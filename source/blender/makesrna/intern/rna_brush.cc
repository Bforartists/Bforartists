/* SPDX-FileCopyrightText: 2023 Blender Authors
 *
 * SPDX-License-Identifier: GPL-2.0-or-later */

/** \file
 * \ingroup RNA
 */

#include <cstdlib>

#include "DNA_brush_types.h"
#include "DNA_gpencil_legacy_types.h"
#include "DNA_scene_types.h"
#include "DNA_texture_types.h"

#include "BLI_math_base.h"
#include "BLI_string_utf8_symbols.h"

#include "BLT_translation.hh"

#include "RNA_define.hh"
#include "RNA_enum_types.hh"

#include "rna_internal.hh"

#include "IMB_imbuf.hh"

#include "WM_types.hh"

static const EnumPropertyItem prop_direction_items[] = {
    {0, "ADD", ICON_ADD, "Add", "Add effect of brush"},
    {BRUSH_DIR_IN, "SUBTRACT", ICON_REMOVE, "Subtract", "Subtract effect of brush"},
    {0, nullptr, 0, nullptr, nullptr},
};

#ifdef RNA_RUNTIME

#  include "DNA_material_types.h"

static const EnumPropertyItem prop_smooth_direction_items[] = {
    {0, "SMOOTH", ICON_ADD, "Smooth", "Smooth the surface"},
    {BRUSH_DIR_IN,
     "ENHANCE_DETAILS",
     ICON_REMOVE,
     "Enhance Details",
     "Enhance the surface detail"},
    {0, nullptr, 0, nullptr, nullptr},
};
#endif

static const EnumPropertyItem sculpt_stroke_method_items[] = {
    {0, "DOTS", 0, "Dots", "Apply paint on each mouse move step"},
    {BRUSH_DRAG_DOT, "DRAG_DOT", 0, "Drag Dot", "Allows a single dot to be carefully positioned"},
    {BRUSH_SPACE,
     "SPACE",
     0,
     "Space",
     "Limit brush application to the distance specified by spacing"},
    {BRUSH_AIRBRUSH,
     "AIRBRUSH",
     0,
     "Airbrush",
     "Keep applying paint effect while holding mouse (spray)"},
    {BRUSH_ANCHORED, "ANCHORED", 0, "Anchored", "Keep the brush anchored to the initial location"},
    {BRUSH_LINE, "LINE", 0, "Line", "Draw a line with dabs separated according to spacing"},
    {int(BRUSH_CURVE),
     "CURVE",
     0,
     "Curve",
     "Define the stroke curve with a Bézier curve (dabs are separated according to spacing)"},
    {0, nullptr, 0, nullptr, nullptr},
};

static const EnumPropertyItem rna_enum_brush_texture_slot_map_all_mode_items[] = {
    {MTEX_MAP_MODE_VIEW, "VIEW_PLANE", 0, "View Plane", ""},
    {MTEX_MAP_MODE_AREA, "AREA_PLANE", 0, "Area Plane", ""},
    {MTEX_MAP_MODE_TILED, "TILED", 0, "Tiled", ""},
    {MTEX_MAP_MODE_3D, "3D", 0, "3D", ""},
    {MTEX_MAP_MODE_RANDOM, "RANDOM", 0, "Random", ""},
    {MTEX_MAP_MODE_STENCIL, "STENCIL", 0, "Stencil", ""},
    {0, nullptr, 0, nullptr, nullptr},
};

#ifdef RNA_RUNTIME
static const EnumPropertyItem rna_enum_brush_texture_slot_map_texture_mode_items[] = {
    {MTEX_MAP_MODE_VIEW, "VIEW_PLANE", 0, "View Plane", ""},
    {MTEX_MAP_MODE_TILED, "TILED", 0, "Tiled", ""},
    {MTEX_MAP_MODE_3D, "3D", 0, "3D", ""},
    {MTEX_MAP_MODE_RANDOM, "RANDOM", 0, "Random", ""},
    {MTEX_MAP_MODE_STENCIL, "STENCIL", 0, "Stencil", ""},
    {0, nullptr, 0, nullptr, nullptr},
};
#endif

const EnumPropertyItem rna_enum_brush_curve_preset_items[] = {
    {BRUSH_CURVE_CUSTOM, "CUSTOM", ICON_RNDCURVE, "Custom", ""},
    {BRUSH_CURVE_SMOOTH, "SMOOTH", ICON_SMOOTHCURVE, "Smooth", ""},
    {BRUSH_CURVE_SMOOTHER, "SMOOTHER", ICON_SMOOTHCURVE, "Smoother", ""},
    {BRUSH_CURVE_SPHERE, "SPHERE", ICON_SPHERECURVE, "Sphere", ""},
    {BRUSH_CURVE_ROOT, "ROOT", ICON_ROOTCURVE, "Root", ""},
    {BRUSH_CURVE_SHARP, "SHARP", ICON_SHARPCURVE, "Sharp", ""},
    {BRUSH_CURVE_LIN, "LIN", ICON_LINCURVE, "Linear", ""},
    {BRUSH_CURVE_POW4, "POW4", ICON_SHARPCURVE, "Sharper", ""},
    {BRUSH_CURVE_INVSQUARE, "INVSQUARE", ICON_INVERSESQUARECURVE, "Inverse Square", ""},
    {BRUSH_CURVE_CONSTANT, "CONSTANT", ICON_NOCURVE, "Constant", ""},
    {0, nullptr, 0, nullptr, nullptr},
};

/* NOTE: we don't actually turn these into a single enum bit-mask property,
 * instead we construct individual boolean properties. */
const EnumPropertyItem rna_enum_brush_automasking_flag_items[] = {
    {BRUSH_AUTOMASKING_TOPOLOGY,
     "use_automasking_topology",
     0,
     "Topology",
     "Affect only vertices connected to the active vertex under the brush \nGlobal Auto Masking "
     "from Header will override brush settings"},
    {BRUSH_AUTOMASKING_FACE_SETS,
     "use_automasking_face_sets",
     0,
     "Face Sets",
     "Affect only vertices that share Face Sets with the active vertex \nGlobal Auto Masking from "
     "Header will override brush settings"},
    {BRUSH_AUTOMASKING_BOUNDARY_EDGES,
     "use_automasking_boundary_edges",
     0,
     "Mesh Boundary Auto-Masking",
     "Do not affect non manifold boundary edges"},
    {BRUSH_AUTOMASKING_BOUNDARY_FACE_SETS,
     "use_automasking_boundary_face_sets",
     0,
     "Face Sets Boundary Automasking",
     "Do not affect vertices that belong to a Face Set boundary \nGlobal Auto Masking from Header "
     "will override brush settings"},
    {BRUSH_AUTOMASKING_CAVITY_NORMAL,
     "use_automasking_cavity",
     0,
     "Cavity Mask",
     "Do not affect vertices on peaks, based on the surface curvature \nGlobal Auto Masking from "
     "Header will override brush settings"},
    {BRUSH_AUTOMASKING_CAVITY_INVERTED,
     "use_automasking_cavity_inverted",
     0,
     "Inverted Cavity Mask",
     "Do not affect vertices within crevices, based on the surface curvature \nGlobal Auto "
     "Masking from Header will override brush settings"},
    {BRUSH_AUTOMASKING_CAVITY_USE_CURVE,
     "use_automasking_custom_cavity_curve",
     0,
     "Custom Cavity Curve",
     "Use custom curve"},
    {0, nullptr, 0, nullptr, nullptr}};

const EnumPropertyItem rna_enum_brush_sculpt_brush_type_items[] = {
    {SCULPT_BRUSH_TYPE_DRAW, "DRAW", 0, "Draw", ""},
    {SCULPT_BRUSH_TYPE_DRAW_SHARP, "DRAW_SHARP", 0, "Draw Sharp", ""},
    {SCULPT_BRUSH_TYPE_CLAY, "CLAY", 0, "Clay", ""},
    {SCULPT_BRUSH_TYPE_CLAY_STRIPS, "CLAY_STRIPS", 0, "Clay Strips", ""},
    {SCULPT_BRUSH_TYPE_CLAY_THUMB, "CLAY_THUMB", 0, "Clay Thumb", ""},
    {SCULPT_BRUSH_TYPE_LAYER, "LAYER", 0, "Layer", ""},
    {SCULPT_BRUSH_TYPE_INFLATE, "INFLATE", 0, "Inflate", ""},
    {SCULPT_BRUSH_TYPE_BLOB, "BLOB", 0, "Blob", ""},
    {SCULPT_BRUSH_TYPE_CREASE, "CREASE", 0, "Crease", ""},
    RNA_ENUM_ITEM_SEPR,
    {SCULPT_BRUSH_TYPE_SMOOTH, "SMOOTH", 0, "Smooth", ""},
    {SCULPT_BRUSH_TYPE_PLANE, "PLANE", 0, "Plane", ""},
    {SCULPT_BRUSH_TYPE_MULTIPLANE_SCRAPE, "MULTIPLANE_SCRAPE", 0, "Multi-plane Scrape", ""},
    {SCULPT_BRUSH_TYPE_PINCH, "PINCH", 0, "Pinch", ""},
    RNA_ENUM_ITEM_SEPR,
    {SCULPT_BRUSH_TYPE_GRAB, "GRAB", 0, "Grab", ""},
    {SCULPT_BRUSH_TYPE_ELASTIC_DEFORM, "ELASTIC_DEFORM", 0, "Elastic Deform", ""},
    {SCULPT_BRUSH_TYPE_SNAKE_HOOK, "SNAKE_HOOK", 0, "Snake Hook", ""},
    {SCULPT_BRUSH_TYPE_THUMB, "THUMB", 0, "Thumb", ""},
    {SCULPT_BRUSH_TYPE_POSE, "POSE", 0, "Pose", ""},
    {SCULPT_BRUSH_TYPE_NUDGE, "NUDGE", 0, "Nudge", ""},
    {SCULPT_BRUSH_TYPE_ROTATE, "ROTATE", 0, "Rotate", ""},
    {SCULPT_BRUSH_TYPE_SLIDE_RELAX, "TOPOLOGY", 0, "Slide Relax", ""},
    {SCULPT_BRUSH_TYPE_BOUNDARY, "BOUNDARY", 0, "Boundary", ""},
    RNA_ENUM_ITEM_SEPR,
    {SCULPT_BRUSH_TYPE_CLOTH, "CLOTH", 0, "Cloth", ""},
    {SCULPT_BRUSH_TYPE_SIMPLIFY, "SIMPLIFY", 0, "Simplify", ""},
    {SCULPT_BRUSH_TYPE_MASK, "MASK", 0, "Mask", ""},
    {SCULPT_BRUSH_TYPE_DRAW_FACE_SETS, "DRAW_FACE_SETS", 0, "Draw Face Sets", ""},
    {SCULPT_BRUSH_TYPE_DISPLACEMENT_ERASER,
     "DISPLACEMENT_ERASER",
     0,
     "Multires Displacement Eraser",
     ""},
    {SCULPT_BRUSH_TYPE_DISPLACEMENT_SMEAR,
     "DISPLACEMENT_SMEAR",
     0,
     "Multires Displacement Smear",
     ""},
    {SCULPT_BRUSH_TYPE_PAINT, "PAINT", 0, "Paint", ""},
    {SCULPT_BRUSH_TYPE_SMEAR, "SMEAR", 0, "Smear", ""},
    {0, nullptr, 0, nullptr, nullptr},
};

const EnumPropertyItem rna_enum_brush_vertex_brush_type_items[] = {
    {VPAINT_BRUSH_TYPE_DRAW, "DRAW", 0, "Draw", ""},
    {VPAINT_BRUSH_TYPE_BLUR, "BLUR", 0, "Blur", ""},
    {VPAINT_BRUSH_TYPE_AVERAGE, "AVERAGE", 0, "Average", ""},
    {VPAINT_BRUSH_TYPE_SMEAR, "SMEAR", 0, "Smear", ""},
    {0, nullptr, 0, nullptr, nullptr},
};

const EnumPropertyItem rna_enum_brush_weight_brush_type_items[] = {
    {WPAINT_BRUSH_TYPE_DRAW, "DRAW", 0, "Draw", ""},
    {WPAINT_BRUSH_TYPE_BLUR, "BLUR", 0, "Blur", ""},
    {WPAINT_BRUSH_TYPE_AVERAGE, "AVERAGE", 0, "Average", ""},
    {WPAINT_BRUSH_TYPE_SMEAR, "SMEAR", 0, "Smear", ""},
    {0, nullptr, 0, nullptr, nullptr},
};

const EnumPropertyItem rna_enum_brush_image_brush_type_items[] = {
    {IMAGE_PAINT_BRUSH_TYPE_DRAW, "DRAW", 0, "Draw", ""},
    {IMAGE_PAINT_BRUSH_TYPE_SOFTEN, "SOFTEN", 0, "Soften", ""},
    {IMAGE_PAINT_BRUSH_TYPE_SMEAR, "SMEAR", 0, "Smear", ""},
    {IMAGE_PAINT_BRUSH_TYPE_CLONE, "CLONE", 0, "Clone", ""},
    {IMAGE_PAINT_BRUSH_TYPE_FILL, "FILL", 0, "Fill", ""},
    {IMAGE_PAINT_BRUSH_TYPE_MASK, "MASK", 0, "Mask", ""},
    {0, nullptr, 0, nullptr, nullptr},
};

const EnumPropertyItem rna_enum_brush_gpencil_types_items[] = {
    {GPAINT_BRUSH_TYPE_DRAW,
     "DRAW",
     ICON_STROKE,
     "Draw",
     "The brush is of type used for drawing strokes"},
    {GPAINT_BRUSH_TYPE_FILL,
     "FILL",
     ICON_COLOR,
     "Fill",
     "The brush is of type used for filling areas"},
    {GPAINT_BRUSH_TYPE_ERASE,
     "ERASE",
     ICON_PANEL_CLOSE,
     "Erase",
     "The brush is used for erasing strokes"},
    {GPAINT_BRUSH_TYPE_TINT, "TINT", 0, "Tint", "The brush is of type used for tinting strokes"},
    {0, nullptr, 0, nullptr, nullptr},
};

const EnumPropertyItem rna_enum_brush_gpencil_vertex_types_items[] = {
    {GPVERTEX_BRUSH_TYPE_DRAW, "DRAW", 0, "Draw", "Paint a color on stroke points"},
    {GPVERTEX_BRUSH_TYPE_BLUR,
     "BLUR",
     0,
     "Blur",
     "Smooth out the colors of adjacent stroke points"},
    {GPVERTEX_BRUSH_TYPE_AVERAGE,
     "AVERAGE",
     0,
     "Average",
     "Smooth out colors with the average color under the brush"},
    {GPVERTEX_BRUSH_TYPE_SMEAR,
     "SMEAR",
     0,
     "Smear",
     "Smudge colors by grabbing and dragging them"},
    {GPVERTEX_BRUSH_TYPE_REPLACE,
     "REPLACE",
     0,
     "Replace",
     "Replace the color of stroke points that already have a color applied"},
    {0, nullptr, 0, nullptr, nullptr},
};

const EnumPropertyItem rna_enum_brush_gpencil_sculpt_types_items[] = {
    {GPSCULPT_BRUSH_TYPE_SMOOTH, "SMOOTH", 0, "Smooth", "Smooth stroke points"},
    {GPSCULPT_BRUSH_TYPE_THICKNESS, "THICKNESS", 0, "Thickness", "Adjust thickness of strokes"},
    {GPSCULPT_BRUSH_TYPE_STRENGTH, "STRENGTH", 0, "Strength", "Adjust color strength of strokes"},
    {GPSCULPT_BRUSH_TYPE_RANDOMIZE,
     "RANDOMIZE",
     0,
     "Randomize",
     "Introduce jitter/randomness into strokes"},
    {GPSCULPT_BRUSH_TYPE_GRAB,
     "GRAB",
     0,
     "Grab",
     "Translate the set of points initially within the brush circle"},
    {GPSCULPT_BRUSH_TYPE_PUSH,
     "PUSH",
     0,
     "Push",
     "Move points out of the way, as if combing them"},
    {GPSCULPT_BRUSH_TYPE_TWIST,
     "TWIST",
     0,
     "Twist",
     "Rotate points around the midpoint of the brush"},
    {GPSCULPT_BRUSH_TYPE_PINCH,
     "PINCH",
     0,
     "Pinch",
     "Pull points towards the midpoint of the brush"},
    {GPSCULPT_BRUSH_TYPE_CLONE,
     "CLONE",
     0,
     "Clone",
     "Paste copies of the strokes stored on the internal clipboard"},
    {0, nullptr, 0, nullptr, nullptr}};

const EnumPropertyItem rna_enum_brush_gpencil_weight_types_items[] = {
    {GPWEIGHT_BRUSH_TYPE_DRAW, "WEIGHT", 0, "Weight", "Paint weight in active vertex group"},
    {GPWEIGHT_BRUSH_TYPE_BLUR, "BLUR", 0, "Blur", "Blur weight in active vertex group"},
    {GPWEIGHT_BRUSH_TYPE_AVERAGE,
     "AVERAGE",
     0,
     "Average",
     "Average weight in active vertex group"},
    {GPWEIGHT_BRUSH_TYPE_SMEAR, "SMEAR", 0, "Smear", "Smear weight in active vertex group"},
    {0, nullptr, 0, nullptr, nullptr},
};

const EnumPropertyItem rna_enum_brush_curves_sculpt_brush_type_items[] = {
    {CURVES_SCULPT_BRUSH_TYPE_SELECTION_PAINT, "SELECTION_PAINT", 0, "Paint Selection", ""},
    RNA_ENUM_ITEM_SEPR,
    {CURVES_SCULPT_BRUSH_TYPE_ADD, "ADD", 0, "Add", ""},
    {CURVES_SCULPT_BRUSH_TYPE_DELETE, "DELETE", 0, "Delete", ""},
    {CURVES_SCULPT_BRUSH_TYPE_DENSITY, "DENSITY", 0, "Density", ""},
    RNA_ENUM_ITEM_SEPR,
    {CURVES_SCULPT_BRUSH_TYPE_COMB, "COMB", 0, "Comb", ""},
    {CURVES_SCULPT_BRUSH_TYPE_SNAKE_HOOK, "SNAKE_HOOK", 0, "Snake Hook", ""},
    {CURVES_SCULPT_BRUSH_TYPE_GROW_SHRINK, "GROW_SHRINK", 0, "Grow / Shrink", ""},
    {CURVES_SCULPT_BRUSH_TYPE_PINCH, "PINCH", 0, "Pinch", ""},
    {CURVES_SCULPT_BRUSH_TYPE_PUFF, "PUFF", 0, "Puff", ""},
    {CURVES_SCULPT_BRUSH_TYPE_SMOOTH, "SMOOTH", 0, "Smooth", ""},
    {CURVES_SCULPT_BRUSH_TYPE_SLIDE, "SLIDE", 0, "Slide", ""},
    {0, nullptr, 0, nullptr, nullptr},
};

#ifndef RNA_RUNTIME
static EnumPropertyItem rna_enum_gpencil_brush_eraser_modes_items[] = {
    {GP_BRUSH_ERASER_SOFT,
     "SOFT",
     0,
     "Dissolve",
     "Erase strokes, fading their points strength and thickness"},
    {GP_BRUSH_ERASER_HARD, "HARD", 0, "Point", "Erase stroke points"},
    {GP_BRUSH_ERASER_STROKE, "STROKE", 0, "Stroke", "Erase entire strokes"},
    {0, nullptr, 0, nullptr, nullptr},
};

static EnumPropertyItem rna_enum_gpencil_fill_draw_modes_items[] = {
    {GP_FILL_DMODE_BOTH,
     "BOTH",
     0,
     "All",
     "Use both visible strokes and edit lines as fill boundary limits"},
    {GP_FILL_DMODE_STROKE, "STROKE", 0, "Strokes", "Use visible strokes as fill boundary limits"},
    {GP_FILL_DMODE_CONTROL, "CONTROL", 0, "Edit Lines", "Use edit lines as fill boundary limits"},
    {0, nullptr, 0, nullptr, nullptr}};

static EnumPropertyItem rna_enum_gpencil_fill_extend_modes_items[] = {
    {GP_FILL_EMODE_EXTEND, "EXTEND", 0, "Extend", "Extend strokes in straight lines"},
    {GP_FILL_EMODE_RADIUS, "RADIUS", 0, "Radius", "Connect endpoints that are close together"},
    {0, nullptr, 0, nullptr, nullptr}};

static EnumPropertyItem rna_enum_gpencil_fill_layers_modes_items[] = {
    {GP_FILL_GPLMODE_VISIBLE, "VISIBLE", 0, "Visible", "Visible layers"},
    {GP_FILL_GPLMODE_ACTIVE, "ACTIVE", 0, "Active", "Only active layer"},
    {GP_FILL_GPLMODE_ABOVE, "ABOVE", 0, "Layer Above", "Layer above active"},
    {GP_FILL_GPLMODE_BELOW, "BELOW", 0, "Layer Below", "Layer below active"},
    {GP_FILL_GPLMODE_ALL_ABOVE, "ALL_ABOVE", 0, "All Above", "All layers above active"},
    {GP_FILL_GPLMODE_ALL_BELOW, "ALL_BELOW", 0, "All Below", "All layers below active"},
    {0, nullptr, 0, nullptr, nullptr}};

static EnumPropertyItem rna_enum_gpencil_fill_direction_items[] = {
    {0, "NORMAL", ICON_ADD, "Normal", "Fill internal area"},
    {BRUSH_DIR_IN, "INVERT", ICON_REMOVE, "Inverted", "Fill inverted area"},
    {0, nullptr, 0, nullptr, nullptr},
};

static EnumPropertyItem rna_enum_gpencil_brush_modes_items[] = {
    {GP_BRUSH_MODE_ACTIVE, "ACTIVE", 0, "Active", "Use current mode"},
    {GP_BRUSH_MODE_MATERIAL, "MATERIAL", 0, "Material", "Use always material mode"},
    {GP_BRUSH_MODE_VERTEXCOLOR, "VERTEXCOLOR", 0, "Vertex Color", "Use always Vertex Color mode"},
    {0, nullptr, 0, nullptr, nullptr}};

#endif

#ifdef RNA_RUNTIME

#  include "RNA_access.hh"

#  include "BKE_brush.hh"
#  include "BKE_colorband.hh"
#  include "BKE_context.hh"
#  include "BKE_gpencil_legacy.h"
#  include "BKE_icons.h"
#  include "BKE_layer.hh"
#  include "BKE_material.hh"
#  include "BKE_paint.hh"
#  include "BKE_preview_image.hh"

#  include "WM_api.hh"

static bool rna_TextureCapabilities_has_random_texture_angle_get(PointerRNA *ptr)
{
  MTex *mtex = (MTex *)ptr->data;
  return ELEM(mtex->brush_map_mode, MTEX_MAP_MODE_VIEW, MTEX_MAP_MODE_AREA, MTEX_MAP_MODE_RANDOM);
}

static bool rna_TextureCapabilities_has_texture_angle_get(PointerRNA *ptr)
{
  MTex *mtex = (MTex *)ptr->data;
  return mtex->brush_map_mode != MTEX_MAP_MODE_3D;
}

static bool rna_TextureCapabilities_has_texture_angle_source_get(PointerRNA *ptr)
{
  MTex *mtex = (MTex *)ptr->data;
  return ELEM(mtex->brush_map_mode, MTEX_MAP_MODE_VIEW, MTEX_MAP_MODE_AREA, MTEX_MAP_MODE_RANDOM);
}

static bool rna_BrushCapabilities_has_overlay_get(PointerRNA *ptr)
{
  Brush *br = static_cast<Brush *>(ptr->data);
  return ELEM(
      br->mtex.brush_map_mode, MTEX_MAP_MODE_VIEW, MTEX_MAP_MODE_TILED, MTEX_MAP_MODE_STENCIL);
}

static bool rna_BrushCapabilities_has_random_texture_angle_get(PointerRNA *ptr)
{
  Brush *br = static_cast<Brush *>(ptr->data);
  return !(br->flag & BRUSH_ANCHORED);
}

static bool rna_BrushCapabilities_has_smooth_stroke_get(PointerRNA *ptr)
{
  Brush *br = static_cast<Brush *>(ptr->data);
  return (!(br->flag & BRUSH_ANCHORED) && !(br->flag & BRUSH_DRAG_DOT) &&
          !(br->flag & BRUSH_LINE) && !(br->flag & BRUSH_CURVE));
}

static bool rna_BrushCapabilities_has_spacing_get(PointerRNA *ptr)
{
  Brush *br = static_cast<Brush *>(ptr->data);
  return (!(br->flag & BRUSH_ANCHORED));
}

static bool rna_BrushCapabilitiesSculpt_has_accumulate_get(PointerRNA *ptr)
{
  const Brush *br = static_cast<const Brush *>(ptr->data);
  return blender::bke::brush::supports_accumulate(*br);
}

static bool rna_BrushCapabilitiesSculpt_has_topology_rake_get(PointerRNA *ptr)
{
  const Brush *br = static_cast<const Brush *>(ptr->data);
  return blender::bke::brush::supports_topology_rake(*br);
}

static bool rna_BrushCapabilitiesSculpt_has_auto_smooth_get(PointerRNA *ptr)
{
  const Brush *br = static_cast<const Brush *>(ptr->data);
  return blender::bke::brush::supports_auto_smooth(*br);
}

static bool rna_BrushCapabilitiesSculpt_has_height_get(PointerRNA *ptr)
{
  const Brush *br = static_cast<const Brush *>(ptr->data);
  return blender::bke::brush::supports_height(*br);
}

static bool rna_BrushCapabilitiesSculpt_has_plane_height_get(PointerRNA *ptr)
{
  const Brush *br = static_cast<const Brush *>(ptr->data);
  return blender::bke::brush::supports_plane_height(*br);
}

static bool rna_BrushCapabilitiesSculpt_has_plane_depth_get(PointerRNA *ptr)
{
  const Brush *br = static_cast<const Brush *>(ptr->data);
  return blender::bke::brush::supports_plane_depth(*br);
}

static bool rna_BrushCapabilitiesSculpt_has_jitter_get(PointerRNA *ptr)
{
  const Brush *br = static_cast<const Brush *>(ptr->data);
  return blender::bke::brush::supports_jitter(*br);
}

static bool rna_BrushCapabilitiesSculpt_has_normal_weight_get(PointerRNA *ptr)
{
  const Brush *br = static_cast<const Brush *>(ptr->data);
  return blender::bke::brush::supports_normal_weight(*br);
}

static bool rna_BrushCapabilitiesSculpt_has_rake_factor_get(PointerRNA *ptr)
{
  const Brush *br = static_cast<const Brush *>(ptr->data);
  return blender::bke::brush::supports_rake_factor(*br);
}

static bool rna_BrushCapabilitiesSculpt_has_persistence_get(PointerRNA *ptr)
{
  const Brush *br = static_cast<const Brush *>(ptr->data);
  return blender::bke::brush::supports_persistence(*br);
}

static bool rna_BrushCapabilitiesSculpt_has_pinch_factor_get(PointerRNA *ptr)
{
  const Brush *br = static_cast<const Brush *>(ptr->data);
  return blender::bke::brush::supports_pinch_factor(*br);
}

static bool rna_BrushCapabilitiesSculpt_has_plane_offset_get(PointerRNA *ptr)
{
  const Brush *br = static_cast<const Brush *>(ptr->data);
  return blender::bke::brush::supports_plane_offset(*br);
}

static bool rna_BrushCapabilitiesSculpt_has_random_texture_angle_get(PointerRNA *ptr)
{
  const Brush *br = static_cast<const Brush *>(ptr->data);
  return blender::bke::brush::supports_random_texture_angle(*br);
}

static bool rna_BrushCapabilitiesSculpt_has_sculpt_plane_get(PointerRNA *ptr)
{
  const Brush *br = static_cast<const Brush *>(ptr->data);
  return blender::bke::brush::supports_sculpt_plane(*br);
}

static bool rna_BrushCapabilitiesSculpt_has_color_get(PointerRNA *ptr)
{
  const Brush *br = static_cast<const Brush *>(ptr->data);
  return blender::bke::brush::supports_color(*br);
}

static bool rna_BrushCapabilitiesSculpt_has_secondary_color_get(PointerRNA *ptr)
{
  const Brush *br = static_cast<const Brush *>(ptr->data);
  return blender::bke::brush::supports_secondary_cursor_color(*br);
}

static bool rna_BrushCapabilitiesSculpt_has_smooth_stroke_get(PointerRNA *ptr)
{
  const Brush *br = static_cast<const Brush *>(ptr->data);
  return blender::bke::brush::supports_smooth_stroke(*br);
}

static bool rna_BrushCapabilitiesSculpt_has_space_attenuation_get(PointerRNA *ptr)
{
  const Brush *br = static_cast<const Brush *>(ptr->data);
  return blender::bke::brush::supports_space_attenuation(*br);
}

static bool rna_BrushCapabilitiesSculpt_has_strength_pressure_get(PointerRNA *ptr)
{
  const Brush *br = static_cast<const Brush *>(ptr->data);
  return blender::bke::brush::supports_strength_pressure(*br);
}

static bool rna_BrushCapabilitiesSculpt_has_direction_get(PointerRNA *ptr)
{
  const Brush *br = static_cast<const Brush *>(ptr->data);
  return blender::bke::brush::supports_inverted_direction(*br);
}

static bool rna_BrushCapabilitiesSculpt_has_gravity_get(PointerRNA *ptr)
{
  const Brush *br = static_cast<const Brush *>(ptr->data);
  return blender::bke::brush::supports_gravity(*br);
}

static bool rna_BrushCapabilitiesSculpt_has_tilt_get(PointerRNA *ptr)
{
  const Brush *br = static_cast<const Brush *>(ptr->data);
  return blender::bke::brush::supports_tilt(*br);
}

static bool rna_BrushCapabilitiesSculpt_has_dyntopo_get(PointerRNA *ptr)
{
  const Brush *br = static_cast<const Brush *>(ptr->data);
  return blender::bke::brush::supports_dyntopo(*br);
}

static bool rna_BrushCapabilitiesImagePaint_has_accumulate_get(PointerRNA *ptr)
{
  /* only support for draw brush */
  Brush *br = static_cast<Brush *>(ptr->data);

  return ((br->flag & BRUSH_AIRBRUSH) || (br->flag & BRUSH_DRAG_DOT) ||
          (br->flag & BRUSH_ANCHORED) || (br->image_brush_type == IMAGE_PAINT_BRUSH_TYPE_SOFTEN) ||
          (br->image_brush_type == IMAGE_PAINT_BRUSH_TYPE_SMEAR) ||
          (br->image_brush_type == IMAGE_PAINT_BRUSH_TYPE_FILL) ||
          (br->mtex.tex && !ELEM(br->mtex.brush_map_mode,
                                 MTEX_MAP_MODE_TILED,
                                 MTEX_MAP_MODE_STENCIL,
                                 MTEX_MAP_MODE_3D))) ?
             false :
             true;
}

static bool rna_BrushCapabilitiesImagePaint_has_radius_get(PointerRNA *ptr)
{
  /* only support for draw brush */
  Brush *br = static_cast<Brush *>(ptr->data);

  return (br->image_brush_type != IMAGE_PAINT_BRUSH_TYPE_FILL);
}

static bool rna_BrushCapabilitiesImagePaint_has_space_attenuation_get(PointerRNA *ptr)
{
  Brush *br = static_cast<Brush *>(ptr->data);
  return (br->flag & (BRUSH_SPACE | BRUSH_LINE | BRUSH_CURVE)) &&
         br->image_brush_type != IMAGE_PAINT_BRUSH_TYPE_FILL;
}

static bool rna_BrushCapabilitiesImagePaint_has_color_get(PointerRNA *ptr)
{
  Brush *br = static_cast<Brush *>(ptr->data);
  return ELEM(br->image_brush_type, IMAGE_PAINT_BRUSH_TYPE_DRAW, IMAGE_PAINT_BRUSH_TYPE_FILL);
}

static bool rna_BrushCapabilitiesVertexPaint_has_color_get(PointerRNA *ptr)
{
  Brush *br = static_cast<Brush *>(ptr->data);
  return ELEM(br->vertex_brush_type, VPAINT_BRUSH_TYPE_DRAW);
}

static bool rna_BrushCapabilitiesWeightPaint_has_weight_get(PointerRNA *ptr)
{
  Brush *br = static_cast<Brush *>(ptr->data);
  return ELEM(br->weight_brush_type, WPAINT_BRUSH_TYPE_DRAW);
}

static PointerRNA rna_Sculpt_brush_capabilities_get(PointerRNA *ptr)
{
  BLI_assert(ptr->owner_id == ptr->data);
  return RNA_pointer_create_with_parent(*ptr, &RNA_BrushCapabilitiesSculpt, ptr->data);
}

static PointerRNA rna_Imapaint_brush_capabilities_get(PointerRNA *ptr)
{
  BLI_assert(ptr->owner_id == ptr->data);
  return RNA_pointer_create_with_parent(*ptr, &RNA_BrushCapabilitiesImagePaint, ptr->data);
}

static PointerRNA rna_Vertexpaint_brush_capabilities_get(PointerRNA *ptr)
{
  BLI_assert(ptr->owner_id == ptr->data);
  return RNA_pointer_create_with_parent(*ptr, &RNA_BrushCapabilitiesVertexPaint, ptr->data);
}

static PointerRNA rna_Weightpaint_brush_capabilities_get(PointerRNA *ptr)
{
  BLI_assert(ptr->owner_id == ptr->data);
  return RNA_pointer_create_with_parent(*ptr, &RNA_BrushCapabilitiesWeightPaint, ptr->data);
}

static PointerRNA rna_Brush_capabilities_get(PointerRNA *ptr)
{
  BLI_assert(ptr->owner_id == ptr->data);
  return RNA_pointer_create_with_parent(*ptr, &RNA_BrushCapabilities, ptr->data);
}

static void rna_Brush_update(Main * /*bmain*/, Scene * /*scene*/, PointerRNA *ptr)
{
  Brush *br = static_cast<Brush *>(ptr->data);
  BKE_brush_tag_unsaved_changes(br);
  WM_main_add_notifier(NC_BRUSH | NA_EDITED, br);
  // WM_main_add_notifier(NC_SPACE | ND_SPACE_VIEW3D, nullptr);
}

static void rna_Brush_material_update(bContext * /*C*/, PointerRNA *ptr)
{
  Brush *br = static_cast<Brush *>(ptr->data);
  BKE_brush_tag_unsaved_changes(br);
  /* number of material users changed */
  WM_main_add_notifier(NC_SPACE | ND_SPACE_PROPERTIES, nullptr);
}

static void rna_Brush_main_tex_update(bContext *C, PointerRNA *ptr)
{
  Main *bmain = CTX_data_main(C);
  Scene *scene = CTX_data_scene(C);
  ViewLayer *view_layer = CTX_data_view_layer(C);
  Brush *br = static_cast<Brush *>(ptr->data);
  BKE_paint_invalidate_overlay_tex(scene, view_layer, br->mtex.tex);
  rna_Brush_update(bmain, scene, ptr);
}

static void rna_Brush_secondary_tex_update(bContext *C, PointerRNA *ptr)
{
  Main *bmain = CTX_data_main(C);
  Scene *scene = CTX_data_scene(C);
  ViewLayer *view_layer = CTX_data_view_layer(C);
  Brush *br = static_cast<Brush *>(ptr->data);
  BKE_paint_invalidate_overlay_tex(scene, view_layer, br->mask_mtex.tex);
  rna_Brush_update(bmain, scene, ptr);
}

static void rna_Brush_size_update(Main *bmain, Scene *scene, PointerRNA *ptr)
{
  BKE_paint_invalidate_overlay_all();
  rna_Brush_update(bmain, scene, ptr);
}

static void rna_Brush_stroke_update(Main *bmain, Scene *scene, PointerRNA *ptr)
{
  WM_main_add_notifier(NC_SCENE | ND_TOOLSETTINGS, scene);
  rna_Brush_update(bmain, scene, ptr);
}

<<<<<<< HEAD
static void rna_Brush_icon_update(Main * /*bmain*/, Scene * /*scene*/, PointerRNA *ptr)
{
  Brush *br = static_cast<Brush *>(ptr->data);

  if (br->icon_imbuf) {
    IMB_freeImBuf(br->icon_imbuf);
    br->icon_imbuf = nullptr;
  }

  br->id.icon_id = 0;

  if (br->flag & BRUSH_CUSTOM_ICON) {
    BKE_icon_changed(BKE_icon_id_ensure(&br->id));
  }

  WM_main_add_notifier(NC_BRUSH | NA_EDITED, br);
}

=======
>>>>>>> 9a41dc73
static void rna_TextureSlot_brush_angle_update(bContext *C, PointerRNA *ptr)
{
  Scene *scene = CTX_data_scene(C);
  MTex *mtex = static_cast<MTex *>(ptr->data);
  /* skip invalidation of overlay for stencil mode */
  if (mtex->mapping != MTEX_MAP_MODE_STENCIL) {
    ViewLayer *view_layer = CTX_data_view_layer(C);
    BKE_paint_invalidate_overlay_tex(scene, view_layer, mtex->tex);
  }

  rna_TextureSlot_update(C, ptr);
}

static void rna_Brush_set_size(PointerRNA *ptr, int value)
{
  Brush *brush = static_cast<Brush *>(ptr->data);

  /* scale unprojected radius so it stays consistent with brush size */
  BKE_brush_scale_unprojected_radius(&brush->unprojected_radius, value, brush->size);
  brush->size = value;
}

static void rna_Brush_use_gradient_set(PointerRNA *ptr, int value)
{
  Brush *br = static_cast<Brush *>(ptr->data);

  if (value & BRUSH_USE_GRADIENT) {
    br->flag |= BRUSH_USE_GRADIENT;
  }
  else {
    br->flag &= ~BRUSH_USE_GRADIENT;
  }

  if ((br->flag & BRUSH_USE_GRADIENT) && br->gradient == nullptr) {
    br->gradient = BKE_colorband_add(true);
  }
}

static void rna_Brush_set_unprojected_radius(PointerRNA *ptr, float value)
{
  Brush *brush = static_cast<Brush *>(ptr->data);

  /* scale brush size so it stays consistent with unprojected_radius */
  BKE_brush_scale_size(&brush->size, value, brush->unprojected_radius);
  brush->unprojected_radius = value;
}

static const EnumPropertyItem *rna_Brush_direction_itemf(bContext *C,
                                                         PointerRNA *ptr,
                                                         PropertyRNA * /*prop*/,
                                                         bool * /*r_free*/)
{
  PaintMode mode = BKE_paintmode_get_active_from_context(C);

  /* sculpt mode */
  static const EnumPropertyItem prop_pinch_magnify_items[] = {
      {BRUSH_DIR_IN, "MAGNIFY", ICON_ADD, "Magnify", "Subtract effect of brush"},
      {0, "PINCH", ICON_REMOVE, "Pinch", "Add effect of brush"},
      {0, nullptr, 0, nullptr, nullptr},
  };

  static const EnumPropertyItem prop_inflate_deflate_items[] = {
      {0, "INFLATE", ICON_ADD, "Inflate", "Add effect of brush"},
      {BRUSH_DIR_IN, "DEFLATE", ICON_REMOVE, "Deflate", "Subtract effect of brush"},
      {0, nullptr, 0, nullptr, nullptr},
  };

  /* texture paint mode */
  static const EnumPropertyItem prop_soften_sharpen_items[] = {
      {BRUSH_DIR_IN, "SHARPEN", ICON_ADD, "Sharpen", "Sharpen effect of brush"},
      {0, "SOFTEN", ICON_REMOVE, "Soften", "Blur effect of brush"},
      {0, nullptr, 0, nullptr, nullptr},
  };

  /* gpencil sculpt */
  static const EnumPropertyItem prop_pinch_items[] = {
      {0, "ADD", ICON_ADD, "Pinch", "Add effect of brush"},
      {BRUSH_DIR_IN, "SUBTRACT", ICON_REMOVE, "Inflate", "Subtract effect of brush"},
      {0, nullptr, 0, nullptr, nullptr},
  };
  static const EnumPropertyItem prop_twist_items[] = {
      {0, "ADD", ICON_ADD, "Counter-Clockwise", "Add effect of brush"},
      {BRUSH_DIR_IN, "SUBTRACT", ICON_REMOVE, "Clockwise", "Subtract effect of brush"},
      {0, nullptr, 0, nullptr, nullptr},
  };

  Brush *me = static_cast<Brush *>(ptr->data);

  switch (mode) {
    case PaintMode::Sculpt:
      switch (me->sculpt_brush_type) {
        case SCULPT_BRUSH_TYPE_DRAW:
        case SCULPT_BRUSH_TYPE_DRAW_SHARP:
        case SCULPT_BRUSH_TYPE_CREASE:
        case SCULPT_BRUSH_TYPE_BLOB:
        case SCULPT_BRUSH_TYPE_LAYER:
        case SCULPT_BRUSH_TYPE_CLAY:
        case SCULPT_BRUSH_TYPE_CLAY_STRIPS:
        case SCULPT_BRUSH_TYPE_PLANE:
          return prop_direction_items;
        case SCULPT_BRUSH_TYPE_SMOOTH:
          return prop_smooth_direction_items;
        case SCULPT_BRUSH_TYPE_MASK:
          switch ((BrushMaskTool)me->mask_tool) {
            case BRUSH_MASK_DRAW:
              return prop_direction_items;

            case BRUSH_MASK_SMOOTH:
              return rna_enum_dummy_DEFAULT_items;

            default:
              return rna_enum_dummy_DEFAULT_items;
          }

        case SCULPT_BRUSH_TYPE_PINCH:
          return prop_pinch_magnify_items;

        case SCULPT_BRUSH_TYPE_INFLATE:
          return prop_inflate_deflate_items;

        default:
          return rna_enum_dummy_DEFAULT_items;
      }

    case PaintMode::Texture2D:
    case PaintMode::Texture3D:
      switch (me->image_brush_type) {
        case IMAGE_PAINT_BRUSH_TYPE_SOFTEN:
          return prop_soften_sharpen_items;

        default:
          return rna_enum_dummy_DEFAULT_items;
      }
    case PaintMode::SculptCurves:
      switch (me->curves_sculpt_brush_type) {
        case CURVES_SCULPT_BRUSH_TYPE_GROW_SHRINK:
        case CURVES_SCULPT_BRUSH_TYPE_SELECTION_PAINT:
        case CURVES_SCULPT_BRUSH_TYPE_PINCH:
          return prop_direction_items;
        default:
          return rna_enum_dummy_DEFAULT_items;
      }
    case PaintMode::SculptGPencil:
      switch (me->gpencil_sculpt_brush_type) {
        case GPSCULPT_BRUSH_TYPE_THICKNESS:
        case GPSCULPT_BRUSH_TYPE_STRENGTH:
          return prop_direction_items;
        case GPSCULPT_BRUSH_TYPE_TWIST:
          return prop_twist_items;
        case GPSCULPT_BRUSH_TYPE_PINCH:
          return prop_pinch_items;
        default:
          return rna_enum_dummy_DEFAULT_items;
      }
    case PaintMode::WeightGPencil:
      switch (me->gpencil_weight_brush_type) {
        case GPWEIGHT_BRUSH_TYPE_DRAW:
          return prop_direction_items;
        default:
          return rna_enum_dummy_DEFAULT_items;
      }
    default:
      return rna_enum_dummy_DEFAULT_items;
  }
}

static const EnumPropertyItem *rna_Brush_stroke_itemf(bContext *C,
                                                      PointerRNA * /*ptr*/,
                                                      PropertyRNA * /*prop*/,
                                                      bool * /*r_free*/)
{
  PaintMode mode = BKE_paintmode_get_active_from_context(C);

  static const EnumPropertyItem brush_stroke_method_items[] = {
      {0, "DOTS", 0, "Dots", "Apply paint on each mouse move step"},
      {BRUSH_SPACE,
       "SPACE",
       0,
       "Space",
       "Limit brush application to the distance specified by spacing"},
      {BRUSH_AIRBRUSH,
       "AIRBRUSH",
       0,
       "Airbrush",
       "Keep applying paint effect while holding mouse (spray)"},
      {BRUSH_LINE, "LINE", 0, "Line", "Drag a line with dabs separated according to spacing"},
      {int(BRUSH_CURVE),
       "CURVE",
       0,
       "Curve",
       "Define the stroke curve with a Bézier curve. Dabs are separated according to spacing."},
      {0, nullptr, 0, nullptr, nullptr},
  };

  switch (mode) {
    case PaintMode::Sculpt:
    case PaintMode::Texture2D:
    case PaintMode::Texture3D:
      return sculpt_stroke_method_items;

    default:
      return brush_stroke_method_items;
  }
}

/* Grease Pencil Drawing Brushes Settings */
static std::optional<std::string> rna_BrushGpencilSettings_path(const PointerRNA * /*ptr*/)
{
  return "gpencil_settings";
}

static void rna_BrushGpencilSettings_update(Main * /*bmain*/, Scene * /*scene*/, PointerRNA *ptr)
{
  Brush *br = reinterpret_cast<Brush *>(ptr->owner_id);
  BKE_brush_tag_unsaved_changes(br);
}

static void rna_BrushGpencilSettings_use_material_pin_update(bContext *C, PointerRNA *ptr)
{
  const Scene *scene = CTX_data_scene(C);
  ViewLayer *view_layer = CTX_data_view_layer(C);
  BKE_view_layer_synced_ensure(scene, view_layer);
  Object *ob = BKE_view_layer_active_object_get(view_layer);
  Brush *brush = reinterpret_cast<Brush *>(ptr->owner_id);

  if (brush->gpencil_settings->flag & GP_BRUSH_MATERIAL_PINNED) {
    Material *material = BKE_object_material_get(ob, ob->actcol);
    BKE_gpencil_brush_material_set(brush, material);
  }
  else {
    BKE_gpencil_brush_material_set(brush, nullptr);
  }

  rna_BrushGpencilSettings_update(CTX_data_main(C), CTX_data_scene(C), ptr);
  /* number of material users changed */
  WM_event_add_notifier(C, NC_SPACE | ND_SPACE_PROPERTIES, nullptr);
}

static bool rna_BrushGpencilSettings_material_poll(PointerRNA * /*ptr*/, PointerRNA value)
{
  Material *ma = (Material *)value.data;

  /* GP materials only */
  return (ma->gp_style != nullptr);
}

static bool rna_GPencilBrush_pin_mode_get(PointerRNA *ptr)
{
  Brush *brush = reinterpret_cast<Brush *>(ptr->owner_id);
  if ((brush != nullptr) && (brush->gpencil_settings != nullptr)) {
    return (brush->gpencil_settings->brush_draw_mode != GP_BRUSH_MODE_ACTIVE);
  }
  return false;
}

static void rna_GPencilBrush_pin_mode_set(PointerRNA * /*ptr*/, bool /*value*/)
{
  /* All data is set in update. Keep this function only to avoid RNA compilation errors. */
}

static void rna_GPencilBrush_pin_mode_update(bContext *C, PointerRNA *ptr)
{
  Brush *brush = reinterpret_cast<Brush *>(ptr->owner_id);
  if ((brush != nullptr) && (brush->gpencil_settings != nullptr)) {
    if (brush->gpencil_settings->brush_draw_mode != GP_BRUSH_MODE_ACTIVE) {
      /* If not active, means that must be set to off. */
      brush->gpencil_settings->brush_draw_mode = GP_BRUSH_MODE_ACTIVE;
    }
    else {
      ToolSettings *ts = CTX_data_tool_settings(C);
      brush->gpencil_settings->brush_draw_mode = GPENCIL_USE_VERTEX_COLOR(ts) ?
                                                     GP_BRUSH_MODE_VERTEXCOLOR :
                                                     GP_BRUSH_MODE_MATERIAL;
    }
  }
  rna_BrushGpencilSettings_update(CTX_data_main(C), CTX_data_scene(C), ptr);
}

static void rna_BrushCurvesSculptSettings_update(Main * /*bmain*/,
                                                 Scene * /*scene*/,
                                                 PointerRNA *ptr)
{
  Brush *br = reinterpret_cast<Brush *>(ptr->owner_id);
  BKE_brush_tag_unsaved_changes(br);
}

static const EnumPropertyItem *rna_BrushTextureSlot_map_mode_itemf(bContext *C,
                                                                   PointerRNA * /*ptr*/,
                                                                   PropertyRNA * /*prop*/,
                                                                   bool * /*r_free*/)
{

  if (C == nullptr) {
    return rna_enum_brush_texture_slot_map_all_mode_items;
  }

#  define rna_enum_brush_texture_slot_map_sculpt_mode_items \
    rna_enum_brush_texture_slot_map_all_mode_items;

  const PaintMode mode = BKE_paintmode_get_active_from_context(C);
  if (mode == PaintMode::Sculpt) {
    return rna_enum_brush_texture_slot_map_sculpt_mode_items;
  }
  return rna_enum_brush_texture_slot_map_texture_mode_items;

#  undef rna_enum_brush_texture_slot_map_sculpt_mode_items
}

static void rna_Brush_automasking_invert_cavity_set(PointerRNA *ptr, bool val)
{
  Brush *brush = static_cast<Brush *>(ptr->data);

  if (val) {
    brush->automasking_flags &= ~BRUSH_AUTOMASKING_CAVITY_NORMAL;
    brush->automasking_flags |= BRUSH_AUTOMASKING_CAVITY_INVERTED;
  }
  else {
    brush->automasking_flags &= ~BRUSH_AUTOMASKING_CAVITY_INVERTED;
  }
}

static void rna_Brush_automasking_cavity_set(PointerRNA *ptr, bool val)
{
  Brush *brush = static_cast<Brush *>(ptr->data);

  if (val) {
    brush->automasking_flags &= ~BRUSH_AUTOMASKING_CAVITY_INVERTED;
    brush->automasking_flags |= BRUSH_AUTOMASKING_CAVITY_NORMAL;
  }
  else {
    brush->automasking_flags &= ~BRUSH_AUTOMASKING_CAVITY_NORMAL;
  }
}

static std::optional<std::string> rna_BrushCurvesSculptSettings_path(const PointerRNA * /*ptr*/)
{
  return "curves_sculpt_settings";
}

#else

static void rna_def_brush_texture_slot(BlenderRNA *brna)
{
  StructRNA *srna;
  PropertyRNA *prop;

  static const EnumPropertyItem prop_mask_paint_map_mode_items[] = {
      {MTEX_MAP_MODE_VIEW, "VIEW_PLANE", 0, "View Plane", ""},
      {MTEX_MAP_MODE_TILED, "TILED", 0, "Tiled", ""},
      {MTEX_MAP_MODE_RANDOM, "RANDOM", 0, "Random", ""},
      {MTEX_MAP_MODE_STENCIL, "STENCIL", 0, "Stencil", ""},
      {0, nullptr, 0, nullptr, nullptr},
  };

#  define TEXTURE_CAPABILITY(prop_name_, ui_name_) \
    prop = RNA_def_property(srna, #prop_name_, PROP_BOOLEAN, PROP_NONE); \
    RNA_def_property_clear_flag(prop, PROP_EDITABLE); \
    RNA_def_property_boolean_funcs(prop, "rna_TextureCapabilities_" #prop_name_ "_get", nullptr); \
    RNA_def_property_ui_text(prop, ui_name_, nullptr)

  srna = RNA_def_struct(brna, "BrushTextureSlot", "TextureSlot");
  RNA_def_struct_sdna(srna, "MTex");
  RNA_def_struct_ui_text(srna, "Brush Texture Slot", "Texture slot for textures in a Brush data"); /* BFA */

  prop = RNA_def_property(srna, "angle", PROP_FLOAT, PROP_ANGLE);
  RNA_def_property_float_sdna(prop, nullptr, "rot");
  RNA_def_property_range(prop, 0, M_PI * 2);
  RNA_def_property_ui_text(
      prop,
      "Angle",
      "Brush texture rotation\nTexture angle Hotkey in the default keymap: C\nTexture Mask "
      "angle Hotkey in the default keymap: V"); /* BFA */
  RNA_def_property_flag(prop, PROP_CONTEXT_UPDATE);
  RNA_def_property_update(prop, 0, "rna_TextureSlot_brush_angle_update");

  prop = RNA_def_property(srna, "map_mode", PROP_ENUM, PROP_NONE);
  RNA_def_property_enum_sdna(prop, nullptr, "brush_map_mode");
  RNA_def_property_enum_items(prop, rna_enum_brush_texture_slot_map_all_mode_items);
  RNA_def_property_enum_funcs(prop, nullptr, nullptr, "rna_BrushTextureSlot_map_mode_itemf");
  RNA_def_property_ui_text(prop, "Mode", "");
  RNA_def_property_flag(prop, PROP_CONTEXT_UPDATE);
  RNA_def_property_update(prop, 0, "rna_TextureSlot_update");

  prop = RNA_def_property(srna, "mask_map_mode", PROP_ENUM, PROP_NONE);
  RNA_def_property_enum_sdna(prop, nullptr, "brush_map_mode");
  RNA_def_property_enum_items(prop, prop_mask_paint_map_mode_items);
  RNA_def_property_ui_text(prop, "Mode", "");
  RNA_def_property_flag(prop, PROP_CONTEXT_UPDATE);
  RNA_def_property_update(prop, 0, "rna_TextureSlot_update");

  prop = RNA_def_property(srna, "use_rake", PROP_BOOLEAN, PROP_NONE);
  RNA_def_property_boolean_sdna(prop, nullptr, "brush_angle_mode", MTEX_ANGLE_RAKE);
  RNA_def_property_ui_text(prop, "Rake", "");
  RNA_def_property_flag(prop, PROP_CONTEXT_UPDATE);
  RNA_def_property_update(prop, 0, "rna_TextureSlot_update");

  prop = RNA_def_property(srna, "use_random", PROP_BOOLEAN, PROP_NONE);
  RNA_def_property_boolean_sdna(prop, nullptr, "brush_angle_mode", MTEX_ANGLE_RANDOM);
  RNA_def_property_ui_text(prop, "Random", "");
  RNA_def_property_flag(prop, PROP_CONTEXT_UPDATE);
  RNA_def_property_update(prop, 0, "rna_TextureSlot_update");

  prop = RNA_def_property(srna, "random_angle", PROP_FLOAT, PROP_ANGLE);
  RNA_def_property_range(prop, 0, M_PI * 2);
  RNA_def_property_ui_text(prop, "Random Angle", "Brush texture random angle");
  RNA_def_property_flag(prop, PROP_CONTEXT_UPDATE);
  RNA_def_property_update(prop, 0, "rna_TextureSlot_update");

  TEXTURE_CAPABILITY(has_texture_angle_source, "Has Texture Angle Source");
  TEXTURE_CAPABILITY(has_random_texture_angle, "Has Random Texture Angle");
  TEXTURE_CAPABILITY(has_texture_angle, "Has Texture Angle Source");

#  undef TEXTURE_CAPABILITY
}

static void rna_def_sculpt_capabilities(BlenderRNA *brna)
{
  StructRNA *srna;
  PropertyRNA *prop;

  srna = RNA_def_struct(brna, "BrushCapabilitiesSculpt", nullptr);
  RNA_def_struct_sdna(srna, "Brush");
  RNA_def_struct_nested(brna, srna, "Brush");
  RNA_def_struct_ui_text(srna,
                         "Sculpt Capabilities",
                         "Read-only indications of which brush operations "
                         "are supported by the current sculpt tool");

#  define SCULPT_BRUSH_CAPABILITY(prop_name_, ui_name_) \
    prop = RNA_def_property(srna, #prop_name_, PROP_BOOLEAN, PROP_NONE); \
    RNA_def_property_clear_flag(prop, PROP_EDITABLE); \
    RNA_def_property_boolean_funcs( \
        prop, "rna_BrushCapabilitiesSculpt_" #prop_name_ "_get", nullptr); \
    RNA_def_property_ui_text(prop, ui_name_, nullptr)

  SCULPT_BRUSH_CAPABILITY(has_accumulate, "Has Accumulate");
  SCULPT_BRUSH_CAPABILITY(has_auto_smooth, "Has Auto Smooth");
  SCULPT_BRUSH_CAPABILITY(has_topology_rake, "Has Topology Rake");
  SCULPT_BRUSH_CAPABILITY(has_height, "Has Height");
  SCULPT_BRUSH_CAPABILITY(has_plane_depth, "Has Plane Depth");
  SCULPT_BRUSH_CAPABILITY(has_plane_height, "Has Plane Height");
  SCULPT_BRUSH_CAPABILITY(has_jitter, "Has Jitter");
  SCULPT_BRUSH_CAPABILITY(has_normal_weight, "Has Crease/Pinch Factor");
  SCULPT_BRUSH_CAPABILITY(has_rake_factor, "Has Rake Factor");
  SCULPT_BRUSH_CAPABILITY(has_persistence, "Has Persistence");
  SCULPT_BRUSH_CAPABILITY(has_pinch_factor, "Has Pinch Factor");
  SCULPT_BRUSH_CAPABILITY(has_plane_offset, "Has Plane Offset");
  SCULPT_BRUSH_CAPABILITY(has_random_texture_angle, "Has Random Texture Angle");
  SCULPT_BRUSH_CAPABILITY(has_sculpt_plane, "Has Sculpt Plane");
  SCULPT_BRUSH_CAPABILITY(has_color, "Has Color");
  SCULPT_BRUSH_CAPABILITY(has_secondary_color, "Has Secondary Color");
  SCULPT_BRUSH_CAPABILITY(has_smooth_stroke, "Has Smooth Stroke");
  SCULPT_BRUSH_CAPABILITY(has_space_attenuation, "Has Space Attenuation");
  SCULPT_BRUSH_CAPABILITY(has_strength_pressure, "Has Strength Pressure");
  SCULPT_BRUSH_CAPABILITY(has_direction, "Has Direction");
  SCULPT_BRUSH_CAPABILITY(has_gravity, "Has Gravity");
  SCULPT_BRUSH_CAPABILITY(has_tilt, "Has Tilt");
  SCULPT_BRUSH_CAPABILITY(has_dyntopo, "Has Dyntopo");

#  undef SCULPT_CAPABILITY
}

static void rna_def_brush_capabilities(BlenderRNA *brna)
{
  StructRNA *srna;
  PropertyRNA *prop;

  srna = RNA_def_struct(brna, "BrushCapabilities", nullptr);
  RNA_def_struct_sdna(srna, "Brush");
  RNA_def_struct_nested(brna, srna, "Brush");
  RNA_def_struct_ui_text(
      srna, "Brush Capabilities", "Read-only indications of supported operations");

#  define BRUSH_CAPABILITY(prop_name_, ui_name_) \
    prop = RNA_def_property(srna, #prop_name_, PROP_BOOLEAN, PROP_NONE); \
    RNA_def_property_clear_flag(prop, PROP_EDITABLE); \
    RNA_def_property_boolean_funcs(prop, "rna_BrushCapabilities_" #prop_name_ "_get", nullptr); \
    RNA_def_property_ui_text(prop, ui_name_, nullptr)

  BRUSH_CAPABILITY(has_overlay, "Has Overlay");
  BRUSH_CAPABILITY(has_random_texture_angle, "Has Random Texture Angle");
  BRUSH_CAPABILITY(has_spacing, "Has Spacing");
  BRUSH_CAPABILITY(has_smooth_stroke, "Has Smooth Stroke");

#  undef BRUSH_CAPABILITY
}

static void rna_def_image_paint_capabilities(BlenderRNA *brna)
{
  StructRNA *srna;
  PropertyRNA *prop;

  srna = RNA_def_struct(brna, "BrushCapabilitiesImagePaint", nullptr);
  RNA_def_struct_sdna(srna, "Brush");
  RNA_def_struct_nested(brna, srna, "Brush");
  RNA_def_struct_ui_text(
      srna, "Image Paint Capabilities", "Read-only indications of supported operations");

#  define IMAPAINT_BRUSH_CAPABILITY(prop_name_, ui_name_) \
    prop = RNA_def_property(srna, #prop_name_, PROP_BOOLEAN, PROP_NONE); \
    RNA_def_property_clear_flag(prop, PROP_EDITABLE); \
    RNA_def_property_boolean_funcs( \
        prop, "rna_BrushCapabilitiesImagePaint_" #prop_name_ "_get", nullptr); \
    RNA_def_property_ui_text(prop, ui_name_, nullptr)

  IMAPAINT_BRUSH_CAPABILITY(has_accumulate, "Has Accumulate");
  IMAPAINT_BRUSH_CAPABILITY(has_space_attenuation, "Has Space Attenuation");
  IMAPAINT_BRUSH_CAPABILITY(has_radius, "Has Radius");
  IMAPAINT_BRUSH_CAPABILITY(has_color, "Has Color");

#  undef IMAPAINT_BRUSH_CAPABILITY
}

static void rna_def_vertex_paint_capabilities(BlenderRNA *brna)
{
  StructRNA *srna;
  PropertyRNA *prop;

  srna = RNA_def_struct(brna, "BrushCapabilitiesVertexPaint", nullptr);
  RNA_def_struct_sdna(srna, "Brush");
  RNA_def_struct_nested(brna, srna, "Brush");
  RNA_def_struct_ui_text(
      srna, "Vertex Paint Capabilities", "Read-only indications of supported operations");

#  define VPAINT_BRUSH_CAPABILITY(prop_name_, ui_name_) \
    prop = RNA_def_property(srna, #prop_name_, PROP_BOOLEAN, PROP_NONE); \
    RNA_def_property_clear_flag(prop, PROP_EDITABLE); \
    RNA_def_property_boolean_funcs( \
        prop, "rna_BrushCapabilitiesVertexPaint_" #prop_name_ "_get", nullptr); \
    RNA_def_property_ui_text(prop, ui_name_, nullptr)

  VPAINT_BRUSH_CAPABILITY(has_color, "Has Color");

#  undef VPAINT_BRUSH_CAPABILITY
}

static void rna_def_weight_paint_capabilities(BlenderRNA *brna)
{
  StructRNA *srna;
  PropertyRNA *prop;

  srna = RNA_def_struct(brna, "BrushCapabilitiesWeightPaint", nullptr);
  RNA_def_struct_sdna(srna, "Brush");
  RNA_def_struct_nested(brna, srna, "Brush");
  RNA_def_struct_ui_text(
      srna, "Weight Paint Capabilities", "Read-only indications of supported operations");

#  define WPAINT_BRUSH_CAPABILITY(prop_name_, ui_name_) \
    prop = RNA_def_property(srna, #prop_name_, PROP_BOOLEAN, PROP_NONE); \
    RNA_def_property_clear_flag(prop, PROP_EDITABLE); \
    RNA_def_property_boolean_funcs( \
        prop, "rna_BrushCapabilitiesWeightPaint_" #prop_name_ "_get", nullptr); \
    RNA_def_property_ui_text(prop, ui_name_, nullptr)

  WPAINT_BRUSH_CAPABILITY(has_weight, "Has Weight");

#  undef WPAINT_BRUSH_CAPABILITY
}

static void rna_def_gpencil_options(BlenderRNA *brna)
{
  StructRNA *srna;
  PropertyRNA *prop;

  /* modes */
  static const EnumPropertyItem gppaint_mode_types_items[] = {
      {GPPAINT_MODE_STROKE, "STROKE", 0, "Stroke", "Vertex Color affects to Stroke only"},
      {GPPAINT_MODE_FILL, "FILL", 0, "Fill", "Vertex Color affects to Fill only"},
      {GPPAINT_MODE_BOTH, "BOTH", 0, "Stroke & Fill", "Vertex Color affects to Stroke and Fill"},
      {0, nullptr, 0, nullptr, nullptr},
  };

  static const EnumPropertyItem rna_enum_gpencil_brush_caps_types_items[] = {
      {GP_STROKE_CAP_ROUND, "ROUND", ICON_GP_CAPS_ROUND, "Round", ""},
      {GP_STROKE_CAP_FLAT, "FLAT", ICON_GP_CAPS_FLAT, "Flat", ""},
      {0, nullptr, 0, nullptr, nullptr},
  };

  srna = RNA_def_struct(brna, "BrushGpencilSettings", nullptr);
  RNA_def_struct_sdna(srna, "BrushGpencilSettings");
  RNA_def_struct_path_func(srna, "rna_BrushGpencilSettings_path");
  RNA_def_struct_ui_text(srna, "Grease Pencil Brush Settings", "Settings for Grease Pencil brush");

  /* Strength factor for new strokes */
  prop = RNA_def_property(srna, "pen_strength", PROP_FLOAT, PROP_FACTOR);
  RNA_def_property_float_sdna(prop, nullptr, "draw_strength");
  RNA_def_property_range(prop, 0.0f, 1.0f);
  RNA_def_property_ui_range(prop, 0.0f, 1.0f, 0.001, 3);
  RNA_def_property_ui_text(prop,
                           "Strength",
                           "Color strength for new strokes (affect alpha factor of color)\nHotkey "
                           "in the default keymap: C"); /* BFA */
  RNA_def_property_translation_context(prop, BLT_I18NCONTEXT_ID_GPENCIL);
  RNA_def_property_clear_flag(prop, PROP_ANIMATABLE);
  RNA_def_property_update(prop, NC_GPENCIL | ND_DATA, "rna_BrushGpencilSettings_update");

  /* Jitter factor for new strokes */
  prop = RNA_def_property(srna, "pen_jitter", PROP_FLOAT, PROP_FACTOR);
  RNA_def_property_float_sdna(prop, nullptr, "draw_jitter");
  RNA_def_property_range(prop, 0.0f, 100.0f);
  RNA_def_property_ui_range(prop, 0.0f, 1.0f, 0.001, 3);
  RNA_def_property_ui_text(prop, "Jitter", "Jitter factor of brush radius for new strokes");
  RNA_def_property_translation_context(prop, BLT_I18NCONTEXT_ID_BRUSH);
  RNA_def_property_clear_flag(prop, PROP_ANIMATABLE);
  RNA_def_property_update(prop, NC_GPENCIL | ND_DATA, "rna_BrushGpencilSettings_update");

  /* Randomness factor for pressure */
  prop = RNA_def_property(srna, "random_pressure", PROP_FLOAT, PROP_FACTOR);
  RNA_def_property_float_sdna(prop, nullptr, "draw_random_press");
  RNA_def_property_range(prop, 0.0f, 1.0f);
  RNA_def_property_ui_text(
      prop, "Pressure Randomness", "Randomness factor for pressure in new strokes");
  RNA_def_property_clear_flag(prop, PROP_ANIMATABLE);
  RNA_def_property_update(prop, NC_GPENCIL | ND_DATA, "rna_BrushGpencilSettings_update");

  /* Randomness factor for strength */
  prop = RNA_def_property(srna, "random_strength", PROP_FLOAT, PROP_FACTOR);
  RNA_def_property_float_sdna(prop, nullptr, "draw_random_strength");
  RNA_def_property_range(prop, 0.0f, 1.0f);
  RNA_def_property_ui_text(
      prop, "Strength Randomness", "Randomness factor strength in new strokes");
  RNA_def_property_clear_flag(prop, PROP_ANIMATABLE);
  RNA_def_property_update(prop, NC_GPENCIL | ND_DATA, "rna_BrushGpencilSettings_update");

  /* Angle when brush is full size */
  prop = RNA_def_property(srna, "angle", PROP_FLOAT, PROP_ANGLE);
  RNA_def_property_float_sdna(prop, nullptr, "draw_angle");
  RNA_def_property_range(prop, -M_PI_2, M_PI_2);
  RNA_def_property_ui_text(prop,
                           "Angle",
                           "Direction of the stroke at which brush gives maximal thickness "
                           "(0" BLI_STR_UTF8_DEGREE_SIGN " for horizontal)");
  RNA_def_property_clear_flag(prop, PROP_ANIMATABLE);
  RNA_def_property_update(prop, NC_GPENCIL | ND_DATA, "rna_BrushGpencilSettings_update");

  /* Factor to change brush size depending of angle */
  prop = RNA_def_property(srna, "angle_factor", PROP_FLOAT, PROP_FACTOR);
  RNA_def_property_float_sdna(prop, nullptr, "draw_angle_factor");
  RNA_def_property_range(prop, 0.0f, 1.0f);
  RNA_def_property_ui_text(
      prop,
      "Angle Factor",
      "Reduce brush thickness by this factor when stroke is perpendicular to 'Angle' direction");
  RNA_def_property_clear_flag(prop, PROP_ANIMATABLE);
  RNA_def_property_update(prop, NC_GPENCIL | ND_DATA, "rna_BrushGpencilSettings_update");

  /* Smoothing factor for new strokes */
  prop = RNA_def_property(srna, "pen_smooth_factor", PROP_FLOAT, PROP_NONE);
  RNA_def_property_float_sdna(prop, nullptr, "draw_smoothfac");
  RNA_def_property_range(prop, 0.0, 2.0);
  RNA_def_property_ui_range(prop, 0.0, 1.0, 10, 3);
  RNA_def_property_ui_text(
      prop,
      "Smooth",
      "Amount of smoothing to apply after finish newly created strokes, to reduce jitter/noise");
  RNA_def_property_translation_context(prop, BLT_I18NCONTEXT_AMOUNT);
  RNA_def_property_clear_flag(prop, PROP_ANIMATABLE);
  RNA_def_property_update(prop, NC_GPENCIL | ND_DATA, "rna_BrushGpencilSettings_update");

  /* Iterations of the Smoothing factor */
  prop = RNA_def_property(srna, "pen_smooth_steps", PROP_INT, PROP_NONE);
  RNA_def_property_int_sdna(prop, nullptr, "draw_smoothlvl");
  RNA_def_property_range(prop, 0, 100);
  RNA_def_property_ui_text(prop, "Iterations", "Number of times to smooth newly created strokes");
  RNA_def_property_clear_flag(prop, PROP_ANIMATABLE);
  RNA_def_property_update(prop, NC_GPENCIL | ND_DATA, "rna_BrushGpencilSettings_update");

  /* Subdivision level for new strokes */
  prop = RNA_def_property(srna, "pen_subdivision_steps", PROP_INT, PROP_NONE);
  RNA_def_property_int_sdna(prop, nullptr, "draw_subdivide");
  RNA_def_property_range(prop, 0, 3);
  RNA_def_property_ui_text(
      prop,
      "Subdivision Steps",
      "Number of times to subdivide newly created strokes, for less jagged strokes");
  RNA_def_property_clear_flag(prop, PROP_ANIMATABLE);
  RNA_def_property_update(prop, NC_GPENCIL | ND_DATA, "rna_BrushGpencilSettings_update");

  /* Simplify factor */
  prop = RNA_def_property(srna, "simplify_factor", PROP_FLOAT, PROP_NONE);
  RNA_def_property_float_sdna(prop, nullptr, "simplify_f");
  RNA_def_property_range(prop, 0, 100.0);
  RNA_def_property_ui_range(prop, 0, 100.0, 1.0f, 3);
  RNA_def_property_ui_text(prop, "Simplify", "Factor of Simplify using adaptive algorithm");
  RNA_def_parameter_clear_flags(prop, PROP_ANIMATABLE, ParameterFlag(0));
  RNA_def_property_update(prop, 0, "rna_BrushGpencilSettings_update");

  prop = RNA_def_property(srna, "simplify_pixel_threshold", PROP_FLOAT, PROP_PIXEL);
  RNA_def_property_float_sdna(prop, nullptr, "simplify_px");
  RNA_def_property_range(prop, 0, 10.0);
  RNA_def_property_ui_range(prop, 0, 10.0, 1.0f, 1);
  RNA_def_property_ui_text(
      prop,
      "Simplify",
      "Threshold in screen space used for the simplify algorithm. Points within this threshold "
      "are treated as if they were in a straight line.");
  RNA_def_parameter_clear_flags(prop, PROP_ANIMATABLE, ParameterFlag(0));
  RNA_def_property_update(prop, 0, "rna_BrushGpencilSettings_update");

  /* Curves for pressure */
  prop = RNA_def_property(srna, "curve_sensitivity", PROP_POINTER, PROP_NONE);
  RNA_def_property_pointer_sdna(prop, nullptr, "curve_sensitivity");
  RNA_def_property_struct_type(prop, "CurveMapping");
  RNA_def_property_ui_text(prop, "Curve Sensitivity", "Curve used for the sensitivity");
  RNA_def_property_clear_flag(prop, PROP_ANIMATABLE);
  RNA_def_property_update(prop, NC_GPENCIL | ND_DATA, "rna_BrushGpencilSettings_update");

  prop = RNA_def_property(srna, "curve_strength", PROP_POINTER, PROP_NONE);
  RNA_def_property_pointer_sdna(prop, nullptr, "curve_strength");
  RNA_def_property_struct_type(prop, "CurveMapping");
  RNA_def_property_ui_text(prop, "Curve Strength", "Curve used for the strength");
  RNA_def_property_clear_flag(prop, PROP_ANIMATABLE);
  RNA_def_property_update(prop, NC_GPENCIL | ND_DATA, "rna_BrushGpencilSettings_update");

  prop = RNA_def_property(srna, "curve_jitter", PROP_POINTER, PROP_NONE);
  RNA_def_property_pointer_sdna(prop, nullptr, "curve_jitter");
  RNA_def_property_struct_type(prop, "CurveMapping");
  RNA_def_property_ui_text(prop, "Curve Jitter", "Curve used for the jitter effect");
  RNA_def_property_clear_flag(prop, PROP_ANIMATABLE);
  RNA_def_property_update(prop, NC_GPENCIL | ND_DATA, "rna_BrushGpencilSettings_update");

  prop = RNA_def_property(srna, "curve_random_pressure", PROP_POINTER, PROP_NONE);
  RNA_def_property_pointer_sdna(prop, nullptr, "curve_rand_pressure");
  RNA_def_property_struct_type(prop, "CurveMapping");
  RNA_def_property_ui_text(prop, "Random Curve", "Curve used for modulating effect");
  RNA_def_property_clear_flag(prop, PROP_ANIMATABLE);
  RNA_def_property_update(prop, NC_GPENCIL | ND_DATA, "rna_BrushGpencilSettings_update");

  prop = RNA_def_property(srna, "curve_random_strength", PROP_POINTER, PROP_NONE);
  RNA_def_property_pointer_sdna(prop, nullptr, "curve_rand_strength");
  RNA_def_property_struct_type(prop, "CurveMapping");
  RNA_def_property_ui_text(prop, "Random Curve", "Curve used for modulating effect");
  RNA_def_property_clear_flag(prop, PROP_ANIMATABLE);
  RNA_def_property_update(prop, NC_GPENCIL | ND_DATA, "rna_BrushGpencilSettings_update");

  prop = RNA_def_property(srna, "curve_random_uv", PROP_POINTER, PROP_NONE);
  RNA_def_property_pointer_sdna(prop, nullptr, "curve_rand_uv");
  RNA_def_property_struct_type(prop, "CurveMapping");
  RNA_def_property_ui_text(prop, "Random Curve", "Curve used for modulating effect");
  RNA_def_property_clear_flag(prop, PROP_ANIMATABLE);
  RNA_def_property_update(prop, NC_GPENCIL | ND_DATA, "rna_BrushGpencilSettings_update");

  prop = RNA_def_property(srna, "curve_random_hue", PROP_POINTER, PROP_NONE);
  RNA_def_property_pointer_sdna(prop, nullptr, "curve_rand_hue");
  RNA_def_property_struct_type(prop, "CurveMapping");
  RNA_def_property_ui_text(prop, "Random Curve", "Curve used for modulating effect");
  RNA_def_property_clear_flag(prop, PROP_ANIMATABLE);
  RNA_def_property_update(prop, NC_GPENCIL | ND_DATA, "rna_BrushGpencilSettings_update");

  prop = RNA_def_property(srna, "curve_random_saturation", PROP_POINTER, PROP_NONE);
  RNA_def_property_pointer_sdna(prop, nullptr, "curve_rand_saturation");
  RNA_def_property_struct_type(prop, "CurveMapping");
  RNA_def_property_ui_text(prop, "Random Curve", "Curve used for modulating effect");
  RNA_def_property_clear_flag(prop, PROP_ANIMATABLE);
  RNA_def_property_update(prop, NC_GPENCIL | ND_DATA, "rna_BrushGpencilSettings_update");

  prop = RNA_def_property(srna, "curve_random_value", PROP_POINTER, PROP_NONE);
  RNA_def_property_pointer_sdna(prop, nullptr, "curve_rand_value");
  RNA_def_property_struct_type(prop, "CurveMapping");
  RNA_def_property_ui_text(prop, "Random Curve", "Curve used for modulating effect");
  RNA_def_property_clear_flag(prop, PROP_ANIMATABLE);
  RNA_def_property_update(prop, NC_GPENCIL | ND_DATA, "rna_BrushGpencilSettings_update");

  /* Fill threshold for transparency. */
  prop = RNA_def_property(srna, "fill_threshold", PROP_FLOAT, PROP_FACTOR);
  RNA_def_property_float_sdna(prop, nullptr, "fill_threshold");
  RNA_def_property_range(prop, 0.0f, 1.0f);
  RNA_def_property_ui_text(
      prop, "Threshold", "Threshold to consider color transparent for filling");
  RNA_def_property_clear_flag(prop, PROP_ANIMATABLE);
  RNA_def_property_update(prop, NC_GPENCIL | ND_DATA, "rna_BrushGpencilSettings_update");

  /* fill factor size */
  prop = RNA_def_property(srna, "fill_factor", PROP_FLOAT, PROP_NONE);
  RNA_def_property_float_sdna(prop, nullptr, "fill_factor");
  RNA_def_property_range(prop, GPENCIL_MIN_FILL_FAC, GPENCIL_MAX_FILL_FAC);
  RNA_def_property_ui_text(
      prop,
      "Precision",
      "Factor for fill boundary accuracy, higher values are more accurate but slower");
  RNA_def_property_clear_flag(prop, PROP_ANIMATABLE);
  RNA_def_property_update(prop, NC_GPENCIL | ND_DATA, "rna_BrushGpencilSettings_update");

  /* fill simplify steps */
  prop = RNA_def_property(srna, "fill_simplify_level", PROP_INT, PROP_NONE);
  RNA_def_property_int_sdna(prop, nullptr, "fill_simplylvl");
  RNA_def_property_range(prop, 0, 10);
  RNA_def_property_ui_text(
      prop, "Simplify", "Number of simplify steps (large values reduce fill accuracy)");
  RNA_def_property_clear_flag(prop, PROP_ANIMATABLE);
  RNA_def_property_update(prop, NC_GPENCIL | ND_DATA, "rna_BrushGpencilSettings_update");

  prop = RNA_def_property(srna, "uv_random", PROP_FLOAT, PROP_FACTOR);
  RNA_def_property_float_sdna(prop, nullptr, "uv_random");
  RNA_def_property_range(prop, 0.0, 1.0);
  RNA_def_property_ui_text(prop, "UV Random", "Random factor for auto-generated UV rotation");
  RNA_def_property_clear_flag(prop, PROP_ANIMATABLE);
  RNA_def_property_update(prop, NC_GPENCIL | ND_DATA, "rna_BrushGpencilSettings_update");

  /* gradient control */
  prop = RNA_def_property(srna, "hardness", PROP_FLOAT, PROP_FACTOR);
  RNA_def_property_float_sdna(prop, nullptr, "hardness");
  RNA_def_property_range(prop, 0.001f, 1.0f);
  RNA_def_property_float_default(prop, 1.0f);
  RNA_def_property_ui_text(
      prop,
      "Hardness",
      "Gradient from the center of Dot and Box strokes (set to 1 for a solid stroke)");
  RNA_def_parameter_clear_flags(prop, PROP_ANIMATABLE, ParameterFlag(0));
  RNA_def_property_update(prop, 0, "rna_BrushGpencilSettings_update");

  /* gradient shape ratio */
  prop = RNA_def_property(srna, "aspect", PROP_FLOAT, PROP_XYZ);
  RNA_def_property_float_sdna(prop, nullptr, "aspect_ratio");
  RNA_def_property_array(prop, 2);
  RNA_def_property_range(prop, 0.01f, 1.0f);
  RNA_def_property_float_default(prop, 1.0f);
  RNA_def_property_ui_text(prop, "Aspect", "");
  RNA_def_parameter_clear_flags(prop, PROP_ANIMATABLE, ParameterFlag(0));
  RNA_def_property_update(prop, 0, "rna_BrushGpencilSettings_update");

  prop = RNA_def_property(srna, "input_samples", PROP_INT, PROP_NONE);
  RNA_def_property_int_sdna(prop, nullptr, "input_samples");
  RNA_def_property_range(prop, 0, GP_MAX_INPUT_SAMPLES);
  RNA_def_property_ui_text(
      prop,
      "Input Samples",
      "Generated intermediate points for very fast mouse movements (Set to 0 to disable)");
  RNA_def_property_clear_flag(prop, PROP_ANIMATABLE);
  RNA_def_property_update(prop, NC_GPENCIL | ND_DATA, "rna_BrushGpencilSettings_update");

  /* active smooth factor while drawing */
  prop = RNA_def_property(srna, "active_smooth_factor", PROP_FLOAT, PROP_FACTOR);
  RNA_def_property_float_sdna(prop, nullptr, "active_smooth");
  RNA_def_property_range(prop, 0.0f, 1.0f);
  RNA_def_property_ui_text(prop, "Active Smooth", "Amount of smoothing while drawing");
  RNA_def_property_clear_flag(prop, PROP_ANIMATABLE);
  RNA_def_property_update(prop, NC_GPENCIL | ND_DATA, "rna_BrushGpencilSettings_update");

  prop = RNA_def_property(srna, "eraser_strength_factor", PROP_FLOAT, PROP_PERCENTAGE);
  RNA_def_property_float_sdna(prop, nullptr, "era_strength_f");
  RNA_def_property_range(prop, 0.0, 100.0);
  RNA_def_property_ui_range(prop, 0.0, 100.0, 10, 1);
  RNA_def_property_ui_text(prop, "Affect Stroke Strength", "Amount of erasing for strength");
  RNA_def_property_clear_flag(prop, PROP_ANIMATABLE);
  RNA_def_property_update(prop, NC_GPENCIL | ND_DATA, "rna_BrushGpencilSettings_update");

  prop = RNA_def_property(srna, "eraser_thickness_factor", PROP_FLOAT, PROP_PERCENTAGE);
  RNA_def_property_float_sdna(prop, nullptr, "era_thickness_f");
  RNA_def_property_range(prop, 0.0, 100.0);
  RNA_def_property_ui_range(prop, 0.0, 100.0, 10, 1);
  RNA_def_property_ui_text(prop, "Affect Stroke Thickness", "Amount of erasing for thickness");
  RNA_def_property_clear_flag(prop, PROP_ANIMATABLE);
  RNA_def_property_update(prop, NC_GPENCIL | ND_DATA, "rna_BrushGpencilSettings_update");

  /* Mode type. */
  prop = RNA_def_property(srna, "vertex_mode", PROP_ENUM, PROP_NONE);
  RNA_def_property_enum_bitflag_sdna(prop, nullptr, "vertex_mode");
  RNA_def_property_enum_items(prop, gppaint_mode_types_items);
  RNA_def_property_ui_text(prop, "Mode Type", "Defines how vertex color affect to the strokes");
  RNA_def_property_clear_flag(prop, PROP_ANIMATABLE);
  RNA_def_property_update(prop, 0, "rna_BrushGpencilSettings_update");

  /* Vertex Color mix factor. */
  prop = RNA_def_property(srna, "vertex_color_factor", PROP_FLOAT, PROP_FACTOR);
  RNA_def_property_float_sdna(prop, nullptr, "vertex_factor");
  RNA_def_property_range(prop, 0.0f, 1.0f);
  RNA_def_property_clear_flag(prop, PROP_ANIMATABLE);
  RNA_def_property_ui_text(
      prop, "Vertex Color Factor", "Factor used to mix vertex color to get final color");
  RNA_def_property_update(prop, 0, "rna_BrushGpencilSettings_update");

  /* Hue randomness. */
  prop = RNA_def_property(srna, "random_hue_factor", PROP_FLOAT, PROP_FACTOR);
  RNA_def_property_float_sdna(prop, nullptr, "random_hue");
  RNA_def_property_range(prop, 0.0f, 1.0f);
  RNA_def_property_float_default(prop, 0.0f);
  RNA_def_property_ui_text(prop, "Hue", "Random factor to modify original hue");
  RNA_def_parameter_clear_flags(prop, PROP_ANIMATABLE, ParameterFlag(0));

  /* Saturation randomness. */
  prop = RNA_def_property(srna, "random_saturation_factor", PROP_FLOAT, PROP_FACTOR);
  RNA_def_property_float_sdna(prop, nullptr, "random_saturation");
  RNA_def_property_range(prop, 0.0f, 1.0f);
  RNA_def_property_float_default(prop, 0.0f);
  RNA_def_property_ui_text(prop, "Saturation", "Random factor to modify original saturation");
  RNA_def_parameter_clear_flags(prop, PROP_ANIMATABLE, ParameterFlag(0));
  RNA_def_property_update(prop, 0, "rna_BrushGpencilSettings_update");

  /* Value randomness. */
  prop = RNA_def_property(srna, "random_value_factor", PROP_FLOAT, PROP_FACTOR);
  RNA_def_property_float_sdna(prop, nullptr, "random_value");
  RNA_def_property_range(prop, 0.0f, 1.0f);
  RNA_def_property_float_default(prop, 0.0f);
  RNA_def_property_ui_text(prop, "Value", "Random factor to modify original value");
  RNA_def_parameter_clear_flags(prop, PROP_ANIMATABLE, ParameterFlag(0));
  RNA_def_property_update(prop, 0, "rna_BrushGpencilSettings_update");

  /* Factor to extend stroke extremes in Fill brush. */
  prop = RNA_def_property(srna, "extend_stroke_factor", PROP_FLOAT, PROP_NONE);
  RNA_def_property_float_sdna(prop, nullptr, "fill_extend_fac");
  RNA_def_property_range(prop, 0.0f, 10.0f);
  RNA_def_property_float_default(prop, 0.0f);
  RNA_def_property_ui_text(
      prop, "Closure Size", "Strokes end extension for closing gaps, use zero to disable");
  RNA_def_parameter_clear_flags(prop, PROP_ANIMATABLE, ParameterFlag(0));
  RNA_def_property_update(prop, 0, "rna_BrushGpencilSettings_update");

  prop = RNA_def_property(srna, "fill_extend_mode", PROP_ENUM, PROP_NONE);
  RNA_def_property_enum_sdna(prop, nullptr, "fill_extend_mode");
  RNA_def_property_enum_items(prop, rna_enum_gpencil_fill_extend_modes_items);
  RNA_def_property_ui_text(
      prop, "Closure Mode", "Types of stroke extensions used for closing gaps");
  RNA_def_property_translation_context(prop, BLT_I18NCONTEXT_ID_GPENCIL);
  RNA_def_parameter_clear_flags(prop, PROP_ANIMATABLE, ParameterFlag(0));
  RNA_def_property_update(prop, 0, "rna_BrushGpencilSettings_update");

  /* Number of pixels to dilate fill area. Negative values contract the filled area. */
  prop = RNA_def_property(srna, "dilate", PROP_INT, PROP_PIXEL);
  RNA_def_property_int_sdna(prop, nullptr, "dilate_pixels");
  RNA_def_property_range(prop, -40, 40);
  RNA_def_property_int_default(prop, 1);
  RNA_def_property_ui_text(
      prop, "Dilate/Contract", "Number of pixels to expand or contract fill area");
  RNA_def_property_clear_flag(prop, PROP_ANIMATABLE);
  RNA_def_property_update(prop, NC_GPENCIL | ND_DATA, "rna_BrushGpencilSettings_update");

  /* Factor to determine outline external perimeter thickness. */
  prop = RNA_def_property(srna, "outline_thickness_factor", PROP_FLOAT, PROP_FACTOR);
  RNA_def_property_float_sdna(prop, nullptr, "outline_fac");
  RNA_def_property_range(prop, 0.0f, 1.0f);
  RNA_def_property_float_default(prop, 0.0f);
  RNA_def_property_ui_text(
      prop, "Thickness", "Thickness of the outline stroke relative to current brush thickness");
  RNA_def_parameter_clear_flags(prop, PROP_ANIMATABLE, ParameterFlag(0));
  RNA_def_property_update(prop, 0, "rna_BrushGpencilSettings_update");

  /* Flags */
  prop = RNA_def_property(srna, "use_pressure", PROP_BOOLEAN, PROP_NONE);
  RNA_def_property_boolean_sdna(prop, nullptr, "flag", GP_BRUSH_USE_PRESSURE);
  RNA_def_property_ui_icon(prop, ICON_STYLUS_PRESSURE, 0);
  RNA_def_property_ui_text(prop, "Use Pressure", "Use tablet pressure");
  RNA_def_property_clear_flag(prop, PROP_ANIMATABLE);
  RNA_def_property_update(prop, NC_GPENCIL | ND_DATA, "rna_BrushGpencilSettings_update");

  prop = RNA_def_property(srna, "use_strength_pressure", PROP_BOOLEAN, PROP_NONE);
  RNA_def_property_boolean_sdna(prop, nullptr, "flag", GP_BRUSH_USE_STRENGTH_PRESSURE);
  RNA_def_property_ui_icon(prop, ICON_STYLUS_PRESSURE, 0);
  RNA_def_property_ui_text(
      prop, "Use Pressure Strength", "Use tablet pressure for color strength");
  RNA_def_property_clear_flag(prop, PROP_ANIMATABLE);
  RNA_def_property_update(prop, NC_GPENCIL | ND_DATA, "rna_BrushGpencilSettings_update");

  prop = RNA_def_property(srna, "use_jitter_pressure", PROP_BOOLEAN, PROP_NONE);
  RNA_def_property_boolean_sdna(prop, nullptr, "flag", GP_BRUSH_USE_JITTER_PRESSURE);
  RNA_def_property_ui_icon(prop, ICON_STYLUS_PRESSURE, 0);
  RNA_def_property_ui_text(prop, "Use Pressure Jitter", "Use tablet pressure for jitter");
  RNA_def_property_clear_flag(prop, PROP_ANIMATABLE);
  RNA_def_property_update(prop, NC_GPENCIL | ND_DATA, "rna_BrushGpencilSettings_update");

  prop = RNA_def_property(srna, "use_stroke_random_hue", PROP_BOOLEAN, PROP_NONE);
  RNA_def_property_boolean_sdna(prop, nullptr, "flag2", GP_BRUSH_USE_HUE_AT_STROKE);
  RNA_def_property_ui_icon(prop, ICON_GP_SELECT_STROKES, 0);
  RNA_def_property_ui_text(prop, "Stroke Random", "Use randomness at stroke level");
  RNA_def_property_clear_flag(prop, PROP_ANIMATABLE);
  RNA_def_property_update(prop, NC_GPENCIL | ND_DATA, "rna_BrushGpencilSettings_update");

  prop = RNA_def_property(srna, "use_stroke_random_sat", PROP_BOOLEAN, PROP_NONE);
  RNA_def_property_boolean_sdna(prop, nullptr, "flag2", GP_BRUSH_USE_SAT_AT_STROKE);
  RNA_def_property_ui_icon(prop, ICON_GP_SELECT_STROKES, 0);
  RNA_def_property_ui_text(prop, "Stroke Random", "Use randomness at stroke level");
  RNA_def_property_clear_flag(prop, PROP_ANIMATABLE);
  RNA_def_property_update(prop, NC_GPENCIL | ND_DATA, "rna_BrushGpencilSettings_update");

  prop = RNA_def_property(srna, "use_stroke_random_val", PROP_BOOLEAN, PROP_NONE);
  RNA_def_property_boolean_sdna(prop, nullptr, "flag2", GP_BRUSH_USE_VAL_AT_STROKE);
  RNA_def_property_ui_icon(prop, ICON_GP_SELECT_STROKES, 0);
  RNA_def_property_ui_text(prop, "Stroke Random", "Use randomness at stroke level");
  RNA_def_property_clear_flag(prop, PROP_ANIMATABLE);
  RNA_def_property_update(prop, NC_GPENCIL | ND_DATA, "rna_BrushGpencilSettings_update");

  prop = RNA_def_property(srna, "use_stroke_random_radius", PROP_BOOLEAN, PROP_NONE);
  RNA_def_property_boolean_sdna(prop, nullptr, "flag2", GP_BRUSH_USE_PRESS_AT_STROKE);
  RNA_def_property_ui_icon(prop, ICON_GP_SELECT_STROKES, 0);
  RNA_def_property_ui_text(prop, "Stroke Random", "Use randomness at stroke level");
  RNA_def_property_clear_flag(prop, PROP_ANIMATABLE);
  RNA_def_property_update(prop, NC_GPENCIL | ND_DATA, "rna_BrushGpencilSettings_update");

  prop = RNA_def_property(srna, "use_stroke_random_strength", PROP_BOOLEAN, PROP_NONE);
  RNA_def_property_boolean_sdna(prop, nullptr, "flag2", GP_BRUSH_USE_STRENGTH_AT_STROKE);
  RNA_def_property_ui_icon(prop, ICON_GP_SELECT_STROKES, 0);
  RNA_def_property_ui_text(prop, "Stroke Random", "Use randomness at stroke level");
  RNA_def_property_clear_flag(prop, PROP_ANIMATABLE);
  RNA_def_property_update(prop, NC_GPENCIL | ND_DATA, "rna_BrushGpencilSettings_update");

  prop = RNA_def_property(srna, "use_stroke_random_uv", PROP_BOOLEAN, PROP_NONE);
  RNA_def_property_boolean_sdna(prop, nullptr, "flag2", GP_BRUSH_USE_UV_AT_STROKE);
  RNA_def_property_ui_icon(prop, ICON_GP_SELECT_STROKES, 0);
  RNA_def_property_ui_text(prop, "Stroke Random", "Use randomness at stroke level");
  RNA_def_property_clear_flag(prop, PROP_ANIMATABLE);
  RNA_def_property_update(prop, NC_GPENCIL | ND_DATA, "rna_BrushGpencilSettings_update");

  prop = RNA_def_property(srna, "use_random_press_hue", PROP_BOOLEAN, PROP_NONE);
  RNA_def_property_boolean_sdna(prop, nullptr, "flag2", GP_BRUSH_USE_HUE_RAND_PRESS);
  RNA_def_property_ui_icon(prop, ICON_STYLUS_PRESSURE, 0);
  RNA_def_property_ui_text(prop, "Use Pressure", "Use pressure to modulate randomness");
  RNA_def_property_clear_flag(prop, PROP_ANIMATABLE);
  RNA_def_property_update(prop, NC_GPENCIL | ND_DATA, "rna_BrushGpencilSettings_update");

  prop = RNA_def_property(srna, "use_random_press_sat", PROP_BOOLEAN, PROP_NONE);
  RNA_def_property_boolean_sdna(prop, nullptr, "flag2", GP_BRUSH_USE_SAT_RAND_PRESS);
  RNA_def_property_ui_icon(prop, ICON_STYLUS_PRESSURE, 0);
  RNA_def_property_ui_text(prop, "Use Pressure", "Use pressure to modulate randomness");
  RNA_def_property_clear_flag(prop, PROP_ANIMATABLE);
  RNA_def_property_update(prop, NC_GPENCIL | ND_DATA, "rna_BrushGpencilSettings_update");

  prop = RNA_def_property(srna, "use_random_press_val", PROP_BOOLEAN, PROP_NONE);
  RNA_def_property_boolean_sdna(prop, nullptr, "flag2", GP_BRUSH_USE_VAL_RAND_PRESS);
  RNA_def_property_ui_icon(prop, ICON_STYLUS_PRESSURE, 0);
  RNA_def_property_ui_text(prop, "Use Pressure", "Use pressure to modulate randomness");
  RNA_def_property_clear_flag(prop, PROP_ANIMATABLE);
  RNA_def_property_update(prop, NC_GPENCIL | ND_DATA, "rna_BrushGpencilSettings_update");

  prop = RNA_def_property(srna, "use_random_press_radius", PROP_BOOLEAN, PROP_NONE);
  RNA_def_property_boolean_sdna(prop, nullptr, "flag2", GP_BRUSH_USE_PRESSURE_RAND_PRESS);
  RNA_def_property_ui_icon(prop, ICON_STYLUS_PRESSURE, 0);
  RNA_def_property_ui_text(prop, "Use Pressure", "Use pressure to modulate randomness");
  RNA_def_property_clear_flag(prop, PROP_ANIMATABLE);
  RNA_def_property_update(prop, NC_GPENCIL | ND_DATA, "rna_BrushGpencilSettings_update");

  prop = RNA_def_property(srna, "use_random_press_strength", PROP_BOOLEAN, PROP_NONE);
  RNA_def_property_boolean_sdna(prop, nullptr, "flag2", GP_BRUSH_USE_STRENGTH_RAND_PRESS);
  RNA_def_property_ui_icon(prop, ICON_STYLUS_PRESSURE, 0);
  RNA_def_property_ui_text(prop, "Use Pressure", "Use pressure to modulate randomness");
  RNA_def_property_clear_flag(prop, PROP_ANIMATABLE);
  RNA_def_property_update(prop, NC_GPENCIL | ND_DATA, "rna_BrushGpencilSettings_update");

  prop = RNA_def_property(srna, "use_random_press_uv", PROP_BOOLEAN, PROP_NONE);
  RNA_def_property_boolean_sdna(prop, nullptr, "flag2", GP_BRUSH_USE_UV_RAND_PRESS);
  RNA_def_property_ui_icon(prop, ICON_STYLUS_PRESSURE, 0);
  RNA_def_property_ui_text(prop, "Use Pressure", "Use pressure to modulate randomness");
  RNA_def_property_clear_flag(prop, PROP_ANIMATABLE);
  RNA_def_property_update(prop, NC_GPENCIL | ND_DATA, "rna_BrushGpencilSettings_update");

  prop = RNA_def_property(srna, "use_settings_stabilizer", PROP_BOOLEAN, PROP_NONE);
  RNA_def_property_boolean_sdna(prop, nullptr, "flag", GP_BRUSH_STABILIZE_MOUSE);
  RNA_def_property_boolean_default(prop, true);
  RNA_def_property_ui_text(prop,
                           "Use Stabilizer",
                           "Draw lines with a delay to allow smooth strokes (press Shift key to "
                           "override while drawing)");
  RNA_def_property_clear_flag(prop, PROP_ANIMATABLE);
  RNA_def_property_update(prop, 0, "rna_BrushGpencilSettings_update");

  prop = RNA_def_property(srna, "eraser_mode", PROP_ENUM, PROP_NONE);
  RNA_def_property_enum_sdna(prop, nullptr, "eraser_mode");
  RNA_def_property_enum_items(prop, rna_enum_gpencil_brush_eraser_modes_items);
  RNA_def_property_ui_text(prop, "Mode", "Eraser Mode");
  RNA_def_property_translation_context(prop, BLT_I18NCONTEXT_ID_GPENCIL);
  RNA_def_property_clear_flag(prop, PROP_ANIMATABLE);
  RNA_def_property_update(prop, NC_GPENCIL | ND_DATA, "rna_BrushGpencilSettings_update");

  prop = RNA_def_property(srna, "caps_type", PROP_ENUM, PROP_NONE);
  RNA_def_property_enum_sdna(prop, nullptr, "caps_type");
  RNA_def_property_enum_items(prop, rna_enum_gpencil_brush_caps_types_items);
  RNA_def_property_ui_text(prop, "Caps Type", "The shape of the start and end of the stroke");
  RNA_def_property_translation_context(prop, BLT_I18NCONTEXT_ID_GPENCIL);
  RNA_def_property_clear_flag(prop, PROP_ANIMATABLE);
  RNA_def_property_update(prop, 0, "rna_BrushGpencilSettings_update");

  prop = RNA_def_property(srna, "fill_draw_mode", PROP_ENUM, PROP_NONE);
  RNA_def_property_enum_sdna(prop, nullptr, "fill_draw_mode");
  RNA_def_property_enum_items(prop, rna_enum_gpencil_fill_draw_modes_items);
  RNA_def_property_ui_text(prop, "Mode", "Mode to draw boundary limits");
  RNA_def_property_clear_flag(prop, PROP_ANIMATABLE);
  RNA_def_property_update(prop, 0, "rna_BrushGpencilSettings_update");

  prop = RNA_def_property(srna, "fill_layer_mode", PROP_ENUM, PROP_NONE);
  RNA_def_property_enum_sdna(prop, nullptr, "fill_layer_mode");
  RNA_def_property_enum_items(prop, rna_enum_gpencil_fill_layers_modes_items);
  RNA_def_property_ui_text(prop, "Layer Mode", "Layers used as boundaries");
  RNA_def_property_clear_flag(prop, PROP_ANIMATABLE);
  RNA_def_property_update(prop, 0, "rna_BrushGpencilSettings_update");

  prop = RNA_def_property(srna, "fill_direction", PROP_ENUM, PROP_NONE);
  RNA_def_property_enum_sdna(prop, nullptr, "fill_direction");
  RNA_def_property_enum_items(prop, rna_enum_gpencil_fill_direction_items);
  RNA_def_property_ui_text(prop, "Direction", "Direction of the fill");
  RNA_def_property_translation_context(prop, BLT_I18NCONTEXT_ID_BRUSH);
  RNA_def_property_clear_flag(prop, PROP_ANIMATABLE);
  RNA_def_property_update(prop, 0, "rna_BrushGpencilSettings_update");

  prop = RNA_def_property(srna, "pin_draw_mode", PROP_BOOLEAN, PROP_NONE);
  RNA_def_property_boolean_funcs(
      prop, "rna_GPencilBrush_pin_mode_get", "rna_GPencilBrush_pin_mode_set");
  RNA_def_property_ui_icon(prop, ICON_UNPINNED, 1);
  RNA_def_property_flag(prop, PROP_CONTEXT_UPDATE);
  RNA_def_property_clear_flag(prop, PROP_ANIMATABLE);
  RNA_def_property_update(prop, NC_GPENCIL | ND_DATA, "rna_GPencilBrush_pin_mode_update");
  RNA_def_property_ui_text(prop, "Pin Mode", "Pin the mode to the brush");

  prop = RNA_def_property(srna, "brush_draw_mode", PROP_ENUM, PROP_NONE);
  RNA_def_property_enum_sdna(prop, nullptr, "brush_draw_mode");
  RNA_def_property_enum_items(prop, rna_enum_gpencil_brush_modes_items);
  RNA_def_property_ui_text(prop, "Mode", "Preselected mode when using this brush");
  RNA_def_property_clear_flag(prop, PROP_ANIMATABLE);
  RNA_def_property_update(prop, 0, "rna_BrushGpencilSettings_update");

  prop = RNA_def_property(srna, "use_trim", PROP_BOOLEAN, PROP_NONE);
  RNA_def_property_boolean_sdna(prop, nullptr, "flag", GP_BRUSH_TRIM_STROKE);
  RNA_def_property_boolean_default(prop, false);
  RNA_def_property_ui_text(prop, "Trim Stroke Ends", "Trim intersecting stroke ends");
  RNA_def_property_clear_flag(prop, PROP_ANIMATABLE);
  RNA_def_property_update(prop, 0, "rna_BrushGpencilSettings_update");

  prop = RNA_def_property(srna, "use_settings_outline", PROP_BOOLEAN, PROP_NONE);
  RNA_def_property_boolean_sdna(prop, nullptr, "flag", GP_BRUSH_OUTLINE_STROKE);
  RNA_def_property_boolean_default(prop, false);
  RNA_def_property_ui_text(
      prop,
      "Outline",
      "Requires a active camera in the scene\nConvert stroke to perimeter"); /*BFA - more
                                                                                explicit*/
  RNA_def_property_clear_flag(prop, PROP_ANIMATABLE);
  RNA_def_property_update(prop, 0, "rna_BrushGpencilSettings_update");

  prop = RNA_def_property(srna, "use_edit_position", PROP_BOOLEAN, PROP_NONE);
  RNA_def_property_boolean_sdna(
      prop, nullptr, "sculpt_mode_flag", GP_SCULPT_FLAGMODE_APPLY_POSITION);
  RNA_def_property_ui_text(prop, "Affect Position", "The brush affects the position of the point");
  RNA_def_property_clear_flag(prop, PROP_ANIMATABLE);
  RNA_def_property_update(prop, NC_SCENE | ND_TOOLSETTINGS, "rna_BrushGpencilSettings_update");

  prop = RNA_def_property(srna, "use_edit_strength", PROP_BOOLEAN, PROP_NONE);
  RNA_def_property_boolean_sdna(
      prop, nullptr, "sculpt_mode_flag", GP_SCULPT_FLAGMODE_APPLY_STRENGTH);
  RNA_def_property_ui_text(
      prop, "Affect Strength", "The brush affects the color strength of the point");
  RNA_def_property_clear_flag(prop, PROP_ANIMATABLE);
  RNA_def_property_update(prop, NC_SCENE | ND_TOOLSETTINGS, "rna_BrushGpencilSettings_update");

  prop = RNA_def_property(srna, "use_edit_thickness", PROP_BOOLEAN, PROP_NONE);
  RNA_def_property_boolean_sdna(
      prop, nullptr, "sculpt_mode_flag", GP_SCULPT_FLAGMODE_APPLY_THICKNESS);
  RNA_def_property_ui_text(
      prop, "Affect Thickness", "The brush affects the thickness of the point");
  RNA_def_property_clear_flag(prop, PROP_ANIMATABLE);
  RNA_def_property_update(prop, NC_SCENE | ND_TOOLSETTINGS, "rna_BrushGpencilSettings_update");

  prop = RNA_def_property(srna, "use_edit_uv", PROP_BOOLEAN, PROP_NONE);
  RNA_def_property_boolean_sdna(prop, nullptr, "sculpt_mode_flag", GP_SCULPT_FLAGMODE_APPLY_UV);
  RNA_def_property_ui_text(prop, "Affect UV", "The brush affects the UV rotation of the point");
  RNA_def_property_clear_flag(prop, PROP_ANIMATABLE);
  RNA_def_property_update(prop, NC_SCENE | ND_TOOLSETTINGS, "rna_BrushGpencilSettings_update");

  /* Material */
  prop = RNA_def_property(srna, "material", PROP_POINTER, PROP_NONE);
  RNA_def_property_struct_type(prop, "Material");
  RNA_def_property_pointer_funcs(
      prop, nullptr, nullptr, nullptr, "rna_BrushGpencilSettings_material_poll");
  RNA_def_property_flag(prop, PROP_EDITABLE | PROP_ID_SELF_CHECK | PROP_CONTEXT_UPDATE);
  RNA_def_property_ui_text(prop, "Material", "Material used for strokes drawn using this brush");
  RNA_def_property_clear_flag(prop, PROP_ANIMATABLE);
  RNA_def_property_update(prop, NC_GPENCIL | ND_DATA, "rna_Brush_material_update");

  /* Secondary Material */
  prop = RNA_def_property(srna, "material_alt", PROP_POINTER, PROP_NONE);
  RNA_def_property_struct_type(prop, "Material");
  RNA_def_property_pointer_funcs(
      prop, nullptr, nullptr, nullptr, "rna_BrushGpencilSettings_material_poll");
  RNA_def_property_flag(prop, PROP_EDITABLE | PROP_ID_SELF_CHECK | PROP_CONTEXT_UPDATE);
  RNA_def_property_ui_text(prop, "Material", "Material used for secondary uses for this brush");
  RNA_def_property_clear_flag(prop, PROP_ANIMATABLE);
  RNA_def_property_update(prop, NC_GPENCIL | ND_DATA, "rna_Brush_material_update");

  prop = RNA_def_property(srna, "show_fill_boundary", PROP_BOOLEAN, PROP_NONE);
  RNA_def_property_boolean_sdna(prop, nullptr, "flag", GP_BRUSH_FILL_SHOW_HELPLINES);
  RNA_def_property_boolean_default(prop, true);
  RNA_def_property_ui_text(prop, "Show Lines", "Show help lines for filling to see boundaries");
  RNA_def_property_clear_flag(prop, PROP_ANIMATABLE);
  RNA_def_property_update(prop, 0, "rna_BrushGpencilSettings_update");

  prop = RNA_def_property(srna, "show_fill_extend", PROP_BOOLEAN, PROP_NONE);
  RNA_def_property_boolean_sdna(prop, nullptr, "flag", GP_BRUSH_FILL_SHOW_EXTENDLINES);
  RNA_def_property_boolean_default(prop, true);
  RNA_def_property_ui_text(prop, "Visual Aids", "Show help lines for stroke extension");
  RNA_def_property_clear_flag(prop, PROP_ANIMATABLE);
  RNA_def_property_update(prop, 0, "rna_BrushGpencilSettings_update");

  prop = RNA_def_property(srna, "use_collide_strokes", PROP_BOOLEAN, PROP_NONE);
  RNA_def_property_boolean_sdna(prop, nullptr, "flag", GP_BRUSH_FILL_STROKE_COLLIDE);
  RNA_def_property_boolean_default(prop, false);
  RNA_def_property_ui_text(
      prop, "Strokes Collision", "Check if extend lines collide with strokes");
  RNA_def_property_clear_flag(prop, PROP_ANIMATABLE);
  RNA_def_property_update(prop, 0, "rna_BrushGpencilSettings_update");

  prop = RNA_def_property(srna, "show_fill", PROP_BOOLEAN, PROP_NONE);
  RNA_def_property_boolean_negative_sdna(prop, nullptr, "flag", GP_BRUSH_FILL_HIDE);
  RNA_def_property_boolean_default(prop, true);
  RNA_def_property_ui_text(
      prop, "Show Fill", "Show transparent lines to use as boundary for filling");
  RNA_def_property_clear_flag(prop, PROP_ANIMATABLE);
  RNA_def_property_update(prop, 0, "rna_BrushGpencilSettings_update");

  prop = RNA_def_property(srna, "use_auto_remove_fill_guides", PROP_BOOLEAN, PROP_NONE);
  RNA_def_property_boolean_sdna(prop, nullptr, "flag", GP_BRUSH_FILL_AUTO_REMOVE_FILL_GUIDES);
  RNA_def_property_boolean_default(prop, true);
  RNA_def_property_ui_text(prop,
                           "Auto-Remove Fill Guides",
                           "Automatically remove fill guide strokes after fill operation");
  RNA_def_property_clear_flag(prop, PROP_ANIMATABLE);
  RNA_def_property_update(prop, 0, "rna_BrushGpencilSettings_update");

  prop = RNA_def_property(srna, "use_fill_limit", PROP_BOOLEAN, PROP_NONE);
  RNA_def_property_boolean_sdna(prop, nullptr, "flag", GP_BRUSH_FILL_FIT_DISABLE);
  RNA_def_property_boolean_default(prop, true);
  RNA_def_property_ui_text(prop, "Limit to Viewport", "Fill only visible areas in viewport");
  RNA_def_property_clear_flag(prop, PROP_ANIMATABLE);
  RNA_def_property_update(prop, 0, "rna_BrushGpencilSettings_update");

  prop = RNA_def_property(srna, "use_settings_postprocess", PROP_BOOLEAN, PROP_NONE);
  RNA_def_property_boolean_sdna(prop, nullptr, "flag", GP_BRUSH_GROUP_SETTINGS);
  RNA_def_property_ui_text(
      prop, "Use Post-Process Settings", "Additional post processing options for new strokes");
  RNA_def_property_clear_flag(prop, PROP_ANIMATABLE);
  RNA_def_property_update(prop, 0, "rna_BrushGpencilSettings_update");

  prop = RNA_def_property(srna, "use_settings_random", PROP_BOOLEAN, PROP_NONE);
  RNA_def_property_boolean_sdna(prop, nullptr, "flag", GP_BRUSH_GROUP_RANDOM);
  RNA_def_property_ui_text(prop, "Random Settings", "Random brush settings");
  RNA_def_property_clear_flag(prop, PROP_ANIMATABLE);
  RNA_def_property_update(prop, 0, "rna_BrushGpencilSettings_update");

  prop = RNA_def_property(srna, "use_material_pin", PROP_BOOLEAN, PROP_NONE);
  RNA_def_property_boolean_sdna(prop, nullptr, "flag", GP_BRUSH_MATERIAL_PINNED);
  RNA_def_property_flag(prop, PROP_CONTEXT_UPDATE);
  RNA_def_property_ui_icon(prop, ICON_UNPINNED, 1);
  RNA_def_property_ui_text(prop, "Pin Material", "Keep material assigned to brush");
  RNA_def_property_clear_flag(prop, PROP_ANIMATABLE);
  RNA_def_property_update(
      prop, NC_GPENCIL | ND_DATA, "rna_BrushGpencilSettings_use_material_pin_update");

  prop = RNA_def_property(srna, "show_lasso", PROP_BOOLEAN, PROP_NONE);
  RNA_def_property_boolean_negative_sdna(prop, nullptr, "flag", GP_BRUSH_DISSABLE_LASSO);
  RNA_def_property_ui_text(
      prop, "Show Lasso", "Do not display fill color while drawing the stroke");
  RNA_def_property_clear_flag(prop, PROP_ANIMATABLE);
  RNA_def_property_update(prop, 0, "rna_BrushGpencilSettings_update");

  prop = RNA_def_property(srna, "use_occlude_eraser", PROP_BOOLEAN, PROP_NONE);
  RNA_def_property_boolean_sdna(prop, nullptr, "flag", GP_BRUSH_OCCLUDE_ERASER);
  RNA_def_property_ui_text(prop, "Occlude Eraser", "Erase only strokes visible and not occluded");
  RNA_def_property_clear_flag(prop, PROP_ANIMATABLE);
  RNA_def_property_update(prop, 0, "rna_BrushGpencilSettings_update");

  prop = RNA_def_property(srna, "use_keep_caps_eraser", PROP_BOOLEAN, PROP_NONE);
  RNA_def_property_boolean_sdna(prop, nullptr, "flag", GP_BRUSH_ERASER_KEEP_CAPS);
  RNA_def_property_ui_text(
      prop, "Keep Caps", "Keep the caps as they are and don't flatten them when erasing");
  RNA_def_property_clear_flag(prop, PROP_ANIMATABLE);
  RNA_def_property_update(prop, 0, "rna_BrushGpencilSettings_update");

  prop = RNA_def_property(srna, "use_active_layer_only", PROP_BOOLEAN, PROP_NONE);
  RNA_def_property_boolean_sdna(prop, nullptr, "flag", GP_BRUSH_ACTIVE_LAYER_ONLY);
  RNA_def_property_ui_text(prop, "Active Layer", "Only edit the active layer of the object");
  RNA_def_property_clear_flag(prop, PROP_ANIMATABLE);
  RNA_def_property_update(prop, 0, "rna_BrushGpencilSettings_update");
}

static void rna_def_curves_sculpt_options(BlenderRNA *brna)
{
  StructRNA *srna;
  PropertyRNA *prop;

  static const EnumPropertyItem density_mode_items[] = {
      {BRUSH_CURVES_SCULPT_DENSITY_MODE_AUTO,
       "AUTO",
       ICON_AUTO,
       "Auto",
       "Either add or remove curves depending on the minimum distance of the curves under the "
       "cursor"},
      {BRUSH_CURVES_SCULPT_DENSITY_MODE_ADD,
       "ADD",
       ICON_ADD,
       "Add",
       "Add new curves between existing curves, taking the minimum distance into account"},
      {BRUSH_CURVES_SCULPT_DENSITY_MODE_REMOVE,
       "REMOVE",
       ICON_REMOVE,
       "Remove",
       "Remove curves whose root points are too close"},
      {0, nullptr, 0, nullptr, nullptr},
  };

  srna = RNA_def_struct(brna, "BrushCurvesSculptSettings", nullptr);
  RNA_def_struct_path_func(srna, "rna_BrushCurvesSculptSettings_path");
  RNA_def_struct_sdna(srna, "BrushCurvesSculptSettings");
  RNA_def_struct_ui_text(srna, "Curves Sculpt Brush Settings", "");

  prop = RNA_def_property(srna, "add_amount", PROP_INT, PROP_NONE);
  RNA_def_property_range(prop, 1, INT32_MAX);
  RNA_def_property_ui_text(prop, "Count", "Number of curves added by the Add brush");
  RNA_def_property_update(prop, 0, "rna_BrushCurvesSculptSettings_update");

  prop = RNA_def_property(srna, "points_per_curve", PROP_INT, PROP_NONE);
  RNA_def_property_range(prop, 2, INT32_MAX);
  RNA_def_property_ui_text(
      prop, "Points per Curve", "Number of control points in a newly added curve");
  RNA_def_property_update(prop, 0, "rna_BrushCurvesSculptSettings_update");

  prop = RNA_def_property(srna, "use_uniform_scale", PROP_BOOLEAN, PROP_NONE);
  RNA_def_property_boolean_sdna(prop, nullptr, "flag", BRUSH_CURVES_SCULPT_FLAG_SCALE_UNIFORM);
  RNA_def_property_ui_text(prop,
                           "Scale Uniform",
                           "Grow or shrink curves by changing their size uniformly instead of "
                           "using trimming or extrapolation");
  RNA_def_property_update(prop, 0, "rna_BrushCurvesSculptSettings_update");

  prop = RNA_def_property(srna, "minimum_length", PROP_FLOAT, PROP_DISTANCE);
  RNA_def_property_range(prop, 0.0f, FLT_MAX);
  RNA_def_property_ui_text(
      prop, "Minimum Length", "Avoid shrinking curves shorter than this length");

  prop = RNA_def_property(srna, "use_length_interpolate", PROP_BOOLEAN, PROP_NONE);
  RNA_def_property_boolean_sdna(
      prop, nullptr, "flag", BRUSH_CURVES_SCULPT_FLAG_INTERPOLATE_LENGTH);
  RNA_def_property_ui_text(
      prop, "Interpolate Length", "Use length of the curves in close proximity");
  RNA_def_property_update(prop, 0, "rna_BrushCurvesSculptSettings_update");

  prop = RNA_def_property(srna, "use_radius_interpolate", PROP_BOOLEAN, PROP_NONE);
  RNA_def_property_boolean_sdna(
      prop, nullptr, "flag", BRUSH_CURVES_SCULPT_FLAG_INTERPOLATE_RADIUS);
  RNA_def_property_boolean_default(prop, true);
  RNA_def_property_ui_text(
      prop, "Interpolate Radius", "Use radius of the curves in close proximity");
  RNA_def_property_update(prop, 0, "rna_BrushCurvesSculptSettings_update");

  prop = RNA_def_property(srna, "use_point_count_interpolate", PROP_BOOLEAN, PROP_NONE);
  RNA_def_property_boolean_sdna(
      prop, nullptr, "flag", BRUSH_CURVES_SCULPT_FLAG_INTERPOLATE_POINT_COUNT);
  RNA_def_property_ui_text(prop,
                           "Interpolate Point Count",
                           "Use the number of points from the curves in close proximity");
  RNA_def_property_update(prop, 0, "rna_BrushCurvesSculptSettings_update");

  prop = RNA_def_property(srna, "use_shape_interpolate", PROP_BOOLEAN, PROP_NONE);
  RNA_def_property_boolean_sdna(prop, nullptr, "flag", BRUSH_CURVES_SCULPT_FLAG_INTERPOLATE_SHAPE);
  RNA_def_property_ui_text(
      prop, "Interpolate Shape", "Use shape of the curves in close proximity");
  RNA_def_property_update(prop, 0, "rna_BrushCurvesSculptSettings_update");

  prop = RNA_def_property(srna, "curve_length", PROP_FLOAT, PROP_DISTANCE);
  RNA_def_property_range(prop, 0.0, FLT_MAX);
  RNA_def_property_ui_text(
      prop,
      "Curve Length",
      "Length of newly added curves when it is not interpolated from other curves");
  RNA_def_property_update(prop, 0, "rna_BrushCurvesSculptSettings_update");

  prop = RNA_def_property(srna, "minimum_distance", PROP_FLOAT, PROP_DISTANCE);
  RNA_def_property_range(prop, 0.0f, FLT_MAX);
  RNA_def_property_ui_range(prop, 0.0, 1000.0f, 0.001, 2);
  RNA_def_property_ui_text(
      prop, "Minimum Distance", "Goal distance between curve roots for the Density brush");
  RNA_def_property_update(prop, 0, "rna_BrushCurvesSculptSettings_update");

  prop = RNA_def_property(srna, "curve_radius", PROP_FLOAT, PROP_DISTANCE);
  RNA_def_property_range(prop, 0.0, FLT_MAX);
  RNA_def_property_float_default(prop, 0.01f);
  RNA_def_property_ui_range(prop, 0.0, 1000.0f, 0.001, 2);
  RNA_def_property_ui_text(
      prop,
      "Curve Radius",
      "Radius of newly added curves when it is not interpolated from other curves");
  RNA_def_property_update(prop, 0, "rna_BrushCurvesSculptSettings_update");

  prop = RNA_def_property(srna, "density_add_attempts", PROP_INT, PROP_NONE);
  RNA_def_property_range(prop, 0, INT32_MAX);
  RNA_def_property_ui_text(
      prop, "Density Add Attempts", "How many times the Density brush tries to add a new curve");
  RNA_def_property_update(prop, 0, "rna_BrushCurvesSculptSettings_update");

  prop = RNA_def_property(srna, "density_mode", PROP_ENUM, PROP_NONE);
  RNA_def_property_enum_items(prop, density_mode_items);
  RNA_def_property_ui_text(
      prop, "Density Mode", "Determines whether the brush adds or removes curves");
  RNA_def_property_translation_context(prop, BLT_I18NCONTEXT_OPERATOR_DEFAULT);
  RNA_def_property_update(prop, 0, "rna_BrushCurvesSculptSettings_update");

  prop = RNA_def_property(srna, "curve_parameter_falloff", PROP_POINTER, PROP_NONE);
  RNA_def_property_struct_type(prop, "CurveMapping");
  RNA_def_property_ui_text(prop,
                           "Curve Parameter Falloff",
                           "Falloff that is applied from the tip to the root of each curve");
  RNA_def_property_update(prop, 0, "rna_BrushCurvesSculptSettings_update");
}

static void rna_def_brush(BlenderRNA *brna)
{
  StructRNA *srna;
  PropertyRNA *prop;

  static const EnumPropertyItem prop_blend_items[] = {
      {IMB_BLEND_MIX, "MIX", 0, "Mix", "Use Mix blending mode while painting"},
      RNA_ENUM_ITEM_SEPR,
      {IMB_BLEND_DARKEN, "DARKEN", 0, "Darken", "Use Darken blending mode while painting"},
      {IMB_BLEND_MUL, "MUL", 0, "Multiply", "Use Multiply blending mode while painting"},
      {IMB_BLEND_COLORBURN,
       "COLORBURN",
       0,
       "Color Burn",
       "Use Color Burn blending mode while painting"},
      {IMB_BLEND_LINEARBURN,
       "LINEARBURN",
       0,
       "Linear Burn",
       "Use Linear Burn blending mode while painting"},
      RNA_ENUM_ITEM_SEPR,
      {IMB_BLEND_LIGHTEN, "LIGHTEN", 0, "Lighten", "Use Lighten blending mode while painting"},
      {IMB_BLEND_SCREEN, "SCREEN", 0, "Screen", "Use Screen blending mode while painting"},
      {IMB_BLEND_COLORDODGE,
       "COLORDODGE",
       0,
       "Color Dodge",
       "Use Color Dodge blending mode while painting"},
      {IMB_BLEND_ADD, "ADD", 0, "Add", "Use Add blending mode while painting"},
      RNA_ENUM_ITEM_SEPR,
      {IMB_BLEND_OVERLAY, "OVERLAY", 0, "Overlay", "Use Overlay blending mode while painting"},
      {IMB_BLEND_SOFTLIGHT,
       "SOFTLIGHT",
       0,
       "Soft Light",
       "Use Soft Light blending mode while painting"},
      {IMB_BLEND_HARDLIGHT,
       "HARDLIGHT",
       0,
       "Hard Light",
       "Use Hard Light blending mode while painting"},
      {IMB_BLEND_VIVIDLIGHT,
       "VIVIDLIGHT",
       0,
       "Vivid Light",
       "Use Vivid Light blending mode while painting"},
      {IMB_BLEND_LINEARLIGHT,
       "LINEARLIGHT",
       0,
       "Linear Light",
       "Use Linear Light blending mode while painting"},
      {IMB_BLEND_PINLIGHT,
       "PINLIGHT",
       0,
       "Pin Light",
       "Use Pin Light blending mode while painting"},
      RNA_ENUM_ITEM_SEPR,
      {IMB_BLEND_DIFFERENCE,
       "DIFFERENCE",
       0,
       "Difference",
       "Use Difference blending mode while painting"},
      {IMB_BLEND_EXCLUSION,
       "EXCLUSION",
       0,
       "Exclusion",
       "Use Exclusion blending mode while painting"},
      {IMB_BLEND_SUB, "SUB", 0, "Subtract", "Use Subtract blending mode while painting"},
      RNA_ENUM_ITEM_SEPR,
      {IMB_BLEND_HUE, "HUE", 0, "Hue", "Use Hue blending mode while painting"},
      {IMB_BLEND_SATURATION,
       "SATURATION",
       0,
       "Saturation",
       "Use Saturation blending mode while painting"},
      {IMB_BLEND_COLOR, "COLOR", 0, "Color", "Use Color blending mode while painting"},
      {IMB_BLEND_LUMINOSITY, "LUMINOSITY", 0, "Value", "Use Value blending mode while painting"},
      RNA_ENUM_ITEM_SEPR,
      {IMB_BLEND_ERASE_ALPHA, "ERASE_ALPHA", 0, "Erase Alpha", "Erase alpha while painting"},
      {IMB_BLEND_ADD_ALPHA, "ADD_ALPHA", 0, "Add Alpha", "Add alpha while painting"},
      {0, nullptr, 0, nullptr, nullptr},
  };

  static const EnumPropertyItem brush_sculpt_plane_items[] = {
      {SCULPT_DISP_DIR_AREA, "AREA", 0, "Area Plane", ""},
      {SCULPT_DISP_DIR_VIEW, "VIEW", 0, "View Plane", ""},
      {SCULPT_DISP_DIR_X, "X", 0, "X Plane", ""},
      {SCULPT_DISP_DIR_Y, "Y", 0, "Y Plane", ""},
      {SCULPT_DISP_DIR_Z, "Z", 0, "Z Plane", ""},
      {0, nullptr, 0, nullptr, nullptr},
  };

  static const EnumPropertyItem brush_mask_tool_items[] = {
      {BRUSH_MASK_DRAW, "DRAW", 0, "Draw", ""},
      {BRUSH_MASK_SMOOTH, "SMOOTH", 0, "Smooth", ""},
      {0, nullptr, 0, nullptr, nullptr},
  };

  static const EnumPropertyItem brush_blur_mode_items[] = {
      {KERNEL_BOX, "BOX", 0, "Box", ""},
      {KERNEL_GAUSSIAN, "GAUSSIAN", 0, "Gaussian", ""},
      {0, nullptr, 0, nullptr, nullptr},
  };

  static const EnumPropertyItem brush_gradient_items[] = {
      {BRUSH_GRADIENT_PRESSURE, "PRESSURE", 0, "Pressure", ""},
      {BRUSH_GRADIENT_SPACING_REPEAT, "SPACING_REPEAT", 0, "Repeat", ""},
      {BRUSH_GRADIENT_SPACING_CLAMP, "SPACING_CLAMP", 0, "Clamp", ""},
      {0, nullptr, 0, nullptr, nullptr},
  };

  static const EnumPropertyItem brush_gradient_fill_items[] = {
      {BRUSH_GRADIENT_LINEAR, "LINEAR", 0, "Linear", ""},
      {BRUSH_GRADIENT_RADIAL, "RADIAL", 0, "Radial", ""},
      {0, nullptr, 0, nullptr, nullptr},
  };

  static const EnumPropertyItem brush_mask_pressure_items[] = {
      {0, "NONE", 0, "Off", ""},
      {BRUSH_MASK_PRESSURE_RAMP, "RAMP", ICON_STYLUS_PRESSURE, "Ramp", ""},
      {BRUSH_MASK_PRESSURE_CUTOFF, "CUTOFF", ICON_STYLUS_PRESSURE, "Cutoff", ""},
      {0, nullptr, 0, nullptr, nullptr},
  };

  static const EnumPropertyItem brush_size_unit_items[] = {
      {0, "VIEW", 0, "View", "Measure brush size relative to the view"},
      {BRUSH_LOCK_SIZE, "SCENE", 0, "Scene", "Measure brush size relative to the scene"},
      {0, nullptr, 0, nullptr, nullptr},
  };

  static const EnumPropertyItem color_gradient_items[] = {
      {0, "COLOR", 0, "Color", "Paint with a single color"},
      {BRUSH_USE_GRADIENT, "GRADIENT", 0, "Gradient", "Paint with a gradient"},
      {0, nullptr, 0, nullptr, nullptr},
  };

  static const EnumPropertyItem brush_spacing_unit_items[] = {
      {0, "VIEW", 0, "View", "Calculate brush spacing relative to the view"},
      {BRUSH_SCENE_SPACING,
       "SCENE",
       0,
       "Scene",
       "Calculate brush spacing relative to the scene using the stroke location"},
      {0, nullptr, 0, nullptr, nullptr},
  };

  static const EnumPropertyItem brush_jitter_unit_items[] = {
      {BRUSH_ABSOLUTE_JITTER, "VIEW", 0, "View", "Jittering happens in screen space, in pixels"},
      {0, "BRUSH", 0, "Brush", "Jittering happens relative to the brush size"},
      {0, nullptr, 0, nullptr, nullptr},
  };

  static const EnumPropertyItem falloff_shape_unit_items[] = {
      {0, "SPHERE", 0, "Sphere", "Apply brush influence in a Sphere, outwards from the center"},
      {PAINT_FALLOFF_SHAPE_TUBE,
       "PROJECTED",
       0,
       "Projected",
       "Apply brush influence in a 2D circle, projected from the view"},
      {0, nullptr, 0, nullptr, nullptr},
  };

  static const EnumPropertyItem brush_deformation_target_items[] = {
      {BRUSH_DEFORM_TARGET_GEOMETRY,
       "GEOMETRY",
       0,
       "Geometry",
       "Brush deformation displaces the vertices of the mesh"},
      {BRUSH_DEFORM_TARGET_CLOTH_SIM,
       "CLOTH_SIM",
       0,
       "Cloth Simulation",
       "Brush deforms the mesh by deforming the constraints of a cloth simulation"},
      {0, nullptr, 0, nullptr, nullptr},
  };

  static const EnumPropertyItem brush_elastic_deform_type_items[] = {
      {BRUSH_ELASTIC_DEFORM_GRAB, "GRAB", 0, "Grab", ""},
      {BRUSH_ELASTIC_DEFORM_GRAB_BISCALE, "GRAB_BISCALE", 0, "Bi-Scale Grab", ""},
      {BRUSH_ELASTIC_DEFORM_GRAB_TRISCALE, "GRAB_TRISCALE", 0, "Tri-Scale Grab", ""},
      {BRUSH_ELASTIC_DEFORM_SCALE, "SCALE", 0, "Scale", ""},
      {BRUSH_ELASTIC_DEFORM_TWIST, "TWIST", 0, "Twist", ""},
      {0, nullptr, 0, nullptr, nullptr},
  };

  static const EnumPropertyItem brush_snake_hook_deform_type_items[] = {
      {BRUSH_SNAKE_HOOK_DEFORM_FALLOFF,
       "FALLOFF",
       0,
       "Radius Falloff",
       "Applies the brush falloff in the tip of the brush"},
      {BRUSH_SNAKE_HOOK_DEFORM_ELASTIC,
       "ELASTIC",
       0,
       "Elastic",
       "Modifies the entire mesh using elastic deform"},
      {0, nullptr, 0, nullptr, nullptr},
  };

  static const EnumPropertyItem brush_plane_inversion_mode_items[] = {
      {BRUSH_PLANE_INVERT_DISPLACEMENT,
       "INVERT_DISPLACEMENT",
       0,
       "Invert Displacement",
       "Displace the vertices away from the plane."},
      {BRUSH_PLANE_SWAP_HEIGHT_AND_DEPTH,
       "SWAP_DEPTH_AND_HEIGHT",
       0,
       "Swap Height and Depth",
       "Swap the roles of Height and Depth."},
      {0, nullptr, 0, nullptr, nullptr},
  };

  static const EnumPropertyItem brush_cloth_deform_type_items[] = {
      {BRUSH_CLOTH_DEFORM_DRAG, "DRAG", 0, "Drag", ""},
      {BRUSH_CLOTH_DEFORM_PUSH, "PUSH", 0, "Push", ""},
      {BRUSH_CLOTH_DEFORM_PINCH_POINT, "PINCH_POINT", 0, "Pinch Point", ""},
      {BRUSH_CLOTH_DEFORM_PINCH_PERPENDICULAR,
       "PINCH_PERPENDICULAR",
       0,
       "Pinch Perpendicular",
       ""},
      {BRUSH_CLOTH_DEFORM_INFLATE, "INFLATE", 0, "Inflate", ""},
      {BRUSH_CLOTH_DEFORM_GRAB, "GRAB", 0, "Grab", ""},
      {BRUSH_CLOTH_DEFORM_EXPAND, "EXPAND", 0, "Expand", ""},
      {BRUSH_CLOTH_DEFORM_SNAKE_HOOK, "SNAKE_HOOK", 0, "Snake Hook", ""},
      {0, nullptr, 0, nullptr, nullptr},
  };

  static const EnumPropertyItem brush_cloth_force_falloff_type_items[] = {
      {BRUSH_CLOTH_FORCE_FALLOFF_RADIAL, "RADIAL", 0, "Radial", ""},
      {BRUSH_CLOTH_FORCE_FALLOFF_PLANE, "PLANE", 0, "Plane", ""},
      {0, nullptr, 0, nullptr, nullptr},
  };

  static const EnumPropertyItem brush_boundary_falloff_type_items[] = {
      {BRUSH_BOUNDARY_FALLOFF_CONSTANT,
       "CONSTANT",
       0,
       "Constant",
       "Applies the same deformation in the entire boundary"},
      {BRUSH_BOUNDARY_FALLOFF_RADIUS,
       "RADIUS",
       0,
       "Brush Radius",
       "Applies the deformation in a localized area limited by the brush radius"},
      {BRUSH_BOUNDARY_FALLOFF_LOOP,
       "LOOP",
       0,
       "Loop",
       "Applies the brush falloff in a loop pattern"},
      {BRUSH_BOUNDARY_FALLOFF_LOOP_INVERT,
       "LOOP_INVERT",
       0,
       "Loop and Invert",
       "Applies the falloff radius in a loop pattern, inverting the displacement direction in "
       "each pattern repetition"},
      {0, nullptr, 0, nullptr, nullptr},
  };

  static const EnumPropertyItem brush_cloth_simulation_area_type_items[] = {
      {BRUSH_CLOTH_SIMULATION_AREA_LOCAL,
       "LOCAL",
       0,
       "Local",
       "Simulates only a specific area around the brush limited by a fixed radius"},
      {BRUSH_CLOTH_SIMULATION_AREA_GLOBAL, "GLOBAL", 0, "Global", "Simulates the entire mesh"},
      {BRUSH_CLOTH_SIMULATION_AREA_DYNAMIC,
       "DYNAMIC",
       0,
       "Dynamic",
       "The active simulation area moves with the brush"},
      {0, nullptr, 0, nullptr, nullptr},
  };

  static const EnumPropertyItem brush_smooth_deform_type_items[] = {
      {BRUSH_SMOOTH_DEFORM_LAPLACIAN,
       "LAPLACIAN",
       0,
       "Laplacian",
       "Smooths the surface and the volume"},
      {BRUSH_SMOOTH_DEFORM_SURFACE,
       "SURFACE",
       0,
       "Surface",
       "Smooths the surface of the mesh, preserving the volume"},
      {0, nullptr, 0, nullptr, nullptr},
  };

  static const EnumPropertyItem brush_pose_deform_type_items[] = {
      {BRUSH_POSE_DEFORM_ROTATE_TWIST, "ROTATE_TWIST", 0, "Rotate/Twist", ""},
      {BRUSH_POSE_DEFORM_SCALE_TRASLATE, "SCALE_TRANSLATE", 0, "Scale/Translate", ""},
      {BRUSH_POSE_DEFORM_SQUASH_STRETCH, "SQUASH_STRETCH", 0, "Squash & Stretch", ""},
      {0, nullptr, 0, nullptr, nullptr},
  };

  static const EnumPropertyItem brush_pose_origin_type_items[] = {
      {BRUSH_POSE_ORIGIN_TOPOLOGY,
       "TOPOLOGY",
       0,
       "Topology",
       "Sets the rotation origin automatically using the topology and shape of the mesh as a "
       "guide"},
      {BRUSH_POSE_ORIGIN_FACE_SETS,
       "FACE_SETS",
       0,
       "Face Sets",
       "Creates a pose segment per face sets, starting from the active face set"},
      {BRUSH_POSE_ORIGIN_FACE_SETS_FK,
       "FACE_SETS_FK",
       0,
       "Face Sets FK",
       "Simulates an FK deformation using the Face Set under the cursor as control"},
      {0, nullptr, 0, nullptr, nullptr},
  };

  static const EnumPropertyItem brush_smear_deform_type_items[] = {
      {BRUSH_SMEAR_DEFORM_DRAG, "DRAG", 0, "Drag", ""},
      {BRUSH_SMEAR_DEFORM_PINCH, "PINCH", 0, "Pinch", ""},
      {BRUSH_SMEAR_DEFORM_EXPAND, "EXPAND", 0, "Expand", ""},
      {0, nullptr, 0, nullptr, nullptr},
  };

  static const EnumPropertyItem brush_slide_deform_type_items[] = {
      {BRUSH_SLIDE_DEFORM_DRAG, "DRAG", 0, "Drag", ""},
      {BRUSH_SLIDE_DEFORM_PINCH, "PINCH", 0, "Pinch", ""},
      {BRUSH_SLIDE_DEFORM_EXPAND, "EXPAND", 0, "Expand", ""},
      {0, nullptr, 0, nullptr, nullptr},
  };

  static const EnumPropertyItem brush_boundary_deform_type_items[] = {
      {BRUSH_BOUNDARY_DEFORM_BEND, "BEND", 0, "Bend", ""},
      {BRUSH_BOUNDARY_DEFORM_EXPAND, "EXPAND", 0, "Expand", ""},
      {BRUSH_BOUNDARY_DEFORM_INFLATE, "INFLATE", 0, "Inflate", ""},
      {BRUSH_BOUNDARY_DEFORM_GRAB, "GRAB", 0, "Grab", ""},
      {BRUSH_BOUNDARY_DEFORM_TWIST, "TWIST", 0, "Twist", ""},
      {BRUSH_BOUNDARY_DEFORM_SMOOTH, "SMOOTH", 0, "Smooth", ""},
      {0, nullptr, 0, nullptr, nullptr},
  };

  srna = RNA_def_struct(brna, "Brush", "ID");
  RNA_def_struct_ui_text(
      srna, "Brush", "Brush data for storing brush settings for painting and sculpting"); /* BFA */
  RNA_def_struct_ui_icon(srna, ICON_BRUSH_DATA);

  prop = RNA_def_property(srna, "has_unsaved_changes", PROP_BOOLEAN, PROP_NONE);
  RNA_def_property_clear_flag(prop, PROP_EDITABLE);
  RNA_def_property_ui_text(prop,
                           "Has unsaved changes",
                           "Indicates that there are any user visible changes since the brush has "
                           "been imported or read from the file");

  /* enums */
  prop = RNA_def_property(srna, "blend", PROP_ENUM, PROP_NONE);
  RNA_def_property_enum_items(prop, prop_blend_items);
  RNA_def_property_ui_text(prop, "Blending Mode", "Brush blending mode");
  RNA_def_property_update(prop, 0, "rna_Brush_update");

  /**
   * Begin per-mode brush type properties.
   *
   * keep in sync with #BKE_paint_get_tool_prop_id_from_paintmode
   */
  prop = RNA_def_property(srna, "sculpt_brush_type", PROP_ENUM, PROP_NONE);
  RNA_def_property_enum_sdna(prop, nullptr, "sculpt_brush_type");
  RNA_def_property_enum_items(prop, rna_enum_brush_sculpt_brush_type_items);
  RNA_def_property_ui_text(prop, "Brush Type", "");
  RNA_def_property_translation_context(prop, BLT_I18NCONTEXT_ID_BRUSH);
  RNA_def_property_update(prop, 0, "rna_Brush_update");

  prop = RNA_def_property(srna, "vertex_brush_type", PROP_ENUM, PROP_NONE);
  RNA_def_property_enum_sdna(prop, nullptr, "vertex_brush_type");
  RNA_def_property_enum_items(prop, rna_enum_brush_vertex_brush_type_items);
  RNA_def_property_ui_text(prop, "Brush Type", "");
  RNA_def_property_update(prop, 0, "rna_Brush_update");

  prop = RNA_def_property(srna, "weight_brush_type", PROP_ENUM, PROP_NONE);
  RNA_def_property_enum_sdna(prop, nullptr, "weight_brush_type");
  RNA_def_property_enum_items(prop, rna_enum_brush_weight_brush_type_items);
  RNA_def_property_ui_text(prop, "Brush Type", "");
  RNA_def_property_update(prop, 0, "rna_Brush_update");

  prop = RNA_def_property(srna, "image_brush_type", PROP_ENUM, PROP_NONE);
  RNA_def_property_enum_sdna(prop, nullptr, "image_brush_type");
  RNA_def_property_enum_items(prop, rna_enum_brush_image_brush_type_items);
  RNA_def_property_ui_text(prop, "Brush Type", "");
  RNA_def_property_translation_context(prop, BLT_I18NCONTEXT_ID_BRUSH);
  RNA_def_property_update(prop, NC_SPACE | ND_SPACE_IMAGE, "rna_Brush_update");

  prop = RNA_def_property(srna, "gpencil_brush_type", PROP_ENUM, PROP_NONE);
  RNA_def_property_enum_sdna(prop, nullptr, "gpencil_brush_type");
  RNA_def_property_enum_items(prop, rna_enum_brush_gpencil_types_items);
  RNA_def_property_ui_text(prop, "Brush Type", "");
  RNA_def_property_translation_context(prop, BLT_I18NCONTEXT_ID_BRUSH);
  RNA_def_property_clear_flag(prop, PROP_ANIMATABLE);
  RNA_def_property_update(prop, 0, "rna_Brush_update");

  prop = RNA_def_property(srna, "gpencil_vertex_brush_type", PROP_ENUM, PROP_NONE);
  RNA_def_property_enum_sdna(prop, nullptr, "gpencil_vertex_brush_type");
  RNA_def_property_enum_items(prop, rna_enum_brush_gpencil_vertex_types_items);
  RNA_def_property_ui_text(prop, "Brush Type", "");
  RNA_def_property_clear_flag(prop, PROP_ANIMATABLE);
  RNA_def_property_update(prop, 0, "rna_Brush_update");

  prop = RNA_def_property(srna, "gpencil_sculpt_brush_type", PROP_ENUM, PROP_NONE);
  RNA_def_property_enum_sdna(prop, nullptr, "gpencil_sculpt_brush_type");
  RNA_def_property_enum_items(prop, rna_enum_brush_gpencil_sculpt_types_items);
  RNA_def_property_ui_text(prop, "Brush Type", "");
  RNA_def_property_translation_context(prop, BLT_I18NCONTEXT_ID_GPENCIL);
  RNA_def_property_clear_flag(prop, PROP_ANIMATABLE);
  RNA_def_property_update(prop, 0, "rna_Brush_update");

  prop = RNA_def_property(srna, "gpencil_weight_brush_type", PROP_ENUM, PROP_NONE);
  RNA_def_property_enum_sdna(prop, nullptr, "gpencil_weight_brush_type");
  RNA_def_property_enum_items(prop, rna_enum_brush_gpencil_weight_types_items);
  RNA_def_property_ui_text(prop, "Brush Type", "");
  RNA_def_property_clear_flag(prop, PROP_ANIMATABLE);
  RNA_def_property_update(prop, 0, "rna_Brush_update");

  prop = RNA_def_property(srna, "curves_sculpt_brush_type", PROP_ENUM, PROP_NONE);
  RNA_def_property_enum_sdna(prop, nullptr, "curves_sculpt_brush_type");
  RNA_def_property_enum_items(prop, rna_enum_brush_curves_sculpt_brush_type_items);
  RNA_def_property_ui_text(prop, "Brush Type", "");
  RNA_def_property_translation_context(prop, BLT_I18NCONTEXT_ID_CURVES);
  RNA_def_property_clear_flag(prop, PROP_ANIMATABLE);
  RNA_def_property_update(prop, 0, "rna_Brush_update");

  /** End per mode brush type properties. */

  prop = RNA_def_property(srna, "direction", PROP_ENUM, PROP_NONE);
  RNA_def_property_enum_bitflag_sdna(prop, nullptr, "flag");
  RNA_def_property_enum_items(prop, prop_direction_items);
  RNA_def_property_enum_funcs(prop, nullptr, nullptr, "rna_Brush_direction_itemf");
  RNA_def_property_ui_text(prop, "Direction", "");
  RNA_def_property_update(prop, 0, "rna_Brush_update");

  prop = RNA_def_property(srna, "stroke_method", PROP_ENUM, PROP_NONE);
  RNA_def_property_enum_bitflag_sdna(prop, nullptr, "flag");
  RNA_def_property_enum_items(prop, sculpt_stroke_method_items);
  RNA_def_property_enum_funcs(prop, nullptr, nullptr, "rna_Brush_stroke_itemf");
  RNA_def_property_ui_text(prop, "Stroke Method", "");
  RNA_def_property_translation_context(prop, BLT_I18NCONTEXT_ID_GPENCIL);
  RNA_def_property_update(prop, 0, "rna_Brush_stroke_update");

  prop = RNA_def_property(srna, "sculpt_plane", PROP_ENUM, PROP_NONE);
  RNA_def_property_enum_items(prop, brush_sculpt_plane_items);
  RNA_def_property_ui_text(prop, "Sculpt Plane", "");
  RNA_def_property_update(prop, 0, "rna_Brush_update");

  prop = RNA_def_property(srna, "mask_tool", PROP_ENUM, PROP_NONE);
  RNA_def_property_enum_items(prop, brush_mask_tool_items);
  RNA_def_property_ui_text(prop, "Mask Tool", "");
  RNA_def_property_translation_context(prop, BLT_I18NCONTEXT_ID_MASK);
  RNA_def_property_update(prop, 0, "rna_Brush_update");

  prop = RNA_def_property(srna, "curve_preset", PROP_ENUM, PROP_NONE);
  RNA_def_property_enum_items(prop, rna_enum_brush_curve_preset_items);
  RNA_def_property_ui_text(prop, "Curve Preset", "");
  RNA_def_property_translation_context(prop,
                                       BLT_I18NCONTEXT_ID_CURVE_LEGACY); /* Abusing id_curve :/ */
  RNA_def_property_update(prop, 0, "rna_Brush_update");

  prop = RNA_def_property(srna, "deform_target", PROP_ENUM, PROP_NONE);
  RNA_def_property_enum_items(prop, brush_deformation_target_items);
  RNA_def_property_ui_text(
      prop, "Deformation Target", "How the deformation of the brush will affect the object");
  RNA_def_property_update(prop, 0, "rna_Brush_update");

  prop = RNA_def_property(srna, "elastic_deform_type", PROP_ENUM, PROP_NONE);
  RNA_def_property_enum_items(prop, brush_elastic_deform_type_items);
  RNA_def_property_ui_text(prop, "Deformation", "Deformation type that is used in the brush");
  RNA_def_property_translation_context(prop, BLT_I18NCONTEXT_ID_BRUSH);
  RNA_def_property_update(prop, 0, "rna_Brush_update");

  prop = RNA_def_property(srna, "snake_hook_deform_type", PROP_ENUM, PROP_NONE);
  RNA_def_property_enum_items(prop, brush_snake_hook_deform_type_items);
  RNA_def_property_ui_text(prop, "Deformation", "Deformation type that is used in the brush");
  RNA_def_property_update(prop, 0, "rna_Brush_update");

  prop = RNA_def_property(srna, "plane_inversion_mode", PROP_ENUM, PROP_NONE);
  RNA_def_property_enum_items(prop, brush_plane_inversion_mode_items);
  RNA_def_property_ui_text(prop, "Inversion Mode", "Inversion Mode");
  RNA_def_property_update(prop, 0, "rna_Brush_update");

  prop = RNA_def_property(srna, "cloth_deform_type", PROP_ENUM, PROP_NONE);
  RNA_def_property_enum_items(prop, brush_cloth_deform_type_items);
  RNA_def_property_ui_text(prop, "Deformation", "Deformation type that is used in the brush");
  RNA_def_property_translation_context(prop, BLT_I18NCONTEXT_ID_BRUSH);
  RNA_def_property_update(prop, 0, "rna_Brush_update");

  prop = RNA_def_property(srna, "cloth_force_falloff_type", PROP_ENUM, PROP_NONE);
  RNA_def_property_enum_items(prop, brush_cloth_force_falloff_type_items);
  RNA_def_property_ui_text(
      prop, "Force Falloff", "Shape used in the brush to apply force to the cloth");
  RNA_def_property_update(prop, 0, "rna_Brush_update");

  prop = RNA_def_property(srna, "cloth_simulation_area_type", PROP_ENUM, PROP_NONE);
  RNA_def_property_enum_items(prop, brush_cloth_simulation_area_type_items);
  RNA_def_property_ui_text(
      prop,
      "Simulation Area",
      "Part of the mesh that is going to be simulated when the stroke is active");
  RNA_def_property_update(prop, 0, "rna_Brush_update");

  prop = RNA_def_property(srna, "boundary_falloff_type", PROP_ENUM, PROP_NONE);
  RNA_def_property_enum_items(prop, brush_boundary_falloff_type_items);
  RNA_def_property_ui_text(
      prop, "Boundary Falloff", "How the brush falloff is applied across the boundary");
  RNA_def_property_update(prop, 0, "rna_Brush_update");

  prop = RNA_def_property(srna, "smooth_deform_type", PROP_ENUM, PROP_NONE);
  RNA_def_property_enum_items(prop, brush_smooth_deform_type_items);
  RNA_def_property_ui_text(prop, "Deformation", "Deformation type that is used in the brush");
  RNA_def_property_update(prop, 0, "rna_Brush_update");

  prop = RNA_def_property(srna, "smear_deform_type", PROP_ENUM, PROP_NONE);
  RNA_def_property_enum_items(prop, brush_smear_deform_type_items);
  RNA_def_property_ui_text(prop, "Deformation", "Deformation type that is used in the brush");
  RNA_def_property_translation_context(prop, BLT_I18NCONTEXT_ID_BRUSH);
  RNA_def_property_update(prop, 0, "rna_Brush_update");

  prop = RNA_def_property(srna, "slide_deform_type", PROP_ENUM, PROP_NONE);
  RNA_def_property_enum_items(prop, brush_slide_deform_type_items);
  RNA_def_property_ui_text(prop, "Deformation", "Deformation type that is used in the brush");
  RNA_def_property_translation_context(prop, BLT_I18NCONTEXT_ID_BRUSH);
  RNA_def_property_update(prop, 0, "rna_Brush_update");

  prop = RNA_def_property(srna, "boundary_deform_type", PROP_ENUM, PROP_NONE);
  RNA_def_property_enum_items(prop, brush_boundary_deform_type_items);
  RNA_def_property_ui_text(prop, "Deformation", "Deformation type that is used in the brush");
  RNA_def_property_translation_context(prop, BLT_I18NCONTEXT_ID_BRUSH);
  RNA_def_property_update(prop, 0, "rna_Brush_update");

  prop = RNA_def_property(srna, "pose_deform_type", PROP_ENUM, PROP_NONE);
  RNA_def_property_enum_items(prop, brush_pose_deform_type_items);
  RNA_def_property_ui_text(prop, "Deformation", "Deformation type that is used in the brush");
  RNA_def_property_update(prop, 0, "rna_Brush_update");

  prop = RNA_def_property(srna, "pose_origin_type", PROP_ENUM, PROP_NONE);
  RNA_def_property_enum_items(prop, brush_pose_origin_type_items);
  RNA_def_property_ui_text(prop,
                           "Rotation Origins",
                           "Method to set the rotation origins for the segments of the brush");
  RNA_def_property_update(prop, 0, "rna_Brush_update");

  prop = RNA_def_property(srna, "jitter_unit", PROP_ENUM, PROP_NONE); /* as an enum */
  RNA_def_property_enum_bitflag_sdna(prop, nullptr, "flag");
  RNA_def_property_enum_items(prop, brush_jitter_unit_items);
  RNA_def_property_ui_text(
      prop, "Jitter Unit", "Jitter in screen space or relative to brush size");
  RNA_def_property_update(prop, 0, "rna_Brush_update");

  prop = RNA_def_property(srna, "falloff_shape", PROP_ENUM, PROP_NONE); /* as an enum */
  RNA_def_property_enum_bitflag_sdna(prop, nullptr, "falloff_shape");
  RNA_def_property_enum_items(prop, falloff_shape_unit_items);
  RNA_def_property_ui_text(prop, "Falloff Shape", "Use projected or spherical falloff");
  RNA_def_property_update(prop, 0, "rna_Brush_update");

  /* number values */
  prop = RNA_def_property(srna, "size", PROP_INT, PROP_PIXEL);
  RNA_def_property_int_funcs(prop, nullptr, "rna_Brush_set_size", nullptr);
  RNA_def_property_range(prop, 1, MAX_BRUSH_PIXEL_RADIUS * 10);
  RNA_def_property_ui_range(prop, 1, MAX_BRUSH_PIXEL_RADIUS, 1, -1);
  RNA_def_property_ui_text(
      prop, "Radius", "Radius of the brush in pixels\nHotkey in the default keymap: X"); /* BFA */
  RNA_def_property_update(prop, 0, "rna_Brush_size_update");

  prop = RNA_def_property(srna, "unprojected_radius", PROP_FLOAT, PROP_DISTANCE);
  RNA_def_property_float_funcs(prop, nullptr, "rna_Brush_set_unprojected_radius", nullptr);
  RNA_def_property_range(prop, 0.001, FLT_MAX);
  RNA_def_property_ui_range(prop, 0.001, 1, 1, -1);
  RNA_def_property_ui_text(prop, "Unprojected Radius", "Radius of brush in Blender units");
  RNA_def_property_update(prop, 0, "rna_Brush_size_update");

  prop = RNA_def_property(srna, "input_samples", PROP_INT, PROP_UNSIGNED);
  RNA_def_property_int_sdna(prop, nullptr, "input_samples");
  RNA_def_property_range(prop, 1, PAINT_MAX_INPUT_SAMPLES);
  RNA_def_property_ui_range(prop, 1, PAINT_MAX_INPUT_SAMPLES, 1, -1);
  RNA_def_property_ui_text(
      prop,
      "Input Samples",
      "Number of input samples to average together to smooth the brush stroke");
  RNA_def_property_update(prop, 0, "rna_Brush_update");

  prop = RNA_def_property(srna, "jitter", PROP_FLOAT, PROP_NONE);
  RNA_def_property_float_sdna(prop, nullptr, "jitter");
  RNA_def_property_range(prop, 0.0f, 1000.0f);
  RNA_def_property_ui_range(prop, 0.0f, 2.0f, 0.1, 4);
  RNA_def_property_ui_text(prop, "Jitter", "Jitter the position of the brush while painting");
  RNA_def_property_translation_context(prop, BLT_I18NCONTEXT_ID_BRUSH);
  RNA_def_property_update(prop, 0, "rna_Brush_update");

  prop = RNA_def_property(srna, "jitter_absolute", PROP_INT, PROP_PIXEL);
  RNA_def_property_int_sdna(prop, nullptr, "jitter_absolute");
  RNA_def_property_range(prop, 0, 1000000);
  RNA_def_property_ui_text(
      prop, "Jitter", "Jitter the position of the brush in pixels while painting");
  RNA_def_property_translation_context(prop, BLT_I18NCONTEXT_ID_BRUSH);
  RNA_def_property_update(prop, 0, "rna_Brush_update");

  prop = RNA_def_property(srna, "spacing", PROP_INT, PROP_PERCENTAGE);
  RNA_def_property_int_sdna(prop, nullptr, "spacing");
  RNA_def_property_range(prop, 1, 1000);
  RNA_def_property_ui_range(prop, 1, 500, 5, -1);
  RNA_def_property_ui_text(
      prop, "Spacing", "Spacing between brush daubs as a percentage of brush diameter");
  RNA_def_property_update(prop, 0, "rna_Brush_update");

  prop = RNA_def_property(srna, "grad_spacing", PROP_INT, PROP_PIXEL);
  RNA_def_property_int_sdna(prop, nullptr, "gradient_spacing");
  RNA_def_property_range(prop, 1, 10000);
  RNA_def_property_ui_range(prop, 1, 10000, 5, -1);
  RNA_def_property_ui_text(
      prop, "Gradient Spacing", "Spacing before brush gradient goes full circle");
  RNA_def_property_update(prop, 0, "rna_Brush_update");

  prop = RNA_def_property(srna, "use_color_jitter", PROP_BOOLEAN, PROP_NONE);
  RNA_def_property_boolean_sdna(prop, nullptr, "flag2", BRUSH_JITTER_COLOR);
  RNA_def_property_ui_text(prop, "Use Color Jitter", "Jitter brush color");
  RNA_def_property_clear_flag(prop, PROP_ANIMATABLE);
  RNA_def_property_update(prop, 0, "rna_Brush_update");

  prop = RNA_def_property(srna, "hue_jitter", PROP_FLOAT, PROP_NONE);
  RNA_def_property_float_sdna(prop, nullptr, "hsv_jitter[0]");
  RNA_def_property_range(prop, 0, 1.0f);
  RNA_def_property_ui_range(prop, 0, 1, 0.05, 2);
  RNA_def_property_ui_text(prop, "Hue Jitter", "Color jitter effect on hue");
  RNA_def_property_update(prop, 0, "rna_Brush_update");

  prop = RNA_def_property(srna, "saturation_jitter", PROP_FLOAT, PROP_NONE);
  RNA_def_property_float_sdna(prop, nullptr, "hsv_jitter[1]");
  RNA_def_property_range(prop, 0, 1.0f);
  RNA_def_property_ui_range(prop, 0, 1, 0.05, 2);
  RNA_def_property_ui_text(prop, "Saturation Jitter", "Color jitter effect on saturation");
  RNA_def_property_update(prop, 0, "rna_Brush_update");

  prop = RNA_def_property(srna, "value_jitter", PROP_FLOAT, PROP_NONE);
  RNA_def_property_float_sdna(prop, nullptr, "hsv_jitter[2]");
  RNA_def_property_range(prop, 0, 1.0f);
  RNA_def_property_ui_range(prop, 0, 1, 0.05, 2);
  RNA_def_property_ui_text(prop, "Value Jitter", "Color jitter effect on value");
  RNA_def_property_update(prop, 0, "rna_Brush_update");

  prop = RNA_def_property(srna, "use_stroke_random_hue", PROP_BOOLEAN, PROP_NONE);
  RNA_def_property_boolean_sdna(
      prop, nullptr, "color_jitter_flag", BRUSH_COLOR_JITTER_USE_HUE_AT_STROKE);
  RNA_def_property_ui_icon(prop, ICON_GP_SELECT_STROKES, 0);
  RNA_def_property_ui_text(prop, "Stroke Random", "Use randomness at stroke level");
  RNA_def_property_clear_flag(prop, PROP_ANIMATABLE);

  prop = RNA_def_property(srna, "use_stroke_random_sat", PROP_BOOLEAN, PROP_NONE);
  RNA_def_property_boolean_sdna(
      prop, nullptr, "color_jitter_flag", BRUSH_COLOR_JITTER_USE_SAT_AT_STROKE);
  RNA_def_property_ui_icon(prop, ICON_GP_SELECT_STROKES, 0);
  RNA_def_property_ui_text(prop, "Stroke Random", "Use randomness at stroke level");
  RNA_def_property_clear_flag(prop, PROP_ANIMATABLE);

  prop = RNA_def_property(srna, "use_stroke_random_val", PROP_BOOLEAN, PROP_NONE);
  RNA_def_property_boolean_sdna(
      prop, nullptr, "color_jitter_flag", BRUSH_COLOR_JITTER_USE_VAL_AT_STROKE);
  RNA_def_property_ui_icon(prop, ICON_GP_SELECT_STROKES, 0);
  RNA_def_property_ui_text(prop, "Stroke Random", "Use randomness at stroke level");
  RNA_def_property_clear_flag(prop, PROP_ANIMATABLE);

  prop = RNA_def_property(srna, "use_random_press_hue", PROP_BOOLEAN, PROP_NONE);
  RNA_def_property_boolean_sdna(
      prop, nullptr, "color_jitter_flag", BRUSH_COLOR_JITTER_USE_HUE_RAND_PRESS);
  RNA_def_property_ui_icon(prop, ICON_STYLUS_PRESSURE, 0);
  RNA_def_property_ui_text(prop, "Use Pressure", "Use pressure to modulate randomness");
  RNA_def_property_clear_flag(prop, PROP_ANIMATABLE);

  prop = RNA_def_property(srna, "use_random_press_sat", PROP_BOOLEAN, PROP_NONE);
  RNA_def_property_boolean_sdna(
      prop, nullptr, "color_jitter_flag", BRUSH_COLOR_JITTER_USE_SAT_RAND_PRESS);
  RNA_def_property_ui_icon(prop, ICON_STYLUS_PRESSURE, 0);
  RNA_def_property_ui_text(prop, "Use Pressure", "Use pressure to modulate randomness");
  RNA_def_property_clear_flag(prop, PROP_ANIMATABLE);

  prop = RNA_def_property(srna, "use_random_press_val", PROP_BOOLEAN, PROP_NONE);
  RNA_def_property_boolean_sdna(
      prop, nullptr, "color_jitter_flag", BRUSH_COLOR_JITTER_USE_VAL_RAND_PRESS);
  RNA_def_property_ui_icon(prop, ICON_STYLUS_PRESSURE, 0);
  RNA_def_property_ui_text(prop, "Use Pressure", "Use pressure to modulate randomness");
  RNA_def_property_clear_flag(prop, PROP_ANIMATABLE);

  prop = RNA_def_property(srna, "curve_random_hue", PROP_POINTER, PROP_NONE);
  RNA_def_property_pointer_sdna(prop, nullptr, "curve_rand_hue");
  RNA_def_property_struct_type(prop, "CurveMapping");
  RNA_def_property_ui_text(prop, "Random Curve", "Curve used for modulating effect");
  RNA_def_property_clear_flag(prop, PROP_ANIMATABLE);
  RNA_def_property_update(prop, 0, "rna_Brush_update");

  prop = RNA_def_property(srna, "curve_random_saturation", PROP_POINTER, PROP_NONE);
  RNA_def_property_pointer_sdna(prop, nullptr, "curve_rand_saturation");
  RNA_def_property_struct_type(prop, "CurveMapping");
  RNA_def_property_ui_text(prop, "Random Curve", "Curve used for modulating effect");
  RNA_def_property_clear_flag(prop, PROP_ANIMATABLE);
  RNA_def_property_update(prop, 0, "rna_Brush_update");

  prop = RNA_def_property(srna, "curve_random_value", PROP_POINTER, PROP_NONE);
  RNA_def_property_pointer_sdna(prop, nullptr, "curve_rand_value");
  RNA_def_property_struct_type(prop, "CurveMapping");
  RNA_def_property_ui_text(prop, "Random Curve", "Curve used for modulating effect");
  RNA_def_property_clear_flag(prop, PROP_ANIMATABLE);
  RNA_def_property_update(prop, 0, "rna_Brush_update");

  prop = RNA_def_property(srna, "smooth_stroke_radius", PROP_INT, PROP_PIXEL);
  RNA_def_property_range(
      prop, 1, 200); /*BFA - changed to 1 instead of 10, to make it more user accurate*/
  RNA_def_property_ui_text(
      prop, "Smooth Stroke Radius", "Minimum distance from last point before stroke continues");
  RNA_def_property_update(prop, 0, "rna_Brush_update");

  prop = RNA_def_property(srna, "smooth_stroke_factor", PROP_FLOAT, PROP_FACTOR);
  RNA_def_property_range(prop, 0.5, 0.99);
  RNA_def_property_ui_text(prop, "Smooth Stroke Factor", "Higher values give a smoother stroke");
  RNA_def_property_update(prop, 0, "rna_Brush_update");

  prop = RNA_def_property(srna, "rate", PROP_FLOAT, PROP_NONE);
  RNA_def_property_float_sdna(prop, nullptr, "rate");
  RNA_def_property_range(prop, 0.0001f, 10000.0f);
  RNA_def_property_ui_range(prop, 0.01f, 1.0f, 1, 3);
  RNA_def_property_ui_text(prop, "Rate", "Interval between paints for Airbrush");
  RNA_def_property_update(prop, 0, "rna_Brush_update");

  prop = RNA_def_property(srna, "color", PROP_FLOAT, PROP_COLOR_GAMMA);
  RNA_def_property_ui_range(prop, 0.0f, 1.0f, 0.001, 3);
  RNA_def_property_float_sdna(prop, nullptr, "rgb");
  RNA_def_property_ui_text(prop, "Color", "");
  RNA_def_property_update(prop, 0, "rna_Brush_update");

  prop = RNA_def_property(srna, "secondary_color", PROP_FLOAT, PROP_COLOR_GAMMA);
  RNA_def_property_ui_range(prop, 0.0f, 1.0f, 0.001, 3);
  RNA_def_property_float_sdna(prop, nullptr, "secondary_rgb");
  RNA_def_property_ui_text(prop, "Secondary Color", "");
  RNA_def_property_update(prop, 0, "rna_Brush_update");

  prop = RNA_def_property(srna, "weight", PROP_FLOAT, PROP_FACTOR);
  RNA_def_property_range(prop, 0.0f, 1.0f);
  RNA_def_property_ui_range(prop, 0.0f, 1.0f, 0.001, 3);
  RNA_def_property_ui_text(prop,
                           "Weight",
                           "Vertex weight when brush is applied\nHotkey in the "
                           "default keymap: V"); /* BFA */
  RNA_def_property_update(prop, 0, "rna_Brush_update");

  prop = RNA_def_property(srna, "strength", PROP_FLOAT, PROP_FACTOR);
  RNA_def_property_float_sdna(prop, nullptr, "alpha");
  RNA_def_property_range(prop, 0.0f, 10.0f);
  RNA_def_property_ui_range(prop, 0.0f, 1.0f, 0.001, 3);
  RNA_def_property_ui_text(prop,
                           "Strength",
                           "How powerful the effect of the brush is when applied\nHotkey in the "
                           "default keymap: C"); /* BFA */
  RNA_def_property_update(prop, 0, "rna_Brush_update");

  prop = RNA_def_property(srna, "flow", PROP_FLOAT, PROP_FACTOR);
  RNA_def_property_float_sdna(prop, nullptr, "flow");
  RNA_def_property_range(prop, 0.0f, 1.0f);
  RNA_def_property_ui_range(prop, 0.0f, 1.0f, 0.001, 3);
  RNA_def_property_ui_text(prop, "Flow", "Amount of paint that is applied per stroke sample");
  RNA_def_property_update(prop, 0, "rna_Brush_update");

  prop = RNA_def_property(srna, "wet_mix", PROP_FLOAT, PROP_FACTOR);
  RNA_def_property_float_sdna(prop, nullptr, "wet_mix");
  RNA_def_property_range(prop, 0.0f, 1.0f);
  RNA_def_property_ui_range(prop, 0.0f, 1.0f, 0.001, 3);
  RNA_def_property_ui_text(
      prop, "Wet Mix", "Amount of paint that is picked from the surface into the brush color");
  RNA_def_property_update(prop, 0, "rna_Brush_update");

  prop = RNA_def_property(srna, "wet_persistence", PROP_FLOAT, PROP_FACTOR);
  RNA_def_property_float_sdna(prop, nullptr, "wet_persistence");
  RNA_def_property_range(prop, 0.0f, 1.0f);
  RNA_def_property_ui_range(prop, 0.0f, 1.0f, 0.001, 3);
  RNA_def_property_ui_text(
      prop,
      "Wet Persistence",
      "Amount of wet paint that stays in the brush after applying paint to the surface");
  RNA_def_property_update(prop, 0, "rna_Brush_update");

  prop = RNA_def_property(srna, "density", PROP_FLOAT, PROP_FACTOR);
  RNA_def_property_float_sdna(prop, nullptr, "density");
  RNA_def_property_range(prop, 0.0f, 1.0f);
  RNA_def_property_ui_range(prop, 0.0f, 1.0f, 0.001, 3);
  RNA_def_property_ui_text(
      prop, "Density", "Amount of random elements that are going to be affected by the brush");
  RNA_def_property_update(prop, 0, "rna_Brush_update");

  prop = RNA_def_property(srna, "tip_scale_x", PROP_FLOAT, PROP_FACTOR);
  RNA_def_property_float_sdna(prop, nullptr, "tip_scale_x");
  RNA_def_property_range(prop, 0.0001f, 1.0f);
  RNA_def_property_ui_range(prop, 0.0001f, 1.0f, 0.001, 3);
  RNA_def_property_ui_text(prop, "Tip Scale X", "Scale of the brush tip in the X axis");
  RNA_def_property_update(prop, 0, "rna_Brush_update");

  prop = RNA_def_property(srna, "use_hardness_pressure", PROP_BOOLEAN, PROP_NONE);
  RNA_def_property_boolean_sdna(prop, nullptr, "paint_flags", BRUSH_PAINT_HARDNESS_PRESSURE);
  RNA_def_property_ui_icon(prop, ICON_STYLUS_PRESSURE, 0);
  RNA_def_property_ui_text(prop, "Use Pressure for Hardness", "Use pressure to modulate hardness");
  RNA_def_property_clear_flag(prop, PROP_ANIMATABLE);
  RNA_def_property_update(prop, 0, "rna_Brush_update");

  prop = RNA_def_property(srna, "invert_hardness_pressure", PROP_BOOLEAN, PROP_NONE);
  RNA_def_property_boolean_sdna(
      prop, nullptr, "paint_flags", BRUSH_PAINT_HARDNESS_PRESSURE_INVERT);
  RNA_def_property_ui_icon(prop, ICON_ARROW_LEFTRIGHT, 0);
  RNA_def_property_ui_text(
      prop, "Invert Pressure for Hardness", "Invert the modulation of pressure in hardness");
  RNA_def_property_clear_flag(prop, PROP_ANIMATABLE);
  RNA_def_property_update(prop, 0, "rna_Brush_update");

  prop = RNA_def_property(srna, "use_flow_pressure", PROP_BOOLEAN, PROP_NONE);
  RNA_def_property_boolean_sdna(prop, nullptr, "paint_flags", BRUSH_PAINT_FLOW_PRESSURE);
  RNA_def_property_ui_icon(prop, ICON_STYLUS_PRESSURE, 0);
  RNA_def_property_ui_text(prop, "Use Pressure for Flow", "Use pressure to modulate flow");
  RNA_def_property_clear_flag(prop, PROP_ANIMATABLE);
  RNA_def_property_update(prop, 0, "rna_Brush_update");

  prop = RNA_def_property(srna, "invert_flow_pressure", PROP_BOOLEAN, PROP_NONE);
  RNA_def_property_boolean_sdna(prop, nullptr, "paint_flags", BRUSH_PAINT_FLOW_PRESSURE_INVERT);
  RNA_def_property_ui_icon(prop, ICON_ARROW_LEFTRIGHT, 0);
  RNA_def_property_ui_text(
      prop, "Invert Pressure for Flow", "Invert the modulation of pressure in flow");
  RNA_def_property_clear_flag(prop, PROP_ANIMATABLE);
  RNA_def_property_update(prop, 0, "rna_Brush_update");

  prop = RNA_def_property(srna, "use_wet_mix_pressure", PROP_BOOLEAN, PROP_NONE);
  RNA_def_property_boolean_sdna(prop, nullptr, "paint_flags", BRUSH_PAINT_WET_MIX_PRESSURE);
  RNA_def_property_ui_icon(prop, ICON_STYLUS_PRESSURE, 0);
  RNA_def_property_ui_text(prop, "Use Pressure for Wet Mix", "Use pressure to modulate wet mix");
  RNA_def_property_clear_flag(prop, PROP_ANIMATABLE);
  RNA_def_property_update(prop, 0, "rna_Brush_update");

  prop = RNA_def_property(srna, "invert_wet_mix_pressure", PROP_BOOLEAN, PROP_NONE);
  RNA_def_property_boolean_sdna(prop, nullptr, "paint_flags", BRUSH_PAINT_WET_MIX_PRESSURE_INVERT);
  RNA_def_property_ui_icon(prop, ICON_ARROW_LEFTRIGHT, 0);
  RNA_def_property_ui_text(
      prop, "Invert Pressure for Wet Mix", "Invert the modulation of pressure in wet mix");
  RNA_def_property_clear_flag(prop, PROP_ANIMATABLE);
  RNA_def_property_update(prop, 0, "rna_Brush_update");

  prop = RNA_def_property(srna, "use_wet_persistence_pressure", PROP_BOOLEAN, PROP_NONE);
  RNA_def_property_boolean_sdna(
      prop, nullptr, "paint_flags", BRUSH_PAINT_WET_PERSISTENCE_PRESSURE);
  RNA_def_property_ui_icon(prop, ICON_STYLUS_PRESSURE, 0);
  RNA_def_property_ui_text(
      prop, "Use Pressure for Wet Persistence", "Use pressure to modulate wet persistence");
  RNA_def_property_clear_flag(prop, PROP_ANIMATABLE);
  RNA_def_property_update(prop, 0, "rna_Brush_update");

  prop = RNA_def_property(srna, "invert_wet_persistence_pressure", PROP_BOOLEAN, PROP_NONE);
  RNA_def_property_boolean_sdna(
      prop, nullptr, "paint_flags", BRUSH_PAINT_WET_PERSISTENCE_PRESSURE_INVERT);
  RNA_def_property_ui_icon(prop, ICON_ARROW_LEFTRIGHT, 0);
  RNA_def_property_ui_text(prop,
                           "Invert Pressure for Wet Persistence",
                           "Invert the modulation of pressure in wet persistence");
  RNA_def_property_clear_flag(prop, PROP_ANIMATABLE);
  RNA_def_property_update(prop, 0, "rna_Brush_update");

  prop = RNA_def_property(srna, "use_density_pressure", PROP_BOOLEAN, PROP_NONE);
  RNA_def_property_boolean_sdna(prop, nullptr, "paint_flags", BRUSH_PAINT_DENSITY_PRESSURE);
  RNA_def_property_ui_icon(prop, ICON_STYLUS_PRESSURE, 0);
  RNA_def_property_ui_text(prop, "Use Pressure for Density", "Use pressure to modulate density");
  RNA_def_property_clear_flag(prop, PROP_ANIMATABLE);
  RNA_def_property_update(prop, 0, "rna_Brush_update");

  prop = RNA_def_property(srna, "invert_density_pressure", PROP_BOOLEAN, PROP_NONE);
  RNA_def_property_boolean_sdna(prop, nullptr, "paint_flags", BRUSH_PAINT_DENSITY_PRESSURE_INVERT);
  RNA_def_property_ui_icon(prop, ICON_ARROW_LEFTRIGHT, 0);
  RNA_def_property_ui_text(
      prop, "Invert Pressure for Density", "Invert the modulation of pressure in density");
  RNA_def_property_clear_flag(prop, PROP_ANIMATABLE);
  RNA_def_property_update(prop, 0, "rna_Brush_update");

  prop = RNA_def_property(srna, "dash_ratio", PROP_FLOAT, PROP_FACTOR);
  RNA_def_property_float_sdna(prop, nullptr, "dash_ratio");
  RNA_def_property_range(prop, 0.0f, 1.0f);
  RNA_def_property_ui_range(prop, 0.0f, 1.0f, 0.001, 3);
  RNA_def_property_ui_text(
      prop, "Dash Ratio", "Ratio of samples in a cycle that the brush is enabled");
  RNA_def_property_update(prop, 0, "rna_Brush_update");

  prop = RNA_def_property(srna, "dash_samples", PROP_INT, PROP_UNSIGNED);
  RNA_def_property_int_sdna(prop, nullptr, "dash_samples");
  RNA_def_property_range(prop, 1, 10000);
  RNA_def_property_ui_range(prop, 1, 10000, 5, -1);
  RNA_def_property_ui_text(
      prop, "Dash Length", "Length of a dash cycle measured in stroke samples");
  RNA_def_property_update(prop, 0, "rna_Brush_update");

  prop = RNA_def_property(srna, "plane_offset", PROP_FLOAT, PROP_DISTANCE);
  RNA_def_property_float_sdna(prop, nullptr, "plane_offset");
  RNA_def_property_float_default(prop, 0);
  RNA_def_property_range(prop, -2.0f, 2.0f);
  RNA_def_property_ui_range(prop, -0.5f, 0.5f, 0.001, 3);
  RNA_def_property_ui_text(
      prop,
      "Plane Offset",
      "Adjust plane on which the brush acts towards or away from the object surface");
  RNA_def_property_update(prop, 0, "rna_Brush_update");

  prop = RNA_def_property(srna, "plane_trim", PROP_FLOAT, PROP_DISTANCE);
  RNA_def_property_float_sdna(prop, nullptr, "plane_trim");
  RNA_def_property_range(prop, 0, 1.0f);
  RNA_def_property_ui_text(
      prop,
      "Plane Trim",
      "If a vertex is further away from offset plane than this, then it is not affected");
  RNA_def_property_update(prop, 0, "rna_Brush_update");

  prop = RNA_def_property(srna, "height", PROP_FLOAT, PROP_DISTANCE);
  RNA_def_property_float_sdna(prop, nullptr, "height");
  RNA_def_property_float_default(prop, 0.5f);
  RNA_def_property_range(prop, 0, 1.0f);
  RNA_def_property_ui_range(prop, 0, 0.2f, 1, 3);
  RNA_def_property_ui_text(
      prop,
      "Brush Height",
      "Affectable height of brush (i.e. the layer height for the layer tool)");
  RNA_def_property_update(prop, 0, "rna_Brush_update");

  prop = RNA_def_property(srna, "plane_depth", PROP_FLOAT, PROP_FACTOR);
  RNA_def_property_float_sdna(prop, nullptr, "plane_depth");
  RNA_def_property_float_default(prop, 0.0f);
  RNA_def_property_range(prop, 0, 1.0f);
  RNA_def_property_ui_range(prop, 0, 1.0f, 1, 3);
  RNA_def_property_ui_text(prop,
                           "Depth",
                           "The maximum distance below the plane for affected vertices. "
                           "Increasing the depth affects vertices farther below the plane.");
  RNA_def_property_update(prop, 0, "rna_Brush_update");

  prop = RNA_def_property(srna, "plane_height", PROP_FLOAT, PROP_FACTOR);
  RNA_def_property_float_sdna(prop, nullptr, "plane_height");
  RNA_def_property_float_default(prop, 1.0f);
  RNA_def_property_range(prop, 0, 1.0f);
  RNA_def_property_ui_range(prop, 0, 1.0f, 1, 3);
  RNA_def_property_ui_text(prop,
                           "Height",
                           "The maximum distance above the plane for affected vertices. "
                           "Increasing the height affects vertices farther above the plane.");
  RNA_def_property_update(prop, 0, "rna_Brush_update");

  prop = RNA_def_property(srna, "stabilize_normal", PROP_FLOAT, PROP_FACTOR);
  RNA_def_property_float_sdna(prop, nullptr, "stabilize_normal");
  RNA_def_property_float_default(prop, 0.0f);
  RNA_def_property_range(prop, 0, 1.0f);
  RNA_def_property_ui_range(prop, 0, 1.0f, 1, 3);
  RNA_def_property_ui_text(
      prop, "Stabilize Normal", "Stabilize the orientation of the brush plane.");
  RNA_def_property_update(prop, 0, "rna_Brush_update");

  prop = RNA_def_property(srna, "stabilize_plane", PROP_FLOAT, PROP_FACTOR);
  RNA_def_property_float_sdna(prop, nullptr, "stabilize_plane");
  RNA_def_property_float_default(prop, 0.0f);
  RNA_def_property_range(prop, 0, 1.0f);
  RNA_def_property_ui_range(prop, 0, 1.0f, 1, 3);
  RNA_def_property_ui_text(prop, "Stabilize Plane", "Stabilize the center of the brush plane.");
  RNA_def_property_update(prop, 0, "rna_Brush_update");

  prop = RNA_def_property(srna, "texture_sample_bias", PROP_FLOAT, PROP_DISTANCE);
  RNA_def_property_float_sdna(prop, nullptr, "texture_sample_bias");
  RNA_def_property_float_default(prop, 0);
  RNA_def_property_range(prop, -1, 1);
  RNA_def_property_ui_text(prop, "Texture Sample Bias", "Value added to texture samples");
  RNA_def_property_update(prop, 0, "rna_Brush_update");

  prop = RNA_def_property(srna, "use_color_as_displacement", PROP_BOOLEAN, PROP_NONE);
  RNA_def_property_boolean_sdna(prop, nullptr, "flag2", BRUSH_USE_COLOR_AS_DISPLACEMENT);
  RNA_def_property_ui_text(
      prop,
      "Vector Displacement",
      "Handle each pixel color as individual vector for displacement (area plane mapping only)");
  RNA_def_property_update(prop, 0, "rna_Brush_update");

  prop = RNA_def_property(srna, "normal_weight", PROP_FLOAT, PROP_FACTOR);
  RNA_def_property_float_sdna(prop, nullptr, "normal_weight");
  RNA_def_property_float_default(prop, 0);
  RNA_def_property_range(prop, 0.0f, 1.0f);
  RNA_def_property_ui_text(
      prop, "Normal Weight", "How much grab will pull vertices out of surface during a grab");
  RNA_def_property_update(prop, 0, "rna_Brush_update");

  prop = RNA_def_property(srna, "elastic_deform_volume_preservation", PROP_FLOAT, PROP_NONE);
  RNA_def_property_float_sdna(prop, nullptr, "elastic_deform_volume_preservation");
  RNA_def_property_range(prop, 0.0f, 0.9f);
  RNA_def_property_ui_range(prop, 0.0f, 0.9f, 0.01f, 3);
  RNA_def_property_ui_text(prop,
                           "Volume Preservation",
                           "Poisson ratio for elastic deformation. Higher values preserve volume "
                           "more, but also lead to more bulging.");
  RNA_def_property_update(prop, 0, "rna_Brush_update");

  prop = RNA_def_property(srna, "rake_factor", PROP_FLOAT, PROP_FACTOR);
  RNA_def_property_float_sdna(prop, nullptr, "rake_factor");
  RNA_def_property_float_default(prop, 0);
  RNA_def_property_range(prop, 0.0f, 10.0f);
  RNA_def_property_ui_range(prop, 0.0f, 1.0f, 0.001, 3);
  RNA_def_property_ui_text(prop, "Rake", "How much grab will follow cursor rotation");
  RNA_def_property_update(prop, 0, "rna_Brush_update");

  prop = RNA_def_property(srna, "crease_pinch_factor", PROP_FLOAT, PROP_FACTOR);
  RNA_def_property_float_sdna(prop, nullptr, "crease_pinch_factor");
  RNA_def_property_range(prop, 0.0f, 1.0f);
  RNA_def_property_ui_text(prop, "Crease Brush Pinch Factor", "How much the crease brush pinches");
  RNA_def_property_update(prop, 0, "rna_Brush_update");

  prop = RNA_def_property(srna, "pose_offset", PROP_FLOAT, PROP_FACTOR);
  RNA_def_property_float_sdna(prop, nullptr, "pose_offset");
  RNA_def_property_range(prop, 0.0f, 2.0f);
  RNA_def_property_ui_text(
      prop, "Pose Origin Offset", "Offset of the pose origin in relation to the brush radius");
  RNA_def_property_update(prop, 0, "rna_Brush_update");

  prop = RNA_def_property(srna, "disconnected_distance_max", PROP_FLOAT, PROP_DISTANCE);
  RNA_def_property_float_sdna(prop, nullptr, "disconnected_distance_max");
  RNA_def_property_range(prop, 0.0f, 10.0f);
  RNA_def_property_ui_text(prop,
                           "Max Element Distance",
                           "Maximum distance to search for disconnected loose parts in the mesh");
  RNA_def_property_update(prop, 0, "rna_Brush_update");

  prop = RNA_def_property(srna, "boundary_offset", PROP_FLOAT, PROP_FACTOR);
  RNA_def_property_float_sdna(prop, nullptr, "boundary_offset");
  RNA_def_property_range(prop, 0.0f, 30.0f);
  RNA_def_property_ui_text(prop,
                           "Boundary Origin Offset",
                           "Offset of the boundary origin in relation to the brush radius");
  RNA_def_property_update(prop, 0, "rna_Brush_update");

  prop = RNA_def_property(srna, "surface_smooth_shape_preservation", PROP_FLOAT, PROP_FACTOR);
  RNA_def_property_float_sdna(prop, nullptr, "surface_smooth_shape_preservation");
  RNA_def_property_range(prop, 0.0f, 1.0f);
  RNA_def_property_ui_text(
      prop, "Shape Preservation", "How much of the original shape is preserved when smoothing");
  RNA_def_property_update(prop, 0, "rna_Brush_update");

  prop = RNA_def_property(srna, "surface_smooth_current_vertex", PROP_FLOAT, PROP_FACTOR);
  RNA_def_property_float_sdna(prop, nullptr, "surface_smooth_current_vertex");
  RNA_def_property_range(prop, 0.0f, 1.0f);
  RNA_def_property_ui_text(
      prop,
      "Per Vertex Displacement",
      "How much the position of each individual vertex influences the final result");
  RNA_def_property_update(prop, 0, "rna_Brush_update");

  prop = RNA_def_property(srna, "surface_smooth_iterations", PROP_INT, PROP_UNSIGNED);
  RNA_def_property_int_sdna(prop, nullptr, "surface_smooth_iterations");
  RNA_def_property_range(prop, 1, 10);
  RNA_def_property_ui_range(prop, 1, 10, 1, 3);
  RNA_def_property_ui_text(prop, "Iterations", "Number of smoothing iterations per brush step");
  RNA_def_property_update(prop, 0, "rna_Brush_update");

  prop = RNA_def_property(srna, "multiplane_scrape_angle", PROP_FLOAT, PROP_FACTOR);
  RNA_def_property_float_sdna(prop, nullptr, "multiplane_scrape_angle");
  RNA_def_property_range(prop, 0.0f, 160.0f);
  RNA_def_property_ui_text(prop, "Plane Angle", "Angle between the planes of the crease");
  RNA_def_property_update(prop, 0, "rna_Brush_update");

  prop = RNA_def_property(srna, "pose_smooth_iterations", PROP_INT, PROP_UNSIGNED);
  RNA_def_property_int_sdna(prop, nullptr, "pose_smooth_iterations");
  RNA_def_property_range(prop, 0, 100);
  RNA_def_property_ui_text(
      prop,
      "Smooth Iterations",
      "Smooth iterations applied after calculating the pose factor of each vertex");
  RNA_def_property_update(prop, 0, "rna_Brush_update");

  prop = RNA_def_property(srna, "pose_ik_segments", PROP_INT, PROP_UNSIGNED);
  RNA_def_property_int_sdna(prop, nullptr, "pose_ik_segments");
  RNA_def_property_range(prop, 1, 20);
  RNA_def_property_ui_range(prop, 1, 20, 1, 3);
  RNA_def_property_ui_text(
      prop,
      "Pose IK Segments",
      "Number of segments of the inverse kinematics chain that will deform the mesh");
  RNA_def_property_update(prop, 0, "rna_Brush_update");

  prop = RNA_def_property(srna, "tip_roundness", PROP_FLOAT, PROP_FACTOR);
  RNA_def_property_float_sdna(prop, nullptr, "tip_roundness");
  RNA_def_property_range(prop, 0.0f, 1.0f);
  RNA_def_property_ui_text(prop, "Tip Roundness", "Roundness of the brush tip");
  RNA_def_property_update(prop, 0, "rna_Brush_update");

  prop = RNA_def_property(srna, "cloth_mass", PROP_FLOAT, PROP_FACTOR);
  RNA_def_property_float_sdna(prop, nullptr, "cloth_mass");
  RNA_def_property_range(prop, 0.01f, 2.0f);
  RNA_def_property_ui_text(prop, "Cloth Mass", "Mass of each simulation particle");
  RNA_def_property_update(prop, 0, "rna_Brush_update");

  prop = RNA_def_property(srna, "cloth_damping", PROP_FLOAT, PROP_FACTOR);
  RNA_def_property_float_sdna(prop, nullptr, "cloth_damping");
  RNA_def_property_range(prop, 0.01f, 1.0f);
  RNA_def_property_ui_text(
      prop, "Cloth Damping", "How much the applied forces are propagated through the cloth");
  RNA_def_property_update(prop, 0, "rna_Brush_update");

  prop = RNA_def_property(srna, "cloth_sim_limit", PROP_FLOAT, PROP_FACTOR);
  RNA_def_property_float_sdna(prop, nullptr, "cloth_sim_limit");
  RNA_def_property_range(prop, 0.1f, 10.0f);
  RNA_def_property_ui_text(
      prop,
      "Simulation Limit",
      "Factor added relative to the size of the radius to limit the cloth simulation effects");
  RNA_def_property_update(prop, 0, "rna_Brush_update");

  prop = RNA_def_property(srna, "cloth_sim_falloff", PROP_FLOAT, PROP_FACTOR);
  RNA_def_property_float_sdna(prop, nullptr, "cloth_sim_falloff");
  RNA_def_property_range(prop, 0.0f, 1.0f);
  RNA_def_property_ui_text(prop,
                           "Simulation Falloff",
                           "Area to apply deformation falloff to the effects of the simulation");
  RNA_def_property_update(prop, 0, "rna_Brush_update");

  prop = RNA_def_property(srna, "cloth_constraint_softbody_strength", PROP_FLOAT, PROP_FACTOR);
  RNA_def_property_float_sdna(prop, nullptr, "cloth_constraint_softbody_strength");
  RNA_def_property_range(prop, 0.0f, 1.0f);
  RNA_def_property_ui_text(
      prop,
      "Soft Body Plasticity",
      "How much the cloth preserves the original shape, acting as a soft body");
  RNA_def_property_update(prop, 0, "rna_Brush_update");

  prop = RNA_def_property(srna, "hardness", PROP_FLOAT, PROP_FACTOR);
  RNA_def_property_float_sdna(prop, nullptr, "hardness");
  RNA_def_property_range(prop, 0.0f, 1.0f);
  RNA_def_property_ui_text(
      prop, "Hardness", "How close the brush falloff starts from the edge of the brush");
  RNA_def_property_update(prop, 0, "rna_Brush_update");

  prop = RNA_def_property(
      srna, "automasking_boundary_edges_propagation_steps", PROP_INT, PROP_UNSIGNED);
  RNA_def_property_int_sdna(prop, nullptr, "automasking_boundary_edges_propagation_steps");
  RNA_def_property_range(prop, 1, AUTOMASKING_BOUNDARY_EDGES_MAX_PROPAGATION_STEPS);
  RNA_def_property_ui_range(prop, 1, AUTOMASKING_BOUNDARY_EDGES_MAX_PROPAGATION_STEPS, 1, -1);
  RNA_def_property_ui_text(prop,
                           "Propagation Steps",
                           "Distance where boundary edge automasking is going to protect vertices "
                           "from the fully masked edge");
  RNA_def_property_update(prop, 0, "rna_Brush_update");

  prop = RNA_def_property(srna, "auto_smooth_factor", PROP_FLOAT, PROP_FACTOR);
  RNA_def_property_float_sdna(prop, nullptr, "autosmooth_factor");
  RNA_def_property_float_default(prop, 0);
  RNA_def_property_range(prop, 0.0f, 1.0f);
  RNA_def_property_ui_range(prop, 0.0f, 1.0f, 0.001, 3);
  RNA_def_property_ui_text(
      prop, "Auto-Smooth", "Amount of smoothing to automatically apply to each stroke");
  RNA_def_property_update(prop, 0, "rna_Brush_update");

  prop = RNA_def_property(srna, "topology_rake_factor", PROP_FLOAT, PROP_FACTOR);
  RNA_def_property_float_sdna(prop, nullptr, "topology_rake_factor");
  RNA_def_property_float_default(prop, 0);
  RNA_def_property_range(prop, 0.0f, 1.0f);
  RNA_def_property_ui_range(prop, 0.0f, 1.0f, 0.001, 3);
  RNA_def_property_ui_text(prop,
                           "Topology Rake",
                           "Automatically align edges to the brush direction to "
                           "generate cleaner topology and define sharp features. "
                           "Best used on low-poly meshes as it has a performance impact.");
  RNA_def_property_update(prop, 0, "rna_Brush_update");

  prop = RNA_def_property(srna, "tilt_strength_factor", PROP_FLOAT, PROP_FACTOR);
  RNA_def_property_float_sdna(prop, nullptr, "tilt_strength_factor");
  RNA_def_property_float_default(prop, 0);
  RNA_def_property_range(prop, -1.0f, 1.0f);
  RNA_def_property_ui_range(prop, -1.0f, 1.0f, 0.001, 3);
  RNA_def_property_ui_text(prop,
                           "Tilt Strength",
                           "How much the tilt of the pen will affect the brush. Negative values "
                           "indicate inverting the tilt directions.");
  RNA_def_property_update(prop, 0, "rna_Brush_update");

  prop = RNA_def_property(srna, "normal_radius_factor", PROP_FLOAT, PROP_FACTOR);
  RNA_def_property_float_sdna(prop, nullptr, "normal_radius_factor");
  RNA_def_property_range(prop, 0.0f, 2.0f);
  RNA_def_property_ui_range(prop, 0.0f, 2.0f, 0.001, 3);
  RNA_def_property_ui_text(prop,
                           "Normal Radius",
                           "Ratio between the brush radius and the radius that is going to be "
                           "used to sample the normal");
  RNA_def_property_update(prop, 0, "rna_Brush_update");

  prop = RNA_def_property(srna, "area_radius_factor", PROP_FLOAT, PROP_FACTOR);
  RNA_def_property_float_sdna(prop, nullptr, "area_radius_factor");
  RNA_def_property_range(prop, 0.0f, 2.0f);
  RNA_def_property_ui_range(prop, 0.0f, 2.0f, 0.001, 3);
  RNA_def_property_ui_text(prop,
                           "Area Radius",
                           "Ratio between the brush radius and the radius that is going to be "
                           "used to sample the area center");
  RNA_def_property_update(prop, 0, "rna_Brush_update");

  prop = RNA_def_property(srna, "wet_paint_radius_factor", PROP_FLOAT, PROP_FACTOR);
  RNA_def_property_float_sdna(prop, nullptr, "wet_paint_radius_factor");
  RNA_def_property_range(prop, 0.0f, 2.0f);
  RNA_def_property_ui_range(prop, 0.0f, 2.0f, 0.001, 3);
  RNA_def_property_ui_text(prop,
                           "Wet Paint Radius",
                           "Ratio between the brush radius and the radius that is going to be "
                           "used to sample the color to blend in wet paint");
  RNA_def_property_update(prop, 0, "rna_Brush_update");

  prop = RNA_def_property(srna, "stencil_pos", PROP_FLOAT, PROP_XYZ);
  RNA_def_property_float_sdna(prop, nullptr, "stencil_pos");
  RNA_def_property_array(prop, 2);
  RNA_def_property_ui_text(prop, "Stencil Position", "Position of stencil in viewport");
  RNA_def_property_update(prop, 0, "rna_Brush_update");

  prop = RNA_def_property(srna, "stencil_dimension", PROP_FLOAT, PROP_XYZ);
  RNA_def_property_float_sdna(prop, nullptr, "stencil_dimension");
  RNA_def_property_array(prop, 2);
  RNA_def_property_ui_text(prop, "Stencil Dimensions", "Dimensions of stencil in viewport");
  RNA_def_property_update(prop, 0, "rna_Brush_update");

  prop = RNA_def_property(srna, "mask_stencil_pos", PROP_FLOAT, PROP_XYZ);
  RNA_def_property_float_sdna(prop, nullptr, "mask_stencil_pos");
  RNA_def_property_array(prop, 2);
  RNA_def_property_ui_text(prop, "Mask Stencil Position", "Position of mask stencil in viewport");
  RNA_def_property_update(prop, 0, "rna_Brush_update");

  prop = RNA_def_property(srna, "mask_stencil_dimension", PROP_FLOAT, PROP_XYZ);
  RNA_def_property_float_sdna(prop, nullptr, "mask_stencil_dimension");
  RNA_def_property_array(prop, 2);
  RNA_def_property_ui_text(
      prop, "Mask Stencil Dimensions", "Dimensions of mask stencil in viewport");
  RNA_def_property_update(prop, 0, "rna_Brush_update");

  prop = RNA_def_property(srna, "sharp_threshold", PROP_FLOAT, PROP_NONE);
  RNA_def_property_range(prop, 0.0, 100.0);
  RNA_def_property_ui_range(prop, 0.0, 1.0, 1, 3);
  RNA_def_property_float_sdna(prop, nullptr, "sharp_threshold");
  RNA_def_property_ui_text(
      prop, "Sharp Threshold", "Threshold below which, no sharpening is done");
  RNA_def_property_update(prop, 0, "rna_Brush_update");

  prop = RNA_def_property(srna, "fill_threshold", PROP_FLOAT, PROP_NONE);
  RNA_def_property_range(prop, 0.0, 100.0);
  RNA_def_property_ui_range(prop, 0.0, 1.0, 1, 3);
  RNA_def_property_float_sdna(prop, nullptr, "fill_threshold");
  RNA_def_property_ui_text(
      prop, "Fill Threshold", "Threshold above which filling is not propagated");
  RNA_def_property_update(prop, 0, "rna_Brush_update");

  prop = RNA_def_property(srna, "blur_kernel_radius", PROP_INT, PROP_NONE);
  RNA_def_property_int_sdna(prop, nullptr, "blur_kernel_radius");
  RNA_def_property_range(prop, 1, 10000);
  RNA_def_property_ui_range(prop, 1, 50, 1, -1);
  RNA_def_property_ui_text(
      prop, "Kernel Radius", "Radius of kernel used for soften and sharpen in pixels");
  RNA_def_property_update(prop, 0, "rna_Brush_update");

  prop = RNA_def_property(srna, "blur_mode", PROP_ENUM, PROP_NONE);
  RNA_def_property_enum_items(prop, brush_blur_mode_items);
  RNA_def_property_ui_text(prop, "Blur Mode", "");
  RNA_def_property_update(prop, 0, "rna_Brush_update");

  prop = RNA_def_property(srna, "falloff_angle", PROP_FLOAT, PROP_ANGLE);
  RNA_def_property_float_sdna(prop, nullptr, "falloff_angle");
  RNA_def_property_range(prop, 0, M_PI_2);
  RNA_def_property_ui_text(
      prop,
      "Falloff Angle",
      "Paint most on faces pointing towards the view according to this angle");
  RNA_def_property_update(prop, 0, "rna_Brush_update");

  /* flag */
  prop = RNA_def_property(srna, "use_airbrush", PROP_BOOLEAN, PROP_NONE);
  RNA_def_property_boolean_sdna(prop, nullptr, "flag", BRUSH_AIRBRUSH);
  RNA_def_property_ui_text(
      prop, "Airbrush", "Keep applying paint effect while holding mouse (spray)");
  RNA_def_property_update(prop, 0, "rna_Brush_update");

  prop = RNA_def_property(srna, "use_original_normal", PROP_BOOLEAN, PROP_NONE);
  RNA_def_property_boolean_sdna(prop, nullptr, "flag", BRUSH_ORIGINAL_NORMAL);
  RNA_def_property_ui_text(prop,
                           "Original Normal",
                           "When locked keep using normal of surface where stroke was initiated");
  RNA_def_property_update(prop, 0, "rna_Brush_update");

  prop = RNA_def_property(srna, "use_original_plane", PROP_BOOLEAN, PROP_NONE);
  RNA_def_property_boolean_sdna(prop, nullptr, "flag", BRUSH_ORIGINAL_PLANE);
  RNA_def_property_ui_text(
      prop,
      "Original Plane",
      "When locked keep using the plane origin of surface where stroke was initiated");
  RNA_def_property_update(prop, 0, "rna_Brush_update");

  const EnumPropertyItem *entry = rna_enum_brush_automasking_flag_items;
  do {
    prop = RNA_def_property(srna, entry->identifier, PROP_BOOLEAN, PROP_NONE);
    RNA_def_property_boolean_sdna(prop, nullptr, "automasking_flags", entry->value);
    RNA_def_property_ui_text(prop, entry->name, entry->description);

    if (entry->value == BRUSH_AUTOMASKING_CAVITY_NORMAL) {
      RNA_def_property_boolean_funcs(prop, nullptr, "rna_Brush_automasking_cavity_set");
    }
    else if (entry->value == BRUSH_AUTOMASKING_CAVITY_INVERTED) {
      RNA_def_property_boolean_funcs(prop, nullptr, "rna_Brush_automasking_invert_cavity_set");
    }

    RNA_def_property_update(prop, 0, "rna_Brush_update");
  } while ((++entry)->identifier);

  prop = RNA_def_property(srna, "automasking_cavity_factor", PROP_FLOAT, PROP_FACTOR);
  RNA_def_property_float_sdna(prop, nullptr, "automasking_cavity_factor");
  RNA_def_property_ui_text(prop, "Cavity Factor", "The contrast of the cavity mask");
  RNA_def_property_range(prop, 0.0f, 5.0f);
  RNA_def_property_ui_range(prop, 0.0f, 1.0f, 0.1, 3);
  RNA_def_property_override_flag(prop, PROPOVERRIDE_OVERRIDABLE_LIBRARY);
  RNA_def_property_update(prop, 0, "rna_Brush_update");

  prop = RNA_def_property(srna, "automasking_cavity_blur_steps", PROP_INT, PROP_NONE);
  RNA_def_property_int_sdna(prop, nullptr, "automasking_cavity_blur_steps");
  RNA_def_property_int_default(prop, 0);
  RNA_def_property_ui_text(prop, "Blur Steps", "The number of times the cavity mask is blurred");
  RNA_def_property_range(prop, 0, 25);
  RNA_def_property_ui_range(prop, 0, 10, 1, 1);
  RNA_def_property_override_flag(prop, PROPOVERRIDE_OVERRIDABLE_LIBRARY);
  RNA_def_property_update(prop, 0, "rna_Brush_update");

  prop = RNA_def_property(srna, "automasking_cavity_curve", PROP_POINTER, PROP_NONE);
  RNA_def_property_pointer_sdna(prop, nullptr, "automasking_cavity_curve");
  RNA_def_property_struct_type(prop, "CurveMapping");
  RNA_def_property_ui_text(prop, "Cavity Curve", "Curve used for the sensitivity");
  RNA_def_property_clear_flag(prop, PROP_ANIMATABLE);
  RNA_def_property_override_flag(prop, PROPOVERRIDE_OVERRIDABLE_LIBRARY);
  RNA_def_property_update(prop, 0, "rna_Brush_update");

  prop = RNA_def_property(srna, "use_automasking_start_normal", PROP_BOOLEAN, PROP_NONE);
  RNA_def_property_boolean_sdna(
      prop, nullptr, "automasking_flags", BRUSH_AUTOMASKING_BRUSH_NORMAL);
  RNA_def_property_ui_text(
      prop,
      "Area Normal",
      "Affect only vertices with a similar normal to where the stroke starts");
  RNA_def_property_update(prop, 0, "rna_Brush_update");

  prop = RNA_def_property(srna, "automasking_start_normal_limit", PROP_FLOAT, PROP_ANGLE);
  RNA_def_property_float_sdna(prop, nullptr, "automasking_start_normal_limit");
  RNA_def_property_range(prop, 0.0001f, M_PI);
  RNA_def_property_ui_text(prop, "Area Normal Limit", "The range of angles that will be affected");
  RNA_def_property_update(prop, 0, "rna_Brush_update");

  prop = RNA_def_property(srna, "automasking_start_normal_falloff", PROP_FLOAT, PROP_FACTOR);
  RNA_def_property_float_sdna(prop, nullptr, "automasking_start_normal_falloff");
  RNA_def_property_range(prop, 0.0001f, 1.0f);
  RNA_def_property_ui_text(
      prop, "Area Normal Falloff", "Extend the angular range with a falloff gradient");
  RNA_def_property_update(prop, 0, "rna_Brush_update");

  prop = RNA_def_property(srna, "use_automasking_view_normal", PROP_BOOLEAN, PROP_NONE);
  RNA_def_property_boolean_sdna(prop, nullptr, "automasking_flags", BRUSH_AUTOMASKING_VIEW_NORMAL);
  RNA_def_property_ui_text(
      prop, "View Normal", "Affect only vertices with a normal that faces the viewer");
  RNA_def_property_update(prop, 0, "rna_Brush_update");

  prop = RNA_def_property(srna, "use_automasking_view_occlusion", PROP_BOOLEAN, PROP_NONE);
  RNA_def_property_boolean_sdna(
      prop, nullptr, "automasking_flags", BRUSH_AUTOMASKING_VIEW_OCCLUSION);
  RNA_def_property_ui_text(
      prop,
      "Occlusion",
      "Only affect vertices that are not occluded by other faces (slower performance)");
  RNA_def_property_update(prop, 0, "rna_Brush_update");

  prop = RNA_def_property(srna, "automasking_view_normal_limit", PROP_FLOAT, PROP_ANGLE);
  RNA_def_property_float_sdna(prop, nullptr, "automasking_view_normal_limit");
  RNA_def_property_range(prop, 0.0001f, M_PI);
  RNA_def_property_ui_text(prop, "View Normal Limit", "The range of angles that will be affected");
  RNA_def_property_update(prop, 0, "rna_Brush_update");

  prop = RNA_def_property(srna, "automasking_view_normal_falloff", PROP_FLOAT, PROP_FACTOR);
  RNA_def_property_float_sdna(prop, nullptr, "automasking_view_normal_falloff");
  RNA_def_property_range(prop, 0.0001f, 1.0f);
  RNA_def_property_ui_text(
      prop, "View Normal Falloff", "Extend the angular range with a falloff gradient");
  RNA_def_property_update(prop, 0, "rna_Brush_update");

  prop = RNA_def_property(srna, "use_scene_spacing", PROP_ENUM, PROP_NONE);
  RNA_def_property_enum_bitflag_sdna(prop, nullptr, "flag");
  RNA_def_property_enum_items(prop, brush_spacing_unit_items);
  RNA_def_property_ui_text(
      prop, "Spacing Distance", "Calculate the brush spacing using view or scene distance");
  RNA_def_property_update(prop, 0, "rna_Brush_update");

  prop = RNA_def_property(srna, "use_grab_active_vertex", PROP_BOOLEAN, PROP_NONE);
  RNA_def_property_boolean_sdna(prop, nullptr, "flag", BRUSH_GRAB_ACTIVE_VERTEX);
  RNA_def_property_ui_text(
      prop,
      "Grab Active Vertex",
      "Apply the maximum grab strength to the active vertex instead of the cursor location");
  RNA_def_property_update(prop, 0, "rna_Brush_update");

  prop = RNA_def_property(srna, "use_grab_silhouette", PROP_BOOLEAN, PROP_NONE);
  RNA_def_property_boolean_sdna(prop, nullptr, "flag2", BRUSH_GRAB_SILHOUETTE);
  RNA_def_property_ui_text(
      prop, "Grab Silhouette", "Grabs trying to automask the silhouette of the object");
  RNA_def_property_update(prop, 0, "rna_Brush_update");

  prop = RNA_def_property(srna, "use_paint_antialiasing", PROP_BOOLEAN, PROP_NONE);
  RNA_def_property_boolean_sdna(prop, nullptr, "sampling_flag", BRUSH_PAINT_ANTIALIASING);
  RNA_def_property_ui_text(prop, "Anti-Aliasing", "Smooths the edges of the strokes");
  RNA_def_property_update(prop, 0, "rna_Brush_update");

  prop = RNA_def_property(srna, "use_multiplane_scrape_dynamic", PROP_BOOLEAN, PROP_NONE);
  RNA_def_property_boolean_sdna(prop, nullptr, "flag2", BRUSH_MULTIPLANE_SCRAPE_DYNAMIC);
  RNA_def_property_ui_text(prop,
                           "Dynamic Mode",
                           "The angle between the planes changes during the stroke to fit the "
                           "surface under the cursor");
  RNA_def_property_update(prop, 0, "rna_Brush_update");

  prop = RNA_def_property(srna, "show_multiplane_scrape_planes_preview", PROP_BOOLEAN, PROP_NONE);
  RNA_def_property_boolean_sdna(prop, nullptr, "flag2", BRUSH_MULTIPLANE_SCRAPE_PLANES_PREVIEW);
  RNA_def_property_ui_text(
      prop, "Show Cursor Preview", "Preview the scrape planes in the cursor during the stroke");
  RNA_def_property_update(prop, 0, "rna_Brush_update");

  prop = RNA_def_property(srna, "use_pose_ik_anchored", PROP_BOOLEAN, PROP_NONE);
  RNA_def_property_boolean_sdna(prop, nullptr, "flag2", BRUSH_POSE_IK_ANCHORED);
  RNA_def_property_ui_text(
      prop, "Keep Anchor Point", "Keep the position of the last segment in the IK chain fixed");
  RNA_def_property_update(prop, 0, "rna_Brush_update");

  prop = RNA_def_property(srna, "use_pose_lock_rotation", PROP_BOOLEAN, PROP_NONE);
  RNA_def_property_boolean_sdna(prop, nullptr, "flag2", BRUSH_POSE_USE_LOCK_ROTATION);
  RNA_def_property_ui_text(prop,
                           "Lock Rotation When Scaling",
                           "Do not rotate the segment when using the scale deform mode");
  RNA_def_property_update(prop, 0, "rna_Brush_update");

  prop = RNA_def_property(srna, "use_connected_only", PROP_BOOLEAN, PROP_NONE);
  RNA_def_property_boolean_sdna(prop, nullptr, "flag2", BRUSH_USE_CONNECTED_ONLY);
  RNA_def_property_ui_text(prop, "Connected Only", "Affect only topologically connected elements");
  RNA_def_property_update(prop, 0, "rna_Brush_update");

  prop = RNA_def_property(srna, "use_cloth_pin_simulation_boundary", PROP_BOOLEAN, PROP_NONE);
  RNA_def_property_boolean_sdna(prop, nullptr, "flag2", BRUSH_CLOTH_PIN_SIMULATION_BOUNDARY);
  RNA_def_property_ui_text(
      prop,
      "Pin Simulation Boundary",
      "Lock the position of the vertices in the simulation falloff area to avoid artifacts and "
      "create a softer transition with unaffected areas");
  RNA_def_property_update(prop, 0, "rna_Brush_update");

  prop = RNA_def_property(srna, "use_cloth_collision", PROP_BOOLEAN, PROP_NONE);
  RNA_def_property_boolean_sdna(prop, nullptr, "flag2", BRUSH_CLOTH_USE_COLLISION);
  RNA_def_property_ui_text(prop, "Enable Collision", "Collide with objects during the simulation");
  RNA_def_property_update(prop, 0, "rna_Brush_update");

  prop = RNA_def_property(srna, "invert_to_scrape_fill", PROP_BOOLEAN, PROP_NONE);
  RNA_def_property_boolean_sdna(prop, nullptr, "flag", BRUSH_INVERT_TO_SCRAPE_FILL);
  RNA_def_property_ui_text(prop,
                           "Invert to Scrape or Fill",
                           "Use Scrape or Fill brush when inverting this brush instead of "
                           "inverting its displacement direction");
  RNA_def_property_update(prop, 0, "rna_Brush_update");

  prop = RNA_def_property(srna, "use_pressure_strength", PROP_BOOLEAN, PROP_NONE);
  RNA_def_property_boolean_sdna(prop, nullptr, "flag", BRUSH_ALPHA_PRESSURE);
  RNA_def_property_ui_icon(prop, ICON_STYLUS_PRESSURE, 0);
  RNA_def_property_ui_text(
      prop, "Strength Pressure", "Enable tablet pressure sensitivity for strength");
  RNA_def_property_update(prop, 0, "rna_Brush_update");

  prop = RNA_def_property(srna, "use_offset_pressure", PROP_BOOLEAN, PROP_NONE);
  RNA_def_property_boolean_sdna(prop, nullptr, "flag", BRUSH_OFFSET_PRESSURE);
  RNA_def_property_ui_icon(prop, ICON_STYLUS_PRESSURE, 0);
  RNA_def_property_ui_text(
      prop, "Plane Offset Pressure", "Enable tablet pressure sensitivity for offset");
  RNA_def_property_update(prop, 0, "rna_Brush_update");

  prop = RNA_def_property(srna, "use_pressure_area_radius", PROP_BOOLEAN, PROP_NONE);
  RNA_def_property_boolean_sdna(prop, nullptr, "flag2", BRUSH_AREA_RADIUS_PRESSURE);
  RNA_def_property_ui_icon(prop, ICON_STYLUS_PRESSURE, 0);
  RNA_def_property_ui_text(
      prop, "Area Radius Pressure", "Enable tablet pressure sensitivity for area radius");
  RNA_def_property_update(prop, 0, "rna_Brush_update");

  prop = RNA_def_property(srna, "use_pressure_size", PROP_BOOLEAN, PROP_NONE);
  RNA_def_property_boolean_sdna(prop, nullptr, "flag", BRUSH_SIZE_PRESSURE);
  RNA_def_property_ui_icon(prop, ICON_STYLUS_PRESSURE, 0);
  RNA_def_property_ui_text(prop, "Size Pressure", "Enable tablet pressure sensitivity for size");
  RNA_def_property_update(prop, 0, "rna_Brush_update");

  prop = RNA_def_property(srna, "use_pressure_jitter", PROP_BOOLEAN, PROP_NONE);
  RNA_def_property_boolean_sdna(prop, nullptr, "flag", BRUSH_JITTER_PRESSURE);
  RNA_def_property_ui_icon(prop, ICON_STYLUS_PRESSURE, 0);
  RNA_def_property_ui_text(
      prop, "Jitter Pressure", "Enable tablet pressure sensitivity for jitter");
  RNA_def_property_update(prop, 0, "rna_Brush_update");

  prop = RNA_def_property(srna, "use_pressure_spacing", PROP_BOOLEAN, PROP_NONE);
  RNA_def_property_boolean_sdna(prop, nullptr, "flag", BRUSH_SPACING_PRESSURE);
  RNA_def_property_ui_icon(prop, ICON_STYLUS_PRESSURE, 0);
  RNA_def_property_ui_text(
      prop, "Spacing Pressure", "Enable tablet pressure sensitivity for spacing");
  RNA_def_property_update(prop, 0, "rna_Brush_update");

  prop = RNA_def_property(srna, "use_pressure_masking", PROP_ENUM, PROP_NONE);
  RNA_def_property_enum_sdna(prop, nullptr, "mask_pressure");
  RNA_def_property_enum_items(prop, brush_mask_pressure_items);
  RNA_def_property_ui_text(
      prop, "Mask Pressure Mode", "Pen pressure makes texture influence smaller");
  RNA_def_property_update(prop, 0, "rna_Brush_update");

  prop = RNA_def_property(srna, "use_inverse_smooth_pressure", PROP_BOOLEAN, PROP_NONE);
  RNA_def_property_boolean_sdna(prop, nullptr, "flag", BRUSH_INVERSE_SMOOTH_PRESSURE);
  RNA_def_property_ui_icon(prop, ICON_STYLUS_PRESSURE, 0);
  RNA_def_property_ui_text(
      prop, "Inverse Smooth Pressure", "Lighter pressure causes more smoothing to be applied");
  RNA_def_property_update(prop, 0, "rna_Brush_update");

  prop = RNA_def_property(srna, "use_plane_trim", PROP_BOOLEAN, PROP_NONE);
  RNA_def_property_boolean_sdna(prop, nullptr, "flag", BRUSH_PLANE_TRIM);
  RNA_def_property_ui_text(
      prop,
      "Use Plane Trim",
      "Limit the distance from the offset plane that a vertex can be affected");
  RNA_def_property_update(prop, 0, "rna_Brush_update");

  prop = RNA_def_property(srna, "use_frontface", PROP_BOOLEAN, PROP_NONE);
  RNA_def_property_boolean_sdna(prop, nullptr, "flag", BRUSH_FRONTFACE);
  RNA_def_property_ui_text(
      prop,
      "Use Front-Face",
      "Brush only affects vertices that face the viewer. Projected falloff only"); /* BFA */
  RNA_def_property_update(prop, 0, "rna_Brush_update");

  prop = RNA_def_property(srna, "use_frontface_falloff", PROP_BOOLEAN, PROP_NONE);
  RNA_def_property_boolean_sdna(prop, nullptr, "flag", BRUSH_FRONTFACE_FALLOFF);
  RNA_def_property_ui_text(
      prop, "Use Front-Face Falloff", "Blend brush influence by how much they face the front");
  RNA_def_property_update(prop, 0, "rna_Brush_update");

  prop = RNA_def_property(srna, "use_anchor", PROP_BOOLEAN, PROP_NONE);
  RNA_def_property_boolean_sdna(prop, nullptr, "flag", BRUSH_ANCHORED);
  RNA_def_property_ui_text(prop, "Anchored", "Keep the brush anchored to the initial location");
  RNA_def_property_update(prop, 0, "rna_Brush_update");

  prop = RNA_def_property(srna, "use_space", PROP_BOOLEAN, PROP_NONE);
  RNA_def_property_boolean_sdna(prop, nullptr, "flag", BRUSH_SPACE);
  RNA_def_property_ui_text(
      prop, "Space", "Limit brush application to the distance specified by spacing");
  RNA_def_property_translation_context(prop, BLT_I18NCONTEXT_ID_GPENCIL);
  RNA_def_property_update(prop, 0, "rna_Brush_update");

  prop = RNA_def_property(srna, "use_line", PROP_BOOLEAN, PROP_NONE);
  RNA_def_property_boolean_sdna(prop, nullptr, "flag", BRUSH_LINE);
  RNA_def_property_ui_text(prop, "Line", "Draw a line with dabs separated according to spacing");
  RNA_def_property_update(prop, 0, "rna_Brush_update");

  prop = RNA_def_property(srna, "use_curve", PROP_BOOLEAN, PROP_NONE);
  RNA_def_property_boolean_sdna(prop, nullptr, "flag", BRUSH_CURVE);
  RNA_def_property_ui_text(
      prop,
      "Curve",
      "Define the stroke curve with a Bézier curve. Dabs are separated according to spacing.");
  RNA_def_property_update(prop, 0, "rna_Brush_update");

  prop = RNA_def_property(srna, "use_smooth_stroke", PROP_BOOLEAN, PROP_NONE);
  RNA_def_property_boolean_sdna(prop, nullptr, "flag", BRUSH_SMOOTH_STROKE);
  RNA_def_property_ui_text(
      prop, "Smooth Stroke", "Brush lags behind mouse and follows a smoother path");
  RNA_def_property_update(prop, 0, "rna_Brush_update");

  prop = RNA_def_property(srna, "use_persistent", PROP_BOOLEAN, PROP_NONE);
  RNA_def_property_boolean_sdna(prop, nullptr, "flag", BRUSH_PERSISTENT);
  RNA_def_property_ui_text(prop, "Persistent", "Sculpt on a persistent layer of the mesh");
  RNA_def_property_update(prop, 0, "rna_Brush_update");

  prop = RNA_def_property(srna, "use_accumulate", PROP_BOOLEAN, PROP_NONE);
  RNA_def_property_boolean_sdna(prop, nullptr, "flag", BRUSH_ACCUMULATE);
  RNA_def_property_ui_text(prop, "Accumulate", "Accumulate stroke daubs on top of each other");
  RNA_def_property_update(prop, 0, "rna_Brush_update");

  prop = RNA_def_property(srna, "use_space_attenuation", PROP_BOOLEAN, PROP_NONE);
  RNA_def_property_boolean_sdna(prop, nullptr, "flag", BRUSH_SPACE_ATTEN);
  RNA_def_property_ui_text(
      prop,
      "Adjust Strength for Spacing",
      "Automatically adjust strength to give consistent results for different spacings");
  RNA_def_property_update(prop, 0, "rna_Brush_update");

  /* adaptive space is not implemented yet */
  prop = RNA_def_property(srna, "use_adaptive_space", PROP_BOOLEAN, PROP_NONE);
  RNA_def_property_boolean_sdna(prop, nullptr, "flag", BRUSH_ADAPTIVE_SPACE);
  RNA_def_property_ui_text(prop,
                           "Adaptive Spacing",
                           "Space daubs according to surface orientation instead of screen space");
  RNA_def_property_update(prop, 0, "rna_Brush_update");

  prop = RNA_def_property(srna, "use_locked_size", PROP_ENUM, PROP_NONE); /* as an enum */
  RNA_def_property_enum_bitflag_sdna(prop, nullptr, "flag");
  RNA_def_property_enum_items(prop, brush_size_unit_items);
  RNA_def_property_ui_text(
      prop, "Radius Unit", "Measure brush size relative to the view or the scene");
  RNA_def_property_update(prop, 0, "rna_Brush_update");

  prop = RNA_def_property(srna, "color_type", PROP_ENUM, PROP_NONE); /* as an enum */
  RNA_def_property_enum_bitflag_sdna(prop, nullptr, "flag");
  RNA_def_property_enum_items(prop, color_gradient_items);
  RNA_def_property_enum_funcs(prop, nullptr, "rna_Brush_use_gradient_set", nullptr);
  RNA_def_property_ui_text(prop, "Color Type", "Use single color or gradient when painting");
  RNA_def_property_update(prop, 0, "rna_Brush_update");

  prop = RNA_def_property(srna, "use_edge_to_edge", PROP_BOOLEAN, PROP_NONE);
  RNA_def_property_boolean_sdna(prop, nullptr, "flag", BRUSH_EDGE_TO_EDGE);
  RNA_def_property_ui_text(prop, "Edge-to-Edge", "Drag anchor brush from edge-to-edge");
  RNA_def_property_update(prop, 0, "rna_Brush_update");

  prop = RNA_def_property(srna, "use_restore_mesh", PROP_BOOLEAN, PROP_NONE);
  RNA_def_property_boolean_sdna(prop, nullptr, "flag", BRUSH_DRAG_DOT);
  RNA_def_property_ui_text(prop, "Restore Mesh", "Allow a single dot to be carefully positioned");
  RNA_def_property_update(prop, 0, "rna_Brush_update");

  /* only for projection paint & vertex paint, TODO: other paint modes. */
  prop = RNA_def_property(srna, "use_alpha", PROP_BOOLEAN, PROP_NONE);
  RNA_def_property_boolean_negative_sdna(prop, nullptr, "flag", BRUSH_LOCK_ALPHA);
  RNA_def_property_ui_text(
      prop, "Affect Alpha", "When this is disabled, lock alpha while painting");
  RNA_def_property_update(prop, 0, "rna_Brush_update");

  prop = RNA_def_property(srna, "curve", PROP_POINTER, PROP_NONE);
  RNA_def_property_flag(prop, PROP_NEVER_NULL);
  RNA_def_property_ui_text(prop, "Curve", "Editable falloff curve");
  RNA_def_property_update(prop, 0, "rna_Brush_update");

  prop = RNA_def_property(srna, "paint_curve", PROP_POINTER, PROP_NONE);
  RNA_def_property_flag(prop, PROP_EDITABLE);
  RNA_def_property_ui_text(prop, "Paint Curve", "Active paint curve");
  RNA_def_property_update(prop, 0, "rna_Brush_update");

  prop = RNA_def_property(srna, "gradient", PROP_POINTER, PROP_NEVER_NULL);
  RNA_def_property_pointer_sdna(prop, nullptr, "gradient");
  RNA_def_property_struct_type(prop, "ColorRamp");
  RNA_def_property_ui_text(prop, "Gradient", "");
  RNA_def_property_update(prop, 0, "rna_Brush_update");

  /* gradient source */
  prop = RNA_def_property(srna, "gradient_stroke_mode", PROP_ENUM, PROP_NONE);
  RNA_def_property_enum_items(prop, brush_gradient_items);
  RNA_def_property_ui_text(prop, "Gradient Stroke Mode", "");
  RNA_def_property_update(prop, 0, "rna_Brush_update");

  prop = RNA_def_property(srna, "gradient_fill_mode", PROP_ENUM, PROP_NONE);
  RNA_def_property_enum_items(prop, brush_gradient_fill_items);
  RNA_def_property_ui_text(prop, "Gradient Fill Mode", "");
  RNA_def_property_update(prop, 0, "rna_Brush_update");

  /* overlay flags */
  prop = RNA_def_property(srna, "use_primary_overlay", PROP_BOOLEAN, PROP_NONE);
  RNA_def_property_boolean_sdna(prop, nullptr, "overlay_flags", BRUSH_OVERLAY_PRIMARY);
  RNA_def_property_ui_text(prop, "Use Texture Overlay", "Show texture in viewport");
  RNA_def_property_update(prop, 0, "rna_Brush_update");

  prop = RNA_def_property(srna, "use_secondary_overlay", PROP_BOOLEAN, PROP_NONE);
  RNA_def_property_boolean_sdna(prop, nullptr, "overlay_flags", BRUSH_OVERLAY_SECONDARY);
  RNA_def_property_ui_text(prop, "Use Texture Overlay", "Show texture in viewport");
  RNA_def_property_update(prop, 0, "rna_Brush_update");

  prop = RNA_def_property(srna, "use_cursor_overlay", PROP_BOOLEAN, PROP_NONE);
  RNA_def_property_boolean_sdna(prop, nullptr, "overlay_flags", BRUSH_OVERLAY_CURSOR);
  RNA_def_property_ui_text(prop, "Use Cursor Overlay", "Show cursor in viewport");
  RNA_def_property_update(prop, 0, "rna_Brush_update");

  prop = RNA_def_property(srna, "use_cursor_overlay_override", PROP_BOOLEAN, PROP_NONE);
  RNA_def_property_boolean_sdna(
      prop, nullptr, "overlay_flags", BRUSH_OVERLAY_CURSOR_OVERRIDE_ON_STROKE);
  RNA_def_property_ui_text(prop, "Override Overlay", "Don't show overlay during a stroke");
  RNA_def_property_update(prop, 0, "rna_Brush_update");

  prop = RNA_def_property(srna, "use_primary_overlay_override", PROP_BOOLEAN, PROP_NONE);
  RNA_def_property_boolean_sdna(
      prop, nullptr, "overlay_flags", BRUSH_OVERLAY_PRIMARY_OVERRIDE_ON_STROKE);
  RNA_def_property_ui_text(prop, "Override Overlay", "Don't show overlay during a stroke");
  RNA_def_property_update(prop, 0, "rna_Brush_update");

  prop = RNA_def_property(srna, "use_secondary_overlay_override", PROP_BOOLEAN, PROP_NONE);
  RNA_def_property_boolean_sdna(
      prop, nullptr, "overlay_flags", BRUSH_OVERLAY_SECONDARY_OVERRIDE_ON_STROKE);
  RNA_def_property_ui_text(prop, "Override Overlay", "Don't show overlay during a stroke");
  RNA_def_property_update(prop, 0, "rna_Brush_update");

  /* paint mode flags */
  prop = RNA_def_property(srna, "use_paint_sculpt", PROP_BOOLEAN, PROP_NONE);
  RNA_def_property_boolean_sdna(prop, nullptr, "ob_mode", OB_MODE_SCULPT);
  RNA_def_property_ui_text(prop, "Use Sculpt", "Use this brush in sculpt mode");
  RNA_def_property_update(prop, 0, "rna_Brush_update");

  prop = RNA_def_property(srna, "use_paint_uv_sculpt", PROP_BOOLEAN, PROP_NONE);
  RNA_def_property_boolean_sdna(prop, nullptr, "ob_mode", OB_MODE_EDIT);
  RNA_def_property_ui_text(prop, "Use UV Sculpt", "Use this brush in UV sculpt mode");
  RNA_def_property_update(prop, 0, "rna_Brush_update");

  prop = RNA_def_property(srna, "use_paint_vertex", PROP_BOOLEAN, PROP_NONE);
  RNA_def_property_boolean_sdna(prop, nullptr, "ob_mode", OB_MODE_VERTEX_PAINT);
  RNA_def_property_ui_text(prop, "Use Vertex", "Use this brush in vertex paint mode");
  RNA_def_property_update(prop, 0, "rna_Brush_update");

  prop = RNA_def_property(srna, "use_paint_weight", PROP_BOOLEAN, PROP_NONE);
  RNA_def_property_boolean_sdna(prop, nullptr, "ob_mode", OB_MODE_WEIGHT_PAINT);
  RNA_def_property_ui_text(prop, "Use Weight", "Use this brush in weight paint mode");
  RNA_def_property_update(prop, 0, "rna_Brush_update");

  prop = RNA_def_property(srna, "use_paint_image", PROP_BOOLEAN, PROP_NONE);
  RNA_def_property_boolean_sdna(prop, nullptr, "ob_mode", OB_MODE_TEXTURE_PAINT);
  RNA_def_property_ui_text(prop, "Use Texture", "Use this brush in texture paint mode");
  RNA_def_property_update(prop, 0, "rna_Brush_update");

  prop = RNA_def_property(srna, "use_paint_grease_pencil", PROP_BOOLEAN, PROP_NONE);
  RNA_def_property_boolean_sdna(prop, nullptr, "ob_mode", OB_MODE_PAINT_GREASE_PENCIL);
  RNA_def_property_ui_text(prop, "Use Paint", "Use this brush in Grease Pencil drawing mode");
  RNA_def_property_update(prop, 0, "rna_Brush_update");

  prop = RNA_def_property(srna, "use_vertex_grease_pencil", PROP_BOOLEAN, PROP_NONE);
  RNA_def_property_boolean_sdna(prop, nullptr, "ob_mode", OB_MODE_VERTEX_GREASE_PENCIL);
  RNA_def_property_ui_text(
      prop, "Use Vertex", "Use this brush in Grease Pencil vertex color mode");
  RNA_def_property_update(prop, 0, "rna_Brush_update");

  prop = RNA_def_property(srna, "use_paint_sculpt_curves", PROP_BOOLEAN, PROP_NONE);
  RNA_def_property_boolean_sdna(prop, nullptr, "ob_mode", OB_MODE_SCULPT_CURVES);
  RNA_def_property_ui_text(prop, "Use Sculpt", "Use this brush in sculpt curves mode");
  RNA_def_property_update(prop, 0, "rna_Brush_update");

  /* texture */
  prop = RNA_def_property(srna, "texture_slot", PROP_POINTER, PROP_NONE);
  RNA_def_property_struct_type(prop, "BrushTextureSlot");
  RNA_def_property_pointer_sdna(prop, nullptr, "mtex");
  RNA_def_property_clear_flag(prop, PROP_EDITABLE);
  RNA_def_property_ui_text(prop, "Texture Slot", "");

  prop = RNA_def_property(srna, "texture", PROP_POINTER, PROP_NONE);
  RNA_def_property_pointer_sdna(prop, nullptr, "mtex.tex");
  RNA_def_property_flag(prop, PROP_EDITABLE | PROP_CONTEXT_UPDATE);
  RNA_def_property_ui_text(prop, "Texture", "");
  RNA_def_property_update(prop, NC_TEXTURE, "rna_Brush_main_tex_update");

  prop = RNA_def_property(srna, "mask_texture_slot", PROP_POINTER, PROP_NONE);
  RNA_def_property_struct_type(prop, "BrushTextureSlot");
  RNA_def_property_pointer_sdna(prop, nullptr, "mask_mtex");
  RNA_def_property_clear_flag(prop, PROP_EDITABLE);
  RNA_def_property_ui_text(prop, "Mask Texture Slot", "");

  prop = RNA_def_property(srna, "mask_texture", PROP_POINTER, PROP_NONE);
  RNA_def_property_pointer_sdna(prop, nullptr, "mask_mtex.tex");
  RNA_def_property_flag(prop, PROP_EDITABLE | PROP_CONTEXT_UPDATE);
  RNA_def_property_ui_text(prop, "Mask Texture", "");
  RNA_def_property_update(prop, NC_TEXTURE, "rna_Brush_secondary_tex_update");

  prop = RNA_def_property(srna, "texture_overlay_alpha", PROP_INT, PROP_PERCENTAGE);
  RNA_def_property_int_sdna(prop, nullptr, "texture_overlay_alpha");
  RNA_def_property_range(prop, 0, 100);
  RNA_def_property_ui_text(prop, "Texture Overlay Alpha", "");
  RNA_def_property_update(prop, 0, "rna_Brush_update");

  prop = RNA_def_property(srna, "mask_overlay_alpha", PROP_INT, PROP_PERCENTAGE);
  RNA_def_property_int_sdna(prop, nullptr, "mask_overlay_alpha");
  RNA_def_property_range(prop, 0, 100);
  RNA_def_property_ui_text(prop, "Mask Texture Overlay Alpha", "");
  RNA_def_property_update(prop, 0, "rna_Brush_update");

  prop = RNA_def_property(srna, "cursor_overlay_alpha", PROP_INT, PROP_PERCENTAGE);
  RNA_def_property_int_sdna(prop, nullptr, "cursor_overlay_alpha");
  RNA_def_property_range(prop, 0, 100);
  RNA_def_property_ui_text(prop, "Mask Texture Overlay Alpha", "");
  RNA_def_property_update(prop, 0, "rna_Brush_update");

  prop = RNA_def_property(srna, "cursor_color_add", PROP_FLOAT, PROP_COLOR_GAMMA);
  RNA_def_property_float_sdna(prop, nullptr, "add_col");
  RNA_def_property_array(prop, 4);
  RNA_def_property_ui_text(prop, "Add Color", "Color of cursor when adding");
  RNA_def_property_update(prop, 0, "rna_Brush_update");

  prop = RNA_def_property(srna, "cursor_color_subtract", PROP_FLOAT, PROP_COLOR_GAMMA);
  RNA_def_property_float_sdna(prop, nullptr, "sub_col");
  RNA_def_property_array(prop, 4);
  RNA_def_property_ui_text(prop, "Subtract Color", "Color of cursor when subtracting");
  RNA_def_property_update(prop, 0, "rna_Brush_update");

  prop = RNA_def_property(srna, "brush_capabilities", PROP_POINTER, PROP_NONE);
  RNA_def_property_flag(prop, PROP_NEVER_NULL);
  RNA_def_property_struct_type(prop, "BrushCapabilities");
  RNA_def_property_pointer_funcs(prop, "rna_Brush_capabilities_get", nullptr, nullptr, nullptr);
  RNA_def_property_ui_text(prop, "Brush Capabilities", "Brush's capabilities");

  /* brush capabilities (mode-dependent) */
  prop = RNA_def_property(srna, "sculpt_capabilities", PROP_POINTER, PROP_NONE);
  RNA_def_property_flag(prop, PROP_NEVER_NULL);
  RNA_def_property_struct_type(prop, "BrushCapabilitiesSculpt");
  RNA_def_property_pointer_funcs(
      prop, "rna_Sculpt_brush_capabilities_get", nullptr, nullptr, nullptr);
  RNA_def_property_ui_text(prop, "Sculpt Capabilities", "");

  prop = RNA_def_property(srna, "image_paint_capabilities", PROP_POINTER, PROP_NONE);
  RNA_def_property_flag(prop, PROP_NEVER_NULL);
  RNA_def_property_struct_type(prop, "BrushCapabilitiesImagePaint");
  RNA_def_property_pointer_funcs(
      prop, "rna_Imapaint_brush_capabilities_get", nullptr, nullptr, nullptr);
  RNA_def_property_ui_text(prop, "Image Paint Capabilities", "");

  prop = RNA_def_property(srna, "vertex_paint_capabilities", PROP_POINTER, PROP_NONE);
  RNA_def_property_flag(prop, PROP_NEVER_NULL);
  RNA_def_property_struct_type(prop, "BrushCapabilitiesVertexPaint");
  RNA_def_property_pointer_funcs(
      prop, "rna_Vertexpaint_brush_capabilities_get", nullptr, nullptr, nullptr);
  RNA_def_property_ui_text(prop, "Vertex Paint Capabilities", "");

  prop = RNA_def_property(srna, "weight_paint_capabilities", PROP_POINTER, PROP_NONE);
  RNA_def_property_flag(prop, PROP_NEVER_NULL);
  RNA_def_property_struct_type(prop, "BrushCapabilitiesWeightPaint");
  RNA_def_property_pointer_funcs(
      prop, "rna_Weightpaint_brush_capabilities_get", nullptr, nullptr, nullptr);
  RNA_def_property_ui_text(prop, "Weight Paint Capabilities", "");

  prop = RNA_def_property(srna, "gpencil_settings", PROP_POINTER, PROP_NONE);
  RNA_def_property_struct_type(prop, "BrushGpencilSettings");
  RNA_def_property_pointer_sdna(prop, nullptr, "gpencil_settings");
  RNA_def_property_clear_flag(prop, PROP_EDITABLE);
  RNA_def_property_ui_text(prop, "Gpencil Settings", "");

  prop = RNA_def_property(srna, "curves_sculpt_settings", PROP_POINTER, PROP_NONE);
  RNA_def_property_struct_type(prop, "BrushCurvesSculptSettings");
  RNA_def_property_clear_flag(prop, PROP_EDITABLE);
  RNA_def_property_ui_text(prop, "Curves Sculpt Settings", "");
}

/**
 * A brush stroke is a list of changes to the brush that
 * can occur during a stroke
 *
 * - 3D location of the brush
 * - 2D mouse location
 * - Tablet pressure
 * - Brush type switch
 * - Time
 */
static void rna_def_operator_stroke_element(BlenderRNA *brna)
{
  StructRNA *srna;
  PropertyRNA *prop;

  srna = RNA_def_struct(brna, "OperatorStrokeElement", "PropertyGroup");
  RNA_def_struct_ui_text(srna, "Operator Stroke Element", "");

  prop = RNA_def_property(srna, "location", PROP_FLOAT, PROP_XYZ);
  RNA_def_property_flag(prop, PROP_IDPROPERTY);
  RNA_def_property_array(prop, 3);
  RNA_def_property_ui_text(prop, "Location", "");

  prop = RNA_def_property(srna, "mouse", PROP_FLOAT, PROP_XYZ);
  RNA_def_property_flag(prop, PROP_IDPROPERTY);
  RNA_def_property_array(prop, 2);
  RNA_def_property_ui_text(prop, "Mouse", "");

  prop = RNA_def_property(srna, "mouse_event", PROP_FLOAT, PROP_XYZ);
  RNA_def_property_flag(prop, PROP_IDPROPERTY);
  RNA_def_property_array(prop, 2);
  RNA_def_property_ui_text(prop, "Mouse Event", "");

  prop = RNA_def_property(srna, "pressure", PROP_FLOAT, PROP_FACTOR);
  RNA_def_property_flag(prop, PROP_IDPROPERTY);
  RNA_def_property_range(prop, 0.0f, 1.0f);
  RNA_def_property_ui_text(prop, "Pressure", "Tablet pressure");

  prop = RNA_def_property(srna, "size", PROP_FLOAT, PROP_NONE);
  RNA_def_property_flag(prop, PROP_IDPROPERTY);
  RNA_def_property_range(prop, 0.0f, FLT_MAX);
  RNA_def_property_ui_text(prop, "Brush Size", "Brush size in screen space");

  prop = RNA_def_property(srna, "x_tilt", PROP_FLOAT, PROP_FACTOR);
  RNA_def_property_flag(prop, PROP_IDPROPERTY);
  RNA_def_property_range(prop, -1.0f, 1.0f);
  RNA_def_property_ui_text(prop, "Tilt X", "Pen tilt from left (-1.0) to right (+1.0)");

  prop = RNA_def_property(srna, "y_tilt", PROP_FLOAT, PROP_FACTOR);
  RNA_def_property_flag(prop, PROP_IDPROPERTY);
  RNA_def_property_range(prop, -1.0f, 1.0f);
  RNA_def_property_ui_text(prop, "Tilt Y", "Pen tilt from backward (-1.0) to forward (+1.0)");

  /* used in uv painting */
  prop = RNA_def_property(srna, "time", PROP_FLOAT, PROP_UNSIGNED);
  RNA_def_property_flag(prop, PROP_IDPROPERTY);
  RNA_def_property_ui_text(prop, "Time", "");

  /* used for Grease Pencil sketching sessions */
  prop = RNA_def_property(srna, "is_start", PROP_BOOLEAN, PROP_NONE);
  RNA_def_property_flag(prop, PROP_IDPROPERTY);
  RNA_def_property_ui_text(prop, "Is Stroke Start", "");

  /* XXX: Tool (this will be for pressing a modifier key for a different brush,
   *      e.g. switching to a Smooth brush in the middle of the stroke */

  /* XXX: i don't think blender currently supports the ability to properly do a remappable modifier
   *      in the middle of a stroke */
}

void RNA_def_brush(BlenderRNA *brna)
{
  rna_def_brush(brna);
  rna_def_brush_capabilities(brna);
  rna_def_sculpt_capabilities(brna);
  rna_def_image_paint_capabilities(brna);
  rna_def_vertex_paint_capabilities(brna);
  rna_def_weight_paint_capabilities(brna);
  rna_def_gpencil_options(brna);
  rna_def_curves_sculpt_options(brna);
  rna_def_brush_texture_slot(brna);
  rna_def_operator_stroke_element(brna);
}

#endif<|MERGE_RESOLUTION|>--- conflicted
+++ resolved
@@ -708,27 +708,6 @@
   rna_Brush_update(bmain, scene, ptr);
 }
 
-<<<<<<< HEAD
-static void rna_Brush_icon_update(Main * /*bmain*/, Scene * /*scene*/, PointerRNA *ptr)
-{
-  Brush *br = static_cast<Brush *>(ptr->data);
-
-  if (br->icon_imbuf) {
-    IMB_freeImBuf(br->icon_imbuf);
-    br->icon_imbuf = nullptr;
-  }
-
-  br->id.icon_id = 0;
-
-  if (br->flag & BRUSH_CUSTOM_ICON) {
-    BKE_icon_changed(BKE_icon_id_ensure(&br->id));
-  }
-
-  WM_main_add_notifier(NC_BRUSH | NA_EDITED, br);
-}
-
-=======
->>>>>>> 9a41dc73
 static void rna_TextureSlot_brush_angle_update(bContext *C, PointerRNA *ptr)
 {
   Scene *scene = CTX_data_scene(C);
