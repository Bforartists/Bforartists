--- conflicted
+++ resolved
@@ -1085,7 +1085,8 @@
 
   srna = RNA_def_struct(brna, "BrushTextureSlot", "TextureSlot");
   RNA_def_struct_sdna(srna, "MTex");
-  RNA_def_struct_ui_text(srna, "Brush Texture Slot", "Texture slot for textures in a Brush data"); /* BFA */
+  RNA_def_struct_ui_text(
+      srna, "Brush Texture Slot", "Texture slot for textures in a Brush data"); /* BFA */
 
   prop = RNA_def_property(srna, "angle", PROP_FLOAT, PROP_ANGLE);
   RNA_def_property_float_sdna(prop, nullptr, "rot");
@@ -2683,16 +2684,9 @@
   /* number values */
   prop = RNA_def_property(srna, "size", PROP_INT, PROP_PIXEL_DIAMETER);
   RNA_def_property_int_funcs(prop, nullptr, "rna_Brush_set_size", nullptr);
-<<<<<<< HEAD
-  RNA_def_property_range(prop, 1, MAX_BRUSH_PIXEL_RADIUS * 10);
-  RNA_def_property_ui_range(prop, 1, MAX_BRUSH_PIXEL_RADIUS, 1, -1);
-  RNA_def_property_ui_text(
-      prop, "Radius", "Radius of the brush in pixels\nHotkey in the default keymap: X"); /* BFA */
-=======
   RNA_def_property_range(prop, 1, MAX_BRUSH_PIXEL_DIAMETER * 10);
   RNA_def_property_ui_range(prop, 1, MAX_BRUSH_PIXEL_DIAMETER, 1, -1);
   RNA_def_property_ui_text(prop, "Size", "Diameter of the brush in pixels");
->>>>>>> 4bdcc764
   RNA_def_property_update(prop, 0, "rna_Brush_size_update");
 
   prop = RNA_def_property(srna, "unprojected_size", PROP_FLOAT, PROP_DISTANCE_DIAMETER);
