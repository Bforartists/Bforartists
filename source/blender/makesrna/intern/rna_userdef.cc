/* SPDX-FileCopyrightText: 2023 Blender Authors
 *
 * SPDX-License-Identifier: GPL-2.0-or-later */

/** \file
 * \ingroup RNA
 */

#include <climits>
#include <cstdlib>

#include "DNA_scene_types.h"
#include "DNA_sequence_types.h"
#include "DNA_userdef_types.h"

#include "BLI_math_base.h"
#include "BLI_math_rotation.h"
#include "BLI_string_utf8_symbols.h"
#ifdef WIN32
#  include "BLI_winstuff.h"
#endif

#include "BLT_translation.hh"

#include "BKE_studiolight.h"

#include "RNA_define.hh"
#include "RNA_enum_types.hh"

#include "GPU_platform.hh"

#include "rna_internal.hh"

#include "WM_api.hh"
#include "WM_keymap.hh"
#include "WM_types.hh"

#include "BLT_lang.hh"

const EnumPropertyItem rna_enum_preference_section_items[] = {
    {USER_SECTION_INTERFACE, "INTERFACE", ICON_UI, "Interface", ""}, /* BFA - Added Icons */
    {USER_SECTION_VIEWPORT, "VIEWPORT", ICON_VIEW, "Viewport", ""},  /* BFA - Added Icons */
    {USER_SECTION_LIGHT, "LIGHTS", ICON_LIGHT, "Lights", ""},        /* BFA - Added Icons */
    {USER_SECTION_EDITING, "EDITING", ICON_EDIT, "Editing", ""},     /* BFA - Added Icons */
    {USER_SECTION_ANIMATION,
     "ANIMATION",
     ICON_RENDER_ANIMATION,
     "Animation",
     ""}, /* BFA - Added Icons */
    RNA_ENUM_ITEM_SEPR,
    {USER_SECTION_EXTENSIONS,
     "EXTENSIONS",
     ICON_URL,     /* BFA - Added Icons */
     "Extensions", /* BFA - remove 'Get' for label consistency to Add-ons and Themes */
     "Browse, install, uninstall and manage extensions from remote and local repositories. \nYou "
     "can also drag and drop extensions to install.\nExtensions include themes and addons made by "
     "the community."}, /*BFA - made it clear you can uninstall, drag and drop, and what are
                           extensions*/
    RNA_ENUM_ITEM_SEPR,
    {USER_SECTION_ADDONS,
     "ADDONS",
     ICON_PLUGIN,
     "Add-ons",
     "Manage add-ons installed via Extensions"}, /* BFA - Added Icons */
    {USER_SECTION_THEME,
     "THEMES",
     ICON_COLOR,
     "Themes",
     "Edit and save themes installed via Extensions"}, /* BFA - Added Icons */
#if 0                                                  /* def WITH_USERDEF_WORKSPACES */
    RNA_ENUM_ITEM_SEPR,
    {USER_SECTION_WORKSPACE_CONFIG, "WORKSPACE_CONFIG", 0, "Configuration File", ""},
    {USER_SECTION_WORKSPACE_ADDONS, "WORKSPACE_ADDONS", 0, "Add-on Overrides", ""},
    {USER_SECTION_WORKSPACE_KEYMAPS, "WORKSPACE_KEYMAPS", 0, "Keymap Overrides", ""},
#endif
    RNA_ENUM_ITEM_SEPR,
    {USER_SECTION_INPUT, "INPUT", ICON_INPUT_BOOL, "Input", ""}, /* BFA - Added Icons */
    {USER_SECTION_NAVIGATION,
     "NAVIGATION",
     ICON_FLY_NAVIGATION,
     "Navigation",
     ""},                                                       /* BFA - Added Icons */
    {USER_SECTION_KEYMAP, "KEYMAP", ICON_MONKEY, "Keymap", ""}, /* BFA - Added Icons */
    RNA_ENUM_ITEM_SEPR,
    {USER_SECTION_SYSTEM, "SYSTEM", ICON_SYSTEM, "System", ""}, /* BFA - Added Icons */
    {USER_SECTION_SAVE_LOAD,
     "SAVE_LOAD",
     ICON_FILE_TICK,
     "Save & Load",
     ""}, /* BFA - Added Icons */
    {USER_SECTION_FILE_PATHS,
     "FILE_PATHS",
     ICON_RELATIVEPATH,
     "File Paths",
     ""}, /* BFA - Added Icons */
    RNA_ENUM_ITEM_SEPR,
    {USER_SECTION_DEVELOPER_TOOLS, "DEVELOPER_TOOLS", 0, "Developer Tools", ""},
    {USER_SECTION_EXPERIMENTAL,
     "EXPERIMENTAL",
     ICON_EXPERIMENTAL,
     "Experimental",
     ""}, /* BFA - Added Icons */
    {0, nullptr, 0, nullptr, nullptr},
};

static const EnumPropertyItem audio_device_items[] = {
    {0, "None", 0, "None", "No device - there will be no audio output"},
    {0, nullptr, 0, nullptr, nullptr},
};

const EnumPropertyItem rna_enum_navigation_mode_items[] = {
    {VIEW_NAVIGATION_WALK,
     "WALK",
     0,
     "Walk",
     "Interactively walk or free navigate around the scene"},
    {VIEW_NAVIGATION_FLY, "FLY", 0, "Fly", "Use fly dynamics to navigate the scene"},
    {0, nullptr, 0, nullptr, nullptr},
};

#if defined(WITH_INTERNATIONAL) || !defined(RNA_RUNTIME)
static const EnumPropertyItem rna_enum_language_default_items[] = {
    {0,
     "DEFAULT",
     0,
     "Automatic (Automatic)",
     "Automatically choose the system-defined language if available, or fall-back to English "
     "(US)"},
    {0, nullptr, 0, nullptr, nullptr},
};
#endif

static const EnumPropertyItem rna_enum_studio_light_type_items[] = {
    {STUDIOLIGHT_TYPE_STUDIO, "STUDIO", 0, "Studio", ""},
    {STUDIOLIGHT_TYPE_WORLD, "WORLD", 0, "World", ""},
    {STUDIOLIGHT_TYPE_MATCAP, "MATCAP", 0, "MatCap", ""},
    {0, nullptr, 0, nullptr, nullptr},
};

static const EnumPropertyItem rna_enum_userdef_viewport_aa_items[] = {
    {SCE_DISPLAY_AA_OFF,
     "OFF",
     0,
     "No Anti-Aliasing",
     "Scene will be rendering without any anti-aliasing"},
    {SCE_DISPLAY_AA_FXAA,
     "FXAA",
     0,
     "Single Pass Anti-Aliasing",
     "Scene will be rendered using a single pass anti-aliasing method (FXAA)"},
    {SCE_DISPLAY_AA_SAMPLES_5,
     "5",
     0,
     "5 Samples",
     "Scene will be rendered using 5 anti-aliasing samples"},
    {SCE_DISPLAY_AA_SAMPLES_8,
     "8",
     0,
     "8 Samples",
     "Scene will be rendered using 8 anti-aliasing samples"},
    {SCE_DISPLAY_AA_SAMPLES_11,
     "11",
     0,
     "11 Samples",
     "Scene will be rendered using 11 anti-aliasing samples"},
    {SCE_DISPLAY_AA_SAMPLES_16,
     "16",
     0,
     "16 Samples",
     "Scene will be rendered using 16 anti-aliasing samples"},
    {SCE_DISPLAY_AA_SAMPLES_32,
     "32",
     0,
     "32 Samples",
     "Scene will be rendered using 32 anti-aliasing samples"},
    {0, nullptr, 0, nullptr, nullptr},
};

static const EnumPropertyItem rna_enum_key_insert_channels[] = {
    {USER_ANIM_KEY_CHANNEL_LOCATION, "LOCATION", 0, "Location", ""},
    {USER_ANIM_KEY_CHANNEL_ROTATION, "ROTATION", 0, "Rotation", ""},
    {USER_ANIM_KEY_CHANNEL_SCALE, "SCALE", 0, "Scale", ""},
    {USER_ANIM_KEY_CHANNEL_ROTATION_MODE, "ROTATE_MODE", 0, "Rotation Mode", ""},
    {USER_ANIM_KEY_CHANNEL_CUSTOM_PROPERTIES, "CUSTOM_PROPS", 0, "Custom Properties", ""},
    {0, nullptr, 0, nullptr, nullptr},
};

static const EnumPropertyItem rna_enum_preference_gpu_backend_items[] = {
    {GPU_BACKEND_OPENGL, "OPENGL", 0, "OpenGL", "Use OpenGL backend"},
    {GPU_BACKEND_METAL, "METAL", 0, "Metal", "Use Metal backend"},
    {GPU_BACKEND_VULKAN, "VULKAN", 0, "Vulkan", "Use Vulkan backend"},
    {0, nullptr, 0, nullptr, nullptr},
};
static const EnumPropertyItem rna_enum_preference_gpu_preferred_device_items[] = {
    {0, "AUTO", 0, "Auto", "Auto detect best GPU for running Blender"},
    RNA_ENUM_ITEM_SEPR,
    {0, nullptr, 0, nullptr, nullptr},
};

static const EnumPropertyItem rna_enum_preferences_extension_repo_source_type_items[] = {
    {USER_EXTENSION_REPO_SOURCE_USER,
     "USER",
     0,
     "User",
     "Repository managed by the user, stored in user directories"},
    {USER_EXTENSION_REPO_SOURCE_SYSTEM,
     "SYSTEM",
     0,
     "System",
     "Read-only repository provided by the system"},
    {0, nullptr, 0, nullptr, nullptr},
};

#ifdef RNA_RUNTIME

#  include "BLI_math_vector.h"
#  include "BLI_memory_cache.hh"
#  include "BLI_string_utils.hh"

#  include "DNA_object_types.h"
#  include "DNA_screen_types.h"

#  include "BKE_addon.h"
#  include "BKE_appdir.hh"
#  include "BKE_blender.hh"
#  include "BKE_blender_version.h"
#  include "BKE_callbacks.hh"
#  include "BKE_global.hh"
#  include "BKE_idprop.hh"
#  include "BKE_image.hh"
#  include "BKE_main.hh"
#  include "BKE_mesh_runtime.hh"
#  include "BKE_object.hh"
#  include "BKE_paint.hh"
#  include "BKE_preferences.h"
#  include "BKE_screen.hh"
#  include "BKE_sound.h"

#  include "DEG_depsgraph.hh"

#  include "GPU_capabilities.hh"
#  include "GPU_select.hh"
#  include "GPU_texture.hh"

#  include "BLF_api.hh"

#  include "BLI_path_utils.hh"

#  include "MEM_CacheLimiterC-Api.h"
#  include "MEM_guardedalloc.h"

#  include "ED_asset_list.hh"
#  include "ED_screen.hh"

#  include "UI_interface.hh"

static void rna_userdef_version_get(PointerRNA *ptr, int *value)
{
  UserDef *userdef = (UserDef *)ptr->data;
  value[0] = userdef->versionfile / 100;
  value[1] = userdef->versionfile % 100;
  value[2] = userdef->subversionfile;
}

/** Mark the preferences as being changed so they are saved on exit. */
#  define USERDEF_TAG_DIRTY rna_userdef_is_dirty_update_impl()

void rna_userdef_is_dirty_update_impl()
{
  /* We can't use 'ptr->data' because this update function
   * is used for themes and other nested data. */
  if (U.runtime.is_dirty == false) {
    U.runtime.is_dirty = true;
    WM_main_add_notifier(NC_WINDOW, nullptr);
  }
}

void rna_userdef_is_dirty_update(Main * /*bmain*/, Scene * /*scene*/, PointerRNA * /*ptr*/)
{
  /* WARNING: never use 'ptr' unless its type is checked. */
  rna_userdef_is_dirty_update_impl();
}

/** Take care not to use this if we expect 'is_dirty' to be tagged. */
static void rna_userdef_ui_update(Main * /*bmain*/, Scene * /*scene*/, PointerRNA * /*ptr*/)
{
  WM_main_add_notifier(NC_WINDOW, nullptr);
}

static void rna_userdef_update(Main * /*bmain*/, Scene * /*scene*/, PointerRNA * /*ptr*/)
{
  WM_main_add_notifier(NC_WINDOW, nullptr);
  USERDEF_TAG_DIRTY;
}

static void rna_userdef_theme_update(Main *bmain, Scene *scene, PointerRNA *ptr)
{
  /* Recreate gizmos when changing themes. */
  WM_reinit_gizmomap_all(bmain);

  rna_userdef_update(bmain, scene, ptr);
}

static void rna_userdef_theme_text_style_update(Main *bmain, Scene *scene, PointerRNA *ptr)
{
  const uiStyle *style = UI_style_get();
  BLF_default_size(style->widget.points);

  rna_userdef_update(bmain, scene, ptr);
}

static void rna_userdef_gizmo_update(Main *bmain, Scene *scene, PointerRNA *ptr)
{
  WM_reinit_gizmomap_all(bmain);

  rna_userdef_update(bmain, scene, ptr);
}

static void rna_userdef_theme_update_icons(Main *bmain, Scene *scene, PointerRNA *ptr)
{
  rna_userdef_theme_update(bmain, scene, ptr);
}

/* also used by buffer swap switching */
static void rna_userdef_gpu_update(Main * /*bmain*/, Scene * /*scene*/, PointerRNA * /*ptr*/)
{
  /* font's are stored at each DPI level, without this we can easy load 100's of fonts */
  BLF_cache_clear();

  WM_main_add_notifier(NC_WINDOW, nullptr);             /* full redraw */
  WM_main_add_notifier(NC_SCREEN | NA_EDITED, nullptr); /* refresh region sizes */
  USERDEF_TAG_DIRTY;
}

static void rna_userdef_screen_update(Main * /*bmain*/, Scene * /*scene*/, PointerRNA * /*ptr*/)
{
  WM_main_add_notifier(NC_WINDOW, nullptr);
  WM_main_add_notifier(NC_SCREEN | NA_EDITED, nullptr); /* refresh region sizes */
  USERDEF_TAG_DIRTY;
}

static void rna_userdef_screen_update_header_default(Main *bmain, Scene *scene, PointerRNA *ptr)
{
  if (U.uiflag & USER_HEADER_FROM_PREF) {
    for (bScreen *screen = static_cast<bScreen *>(bmain->screens.first); screen;
         screen = static_cast<bScreen *>(screen->id.next))
    {
      BKE_screen_header_alignment_reset(screen);
    }
    rna_userdef_screen_update(bmain, scene, ptr);
  }
  USERDEF_TAG_DIRTY;
}

static void rna_userdef_font_update(Main * /*bmain*/, Scene * /*scene*/, PointerRNA * /*ptr*/)
{
  BLF_cache_clear();
  UI_reinit_font();
  UI_update_text_styles();
}

static void rna_userdef_language_update(Main *bmain, Scene * /*scene*/, PointerRNA * /*ptr*/)
{
  BLT_lang_set(nullptr);

  if (!blender::bke::preferences::exists()) {
    /* If changing language without current userprefs, enable all usage options. */
    U.transopts |= (USER_TR_IFACE | USER_TR_TOOLTIPS | USER_TR_REPORTS | USER_TR_NEWDATANAME);
  }

  BKE_callback_exec_null(bmain, BKE_CB_EVT_TRANSLATION_UPDATE_POST);
  USERDEF_TAG_DIRTY;
}

static void rna_userdef_translation_update(Main *bmain, Scene * /*scene*/, PointerRNA * /*ptr*/)
{
  BKE_callback_exec_null(bmain, BKE_CB_EVT_TRANSLATION_UPDATE_POST);
  WM_main_add_notifier(NC_WINDOW, nullptr);
  USERDEF_TAG_DIRTY;
}

static void rna_userdef_asset_library_name_set(PointerRNA *ptr, const char *value)
{
  bUserAssetLibrary *library = (bUserAssetLibrary *)ptr->data;
  BKE_preferences_asset_library_name_set(&U, library, value);
}

static void rna_userdef_asset_library_path_set(PointerRNA *ptr, const char *value)
{
  bUserAssetLibrary *library = (bUserAssetLibrary *)ptr->data;
  BKE_preferences_asset_library_path_set(library, value);
}

static void rna_userdef_asset_library_path_update(bContext *C, PointerRNA *ptr)
{
  blender::ed::asset::list::clear_all_library(C);
  rna_userdef_update(CTX_data_main(C), CTX_data_scene(C), ptr);
}

/**
 * Use sparingly as a sync may be time consuming.
 * Any change that may cause loading remote data to change behavior
 * (such as the URL or access token) must use this update function.
 */
static void rna_userdef_extension_sync_update(Main *bmain, Scene * /*scene*/, PointerRNA *ptr)
{
  BKE_callback_exec(bmain, &ptr, 1, BKE_CB_EVT_EXTENSION_REPOS_SYNC);
  WM_main_add_notifier(NC_WINDOW, nullptr);
  USERDEF_TAG_DIRTY;
}

static void rna_userdef_extension_repo_name_set(PointerRNA *ptr, const char *value)
{
  bUserExtensionRepo *repo = (bUserExtensionRepo *)ptr->data;
  BKE_preferences_extension_repo_name_set(&U, repo, value);
}

static void rna_userdef_extension_repo_module_set(PointerRNA *ptr, const char *value)
{
  Main *bmain = G.main;
  bUserExtensionRepo *repo = (bUserExtensionRepo *)ptr->data;
  BKE_callback_exec_null(bmain, BKE_CB_EVT_EXTENSION_REPOS_UPDATE_PRE);
  BKE_preferences_extension_repo_module_set(&U, repo, value);
  BKE_callback_exec_null(bmain, BKE_CB_EVT_EXTENSION_REPOS_UPDATE_POST);
}

static void rna_userdef_extension_repo_custom_directory_set(PointerRNA *ptr, const char *value)
{
  Main *bmain = G.main;
  bUserExtensionRepo *repo = (bUserExtensionRepo *)ptr->data;
  BKE_callback_exec_null(bmain, BKE_CB_EVT_EXTENSION_REPOS_UPDATE_PRE);
  BKE_preferences_extension_repo_custom_dirpath_set(repo, value);
  BKE_callback_exec_null(bmain, BKE_CB_EVT_EXTENSION_REPOS_UPDATE_POST);
}

static void rna_userdef_extension_repo_directory_get(PointerRNA *ptr, char *value)
{
  const bUserExtensionRepo *repo = (bUserExtensionRepo *)ptr->data;
  BKE_preferences_extension_repo_dirpath_get(repo, value, FILE_MAX);
}

static int rna_userdef_extension_repo_directory_length(PointerRNA *ptr)
{
  const bUserExtensionRepo *repo = (bUserExtensionRepo *)ptr->data;
  char dirpath[FILE_MAX];
  return BKE_preferences_extension_repo_dirpath_get(repo, dirpath, sizeof(dirpath));
}

static void rna_userdef_extension_repo_access_token_get(PointerRNA *ptr, char *value)
{
  const bUserExtensionRepo *repo = (bUserExtensionRepo *)ptr->data;
  if (repo->access_token) {
    strcpy(value, repo->access_token);
  }
  else {
    value[0] = '\0';
  }
}

static int rna_userdef_extension_repo_access_token_length(PointerRNA *ptr)
{
  const bUserExtensionRepo *repo = (bUserExtensionRepo *)ptr->data;
  return (repo->access_token) ? strlen(repo->access_token) : 0;
}

static void rna_userdef_extension_repo_access_token_set(PointerRNA *ptr, const char *value)
{
  bUserExtensionRepo *repo = (bUserExtensionRepo *)ptr->data;
  if (repo->access_token) {
    MEM_freeN(repo->access_token);
  }
  repo->access_token = value[0] ? BLI_strdup(value) : nullptr;
}

static void rna_userdef_extension_repo_generic_flag_set_impl(PointerRNA *ptr,
                                                             const bool value,
                                                             const int flag)
{
  Main *bmain = G.main;
  bUserExtensionRepo *repo = (bUserExtensionRepo *)ptr->data;
  BKE_callback_exec_null(bmain, BKE_CB_EVT_EXTENSION_REPOS_UPDATE_PRE);
  SET_FLAG_FROM_TEST(repo->flag, value, flag);
  BKE_callback_exec_null(bmain, BKE_CB_EVT_EXTENSION_REPOS_UPDATE_POST);
}

static void rna_userdef_extension_repo_enabled_set(PointerRNA *ptr, bool value)
{
  rna_userdef_extension_repo_generic_flag_set_impl(ptr, !value, USER_EXTENSION_REPO_FLAG_DISABLED);
}

static void rna_userdef_extension_repo_use_custom_directory_set(PointerRNA *ptr, bool value)
{
  rna_userdef_extension_repo_generic_flag_set_impl(
      ptr, value, USER_EXTENSION_REPO_FLAG_USE_CUSTOM_DIRECTORY);
}

static void rna_userdef_extension_repo_use_remote_url_set(PointerRNA *ptr, bool value)
{
  rna_userdef_extension_repo_generic_flag_set_impl(
      ptr, value, USER_EXTENSION_REPO_FLAG_USE_REMOTE_URL);
}

static void rna_userdef_extension_repo_source_set(PointerRNA *ptr, int value)
{
  Main *bmain = G.main;
  bUserExtensionRepo *repo = (bUserExtensionRepo *)ptr->data;
  BKE_callback_exec_null(bmain, BKE_CB_EVT_EXTENSION_REPOS_UPDATE_PRE);
  repo->source = value;
  BKE_callback_exec_null(bmain, BKE_CB_EVT_EXTENSION_REPOS_UPDATE_POST);
}

static void rna_userdef_script_autoexec_update(Main * /*bmain*/,
                                               Scene * /*scene*/,
                                               PointerRNA *ptr)
{
  UserDef *userdef = (UserDef *)ptr->data;
  if (userdef->flag & USER_SCRIPT_AUTOEXEC_DISABLE) {
    G.f &= ~G_FLAG_SCRIPT_AUTOEXEC;
  }
  else {
    G.f |= G_FLAG_SCRIPT_AUTOEXEC;
  }

  USERDEF_TAG_DIRTY;
}

static void rna_userdef_use_online_access_set(PointerRNA *ptr, bool value)
{
  /* A `set` function is needed to clear the override flags. */
  UserDef *userdef = (UserDef *)ptr->data;

  if ((G.f & G_FLAG_INTERNET_ALLOW) == 0) {
    if (G.f & G_FLAG_INTERNET_OVERRIDE_PREF_OFFLINE) {
      /* The `editable` check should account for this, assert since this is security related. */
      BLI_assert_unreachable();
      return;
    }
  }

  if (value) {
    userdef->flag |= USER_INTERNET_ALLOW;
    G.f |= G_FLAG_INTERNET_ALLOW;
  }
  else {
    userdef->flag &= ~USER_INTERNET_ALLOW;
    G.f &= ~G_FLAG_INTERNET_ALLOW;
  }

  /* Once the user edits this option (even to set it to the value it was)
   * it's no longer considered overridden. */
  G.f &= ~G_FLAG_INTERNET_OVERRIDE_PREF_ANY;
}

static int rna_userdef_use_online_access_editable(const PointerRNA * /*ptr*/, const char **r_info)
{
  if ((G.f & G_FLAG_INTERNET_ALLOW) == 0) {
    /* Return 0 when blender was invoked with `--offline-mode` "forced". */
    if (G.f & G_FLAG_INTERNET_OVERRIDE_PREF_OFFLINE) {
      *r_info = N_("Launched with \"--offline-mode\", cannot be changed");
      return 0;
    }
  }
  return PROP_EDITABLE;
}

static void rna_userdef_script_directory_name_set(PointerRNA *ptr, const char *value)
{
  bUserScriptDirectory *script_dir = static_cast<bUserScriptDirectory *>(ptr->data);
  bool value_invalid = false;

  if (!value[0]) {
    value_invalid = true;
  }
  if (STREQ(value, "DEFAULT")) {
    value_invalid = true;
  }

  if (value_invalid) {
    value = DATA_("Untitled");
  }

  STRNCPY_UTF8(script_dir->name, value);
  BLI_uniquename(&U.script_directories,
                 script_dir,
                 value,
                 '.',
                 offsetof(bUserScriptDirectory, name),
                 sizeof(script_dir->name));
}

static bUserScriptDirectory *rna_userdef_script_directory_new()
{
  bUserScriptDirectory *script_dir = MEM_callocN<bUserScriptDirectory>(__func__);
  BLI_addtail(&U.script_directories, script_dir);
  USERDEF_TAG_DIRTY;
  return script_dir;
}

static void rna_userdef_script_directory_remove(ReportList *reports, PointerRNA *ptr)
{
  bUserScriptDirectory *script_dir = static_cast<bUserScriptDirectory *>(ptr->data);
  if (BLI_findindex(&U.script_directories, script_dir) == -1) {
    BKE_report(reports, RPT_ERROR, "Script directory not found");
    return;
  }

  BLI_freelinkN(&U.script_directories, script_dir);
  ptr->invalidate();
  USERDEF_TAG_DIRTY;
}

static bUserAssetLibrary *rna_userdef_asset_library_new(const bContext *C,
                                                        const char *name,
                                                        const char *directory)
{
  bUserAssetLibrary *new_library = BKE_preferences_asset_library_add(
      &U, name ? name : "", directory ? directory : "");

  blender::ed::asset::list::clear_all_library(C);

  /* Trigger refresh for the Asset Browser. */
  WM_main_add_notifier(NC_SPACE | ND_SPACE_ASSET_PARAMS, nullptr);

  USERDEF_TAG_DIRTY;
  return new_library;
}

static void rna_userdef_asset_library_remove(bContext *C, ReportList *reports, PointerRNA *ptr)
{
  bUserAssetLibrary *library = static_cast<bUserAssetLibrary *>(ptr->data);

  if (BLI_findindex(&U.asset_libraries, library) == -1) {
    BKE_report(reports, RPT_ERROR, "Asset Library not found");
    return;
  }

  BKE_preferences_asset_library_remove(&U, library);
  blender::ed::asset::list::clear_all_library(C);

  /* Update active library index to be in range. */
  const int count_remaining = BLI_listbase_count(&U.asset_libraries);
  CLAMP(U.active_asset_library, 0, count_remaining - 1);

  /* Trigger refresh for the Asset Browser. */
  WM_main_add_notifier(NC_SPACE | ND_SPACE_ASSET_PARAMS, nullptr);

  ptr->invalidate();
  USERDEF_TAG_DIRTY;
}

static bUserExtensionRepo *rna_userdef_extension_repo_new(const char *name,
                                                          const char *module,
                                                          const char *custom_directory,
                                                          const char *remote_url,
                                                          const int source)
{
  Main *bmain = G.main;
  BKE_callback_exec_null(bmain, BKE_CB_EVT_EXTENSION_REPOS_UPDATE_PRE);

  bUserExtensionRepo *repo = BKE_preferences_extension_repo_add(
      &U, name ? name : "", module ? module : "", custom_directory ? custom_directory : "");

  if (remote_url) {
    STRNCPY(repo->remote_url, remote_url);
  }

  if (repo->remote_url[0]) {
    repo->flag |= USER_EXTENSION_REPO_FLAG_USE_REMOTE_URL;
  }
  if (repo->custom_dirpath[0]) {
    repo->flag |= USER_EXTENSION_REPO_FLAG_USE_CUSTOM_DIRECTORY;
  }

  repo->source = source;

  BKE_callback_exec_null(bmain, BKE_CB_EVT_EXTENSION_REPOS_UPDATE_POST);
  USERDEF_TAG_DIRTY;
  return repo;
}

static void rna_userdef_extension_repo_remove(ReportList *reports, PointerRNA *ptr)
{
  Main *bmain = G.main;
  BKE_callback_exec_null(bmain, BKE_CB_EVT_EXTENSION_REPOS_UPDATE_PRE);

  bUserExtensionRepo *repo = static_cast<bUserExtensionRepo *>(ptr->data);
  if (BLI_findindex(&U.extension_repos, repo) == -1) {
    BKE_report(reports, RPT_ERROR, "Extension repository not found");
    return;
  }
  BKE_preferences_extension_repo_remove(&U, repo);
  ptr->invalidate();

  BKE_callback_exec_null(bmain, BKE_CB_EVT_EXTENSION_REPOS_UPDATE_POST);
  USERDEF_TAG_DIRTY;
}

static void rna_userdef_load_ui_update(Main * /*bmain*/, Scene * /*scene*/, PointerRNA *ptr)
{
  UserDef *userdef = (UserDef *)ptr->data;
  if (userdef->flag & USER_FILENOUI) {
    G.fileflags |= G_FILE_NO_UI;
  }
  else {
    G.fileflags &= ~G_FILE_NO_UI;
  }

  USERDEF_TAG_DIRTY;
}

static void rna_userdef_anisotropic_update(Main *bmain, Scene *scene, PointerRNA *ptr)
{
  GPU_samplers_update();
  rna_userdef_update(bmain, scene, ptr);
}

static void rna_userdef_gl_texture_limit_update(Main *bmain, Scene *scene, PointerRNA *ptr)
{
  BKE_image_free_all_gputextures(bmain);
  rna_userdef_update(bmain, scene, ptr);
}

static void rna_userdef_undo_steps_set(PointerRNA *ptr, int value)
{
  UserDef *userdef = (UserDef *)ptr->data;

  /* Do not allow 1 undo steps, useless and breaks undo/redo process (see #42531). */
  userdef->undosteps = (value == 1) ? 2 : value;
}

static int rna_userdef_autokeymode_get(PointerRNA *ptr)
{
  UserDef *userdef = (UserDef *)ptr->data;
  short retval = userdef->autokey_mode;

  if (!(userdef->autokey_mode & AUTOKEY_ON)) {
    retval |= AUTOKEY_ON;
  }

  return retval;
}

static void rna_userdef_autokeymode_set(PointerRNA *ptr, int value)
{
  UserDef *userdef = (UserDef *)ptr->data;

  if (value == AUTOKEY_MODE_NORMAL) {
    userdef->autokey_mode |= (AUTOKEY_MODE_NORMAL - AUTOKEY_ON);
    userdef->autokey_mode &= ~(AUTOKEY_MODE_EDITKEYS - AUTOKEY_ON);
  }
  else if (value == AUTOKEY_MODE_EDITKEYS) {
    userdef->autokey_mode |= (AUTOKEY_MODE_EDITKEYS - AUTOKEY_ON);
    userdef->autokey_mode &= ~(AUTOKEY_MODE_NORMAL - AUTOKEY_ON);
  }
}

static void rna_userdef_anim_update(Main * /*bmain*/, Scene * /*scene*/, PointerRNA * /*ptr*/)
{
  WM_main_add_notifier(NC_SPACE | ND_SPACE_GRAPH, nullptr);
  WM_main_add_notifier(NC_SPACE | ND_SPACE_DOPESHEET, nullptr);
  USERDEF_TAG_DIRTY;
}

static void rna_userdef_input_devices(Main * /*bmain*/, Scene * /*scene*/, PointerRNA * /*ptr*/)
{
  WM_init_input_devices();
  USERDEF_TAG_DIRTY;
}

#  ifdef WITH_INPUT_NDOF
static void rna_userdef_ndof_deadzone_update(Main * /*bmain*/, Scene * /*scene*/, PointerRNA *ptr)
{
  UserDef *userdef = static_cast<UserDef *>(ptr->data);
  WM_ndof_deadzone_set(userdef->ndof_deadzone);
  USERDEF_TAG_DIRTY;
}
#  endif

static void rna_userdef_keyconfig_reload_update(bContext *C,
                                                Main * /*bmain*/,
                                                Scene * /*scene*/,
                                                PointerRNA * /*ptr*/)
{
  WM_keyconfig_reload(C);
  USERDEF_TAG_DIRTY;
}

static void rna_userdef_timecode_style_set(PointerRNA *ptr, int value)
{
  UserDef *userdef = (UserDef *)ptr->data;
  int required_size = userdef->v2d_min_gridsize;

  /* Set the time-code style. */
  userdef->timecode_style = value;

  /* Adjust the v2d grid-size if needed so that time-codes don't overlap
   * NOTE: most of these have been hand-picked to avoid overlaps while still keeping
   * things from getting too blown out. */
  switch (value) {
    case USER_TIMECODE_MINIMAL:
    case USER_TIMECODE_SECONDS_ONLY:
      /* 35 is great most of the time, but not that great for full-blown */
      required_size = 35;
      break;
    case USER_TIMECODE_SMPTE_MSF:
      required_size = 50;
      break;
    case USER_TIMECODE_SMPTE_FULL:
      /* the granddaddy! */
      required_size = 65;
      break;
    case USER_TIMECODE_MILLISECONDS:
      required_size = 45;
      break;
  }

  if (U.v2d_min_gridsize < required_size) {
    U.v2d_min_gridsize = required_size;
  }
}

static int rna_UserDef_mouse_emulate_3_button_modifier_get(PointerRNA *ptr)
{
#  if !defined(WIN32)
  UserDef *userdef = static_cast<UserDef *>(ptr->data);
  return userdef->mouse_emulate_3_button_modifier;
#  else
  UNUSED_VARS(ptr);
  return USER_EMU_MMB_MOD_ALT;
#  endif
}

static const EnumPropertyItem *rna_UseDef_active_section_itemf(bContext * /*C*/,
                                                               PointerRNA *ptr,
                                                               PropertyRNA * /*prop*/,
                                                               bool *r_free)
{
  UserDef *userdef = static_cast<UserDef *>(ptr->data);

  const bool use_developer_ui = (userdef->flag & USER_DEVELOPER_UI) != 0;
  const bool is_alpha = BKE_blender_version_is_alpha();

  if (use_developer_ui && is_alpha) {
    *r_free = false;
    return rna_enum_preference_section_items;
  }

  EnumPropertyItem *items = nullptr;
  int totitem = 0;

  for (const EnumPropertyItem *it = rna_enum_preference_section_items; it->identifier != nullptr;
       it++)
  {
    if (it->value == USER_SECTION_EXPERIMENTAL) {
      if (is_alpha == false) {
        continue;
      }
    }
    else if (it->value == USER_SECTION_DEVELOPER_TOOLS) {
      if (use_developer_ui == false) {
        continue;
      }
    }

    RNA_enum_item_add(&items, &totitem, it);
  }

  RNA_enum_item_end(&items, &totitem);

  *r_free = true;
  return items;
}

static PointerRNA rna_UserDef_view_get(PointerRNA *ptr)
{
  return RNA_pointer_create_with_parent(*ptr, &RNA_PreferencesView, ptr->data);
}

static PointerRNA rna_UserDef_edit_get(PointerRNA *ptr)
{
  return RNA_pointer_create_with_parent(*ptr, &RNA_PreferencesEdit, ptr->data);
}

static PointerRNA rna_UserDef_input_get(PointerRNA *ptr)
{
  return RNA_pointer_create_with_parent(*ptr, &RNA_PreferencesInput, ptr->data);
}

static PointerRNA rna_UserDef_keymap_get(PointerRNA *ptr)
{
  return RNA_pointer_create_with_parent(*ptr, &RNA_PreferencesKeymap, ptr->data);
}

static PointerRNA rna_UserDef_filepaths_get(PointerRNA *ptr)
{
  return RNA_pointer_create_with_parent(*ptr, &RNA_PreferencesFilePaths, ptr->data);
}

static PointerRNA rna_UserDef_extensions_get(PointerRNA *ptr)
{
  return RNA_pointer_create_with_parent(*ptr, &RNA_PreferencesExtensions, ptr->data);
}

static PointerRNA rna_UserDef_system_get(PointerRNA *ptr)
{
  return RNA_pointer_create_with_parent(*ptr, &RNA_PreferencesSystem, ptr->data);
}

static PointerRNA rna_UserDef_apps_get(PointerRNA *ptr)
{
  return RNA_pointer_create_with_parent(*ptr, &RNA_PreferencesApps, ptr->data);
}

/* Reevaluate objects with a subsurf modifier as the last in their modifiers stacks. */
static void rna_UserDef_subdivision_update(Main *bmain, Scene *scene, PointerRNA *ptr)
{
  Object *ob;

  for (ob = static_cast<Object *>(bmain->objects.first); ob;
       ob = static_cast<Object *>(ob->id.next))
  {
    if (BKE_object_get_last_subsurf_modifier(ob) != nullptr) {
      DEG_id_tag_update(&ob->id, ID_RECALC_GEOMETRY);
    }
  }

  rna_userdef_update(bmain, scene, ptr);
}

static void rna_UserDef_audio_update(bContext *C, PointerRNA * /*ptr*/)
{
  ED_reset_audio_device(C);
  USERDEF_TAG_DIRTY;
}

static void rna_Userdef_memcache_update(Main * /*bmain*/, Scene * /*scene*/, PointerRNA * /*ptr*/)
{
  const int64_t new_limit = int64_t(U.memcachelimit) * 1024 * 1024;
  MEM_CacheLimiter_set_maximum(new_limit);
  blender::memory_cache::set_approximate_size_limit(new_limit);
  USERDEF_TAG_DIRTY;
}

static void rna_UserDef_weight_color_update(Main *bmain, Scene *scene, PointerRNA *ptr)
{
  Object *ob;

  for (ob = static_cast<Object *>(bmain->objects.first); ob;
       ob = static_cast<Object *>(ob->id.next))
  {
    if (ob->mode & OB_MODE_WEIGHT_PAINT) {
      DEG_id_tag_update(&ob->id, ID_RECALC_GEOMETRY);
    }
  }

  rna_userdef_update(bmain, scene, ptr);
}

static void rna_UserDef_viewport_lights_update(Main *bmain, Scene *scene, PointerRNA *ptr)
{
  /* If all lights are off gpu_draw resets them all, see: #27627,
   * so disallow them all to be disabled. */
  if (U.light_param[0].flag == 0 && U.light_param[1].flag == 0 && U.light_param[2].flag == 0 &&
      U.light_param[3].flag == 0)
  {
    SolidLight *light = static_cast<SolidLight *>(ptr->data);
    light->flag |= 1;
  }

  WM_main_add_notifier(NC_SPACE | ND_SPACE_VIEW3D | NS_VIEW3D_GPU, nullptr);
  rna_userdef_update(bmain, scene, ptr);
}

static bool rna_userdef_is_microsoft_store_install_get(PointerRNA * /*ptr*/)
{
#  ifdef WIN32
  return BLI_windows_is_store_install();
#  endif
  return false;
}

static void rna_userdef_autosave_update(Main *bmain, Scene *scene, PointerRNA *ptr)
{
  wmWindowManager *wm = static_cast<wmWindowManager *>(bmain->wm.first);

  if (wm) {
    WM_file_autosave_init(wm);
  }
  rna_userdef_update(bmain, scene, ptr);
}

#  define RNA_USERDEF_EXPERIMENTAL_BOOLEAN_GET(member) \
    static bool rna_userdef_experimental_##member##_get(PointerRNA *ptr) \
    { \
      UserDef *userdef = POINTER_OFFSET(ptr->data, -offsetof(UserDef, experimental)); \
      return USER_EXPERIMENTAL_TEST(userdef, member); \
    }

static bAddon *rna_userdef_addon_new()
{
  ListBase *addons_list = &U.addons;
  bAddon *addon = BKE_addon_new();
  BLI_addtail(addons_list, addon);
  USERDEF_TAG_DIRTY;
  return addon;
}

static void rna_userdef_addon_remove(ReportList *reports, PointerRNA *addon_ptr)
{
  ListBase *addons_list = &U.addons;
  bAddon *addon = static_cast<bAddon *>(addon_ptr->data);
  if (BLI_findindex(addons_list, addon) == -1) {
    BKE_report(reports, RPT_ERROR, "Add-on is no longer valid");
    return;
  }
  BLI_remlink(addons_list, addon);
  BKE_addon_free(addon);
  addon_ptr->invalidate();
  USERDEF_TAG_DIRTY;
}

static bPathCompare *rna_userdef_pathcompare_new()
{
  bPathCompare *path_cmp = MEM_callocN<bPathCompare>("bPathCompare");
  BLI_addtail(&U.autoexec_paths, path_cmp);
  USERDEF_TAG_DIRTY;
  return path_cmp;
}

static void rna_userdef_pathcompare_remove(ReportList *reports, PointerRNA *path_cmp_ptr)
{
  bPathCompare *path_cmp = static_cast<bPathCompare *>(path_cmp_ptr->data);
  if (BLI_findindex(&U.autoexec_paths, path_cmp) == -1) {
    BKE_report(reports, RPT_ERROR, "Excluded path is no longer valid");
    return;
  }

  BLI_freelinkN(&U.autoexec_paths, path_cmp);
  path_cmp_ptr->invalidate();
  USERDEF_TAG_DIRTY;
}

static void rna_userdef_temp_update(Main * /*bmain*/, Scene * /*scene*/, PointerRNA * /*ptr*/)
{
  BKE_tempdir_init(U.tempdir);
  USERDEF_TAG_DIRTY;
}

static void rna_userdef_text_update(Main * /*bmain*/, Scene * /*scene*/, PointerRNA * /*ptr*/)
{
  BLF_cache_clear();
  UI_reinit_font();
  WM_main_add_notifier(NC_WINDOW, nullptr);
  USERDEF_TAG_DIRTY;
}

static PointerRNA rna_Theme_space_generic_get(PointerRNA *ptr)
{
  return RNA_pointer_create_with_parent(*ptr, &RNA_ThemeSpaceGeneric, ptr->data);
}

static PointerRNA rna_Theme_gradient_colors_get(PointerRNA *ptr)
{
  return RNA_pointer_create_with_parent(*ptr, &RNA_ThemeGradientColors, ptr->data);
}

static PointerRNA rna_Theme_space_gradient_get(PointerRNA *ptr)
{
  return RNA_pointer_create_with_parent(*ptr, &RNA_ThemeSpaceGradient, ptr->data);
}

static const EnumPropertyItem *rna_userdef_audio_device_itemf(bContext * /*C*/,
                                                              PointerRNA * /*ptr*/,
                                                              PropertyRNA * /*prop*/,
                                                              bool *r_free)
{
  int index = 0;
  int totitem = 0;
  EnumPropertyItem *item = nullptr;

  int i;

  char **names = BKE_sound_get_device_names();

  for (i = 0; names[i]; i++) {
    EnumPropertyItem new_item = {i, names[i], 0, names[i], names[i]};
    RNA_enum_item_add(&item, &totitem, &new_item);
  }

#  if !defined(NDEBUG) || !defined(WITH_AUDASPACE)
  if (i == 0) {
    EnumPropertyItem new_item = {i, "SOUND_NONE", 0, "No Sound", ""};
    RNA_enum_item_add(&item, &totitem, &new_item);
  }
#  endif

  /* may be unused */
  UNUSED_VARS(index, audio_device_items);

  RNA_enum_item_end(&item, &totitem);
  *r_free = true;

  return item;
}

#  ifdef WITH_INTERNATIONAL
static const EnumPropertyItem *rna_lang_enum_properties_itemf(bContext * /*C*/,
                                                              PointerRNA * /*ptr*/,
                                                              PropertyRNA * /*prop*/,
                                                              bool * /*r_free*/)
{
  const EnumPropertyItem *items = BLT_lang_RNA_enum_properties();
  if (items == nullptr) {
    items = rna_enum_language_default_items;
  }
  return items;
}
#  else
static int rna_lang_enum_properties_get_no_international(PointerRNA * /*ptr*/)
{
  /* This simply prevents warnings when accessing language
   * (since the actual value wont be in the enum, unless already `DEFAULT`). */
  return 0;
}
#  endif

static void rna_Theme_name_set(PointerRNA *ptr, const char *value)
{
  bTheme *btheme = static_cast<bTheme *>(ptr->data);
  STRNCPY_UTF8(btheme->name, value);
  BLI_uniquename(&U.themes, btheme, "Theme", '.', offsetof(bTheme, name), sizeof(btheme->name));
}

static void rna_Addon_module_set(PointerRNA *ptr, const char *value)
{
  bAddon *addon = (bAddon *)ptr->data;

  /* The module may be empty (for newly created data), skip the preferences search.
   * Note that changing existing add-ons module isn't a common operation.
   * Support this to allow for an extension repositories module to change at run-time. */
  bAddonPrefType *apt = addon->module[0] ? BKE_addon_pref_type_find(addon->module, true) : nullptr;

  size_t module_len = STRNCPY_UTF8_RLEN(addon->module, value);

  /* Reserve half of `bAddon::module` for a package component.
   * Ensure the trailing component is less than half `sizeof(bAddon::module)`.
   * This is needed because the size of the add-on name should never work on not depending on
   * the user defined module prefix. Trimming off the trailing characters is a silent failure
   * however there isn't a practical way to notify the user an over long name was used.
   * In practice this is something only add-on developers should run into,
   * so it's more of a paper cut for developers. */
  const size_t submodule_len_limit = sizeof(bAddon::module) / 2;
  if (UNLIKELY(module_len >= submodule_len_limit)) {
    char *submodule_end = addon->module + module_len;
    char *submodule_beg = addon->module;
    for (size_t i = module_len - 1; i > 0; i--) {
      if (addon->module[i] == '.') {
        submodule_beg = addon->module + i;
        break;
      }
    }
    if ((submodule_end - submodule_beg) > submodule_len_limit) {
      submodule_beg[submodule_len_limit] = '\0';
      BLI_str_utf8_invalid_strip(submodule_beg, submodule_len_limit);
    }
  }

  if (apt) {
    /* Keep the associated preferences. */
    STRNCPY(apt->idname, addon->module);
  }
}

static IDProperty **rna_AddonPref_idprops(PointerRNA *ptr)
{
  return (IDProperty **)&ptr->data;
}

static PointerRNA rna_Addon_preferences_get(PointerRNA *ptr)
{
  bAddon *addon = (bAddon *)ptr->data;
  bAddonPrefType *apt = BKE_addon_pref_type_find(addon->module, true);
  if (apt) {
    if (addon->prop == nullptr) {
      /* name is unimportant. */
      addon->prop =
          blender::bke::idprop::create_group(addon->module, IDP_FLAG_STATIC_TYPE).release();
    }
    return RNA_pointer_create_with_parent(*ptr, apt->rna_ext.srna, addon->prop);
  }
  else {
    return PointerRNA_NULL;
  }
}

static bool rna_AddonPref_unregister(Main * /*bmain*/, StructRNA *type)
{
  bAddonPrefType *apt = static_cast<bAddonPrefType *>(RNA_struct_blender_type_get(type));

  if (!apt) {
    return false;
  }

  RNA_struct_free_extension(type, &apt->rna_ext);
  RNA_struct_free(&BLENDER_RNA, type);

  BKE_addon_pref_type_remove(apt);

  /* update while blender is running */
  WM_main_add_notifier(NC_WINDOW, nullptr);
  return true;
}

static StructRNA *rna_AddonPref_register(Main *bmain,
                                         ReportList *reports,
                                         void *data,
                                         const char *identifier,
                                         StructValidateFunc validate,
                                         StructCallbackFunc call,
                                         StructFreeFunc free)
{
  const char *error_prefix = "Registering add-on preferences class:";
  bAddonPrefType *apt, dummy_apt = {{'\0'}};
  bAddon dummy_addon = {nullptr};
  // bool have_function[1];

  /* Setup dummy add-on preference and it's type to store static properties in. */
  PointerRNA dummy_addon_ptr = RNA_pointer_create_discrete(
      nullptr, &RNA_AddonPreferences, &dummy_addon);

  /* validate the python class */
  if (validate(&dummy_addon_ptr, data, nullptr /*have_function*/) != 0) {
    return nullptr;
  }

  STRNCPY(dummy_apt.idname, dummy_addon.module);
  if (strlen(identifier) >= sizeof(dummy_apt.idname)) {
    BKE_reportf(reports,
                RPT_ERROR,
                "%s '%s' is too long, maximum length is %d",
                error_prefix,
                identifier,
                int(sizeof(dummy_apt.idname)));
    return nullptr;
  }

  /* Check if we have registered this add-on preference type before, and remove it. */
  apt = BKE_addon_pref_type_find(dummy_addon.module, true);
  if (apt) {
    BKE_reportf(reports,
                RPT_INFO,
                "%s '%s', bl_idname '%s' has been registered before, unregistering previous",
                error_prefix,
                identifier,
                dummy_apt.idname);

    StructRNA *srna = apt->rna_ext.srna;
    if (!(srna && rna_AddonPref_unregister(bmain, srna))) {
      BKE_reportf(reports,
                  RPT_ERROR,
                  "%s '%s', bl_idname '%s' %s",
                  error_prefix,
                  identifier,
                  dummy_apt.idname,
                  srna ? "is built-in" : "could not be unregistered");

      return nullptr;
    }
  }

  /* Create a new add-on preference type. */
  apt = MEM_mallocN<bAddonPrefType>("addonpreftype");
  memcpy(apt, &dummy_apt, sizeof(dummy_apt));
  BKE_addon_pref_type_add(apt);

  apt->rna_ext.srna = RNA_def_struct_ptr(&BLENDER_RNA, identifier, &RNA_AddonPreferences);
  apt->rna_ext.data = data;
  apt->rna_ext.call = call;
  apt->rna_ext.free = free;
  RNA_struct_blender_type_set(apt->rna_ext.srna, apt);

  //  apt->draw = (have_function[0]) ? header_draw : nullptr;

  /* update while blender is running */
  WM_main_add_notifier(NC_WINDOW, nullptr);

  return apt->rna_ext.srna;
}

/* placeholder, doesn't do anything useful yet */
static StructRNA *rna_AddonPref_refine(PointerRNA *ptr)
{
  return (ptr->type) ? ptr->type : &RNA_AddonPreferences;
}

static float rna_ThemeUI_roundness_get(PointerRNA *ptr)
{
  /* Remap from relative radius to 0..1 range. */
  uiWidgetColors *tui = (uiWidgetColors *)ptr->data;
  return tui->roundness * 2.0f;
}

static void rna_ThemeUI_roundness_set(PointerRNA *ptr, float value)
{
  uiWidgetColors *tui = (uiWidgetColors *)ptr->data;
  tui->roundness = value * 0.5f;
}

/* Studio Light */
static void rna_UserDef_studiolight_begin(CollectionPropertyIterator *iter, PointerRNA *ptr)
{
  rna_iterator_listbase_begin(iter, ptr, BKE_studiolight_listbase(), nullptr);
}

static void rna_StudioLights_refresh(UserDef * /*userdef*/)
{
  BKE_studiolight_refresh();
}

static void rna_StudioLights_remove(UserDef * /*userdef*/, StudioLight *studio_light)
{
  BKE_studiolight_remove(studio_light);
}

static StudioLight *rna_StudioLights_load(UserDef * /*userdef*/, const char *filepath, int type)
{
  return BKE_studiolight_load(filepath, type);
}

/* TODO: Make it accept arguments. */
static StudioLight *rna_StudioLights_new(UserDef *userdef, const char *filepath)
{
  return BKE_studiolight_create(filepath, userdef->light_param, userdef->light_ambient);
}

/* StudioLight.name */
static void rna_UserDef_studiolight_name_get(PointerRNA *ptr, char *value)
{
  StudioLight *sl = (StudioLight *)ptr->data;
  strcpy(value, sl->name);
}

static int rna_UserDef_studiolight_name_length(PointerRNA *ptr)
{
  StudioLight *sl = (StudioLight *)ptr->data;
  return strlen(sl->name);
}

/* StudioLight.path */
static void rna_UserDef_studiolight_path_get(PointerRNA *ptr, char *value)
{
  StudioLight *sl = (StudioLight *)ptr->data;
  strcpy(value, sl->filepath);
}

static int rna_UserDef_studiolight_path_length(PointerRNA *ptr)
{
  StudioLight *sl = (StudioLight *)ptr->data;
  return strlen(sl->filepath);
}

/* StudioLight.index */
static int rna_UserDef_studiolight_index_get(PointerRNA *ptr)
{
  StudioLight *sl = (StudioLight *)ptr->data;
  return sl->index;
}

/* StudioLight.is_user_defined */
static bool rna_UserDef_studiolight_is_user_defined_get(PointerRNA *ptr)
{
  StudioLight *sl = (StudioLight *)ptr->data;
  return (sl->flag & STUDIOLIGHT_USER_DEFINED) != 0;
}

/* StudioLight.is_user_defined */
static bool rna_UserDef_studiolight_has_specular_highlight_pass_get(PointerRNA *ptr)
{
  StudioLight *sl = (StudioLight *)ptr->data;
  return sl->flag & STUDIOLIGHT_SPECULAR_HIGHLIGHT_PASS;
}

/* StudioLight.type */

static int rna_UserDef_studiolight_type_get(PointerRNA *ptr)
{
  StudioLight *sl = (StudioLight *)ptr->data;
  return sl->flag & STUDIOLIGHT_FLAG_ORIENTATIONS;
}

/* StudioLight.solid_lights */

static void rna_UserDef_studiolight_solid_lights_begin(CollectionPropertyIterator *iter,
                                                       PointerRNA *ptr)
{
  StudioLight *sl = (StudioLight *)ptr->data;
  rna_iterator_array_begin(
      iter, ptr, sl->light, sizeof(*sl->light), ARRAY_SIZE(sl->light), 0, nullptr);
}

static int rna_UserDef_studiolight_solid_lights_length(PointerRNA * /*ptr*/)
{
  return ARRAY_SIZE(((StudioLight *)nullptr)->light);
}

/* StudioLight.light_ambient */

static void rna_UserDef_studiolight_light_ambient_get(PointerRNA *ptr, float *values)
{
  StudioLight *sl = (StudioLight *)ptr->data;
  copy_v3_v3(values, sl->light_ambient);
}

int rna_show_statusbar_vram_editable(const PointerRNA * /*ptr*/, const char ** /*r_info*/)
{
  return GPU_mem_stats_supported() ? PROP_EDITABLE : PropertyFlag(0);
}

static const EnumPropertyItem *rna_preference_gpu_backend_itemf(bContext * /*C*/,
                                                                PointerRNA * /*ptr*/,
                                                                PropertyRNA * /*prop*/,
                                                                bool *r_free)
{
  int totitem = 0;
  EnumPropertyItem *result = nullptr;
  for (int i = 0; rna_enum_preference_gpu_backend_items[i].identifier != nullptr; i++) {
    const EnumPropertyItem *item = &rna_enum_preference_gpu_backend_items[i];
#  ifndef WITH_OPENGL_BACKEND
    if (item->value == GPU_BACKEND_OPENGL) {
      continue;
    }
#  endif
#  ifndef WITH_METAL_BACKEND
    if (item->value == GPU_BACKEND_METAL) {
      continue;
    }
#  endif
#  ifndef WITH_VULKAN_BACKEND
    if (item->value == GPU_BACKEND_VULKAN) {
      continue;
    }
#  endif
    RNA_enum_item_add(&result, &totitem, item);
  }

  RNA_enum_item_end(&result, &totitem);
  *r_free = true;
  return result;
}

static const EnumPropertyItem *rna_preference_gpu_preferred_device_itemf(bContext * /*C*/,
                                                                         PointerRNA * /*ptr*/,
                                                                         PropertyRNA * /*prop*/,
                                                                         bool *r_free)
{
  int totitem = 0;
  EnumPropertyItem *result = nullptr;

  for (int i = 0; rna_enum_preference_gpu_preferred_device_items[i].identifier != nullptr; i++) {
    const EnumPropertyItem *item = &rna_enum_preference_gpu_preferred_device_items[i];
    RNA_enum_item_add(&result, &totitem, item);
  }
  int index = 1;
  for (const GPUDevice &gpu_device : GPU_platform_devices_list()) {
    EnumPropertyItem item = {};
    item.value = index;
    item.identifier = gpu_device.identifier.c_str();
    item.name = gpu_device.name.c_str();
    item.description = gpu_device.name.c_str();
    RNA_enum_item_add(&result, &totitem, &item);
    index += 1;
  }

  RNA_enum_item_end(&result, &totitem);
  *r_free = true;
  return result;
}

static int rna_preference_gpu_preferred_device_get(PointerRNA *ptr)
{
  UserDef *preferences = (UserDef *)ptr->data;
  int index = 1;
  for (const GPUDevice &gpu_device : GPU_platform_devices_list()) {
    if (gpu_device.index == preferences->gpu_preferred_index &&
        gpu_device.vendor_id == preferences->gpu_preferred_vendor_id &&
        gpu_device.device_id == preferences->gpu_preferred_device_id)
    {
      /* Offset by one as first item in the list is always auto-detection. */
      return index;
    }
    index += 1;
  }

  return 0;
}

static void rna_preference_gpu_preferred_device_set(PointerRNA *ptr, int value)
{
  UserDef *preferences = (UserDef *)ptr->data;
  if (value > 0) {
    value -= 1;
    blender::Span<GPUDevice> devices = GPU_platform_devices_list();
    if (value < devices.size()) {
      const GPUDevice &device = devices[value];
      preferences->gpu_preferred_index = device.index;
      preferences->gpu_preferred_vendor_id = device.vendor_id;
      preferences->gpu_preferred_device_id = device.device_id;
      return;
    }
  }
  preferences->gpu_preferred_index = 0;
  preferences->gpu_preferred_vendor_id = 0u;
  preferences->gpu_preferred_device_id = 0u;
}

#else

#  define USERDEF_TAG_DIRTY_PROPERTY_UPDATE_ENABLE \
    RNA_define_fallback_property_update(0, "rna_userdef_is_dirty_update")

#  define USERDEF_TAG_DIRTY_PROPERTY_UPDATE_DISABLE RNA_define_fallback_property_update(0, nullptr)

/* TODO(sergey): This technically belongs to blenlib, but we don't link
 * makesrna against it.
 */

/* Get maximum addressable memory in megabytes, */
static size_t max_memory_in_megabytes()
{
  /* Maximum addressable bytes on this platform. */
  const size_t limit_bytes = size_t(1) << (sizeof(size_t[8]) - 1);
  /* Convert it to megabytes and return. */
  return (limit_bytes >> 20);
}

/* Same as #max_memory_in_megabytes, but clipped to int capacity. */
static int max_memory_in_megabytes_int()
{
  const size_t limit_megabytes = max_memory_in_megabytes();
  /* NOTE: The result will fit into integer. */
  return int(min_zz(limit_megabytes, size_t(INT_MAX)));
}

static void rna_def_userdef_theme_ui_font_style(BlenderRNA *brna)
{
  StructRNA *srna;
  PropertyRNA *prop;

  srna = RNA_def_struct(brna, "ThemeFontStyle", nullptr);
  RNA_def_struct_sdna(srna, "uiFontStyle");
  RNA_def_struct_ui_text(srna, "Font Style", "Theme settings for Font");

  prop = RNA_def_property(srna, "points", PROP_FLOAT, PROP_UNSIGNED);
  RNA_def_property_range(prop, 6.0f, 32.0f);
  RNA_def_property_ui_range(prop, 8.0f, 20.0f, 10.0f, 1);
  RNA_def_property_ui_text(prop, "Points", "Font size in points");
  RNA_def_property_update(prop, 0, "rna_userdef_gpu_update");

  prop = RNA_def_property(srna, "character_weight", PROP_INT, PROP_NONE);
  RNA_def_property_int_default(prop, 400);
  RNA_def_property_range(prop, 100.0f, 900.0f);
  RNA_def_property_ui_range(prop, 100.0f, 900.0f, 50, 0);
  RNA_def_property_ui_text(
      prop, "Character Weight", "Weight of the characters. 100-900, 400 is normal.");
  RNA_def_property_update(prop, 0, "rna_userdef_text_update");

  prop = RNA_def_property(srna, "shadow", PROP_INT, PROP_NONE);
  RNA_def_property_range(prop, 0, 6);
  RNA_def_property_ui_text(prop, "Shadow Size", "Shadow type (0 none, 3, 5 blur, 6 outline)");
  RNA_def_property_update(prop, 0, "rna_userdef_theme_text_style_update");

  prop = RNA_def_property(srna, "shadow_offset_x", PROP_INT, PROP_PIXEL);
  RNA_def_property_int_sdna(prop, nullptr, "shadx");
  RNA_def_property_range(prop, -10, 10);
  RNA_def_property_ui_text(prop, "Shadow X Offset", "Shadow offset in pixels");
  RNA_def_property_update(prop, 0, "rna_userdef_theme_text_style_update");

  prop = RNA_def_property(srna, "shadow_offset_y", PROP_INT, PROP_PIXEL);
  RNA_def_property_int_sdna(prop, nullptr, "shady");
  RNA_def_property_range(prop, -10, 10);
  RNA_def_property_ui_text(prop, "Shadow Y Offset", "Shadow offset in pixels");
  RNA_def_property_update(prop, 0, "rna_userdef_theme_text_style_update");

  prop = RNA_def_property(srna, "shadow_alpha", PROP_FLOAT, PROP_FACTOR);
  RNA_def_property_float_sdna(prop, nullptr, "shadowalpha");
  RNA_def_property_range(prop, 0.0f, 1.0f);
  RNA_def_property_ui_text(prop, "Shadow Alpha", "");
  RNA_def_property_update(prop, 0, "rna_userdef_theme_text_style_update");

  prop = RNA_def_property(srna, "shadow_value", PROP_FLOAT, PROP_FACTOR);
  RNA_def_property_float_sdna(prop, nullptr, "shadowcolor");
  RNA_def_property_range(prop, 0.0f, 1.0f);
  RNA_def_property_ui_text(prop, "Shadow Brightness", "Shadow color in gray value");
  RNA_def_property_update(prop, 0, "rna_userdef_theme_text_style_update");
}

static void rna_def_userdef_theme_ui_style(BlenderRNA *brna)
{
  StructRNA *srna;
  PropertyRNA *prop;

  rna_def_userdef_theme_ui_font_style(brna);

  srna = RNA_def_struct(brna, "ThemeStyle", nullptr);
  RNA_def_struct_sdna(srna, "uiStyle");
  RNA_def_struct_ui_text(srna, "Style", "Theme settings for style sets");

  prop = RNA_def_property(srna, "panel_title", PROP_POINTER, PROP_NONE);
  RNA_def_property_flag(prop, PROP_NEVER_NULL);
  RNA_def_property_pointer_sdna(prop, nullptr, "paneltitle");
  RNA_def_property_struct_type(prop, "ThemeFontStyle");
  RNA_def_property_ui_text(prop, "Panel Title Font", "");
  RNA_def_property_update(prop, 0, "rna_userdef_theme_update");

  prop = RNA_def_property(srna, "widget", PROP_POINTER, PROP_NONE);
  RNA_def_property_flag(prop, PROP_NEVER_NULL);
  RNA_def_property_pointer_sdna(prop, nullptr, "widget");
  RNA_def_property_struct_type(prop, "ThemeFontStyle");
  RNA_def_property_ui_text(prop, "Widget Style", "");
  RNA_def_property_update(prop, 0, "rna_userdef_theme_update");

  prop = RNA_def_property(srna, "tooltip", PROP_POINTER, PROP_NONE);
  RNA_def_property_flag(prop, PROP_NEVER_NULL);
  RNA_def_property_pointer_sdna(prop, nullptr, "tooltip");
  RNA_def_property_struct_type(prop, "ThemeFontStyle");
  RNA_def_property_ui_text(prop, "Tooltip Style", "");
  RNA_def_property_update(prop, 0, "rna_userdef_theme_update");
}

static void rna_def_userdef_theme_ui_wcol(BlenderRNA *brna)
{
  StructRNA *srna;
  PropertyRNA *prop;

  srna = RNA_def_struct(brna, "ThemeWidgetColors", nullptr);
  RNA_def_struct_sdna(srna, "uiWidgetColors");
  RNA_def_struct_ui_text(srna, "Theme Widget Color Set", "Theme settings for widget color sets");

  prop = RNA_def_property(srna, "outline", PROP_FLOAT, PROP_COLOR_GAMMA);
  RNA_def_property_array(prop, 4);
  RNA_def_property_ui_text(prop, "Outline", "");
  RNA_def_property_update(prop, 0, "rna_userdef_theme_update");

  prop = RNA_def_property(srna, "outline_sel", PROP_FLOAT, PROP_COLOR_GAMMA);
  RNA_def_property_array(prop, 4);
  RNA_def_property_ui_text(prop, "Outline Selected", "");
  RNA_def_property_update(prop, 0, "rna_userdef_theme_update");

  prop = RNA_def_property(srna, "inner", PROP_FLOAT, PROP_COLOR_GAMMA);
  RNA_def_property_array(prop, 4);
  RNA_def_property_ui_text(prop, "Inner", "");
  RNA_def_property_update(prop, 0, "rna_userdef_theme_update");

  prop = RNA_def_property(srna, "inner_sel", PROP_FLOAT, PROP_COLOR_GAMMA);
  RNA_def_property_array(prop, 4);
  RNA_def_property_ui_text(prop, "Inner Selected", "");
  RNA_def_property_update(prop, 0, "rna_userdef_theme_update");

  prop = RNA_def_property(srna, "item", PROP_FLOAT, PROP_COLOR_GAMMA);
  RNA_def_property_array(prop, 4);
  RNA_def_property_ui_text(prop, "Item", "");
  RNA_def_property_update(prop, 0, "rna_userdef_theme_update");

  prop = RNA_def_property(srna, "text", PROP_FLOAT, PROP_COLOR_GAMMA);
  RNA_def_property_array(prop, 3);
  RNA_def_property_ui_text(prop, "Text", "");
  RNA_def_property_update(prop, 0, "rna_userdef_theme_update");

  prop = RNA_def_property(srna, "text_sel", PROP_FLOAT, PROP_COLOR_GAMMA);
  RNA_def_property_array(prop, 3);
  RNA_def_property_ui_text(prop, "Text Selected", "");
  RNA_def_property_update(prop, 0, "rna_userdef_theme_update");

  prop = RNA_def_property(srna, "show_shaded", PROP_BOOLEAN, PROP_NONE);
  RNA_def_property_boolean_sdna(prop, nullptr, "shaded", 1);
  RNA_def_property_ui_text(prop, "Shaded", "");
  RNA_def_property_update(prop, 0, "rna_userdef_theme_update");

  prop = RNA_def_property(srna, "shadetop", PROP_INT, PROP_NONE);
  RNA_def_property_range(prop, -100, 100);
  RNA_def_property_ui_text(prop, "Shade Top", "");
  RNA_def_property_update(prop, 0, "rna_userdef_theme_update");

  prop = RNA_def_property(srna, "shadedown", PROP_INT, PROP_NONE);
  RNA_def_property_range(prop, -100, 100);
  RNA_def_property_ui_text(prop, "Shade Down", "");
  RNA_def_property_update(prop, 0, "rna_userdef_theme_update");

  prop = RNA_def_property(srna, "roundness", PROP_FLOAT, PROP_FACTOR);
  RNA_def_property_float_funcs(
      prop, "rna_ThemeUI_roundness_get", "rna_ThemeUI_roundness_set", nullptr);
  RNA_def_property_ui_text(prop, "Roundness", "Amount of edge rounding");
  RNA_def_property_update(prop, 0, "rna_userdef_theme_update");
}

static void rna_def_userdef_theme_ui_wcol_state(BlenderRNA *brna)
{
  StructRNA *srna;
  PropertyRNA *prop;

  srna = RNA_def_struct(brna, "ThemeWidgetStateColors", nullptr);
  RNA_def_struct_sdna(srna, "uiWidgetStateColors");
  RNA_def_struct_ui_text(
      srna, "Theme Widget State Color", "Theme settings for widget state colors");

  prop = RNA_def_property(srna, "error", PROP_FLOAT, PROP_COLOR_GAMMA);
  RNA_def_property_array(prop, 4);
  RNA_def_property_ui_text(prop, "Error", "Color for error items");
  RNA_def_property_update(prop, 0, "rna_userdef_theme_update");

  prop = RNA_def_property(srna, "warning", PROP_FLOAT, PROP_COLOR_GAMMA);
  RNA_def_property_array(prop, 4);
  RNA_def_property_ui_text(prop, "Warning", "Color for warning items");
  RNA_def_property_update(prop, 0, "rna_userdef_theme_update");

  prop = RNA_def_property(srna, "info", PROP_FLOAT, PROP_COLOR_GAMMA);
  RNA_def_property_array(prop, 4);
  RNA_def_property_ui_text(prop, "Info", "Color for informational items");
  RNA_def_property_update(prop, 0, "rna_userdef_theme_update");

  prop = RNA_def_property(srna, "success", PROP_FLOAT, PROP_COLOR_GAMMA);
  RNA_def_property_array(prop, 4);
  RNA_def_property_ui_text(prop, "Success", "Color for successful items");
  RNA_def_property_update(prop, 0, "rna_userdef_theme_update");

  prop = RNA_def_property(srna, "inner_anim", PROP_FLOAT, PROP_COLOR_GAMMA);
  RNA_def_property_array(prop, 3);
  RNA_def_property_ui_text(prop, "Animated", "");
  RNA_def_property_update(prop, 0, "rna_userdef_theme_update");

  prop = RNA_def_property(srna, "inner_anim_sel", PROP_FLOAT, PROP_COLOR_GAMMA);
  RNA_def_property_array(prop, 3);
  RNA_def_property_ui_text(prop, "Animated Selected", "");
  RNA_def_property_update(prop, 0, "rna_userdef_theme_update");

  prop = RNA_def_property(srna, "inner_key", PROP_FLOAT, PROP_COLOR_GAMMA);
  RNA_def_property_array(prop, 3);
  RNA_def_property_ui_text(prop, "Keyframe", "");
  RNA_def_property_update(prop, 0, "rna_userdef_theme_update");

  prop = RNA_def_property(srna, "inner_key_sel", PROP_FLOAT, PROP_COLOR_GAMMA);
  RNA_def_property_array(prop, 3);
  RNA_def_property_ui_text(prop, "Keyframe Selected", "");
  RNA_def_property_update(prop, 0, "rna_userdef_theme_update");

  prop = RNA_def_property(srna, "inner_driven", PROP_FLOAT, PROP_COLOR_GAMMA);
  RNA_def_property_array(prop, 3);
  RNA_def_property_ui_text(prop, "Driven", "");
  RNA_def_property_update(prop, 0, "rna_userdef_theme_update");

  prop = RNA_def_property(srna, "inner_driven_sel", PROP_FLOAT, PROP_COLOR_GAMMA);
  RNA_def_property_array(prop, 3);
  RNA_def_property_ui_text(prop, "Driven Selected", "");
  RNA_def_property_update(prop, 0, "rna_userdef_theme_update");

  prop = RNA_def_property(srna, "inner_overridden", PROP_FLOAT, PROP_COLOR_GAMMA);
  RNA_def_property_array(prop, 3);
  RNA_def_property_ui_text(prop, "Overridden", "");
  RNA_def_property_update(prop, 0, "rna_userdef_theme_update");

  prop = RNA_def_property(srna, "inner_overridden_sel", PROP_FLOAT, PROP_COLOR_GAMMA);
  RNA_def_property_array(prop, 3);
  RNA_def_property_ui_text(prop, "Overridden Selected", "");
  RNA_def_property_update(prop, 0, "rna_userdef_theme_update");

  prop = RNA_def_property(srna, "inner_changed", PROP_FLOAT, PROP_COLOR_GAMMA);
  RNA_def_property_array(prop, 3);
  RNA_def_property_ui_text(prop, "Changed", "");
  RNA_def_property_update(prop, 0, "rna_userdef_theme_update");

  prop = RNA_def_property(srna, "inner_changed_sel", PROP_FLOAT, PROP_COLOR_GAMMA);
  RNA_def_property_array(prop, 3);
  RNA_def_property_ui_text(prop, "Changed Selected", "");
  RNA_def_property_update(prop, 0, "rna_userdef_theme_update");

  prop = RNA_def_property(srna, "blend", PROP_FLOAT, PROP_FACTOR);
  RNA_def_property_ui_text(prop, "Blend", "");
  RNA_def_property_update(prop, 0, "rna_userdef_theme_update");
}

static const EnumPropertyItem rna_enum_userdef_theme_background_types_items[] = {
    {TH_BACKGROUND_SINGLE_COLOR,
     "SINGLE_COLOR",
     0,
     "Single Color",
     "Use a solid color as viewport background"},
    {TH_BACKGROUND_GRADIENT_LINEAR,
     "LINEAR",
     0,
     "Linear Gradient",
     "Use a screen space vertical linear gradient as viewport background"},
    {TH_BACKGROUND_GRADIENT_RADIAL,
     "RADIAL",
     0,
     "Vignette",
     "Use a radial gradient as viewport background"},
    {0, nullptr, 0, nullptr, nullptr},
};

static void rna_def_userdef_theme_ui_gradient(BlenderRNA *brna)
{
  /* Fake struct, keep this for compatible theme presets. */
  StructRNA *srna;
  PropertyRNA *prop;

  srna = RNA_def_struct(brna, "ThemeGradientColors", nullptr);
  RNA_def_struct_sdna(srna, "ThemeSpace");
  RNA_def_struct_ui_text(
      srna, "Theme Background Color", "Theme settings for background colors and gradient");

  prop = RNA_def_property(srna, "background_type", PROP_ENUM, PROP_NONE);
  RNA_def_property_enum_sdna(prop, nullptr, "background_type");
  RNA_def_property_enum_items(prop, rna_enum_userdef_theme_background_types_items);
  RNA_def_property_ui_text(prop, "Background Type", "Type of background in the 3D viewport");
  RNA_def_property_update(prop, 0, "rna_userdef_theme_update");

  prop = RNA_def_property(srna, "high_gradient", PROP_FLOAT, PROP_COLOR_GAMMA);
  RNA_def_property_float_sdna(prop, nullptr, "back");
  RNA_def_property_array(prop, 3);
  RNA_def_property_ui_text(prop, "Gradient High/Off", "");
  RNA_def_property_update(prop, 0, "rna_userdef_theme_update");

  prop = RNA_def_property(srna, "gradient", PROP_FLOAT, PROP_COLOR_GAMMA);
  RNA_def_property_float_sdna(prop, nullptr, "back_grad");
  RNA_def_property_array(prop, 3);
  RNA_def_property_ui_text(prop, "Gradient Low", "");
  RNA_def_property_update(prop, 0, "rna_userdef_theme_update");
}

static void rna_def_userdef_theme_ui(BlenderRNA *brna)
{
  StructRNA *srna;
  PropertyRNA *prop;

  rna_def_userdef_theme_ui_wcol(brna);
  rna_def_userdef_theme_ui_wcol_state(brna);
  rna_def_userdef_theme_ui_gradient(brna);

  srna = RNA_def_struct(brna, "ThemeUserInterface", nullptr);
  RNA_def_struct_sdna(srna, "ThemeUI");
  RNA_def_struct_ui_text(
      srna, "Theme User Interface", "Theme settings for user interface elements");

  prop = RNA_def_property(srna, "wcol_regular", PROP_POINTER, PROP_NONE);
  RNA_def_property_flag(prop, PROP_NEVER_NULL);
  RNA_def_property_ui_text(prop, "Regular Widget Colors", "");
  RNA_def_property_update(prop, 0, "rna_userdef_theme_update");

  prop = RNA_def_property(srna, "wcol_tool", PROP_POINTER, PROP_NONE);
  RNA_def_property_flag(prop, PROP_NEVER_NULL);
  RNA_def_property_ui_text(prop, "Tool Widget Colors", "");
  RNA_def_property_update(prop, 0, "rna_userdef_theme_update");

  prop = RNA_def_property(srna, "wcol_toolbar_item", PROP_POINTER, PROP_NONE);
  RNA_def_property_flag(prop, PROP_NEVER_NULL);
  RNA_def_property_ui_text(prop, "Toolbar Item Widget Colors", "");
  RNA_def_property_update(prop, 0, "rna_userdef_theme_update");

  prop = RNA_def_property(srna, "wcol_radio", PROP_POINTER, PROP_NONE);
  RNA_def_property_flag(prop, PROP_NEVER_NULL);
  RNA_def_property_ui_text(prop, "Radio Widget Colors", "");
  RNA_def_property_update(prop, 0, "rna_userdef_theme_update");

  prop = RNA_def_property(srna, "wcol_text", PROP_POINTER, PROP_NONE);
  RNA_def_property_flag(prop, PROP_NEVER_NULL);
  RNA_def_property_ui_text(prop, "Text Widget Colors", "");
  RNA_def_property_update(prop, 0, "rna_userdef_theme_update");

  prop = RNA_def_property(srna, "wcol_option", PROP_POINTER, PROP_NONE);
  RNA_def_property_flag(prop, PROP_NEVER_NULL);
  RNA_def_property_ui_text(prop, "Option Widget Colors", "");
  RNA_def_property_update(prop, 0, "rna_userdef_theme_update");

  prop = RNA_def_property(srna, "wcol_toggle", PROP_POINTER, PROP_NONE);
  RNA_def_property_flag(prop, PROP_NEVER_NULL);
  RNA_def_property_ui_text(prop, "Toggle Widget Colors", "");
  RNA_def_property_update(prop, 0, "rna_userdef_theme_update");

  prop = RNA_def_property(srna, "wcol_num", PROP_POINTER, PROP_NONE);
  RNA_def_property_flag(prop, PROP_NEVER_NULL);
  RNA_def_property_ui_text(prop, "Number Widget Colors", "");
  RNA_def_property_update(prop, 0, "rna_userdef_theme_update");

  prop = RNA_def_property(srna, "wcol_numslider", PROP_POINTER, PROP_NONE);
  RNA_def_property_flag(prop, PROP_NEVER_NULL);
  RNA_def_property_ui_text(prop, "Slider Widget Colors", "");
  RNA_def_property_update(prop, 0, "rna_userdef_theme_update");

  prop = RNA_def_property(srna, "wcol_box", PROP_POINTER, PROP_NONE);
  RNA_def_property_flag(prop, PROP_NEVER_NULL);
  RNA_def_property_ui_text(prop, "Box Backdrop Colors", "");
  RNA_def_property_update(prop, 0, "rna_userdef_theme_update");

  prop = RNA_def_property(srna, "wcol_menu", PROP_POINTER, PROP_NONE);
  RNA_def_property_flag(prop, PROP_NEVER_NULL);
  RNA_def_property_ui_text(prop, "Menu Widget Colors", "");
  RNA_def_property_update(prop, 0, "rna_userdef_theme_update");

  prop = RNA_def_property(srna, "wcol_pulldown", PROP_POINTER, PROP_NONE);
  RNA_def_property_flag(prop, PROP_NEVER_NULL);
  RNA_def_property_ui_text(prop, "Pulldown Widget Colors", "");
  RNA_def_property_update(prop, 0, "rna_userdef_theme_update");

  prop = RNA_def_property(srna, "wcol_menu_back", PROP_POINTER, PROP_NONE);
  RNA_def_property_flag(prop, PROP_NEVER_NULL);
  RNA_def_property_ui_text(prop, "Menu Backdrop Colors", "");
  RNA_def_property_update(prop, 0, "rna_userdef_theme_update");

  prop = RNA_def_property(srna, "wcol_pie_menu", PROP_POINTER, PROP_NONE);
  RNA_def_property_flag(prop, PROP_NEVER_NULL);
  RNA_def_property_ui_text(prop, "Pie Menu Colors", "");
  RNA_def_property_update(prop, 0, "rna_userdef_theme_update");

  prop = RNA_def_property(srna, "wcol_tooltip", PROP_POINTER, PROP_NONE);
  RNA_def_property_flag(prop, PROP_NEVER_NULL);
  RNA_def_property_ui_text(prop, "Tooltip Colors", "");
  RNA_def_property_update(prop, 0, "rna_userdef_theme_update");

  prop = RNA_def_property(srna, "wcol_menu_item", PROP_POINTER, PROP_NONE);
  RNA_def_property_flag(prop, PROP_NEVER_NULL);
  RNA_def_property_ui_text(prop, "Menu Item Colors", "");
  RNA_def_property_update(prop, 0, "rna_userdef_theme_update");

  prop = RNA_def_property(srna, "wcol_scroll", PROP_POINTER, PROP_NONE);
  RNA_def_property_flag(prop, PROP_NEVER_NULL);
  RNA_def_property_ui_text(prop, "Scroll Widget Colors", "");
  RNA_def_property_update(prop, 0, "rna_userdef_theme_update");

  prop = RNA_def_property(srna, "wcol_progress", PROP_POINTER, PROP_NONE);
  RNA_def_property_flag(prop, PROP_NEVER_NULL);
  RNA_def_property_ui_text(prop, "Progress Bar Widget Colors", "");
  RNA_def_property_update(prop, 0, "rna_userdef_theme_update");

  prop = RNA_def_property(srna, "wcol_list_item", PROP_POINTER, PROP_NONE);
  RNA_def_property_flag(prop, PROP_NEVER_NULL);
  RNA_def_property_ui_text(prop, "List Item Colors", "");
  RNA_def_property_update(prop, 0, "rna_userdef_theme_update");

  prop = RNA_def_property(srna, "wcol_state", PROP_POINTER, PROP_NONE);
  RNA_def_property_flag(prop, PROP_NEVER_NULL);
  RNA_def_property_ui_text(prop, "State Colors", "");
  RNA_def_property_update(prop, 0, "rna_userdef_theme_update");

  prop = RNA_def_property(srna, "wcol_tab", PROP_POINTER, PROP_NONE);
  RNA_def_property_flag(prop, PROP_NEVER_NULL);
  RNA_def_property_ui_text(prop, "Tab Colors", "");
  RNA_def_property_update(prop, 0, "rna_userdef_theme_update");

  prop = RNA_def_property(srna, "menu_shadow_fac", PROP_FLOAT, PROP_FACTOR);
  RNA_def_property_ui_text(
      prop, "Panel/Menu Shadow Strength", "Blending factor for panel and menu shadows");
  RNA_def_property_range(prop, 0.01f, 1.0f);
  RNA_def_property_update(prop, 0, "rna_userdef_theme_update");

  prop = RNA_def_property(srna, "menu_shadow_width", PROP_INT, PROP_PIXEL);
  RNA_def_property_ui_text(
      prop, "Panel/Menu Shadow Width", "Width of panel and menu shadows, set to zero to disable");
  RNA_def_property_range(prop, 0.0f, 24.0f);
  RNA_def_property_update(prop, 0, "rna_userdef_theme_update");

  prop = RNA_def_property(srna, "icon_alpha", PROP_FLOAT, PROP_FACTOR);
  RNA_def_property_ui_text(
      prop, "Icon Alpha", "Transparency of icons in the interface, to reduce contrast");
  RNA_def_property_update(prop, 0, "rna_userdef_theme_update");

  prop = RNA_def_property(srna, "icon_saturation", PROP_FLOAT, PROP_FACTOR);
  RNA_def_property_ui_text(prop, "Icon Saturation", "Saturation of icons in the interface");
  RNA_def_property_update(prop, 0, "rna_userdef_theme_update");

  prop = RNA_def_property(srna, "widget_emboss", PROP_FLOAT, PROP_COLOR_GAMMA);
  RNA_def_property_float_sdna(prop, nullptr, "widget_emboss");
  RNA_def_property_array(prop, 4);
  RNA_def_property_ui_text(
      prop, "Widget Emboss", "Color of the 1px shadow line underlying widgets");
  RNA_def_property_update(prop, 0, "rna_userdef_theme_update");

  prop = RNA_def_property(srna, "editor_border", PROP_FLOAT, PROP_COLOR_GAMMA);
  RNA_def_property_float_sdna(prop, nullptr, "editor_border");
  RNA_def_property_array(prop, 3);
  RNA_def_property_ui_text(prop, "Editor Border", "Color of the border between editors");
  RNA_def_property_update(prop, 0, "rna_userdef_theme_update");

  prop = RNA_def_property(srna, "editor_outline", PROP_FLOAT, PROP_COLOR_GAMMA);
  RNA_def_property_float_sdna(prop, nullptr, "editor_outline");
  RNA_def_property_array(prop, 4);
  RNA_def_property_ui_text(
      prop, "Editor Outline", "Color of the outline of each editor, except the active one");
  RNA_def_property_update(prop, 0, "rna_userdef_theme_update");

  prop = RNA_def_property(srna, "editor_outline_active", PROP_FLOAT, PROP_COLOR_GAMMA);
  RNA_def_property_float_sdna(prop, nullptr, "editor_outline_active");
  RNA_def_property_array(prop, 4);
  RNA_def_property_ui_text(
      prop, "Active Editor Outline", "Color of the outline of the active editor");
  RNA_def_property_update(prop, 0, "rna_userdef_theme_update");

  prop = RNA_def_property(srna, "widget_text_cursor", PROP_FLOAT, PROP_COLOR_GAMMA);
  RNA_def_property_float_sdna(prop, nullptr, "widget_text_cursor");
  RNA_def_property_array(prop, 3);
  RNA_def_property_ui_text(prop, "Text Cursor", "Color of the text insertion cursor (caret)");
  RNA_def_property_update(prop, 0, "rna_userdef_theme_update");

  prop = RNA_def_property(srna, "panel_roundness", PROP_FLOAT, PROP_FACTOR);
  RNA_def_property_ui_text(
      prop, "Panel Roundness", "Roundness of the corners of panels and sub-panels");
  RNA_def_property_range(prop, 0.0f, 1.0f);
  RNA_def_property_float_default(prop, 0.4f);
  RNA_def_property_update(prop, 0, "rna_userdef_theme_update");

  prop = RNA_def_property(srna, "panel_header", PROP_FLOAT, PROP_COLOR_GAMMA);
  RNA_def_property_ui_text(prop, "Panel Header", "");
  RNA_def_property_update(prop, 0, "rna_userdef_theme_update");

  prop = RNA_def_property(srna, "panel_title", PROP_FLOAT, PROP_COLOR_GAMMA);
  RNA_def_property_array(prop, 3);
  RNA_def_property_ui_text(prop, "Panel Title", "");
  RNA_def_property_update(prop, 0, "rna_userdef_theme_update");

  prop = RNA_def_property(srna, "panel_text", PROP_FLOAT, PROP_COLOR_GAMMA);
  RNA_def_property_array(prop, 3);
  RNA_def_property_ui_text(prop, "Panel Text", "");
  RNA_def_property_update(prop, 0, "rna_userdef_theme_update");

  prop = RNA_def_property(srna, "panel_back", PROP_FLOAT, PROP_COLOR_GAMMA);
  RNA_def_property_ui_text(prop, "Panel Background", "");
  RNA_def_property_update(prop, 0, "rna_userdef_theme_update");

  prop = RNA_def_property(srna, "panel_sub_back", PROP_FLOAT, PROP_COLOR_GAMMA);
  RNA_def_property_ui_text(prop, "Sub-Panel Background", "");
  RNA_def_property_update(prop, 0, "rna_userdef_theme_update");

  prop = RNA_def_property(srna, "panel_outline", PROP_FLOAT, PROP_COLOR_GAMMA);
  RNA_def_property_ui_text(prop, "Panel Outline", "Color of the outline of top-level panels");
  RNA_def_property_update(prop, 0, "rna_userdef_theme_update");

  prop = RNA_def_property(srna, "panel_active", PROP_FLOAT, PROP_COLOR_GAMMA);
  RNA_def_property_array(prop, 4);
  RNA_def_property_ui_text(
      prop, "Active Panel Outline", "Color of the outline of top-level panels that are active");
  RNA_def_property_update(prop, 0, "rna_userdef_theme_update");

  /* Transparent Grid */
  prop = RNA_def_property(srna, "transparent_checker_primary", PROP_FLOAT, PROP_COLOR_GAMMA);
  RNA_def_property_float_sdna(prop, nullptr, "transparent_checker_primary");
  RNA_def_property_array(prop, 3);
  RNA_def_property_ui_text(
      prop, "Primary Color", "Primary color of checkerboard pattern indicating transparent areas");
  RNA_def_property_update(prop, 0, "rna_userdef_theme_update");

  prop = RNA_def_property(srna, "transparent_checker_secondary", PROP_FLOAT, PROP_COLOR_GAMMA);
  RNA_def_property_float_sdna(prop, nullptr, "transparent_checker_secondary");
  RNA_def_property_array(prop, 3);
  RNA_def_property_ui_text(prop,
                           "Secondary Color",
                           "Secondary color of checkerboard pattern indicating transparent areas");
  RNA_def_property_update(prop, 0, "rna_userdef_theme_update");

  prop = RNA_def_property(srna, "transparent_checker_size", PROP_INT, PROP_PIXEL);
  RNA_def_property_ui_text(
      prop, "Checkerboard Size", "Size of checkerboard pattern indicating transparent areas");
  RNA_def_property_range(prop, 2, 48);
  RNA_def_property_update(prop, 0, "rna_userdef_theme_update");

  /* axis */
  prop = RNA_def_property(srna, "axis_x", PROP_FLOAT, PROP_COLOR_GAMMA);
  RNA_def_property_float_sdna(prop, nullptr, "xaxis");
  RNA_def_property_array(prop, 3);
  RNA_def_property_ui_text(prop, "X Axis", "");
  RNA_def_property_update(prop, 0, "rna_userdef_theme_update");

  prop = RNA_def_property(srna, "axis_y", PROP_FLOAT, PROP_COLOR_GAMMA);
  RNA_def_property_float_sdna(prop, nullptr, "yaxis");
  RNA_def_property_array(prop, 3);
  RNA_def_property_ui_text(prop, "Y Axis", "");
  RNA_def_property_update(prop, 0, "rna_userdef_theme_update");

  prop = RNA_def_property(srna, "axis_z", PROP_FLOAT, PROP_COLOR_GAMMA);
  RNA_def_property_float_sdna(prop, nullptr, "zaxis");
  RNA_def_property_array(prop, 3);
  RNA_def_property_ui_text(prop, "Z Axis", "");
  RNA_def_property_update(prop, 0, "rna_userdef_theme_update");

  prop = RNA_def_property(srna, "axis_w", PROP_FLOAT, PROP_COLOR_GAMMA);
  RNA_def_property_float_sdna(prop, nullptr, "waxis");
  RNA_def_property_array(prop, 3);
  RNA_def_property_ui_text(prop, "W Axis", "W-axis for quaternion and axis-angle rotations");
  RNA_def_property_update(prop, 0, "rna_userdef_theme_update");

  /* Generic gizmo colors. */
  prop = RNA_def_property(srna, "gizmo_hi", PROP_FLOAT, PROP_COLOR_GAMMA);
  RNA_def_property_float_sdna(prop, nullptr, "gizmo_hi");
  RNA_def_property_array(prop, 3);
  RNA_def_property_ui_text(prop, "Gizmo Highlight", "");
  RNA_def_property_update(prop, 0, "rna_userdef_theme_update");

  prop = RNA_def_property(srna, "gizmo_primary", PROP_FLOAT, PROP_COLOR_GAMMA);
  RNA_def_property_float_sdna(prop, nullptr, "gizmo_primary");
  RNA_def_property_array(prop, 3);
  RNA_def_property_ui_text(prop, "Gizmo Primary", "");
  RNA_def_property_update(prop, 0, "rna_userdef_theme_update");

  prop = RNA_def_property(srna, "gizmo_secondary", PROP_FLOAT, PROP_COLOR_GAMMA);
  RNA_def_property_float_sdna(prop, nullptr, "gizmo_secondary");
  RNA_def_property_array(prop, 3);
  RNA_def_property_ui_text(prop, "Gizmo Secondary", "");
  RNA_def_property_update(prop, 0, "rna_userdef_theme_update");

  prop = RNA_def_property(srna, "gizmo_view_align", PROP_FLOAT, PROP_COLOR_GAMMA);
  RNA_def_property_float_sdna(prop, nullptr, "gizmo_view_align");
  RNA_def_property_array(prop, 3);
  RNA_def_property_ui_text(prop, "Gizmo View Align", "");
  RNA_def_property_update(prop, 0, "rna_userdef_theme_update");

  prop = RNA_def_property(srna, "gizmo_a", PROP_FLOAT, PROP_COLOR_GAMMA);
  RNA_def_property_float_sdna(prop, nullptr, "gizmo_a");
  RNA_def_property_array(prop, 3);
  RNA_def_property_ui_text(prop, "Gizmo A", "");
  RNA_def_property_update(prop, 0, "rna_userdef_theme_update");

  prop = RNA_def_property(srna, "gizmo_b", PROP_FLOAT, PROP_COLOR_GAMMA);
  RNA_def_property_float_sdna(prop, nullptr, "gizmo_b");
  RNA_def_property_array(prop, 3);
  RNA_def_property_ui_text(prop, "Gizmo B", "");
  RNA_def_property_update(prop, 0, "rna_userdef_theme_update");

  /* Icon colors. */
  prop = RNA_def_property(srna, "icon_scene", PROP_FLOAT, PROP_COLOR_GAMMA);
  RNA_def_property_float_sdna(prop, nullptr, "icon_scene");
  RNA_def_property_array(prop, 4);
  RNA_def_property_ui_text(prop, "Scene", "");
  RNA_def_property_update(prop, 0, "rna_userdef_theme_update");

  prop = RNA_def_property(srna, "icon_collection", PROP_FLOAT, PROP_COLOR_GAMMA);
  RNA_def_property_float_sdna(prop, nullptr, "icon_collection");
  RNA_def_property_array(prop, 4);
  RNA_def_property_ui_text(prop, "Collection", "");
  RNA_def_property_update(prop, 0, "rna_userdef_theme_update");

  prop = RNA_def_property(srna, "icon_object", PROP_FLOAT, PROP_COLOR_GAMMA);
  RNA_def_property_float_sdna(prop, nullptr, "icon_object");
  RNA_def_property_array(prop, 4);
  RNA_def_property_ui_text(prop, "Object", "");
  RNA_def_property_update(prop, 0, "rna_userdef_theme_update");

  prop = RNA_def_property(srna, "icon_object_data", PROP_FLOAT, PROP_COLOR_GAMMA);
  RNA_def_property_float_sdna(prop, nullptr, "icon_object_data");
  RNA_def_property_array(prop, 4);
  RNA_def_property_ui_text(prop, "Object Data", "");
  RNA_def_property_update(prop, 0, "rna_userdef_theme_update");

  prop = RNA_def_property(srna, "icon_modifier", PROP_FLOAT, PROP_COLOR_GAMMA);
  RNA_def_property_float_sdna(prop, nullptr, "icon_modifier");
  RNA_def_property_array(prop, 4);
  RNA_def_property_ui_text(prop, "Modifier", "");
  RNA_def_property_update(prop, 0, "rna_userdef_theme_update");

  prop = RNA_def_property(srna, "icon_shading", PROP_FLOAT, PROP_COLOR_GAMMA);
  RNA_def_property_float_sdna(prop, nullptr, "icon_shading");
  RNA_def_property_array(prop, 4);
  RNA_def_property_ui_text(prop, "Shading", "");
  RNA_def_property_update(prop, 0, "rna_userdef_theme_update");

  prop = RNA_def_property(srna, "icon_folder", PROP_FLOAT, PROP_COLOR_GAMMA);
  RNA_def_property_float_sdna(prop, nullptr, "icon_folder");
  RNA_def_property_array(prop, 4);
  RNA_def_property_ui_text(prop, "File Folders", "Color of folders in the file browser");
  // RNA_def_property_update(prop, 0, "rna_userdef_gpu_update"); // bfa - needed for themeable
  // .icon_folder color
  RNA_def_property_update(prop, 0, "rna_userdef_theme_update");

  prop = RNA_def_property(srna, "icon_autokey", PROP_FLOAT, PROP_COLOR_GAMMA);
  RNA_def_property_float_sdna(prop, nullptr, "icon_autokey");
  RNA_def_property_array(prop, 4);
  RNA_def_property_ui_text(
      prop, "Auto Keying Indicator", "Color of Auto Keying indicator when enabled");
  RNA_def_property_update(prop, 0, "rna_userdef_gpu_update");

  prop = RNA_def_property(srna, "icon_border_intensity", PROP_FLOAT, PROP_FACTOR);
  RNA_def_property_float_sdna(prop, nullptr, "icon_border_intensity");
  RNA_def_property_ui_text(
      prop, "Icon Border", "Control the intensity of the border around themes icons");
  RNA_def_property_ui_range(prop, 0.0, 1.0, 0.1, 2);
  RNA_def_property_update(prop, 0, "rna_userdef_theme_update_icons");
}

/* Asset Shelf region */
static void rna_def_userdef_theme_regions_asset_shelf(BlenderRNA *brna)
{
  StructRNA *srna;
  PropertyRNA *prop;

  srna = RNA_def_struct(brna, "ThemeRegionsAssetShelf", nullptr);
  RNA_def_struct_ui_text(srna, "Asset Shelf Region Theme", "Theme settings for asset shelves");

  prop = RNA_def_property(srna, "back", PROP_FLOAT, PROP_COLOR_GAMMA);
  RNA_def_property_array(prop, 4);
  RNA_def_property_ui_text(prop, "Background", "");
  RNA_def_property_update(prop, 0, "rna_userdef_theme_update");

  prop = RNA_def_property(srna, "header_back", PROP_FLOAT, PROP_COLOR_GAMMA);
  RNA_def_property_array(prop, 4);
  RNA_def_property_ui_text(prop, "Header Background", "");
  RNA_def_property_update(prop, 0, "rna_userdef_theme_update");
}

/* Channels region */
static void rna_def_userdef_theme_regions_channels(BlenderRNA *brna)
{
  StructRNA *srna;
  PropertyRNA *prop;

  srna = RNA_def_struct(brna, "ThemeRegionsChannels", nullptr);
  RNA_def_struct_ui_text(srna, "Source List Region Settings", "");

  prop = RNA_def_property(srna, "back", PROP_FLOAT, PROP_COLOR_GAMMA);
  RNA_def_property_array(prop, 3);
  RNA_def_property_ui_text(prop, "Background", "");
  RNA_def_property_update(prop, 0, "rna_userdef_theme_update");

  prop = RNA_def_property(srna, "text", PROP_FLOAT, PROP_COLOR_GAMMA);
  RNA_def_property_array(prop, 3);
  RNA_def_property_ui_text(prop, "Text", "");
  RNA_def_property_update(prop, 0, "rna_userdef_theme_update");

  prop = RNA_def_property(srna, "text_selected", PROP_FLOAT, PROP_COLOR_GAMMA);
  RNA_def_property_array(prop, 3);
  RNA_def_property_ui_text(prop, "Selected Text", "");
  RNA_def_property_update(prop, 0, "rna_userdef_theme_update");
}

/* Scrubbing / Markers region */
static void rna_def_userdef_theme_regions_scrubbing(BlenderRNA *brna)
{
  StructRNA *srna;
  PropertyRNA *prop;

  srna = RNA_def_struct(brna, "ThemeRegionsScrubbing", nullptr);
  RNA_def_struct_ui_text(srna, "Scrubbing & Markers Region Settings", "");

  prop = RNA_def_property(srna, "back", PROP_FLOAT, PROP_COLOR_GAMMA);
  RNA_def_property_array(prop, 4);
  RNA_def_property_ui_text(prop, "Background", "");
  RNA_def_property_update(prop, 0, "rna_userdef_theme_update");

  prop = RNA_def_property(srna, "text", PROP_FLOAT, PROP_COLOR_GAMMA);
  RNA_def_property_array(prop, 3);
  RNA_def_property_ui_text(prop, "Timestamp", "");
  RNA_def_property_update(prop, 0, "rna_userdef_theme_update");

  /* Marker properties */
  prop = RNA_def_property(srna, "time_marker", PROP_FLOAT, PROP_COLOR_GAMMA);
  RNA_def_property_array(prop, 4);
  RNA_def_property_ui_text(prop, "Marker", "");
  RNA_def_property_update(prop, 0, "rna_userdef_theme_update");

  prop = RNA_def_property(srna, "time_marker_selected", PROP_FLOAT, PROP_COLOR_GAMMA);
  RNA_def_property_array(prop, 4);
  RNA_def_property_ui_text(prop, "Marker Selected", "");
  RNA_def_property_update(prop, 0, "rna_userdef_theme_update");
}

/* Sidebar & Toolbar region */
static void rna_def_userdef_theme_regions_sidebars(BlenderRNA *brna)
{
  StructRNA *srna;
  PropertyRNA *prop;

  srna = RNA_def_struct(brna, "ThemeRegionsSidebars", nullptr);
  RNA_def_struct_ui_text(srna, "Sidebar & Toolbar Region Settings", "");

  prop = RNA_def_property(srna, "back", PROP_FLOAT, PROP_COLOR_GAMMA);
  RNA_def_property_array(prop, 4);
  RNA_def_property_ui_text(prop, "Background", "");
  RNA_def_property_update(prop, 0, "rna_userdef_theme_update");

  prop = RNA_def_property(srna, "tab_back", PROP_FLOAT, PROP_COLOR_GAMMA);
  RNA_def_property_array(prop, 4);
  RNA_def_property_ui_text(prop, "Navigation/Tabs Background", "");
  RNA_def_property_update(prop, 0, "rna_userdef_theme_update");
}

static void rna_def_userdef_theme_regions(BlenderRNA *brna)
{
  StructRNA *srna;
  PropertyRNA *prop;

  rna_def_userdef_theme_regions_channels(brna);
  rna_def_userdef_theme_regions_asset_shelf(brna);
  rna_def_userdef_theme_regions_scrubbing(brna);
  rna_def_userdef_theme_regions_sidebars(brna);

  srna = RNA_def_struct(brna, "ThemeRegions", nullptr);
  RNA_def_struct_ui_text(srna,
                         "Shared Region Properties",
                         "Theme settings for regions that are common among editors");

  prop = RNA_def_property(srna, "asset_shelf", PROP_POINTER, PROP_NONE);
  RNA_def_property_flag(prop, PROP_NEVER_NULL);
  RNA_def_property_ui_text(prop, "Asset Shelf", "");
  RNA_def_property_update(prop, 0, "rna_userdef_theme_update");

  prop = RNA_def_property(srna, "channels", PROP_POINTER, PROP_NONE);
  RNA_def_property_flag(prop, PROP_NEVER_NULL);
  RNA_def_property_ui_text(prop, "Channels", "");
  RNA_def_property_update(prop, 0, "rna_userdef_theme_update");

  prop = RNA_def_property(srna, "scrubbing", PROP_POINTER, PROP_NONE);
  RNA_def_property_flag(prop, PROP_NEVER_NULL);
  RNA_def_property_ui_text(prop, "Scrubbing / Markers", "");
  RNA_def_property_update(prop, 0, "rna_userdef_theme_update");

  prop = RNA_def_property(srna, "sidebars", PROP_POINTER, PROP_NONE);
  RNA_def_property_flag(prop, PROP_NEVER_NULL);
  RNA_def_property_ui_text(prop, "Toolbar / Sidebar", "");
  RNA_def_property_update(prop, 0, "rna_userdef_theme_update");
}

static void rna_def_userdef_theme_common_anim(BlenderRNA *brna)
{
  StructRNA *srna;
  PropertyRNA *prop;

  srna = RNA_def_struct(brna, "ThemeCommonAnim", nullptr);
  RNA_def_struct_sdna(srna, "ThemeCommonAnim");
  RNA_def_struct_ui_text(srna, "Common Animation Properties", "Shared animation theme properties");

  prop = RNA_def_property(srna, "playhead", PROP_FLOAT, PROP_COLOR_GAMMA);
  RNA_def_property_float_sdna(prop, nullptr, "playhead");
  RNA_def_property_array(prop, 3);
  RNA_def_property_ui_text(prop, "Playhead", "");
  RNA_def_property_update(prop, 0, "rna_userdef_theme_update");

  prop = RNA_def_property(srna, "preview_range", PROP_FLOAT, PROP_COLOR_GAMMA);
  RNA_def_property_float_sdna(prop, nullptr, "preview_range");
  RNA_def_property_array(prop, 4);
  RNA_def_property_ui_text(prop, "Preview Range", "Color of preview range overlay");
  RNA_def_property_update(prop, 0, "rna_userdef_theme_update");

  /* Channel properties */
  prop = RNA_def_property(srna, "channels", PROP_FLOAT, PROP_COLOR_GAMMA);
  RNA_def_property_array(prop, 4);
  RNA_def_property_ui_text(prop, "Channels", "");
  RNA_def_property_update(prop, 0, "rna_userdef_theme_update");

  prop = RNA_def_property(srna, "channels_sub", PROP_FLOAT, PROP_COLOR_GAMMA);
  RNA_def_property_array(prop, 4);
  RNA_def_property_ui_text(prop, "Sub-channels", "");
  RNA_def_property_update(prop, 0, "rna_userdef_theme_update");

  prop = RNA_def_property(srna, "channel_group", PROP_FLOAT, PROP_COLOR_GAMMA);
  RNA_def_property_float_sdna(prop, nullptr, "channel_group");
  RNA_def_property_array(prop, 4);
  RNA_def_property_ui_text(prop, "Channel Group", "");
  RNA_def_property_update(prop, 0, "rna_userdef_theme_update");

  prop = RNA_def_property(srna, "channel_group_active", PROP_FLOAT, PROP_COLOR_GAMMA);
  RNA_def_property_float_sdna(prop, nullptr, "channel_group_active");
  RNA_def_property_array(prop, 4);
  RNA_def_property_ui_text(prop, "Active Channel Group", "");
  RNA_def_property_update(prop, 0, "rna_userdef_theme_update");

  prop = RNA_def_property(srna, "channel", PROP_FLOAT, PROP_COLOR_GAMMA);
  RNA_def_property_array(prop, 4);
  RNA_def_property_ui_text(prop, "Channel", "");
  RNA_def_property_update(prop, 0, "rna_userdef_theme_update");

  prop = RNA_def_property(srna, "channel_selected", PROP_FLOAT, PROP_COLOR_GAMMA);
  RNA_def_property_array(prop, 4);
  RNA_def_property_ui_text(prop, "Selected Channel", "");
  RNA_def_property_update(prop, 0, "rna_userdef_theme_update");

  /* Keyframe properties */
  prop = RNA_def_property(srna, "keyframe", PROP_FLOAT, PROP_COLOR_GAMMA);
  RNA_def_property_array(prop, 3);
  RNA_def_property_ui_text(prop, "Keyframe", "Color of regular keyframe");
  RNA_def_property_update(prop, 0, "rna_userdef_theme_update");

  prop = RNA_def_property(srna, "keyframe_selected", PROP_FLOAT, PROP_COLOR_GAMMA);
  RNA_def_property_array(prop, 3);
  RNA_def_property_ui_text(prop, "Keyframe Selected", "Color of selected keyframe");
  RNA_def_property_update(prop, 0, "rna_userdef_theme_update");

  prop = RNA_def_property(srna, "keyframe_extreme", PROP_FLOAT, PROP_COLOR_GAMMA);
  RNA_def_property_array(prop, 3);
  RNA_def_property_ui_text(prop, "Extreme Keyframe", "Color of extreme keyframe");
  RNA_def_property_update(prop, 0, "rna_userdef_theme_update");

  prop = RNA_def_property(srna, "keyframe_extreme_selected", PROP_FLOAT, PROP_COLOR_GAMMA);
  RNA_def_property_array(prop, 3);
  RNA_def_property_ui_text(
      prop, "Extreme Keyframe Selected", "Color of selected extreme keyframe");
  RNA_def_property_update(prop, 0, "rna_userdef_theme_update");

  prop = RNA_def_property(srna, "keyframe_breakdown", PROP_FLOAT, PROP_COLOR_GAMMA);
  RNA_def_property_array(prop, 3);
  RNA_def_property_ui_text(prop, "Breakdown Keyframe", "Color of breakdown keyframe");
  RNA_def_property_update(prop, 0, "rna_userdef_theme_update");

  prop = RNA_def_property(srna, "keyframe_breakdown_selected", PROP_FLOAT, PROP_COLOR_GAMMA);
  RNA_def_property_array(prop, 3);
  RNA_def_property_ui_text(
      prop, "Breakdown Keyframe Selected", "Color of selected breakdown keyframe");
  RNA_def_property_update(prop, 0, "rna_userdef_theme_update");

  prop = RNA_def_property(srna, "keyframe_jitter", PROP_FLOAT, PROP_COLOR_GAMMA);
  RNA_def_property_array(prop, 3);
  RNA_def_property_ui_text(prop, "Jitter Keyframe", "Color of jitter keyframe");
  RNA_def_property_update(prop, 0, "rna_userdef_theme_update");

  prop = RNA_def_property(srna, "keyframe_jitter_selected", PROP_FLOAT, PROP_COLOR_GAMMA);
  RNA_def_property_array(prop, 3);
  RNA_def_property_ui_text(prop, "Jitter Keyframe Selected", "Color of selected jitter keyframe");
  RNA_def_property_update(prop, 0, "rna_userdef_theme_update");

  prop = RNA_def_property(srna, "keyframe_moving_hold", PROP_FLOAT, PROP_COLOR_GAMMA);
  RNA_def_property_array(prop, 3);
  RNA_def_property_ui_text(prop, "Moving Hold Keyframe", "Color of moving hold keyframe");
  RNA_def_property_update(prop, 0, "rna_userdef_theme_update");

  prop = RNA_def_property(srna, "keyframe_moving_hold_selected", PROP_FLOAT, PROP_COLOR_GAMMA);
  RNA_def_property_array(prop, 3);
  RNA_def_property_ui_text(
      prop, "Moving Hold Keyframe Selected", "Color of selected moving hold keyframe");
  RNA_def_property_update(prop, 0, "rna_userdef_theme_update");

  prop = RNA_def_property(srna, "keyframe_generated", PROP_FLOAT, PROP_COLOR_GAMMA);
  RNA_def_property_array(prop, 3);
  RNA_def_property_ui_text(prop, "Generated Keyframe", "Color of generated keyframe");
  RNA_def_property_update(prop, 0, "rna_userdef_theme_update");

  prop = RNA_def_property(srna, "keyframe_generated_selected", PROP_FLOAT, PROP_COLOR_GAMMA);
  RNA_def_property_array(prop, 3);
  RNA_def_property_ui_text(
      prop, "Generated Keyframe Selected", "Color of selected generated keyframe");
  RNA_def_property_update(prop, 0, "rna_userdef_theme_update");

  prop = RNA_def_property(srna, "long_key", PROP_FLOAT, PROP_COLOR_GAMMA);
  RNA_def_property_array(prop, 4);
  RNA_def_property_ui_text(prop, "Long Key", "");
  RNA_def_property_update(prop, 0, "rna_userdef_theme_update");

  prop = RNA_def_property(srna, "long_key_selected", PROP_FLOAT, PROP_COLOR_GAMMA);
  RNA_def_property_array(prop, 4);
  RNA_def_property_ui_text(prop, "Long Key Selected", "");
  RNA_def_property_update(prop, 0, "rna_userdef_theme_update");
}

static void rna_def_userdef_theme_common_curves(BlenderRNA *brna)
{
  StructRNA *srna;
  PropertyRNA *prop;

  srna = RNA_def_struct(brna, "ThemeCommonCurves", nullptr);
  RNA_def_struct_sdna(srna, "ThemeCommonCurves");
  RNA_def_struct_ui_text(srna, "Common Curve Properties", "Shared curve theme properties");

  /* Curve handle colors. */
  prop = RNA_def_property(srna, "handle_free", PROP_FLOAT, PROP_COLOR_GAMMA);
  RNA_def_property_float_sdna(prop, nullptr, "handle_free");
  RNA_def_property_array(prop, 3);
  RNA_def_property_ui_text(prop, "Free Handle", "");
  RNA_def_property_update(prop, 0, "rna_userdef_theme_update");

  prop = RNA_def_property(srna, "handle_sel_free", PROP_FLOAT, PROP_COLOR_GAMMA);
  RNA_def_property_float_sdna(prop, nullptr, "handle_sel_free");
  RNA_def_property_array(prop, 3);
  RNA_def_property_ui_text(prop, "Free Handle Selected", "");
  RNA_def_property_update(prop, 0, "rna_userdef_theme_update");

  prop = RNA_def_property(srna, "handle_auto", PROP_FLOAT, PROP_COLOR_GAMMA);
  RNA_def_property_float_sdna(prop, nullptr, "handle_auto");
  RNA_def_property_array(prop, 3);
  RNA_def_property_ui_text(prop, "Auto Handle", "");
  RNA_def_property_update(prop, 0, "rna_userdef_theme_update");

  prop = RNA_def_property(srna, "handle_sel_auto", PROP_FLOAT, PROP_COLOR_GAMMA);
  RNA_def_property_float_sdna(prop, nullptr, "handle_sel_auto");
  RNA_def_property_array(prop, 3);
  RNA_def_property_ui_text(prop, "Auto Handle Selected", "");
  RNA_def_property_update(prop, 0, "rna_userdef_theme_update");

  prop = RNA_def_property(srna, "handle_vect", PROP_FLOAT, PROP_COLOR_GAMMA);
  RNA_def_property_float_sdna(prop, nullptr, "handle_vect");
  RNA_def_property_array(prop, 3);
  RNA_def_property_ui_text(prop, "Vector Handle", "");
  RNA_def_property_update(prop, 0, "rna_userdef_theme_update");

  prop = RNA_def_property(srna, "handle_sel_vect", PROP_FLOAT, PROP_COLOR_GAMMA);
  RNA_def_property_float_sdna(prop, nullptr, "handle_sel_vect");
  RNA_def_property_array(prop, 3);
  RNA_def_property_ui_text(prop, "Vector Handle Selected", "");
  RNA_def_property_update(prop, 0, "rna_userdef_theme_update");

  prop = RNA_def_property(srna, "handle_align", PROP_FLOAT, PROP_COLOR_GAMMA);
  RNA_def_property_float_sdna(prop, nullptr, "handle_align");
  RNA_def_property_array(prop, 3);
  RNA_def_property_ui_text(prop, "Align Handle", "");
  RNA_def_property_update(prop, 0, "rna_userdef_theme_update");

  prop = RNA_def_property(srna, "handle_sel_align", PROP_FLOAT, PROP_COLOR_GAMMA);
  RNA_def_property_float_sdna(prop, nullptr, "handle_sel_align");
  RNA_def_property_array(prop, 3);
  RNA_def_property_ui_text(prop, "Align Handle Selected", "");
  RNA_def_property_update(prop, 0, "rna_userdef_theme_update");

  prop = RNA_def_property(srna, "handle_auto_clamped", PROP_FLOAT, PROP_COLOR_GAMMA);
  RNA_def_property_float_sdna(prop, nullptr, "handle_auto_clamped");
  RNA_def_property_array(prop, 3);
  RNA_def_property_ui_text(prop, "Auto-Clamped Handle", "");
  RNA_def_property_update(prop, 0, "rna_userdef_theme_update");

  prop = RNA_def_property(srna, "handle_sel_auto_clamped", PROP_FLOAT, PROP_COLOR_GAMMA);
  RNA_def_property_float_sdna(prop, nullptr, "handle_sel_auto_clamped");
  RNA_def_property_array(prop, 3);
  RNA_def_property_ui_text(prop, "Auto-Clamped Handle Selected", "");
  RNA_def_property_update(prop, 0, "rna_userdef_theme_update");

  /* Curve handle point colors & size. */
  prop = RNA_def_property(srna, "handle_vertex", PROP_FLOAT, PROP_COLOR_GAMMA);
  RNA_def_property_array(prop, 3);
  RNA_def_property_ui_text(prop, "Handle Vertex", "");
  RNA_def_property_update(prop, 0, "rna_userdef_theme_update");

  prop = RNA_def_property(srna, "handle_vertex_select", PROP_FLOAT, PROP_COLOR_GAMMA);
  RNA_def_property_array(prop, 3);
  RNA_def_property_ui_text(prop, "Handle Vertex Select", "");
  RNA_def_property_update(prop, 0, "rna_userdef_theme_update");

  prop = RNA_def_property(srna, "handle_vertex_size", PROP_INT, PROP_PIXEL);
  RNA_def_property_range(prop, 1, 100);
  RNA_def_property_ui_text(prop, "Handle Vertex Size", "");
  RNA_def_property_update(prop, 0, "rna_userdef_theme_update");
}

static void rna_def_userdef_theme_common(BlenderRNA *brna)
{
  StructRNA *srna;
  PropertyRNA *prop;

  rna_def_userdef_theme_common_anim(brna);
  rna_def_userdef_theme_common_curves(brna);

  srna = RNA_def_struct(brna, "ThemeCommon", nullptr);
  RNA_def_struct_ui_text(
      srna, "Common Theme Properties", "Theme properties shared by different editors");

  prop = RNA_def_property(srna, "anim", PROP_POINTER, PROP_NONE);
  RNA_def_property_flag(prop, PROP_NEVER_NULL);
  RNA_def_property_ui_text(prop, "Animation", "");
  RNA_def_property_update(prop, 0, "rna_userdef_theme_update");

  prop = RNA_def_property(srna, "curves", PROP_POINTER, PROP_NONE);
  RNA_def_property_flag(prop, PROP_NEVER_NULL);
  RNA_def_property_ui_text(prop, "Curves", "");
  RNA_def_property_update(prop, 0, "rna_userdef_theme_update");
}

static void rna_def_userdef_theme_space_common(StructRNA *srna)
{
  PropertyRNA *prop;

  prop = RNA_def_property(srna, "title", PROP_FLOAT, PROP_COLOR_GAMMA);
  RNA_def_property_array(prop, 3);
  RNA_def_property_ui_text(prop, "Title", "");
  RNA_def_property_update(prop, 0, "rna_userdef_theme_update");

  prop = RNA_def_property(srna, "text", PROP_FLOAT, PROP_COLOR_GAMMA);
  RNA_def_property_array(prop, 3);
  RNA_def_property_ui_text(prop, "Text", "");
  RNA_def_property_update(prop, 0, "rna_userdef_theme_update");

  prop = RNA_def_property(srna, "text_hi", PROP_FLOAT, PROP_COLOR_GAMMA);
  RNA_def_property_array(prop, 3);
  RNA_def_property_ui_text(prop, "Text Highlight", "");
  RNA_def_property_update(prop, 0, "rna_userdef_theme_update");

  /* header */
  prop = RNA_def_property(srna, "header", PROP_FLOAT, PROP_COLOR_GAMMA);
  RNA_def_property_array(prop, 4);
  RNA_def_property_ui_text(prop, "Header", "");
  RNA_def_property_update(prop, 0, "rna_userdef_gpu_update");

  prop = RNA_def_property(srna, "header_text", PROP_FLOAT, PROP_COLOR_GAMMA);
  RNA_def_property_array(prop, 3);
  RNA_def_property_ui_text(prop, "Header Text", "");
  RNA_def_property_update(prop, 0, "rna_userdef_theme_update");

  prop = RNA_def_property(srna, "header_text_hi", PROP_FLOAT, PROP_COLOR_GAMMA);
  RNA_def_property_array(prop, 3);
  RNA_def_property_ui_text(prop, "Header Text Highlight", "");
  RNA_def_property_update(prop, 0, "rna_userdef_theme_update");
}

static void rna_def_userdef_theme_space_gradient(BlenderRNA *brna)
{
  StructRNA *srna;
  PropertyRNA *prop;

  srna = RNA_def_struct(brna, "ThemeSpaceGradient", nullptr);
  RNA_def_struct_sdna(srna, "ThemeSpace");
  RNA_def_struct_ui_text(srna, "Theme Space Settings", "");

  /* gradient/background settings */
  prop = RNA_def_property(srna, "gradients", PROP_POINTER, PROP_NONE);
  RNA_def_property_flag(prop, PROP_NEVER_NULL);
  RNA_def_property_struct_type(prop, "ThemeGradientColors");
  RNA_def_property_pointer_funcs(prop, "rna_Theme_gradient_colors_get", nullptr, nullptr, nullptr);
  RNA_def_property_ui_text(prop, "Gradient Colors", "");
  RNA_def_property_update(prop, 0, "rna_userdef_theme_update");

  rna_def_userdef_theme_space_common(srna);
}

static void rna_def_userdef_theme_space_generic(BlenderRNA *brna)
{
  StructRNA *srna;
  PropertyRNA *prop;

  srna = RNA_def_struct(brna, "ThemeSpaceGeneric", nullptr);
  RNA_def_struct_sdna(srna, "ThemeSpace");
  RNA_def_struct_ui_text(srna, "Theme Space Settings", "");

  prop = RNA_def_property(srna, "back", PROP_FLOAT, PROP_COLOR_GAMMA);
  RNA_def_property_array(prop, 3);
  RNA_def_property_ui_text(prop, "Window Background", "");
  RNA_def_property_update(prop, 0, "rna_userdef_theme_update");

  rna_def_userdef_theme_space_common(srna);
}

static void rna_def_userdef_theme_spaces_main(StructRNA *srna)
{
  PropertyRNA *prop;

  prop = RNA_def_property(srna, "space", PROP_POINTER, PROP_NONE);
  RNA_def_property_flag(prop, PROP_NEVER_NULL);
  RNA_def_property_struct_type(prop, "ThemeSpaceGeneric");
  RNA_def_property_pointer_funcs(prop, "rna_Theme_space_generic_get", nullptr, nullptr, nullptr);
  RNA_def_property_ui_text(prop, "Theme Space", "Settings for space");
}

static void rna_def_userdef_theme_spaces_gradient(StructRNA *srna)
{
  PropertyRNA *prop;

  prop = RNA_def_property(srna, "space", PROP_POINTER, PROP_NONE);
  RNA_def_property_flag(prop, PROP_NEVER_NULL);
  RNA_def_property_struct_type(prop, "ThemeSpaceGradient");
  RNA_def_property_pointer_funcs(prop, "rna_Theme_space_gradient_get", nullptr, nullptr, nullptr);
  RNA_def_property_ui_text(prop, "Theme Space", "Settings for space");
}

static void rna_def_userdef_theme_spaces_vertex(StructRNA *srna,
                                                const bool has_vertex_active,
                                                const bool has_vertex_attributes)
{
  PropertyRNA *prop;

  prop = RNA_def_property(srna, "vertex", PROP_FLOAT, PROP_COLOR_GAMMA);
  RNA_def_property_array(prop, 3);
  RNA_def_property_ui_text(prop, "Vertex", "");
  RNA_def_property_update(prop, 0, "rna_userdef_theme_update");

  prop = RNA_def_property(srna, "vertex_select", PROP_FLOAT, PROP_COLOR_GAMMA);
  RNA_def_property_array(prop, 3);
  RNA_def_property_ui_text(prop, "Vertex Select", "");
  RNA_def_property_update(prop, 0, "rna_userdef_theme_update");

  if (has_vertex_active) {
    prop = RNA_def_property(srna, "vertex_active", PROP_FLOAT, PROP_COLOR_GAMMA);
    RNA_def_property_array(prop, 3);
    RNA_def_property_ui_text(prop, "Active Vertex", "");
    RNA_def_property_update(prop, 0, "rna_userdef_theme_update");
  }

  prop = RNA_def_property(srna, "vertex_size", PROP_INT, PROP_PIXEL);
  RNA_def_property_range(prop, 1, 32);
  RNA_def_property_ui_text(prop, "Vertex Size", "");
  RNA_def_property_update(prop, 0, "rna_userdef_theme_update");

  if (has_vertex_attributes) {
    prop = RNA_def_property(srna, "vertex_bevel", PROP_FLOAT, PROP_COLOR_GAMMA);
    RNA_def_property_array(prop, 3);
    RNA_def_property_ui_text(prop, "Vertex Bevel", "");
    RNA_def_property_update(prop, 0, "rna_userdef_theme_update");

    prop = RNA_def_property(srna, "vertex_unreferenced", PROP_FLOAT, PROP_COLOR_GAMMA);
    RNA_def_property_array(prop, 3);
    RNA_def_property_ui_text(prop, "Vertex Group Unreferenced", "");
    RNA_def_property_update(prop, 0, "rna_userdef_theme_update");
  }
}

static void rna_def_userdef_theme_spaces_edge(StructRNA *srna)
{
  PropertyRNA *prop;

  prop = RNA_def_property(srna, "edge_select", PROP_FLOAT, PROP_COLOR_GAMMA);
  RNA_def_property_array(prop, 3);
  RNA_def_property_ui_text(prop, "Edge Selection", "");
  RNA_def_property_update(prop, 0, "rna_userdef_theme_update");

  prop = RNA_def_property(srna, "edge_mode_select", PROP_FLOAT, PROP_COLOR_GAMMA);
  RNA_def_property_array(prop, 3);
  RNA_def_property_ui_text(prop, "Edge Mode Selection", "");
  RNA_def_property_update(prop, 0, "rna_userdef_theme_update");

  prop = RNA_def_property(srna, "edge_seam", PROP_FLOAT, PROP_COLOR_GAMMA);
  RNA_def_property_array(prop, 3);
  RNA_def_property_ui_text(prop, "Edge Seam", "");
  RNA_def_property_update(prop, 0, "rna_userdef_gpu_update");

  prop = RNA_def_property(srna, "edge_sharp", PROP_FLOAT, PROP_COLOR_GAMMA);
  RNA_def_property_array(prop, 3);
  RNA_def_property_ui_text(prop, "Edge Sharp", "");
  RNA_def_property_update(prop, 0, "rna_userdef_gpu_update");

  prop = RNA_def_property(srna, "edge_crease", PROP_FLOAT, PROP_COLOR_GAMMA);
  RNA_def_property_array(prop, 3);
  RNA_def_property_ui_text(prop, "Edge Crease", "");
  RNA_def_property_translation_context(prop, BLT_I18NCONTEXT_ID_WINDOWMANAGER);
  RNA_def_property_update(prop, 0, "rna_userdef_gpu_update");

  prop = RNA_def_property(srna, "edge_bevel", PROP_FLOAT, PROP_COLOR_GAMMA);
  RNA_def_property_array(prop, 3);
  RNA_def_property_ui_text(prop, "Edge Bevel", "");
  RNA_def_property_update(prop, 0, "rna_userdef_gpu_update");

  prop = RNA_def_property(srna, "freestyle_edge_mark", PROP_FLOAT, PROP_COLOR_GAMMA);
  RNA_def_property_array(prop, 3);
  RNA_def_property_ui_text(prop, "Freestyle Edge Mark", "");
  RNA_def_property_update(prop, 0, "rna_userdef_theme_update");
}

static void rna_def_userdef_theme_spaces_face(StructRNA *srna,
                                              const bool has_face_attributes,
                                              const bool has_face_orientation)
{
  PropertyRNA *prop;

  prop = RNA_def_property(srna, "face", PROP_FLOAT, PROP_COLOR_GAMMA);
  RNA_def_property_array(prop, 4);
  RNA_def_property_ui_text(prop, "Face", "");
  RNA_def_property_update(prop, 0, "rna_userdef_theme_update");

  prop = RNA_def_property(srna, "face_select", PROP_FLOAT, PROP_COLOR_GAMMA);
  RNA_def_property_array(prop, 4);
  RNA_def_property_ui_text(prop, "Face Selection", "");
  RNA_def_property_update(prop, 0, "rna_userdef_theme_update");

  prop = RNA_def_property(srna, "face_mode_select", PROP_FLOAT, PROP_COLOR_GAMMA);
  RNA_def_property_array(prop, 4);
  RNA_def_property_ui_text(prop, "Face Mode Selection", "");
  RNA_def_property_update(prop, 0, "rna_userdef_theme_update");

  prop = RNA_def_property(srna, "face_dot", PROP_FLOAT, PROP_COLOR_GAMMA);
  RNA_def_property_array(prop, 3);
  RNA_def_property_ui_text(prop, "Face Dot Selected", "");
  RNA_def_property_update(prop, 0, "rna_userdef_theme_update");

  prop = RNA_def_property(srna, "facedot_size", PROP_INT, PROP_PIXEL);
  RNA_def_property_range(prop, 1, 10);
  RNA_def_property_ui_text(prop, "Face Dot Size", "");
  RNA_def_property_update(prop, 0, "rna_userdef_theme_update");

  if (has_face_attributes) {
    prop = RNA_def_property(srna, "freestyle_face_mark", PROP_FLOAT, PROP_COLOR_GAMMA);
    RNA_def_property_array(prop, 4);
    RNA_def_property_ui_text(prop, "Freestyle Face Mark", "");
    RNA_def_property_update(prop, 0, "rna_userdef_theme_update");

    prop = RNA_def_property(srna, "face_retopology", PROP_FLOAT, PROP_COLOR_GAMMA);
    RNA_def_property_array(prop, 4);
    RNA_def_property_ui_text(prop, "Face Retopology", "");
    RNA_def_property_update(prop, 0, "rna_userdef_theme_update");
  }

  if (has_face_orientation) {
    prop = RNA_def_property(srna, "face_back", PROP_FLOAT, PROP_COLOR_GAMMA);
    RNA_def_property_array(prop, 4);
    RNA_def_property_ui_text(prop, "Face Orientation Back", "");
    RNA_def_property_update(prop, 0, "rna_userdef_theme_update");

    prop = RNA_def_property(srna, "face_front", PROP_FLOAT, PROP_COLOR_GAMMA);
    RNA_def_property_array(prop, 4);
    RNA_def_property_ui_text(prop, "Face Orientation Front", "");
    RNA_def_property_update(prop, 0, "rna_userdef_theme_update");
  }
}

static void rna_def_userdef_theme_spaces_paint_curves(StructRNA *srna)
{
  PropertyRNA *prop;

  prop = RNA_def_property(srna, "paint_curve_handle", PROP_FLOAT, PROP_COLOR_GAMMA);
  RNA_def_property_array(prop, 4);
  RNA_def_property_ui_text(prop, "Paint Curve Handle", "");
  RNA_def_property_update(prop, 0, "rna_userdef_theme_update");

  prop = RNA_def_property(srna, "paint_curve_pivot", PROP_FLOAT, PROP_COLOR_GAMMA);
  RNA_def_property_array(prop, 4);
  RNA_def_property_ui_text(prop, "Paint Curve Pivot", "");
  RNA_def_property_update(prop, 0, "rna_userdef_theme_update");
}

static void rna_def_userdef_theme_spaces_gpencil(StructRNA *srna)
{
  PropertyRNA *prop;

  prop = RNA_def_property(srna, "gp_vertex", PROP_FLOAT, PROP_COLOR_GAMMA);
  RNA_def_property_array(prop, 3);
  RNA_def_property_ui_text(prop, "Grease Pencil Vertex", "");
  RNA_def_property_update(prop, 0, "rna_userdef_theme_update");

  prop = RNA_def_property(srna, "gp_vertex_select", PROP_FLOAT, PROP_COLOR_GAMMA);
  RNA_def_property_array(prop, 3);
  RNA_def_property_ui_text(prop, "Grease Pencil Vertex Select", "");
  RNA_def_property_update(prop, 0, "rna_userdef_theme_update");

  prop = RNA_def_property(srna, "gp_vertex_size", PROP_INT, PROP_PIXEL);
  RNA_def_property_range(prop, 1, 10);
  RNA_def_property_ui_text(prop, "Grease Pencil Vertex Size", "");
  RNA_def_property_update(prop, 0, "rna_userdef_theme_update");
}

static void rna_def_userdef_theme_space_view3d(BlenderRNA *brna)
{
  StructRNA *srna;
  PropertyRNA *prop;

  /* space_view3d */

  srna = RNA_def_struct(brna, "ThemeView3D", nullptr);
  RNA_def_struct_sdna(srna, "ThemeSpace");
  RNA_def_struct_ui_text(srna, "Theme 3D Viewport", "Theme settings for the 3D viewport");

  rna_def_userdef_theme_spaces_gradient(srna);

  /* General Viewport options */

  prop = RNA_def_property(srna, "grid", PROP_FLOAT, PROP_COLOR_GAMMA);
  RNA_def_property_array(prop, 4);
  RNA_def_property_ui_text(prop, "Grid", "");
  RNA_def_property_update(prop, 0, "rna_userdef_theme_update");

  prop = RNA_def_property(srna, "clipping_border_3d", PROP_FLOAT, PROP_COLOR_GAMMA);
  RNA_def_property_array(prop, 4);
  RNA_def_property_ui_text(prop, "Clipping Border", "");
  RNA_def_property_update(prop, 0, "rna_userdef_theme_update");

  prop = RNA_def_property(srna, "wire", PROP_FLOAT, PROP_COLOR_GAMMA);
  RNA_def_property_array(prop, 3);
  RNA_def_property_ui_text(prop, "Wire", "");
  RNA_def_property_update(prop, 0, "rna_userdef_theme_update");

  prop = RNA_def_property(srna, "wire_edit", PROP_FLOAT, PROP_COLOR_GAMMA);
  RNA_def_property_array(prop, 3);
  RNA_def_property_ui_text(
      prop, "Wire Edit", "Color for wireframe when in edit mode, but edge selection is active");
  RNA_def_property_update(prop, 0, "rna_userdef_theme_update");

  prop = RNA_def_property(srna, "edge_width", PROP_INT, PROP_PIXEL);
  RNA_def_property_range(prop, 1, 32);
  RNA_def_property_ui_text(prop, "Edge Width", "");
  RNA_def_property_update(prop, 0, "rna_userdef_theme_update");

  /* Grease Pencil */

  rna_def_userdef_theme_spaces_gpencil(srna);

  prop = RNA_def_property(srna, "text_grease_pencil", PROP_FLOAT, PROP_COLOR_GAMMA);
  RNA_def_property_float_sdna(prop, nullptr, "time_gp_keyframe");
  RNA_def_property_array(prop, 3);
  RNA_def_property_ui_text(
      prop, "Grease Pencil Keyframe", "Color for indicating Grease Pencil keyframes");
  RNA_def_property_update(prop, 0, "rna_userdef_theme_update");

  /* Object specific options */

  prop = RNA_def_property(srna, "object_selected", PROP_FLOAT, PROP_COLOR_GAMMA);
  RNA_def_property_float_sdna(prop, nullptr, "select");
  RNA_def_property_array(prop, 3);
  RNA_def_property_ui_text(prop, "Object Selected", "");
  RNA_def_property_update(prop, 0, "rna_userdef_theme_update");

  prop = RNA_def_property(srna, "object_active", PROP_FLOAT, PROP_COLOR_GAMMA);
  RNA_def_property_float_sdna(prop, nullptr, "active");
  RNA_def_property_array(prop, 3);
  RNA_def_property_ui_text(prop, "Active Object", "");
  RNA_def_property_update(prop, 0, "rna_userdef_theme_update");

  /* Object type options */

  prop = RNA_def_property(srna, "camera", PROP_FLOAT, PROP_COLOR_GAMMA);
  RNA_def_property_array(prop, 3);
  RNA_def_property_ui_text(prop, "Camera", "");
  RNA_def_property_update(prop, 0, "rna_userdef_theme_update");

  prop = RNA_def_property(srna, "empty", PROP_FLOAT, PROP_COLOR_GAMMA);
  RNA_def_property_array(prop, 3);
  RNA_def_property_ui_text(prop, "Empty", "");
  RNA_def_property_translation_context(prop, BLT_I18NCONTEXT_ID_ID);
  RNA_def_property_update(prop, 0, "rna_userdef_theme_update");

  prop = RNA_def_property(srna, "light", PROP_FLOAT, PROP_COLOR_GAMMA);
  RNA_def_property_float_sdna(prop, nullptr, "lamp");
  RNA_def_property_array(prop, 4);
  RNA_def_property_ui_text(prop, "Light", "");
  RNA_def_property_translation_context(prop, BLT_I18NCONTEXT_ID_LIGHT);
  RNA_def_property_update(prop, 0, "rna_userdef_theme_update");

  prop = RNA_def_property(srna, "speaker", PROP_FLOAT, PROP_COLOR_GAMMA);
  RNA_def_property_array(prop, 3);
  RNA_def_property_ui_text(prop, "Speaker", "");
  RNA_def_property_update(prop, 0, "rna_userdef_theme_update");

  /* Mesh Object specific */

  rna_def_userdef_theme_spaces_vertex(srna, false, true);
  rna_def_userdef_theme_spaces_edge(srna);
  rna_def_userdef_theme_spaces_face(srna, true, true);

  prop = RNA_def_property(srna, "extra_edge_len", PROP_FLOAT, PROP_COLOR_GAMMA);
  RNA_def_property_array(prop, 3);
  RNA_def_property_ui_text(prop, "Edge Length Text", "");
  RNA_def_property_update(prop, 0, "rna_userdef_theme_update");

  prop = RNA_def_property(srna, "extra_edge_angle", PROP_FLOAT, PROP_COLOR_GAMMA);
  RNA_def_property_array(prop, 3);
  RNA_def_property_ui_text(prop, "Edge Angle Text", "");
  RNA_def_property_update(prop, 0, "rna_userdef_theme_update");

  prop = RNA_def_property(srna, "extra_face_angle", PROP_FLOAT, PROP_COLOR_GAMMA);
  RNA_def_property_array(prop, 3);
  RNA_def_property_ui_text(prop, "Face Angle Text", "");
  RNA_def_property_update(prop, 0, "rna_userdef_theme_update");

  prop = RNA_def_property(srna, "extra_face_area", PROP_FLOAT, PROP_COLOR_GAMMA);
  RNA_def_property_array(prop, 3);
  RNA_def_property_ui_text(prop, "Face Area Text", "");
  RNA_def_property_update(prop, 0, "rna_userdef_theme_update");

  prop = RNA_def_property(srna, "editmesh_active", PROP_FLOAT, PROP_COLOR_GAMMA);
  RNA_def_property_array(prop, 4);
  RNA_def_property_ui_text(prop, "Active Vertex/Edge/Face", "");
  RNA_def_property_update(prop, 0, "rna_userdef_theme_update");

  prop = RNA_def_property(srna, "normal", PROP_FLOAT, PROP_COLOR_GAMMA);
  RNA_def_property_array(prop, 3);
  RNA_def_property_ui_text(prop, "Face Normal", "");
  RNA_def_property_update(prop, 0, "rna_userdef_theme_update");

  prop = RNA_def_property(srna, "vertex_normal", PROP_FLOAT, PROP_COLOR_GAMMA);
  RNA_def_property_array(prop, 3);
  RNA_def_property_ui_text(prop, "Vertex Normal", "");
  RNA_def_property_update(prop, 0, "rna_userdef_theme_update");

  prop = RNA_def_property(srna, "split_normal", PROP_FLOAT, PROP_COLOR_GAMMA);
  RNA_def_property_float_sdna(prop, nullptr, "loop_normal");
  RNA_def_property_array(prop, 3);
  RNA_def_property_ui_text(prop, "Custom Normal", "");
  RNA_def_property_update(prop, 0, "rna_userdef_update");

  /* Curve Object specific */

  prop = RNA_def_property(srna, "nurb_uline", PROP_FLOAT, PROP_COLOR_GAMMA);
  RNA_def_property_float_sdna(prop, nullptr, "nurb_uline");
  RNA_def_property_array(prop, 3);
  RNA_def_property_ui_text(prop, "NURBS U Lines", "");
  RNA_def_property_update(prop, 0, "rna_userdef_theme_update");

  prop = RNA_def_property(srna, "nurb_vline", PROP_FLOAT, PROP_COLOR_GAMMA);
  RNA_def_property_float_sdna(prop, nullptr, "nurb_vline");
  RNA_def_property_array(prop, 3);
  RNA_def_property_ui_text(prop, "NURBS V Lines", "");
  RNA_def_property_update(prop, 0, "rna_userdef_theme_update");

  prop = RNA_def_property(srna, "nurb_sel_uline", PROP_FLOAT, PROP_COLOR_GAMMA);
  RNA_def_property_float_sdna(prop, nullptr, "nurb_sel_uline");
  RNA_def_property_array(prop, 3);
  RNA_def_property_ui_text(prop, "NURBS Active U Lines", "");
  RNA_def_property_update(prop, 0, "rna_userdef_theme_update");

  prop = RNA_def_property(srna, "nurb_sel_vline", PROP_FLOAT, PROP_COLOR_GAMMA);
  RNA_def_property_float_sdna(prop, nullptr, "nurb_sel_vline");
  RNA_def_property_array(prop, 3);
  RNA_def_property_ui_text(prop, "NURBS Active V Lines", "");
  RNA_def_property_update(prop, 0, "rna_userdef_theme_update");

  prop = RNA_def_property(srna, "act_spline", PROP_FLOAT, PROP_COLOR_GAMMA);
  RNA_def_property_float_sdna(prop, nullptr, "act_spline");
  RNA_def_property_array(prop, 3);
  RNA_def_property_ui_text(prop, "Active Spline", "");
  RNA_def_property_update(prop, 0, "rna_userdef_theme_update");

  /* Armature Object specific. */

  prop = RNA_def_property(srna, "bone_pose", PROP_FLOAT, PROP_COLOR_GAMMA);
  RNA_def_property_array(prop, 3);
  RNA_def_property_ui_text(prop, "Bone Pose Selected", "Outline color of selected pose bones");
  RNA_def_property_update(prop, 0, "rna_userdef_theme_update");

  prop = RNA_def_property(srna, "bone_pose_active", PROP_FLOAT, PROP_COLOR_GAMMA);
  RNA_def_property_array(prop, 3);
  RNA_def_property_ui_text(prop, "Bone Pose Active", "Outline color of active pose bones");
  RNA_def_property_update(prop, 0, "rna_userdef_theme_update");

  prop = RNA_def_property(srna, "bone_solid", PROP_FLOAT, PROP_COLOR_GAMMA);
  RNA_def_property_array(prop, 3);
  RNA_def_property_ui_text(prop, "Bone Solid", "Default color of the solid shapes of bones");
  RNA_def_property_update(prop, 0, "rna_userdef_theme_update");

  prop = RNA_def_property(srna, "bone_locked_weight", PROP_FLOAT, PROP_COLOR_GAMMA);
  RNA_def_property_array(prop, 4);
  RNA_def_property_ui_text(
      prop,
      "Bone Locked Weight",
      "Shade for bones corresponding to a locked weight group during painting");
  RNA_def_property_update(prop, 0, "rna_userdef_theme_update");

  /* Time specific. */
  prop = RNA_def_property(srna, "before_current_frame", PROP_FLOAT, PROP_COLOR_GAMMA);
  RNA_def_property_array(prop, 3);
  RNA_def_property_ui_text(
      prop,
      "Before Current Frame",
      "The color for things before the current frame (for onion skinning, motion paths, etc.)");
  RNA_def_property_update(prop, 0, "rna_userdef_theme_update");

  prop = RNA_def_property(srna, "after_current_frame", PROP_FLOAT, PROP_COLOR_GAMMA);
  RNA_def_property_array(prop, 3);
  RNA_def_property_ui_text(
      prop,
      "After Current Frame",
      "The color for things after the current frame (for onion skinning, motion paths, etc.)");
  RNA_def_property_update(prop, 0, "rna_userdef_theme_update");

  /* misc */

  prop = RNA_def_property(srna, "bundle_solid", PROP_FLOAT, PROP_COLOR_GAMMA);
  RNA_def_property_float_sdna(prop, nullptr, "bundle_solid");
  RNA_def_property_array(prop, 3);
  RNA_def_property_ui_text(prop, "Bundle Solid", "");
  RNA_def_property_update(prop, 0, "rna_userdef_theme_update");

  prop = RNA_def_property(srna, "camera_path", PROP_FLOAT, PROP_COLOR_GAMMA);
  RNA_def_property_float_sdna(prop, nullptr, "camera_path");
  RNA_def_property_array(prop, 3);
  RNA_def_property_ui_text(prop, "Camera Path", "");
  RNA_def_property_update(prop, 0, "rna_userdef_theme_update");

  prop = RNA_def_property(srna, "camera_passepartout", PROP_FLOAT, PROP_COLOR_GAMMA);
  RNA_def_property_array(prop, 3);
  RNA_def_property_ui_text(prop, "Camera Passepartout", "");
  RNA_def_property_update(prop, 0, "rna_userdef_theme_update");

  prop = RNA_def_property(srna, "skin_root", PROP_FLOAT, PROP_COLOR_GAMMA);
  RNA_def_property_array(prop, 3);
  RNA_def_property_ui_text(prop, "Skin Root", "");
  RNA_def_property_update(prop, 0, "rna_userdef_theme_update");

  prop = RNA_def_property(srna, "view_overlay", PROP_FLOAT, PROP_COLOR_GAMMA);
  RNA_def_property_array(prop, 3);
  RNA_def_property_ui_text(prop, "View Overlay", "");
  RNA_def_property_update(prop, 0, "rna_userdef_theme_update");

  prop = RNA_def_property(srna, "transform", PROP_FLOAT, PROP_COLOR_GAMMA);
  RNA_def_property_array(prop, 3);
  RNA_def_property_ui_text(prop, "Transform", "");
  RNA_def_property_update(prop, 0, "rna_userdef_theme_update");

  rna_def_userdef_theme_spaces_paint_curves(srna);

  prop = RNA_def_property(srna, "outline_width", PROP_INT, PROP_PIXEL);
  RNA_def_property_range(prop, 1, 5);
  RNA_def_property_ui_text(prop, "Outline Width", "");
  RNA_def_property_update(prop, 0, "rna_userdef_theme_update");

  prop = RNA_def_property(srna, "object_origin_size", PROP_INT, PROP_PIXEL);
  RNA_def_property_int_sdna(prop, nullptr, "obcenter_dia");
  RNA_def_property_range(prop, 4, 10);
  RNA_def_property_ui_text(
      prop, "Object Origin Size", "Diameter in pixels for object/light origin display");
  RNA_def_property_update(prop, 0, "rna_userdef_theme_update");
}

static void rna_def_userdef_theme_space_graph(BlenderRNA *brna)
{
  StructRNA *srna;
  PropertyRNA *prop;

  /* space_graph */
  srna = RNA_def_struct(brna, "ThemeGraphEditor", nullptr);
  RNA_def_struct_sdna(srna, "ThemeSpace");
  RNA_def_struct_ui_text(srna, "Theme Graph Editor", "Theme settings for the graph editor");

  rna_def_userdef_theme_spaces_main(srna);

  prop = RNA_def_property(srna, "grid", PROP_FLOAT, PROP_COLOR_GAMMA);
  RNA_def_property_array(prop, 3);
  RNA_def_property_ui_text(prop, "Grid", "");
  RNA_def_property_update(prop, 0, "rna_userdef_theme_update");

  rna_def_userdef_theme_spaces_vertex(srna, true, false);
}

static void rna_def_userdef_theme_space_file(BlenderRNA *brna)
{
  StructRNA *srna;
  PropertyRNA *prop;

  /* space_file */

  srna = RNA_def_struct(brna, "ThemeFileBrowser", nullptr);
  RNA_def_struct_sdna(srna, "ThemeSpace");
  RNA_def_struct_ui_text(srna, "Theme File Browser", "Theme settings for the File Browser");

  rna_def_userdef_theme_spaces_main(srna);

  prop = RNA_def_property(srna, "selected_file", PROP_FLOAT, PROP_COLOR_GAMMA);
  RNA_def_property_float_sdna(prop, nullptr, "hilite");
  RNA_def_property_array(prop, 3);
  RNA_def_property_ui_text(prop, "Selected File", "");
  RNA_def_property_update(prop, 0, "rna_userdef_theme_update");

  prop = RNA_def_property(srna, "row_alternate", PROP_FLOAT, PROP_COLOR_GAMMA);
  RNA_def_property_array(prop, 4);
  RNA_def_property_ui_text(prop, "Alternate Rows", "Overlay color on every other row");
  RNA_def_property_update(prop, 0, "rna_userdef_theme_update");
}

static void rna_def_userdef_theme_space_outliner(BlenderRNA *brna)
{
  StructRNA *srna;
  PropertyRNA *prop;

  /* space_outliner */

  srna = RNA_def_struct(brna, "ThemeOutliner", nullptr);
  RNA_def_struct_sdna(srna, "ThemeSpace");
  RNA_def_struct_ui_text(srna, "Theme Outliner", "Theme settings for the Outliner");

  rna_def_userdef_theme_spaces_main(srna);

  prop = RNA_def_property(srna, "match", PROP_FLOAT, PROP_COLOR_GAMMA);
  RNA_def_property_array(prop, 3);
  RNA_def_property_ui_text(prop, "Filter Match", "");
  RNA_def_property_update(prop, 0, "rna_userdef_theme_update");

  prop = RNA_def_property(srna, "selected_highlight", PROP_FLOAT, PROP_COLOR_GAMMA);
  RNA_def_property_array(prop, 3);
  RNA_def_property_ui_text(prop, "Selected Highlight", "");
  RNA_def_property_update(prop, 0, "rna_userdef_theme_update");

  prop = RNA_def_property(srna, "active", PROP_FLOAT, PROP_COLOR_GAMMA);
  RNA_def_property_array(prop, 3);
  RNA_def_property_ui_text(prop, "Active Highlight", "");
  RNA_def_property_update(prop, 0, "rna_userdef_theme_update");

  prop = RNA_def_property(srna, "selected_object", PROP_FLOAT, PROP_COLOR_GAMMA);
  RNA_def_property_array(prop, 3);
  RNA_def_property_ui_text(prop, "Selected Objects", "");
  RNA_def_property_update(prop, 0, "rna_userdef_theme_update");

  prop = RNA_def_property(srna, "active_object", PROP_FLOAT, PROP_COLOR_GAMMA);
  RNA_def_property_array(prop, 3);
  RNA_def_property_ui_text(prop, "Active Object", "");
  RNA_def_property_update(prop, 0, "rna_userdef_theme_update");

  prop = RNA_def_property(srna, "edited_object", PROP_FLOAT, PROP_COLOR_GAMMA);
  RNA_def_property_array(prop, 4);
  RNA_def_property_ui_text(prop, "Edited Object", "");
  RNA_def_property_update(prop, 0, "rna_userdef_theme_update");

  prop = RNA_def_property(srna, "row_alternate", PROP_FLOAT, PROP_COLOR_GAMMA);
  RNA_def_property_array(prop, 4);
  RNA_def_property_ui_text(prop, "Alternate Rows", "Overlay color on every other row");
  RNA_def_property_update(prop, 0, "rna_userdef_theme_update");
}

static void rna_def_userdef_theme_space_userpref(BlenderRNA *brna)
{
  StructRNA *srna;

  /* space_userpref */

  srna = RNA_def_struct(brna, "ThemePreferences", nullptr);
  RNA_def_struct_sdna(srna, "ThemeSpace");
  RNA_def_struct_ui_text(srna, "Theme Preferences", "Theme settings for the Preferences");

  rna_def_userdef_theme_spaces_main(srna);
}

static void rna_def_userdef_theme_space_console(BlenderRNA *brna)
{
  StructRNA *srna;
  PropertyRNA *prop;

  /* space_console */

  srna = RNA_def_struct(brna, "ThemeConsole", nullptr);
  RNA_def_struct_sdna(srna, "ThemeSpace");
  RNA_def_struct_ui_text(srna, "Theme Console", "Theme settings for the Console");

  rna_def_userdef_theme_spaces_main(srna);

  prop = RNA_def_property(srna, "line_output", PROP_FLOAT, PROP_COLOR_GAMMA);
  RNA_def_property_float_sdna(prop, nullptr, "console_output");
  RNA_def_property_array(prop, 3);
  RNA_def_property_ui_text(prop, "Line Output", "");
  RNA_def_property_update(prop, 0, "rna_userdef_theme_update");

  prop = RNA_def_property(srna, "line_input", PROP_FLOAT, PROP_COLOR_GAMMA);
  RNA_def_property_float_sdna(prop, nullptr, "console_input");
  RNA_def_property_array(prop, 3);
  RNA_def_property_ui_text(prop, "Line Input", "");
  RNA_def_property_update(prop, 0, "rna_userdef_theme_update");

  prop = RNA_def_property(srna, "line_info", PROP_FLOAT, PROP_COLOR_GAMMA);
  RNA_def_property_float_sdna(prop, nullptr, "console_info");
  RNA_def_property_array(prop, 3);
  RNA_def_property_ui_text(prop, "Line Info", "");
  RNA_def_property_update(prop, 0, "rna_userdef_theme_update");

  prop = RNA_def_property(srna, "line_error", PROP_FLOAT, PROP_COLOR_GAMMA);
  RNA_def_property_float_sdna(prop, nullptr, "console_error");
  RNA_def_property_array(prop, 3);
  RNA_def_property_ui_text(prop, "Line Error", "");
  RNA_def_property_update(prop, 0, "rna_userdef_theme_update");

  prop = RNA_def_property(srna, "cursor", PROP_FLOAT, PROP_COLOR_GAMMA);
  RNA_def_property_float_sdna(prop, nullptr, "console_cursor");
  RNA_def_property_array(prop, 3);
  RNA_def_property_ui_text(prop, "Cursor", "");
  RNA_def_property_update(prop, 0, "rna_userdef_theme_update");

  prop = RNA_def_property(srna, "select", PROP_FLOAT, PROP_COLOR_GAMMA);
  RNA_def_property_float_sdna(prop, nullptr, "console_select");
  RNA_def_property_array(prop, 4);
  RNA_def_property_ui_text(prop, "Selection", "");
  RNA_def_property_update(prop, 0, "rna_userdef_theme_update");
}

static void rna_def_userdef_theme_space_info(BlenderRNA *brna)
{
  StructRNA *srna;
  PropertyRNA *prop;

  /* space_info */

  srna = RNA_def_struct(brna, "ThemeInfo", nullptr);
  RNA_def_struct_sdna(srna, "ThemeSpace");
  RNA_def_struct_ui_text(srna, "Theme Info", "Theme settings for Info");

  rna_def_userdef_theme_spaces_main(srna);

  prop = RNA_def_property(srna, "info_selected", PROP_FLOAT, PROP_COLOR_GAMMA);
  RNA_def_property_array(prop, 3);
  RNA_def_property_ui_text(prop, "Selected Line Background", "Background color of selected line");
  RNA_def_property_update(prop, 0, "rna_userdef_theme_update");

  prop = RNA_def_property(srna, "info_selected_text", PROP_FLOAT, PROP_COLOR_GAMMA);
  RNA_def_property_array(prop, 3);
  RNA_def_property_ui_text(prop, "Selected Line Text Color", "Text color of selected line");
  RNA_def_property_update(prop, 0, "rna_userdef_theme_update");

  prop = RNA_def_property(srna, "info_error_text", PROP_FLOAT, PROP_COLOR_GAMMA);
  RNA_def_property_array(prop, 3);
  RNA_def_property_ui_text(prop, "Error Icon Foreground", "Foreground color of Error icon");
  RNA_def_property_update(prop, 0, "rna_userdef_theme_update");

  prop = RNA_def_property(srna, "info_warning_text", PROP_FLOAT, PROP_COLOR_GAMMA);
  RNA_def_property_array(prop, 3);
  RNA_def_property_ui_text(prop, "Warning Icon Foreground", "Foreground color of Warning icon");
  RNA_def_property_update(prop, 0, "rna_userdef_theme_update");

  prop = RNA_def_property(srna, "info_info_text", PROP_FLOAT, PROP_COLOR_GAMMA);
  RNA_def_property_array(prop, 3);
  RNA_def_property_ui_text(prop, "Info Icon Foreground", "Foreground color of Info icon");
  RNA_def_property_update(prop, 0, "rna_userdef_theme_update");

  prop = RNA_def_property(srna, "info_debug", PROP_FLOAT, PROP_COLOR_GAMMA);
  RNA_def_property_array(prop, 4);
  RNA_def_property_ui_text(prop, "Debug Icon Background", "Background color of Debug icon");
  RNA_def_property_update(prop, 0, "rna_userdef_theme_update");

  prop = RNA_def_property(srna, "info_debug_text", PROP_FLOAT, PROP_COLOR_GAMMA);
  RNA_def_property_array(prop, 3);
  RNA_def_property_ui_text(prop, "Debug Icon Foreground", "Foreground color of Debug icon");
  RNA_def_property_update(prop, 0, "rna_userdef_theme_update");

  prop = RNA_def_property(srna, "info_property", PROP_FLOAT, PROP_COLOR_GAMMA);
  RNA_def_property_array(prop, 4);
  RNA_def_property_ui_text(prop, "Property Icon Background", "Background color of Property icon");
  RNA_def_property_update(prop, 0, "rna_userdef_theme_update");

  prop = RNA_def_property(srna, "info_property_text", PROP_FLOAT, PROP_COLOR_GAMMA);
  RNA_def_property_array(prop, 3);
  RNA_def_property_ui_text(prop, "Property Icon Foreground", "Foreground color of Property icon");
  RNA_def_property_update(prop, 0, "rna_userdef_theme_update");

  prop = RNA_def_property(srna, "info_operator", PROP_FLOAT, PROP_COLOR_GAMMA);
  RNA_def_property_array(prop, 4);
  RNA_def_property_ui_text(prop, "Operator Icon Background", "Background color of Operator icon");
  RNA_def_property_update(prop, 0, "rna_userdef_theme_update");

  prop = RNA_def_property(srna, "info_operator_text", PROP_FLOAT, PROP_COLOR_GAMMA);
  RNA_def_property_array(prop, 3);
  RNA_def_property_ui_text(prop, "Operator Icon Foreground", "Foreground color of Operator icon");
  RNA_def_property_update(prop, 0, "rna_userdef_theme_update");
}

static void rna_def_userdef_theme_space_text(BlenderRNA *brna)
{
  StructRNA *srna;
  PropertyRNA *prop;

  /* space_text */

  srna = RNA_def_struct(brna, "ThemeTextEditor", nullptr);
  RNA_def_struct_sdna(srna, "ThemeSpace");
  RNA_def_struct_ui_text(srna, "Theme Text Editor", "Theme settings for the Text Editor");

  rna_def_userdef_theme_spaces_main(srna);

  prop = RNA_def_property(srna, "line_numbers", PROP_FLOAT, PROP_COLOR_GAMMA);
  RNA_def_property_float_sdna(prop, nullptr, "line_numbers");
  RNA_def_property_array(prop, 3);
  RNA_def_property_ui_text(prop, "Line Numbers", "");
  RNA_def_property_update(prop, 0, "rna_userdef_theme_update");

  prop = RNA_def_property(srna, "line_numbers_background", PROP_FLOAT, PROP_COLOR_GAMMA);
  RNA_def_property_float_sdna(prop, nullptr, "grid");
  RNA_def_property_array(prop, 3);
  RNA_def_property_ui_text(prop, "Line Numbers Background", "");
  RNA_def_property_update(prop, 0, "rna_userdef_theme_update");

  /* no longer used */
#  if 0
  prop = RNA_def_property(srna, "scroll_bar", PROP_FLOAT, PROP_COLOR_GAMMA);
  RNA_def_property_float_sdna(prop, nullptr, "shade1");
  RNA_def_property_array(prop, 3);
  RNA_def_property_ui_text(prop, "Scroll Bar", "");
  RNA_def_property_update(prop, 0, "rna_userdef_theme_update");
#  endif

  prop = RNA_def_property(srna, "selected_text", PROP_FLOAT, PROP_COLOR_GAMMA);
  RNA_def_property_float_sdna(prop, nullptr, "shade2");
  RNA_def_property_array(prop, 3);
  RNA_def_property_ui_text(prop, "Selected Text", "");
  RNA_def_property_update(prop, 0, "rna_userdef_theme_update");

  prop = RNA_def_property(srna, "cursor", PROP_FLOAT, PROP_COLOR_GAMMA);
  RNA_def_property_float_sdna(prop, nullptr, "hilite");
  RNA_def_property_array(prop, 3);
  RNA_def_property_ui_text(prop, "Cursor", "");
  RNA_def_property_update(prop, 0, "rna_userdef_theme_update");

  prop = RNA_def_property(srna, "syntax_builtin", PROP_FLOAT, PROP_COLOR_GAMMA);
  RNA_def_property_float_sdna(prop, nullptr, "syntaxb");
  RNA_def_property_array(prop, 3);
  RNA_def_property_ui_text(prop, "Syntax Built-In", "");
  RNA_def_property_update(prop, 0, "rna_userdef_theme_update");

  prop = RNA_def_property(srna, "syntax_symbols", PROP_FLOAT, PROP_COLOR_GAMMA);
  RNA_def_property_float_sdna(prop, nullptr, "syntaxs");
  RNA_def_property_array(prop, 3);
  RNA_def_property_ui_text(prop, "Syntax Symbols", "");
  RNA_def_property_update(prop, 0, "rna_userdef_theme_update");

  prop = RNA_def_property(srna, "syntax_special", PROP_FLOAT, PROP_COLOR_GAMMA);
  RNA_def_property_float_sdna(prop, nullptr, "syntaxv");
  RNA_def_property_array(prop, 3);
  RNA_def_property_ui_text(prop, "Syntax Special", "");
  RNA_def_property_update(prop, 0, "rna_userdef_theme_update");

  prop = RNA_def_property(srna, "syntax_preprocessor", PROP_FLOAT, PROP_COLOR_GAMMA);
  RNA_def_property_float_sdna(prop, nullptr, "syntaxd");
  RNA_def_property_array(prop, 3);
  RNA_def_property_ui_text(prop, "Syntax Preprocessor", "");
  RNA_def_property_update(prop, 0, "rna_userdef_theme_update");

  prop = RNA_def_property(srna, "syntax_reserved", PROP_FLOAT, PROP_COLOR_GAMMA);
  RNA_def_property_float_sdna(prop, nullptr, "syntaxr");
  RNA_def_property_array(prop, 3);
  RNA_def_property_ui_text(prop, "Syntax Reserved", "");
  RNA_def_property_update(prop, 0, "rna_userdef_theme_update");

  prop = RNA_def_property(srna, "syntax_comment", PROP_FLOAT, PROP_COLOR_GAMMA);
  RNA_def_property_float_sdna(prop, nullptr, "syntaxc");
  RNA_def_property_array(prop, 3);
  RNA_def_property_ui_text(prop, "Syntax Comment", "");
  RNA_def_property_update(prop, 0, "rna_userdef_theme_update");

  prop = RNA_def_property(srna, "syntax_string", PROP_FLOAT, PROP_COLOR_GAMMA);
  RNA_def_property_float_sdna(prop, nullptr, "syntaxl");
  RNA_def_property_array(prop, 3);
  RNA_def_property_ui_text(prop, "Syntax String", "");
  RNA_def_property_update(prop, 0, "rna_userdef_theme_update");

  prop = RNA_def_property(srna, "syntax_numbers", PROP_FLOAT, PROP_COLOR_GAMMA);
  RNA_def_property_float_sdna(prop, nullptr, "syntaxn");
  RNA_def_property_array(prop, 3);
  RNA_def_property_ui_text(prop, "Syntax Numbers", "");
  RNA_def_property_update(prop, 0, "rna_userdef_theme_update");
}

static void rna_def_userdef_theme_space_node(BlenderRNA *brna)
{
  StructRNA *srna;
  PropertyRNA *prop;

  /* space_node */

  srna = RNA_def_struct(brna, "ThemeNodeEditor", nullptr);
  RNA_def_struct_sdna(srna, "ThemeSpace");
  RNA_def_struct_ui_text(srna, "Theme Node Editor", "Theme settings for the Node Editor");

  rna_def_userdef_theme_spaces_main(srna);

  prop = RNA_def_property(srna, "grid", PROP_FLOAT, PROP_COLOR_GAMMA);
  RNA_def_property_array(prop, 3);
  RNA_def_property_ui_text(prop, "Grid", "");
  RNA_def_property_update(prop, 0, "rna_userdef_theme_update");

  prop = RNA_def_property(srna, "node_selected", PROP_FLOAT, PROP_COLOR_GAMMA);
  RNA_def_property_float_sdna(prop, nullptr, "select");
  RNA_def_property_array(prop, 3);
  RNA_def_property_ui_text(prop, "Node Selected", "");
  RNA_def_property_update(prop, 0, "rna_userdef_theme_update");

  prop = RNA_def_property(srna, "node_active", PROP_FLOAT, PROP_COLOR_GAMMA);
  RNA_def_property_float_sdna(prop, nullptr, "active");
  RNA_def_property_array(prop, 3);
  RNA_def_property_ui_text(prop, "Active Node", "");
  RNA_def_property_update(prop, 0, "rna_userdef_theme_update");

  prop = RNA_def_property(srna, "wire", PROP_FLOAT, PROP_COLOR_GAMMA);
  RNA_def_property_float_sdna(prop, nullptr, "wire");
  RNA_def_property_array(prop, 4);
  RNA_def_property_ui_text(prop, "Wires", "");
  RNA_def_property_update(prop, 0, "rna_userdef_theme_update");

  prop = RNA_def_property(srna, "wire_inner", PROP_FLOAT, PROP_COLOR_GAMMA);
  RNA_def_property_float_sdna(prop, nullptr, "syntaxr");
  RNA_def_property_array(prop, 3);
  RNA_def_property_ui_text(prop, "Wire Color", "");
  RNA_def_property_update(prop, 0, "rna_userdef_theme_update");

  prop = RNA_def_property(srna, "wire_select", PROP_FLOAT, PROP_COLOR_GAMMA);
  RNA_def_property_float_sdna(prop, nullptr, "edge_select");
  RNA_def_property_array(prop, 4);
  RNA_def_property_ui_text(prop, "Wire Select", "");
  RNA_def_property_update(prop, 0, "rna_userdef_theme_update");

  prop = RNA_def_property(srna, "node_backdrop", PROP_FLOAT, PROP_COLOR_GAMMA);
  RNA_def_property_float_sdna(prop, nullptr, "syntaxl");
  RNA_def_property_array(prop, 4);
  RNA_def_property_ui_text(prop, "Node Backdrop", "");
  RNA_def_property_update(prop, 0, "rna_userdef_theme_update");

  prop = RNA_def_property(srna, "converter_node", PROP_FLOAT, PROP_COLOR_GAMMA);
  RNA_def_property_float_sdna(prop, nullptr, "syntaxv");
  RNA_def_property_array(prop, 3);
  RNA_def_property_ui_text(prop, "Converter Node", "");
  RNA_def_property_update(prop, 0, "rna_userdef_theme_update");

  prop = RNA_def_property(srna, "color_node", PROP_FLOAT, PROP_COLOR_GAMMA);
  RNA_def_property_float_sdna(prop, nullptr, "syntaxb");
  RNA_def_property_array(prop, 3);
  RNA_def_property_ui_text(prop, "Color Node", "");
  RNA_def_property_update(prop, 0, "rna_userdef_theme_update");

  prop = RNA_def_property(srna, "group_node", PROP_FLOAT, PROP_COLOR_GAMMA);
  RNA_def_property_float_sdna(prop, nullptr, "syntaxc");
  RNA_def_property_array(prop, 3);
  RNA_def_property_ui_text(prop, "Group Node", "");
  RNA_def_property_update(prop, 0, "rna_userdef_theme_update");

  prop = RNA_def_property(srna, "group_socket_node", PROP_FLOAT, PROP_COLOR_GAMMA);
  RNA_def_property_float_sdna(prop, nullptr, "console_output");
  RNA_def_property_array(prop, 3);
  RNA_def_property_ui_text(prop, "Group Socket Node", "");
  RNA_def_property_update(prop, 0, "rna_userdef_theme_update");

  prop = RNA_def_property(srna, "frame_node", PROP_FLOAT, PROP_COLOR_GAMMA);
  RNA_def_property_float_sdna(prop, nullptr, "movie");
  RNA_def_property_array(prop, 4);
  RNA_def_property_ui_text(prop, "Frame Node", "");
  RNA_def_property_update(prop, 0, "rna_userdef_theme_update");

  prop = RNA_def_property(srna, "matte_node", PROP_FLOAT, PROP_COLOR_GAMMA);
  RNA_def_property_float_sdna(prop, nullptr, "syntaxs");
  RNA_def_property_array(prop, 3);
  RNA_def_property_ui_text(prop, "Matte Node", "");
  RNA_def_property_update(prop, 0, "rna_userdef_theme_update");

  prop = RNA_def_property(srna, "distor_node", PROP_FLOAT, PROP_COLOR_GAMMA);
  RNA_def_property_float_sdna(prop, nullptr, "syntaxd");
  RNA_def_property_array(prop, 3);
  RNA_def_property_ui_text(prop, "Distort Node", "");
  RNA_def_property_update(prop, 0, "rna_userdef_theme_update");

  prop = RNA_def_property(srna, "noodle_curving", PROP_INT, PROP_NONE);
  RNA_def_property_int_sdna(prop, nullptr, "noodle_curving");
  RNA_def_property_int_default(prop, 5);
  RNA_def_property_range(prop, 0, 10);
  RNA_def_property_ui_text(prop, "Noodle Curving", "Curving of the noodle");
  RNA_def_property_update(prop, 0, "rna_userdef_theme_update");

  prop = RNA_def_property(srna, "grid_levels", PROP_INT, PROP_NONE);
  RNA_def_property_int_sdna(prop, nullptr, "grid_levels");
  RNA_def_property_int_default(prop, 3);
  RNA_def_property_range(prop, 0, 3);
  RNA_def_property_ui_text(
      prop, "Grid Levels", "Number of subdivisions for the dot grid displayed in the background");
  RNA_def_property_update(prop, 0, "rna_userdef_theme_update");

  prop = RNA_def_property(srna, "dash_alpha", PROP_FLOAT, PROP_FACTOR);
  RNA_def_property_range(prop, 0.0f, 1.0f);
  RNA_def_property_float_default(prop, 0.5f);
  RNA_def_property_ui_text(prop, "Dashed Lines Opacity", "Opacity for the dashed lines in wires");
  RNA_def_property_update(prop, 0, "rna_userdef_theme_update");

  prop = RNA_def_property(srna, "input_node", PROP_FLOAT, PROP_COLOR_GAMMA);
  RNA_def_property_float_sdna(prop, nullptr, "syntaxn");
  RNA_def_property_array(prop, 3);
  RNA_def_property_ui_text(prop, "Input Node", "");
  RNA_def_property_update(prop, 0, "rna_userdef_theme_update");

  prop = RNA_def_property(srna, "output_node", PROP_FLOAT, PROP_COLOR_GAMMA);
  RNA_def_property_float_sdna(prop, nullptr, "nodeclass_output");
  RNA_def_property_array(prop, 3);
  RNA_def_property_ui_text(prop, "Output Node", "");
  RNA_def_property_update(prop, 0, "rna_userdef_theme_update");

  prop = RNA_def_property(srna, "filter_node", PROP_FLOAT, PROP_COLOR_GAMMA);
  RNA_def_property_float_sdna(prop, nullptr, "nodeclass_filter");
  RNA_def_property_array(prop, 3);
  RNA_def_property_ui_text(prop, "Filter Node", "");
  RNA_def_property_update(prop, 0, "rna_userdef_theme_update");

  prop = RNA_def_property(srna, "vector_node", PROP_FLOAT, PROP_COLOR_GAMMA);
  RNA_def_property_float_sdna(prop, nullptr, "nodeclass_vector");
  RNA_def_property_array(prop, 3);
  RNA_def_property_ui_text(prop, "Vector Node", "");
  RNA_def_property_update(prop, 0, "rna_userdef_theme_update");

  prop = RNA_def_property(srna, "texture_node", PROP_FLOAT, PROP_COLOR_GAMMA);
  RNA_def_property_float_sdna(prop, nullptr, "nodeclass_texture");
  RNA_def_property_array(prop, 3);
  RNA_def_property_ui_text(prop, "Texture Node", "");
  RNA_def_property_update(prop, 0, "rna_userdef_theme_update");

  prop = RNA_def_property(srna, "shader_node", PROP_FLOAT, PROP_COLOR_GAMMA);
  RNA_def_property_float_sdna(prop, nullptr, "nodeclass_shader");
  RNA_def_property_array(prop, 3);
  RNA_def_property_ui_text(prop, "Shader Node", "");
  RNA_def_property_update(prop, 0, "rna_userdef_theme_update");

  prop = RNA_def_property(srna, "script_node", PROP_FLOAT, PROP_COLOR_GAMMA);
  RNA_def_property_float_sdna(prop, nullptr, "nodeclass_script");
  RNA_def_property_array(prop, 3);
  RNA_def_property_ui_text(prop, "Script Node", "");
  RNA_def_property_update(prop, 0, "rna_userdef_theme_update");

  prop = RNA_def_property(srna, "geometry_node", PROP_FLOAT, PROP_COLOR_GAMMA);
  RNA_def_property_float_sdna(prop, nullptr, "nodeclass_geometry");
  RNA_def_property_array(prop, 3);
  RNA_def_property_ui_text(prop, "Geometry Node", "");
  RNA_def_property_update(prop, 0, "rna_userdef_theme_update");

  prop = RNA_def_property(srna, "attribute_node", PROP_FLOAT, PROP_COLOR_GAMMA);
  RNA_def_property_float_sdna(prop, nullptr, "nodeclass_attribute");
  RNA_def_property_array(prop, 3);
  RNA_def_property_ui_text(prop, "Attribute Node", "");
  RNA_def_property_update(prop, 0, "rna_userdef_theme_update");

  prop = RNA_def_property(srna, "simulation_zone", PROP_FLOAT, PROP_COLOR_GAMMA);
  RNA_def_property_float_sdna(prop, nullptr, "node_zone_simulation");
  RNA_def_property_array(prop, 4);
  RNA_def_property_ui_text(prop, "Simulation Zone", "");
  RNA_def_property_update(prop, 0, "rna_userdef_theme_update");

  prop = RNA_def_property(srna, "repeat_zone", PROP_FLOAT, PROP_COLOR_GAMMA);
  RNA_def_property_float_sdna(prop, nullptr, "node_zone_repeat");
  RNA_def_property_array(prop, 4);
  RNA_def_property_ui_text(prop, "Repeat Zone", "");
  RNA_def_property_update(prop, 0, "rna_userdef_theme_update");

  prop = RNA_def_property(srna, "foreach_geometry_element_zone", PROP_FLOAT, PROP_COLOR_GAMMA);
  RNA_def_property_float_sdna(prop, nullptr, "node_zone_foreach_geometry_element");
  RNA_def_property_array(prop, 4);
  RNA_def_property_ui_text(prop, "For Each Geometry Element Zone", "");
  RNA_def_property_update(prop, 0, "rna_userdef_theme_update");

  prop = RNA_def_property(srna, "closure_zone", PROP_FLOAT, PROP_COLOR_GAMMA);
  RNA_def_property_float_sdna(prop, nullptr, "node_zone_closure");
  RNA_def_property_array(prop, 4);
  RNA_def_property_ui_text(prop, "Closure Zone", "");
  RNA_def_property_update(prop, 0, "rna_userdef_theme_update");
}

static void rna_def_userdef_theme_space_buts(BlenderRNA *brna)
{
  StructRNA *srna;
  PropertyRNA *prop;

  /* space_buts */

  srna = RNA_def_struct(brna, "ThemeProperties", nullptr);
  RNA_def_struct_sdna(srna, "ThemeSpace");
  RNA_def_struct_ui_text(srna, "Theme Properties", "Theme settings for the Properties");

  prop = RNA_def_property(srna, "match", PROP_FLOAT, PROP_COLOR_GAMMA);
  RNA_def_property_array(prop, 3);
  RNA_def_property_ui_text(prop, "Search Match", "");
  RNA_def_property_update(prop, 0, "rna_userdef_theme_update");

  rna_def_userdef_theme_spaces_main(srna);
}

static void rna_def_userdef_theme_space_image(BlenderRNA *brna)
{
  StructRNA *srna;
  PropertyRNA *prop;

  /* space_image */

  srna = RNA_def_struct(brna, "ThemeImageEditor", nullptr);
  RNA_def_struct_sdna(srna, "ThemeSpace");
  RNA_def_struct_ui_text(srna, "Theme Image Editor", "Theme settings for the Image Editor");

  rna_def_userdef_theme_spaces_main(srna);

  prop = RNA_def_property(srna, "grid", PROP_FLOAT, PROP_COLOR_GAMMA);
  RNA_def_property_array(prop, 4);
  RNA_def_property_ui_text(prop, "Grid", "");
  RNA_def_property_update(prop, 0, "rna_userdef_theme_update");

  rna_def_userdef_theme_spaces_vertex(srna, false, false);
  rna_def_userdef_theme_spaces_face(srna, false, false);

  prop = RNA_def_property(srna, "editmesh_active", PROP_FLOAT, PROP_COLOR_GAMMA);
  RNA_def_property_array(prop, 4);
  RNA_def_property_ui_text(prop, "Active Vertex/Edge/Face", "");
  RNA_def_property_update(prop, 0, "rna_userdef_theme_update");

  prop = RNA_def_property(srna, "wire_edit", PROP_FLOAT, PROP_COLOR_GAMMA);
  RNA_def_property_array(prop, 3);
  RNA_def_property_ui_text(prop, "Wire Edit", "");
  RNA_def_property_update(prop, 0, "rna_userdef_theme_update");

  prop = RNA_def_property(srna, "edge_width", PROP_INT, PROP_PIXEL);
  RNA_def_property_range(prop, 1, 32);
  RNA_def_property_ui_text(prop, "Edge Width", "");
  RNA_def_property_update(prop, 0, "rna_userdef_theme_update");

  prop = RNA_def_property(srna, "edge_select", PROP_FLOAT, PROP_COLOR_GAMMA);
  RNA_def_property_array(prop, 3);
  RNA_def_property_ui_text(prop, "Edge Select", "");
  RNA_def_property_update(prop, 0, "rna_userdef_theme_update");

  prop = RNA_def_property(srna, "scope_back", PROP_FLOAT, PROP_COLOR_GAMMA);
  RNA_def_property_float_sdna(prop, nullptr, "preview_back");
  RNA_def_property_array(prop, 4);
  RNA_def_property_ui_text(prop, "Scope Region Background", "");
  RNA_def_property_update(prop, 0, "rna_userdef_theme_update");

  prop = RNA_def_property(srna, "preview_stitch_face", PROP_FLOAT, PROP_COLOR_GAMMA);
  RNA_def_property_float_sdna(prop, nullptr, "preview_stitch_face");
  RNA_def_property_array(prop, 4);
  RNA_def_property_ui_text(prop, "Stitch Preview Face", "");
  RNA_def_property_update(prop, 0, "rna_userdef_theme_update");

  prop = RNA_def_property(srna, "preview_stitch_edge", PROP_FLOAT, PROP_COLOR_GAMMA);
  RNA_def_property_float_sdna(prop, nullptr, "preview_stitch_edge");
  RNA_def_property_array(prop, 4);
  RNA_def_property_ui_text(prop, "Stitch Preview Edge", "");
  RNA_def_property_update(prop, 0, "rna_userdef_theme_update");

  prop = RNA_def_property(srna, "preview_stitch_vert", PROP_FLOAT, PROP_COLOR_GAMMA);
  RNA_def_property_float_sdna(prop, nullptr, "preview_stitch_vert");
  RNA_def_property_array(prop, 4);
  RNA_def_property_ui_text(prop, "Stitch Preview Vertex", "");
  RNA_def_property_update(prop, 0, "rna_userdef_theme_update");

  prop = RNA_def_property(srna, "preview_stitch_stitchable", PROP_FLOAT, PROP_COLOR_GAMMA);
  RNA_def_property_float_sdna(prop, nullptr, "preview_stitch_stitchable");
  RNA_def_property_array(prop, 4);
  RNA_def_property_ui_text(prop, "Stitch Preview Stitchable", "");
  RNA_def_property_update(prop, 0, "rna_userdef_theme_update");

  prop = RNA_def_property(srna, "preview_stitch_unstitchable", PROP_FLOAT, PROP_COLOR_GAMMA);
  RNA_def_property_float_sdna(prop, nullptr, "preview_stitch_unstitchable");
  RNA_def_property_array(prop, 4);
  RNA_def_property_ui_text(prop, "Stitch Preview Unstitchable", "");
  RNA_def_property_update(prop, 0, "rna_userdef_theme_update");

  prop = RNA_def_property(srna, "preview_stitch_active", PROP_FLOAT, PROP_COLOR_GAMMA);
  RNA_def_property_float_sdna(prop, nullptr, "preview_stitch_active");
  RNA_def_property_array(prop, 4);
  RNA_def_property_ui_text(prop, "Stitch Preview Active Island", "");
  RNA_def_property_update(prop, 0, "rna_userdef_theme_update");

  prop = RNA_def_property(srna, "uv_shadow", PROP_FLOAT, PROP_COLOR_GAMMA);
  RNA_def_property_float_sdna(prop, nullptr, "uv_shadow");
  RNA_def_property_array(prop, 4);
  RNA_def_property_ui_text(prop, "Texture Paint/Modifier UVs", "");
  RNA_def_property_update(prop, 0, "rna_userdef_theme_update");

  prop = RNA_def_property(srna, "metadatabg", PROP_FLOAT, PROP_COLOR_GAMMA);
  RNA_def_property_float_sdna(prop, nullptr, "metadatabg");
  RNA_def_property_array(prop, 3);
  RNA_def_property_ui_text(prop, "Metadata Background", "");
  RNA_def_property_update(prop, 0, "rna_userdef_theme_update");

  prop = RNA_def_property(srna, "metadatatext", PROP_FLOAT, PROP_COLOR_GAMMA);
  RNA_def_property_float_sdna(prop, nullptr, "metadatatext");
  RNA_def_property_array(prop, 3);
  RNA_def_property_ui_text(prop, "Metadata Text", "");
  RNA_def_property_update(prop, 0, "rna_userdef_theme_update");

  rna_def_userdef_theme_spaces_paint_curves(srna);
}

static void rna_def_userdef_theme_space_seq(BlenderRNA *brna)
{
  StructRNA *srna;
  PropertyRNA *prop;

  /* space_seq */

  srna = RNA_def_struct(brna, "ThemeSequenceEditor", nullptr);
  RNA_def_struct_sdna(srna, "ThemeSpace");
  RNA_def_struct_ui_text(srna, "Theme Sequence Editor", "Theme settings for the Sequence Editor");

  rna_def_userdef_theme_spaces_main(srna);

  prop = RNA_def_property(srna, "grid", PROP_FLOAT, PROP_COLOR_GAMMA);
  RNA_def_property_array(prop, 3);
  RNA_def_property_ui_text(prop, "Grid", "");
  RNA_def_property_update(prop, 0, "rna_userdef_theme_update");

  prop = RNA_def_property(srna, "movie_strip", PROP_FLOAT, PROP_COLOR_GAMMA);
  RNA_def_property_float_sdna(prop, nullptr, "movie");
  RNA_def_property_array(prop, 3);
  RNA_def_property_ui_text(prop, "Movie Strip", "");
  RNA_def_property_update(prop, 0, "rna_userdef_theme_update");

  prop = RNA_def_property(srna, "movieclip_strip", PROP_FLOAT, PROP_COLOR_GAMMA);
  RNA_def_property_float_sdna(prop, nullptr, "movieclip");
  RNA_def_property_array(prop, 3);
  RNA_def_property_ui_text(prop, "Clip Strip", "");
  RNA_def_property_update(prop, 0, "rna_userdef_theme_update");

  prop = RNA_def_property(srna, "image_strip", PROP_FLOAT, PROP_COLOR_GAMMA);
  RNA_def_property_float_sdna(prop, nullptr, "image");
  RNA_def_property_array(prop, 3);
  RNA_def_property_ui_text(prop, "Image Strip", "");
  RNA_def_property_update(prop, 0, "rna_userdef_theme_update");

  prop = RNA_def_property(srna, "scene_strip", PROP_FLOAT, PROP_COLOR_GAMMA);
  RNA_def_property_float_sdna(prop, nullptr, "scene");
  RNA_def_property_array(prop, 3);
  RNA_def_property_ui_text(prop, "Scene Strip", "");
  RNA_def_property_update(prop, 0, "rna_userdef_theme_update");

  prop = RNA_def_property(srna, "audio_strip", PROP_FLOAT, PROP_COLOR_GAMMA);
  RNA_def_property_float_sdna(prop, nullptr, "audio");
  RNA_def_property_array(prop, 3);
  RNA_def_property_ui_text(prop, "Audio Strip", "");
  RNA_def_property_update(prop, 0, "rna_userdef_theme_update");

  prop = RNA_def_property(srna, "effect_strip", PROP_FLOAT, PROP_COLOR_GAMMA);
  RNA_def_property_float_sdna(prop, nullptr, "effect");
  RNA_def_property_array(prop, 3);
  RNA_def_property_ui_text(prop, "Effect Strip", "");
  RNA_def_property_update(prop, 0, "rna_userdef_theme_update");

  prop = RNA_def_property(srna, "transition_strip", PROP_FLOAT, PROP_COLOR_GAMMA);
  RNA_def_property_float_sdna(prop, nullptr, "transition");
  RNA_def_property_array(prop, 3);
  RNA_def_property_ui_text(prop, "Transition Strip", "");
  RNA_def_property_update(prop, 0, "rna_userdef_theme_update");

  prop = RNA_def_property(srna, "color_strip", PROP_FLOAT, PROP_COLOR_GAMMA);
  RNA_def_property_array(prop, 3);
  RNA_def_property_ui_text(prop, "Color Strip", "");
  RNA_def_property_update(prop, 0, "rna_userdef_theme_update");

  prop = RNA_def_property(srna, "meta_strip", PROP_FLOAT, PROP_COLOR_GAMMA);
  RNA_def_property_float_sdna(prop, nullptr, "meta");
  RNA_def_property_array(prop, 3);
  RNA_def_property_ui_text(prop, "Meta Strip", "");
  RNA_def_property_update(prop, 0, "rna_userdef_theme_update");

  prop = RNA_def_property(srna, "mask_strip", PROP_FLOAT, PROP_COLOR_GAMMA);
  RNA_def_property_float_sdna(prop, nullptr, "mask");
  RNA_def_property_array(prop, 3);
  RNA_def_property_ui_text(prop, "Mask Strip", "");
  RNA_def_property_update(prop, 0, "rna_userdef_theme_update");

  prop = RNA_def_property(srna, "text_strip", PROP_FLOAT, PROP_COLOR_GAMMA);
  RNA_def_property_array(prop, 3);
  RNA_def_property_ui_text(prop, "Text Strip", "");
  RNA_def_property_update(prop, 0, "rna_userdef_theme_update");

  prop = RNA_def_property(srna, "active_strip", PROP_FLOAT, PROP_COLOR_GAMMA);
  RNA_def_property_array(prop, 3);
  RNA_def_property_ui_text(prop, "Active Strip", "");
  RNA_def_property_update(prop, 0, "rna_userdef_theme_update");

  prop = RNA_def_property(srna, "selected_strip", PROP_FLOAT, PROP_COLOR_GAMMA);
  RNA_def_property_array(prop, 3);
  RNA_def_property_ui_text(prop, "Selected Strips", "");
  RNA_def_property_update(prop, 0, "rna_userdef_theme_update");

  prop = RNA_def_property(srna, "keyframe_border", PROP_FLOAT, PROP_COLOR_GAMMA);
  RNA_def_property_float_sdna(prop, nullptr, "keyborder");
  RNA_def_property_array(prop, 4);
  RNA_def_property_ui_text(prop, "Keyframe Border", "Color of keyframe border");
  RNA_def_property_update(prop, 0, "rna_userdef_theme_update");

  prop = RNA_def_property(srna, "keyframe_border_selected", PROP_FLOAT, PROP_COLOR_GAMMA);
  RNA_def_property_float_sdna(prop, nullptr, "keyborder_select");
  RNA_def_property_array(prop, 4);
  RNA_def_property_ui_text(prop, "Keyframe Border Selected", "Color of selected keyframe border");
  RNA_def_property_update(prop, 0, "rna_userdef_theme_update");

  prop = RNA_def_property(srna, "preview_back", PROP_FLOAT, PROP_COLOR_GAMMA);
  RNA_def_property_float_sdna(prop, nullptr, "preview_back");
  RNA_def_property_array(prop, 3);
  RNA_def_property_ui_text(prop, "Preview Background", "");
  RNA_def_property_update(prop, 0, "rna_userdef_theme_update");

  prop = RNA_def_property(srna, "metadatabg", PROP_FLOAT, PROP_COLOR_GAMMA);
  RNA_def_property_float_sdna(prop, nullptr, "metadatabg");
  RNA_def_property_array(prop, 3);
  RNA_def_property_ui_text(prop, "Metadata Background", "");
  RNA_def_property_update(prop, 0, "rna_userdef_theme_update");

  prop = RNA_def_property(srna, "metadatatext", PROP_FLOAT, PROP_COLOR_GAMMA);
  RNA_def_property_float_sdna(prop, nullptr, "metadatatext");
  RNA_def_property_array(prop, 3);
  RNA_def_property_ui_text(prop, "Metadata Text", "");
  RNA_def_property_update(prop, 0, "rna_userdef_theme_update");

  prop = RNA_def_property(srna, "row_alternate", PROP_FLOAT, PROP_COLOR_GAMMA);
  RNA_def_property_array(prop, 4);
  RNA_def_property_ui_text(prop, "Alternate Rows", "Overlay color on every other row");
  RNA_def_property_update(prop, 0, "rna_userdef_theme_update");

  prop = RNA_def_property(srna, "text_strip_cursor", PROP_FLOAT, PROP_COLOR_GAMMA);
  RNA_def_property_float_sdna(prop, nullptr, "text_strip_cursor");
  RNA_def_property_array(prop, 4);
  RNA_def_property_ui_text(prop, "Text Strip Cursor", "Text strip editing cursor");
  RNA_def_property_update(prop, 0, "rna_userdef_theme_update");

  prop = RNA_def_property(srna, "selected_text", PROP_FLOAT, PROP_COLOR_GAMMA);
  RNA_def_property_float_sdna(prop, nullptr, "selected_text");
  RNA_def_property_array(prop, 4);
  RNA_def_property_ui_text(prop, "Selected Text", "Text strip editing selection");
  RNA_def_property_update(prop, 0, "rna_userdef_theme_update");
}

static void rna_def_userdef_theme_space_action(BlenderRNA *brna)
{
  StructRNA *srna;
  PropertyRNA *prop;

  /* space_action */

  srna = RNA_def_struct(brna, "ThemeDopeSheet", nullptr);
  RNA_def_struct_sdna(srna, "ThemeSpace");
  RNA_def_struct_ui_text(srna, "Theme Dope Sheet", "Theme settings for the Dope Sheet");

  rna_def_userdef_theme_spaces_main(srna);

  prop = RNA_def_property(srna, "grid", PROP_FLOAT, PROP_COLOR_GAMMA);
  RNA_def_property_array(prop, 3);
  RNA_def_property_ui_text(prop, "Grid", "");
  RNA_def_property_update(prop, 0, "rna_userdef_theme_update");

  prop = RNA_def_property(srna, "keyframe_border", PROP_FLOAT, PROP_COLOR_GAMMA);
  RNA_def_property_float_sdna(prop, nullptr, "keyborder");
  RNA_def_property_array(prop, 4);
  RNA_def_property_ui_text(prop, "Keyframe Border", "Color of keyframe border");
  RNA_def_property_update(prop, 0, "rna_userdef_theme_update");

  prop = RNA_def_property(srna, "keyframe_border_selected", PROP_FLOAT, PROP_COLOR_GAMMA);
  RNA_def_property_float_sdna(prop, nullptr, "keyborder_select");
  RNA_def_property_array(prop, 4);
  RNA_def_property_ui_text(prop, "Keyframe Border Selected", "Color of selected keyframe border");
  RNA_def_property_update(prop, 0, "rna_userdef_theme_update");

  prop = RNA_def_property(srna, "keyframe_scale_factor", PROP_FLOAT, PROP_NONE);
  RNA_def_property_float_sdna(prop, nullptr, "keyframe_scale_fac");
  RNA_def_property_float_default(prop, 1.0f);
  RNA_def_property_ui_text(
      prop, "Keyframe Scale Factor", "Scale factor for adjusting the height of keyframes");
  /* NOTE: These limits prevent buttons overlapping (min), and excessive size... (max). */
  RNA_def_property_range(prop, 0.8f, 5.0f);
  RNA_def_property_update(prop, NC_SPACE | ND_SPACE_DOPESHEET, "rna_userdef_theme_update");

  prop = RNA_def_property(srna, "summary", PROP_FLOAT, PROP_COLOR_GAMMA);
  RNA_def_property_float_sdna(prop, nullptr, "anim_active");
  RNA_def_property_array(prop, 4);
  RNA_def_property_ui_text(prop, "Summary", "Color of summary channel");
  RNA_def_property_update(prop, 0, "rna_userdef_theme_update");

  prop = RNA_def_property(srna, "interpolation_line", PROP_FLOAT, PROP_COLOR_GAMMA);
  RNA_def_property_float_sdna(prop, nullptr, "ds_ipoline");
  RNA_def_property_array(prop, 4);
  RNA_def_property_ui_text(
      prop, "Interpolation Line", "Color of lines showing non-Bézier interpolation modes");
  RNA_def_property_update(prop, 0, "rna_userdef_theme_update");

  prop = RNA_def_property(srna, "simulated_frames", PROP_FLOAT, PROP_COLOR_GAMMA);
  RNA_def_property_float_sdna(prop, nullptr, "simulated_frames");
  RNA_def_property_array(prop, 4);
  RNA_def_property_ui_text(prop, "Simulated Frames", "");
  RNA_def_property_update(prop, 0, "rna_userdef_theme_update");
}

static void rna_def_userdef_theme_space_nla(BlenderRNA *brna)
{
  StructRNA *srna;
  PropertyRNA *prop;

  /* space_nla */
  srna = RNA_def_struct(brna, "ThemeNLAEditor", nullptr);
  RNA_def_struct_sdna(srna, "ThemeSpace");
  RNA_def_struct_ui_text(srna, "Theme Nonlinear Animation", "Theme settings for the NLA Editor");

  rna_def_userdef_theme_spaces_main(srna);

  prop = RNA_def_property(srna, "grid", PROP_FLOAT, PROP_COLOR_GAMMA);
  RNA_def_property_array(prop, 3);
  RNA_def_property_ui_text(prop, "Grid", "");
  RNA_def_property_update(prop, 0, "rna_userdef_theme_update");

  prop = RNA_def_property(srna, "active_action", PROP_FLOAT, PROP_COLOR_GAMMA);
  RNA_def_property_float_sdna(prop, nullptr, "anim_active");
  RNA_def_property_array(prop, 4);
  RNA_def_property_ui_text(prop, "Active Action", "Animation has active action"); /* BFA */
  RNA_def_property_update(prop, 0, "rna_userdef_theme_update");

  prop = RNA_def_property(srna, "active_action_unset", PROP_FLOAT, PROP_COLOR_GAMMA);
  RNA_def_property_float_sdna(prop, nullptr, "anim_non_active");
  RNA_def_property_array(prop, 4);
  RNA_def_property_ui_text(prop, "No Active Action", "Animation data does not have active action");
  RNA_def_property_update(prop, 0, "rna_userdef_theme_update");

  prop = RNA_def_property(srna, "strips", PROP_FLOAT, PROP_COLOR_GAMMA);
  RNA_def_property_float_sdna(prop, nullptr, "strip");
  RNA_def_property_array(prop, 3);
  RNA_def_property_ui_text(prop, "Strips", "Unselected Action-Clip Strip");
  RNA_def_property_update(prop, 0, "rna_userdef_theme_update");

  prop = RNA_def_property(srna, "strips_selected", PROP_FLOAT, PROP_COLOR_GAMMA);
  RNA_def_property_float_sdna(prop, nullptr, "strip_select");
  RNA_def_property_array(prop, 3);
  RNA_def_property_ui_text(prop, "Strips Selected", "Selected Action-Clip Strip");
  RNA_def_property_update(prop, 0, "rna_userdef_theme_update");

  prop = RNA_def_property(srna, "transition_strips", PROP_FLOAT, PROP_COLOR_GAMMA);
  RNA_def_property_float_sdna(prop, nullptr, "nla_transition");
  RNA_def_property_array(prop, 3);
  RNA_def_property_ui_text(prop, "Transitions", "Unselected Transition Strip");
  RNA_def_property_update(prop, 0, "rna_userdef_theme_update");

  prop = RNA_def_property(srna, "transition_strips_selected", PROP_FLOAT, PROP_COLOR_GAMMA);
  RNA_def_property_float_sdna(prop, nullptr, "nla_transition_sel");
  RNA_def_property_array(prop, 3);
  RNA_def_property_ui_text(prop, "Transitions Selected", "Selected Transition Strip");
  RNA_def_property_update(prop, 0, "rna_userdef_theme_update");

  prop = RNA_def_property(srna, "meta_strips", PROP_FLOAT, PROP_COLOR_GAMMA);
  RNA_def_property_float_sdna(prop, nullptr, "nla_meta");
  RNA_def_property_array(prop, 3);
  RNA_def_property_ui_text(
      prop, "Meta Strips", "Unselected Meta Strip (for grouping related strips)");
  RNA_def_property_update(prop, 0, "rna_userdef_theme_update");

  prop = RNA_def_property(srna, "meta_strips_selected", PROP_FLOAT, PROP_COLOR_GAMMA);
  RNA_def_property_float_sdna(prop, nullptr, "nla_meta_sel");
  RNA_def_property_array(prop, 3);
  RNA_def_property_ui_text(
      prop, "Meta Strips Selected", "Selected Meta Strip (for grouping related strips)");
  RNA_def_property_update(prop, 0, "rna_userdef_update");

  prop = RNA_def_property(srna, "sound_strips", PROP_FLOAT, PROP_COLOR_GAMMA);
  RNA_def_property_float_sdna(prop, nullptr, "nla_sound");
  RNA_def_property_array(prop, 3);
  RNA_def_property_ui_text(
      prop, "Sound Strips", "Unselected Sound Strip (for timing speaker sounds)");
  RNA_def_property_update(prop, 0, "rna_userdef_theme_update");

  prop = RNA_def_property(srna, "sound_strips_selected", PROP_FLOAT, PROP_COLOR_GAMMA);
  RNA_def_property_float_sdna(prop, nullptr, "nla_sound_sel");
  RNA_def_property_array(prop, 3);
  RNA_def_property_ui_text(
      prop, "Sound Strips Selected", "Selected Sound Strip (for timing speaker sounds)");
  RNA_def_property_update(prop, 0, "rna_userdef_theme_update");

  prop = RNA_def_property(srna, "tweak", PROP_FLOAT, PROP_COLOR_GAMMA);
  RNA_def_property_float_sdna(prop, nullptr, "nla_tweaking");
  RNA_def_property_array(prop, 3);
  RNA_def_property_ui_text(prop, "Tweak", "Color for strip/action being \"tweaked\" or edited");
  RNA_def_property_update(prop, 0, "rna_userdef_theme_update");

  prop = RNA_def_property(srna, "tweak_duplicate", PROP_FLOAT, PROP_COLOR_GAMMA);
  RNA_def_property_float_sdna(prop, nullptr, "nla_tweakdupli");
  RNA_def_property_array(prop, 3);
  RNA_def_property_ui_text(
      prop,
      "Tweak Duplicate Flag",
      "Warning/error indicator color for strips referencing the strip being tweaked");
  RNA_def_property_update(prop, 0, "rna_userdef_theme_update");

  prop = RNA_def_property(srna, "keyframe_border", PROP_FLOAT, PROP_COLOR_GAMMA);
  RNA_def_property_float_sdna(prop, nullptr, "keyborder");
  RNA_def_property_array(prop, 4);
  RNA_def_property_ui_text(prop, "Keyframe Border", "Color of keyframe border");
  RNA_def_property_update(prop, 0, "rna_userdef_theme_update");

  prop = RNA_def_property(srna, "keyframe_border_selected", PROP_FLOAT, PROP_COLOR_GAMMA);
  RNA_def_property_float_sdna(prop, nullptr, "keyborder_select");
  RNA_def_property_array(prop, 4);
  RNA_def_property_ui_text(prop, "Keyframe Border Selected", "Color of selected keyframe border");
  RNA_def_property_update(prop, 0, "rna_userdef_theme_update");
}

static void rna_def_userdef_theme_colorset(BlenderRNA *brna)
{
  StructRNA *srna;
  PropertyRNA *prop;

  srna = RNA_def_struct(brna, "ThemeBoneColorSet", nullptr);
  RNA_def_struct_sdna(srna, "ThemeWireColor");
  RNA_def_struct_ui_text(srna, "Theme Bone Color Set", "Theme settings for bone color sets");

  prop = RNA_def_property(srna, "normal", PROP_FLOAT, PROP_COLOR_GAMMA);
  RNA_def_property_float_sdna(prop, nullptr, "solid");
  RNA_def_property_array(prop, 3);
  RNA_def_property_ui_text(prop, "Regular", "Color used for the surface of bones");
  RNA_def_property_update(prop, 0, "rna_userdef_theme_update");
  RNA_def_property_override_flag(prop, PROPOVERRIDE_OVERRIDABLE_LIBRARY);

  prop = RNA_def_property(srna, "select", PROP_FLOAT, PROP_COLOR_GAMMA);
  RNA_def_property_float_sdna(prop, nullptr, "select");
  RNA_def_property_array(prop, 3);
  RNA_def_property_ui_text(prop, "Select", "Color used for selected bones");
  RNA_def_property_update(prop, 0, "rna_userdef_theme_update");
  RNA_def_property_override_flag(prop, PROPOVERRIDE_OVERRIDABLE_LIBRARY);

  prop = RNA_def_property(srna, "active", PROP_FLOAT, PROP_COLOR_GAMMA);
  RNA_def_property_array(prop, 3);
  RNA_def_property_ui_text(prop, "Active", "Color used for active bones");
  RNA_def_property_update(prop, 0, "rna_userdef_theme_update");
  RNA_def_property_override_flag(prop, PROPOVERRIDE_OVERRIDABLE_LIBRARY);

  prop = RNA_def_property(srna, "show_colored_constraints", PROP_BOOLEAN, PROP_NONE);
  RNA_def_property_boolean_sdna(prop, nullptr, "flag", TH_WIRECOLOR_CONSTCOLS);
  RNA_def_property_ui_text(
      prop, "Colored Constraints", "Allow the use of colors indicating constraints/keyed status");
  RNA_def_property_update(prop, 0, "rna_userdef_theme_update");
}

static void rna_def_userdef_theme_collection_color(BlenderRNA *brna)
{
  StructRNA *srna;
  PropertyRNA *prop;

  srna = RNA_def_struct(brna, "ThemeCollectionColor", nullptr);
  RNA_def_struct_sdna(srna, "ThemeCollectionColor");
  RNA_def_struct_ui_text(srna, "Theme Collection Color", "Theme settings for collection colors");

  prop = RNA_def_property(srna, "color", PROP_FLOAT, PROP_COLOR_GAMMA);
  RNA_def_property_float_sdna(prop, nullptr, "color");
  RNA_def_property_array(prop, 3);
  RNA_def_property_ui_text(prop, "Color", "Collection Color Tag");
  RNA_def_property_update(prop, 0, "rna_userdef_theme_update");
}

static void rna_def_userdef_theme_strip_color(BlenderRNA *brna)
{
  StructRNA *srna;
  PropertyRNA *prop;

  srna = RNA_def_struct(brna, "ThemeStripColor", nullptr);
  RNA_def_struct_sdna(srna, "ThemeStripColor");
  RNA_def_struct_ui_text(srna, "Theme Strip Color", "Theme settings for strip colors");

  prop = RNA_def_property(srna, "color", PROP_FLOAT, PROP_COLOR_GAMMA);
  RNA_def_property_float_sdna(prop, nullptr, "color");
  RNA_def_property_array(prop, 3);
  RNA_def_property_ui_text(prop, "Color", "Strip Color");
  RNA_def_property_update(prop, 0, "rna_userdef_theme_update");
}

static void rna_def_userdef_theme_space_clip(BlenderRNA *brna)
{
  StructRNA *srna;
  PropertyRNA *prop;

  /* space_clip */

  srna = RNA_def_struct(brna, "ThemeClipEditor", nullptr);
  RNA_def_struct_sdna(srna, "ThemeSpace");
  RNA_def_struct_ui_text(srna, "Theme Clip Editor", "Theme settings for the Movie Clip Editor");

  rna_def_userdef_theme_spaces_main(srna);

  prop = RNA_def_property(srna, "grid", PROP_FLOAT, PROP_COLOR_GAMMA);
  RNA_def_property_array(prop, 4);
  RNA_def_property_ui_text(prop, "Grid", "");
  RNA_def_property_update(prop, 0, "rna_userdef_theme_update");

  prop = RNA_def_property(srna, "marker_outline", PROP_FLOAT, PROP_COLOR_GAMMA);
  RNA_def_property_float_sdna(prop, nullptr, "marker_outline");
  RNA_def_property_array(prop, 3);
  RNA_def_property_ui_text(prop, "Marker Outline", "Color of marker's outline");
  RNA_def_property_update(prop, 0, "rna_userdef_theme_update");

  prop = RNA_def_property(srna, "marker", PROP_FLOAT, PROP_COLOR_GAMMA);
  RNA_def_property_float_sdna(prop, nullptr, "marker");
  RNA_def_property_array(prop, 3);
  RNA_def_property_ui_text(prop, "Marker", "Color of marker");
  RNA_def_property_translation_context(prop, BLT_I18NCONTEXT_ID_MOVIECLIP);
  RNA_def_property_update(prop, 0, "rna_userdef_theme_update");

  prop = RNA_def_property(srna, "active_marker", PROP_FLOAT, PROP_COLOR_GAMMA);
  RNA_def_property_float_sdna(prop, nullptr, "act_marker");
  RNA_def_property_array(prop, 3);
  RNA_def_property_ui_text(prop, "Active Marker", "Color of active marker");
  RNA_def_property_update(prop, 0, "rna_userdef_theme_update");

  prop = RNA_def_property(srna, "selected_marker", PROP_FLOAT, PROP_COLOR_GAMMA);
  RNA_def_property_float_sdna(prop, nullptr, "sel_marker");
  RNA_def_property_array(prop, 3);
  RNA_def_property_ui_text(prop, "Selected Marker", "Color of selected marker");
  RNA_def_property_update(prop, 0, "rna_userdef_theme_update");

  prop = RNA_def_property(srna, "disabled_marker", PROP_FLOAT, PROP_COLOR_GAMMA);
  RNA_def_property_float_sdna(prop, nullptr, "dis_marker");
  RNA_def_property_array(prop, 3);
  RNA_def_property_ui_text(prop, "Disabled Marker", "Color of disabled marker");
  RNA_def_property_update(prop, 0, "rna_userdef_theme_update");

  prop = RNA_def_property(srna, "locked_marker", PROP_FLOAT, PROP_COLOR_GAMMA);
  RNA_def_property_float_sdna(prop, nullptr, "lock_marker");
  RNA_def_property_array(prop, 3);
  RNA_def_property_ui_text(prop, "Locked Marker", "Color of locked marker");
  RNA_def_property_update(prop, 0, "rna_userdef_theme_update");

  prop = RNA_def_property(srna, "path_before", PROP_FLOAT, PROP_COLOR_GAMMA);
  RNA_def_property_float_sdna(prop, nullptr, "path_before");
  RNA_def_property_array(prop, 3);
  RNA_def_property_ui_text(prop, "Path Before", "Color of path before current frame");
  RNA_def_property_update(prop, 0, "rna_userdef_theme_update");

  prop = RNA_def_property(srna, "path_after", PROP_FLOAT, PROP_COLOR_GAMMA);
  RNA_def_property_float_sdna(prop, nullptr, "path_after");
  RNA_def_property_array(prop, 3);
  RNA_def_property_ui_text(prop, "Path After", "Color of path after current frame");
  RNA_def_property_update(prop, 0, "rna_userdef_theme_update");

  prop = RNA_def_property(srna, "path_keyframe_before", PROP_FLOAT, PROP_COLOR_GAMMA);
  RNA_def_property_array(prop, 3);
  RNA_def_property_ui_text(
      prop, "Path Keyframe Before", "Color of keyframes on a path before current frame");
  RNA_def_property_update(prop, 0, "rna_userdef_update");

  prop = RNA_def_property(srna, "path_keyframe_after", PROP_FLOAT, PROP_COLOR_GAMMA);
  RNA_def_property_array(prop, 3);
  RNA_def_property_ui_text(
      prop, "Path Keyframe After", "Color of keyframes on a path after current frame");
  RNA_def_property_update(prop, 0, "rna_userdef_update");

  prop = RNA_def_property(srna, "metadatabg", PROP_FLOAT, PROP_COLOR_GAMMA);
  RNA_def_property_float_sdna(prop, nullptr, "metadatabg");
  RNA_def_property_array(prop, 3);
  RNA_def_property_ui_text(prop, "Metadata Background", "");
  RNA_def_property_update(prop, 0, "rna_userdef_theme_update");

  prop = RNA_def_property(srna, "metadatatext", PROP_FLOAT, PROP_COLOR_GAMMA);
  RNA_def_property_float_sdna(prop, nullptr, "metadatatext");
  RNA_def_property_array(prop, 3);
  RNA_def_property_ui_text(prop, "Metadata Text", "");
  RNA_def_property_update(prop, 0, "rna_userdef_theme_update");
}

static void rna_def_userdef_theme_space_topbar(BlenderRNA *brna)
{
  StructRNA *srna;

  /* space_topbar */

  srna = RNA_def_struct(brna, "ThemeTopBar", nullptr);
  RNA_def_struct_sdna(srna, "ThemeSpace");
  RNA_def_struct_ui_text(srna, "Theme Top Bar", "Theme settings for the Top Bar");

  rna_def_userdef_theme_spaces_main(srna);
}

static void rna_def_userdef_theme_space_statusbar(BlenderRNA *brna)
{
  StructRNA *srna;

  /* space_statusbar */

  srna = RNA_def_struct(brna, "ThemeStatusBar", nullptr);
  RNA_def_struct_sdna(srna, "ThemeSpace");
  RNA_def_struct_ui_text(srna, "Theme Status Bar", "Theme settings for the Status Bar");

  rna_def_userdef_theme_spaces_main(srna);
}

static void rna_def_userdef_theme_space_spreadsheet(BlenderRNA *brna)
{
  StructRNA *srna;
  PropertyRNA *prop;

  /* space_spreadsheet */

  srna = RNA_def_struct(brna, "ThemeSpreadsheet", nullptr);
  RNA_def_struct_sdna(srna, "ThemeSpace");
  RNA_def_struct_ui_text(srna, "Theme Spreadsheet", "Theme settings for the Spreadsheet");

  prop = RNA_def_property(srna, "row_alternate", PROP_FLOAT, PROP_COLOR_GAMMA);
  RNA_def_property_array(prop, 4);
  RNA_def_property_ui_text(prop, "Alternate Rows", "Overlay color on every other row");
  RNA_def_property_update(prop, 0, "rna_userdef_theme_update");

  rna_def_userdef_theme_spaces_main(srna);
}

static void rna_def_userdef_themes(BlenderRNA *brna)
{
  StructRNA *srna;
  PropertyRNA *prop;

  static const EnumPropertyItem active_theme_area[] = {
      {0, "USER_INTERFACE", ICON_WORKSPACE, "User Interface", ""},
      {19, "STYLE", ICON_FONTPREVIEW, "Text Style", ""},
      {26, "REGIONS", ICON_NONE, "Regions", ""},
      {25, "COMMON", ICON_COLLAPSEMENU, "Common", ""},
      {1, "VIEW_3D", ICON_VIEW3D, "3D Viewport", ""},
      {4, "DOPESHEET_EDITOR", ICON_ACTION, "Dope Sheet/Timeline", ""},
      {16, "FILE_BROWSER", ICON_FILEBROWSER, "File/Asset Browser", ""},
      {3, "GRAPH_EDITOR", ICON_GRAPH, "Graph Editor/Drivers", ""},
      {6, "IMAGE_EDITOR", ICON_IMAGE, "Image/UV Editor", ""},
      {15, "INFO", ICON_INFO, "Info", ""},
      {20, "CLIP_EDITOR", ICON_TRACKER, "Movie Clip Editor", ""},
      {9, "NODE_EDITOR", ICON_NODETREE, "Node Editor", ""},
      {5, "NLA_EDITOR", ICON_NLA, "Nonlinear Animation", ""},
      {12, "OUTLINER", ICON_OUTLINER, "Outliner", ""},
      {14, "PREFERENCES", ICON_PREFERENCES, "Preferences", ""},
      {11, "PROPERTIES", ICON_PROPERTIES, "Properties", ""},
      {17, "CONSOLE", ICON_CONSOLE, "Python Console", ""},
      {23, "SPREADSHEET", ICON_SPREADSHEET, "Spreadsheet"},
      {22, "STATUSBAR", ICON_STATUSBAR, "Status Bar", ""},
      {8, "TEXT_EDITOR", ICON_TEXT, "Text Editor", ""},
      {21, "TOPBAR", ICON_TOPBAR, "Top Bar", ""},
      {7, "SEQUENCE_EDITOR", ICON_SEQUENCE, "Video Sequencer", ""},
      {18, "BONE_COLOR_SETS", ICON_COLOR, "Bone Color Sets", ""},
      {0, nullptr, 0, nullptr, nullptr},
  };

  srna = RNA_def_struct(brna, "Theme", nullptr);
  RNA_def_struct_sdna(srna, "bTheme");
  RNA_def_struct_ui_text(srna, "Theme", "User interface styling and color settings");

  prop = RNA_def_property(srna, "name", PROP_STRING, PROP_NONE);
  RNA_def_property_ui_text(prop, "Name", "Name of the theme");
  RNA_def_property_string_funcs(prop, nullptr, nullptr, "rna_Theme_name_set");
  RNA_def_struct_name_property(srna, prop);
  /* XXX: for now putting this in presets is silly - its just Default */
  RNA_def_property_flag(prop, PROP_SKIP_SAVE);

  prop = RNA_def_property(srna, "filepath", PROP_STRING, PROP_FILEPATH);
  RNA_def_property_string_sdna(prop, nullptr, "filepath");
  RNA_def_property_ui_text(
      prop, "File Path", "The path to the preset loaded into this theme (if any)");
  /* Don't store in presets. */
  RNA_def_property_flag(prop, PROP_SKIP_SAVE);
  RNA_def_property_update(prop, 0, "rna_userdef_update");

  prop = RNA_def_property(srna, "theme_area", PROP_ENUM, PROP_NONE);
  RNA_def_property_enum_sdna(prop, nullptr, "active_theme_area");
  RNA_def_property_flag(prop, PROP_SKIP_SAVE);
  RNA_def_property_enum_items(prop, active_theme_area);
  RNA_def_property_ui_text(prop, "Active Theme Area", "");

  prop = RNA_def_property(srna, "user_interface", PROP_POINTER, PROP_NONE);
  RNA_def_property_flag(prop, PROP_NEVER_NULL);
  RNA_def_property_pointer_sdna(prop, nullptr, "tui");
  RNA_def_property_struct_type(prop, "ThemeUserInterface");
  RNA_def_property_ui_text(prop, "User Interface", "");

  prop = RNA_def_property(srna, "regions", PROP_POINTER, PROP_NONE);
  RNA_def_property_flag(prop, PROP_NEVER_NULL);
  RNA_def_property_struct_type(prop, "ThemeRegions");
  RNA_def_property_ui_text(prop, "Regions", "Theme properties for common editor regions");

  prop = RNA_def_property(srna, "common", PROP_POINTER, PROP_NONE);
  RNA_def_property_flag(prop, PROP_NEVER_NULL);
  RNA_def_property_struct_type(prop, "ThemeCommon");
  RNA_def_property_ui_text(prop, "Common", "Theme properties shared by different editors");

  /* Space Types */
  prop = RNA_def_property(srna, "view_3d", PROP_POINTER, PROP_NONE);
  RNA_def_property_flag(prop, PROP_NEVER_NULL);
  RNA_def_property_pointer_sdna(prop, nullptr, "space_view3d");
  RNA_def_property_struct_type(prop, "ThemeView3D");
  RNA_def_property_ui_text(prop, "3D Viewport", "");

  prop = RNA_def_property(srna, "graph_editor", PROP_POINTER, PROP_NONE);
  RNA_def_property_flag(prop, PROP_NEVER_NULL);
  RNA_def_property_pointer_sdna(prop, nullptr, "space_graph");
  RNA_def_property_struct_type(prop, "ThemeGraphEditor");
  RNA_def_property_ui_text(prop, "Graph Editor", "");

  prop = RNA_def_property(srna, "file_browser", PROP_POINTER, PROP_NONE);
  RNA_def_property_flag(prop, PROP_NEVER_NULL);
  RNA_def_property_pointer_sdna(prop, nullptr, "space_file");
  RNA_def_property_struct_type(prop, "ThemeFileBrowser");
  RNA_def_property_ui_text(prop, "File Browser", "");

  prop = RNA_def_property(srna, "nla_editor", PROP_POINTER, PROP_NONE);
  RNA_def_property_flag(prop, PROP_NEVER_NULL);
  RNA_def_property_pointer_sdna(prop, nullptr, "space_nla");
  RNA_def_property_struct_type(prop, "ThemeNLAEditor");
  RNA_def_property_ui_text(prop, "Nonlinear Animation", "");

  prop = RNA_def_property(srna, "dopesheet_editor", PROP_POINTER, PROP_NONE);
  RNA_def_property_flag(prop, PROP_NEVER_NULL);
  RNA_def_property_pointer_sdna(prop, nullptr, "space_action");
  RNA_def_property_struct_type(prop, "ThemeDopeSheet");
  RNA_def_property_ui_text(prop, "Dope Sheet", "");

  prop = RNA_def_property(srna, "image_editor", PROP_POINTER, PROP_NONE);
  RNA_def_property_flag(prop, PROP_NEVER_NULL);
  RNA_def_property_pointer_sdna(prop, nullptr, "space_image");
  RNA_def_property_struct_type(prop, "ThemeImageEditor");
  RNA_def_property_ui_text(prop, "Image Editor", "");

  prop = RNA_def_property(srna, "sequence_editor", PROP_POINTER, PROP_NONE);
  RNA_def_property_flag(prop, PROP_NEVER_NULL);
  RNA_def_property_pointer_sdna(prop, nullptr, "space_sequencer");
  RNA_def_property_struct_type(prop, "ThemeSequenceEditor");
  RNA_def_property_ui_text(prop, "Sequence Editor", "");

  prop = RNA_def_property(srna, "properties", PROP_POINTER, PROP_NONE);
  RNA_def_property_flag(prop, PROP_NEVER_NULL);
  RNA_def_property_pointer_sdna(prop, nullptr, "space_properties");
  RNA_def_property_struct_type(prop, "ThemeProperties");
  RNA_def_property_ui_text(prop, "Properties", "");

  prop = RNA_def_property(srna, "text_editor", PROP_POINTER, PROP_NONE);
  RNA_def_property_flag(prop, PROP_NEVER_NULL);
  RNA_def_property_pointer_sdna(prop, nullptr, "space_text");
  RNA_def_property_struct_type(prop, "ThemeTextEditor");
  RNA_def_property_ui_text(prop, "Text Editor", "");

  prop = RNA_def_property(srna, "node_editor", PROP_POINTER, PROP_NONE);
  RNA_def_property_flag(prop, PROP_NEVER_NULL);
  RNA_def_property_pointer_sdna(prop, nullptr, "space_node");
  RNA_def_property_struct_type(prop, "ThemeNodeEditor");
  RNA_def_property_ui_text(prop, "Node Editor", "");

  prop = RNA_def_property(srna, "outliner", PROP_POINTER, PROP_NONE);
  RNA_def_property_flag(prop, PROP_NEVER_NULL);
  RNA_def_property_pointer_sdna(prop, nullptr, "space_outliner");
  RNA_def_property_struct_type(prop, "ThemeOutliner");
  RNA_def_property_ui_text(prop, "Outliner", "");

  prop = RNA_def_property(srna, "info", PROP_POINTER, PROP_NONE);
  RNA_def_property_flag(prop, PROP_NEVER_NULL);
  RNA_def_property_pointer_sdna(prop, nullptr, "space_info");
  RNA_def_property_struct_type(prop, "ThemeInfo");
  RNA_def_property_ui_text(prop, "Info", "");

  prop = RNA_def_property(srna, "preferences", PROP_POINTER, PROP_NONE);
  RNA_def_property_flag(prop, PROP_NEVER_NULL);
  RNA_def_property_pointer_sdna(prop, nullptr, "space_preferences");
  RNA_def_property_struct_type(prop, "ThemePreferences");
  RNA_def_property_ui_text(prop, "Preferences", "");

  prop = RNA_def_property(srna, "console", PROP_POINTER, PROP_NONE);
  RNA_def_property_flag(prop, PROP_NEVER_NULL);
  RNA_def_property_pointer_sdna(prop, nullptr, "space_console");
  RNA_def_property_struct_type(prop, "ThemeConsole");
  RNA_def_property_ui_text(prop, "Console", "");

  prop = RNA_def_property(srna, "clip_editor", PROP_POINTER, PROP_NONE);
  RNA_def_property_flag(prop, PROP_NEVER_NULL);
  RNA_def_property_pointer_sdna(prop, nullptr, "space_clip");
  RNA_def_property_struct_type(prop, "ThemeClipEditor");
  RNA_def_property_ui_text(prop, "Clip Editor", "");

  prop = RNA_def_property(srna, "topbar", PROP_POINTER, PROP_NONE);
  RNA_def_property_flag(prop, PROP_NEVER_NULL);
  RNA_def_property_pointer_sdna(prop, nullptr, "space_topbar");
  RNA_def_property_struct_type(prop, "ThemeTopBar");
  RNA_def_property_ui_text(prop, "Top Bar", "");

  prop = RNA_def_property(srna, "statusbar", PROP_POINTER, PROP_NONE);
  RNA_def_property_flag(prop, PROP_NEVER_NULL);
  RNA_def_property_pointer_sdna(prop, nullptr, "space_statusbar");
  RNA_def_property_struct_type(prop, "ThemeStatusBar");
  RNA_def_property_ui_text(prop, "Status Bar", "");

  prop = RNA_def_property(srna, "spreadsheet", PROP_POINTER, PROP_NONE);
  RNA_def_property_flag(prop, PROP_NEVER_NULL);
  RNA_def_property_pointer_sdna(prop, nullptr, "space_spreadsheet");
  RNA_def_property_struct_type(prop, "ThemeSpreadsheet");
  RNA_def_property_ui_text(prop, "Spreadsheet", "");
  /* end space types */

  prop = RNA_def_property(srna, "bone_color_sets", PROP_COLLECTION, PROP_NONE);
  RNA_def_property_flag(prop, PROP_NEVER_NULL);
  RNA_def_property_collection_sdna(prop, nullptr, "tarm", "");
  RNA_def_property_struct_type(prop, "ThemeBoneColorSet");
  RNA_def_property_ui_text(prop, "Bone Color Sets", "");

  prop = RNA_def_property(srna, "collection_color", PROP_COLLECTION, PROP_NONE);
  RNA_def_property_flag(prop, PROP_NEVER_NULL);
  RNA_def_property_collection_sdna(prop, nullptr, "collection_color", "");
  RNA_def_property_struct_type(prop, "ThemeCollectionColor");
  RNA_def_property_ui_text(prop, "Collection Color", "");

  prop = RNA_def_property(srna, "strip_color", PROP_COLLECTION, PROP_NONE);
  RNA_def_property_flag(prop, PROP_NEVER_NULL);
  RNA_def_property_collection_sdna(prop, nullptr, "strip_color", "");
  RNA_def_property_struct_type(prop, "ThemeStripColor");
  RNA_def_property_ui_text(prop, "Strip Color", "");
}

static void rna_def_userdef_addon(BlenderRNA *brna)
{
  StructRNA *srna;
  PropertyRNA *prop;

  srna = RNA_def_struct(brna, "Addon", nullptr);
  RNA_def_struct_sdna(srna, "bAddon");
  RNA_def_struct_ui_text(srna, "Add-on", "Python add-ons to be loaded automatically");

  prop = RNA_def_property(srna, "module", PROP_STRING, PROP_NONE);
  RNA_def_property_ui_text(prop, "Module", "Module name");
  RNA_def_property_string_funcs(prop, nullptr, nullptr, "rna_Addon_module_set");
  RNA_def_struct_name_property(srna, prop);

  /* Collection active property */
  prop = RNA_def_property(srna, "preferences", PROP_POINTER, PROP_NONE);
  RNA_def_property_struct_type(prop, "AddonPreferences");
  RNA_def_property_pointer_funcs(prop, "rna_Addon_preferences_get", nullptr, nullptr, nullptr);
}

static void rna_def_userdef_studiolights(BlenderRNA *brna)
{
  StructRNA *srna;
  FunctionRNA *func;
  PropertyRNA *parm;

  srna = RNA_def_struct(brna, "StudioLights", nullptr);
  RNA_def_struct_sdna(srna, "UserDef");
  RNA_def_struct_ui_text(srna, "Studio Lights", "Collection of studio lights");

  func = RNA_def_function(srna, "load", "rna_StudioLights_load");
  RNA_def_function_ui_description(func, "Load studiolight from file");
  parm = RNA_def_string(
      func, "path", nullptr, 0, "File Path", "File path where the studio light file can be found");
  RNA_def_parameter_flags(parm, PropertyFlag(0), PARM_REQUIRED);
  parm = RNA_def_enum(func,
                      "type",
                      rna_enum_studio_light_type_items,
                      STUDIOLIGHT_TYPE_WORLD,
                      "Type",
                      "The type for the new studio light");
  RNA_def_property_translation_context(parm, BLT_I18NCONTEXT_ID_LIGHT);
  RNA_def_parameter_flags(parm, PropertyFlag(0), PARM_REQUIRED);
  parm = RNA_def_pointer(func, "studio_light", "StudioLight", "", "Newly created StudioLight");
  RNA_def_function_return(func, parm);

  func = RNA_def_function(srna, "new", "rna_StudioLights_new");
  RNA_def_function_ui_description(func, "Create studiolight from default lighting");
  parm = RNA_def_string(
      func,
      "path",
      nullptr,
      0,
      "Path",
      "Path to the file that will contain the lighting info (without extension)");
  RNA_def_parameter_flags(parm, PropertyFlag(0), PARM_REQUIRED);
  parm = RNA_def_pointer(func, "studio_light", "StudioLight", "", "Newly created StudioLight");
  RNA_def_function_return(func, parm);

  func = RNA_def_function(srna, "remove", "rna_StudioLights_remove");
  RNA_def_function_ui_description(func, "Remove a studio light");
  parm = RNA_def_pointer(func, "studio_light", "StudioLight", "", "The studio light to remove");
  RNA_def_parameter_flags(parm, PROP_NEVER_NULL, PARM_REQUIRED);

  func = RNA_def_function(srna, "refresh", "rna_StudioLights_refresh");
  RNA_def_function_ui_description(func, "Refresh Studio Lights from disk");
}

static void rna_def_userdef_studiolight(BlenderRNA *brna)
{
  StructRNA *srna;
  PropertyRNA *prop;

  RNA_define_verify_sdna(false);
  srna = RNA_def_struct(brna, "StudioLight", nullptr);
  RNA_def_struct_ui_text(srna, "Studio Light", "Studio light");

  prop = RNA_def_property(srna, "index", PROP_INT, PROP_NONE);
  RNA_def_property_int_funcs(prop, "rna_UserDef_studiolight_index_get", nullptr, nullptr);
  RNA_def_property_clear_flag(prop, PROP_EDITABLE);
  RNA_def_property_ui_text(prop, "Index", "");

  prop = RNA_def_property(srna, "is_user_defined", PROP_BOOLEAN, PROP_NONE);
  RNA_def_property_boolean_funcs(prop, "rna_UserDef_studiolight_is_user_defined_get", nullptr);
  RNA_def_property_clear_flag(prop, PROP_EDITABLE);
  RNA_def_property_ui_text(prop, "User Defined", "");

  prop = RNA_def_property(srna, "has_specular_highlight_pass", PROP_BOOLEAN, PROP_NONE);
  RNA_def_property_boolean_funcs(
      prop, "rna_UserDef_studiolight_has_specular_highlight_pass_get", nullptr);
  RNA_def_property_clear_flag(prop, PROP_EDITABLE);
  RNA_def_property_ui_text(
      prop,
      "Has Specular Highlight",
      "Studio light image file has separate \"diffuse\" and \"specular\" passes");

  prop = RNA_def_property(srna, "type", PROP_ENUM, PROP_NONE);
  RNA_def_property_enum_items(prop, rna_enum_studio_light_type_items);
  RNA_def_property_enum_funcs(prop, "rna_UserDef_studiolight_type_get", nullptr, nullptr);
  RNA_def_property_clear_flag(prop, PROP_EDITABLE);
  RNA_def_property_ui_text(prop, "Type", "");
  RNA_def_property_translation_context(prop, BLT_I18NCONTEXT_ID_LIGHT);

  prop = RNA_def_property(srna, "name", PROP_STRING, PROP_NONE);
  RNA_def_property_string_funcs(
      prop, "rna_UserDef_studiolight_name_get", "rna_UserDef_studiolight_name_length", nullptr);
  RNA_def_property_ui_text(prop, "Name", "");
  RNA_def_property_clear_flag(prop, PROP_EDITABLE);
  RNA_def_struct_name_property(srna, prop);

  prop = RNA_def_property(srna, "path", PROP_STRING, PROP_DIRPATH);
  RNA_def_property_string_funcs(
      prop, "rna_UserDef_studiolight_path_get", "rna_UserDef_studiolight_path_length", nullptr);
  RNA_def_property_ui_text(prop, "Path", "");
  RNA_def_property_clear_flag(prop, PROP_EDITABLE);

  prop = RNA_def_property(srna, "solid_lights", PROP_COLLECTION, PROP_NONE);
  RNA_def_property_collection_sdna(prop, nullptr, "light_param", "");
  RNA_def_property_struct_type(prop, "UserSolidLight");
  RNA_def_property_collection_funcs(prop,
                                    "rna_UserDef_studiolight_solid_lights_begin",
                                    "rna_iterator_array_next",
                                    "rna_iterator_array_end",
                                    "rna_iterator_array_get",
                                    "rna_UserDef_studiolight_solid_lights_length",
                                    nullptr,
                                    nullptr,
                                    nullptr);
  RNA_def_property_ui_text(
      prop, "Solid Lights", "Lights used to display objects in solid draw mode");
  RNA_def_property_clear_flag(prop, PROP_EDITABLE);

  prop = RNA_def_property(srna, "light_ambient", PROP_FLOAT, PROP_COLOR);
  RNA_def_property_array(prop, 3);
  RNA_def_property_float_funcs(
      prop, "rna_UserDef_studiolight_light_ambient_get", nullptr, nullptr);
  RNA_def_property_ui_text(
      prop, "Ambient Color", "Color of the ambient light that uniformly lit the scene");
  RNA_def_property_clear_flag(prop, PROP_EDITABLE);

  RNA_define_verify_sdna(true);
}

static void rna_def_userdef_pathcompare(BlenderRNA *brna)
{
  StructRNA *srna;
  PropertyRNA *prop;

  srna = RNA_def_struct(brna, "PathCompare", nullptr);
  RNA_def_struct_sdna(srna, "bPathCompare");
  RNA_def_struct_ui_text(srna, "Path Compare", "Match paths against this value");

  prop = RNA_def_property(srna, "path", PROP_STRING, PROP_DIRPATH);
  RNA_def_property_ui_text(prop, "Path", "");
  RNA_def_property_translation_context(prop, BLT_I18NCONTEXT_EDITOR_FILEBROWSER);
  RNA_def_struct_name_property(srna, prop);

  prop = RNA_def_property(srna, "use_glob", PROP_BOOLEAN, PROP_NONE);
  RNA_def_property_boolean_sdna(prop, nullptr, "flag", USER_PATHCMP_GLOB);
  RNA_def_property_ui_text(prop, "Use Wildcard", "Enable wildcard globbing");
}

static void rna_def_userdef_addon_pref(BlenderRNA *brna)
{
  StructRNA *srna;
  PropertyRNA *prop;

  srna = RNA_def_struct(brna, "AddonPreferences", nullptr);
  RNA_def_struct_ui_text(srna, "Add-on Preferences", "");
  RNA_def_struct_sdna(srna, "bAddon"); /* WARNING: only a bAddon during registration */

  RNA_def_struct_refine_func(srna, "rna_AddonPref_refine");
  RNA_def_struct_register_funcs(
      srna, "rna_AddonPref_register", "rna_AddonPref_unregister", nullptr);
  RNA_def_struct_system_idprops_func(srna, "rna_AddonPref_idprops");
  RNA_def_struct_flag(srna, STRUCT_NO_DATABLOCK_IDPROPERTIES); /* Mandatory! */

  USERDEF_TAG_DIRTY_PROPERTY_UPDATE_DISABLE;

  /* registration */
  RNA_define_verify_sdna(false);
  prop = RNA_def_property(srna, "bl_idname", PROP_STRING, PROP_NONE);
  RNA_def_property_string_sdna(prop, nullptr, "module");
  RNA_def_property_flag(prop, PROP_REGISTER);
  RNA_define_verify_sdna(true);

  USERDEF_TAG_DIRTY_PROPERTY_UPDATE_ENABLE;
}

static void rna_def_userdef_dothemes(BlenderRNA *brna)
{

  rna_def_userdef_theme_ui_style(brna);
  rna_def_userdef_theme_ui(brna);
  rna_def_userdef_theme_regions(brna);
  rna_def_userdef_theme_common(brna);

  rna_def_userdef_theme_space_generic(brna);
  rna_def_userdef_theme_space_gradient(brna);

  rna_def_userdef_theme_space_view3d(brna);
  rna_def_userdef_theme_space_graph(brna);
  rna_def_userdef_theme_space_file(brna);
  rna_def_userdef_theme_space_nla(brna);
  rna_def_userdef_theme_space_action(brna);
  rna_def_userdef_theme_space_image(brna);
  rna_def_userdef_theme_space_seq(brna);
  rna_def_userdef_theme_space_buts(brna);
  rna_def_userdef_theme_space_text(brna);
  rna_def_userdef_theme_space_node(brna);
  rna_def_userdef_theme_space_outliner(brna);
  rna_def_userdef_theme_space_info(brna);
  rna_def_userdef_theme_space_userpref(brna);
  rna_def_userdef_theme_space_console(brna);
  rna_def_userdef_theme_space_clip(brna);
  rna_def_userdef_theme_space_topbar(brna);
  rna_def_userdef_theme_space_statusbar(brna);
  rna_def_userdef_theme_space_spreadsheet(brna);
  rna_def_userdef_theme_colorset(brna);
  rna_def_userdef_theme_collection_color(brna);
  rna_def_userdef_theme_strip_color(brna);
  rna_def_userdef_themes(brna);
}

static void rna_def_userdef_solidlight(BlenderRNA *brna)
{
  StructRNA *srna;
  PropertyRNA *prop;
  static const float default_dir[3] = {0.0f, 0.0f, 1.0f};
  static const float default_col[3] = {0.8f, 0.8f, 0.8f};

  srna = RNA_def_struct(brna, "UserSolidLight", nullptr);
  RNA_def_struct_sdna(srna, "SolidLight");
  RNA_def_struct_ui_text(
      srna, "Solid Light", "Light used for Studio lighting in solid shading mode");

  prop = RNA_def_property(srna, "use", PROP_BOOLEAN, PROP_NONE);
  RNA_def_property_boolean_sdna(prop, nullptr, "flag", 1);
  RNA_def_property_boolean_default(prop, true);
  RNA_def_property_ui_text(prop, "Enabled", "Enable this light in solid shading mode");
  RNA_def_property_update(prop, 0, "rna_UserDef_viewport_lights_update");

  prop = RNA_def_property(srna, "smooth", PROP_FLOAT, PROP_FACTOR);
  RNA_def_property_float_sdna(prop, nullptr, "smooth");
  RNA_def_property_float_default(prop, 0.5f);
  RNA_def_property_range(prop, 0.0f, 1.0f);
  RNA_def_property_ui_text(prop, "Smooth", "Smooth the lighting from this light");
  RNA_def_property_translation_context(prop, BLT_I18NCONTEXT_OPERATOR_DEFAULT);
  RNA_def_property_update(prop, 0, "rna_UserDef_viewport_lights_update");

  prop = RNA_def_property(srna, "direction", PROP_FLOAT, PROP_DIRECTION);
  RNA_def_property_float_sdna(prop, nullptr, "vec");
  RNA_def_property_array(prop, 3);
  RNA_def_property_float_array_default(prop, default_dir);
  RNA_def_property_ui_text(prop, "Direction", "Direction that the light is shining");
  RNA_def_property_update(prop, 0, "rna_UserDef_viewport_lights_update");

  prop = RNA_def_property(srna, "specular_color", PROP_FLOAT, PROP_COLOR);
  RNA_def_property_float_sdna(prop, nullptr, "spec");
  RNA_def_property_array(prop, 3);
  RNA_def_property_float_array_default(prop, default_col);
  RNA_def_property_ui_text(prop, "Specular Color", "Color of the light's specular highlight");
  RNA_def_property_update(prop, 0, "rna_UserDef_viewport_lights_update");

  prop = RNA_def_property(srna, "diffuse_color", PROP_FLOAT, PROP_COLOR);
  RNA_def_property_float_sdna(prop, nullptr, "col");
  RNA_def_property_array(prop, 3);
  RNA_def_property_float_array_default(prop, default_col);
  RNA_def_property_ui_text(prop, "Diffuse Color", "Color of the light's diffuse highlight");
  RNA_def_property_update(prop, 0, "rna_UserDef_viewport_lights_update");
}

static void rna_def_userdef_walk_navigation(BlenderRNA *brna)
{
  StructRNA *srna;
  PropertyRNA *prop;

  srna = RNA_def_struct(brna, "WalkNavigation", nullptr);
  RNA_def_struct_sdna(srna, "WalkNavigation");
  RNA_def_struct_ui_text(srna, "Walk Navigation", "Walk navigation settings");

  prop = RNA_def_property(srna, "mouse_speed", PROP_FLOAT, PROP_NONE);
  RNA_def_property_range(prop, 0.01f, 10.0f);
  RNA_def_property_ui_text(
      prop,
      "Mouse Sensitivity",
      "Speed factor for when looking around, high values mean faster mouse movement");

  prop = RNA_def_property(srna, "walk_speed", PROP_FLOAT, PROP_VELOCITY);
  RNA_def_property_range(prop, 0.01f, 100.0f);
  RNA_def_property_ui_text(prop, "Walk Speed", "Base speed for walking and flying");

  prop = RNA_def_property(srna, "walk_speed_factor", PROP_FLOAT, PROP_NONE);
  RNA_def_property_range(prop, 0.01f, 10.0f);
  RNA_def_property_ui_text(
      prop, "Speed Factor", "Multiplication factor when using the fast or slow modifiers");

  prop = RNA_def_property(srna, "view_height", PROP_FLOAT, PROP_UNIT_LENGTH);
  RNA_def_property_ui_range(prop, 0.1f, 10.0f, 0.1, 2);
  RNA_def_property_range(prop, 0.0f, 1000.0f);
  RNA_def_property_ui_text(prop, "View Height", "View distance from the floor when walking");

  prop = RNA_def_property(srna, "jump_height", PROP_FLOAT, PROP_UNIT_LENGTH);
  RNA_def_property_ui_range(prop, 0.1f, 10.0f, 0.1, 2);
  RNA_def_property_range(prop, 0.1f, 100.0f);
  RNA_def_property_ui_text(prop, "Jump Height", "Maximum height of a jump");

  prop = RNA_def_property(srna, "teleport_time", PROP_FLOAT, PROP_NONE);
  RNA_def_property_range(prop, 0.0f, 10.0f);
  RNA_def_property_ui_text(
      prop, "Teleport Duration", "Interval of time warp when teleporting in navigation mode");

  prop = RNA_def_property(srna, "use_gravity", PROP_BOOLEAN, PROP_BOOLEAN);
  RNA_def_property_boolean_sdna(prop, nullptr, "flag", USER_WALK_GRAVITY);
  RNA_def_property_ui_text(prop, "Gravity", "Walk with gravity, or free navigate");

  prop = RNA_def_property(srna, "use_mouse_reverse", PROP_BOOLEAN, PROP_BOOLEAN);
  RNA_def_property_boolean_sdna(prop, nullptr, "flag", USER_WALK_MOUSE_REVERSE);
  RNA_def_property_ui_text(prop, "Reverse Mouse", "Reverse the vertical movement of the mouse");

  /*BFA - Airblock mode start*/
  prop = RNA_def_property(srna, "use_airblock", PROP_BOOLEAN, PROP_NONE);
  RNA_def_property_boolean_sdna(prop, nullptr, "flag", USER_WALK_AIRBLOCK);
  RNA_def_property_boolean_default(prop, false);  // Set default to off
  RNA_def_property_ui_text(
      prop,
      "Airblock",
      "Enable a horizontal lock mode for walk navigation to walk on an airblock");
  RNA_def_property_update(prop, 0, "rna_userdef_update");
  /*BFA - Airblock mode end*/
}

static void rna_def_userdef_view(BlenderRNA *brna)
{
  static const EnumPropertyItem timecode_styles[] = {
      {USER_TIMECODE_MINIMAL,
       "MINIMAL",
       0,
       "Minimal Info",
       "Most compact representation, uses '+' as separator for sub-second frame numbers, "
       "with left and right truncation of the timecode as necessary"},
      {USER_TIMECODE_SMPTE_FULL,
       "SMPTE",
       0,
       "SMPTE (Full)",
       "Full SMPTE timecode (format is HH:MM:SS:FF)"},
      {USER_TIMECODE_SMPTE_MSF,
       "SMPTE_COMPACT",
       0,
       "SMPTE (Compact)",
       "SMPTE timecode showing minutes, seconds, and frames only - "
       "hours are also shown if necessary, but not by default"},
      {USER_TIMECODE_MILLISECONDS,
       "MILLISECONDS",
       0,
       "Compact with Decimals",
       "Similar to SMPTE (Compact), except that the decimal part of the second is shown instead "
       "of frames"},
      {USER_TIMECODE_SECONDS_ONLY,
       "SECONDS_ONLY",
       0,
       "Only Seconds",
       "Direct conversion of frame numbers to seconds"},
      {0, nullptr, 0, nullptr, nullptr},
  };

  static const EnumPropertyItem color_picker_types[] = {
      {USER_CP_CIRCLE_HSV,
       "CIRCLE_HSV",
       0,
       "Circle (HSV)",
       "A circular Hue/Saturation color wheel, with "
       "Value slider"},
      {USER_CP_CIRCLE_HSL,
       "CIRCLE_HSL",
       0,
       "Circle (HSL)",
       "A circular Hue/Saturation color wheel, with "
       "Lightness slider"},
      {USER_CP_SQUARE_SV,
       "SQUARE_SV",
       0,
       "Square (SV + H)",
       "A square showing Saturation/Value, with Hue slider"},
      {USER_CP_SQUARE_HS,
       "SQUARE_HS",
       0,
       "Square (HS + V)",
       "A square showing Hue/Saturation, with Value slider"},
      {USER_CP_SQUARE_HV,
       "SQUARE_HV",
       0,
       "Square (HV + S)",
       "A square showing Hue/Value, with Saturation slider"},
      {0, nullptr, 0, nullptr, nullptr},
  };

  static const EnumPropertyItem zoom_frame_modes[] = {
      {ZOOM_FRAME_MODE_KEEP_RANGE, "KEEP_RANGE", 0, "Keep Range", ""},
      {ZOOM_FRAME_MODE_SECONDS, "SECONDS", 0, "Seconds", ""},
      {ZOOM_FRAME_MODE_KEYFRAMES, "KEYFRAMES", 0, "Keyframes", ""},
      {0, nullptr, 0, nullptr, nullptr},
  };

  static const EnumPropertyItem line_width[] = {
      {-1, "THIN", 0, "Thin", "Thinner lines than the default"},
      {0, "AUTO", 0, "Default", "Automatic line width based on UI scale"},
      {1, "THICK", 0, "Thick", "Thicker lines than the default"},
      {0, nullptr, 0, nullptr, nullptr},
  };

  static const EnumPropertyItem render_display_types[] = {
      {USER_RENDER_DISPLAY_NONE,
       "NONE",
       0,
       "Keep User Interface",
       "Images are rendered without changing the user interface"},
      {USER_RENDER_DISPLAY_SCREEN,
       "SCREEN",
       0,
       "Maximized Area",
       "Images are rendered in a maximized Image Editor"},
      {USER_RENDER_DISPLAY_AREA,
       "AREA",
       0,
       "Image Editor",
       "Images are rendered in an Image Editor"},
      {USER_RENDER_DISPLAY_WINDOW,
       "WINDOW",
       0,
       "New Window",
       "Images are rendered in a new window"},
      {0, nullptr, 0, nullptr, nullptr},
  };
  static const EnumPropertyItem temp_space_display_types[] = {
      {USER_TEMP_SPACE_DISPLAY_FULLSCREEN,
       "SCREEN", /* Could be FULLSCREEN, but keeping it consistent with render_display_types */
       0,
       "Maximized Area",
       "Open the temporary editor in a maximized screen"},
      {USER_TEMP_SPACE_DISPLAY_WINDOW,
       "WINDOW",
       0,
       "New Window",
       "Open the temporary editor in a new window"},
      {0, nullptr, 0, nullptr, nullptr},
  };

  PropertyRNA *prop;
  StructRNA *srna;

  srna = RNA_def_struct(brna, "PreferencesView", nullptr);
  RNA_def_struct_sdna(srna, "UserDef");
  RNA_def_struct_nested(brna, srna, "Preferences");
  RNA_def_struct_ui_text(srna, "View & Controls", "Preferences related to viewing data");

  /* View. */
  prop = RNA_def_property(srna, "ui_scale", PROP_FLOAT, PROP_NONE);
  RNA_def_property_ui_text(
      prop, "UI Scale", "Changes the size of the fonts and widgets in the interface");
  RNA_def_property_range(prop, 0.5f, 6.0f);
  RNA_def_property_ui_range(prop, 0.5f, 3.0f, 1, 2);
  RNA_def_property_update(prop, 0, "rna_userdef_gpu_update");

  prop = RNA_def_property(srna, "border_width", PROP_INT, PROP_NONE);
  RNA_def_property_ui_text(prop, "Border Width", "Size of the padding around each editor.");
  RNA_def_property_range(prop, 1.0f, 10.0f);
  RNA_def_property_update(prop, 0, "rna_userdef_gpu_update");

  prop = RNA_def_property(srna, "ui_line_width", PROP_ENUM, PROP_NONE);
  RNA_def_property_enum_items(prop, line_width);
  RNA_def_property_ui_text(
      prop,
      "UI Line Width",
      "Changes the thickness of widget outlines, lines and dots in the interface");
  RNA_def_property_update(prop, 0, "rna_userdef_gpu_update");

  /* BFA - GooEngine start */
  prop = RNA_def_property(srna, "viewport_line_width", PROP_FLOAT, PROP_NONE);
  RNA_def_property_ui_text(
      prop, "Viewport Line Width", "Changes the appearance of only lines in the 3D viewport");
  RNA_def_property_range(prop, 1.0f, 3.0f);
  RNA_def_property_update(prop, 0, "rna_userdef_gpu_update");
  /* BFA - GooEngine end */

  /* display */
  prop = RNA_def_property(srna, "show_tooltips", PROP_BOOLEAN, PROP_NONE);
  RNA_def_property_boolean_sdna(prop, nullptr, "flag", USER_TOOLTIPS);
  RNA_def_property_ui_text(
      prop, "Tooltips", "Display tooltips (when disabled, hold Alt to force display)");

  prop = RNA_def_property(srna, "show_tooltips_python", PROP_BOOLEAN, PROP_NONE);
  RNA_def_property_boolean_sdna(prop, nullptr, "flag", USER_TOOLTIPS_PYTHON);
  RNA_def_property_ui_text(prop, "Python Tooltips", "Show Python references in tooltips");

  prop = RNA_def_property(srna, "show_developer_ui", PROP_BOOLEAN, PROP_NONE);
  RNA_def_property_boolean_sdna(prop, nullptr, "flag", USER_DEVELOPER_UI);
  RNA_def_property_ui_text(
      prop, "Developer Extras", "Display advanced settings and tools for developers");
  RNA_def_property_update(prop, 0, "rna_userdef_update");

  prop = RNA_def_property(srna, "show_area_handle", PROP_BOOLEAN, PROP_NONE);
  RNA_def_property_boolean_sdna(prop, nullptr, "uiflag", USER_AREA_CORNER_HANDLE);
  RNA_def_property_boolean_default(prop, true);  // BFA - Set default to true
  RNA_def_property_ui_text(prop, "Corner Handles", "Show visible area maintenance corner handles");
  RNA_def_property_update(prop, 0, "rna_userdef_gpu_update");

  prop = RNA_def_property(srna, "show_number_arrows", PROP_BOOLEAN, PROP_NONE);
  RNA_def_property_boolean_sdna(prop, nullptr, "uiflag2", USER_ALWAYS_SHOW_NUMBER_ARROWS);
  RNA_def_property_boolean_default(prop, true);  // BFA - Set default to true
  RNA_def_property_ui_text(
      prop,
      "Show Numeric Input Arrows",
      "Display arrows in numeric input fields for increasing or decreasing values");
  RNA_def_property_update(prop, 0, "rna_userdef_update");

  prop = RNA_def_property(srna, "show_object_info", PROP_BOOLEAN, PROP_NONE);
  RNA_def_property_boolean_sdna(prop, nullptr, "uiflag", USER_DRAWVIEWINFO);
  RNA_def_property_ui_text(prop,
                           "Display Object Info",
                           "Include the name of the active object and the current frame number in "
                           "the text info overlay");
  RNA_def_property_update(prop, 0, "rna_userdef_update");

  prop = RNA_def_property(srna, "show_view_name", PROP_BOOLEAN, PROP_NONE);
  RNA_def_property_boolean_sdna(prop, nullptr, "uiflag", USER_SHOW_VIEWPORTNAME);
  RNA_def_property_ui_text(prop,
                           "Display View Name",
                           "Include the name of the view orientation in the text info overlay");
  RNA_def_property_update(prop, 0, "rna_userdef_update");

  prop = RNA_def_property(srna, "show_splash", PROP_BOOLEAN, PROP_NONE);
  RNA_def_property_boolean_negative_sdna(prop, nullptr, "uiflag", USER_SPLASH_DISABLE);
  RNA_def_property_ui_text(prop, "Show Splash", "Display splash screen on startup");

  prop = RNA_def_property(srna, "show_playback_fps", PROP_BOOLEAN, PROP_NONE);
  RNA_def_property_boolean_sdna(prop, nullptr, "uiflag", USER_SHOW_FPS);
  RNA_def_property_ui_text(prop,
                           "Display Playback Frame Rate (FPS)",
                           "Include the number of frames displayed per second in the text info "
                           "overlay while animation is played back");
  RNA_def_property_update(prop, 0, "rna_userdef_update");

  prop = RNA_def_property(srna, "playback_fps_samples", PROP_INT, PROP_NONE);
  RNA_def_property_int_sdna(prop, nullptr, "playback_fps_samples");
  /* NOTE(@ideasman42): this maximum is arbitrary, 5000 samples averages over the last 10 seconds
   * for an animation playing back at 500fps, which seems like more than enough. */
  RNA_def_property_range(prop, 0, 5000);
  RNA_def_property_ui_range(prop, 0, 500, 1, 3);
  RNA_def_property_ui_text(
      prop,
      "FPS Average Samples",
      "The number of frames to use for calculating FPS average. "
      "Zero to calculate this automatically, where the number of samples matches the target FPS.");
  RNA_def_property_update(prop, 0, "rna_userdef_update");

  prop = RNA_def_property(srna, "use_fresnel_edit", PROP_BOOLEAN, PROP_NONE);
  RNA_def_property_boolean_sdna(prop, nullptr, "gpu_flag", USER_GPU_FLAG_FRESNEL_EDIT);
  RNA_def_property_ui_text(prop,
                           "Edit Mode",
                           "Enable a fresnel effect on edit mesh overlays.\n"
                           "It improves shape readability of very dense meshes, "
                           "but increases eye fatigue when modeling lower poly");
  RNA_def_property_update(prop, 0, "rna_userdef_gpu_update");

  USERDEF_TAG_DIRTY_PROPERTY_UPDATE_DISABLE;
  prop = RNA_def_property(srna, "show_addons_enabled_only", PROP_BOOLEAN, PROP_NONE);
  RNA_def_property_boolean_sdna(
      prop, nullptr, "space_data.flag", USER_SPACEDATA_ADDONS_SHOW_ONLY_ENABLED);
  RNA_def_property_ui_text(prop,
                           "Enabled Add-ons Only",
                           "Only show enabled add-ons. Un-check to see all installed add-ons.");
  USERDEF_TAG_DIRTY_PROPERTY_UPDATE_ENABLE;

  static const EnumPropertyItem factor_display_items[] = {
      {USER_FACTOR_AS_FACTOR, "FACTOR", 0, "Factor", "Display factors as values between 0 and 1"},
      {USER_FACTOR_AS_PERCENTAGE, "PERCENTAGE", 0, "Percentage", "Display factors as percentages"},
      {0, nullptr, 0, nullptr, nullptr},
  };

  prop = RNA_def_property(srna, "factor_display_type", PROP_ENUM, PROP_NONE);
  RNA_def_property_enum_items(prop, factor_display_items);
  RNA_def_property_ui_text(prop, "Factor Display Type", "How factor values are displayed");
  RNA_def_property_update(prop, 0, "rna_userdef_update");

  /* Weight Paint */

  prop = RNA_def_property(srna, "use_weight_color_range", PROP_BOOLEAN, PROP_NONE);
  RNA_def_property_boolean_sdna(prop, nullptr, "flag", USER_CUSTOM_RANGE);
  RNA_def_property_ui_text(
      prop,
      "Use Weight Color Range",
      "Enable color range used for weight visualization in weight painting mode");
  RNA_def_property_update(prop, 0, "rna_UserDef_weight_color_update");

  prop = RNA_def_property(srna, "weight_color_range", PROP_POINTER, PROP_NONE);
  RNA_def_property_flag(prop, PROP_NEVER_NULL);
  RNA_def_property_pointer_sdna(prop, nullptr, "coba_weight");
  RNA_def_property_struct_type(prop, "ColorRamp");
  RNA_def_property_ui_text(prop,
                           "Weight Color Range",
                           "Color range used for weight visualization in weight painting mode");
  RNA_def_property_update(prop, 0, "rna_UserDef_weight_color_update");

  prop = RNA_def_property(srna, "show_navigate_ui", PROP_BOOLEAN, PROP_NONE);
  RNA_def_property_boolean_sdna(prop, nullptr, "uiflag", USER_SHOW_GIZMO_NAVIGATE);
  RNA_def_property_ui_text(
      prop,
      "Navigation Controls",
      "Show navigation controls in 2D and 3D views which do not have scroll bars");
  RNA_def_property_update(prop, 0, "rna_userdef_gizmo_update");

  /* menus */
  prop = RNA_def_property(srna, "use_mouse_over_open", PROP_BOOLEAN, PROP_NONE);
  RNA_def_property_boolean_sdna(prop, nullptr, "uiflag", USER_MENUOPENAUTO);
  RNA_def_property_ui_text(
      prop,
      "Open on Mouse Over",
      "Open menu buttons and pull-downs automatically when the mouse is hovering");

  prop = RNA_def_property(srna, "open_toplevel_delay", PROP_INT, PROP_NONE);
  RNA_def_property_int_sdna(prop, nullptr, "menuthreshold1");
  RNA_def_property_range(prop, 1, 40);
  RNA_def_property_ui_text(
      prop,
      "Top Level Menu Open Delay",
      "Time delay in 1/10 seconds before automatically opening top level menus");

  prop = RNA_def_property(srna, "open_sublevel_delay", PROP_INT, PROP_NONE);
  RNA_def_property_int_sdna(prop, nullptr, "menuthreshold2");
  RNA_def_property_range(prop, 1, 40);
  RNA_def_property_ui_text(
      prop,
      "Sub Level Menu Open Delay",
      "Time delay in 1/10 seconds before automatically opening sub level menus");

  prop = RNA_def_property(srna, "color_picker_type", PROP_ENUM, PROP_NONE);
  RNA_def_property_enum_items(prop, color_picker_types);
  RNA_def_property_enum_sdna(prop, nullptr, "color_picker_type");
  RNA_def_property_ui_text(
      prop, "Color Picker Type", "Different styles of displaying the color picker widget");
  RNA_def_property_update(prop, 0, "rna_userdef_update");

  /* pie menus */
  prop = RNA_def_property(srna, "pie_initial_timeout", PROP_INT, PROP_NONE);
  RNA_def_property_range(prop, 0, 1000);
  RNA_def_property_ui_text(
      prop,
      "Recenter Timeout",
      "Pie menus will use the initial mouse position as center for this amount of time "
      "(in 1/100ths of sec)");

  prop = RNA_def_property(srna, "pie_tap_timeout", PROP_INT, PROP_NONE);
  RNA_def_property_range(prop, 0, 1000);
  RNA_def_property_ui_text(prop,
                           "Tap Key Timeout",
                           "Pie menu button held longer than this will dismiss menu on release "
                           "(in 1/100ths of sec)");

  prop = RNA_def_property(srna, "pie_animation_timeout", PROP_INT, PROP_NONE);
  RNA_def_property_range(prop, 0, 1000);
  RNA_def_property_ui_text(
      prop,
      "Animation Timeout",
      "Time needed to fully animate the pie to unfolded state (in 1/100ths of sec)");

  prop = RNA_def_property(srna, "pie_menu_radius", PROP_INT, PROP_PIXEL);
  RNA_def_property_range(prop, 0, 1000);
  RNA_def_property_ui_text(prop, "Radius", "Pie menu size in pixels");

  prop = RNA_def_property(srna, "pie_menu_threshold", PROP_INT, PROP_PIXEL);
  RNA_def_property_range(prop, 0, 1000);
  RNA_def_property_ui_text(
      prop, "Threshold", "Distance from center needed before a selection can be made");

  prop = RNA_def_property(srna, "pie_menu_confirm", PROP_INT, PROP_PIXEL);
  RNA_def_property_range(prop, 0, 1000);
  RNA_def_property_ui_text(prop,
                           "Confirm Threshold",
                           "Distance threshold after which selection is made (zero to disable)");

  prop = RNA_def_property(srna, "use_save_prompt", PROP_BOOLEAN, PROP_NONE);
  RNA_def_property_boolean_sdna(prop, nullptr, "uiflag", USER_SAVE_PROMPT);
  RNA_def_property_ui_text(
      prop, "Save Prompt", "Ask for confirmation when quitting with unsaved changes");

  prop = RNA_def_property(srna, "show_column_layout", PROP_BOOLEAN, PROP_NONE);
  RNA_def_property_boolean_sdna(prop, nullptr, "uiflag", USER_PLAINMENUS);
  RNA_def_property_ui_text(prop, "Toolbox Column Layout", "Use a column layout for toolbox");

  prop = RNA_def_property(srna, "use_filter_brushes_by_tool", PROP_BOOLEAN, PROP_NONE);
  RNA_def_property_boolean_sdna(prop, nullptr, "uiflag", USER_FILTER_BRUSHES_BY_TOOL);
  RNA_def_property_ui_text(prop,
                           "Filter Brushes by Tool",
                           "Only show brushes applicable for the currently active tool in the "
                           "asset shelf. Stored in the Preferences, which may have to be saved "
                           "manually if Auto-Save Preferences is disabled");
  RNA_def_property_boolean_default(prop, true); /*BFA - default to on*/
  RNA_def_property_update(prop, 0, "rna_userdef_update");

  static const EnumPropertyItem header_align_items[] = {
      {0, "NONE", 0, "Keep Existing", "Keep existing header alignment"},
      {USER_HEADER_FROM_PREF, "TOP", 0, "Top", "Top aligned on load"},
      {USER_HEADER_FROM_PREF | USER_HEADER_BOTTOM,
       "BOTTOM",
       0,
       "Bottom",
       "Bottom align on load (except for property editors)"},
      {0, nullptr, 0, nullptr, nullptr},
  };
  prop = RNA_def_property(srna, "header_align", PROP_ENUM, PROP_NONE);
  RNA_def_property_enum_items(prop, header_align_items);
  RNA_def_property_enum_bitflag_sdna(prop, nullptr, "uiflag");
  RNA_def_property_enum_default(prop, USER_HEADER_FROM_PREF | USER_HEADER_BOTTOM);
  RNA_def_property_ui_text(prop, "Header Position", "Default header position for new space-types");
  RNA_def_property_update(prop, 0, "rna_userdef_screen_update_header_default");

  prop = RNA_def_property(srna, "render_display_type", PROP_ENUM, PROP_NONE);
  RNA_def_property_enum_items(prop, render_display_types);
  RNA_def_property_ui_text(
      prop, "Render Display Type", "Default location where rendered images will be displayed in");

  prop = RNA_def_property(srna, "filebrowser_display_type", PROP_ENUM, PROP_NONE);
  RNA_def_property_enum_items(prop, temp_space_display_types);
  RNA_def_property_ui_text(prop,
                           "File Browser Display Type",
                           "Default location where the File Editor will be displayed in");

  prop = RNA_def_property(srna, "preferences_display_type", PROP_ENUM, PROP_NONE);
  RNA_def_property_enum_items(prop, temp_space_display_types);
  RNA_def_property_ui_text(prop,
                           "Preferences Display Type",
                           "Default location where the Preferences will be displayed in");

  static const EnumPropertyItem text_hinting_items[] = {
      {0, "AUTO", 0, "Auto", ""},
      {USER_TEXT_HINTING_NONE, "NONE", 0, "None", ""},
      {USER_TEXT_HINTING_SLIGHT, "SLIGHT", 0, "Slight", ""},
      {USER_TEXT_HINTING_FULL, "FULL", 0, "Full", ""},
      {0, nullptr, 0, nullptr, nullptr},
  };

  /* mini axis */
  static const EnumPropertyItem mini_axis_type_items[] = {
      {USER_MINI_AXIS_TYPE_NONE, "NONE", 0, "Off", ""},
      {USER_MINI_AXIS_TYPE_MINIMAL, "MINIMAL", 0, "Simple Axes", ""},
      {USER_MINI_AXIS_TYPE_GIZMO, "GIZMO", 0, "Interactive Navigation", ""},
      {0, nullptr, 0, nullptr, nullptr},
  };

  prop = RNA_def_property(srna, "mini_axis_type", PROP_ENUM, PROP_NONE);
  RNA_def_property_enum_items(prop, mini_axis_type_items);
  RNA_def_property_ui_text(
      prop,
      "Mini Axes Type",
      "Show small rotating 3D axes in the top right corner of the 3D viewport");
  RNA_def_property_update(prop, 0, "rna_userdef_gizmo_update");

  prop = RNA_def_property(srna, "mini_axis_size", PROP_INT, PROP_PIXEL);
  RNA_def_property_int_sdna(prop, nullptr, "rvisize");
  RNA_def_property_range(prop, 10, 64);
  RNA_def_property_ui_text(prop, "Mini Axes Size", "The axes icon's size");
  RNA_def_property_update(prop, 0, "rna_userdef_gizmo_update");

  prop = RNA_def_property(srna, "mini_axis_brightness", PROP_INT, PROP_NONE);
  RNA_def_property_int_sdna(prop, nullptr, "rvibright");
  RNA_def_property_range(prop, 0, 10);
  RNA_def_property_ui_text(prop, "Mini Axes Brightness", "Brightness of the icon");
  RNA_def_property_update(prop, 0, "rna_userdef_update");

  prop = RNA_def_property(srna, "smooth_view", PROP_INT, PROP_NONE);
  RNA_def_property_int_sdna(prop, nullptr, "smooth_viewtx");
  RNA_def_property_range(prop, 0, 1000);
  RNA_def_property_ui_text(
      prop, "Smooth View", "Time to animate the view in milliseconds, zero to disable");

  prop = RNA_def_property(srna, "rotation_angle", PROP_FLOAT, PROP_NONE);
  RNA_def_property_float_sdna(prop, nullptr, "pad_rot_angle");
  RNA_def_property_range(prop, 0, 90);
  RNA_def_property_ui_text(
      prop, "Rotation Angle", "Rotation step for numerical pad keys (2 4 6 8)");

  /* 3D transform widget */
  prop = RNA_def_property(srna, "show_gizmo", PROP_BOOLEAN, PROP_NONE);
  RNA_def_property_boolean_sdna(prop, nullptr, "gizmo_flag", USER_GIZMO_DRAW);
  RNA_def_property_ui_text(prop, "Gizmos", "Use transform gizmos by default");
  RNA_def_property_update(prop, 0, "rna_userdef_update");

  prop = RNA_def_property(srna, "gizmo_size", PROP_INT, PROP_PIXEL);
  RNA_def_property_int_sdna(prop, nullptr, "gizmo_size");
  RNA_def_property_range(prop, 10, 200);
  RNA_def_property_ui_text(prop, "Gizmo Size", "Diameter of the gizmo");
  RNA_def_property_update(prop, 0, "rna_userdef_update");

  prop = RNA_def_property(srna, "gizmo_size_navigate_v3d", PROP_INT, PROP_PIXEL);
  RNA_def_property_range(prop, 30, 200);
  RNA_def_property_ui_text(prop, "Navigate Gizmo Size", "The Navigate Gizmo size");
  RNA_def_property_update(prop, 0, "rna_userdef_gizmo_update");

  /* Lookdev */
  prop = RNA_def_property(srna, "lookdev_sphere_size", PROP_INT, PROP_PIXEL);
  RNA_def_property_int_sdna(prop, nullptr, "lookdev_sphere_size");
  RNA_def_property_range(prop, 50, 400);
  RNA_def_property_ui_text(
      prop, "Reference Sphere Size", "Diameter of the HDRI reference spheres");
  RNA_def_property_update(prop, 0, "rna_userdef_update");

  /* View2D Grid Displays */
  prop = RNA_def_property(srna, "view2d_grid_spacing_min", PROP_INT, PROP_PIXEL);
  RNA_def_property_int_sdna(prop, nullptr, "v2d_min_gridsize");
  RNA_def_property_range(
      prop, 1, 500); /* XXX: perhaps the lower range should only go down to 5? */
  RNA_def_property_ui_text(prop,
                           "2D View Minimum Grid Spacing",
                           "Minimum number of pixels between each gridline in 2D Viewports");
  RNA_def_property_update(prop, 0, "rna_userdef_update");

  /* TODO: add a setter for this, so that we can bump up the minimum size as necessary... */
  prop = RNA_def_property(srna, "timecode_style", PROP_ENUM, PROP_NONE);
  RNA_def_property_enum_items(prop, timecode_styles);
  RNA_def_property_enum_sdna(prop, nullptr, "timecode_style");
  RNA_def_property_enum_funcs(prop, nullptr, "rna_userdef_timecode_style_set", nullptr);
  RNA_def_property_ui_text(
      prop,
      "Timecode Style",
      "Format of timecode displayed when not displaying timing in terms of frames");
  RNA_def_property_update(prop, 0, "rna_userdef_update");

  prop = RNA_def_property(srna, "view_frame_type", PROP_ENUM, PROP_NONE);
  RNA_def_property_enum_items(prop, zoom_frame_modes);
  RNA_def_property_enum_sdna(prop, nullptr, "view_frame_type");
  RNA_def_property_ui_text(
      prop, "Zoom to Frame Type", "How zooming to frame focuses around current frame");

  prop = RNA_def_property(srna, "view_frame_keyframes", PROP_INT, PROP_NONE);
  RNA_def_property_range(prop, 1, 500);
  RNA_def_property_ui_text(prop, "Zoom Keyframes", "Keyframes around cursor that we zoom around");

  prop = RNA_def_property(srna, "view_frame_seconds", PROP_FLOAT, PROP_TIME);
  RNA_def_property_range(prop, 0.0, 10000.0);
  RNA_def_property_ui_text(prop, "Zoom Seconds", "Seconds around cursor that we zoom around");

  /* Text. */

  prop = RNA_def_property(srna, "use_text_antialiasing", PROP_BOOLEAN, PROP_NONE);
  RNA_def_property_boolean_negative_sdna(prop, nullptr, "text_render", USER_TEXT_DISABLE_AA);
  RNA_def_property_ui_text(
      prop, "Text Anti-Aliasing", "Smooth jagged edges of user interface text");
  RNA_def_property_update(prop, 0, "rna_userdef_text_update");

  prop = RNA_def_property(srna, "use_text_render_subpixelaa", PROP_BOOLEAN, PROP_NONE);
  RNA_def_property_boolean_sdna(prop, nullptr, "text_render", USER_TEXT_RENDER_SUBPIXELAA);
  RNA_def_property_ui_text(
      prop, "Text Subpixel Anti-Aliasing", "Render text for optimal horizontal placement");
  RNA_def_property_update(prop, 0, "rna_userdef_text_update");

  prop = RNA_def_property(srna, "text_hinting", PROP_ENUM, PROP_NONE);
  RNA_def_property_enum_bitflag_sdna(prop, nullptr, "text_render");
  RNA_def_property_enum_items(prop, text_hinting_items);
  RNA_def_property_ui_text(
      prop, "Text Hinting", "Method for making user interface text render sharp");
  RNA_def_property_update(prop, 0, "rna_userdef_text_update");

  prop = RNA_def_property(srna, "font_path_ui", PROP_STRING, PROP_FILEPATH);
  RNA_def_property_string_sdna(prop, nullptr, "font_path_ui");
  RNA_def_property_ui_text(prop, "Interface Font", "Path to interface font");
  RNA_def_property_update(prop, NC_WINDOW, "rna_userdef_font_update");

  prop = RNA_def_property(srna, "font_path_ui_mono", PROP_STRING, PROP_FILEPATH);
  RNA_def_property_string_sdna(prop, nullptr, "font_path_ui_mono");
  RNA_def_property_ui_text(prop, "Monospaced Font", "Path to interface monospaced Font");
  RNA_def_property_update(prop, NC_WINDOW, "rna_userdef_font_update");

  /* Language. */

  prop = RNA_def_property(srna, "language", PROP_ENUM, PROP_NONE);
  RNA_def_property_enum_items(prop, rna_enum_language_default_items);
#  ifdef WITH_INTERNATIONAL
  RNA_def_property_enum_funcs(prop, nullptr, nullptr, "rna_lang_enum_properties_itemf");
#  else
  RNA_def_property_enum_funcs(
      prop, "rna_lang_enum_properties_get_no_international", nullptr, nullptr);
#  endif
  RNA_def_property_ui_text(prop, "Language", "Language used for translation");
  RNA_def_property_update(prop, NC_WINDOW, "rna_userdef_language_update");

  prop = RNA_def_property(srna, "use_translate_tooltips", PROP_BOOLEAN, PROP_NONE);
  RNA_def_property_boolean_sdna(prop, nullptr, "transopts", USER_TR_TOOLTIPS);
  RNA_def_property_ui_text(prop,
                           "Translate Tooltips",
                           "Translate the descriptions when hovering UI elements (recommended)");
  RNA_def_property_update(prop, 0, "rna_userdef_translation_update");

  prop = RNA_def_property(srna, "use_translate_interface", PROP_BOOLEAN, PROP_NONE);
  RNA_def_property_boolean_sdna(prop, nullptr, "transopts", USER_TR_IFACE);
  RNA_def_property_ui_text(
      prop,
      "Translate Interface",
      "Translate all labels in menus, buttons and panels "
      "(note that this might make it hard to follow tutorials or the manual)");
  RNA_def_property_update(prop, 0, "rna_userdef_translation_update");

  prop = RNA_def_property(srna, "use_translate_reports", PROP_BOOLEAN, PROP_NONE);
  RNA_def_property_boolean_sdna(prop, nullptr, "transopts", USER_TR_REPORTS);
  RNA_def_property_ui_text(
      prop, "Translate Reports", "Translate additional information, such as error messages");
  RNA_def_property_update(prop, 0, "rna_userdef_translation_update");

  prop = RNA_def_property(srna, "use_translate_new_dataname", PROP_BOOLEAN, PROP_NONE);
  RNA_def_property_boolean_sdna(prop, nullptr, "transopts", USER_TR_NEWDATANAME);
  RNA_def_property_ui_text(
      prop, "Translate New Names", "Translate the names of new data (objects, materials...)");
  RNA_def_property_update(prop, 0, "rna_userdef_translation_update");

  /* Status-bar. */

  prop = RNA_def_property(srna, "show_statusbar_memory", PROP_BOOLEAN, PROP_NONE);
  RNA_def_property_boolean_sdna(prop, nullptr, "statusbar_flag", STATUSBAR_SHOW_MEMORY);
  RNA_def_property_ui_text(prop, "Show Memory", "Show Blender memory usage");
  RNA_def_property_update(prop, NC_SPACE | ND_SPACE_INFO, "rna_userdef_update");

  prop = RNA_def_property(srna, "show_statusbar_vram", PROP_BOOLEAN, PROP_NONE);
  RNA_def_property_boolean_sdna(prop, nullptr, "statusbar_flag", STATUSBAR_SHOW_VRAM);
  RNA_def_property_ui_text(prop, "Show VRAM", "Show GPU video memory usage");
  RNA_def_property_editable_func(prop, "rna_show_statusbar_vram_editable");
  RNA_def_property_update(prop, NC_SPACE | ND_SPACE_INFO, "rna_userdef_update");

  prop = RNA_def_property(srna, "show_statusbar_version", PROP_BOOLEAN, PROP_NONE);
  RNA_def_property_boolean_sdna(prop, nullptr, "statusbar_flag", STATUSBAR_SHOW_VERSION);
  RNA_def_property_ui_text(prop, "Show Version", "Show Bforartists version");
  RNA_def_property_update(prop, NC_SPACE | ND_SPACE_INFO, "rna_userdef_update");

  prop = RNA_def_property(srna, "show_statusbar_stats", PROP_BOOLEAN, PROP_NONE);
  RNA_def_property_boolean_sdna(prop, nullptr, "statusbar_flag", STATUSBAR_SHOW_STATS);
  RNA_def_property_ui_text(prop, "Show Statistics", "Show scene statistics");
  RNA_def_property_update(prop, NC_SPACE | ND_SPACE_INFO, "rna_userdef_update");

  prop = RNA_def_property(srna, "show_statusbar_scene_duration", PROP_BOOLEAN, PROP_NONE);
  RNA_def_property_boolean_sdna(prop, nullptr, "statusbar_flag", STATUSBAR_SHOW_SCENE_DURATION);
  RNA_def_property_ui_text(prop, "Show Scene Duration", "Show scene duration");
  RNA_def_property_update(prop, NC_SPACE | ND_SPACE_INFO, "rna_userdef_update");

  prop = RNA_def_property(srna, "show_extensions_updates", PROP_BOOLEAN, PROP_NONE);
  RNA_def_property_boolean_sdna(
      prop, nullptr, "statusbar_flag", STATUSBAR_SHOW_EXTENSIONS_UPDATES);
  RNA_def_property_ui_text(
      prop,
      "Extensions Updates",
      "Show available Extensions Updates\nFor online access, open the preferences to adjust the "
      "internet access in the Extensions tab or System tab"); /* BFA */
  RNA_def_property_update(prop, NC_SPACE | ND_SPACE_INFO, "rna_userdef_update");
<<<<<<< HEAD
  /* bfa start blender version*/
  prop = RNA_def_property(srna, "show_statusbar_blender_version", PROP_BOOLEAN, PROP_NONE);
  RNA_def_property_boolean_sdna(prop, nullptr, "statusbar_flag", STATUSBAR_SHOW_BLENDER_VERSION);
  RNA_def_property_ui_text(prop, "Show Blender version", "Show Blender version");
  RNA_def_property_update(prop, NC_SPACE | ND_SPACE_INFO, "rna_userdef_update");
  /* bfa end */
=======

  /* Accessibility. */
  prop = RNA_def_property(srna, "use_reduce_motion", PROP_BOOLEAN, PROP_NONE);
  RNA_def_property_boolean_sdna(prop, nullptr, "uiflag", USER_REDUCE_MOTION);
  RNA_def_property_ui_text(
      prop, "Reduce Motion", "Avoid animations and other motion effects in the interface");
  RNA_def_property_update(prop, 0, "rna_userdef_update");
>>>>>>> c69d2175
}

static void rna_def_userdef_edit(BlenderRNA *brna)
{
  PropertyRNA *prop;
  StructRNA *srna;

  static const EnumPropertyItem auto_key_modes[] = {
      {AUTOKEY_MODE_NORMAL, "ADD_REPLACE_KEYS", 0, "Add/Replace", ""},
      {AUTOKEY_MODE_EDITKEYS, "REPLACE_KEYS", 0, "Replace", ""},
      {0, nullptr, 0, nullptr, nullptr},
  };

  static const EnumPropertyItem material_link_items[] = {
      {0,
       "OBDATA",
       0,
       "Object Data",
       "Toggle whether the material is linked to object data or the object block"},
      {USER_MAT_ON_OB,
       "OBJECT",
       0,
       "Object",
       "Toggle whether the material is linked to object data or the object block"},
      {0, nullptr, 0, nullptr, nullptr},
  };

  static const EnumPropertyItem object_align_items[] = {
      {0, "WORLD", 0, "World", "Align newly added objects to the world coordinate system"},
      {USER_ADD_VIEWALIGNED,
       "VIEW",
       0,
       "View",
       "Align newly added objects to the active 3D view orientation"},
      {USER_ADD_CURSORALIGNED,
       "CURSOR",
       0,
       "3D Cursor",
       "Align newly added objects to the 3D Cursor's rotation"},
      {0, nullptr, 0, nullptr, nullptr},
  };

  srna = RNA_def_struct(brna, "PreferencesEdit", nullptr);
  RNA_def_struct_sdna(srna, "UserDef");
  RNA_def_struct_nested(brna, srna, "Preferences");
  RNA_def_struct_ui_text(srna, "Edit Methods", "Settings for interacting with Blender data");

  /* Edit Methods */

  prop = RNA_def_property(srna, "material_link", PROP_ENUM, PROP_NONE);
  RNA_def_property_enum_bitflag_sdna(prop, nullptr, "flag");
  RNA_def_property_enum_items(prop, material_link_items);
  RNA_def_property_ui_text(
      prop,
      "Material Link To",
      "Toggle whether the material is linked to object data or the object block");

  prop = RNA_def_property(srna, "object_align", PROP_ENUM, PROP_NONE);
  RNA_def_property_enum_bitflag_sdna(prop, nullptr, "flag");
  RNA_def_property_enum_items(prop, object_align_items);
  RNA_def_property_ui_text(
      prop, "Align Object To", "The default alignment for objects added from a 3D viewport menu");

  prop = RNA_def_property(srna, "use_enter_edit_mode", PROP_BOOLEAN, PROP_NONE);
  RNA_def_property_boolean_sdna(prop, nullptr, "flag", USER_ADD_EDITMODE);
  RNA_def_property_ui_text(
      prop, "Enter Edit Mode", "Enter edit mode automatically after adding a new object");

  prop = RNA_def_property(srna, "collection_instance_empty_size", PROP_FLOAT, PROP_NONE);
  RNA_def_property_range(prop, 0.001f, FLT_MAX);
  RNA_def_property_ui_text(prop,
                           "Collection Instance Empty Size",
                           "Display size of the empty when new collection instances are created");

  /* Text Editor */

  prop = RNA_def_property(srna, "use_text_edit_auto_close", PROP_BOOLEAN, PROP_NONE);
  RNA_def_property_boolean_sdna(prop, nullptr, "text_flag", USER_TEXT_EDIT_AUTO_CLOSE);
  RNA_def_property_ui_text(
      prop,
      "Auto Close Character Pairs",
      "Automatically close relevant character pairs when typing in the text editor");
  RNA_def_property_update(prop, NC_SPACE | ND_SPACE_TEXT, nullptr);

  /* Undo */

  prop = RNA_def_property(srna, "undo_steps", PROP_INT, PROP_NONE);
  RNA_def_property_int_sdna(prop, nullptr, "undosteps");
  RNA_def_property_range(prop, 0, 256);
  RNA_def_property_int_funcs(prop, nullptr, "rna_userdef_undo_steps_set", nullptr);
  RNA_def_property_ui_text(
      prop, "Undo Steps", "Number of undo steps available (smaller values conserve memory)");

  prop = RNA_def_property(srna, "undo_memory_limit", PROP_INT, PROP_NONE);
  RNA_def_property_int_sdna(prop, nullptr, "undomemory");
  RNA_def_property_range(prop, 0, max_memory_in_megabytes_int());
  RNA_def_property_ui_text(
      prop, "Undo Memory Size", "Maximum memory usage in megabytes (0 means unlimited)");

  prop = RNA_def_property(srna, "use_global_undo", PROP_BOOLEAN, PROP_NONE);
  RNA_def_property_boolean_sdna(prop, nullptr, "uiflag", USER_GLOBALUNDO);
  RNA_def_property_ui_text(
      prop,
      "Global Undo",
      "Global undo works by keeping a full copy of the file itself in memory, "
      "so takes extra memory");

  /* auto keyframing */
  prop = RNA_def_property(srna, "use_auto_keying", PROP_BOOLEAN, PROP_NONE);
  RNA_def_property_boolean_sdna(prop, nullptr, "autokey_mode", AUTOKEY_ON);
  RNA_def_property_ui_text(prop,
                           "Auto Keying Enable",
                           "Automatic keyframe insertion for Objects and Bones "
                           "(default setting used for new Scenes)");

  prop = RNA_def_property(srna, "auto_keying_mode", PROP_ENUM, PROP_NONE);
  RNA_def_property_enum_items(prop, auto_key_modes);
  RNA_def_property_enum_funcs(
      prop, "rna_userdef_autokeymode_get", "rna_userdef_autokeymode_set", nullptr);
  RNA_def_property_ui_text(prop,
                           "Auto Keying Mode",
                           "Mode of automatic keyframe insertion for Objects and Bones "
                           "(default setting used for new Scenes)");

  prop = RNA_def_property(srna, "use_keyframe_insert_available", PROP_BOOLEAN, PROP_NONE);
  RNA_def_property_boolean_sdna(prop, nullptr, "keying_flag", AUTOKEY_FLAG_INSERTAVAILABLE);
  RNA_def_property_ui_text(prop,
                           "Auto Keyframe Insert Available",
                           "Insert Keyframes only for properties that are already animated");

  prop = RNA_def_property(srna, "use_auto_keying_warning", PROP_BOOLEAN, PROP_NONE);
  RNA_def_property_boolean_negative_sdna(prop, nullptr, "keying_flag", AUTOKEY_FLAG_NOWARNING);
  RNA_def_property_ui_text(
      prop,
      "Show Auto Keying Warning",
      "Show warning indicators when transforming objects and bones if auto keying is enabled");

  /* keyframing settings */
  prop = RNA_def_property(srna, "key_insert_channels", PROP_ENUM, PROP_NONE);
  RNA_def_property_flag(prop, PROP_ENUM_FLAG);
  RNA_def_property_enum_bitflag_sdna(prop, nullptr, "key_insert_channels");
  RNA_def_property_enum_items(prop, rna_enum_key_insert_channels);
  RNA_def_property_ui_text(prop,
                           "Default Key Channels",
                           "Which channels to insert keys at when no keying set is active");
  RNA_def_property_enum_default(prop,
                                USER_ANIM_KEY_CHANNEL_LOCATION | USER_ANIM_KEY_CHANNEL_ROTATION |
                                    USER_ANIM_KEY_CHANNEL_SCALE |
                                    USER_ANIM_KEY_CHANNEL_CUSTOM_PROPERTIES);

  prop = RNA_def_property(srna, "use_auto_keyframe_insert_needed", PROP_BOOLEAN, PROP_NONE);
  RNA_def_property_boolean_sdna(prop, nullptr, "keying_flag", AUTOKEY_FLAG_INSERTNEEDED);
  RNA_def_property_ui_text(prop,
                           "Autokey Insert Needed",
                           "Auto-Keying will skip inserting keys that don't affect the animation");

  prop = RNA_def_property(srna, "use_keyframe_insert_needed", PROP_BOOLEAN, PROP_NONE);
  RNA_def_property_boolean_sdna(prop, nullptr, "keying_flag", MANUALKEY_FLAG_INSERTNEEDED);
  RNA_def_property_ui_text(
      prop,
      "Keyframe Insert Needed",
      "When keying manually, skip inserting keys that don't affect the animation");

  prop = RNA_def_property(srna, "use_visual_keying", PROP_BOOLEAN, PROP_NONE);
  RNA_def_property_boolean_sdna(prop, nullptr, "keying_flag", KEYING_FLAG_VISUALKEY);
  RNA_def_property_ui_text(
      prop, "Visual Keying", "Use Visual keying automatically for constrained objects");

  prop = RNA_def_property(srna, "use_insertkey_xyz_to_rgb", PROP_BOOLEAN, PROP_NONE);
  RNA_def_property_boolean_sdna(prop, nullptr, "keying_flag", KEYING_FLAG_XYZ2RGB);
  RNA_def_property_ui_text(
      prop,
      "New F-Curve Colors - XYZ to RGB",
      "Color for newly added transformation F-Curves (Location, Rotation, Scale) "
      "and also Color is based on the transform axis");

  prop = RNA_def_property(srna, "use_anim_channel_group_colors", PROP_BOOLEAN, PROP_NONE);
  RNA_def_property_boolean_sdna(
      prop, nullptr, "animation_flag", USER_ANIM_SHOW_CHANNEL_GROUP_COLORS);
  RNA_def_property_ui_text(
      prop,
      "Channel Group Colors",
      "Use animation channel group colors; generally this is used to show bone group colors");
  RNA_def_property_update(prop, 0, "rna_userdef_anim_update");

  prop = RNA_def_property(srna, "fcurve_new_auto_smoothing", PROP_ENUM, PROP_NONE);
  RNA_def_property_enum_items(prop, rna_enum_fcurve_auto_smoothing_items);
  RNA_def_property_enum_sdna(prop, nullptr, "auto_smoothing_new");
  RNA_def_property_ui_text(prop,
                           "New Curve Smoothing Mode",
                           "Auto Handle Smoothing mode used for newly added F-Curves");

  prop = RNA_def_property(srna, "keyframe_new_interpolation_type", PROP_ENUM, PROP_NONE);
  RNA_def_property_enum_items(prop, rna_enum_beztriple_interpolation_mode_items);
  RNA_def_property_enum_sdna(prop, nullptr, "ipo_new");
  RNA_def_property_ui_text(prop,
                           "New Interpolation Type",
                           "Interpolation mode used for first keyframe on newly added F-Curves "
                           "(subsequent keyframes take interpolation from preceding keyframe)");
  RNA_def_property_translation_context(prop, BLT_I18NCONTEXT_ID_ACTION);

  prop = RNA_def_property(srna, "keyframe_new_handle_type", PROP_ENUM, PROP_NONE);
  RNA_def_property_enum_items(prop, rna_enum_keyframe_handle_type_items);
  RNA_def_property_enum_sdna(prop, nullptr, "keyhandles_new");
  RNA_def_property_ui_text(prop, "New Handles Type", "Handle type for handles of new keyframes");

  /* frame numbers */
  prop = RNA_def_property(srna, "use_negative_frames", PROP_BOOLEAN, PROP_NONE);
  RNA_def_property_boolean_negative_sdna(prop, nullptr, "flag", USER_NONEGFRAMES);
  RNA_def_property_ui_text(prop,
                           "Allow Negative Frames",
                           "Current frame number can be manually set to a negative value");

  /* fcurve opacity */
  prop = RNA_def_property(srna, "fcurve_unselected_alpha", PROP_FLOAT, PROP_FACTOR);
  RNA_def_property_float_sdna(prop, nullptr, "fcu_inactive_alpha");
  RNA_def_property_range(prop, 0.001f, 1.0f);
  RNA_def_property_ui_text(prop,
                           "Unselected F-Curve Opacity",
                           "The opacity of unselected F-Curves against the "
                           "background of the Graph Editor");
  RNA_def_property_update(prop, NC_SPACE | ND_SPACE_GRAPH, "rna_userdef_update");

  /* FCurve keyframe visibility. */
  prop = RNA_def_property(srna, "show_only_selected_curve_keyframes", PROP_BOOLEAN, PROP_NONE);
  RNA_def_property_boolean_sdna(
      prop, nullptr, "animation_flag", USER_ANIM_ONLY_SHOW_SELECTED_CURVE_KEYS);
  RNA_def_property_ui_text(prop,
                           "Only Show Selected F-Curve Keyframes",
                           "Only keyframes of selected F-Curves are visible and editable");
  RNA_def_property_update(prop, NC_SPACE | ND_SPACE_GRAPH, "rna_userdef_update");

  /* Graph Editor line drawing quality. */
  prop = RNA_def_property(srna, "use_fcurve_high_quality_drawing", PROP_BOOLEAN, PROP_NONE);
  RNA_def_property_boolean_sdna(prop, nullptr, "animation_flag", USER_ANIM_HIGH_QUALITY_DRAWING);
  RNA_def_property_ui_text(prop,
                           "F-Curve High Quality Drawing",
                           "Draw F-Curves using Anti-Aliasing (disable for better performance)");
  RNA_def_property_update(prop, NC_SPACE | ND_SPACE_GRAPH, "rna_userdef_update");

  /* grease pencil */
  prop = RNA_def_property(srna, "grease_pencil_manhattan_distance", PROP_INT, PROP_PIXEL);
  RNA_def_property_int_sdna(prop, nullptr, "gp_manhattandist");
  RNA_def_property_range(prop, 0, 100);
  RNA_def_property_ui_text(prop,
                           "Grease Pencil Manhattan Distance",
                           "Pixels moved by mouse per axis when drawing stroke");

  prop = RNA_def_property(srna, "grease_pencil_euclidean_distance", PROP_INT, PROP_PIXEL);
  RNA_def_property_int_sdna(prop, nullptr, "gp_euclideandist");
  RNA_def_property_range(prop, 0, 100);
  RNA_def_property_ui_text(prop,
                           "Grease Pencil Euclidean Distance",
                           "Distance moved by mouse when drawing stroke to include");

  prop = RNA_def_property(srna, "grease_pencil_eraser_radius", PROP_INT, PROP_PIXEL);
  RNA_def_property_int_sdna(prop, nullptr, "gp_eraser");
  RNA_def_property_range(prop, 1, 500);
  RNA_def_property_ui_text(prop, "Grease Pencil Eraser Radius", "Radius of eraser 'brush'");

  prop = RNA_def_property(srna, "grease_pencil_default_color", PROP_FLOAT, PROP_COLOR_GAMMA);
  RNA_def_property_float_sdna(prop, nullptr, "gpencil_new_layer_col");
  RNA_def_property_array(prop, 4);
  RNA_def_property_ui_text(prop, "Annotation Default Color", "Color of new annotation layers");

  /* sculpt and paint */

  prop = RNA_def_property(srna, "sculpt_paint_overlay_color", PROP_FLOAT, PROP_COLOR_GAMMA);
  RNA_def_property_float_sdna(prop, nullptr, "sculpt_paint_overlay_col");
  RNA_def_property_array(prop, 3);
  RNA_def_property_ui_text(prop, "Sculpt/Paint Overlay Color", "Color of texture overlay");

  /* VSE */
  prop = RNA_def_property(srna, "connect_strips_by_default", PROP_BOOLEAN, PROP_NONE);
  RNA_def_property_boolean_sdna(
      prop, nullptr, "sequencer_editor_flag", USER_SEQ_ED_CONNECT_STRIPS_BY_DEFAULT);
  RNA_def_property_ui_text(
      prop,
      "Connect Movie Strips by Default",
      "Connect newly added movie strips by default if they have multiple channels");

  /*bfa - outliner colored collection rows*/
  prop = RNA_def_property(srna, "outliner_colored_collection_rows", PROP_BOOLEAN, PROP_NONE);
  RNA_def_property_boolean_sdna(
      prop, nullptr, "outliner_editor_flag", USER_OUTLINER_COL_COLLECTION_ROWS);
  RNA_def_property_boolean_default(prop, true);
  RNA_def_property_ui_text(
      prop, "Colored Collection Rows", "Display colored collection rows in the outliner");
  RNA_def_property_update(prop, 0, "rna_userdef_theme_update");

  /* duplication linking */
  prop = RNA_def_property(srna, "use_duplicate_mesh", PROP_BOOLEAN, PROP_NONE);
  RNA_def_property_boolean_sdna(prop, nullptr, "dupflag", USER_DUP_MESH);
  RNA_def_property_ui_text(
      prop, "Duplicate Mesh", "Causes mesh data to be duplicated with the object");

  prop = RNA_def_property(srna, "use_duplicate_surface", PROP_BOOLEAN, PROP_NONE);
  RNA_def_property_boolean_sdna(prop, nullptr, "dupflag", USER_DUP_SURF);
  RNA_def_property_ui_text(
      prop, "Duplicate Surface", "Causes surface data to be duplicated with the object");

  prop = RNA_def_property(srna, "use_duplicate_curve", PROP_BOOLEAN, PROP_NONE);
  RNA_def_property_boolean_sdna(prop, nullptr, "dupflag", USER_DUP_CURVE);
  RNA_def_property_ui_text(
      prop, "Duplicate Curve", "Causes curve data to be duplicated with the object");

  prop = RNA_def_property(srna, "use_duplicate_lattice", PROP_BOOLEAN, PROP_NONE);
  RNA_def_property_boolean_sdna(prop, nullptr, "dupflag", USER_DUP_LATTICE);
  RNA_def_property_ui_text(
      prop, "Duplicate Lattice", "Causes lattice data to be duplicated with the object");

  prop = RNA_def_property(srna, "use_duplicate_text", PROP_BOOLEAN, PROP_NONE);
  RNA_def_property_boolean_sdna(prop, nullptr, "dupflag", USER_DUP_FONT);
  RNA_def_property_ui_text(
      prop, "Duplicate Text", "Causes text data to be duplicated with the object");

  prop = RNA_def_property(srna, "use_duplicate_metaball", PROP_BOOLEAN, PROP_NONE);
  RNA_def_property_boolean_sdna(prop, nullptr, "dupflag", USER_DUP_MBALL);
  RNA_def_property_ui_text(
      prop, "Duplicate Metaball", "Causes metaball data to be duplicated with the object");

  prop = RNA_def_property(srna, "use_duplicate_armature", PROP_BOOLEAN, PROP_NONE);
  RNA_def_property_boolean_sdna(prop, nullptr, "dupflag", USER_DUP_ARM);
  RNA_def_property_ui_text(
      prop, "Duplicate Armature", "Causes armature data to be duplicated with the object");

  prop = RNA_def_property(srna, "use_duplicate_camera", PROP_BOOLEAN, PROP_NONE);
  RNA_def_property_boolean_sdna(prop, nullptr, "dupflag", USER_DUP_CAMERA);
  RNA_def_property_ui_text(
      prop, "Duplicate Camera", "Causes camera data to be duplicated with the object");

  prop = RNA_def_property(srna, "use_duplicate_speaker", PROP_BOOLEAN, PROP_NONE);
  RNA_def_property_boolean_sdna(prop, nullptr, "dupflag", USER_DUP_SPEAKER);
  RNA_def_property_ui_text(
      prop, "Duplicate Speaker", "Causes speaker data to be duplicated with the object");

  prop = RNA_def_property(srna, "use_duplicate_light", PROP_BOOLEAN, PROP_NONE);
  RNA_def_property_boolean_sdna(prop, nullptr, "dupflag", USER_DUP_LAMP);
  RNA_def_property_ui_text(
      prop, "Duplicate Light", "Causes light data to be duplicated with the object");

  prop = RNA_def_property(srna, "use_duplicate_material", PROP_BOOLEAN, PROP_NONE);
  RNA_def_property_boolean_sdna(prop, nullptr, "dupflag", USER_DUP_MAT);
  RNA_def_property_ui_text(
      prop, "Duplicate Material", "Causes material data to be duplicated with the object");

  /* Not implemented, keep because this is useful functionality. */
#  if 0
  prop = RNA_def_property(srna, "use_duplicate_texture", PROP_BOOLEAN, PROP_NONE);
  RNA_def_property_boolean_sdna(prop, nullptr, "dupflag", USER_DUP_TEX);
  RNA_def_property_ui_text(
      prop, "Duplicate Texture", "Causes texture data to be duplicated with the object");

  prop = RNA_def_property(srna, "use_duplicate_fcurve", PROP_BOOLEAN, PROP_NONE);
  RNA_def_property_boolean_sdna(prop, nullptr, "dupflag", USER_DUP_FCURVE);
  RNA_def_property_ui_text(
      prop, "Duplicate F-Curve", "Causes F-Curve data to be duplicated with the object");
#  endif

  prop = RNA_def_property(srna, "use_duplicate_action", PROP_BOOLEAN, PROP_NONE);
  RNA_def_property_boolean_sdna(prop, nullptr, "dupflag", USER_DUP_ACT);
  RNA_def_property_ui_text(
      prop, "Duplicate Action", "Causes actions to be duplicated with the data");

  prop = RNA_def_property(srna, "use_duplicate_particle", PROP_BOOLEAN, PROP_NONE);
  RNA_def_property_boolean_sdna(prop, nullptr, "dupflag", USER_DUP_PSYS);
  RNA_def_property_ui_text(
      prop, "Duplicate Particle", "Causes particle systems to be duplicated with the object");

  prop = RNA_def_property(srna, "use_duplicate_lightprobe", PROP_BOOLEAN, PROP_NONE);
  RNA_def_property_boolean_sdna(prop, nullptr, "dupflag", USER_DUP_LIGHTPROBE);
  RNA_def_property_ui_text(
      prop, "Duplicate Light Probe", "Causes light probe data to be duplicated with the object");

  prop = RNA_def_property(srna, "use_duplicate_grease_pencil", PROP_BOOLEAN, PROP_NONE);
  RNA_def_property_boolean_sdna(prop, nullptr, "dupflag", USER_DUP_GPENCIL);
  RNA_def_property_ui_text(prop,
                           "Duplicate Grease Pencil",
                           "Causes Grease Pencil data to be duplicated with the object");

  prop = RNA_def_property(srna, "use_duplicate_curves", PROP_BOOLEAN, PROP_NONE);
  RNA_def_property_boolean_sdna(prop, nullptr, "dupflag", USER_DUP_CURVES);
  RNA_def_property_ui_text(
      prop, "Duplicate Curves", "Causes curves data to be duplicated with the object");

  prop = RNA_def_property(srna, "use_duplicate_pointcloud", PROP_BOOLEAN, PROP_NONE);
  RNA_def_property_boolean_sdna(prop, nullptr, "dupflag", USER_DUP_POINTCLOUD);
  RNA_def_property_ui_text(
      prop, "Duplicate Point Cloud", "Causes point cloud data to be duplicated with the object");

  prop = RNA_def_property(srna, "use_duplicate_volume", PROP_BOOLEAN, PROP_NONE);
  RNA_def_property_boolean_sdna(prop, nullptr, "dupflag", USER_DUP_VOLUME);
  RNA_def_property_ui_text(
      prop, "Duplicate Volume", "Causes volume data to be duplicated with the object");

  prop = RNA_def_property(srna, "use_duplicate_node_tree", PROP_BOOLEAN, PROP_NONE);
  RNA_def_property_boolean_sdna(prop, nullptr, "dupflag", USER_DUP_NTREE);
  RNA_def_property_ui_text(prop,
                           "Duplicate Node Tree",
                           "Make copies of node groups when duplicating nodes in the node editor");

  prop = RNA_def_property(srna, "node_use_insert_offset", PROP_BOOLEAN, PROP_NONE);
  RNA_def_property_boolean_sdna(prop, nullptr, "uiflag", USER_NODE_AUTO_OFFSET);
  RNA_def_property_ui_text(prop,
                           "Auto-offset",
                           "Automatically offset the following or previous nodes in a "
                           "chain when inserting a new node");

  /* Currently only used for insert offset (aka auto-offset),
   * maybe also be useful for later stuff though. */
  prop = RNA_def_property(srna, "node_margin", PROP_INT, PROP_PIXEL);
  RNA_def_property_int_sdna(prop, nullptr, "node_margin");
  RNA_def_property_ui_text(
      prop, "Auto-offset Margin", "Minimum distance between nodes for Auto-offsetting nodes");
  RNA_def_property_update(prop, 0, "rna_userdef_update");

  prop = RNA_def_property(srna, "node_preview_resolution", PROP_INT, PROP_PIXEL);
  RNA_def_property_int_sdna(prop, nullptr, "node_preview_res");
  RNA_def_property_range(prop, 50, 250);
  RNA_def_property_ui_text(prop,
                           "Node Preview Resolution",
                           "Resolution used for Shader node previews (should be changed for "
                           "performance convenience)");
  RNA_def_property_update(prop, 0, "rna_userdef_update");

  /*BFA - Toggle Viewer Auto-Positioning*/
  prop = RNA_def_property(srna, "node_use_autoposition_viewer", PROP_BOOLEAN, PROP_NONE);
  RNA_def_property_boolean_sdna(prop, nullptr, "uiflag2", USER_NODE_AUTOPOSITION_VIEWER);
  RNA_def_property_ui_text(prop,
                           "Auto-Position Viewer Node",
                           "Automatically reposition the viewer node near the selected socket "
                           "when viewing data");

  /* cursor */
  prop = RNA_def_property(srna, "use_cursor_lock_adjust", PROP_BOOLEAN, PROP_NONE);
  RNA_def_property_boolean_sdna(prop, nullptr, "uiflag", USER_LOCK_CURSOR_ADJUST);
  RNA_def_property_ui_text(
      prop,
      "Cursor Lock Adjust",
      "Place the cursor without 'jumping' to the new location (when lock-to-cursor is used)");

  prop = RNA_def_property(srna, "use_mouse_depth_cursor", PROP_BOOLEAN, PROP_NONE);
  RNA_def_property_boolean_sdna(prop, nullptr, "uiflag", USER_DEPTH_CURSOR);
  RNA_def_property_ui_text(
      prop, "Cursor Surface Project", "Use the surface depth for cursor placement");
}

static void rna_def_userdef_system(BlenderRNA *brna)
{
  PropertyRNA *prop;
  StructRNA *srna;

  static const EnumPropertyItem gl_texture_clamp_items[] = {
      {0, "CLAMP_OFF", 0, "Off", ""},
      {8192, "CLAMP_8192", 0, "8192", ""},
      {4096, "CLAMP_4096", 0, "4096", ""},
      {2048, "CLAMP_2048", 0, "2048", ""},
      {1024, "CLAMP_1024", 0, "1024", ""},
      {512, "CLAMP_512", 0, "512", ""},
      {256, "CLAMP_256", 0, "256", ""},
      {128, "CLAMP_128", 0, "128", ""},
      {0, nullptr, 0, nullptr, nullptr},
  };

  static const EnumPropertyItem anisotropic_items[] = {
      {1, "FILTER_0", 0, "Off", ""},
      {2, "FILTER_2", 0, "2" BLI_STR_UTF8_MULTIPLICATION_SIGN, ""},
      {4, "FILTER_4", 0, "4" BLI_STR_UTF8_MULTIPLICATION_SIGN, ""},
      {8, "FILTER_8", 0, "8" BLI_STR_UTF8_MULTIPLICATION_SIGN, ""},
      {16, "FILTER_16", 0, "16" BLI_STR_UTF8_MULTIPLICATION_SIGN, ""},
      {0, nullptr, 0, nullptr, nullptr},
  };

  static const EnumPropertyItem audio_mixing_samples_items[] = {
      {256, "SAMPLES_256", 0, "256 Samples", "Set audio mixing buffer size to 256 samples"},
      {512, "SAMPLES_512", 0, "512 Samples", "Set audio mixing buffer size to 512 samples"},
      {1024, "SAMPLES_1024", 0, "1024 Samples", "Set audio mixing buffer size to 1024 samples"},
      {2048, "SAMPLES_2048", 0, "2048 Samples", "Set audio mixing buffer size to 2048 samples"},
      {4096, "SAMPLES_4096", 0, "4096 Samples", "Set audio mixing buffer size to 4096 samples"},
      {8192, "SAMPLES_8192", 0, "8192 Samples", "Set audio mixing buffer size to 8192 samples"},
      {16384,
       "SAMPLES_16384",
       0,
       "16384 Samples",
       "Set audio mixing buffer size to 16384 samples"},
      {32768,
       "SAMPLES_32768",
       0,
       "32768 Samples",
       "Set audio mixing buffer size to 32768 samples"},
      {0, nullptr, 0, nullptr, nullptr},
  };

  static const EnumPropertyItem audio_rate_items[] = {
#  if 0
    {8000, "RATE_8000", 0, "8 kHz", "Set audio sampling rate to 8000 samples per second"},
    {11025, "RATE_11025", 0, "11.025 kHz", "Set audio sampling rate to 11025 samples per second"},
    {16000, "RATE_16000", 0, "16 kHz", "Set audio sampling rate to 16000 samples per second"},
    {22050, "RATE_22050", 0, "22.05 kHz", "Set audio sampling rate to 22050 samples per second"},
    {32000, "RATE_32000", 0, "32 kHz", "Set audio sampling rate to 32000 samples per second"},
#  endif
      {44100, "RATE_44100", 0, "44.1 kHz", "Set audio sampling rate to 44100 samples per second"},
      {48000, "RATE_48000", 0, "48 kHz", "Set audio sampling rate to 48000 samples per second"},
#  if 0
    {88200, "RATE_88200", 0, "88.2 kHz", "Set audio sampling rate to 88200 samples per second"},
#  endif
      {96000, "RATE_96000", 0, "96 kHz", "Set audio sampling rate to 96000 samples per second"},
      {192000,
       "RATE_192000",
       0,
       "192 kHz",
       "Set audio sampling rate to 192000 samples per second"},
      {0, nullptr, 0, nullptr, nullptr},
  };

  static const EnumPropertyItem audio_format_items[] = {
      {0x01, "U8", 0, "8-bit Unsigned", "Set audio sample format to 8-bit unsigned integer"},
      {0x12, "S16", 0, "16-bit Signed", "Set audio sample format to 16-bit signed integer"},
      {0x13, "S24", 0, "24-bit Signed", "Set audio sample format to 24-bit signed integer"},
      {0x14, "S32", 0, "32-bit Signed", "Set audio sample format to 32-bit signed integer"},
      {0x24, "FLOAT", 0, "32-bit Float", "Set audio sample format to 32-bit float"},
      {0x28, "DOUBLE", 0, "64-bit Float", "Set audio sample format to 64-bit float"},
      {0, nullptr, 0, nullptr, nullptr},
  };

  static const EnumPropertyItem audio_channel_items[] = {
      {1, "MONO", 0, "Mono", "Set audio channels to mono"},
      {2, "STEREO", 0, "Stereo", "Set audio channels to stereo"},
      {4, "SURROUND4", 0, "4 Channels", "Set audio channels to 4 channels"},
      {6, "SURROUND51", 0, "5.1 Surround", "Set audio channels to 5.1 surround sound"},
      {8, "SURROUND71", 0, "7.1 Surround", "Set audio channels to 7.1 surround sound"},
      {0, nullptr, 0, nullptr, nullptr},
  };

  static const EnumPropertyItem image_draw_methods[] = {
      {IMAGE_DRAW_METHOD_AUTO,
       "AUTO",
       0,
       "Automatic",
       "Automatically choose method based on GPU and image"},
      {IMAGE_DRAW_METHOD_2DTEXTURE,
       "2DTEXTURE",
       0,
       "2D Texture",
       "Use CPU for display transform and display image with 2D texture"},
      {IMAGE_DRAW_METHOD_GLSL,
       "GLSL",
       0,
       "GLSL",
       "Use GLSL shaders for display transform and display image with 2D texture"},
      {0, nullptr, 0, nullptr, nullptr},
  };

  static const EnumPropertyItem seq_proxy_setup_options[] = {
      {USER_SEQ_PROXY_SETUP_MANUAL, "MANUAL", 0, "Manual", "Set up proxies manually"},
      {USER_SEQ_PROXY_SETUP_AUTOMATIC,
       "AUTOMATIC",
       0,
       "Automatic",
       "Build proxies for added movie and image strips in each preview size"},
      {0, nullptr, 0, nullptr, nullptr},
  };

  srna = RNA_def_struct(brna, "PreferencesSystem", nullptr);
  RNA_def_struct_sdna(srna, "UserDef");
  RNA_def_struct_nested(brna, srna, "Preferences");
  RNA_def_struct_ui_text(srna, "System & OpenGL", "Graphics driver and operating system settings");

  /* UI settings. */

  prop = RNA_def_property(srna, "ui_scale", PROP_FLOAT, PROP_NONE);
  RNA_def_property_clear_flag(prop, PROP_EDITABLE);
  RNA_def_property_float_sdna(prop, nullptr, "scale_factor");
  RNA_def_property_ui_text(
      prop,
      "UI Scale",
      "Size multiplier to use when displaying custom user interface elements, so that "
      "they are scaled correctly on screens with different DPI. This value is based "
      "on operating system DPI settings and Blender display scale.");

  prop = RNA_def_property(srna, "ui_line_width", PROP_FLOAT, PROP_NONE);
  RNA_def_property_clear_flag(prop, PROP_EDITABLE);
  RNA_def_property_float_sdna(prop, nullptr, "pixelsize");
  RNA_def_property_ui_text(
      prop,
      "UI Line Width",
      "Suggested line thickness and point size in pixels, for add-ons displaying custom "
      "user interface elements, based on operating system settings and Blender UI scale");

  prop = RNA_def_property(srna, "dpi", PROP_INT, PROP_NONE);
  RNA_def_property_clear_flag(prop, PROP_EDITABLE);

  prop = RNA_def_property(srna, "pixel_size", PROP_FLOAT, PROP_NONE);
  RNA_def_property_clear_flag(prop, PROP_EDITABLE);
  RNA_def_property_float_sdna(prop, nullptr, "pixelsize");

  /* Memory */

  prop = RNA_def_property(srna, "memory_cache_limit", PROP_INT, PROP_NONE);
  RNA_def_property_int_sdna(prop, nullptr, "memcachelimit");
  RNA_def_property_range(prop, 0, max_memory_in_megabytes_int());
  RNA_def_property_ui_text(prop, "Memory Cache Limit", "Memory cache limit (in megabytes)");
  RNA_def_property_update(prop, 0, "rna_Userdef_memcache_update");

  /* Sequencer proxy setup */

  prop = RNA_def_property(srna, "sequencer_proxy_setup", PROP_ENUM, PROP_NONE);
  RNA_def_property_enum_items(prop, seq_proxy_setup_options);
  RNA_def_property_enum_sdna(prop, nullptr, "sequencer_proxy_setup");
  RNA_def_property_ui_text(prop, "Proxy Setup", "When and how proxies are created");

  prop = RNA_def_property(srna, "scrollback", PROP_INT, PROP_UNSIGNED);
  RNA_def_property_int_sdna(prop, nullptr, "scrollback");
  RNA_def_property_range(prop, 32, 32768);
  RNA_def_property_ui_text(
      prop, "Scrollback", "Maximum number of lines to store for the console buffer");

  /* OpenGL */

  /* Viewport anti-aliasing */
  prop = RNA_def_property(srna, "use_overlay_smooth_wire", PROP_BOOLEAN, PROP_NONE);
  RNA_def_property_boolean_sdna(prop, nullptr, "gpu_flag", USER_GPU_FLAG_OVERLAY_SMOOTH_WIRE);
  RNA_def_property_ui_text(
      prop, "Overlay Smooth Wires", "Enable overlay smooth wires, reducing aliasing");
  RNA_def_property_update(prop, 0, "rna_userdef_gpu_update");

  prop = RNA_def_property(srna, "use_edit_mode_smooth_wire", PROP_BOOLEAN, PROP_NONE);
  RNA_def_property_boolean_negative_sdna(
      prop, nullptr, "gpu_flag", USER_GPU_FLAG_NO_EDIT_MODE_SMOOTH_WIRE);
  RNA_def_property_ui_text(
      prop,
      "Edit Mode Smooth Wires",
      "Enable edit mode edge smoothing, reducing aliasing (requires restart)");
  RNA_def_property_update(prop, 0, "rna_userdef_gpu_update");

  prop = RNA_def_property(srna, "use_region_overlap", PROP_BOOLEAN, PROP_NONE);
  RNA_def_property_boolean_sdna(prop, nullptr, "uiflag2", USER_REGION_OVERLAP);
  RNA_def_property_ui_text(
      prop, "Region Overlap", "Display tool/property regions over the main region");
  RNA_def_property_update(prop, 0, "rna_userdef_gpu_update");

  prop = RNA_def_property(srna, "viewport_aa", PROP_ENUM, PROP_NONE);
  RNA_def_property_enum_items(prop, rna_enum_userdef_viewport_aa_items);
  RNA_def_property_ui_text(
      prop, "Viewport Anti-Aliasing", "Method of anti-aliasing in 3d viewport");
  RNA_def_property_clear_flag(prop, PROP_ANIMATABLE);
  RNA_def_property_update(prop, 0, "rna_userdef_update");

  prop = RNA_def_property(srna, "solid_lights", PROP_COLLECTION, PROP_NONE);
  RNA_def_property_collection_sdna(prop, nullptr, "light_param", "");
  RNA_def_property_struct_type(prop, "UserSolidLight");
  RNA_def_property_ui_text(
      prop, "Solid Lights", "Lights used to display objects in solid shading mode");

  prop = RNA_def_property(srna, "light_ambient", PROP_FLOAT, PROP_COLOR);
  RNA_def_property_float_sdna(prop, nullptr, "light_ambient");
  RNA_def_property_array(prop, 3);
  RNA_def_property_ui_text(
      prop, "Ambient Color", "Color of the ambient light that uniformly lit the scene");
  RNA_def_property_update(prop, 0, "rna_UserDef_viewport_lights_update");

  prop = RNA_def_property(srna, "use_studio_light_edit", PROP_BOOLEAN, PROP_NONE);
  RNA_def_property_boolean_sdna(prop, nullptr, "edit_studio_light", 1);
  RNA_def_property_ui_text(
      prop, "Edit Studio Light", "View the result of the studio light editor in the viewport");
  RNA_def_property_update(prop, 0, "rna_UserDef_viewport_lights_update");

  prop = RNA_def_property(srna, "gl_clip_alpha", PROP_FLOAT, PROP_FACTOR);
  RNA_def_property_float_sdna(prop, nullptr, "glalphaclip");
  RNA_def_property_range(prop, 0.0f, 1.0f);
  RNA_def_property_ui_text(
      prop, "Clip Alpha", "Clip alpha below this threshold in the 3D textured view");
  RNA_def_property_update(prop, 0, "rna_userdef_update");

  /* Textures */

  prop = RNA_def_property(srna, "image_draw_method", PROP_ENUM, PROP_NONE);
  RNA_def_property_enum_items(prop, image_draw_methods);
  RNA_def_property_enum_sdna(prop, nullptr, "image_draw_method");
  RNA_def_property_ui_text(
      prop, "Image Display Method", "Method used for displaying images on the screen");
  RNA_def_property_update(prop, 0, "rna_userdef_update");

  prop = RNA_def_property(srna, "anisotropic_filter", PROP_ENUM, PROP_NONE);
  RNA_def_property_enum_sdna(prop, nullptr, "anisotropic_filter");
  RNA_def_property_enum_items(prop, anisotropic_items);
  RNA_def_property_ui_text(prop, "Anisotropic Filtering", "Quality of anisotropic filtering");
  RNA_def_property_update(prop, 0, "rna_userdef_anisotropic_update");

  prop = RNA_def_property(srna, "gl_texture_limit", PROP_ENUM, PROP_NONE);
  RNA_def_property_enum_sdna(prop, nullptr, "glreslimit");
  RNA_def_property_enum_items(prop, gl_texture_clamp_items);
  RNA_def_property_ui_text(
      prop, "GL Texture Limit", "Limit the texture size to save graphics memory");
  RNA_def_property_update(prop, 0, "rna_userdef_gl_texture_limit_update");

  prop = RNA_def_property(srna, "texture_time_out", PROP_INT, PROP_NONE);
  RNA_def_property_int_sdna(prop, nullptr, "textimeout");
  RNA_def_property_range(prop, 0, 3600);
  RNA_def_property_ui_text(
      prop,
      "Texture Time Out",
      "Time since last access of a GL texture in seconds after which it is freed "
      "(set to 0 to keep textures allocated)");

  prop = RNA_def_property(srna, "texture_collection_rate", PROP_INT, PROP_NONE);
  RNA_def_property_int_sdna(prop, nullptr, "texcollectrate");
  RNA_def_property_range(prop, 1, 3600);
  RNA_def_property_ui_text(
      prop,
      "Texture Collection Rate",
      "Number of seconds between each run of the GL texture garbage collector");

  prop = RNA_def_property(srna, "vbo_time_out", PROP_INT, PROP_NONE);
  RNA_def_property_int_sdna(prop, nullptr, "vbotimeout");
  RNA_def_property_range(prop, 0, 3600);
  RNA_def_property_ui_text(
      prop,
      "VBO Time Out",
      "Time since last access of a GL vertex buffer object in seconds after which it is freed "
      "(set to 0 to keep VBO allocated)");

  prop = RNA_def_property(srna, "vbo_collection_rate", PROP_INT, PROP_NONE);
  RNA_def_property_int_sdna(prop, nullptr, "vbocollectrate");
  RNA_def_property_range(prop, 1, 3600);
  RNA_def_property_ui_text(
      prop,
      "VBO Collection Rate",
      "Number of seconds between each run of the GL vertex buffer object garbage collector");

  /* GPU subdivision evaluation. */

  prop = RNA_def_property(srna, "use_gpu_subdivision", PROP_BOOLEAN, PROP_NONE);
  RNA_def_property_boolean_sdna(prop, nullptr, "gpu_flag", USER_GPU_FLAG_SUBDIVISION_EVALUATION);
  RNA_def_property_ui_text(prop,
                           "GPU Subdivision",
                           "Enable GPU acceleration for evaluating the last subdivision surface "
                           "modifiers in the stack");
  RNA_def_property_update(prop, 0, "rna_UserDef_subdivision_update");

  /* GPU backend selection */
  prop = RNA_def_property(srna, "gpu_backend", PROP_ENUM, PROP_NONE);
  RNA_def_property_enum_sdna(prop, nullptr, "gpu_backend");
  RNA_def_property_enum_items(prop, rna_enum_preference_gpu_backend_items);
  RNA_def_property_enum_funcs(prop, nullptr, nullptr, "rna_preference_gpu_backend_itemf");
  RNA_def_property_ui_text(
      prop,
      "GPU Backend",
      "GPU backend to use (requires restarting Blender for changes to take effect)");

  prop = RNA_def_property(srna, "gpu_preferred_device", PROP_ENUM, PROP_NONE);
  RNA_def_property_enum_items(prop, rna_enum_preference_gpu_preferred_device_items);
  RNA_def_property_enum_funcs(prop,
                              "rna_preference_gpu_preferred_device_get",
                              "rna_preference_gpu_preferred_device_set",
                              "rna_preference_gpu_preferred_device_itemf");
  RNA_def_property_enum_default(prop, 0);
  RNA_def_property_ui_text(prop,
                           "Device",
                           "Preferred device to select during detection (requires restarting "
                           "Blender for changes to take effect)");

  prop = RNA_def_property(srna, "gpu_shader_workers", PROP_INT, PROP_NONE);
  RNA_def_property_range(prop, 0, 32);
  RNA_def_property_ui_text(prop,
                           "Shader Compilation Workers",
                           "Number of shader compilation threads or subprocesses, "
                           "clamped at the max threads supported by the CPU "
                           "(requires restarting Blender for changes to take effect). "
                           "A higher number increases the RAM usage while reducing "
                           "compilation time. A value of 0 will use automatic configuration. "
                           "(OpenGL only)");

  static const EnumPropertyItem shader_compilation_method_items[] = {
      {USER_SHADER_COMPILE_THREAD, "THREAD", 0, "Thread", "Use threads for compiling shaders"},
      {USER_SHADER_COMPILE_SUBPROCESS,
       "SUBPROCESS",
       0,
       "Subprocess",
       "Use subprocesses for compiling shaders"},
      {0, nullptr, 0, nullptr, nullptr},
  };

  prop = RNA_def_property(srna, "shader_compilation_method", PROP_ENUM, PROP_NONE);
  RNA_def_property_enum_items(prop, shader_compilation_method_items);
  RNA_def_property_ui_text(prop,
                           "Shader Compilation Method",
                           "Compilation method used for compiling shaders in parallel. "
                           "Subprocess requires a lot more RAM for each worker "
                           "but might compile shaders faster on some systems. "
                           "Requires restarting Blender for changes to take effect. "
                           "(OpenGL only)");

  /* Network. */

  prop = RNA_def_property(srna, "use_online_access", PROP_BOOLEAN, PROP_NONE);
  RNA_def_property_boolean_sdna(prop, nullptr, "flag", USER_INTERNET_ALLOW);
  RNA_def_property_boolean_funcs(prop, nullptr, "rna_userdef_use_online_access_set");
  RNA_def_property_ui_text(prop,
                           "Allow Online Access",
                           "Allow Blender to access the internet. Add-ons that follow this "
                           "setting will only connect to the internet if enabled. However, "
                           "Blender cannot prevent third-party add-ons from violating this rule.");
  RNA_def_property_editable_func(prop, "rna_userdef_use_online_access_editable");
  RNA_def_property_update(prop, 0, "rna_userdef_update");

  prop = RNA_def_property(srna, "network_timeout", PROP_INT, PROP_UNSIGNED);
  RNA_def_property_int_sdna(prop, nullptr, "network_timeout");
  RNA_def_property_ui_text(
      prop,
      "Network Timeout",
      "The time in seconds to wait for online operations before a connection may "
      "fail with a time-out error. Zero uses the systems default.");

  prop = RNA_def_property(srna, "network_connection_limit", PROP_INT, PROP_UNSIGNED);
  RNA_def_property_int_sdna(prop, nullptr, "network_connection_limit");
  RNA_def_property_ui_text(
      prop,
      "Network Connection Limit",
      "Limit the number of simultaneous internet connections online operations may make at once. "
      "Zero disables the limit.");

  /* Audio */

  prop = RNA_def_property(srna, "audio_mixing_buffer", PROP_ENUM, PROP_NONE);
  RNA_def_property_enum_sdna(prop, nullptr, "mixbufsize");
  RNA_def_property_enum_items(prop, audio_mixing_samples_items);
  RNA_def_property_ui_text(
      prop, "Audio Mixing Buffer", "Number of samples used by the audio mixing buffer");
  RNA_def_property_flag(prop, PROP_CONTEXT_UPDATE);
  RNA_def_property_update(prop, 0, "rna_UserDef_audio_update");

  prop = RNA_def_property(srna, "audio_device", PROP_ENUM, PROP_NONE);
  RNA_def_property_enum_sdna(prop, nullptr, "audiodevice");
  RNA_def_property_enum_items(prop, audio_device_items);
  RNA_def_property_enum_funcs(prop, nullptr, nullptr, "rna_userdef_audio_device_itemf");
  RNA_def_property_ui_text(prop, "Audio Device", "Audio output device");
  RNA_def_property_flag(prop, PROP_CONTEXT_UPDATE);
  RNA_def_property_update(prop, 0, "rna_UserDef_audio_update");

  prop = RNA_def_property(srna, "audio_sample_rate", PROP_ENUM, PROP_NONE);
  RNA_def_property_enum_sdna(prop, nullptr, "audiorate");
  RNA_def_property_enum_items(prop, audio_rate_items);
  RNA_def_property_ui_text(prop, "Audio Sample Rate", "Audio sample rate");
  RNA_def_property_flag(prop, PROP_CONTEXT_UPDATE);
  RNA_def_property_update(prop, 0, "rna_UserDef_audio_update");

  prop = RNA_def_property(srna, "audio_sample_format", PROP_ENUM, PROP_NONE);
  RNA_def_property_enum_sdna(prop, nullptr, "audioformat");
  RNA_def_property_enum_items(prop, audio_format_items);
  RNA_def_property_ui_text(prop, "Audio Sample Format", "Audio sample format");
  RNA_def_property_flag(prop, PROP_CONTEXT_UPDATE);
  RNA_def_property_update(prop, 0, "rna_UserDef_audio_update");

  prop = RNA_def_property(srna, "audio_channels", PROP_ENUM, PROP_NONE);
  RNA_def_property_enum_sdna(prop, nullptr, "audiochannels");
  RNA_def_property_enum_items(prop, audio_channel_items);
  RNA_def_property_ui_text(prop, "Audio Channels", "Audio channel count");
  RNA_def_property_flag(prop, PROP_CONTEXT_UPDATE);
  RNA_def_property_update(prop, 0, "rna_UserDef_audio_update");

#  ifdef WITH_CYCLES
  prop = RNA_def_property(srna, "legacy_compute_device_type", PROP_INT, PROP_NONE);
  RNA_def_property_int_sdna(prop, nullptr, "compute_device_type");
  RNA_def_property_clear_flag(prop, PROP_EDITABLE);
  RNA_def_property_flag(prop, PROP_HIDDEN);
  RNA_def_property_ui_text(prop, "Legacy Compute Device Type", "For backwards compatibility only");
#  endif

  /* Registration and Unregistration */

  prop = RNA_def_property(srna, "register_all_users", PROP_BOOLEAN, PROP_NONE);
  RNA_def_property_boolean_sdna(prop, nullptr, "uiflag", USER_REGISTER_ALL_USERS);
  RNA_def_property_ui_text(
      prop,
      "Register for All Users",
      "Make this Blender version open blend files for all users. Requires elevated privileges.");

  prop = RNA_def_boolean(
      srna,
      "is_microsoft_store_install",
      false,
      "Is Microsoft Store Install",
      "Whether this blender installation is a sandboxed Microsoft Store version");
  RNA_def_property_boolean_funcs(prop, "rna_userdef_is_microsoft_store_install_get", nullptr);
  RNA_def_property_clear_flag(prop, PROP_EDITABLE);
}

static void rna_def_userdef_input(BlenderRNA *brna)
{
  PropertyRNA *prop;
  StructRNA *srna;

  static const EnumPropertyItem view_rotation_items[] = {
      {0, "TURNTABLE", 0, "Turntable", "Turntable keeps the Z-axis upright while orbiting"},
      {USER_TRACKBALL,
       "TRACKBALL",
       0,
       "Trackball",
       "Trackball allows you to tumble your view at any angle"},
      {0, nullptr, 0, nullptr, nullptr},
  };

#  ifdef WITH_INPUT_NDOF
  static const EnumPropertyItem ndof_view_navigation_items[] = {
      {NDOF_NAVIGATION_MODE_OBJECT,
       "OBJECT",
       0,
       "Object",
       "This mode is like reaching into the screen and holding the model in your hand. "
       "Push the 3D Mouse cap left, and the model moves left. Push right and the model "
       "moves right"},
      {NDOF_NAVIGATION_MODE_FLY,
       "FLY",
       0,
       "Fly",
       "Enables using the 3D Mouse as if it is a camera. "
       "Push into the scene and the camera moves forward into the scene. "
       "You are entering the scene as if flying around in it. "
       "This also inverts pan & zoom for 2D views"},
      {0, nullptr, 0, nullptr, nullptr},
  };

  static const EnumPropertyItem ndof_zoom_direction_items[] = {
      {0,
       "NDOF_ZOOM_FORWARD",
       0,
       "Forward/Backward",
       "Zoom by pulling the 3D Mouse cap upwards or pushing the cap downwards"},
      {NDOF_SWAP_YZ_AXIS,
       "NDOF_ZOOM_UP",
       0,
       "Up/Down",
       "Zoom by pulling the 3D Mouse cap upwards or pushing the cap downwards"},
      {0, nullptr, 0, nullptr, nullptr},
  };
#  endif /* WITH_INPUT_NDOF */

  static const EnumPropertyItem tablet_api[] = {
      {USER_TABLET_AUTOMATIC,
       "AUTOMATIC",
       0,
       "Automatic",
       "Automatically choose Wintab or Windows Ink depending on the device"},
      {USER_TABLET_NATIVE,
       "WINDOWS_INK",
       0,
       "Windows Ink",
       "Use native Windows Ink API, for modern tablet and pen devices. Requires Windows 8 or "
       "newer."},
      {USER_TABLET_WINTAB,
       "WINTAB",
       0,
       "Wintab",
       "Use Wintab driver for older tablets and Windows versions"},
      {0, nullptr, 0, nullptr, nullptr},
  };

  static const EnumPropertyItem view_zoom_styles[] = {
      {USER_ZOOM_CONTINUE,
       "CONTINUE",
       0,
       "Continue",
       "Continuous zooming. The zoom direction and speed depends on how far along the set Zoom "
       "Axis the mouse has moved."},
      {USER_ZOOM_DOLLY,
       "DOLLY",
       0,
       "Dolly",
       "Zoom in and out based on mouse movement along the set Zoom Axis"},
      {USER_ZOOM_SCALE,
       "SCALE",
       0,
       "Scale",
       "Zoom in and out as if you are scaling the view, mouse movements relative to center"},
      {0, nullptr, 0, nullptr, nullptr},
  };

  static const EnumPropertyItem view_zoom_axes[] = {
      {0, "VERTICAL", 0, "Vertical", "Zoom in and out based on vertical mouse movement"},
      {USER_ZOOM_HORIZ,
       "HORIZONTAL",
       0,
       "Horizontal",
       "Zoom in and out based on horizontal mouse movement"},
      {0, nullptr, 0, nullptr, nullptr},
  };

  srna = RNA_def_struct(brna, "PreferencesInput", nullptr);
  RNA_def_struct_sdna(srna, "UserDef");
  RNA_def_struct_nested(brna, srna, "Preferences");
  RNA_def_struct_ui_text(srna, "Input", "Settings for input devices");

  prop = RNA_def_property(srna, "view_zoom_method", PROP_ENUM, PROP_NONE);
  RNA_def_property_enum_sdna(prop, nullptr, "viewzoom");
  RNA_def_property_enum_items(prop, view_zoom_styles);
  RNA_def_property_ui_text(prop, "Zoom Style", "Which style to use for viewport scaling");

  prop = RNA_def_property(srna, "view_zoom_axis", PROP_ENUM, PROP_NONE);
  RNA_def_property_enum_bitflag_sdna(prop, nullptr, "uiflag");
  RNA_def_property_enum_items(prop, view_zoom_axes);
  RNA_def_property_ui_text(prop, "Zoom Axis", "Axis of mouse movement to zoom in or out on");

  prop = RNA_def_property(srna, "use_multitouch_gestures", PROP_BOOLEAN, PROP_NONE);
  RNA_def_property_boolean_negative_sdna(prop, nullptr, "uiflag", USER_NO_MULTITOUCH_GESTURES);
  RNA_def_property_ui_text(
      prop,
      "Multi-touch Gestures",
      "Use multi-touch gestures for navigation with touchpad, instead of scroll wheel emulation");
  RNA_def_property_update(prop, 0, "rna_userdef_input_devices");

  prop = RNA_def_property(srna, "invert_mouse_zoom", PROP_BOOLEAN, PROP_NONE);
  RNA_def_property_boolean_sdna(prop, nullptr, "uiflag", USER_ZOOM_INVERT);
  RNA_def_property_ui_text(
      prop, "Invert Zoom Direction", "Invert the axis of mouse movement for zooming");

  prop = RNA_def_property(srna, "use_mouse_depth_navigate", PROP_BOOLEAN, PROP_NONE);
  RNA_def_property_boolean_sdna(prop, nullptr, "uiflag", USER_DEPTH_NAVIGATE);
  RNA_def_property_ui_text(
      prop,
      "Auto Depth",
      "Use the depth under the mouse to improve view pan/rotate/zoom functionality");

  /* view zoom */
  prop = RNA_def_property(srna, "use_zoom_to_mouse", PROP_BOOLEAN, PROP_NONE);
  RNA_def_property_boolean_sdna(prop, nullptr, "uiflag", USER_ZOOM_TO_MOUSEPOS);
  RNA_def_property_ui_text(prop,
                           "Zoom to Mouse Position",
                           "Zoom in towards the mouse pointer's position in the 3D view, "
                           "rather than the 2D window center");

  /* view rotation */
  prop = RNA_def_property(srna, "use_auto_perspective", PROP_BOOLEAN, PROP_NONE);
  RNA_def_property_boolean_sdna(prop, nullptr, "uiflag", USER_AUTOPERSP);
  RNA_def_property_ui_text(
      prop,
      "Auto Perspective",
      "Automatically switch between orthographic and perspective when changing "
      "from top/front/side views");

  prop = RNA_def_property(srna, "use_rotate_around_active", PROP_BOOLEAN, PROP_NONE);
  RNA_def_property_boolean_sdna(prop, nullptr, "uiflag", USER_ORBIT_SELECTION);
  RNA_def_property_ui_text(prop, "Orbit Around Selection", "Use selection as the pivot point");

  prop = RNA_def_property(srna, "view_rotate_method", PROP_ENUM, PROP_NONE);
  RNA_def_property_enum_bitflag_sdna(prop, nullptr, "flag");
  RNA_def_property_enum_items(prop, view_rotation_items);
  RNA_def_property_ui_text(prop, "Orbit Method", "Orbit method in the viewport");

  prop = RNA_def_property(srna, "use_mouse_continuous", PROP_BOOLEAN, PROP_NONE);
  RNA_def_property_boolean_sdna(prop, nullptr, "uiflag", USER_CONTINUOUS_MOUSE);
  RNA_def_property_ui_text(
      prop,
      "Continuous Grab",
      "Let the mouse wrap around the view boundaries so mouse movements are not limited by the "
      "screen size (used by transform, dragging of UI controls, etc.)");

  prop = RNA_def_property(srna, "use_drag_immediately", PROP_BOOLEAN, PROP_NONE);
  RNA_def_property_boolean_sdna(prop, nullptr, "flag", USER_RELEASECONFIRM);
  RNA_def_property_ui_text(prop,
                           "Release Confirms",
                           "Moving things with a mouse drag confirms when releasing the button");

  prop = RNA_def_property(srna, "use_numeric_input_advanced", PROP_BOOLEAN, PROP_NONE);
  RNA_def_property_boolean_sdna(prop, nullptr, "flag", USER_FLAG_NUMINPUT_ADVANCED);
  RNA_def_property_ui_text(prop,
                           "Default to Advanced Numeric Input",
                           "When entering numbers while transforming, "
                           "default to advanced mode for full math expression evaluation");

  /* View Navigation */
  prop = RNA_def_property(srna, "navigation_mode", PROP_ENUM, PROP_NONE);
  RNA_def_property_enum_sdna(prop, nullptr, "navigation_mode");
  RNA_def_property_enum_items(prop, rna_enum_navigation_mode_items);
  RNA_def_property_ui_text(prop, "View Navigation", "Which method to use for viewport navigation");

  prop = RNA_def_property(srna, "walk_navigation", PROP_POINTER, PROP_NONE);
  RNA_def_property_pointer_sdna(prop, nullptr, "walk_navigation");
  RNA_def_property_flag(prop, PROP_NEVER_NULL);
  RNA_def_property_struct_type(prop, "WalkNavigation");
  RNA_def_property_ui_text(prop, "Walk Navigation", "Settings for walk navigation mode");

  prop = RNA_def_property(srna, "view_rotate_sensitivity_turntable", PROP_FLOAT, PROP_ANGLE);
  RNA_def_property_range(prop, DEG2RADF(0.001f), DEG2RADF(15.0f));
  RNA_def_property_ui_range(prop, DEG2RADF(0.001f), DEG2RADF(15.0f), 1.0f, 2);
  RNA_def_property_ui_text(prop,
                           "Orbit Sensitivity",
                           "Rotation amount per pixel to control how fast the viewport orbits");

  prop = RNA_def_property(srna, "view_rotate_sensitivity_trackball", PROP_FLOAT, PROP_FACTOR);
  RNA_def_property_range(prop, 0.1f, 10.0f);
  RNA_def_property_ui_range(prop, 0.1f, 2.0f, 0.01f, 2);
  RNA_def_property_ui_text(prop, "Orbit Sensitivity", "Scale trackball orbit sensitivity");

  /* Click-drag threshold for tablet & mouse. */
  prop = RNA_def_property(srna, "drag_threshold_mouse", PROP_INT, PROP_PIXEL);
  RNA_def_property_range(prop, 1, 255);
  RNA_def_property_ui_text(prop,
                           "Mouse Drag Threshold",
                           "Number of pixels to drag before a drag event is triggered "
                           "for mouse/trackpad input "
                           "(otherwise click events are detected)");

  prop = RNA_def_property(srna, "drag_threshold_tablet", PROP_INT, PROP_PIXEL);
  RNA_def_property_range(prop, 1, 255);
  RNA_def_property_ui_text(prop,
                           "Tablet Drag Threshold",
                           "Number of pixels to drag before a drag event is triggered "
                           "for tablet input "
                           "(otherwise click events are detected)");

  prop = RNA_def_property(srna, "drag_threshold", PROP_INT, PROP_PIXEL);
  RNA_def_property_range(prop, 1, 255);
  RNA_def_property_ui_text(prop,
                           "Drag Threshold",
                           "Number of pixels to drag before a drag event is triggered "
                           "for keyboard and other non mouse/tablet input "
                           "(otherwise click events are detected)");

  prop = RNA_def_property(srna, "move_threshold", PROP_INT, PROP_PIXEL);
  RNA_def_property_range(prop, 0, 255);
  RNA_def_property_ui_range(prop, 0, 10, 1, -1);
  RNA_def_property_ui_text(prop,
                           "Motion Threshold",
                           "Number of pixels to before the cursor is considered to have moved "
                           "(used for cycling selected items on successive clicks)");

  /* tablet pressure curve */
  prop = RNA_def_property(srna, "pressure_threshold_max", PROP_FLOAT, PROP_FACTOR);
  RNA_def_property_range(prop, 0.0f, 1.0f);
  RNA_def_property_ui_range(prop, 0.0f, 1.0f, 0.01f, 3);
  RNA_def_property_ui_text(
      prop, "Max Threshold", "Raw input pressure value that is interpreted as 100% by Blender");

  prop = RNA_def_property(srna, "pressure_softness", PROP_FLOAT, PROP_FACTOR);
  RNA_def_property_range(prop, -FLT_MAX, FLT_MAX);
  RNA_def_property_ui_range(prop, -1.0f, 1.0f, 0.1f, 2);
  RNA_def_property_ui_text(
      prop, "Softness", "Adjusts softness of the low pressure response onset using a gamma curve");

  prop = RNA_def_property(srna, "tablet_api", PROP_ENUM, PROP_NONE);
  RNA_def_property_enum_items(prop, tablet_api);
  RNA_def_property_ui_text(prop,
                           "Tablet API",
                           "Select the tablet API to use for pressure sensitivity (may require "
                           "restarting Blender for changes to take effect)");
  RNA_def_property_update(prop, 0, "rna_userdef_input_devices");

#  ifdef WITH_INPUT_NDOF
  /* 3D mouse settings */
  /* global options */
  prop = RNA_def_property(srna, "ndof_translation_sensitivity", PROP_FLOAT, PROP_NONE);
  RNA_def_property_range(prop, 0.01f, 40.0f);
  RNA_def_property_ui_text(
      prop, "Pan Sensitivity", "Overall sensitivity of the 3D Mouse for translation");

  prop = RNA_def_property(srna, "ndof_rotation_sensitivity", PROP_FLOAT, PROP_NONE);
  RNA_def_property_range(prop, 0.01f, 40.0f);
  RNA_def_property_ui_text(
      prop, "Orbit Sensitivity", "Overall sensitivity of the 3D Mouse for rotation");

  prop = RNA_def_property(srna, "ndof_deadzone", PROP_FLOAT, PROP_FACTOR);
  RNA_def_property_range(prop, 0.0f, 1.0f);
  RNA_def_property_ui_text(
      prop, "Deadzone", "Threshold of initial movement needed from the device's rest position");
  RNA_def_property_update(prop, 0, "rna_userdef_ndof_deadzone_update");

  prop = RNA_def_property(srna, "ndof_zoom_direction", PROP_ENUM, PROP_NONE);
  RNA_def_property_enum_bitflag_sdna(prop, nullptr, "ndof_flag");
  RNA_def_property_enum_items(prop, ndof_zoom_direction_items);
  RNA_def_property_ui_text(
      prop, "Zoom direction", "Which axis of the 3D Mouse cap zooms the view");

  /* 3D view */
  prop = RNA_def_property(srna, "ndof_show_guide_orbit_axis", PROP_BOOLEAN, PROP_NONE);
  RNA_def_property_boolean_sdna(prop, nullptr, "ndof_flag", NDOF_SHOW_GUIDE_ORBIT_AXIS);

  /* TODO: update description when fly-mode visuals are in place
   * ("projected position in fly mode"). */
  RNA_def_property_ui_text(
      prop, "Show Orbit Axis Guide", "Display the center and axis during rotation");

  prop = RNA_def_property(srna, "ndof_show_guide_orbit_center", PROP_BOOLEAN, PROP_NONE);
  RNA_def_property_boolean_sdna(prop, nullptr, "ndof_flag", NDOF_SHOW_GUIDE_ORBIT_CENTER);
  RNA_def_property_ui_text(
      prop, "Show Orbit Center Guide", "Display the orbit center during rotation");

  /* 3D view */
  prop = RNA_def_property(srna, "ndof_navigation_mode", PROP_ENUM, PROP_NONE);
  RNA_def_property_enum_items(prop, ndof_view_navigation_items);
  RNA_def_property_ui_text(prop, "NDOF View Navigate", "3D Mouse Navigation Mode");

  prop = RNA_def_property(srna, "ndof_lock_horizon", PROP_BOOLEAN, PROP_NONE);
  RNA_def_property_boolean_sdna(prop, nullptr, "ndof_flag", NDOF_LOCK_HORIZON);
  RNA_def_property_ui_text(
      prop,
      "NDOF Lock Horizon",
      "Lock Horizon forces the horizon to be kept leveled as it currently is");

  prop = RNA_def_property(srna, "ndof_orbit_center_auto", PROP_BOOLEAN, PROP_NONE);
  RNA_def_property_boolean_sdna(prop, nullptr, "ndof_flag", NDOF_ORBIT_CENTER_AUTO);
  RNA_def_property_ui_text(prop,
                           "Auto",
                           "Auto sets the orbit center dynamically. "
                           "When the complete model is in view, the center of "
                           "volume of the whole model is used as the rotation point. "
                           "When you move closer, the orbit center will be set "
                           "on an object close to your center of the view.");

  prop = RNA_def_property(srna, "ndof_orbit_center_selected", PROP_BOOLEAN, PROP_NONE);
  RNA_def_property_boolean_sdna(prop, nullptr, "ndof_flag", NDOF_ORBIT_CENTER_SELECTED);
  RNA_def_property_ui_text(prop,
                           "Selected Items",
                           "Selected Item forces the orbit center "
                           "to only take the currently selected objects into account.");

  /* 3D view: yaw */
  prop = RNA_def_property(srna, "ndof_rotx_invert_axis", PROP_BOOLEAN, PROP_NONE);
  RNA_def_property_boolean_sdna(prop, nullptr, "ndof_flag", NDOF_ROTX_INVERT_AXIS);
  RNA_def_property_ui_text(prop, "Invert Pitch (X) Axis", "");

  /* 3D view: pitch */
  prop = RNA_def_property(srna, "ndof_roty_invert_axis", PROP_BOOLEAN, PROP_NONE);
  RNA_def_property_boolean_sdna(prop, nullptr, "ndof_flag", NDOF_ROTY_INVERT_AXIS);
  RNA_def_property_ui_text(prop, "Invert Yaw (Y) Axis", "");

  /* 3D view: roll */
  prop = RNA_def_property(srna, "ndof_rotz_invert_axis", PROP_BOOLEAN, PROP_NONE);
  RNA_def_property_boolean_sdna(prop, nullptr, "ndof_flag", NDOF_ROTZ_INVERT_AXIS);
  RNA_def_property_ui_text(prop, "Invert Roll (Z) Axis", "");

  /* 3D view: pan x */
  prop = RNA_def_property(srna, "ndof_panx_invert_axis", PROP_BOOLEAN, PROP_NONE);
  RNA_def_property_boolean_sdna(prop, nullptr, "ndof_flag", NDOF_PANX_INVERT_AXIS);
  RNA_def_property_ui_text(prop, "Invert X Axis", "");

  /* 3D view: pan y */
  prop = RNA_def_property(srna, "ndof_pany_invert_axis", PROP_BOOLEAN, PROP_NONE);
  RNA_def_property_boolean_sdna(prop, nullptr, "ndof_flag", NDOF_PANY_INVERT_AXIS);
  RNA_def_property_ui_text(prop, "Invert Y Axis", "");

  /* 3D view: pan z */
  prop = RNA_def_property(srna, "ndof_panz_invert_axis", PROP_BOOLEAN, PROP_NONE);
  RNA_def_property_boolean_sdna(prop, nullptr, "ndof_flag", NDOF_PANZ_INVERT_AXIS);
  RNA_def_property_ui_text(prop, "Invert Z Axis", "");

  /* 3D view: fly */
  prop = RNA_def_property(srna, "ndof_fly_helicopter", PROP_BOOLEAN, PROP_NONE);
  RNA_def_property_boolean_sdna(prop, nullptr, "ndof_flag", NDOF_FLY_HELICOPTER);
  RNA_def_property_ui_text(prop,
                           "Helicopter Mode",
                           "Device up/down directly controls the Z position of the 3D viewport");

  prop = RNA_def_property(srna, "ndof_lock_camera_pan_zoom", PROP_BOOLEAN, PROP_NONE);
  RNA_def_property_boolean_sdna(prop, nullptr, "ndof_flag", NDOF_CAMERA_PAN_ZOOM);
  RNA_def_property_ui_text(
      prop,
      "Pan / Zoom Camera View",
      "Pan/zoom the camera view instead of leaving the camera view when orbiting");
#  endif /* WITH_INPUT_NDOF */

  prop = RNA_def_property(srna, "mouse_double_click_time", PROP_INT, PROP_NONE);
  RNA_def_property_int_sdna(prop, nullptr, "dbl_click_time");
  RNA_def_property_range(prop, 1, 1000);
  RNA_def_property_ui_text(prop, "Double Click Timeout", "Time/delay (in ms) for a double click");

  prop = RNA_def_property(srna, "use_mouse_emulate_3_button", PROP_BOOLEAN, PROP_NONE);
  RNA_def_property_boolean_sdna(prop, nullptr, "flag", USER_TWOBUTTONMOUSE);
  RNA_def_property_ui_text(
      prop, "Emulate 3 Button Mouse", "Emulate Middle Mouse with Alt+Left Mouse");
  RNA_def_property_flag(prop, PROP_CONTEXT_UPDATE);
  RNA_def_property_update(prop, 0, "rna_userdef_keyconfig_reload_update");

  static const EnumPropertyItem mouse_emulate_3_button_modifier[] = {
      {USER_EMU_MMB_MOD_ALT, "ALT", 0, "Alt", ""},
      {USER_EMU_MMB_MOD_OSKEY, "OSKEY", 0, "OS-Key", ""},
      {0, nullptr, 0, nullptr, nullptr},
  };

  prop = RNA_def_property(srna, "mouse_emulate_3_button_modifier", PROP_ENUM, PROP_NONE);
  /* Only needed because of WIN32 inability to support the option. */
  RNA_def_property_enum_funcs(
      prop, "rna_UserDef_mouse_emulate_3_button_modifier_get", nullptr, nullptr);
  RNA_def_property_enum_items(prop, mouse_emulate_3_button_modifier);
  RNA_def_property_ui_text(
      prop, "Emulate 3 Button Modifier", "Hold this modifier to emulate the middle mouse button");
  RNA_def_property_flag(prop, PROP_CONTEXT_UPDATE);
  RNA_def_property_update(prop, 0, "rna_userdef_keyconfig_reload_update");

  prop = RNA_def_property(srna, "use_emulate_numpad", PROP_BOOLEAN, PROP_NONE);
  RNA_def_property_boolean_sdna(prop, nullptr, "flag", USER_NONUMPAD);
  RNA_def_property_ui_text(
      prop, "Emulate Numpad", "Main 1 to 0 keys act as the numpad ones (useful for laptops)");

  prop = RNA_def_property(srna, "invert_zoom_wheel", PROP_BOOLEAN, PROP_NONE);
  RNA_def_property_boolean_sdna(prop, nullptr, "uiflag", USER_WHEELZOOMDIR);
  RNA_def_property_ui_text(prop, "Wheel Invert Zoom", "Swap the Mouse Wheel zoom direction");

  static const EnumPropertyItem touchpad_scroll_direction_items[] = {
      {USER_TRACKPAD_SCROLL_DIR_TRADITIONAL,
       "TRADITIONAL",
       0,
       "Traditional",
       "Traditional scroll direction"},
      {USER_TRACKPAD_SCROLL_DIR_NATURAL, "NATURAL", 0, "Natural", "Natural scroll direction"},
      {0, nullptr, 0, nullptr, nullptr},
  };
  prop = RNA_def_property(srna, "touchpad_scroll_direction", PROP_ENUM, PROP_NONE);
  RNA_def_property_enum_sdna(prop, nullptr, "trackpad_scroll_direction");
  RNA_def_property_enum_items(prop, touchpad_scroll_direction_items);
  RNA_def_property_ui_text(prop, "Touchpad Scroll Direction", "Scroll direction (Wayland only)");
}

static void rna_def_userdef_keymap(BlenderRNA *brna)
{
  PropertyRNA *prop;

  StructRNA *srna = RNA_def_struct(brna, "PreferencesKeymap", nullptr);
  RNA_def_struct_sdna(srna, "UserDef");
  RNA_def_struct_nested(brna, srna, "Preferences");
  RNA_def_struct_ui_text(srna, "Keymap", "Shortcut setup for keyboards and other input devices");

  prop = RNA_def_property(srna, "show_ui_keyconfig", PROP_BOOLEAN, PROP_NONE);
  RNA_def_property_boolean_negative_sdna(
      prop, nullptr, "space_data.flag", USER_SPACEDATA_INPUT_HIDE_UI_KEYCONFIG);
  RNA_def_property_ui_text(prop, "Show UI Key-Config", "");

  prop = RNA_def_property(srna, "active_keyconfig", PROP_STRING, PROP_DIRPATH);
  RNA_def_property_string_sdna(prop, nullptr, "keyconfigstr");
  RNA_def_property_ui_text(prop, "Key Config", "The name of the active key configuration");
}

static void rna_def_userdef_filepaths_asset_library(BlenderRNA *brna)
{
  StructRNA *srna;
  PropertyRNA *prop;

  srna = RNA_def_struct(brna, "UserAssetLibrary", nullptr);
  RNA_def_struct_sdna(srna, "bUserAssetLibrary");
  RNA_def_struct_ui_text(
      srna, "Asset Library", "Settings to define a reusable library for Asset Browsers to use");

  prop = RNA_def_property(srna, "name", PROP_STRING, PROP_NONE);
  RNA_def_property_ui_text(
      prop, "Name", "Identifier (not necessarily unique) for the asset library");
  RNA_def_property_string_funcs(prop, nullptr, nullptr, "rna_userdef_asset_library_name_set");
  RNA_def_struct_name_property(srna, prop);
  RNA_def_property_update(prop, 0, "rna_userdef_update");

  prop = RNA_def_property(srna, "path", PROP_STRING, PROP_DIRPATH);
  RNA_def_property_string_sdna(prop, nullptr, "dirpath");
  RNA_def_property_ui_text(
      prop, "Path", "Path to a directory with .blend files to use as an asset library");
  RNA_def_property_translation_context(prop, BLT_I18NCONTEXT_EDITOR_FILEBROWSER);
  RNA_def_property_string_funcs(prop, nullptr, nullptr, "rna_userdef_asset_library_path_set");
  RNA_def_property_flag(prop, PROP_CONTEXT_UPDATE);
  RNA_def_property_update(prop, 0, "rna_userdef_asset_library_path_update");

  static const EnumPropertyItem import_method_items[] = {
      {ASSET_IMPORT_LINK, "LINK", 0, "Link", "Import the assets as linked data"},
      {ASSET_IMPORT_APPEND,
       "APPEND",
       0,
       "Append",
       "Import the assets as copied data-block, with no link to the original asset data-block"},
      {ASSET_IMPORT_APPEND_REUSE,
       "APPEND_REUSE",
       0,
       "Append (Reuse Data)",
       "Import the assets as copied data-block while avoiding multiple copies of nested, "
       "typically heavy data. For example the textures of a material asset, or the mesh of an "
       "object asset, don't have to be copied every time this asset is imported. The instances of "
       "the asset share the data instead."},
      {0, nullptr, 0, nullptr, nullptr},
  };
  prop = RNA_def_property(srna, "import_method", PROP_ENUM, PROP_NONE);
  RNA_def_property_enum_items(prop, import_method_items);
  RNA_def_property_ui_text(
      prop,
      "Default Import Method",
      "Determine how the asset will be imported, unless overridden by the Asset Browser");
  RNA_def_property_update(prop, 0, "rna_userdef_update");

  prop = RNA_def_property(srna, "use_relative_path", PROP_BOOLEAN, PROP_NONE);
  RNA_def_property_boolean_sdna(prop, nullptr, "flag", ASSET_LIBRARY_RELATIVE_PATH);
  RNA_def_property_ui_text(
      prop, "Relative Path", "Use relative path when linking assets from this asset library");
}

static void rna_def_userdef_filepaths_extension_repo(BlenderRNA *brna)
{
  StructRNA *srna;
  PropertyRNA *prop;

  srna = RNA_def_struct(brna, "UserExtensionRepo", nullptr);
  RNA_def_struct_sdna(srna, "bUserExtensionRepo");
  RNA_def_struct_ui_text(
      srna, "Extension Repository", "Settings to define an extension repository");

  prop = RNA_def_property(srna, "name", PROP_STRING, PROP_NONE);
  RNA_def_property_ui_text(prop, "Name", "Unique repository name");
  RNA_def_property_string_funcs(prop, nullptr, nullptr, "rna_userdef_extension_repo_name_set");
  RNA_def_struct_name_property(srna, prop);
  RNA_def_property_update(prop, 0, "rna_userdef_update");

  prop = RNA_def_property(srna, "module", PROP_STRING, PROP_NONE);
  RNA_def_property_ui_text(prop, "Module", "Unique module identifier");
  RNA_def_property_string_funcs(prop, nullptr, nullptr, "rna_userdef_extension_repo_module_set");
  RNA_def_property_update(prop, 0, "rna_userdef_update");

  prop = RNA_def_property(srna, "custom_directory", PROP_STRING, PROP_DIRPATH);
  RNA_def_property_string_sdna(prop, nullptr, "custom_dirpath");
  RNA_def_property_ui_text(prop, "Custom Directory", "The local directory containing extensions");
  RNA_def_property_translation_context(prop, BLT_I18NCONTEXT_EDITOR_FILEBROWSER);
  RNA_def_property_string_funcs(
      prop, nullptr, nullptr, "rna_userdef_extension_repo_custom_directory_set");
  RNA_def_property_update(prop, 0, "rna_userdef_update");

  prop = RNA_def_property(srna, "directory", PROP_STRING, PROP_DIRPATH);
  RNA_def_property_ui_text(prop, "Directory", "The local directory containing extensions");
  RNA_def_property_translation_context(prop, BLT_I18NCONTEXT_EDITOR_FILEBROWSER);
  RNA_def_property_clear_flag(prop, PROP_EDITABLE);
  RNA_def_property_string_funcs(prop,
                                "rna_userdef_extension_repo_directory_get",
                                "rna_userdef_extension_repo_directory_length",
                                nullptr);

  prop = RNA_def_property(srna, "remote_url", PROP_STRING, PROP_NONE);
  RNA_def_property_string_sdna(prop, nullptr, "remote_url");
  RNA_def_property_ui_text(
      prop,
      "URL",
      "Remote URL to the extension repository, "
      "the file-system may be referenced using the file URI scheme: \"file://\"");
  RNA_def_property_translation_context(prop, BLT_I18NCONTEXT_EDITOR_FILEBROWSER);
  RNA_def_property_update(prop, 0, "rna_userdef_extension_sync_update");

  prop = RNA_def_property(srna, "access_token", PROP_STRING, PROP_PASSWORD);
  RNA_def_property_ui_text(
      prop, "Secret", "Personal access token, may be required by some repositories");
  RNA_def_property_string_funcs(prop,
                                "rna_userdef_extension_repo_access_token_get",
                                "rna_userdef_extension_repo_access_token_length",
                                "rna_userdef_extension_repo_access_token_set");
  RNA_def_property_update(prop, 0, "rna_userdef_extension_sync_update");

  prop = RNA_def_property(srna, "source", PROP_ENUM, PROP_NONE);
  RNA_def_property_enum_items(prop, rna_enum_preferences_extension_repo_source_type_items);
  RNA_def_property_enum_funcs(prop, nullptr, "rna_userdef_extension_repo_source_set", nullptr);
  RNA_def_property_ui_text(
      prop,
      "Source",
      "Select if the repository is in a user managed or system provided directory");

  /* NOTE(@ideasman42): this is intended to be used by a package manger component
   * which is not yet integrated. */
  prop = RNA_def_property(srna, "use_cache", PROP_BOOLEAN, PROP_NONE);
  RNA_def_property_boolean_sdna(prop, nullptr, "flag", USER_EXTENSION_REPO_FLAG_NO_CACHE);
  RNA_def_property_ui_text(prop,
                           "Clean Files After Install",
                           "Downloaded package files are deleted after installation");
  RNA_def_property_update(prop, 0, "rna_userdef_update");

  prop = RNA_def_property(srna, "enabled", PROP_BOOLEAN, PROP_NONE);
  RNA_def_property_boolean_negative_sdna(prop, nullptr, "flag", USER_EXTENSION_REPO_FLAG_DISABLED);
  RNA_def_property_ui_text(prop, "Enabled", "Enable the repository");
  RNA_def_property_boolean_funcs(prop, nullptr, "rna_userdef_extension_repo_enabled_set");
  RNA_def_property_update(prop, 0, "rna_userdef_update");

  prop = RNA_def_property(srna, "use_sync_on_startup", PROP_BOOLEAN, PROP_NONE);
  RNA_def_property_boolean_sdna(prop, nullptr, "flag", USER_EXTENSION_REPO_FLAG_SYNC_ON_STARTUP);
  RNA_def_property_ui_text(
      prop, "Check for Updates on Startup", "Allow Blender to check for updates upon launch");
  RNA_def_property_update(prop, 0, "rna_userdef_update");

  prop = RNA_def_property(srna, "use_access_token", PROP_BOOLEAN, PROP_NONE);
  RNA_def_property_boolean_sdna(prop, nullptr, "flag", USER_EXTENSION_REPO_FLAG_USE_ACCESS_TOKEN);
  RNA_def_property_ui_text(prop, "Requires Access Token", "Repository requires an access token");
  RNA_def_property_update(prop, 0, "rna_userdef_extension_sync_update");

  prop = RNA_def_property(srna, "use_custom_directory", PROP_BOOLEAN, PROP_NONE);
  RNA_def_property_boolean_sdna(
      prop, nullptr, "flag", USER_EXTENSION_REPO_FLAG_USE_CUSTOM_DIRECTORY);
  RNA_def_property_ui_text(prop,
                           "Custom Directory",
                           "Manually set the path for extensions to be stored. "
                           "When disabled a user's extensions directory is created.");
  RNA_def_property_boolean_funcs(
      prop, nullptr, "rna_userdef_extension_repo_use_custom_directory_set");
  RNA_def_property_update(prop, 0, "rna_userdef_update");

  prop = RNA_def_property(srna, "use_remote_url", PROP_BOOLEAN, PROP_NONE);
  RNA_def_property_boolean_sdna(prop, nullptr, "flag", USER_EXTENSION_REPO_FLAG_USE_REMOTE_URL);
  RNA_def_property_ui_text(prop, "Use Remote", "Synchronize the repository with a remote URL");
  RNA_def_property_boolean_funcs(prop, nullptr, "rna_userdef_extension_repo_use_remote_url_set");
  RNA_def_property_update(prop, 0, "rna_userdef_update");
}

static void rna_def_userdef_script_directory(BlenderRNA *brna)
{
  StructRNA *srna = RNA_def_struct(brna, "ScriptDirectory", nullptr);
  RNA_def_struct_sdna(srna, "bUserScriptDirectory");
  RNA_def_struct_ui_text(srna, "Python Scripts Directory", "");

  PropertyRNA *prop;

  prop = RNA_def_property(srna, "name", PROP_STRING, PROP_NONE);
  RNA_def_property_ui_text(prop, "Name", "Identifier for the Python scripts directory");
  RNA_def_property_string_funcs(prop, nullptr, nullptr, "rna_userdef_script_directory_name_set");
  RNA_def_struct_name_property(srna, prop);
  RNA_def_property_update(prop, 0, "rna_userdef_update");

  /* NOTE(@ideasman42): Ideally, changing scripts directory would behave as if
   * Blender were launched with different script directories (instead of requiring a restart).
   * Editing could re-initialize Python's `sys.path`, however this isn't enough.
   *
   * - For adding new directories this would work for the most-part, duplicate modules between
   *   directories might cause Python's state on restart to differ however that could
   *   be considered a corner case as duplicate modules might cause bad/unexpected behavior anyway.
   * - Support for removing/changing directories is more involved as there might be modules
   *   loaded into memory which are no longer accessible.
   *
   * Properly supporting this would likely require unloading all Blender/Python modules,
   * then re-initializing Python's state. This is already supported with `SCRIPT_OT_reload`,
   * even then, there are cases that don't work well (especially if any Python operators are
   * running at the time this runs). So accept the limitation having to restart
   * before changes to script directories are taken into account. */

  prop = RNA_def_property(srna, "directory", PROP_STRING, PROP_DIRPATH);
  RNA_def_property_string_sdna(prop, nullptr, "dir_path");
  RNA_def_property_ui_text(
      prop,
      "Python Scripts Directory",
      "Alternate script path, matching the default layout with sub-directories: startup, add-ons, "
      "modules, and presets (requires restart)");
}

static void rna_def_userdef_script_directory_collection(BlenderRNA *brna, PropertyRNA *cprop)
{
  StructRNA *srna;
  FunctionRNA *func;
  PropertyRNA *parm;

  RNA_def_property_srna(cprop, "ScriptDirectoryCollection");
  srna = RNA_def_struct(brna, "ScriptDirectoryCollection", nullptr);
  RNA_def_struct_ui_text(srna, "Python Scripts Directories", "");

  func = RNA_def_function(srna, "new", "rna_userdef_script_directory_new");
  RNA_def_function_flag(func, FUNC_NO_SELF);
  RNA_def_function_ui_description(func, "Add a new Python script directory");
  /* return type */
  parm = RNA_def_pointer(func, "script_directory", "ScriptDirectory", "", "");
  RNA_def_function_return(func, parm);

  func = RNA_def_function(srna, "remove", "rna_userdef_script_directory_remove");
  RNA_def_function_flag(func, FUNC_NO_SELF | FUNC_USE_REPORTS);
  RNA_def_function_ui_description(func, "Remove a Python script directory");
  parm = RNA_def_pointer(func, "script_directory", "ScriptDirectory", "", "");
  RNA_def_parameter_flags(parm, PROP_NEVER_NULL, PARM_REQUIRED | PARM_RNAPTR);
  RNA_def_parameter_clear_flags(parm, PROP_THICK_WRAP, ParameterFlag(0));
}

static void rna_def_userdef_asset_library_collection(BlenderRNA *brna, PropertyRNA *cprop)
{
  StructRNA *srna;
  FunctionRNA *func;
  PropertyRNA *parm;

  RNA_def_property_srna(cprop, "AssetLibraryCollection");
  srna = RNA_def_struct(brna, "AssetLibraryCollection", nullptr);
  RNA_def_struct_ui_text(srna, "User Asset Libraries", "Collection of user asset libraries");

  func = RNA_def_function(srna, "new", "rna_userdef_asset_library_new");
  RNA_def_function_flag(func, FUNC_NO_SELF | FUNC_USE_CONTEXT);
  RNA_def_function_ui_description(func, "Add a new Asset Library");
  RNA_def_string(func, "name", nullptr, sizeof(bUserAssetLibrary::name), "Name", "");
  RNA_def_string(func, "directory", nullptr, sizeof(bUserAssetLibrary::dirpath), "Directory", "");
  /* return type */
  parm = RNA_def_pointer(func, "library", "UserAssetLibrary", "", "Newly added asset library");
  RNA_def_function_return(func, parm);

  func = RNA_def_function(srna, "remove", "rna_userdef_asset_library_remove");
  RNA_def_function_flag(func, FUNC_NO_SELF | FUNC_USE_CONTEXT | FUNC_USE_REPORTS);
  RNA_def_function_ui_description(func, "Remove an Asset Library");
  parm = RNA_def_pointer(func, "library", "UserAssetLibrary", "", "");
  RNA_def_parameter_flags(parm, PROP_NEVER_NULL, PARM_REQUIRED | PARM_RNAPTR);
  RNA_def_parameter_clear_flags(parm, PROP_THICK_WRAP, ParameterFlag(0));
}

static void rna_def_userdef_extension_repos_collection(BlenderRNA *brna, PropertyRNA *cprop)
{
  StructRNA *srna;
  FunctionRNA *func;
  PropertyRNA *parm;

  RNA_def_property_srna(cprop, "UserExtensionRepoCollection");
  srna = RNA_def_struct(brna, "UserExtensionRepoCollection", nullptr);
  RNA_def_struct_ui_text(
      srna, "User Extension Repositories", "Collection of user extension repositories");

  func = RNA_def_function(srna, "new", "rna_userdef_extension_repo_new");
  RNA_def_function_flag(func, FUNC_NO_SELF);
  RNA_def_function_ui_description(func, "Add a new repository");

  RNA_def_string(func, "name", nullptr, sizeof(bUserExtensionRepo::name), "Name", "");
  RNA_def_string(func, "module", nullptr, sizeof(bUserExtensionRepo::module), "Module", "");
  RNA_def_string(func,
                 "custom_directory",
                 nullptr,
                 sizeof(bUserExtensionRepo::custom_dirpath),
                 "Custom Directory",
                 "");
  RNA_def_string(
      func, "remote_url", nullptr, sizeof(bUserExtensionRepo::remote_url), "Remote URL", "");
  RNA_def_enum(func,
               "source",
               rna_enum_preferences_extension_repo_source_type_items,
               USER_EXTENSION_REPO_SOURCE_USER,
               "Source",
               "How the repository is managed");

  /* return type */
  parm = RNA_def_pointer(func, "repo", "UserExtensionRepo", "", "Newly added repository");
  RNA_def_function_return(func, parm);

  func = RNA_def_function(srna, "remove", "rna_userdef_extension_repo_remove");
  RNA_def_function_flag(func, FUNC_NO_SELF | FUNC_USE_REPORTS);
  RNA_def_function_ui_description(func, "Remove repos");
  parm = RNA_def_pointer(func, "repo", "UserExtensionRepo", "", "Repository to remove");
  RNA_def_parameter_flags(parm, PROP_NEVER_NULL, PARM_REQUIRED | PARM_RNAPTR);
  RNA_def_parameter_clear_flags(parm, PROP_THICK_WRAP, ParameterFlag(0));
}

static void rna_def_userdef_filepaths(BlenderRNA *brna)
{
  PropertyRNA *prop;
  StructRNA *srna;

  static const EnumPropertyItem anim_player_presets[] = {
      {0, "INTERNAL", 0, "Internal", "Built-in animation player"},
      {2, "DJV", 0, "DJV", "Open source frame player"},
      {3, "FRAMECYCLER", 0, "FrameCycler", "Frame player from IRIDAS"},
      {4, "RV", 0, "RV", "Frame player from Tweak Software"},
      {5, "MPLAYER", 0, "MPlayer", "Media player for video and PNG/JPEG/SGI image sequences"},
      {50, "CUSTOM", 0, "Custom", "Custom animation player executable path"},
      {0, nullptr, 0, nullptr, nullptr},
  };

  static const EnumPropertyItem preview_type_items[] = {
      {USER_FILE_PREVIEW_NONE, "NONE", 0, "None", "Do not create blend previews"},
      {USER_FILE_PREVIEW_AUTO, "AUTO", 0, "Auto", "Automatically select best preview type"},
      {USER_FILE_PREVIEW_SCREENSHOT, "SCREENSHOT", 0, "Screenshot", "Capture the entire window"},
      {USER_FILE_PREVIEW_CAMERA, "CAMERA", 0, "Camera View", "Workbench render of scene"},
      {0, nullptr, 0, nullptr, nullptr},
  };

  srna = RNA_def_struct(brna, "PreferencesFilePaths", nullptr);
  RNA_def_struct_sdna(srna, "UserDef");
  RNA_def_struct_nested(brna, srna, "Preferences");
  RNA_def_struct_ui_text(srna, "File Paths", "Default paths for external files");

  prop = RNA_def_property(srna, "show_hidden_files_datablocks", PROP_BOOLEAN, PROP_NONE);
  RNA_def_property_boolean_negative_sdna(prop, nullptr, "uiflag", USER_HIDE_DOT);
  RNA_def_property_ui_text(
      prop, "Show Hidden Files/Data", "Show files and data that are normally hidden");

  prop = RNA_def_property(srna, "use_filter_files", PROP_BOOLEAN, PROP_NONE);
  RNA_def_property_boolean_sdna(prop, nullptr, "uiflag", USER_FILTERFILEEXTS);
  RNA_def_property_ui_text(prop, "Filter Files", "Enable filtering of files in the File Browser");

  prop = RNA_def_property(srna, "show_recent_locations", PROP_BOOLEAN, PROP_NONE);
  RNA_def_property_boolean_negative_sdna(prop, nullptr, "uiflag", USER_HIDE_RECENT);
  RNA_def_property_ui_text(
      prop, "Show Recent Locations", "Show Recent locations list in the File Browser");

  prop = RNA_def_property(srna, "show_system_bookmarks", PROP_BOOLEAN, PROP_NONE);
  RNA_def_property_boolean_negative_sdna(prop, nullptr, "uiflag", USER_HIDE_SYSTEM_BOOKMARKS);
  RNA_def_property_ui_text(
      prop, "Show System Locations", "Show System locations list in the File Browser");

  prop = RNA_def_property(srna, "use_relative_paths", PROP_BOOLEAN, PROP_NONE);
  RNA_def_property_boolean_sdna(prop, nullptr, "flag", USER_RELPATHS);
  RNA_def_property_ui_text(
      prop,
      "Relative Paths",
      "Default relative path option for the file selector, when no path is defined yet");

  prop = RNA_def_property(srna, "use_file_compression", PROP_BOOLEAN, PROP_NONE);
  RNA_def_property_boolean_sdna(prop, nullptr, "flag", USER_FILECOMPRESS);
  RNA_def_property_ui_text(
      prop, "Compress File", "Enable file compression when saving .blend files");

  prop = RNA_def_property(srna, "use_load_ui", PROP_BOOLEAN, PROP_NONE);
  RNA_def_property_boolean_negative_sdna(prop, nullptr, "flag", USER_FILENOUI);
  RNA_def_property_ui_text(prop, "Load UI", "Load user interface setup when loading .blend files");
  RNA_def_property_update(prop, 0, "rna_userdef_load_ui_update");

  prop = RNA_def_property(srna, "use_scripts_auto_execute", PROP_BOOLEAN, PROP_NONE);
  RNA_def_property_boolean_negative_sdna(prop, nullptr, "flag", USER_SCRIPT_AUTOEXEC_DISABLE);
  RNA_def_property_ui_text(prop,
                           "Auto Run Python Scripts",
                           "Allow any .blend file to run scripts automatically "
                           "(unsafe with blend files from an untrusted source)");
  RNA_def_property_update(prop, 0, "rna_userdef_script_autoexec_update");

  prop = RNA_def_property(srna, "use_tabs_as_spaces", PROP_BOOLEAN, PROP_NONE);
  RNA_def_property_boolean_negative_sdna(prop, nullptr, "flag", USER_TXT_TABSTOSPACES_DISABLE);
  RNA_def_property_ui_text(
      prop,
      "Tabs as Spaces",
      "Automatically convert all new tabs into spaces for new and loaded text files");

  prop = RNA_def_property(srna, "use_extension_online_access_handled", PROP_BOOLEAN, PROP_NONE);
  RNA_def_property_boolean_sdna(
      prop, nullptr, "extension_flag", USER_EXTENSION_FLAG_ONLINE_ACCESS_HANDLED);
  RNA_def_property_ui_text(prop,
                           "Online Access",
                           "Opt-in or opt-out from using the internet for \"Online Access\" to "
                           "use Extensions"); /*BFA - made explicit*/

  /* Directories. */

  prop = RNA_def_property(srna, "font_directory", PROP_STRING, PROP_DIRPATH);
  RNA_def_property_string_sdna(prop, nullptr, "fontdir");
  RNA_def_property_flag(prop, PROP_PATH_SUPPORTS_BLEND_RELATIVE);
  RNA_def_property_ui_text(
      prop, "Fonts Directory", "The default directory to search for loading fonts");

  prop = RNA_def_property(srna, "texture_directory", PROP_STRING, PROP_DIRPATH);
  RNA_def_property_string_sdna(prop, nullptr, "textudir");
  RNA_def_property_flag(prop, PROP_PATH_SUPPORTS_BLEND_RELATIVE);
  RNA_def_property_ui_text(
      prop, "Textures Directory", "The default directory to search for textures");

  prop = RNA_def_property(srna, "render_output_directory", PROP_STRING, PROP_DIRPATH);
  RNA_def_property_string_sdna(prop, nullptr, "renderdir");
  RNA_def_property_flag(prop, PROP_PATH_SUPPORTS_BLEND_RELATIVE);
  RNA_def_property_ui_text(prop,
                           "Render Output Directory",
                           "The default directory for rendering output, for new scenes");

  rna_def_userdef_script_directory(brna);

  prop = RNA_def_property(srna, "script_directories", PROP_COLLECTION, PROP_NONE);
  RNA_def_property_struct_type(prop, "ScriptDirectory");
  RNA_def_property_ui_text(prop, "Python Scripts Directory", "");
  rna_def_userdef_script_directory_collection(brna, prop);

  prop = RNA_def_property(srna, "i18n_branches_directory", PROP_STRING, PROP_DIRPATH);
  RNA_def_property_string_sdna(prop, nullptr, "i18ndir");
  RNA_def_property_ui_text(
      prop,
      "Translation Branches Directory",
      "The path to the '/branches' directory of your local svn-translation copy, "
      "to allow translating from the UI");

  prop = RNA_def_property(srna, "sound_directory", PROP_STRING, PROP_DIRPATH);
  RNA_def_property_string_sdna(prop, nullptr, "sounddir");
  RNA_def_property_ui_text(prop, "Sounds Directory", "The default directory to search for sounds");
  RNA_def_property_flag(prop, PROP_PATH_SUPPORTS_BLEND_RELATIVE);

  prop = RNA_def_property(srna, "temporary_directory", PROP_STRING, PROP_DIRPATH);
  RNA_def_property_string_sdna(prop, nullptr, "tempdir");
  RNA_def_property_ui_text(prop,
                           "Temporary Directory",
                           "The directory for storing temporary save files. "
                           "The path must reference an existing directory or it will be ignored");
  RNA_def_property_update(prop, 0, "rna_userdef_temp_update");

  prop = RNA_def_property(srna, "render_cache_directory", PROP_STRING, PROP_DIRPATH);
  RNA_def_property_string_sdna(prop, nullptr, "render_cachedir");
  RNA_def_property_ui_text(prop, "Render Cache Path", "Where to cache raw render results");
  RNA_def_property_flag(prop, PROP_PATH_SUPPORTS_BLEND_RELATIVE);

  prop = RNA_def_property(srna, "image_editor", PROP_STRING, PROP_FILEPATH);
  RNA_def_property_string_sdna(prop, nullptr, "image_editor");
  RNA_def_property_ui_text(prop, "Image Editor", "Path to an image editor");

  prop = RNA_def_property(srna, "text_editor", PROP_STRING, PROP_FILEPATH);
  RNA_def_property_string_sdna(prop, nullptr, "text_editor");
  RNA_def_property_ui_text(prop,
                           "Text Editor",
                           "Command to launch the text editor, "
                           "either a full path or a command in $PATH.\n"
                           "Use the internal editor when left blank");

  prop = RNA_def_property(srna, "text_editor_args", PROP_STRING, PROP_NONE);
  RNA_def_property_string_sdna(prop, nullptr, "text_editor_args");
  RNA_def_property_ui_text(
      prop,
      "Text Editor Args",
      "Defines the specific format of the arguments with which the text editor opens files. "
      "The supported expansions are as follows:\n"
      "\n"
      "$filepath The absolute path of the file.\n"
      "$line The line to open at (Optional).\n"
      "$column The column to open from the beginning of the line (Optional).\n"
      "$line0 & column0 start at zero."
      "\n"
      "Example: -f $filepath -l $line -c $column");

  prop = RNA_def_property(srna, "animation_player", PROP_STRING, PROP_FILEPATH);
  RNA_def_property_string_sdna(prop, nullptr, "anim_player");
  RNA_def_property_ui_text(
      prop, "Animation Player", "Path to a custom animation/frame sequence player");

  prop = RNA_def_property(srna, "animation_player_preset", PROP_ENUM, PROP_NONE);
  RNA_def_property_enum_sdna(prop, nullptr, "anim_player_preset");
  RNA_def_property_enum_items(prop, anim_player_presets);
  RNA_def_property_ui_text(
      prop, "Animation Player Preset", "Preset configs for external animation players");

  /* Auto-save. */

  prop = RNA_def_property(srna, "save_version", PROP_INT, PROP_NONE);
  RNA_def_property_int_sdna(prop, nullptr, "versions");
  RNA_def_property_range(prop, 0, 32);
  RNA_def_property_ui_text(
      prop,
      "Save Versions",
      "The number of old versions to maintain in the current directory, when manually saving");

  prop = RNA_def_property(srna, "use_auto_save_temporary_files", PROP_BOOLEAN, PROP_NONE);
  RNA_def_property_boolean_sdna(prop, nullptr, "flag", USER_AUTOSAVE);
  RNA_def_property_ui_text(prop,
                           "Auto Save Temporary Files",
                           "Automatic saving of temporary files in temp directory, "
                           "uses process ID.\n"
                           "Warning: Sculpt and edit mode data won't be saved");
  RNA_def_property_update(prop, 0, "rna_userdef_autosave_update");

  prop = RNA_def_property(srna, "auto_save_time", PROP_INT, PROP_NONE);
  RNA_def_property_int_sdna(prop, nullptr, "savetime");
  RNA_def_property_range(prop, 1, 60);
  RNA_def_property_ui_text(
      prop, "Auto Save Time", "The time (in minutes) to wait between automatic temporary saves");
  RNA_def_property_update(prop, 0, "rna_userdef_autosave_update");

  prop = RNA_def_property(srna, "recent_files", PROP_INT, PROP_NONE);
  RNA_def_property_range(prop, 0, 30);
  RNA_def_property_ui_text(
      prop, "Recent Files", "Maximum number of recently opened files to remember");

  prop = RNA_def_property(srna, "file_preview_type", PROP_ENUM, PROP_NONE);
  RNA_def_property_enum_items(prop, preview_type_items);
  RNA_def_property_ui_text(prop, "File Preview Type", "What type of blend preview to create");

  rna_def_userdef_filepaths_asset_library(brna);

  prop = RNA_def_property(srna, "asset_libraries", PROP_COLLECTION, PROP_NONE);
  RNA_def_property_struct_type(prop, "UserAssetLibrary");
  RNA_def_property_ui_text(prop, "Asset Libraries", "");
  rna_def_userdef_asset_library_collection(brna, prop);

  prop = RNA_def_property(srna, "active_asset_library", PROP_INT, PROP_NONE);
  RNA_def_property_ui_text(prop,
                           "Active Asset Library",
                           "Index of the asset library being edited in the Preferences UI");
}

static void rna_def_userdef_extensions(BlenderRNA *brna)
{
  PropertyRNA *prop;
  StructRNA *srna;

  srna = RNA_def_struct(brna, "PreferencesExtensions", nullptr);
  RNA_def_struct_sdna(srna, "UserDef");
  RNA_def_struct_nested(brna, srna, "Preferences");
  RNA_def_struct_ui_text(srna, "Extensions", "Settings for extensions");

  prop = RNA_def_property(srna, "use_online_access_handled", PROP_BOOLEAN, PROP_NONE);
  RNA_def_property_boolean_sdna(
      prop, nullptr, "extension_flag", USER_EXTENSION_FLAG_ONLINE_ACCESS_HANDLED);
  RNA_def_property_ui_text(
      prop,
      "Online Access",
      "The user has been shown the \"Online Access\" prompt and made a choice");

  rna_def_userdef_filepaths_extension_repo(brna);

  prop = RNA_def_property(srna, "repos", PROP_COLLECTION, PROP_NONE);
  RNA_def_property_collection_sdna(prop, nullptr, "extension_repos", nullptr);
  RNA_def_property_struct_type(prop, "UserExtensionRepo");
  RNA_def_property_ui_text(prop, "Extension Repositories", "");
  rna_def_userdef_extension_repos_collection(brna, prop);

  prop = RNA_def_property(srna, "active_repo", PROP_INT, PROP_NONE);
  RNA_def_property_int_sdna(prop, nullptr, "active_extension_repo");
  RNA_def_property_ui_text(
      prop,
      "Active Extension Repository",
      "Index of the extensions repository being edited in the Preferences UI");

  /* Tag for UI-only update, meaning preferences will not be tagged as changed. */
  RNA_def_property_update(prop, 0, "rna_userdef_ui_update");
}

static void rna_def_userdef_apps(BlenderRNA *brna)
{
  PropertyRNA *prop;
  StructRNA *srna;

  srna = RNA_def_struct(brna, "PreferencesApps", nullptr);
  RNA_def_struct_sdna(srna, "UserDef");
  RNA_def_struct_nested(brna, srna, "Preferences");
  RNA_def_struct_ui_text(srna, "Apps", "Preferences that work only for apps");

  prop = RNA_def_property(srna, "show_corner_split", PROP_BOOLEAN, PROP_NONE);
  RNA_def_property_boolean_negative_sdna(prop, nullptr, "app_flag", USER_APP_LOCK_CORNER_SPLIT);
  RNA_def_property_ui_text(
      prop, "Corner Splitting", "Split and join editors by dragging from corners");
  RNA_def_property_update(prop, 0, "rna_userdef_screen_update");

  prop = RNA_def_property(srna, "show_edge_resize", PROP_BOOLEAN, PROP_NONE);
  RNA_def_property_boolean_negative_sdna(prop, nullptr, "app_flag", USER_APP_LOCK_EDGE_RESIZE);
  RNA_def_property_ui_text(prop, "Edge Resize", "Resize editors by dragging from the edges");
  RNA_def_property_update(prop, 0, "rna_userdef_screen_update");

  prop = RNA_def_property(srna, "show_regions_visibility_toggle", PROP_BOOLEAN, PROP_NONE);
  RNA_def_property_boolean_negative_sdna(prop, nullptr, "app_flag", USER_APP_HIDE_REGION_TOGGLE);
  RNA_def_property_ui_text(
      prop, "Regions Visibility Toggle", "Header and side bars visibility toggles");
  RNA_def_property_update(prop, 0, "rna_userdef_screen_update");
}

static void rna_def_userdef_experimental(BlenderRNA *brna)
{
  StructRNA *srna;
  PropertyRNA *prop;

  srna = RNA_def_struct(brna, "PreferencesExperimental", nullptr);
  RNA_def_struct_sdna(srna, "UserDef_Experimental");
  RNA_def_struct_nested(brna, srna, "Preferences");
  RNA_def_struct_ui_text(srna, "Experimental", "Experimental features");

  prop = RNA_def_property(srna, "use_undo_legacy", PROP_BOOLEAN, PROP_NONE);
  RNA_def_property_boolean_sdna(prop, nullptr, "use_undo_legacy", 1);
  RNA_def_property_ui_text(
      prop,
      "Undo Legacy",
      "Use legacy undo (slower than the new default one, but may be more stable in some cases)");

  prop = RNA_def_property(srna, "override_auto_resync", PROP_BOOLEAN, PROP_NONE);
  RNA_def_property_boolean_sdna(prop, nullptr, "no_override_auto_resync", 1);
  RNA_def_property_ui_text(prop,
                           "No Override Auto Resync",
                           "Disable library overrides automatic resync detection and process on "
                           "file load (can be useful to help fixing broken files). Also see the "
                           "\"--disable-liboverride-auto-resync\" command line option");

  prop = RNA_def_property(srna, "use_new_curves_tools", PROP_BOOLEAN, PROP_NONE);
  RNA_def_property_boolean_sdna(prop, nullptr, "use_new_curves_tools", 1);
  RNA_def_property_ui_text(
      prop, "New Curves Tools", "Enable additional features for the new curves data block");

  prop = RNA_def_property(srna, "use_cycles_debug", PROP_BOOLEAN, PROP_NONE);
  RNA_def_property_boolean_sdna(prop, nullptr, "use_cycles_debug", 1);
  RNA_def_property_ui_text(prop, "Cycles Debug", "Enable Cycles debugging options for developers");
  RNA_def_property_update(prop, 0, "rna_userdef_update");

  prop = RNA_def_property(srna, "use_eevee_debug", PROP_BOOLEAN, PROP_NONE);
  RNA_def_property_boolean_sdna(prop, nullptr, "use_eevee_debug", 1);
  RNA_def_property_ui_text(prop, "EEVEE Debug", "Enable EEVEE debugging options for developers");
  RNA_def_property_update(prop, 0, "rna_userdef_update");

  prop = RNA_def_property(srna, "use_sculpt_texture_paint", PROP_BOOLEAN, PROP_NONE);
  RNA_def_property_boolean_sdna(prop, nullptr, "use_sculpt_texture_paint", 1);
  RNA_def_property_ui_text(prop, "Sculpt Texture Paint", "Use texture painting in Sculpt Mode");

  prop = RNA_def_property(srna, "use_extended_asset_browser", PROP_BOOLEAN, PROP_NONE);
  RNA_def_property_ui_text(prop,
                           "Extended Asset Browser",
                           "Enable Asset Browser editor and operators to manage regular "
                           "data-blocks as assets, not just poses");
  RNA_def_property_update(prop, 0, "rna_userdef_ui_update");

  prop = RNA_def_property(srna, "show_asset_debug_info", PROP_BOOLEAN, PROP_NONE);
  RNA_def_property_ui_text(prop,
                           "Asset Debug Info",
                           "Enable some extra fields in the Asset Browser to aid in debugging");
  RNA_def_property_update(prop, 0, "rna_userdef_ui_update");

  prop = RNA_def_property(srna, "use_asset_indexing", PROP_BOOLEAN, PROP_NONE);
  RNA_def_property_boolean_sdna(prop, nullptr, "no_asset_indexing", 1);
  RNA_def_property_ui_text(prop,
                           "No Asset Indexing",
                           "Disable the asset indexer, to force every asset library refresh to "
                           "completely reread assets from disk");
  RNA_def_property_update(prop, 0, "rna_userdef_ui_update");

  prop = RNA_def_property(srna, "use_viewport_debug", PROP_BOOLEAN, PROP_NONE);
  RNA_def_property_boolean_sdna(prop, nullptr, "use_viewport_debug", 1);
  RNA_def_property_ui_text(prop,
                           "Viewport Debug",
                           "Enable viewport debugging options for developers in the overlays "
                           "pop-over");
  RNA_def_property_update(prop, 0, "rna_userdef_ui_update");

  prop = RNA_def_property(srna, "write_legacy_blend_file_format", PROP_BOOLEAN, PROP_NONE);
  RNA_def_property_boolean_sdna(prop, nullptr, "write_legacy_blend_file_format", 1);
  RNA_def_property_ui_text(
      prop,
      "Write Legacy Blend File Format",
      "Use file format used before Blender 5.0. This format is more limited "
      "but it may have better compatibility with tools that don't support the new format yet");

  prop = RNA_def_property(srna, "use_all_linked_data_direct", PROP_BOOLEAN, PROP_NONE);
  RNA_def_property_ui_text(
      prop,
      "All Linked Data Direct",
      "Forces all linked data to be considered as directly linked. Workaround for current "
      "issues/limitations in BAT (Blender studio pipeline tool)");

  prop = RNA_def_property(srna, "use_new_volume_nodes", PROP_BOOLEAN, PROP_NONE);
  RNA_def_property_ui_text(
      prop, "New Volume Nodes", "Enables visibility of the new Volume nodes in the UI");

  prop = RNA_def_property(srna, "use_shader_node_previews", PROP_BOOLEAN, PROP_NONE);
  RNA_def_property_ui_text(
      prop, "Shader Node Previews", "Enables previews in the shader node editor");
  RNA_def_property_update(prop, 0, "rna_userdef_ui_update");

  prop = RNA_def_property(srna, "use_geometry_nodes_lists", PROP_BOOLEAN, PROP_NONE);
  RNA_def_property_ui_text(prop, "Geometry Nodes Lists", "Enable new list types and nodes");

  prop = RNA_def_property(srna, "use_extensions_debug", PROP_BOOLEAN, PROP_NONE);
  RNA_def_property_ui_text(
      prop,
      "Extensions Debug",
      "Extra debugging information & developer support utilities for extensions");
  RNA_def_property_update(prop, 0, "rna_userdef_update");

  prop = RNA_def_property(srna, "use_recompute_usercount_on_save_debug", PROP_BOOLEAN, PROP_NONE);
  RNA_def_property_ui_text(prop,
                           "Recompute ID Usercount On Save",
                           "Recompute all ID usercounts before saving to a blendfile. Allows to "
                           "work around invalid usercount handling in code that may lead to loss "
                           "of data due to wrongly detected unused data-blocks");
}

static void rna_def_userdef_addon_collection(BlenderRNA *brna, PropertyRNA *cprop)
{
  StructRNA *srna;
  FunctionRNA *func;
  PropertyRNA *parm;

  RNA_def_property_srna(cprop, "Addons");
  srna = RNA_def_struct(brna, "Addons", nullptr);
  RNA_def_struct_ui_text(srna, "User Add-ons", "Collection of add-ons");

  func = RNA_def_function(srna, "new", "rna_userdef_addon_new");
  RNA_def_function_flag(func, FUNC_NO_SELF);
  RNA_def_function_ui_description(func, "Add a new add-on");
  /* return type */
  parm = RNA_def_pointer(func, "addon", "Addon", "", "Add-on data");
  RNA_def_function_return(func, parm);

  func = RNA_def_function(srna, "remove", "rna_userdef_addon_remove");
  RNA_def_function_flag(func, FUNC_NO_SELF | FUNC_USE_REPORTS);
  RNA_def_function_ui_description(func, "Remove add-on");
  parm = RNA_def_pointer(func, "addon", "Addon", "", "Add-on to remove");
  RNA_def_parameter_flags(parm, PROP_NEVER_NULL, PARM_REQUIRED | PARM_RNAPTR);
  RNA_def_parameter_clear_flags(parm, PROP_THICK_WRAP, ParameterFlag(0));
}

static void rna_def_userdef_autoexec_path_collection(BlenderRNA *brna, PropertyRNA *cprop)
{
  StructRNA *srna;
  FunctionRNA *func;
  PropertyRNA *parm;

  RNA_def_property_srna(cprop, "PathCompareCollection");
  srna = RNA_def_struct(brna, "PathCompareCollection", nullptr);
  RNA_def_struct_ui_text(srna, "Paths Compare", "Collection of paths");

  func = RNA_def_function(srna, "new", "rna_userdef_pathcompare_new");
  RNA_def_function_flag(func, FUNC_NO_SELF);
  RNA_def_function_ui_description(func, "Add a new path");
  /* return type */
  parm = RNA_def_pointer(func, "pathcmp", "PathCompare", "", "");
  RNA_def_function_return(func, parm);

  func = RNA_def_function(srna, "remove", "rna_userdef_pathcompare_remove");
  RNA_def_function_flag(func, FUNC_NO_SELF | FUNC_USE_REPORTS);
  RNA_def_function_ui_description(func, "Remove path");
  parm = RNA_def_pointer(func, "pathcmp", "PathCompare", "", "");
  RNA_def_parameter_flags(parm, PROP_NEVER_NULL, PARM_REQUIRED | PARM_RNAPTR);
  RNA_def_parameter_clear_flags(parm, PROP_THICK_WRAP, ParameterFlag(0));
}

void RNA_def_userdef(BlenderRNA *brna)
{
  USERDEF_TAG_DIRTY_PROPERTY_UPDATE_ENABLE;

  StructRNA *srna;
  PropertyRNA *prop;

  rna_def_userdef_dothemes(brna);
  rna_def_userdef_solidlight(brna);
  rna_def_userdef_walk_navigation(brna);

  srna = RNA_def_struct(brna, "Preferences", nullptr);
  RNA_def_struct_sdna(srna, "UserDef");
  RNA_def_struct_ui_text(srna, "Preferences", "Global preferences");

  prop = RNA_def_property(srna, "active_section", PROP_ENUM, PROP_NONE);
  RNA_def_property_enum_sdna(prop, nullptr, "space_data.section_active");
  RNA_def_property_enum_items(prop, rna_enum_preference_section_items);
  RNA_def_property_enum_funcs(prop, nullptr, nullptr, "rna_UseDef_active_section_itemf");
  RNA_def_property_ui_text(prop, "Active Section", "Preferences");
  RNA_def_property_update(prop, 0, "rna_userdef_ui_update");

  /* don't expose this directly via the UI, modify via an operator */
  prop = RNA_def_property(srna, "app_template", PROP_STRING, PROP_NONE);
  RNA_def_property_string_sdna(prop, nullptr, "app_template");
  RNA_def_property_ui_text(prop, "Application Template", "");

  prop = RNA_def_property(srna, "themes", PROP_COLLECTION, PROP_NONE);
  RNA_def_property_collection_sdna(prop, nullptr, "themes", nullptr);
  RNA_def_property_struct_type(prop, "Theme");
  RNA_def_property_ui_text(prop, "Themes", "");

  prop = RNA_def_property(srna, "ui_styles", PROP_COLLECTION, PROP_NONE);
  RNA_def_property_collection_sdna(prop, nullptr, "uistyles", nullptr);
  RNA_def_property_struct_type(prop, "ThemeStyle");
  RNA_def_property_ui_text(prop, "Styles", "");

  prop = RNA_def_property(srna, "addons", PROP_COLLECTION, PROP_NONE);
  RNA_def_property_collection_sdna(prop, nullptr, "addons", nullptr);
  RNA_def_property_struct_type(prop, "Addon");
  RNA_def_property_ui_text(prop, "Add-on", "");
  rna_def_userdef_addon_collection(brna, prop);

  prop = RNA_def_property(srna, "autoexec_paths", PROP_COLLECTION, PROP_NONE);
  RNA_def_property_collection_sdna(prop, nullptr, "autoexec_paths", nullptr);
  RNA_def_property_struct_type(prop, "PathCompare");
  RNA_def_property_ui_text(prop, "Auto-Execution Paths", "");
  rna_def_userdef_autoexec_path_collection(brna, prop);

  prop = RNA_def_property(srna, "use_recent_searches", PROP_BOOLEAN, PROP_NONE);
  RNA_def_property_boolean_negative_sdna(prop, nullptr, "flag", USER_FLAG_RECENT_SEARCHES_DISABLE);
  RNA_def_property_ui_text(prop, "Recent Searches", "Sort the recently searched items at the top");

  /* BFA - GooEngine disable_search_on_keypress */
  prop = RNA_def_property(srna, "disable_search_on_keypress", PROP_BOOLEAN, PROP_NONE);
  RNA_def_property_boolean_sdna(prop, nullptr, "flag", USER_FLAG_DISABLE_SEARCH_ON_KEYPRESS);
  RNA_def_property_ui_text(prop,
                           "Disable Search On Key Press",
                           "Ignore menus tagged with Search On Key Press, and fallback to using "
                           "accelerator keys instead");
  /* BFA - GooEngine end */

  /* BFA - GooEngine disable_material_icon */
  prop = RNA_def_property(srna, "disable_material_icon", PROP_BOOLEAN, PROP_NONE);
  RNA_def_property_boolean_sdna(prop, nullptr, "flag", USER_DISABLE_MATERIAL_ICON);
  RNA_def_property_ui_text(prop,
                           "Disable Material Icon Rendering",
                           "If true, Material Preview Icons will NOT be rendered. "
                           "This can prevent stuttering from opening the material ID menu");
  RNA_def_property_update(prop, 0, "rna_userdef_ui_update");
  /* BFA - GooEngine end */

  /* nested structs */
  prop = RNA_def_property(srna, "view", PROP_POINTER, PROP_NONE);
  RNA_def_property_flag(prop, PROP_NEVER_NULL);
  RNA_def_property_struct_type(prop, "PreferencesView");
  RNA_def_property_pointer_funcs(prop, "rna_UserDef_view_get", nullptr, nullptr, nullptr);
  RNA_def_property_ui_text(prop, "View & Controls", "Preferences related to viewing data");

  prop = RNA_def_property(srna, "edit", PROP_POINTER, PROP_NONE);
  RNA_def_property_flag(prop, PROP_NEVER_NULL);
  RNA_def_property_struct_type(prop, "PreferencesEdit");
  RNA_def_property_pointer_funcs(prop, "rna_UserDef_edit_get", nullptr, nullptr, nullptr);
  RNA_def_property_ui_text(prop, "Edit Methods", "Settings for interacting with Blender data");

  prop = RNA_def_property(srna, "inputs", PROP_POINTER, PROP_NONE);
  RNA_def_property_flag(prop, PROP_NEVER_NULL);
  RNA_def_property_struct_type(prop, "PreferencesInput");
  RNA_def_property_pointer_funcs(prop, "rna_UserDef_input_get", nullptr, nullptr, nullptr);
  RNA_def_property_ui_text(prop, "Inputs", "Settings for input devices");

  prop = RNA_def_property(srna, "keymap", PROP_POINTER, PROP_NONE);
  RNA_def_property_flag(prop, PROP_NEVER_NULL);
  RNA_def_property_struct_type(prop, "PreferencesKeymap");
  RNA_def_property_pointer_funcs(prop, "rna_UserDef_keymap_get", nullptr, nullptr, nullptr);
  RNA_def_property_ui_text(prop, "Keymap", "Shortcut setup for keyboards and other input devices");

  prop = RNA_def_property(srna, "filepaths", PROP_POINTER, PROP_NONE);
  RNA_def_property_flag(prop, PROP_NEVER_NULL);
  RNA_def_property_struct_type(prop, "PreferencesFilePaths");
  RNA_def_property_pointer_funcs(prop, "rna_UserDef_filepaths_get", nullptr, nullptr, nullptr);
  RNA_def_property_ui_text(prop, "File Paths", "Default paths for external files");

  prop = RNA_def_property(srna, "extensions", PROP_POINTER, PROP_NONE);
  RNA_def_property_flag(prop, PROP_NEVER_NULL);
  RNA_def_property_struct_type(prop, "PreferencesExtensions");
  RNA_def_property_pointer_funcs(prop, "rna_UserDef_extensions_get", nullptr, nullptr, nullptr);
  RNA_def_property_ui_text(prop, "Extensions", "Settings for extensions");

  prop = RNA_def_property(srna, "system", PROP_POINTER, PROP_NONE);
  RNA_def_property_flag(prop, PROP_NEVER_NULL);
  RNA_def_property_struct_type(prop, "PreferencesSystem");
  RNA_def_property_pointer_funcs(prop, "rna_UserDef_system_get", nullptr, nullptr, nullptr);
  RNA_def_property_ui_text(
      prop, "System & OpenGL", "Graphics driver and operating system settings");

  prop = RNA_def_property(srna, "apps", PROP_POINTER, PROP_NONE);
  RNA_def_property_flag(prop, PROP_NEVER_NULL);
  RNA_def_property_struct_type(prop, "PreferencesApps");
  RNA_def_property_pointer_funcs(prop, "rna_UserDef_apps_get", nullptr, nullptr, nullptr);
  RNA_def_property_ui_text(prop, "Apps", "Preferences that work only for apps");

  prop = RNA_def_property(srna, "experimental", PROP_POINTER, PROP_NONE);
  RNA_def_property_flag(prop, PROP_NEVER_NULL);
  RNA_def_property_struct_type(prop, "PreferencesExperimental");
  RNA_def_property_ui_text(
      prop,
      "Experimental",
      "Settings for features that are still early in their development stage");

  prop = RNA_def_int_vector(srna,
                            "version",
                            3,
                            nullptr,
                            0,
                            INT_MAX,
                            "Version",
                            "Version of Blender the userpref.blend was saved with",
                            0,
                            INT_MAX);
  RNA_def_property_int_funcs(prop, "rna_userdef_version_get", nullptr, nullptr);
  RNA_def_property_clear_flag(prop, PROP_EDITABLE);
  RNA_def_property_flag(prop, PROP_THICK_WRAP);

  /* StudioLight Collection */
  prop = RNA_def_property(srna, "studio_lights", PROP_COLLECTION, PROP_NONE);
  RNA_def_property_struct_type(prop, "StudioLight");
  RNA_def_property_srna(prop, "StudioLights");
  RNA_def_property_collection_funcs(prop,
                                    "rna_UserDef_studiolight_begin",
                                    "rna_iterator_listbase_next",
                                    "rna_iterator_listbase_end",
                                    "rna_iterator_listbase_get",
                                    nullptr,
                                    nullptr,
                                    nullptr,
                                    nullptr);
  RNA_def_property_ui_text(prop, "Studio Lights", "");

  /* Preferences Flags */
  prop = RNA_def_property(srna, "use_preferences_save", PROP_BOOLEAN, PROP_NONE);
  RNA_def_property_boolean_sdna(prop, nullptr, "pref_flag", USER_PREF_FLAG_SAVE);
  RNA_def_property_ui_text(prop,
                           "Save on Exit",
                           "Save preferences on exit when modified "
                           "(unless factory settings have been loaded)");

  prop = RNA_def_property(srna, "is_dirty", PROP_BOOLEAN, PROP_NONE);
  RNA_def_property_boolean_sdna(prop, nullptr, "runtime.is_dirty", 0);
  RNA_def_property_ui_text(prop, "Dirty", "Preferences have changed");
  RNA_def_property_update(prop, 0, "rna_userdef_ui_update");

  rna_def_userdef_view(brna);
  rna_def_userdef_edit(brna);
  rna_def_userdef_input(brna);
  rna_def_userdef_keymap(brna);
  rna_def_userdef_filepaths(brna);
  rna_def_userdef_extensions(brna);
  rna_def_userdef_system(brna);
  rna_def_userdef_addon(brna);
  rna_def_userdef_addon_pref(brna);
  rna_def_userdef_studiolights(brna);
  rna_def_userdef_studiolight(brna);
  rna_def_userdef_pathcompare(brna);
  rna_def_userdef_apps(brna);
  rna_def_userdef_experimental(brna);

  USERDEF_TAG_DIRTY_PROPERTY_UPDATE_DISABLE;
}

#endif<|MERGE_RESOLUTION|>--- conflicted
+++ resolved
@@ -5390,22 +5390,19 @@
       "Show available Extensions Updates\nFor online access, open the preferences to adjust the "
       "internet access in the Extensions tab or System tab"); /* BFA */
   RNA_def_property_update(prop, NC_SPACE | ND_SPACE_INFO, "rna_userdef_update");
-<<<<<<< HEAD
+
+  /* Accessibility. */
+  prop = RNA_def_property(srna, "use_reduce_motion", PROP_BOOLEAN, PROP_NONE);
+  RNA_def_property_boolean_sdna(prop, nullptr, "uiflag", USER_REDUCE_MOTION);
+  RNA_def_property_ui_text(
+      prop, "Reduce Motion", "Avoid animations and other motion effects in the interface");
+  RNA_def_property_update(prop, 0, "rna_userdef_update");
   /* bfa start blender version*/
   prop = RNA_def_property(srna, "show_statusbar_blender_version", PROP_BOOLEAN, PROP_NONE);
   RNA_def_property_boolean_sdna(prop, nullptr, "statusbar_flag", STATUSBAR_SHOW_BLENDER_VERSION);
   RNA_def_property_ui_text(prop, "Show Blender version", "Show Blender version");
   RNA_def_property_update(prop, NC_SPACE | ND_SPACE_INFO, "rna_userdef_update");
   /* bfa end */
-=======
-
-  /* Accessibility. */
-  prop = RNA_def_property(srna, "use_reduce_motion", PROP_BOOLEAN, PROP_NONE);
-  RNA_def_property_boolean_sdna(prop, nullptr, "uiflag", USER_REDUCE_MOTION);
-  RNA_def_property_ui_text(
-      prop, "Reduce Motion", "Avoid animations and other motion effects in the interface");
-  RNA_def_property_update(prop, 0, "rna_userdef_update");
->>>>>>> c69d2175
 }
 
 static void rna_def_userdef_edit(BlenderRNA *brna)
