--- conflicted
+++ resolved
@@ -6793,26 +6793,6 @@
   RNA_def_property_flag(prop, PROP_CONTEXT_UPDATE);
   RNA_def_property_update(prop, 0, "rna_userdef_asset_library_update");
 
-<<<<<<< HEAD
-  static const EnumPropertyItem import_method_items[] = {
-      {ASSET_IMPORT_LINK, "LINK", 0, "Link", "Import the assets as linked data"},
-      {ASSET_IMPORT_APPEND,
-       "APPEND",
-       0,
-       "Append",
-       "Import the assets as copied data-block, with no link to the original asset data-block"},
-      {ASSET_IMPORT_APPEND_REUSE,
-       "APPEND_REUSE",
-       0,
-       "Append (Reuse Data)",
-       "Import the assets as copied data-block while avoiding multiple copies of nested, "
-       "typically heavy data. For example the textures of a material asset, or the mesh of an "
-       "object asset, don't have to be copied every time this asset is imported. The instances of "
-       "the asset share the data instead."},
-      {0, nullptr, 0, nullptr, nullptr},
-  };
-=======
->>>>>>> ea43fa08
   prop = RNA_def_property(srna, "import_method", PROP_ENUM, PROP_NONE);
   RNA_def_property_enum_items(prop, rna_enum_preferences_asset_import_method_items);
   RNA_def_property_enum_funcs(
