--- conflicted
+++ resolved
@@ -4071,12 +4071,8 @@
   prop = RNA_def_property(srna, "active_action_unset", PROP_FLOAT, PROP_COLOR_GAMMA);
   RNA_def_property_float_sdna(prop, nullptr, "anim_non_active");
   RNA_def_property_array(prop, 4);
-<<<<<<< HEAD
-  RNA_def_property_ui_text(prop, "No Active Action", "Animation doesn't have active action");
-=======
-  RNA_def_property_ui_text(
-      prop, "No Active Action", "Animation data-block does not have active action");
->>>>>>> baf21e61
+  RNA_def_property_ui_text(
+      prop, "No Active Action", "Animation data does not have active action");
   RNA_def_property_update(prop, 0, "rna_userdef_theme_update");
 
   prop = RNA_def_property(srna, "strips", PROP_FLOAT, PROP_COLOR_GAMMA);
