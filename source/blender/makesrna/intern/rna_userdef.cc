--- conflicted
+++ resolved
@@ -5352,11 +5352,8 @@
                            "Only show brushes applicable for the currently active tool in the "
                            "asset shelf. Stored in the Preferences, which may have to be saved "
                            "manually if Auto-Save Preferences is disabled");
-<<<<<<< HEAD
   RNA_def_property_boolean_default(prop, true); /*BFA - default to on*/
-=======
-  RNA_def_property_update(prop, 0, "rna_userdef_update");
->>>>>>> 480bddb9
+  RNA_def_property_update(prop, 0, "rna_userdef_update"); 
 
   static const EnumPropertyItem header_align_items[] = {
       {0, "NONE", 0, "Keep Existing", "Keep existing header alignment"},
