/* SPDX-FileCopyrightText: 2023 Blender Authors
 *
 * SPDX-License-Identifier: GPL-2.0-or-later */

/** \file
 * \ingroup RNA
 */

#include <climits>
#include <cstdlib>

#include "DNA_scene_types.h"
#include "DNA_sequence_types.h"
#include "DNA_userdef_types.h"

#include "BLI_math_base.h"
#include "BLI_math_rotation.h"
#include "BLI_string_utf8_symbols.h"
#ifdef WIN32
#  include "BLI_winstuff.h"
#endif

#include "BLT_translation.hh"

#include "BKE_studiolight.h"

#include "RNA_define.hh"
#include "RNA_enum_types.hh"

#include "GPU_platform.hh"

#include "rna_internal.hh"

#include "WM_api.hh"
#include "WM_keymap.hh"
#include "WM_types.hh"

#include "BLT_lang.hh"

const EnumPropertyItem rna_enum_preference_section_items[] = {
    {USER_SECTION_INTERFACE, "INTERFACE", ICON_UI, "Interface", ""}, /* BFA - Added Icons */
    {USER_SECTION_VIEWPORT, "VIEWPORT", ICON_VIEW, "Viewport", ""}, /* BFA - Added Icons */
    {USER_SECTION_LIGHT, "LIGHTS", ICON_LIGHT, "Lights", ""}, /* BFA - Added Icons */
    {USER_SECTION_EDITING, "EDITING", ICON_EDIT, "Editing", ""}, /* BFA - Added Icons */
    {USER_SECTION_ANIMATION, "ANIMATION", ICON_RENDER_ANIMATION, "Animation", ""}, /* BFA - Added Icons */
    RNA_ENUM_ITEM_SEPR,
    {USER_SECTION_EXTENSIONS,
     "EXTENSIONS",
     ICON_URL, /* BFA - Added Icons */
     "Extensions", /* BFA - remove 'Get' for label consistency to Add-ons and Themes */
     "Browse, install, uninstall and manage extensions from remote and local repositories. \nYou can also drag and drop extensions to install.\nExtensions include themes and addons made by the community."}, /*BFA - made it clear you can uninstall, drag and drop, and what are extensions*/
    RNA_ENUM_ITEM_SEPR,
    {USER_SECTION_ADDONS, "ADDONS", ICON_PLUGIN, "Add-ons", "Manage add-ons installed via Extensions"}, /* BFA - Added Icons */
    {USER_SECTION_THEME, "THEMES", ICON_COLOR, "Themes", "Edit and save themes installed via Extensions"}, /* BFA - Added Icons */
#if 0 /* def WITH_USERDEF_WORKSPACES */
    RNA_ENUM_ITEM_SEPR,
    {USER_SECTION_WORKSPACE_CONFIG, "WORKSPACE_CONFIG", 0, "Configuration File", ""},
    {USER_SECTION_WORKSPACE_ADDONS, "WORKSPACE_ADDONS", 0, "Add-on Overrides", ""},
    {USER_SECTION_WORKSPACE_KEYMAPS, "WORKSPACE_KEYMAPS", 0, "Keymap Overrides", ""},
#endif
    RNA_ENUM_ITEM_SEPR,
    {USER_SECTION_INPUT, "INPUT", ICON_INPUT_BOOL, "Input", ""}, /* BFA - Added Icons */
    {USER_SECTION_NAVIGATION, "NAVIGATION", ICON_FLY_NAVIGATION, "Navigation", ""}, /* BFA - Added Icons */
    {USER_SECTION_KEYMAP, "KEYMAP", ICON_MONKEY, "Keymap", ""}, /* BFA - Added Icons */
    RNA_ENUM_ITEM_SEPR,
    {USER_SECTION_SYSTEM, "SYSTEM", ICON_SYSTEM, "System", ""}, /* BFA - Added Icons */
    {USER_SECTION_SAVE_LOAD, "SAVE_LOAD", ICON_FILE_TICK, "Save & Load", ""}, /* BFA - Added Icons */
    {USER_SECTION_FILE_PATHS, "FILE_PATHS", ICON_RELATIVEPATH, "File Paths", ""}, /* BFA - Added Icons */
    RNA_ENUM_ITEM_SEPR,
    {USER_SECTION_EXPERIMENTAL, "EXPERIMENTAL", ICON_EXPERIMENTAL, "Experimental", ""}, /* BFA - Added Icons */
    {0, nullptr, 0, nullptr, nullptr},
};

static const EnumPropertyItem audio_device_items[] = {
    {0, "None", 0, "None", "No device - there will be no audio output"},
    {0, nullptr, 0, nullptr, nullptr},
};

const EnumPropertyItem rna_enum_navigation_mode_items[] = {
    {VIEW_NAVIGATION_WALK,
     "WALK",
     0,
     "Walk",
     "Interactively walk or free navigate around the scene"},
    {VIEW_NAVIGATION_FLY, "FLY", 0, "Fly", "Use fly dynamics to navigate the scene"},
    {0, nullptr, 0, nullptr, nullptr},
};

#if defined(WITH_INTERNATIONAL) || !defined(RNA_RUNTIME)
static const EnumPropertyItem rna_enum_language_default_items[] = {
    {0,
     "DEFAULT",
     0,
     "Automatic (Automatic)",
     "Automatically choose system's defined language if available, or fall-back to English"},
    {0, nullptr, 0, nullptr, nullptr},
};
#endif

static const EnumPropertyItem rna_enum_studio_light_type_items[] = {
    {STUDIOLIGHT_TYPE_STUDIO, "STUDIO", 0, "Studio", ""},
    {STUDIOLIGHT_TYPE_WORLD, "WORLD", 0, "World", ""},
    {STUDIOLIGHT_TYPE_MATCAP, "MATCAP", 0, "MatCap", ""},
    {0, nullptr, 0, nullptr, nullptr},
};

static const EnumPropertyItem rna_enum_userdef_viewport_aa_items[] = {
    {SCE_DISPLAY_AA_OFF,
     "OFF",
     0,
     "No Anti-Aliasing",
     "Scene will be rendering without any anti-aliasing"},
    {SCE_DISPLAY_AA_FXAA,
     "FXAA",
     0,
     "Single Pass Anti-Aliasing",
     "Scene will be rendered using a single pass anti-aliasing method (FXAA)"},
    {SCE_DISPLAY_AA_SAMPLES_5,
     "5",
     0,
     "5 Samples",
     "Scene will be rendered using 5 anti-aliasing samples"},
    {SCE_DISPLAY_AA_SAMPLES_8,
     "8",
     0,
     "8 Samples",
     "Scene will be rendered using 8 anti-aliasing samples"},
    {SCE_DISPLAY_AA_SAMPLES_11,
     "11",
     0,
     "11 Samples",
     "Scene will be rendered using 11 anti-aliasing samples"},
    {SCE_DISPLAY_AA_SAMPLES_16,
     "16",
     0,
     "16 Samples",
     "Scene will be rendered using 16 anti-aliasing samples"},
    {SCE_DISPLAY_AA_SAMPLES_32,
     "32",
     0,
     "32 Samples",
     "Scene will be rendered using 32 anti-aliasing samples"},
    {0, nullptr, 0, nullptr, nullptr},
};

static const EnumPropertyItem rna_enum_key_insert_channels[] = {
    {USER_ANIM_KEY_CHANNEL_LOCATION, "LOCATION", 0, "Location", ""},
    {USER_ANIM_KEY_CHANNEL_ROTATION, "ROTATION", 0, "Rotation", ""},
    {USER_ANIM_KEY_CHANNEL_SCALE, "SCALE", 0, "Scale", ""},
    {USER_ANIM_KEY_CHANNEL_ROTATION_MODE, "ROTATE_MODE", 0, "Rotation Mode", ""},
    {USER_ANIM_KEY_CHANNEL_CUSTOM_PROPERTIES, "CUSTOM_PROPS", 0, "Custom Properties", ""},
    {0, nullptr, 0, nullptr, nullptr},
};

static const EnumPropertyItem rna_enum_preference_gpu_backend_items[] = {
    {GPU_BACKEND_OPENGL, "OPENGL", 0, "OpenGL", "Use OpenGL backend"},
    {GPU_BACKEND_METAL, "METAL", 0, "Metal", "Use Metal backend"},
    {GPU_BACKEND_VULKAN, "VULKAN", 0, "Vulkan (experimental)", "Use Vulkan backend"},
    {0, nullptr, 0, nullptr, nullptr},
};
static const EnumPropertyItem rna_enum_preference_gpu_preferred_device_items[] = {
    {0, "AUTO", 0, "Auto", "Auto detect best GPU for running Blender"},
    RNA_ENUM_ITEM_SEPR,
    {0, nullptr, 0, nullptr, nullptr},
};

static const EnumPropertyItem rna_enum_preferences_extension_repo_source_type_items[] = {
    {USER_EXTENSION_REPO_SOURCE_USER,
     "USER",
     0,
     "User",
     "Repository managed by the user, stored in user directories"},
    {USER_EXTENSION_REPO_SOURCE_SYSTEM,
     "SYSTEM",
     0,
     "System",
     "Read-only repository provided by the system"},
    {0, nullptr, 0, nullptr, nullptr},
};

#ifdef RNA_RUNTIME

#  include "BLI_math_vector.h"
#  include "BLI_memory_cache.hh"
#  include "BLI_string_utils.hh"

#  include "DNA_object_types.h"
#  include "DNA_screen_types.h"

#  include "BKE_addon.h"
#  include "BKE_appdir.hh"
#  include "BKE_blender.hh"
#  include "BKE_callbacks.hh"
#  include "BKE_global.hh"
#  include "BKE_idprop.hh"
#  include "BKE_image.hh"
#  include "BKE_main.hh"
#  include "BKE_mesh_runtime.hh"
#  include "BKE_object.hh"
#  include "BKE_paint.hh"
#  include "BKE_preferences.h"
#  include "BKE_screen.hh"
#  include "BKE_sound.h"

#  include "DEG_depsgraph.hh"

#  include "GPU_capabilities.hh"
#  include "GPU_select.hh"
#  include "GPU_texture.hh"

#  include "BLF_api.hh"

#  include "BLI_path_utils.hh"

#  include "MEM_CacheLimiterC-Api.h"
#  include "MEM_guardedalloc.h"

#  include "ED_asset_list.hh"
#  include "ED_screen.hh"

#  include "UI_interface.hh"

static void rna_userdef_version_get(PointerRNA *ptr, int *value)
{
  UserDef *userdef = (UserDef *)ptr->data;
  value[0] = userdef->versionfile / 100;
  value[1] = userdef->versionfile % 100;
  value[2] = userdef->subversionfile;
}

/** Mark the preferences as being changed so they are saved on exit. */
#  define USERDEF_TAG_DIRTY rna_userdef_is_dirty_update_impl()

void rna_userdef_is_dirty_update_impl()
{
  /* We can't use 'ptr->data' because this update function
   * is used for themes and other nested data. */
  if (U.runtime.is_dirty == false) {
    U.runtime.is_dirty = true;
    WM_main_add_notifier(NC_WINDOW, nullptr);
  }
}

void rna_userdef_is_dirty_update(Main * /*bmain*/, Scene * /*scene*/, PointerRNA * /*ptr*/)
{
  /* WARNING: never use 'ptr' unless its type is checked. */
  rna_userdef_is_dirty_update_impl();
}

/** Take care not to use this if we expect 'is_dirty' to be tagged. */
static void rna_userdef_ui_update(Main * /*bmain*/, Scene * /*scene*/, PointerRNA * /*ptr*/)
{
  WM_main_add_notifier(NC_WINDOW, nullptr);
}

static void rna_userdef_update(Main * /*bmain*/, Scene * /*scene*/, PointerRNA * /*ptr*/)
{
  WM_main_add_notifier(NC_WINDOW, nullptr);
  USERDEF_TAG_DIRTY;
}

static void rna_userdef_theme_update(Main *bmain, Scene *scene, PointerRNA *ptr)
{
  /* Recreate gizmos when changing themes. */
  WM_reinit_gizmomap_all(bmain);

  rna_userdef_update(bmain, scene, ptr);
}

static void rna_userdef_theme_text_style_update(Main *bmain, Scene *scene, PointerRNA *ptr)
{
  const uiStyle *style = UI_style_get();
  BLF_default_size(style->widget.points);

  rna_userdef_update(bmain, scene, ptr);
}

static void rna_userdef_gizmo_update(Main *bmain, Scene *scene, PointerRNA *ptr)
{
  WM_reinit_gizmomap_all(bmain);

  rna_userdef_update(bmain, scene, ptr);
}

static void rna_userdef_theme_update_icons(Main *bmain, Scene *scene, PointerRNA *ptr)
{
  rna_userdef_theme_update(bmain, scene, ptr);
}

/* also used by buffer swap switching */
static void rna_userdef_gpu_update(Main * /*bmain*/, Scene * /*scene*/, PointerRNA * /*ptr*/)
{
  /* font's are stored at each DPI level, without this we can easy load 100's of fonts */
  BLF_cache_clear();

  WM_main_add_notifier(NC_WINDOW, nullptr);             /* full redraw */
  WM_main_add_notifier(NC_SCREEN | NA_EDITED, nullptr); /* refresh region sizes */
  USERDEF_TAG_DIRTY;
}

static void rna_userdef_screen_update(Main * /*bmain*/, Scene * /*scene*/, PointerRNA * /*ptr*/)
{
  WM_main_add_notifier(NC_WINDOW, nullptr);
  WM_main_add_notifier(NC_SCREEN | NA_EDITED, nullptr); /* refresh region sizes */
  USERDEF_TAG_DIRTY;
}

static void rna_userdef_screen_update_header_default(Main *bmain, Scene *scene, PointerRNA *ptr)
{
  if (U.uiflag & USER_HEADER_FROM_PREF) {
    for (bScreen *screen = static_cast<bScreen *>(bmain->screens.first); screen;
         screen = static_cast<bScreen *>(screen->id.next))
    {
      BKE_screen_header_alignment_reset(screen);
    }
    rna_userdef_screen_update(bmain, scene, ptr);
  }
  USERDEF_TAG_DIRTY;
}

static void rna_userdef_font_update(Main * /*bmain*/, Scene * /*scene*/, PointerRNA * /*ptr*/)
{
  BLF_cache_clear();
  UI_reinit_font();
  UI_update_text_styles();
}

static void rna_userdef_language_update(Main *bmain, Scene * /*scene*/, PointerRNA * /*ptr*/)
{
  BLT_lang_set(nullptr);

  if (!blender::bke::preferences::exists()) {
    /* If changing language without current userprefs, enable all usage options. */
    U.transopts |= (USER_TR_IFACE | USER_TR_TOOLTIPS | USER_TR_REPORTS | USER_TR_NEWDATANAME);
  }

  BKE_callback_exec_null(bmain, BKE_CB_EVT_TRANSLATION_UPDATE_POST);
  USERDEF_TAG_DIRTY;
}

static void rna_userdef_translation_update(Main *bmain, Scene * /*scene*/, PointerRNA * /*ptr*/)
{
  BKE_callback_exec_null(bmain, BKE_CB_EVT_TRANSLATION_UPDATE_POST);
  WM_main_add_notifier(NC_WINDOW, nullptr);
  USERDEF_TAG_DIRTY;
}

static void rna_userdef_asset_library_name_set(PointerRNA *ptr, const char *value)
{
  bUserAssetLibrary *library = (bUserAssetLibrary *)ptr->data;
  BKE_preferences_asset_library_name_set(&U, library, value);
}

static void rna_userdef_asset_library_path_set(PointerRNA *ptr, const char *value)
{
  bUserAssetLibrary *library = (bUserAssetLibrary *)ptr->data;
  BKE_preferences_asset_library_path_set(library, value);
}

static void rna_userdef_asset_library_path_update(bContext *C, PointerRNA *ptr)
{
  blender::ed::asset::list::clear_all_library(C);
  rna_userdef_update(CTX_data_main(C), CTX_data_scene(C), ptr);
}

/**
 * Use sparingly as a sync may be time consuming.
 * Any change that may cause loading remote data to change behavior
 * (such as the URL or access token) must use this update function.
 */
static void rna_userdef_extension_sync_update(Main *bmain, Scene * /*scene*/, PointerRNA *ptr)
{
  BKE_callback_exec(bmain, &ptr, 1, BKE_CB_EVT_EXTENSION_REPOS_SYNC);
  WM_main_add_notifier(NC_WINDOW, nullptr);
  USERDEF_TAG_DIRTY;
}

static void rna_userdef_extension_repo_name_set(PointerRNA *ptr, const char *value)
{
  bUserExtensionRepo *repo = (bUserExtensionRepo *)ptr->data;
  BKE_preferences_extension_repo_name_set(&U, repo, value);
}

static void rna_userdef_extension_repo_module_set(PointerRNA *ptr, const char *value)
{
  Main *bmain = G.main;
  bUserExtensionRepo *repo = (bUserExtensionRepo *)ptr->data;
  BKE_callback_exec_null(bmain, BKE_CB_EVT_EXTENSION_REPOS_UPDATE_PRE);
  BKE_preferences_extension_repo_module_set(&U, repo, value);
  BKE_callback_exec_null(bmain, BKE_CB_EVT_EXTENSION_REPOS_UPDATE_POST);
}

static void rna_userdef_extension_repo_custom_directory_set(PointerRNA *ptr, const char *value)
{
  Main *bmain = G.main;
  bUserExtensionRepo *repo = (bUserExtensionRepo *)ptr->data;
  BKE_callback_exec_null(bmain, BKE_CB_EVT_EXTENSION_REPOS_UPDATE_PRE);
  BKE_preferences_extension_repo_custom_dirpath_set(repo, value);
  BKE_callback_exec_null(bmain, BKE_CB_EVT_EXTENSION_REPOS_UPDATE_POST);
}

static void rna_userdef_extension_repo_directory_get(PointerRNA *ptr, char *value)
{
  const bUserExtensionRepo *repo = (bUserExtensionRepo *)ptr->data;
  BKE_preferences_extension_repo_dirpath_get(repo, value, FILE_MAX);
}

static int rna_userdef_extension_repo_directory_length(PointerRNA *ptr)
{
  const bUserExtensionRepo *repo = (bUserExtensionRepo *)ptr->data;
  char dirpath[FILE_MAX];
  return BKE_preferences_extension_repo_dirpath_get(repo, dirpath, sizeof(dirpath));
}

static void rna_userdef_extension_repo_access_token_get(PointerRNA *ptr, char *value)
{
  const bUserExtensionRepo *repo = (bUserExtensionRepo *)ptr->data;
  if (repo->access_token) {
    strcpy(value, repo->access_token);
  }
  else {
    value[0] = '\0';
  }
}

static int rna_userdef_extension_repo_access_token_length(PointerRNA *ptr)
{
  const bUserExtensionRepo *repo = (bUserExtensionRepo *)ptr->data;
  return (repo->access_token) ? strlen(repo->access_token) : 0;
}

static void rna_userdef_extension_repo_access_token_set(PointerRNA *ptr, const char *value)
{
  bUserExtensionRepo *repo = (bUserExtensionRepo *)ptr->data;
  if (repo->access_token) {
    MEM_freeN(repo->access_token);
  }
  repo->access_token = value[0] ? BLI_strdup(value) : nullptr;
}

static void rna_userdef_extension_repo_generic_flag_set_impl(PointerRNA *ptr,
                                                             const bool value,
                                                             const int flag)
{
  Main *bmain = G.main;
  bUserExtensionRepo *repo = (bUserExtensionRepo *)ptr->data;
  BKE_callback_exec_null(bmain, BKE_CB_EVT_EXTENSION_REPOS_UPDATE_PRE);
  SET_FLAG_FROM_TEST(repo->flag, value, flag);
  BKE_callback_exec_null(bmain, BKE_CB_EVT_EXTENSION_REPOS_UPDATE_POST);
}

static void rna_userdef_extension_repo_enabled_set(PointerRNA *ptr, bool value)
{
  rna_userdef_extension_repo_generic_flag_set_impl(ptr, !value, USER_EXTENSION_REPO_FLAG_DISABLED);
}

static void rna_userdef_extension_repo_use_custom_directory_set(PointerRNA *ptr, bool value)
{
  rna_userdef_extension_repo_generic_flag_set_impl(
      ptr, value, USER_EXTENSION_REPO_FLAG_USE_CUSTOM_DIRECTORY);
}

static void rna_userdef_extension_repo_use_remote_url_set(PointerRNA *ptr, bool value)
{
  rna_userdef_extension_repo_generic_flag_set_impl(
      ptr, value, USER_EXTENSION_REPO_FLAG_USE_REMOTE_URL);
}

static void rna_userdef_extension_repo_source_set(PointerRNA *ptr, int value)
{
  Main *bmain = G.main;
  bUserExtensionRepo *repo = (bUserExtensionRepo *)ptr->data;
  BKE_callback_exec_null(bmain, BKE_CB_EVT_EXTENSION_REPOS_UPDATE_PRE);
  repo->source = value;
  BKE_callback_exec_null(bmain, BKE_CB_EVT_EXTENSION_REPOS_UPDATE_POST);
}

static void rna_userdef_script_autoexec_update(Main * /*bmain*/,
                                               Scene * /*scene*/,
                                               PointerRNA *ptr)
{
  UserDef *userdef = (UserDef *)ptr->data;
  if (userdef->flag & USER_SCRIPT_AUTOEXEC_DISABLE) {
    G.f &= ~G_FLAG_SCRIPT_AUTOEXEC;
  }
  else {
    G.f |= G_FLAG_SCRIPT_AUTOEXEC;
  }

  USERDEF_TAG_DIRTY;
}

static void rna_userdef_use_online_access_set(PointerRNA *ptr, bool value)
{
  /* A `set` function is needed to clear the override flags. */
  UserDef *userdef = (UserDef *)ptr->data;

  if ((G.f & G_FLAG_INTERNET_ALLOW) == 0) {
    if (G.f & G_FLAG_INTERNET_OVERRIDE_PREF_OFFLINE) {
      /* The `editable` check should account for this, assert since this is security related. */
      BLI_assert_unreachable();
      return;
    }
  }

  if (value) {
    userdef->flag |= USER_INTERNET_ALLOW;
    G.f |= G_FLAG_INTERNET_ALLOW;
  }
  else {
    userdef->flag &= ~USER_INTERNET_ALLOW;
    G.f &= ~G_FLAG_INTERNET_ALLOW;
  }

  /* Once the user edits this option (even to set it to the value it was)
   * it's no longer considered overridden. */
  G.f &= ~G_FLAG_INTERNET_OVERRIDE_PREF_ANY;
}

static int rna_userdef_use_online_access_editable(const PointerRNA * /*ptr*/, const char **r_info)
{
  if ((G.f & G_FLAG_INTERNET_ALLOW) == 0) {
    /* Return 0 when blender was invoked with `--offline-mode` "forced". */
    if (G.f & G_FLAG_INTERNET_OVERRIDE_PREF_OFFLINE) {
      *r_info = N_("Launched with \"--offline-mode\", cannot be changed");
      return 0;
    }
  }
  return PROP_EDITABLE;
}

static void rna_userdef_script_directory_name_set(PointerRNA *ptr, const char *value)
{
  bUserScriptDirectory *script_dir = static_cast<bUserScriptDirectory *>(ptr->data);
  bool value_invalid = false;

  if (!value[0]) {
    value_invalid = true;
  }
  if (STREQ(value, "DEFAULT")) {
    value_invalid = true;
  }

  if (value_invalid) {
    value = DATA_("Untitled");
  }

  STRNCPY_UTF8(script_dir->name, value);
  BLI_uniquename(&U.script_directories,
                 script_dir,
                 value,
                 '.',
                 offsetof(bUserScriptDirectory, name),
                 sizeof(script_dir->name));
}

static bUserScriptDirectory *rna_userdef_script_directory_new()
{
  bUserScriptDirectory *script_dir = MEM_callocN<bUserScriptDirectory>(__func__);
  BLI_addtail(&U.script_directories, script_dir);
  USERDEF_TAG_DIRTY;
  return script_dir;
}

static void rna_userdef_script_directory_remove(ReportList *reports, PointerRNA *ptr)
{
  bUserScriptDirectory *script_dir = static_cast<bUserScriptDirectory *>(ptr->data);
  if (BLI_findindex(&U.script_directories, script_dir) == -1) {
    BKE_report(reports, RPT_ERROR, "Script directory not found");
    return;
  }

  BLI_freelinkN(&U.script_directories, script_dir);
  ptr->invalidate();
  USERDEF_TAG_DIRTY;
}

static bUserAssetLibrary *rna_userdef_asset_library_new(const bContext *C,
                                                        const char *name,
                                                        const char *directory)
{
  bUserAssetLibrary *new_library = BKE_preferences_asset_library_add(
      &U, name ? name : "", directory ? directory : "");

  blender::ed::asset::list::clear_all_library(C);

  /* Trigger refresh for the Asset Browser. */
  WM_main_add_notifier(NC_SPACE | ND_SPACE_ASSET_PARAMS, nullptr);

  USERDEF_TAG_DIRTY;
  return new_library;
}

static void rna_userdef_asset_library_remove(bContext *C, ReportList *reports, PointerRNA *ptr)
{
  bUserAssetLibrary *library = static_cast<bUserAssetLibrary *>(ptr->data);

  if (BLI_findindex(&U.asset_libraries, library) == -1) {
    BKE_report(reports, RPT_ERROR, "Asset Library not found");
    return;
  }

  BKE_preferences_asset_library_remove(&U, library);
  blender::ed::asset::list::clear_all_library(C);

  /* Update active library index to be in range. */
  const int count_remaining = BLI_listbase_count(&U.asset_libraries);
  CLAMP(U.active_asset_library, 0, count_remaining - 1);

  /* Trigger refresh for the Asset Browser. */
  WM_main_add_notifier(NC_SPACE | ND_SPACE_ASSET_PARAMS, nullptr);

  ptr->invalidate();
  USERDEF_TAG_DIRTY;
}

static bUserExtensionRepo *rna_userdef_extension_repo_new(const char *name,
                                                          const char *module,
                                                          const char *custom_directory,
                                                          const char *remote_url,
                                                          const int source)
{
  Main *bmain = G.main;
  BKE_callback_exec_null(bmain, BKE_CB_EVT_EXTENSION_REPOS_UPDATE_PRE);

  bUserExtensionRepo *repo = BKE_preferences_extension_repo_add(
      &U, name ? name : "", module ? module : "", custom_directory ? custom_directory : "");

  if (remote_url) {
    STRNCPY(repo->remote_url, remote_url);
  }

  if (repo->remote_url[0]) {
    repo->flag |= USER_EXTENSION_REPO_FLAG_USE_REMOTE_URL;
  }
  if (repo->custom_dirpath[0]) {
    repo->flag |= USER_EXTENSION_REPO_FLAG_USE_CUSTOM_DIRECTORY;
  }

  repo->source = source;

  BKE_callback_exec_null(bmain, BKE_CB_EVT_EXTENSION_REPOS_UPDATE_POST);
  USERDEF_TAG_DIRTY;
  return repo;
}

static void rna_userdef_extension_repo_remove(ReportList *reports, PointerRNA *ptr)
{
  Main *bmain = G.main;
  BKE_callback_exec_null(bmain, BKE_CB_EVT_EXTENSION_REPOS_UPDATE_PRE);

  bUserExtensionRepo *repo = static_cast<bUserExtensionRepo *>(ptr->data);
  if (BLI_findindex(&U.extension_repos, repo) == -1) {
    BKE_report(reports, RPT_ERROR, "Extension repository not found");
    return;
  }
  BKE_preferences_extension_repo_remove(&U, repo);
  ptr->invalidate();

  BKE_callback_exec_null(bmain, BKE_CB_EVT_EXTENSION_REPOS_UPDATE_POST);
  USERDEF_TAG_DIRTY;
}

static void rna_userdef_load_ui_update(Main * /*bmain*/, Scene * /*scene*/, PointerRNA *ptr)
{
  UserDef *userdef = (UserDef *)ptr->data;
  if (userdef->flag & USER_FILENOUI) {
    G.fileflags |= G_FILE_NO_UI;
  }
  else {
    G.fileflags &= ~G_FILE_NO_UI;
  }

  USERDEF_TAG_DIRTY;
}

static void rna_userdef_anisotropic_update(Main *bmain, Scene *scene, PointerRNA *ptr)
{
  GPU_samplers_update();
  rna_userdef_update(bmain, scene, ptr);
}

static void rna_userdef_gl_texture_limit_update(Main *bmain, Scene *scene, PointerRNA *ptr)
{
  BKE_image_free_all_gputextures(bmain);
  rna_userdef_update(bmain, scene, ptr);
}

static void rna_userdef_undo_steps_set(PointerRNA *ptr, int value)
{
  UserDef *userdef = (UserDef *)ptr->data;

  /* Do not allow 1 undo steps, useless and breaks undo/redo process (see #42531). */
  userdef->undosteps = (value == 1) ? 2 : value;
}

static int rna_userdef_autokeymode_get(PointerRNA *ptr)
{
  UserDef *userdef = (UserDef *)ptr->data;
  short retval = userdef->autokey_mode;

  if (!(userdef->autokey_mode & AUTOKEY_ON)) {
    retval |= AUTOKEY_ON;
  }

  return retval;
}

static void rna_userdef_autokeymode_set(PointerRNA *ptr, int value)
{
  UserDef *userdef = (UserDef *)ptr->data;

  if (value == AUTOKEY_MODE_NORMAL) {
    userdef->autokey_mode |= (AUTOKEY_MODE_NORMAL - AUTOKEY_ON);
    userdef->autokey_mode &= ~(AUTOKEY_MODE_EDITKEYS - AUTOKEY_ON);
  }
  else if (value == AUTOKEY_MODE_EDITKEYS) {
    userdef->autokey_mode |= (AUTOKEY_MODE_EDITKEYS - AUTOKEY_ON);
    userdef->autokey_mode &= ~(AUTOKEY_MODE_NORMAL - AUTOKEY_ON);
  }
}

static void rna_userdef_anim_update(Main * /*bmain*/, Scene * /*scene*/, PointerRNA * /*ptr*/)
{
  WM_main_add_notifier(NC_SPACE | ND_SPACE_GRAPH, nullptr);
  WM_main_add_notifier(NC_SPACE | ND_SPACE_DOPESHEET, nullptr);
  USERDEF_TAG_DIRTY;
}

static void rna_userdef_input_devices(Main * /*bmain*/, Scene * /*scene*/, PointerRNA * /*ptr*/)
{
  WM_init_input_devices();
  USERDEF_TAG_DIRTY;
}

#  ifdef WITH_INPUT_NDOF
static void rna_userdef_ndof_deadzone_update(Main * /*bmain*/, Scene * /*scene*/, PointerRNA *ptr)
{
  UserDef *userdef = static_cast<UserDef *>(ptr->data);
  WM_ndof_deadzone_set(userdef->ndof_deadzone);
  USERDEF_TAG_DIRTY;
}
#  endif

static void rna_userdef_keyconfig_reload_update(bContext *C,
                                                Main * /*bmain*/,
                                                Scene * /*scene*/,
                                                PointerRNA * /*ptr*/)
{
  WM_keyconfig_reload(C);
  USERDEF_TAG_DIRTY;
}

static void rna_userdef_timecode_style_set(PointerRNA *ptr, int value)
{
  UserDef *userdef = (UserDef *)ptr->data;
  int required_size = userdef->v2d_min_gridsize;

  /* Set the time-code style. */
  userdef->timecode_style = value;

  /* Adjust the v2d grid-size if needed so that time-codes don't overlap
   * NOTE: most of these have been hand-picked to avoid overlaps while still keeping
   * things from getting too blown out. */
  switch (value) {
    case USER_TIMECODE_MINIMAL:
    case USER_TIMECODE_SECONDS_ONLY:
      /* 35 is great most of the time, but not that great for full-blown */
      required_size = 35;
      break;
    case USER_TIMECODE_SMPTE_MSF:
      required_size = 50;
      break;
    case USER_TIMECODE_SMPTE_FULL:
      /* the granddaddy! */
      required_size = 65;
      break;
    case USER_TIMECODE_MILLISECONDS:
      required_size = 45;
      break;
  }

  if (U.v2d_min_gridsize < required_size) {
    U.v2d_min_gridsize = required_size;
  }
}

static int rna_UserDef_mouse_emulate_3_button_modifier_get(PointerRNA *ptr)
{
#  if !defined(WIN32)
  UserDef *userdef = static_cast<UserDef *>(ptr->data);
  return userdef->mouse_emulate_3_button_modifier;
#  else
  UNUSED_VARS(ptr);
  return USER_EMU_MMB_MOD_ALT;
#  endif
}

static const EnumPropertyItem *rna_UseDef_active_section_itemf(bContext * /*C*/,
                                                               PointerRNA *ptr,
                                                               PropertyRNA * /*prop*/,
                                                               bool *r_free)
{
  UserDef *userdef = static_cast<UserDef *>(ptr->data);

  const bool use_developer_ui = (userdef->flag & USER_DEVELOPER_UI) != 0;

  if (use_developer_ui) {
    *r_free = false;
    return rna_enum_preference_section_items;
  }

  EnumPropertyItem *items = nullptr;
  int totitem = 0;

  for (const EnumPropertyItem *it = rna_enum_preference_section_items; it->identifier != nullptr;
       it++)
  {
    if (it->value == USER_SECTION_EXPERIMENTAL) {
      if (use_developer_ui == false) {
        continue;
      }
    }

    RNA_enum_item_add(&items, &totitem, it);
  }

  RNA_enum_item_end(&items, &totitem);

  *r_free = true;
  return items;
}

static PointerRNA rna_UserDef_view_get(PointerRNA *ptr)
{
  return RNA_pointer_create_with_parent(*ptr, &RNA_PreferencesView, ptr->data);
}

static PointerRNA rna_UserDef_edit_get(PointerRNA *ptr)
{
  return RNA_pointer_create_with_parent(*ptr, &RNA_PreferencesEdit, ptr->data);
}

static PointerRNA rna_UserDef_input_get(PointerRNA *ptr)
{
  return RNA_pointer_create_with_parent(*ptr, &RNA_PreferencesInput, ptr->data);
}

static PointerRNA rna_UserDef_keymap_get(PointerRNA *ptr)
{
  return RNA_pointer_create_with_parent(*ptr, &RNA_PreferencesKeymap, ptr->data);
}

static PointerRNA rna_UserDef_filepaths_get(PointerRNA *ptr)
{
  return RNA_pointer_create_with_parent(*ptr, &RNA_PreferencesFilePaths, ptr->data);
}

static PointerRNA rna_UserDef_extensions_get(PointerRNA *ptr)
{
  return RNA_pointer_create_with_parent(*ptr, &RNA_PreferencesExtensions, ptr->data);
}

static PointerRNA rna_UserDef_system_get(PointerRNA *ptr)
{
  return RNA_pointer_create_with_parent(*ptr, &RNA_PreferencesSystem, ptr->data);
}

static PointerRNA rna_UserDef_apps_get(PointerRNA *ptr)
{
  return RNA_pointer_create_with_parent(*ptr, &RNA_PreferencesApps, ptr->data);
}

/* Reevaluate objects with a subsurf modifier as the last in their modifiers stacks. */
static void rna_UserDef_subdivision_update(Main *bmain, Scene *scene, PointerRNA *ptr)
{
  Object *ob;

  for (ob = static_cast<Object *>(bmain->objects.first); ob;
       ob = static_cast<Object *>(ob->id.next))
  {
    if (BKE_object_get_last_subsurf_modifier(ob) != nullptr) {
      DEG_id_tag_update(&ob->id, ID_RECALC_GEOMETRY);
    }
  }

  rna_userdef_update(bmain, scene, ptr);
}

static void rna_UserDef_audio_update(bContext *C, PointerRNA * /*ptr*/)
{
  ED_reset_audio_device(C);
  USERDEF_TAG_DIRTY;
}

static void rna_Userdef_memcache_update(Main * /*bmain*/, Scene * /*scene*/, PointerRNA * /*ptr*/)
{
  const int64_t new_limit = int64_t(U.memcachelimit) * 1024 * 1024;
  MEM_CacheLimiter_set_maximum(new_limit);
  blender::memory_cache::set_approximate_size_limit(new_limit);
  USERDEF_TAG_DIRTY;
}

static void rna_UserDef_weight_color_update(Main *bmain, Scene *scene, PointerRNA *ptr)
{
  Object *ob;

  for (ob = static_cast<Object *>(bmain->objects.first); ob;
       ob = static_cast<Object *>(ob->id.next))
  {
    if (ob->mode & OB_MODE_WEIGHT_PAINT) {
      DEG_id_tag_update(&ob->id, ID_RECALC_GEOMETRY);
    }
  }

  rna_userdef_update(bmain, scene, ptr);
}

static void rna_UserDef_viewport_lights_update(Main *bmain, Scene *scene, PointerRNA *ptr)
{
  /* If all lights are off gpu_draw resets them all, see: #27627,
   * so disallow them all to be disabled. */
  if (U.light_param[0].flag == 0 && U.light_param[1].flag == 0 && U.light_param[2].flag == 0 &&
      U.light_param[3].flag == 0)
  {
    SolidLight *light = static_cast<SolidLight *>(ptr->data);
    light->flag |= 1;
  }

  WM_main_add_notifier(NC_SPACE | ND_SPACE_VIEW3D | NS_VIEW3D_GPU, nullptr);
  rna_userdef_update(bmain, scene, ptr);
}

static bool rna_userdef_is_microsoft_store_install_get(PointerRNA * /*ptr*/)
{
#  ifdef WIN32
  return BLI_windows_is_store_install();
#  endif
  return false;
}

static void rna_userdef_autosave_update(Main *bmain, Scene *scene, PointerRNA *ptr)
{
  wmWindowManager *wm = static_cast<wmWindowManager *>(bmain->wm.first);

  if (wm) {
    WM_file_autosave_init(wm);
  }
  rna_userdef_update(bmain, scene, ptr);
}

#  define RNA_USERDEF_EXPERIMENTAL_BOOLEAN_GET(member) \
    static bool rna_userdef_experimental_##member##_get(PointerRNA *ptr) \
    { \
      UserDef *userdef = POINTER_OFFSET(ptr->data, -offsetof(UserDef, experimental)); \
      return USER_EXPERIMENTAL_TEST(userdef, member); \
    }

static bAddon *rna_userdef_addon_new()
{
  ListBase *addons_list = &U.addons;
  bAddon *addon = BKE_addon_new();
  BLI_addtail(addons_list, addon);
  USERDEF_TAG_DIRTY;
  return addon;
}

static void rna_userdef_addon_remove(ReportList *reports, PointerRNA *addon_ptr)
{
  ListBase *addons_list = &U.addons;
  bAddon *addon = static_cast<bAddon *>(addon_ptr->data);
  if (BLI_findindex(addons_list, addon) == -1) {
    BKE_report(reports, RPT_ERROR, "Add-on is no longer valid");
    return;
  }
  BLI_remlink(addons_list, addon);
  BKE_addon_free(addon);
  addon_ptr->invalidate();
  USERDEF_TAG_DIRTY;
}

static bPathCompare *rna_userdef_pathcompare_new()
{
  bPathCompare *path_cmp = MEM_callocN<bPathCompare>("bPathCompare");
  BLI_addtail(&U.autoexec_paths, path_cmp);
  USERDEF_TAG_DIRTY;
  return path_cmp;
}

static void rna_userdef_pathcompare_remove(ReportList *reports, PointerRNA *path_cmp_ptr)
{
  bPathCompare *path_cmp = static_cast<bPathCompare *>(path_cmp_ptr->data);
  if (BLI_findindex(&U.autoexec_paths, path_cmp) == -1) {
    BKE_report(reports, RPT_ERROR, "Excluded path is no longer valid");
    return;
  }

  BLI_freelinkN(&U.autoexec_paths, path_cmp);
  path_cmp_ptr->invalidate();
  USERDEF_TAG_DIRTY;
}

static void rna_userdef_temp_update(Main * /*bmain*/, Scene * /*scene*/, PointerRNA * /*ptr*/)
{
  BKE_tempdir_init(U.tempdir);
  USERDEF_TAG_DIRTY;
}

static void rna_userdef_text_update(Main * /*bmain*/, Scene * /*scene*/, PointerRNA * /*ptr*/)
{
  BLF_cache_clear();
  UI_reinit_font();
  WM_main_add_notifier(NC_WINDOW, nullptr);
  USERDEF_TAG_DIRTY;
}

static PointerRNA rna_Theme_space_generic_get(PointerRNA *ptr)
{
  return RNA_pointer_create_with_parent(*ptr, &RNA_ThemeSpaceGeneric, ptr->data);
}

static PointerRNA rna_Theme_gradient_colors_get(PointerRNA *ptr)
{
  return RNA_pointer_create_with_parent(*ptr, &RNA_ThemeGradientColors, ptr->data);
}

static PointerRNA rna_Theme_space_gradient_get(PointerRNA *ptr)
{
  return RNA_pointer_create_with_parent(*ptr, &RNA_ThemeSpaceGradient, ptr->data);
}

static PointerRNA rna_Theme_space_list_generic_get(PointerRNA *ptr)
{
  return RNA_pointer_create_with_parent(*ptr, &RNA_ThemeSpaceListGeneric, ptr->data);
}

static const EnumPropertyItem *rna_userdef_audio_device_itemf(bContext * /*C*/,
                                                              PointerRNA * /*ptr*/,
                                                              PropertyRNA * /*prop*/,
                                                              bool *r_free)
{
  int index = 0;
  int totitem = 0;
  EnumPropertyItem *item = nullptr;

  int i;

  char **names = BKE_sound_get_device_names();

  for (i = 0; names[i]; i++) {
    EnumPropertyItem new_item = {i, names[i], 0, names[i], names[i]};
    RNA_enum_item_add(&item, &totitem, &new_item);
  }

#  if !defined(NDEBUG) || !defined(WITH_AUDASPACE)
  if (i == 0) {
    EnumPropertyItem new_item = {i, "SOUND_NONE", 0, "No Sound", ""};
    RNA_enum_item_add(&item, &totitem, &new_item);
  }
#  endif

  /* may be unused */
  UNUSED_VARS(index, audio_device_items);

  RNA_enum_item_end(&item, &totitem);
  *r_free = true;

  return item;
}

#  ifdef WITH_INTERNATIONAL
static const EnumPropertyItem *rna_lang_enum_properties_itemf(bContext * /*C*/,
                                                              PointerRNA * /*ptr*/,
                                                              PropertyRNA * /*prop*/,
                                                              bool * /*r_free*/)
{
  const EnumPropertyItem *items = BLT_lang_RNA_enum_properties();
  if (items == nullptr) {
    items = rna_enum_language_default_items;
  }
  return items;
}
#  else
static int rna_lang_enum_properties_get_no_international(PointerRNA * /*ptr*/)
{
  /* This simply prevents warnings when accessing language
   * (since the actual value wont be in the enum, unless already `DEFAULT`). */
  return 0;
}
#  endif

static void rna_Theme_name_set(PointerRNA *ptr, const char *value)
{
  bTheme *btheme = static_cast<bTheme *>(ptr->data);
  STRNCPY_UTF8(btheme->name, value);
  BLI_uniquename(&U.themes, btheme, "Theme", '.', offsetof(bTheme, name), sizeof(btheme->name));
}

static void rna_Addon_module_set(PointerRNA *ptr, const char *value)
{
  bAddon *addon = (bAddon *)ptr->data;

  /* The module may be empty (for newly created data), skip the preferences search.
   * Note that changing existing add-ons module isn't a common operation.
   * Support this to allow for an extension repositories module to change at run-time. */
  bAddonPrefType *apt = addon->module[0] ? BKE_addon_pref_type_find(addon->module, true) : nullptr;

  size_t module_len = STRNCPY_UTF8_RLEN(addon->module, value);

  /* Reserve half of `bAddon::module` for a package component.
   * Ensure the trailing component is less than half `sizeof(bAddon::module)`.
   * This is needed because the size of the add-on name should never work on not depending on
   * the user defined module prefix. Trimming off the trailing characters is a silent failure
   * however there isn't a practical way to notify the user an over long name was used.
   * In practice this is something only add-on developers should run into,
   * so it's more of a paper cut for developers. */
  const size_t submodule_len_limit = sizeof(bAddon::module) / 2;
  if (UNLIKELY(module_len >= submodule_len_limit)) {
    char *submodule_end = addon->module + module_len;
    char *submodule_beg = addon->module;
    for (size_t i = module_len - 1; i > 0; i--) {
      if (addon->module[i] == '.') {
        submodule_beg = addon->module + i;
        break;
      }
    }
    if ((submodule_end - submodule_beg) > submodule_len_limit) {
      submodule_beg[submodule_len_limit] = '\0';
      BLI_str_utf8_invalid_strip(submodule_beg, submodule_len_limit);
    }
  }

  if (apt) {
    /* Keep the associated preferences. */
    STRNCPY(apt->idname, addon->module);
  }
}

static IDProperty **rna_AddonPref_idprops(PointerRNA *ptr)
{
  return (IDProperty **)&ptr->data;
}

static PointerRNA rna_Addon_preferences_get(PointerRNA *ptr)
{
  bAddon *addon = (bAddon *)ptr->data;
  bAddonPrefType *apt = BKE_addon_pref_type_find(addon->module, true);
  if (apt) {
    if (addon->prop == nullptr) {
      /* name is unimportant. */
      addon->prop =
          blender::bke::idprop::create_group(addon->module, IDP_FLAG_STATIC_TYPE).release();
    }
    return RNA_pointer_create_with_parent(*ptr, apt->rna_ext.srna, addon->prop);
  }
  else {
    return PointerRNA_NULL;
  }
}

static bool rna_AddonPref_unregister(Main * /*bmain*/, StructRNA *type)
{
  bAddonPrefType *apt = static_cast<bAddonPrefType *>(RNA_struct_blender_type_get(type));

  if (!apt) {
    return false;
  }

  RNA_struct_free_extension(type, &apt->rna_ext);
  RNA_struct_free(&BLENDER_RNA, type);

  BKE_addon_pref_type_remove(apt);

  /* update while blender is running */
  WM_main_add_notifier(NC_WINDOW, nullptr);
  return true;
}

static StructRNA *rna_AddonPref_register(Main *bmain,
                                         ReportList *reports,
                                         void *data,
                                         const char *identifier,
                                         StructValidateFunc validate,
                                         StructCallbackFunc call,
                                         StructFreeFunc free)
{
  const char *error_prefix = "Registering add-on preferences class:";
  bAddonPrefType *apt, dummy_apt = {{'\0'}};
  bAddon dummy_addon = {nullptr};
  // bool have_function[1];

  /* Setup dummy add-on preference and it's type to store static properties in. */
  PointerRNA dummy_addon_ptr = RNA_pointer_create_discrete(
      nullptr, &RNA_AddonPreferences, &dummy_addon);

  /* validate the python class */
  if (validate(&dummy_addon_ptr, data, nullptr /*have_function*/) != 0) {
    return nullptr;
  }

  STRNCPY(dummy_apt.idname, dummy_addon.module);
  if (strlen(identifier) >= sizeof(dummy_apt.idname)) {
    BKE_reportf(reports,
                RPT_ERROR,
                "%s '%s' is too long, maximum length is %d",
                error_prefix,
                identifier,
                int(sizeof(dummy_apt.idname)));
    return nullptr;
  }

  /* Check if we have registered this add-on preference type before, and remove it. */
  apt = BKE_addon_pref_type_find(dummy_addon.module, true);
  if (apt) {
    BKE_reportf(reports,
                RPT_INFO,
                "%s '%s', bl_idname '%s' has been registered before, unregistering previous",
                error_prefix,
                identifier,
                dummy_apt.idname);

    StructRNA *srna = apt->rna_ext.srna;
    if (!(srna && rna_AddonPref_unregister(bmain, srna))) {
      BKE_reportf(reports,
                  RPT_ERROR,
                  "%s '%s', bl_idname '%s' %s",
                  error_prefix,
                  identifier,
                  dummy_apt.idname,
                  srna ? "is built-in" : "could not be unregistered");

      return nullptr;
    }
  }

  /* Create a new add-on preference type. */
  apt = MEM_mallocN<bAddonPrefType>("addonpreftype");
  memcpy(apt, &dummy_apt, sizeof(dummy_apt));
  BKE_addon_pref_type_add(apt);

  apt->rna_ext.srna = RNA_def_struct_ptr(&BLENDER_RNA, identifier, &RNA_AddonPreferences);
  apt->rna_ext.data = data;
  apt->rna_ext.call = call;
  apt->rna_ext.free = free;
  RNA_struct_blender_type_set(apt->rna_ext.srna, apt);

  //  apt->draw = (have_function[0]) ? header_draw : nullptr;

  /* update while blender is running */
  WM_main_add_notifier(NC_WINDOW, nullptr);

  return apt->rna_ext.srna;
}

/* placeholder, doesn't do anything useful yet */
static StructRNA *rna_AddonPref_refine(PointerRNA *ptr)
{
  return (ptr->type) ? ptr->type : &RNA_AddonPreferences;
}

static float rna_ThemeUI_roundness_get(PointerRNA *ptr)
{
  /* Remap from relative radius to 0..1 range. */
  uiWidgetColors *tui = (uiWidgetColors *)ptr->data;
  return tui->roundness * 2.0f;
}

static void rna_ThemeUI_roundness_set(PointerRNA *ptr, float value)
{
  uiWidgetColors *tui = (uiWidgetColors *)ptr->data;
  tui->roundness = value * 0.5f;
}

/* Studio Light */
static void rna_UserDef_studiolight_begin(CollectionPropertyIterator *iter, PointerRNA *ptr)
{
  rna_iterator_listbase_begin(iter, ptr, BKE_studiolight_listbase(), nullptr);
}

static void rna_StudioLights_refresh(UserDef * /*userdef*/)
{
  BKE_studiolight_refresh();
}

static void rna_StudioLights_remove(UserDef * /*userdef*/, StudioLight *studio_light)
{
  BKE_studiolight_remove(studio_light);
}

static StudioLight *rna_StudioLights_load(UserDef * /*userdef*/, const char *filepath, int type)
{
  return BKE_studiolight_load(filepath, type);
}

/* TODO: Make it accept arguments. */
static StudioLight *rna_StudioLights_new(UserDef *userdef, const char *filepath)
{
  return BKE_studiolight_create(filepath, userdef->light_param, userdef->light_ambient);
}

/* StudioLight.name */
static void rna_UserDef_studiolight_name_get(PointerRNA *ptr, char *value)
{
  StudioLight *sl = (StudioLight *)ptr->data;
  strcpy(value, sl->name);
}

static int rna_UserDef_studiolight_name_length(PointerRNA *ptr)
{
  StudioLight *sl = (StudioLight *)ptr->data;
  return strlen(sl->name);
}

/* StudioLight.path */
static void rna_UserDef_studiolight_path_get(PointerRNA *ptr, char *value)
{
  StudioLight *sl = (StudioLight *)ptr->data;
  strcpy(value, sl->filepath);
}

static int rna_UserDef_studiolight_path_length(PointerRNA *ptr)
{
  StudioLight *sl = (StudioLight *)ptr->data;
  return strlen(sl->filepath);
}

/* StudioLight.index */
static int rna_UserDef_studiolight_index_get(PointerRNA *ptr)
{
  StudioLight *sl = (StudioLight *)ptr->data;
  return sl->index;
}

/* StudioLight.is_user_defined */
static bool rna_UserDef_studiolight_is_user_defined_get(PointerRNA *ptr)
{
  StudioLight *sl = (StudioLight *)ptr->data;
  return (sl->flag & STUDIOLIGHT_USER_DEFINED) != 0;
}

/* StudioLight.is_user_defined */
static bool rna_UserDef_studiolight_has_specular_highlight_pass_get(PointerRNA *ptr)
{
  StudioLight *sl = (StudioLight *)ptr->data;
  return sl->flag & STUDIOLIGHT_SPECULAR_HIGHLIGHT_PASS;
}

/* StudioLight.type */

static int rna_UserDef_studiolight_type_get(PointerRNA *ptr)
{
  StudioLight *sl = (StudioLight *)ptr->data;
  return sl->flag & STUDIOLIGHT_FLAG_ORIENTATIONS;
}

/* StudioLight.solid_lights */

static void rna_UserDef_studiolight_solid_lights_begin(CollectionPropertyIterator *iter,
                                                       PointerRNA *ptr)
{
  StudioLight *sl = (StudioLight *)ptr->data;
  rna_iterator_array_begin(
      iter, ptr, sl->light, sizeof(*sl->light), ARRAY_SIZE(sl->light), 0, nullptr);
}

static int rna_UserDef_studiolight_solid_lights_length(PointerRNA * /*ptr*/)
{
  return ARRAY_SIZE(((StudioLight *)nullptr)->light);
}

/* StudioLight.light_ambient */

static void rna_UserDef_studiolight_light_ambient_get(PointerRNA *ptr, float *values)
{
  StudioLight *sl = (StudioLight *)ptr->data;
  copy_v3_v3(values, sl->light_ambient);
}

int rna_show_statusbar_vram_editable(const PointerRNA * /*ptr*/, const char ** /*r_info*/)
{
  return GPU_mem_stats_supported() ? PROP_EDITABLE : PropertyFlag(0);
}

static const EnumPropertyItem *rna_preference_gpu_backend_itemf(bContext * /*C*/,
                                                                PointerRNA * /*ptr*/,
                                                                PropertyRNA * /*prop*/,
                                                                bool *r_free)
{
  int totitem = 0;
  EnumPropertyItem *result = nullptr;
  for (int i = 0; rna_enum_preference_gpu_backend_items[i].identifier != nullptr; i++) {
    const EnumPropertyItem *item = &rna_enum_preference_gpu_backend_items[i];
#  ifndef WITH_OPENGL_BACKEND
    if (item->value == GPU_BACKEND_OPENGL) {
      continue;
    }
#  endif
#  ifndef WITH_METAL_BACKEND
    if (item->value == GPU_BACKEND_METAL) {
      continue;
    }
#  endif
#  ifndef WITH_VULKAN_BACKEND
    if (item->value == GPU_BACKEND_VULKAN) {
      continue;
    }
#  endif
    RNA_enum_item_add(&result, &totitem, item);
  }

  RNA_enum_item_end(&result, &totitem);
  *r_free = true;
  return result;
}

static const EnumPropertyItem *rna_preference_gpu_preferred_device_itemf(bContext * /*C*/,
                                                                         PointerRNA * /*ptr*/,
                                                                         PropertyRNA * /*prop*/,
                                                                         bool *r_free)
{
  int totitem = 0;
  EnumPropertyItem *result = nullptr;

  for (int i = 0; rna_enum_preference_gpu_preferred_device_items[i].identifier != nullptr; i++) {
    const EnumPropertyItem *item = &rna_enum_preference_gpu_preferred_device_items[i];
    RNA_enum_item_add(&result, &totitem, item);
  }
  int index = 1;
  for (const GPUDevice &gpu_device : GPU_platform_devices_list()) {
    EnumPropertyItem item = {};
    item.value = index;
    item.identifier = gpu_device.identifier.c_str();
    item.name = gpu_device.name.c_str();
    item.description = gpu_device.name.c_str();
    RNA_enum_item_add(&result, &totitem, &item);
    index += 1;
  }

  RNA_enum_item_end(&result, &totitem);
  *r_free = true;
  return result;
}

static int rna_preference_gpu_preferred_device_get(PointerRNA *ptr)
{
  UserDef *preferences = (UserDef *)ptr->data;
  int index = 1;
  for (const GPUDevice &gpu_device : GPU_platform_devices_list()) {
    if (gpu_device.index == preferences->gpu_preferred_index &&
        gpu_device.vendor_id == preferences->gpu_preferred_vendor_id &&
        gpu_device.device_id == preferences->gpu_preferred_device_id)
    {
      /* Offset by one as first item in the list is always auto-detection. */
      return index;
    }
    index += 1;
  }

  return 0;
}

static void rna_preference_gpu_preferred_device_set(PointerRNA *ptr, int value)
{
  UserDef *preferences = (UserDef *)ptr->data;
  if (value > 0) {
    value -= 1;
    blender::Span<GPUDevice> devices = GPU_platform_devices_list();
    if (value < devices.size()) {
      const GPUDevice &device = devices[value];
      preferences->gpu_preferred_index = device.index;
      preferences->gpu_preferred_vendor_id = device.vendor_id;
      preferences->gpu_preferred_device_id = device.device_id;
      return;
    }
  }
  preferences->gpu_preferred_index = 0;
  preferences->gpu_preferred_vendor_id = 0u;
  preferences->gpu_preferred_device_id = 0u;
}

#else

#  define USERDEF_TAG_DIRTY_PROPERTY_UPDATE_ENABLE \
    RNA_define_fallback_property_update(0, "rna_userdef_is_dirty_update")

#  define USERDEF_TAG_DIRTY_PROPERTY_UPDATE_DISABLE RNA_define_fallback_property_update(0, nullptr)

/* TODO(sergey): This technically belongs to blenlib, but we don't link
 * makesrna against it.
 */

/* Get maximum addressable memory in megabytes, */
static size_t max_memory_in_megabytes()
{
  /* Maximum addressable bytes on this platform. */
  const size_t limit_bytes = size_t(1) << (sizeof(size_t[8]) - 1);
  /* Convert it to megabytes and return. */
  return (limit_bytes >> 20);
}

/* Same as #max_memory_in_megabytes, but clipped to int capacity. */
static int max_memory_in_megabytes_int()
{
  const size_t limit_megabytes = max_memory_in_megabytes();
  /* NOTE: The result will fit into integer. */
  return int(min_zz(limit_megabytes, size_t(INT_MAX)));
}

static void rna_def_userdef_theme_ui_font_style(BlenderRNA *brna)
{
  StructRNA *srna;
  PropertyRNA *prop;

  srna = RNA_def_struct(brna, "ThemeFontStyle", nullptr);
  RNA_def_struct_sdna(srna, "uiFontStyle");
  RNA_def_struct_ui_text(srna, "Font Style", "Theme settings for Font");

  prop = RNA_def_property(srna, "points", PROP_FLOAT, PROP_UNSIGNED);
  RNA_def_property_range(prop, 6.0f, 32.0f);
  RNA_def_property_ui_range(prop, 8.0f, 20.0f, 10.0f, 1);
  RNA_def_property_ui_text(prop, "Points", "Font size in points");
  RNA_def_property_update(prop, 0, "rna_userdef_gpu_update");

  prop = RNA_def_property(srna, "character_weight", PROP_INT, PROP_NONE);
  RNA_def_property_int_default(prop, 400);
  RNA_def_property_range(prop, 100.0f, 900.0f);
  RNA_def_property_ui_range(prop, 100.0f, 900.0f, 50, 0);
  RNA_def_property_ui_text(
      prop, "Character Weight", "Weight of the characters. 100-900, 400 is normal.");
  RNA_def_property_update(prop, 0, "rna_userdef_text_update");

  prop = RNA_def_property(srna, "shadow", PROP_INT, PROP_NONE);
  RNA_def_property_range(prop, 0, 6);
  RNA_def_property_ui_text(prop, "Shadow Size", "Shadow type (0 none, 3, 5 blur, 6 outline)");
  RNA_def_property_update(prop, 0, "rna_userdef_theme_text_style_update");

  prop = RNA_def_property(srna, "shadow_offset_x", PROP_INT, PROP_PIXEL);
  RNA_def_property_int_sdna(prop, nullptr, "shadx");
  RNA_def_property_range(prop, -10, 10);
  RNA_def_property_ui_text(prop, "Shadow X Offset", "Shadow offset in pixels");
  RNA_def_property_update(prop, 0, "rna_userdef_theme_text_style_update");

  prop = RNA_def_property(srna, "shadow_offset_y", PROP_INT, PROP_PIXEL);
  RNA_def_property_int_sdna(prop, nullptr, "shady");
  RNA_def_property_range(prop, -10, 10);
  RNA_def_property_ui_text(prop, "Shadow Y Offset", "Shadow offset in pixels");
  RNA_def_property_update(prop, 0, "rna_userdef_theme_text_style_update");

  prop = RNA_def_property(srna, "shadow_alpha", PROP_FLOAT, PROP_FACTOR);
  RNA_def_property_float_sdna(prop, nullptr, "shadowalpha");
  RNA_def_property_range(prop, 0.0f, 1.0f);
  RNA_def_property_ui_text(prop, "Shadow Alpha", "");
  RNA_def_property_update(prop, 0, "rna_userdef_theme_text_style_update");

  prop = RNA_def_property(srna, "shadow_value", PROP_FLOAT, PROP_FACTOR);
  RNA_def_property_float_sdna(prop, nullptr, "shadowcolor");
  RNA_def_property_range(prop, 0.0f, 1.0f);
  RNA_def_property_ui_text(prop, "Shadow Brightness", "Shadow color in gray value");
  RNA_def_property_update(prop, 0, "rna_userdef_theme_text_style_update");
}

static void rna_def_userdef_theme_ui_style(BlenderRNA *brna)
{
  StructRNA *srna;
  PropertyRNA *prop;

  rna_def_userdef_theme_ui_font_style(brna);

  srna = RNA_def_struct(brna, "ThemeStyle", nullptr);
  RNA_def_struct_sdna(srna, "uiStyle");
  RNA_def_struct_ui_text(srna, "Style", "Theme settings for style sets");

  prop = RNA_def_property(srna, "panel_title", PROP_POINTER, PROP_NONE);
  RNA_def_property_flag(prop, PROP_NEVER_NULL);
  RNA_def_property_pointer_sdna(prop, nullptr, "paneltitle");
  RNA_def_property_struct_type(prop, "ThemeFontStyle");
  RNA_def_property_ui_text(prop, "Panel Title Font", "");
  RNA_def_property_update(prop, 0, "rna_userdef_theme_update");

  prop = RNA_def_property(srna, "widget", PROP_POINTER, PROP_NONE);
  RNA_def_property_flag(prop, PROP_NEVER_NULL);
  RNA_def_property_pointer_sdna(prop, nullptr, "widget");
  RNA_def_property_struct_type(prop, "ThemeFontStyle");
  RNA_def_property_ui_text(prop, "Widget Style", "");
  RNA_def_property_update(prop, 0, "rna_userdef_theme_update");

  prop = RNA_def_property(srna, "tooltip", PROP_POINTER, PROP_NONE);
  RNA_def_property_flag(prop, PROP_NEVER_NULL);
  RNA_def_property_pointer_sdna(prop, nullptr, "tooltip");
  RNA_def_property_struct_type(prop, "ThemeFontStyle");
  RNA_def_property_ui_text(prop, "Tooltip Style", "");
  RNA_def_property_update(prop, 0, "rna_userdef_theme_update");
}

static void rna_def_userdef_theme_ui_wcol(BlenderRNA *brna)
{
  StructRNA *srna;
  PropertyRNA *prop;

  srna = RNA_def_struct(brna, "ThemeWidgetColors", nullptr);
  RNA_def_struct_sdna(srna, "uiWidgetColors");
  RNA_def_struct_ui_text(srna, "Theme Widget Color Set", "Theme settings for widget color sets");

  prop = RNA_def_property(srna, "outline", PROP_FLOAT, PROP_COLOR_GAMMA);
  RNA_def_property_array(prop, 4);
  RNA_def_property_ui_text(prop, "Outline", "");
  RNA_def_property_update(prop, 0, "rna_userdef_theme_update");

  prop = RNA_def_property(srna, "inner", PROP_FLOAT, PROP_COLOR_GAMMA);
  RNA_def_property_array(prop, 4);
  RNA_def_property_ui_text(prop, "Inner", "");
  RNA_def_property_update(prop, 0, "rna_userdef_theme_update");

  prop = RNA_def_property(srna, "inner_sel", PROP_FLOAT, PROP_COLOR_GAMMA);
  RNA_def_property_array(prop, 4);
  RNA_def_property_ui_text(prop, "Inner Selected", "");
  RNA_def_property_update(prop, 0, "rna_userdef_theme_update");

  prop = RNA_def_property(srna, "item", PROP_FLOAT, PROP_COLOR_GAMMA);
  RNA_def_property_array(prop, 4);
  RNA_def_property_ui_text(prop, "Item", "");
  RNA_def_property_update(prop, 0, "rna_userdef_theme_update");

  prop = RNA_def_property(srna, "text", PROP_FLOAT, PROP_COLOR_GAMMA);
  RNA_def_property_array(prop, 3);
  RNA_def_property_ui_text(prop, "Text", "");
  RNA_def_property_update(prop, 0, "rna_userdef_theme_update");

  prop = RNA_def_property(srna, "text_sel", PROP_FLOAT, PROP_COLOR_GAMMA);
  RNA_def_property_array(prop, 3);
  RNA_def_property_ui_text(prop, "Text Selected", "");
  RNA_def_property_update(prop, 0, "rna_userdef_theme_update");

  prop = RNA_def_property(srna, "show_shaded", PROP_BOOLEAN, PROP_NONE);
  RNA_def_property_boolean_sdna(prop, nullptr, "shaded", 1);
  RNA_def_property_ui_text(prop, "Shaded", "");
  RNA_def_property_update(prop, 0, "rna_userdef_theme_update");

  prop = RNA_def_property(srna, "shadetop", PROP_INT, PROP_NONE);
  RNA_def_property_range(prop, -100, 100);
  RNA_def_property_ui_text(prop, "Shade Top", "");
  RNA_def_property_update(prop, 0, "rna_userdef_theme_update");

  prop = RNA_def_property(srna, "shadedown", PROP_INT, PROP_NONE);
  RNA_def_property_range(prop, -100, 100);
  RNA_def_property_ui_text(prop, "Shade Down", "");
  RNA_def_property_update(prop, 0, "rna_userdef_theme_update");

  prop = RNA_def_property(srna, "roundness", PROP_FLOAT, PROP_FACTOR);
  RNA_def_property_float_funcs(
      prop, "rna_ThemeUI_roundness_get", "rna_ThemeUI_roundness_set", nullptr);
  RNA_def_property_ui_text(prop, "Roundness", "Amount of edge rounding");
  RNA_def_property_update(prop, 0, "rna_userdef_theme_update");
}

static void rna_def_userdef_theme_ui_wcol_state(BlenderRNA *brna)
{
  StructRNA *srna;
  PropertyRNA *prop;

  srna = RNA_def_struct(brna, "ThemeWidgetStateColors", nullptr);
  RNA_def_struct_sdna(srna, "uiWidgetStateColors");
  RNA_def_struct_ui_text(
      srna, "Theme Widget State Color", "Theme settings for widget state colors");

  prop = RNA_def_property(srna, "error", PROP_FLOAT, PROP_COLOR_GAMMA);
  RNA_def_property_array(prop, 4);
  RNA_def_property_ui_text(prop, "Error", "Color for error items");
  RNA_def_property_update(prop, 0, "rna_userdef_theme_update");

  prop = RNA_def_property(srna, "warning", PROP_FLOAT, PROP_COLOR_GAMMA);
  RNA_def_property_array(prop, 4);
  RNA_def_property_ui_text(prop, "Warning", "Color for warning items");
  RNA_def_property_update(prop, 0, "rna_userdef_theme_update");

  prop = RNA_def_property(srna, "info", PROP_FLOAT, PROP_COLOR_GAMMA);
  RNA_def_property_array(prop, 4);
  RNA_def_property_ui_text(prop, "Info", "Color for informational items");
  RNA_def_property_update(prop, 0, "rna_userdef_theme_update");

  prop = RNA_def_property(srna, "success", PROP_FLOAT, PROP_COLOR_GAMMA);
  RNA_def_property_array(prop, 4);
  RNA_def_property_ui_text(prop, "Success", "Color for successful items");
  RNA_def_property_update(prop, 0, "rna_userdef_theme_update");

  prop = RNA_def_property(srna, "inner_anim", PROP_FLOAT, PROP_COLOR_GAMMA);
  RNA_def_property_array(prop, 3);
  RNA_def_property_ui_text(prop, "Animated", "");
  RNA_def_property_update(prop, 0, "rna_userdef_theme_update");

  prop = RNA_def_property(srna, "inner_anim_sel", PROP_FLOAT, PROP_COLOR_GAMMA);
  RNA_def_property_array(prop, 3);
  RNA_def_property_ui_text(prop, "Animated Selected", "");
  RNA_def_property_update(prop, 0, "rna_userdef_theme_update");

  prop = RNA_def_property(srna, "inner_key", PROP_FLOAT, PROP_COLOR_GAMMA);
  RNA_def_property_array(prop, 3);
  RNA_def_property_ui_text(prop, "Keyframe", "");
  RNA_def_property_update(prop, 0, "rna_userdef_theme_update");

  prop = RNA_def_property(srna, "inner_key_sel", PROP_FLOAT, PROP_COLOR_GAMMA);
  RNA_def_property_array(prop, 3);
  RNA_def_property_ui_text(prop, "Keyframe Selected", "");
  RNA_def_property_update(prop, 0, "rna_userdef_theme_update");

  prop = RNA_def_property(srna, "inner_driven", PROP_FLOAT, PROP_COLOR_GAMMA);
  RNA_def_property_array(prop, 3);
  RNA_def_property_ui_text(prop, "Driven", "");
  RNA_def_property_update(prop, 0, "rna_userdef_theme_update");

  prop = RNA_def_property(srna, "inner_driven_sel", PROP_FLOAT, PROP_COLOR_GAMMA);
  RNA_def_property_array(prop, 3);
  RNA_def_property_ui_text(prop, "Driven Selected", "");
  RNA_def_property_update(prop, 0, "rna_userdef_theme_update");

  prop = RNA_def_property(srna, "inner_overridden", PROP_FLOAT, PROP_COLOR_GAMMA);
  RNA_def_property_array(prop, 3);
  RNA_def_property_ui_text(prop, "Overridden", "");
  RNA_def_property_update(prop, 0, "rna_userdef_theme_update");

  prop = RNA_def_property(srna, "inner_overridden_sel", PROP_FLOAT, PROP_COLOR_GAMMA);
  RNA_def_property_array(prop, 3);
  RNA_def_property_ui_text(prop, "Overridden Selected", "");
  RNA_def_property_update(prop, 0, "rna_userdef_theme_update");

  prop = RNA_def_property(srna, "inner_changed", PROP_FLOAT, PROP_COLOR_GAMMA);
  RNA_def_property_array(prop, 3);
  RNA_def_property_ui_text(prop, "Changed", "");
  RNA_def_property_update(prop, 0, "rna_userdef_theme_update");

  prop = RNA_def_property(srna, "inner_changed_sel", PROP_FLOAT, PROP_COLOR_GAMMA);
  RNA_def_property_array(prop, 3);
  RNA_def_property_ui_text(prop, "Changed Selected", "");
  RNA_def_property_update(prop, 0, "rna_userdef_theme_update");

  prop = RNA_def_property(srna, "blend", PROP_FLOAT, PROP_FACTOR);
  RNA_def_property_ui_text(prop, "Blend", "");
  RNA_def_property_update(prop, 0, "rna_userdef_theme_update");
}

static void rna_def_userdef_theme_ui_panel(BlenderRNA *brna)
{
  StructRNA *srna;
  PropertyRNA *prop;

  srna = RNA_def_struct(brna, "ThemePanelColors", nullptr);
  RNA_def_struct_sdna(srna, "uiPanelColors");
  RNA_def_struct_ui_text(srna, "Theme Panel Color", "Theme settings for panel colors");

  prop = RNA_def_property(srna, "header", PROP_FLOAT, PROP_COLOR_GAMMA);
  RNA_def_property_ui_text(prop, "Header", "");
  RNA_def_property_update(prop, 0, "rna_userdef_theme_update");

  prop = RNA_def_property(srna, "back", PROP_FLOAT, PROP_COLOR_GAMMA);
  RNA_def_property_ui_text(prop, "Background", "");
  RNA_def_property_update(prop, 0, "rna_userdef_theme_update");

  prop = RNA_def_property(srna, "sub_back", PROP_FLOAT, PROP_COLOR_GAMMA);
  RNA_def_property_ui_text(prop, "Sub Background", "");
  RNA_def_property_update(prop, 0, "rna_userdef_theme_update");
}

static const EnumPropertyItem rna_enum_userdef_theme_background_types_items[] = {
    {TH_BACKGROUND_SINGLE_COLOR,
     "SINGLE_COLOR",
     0,
     "Single Color",
     "Use a solid color as viewport background"},
    {TH_BACKGROUND_GRADIENT_LINEAR,
     "LINEAR",
     0,
     "Linear Gradient",
     "Use a screen space vertical linear gradient as viewport background"},
    {TH_BACKGROUND_GRADIENT_RADIAL,
     "RADIAL",
     0,
     "Vignette",
     "Use a radial gradient as viewport background"},
    {0, nullptr, 0, nullptr, nullptr},
};

static void rna_def_userdef_theme_ui_gradient(BlenderRNA *brna)
{
  /* Fake struct, keep this for compatible theme presets. */
  StructRNA *srna;
  PropertyRNA *prop;

  srna = RNA_def_struct(brna, "ThemeGradientColors", nullptr);
  RNA_def_struct_sdna(srna, "ThemeSpace");
  RNA_def_struct_ui_text(
      srna, "Theme Background Color", "Theme settings for background colors and gradient");

  prop = RNA_def_property(srna, "background_type", PROP_ENUM, PROP_NONE);
  RNA_def_property_enum_sdna(prop, nullptr, "background_type");
  RNA_def_property_enum_items(prop, rna_enum_userdef_theme_background_types_items);
  RNA_def_property_ui_text(prop, "Background Type", "Type of background in the 3D viewport");
  RNA_def_property_update(prop, 0, "rna_userdef_theme_update");

  prop = RNA_def_property(srna, "high_gradient", PROP_FLOAT, PROP_COLOR_GAMMA);
  RNA_def_property_float_sdna(prop, nullptr, "back");
  RNA_def_property_array(prop, 3);
  RNA_def_property_ui_text(prop, "Gradient High/Off", "");
  RNA_def_property_update(prop, 0, "rna_userdef_theme_update");

  prop = RNA_def_property(srna, "gradient", PROP_FLOAT, PROP_COLOR_GAMMA);
  RNA_def_property_float_sdna(prop, nullptr, "back_grad");
  RNA_def_property_array(prop, 3);
  RNA_def_property_ui_text(prop, "Gradient Low", "");
  RNA_def_property_update(prop, 0, "rna_userdef_theme_update");
}

static void rna_def_userdef_theme_ui(BlenderRNA *brna)
{
  StructRNA *srna;
  PropertyRNA *prop;

  rna_def_userdef_theme_ui_wcol(brna);
  rna_def_userdef_theme_ui_wcol_state(brna);
  rna_def_userdef_theme_ui_panel(brna);
  rna_def_userdef_theme_ui_gradient(brna);

  srna = RNA_def_struct(brna, "ThemeUserInterface", nullptr);
  RNA_def_struct_sdna(srna, "ThemeUI");
  RNA_def_struct_ui_text(
      srna, "Theme User Interface", "Theme settings for user interface elements");

  prop = RNA_def_property(srna, "wcol_regular", PROP_POINTER, PROP_NONE);
  RNA_def_property_flag(prop, PROP_NEVER_NULL);
  RNA_def_property_ui_text(prop, "Regular Widget Colors", "");
  RNA_def_property_update(prop, 0, "rna_userdef_theme_update");

  prop = RNA_def_property(srna, "wcol_tool", PROP_POINTER, PROP_NONE);
  RNA_def_property_flag(prop, PROP_NEVER_NULL);
  RNA_def_property_ui_text(prop, "Tool Widget Colors", "");
  RNA_def_property_update(prop, 0, "rna_userdef_theme_update");

  prop = RNA_def_property(srna, "wcol_toolbar_item", PROP_POINTER, PROP_NONE);
  RNA_def_property_flag(prop, PROP_NEVER_NULL);
  RNA_def_property_ui_text(prop, "Toolbar Item Widget Colors", "");
  RNA_def_property_update(prop, 0, "rna_userdef_theme_update");

  prop = RNA_def_property(srna, "wcol_radio", PROP_POINTER, PROP_NONE);
  RNA_def_property_flag(prop, PROP_NEVER_NULL);
  RNA_def_property_ui_text(prop, "Radio Widget Colors", "");
  RNA_def_property_update(prop, 0, "rna_userdef_theme_update");

  prop = RNA_def_property(srna, "wcol_text", PROP_POINTER, PROP_NONE);
  RNA_def_property_flag(prop, PROP_NEVER_NULL);
  RNA_def_property_ui_text(prop, "Text Widget Colors", "");
  RNA_def_property_update(prop, 0, "rna_userdef_theme_update");

  prop = RNA_def_property(srna, "wcol_option", PROP_POINTER, PROP_NONE);
  RNA_def_property_flag(prop, PROP_NEVER_NULL);
  RNA_def_property_ui_text(prop, "Option Widget Colors", "");
  RNA_def_property_update(prop, 0, "rna_userdef_theme_update");

  prop = RNA_def_property(srna, "wcol_toggle", PROP_POINTER, PROP_NONE);
  RNA_def_property_flag(prop, PROP_NEVER_NULL);
  RNA_def_property_ui_text(prop, "Toggle Widget Colors", "");
  RNA_def_property_update(prop, 0, "rna_userdef_theme_update");

  prop = RNA_def_property(srna, "wcol_num", PROP_POINTER, PROP_NONE);
  RNA_def_property_flag(prop, PROP_NEVER_NULL);
  RNA_def_property_ui_text(prop, "Number Widget Colors", "");
  RNA_def_property_update(prop, 0, "rna_userdef_theme_update");

  prop = RNA_def_property(srna, "wcol_numslider", PROP_POINTER, PROP_NONE);
  RNA_def_property_flag(prop, PROP_NEVER_NULL);
  RNA_def_property_ui_text(prop, "Slider Widget Colors", "");
  RNA_def_property_update(prop, 0, "rna_userdef_theme_update");

  prop = RNA_def_property(srna, "wcol_box", PROP_POINTER, PROP_NONE);
  RNA_def_property_flag(prop, PROP_NEVER_NULL);
  RNA_def_property_ui_text(prop, "Box Backdrop Colors", "");
  RNA_def_property_update(prop, 0, "rna_userdef_theme_update");

  prop = RNA_def_property(srna, "wcol_menu", PROP_POINTER, PROP_NONE);
  RNA_def_property_flag(prop, PROP_NEVER_NULL);
  RNA_def_property_ui_text(prop, "Menu Widget Colors", "");
  RNA_def_property_update(prop, 0, "rna_userdef_theme_update");

  prop = RNA_def_property(srna, "wcol_pulldown", PROP_POINTER, PROP_NONE);
  RNA_def_property_flag(prop, PROP_NEVER_NULL);
  RNA_def_property_ui_text(prop, "Pulldown Widget Colors", "");
  RNA_def_property_update(prop, 0, "rna_userdef_theme_update");

  prop = RNA_def_property(srna, "wcol_menu_back", PROP_POINTER, PROP_NONE);
  RNA_def_property_flag(prop, PROP_NEVER_NULL);
  RNA_def_property_ui_text(prop, "Menu Backdrop Colors", "");
  RNA_def_property_update(prop, 0, "rna_userdef_theme_update");

  prop = RNA_def_property(srna, "wcol_pie_menu", PROP_POINTER, PROP_NONE);
  RNA_def_property_flag(prop, PROP_NEVER_NULL);
  RNA_def_property_ui_text(prop, "Pie Menu Colors", "");
  RNA_def_property_update(prop, 0, "rna_userdef_theme_update");

  prop = RNA_def_property(srna, "wcol_tooltip", PROP_POINTER, PROP_NONE);
  RNA_def_property_flag(prop, PROP_NEVER_NULL);
  RNA_def_property_ui_text(prop, "Tooltip Colors", "");
  RNA_def_property_update(prop, 0, "rna_userdef_theme_update");

  prop = RNA_def_property(srna, "wcol_menu_item", PROP_POINTER, PROP_NONE);
  RNA_def_property_flag(prop, PROP_NEVER_NULL);
  RNA_def_property_ui_text(prop, "Menu Item Colors", "");
  RNA_def_property_update(prop, 0, "rna_userdef_theme_update");

  prop = RNA_def_property(srna, "wcol_scroll", PROP_POINTER, PROP_NONE);
  RNA_def_property_flag(prop, PROP_NEVER_NULL);
  RNA_def_property_ui_text(prop, "Scroll Widget Colors", "");
  RNA_def_property_update(prop, 0, "rna_userdef_theme_update");

  prop = RNA_def_property(srna, "wcol_progress", PROP_POINTER, PROP_NONE);
  RNA_def_property_flag(prop, PROP_NEVER_NULL);
  RNA_def_property_ui_text(prop, "Progress Bar Widget Colors", "");
  RNA_def_property_update(prop, 0, "rna_userdef_theme_update");

  prop = RNA_def_property(srna, "wcol_list_item", PROP_POINTER, PROP_NONE);
  RNA_def_property_flag(prop, PROP_NEVER_NULL);
  RNA_def_property_ui_text(prop, "List Item Colors", "");
  RNA_def_property_update(prop, 0, "rna_userdef_theme_update");

  prop = RNA_def_property(srna, "wcol_state", PROP_POINTER, PROP_NONE);
  RNA_def_property_flag(prop, PROP_NEVER_NULL);
  RNA_def_property_ui_text(prop, "State Colors", "");
  RNA_def_property_update(prop, 0, "rna_userdef_theme_update");

  prop = RNA_def_property(srna, "wcol_tab", PROP_POINTER, PROP_NONE);
  RNA_def_property_flag(prop, PROP_NEVER_NULL);
  RNA_def_property_ui_text(prop, "Tab Colors", "");
  RNA_def_property_update(prop, 0, "rna_userdef_theme_update");

  prop = RNA_def_property(srna, "menu_shadow_fac", PROP_FLOAT, PROP_FACTOR);
  RNA_def_property_ui_text(prop, "Menu Shadow Strength", "Blending factor for menu shadows");
  RNA_def_property_range(prop, 0.01f, 1.0f);
  RNA_def_property_update(prop, 0, "rna_userdef_theme_update");

  prop = RNA_def_property(srna, "menu_shadow_width", PROP_INT, PROP_PIXEL);
  RNA_def_property_ui_text(
      prop, "Menu Shadow Width", "Width of menu shadows, set to zero to disable");
  RNA_def_property_range(prop, 0.0f, 24.0f);
  RNA_def_property_update(prop, 0, "rna_userdef_theme_update");

  prop = RNA_def_property(srna, "icon_alpha", PROP_FLOAT, PROP_FACTOR);
  RNA_def_property_ui_text(
      prop, "Icon Alpha", "Transparency of icons in the interface, to reduce contrast");
  RNA_def_property_update(prop, 0, "rna_userdef_theme_update");

  prop = RNA_def_property(srna, "icon_saturation", PROP_FLOAT, PROP_FACTOR);
  RNA_def_property_ui_text(prop, "Icon Saturation", "Saturation of icons in the interface");
  RNA_def_property_update(prop, 0, "rna_userdef_theme_update");

  prop = RNA_def_property(srna, "widget_emboss", PROP_FLOAT, PROP_COLOR_GAMMA);
  RNA_def_property_float_sdna(prop, nullptr, "widget_emboss");
  RNA_def_property_array(prop, 4);
  RNA_def_property_ui_text(
      prop, "Widget Emboss", "Color of the 1px shadow line underlying widgets");
  RNA_def_property_update(prop, 0, "rna_userdef_theme_update");

  prop = RNA_def_property(srna, "editor_border", PROP_FLOAT, PROP_COLOR_GAMMA);
  RNA_def_property_float_sdna(prop, nullptr, "editor_border");
  RNA_def_property_array(prop, 3);
  RNA_def_property_ui_text(prop, "Editor Border", "Color of the border between editors");
  RNA_def_property_update(prop, 0, "rna_userdef_theme_update");

  prop = RNA_def_property(srna, "editor_outline", PROP_FLOAT, PROP_COLOR_GAMMA);
  RNA_def_property_float_sdna(prop, nullptr, "editor_outline");
  RNA_def_property_array(prop, 4);
  RNA_def_property_ui_text(
      prop, "Editor Outline", "Color of the outline of each editor, except the active one");
  RNA_def_property_update(prop, 0, "rna_userdef_theme_update");

  prop = RNA_def_property(srna, "editor_outline_active", PROP_FLOAT, PROP_COLOR_GAMMA);
  RNA_def_property_float_sdna(prop, nullptr, "editor_outline_active");
  RNA_def_property_array(prop, 4);
  RNA_def_property_ui_text(
      prop, "Active Editor Outline", "Color of the outline of the active editor");
  RNA_def_property_update(prop, 0, "rna_userdef_theme_update");

  prop = RNA_def_property(srna, "widget_text_cursor", PROP_FLOAT, PROP_COLOR_GAMMA);
  RNA_def_property_float_sdna(prop, nullptr, "widget_text_cursor");
  RNA_def_property_array(prop, 3);
  RNA_def_property_ui_text(prop, "Text Cursor", "Color of the text insertion cursor (caret)");
  RNA_def_property_update(prop, 0, "rna_userdef_theme_update");

  prop = RNA_def_property(srna, "panel_roundness", PROP_FLOAT, PROP_FACTOR);
  RNA_def_property_ui_text(
      prop, "Panel Roundness", "Roundness of the corners of panels and sub-panels");
  RNA_def_property_range(prop, 0.0f, 1.0f);
  RNA_def_property_float_default(prop, 0.4f);
  RNA_def_property_update(prop, 0, "rna_userdef_theme_update");

  /* Transparent Grid */
  prop = RNA_def_property(srna, "transparent_checker_primary", PROP_FLOAT, PROP_COLOR_GAMMA);
  RNA_def_property_float_sdna(prop, nullptr, "transparent_checker_primary");
  RNA_def_property_array(prop, 3);
  RNA_def_property_ui_text(
      prop, "Primary Color", "Primary color of checkerboard pattern indicating transparent areas");
  RNA_def_property_update(prop, 0, "rna_userdef_theme_update");

  prop = RNA_def_property(srna, "transparent_checker_secondary", PROP_FLOAT, PROP_COLOR_GAMMA);
  RNA_def_property_float_sdna(prop, nullptr, "transparent_checker_secondary");
  RNA_def_property_array(prop, 3);
  RNA_def_property_ui_text(prop,
                           "Secondary Color",
                           "Secondary color of checkerboard pattern indicating transparent areas");
  RNA_def_property_update(prop, 0, "rna_userdef_theme_update");

  prop = RNA_def_property(srna, "transparent_checker_size", PROP_INT, PROP_PIXEL);
  RNA_def_property_ui_text(
      prop, "Checkerboard Size", "Size of checkerboard pattern indicating transparent areas");
  RNA_def_property_range(prop, 2, 48);
  RNA_def_property_update(prop, 0, "rna_userdef_theme_update");

  /* axis */
  prop = RNA_def_property(srna, "axis_x", PROP_FLOAT, PROP_COLOR_GAMMA);
  RNA_def_property_float_sdna(prop, nullptr, "xaxis");
  RNA_def_property_array(prop, 3);
  RNA_def_property_ui_text(prop, "X Axis", "");
  RNA_def_property_update(prop, 0, "rna_userdef_theme_update");

  prop = RNA_def_property(srna, "axis_y", PROP_FLOAT, PROP_COLOR_GAMMA);
  RNA_def_property_float_sdna(prop, nullptr, "yaxis");
  RNA_def_property_array(prop, 3);
  RNA_def_property_ui_text(prop, "Y Axis", "");
  RNA_def_property_update(prop, 0, "rna_userdef_theme_update");

  prop = RNA_def_property(srna, "axis_z", PROP_FLOAT, PROP_COLOR_GAMMA);
  RNA_def_property_float_sdna(prop, nullptr, "zaxis");
  RNA_def_property_array(prop, 3);
  RNA_def_property_ui_text(prop, "Z Axis", "");
  RNA_def_property_update(prop, 0, "rna_userdef_theme_update");

  /* Generic gizmo colors. */
  prop = RNA_def_property(srna, "gizmo_hi", PROP_FLOAT, PROP_COLOR_GAMMA);
  RNA_def_property_float_sdna(prop, nullptr, "gizmo_hi");
  RNA_def_property_array(prop, 3);
  RNA_def_property_ui_text(prop, "Gizmo Highlight", "");
  RNA_def_property_update(prop, 0, "rna_userdef_theme_update");

  prop = RNA_def_property(srna, "gizmo_primary", PROP_FLOAT, PROP_COLOR_GAMMA);
  RNA_def_property_float_sdna(prop, nullptr, "gizmo_primary");
  RNA_def_property_array(prop, 3);
  RNA_def_property_ui_text(prop, "Gizmo Primary", "");
  RNA_def_property_update(prop, 0, "rna_userdef_theme_update");

  prop = RNA_def_property(srna, "gizmo_secondary", PROP_FLOAT, PROP_COLOR_GAMMA);
  RNA_def_property_float_sdna(prop, nullptr, "gizmo_secondary");
  RNA_def_property_array(prop, 3);
  RNA_def_property_ui_text(prop, "Gizmo Secondary", "");
  RNA_def_property_update(prop, 0, "rna_userdef_theme_update");

  prop = RNA_def_property(srna, "gizmo_view_align", PROP_FLOAT, PROP_COLOR_GAMMA);
  RNA_def_property_float_sdna(prop, nullptr, "gizmo_view_align");
  RNA_def_property_array(prop, 3);
  RNA_def_property_ui_text(prop, "Gizmo View Align", "");
  RNA_def_property_update(prop, 0, "rna_userdef_theme_update");

  prop = RNA_def_property(srna, "gizmo_a", PROP_FLOAT, PROP_COLOR_GAMMA);
  RNA_def_property_float_sdna(prop, nullptr, "gizmo_a");
  RNA_def_property_array(prop, 3);
  RNA_def_property_ui_text(prop, "Gizmo A", "");
  RNA_def_property_update(prop, 0, "rna_userdef_theme_update");

  prop = RNA_def_property(srna, "gizmo_b", PROP_FLOAT, PROP_COLOR_GAMMA);
  RNA_def_property_float_sdna(prop, nullptr, "gizmo_b");
  RNA_def_property_array(prop, 3);
  RNA_def_property_ui_text(prop, "Gizmo B", "");
  RNA_def_property_update(prop, 0, "rna_userdef_theme_update");

  /* Icon colors. */
  prop = RNA_def_property(srna, "icon_scene", PROP_FLOAT, PROP_COLOR_GAMMA);
  RNA_def_property_float_sdna(prop, nullptr, "icon_scene");
  RNA_def_property_array(prop, 4);
  RNA_def_property_ui_text(prop, "Scene", "");
  RNA_def_property_update(prop, 0, "rna_userdef_theme_update");

  prop = RNA_def_property(srna, "icon_collection", PROP_FLOAT, PROP_COLOR_GAMMA);
  RNA_def_property_float_sdna(prop, nullptr, "icon_collection");
  RNA_def_property_array(prop, 4);
  RNA_def_property_ui_text(prop, "Collection", "");
  RNA_def_property_update(prop, 0, "rna_userdef_theme_update");

  prop = RNA_def_property(srna, "icon_object", PROP_FLOAT, PROP_COLOR_GAMMA);
  RNA_def_property_float_sdna(prop, nullptr, "icon_object");
  RNA_def_property_array(prop, 4);
  RNA_def_property_ui_text(prop, "Object", "");
  RNA_def_property_update(prop, 0, "rna_userdef_theme_update");

  prop = RNA_def_property(srna, "icon_object_data", PROP_FLOAT, PROP_COLOR_GAMMA);
  RNA_def_property_float_sdna(prop, nullptr, "icon_object_data");
  RNA_def_property_array(prop, 4);
  RNA_def_property_ui_text(prop, "Object Data", "");
  RNA_def_property_update(prop, 0, "rna_userdef_theme_update");

  prop = RNA_def_property(srna, "icon_modifier", PROP_FLOAT, PROP_COLOR_GAMMA);
  RNA_def_property_float_sdna(prop, nullptr, "icon_modifier");
  RNA_def_property_array(prop, 4);
  RNA_def_property_ui_text(prop, "Modifier", "");
  RNA_def_property_update(prop, 0, "rna_userdef_theme_update");

  prop = RNA_def_property(srna, "icon_shading", PROP_FLOAT, PROP_COLOR_GAMMA);
  RNA_def_property_float_sdna(prop, nullptr, "icon_shading");
  RNA_def_property_array(prop, 4);
  RNA_def_property_ui_text(prop, "Shading", "");
  RNA_def_property_update(prop, 0, "rna_userdef_theme_update");

  prop = RNA_def_property(srna, "icon_folder", PROP_FLOAT, PROP_COLOR_GAMMA);
  RNA_def_property_float_sdna(prop, nullptr, "icon_folder");
  RNA_def_property_array(prop, 4);
  RNA_def_property_ui_text(prop, "File Folders", "Color of folders in the file browser");
  RNA_def_property_update(prop, 0, "rna_userdef_gpu_update"); // bfa - needed for themeable .icon_folder color

  prop = RNA_def_property(srna, "icon_autokey", PROP_FLOAT, PROP_COLOR_GAMMA);
  RNA_def_property_float_sdna(prop, nullptr, "icon_autokey");
  RNA_def_property_array(prop, 4);
  RNA_def_property_ui_text(
      prop, "Auto Keying Indicator", "Color of Auto Keying indicator when enabled");
  RNA_def_property_update(prop, 0, "rna_userdef_gpu_update");

  prop = RNA_def_property(srna, "icon_border_intensity", PROP_FLOAT, PROP_FACTOR);
  RNA_def_property_float_sdna(prop, nullptr, "icon_border_intensity");
  RNA_def_property_ui_text(
      prop, "Icon Border", "Control the intensity of the border around themes icons");
  RNA_def_property_ui_range(prop, 0.0, 1.0, 0.1, 2);
  RNA_def_property_update(prop, 0, "rna_userdef_theme_update_icons");
}

static void rna_def_userdef_theme_space_common(StructRNA *srna)
{
  PropertyRNA *prop;

  prop = RNA_def_property(srna, "title", PROP_FLOAT, PROP_COLOR_GAMMA);
  RNA_def_property_array(prop, 3);
  RNA_def_property_ui_text(prop, "Title", "");
  RNA_def_property_update(prop, 0, "rna_userdef_theme_update");

  prop = RNA_def_property(srna, "text", PROP_FLOAT, PROP_COLOR_GAMMA);
  RNA_def_property_array(prop, 3);
  RNA_def_property_ui_text(prop, "Text", "");
  RNA_def_property_update(prop, 0, "rna_userdef_theme_update");

  prop = RNA_def_property(srna, "text_hi", PROP_FLOAT, PROP_COLOR_GAMMA);
  RNA_def_property_array(prop, 3);
  RNA_def_property_ui_text(prop, "Text Highlight", "");
  RNA_def_property_update(prop, 0, "rna_userdef_theme_update");

  /* header */
  prop = RNA_def_property(srna, "header", PROP_FLOAT, PROP_COLOR_GAMMA);
  RNA_def_property_array(prop, 4);
  RNA_def_property_ui_text(prop, "Header", "");
  RNA_def_property_update(prop, 0, "rna_userdef_gpu_update");

  prop = RNA_def_property(srna, "header_text", PROP_FLOAT, PROP_COLOR_GAMMA);
  RNA_def_property_array(prop, 3);
  RNA_def_property_ui_text(prop, "Header Text", "");
  RNA_def_property_update(prop, 0, "rna_userdef_theme_update");

  prop = RNA_def_property(srna, "header_text_hi", PROP_FLOAT, PROP_COLOR_GAMMA);
  RNA_def_property_array(prop, 3);
  RNA_def_property_ui_text(prop, "Header Text Highlight", "");
  RNA_def_property_update(prop, 0, "rna_userdef_theme_update");

  /* panel settings */
  prop = RNA_def_property(srna, "panelcolors", PROP_POINTER, PROP_NONE);
  RNA_def_property_flag(prop, PROP_NEVER_NULL);
  RNA_def_property_ui_text(prop, "Panel Colors", "");
  RNA_def_property_update(prop, 0, "rna_userdef_theme_update");

  /* buttons */
  // if (!ELEM(spacetype, SPACE_PROPERTIES, SPACE_OUTLINER)) {
  prop = RNA_def_property(srna, "button", PROP_FLOAT, PROP_COLOR_GAMMA);
  RNA_def_property_array(prop, 4);
  RNA_def_property_ui_text(prop, "Region Background", "");
  RNA_def_property_update(prop, 0, "rna_userdef_theme_update");

  prop = RNA_def_property(srna, "button_title", PROP_FLOAT, PROP_COLOR_GAMMA);
  RNA_def_property_array(prop, 3);
  RNA_def_property_ui_text(prop, "Region Text Titles", "");
  RNA_def_property_update(prop, 0, "rna_userdef_theme_update");

  prop = RNA_def_property(srna, "button_text", PROP_FLOAT, PROP_COLOR_GAMMA);
  RNA_def_property_array(prop, 3);
  RNA_def_property_ui_text(prop, "Region Text", "");
  RNA_def_property_update(prop, 0, "rna_userdef_theme_update");

  prop = RNA_def_property(srna, "button_text_hi", PROP_FLOAT, PROP_COLOR_GAMMA);
  RNA_def_property_array(prop, 3);
  RNA_def_property_ui_text(prop, "Region Text Highlight", "");
  RNA_def_property_update(prop, 0, "rna_userdef_theme_update");

  prop = RNA_def_property(srna, "navigation_bar", PROP_FLOAT, PROP_COLOR_GAMMA);
  RNA_def_property_array(prop, 4);
  RNA_def_property_ui_text(prop, "Navigation Bar Background", "");
  RNA_def_property_update(prop, 0, "rna_userdef_theme_update");

  prop = RNA_def_property(srna, "execution_buts", PROP_FLOAT, PROP_COLOR_GAMMA);
  RNA_def_property_array(prop, 4);
  RNA_def_property_ui_text(prop, "Execution Region Background", "");
  RNA_def_property_update(prop, 0, "rna_userdef_theme_update");

  /* tabs */
  prop = RNA_def_property(srna, "tab_active", PROP_FLOAT, PROP_COLOR_GAMMA);
  RNA_def_property_array(prop, 3);
  RNA_def_property_ui_text(prop, "Tab Active", "");
  RNA_def_property_update(prop, 0, "rna_userdef_theme_update");

  prop = RNA_def_property(srna, "tab_inactive", PROP_FLOAT, PROP_COLOR_GAMMA);
  RNA_def_property_array(prop, 3);
  RNA_def_property_ui_text(prop, "Tab Inactive", "");
  RNA_def_property_update(prop, 0, "rna_userdef_theme_update");

  prop = RNA_def_property(srna, "tab_back", PROP_FLOAT, PROP_COLOR_GAMMA);
  RNA_def_property_array(prop, 4);
  RNA_def_property_ui_text(prop, "Tab Background", "");
  RNA_def_property_update(prop, 0, "rna_userdef_theme_update");

  prop = RNA_def_property(srna, "tab_outline", PROP_FLOAT, PROP_COLOR_GAMMA);
  RNA_def_property_array(prop, 4);
  RNA_def_property_ui_text(prop, "Tab Outline", "");
  RNA_def_property_update(prop, 0, "rna_userdef_theme_update");

  // }
}

static void rna_def_userdef_theme_space_gradient(BlenderRNA *brna)
{
  StructRNA *srna;
  PropertyRNA *prop;

  srna = RNA_def_struct(brna, "ThemeSpaceGradient", nullptr);
  RNA_def_struct_sdna(srna, "ThemeSpace");
  RNA_def_struct_ui_text(srna, "Theme Space Settings", "");

  /* gradient/background settings */
  prop = RNA_def_property(srna, "gradients", PROP_POINTER, PROP_NONE);
  RNA_def_property_flag(prop, PROP_NEVER_NULL);
  RNA_def_property_struct_type(prop, "ThemeGradientColors");
  RNA_def_property_pointer_funcs(prop, "rna_Theme_gradient_colors_get", nullptr, nullptr, nullptr);
  RNA_def_property_ui_text(prop, "Gradient Colors", "");
  RNA_def_property_update(prop, 0, "rna_userdef_theme_update");

  rna_def_userdef_theme_space_common(srna);
}

static void rna_def_userdef_theme_space_generic(BlenderRNA *brna)
{
  StructRNA *srna;
  PropertyRNA *prop;

  srna = RNA_def_struct(brna, "ThemeSpaceGeneric", nullptr);
  RNA_def_struct_sdna(srna, "ThemeSpace");
  RNA_def_struct_ui_text(srna, "Theme Space Settings", "");

  prop = RNA_def_property(srna, "back", PROP_FLOAT, PROP_COLOR_GAMMA);
  RNA_def_property_array(prop, 3);
  RNA_def_property_ui_text(prop, "Window Background", "");
  RNA_def_property_update(prop, 0, "rna_userdef_theme_update");

  rna_def_userdef_theme_space_common(srna);
}

/* list / channels */
static void rna_def_userdef_theme_space_list_generic(BlenderRNA *brna)
{
  StructRNA *srna;
  PropertyRNA *prop;

  srna = RNA_def_struct(brna, "ThemeSpaceListGeneric", nullptr);
  RNA_def_struct_sdna(srna, "ThemeSpace");
  RNA_def_struct_ui_text(srna, "Theme Space List Settings", "");

  prop = RNA_def_property(srna, "list", PROP_FLOAT, PROP_COLOR_GAMMA);
  RNA_def_property_array(prop, 3);
  RNA_def_property_ui_text(prop, "Source List", "");
  RNA_def_property_update(prop, 0, "rna_userdef_theme_update");

  prop = RNA_def_property(srna, "list_title", PROP_FLOAT, PROP_COLOR_GAMMA);
  RNA_def_property_array(prop, 3);
  RNA_def_property_ui_text(prop, "Source List Title", "");
  RNA_def_property_update(prop, 0, "rna_userdef_theme_update");

  prop = RNA_def_property(srna, "list_text", PROP_FLOAT, PROP_COLOR_GAMMA);
  RNA_def_property_array(prop, 3);
  RNA_def_property_ui_text(prop, "Source List Text", "");
  RNA_def_property_update(prop, 0, "rna_userdef_theme_update");

  prop = RNA_def_property(srna, "list_text_hi", PROP_FLOAT, PROP_COLOR_GAMMA);
  RNA_def_property_array(prop, 3);
  RNA_def_property_ui_text(prop, "Source List Text Highlight", "");
  RNA_def_property_update(prop, 0, "rna_userdef_theme_update");
}

static void rna_def_userdef_theme_spaces_main(StructRNA *srna)
{
  PropertyRNA *prop;

  prop = RNA_def_property(srna, "space", PROP_POINTER, PROP_NONE);
  RNA_def_property_flag(prop, PROP_NEVER_NULL);
  RNA_def_property_struct_type(prop, "ThemeSpaceGeneric");
  RNA_def_property_pointer_funcs(prop, "rna_Theme_space_generic_get", nullptr, nullptr, nullptr);
  RNA_def_property_ui_text(prop, "Theme Space", "Settings for space");
}

static void rna_def_userdef_theme_spaces_gradient(StructRNA *srna)
{
  PropertyRNA *prop;

  prop = RNA_def_property(srna, "space", PROP_POINTER, PROP_NONE);
  RNA_def_property_flag(prop, PROP_NEVER_NULL);
  RNA_def_property_struct_type(prop, "ThemeSpaceGradient");
  RNA_def_property_pointer_funcs(prop, "rna_Theme_space_gradient_get", nullptr, nullptr, nullptr);
  RNA_def_property_ui_text(prop, "Theme Space", "Settings for space");
}

static void rna_def_userdef_theme_spaces_list_main(StructRNA *srna)
{
  PropertyRNA *prop;

  prop = RNA_def_property(srna, "space_list", PROP_POINTER, PROP_NONE);
  RNA_def_property_flag(prop, PROP_NEVER_NULL);
  RNA_def_property_struct_type(prop, "ThemeSpaceListGeneric");
  RNA_def_property_pointer_funcs(
      prop, "rna_Theme_space_list_generic_get", nullptr, nullptr, nullptr);
  RNA_def_property_ui_text(prop, "Theme Space List", "Settings for space list");
}

static void rna_def_userdef_theme_asset_shelf(BlenderRNA *brna)
{
  StructRNA *srna;
  PropertyRNA *prop;

  srna = RNA_def_struct(brna, "ThemeAssetShelf", nullptr);
  RNA_def_struct_ui_text(srna, "Theme Asset Shelf Color", "Theme settings for asset shelves");

  prop = RNA_def_property(srna, "header_back", PROP_FLOAT, PROP_COLOR_GAMMA);
  RNA_def_property_array(prop, 4);
  RNA_def_property_ui_text(prop, "Header Background", "");
  RNA_def_property_update(prop, 0, "rna_userdef_theme_update");

  prop = RNA_def_property(srna, "back", PROP_FLOAT, PROP_COLOR_GAMMA);
  RNA_def_property_array(prop, 4);
  RNA_def_property_ui_text(prop, "Main Region Background", "");
  RNA_def_property_update(prop, 0, "rna_userdef_theme_update");
}

static void rna_def_userdef_theme_spaces_asset_shelf_main(StructRNA *srna)
{
  PropertyRNA *prop = RNA_def_property(srna, "asset_shelf", PROP_POINTER, PROP_NONE);
  RNA_def_property_flag(prop, PROP_NEVER_NULL);
  RNA_def_property_struct_type(prop, "ThemeAssetShelf");
  RNA_def_property_ui_text(prop, "Asset Shelf", "Settings for asset shelf");
}

static void rna_def_userdef_theme_spaces_vertex(StructRNA *srna, const bool has_vertex_active)
{
  PropertyRNA *prop;

  prop = RNA_def_property(srna, "vertex", PROP_FLOAT, PROP_COLOR_GAMMA);
  RNA_def_property_array(prop, 3);
  RNA_def_property_ui_text(prop, "Vertex", "");
  RNA_def_property_update(prop, 0, "rna_userdef_theme_update");

  prop = RNA_def_property(srna, "vertex_select", PROP_FLOAT, PROP_COLOR_GAMMA);
  RNA_def_property_array(prop, 3);
  RNA_def_property_ui_text(prop, "Vertex Select", "");
  RNA_def_property_update(prop, 0, "rna_userdef_theme_update");

  if (has_vertex_active) {
    prop = RNA_def_property(srna, "vertex_active", PROP_FLOAT, PROP_COLOR_GAMMA);
    RNA_def_property_array(prop, 3);
    RNA_def_property_ui_text(prop, "Active Vertex", "");
    RNA_def_property_update(prop, 0, "rna_userdef_theme_update");
  }

  prop = RNA_def_property(srna, "vertex_size", PROP_INT, PROP_PIXEL);
  RNA_def_property_range(prop, 1, 32);
  RNA_def_property_ui_text(prop, "Vertex Size", "");
  RNA_def_property_update(prop, 0, "rna_userdef_theme_update");

  prop = RNA_def_property(srna, "vertex_bevel", PROP_FLOAT, PROP_COLOR_GAMMA);
  RNA_def_property_array(prop, 3);
  RNA_def_property_ui_text(prop, "Vertex Bevel", "");
  RNA_def_property_update(prop, 0, "rna_userdef_theme_update");

  prop = RNA_def_property(srna, "vertex_unreferenced", PROP_FLOAT, PROP_COLOR_GAMMA);
  RNA_def_property_array(prop, 3);
  RNA_def_property_ui_text(prop, "Vertex Group Unreferenced", "");
  RNA_def_property_update(prop, 0, "rna_userdef_theme_update");
}

static void rna_def_userdef_theme_spaces_edge(StructRNA *srna)
{
  PropertyRNA *prop;

  prop = RNA_def_property(srna, "edge_select", PROP_FLOAT, PROP_COLOR_GAMMA);
  RNA_def_property_array(prop, 3);
  RNA_def_property_ui_text(prop, "Edge Selection", "");
  RNA_def_property_update(prop, 0, "rna_userdef_theme_update");

  prop = RNA_def_property(srna, "edge_mode_select", PROP_FLOAT, PROP_COLOR_GAMMA);
  RNA_def_property_array(prop, 3);
  RNA_def_property_ui_text(prop, "Edge Mode Selection", "");
  RNA_def_property_update(prop, 0, "rna_userdef_theme_update");

  prop = RNA_def_property(srna, "edge_seam", PROP_FLOAT, PROP_COLOR_GAMMA);
  RNA_def_property_array(prop, 3);
  RNA_def_property_ui_text(prop, "Edge Seam", "");
  RNA_def_property_update(prop, 0, "rna_userdef_theme_update");

  prop = RNA_def_property(srna, "edge_sharp", PROP_FLOAT, PROP_COLOR_GAMMA);
  RNA_def_property_array(prop, 3);
  RNA_def_property_ui_text(prop, "Edge Sharp", "");
  RNA_def_property_update(prop, 0, "rna_userdef_theme_update");

  prop = RNA_def_property(srna, "edge_crease", PROP_FLOAT, PROP_COLOR_GAMMA);
  RNA_def_property_array(prop, 3);
  RNA_def_property_ui_text(prop, "Edge Crease", "");
  RNA_def_property_translation_context(prop, BLT_I18NCONTEXT_ID_WINDOWMANAGER);
  RNA_def_property_update(prop, 0, "rna_userdef_theme_update");

  prop = RNA_def_property(srna, "edge_bevel", PROP_FLOAT, PROP_COLOR_GAMMA);
  RNA_def_property_array(prop, 3);
  RNA_def_property_ui_text(prop, "Edge Bevel", "");
  RNA_def_property_update(prop, 0, "rna_userdef_theme_update");

  prop = RNA_def_property(srna, "edge_facesel", PROP_FLOAT, PROP_COLOR_GAMMA);
  RNA_def_property_array(prop, 3);
  RNA_def_property_ui_text(prop, "Edge UV Face Select", "");
  RNA_def_property_update(prop, 0, "rna_userdef_theme_update");

  prop = RNA_def_property(srna, "freestyle_edge_mark", PROP_FLOAT, PROP_COLOR_GAMMA);
  RNA_def_property_array(prop, 3);
  RNA_def_property_ui_text(prop, "Freestyle Edge Mark", "");
  RNA_def_property_update(prop, 0, "rna_userdef_theme_update");
}

static void rna_def_userdef_theme_spaces_face(StructRNA *srna)
{
  PropertyRNA *prop;

  prop = RNA_def_property(srna, "face", PROP_FLOAT, PROP_COLOR_GAMMA);
  RNA_def_property_array(prop, 4);
  RNA_def_property_ui_text(prop, "Face", "");
  RNA_def_property_update(prop, 0, "rna_userdef_theme_update");

  prop = RNA_def_property(srna, "face_select", PROP_FLOAT, PROP_COLOR_GAMMA);
  RNA_def_property_array(prop, 4);
  RNA_def_property_ui_text(prop, "Face Selection", "");
  RNA_def_property_update(prop, 0, "rna_userdef_theme_update");

  prop = RNA_def_property(srna, "face_mode_select", PROP_FLOAT, PROP_COLOR_GAMMA);
  RNA_def_property_array(prop, 4);
  RNA_def_property_ui_text(prop, "Face Mode Selection", "");
  RNA_def_property_update(prop, 0, "rna_userdef_theme_update");

  prop = RNA_def_property(srna, "face_dot", PROP_FLOAT, PROP_COLOR_GAMMA);
  RNA_def_property_array(prop, 3);
  RNA_def_property_ui_text(prop, "Face Dot Selected", "");
  RNA_def_property_update(prop, 0, "rna_userdef_theme_update");

  prop = RNA_def_property(srna, "facedot_size", PROP_INT, PROP_PIXEL);
  RNA_def_property_range(prop, 1, 10);
  RNA_def_property_ui_text(prop, "Face Dot Size", "");
  RNA_def_property_update(prop, 0, "rna_userdef_theme_update");

  prop = RNA_def_property(srna, "freestyle_face_mark", PROP_FLOAT, PROP_COLOR_GAMMA);
  RNA_def_property_array(prop, 4);
  RNA_def_property_ui_text(prop, "Freestyle Face Mark", "");
  RNA_def_property_update(prop, 0, "rna_userdef_theme_update");

  prop = RNA_def_property(srna, "face_retopology", PROP_FLOAT, PROP_COLOR_GAMMA);
  RNA_def_property_array(prop, 4);
  RNA_def_property_ui_text(prop, "Face Retopology", "");
  RNA_def_property_update(prop, 0, "rna_userdef_theme_update");

  prop = RNA_def_property(srna, "face_back", PROP_FLOAT, PROP_COLOR_GAMMA);
  RNA_def_property_array(prop, 4);
  RNA_def_property_ui_text(prop, "Face Orientation Back", "");
  RNA_def_property_update(prop, 0, "rna_userdef_theme_update");

  prop = RNA_def_property(srna, "face_front", PROP_FLOAT, PROP_COLOR_GAMMA);
  RNA_def_property_array(prop, 4);
  RNA_def_property_ui_text(prop, "Face Orientation Front", "");
  RNA_def_property_update(prop, 0, "rna_userdef_theme_update");
}

static void rna_def_userdef_theme_spaces_paint_curves(StructRNA *srna)
{
  PropertyRNA *prop;

  prop = RNA_def_property(srna, "paint_curve_handle", PROP_FLOAT, PROP_COLOR_GAMMA);
  RNA_def_property_array(prop, 4);
  RNA_def_property_ui_text(prop, "Paint Curve Handle", "");
  RNA_def_property_update(prop, 0, "rna_userdef_theme_update");

  prop = RNA_def_property(srna, "paint_curve_pivot", PROP_FLOAT, PROP_COLOR_GAMMA);
  RNA_def_property_array(prop, 4);
  RNA_def_property_ui_text(prop, "Paint Curve Pivot", "");
  RNA_def_property_update(prop, 0, "rna_userdef_theme_update");
}

static void rna_def_userdef_theme_spaces_curves(
    StructRNA *srna, bool incl_nurbs, bool incl_lastsel, bool incl_vector, bool incl_verthandle)
{
  PropertyRNA *prop;

  if (incl_nurbs) {
    prop = RNA_def_property(srna, "nurb_uline", PROP_FLOAT, PROP_COLOR_GAMMA);
    RNA_def_property_float_sdna(prop, nullptr, "nurb_uline");
    RNA_def_property_array(prop, 3);
    RNA_def_property_ui_text(prop, "NURBS U Lines", "");
    RNA_def_property_update(prop, 0, "rna_userdef_theme_update");

    prop = RNA_def_property(srna, "nurb_vline", PROP_FLOAT, PROP_COLOR_GAMMA);
    RNA_def_property_float_sdna(prop, nullptr, "nurb_vline");
    RNA_def_property_array(prop, 3);
    RNA_def_property_ui_text(prop, "NURBS V Lines", "");
    RNA_def_property_update(prop, 0, "rna_userdef_theme_update");

    prop = RNA_def_property(srna, "nurb_sel_uline", PROP_FLOAT, PROP_COLOR_GAMMA);
    RNA_def_property_float_sdna(prop, nullptr, "nurb_sel_uline");
    RNA_def_property_array(prop, 3);
    RNA_def_property_ui_text(prop, "NURBS Active U Lines", "");
    RNA_def_property_update(prop, 0, "rna_userdef_theme_update");

    prop = RNA_def_property(srna, "nurb_sel_vline", PROP_FLOAT, PROP_COLOR_GAMMA);
    RNA_def_property_float_sdna(prop, nullptr, "nurb_sel_vline");
    RNA_def_property_array(prop, 3);
    RNA_def_property_ui_text(prop, "NURBS Active V Lines", "");
    RNA_def_property_update(prop, 0, "rna_userdef_theme_update");

    prop = RNA_def_property(srna, "act_spline", PROP_FLOAT, PROP_COLOR_GAMMA);
    RNA_def_property_float_sdna(prop, nullptr, "act_spline");
    RNA_def_property_array(prop, 3);
    RNA_def_property_ui_text(prop, "Active Spline", "");
    RNA_def_property_update(prop, 0, "rna_userdef_theme_update");
  }

  prop = RNA_def_property(srna, "handle_free", PROP_FLOAT, PROP_COLOR_GAMMA);
  RNA_def_property_float_sdna(prop, nullptr, "handle_free");
  RNA_def_property_array(prop, 3);
  RNA_def_property_ui_text(prop, "Free Handle", "");
  RNA_def_property_update(prop, 0, "rna_userdef_theme_update");

  prop = RNA_def_property(srna, "handle_auto", PROP_FLOAT, PROP_COLOR_GAMMA);
  RNA_def_property_float_sdna(prop, nullptr, "handle_auto");
  RNA_def_property_array(prop, 3);
  RNA_def_property_ui_text(prop, "Auto Handle", "");
  RNA_def_property_update(prop, 0, "rna_userdef_theme_update");

  if (incl_vector) {
    prop = RNA_def_property(srna, "handle_vect", PROP_FLOAT, PROP_COLOR_GAMMA);
    RNA_def_property_float_sdna(prop, nullptr, "handle_vect");
    RNA_def_property_array(prop, 3);
    RNA_def_property_ui_text(prop, "Vector Handle", "");
    RNA_def_property_update(prop, 0, "rna_userdef_theme_update");

    prop = RNA_def_property(srna, "handle_sel_vect", PROP_FLOAT, PROP_COLOR_GAMMA);
    RNA_def_property_float_sdna(prop, nullptr, "handle_sel_vect");
    RNA_def_property_array(prop, 3);
    RNA_def_property_ui_text(prop, "Vector Handle Selected", "");
    RNA_def_property_update(prop, 0, "rna_userdef_theme_update");
  }

  prop = RNA_def_property(srna, "handle_align", PROP_FLOAT, PROP_COLOR_GAMMA);
  RNA_def_property_float_sdna(prop, nullptr, "handle_align");
  RNA_def_property_array(prop, 3);
  RNA_def_property_ui_text(prop, "Align Handle", "");
  RNA_def_property_update(prop, 0, "rna_userdef_theme_update");

  prop = RNA_def_property(srna, "handle_sel_free", PROP_FLOAT, PROP_COLOR_GAMMA);
  RNA_def_property_float_sdna(prop, nullptr, "handle_sel_free");
  RNA_def_property_array(prop, 3);
  RNA_def_property_ui_text(prop, "Free Handle Selected", "");
  RNA_def_property_update(prop, 0, "rna_userdef_theme_update");

  prop = RNA_def_property(srna, "handle_sel_auto", PROP_FLOAT, PROP_COLOR_GAMMA);
  RNA_def_property_float_sdna(prop, nullptr, "handle_sel_auto");
  RNA_def_property_array(prop, 3);
  RNA_def_property_ui_text(prop, "Auto Handle Selected", "");
  RNA_def_property_update(prop, 0, "rna_userdef_theme_update");

  prop = RNA_def_property(srna, "handle_sel_align", PROP_FLOAT, PROP_COLOR_GAMMA);
  RNA_def_property_float_sdna(prop, nullptr, "handle_sel_align");
  RNA_def_property_array(prop, 3);
  RNA_def_property_ui_text(prop, "Align Handle Selected", "");
  RNA_def_property_update(prop, 0, "rna_userdef_theme_update");

  if (!incl_nurbs) {
    /* assume that when nurbs are off, this is for 2D (i.e. anim) editors */
    prop = RNA_def_property(srna, "handle_auto_clamped", PROP_FLOAT, PROP_COLOR_GAMMA);
    RNA_def_property_float_sdna(prop, nullptr, "handle_auto_clamped");
    RNA_def_property_array(prop, 3);
    RNA_def_property_ui_text(prop, "Auto-Clamped Handle", "");
    RNA_def_property_update(prop, 0, "rna_userdef_theme_update");

    prop = RNA_def_property(srna, "handle_sel_auto_clamped", PROP_FLOAT, PROP_COLOR_GAMMA);
    RNA_def_property_float_sdna(prop, nullptr, "handle_sel_auto_clamped");
    RNA_def_property_array(prop, 3);
    RNA_def_property_ui_text(prop, "Auto-Clamped Handle Selected", "");
    RNA_def_property_update(prop, 0, "rna_userdef_theme_update");
  }

  if (incl_lastsel) {
    prop = RNA_def_property(srna, "lastsel_point", PROP_FLOAT, PROP_COLOR_GAMMA);
    RNA_def_property_float_sdna(prop, nullptr, "lastsel_point");
    RNA_def_property_array(prop, 3);
    RNA_def_property_ui_text(prop, "Last Selected Point", "");
    RNA_def_property_update(prop, 0, "rna_userdef_theme_update");
  }

  if (incl_verthandle) {
    prop = RNA_def_property(srna, "handle_vertex", PROP_FLOAT, PROP_COLOR_GAMMA);
    RNA_def_property_array(prop, 3);
    RNA_def_property_ui_text(prop, "Handle Vertex", "");
    RNA_def_property_update(prop, 0, "rna_userdef_theme_update");

    prop = RNA_def_property(srna, "handle_vertex_select", PROP_FLOAT, PROP_COLOR_GAMMA);
    RNA_def_property_array(prop, 3);
    RNA_def_property_ui_text(prop, "Handle Vertex Select", "");
    RNA_def_property_update(prop, 0, "rna_userdef_theme_update");

    prop = RNA_def_property(srna, "handle_vertex_size", PROP_INT, PROP_PIXEL);
    RNA_def_property_range(prop, 1, 100);
    RNA_def_property_ui_text(prop, "Handle Vertex Size", "");
    RNA_def_property_update(prop, 0, "rna_userdef_theme_update");
  }
}

static void rna_def_userdef_theme_spaces_gpencil(StructRNA *srna)
{
  PropertyRNA *prop;

  prop = RNA_def_property(srna, "gp_vertex", PROP_FLOAT, PROP_COLOR_GAMMA);
  RNA_def_property_array(prop, 3);
  RNA_def_property_ui_text(prop, "Grease Pencil Vertex", "");
  RNA_def_property_update(prop, 0, "rna_userdef_theme_update");

  prop = RNA_def_property(srna, "gp_vertex_select", PROP_FLOAT, PROP_COLOR_GAMMA);
  RNA_def_property_array(prop, 3);
  RNA_def_property_ui_text(prop, "Grease Pencil Vertex Select", "");
  RNA_def_property_update(prop, 0, "rna_userdef_theme_update");

  prop = RNA_def_property(srna, "gp_vertex_size", PROP_INT, PROP_PIXEL);
  RNA_def_property_range(prop, 1, 10);
  RNA_def_property_ui_text(prop, "Grease Pencil Vertex Size", "");
  RNA_def_property_update(prop, 0, "rna_userdef_theme_update");
}

static void rna_def_userdef_theme_space_view3d(BlenderRNA *brna)
{
  StructRNA *srna;
  PropertyRNA *prop;

  /* space_view3d */

  srna = RNA_def_struct(brna, "ThemeView3D", nullptr);
  RNA_def_struct_sdna(srna, "ThemeSpace");
  RNA_def_struct_ui_text(srna, "Theme 3D Viewport", "Theme settings for the 3D viewport");

  rna_def_userdef_theme_spaces_gradient(srna);

  /* General Viewport options */

  prop = RNA_def_property(srna, "grid", PROP_FLOAT, PROP_COLOR_GAMMA);
  RNA_def_property_array(prop, 4);
  RNA_def_property_ui_text(prop, "Grid", "");
  RNA_def_property_update(prop, 0, "rna_userdef_theme_update");

  prop = RNA_def_property(srna, "clipping_border_3d", PROP_FLOAT, PROP_COLOR_GAMMA);
  RNA_def_property_array(prop, 4);
  RNA_def_property_ui_text(prop, "Clipping Border", "");
  RNA_def_property_update(prop, 0, "rna_userdef_theme_update");

  prop = RNA_def_property(srna, "wire", PROP_FLOAT, PROP_COLOR_GAMMA);
  RNA_def_property_array(prop, 3);
  RNA_def_property_ui_text(prop, "Wire", "");
  RNA_def_property_update(prop, 0, "rna_userdef_theme_update");

  prop = RNA_def_property(srna, "wire_edit", PROP_FLOAT, PROP_COLOR_GAMMA);
  RNA_def_property_array(prop, 3);
  RNA_def_property_ui_text(
      prop, "Wire Edit", "Color for wireframe when in edit mode, but edge selection is active");
  RNA_def_property_update(prop, 0, "rna_userdef_theme_update");

  prop = RNA_def_property(srna, "edge_width", PROP_INT, PROP_PIXEL);
  RNA_def_property_range(prop, 1, 32);
  RNA_def_property_ui_text(prop, "Edge Width", "");
  RNA_def_property_update(prop, 0, "rna_userdef_theme_update");

  /* Grease Pencil */

  rna_def_userdef_theme_spaces_gpencil(srna);

  prop = RNA_def_property(srna, "text_grease_pencil", PROP_FLOAT, PROP_COLOR_GAMMA);
  RNA_def_property_float_sdna(prop, nullptr, "time_gp_keyframe");
  RNA_def_property_array(prop, 3);
  RNA_def_property_ui_text(
      prop, "Grease Pencil Keyframe", "Color for indicating Grease Pencil keyframes");
  RNA_def_property_update(prop, 0, "rna_userdef_theme_update");

  /* Object specific options */

  prop = RNA_def_property(srna, "object_selected", PROP_FLOAT, PROP_COLOR_GAMMA);
  RNA_def_property_float_sdna(prop, nullptr, "select");
  RNA_def_property_array(prop, 3);
  RNA_def_property_ui_text(prop, "Object Selected", "");
  RNA_def_property_update(prop, 0, "rna_userdef_theme_update");

  prop = RNA_def_property(srna, "object_active", PROP_FLOAT, PROP_COLOR_GAMMA);
  RNA_def_property_float_sdna(prop, nullptr, "active");
  RNA_def_property_array(prop, 3);
  RNA_def_property_ui_text(prop, "Active Object", "");
  RNA_def_property_update(prop, 0, "rna_userdef_theme_update");

  prop = RNA_def_property(srna, "text_keyframe", PROP_FLOAT, PROP_COLOR_GAMMA);
  RNA_def_property_float_sdna(prop, nullptr, "time_keyframe");
  RNA_def_property_array(prop, 3);
  RNA_def_property_ui_text(prop, "Object Keyframe", "Color for indicating object keyframes");
  RNA_def_property_update(prop, 0, "rna_userdef_theme_update");

  /* Object type options */

  prop = RNA_def_property(srna, "camera", PROP_FLOAT, PROP_COLOR_GAMMA);
  RNA_def_property_array(prop, 3);
  RNA_def_property_ui_text(prop, "Camera", "");
  RNA_def_property_update(prop, 0, "rna_userdef_theme_update");

  prop = RNA_def_property(srna, "empty", PROP_FLOAT, PROP_COLOR_GAMMA);
  RNA_def_property_array(prop, 3);
  RNA_def_property_ui_text(prop, "Empty", "");
  RNA_def_property_translation_context(prop, BLT_I18NCONTEXT_ID_ID);
  RNA_def_property_update(prop, 0, "rna_userdef_theme_update");

  prop = RNA_def_property(srna, "light", PROP_FLOAT, PROP_COLOR_GAMMA);
  RNA_def_property_float_sdna(prop, nullptr, "lamp");
  RNA_def_property_array(prop, 4);
  RNA_def_property_ui_text(prop, "Light", "");
  RNA_def_property_translation_context(prop, BLT_I18NCONTEXT_ID_LIGHT);
  RNA_def_property_update(prop, 0, "rna_userdef_theme_update");

  prop = RNA_def_property(srna, "speaker", PROP_FLOAT, PROP_COLOR_GAMMA);
  RNA_def_property_array(prop, 3);
  RNA_def_property_ui_text(prop, "Speaker", "");
  RNA_def_property_update(prop, 0, "rna_userdef_theme_update");

  /* Mesh Object specific */

  rna_def_userdef_theme_spaces_vertex(srna, false);
  rna_def_userdef_theme_spaces_edge(srna);
  rna_def_userdef_theme_spaces_face(srna);

  /* Mesh Object specific curves. */

  rna_def_userdef_theme_spaces_curves(srna, true, true, true, false);

  prop = RNA_def_property(srna, "extra_edge_len", PROP_FLOAT, PROP_COLOR_GAMMA);
  RNA_def_property_array(prop, 3);
  RNA_def_property_ui_text(prop, "Edge Length Text", "");
  RNA_def_property_update(prop, 0, "rna_userdef_theme_update");

  prop = RNA_def_property(srna, "extra_edge_angle", PROP_FLOAT, PROP_COLOR_GAMMA);
  RNA_def_property_array(prop, 3);
  RNA_def_property_ui_text(prop, "Edge Angle Text", "");
  RNA_def_property_update(prop, 0, "rna_userdef_theme_update");

  prop = RNA_def_property(srna, "extra_face_angle", PROP_FLOAT, PROP_COLOR_GAMMA);
  RNA_def_property_array(prop, 3);
  RNA_def_property_ui_text(prop, "Face Angle Text", "");
  RNA_def_property_update(prop, 0, "rna_userdef_theme_update");

  prop = RNA_def_property(srna, "extra_face_area", PROP_FLOAT, PROP_COLOR_GAMMA);
  RNA_def_property_array(prop, 3);
  RNA_def_property_ui_text(prop, "Face Area Text", "");
  RNA_def_property_update(prop, 0, "rna_userdef_theme_update");

  prop = RNA_def_property(srna, "editmesh_active", PROP_FLOAT, PROP_COLOR_GAMMA);
  RNA_def_property_array(prop, 4);
  RNA_def_property_ui_text(prop, "Active Vertex/Edge/Face", "");
  RNA_def_property_update(prop, 0, "rna_userdef_theme_update");

  prop = RNA_def_property(srna, "normal", PROP_FLOAT, PROP_COLOR_GAMMA);
  RNA_def_property_array(prop, 3);
  RNA_def_property_ui_text(prop, "Face Normal", "");
  RNA_def_property_update(prop, 0, "rna_userdef_theme_update");

  prop = RNA_def_property(srna, "vertex_normal", PROP_FLOAT, PROP_COLOR_GAMMA);
  RNA_def_property_array(prop, 3);
  RNA_def_property_ui_text(prop, "Vertex Normal", "");
  RNA_def_property_update(prop, 0, "rna_userdef_theme_update");

  prop = RNA_def_property(srna, "split_normal", PROP_FLOAT, PROP_COLOR_GAMMA);
  RNA_def_property_float_sdna(prop, nullptr, "loop_normal");
  RNA_def_property_array(prop, 3);
  RNA_def_property_ui_text(prop, "Split Normal", "");
  RNA_def_property_update(prop, 0, "rna_userdef_update");

  /* Armature Object specific. */

  prop = RNA_def_property(srna, "bone_pose", PROP_FLOAT, PROP_COLOR_GAMMA);
  RNA_def_property_array(prop, 3);
  RNA_def_property_ui_text(prop, "Bone Pose Selected", "Outline color of selected pose bones");
  RNA_def_property_update(prop, 0, "rna_userdef_theme_update");

  prop = RNA_def_property(srna, "bone_pose_active", PROP_FLOAT, PROP_COLOR_GAMMA);
  RNA_def_property_array(prop, 3);
  RNA_def_property_ui_text(prop, "Bone Pose Active", "Outline color of active pose bones");
  RNA_def_property_update(prop, 0, "rna_userdef_theme_update");

  prop = RNA_def_property(srna, "bone_solid", PROP_FLOAT, PROP_COLOR_GAMMA);
  RNA_def_property_array(prop, 3);
  RNA_def_property_ui_text(prop, "Bone Solid", "Default color of the solid shapes of bones");
  RNA_def_property_update(prop, 0, "rna_userdef_theme_update");

  prop = RNA_def_property(srna, "bone_locked_weight", PROP_FLOAT, PROP_COLOR_GAMMA);
  RNA_def_property_array(prop, 4);
  RNA_def_property_ui_text(
      prop,
      "Bone Locked Weight",
      "Shade for bones corresponding to a locked weight group during painting");
  RNA_def_property_update(prop, 0, "rna_userdef_theme_update");

  /* Time specific. */
  prop = RNA_def_property(srna, "frame_current", PROP_FLOAT, PROP_COLOR_GAMMA);
  RNA_def_property_float_sdna(prop, nullptr, "cframe");
  RNA_def_property_array(prop, 3);
  RNA_def_property_ui_text(prop, "Current Frame", "");
  RNA_def_property_update(prop, 0, "rna_userdef_theme_update");

  prop = RNA_def_property(srna, "before_current_frame", PROP_FLOAT, PROP_COLOR_GAMMA);
  RNA_def_property_array(prop, 3);
  RNA_def_property_ui_text(
      prop,
      "Before Current Frame",
      "The color for things before the current frame (for onion skinning, motion paths, etc.)");
  RNA_def_property_update(prop, 0, "rna_userdef_theme_update");

  prop = RNA_def_property(srna, "after_current_frame", PROP_FLOAT, PROP_COLOR_GAMMA);
  RNA_def_property_array(prop, 3);
  RNA_def_property_ui_text(
      prop,
      "After Current Frame",
      "The color for things after the current frame (for onion skinning, motion paths, etc.)");
  RNA_def_property_update(prop, 0, "rna_userdef_theme_update");

  /* misc */

  prop = RNA_def_property(srna, "bundle_solid", PROP_FLOAT, PROP_COLOR_GAMMA);
  RNA_def_property_float_sdna(prop, nullptr, "bundle_solid");
  RNA_def_property_array(prop, 3);
  RNA_def_property_ui_text(prop, "Bundle Solid", "");
  RNA_def_property_update(prop, 0, "rna_userdef_theme_update");

  prop = RNA_def_property(srna, "camera_path", PROP_FLOAT, PROP_COLOR_GAMMA);
  RNA_def_property_float_sdna(prop, nullptr, "camera_path");
  RNA_def_property_array(prop, 3);
  RNA_def_property_ui_text(prop, "Camera Path", "");
  RNA_def_property_update(prop, 0, "rna_userdef_theme_update");

  prop = RNA_def_property(srna, "camera_passepartout", PROP_FLOAT, PROP_COLOR_GAMMA);
  RNA_def_property_array(prop, 3);
  RNA_def_property_ui_text(prop, "Camera Passepartout", "");
  RNA_def_property_update(prop, 0, "rna_userdef_theme_update");

  prop = RNA_def_property(srna, "skin_root", PROP_FLOAT, PROP_COLOR_GAMMA);
  RNA_def_property_array(prop, 3);
  RNA_def_property_ui_text(prop, "Skin Root", "");
  RNA_def_property_update(prop, 0, "rna_userdef_theme_update");

  prop = RNA_def_property(srna, "view_overlay", PROP_FLOAT, PROP_COLOR_GAMMA);
  RNA_def_property_array(prop, 3);
  RNA_def_property_ui_text(prop, "View Overlay", "");
  RNA_def_property_update(prop, 0, "rna_userdef_theme_update");

  prop = RNA_def_property(srna, "transform", PROP_FLOAT, PROP_COLOR_GAMMA);
  RNA_def_property_array(prop, 3);
  RNA_def_property_ui_text(prop, "Transform", "");
  RNA_def_property_update(prop, 0, "rna_userdef_theme_update");

  rna_def_userdef_theme_spaces_paint_curves(srna);

  prop = RNA_def_property(srna, "outline_width", PROP_INT, PROP_PIXEL);
  RNA_def_property_range(prop, 1, 5);
  RNA_def_property_ui_text(prop, "Outline Width", "");
  RNA_def_property_update(prop, 0, "rna_userdef_theme_update");

  prop = RNA_def_property(srna, "object_origin_size", PROP_INT, PROP_PIXEL);
  RNA_def_property_int_sdna(prop, nullptr, "obcenter_dia");
  RNA_def_property_range(prop, 4, 10);
  RNA_def_property_ui_text(
      prop, "Object Origin Size", "Diameter in pixels for object/light origin display");
  RNA_def_property_update(prop, 0, "rna_userdef_theme_update");

  rna_def_userdef_theme_spaces_asset_shelf_main(srna);
}

static void rna_def_userdef_theme_space_graph(BlenderRNA *brna)
{
  StructRNA *srna;
  PropertyRNA *prop;

  /* space_graph */
  srna = RNA_def_struct(brna, "ThemeGraphEditor", nullptr);
  RNA_def_struct_sdna(srna, "ThemeSpace");
  RNA_def_struct_ui_text(srna, "Theme Graph Editor", "Theme settings for the graph editor");

  rna_def_userdef_theme_spaces_main(srna);
  rna_def_userdef_theme_spaces_list_main(srna);

  prop = RNA_def_property(srna, "grid", PROP_FLOAT, PROP_COLOR_GAMMA);
  RNA_def_property_array(prop, 3);
  RNA_def_property_ui_text(prop, "Grid", "");
  RNA_def_property_update(prop, 0, "rna_userdef_theme_update");

  prop = RNA_def_property(srna, "frame_current", PROP_FLOAT, PROP_COLOR_GAMMA);
  RNA_def_property_float_sdna(prop, nullptr, "cframe");
  RNA_def_property_array(prop, 3);
  RNA_def_property_ui_text(prop, "Current Frame", "");
  RNA_def_property_update(prop, 0, "rna_userdef_theme_update");

  prop = RNA_def_property(srna, "time_scrub_background", PROP_FLOAT, PROP_COLOR_GAMMA);
  RNA_def_property_array(prop, 4);
  RNA_def_property_ui_text(prop, "Scrubbing/Markers Region", "");
  RNA_def_property_update(prop, 0, "rna_userdef_theme_update");

  prop = RNA_def_property(srna, "time_marker_line", PROP_FLOAT, PROP_COLOR_GAMMA);
  RNA_def_property_array(prop, 4);
  RNA_def_property_ui_text(prop, "Marker Line", "");
  RNA_def_property_update(prop, 0, "rna_userdef_theme_update");

  prop = RNA_def_property(srna, "time_marker_line_selected", PROP_FLOAT, PROP_COLOR_GAMMA);
  RNA_def_property_array(prop, 4);
  RNA_def_property_ui_text(prop, "Marker Line Selected", "");
  RNA_def_property_update(prop, 0, "rna_userdef_theme_update");

  prop = RNA_def_property(srna, "window_sliders", PROP_FLOAT, PROP_COLOR_GAMMA);
  RNA_def_property_float_sdna(prop, nullptr, "shade1");
  RNA_def_property_array(prop, 3);
  RNA_def_property_ui_text(prop, "Window Sliders", "");
  RNA_def_property_update(prop, 0, "rna_userdef_theme_update");

  prop = RNA_def_property(srna, "channels_region", PROP_FLOAT, PROP_COLOR_GAMMA);
  RNA_def_property_float_sdna(prop, nullptr, "shade2");
  RNA_def_property_array(prop, 3);
  RNA_def_property_ui_text(prop, "Channels Region", "");
  RNA_def_property_update(prop, 0, "rna_userdef_theme_update");

  prop = RNA_def_property(srna, "dopesheet_channel", PROP_FLOAT, PROP_COLOR_GAMMA);
  RNA_def_property_float_sdna(prop, nullptr, "ds_channel");
  RNA_def_property_array(prop, 3);
  RNA_def_property_ui_text(prop, "Dope Sheet Channel", "");
  RNA_def_property_update(prop, 0, "rna_userdef_theme_update");

  prop = RNA_def_property(srna, "dopesheet_subchannel", PROP_FLOAT, PROP_COLOR_GAMMA);
  RNA_def_property_float_sdna(prop, nullptr, "ds_subchannel");
  RNA_def_property_array(prop, 3);
  RNA_def_property_ui_text(prop, "Dope Sheet Sub-channel", "");
  RNA_def_property_update(prop, 0, "rna_userdef_theme_update");

  prop = RNA_def_property(srna, "channel_group", PROP_FLOAT, PROP_COLOR_GAMMA);
  RNA_def_property_float_sdna(prop, nullptr, "group");
  RNA_def_property_array(prop, 3);
  RNA_def_property_ui_text(prop, "Channel Group", "");
  RNA_def_property_update(prop, 0, "rna_userdef_theme_update");

  prop = RNA_def_property(srna, "active_channels_group", PROP_FLOAT, PROP_COLOR_GAMMA);
  RNA_def_property_float_sdna(prop, nullptr, "group_active");
  RNA_def_property_array(prop, 3);
  RNA_def_property_ui_text(prop, "Active Channel Group", "");
  RNA_def_property_update(prop, 0, "rna_userdef_theme_update");

  prop = RNA_def_property(srna, "preview_range", PROP_FLOAT, PROP_COLOR_GAMMA);
  RNA_def_property_float_sdna(prop, nullptr, "anim_preview_range");
  RNA_def_property_array(prop, 4);
  RNA_def_property_ui_text(prop, "Preview Range", "Color of preview range overlay");
  RNA_def_property_update(prop, 0, "rna_userdef_theme_update");

  rna_def_userdef_theme_spaces_vertex(srna, true);
  rna_def_userdef_theme_spaces_curves(srna, false, true, true, true);
}

static void rna_def_userdef_theme_space_file(BlenderRNA *brna)
{
  StructRNA *srna;
  PropertyRNA *prop;

  /* space_file */

  srna = RNA_def_struct(brna, "ThemeFileBrowser", nullptr);
  RNA_def_struct_sdna(srna, "ThemeSpace");
  RNA_def_struct_ui_text(srna, "Theme File Browser", "Theme settings for the File Browser");

  rna_def_userdef_theme_spaces_main(srna);

  prop = RNA_def_property(srna, "selected_file", PROP_FLOAT, PROP_COLOR_GAMMA);
  RNA_def_property_float_sdna(prop, nullptr, "hilite");
  RNA_def_property_array(prop, 3);
  RNA_def_property_ui_text(prop, "Selected File", "");
  RNA_def_property_update(prop, 0, "rna_userdef_theme_update");

  prop = RNA_def_property(srna, "row_alternate", PROP_FLOAT, PROP_COLOR_GAMMA);
  RNA_def_property_array(prop, 4);
  RNA_def_property_ui_text(prop, "Alternate Rows", "Overlay color on every other row");
  RNA_def_property_update(prop, 0, "rna_userdef_theme_update");
}

static void rna_def_userdef_theme_space_outliner(BlenderRNA *brna)
{
  StructRNA *srna;
  PropertyRNA *prop;

  /* space_outliner */

  srna = RNA_def_struct(brna, "ThemeOutliner", nullptr);
  RNA_def_struct_sdna(srna, "ThemeSpace");
  RNA_def_struct_ui_text(srna, "Theme Outliner", "Theme settings for the Outliner");

  rna_def_userdef_theme_spaces_main(srna);

  prop = RNA_def_property(srna, "match", PROP_FLOAT, PROP_COLOR_GAMMA);
  RNA_def_property_array(prop, 3);
  RNA_def_property_ui_text(prop, "Filter Match", "");
  RNA_def_property_update(prop, 0, "rna_userdef_theme_update");

  prop = RNA_def_property(srna, "selected_highlight", PROP_FLOAT, PROP_COLOR_GAMMA);
  RNA_def_property_array(prop, 3);
  RNA_def_property_ui_text(prop, "Selected Highlight", "");
  RNA_def_property_update(prop, 0, "rna_userdef_theme_update");

  prop = RNA_def_property(srna, "active", PROP_FLOAT, PROP_COLOR_GAMMA);
  RNA_def_property_array(prop, 3);
  RNA_def_property_ui_text(prop, "Active Highlight", "");
  RNA_def_property_update(prop, 0, "rna_userdef_theme_update");

  prop = RNA_def_property(srna, "selected_object", PROP_FLOAT, PROP_COLOR_GAMMA);
  RNA_def_property_array(prop, 3);
  RNA_def_property_ui_text(prop, "Selected Objects", "");
  RNA_def_property_update(prop, 0, "rna_userdef_theme_update");

  prop = RNA_def_property(srna, "active_object", PROP_FLOAT, PROP_COLOR_GAMMA);
  RNA_def_property_array(prop, 3);
  RNA_def_property_ui_text(prop, "Active Object", "");
  RNA_def_property_update(prop, 0, "rna_userdef_theme_update");

  prop = RNA_def_property(srna, "edited_object", PROP_FLOAT, PROP_COLOR_GAMMA);
  RNA_def_property_array(prop, 4);
  RNA_def_property_ui_text(prop, "Edited Object", "");
  RNA_def_property_update(prop, 0, "rna_userdef_theme_update");

  prop = RNA_def_property(srna, "row_alternate", PROP_FLOAT, PROP_COLOR_GAMMA);
  RNA_def_property_array(prop, 4);
  RNA_def_property_ui_text(prop, "Alternate Rows", "Overlay color on every other row");
  RNA_def_property_update(prop, 0, "rna_userdef_theme_update");
}

static void rna_def_userdef_theme_space_userpref(BlenderRNA *brna)
{
  StructRNA *srna;

  /* space_userpref */

  srna = RNA_def_struct(brna, "ThemePreferences", nullptr);
  RNA_def_struct_sdna(srna, "ThemeSpace");
  RNA_def_struct_ui_text(srna, "Theme Preferences", "Theme settings for the Preferences");

  rna_def_userdef_theme_spaces_main(srna);
}

static void rna_def_userdef_theme_space_console(BlenderRNA *brna)
{
  StructRNA *srna;
  PropertyRNA *prop;

  /* space_console */

  srna = RNA_def_struct(brna, "ThemeConsole", nullptr);
  RNA_def_struct_sdna(srna, "ThemeSpace");
  RNA_def_struct_ui_text(srna, "Theme Console", "Theme settings for the Console");

  rna_def_userdef_theme_spaces_main(srna);

  prop = RNA_def_property(srna, "line_output", PROP_FLOAT, PROP_COLOR_GAMMA);
  RNA_def_property_float_sdna(prop, nullptr, "console_output");
  RNA_def_property_array(prop, 3);
  RNA_def_property_ui_text(prop, "Line Output", "");
  RNA_def_property_update(prop, 0, "rna_userdef_theme_update");

  prop = RNA_def_property(srna, "line_input", PROP_FLOAT, PROP_COLOR_GAMMA);
  RNA_def_property_float_sdna(prop, nullptr, "console_input");
  RNA_def_property_array(prop, 3);
  RNA_def_property_ui_text(prop, "Line Input", "");
  RNA_def_property_update(prop, 0, "rna_userdef_theme_update");

  prop = RNA_def_property(srna, "line_info", PROP_FLOAT, PROP_COLOR_GAMMA);
  RNA_def_property_float_sdna(prop, nullptr, "console_info");
  RNA_def_property_array(prop, 3);
  RNA_def_property_ui_text(prop, "Line Info", "");
  RNA_def_property_update(prop, 0, "rna_userdef_theme_update");

  prop = RNA_def_property(srna, "line_error", PROP_FLOAT, PROP_COLOR_GAMMA);
  RNA_def_property_float_sdna(prop, nullptr, "console_error");
  RNA_def_property_array(prop, 3);
  RNA_def_property_ui_text(prop, "Line Error", "");
  RNA_def_property_update(prop, 0, "rna_userdef_theme_update");

  prop = RNA_def_property(srna, "cursor", PROP_FLOAT, PROP_COLOR_GAMMA);
  RNA_def_property_float_sdna(prop, nullptr, "console_cursor");
  RNA_def_property_array(prop, 3);
  RNA_def_property_ui_text(prop, "Cursor", "");
  RNA_def_property_update(prop, 0, "rna_userdef_theme_update");

  prop = RNA_def_property(srna, "select", PROP_FLOAT, PROP_COLOR_GAMMA);
  RNA_def_property_float_sdna(prop, nullptr, "console_select");
  RNA_def_property_array(prop, 4);
  RNA_def_property_ui_text(prop, "Selection", "");
  RNA_def_property_update(prop, 0, "rna_userdef_theme_update");
}

static void rna_def_userdef_theme_space_info(BlenderRNA *brna)
{
  StructRNA *srna;
  PropertyRNA *prop;

  /* space_info */

  srna = RNA_def_struct(brna, "ThemeInfo", nullptr);
  RNA_def_struct_sdna(srna, "ThemeSpace");
  RNA_def_struct_ui_text(srna, "Theme Info", "Theme settings for Info");

  rna_def_userdef_theme_spaces_main(srna);

  prop = RNA_def_property(srna, "info_selected", PROP_FLOAT, PROP_COLOR_GAMMA);
  RNA_def_property_array(prop, 3);
  RNA_def_property_ui_text(prop, "Selected Line Background", "Background color of selected line");
  RNA_def_property_update(prop, 0, "rna_userdef_theme_update");

  prop = RNA_def_property(srna, "info_selected_text", PROP_FLOAT, PROP_COLOR_GAMMA);
  RNA_def_property_array(prop, 3);
  RNA_def_property_ui_text(prop, "Selected Line Text Color", "Text color of selected line");
  RNA_def_property_update(prop, 0, "rna_userdef_theme_update");

  prop = RNA_def_property(srna, "info_error_text", PROP_FLOAT, PROP_COLOR_GAMMA);
  RNA_def_property_array(prop, 3);
  RNA_def_property_ui_text(prop, "Error Icon Foreground", "Foreground color of Error icon");
  RNA_def_property_update(prop, 0, "rna_userdef_theme_update");

  prop = RNA_def_property(srna, "info_warning_text", PROP_FLOAT, PROP_COLOR_GAMMA);
  RNA_def_property_array(prop, 3);
  RNA_def_property_ui_text(prop, "Warning Icon Foreground", "Foreground color of Warning icon");
  RNA_def_property_update(prop, 0, "rna_userdef_theme_update");

  prop = RNA_def_property(srna, "info_info_text", PROP_FLOAT, PROP_COLOR_GAMMA);
  RNA_def_property_array(prop, 3);
  RNA_def_property_ui_text(prop, "Info Icon Foreground", "Foreground color of Info icon");
  RNA_def_property_update(prop, 0, "rna_userdef_theme_update");

  prop = RNA_def_property(srna, "info_debug", PROP_FLOAT, PROP_COLOR_GAMMA);
  RNA_def_property_array(prop, 4);
  RNA_def_property_ui_text(prop, "Debug Icon Background", "Background color of Debug icon");
  RNA_def_property_update(prop, 0, "rna_userdef_theme_update");

  prop = RNA_def_property(srna, "info_debug_text", PROP_FLOAT, PROP_COLOR_GAMMA);
  RNA_def_property_array(prop, 3);
  RNA_def_property_ui_text(prop, "Debug Icon Foreground", "Foreground color of Debug icon");
  RNA_def_property_update(prop, 0, "rna_userdef_theme_update");

  prop = RNA_def_property(srna, "info_property", PROP_FLOAT, PROP_COLOR_GAMMA);
  RNA_def_property_array(prop, 4);
  RNA_def_property_ui_text(prop, "Property Icon Background", "Background color of Property icon");
  RNA_def_property_update(prop, 0, "rna_userdef_theme_update");

  prop = RNA_def_property(srna, "info_property_text", PROP_FLOAT, PROP_COLOR_GAMMA);
  RNA_def_property_array(prop, 3);
  RNA_def_property_ui_text(prop, "Property Icon Foreground", "Foreground color of Property icon");
  RNA_def_property_update(prop, 0, "rna_userdef_theme_update");

  prop = RNA_def_property(srna, "info_operator", PROP_FLOAT, PROP_COLOR_GAMMA);
  RNA_def_property_array(prop, 4);
  RNA_def_property_ui_text(prop, "Operator Icon Background", "Background color of Operator icon");
  RNA_def_property_update(prop, 0, "rna_userdef_theme_update");

  prop = RNA_def_property(srna, "info_operator_text", PROP_FLOAT, PROP_COLOR_GAMMA);
  RNA_def_property_array(prop, 3);
  RNA_def_property_ui_text(prop, "Operator Icon Foreground", "Foreground color of Operator icon");
  RNA_def_property_update(prop, 0, "rna_userdef_theme_update");
}

static void rna_def_userdef_theme_space_text(BlenderRNA *brna)
{
  StructRNA *srna;
  PropertyRNA *prop;

  /* space_text */

  srna = RNA_def_struct(brna, "ThemeTextEditor", nullptr);
  RNA_def_struct_sdna(srna, "ThemeSpace");
  RNA_def_struct_ui_text(srna, "Theme Text Editor", "Theme settings for the Text Editor");

  rna_def_userdef_theme_spaces_main(srna);

  prop = RNA_def_property(srna, "line_numbers", PROP_FLOAT, PROP_COLOR_GAMMA);
  RNA_def_property_float_sdna(prop, nullptr, "line_numbers");
  RNA_def_property_array(prop, 3);
  RNA_def_property_ui_text(prop, "Line Numbers", "");
  RNA_def_property_update(prop, 0, "rna_userdef_theme_update");

  prop = RNA_def_property(srna, "line_numbers_background", PROP_FLOAT, PROP_COLOR_GAMMA);
  RNA_def_property_float_sdna(prop, nullptr, "grid");
  RNA_def_property_array(prop, 3);
  RNA_def_property_ui_text(prop, "Line Numbers Background", "");
  RNA_def_property_update(prop, 0, "rna_userdef_theme_update");

  /* no longer used */
#  if 0
  prop = RNA_def_property(srna, "scroll_bar", PROP_FLOAT, PROP_COLOR_GAMMA);
  RNA_def_property_float_sdna(prop, nullptr, "shade1");
  RNA_def_property_array(prop, 3);
  RNA_def_property_ui_text(prop, "Scroll Bar", "");
  RNA_def_property_update(prop, 0, "rna_userdef_theme_update");
#  endif

  prop = RNA_def_property(srna, "selected_text", PROP_FLOAT, PROP_COLOR_GAMMA);
  RNA_def_property_float_sdna(prop, nullptr, "shade2");
  RNA_def_property_array(prop, 3);
  RNA_def_property_ui_text(prop, "Selected Text", "");
  RNA_def_property_update(prop, 0, "rna_userdef_theme_update");

  prop = RNA_def_property(srna, "cursor", PROP_FLOAT, PROP_COLOR_GAMMA);
  RNA_def_property_float_sdna(prop, nullptr, "hilite");
  RNA_def_property_array(prop, 3);
  RNA_def_property_ui_text(prop, "Cursor", "");
  RNA_def_property_update(prop, 0, "rna_userdef_theme_update");

  prop = RNA_def_property(srna, "syntax_builtin", PROP_FLOAT, PROP_COLOR_GAMMA);
  RNA_def_property_float_sdna(prop, nullptr, "syntaxb");
  RNA_def_property_array(prop, 3);
  RNA_def_property_ui_text(prop, "Syntax Built-In", "");
  RNA_def_property_update(prop, 0, "rna_userdef_theme_update");

  prop = RNA_def_property(srna, "syntax_symbols", PROP_FLOAT, PROP_COLOR_GAMMA);
  RNA_def_property_float_sdna(prop, nullptr, "syntaxs");
  RNA_def_property_array(prop, 3);
  RNA_def_property_ui_text(prop, "Syntax Symbols", "");
  RNA_def_property_update(prop, 0, "rna_userdef_theme_update");

  prop = RNA_def_property(srna, "syntax_special", PROP_FLOAT, PROP_COLOR_GAMMA);
  RNA_def_property_float_sdna(prop, nullptr, "syntaxv");
  RNA_def_property_array(prop, 3);
  RNA_def_property_ui_text(prop, "Syntax Special", "");
  RNA_def_property_update(prop, 0, "rna_userdef_theme_update");

  prop = RNA_def_property(srna, "syntax_preprocessor", PROP_FLOAT, PROP_COLOR_GAMMA);
  RNA_def_property_float_sdna(prop, nullptr, "syntaxd");
  RNA_def_property_array(prop, 3);
  RNA_def_property_ui_text(prop, "Syntax Preprocessor", "");
  RNA_def_property_update(prop, 0, "rna_userdef_theme_update");

  prop = RNA_def_property(srna, "syntax_reserved", PROP_FLOAT, PROP_COLOR_GAMMA);
  RNA_def_property_float_sdna(prop, nullptr, "syntaxr");
  RNA_def_property_array(prop, 3);
  RNA_def_property_ui_text(prop, "Syntax Reserved", "");
  RNA_def_property_update(prop, 0, "rna_userdef_theme_update");

  prop = RNA_def_property(srna, "syntax_comment", PROP_FLOAT, PROP_COLOR_GAMMA);
  RNA_def_property_float_sdna(prop, nullptr, "syntaxc");
  RNA_def_property_array(prop, 3);
  RNA_def_property_ui_text(prop, "Syntax Comment", "");
  RNA_def_property_update(prop, 0, "rna_userdef_theme_update");

  prop = RNA_def_property(srna, "syntax_string", PROP_FLOAT, PROP_COLOR_GAMMA);
  RNA_def_property_float_sdna(prop, nullptr, "syntaxl");
  RNA_def_property_array(prop, 3);
  RNA_def_property_ui_text(prop, "Syntax String", "");
  RNA_def_property_update(prop, 0, "rna_userdef_theme_update");

  prop = RNA_def_property(srna, "syntax_numbers", PROP_FLOAT, PROP_COLOR_GAMMA);
  RNA_def_property_float_sdna(prop, nullptr, "syntaxn");
  RNA_def_property_array(prop, 3);
  RNA_def_property_ui_text(prop, "Syntax Numbers", "");
  RNA_def_property_update(prop, 0, "rna_userdef_theme_update");
}

static void rna_def_userdef_theme_space_node(BlenderRNA *brna)
{
  StructRNA *srna;
  PropertyRNA *prop;

  /* space_node */

  srna = RNA_def_struct(brna, "ThemeNodeEditor", nullptr);
  RNA_def_struct_sdna(srna, "ThemeSpace");
  RNA_def_struct_ui_text(srna, "Theme Node Editor", "Theme settings for the Node Editor");

  rna_def_userdef_theme_spaces_main(srna);
  rna_def_userdef_theme_spaces_list_main(srna);

  prop = RNA_def_property(srna, "grid", PROP_FLOAT, PROP_COLOR_GAMMA);
  RNA_def_property_array(prop, 3);
  RNA_def_property_ui_text(prop, "Grid", "");
  RNA_def_property_update(prop, 0, "rna_userdef_theme_update");

  prop = RNA_def_property(srna, "node_selected", PROP_FLOAT, PROP_COLOR_GAMMA);
  RNA_def_property_float_sdna(prop, nullptr, "select");
  RNA_def_property_array(prop, 3);
  RNA_def_property_ui_text(prop, "Node Selected", "");
  RNA_def_property_update(prop, 0, "rna_userdef_theme_update");

  prop = RNA_def_property(srna, "node_active", PROP_FLOAT, PROP_COLOR_GAMMA);
  RNA_def_property_float_sdna(prop, nullptr, "active");
  RNA_def_property_array(prop, 3);
  RNA_def_property_ui_text(prop, "Active Node", "");
  RNA_def_property_update(prop, 0, "rna_userdef_theme_update");

  prop = RNA_def_property(srna, "wire", PROP_FLOAT, PROP_COLOR_GAMMA);
  RNA_def_property_float_sdna(prop, nullptr, "wire");
  RNA_def_property_array(prop, 4);
  RNA_def_property_ui_text(prop, "Wires", "");
  RNA_def_property_update(prop, 0, "rna_userdef_theme_update");

  prop = RNA_def_property(srna, "wire_inner", PROP_FLOAT, PROP_COLOR_GAMMA);
  RNA_def_property_float_sdna(prop, nullptr, "syntaxr");
  RNA_def_property_array(prop, 3);
  RNA_def_property_ui_text(prop, "Wire Color", "");
  RNA_def_property_update(prop, 0, "rna_userdef_theme_update");

  prop = RNA_def_property(srna, "wire_select", PROP_FLOAT, PROP_COLOR_GAMMA);
  RNA_def_property_float_sdna(prop, nullptr, "edge_select");
  RNA_def_property_array(prop, 4);
  RNA_def_property_ui_text(prop, "Wire Select", "");
  RNA_def_property_update(prop, 0, "rna_userdef_theme_update");

  prop = RNA_def_property(srna, "selected_text", PROP_FLOAT, PROP_COLOR_GAMMA);
  RNA_def_property_float_sdna(prop, nullptr, "shade2");
  RNA_def_property_array(prop, 3);
  RNA_def_property_ui_text(prop, "Selected Text", "");
  RNA_def_property_update(prop, 0, "rna_userdef_theme_update");

  prop = RNA_def_property(srna, "node_backdrop", PROP_FLOAT, PROP_COLOR_GAMMA);
  RNA_def_property_float_sdna(prop, nullptr, "syntaxl");
  RNA_def_property_array(prop, 4);
  RNA_def_property_ui_text(prop, "Node Backdrop", "");
  RNA_def_property_update(prop, 0, "rna_userdef_theme_update");

  prop = RNA_def_property(srna, "converter_node", PROP_FLOAT, PROP_COLOR_GAMMA);
  RNA_def_property_float_sdna(prop, nullptr, "syntaxv");
  RNA_def_property_array(prop, 3);
  RNA_def_property_ui_text(prop, "Converter Node", "");
  RNA_def_property_update(prop, 0, "rna_userdef_theme_update");

  prop = RNA_def_property(srna, "color_node", PROP_FLOAT, PROP_COLOR_GAMMA);
  RNA_def_property_float_sdna(prop, nullptr, "syntaxb");
  RNA_def_property_array(prop, 3);
  RNA_def_property_ui_text(prop, "Color Node", "");
  RNA_def_property_update(prop, 0, "rna_userdef_theme_update");

  prop = RNA_def_property(srna, "group_node", PROP_FLOAT, PROP_COLOR_GAMMA);
  RNA_def_property_float_sdna(prop, nullptr, "syntaxc");
  RNA_def_property_array(prop, 3);
  RNA_def_property_ui_text(prop, "Group Node", "");
  RNA_def_property_update(prop, 0, "rna_userdef_theme_update");

  prop = RNA_def_property(srna, "group_socket_node", PROP_FLOAT, PROP_COLOR_GAMMA);
  RNA_def_property_float_sdna(prop, nullptr, "console_output");
  RNA_def_property_array(prop, 3);
  RNA_def_property_ui_text(prop, "Group Socket Node", "");
  RNA_def_property_update(prop, 0, "rna_userdef_theme_update");

  prop = RNA_def_property(srna, "frame_node", PROP_FLOAT, PROP_COLOR_GAMMA);
  RNA_def_property_float_sdna(prop, nullptr, "movie");
  RNA_def_property_array(prop, 4);
  RNA_def_property_ui_text(prop, "Frame Node", "");
  RNA_def_property_update(prop, 0, "rna_userdef_theme_update");

  prop = RNA_def_property(srna, "matte_node", PROP_FLOAT, PROP_COLOR_GAMMA);
  RNA_def_property_float_sdna(prop, nullptr, "syntaxs");
  RNA_def_property_array(prop, 3);
  RNA_def_property_ui_text(prop, "Matte Node", "");
  RNA_def_property_update(prop, 0, "rna_userdef_theme_update");

  prop = RNA_def_property(srna, "distor_node", PROP_FLOAT, PROP_COLOR_GAMMA);
  RNA_def_property_float_sdna(prop, nullptr, "syntaxd");
  RNA_def_property_array(prop, 3);
  RNA_def_property_ui_text(prop, "Distort Node", "");
  RNA_def_property_update(prop, 0, "rna_userdef_theme_update");

  prop = RNA_def_property(srna, "noodle_curving", PROP_INT, PROP_NONE);
  RNA_def_property_int_sdna(prop, nullptr, "noodle_curving");
  RNA_def_property_int_default(prop, 5);
  RNA_def_property_range(prop, 0, 10);
  RNA_def_property_ui_text(prop, "Noodle Curving", "Curving of the noodle");
  RNA_def_property_update(prop, 0, "rna_userdef_theme_update");

  prop = RNA_def_property(srna, "grid_levels", PROP_INT, PROP_NONE);
  RNA_def_property_int_sdna(prop, nullptr, "grid_levels");
  RNA_def_property_int_default(prop, 3);
  RNA_def_property_range(prop, 0, 3);
  RNA_def_property_ui_text(
      prop, "Grid Levels", "Number of subdivisions for the dot grid displayed in the background");
  RNA_def_property_update(prop, 0, "rna_userdef_theme_update");

  prop = RNA_def_property(srna, "dash_alpha", PROP_FLOAT, PROP_FACTOR);
  RNA_def_property_range(prop, 0.0f, 1.0f);
  RNA_def_property_float_default(prop, 0.5f);
  RNA_def_property_ui_text(prop, "Dashed Lines Opacity", "Opacity for the dashed lines in wires");
  RNA_def_property_update(prop, 0, "rna_userdef_theme_update");

  prop = RNA_def_property(srna, "input_node", PROP_FLOAT, PROP_COLOR_GAMMA);
  RNA_def_property_float_sdna(prop, nullptr, "syntaxn");
  RNA_def_property_array(prop, 3);
  RNA_def_property_ui_text(prop, "Input Node", "");
  RNA_def_property_update(prop, 0, "rna_userdef_theme_update");

  prop = RNA_def_property(srna, "output_node", PROP_FLOAT, PROP_COLOR_GAMMA);
  RNA_def_property_float_sdna(prop, nullptr, "nodeclass_output");
  RNA_def_property_array(prop, 3);
  RNA_def_property_ui_text(prop, "Output Node", "");
  RNA_def_property_update(prop, 0, "rna_userdef_theme_update");

  prop = RNA_def_property(srna, "filter_node", PROP_FLOAT, PROP_COLOR_GAMMA);
  RNA_def_property_float_sdna(prop, nullptr, "nodeclass_filter");
  RNA_def_property_array(prop, 3);
  RNA_def_property_ui_text(prop, "Filter Node", "");
  RNA_def_property_update(prop, 0, "rna_userdef_theme_update");

  prop = RNA_def_property(srna, "vector_node", PROP_FLOAT, PROP_COLOR_GAMMA);
  RNA_def_property_float_sdna(prop, nullptr, "nodeclass_vector");
  RNA_def_property_array(prop, 3);
  RNA_def_property_ui_text(prop, "Vector Node", "");
  RNA_def_property_update(prop, 0, "rna_userdef_theme_update");

  prop = RNA_def_property(srna, "texture_node", PROP_FLOAT, PROP_COLOR_GAMMA);
  RNA_def_property_float_sdna(prop, nullptr, "nodeclass_texture");
  RNA_def_property_array(prop, 3);
  RNA_def_property_ui_text(prop, "Texture Node", "");
  RNA_def_property_update(prop, 0, "rna_userdef_theme_update");

  prop = RNA_def_property(srna, "shader_node", PROP_FLOAT, PROP_COLOR_GAMMA);
  RNA_def_property_float_sdna(prop, nullptr, "nodeclass_shader");
  RNA_def_property_array(prop, 3);
  RNA_def_property_ui_text(prop, "Shader Node", "");
  RNA_def_property_update(prop, 0, "rna_userdef_theme_update");

  prop = RNA_def_property(srna, "script_node", PROP_FLOAT, PROP_COLOR_GAMMA);
  RNA_def_property_float_sdna(prop, nullptr, "nodeclass_script");
  RNA_def_property_array(prop, 3);
  RNA_def_property_ui_text(prop, "Script Node", "");
  RNA_def_property_update(prop, 0, "rna_userdef_theme_update");

  prop = RNA_def_property(srna, "pattern_node", PROP_FLOAT, PROP_COLOR_GAMMA);
  RNA_def_property_float_sdna(prop, nullptr, "nodeclass_pattern");
  RNA_def_property_array(prop, 3);
  RNA_def_property_ui_text(prop, "Pattern Node", "");
  RNA_def_property_update(prop, 0, "rna_userdef_theme_update");

  prop = RNA_def_property(srna, "layout_node", PROP_FLOAT, PROP_COLOR_GAMMA);
  RNA_def_property_float_sdna(prop, nullptr, "nodeclass_layout");
  RNA_def_property_array(prop, 3);
  RNA_def_property_ui_text(prop, "Layout Node", "");
  RNA_def_property_update(prop, 0, "rna_userdef_theme_update");

  prop = RNA_def_property(srna, "geometry_node", PROP_FLOAT, PROP_COLOR_GAMMA);
  RNA_def_property_float_sdna(prop, nullptr, "nodeclass_geometry");
  RNA_def_property_array(prop, 3);
  RNA_def_property_ui_text(prop, "Geometry Node", "");
  RNA_def_property_update(prop, 0, "rna_userdef_theme_update");

  prop = RNA_def_property(srna, "attribute_node", PROP_FLOAT, PROP_COLOR_GAMMA);
  RNA_def_property_float_sdna(prop, nullptr, "nodeclass_attribute");
  RNA_def_property_array(prop, 3);
  RNA_def_property_ui_text(prop, "Attribute Node", "");
  RNA_def_property_update(prop, 0, "rna_userdef_theme_update");

  prop = RNA_def_property(srna, "simulation_zone", PROP_FLOAT, PROP_COLOR_GAMMA);
  RNA_def_property_float_sdna(prop, nullptr, "node_zone_simulation");
  RNA_def_property_array(prop, 4);
  RNA_def_property_ui_text(prop, "Simulation Zone", "");
  RNA_def_property_update(prop, 0, "rna_userdef_theme_update");

  prop = RNA_def_property(srna, "repeat_zone", PROP_FLOAT, PROP_COLOR_GAMMA);
  RNA_def_property_float_sdna(prop, nullptr, "node_zone_repeat");
  RNA_def_property_array(prop, 4);
  RNA_def_property_ui_text(prop, "Repeat Zone", "");
  RNA_def_property_update(prop, 0, "rna_userdef_theme_update");

  prop = RNA_def_property(srna, "foreach_geometry_element_zone", PROP_FLOAT, PROP_COLOR_GAMMA);
  RNA_def_property_float_sdna(prop, nullptr, "node_zone_foreach_geometry_element");
  RNA_def_property_array(prop, 4);
  RNA_def_property_ui_text(prop, "For Each Geometry Element Zone", "");
  RNA_def_property_update(prop, 0, "rna_userdef_theme_update");

<<<<<<< HEAD
  rna_def_userdef_theme_spaces_asset_shelf_main(srna); // bfa asset shelf node editors
=======
  prop = RNA_def_property(srna, "closure_zone", PROP_FLOAT, PROP_COLOR_GAMMA);
  RNA_def_property_float_sdna(prop, nullptr, "node_zone_closure");
  RNA_def_property_array(prop, 4);
  RNA_def_property_ui_text(prop, "Closure Zone", "");
  RNA_def_property_update(prop, 0, "rna_userdef_theme_update");
>>>>>>> 0ac69771
}

static void rna_def_userdef_theme_space_buts(BlenderRNA *brna)
{
  StructRNA *srna;
  PropertyRNA *prop;

  /* space_buts */

  srna = RNA_def_struct(brna, "ThemeProperties", nullptr);
  RNA_def_struct_sdna(srna, "ThemeSpace");
  RNA_def_struct_ui_text(srna, "Theme Properties", "Theme settings for the Properties");

  prop = RNA_def_property(srna, "match", PROP_FLOAT, PROP_COLOR_GAMMA);
  RNA_def_property_array(prop, 3);
  RNA_def_property_ui_text(prop, "Search Match", "");
  RNA_def_property_update(prop, 0, "rna_userdef_theme_update");

  prop = RNA_def_property(srna, "active_modifier", PROP_FLOAT, PROP_COLOR_GAMMA);
  RNA_def_property_float_sdna(prop, nullptr, "active");
  RNA_def_property_array(prop, 4);
  RNA_def_property_ui_text(prop, "Active Modifier Outline", "");
  RNA_def_property_update(prop, 0, "rna_userdef_theme_update");

  rna_def_userdef_theme_spaces_main(srna);
}

static void rna_def_userdef_theme_space_image(BlenderRNA *brna)
{
  StructRNA *srna;
  PropertyRNA *prop;

  /* space_image */

  srna = RNA_def_struct(brna, "ThemeImageEditor", nullptr);
  RNA_def_struct_sdna(srna, "ThemeSpace");
  RNA_def_struct_ui_text(srna, "Theme Image Editor", "Theme settings for the Image Editor");

  rna_def_userdef_theme_spaces_main(srna);

  prop = RNA_def_property(srna, "grid", PROP_FLOAT, PROP_COLOR_GAMMA);
  RNA_def_property_array(prop, 4);
  RNA_def_property_ui_text(prop, "Grid", "");
  RNA_def_property_update(prop, 0, "rna_userdef_theme_update");

  rna_def_userdef_theme_spaces_vertex(srna, false);
  rna_def_userdef_theme_spaces_face(srna);

  prop = RNA_def_property(srna, "editmesh_active", PROP_FLOAT, PROP_COLOR_GAMMA);
  RNA_def_property_array(prop, 4);
  RNA_def_property_ui_text(prop, "Active Vertex/Edge/Face", "");
  RNA_def_property_update(prop, 0, "rna_userdef_theme_update");

  prop = RNA_def_property(srna, "wire_edit", PROP_FLOAT, PROP_COLOR_GAMMA);
  RNA_def_property_array(prop, 3);
  RNA_def_property_ui_text(prop, "Wire Edit", "");
  RNA_def_property_update(prop, 0, "rna_userdef_theme_update");

  prop = RNA_def_property(srna, "edge_width", PROP_INT, PROP_PIXEL);
  RNA_def_property_range(prop, 1, 32);
  RNA_def_property_ui_text(prop, "Edge Width", "");
  RNA_def_property_update(prop, 0, "rna_userdef_theme_update");

  prop = RNA_def_property(srna, "edge_select", PROP_FLOAT, PROP_COLOR_GAMMA);
  RNA_def_property_array(prop, 3);
  RNA_def_property_ui_text(prop, "Edge Select", "");
  RNA_def_property_update(prop, 0, "rna_userdef_theme_update");

  prop = RNA_def_property(srna, "scope_back", PROP_FLOAT, PROP_COLOR_GAMMA);
  RNA_def_property_float_sdna(prop, nullptr, "preview_back");
  RNA_def_property_array(prop, 4);
  RNA_def_property_ui_text(prop, "Scope Region Background", "");
  RNA_def_property_update(prop, 0, "rna_userdef_theme_update");

  prop = RNA_def_property(srna, "preview_stitch_face", PROP_FLOAT, PROP_COLOR_GAMMA);
  RNA_def_property_float_sdna(prop, nullptr, "preview_stitch_face");
  RNA_def_property_array(prop, 4);
  RNA_def_property_ui_text(prop, "Stitch Preview Face", "");
  RNA_def_property_update(prop, 0, "rna_userdef_theme_update");

  prop = RNA_def_property(srna, "preview_stitch_edge", PROP_FLOAT, PROP_COLOR_GAMMA);
  RNA_def_property_float_sdna(prop, nullptr, "preview_stitch_edge");
  RNA_def_property_array(prop, 4);
  RNA_def_property_ui_text(prop, "Stitch Preview Edge", "");
  RNA_def_property_update(prop, 0, "rna_userdef_theme_update");

  prop = RNA_def_property(srna, "preview_stitch_vert", PROP_FLOAT, PROP_COLOR_GAMMA);
  RNA_def_property_float_sdna(prop, nullptr, "preview_stitch_vert");
  RNA_def_property_array(prop, 4);
  RNA_def_property_ui_text(prop, "Stitch Preview Vertex", "");
  RNA_def_property_update(prop, 0, "rna_userdef_theme_update");

  prop = RNA_def_property(srna, "preview_stitch_stitchable", PROP_FLOAT, PROP_COLOR_GAMMA);
  RNA_def_property_float_sdna(prop, nullptr, "preview_stitch_stitchable");
  RNA_def_property_array(prop, 4);
  RNA_def_property_ui_text(prop, "Stitch Preview Stitchable", "");
  RNA_def_property_update(prop, 0, "rna_userdef_theme_update");

  prop = RNA_def_property(srna, "preview_stitch_unstitchable", PROP_FLOAT, PROP_COLOR_GAMMA);
  RNA_def_property_float_sdna(prop, nullptr, "preview_stitch_unstitchable");
  RNA_def_property_array(prop, 4);
  RNA_def_property_ui_text(prop, "Stitch Preview Unstitchable", "");
  RNA_def_property_update(prop, 0, "rna_userdef_theme_update");

  prop = RNA_def_property(srna, "preview_stitch_active", PROP_FLOAT, PROP_COLOR_GAMMA);
  RNA_def_property_float_sdna(prop, nullptr, "preview_stitch_active");
  RNA_def_property_array(prop, 4);
  RNA_def_property_ui_text(prop, "Stitch Preview Active Island", "");
  RNA_def_property_update(prop, 0, "rna_userdef_theme_update");

  prop = RNA_def_property(srna, "uv_shadow", PROP_FLOAT, PROP_COLOR_GAMMA);
  RNA_def_property_float_sdna(prop, nullptr, "uv_shadow");
  RNA_def_property_array(prop, 4);
  RNA_def_property_ui_text(prop, "Texture Paint/Modifier UVs", "");
  RNA_def_property_update(prop, 0, "rna_userdef_theme_update");

  prop = RNA_def_property(srna, "frame_current", PROP_FLOAT, PROP_COLOR_GAMMA);
  RNA_def_property_float_sdna(prop, nullptr, "cframe");
  RNA_def_property_array(prop, 3);
  RNA_def_property_ui_text(prop, "Current Frame", "");
  RNA_def_property_update(prop, 0, "rna_userdef_theme_update");

  prop = RNA_def_property(srna, "metadatabg", PROP_FLOAT, PROP_COLOR_GAMMA);
  RNA_def_property_float_sdna(prop, nullptr, "metadatabg");
  RNA_def_property_array(prop, 3);
  RNA_def_property_ui_text(prop, "Metadata Background", "");
  RNA_def_property_update(prop, 0, "rna_userdef_theme_update");

  prop = RNA_def_property(srna, "metadatatext", PROP_FLOAT, PROP_COLOR_GAMMA);
  RNA_def_property_float_sdna(prop, nullptr, "metadatatext");
  RNA_def_property_array(prop, 3);
  RNA_def_property_ui_text(prop, "Metadata Text", "");
  RNA_def_property_update(prop, 0, "rna_userdef_theme_update");

  rna_def_userdef_theme_spaces_curves(srna, false, false, false, true);

  rna_def_userdef_theme_spaces_paint_curves(srna);

  rna_def_userdef_theme_spaces_asset_shelf_main(srna);
}

static void rna_def_userdef_theme_space_seq(BlenderRNA *brna)
{
  StructRNA *srna;
  PropertyRNA *prop;

  /* space_seq */

  srna = RNA_def_struct(brna, "ThemeSequenceEditor", nullptr);
  RNA_def_struct_sdna(srna, "ThemeSpace");
  RNA_def_struct_ui_text(srna, "Theme Sequence Editor", "Theme settings for the Sequence Editor");

  rna_def_userdef_theme_spaces_main(srna);
  rna_def_userdef_theme_spaces_list_main(srna);

  prop = RNA_def_property(srna, "grid", PROP_FLOAT, PROP_COLOR_GAMMA);
  RNA_def_property_array(prop, 3);
  RNA_def_property_ui_text(prop, "Grid", "");
  RNA_def_property_update(prop, 0, "rna_userdef_theme_update");

  prop = RNA_def_property(srna, "window_sliders", PROP_FLOAT, PROP_COLOR_GAMMA);
  RNA_def_property_float_sdna(prop, nullptr, "shade1");
  RNA_def_property_array(prop, 3);
  RNA_def_property_ui_text(prop, "Window Sliders", "");
  RNA_def_property_update(prop, 0, "rna_userdef_theme_update");

  prop = RNA_def_property(srna, "movie_strip", PROP_FLOAT, PROP_COLOR_GAMMA);
  RNA_def_property_float_sdna(prop, nullptr, "movie");
  RNA_def_property_array(prop, 3);
  RNA_def_property_ui_text(prop, "Movie Strip", "");
  RNA_def_property_update(prop, 0, "rna_userdef_theme_update");

  prop = RNA_def_property(srna, "movieclip_strip", PROP_FLOAT, PROP_COLOR_GAMMA);
  RNA_def_property_float_sdna(prop, nullptr, "movieclip");
  RNA_def_property_array(prop, 3);
  RNA_def_property_ui_text(prop, "Clip Strip", "");
  RNA_def_property_update(prop, 0, "rna_userdef_theme_update");

  prop = RNA_def_property(srna, "image_strip", PROP_FLOAT, PROP_COLOR_GAMMA);
  RNA_def_property_float_sdna(prop, nullptr, "image");
  RNA_def_property_array(prop, 3);
  RNA_def_property_ui_text(prop, "Image Strip", "");
  RNA_def_property_update(prop, 0, "rna_userdef_theme_update");

  prop = RNA_def_property(srna, "scene_strip", PROP_FLOAT, PROP_COLOR_GAMMA);
  RNA_def_property_float_sdna(prop, nullptr, "scene");
  RNA_def_property_array(prop, 3);
  RNA_def_property_ui_text(prop, "Scene Strip", "");
  RNA_def_property_update(prop, 0, "rna_userdef_theme_update");

  prop = RNA_def_property(srna, "audio_strip", PROP_FLOAT, PROP_COLOR_GAMMA);
  RNA_def_property_float_sdna(prop, nullptr, "audio");
  RNA_def_property_array(prop, 3);
  RNA_def_property_ui_text(prop, "Audio Strip", "");
  RNA_def_property_update(prop, 0, "rna_userdef_theme_update");

  prop = RNA_def_property(srna, "effect_strip", PROP_FLOAT, PROP_COLOR_GAMMA);
  RNA_def_property_float_sdna(prop, nullptr, "effect");
  RNA_def_property_array(prop, 3);
  RNA_def_property_ui_text(prop, "Effect Strip", "");
  RNA_def_property_update(prop, 0, "rna_userdef_theme_update");

  prop = RNA_def_property(srna, "transition_strip", PROP_FLOAT, PROP_COLOR_GAMMA);
  RNA_def_property_float_sdna(prop, nullptr, "transition");
  RNA_def_property_array(prop, 3);
  RNA_def_property_ui_text(prop, "Transition Strip", "");
  RNA_def_property_update(prop, 0, "rna_userdef_theme_update");

  prop = RNA_def_property(srna, "color_strip", PROP_FLOAT, PROP_COLOR_GAMMA);
  RNA_def_property_array(prop, 3);
  RNA_def_property_ui_text(prop, "Color Strip", "");
  RNA_def_property_update(prop, 0, "rna_userdef_theme_update");

  prop = RNA_def_property(srna, "meta_strip", PROP_FLOAT, PROP_COLOR_GAMMA);
  RNA_def_property_float_sdna(prop, nullptr, "meta");
  RNA_def_property_array(prop, 3);
  RNA_def_property_ui_text(prop, "Meta Strip", "");
  RNA_def_property_update(prop, 0, "rna_userdef_theme_update");

  prop = RNA_def_property(srna, "mask_strip", PROP_FLOAT, PROP_COLOR_GAMMA);
  RNA_def_property_float_sdna(prop, nullptr, "mask");
  RNA_def_property_array(prop, 3);
  RNA_def_property_ui_text(prop, "Mask Strip", "");
  RNA_def_property_update(prop, 0, "rna_userdef_theme_update");

  prop = RNA_def_property(srna, "text_strip", PROP_FLOAT, PROP_COLOR_GAMMA);
  RNA_def_property_array(prop, 3);
  RNA_def_property_ui_text(prop, "Text Strip", "");
  RNA_def_property_update(prop, 0, "rna_userdef_theme_update");

  prop = RNA_def_property(srna, "active_strip", PROP_FLOAT, PROP_COLOR_GAMMA);
  RNA_def_property_array(prop, 3);
  RNA_def_property_ui_text(prop, "Active Strip", "");
  RNA_def_property_update(prop, 0, "rna_userdef_theme_update");

  prop = RNA_def_property(srna, "selected_strip", PROP_FLOAT, PROP_COLOR_GAMMA);
  RNA_def_property_array(prop, 3);
  RNA_def_property_ui_text(prop, "Selected Strips", "");
  RNA_def_property_update(prop, 0, "rna_userdef_theme_update");

  prop = RNA_def_property(srna, "frame_current", PROP_FLOAT, PROP_COLOR_GAMMA);
  RNA_def_property_float_sdna(prop, nullptr, "cframe");
  RNA_def_property_array(prop, 3);
  RNA_def_property_ui_text(prop, "Current Frame", "");
  RNA_def_property_update(prop, 0, "rna_userdef_theme_update");

  prop = RNA_def_property(srna, "time_scrub_background", PROP_FLOAT, PROP_COLOR_GAMMA);
  RNA_def_property_array(prop, 4);
  RNA_def_property_ui_text(prop, "Scrubbing/Markers Region", "");
  RNA_def_property_update(prop, 0, "rna_userdef_theme_update");

  prop = RNA_def_property(srna, "time_marker_line", PROP_FLOAT, PROP_COLOR_GAMMA);
  RNA_def_property_array(prop, 4);
  RNA_def_property_ui_text(prop, "Marker Line", "");
  RNA_def_property_update(prop, 0, "rna_userdef_theme_update");

  prop = RNA_def_property(srna, "time_marker_line_selected", PROP_FLOAT, PROP_COLOR_GAMMA);
  RNA_def_property_array(prop, 4);
  RNA_def_property_ui_text(prop, "Marker Line Selected", "");
  RNA_def_property_update(prop, 0, "rna_userdef_theme_update");

  prop = RNA_def_property(srna, "keyframe", PROP_FLOAT, PROP_COLOR_GAMMA);
  RNA_def_property_float_sdna(prop, nullptr, "keytype_keyframe");
  RNA_def_property_array(prop, 3);
  RNA_def_property_ui_text(prop, "Keyframe", "Color of Keyframe");
  RNA_def_property_update(prop, 0, "rna_userdef_theme_update");

  prop = RNA_def_property(srna, "keyframe_selected", PROP_FLOAT, PROP_COLOR_GAMMA);
  RNA_def_property_float_sdna(prop, nullptr, "keytype_keyframe_select");
  RNA_def_property_array(prop, 3);
  RNA_def_property_ui_text(prop, "Keyframe Selected", "Color of selected keyframe");
  RNA_def_property_update(prop, 0, "rna_userdef_theme_update");

  prop = RNA_def_property(srna, "keyframe_breakdown", PROP_FLOAT, PROP_COLOR_GAMMA);
  RNA_def_property_float_sdna(prop, nullptr, "keytype_breakdown");
  RNA_def_property_array(prop, 3);
  RNA_def_property_ui_text(prop, "Breakdown Keyframe", "Color of breakdown keyframe");
  RNA_def_property_update(prop, 0, "rna_userdef_theme_update");

  prop = RNA_def_property(srna, "keyframe_breakdown_selected", PROP_FLOAT, PROP_COLOR_GAMMA);
  RNA_def_property_float_sdna(prop, nullptr, "keytype_breakdown_select");
  RNA_def_property_array(prop, 3);
  RNA_def_property_ui_text(
      prop, "Breakdown Keyframe Selected", "Color of selected breakdown keyframe");
  RNA_def_property_update(prop, 0, "rna_userdef_theme_update");

  prop = RNA_def_property(srna, "keyframe_movehold", PROP_FLOAT, PROP_COLOR_GAMMA);
  RNA_def_property_float_sdna(prop, nullptr, "keytype_movehold");
  RNA_def_property_array(prop, 3);
  RNA_def_property_ui_text(prop, "Moving Hold Keyframe", "Color of moving hold keyframe");
  RNA_def_property_update(prop, 0, "rna_userdef_theme_update");

  prop = RNA_def_property(srna, "keyframe_movehold_selected", PROP_FLOAT, PROP_COLOR_GAMMA);
  RNA_def_property_float_sdna(prop, nullptr, "keytype_movehold_select");
  RNA_def_property_array(prop, 3);
  RNA_def_property_ui_text(
      prop, "Moving Hold Keyframe Selected", "Color of selected moving hold keyframe");
  RNA_def_property_update(prop, 0, "rna_userdef_theme_update");

  prop = RNA_def_property(srna, "keyframe_generated", PROP_FLOAT, PROP_COLOR_GAMMA);
  RNA_def_property_float_sdna(prop, nullptr, "keytype_generated");
  RNA_def_property_array(prop, 3);
  RNA_def_property_ui_text(prop, "Generated Keyframe", "Color of generated keyframe");
  RNA_def_property_update(prop, 0, "rna_userdef_theme_update");

  prop = RNA_def_property(srna, "keyframe_generated_selected", PROP_FLOAT, PROP_COLOR_GAMMA);
  RNA_def_property_float_sdna(prop, nullptr, "keytype_generated_select");
  RNA_def_property_array(prop, 3);
  RNA_def_property_ui_text(
      prop, "Generated Keyframe Selected", "Color of selected generated keyframe");
  RNA_def_property_update(prop, 0, "rna_userdef_theme_update");

  prop = RNA_def_property(srna, "keyframe_border", PROP_FLOAT, PROP_COLOR_GAMMA);
  RNA_def_property_float_sdna(prop, nullptr, "keyborder");
  RNA_def_property_array(prop, 4);
  RNA_def_property_ui_text(prop, "Keyframe Border", "Color of keyframe border");
  RNA_def_property_update(prop, 0, "rna_userdef_theme_update");

  prop = RNA_def_property(srna, "keyframe_border_selected", PROP_FLOAT, PROP_COLOR_GAMMA);
  RNA_def_property_float_sdna(prop, nullptr, "keyborder_select");
  RNA_def_property_array(prop, 4);
  RNA_def_property_ui_text(prop, "Keyframe Border Selected", "Color of selected keyframe border");
  RNA_def_property_update(prop, 0, "rna_userdef_theme_update");

  prop = RNA_def_property(srna, "draw_action", PROP_FLOAT, PROP_COLOR_GAMMA);
  RNA_def_property_float_sdna(prop, nullptr, "bone_pose");
  RNA_def_property_array(prop, 3);
  RNA_def_property_ui_text(prop, "Draw Action", "");
  RNA_def_property_update(prop, 0, "rna_userdef_theme_update");

  prop = RNA_def_property(srna, "preview_back", PROP_FLOAT, PROP_COLOR_GAMMA);
  RNA_def_property_float_sdna(prop, nullptr, "preview_back");
  RNA_def_property_array(prop, 3);
  RNA_def_property_ui_text(prop, "Preview Background", "");
  RNA_def_property_update(prop, 0, "rna_userdef_theme_update");

  prop = RNA_def_property(srna, "metadatabg", PROP_FLOAT, PROP_COLOR_GAMMA);
  RNA_def_property_float_sdna(prop, nullptr, "metadatabg");
  RNA_def_property_array(prop, 3);
  RNA_def_property_ui_text(prop, "Metadata Background", "");
  RNA_def_property_update(prop, 0, "rna_userdef_theme_update");

  prop = RNA_def_property(srna, "metadatatext", PROP_FLOAT, PROP_COLOR_GAMMA);
  RNA_def_property_float_sdna(prop, nullptr, "metadatatext");
  RNA_def_property_array(prop, 3);
  RNA_def_property_ui_text(prop, "Metadata Text", "");
  RNA_def_property_update(prop, 0, "rna_userdef_theme_update");

  prop = RNA_def_property(srna, "preview_range", PROP_FLOAT, PROP_COLOR_GAMMA);
  RNA_def_property_float_sdna(prop, nullptr, "anim_preview_range");
  RNA_def_property_array(prop, 4);
  RNA_def_property_ui_text(prop, "Preview Range", "Color of preview range overlay");
  RNA_def_property_update(prop, 0, "rna_userdef_theme_update");

  prop = RNA_def_property(srna, "row_alternate", PROP_FLOAT, PROP_COLOR_GAMMA);
  RNA_def_property_array(prop, 4);
  RNA_def_property_ui_text(prop, "Alternate Rows", "Overlay color on every other row");
  RNA_def_property_update(prop, 0, "rna_userdef_theme_update");

  prop = RNA_def_property(srna, "text_strip_cursor", PROP_FLOAT, PROP_COLOR_GAMMA);
  RNA_def_property_float_sdna(prop, nullptr, "text_strip_cursor");
  RNA_def_property_array(prop, 4);
  RNA_def_property_ui_text(prop, "Text Strip Cursor", "Text strip editing cursor");
  RNA_def_property_update(prop, 0, "rna_userdef_theme_update");

  prop = RNA_def_property(srna, "selected_text", PROP_FLOAT, PROP_COLOR_GAMMA);
  RNA_def_property_float_sdna(prop, nullptr, "selected_text");
  RNA_def_property_array(prop, 4);
  RNA_def_property_ui_text(prop, "Selected text", "Text strip editing selection");
  RNA_def_property_update(prop, 0, "rna_userdef_theme_update");
}

static void rna_def_userdef_theme_space_action(BlenderRNA *brna)
{
  StructRNA *srna;
  PropertyRNA *prop;

  /* space_action */

  srna = RNA_def_struct(brna, "ThemeDopeSheet", nullptr);
  RNA_def_struct_sdna(srna, "ThemeSpace");
  RNA_def_struct_ui_text(srna, "Theme Dope Sheet", "Theme settings for the Dope Sheet");

  rna_def_userdef_theme_spaces_main(srna);
  rna_def_userdef_theme_spaces_list_main(srna);

  prop = RNA_def_property(srna, "grid", PROP_FLOAT, PROP_COLOR_GAMMA);
  RNA_def_property_array(prop, 3);
  RNA_def_property_ui_text(prop, "Grid", "");
  RNA_def_property_update(prop, 0, "rna_userdef_theme_update");

  prop = RNA_def_property(srna, "frame_current", PROP_FLOAT, PROP_COLOR_GAMMA);
  RNA_def_property_float_sdna(prop, nullptr, "cframe");
  RNA_def_property_array(prop, 3);
  RNA_def_property_ui_text(prop, "Current Frame", "");
  RNA_def_property_update(prop, 0, "rna_userdef_theme_update");

  prop = RNA_def_property(srna, "time_scrub_background", PROP_FLOAT, PROP_COLOR_GAMMA);
  RNA_def_property_array(prop, 4);
  RNA_def_property_ui_text(prop, "Scrubbing/Markers Region", "");
  RNA_def_property_update(prop, 0, "rna_userdef_theme_update");

  prop = RNA_def_property(srna, "time_marker_line", PROP_FLOAT, PROP_COLOR_GAMMA);
  RNA_def_property_array(prop, 4);
  RNA_def_property_ui_text(prop, "Marker Line", "");
  RNA_def_property_update(prop, 0, "rna_userdef_theme_update");

  prop = RNA_def_property(srna, "time_marker_line_selected", PROP_FLOAT, PROP_COLOR_GAMMA);
  RNA_def_property_array(prop, 4);
  RNA_def_property_ui_text(prop, "Marker Line Selected", "");
  RNA_def_property_update(prop, 0, "rna_userdef_theme_update");

  prop = RNA_def_property(srna, "value_sliders", PROP_FLOAT, PROP_COLOR_GAMMA);
  RNA_def_property_float_sdna(prop, nullptr, "face");
  RNA_def_property_array(prop, 3);
  RNA_def_property_ui_text(prop, "Value Sliders", "");
  RNA_def_property_update(prop, 0, "rna_userdef_theme_update");

  prop = RNA_def_property(srna, "view_sliders", PROP_FLOAT, PROP_COLOR_GAMMA);
  RNA_def_property_float_sdna(prop, nullptr, "shade1");
  RNA_def_property_array(prop, 3);
  RNA_def_property_ui_text(prop, "View Sliders", "");
  RNA_def_property_update(prop, 0, "rna_userdef_theme_update");

  prop = RNA_def_property(srna, "dopesheet_channel", PROP_FLOAT, PROP_COLOR_GAMMA);
  RNA_def_property_float_sdna(prop, nullptr, "ds_channel");
  RNA_def_property_array(prop, 4);
  RNA_def_property_ui_text(prop, "Dope Sheet Channel", "");
  RNA_def_property_update(prop, 0, "rna_userdef_theme_update");

  prop = RNA_def_property(srna, "dopesheet_subchannel", PROP_FLOAT, PROP_COLOR_GAMMA);
  RNA_def_property_float_sdna(prop, nullptr, "ds_subchannel");
  RNA_def_property_array(prop, 4);
  RNA_def_property_ui_text(prop, "Dope Sheet Sub-channel", "");
  RNA_def_property_update(prop, 0, "rna_userdef_theme_update");

  prop = RNA_def_property(srna, "channels", PROP_FLOAT, PROP_COLOR_GAMMA);
  RNA_def_property_float_sdna(prop, nullptr, "shade2");
  RNA_def_property_array(prop, 4);
  RNA_def_property_ui_text(prop, "Channels", "");
  RNA_def_property_update(prop, 0, "rna_userdef_theme_update");

  prop = RNA_def_property(srna, "channels_selected", PROP_FLOAT, PROP_COLOR_GAMMA);
  RNA_def_property_float_sdna(prop, nullptr, "hilite");
  RNA_def_property_array(prop, 4);
  RNA_def_property_ui_text(prop, "Channels Selected", "");
  RNA_def_property_update(prop, 0, "rna_userdef_theme_update");

  prop = RNA_def_property(srna, "channel_group", PROP_FLOAT, PROP_COLOR_GAMMA);
  RNA_def_property_float_sdna(prop, nullptr, "group");
  RNA_def_property_array(prop, 4);
  RNA_def_property_ui_text(prop, "Channel Group", "");
  RNA_def_property_update(prop, 0, "rna_userdef_theme_update");

  prop = RNA_def_property(srna, "active_channels_group", PROP_FLOAT, PROP_COLOR_GAMMA);
  RNA_def_property_float_sdna(prop, nullptr, "group_active");
  RNA_def_property_array(prop, 4);
  RNA_def_property_ui_text(prop, "Active Channel Group", "");
  RNA_def_property_update(prop, 0, "rna_userdef_theme_update");

  prop = RNA_def_property(srna, "long_key", PROP_FLOAT, PROP_COLOR_GAMMA);
  RNA_def_property_float_sdna(prop, nullptr, "strip");
  RNA_def_property_array(prop, 4);
  RNA_def_property_ui_text(prop, "Long Key", "");
  RNA_def_property_update(prop, 0, "rna_userdef_theme_update");

  prop = RNA_def_property(srna, "long_key_selected", PROP_FLOAT, PROP_COLOR_GAMMA);
  RNA_def_property_float_sdna(prop, nullptr, "strip_select");
  RNA_def_property_array(prop, 4);
  RNA_def_property_ui_text(prop, "Long Key Selected", "");
  RNA_def_property_update(prop, 0, "rna_userdef_theme_update");

  prop = RNA_def_property(srna, "keyframe", PROP_FLOAT, PROP_COLOR_GAMMA);
  RNA_def_property_float_sdna(prop, nullptr, "keytype_keyframe");
  RNA_def_property_array(prop, 3);
  RNA_def_property_ui_text(prop, "Keyframe", "Color of Keyframe");
  RNA_def_property_update(prop, 0, "rna_userdef_theme_update");

  prop = RNA_def_property(srna, "keyframe_selected", PROP_FLOAT, PROP_COLOR_GAMMA);
  RNA_def_property_float_sdna(prop, nullptr, "keytype_keyframe_select");
  RNA_def_property_array(prop, 3);
  RNA_def_property_ui_text(prop, "Keyframe Selected", "Color of selected keyframe");
  RNA_def_property_update(prop, 0, "rna_userdef_theme_update");

  prop = RNA_def_property(srna, "keyframe_extreme", PROP_FLOAT, PROP_COLOR_GAMMA);
  RNA_def_property_float_sdna(prop, nullptr, "keytype_extreme");
  RNA_def_property_array(prop, 3);
  RNA_def_property_ui_text(prop, "Extreme Keyframe", "Color of extreme keyframe");
  RNA_def_property_update(prop, 0, "rna_userdef_theme_update");

  prop = RNA_def_property(srna, "keyframe_extreme_selected", PROP_FLOAT, PROP_COLOR_GAMMA);
  RNA_def_property_float_sdna(prop, nullptr, "keytype_extreme_select");
  RNA_def_property_array(prop, 3);
  RNA_def_property_ui_text(
      prop, "Extreme Keyframe Selected", "Color of selected extreme keyframe");
  RNA_def_property_update(prop, 0, "rna_userdef_theme_update");

  prop = RNA_def_property(srna, "keyframe_breakdown", PROP_FLOAT, PROP_COLOR_GAMMA);
  RNA_def_property_float_sdna(prop, nullptr, "keytype_breakdown");
  RNA_def_property_array(prop, 3);
  RNA_def_property_ui_text(prop, "Breakdown Keyframe", "Color of breakdown keyframe");
  RNA_def_property_update(prop, 0, "rna_userdef_theme_update");

  prop = RNA_def_property(srna, "keyframe_breakdown_selected", PROP_FLOAT, PROP_COLOR_GAMMA);
  RNA_def_property_float_sdna(prop, nullptr, "keytype_breakdown_select");
  RNA_def_property_array(prop, 3);
  RNA_def_property_ui_text(
      prop, "Breakdown Keyframe Selected", "Color of selected breakdown keyframe");
  RNA_def_property_update(prop, 0, "rna_userdef_theme_update");

  prop = RNA_def_property(srna, "keyframe_jitter", PROP_FLOAT, PROP_COLOR_GAMMA);
  RNA_def_property_float_sdna(prop, nullptr, "keytype_jitter");
  RNA_def_property_array(prop, 3);
  RNA_def_property_ui_text(prop, "Jitter Keyframe", "Color of jitter keyframe");
  RNA_def_property_update(prop, 0, "rna_userdef_theme_update");

  prop = RNA_def_property(srna, "keyframe_jitter_selected", PROP_FLOAT, PROP_COLOR_GAMMA);
  RNA_def_property_float_sdna(prop, nullptr, "keytype_jitter_select");
  RNA_def_property_array(prop, 3);
  RNA_def_property_ui_text(prop, "Jitter Keyframe Selected", "Color of selected jitter keyframe");
  RNA_def_property_update(prop, 0, "rna_userdef_theme_update");

  prop = RNA_def_property(srna, "keyframe_movehold", PROP_FLOAT, PROP_COLOR_GAMMA);
  RNA_def_property_float_sdna(prop, nullptr, "keytype_movehold");
  RNA_def_property_array(prop, 3);
  RNA_def_property_ui_text(prop, "Moving Hold Keyframe", "Color of moving hold keyframe");
  RNA_def_property_update(prop, 0, "rna_userdef_theme_update");

  prop = RNA_def_property(srna, "keyframe_movehold_selected", PROP_FLOAT, PROP_COLOR_GAMMA);
  RNA_def_property_float_sdna(prop, nullptr, "keytype_movehold_select");
  RNA_def_property_array(prop, 3);
  RNA_def_property_ui_text(
      prop, "Moving Hold Keyframe Selected", "Color of selected moving hold keyframe");
  RNA_def_property_update(prop, 0, "rna_userdef_theme_update");

  prop = RNA_def_property(srna, "keyframe_generated", PROP_FLOAT, PROP_COLOR_GAMMA);
  RNA_def_property_float_sdna(prop, nullptr, "keytype_generated");
  RNA_def_property_array(prop, 3);
  RNA_def_property_ui_text(prop, "Generated Keyframe", "Color of generated keyframe");
  RNA_def_property_update(prop, 0, "rna_userdef_theme_update");

  prop = RNA_def_property(srna, "keyframe_generated_selected", PROP_FLOAT, PROP_COLOR_GAMMA);
  RNA_def_property_float_sdna(prop, nullptr, "keytype_generated_select");
  RNA_def_property_array(prop, 3);
  RNA_def_property_ui_text(
      prop, "Generated Keyframe Selected", "Color of selected generated keyframe");
  RNA_def_property_update(prop, 0, "rna_userdef_theme_update");

  prop = RNA_def_property(srna, "keyframe_border", PROP_FLOAT, PROP_COLOR_GAMMA);
  RNA_def_property_float_sdna(prop, nullptr, "keyborder");
  RNA_def_property_array(prop, 4);
  RNA_def_property_ui_text(prop, "Keyframe Border", "Color of keyframe border");
  RNA_def_property_update(prop, 0, "rna_userdef_theme_update");

  prop = RNA_def_property(srna, "keyframe_border_selected", PROP_FLOAT, PROP_COLOR_GAMMA);
  RNA_def_property_float_sdna(prop, nullptr, "keyborder_select");
  RNA_def_property_array(prop, 4);
  RNA_def_property_ui_text(prop, "Keyframe Border Selected", "Color of selected keyframe border");
  RNA_def_property_update(prop, 0, "rna_userdef_theme_update");

  prop = RNA_def_property(srna, "keyframe_scale_factor", PROP_FLOAT, PROP_NONE);
  RNA_def_property_float_sdna(prop, nullptr, "keyframe_scale_fac");
  RNA_def_property_float_default(prop, 1.0f);
  RNA_def_property_ui_text(
      prop, "Keyframe Scale Factor", "Scale factor for adjusting the height of keyframes");
  /* NOTE: These limits prevent buttons overlapping (min), and excessive size... (max). */
  RNA_def_property_range(prop, 0.8f, 5.0f);
  RNA_def_property_update(prop, NC_SPACE | ND_SPACE_DOPESHEET, "rna_userdef_theme_update");

  prop = RNA_def_property(srna, "summary", PROP_FLOAT, PROP_COLOR_GAMMA);
  RNA_def_property_float_sdna(prop, nullptr, "anim_active");
  RNA_def_property_array(prop, 4);
  RNA_def_property_ui_text(prop, "Summary", "Color of summary channel");
  RNA_def_property_update(prop, 0, "rna_userdef_theme_update");

  prop = RNA_def_property(srna, "preview_range", PROP_FLOAT, PROP_COLOR_GAMMA);
  RNA_def_property_float_sdna(prop, nullptr, "anim_preview_range");
  RNA_def_property_array(prop, 4);
  RNA_def_property_ui_text(prop, "Preview Range", "Color of preview range overlay");
  RNA_def_property_update(prop, 0, "rna_userdef_theme_update");

  prop = RNA_def_property(srna, "interpolation_line", PROP_FLOAT, PROP_COLOR_GAMMA);
  RNA_def_property_float_sdna(prop, nullptr, "ds_ipoline");
  RNA_def_property_array(prop, 4);
  RNA_def_property_ui_text(
      prop, "Interpolation Line", "Color of lines showing non-Bézier interpolation modes");
  RNA_def_property_update(prop, 0, "rna_userdef_theme_update");

  prop = RNA_def_property(srna, "simulated_frames", PROP_FLOAT, PROP_COLOR_GAMMA);
  RNA_def_property_float_sdna(prop, nullptr, "simulated_frames");
  RNA_def_property_array(prop, 4);
  RNA_def_property_ui_text(prop, "Simulated Frames", "");
  RNA_def_property_update(prop, 0, "rna_userdef_theme_update");
}

static void rna_def_userdef_theme_space_nla(BlenderRNA *brna)
{
  StructRNA *srna;
  PropertyRNA *prop;

  /* space_nla */
  srna = RNA_def_struct(brna, "ThemeNLAEditor", nullptr);
  RNA_def_struct_sdna(srna, "ThemeSpace");
  RNA_def_struct_ui_text(srna, "Theme Nonlinear Animation", "Theme settings for the NLA Editor");

  rna_def_userdef_theme_spaces_main(srna);
  rna_def_userdef_theme_spaces_list_main(srna);

  prop = RNA_def_property(srna, "grid", PROP_FLOAT, PROP_COLOR_GAMMA);
  RNA_def_property_array(prop, 3);
  RNA_def_property_ui_text(prop, "Grid", "");
  RNA_def_property_update(prop, 0, "rna_userdef_theme_update");

  prop = RNA_def_property(srna, "view_sliders", PROP_FLOAT, PROP_COLOR_GAMMA);
  RNA_def_property_float_sdna(prop, nullptr, "shade1");
  RNA_def_property_array(prop, 3);
  RNA_def_property_ui_text(prop, "View Sliders", "");
  RNA_def_property_update(prop, 0, "rna_userdef_theme_update");

  prop = RNA_def_property(srna, "dopesheet_channel", PROP_FLOAT, PROP_COLOR_GAMMA);
  RNA_def_property_float_sdna(prop, nullptr, "ds_channel");
  RNA_def_property_array(prop, 3);
  RNA_def_property_ui_text(prop, "Channel", "Nonlinear Animation Channel");
  RNA_def_property_update(prop, 0, "rna_userdef_theme_update");

  prop = RNA_def_property(srna, "dopesheet_subchannel", PROP_FLOAT, PROP_COLOR_GAMMA);
  RNA_def_property_float_sdna(prop, nullptr, "ds_subchannel");
  RNA_def_property_array(prop, 3);
  RNA_def_property_ui_text(prop, "Sub-channel", "");
  RNA_def_property_update(prop, 0, "rna_userdef_theme_update");

  prop = RNA_def_property(srna, "nla_track", PROP_FLOAT, PROP_COLOR_GAMMA);
  RNA_def_property_float_sdna(prop, nullptr, "nla_track");
  RNA_def_property_array(prop, 3);
  RNA_def_property_ui_text(prop, "Track", "Nonlinear Animation Track");
  RNA_def_property_translation_context(prop, BLT_I18NCONTEXT_ID_ACTION);
  RNA_def_property_update(prop, 0, "rna_userdef_theme_update");

  prop = RNA_def_property(srna, "active_action", PROP_FLOAT, PROP_COLOR_GAMMA);
  RNA_def_property_float_sdna(prop, nullptr, "anim_active");
  RNA_def_property_array(prop, 4);
  RNA_def_property_ui_text(prop, "Active Action", "Animation has active action");
  RNA_def_property_update(prop, 0, "rna_userdef_theme_update");

  prop = RNA_def_property(srna, "active_action_unset", PROP_FLOAT, PROP_COLOR_GAMMA);
  RNA_def_property_float_sdna(prop, nullptr, "anim_non_active");
  RNA_def_property_array(prop, 4);
  RNA_def_property_ui_text(prop, "No Active Action", "Animation doesn't have active action");
  RNA_def_property_update(prop, 0, "rna_userdef_theme_update");

  prop = RNA_def_property(srna, "preview_range", PROP_FLOAT, PROP_COLOR_GAMMA);
  RNA_def_property_float_sdna(prop, nullptr, "anim_preview_range");
  RNA_def_property_array(prop, 4);
  RNA_def_property_ui_text(prop, "Preview Range", "Color of preview range overlay");
  RNA_def_property_update(prop, 0, "rna_userdef_theme_update");

  prop = RNA_def_property(srna, "strips", PROP_FLOAT, PROP_COLOR_GAMMA);
  RNA_def_property_float_sdna(prop, nullptr, "strip");
  RNA_def_property_array(prop, 3);
  RNA_def_property_ui_text(prop, "Strips", "Unselected Action-Clip Strip");
  RNA_def_property_update(prop, 0, "rna_userdef_theme_update");

  prop = RNA_def_property(srna, "strips_selected", PROP_FLOAT, PROP_COLOR_GAMMA);
  RNA_def_property_float_sdna(prop, nullptr, "strip_select");
  RNA_def_property_array(prop, 3);
  RNA_def_property_ui_text(prop, "Strips Selected", "Selected Action-Clip Strip");
  RNA_def_property_update(prop, 0, "rna_userdef_theme_update");

  prop = RNA_def_property(srna, "transition_strips", PROP_FLOAT, PROP_COLOR_GAMMA);
  RNA_def_property_float_sdna(prop, nullptr, "nla_transition");
  RNA_def_property_array(prop, 3);
  RNA_def_property_ui_text(prop, "Transitions", "Unselected Transition Strip");
  RNA_def_property_update(prop, 0, "rna_userdef_theme_update");

  prop = RNA_def_property(srna, "transition_strips_selected", PROP_FLOAT, PROP_COLOR_GAMMA);
  RNA_def_property_float_sdna(prop, nullptr, "nla_transition_sel");
  RNA_def_property_array(prop, 3);
  RNA_def_property_ui_text(prop, "Transitions Selected", "Selected Transition Strip");
  RNA_def_property_update(prop, 0, "rna_userdef_theme_update");

  prop = RNA_def_property(srna, "meta_strips", PROP_FLOAT, PROP_COLOR_GAMMA);
  RNA_def_property_float_sdna(prop, nullptr, "nla_meta");
  RNA_def_property_array(prop, 3);
  RNA_def_property_ui_text(
      prop, "Meta Strips", "Unselected Meta Strip (for grouping related strips)");
  RNA_def_property_update(prop, 0, "rna_userdef_theme_update");

  prop = RNA_def_property(srna, "meta_strips_selected", PROP_FLOAT, PROP_COLOR_GAMMA);
  RNA_def_property_float_sdna(prop, nullptr, "nla_meta_sel");
  RNA_def_property_array(prop, 3);
  RNA_def_property_ui_text(
      prop, "Meta Strips Selected", "Selected Meta Strip (for grouping related strips)");
  RNA_def_property_update(prop, 0, "rna_userdef_update");

  prop = RNA_def_property(srna, "sound_strips", PROP_FLOAT, PROP_COLOR_GAMMA);
  RNA_def_property_float_sdna(prop, nullptr, "nla_sound");
  RNA_def_property_array(prop, 3);
  RNA_def_property_ui_text(
      prop, "Sound Strips", "Unselected Sound Strip (for timing speaker sounds)");
  RNA_def_property_update(prop, 0, "rna_userdef_theme_update");

  prop = RNA_def_property(srna, "sound_strips_selected", PROP_FLOAT, PROP_COLOR_GAMMA);
  RNA_def_property_float_sdna(prop, nullptr, "nla_sound_sel");
  RNA_def_property_array(prop, 3);
  RNA_def_property_ui_text(
      prop, "Sound Strips Selected", "Selected Sound Strip (for timing speaker sounds)");
  RNA_def_property_update(prop, 0, "rna_userdef_theme_update");

  prop = RNA_def_property(srna, "tweak", PROP_FLOAT, PROP_COLOR_GAMMA);
  RNA_def_property_float_sdna(prop, nullptr, "nla_tweaking");
  RNA_def_property_array(prop, 3);
  RNA_def_property_ui_text(prop, "Tweak", "Color for strip/action being \"tweaked\" or edited");
  RNA_def_property_update(prop, 0, "rna_userdef_theme_update");

  prop = RNA_def_property(srna, "tweak_duplicate", PROP_FLOAT, PROP_COLOR_GAMMA);
  RNA_def_property_float_sdna(prop, nullptr, "nla_tweakdupli");
  RNA_def_property_array(prop, 3);
  RNA_def_property_ui_text(
      prop,
      "Tweak Duplicate Flag",
      "Warning/error indicator color for strips referencing the strip being tweaked");
  RNA_def_property_update(prop, 0, "rna_userdef_theme_update");

  prop = RNA_def_property(srna, "keyframe_border", PROP_FLOAT, PROP_COLOR_GAMMA);
  RNA_def_property_float_sdna(prop, nullptr, "keyborder");
  RNA_def_property_array(prop, 4);
  RNA_def_property_ui_text(prop, "Keyframe Border", "Color of keyframe border");
  RNA_def_property_update(prop, 0, "rna_userdef_theme_update");

  prop = RNA_def_property(srna, "keyframe_border_selected", PROP_FLOAT, PROP_COLOR_GAMMA);
  RNA_def_property_float_sdna(prop, nullptr, "keyborder_select");
  RNA_def_property_array(prop, 4);
  RNA_def_property_ui_text(prop, "Keyframe Border Selected", "Color of selected keyframe border");
  RNA_def_property_update(prop, 0, "rna_userdef_theme_update");

  prop = RNA_def_property(srna, "frame_current", PROP_FLOAT, PROP_COLOR_GAMMA);
  RNA_def_property_float_sdna(prop, nullptr, "cframe");
  RNA_def_property_array(prop, 3);
  RNA_def_property_ui_text(prop, "Current Frame", "");
  RNA_def_property_update(prop, 0, "rna_userdef_theme_update");

  prop = RNA_def_property(srna, "time_scrub_background", PROP_FLOAT, PROP_COLOR_GAMMA);
  RNA_def_property_array(prop, 4);
  RNA_def_property_ui_text(prop, "Scrubbing/Markers Region", "");
  RNA_def_property_update(prop, 0, "rna_userdef_theme_update");

  prop = RNA_def_property(srna, "time_marker_line", PROP_FLOAT, PROP_COLOR_GAMMA);
  RNA_def_property_array(prop, 4);
  RNA_def_property_ui_text(prop, "Marker Line", "");
  RNA_def_property_update(prop, 0, "rna_userdef_theme_update");

  prop = RNA_def_property(srna, "time_marker_line_selected", PROP_FLOAT, PROP_COLOR_GAMMA);
  RNA_def_property_array(prop, 4);
  RNA_def_property_ui_text(prop, "Marker Line Selected", "");
  RNA_def_property_update(prop, 0, "rna_userdef_theme_update");
}

static void rna_def_userdef_theme_colorset(BlenderRNA *brna)
{
  StructRNA *srna;
  PropertyRNA *prop;

  srna = RNA_def_struct(brna, "ThemeBoneColorSet", nullptr);
  RNA_def_struct_sdna(srna, "ThemeWireColor");
  RNA_def_struct_ui_text(srna, "Theme Bone Color Set", "Theme settings for bone color sets");

  prop = RNA_def_property(srna, "normal", PROP_FLOAT, PROP_COLOR_GAMMA);
  RNA_def_property_float_sdna(prop, nullptr, "solid");
  RNA_def_property_array(prop, 3);
  RNA_def_property_ui_text(prop, "Regular", "Color used for the surface of bones");
  RNA_def_property_update(prop, 0, "rna_userdef_theme_update");
  RNA_def_property_override_flag(prop, PROPOVERRIDE_OVERRIDABLE_LIBRARY);

  prop = RNA_def_property(srna, "select", PROP_FLOAT, PROP_COLOR_GAMMA);
  RNA_def_property_float_sdna(prop, nullptr, "select");
  RNA_def_property_array(prop, 3);
  RNA_def_property_ui_text(prop, "Select", "Color used for selected bones");
  RNA_def_property_update(prop, 0, "rna_userdef_theme_update");
  RNA_def_property_override_flag(prop, PROPOVERRIDE_OVERRIDABLE_LIBRARY);

  prop = RNA_def_property(srna, "active", PROP_FLOAT, PROP_COLOR_GAMMA);
  RNA_def_property_array(prop, 3);
  RNA_def_property_ui_text(prop, "Active", "Color used for active bones");
  RNA_def_property_update(prop, 0, "rna_userdef_theme_update");
  RNA_def_property_override_flag(prop, PROPOVERRIDE_OVERRIDABLE_LIBRARY);

  prop = RNA_def_property(srna, "show_colored_constraints", PROP_BOOLEAN, PROP_NONE);
  RNA_def_property_boolean_sdna(prop, nullptr, "flag", TH_WIRECOLOR_CONSTCOLS);
  RNA_def_property_ui_text(
      prop, "Colored Constraints", "Allow the use of colors indicating constraints/keyed status");
  RNA_def_property_update(prop, 0, "rna_userdef_theme_update");
}

static void rna_def_userdef_theme_collection_color(BlenderRNA *brna)
{
  StructRNA *srna;
  PropertyRNA *prop;

  srna = RNA_def_struct(brna, "ThemeCollectionColor", nullptr);
  RNA_def_struct_sdna(srna, "ThemeCollectionColor");
  RNA_def_struct_ui_text(srna, "Theme Collection Color", "Theme settings for collection colors");

  prop = RNA_def_property(srna, "color", PROP_FLOAT, PROP_COLOR_GAMMA);
  RNA_def_property_float_sdna(prop, nullptr, "color");
  RNA_def_property_array(prop, 3);
  RNA_def_property_ui_text(prop, "Color", "Collection Color Tag");
  RNA_def_property_update(prop, 0, "rna_userdef_theme_update");
}

static void rna_def_userdef_theme_strip_color(BlenderRNA *brna)
{
  StructRNA *srna;
  PropertyRNA *prop;

  srna = RNA_def_struct(brna, "ThemeStripColor", nullptr);
  RNA_def_struct_sdna(srna, "ThemeStripColor");
  RNA_def_struct_ui_text(srna, "Theme Strip Color", "Theme settings for strip colors");

  prop = RNA_def_property(srna, "color", PROP_FLOAT, PROP_COLOR_GAMMA);
  RNA_def_property_float_sdna(prop, nullptr, "color");
  RNA_def_property_array(prop, 3);
  RNA_def_property_ui_text(prop, "Color", "Strip Color");
  RNA_def_property_update(prop, 0, "rna_userdef_theme_update");
}

static void rna_def_userdef_theme_space_clip(BlenderRNA *brna)
{
  StructRNA *srna;
  PropertyRNA *prop;

  /* space_clip */

  srna = RNA_def_struct(brna, "ThemeClipEditor", nullptr);
  RNA_def_struct_sdna(srna, "ThemeSpace");
  RNA_def_struct_ui_text(srna, "Theme Clip Editor", "Theme settings for the Movie Clip Editor");

  rna_def_userdef_theme_spaces_main(srna);
  rna_def_userdef_theme_spaces_list_main(srna);

  prop = RNA_def_property(srna, "grid", PROP_FLOAT, PROP_COLOR_GAMMA);
  RNA_def_property_array(prop, 4);
  RNA_def_property_ui_text(prop, "Grid", "");
  RNA_def_property_update(prop, 0, "rna_userdef_theme_update");

  prop = RNA_def_property(srna, "marker_outline", PROP_FLOAT, PROP_COLOR_GAMMA);
  RNA_def_property_float_sdna(prop, nullptr, "marker_outline");
  RNA_def_property_array(prop, 3);
  RNA_def_property_ui_text(prop, "Marker Outline", "Color of marker's outline");
  RNA_def_property_update(prop, 0, "rna_userdef_theme_update");

  prop = RNA_def_property(srna, "marker", PROP_FLOAT, PROP_COLOR_GAMMA);
  RNA_def_property_float_sdna(prop, nullptr, "marker");
  RNA_def_property_array(prop, 3);
  RNA_def_property_ui_text(prop, "Marker", "Color of marker");
  RNA_def_property_update(prop, 0, "rna_userdef_theme_update");

  prop = RNA_def_property(srna, "active_marker", PROP_FLOAT, PROP_COLOR_GAMMA);
  RNA_def_property_float_sdna(prop, nullptr, "act_marker");
  RNA_def_property_array(prop, 3);
  RNA_def_property_ui_text(prop, "Active Marker", "Color of active marker");
  RNA_def_property_update(prop, 0, "rna_userdef_theme_update");

  prop = RNA_def_property(srna, "selected_marker", PROP_FLOAT, PROP_COLOR_GAMMA);
  RNA_def_property_float_sdna(prop, nullptr, "sel_marker");
  RNA_def_property_array(prop, 3);
  RNA_def_property_ui_text(prop, "Selected Marker", "Color of selected marker");
  RNA_def_property_update(prop, 0, "rna_userdef_theme_update");

  prop = RNA_def_property(srna, "disabled_marker", PROP_FLOAT, PROP_COLOR_GAMMA);
  RNA_def_property_float_sdna(prop, nullptr, "dis_marker");
  RNA_def_property_array(prop, 3);
  RNA_def_property_ui_text(prop, "Disabled Marker", "Color of disabled marker");
  RNA_def_property_update(prop, 0, "rna_userdef_theme_update");

  prop = RNA_def_property(srna, "locked_marker", PROP_FLOAT, PROP_COLOR_GAMMA);
  RNA_def_property_float_sdna(prop, nullptr, "lock_marker");
  RNA_def_property_array(prop, 3);
  RNA_def_property_ui_text(prop, "Locked Marker", "Color of locked marker");
  RNA_def_property_update(prop, 0, "rna_userdef_theme_update");

  prop = RNA_def_property(srna, "path_before", PROP_FLOAT, PROP_COLOR_GAMMA);
  RNA_def_property_float_sdna(prop, nullptr, "path_before");
  RNA_def_property_array(prop, 3);
  RNA_def_property_ui_text(prop, "Path Before", "Color of path before current frame");
  RNA_def_property_update(prop, 0, "rna_userdef_theme_update");

  prop = RNA_def_property(srna, "path_after", PROP_FLOAT, PROP_COLOR_GAMMA);
  RNA_def_property_float_sdna(prop, nullptr, "path_after");
  RNA_def_property_array(prop, 3);
  RNA_def_property_ui_text(prop, "Path After", "Color of path after current frame");
  RNA_def_property_update(prop, 0, "rna_userdef_theme_update");

  prop = RNA_def_property(srna, "path_keyframe_before", PROP_FLOAT, PROP_COLOR_GAMMA);
  RNA_def_property_array(prop, 3);
  RNA_def_property_ui_text(
      prop, "Path Keyframe Before", "Color of keyframes on a path before current frame");
  RNA_def_property_update(prop, 0, "rna_userdef_update");

  prop = RNA_def_property(srna, "path_keyframe_after", PROP_FLOAT, PROP_COLOR_GAMMA);
  RNA_def_property_array(prop, 3);
  RNA_def_property_ui_text(
      prop, "Path Keyframe After", "Color of keyframes on a path after current frame");
  RNA_def_property_update(prop, 0, "rna_userdef_update");

  prop = RNA_def_property(srna, "frame_current", PROP_FLOAT, PROP_COLOR_GAMMA);
  RNA_def_property_float_sdna(prop, nullptr, "cframe");
  RNA_def_property_array(prop, 3);
  RNA_def_property_ui_text(prop, "Current Frame", "");
  RNA_def_property_update(prop, 0, "rna_userdef_theme_update");

  prop = RNA_def_property(srna, "time_scrub_background", PROP_FLOAT, PROP_COLOR_GAMMA);
  RNA_def_property_array(prop, 4);
  RNA_def_property_ui_text(prop, "Scrubbing/Markers Region", "");
  RNA_def_property_update(prop, 0, "rna_userdef_theme_update");

  prop = RNA_def_property(srna, "time_marker_line", PROP_FLOAT, PROP_COLOR_GAMMA);
  RNA_def_property_array(prop, 4);
  RNA_def_property_ui_text(prop, "Marker Line", "");
  RNA_def_property_update(prop, 0, "rna_userdef_theme_update");

  prop = RNA_def_property(srna, "time_marker_line_selected", PROP_FLOAT, PROP_COLOR_GAMMA);
  RNA_def_property_array(prop, 4);
  RNA_def_property_ui_text(prop, "Marker Line Selected", "");
  RNA_def_property_update(prop, 0, "rna_userdef_theme_update");

  prop = RNA_def_property(srna, "strips", PROP_FLOAT, PROP_COLOR_GAMMA);
  RNA_def_property_float_sdna(prop, nullptr, "strip");
  RNA_def_property_array(prop, 3);
  RNA_def_property_ui_text(prop, "Strips", "");
  RNA_def_property_update(prop, 0, "rna_userdef_theme_update");

  prop = RNA_def_property(srna, "strips_selected", PROP_FLOAT, PROP_COLOR_GAMMA);
  RNA_def_property_float_sdna(prop, nullptr, "strip_select");
  RNA_def_property_array(prop, 3);
  RNA_def_property_ui_text(prop, "Strips Selected", "");
  RNA_def_property_update(prop, 0, "rna_userdef_theme_update");

  prop = RNA_def_property(srna, "metadatabg", PROP_FLOAT, PROP_COLOR_GAMMA);
  RNA_def_property_float_sdna(prop, nullptr, "metadatabg");
  RNA_def_property_array(prop, 3);
  RNA_def_property_ui_text(prop, "Metadata Background", "");
  RNA_def_property_update(prop, 0, "rna_userdef_theme_update");

  prop = RNA_def_property(srna, "metadatatext", PROP_FLOAT, PROP_COLOR_GAMMA);
  RNA_def_property_float_sdna(prop, nullptr, "metadatatext");
  RNA_def_property_array(prop, 3);
  RNA_def_property_ui_text(prop, "Metadata Text", "");
  RNA_def_property_update(prop, 0, "rna_userdef_theme_update");

  rna_def_userdef_theme_spaces_curves(srna, false, false, false, true);
}

static void rna_def_userdef_theme_space_topbar(BlenderRNA *brna)
{
  StructRNA *srna;

  /* space_topbar */

  srna = RNA_def_struct(brna, "ThemeTopBar", nullptr);
  RNA_def_struct_sdna(srna, "ThemeSpace");
  RNA_def_struct_ui_text(srna, "Theme Top Bar", "Theme settings for the Top Bar");

  rna_def_userdef_theme_spaces_main(srna);
}

static void rna_def_userdef_theme_space_statusbar(BlenderRNA *brna)
{
  StructRNA *srna;

  /* space_statusbar */

  srna = RNA_def_struct(brna, "ThemeStatusBar", nullptr);
  RNA_def_struct_sdna(srna, "ThemeSpace");
  RNA_def_struct_ui_text(srna, "Theme Status Bar", "Theme settings for the Status Bar");

  rna_def_userdef_theme_spaces_main(srna);
}

static void rna_def_userdef_theme_space_spreadsheet(BlenderRNA *brna)
{
  StructRNA *srna;
  PropertyRNA *prop;

  /* space_spreadsheet */

  srna = RNA_def_struct(brna, "ThemeSpreadsheet", nullptr);
  RNA_def_struct_sdna(srna, "ThemeSpace");
  RNA_def_struct_ui_text(srna, "Theme Spreadsheet", "Theme settings for the Spreadsheet");

  prop = RNA_def_property(srna, "row_alternate", PROP_FLOAT, PROP_COLOR_GAMMA);
  RNA_def_property_array(prop, 4);
  RNA_def_property_ui_text(prop, "Alternate Rows", "Overlay color on every other row");
  RNA_def_property_update(prop, 0, "rna_userdef_theme_update");

  rna_def_userdef_theme_spaces_main(srna);
  rna_def_userdef_theme_spaces_list_main(srna);
}

static void rna_def_userdef_themes(BlenderRNA *brna)
{
  StructRNA *srna;
  PropertyRNA *prop;

  static const EnumPropertyItem active_theme_area[] = {
      {0, "USER_INTERFACE", ICON_WORKSPACE, "User Interface", ""},
      {19, "STYLE", ICON_FONTPREVIEW, "Text Style", ""},
      {1, "VIEW_3D", ICON_VIEW3D, "3D Viewport", ""},
      {4, "DOPESHEET_EDITOR", ICON_ACTION, "Dope Sheet/Timeline", ""},
      {16, "FILE_BROWSER", ICON_FILEBROWSER, "File/Asset Browser", ""},
      {3, "GRAPH_EDITOR", ICON_GRAPH, "Graph Editor/Drivers", ""},
      {6, "IMAGE_EDITOR", ICON_IMAGE, "Image/UV Editor", ""},
      {15, "INFO", ICON_INFO, "Info", ""},
      {20, "CLIP_EDITOR", ICON_TRACKER, "Movie Clip Editor", ""},
      {9, "NODE_EDITOR", ICON_NODETREE, "Node Editor", ""},
      {5, "NLA_EDITOR", ICON_NLA, "Nonlinear Animation", ""},
      {12, "OUTLINER", ICON_OUTLINER, "Outliner", ""},
      {14, "PREFERENCES", ICON_PREFERENCES, "Preferences", ""},
      {11, "PROPERTIES", ICON_PROPERTIES, "Properties", ""},
      {17, "CONSOLE", ICON_CONSOLE, "Python Console", ""},
      {23, "SPREADSHEET", ICON_SPREADSHEET, "Spreadsheet"},
      {22, "STATUSBAR", ICON_STATUSBAR, "Status Bar", ""},
      {8, "TEXT_EDITOR", ICON_TEXT, "Text Editor", ""},
      {21, "TOPBAR", ICON_TOPBAR, "Top Bar", ""},
      {7, "SEQUENCE_EDITOR", ICON_SEQUENCE, "Video Sequencer", ""},
      {18, "BONE_COLOR_SETS", ICON_COLOR, "Bone Color Sets", ""},
      {0, nullptr, 0, nullptr, nullptr},
  };

  srna = RNA_def_struct(brna, "Theme", nullptr);
  RNA_def_struct_sdna(srna, "bTheme");
  RNA_def_struct_ui_text(srna, "Theme", "User interface styling and color settings");

  prop = RNA_def_property(srna, "name", PROP_STRING, PROP_NONE);
  RNA_def_property_ui_text(prop, "Name", "Name of the theme");
  RNA_def_property_string_funcs(prop, nullptr, nullptr, "rna_Theme_name_set");
  RNA_def_struct_name_property(srna, prop);
  /* XXX: for now putting this in presets is silly - its just Default */
  RNA_def_property_flag(prop, PROP_SKIP_SAVE);

  prop = RNA_def_property(srna, "filepath", PROP_STRING, PROP_FILEPATH);
  RNA_def_property_string_sdna(prop, nullptr, "filepath");
  RNA_def_property_ui_text(
      prop, "File Path", "The path to the preset loaded into this theme (if any)");
  /* Don't store in presets. */
  RNA_def_property_flag(prop, PROP_SKIP_SAVE);
  RNA_def_property_update(prop, 0, "rna_userdef_update");

  prop = RNA_def_property(srna, "theme_area", PROP_ENUM, PROP_NONE);
  RNA_def_property_enum_sdna(prop, nullptr, "active_theme_area");
  RNA_def_property_flag(prop, PROP_SKIP_SAVE);
  RNA_def_property_enum_items(prop, active_theme_area);
  RNA_def_property_ui_text(prop, "Active Theme Area", "");

  prop = RNA_def_property(srna, "user_interface", PROP_POINTER, PROP_NONE);
  RNA_def_property_flag(prop, PROP_NEVER_NULL);
  RNA_def_property_pointer_sdna(prop, nullptr, "tui");
  RNA_def_property_struct_type(prop, "ThemeUserInterface");
  RNA_def_property_ui_text(prop, "User Interface", "");

  /* Space Types */
  prop = RNA_def_property(srna, "view_3d", PROP_POINTER, PROP_NONE);
  RNA_def_property_flag(prop, PROP_NEVER_NULL);
  RNA_def_property_pointer_sdna(prop, nullptr, "space_view3d");
  RNA_def_property_struct_type(prop, "ThemeView3D");
  RNA_def_property_ui_text(prop, "3D Viewport", "");

  prop = RNA_def_property(srna, "graph_editor", PROP_POINTER, PROP_NONE);
  RNA_def_property_flag(prop, PROP_NEVER_NULL);
  RNA_def_property_pointer_sdna(prop, nullptr, "space_graph");
  RNA_def_property_struct_type(prop, "ThemeGraphEditor");
  RNA_def_property_ui_text(prop, "Graph Editor", "");

  prop = RNA_def_property(srna, "file_browser", PROP_POINTER, PROP_NONE);
  RNA_def_property_flag(prop, PROP_NEVER_NULL);
  RNA_def_property_pointer_sdna(prop, nullptr, "space_file");
  RNA_def_property_struct_type(prop, "ThemeFileBrowser");
  RNA_def_property_ui_text(prop, "File Browser", "");

  prop = RNA_def_property(srna, "nla_editor", PROP_POINTER, PROP_NONE);
  RNA_def_property_flag(prop, PROP_NEVER_NULL);
  RNA_def_property_pointer_sdna(prop, nullptr, "space_nla");
  RNA_def_property_struct_type(prop, "ThemeNLAEditor");
  RNA_def_property_ui_text(prop, "Nonlinear Animation", "");

  prop = RNA_def_property(srna, "dopesheet_editor", PROP_POINTER, PROP_NONE);
  RNA_def_property_flag(prop, PROP_NEVER_NULL);
  RNA_def_property_pointer_sdna(prop, nullptr, "space_action");
  RNA_def_property_struct_type(prop, "ThemeDopeSheet");
  RNA_def_property_ui_text(prop, "Dope Sheet", "");

  prop = RNA_def_property(srna, "image_editor", PROP_POINTER, PROP_NONE);
  RNA_def_property_flag(prop, PROP_NEVER_NULL);
  RNA_def_property_pointer_sdna(prop, nullptr, "space_image");
  RNA_def_property_struct_type(prop, "ThemeImageEditor");
  RNA_def_property_ui_text(prop, "Image Editor", "");

  prop = RNA_def_property(srna, "sequence_editor", PROP_POINTER, PROP_NONE);
  RNA_def_property_flag(prop, PROP_NEVER_NULL);
  RNA_def_property_pointer_sdna(prop, nullptr, "space_sequencer");
  RNA_def_property_struct_type(prop, "ThemeSequenceEditor");
  RNA_def_property_ui_text(prop, "Sequence Editor", "");

  prop = RNA_def_property(srna, "properties", PROP_POINTER, PROP_NONE);
  RNA_def_property_flag(prop, PROP_NEVER_NULL);
  RNA_def_property_pointer_sdna(prop, nullptr, "space_properties");
  RNA_def_property_struct_type(prop, "ThemeProperties");
  RNA_def_property_ui_text(prop, "Properties", "");

  prop = RNA_def_property(srna, "text_editor", PROP_POINTER, PROP_NONE);
  RNA_def_property_flag(prop, PROP_NEVER_NULL);
  RNA_def_property_pointer_sdna(prop, nullptr, "space_text");
  RNA_def_property_struct_type(prop, "ThemeTextEditor");
  RNA_def_property_ui_text(prop, "Text Editor", "");

  prop = RNA_def_property(srna, "node_editor", PROP_POINTER, PROP_NONE);
  RNA_def_property_flag(prop, PROP_NEVER_NULL);
  RNA_def_property_pointer_sdna(prop, nullptr, "space_node");
  RNA_def_property_struct_type(prop, "ThemeNodeEditor");
  RNA_def_property_ui_text(prop, "Node Editor", "");

  prop = RNA_def_property(srna, "outliner", PROP_POINTER, PROP_NONE);
  RNA_def_property_flag(prop, PROP_NEVER_NULL);
  RNA_def_property_pointer_sdna(prop, nullptr, "space_outliner");
  RNA_def_property_struct_type(prop, "ThemeOutliner");
  RNA_def_property_ui_text(prop, "Outliner", "");

  prop = RNA_def_property(srna, "info", PROP_POINTER, PROP_NONE);
  RNA_def_property_flag(prop, PROP_NEVER_NULL);
  RNA_def_property_pointer_sdna(prop, nullptr, "space_info");
  RNA_def_property_struct_type(prop, "ThemeInfo");
  RNA_def_property_ui_text(prop, "Info", "");

  prop = RNA_def_property(srna, "preferences", PROP_POINTER, PROP_NONE);
  RNA_def_property_flag(prop, PROP_NEVER_NULL);
  RNA_def_property_pointer_sdna(prop, nullptr, "space_preferences");
  RNA_def_property_struct_type(prop, "ThemePreferences");
  RNA_def_property_ui_text(prop, "Preferences", "");

  prop = RNA_def_property(srna, "console", PROP_POINTER, PROP_NONE);
  RNA_def_property_flag(prop, PROP_NEVER_NULL);
  RNA_def_property_pointer_sdna(prop, nullptr, "space_console");
  RNA_def_property_struct_type(prop, "ThemeConsole");
  RNA_def_property_ui_text(prop, "Console", "");

  prop = RNA_def_property(srna, "clip_editor", PROP_POINTER, PROP_NONE);
  RNA_def_property_flag(prop, PROP_NEVER_NULL);
  RNA_def_property_pointer_sdna(prop, nullptr, "space_clip");
  RNA_def_property_struct_type(prop, "ThemeClipEditor");
  RNA_def_property_ui_text(prop, "Clip Editor", "");

  prop = RNA_def_property(srna, "topbar", PROP_POINTER, PROP_NONE);
  RNA_def_property_flag(prop, PROP_NEVER_NULL);
  RNA_def_property_pointer_sdna(prop, nullptr, "space_topbar");
  RNA_def_property_struct_type(prop, "ThemeTopBar");
  RNA_def_property_ui_text(prop, "Top Bar", "");

  prop = RNA_def_property(srna, "statusbar", PROP_POINTER, PROP_NONE);
  RNA_def_property_flag(prop, PROP_NEVER_NULL);
  RNA_def_property_pointer_sdna(prop, nullptr, "space_statusbar");
  RNA_def_property_struct_type(prop, "ThemeStatusBar");
  RNA_def_property_ui_text(prop, "Status Bar", "");

  prop = RNA_def_property(srna, "spreadsheet", PROP_POINTER, PROP_NONE);
  RNA_def_property_flag(prop, PROP_NEVER_NULL);
  RNA_def_property_pointer_sdna(prop, nullptr, "space_spreadsheet");
  RNA_def_property_struct_type(prop, "ThemeSpreadsheet");
  RNA_def_property_ui_text(prop, "Spreadsheet", "");
  /* end space types */

  prop = RNA_def_property(srna, "bone_color_sets", PROP_COLLECTION, PROP_NONE);
  RNA_def_property_flag(prop, PROP_NEVER_NULL);
  RNA_def_property_collection_sdna(prop, nullptr, "tarm", "");
  RNA_def_property_struct_type(prop, "ThemeBoneColorSet");
  RNA_def_property_ui_text(prop, "Bone Color Sets", "");

  prop = RNA_def_property(srna, "collection_color", PROP_COLLECTION, PROP_NONE);
  RNA_def_property_flag(prop, PROP_NEVER_NULL);
  RNA_def_property_collection_sdna(prop, nullptr, "collection_color", "");
  RNA_def_property_struct_type(prop, "ThemeCollectionColor");
  RNA_def_property_ui_text(prop, "Collection Color", "");

  prop = RNA_def_property(srna, "strip_color", PROP_COLLECTION, PROP_NONE);
  RNA_def_property_flag(prop, PROP_NEVER_NULL);
  RNA_def_property_collection_sdna(prop, nullptr, "strip_color", "");
  RNA_def_property_struct_type(prop, "ThemeStripColor");
  RNA_def_property_ui_text(prop, "Strip Color", "");
}

static void rna_def_userdef_addon(BlenderRNA *brna)
{
  StructRNA *srna;
  PropertyRNA *prop;

  srna = RNA_def_struct(brna, "Addon", nullptr);
  RNA_def_struct_sdna(srna, "bAddon");
  RNA_def_struct_ui_text(srna, "Add-on", "Python add-ons to be loaded automatically");

  prop = RNA_def_property(srna, "module", PROP_STRING, PROP_NONE);
  RNA_def_property_ui_text(prop, "Module", "Module name");
  RNA_def_property_string_funcs(prop, nullptr, nullptr, "rna_Addon_module_set");
  RNA_def_struct_name_property(srna, prop);

  /* Collection active property */
  prop = RNA_def_property(srna, "preferences", PROP_POINTER, PROP_NONE);
  RNA_def_property_struct_type(prop, "AddonPreferences");
  RNA_def_property_pointer_funcs(prop, "rna_Addon_preferences_get", nullptr, nullptr, nullptr);
}

static void rna_def_userdef_studiolights(BlenderRNA *brna)
{
  StructRNA *srna;
  FunctionRNA *func;
  PropertyRNA *parm;

  srna = RNA_def_struct(brna, "StudioLights", nullptr);
  RNA_def_struct_sdna(srna, "UserDef");
  RNA_def_struct_ui_text(srna, "Studio Lights", "Collection of studio lights");

  func = RNA_def_function(srna, "load", "rna_StudioLights_load");
  RNA_def_function_ui_description(func, "Load studiolight from file");
  parm = RNA_def_string(
      func, "path", nullptr, 0, "File Path", "File path where the studio light file can be found");
  RNA_def_parameter_flags(parm, PropertyFlag(0), PARM_REQUIRED);
  parm = RNA_def_enum(func,
                      "type",
                      rna_enum_studio_light_type_items,
                      STUDIOLIGHT_TYPE_WORLD,
                      "Type",
                      "The type for the new studio light");
  RNA_def_property_translation_context(parm, BLT_I18NCONTEXT_ID_LIGHT);
  RNA_def_parameter_flags(parm, PropertyFlag(0), PARM_REQUIRED);
  parm = RNA_def_pointer(func, "studio_light", "StudioLight", "", "Newly created StudioLight");
  RNA_def_function_return(func, parm);

  func = RNA_def_function(srna, "new", "rna_StudioLights_new");
  RNA_def_function_ui_description(func, "Create studiolight from default lighting");
  parm = RNA_def_string(
      func,
      "path",
      nullptr,
      0,
      "Path",
      "Path to the file that will contain the lighting info (without extension)");
  RNA_def_parameter_flags(parm, PropertyFlag(0), PARM_REQUIRED);
  parm = RNA_def_pointer(func, "studio_light", "StudioLight", "", "Newly created StudioLight");
  RNA_def_function_return(func, parm);

  func = RNA_def_function(srna, "remove", "rna_StudioLights_remove");
  RNA_def_function_ui_description(func, "Remove a studio light");
  parm = RNA_def_pointer(func, "studio_light", "StudioLight", "", "The studio light to remove");
  RNA_def_parameter_flags(parm, PROP_NEVER_NULL, PARM_REQUIRED);

  func = RNA_def_function(srna, "refresh", "rna_StudioLights_refresh");
  RNA_def_function_ui_description(func, "Refresh Studio Lights from disk");
}

static void rna_def_userdef_studiolight(BlenderRNA *brna)
{
  StructRNA *srna;
  PropertyRNA *prop;

  RNA_define_verify_sdna(false);
  srna = RNA_def_struct(brna, "StudioLight", nullptr);
  RNA_def_struct_ui_text(srna, "Studio Light", "Studio light");

  prop = RNA_def_property(srna, "index", PROP_INT, PROP_NONE);
  RNA_def_property_int_funcs(prop, "rna_UserDef_studiolight_index_get", nullptr, nullptr);
  RNA_def_property_clear_flag(prop, PROP_EDITABLE);
  RNA_def_property_ui_text(prop, "Index", "");

  prop = RNA_def_property(srna, "is_user_defined", PROP_BOOLEAN, PROP_NONE);
  RNA_def_property_boolean_funcs(prop, "rna_UserDef_studiolight_is_user_defined_get", nullptr);
  RNA_def_property_clear_flag(prop, PROP_EDITABLE);
  RNA_def_property_ui_text(prop, "User Defined", "");

  prop = RNA_def_property(srna, "has_specular_highlight_pass", PROP_BOOLEAN, PROP_NONE);
  RNA_def_property_boolean_funcs(
      prop, "rna_UserDef_studiolight_has_specular_highlight_pass_get", nullptr);
  RNA_def_property_clear_flag(prop, PROP_EDITABLE);
  RNA_def_property_ui_text(
      prop,
      "Has Specular Highlight",
      "Studio light image file has separate \"diffuse\" and \"specular\" passes");

  prop = RNA_def_property(srna, "type", PROP_ENUM, PROP_NONE);
  RNA_def_property_enum_items(prop, rna_enum_studio_light_type_items);
  RNA_def_property_enum_funcs(prop, "rna_UserDef_studiolight_type_get", nullptr, nullptr);
  RNA_def_property_clear_flag(prop, PROP_EDITABLE);
  RNA_def_property_ui_text(prop, "Type", "");
  RNA_def_property_translation_context(prop, BLT_I18NCONTEXT_ID_LIGHT);

  prop = RNA_def_property(srna, "name", PROP_STRING, PROP_NONE);
  RNA_def_property_string_funcs(
      prop, "rna_UserDef_studiolight_name_get", "rna_UserDef_studiolight_name_length", nullptr);
  RNA_def_property_ui_text(prop, "Name", "");
  RNA_def_property_clear_flag(prop, PROP_EDITABLE);
  RNA_def_struct_name_property(srna, prop);

  prop = RNA_def_property(srna, "path", PROP_STRING, PROP_DIRPATH);
  RNA_def_property_string_funcs(
      prop, "rna_UserDef_studiolight_path_get", "rna_UserDef_studiolight_path_length", nullptr);
  RNA_def_property_ui_text(prop, "Path", "");
  RNA_def_property_clear_flag(prop, PROP_EDITABLE);

  prop = RNA_def_property(srna, "solid_lights", PROP_COLLECTION, PROP_NONE);
  RNA_def_property_collection_sdna(prop, nullptr, "light_param", "");
  RNA_def_property_struct_type(prop, "UserSolidLight");
  RNA_def_property_collection_funcs(prop,
                                    "rna_UserDef_studiolight_solid_lights_begin",
                                    "rna_iterator_array_next",
                                    "rna_iterator_array_end",
                                    "rna_iterator_array_get",
                                    "rna_UserDef_studiolight_solid_lights_length",
                                    nullptr,
                                    nullptr,
                                    nullptr);
  RNA_def_property_ui_text(
      prop, "Solid Lights", "Lights used to display objects in solid draw mode");
  RNA_def_property_clear_flag(prop, PROP_EDITABLE);

  prop = RNA_def_property(srna, "light_ambient", PROP_FLOAT, PROP_COLOR);
  RNA_def_property_array(prop, 3);
  RNA_def_property_float_funcs(
      prop, "rna_UserDef_studiolight_light_ambient_get", nullptr, nullptr);
  RNA_def_property_ui_text(
      prop, "Ambient Color", "Color of the ambient light that uniformly lit the scene");
  RNA_def_property_clear_flag(prop, PROP_EDITABLE);

  RNA_define_verify_sdna(true);
}

static void rna_def_userdef_pathcompare(BlenderRNA *brna)
{
  StructRNA *srna;
  PropertyRNA *prop;

  srna = RNA_def_struct(brna, "PathCompare", nullptr);
  RNA_def_struct_sdna(srna, "bPathCompare");
  RNA_def_struct_ui_text(srna, "Path Compare", "Match paths against this value");

  prop = RNA_def_property(srna, "path", PROP_STRING, PROP_DIRPATH);
  RNA_def_property_ui_text(prop, "Path", "");
  RNA_def_property_translation_context(prop, BLT_I18NCONTEXT_EDITOR_FILEBROWSER);
  RNA_def_struct_name_property(srna, prop);

  prop = RNA_def_property(srna, "use_glob", PROP_BOOLEAN, PROP_NONE);
  RNA_def_property_boolean_sdna(prop, nullptr, "flag", USER_PATHCMP_GLOB);
  RNA_def_property_ui_text(prop, "Use Wildcard", "Enable wildcard globbing");
}

static void rna_def_userdef_addon_pref(BlenderRNA *brna)
{
  StructRNA *srna;
  PropertyRNA *prop;

  srna = RNA_def_struct(brna, "AddonPreferences", nullptr);
  RNA_def_struct_ui_text(srna, "Add-on Preferences", "");
  RNA_def_struct_sdna(srna, "bAddon"); /* WARNING: only a bAddon during registration */

  RNA_def_struct_refine_func(srna, "rna_AddonPref_refine");
  RNA_def_struct_register_funcs(
      srna, "rna_AddonPref_register", "rna_AddonPref_unregister", nullptr);
  RNA_def_struct_idprops_func(srna, "rna_AddonPref_idprops");
  RNA_def_struct_flag(srna, STRUCT_NO_DATABLOCK_IDPROPERTIES); /* Mandatory! */

  USERDEF_TAG_DIRTY_PROPERTY_UPDATE_DISABLE;

  /* registration */
  RNA_define_verify_sdna(false);
  prop = RNA_def_property(srna, "bl_idname", PROP_STRING, PROP_NONE);
  RNA_def_property_string_sdna(prop, nullptr, "module");
  RNA_def_property_flag(prop, PROP_REGISTER);
  RNA_define_verify_sdna(true);

  USERDEF_TAG_DIRTY_PROPERTY_UPDATE_ENABLE;
}

static void rna_def_userdef_dothemes(BlenderRNA *brna)
{

  rna_def_userdef_theme_ui_style(brna);
  rna_def_userdef_theme_ui(brna);

  rna_def_userdef_theme_space_generic(brna);
  rna_def_userdef_theme_space_gradient(brna);
  rna_def_userdef_theme_space_list_generic(brna);
  rna_def_userdef_theme_asset_shelf(brna);

  rna_def_userdef_theme_space_view3d(brna);
  rna_def_userdef_theme_space_graph(brna);
  rna_def_userdef_theme_space_file(brna);
  rna_def_userdef_theme_space_nla(brna);
  rna_def_userdef_theme_space_action(brna);
  rna_def_userdef_theme_space_image(brna);
  rna_def_userdef_theme_space_seq(brna);
  rna_def_userdef_theme_space_buts(brna);
  rna_def_userdef_theme_space_text(brna);
  rna_def_userdef_theme_space_node(brna);
  rna_def_userdef_theme_space_outliner(brna);
  rna_def_userdef_theme_space_info(brna);
  rna_def_userdef_theme_space_userpref(brna);
  rna_def_userdef_theme_space_console(brna);
  rna_def_userdef_theme_space_clip(brna);
  rna_def_userdef_theme_space_topbar(brna);
  rna_def_userdef_theme_space_statusbar(brna);
  rna_def_userdef_theme_space_spreadsheet(brna);
  rna_def_userdef_theme_colorset(brna);
  rna_def_userdef_theme_collection_color(brna);
  rna_def_userdef_theme_strip_color(brna);
  rna_def_userdef_themes(brna);
}

static void rna_def_userdef_solidlight(BlenderRNA *brna)
{
  StructRNA *srna;
  PropertyRNA *prop;
  static const float default_dir[3] = {0.0f, 0.0f, 1.0f};
  static const float default_col[3] = {0.8f, 0.8f, 0.8f};

  srna = RNA_def_struct(brna, "UserSolidLight", nullptr);
  RNA_def_struct_sdna(srna, "SolidLight");
  RNA_def_struct_ui_text(
      srna, "Solid Light", "Light used for Studio lighting in solid shading mode");

  prop = RNA_def_property(srna, "use", PROP_BOOLEAN, PROP_NONE);
  RNA_def_property_boolean_sdna(prop, nullptr, "flag", 1);
  RNA_def_property_boolean_default(prop, true);
  RNA_def_property_ui_text(prop, "Enabled", "Enable this light in solid shading mode");
  RNA_def_property_update(prop, 0, "rna_UserDef_viewport_lights_update");

  prop = RNA_def_property(srna, "smooth", PROP_FLOAT, PROP_FACTOR);
  RNA_def_property_float_sdna(prop, nullptr, "smooth");
  RNA_def_property_float_default(prop, 0.5f);
  RNA_def_property_range(prop, 0.0f, 1.0f);
  RNA_def_property_ui_text(prop, "Smooth", "Smooth the lighting from this light");
  RNA_def_property_translation_context(prop, BLT_I18NCONTEXT_OPERATOR_DEFAULT);
  RNA_def_property_update(prop, 0, "rna_UserDef_viewport_lights_update");

  prop = RNA_def_property(srna, "direction", PROP_FLOAT, PROP_DIRECTION);
  RNA_def_property_float_sdna(prop, nullptr, "vec");
  RNA_def_property_array(prop, 3);
  RNA_def_property_float_array_default(prop, default_dir);
  RNA_def_property_ui_text(prop, "Direction", "Direction that the light is shining");
  RNA_def_property_update(prop, 0, "rna_UserDef_viewport_lights_update");

  prop = RNA_def_property(srna, "specular_color", PROP_FLOAT, PROP_COLOR);
  RNA_def_property_float_sdna(prop, nullptr, "spec");
  RNA_def_property_array(prop, 3);
  RNA_def_property_float_array_default(prop, default_col);
  RNA_def_property_ui_text(prop, "Specular Color", "Color of the light's specular highlight");
  RNA_def_property_update(prop, 0, "rna_UserDef_viewport_lights_update");

  prop = RNA_def_property(srna, "diffuse_color", PROP_FLOAT, PROP_COLOR);
  RNA_def_property_float_sdna(prop, nullptr, "col");
  RNA_def_property_array(prop, 3);
  RNA_def_property_float_array_default(prop, default_col);
  RNA_def_property_ui_text(prop, "Diffuse Color", "Color of the light's diffuse highlight");
  RNA_def_property_update(prop, 0, "rna_UserDef_viewport_lights_update");
}

static void rna_def_userdef_walk_navigation(BlenderRNA *brna)
{
  StructRNA *srna;
  PropertyRNA *prop;

  srna = RNA_def_struct(brna, "WalkNavigation", nullptr);
  RNA_def_struct_sdna(srna, "WalkNavigation");
  RNA_def_struct_ui_text(srna, "Walk Navigation", "Walk navigation settings");

  prop = RNA_def_property(srna, "mouse_speed", PROP_FLOAT, PROP_NONE);
  RNA_def_property_range(prop, 0.01f, 10.0f);
  RNA_def_property_ui_text(
      prop,
      "Mouse Sensitivity",
      "Speed factor for when looking around, high values mean faster mouse movement");

  prop = RNA_def_property(srna, "walk_speed", PROP_FLOAT, PROP_VELOCITY);
  RNA_def_property_range(prop, 0.01f, 100.0f);
  RNA_def_property_ui_text(prop, "Walk Speed", "Base speed for walking and flying");

  prop = RNA_def_property(srna, "walk_speed_factor", PROP_FLOAT, PROP_NONE);
  RNA_def_property_range(prop, 0.01f, 10.0f);
  RNA_def_property_ui_text(
      prop, "Speed Factor", "Multiplication factor when using the fast or slow modifiers");

  prop = RNA_def_property(srna, "view_height", PROP_FLOAT, PROP_UNIT_LENGTH);
  RNA_def_property_ui_range(prop, 0.1f, 10.0f, 0.1, 2);
  RNA_def_property_range(prop, 0.0f, 1000.0f);
  RNA_def_property_ui_text(prop, "View Height", "View distance from the floor when walking");

  prop = RNA_def_property(srna, "jump_height", PROP_FLOAT, PROP_UNIT_LENGTH);
  RNA_def_property_ui_range(prop, 0.1f, 10.0f, 0.1, 2);
  RNA_def_property_range(prop, 0.1f, 100.0f);
  RNA_def_property_ui_text(prop, "Jump Height", "Maximum height of a jump");

  prop = RNA_def_property(srna, "teleport_time", PROP_FLOAT, PROP_NONE);
  RNA_def_property_range(prop, 0.0f, 10.0f);
  RNA_def_property_ui_text(
      prop, "Teleport Duration", "Interval of time warp when teleporting in navigation mode");

  prop = RNA_def_property(srna, "use_gravity", PROP_BOOLEAN, PROP_BOOLEAN);
  RNA_def_property_boolean_sdna(prop, nullptr, "flag", USER_WALK_GRAVITY);
  RNA_def_property_ui_text(prop, "Gravity", "Walk with gravity, or free navigate");

  prop = RNA_def_property(srna, "use_mouse_reverse", PROP_BOOLEAN, PROP_BOOLEAN);
  RNA_def_property_boolean_sdna(prop, nullptr, "flag", USER_WALK_MOUSE_REVERSE);
  RNA_def_property_ui_text(prop, "Reverse Mouse", "Reverse the vertical movement of the mouse");

  /*BFA - Airblock mode start*/
  prop = RNA_def_property(srna, "use_airblock", PROP_BOOLEAN, PROP_NONE);
  RNA_def_property_boolean_sdna(prop, nullptr, "flag", USER_WALK_AIRBLOCK);
  RNA_def_property_boolean_default(prop, false);  // Set default to off
  RNA_def_property_ui_text(prop, "Airblock", "Enable a horizontal lock mode for walk navigation to walk on an airblock");
  RNA_def_property_update(prop, 0, "rna_userdef_update");
  /*BFA - Airblock mode end*/
}

static void rna_def_userdef_view(BlenderRNA *brna)
{
  static const EnumPropertyItem timecode_styles[] = {
      {USER_TIMECODE_MINIMAL,
       "MINIMAL",
       0,
       "Minimal Info",
       "Most compact representation, uses '+' as separator for sub-second frame numbers, "
       "with left and right truncation of the timecode as necessary"},
      {USER_TIMECODE_SMPTE_FULL,
       "SMPTE",
       0,
       "SMPTE (Full)",
       "Full SMPTE timecode (format is HH:MM:SS:FF)"},
      {USER_TIMECODE_SMPTE_MSF,
       "SMPTE_COMPACT",
       0,
       "SMPTE (Compact)",
       "SMPTE timecode showing minutes, seconds, and frames only - "
       "hours are also shown if necessary, but not by default"},
      {USER_TIMECODE_MILLISECONDS,
       "MILLISECONDS",
       0,
       "Compact with Decimals",
       "Similar to SMPTE (Compact), except that the decimal part of the second is shown instead "
       "of frames"},
      {USER_TIMECODE_SECONDS_ONLY,
       "SECONDS_ONLY",
       0,
       "Only Seconds",
       "Direct conversion of frame numbers to seconds"},
      {0, nullptr, 0, nullptr, nullptr},
  };

  static const EnumPropertyItem color_picker_types[] = {
      {USER_CP_CIRCLE_HSV,
       "CIRCLE_HSV",
       0,
       "Circle (HSV)",
       "A circular Hue/Saturation color wheel, with "
       "Value slider"},
      {USER_CP_CIRCLE_HSL,
       "CIRCLE_HSL",
       0,
       "Circle (HSL)",
       "A circular Hue/Saturation color wheel, with "
       "Lightness slider"},
      {USER_CP_SQUARE_SV,
       "SQUARE_SV",
       0,
       "Square (SV + H)",
       "A square showing Saturation/Value, with Hue slider"},
      {USER_CP_SQUARE_HS,
       "SQUARE_HS",
       0,
       "Square (HS + V)",
       "A square showing Hue/Saturation, with Value slider"},
      {USER_CP_SQUARE_HV,
       "SQUARE_HV",
       0,
       "Square (HV + S)",
       "A square showing Hue/Value, with Saturation slider"},
      {0, nullptr, 0, nullptr, nullptr},
  };

  static const EnumPropertyItem zoom_frame_modes[] = {
      {ZOOM_FRAME_MODE_KEEP_RANGE, "KEEP_RANGE", 0, "Keep Range", ""},
      {ZOOM_FRAME_MODE_SECONDS, "SECONDS", 0, "Seconds", ""},
      {ZOOM_FRAME_MODE_KEYFRAMES, "KEYFRAMES", 0, "Keyframes", ""},
      {0, nullptr, 0, nullptr, nullptr},
  };

  static const EnumPropertyItem line_width[] = {
      {-1, "THIN", 0, "Thin", "Thinner lines than the default"},
      {0, "AUTO", 0, "Default", "Automatic line width based on UI scale"},
      {1, "THICK", 0, "Thick", "Thicker lines than the default"},
      {0, nullptr, 0, nullptr, nullptr},
  };

  static const EnumPropertyItem render_display_types[] = {
      {USER_RENDER_DISPLAY_NONE,
       "NONE",
       0,
       "Keep User Interface",
       "Images are rendered without changing the user interface"},
      {USER_RENDER_DISPLAY_SCREEN,
       "SCREEN",
       0,
       "Maximized Area",
       "Images are rendered in a maximized Image Editor"},
      {USER_RENDER_DISPLAY_AREA,
       "AREA",
       0,
       "Image Editor",
       "Images are rendered in an Image Editor"},
      {USER_RENDER_DISPLAY_WINDOW,
       "WINDOW",
       0,
       "New Window",
       "Images are rendered in a new window"},
      {0, nullptr, 0, nullptr, nullptr},
  };
  static const EnumPropertyItem temp_space_display_types[] = {
      {USER_TEMP_SPACE_DISPLAY_FULLSCREEN,
       "SCREEN", /* Could be FULLSCREEN, but keeping it consistent with render_display_types */
       0,
       "Maximized Area",
       "Open the temporary editor in a maximized screen"},
      {USER_TEMP_SPACE_DISPLAY_WINDOW,
       "WINDOW",
       0,
       "New Window",
       "Open the temporary editor in a new window"},
      {0, nullptr, 0, nullptr, nullptr},
  };

  PropertyRNA *prop;
  StructRNA *srna;

  srna = RNA_def_struct(brna, "PreferencesView", nullptr);
  RNA_def_struct_sdna(srna, "UserDef");
  RNA_def_struct_nested(brna, srna, "Preferences");
  RNA_def_struct_ui_text(srna, "View & Controls", "Preferences related to viewing data");

  /* View. */
  prop = RNA_def_property(srna, "ui_scale", PROP_FLOAT, PROP_NONE);
  RNA_def_property_ui_text(
      prop, "UI Scale", "Changes the size of the fonts and widgets in the interface");
  RNA_def_property_range(prop, 0.5f, 6.0f);
  RNA_def_property_ui_range(prop, 0.5f, 3.0f, 1, 2);
  RNA_def_property_update(prop, 0, "rna_userdef_gpu_update");

  prop = RNA_def_property(srna, "border_width", PROP_INT, PROP_NONE);
  RNA_def_property_ui_text(prop, "Border Width", "Size of the padding around each editor.");
  RNA_def_property_range(prop, 1.0f, 10.f);
  RNA_def_property_update(prop, 0, "rna_userdef_gpu_update");

  prop = RNA_def_property(srna, "ui_line_width", PROP_ENUM, PROP_NONE);
  RNA_def_property_enum_items(prop, line_width);
  RNA_def_property_ui_text(
      prop,
      "UI Line Width",
      "Changes the thickness of widget outlines, lines and dots in the interface");
  RNA_def_property_update(prop, 0, "rna_userdef_gpu_update");

  /* BFA - GooEngine start */
  prop = RNA_def_property(srna, "viewport_line_width", PROP_FLOAT, PROP_NONE);
  RNA_def_property_ui_text(
      prop, "Viewport Line Width", "Changes the appearance of only lines in the 3D viewport");
  RNA_def_property_range(prop, 1.0f, 3.0f);
  RNA_def_property_update(prop, 0, "rna_userdef_gpu_update");
  /* BFA - GooEngine end */

  /* display */
  prop = RNA_def_property(srna, "show_tooltips", PROP_BOOLEAN, PROP_NONE);
  RNA_def_property_boolean_sdna(prop, nullptr, "flag", USER_TOOLTIPS);
  RNA_def_property_ui_text(
      prop, "Tooltips", "Display tooltips (when disabled, hold Alt to force display)");

  prop = RNA_def_property(srna, "show_tooltips_python", PROP_BOOLEAN, PROP_NONE);
  RNA_def_property_boolean_sdna(prop, nullptr, "flag", USER_TOOLTIPS_PYTHON);
  RNA_def_property_ui_text(prop, "Python Tooltips", "Show Python references in tooltips");

  prop = RNA_def_property(srna, "show_developer_ui", PROP_BOOLEAN, PROP_NONE);
  RNA_def_property_boolean_sdna(prop, nullptr, "flag", USER_DEVELOPER_UI);
  RNA_def_property_ui_text(
      prop, "Developer Extras", "Display advanced settings and tools for developers");
  RNA_def_property_update(prop, 0, "rna_userdef_update");

  prop = RNA_def_property(srna, "show_object_info", PROP_BOOLEAN, PROP_NONE);
  RNA_def_property_boolean_sdna(prop, nullptr, "uiflag", USER_DRAWVIEWINFO);
  RNA_def_property_ui_text(prop,
                           "Display Object Info",
                           "Include the name of the active object and the current frame number in "
                           "the text info overlay");
  RNA_def_property_update(prop, 0, "rna_userdef_update");

  prop = RNA_def_property(srna, "show_view_name", PROP_BOOLEAN, PROP_NONE);
  RNA_def_property_boolean_sdna(prop, nullptr, "uiflag", USER_SHOW_VIEWPORTNAME);
  RNA_def_property_ui_text(prop,
                           "Display View Name",
                           "Include the name of the view orientation in the text info overlay");
  RNA_def_property_update(prop, 0, "rna_userdef_update");

  prop = RNA_def_property(srna, "show_splash", PROP_BOOLEAN, PROP_NONE);
  RNA_def_property_boolean_negative_sdna(prop, nullptr, "uiflag", USER_SPLASH_DISABLE);
  RNA_def_property_ui_text(prop, "Show Splash", "Display splash screen on startup");

  prop = RNA_def_property(srna, "show_playback_fps", PROP_BOOLEAN, PROP_NONE);
  RNA_def_property_boolean_sdna(prop, nullptr, "uiflag", USER_SHOW_FPS);
  RNA_def_property_ui_text(prop,
                           "Display Playback Frame Rate (FPS)",
                           "Include the number of frames displayed per second in the text info "
                           "overlay while animation is played back");
  RNA_def_property_update(prop, 0, "rna_userdef_update");

  prop = RNA_def_property(srna, "playback_fps_samples", PROP_INT, PROP_NONE);
  RNA_def_property_int_sdna(prop, nullptr, "playback_fps_samples");
  /* NOTE(@ideasman42): this maximum is arbitrary, 5000 samples averages over the last 10 seconds
   * for an animation playing back at 500fps, which seems like more than enough. */
  RNA_def_property_range(prop, 0, 5000);
  RNA_def_property_ui_range(prop, 0, 500, 1, 3);
  RNA_def_property_ui_text(
      prop,
      "FPS Average Samples",
      "The number of frames to use for calculating FPS average. "
      "Zero to calculate this automatically, where the number of samples matches the target FPS.");
  RNA_def_property_update(prop, 0, "rna_userdef_update");

  prop = RNA_def_property(srna, "use_fresnel_edit", PROP_BOOLEAN, PROP_NONE);
  RNA_def_property_boolean_sdna(prop, nullptr, "gpu_flag", USER_GPU_FLAG_FRESNEL_EDIT);
  RNA_def_property_ui_text(prop,
                           "Edit Mode",
                           "Enable a fresnel effect on edit mesh overlays.\n"
                           "It improves shape readability of very dense meshes, "
                           "but increases eye fatigue when modeling lower poly");
  RNA_def_property_update(prop, 0, "rna_userdef_gpu_update");

  USERDEF_TAG_DIRTY_PROPERTY_UPDATE_DISABLE;
  prop = RNA_def_property(srna, "show_addons_enabled_only", PROP_BOOLEAN, PROP_NONE);
  RNA_def_property_boolean_sdna(
      prop, nullptr, "space_data.flag", USER_SPACEDATA_ADDONS_SHOW_ONLY_ENABLED);
  RNA_def_property_ui_text(prop,
                           "Enabled Add-ons Only",
                           "Only show enabled add-ons. Un-check to see all installed add-ons.");
  USERDEF_TAG_DIRTY_PROPERTY_UPDATE_ENABLE;

  static const EnumPropertyItem factor_display_items[] = {
      {USER_FACTOR_AS_FACTOR, "FACTOR", 0, "Factor", "Display factors as values between 0 and 1"},
      {USER_FACTOR_AS_PERCENTAGE, "PERCENTAGE", 0, "Percentage", "Display factors as percentages"},
      {0, nullptr, 0, nullptr, nullptr},
  };

  prop = RNA_def_property(srna, "factor_display_type", PROP_ENUM, PROP_NONE);
  RNA_def_property_enum_items(prop, factor_display_items);
  RNA_def_property_ui_text(prop, "Factor Display Type", "How factor values are displayed");
  RNA_def_property_update(prop, 0, "rna_userdef_update");

  /* Weight Paint */

  prop = RNA_def_property(srna, "use_weight_color_range", PROP_BOOLEAN, PROP_NONE);
  RNA_def_property_boolean_sdna(prop, nullptr, "flag", USER_CUSTOM_RANGE);
  RNA_def_property_ui_text(
      prop,
      "Use Weight Color Range",
      "Enable color range used for weight visualization in weight painting mode");
  RNA_def_property_update(prop, 0, "rna_UserDef_weight_color_update");

  prop = RNA_def_property(srna, "weight_color_range", PROP_POINTER, PROP_NONE);
  RNA_def_property_flag(prop, PROP_NEVER_NULL);
  RNA_def_property_pointer_sdna(prop, nullptr, "coba_weight");
  RNA_def_property_struct_type(prop, "ColorRamp");
  RNA_def_property_ui_text(prop,
                           "Weight Color Range",
                           "Color range used for weight visualization in weight painting mode");
  RNA_def_property_update(prop, 0, "rna_UserDef_weight_color_update");

  prop = RNA_def_property(srna, "show_navigate_ui", PROP_BOOLEAN, PROP_NONE);
  RNA_def_property_boolean_sdna(prop, nullptr, "uiflag", USER_SHOW_GIZMO_NAVIGATE);
  RNA_def_property_ui_text(
      prop,
      "Navigation Controls",
      "Show navigation controls in 2D and 3D views which do not have scroll bars");
  RNA_def_property_update(prop, 0, "rna_userdef_gizmo_update");

  /* menus */
  prop = RNA_def_property(srna, "use_mouse_over_open", PROP_BOOLEAN, PROP_NONE);
  RNA_def_property_boolean_sdna(prop, nullptr, "uiflag", USER_MENUOPENAUTO);
  RNA_def_property_ui_text(
      prop,
      "Open on Mouse Over",
      "Open menu buttons and pulldowns automatically when the mouse is hovering");

  prop = RNA_def_property(srna, "open_toplevel_delay", PROP_INT, PROP_NONE);
  RNA_def_property_int_sdna(prop, nullptr, "menuthreshold1");
  RNA_def_property_range(prop, 1, 40);
  RNA_def_property_ui_text(
      prop,
      "Top Level Menu Open Delay",
      "Time delay in 1/10 seconds before automatically opening top level menus");

  prop = RNA_def_property(srna, "open_sublevel_delay", PROP_INT, PROP_NONE);
  RNA_def_property_int_sdna(prop, nullptr, "menuthreshold2");
  RNA_def_property_range(prop, 1, 40);
  RNA_def_property_ui_text(
      prop,
      "Sub Level Menu Open Delay",
      "Time delay in 1/10 seconds before automatically opening sub level menus");

  prop = RNA_def_property(srna, "color_picker_type", PROP_ENUM, PROP_NONE);
  RNA_def_property_enum_items(prop, color_picker_types);
  RNA_def_property_enum_sdna(prop, nullptr, "color_picker_type");
  RNA_def_property_ui_text(
      prop, "Color Picker Type", "Different styles of displaying the color picker widget");
  RNA_def_property_update(prop, 0, "rna_userdef_update");

  /* pie menus */
  prop = RNA_def_property(srna, "pie_initial_timeout", PROP_INT, PROP_NONE);
  RNA_def_property_range(prop, 0, 1000);
  RNA_def_property_ui_text(
      prop,
      "Recenter Timeout",
      "Pie menus will use the initial mouse position as center for this amount of time "
      "(in 1/100ths of sec)");

  prop = RNA_def_property(srna, "pie_tap_timeout", PROP_INT, PROP_NONE);
  RNA_def_property_range(prop, 0, 1000);
  RNA_def_property_ui_text(prop,
                           "Tap Key Timeout",
                           "Pie menu button held longer than this will dismiss menu on release "
                           "(in 1/100ths of sec)");

  prop = RNA_def_property(srna, "pie_animation_timeout", PROP_INT, PROP_NONE);
  RNA_def_property_range(prop, 0, 1000);
  RNA_def_property_ui_text(
      prop,
      "Animation Timeout",
      "Time needed to fully animate the pie to unfolded state (in 1/100ths of sec)");

  prop = RNA_def_property(srna, "pie_menu_radius", PROP_INT, PROP_PIXEL);
  RNA_def_property_range(prop, 0, 1000);
  RNA_def_property_ui_text(prop, "Radius", "Pie menu size in pixels");

  prop = RNA_def_property(srna, "pie_menu_threshold", PROP_INT, PROP_PIXEL);
  RNA_def_property_range(prop, 0, 1000);
  RNA_def_property_ui_text(
      prop, "Threshold", "Distance from center needed before a selection can be made");

  prop = RNA_def_property(srna, "pie_menu_confirm", PROP_INT, PROP_PIXEL);
  RNA_def_property_range(prop, 0, 1000);
  RNA_def_property_ui_text(prop,
                           "Confirm Threshold",
                           "Distance threshold after which selection is made (zero to disable)");

  prop = RNA_def_property(srna, "use_save_prompt", PROP_BOOLEAN, PROP_NONE);
  RNA_def_property_boolean_sdna(prop, nullptr, "uiflag", USER_SAVE_PROMPT);
  RNA_def_property_ui_text(
      prop, "Save Prompt", "Ask for confirmation when quitting with unsaved changes");

  prop = RNA_def_property(srna, "show_column_layout", PROP_BOOLEAN, PROP_NONE);
  RNA_def_property_boolean_sdna(prop, nullptr, "uiflag", USER_PLAINMENUS);
  RNA_def_property_ui_text(prop, "Toolbox Column Layout", "Use a column layout for toolbox");

  prop = RNA_def_property(srna, "use_filter_brushes_by_tool", PROP_BOOLEAN, PROP_NONE);
  RNA_def_property_boolean_sdna(prop, nullptr, "uiflag", USER_FILTER_BRUSHES_BY_TOOL);
  RNA_def_property_ui_text(prop,
                           "Filter Brushes by Tool",
                           "Only show brushes applicable for the currently active tool in the "
                           "asset shelf. Stored in the Preferences, which may have to be saved "
                           "manually if Auto-Save Preferences is disabled");
  RNA_def_property_boolean_default(prop, true); /*BFA - default to on*/
  RNA_def_property_update(prop, 0, "rna_userdef_update");

  static const EnumPropertyItem header_align_items[] = {
      {0, "NONE", 0, "Keep Existing", "Keep existing header alignment"},
      {USER_HEADER_FROM_PREF, "TOP", 0, "Top", "Top aligned on load"},
      {USER_HEADER_FROM_PREF | USER_HEADER_BOTTOM,
       "BOTTOM",
       0,
       "Bottom",
       "Bottom align on load (except for property editors)"},
      {0, nullptr, 0, nullptr, nullptr},
  };
  prop = RNA_def_property(srna, "header_align", PROP_ENUM, PROP_NONE);
  RNA_def_property_enum_items(prop, header_align_items);
  RNA_def_property_enum_bitflag_sdna(prop, nullptr, "uiflag");
  RNA_def_property_ui_text(prop, "Header Position", "Default header position for new space-types");
  RNA_def_property_update(prop, 0, "rna_userdef_screen_update_header_default");

  prop = RNA_def_property(srna, "render_display_type", PROP_ENUM, PROP_NONE);
  RNA_def_property_enum_items(prop, render_display_types);
  RNA_def_property_ui_text(
      prop, "Render Display Type", "Default location where rendered images will be displayed in");

  prop = RNA_def_property(srna, "filebrowser_display_type", PROP_ENUM, PROP_NONE);
  RNA_def_property_enum_items(prop, temp_space_display_types);
  RNA_def_property_ui_text(prop,
                           "File Browser Display Type",
                           "Default location where the File Editor will be displayed in");

  static const EnumPropertyItem text_hinting_items[] = {
      {0, "AUTO", 0, "Auto", ""},
      {USER_TEXT_HINTING_NONE, "NONE", 0, "None", ""},
      {USER_TEXT_HINTING_SLIGHT, "SLIGHT", 0, "Slight", ""},
      {USER_TEXT_HINTING_FULL, "FULL", 0, "Full", ""},
      {0, nullptr, 0, nullptr, nullptr},
  };

  /* mini axis */
  static const EnumPropertyItem mini_axis_type_items[] = {
      {USER_MINI_AXIS_TYPE_NONE, "NONE", 0, "Off", ""},
      {USER_MINI_AXIS_TYPE_MINIMAL, "MINIMAL", 0, "Simple Axes", ""},
      {USER_MINI_AXIS_TYPE_GIZMO, "GIZMO", 0, "Interactive Navigation", ""},
      {0, nullptr, 0, nullptr, nullptr},
  };

  prop = RNA_def_property(srna, "mini_axis_type", PROP_ENUM, PROP_NONE);
  RNA_def_property_enum_items(prop, mini_axis_type_items);
  RNA_def_property_ui_text(
      prop,
      "Mini Axes Type",
      "Show small rotating 3D axes in the top right corner of the 3D viewport");
  RNA_def_property_update(prop, 0, "rna_userdef_gizmo_update");

  prop = RNA_def_property(srna, "mini_axis_size", PROP_INT, PROP_PIXEL);
  RNA_def_property_int_sdna(prop, nullptr, "rvisize");
  RNA_def_property_range(prop, 10, 64);
  RNA_def_property_ui_text(prop, "Mini Axes Size", "The axes icon's size");
  RNA_def_property_update(prop, 0, "rna_userdef_gizmo_update");

  prop = RNA_def_property(srna, "mini_axis_brightness", PROP_INT, PROP_NONE);
  RNA_def_property_int_sdna(prop, nullptr, "rvibright");
  RNA_def_property_range(prop, 0, 10);
  RNA_def_property_ui_text(prop, "Mini Axes Brightness", "Brightness of the icon");
  RNA_def_property_update(prop, 0, "rna_userdef_update");

  prop = RNA_def_property(srna, "smooth_view", PROP_INT, PROP_NONE);
  RNA_def_property_int_sdna(prop, nullptr, "smooth_viewtx");
  RNA_def_property_range(prop, 0, 1000);
  RNA_def_property_ui_text(
      prop, "Smooth View", "Time to animate the view in milliseconds, zero to disable");

  prop = RNA_def_property(srna, "rotation_angle", PROP_FLOAT, PROP_NONE);
  RNA_def_property_float_sdna(prop, nullptr, "pad_rot_angle");
  RNA_def_property_range(prop, 0, 90);
  RNA_def_property_ui_text(
      prop, "Rotation Angle", "Rotation step for numerical pad keys (2 4 6 8)");

  /* 3D transform widget */
  prop = RNA_def_property(srna, "show_gizmo", PROP_BOOLEAN, PROP_NONE);
  RNA_def_property_boolean_sdna(prop, nullptr, "gizmo_flag", USER_GIZMO_DRAW);
  RNA_def_property_ui_text(prop, "Gizmos", "Use transform gizmos by default");
  RNA_def_property_update(prop, 0, "rna_userdef_update");

  prop = RNA_def_property(srna, "gizmo_size", PROP_INT, PROP_PIXEL);
  RNA_def_property_int_sdna(prop, nullptr, "gizmo_size");
  RNA_def_property_range(prop, 10, 200);
  RNA_def_property_ui_text(prop, "Gizmo Size", "Diameter of the gizmo");
  RNA_def_property_update(prop, 0, "rna_userdef_update");

  prop = RNA_def_property(srna, "gizmo_size_navigate_v3d", PROP_INT, PROP_PIXEL);
  RNA_def_property_range(prop, 30, 200);
  RNA_def_property_ui_text(prop, "Navigate Gizmo Size", "The Navigate Gizmo size");
  RNA_def_property_update(prop, 0, "rna_userdef_gizmo_update");

  /* Lookdev */
  prop = RNA_def_property(srna, "lookdev_sphere_size", PROP_INT, PROP_PIXEL);
  RNA_def_property_int_sdna(prop, nullptr, "lookdev_sphere_size");
  RNA_def_property_range(prop, 50, 400);
  RNA_def_property_ui_text(prop, "HDRI Preview Size", "Diameter of the HDRI preview spheres");
  RNA_def_property_update(prop, 0, "rna_userdef_update");

  /* View2D Grid Displays */
  prop = RNA_def_property(srna, "view2d_grid_spacing_min", PROP_INT, PROP_PIXEL);
  RNA_def_property_int_sdna(prop, nullptr, "v2d_min_gridsize");
  RNA_def_property_range(
      prop, 1, 500); /* XXX: perhaps the lower range should only go down to 5? */
  RNA_def_property_ui_text(prop,
                           "2D View Minimum Grid Spacing",
                           "Minimum number of pixels between each gridline in 2D Viewports");
  RNA_def_property_update(prop, 0, "rna_userdef_update");

  /* TODO: add a setter for this, so that we can bump up the minimum size as necessary... */
  prop = RNA_def_property(srna, "timecode_style", PROP_ENUM, PROP_NONE);
  RNA_def_property_enum_items(prop, timecode_styles);
  RNA_def_property_enum_sdna(prop, nullptr, "timecode_style");
  RNA_def_property_enum_funcs(prop, nullptr, "rna_userdef_timecode_style_set", nullptr);
  RNA_def_property_ui_text(
      prop,
      "Timecode Style",
      "Format of timecode displayed when not displaying timing in terms of frames");
  RNA_def_property_update(prop, 0, "rna_userdef_update");

  prop = RNA_def_property(srna, "view_frame_type", PROP_ENUM, PROP_NONE);
  RNA_def_property_enum_items(prop, zoom_frame_modes);
  RNA_def_property_enum_sdna(prop, nullptr, "view_frame_type");
  RNA_def_property_ui_text(
      prop, "Zoom to Frame Type", "How zooming to frame focuses around current frame");

  prop = RNA_def_property(srna, "view_frame_keyframes", PROP_INT, PROP_NONE);
  RNA_def_property_range(prop, 1, 500);
  RNA_def_property_ui_text(prop, "Zoom Keyframes", "Keyframes around cursor that we zoom around");

  prop = RNA_def_property(srna, "view_frame_seconds", PROP_FLOAT, PROP_TIME);
  RNA_def_property_range(prop, 0.0, 10000.0);
  RNA_def_property_ui_text(prop, "Zoom Seconds", "Seconds around cursor that we zoom around");

  /* Text. */

  prop = RNA_def_property(srna, "use_text_antialiasing", PROP_BOOLEAN, PROP_NONE);
  RNA_def_property_boolean_negative_sdna(prop, nullptr, "text_render", USER_TEXT_DISABLE_AA);
  RNA_def_property_ui_text(
      prop, "Text Anti-Aliasing", "Smooth jagged edges of user interface text");
  RNA_def_property_update(prop, 0, "rna_userdef_text_update");

  prop = RNA_def_property(srna, "use_text_render_subpixelaa", PROP_BOOLEAN, PROP_NONE);
  RNA_def_property_boolean_sdna(prop, nullptr, "text_render", USER_TEXT_RENDER_SUBPIXELAA);
  RNA_def_property_ui_text(
      prop, "Text Subpixel Anti-Aliasing", "Render text for optimal horizontal placement");
  RNA_def_property_update(prop, 0, "rna_userdef_text_update");

  prop = RNA_def_property(srna, "text_hinting", PROP_ENUM, PROP_NONE);
  RNA_def_property_enum_bitflag_sdna(prop, nullptr, "text_render");
  RNA_def_property_enum_items(prop, text_hinting_items);
  RNA_def_property_ui_text(
      prop, "Text Hinting", "Method for making user interface text render sharp");
  RNA_def_property_update(prop, 0, "rna_userdef_text_update");

  prop = RNA_def_property(srna, "font_path_ui", PROP_STRING, PROP_FILEPATH);
  RNA_def_property_string_sdna(prop, nullptr, "font_path_ui");
  RNA_def_property_ui_text(prop, "Interface Font", "Path to interface font");
  RNA_def_property_update(prop, NC_WINDOW, "rna_userdef_font_update");

  prop = RNA_def_property(srna, "font_path_ui_mono", PROP_STRING, PROP_FILEPATH);
  RNA_def_property_string_sdna(prop, nullptr, "font_path_ui_mono");
  RNA_def_property_ui_text(prop, "Monospaced Font", "Path to interface monospaced Font");
  RNA_def_property_update(prop, NC_WINDOW, "rna_userdef_font_update");

  /* Language. */

  prop = RNA_def_property(srna, "language", PROP_ENUM, PROP_NONE);
  RNA_def_property_enum_items(prop, rna_enum_language_default_items);
#  ifdef WITH_INTERNATIONAL
  RNA_def_property_enum_funcs(prop, nullptr, nullptr, "rna_lang_enum_properties_itemf");
#  else
  RNA_def_property_enum_funcs(
      prop, "rna_lang_enum_properties_get_no_international", nullptr, nullptr);
#  endif
  RNA_def_property_ui_text(prop, "Language", "Language used for translation");
  RNA_def_property_update(prop, NC_WINDOW, "rna_userdef_language_update");

  prop = RNA_def_property(srna, "use_translate_tooltips", PROP_BOOLEAN, PROP_NONE);
  RNA_def_property_boolean_sdna(prop, nullptr, "transopts", USER_TR_TOOLTIPS);
  RNA_def_property_ui_text(prop,
                           "Translate Tooltips",
                           "Translate the descriptions when hovering UI elements (recommended)");
  RNA_def_property_update(prop, 0, "rna_userdef_translation_update");

  prop = RNA_def_property(srna, "use_translate_interface", PROP_BOOLEAN, PROP_NONE);
  RNA_def_property_boolean_sdna(prop, nullptr, "transopts", USER_TR_IFACE);
  RNA_def_property_ui_text(
      prop,
      "Translate Interface",
      "Translate all labels in menus, buttons and panels "
      "(note that this might make it hard to follow tutorials or the manual)");
  RNA_def_property_update(prop, 0, "rna_userdef_translation_update");

  prop = RNA_def_property(srna, "use_translate_reports", PROP_BOOLEAN, PROP_NONE);
  RNA_def_property_boolean_sdna(prop, nullptr, "transopts", USER_TR_REPORTS);
  RNA_def_property_ui_text(
      prop, "Translate Reports", "Translate additional information, such as error messages");
  RNA_def_property_update(prop, 0, "rna_userdef_translation_update");

  prop = RNA_def_property(srna, "use_translate_new_dataname", PROP_BOOLEAN, PROP_NONE);
  RNA_def_property_boolean_sdna(prop, nullptr, "transopts", USER_TR_NEWDATANAME);
  RNA_def_property_ui_text(prop,
                           "Translate New Names",
                           "Translate the names of new data (objects, materials...)");
  RNA_def_property_update(prop, 0, "rna_userdef_translation_update");

  /* Status-bar. */

  prop = RNA_def_property(srna, "show_statusbar_memory", PROP_BOOLEAN, PROP_NONE);
  RNA_def_property_boolean_sdna(prop, nullptr, "statusbar_flag", STATUSBAR_SHOW_MEMORY);
  RNA_def_property_ui_text(prop, "Show Memory", "Show Blender memory usage");
  RNA_def_property_update(prop, NC_SPACE | ND_SPACE_INFO, "rna_userdef_update");

  prop = RNA_def_property(srna, "show_statusbar_vram", PROP_BOOLEAN, PROP_NONE);
  RNA_def_property_boolean_sdna(prop, nullptr, "statusbar_flag", STATUSBAR_SHOW_VRAM);
  RNA_def_property_ui_text(prop, "Show VRAM", "Show GPU video memory usage");
  RNA_def_property_editable_func(prop, "rna_show_statusbar_vram_editable");
  RNA_def_property_update(prop, NC_SPACE | ND_SPACE_INFO, "rna_userdef_update");

  prop = RNA_def_property(srna, "show_statusbar_version", PROP_BOOLEAN, PROP_NONE);
  RNA_def_property_boolean_sdna(prop, nullptr, "statusbar_flag", STATUSBAR_SHOW_VERSION);
  RNA_def_property_ui_text(prop, "Show Version", "Show Bforartists version string");
  RNA_def_property_update(prop, NC_SPACE | ND_SPACE_INFO, "rna_userdef_update");

  prop = RNA_def_property(srna, "show_statusbar_stats", PROP_BOOLEAN, PROP_NONE);
  RNA_def_property_boolean_sdna(prop, nullptr, "statusbar_flag", STATUSBAR_SHOW_STATS);
  RNA_def_property_ui_text(prop, "Show Statistics", "Show scene statistics");
  RNA_def_property_update(prop, NC_SPACE | ND_SPACE_INFO, "rna_userdef_update");

  prop = RNA_def_property(srna, "show_statusbar_scene_duration", PROP_BOOLEAN, PROP_NONE);
  RNA_def_property_boolean_sdna(prop, nullptr, "statusbar_flag", STATUSBAR_SHOW_SCENE_DURATION);
  RNA_def_property_ui_text(prop, "Show Scene Duration", "Show scene duration");
  RNA_def_property_update(prop, NC_SPACE | ND_SPACE_INFO, "rna_userdef_update");

  prop = RNA_def_property(srna, "show_extensions_updates", PROP_BOOLEAN, PROP_NONE);
  RNA_def_property_boolean_sdna(
      prop, nullptr, "statusbar_flag", STATUSBAR_SHOW_EXTENSIONS_UPDATES);
  RNA_def_property_ui_text(prop, "Extensions Updates", "Show Extensions Update Count and if updates are available\nClick at the icon in the statusbar to open the preferences to adjust the internet access in the extensions tab");
  RNA_def_property_update(prop, NC_SPACE | ND_SPACE_INFO, "rna_userdef_update");
}

static void rna_def_userdef_edit(BlenderRNA *brna)
{
  PropertyRNA *prop;
  StructRNA *srna;

  static const EnumPropertyItem auto_key_modes[] = {
      {AUTOKEY_MODE_NORMAL, "ADD_REPLACE_KEYS", 0, "Add/Replace", ""},
      {AUTOKEY_MODE_EDITKEYS, "REPLACE_KEYS", 0, "Replace", ""},
      {0, nullptr, 0, nullptr, nullptr},
  };

  static const EnumPropertyItem material_link_items[] = {
      {0,
       "OBDATA",
       0,
       "Object Data",
       "Toggle whether the material is linked to object data or the object block"},
      {USER_MAT_ON_OB,
       "OBJECT",
       0,
       "Object",
       "Toggle whether the material is linked to object data or the object block"},
      {0, nullptr, 0, nullptr, nullptr},
  };

  static const EnumPropertyItem object_align_items[] = {
      {0, "WORLD", 0, "World", "Align newly added objects to the world coordinate system"},
      {USER_ADD_VIEWALIGNED,
       "VIEW",
       0,
       "View",
       "Align newly added objects to the active 3D view orientation"},
      {USER_ADD_CURSORALIGNED,
       "CURSOR",
       0,
       "3D Cursor",
       "Align newly added objects to the 3D Cursor's rotation"},
      {0, nullptr, 0, nullptr, nullptr},
  };

  srna = RNA_def_struct(brna, "PreferencesEdit", nullptr);
  RNA_def_struct_sdna(srna, "UserDef");
  RNA_def_struct_nested(brna, srna, "Preferences");
  RNA_def_struct_ui_text(srna, "Edit Methods", "Settings for interacting with Blender data");

  /* Edit Methods */

  prop = RNA_def_property(srna, "material_link", PROP_ENUM, PROP_NONE);
  RNA_def_property_enum_bitflag_sdna(prop, nullptr, "flag");
  RNA_def_property_enum_items(prop, material_link_items);
  RNA_def_property_ui_text(
      prop,
      "Material Link To",
      "Toggle whether the material is linked to object data or the object block");

  prop = RNA_def_property(srna, "object_align", PROP_ENUM, PROP_NONE);
  RNA_def_property_enum_bitflag_sdna(prop, nullptr, "flag");
  RNA_def_property_enum_items(prop, object_align_items);
  RNA_def_property_ui_text(
      prop, "Align Object To", "The default alignment for objects added from a 3D viewport menu");

  prop = RNA_def_property(srna, "use_enter_edit_mode", PROP_BOOLEAN, PROP_NONE);
  RNA_def_property_boolean_sdna(prop, nullptr, "flag", USER_ADD_EDITMODE);
  RNA_def_property_ui_text(
      prop, "Enter Edit Mode", "Enter edit mode automatically after adding a new object");

  prop = RNA_def_property(srna, "collection_instance_empty_size", PROP_FLOAT, PROP_NONE);
  RNA_def_property_range(prop, 0.001f, FLT_MAX);
  RNA_def_property_ui_text(prop,
                           "Collection Instance Empty Size",
                           "Display size of the empty when new collection instances are created");

  /* Text Editor */

  prop = RNA_def_property(srna, "use_text_edit_auto_close", PROP_BOOLEAN, PROP_NONE);
  RNA_def_property_boolean_sdna(prop, nullptr, "text_flag", USER_TEXT_EDIT_AUTO_CLOSE);
  RNA_def_property_ui_text(
      prop,
      "Auto Close Character Pairs",
      "Automatically close relevant character pairs when typing in the text editor");
  RNA_def_property_update(prop, NC_SPACE | ND_SPACE_TEXT, nullptr);

  /* Undo */

  prop = RNA_def_property(srna, "undo_steps", PROP_INT, PROP_NONE);
  RNA_def_property_int_sdna(prop, nullptr, "undosteps");
  RNA_def_property_range(prop, 0, 256);
  RNA_def_property_int_funcs(prop, nullptr, "rna_userdef_undo_steps_set", nullptr);
  RNA_def_property_ui_text(
      prop, "Undo Steps", "Number of undo steps available (smaller values conserve memory)");

  prop = RNA_def_property(srna, "undo_memory_limit", PROP_INT, PROP_NONE);
  RNA_def_property_int_sdna(prop, nullptr, "undomemory");
  RNA_def_property_range(prop, 0, max_memory_in_megabytes_int());
  RNA_def_property_ui_text(
      prop, "Undo Memory Size", "Maximum memory usage in megabytes (0 means unlimited)");

  prop = RNA_def_property(srna, "use_global_undo", PROP_BOOLEAN, PROP_NONE);
  RNA_def_property_boolean_sdna(prop, nullptr, "uiflag", USER_GLOBALUNDO);
  RNA_def_property_ui_text(
      prop,
      "Global Undo",
      "Global undo works by keeping a full copy of the file itself in memory, "
      "so takes extra memory");

  /* auto keyframing */
  prop = RNA_def_property(srna, "use_auto_keying", PROP_BOOLEAN, PROP_NONE);
  RNA_def_property_boolean_sdna(prop, nullptr, "autokey_mode", AUTOKEY_ON);
  RNA_def_property_ui_text(prop,
                           "Auto Keying Enable",
                           "Automatic keyframe insertion for Objects and Bones "
                           "(default setting used for new Scenes)");

  prop = RNA_def_property(srna, "auto_keying_mode", PROP_ENUM, PROP_NONE);
  RNA_def_property_enum_items(prop, auto_key_modes);
  RNA_def_property_enum_funcs(
      prop, "rna_userdef_autokeymode_get", "rna_userdef_autokeymode_set", nullptr);
  RNA_def_property_ui_text(prop,
                           "Auto Keying Mode",
                           "Mode of automatic keyframe insertion for Objects and Bones "
                           "(default setting used for new Scenes)");

  prop = RNA_def_property(srna, "use_keyframe_insert_available", PROP_BOOLEAN, PROP_NONE);
  RNA_def_property_boolean_sdna(prop, nullptr, "keying_flag", AUTOKEY_FLAG_INSERTAVAILABLE);
  RNA_def_property_ui_text(prop,
                           "Auto Keyframe Insert Available",
                           "Insert Keyframes only for properties that are already animated");

  prop = RNA_def_property(srna, "use_auto_keying_warning", PROP_BOOLEAN, PROP_NONE);
  RNA_def_property_boolean_negative_sdna(prop, nullptr, "keying_flag", AUTOKEY_FLAG_NOWARNING);
  RNA_def_property_ui_text(
      prop,
      "Show Auto Keying Warning",
      "Show warning indicators when transforming objects and bones if auto keying is enabled");

  /* keyframing settings */
  prop = RNA_def_property(srna, "key_insert_channels", PROP_ENUM, PROP_NONE);
  RNA_def_property_enum_bitflag_sdna(prop, nullptr, "key_insert_channels");
  RNA_def_property_enum_items(prop, rna_enum_key_insert_channels);
  RNA_def_property_flag(prop, PROP_ENUM_FLAG);
  RNA_def_property_ui_text(prop,
                           "Default Key Channels",
                           "Which channels to insert keys at when no keying set is active");
  RNA_def_property_enum_default(prop,
                                USER_ANIM_KEY_CHANNEL_LOCATION | USER_ANIM_KEY_CHANNEL_ROTATION |
                                    USER_ANIM_KEY_CHANNEL_SCALE |
                                    USER_ANIM_KEY_CHANNEL_CUSTOM_PROPERTIES);

  prop = RNA_def_property(srna, "use_auto_keyframe_insert_needed", PROP_BOOLEAN, PROP_NONE);
  RNA_def_property_boolean_sdna(prop, nullptr, "keying_flag", AUTOKEY_FLAG_INSERTNEEDED);
  RNA_def_property_ui_text(prop,
                           "Autokey Insert Needed",
                           "Auto-Keying will skip inserting keys that don't affect the animation");

  prop = RNA_def_property(srna, "use_keyframe_insert_needed", PROP_BOOLEAN, PROP_NONE);
  RNA_def_property_boolean_sdna(prop, nullptr, "keying_flag", MANUALKEY_FLAG_INSERTNEEDED);
  RNA_def_property_ui_text(
      prop,
      "Keyframe Insert Needed",
      "When keying manually, skip inserting keys that don't affect the animation");

  prop = RNA_def_property(srna, "use_visual_keying", PROP_BOOLEAN, PROP_NONE);
  RNA_def_property_boolean_sdna(prop, nullptr, "keying_flag", KEYING_FLAG_VISUALKEY);
  RNA_def_property_ui_text(
      prop, "Visual Keying", "Use Visual keying automatically for constrained objects");

  prop = RNA_def_property(srna, "use_insertkey_xyz_to_rgb", PROP_BOOLEAN, PROP_NONE);
  RNA_def_property_boolean_sdna(prop, nullptr, "keying_flag", KEYING_FLAG_XYZ2RGB);
  RNA_def_property_ui_text(
      prop,
      "New F-Curve Colors - XYZ to RGB",
      "Color for newly added transformation F-Curves (Location, Rotation, Scale) "
      "and also Color is based on the transform axis");

  prop = RNA_def_property(srna, "use_anim_channel_group_colors", PROP_BOOLEAN, PROP_NONE);
  RNA_def_property_boolean_sdna(
      prop, nullptr, "animation_flag", USER_ANIM_SHOW_CHANNEL_GROUP_COLORS);
  RNA_def_property_ui_text(
      prop,
      "Channel Group Colors",
      "Use animation channel group colors; generally this is used to show bone group colors");
  RNA_def_property_update(prop, 0, "rna_userdef_anim_update");

  prop = RNA_def_property(srna, "fcurve_new_auto_smoothing", PROP_ENUM, PROP_NONE);
  RNA_def_property_enum_items(prop, rna_enum_fcurve_auto_smoothing_items);
  RNA_def_property_enum_sdna(prop, nullptr, "auto_smoothing_new");
  RNA_def_property_ui_text(prop,
                           "New Curve Smoothing Mode",
                           "Auto Handle Smoothing mode used for newly added F-Curves");

  prop = RNA_def_property(srna, "keyframe_new_interpolation_type", PROP_ENUM, PROP_NONE);
  RNA_def_property_enum_items(prop, rna_enum_beztriple_interpolation_mode_items);
  RNA_def_property_enum_sdna(prop, nullptr, "ipo_new");
  RNA_def_property_ui_text(prop,
                           "New Interpolation Type",
                           "Interpolation mode used for first keyframe on newly added F-Curves "
                           "(subsequent keyframes take interpolation from preceding keyframe)");
  RNA_def_property_translation_context(prop, BLT_I18NCONTEXT_ID_ACTION);

  prop = RNA_def_property(srna, "keyframe_new_handle_type", PROP_ENUM, PROP_NONE);
  RNA_def_property_enum_items(prop, rna_enum_keyframe_handle_type_items);
  RNA_def_property_enum_sdna(prop, nullptr, "keyhandles_new");
  RNA_def_property_ui_text(prop, "New Handles Type", "Handle type for handles of new keyframes");

  /* frame numbers */
  prop = RNA_def_property(srna, "use_negative_frames", PROP_BOOLEAN, PROP_NONE);
  RNA_def_property_boolean_negative_sdna(prop, nullptr, "flag", USER_NONEGFRAMES);
  RNA_def_property_ui_text(prop,
                           "Allow Negative Frames",
                           "Current frame number can be manually set to a negative value");

  /* fcurve opacity */
  prop = RNA_def_property(srna, "fcurve_unselected_alpha", PROP_FLOAT, PROP_FACTOR);
  RNA_def_property_float_sdna(prop, nullptr, "fcu_inactive_alpha");
  RNA_def_property_range(prop, 0.001f, 1.0f);
  RNA_def_property_ui_text(prop,
                           "Unselected F-Curve Opacity",
                           "The opacity of unselected F-Curves against the "
                           "background of the Graph Editor");
  RNA_def_property_update(prop, NC_SPACE | ND_SPACE_GRAPH, "rna_userdef_update");

  /* FCurve keyframe visibility. */
  prop = RNA_def_property(srna, "show_only_selected_curve_keyframes", PROP_BOOLEAN, PROP_NONE);
  RNA_def_property_boolean_sdna(
      prop, nullptr, "animation_flag", USER_ANIM_ONLY_SHOW_SELECTED_CURVE_KEYS);
  RNA_def_property_ui_text(prop,
                           "Only Show Selected F-Curve Keyframes",
                           "Only keyframes of selected F-Curves are visible and editable");
  RNA_def_property_update(prop, NC_SPACE | ND_SPACE_GRAPH, "rna_userdef_update");

  /* Graph Editor line drawing quality. */
  prop = RNA_def_property(srna, "use_fcurve_high_quality_drawing", PROP_BOOLEAN, PROP_NONE);
  RNA_def_property_boolean_sdna(prop, nullptr, "animation_flag", USER_ANIM_HIGH_QUALITY_DRAWING);
  RNA_def_property_ui_text(prop,
                           "F-Curve High Quality Drawing",
                           "Draw F-Curves using Anti-Aliasing (disable for better performance)");
  RNA_def_property_update(prop, NC_SPACE | ND_SPACE_GRAPH, "rna_userdef_update");

  /* grease pencil */
  prop = RNA_def_property(srna, "grease_pencil_manhattan_distance", PROP_INT, PROP_PIXEL);
  RNA_def_property_int_sdna(prop, nullptr, "gp_manhattandist");
  RNA_def_property_range(prop, 0, 100);
  RNA_def_property_ui_text(prop,
                           "Grease Pencil Manhattan Distance",
                           "Pixels moved by mouse per axis when drawing stroke");

  prop = RNA_def_property(srna, "grease_pencil_euclidean_distance", PROP_INT, PROP_PIXEL);
  RNA_def_property_int_sdna(prop, nullptr, "gp_euclideandist");
  RNA_def_property_range(prop, 0, 100);
  RNA_def_property_ui_text(prop,
                           "Grease Pencil Euclidean Distance",
                           "Distance moved by mouse when drawing stroke to include");

  prop = RNA_def_property(srna, "grease_pencil_eraser_radius", PROP_INT, PROP_PIXEL);
  RNA_def_property_int_sdna(prop, nullptr, "gp_eraser");
  RNA_def_property_range(prop, 1, 500);
  RNA_def_property_ui_text(prop, "Grease Pencil Eraser Radius", "Radius of eraser 'brush'");

  prop = RNA_def_property(srna, "grease_pencil_default_color", PROP_FLOAT, PROP_COLOR_GAMMA);
  RNA_def_property_float_sdna(prop, nullptr, "gpencil_new_layer_col");
  RNA_def_property_array(prop, 4);
  RNA_def_property_ui_text(prop, "Annotation Default Color", "Color of new annotation layers");

  /* sculpt and paint */

  prop = RNA_def_property(srna, "sculpt_paint_overlay_color", PROP_FLOAT, PROP_COLOR_GAMMA);
  RNA_def_property_float_sdna(prop, nullptr, "sculpt_paint_overlay_col");
  RNA_def_property_array(prop, 3);
  RNA_def_property_ui_text(prop, "Sculpt/Paint Overlay Color", "Color of texture overlay");

  /* VSE */
  prop = RNA_def_property(srna, "use_sequencer_simplified_tweaking", PROP_BOOLEAN, PROP_NONE);
  RNA_def_property_boolean_sdna(
      prop, nullptr, "sequencer_editor_flag", USER_SEQ_ED_SIMPLE_TWEAKING);
  RNA_def_property_ui_text(
      prop, "Tweak Handles", "Allows dragging handles without selecting them first");

  prop = RNA_def_property(srna, "connect_strips_by_default", PROP_BOOLEAN, PROP_NONE);
  RNA_def_property_boolean_sdna(
      prop, nullptr, "sequencer_editor_flag", USER_SEQ_ED_CONNECT_STRIPS_BY_DEFAULT);
  RNA_def_property_ui_text(
      prop,
      "Connect Movie Strips by Default",
      "Connect newly added movie strips by default if they have multiple channels");

  /*bfa - outliner colored collection rows*/
  prop = RNA_def_property(srna, "outliner_colored_collection_rows", PROP_BOOLEAN, PROP_NONE);
  RNA_def_property_boolean_sdna(
      prop, nullptr, "outliner_editor_flag", USER_OUTLINER_COL_COLLECTION_ROWS);
  RNA_def_property_boolean_default(prop, true);
  RNA_def_property_ui_text(
      prop,
      "Colored Collection Rows",
      "Display colored collection rows in the outliner");
  RNA_def_property_update(prop, 0, "rna_userdef_theme_update");

  /* duplication linking */
  prop = RNA_def_property(srna, "use_duplicate_mesh", PROP_BOOLEAN, PROP_NONE);
  RNA_def_property_boolean_sdna(prop, nullptr, "dupflag", USER_DUP_MESH);
  RNA_def_property_ui_text(
      prop, "Duplicate Mesh", "Causes mesh data to be duplicated with the object");

  prop = RNA_def_property(srna, "use_duplicate_surface", PROP_BOOLEAN, PROP_NONE);
  RNA_def_property_boolean_sdna(prop, nullptr, "dupflag", USER_DUP_SURF);
  RNA_def_property_ui_text(
      prop, "Duplicate Surface", "Causes surface data to be duplicated with the object");

  prop = RNA_def_property(srna, "use_duplicate_curve", PROP_BOOLEAN, PROP_NONE);
  RNA_def_property_boolean_sdna(prop, nullptr, "dupflag", USER_DUP_CURVE);
  RNA_def_property_ui_text(
      prop, "Duplicate Curve", "Causes curve data to be duplicated with the object");

  prop = RNA_def_property(srna, "use_duplicate_lattice", PROP_BOOLEAN, PROP_NONE);
  RNA_def_property_boolean_sdna(prop, nullptr, "dupflag", USER_DUP_LATTICE);
  RNA_def_property_ui_text(
      prop, "Duplicate Lattice", "Causes lattice data to be duplicated with the object");

  prop = RNA_def_property(srna, "use_duplicate_text", PROP_BOOLEAN, PROP_NONE);
  RNA_def_property_boolean_sdna(prop, nullptr, "dupflag", USER_DUP_FONT);
  RNA_def_property_ui_text(
      prop, "Duplicate Text", "Causes text data to be duplicated with the object");

  prop = RNA_def_property(srna, "use_duplicate_metaball", PROP_BOOLEAN, PROP_NONE);
  RNA_def_property_boolean_sdna(prop, nullptr, "dupflag", USER_DUP_MBALL);
  RNA_def_property_ui_text(
      prop, "Duplicate Metaball", "Causes metaball data to be duplicated with the object");

  prop = RNA_def_property(srna, "use_duplicate_armature", PROP_BOOLEAN, PROP_NONE);
  RNA_def_property_boolean_sdna(prop, nullptr, "dupflag", USER_DUP_ARM);
  RNA_def_property_ui_text(
      prop, "Duplicate Armature", "Causes armature data to be duplicated with the object");

  prop = RNA_def_property(srna, "use_duplicate_camera", PROP_BOOLEAN, PROP_NONE);
  RNA_def_property_boolean_sdna(prop, nullptr, "dupflag", USER_DUP_CAMERA);
  RNA_def_property_ui_text(
      prop, "Duplicate Camera", "Causes camera data to be duplicated with the object");

  prop = RNA_def_property(srna, "use_duplicate_speaker", PROP_BOOLEAN, PROP_NONE);
  RNA_def_property_boolean_sdna(prop, nullptr, "dupflag", USER_DUP_SPEAKER);
  RNA_def_property_ui_text(
      prop, "Duplicate Speaker", "Causes speaker data to be duplicated with the object");

  prop = RNA_def_property(srna, "use_duplicate_light", PROP_BOOLEAN, PROP_NONE);
  RNA_def_property_boolean_sdna(prop, nullptr, "dupflag", USER_DUP_LAMP);
  RNA_def_property_ui_text(
      prop, "Duplicate Light", "Causes light data to be duplicated with the object");

  prop = RNA_def_property(srna, "use_duplicate_material", PROP_BOOLEAN, PROP_NONE);
  RNA_def_property_boolean_sdna(prop, nullptr, "dupflag", USER_DUP_MAT);
  RNA_def_property_ui_text(
      prop, "Duplicate Material", "Causes material data to be duplicated with the object");

  /* Not implemented, keep because this is useful functionality. */
#  if 0
  prop = RNA_def_property(srna, "use_duplicate_texture", PROP_BOOLEAN, PROP_NONE);
  RNA_def_property_boolean_sdna(prop, nullptr, "dupflag", USER_DUP_TEX);
  RNA_def_property_ui_text(
      prop, "Duplicate Texture", "Causes texture data to be duplicated with the object");

  prop = RNA_def_property(srna, "use_duplicate_fcurve", PROP_BOOLEAN, PROP_NONE);
  RNA_def_property_boolean_sdna(prop, nullptr, "dupflag", USER_DUP_FCURVE);
  RNA_def_property_ui_text(
      prop, "Duplicate F-Curve", "Causes F-Curve data to be duplicated with the object");
#  endif

  prop = RNA_def_property(srna, "use_duplicate_action", PROP_BOOLEAN, PROP_NONE);
  RNA_def_property_boolean_sdna(prop, nullptr, "dupflag", USER_DUP_ACT);
  RNA_def_property_ui_text(
      prop, "Duplicate Action", "Causes actions to be duplicated with the data");

  prop = RNA_def_property(srna, "use_duplicate_particle", PROP_BOOLEAN, PROP_NONE);
  RNA_def_property_boolean_sdna(prop, nullptr, "dupflag", USER_DUP_PSYS);
  RNA_def_property_ui_text(
      prop, "Duplicate Particle", "Causes particle systems to be duplicated with the object");

  prop = RNA_def_property(srna, "use_duplicate_lightprobe", PROP_BOOLEAN, PROP_NONE);
  RNA_def_property_boolean_sdna(prop, nullptr, "dupflag", USER_DUP_LIGHTPROBE);
  RNA_def_property_ui_text(
      prop, "Duplicate Light Probe", "Causes light probe data to be duplicated with the object");

  prop = RNA_def_property(srna, "use_duplicate_grease_pencil", PROP_BOOLEAN, PROP_NONE);
  RNA_def_property_boolean_sdna(prop, nullptr, "dupflag", USER_DUP_GPENCIL);
  RNA_def_property_ui_text(prop,
                           "Duplicate Grease Pencil",
                           "Causes grease pencil data to be duplicated with the object");

  prop = RNA_def_property(srna, "use_duplicate_curves", PROP_BOOLEAN, PROP_NONE);
  RNA_def_property_boolean_sdna(prop, nullptr, "dupflag", USER_DUP_CURVES);
  RNA_def_property_ui_text(
      prop, "Duplicate Curves", "Causes curves data to be duplicated with the object");

  prop = RNA_def_property(srna, "use_duplicate_pointcloud", PROP_BOOLEAN, PROP_NONE);
  RNA_def_property_boolean_sdna(prop, nullptr, "dupflag", USER_DUP_POINTCLOUD);
  RNA_def_property_ui_text(
      prop, "Duplicate Point Cloud", "Causes point cloud data to be duplicated with the object");

  prop = RNA_def_property(srna, "use_duplicate_volume", PROP_BOOLEAN, PROP_NONE);
  RNA_def_property_boolean_sdna(prop, nullptr, "dupflag", USER_DUP_VOLUME);
  RNA_def_property_ui_text(
      prop, "Duplicate Volume", "Causes volume data to be duplicated with the object");

  prop = RNA_def_property(srna, "use_duplicate_node_tree", PROP_BOOLEAN, PROP_NONE);
  RNA_def_property_boolean_sdna(prop, nullptr, "dupflag", USER_DUP_NTREE);
  RNA_def_property_ui_text(prop,
                           "Duplicate Node Tree",
                           "Make copies of node groups when duplicating nodes in the node editor");

  prop = RNA_def_property(srna, "node_use_insert_offset", PROP_BOOLEAN, PROP_NONE);
  RNA_def_property_boolean_sdna(prop, nullptr, "uiflag", USER_NODE_AUTO_OFFSET);
  RNA_def_property_ui_text(prop,
                           "Auto-offset",
                           "Automatically offset the following or previous nodes in a "
                           "chain when inserting a new node");

  /* Currently only used for insert offset (aka auto-offset),
   * maybe also be useful for later stuff though. */
  prop = RNA_def_property(srna, "node_margin", PROP_INT, PROP_PIXEL);
  RNA_def_property_int_sdna(prop, nullptr, "node_margin");
  RNA_def_property_ui_text(
      prop, "Auto-offset Margin", "Minimum distance between nodes for Auto-offsetting nodes");
  RNA_def_property_update(prop, 0, "rna_userdef_update");

  prop = RNA_def_property(srna, "node_preview_resolution", PROP_INT, PROP_PIXEL);
  RNA_def_property_int_sdna(prop, nullptr, "node_preview_res");
  RNA_def_property_range(prop, 50, 250);
  RNA_def_property_ui_text(prop,
                           "Node Preview Resolution",
                           "Resolution used for Shader node previews (should be changed for "
                           "performance convenience)");
  RNA_def_property_update(prop, 0, "rna_userdef_update");

  /* cursor */
  prop = RNA_def_property(srna, "use_cursor_lock_adjust", PROP_BOOLEAN, PROP_NONE);
  RNA_def_property_boolean_sdna(prop, nullptr, "uiflag", USER_LOCK_CURSOR_ADJUST);
  RNA_def_property_ui_text(
      prop,
      "Cursor Lock Adjust",
      "Place the cursor without 'jumping' to the new location (when lock-to-cursor is used)");

  prop = RNA_def_property(srna, "use_mouse_depth_cursor", PROP_BOOLEAN, PROP_NONE);
  RNA_def_property_boolean_sdna(prop, nullptr, "uiflag", USER_DEPTH_CURSOR);
  RNA_def_property_ui_text(
      prop, "Cursor Surface Project", "Use the surface depth for cursor placement");
}

static void rna_def_userdef_system(BlenderRNA *brna)
{
  PropertyRNA *prop;
  StructRNA *srna;

  static const EnumPropertyItem gl_texture_clamp_items[] = {
      {0, "CLAMP_OFF", 0, "Off", ""},
      {8192, "CLAMP_8192", 0, "8192", ""},
      {4096, "CLAMP_4096", 0, "4096", ""},
      {2048, "CLAMP_2048", 0, "2048", ""},
      {1024, "CLAMP_1024", 0, "1024", ""},
      {512, "CLAMP_512", 0, "512", ""},
      {256, "CLAMP_256", 0, "256", ""},
      {128, "CLAMP_128", 0, "128", ""},
      {0, nullptr, 0, nullptr, nullptr},
  };

  static const EnumPropertyItem anisotropic_items[] = {
      {1, "FILTER_0", 0, "Off", ""},
      {2, "FILTER_2", 0, "2" BLI_STR_UTF8_MULTIPLICATION_SIGN, ""},
      {4, "FILTER_4", 0, "4" BLI_STR_UTF8_MULTIPLICATION_SIGN, ""},
      {8, "FILTER_8", 0, "8" BLI_STR_UTF8_MULTIPLICATION_SIGN, ""},
      {16, "FILTER_16", 0, "16" BLI_STR_UTF8_MULTIPLICATION_SIGN, ""},
      {0, nullptr, 0, nullptr, nullptr},
  };

  static const EnumPropertyItem audio_mixing_samples_items[] = {
      {256, "SAMPLES_256", 0, "256 Samples", "Set audio mixing buffer size to 256 samples"},
      {512, "SAMPLES_512", 0, "512 Samples", "Set audio mixing buffer size to 512 samples"},
      {1024, "SAMPLES_1024", 0, "1024 Samples", "Set audio mixing buffer size to 1024 samples"},
      {2048, "SAMPLES_2048", 0, "2048 Samples", "Set audio mixing buffer size to 2048 samples"},
      {4096, "SAMPLES_4096", 0, "4096 Samples", "Set audio mixing buffer size to 4096 samples"},
      {8192, "SAMPLES_8192", 0, "8192 Samples", "Set audio mixing buffer size to 8192 samples"},
      {16384,
       "SAMPLES_16384",
       0,
       "16384 Samples",
       "Set audio mixing buffer size to 16384 samples"},
      {32768,
       "SAMPLES_32768",
       0,
       "32768 Samples",
       "Set audio mixing buffer size to 32768 samples"},
      {0, nullptr, 0, nullptr, nullptr},
  };

  static const EnumPropertyItem audio_rate_items[] = {
#  if 0
    {8000, "RATE_8000", 0, "8 kHz", "Set audio sampling rate to 8000 samples per second"},
    {11025, "RATE_11025", 0, "11.025 kHz", "Set audio sampling rate to 11025 samples per second"},
    {16000, "RATE_16000", 0, "16 kHz", "Set audio sampling rate to 16000 samples per second"},
    {22050, "RATE_22050", 0, "22.05 kHz", "Set audio sampling rate to 22050 samples per second"},
    {32000, "RATE_32000", 0, "32 kHz", "Set audio sampling rate to 32000 samples per second"},
#  endif
    {44100, "RATE_44100", 0, "44.1 kHz", "Set audio sampling rate to 44100 samples per second"},
    {48000, "RATE_48000", 0, "48 kHz", "Set audio sampling rate to 48000 samples per second"},
#  if 0
    {88200, "RATE_88200", 0, "88.2 kHz", "Set audio sampling rate to 88200 samples per second"},
#  endif
    {96000, "RATE_96000", 0, "96 kHz", "Set audio sampling rate to 96000 samples per second"},
    {192000, "RATE_192000", 0, "192 kHz", "Set audio sampling rate to 192000 samples per second"},
    {0, nullptr, 0, nullptr, nullptr},
  };

  static const EnumPropertyItem audio_format_items[] = {
      {0x01, "U8", 0, "8-bit Unsigned", "Set audio sample format to 8-bit unsigned integer"},
      {0x12, "S16", 0, "16-bit Signed", "Set audio sample format to 16-bit signed integer"},
      {0x13, "S24", 0, "24-bit Signed", "Set audio sample format to 24-bit signed integer"},
      {0x14, "S32", 0, "32-bit Signed", "Set audio sample format to 32-bit signed integer"},
      {0x24, "FLOAT", 0, "32-bit Float", "Set audio sample format to 32-bit float"},
      {0x28, "DOUBLE", 0, "64-bit Float", "Set audio sample format to 64-bit float"},
      {0, nullptr, 0, nullptr, nullptr},
  };

  static const EnumPropertyItem audio_channel_items[] = {
      {1, "MONO", 0, "Mono", "Set audio channels to mono"},
      {2, "STEREO", 0, "Stereo", "Set audio channels to stereo"},
      {4, "SURROUND4", 0, "4 Channels", "Set audio channels to 4 channels"},
      {6, "SURROUND51", 0, "5.1 Surround", "Set audio channels to 5.1 surround sound"},
      {8, "SURROUND71", 0, "7.1 Surround", "Set audio channels to 7.1 surround sound"},
      {0, nullptr, 0, nullptr, nullptr},
  };

  static const EnumPropertyItem image_draw_methods[] = {
      {IMAGE_DRAW_METHOD_AUTO,
       "AUTO",
       0,
       "Automatic",
       "Automatically choose method based on GPU and image"},
      {IMAGE_DRAW_METHOD_2DTEXTURE,
       "2DTEXTURE",
       0,
       "2D Texture",
       "Use CPU for display transform and display image with 2D texture"},
      {IMAGE_DRAW_METHOD_GLSL,
       "GLSL",
       0,
       "GLSL",
       "Use GLSL shaders for display transform and display image with 2D texture"},
      {0, nullptr, 0, nullptr, nullptr},
  };

  static const EnumPropertyItem seq_disk_cache_compression_levels[] = {
      {USER_SEQ_DISK_CACHE_COMPRESSION_NONE,
       "NONE",
       0,
       "None",
       "Requires fast storage, but uses minimum CPU resources"},
      {USER_SEQ_DISK_CACHE_COMPRESSION_LOW,
       "LOW",
       0,
       "Low",
       "Doesn't require fast storage and uses less CPU resources"},
      {USER_SEQ_DISK_CACHE_COMPRESSION_HIGH,
       "HIGH",
       0,
       "High",
       "Works on slower storage devices and uses most CPU resources"},
      {0, nullptr, 0, nullptr, nullptr},
  };

  static const EnumPropertyItem seq_proxy_setup_options[] = {
      {USER_SEQ_PROXY_SETUP_MANUAL, "MANUAL", 0, "Manual", "Set up proxies manually"},
      {USER_SEQ_PROXY_SETUP_AUTOMATIC,
       "AUTOMATIC",
       0,
       "Automatic",
       "Build proxies for added movie and image strips in each preview size"},
      {0, nullptr, 0, nullptr, nullptr},
  };

  srna = RNA_def_struct(brna, "PreferencesSystem", nullptr);
  RNA_def_struct_sdna(srna, "UserDef");
  RNA_def_struct_nested(brna, srna, "Preferences");
  RNA_def_struct_ui_text(srna, "System & OpenGL", "Graphics driver and operating system settings");

  /* UI settings. */

  prop = RNA_def_property(srna, "ui_scale", PROP_FLOAT, PROP_NONE);
  RNA_def_property_clear_flag(prop, PROP_EDITABLE);
  RNA_def_property_float_sdna(prop, nullptr, "scale_factor");
  RNA_def_property_ui_text(
      prop,
      "UI Scale",
      "Size multiplier to use when displaying custom user interface elements, so that "
      "they are scaled correctly on screens with different DPI. This value is based "
      "on operating system DPI settings and Blender display scale.");

  prop = RNA_def_property(srna, "ui_line_width", PROP_FLOAT, PROP_NONE);
  RNA_def_property_clear_flag(prop, PROP_EDITABLE);
  RNA_def_property_float_sdna(prop, nullptr, "pixelsize");
  RNA_def_property_ui_text(
      prop,
      "UI Line Width",
      "Suggested line thickness and point size in pixels, for add-ons displaying custom "
      "user interface elements, based on operating system settings and Blender UI scale");

  prop = RNA_def_property(srna, "dpi", PROP_INT, PROP_NONE);
  RNA_def_property_clear_flag(prop, PROP_EDITABLE);

  prop = RNA_def_property(srna, "pixel_size", PROP_FLOAT, PROP_NONE);
  RNA_def_property_clear_flag(prop, PROP_EDITABLE);
  RNA_def_property_float_sdna(prop, nullptr, "pixelsize");

  /* Memory */

  prop = RNA_def_property(srna, "memory_cache_limit", PROP_INT, PROP_NONE);
  RNA_def_property_int_sdna(prop, nullptr, "memcachelimit");
  RNA_def_property_range(prop, 0, max_memory_in_megabytes_int());
  RNA_def_property_ui_text(prop, "Memory Cache Limit", "Memory cache limit (in megabytes)");
  RNA_def_property_update(prop, 0, "rna_Userdef_memcache_update");

  /* Sequencer disk cache */

  prop = RNA_def_property(srna, "use_sequencer_disk_cache", PROP_BOOLEAN, PROP_NONE);
  RNA_def_property_boolean_sdna(
      prop, nullptr, "sequencer_disk_cache_flag", SEQ_CACHE_DISK_CACHE_ENABLE);
  RNA_def_property_ui_text(prop, "Use Disk Cache", "Store cached images to disk");

  prop = RNA_def_property(srna, "sequencer_disk_cache_dir", PROP_STRING, PROP_DIRPATH);
  RNA_def_property_string_sdna(prop, nullptr, "sequencer_disk_cache_dir");
  RNA_def_property_ui_text(prop, "Disk Cache Directory", "Override default directory");

  prop = RNA_def_property(srna, "sequencer_disk_cache_size_limit", PROP_INT, PROP_NONE);
  RNA_def_property_int_sdna(prop, nullptr, "sequencer_disk_cache_size_limit");
  RNA_def_property_range(prop, 0, INT_MAX);
  RNA_def_property_ui_text(prop, "Disk Cache Limit", "Disk cache limit (in gigabytes)");

  prop = RNA_def_property(srna, "sequencer_disk_cache_compression", PROP_ENUM, PROP_NONE);
  RNA_def_property_enum_items(prop, seq_disk_cache_compression_levels);
  RNA_def_property_enum_sdna(prop, nullptr, "sequencer_disk_cache_compression");
  RNA_def_property_ui_text(
      prop,
      "Disk Cache Compression Level",
      "Smaller compression will result in larger files, but less decoding overhead");

  /* Sequencer proxy setup */

  prop = RNA_def_property(srna, "sequencer_proxy_setup", PROP_ENUM, PROP_NONE);
  RNA_def_property_enum_items(prop, seq_proxy_setup_options);
  RNA_def_property_enum_sdna(prop, nullptr, "sequencer_proxy_setup");
  RNA_def_property_ui_text(prop, "Proxy Setup", "When and how proxies are created");

  prop = RNA_def_property(srna, "scrollback", PROP_INT, PROP_UNSIGNED);
  RNA_def_property_int_sdna(prop, nullptr, "scrollback");
  RNA_def_property_range(prop, 32, 32768);
  RNA_def_property_ui_text(
      prop, "Scrollback", "Maximum number of lines to store for the console buffer");

  /* OpenGL */

  /* Viewport anti-aliasing */
  prop = RNA_def_property(srna, "use_overlay_smooth_wire", PROP_BOOLEAN, PROP_NONE);
  RNA_def_property_boolean_sdna(prop, nullptr, "gpu_flag", USER_GPU_FLAG_OVERLAY_SMOOTH_WIRE);
  RNA_def_property_ui_text(
      prop, "Overlay Smooth Wires", "Enable overlay smooth wires, reducing aliasing");
  RNA_def_property_update(prop, 0, "rna_userdef_gpu_update");

  prop = RNA_def_property(srna, "use_edit_mode_smooth_wire", PROP_BOOLEAN, PROP_NONE);
  RNA_def_property_boolean_negative_sdna(
      prop, nullptr, "gpu_flag", USER_GPU_FLAG_NO_EDIT_MODE_SMOOTH_WIRE);
  RNA_def_property_ui_text(
      prop,
      "Edit Mode Smooth Wires",
      "Enable edit mode edge smoothing, reducing aliasing (requires restart)");
  RNA_def_property_update(prop, 0, "rna_userdef_gpu_update");

  prop = RNA_def_property(srna, "use_region_overlap", PROP_BOOLEAN, PROP_NONE);
  RNA_def_property_boolean_sdna(prop, nullptr, "uiflag2", USER_REGION_OVERLAP);
  RNA_def_property_ui_text(
      prop, "Region Overlap", "Display tool/property regions over the main region");
  RNA_def_property_update(prop, 0, "rna_userdef_gpu_update");

  prop = RNA_def_property(srna, "viewport_aa", PROP_ENUM, PROP_NONE);
  RNA_def_property_enum_items(prop, rna_enum_userdef_viewport_aa_items);
  RNA_def_property_ui_text(
      prop, "Viewport Anti-Aliasing", "Method of anti-aliasing in 3d viewport");
  RNA_def_property_clear_flag(prop, PROP_ANIMATABLE);
  RNA_def_property_update(prop, 0, "rna_userdef_update");

  prop = RNA_def_property(srna, "solid_lights", PROP_COLLECTION, PROP_NONE);
  RNA_def_property_collection_sdna(prop, nullptr, "light_param", "");
  RNA_def_property_struct_type(prop, "UserSolidLight");
  RNA_def_property_ui_text(
      prop, "Solid Lights", "Lights used to display objects in solid shading mode");

  prop = RNA_def_property(srna, "light_ambient", PROP_FLOAT, PROP_COLOR);
  RNA_def_property_float_sdna(prop, nullptr, "light_ambient");
  RNA_def_property_array(prop, 3);
  RNA_def_property_ui_text(
      prop, "Ambient Color", "Color of the ambient light that uniformly lit the scene");
  RNA_def_property_update(prop, 0, "rna_UserDef_viewport_lights_update");

  prop = RNA_def_property(srna, "use_studio_light_edit", PROP_BOOLEAN, PROP_NONE);
  RNA_def_property_boolean_sdna(prop, nullptr, "edit_studio_light", 1);
  RNA_def_property_ui_text(
      prop, "Edit Studio Light", "View the result of the studio light editor in the viewport");
  RNA_def_property_update(prop, 0, "rna_UserDef_viewport_lights_update");

  prop = RNA_def_property(srna, "gl_clip_alpha", PROP_FLOAT, PROP_FACTOR);
  RNA_def_property_float_sdna(prop, nullptr, "glalphaclip");
  RNA_def_property_range(prop, 0.0f, 1.0f);
  RNA_def_property_ui_text(
      prop, "Clip Alpha", "Clip alpha below this threshold in the 3D textured view");
  RNA_def_property_update(prop, 0, "rna_userdef_update");

  /* Textures */

  prop = RNA_def_property(srna, "image_draw_method", PROP_ENUM, PROP_NONE);
  RNA_def_property_enum_items(prop, image_draw_methods);
  RNA_def_property_enum_sdna(prop, nullptr, "image_draw_method");
  RNA_def_property_ui_text(
      prop, "Image Display Method", "Method used for displaying images on the screen");
  RNA_def_property_update(prop, 0, "rna_userdef_update");

  prop = RNA_def_property(srna, "anisotropic_filter", PROP_ENUM, PROP_NONE);
  RNA_def_property_enum_sdna(prop, nullptr, "anisotropic_filter");
  RNA_def_property_enum_items(prop, anisotropic_items);
  RNA_def_property_ui_text(prop, "Anisotropic Filtering", "Quality of anisotropic filtering");
  RNA_def_property_update(prop, 0, "rna_userdef_anisotropic_update");

  prop = RNA_def_property(srna, "gl_texture_limit", PROP_ENUM, PROP_NONE);
  RNA_def_property_enum_sdna(prop, nullptr, "glreslimit");
  RNA_def_property_enum_items(prop, gl_texture_clamp_items);
  RNA_def_property_ui_text(
      prop, "GL Texture Limit", "Limit the texture size to save graphics memory");
  RNA_def_property_update(prop, 0, "rna_userdef_gl_texture_limit_update");

  prop = RNA_def_property(srna, "texture_time_out", PROP_INT, PROP_NONE);
  RNA_def_property_int_sdna(prop, nullptr, "textimeout");
  RNA_def_property_range(prop, 0, 3600);
  RNA_def_property_ui_text(
      prop,
      "Texture Time Out",
      "Time since last access of a GL texture in seconds after which it is freed "
      "(set to 0 to keep textures allocated)");

  prop = RNA_def_property(srna, "texture_collection_rate", PROP_INT, PROP_NONE);
  RNA_def_property_int_sdna(prop, nullptr, "texcollectrate");
  RNA_def_property_range(prop, 1, 3600);
  RNA_def_property_ui_text(
      prop,
      "Texture Collection Rate",
      "Number of seconds between each run of the GL texture garbage collector");

  prop = RNA_def_property(srna, "vbo_time_out", PROP_INT, PROP_NONE);
  RNA_def_property_int_sdna(prop, nullptr, "vbotimeout");
  RNA_def_property_range(prop, 0, 3600);
  RNA_def_property_ui_text(
      prop,
      "VBO Time Out",
      "Time since last access of a GL vertex buffer object in seconds after which it is freed "
      "(set to 0 to keep VBO allocated)");

  prop = RNA_def_property(srna, "vbo_collection_rate", PROP_INT, PROP_NONE);
  RNA_def_property_int_sdna(prop, nullptr, "vbocollectrate");
  RNA_def_property_range(prop, 1, 3600);
  RNA_def_property_ui_text(
      prop,
      "VBO Collection Rate",
      "Number of seconds between each run of the GL vertex buffer object garbage collector");

  /* Select */

  prop = RNA_def_property(srna, "use_select_pick_depth", PROP_BOOLEAN, PROP_NONE);
  RNA_def_property_boolean_negative_sdna(prop, nullptr, "gpu_flag", USER_GPU_FLAG_NO_DEPT_PICK);
  RNA_def_property_ui_text(prop,
                           "GPU Depth Picking",
                           "When making a selection in 3D View, use the GPU depth buffer to "
                           "ensure the frontmost object is selected first");

  /* GPU subdivision evaluation. */

  prop = RNA_def_property(srna, "use_gpu_subdivision", PROP_BOOLEAN, PROP_NONE);
  RNA_def_property_boolean_sdna(prop, nullptr, "gpu_flag", USER_GPU_FLAG_SUBDIVISION_EVALUATION);
  RNA_def_property_ui_text(prop,
                           "GPU Subdivision",
                           "Enable GPU acceleration for evaluating the last subdivision surface "
                           "modifiers in the stack");
  RNA_def_property_update(prop, 0, "rna_UserDef_subdivision_update");

  /* GPU backend selection */
  prop = RNA_def_property(srna, "gpu_backend", PROP_ENUM, PROP_NONE);
  RNA_def_property_enum_sdna(prop, nullptr, "gpu_backend");
  RNA_def_property_enum_items(prop, rna_enum_preference_gpu_backend_items);
  RNA_def_property_enum_funcs(prop, nullptr, nullptr, "rna_preference_gpu_backend_itemf");
  RNA_def_property_ui_text(
      prop,
      "GPU Backend",
      "GPU backend to use (requires restarting Blender for changes to take effect)");

  prop = RNA_def_property(srna, "gpu_preferred_device", PROP_ENUM, PROP_NONE);
  RNA_def_property_enum_items(prop, rna_enum_preference_gpu_preferred_device_items);
  RNA_def_property_enum_funcs(prop,
                              "rna_preference_gpu_preferred_device_get",
                              "rna_preference_gpu_preferred_device_set",
                              "rna_preference_gpu_preferred_device_itemf");
  RNA_def_property_enum_default(prop, 0);
  RNA_def_property_ui_text(prop,
                           "Device",
                           "Preferred device to select during detection (requires restarting "
                           "Blender for changes to take effect)");

  prop = RNA_def_property(srna, "max_shader_compilation_subprocesses", PROP_INT, PROP_NONE);
  RNA_def_property_range(prop, 0, INT16_MAX);
  RNA_def_property_ui_text(prop,
                           "Max Shader Compilation Subprocesses",
                           "Max number of parallel shader compilation subprocesses, "
                           "clamped at the max threads supported by the CPU "
                           "(requires restarting Blender for changes to take effect). "
                           "Setting it to 0 disables subprocess shader compilation.");

  /* Network. */

  prop = RNA_def_property(srna, "use_online_access", PROP_BOOLEAN, PROP_NONE);
  RNA_def_property_boolean_sdna(prop, nullptr, "flag", USER_INTERNET_ALLOW);
  RNA_def_property_boolean_funcs(prop, nullptr, "rna_userdef_use_online_access_set");
  RNA_def_property_ui_text(prop,
                           "Allow Online Access",
                           "Allow Blender to access the internet. Add-ons that follow this "
                           "setting will only connect to the internet if enabled. However, "
                           "Blender cannot prevent third-party add-ons from violating this rule.");
  RNA_def_property_editable_func(prop, "rna_userdef_use_online_access_editable");
  RNA_def_property_update(prop, 0, "rna_userdef_update");

  prop = RNA_def_property(srna, "network_timeout", PROP_INT, PROP_UNSIGNED);
  RNA_def_property_int_sdna(prop, nullptr, "network_timeout");
  RNA_def_property_ui_text(
      prop,
      "Network Timeout",
      "The time in seconds to wait for online operations before a connection may "
      "fail with a time-out error. Zero uses the systems default.");

  prop = RNA_def_property(srna, "network_connection_limit", PROP_INT, PROP_UNSIGNED);
  RNA_def_property_int_sdna(prop, nullptr, "network_connection_limit");
  RNA_def_property_ui_text(
      prop,
      "Network Connection Limit",
      "Limit the number of simultaneous internet connections online operations may make at once. "
      "Zero disables the limit.");

  /* Audio */

  prop = RNA_def_property(srna, "audio_mixing_buffer", PROP_ENUM, PROP_NONE);
  RNA_def_property_enum_sdna(prop, nullptr, "mixbufsize");
  RNA_def_property_enum_items(prop, audio_mixing_samples_items);
  RNA_def_property_ui_text(
      prop, "Audio Mixing Buffer", "Number of samples used by the audio mixing buffer");
  RNA_def_property_flag(prop, PROP_CONTEXT_UPDATE);
  RNA_def_property_update(prop, 0, "rna_UserDef_audio_update");

  prop = RNA_def_property(srna, "audio_device", PROP_ENUM, PROP_NONE);
  RNA_def_property_enum_sdna(prop, nullptr, "audiodevice");
  RNA_def_property_enum_items(prop, audio_device_items);
  RNA_def_property_enum_funcs(prop, nullptr, nullptr, "rna_userdef_audio_device_itemf");
  RNA_def_property_ui_text(prop, "Audio Device", "Audio output device");
  RNA_def_property_flag(prop, PROP_CONTEXT_UPDATE);
  RNA_def_property_update(prop, 0, "rna_UserDef_audio_update");

  prop = RNA_def_property(srna, "audio_sample_rate", PROP_ENUM, PROP_NONE);
  RNA_def_property_enum_sdna(prop, nullptr, "audiorate");
  RNA_def_property_enum_items(prop, audio_rate_items);
  RNA_def_property_ui_text(prop, "Audio Sample Rate", "Audio sample rate");
  RNA_def_property_flag(prop, PROP_CONTEXT_UPDATE);
  RNA_def_property_update(prop, 0, "rna_UserDef_audio_update");

  prop = RNA_def_property(srna, "audio_sample_format", PROP_ENUM, PROP_NONE);
  RNA_def_property_enum_sdna(prop, nullptr, "audioformat");
  RNA_def_property_enum_items(prop, audio_format_items);
  RNA_def_property_ui_text(prop, "Audio Sample Format", "Audio sample format");
  RNA_def_property_flag(prop, PROP_CONTEXT_UPDATE);
  RNA_def_property_update(prop, 0, "rna_UserDef_audio_update");

  prop = RNA_def_property(srna, "audio_channels", PROP_ENUM, PROP_NONE);
  RNA_def_property_enum_sdna(prop, nullptr, "audiochannels");
  RNA_def_property_enum_items(prop, audio_channel_items);
  RNA_def_property_ui_text(prop, "Audio Channels", "Audio channel count");
  RNA_def_property_flag(prop, PROP_CONTEXT_UPDATE);
  RNA_def_property_update(prop, 0, "rna_UserDef_audio_update");

#  ifdef WITH_CYCLES
  prop = RNA_def_property(srna, "legacy_compute_device_type", PROP_INT, PROP_NONE);
  RNA_def_property_int_sdna(prop, nullptr, "compute_device_type");
  RNA_def_property_clear_flag(prop, PROP_EDITABLE);
  RNA_def_property_flag(prop, PROP_HIDDEN);
  RNA_def_property_ui_text(prop, "Legacy Compute Device Type", "For backwards compatibility only");
#  endif

  /* Registration and Unregistration */

  prop = RNA_def_property(srna, "register_all_users", PROP_BOOLEAN, PROP_NONE);
  RNA_def_property_boolean_sdna(prop, nullptr, "uiflag", USER_REGISTER_ALL_USERS);
  RNA_def_property_ui_text(
      prop,
      "Register for All Users",
      "Make this Blender version open blend files for all users. Requires elevated privileges.");

  prop = RNA_def_boolean(
      srna,
      "is_microsoft_store_install",
      false,
      "Is Microsoft Store Install",
      "Whether this blender installation is a sandboxed Microsoft Store version");
  RNA_def_property_boolean_funcs(prop, "rna_userdef_is_microsoft_store_install_get", nullptr);
  RNA_def_property_clear_flag(prop, PROP_EDITABLE);
}

static void rna_def_userdef_input(BlenderRNA *brna)
{
  PropertyRNA *prop;
  StructRNA *srna;

  static const EnumPropertyItem view_rotation_items[] = {
      {0, "TURNTABLE", 0, "Turntable", "Turntable keeps the Z-axis upright while orbiting"},
      {USER_TRACKBALL,
       "TRACKBALL",
       0,
       "Trackball",
       "Trackball allows you to tumble your view at any angle"},
      {0, nullptr, 0, nullptr, nullptr},
  };

#  ifdef WITH_INPUT_NDOF
  static const EnumPropertyItem ndof_view_navigation_items[] = {
      {0, "FREE", 0, "Free", "Use full 6 degrees of freedom by default"},
      {NDOF_MODE_ORBIT, "ORBIT", 0, "Orbit", "Orbit about the view center by default"},
      {0, nullptr, 0, nullptr, nullptr},
  };

  static const EnumPropertyItem ndof_view_rotation_items[] = {
      {NDOF_TURNTABLE,
       "TURNTABLE",
       0,
       "Turntable",
       "Use turntable style rotation in the viewport"},
      {0, "TRACKBALL", 0, "Trackball", "Use trackball style rotation in the viewport"},
      {0, nullptr, 0, nullptr, nullptr},
  };
#  endif /* WITH_INPUT_NDOF */

  static const EnumPropertyItem tablet_api[] = {
      {USER_TABLET_AUTOMATIC,
       "AUTOMATIC",
       0,
       "Automatic",
       "Automatically choose Wintab or Windows Ink depending on the device"},
      {USER_TABLET_NATIVE,
       "WINDOWS_INK",
       0,
       "Windows Ink",
       "Use native Windows Ink API, for modern tablet and pen devices. Requires Windows 8 or "
       "newer."},
      {USER_TABLET_WINTAB,
       "WINTAB",
       0,
       "Wintab",
       "Use Wintab driver for older tablets and Windows versions"},
      {0, nullptr, 0, nullptr, nullptr},
  };

  static const EnumPropertyItem view_zoom_styles[] = {
      {USER_ZOOM_CONTINUE,
       "CONTINUE",
       0,
       "Continue",
       "Continuous zooming. The zoom direction and speed depends on how far along the set Zoom "
       "Axis the mouse has moved."},
      {USER_ZOOM_DOLLY,
       "DOLLY",
       0,
       "Dolly",
       "Zoom in and out based on mouse movement along the set Zoom Axis"},
      {USER_ZOOM_SCALE,
       "SCALE",
       0,
       "Scale",
       "Zoom in and out as if you are scaling the view, mouse movements relative to center"},
      {0, nullptr, 0, nullptr, nullptr},
  };

  static const EnumPropertyItem view_zoom_axes[] = {
      {0, "VERTICAL", 0, "Vertical", "Zoom in and out based on vertical mouse movement"},
      {USER_ZOOM_HORIZ,
       "HORIZONTAL",
       0,
       "Horizontal",
       "Zoom in and out based on horizontal mouse movement"},
      {0, nullptr, 0, nullptr, nullptr},
  };

  srna = RNA_def_struct(brna, "PreferencesInput", nullptr);
  RNA_def_struct_sdna(srna, "UserDef");
  RNA_def_struct_nested(brna, srna, "Preferences");
  RNA_def_struct_ui_text(srna, "Input", "Settings for input devices");

  prop = RNA_def_property(srna, "view_zoom_method", PROP_ENUM, PROP_NONE);
  RNA_def_property_enum_sdna(prop, nullptr, "viewzoom");
  RNA_def_property_enum_items(prop, view_zoom_styles);
  RNA_def_property_ui_text(prop, "Zoom Style", "Which style to use for viewport scaling");

  prop = RNA_def_property(srna, "view_zoom_axis", PROP_ENUM, PROP_NONE);
  RNA_def_property_enum_bitflag_sdna(prop, nullptr, "uiflag");
  RNA_def_property_enum_items(prop, view_zoom_axes);
  RNA_def_property_ui_text(prop, "Zoom Axis", "Axis of mouse movement to zoom in or out on");

  prop = RNA_def_property(srna, "use_multitouch_gestures", PROP_BOOLEAN, PROP_NONE);
  RNA_def_property_boolean_negative_sdna(prop, nullptr, "uiflag", USER_NO_MULTITOUCH_GESTURES);
  RNA_def_property_ui_text(
      prop,
      "Multi-touch Gestures",
      "Use multi-touch gestures for navigation with touchpad, instead of scroll wheel emulation");
  RNA_def_property_update(prop, 0, "rna_userdef_input_devices");

  prop = RNA_def_property(srna, "invert_mouse_zoom", PROP_BOOLEAN, PROP_NONE);
  RNA_def_property_boolean_sdna(prop, nullptr, "uiflag", USER_ZOOM_INVERT);
  RNA_def_property_ui_text(
      prop, "Invert Zoom Direction", "Invert the axis of mouse movement for zooming");

  prop = RNA_def_property(srna, "use_mouse_depth_navigate", PROP_BOOLEAN, PROP_NONE);
  RNA_def_property_boolean_sdna(prop, nullptr, "uiflag", USER_DEPTH_NAVIGATE);
  RNA_def_property_ui_text(
      prop,
      "Auto Depth",
      "Use the depth under the mouse to improve view pan/rotate/zoom functionality");

  /* view zoom */
  prop = RNA_def_property(srna, "use_zoom_to_mouse", PROP_BOOLEAN, PROP_NONE);
  RNA_def_property_boolean_sdna(prop, nullptr, "uiflag", USER_ZOOM_TO_MOUSEPOS);
  RNA_def_property_ui_text(prop,
                           "Zoom to Mouse Position",
                           "Zoom in towards the mouse pointer's position in the 3D view, "
                           "rather than the 2D window center");

  /* view rotation */
  prop = RNA_def_property(srna, "use_auto_perspective", PROP_BOOLEAN, PROP_NONE);
  RNA_def_property_boolean_sdna(prop, nullptr, "uiflag", USER_AUTOPERSP);
  RNA_def_property_ui_text(
      prop,
      "Auto Perspective",
      "Automatically switch between orthographic and perspective when changing "
      "from top/front/side views");

  prop = RNA_def_property(srna, "use_rotate_around_active", PROP_BOOLEAN, PROP_NONE);
  RNA_def_property_boolean_sdna(prop, nullptr, "uiflag", USER_ORBIT_SELECTION);
  RNA_def_property_ui_text(prop, "Orbit Around Selection", "Use selection as the pivot point");

  prop = RNA_def_property(srna, "view_rotate_method", PROP_ENUM, PROP_NONE);
  RNA_def_property_enum_bitflag_sdna(prop, nullptr, "flag");
  RNA_def_property_enum_items(prop, view_rotation_items);
  RNA_def_property_ui_text(prop, "Orbit Method", "Orbit method in the viewport");

  prop = RNA_def_property(srna, "use_mouse_continuous", PROP_BOOLEAN, PROP_NONE);
  RNA_def_property_boolean_sdna(prop, nullptr, "uiflag", USER_CONTINUOUS_MOUSE);
  RNA_def_property_ui_text(
      prop,
      "Continuous Grab",
      "Let the mouse wrap around the view boundaries so mouse movements are not limited by the "
      "screen size (used by transform, dragging of UI controls, etc.)");

  prop = RNA_def_property(srna, "use_drag_immediately", PROP_BOOLEAN, PROP_NONE);
  RNA_def_property_boolean_sdna(prop, nullptr, "flag", USER_RELEASECONFIRM);
  RNA_def_property_ui_text(prop,
                           "Release Confirms",
                           "Moving things with a mouse drag confirms when releasing the button");

  prop = RNA_def_property(srna, "use_numeric_input_advanced", PROP_BOOLEAN, PROP_NONE);
  RNA_def_property_boolean_sdna(prop, nullptr, "flag", USER_FLAG_NUMINPUT_ADVANCED);
  RNA_def_property_ui_text(prop,
                           "Default to Advanced Numeric Input",
                           "When entering numbers while transforming, "
                           "default to advanced mode for full math expression evaluation");

  /* View Navigation */
  prop = RNA_def_property(srna, "navigation_mode", PROP_ENUM, PROP_NONE);
  RNA_def_property_enum_sdna(prop, nullptr, "navigation_mode");
  RNA_def_property_enum_items(prop, rna_enum_navigation_mode_items);
  RNA_def_property_ui_text(prop, "View Navigation", "Which method to use for viewport navigation");

  prop = RNA_def_property(srna, "walk_navigation", PROP_POINTER, PROP_NONE);
  RNA_def_property_pointer_sdna(prop, nullptr, "walk_navigation");
  RNA_def_property_flag(prop, PROP_NEVER_NULL);
  RNA_def_property_struct_type(prop, "WalkNavigation");
  RNA_def_property_ui_text(prop, "Walk Navigation", "Settings for walk navigation mode");

  prop = RNA_def_property(srna, "view_rotate_sensitivity_turntable", PROP_FLOAT, PROP_ANGLE);
  RNA_def_property_range(prop, DEG2RADF(0.001f), DEG2RADF(15.0f));
  RNA_def_property_ui_range(prop, DEG2RADF(0.001f), DEG2RADF(15.0f), 1.0f, 2);
  RNA_def_property_ui_text(prop,
                           "Orbit Sensitivity",
                           "Rotation amount per pixel to control how fast the viewport orbits");

  prop = RNA_def_property(srna, "view_rotate_sensitivity_trackball", PROP_FLOAT, PROP_FACTOR);
  RNA_def_property_range(prop, 0.1f, 10.0f);
  RNA_def_property_ui_range(prop, 0.1f, 2.0f, 0.01f, 2);
  RNA_def_property_ui_text(prop, "Orbit Sensitivity", "Scale trackball orbit sensitivity");

  /* Click-drag threshold for tablet & mouse. */
  prop = RNA_def_property(srna, "drag_threshold_mouse", PROP_INT, PROP_PIXEL);
  RNA_def_property_range(prop, 1, 255);
  RNA_def_property_ui_text(prop,
                           "Mouse Drag Threshold",
                           "Number of pixels to drag before a drag event is triggered "
                           "for mouse/trackpad input "
                           "(otherwise click events are detected)");

  prop = RNA_def_property(srna, "drag_threshold_tablet", PROP_INT, PROP_PIXEL);
  RNA_def_property_range(prop, 1, 255);
  RNA_def_property_ui_text(prop,
                           "Tablet Drag Threshold",
                           "Number of pixels to drag before a drag event is triggered "
                           "for tablet input "
                           "(otherwise click events are detected)");

  prop = RNA_def_property(srna, "drag_threshold", PROP_INT, PROP_PIXEL);
  RNA_def_property_range(prop, 1, 255);
  RNA_def_property_ui_text(prop,
                           "Drag Threshold",
                           "Number of pixels to drag before a drag event is triggered "
                           "for keyboard and other non mouse/tablet input "
                           "(otherwise click events are detected)");

  prop = RNA_def_property(srna, "move_threshold", PROP_INT, PROP_PIXEL);
  RNA_def_property_range(prop, 0, 255);
  RNA_def_property_ui_range(prop, 0, 10, 1, -1);
  RNA_def_property_ui_text(prop,
                           "Motion Threshold",
                           "Number of pixels to before the cursor is considered to have moved "
                           "(used for cycling selected items on successive clicks)");

  /* tablet pressure curve */
  prop = RNA_def_property(srna, "pressure_threshold_max", PROP_FLOAT, PROP_FACTOR);
  RNA_def_property_range(prop, 0.0f, 1.0f);
  RNA_def_property_ui_range(prop, 0.0f, 1.0f, 0.01f, 3);
  RNA_def_property_ui_text(
      prop, "Max Threshold", "Raw input pressure value that is interpreted as 100% by Blender");

  prop = RNA_def_property(srna, "pressure_softness", PROP_FLOAT, PROP_FACTOR);
  RNA_def_property_range(prop, -FLT_MAX, FLT_MAX);
  RNA_def_property_ui_range(prop, -1.0f, 1.0f, 0.1f, 2);
  RNA_def_property_ui_text(
      prop, "Softness", "Adjusts softness of the low pressure response onset using a gamma curve");

  prop = RNA_def_property(srna, "tablet_api", PROP_ENUM, PROP_NONE);
  RNA_def_property_enum_items(prop, tablet_api);
  RNA_def_property_ui_text(prop,
                           "Tablet API",
                           "Select the tablet API to use for pressure sensitivity (may require "
                           "restarting Blender for changes to take effect)");
  RNA_def_property_update(prop, 0, "rna_userdef_input_devices");

#  ifdef WITH_INPUT_NDOF
  /* 3D mouse settings */
  /* global options */
  prop = RNA_def_property(srna, "ndof_sensitivity", PROP_FLOAT, PROP_NONE);
  RNA_def_property_range(prop, 0.01f, 40.0f);
  RNA_def_property_ui_text(prop, "Sensitivity", "Overall sensitivity of the 3D Mouse for panning");

  prop = RNA_def_property(srna, "ndof_orbit_sensitivity", PROP_FLOAT, PROP_NONE);
  RNA_def_property_range(prop, 0.01f, 40.0f);
  RNA_def_property_ui_text(
      prop, "Orbit Sensitivity", "Overall sensitivity of the 3D Mouse for orbiting");

  prop = RNA_def_property(srna, "ndof_deadzone", PROP_FLOAT, PROP_FACTOR);
  RNA_def_property_range(prop, 0.0f, 1.0f);
  RNA_def_property_ui_text(
      prop, "Deadzone", "Threshold of initial movement needed from the device's rest position");
  RNA_def_property_update(prop, 0, "rna_userdef_ndof_deadzone_update");

  prop = RNA_def_property(srna, "ndof_pan_yz_swap_axis", PROP_BOOLEAN, PROP_NONE);
  RNA_def_property_boolean_sdna(prop, nullptr, "ndof_flag", NDOF_PAN_YZ_SWAP_AXIS);
  RNA_def_property_ui_text(
      prop, "Y/Z Swap Axis", "Pan using up/down on the device (otherwise forward/backward)");

  prop = RNA_def_property(srna, "ndof_zoom_invert", PROP_BOOLEAN, PROP_NONE);
  RNA_def_property_boolean_sdna(prop, nullptr, "ndof_flag", NDOF_ZOOM_INVERT);
  RNA_def_property_ui_text(prop, "Invert Zoom", "Zoom using opposite direction");

  /* 3D view */
  prop = RNA_def_property(srna, "ndof_show_guide_orbit_axis", PROP_BOOLEAN, PROP_NONE);
  RNA_def_property_boolean_sdna(prop, nullptr, "ndof_flag", NDOF_SHOW_GUIDE_ORBIT_AXIS);

  /* TODO: update description when fly-mode visuals are in place
   * ("projected position in fly mode"). */
  RNA_def_property_ui_text(
      prop, "Show Orbit Axis Guide", "Display the center and axis during rotation");

  prop = RNA_def_property(srna, "ndof_show_guide_orbit_center", PROP_BOOLEAN, PROP_NONE);
  RNA_def_property_boolean_sdna(prop, nullptr, "ndof_flag", NDOF_SHOW_GUIDE_ORBIT_CENTER);
  RNA_def_property_ui_text(
      prop, "Show Orbit Center Guide", "Display the orbit center during rotation");

  /* 3D view */
  prop = RNA_def_property(srna, "ndof_view_navigate_method", PROP_ENUM, PROP_NONE);
  RNA_def_property_enum_bitflag_sdna(prop, nullptr, "ndof_flag");
  RNA_def_property_enum_items(prop, ndof_view_navigation_items);
  RNA_def_property_ui_text(prop, "NDOF View Navigate", "Navigation style in the viewport");

  prop = RNA_def_property(srna, "ndof_view_rotate_method", PROP_ENUM, PROP_NONE);
  RNA_def_property_enum_bitflag_sdna(prop, nullptr, "ndof_flag");
  RNA_def_property_enum_items(prop, ndof_view_rotation_items);
  RNA_def_property_ui_text(prop, "NDOF View Rotation", "Rotation style in the viewport");

  prop = RNA_def_property(srna, "ndof_orbit_center_auto", PROP_BOOLEAN, PROP_NONE);
  RNA_def_property_boolean_sdna(prop, nullptr, "ndof_flag", NDOF_ORBIT_CENTER_AUTO);
  RNA_def_property_ui_text(prop,
                           "Auto",
                           "Auto sets the orbit center dynamically. "
                           "When the complete model is in view, the center of "
                           "volume of the whole model is used as the rotation point. "
                           "When you move closer, the orbit center will be set "
                           "on an object close to your center of the view.");

  prop = RNA_def_property(srna, "ndof_orbit_center_selected", PROP_BOOLEAN, PROP_NONE);
  RNA_def_property_boolean_sdna(prop, nullptr, "ndof_flag", NDOF_ORBIT_CENTER_SELECTED);
  RNA_def_property_ui_text(prop,
                           "Use Selected Items",
                           "Use selected item forces the orbit center "
                           "to only take the currently selected objects into account.");

  /* 3D view: yaw */
  prop = RNA_def_property(srna, "ndof_rotx_invert_axis", PROP_BOOLEAN, PROP_NONE);
  RNA_def_property_boolean_sdna(prop, nullptr, "ndof_flag", NDOF_ROTX_INVERT_AXIS);
  RNA_def_property_ui_text(prop, "Invert Pitch (X) Axis", "");

  /* 3D view: pitch */
  prop = RNA_def_property(srna, "ndof_roty_invert_axis", PROP_BOOLEAN, PROP_NONE);
  RNA_def_property_boolean_sdna(prop, nullptr, "ndof_flag", NDOF_ROTY_INVERT_AXIS);
  RNA_def_property_ui_text(prop, "Invert Yaw (Y) Axis", "");

  /* 3D view: roll */
  prop = RNA_def_property(srna, "ndof_rotz_invert_axis", PROP_BOOLEAN, PROP_NONE);
  RNA_def_property_boolean_sdna(prop, nullptr, "ndof_flag", NDOF_ROTZ_INVERT_AXIS);
  RNA_def_property_ui_text(prop, "Invert Roll (Z) Axis", "");

  /* 3D view: pan x */
  prop = RNA_def_property(srna, "ndof_panx_invert_axis", PROP_BOOLEAN, PROP_NONE);
  RNA_def_property_boolean_sdna(prop, nullptr, "ndof_flag", NDOF_PANX_INVERT_AXIS);
  RNA_def_property_ui_text(prop, "Invert X Axis", "");

  /* 3D view: pan y */
  prop = RNA_def_property(srna, "ndof_pany_invert_axis", PROP_BOOLEAN, PROP_NONE);
  RNA_def_property_boolean_sdna(prop, nullptr, "ndof_flag", NDOF_PANY_INVERT_AXIS);
  RNA_def_property_ui_text(prop, "Invert Y Axis", "");

  /* 3D view: pan z */
  prop = RNA_def_property(srna, "ndof_panz_invert_axis", PROP_BOOLEAN, PROP_NONE);
  RNA_def_property_boolean_sdna(prop, nullptr, "ndof_flag", NDOF_PANZ_INVERT_AXIS);
  RNA_def_property_ui_text(prop, "Invert Z Axis", "");

  /* 3D view: fly */
  prop = RNA_def_property(srna, "ndof_lock_horizon", PROP_BOOLEAN, PROP_NONE);
  RNA_def_property_boolean_sdna(prop, nullptr, "ndof_flag", NDOF_LOCK_HORIZON);
  RNA_def_property_ui_text(prop, "Lock Horizon", "Keep horizon level while flying with 3D Mouse");

  prop = RNA_def_property(srna, "ndof_fly_helicopter", PROP_BOOLEAN, PROP_NONE);
  RNA_def_property_boolean_sdna(prop, nullptr, "ndof_flag", NDOF_FLY_HELICOPTER);
  RNA_def_property_ui_text(prop,
                           "Helicopter Mode",
                           "Device up/down directly controls the Z position of the 3D viewport");

  prop = RNA_def_property(srna, "ndof_lock_camera_pan_zoom", PROP_BOOLEAN, PROP_NONE);
  RNA_def_property_boolean_sdna(prop, nullptr, "ndof_flag", NDOF_CAMERA_PAN_ZOOM);
  RNA_def_property_ui_text(
      prop,
      "Lock Camera Pan/Zoom",
      "Pan/zoom the camera view instead of leaving the camera view when orbiting");
#  endif /* WITH_INPUT_NDOF */

  prop = RNA_def_property(srna, "mouse_double_click_time", PROP_INT, PROP_NONE);
  RNA_def_property_int_sdna(prop, nullptr, "dbl_click_time");
  RNA_def_property_range(prop, 1, 1000);
  RNA_def_property_ui_text(prop, "Double Click Timeout", "Time/delay (in ms) for a double click");

  prop = RNA_def_property(srna, "use_mouse_emulate_3_button", PROP_BOOLEAN, PROP_NONE);
  RNA_def_property_boolean_sdna(prop, nullptr, "flag", USER_TWOBUTTONMOUSE);
  RNA_def_property_ui_text(
      prop, "Emulate 3 Button Mouse", "Emulate Middle Mouse with Alt+Left Mouse");
  RNA_def_property_flag(prop, PROP_CONTEXT_UPDATE);
  RNA_def_property_update(prop, 0, "rna_userdef_keyconfig_reload_update");

  static const EnumPropertyItem mouse_emulate_3_button_modifier[] = {
      {USER_EMU_MMB_MOD_ALT, "ALT", 0, "Alt", ""},
      {USER_EMU_MMB_MOD_OSKEY, "OSKEY", 0, "OS-Key", ""},
      {0, nullptr, 0, nullptr, nullptr},
  };

  prop = RNA_def_property(srna, "mouse_emulate_3_button_modifier", PROP_ENUM, PROP_NONE);
  /* Only needed because of WIN32 inability to support the option. */
  RNA_def_property_enum_funcs(
      prop, "rna_UserDef_mouse_emulate_3_button_modifier_get", nullptr, nullptr);
  RNA_def_property_enum_items(prop, mouse_emulate_3_button_modifier);
  RNA_def_property_ui_text(
      prop, "Emulate 3 Button Modifier", "Hold this modifier to emulate the middle mouse button");
  RNA_def_property_flag(prop, PROP_CONTEXT_UPDATE);
  RNA_def_property_update(prop, 0, "rna_userdef_keyconfig_reload_update");

  prop = RNA_def_property(srna, "use_emulate_numpad", PROP_BOOLEAN, PROP_NONE);
  RNA_def_property_boolean_sdna(prop, nullptr, "flag", USER_NONUMPAD);
  RNA_def_property_ui_text(
      prop, "Emulate Numpad", "Main 1 to 0 keys act as the numpad ones (useful for laptops)");

  prop = RNA_def_property(srna, "invert_zoom_wheel", PROP_BOOLEAN, PROP_NONE);
  RNA_def_property_boolean_sdna(prop, nullptr, "uiflag", USER_WHEELZOOMDIR);
  RNA_def_property_ui_text(prop, "Wheel Invert Zoom", "Swap the Mouse Wheel zoom direction");

  static const EnumPropertyItem touchpad_scroll_direction_items[] = {
      {USER_TRACKPAD_SCROLL_DIR_TRADITIONAL,
       "TRADITIONAL",
       0,
       "Traditional",
       "Traditional scroll direction"},
      {USER_TRACKPAD_SCROLL_DIR_NATURAL, "NATURAL", 0, "Natural", "Natural scroll direction"},
      {0, nullptr, 0, nullptr, nullptr},
  };
  prop = RNA_def_property(srna, "touchpad_scroll_direction", PROP_ENUM, PROP_NONE);
  RNA_def_property_enum_sdna(prop, nullptr, "trackpad_scroll_direction");
  RNA_def_property_enum_items(prop, touchpad_scroll_direction_items);
  RNA_def_property_ui_text(prop, "Touchpad Scroll Direction", "Scroll direction (Wayland only)");
}

static void rna_def_userdef_keymap(BlenderRNA *brna)
{
  PropertyRNA *prop;

  StructRNA *srna = RNA_def_struct(brna, "PreferencesKeymap", nullptr);
  RNA_def_struct_sdna(srna, "UserDef");
  RNA_def_struct_nested(brna, srna, "Preferences");
  RNA_def_struct_ui_text(srna, "Keymap", "Shortcut setup for keyboards and other input devices");

  prop = RNA_def_property(srna, "show_ui_keyconfig", PROP_BOOLEAN, PROP_NONE);
  RNA_def_property_boolean_negative_sdna(
      prop, nullptr, "space_data.flag", USER_SPACEDATA_INPUT_HIDE_UI_KEYCONFIG);
  RNA_def_property_ui_text(prop, "Show UI Key-Config", "");

  prop = RNA_def_property(srna, "active_keyconfig", PROP_STRING, PROP_DIRPATH);
  RNA_def_property_string_sdna(prop, nullptr, "keyconfigstr");
  RNA_def_property_ui_text(prop, "Key Config", "The name of the active key configuration");
}

static void rna_def_userdef_filepaths_asset_library(BlenderRNA *brna)
{
  StructRNA *srna;
  PropertyRNA *prop;

  srna = RNA_def_struct(brna, "UserAssetLibrary", nullptr);
  RNA_def_struct_sdna(srna, "bUserAssetLibrary");
  RNA_def_struct_ui_text(
      srna, "Asset Library", "Settings to define a reusable library for Asset Browsers to use");

  prop = RNA_def_property(srna, "name", PROP_STRING, PROP_NONE);
  RNA_def_property_ui_text(
      prop, "Name", "Identifier (not necessarily unique) for the asset library");
  RNA_def_property_string_funcs(prop, nullptr, nullptr, "rna_userdef_asset_library_name_set");
  RNA_def_struct_name_property(srna, prop);
  RNA_def_property_update(prop, 0, "rna_userdef_update");

  prop = RNA_def_property(srna, "path", PROP_STRING, PROP_DIRPATH);
  RNA_def_property_string_sdna(prop, nullptr, "dirpath");
  RNA_def_property_ui_text(
      prop, "Path", "Path to a directory with .blend files to use as an asset library");
  RNA_def_property_translation_context(prop, BLT_I18NCONTEXT_EDITOR_FILEBROWSER);
  RNA_def_property_string_funcs(prop, nullptr, nullptr, "rna_userdef_asset_library_path_set");
  RNA_def_property_flag(prop, PROP_CONTEXT_UPDATE);
  RNA_def_property_update(prop, 0, "rna_userdef_asset_library_path_update");

  static const EnumPropertyItem import_method_items[] = {
      {ASSET_IMPORT_LINK, "LINK", 0, "Link", "Import the assets as linked data-block"},
      {ASSET_IMPORT_APPEND,
       "APPEND",
       0,
       "Append",
       "Import the assets as copied data-block, with no link to the original asset data-block"},
      {ASSET_IMPORT_APPEND_REUSE,
       "APPEND_REUSE",
       0,
       "Append (Reuse Data)",
       "Import the assets as copied data-block while avoiding multiple copies of nested, "
       "typically heavy data. For example the textures of a material asset, or the mesh of an "
       "object asset, don't have to be copied every time this asset is imported. The instances of "
       "the asset share the data instead."},
      {0, nullptr, 0, nullptr, nullptr},
  };
  prop = RNA_def_property(srna, "import_method", PROP_ENUM, PROP_NONE);
  RNA_def_property_enum_items(prop, import_method_items);
  RNA_def_property_ui_text(
      prop,
      "Default Import Method",
      "Determine how the asset will be imported, unless overridden by the Asset Browser");
  RNA_def_property_update(prop, 0, "rna_userdef_update");

  prop = RNA_def_property(srna, "use_relative_path", PROP_BOOLEAN, PROP_NONE);
  RNA_def_property_boolean_sdna(prop, nullptr, "flag", ASSET_LIBRARY_RELATIVE_PATH);
  RNA_def_property_ui_text(
      prop, "Relative Path", "Use relative path when linking assets from this asset library");
}

static void rna_def_userdef_filepaths_extension_repo(BlenderRNA *brna)
{
  StructRNA *srna;
  PropertyRNA *prop;

  srna = RNA_def_struct(brna, "UserExtensionRepo", nullptr);
  RNA_def_struct_sdna(srna, "bUserExtensionRepo");
  RNA_def_struct_ui_text(
      srna, "Extension Repository", "Settings to define an extension repository");

  prop = RNA_def_property(srna, "name", PROP_STRING, PROP_NONE);
  RNA_def_property_ui_text(prop, "Name", "Unique repository name");
  RNA_def_property_string_funcs(prop, nullptr, nullptr, "rna_userdef_extension_repo_name_set");
  RNA_def_struct_name_property(srna, prop);
  RNA_def_property_update(prop, 0, "rna_userdef_update");

  prop = RNA_def_property(srna, "module", PROP_STRING, PROP_NONE);
  RNA_def_property_ui_text(prop, "Module", "Unique module identifier");
  RNA_def_property_string_funcs(prop, nullptr, nullptr, "rna_userdef_extension_repo_module_set");
  RNA_def_property_update(prop, 0, "rna_userdef_update");

  prop = RNA_def_property(srna, "custom_directory", PROP_STRING, PROP_DIRPATH);
  RNA_def_property_string_sdna(prop, nullptr, "custom_dirpath");
  RNA_def_property_ui_text(prop, "Custom Directory", "The local directory containing extensions");
  RNA_def_property_translation_context(prop, BLT_I18NCONTEXT_EDITOR_FILEBROWSER);
  RNA_def_property_string_funcs(
      prop, nullptr, nullptr, "rna_userdef_extension_repo_custom_directory_set");
  RNA_def_property_update(prop, 0, "rna_userdef_update");

  prop = RNA_def_property(srna, "directory", PROP_STRING, PROP_DIRPATH);
  RNA_def_property_ui_text(prop, "Directory", "The local directory containing extensions");
  RNA_def_property_translation_context(prop, BLT_I18NCONTEXT_EDITOR_FILEBROWSER);
  RNA_def_property_clear_flag(prop, PROP_EDITABLE);
  RNA_def_property_string_funcs(prop,
                                "rna_userdef_extension_repo_directory_get",
                                "rna_userdef_extension_repo_directory_length",
                                nullptr);

  prop = RNA_def_property(srna, "remote_url", PROP_STRING, PROP_NONE);
  RNA_def_property_string_sdna(prop, nullptr, "remote_url");
  RNA_def_property_ui_text(
      prop,
      "URL",
      "Remote URL to the extension repository, "
      "the file-system may be referenced using the file URI scheme: \"file://\"");
  RNA_def_property_translation_context(prop, BLT_I18NCONTEXT_EDITOR_FILEBROWSER);
  RNA_def_property_update(prop, 0, "rna_userdef_extension_sync_update");

  prop = RNA_def_property(srna, "access_token", PROP_STRING, PROP_PASSWORD);
  RNA_def_property_ui_text(
      prop, "Secret", "Personal access token, may be required by some repositories");
  RNA_def_property_string_funcs(prop,
                                "rna_userdef_extension_repo_access_token_get",
                                "rna_userdef_extension_repo_access_token_length",
                                "rna_userdef_extension_repo_access_token_set");
  RNA_def_property_update(prop, 0, "rna_userdef_extension_sync_update");

  prop = RNA_def_property(srna, "source", PROP_ENUM, PROP_NONE);
  RNA_def_property_enum_items(prop, rna_enum_preferences_extension_repo_source_type_items);
  RNA_def_property_enum_funcs(prop, nullptr, "rna_userdef_extension_repo_source_set", nullptr);
  RNA_def_property_ui_text(
      prop,
      "Source",
      "Select if the repository is in a user managed or system provided directory");

  /* NOTE(@ideasman42): this is intended to be used by a package manger component
   * which is not yet integrated. */
  prop = RNA_def_property(srna, "use_cache", PROP_BOOLEAN, PROP_NONE);
  RNA_def_property_boolean_sdna(prop, nullptr, "flag", USER_EXTENSION_REPO_FLAG_NO_CACHE);
  RNA_def_property_ui_text(prop,
                           "Clean Files After Install",
                           "Downloaded package files are deleted after installation");
  RNA_def_property_update(prop, 0, "rna_userdef_update");

  prop = RNA_def_property(srna, "enabled", PROP_BOOLEAN, PROP_NONE);
  RNA_def_property_boolean_negative_sdna(prop, nullptr, "flag", USER_EXTENSION_REPO_FLAG_DISABLED);
  RNA_def_property_ui_text(prop, "Enabled", "Enable the repository");
  RNA_def_property_boolean_funcs(prop, nullptr, "rna_userdef_extension_repo_enabled_set");
  RNA_def_property_update(prop, 0, "rna_userdef_update");

  prop = RNA_def_property(srna, "use_sync_on_startup", PROP_BOOLEAN, PROP_NONE);
  RNA_def_property_boolean_sdna(prop, nullptr, "flag", USER_EXTENSION_REPO_FLAG_SYNC_ON_STARTUP);
  RNA_def_property_ui_text(
      prop, "Check for Updates on Startup", "Allow Blender to check for updates upon launch");
  RNA_def_property_update(prop, 0, "rna_userdef_update");

  prop = RNA_def_property(srna, "use_access_token", PROP_BOOLEAN, PROP_NONE);
  RNA_def_property_boolean_sdna(prop, nullptr, "flag", USER_EXTENSION_REPO_FLAG_USE_ACCESS_TOKEN);
  RNA_def_property_ui_text(prop, "Requires Access Token", "Repository requires an access token");
  RNA_def_property_update(prop, 0, "rna_userdef_extension_sync_update");

  prop = RNA_def_property(srna, "use_custom_directory", PROP_BOOLEAN, PROP_NONE);
  RNA_def_property_boolean_sdna(
      prop, nullptr, "flag", USER_EXTENSION_REPO_FLAG_USE_CUSTOM_DIRECTORY);
  RNA_def_property_ui_text(prop,
                           "Custom Directory",
                           "Manually set the path for extensions to be stored. "
                           "When disabled a user's extensions directory is created.");
  RNA_def_property_boolean_funcs(
      prop, nullptr, "rna_userdef_extension_repo_use_custom_directory_set");
  RNA_def_property_update(prop, 0, "rna_userdef_update");

  prop = RNA_def_property(srna, "use_remote_url", PROP_BOOLEAN, PROP_NONE);
  RNA_def_property_boolean_sdna(prop, nullptr, "flag", USER_EXTENSION_REPO_FLAG_USE_REMOTE_URL);
  RNA_def_property_ui_text(prop, "Use Remote", "Synchronize the repository with a remote URL");
  RNA_def_property_boolean_funcs(prop, nullptr, "rna_userdef_extension_repo_use_remote_url_set");
  RNA_def_property_update(prop, 0, "rna_userdef_update");
}

static void rna_def_userdef_script_directory(BlenderRNA *brna)
{
  StructRNA *srna = RNA_def_struct(brna, "ScriptDirectory", nullptr);
  RNA_def_struct_sdna(srna, "bUserScriptDirectory");
  RNA_def_struct_ui_text(srna, "Python Scripts Directory", "");

  PropertyRNA *prop;

  prop = RNA_def_property(srna, "name", PROP_STRING, PROP_NONE);
  RNA_def_property_ui_text(prop, "Name", "Identifier for the Python scripts directory");
  RNA_def_property_string_funcs(prop, nullptr, nullptr, "rna_userdef_script_directory_name_set");
  RNA_def_struct_name_property(srna, prop);
  RNA_def_property_update(prop, 0, "rna_userdef_update");

  /* NOTE(@ideasman42): Ideally, changing scripts directory would behave as if
   * Blender were launched with different script directories (instead of requiring a restart).
   * Editing could re-initialize Python's `sys.path`, however this isn't enough.
   *
   * - For adding new directories this would work for the most-part, duplicate modules between
   *   directories might cause Python's state on restart to differ however that could
   *   be considered a corner case as duplicate modules might cause bad/unexpected behavior anyway.
   * - Support for removing/changing directories is more involved as there might be modules
   *   loaded into memory which are no longer accessible.
   *
   * Properly supporting this would likely require unloading all Blender/Python modules,
   * then re-initializing Python's state. This is already supported with `SCRIPT_OT_reload`,
   * even then, there are cases that don't work well (especially if any Python operators are
   * running at the time this runs). So accept the limitation having to restart
   * before changes to script directories are taken into account. */

  prop = RNA_def_property(srna, "directory", PROP_STRING, PROP_DIRPATH);
  RNA_def_property_string_sdna(prop, nullptr, "dir_path");
  RNA_def_property_ui_text(
      prop,
      "Python Scripts Directory",
      "Alternate script path, matching the default layout with sub-directories: startup, add-ons, "
      "modules, and presets (requires restart)");
}

static void rna_def_userdef_script_directory_collection(BlenderRNA *brna, PropertyRNA *cprop)
{
  StructRNA *srna;
  FunctionRNA *func;
  PropertyRNA *parm;

  RNA_def_property_srna(cprop, "ScriptDirectoryCollection");
  srna = RNA_def_struct(brna, "ScriptDirectoryCollection", nullptr);
  RNA_def_struct_ui_text(srna, "Python Scripts Directories", "");

  func = RNA_def_function(srna, "new", "rna_userdef_script_directory_new");
  RNA_def_function_flag(func, FUNC_NO_SELF);
  RNA_def_function_ui_description(func, "Add a new Python script directory");
  /* return type */
  parm = RNA_def_pointer(func, "script_directory", "ScriptDirectory", "", "");
  RNA_def_function_return(func, parm);

  func = RNA_def_function(srna, "remove", "rna_userdef_script_directory_remove");
  RNA_def_function_flag(func, FUNC_NO_SELF | FUNC_USE_REPORTS);
  RNA_def_function_ui_description(func, "Remove a Python script directory");
  parm = RNA_def_pointer(func, "script_directory", "ScriptDirectory", "", "");
  RNA_def_parameter_flags(parm, PROP_NEVER_NULL, PARM_REQUIRED | PARM_RNAPTR);
  RNA_def_parameter_clear_flags(parm, PROP_THICK_WRAP, ParameterFlag(0));
}

static void rna_def_userdef_asset_library_collection(BlenderRNA *brna, PropertyRNA *cprop)
{
  StructRNA *srna;
  FunctionRNA *func;
  PropertyRNA *parm;

  RNA_def_property_srna(cprop, "AssetLibraryCollection");
  srna = RNA_def_struct(brna, "AssetLibraryCollection", nullptr);
  RNA_def_struct_ui_text(srna, "User Asset Libraries", "Collection of user asset libraries");

  func = RNA_def_function(srna, "new", "rna_userdef_asset_library_new");
  RNA_def_function_flag(func, FUNC_NO_SELF | FUNC_USE_CONTEXT);
  RNA_def_function_ui_description(func, "Add a new Asset Library");
  RNA_def_string(func, "name", nullptr, sizeof(bUserAssetLibrary::name), "Name", "");
  RNA_def_string(func, "directory", nullptr, sizeof(bUserAssetLibrary::dirpath), "Directory", "");
  /* return type */
  parm = RNA_def_pointer(func, "library", "UserAssetLibrary", "", "Newly added asset library");
  RNA_def_function_return(func, parm);

  func = RNA_def_function(srna, "remove", "rna_userdef_asset_library_remove");
  RNA_def_function_flag(func, FUNC_NO_SELF | FUNC_USE_CONTEXT | FUNC_USE_REPORTS);
  RNA_def_function_ui_description(func, "Remove an Asset Library");
  parm = RNA_def_pointer(func, "library", "UserAssetLibrary", "", "");
  RNA_def_parameter_flags(parm, PROP_NEVER_NULL, PARM_REQUIRED | PARM_RNAPTR);
  RNA_def_parameter_clear_flags(parm, PROP_THICK_WRAP, ParameterFlag(0));
}

static void rna_def_userdef_extension_repos_collection(BlenderRNA *brna, PropertyRNA *cprop)
{
  StructRNA *srna;
  FunctionRNA *func;
  PropertyRNA *parm;

  RNA_def_property_srna(cprop, "UserExtensionRepoCollection");
  srna = RNA_def_struct(brna, "UserExtensionRepoCollection", nullptr);
  RNA_def_struct_ui_text(
      srna, "User Extension Repositories", "Collection of user extension repositories");

  func = RNA_def_function(srna, "new", "rna_userdef_extension_repo_new");
  RNA_def_function_flag(func, FUNC_NO_SELF);
  RNA_def_function_ui_description(func, "Add a new repository");

  RNA_def_string(func, "name", nullptr, sizeof(bUserExtensionRepo::name), "Name", "");
  RNA_def_string(func, "module", nullptr, sizeof(bUserExtensionRepo::module), "Module", "");
  RNA_def_string(func,
                 "custom_directory",
                 nullptr,
                 sizeof(bUserExtensionRepo::custom_dirpath),
                 "Custom Directory",
                 "");
  RNA_def_string(
      func, "remote_url", nullptr, sizeof(bUserExtensionRepo::remote_url), "Remote URL", "");
  RNA_def_enum(func,
               "source",
               rna_enum_preferences_extension_repo_source_type_items,
               USER_EXTENSION_REPO_SOURCE_USER,
               "Source",
               "How the repository is managed");

  /* return type */
  parm = RNA_def_pointer(func, "repo", "UserExtensionRepo", "", "Newly added repository");
  RNA_def_function_return(func, parm);

  func = RNA_def_function(srna, "remove", "rna_userdef_extension_repo_remove");
  RNA_def_function_flag(func, FUNC_NO_SELF | FUNC_USE_REPORTS);
  RNA_def_function_ui_description(func, "Remove repos");
  parm = RNA_def_pointer(func, "repo", "UserExtensionRepo", "", "Repository to remove");
  RNA_def_parameter_flags(parm, PROP_NEVER_NULL, PARM_REQUIRED | PARM_RNAPTR);
  RNA_def_parameter_clear_flags(parm, PROP_THICK_WRAP, ParameterFlag(0));
}

static void rna_def_userdef_filepaths(BlenderRNA *brna)
{
  PropertyRNA *prop;
  StructRNA *srna;

  static const EnumPropertyItem anim_player_presets[] = {
      {0, "INTERNAL", 0, "Internal", "Built-in animation player"},
      {2, "DJV", 0, "DJV", "Open source frame player"},
      {3, "FRAMECYCLER", 0, "FrameCycler", "Frame player from IRIDAS"},
      {4, "RV", 0, "RV", "Frame player from Tweak Software"},
      {5, "MPLAYER", 0, "MPlayer", "Media player for video and PNG/JPEG/SGI image sequences"},
      {50, "CUSTOM", 0, "Custom", "Custom animation player executable path"},
      {0, nullptr, 0, nullptr, nullptr},
  };

  static const EnumPropertyItem preview_type_items[] = {
      {USER_FILE_PREVIEW_NONE, "NONE", 0, "None", "Do not create blend previews"},
      {USER_FILE_PREVIEW_AUTO, "AUTO", 0, "Auto", "Automatically select best preview type"},
      {USER_FILE_PREVIEW_SCREENSHOT, "SCREENSHOT", 0, "Screenshot", "Capture the entire window"},
      {USER_FILE_PREVIEW_CAMERA, "CAMERA", 0, "Camera View", "Workbench render of scene"},
      {0, nullptr, 0, nullptr, nullptr},
  };

  srna = RNA_def_struct(brna, "PreferencesFilePaths", nullptr);
  RNA_def_struct_sdna(srna, "UserDef");
  RNA_def_struct_nested(brna, srna, "Preferences");
  RNA_def_struct_ui_text(srna, "File Paths", "Default paths for external files");

  prop = RNA_def_property(srna, "show_hidden_files_datablocks", PROP_BOOLEAN, PROP_NONE);
  RNA_def_property_boolean_negative_sdna(prop, nullptr, "uiflag", USER_HIDE_DOT);
  RNA_def_property_ui_text(
      prop, "Show Hidden Files/Data", "Show files and data that are normally hidden");

  prop = RNA_def_property(srna, "use_filter_files", PROP_BOOLEAN, PROP_NONE);
  RNA_def_property_boolean_sdna(prop, nullptr, "uiflag", USER_FILTERFILEEXTS);
  RNA_def_property_ui_text(prop, "Filter Files", "Enable filtering of files in the File Browser");

  prop = RNA_def_property(srna, "show_recent_locations", PROP_BOOLEAN, PROP_NONE);
  RNA_def_property_boolean_negative_sdna(prop, nullptr, "uiflag", USER_HIDE_RECENT);
  RNA_def_property_ui_text(
      prop, "Show Recent Locations", "Show Recent locations list in the File Browser");

  prop = RNA_def_property(srna, "show_system_bookmarks", PROP_BOOLEAN, PROP_NONE);
  RNA_def_property_boolean_negative_sdna(prop, nullptr, "uiflag", USER_HIDE_SYSTEM_BOOKMARKS);
  RNA_def_property_ui_text(
      prop, "Show System Locations", "Show System locations list in the File Browser");

  prop = RNA_def_property(srna, "use_relative_paths", PROP_BOOLEAN, PROP_NONE);
  RNA_def_property_boolean_sdna(prop, nullptr, "flag", USER_RELPATHS);
  RNA_def_property_ui_text(
      prop,
      "Relative Paths",
      "Default relative path option for the file selector, when no path is defined yet");

  prop = RNA_def_property(srna, "use_file_compression", PROP_BOOLEAN, PROP_NONE);
  RNA_def_property_boolean_sdna(prop, nullptr, "flag", USER_FILECOMPRESS);
  RNA_def_property_ui_text(
      prop, "Compress File", "Enable file compression when saving .blend files");

  prop = RNA_def_property(srna, "use_load_ui", PROP_BOOLEAN, PROP_NONE);
  RNA_def_property_boolean_negative_sdna(prop, nullptr, "flag", USER_FILENOUI);
  RNA_def_property_ui_text(prop, "Load UI", "Load user interface setup when loading .blend files");
  RNA_def_property_update(prop, 0, "rna_userdef_load_ui_update");

  prop = RNA_def_property(srna, "use_scripts_auto_execute", PROP_BOOLEAN, PROP_NONE);
  RNA_def_property_boolean_negative_sdna(prop, nullptr, "flag", USER_SCRIPT_AUTOEXEC_DISABLE);
  RNA_def_property_ui_text(prop,
                           "Auto Run Python Scripts",
                           "Allow any .blend file to run scripts automatically "
                           "(unsafe with blend files from an untrusted source)");
  RNA_def_property_update(prop, 0, "rna_userdef_script_autoexec_update");

  prop = RNA_def_property(srna, "use_tabs_as_spaces", PROP_BOOLEAN, PROP_NONE);
  RNA_def_property_boolean_negative_sdna(prop, nullptr, "flag", USER_TXT_TABSTOSPACES_DISABLE);
  RNA_def_property_ui_text(
      prop,
      "Tabs as Spaces",
      "Automatically convert all new tabs into spaces for new and loaded text files");

  prop = RNA_def_property(srna, "use_extension_online_access_handled", PROP_BOOLEAN, PROP_NONE);
  RNA_def_property_boolean_sdna(
      prop, nullptr, "extension_flag", USER_EXTENSION_FLAG_ONLINE_ACCESS_HANDLED);
  RNA_def_property_ui_text(
      prop,
      "Online Access",
      "Opt-in or opt-out from using the internet for \"Online Access\" to use Extensions"); /*BFA - made explicit*/

  /* Directories. */

  prop = RNA_def_property(srna, "font_directory", PROP_STRING, PROP_DIRPATH);
  RNA_def_property_string_sdna(prop, nullptr, "fontdir");
  RNA_def_property_flag(prop, PROP_PATH_SUPPORTS_BLEND_RELATIVE);
  RNA_def_property_ui_text(
      prop, "Fonts Directory", "The default directory to search for loading fonts");

  prop = RNA_def_property(srna, "texture_directory", PROP_STRING, PROP_DIRPATH);
  RNA_def_property_string_sdna(prop, nullptr, "textudir");
  RNA_def_property_flag(prop, PROP_PATH_SUPPORTS_BLEND_RELATIVE);
  RNA_def_property_ui_text(
      prop, "Textures Directory", "The default directory to search for textures");

  prop = RNA_def_property(srna, "render_output_directory", PROP_STRING, PROP_DIRPATH);
  RNA_def_property_string_sdna(prop, nullptr, "renderdir");
  RNA_def_property_flag(prop, PROP_PATH_SUPPORTS_BLEND_RELATIVE);
  RNA_def_property_ui_text(prop,
                           "Render Output Directory",
                           "The default directory for rendering output, for new scenes");

  rna_def_userdef_script_directory(brna);

  prop = RNA_def_property(srna, "script_directories", PROP_COLLECTION, PROP_NONE);
  RNA_def_property_struct_type(prop, "ScriptDirectory");
  RNA_def_property_ui_text(prop, "Python Scripts Directory", "");
  rna_def_userdef_script_directory_collection(brna, prop);

  prop = RNA_def_property(srna, "i18n_branches_directory", PROP_STRING, PROP_DIRPATH);
  RNA_def_property_string_sdna(prop, nullptr, "i18ndir");
  RNA_def_property_ui_text(
      prop,
      "Translation Branches Directory",
      "The path to the '/branches' directory of your local svn-translation copy, "
      "to allow translating from the UI");

  prop = RNA_def_property(srna, "sound_directory", PROP_STRING, PROP_DIRPATH);
  RNA_def_property_string_sdna(prop, nullptr, "sounddir");
  RNA_def_property_ui_text(prop, "Sounds Directory", "The default directory to search for sounds");
  RNA_def_property_flag(prop, PROP_PATH_SUPPORTS_BLEND_RELATIVE);

  prop = RNA_def_property(srna, "temporary_directory", PROP_STRING, PROP_DIRPATH);
  RNA_def_property_string_sdna(prop, nullptr, "tempdir");
  RNA_def_property_ui_text(prop,
                           "Temporary Directory",
                           "The directory for storing temporary save files. "
                           "The path must reference an existing directory or it will be ignored");
  RNA_def_property_update(prop, 0, "rna_userdef_temp_update");

  prop = RNA_def_property(srna, "render_cache_directory", PROP_STRING, PROP_DIRPATH);
  RNA_def_property_string_sdna(prop, nullptr, "render_cachedir");
  RNA_def_property_ui_text(prop, "Render Cache Path", "Where to cache raw render results");
  RNA_def_property_flag(prop, PROP_PATH_SUPPORTS_BLEND_RELATIVE);

  prop = RNA_def_property(srna, "image_editor", PROP_STRING, PROP_FILEPATH);
  RNA_def_property_string_sdna(prop, nullptr, "image_editor");
  RNA_def_property_ui_text(prop, "Image Editor", "Path to an image editor");

  prop = RNA_def_property(srna, "text_editor", PROP_STRING, PROP_FILEPATH);
  RNA_def_property_string_sdna(prop, nullptr, "text_editor");
  RNA_def_property_ui_text(prop,
                           "Text Editor",
                           "Command to launch the text editor, "
                           "either a full path or a command in $PATH.\n"
                           "Use the internal editor when left blank");

  prop = RNA_def_property(srna, "text_editor_args", PROP_STRING, PROP_NONE);
  RNA_def_property_string_sdna(prop, nullptr, "text_editor_args");
  RNA_def_property_ui_text(
      prop,
      "Text Editor Args",
      "Defines the specific format of the arguments with which the text editor opens files. "
      "The supported expansions are as follows:\n"
      "\n"
      "$filepath The absolute path of the file.\n"
      "$line The line to open at (Optional).\n"
      "$column The column to open from the beginning of the line (Optional).\n"
      "$line0 & column0 start at zero."
      "\n"
      "Example: -f $filepath -l $line -c $column");

  prop = RNA_def_property(srna, "animation_player", PROP_STRING, PROP_FILEPATH);
  RNA_def_property_string_sdna(prop, nullptr, "anim_player");
  RNA_def_property_ui_text(
      prop, "Animation Player", "Path to a custom animation/frame sequence player");

  prop = RNA_def_property(srna, "animation_player_preset", PROP_ENUM, PROP_NONE);
  RNA_def_property_enum_sdna(prop, nullptr, "anim_player_preset");
  RNA_def_property_enum_items(prop, anim_player_presets);
  RNA_def_property_ui_text(
      prop, "Animation Player Preset", "Preset configs for external animation players");

  /* Auto-save. */

  prop = RNA_def_property(srna, "save_version", PROP_INT, PROP_NONE);
  RNA_def_property_int_sdna(prop, nullptr, "versions");
  RNA_def_property_range(prop, 0, 32);
  RNA_def_property_ui_text(
      prop,
      "Save Versions",
      "The number of old versions to maintain in the current directory, when manually saving");

  prop = RNA_def_property(srna, "use_auto_save_temporary_files", PROP_BOOLEAN, PROP_NONE);
  RNA_def_property_boolean_sdna(prop, nullptr, "flag", USER_AUTOSAVE);
  RNA_def_property_ui_text(prop,
                           "Auto Save Temporary Files",
                           "Automatic saving of temporary files in temp directory, "
                           "uses process ID.\n"
                           "Warning: Sculpt and edit mode data won't be saved");
  RNA_def_property_update(prop, 0, "rna_userdef_autosave_update");

  prop = RNA_def_property(srna, "auto_save_time", PROP_INT, PROP_NONE);
  RNA_def_property_int_sdna(prop, nullptr, "savetime");
  RNA_def_property_range(prop, 1, 60);
  RNA_def_property_ui_text(
      prop, "Auto Save Time", "The time (in minutes) to wait between automatic temporary saves");
  RNA_def_property_update(prop, 0, "rna_userdef_autosave_update");

  prop = RNA_def_property(srna, "recent_files", PROP_INT, PROP_NONE);
  RNA_def_property_range(prop, 0, 30);
  RNA_def_property_ui_text(
      prop, "Recent Files", "Maximum number of recently opened files to remember");

  prop = RNA_def_property(srna, "file_preview_type", PROP_ENUM, PROP_NONE);
  RNA_def_property_enum_items(prop, preview_type_items);
  RNA_def_property_ui_text(prop, "File Preview Type", "What type of blend preview to create");

  rna_def_userdef_filepaths_asset_library(brna);

  prop = RNA_def_property(srna, "asset_libraries", PROP_COLLECTION, PROP_NONE);
  RNA_def_property_struct_type(prop, "UserAssetLibrary");
  RNA_def_property_ui_text(prop, "Asset Libraries", "");
  rna_def_userdef_asset_library_collection(brna, prop);

  prop = RNA_def_property(srna, "active_asset_library", PROP_INT, PROP_NONE);
  RNA_def_property_ui_text(prop,
                           "Active Asset Library",
                           "Index of the asset library being edited in the Preferences UI");
}

static void rna_def_userdef_extensions(BlenderRNA *brna)
{
  PropertyRNA *prop;
  StructRNA *srna;

  srna = RNA_def_struct(brna, "PreferencesExtensions", nullptr);
  RNA_def_struct_sdna(srna, "UserDef");
  RNA_def_struct_nested(brna, srna, "Preferences");
  RNA_def_struct_ui_text(srna, "Extensions", "Settings for extensions");

  prop = RNA_def_property(srna, "use_online_access_handled", PROP_BOOLEAN, PROP_NONE);
  RNA_def_property_boolean_sdna(
      prop, nullptr, "extension_flag", USER_EXTENSION_FLAG_ONLINE_ACCESS_HANDLED);
  RNA_def_property_ui_text(
      prop,
      "Online Access",
      "The user has been shown the \"Online Access\" prompt and make a choice");

  rna_def_userdef_filepaths_extension_repo(brna);

  prop = RNA_def_property(srna, "repos", PROP_COLLECTION, PROP_NONE);
  RNA_def_property_collection_sdna(prop, nullptr, "extension_repos", nullptr);
  RNA_def_property_struct_type(prop, "UserExtensionRepo");
  RNA_def_property_ui_text(prop, "Extension Repositories", "");
  rna_def_userdef_extension_repos_collection(brna, prop);

  prop = RNA_def_property(srna, "active_repo", PROP_INT, PROP_NONE);
  RNA_def_property_int_sdna(prop, nullptr, "active_extension_repo");
  RNA_def_property_ui_text(
      prop,
      "Active Extension Repository",
      "Index of the extensions repository being edited in the Preferences UI");

  /* Tag for UI-only update, meaning preferences will not be tagged as changed. */
  RNA_def_property_update(prop, 0, "rna_userdef_ui_update");
}

static void rna_def_userdef_apps(BlenderRNA *brna)
{
  PropertyRNA *prop;
  StructRNA *srna;

  srna = RNA_def_struct(brna, "PreferencesApps", nullptr);
  RNA_def_struct_sdna(srna, "UserDef");
  RNA_def_struct_nested(brna, srna, "Preferences");
  RNA_def_struct_ui_text(srna, "Apps", "Preferences that work only for apps");

  prop = RNA_def_property(srna, "show_corner_split", PROP_BOOLEAN, PROP_NONE);
  RNA_def_property_boolean_negative_sdna(prop, nullptr, "app_flag", USER_APP_LOCK_CORNER_SPLIT);
  RNA_def_property_ui_text(
      prop, "Corner Splitting", "Split and join editors by dragging from corners");
  RNA_def_property_update(prop, 0, "rna_userdef_screen_update");

  prop = RNA_def_property(srna, "show_edge_resize", PROP_BOOLEAN, PROP_NONE);
  RNA_def_property_boolean_negative_sdna(prop, nullptr, "app_flag", USER_APP_LOCK_EDGE_RESIZE);
  RNA_def_property_ui_text(prop, "Edge Resize", "Resize editors by dragging from the edges");
  RNA_def_property_update(prop, 0, "rna_userdef_screen_update");

  prop = RNA_def_property(srna, "show_regions_visibility_toggle", PROP_BOOLEAN, PROP_NONE);
  RNA_def_property_boolean_negative_sdna(prop, nullptr, "app_flag", USER_APP_HIDE_REGION_TOGGLE);
  RNA_def_property_ui_text(
      prop, "Regions Visibility Toggle", "Header and side bars visibility toggles");
  RNA_def_property_update(prop, 0, "rna_userdef_screen_update");
}

static void rna_def_userdef_experimental(BlenderRNA *brna)
{
  StructRNA *srna;
  PropertyRNA *prop;

  srna = RNA_def_struct(brna, "PreferencesExperimental", nullptr);
  RNA_def_struct_sdna(srna, "UserDef_Experimental");
  RNA_def_struct_nested(brna, srna, "Preferences");
  RNA_def_struct_ui_text(srna, "Experimental", "Experimental features");

  prop = RNA_def_property(srna, "use_undo_legacy", PROP_BOOLEAN, PROP_NONE);
  RNA_def_property_boolean_sdna(prop, nullptr, "use_undo_legacy", 1);
  RNA_def_property_ui_text(
      prop,
      "Undo Legacy",
      "Use legacy undo (slower than the new default one, but may be more stable in some cases)");

  prop = RNA_def_property(srna, "override_auto_resync", PROP_BOOLEAN, PROP_NONE);
  RNA_def_property_boolean_sdna(prop, nullptr, "no_override_auto_resync", 1);
  RNA_def_property_ui_text(prop,
                           "No Override Auto Resync",
                           "Disable library overrides automatic resync detection and process on "
                           "file load (can be useful to help fixing broken files). Also see the "
                           "`--disable-liboverride-auto-resync` command line option");

  prop = RNA_def_property(srna, "use_new_curves_tools", PROP_BOOLEAN, PROP_NONE);
  RNA_def_property_boolean_sdna(prop, nullptr, "use_new_curves_tools", 1);
  RNA_def_property_ui_text(
      prop, "New Curves Tools", "Enable additional features for the new curves data block");

  prop = RNA_def_property(srna, "use_cycles_debug", PROP_BOOLEAN, PROP_NONE);
  RNA_def_property_boolean_sdna(prop, nullptr, "use_cycles_debug", 1);
  RNA_def_property_ui_text(prop, "Cycles Debug", "Enable Cycles debugging options for developers");
  RNA_def_property_update(prop, 0, "rna_userdef_update");

  prop = RNA_def_property(srna, "use_eevee_debug", PROP_BOOLEAN, PROP_NONE);
  RNA_def_property_boolean_sdna(prop, nullptr, "use_eevee_debug", 1);
  RNA_def_property_ui_text(prop, "EEVEE Debug", "Enable EEVEE debugging options for developers");
  RNA_def_property_update(prop, 0, "rna_userdef_update");

  prop = RNA_def_property(srna, "use_sculpt_tools_tilt", PROP_BOOLEAN, PROP_NONE);
  RNA_def_property_boolean_sdna(prop, nullptr, "use_sculpt_tools_tilt", 1);
  RNA_def_property_ui_text(
      prop, "Sculpt Mode Tilt Support", "Support for pen tablet tilt events in Sculpt Mode");

  prop = RNA_def_property(srna, "use_sculpt_texture_paint", PROP_BOOLEAN, PROP_NONE);
  RNA_def_property_boolean_sdna(prop, nullptr, "use_sculpt_texture_paint", 1);
  RNA_def_property_ui_text(prop, "Sculpt Texture Paint", "Use texture painting in Sculpt Mode");

  prop = RNA_def_property(srna, "use_extended_asset_browser", PROP_BOOLEAN, PROP_NONE);
  RNA_def_property_ui_text(prop,
                           "Extended Asset Browser",
                           "Enable Asset Browser editor and operators to manage regular "
                           "data-blocks as assets, not just poses");
  RNA_def_property_update(prop, 0, "rna_userdef_ui_update");

  prop = RNA_def_property(srna, "show_asset_debug_info", PROP_BOOLEAN, PROP_NONE);
  RNA_def_property_ui_text(prop,
                           "Asset Debug Info",
                           "Enable some extra fields in the Asset Browser to aid in debugging");
  RNA_def_property_update(prop, 0, "rna_userdef_ui_update");

  prop = RNA_def_property(srna, "use_asset_indexing", PROP_BOOLEAN, PROP_NONE);
  RNA_def_property_boolean_sdna(prop, nullptr, "no_asset_indexing", 1);
  RNA_def_property_ui_text(prop,
                           "No Asset Indexing",
                           "Disable the asset indexer, to force every asset library refresh to "
                           "completely reread assets from disk");
  RNA_def_property_update(prop, 0, "rna_userdef_ui_update");

  prop = RNA_def_property(srna, "use_viewport_debug", PROP_BOOLEAN, PROP_NONE);
  RNA_def_property_boolean_sdna(prop, nullptr, "use_viewport_debug", 1);
  RNA_def_property_ui_text(prop,
                           "Viewport Debug",
                           "Enable viewport debugging options for developers in the overlays "
                           "pop-over");
  RNA_def_property_update(prop, 0, "rna_userdef_ui_update");

  prop = RNA_def_property(srna, "use_all_linked_data_direct", PROP_BOOLEAN, PROP_NONE);
  RNA_def_property_ui_text(
      prop,
      "All Linked Data Direct",
      "Forces all linked data to be considered as directly linked. Workaround for current "
      "issues/limitations in BAT (Blender studio pipeline tool)");

  prop = RNA_def_property(srna, "use_new_volume_nodes", PROP_BOOLEAN, PROP_NONE);
  RNA_def_property_ui_text(
      prop, "New Volume Nodes", "Enables visibility of the new Volume nodes in the UI");

  prop = RNA_def_property(srna, "use_shader_node_previews", PROP_BOOLEAN, PROP_NONE);
  RNA_def_property_ui_text(
      prop, "Shader Node Previews", "Enables previews in the shader node editor");
  RNA_def_property_update(prop, 0, "rna_userdef_ui_update");

  prop = RNA_def_property(srna, "use_bundle_and_closure_nodes", PROP_BOOLEAN, PROP_NONE);
  RNA_def_property_ui_text(
      prop, "Bundle and Closure Nodes", "Enables bundle and closure nodes in Geometry Nodes");

  prop = RNA_def_property(srna, "use_extensions_debug", PROP_BOOLEAN, PROP_NONE);
  RNA_def_property_ui_text(
      prop,
      "Extensions Debug",
      "Extra debugging information & developer support utilities for extensions");
  RNA_def_property_update(prop, 0, "rna_userdef_update");

  prop = RNA_def_property(srna, "use_recompute_usercount_on_save_debug", PROP_BOOLEAN, PROP_NONE);
  RNA_def_property_ui_text(prop,
                           "Recompute ID Usercount On Save",
                           "Recompute all ID usercounts before saving to a blendfile. Allows to "
                           "work around invalid usercount handling in code that may lead to loss "
                           "of data due to wrongly detected unused data-blocks");
}

static void rna_def_userdef_addon_collection(BlenderRNA *brna, PropertyRNA *cprop)
{
  StructRNA *srna;
  FunctionRNA *func;
  PropertyRNA *parm;

  RNA_def_property_srna(cprop, "Addons");
  srna = RNA_def_struct(brna, "Addons", nullptr);
  RNA_def_struct_ui_text(srna, "User Add-ons", "Collection of add-ons");

  func = RNA_def_function(srna, "new", "rna_userdef_addon_new");
  RNA_def_function_flag(func, FUNC_NO_SELF);
  RNA_def_function_ui_description(func, "Add a new add-on");
  /* return type */
  parm = RNA_def_pointer(func, "addon", "Addon", "", "Add-on data");
  RNA_def_function_return(func, parm);

  func = RNA_def_function(srna, "remove", "rna_userdef_addon_remove");
  RNA_def_function_flag(func, FUNC_NO_SELF | FUNC_USE_REPORTS);
  RNA_def_function_ui_description(func, "Remove add-on");
  parm = RNA_def_pointer(func, "addon", "Addon", "", "Add-on to remove");
  RNA_def_parameter_flags(parm, PROP_NEVER_NULL, PARM_REQUIRED | PARM_RNAPTR);
  RNA_def_parameter_clear_flags(parm, PROP_THICK_WRAP, ParameterFlag(0));
}

static void rna_def_userdef_autoexec_path_collection(BlenderRNA *brna, PropertyRNA *cprop)
{
  StructRNA *srna;
  FunctionRNA *func;
  PropertyRNA *parm;

  RNA_def_property_srna(cprop, "PathCompareCollection");
  srna = RNA_def_struct(brna, "PathCompareCollection", nullptr);
  RNA_def_struct_ui_text(srna, "Paths Compare", "Collection of paths");

  func = RNA_def_function(srna, "new", "rna_userdef_pathcompare_new");
  RNA_def_function_flag(func, FUNC_NO_SELF);
  RNA_def_function_ui_description(func, "Add a new path");
  /* return type */
  parm = RNA_def_pointer(func, "pathcmp", "PathCompare", "", "");
  RNA_def_function_return(func, parm);

  func = RNA_def_function(srna, "remove", "rna_userdef_pathcompare_remove");
  RNA_def_function_flag(func, FUNC_NO_SELF | FUNC_USE_REPORTS);
  RNA_def_function_ui_description(func, "Remove path");
  parm = RNA_def_pointer(func, "pathcmp", "PathCompare", "", "");
  RNA_def_parameter_flags(parm, PROP_NEVER_NULL, PARM_REQUIRED | PARM_RNAPTR);
  RNA_def_parameter_clear_flags(parm, PROP_THICK_WRAP, ParameterFlag(0));
}

void RNA_def_userdef(BlenderRNA *brna)
{
  USERDEF_TAG_DIRTY_PROPERTY_UPDATE_ENABLE;

  StructRNA *srna;
  PropertyRNA *prop;

  rna_def_userdef_dothemes(brna);
  rna_def_userdef_solidlight(brna);
  rna_def_userdef_walk_navigation(brna);

  srna = RNA_def_struct(brna, "Preferences", nullptr);
  RNA_def_struct_sdna(srna, "UserDef");
  RNA_def_struct_ui_text(srna, "Preferences", "Global preferences");

  prop = RNA_def_property(srna, "active_section", PROP_ENUM, PROP_NONE);
  RNA_def_property_enum_sdna(prop, nullptr, "space_data.section_active");
  RNA_def_property_enum_items(prop, rna_enum_preference_section_items);
  RNA_def_property_enum_funcs(prop, nullptr, nullptr, "rna_UseDef_active_section_itemf");
  RNA_def_property_ui_text(prop, "Active Section", "Preferences");
  RNA_def_property_update(prop, 0, "rna_userdef_ui_update");

  /* don't expose this directly via the UI, modify via an operator */
  prop = RNA_def_property(srna, "app_template", PROP_STRING, PROP_NONE);
  RNA_def_property_string_sdna(prop, nullptr, "app_template");
  RNA_def_property_ui_text(prop, "Application Template", "");

  prop = RNA_def_property(srna, "themes", PROP_COLLECTION, PROP_NONE);
  RNA_def_property_collection_sdna(prop, nullptr, "themes", nullptr);
  RNA_def_property_struct_type(prop, "Theme");
  RNA_def_property_ui_text(prop, "Themes", "");

  prop = RNA_def_property(srna, "ui_styles", PROP_COLLECTION, PROP_NONE);
  RNA_def_property_collection_sdna(prop, nullptr, "uistyles", nullptr);
  RNA_def_property_struct_type(prop, "ThemeStyle");
  RNA_def_property_ui_text(prop, "Styles", "");

  prop = RNA_def_property(srna, "addons", PROP_COLLECTION, PROP_NONE);
  RNA_def_property_collection_sdna(prop, nullptr, "addons", nullptr);
  RNA_def_property_struct_type(prop, "Addon");
  RNA_def_property_ui_text(prop, "Add-on", "");
  rna_def_userdef_addon_collection(brna, prop);

  prop = RNA_def_property(srna, "autoexec_paths", PROP_COLLECTION, PROP_NONE);
  RNA_def_property_collection_sdna(prop, nullptr, "autoexec_paths", nullptr);
  RNA_def_property_struct_type(prop, "PathCompare");
  RNA_def_property_ui_text(prop, "Auto-Execution Paths", "");
  rna_def_userdef_autoexec_path_collection(brna, prop);

  prop = RNA_def_property(srna, "use_recent_searches", PROP_BOOLEAN, PROP_NONE);
  RNA_def_property_boolean_negative_sdna(prop, nullptr, "flag", USER_FLAG_RECENT_SEARCHES_DISABLE);
  RNA_def_property_ui_text(prop, "Recent Searches", "Sort the recently searched items at the top");

  /* BFA - GooEngine disable_search_on_keypress */
  prop = RNA_def_property(srna, "disable_search_on_keypress", PROP_BOOLEAN, PROP_NONE);
  RNA_def_property_boolean_sdna(prop, nullptr, "flag", USER_FLAG_DISABLE_SEARCH_ON_KEYPRESS);
  RNA_def_property_ui_text(
      prop,
      "Disable Search On Key Press",
      "Ignore menus tagged with Search On Key Press, and fallback to using accelerator keys instead");
   /* BFA - GooEngine end */

  /* BFA - GooEngine disable_material_icon */
  prop = RNA_def_property(srna, "disable_material_icon", PROP_BOOLEAN, PROP_NONE);
  RNA_def_property_boolean_sdna(prop, nullptr, "flag", USER_DISABLE_MATERIAL_ICON);
  RNA_def_property_ui_text(
      prop,
      "Disable Material Icon Rendering",
      "If true, Material Preview Icons will NOT be rendered. "
      "This can prevent stuttering from opening the material ID menu");
  RNA_def_property_update(prop, 0, "rna_userdef_ui_update");
   /* BFA - GooEngine end */

  /* nested structs */
  prop = RNA_def_property(srna, "view", PROP_POINTER, PROP_NONE);
  RNA_def_property_flag(prop, PROP_NEVER_NULL);
  RNA_def_property_struct_type(prop, "PreferencesView");
  RNA_def_property_pointer_funcs(prop, "rna_UserDef_view_get", nullptr, nullptr, nullptr);
  RNA_def_property_ui_text(prop, "View & Controls", "Preferences related to viewing data");

  prop = RNA_def_property(srna, "edit", PROP_POINTER, PROP_NONE);
  RNA_def_property_flag(prop, PROP_NEVER_NULL);
  RNA_def_property_struct_type(prop, "PreferencesEdit");
  RNA_def_property_pointer_funcs(prop, "rna_UserDef_edit_get", nullptr, nullptr, nullptr);
  RNA_def_property_ui_text(prop, "Edit Methods", "Settings for interacting with Blender data");

  prop = RNA_def_property(srna, "inputs", PROP_POINTER, PROP_NONE);
  RNA_def_property_flag(prop, PROP_NEVER_NULL);
  RNA_def_property_struct_type(prop, "PreferencesInput");
  RNA_def_property_pointer_funcs(prop, "rna_UserDef_input_get", nullptr, nullptr, nullptr);
  RNA_def_property_ui_text(prop, "Inputs", "Settings for input devices");

  prop = RNA_def_property(srna, "keymap", PROP_POINTER, PROP_NONE);
  RNA_def_property_flag(prop, PROP_NEVER_NULL);
  RNA_def_property_struct_type(prop, "PreferencesKeymap");
  RNA_def_property_pointer_funcs(prop, "rna_UserDef_keymap_get", nullptr, nullptr, nullptr);
  RNA_def_property_ui_text(prop, "Keymap", "Shortcut setup for keyboards and other input devices");

  prop = RNA_def_property(srna, "filepaths", PROP_POINTER, PROP_NONE);
  RNA_def_property_flag(prop, PROP_NEVER_NULL);
  RNA_def_property_struct_type(prop, "PreferencesFilePaths");
  RNA_def_property_pointer_funcs(prop, "rna_UserDef_filepaths_get", nullptr, nullptr, nullptr);
  RNA_def_property_ui_text(prop, "File Paths", "Default paths for external files");

  prop = RNA_def_property(srna, "extensions", PROP_POINTER, PROP_NONE);
  RNA_def_property_flag(prop, PROP_NEVER_NULL);
  RNA_def_property_struct_type(prop, "PreferencesExtensions");
  RNA_def_property_pointer_funcs(prop, "rna_UserDef_extensions_get", nullptr, nullptr, nullptr);
  RNA_def_property_ui_text(prop, "Extensions", "Settings for extensions");

  prop = RNA_def_property(srna, "system", PROP_POINTER, PROP_NONE);
  RNA_def_property_flag(prop, PROP_NEVER_NULL);
  RNA_def_property_struct_type(prop, "PreferencesSystem");
  RNA_def_property_pointer_funcs(prop, "rna_UserDef_system_get", nullptr, nullptr, nullptr);
  RNA_def_property_ui_text(
      prop, "System & OpenGL", "Graphics driver and operating system settings");

  prop = RNA_def_property(srna, "apps", PROP_POINTER, PROP_NONE);
  RNA_def_property_flag(prop, PROP_NEVER_NULL);
  RNA_def_property_struct_type(prop, "PreferencesApps");
  RNA_def_property_pointer_funcs(prop, "rna_UserDef_apps_get", nullptr, nullptr, nullptr);
  RNA_def_property_ui_text(prop, "Apps", "Preferences that work only for apps");

  prop = RNA_def_property(srna, "experimental", PROP_POINTER, PROP_NONE);
  RNA_def_property_flag(prop, PROP_NEVER_NULL);
  RNA_def_property_struct_type(prop, "PreferencesExperimental");
  RNA_def_property_ui_text(
      prop,
      "Experimental",
      "Settings for features that are still early in their development stage");

  prop = RNA_def_int_vector(srna,
                            "version",
                            3,
                            nullptr,
                            0,
                            INT_MAX,
                            "Version",
                            "Version of Blender the userpref.blend was saved with",
                            0,
                            INT_MAX);
  RNA_def_property_int_funcs(prop, "rna_userdef_version_get", nullptr, nullptr);
  RNA_def_property_clear_flag(prop, PROP_EDITABLE);
  RNA_def_property_flag(prop, PROP_THICK_WRAP);

  /* StudioLight Collection */
  prop = RNA_def_property(srna, "studio_lights", PROP_COLLECTION, PROP_NONE);
  RNA_def_property_struct_type(prop, "StudioLight");
  RNA_def_property_srna(prop, "StudioLights");
  RNA_def_property_collection_funcs(prop,
                                    "rna_UserDef_studiolight_begin",
                                    "rna_iterator_listbase_next",
                                    "rna_iterator_listbase_end",
                                    "rna_iterator_listbase_get",
                                    nullptr,
                                    nullptr,
                                    nullptr,
                                    nullptr);
  RNA_def_property_ui_text(prop, "Studio Lights", "");

  /* Preferences Flags */
  prop = RNA_def_property(srna, "use_preferences_save", PROP_BOOLEAN, PROP_NONE);
  RNA_def_property_boolean_sdna(prop, nullptr, "pref_flag", USER_PREF_FLAG_SAVE);
  RNA_def_property_ui_text(prop,
                           "Save on Exit",
                           "Save preferences on exit when modified "
                           "(unless factory settings have been loaded)");

  prop = RNA_def_property(srna, "is_dirty", PROP_BOOLEAN, PROP_NONE);
  RNA_def_property_boolean_sdna(prop, nullptr, "runtime.is_dirty", 0);
  RNA_def_property_ui_text(prop, "Dirty", "Preferences have changed");
  RNA_def_property_update(prop, 0, "rna_userdef_ui_update");

  rna_def_userdef_view(brna);
  rna_def_userdef_edit(brna);
  rna_def_userdef_input(brna);
  rna_def_userdef_keymap(brna);
  rna_def_userdef_filepaths(brna);
  rna_def_userdef_extensions(brna);
  rna_def_userdef_system(brna);
  rna_def_userdef_addon(brna);
  rna_def_userdef_addon_pref(brna);
  rna_def_userdef_studiolights(brna);
  rna_def_userdef_studiolight(brna);
  rna_def_userdef_pathcompare(brna);
  rna_def_userdef_apps(brna);
  rna_def_userdef_experimental(brna);

  USERDEF_TAG_DIRTY_PROPERTY_UPDATE_DISABLE;
}

#endif<|MERGE_RESOLUTION|>--- conflicted
+++ resolved
@@ -3488,15 +3488,13 @@
   RNA_def_property_ui_text(prop, "For Each Geometry Element Zone", "");
   RNA_def_property_update(prop, 0, "rna_userdef_theme_update");
 
-<<<<<<< HEAD
-  rna_def_userdef_theme_spaces_asset_shelf_main(srna); // bfa asset shelf node editors
-=======
   prop = RNA_def_property(srna, "closure_zone", PROP_FLOAT, PROP_COLOR_GAMMA);
   RNA_def_property_float_sdna(prop, nullptr, "node_zone_closure");
   RNA_def_property_array(prop, 4);
   RNA_def_property_ui_text(prop, "Closure Zone", "");
   RNA_def_property_update(prop, 0, "rna_userdef_theme_update");
->>>>>>> 0ac69771
+  
+  rna_def_userdef_theme_spaces_asset_shelf_main(srna); // bfa asset shelf node editors
 }
 
 static void rna_def_userdef_theme_space_buts(BlenderRNA *brna)
@@ -7284,8 +7282,9 @@
 
   prop = RNA_def_property(srna, "show_hidden_files_datablocks", PROP_BOOLEAN, PROP_NONE);
   RNA_def_property_boolean_negative_sdna(prop, nullptr, "uiflag", USER_HIDE_DOT);
-  RNA_def_property_ui_text(
-      prop, "Show Hidden Files/Data", "Show files and data that are normally hidden");
+  RNA_def_property_ui_text(prop,
+                           "Show Hidden Files/Data",
+                           "Show files and data that are normally hidden");
 
   prop = RNA_def_property(srna, "use_filter_files", PROP_BOOLEAN, PROP_NONE);
   RNA_def_property_boolean_sdna(prop, nullptr, "uiflag", USER_FILTERFILEEXTS);
