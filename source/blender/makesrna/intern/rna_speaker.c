/*
 * This program is free software; you can redistribute it and/or
 * modify it under the terms of the GNU General Public License
 * as published by the Free Software Foundation; either version 2
 * of the License, or (at your option) any later version.
 *
 * This program is distributed in the hope that it will be useful,
 * but WITHOUT ANY WARRANTY; without even the implied warranty of
 * MERCHANTABILITY or FITNESS FOR A PARTICULAR PURPOSE.  See the
 * GNU General Public License for more details.
 *
 * You should have received a copy of the GNU General Public License
 * along with this program; if not, write to the Free Software Foundation,
 * Inc., 51 Franklin Street, Fifth Floor, Boston, MA 02110-1301, USA.
 */

/** \file
 * \ingroup RNA
 */

#include <stdlib.h>

#include "RNA_define.h"
#include "RNA_enum_types.h"

#include "rna_internal.h"

#include "DNA_sound_types.h"
#include "DNA_speaker_types.h"

#include "BLT_translation.h"

#ifdef RNA_RUNTIME

#  include "MEM_guardedalloc.h"

#  include "BKE_main.h"

#  include "WM_api.h"
#  include "WM_types.h"

#else

static void rna_def_speaker(BlenderRNA *brna)
{
  StructRNA *srna;
  PropertyRNA *prop;

  srna = RNA_def_struct(brna, "Speaker", "ID");
  RNA_def_struct_ui_text(srna, "Speaker", "Speaker data´for 3D audio speaker objects");
  RNA_def_struct_ui_icon(srna, ICON_SPEAKER);

  prop = RNA_def_property(srna, "muted", PROP_BOOLEAN, PROP_NONE);
  RNA_def_property_boolean_sdna(prop, NULL, "flag", SPK_MUTED);
  RNA_def_property_clear_flag(prop, PROP_ANIMATABLE);
  RNA_def_property_ui_text(prop, "Mute", "Mute the speaker");
  RNA_def_property_translation_context(prop, BLT_I18NCONTEXT_ID_SOUND);
#  if 0
  RNA_def_property_update(prop, 0, "rna_Speaker_update");
#  endif

  prop = RNA_def_property(srna, "sound", PROP_POINTER, PROP_NONE);
  RNA_def_property_struct_type(prop, "Sound");
  RNA_def_property_flag(prop, PROP_EDITABLE);
  RNA_def_property_clear_flag(prop, PROP_ANIMATABLE);
  RNA_def_property_override_flag(prop, PROPOVERRIDE_OVERRIDABLE_LIBRARY);
<<<<<<< HEAD
  RNA_def_property_ui_text(prop, "Sound", "Sound data used by this speaker");
  /* RNA_def_property_float_funcs(prop, NULL, "rna_Speaker_sound_set", NULL); */
  /* RNA_def_property_update(prop, 0, "rna_Speaker_update"); */
=======
  RNA_def_property_ui_text(prop, "Sound", "Sound data-block used by this speaker");
#  if 0
  RNA_def_property_float_funcs(prop, NULL, "rna_Speaker_sound_set", NULL);
  RNA_def_property_update(prop, 0, "rna_Speaker_update");
#  endif
>>>>>>> 0ecf53eb

  prop = RNA_def_property(srna, "volume_max", PROP_FLOAT, PROP_FACTOR);
  RNA_def_property_clear_flag(prop, PROP_ANIMATABLE);
  RNA_def_property_range(prop, 0.0f, 1.0f);
  RNA_def_property_ui_text(
      prop, "Maximum Volume", "Maximum volume, no matter how near the object is");
#  if 0
  RNA_def_property_float_funcs(prop, NULL, "rna_Speaker_volume_max_set", NULL);
  RNA_def_property_update(prop, 0, "rna_Speaker_update");
#  endif

  prop = RNA_def_property(srna, "volume_min", PROP_FLOAT, PROP_FACTOR);
  RNA_def_property_clear_flag(prop, PROP_ANIMATABLE);
  RNA_def_property_range(prop, 0.0f, 1.0f);
  RNA_def_property_ui_text(
      prop, "Minimum Volume", "Minimum volume, no matter how far away the object is");
#  if 0
  RNA_def_property_float_funcs(prop, NULL, "rna_Speaker_volume_min_set", NULL);
  RNA_def_property_update(prop, 0, "rna_Speaker_update");
#  endif

  prop = RNA_def_property(srna, "distance_max", PROP_FLOAT, PROP_NONE);
  RNA_def_property_clear_flag(prop, PROP_ANIMATABLE);
  RNA_def_property_range(prop, 0.0f, FLT_MAX);
  RNA_def_property_ui_text(
      prop,
      "Maximum Distance",
      "Maximum distance for volume calculation, no matter how far away the object is");
#  if 0
  RNA_def_property_float_funcs(prop, NULL, "rna_Speaker_distance_max_set", NULL);
  RNA_def_property_update(prop, 0, "rna_Speaker_update");
#  endif

  prop = RNA_def_property(srna, "distance_reference", PROP_FLOAT, PROP_NONE);
  RNA_def_property_clear_flag(prop, PROP_ANIMATABLE);
  RNA_def_property_range(prop, 0.0f, FLT_MAX);
  RNA_def_property_ui_text(
      prop, "Reference Distance", "Reference distance at which volume is 100%");
#  if 0
  RNA_def_property_float_funcs(prop, NULL, "rna_Speaker_distance_reference_set", NULL);
  RNA_def_property_update(prop, 0, "rna_Speaker_update");
#  endif

  prop = RNA_def_property(srna, "attenuation", PROP_FLOAT, PROP_NONE);
  RNA_def_property_clear_flag(prop, PROP_ANIMATABLE);
  RNA_def_property_range(prop, 0.0f, FLT_MAX);
  RNA_def_property_ui_text(
      prop, "Attenuation", "How strong the distance affects volume, depending on distance model");
#  if 0
  RNA_def_property_float_funcs(prop, NULL, "rna_Speaker_attenuation_set", NULL);
  RNA_def_property_update(prop, 0, "rna_Speaker_update");
#  endif

  prop = RNA_def_property(srna, "cone_angle_outer", PROP_FLOAT, PROP_NONE);
  RNA_def_property_clear_flag(prop, PROP_ANIMATABLE);
  RNA_def_property_range(prop, 0.0f, 360.0f);
  RNA_def_property_ui_text(
      prop,
      "Outer Cone Angle",
      "Angle of the outer cone, in degrees, outside this cone the volume is "
      "the outer cone volume, between inner and outer cone the volume is interpolated");
#  if 0
  RNA_def_property_float_funcs(prop, NULL, "rna_Speaker_cone_angle_outer_set", NULL);
  RNA_def_property_update(prop, 0, "rna_Speaker_update");
#  endif

  prop = RNA_def_property(srna, "cone_angle_inner", PROP_FLOAT, PROP_NONE);
  RNA_def_property_clear_flag(prop, PROP_ANIMATABLE);
  RNA_def_property_range(prop, 0.0f, 360.0f);
  RNA_def_property_ui_text(
      prop,
      "Inner Cone Angle",
      "Angle of the inner cone, in degrees, inside the cone the volume is 100%");
#  if 0
  RNA_def_property_float_funcs(prop, NULL, "rna_Speaker_cone_angle_inner_set", NULL);
  RNA_def_property_update(prop, 0, "rna_Speaker_update");
#  endif

  prop = RNA_def_property(srna, "cone_volume_outer", PROP_FLOAT, PROP_FACTOR);
  RNA_def_property_clear_flag(prop, PROP_ANIMATABLE);
  RNA_def_property_range(prop, 0.0f, 1.0f);
  RNA_def_property_ui_text(prop, "Outer Cone Volume", "Volume outside the outer cone");
#  if 0
  RNA_def_property_float_funcs(prop, NULL, "rna_Speaker_cone_volume_outer_set", NULL);
  RNA_def_property_update(prop, 0, "rna_Speaker_update");
#  endif

  prop = RNA_def_property(srna, "volume", PROP_FLOAT, PROP_FACTOR);
  RNA_def_property_range(prop, 0.0f, 1.0f);
  RNA_def_property_ui_text(prop, "Volume", "How loud the sound is");
  RNA_def_property_translation_context(prop, BLT_I18NCONTEXT_ID_SOUND);
#  if 0
  RNA_def_property_float_funcs(prop, NULL, "rna_Speaker_volume_set", NULL);
  RNA_def_property_update(prop, 0, "rna_Speaker_update");
#  endif

  prop = RNA_def_property(srna, "pitch", PROP_FLOAT, PROP_NONE);
  RNA_def_property_range(prop, 0.1f, 10.0f);
  RNA_def_property_ui_text(prop, "Pitch", "Playback pitch of the sound");
  RNA_def_property_translation_context(prop, BLT_I18NCONTEXT_ID_SOUND);
#  if 0
  RNA_def_property_float_funcs(prop, NULL, "rna_Speaker_pitch_set", NULL);
  RNA_def_property_update(prop, 0, "rna_Speaker_update");
#  endif

  /* common */
  rna_def_animdata_common(srna);
}

void RNA_def_speaker(BlenderRNA *brna)
{
  rna_def_speaker(brna);
}

#endif<|MERGE_RESOLUTION|>--- conflicted
+++ resolved
@@ -64,17 +64,11 @@
   RNA_def_property_flag(prop, PROP_EDITABLE);
   RNA_def_property_clear_flag(prop, PROP_ANIMATABLE);
   RNA_def_property_override_flag(prop, PROPOVERRIDE_OVERRIDABLE_LIBRARY);
-<<<<<<< HEAD
   RNA_def_property_ui_text(prop, "Sound", "Sound data used by this speaker");
-  /* RNA_def_property_float_funcs(prop, NULL, "rna_Speaker_sound_set", NULL); */
-  /* RNA_def_property_update(prop, 0, "rna_Speaker_update"); */
-=======
-  RNA_def_property_ui_text(prop, "Sound", "Sound data-block used by this speaker");
 #  if 0
   RNA_def_property_float_funcs(prop, NULL, "rna_Speaker_sound_set", NULL);
   RNA_def_property_update(prop, 0, "rna_Speaker_update");
 #  endif
->>>>>>> 0ecf53eb
 
   prop = RNA_def_property(srna, "volume_max", PROP_FLOAT, PROP_FACTOR);
   RNA_def_property_clear_flag(prop, PROP_ANIMATABLE);
