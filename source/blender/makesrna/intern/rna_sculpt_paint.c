/* SPDX-License-Identifier: GPL-2.0-or-later */

/** \file
 * \ingroup RNA
 */

#include <stdlib.h>

#include "BLI_math.h"
#include "BLI_utildefines.h"

#include "RNA_define.h"
#include "RNA_enum_types.h"

#include "rna_internal.h"

#include "DNA_ID.h"
#include "DNA_brush_types.h"
#include "DNA_gpencil_types.h"
#include "DNA_scene_types.h"
#include "DNA_screen_types.h"
#include "DNA_space_types.h"

#include "BKE_brush.h"
#include "BKE_material.h"
#include "BKE_paint.h"

#include "ED_image.h"

#include "WM_api.h"
#include "WM_types.h"

#include "bmesh.h"

const EnumPropertyItem rna_enum_particle_edit_hair_brush_items[] = {
    {PE_BRUSH_COMB, "COMB", 0, "Comb", "Comb hairs"},
    {PE_BRUSH_SMOOTH, "SMOOTH", 0, "Smooth", "Smooth hairs"},
    {PE_BRUSH_ADD, "ADD", 0, "Add", "Add hairs"},
    {PE_BRUSH_LENGTH, "LENGTH", 0, "Length", "Make hairs longer or shorter"},
    {PE_BRUSH_PUFF, "PUFF", 0, "Puff", "Make hairs stand up"},
    {PE_BRUSH_CUT, "CUT", 0, "Cut", "Cut hairs"},
    {PE_BRUSH_WEIGHT, "WEIGHT", 0, "Weight", "Weight hair particles"},
    {0, NULL, 0, NULL, NULL},
};

#ifndef RNA_RUNTIME
static const EnumPropertyItem rna_enum_gpencil_lock_axis_items[] = {
    {GP_LOCKAXIS_VIEW, "VIEW", ICON_VIEW, "View", "Align strokes to current view plane"},
    {GP_LOCKAXIS_Y,
     "AXIS_Y",
     ICON_AXIS_FRONT,
     "Front (X-Z)",
     "Project strokes to plane locked to Y"},
    {GP_LOCKAXIS_X,
     "AXIS_X",
     ICON_AXIS_SIDE,
     "Side (Y-Z)",
     "Project strokes to plane locked to X"},
    {GP_LOCKAXIS_Z, "AXIS_Z", ICON_AXIS_TOP, "Top (X-Y)", "Project strokes to plane locked to Z"},
    {GP_LOCKAXIS_CURSOR,
     "CURSOR",
     ICON_PIVOT_CURSOR,
     "Cursor",
     "Align strokes to current 3D cursor orientation"},
    {0, NULL, 0, NULL, NULL},
};

static const EnumPropertyItem rna_enum_gpencil_paint_mode[] = {
    {GPPAINT_FLAG_USE_MATERIAL,
     "MATERIAL",
     0,
     "Material",
     "Paint using the active material base color"},
    {GPPAINT_FLAG_USE_VERTEXCOLOR,
     "VERTEXCOLOR",
     0,
     "Color Attribute",
     "Paint the material with a color attribute"},
    {0, NULL, 0, NULL, NULL},
};
#endif

static const EnumPropertyItem rna_enum_canvas_source_items[] = {
    {PAINT_CANVAS_SOURCE_COLOR_ATTRIBUTE, "COLOR_ATTRIBUTE", 0, "Color Attribute", ""},
    {PAINT_CANVAS_SOURCE_MATERIAL, "MATERIAL", 0, "Material", ""},
    {PAINT_CANVAS_SOURCE_IMAGE, "IMAGE", 0, "Image", ""},
    {0, NULL, 0, NULL, NULL},
};

const EnumPropertyItem rna_enum_symmetrize_direction_items[] = {
    {BMO_SYMMETRIZE_NEGATIVE_X, "NEGATIVE_X", 0, "-X to +X", ""},
    {BMO_SYMMETRIZE_POSITIVE_X, "POSITIVE_X", 0, "+X to -X", ""},

    {BMO_SYMMETRIZE_NEGATIVE_Y, "NEGATIVE_Y", 0, "-Y to +Y", ""},
    {BMO_SYMMETRIZE_POSITIVE_Y, "POSITIVE_Y", 0, "+Y to -Y", ""},

    {BMO_SYMMETRIZE_NEGATIVE_Z, "NEGATIVE_Z", 0, "-Z to +Z", ""},
    {BMO_SYMMETRIZE_POSITIVE_Z, "POSITIVE_Z", 0, "+Z to -Z", ""},
    {0, NULL, 0, NULL, NULL},
};

#ifdef RNA_RUNTIME
#  include "MEM_guardedalloc.h"

#  include "BKE_collection.h"
#  include "BKE_context.h"
#  include "BKE_gpencil.h"
#  include "BKE_object.h"
#  include "BKE_particle.h"
#  include "BKE_pbvh.h"
#  include "BKE_pointcache.h"

#  include "DEG_depsgraph.h"

#  include "ED_gpencil.h"
#  include "ED_paint.h"
#  include "ED_particle.h"

static void rna_GPencil_update(Main *UNUSED(bmain), Scene *scene, PointerRNA *UNUSED(ptr))
{
  /* mark all grease pencil datablocks of the scene */
  if (scene != NULL) {
    ED_gpencil_tag_scene_gpencil(scene);
  }
}

const EnumPropertyItem rna_enum_particle_edit_disconnected_hair_brush_items[] = {
    {PE_BRUSH_COMB, "COMB", ICON_PARTICLEBRUSH_COMB, "Comb", "Comb hairs"},
    {PE_BRUSH_SMOOTH, "SMOOTH", ICON_PARTICLEBRUSH_SMOOTH, "Smooth", "Smooth hairs"},
    {PE_BRUSH_LENGTH, "LENGTH", ICON_PARTICLEBRUSH_ADD, "Length", "Make hairs longer or shorter"},
    {PE_BRUSH_CUT, "CUT", ICON_CUT, "Cut", "Cut hairs"},
    {PE_BRUSH_WEIGHT, "WEIGHT", ICON_PARTICLEBRUSH_WEIGHT, "Weight", "Weight hair particles"},
    {0, NULL, 0, NULL, NULL},
};

static const EnumPropertyItem particle_edit_cache_brush_items[] = {
    {PE_BRUSH_COMB, "COMB", 0, "Comb", "Comb paths"},
    {PE_BRUSH_SMOOTH, "SMOOTH", 0, "Smooth", "Smooth paths"},
    {PE_BRUSH_LENGTH, "LENGTH", 0, "Length", "Make paths longer or shorter"},
    {0, NULL, 0, NULL, NULL},
};

static PointerRNA rna_ParticleEdit_brush_get(PointerRNA *ptr)
{
  ParticleEditSettings *pset = (ParticleEditSettings *)ptr->data;
  ParticleBrushData *brush = NULL;

  brush = &pset->brush[pset->brushtype];

  return rna_pointer_inherit_refine(ptr, &RNA_ParticleBrush, brush);
}

static PointerRNA rna_ParticleBrush_curve_get(PointerRNA *ptr)
{
  return rna_pointer_inherit_refine(ptr, &RNA_CurveMapping, NULL);
}

static void rna_ParticleEdit_redo(bContext *C, PointerRNA *UNUSED(ptr))
{
  Depsgraph *depsgraph = CTX_data_depsgraph_pointer(C);
  Scene *scene = CTX_data_scene(C);
  ViewLayer *view_layer = CTX_data_view_layer(C);
  Object *ob = OBACT(view_layer);
  PTCacheEdit *edit = PE_get_current(depsgraph, scene, ob);

  if (!edit) {
    return;
  }

  if (ob) {
    DEG_id_tag_update(&ob->id, ID_RECALC_GEOMETRY);
  }

  BKE_particle_batch_cache_dirty_tag(edit->psys, BKE_PARTICLE_BATCH_DIRTY_ALL);
  psys_free_path_cache(edit->psys, edit);
  DEG_id_tag_update(&scene->id, ID_RECALC_COPY_ON_WRITE);
}

static void rna_ParticleEdit_update(bContext *C, PointerRNA *UNUSED(ptr))
{
  Scene *scene = CTX_data_scene(C);
  ViewLayer *view_layer = CTX_data_view_layer(C);
  Object *ob = OBACT(view_layer);

  if (ob) {
    DEG_id_tag_update(&ob->id, ID_RECALC_GEOMETRY);
  }

  /* Sync tool setting changes from original to evaluated scenes. */
  DEG_id_tag_update(&scene->id, ID_RECALC_COPY_ON_WRITE);
}

static void rna_ParticleEdit_tool_set(PointerRNA *ptr, int value)
{
  ParticleEditSettings *pset = (ParticleEditSettings *)ptr->data;

  /* redraw hair completely if weight brush is/was used */
  if ((pset->brushtype == PE_BRUSH_WEIGHT || value == PE_BRUSH_WEIGHT) && pset->object) {
    Object *ob = pset->object;
    if (ob) {
      DEG_id_tag_update(&ob->id, ID_RECALC_GEOMETRY);
      WM_main_add_notifier(NC_OBJECT | ND_PARTICLE | NA_EDITED, NULL);
    }
  }

  pset->brushtype = value;
}
static const EnumPropertyItem *rna_ParticleEdit_tool_itemf(bContext *C,
                                                           PointerRNA *UNUSED(ptr),
                                                           PropertyRNA *UNUSED(prop),
                                                           bool *UNUSED(r_free))
{
  ViewLayer *view_layer = CTX_data_view_layer(C);
  Object *ob = OBACT(view_layer);
#  if 0
  Depsgraph *depsgraph = CTX_data_depsgraph_pointer(C);
  Scene *scene = CTX_data_scene(C);
  PTCacheEdit *edit = PE_get_current(depsgraph, scene, ob);
  ParticleSystem *psys = edit ? edit->psys : NULL;
#  else
  /* use this rather than PE_get_current() - because the editing cache is
   * dependent on the cache being updated which can happen after this UI
   * draws causing a glitch T28883. */
  ParticleSystem *psys = psys_get_current(ob);
#  endif

  if (psys) {
    if (psys->flag & PSYS_GLOBAL_HAIR) {
      return rna_enum_particle_edit_disconnected_hair_brush_items;
    }
    else {
      return rna_enum_particle_edit_hair_brush_items;
    }
  }

  return particle_edit_cache_brush_items;
}

static bool rna_ParticleEdit_editable_get(PointerRNA *ptr)
{
  ParticleEditSettings *pset = (ParticleEditSettings *)ptr->data;

  return (pset->object && pset->scene && PE_get_current(NULL, pset->scene, pset->object));
}
static bool rna_ParticleEdit_hair_get(PointerRNA *ptr)
{
  ParticleEditSettings *pset = (ParticleEditSettings *)ptr->data;

  if (pset->scene) {
    PTCacheEdit *edit = PE_get_current(NULL, pset->scene, pset->object);

    return (edit && edit->psys);
  }

  return 0;
}

static char *rna_ParticleEdit_path(PointerRNA *UNUSED(ptr))
{
  return BLI_strdup("tool_settings.particle_edit");
}

static bool rna_Brush_mode_poll(PointerRNA *ptr, PointerRNA value)
{
  const Paint *paint = ptr->data;
  Brush *brush = (Brush *)value.owner_id;
  const uint tool_offset = paint->runtime.tool_offset;
  const eObjectMode ob_mode = paint->runtime.ob_mode;
  UNUSED_VARS_NDEBUG(tool_offset);
  BLI_assert(tool_offset && ob_mode);

  if (brush->ob_mode & ob_mode) {
    if (paint->brush) {
      if (BKE_brush_tool_get(paint->brush, paint) == BKE_brush_tool_get(brush, paint)) {
        return true;
      }
    }
    else {
      return true;
    }
  }

  return false;
}

static bool paint_contains_brush_slot(const Paint *paint, const PaintToolSlot *tslot, int *r_index)
{
  if ((tslot >= paint->tool_slots) && (tslot < (paint->tool_slots + paint->tool_slots_len))) {
    *r_index = (int)(tslot - paint->tool_slots);
    return true;
  }
  return false;
}

static bool rna_Brush_mode_with_tool_poll(PointerRNA *ptr, PointerRNA value)
{
  Scene *scene = (Scene *)ptr->owner_id;
  const PaintToolSlot *tslot = ptr->data;
  ToolSettings *ts = scene->toolsettings;
  Brush *brush = (Brush *)value.owner_id;
  int mode = 0;
  int slot_index = 0;

  if (paint_contains_brush_slot(&ts->imapaint.paint, tslot, &slot_index)) {
    if (slot_index != brush->imagepaint_tool) {
      return false;
    }
    mode = OB_MODE_TEXTURE_PAINT;
  }
  else if (paint_contains_brush_slot(&ts->sculpt->paint, tslot, &slot_index)) {
    if (slot_index != brush->sculpt_tool) {
      return false;
    }
    mode = OB_MODE_SCULPT;
  }
  else if (paint_contains_brush_slot(&ts->uvsculpt->paint, tslot, &slot_index)) {
    if (slot_index != brush->uv_sculpt_tool) {
      return false;
    }
    mode = OB_MODE_EDIT;
  }
  else if (paint_contains_brush_slot(&ts->vpaint->paint, tslot, &slot_index)) {
    if (slot_index != brush->vertexpaint_tool) {
      return false;
    }
    mode = OB_MODE_VERTEX_PAINT;
  }
  else if (paint_contains_brush_slot(&ts->wpaint->paint, tslot, &slot_index)) {
    if (slot_index != brush->weightpaint_tool) {
      return false;
    }
    mode = OB_MODE_WEIGHT_PAINT;
  }
  else if (paint_contains_brush_slot(&ts->gp_paint->paint, tslot, &slot_index)) {
    if (slot_index != brush->gpencil_tool) {
      return false;
    }
    mode = OB_MODE_PAINT_GPENCIL;
  }
  else if (paint_contains_brush_slot(&ts->gp_vertexpaint->paint, tslot, &slot_index)) {
    if (slot_index != brush->gpencil_vertex_tool) {
      return false;
    }
    mode = OB_MODE_VERTEX_GPENCIL;
  }
  else if (paint_contains_brush_slot(&ts->gp_sculptpaint->paint, tslot, &slot_index)) {
    if (slot_index != brush->gpencil_sculpt_tool) {
      return false;
    }
    mode = OB_MODE_SCULPT_GPENCIL;
  }
  else if (paint_contains_brush_slot(&ts->gp_weightpaint->paint, tslot, &slot_index)) {
    if (slot_index != brush->gpencil_weight_tool) {
      return false;
    }
    mode = OB_MODE_WEIGHT_GPENCIL;
  }
  else if (paint_contains_brush_slot(&ts->curves_sculpt->paint, tslot, &slot_index)) {
    if (slot_index != brush->curves_sculpt_tool) {
      return false;
    }
    mode = OB_MODE_SCULPT_CURVES;
  }

  return brush->ob_mode & mode;
}

static void rna_Sculpt_update(bContext *C, PointerRNA *UNUSED(ptr))
{
  Scene *scene = CTX_data_scene(C);
  ViewLayer *view_layer = CTX_data_view_layer(C);
  Object *ob = OBACT(view_layer);

  if (ob) {
    DEG_id_tag_update(&ob->id, ID_RECALC_GEOMETRY);
    WM_main_add_notifier(NC_OBJECT | ND_MODIFIER, ob);

    if (ob->sculpt) {
      ob->sculpt->bm_smooth_shading = ((scene->toolsettings->sculpt->flags &
                                        SCULPT_DYNTOPO_SMOOTH_SHADING) != 0);
    }
  }
}

static void rna_Sculpt_ShowMask_update(bContext *C, PointerRNA *UNUSED(ptr))
{
  ViewLayer *view_layer = CTX_data_view_layer(C);
  Object *object = OBACT(view_layer);
  if (object == NULL || object->sculpt == NULL) {
    return;
  }
  Scene *scene = CTX_data_scene(C);
  Sculpt *sd = scene->toolsettings->sculpt;
  object->sculpt->show_mask = ((sd->flags & SCULPT_HIDE_MASK) == 0);
  if (object->sculpt->pbvh != NULL) {
    pbvh_show_mask_set(object->sculpt->pbvh, object->sculpt->show_mask);
  }
  DEG_id_tag_update(&object->id, ID_RECALC_GEOMETRY);
  WM_main_add_notifier(NC_OBJECT | ND_MODIFIER, object);
}

static char *rna_Sculpt_path(PointerRNA *UNUSED(ptr))
{
  return BLI_strdup("tool_settings.sculpt");
}

static char *rna_VertexPaint_path(PointerRNA *ptr)
{
  Scene *scene = (Scene *)ptr->owner_id;
  ToolSettings *ts = scene->toolsettings;
  if (ptr->data == ts->vpaint) {
    return BLI_strdup("tool_settings.vertex_paint");
  }
  else {
    return BLI_strdup("tool_settings.weight_paint");
  }
}

static char *rna_ImagePaintSettings_path(PointerRNA *UNUSED(ptr))
{
  return BLI_strdup("tool_settings.image_paint");
}

static char *rna_PaintModeSettings_path(PointerRNA *UNUSED(ptr))
{
  return BLI_strdup("tool_settings.paint_mode");
}

static char *rna_UvSculpt_path(PointerRNA *UNUSED(ptr))
{
  return BLI_strdup("tool_settings.uv_sculpt");
}

static char *rna_CurvesSculpt_path(PointerRNA *UNUSED(ptr))
{
  return BLI_strdup("tool_settings.curves_sculpt");
}

static char *rna_GpPaint_path(PointerRNA *UNUSED(ptr))
{
  return BLI_strdup("tool_settings.gpencil_paint");
}

static char *rna_GpVertexPaint_path(PointerRNA *UNUSED(ptr))
{
  return BLI_strdup("tool_settings.gpencil_vertex_paint");
}

static char *rna_GpSculptPaint_path(PointerRNA *UNUSED(ptr))
{
  return BLI_strdup("tool_settings.gpencil_sculpt_paint");
}

static char *rna_GpWeightPaint_path(PointerRNA *UNUSED(ptr))
{
  return BLI_strdup("tool_settings.gpencil_weight_paint");
}

static char *rna_ParticleBrush_path(PointerRNA *UNUSED(ptr))
{
  return BLI_strdup("tool_settings.particle_edit.brush");
}

static void rna_Paint_brush_update(Main *UNUSED(bmain), Scene *UNUSED(scene), PointerRNA *ptr)
{
  Paint *paint = ptr->data;
  Brush *br = paint->brush;
  BKE_paint_invalidate_overlay_all();
  /* Needed because we're not calling 'BKE_paint_brush_set' which handles this. */
  BKE_paint_toolslots_brush_update(paint);
  WM_main_add_notifier(NC_BRUSH | NA_SELECTED, br);
}

static void rna_ImaPaint_viewport_update(Main *UNUSED(bmain),
                                         Scene *UNUSED(scene),
                                         PointerRNA *UNUSED(ptr))
{
  /* not the best solution maybe, but will refresh the 3D viewport */
  WM_main_add_notifier(NC_OBJECT | ND_DRAW, NULL);
}

static void rna_ImaPaint_mode_update(bContext *C, PointerRNA *UNUSED(ptr))
{
  Scene *scene = CTX_data_scene(C);
  ViewLayer *view_layer = CTX_data_view_layer(C);
  Object *ob = OBACT(view_layer);

  if (ob && ob->type == OB_MESH) {
    /* of course we need to invalidate here */
    BKE_texpaint_slots_refresh_object(scene, ob);

    /* We assume that changing the current mode will invalidate the uv layers
     * so we need to refresh display. */
    ED_paint_proj_mesh_data_check(scene, ob, NULL, NULL, NULL, NULL);
    WM_main_add_notifier(NC_OBJECT | ND_DRAW, NULL);
  }
}

static void rna_ImaPaint_stencil_update(bContext *C, PointerRNA *UNUSED(ptr))
{
  Scene *scene = CTX_data_scene(C);
  ViewLayer *view_layer = CTX_data_view_layer(C);
  Object *ob = OBACT(view_layer);

  if (ob && ob->type == OB_MESH) {
    ED_paint_proj_mesh_data_check(scene, ob, NULL, NULL, NULL, NULL);
    WM_main_add_notifier(NC_OBJECT | ND_DRAW, NULL);
  }
}

static bool rna_ImaPaint_imagetype_poll(PointerRNA *UNUSED(ptr), PointerRNA value)
{
  Image *image = (Image *)value.owner_id;
  return image->type != IMA_TYPE_R_RESULT && image->type != IMA_TYPE_COMPOSITE;
}

static void rna_ImaPaint_canvas_update(bContext *C, PointerRNA *UNUSED(ptr))
{
  Main *bmain = CTX_data_main(C);
  Scene *scene = CTX_data_scene(C);
  ViewLayer *view_layer = CTX_data_view_layer(C);
  Object *ob = OBACT(view_layer);
  bScreen *screen;
  Image *ima = scene->toolsettings->imapaint.canvas;

  for (screen = bmain->screens.first; screen; screen = screen->id.next) {
    ScrArea *area;
    for (area = screen->areabase.first; area; area = area->next) {
      SpaceLink *slink;
      for (slink = area->spacedata.first; slink; slink = slink->next) {
        if (slink->spacetype == SPACE_IMAGE) {
          SpaceImage *sima = (SpaceImage *)slink;

          if (!sima->pin) {
            ED_space_image_set(bmain, sima, ima, true);
          }
        }
      }
    }
  }

  if (ob && ob->type == OB_MESH) {
    ED_paint_proj_mesh_data_check(scene, ob, NULL, NULL, NULL, NULL);
    WM_main_add_notifier(NC_OBJECT | ND_DRAW, NULL);
  }
}

/** \name Paint mode settings
 * \{ */

static bool rna_PaintModeSettings_canvas_image_poll(PointerRNA *UNUSED(ptr), PointerRNA value)
{
  Image *image = (Image *)value.owner_id;
  return !ELEM(image->type, IMA_TYPE_COMPOSITE, IMA_TYPE_R_RESULT);
}

static void rna_PaintModeSettings_canvas_source_update(bContext *C, PointerRNA *UNUSED(ptr))
{
  Scene *scene = CTX_data_scene(C);
  Object *ob = CTX_data_active_object(C);
  /* When canvas source changes the PBVH would require updates when switching between color
   * attributes. */
  if (ob && ob->type == OB_MESH) {
    BKE_texpaint_slots_refresh_object(scene, ob);
    DEG_id_tag_update(&ob->id, 0);
    WM_main_add_notifier(NC_GEOM | ND_DATA, &ob->id);
  }
}

/* \} */

static bool rna_ImaPaint_detect_data(ImagePaintSettings *imapaint)
{
  return imapaint->missing_data == 0;
}

static char *rna_GPencilSculptSettings_path(PointerRNA *UNUSED(ptr))
{
  return BLI_strdup("tool_settings.gpencil_sculpt");
}

static char *rna_GPencilSculptGuide_path(PointerRNA *UNUSED(ptr))
{
  return BLI_strdup("tool_settings.gpencil_sculpt.guide");
}

#else

static void rna_def_paint_curve(BlenderRNA *brna)
{
  StructRNA *srna;

  srna = RNA_def_struct(brna, "PaintCurve", "ID");
  RNA_def_struct_ui_text(srna, "Paint Curve", "");
  RNA_def_struct_ui_icon(srna, ICON_CURVE_BEZCURVE);
}

static void rna_def_paint_tool_slot(BlenderRNA *brna)
{
  StructRNA *srna;
  PropertyRNA *prop;

  srna = RNA_def_struct(brna, "PaintToolSlot", NULL);
  RNA_def_struct_ui_text(srna, "Paint Tool Slot", "");

  prop = RNA_def_property(srna, "brush", PROP_POINTER, PROP_NONE);
  RNA_def_property_flag(prop, PROP_EDITABLE);
  RNA_def_property_pointer_funcs(prop, NULL, NULL, NULL, "rna_Brush_mode_with_tool_poll");
  RNA_def_property_ui_text(prop, "Brush", "");
}

static void rna_def_paint(BlenderRNA *brna)
{
  StructRNA *srna;
  PropertyRNA *prop;

  srna = RNA_def_struct(brna, "Paint", NULL);
  RNA_def_struct_ui_text(srna, "Paint", "");

  /* Global Settings */
  prop = RNA_def_property(srna, "brush", PROP_POINTER, PROP_NONE);
  RNA_def_property_flag(prop, PROP_EDITABLE);
  RNA_def_property_pointer_funcs(prop, NULL, NULL, NULL, "rna_Brush_mode_poll");
  RNA_def_property_ui_text(prop, "Brush", "Active Brush");
  RNA_def_property_update(prop, 0, "rna_Paint_brush_update");

  /* paint_tool_slots */
  prop = RNA_def_property(srna, "tool_slots", PROP_COLLECTION, PROP_NONE);
  RNA_def_property_collection_sdna(prop, NULL, "tool_slots", "tool_slots_len");
  RNA_def_property_struct_type(prop, "PaintToolSlot");
  /* don't dereference pointer! */
  RNA_def_property_collection_funcs(
      prop, NULL, NULL, NULL, "rna_iterator_array_get", NULL, NULL, NULL, NULL);
  RNA_def_property_ui_text(prop, "Paint Tool Slots", "");

  prop = RNA_def_property(srna, "palette", PROP_POINTER, PROP_NONE);
  RNA_def_property_flag(prop, PROP_EDITABLE);
  RNA_def_property_pointer_funcs(prop, NULL, NULL, NULL, NULL);
  RNA_def_property_ui_text(prop, "Palette", "Active Palette");

  prop = RNA_def_property(srna, "show_brush", PROP_BOOLEAN, PROP_NONE);
  RNA_def_property_boolean_sdna(prop, NULL, "flags", PAINT_SHOW_BRUSH);
  RNA_def_property_ui_text(prop, "Show Brush", "");
  RNA_def_property_update(prop, NC_SCENE | ND_TOOLSETTINGS, NULL);

  prop = RNA_def_property(srna, "show_brush_on_surface", PROP_BOOLEAN, PROP_NONE);
  RNA_def_property_boolean_sdna(prop, NULL, "flags", PAINT_SHOW_BRUSH_ON_SURFACE);
  RNA_def_property_ui_text(prop, "Show Brush On Surface", "");
  RNA_def_property_update(prop, NC_SCENE | ND_TOOLSETTINGS, NULL);

  prop = RNA_def_property(srna, "show_low_resolution", PROP_BOOLEAN, PROP_NONE);
  RNA_def_property_boolean_sdna(prop, NULL, "flags", PAINT_FAST_NAVIGATE);
  RNA_def_property_ui_text(
      prop, "Fast Navigate", "For multires, show low resolution while navigating the view");
  RNA_def_property_update(prop, NC_SCENE | ND_TOOLSETTINGS, NULL);

  prop = RNA_def_property(srna, "use_sculpt_delay_updates", PROP_BOOLEAN, PROP_NONE);
  RNA_def_property_boolean_sdna(prop, NULL, "flags", PAINT_SCULPT_DELAY_UPDATES);
  RNA_def_property_ui_text(
      prop,
      "Delay Viewport Updates",
      "Update the geometry when it enters the view, providing faster view navigation");
  RNA_def_property_update(prop, NC_SCENE | ND_TOOLSETTINGS, NULL);

  prop = RNA_def_property(srna, "input_samples", PROP_INT, PROP_UNSIGNED);
  RNA_def_property_int_sdna(prop, NULL, "num_input_samples");
  RNA_def_property_ui_range(prop, 1, PAINT_MAX_INPUT_SAMPLES, 1, -1);
  RNA_def_property_ui_text(
      prop, "Input Samples", "Average multiple input samples together to smooth the brush stroke");
  RNA_def_property_update(prop, NC_SCENE | ND_TOOLSETTINGS, NULL);

  prop = RNA_def_property(srna, "use_symmetry_x", PROP_BOOLEAN, PROP_NONE);
  RNA_def_property_boolean_sdna(prop, NULL, "symmetry_flags", PAINT_SYMM_X);
  RNA_def_property_ui_text(prop, "Symmetry X", "Mirror brush across the X axis");
  RNA_def_property_update(prop, NC_SCENE | ND_TOOLSETTINGS, NULL);

  prop = RNA_def_property(srna, "use_symmetry_y", PROP_BOOLEAN, PROP_NONE);
  RNA_def_property_boolean_sdna(prop, NULL, "symmetry_flags", PAINT_SYMM_Y);
  RNA_def_property_ui_text(prop, "Symmetry Y", "Mirror brush across the Y axis");
  RNA_def_property_update(prop, NC_SCENE | ND_TOOLSETTINGS, NULL);

  prop = RNA_def_property(srna, "use_symmetry_z", PROP_BOOLEAN, PROP_NONE);
  RNA_def_property_boolean_sdna(prop, NULL, "symmetry_flags", PAINT_SYMM_Z);
  RNA_def_property_ui_text(prop, "Symmetry Z", "Mirror brush across the Z axis");
  RNA_def_property_update(prop, NC_SCENE | ND_TOOLSETTINGS, NULL);

  prop = RNA_def_property(srna, "use_symmetry_feather", PROP_BOOLEAN, PROP_NONE);
  RNA_def_property_boolean_sdna(prop, NULL, "symmetry_flags", PAINT_SYMMETRY_FEATHER);
  RNA_def_property_ui_text(prop,
                           "Symmetry Feathering",
                           "Reduce the strength of the brush where it overlaps symmetrical daubs");
  RNA_def_property_update(prop, NC_SCENE | ND_TOOLSETTINGS, NULL);

  prop = RNA_def_property(srna, "cavity_curve", PROP_POINTER, PROP_NONE);
  RNA_def_property_flag(prop, PROP_NEVER_NULL);
  RNA_def_property_ui_text(prop, "Curve", "Editable cavity curve");
  RNA_def_property_update(prop, NC_SCENE | ND_TOOLSETTINGS, NULL);

  prop = RNA_def_property(srna, "use_cavity", PROP_BOOLEAN, PROP_NONE);
  RNA_def_property_boolean_sdna(prop, NULL, "flags", PAINT_USE_CAVITY_MASK);
  RNA_def_property_ui_text(prop, "Cavity Mask", "Mask painting according to mesh geometry cavity");
  RNA_def_property_update(prop, NC_SCENE | ND_TOOLSETTINGS, NULL);

  prop = RNA_def_property(srna, "tile_offset", PROP_FLOAT, PROP_XYZ_LENGTH);
  RNA_def_property_float_sdna(prop, NULL, "tile_offset");
  RNA_def_property_array(prop, 3);
  RNA_def_property_range(prop, 0.01, FLT_MAX);
  RNA_def_property_ui_range(prop, 0.01, 100, 1 * 100, 2);
  RNA_def_property_ui_text(
      prop, "Tiling offset for the X Axis", "Stride at which tiled strokes are copied");

  prop = RNA_def_property(srna, "tile_x", PROP_BOOLEAN, PROP_NONE);
  RNA_def_property_boolean_sdna(prop, NULL, "symmetry_flags", PAINT_TILE_X);
  RNA_def_property_ui_text(prop, "Tile X", "Tile along X axis");
  RNA_def_property_update(prop, NC_SCENE | ND_TOOLSETTINGS, NULL);

  prop = RNA_def_property(srna, "tile_y", PROP_BOOLEAN, PROP_NONE);
  RNA_def_property_boolean_sdna(prop, NULL, "symmetry_flags", PAINT_TILE_Y);
  RNA_def_property_ui_text(prop, "Tile Y", "Tile along Y axis");
  RNA_def_property_update(prop, NC_SCENE | ND_TOOLSETTINGS, NULL);

  prop = RNA_def_property(srna, "tile_z", PROP_BOOLEAN, PROP_NONE);
  RNA_def_property_boolean_sdna(prop, NULL, "symmetry_flags", PAINT_TILE_Z);
  RNA_def_property_ui_text(prop, "Tile Z", "Tile along Z axis");
  RNA_def_property_update(prop, NC_SCENE | ND_TOOLSETTINGS, NULL);
}

static void rna_def_sculpt(BlenderRNA *brna)
{
  static const EnumPropertyItem detail_refine_items[] = {
      {SCULPT_DYNTOPO_SUBDIVIDE,
       "SUBDIVIDE",
       0,
       "Subdivide Edges",
       "Subdivide long edges to add mesh detail where needed"},
      {SCULPT_DYNTOPO_COLLAPSE,
       "COLLAPSE",
       0,
       "Collapse Edges",
       "Collapse short edges to remove mesh detail where possible"},
      {SCULPT_DYNTOPO_SUBDIVIDE | SCULPT_DYNTOPO_COLLAPSE,
       "SUBDIVIDE_COLLAPSE",
       0,
       "Subdivide Collapse",
       "Both subdivide long edges and collapse short edges to refine mesh detail"},
      {0, NULL, 0, NULL, NULL},
  };

  static const EnumPropertyItem detail_type_items[] = {
      {0,
       "RELATIVE",
       0,
       "Relative Detail",
       "Mesh detail is relative to the brush size and detail size"},
      {SCULPT_DYNTOPO_DETAIL_CONSTANT,
       "CONSTANT",
       0,
       "Constant Detail",
       "Mesh detail is constant in world space according to detail size"},
      {SCULPT_DYNTOPO_DETAIL_BRUSH,
       "BRUSH",
       0,
       "Brush Detail",
       "Mesh detail is relative to brush radius"},
      {SCULPT_DYNTOPO_DETAIL_MANUAL,
       "MANUAL",
       0,
       "Manual Detail",
       "Mesh detail does not change on each stroke, only when using Flood Fill"},
      {0, NULL, 0, NULL, NULL},
  };

  StructRNA *srna;
  PropertyRNA *prop;

  srna = RNA_def_struct(brna, "Sculpt", "Paint");
  RNA_def_struct_path_func(srna, "rna_Sculpt_path");
  RNA_def_struct_ui_text(srna, "Sculpt", "");

  prop = RNA_def_property(srna, "radial_symmetry", PROP_INT, PROP_XYZ);
  RNA_def_property_int_sdna(prop, NULL, "radial_symm");
  RNA_def_property_int_default(prop, 1);
  RNA_def_property_range(prop, 1, 64);
  RNA_def_property_ui_range(prop, 0, 32, 1, 1);
  RNA_def_property_ui_text(
      prop, "Radial Symmetry Count X Axis", "Number of times to copy strokes across the surface");

  prop = RNA_def_property(srna, "lock_x", PROP_BOOLEAN, PROP_NONE);
  RNA_def_property_boolean_sdna(prop, NULL, "flags", SCULPT_LOCK_X);
  RNA_def_property_ui_text(prop, "Lock X", "Disallow changes to the X axis of vertices");
  RNA_def_property_update(prop, NC_SCENE | ND_TOOLSETTINGS, NULL);

  prop = RNA_def_property(srna, "lock_y", PROP_BOOLEAN, PROP_NONE);
  RNA_def_property_boolean_sdna(prop, NULL, "flags", SCULPT_LOCK_Y);
  RNA_def_property_ui_text(prop, "Lock Y", "Disallow changes to the Y axis of vertices");
  RNA_def_property_update(prop, NC_SCENE | ND_TOOLSETTINGS, NULL);

  prop = RNA_def_property(srna, "lock_z", PROP_BOOLEAN, PROP_NONE);
  RNA_def_property_boolean_sdna(prop, NULL, "flags", SCULPT_LOCK_Z);
  RNA_def_property_ui_text(prop, "Lock Z", "Disallow changes to the Z axis of vertices");
  RNA_def_property_update(prop, NC_SCENE | ND_TOOLSETTINGS, NULL);

  prop = RNA_def_property(srna, "use_deform_only", PROP_BOOLEAN, PROP_NONE);
  RNA_def_property_boolean_sdna(prop, NULL, "flags", SCULPT_ONLY_DEFORM);
  RNA_def_property_ui_text(prop,
                           "Use Deform Only",
                           "Use only deformation modifiers (temporary disable all "
                           "constructive modifiers except multi-resolution)");
  RNA_def_property_flag(prop, PROP_CONTEXT_UPDATE);
  RNA_def_property_update(prop, NC_OBJECT | ND_DRAW, "rna_Sculpt_update");

  prop = RNA_def_property(srna, "show_mask", PROP_BOOLEAN, PROP_NONE);
  RNA_def_property_boolean_negative_sdna(prop, NULL, "flags", SCULPT_HIDE_MASK);
  RNA_def_property_ui_text(prop, "Show Mask", "Show mask as overlay on object");
  RNA_def_property_flag(prop, PROP_CONTEXT_UPDATE);
  RNA_def_property_update(prop, NC_OBJECT | ND_DRAW, "rna_Sculpt_ShowMask_update");

  prop = RNA_def_property(srna, "show_face_sets", PROP_BOOLEAN, PROP_NONE);
  RNA_def_property_boolean_negative_sdna(prop, NULL, "flags", SCULPT_HIDE_FACE_SETS);
  RNA_def_property_ui_text(prop, "Show Face Sets", "Show Face Sets as overlay on object");
  RNA_def_property_flag(prop, PROP_CONTEXT_UPDATE);
  RNA_def_property_update(prop, NC_OBJECT | ND_DRAW, "rna_Sculpt_ShowMask_update");

  prop = RNA_def_property(srna, "detail_size", PROP_FLOAT, PROP_PIXEL);
  RNA_def_property_ui_range(prop, 0.5, 40.0, 0.1, 2);
  RNA_def_property_ui_scale_type(prop, PROP_SCALE_CUBIC);
  RNA_def_property_ui_text(prop,
                           "Detail Size",
                           "Maximum edge length for dynamic topology sculpting (in "
                           "pixels)\nHotkey in the default keymap: Shift D");
  RNA_def_property_update(prop, NC_SCENE | ND_TOOLSETTINGS, NULL);

  prop = RNA_def_property(srna, "detail_percent", PROP_FLOAT, PROP_PERCENTAGE);
  RNA_def_property_ui_range(prop, 0.5, 100.0, 10, 2);
  RNA_def_property_ui_text(
      prop,
      "Detail Percentage",
      "Maximum edge length for dynamic topology sculpting (in brush percenage)");
  RNA_def_property_update(prop, NC_SCENE | ND_TOOLSETTINGS, NULL);

  prop = RNA_def_property(srna, "constant_detail_resolution", PROP_FLOAT, PROP_NONE);
  RNA_def_property_float_sdna(prop, NULL, "constant_detail");
  RNA_def_property_range(prop, 0.0001, FLT_MAX);
  RNA_def_property_ui_range(prop, 0.001, 1000.0, 10, 2);
  RNA_def_property_ui_text(prop,
                           "Resolution",
                           "Maximum edge length for dynamic topology sculpting (as divisor "
                           "of blender unit - higher value means smaller edge length)");
  RNA_def_property_update(prop, NC_SCENE | ND_TOOLSETTINGS, NULL);

  prop = RNA_def_property(srna, "use_smooth_shading", PROP_BOOLEAN, PROP_NONE);
  RNA_def_property_boolean_sdna(prop, NULL, "flags", SCULPT_DYNTOPO_SMOOTH_SHADING);
  RNA_def_property_ui_text(prop,
                           "Smooth Shading",
                           "Show faces in dynamic-topology mode with smooth "
                           "shading rather than flat shaded");
  RNA_def_property_flag(prop, PROP_CONTEXT_UPDATE);
  RNA_def_property_update(prop, NC_OBJECT | ND_DRAW, "rna_Sculpt_update");

  prop = RNA_def_property(srna, "use_automasking_topology", PROP_BOOLEAN, PROP_NONE);
  RNA_def_property_boolean_sdna(prop, NULL, "automasking_flags", BRUSH_AUTOMASKING_TOPOLOGY);
  RNA_def_property_ui_text(prop,
                           "Topology Auto-Masking",
                           "Affect only vertices connected to the active vertex under the brush");
  RNA_def_property_update(prop, NC_SCENE | ND_TOOLSETTINGS, NULL);

  prop = RNA_def_property(srna, "use_automasking_face_sets", PROP_BOOLEAN, PROP_NONE);
  RNA_def_property_boolean_sdna(prop, NULL, "automasking_flags", BRUSH_AUTOMASKING_FACE_SETS);
  RNA_def_property_ui_text(prop,
                           "Face Sets Auto-Masking",
                           "Affect only vertices that share Face Sets with the active vertex");
  RNA_def_property_update(prop, NC_SCENE | ND_TOOLSETTINGS, NULL);

  prop = RNA_def_property(srna, "use_automasking_boundary_edges", PROP_BOOLEAN, PROP_NONE);
  RNA_def_property_boolean_sdna(prop, NULL, "automasking_flags", BRUSH_AUTOMASKING_BOUNDARY_EDGES);
  RNA_def_property_ui_text(
      prop, "Mesh Boundary Auto-Masking", "Do not affect non manifold boundary edges");
  RNA_def_property_update(prop, NC_SCENE | ND_TOOLSETTINGS, NULL);

  prop = RNA_def_property(srna, "use_automasking_boundary_face_sets", PROP_BOOLEAN, PROP_NONE);
  RNA_def_property_boolean_sdna(
      prop, NULL, "automasking_flags", BRUSH_AUTOMASKING_BOUNDARY_FACE_SETS);
  RNA_def_property_ui_text(prop,
                           "Face Sets Boundary Auto-Masking",
                           "Do not affect vertices that belong to a Face Set boundary");
  RNA_def_property_update(prop, NC_SCENE | ND_TOOLSETTINGS, NULL);

  prop = RNA_def_property(srna, "symmetrize_direction", PROP_ENUM, PROP_NONE);
  RNA_def_property_enum_items(prop, rna_enum_symmetrize_direction_items);
  RNA_def_property_ui_text(prop, "Direction", "Source and destination for symmetrize operator");

  prop = RNA_def_property(srna, "detail_refine_method", PROP_ENUM, PROP_NONE);
  RNA_def_property_enum_bitflag_sdna(prop, NULL, "flags");
  RNA_def_property_enum_items(prop, detail_refine_items);
  RNA_def_property_ui_text(
      prop, "Detail Refine Method", "In dynamic-topology mode, how to add or remove mesh detail");
  RNA_def_property_update(prop, NC_SCENE | ND_TOOLSETTINGS, NULL);

  prop = RNA_def_property(srna, "detail_type_method", PROP_ENUM, PROP_NONE);
  RNA_def_property_enum_bitflag_sdna(prop, NULL, "flags");
  RNA_def_property_enum_items(prop, detail_type_items);
  RNA_def_property_ui_text(
      prop, "Detail Type Method", "In dynamic-topology mode, how mesh detail size is calculated");
  RNA_def_property_update(prop, NC_SCENE | ND_TOOLSETTINGS, NULL);

  prop = RNA_def_property(srna, "gravity", PROP_FLOAT, PROP_FACTOR);
  RNA_def_property_float_sdna(prop, NULL, "gravity_factor");
  RNA_def_property_range(prop, 0.0f, 1.0f);
  RNA_def_property_ui_range(prop, 0.0f, 1.0f, 0.1, 3);
  RNA_def_property_ui_text(prop, "Gravity", "Amount of gravity after each dab");
  RNA_def_property_update(prop, NC_SCENE | ND_TOOLSETTINGS, NULL);

  prop = RNA_def_property(srna, "gravity_object", PROP_POINTER, PROP_NONE);
  RNA_def_property_flag(prop, PROP_EDITABLE);
  RNA_def_property_ui_text(
      prop, "Orientation", "Object whose Z axis defines orientation of gravity");
  RNA_def_property_update(prop, NC_SCENE | ND_TOOLSETTINGS, NULL);
}

static void rna_def_uv_sculpt(BlenderRNA *brna)
{
  StructRNA *srna;

  srna = RNA_def_struct(brna, "UvSculpt", "Paint");
  RNA_def_struct_path_func(srna, "rna_UvSculpt_path");
  RNA_def_struct_ui_text(srna, "UV Sculpting", "");
}

static void rna_def_gp_paint(BlenderRNA *brna)
{
  StructRNA *srna;
  PropertyRNA *prop;

  srna = RNA_def_struct(brna, "GpPaint", "Paint");
  RNA_def_struct_path_func(srna, "rna_GpPaint_path");
  RNA_def_struct_ui_text(srna, "Grease Pencil Paint", "");

  /* Use vertex color (main switch). */
  prop = RNA_def_property(srna, "color_mode", PROP_ENUM, PROP_NONE);
  RNA_def_property_enum_sdna(prop, NULL, "mode");
  RNA_def_property_enum_items(prop, rna_enum_gpencil_paint_mode);
  RNA_def_property_ui_text(prop, "Mode", "Paint Mode");
  RNA_def_property_update(prop, NC_SCENE | ND_TOOLSETTINGS, NULL);
  RNA_def_property_clear_flag(prop, PROP_ANIMATABLE);
}

static void rna_def_gp_vertexpaint(BlenderRNA *brna)
{
  StructRNA *srna;

  srna = RNA_def_struct(brna, "GpVertexPaint", "Paint");
  RNA_def_struct_path_func(srna, "rna_GpVertexPaint_path");
  RNA_def_struct_ui_text(srna, "Grease Pencil Vertex Paint", "");
}

static void rna_def_gp_sculptpaint(BlenderRNA *brna)
{
  StructRNA *srna;

  srna = RNA_def_struct(brna, "GpSculptPaint", "Paint");
  RNA_def_struct_path_func(srna, "rna_GpSculptPaint_path");
  RNA_def_struct_ui_text(srna, "Grease Pencil Sculpt Paint", "");
}

static void rna_def_gp_weightpaint(BlenderRNA *brna)
{
  StructRNA *srna;

  srna = RNA_def_struct(brna, "GpWeightPaint", "Paint");
  RNA_def_struct_path_func(srna, "rna_GpWeightPaint_path");
  RNA_def_struct_ui_text(srna, "Grease Pencil Weight Paint", "");
}

/* use for weight paint too */
static void rna_def_vertex_paint(BlenderRNA *brna)
{
  StructRNA *srna;
  PropertyRNA *prop;

  srna = RNA_def_struct(brna, "VertexPaint", "Paint");
  RNA_def_struct_sdna(srna, "VPaint");
  RNA_def_struct_path_func(srna, "rna_VertexPaint_path");
  RNA_def_struct_ui_text(srna, "Vertex Paint", "Properties of vertex and weight paint mode");

  /* weight paint only */
  prop = RNA_def_property(srna, "use_group_restrict", PROP_BOOLEAN, PROP_NONE);
  RNA_def_property_boolean_sdna(prop, NULL, "flag", VP_FLAG_VGROUP_RESTRICT);
  RNA_def_property_ui_text(prop, "Restrict", "Restrict painting to vertices in the group");
  RNA_def_property_update(prop, NC_SCENE | ND_TOOLSETTINGS, NULL);

  /* Mirroring */
  prop = RNA_def_property(srna, "radial_symmetry", PROP_INT, PROP_XYZ);
  RNA_def_property_int_sdna(prop, NULL, "radial_symm");
  RNA_def_property_int_default(prop, 1);
  RNA_def_property_range(prop, 1, 64);
  RNA_def_property_ui_range(prop, 1, 32, 1, 1);
  RNA_def_property_ui_text(
      prop, "Radial Symmetry Count X Axis", "Number of times to copy strokes across the surface");
}

static void rna_def_paint_mode(BlenderRNA *brna)
{
  StructRNA *srna;
  PropertyRNA *prop;

  srna = RNA_def_struct(brna, "PaintModeSettings", NULL);
  RNA_def_struct_sdna(srna, "PaintModeSettings");
  RNA_def_struct_path_func(srna, "rna_PaintModeSettings_path");
  RNA_def_struct_ui_text(srna, "Paint Mode", "Properties of paint mode");

  prop = RNA_def_property(srna, "canvas_source", PROP_ENUM, PROP_NONE);
  RNA_def_property_enum_items(prop, rna_enum_canvas_source_items);
  RNA_def_property_flag(prop, PROP_CONTEXT_UPDATE);
  RNA_def_property_ui_text(prop, "Source", "Source to select canvas from");
  RNA_def_property_update(prop, 0, "rna_PaintModeSettings_canvas_source_update");

  prop = RNA_def_property(srna, "canvas_image", PROP_POINTER, PROP_NONE);
  RNA_def_property_pointer_funcs(
      prop, NULL, NULL, NULL, "rna_PaintModeSettings_canvas_image_poll");
  RNA_def_property_flag(prop, PROP_EDITABLE | PROP_CONTEXT_UPDATE);
  RNA_def_property_ui_text(prop, "Texture", "Image used as as painting target");
}

static void rna_def_image_paint(BlenderRNA *brna)
{
  StructRNA *srna;
  PropertyRNA *prop;
  FunctionRNA *func;

  static const EnumPropertyItem paint_type_items[] = {
      {IMAGEPAINT_MODE_MATERIAL,
       "MATERIAL",
       0,
       "Material",
       "Detect image slots from the material"},
      {IMAGEPAINT_MODE_IMAGE,
       "IMAGE",
       0,
       "Single Image",
       "Set image for texture painting directly"},
      {0, NULL, 0, NULL, NULL},
  };

  static const EnumPropertyItem paint_interp_items[] = {
      {IMAGEPAINT_INTERP_LINEAR, "LINEAR", 0, "Linear", "Linear interpolation"},
      {IMAGEPAINT_INTERP_CLOSEST,
       "CLOSEST",
       0,
       "Closest",
       "No interpolation (sample closest texel)"},
      {0, NULL, 0, NULL, NULL},
  };

  srna = RNA_def_struct(brna, "ImagePaint", "Paint");
  RNA_def_struct_sdna(srna, "ImagePaintSettings");
  RNA_def_struct_path_func(srna, "rna_ImagePaintSettings_path");
  RNA_def_struct_ui_text(srna, "Image Paint", "Properties of image and texture painting mode");

  /* functions */
  func = RNA_def_function(srna, "detect_data", "rna_ImaPaint_detect_data");
  RNA_def_function_ui_description(func, "Check if required texpaint data exist");

  /* return type */
  RNA_def_function_return(func, RNA_def_boolean(func, "ok", 1, "", ""));

  /* booleans */
  prop = RNA_def_property(srna, "use_occlude", PROP_BOOLEAN, PROP_NONE);
  RNA_def_property_boolean_negative_sdna(prop, NULL, "flag", IMAGEPAINT_PROJECT_XRAY);
  RNA_def_property_ui_text(
      prop, "Occlude", "Only paint onto the faces directly under the brush (slower)");
  RNA_def_property_update(prop, NC_SCENE | ND_TOOLSETTINGS, NULL);

  prop = RNA_def_property(srna, "use_backface_culling", PROP_BOOLEAN, PROP_NONE);
  RNA_def_property_boolean_negative_sdna(prop, NULL, "flag", IMAGEPAINT_PROJECT_BACKFACE);
  RNA_def_property_ui_text(prop, "Cull", "Ignore faces pointing away from the view (faster)");
  RNA_def_property_update(prop, NC_SCENE | ND_TOOLSETTINGS, NULL);

  prop = RNA_def_property(srna, "use_normal_falloff", PROP_BOOLEAN, PROP_NONE);
  RNA_def_property_boolean_negative_sdna(prop, NULL, "flag", IMAGEPAINT_PROJECT_FLAT);
  RNA_def_property_ui_text(prop, "Normal", "Paint most on faces pointing towards the view");
  RNA_def_property_update(prop, NC_SCENE | ND_TOOLSETTINGS, NULL);

  prop = RNA_def_property(srna, "use_stencil_layer", PROP_BOOLEAN, PROP_NONE);
  RNA_def_property_boolean_sdna(prop, NULL, "flag", IMAGEPAINT_PROJECT_LAYER_STENCIL);
  RNA_def_property_ui_text(prop, "Stencil Layer", "Set the mask layer from the UV map buttons");
  RNA_def_property_update(prop, NC_SCENE | ND_TOOLSETTINGS, "rna_ImaPaint_viewport_update");

  prop = RNA_def_property(srna, "invert_stencil", PROP_BOOLEAN, PROP_NONE);
  RNA_def_property_boolean_sdna(prop, NULL, "flag", IMAGEPAINT_PROJECT_LAYER_STENCIL_INV);
  RNA_def_property_ui_text(prop, "Invert", "Invert the stencil layer");
  RNA_def_property_update(prop, NC_SCENE | ND_TOOLSETTINGS, "rna_ImaPaint_viewport_update");

  prop = RNA_def_property(srna, "stencil_image", PROP_POINTER, PROP_NONE);
  RNA_def_property_pointer_sdna(prop, NULL, "stencil");
  RNA_def_property_flag(prop, PROP_EDITABLE | PROP_CONTEXT_UPDATE);
  RNA_def_property_ui_text(prop, "Stencil Image", "Image used as stencil");
  RNA_def_property_update(prop, NC_SCENE | ND_TOOLSETTINGS, "rna_ImaPaint_stencil_update");
  RNA_def_property_pointer_funcs(prop, NULL, NULL, NULL, "rna_ImaPaint_imagetype_poll");

  prop = RNA_def_property(srna, "canvas", PROP_POINTER, PROP_NONE);
  RNA_def_property_flag(prop, PROP_EDITABLE | PROP_CONTEXT_UPDATE);
  RNA_def_property_ui_text(prop, "Canvas", "Image used as canvas");
  RNA_def_property_update(prop, NC_SCENE | ND_TOOLSETTINGS, "rna_ImaPaint_canvas_update");
  RNA_def_property_pointer_funcs(prop, NULL, NULL, NULL, "rna_ImaPaint_imagetype_poll");

  prop = RNA_def_property(srna, "clone_image", PROP_POINTER, PROP_NONE);
  RNA_def_property_pointer_sdna(prop, NULL, "clone");
  RNA_def_property_flag(prop, PROP_EDITABLE);
  RNA_def_property_ui_text(prop, "Clone Image", "Image used as clone source");
  RNA_def_property_update(prop, NC_SCENE | ND_TOOLSETTINGS, NULL);
  RNA_def_property_pointer_funcs(prop, NULL, NULL, NULL, "rna_ImaPaint_imagetype_poll");

  prop = RNA_def_property(srna, "stencil_color", PROP_FLOAT, PROP_COLOR_GAMMA);
  RNA_def_property_range(prop, 0.0, 1.0);
  RNA_def_property_float_sdna(prop, NULL, "stencil_col");
  RNA_def_property_ui_text(prop, "Stencil Color", "Stencil color in the viewport");
  RNA_def_property_update(prop, NC_SCENE | ND_TOOLSETTINGS, "rna_ImaPaint_viewport_update");

  prop = RNA_def_property(srna, "dither", PROP_FLOAT, PROP_NONE);
  RNA_def_property_range(prop, 0.0, 2.0);
  RNA_def_property_ui_text(prop, "Dither", "Amount of dithering when painting on byte images");
  RNA_def_property_update(prop, NC_SCENE | ND_TOOLSETTINGS, NULL);

  prop = RNA_def_property(srna, "use_clone_layer", PROP_BOOLEAN, PROP_NONE);
  RNA_def_property_boolean_sdna(prop, NULL, "flag", IMAGEPAINT_PROJECT_LAYER_CLONE);
  RNA_def_property_ui_text(
      prop,
      "Clone Map",
      "Use another UV map as clone source, otherwise use the 3D cursor as the source");
  RNA_def_property_update(prop, NC_SCENE | ND_TOOLSETTINGS, "rna_ImaPaint_viewport_update");

  /* integers */

  prop = RNA_def_property(srna, "seam_bleed", PROP_INT, PROP_PIXEL);
  RNA_def_property_ui_range(prop, 0, 8, 1, -1);
  RNA_def_property_ui_text(
      prop, "Bleed", "Extend paint beyond the faces UVs to reduce seams (in pixels, slower)");

  prop = RNA_def_property(srna, "normal_angle", PROP_INT, PROP_UNSIGNED);
  RNA_def_property_range(prop, 0, 90);
  RNA_def_property_ui_text(
      prop, "Angle", "Paint most on faces pointing towards the view according to this angle");

  prop = RNA_def_int_array(srna,
                           "screen_grab_size",
                           2,
                           NULL,
                           0,
                           0,
                           "Screen Grab Size",
                           "Size to capture the image for re-projecting",
                           0,
                           0);
  RNA_def_property_range(prop, 512, 16384);
  RNA_def_property_subtype(prop, PROP_PIXEL);

  prop = RNA_def_property(srna, "mode", PROP_ENUM, PROP_NONE);
  RNA_def_property_flag(prop, PROP_CONTEXT_UPDATE);
  RNA_def_property_enum_items(prop, paint_type_items);
  RNA_def_property_ui_text(prop, "Mode", "Mode of operation for projection painting");
  RNA_def_property_update(prop, NC_SCENE | ND_TOOLSETTINGS, "rna_ImaPaint_mode_update");

  prop = RNA_def_property(srna, "interpolation", PROP_ENUM, PROP_NONE);
  RNA_def_property_enum_sdna(prop, NULL, "interp");
  RNA_def_property_flag(prop, PROP_CONTEXT_UPDATE);
  RNA_def_property_enum_items(prop, paint_interp_items);
  RNA_def_property_ui_text(prop, "Interpolation", "Texture filtering type");
  RNA_def_property_update(prop, NC_SCENE | ND_TOOLSETTINGS, "rna_ImaPaint_mode_update");

  /* Missing data */
  prop = RNA_def_property(srna, "missing_uvs", PROP_BOOLEAN, PROP_NONE);
  RNA_def_property_boolean_sdna(prop, NULL, "missing_data", IMAGEPAINT_MISSING_UVS);
  RNA_def_property_ui_text(prop, "Missing UVs", "A UV layer is missing on the mesh");
  RNA_def_property_clear_flag(prop, PROP_EDITABLE);

  prop = RNA_def_property(srna, "missing_materials", PROP_BOOLEAN, PROP_NONE);
  RNA_def_property_boolean_sdna(prop, NULL, "missing_data", IMAGEPAINT_MISSING_MATERIAL);
  RNA_def_property_ui_text(prop, "Missing Materials", "The mesh is missing materials");
  RNA_def_property_clear_flag(prop, PROP_EDITABLE);

  prop = RNA_def_property(srna, "missing_stencil", PROP_BOOLEAN, PROP_NONE);
  RNA_def_property_boolean_sdna(prop, NULL, "missing_data", IMAGEPAINT_MISSING_STENCIL);
  RNA_def_property_ui_text(prop, "Missing Stencil", "Image Painting does not have a stencil");
  RNA_def_property_clear_flag(prop, PROP_EDITABLE);

  prop = RNA_def_property(srna, "missing_texture", PROP_BOOLEAN, PROP_NONE);
  RNA_def_property_boolean_sdna(prop, NULL, "missing_data", IMAGEPAINT_MISSING_TEX);
  RNA_def_property_ui_text(
      prop, "Missing Texture", "Image Painting does not have a texture to paint on");
  RNA_def_property_clear_flag(prop, PROP_EDITABLE);
}

static void rna_def_particle_edit(BlenderRNA *brna)
{
  StructRNA *srna;
  PropertyRNA *prop;

  static const EnumPropertyItem select_mode_items[] = {
      {SCE_SELECT_PATH, "PATH", ICON_PARTICLE_PATH, "Path", "Path edit mode"},
      {SCE_SELECT_POINT, "POINT", ICON_PARTICLE_POINT, "Point", "Point select mode"},
      {SCE_SELECT_END, "TIP", ICON_PARTICLE_TIP, "Tip", "Tip select mode"},
      {0, NULL, 0, NULL, NULL},
  };

  static const EnumPropertyItem puff_mode[] = {
      {0, "ADD", 0, "Add", "Make hairs more puffy"},
      {1, "SUB", 0, "Sub", "Make hairs less puffy"},
      {0, NULL, 0, NULL, NULL},
  };

  static const EnumPropertyItem length_mode[] = {
      {0, "GROW", 0, "Grow", "Make hairs longer"},
      {1, "SHRINK", 0, "Shrink", "Make hairs shorter"},
      {0, NULL, 0, NULL, NULL},
  };

  static const EnumPropertyItem edit_type_items[] = {
      {PE_TYPE_PARTICLES, "PARTICLES", 0, "Particles", ""},
      {PE_TYPE_SOFTBODY, "SOFT_BODY", 0, "Soft Body", ""},
      {PE_TYPE_CLOTH, "CLOTH", 0, "Cloth", ""},
      {0, NULL, 0, NULL, NULL},
  };

  /* edit */

  srna = RNA_def_struct(brna, "ParticleEdit", NULL);
  RNA_def_struct_sdna(srna, "ParticleEditSettings");
  RNA_def_struct_path_func(srna, "rna_ParticleEdit_path");
  RNA_def_struct_ui_text(srna, "Particle Edit", "Properties of particle editing mode");

  prop = RNA_def_property(srna, "tool", PROP_ENUM, PROP_NONE);
  RNA_def_property_enum_sdna(prop, NULL, "brushtype");
  RNA_def_property_enum_items(prop, rna_enum_particle_edit_hair_brush_items);
  RNA_def_property_enum_funcs(
      prop, NULL, "rna_ParticleEdit_tool_set", "rna_ParticleEdit_tool_itemf");
  RNA_def_property_ui_text(prop, "Tool", "");

  prop = RNA_def_property(srna, "select_mode", PROP_ENUM, PROP_NONE);
  RNA_def_property_enum_bitflag_sdna(prop, NULL, "selectmode");
  RNA_def_property_enum_items(prop, select_mode_items);
  RNA_def_property_ui_text(prop, "Selection Mode", "Particle select and display mode");
  RNA_def_property_flag(prop, PROP_CONTEXT_UPDATE);
  RNA_def_property_update(prop, NC_OBJECT | ND_DRAW, "rna_ParticleEdit_update");

  prop = RNA_def_property(srna, "use_preserve_length", PROP_BOOLEAN, PROP_NONE);
  RNA_def_property_boolean_sdna(prop, NULL, "flag", PE_KEEP_LENGTHS);
  RNA_def_property_ui_text(prop, "Keep Lengths", "Keep path lengths constant");

  prop = RNA_def_property(srna, "use_preserve_root", PROP_BOOLEAN, PROP_NONE);
  RNA_def_property_boolean_sdna(prop, NULL, "flag", PE_LOCK_FIRST);
  RNA_def_property_ui_text(prop, "Keep Root", "Keep root keys unmodified");

  prop = RNA_def_property(srna, "use_emitter_deflect", PROP_BOOLEAN, PROP_NONE);
  RNA_def_property_boolean_sdna(prop, NULL, "flag", PE_DEFLECT_EMITTER);
  RNA_def_property_ui_text(prop, "Deflect Emitter", "Keep paths from intersecting the emitter");

  prop = RNA_def_property(srna, "emitter_distance", PROP_FLOAT, PROP_DISTANCE);
  RNA_def_property_float_sdna(prop, NULL, "emitterdist");
  RNA_def_property_ui_range(prop, 0.0f, 10.0f, 10, 3);
  RNA_def_property_ui_text(
      prop, "Emitter Distance", "Distance to keep particles away from the emitter");

  prop = RNA_def_property(srna, "use_fade_time", PROP_BOOLEAN, PROP_NONE);
  RNA_def_property_boolean_sdna(prop, NULL, "flag", PE_FADE_TIME);
  RNA_def_property_ui_text(
      prop, "Fade Time", "Fade paths and keys further away from current frame");
  RNA_def_property_flag(prop, PROP_CONTEXT_UPDATE);
  RNA_def_property_update(prop, NC_OBJECT | ND_DRAW, "rna_ParticleEdit_update");

  prop = RNA_def_property(srna, "use_auto_velocity", PROP_BOOLEAN, PROP_NONE);
  RNA_def_property_boolean_sdna(prop, NULL, "flag", PE_AUTO_VELOCITY);
  RNA_def_property_ui_text(prop, "Auto Velocity", "Calculate point velocities automatically");

  prop = RNA_def_property(srna, "show_particles", PROP_BOOLEAN, PROP_NONE);
  RNA_def_property_flag(prop, PROP_CONTEXT_UPDATE);
  RNA_def_property_boolean_sdna(prop, NULL, "flag", PE_DRAW_PART);
  RNA_def_property_ui_text(prop, "Display Particles", "Display actual particles");
  RNA_def_property_update(prop, NC_OBJECT | ND_DRAW, "rna_ParticleEdit_redo");

  prop = RNA_def_property(srna, "use_default_interpolate", PROP_BOOLEAN, PROP_NONE);
  RNA_def_property_boolean_sdna(prop, NULL, "flag", PE_INTERPOLATE_ADDED);
  RNA_def_property_ui_text(
      prop, "Interpolate", "Interpolate new particles from the existing ones");

  prop = RNA_def_property(srna, "default_key_count", PROP_INT, PROP_NONE);
  RNA_def_property_int_sdna(prop, NULL, "totaddkey");
  RNA_def_property_range(prop, 2, SHRT_MAX);
  RNA_def_property_ui_range(prop, 2, 20, 10, 3);
  RNA_def_property_ui_text(prop, "Keys", "How many keys to make new particles with");

  prop = RNA_def_property(srna, "brush", PROP_POINTER, PROP_NONE);
  RNA_def_property_struct_type(prop, "ParticleBrush");
  RNA_def_property_pointer_funcs(prop, "rna_ParticleEdit_brush_get", NULL, NULL, NULL);
  RNA_def_property_ui_text(prop, "Brush", "");

  prop = RNA_def_property(srna, "display_step", PROP_INT, PROP_NONE);
  RNA_def_property_int_sdna(prop, NULL, "draw_step");
  RNA_def_property_flag(prop, PROP_CONTEXT_UPDATE);
  RNA_def_property_range(prop, 1, 10);
  RNA_def_property_ui_text(prop, "Steps", "How many steps to display the path with");
  RNA_def_property_update(prop, NC_OBJECT | ND_DRAW, "rna_ParticleEdit_redo");

  prop = RNA_def_property(srna, "fade_frames", PROP_INT, PROP_NONE);
  RNA_def_property_range(prop, 1, 100);
  RNA_def_property_ui_text(prop, "Frames", "How many frames to fade");
  RNA_def_property_flag(prop, PROP_CONTEXT_UPDATE);
  RNA_def_property_update(prop, NC_OBJECT | ND_DRAW, "rna_ParticleEdit_update");

  prop = RNA_def_property(srna, "type", PROP_ENUM, PROP_NONE);
  RNA_def_property_flag(prop, PROP_CONTEXT_UPDATE);
  RNA_def_property_enum_sdna(prop, NULL, "edittype");
  RNA_def_property_enum_items(prop, edit_type_items);
  RNA_def_property_ui_text(prop, "Type", "");
  RNA_def_property_update(prop, NC_OBJECT | ND_DRAW, "rna_ParticleEdit_redo");

  prop = RNA_def_property(srna, "is_editable", PROP_BOOLEAN, PROP_NONE);
  RNA_def_property_boolean_funcs(prop, "rna_ParticleEdit_editable_get", NULL);
  RNA_def_property_clear_flag(prop, PROP_EDITABLE);
  RNA_def_property_ui_text(prop, "Editable", "A valid edit mode exists");

  prop = RNA_def_property(srna, "is_hair", PROP_BOOLEAN, PROP_NONE);
  RNA_def_property_boolean_funcs(prop, "rna_ParticleEdit_hair_get", NULL);
  RNA_def_property_clear_flag(prop, PROP_EDITABLE);
  RNA_def_property_ui_text(prop, "Hair", "Editing hair");

  prop = RNA_def_property(srna, "object", PROP_POINTER, PROP_NONE);
  RNA_def_property_clear_flag(prop, PROP_EDITABLE);
  RNA_def_property_ui_text(prop, "Object", "The edited object");

  prop = RNA_def_property(srna, "shape_object", PROP_POINTER, PROP_NONE);
  RNA_def_property_flag(prop, PROP_EDITABLE | PROP_CONTEXT_UPDATE);
  RNA_def_property_ui_text(prop, "Shape Object", "Outer shape to use for tools");
  RNA_def_property_pointer_funcs(prop, NULL, NULL, NULL, "rna_Mesh_object_poll");
  RNA_def_property_update(prop, NC_OBJECT | ND_DRAW, "rna_ParticleEdit_redo");

  /* brush */

  srna = RNA_def_struct(brna, "ParticleBrush", NULL);
  RNA_def_struct_sdna(srna, "ParticleBrushData");
  RNA_def_struct_path_func(srna, "rna_ParticleBrush_path");
  RNA_def_struct_ui_text(srna, "Particle Brush", "Particle editing brush");

  prop = RNA_def_property(srna, "size", PROP_INT, PROP_PIXEL);
  RNA_def_property_range(prop, 1, SHRT_MAX);
  RNA_def_property_ui_range(prop, 1, MAX_BRUSH_PIXEL_RADIUS, 10, 3);
  RNA_def_property_ui_text(
      prop, "Radius", "Radius of the brush in pixels\nHotkey in the default keymap: X");

  prop = RNA_def_property(srna, "strength", PROP_FLOAT, PROP_FACTOR);
  RNA_def_property_range(prop, 0.001, 1.0);
<<<<<<< HEAD
  RNA_def_property_ui_text(
      prop, "Strength", "Brush strength\nHotkey in the default keymap: C");
=======
  RNA_def_property_ui_text(prop, "Strength", "Brush strength\nHotkey in the default keymap: C");
>>>>>>> db9a6179

  prop = RNA_def_property(srna, "count", PROP_INT, PROP_NONE);
  RNA_def_property_range(prop, 1, 1000);
  RNA_def_property_ui_range(prop, 1, 100, 10, 3);
  RNA_def_property_ui_text(prop, "Count", "Particle count");

  prop = RNA_def_property(srna, "steps", PROP_INT, PROP_NONE);
  RNA_def_property_int_sdna(prop, NULL, "step");
  RNA_def_property_range(prop, 1, SHRT_MAX);
  RNA_def_property_ui_range(prop, 1, 50, 10, 3);
  RNA_def_property_ui_text(prop, "Steps", "Brush steps");

  prop = RNA_def_property(srna, "puff_mode", PROP_ENUM, PROP_NONE);
  RNA_def_property_enum_sdna(prop, NULL, "invert");
  RNA_def_property_enum_items(prop, puff_mode);
  RNA_def_property_ui_text(prop, "Puff Mode", "");

  prop = RNA_def_property(srna, "use_puff_volume", PROP_BOOLEAN, PROP_NONE);
  RNA_def_property_boolean_sdna(prop, NULL, "flag", PE_BRUSH_DATA_PUFF_VOLUME);
  RNA_def_property_ui_text(
      prop,
      "Puff Volume",
      "Apply puff to unselected end-points (helps maintain hair volume when puffing root)");

  prop = RNA_def_property(srna, "length_mode", PROP_ENUM, PROP_NONE);
  RNA_def_property_enum_sdna(prop, NULL, "invert");
  RNA_def_property_enum_items(prop, length_mode);
  RNA_def_property_ui_text(prop, "Length Mode", "");

  /* dummy */
  prop = RNA_def_property(srna, "curve", PROP_POINTER, PROP_NONE);
  RNA_def_property_struct_type(prop, "CurveMapping");
  RNA_def_property_pointer_funcs(prop, "rna_ParticleBrush_curve_get", NULL, NULL, NULL);
  RNA_def_property_ui_text(prop, "Curve", "");
}

/* srna -- gpencil speed guides */
static void rna_def_gpencil_guides(BlenderRNA *brna)
{
  StructRNA *srna;
  PropertyRNA *prop;

  srna = RNA_def_struct(brna, "GPencilSculptGuide", NULL);
  RNA_def_struct_sdna(srna, "GP_Sculpt_Guide");
  RNA_def_struct_path_func(srna, "rna_GPencilSculptGuide_path");
  RNA_def_struct_ui_text(srna, "GPencil Sculpt Guide", "Guides for drawing");

  static const EnumPropertyItem prop_gpencil_guidetypes[] = {
      {GP_GUIDE_CIRCULAR, "CIRCULAR", 0, "Circular", "Use single point to create rings"},
      {GP_GUIDE_RADIAL, "RADIAL", 0, "Radial", "Use single point as direction"},
      {GP_GUIDE_PARALLEL, "PARALLEL", 0, "Parallel", "Parallel lines"},
      {GP_GUIDE_GRID, "GRID", 0, "Grid", "Grid allows horizontal and vertical lines"},
      {GP_GUIDE_ISO, "ISO", 0, "Isometric", "Grid allows isometric and vertical lines"},
      {0, NULL, 0, NULL, NULL},
  };

  static const EnumPropertyItem prop_gpencil_guide_references[] = {
      {GP_GUIDE_REF_CURSOR, "CURSOR", 0, "Cursor", "Use cursor as reference point"},
      {GP_GUIDE_REF_CUSTOM, "CUSTOM", 0, "Custom", "Use custom reference point"},
      {GP_GUIDE_REF_OBJECT, "OBJECT", 0, "Object", "Use object as reference point"},
      {0, NULL, 0, NULL, NULL},
  };

  prop = RNA_def_property(srna, "use_guide", PROP_BOOLEAN, PROP_NONE);
  RNA_def_property_boolean_sdna(prop, NULL, "use_guide", false);
  RNA_def_property_boolean_default(prop, false);
  RNA_def_property_ui_text(prop, "Use Guides", "Enable speed guides");
  RNA_def_property_clear_flag(prop, PROP_ANIMATABLE);
  RNA_def_property_update(prop, NC_SCENE | ND_TOOLSETTINGS, NULL);

  prop = RNA_def_property(srna, "use_snapping", PROP_BOOLEAN, PROP_NONE);
  RNA_def_property_boolean_sdna(prop, NULL, "use_snapping", false);
  RNA_def_property_boolean_default(prop, false);
  RNA_def_property_ui_text(
      prop, "Use Snapping", "Enable snapping to guides angle or spacing options");
  RNA_def_property_clear_flag(prop, PROP_ANIMATABLE);
  RNA_def_property_update(prop, NC_SCENE | ND_TOOLSETTINGS, NULL);

  prop = RNA_def_property(srna, "reference_object", PROP_POINTER, PROP_NONE);
  RNA_def_property_pointer_sdna(prop, NULL, "reference_object");
  RNA_def_property_ui_text(prop, "Object", "Object used for reference point");
  RNA_def_property_flag(prop, PROP_EDITABLE | PROP_ID_SELF_CHECK);
  RNA_def_property_update(prop, NC_SCENE | ND_TOOLSETTINGS, "rna_ImaPaint_viewport_update");

  prop = RNA_def_property(srna, "reference_point", PROP_ENUM, PROP_NONE);
  RNA_def_property_enum_sdna(prop, NULL, "reference_point");
  RNA_def_property_enum_items(prop, prop_gpencil_guide_references);
  RNA_def_property_ui_text(prop, "Type", "Type of speed guide");
  RNA_def_property_clear_flag(prop, PROP_ANIMATABLE);
  RNA_def_property_update(prop, NC_SCENE | ND_TOOLSETTINGS, "rna_ImaPaint_viewport_update");

  prop = RNA_def_property(srna, "type", PROP_ENUM, PROP_NONE);
  RNA_def_property_enum_sdna(prop, NULL, "type");
  RNA_def_property_enum_items(prop, prop_gpencil_guidetypes);
  RNA_def_property_ui_text(prop, "Type", "Type of speed guide");
  RNA_def_property_clear_flag(prop, PROP_ANIMATABLE);
  RNA_def_property_update(prop, NC_SCENE | ND_TOOLSETTINGS, NULL);

  prop = RNA_def_property(srna, "angle", PROP_FLOAT, PROP_ANGLE);
  RNA_def_property_float_sdna(prop, NULL, "angle");
  RNA_def_property_range(prop, -(M_PI * 2.0f), (M_PI * 2.0f));
  RNA_def_property_ui_text(prop, "Angle", "Direction of lines");
  RNA_def_property_clear_flag(prop, PROP_ANIMATABLE);
  RNA_def_property_update(prop, NC_SCENE | ND_TOOLSETTINGS, NULL);

  prop = RNA_def_property(srna, "angle_snap", PROP_FLOAT, PROP_ANGLE);
  RNA_def_property_float_sdna(prop, NULL, "angle_snap");
  RNA_def_property_range(prop, -(M_PI * 2.0f), (M_PI * 2.0f));
  RNA_def_property_ui_text(prop, "Angle Snap", "Angle snapping");
  RNA_def_property_clear_flag(prop, PROP_ANIMATABLE);
  RNA_def_property_update(prop, NC_SCENE | ND_TOOLSETTINGS, NULL);

  prop = RNA_def_property(srna, "spacing", PROP_FLOAT, PROP_DISTANCE);
  RNA_def_property_float_sdna(prop, NULL, "spacing");
  RNA_def_property_range(prop, 0.0f, FLT_MAX);
  RNA_def_property_ui_range(prop, 0.0f, FLT_MAX, 1, 3);
  RNA_def_property_ui_text(prop, "Spacing", "Guide spacing");
  RNA_def_property_clear_flag(prop, PROP_ANIMATABLE);
  RNA_def_property_update(prop, NC_SCENE | ND_TOOLSETTINGS, NULL);

  prop = RNA_def_property(srna, "location", PROP_FLOAT, PROP_DISTANCE);
  RNA_def_property_float_sdna(prop, NULL, "location");
  RNA_def_property_array(prop, 3);
  RNA_def_property_clear_flag(prop, PROP_ANIMATABLE);
  RNA_def_property_ui_text(prop, "Location", "Custom reference point for guides");
  RNA_def_property_range(prop, -FLT_MAX, FLT_MAX);
  RNA_def_property_ui_range(prop, -FLT_MAX, FLT_MAX, 1, 3);
  RNA_def_property_update(prop, NC_SCENE | ND_TOOLSETTINGS, "rna_ImaPaint_viewport_update");
}

static void rna_def_gpencil_sculpt(BlenderRNA *brna)
{
  static const EnumPropertyItem prop_direction_items[] = {
      {0, "ADD", ICON_ADD, "Add", "Add effect of brush"},
      {GP_SCULPT_FLAG_INVERT, "SUBTRACT", ICON_REMOVE, "Subtract", "Subtract effect of brush"},
      {0, NULL, 0, NULL, NULL},
  };

  UNUSED_VARS(prop_direction_items);

  StructRNA *srna;
  PropertyRNA *prop;

  /* == Settings == */
  srna = RNA_def_struct(brna, "GPencilSculptSettings", NULL);
  RNA_def_struct_sdna(srna, "GP_Sculpt_Settings");
  RNA_def_struct_path_func(srna, "rna_GPencilSculptSettings_path");
  RNA_def_struct_ui_text(srna,
                         "GPencil Sculpt Settings",
                         "General properties for Grease Pencil stroke sculpting tools");

  prop = RNA_def_property(srna, "guide", PROP_POINTER, PROP_NONE);
  RNA_def_property_struct_type(prop, "GPencilSculptGuide");
  RNA_def_property_clear_flag(prop, PROP_ANIMATABLE);
  RNA_def_property_ui_text(prop, "Guide", "");

  prop = RNA_def_property(srna, "use_multiframe_falloff", PROP_BOOLEAN, PROP_NONE);
  RNA_def_property_boolean_sdna(prop, NULL, "flag", GP_SCULPT_SETT_FLAG_FRAME_FALLOFF);
  RNA_def_property_ui_text(
      prop,
      "Use Falloff",
      "Use falloff effect when edit in multiframe mode to compute brush effect by frame");
  RNA_def_property_clear_flag(prop, PROP_ANIMATABLE);
  RNA_def_property_update(prop, NC_SCENE | ND_TOOLSETTINGS, NULL);

  prop = RNA_def_property(srna, "use_thickness_curve", PROP_BOOLEAN, PROP_NONE);
  RNA_def_property_boolean_sdna(prop, NULL, "flag", GP_SCULPT_SETT_FLAG_PRIMITIVE_CURVE);
  RNA_def_property_ui_text(prop, "Use Curve", "Use curve to define primitive stroke thickness");
  RNA_def_property_clear_flag(prop, PROP_ANIMATABLE);
  RNA_def_property_update(prop, NC_SCENE | ND_TOOLSETTINGS, NULL);

  prop = RNA_def_property(srna, "use_scale_thickness", PROP_BOOLEAN, PROP_NONE);
  RNA_def_property_boolean_sdna(prop, NULL, "flag", GP_SCULPT_SETT_FLAG_SCALE_THICKNESS);
  RNA_def_property_ui_text(
      prop, "Scale Stroke Thickness", "Scale the stroke thickness when transforming strokes");
  RNA_def_property_clear_flag(prop, PROP_ANIMATABLE);
  RNA_def_property_update(prop, NC_SCENE | ND_TOOLSETTINGS, NULL);

  /* custom falloff curve */
  prop = RNA_def_property(srna, "multiframe_falloff_curve", PROP_POINTER, PROP_NONE);
  RNA_def_property_pointer_sdna(prop, NULL, "cur_falloff");
  RNA_def_property_struct_type(prop, "CurveMapping");
  RNA_def_property_ui_text(
      prop, "Curve", "Custom curve to control falloff of brush effect by Grease Pencil frames");
  RNA_def_property_clear_flag(prop, PROP_ANIMATABLE);
  RNA_def_property_update(prop, NC_SCENE | ND_TOOLSETTINGS, NULL);

  /* custom primitive curve */
  prop = RNA_def_property(srna, "thickness_primitive_curve", PROP_POINTER, PROP_NONE);
  RNA_def_property_pointer_sdna(prop, NULL, "cur_primitive");
  RNA_def_property_struct_type(prop, "CurveMapping");
  RNA_def_property_ui_text(prop, "Curve", "Custom curve to control primitive thickness");
  RNA_def_property_clear_flag(prop, PROP_ANIMATABLE);
  RNA_def_property_update(prop, NC_SCENE | ND_TOOLSETTINGS, NULL);

  /* lock axis */
  prop = RNA_def_property(srna, "lock_axis", PROP_ENUM, PROP_NONE);
  RNA_def_property_enum_sdna(prop, NULL, "lock_axis");
  RNA_def_property_enum_items(prop, rna_enum_gpencil_lock_axis_items);
  RNA_def_property_ui_text(prop, "Lock Axis", "");
  RNA_def_property_clear_flag(prop, PROP_ANIMATABLE);
  RNA_def_property_update(prop, NC_GPENCIL | ND_DATA, "rna_GPencil_update");

  /* threshold for cutter */
  prop = RNA_def_property(srna, "intersection_threshold", PROP_FLOAT, PROP_NONE);
  RNA_def_property_float_sdna(prop, NULL, "isect_threshold");
  RNA_def_property_range(prop, 0.0f, 10.0f);
  RNA_def_property_float_default(prop, 0.1f);
  RNA_def_property_ui_text(prop, "Threshold", "Threshold for stroke intersections");
  RNA_def_property_clear_flag(prop, PROP_ANIMATABLE);
}

static void rna_def_curves_sculpt(BlenderRNA *brna)
{
  StructRNA *srna;

  srna = RNA_def_struct(brna, "CurvesSculpt", "Paint");
  RNA_def_struct_path_func(srna, "rna_CurvesSculpt_path");
  RNA_def_struct_ui_text(srna, "Curves Sculpt Paint", "");
}

void RNA_def_sculpt_paint(BlenderRNA *brna)
{
  /* *** Non-Animated *** */
  RNA_define_animate_sdna(false);
  rna_def_paint_curve(brna);
  rna_def_paint_tool_slot(brna);
  rna_def_paint(brna);
  rna_def_sculpt(brna);
  rna_def_uv_sculpt(brna);
  rna_def_gp_paint(brna);
  rna_def_gp_vertexpaint(brna);
  rna_def_gp_sculptpaint(brna);
  rna_def_gp_weightpaint(brna);
  rna_def_vertex_paint(brna);
  rna_def_paint_mode(brna);
  rna_def_image_paint(brna);
  rna_def_particle_edit(brna);
  rna_def_gpencil_guides(brna);
  rna_def_gpencil_sculpt(brna);
  rna_def_curves_sculpt(brna);
  RNA_define_animate_sdna(true);
}

#endif<|MERGE_RESOLUTION|>--- conflicted
+++ resolved
@@ -1348,12 +1348,7 @@
 
   prop = RNA_def_property(srna, "strength", PROP_FLOAT, PROP_FACTOR);
   RNA_def_property_range(prop, 0.001, 1.0);
-<<<<<<< HEAD
-  RNA_def_property_ui_text(
-      prop, "Strength", "Brush strength\nHotkey in the default keymap: C");
-=======
   RNA_def_property_ui_text(prop, "Strength", "Brush strength\nHotkey in the default keymap: C");
->>>>>>> db9a6179
 
   prop = RNA_def_property(srna, "count", PROP_INT, PROP_NONE);
   RNA_def_property_range(prop, 1, 1000);
