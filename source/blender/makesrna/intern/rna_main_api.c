/*
 * This program is free software; you can redistribute it and/or
 * modify it under the terms of the GNU General Public License
 * as published by the Free Software Foundation; either version 2
 * of the License, or (at your option) any later version.
 *
 * This program is distributed in the hope that it will be useful,
 * but WITHOUT ANY WARRANTY; without even the implied warranty of
 * MERCHANTABILITY or FITNESS FOR A PARTICULAR PURPOSE.  See the
 * GNU General Public License for more details.
 *
 * You should have received a copy of the GNU General Public License
 * along with this program; if not, write to the Free Software Foundation,
 * Inc., 51 Franklin Street, Fifth Floor, Boston, MA 02110-1301, USA.
 *
 * The Original Code is Copyright (C) 2009 Blender Foundation.
 * All rights reserved.
 */

/** \file
 * \ingroup RNA
 */

#include <errno.h>
#include <stdio.h>
#include <stdlib.h>

#include "DNA_ID.h"
#include "DNA_modifier_types.h"
#include "DNA_object_types.h"
#include "DNA_space_types.h"

#include "BLI_utildefines.h"

#include "RNA_access.h"
#include "RNA_define.h"
#include "RNA_enum_types.h"

#include "rna_internal.h"

#ifdef RNA_RUNTIME

#  include "BKE_action.h"
#  include "BKE_armature.h"
#  include "BKE_brush.h"
#  include "BKE_camera.h"
#  include "BKE_collection.h"
#  include "BKE_curve.h"
#  include "BKE_displist.h"
#  include "BKE_font.h"
#  include "BKE_gpencil.h"
#  include "BKE_hair.h"
#  include "BKE_icons.h"
#  include "BKE_idtype.h"
#  include "BKE_image.h"
#  include "BKE_lattice.h"
#  include "BKE_lib_remap.h"
#  include "BKE_light.h"
#  include "BKE_lightprobe.h"
#  include "BKE_linestyle.h"
#  include "BKE_mask.h"
#  include "BKE_material.h"
#  include "BKE_mball.h"
#  include "BKE_mesh.h"
#  include "BKE_movieclip.h"
#  include "BKE_node.h"
#  include "BKE_object.h"
#  include "BKE_paint.h"
#  include "BKE_particle.h"
#  include "BKE_pointcloud.h"
#  include "BKE_scene.h"
#  include "BKE_simulation.h"
#  include "BKE_sound.h"
#  include "BKE_speaker.h"
#  include "BKE_text.h"
#  include "BKE_texture.h"
#  include "BKE_volume.h"
#  include "BKE_workspace.h"
#  include "BKE_world.h"

#  include "DEG_depsgraph_build.h"
#  include "DEG_depsgraph_query.h"

#  include "DNA_armature_types.h"
#  include "DNA_brush_types.h"
#  include "DNA_camera_types.h"
#  include "DNA_collection_types.h"
#  include "DNA_curve_types.h"
#  include "DNA_gpencil_types.h"
#  include "DNA_hair_types.h"
#  include "DNA_lattice_types.h"
#  include "DNA_light_types.h"
#  include "DNA_lightprobe_types.h"
#  include "DNA_mask_types.h"
#  include "DNA_material_types.h"
#  include "DNA_mesh_types.h"
#  include "DNA_meta_types.h"
#  include "DNA_movieclip_types.h"
#  include "DNA_node_types.h"
#  include "DNA_particle_types.h"
#  include "DNA_pointcloud_types.h"
#  include "DNA_simulation_types.h"
#  include "DNA_sound_types.h"
#  include "DNA_speaker_types.h"
#  include "DNA_text_types.h"
#  include "DNA_texture_types.h"
#  include "DNA_vfont_types.h"
#  include "DNA_volume_types.h"
#  include "DNA_world_types.h"

#  include "ED_screen.h"

#  include "BLT_translation.h"

#  ifdef WITH_PYTHON
#    include "BPY_extern.h"
#  endif

#  include "WM_api.h"
#  include "WM_types.h"

static void rna_idname_validate(const char *name, char *r_name)
{
  BLI_strncpy(r_name, name, MAX_ID_NAME - 2);
  BLI_utf8_invalid_strip(r_name, strlen(r_name));
}

static void rna_Main_ID_remove(Main *bmain,
                               ReportList *reports,
                               PointerRNA *id_ptr,
                               bool do_unlink,
                               bool do_id_user,
                               bool do_ui_user)
{
  ID *id = id_ptr->data;
  if (id->tag & LIB_TAG_NO_MAIN) {
    BKE_reportf(reports,
                RPT_ERROR,
                "%s '%s' is outside of main database and can not be removed from it",
                BKE_idtype_idcode_to_name(GS(id->name)),
                id->name + 2);
    return;
  }
  if (do_unlink) {
    BKE_id_delete(bmain, id);
    RNA_POINTER_INVALIDATE(id_ptr);
    /* Force full redraw, mandatory to avoid crashes when running this from UI... */
    WM_main_add_notifier(NC_WINDOW, NULL);
  }
  else if (ID_REAL_USERS(id) <= 0) {
    const int flag = (do_id_user ? 0 : LIB_ID_FREE_NO_USER_REFCOUNT) |
                     (do_ui_user ? 0 : LIB_ID_FREE_NO_UI_USER);
    /* Still using ID flags here, this is in-between commit anyway... */
    BKE_id_free_ex(bmain, id, flag, true);
    RNA_POINTER_INVALIDATE(id_ptr);
  }
  else {
    BKE_reportf(
        reports,
        RPT_ERROR,
        "%s '%s' must have zero users to be removed, found %d (try with do_unlink=True parameter)",
        BKE_idtype_idcode_to_name(GS(id->name)),
        id->name + 2,
        ID_REAL_USERS(id));
  }
}

static Camera *rna_Main_cameras_new(Main *bmain, const char *name)
{
  char safe_name[MAX_ID_NAME - 2];
  rna_idname_validate(name, safe_name);

  ID *id = BKE_camera_add(bmain, safe_name);
  id_us_min(id);

  WM_main_add_notifier(NC_ID | NA_ADDED, NULL);

  return (Camera *)id;
}

static Scene *rna_Main_scenes_new(Main *bmain, const char *name)
{
  char safe_name[MAX_ID_NAME - 2];
  rna_idname_validate(name, safe_name);

  Scene *scene = BKE_scene_add(bmain, safe_name);

  WM_main_add_notifier(NC_ID | NA_ADDED, NULL);

  return scene;
}
static void rna_Main_scenes_remove(
    Main *bmain, bContext *C, ReportList *reports, PointerRNA *scene_ptr, bool do_unlink)
{
  /* don't call BKE_id_free(...) directly */
  Scene *scene = scene_ptr->data;

  if (BKE_scene_can_be_removed(bmain, scene)) {
    Scene *scene_new = scene->id.prev ? scene->id.prev : scene->id.next;
    if (do_unlink) {
      wmWindow *win = CTX_wm_window(C);

      if (WM_window_get_active_scene(win) == scene) {

#  ifdef WITH_PYTHON
        BPy_BEGIN_ALLOW_THREADS;
#  endif

        WM_window_set_active_scene(bmain, C, win, scene_new);

#  ifdef WITH_PYTHON
        BPy_END_ALLOW_THREADS;
#  endif
      }
    }
    rna_Main_ID_remove(bmain, reports, scene_ptr, do_unlink, true, true);
  }
  else {
    BKE_reportf(reports,
                RPT_ERROR,
                "Scene '%s' is the last local one, cannot be removed",
                scene->id.name + 2);
  }
}

static Object *rna_Main_objects_new(Main *bmain, ReportList *reports, const char *name, ID *data)
{
  if (data != NULL && (data->tag & LIB_TAG_NO_MAIN)) {
    BKE_report(reports,
               RPT_ERROR,
               "Can not create object in main database with an evaluated data");
    return NULL;
  }

  char safe_name[MAX_ID_NAME - 2];
  rna_idname_validate(name, safe_name);

  Object *ob;
  int type = OB_EMPTY;

  if (data) {
    type = BKE_object_obdata_to_type(data);
    if (type == -1) {
      const char *idname;
      if (RNA_enum_id_from_value(rna_enum_id_type_items, GS(data->name), &idname) == 0) {
        idname = "UNKNOWN";
      }

      BKE_reportf(reports, RPT_ERROR, "ID type '%s' is not valid for an object", idname);
      return NULL;
    }

    id_us_plus(data);
  }

  ob = BKE_object_add_only_object(bmain, type, safe_name);

  ob->data = data;
  BKE_object_materials_test(bmain, ob, ob->data);

  WM_main_add_notifier(NC_ID | NA_ADDED, NULL);

  return ob;
}

static Material *rna_Main_materials_new(Main *bmain, const char *name)
{
  char safe_name[MAX_ID_NAME - 2];
  rna_idname_validate(name, safe_name);

  ID *id = (ID *)BKE_material_add(bmain, safe_name);
  id_us_min(id);

  WM_main_add_notifier(NC_ID | NA_ADDED, NULL);

  return (Material *)id;
}

static void rna_Main_materials_gpencil_data(Main *UNUSED(bmain), PointerRNA *id_ptr)
{
  ID *id = id_ptr->data;
  Material *ma = (Material *)id;
  BKE_gpencil_material_attr_init(ma);
}

static void rna_Main_materials_gpencil_remove(Main *UNUSED(bmain), PointerRNA *id_ptr)
{
  ID *id = id_ptr->data;
  Material *ma = (Material *)id;
  if (ma->gp_style) {
    MEM_SAFE_FREE(ma->gp_style);
  }
}

static const EnumPropertyItem *rna_Main_nodetree_type_itemf(bContext *UNUSED(C),
                                                            PointerRNA *UNUSED(ptr),
                                                            PropertyRNA *UNUSED(prop),
                                                            bool *r_free)
{
  return rna_node_tree_type_itemf(NULL, NULL, r_free);
}
static struct bNodeTree *rna_Main_nodetree_new(Main *bmain, const char *name, int type)
{
  char safe_name[MAX_ID_NAME - 2];
  rna_idname_validate(name, safe_name);

  bNodeTreeType *typeinfo = rna_node_tree_type_from_enum(type);
  if (typeinfo) {
    bNodeTree *ntree = ntreeAddTree(bmain, safe_name, typeinfo->idname);

    id_us_min(&ntree->id);
    return ntree;
  }
  else {
    return NULL;
  }
}

static Mesh *rna_Main_meshes_new(Main *bmain, const char *name)
{
  char safe_name[MAX_ID_NAME - 2];
  rna_idname_validate(name, safe_name);

  Mesh *me = BKE_mesh_add(bmain, safe_name);
  id_us_min(&me->id);

  WM_main_add_notifier(NC_ID | NA_ADDED, NULL);

  return me;
}

/* copied from Mesh_getFromObject and adapted to RNA interface */
static Mesh *rna_Main_meshes_new_from_object(Main *bmain,
                                             ReportList *reports,
                                             Object *object,
                                             bool preserve_all_data_layers,
                                             Depsgraph *depsgraph)
{
  switch (object->type) {
    case OB_FONT:
    case OB_CURVE:
    case OB_SURF:
    case OB_MBALL:
    case OB_MESH:
      break;
    default:
      BKE_report(reports, RPT_ERROR, "Object does not have geometry data");
      return NULL;
  }

  Mesh *mesh = BKE_mesh_new_from_object_to_bmain(
      bmain, depsgraph, object, preserve_all_data_layers);

  WM_main_add_notifier(NC_ID | NA_ADDED, NULL);

  return mesh;
}

static Light *rna_Main_lights_new(Main *bmain, const char *name, int type)
{
  char safe_name[MAX_ID_NAME - 2];
  rna_idname_validate(name, safe_name);

  Light *lamp = BKE_light_add(bmain, safe_name);
  lamp->type = type;
  id_us_min(&lamp->id);

  WM_main_add_notifier(NC_ID | NA_ADDED, NULL);

  return lamp;
}

static Image *rna_Main_images_new(Main *bmain,
                                  const char *name,
                                  int width,
                                  int height,
                                  bool alpha,
                                  bool float_buffer,
                                  bool stereo3d,
                                  bool is_data,
                                  bool tiled)
{
  char safe_name[MAX_ID_NAME - 2];
  rna_idname_validate(name, safe_name);

  float color[4] = {0.0, 0.0, 0.0, 1.0};
  Image *image = BKE_image_add_generated(bmain,
                                         width,
                                         height,
                                         safe_name,
                                         alpha ? 32 : 24,
                                         float_buffer,
                                         0,
                                         color,
                                         stereo3d,
                                         is_data,
                                         tiled);
  id_us_min(&image->id);

  WM_main_add_notifier(NC_ID | NA_ADDED, NULL);

  return image;
}
static Image *rna_Main_images_load(Main *bmain,
                                   ReportList *reports,
                                   const char *filepath,
                                   bool check_existing)
{
  Image *ima;

  errno = 0;
  if (check_existing) {
    ima = BKE_image_load_exists(bmain, filepath);
  }
  else {
    ima = BKE_image_load(bmain, filepath);
  }

  if (!ima) {
    BKE_reportf(reports,
                RPT_ERROR,
                "Cannot read '%s': %s",
                filepath,
                errno ? strerror(errno) : TIP_("unsupported image format"));
  }

  id_us_min((ID *)ima);

  WM_main_add_notifier(NC_ID | NA_ADDED, NULL);

  return ima;
}

static Lattice *rna_Main_lattices_new(Main *bmain, const char *name)
{
  char safe_name[MAX_ID_NAME - 2];
  rna_idname_validate(name, safe_name);

  Lattice *lt = BKE_lattice_add(bmain, safe_name);
  id_us_min(&lt->id);

  WM_main_add_notifier(NC_ID | NA_ADDED, NULL);

  return lt;
}

static Curve *rna_Main_curves_new(Main *bmain, const char *name, int type)
{
  char safe_name[MAX_ID_NAME - 2];
  rna_idname_validate(name, safe_name);

  Curve *cu = BKE_curve_add(bmain, safe_name, type);
  id_us_min(&cu->id);

  WM_main_add_notifier(NC_ID | NA_ADDED, NULL);

  return cu;
}

static MetaBall *rna_Main_metaballs_new(Main *bmain, const char *name)
{
  char safe_name[MAX_ID_NAME - 2];
  rna_idname_validate(name, safe_name);

  MetaBall *mb = BKE_mball_add(bmain, safe_name);
  id_us_min(&mb->id);

  WM_main_add_notifier(NC_ID | NA_ADDED, NULL);

  return mb;
}

static VFont *rna_Main_fonts_load(Main *bmain,
                                  ReportList *reports,
                                  const char *filepath,
                                  bool check_existing)
{
  VFont *font;
  errno = 0;

  if (check_existing) {
    font = BKE_vfont_load_exists(bmain, filepath);
  }
  else {
    font = BKE_vfont_load(bmain, filepath);
  }

  if (!font) {
    BKE_reportf(reports,
                RPT_ERROR,
                "Cannot read '%s': %s",
                filepath,
                errno ? strerror(errno) : TIP_("unsupported font format"));
  }

  WM_main_add_notifier(NC_ID | NA_ADDED, NULL);

  return font;
}

static Tex *rna_Main_textures_new(Main *bmain, const char *name, int type)
{
  char safe_name[MAX_ID_NAME - 2];
  rna_idname_validate(name, safe_name);

  Tex *tex = BKE_texture_add(bmain, safe_name);
  BKE_texture_type_set(tex, type);
  id_us_min(&tex->id);

  WM_main_add_notifier(NC_ID | NA_ADDED, NULL);

  return tex;
}

static Brush *rna_Main_brushes_new(Main *bmain, const char *name, int mode)
{
  char safe_name[MAX_ID_NAME - 2];
  rna_idname_validate(name, safe_name);

  Brush *brush = BKE_brush_add(bmain, safe_name, mode);
  id_us_min(&brush->id);

  WM_main_add_notifier(NC_ID | NA_ADDED, NULL);

  return brush;
}

static void rna_Main_brush_gpencil_data(Main *UNUSED(bmain), PointerRNA *id_ptr)
{
  ID *id = id_ptr->data;
  Brush *brush = (Brush *)id;
  BKE_brush_init_gpencil_settings(brush);
}

static World *rna_Main_worlds_new(Main *bmain, const char *name)
{
  char safe_name[MAX_ID_NAME - 2];
  rna_idname_validate(name, safe_name);

  World *world = BKE_world_add(bmain, safe_name);
  id_us_min(&world->id);

  WM_main_add_notifier(NC_ID | NA_ADDED, NULL);

  return world;
}

static Collection *rna_Main_collections_new(Main *bmain, const char *name)
{
  char safe_name[MAX_ID_NAME - 2];
  rna_idname_validate(name, safe_name);

  Collection *collection = BKE_collection_add(bmain, NULL, safe_name);

  WM_main_add_notifier(NC_ID | NA_ADDED, NULL);

  return collection;
}

static Speaker *rna_Main_speakers_new(Main *bmain, const char *name)
{
  char safe_name[MAX_ID_NAME - 2];
  rna_idname_validate(name, safe_name);

  Speaker *speaker = BKE_speaker_add(bmain, safe_name);
  id_us_min(&speaker->id);

  WM_main_add_notifier(NC_ID | NA_ADDED, NULL);

  return speaker;
}

static bSound *rna_Main_sounds_load(Main *bmain, const char *name, bool check_existing)
{
  bSound *sound;

  if (check_existing) {
    sound = BKE_sound_new_file_exists(bmain, name);
  }
  else {
    sound = BKE_sound_new_file(bmain, name);
  }

  id_us_min(&sound->id);

  WM_main_add_notifier(NC_ID | NA_ADDED, NULL);

  return sound;
}

static Text *rna_Main_texts_new(Main *bmain, const char *name)
{
  char safe_name[MAX_ID_NAME - 2];
  rna_idname_validate(name, safe_name);

  Text *text = BKE_text_add(bmain, safe_name);

  WM_main_add_notifier(NC_ID | NA_ADDED, NULL);

  return text;
}

static Text *rna_Main_texts_load(Main *bmain,
                                 ReportList *reports,
                                 const char *filepath,
                                 bool is_internal)
{
  Text *txt;

  errno = 0;
  txt = BKE_text_load_ex(bmain, filepath, BKE_main_blendfile_path(bmain), is_internal);

  if (!txt) {
    BKE_reportf(reports,
                RPT_ERROR,
                "Cannot read '%s': %s",
                filepath,
                errno ? strerror(errno) : TIP_("unable to load text"));
  }

  WM_main_add_notifier(NC_ID | NA_ADDED, NULL);

  return txt;
}

static bArmature *rna_Main_armatures_new(Main *bmain, const char *name)
{
  char safe_name[MAX_ID_NAME - 2];
  rna_idname_validate(name, safe_name);

  bArmature *arm = BKE_armature_add(bmain, safe_name);
  id_us_min(&arm->id);

  WM_main_add_notifier(NC_ID | NA_ADDED, NULL);

  return arm;
}

static bAction *rna_Main_actions_new(Main *bmain, const char *name)
{
  char safe_name[MAX_ID_NAME - 2];
  rna_idname_validate(name, safe_name);

  bAction *act = BKE_action_add(bmain, safe_name);
  id_fake_user_clear(&act->id);

  WM_main_add_notifier(NC_ID | NA_ADDED, NULL);

  return act;
}

static ParticleSettings *rna_Main_particles_new(Main *bmain, const char *name)
{
  char safe_name[MAX_ID_NAME - 2];
  rna_idname_validate(name, safe_name);

  ParticleSettings *part = BKE_particlesettings_add(bmain, safe_name);
  id_us_min(&part->id);

  WM_main_add_notifier(NC_ID | NA_ADDED, NULL);

  return part;
}

static Palette *rna_Main_palettes_new(Main *bmain, const char *name)
{
  char safe_name[MAX_ID_NAME - 2];
  rna_idname_validate(name, safe_name);

  Palette *palette = BKE_palette_add(bmain, safe_name);
  id_us_min(&palette->id);

  WM_main_add_notifier(NC_ID | NA_ADDED, NULL);

  return (Palette *)palette;
}

static MovieClip *rna_Main_movieclip_load(Main *bmain,
                                          ReportList *reports,
                                          const char *filepath,
                                          bool check_existing)
{
  MovieClip *clip;

  errno = 0;

  if (check_existing) {
    clip = BKE_movieclip_file_add_exists(bmain, filepath);
  }
  else {
    clip = BKE_movieclip_file_add(bmain, filepath);
  }

  if (clip != NULL) {
    DEG_relations_tag_update(bmain);
  }
  else {
    BKE_reportf(reports,
                RPT_ERROR,
                "Cannot read '%s': %s",
                filepath,
                errno ? strerror(errno) : TIP_("unable to load movie clip"));
  }

  id_us_min((ID *)clip);

  WM_main_add_notifier(NC_ID | NA_ADDED, NULL);

  return clip;
}

static Mask *rna_Main_mask_new(Main *bmain, const char *name)
{
  char safe_name[MAX_ID_NAME - 2];
  rna_idname_validate(name, safe_name);

  Mask *mask = BKE_mask_new(bmain, safe_name);

  WM_main_add_notifier(NC_ID | NA_ADDED, NULL);

  return mask;
}

static FreestyleLineStyle *rna_Main_linestyles_new(Main *bmain, const char *name)
{
  char safe_name[MAX_ID_NAME - 2];
  rna_idname_validate(name, safe_name);

  FreestyleLineStyle *linestyle = BKE_linestyle_new(bmain, safe_name);
  id_us_min(&linestyle->id);

  WM_main_add_notifier(NC_ID | NA_ADDED, NULL);

  return linestyle;
}

static LightProbe *rna_Main_lightprobe_new(Main *bmain, const char *name, int type)
{
  char safe_name[MAX_ID_NAME - 2];
  rna_idname_validate(name, safe_name);

  LightProbe *probe = BKE_lightprobe_add(bmain, safe_name);

  BKE_lightprobe_type_set(probe, type);

  id_us_min(&probe->id);

  WM_main_add_notifier(NC_ID | NA_ADDED, NULL);

  return probe;
}

static bGPdata *rna_Main_gpencils_new(Main *bmain, const char *name)
{
  char safe_name[MAX_ID_NAME - 2];
  rna_idname_validate(name, safe_name);

  bGPdata *gpd = BKE_gpencil_data_addnew(bmain, safe_name);
  id_us_min(&gpd->id);

  WM_main_add_notifier(NC_ID | NA_ADDED, NULL);

  return gpd;
}

#  ifdef WITH_HAIR_NODES
static Hair *rna_Main_hairs_new(Main *bmain, const char *name)
{
  char safe_name[MAX_ID_NAME - 2];
  rna_idname_validate(name, safe_name);

  Hair *hair = BKE_hair_add(bmain, safe_name);
  id_us_min(&hair->id);

  WM_main_add_notifier(NC_ID | NA_ADDED, NULL);

  return hair;
}
#  endif

#  ifdef WITH_POINT_CLOUD
static PointCloud *rna_Main_pointclouds_new(Main *bmain, const char *name)
{
  char safe_name[MAX_ID_NAME - 2];
  rna_idname_validate(name, safe_name);

  PointCloud *pointcloud = BKE_pointcloud_add(bmain, safe_name);
  id_us_min(&pointcloud->id);

  WM_main_add_notifier(NC_ID | NA_ADDED, NULL);

  return pointcloud;
}
#  endif

static Volume *rna_Main_volumes_new(Main *bmain, const char *name)
{
  char safe_name[MAX_ID_NAME - 2];
  rna_idname_validate(name, safe_name);

  Volume *volume = BKE_volume_add(bmain, safe_name);
  id_us_min(&volume->id);

  WM_main_add_notifier(NC_ID | NA_ADDED, NULL);

  return volume;
}

#  ifdef WITH_GEOMETRY_NODES
static Simulation *rna_Main_simulations_new(Main *bmain, const char *name)
{
  char safe_name[MAX_ID_NAME - 2];
  rna_idname_validate(name, safe_name);

  Simulation *simulation = BKE_simulation_add(bmain, safe_name);
  id_us_min(&simulation->id);

  WM_main_add_notifier(NC_ID | NA_ADDED, NULL);

  return simulation;
}
#  endif

/* tag functions, all the same */
#  define RNA_MAIN_ID_TAG_FUNCS_DEF(_func_name, _listbase_name, _id_type) \
    static void rna_Main_##_func_name##_tag(Main *bmain, bool value) \
    { \
      BKE_main_id_tag_listbase(&bmain->_listbase_name, LIB_TAG_DOIT, value); \
    }

RNA_MAIN_ID_TAG_FUNCS_DEF(cameras, cameras, ID_CA)
RNA_MAIN_ID_TAG_FUNCS_DEF(scenes, scenes, ID_SCE)
RNA_MAIN_ID_TAG_FUNCS_DEF(objects, objects, ID_OB)
RNA_MAIN_ID_TAG_FUNCS_DEF(materials, materials, ID_MA)
RNA_MAIN_ID_TAG_FUNCS_DEF(node_groups, nodetrees, ID_NT)
RNA_MAIN_ID_TAG_FUNCS_DEF(meshes, meshes, ID_ME)
RNA_MAIN_ID_TAG_FUNCS_DEF(lights, lights, ID_LA)
RNA_MAIN_ID_TAG_FUNCS_DEF(libraries, libraries, ID_LI)
RNA_MAIN_ID_TAG_FUNCS_DEF(screens, screens, ID_SCR)
RNA_MAIN_ID_TAG_FUNCS_DEF(window_managers, wm, ID_WM)
RNA_MAIN_ID_TAG_FUNCS_DEF(images, images, ID_IM)
RNA_MAIN_ID_TAG_FUNCS_DEF(lattices, lattices, ID_LT)
RNA_MAIN_ID_TAG_FUNCS_DEF(curves, curves, ID_CU)
RNA_MAIN_ID_TAG_FUNCS_DEF(metaballs, metaballs, ID_MB)
RNA_MAIN_ID_TAG_FUNCS_DEF(fonts, fonts, ID_VF)
RNA_MAIN_ID_TAG_FUNCS_DEF(textures, textures, ID_TE)
RNA_MAIN_ID_TAG_FUNCS_DEF(brushes, brushes, ID_BR)
RNA_MAIN_ID_TAG_FUNCS_DEF(worlds, worlds, ID_WO)
RNA_MAIN_ID_TAG_FUNCS_DEF(collections, collections, ID_GR)
// RNA_MAIN_ID_TAG_FUNCS_DEF(shape_keys, key, ID_KE)
RNA_MAIN_ID_TAG_FUNCS_DEF(texts, texts, ID_TXT)
RNA_MAIN_ID_TAG_FUNCS_DEF(speakers, speakers, ID_SPK)
RNA_MAIN_ID_TAG_FUNCS_DEF(sounds, sounds, ID_SO)
RNA_MAIN_ID_TAG_FUNCS_DEF(armatures, armatures, ID_AR)
RNA_MAIN_ID_TAG_FUNCS_DEF(actions, actions, ID_AC)
RNA_MAIN_ID_TAG_FUNCS_DEF(particles, particles, ID_PA)
RNA_MAIN_ID_TAG_FUNCS_DEF(palettes, palettes, ID_PAL)
RNA_MAIN_ID_TAG_FUNCS_DEF(gpencils, gpencils, ID_GD)
RNA_MAIN_ID_TAG_FUNCS_DEF(movieclips, movieclips, ID_MC)
RNA_MAIN_ID_TAG_FUNCS_DEF(masks, masks, ID_MSK)
RNA_MAIN_ID_TAG_FUNCS_DEF(linestyle, linestyles, ID_LS)
RNA_MAIN_ID_TAG_FUNCS_DEF(cachefiles, cachefiles, ID_CF)
RNA_MAIN_ID_TAG_FUNCS_DEF(paintcurves, paintcurves, ID_PC)
RNA_MAIN_ID_TAG_FUNCS_DEF(workspaces, workspaces, ID_WS)
RNA_MAIN_ID_TAG_FUNCS_DEF(lightprobes, lightprobes, ID_LP)
#  ifdef WITH_HAIR_NODES
RNA_MAIN_ID_TAG_FUNCS_DEF(hairs, hairs, ID_HA)
#  endif
#  ifdef WITH_POINT_CLOUD
RNA_MAIN_ID_TAG_FUNCS_DEF(pointclouds, pointclouds, ID_PT)
#  endif
RNA_MAIN_ID_TAG_FUNCS_DEF(volumes, volumes, ID_VO)
#  ifdef WITH_GEOMETRY_NODES
RNA_MAIN_ID_TAG_FUNCS_DEF(simulations, simulations, ID_SIM)
#  endif

#  undef RNA_MAIN_ID_TAG_FUNCS_DEF

#else

void RNA_api_main(StructRNA *UNUSED(srna))
{
#  if 0
  FunctionRNA *func;
  PropertyRNA *parm;

  /* maybe we want to add functions in 'bpy.data' still?
   * for now they are all in collections bpy.data.images.new(...) */
  func = RNA_def_function(srna, "add_image", "rna_Main_add_image");
  RNA_def_function_ui_description(func, "Add a new image");
  parm = RNA_def_string_file_path(func, "filepath", NULL, 0, "", "File path to load image from");
  RNA_def_parameter_flags(parm, 0, PARM_REQUIRED);
  parm = RNA_def_pointer(func, "image", "Image", "", "New image");
  RNA_def_function_return(func, parm);
#  endif
}

void RNA_def_main_cameras(BlenderRNA *brna, PropertyRNA *cprop)
{
  StructRNA *srna;
  FunctionRNA *func;
  PropertyRNA *parm;

  RNA_def_property_srna(cprop, "BlendDataCameras");
  srna = RNA_def_struct(brna, "BlendDataCameras", NULL);
  RNA_def_struct_sdna(srna, "Main");
  RNA_def_struct_ui_text(srna, "Main Cameras", "Collection of cameras");

  func = RNA_def_function(srna, "new", "rna_Main_cameras_new");
  RNA_def_function_ui_description(func, "Add a new camera to the main database");
  parm = RNA_def_string(func, "name", "Camera", 0, "", "New name for the data");
  RNA_def_parameter_flags(parm, 0, PARM_REQUIRED);
  /* return type */
  parm = RNA_def_pointer(func, "camera", "Camera", "", "New camera data");
  RNA_def_function_return(func, parm);

  func = RNA_def_function(srna, "remove", "rna_Main_ID_remove");
  RNA_def_function_flag(func, FUNC_USE_REPORTS);
  RNA_def_function_ui_description(func, "Remove a camera from the current blendfile");
  parm = RNA_def_pointer(func, "camera", "Camera", "", "Camera to remove");
  RNA_def_parameter_flags(parm, PROP_NEVER_NULL, PARM_REQUIRED | PARM_RNAPTR);
  RNA_def_parameter_clear_flags(parm, PROP_THICK_WRAP, 0);
  RNA_def_boolean(func,
                  "do_unlink",
                  true,
                  "",
                  "Unlink all usages of this camera before deleting it "
                  "(WARNING: will also delete objects instancing that camera data)");
  RNA_def_boolean(func,
                  "do_id_user",
                  true,
                  "",
                  "Decrement user counter of all datablocks used by this camera");
  RNA_def_boolean(
      func, "do_ui_user", true, "", "Make sure interface does not reference this camera");

  func = RNA_def_function(srna, "tag", "rna_Main_cameras_tag");
  parm = RNA_def_boolean(func, "value", 0, "Value", "");
  RNA_def_parameter_flags(parm, 0, PARM_REQUIRED);
}

void RNA_def_main_scenes(BlenderRNA *brna, PropertyRNA *cprop)
{
  StructRNA *srna;
  FunctionRNA *func;
  PropertyRNA *parm;

  RNA_def_property_srna(cprop, "BlendDataScenes");
  srna = RNA_def_struct(brna, "BlendDataScenes", NULL);
  RNA_def_struct_sdna(srna, "Main");
  RNA_def_struct_ui_text(srna, "Main Scenes", "Collection of scenes");

  func = RNA_def_function(srna, "new", "rna_Main_scenes_new");
  RNA_def_function_ui_description(func, "Add a new scene to the main database");
  parm = RNA_def_string(func, "name", "Scene", 0, "", "New name for the data");
  RNA_def_parameter_flags(parm, 0, PARM_REQUIRED);
  /* return type */
  parm = RNA_def_pointer(func, "scene", "Scene", "", "New scene data");
  RNA_def_function_return(func, parm);

  func = RNA_def_function(srna, "remove", "rna_Main_scenes_remove");
  RNA_def_function_flag(func, FUNC_USE_CONTEXT | FUNC_USE_REPORTS);
  RNA_def_function_ui_description(func, "Remove a scene from the current blendfile");
  parm = RNA_def_pointer(func, "scene", "Scene", "", "Scene to remove");
  RNA_def_parameter_flags(parm, PROP_NEVER_NULL, PARM_REQUIRED | PARM_RNAPTR);
  RNA_def_parameter_clear_flags(parm, PROP_THICK_WRAP, 0);
  RNA_def_boolean(
      func, "do_unlink", true, "", "Unlink all usages of this scene before deleting it");

  func = RNA_def_function(srna, "tag", "rna_Main_scenes_tag");
  parm = RNA_def_boolean(func, "value", 0, "Value", "");
  RNA_def_parameter_flags(parm, 0, PARM_REQUIRED);
}

void RNA_def_main_objects(BlenderRNA *brna, PropertyRNA *cprop)
{
  StructRNA *srna;
  FunctionRNA *func;
  PropertyRNA *parm;

  RNA_def_property_srna(cprop, "BlendDataObjects");
  srna = RNA_def_struct(brna, "BlendDataObjects", NULL);
  RNA_def_struct_sdna(srna, "Main");
  RNA_def_struct_ui_text(srna, "Main Objects", "Collection of objects");

  func = RNA_def_function(srna, "new", "rna_Main_objects_new");
  RNA_def_function_flag(func, FUNC_USE_REPORTS);
  RNA_def_function_ui_description(func, "Add a new object to the main database");
  parm = RNA_def_string(func, "name", "Object", 0, "", "New name for the data");
  RNA_def_parameter_flags(parm, 0, PARM_REQUIRED);
  parm = RNA_def_pointer(func, "object_data", "ID", "", "Object data or None for an empty object");
  RNA_def_parameter_flags(parm, 0, PARM_REQUIRED);

  /* return type */
  parm = RNA_def_pointer(func, "object", "Object", "", "New object data");
  RNA_def_function_return(func, parm);

  func = RNA_def_function(srna, "remove", "rna_Main_ID_remove");
  RNA_def_function_ui_description(func, "Remove an object from the current blendfile");
  RNA_def_function_flag(func, FUNC_USE_REPORTS);
  parm = RNA_def_pointer(func, "object", "Object", "", "Object to remove");
  RNA_def_parameter_flags(parm, PROP_NEVER_NULL, PARM_REQUIRED | PARM_RNAPTR);
  RNA_def_parameter_clear_flags(parm, PROP_THICK_WRAP, 0);
  RNA_def_boolean(
      func, "do_unlink", true, "", "Unlink all usages of this object before deleting it");
  RNA_def_boolean(func,
                  "do_id_user",
                  true,
                  "",
                  "Decrement user counter of all datablocks used by this object");
  RNA_def_boolean(
      func, "do_ui_user", true, "", "Make sure interface does not reference this object");

  func = RNA_def_function(srna, "tag", "rna_Main_objects_tag");
  parm = RNA_def_boolean(func, "value", 0, "Value", "");
  RNA_def_parameter_flags(parm, 0, PARM_REQUIRED);
}

void RNA_def_main_materials(BlenderRNA *brna, PropertyRNA *cprop)
{
  StructRNA *srna;
  FunctionRNA *func;
  PropertyRNA *parm;

  RNA_def_property_srna(cprop, "BlendDataMaterials");
  srna = RNA_def_struct(brna, "BlendDataMaterials", NULL);
  RNA_def_struct_sdna(srna, "Main");
  RNA_def_struct_ui_text(srna, "Main Materials", "Collection of materials");

  func = RNA_def_function(srna, "new", "rna_Main_materials_new");
  RNA_def_function_ui_description(func, "Add a new material to the main database");
  parm = RNA_def_string(func, "name", "Material", 0, "", "New name for the data");
  RNA_def_parameter_flags(parm, 0, PARM_REQUIRED);
  /* return type */
  parm = RNA_def_pointer(func, "material", "Material", "", "New material data");
  RNA_def_function_return(func, parm);

  func = RNA_def_function(srna, "create_gpencil_data", "rna_Main_materials_gpencil_data");
  RNA_def_function_ui_description(func, "Add grease pencil material settings");
  parm = RNA_def_pointer(func, "material", "Material", "", "Material");
  RNA_def_parameter_flags(parm, PROP_NEVER_NULL, PARM_REQUIRED | PARM_RNAPTR);

  func = RNA_def_function(srna, "remove_gpencil_data", "rna_Main_materials_gpencil_remove");
  RNA_def_function_ui_description(func, "Remove grease pencil material settings");
  parm = RNA_def_pointer(func, "material", "Material", "", "Material");
  RNA_def_parameter_flags(parm, PROP_NEVER_NULL, PARM_REQUIRED | PARM_RNAPTR);

  func = RNA_def_function(srna, "remove", "rna_Main_ID_remove");
  RNA_def_function_flag(func, FUNC_USE_REPORTS);
  RNA_def_function_ui_description(func, "Remove a material from the current blendfile");
  parm = RNA_def_pointer(func, "material", "Material", "", "Material to remove");
  RNA_def_parameter_flags(parm, PROP_NEVER_NULL, PARM_REQUIRED | PARM_RNAPTR);
  RNA_def_parameter_clear_flags(parm, PROP_THICK_WRAP, 0);
  RNA_def_boolean(
      func, "do_unlink", true, "", "Unlink all usages of this material before deleting it");
  RNA_def_boolean(func,
                  "do_id_user",
                  true,
                  "",
                  "Decrement user counter of all datablocks used by this material");
  RNA_def_boolean(
      func, "do_ui_user", true, "", "Make sure interface does not reference this material");

  func = RNA_def_function(srna, "tag", "rna_Main_materials_tag");
  parm = RNA_def_boolean(func, "value", 0, "Value", "");
  RNA_def_parameter_flags(parm, 0, PARM_REQUIRED);
}
void RNA_def_main_node_groups(BlenderRNA *brna, PropertyRNA *cprop)
{
  StructRNA *srna;
  FunctionRNA *func;
  PropertyRNA *parm;

  static const EnumPropertyItem dummy_items[] = {
      {0, "DUMMY", 0, "", ""},
      {0, NULL, 0, NULL, NULL},
  };

  RNA_def_property_srna(cprop, "BlendDataNodeTrees");
  srna = RNA_def_struct(brna, "BlendDataNodeTrees", NULL);
  RNA_def_struct_sdna(srna, "Main");
  RNA_def_struct_ui_text(srna, "Main Node Trees", "Collection of node trees");

  func = RNA_def_function(srna, "new", "rna_Main_nodetree_new");
  RNA_def_function_ui_description(func, "Add a new node tree to the main database");
  parm = RNA_def_string(func, "name", "NodeGroup", 0, "", "New name for the data");
  RNA_def_parameter_flags(parm, 0, PARM_REQUIRED);
  parm = RNA_def_enum(func, "type", dummy_items, 0, "Type", "The type of node_group to add");
  RNA_def_property_enum_funcs(parm, NULL, NULL, "rna_Main_nodetree_type_itemf");
  RNA_def_parameter_flags(parm, 0, PARM_REQUIRED);
  /* return type */
  parm = RNA_def_pointer(func, "tree", "NodeTree", "", "New node tree data");
  RNA_def_function_return(func, parm);

  func = RNA_def_function(srna, "remove", "rna_Main_ID_remove");
  RNA_def_function_flag(func, FUNC_USE_REPORTS);
  RNA_def_function_ui_description(func, "Remove a node tree from the current blendfile");
  parm = RNA_def_pointer(func, "tree", "NodeTree", "", "Node tree to remove");
  RNA_def_parameter_flags(parm, PROP_NEVER_NULL, PARM_REQUIRED | PARM_RNAPTR);
  RNA_def_parameter_clear_flags(parm, PROP_THICK_WRAP, 0);
  RNA_def_boolean(
      func, "do_unlink", true, "", "Unlink all usages of this node tree before deleting it");
  RNA_def_boolean(func,
                  "do_id_user",
                  true,
                  "",
                  "Decrement user counter of all datablocks used by this node tree");
  RNA_def_boolean(
      func, "do_ui_user", true, "", "Make sure interface does not reference this node tree");

  func = RNA_def_function(srna, "tag", "rna_Main_node_groups_tag");
  parm = RNA_def_boolean(func, "value", 0, "Value", "");
  RNA_def_parameter_flags(parm, 0, PARM_REQUIRED);
}
void RNA_def_main_meshes(BlenderRNA *brna, PropertyRNA *cprop)
{
  StructRNA *srna;
  FunctionRNA *func;
  PropertyRNA *parm;

  RNA_def_property_srna(cprop, "BlendDataMeshes");
  srna = RNA_def_struct(brna, "BlendDataMeshes", NULL);
  RNA_def_struct_sdna(srna, "Main");
  RNA_def_struct_ui_text(srna, "Main Meshes", "Collection of meshes");

  func = RNA_def_function(srna, "new", "rna_Main_meshes_new");
  RNA_def_function_ui_description(func, "Add a new mesh to the main database");
  parm = RNA_def_string(func, "name", "Mesh", 0, "", "New name for the data");
  RNA_def_parameter_flags(parm, 0, PARM_REQUIRED);
  /* return type */
  parm = RNA_def_pointer(func, "mesh", "Mesh", "", "New mesh data");
  RNA_def_function_return(func, parm);

  func = RNA_def_function(srna, "new_from_object", "rna_Main_meshes_new_from_object");
  RNA_def_function_ui_description(
      func,
      "Add a new mesh created from given object (undeformed geometry if object is original, and "
      "final evaluated geometry, with all modifiers etc., if object is evaluated)");
  RNA_def_function_flag(func, FUNC_USE_REPORTS);
  parm = RNA_def_pointer(func, "object", "Object", "", "Object to create mesh from");
  RNA_def_parameter_flags(parm, PROP_NEVER_NULL, PARM_REQUIRED);
  RNA_def_boolean(func,
                  "preserve_all_data_layers",
                  false,
                  "",
                  "Preserve all data layers in the mesh, like UV maps and vertex groups. "
                  "By default Blender only computes the subset of data layers needed for viewport "
                  "display and rendering, for better performance");
  RNA_def_pointer(
      func,
      "depsgraph",
      "Depsgraph",
      "Dependency Graph",
      "Evaluated dependency graph which is required when preserve_all_data_layers is true");
  parm = RNA_def_pointer(func,
                         "mesh",
                         "Mesh",
                         "",
                         "Mesh created from object, remove it if it is only used for export");
  RNA_def_function_return(func, parm);

  func = RNA_def_function(srna, "remove", "rna_Main_ID_remove");
  RNA_def_function_flag(func, FUNC_USE_REPORTS);
  RNA_def_function_ui_description(func, "Remove a mesh from the current blendfile");
  parm = RNA_def_pointer(func, "mesh", "Mesh", "", "Mesh to remove");
  RNA_def_parameter_flags(parm, PROP_NEVER_NULL, PARM_REQUIRED | PARM_RNAPTR);
  RNA_def_parameter_clear_flags(parm, PROP_THICK_WRAP, 0);
  RNA_def_boolean(func,
                  "do_unlink",
                  true,
                  "",
                  "Unlink all usages of this mesh before deleting it "
                  "(WARNING: will also delete objects instancing that mesh data)");
  RNA_def_boolean(func,
                  "do_id_user",
                  true,
                  "",
                  "Decrement user counter of all datablocks used by this mesh data");
  RNA_def_boolean(
      func, "do_ui_user", true, "", "Make sure interface does not reference this mesh data");

  func = RNA_def_function(srna, "tag", "rna_Main_meshes_tag");
  parm = RNA_def_boolean(func, "value", 0, "Value", "");
  RNA_def_parameter_flags(parm, 0, PARM_REQUIRED);
}

void RNA_def_main_lights(BlenderRNA *brna, PropertyRNA *cprop)
{
  StructRNA *srna;
  FunctionRNA *func;
  PropertyRNA *parm;

  RNA_def_property_srna(cprop, "BlendDataLights");
  srna = RNA_def_struct(brna, "BlendDataLights", NULL);
  RNA_def_struct_sdna(srna, "Main");
  RNA_def_struct_ui_text(srna, "Main Lights", "Collection of lights");

  func = RNA_def_function(srna, "new", "rna_Main_lights_new");
  RNA_def_function_ui_description(func, "Add a new light to the main database");
  parm = RNA_def_string(func, "name", "Light", 0, "", "New name for the data");
  RNA_def_parameter_flags(parm, 0, PARM_REQUIRED);
  parm = RNA_def_enum(
      func, "type", rna_enum_light_type_items, 0, "Type", "The type of light to add");
  RNA_def_parameter_flags(parm, 0, PARM_REQUIRED);
  /* return type */
  parm = RNA_def_pointer(func, "light", "Light", "", "New light data");
  RNA_def_function_return(func, parm);

  func = RNA_def_function(srna, "remove", "rna_Main_ID_remove");
  RNA_def_function_flag(func, FUNC_USE_REPORTS);
  RNA_def_function_ui_description(func, "Remove a light from the current blendfile");
  parm = RNA_def_pointer(func, "light", "Light", "", "Light to remove");
  RNA_def_parameter_flags(parm, PROP_NEVER_NULL, PARM_REQUIRED | PARM_RNAPTR);
  RNA_def_parameter_clear_flags(parm, PROP_THICK_WRAP, 0);
  RNA_def_boolean(func,
                  "do_unlink",
                  true,
                  "",
                  "Unlink all usages of this light before deleting it "
                  "(WARNING: will also delete objects instancing that light data)");
  RNA_def_boolean(func,
                  "do_id_user",
                  true,
                  "",
                  "Decrement user counter of all datablocks used by this light data");
  RNA_def_boolean(
      func, "do_ui_user", true, "", "Make sure interface does not reference this light data");

  func = RNA_def_function(srna, "tag", "rna_Main_lights_tag");
  parm = RNA_def_boolean(func, "value", 0, "Value", "");
  RNA_def_parameter_flags(parm, 0, PARM_REQUIRED);
}

void RNA_def_main_libraries(BlenderRNA *brna, PropertyRNA *cprop)
{
  StructRNA *srna;
  FunctionRNA *func;
  PropertyRNA *parm;

  RNA_def_property_srna(cprop, "BlendDataLibraries");
  srna = RNA_def_struct(brna, "BlendDataLibraries", NULL);
  RNA_def_struct_sdna(srna, "Main");
  RNA_def_struct_ui_text(srna, "Main Libraries", "Collection of libraries");

  func = RNA_def_function(srna, "tag", "rna_Main_libraries_tag");
  parm = RNA_def_boolean(func, "value", 0, "Value", "");
  RNA_def_parameter_flags(parm, 0, PARM_REQUIRED);

  func = RNA_def_function(srna, "remove", "rna_Main_ID_remove");
  RNA_def_function_flag(func, FUNC_USE_REPORTS);
  RNA_def_function_ui_description(func, "Remove a library from the current blendfile");
  parm = RNA_def_pointer(func, "library", "Library", "", "Library to remove");
  RNA_def_parameter_flags(parm, PROP_NEVER_NULL, PARM_REQUIRED | PARM_RNAPTR);
  RNA_def_parameter_clear_flags(parm, PROP_THICK_WRAP, 0);
  RNA_def_boolean(
      func, "do_unlink", true, "", "Unlink all usages of this library before deleting it");
  RNA_def_boolean(func,
                  "do_id_user",
                  true,
                  "",
                  "Decrement user counter of all datablocks used by this library");
  RNA_def_boolean(
      func, "do_ui_user", true, "", "Make sure interface does not reference this library");
}

void RNA_def_main_screens(BlenderRNA *brna, PropertyRNA *cprop)
{
  StructRNA *srna;
  FunctionRNA *func;
  PropertyRNA *parm;

  RNA_def_property_srna(cprop, "BlendDataScreens");
  srna = RNA_def_struct(brna, "BlendDataScreens", NULL);
  RNA_def_struct_sdna(srna, "Main");
  RNA_def_struct_ui_text(srna, "Main Screens", "Collection of screens");

  func = RNA_def_function(srna, "tag", "rna_Main_screens_tag");
  parm = RNA_def_boolean(func, "value", 0, "Value", "");
  RNA_def_parameter_flags(parm, 0, PARM_REQUIRED);
}

void RNA_def_main_window_managers(BlenderRNA *brna, PropertyRNA *cprop)
{
  StructRNA *srna;
  FunctionRNA *func;
  PropertyRNA *parm;

  RNA_def_property_srna(cprop, "BlendDataWindowManagers");
  srna = RNA_def_struct(brna, "BlendDataWindowManagers", NULL);
  RNA_def_struct_sdna(srna, "Main");
  RNA_def_struct_ui_text(srna, "Main Window Managers", "Collection of window managers");

  func = RNA_def_function(srna, "tag", "rna_Main_window_managers_tag");
  parm = RNA_def_boolean(func, "value", 0, "Value", "");
  RNA_def_parameter_flags(parm, 0, PARM_REQUIRED);
}
void RNA_def_main_images(BlenderRNA *brna, PropertyRNA *cprop)
{
  StructRNA *srna;
  FunctionRNA *func;
  PropertyRNA *parm;

  RNA_def_property_srna(cprop, "BlendDataImages");
  srna = RNA_def_struct(brna, "BlendDataImages", NULL);
  RNA_def_struct_sdna(srna, "Main");
  RNA_def_struct_ui_text(srna, "Main Images", "Collection of images");

  func = RNA_def_function(srna, "new", "rna_Main_images_new");
  RNA_def_function_ui_description(func, "Add a new image to the main database");
  parm = RNA_def_string(func, "name", "Image", 0, "", "New name for the data");
  RNA_def_parameter_flags(parm, 0, PARM_REQUIRED);
  parm = RNA_def_int(func, "width", 1024, 1, INT_MAX, "", "Width of the image", 1, INT_MAX);
  RNA_def_parameter_flags(parm, 0, PARM_REQUIRED);
  parm = RNA_def_int(func, "height", 1024, 1, INT_MAX, "", "Height of the image", 1, INT_MAX);
  RNA_def_parameter_flags(parm, 0, PARM_REQUIRED);
  RNA_def_boolean(func, "alpha", 0, "Alpha", "Use alpha channel");
  RNA_def_boolean(
      func, "float_buffer", 0, "Float Buffer", "Create an image with floating-point color");
  RNA_def_boolean(func, "stereo3d", 0, "Stereo 3D", "Create left and right views");
  RNA_def_boolean(func, "is_data", 0, "Is Data", "Create image with non-color data color space");
  RNA_def_boolean(func, "tiled", 0, "Tiled", "Create a tiled image");
  /* return type */
  parm = RNA_def_pointer(func, "image", "Image", "", "New image data");
  RNA_def_function_return(func, parm);

  func = RNA_def_function(srna, "load", "rna_Main_images_load");
  RNA_def_function_flag(func, FUNC_USE_REPORTS);
  RNA_def_function_ui_description(func, "Load a new image into the main database");
  parm = RNA_def_string_file_path(
      func, "filepath", "File Path", 0, "", "Path of the file to load");
  RNA_def_parameter_flags(parm, 0, PARM_REQUIRED);
  RNA_def_boolean(func,
                  "check_existing",
                  false,
                  "",
                  "Using existing data if this file is already loaded");
  /* return type */
  parm = RNA_def_pointer(func, "image", "Image", "", "New image data");
  RNA_def_function_return(func, parm);

  func = RNA_def_function(srna, "remove", "rna_Main_ID_remove");
  RNA_def_function_flag(func, FUNC_USE_REPORTS);
  RNA_def_function_ui_description(func, "Remove an image from the current blendfile");
  parm = RNA_def_pointer(func, "image", "Image", "", "Image to remove");
  RNA_def_parameter_flags(parm, PROP_NEVER_NULL, PARM_REQUIRED | PARM_RNAPTR);
  RNA_def_parameter_clear_flags(parm, PROP_THICK_WRAP, 0);
  RNA_def_boolean(
      func, "do_unlink", true, "", "Unlink all usages of this image before deleting it");
  RNA_def_boolean(
      func, "do_id_user", true, "", "Decrement user counter of all datablocks used by this image");
  RNA_def_boolean(
      func, "do_ui_user", true, "", "Make sure interface does not reference this image");

  func = RNA_def_function(srna, "tag", "rna_Main_images_tag");
  parm = RNA_def_boolean(func, "value", 0, "Value", "");
  RNA_def_parameter_flags(parm, 0, PARM_REQUIRED);
}

void RNA_def_main_lattices(BlenderRNA *brna, PropertyRNA *cprop)
{
  StructRNA *srna;
  FunctionRNA *func;
  PropertyRNA *parm;

  RNA_def_property_srna(cprop, "BlendDataLattices");
  srna = RNA_def_struct(brna, "BlendDataLattices", NULL);
  RNA_def_struct_sdna(srna, "Main");
  RNA_def_struct_ui_text(srna, "Main Lattices", "Collection of lattices");

  func = RNA_def_function(srna, "new", "rna_Main_lattices_new");
  RNA_def_function_ui_description(func, "Add a new lattice to the main database");
  parm = RNA_def_string(func, "name", "Lattice", 0, "", "New name for the data");
  RNA_def_parameter_flags(parm, 0, PARM_REQUIRED);
  /* return type */
<<<<<<< HEAD
  parm = RNA_def_pointer(func, "lattice", "Lattice", "", "New lattices data");
=======
  parm = RNA_def_pointer(func, "lattice", "Lattice", "", "New lattice data-block");
>>>>>>> 6b4ffd58
  RNA_def_function_return(func, parm);

  func = RNA_def_function(srna, "remove", "rna_Main_ID_remove");
  RNA_def_function_flag(func, FUNC_USE_REPORTS);
  RNA_def_function_ui_description(func, "Remove a lattice from the current blendfile");
  parm = RNA_def_pointer(func, "lattice", "Lattice", "", "Lattice to remove");
  RNA_def_parameter_flags(parm, PROP_NEVER_NULL, PARM_REQUIRED | PARM_RNAPTR);
  RNA_def_parameter_clear_flags(parm, PROP_THICK_WRAP, 0);
  RNA_def_boolean(func,
                  "do_unlink",
                  true,
                  "",
                  "Unlink all usages of this lattice before deleting it "
                  "(WARNING: will also delete objects instancing that lattice data)");
  RNA_def_boolean(func,
                  "do_id_user",
                  true,
                  "",
                  "Decrement user counter of all datablocks used by this lattice data");
  RNA_def_boolean(
      func, "do_ui_user", true, "", "Make sure interface does not reference this lattice data");

  func = RNA_def_function(srna, "tag", "rna_Main_lattices_tag");
  parm = RNA_def_boolean(func, "value", 0, "Value", "");
  RNA_def_parameter_flags(parm, 0, PARM_REQUIRED);
}
void RNA_def_main_curves(BlenderRNA *brna, PropertyRNA *cprop)
{
  StructRNA *srna;
  FunctionRNA *func;
  PropertyRNA *parm;

  RNA_def_property_srna(cprop, "BlendDataCurves");
  srna = RNA_def_struct(brna, "BlendDataCurves", NULL);
  RNA_def_struct_sdna(srna, "Main");
  RNA_def_struct_ui_text(srna, "Main Curves", "Collection of curves");

  func = RNA_def_function(srna, "new", "rna_Main_curves_new");
  RNA_def_function_ui_description(func, "Add a new curve to the main database");
  parm = RNA_def_string(func, "name", "Curve", 0, "", "New name for the data");
  RNA_def_parameter_flags(parm, 0, PARM_REQUIRED);
  parm = RNA_def_enum(
      func, "type", rna_enum_object_type_curve_items, 0, "Type", "The type of curve to add");
  RNA_def_parameter_flags(parm, 0, PARM_REQUIRED);
  /* return type */
  parm = RNA_def_pointer(func, "curve", "Curve", "", "New curve data");
  RNA_def_function_return(func, parm);

  func = RNA_def_function(srna, "remove", "rna_Main_ID_remove");
  RNA_def_function_flag(func, FUNC_USE_REPORTS);
  RNA_def_function_ui_description(func, "Remove a curve from the current blendfile");
  parm = RNA_def_pointer(func, "curve", "Curve", "", "Curve to remove");
  RNA_def_parameter_flags(parm, PROP_NEVER_NULL, PARM_REQUIRED | PARM_RNAPTR);
  RNA_def_parameter_clear_flags(parm, PROP_THICK_WRAP, 0);
  RNA_def_boolean(func,
                  "do_unlink",
                  true,
                  "",
                  "Unlink all usages of this curve before deleting it "
                  "(WARNING: will also delete objects instancing that curve data)");
  RNA_def_boolean(func,
                  "do_id_user",
                  true,
                  "",
                  "Decrement user counter of all datablocks used by this curve data");
  RNA_def_boolean(
      func, "do_ui_user", true, "", "Make sure interface does not reference this curve data");

  func = RNA_def_function(srna, "tag", "rna_Main_curves_tag");
  parm = RNA_def_boolean(func, "value", 0, "Value", "");
  RNA_def_parameter_flags(parm, 0, PARM_REQUIRED);
}
void RNA_def_main_metaballs(BlenderRNA *brna, PropertyRNA *cprop)
{
  StructRNA *srna;
  FunctionRNA *func;
  PropertyRNA *parm;

  RNA_def_property_srna(cprop, "BlendDataMetaBalls");
  srna = RNA_def_struct(brna, "BlendDataMetaBalls", NULL);
  RNA_def_struct_sdna(srna, "Main");
  RNA_def_struct_ui_text(srna, "Main Metaballs", "Collection of metaballs");

  func = RNA_def_function(srna, "new", "rna_Main_metaballs_new");
  RNA_def_function_ui_description(func, "Add a new metaball to the main database");
  parm = RNA_def_string(func, "name", "MetaBall", 0, "", "New name for the data");
  RNA_def_parameter_flags(parm, 0, PARM_REQUIRED);
  /* return type */
  parm = RNA_def_pointer(func, "metaball", "MetaBall", "", "New metaball data");
  RNA_def_function_return(func, parm);

  func = RNA_def_function(srna, "remove", "rna_Main_ID_remove");
  RNA_def_function_flag(func, FUNC_USE_REPORTS);
  RNA_def_function_ui_description(func, "Remove a metaball from the current blendfile");
  parm = RNA_def_pointer(func, "metaball", "MetaBall", "", "Metaball to remove");
  RNA_def_parameter_flags(parm, PROP_NEVER_NULL, PARM_REQUIRED | PARM_RNAPTR);
  RNA_def_parameter_clear_flags(parm, PROP_THICK_WRAP, 0);
  RNA_def_boolean(func,
                  "do_unlink",
                  true,
                  "",
                  "Unlink all usages of this metaball before deleting it "
                  "(WARNING: will also delete objects instancing that metaball data)");
  RNA_def_boolean(func,
                  "do_id_user",
                  true,
                  "",
                  "Decrement user counter of all datablocks used by this metaball data");
  RNA_def_boolean(
      func, "do_ui_user", true, "", "Make sure interface does not reference this metaball data");

  func = RNA_def_function(srna, "tag", "rna_Main_metaballs_tag");
  parm = RNA_def_boolean(func, "value", 0, "Value", "");
  RNA_def_parameter_flags(parm, 0, PARM_REQUIRED);
}
void RNA_def_main_fonts(BlenderRNA *brna, PropertyRNA *cprop)
{
  StructRNA *srna;
  FunctionRNA *func;
  PropertyRNA *parm;

  RNA_def_property_srna(cprop, "BlendDataFonts");
  srna = RNA_def_struct(brna, "BlendDataFonts", NULL);
  RNA_def_struct_sdna(srna, "Main");
  RNA_def_struct_ui_text(srna, "Main Fonts", "Collection of fonts");

  func = RNA_def_function(srna, "load", "rna_Main_fonts_load");
  RNA_def_function_flag(func, FUNC_USE_REPORTS);
  RNA_def_function_ui_description(func, "Load a new font into the main database");
  parm = RNA_def_string_file_path(
      func, "filepath", "File Path", 0, "", "path of the font to load");
  RNA_def_parameter_flags(parm, 0, PARM_REQUIRED);
  RNA_def_boolean(func,
                  "check_existing",
                  false,
                  "",
                  "Using existing data if this file is already loaded");
  /* return type */
  parm = RNA_def_pointer(func, "vfont", "VectorFont", "", "New font data");
  RNA_def_function_return(func, parm);

  func = RNA_def_function(srna, "remove", "rna_Main_ID_remove");
  RNA_def_function_flag(func, FUNC_USE_REPORTS);
  RNA_def_function_ui_description(func, "Remove a font from the current blendfile");
  parm = RNA_def_pointer(func, "vfont", "VectorFont", "", "Font to remove");
  RNA_def_parameter_flags(parm, PROP_NEVER_NULL, PARM_REQUIRED | PARM_RNAPTR);
  RNA_def_parameter_clear_flags(parm, PROP_THICK_WRAP, 0);
  RNA_def_boolean(
      func, "do_unlink", true, "", "Unlink all usages of this font before deleting it");
  RNA_def_boolean(
      func, "do_id_user", true, "", "Decrement user counter of all datablocks used by this font");
  RNA_def_boolean(
      func, "do_ui_user", true, "", "Make sure interface does not reference this font");

  func = RNA_def_function(srna, "tag", "rna_Main_fonts_tag");
  parm = RNA_def_boolean(func, "value", 0, "Value", "");
  RNA_def_parameter_flags(parm, 0, PARM_REQUIRED);
}
void RNA_def_main_textures(BlenderRNA *brna, PropertyRNA *cprop)
{
  StructRNA *srna;
  FunctionRNA *func;
  PropertyRNA *parm;

  RNA_def_property_srna(cprop, "BlendDataTextures");
  srna = RNA_def_struct(brna, "BlendDataTextures", NULL);
  RNA_def_struct_sdna(srna, "Main");
  RNA_def_struct_ui_text(srna, "Main Textures", "Collection of textures");

  func = RNA_def_function(srna, "new", "rna_Main_textures_new");
  RNA_def_function_ui_description(func, "Add a new texture to the main database");
  parm = RNA_def_string(func, "name", "Texture", 0, "", "New name for the data");
  RNA_def_parameter_flags(parm, 0, PARM_REQUIRED);
  parm = RNA_def_enum(
      func, "type", rna_enum_texture_type_items, 0, "Type", "The type of texture to add");
  RNA_def_parameter_flags(parm, 0, PARM_REQUIRED);
  /* return type */
  parm = RNA_def_pointer(func, "texture", "Texture", "", "New texture data");
  RNA_def_function_return(func, parm);

  func = RNA_def_function(srna, "remove", "rna_Main_ID_remove");
  RNA_def_function_flag(func, FUNC_USE_REPORTS);
  RNA_def_function_ui_description(func, "Remove a texture from the current blendfile");
  parm = RNA_def_pointer(func, "texture", "Texture", "", "Texture to remove");
  RNA_def_parameter_flags(parm, PROP_NEVER_NULL, PARM_REQUIRED | PARM_RNAPTR);
  RNA_def_parameter_clear_flags(parm, PROP_THICK_WRAP, 0);
  RNA_def_boolean(
      func, "do_unlink", true, "", "Unlink all usages of this texture before deleting it");
  RNA_def_boolean(func,
                  "do_id_user",
                  true,
                  "",
                  "Decrement user counter of all datablocks used by this texture");
  RNA_def_boolean(
      func, "do_ui_user", true, "", "Make sure interface does not reference this texture");

  func = RNA_def_function(srna, "tag", "rna_Main_textures_tag");
  parm = RNA_def_boolean(func, "value", 0, "Value", "");
  RNA_def_parameter_flags(parm, 0, PARM_REQUIRED);
}
void RNA_def_main_brushes(BlenderRNA *brna, PropertyRNA *cprop)
{
  StructRNA *srna;
  FunctionRNA *func;
  PropertyRNA *parm;

  RNA_def_property_srna(cprop, "BlendDataBrushes");
  srna = RNA_def_struct(brna, "BlendDataBrushes", NULL);
  RNA_def_struct_sdna(srna, "Main");
  RNA_def_struct_ui_text(srna, "Main Brushes", "Collection of brushes");

  func = RNA_def_function(srna, "new", "rna_Main_brushes_new");
  RNA_def_function_ui_description(func, "Add a new brush to the main database");
  parm = RNA_def_string(func, "name", "Brush", 0, "", "New name for the data");
  RNA_def_parameter_flags(parm, 0, PARM_REQUIRED);
  parm = RNA_def_enum(func,
                      "mode",
                      rna_enum_object_mode_items,
                      OB_MODE_TEXTURE_PAINT,
                      "",
                      "Paint Mode for the new brush");
  /* return type */
  parm = RNA_def_pointer(func, "brush", "Brush", "", "New brush data");
  RNA_def_function_return(func, parm);

  func = RNA_def_function(srna, "remove", "rna_Main_ID_remove");
  RNA_def_function_flag(func, FUNC_USE_REPORTS);
  RNA_def_function_ui_description(func, "Remove a brush from the current blendfile");
  parm = RNA_def_pointer(func, "brush", "Brush", "", "Brush to remove");
  RNA_def_parameter_flags(parm, PROP_NEVER_NULL, PARM_REQUIRED | PARM_RNAPTR);
  RNA_def_parameter_clear_flags(parm, PROP_THICK_WRAP, 0);
  RNA_def_boolean(
      func, "do_unlink", true, "", "Unlink all usages of this brush before deleting it");
  RNA_def_boolean(
      func, "do_id_user", true, "", "Decrement user counter of all datablocks used by this brush");
  RNA_def_boolean(
      func, "do_ui_user", true, "", "Make sure interface does not reference this brush");

  func = RNA_def_function(srna, "tag", "rna_Main_brushes_tag");
  parm = RNA_def_boolean(func, "value", 0, "Value", "");
  RNA_def_parameter_flags(parm, 0, PARM_REQUIRED);

  func = RNA_def_function(srna, "create_gpencil_data", "rna_Main_brush_gpencil_data");
  RNA_def_function_ui_description(func, "Add grease pencil brush settings");
  parm = RNA_def_pointer(func, "brush", "Brush", "", "Brush");
  RNA_def_parameter_flags(parm, PROP_NEVER_NULL, PARM_REQUIRED | PARM_RNAPTR);
}

void RNA_def_main_worlds(BlenderRNA *brna, PropertyRNA *cprop)
{
  StructRNA *srna;
  FunctionRNA *func;
  PropertyRNA *parm;

  RNA_def_property_srna(cprop, "BlendDataWorlds");
  srna = RNA_def_struct(brna, "BlendDataWorlds", NULL);
  RNA_def_struct_sdna(srna, "Main");
  RNA_def_struct_ui_text(srna, "Main Worlds", "Collection of worlds");

  func = RNA_def_function(srna, "new", "rna_Main_worlds_new");
  RNA_def_function_ui_description(func, "Add a new world to the main database");
  parm = RNA_def_string(func, "name", "World", 0, "", "New name for the data");
  RNA_def_parameter_flags(parm, 0, PARM_REQUIRED);
  /* return type */
  parm = RNA_def_pointer(func, "world", "World", "", "New world data");
  RNA_def_function_return(func, parm);

  func = RNA_def_function(srna, "remove", "rna_Main_ID_remove");
  RNA_def_function_flag(func, FUNC_USE_REPORTS);
  RNA_def_function_ui_description(func, "Remove a world from the current blendfile");
  parm = RNA_def_pointer(func, "world", "World", "", "World to remove");
  RNA_def_parameter_flags(parm, PROP_NEVER_NULL, PARM_REQUIRED | PARM_RNAPTR);
  RNA_def_parameter_clear_flags(parm, PROP_THICK_WRAP, 0);
  RNA_def_boolean(
      func, "do_unlink", true, "", "Unlink all usages of this world before deleting it");
  RNA_def_boolean(
      func, "do_id_user", true, "", "Decrement user counter of all datablocks used by this world");
  RNA_def_boolean(
      func, "do_ui_user", true, "", "Make sure interface does not reference this world");

  func = RNA_def_function(srna, "tag", "rna_Main_worlds_tag");
  parm = RNA_def_boolean(func, "value", 0, "Value", "");
  RNA_def_parameter_flags(parm, 0, PARM_REQUIRED);
}

void RNA_def_main_collections(BlenderRNA *brna, PropertyRNA *cprop)
{
  StructRNA *srna;
  FunctionRNA *func;
  PropertyRNA *parm;

  RNA_def_property_srna(cprop, "BlendDataCollections");
  srna = RNA_def_struct(brna, "BlendDataCollections", NULL);
  RNA_def_struct_sdna(srna, "Main");
  RNA_def_struct_ui_text(srna, "Main Collections", "Collection of collections");

  func = RNA_def_function(srna, "new", "rna_Main_collections_new");
  RNA_def_function_ui_description(func, "Add a new collection to the main database");
  parm = RNA_def_string(func, "name", "Collection", 0, "", "New name for the data");
  RNA_def_parameter_flags(parm, 0, PARM_REQUIRED);
  /* return type */
  parm = RNA_def_pointer(func, "collection", "Collection", "", "New collection data");
  RNA_def_function_return(func, parm);

  func = RNA_def_function(srna, "remove", "rna_Main_ID_remove");
  RNA_def_function_ui_description(func, "Remove a collection from the current blendfile");
  RNA_def_function_flag(func, FUNC_USE_REPORTS);
  parm = RNA_def_pointer(func, "collection", "Collection", "", "Collection to remove");
  RNA_def_parameter_flags(parm, PROP_NEVER_NULL, PARM_REQUIRED | PARM_RNAPTR);
  RNA_def_parameter_clear_flags(parm, PROP_THICK_WRAP, 0);
  RNA_def_boolean(
      func, "do_unlink", true, "", "Unlink all usages of this collection before deleting it");
  RNA_def_boolean(func,
                  "do_id_user",
                  true,
                  "",
                  "Decrement user counter of all datablocks used by this collection");
  RNA_def_boolean(
      func, "do_ui_user", true, "", "Make sure interface does not reference this collection");

  func = RNA_def_function(srna, "tag", "rna_Main_collections_tag");
  parm = RNA_def_boolean(func, "value", 0, "Value", "");
  RNA_def_parameter_flags(parm, 0, PARM_REQUIRED);
}

void RNA_def_main_speakers(BlenderRNA *brna, PropertyRNA *cprop)
{
  StructRNA *srna;
  FunctionRNA *func;
  PropertyRNA *parm;

  RNA_def_property_srna(cprop, "BlendDataSpeakers");
  srna = RNA_def_struct(brna, "BlendDataSpeakers", NULL);
  RNA_def_struct_sdna(srna, "Main");
  RNA_def_struct_ui_text(srna, "Main Speakers", "Collection of speakers");

  func = RNA_def_function(srna, "new", "rna_Main_speakers_new");
  RNA_def_function_ui_description(func, "Add a new speaker to the main database");
  parm = RNA_def_string(func, "name", "Speaker", 0, "", "New name for the data");
  RNA_def_parameter_flags(parm, 0, PARM_REQUIRED);
  /* return type */
  parm = RNA_def_pointer(func, "speaker", "Speaker", "", "New speaker data");
  RNA_def_function_return(func, parm);

  func = RNA_def_function(srna, "remove", "rna_Main_ID_remove");
  RNA_def_function_flag(func, FUNC_USE_REPORTS);
  RNA_def_function_ui_description(func, "Remove a speaker from the current blendfile");
  parm = RNA_def_pointer(func, "speaker", "Speaker", "", "Speaker to remove");
  RNA_def_parameter_flags(parm, PROP_NEVER_NULL, PARM_REQUIRED | PARM_RNAPTR);
  RNA_def_parameter_clear_flags(parm, PROP_THICK_WRAP, 0);
  RNA_def_boolean(func,
                  "do_unlink",
                  true,
                  "",
                  "Unlink all usages of this speaker before deleting it "
                  "(WARNING: will also delete objects instancing that speaker data)");
  RNA_def_boolean(func,
                  "do_id_user",
                  true,
                  "",
                  "Decrement user counter of all datablocks used by this speaker data");
  RNA_def_boolean(
      func, "do_ui_user", true, "", "Make sure interface does not reference this speaker data");

  func = RNA_def_function(srna, "tag", "rna_Main_speakers_tag");
  parm = RNA_def_boolean(func, "value", 0, "Value", "");
  RNA_def_parameter_flags(parm, 0, PARM_REQUIRED);
}

void RNA_def_main_texts(BlenderRNA *brna, PropertyRNA *cprop)
{
  StructRNA *srna;
  FunctionRNA *func;
  PropertyRNA *parm;

  RNA_def_property_srna(cprop, "BlendDataTexts");
  srna = RNA_def_struct(brna, "BlendDataTexts", NULL);
  RNA_def_struct_sdna(srna, "Main");
  RNA_def_struct_ui_text(srna, "Main Texts", "Collection of texts");

  func = RNA_def_function(srna, "new", "rna_Main_texts_new");
  RNA_def_function_ui_description(func, "Add a new text to the main database");
  parm = RNA_def_string(func, "name", "Text", 0, "", "New name for the data");
  RNA_def_parameter_flags(parm, 0, PARM_REQUIRED);
  /* return type */
  parm = RNA_def_pointer(func, "text", "Text", "", "New text data");
  RNA_def_function_return(func, parm);

  func = RNA_def_function(srna, "remove", "rna_Main_ID_remove");
  RNA_def_function_ui_description(func, "Remove a text from the current blendfile");
  RNA_def_function_flag(func, FUNC_USE_REPORTS);
  parm = RNA_def_pointer(func, "text", "Text", "", "Text to remove");
  RNA_def_parameter_flags(parm, PROP_NEVER_NULL, PARM_REQUIRED | PARM_RNAPTR);
  RNA_def_parameter_clear_flags(parm, PROP_THICK_WRAP, 0);
  RNA_def_boolean(
      func, "do_unlink", true, "", "Unlink all usages of this text before deleting it");
  RNA_def_boolean(
      func, "do_id_user", true, "", "Decrement user counter of all datablocks used by this text");
  RNA_def_boolean(
      func, "do_ui_user", true, "", "Make sure interface does not reference this text");

  /* load func */
  func = RNA_def_function(srna, "load", "rna_Main_texts_load");
  RNA_def_function_flag(func, FUNC_USE_REPORTS);
  RNA_def_function_ui_description(func, "Add a new text to the main database from a file");
  parm = RNA_def_string_file_path(
      func, "filepath", "Path", FILE_MAX, "", "path for the data");
  RNA_def_parameter_flags(parm, 0, PARM_REQUIRED);
  parm = RNA_def_boolean(
      func, "internal", 0, "Make internal", "Make text file internal after loading");
  /* return type */
  parm = RNA_def_pointer(func, "text", "Text", "", "New text data");
  RNA_def_function_return(func, parm);

  func = RNA_def_function(srna, "tag", "rna_Main_texts_tag");
  parm = RNA_def_boolean(func, "value", 0, "Value", "");
  RNA_def_parameter_flags(parm, 0, PARM_REQUIRED);
}

void RNA_def_main_sounds(BlenderRNA *brna, PropertyRNA *cprop)
{
  StructRNA *srna;
  FunctionRNA *func;
  PropertyRNA *parm;

  RNA_def_property_srna(cprop, "BlendDataSounds");
  srna = RNA_def_struct(brna, "BlendDataSounds", NULL);
  RNA_def_struct_sdna(srna, "Main");
  RNA_def_struct_ui_text(srna, "Main Sounds", "Collection of sounds");

  /* load func */
  func = RNA_def_function(srna, "load", "rna_Main_sounds_load");
  RNA_def_function_ui_description(func, "Add a new sound to the main database from a file");
  parm = RNA_def_string_file_path(
      func, "filepath", "Path", FILE_MAX, "", "path for the data");
  RNA_def_parameter_flags(parm, 0, PARM_REQUIRED);
  RNA_def_boolean(func,
                  "check_existing",
                  false,
                  "",
                  "Using existing data if this file is already loaded");
  /* return type */
  parm = RNA_def_pointer(func, "sound", "Sound", "", "New text data");
  RNA_def_function_return(func, parm);

  func = RNA_def_function(srna, "remove", "rna_Main_ID_remove");
  RNA_def_function_flag(func, FUNC_USE_REPORTS);
  RNA_def_function_ui_description(func, "Remove a sound from the current blendfile");
  parm = RNA_def_pointer(func, "sound", "Sound", "", "Sound to remove");
  RNA_def_parameter_flags(parm, PROP_NEVER_NULL, PARM_REQUIRED | PARM_RNAPTR);
  RNA_def_parameter_clear_flags(parm, PROP_THICK_WRAP, 0);
  RNA_def_boolean(
      func, "do_unlink", true, "", "Unlink all usages of this sound before deleting it");
  RNA_def_boolean(
      func, "do_id_user", true, "", "Decrement user counter of all datablocks used by this sound");
  RNA_def_boolean(
      func, "do_ui_user", true, "", "Make sure interface does not reference this sound");

  func = RNA_def_function(srna, "tag", "rna_Main_sounds_tag");
  parm = RNA_def_boolean(func, "value", 0, "Value", "");
  RNA_def_parameter_flags(parm, 0, PARM_REQUIRED);
}

void RNA_def_main_armatures(BlenderRNA *brna, PropertyRNA *cprop)
{
  StructRNA *srna;
  FunctionRNA *func;
  PropertyRNA *parm;

  RNA_def_property_srna(cprop, "BlendDataArmatures");
  srna = RNA_def_struct(brna, "BlendDataArmatures", NULL);
  RNA_def_struct_sdna(srna, "Main");
  RNA_def_struct_ui_text(srna, "Main Armatures", "Collection of armatures");

  func = RNA_def_function(srna, "new", "rna_Main_armatures_new");
  RNA_def_function_ui_description(func, "Add a new armature to the main database");
  parm = RNA_def_string(func, "name", "Armature", 0, "", "New name for the data");
  RNA_def_parameter_flags(parm, 0, PARM_REQUIRED);
  /* return type */
  parm = RNA_def_pointer(func, "armature", "Armature", "", "New armature data");
  RNA_def_function_return(func, parm);

  func = RNA_def_function(srna, "remove", "rna_Main_ID_remove");
  RNA_def_function_flag(func, FUNC_USE_REPORTS);
  RNA_def_function_ui_description(func, "Remove an armature from the current blendfile");
  parm = RNA_def_pointer(func, "armature", "Armature", "", "Armature to remove");
  RNA_def_parameter_flags(parm, PROP_NEVER_NULL, PARM_REQUIRED | PARM_RNAPTR);
  RNA_def_parameter_clear_flags(parm, PROP_THICK_WRAP, 0);
  RNA_def_boolean(func,
                  "do_unlink",
                  true,
                  "",
                  "Unlink all usages of this armature before deleting it "
                  "(WARNING: will also delete objects instancing that armature data)");
  RNA_def_boolean(func,
                  "do_id_user",
                  true,
                  "",
                  "Decrement user counter of all datablocks used by this armature data");
  RNA_def_boolean(
      func, "do_ui_user", true, "", "Make sure interface does not reference this armature data");

  func = RNA_def_function(srna, "tag", "rna_Main_armatures_tag");
  parm = RNA_def_boolean(func, "value", 0, "Value", "");
  RNA_def_parameter_flags(parm, 0, PARM_REQUIRED);
}
void RNA_def_main_actions(BlenderRNA *brna, PropertyRNA *cprop)
{
  StructRNA *srna;
  FunctionRNA *func;
  PropertyRNA *parm;

  RNA_def_property_srna(cprop, "BlendDataActions");
  srna = RNA_def_struct(brna, "BlendDataActions", NULL);
  RNA_def_struct_sdna(srna, "Main");
  RNA_def_struct_ui_text(srna, "Main Actions", "Collection of actions");

  func = RNA_def_function(srna, "new", "rna_Main_actions_new");
  RNA_def_function_ui_description(func, "Add a new action to the main database");
  parm = RNA_def_string(func, "name", "Action", 0, "", "New name for the data");
  RNA_def_parameter_flags(parm, 0, PARM_REQUIRED);
  /* return type */
  parm = RNA_def_pointer(func, "action", "Action", "", "New action data");
  RNA_def_function_return(func, parm);

  func = RNA_def_function(srna, "remove", "rna_Main_ID_remove");
  RNA_def_function_flag(func, FUNC_USE_REPORTS);
  RNA_def_function_ui_description(func, "Remove an action from the current blendfile");
  parm = RNA_def_pointer(func, "action", "Action", "", "Action to remove");
  RNA_def_parameter_flags(parm, PROP_NEVER_NULL, PARM_REQUIRED | PARM_RNAPTR);
  RNA_def_parameter_clear_flags(parm, PROP_THICK_WRAP, 0);
  RNA_def_boolean(
      func, "do_unlink", true, "", "Unlink all usages of this action before deleting it");
  RNA_def_boolean(func,
                  "do_id_user",
                  true,
                  "",
                  "Decrement user counter of all datablocks used by this action");
  RNA_def_boolean(
      func, "do_ui_user", true, "", "Make sure interface does not reference this action");

  func = RNA_def_function(srna, "tag", "rna_Main_actions_tag");
  parm = RNA_def_boolean(func, "value", 0, "Value", "");
  RNA_def_parameter_flags(parm, 0, PARM_REQUIRED);
}
void RNA_def_main_particles(BlenderRNA *brna, PropertyRNA *cprop)
{
  StructRNA *srna;
  FunctionRNA *func;
  PropertyRNA *parm;

  RNA_def_property_srna(cprop, "BlendDataParticles");
  srna = RNA_def_struct(brna, "BlendDataParticles", NULL);
  RNA_def_struct_sdna(srna, "Main");
  RNA_def_struct_ui_text(srna, "Main Particle Settings", "Collection of particle settings");

  func = RNA_def_function(srna, "new", "rna_Main_particles_new");
  RNA_def_function_ui_description(func,
                                  "Add a new particle settings instance to the main database");
  parm = RNA_def_string(func, "name", "ParticleSettings", 0, "", "New name for the data");
  RNA_def_parameter_flags(parm, 0, PARM_REQUIRED);
  /* return type */
  parm = RNA_def_pointer(
      func, "particle", "ParticleSettings", "", "New particle settings data");
  RNA_def_function_return(func, parm);

  func = RNA_def_function(srna, "remove", "rna_Main_ID_remove");
  RNA_def_function_flag(func, FUNC_USE_REPORTS);
  RNA_def_function_ui_description(
      func, "Remove a particle settings instance from the current blendfile");
  parm = RNA_def_pointer(func, "particle", "ParticleSettings", "", "Particle Settings to remove");
  RNA_def_parameter_flags(parm, PROP_NEVER_NULL, PARM_REQUIRED | PARM_RNAPTR);
  RNA_def_parameter_clear_flags(parm, PROP_THICK_WRAP, 0);
  RNA_def_boolean(func,
                  "do_unlink",
                  true,
                  "",
                  "Unlink all usages of those particle settings before deleting them");
  RNA_def_boolean(func,
                  "do_id_user",
                  true,
                  "",
                  "Decrement user counter of all datablocks used by this particle settings");
  RNA_def_boolean(func,
                  "do_ui_user",
                  true,
                  "",
                  "Make sure interface does not reference this particle settings");

  func = RNA_def_function(srna, "tag", "rna_Main_particles_tag");
  parm = RNA_def_boolean(func, "value", 0, "Value", "");
  RNA_def_parameter_flags(parm, 0, PARM_REQUIRED);
}

void RNA_def_main_palettes(BlenderRNA *brna, PropertyRNA *cprop)
{
  StructRNA *srna;
  FunctionRNA *func;
  PropertyRNA *parm;

  RNA_def_property_srna(cprop, "BlendDataPalettes");
  srna = RNA_def_struct(brna, "BlendDataPalettes", NULL);
  RNA_def_struct_sdna(srna, "Main");
  RNA_def_struct_ui_text(srna, "Main Palettes", "Collection of palettes");

  func = RNA_def_function(srna, "new", "rna_Main_palettes_new");
  RNA_def_function_ui_description(func, "Add a new palette to the main database");
  parm = RNA_def_string(func, "name", "Palette", 0, "", "New name for the data");
  RNA_def_parameter_flags(parm, 0, PARM_REQUIRED);
  /* return type */
  parm = RNA_def_pointer(func, "palette", "Palette", "", "New palette data");
  RNA_def_function_return(func, parm);

  func = RNA_def_function(srna, "remove", "rna_Main_ID_remove");
  RNA_def_function_flag(func, FUNC_USE_REPORTS);
  RNA_def_function_ui_description(func, "Remove a palette from the current blendfile");
  parm = RNA_def_pointer(func, "palette", "Palette", "", "Palette to remove");
  RNA_def_parameter_flags(parm, PROP_NEVER_NULL, PARM_REQUIRED | PARM_RNAPTR);
  RNA_def_parameter_clear_flags(parm, PROP_THICK_WRAP, 0);
  RNA_def_boolean(
      func, "do_unlink", true, "", "Unlink all usages of this palette before deleting it");
  RNA_def_boolean(func,
                  "do_id_user",
                  true,
                  "",
                  "Decrement user counter of all datablocks used by this palette");
  RNA_def_boolean(
      func, "do_ui_user", true, "", "Make sure interface does not reference this palette");

  func = RNA_def_function(srna, "tag", "rna_Main_palettes_tag");
  parm = RNA_def_boolean(func, "value", 0, "Value", "");
  RNA_def_parameter_flags(parm, 0, PARM_REQUIRED);
}
void RNA_def_main_cachefiles(BlenderRNA *brna, PropertyRNA *cprop)
{
  StructRNA *srna;
  FunctionRNA *func;
  PropertyRNA *parm;

  RNA_def_property_srna(cprop, "BlendDataCacheFiles");
  srna = RNA_def_struct(brna, "BlendDataCacheFiles", NULL);
  RNA_def_struct_sdna(srna, "Main");
  RNA_def_struct_ui_text(srna, "Main Cache Files", "Collection of cache files");

  func = RNA_def_function(srna, "tag", "rna_Main_cachefiles_tag");
  parm = RNA_def_boolean(func, "value", 0, "Value", "");
  RNA_def_parameter_flags(parm, 0, PARM_REQUIRED);
}
void RNA_def_main_paintcurves(BlenderRNA *brna, PropertyRNA *cprop)
{
  StructRNA *srna;
  FunctionRNA *func;
  PropertyRNA *parm;

  RNA_def_property_srna(cprop, "BlendDataPaintCurves");
  srna = RNA_def_struct(brna, "BlendDataPaintCurves", NULL);
  RNA_def_struct_sdna(srna, "Main");
  RNA_def_struct_ui_text(srna, "Main Paint Curves", "Collection of paint curves");

  func = RNA_def_function(srna, "tag", "rna_Main_paintcurves_tag");
  parm = RNA_def_boolean(func, "value", 0, "Value", "");
  RNA_def_parameter_flags(parm, 0, PARM_REQUIRED);
}
void RNA_def_main_gpencil(BlenderRNA *brna, PropertyRNA *cprop)
{
  StructRNA *srna;
  FunctionRNA *func;
  PropertyRNA *parm;

  RNA_def_property_srna(cprop, "BlendDataGreasePencils");
  srna = RNA_def_struct(brna, "BlendDataGreasePencils", NULL);
  RNA_def_struct_sdna(srna, "Main");
  RNA_def_struct_ui_text(srna, "Main Grease Pencils", "Collection of grease pencils");

  func = RNA_def_function(srna, "tag", "rna_Main_gpencils_tag");
  parm = RNA_def_boolean(func, "value", 0, "Value", "");
  RNA_def_parameter_flags(parm, 0, PARM_REQUIRED);

  func = RNA_def_function(srna, "new", "rna_Main_gpencils_new");
  RNA_def_function_ui_description(func, "Add a new grease pencil datablock to the main database");
  parm = RNA_def_string(func, "name", "GreasePencil", 0, "", "New name for the data");
  RNA_def_parameter_flags(parm, 0, PARM_REQUIRED);
  /* return type */
  parm = RNA_def_pointer(
      func, "grease_pencil", "GreasePencil", "", "New grease pencil data");
  RNA_def_function_return(func, parm);

  func = RNA_def_function(srna, "remove", "rna_Main_ID_remove");
  RNA_def_function_flag(func, FUNC_USE_REPORTS);
  RNA_def_function_ui_description(func,
                                  "Remove a grease pencil instance from the current blendfile");
  parm = RNA_def_pointer(func, "grease_pencil", "GreasePencil", "", "Grease Pencil to remove");
  RNA_def_parameter_flags(parm, PROP_NEVER_NULL, PARM_REQUIRED | PARM_RNAPTR);
  RNA_def_parameter_clear_flags(parm, PROP_THICK_WRAP, 0);
  RNA_def_boolean(
      func, "do_unlink", true, "", "Unlink all usages of this grease pencil before deleting it");
  RNA_def_boolean(func,
                  "do_id_user",
                  true,
                  "",
                  "Decrement user counter of all datablocks used by this grease pencil");
  RNA_def_boolean(
      func, "do_ui_user", true, "", "Make sure interface does not reference this grease pencil");
}

void RNA_def_main_movieclips(BlenderRNA *brna, PropertyRNA *cprop)
{
  StructRNA *srna;
  FunctionRNA *func;
  PropertyRNA *parm;

  RNA_def_property_srna(cprop, "BlendDataMovieClips");
  srna = RNA_def_struct(brna, "BlendDataMovieClips", NULL);
  RNA_def_struct_sdna(srna, "Main");
  RNA_def_struct_ui_text(srna, "Main Movie Clips", "Collection of movie clips");

  func = RNA_def_function(srna, "tag", "rna_Main_movieclips_tag");
  parm = RNA_def_boolean(func, "value", 0, "Value", "");
  RNA_def_parameter_flags(parm, 0, PARM_REQUIRED);

  func = RNA_def_function(srna, "remove", "rna_Main_ID_remove");
  RNA_def_function_flag(func, FUNC_USE_REPORTS);
  RNA_def_function_ui_description(func, "Remove a movie clip from the current blendfile.");
  parm = RNA_def_pointer(func, "clip", "MovieClip", "", "Movie clip to remove");
  RNA_def_parameter_flags(parm, PROP_NEVER_NULL, PARM_REQUIRED | PARM_RNAPTR);
  RNA_def_parameter_clear_flags(parm, PROP_THICK_WRAP, 0);
  RNA_def_boolean(
      func, "do_unlink", true, "", "Unlink all usages of this movie clip before deleting it");
  RNA_def_boolean(func,
                  "do_id_user",
                  true,
                  "",
                  "Decrement user counter of all datablocks used by this movie clip");
  RNA_def_boolean(
      func, "do_ui_user", true, "", "Make sure interface does not reference this movie clip");

  /* load func */
  func = RNA_def_function(srna, "load", "rna_Main_movieclip_load");
  RNA_def_function_flag(func, FUNC_USE_REPORTS);
  RNA_def_function_ui_description(
      func,
      "Add a new movie clip to the main database from a file "
      "(while ``check_existing`` is disabled for consistency with other load functions, "
      "behavior with multiple movie-clips using the same file may incorrectly generate proxies)");
  parm = RNA_def_string_file_path(
      func, "filepath", "Path", FILE_MAX, "", "path for the data");
  RNA_def_parameter_flags(parm, 0, PARM_REQUIRED);
  RNA_def_boolean(func,
                  "check_existing",
                  false,
                  "",
                  "Using existing data if this file is already loaded");
  /* return type */
  parm = RNA_def_pointer(func, "clip", "MovieClip", "", "New movie clip data");
  RNA_def_function_return(func, parm);
}

void RNA_def_main_masks(BlenderRNA *brna, PropertyRNA *cprop)
{
  StructRNA *srna;
  FunctionRNA *func;
  PropertyRNA *parm;

  RNA_def_property_srna(cprop, "BlendDataMasks");
  srna = RNA_def_struct(brna, "BlendDataMasks", NULL);
  RNA_def_struct_sdna(srna, "Main");
  RNA_def_struct_ui_text(srna, "Main Masks", "Collection of masks");

  func = RNA_def_function(srna, "tag", "rna_Main_masks_tag");
  parm = RNA_def_boolean(func, "value", 0, "Value", "");
  RNA_def_parameter_flags(parm, 0, PARM_REQUIRED);

  /* new func */
  func = RNA_def_function(srna, "new", "rna_Main_mask_new");
  RNA_def_function_ui_description(func, "Add a new mask with a given name to the main database");
  parm = RNA_def_string(
      func, "name", NULL, MAX_ID_NAME - 2, "Mask", "Name of new mask data");
  RNA_def_parameter_flags(parm, 0, PARM_REQUIRED);
  /* return type */
  parm = RNA_def_pointer(func, "mask", "Mask", "", "New mask data");
  RNA_def_function_return(func, parm);

  /* remove func */
  func = RNA_def_function(srna, "remove", "rna_Main_ID_remove");
  RNA_def_function_flag(func, FUNC_USE_REPORTS);
  RNA_def_function_ui_description(func, "Remove a mask from the current blendfile");
  parm = RNA_def_pointer(func, "mask", "Mask", "", "Mask to remove");
  RNA_def_parameter_flags(parm, PROP_NEVER_NULL, PARM_REQUIRED | PARM_RNAPTR);
  RNA_def_parameter_clear_flags(parm, PROP_THICK_WRAP, 0);
  RNA_def_boolean(
      func, "do_unlink", true, "", "Unlink all usages of this mask before deleting it");
  RNA_def_boolean(
      func, "do_id_user", true, "", "Decrement user counter of all datablocks used by this mask");
  RNA_def_boolean(
      func, "do_ui_user", true, "", "Make sure interface does not reference this mask");
}

void RNA_def_main_linestyles(BlenderRNA *brna, PropertyRNA *cprop)
{
  StructRNA *srna;
  FunctionRNA *func;
  PropertyRNA *parm;

  RNA_def_property_srna(cprop, "BlendDataLineStyles");
  srna = RNA_def_struct(brna, "BlendDataLineStyles", NULL);
  RNA_def_struct_sdna(srna, "Main");
  RNA_def_struct_ui_text(srna, "Main Line Styles", "Collection of line styles");

  func = RNA_def_function(srna, "tag", "rna_Main_linestyle_tag");
  parm = RNA_def_boolean(func, "value", 0, "Value", "");
  RNA_def_parameter_flags(parm, 0, PARM_REQUIRED);

  func = RNA_def_function(srna, "new", "rna_Main_linestyles_new");
  RNA_def_function_ui_description(func, "Add a new line style instance to the main database");
  parm = RNA_def_string(func, "name", "FreestyleLineStyle", 0, "", "New name for the data");
  RNA_def_parameter_flags(parm, 0, PARM_REQUIRED);
  /* return type */
  parm = RNA_def_pointer(func, "linestyle", "FreestyleLineStyle", "", "New line style data");
  RNA_def_function_return(func, parm);

  func = RNA_def_function(srna, "remove", "rna_Main_ID_remove");
  RNA_def_function_flag(func, FUNC_USE_REPORTS);
  RNA_def_function_ui_description(func, "Remove a line style instance from the current blendfile");
  parm = RNA_def_pointer(func, "linestyle", "FreestyleLineStyle", "", "Line style to remove");
  RNA_def_parameter_flags(parm, PROP_NEVER_NULL, PARM_REQUIRED | PARM_RNAPTR);
  RNA_def_parameter_clear_flags(parm, PROP_THICK_WRAP, 0);
  RNA_def_boolean(
      func, "do_unlink", true, "", "Unlink all usages of this line style before deleting it");
  RNA_def_boolean(func,
                  "do_id_user",
                  true,
                  "",
                  "Decrement user counter of all datablocks used by this line style");
  RNA_def_boolean(
      func, "do_ui_user", true, "", "Make sure interface does not reference this line style");
}

void RNA_def_main_workspaces(BlenderRNA *brna, PropertyRNA *cprop)
{
  StructRNA *srna;
  FunctionRNA *func;
  PropertyRNA *parm;

  RNA_def_property_srna(cprop, "BlendDataWorkSpaces");
  srna = RNA_def_struct(brna, "BlendDataWorkSpaces", NULL);
  RNA_def_struct_sdna(srna, "Main");
  RNA_def_struct_ui_text(srna, "Main Workspaces", "Collection of workspaces");

  func = RNA_def_function(srna, "tag", "rna_Main_workspaces_tag");
  parm = RNA_def_boolean(func, "value", 0, "Value", "");
  RNA_def_parameter_flags(parm, 0, PARM_REQUIRED);
}

void RNA_def_main_lightprobes(BlenderRNA *brna, PropertyRNA *cprop)
{
  StructRNA *srna;
  FunctionRNA *func;
  PropertyRNA *parm;

  RNA_def_property_srna(cprop, "BlendDataProbes");
  srna = RNA_def_struct(brna, "BlendDataProbes", NULL);
  RNA_def_struct_sdna(srna, "Main");
  RNA_def_struct_ui_text(srna, "Main Light Probes", "Collection of light probes");

  func = RNA_def_function(srna, "new", "rna_Main_lightprobe_new");
<<<<<<< HEAD
  RNA_def_function_ui_description(func, "Add a new probe to the main database");
  parm = RNA_def_string(func, "name", "Probe", 0, "", "New name for the data");
=======
  RNA_def_function_ui_description(func, "Add a new light probe to the main database");
  parm = RNA_def_string(func, "name", "Probe", 0, "", "New name for the data-block");
>>>>>>> 6b4ffd58
  RNA_def_parameter_flags(parm, 0, PARM_REQUIRED);
  parm = RNA_def_enum(
      func, "type", rna_enum_lightprobes_type_items, 0, "Type", "The type of light probe to add");
  RNA_def_parameter_flags(parm, 0, PARM_REQUIRED);
  /* return type */
  parm = RNA_def_pointer(func, "lightprobe", "LightProbe", "", "New light probe data");
  RNA_def_function_return(func, parm);

  func = RNA_def_function(srna, "remove", "rna_Main_ID_remove");
  RNA_def_function_flag(func, FUNC_USE_REPORTS);
  RNA_def_function_ui_description(func, "Remove a light probe from the current blendfile");
  parm = RNA_def_pointer(func, "lightprobe", "LightProbe", "", "Light probe to remove");
  RNA_def_parameter_flags(parm, PROP_NEVER_NULL, PARM_REQUIRED | PARM_RNAPTR);
  RNA_def_parameter_clear_flags(parm, PROP_THICK_WRAP, 0);
  RNA_def_boolean(func,
                  "do_unlink",
                  true,
                  "",
                  "Unlink all usages of this light probe before deleting it "
                  "(WARNING: will also delete objects instancing that light probe data)");
  RNA_def_boolean(func,
                  "do_id_user",
                  true,
                  "",
                  "Decrement user counter of all datablocks used by this light probe");
  RNA_def_boolean(
      func, "do_ui_user", true, "", "Make sure interface does not reference this light probe");

  func = RNA_def_function(srna, "tag", "rna_Main_lightprobes_tag");
  parm = RNA_def_boolean(func, "value", 0, "Value", "");
  RNA_def_parameter_flags(parm, 0, PARM_REQUIRED);
}

#  ifdef WITH_HAIR_NODES
void RNA_def_main_hairs(BlenderRNA *brna, PropertyRNA *cprop)
{
  StructRNA *srna;
  FunctionRNA *func;
  PropertyRNA *parm;

  RNA_def_property_srna(cprop, "BlendDataHairs");
  srna = RNA_def_struct(brna, "BlendDataHairs", NULL);
  RNA_def_struct_sdna(srna, "Main");
  RNA_def_struct_ui_text(srna, "Main Hairs", "Collection of hairs");

  func = RNA_def_function(srna, "new", "rna_Main_hairs_new");
  RNA_def_function_ui_description(func, "Add a new hair to the main database");
  parm = RNA_def_string(func, "name", "Hair", 0, "", "New name for the data");
  RNA_def_parameter_flags(parm, 0, PARM_REQUIRED);
  /* return type */
  parm = RNA_def_pointer(func, "hair", "Hair", "", "New hair data");
  RNA_def_function_return(func, parm);

  func = RNA_def_function(srna, "remove", "rna_Main_ID_remove");
  RNA_def_function_flag(func, FUNC_USE_REPORTS);
  RNA_def_function_ui_description(func, "Remove a hair from the current blendfile");
  parm = RNA_def_pointer(func, "hair", "Hair", "", "Hair to remove");
  RNA_def_parameter_flags(parm, PROP_NEVER_NULL, PARM_REQUIRED | PARM_RNAPTR);
  RNA_def_parameter_clear_flags(parm, PROP_THICK_WRAP, 0);
  RNA_def_boolean(func,
                  "do_unlink",
                  true,
                  "",
                  "Unlink all usages of this hair before deleting it "
                  "(WARNING: will also delete objects instancing that hair data)");
  RNA_def_boolean(func,
                  "do_id_user",
                  true,
                  "",
                  "Decrement user counter of all datablocks used by this hair data");
  RNA_def_boolean(
      func, "do_ui_user", true, "", "Make sure interface does not reference this hair data");

  func = RNA_def_function(srna, "tag", "rna_Main_hairs_tag");
  parm = RNA_def_boolean(func, "value", 0, "Value", "");
  RNA_def_parameter_flags(parm, 0, PARM_REQUIRED);
}
#  endif

#  ifdef WITH_POINT_CLOUD
void RNA_def_main_pointclouds(BlenderRNA *brna, PropertyRNA *cprop)
{
  StructRNA *srna;
  FunctionRNA *func;
  PropertyRNA *parm;

  RNA_def_property_srna(cprop, "BlendDataPointClouds");
  srna = RNA_def_struct(brna, "BlendDataPointClouds", NULL);
  RNA_def_struct_sdna(srna, "Main");
  RNA_def_struct_ui_text(srna, "Main Point Clouds", "Collection of point clouds");

  func = RNA_def_function(srna, "new", "rna_Main_pointclouds_new");
  RNA_def_function_ui_description(func, "Add a new point cloud to the main database");
  parm = RNA_def_string(func, "name", "PointCloud", 0, "", "New name for the data");
  RNA_def_parameter_flags(parm, 0, PARM_REQUIRED);
  /* return type */
  parm = RNA_def_pointer(func, "pointcloud", "PointCloud", "", "New point cloud data");
  RNA_def_function_return(func, parm);

  func = RNA_def_function(srna, "remove", "rna_Main_ID_remove");
  RNA_def_function_flag(func, FUNC_USE_REPORTS);
  RNA_def_function_ui_description(func, "Remove a point cloud from the current blendfile");
  parm = RNA_def_pointer(func, "pointcloud", "PointCloud", "", "Point cloud to remove");
  RNA_def_parameter_flags(parm, PROP_NEVER_NULL, PARM_REQUIRED | PARM_RNAPTR);
  RNA_def_parameter_clear_flags(parm, PROP_THICK_WRAP, 0);
  RNA_def_boolean(func,
                  "do_unlink",
                  true,
                  "",
                  "Unlink all usages of this point cloud before deleting it "
                  "(WARNING: will also delete objects instancing that point cloud data)");
  RNA_def_boolean(func,
                  "do_id_user",
                  true,
                  "",
                  "Decrement user counter of all datablocks used by this point cloud data");
  RNA_def_boolean(func,
                  "do_ui_user",
                  true,
                  "",
                  "Make sure interface does not reference this point cloud data");

  func = RNA_def_function(srna, "tag", "rna_Main_pointclouds_tag");
  parm = RNA_def_boolean(func, "value", 0, "Value", "");
  RNA_def_parameter_flags(parm, 0, PARM_REQUIRED);
}
#  endif

void RNA_def_main_volumes(BlenderRNA *brna, PropertyRNA *cprop)
{
  StructRNA *srna;
  FunctionRNA *func;
  PropertyRNA *parm;

  RNA_def_property_srna(cprop, "BlendDataVolumes");
  srna = RNA_def_struct(brna, "BlendDataVolumes", NULL);
  RNA_def_struct_sdna(srna, "Main");
  RNA_def_struct_ui_text(srna, "Main Volumes", "Collection of volumes");

  func = RNA_def_function(srna, "new", "rna_Main_volumes_new");
  RNA_def_function_ui_description(func, "Add a new volume to the main database");
  parm = RNA_def_string(func, "name", "Volume", 0, "", "New name for the data");
  RNA_def_parameter_flags(parm, 0, PARM_REQUIRED);
  /* return type */
  parm = RNA_def_pointer(func, "volume", "Volume", "", "New volume data");
  RNA_def_function_return(func, parm);

  func = RNA_def_function(srna, "remove", "rna_Main_ID_remove");
  RNA_def_function_flag(func, FUNC_USE_REPORTS);
  RNA_def_function_ui_description(func, "Remove a volume from the current blendfile");
  parm = RNA_def_pointer(func, "volume", "Volume", "", "Volume to remove");
  RNA_def_parameter_flags(parm, PROP_NEVER_NULL, PARM_REQUIRED | PARM_RNAPTR);
  RNA_def_parameter_clear_flags(parm, PROP_THICK_WRAP, 0);
  RNA_def_boolean(func,
                  "do_unlink",
                  true,
                  "",
                  "Unlink all usages of this volume before deleting it "
                  "(WARNING: will also delete objects instancing that volume data)");
  RNA_def_boolean(func,
                  "do_id_user",
                  true,
                  "",
                  "Decrement user counter of all datablocks used by this volume data");
  RNA_def_boolean(
      func, "do_ui_user", true, "", "Make sure interface does not reference this volume data");

  func = RNA_def_function(srna, "tag", "rna_Main_volumes_tag");
  parm = RNA_def_boolean(func, "value", 0, "Value", "");
  RNA_def_parameter_flags(parm, 0, PARM_REQUIRED);
}

#  ifdef WITH_GEOMETRY_NODES
void RNA_def_main_simulations(BlenderRNA *brna, PropertyRNA *cprop)
{
  StructRNA *srna;
  FunctionRNA *func;
  PropertyRNA *parm;

  RNA_def_property_srna(cprop, "BlendDataSimulations");
  srna = RNA_def_struct(brna, "BlendDataSimulations", NULL);
  RNA_def_struct_sdna(srna, "Main");
  RNA_def_struct_ui_text(srna, "Main Simulations", "Collection of simulations");

  func = RNA_def_function(srna, "new", "rna_Main_simulations_new");
  RNA_def_function_ui_description(func, "Add a new simulation to the main database");
  parm = RNA_def_string(func, "name", "Simulation", 0, "", "New name for the data");
  RNA_def_parameter_flags(parm, 0, PARM_REQUIRED);
  /* return type */
  parm = RNA_def_pointer(func, "simulation", "Simulation", "", "New simulation data");
  RNA_def_function_return(func, parm);

  func = RNA_def_function(srna, "remove", "rna_Main_ID_remove");
  RNA_def_function_flag(func, FUNC_USE_REPORTS);
  RNA_def_function_ui_description(func, "Remove a simulation from the current blendfile");
  parm = RNA_def_pointer(func, "simulation", "Simulation", "", "Simulation to remove");
  RNA_def_parameter_flags(parm, PROP_NEVER_NULL, PARM_REQUIRED | PARM_RNAPTR);
  RNA_def_parameter_clear_flags(parm, PROP_THICK_WRAP, 0);
  RNA_def_boolean(
      func, "do_unlink", true, "", "Unlink all usages of this simulation before deleting it");
  RNA_def_boolean(func,
                  "do_id_user",
                  true,
                  "",
                  "Decrement user counter of all datablocks used by this simulation data");
  RNA_def_boolean(
      func, "do_ui_user", true, "", "Make sure interface does not reference this simulation data");

  func = RNA_def_function(srna, "tag", "rna_Main_simulations_tag");
  parm = RNA_def_boolean(func, "value", 0, "Value", "");
  RNA_def_parameter_flags(parm, 0, PARM_REQUIRED);
}
#  endif

#endif<|MERGE_RESOLUTION|>--- conflicted
+++ resolved
@@ -1372,11 +1372,7 @@
   parm = RNA_def_string(func, "name", "Lattice", 0, "", "New name for the data");
   RNA_def_parameter_flags(parm, 0, PARM_REQUIRED);
   /* return type */
-<<<<<<< HEAD
-  parm = RNA_def_pointer(func, "lattice", "Lattice", "", "New lattices data");
-=======
-  parm = RNA_def_pointer(func, "lattice", "Lattice", "", "New lattice data-block");
->>>>>>> 6b4ffd58
+  parm = RNA_def_pointer(func, "lattice", "Lattice", "", "New lattice data");
   RNA_def_function_return(func, parm);
 
   func = RNA_def_function(srna, "remove", "rna_Main_ID_remove");
@@ -2242,13 +2238,8 @@
   RNA_def_struct_ui_text(srna, "Main Light Probes", "Collection of light probes");
 
   func = RNA_def_function(srna, "new", "rna_Main_lightprobe_new");
-<<<<<<< HEAD
-  RNA_def_function_ui_description(func, "Add a new probe to the main database");
+  RNA_def_function_ui_description(func, "Add a new light probe to the main database");
   parm = RNA_def_string(func, "name", "Probe", 0, "", "New name for the data");
-=======
-  RNA_def_function_ui_description(func, "Add a new light probe to the main database");
-  parm = RNA_def_string(func, "name", "Probe", 0, "", "New name for the data-block");
->>>>>>> 6b4ffd58
   RNA_def_parameter_flags(parm, 0, PARM_REQUIRED);
   parm = RNA_def_enum(
       func, "type", rna_enum_lightprobes_type_items, 0, "Type", "The type of light probe to add");
