--- conflicted
+++ resolved
@@ -416,26 +416,6 @@
 
 static Brush *rna_Main_brushes_new(Main *bmain, const char *name, int mode)
 {
-<<<<<<< HEAD
-	Brush *brush = BKE_brush_add(bmain, name, mode);
-	id_us_min(&brush->id);
-	return brush;
-}
-
-static void rna_Main_brushes_remove(Main *bmain, ReportList *reports, PointerRNA *brush_ptr)
-{
-	Brush *brush = brush_ptr->data;
-	if (ID_REAL_USERS(brush) <= 0) {
-		BKE_brush_unlink(bmain, brush);
-		BKE_libblock_free(bmain, brush);
-		RNA_POINTER_INVALIDATE(brush_ptr);
-	}
-	else {
-		BKE_reportf(reports, RPT_ERROR, "Brush '%s' must have zero users to be removed, found %d",
-		            brush->id.name + 2, ID_REAL_USERS(brush));
-	}
-}
-=======
 	char safe_name[MAX_ID_NAME - 2];
 	rna_idname_validate(name, safe_name);
 
@@ -443,7 +423,6 @@
 	id_us_min(&brush->id);
 	return brush;
 }
->>>>>>> b76dbf5e
 
 static World *rna_Main_worlds_new(Main *bmain, const char *name)
 {
@@ -1274,15 +1253,9 @@
 
 	func = RNA_def_function(srna, "new", "rna_Main_brushes_new");
 	RNA_def_function_ui_description(func, "Add a new brush to the main database");
-<<<<<<< HEAD
-	parm = RNA_def_string(func, "name", "Brush", 0, "", "New name for the datablock");
-	RNA_def_property_flag(parm, PROP_REQUIRED);
-	parm = RNA_def_enum(func, "mode", object_mode_items, OB_MODE_TEXTURE_PAINT, "", "Paint Mode for the new brush");
-=======
 	parm = RNA_def_string(func, "name", "Brush", 0, "", "New name for the data-block");
 	RNA_def_parameter_flags(parm, 0, PARM_REQUIRED);
 	parm = RNA_def_enum(func, "mode", rna_enum_object_mode_items, OB_MODE_TEXTURE_PAINT, "", "Paint Mode for the new brush");
->>>>>>> b76dbf5e
 	/* return type */
 	parm = RNA_def_pointer(func, "brush", "Brush", "", "New brush data-block");
 	RNA_def_function_return(func, parm);
