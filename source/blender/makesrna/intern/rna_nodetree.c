/*
 * This program is free software; you can redistribute it and/or
 * modify it under the terms of the GNU General Public License
 * as published by the Free Software Foundation; either version 2
 * of the License, or (at your option) any later version.
 *
 * This program is distributed in the hope that it will be useful,
 * but WITHOUT ANY WARRANTY; without even the implied warranty of
 * MERCHANTABILITY or FITNESS FOR A PARTICULAR PURPOSE.  See the
 * GNU General Public License for more details.
 *
 * You should have received a copy of the GNU General Public License
 * along with this program; if not, write to the Free Software Foundation,
 * Inc., 51 Franklin Street, Fifth Floor, Boston, MA 02110-1301, USA.
 */

/** \file
 * \ingroup RNA
 */

#include <limits.h>
#include <stdlib.h>
#include <string.h>

#include "BLI_math.h"
#include "BLI_utildefines.h"

#include "BLT_translation.h"

#include "DNA_material_types.h"
#include "DNA_mesh_types.h"
#include "DNA_node_types.h"
#include "DNA_object_types.h"
#include "DNA_particle_types.h"
#include "DNA_text_types.h"
#include "DNA_texture_types.h"

#include "BKE_animsys.h"
#include "BKE_attribute.h"
#include "BKE_cryptomatte.h"
#include "BKE_image.h"
#include "BKE_node.h"
#include "BKE_texture.h"

#include "RNA_access.h"
#include "RNA_define.h"
#include "RNA_enum_types.h"

#include "rna_internal.h"
#include "rna_internal_types.h"

#include "IMB_imbuf.h"
#include "IMB_imbuf_types.h"

#include "WM_types.h"

#include "MEM_guardedalloc.h"

#include "RE_texture.h"

#include "DEG_depsgraph.h"
#include "DEG_depsgraph_query.h"

const EnumPropertyItem rna_enum_node_socket_in_out_items[] = {
    {SOCK_IN, "IN", 0, "Input", ""}, {SOCK_OUT, "OUT", 0, "Output", ""}, {0, NULL, 0, NULL, NULL}};

#ifndef RNA_RUNTIME
static const EnumPropertyItem rna_enum_node_socket_display_shape_items[] = {
    {SOCK_DISPLAY_SHAPE_CIRCLE, "CIRCLE", 0, "Circle", ""},
    {SOCK_DISPLAY_SHAPE_SQUARE, "SQUARE", 0, "Square", ""},
    {SOCK_DISPLAY_SHAPE_DIAMOND, "DIAMOND", 0, "Diamond", ""},
    {SOCK_DISPLAY_SHAPE_CIRCLE_DOT, "CIRCLE_DOT", 0, "Circle with inner dot", ""},
    {SOCK_DISPLAY_SHAPE_SQUARE_DOT, "SQUARE_DOT", 0, "Square with inner dot", ""},
    {SOCK_DISPLAY_SHAPE_DIAMOND_DOT, "DIAMOND_DOT", 0, "Diamond with inner dot", ""},
    {0, NULL, 0, NULL, NULL}};

static const EnumPropertyItem node_socket_type_items[] = {
    {SOCK_CUSTOM, "CUSTOM", 0, "Custom", ""},
    {SOCK_FLOAT, "VALUE", 0, "Value", ""},
    {SOCK_INT, "INT", 0, "Int", ""},
    {SOCK_BOOLEAN, "BOOLEAN", 0, "Boolean", ""},
    {SOCK_VECTOR, "VECTOR", 0, "Vector", ""},
    {SOCK_STRING, "STRING", 0, "String", ""},
    {SOCK_RGBA, "RGBA", 0, "RGBA", ""},
    {SOCK_SHADER, "SHADER", 0, "Shader", ""},
    {SOCK_OBJECT, "OBJECT", 0, "Object", ""},
    {SOCK_IMAGE, "IMAGE", 0, "Image", ""},
    {SOCK_GEOMETRY, "GEOMETRY", 0, "Geometry", ""},
    {SOCK_COLLECTION, "COLLECTION", 0, "Collection", ""},
    {0, NULL, 0, NULL, NULL},
};

static const EnumPropertyItem node_socket_data_type_items[] = {
    {SOCK_FLOAT, "FLOAT", 0, "Float", ""},
    {SOCK_INT, "INT", 0, "Int", ""},
    {SOCK_BOOLEAN, "BOOLEAN", 0, "Boolean", ""},
    {SOCK_VECTOR, "VECTOR", 0, "Vector", ""},
    {SOCK_STRING, "STRING", 0, "String", ""},
    {SOCK_RGBA, "RGBA", 0, "Color", ""},
    {SOCK_OBJECT, "OBJECT", 0, "Object", ""},
    {SOCK_IMAGE, "IMAGE", 0, "Image", ""},
    {SOCK_GEOMETRY, "GEOMETRY", 0, "Geometry", ""},
    {SOCK_COLLECTION, "COLLECTION", 0, "Collection", ""},
    {0, NULL, 0, NULL, NULL},
};

static const EnumPropertyItem node_quality_items[] = {
    {NTREE_QUALITY_HIGH, "HIGH", 0, "High", "High quality"},
    {NTREE_QUALITY_MEDIUM, "MEDIUM", 0, "Medium", "Medium quality"},
    {NTREE_QUALITY_LOW, "LOW", 0, "Low", "Low quality"},
    {0, NULL, 0, NULL, NULL},
};

static const EnumPropertyItem node_chunksize_items[] = {
    {NTREE_CHUNKSIZE_32, "32", 0, "32x32", "Chunksize of 32x32"},
    {NTREE_CHUNKSIZE_64, "64", 0, "64x64", "Chunksize of 64x64"},
    {NTREE_CHUNKSIZE_128, "128", 0, "128x128", "Chunksize of 128x128"},
    {NTREE_CHUNKSIZE_256, "256", 0, "256x256", "Chunksize of 256x256"},
    {NTREE_CHUNKSIZE_512, "512", 0, "512x512", "Chunksize of 512x512"},
    {NTREE_CHUNKSIZE_1024, "1024", 0, "1024x1024", "Chunksize of 1024x1024"},
    {0, NULL, 0, NULL, NULL},
};
#endif

const EnumPropertyItem rna_enum_mapping_type_items[] = {
    {NODE_MAPPING_TYPE_POINT, "POINT", 0, "Point", "Transform a point"},
    {NODE_MAPPING_TYPE_TEXTURE,
     "TEXTURE",
     0,
     "Texture",
     "Transform a texture by inverse mapping the texture coordinate"},
    {NODE_MAPPING_TYPE_VECTOR,
     "VECTOR",
     0,
     "Vector",
     "Transform a direction vector. Location is ignored"},
    {NODE_MAPPING_TYPE_NORMAL,
     "NORMAL",
     0,
     "Normal",
     "Transform a unit normal vector. Location is ignored"},
    {0, NULL, 0, NULL, NULL},
};

static const EnumPropertyItem rna_enum_vector_rotate_type_items[] = {
    {NODE_VECTOR_ROTATE_TYPE_AXIS,
     "AXIS_ANGLE",
     0,
     "Axis Angle",
     "Rotate a point using axis angle"},
    {NODE_VECTOR_ROTATE_TYPE_AXIS_X, "X_AXIS", 0, "X Axis", "Rotate a point using X axis"},
    {NODE_VECTOR_ROTATE_TYPE_AXIS_Y, "Y_AXIS", 0, "Y Axis", "Rotate a point using Y axis"},
    {NODE_VECTOR_ROTATE_TYPE_AXIS_Z, "Z_AXIS", 0, "Z Axis", "Rotate a point using Z axis"},
    {NODE_VECTOR_ROTATE_TYPE_EULER_XYZ, "EULER_XYZ", 0, "Euler", "Rotate a point using XYZ order"},
    {0, NULL, 0, NULL, NULL},
};

const EnumPropertyItem rna_enum_node_math_items[] = {
    {0, "", 0, N_("Functions"), ""},
    {NODE_MATH_ADD, "ADD", 0, "Add", "A + B"},
    {NODE_MATH_SUBTRACT, "SUBTRACT", 0, "Subtract", "A - B"},
    {NODE_MATH_MULTIPLY, "MULTIPLY", 0, "Multiply", "A * B"},
    {NODE_MATH_DIVIDE, "DIVIDE", 0, "Divide", "A / B"},
    {NODE_MATH_MULTIPLY_ADD, "MULTIPLY_ADD", 0, "Multiply Add", "A * B + C"},
    {0, "", ICON_NONE, NULL, NULL},
    {NODE_MATH_POWER, "POWER", 0, "Power", "A power B"},
    {NODE_MATH_LOGARITHM, "LOGARITHM", 0, "Logarithm", "Logarithm A base B"},
    {NODE_MATH_SQRT, "SQRT", 0, "Square Root", "Square root of A"},
    {NODE_MATH_INV_SQRT, "INVERSE_SQRT", 0, "Inverse Square Root", "1 / Square root of A"},
    {NODE_MATH_ABSOLUTE, "ABSOLUTE", 0, "Absolute", "Magnitude of A"},
    {NODE_MATH_EXPONENT, "EXPONENT", 0, "Exponent", "exp(A)"},
    {0, "", 0, N_("Comparison"), ""},
    {NODE_MATH_MINIMUM, "MINIMUM", 0, "Minimum", "The minimum from A and B"},
    {NODE_MATH_MAXIMUM, "MAXIMUM", 0, "Maximum", "The maximum from A and B"},
    {NODE_MATH_LESS_THAN, "LESS_THAN", 0, "Less Than", "1 if A < B else 0"},
    {NODE_MATH_GREATER_THAN, "GREATER_THAN", 0, "Greater Than", "1 if A > B else 0"},
    {NODE_MATH_SIGN, "SIGN", 0, "Sign", "Returns the sign of A"},
    {NODE_MATH_COMPARE, "COMPARE", 0, "Compare", "1 if (A == B) within tolerance C else 0"},
    {NODE_MATH_SMOOTH_MIN,
     "SMOOTH_MIN",
     0,
     "Smooth Minimum",
     "The minimum from A and B with smoothing C"},
    {NODE_MATH_SMOOTH_MAX,
     "SMOOTH_MAX",
     0,
     "Smooth Maximum",
     "The maximum from A and B with smoothing C"},
    {0, "", 0, N_("Rounding"), ""},
    {NODE_MATH_ROUND,
     "ROUND",
     0,
     "Round",
     "Round A to the nearest integer. Round upward if the fraction part is 0.5"},
    {NODE_MATH_FLOOR, "FLOOR", 0, "Floor", "The largest integer smaller than or equal A"},
    {NODE_MATH_CEIL, "CEIL", 0, "Ceil", "The smallest integer greater than or equal A"},
    {NODE_MATH_TRUNC, "TRUNC", 0, "Truncate", "The integer part of A, removing fractional digits"},
    {0, "", ICON_NONE, NULL, NULL},
    {NODE_MATH_FRACTION, "FRACT", 0, "Fraction", "The fraction part of A"},
    {NODE_MATH_MODULO, "MODULO", 0, "Modulo", "Modulo using fmod(A,B)"},
    {NODE_MATH_WRAP, "WRAP", 0, "Wrap", "Wrap value to range, wrap(A,B)"},
    {NODE_MATH_SNAP, "SNAP", 0, "Snap", "Snap to increment, snap(A,B)"},
    {NODE_MATH_PINGPONG,
     "PINGPONG",
     0,
     "Ping-Pong",
     "Wraps a value and reverses every other cycle (A,B)"},
    {0, "", 0, N_("Trigonometric"), ""},
    {NODE_MATH_SINE, "SINE", 0, "Sine", "sin(A)"},
    {NODE_MATH_COSINE, "COSINE", 0, "Cosine", "cos(A)"},
    {NODE_MATH_TANGENT, "TANGENT", 0, "Tangent", "tan(A)"},
    {0, "", ICON_NONE, NULL, NULL},
    {NODE_MATH_ARCSINE, "ARCSINE", 0, "Arcsine", "arcsin(A)"},
    {NODE_MATH_ARCCOSINE, "ARCCOSINE", 0, "Arccosine", "arccos(A)"},
    {NODE_MATH_ARCTANGENT, "ARCTANGENT", 0, "Arctangent", "arctan(A)"},
    {NODE_MATH_ARCTAN2, "ARCTAN2", 0, "Arctan2", "The signed angle arctan(A / B)"},
    {0, "", ICON_NONE, NULL, NULL},
    {NODE_MATH_SINH, "SINH", 0, "Hyperbolic Sine", "sinh(A)"},
    {NODE_MATH_COSH, "COSH", 0, "Hyperbolic Cosine", "cosh(A)"},
    {NODE_MATH_TANH, "TANH", 0, "Hyperbolic Tangent", "tanh(A)"},
    {0, "", 0, N_("Conversion"), ""},
    {NODE_MATH_RADIANS, "RADIANS", 0, "To Radians", "Convert from degrees to radians"},
    {NODE_MATH_DEGREES, "DEGREES", 0, "To Degrees", "Convert from radians to degrees"},
    {0, NULL, 0, NULL, NULL},
};

const EnumPropertyItem rna_enum_node_vec_math_items[] = {
    {NODE_VECTOR_MATH_ADD, "ADD", 0, "Add", "A + B"},
    {NODE_VECTOR_MATH_SUBTRACT, "SUBTRACT", 0, "Subtract", "A - B"},
    {NODE_VECTOR_MATH_MULTIPLY, "MULTIPLY", 0, "Multiply", "Entry-wise multiply"},
    {NODE_VECTOR_MATH_DIVIDE, "DIVIDE", 0, "Divide", "Entry-wise divide"},
    {0, "", ICON_NONE, NULL, NULL},
    {NODE_VECTOR_MATH_CROSS_PRODUCT, "CROSS_PRODUCT", 0, "Cross Product", "A cross B"},
    {NODE_VECTOR_MATH_PROJECT, "PROJECT", 0, "Project", "Project A onto B"},
    {NODE_VECTOR_MATH_REFLECT,
     "REFLECT",
     0,
     "Reflect",
     "Reflect A around the normal B. B doesn't need to be normalized"},
    {NODE_VECTOR_MATH_DOT_PRODUCT, "DOT_PRODUCT", 0, "Dot Product", "A dot B"},
    {0, "", ICON_NONE, NULL, NULL},
    {NODE_VECTOR_MATH_DISTANCE, "DISTANCE", 0, "Distance", "Distance between A and B"},
    {NODE_VECTOR_MATH_LENGTH, "LENGTH", 0, "Length", "Length of A"},
    {NODE_VECTOR_MATH_SCALE, "SCALE", 0, "Scale", "A multiplied by Scale"},
    {NODE_VECTOR_MATH_NORMALIZE, "NORMALIZE", 0, "Normalize", "Normalize A"},
    {0, "", ICON_NONE, NULL, NULL},
    {NODE_VECTOR_MATH_ABSOLUTE, "ABSOLUTE", 0, "Absolute", "Entry-wise absolute"},
    {NODE_VECTOR_MATH_MINIMUM, "MINIMUM", 0, "Minimum", "Entry-wise minimum"},
    {NODE_VECTOR_MATH_MAXIMUM, "MAXIMUM", 0, "Maximum", "Entry-wise maximum"},
    {NODE_VECTOR_MATH_FLOOR, "FLOOR", 0, "Floor", "Entry-wise floor"},
    {NODE_VECTOR_MATH_CEIL, "CEIL", 0, "Ceil", "Entry-wise ceil"},
    {NODE_VECTOR_MATH_FRACTION, "FRACTION", 0, "Fraction", "The fraction part of A entry-wise"},
    {NODE_VECTOR_MATH_MODULO, "MODULO", 0, "Modulo", "Entry-wise modulo using fmod(A,B)"},
    {NODE_VECTOR_MATH_WRAP, "WRAP", 0, "Wrap", "Entry-wise wrap(A,B)"},
    {NODE_VECTOR_MATH_SNAP,
     "SNAP",
     0,
     "Snap",
     "Round A to the largest integer multiple of B less than or equal A"},
    {0, "", ICON_NONE, NULL, NULL},
    {NODE_VECTOR_MATH_SINE, "SINE", 0, "Sine", "Entry-wise sin(A)"},
    {NODE_VECTOR_MATH_COSINE, "COSINE", 0, "Cosine", "Entry-wise cos(A)"},
    {NODE_VECTOR_MATH_TANGENT, "TANGENT", 0, "Tangent", "Entry-wise tan(A)"},
    {0, NULL, 0, NULL, NULL},
};

const EnumPropertyItem rna_enum_node_boolean_math_items[] = {
    {NODE_BOOLEAN_MATH_AND, "AND", 0, "And", "Outputs true only when both inputs are true"},
    {NODE_BOOLEAN_MATH_OR, "OR", 0, "Or", "Outputs or when at least one of the inputs is true"},
    {NODE_BOOLEAN_MATH_NOT, "NOT", 0, "Not", "Outputs the opposite of the input"},
    {0, NULL, 0, NULL, NULL},
};

const EnumPropertyItem rna_enum_node_float_compare_items[] = {
    {NODE_FLOAT_COMPARE_LESS_THAN,
     "LESS_THAN",
     0,
     "Less Than",
     "True when the first input is smaller than second input"},
    {NODE_FLOAT_COMPARE_LESS_EQUAL,
     "LESS_EQUAL",
     0,
     "Less Than or Equal",
     "True when the first input is smaller than the second input or equal"},
    {NODE_FLOAT_COMPARE_GREATER_THAN,
     "GREATER_THAN",
     0,
     "Greater Than",
     "True when the first input is greater than the second input"},
    {NODE_FLOAT_COMPARE_GREATER_EQUAL,
     "GREATER_EQUAL",
     0,
     "Greater Than or Equal",
     "True when the first input is greater than the second input or equal"},
    {NODE_FLOAT_COMPARE_EQUAL,
     "EQUAL",
     0,
     "Equal",
     "True when both inputs are approximately equal"},
    {NODE_FLOAT_COMPARE_NOT_EQUAL,
     "NOT_EQUAL",
     0,
     "Not Equal",
     "True when both inputs are not approximately equal"},
    {0, NULL, 0, NULL, NULL},
};

const EnumPropertyItem rna_enum_node_map_range_items[] = {
    {NODE_MAP_RANGE_LINEAR,
     "LINEAR",
     0,
     "Linear",
     "Linear interpolation between From Min and From Max values"},
    {NODE_MAP_RANGE_STEPPED,
     "STEPPED",
     0,
     "Stepped Linear",
     "Stepped linear interpolation between From Min and From Max values"},
    {NODE_MAP_RANGE_SMOOTHSTEP,
     "SMOOTHSTEP",
     0,
     "Smooth Step",
     "Smooth Hermite edge interpolation between From Min and From Max values"},
    {NODE_MAP_RANGE_SMOOTHERSTEP,
     "SMOOTHERSTEP",
     0,
     "Smoother Step",
     "Smoother Hermite edge interpolation between From Min and From Max values"},
    {0, NULL, 0, NULL, NULL},
};

const EnumPropertyItem rna_enum_node_clamp_items[] = {
    {NODE_CLAMP_MINMAX, "MINMAX", 0, "Min Max", "Clamp values using Min and Max values"},
    {NODE_CLAMP_RANGE, "RANGE", 0, "Range", "Clamp values between Min and Max range"},
    {0, NULL, 0, NULL, NULL},
};

static const EnumPropertyItem rna_enum_node_tex_dimensions_items[] = {
    {1, "1D", 0, "1D", "Use the scalar value W as input"},
    {2, "2D", 0, "2D", "Use the 2D vector (x, y) as input. The z component is ignored"},
    {3, "3D", 0, "3D", "Use the 3D vector Vector as input"},
    {4, "4D", 0, "4D", "Use the 4D vector (x, y, z, w) as input"},
    {0, NULL, 0, NULL, NULL},
};

const EnumPropertyItem rna_enum_node_filter_items[] = {
    {0, "SOFTEN", 0, "Soften", ""},
    {1, "SHARPEN", 0, "Sharpen", ""},
    {2, "LAPLACE", 0, "Laplace", ""},
    {3, "SOBEL", 0, "Sobel", ""},
    {4, "PREWITT", 0, "Prewitt", ""},
    {5, "KIRSCH", 0, "Kirsch", ""},
    {6, "SHADOW", 0, "Shadow", ""},
    {0, NULL, 0, NULL, NULL},
};

#ifndef RNA_RUNTIME
static const EnumPropertyItem node_sampler_type_items[] = {
    {0, "NEAREST", 0, "Nearest", ""},
    {1, "BILINEAR", 0, "Bilinear", ""},
    {2, "BICUBIC", 0, "Bicubic", ""},
    {0, NULL, 0, NULL, NULL},
};

static const EnumPropertyItem prop_shader_output_target_items[] = {
    {SHD_OUTPUT_ALL,
     "ALL",
     0,
     "All",
     "Use shaders for all renderers and viewports, unless there exists a more specific output"},
    {SHD_OUTPUT_EEVEE, "EEVEE", 0, "Eevee", "Use shaders for Eevee renderer"},
    {SHD_OUTPUT_CYCLES, "CYCLES", 0, "Cycles", "Use shaders for Cycles renderer"},
    {0, NULL, 0, NULL, NULL},
};

static const EnumPropertyItem rna_node_geometry_boolean_method_items[] = {
    {GEO_NODE_BOOLEAN_INTERSECT,
     "INTERSECT",
     0,
     "Intersect",
     "Keep the part of the mesh that is common between all operands"},
    {GEO_NODE_BOOLEAN_UNION, "UNION", 0, "Union", "Combine meshes in an additive way"},
    {GEO_NODE_BOOLEAN_DIFFERENCE,
     "DIFFERENCE",
     0,
     "Difference",
     "Combine meshes in a subtractive way"},
    {0, NULL, 0, NULL, NULL},
};

static const EnumPropertyItem rna_node_geometry_triangulate_quad_method_items[] = {
    {GEO_NODE_TRIANGULATE_QUAD_BEAUTY,
     "BEAUTY",
     0,
     "Beauty",
     "Split the quads in nice triangles, slower method"},
    {GEO_NODE_TRIANGULATE_QUAD_FIXED,
     "FIXED",
     0,
     "Fixed",
     "Split the quads on the first and third vertices"},
    {GEO_NODE_TRIANGULATE_QUAD_ALTERNATE,
     "FIXED_ALTERNATE",
     0,
     "Fixed Alternate",
     "Split the quads on the 2nd and 4th vertices"},
    {GEO_NODE_TRIANGULATE_QUAD_SHORTEDGE,
     "SHORTEST_DIAGONAL",
     0,
     "Shortest Diagonal",
     "Split the quads based on the distance between the vertices"},
    {0, NULL, 0, NULL, NULL},
};

static const EnumPropertyItem rna_node_geometry_triangulate_ngon_method_items[] = {
    {GEO_NODE_TRIANGULATE_NGON_BEAUTY,
     "BEAUTY",
     0,
     "Beauty",
     "Arrange the new triangles evenly (slow)"},
    {GEO_NODE_TRIANGULATE_NGON_EARCLIP,
     "CLIP",
     0,
     "Clip",
     "Split the polygons with an ear clipping algorithm"},
    {0, NULL, 0, NULL, NULL},
};

#  define ITEM_ATTRIBUTE \
    { \
      GEO_NODE_ATTRIBUTE_INPUT_ATTRIBUTE, "ATTRIBUTE", 0, "Attribute", "" \
    }
#  define ITEM_FLOAT \
    { \
      GEO_NODE_ATTRIBUTE_INPUT_FLOAT, "FLOAT", 0, "Float", "" \
    }
#  define ITEM_VECTOR \
    { \
      GEO_NODE_ATTRIBUTE_INPUT_VECTOR, "VECTOR", 0, "Vector", "" \
    }
#  define ITEM_COLOR \
    { \
      GEO_NODE_ATTRIBUTE_INPUT_COLOR, "COLOR", 0, "Color", "" \
    }
#  define ITEM_BOOLEAN \
    { \
      GEO_NODE_ATTRIBUTE_INPUT_BOOLEAN, "BOOLEAN", 0, "Boolean", "" \
    }

static const EnumPropertyItem rna_node_geometry_attribute_input_type_items_float[] = {
    ITEM_ATTRIBUTE,
    ITEM_FLOAT,
    {0, NULL, 0, NULL, NULL},
};
static const EnumPropertyItem rna_node_geometry_attribute_input_type_items_vector[] = {
    ITEM_ATTRIBUTE,
    ITEM_VECTOR,
    {0, NULL, 0, NULL, NULL},
};
static const EnumPropertyItem rna_node_geometry_attribute_input_type_items_no_boolean[] = {
    ITEM_ATTRIBUTE,
    ITEM_FLOAT,
    ITEM_VECTOR,
    ITEM_COLOR,
    {0, NULL, 0, NULL, NULL},
};
static const EnumPropertyItem rna_node_geometry_attribute_input_type_items_any[] = {
    ITEM_ATTRIBUTE,
    ITEM_FLOAT,
    ITEM_VECTOR,
    ITEM_COLOR,
    ITEM_BOOLEAN,
    {0, NULL, 0, NULL, NULL},
};

#  undef ITEM_ATTRIBUTE
#  undef ITEM_FLOAT
#  undef ITEM_VECTOR
#  undef ITEM_COLOR
#  undef ITEM_BOOLEAN

static const EnumPropertyItem rna_node_geometry_point_distribute_method_items[] = {
    {GEO_NODE_POINT_DISTRIBUTE_RANDOM,
     "RANDOM",
     0,
     "Random",
     "Distribute points randomly on the surface"},
    {GEO_NODE_POINT_DISTRIBUTE_POISSON,
     "POISSON",
     0,
     "Poisson Disk",
     "Project points on the surface evenly with a Poisson disk distribution"},
    {0, NULL, 0, NULL, NULL},
};

#endif

#ifdef RNA_RUNTIME

#  include "BLI_linklist.h"
#  include "BLI_string.h"

#  include "BKE_context.h"
#  include "BKE_idprop.h"

#  include "BKE_global.h"

#  include "ED_node.h"
#  include "ED_render.h"

#  include "GPU_material.h"

#  include "NOD_common.h"
#  include "NOD_composite.h"
#  include "NOD_shader.h"
#  include "NOD_socket.h"

#  include "RE_engine.h"
#  include "RE_pipeline.h"

#  include "DNA_scene_types.h"
#  include "WM_api.h"

int rna_node_tree_type_to_enum(bNodeTreeType *typeinfo)
{
  int i = 0, result = -1;
  NODE_TREE_TYPES_BEGIN (nt) {
    if (nt == typeinfo) {
      result = i;
      break;
    }
    i++;
  }
  NODE_TREE_TYPES_END;
  return result;
}

int rna_node_tree_idname_to_enum(const char *idname)
{
  int i = 0, result = -1;
  NODE_TREE_TYPES_BEGIN (nt) {
    if (STREQ(nt->idname, idname)) {
      result = i;
      break;
    }
    i++;
  }
  NODE_TREE_TYPES_END;
  return result;
}

bNodeTreeType *rna_node_tree_type_from_enum(int value)
{
  int i = 0;
  bNodeTreeType *result = NULL;
  NODE_TREE_TYPES_BEGIN (nt) {
    if (i == value) {
      result = nt;
      break;
    }
    i++;
  }
  NODE_TREE_TYPES_END;
  return result;
}

const EnumPropertyItem *rna_node_tree_type_itemf(void *data,
                                                 bool (*poll)(void *data, bNodeTreeType *),
                                                 bool *r_free)
{
  EnumPropertyItem tmp = {0};
  EnumPropertyItem *item = NULL;
  int totitem = 0, i = 0;

  NODE_TREE_TYPES_BEGIN (nt) {
    if (poll && !poll(data, nt)) {
      i++;
      continue;
    }

    tmp.value = i;
    tmp.identifier = nt->idname;
    tmp.icon = nt->ui_icon;
    tmp.name = nt->ui_name;
    tmp.description = nt->ui_description;

    RNA_enum_item_add(&item, &totitem, &tmp);

    i++;
  }
  NODE_TREE_TYPES_END;

  if (totitem == 0) {
    *r_free = false;
    return DummyRNA_NULL_items;
  }

  RNA_enum_item_end(&item, &totitem);
  *r_free = true;

  return item;
}

int rna_node_type_to_enum(bNodeType *typeinfo)
{
  int i = 0, result = -1;
  NODE_TYPES_BEGIN (ntype) {
    if (ntype == typeinfo) {
      result = i;
      break;
    }
    i++;
  }
  NODE_TYPES_END;
  return result;
}

int rna_node_idname_to_enum(const char *idname)
{
  int i = 0, result = -1;
  NODE_TYPES_BEGIN (ntype) {
    if (STREQ(ntype->idname, idname)) {
      result = i;
      break;
    }
    i++;
  }
  NODE_TYPES_END;
  return result;
}

bNodeType *rna_node_type_from_enum(int value)
{
  int i = 0;
  bNodeType *result = NULL;
  NODE_TYPES_BEGIN (ntype) {
    if (i == value) {
      result = ntype;
      break;
    }
    i++;
  }
  NODE_TYPES_END;
  return result;
}

const EnumPropertyItem *rna_node_type_itemf(void *data,
                                            bool (*poll)(void *data, bNodeType *),
                                            bool *r_free)
{
  EnumPropertyItem *item = NULL;
  EnumPropertyItem tmp = {0};
  int totitem = 0, i = 0;

  NODE_TYPES_BEGIN (ntype) {
    if (poll && !poll(data, ntype)) {
      i++;
      continue;
    }

    tmp.value = i;
    tmp.identifier = ntype->idname;
    tmp.icon = ntype->ui_icon;
    tmp.name = ntype->ui_name;
    tmp.description = ntype->ui_description;

    RNA_enum_item_add(&item, &totitem, &tmp);

    i++;
  }
  NODE_TYPES_END;

  if (totitem == 0) {
    *r_free = false;
    return DummyRNA_NULL_items;
  }

  RNA_enum_item_end(&item, &totitem);
  *r_free = true;

  return item;
}

int rna_node_socket_type_to_enum(bNodeSocketType *typeinfo)
{
  int i = 0, result = -1;
  NODE_SOCKET_TYPES_BEGIN (stype) {
    if (stype == typeinfo) {
      result = i;
      break;
    }
    i++;
  }
  NODE_SOCKET_TYPES_END;
  return result;
}

int rna_node_socket_idname_to_enum(const char *idname)
{
  int i = 0, result = -1;
  NODE_SOCKET_TYPES_BEGIN (stype) {
    if (STREQ(stype->idname, idname)) {
      result = i;
      break;
    }
    i++;
  }
  NODE_SOCKET_TYPES_END;
  return result;
}

bNodeSocketType *rna_node_socket_type_from_enum(int value)
{
  int i = 0;
  bNodeSocketType *result = NULL;
  NODE_SOCKET_TYPES_BEGIN (stype) {
    if (i == value) {
      result = stype;
      break;
    }
    i++;
  }
  NODE_SOCKET_TYPES_END;
  return result;
}

const EnumPropertyItem *rna_node_socket_type_itemf(void *data,
                                                   bool (*poll)(void *data, bNodeSocketType *),
                                                   bool *r_free)
{
  EnumPropertyItem *item = NULL;
  EnumPropertyItem tmp = {0};
  int totitem = 0, i = 0;
  StructRNA *srna;

  NODE_SOCKET_TYPES_BEGIN (stype) {
    if (poll && !poll(data, stype)) {
      i++;
      continue;
    }

    srna = stype->ext_socket.srna;
    tmp.value = i;
    tmp.identifier = stype->idname;
    tmp.icon = RNA_struct_ui_icon(srna);
    tmp.name = RNA_struct_ui_name(srna);
    tmp.description = RNA_struct_ui_description(srna);

    RNA_enum_item_add(&item, &totitem, &tmp);

    i++;
  }
  NODE_SOCKET_TYPES_END;

  if (totitem == 0) {
    *r_free = false;
    return DummyRNA_NULL_items;
  }

  RNA_enum_item_end(&item, &totitem);
  *r_free = true;

  return item;
}

static const EnumPropertyItem *rna_node_static_type_itemf(bContext *UNUSED(C),
                                                          PointerRNA *ptr,
                                                          PropertyRNA *UNUSED(prop),
                                                          bool *r_free)
{
  EnumPropertyItem *item = NULL;
  EnumPropertyItem tmp;
  int totitem = 0;

  /* hack, don't want to add include path to RNA just for this, since in the future RNA types
   * for nodes should be defined locally at runtime anyway ...
   */

  tmp.value = NODE_CUSTOM;
  tmp.identifier = "CUSTOM";
  tmp.name = "Custom";
  tmp.description = "Custom Node";
  tmp.icon = ICON_NONE;
  RNA_enum_item_add(&item, &totitem, &tmp);

  tmp.value = NODE_CUSTOM_GROUP;
  tmp.identifier = "CUSTOM GROUP";
  tmp.name = "CustomGroup";
  tmp.description = "Custom Group Node";
  tmp.icon = ICON_NONE;
  RNA_enum_item_add(&item, &totitem, &tmp);

  tmp.value = NODE_UNDEFINED;
  tmp.identifier = "UNDEFINED";
  tmp.name = "UNDEFINED";
  tmp.description = "";
  tmp.icon = ICON_NONE;
  RNA_enum_item_add(&item, &totitem, &tmp);

#  define DefNode(Category, ID, DefFunc, EnumName, StructName, UIName, UIDesc) \
    if (STREQ(#Category, "Node")) { \
      tmp.value = ID; \
      tmp.identifier = EnumName; \
      tmp.name = UIName; \
      tmp.description = UIDesc; \
      tmp.icon = ICON_NONE; \
      RNA_enum_item_add(&item, &totitem, &tmp); \
    }
#  include "../../nodes/NOD_static_types.h"
#  undef DefNode

  if (RNA_struct_is_a(ptr->type, &RNA_ShaderNode)) {
#  define DefNode(Category, ID, DefFunc, EnumName, StructName, UIName, UIDesc) \
    if (STREQ(#Category, "ShaderNode")) { \
      tmp.value = ID; \
      tmp.identifier = EnumName; \
      tmp.name = UIName; \
      tmp.description = UIDesc; \
      tmp.icon = ICON_NONE; \
      RNA_enum_item_add(&item, &totitem, &tmp); \
    }
#  include "../../nodes/NOD_static_types.h"
#  undef DefNode
  }

  if (RNA_struct_is_a(ptr->type, &RNA_CompositorNode)) {
#  define DefNode(Category, ID, DefFunc, EnumName, StructName, UIName, UIDesc) \
    if (STREQ(#Category, "CompositorNode")) { \
      tmp.value = ID; \
      tmp.identifier = EnumName; \
      tmp.name = UIName; \
      tmp.description = UIDesc; \
      tmp.icon = ICON_NONE; \
      RNA_enum_item_add(&item, &totitem, &tmp); \
    }
#  include "../../nodes/NOD_static_types.h"
#  undef DefNode
  }

  if (RNA_struct_is_a(ptr->type, &RNA_TextureNode)) {
#  define DefNode(Category, ID, DefFunc, EnumName, StructName, UIName, UIDesc) \
    if (STREQ(#Category, "TextureNode")) { \
      tmp.value = ID; \
      tmp.identifier = EnumName; \
      tmp.name = UIName; \
      tmp.description = UIDesc; \
      tmp.icon = ICON_NONE; \
      RNA_enum_item_add(&item, &totitem, &tmp); \
    }
#  include "../../nodes/NOD_static_types.h"
#  undef DefNode
  }

  if (RNA_struct_is_a(ptr->type, &RNA_GeometryNode)) {
#  define DefNode(Category, ID, DefFunc, EnumName, StructName, UIName, UIDesc) \
    if (STREQ(#Category, "GeometryNode")) { \
      tmp.value = ID; \
      tmp.identifier = EnumName; \
      tmp.name = UIName; \
      tmp.description = UIDesc; \
      tmp.icon = ICON_NONE; \
      RNA_enum_item_add(&item, &totitem, &tmp); \
    }
#  include "../../nodes/NOD_static_types.h"
#  undef DefNode
  }

  if (RNA_struct_is_a(ptr->type, &RNA_FunctionNode)) {
#  define DefNode(Category, ID, DefFunc, EnumName, StructName, UIName, UIDesc) \
    if (STREQ(#Category, "FunctionNode")) { \
      tmp.value = ID; \
      tmp.identifier = EnumName; \
      tmp.name = UIName; \
      tmp.description = UIDesc; \
      tmp.icon = ICON_NONE; \
      RNA_enum_item_add(&item, &totitem, &tmp); \
    }
#  include "../../nodes/NOD_static_types.h"
#  undef DefNode
  }

  RNA_enum_item_end(&item, &totitem);
  *r_free = true;

  return item;
}

/* ******** Node Tree ******** */

static StructRNA *rna_NodeTree_refine(struct PointerRNA *ptr)
{
  bNodeTree *ntree = (bNodeTree *)ptr->data;

  if (ntree->typeinfo->rna_ext.srna) {
    return ntree->typeinfo->rna_ext.srna;
  }
  else {
    return &RNA_NodeTree;
  }
}

static bool rna_NodeTree_poll(const bContext *C, bNodeTreeType *ntreetype)
{
  extern FunctionRNA rna_NodeTree_poll_func;

  PointerRNA ptr;
  ParameterList list;
  FunctionRNA *func;
  void *ret;
  bool visible;

  RNA_pointer_create(NULL, ntreetype->rna_ext.srna, NULL, &ptr); /* dummy */
  func = &rna_NodeTree_poll_func; /* RNA_struct_find_function(&ptr, "poll"); */

  RNA_parameter_list_create(&list, &ptr, func);
  RNA_parameter_set_lookup(&list, "context", &C);
  ntreetype->rna_ext.call((bContext *)C, &ptr, func, &list);

  RNA_parameter_get_lookup(&list, "visible", &ret);
  visible = *(bool *)ret;

  RNA_parameter_list_free(&list);

  return visible;
}

static void rna_NodeTree_update_reg(bNodeTree *ntree)
{
  extern FunctionRNA rna_NodeTree_update_func;

  PointerRNA ptr;
  ParameterList list;
  FunctionRNA *func;

  RNA_id_pointer_create(&ntree->id, &ptr);
  func = &rna_NodeTree_update_func; /* RNA_struct_find_function(&ptr, "update"); */

  RNA_parameter_list_create(&list, &ptr, func);
  ntree->typeinfo->rna_ext.call(NULL, &ptr, func, &list);

  RNA_parameter_list_free(&list);
}

static void rna_NodeTree_get_from_context(
    const bContext *C, bNodeTreeType *ntreetype, bNodeTree **r_ntree, ID **r_id, ID **r_from)
{
  extern FunctionRNA rna_NodeTree_get_from_context_func;

  PointerRNA ptr;
  ParameterList list;
  FunctionRNA *func;
  void *ret1, *ret2, *ret3;

  RNA_pointer_create(NULL, ntreetype->rna_ext.srna, NULL, &ptr); /* dummy */
  /* RNA_struct_find_function(&ptr, "get_from_context"); */
  func = &rna_NodeTree_get_from_context_func;

  RNA_parameter_list_create(&list, &ptr, func);
  RNA_parameter_set_lookup(&list, "context", &C);
  ntreetype->rna_ext.call((bContext *)C, &ptr, func, &list);

  RNA_parameter_get_lookup(&list, "result_1", &ret1);
  RNA_parameter_get_lookup(&list, "result_2", &ret2);
  RNA_parameter_get_lookup(&list, "result_3", &ret3);
  *r_ntree = *(bNodeTree **)ret1;
  *r_id = *(ID **)ret2;
  *r_from = *(ID **)ret3;

  RNA_parameter_list_free(&list);
}

static void rna_NodeTree_unregister(Main *UNUSED(bmain), StructRNA *type)
{
  bNodeTreeType *nt = RNA_struct_blender_type_get(type);

  if (!nt) {
    return;
  }

  RNA_struct_free_extension(type, &nt->rna_ext);
  RNA_struct_free(&BLENDER_RNA, type);

  ntreeTypeFreeLink(nt);

  /* update while blender is running */
  WM_main_add_notifier(NC_NODE | NA_EDITED, NULL);
}

static StructRNA *rna_NodeTree_register(Main *bmain,
                                        ReportList *reports,
                                        void *data,
                                        const char *identifier,
                                        StructValidateFunc validate,
                                        StructCallbackFunc call,
                                        StructFreeFunc free)
{
  bNodeTreeType *nt, dummynt;
  bNodeTree dummyntree;
  PointerRNA dummyptr;
  int have_function[3];

  /* setup dummy tree & tree type to store static properties in */
  memset(&dummynt, 0, sizeof(bNodeTreeType));
  memset(&dummyntree, 0, sizeof(bNodeTree));
  dummyntree.typeinfo = &dummynt;
  RNA_pointer_create(NULL, &RNA_NodeTree, &dummyntree, &dummyptr);

  /* validate the python class */
  if (validate(&dummyptr, data, have_function) != 0) {
    return NULL;
  }

  if (strlen(identifier) >= sizeof(dummynt.idname)) {
    BKE_reportf(reports,
                RPT_ERROR,
                "Registering node tree class: '%s' is too long, maximum length is %d",
                identifier,
                (int)sizeof(dummynt.idname));
    return NULL;
  }

  /* check if we have registered this tree type before, and remove it */
  nt = ntreeTypeFind(dummynt.idname);
  if (nt) {
    rna_NodeTree_unregister(bmain, nt->rna_ext.srna);
  }

  /* create a new node tree type */
  nt = MEM_mallocN(sizeof(bNodeTreeType), "node tree type");
  memcpy(nt, &dummynt, sizeof(dummynt));

  nt->type = NTREE_CUSTOM;

  nt->rna_ext.srna = RNA_def_struct_ptr(&BLENDER_RNA, nt->idname, &RNA_NodeTree);
  nt->rna_ext.data = data;
  nt->rna_ext.call = call;
  nt->rna_ext.free = free;
  RNA_struct_blender_type_set(nt->rna_ext.srna, nt);

  RNA_def_struct_ui_text(nt->rna_ext.srna, nt->ui_name, nt->ui_description);
  RNA_def_struct_ui_icon(nt->rna_ext.srna, nt->ui_icon);

  nt->poll = (have_function[0]) ? rna_NodeTree_poll : NULL;
  nt->update = (have_function[1]) ? rna_NodeTree_update_reg : NULL;
  nt->get_from_context = (have_function[2]) ? rna_NodeTree_get_from_context : NULL;

  ntreeTypeAdd(nt);

  /* update while blender is running */
  WM_main_add_notifier(NC_NODE | NA_EDITED, NULL);

  return nt->rna_ext.srna;
}

static bool rna_NodeTree_check(bNodeTree *ntree, ReportList *reports)
{
  if (!ntreeIsRegistered(ntree)) {
    if (reports) {
      BKE_reportf(reports,
                  RPT_ERROR,
                  "Node tree '%s' has undefined type %s",
                  ntree->id.name + 2,
                  ntree->idname);
    }
    return false;
  }
  else {
    return true;
  }
}

static void rna_NodeTree_update(Main *bmain, Scene *UNUSED(scene), PointerRNA *ptr)
{
  bNodeTree *ntree = (bNodeTree *)ptr->owner_id;

  WM_main_add_notifier(NC_NODE | NA_EDITED, NULL);
  WM_main_add_notifier(NC_SCENE | ND_NODES, &ntree->id);

  ED_node_tag_update_nodetree(bmain, ntree, NULL);
}

static bNode *rna_NodeTree_node_new(bNodeTree *ntree,
                                    bContext *C,
                                    ReportList *reports,
                                    const char *type)
{
  bNodeType *ntype;
  bNode *node;

  if (!rna_NodeTree_check(ntree, reports)) {
    return NULL;
  }

  ntype = nodeTypeFind(type);
  if (!ntype) {
    BKE_reportf(reports, RPT_ERROR, "Node type %s undefined", type);
    return NULL;
  }

  if (ntype->poll && !ntype->poll(ntype, ntree)) {
    BKE_reportf(reports,
                RPT_ERROR,
                "Cannot add node of type %s to node tree '%s'",
                type,
                ntree->id.name + 2);
    return NULL;
  }

  node = nodeAddNode(C, ntree, type);
  BLI_assert(node && node->typeinfo);

  if (ntree->type == NTREE_TEXTURE) {
    ntreeTexCheckCyclics(ntree);
  }

  ntreeUpdateTree(CTX_data_main(C), ntree);
  nodeUpdate(ntree, node);
  WM_main_add_notifier(NC_NODE | NA_EDITED, ntree);

  return node;
}

static void rna_NodeTree_node_remove(bNodeTree *ntree,
                                     Main *bmain,
                                     ReportList *reports,
                                     PointerRNA *node_ptr)
{
  bNode *node = node_ptr->data;

  if (!rna_NodeTree_check(ntree, reports)) {
    return;
  }

  if (BLI_findindex(&ntree->nodes, node) == -1) {
    BKE_reportf(reports, RPT_ERROR, "Unable to locate node '%s' in node tree", node->name);
    return;
  }

  nodeRemoveNode(bmain, ntree, node, true);

  RNA_POINTER_INVALIDATE(node_ptr);

  ntreeUpdateTree(bmain, ntree); /* update group node socket links */
  WM_main_add_notifier(NC_NODE | NA_EDITED, ntree);
}

static void rna_NodeTree_node_clear(bNodeTree *ntree, Main *bmain, ReportList *reports)
{
  bNode *node = ntree->nodes.first;

  if (!rna_NodeTree_check(ntree, reports)) {
    return;
  }

  while (node) {
    bNode *next_node = node->next;

    nodeRemoveNode(bmain, ntree, node, true);

    node = next_node;
  }

  ntreeUpdateTree(bmain, ntree);

  WM_main_add_notifier(NC_NODE | NA_EDITED, ntree);
}

static PointerRNA rna_NodeTree_active_node_get(PointerRNA *ptr)
{
  bNodeTree *ntree = (bNodeTree *)ptr->data;
  bNode *node = nodeGetActive(ntree);
  return rna_pointer_inherit_refine(ptr, &RNA_Node, node);
}

static void rna_NodeTree_active_node_set(PointerRNA *ptr,
                                         const PointerRNA value,
                                         struct ReportList *UNUSED(reports))
{
  bNodeTree *ntree = (bNodeTree *)ptr->data;
  bNode *node = (bNode *)value.data;

  if (node && BLI_findindex(&ntree->nodes, node) != -1) {
    nodeSetActive(ntree, node);
  }
  else {
    nodeClearActive(ntree);
  }
}

static bNodeLink *rna_NodeTree_link_new(bNodeTree *ntree,
                                        Main *bmain,
                                        ReportList *reports,
                                        bNodeSocket *fromsock,
                                        bNodeSocket *tosock,
                                        bool verify_limits)
{
  bNodeLink *ret;
  bNode *fromnode = NULL, *tonode = NULL;

  if (!rna_NodeTree_check(ntree, reports)) {
    return NULL;
  }

  nodeFindNode(ntree, fromsock, &fromnode, NULL);
  nodeFindNode(ntree, tosock, &tonode, NULL);
  /* check validity of the sockets:
   * if sockets from different trees are passed in this will fail!
   */
  if (!fromnode || !tonode) {
    return NULL;
  }

  if (&fromsock->in_out == &tosock->in_out) {
    BKE_report(reports, RPT_ERROR, "Same input/output direction of sockets");
    return NULL;
  }

  if (verify_limits) {
    /* remove other socket links if limit is exceeded */
    if (nodeCountSocketLinks(ntree, fromsock) + 1 > nodeSocketLinkLimit(fromsock)) {
      nodeRemSocketLinks(ntree, fromsock);
    }
    if (nodeCountSocketLinks(ntree, tosock) + 1 > nodeSocketLinkLimit(tosock)) {
      nodeRemSocketLinks(ntree, tosock);
    }
  }

  ret = nodeAddLink(ntree, fromnode, fromsock, tonode, tosock);

  if (ret) {

    /* not an issue from the UI, clear hidden from API to keep valid state. */
    fromsock->flag &= ~SOCK_HIDDEN;
    tosock->flag &= ~SOCK_HIDDEN;

    if (tonode) {
      nodeUpdate(ntree, tonode);
    }

    ntreeUpdateTree(bmain, ntree);

    ED_node_tag_update_nodetree(bmain, ntree, ret->tonode);
    WM_main_add_notifier(NC_NODE | NA_EDITED, ntree);
  }
  return ret;
}

static void rna_NodeTree_link_remove(bNodeTree *ntree,
                                     Main *bmain,
                                     ReportList *reports,
                                     PointerRNA *link_ptr)
{
  bNodeLink *link = link_ptr->data;

  if (!rna_NodeTree_check(ntree, reports)) {
    return;
  }

  if (BLI_findindex(&ntree->links, link) == -1) {
    BKE_report(reports, RPT_ERROR, "Unable to locate link in node tree");
    return;
  }

  nodeRemLink(ntree, link);
  RNA_POINTER_INVALIDATE(link_ptr);

  ntreeUpdateTree(bmain, ntree);
  WM_main_add_notifier(NC_NODE | NA_EDITED, ntree);
}

static void rna_NodeTree_link_clear(bNodeTree *ntree, Main *bmain, ReportList *reports)
{
  bNodeLink *link = ntree->links.first;

  if (!rna_NodeTree_check(ntree, reports)) {
    return;
  }

  while (link) {
    bNodeLink *next_link = link->next;

    nodeRemLink(ntree, link);

    link = next_link;
  }
  ntreeUpdateTree(bmain, ntree);

  WM_main_add_notifier(NC_NODE | NA_EDITED, ntree);
}

static int rna_NodeTree_active_input_get(PointerRNA *ptr)
{
  bNodeTree *ntree = (bNodeTree *)ptr->data;
  int index = 0;
  LISTBASE_FOREACH_INDEX (bNodeSocket *, socket, &ntree->inputs, index) {
    if (socket->flag & SELECT) {
      return index;
    }
  }
  return -1;
}

static void rna_NodeTree_active_input_set(PointerRNA *ptr, int value)
{
  bNodeTree *ntree = (bNodeTree *)ptr->data;

  int index = 0;
  LISTBASE_FOREACH_INDEX (bNodeSocket *, socket, &ntree->inputs, index) {
    SET_FLAG_FROM_TEST(socket->flag, index == value, SELECT);
  }
  LISTBASE_FOREACH (bNodeSocket *, socket, &ntree->outputs) {
    socket->flag &= ~SELECT;
  }
}

static int rna_NodeTree_active_output_get(PointerRNA *ptr)
{
  bNodeTree *ntree = (bNodeTree *)ptr->data;
  int index = 0;
  LISTBASE_FOREACH_INDEX (bNodeSocket *, socket, &ntree->outputs, index) {
    if (socket->flag & SELECT) {
      return index;
    }
  }
  return -1;
}

static void rna_NodeTree_active_output_set(PointerRNA *ptr, int value)
{
  bNodeTree *ntree = (bNodeTree *)ptr->data;

  LISTBASE_FOREACH (bNodeSocket *, socket, &ntree->inputs) {
    socket->flag &= ~SELECT;
  }
  int index = 0;
  LISTBASE_FOREACH_INDEX (bNodeSocket *, socket, &ntree->outputs, index) {
    SET_FLAG_FROM_TEST(socket->flag, index == value, SELECT);
  }
}

static bNodeSocket *rna_NodeTree_inputs_new(
    bNodeTree *ntree, Main *bmain, ReportList *reports, const char *type, const char *name)
{
  if (!rna_NodeTree_check(ntree, reports)) {
    return NULL;
  }

  bNodeSocket *sock = ntreeAddSocketInterface(ntree, SOCK_IN, type, name);

  ntreeUpdateTree(bmain, ntree);
  WM_main_add_notifier(NC_NODE | NA_EDITED, ntree);

  return sock;
}

static bNodeSocket *rna_NodeTree_outputs_new(
    bNodeTree *ntree, Main *bmain, ReportList *reports, const char *type, const char *name)
{
  if (!rna_NodeTree_check(ntree, reports)) {
    return NULL;
  }

  bNodeSocket *sock = ntreeAddSocketInterface(ntree, SOCK_OUT, type, name);

  ntreeUpdateTree(bmain, ntree);
  WM_main_add_notifier(NC_NODE | NA_EDITED, ntree);

  return sock;
}

static void rna_NodeTree_socket_remove(bNodeTree *ntree,
                                       Main *bmain,
                                       ReportList *reports,
                                       bNodeSocket *sock)
{
  if (!rna_NodeTree_check(ntree, reports)) {
    return;
  }

  if (BLI_findindex(&ntree->inputs, sock) == -1 && BLI_findindex(&ntree->outputs, sock) == -1) {
    BKE_reportf(reports, RPT_ERROR, "Unable to locate socket '%s' in node", sock->identifier);
  }
  else {
    ntreeRemoveSocketInterface(ntree, sock);

    ntreeUpdateTree(bmain, ntree);
    WM_main_add_notifier(NC_NODE | NA_EDITED, ntree);
  }
}

static void rna_NodeTree_inputs_clear(bNodeTree *ntree, Main *bmain, ReportList *reports)
{
  if (!rna_NodeTree_check(ntree, reports)) {
    return;
  }

  LISTBASE_FOREACH_MUTABLE (bNodeSocket *, socket, &ntree->inputs) {
    ntreeRemoveSocketInterface(ntree, socket);
  }

  ntreeUpdateTree(bmain, ntree);
  WM_main_add_notifier(NC_NODE | NA_EDITED, ntree);
}

static void rna_NodeTree_outputs_clear(bNodeTree *ntree, Main *bmain, ReportList *reports)
{
  if (!rna_NodeTree_check(ntree, reports)) {
    return;
  }

  LISTBASE_FOREACH_MUTABLE (bNodeSocket *, socket, &ntree->outputs) {
    ntreeRemoveSocketInterface(ntree, socket);
  }

  ntreeUpdateTree(bmain, ntree);
  WM_main_add_notifier(NC_NODE | NA_EDITED, ntree);
}

static void rna_NodeTree_inputs_move(bNodeTree *ntree, Main *bmain, int from_index, int to_index)
{
  if (from_index == to_index) {
    return;
  }
  if (from_index < 0 || to_index < 0) {
    return;
  }

  bNodeSocket *sock = BLI_findlink(&ntree->inputs, from_index);
  if (to_index < from_index) {
    bNodeSocket *nextsock = BLI_findlink(&ntree->inputs, to_index);
    if (nextsock) {
      BLI_remlink(&ntree->inputs, sock);
      BLI_insertlinkbefore(&ntree->inputs, nextsock, sock);
    }
  }
  else {
    bNodeSocket *prevsock = BLI_findlink(&ntree->inputs, to_index);
    if (prevsock) {
      BLI_remlink(&ntree->inputs, sock);
      BLI_insertlinkafter(&ntree->inputs, prevsock, sock);
    }
  }

  ntree->update |= NTREE_UPDATE_GROUP_IN;

  ntreeUpdateTree(bmain, ntree);
  WM_main_add_notifier(NC_NODE | NA_EDITED, ntree);
}

static void rna_NodeTree_outputs_move(bNodeTree *ntree, Main *bmain, int from_index, int to_index)
{
  if (from_index == to_index) {
    return;
  }
  if (from_index < 0 || to_index < 0) {
    return;
  }

  bNodeSocket *sock = BLI_findlink(&ntree->outputs, from_index);
  if (to_index < from_index) {
    bNodeSocket *nextsock = BLI_findlink(&ntree->outputs, to_index);
    if (nextsock) {
      BLI_remlink(&ntree->outputs, sock);
      BLI_insertlinkbefore(&ntree->outputs, nextsock, sock);
    }
  }
  else {
    bNodeSocket *prevsock = BLI_findlink(&ntree->outputs, to_index);
    if (prevsock) {
      BLI_remlink(&ntree->outputs, sock);
      BLI_insertlinkafter(&ntree->outputs, prevsock, sock);
    }
  }

  ntree->update |= NTREE_UPDATE_GROUP_OUT;

  ntreeUpdateTree(bmain, ntree);
  WM_main_add_notifier(NC_NODE | NA_EDITED, ntree);
}

static void rna_NodeTree_interface_update(bNodeTree *ntree, bContext *C)
{
  Main *bmain = CTX_data_main(C);

  ntree->update |= NTREE_UPDATE_GROUP;
  ntreeUpdateTree(bmain, ntree);

  ED_node_tag_update_nodetree(bmain, ntree, NULL);
}

/* ******** NodeLink ******** */

static bool rna_NodeLink_is_hidden_get(PointerRNA *ptr)
{
  bNodeLink *link = ptr->data;
  return nodeLinkIsHidden(link);
}

/* ******** Node ******** */

static StructRNA *rna_Node_refine(struct PointerRNA *ptr)
{
  bNode *node = (bNode *)ptr->data;

  if (node->typeinfo->rna_ext.srna) {
    return node->typeinfo->rna_ext.srna;
  }
  else {
    return ptr->type;
  }
}

static char *rna_Node_path(PointerRNA *ptr)
{
  bNode *node = (bNode *)ptr->data;
  char name_esc[sizeof(node->name) * 2];

  BLI_str_escape(name_esc, node->name, sizeof(name_esc));
  return BLI_sprintfN("nodes[\"%s\"]", name_esc);
}

char *rna_Node_ImageUser_path(PointerRNA *ptr)
{
  bNodeTree *ntree = (bNodeTree *)ptr->owner_id;
  bNode *node;
  char name_esc[sizeof(node->name) * 2];

  for (node = ntree->nodes.first; node; node = node->next) {
    if (node->type == SH_NODE_TEX_ENVIRONMENT) {
      NodeTexEnvironment *data = node->storage;
      if (&data->iuser != ptr->data) {
        continue;
      }
    }
    else if (node->type == SH_NODE_TEX_IMAGE) {
      NodeTexImage *data = node->storage;
      if (&data->iuser != ptr->data) {
        continue;
      }
    }
    else {
      continue;
    }

    BLI_str_escape(name_esc, node->name, sizeof(name_esc));
    return BLI_sprintfN("nodes[\"%s\"].image_user", name_esc);
  }

  return NULL;
}

static bool rna_Node_poll(bNodeType *ntype, bNodeTree *ntree)
{
  extern FunctionRNA rna_Node_poll_func;

  PointerRNA ptr;
  ParameterList list;
  FunctionRNA *func;
  void *ret;
  bool visible;

  RNA_pointer_create(NULL, ntype->rna_ext.srna, NULL, &ptr); /* dummy */
  func = &rna_Node_poll_func; /* RNA_struct_find_function(&ptr, "poll"); */

  RNA_parameter_list_create(&list, &ptr, func);
  RNA_parameter_set_lookup(&list, "node_tree", &ntree);
  ntype->rna_ext.call(NULL, &ptr, func, &list);

  RNA_parameter_get_lookup(&list, "visible", &ret);
  visible = *(bool *)ret;

  RNA_parameter_list_free(&list);

  return visible;
}

static bool rna_Node_poll_instance(bNode *node, bNodeTree *ntree)
{
  extern FunctionRNA rna_Node_poll_instance_func;

  PointerRNA ptr;
  ParameterList list;
  FunctionRNA *func;
  void *ret;
  bool visible;

  RNA_pointer_create(NULL, node->typeinfo->rna_ext.srna, node, &ptr); /* dummy */
  func = &rna_Node_poll_instance_func; /* RNA_struct_find_function(&ptr, "poll_instance"); */

  RNA_parameter_list_create(&list, &ptr, func);
  RNA_parameter_set_lookup(&list, "node_tree", &ntree);
  node->typeinfo->rna_ext.call(NULL, &ptr, func, &list);

  RNA_parameter_get_lookup(&list, "visible", &ret);
  visible = *(bool *)ret;

  RNA_parameter_list_free(&list);

  return visible;
}

static bool rna_Node_poll_instance_default(bNode *node, bNodeTree *ntree)
{
  /* use the basic poll function */
  return rna_Node_poll(node->typeinfo, ntree);
}

static void rna_Node_update_reg(bNodeTree *ntree, bNode *node)
{
  extern FunctionRNA rna_Node_update_func;

  PointerRNA ptr;
  ParameterList list;
  FunctionRNA *func;

  RNA_pointer_create((ID *)ntree, node->typeinfo->rna_ext.srna, node, &ptr);
  func = &rna_Node_update_func; /* RNA_struct_find_function(&ptr, "update"); */

  RNA_parameter_list_create(&list, &ptr, func);
  node->typeinfo->rna_ext.call(NULL, &ptr, func, &list);

  RNA_parameter_list_free(&list);
}

static void rna_Node_insert_link(bNodeTree *ntree, bNode *node, bNodeLink *link)
{
  extern FunctionRNA rna_Node_insert_link_func;

  PointerRNA ptr;
  ParameterList list;
  FunctionRNA *func;

  RNA_pointer_create((ID *)ntree, node->typeinfo->rna_ext.srna, node, &ptr);
  func = &rna_Node_insert_link_func;

  RNA_parameter_list_create(&list, &ptr, func);
  RNA_parameter_set_lookup(&list, "link", &link);
  node->typeinfo->rna_ext.call(NULL, &ptr, func, &list);

  RNA_parameter_list_free(&list);
}

static void rna_Node_init(const bContext *C, PointerRNA *ptr)
{
  extern FunctionRNA rna_Node_init_func;

  bNode *node = (bNode *)ptr->data;
  ParameterList list;
  FunctionRNA *func;

  func = &rna_Node_init_func; /* RNA_struct_find_function(&ptr, "init"); */

  RNA_parameter_list_create(&list, ptr, func);
  node->typeinfo->rna_ext.call((bContext *)C, ptr, func, &list);

  RNA_parameter_list_free(&list);
}

static void rna_Node_copy(PointerRNA *ptr, const struct bNode *copynode)
{
  extern FunctionRNA rna_Node_copy_func;

  bNode *node = (bNode *)ptr->data;
  ParameterList list;
  FunctionRNA *func;

  func = &rna_Node_copy_func; /* RNA_struct_find_function(&ptr, "copy"); */

  RNA_parameter_list_create(&list, ptr, func);
  RNA_parameter_set_lookup(&list, "node", &copynode);
  node->typeinfo->rna_ext.call(NULL, ptr, func, &list);

  RNA_parameter_list_free(&list);
}

static void rna_Node_free(PointerRNA *ptr)
{
  extern FunctionRNA rna_Node_free_func;

  bNode *node = (bNode *)ptr->data;
  ParameterList list;
  FunctionRNA *func;

  func = &rna_Node_free_func; /* RNA_struct_find_function(&ptr, "free"); */

  RNA_parameter_list_create(&list, ptr, func);
  node->typeinfo->rna_ext.call(NULL, ptr, func, &list);

  RNA_parameter_list_free(&list);
}

static void rna_Node_draw_buttons(struct uiLayout *layout, bContext *C, PointerRNA *ptr)
{
  extern FunctionRNA rna_Node_draw_buttons_func;

  bNode *node = (bNode *)ptr->data;
  ParameterList list;
  FunctionRNA *func;

  func = &rna_Node_draw_buttons_func; /* RNA_struct_find_function(&ptr, "draw_buttons"); */

  RNA_parameter_list_create(&list, ptr, func);
  RNA_parameter_set_lookup(&list, "context", &C);
  RNA_parameter_set_lookup(&list, "layout", &layout);
  node->typeinfo->rna_ext.call(C, ptr, func, &list);

  RNA_parameter_list_free(&list);
}

static void rna_Node_draw_buttons_ext(struct uiLayout *layout, bContext *C, PointerRNA *ptr)
{
  extern FunctionRNA rna_Node_draw_buttons_ext_func;

  bNode *node = (bNode *)ptr->data;
  ParameterList list;
  FunctionRNA *func;

  func = &rna_Node_draw_buttons_ext_func; /* RNA_struct_find_function(&ptr, "draw_buttons_ext"); */

  RNA_parameter_list_create(&list, ptr, func);
  RNA_parameter_set_lookup(&list, "context", &C);
  RNA_parameter_set_lookup(&list, "layout", &layout);
  node->typeinfo->rna_ext.call(C, ptr, func, &list);

  RNA_parameter_list_free(&list);
}

static void rna_Node_draw_label(bNodeTree *ntree, bNode *node, char *label, int maxlen)
{
  extern FunctionRNA rna_Node_draw_label_func;

  PointerRNA ptr;
  ParameterList list;
  FunctionRNA *func;
  void *ret;
  char *rlabel;

  func = &rna_Node_draw_label_func; /* RNA_struct_find_function(&ptr, "draw_label"); */

  RNA_pointer_create(&ntree->id, &RNA_Node, node, &ptr);
  RNA_parameter_list_create(&list, &ptr, func);
  node->typeinfo->rna_ext.call(NULL, &ptr, func, &list);

  RNA_parameter_get_lookup(&list, "label", &ret);
  rlabel = (char *)ret;
  BLI_strncpy(label, rlabel != NULL ? rlabel : "", maxlen);

  RNA_parameter_list_free(&list);
}

static bool rna_Node_is_registered_node_type(StructRNA *type)
{
  return (RNA_struct_blender_type_get(type) != NULL);
}

static void rna_Node_is_registered_node_type_runtime(bContext *UNUSED(C),
                                                     ReportList *UNUSED(reports),
                                                     PointerRNA *ptr,
                                                     ParameterList *parms)
{
  int result = (RNA_struct_blender_type_get(ptr->type) != NULL);
  RNA_parameter_set_lookup(parms, "result", &result);
}

static void rna_Node_unregister(Main *UNUSED(bmain), StructRNA *type)
{
  bNodeType *nt = RNA_struct_blender_type_get(type);

  if (!nt) {
    return;
  }

  RNA_struct_free_extension(type, &nt->rna_ext);
  RNA_struct_free(&BLENDER_RNA, type);

  /* this also frees the allocated nt pointer, no MEM_free call needed! */
  nodeUnregisterType(nt);

  /* update while blender is running */
  WM_main_add_notifier(NC_NODE | NA_EDITED, NULL);
}

/* Generic internal registration function.
 * Can be used to implement callbacks for registerable RNA node subtypes.
 */
static bNodeType *rna_Node_register_base(Main *bmain,
                                         ReportList *reports,
                                         StructRNA *basetype,
                                         void *data,
                                         const char *identifier,
                                         StructValidateFunc validate,
                                         StructCallbackFunc call,
                                         StructFreeFunc free)
{
  bNodeType *nt, dummynt;
  bNode dummynode;
  PointerRNA dummyptr;
  FunctionRNA *func;
  PropertyRNA *parm;
  int have_function[10];

  /* setup dummy node & node type to store static properties in */
  memset(&dummynt, 0, sizeof(bNodeType));
  /* this does some additional initialization of default values */
  node_type_base_custom(&dummynt, identifier, "", 0, 0);

  memset(&dummynode, 0, sizeof(bNode));
  dummynode.typeinfo = &dummynt;
  RNA_pointer_create(NULL, basetype, &dummynode, &dummyptr);

  /* validate the python class */
  if (validate(&dummyptr, data, have_function) != 0) {
    return NULL;
  }

  if (strlen(identifier) >= sizeof(dummynt.idname)) {
    BKE_reportf(reports,
                RPT_ERROR,
                "Registering node class: '%s' is too long, maximum length is %d",
                identifier,
                (int)sizeof(dummynt.idname));
    return NULL;
  }

  /* check if we have registered this node type before, and remove it */
  nt = nodeTypeFind(dummynt.idname);
  if (nt) {
    rna_Node_unregister(bmain, nt->rna_ext.srna);
  }

  /* create a new node type */
  nt = MEM_mallocN(sizeof(bNodeType), "node type");
  memcpy(nt, &dummynt, sizeof(dummynt));
  nt->free_self = (void (*)(bNodeType *))MEM_freeN;

  nt->rna_ext.srna = RNA_def_struct_ptr(&BLENDER_RNA, nt->idname, basetype);
  nt->rna_ext.data = data;
  nt->rna_ext.call = call;
  nt->rna_ext.free = free;
  RNA_struct_blender_type_set(nt->rna_ext.srna, nt);

  RNA_def_struct_ui_text(nt->rna_ext.srna, nt->ui_name, nt->ui_description);
  RNA_def_struct_ui_icon(nt->rna_ext.srna, nt->ui_icon);

  func = RNA_def_function_runtime(
      nt->rna_ext.srna, "is_registered_node_type", rna_Node_is_registered_node_type_runtime);
  RNA_def_function_ui_description(func, "True if a registered node type");
  RNA_def_function_flag(func, FUNC_NO_SELF | FUNC_USE_SELF_TYPE);
  parm = RNA_def_boolean(func, "result", false, "Result", "");
  RNA_def_function_return(func, parm);

  /* XXX bad level call! needed to initialize the basic draw functions ... */
  ED_init_custom_node_type(nt);

  nt->poll = (have_function[0]) ? rna_Node_poll : NULL;
  nt->poll_instance = (have_function[1]) ? rna_Node_poll_instance : rna_Node_poll_instance_default;
  nt->updatefunc = (have_function[2]) ? rna_Node_update_reg : NULL;
  nt->insert_link = (have_function[3]) ? rna_Node_insert_link : NULL;
  nt->initfunc_api = (have_function[4]) ? rna_Node_init : NULL;
  nt->copyfunc_api = (have_function[5]) ? rna_Node_copy : NULL;
  nt->freefunc_api = (have_function[6]) ? rna_Node_free : NULL;
  nt->draw_buttons = (have_function[7]) ? rna_Node_draw_buttons : NULL;
  nt->draw_buttons_ex = (have_function[8]) ? rna_Node_draw_buttons_ext : NULL;
  nt->labelfunc = (have_function[9]) ? rna_Node_draw_label : NULL;

  /* sanitize size values in case not all have been registered */
  if (nt->maxwidth < nt->minwidth) {
    nt->maxwidth = nt->minwidth;
  }
  if (nt->maxheight < nt->minheight) {
    nt->maxheight = nt->minheight;
  }
  CLAMP(nt->width, nt->minwidth, nt->maxwidth);
  CLAMP(nt->height, nt->minheight, nt->maxheight);

  return nt;
}

static StructRNA *rna_Node_register(Main *bmain,
                                    ReportList *reports,
                                    void *data,
                                    const char *identifier,
                                    StructValidateFunc validate,
                                    StructCallbackFunc call,
                                    StructFreeFunc free)
{
  bNodeType *nt = rna_Node_register_base(
      bmain, reports, &RNA_Node, data, identifier, validate, call, free);
  if (!nt) {
    return NULL;
  }

  nodeRegisterType(nt);

  /* update while blender is running */
  WM_main_add_notifier(NC_NODE | NA_EDITED, NULL);

  return nt->rna_ext.srna;
}

static const EnumPropertyItem *itemf_function_check(
    const EnumPropertyItem *original_item_array,
    bool (*value_supported)(const EnumPropertyItem *item))
{
  EnumPropertyItem *item_array = NULL;
  int items_len = 0;

  for (const EnumPropertyItem *item = original_item_array; item->identifier != NULL; item++) {
    if (value_supported(item)) {
      RNA_enum_item_add(&item_array, &items_len, item);
    }
  }

  RNA_enum_item_end(&item_array, &items_len);
  return item_array;
}

static bool attribute_random_type_supported(const EnumPropertyItem *item)
{
  return ELEM(item->value, CD_PROP_FLOAT, CD_PROP_FLOAT3, CD_PROP_BOOL);
}
static const EnumPropertyItem *rna_GeometryNodeAttributeRandom_type_itemf(
    bContext *UNUSED(C), PointerRNA *UNUSED(ptr), PropertyRNA *UNUSED(prop), bool *r_free)
{
  *r_free = true;
  return itemf_function_check(rna_enum_attribute_type_items, attribute_random_type_supported);
}

static bool attribute_random_domain_supported(const EnumPropertyItem *item)
{
  return item->value == ATTR_DOMAIN_POINT;
}
static const EnumPropertyItem *rna_GeometryNodeAttributeRandom_domain_itemf(
    bContext *UNUSED(C), PointerRNA *UNUSED(ptr), PropertyRNA *UNUSED(prop), bool *r_free)
{
  *r_free = true;
  return itemf_function_check(rna_enum_attribute_domain_items, attribute_random_domain_supported);
}

static bool attribute_fill_type_supported(const EnumPropertyItem *item)
{
  return ELEM(item->value, CD_PROP_FLOAT, CD_PROP_FLOAT3, CD_PROP_COLOR, CD_PROP_BOOL);
}
static const EnumPropertyItem *rna_GeometryNodeAttributeFill_type_itemf(bContext *UNUSED(C),
                                                                        PointerRNA *UNUSED(ptr),
                                                                        PropertyRNA *UNUSED(prop),
                                                                        bool *r_free)
{
  *r_free = true;
  return itemf_function_check(rna_enum_attribute_type_items, attribute_fill_type_supported);
}

static bool attribute_fill_domain_supported(const EnumPropertyItem *item)
{
  return item->value == ATTR_DOMAIN_POINT;
}
static const EnumPropertyItem *rna_GeometryNodeAttributeFill_domain_itemf(
    bContext *UNUSED(C), PointerRNA *UNUSED(ptr), PropertyRNA *UNUSED(prop), bool *r_free)
{
  *r_free = true;
  return itemf_function_check(rna_enum_attribute_domain_items, attribute_fill_domain_supported);
}

static bool attribute_math_operation_supported(const EnumPropertyItem *item)
{
  return ELEM(item->value,
              NODE_MATH_ADD,
              NODE_MATH_SUBTRACT,
              NODE_MATH_MULTIPLY,
              NODE_MATH_DIVIDE) &&
         (item->identifier[0] != '\0');
}
static const EnumPropertyItem *rna_GeometryNodeAttributeMath_operation_itemf(
    bContext *UNUSED(C), PointerRNA *UNUSED(ptr), PropertyRNA *UNUSED(prop), bool *r_free)
{
  *r_free = true;
  return itemf_function_check(rna_enum_node_math_items, attribute_math_operation_supported);
}

static StructRNA *rna_ShaderNode_register(Main *bmain,
                                          ReportList *reports,
                                          void *data,
                                          const char *identifier,
                                          StructValidateFunc validate,
                                          StructCallbackFunc call,
                                          StructFreeFunc free)
{
  bNodeType *nt = rna_Node_register_base(
      bmain, reports, &RNA_ShaderNode, data, identifier, validate, call, free);
  if (!nt) {
    return NULL;
  }

  nodeRegisterType(nt);

  /* update while blender is running */
  WM_main_add_notifier(NC_NODE | NA_EDITED, NULL);

  return nt->rna_ext.srna;
}

static StructRNA *rna_CompositorNode_register(Main *bmain,
                                              ReportList *reports,
                                              void *data,
                                              const char *identifier,
                                              StructValidateFunc validate,
                                              StructCallbackFunc call,
                                              StructFreeFunc free)
{
  bNodeType *nt = rna_Node_register_base(
      bmain, reports, &RNA_CompositorNode, data, identifier, validate, call, free);
  if (!nt) {
    return NULL;
  }

  nodeRegisterType(nt);

  /* update while blender is running */
  WM_main_add_notifier(NC_NODE | NA_EDITED, NULL);

  return nt->rna_ext.srna;
}

static StructRNA *rna_TextureNode_register(Main *bmain,
                                           ReportList *reports,
                                           void *data,
                                           const char *identifier,
                                           StructValidateFunc validate,
                                           StructCallbackFunc call,
                                           StructFreeFunc free)
{
  bNodeType *nt = rna_Node_register_base(
      bmain, reports, &RNA_TextureNode, data, identifier, validate, call, free);
  if (!nt) {
    return NULL;
  }

  nodeRegisterType(nt);

  /* update while blender is running */
  WM_main_add_notifier(NC_NODE | NA_EDITED, NULL);

  return nt->rna_ext.srna;
}

static StructRNA *rna_GeometryNode_register(Main *bmain,
                                            ReportList *reports,
                                            void *data,
                                            const char *identifier,
                                            StructValidateFunc validate,
                                            StructCallbackFunc call,
                                            StructFreeFunc free)
{
  bNodeType *nt = rna_Node_register_base(
      bmain, reports, &RNA_GeometryNode, data, identifier, validate, call, free);
  if (!nt) {
    return NULL;
  }

  nodeRegisterType(nt);

  /* update while blender is running */
  WM_main_add_notifier(NC_NODE | NA_EDITED, NULL);

  return nt->rna_ext.srna;
}

static StructRNA *rna_FunctionNode_register(Main *bmain,
                                            ReportList *reports,
                                            void *data,
                                            const char *identifier,
                                            StructValidateFunc validate,
                                            StructCallbackFunc call,
                                            StructFreeFunc free)
{
  bNodeType *nt = rna_Node_register_base(
      bmain, reports, &RNA_FunctionNode, data, identifier, validate, call, free);
  if (!nt) {
    return NULL;
  }

  nodeRegisterType(nt);

  /* update while blender is running */
  WM_main_add_notifier(NC_NODE | NA_EDITED, NULL);

  return nt->rna_ext.srna;
}

static IDProperty *rna_Node_idprops(PointerRNA *ptr, bool create)
{
  bNode *node = ptr->data;

  if (create && !node->prop) {
    IDPropertyTemplate val = {0};
    node->prop = IDP_New(IDP_GROUP, &val, "RNA_Node ID properties");
  }

  return node->prop;
}

static void rna_Node_parent_set(PointerRNA *ptr,
                                PointerRNA value,
                                struct ReportList *UNUSED(reports))
{
  bNode *node = ptr->data;
  bNode *parent = value.data;

  if (parent) {
    /* XXX only Frame node allowed for now,
     * in the future should have a poll function or so to test possible attachment.
     */
    if (parent->type != NODE_FRAME) {
      return;
    }

    /* make sure parent is not attached to the node */
    if (nodeAttachNodeCheck(parent, node)) {
      return;
    }
  }

  nodeDetachNode(node);
  if (parent) {
    nodeAttachNode(node, parent);
  }
}

static bool rna_Node_parent_poll(PointerRNA *ptr, PointerRNA value)
{
  bNode *node = ptr->data;
  bNode *parent = value.data;

  /* XXX only Frame node allowed for now,
   * in the future should have a poll function or so to test possible attachment.
   */
  if (parent->type != NODE_FRAME) {
    return false;
  }

  /* make sure parent is not attached to the node */
  if (nodeAttachNodeCheck(parent, node)) {
    return false;
  }

  return true;
}

static void rna_Node_update(Main *bmain, Scene *UNUSED(scene), PointerRNA *ptr)
{
  bNodeTree *ntree = (bNodeTree *)ptr->owner_id;
  bNode *node = (bNode *)ptr->data;
  ED_node_tag_update_nodetree(bmain, ntree, node);
}

static void rna_Node_update_relations(Main *bmain, Scene *scene, PointerRNA *ptr)
{
  rna_Node_update(bmain, scene, ptr);
  DEG_relations_tag_update(bmain);
}

static void rna_Node_socket_value_update(ID *id, bNode *node, bContext *C)
{
  ED_node_tag_update_nodetree(CTX_data_main(C), (bNodeTree *)id, node);
}

static void rna_Node_select_set(PointerRNA *ptr, bool value)
{
  bNode *node = (bNode *)ptr->data;
  nodeSetSelected(node, value);
}

static void rna_Node_name_set(PointerRNA *ptr, const char *value)
{
  bNodeTree *ntree = (bNodeTree *)ptr->owner_id;
  bNode *node = (bNode *)ptr->data;
  char oldname[sizeof(node->name)];

  /* make a copy of the old name first */
  BLI_strncpy(oldname, node->name, sizeof(node->name));
  /* set new name */
  BLI_strncpy_utf8(node->name, value, sizeof(node->name));

  nodeUniqueName(ntree, node);

  /* fix all the animation data which may link to this */
  BKE_animdata_fix_paths_rename_all(NULL, "nodes", oldname, node->name);
}

static bNodeSocket *rna_Node_inputs_new(ID *id,
                                        bNode *node,
                                        Main *bmain,
                                        ReportList *reports,
                                        const char *type,
                                        const char *name,
                                        const char *identifier)
{

  if (ELEM(node->type, NODE_GROUP_INPUT, NODE_FRAME)) {
    BKE_report(reports, RPT_ERROR, "Unable to create socket");
    return NULL;
  }
  /* Adding an input to a group node is not working,
   * simpler to add it to its underlying nodetree. */
  if (ELEM(node->type, NODE_GROUP, NODE_CUSTOM_GROUP) && node->id != NULL) {
    return rna_NodeTree_inputs_new((bNodeTree *)node->id, bmain, reports, type, name);
  }

  bNodeTree *ntree = (bNodeTree *)id;
  bNodeSocket *sock;

  sock = nodeAddSocket(ntree, node, SOCK_IN, type, identifier, name);

  if (sock == NULL) {
    BKE_report(reports, RPT_ERROR, "Unable to create socket");
  }
  else {
    ntreeUpdateTree(bmain, ntree);
    WM_main_add_notifier(NC_NODE | NA_EDITED, ntree);
  }

  return sock;
}

static bNodeSocket *rna_Node_outputs_new(ID *id,
                                         bNode *node,
                                         Main *bmain,
                                         ReportList *reports,
                                         const char *type,
                                         const char *name,
                                         const char *identifier)
{
  if (ELEM(node->type, NODE_GROUP_OUTPUT, NODE_FRAME)) {
    BKE_report(reports, RPT_ERROR, "Unable to create socket");
    return NULL;
  }
  /* Adding an output to a group node is not working,
   * simpler to add it to its underlying nodetree. */
  if (ELEM(node->type, NODE_GROUP, NODE_CUSTOM_GROUP) && node->id != NULL) {
    return rna_NodeTree_outputs_new((bNodeTree *)node->id, bmain, reports, type, name);
  }

  bNodeTree *ntree = (bNodeTree *)id;
  bNodeSocket *sock;

  sock = nodeAddSocket(ntree, node, SOCK_OUT, type, identifier, name);

  if (sock == NULL) {
    BKE_report(reports, RPT_ERROR, "Unable to create socket");
  }
  else {
    ntreeUpdateTree(bmain, ntree);
    WM_main_add_notifier(NC_NODE | NA_EDITED, ntree);
  }

  return sock;
}

static void rna_Node_socket_remove(
    ID *id, bNode *node, Main *bmain, ReportList *reports, bNodeSocket *sock)
{
  bNodeTree *ntree = (bNodeTree *)id;

  if (BLI_findindex(&node->inputs, sock) == -1 && BLI_findindex(&node->outputs, sock) == -1) {
    BKE_reportf(reports, RPT_ERROR, "Unable to locate socket '%s' in node", sock->identifier);
  }
  else {
    nodeRemoveSocket(ntree, node, sock);

    ntreeUpdateTree(bmain, ntree);
    WM_main_add_notifier(NC_NODE | NA_EDITED, ntree);
  }
}

static void rna_Node_inputs_clear(ID *id, bNode *node, Main *bmain)
{
  bNodeTree *ntree = (bNodeTree *)id;
  bNodeSocket *sock, *nextsock;

  for (sock = node->inputs.first; sock; sock = nextsock) {
    nextsock = sock->next;
    nodeRemoveSocket(ntree, node, sock);
  }

  ntreeUpdateTree(bmain, ntree);
  WM_main_add_notifier(NC_NODE | NA_EDITED, ntree);
}

static void rna_Node_outputs_clear(ID *id, bNode *node, Main *bmain)
{
  bNodeTree *ntree = (bNodeTree *)id;
  bNodeSocket *sock, *nextsock;

  for (sock = node->outputs.first; sock; sock = nextsock) {
    nextsock = sock->next;
    nodeRemoveSocket(ntree, node, sock);
  }

  ntreeUpdateTree(bmain, ntree);
  WM_main_add_notifier(NC_NODE | NA_EDITED, ntree);
}

static void rna_Node_inputs_move(ID *id, bNode *node, Main *bmain, int from_index, int to_index)
{
  bNodeTree *ntree = (bNodeTree *)id;
  bNodeSocket *sock;

  if (from_index == to_index) {
    return;
  }
  if (from_index < 0 || to_index < 0) {
    return;
  }

  sock = BLI_findlink(&node->inputs, from_index);
  if (to_index < from_index) {
    bNodeSocket *nextsock = BLI_findlink(&node->inputs, to_index);
    if (nextsock) {
      BLI_remlink(&node->inputs, sock);
      BLI_insertlinkbefore(&node->inputs, nextsock, sock);
    }
  }
  else {
    bNodeSocket *prevsock = BLI_findlink(&node->inputs, to_index);
    if (prevsock) {
      BLI_remlink(&node->inputs, sock);
      BLI_insertlinkafter(&node->inputs, prevsock, sock);
    }
  }

  ntreeUpdateTree(bmain, ntree);
  WM_main_add_notifier(NC_NODE | NA_EDITED, ntree);
}

static void rna_Node_outputs_move(ID *id, bNode *node, Main *bmain, int from_index, int to_index)
{
  bNodeTree *ntree = (bNodeTree *)id;
  bNodeSocket *sock;

  if (from_index == to_index) {
    return;
  }
  if (from_index < 0 || to_index < 0) {
    return;
  }

  sock = BLI_findlink(&node->outputs, from_index);
  if (to_index < from_index) {
    bNodeSocket *nextsock = BLI_findlink(&node->outputs, to_index);
    if (nextsock) {
      BLI_remlink(&node->outputs, sock);
      BLI_insertlinkbefore(&node->outputs, nextsock, sock);
    }
  }
  else {
    bNodeSocket *prevsock = BLI_findlink(&node->outputs, to_index);
    if (prevsock) {
      BLI_remlink(&node->outputs, sock);
      BLI_insertlinkafter(&node->outputs, prevsock, sock);
    }
  }

  ntreeUpdateTree(bmain, ntree);
  WM_main_add_notifier(NC_NODE | NA_EDITED, ntree);
}

static void rna_Node_width_range(
    PointerRNA *ptr, float *min, float *max, float *softmin, float *softmax)
{
  bNode *node = ptr->data;
  *min = *softmin = node->typeinfo->minwidth;
  *max = *softmax = node->typeinfo->maxwidth;
}

static void rna_Node_height_range(
    PointerRNA *ptr, float *min, float *max, float *softmin, float *softmax)
{
  bNode *node = ptr->data;
  *min = *softmin = node->typeinfo->minheight;
  *max = *softmax = node->typeinfo->maxheight;
}

static void rna_Node_dimensions_get(PointerRNA *ptr, float *value)
{
  bNode *node = ptr->data;
  value[0] = node->totr.xmax - node->totr.xmin;
  value[1] = node->totr.ymax - node->totr.ymin;
}

/* ******** Node Socket ******** */

static void rna_NodeSocket_draw(
    bContext *C, struct uiLayout *layout, PointerRNA *ptr, PointerRNA *node_ptr, const char *text)
{
  extern FunctionRNA rna_NodeSocket_draw_func;

  bNodeSocket *sock = (bNodeSocket *)ptr->data;
  ParameterList list;
  FunctionRNA *func;

  func = &rna_NodeSocket_draw_func; /* RNA_struct_find_function(&ptr, "draw"); */

  RNA_parameter_list_create(&list, ptr, func);
  RNA_parameter_set_lookup(&list, "context", &C);
  RNA_parameter_set_lookup(&list, "layout", &layout);
  RNA_parameter_set_lookup(&list, "node", node_ptr);
  RNA_parameter_set_lookup(&list, "text", &text);
  sock->typeinfo->ext_socket.call(C, ptr, func, &list);

  RNA_parameter_list_free(&list);
}

static void rna_NodeSocket_draw_color(bContext *C,
                                      PointerRNA *ptr,
                                      PointerRNA *node_ptr,
                                      float *r_color)
{
  extern FunctionRNA rna_NodeSocket_draw_color_func;

  bNodeSocket *sock = (bNodeSocket *)ptr->data;
  ParameterList list;
  FunctionRNA *func;
  void *ret;

  func = &rna_NodeSocket_draw_color_func; /* RNA_struct_find_function(&ptr, "draw_color"); */

  RNA_parameter_list_create(&list, ptr, func);
  RNA_parameter_set_lookup(&list, "context", &C);
  RNA_parameter_set_lookup(&list, "node", node_ptr);
  sock->typeinfo->ext_socket.call(C, ptr, func, &list);

  RNA_parameter_get_lookup(&list, "color", &ret);
  copy_v4_v4(r_color, (float *)ret);

  RNA_parameter_list_free(&list);
}

static void rna_NodeSocket_unregister(Main *UNUSED(bmain), StructRNA *type)
{
  bNodeSocketType *st = RNA_struct_blender_type_get(type);
  if (!st) {
    return;
  }

  RNA_struct_free_extension(type, &st->ext_socket);
  RNA_struct_free(&BLENDER_RNA, type);

  nodeUnregisterSocketType(st);

  /* update while blender is running */
  WM_main_add_notifier(NC_NODE | NA_EDITED, NULL);
}

static StructRNA *rna_NodeSocket_register(Main *UNUSED(bmain),
                                          ReportList *reports,
                                          void *data,
                                          const char *identifier,
                                          StructValidateFunc validate,
                                          StructCallbackFunc call,
                                          StructFreeFunc free)
{
  bNodeSocketType *st, dummyst;
  bNodeSocket dummysock;
  PointerRNA dummyptr;
  int have_function[2];

  /* setup dummy socket & socket type to store static properties in */
  memset(&dummyst, 0, sizeof(bNodeSocketType));

  memset(&dummysock, 0, sizeof(bNodeSocket));
  dummysock.typeinfo = &dummyst;
  RNA_pointer_create(NULL, &RNA_NodeSocket, &dummysock, &dummyptr);

  /* validate the python class */
  if (validate(&dummyptr, data, have_function) != 0) {
    return NULL;
  }

  if (strlen(identifier) >= sizeof(dummyst.idname)) {
    BKE_reportf(reports,
                RPT_ERROR,
                "Registering node socket class: '%s' is too long, maximum length is %d",
                identifier,
                (int)sizeof(dummyst.idname));
    return NULL;
  }

  /* check if we have registered this socket type before */
  st = nodeSocketTypeFind(dummyst.idname);
  if (!st) {
    /* create a new node socket type */
    st = MEM_mallocN(sizeof(bNodeSocketType), "node socket type");
    memcpy(st, &dummyst, sizeof(dummyst));

    nodeRegisterSocketType(st);
  }

  st->free_self = (void (*)(bNodeSocketType * stype)) MEM_freeN;

  /* if RNA type is already registered, unregister first */
  if (st->ext_socket.srna) {
    StructRNA *srna = st->ext_socket.srna;
    RNA_struct_free_extension(srna, &st->ext_socket);
    RNA_struct_free(&BLENDER_RNA, srna);
  }
  st->ext_socket.srna = RNA_def_struct_ptr(&BLENDER_RNA, st->idname, &RNA_NodeSocket);
  st->ext_socket.data = data;
  st->ext_socket.call = call;
  st->ext_socket.free = free;
  RNA_struct_blender_type_set(st->ext_socket.srna, st);

  /* XXX bad level call! needed to initialize the basic draw functions ... */
  ED_init_custom_node_socket_type(st);

  st->draw = (have_function[0]) ? rna_NodeSocket_draw : NULL;
  st->draw_color = (have_function[1]) ? rna_NodeSocket_draw_color : NULL;

  /* update while blender is running */
  WM_main_add_notifier(NC_NODE | NA_EDITED, NULL);

  return st->ext_socket.srna;
}

static StructRNA *rna_NodeSocket_refine(PointerRNA *ptr)
{
  bNodeSocket *sock = (bNodeSocket *)ptr->data;

  if (sock->typeinfo->ext_socket.srna) {
    return sock->typeinfo->ext_socket.srna;
  }
  else {
    return &RNA_NodeSocket;
  }
}

static char *rna_NodeSocket_path(PointerRNA *ptr)
{
  bNodeTree *ntree = (bNodeTree *)ptr->owner_id;
  bNodeSocket *sock = (bNodeSocket *)ptr->data;
  bNode *node;
  int socketindex;
  char name_esc[sizeof(node->name) * 2];

  if (!nodeFindNode(ntree, sock, &node, &socketindex)) {
    return NULL;
  }

  BLI_str_escape(name_esc, node->name, sizeof(name_esc));

  if (sock->in_out == SOCK_IN) {
    return BLI_sprintfN("nodes[\"%s\"].inputs[%d]", name_esc, socketindex);
  }
  else {
    return BLI_sprintfN("nodes[\"%s\"].outputs[%d]", name_esc, socketindex);
  }
}

static IDProperty *rna_NodeSocket_idprops(PointerRNA *ptr, bool create)
{
  bNodeSocket *sock = ptr->data;

  if (create && !sock->prop) {
    IDPropertyTemplate val = {0};
    sock->prop = IDP_New(IDP_GROUP, &val, "RNA_NodeSocket ID properties");
  }

  return sock->prop;
}

static PointerRNA rna_NodeSocket_node_get(PointerRNA *ptr)
{
  bNodeTree *ntree = (bNodeTree *)ptr->owner_id;
  bNodeSocket *sock = (bNodeSocket *)ptr->data;
  bNode *node;
  PointerRNA r_ptr;

  nodeFindNode(ntree, sock, &node, NULL);

  RNA_pointer_create((ID *)ntree, &RNA_Node, node, &r_ptr);
  return r_ptr;
}

static void rna_NodeSocket_type_set(PointerRNA *ptr, int value)
{
  bNodeTree *ntree = (bNodeTree *)ptr->owner_id;
  bNodeSocket *sock = (bNodeSocket *)ptr->data;
  bNode *node;
  nodeFindNode(ntree, sock, &node, NULL);
  nodeModifySocketType(ntree, node, sock, value, 0);
}

static void rna_NodeSocket_update(Main *bmain, Scene *UNUSED(scene), PointerRNA *ptr)
{
  bNodeTree *ntree = (bNodeTree *)ptr->owner_id;
  bNodeSocket *sock = (bNodeSocket *)ptr->data;
  bNode *node;
  if (nodeFindNode(ntree, sock, &node, NULL)) {
    ED_node_tag_update_nodetree(bmain, ntree, node);
  }
}

static bool rna_NodeSocket_is_output_get(PointerRNA *ptr)
{
  bNodeSocket *sock = ptr->data;
  return sock->in_out == SOCK_OUT;
}

static void rna_NodeSocket_link_limit_set(PointerRNA *ptr, int value)
{
  /* Does not have any effect if the link limit is defined in the socket type. */
  bNodeSocket *sock = ptr->data;
  sock->limit = (value == 0 ? 0xFFF : value);
}

static void rna_NodeSocket_hide_set(PointerRNA *ptr, bool value)
{
  bNodeSocket *sock = (bNodeSocket *)ptr->data;

  /* don't hide linked sockets */
  if (sock->flag & SOCK_IN_USE) {
    return;
  }

  if (value) {
    sock->flag |= SOCK_HIDDEN;
  }
  else {
    sock->flag &= ~SOCK_HIDDEN;
  }
}

static void rna_NodeSocketInterface_draw(bContext *C, struct uiLayout *layout, PointerRNA *ptr)
{
  extern FunctionRNA rna_NodeSocketInterface_draw_func;

  bNodeSocket *stemp = (bNodeSocket *)ptr->data;
  ParameterList list;
  FunctionRNA *func;

  if (!stemp->typeinfo) {
    return;
  }

  func = &rna_NodeSocketInterface_draw_func; /* RNA_struct_find_function(&ptr, "draw"); */

  RNA_parameter_list_create(&list, ptr, func);
  RNA_parameter_set_lookup(&list, "context", &C);
  RNA_parameter_set_lookup(&list, "layout", &layout);
  stemp->typeinfo->ext_interface.call(C, ptr, func, &list);

  RNA_parameter_list_free(&list);
}

static void rna_NodeSocketInterface_draw_color(bContext *C, PointerRNA *ptr, float *r_color)
{
  extern FunctionRNA rna_NodeSocketInterface_draw_color_func;

  bNodeSocket *sock = (bNodeSocket *)ptr->data;
  ParameterList list;
  FunctionRNA *func;
  void *ret;

  if (!sock->typeinfo) {
    return;
  }

  func =
      &rna_NodeSocketInterface_draw_color_func; /* RNA_struct_find_function(&ptr, "draw_color"); */

  RNA_parameter_list_create(&list, ptr, func);
  RNA_parameter_set_lookup(&list, "context", &C);
  sock->typeinfo->ext_interface.call(C, ptr, func, &list);

  RNA_parameter_get_lookup(&list, "color", &ret);
  copy_v4_v4(r_color, (float *)ret);

  RNA_parameter_list_free(&list);
}

static void rna_NodeSocketInterface_register_properties(bNodeTree *ntree,
                                                        bNodeSocket *stemp,
                                                        StructRNA *data_srna)
{
  extern FunctionRNA rna_NodeSocketInterface_register_properties_func;

  PointerRNA ptr;
  ParameterList list;
  FunctionRNA *func;

  if (!stemp->typeinfo) {
    return;
  }

  RNA_pointer_create((ID *)ntree, &RNA_NodeSocketInterface, stemp, &ptr);
  /* RNA_struct_find_function(&ptr, "register_properties"); */
  func = &rna_NodeSocketInterface_register_properties_func;

  RNA_parameter_list_create(&list, &ptr, func);
  RNA_parameter_set_lookup(&list, "data_rna_type", &data_srna);
  stemp->typeinfo->ext_interface.call(NULL, &ptr, func, &list);

  RNA_parameter_list_free(&list);
}

static void rna_NodeSocketInterface_init_socket(
    bNodeTree *ntree, bNodeSocket *stemp, bNode *node, bNodeSocket *sock, const char *data_path)
{
  extern FunctionRNA rna_NodeSocketInterface_init_socket_func;

  PointerRNA ptr, node_ptr, sock_ptr;
  ParameterList list;
  FunctionRNA *func;

  if (!stemp->typeinfo) {
    return;
  }

  RNA_pointer_create((ID *)ntree, &RNA_NodeSocketInterface, stemp, &ptr);
  RNA_pointer_create((ID *)ntree, &RNA_Node, node, &node_ptr);
  RNA_pointer_create((ID *)ntree, &RNA_NodeSocket, sock, &sock_ptr);
  /* RNA_struct_find_function(&ptr, "init_socket"); */
  func = &rna_NodeSocketInterface_init_socket_func;

  RNA_parameter_list_create(&list, &ptr, func);
  RNA_parameter_set_lookup(&list, "node", &node_ptr);
  RNA_parameter_set_lookup(&list, "socket", &sock_ptr);
  RNA_parameter_set_lookup(&list, "data_path", &data_path);
  stemp->typeinfo->ext_interface.call(NULL, &ptr, func, &list);

  RNA_parameter_list_free(&list);
}

static void rna_NodeSocketInterface_from_socket(bNodeTree *ntree,
                                                bNodeSocket *stemp,
                                                bNode *node,
                                                bNodeSocket *sock)
{
  extern FunctionRNA rna_NodeSocketInterface_from_socket_func;

  PointerRNA ptr, node_ptr, sock_ptr;
  ParameterList list;
  FunctionRNA *func;

  if (!stemp->typeinfo) {
    return;
  }

  RNA_pointer_create((ID *)ntree, &RNA_NodeSocketInterface, stemp, &ptr);
  RNA_pointer_create((ID *)ntree, &RNA_Node, node, &node_ptr);
  RNA_pointer_create((ID *)ntree, &RNA_NodeSocket, sock, &sock_ptr);
  /* RNA_struct_find_function(&ptr, "from_socket"); */
  func = &rna_NodeSocketInterface_from_socket_func;

  RNA_parameter_list_create(&list, &ptr, func);
  RNA_parameter_set_lookup(&list, "node", &node_ptr);
  RNA_parameter_set_lookup(&list, "socket", &sock_ptr);
  stemp->typeinfo->ext_interface.call(NULL, &ptr, func, &list);

  RNA_parameter_list_free(&list);
}

static void rna_NodeSocketInterface_unregister(Main *UNUSED(bmain), StructRNA *type)
{
  bNodeSocketType *st = RNA_struct_blender_type_get(type);
  if (!st) {
    return;
  }

  RNA_struct_free_extension(type, &st->ext_interface);

  RNA_struct_free(&BLENDER_RNA, type);

  /* update while blender is running */
  WM_main_add_notifier(NC_NODE | NA_EDITED, NULL);
}

static StructRNA *rna_NodeSocketInterface_register(Main *UNUSED(bmain),
                                                   ReportList *UNUSED(reports),
                                                   void *data,
                                                   const char *identifier,
                                                   StructValidateFunc validate,
                                                   StructCallbackFunc call,
                                                   StructFreeFunc free)
{
  bNodeSocketType *st, dummyst;
  bNodeSocket dummysock;
  PointerRNA dummyptr;
  int have_function[5];

  /* setup dummy socket & socket type to store static properties in */
  memset(&dummyst, 0, sizeof(bNodeSocketType));

  memset(&dummysock, 0, sizeof(bNodeSocket));
  dummysock.typeinfo = &dummyst;
  RNA_pointer_create(NULL, &RNA_NodeSocketInterface, &dummysock, &dummyptr);

  /* validate the python class */
  if (validate(&dummyptr, data, have_function) != 0) {
    return NULL;
  }

  /* check if we have registered this socket type before */
  st = nodeSocketTypeFind(dummyst.idname);
  if (st) {
    /* basic socket type registered by a socket class before. */
  }
  else {
    /* create a new node socket type */
    st = MEM_mallocN(sizeof(bNodeSocketType), "node socket type");
    memcpy(st, &dummyst, sizeof(dummyst));

    nodeRegisterSocketType(st);
  }

  st->free_self = (void (*)(bNodeSocketType * stype)) MEM_freeN;

  /* if RNA type is already registered, unregister first */
  if (st->ext_interface.srna) {
    StructRNA *srna = st->ext_interface.srna;
    RNA_struct_free_extension(srna, &st->ext_interface);
    RNA_struct_free(&BLENDER_RNA, srna);
  }
  st->ext_interface.srna = RNA_def_struct_ptr(&BLENDER_RNA, identifier, &RNA_NodeSocketInterface);
  st->ext_interface.data = data;
  st->ext_interface.call = call;
  st->ext_interface.free = free;
  RNA_struct_blender_type_set(st->ext_interface.srna, st);

  st->interface_draw = (have_function[0]) ? rna_NodeSocketInterface_draw : NULL;
  st->interface_draw_color = (have_function[1]) ? rna_NodeSocketInterface_draw_color : NULL;
  st->interface_register_properties = (have_function[2]) ?
                                          rna_NodeSocketInterface_register_properties :
                                          NULL;
  st->interface_init_socket = (have_function[3]) ? rna_NodeSocketInterface_init_socket : NULL;
  st->interface_from_socket = (have_function[4]) ? rna_NodeSocketInterface_from_socket : NULL;

  /* update while blender is running */
  WM_main_add_notifier(NC_NODE | NA_EDITED, NULL);

  return st->ext_interface.srna;
}

static StructRNA *rna_NodeSocketInterface_refine(PointerRNA *ptr)
{
  bNodeSocket *sock = (bNodeSocket *)ptr->data;

  if (sock->typeinfo && sock->typeinfo->ext_interface.srna) {
    return sock->typeinfo->ext_interface.srna;
  }
  else {
    return &RNA_NodeSocketInterface;
  }
}

static char *rna_NodeSocketInterface_path(PointerRNA *ptr)
{
  bNodeTree *ntree = (bNodeTree *)ptr->owner_id;
  bNodeSocket *sock = (bNodeSocket *)ptr->data;
  int socketindex;

  socketindex = BLI_findindex(&ntree->inputs, sock);
  if (socketindex != -1) {
    return BLI_sprintfN("inputs[%d]", socketindex);
  }

  socketindex = BLI_findindex(&ntree->outputs, sock);
  if (socketindex != -1) {
    return BLI_sprintfN("outputs[%d]", socketindex);
  }

  return NULL;
}

static IDProperty *rna_NodeSocketInterface_idprops(PointerRNA *ptr, bool create)
{
  bNodeSocket *sock = ptr->data;

  if (create && !sock->prop) {
    IDPropertyTemplate val = {0};
    sock->prop = IDP_New(IDP_GROUP, &val, "RNA_NodeSocketInterface ID properties");
  }

  return sock->prop;
}

static void rna_NodeSocketInterface_update(Main *bmain, Scene *UNUSED(scene), PointerRNA *ptr)
{
  bNodeTree *ntree = (bNodeTree *)ptr->owner_id;
  bNodeSocket *stemp = ptr->data;

  if (!stemp->typeinfo) {
    return;
  }

  ntree->update |= NTREE_UPDATE_GROUP;
  ntreeUpdateTree(bmain, ntree);

  ED_node_tag_update_nodetree(bmain, ntree, NULL);
}

/* ******** Standard Node Socket Base Types ******** */

static void rna_NodeSocketStandard_draw(ID *id,
                                        bNodeSocket *sock,
                                        struct bContext *C,
                                        struct uiLayout *layout,
                                        PointerRNA *nodeptr,
                                        const char *text)
{
  PointerRNA ptr;
  RNA_pointer_create(id, &RNA_NodeSocket, sock, &ptr);
  sock->typeinfo->draw(C, layout, &ptr, nodeptr, text);
}

static void rna_NodeSocketStandard_draw_color(
    ID *id, bNodeSocket *sock, struct bContext *C, PointerRNA *nodeptr, float *r_color)
{
  PointerRNA ptr;
  RNA_pointer_create(id, &RNA_NodeSocket, sock, &ptr);
  sock->typeinfo->draw_color(C, &ptr, nodeptr, r_color);
}

static void rna_NodeSocketInterfaceStandard_draw(ID *id,
                                                 bNodeSocket *sock,
                                                 struct bContext *C,
                                                 struct uiLayout *layout)
{
  PointerRNA ptr;
  RNA_pointer_create(id, &RNA_NodeSocket, sock, &ptr);
  sock->typeinfo->interface_draw(C, layout, &ptr);
}

static void rna_NodeSocketInterfaceStandard_draw_color(ID *id,
                                                       bNodeSocket *sock,
                                                       struct bContext *C,
                                                       float *r_color)
{
  PointerRNA ptr;
  RNA_pointer_create(id, &RNA_NodeSocket, sock, &ptr);
  sock->typeinfo->interface_draw_color(C, &ptr, r_color);
}

static void rna_NodeSocketStandard_float_range(
    PointerRNA *ptr, float *min, float *max, float *softmin, float *softmax)
{
  bNodeSocket *sock = ptr->data;
  bNodeSocketValueFloat *dval = sock->default_value;
  int subtype = sock->typeinfo->subtype;

  if (dval->max < dval->min) {
    dval->max = dval->min;
  }

  *min = (subtype == PROP_UNSIGNED ? 0.0f : -FLT_MAX);
  *max = FLT_MAX;
  *softmin = dval->min;
  *softmax = dval->max;
}

static void rna_NodeSocketStandard_int_range(
    PointerRNA *ptr, int *min, int *max, int *softmin, int *softmax)
{
  bNodeSocket *sock = ptr->data;
  bNodeSocketValueInt *dval = sock->default_value;
  int subtype = sock->typeinfo->subtype;

  if (dval->max < dval->min) {
    dval->max = dval->min;
  }

  *min = (subtype == PROP_UNSIGNED ? 0 : INT_MIN);
  *max = INT_MAX;
  *softmin = dval->min;
  *softmax = dval->max;
}

static void rna_NodeSocketStandard_vector_range(
    PointerRNA *ptr, float *min, float *max, float *softmin, float *softmax)
{
  bNodeSocket *sock = ptr->data;
  bNodeSocketValueVector *dval = sock->default_value;

  if (dval->max < dval->min) {
    dval->max = dval->min;
  }

  *min = -FLT_MAX;
  *max = FLT_MAX;
  *softmin = dval->min;
  *softmax = dval->max;
}

/* using a context update function here, to avoid searching the node if possible */
static void rna_NodeSocketStandard_value_update(struct bContext *C, PointerRNA *ptr)
{
  bNode *node;

  /* default update */
  rna_NodeSocket_update(CTX_data_main(C), CTX_data_scene(C), ptr);

  /* try to use node from context, faster */
  node = CTX_data_pointer_get(C, "node").data;
  if (!node) {
    bNodeTree *ntree = (bNodeTree *)ptr->owner_id;
    bNodeSocket *sock = ptr->data;

    /* fall back to searching node in the tree */
    nodeFindNode(ntree, sock, &node, NULL);
  }
}

static void rna_NodeSocketStandard_value_and_relation_update(struct bContext *C, PointerRNA *ptr)
{
  rna_NodeSocketStandard_value_update(C, ptr);
  bNodeTree *ntree = (bNodeTree *)ptr->owner_id;
  Main *bmain = CTX_data_main(C);
  ntreeUpdateTree(bmain, ntree);
  DEG_relations_tag_update(bmain);
}

/* ******** Node Types ******** */

static void rna_NodeInternalSocketTemplate_name_get(PointerRNA *ptr, char *value)
{
  bNodeSocketTemplate *stemp = ptr->data;
  strcpy(value, stemp->name);
}

static int rna_NodeInternalSocketTemplate_name_length(PointerRNA *ptr)
{
  bNodeSocketTemplate *stemp = ptr->data;
  return strlen(stemp->name);
}

static void rna_NodeInternalSocketTemplate_identifier_get(PointerRNA *ptr, char *value)
{
  bNodeSocketTemplate *stemp = ptr->data;
  strcpy(value, stemp->identifier);
}

static int rna_NodeInternalSocketTemplate_identifier_length(PointerRNA *ptr)
{
  bNodeSocketTemplate *stemp = ptr->data;
  return strlen(stemp->identifier);
}

static int rna_NodeInternalSocketTemplate_type_get(PointerRNA *ptr)
{
  bNodeSocketTemplate *stemp = ptr->data;
  return stemp->type;
}

static PointerRNA rna_NodeInternal_input_template(StructRNA *srna, int index)
{
  bNodeType *ntype = RNA_struct_blender_type_get(srna);
  if (ntype && ntype->inputs) {
    bNodeSocketTemplate *stemp = ntype->inputs;
    int i = 0;
    while (i < index && stemp->type >= 0) {
      i++;
      stemp++;
    }
    if (i == index && stemp->type >= 0) {
      PointerRNA ptr;
      RNA_pointer_create(NULL, &RNA_NodeInternalSocketTemplate, stemp, &ptr);
      return ptr;
    }
  }
  return PointerRNA_NULL;
}

static PointerRNA rna_NodeInternal_output_template(StructRNA *srna, int index)
{
  bNodeType *ntype = RNA_struct_blender_type_get(srna);
  if (ntype && ntype->outputs) {
    bNodeSocketTemplate *stemp = ntype->outputs;
    int i = 0;
    while (i < index && stemp->type >= 0) {
      i++;
      stemp++;
    }
    if (i == index && stemp->type >= 0) {
      PointerRNA ptr;
      RNA_pointer_create(NULL, &RNA_NodeInternalSocketTemplate, stemp, &ptr);
      return ptr;
    }
  }
  return PointerRNA_NULL;
}

static bool rna_NodeInternal_poll(StructRNA *srna, bNodeTree *ntree)
{
  bNodeType *ntype = RNA_struct_blender_type_get(srna);
  return ntype && (!ntype->poll || ntype->poll(ntype, ntree));
}

static bool rna_NodeInternal_poll_instance(bNode *node, bNodeTree *ntree)
{
  bNodeType *ntype = node->typeinfo;
  if (ntype->poll_instance) {
    return ntype->poll_instance(node, ntree);
  }
  else {
    /* fall back to basic poll function */
    return !ntype->poll || ntype->poll(ntype, ntree);
  }
}

static void rna_NodeInternal_update(ID *id, bNode *node)
{
  bNodeTree *ntree = (bNodeTree *)id;
  if (node->typeinfo->updatefunc) {
    node->typeinfo->updatefunc(ntree, node);
  }
}

static void rna_NodeInternal_draw_buttons(ID *id,
                                          bNode *node,
                                          struct bContext *C,
                                          struct uiLayout *layout)
{
  if (node->typeinfo->draw_buttons) {
    PointerRNA ptr;
    RNA_pointer_create(id, &RNA_Node, node, &ptr);
    node->typeinfo->draw_buttons(layout, C, &ptr);
  }
}

static void rna_NodeInternal_draw_buttons_ext(ID *id,
                                              bNode *node,
                                              struct bContext *C,
                                              struct uiLayout *layout)
{
  if (node->typeinfo->draw_buttons_ex) {
    PointerRNA ptr;
    RNA_pointer_create(id, &RNA_Node, node, &ptr);
    node->typeinfo->draw_buttons_ex(layout, C, &ptr);
  }
  else if (node->typeinfo->draw_buttons) {
    PointerRNA ptr;
    RNA_pointer_create(id, &RNA_Node, node, &ptr);
    node->typeinfo->draw_buttons(layout, C, &ptr);
  }
}

static StructRNA *rna_NodeCustomGroup_register(Main *bmain,
                                               ReportList *reports,
                                               void *data,
                                               const char *identifier,
                                               StructValidateFunc validate,
                                               StructCallbackFunc call,
                                               StructFreeFunc free)
{
  bNodeType *nt = rna_Node_register_base(
      bmain, reports, &RNA_NodeCustomGroup, data, identifier, validate, call, free);
  if (!nt) {
    return NULL;
  }

  /* this updates the group node instance from the tree's interface */
  nt->group_update_func = node_group_update;

  nodeRegisterType(nt);

  /* update while blender is running */
  WM_main_add_notifier(NC_NODE | NA_EDITED, NULL);

  return nt->rna_ext.srna;
}

static StructRNA *rna_ShaderNodeCustomGroup_register(Main *bmain,
                                                     ReportList *reports,
                                                     void *data,
                                                     const char *identifier,
                                                     StructValidateFunc validate,
                                                     StructCallbackFunc call,
                                                     StructFreeFunc free)
{
  bNodeType *nt = rna_Node_register_base(
      bmain, reports, &RNA_ShaderNodeCustomGroup, data, identifier, validate, call, free);

  if (!nt) {
    return NULL;
  }

  nt->group_update_func = node_group_update;
  nt->type = NODE_CUSTOM_GROUP;

  register_node_type_sh_custom_group(nt);

  nodeRegisterType(nt);

  WM_main_add_notifier(NC_NODE | NA_EDITED, NULL);

  return nt->rna_ext.srna;
}

static StructRNA *rna_CompositorNodeCustomGroup_register(Main *bmain,
                                                         ReportList *reports,
                                                         void *data,
                                                         const char *identifier,
                                                         StructValidateFunc validate,
                                                         StructCallbackFunc call,
                                                         StructFreeFunc free)
{
  bNodeType *nt = rna_Node_register_base(
      bmain, reports, &RNA_CompositorNodeCustomGroup, data, identifier, validate, call, free);
  if (!nt) {
    return NULL;
  }

  nt->group_update_func = node_group_update;
  nt->type = NODE_CUSTOM_GROUP;

  register_node_type_cmp_custom_group(nt);

  nodeRegisterType(nt);

  WM_main_add_notifier(NC_NODE | NA_EDITED, NULL);

  return nt->rna_ext.srna;
}

static void rna_CompositorNode_tag_need_exec(bNode *node)
{
  node->need_exec = true;
}

static void rna_Node_tex_image_update(Main *bmain, Scene *UNUSED(scene), PointerRNA *ptr)
{
  bNodeTree *ntree = (bNodeTree *)ptr->owner_id;
  bNode *node = (bNode *)ptr->data;

  ED_node_tag_update_nodetree(bmain, ntree, node);
  WM_main_add_notifier(NC_IMAGE, NULL);
}

static void rna_NodeGroup_update(Main *bmain, Scene *UNUSED(scene), PointerRNA *ptr)
{
  bNodeTree *ntree = (bNodeTree *)ptr->owner_id;
  bNode *node = (bNode *)ptr->data;

  if (node->id) {
    ntreeUpdateTree(bmain, (bNodeTree *)node->id);
  }

  ED_node_tag_update_nodetree(bmain, ntree, node);
}

static void rna_NodeGroup_node_tree_set(PointerRNA *ptr,
                                        const PointerRNA value,
                                        struct ReportList *UNUSED(reports))
{
  bNodeTree *ntree = (bNodeTree *)ptr->owner_id;
  bNode *node = ptr->data;
  bNodeTree *ngroup = value.data;

  if (nodeGroupPoll(ntree, ngroup)) {
    if (node->id) {
      id_us_min(node->id);
    }
    if (ngroup) {
      id_us_plus(&ngroup->id);
    }

    node->id = &ngroup->id;
  }
}

static bool rna_NodeGroup_node_tree_poll(PointerRNA *ptr, const PointerRNA value)
{
  bNodeTree *ntree = (bNodeTree *)ptr->owner_id;
  bNodeTree *ngroup = value.data;

  /* only allow node trees of the same type as the group node's tree */
  if (ngroup->type != ntree->type) {
    return false;
  }

  return nodeGroupPoll(ntree, ngroup);
}

static StructRNA *rna_NodeGroup_interface_typef(PointerRNA *ptr)
{
  bNode *node = ptr->data;
  bNodeTree *ngroup = (bNodeTree *)node->id;

  if (ngroup) {
    StructRNA *srna = ntreeInterfaceTypeGet(ngroup, true);
    if (srna) {
      return srna;
    }
  }
  return &RNA_PropertyGroup;
}

static StructRNA *rna_NodeGroupInputOutput_interface_typef(PointerRNA *ptr)
{
  bNodeTree *ntree = (bNodeTree *)ptr->owner_id;

  if (ntree) {
    StructRNA *srna = ntreeInterfaceTypeGet(ntree, true);
    if (srna) {
      return srna;
    }
  }
  return &RNA_PropertyGroup;
}

static void rna_distance_matte_t1_set(PointerRNA *ptr, float value)
{
  bNode *node = (bNode *)ptr->data;
  NodeChroma *chroma = node->storage;

  chroma->t1 = value;
}

static void rna_distance_matte_t2_set(PointerRNA *ptr, float value)
{
  bNode *node = (bNode *)ptr->data;
  NodeChroma *chroma = node->storage;

  chroma->t2 = value;
}

static void rna_difference_matte_t1_set(PointerRNA *ptr, float value)
{
  bNode *node = (bNode *)ptr->data;
  NodeChroma *chroma = node->storage;

  chroma->t1 = value;
}

static void rna_difference_matte_t2_set(PointerRNA *ptr, float value)
{
  bNode *node = (bNode *)ptr->data;
  NodeChroma *chroma = node->storage;

  chroma->t2 = value;
}

/* Button Set Funcs for Matte Nodes */
static void rna_Matte_t1_set(PointerRNA *ptr, float value)
{
  bNode *node = (bNode *)ptr->data;
  NodeChroma *chroma = node->storage;

  chroma->t1 = value;

  if (value < chroma->t2) {
    chroma->t2 = value;
  }
}

static void rna_Matte_t2_set(PointerRNA *ptr, float value)
{
  bNode *node = (bNode *)ptr->data;
  NodeChroma *chroma = node->storage;

  if (value > chroma->t1) {
    value = chroma->t1;
  }

  chroma->t2 = value;
}

static void rna_Node_scene_set(PointerRNA *ptr,
                               PointerRNA value,
                               struct ReportList *UNUSED(reports))
{
  bNode *node = (bNode *)ptr->data;

  if (node->id) {
    id_us_min(node->id);
    node->id = NULL;
  }

  node->id = value.data;

  id_us_plus(node->id);
}

static void rna_Node_image_layer_update(Main *bmain, Scene *scene, PointerRNA *ptr)
{
  bNode *node = (bNode *)ptr->data;
  Image *ima = (Image *)node->id;
  ImageUser *iuser = node->storage;

  BKE_image_multilayer_index(ima->rr, iuser);
  BKE_image_signal(bmain, ima, iuser, IMA_SIGNAL_SRC_CHANGE);

  rna_Node_update(bmain, scene, ptr);

  if (scene->nodetree != NULL) {
    ntreeCompositUpdateRLayers(scene->nodetree);
  }
}

static const EnumPropertyItem *renderresult_layers_add_enum(RenderLayer *rl)
{
  EnumPropertyItem *item = NULL;
  EnumPropertyItem tmp = {0};
  int i = 0, totitem = 0;

  while (rl) {
    tmp.identifier = rl->name;
    /* Little trick: using space char instead empty string
     * makes the item selectable in the drop-down. */
    if (rl->name[0] == '\0') {
      tmp.name = " ";
    }
    else {
      tmp.name = rl->name;
    }
    tmp.value = i++;
    RNA_enum_item_add(&item, &totitem, &tmp);
    rl = rl->next;
  }

  RNA_enum_item_end(&item, &totitem);

  return item;
}

static const EnumPropertyItem *rna_Node_image_layer_itemf(bContext *UNUSED(C),
                                                          PointerRNA *ptr,
                                                          PropertyRNA *UNUSED(prop),
                                                          bool *r_free)
{
  bNode *node = (bNode *)ptr->data;
  Image *ima = (Image *)node->id;
  const EnumPropertyItem *item = NULL;
  RenderLayer *rl;

  if (ima == NULL || ima->rr == NULL) {
    *r_free = false;
    return DummyRNA_NULL_items;
  }

  rl = ima->rr->layers.first;
  item = renderresult_layers_add_enum(rl);

  *r_free = true;

  return item;
}

static bool rna_Node_image_has_layers_get(PointerRNA *ptr)
{
  bNode *node = (bNode *)ptr->data;
  Image *ima = (Image *)node->id;

  if (!ima || !(ima->rr)) {
    return 0;
  }

  return RE_layers_have_name(ima->rr);
}

static bool rna_Node_image_has_views_get(PointerRNA *ptr)
{
  bNode *node = (bNode *)ptr->data;
  Image *ima = (Image *)node->id;

  if (!ima || !(ima->rr)) {
    return 0;
  }

  return BLI_listbase_count_at_most(&ima->rr->views, 2) > 1;
}

static const EnumPropertyItem *renderresult_views_add_enum(RenderView *rv)
{
  EnumPropertyItem *item = NULL;
  EnumPropertyItem tmp = {0, "ALL", 0, "All", ""};
  int i = 1, totitem = 0;

  /* option to use all views */
  RNA_enum_item_add(&item, &totitem, &tmp);

  while (rv) {
    tmp.identifier = rv->name;
    /* Little trick: using space char instead empty string
     * makes the item selectable in the drop-down. */
    if (rv->name[0] == '\0') {
      tmp.name = " ";
    }
    else {
      tmp.name = rv->name;
    }
    tmp.value = i++;
    RNA_enum_item_add(&item, &totitem, &tmp);
    rv = rv->next;
  }

  RNA_enum_item_end(&item, &totitem);

  return item;
}

static const EnumPropertyItem *rna_Node_image_view_itemf(bContext *UNUSED(C),
                                                         PointerRNA *ptr,
                                                         PropertyRNA *UNUSED(prop),
                                                         bool *r_free)
{
  bNode *node = (bNode *)ptr->data;
  Image *ima = (Image *)node->id;
  const EnumPropertyItem *item = NULL;
  RenderView *rv;

  if (ima == NULL || ima->rr == NULL) {
    *r_free = false;
    return DummyRNA_NULL_items;
  }

  rv = ima->rr->views.first;
  item = renderresult_views_add_enum(rv);

  *r_free = true;

  return item;
}

static const EnumPropertyItem *rna_Node_view_layer_itemf(bContext *UNUSED(C),
                                                         PointerRNA *ptr,
                                                         PropertyRNA *UNUSED(prop),
                                                         bool *r_free)
{
  bNode *node = (bNode *)ptr->data;
  Scene *sce = (Scene *)node->id;
  const EnumPropertyItem *item = NULL;
  RenderLayer *rl;

  if (sce == NULL) {
    *r_free = false;
    return DummyRNA_NULL_items;
  }

  rl = sce->view_layers.first;
  item = renderresult_layers_add_enum(rl);

  *r_free = true;

  return item;
}

static void rna_Node_view_layer_update(Main *bmain, Scene *scene, PointerRNA *ptr)
{
  rna_Node_update(bmain, scene, ptr);
  if (scene->nodetree != NULL) {
    ntreeCompositUpdateRLayers(scene->nodetree);
  }
}

static const EnumPropertyItem *rna_Node_channel_itemf(bContext *UNUSED(C),
                                                      PointerRNA *ptr,
                                                      PropertyRNA *UNUSED(prop),
                                                      bool *r_free)
{
  bNode *node = (bNode *)ptr->data;
  EnumPropertyItem *item = NULL;
  EnumPropertyItem tmp = {0};
  int totitem = 0;

  switch (node->custom1) {
    case CMP_NODE_CHANNEL_MATTE_CS_RGB:
      tmp.identifier = "R";
      tmp.name = "R";
      tmp.value = 1;
      RNA_enum_item_add(&item, &totitem, &tmp);
      tmp.identifier = "G";
      tmp.name = "G";
      tmp.value = 2;
      RNA_enum_item_add(&item, &totitem, &tmp);
      tmp.identifier = "B";
      tmp.name = "B";
      tmp.value = 3;
      RNA_enum_item_add(&item, &totitem, &tmp);
      break;
    case CMP_NODE_CHANNEL_MATTE_CS_HSV:
      tmp.identifier = "H";
      tmp.name = "H";
      tmp.value = 1;
      RNA_enum_item_add(&item, &totitem, &tmp);
      tmp.identifier = "S";
      tmp.name = "S";
      tmp.value = 2;
      RNA_enum_item_add(&item, &totitem, &tmp);
      tmp.identifier = "V";
      tmp.name = "V";
      tmp.value = 3;
      RNA_enum_item_add(&item, &totitem, &tmp);
      break;
    case CMP_NODE_CHANNEL_MATTE_CS_YUV:
      tmp.identifier = "Y";
      tmp.name = "Y";
      tmp.value = 1;
      RNA_enum_item_add(&item, &totitem, &tmp);
      tmp.identifier = "G";
      tmp.name = "U";
      tmp.value = 2;
      RNA_enum_item_add(&item, &totitem, &tmp);
      tmp.identifier = "V";
      tmp.name = "V";
      tmp.value = 3;
      RNA_enum_item_add(&item, &totitem, &tmp);
      break;
    case CMP_NODE_CHANNEL_MATTE_CS_YCC:
      tmp.identifier = "Y";
      tmp.name = "Y";
      tmp.value = 1;
      RNA_enum_item_add(&item, &totitem, &tmp);
      tmp.identifier = "CB";
      tmp.name = "Cr";
      tmp.value = 2;
      RNA_enum_item_add(&item, &totitem, &tmp);
      tmp.identifier = "CR";
      tmp.name = "Cb";
      tmp.value = 3;
      RNA_enum_item_add(&item, &totitem, &tmp);
      break;
    default:
      return DummyRNA_NULL_items;
  }

  RNA_enum_item_end(&item, &totitem);
  *r_free = true;

  return item;
}

static void rna_Image_Node_update_id(Main *UNUSED(bmain), Scene *UNUSED(scene), PointerRNA *ptr)
{
  bNodeTree *ntree = (bNodeTree *)ptr->owner_id;
  bNode *node = (bNode *)ptr->data;

  node->update |= NODE_UPDATE_ID;
  nodeUpdate(ntree, node); /* to update image node sockets */
}

static void rna_NodeOutputFile_slots_begin(CollectionPropertyIterator *iter, PointerRNA *ptr)
{
  bNode *node = ptr->data;
  rna_iterator_listbase_begin(iter, &node->inputs, NULL);
}

static PointerRNA rna_NodeOutputFile_slot_file_get(CollectionPropertyIterator *iter)
{
  PointerRNA ptr;
  bNodeSocket *sock = rna_iterator_listbase_get(iter);
  RNA_pointer_create(iter->parent.owner_id, &RNA_NodeOutputFileSlotFile, sock->storage, &ptr);
  return ptr;
}

static void rna_NodeColorBalance_update_lgg(Main *bmain, Scene *scene, PointerRNA *ptr)
{
  ntreeCompositColorBalanceSyncFromLGG((bNodeTree *)ptr->owner_id, ptr->data);
  rna_Node_update(bmain, scene, ptr);
}

static void rna_NodeColorBalance_update_cdl(Main *bmain, Scene *scene, PointerRNA *ptr)
{
  ntreeCompositColorBalanceSyncFromCDL((bNodeTree *)ptr->owner_id, ptr->data);
  rna_Node_update(bmain, scene, ptr);
}

static void rna_NodeCryptomatte_matte_get(PointerRNA *ptr, char *value)
{
  bNode *node = (bNode *)ptr->data;
  NodeCryptomatte *nc = node->storage;
  char *matte_id = BKE_cryptomatte_entries_to_matte_id(nc);
  strcpy(value, matte_id);
  MEM_freeN(matte_id);
}

static int rna_NodeCryptomatte_matte_length(PointerRNA *ptr)
{
  bNode *node = (bNode *)ptr->data;
  NodeCryptomatte *nc = node->storage;
  char *matte_id = BKE_cryptomatte_entries_to_matte_id(nc);
  int result = strlen(matte_id);
  MEM_freeN(matte_id);
  return result;
}

static void rna_NodeCryptomatte_matte_set(PointerRNA *ptr, const char *value)
{
  bNode *node = (bNode *)ptr->data;
  NodeCryptomatte *nc = node->storage;
  BKE_cryptomatte_matte_id_to_entries(NULL, nc, value);
}

static void rna_NodeCryptomatte_update_add(Main *bmain, Scene *scene, PointerRNA *ptr)
{
  ntreeCompositCryptomatteSyncFromAdd((bNodeTree *)ptr->owner_id, ptr->data);
  rna_Node_update(bmain, scene, ptr);
}

static void rna_NodeCryptomatte_update_remove(Main *bmain, Scene *scene, PointerRNA *ptr)
{
  ntreeCompositCryptomatteSyncFromRemove((bNodeTree *)ptr->owner_id, ptr->data);
  rna_Node_update(bmain, scene, ptr);
}

/* ******** Node Socket Types ******** */

static PointerRNA rna_NodeOutputFile_slot_layer_get(CollectionPropertyIterator *iter)
{
  PointerRNA ptr;
  bNodeSocket *sock = rna_iterator_listbase_get(iter);
  RNA_pointer_create(iter->parent.owner_id, &RNA_NodeOutputFileSlotLayer, sock->storage, &ptr);
  return ptr;
}

static int rna_NodeOutputFileSocket_find_node(bNodeTree *ntree,
                                              NodeImageMultiFileSocket *data,
                                              bNode **nodep,
                                              bNodeSocket **sockp)
{
  bNode *node;
  bNodeSocket *sock;

  for (node = ntree->nodes.first; node; node = node->next) {
    for (sock = node->inputs.first; sock; sock = sock->next) {
      NodeImageMultiFileSocket *sockdata = sock->storage;
      if (sockdata == data) {
        *nodep = node;
        *sockp = sock;
        return 1;
      }
    }
  }

  *nodep = NULL;
  *sockp = NULL;
  return 0;
}

static void rna_NodeOutputFileSlotFile_path_set(PointerRNA *ptr, const char *value)
{
  bNodeTree *ntree = (bNodeTree *)ptr->owner_id;
  NodeImageMultiFileSocket *sockdata = ptr->data;
  bNode *node;
  bNodeSocket *sock;

  if (rna_NodeOutputFileSocket_find_node(ntree, sockdata, &node, &sock)) {
    ntreeCompositOutputFileSetPath(node, sock, value);
  }
}

static void rna_NodeOutputFileSlotLayer_name_set(PointerRNA *ptr, const char *value)
{
  bNodeTree *ntree = (bNodeTree *)ptr->owner_id;
  NodeImageMultiFileSocket *sockdata = ptr->data;
  bNode *node;
  bNodeSocket *sock;

  if (rna_NodeOutputFileSocket_find_node(ntree, sockdata, &node, &sock)) {
    ntreeCompositOutputFileSetLayer(node, sock, value);
  }
}

static bNodeSocket *rna_NodeOutputFile_slots_new(
    ID *id, bNode *node, bContext *C, ReportList *UNUSED(reports), const char *name)
{
  bNodeTree *ntree = (bNodeTree *)id;
  Scene *scene = CTX_data_scene(C);
  ImageFormatData *im_format = NULL;
  bNodeSocket *sock;
  if (scene) {
    im_format = &scene->r.im_format;
  }

  sock = ntreeCompositOutputFileAddSocket(ntree, node, name, im_format);

  ntreeUpdateTree(CTX_data_main(C), ntree);
  WM_main_add_notifier(NC_NODE | NA_EDITED, ntree);

  return sock;
}

static void rna_ShaderNodeTexIES_mode_set(PointerRNA *ptr, int value)
{
  bNode *node = (bNode *)ptr->data;
  NodeShaderTexIES *nss = node->storage;

  if (nss->mode != value) {
    nss->mode = value;
    nss->filepath[0] = '\0';

    /* replace text datablock by filepath */
    if (node->id) {
      Text *text = (Text *)node->id;

      if (value == NODE_IES_EXTERNAL && text->filepath) {
        BLI_strncpy(nss->filepath, text->filepath, sizeof(nss->filepath));
        BLI_path_rel(nss->filepath, BKE_main_blendfile_path_from_global());
      }

      id_us_min(node->id);
      node->id = NULL;
    }
  }
}

static void rna_ShaderNodeScript_mode_set(PointerRNA *ptr, int value)
{
  bNode *node = (bNode *)ptr->data;
  NodeShaderScript *nss = node->storage;

  if (nss->mode != value) {
    nss->mode = value;
    nss->filepath[0] = '\0';
    nss->flag &= ~NODE_SCRIPT_AUTO_UPDATE;

    /* replace text data-block by filepath */
    if (node->id) {
      Text *text = (Text *)node->id;

      if (value == NODE_SCRIPT_EXTERNAL && text->filepath) {
        BLI_strncpy(nss->filepath, text->filepath, sizeof(nss->filepath));
        BLI_path_rel(nss->filepath, BKE_main_blendfile_path_from_global());
      }

      id_us_min(node->id);
      node->id = NULL;
    }

    /* remove any bytecode */
    if (nss->bytecode) {
      MEM_freeN(nss->bytecode);
      nss->bytecode = NULL;
    }

    nss->bytecode_hash[0] = '\0';
  }
}

static void rna_ShaderNodeScript_bytecode_get(PointerRNA *ptr, char *value)
{
  bNode *node = (bNode *)ptr->data;
  NodeShaderScript *nss = node->storage;

  strcpy(value, (nss->bytecode) ? nss->bytecode : "");
}

static int rna_ShaderNodeScript_bytecode_length(PointerRNA *ptr)
{
  bNode *node = (bNode *)ptr->data;
  NodeShaderScript *nss = node->storage;

  return (nss->bytecode) ? strlen(nss->bytecode) : 0;
}

static void rna_ShaderNodeScript_bytecode_set(PointerRNA *ptr, const char *value)
{
  bNode *node = (bNode *)ptr->data;
  NodeShaderScript *nss = node->storage;

  if (nss->bytecode) {
    MEM_freeN(nss->bytecode);
  }

  if (value && value[0]) {
    nss->bytecode = BLI_strdup(value);
  }
  else {
    nss->bytecode = NULL;
  }
}

static void rna_ShaderNodeScript_update(Main *bmain, Scene *scene, PointerRNA *ptr)
{
  bNodeTree *ntree = (bNodeTree *)ptr->owner_id;
  bNode *node = (bNode *)ptr->data;
  RenderEngineType *engine_type = RE_engines_find(scene->r.engine);

  if (engine_type && engine_type->update_script_node) {
    /* auto update node */
    RenderEngine *engine = RE_engine_create(engine_type);
    engine_type->update_script_node(engine, ntree, node);
    RE_engine_free(engine);
  }

  ED_node_tag_update_nodetree(bmain, ntree, node);
}

static void rna_ShaderNode_socket_update(Main *bmain, Scene *scene, PointerRNA *ptr)
{
  bNodeTree *ntree = (bNodeTree *)ptr->owner_id;
  bNode *node = (bNode *)ptr->data;

  nodeUpdate(ntree, node);
  rna_Node_update(bmain, scene, ptr);
}

static void rna_Node_socket_update(Main *bmain, Scene *scene, PointerRNA *ptr)
{
  bNodeTree *ntree = (bNodeTree *)ptr->owner_id;
  bNode *node = (bNode *)ptr->data;

  nodeUpdate(ntree, node);
  rna_Node_update(bmain, scene, ptr);
}

static void rna_GeometryNode_socket_update(Main *bmain, Scene *scene, PointerRNA *ptr)
{
  bNodeTree *ntree = (bNodeTree *)ptr->owner_id;
  bNode *node = (bNode *)ptr->data;

  nodeUpdate(ntree, node);
  rna_Node_update(bmain, scene, ptr);
}

static void rna_CompositorNodeScale_update(Main *bmain, Scene *scene, PointerRNA *ptr)
{
  bNodeTree *ntree = (bNodeTree *)ptr->owner_id;
  bNode *node = (bNode *)ptr->data;

  nodeUpdate(ntree, node);
  rna_Node_update(bmain, scene, ptr);
}

static PointerRNA rna_ShaderNodePointDensity_psys_get(PointerRNA *ptr)
{
  bNode *node = ptr->data;
  NodeShaderTexPointDensity *shader_point_density = node->storage;
  Object *ob = (Object *)node->id;
  ParticleSystem *psys = NULL;
  PointerRNA value;

  if (ob && shader_point_density->particle_system) {
    psys = BLI_findlink(&ob->particlesystem, shader_point_density->particle_system - 1);
  }

  RNA_pointer_create(&ob->id, &RNA_ParticleSystem, psys, &value);
  return value;
}

static void rna_ShaderNodePointDensity_psys_set(PointerRNA *ptr,
                                                PointerRNA value,
                                                struct ReportList *UNUSED(reports))
{
  bNode *node = ptr->data;
  NodeShaderTexPointDensity *shader_point_density = node->storage;
  Object *ob = (Object *)node->id;

  if (ob && value.owner_id == &ob->id) {
    shader_point_density->particle_system = BLI_findindex(&ob->particlesystem, value.data) + 1;
  }
  else {
    shader_point_density->particle_system = 0;
  }
}

static int point_density_particle_color_source_from_shader(
    NodeShaderTexPointDensity *shader_point_density)
{
  switch (shader_point_density->color_source) {
    case SHD_POINTDENSITY_COLOR_PARTAGE:
      return TEX_PD_COLOR_PARTAGE;
    case SHD_POINTDENSITY_COLOR_PARTSPEED:
      return TEX_PD_COLOR_PARTSPEED;
    case SHD_POINTDENSITY_COLOR_PARTVEL:
      return TEX_PD_COLOR_PARTVEL;
    default:
      BLI_assert(!"Unknown color source");
      return TEX_PD_COLOR_CONSTANT;
  }
}

static int point_density_vertex_color_source_from_shader(
    NodeShaderTexPointDensity *shader_point_density)
{
  switch (shader_point_density->ob_color_source) {
    case SHD_POINTDENSITY_COLOR_VERTCOL:
      return TEX_PD_COLOR_VERTCOL;
    case SHD_POINTDENSITY_COLOR_VERTWEIGHT:
      return TEX_PD_COLOR_VERTWEIGHT;
    case SHD_POINTDENSITY_COLOR_VERTNOR:
      return TEX_PD_COLOR_VERTNOR;
    default:
      BLI_assert(!"Unknown color source");
      return TEX_PD_COLOR_CONSTANT;
  }
}

void rna_ShaderNodePointDensity_density_cache(bNode *self, Depsgraph *depsgraph)
{
  NodeShaderTexPointDensity *shader_point_density = self->storage;
  PointDensity *pd = &shader_point_density->pd;

  if (depsgraph == NULL) {
    return;
  }

  /* Make sure there's no cached data. */
  BKE_texture_pointdensity_free_data(pd);
  RE_point_density_free(pd);

  /* Create PointDensity structure from node for sampling. */
  BKE_texture_pointdensity_init_data(pd);
  pd->object = (Object *)self->id;
  pd->radius = shader_point_density->radius;
  if (shader_point_density->point_source == SHD_POINTDENSITY_SOURCE_PSYS) {
    pd->source = TEX_PD_PSYS;
    pd->psys = shader_point_density->particle_system;
    pd->psys_cache_space = TEX_PD_OBJECTSPACE;
    pd->color_source = point_density_particle_color_source_from_shader(shader_point_density);
  }
  else {
    BLI_assert(shader_point_density->point_source == SHD_POINTDENSITY_SOURCE_OBJECT);
    pd->source = TEX_PD_OBJECT;
    pd->ob_cache_space = TEX_PD_OBJECTSPACE;
    pd->ob_color_source = point_density_vertex_color_source_from_shader(shader_point_density);
    BLI_strncpy(pd->vertex_attribute_name,
                shader_point_density->vertex_attribute_name,
                sizeof(pd->vertex_attribute_name));
  }

  /* Store resolution, so it can be changed in the UI. */
  shader_point_density->cached_resolution = shader_point_density->resolution;

  /* Single-threaded sampling of the voxel domain. */
  RE_point_density_cache(depsgraph, pd);
}

void rna_ShaderNodePointDensity_density_calc(bNode *self,
                                             Depsgraph *depsgraph,
                                             int *length,
                                             float **values)
{
  NodeShaderTexPointDensity *shader_point_density = self->storage;
  PointDensity *pd = &shader_point_density->pd;
  const int resolution = shader_point_density->cached_resolution;

  if (depsgraph == NULL) {
    *length = 0;
    return;
  }

  /* TODO(sergey): Will likely overflow, but how to pass size_t via RNA? */
  *length = 4 * resolution * resolution * resolution;

  if (*values == NULL) {
    *values = MEM_mallocN(sizeof(float) * (*length), "point density dynamic array");
  }

  /* Single-threaded sampling of the voxel domain. */
  RE_point_density_sample(depsgraph, pd, resolution, *values);

  /* We're done, time to clean up. */
  BKE_texture_pointdensity_free_data(pd);
  memset(pd, 0, sizeof(*pd));
  shader_point_density->cached_resolution = 0.0f;
}

void rna_ShaderNodePointDensity_density_minmax(bNode *self,
                                               Depsgraph *depsgraph,
                                               float r_min[3],
                                               float r_max[3])
{
  NodeShaderTexPointDensity *shader_point_density = self->storage;
  PointDensity *pd = &shader_point_density->pd;

  if (depsgraph == NULL) {
    zero_v3(r_min);
    zero_v3(r_max);
    return;
  }

  RE_point_density_minmax(depsgraph, pd, r_min, r_max);
}

#else

static const EnumPropertyItem prop_image_layer_items[] = {
    {0, "PLACEHOLDER", 0, "Placeholder", ""},
    {0, NULL, 0, NULL, NULL},
};

static const EnumPropertyItem prop_image_view_items[] = {
    {0, "ALL", 0, "All", ""},
    {0, NULL, 0, NULL, NULL},
};

static const EnumPropertyItem prop_view_layer_items[] = {
    {0, "PLACEHOLDER", 0, "Placeholder", ""},
    {0, NULL, 0, NULL, NULL},
};

static const EnumPropertyItem prop_tri_channel_items[] = {
    {1, "R", 0, "R", ""},
    {2, "G", 0, "G", ""},
    {3, "B", 0, "B", ""},
    {0, NULL, 0, NULL, NULL},
};

static const EnumPropertyItem node_flip_items[] = {
    {0, "X", 0, "Flip X", ""},
    {1, "Y", 0, "Flip Y", ""},
    {2, "XY", 0, "Flip X & Y", ""},
    {0, NULL, 0, NULL, NULL},
};

static const EnumPropertyItem node_ycc_items[] = {
    {0, "ITUBT601", 0, "ITU 601", ""},
    {1, "ITUBT709", 0, "ITU 709", ""},
    {2, "JFIF", 0, "Jpeg", ""},
    {0, NULL, 0, NULL, NULL},
};

static const EnumPropertyItem node_glossy_items[] = {
    {SHD_GLOSSY_SHARP, "SHARP", 0, "Sharp", ""},
    {SHD_GLOSSY_BECKMANN, "BECKMANN", 0, "Beckmann", ""},
    {SHD_GLOSSY_GGX, "GGX", 0, "GGX", ""},
    {SHD_GLOSSY_ASHIKHMIN_SHIRLEY, "ASHIKHMIN_SHIRLEY", 0, "Ashikhmin-Shirley", ""},
    {SHD_GLOSSY_MULTI_GGX, "MULTI_GGX", 0, "Multiscatter GGX", ""},
    {0, NULL, 0, NULL, NULL},
};

static const EnumPropertyItem node_anisotropic_items[] = {
    {SHD_GLOSSY_BECKMANN, "BECKMANN", 0, "Beckmann", ""},
    {SHD_GLOSSY_GGX, "GGX", 0, "GGX", ""},
    {SHD_GLOSSY_MULTI_GGX, "MULTI_GGX", 0, "Multiscatter GGX", ""},
    {SHD_GLOSSY_ASHIKHMIN_SHIRLEY, "ASHIKHMIN_SHIRLEY", 0, "Ashikhmin-Shirley", ""},
    {0, NULL, 0, NULL, NULL},
};

static const EnumPropertyItem node_glass_items[] = {
    {SHD_GLOSSY_SHARP, "SHARP", 0, "Sharp", ""},
    {SHD_GLOSSY_BECKMANN, "BECKMANN", 0, "Beckmann", ""},
    {SHD_GLOSSY_GGX, "GGX", 0, "GGX", ""},
    {SHD_GLOSSY_MULTI_GGX, "MULTI_GGX", 0, "Multiscatter GGX", ""},
    {0, NULL, 0, NULL, NULL},
};

static const EnumPropertyItem node_refraction_items[] = {
    {SHD_GLOSSY_SHARP, "SHARP", 0, "Sharp", ""},
    {SHD_GLOSSY_BECKMANN, "BECKMANN", 0, "Beckmann", ""},
    {SHD_GLOSSY_GGX, "GGX", 0, "GGX", ""},
    {0, NULL, 0, NULL, NULL},
};

static const EnumPropertyItem node_toon_items[] = {
    {SHD_TOON_DIFFUSE, "DIFFUSE", 0, "Diffuse", ""},
    {SHD_TOON_GLOSSY, "GLOSSY", 0, "Glossy", ""},
    {0, NULL, 0, NULL, NULL},
};

static const EnumPropertyItem node_hair_items[] = {
    {SHD_HAIR_REFLECTION, "Reflection", 0, "Reflection", ""},
    {SHD_HAIR_TRANSMISSION, "Transmission", 0, "Transmission", ""},
    {0, NULL, 0, NULL, NULL},
};

static const EnumPropertyItem node_principled_hair_items[] = {
    {SHD_PRINCIPLED_HAIR_DIRECT_ABSORPTION,
     "ABSORPTION",
     0,
     "Absorption Coefficient",
     "Directly set the absorption coefficient \"sigma_a\" (this is not the most intuitive way to "
     "color hair)"},
    {SHD_PRINCIPLED_HAIR_PIGMENT_CONCENTRATION,
     "MELANIN",
     0,
     "Melanin Concentration",
     "Define the melanin concentrations below to get the most realistic-looking hair "
     "(you can get the concentrations for different types of hair online)"},
    {SHD_PRINCIPLED_HAIR_REFLECTANCE,
     "COLOR",
     0,
     "Direct Coloring",
     "Choose the color of your preference, and the shader will approximate the absorption "
     "coefficient to render lookalike hair"},
    {0, NULL, 0, NULL, NULL},
};

static const EnumPropertyItem node_script_mode_items[] = {
    {NODE_SCRIPT_INTERNAL, "INTERNAL", 0, "Internal", "Use internal text data"},
    {NODE_SCRIPT_EXTERNAL, "EXTERNAL", 0, "External", "Use external .osl or .oso file"},
    {0, NULL, 0, NULL, NULL},
};

static EnumPropertyItem node_ies_mode_items[] = {
<<<<<<< HEAD
    {NODE_IES_INTERNAL, "INTERNAL", 0, "Internal", "Use internal text data"},
=======
    {NODE_IES_INTERNAL, "INTERNAL", 0, "Internal", "Use internal text data-block"},
>>>>>>> a012987c
    {NODE_IES_EXTERNAL, "EXTERNAL", 0, "External", "Use external .ies file"},
    {0, NULL, 0, NULL, NULL},
};

static const EnumPropertyItem node_principled_distribution_items[] = {
    {SHD_GLOSSY_GGX, "GGX", 0, "GGX", ""},
    {SHD_GLOSSY_MULTI_GGX, "MULTI_GGX", 0, "Multiscatter GGX", ""},
    {0, NULL, 0, NULL, NULL},
};

static const EnumPropertyItem node_subsurface_method_items[] = {
    {SHD_SUBSURFACE_BURLEY,
     "BURLEY",
     0,
     "Christensen-Burley",
     "Approximation to physically based volume scattering"},
    {SHD_SUBSURFACE_RANDOM_WALK,
     "RANDOM_WALK",
     0,
     "Random Walk",
     "Volumetric approximation to physically based volume scattering"},
    {0, NULL, 0, NULL, NULL}};

/* -- Common nodes ---------------------------------------------------------- */

static void def_group_input(StructRNA *srna)
{
  PropertyRNA *prop;

  prop = RNA_def_property(srna, "interface", PROP_POINTER, PROP_NONE);
  RNA_def_property_pointer_funcs(
      prop, NULL, NULL, "rna_NodeGroupInputOutput_interface_typef", NULL);
  RNA_def_property_struct_type(prop, "PropertyGroup");
  RNA_def_property_flag(prop, PROP_IDPROPERTY);
  RNA_def_property_ui_text(prop, "Interface", "Interface socket data");
}

static void def_group_output(StructRNA *srna)
{
  PropertyRNA *prop;

  prop = RNA_def_property(srna, "interface", PROP_POINTER, PROP_NONE);
  RNA_def_property_pointer_funcs(
      prop, NULL, NULL, "rna_NodeGroupInputOutput_interface_typef", NULL);
  RNA_def_property_struct_type(prop, "PropertyGroup");
  RNA_def_property_flag(prop, PROP_IDPROPERTY);
  RNA_def_property_ui_text(prop, "Interface", "Interface socket data");

  prop = RNA_def_property(srna, "is_active_output", PROP_BOOLEAN, PROP_NONE);
  RNA_def_property_boolean_sdna(prop, NULL, "flag", NODE_DO_OUTPUT);
  RNA_def_property_ui_text(
      prop, "Active Output", "True if this node is used as the active group output");
  RNA_def_property_update(prop, NC_NODE | NA_EDITED, "rna_Node_update");
}

static void def_group(StructRNA *srna)
{
  PropertyRNA *prop;

  prop = RNA_def_property(srna, "node_tree", PROP_POINTER, PROP_NONE);
  RNA_def_property_pointer_sdna(prop, NULL, "id");
  RNA_def_property_struct_type(prop, "NodeTree");
  RNA_def_property_pointer_funcs(
      prop, NULL, "rna_NodeGroup_node_tree_set", NULL, "rna_NodeGroup_node_tree_poll");
  RNA_def_property_flag(prop, PROP_EDITABLE);
  RNA_def_property_override_flag(prop, PROPOVERRIDE_OVERRIDABLE_LIBRARY);
  RNA_def_property_ui_text(prop, "Node Tree", "");
  RNA_def_property_update(prop, NC_NODE | NA_EDITED, "rna_NodeGroup_update");

  prop = RNA_def_property(srna, "interface", PROP_POINTER, PROP_NONE);
  RNA_def_property_pointer_funcs(prop, NULL, NULL, "rna_NodeGroup_interface_typef", NULL);
  RNA_def_property_struct_type(prop, "PropertyGroup");
  RNA_def_property_flag(prop, PROP_IDPROPERTY);
  RNA_def_property_ui_text(prop, "Interface", "Interface socket data");
}

static void def_custom_group(BlenderRNA *brna,
                             const char *struct_name,
                             const char *base_name,
                             const char *ui_name,
                             const char *ui_desc,
                             const char *reg_func)
{
  StructRNA *srna;

  srna = RNA_def_struct(brna, struct_name, base_name);
  RNA_def_struct_ui_text(srna, ui_name, ui_desc);
  RNA_def_struct_sdna(srna, "bNode");

  RNA_def_struct_register_funcs(srna, reg_func, "rna_Node_unregister", NULL);

  def_group(srna);
}

static void def_frame(StructRNA *srna)
{
  PropertyRNA *prop;

  prop = RNA_def_property(srna, "text", PROP_POINTER, PROP_NONE);
  RNA_def_property_pointer_sdna(prop, NULL, "id");
  RNA_def_property_struct_type(prop, "Text");
  RNA_def_property_flag(prop, PROP_EDITABLE | PROP_ID_REFCOUNT);
  RNA_def_property_ui_text(prop, "Text", "");
  RNA_def_property_update(prop, NC_NODE | NA_EDITED, "rna_Node_update");

  RNA_def_struct_sdna_from(srna, "NodeFrame", "storage");
  RNA_def_struct_translation_context(srna, BLT_I18NCONTEXT_ID_NODETREE);

  prop = RNA_def_property(srna, "shrink", PROP_BOOLEAN, PROP_NONE);
  RNA_def_property_boolean_sdna(prop, NULL, "flag", NODE_FRAME_SHRINK);
  RNA_def_property_ui_text(prop, "Shrink", "Shrink the frame to minimal bounding box");
  RNA_def_property_update(prop, NC_NODE | ND_DISPLAY, NULL);

  prop = RNA_def_property(srna, "label_size", PROP_INT, PROP_NONE);
  RNA_def_property_int_sdna(prop, NULL, "label_size");
  RNA_def_property_range(prop, 8, 64);
  RNA_def_property_ui_text(prop, "Label Font Size", "Font size to use for displaying the label");
  RNA_def_property_update(prop, NC_NODE | ND_DISPLAY, NULL);
}

static void def_clamp(StructRNA *srna)
{
  PropertyRNA *prop;

  prop = RNA_def_property(srna, "clamp_type", PROP_ENUM, PROP_NONE);
  RNA_def_property_enum_sdna(prop, NULL, "custom1");
  RNA_def_property_enum_items(prop, rna_enum_node_clamp_items);
  RNA_def_property_ui_text(prop, "Clamp Type", "");
  RNA_def_property_update(prop, NC_NODE | NA_EDITED, "rna_ShaderNode_socket_update");
}

static void def_map_range(StructRNA *srna)
{
  PropertyRNA *prop;

  prop = RNA_def_property(srna, "clamp", PROP_BOOLEAN, PROP_NONE);
  RNA_def_property_boolean_sdna(prop, NULL, "custom1", 1);
  RNA_def_property_ui_text(prop, "Clamp", "Clamp the result to the target range [To Min, To Max]");
  RNA_def_property_update(prop, NC_NODE | NA_EDITED, "rna_Node_update");

  prop = RNA_def_property(srna, "interpolation_type", PROP_ENUM, PROP_NONE);
  RNA_def_property_enum_sdna(prop, NULL, "custom2");
  RNA_def_property_enum_items(prop, rna_enum_node_map_range_items);
  RNA_def_property_ui_text(prop, "Interpolation Type", "");
  RNA_def_property_update(prop, NC_NODE | NA_EDITED, "rna_ShaderNode_socket_update");
}

static void def_math(StructRNA *srna)
{
  PropertyRNA *prop;

  prop = RNA_def_property(srna, "operation", PROP_ENUM, PROP_NONE);
  RNA_def_property_enum_sdna(prop, NULL, "custom1");
  RNA_def_property_enum_items(prop, rna_enum_node_math_items);
  RNA_def_property_ui_text(prop, "Operation", "");
  RNA_def_property_update(prop, NC_NODE | NA_EDITED, "rna_ShaderNode_socket_update");

  prop = RNA_def_property(srna, "use_clamp", PROP_BOOLEAN, PROP_NONE);
  RNA_def_property_boolean_sdna(prop, NULL, "custom2", SHD_MATH_CLAMP);
  RNA_def_property_ui_text(prop, "Clamp", "Clamp result of the node to 0.0 to 1.0 range");
  RNA_def_property_update(prop, NC_NODE | NA_EDITED, "rna_Node_update");
}

static void def_boolean_math(StructRNA *srna)
{
  PropertyRNA *prop;

  prop = RNA_def_property(srna, "operation", PROP_ENUM, PROP_NONE);
  RNA_def_property_enum_sdna(prop, NULL, "custom1");
  RNA_def_property_enum_items(prop, rna_enum_node_boolean_math_items);
  RNA_def_property_ui_text(prop, "Operation", "");
  RNA_def_property_update(prop, NC_NODE | NA_EDITED, "rna_Node_socket_update");
}

static void def_float_compare(StructRNA *srna)
{
  PropertyRNA *prop;

  prop = RNA_def_property(srna, "operation", PROP_ENUM, PROP_NONE);
  RNA_def_property_enum_sdna(prop, NULL, "custom1");
  RNA_def_property_enum_items(prop, rna_enum_node_float_compare_items);
  RNA_def_property_ui_text(prop, "Operation", "");
  RNA_def_property_update(prop, NC_NODE | NA_EDITED, "rna_Node_socket_update");
}

static void def_fn_switch(StructRNA *srna)
{
  PropertyRNA *prop;

  prop = RNA_def_property(srna, "data_type", PROP_ENUM, PROP_NONE);
  RNA_def_property_enum_sdna(prop, NULL, "custom1");
  RNA_def_property_enum_items(prop, node_socket_data_type_items);
  RNA_def_property_ui_text(prop, "Data Type", "Data type for inputs and outputs");
  RNA_def_property_update(prop, NC_NODE | NA_EDITED, "rna_Node_socket_update");
}

static void def_vector_math(StructRNA *srna)
{
  PropertyRNA *prop;

  prop = RNA_def_property(srna, "operation", PROP_ENUM, PROP_NONE);
  RNA_def_property_enum_sdna(prop, NULL, "custom1");
  RNA_def_property_enum_items(prop, rna_enum_node_vec_math_items);
  RNA_def_property_ui_text(prop, "Operation", "");
  RNA_def_property_update(prop, NC_NODE | NA_EDITED, "rna_ShaderNode_socket_update");
}

static void def_rgb_curve(StructRNA *srna)
{
  PropertyRNA *prop;

  prop = RNA_def_property(srna, "mapping", PROP_POINTER, PROP_NONE);
  RNA_def_property_pointer_sdna(prop, NULL, "storage");
  RNA_def_property_struct_type(prop, "CurveMapping");
  RNA_def_property_ui_text(prop, "Mapping", "");
  RNA_def_property_update(prop, NC_NODE | NA_EDITED, "rna_Node_update");
}

static void def_vector_curve(StructRNA *srna)
{
  PropertyRNA *prop;

  prop = RNA_def_property(srna, "mapping", PROP_POINTER, PROP_NONE);
  RNA_def_property_pointer_sdna(prop, NULL, "storage");
  RNA_def_property_struct_type(prop, "CurveMapping");
  RNA_def_property_ui_text(prop, "Mapping", "");
  RNA_def_property_update(prop, NC_NODE | NA_EDITED, "rna_Node_update");
}

static void def_time(StructRNA *srna)
{
  PropertyRNA *prop;

  prop = RNA_def_property(srna, "curve", PROP_POINTER, PROP_NONE);
  RNA_def_property_pointer_sdna(prop, NULL, "storage");
  RNA_def_property_struct_type(prop, "CurveMapping");
  RNA_def_property_ui_text(prop, "Curve", "");
  RNA_def_property_update(prop, NC_NODE | NA_EDITED, "rna_Node_update");

  prop = RNA_def_property(srna, "frame_start", PROP_INT, PROP_NONE);
  RNA_def_property_int_sdna(prop, NULL, "custom1");
  RNA_def_property_ui_text(prop, "Start Frame", "");
  RNA_def_property_update(prop, NC_NODE | NA_EDITED, "rna_Node_update");

  prop = RNA_def_property(srna, "frame_end", PROP_INT, PROP_NONE);
  RNA_def_property_int_sdna(prop, NULL, "custom2");
  RNA_def_property_ui_text(prop, "End Frame", "");
  RNA_def_property_update(prop, NC_NODE | NA_EDITED, "rna_Node_update");
}

static void def_colorramp(StructRNA *srna)
{
  PropertyRNA *prop;

  prop = RNA_def_property(srna, "color_ramp", PROP_POINTER, PROP_NONE);
  RNA_def_property_pointer_sdna(prop, NULL, "storage");
  RNA_def_property_struct_type(prop, "ColorRamp");
  RNA_def_property_ui_text(prop, "Color Ramp", "");
  RNA_def_property_update(prop, NC_NODE | NA_EDITED, "rna_Node_update");
}

static void def_mix_rgb(StructRNA *srna)
{
  PropertyRNA *prop;

  prop = RNA_def_property(srna, "blend_type", PROP_ENUM, PROP_NONE);
  RNA_def_property_enum_sdna(prop, NULL, "custom1");
  RNA_def_property_enum_items(prop, rna_enum_ramp_blend_items);
  RNA_def_property_ui_text(prop, "Blending Mode", "");
  RNA_def_property_update(prop, NC_NODE | NA_EDITED, "rna_Node_update");

  prop = RNA_def_property(srna, "use_alpha", PROP_BOOLEAN, PROP_NONE);
  RNA_def_property_boolean_sdna(prop, NULL, "custom2", SHD_MIXRGB_USE_ALPHA);
  RNA_def_property_ui_text(prop, "Alpha", "Include alpha of second input in this operation");
  RNA_def_property_update(prop, NC_NODE | NA_EDITED, "rna_Node_update");

  prop = RNA_def_property(srna, "use_clamp", PROP_BOOLEAN, PROP_NONE);
  RNA_def_property_boolean_sdna(prop, NULL, "custom2", SHD_MIXRGB_CLAMP);
  RNA_def_property_ui_text(prop, "Clamp", "Clamp result of the node to 0.0 to 1.0 range");
  RNA_def_property_update(prop, NC_NODE | NA_EDITED, "rna_Node_update");
}

static void def_texture(StructRNA *srna)
{
  PropertyRNA *prop;

  prop = RNA_def_property(srna, "texture", PROP_POINTER, PROP_NONE);
  RNA_def_property_pointer_sdna(prop, NULL, "id");
  RNA_def_property_struct_type(prop, "Texture");
  RNA_def_property_flag(prop, PROP_EDITABLE);
  RNA_def_property_override_flag(prop, PROPOVERRIDE_OVERRIDABLE_LIBRARY);
  RNA_def_property_ui_text(prop, "Texture", "");
  RNA_def_property_update(prop, NC_NODE | NA_EDITED, "rna_Node_update");

  prop = RNA_def_property(srna, "node_output", PROP_INT, PROP_NONE);
  RNA_def_property_int_sdna(prop, NULL, "custom1");
  RNA_def_property_ui_text(
      prop, "Node Output", "For node-based textures, which output node to use");
  RNA_def_property_update(prop, NC_NODE | NA_EDITED, "rna_Node_update");
}

static void def_fn_input_vector(StructRNA *srna)
{
  PropertyRNA *prop;

  RNA_def_struct_sdna_from(srna, "NodeInputVector", "storage");

  prop = RNA_def_property(srna, "vector", PROP_FLOAT, PROP_XYZ);
  RNA_def_property_array(prop, 3);
  RNA_def_property_float_sdna(prop, NULL, "vector");
  RNA_def_property_ui_text(prop, "Vector", "");
  RNA_def_property_update(prop, NC_NODE | NA_EDITED, "rna_Node_update");
}

/* -- Shader Nodes ---------------------------------------------------------- */

static void def_sh_output(StructRNA *srna)
{
  PropertyRNA *prop;

  prop = RNA_def_property(srna, "is_active_output", PROP_BOOLEAN, PROP_NONE);
  RNA_def_property_boolean_sdna(prop, NULL, "flag", NODE_DO_OUTPUT);
  RNA_def_property_ui_text(
      prop, "Active Output", "True if this node is used as the active output");
  RNA_def_property_update(prop, NC_NODE | NA_EDITED, "rna_Node_update");

  prop = RNA_def_property(srna, "target", PROP_ENUM, PROP_NONE);
  RNA_def_property_enum_sdna(prop, NULL, "custom1");
  RNA_def_property_enum_items(prop, prop_shader_output_target_items);
  RNA_def_property_ui_text(
      prop, "Target", "Which renderer and viewport shading types to use the shaders for");
  RNA_def_property_update(prop, NC_NODE | NA_EDITED, "rna_Node_update");
}

static void def_sh_output_linestyle(StructRNA *srna)
{
  def_sh_output(srna);
  def_mix_rgb(srna);
}

static void def_sh_mapping(StructRNA *srna)
{
  PropertyRNA *prop;

  prop = RNA_def_property(srna, "vector_type", PROP_ENUM, PROP_NONE);
  RNA_def_property_enum_sdna(prop, NULL, "custom1");
  RNA_def_property_enum_items(prop, rna_enum_mapping_type_items);
  RNA_def_property_ui_text(prop, "Type", "Type of vector that the mapping transforms");
  RNA_def_property_update(prop, NC_NODE | NA_EDITED, "rna_ShaderNode_socket_update");
}

static void def_sh_vector_rotate(StructRNA *srna)
{
  PropertyRNA *prop;

  prop = RNA_def_property(srna, "rotation_type", PROP_ENUM, PROP_NONE);
  RNA_def_property_enum_sdna(prop, NULL, "custom1");
  RNA_def_property_enum_items(prop, rna_enum_vector_rotate_type_items);
  RNA_def_property_ui_text(prop, "Type", "Type of rotation");
  RNA_def_property_update(prop, NC_NODE | NA_EDITED, "rna_ShaderNode_socket_update");

  prop = RNA_def_property(srna, "invert", PROP_BOOLEAN, PROP_NONE);
  RNA_def_property_boolean_sdna(prop, NULL, "custom2", 0);
  RNA_def_property_ui_text(prop, "Invert", "Invert angle");
  RNA_def_property_update(prop, NC_NODE | NA_EDITED, "rna_Node_update");
}

static void def_sh_attribute(StructRNA *srna)
{
  static const EnumPropertyItem prop_attribute_type[] = {
      {SHD_ATTRIBUTE_GEOMETRY,
       "GEOMETRY",
       0,
       "Geometry",
       "The attribute is associated with the object geometry, and its value "
       "varies from vertex to vertex, or within the object volume"},
      {SHD_ATTRIBUTE_OBJECT,
       "OBJECT",
       0,
       "Object",
       "The attribute is associated with the object or mesh data-block itself, "
       "and its value is uniform"},
      {SHD_ATTRIBUTE_INSTANCER,
       "INSTANCER",
       0,
       "Instancer",
       "The attribute is associated with the instancer particle system or object, "
       "falling back to the Object mode if the attribute isn't found, or the object "
       "is not instanced"},
      {0, NULL, 0, NULL, NULL},
  };
  PropertyRNA *prop;

  RNA_def_struct_sdna_from(srna, "NodeShaderAttribute", "storage");

  prop = RNA_def_property(srna, "attribute_type", PROP_ENUM, PROP_NONE);
  RNA_def_property_enum_sdna(prop, NULL, "type");
  RNA_def_property_enum_items(prop, prop_attribute_type);
  RNA_def_property_ui_text(prop, "Attribute Type", "General type of the attribute");
  RNA_def_property_update(prop, NC_NODE | NA_EDITED, "rna_Node_update");

  prop = RNA_def_property(srna, "attribute_name", PROP_STRING, PROP_NONE);
  RNA_def_property_string_sdna(prop, NULL, "name");
  RNA_def_property_ui_text(prop, "Attribute Name", "");
  RNA_def_property_update(prop, NC_NODE | NA_EDITED, "rna_Node_update");
}

static void def_sh_tex(StructRNA *srna)
{
  PropertyRNA *prop;

  prop = RNA_def_property(srna, "texture_mapping", PROP_POINTER, PROP_NONE);
  RNA_def_property_pointer_sdna(prop, NULL, "base.tex_mapping");
  RNA_def_property_flag(prop, PROP_NEVER_NULL);
  RNA_def_property_ui_text(prop, "Texture Mapping", "Texture coordinate mapping settings");

  prop = RNA_def_property(srna, "color_mapping", PROP_POINTER, PROP_NONE);
  RNA_def_property_pointer_sdna(prop, NULL, "base.color_mapping");
  RNA_def_property_flag(prop, PROP_NEVER_NULL);
  RNA_def_property_ui_text(prop, "Color Mapping", "Color mapping settings");
}

static void def_sh_tex_sky(StructRNA *srna)
{
  static const EnumPropertyItem prop_sky_type[] = {
      {SHD_SKY_PREETHAM, "PREETHAM", 0, "Preetham", "Preetham 1999"},
      {SHD_SKY_HOSEK, "HOSEK_WILKIE", 0, "Hosek / Wilkie", "Hosek / Wilkie 2012"},
      {SHD_SKY_NISHITA, "NISHITA", 0, "Nishita", "Nishita 1993 improved"},
      {0, NULL, 0, NULL, NULL},
  };
  static float default_dir[3] = {0.0f, 0.0f, 1.0f};

  PropertyRNA *prop;

  RNA_def_struct_sdna_from(srna, "NodeTexSky", "storage");
  def_sh_tex(srna);

  prop = RNA_def_property(srna, "sky_type", PROP_ENUM, PROP_NONE);
  RNA_def_property_enum_sdna(prop, NULL, "sky_model");
  RNA_def_property_enum_items(prop, prop_sky_type);
  RNA_def_property_ui_text(prop, "Sky Type", "Which sky model should be used");
  RNA_def_property_update(prop, 0, "rna_ShaderNode_socket_update");

  prop = RNA_def_property(srna, "sun_direction", PROP_FLOAT, PROP_DIRECTION);
  RNA_def_property_ui_text(prop, "Sun Direction", "Direction from where the sun is shining");
  RNA_def_property_array(prop, 3);
  RNA_def_property_float_array_default(prop, default_dir);
  RNA_def_property_update(prop, NC_NODE | NA_EDITED, "rna_Node_update");

  prop = RNA_def_property(srna, "turbidity", PROP_FLOAT, PROP_NONE);
  RNA_def_property_range(prop, 1.0f, 10.0f);
  RNA_def_property_ui_range(prop, 1.0f, 10.0f, 10, 3);
  RNA_def_property_ui_text(prop, "Turbidity", "Atmospheric turbidity");
  RNA_def_property_update(prop, NC_NODE | NA_EDITED, "rna_Node_update");

  prop = RNA_def_property(srna, "ground_albedo", PROP_FLOAT, PROP_FACTOR);
  RNA_def_property_range(prop, 0.0f, 1.0f);
  RNA_def_property_ui_text(
      prop, "Ground Albedo", "Ground color that is subtly reflected in the sky");
  RNA_def_property_update(prop, NC_NODE | NA_EDITED, "rna_Node_update");

  prop = RNA_def_property(srna, "sun_disc", PROP_BOOLEAN, PROP_NONE);
  RNA_def_property_ui_text(prop, "Sun Disc", "Include the sun itself in the output");
  RNA_def_property_boolean_sdna(prop, NULL, "sun_disc", 1);
  RNA_def_property_boolean_default(prop, true);
  RNA_def_property_update(prop, 0, "rna_ShaderNode_socket_update");

  prop = RNA_def_property(srna, "sun_size", PROP_FLOAT, PROP_ANGLE);
  RNA_def_property_ui_text(prop, "Sun Size", "Size of sun disc");
  RNA_def_property_range(prop, 0.0f, M_PI_2);
  RNA_def_property_float_default(prop, DEG2RADF(0.545));
  RNA_def_property_update(prop, NC_NODE | NA_EDITED, "rna_Node_update");

  prop = RNA_def_property(srna, "sun_intensity", PROP_FLOAT, PROP_NONE);
  RNA_def_property_ui_text(prop, "Sun Intensity", "Strength of sun");
  RNA_def_property_range(prop, 0.0f, 1000.0f);
  RNA_def_property_float_default(prop, 1.0f);
  RNA_def_property_update(prop, NC_NODE | NA_EDITED, "rna_Node_update");

  prop = RNA_def_property(srna, "sun_elevation", PROP_FLOAT, PROP_ANGLE);
  RNA_def_property_ui_text(prop, "Sun Elevation", "Sun angle from horizon");
  RNA_def_property_range(prop, -M_PI_2, M_PI_2);
  RNA_def_property_float_default(prop, M_PI_2);
  RNA_def_property_update(prop, NC_NODE | NA_EDITED, "rna_Node_update");

  prop = RNA_def_property(srna, "sun_rotation", PROP_FLOAT, PROP_ANGLE);
  RNA_def_property_ui_text(prop, "Sun Rotation", "Rotation of sun around zenith");
  RNA_def_property_float_default(prop, 0.0f);
  RNA_def_property_update(prop, NC_NODE | NA_EDITED, "rna_Node_update");

  prop = RNA_def_property(srna, "altitude", PROP_FLOAT, PROP_NONE);
  RNA_def_property_ui_text(prop, "Altitude", "Height from sea level");
  RNA_def_property_range(prop, 0.0f, 60.0f);
  RNA_def_property_float_default(prop, 0.0f);
  RNA_def_property_update(prop, NC_NODE | NA_EDITED, "rna_Node_update");

  prop = RNA_def_property(srna, "air_density", PROP_FLOAT, PROP_FACTOR);
  RNA_def_property_ui_text(prop, "Air", "Density of air molecules");
  RNA_def_property_range(prop, 0.0f, 10.0f);
  RNA_def_property_float_default(prop, 1.0f);
  RNA_def_property_update(prop, NC_NODE | NA_EDITED, "rna_Node_update");

  prop = RNA_def_property(srna, "dust_density", PROP_FLOAT, PROP_FACTOR);
  RNA_def_property_ui_text(prop, "Dust", "Density of dust molecules and water droplets");
  RNA_def_property_range(prop, 0.0f, 10.0f);
  RNA_def_property_float_default(prop, 1.0f);
  RNA_def_property_update(prop, NC_NODE | NA_EDITED, "rna_Node_update");

  prop = RNA_def_property(srna, "ozone_density", PROP_FLOAT, PROP_FACTOR);
  RNA_def_property_ui_text(prop, "Ozone", "Density of ozone layer");
  RNA_def_property_range(prop, 0.0f, 10.0f);
  RNA_def_property_float_default(prop, 1.0f);
  RNA_def_property_update(prop, NC_NODE | NA_EDITED, "rna_Node_update");
}

static const EnumPropertyItem sh_tex_prop_interpolation_items[] = {
    {SHD_INTERP_LINEAR, "Linear", 0, "Linear", "Linear interpolation"},
    {SHD_INTERP_CLOSEST, "Closest", 0, "Closest", "No interpolation (sample closest texel)"},
    {SHD_INTERP_CUBIC, "Cubic", 0, "Cubic", "Cubic interpolation"},
    {SHD_INTERP_SMART, "Smart", 0, "Smart", "Bicubic when magnifying, else bilinear (OSL only)"},
    {0, NULL, 0, NULL, NULL},
};

static void def_sh_tex_environment(StructRNA *srna)
{
  static const EnumPropertyItem prop_projection_items[] = {
      {SHD_PROJ_EQUIRECTANGULAR,
       "EQUIRECTANGULAR",
       0,
       "Equirectangular",
       "Equirectangular or latitude-longitude projection"},
      {SHD_PROJ_MIRROR_BALL,
       "MIRROR_BALL",
       0,
       "Mirror Ball",
       "Projection from an orthographic photo of a mirror ball"},
      {0, NULL, 0, NULL, NULL},
  };

  PropertyRNA *prop;

  prop = RNA_def_property(srna, "image", PROP_POINTER, PROP_NONE);
  RNA_def_property_pointer_sdna(prop, NULL, "id");
  RNA_def_property_struct_type(prop, "Image");
  RNA_def_property_flag(prop, PROP_EDITABLE);
  RNA_def_property_override_flag(prop, PROPOVERRIDE_OVERRIDABLE_LIBRARY);
  RNA_def_property_ui_text(prop, "Image", "");
  RNA_def_property_update(prop, NC_NODE | NA_EDITED, "rna_Node_tex_image_update");

  RNA_def_struct_sdna_from(srna, "NodeTexEnvironment", "storage");
  def_sh_tex(srna);

  prop = RNA_def_property(srna, "projection", PROP_ENUM, PROP_NONE);
  RNA_def_property_enum_items(prop, prop_projection_items);
  RNA_def_property_ui_text(prop, "Projection", "Projection of the input image");
  RNA_def_property_update(prop, 0, "rna_Node_update");

  prop = RNA_def_property(srna, "interpolation", PROP_ENUM, PROP_NONE);
  RNA_def_property_enum_items(prop, sh_tex_prop_interpolation_items);
  RNA_def_property_ui_text(prop, "Interpolation", "Texture interpolation");
  RNA_def_property_update(prop, 0, "rna_Node_update");

  prop = RNA_def_property(srna, "image_user", PROP_POINTER, PROP_NONE);
  RNA_def_property_flag(prop, PROP_NEVER_NULL);
  RNA_def_property_pointer_sdna(prop, NULL, "iuser");
  RNA_def_property_ui_text(
      prop,
      "Image User",
      "Parameters defining which layer, pass and frame of the image is displayed");
  RNA_def_property_update(prop, 0, "rna_Node_update");
}

static void def_sh_tex_image(StructRNA *srna)
{
  static const EnumPropertyItem prop_projection_items[] = {
      {SHD_PROJ_FLAT,
       "FLAT",
       0,
       "Flat",
       "Image is projected flat using the X and Y coordinates of the texture vector"},
      {SHD_PROJ_BOX,
       "BOX",
       0,
       "Box",
       "Image is projected using different components for each side of the object space bounding "
       "box"},
      {SHD_PROJ_SPHERE,
       "SPHERE",
       0,
       "Sphere",
       "Image is projected spherically using the Z axis as central"},
      {SHD_PROJ_TUBE,
       "TUBE",
       0,
       "Tube",
       "Image is projected from the tube using the Z axis as central"},
      {0, NULL, 0, NULL, NULL},
  };

  static const EnumPropertyItem prop_image_extension[] = {
      {SHD_IMAGE_EXTENSION_REPEAT,
       "REPEAT",
       0,
       "Repeat",
       "Cause the image to repeat horizontally and vertically"},
      {SHD_IMAGE_EXTENSION_EXTEND,
       "EXTEND",
       0,
       "Extend",
       "Extend by repeating edge pixels of the image"},
      {SHD_IMAGE_EXTENSION_CLIP,
       "CLIP",
       0,
       "Clip",
       "Clip to image size and set exterior pixels as transparent"},
      {0, NULL, 0, NULL, NULL},
  };

  PropertyRNA *prop;

  prop = RNA_def_property(srna, "image", PROP_POINTER, PROP_NONE);
  RNA_def_property_pointer_sdna(prop, NULL, "id");
  RNA_def_property_struct_type(prop, "Image");
  RNA_def_property_flag(prop, PROP_EDITABLE);
  RNA_def_property_override_flag(prop, PROPOVERRIDE_OVERRIDABLE_LIBRARY);
  RNA_def_property_ui_text(prop, "Image", "");
  RNA_def_property_update(prop, NC_NODE | NA_EDITED, "rna_Node_tex_image_update");

  RNA_def_struct_sdna_from(srna, "NodeTexImage", "storage");
  def_sh_tex(srna);

  prop = RNA_def_property(srna, "projection", PROP_ENUM, PROP_NONE);
  RNA_def_property_enum_items(prop, prop_projection_items);
  RNA_def_property_ui_text(
      prop, "Projection", "Method to project 2D image on object with a 3D texture vector");
  RNA_def_property_update(prop, 0, "rna_Node_update");

  prop = RNA_def_property(srna, "interpolation", PROP_ENUM, PROP_NONE);
  RNA_def_property_enum_items(prop, sh_tex_prop_interpolation_items);
  RNA_def_property_ui_text(prop, "Interpolation", "Texture interpolation");
  RNA_def_property_update(prop, 0, "rna_Node_update");

  prop = RNA_def_property(srna, "projection_blend", PROP_FLOAT, PROP_FACTOR);
  RNA_def_property_ui_text(
      prop, "Projection Blend", "For box projection, amount of blend to use between sides");
  RNA_def_property_update(prop, 0, "rna_Node_update");

  prop = RNA_def_property(srna, "extension", PROP_ENUM, PROP_NONE);
  RNA_def_property_enum_items(prop, prop_image_extension);
  RNA_def_property_ui_text(
      prop, "Extension", "How the image is extrapolated past its original bounds");
  RNA_def_property_update(prop, 0, "rna_Node_update");

  prop = RNA_def_property(srna, "image_user", PROP_POINTER, PROP_NONE);
  RNA_def_property_flag(prop, PROP_NEVER_NULL);
  RNA_def_property_pointer_sdna(prop, NULL, "iuser");
  RNA_def_property_ui_text(
      prop,
      "Image User",
      "Parameters defining which layer, pass and frame of the image is displayed");
  RNA_def_property_update(prop, 0, "rna_Node_update");
}

static void def_sh_tex_gradient(StructRNA *srna)
{
  static const EnumPropertyItem prop_gradient_type[] = {
      {SHD_BLEND_LINEAR, "LINEAR", 0, "Linear", "Create a linear progression"},
      {SHD_BLEND_QUADRATIC, "QUADRATIC", 0, "Quadratic", "Create a quadratic progression"},
      {SHD_BLEND_EASING,
       "EASING",
       0,
       "Easing",
       "Create a progression easing from one step to the next"},
      {SHD_BLEND_DIAGONAL, "DIAGONAL", 0, "Diagonal", "Create a diagonal progression"},
      {SHD_BLEND_SPHERICAL, "SPHERICAL", 0, "Spherical", "Create a spherical progression"},
      {SHD_BLEND_QUADRATIC_SPHERE,
       "QUADRATIC_SPHERE",
       0,
       "Quadratic Sphere",
       "Create a quadratic progression in the shape of a sphere"},
      {SHD_BLEND_RADIAL, "RADIAL", 0, "Radial", "Create a radial progression"},
      {0, NULL, 0, NULL, NULL},
  };

  PropertyRNA *prop;

  RNA_def_struct_sdna_from(srna, "NodeTexGradient", "storage");
  def_sh_tex(srna);

  prop = RNA_def_property(srna, "gradient_type", PROP_ENUM, PROP_NONE);
  RNA_def_property_enum_items(prop, prop_gradient_type);
  RNA_def_property_ui_text(prop, "Gradient Type", "Style of the color blending");
  RNA_def_property_update(prop, 0, "rna_Node_update");
}

static void def_sh_tex_noise(StructRNA *srna)
{
  PropertyRNA *prop;

  RNA_def_struct_sdna_from(srna, "NodeTexNoise", "storage");
  def_sh_tex(srna);

  prop = RNA_def_property(srna, "noise_dimensions", PROP_ENUM, PROP_NONE);
  RNA_def_property_enum_sdna(prop, NULL, "dimensions");
  RNA_def_property_enum_items(prop, rna_enum_node_tex_dimensions_items);
  RNA_def_property_ui_text(
      prop, "Dimensions", "The dimensions of the space to evaluate the noise in");
  RNA_def_property_update(prop, 0, "rna_ShaderNode_socket_update");
}

static void def_sh_tex_checker(StructRNA *srna)
{
  RNA_def_struct_sdna_from(srna, "NodeTexChecker", "storage");
  def_sh_tex(srna);
}

static void def_sh_tex_brick(StructRNA *srna)
{
  PropertyRNA *prop;

  RNA_def_struct_sdna_from(srna, "NodeTexBrick", "storage");
  def_sh_tex(srna);

  prop = RNA_def_property(srna, "offset_frequency", PROP_INT, PROP_NONE);
  RNA_def_property_int_sdna(prop, NULL, "offset_freq");
  RNA_def_property_int_default(prop, 2);
  RNA_def_property_range(prop, 1, 99);
  RNA_def_property_ui_text(prop, "Offset Frequency", "");
  RNA_def_property_update(prop, 0, "rna_Node_update");

  prop = RNA_def_property(srna, "squash_frequency", PROP_INT, PROP_NONE);
  RNA_def_property_int_sdna(prop, NULL, "squash_freq");
  RNA_def_property_int_default(prop, 2);
  RNA_def_property_range(prop, 1, 99);
  RNA_def_property_ui_text(prop, "Squash Frequency", "");
  RNA_def_property_update(prop, 0, "rna_Node_update");

  prop = RNA_def_property(srna, "offset", PROP_FLOAT, PROP_NONE);
  RNA_def_property_float_sdna(prop, NULL, "offset");
  RNA_def_property_float_default(prop, 0.5f);
  RNA_def_property_range(prop, 0.0f, 1.0f);
  RNA_def_property_ui_text(prop, "Offset Amount", "");
  RNA_def_property_update(prop, 0, "rna_Node_update");

  prop = RNA_def_property(srna, "squash", PROP_FLOAT, PROP_NONE);
  RNA_def_property_float_sdna(prop, NULL, "squash");
  RNA_def_property_float_default(prop, 1.0f);
  RNA_def_property_range(prop, 0.0f, 99.0f);
  RNA_def_property_ui_text(prop, "Squash Amount", "");
  RNA_def_property_update(prop, 0, "rna_Node_update");
}

static void def_sh_tex_magic(StructRNA *srna)
{
  PropertyRNA *prop;

  RNA_def_struct_sdna_from(srna, "NodeTexMagic", "storage");
  def_sh_tex(srna);

  prop = RNA_def_property(srna, "turbulence_depth", PROP_INT, PROP_NONE);
  RNA_def_property_int_sdna(prop, NULL, "depth");
  RNA_def_property_range(prop, 0, 10);
  RNA_def_property_ui_text(prop, "Depth", "Level of detail in the added turbulent noise");
  RNA_def_property_update(prop, 0, "rna_Node_update");
}

static void def_sh_tex_musgrave(StructRNA *srna)
{
  static const EnumPropertyItem prop_musgrave_type[] = {
      {SHD_MUSGRAVE_MULTIFRACTAL, "MULTIFRACTAL", 0, "Multifractal", ""},
      {SHD_MUSGRAVE_RIDGED_MULTIFRACTAL, "RIDGED_MULTIFRACTAL", 0, "Ridged Multifractal", ""},
      {SHD_MUSGRAVE_HYBRID_MULTIFRACTAL, "HYBRID_MULTIFRACTAL", 0, "Hybrid Multifractal", ""},
      {SHD_MUSGRAVE_FBM, "FBM", 0, "fBM", ""},
      {SHD_MUSGRAVE_HETERO_TERRAIN, "HETERO_TERRAIN", 0, "Hetero Terrain", ""},
      {0, NULL, 0, NULL, NULL},
  };

  PropertyRNA *prop;

  RNA_def_struct_sdna_from(srna, "NodeTexMusgrave", "storage");
  def_sh_tex(srna);

  prop = RNA_def_property(srna, "musgrave_dimensions", PROP_ENUM, PROP_NONE);
  RNA_def_property_enum_sdna(prop, NULL, "dimensions");
  RNA_def_property_enum_items(prop, rna_enum_node_tex_dimensions_items);
  RNA_def_property_ui_text(prop, "Dimensions", "");
  RNA_def_property_update(prop, 0, "rna_ShaderNode_socket_update");

  prop = RNA_def_property(srna, "musgrave_type", PROP_ENUM, PROP_NONE);
  RNA_def_property_enum_sdna(prop, NULL, "musgrave_type");
  RNA_def_property_enum_items(prop, prop_musgrave_type);
  RNA_def_property_ui_text(prop, "Type", "");
  RNA_def_property_update(prop, 0, "rna_ShaderNode_socket_update");
}

static void def_sh_tex_voronoi(StructRNA *srna)
{
  static EnumPropertyItem prop_distance_items[] = {
      {SHD_VORONOI_EUCLIDEAN, "EUCLIDEAN", 0, "Euclidean", "Euclidean distance"},
      {SHD_VORONOI_MANHATTAN, "MANHATTAN", 0, "Manhattan", "Manhattan distance"},
      {SHD_VORONOI_CHEBYCHEV, "CHEBYCHEV", 0, "Chebychev", "Chebychev distance"},
      {SHD_VORONOI_MINKOWSKI, "MINKOWSKI", 0, "Minkowski", "Minkowski distance"},
      {0, NULL, 0, NULL, NULL}};

  static EnumPropertyItem prop_feature_items[] = {
      {SHD_VORONOI_F1,
       "F1",
       0,
       "F1",
       "Computes the distance to the closest point as well as its position and color"},
      {SHD_VORONOI_F2,
       "F2",
       0,
       "F2",
       "Computes the distance to the second closest point as well as its position and color"},
      {SHD_VORONOI_SMOOTH_F1,
       "SMOOTH_F1",
       0,
       "Smooth F1",
       "Smoothed version of F1. Weighted sum of neighbor voronoi cells"},
      {SHD_VORONOI_DISTANCE_TO_EDGE,
       "DISTANCE_TO_EDGE",
       0,
       "Distance to Edge",
       "Computes the distance to the edge of the voronoi cell"},
      {SHD_VORONOI_N_SPHERE_RADIUS,
       "N_SPHERE_RADIUS",
       0,
       "N-Sphere Radius",
       "Computes the radius of the n-sphere inscribed in the voronoi cell"},
      {0, NULL, 0, NULL, NULL}};

  PropertyRNA *prop;

  RNA_def_struct_sdna_from(srna, "NodeTexVoronoi", "storage");
  def_sh_tex(srna);

  prop = RNA_def_property(srna, "voronoi_dimensions", PROP_ENUM, PROP_NONE);
  RNA_def_property_enum_sdna(prop, NULL, "dimensions");
  RNA_def_property_enum_items(prop, rna_enum_node_tex_dimensions_items);
  RNA_def_property_ui_text(prop, "Dimensions", "");
  RNA_def_property_update(prop, 0, "rna_ShaderNode_socket_update");

  prop = RNA_def_property(srna, "distance", PROP_ENUM, PROP_NONE);
  RNA_def_property_enum_sdna(prop, NULL, "distance");
  RNA_def_property_enum_items(prop, prop_distance_items);
  RNA_def_property_ui_text(prop, "Distance Metric", "");
  RNA_def_property_update(prop, 0, "rna_ShaderNode_socket_update");

  prop = RNA_def_property(srna, "feature", PROP_ENUM, PROP_NONE);
  RNA_def_property_enum_sdna(prop, NULL, "feature");
  RNA_def_property_enum_items(prop, prop_feature_items);
  RNA_def_property_ui_text(prop, "Feature Output", "");
  RNA_def_property_update(prop, 0, "rna_ShaderNode_socket_update");
}

static void def_sh_tex_wave(StructRNA *srna)
{
  static const EnumPropertyItem prop_wave_type_items[] = {
      {SHD_WAVE_BANDS, "BANDS", 0, "Bands", "Use standard wave texture in bands"},
      {SHD_WAVE_RINGS, "RINGS", 0, "Rings", "Use wave texture in rings"},
      {0, NULL, 0, NULL, NULL},
  };

  static EnumPropertyItem prop_wave_bands_direction_items[] = {
      {SHD_WAVE_BANDS_DIRECTION_X, "X", 0, "X", "Bands across X axis"},
      {SHD_WAVE_BANDS_DIRECTION_Y, "Y", 0, "Y", "Bands across Y axis"},
      {SHD_WAVE_BANDS_DIRECTION_Z, "Z", 0, "Z", "Bands across Z axis"},
      {SHD_WAVE_BANDS_DIRECTION_DIAGONAL, "DIAGONAL", 0, "Diagonal", "Bands across diagonal axis"},
      {0, NULL, 0, NULL, NULL},
  };

  static EnumPropertyItem prop_wave_rings_direction_items[] = {
      {SHD_WAVE_RINGS_DIRECTION_X, "X", 0, "X", "Rings along X axis"},
      {SHD_WAVE_RINGS_DIRECTION_Y, "Y", 0, "Y", "Rings along Y axis"},
      {SHD_WAVE_RINGS_DIRECTION_Z, "Z", 0, "Z", "Rings along Z axis"},
      {SHD_WAVE_RINGS_DIRECTION_SPHERICAL,
       "SPHERICAL",
       0,
       "Spherical",
       "Rings along spherical distance"},
      {0, NULL, 0, NULL, NULL},
  };

  static const EnumPropertyItem prop_wave_profile_items[] = {
      {SHD_WAVE_PROFILE_SIN, "SIN", 0, "Sine", "Use a standard sine profile"},
      {SHD_WAVE_PROFILE_SAW, "SAW", 0, "Saw", "Use a sawtooth profile"},
      {SHD_WAVE_PROFILE_TRI, "TRI", 0, "Triangle", "Use a triangle profile"},
      {0, NULL, 0, NULL, NULL},
  };

  PropertyRNA *prop;

  RNA_def_struct_sdna_from(srna, "NodeTexWave", "storage");
  def_sh_tex(srna);

  prop = RNA_def_property(srna, "wave_type", PROP_ENUM, PROP_NONE);
  RNA_def_property_enum_sdna(prop, NULL, "wave_type");
  RNA_def_property_enum_items(prop, prop_wave_type_items);
  RNA_def_property_ui_text(prop, "Wave Type", "");
  RNA_def_property_update(prop, 0, "rna_Node_update");

  prop = RNA_def_property(srna, "bands_direction", PROP_ENUM, PROP_NONE);
  RNA_def_property_enum_sdna(prop, NULL, "bands_direction");
  RNA_def_property_enum_items(prop, prop_wave_bands_direction_items);
  RNA_def_property_ui_text(prop, "Bands Direction", "");
  RNA_def_property_update(prop, 0, "rna_Node_update");

  prop = RNA_def_property(srna, "rings_direction", PROP_ENUM, PROP_NONE);
  RNA_def_property_enum_sdna(prop, NULL, "rings_direction");
  RNA_def_property_enum_items(prop, prop_wave_rings_direction_items);
  RNA_def_property_ui_text(prop, "Rings Direction", "");
  RNA_def_property_update(prop, 0, "rna_Node_update");

  prop = RNA_def_property(srna, "wave_profile", PROP_ENUM, PROP_NONE);
  RNA_def_property_enum_sdna(prop, NULL, "wave_profile");
  RNA_def_property_enum_items(prop, prop_wave_profile_items);
  RNA_def_property_ui_text(prop, "Wave Profile", "");
  RNA_def_property_update(prop, 0, "rna_Node_update");
}

static void def_sh_tex_white_noise(StructRNA *srna)
{
  PropertyRNA *prop;

  prop = RNA_def_property(srna, "noise_dimensions", PROP_ENUM, PROP_NONE);
  RNA_def_property_enum_sdna(prop, NULL, "custom1");
  RNA_def_property_enum_items(prop, rna_enum_node_tex_dimensions_items);
  RNA_def_property_ui_text(
      prop, "Dimensions", "The dimensions of the space to evaluate the noise in");
  RNA_def_property_update(prop, NC_NODE | NA_EDITED, "rna_ShaderNode_socket_update");
}

static void def_sh_tex_coord(StructRNA *srna)
{
  PropertyRNA *prop;

  prop = RNA_def_property(srna, "object", PROP_POINTER, PROP_NONE);
  RNA_def_property_pointer_sdna(prop, NULL, "id");
  RNA_def_property_struct_type(prop, "Object");
  RNA_def_property_flag(prop, PROP_EDITABLE | PROP_ID_REFCOUNT);
  RNA_def_property_override_flag(prop, PROPOVERRIDE_OVERRIDABLE_LIBRARY);
  RNA_def_property_ui_text(
      prop, "Object", "Use coordinates from this object (for object texture coordinates output)");
  RNA_def_property_update(prop, NC_NODE | NA_EDITED, "rna_Node_update_relations");

  prop = RNA_def_property(srna, "from_instancer", PROP_BOOLEAN, PROP_NONE);
  RNA_def_property_boolean_sdna(prop, NULL, "custom1", 1);
  RNA_def_property_ui_text(
      prop, "From Instancer", "Use the parent of the dupli object if possible");
  RNA_def_property_update(prop, NC_NODE | NA_EDITED, "rna_Node_update");
}

static void def_sh_vect_transform(StructRNA *srna)
{
  static const EnumPropertyItem prop_vect_type_items[] = {
      {SHD_VECT_TRANSFORM_TYPE_POINT, "POINT", 0, "Point", "Transform a point"},
      {SHD_VECT_TRANSFORM_TYPE_VECTOR, "VECTOR", 0, "Vector", "Transform a direction vector"},
      {SHD_VECT_TRANSFORM_TYPE_NORMAL,
       "NORMAL",
       0,
       "Normal",
       "Transform a normal vector with unit length"},
      {0, NULL, 0, NULL, NULL},
  };

  static const EnumPropertyItem prop_vect_space_items[] = {
      {SHD_VECT_TRANSFORM_SPACE_WORLD, "WORLD", 0, "World", ""},
      {SHD_VECT_TRANSFORM_SPACE_OBJECT, "OBJECT", 0, "Object", ""},
      {SHD_VECT_TRANSFORM_SPACE_CAMERA, "CAMERA", 0, "Camera", ""},
      {0, NULL, 0, NULL, NULL},
  };

  PropertyRNA *prop;

  RNA_def_struct_sdna_from(srna, "NodeShaderVectTransform", "storage");

  prop = RNA_def_property(srna, "vector_type", PROP_ENUM, PROP_NONE);
  RNA_def_property_enum_sdna(prop, NULL, "type");
  RNA_def_property_enum_items(prop, prop_vect_type_items);
  RNA_def_property_ui_text(prop, "Type", "");
  RNA_def_property_update(prop, 0, "rna_Node_update");

  prop = RNA_def_property(srna, "convert_from", PROP_ENUM, PROP_NONE);
  RNA_def_property_enum_items(prop, prop_vect_space_items);
  RNA_def_property_ui_text(prop, "Convert From", "Space to convert from");
  RNA_def_property_update(prop, 0, "rna_Node_update");

  prop = RNA_def_property(srna, "convert_to", PROP_ENUM, PROP_NONE);
  RNA_def_property_enum_items(prop, prop_vect_space_items);
  RNA_def_property_ui_text(prop, "Convert To", "Space to convert to");
  RNA_def_property_update(prop, 0, "rna_Node_update");
}

static void def_sh_tex_wireframe(StructRNA *srna)
{
  PropertyRNA *prop;

  prop = RNA_def_property(srna, "use_pixel_size", PROP_BOOLEAN, PROP_NONE);
  RNA_def_property_boolean_sdna(prop, NULL, "custom1", 1);
  RNA_def_property_ui_text(prop, "Pixel Size", "Use screen pixel size instead of world units");
  RNA_def_property_update(prop, NC_NODE | NA_EDITED, "rna_Node_update");
}

static void def_sh_tex_pointdensity(StructRNA *srna)
{
  PropertyRNA *prop;

  FunctionRNA *func;
  PropertyRNA *parm;

  static const EnumPropertyItem point_source_items[] = {
      {SHD_POINTDENSITY_SOURCE_PSYS,
       "PARTICLE_SYSTEM",
       0,
       "Particle System",
       "Generate point density from a particle system"},
      {SHD_POINTDENSITY_SOURCE_OBJECT,
       "OBJECT",
       0,
       "Object Vertices",
       "Generate point density from an object's vertices"},
      {0, NULL, 0, NULL, NULL},
  };

  static const EnumPropertyItem prop_interpolation_items[] = {
      {SHD_INTERP_CLOSEST, "Closest", 0, "Closest", "No interpolation (sample closest texel)"},
      {SHD_INTERP_LINEAR, "Linear", 0, "Linear", "Linear interpolation"},
      {SHD_INTERP_CUBIC, "Cubic", 0, "Cubic", "Cubic interpolation"},
      {0, NULL, 0, NULL, NULL},
  };

  static const EnumPropertyItem space_items[] = {
      {SHD_POINTDENSITY_SPACE_OBJECT, "OBJECT", 0, "Object Space", ""},
      {SHD_POINTDENSITY_SPACE_WORLD, "WORLD", 0, "World Space", ""},
      {0, NULL, 0, NULL, NULL},
  };

  static const EnumPropertyItem particle_color_source_items[] = {
      {SHD_POINTDENSITY_COLOR_PARTAGE,
       "PARTICLE_AGE",
       0,
       "Particle Age",
       "Lifetime mapped as 0.0 to 1.0 intensity"},
      {SHD_POINTDENSITY_COLOR_PARTSPEED,
       "PARTICLE_SPEED",
       0,
       "Particle Speed",
       "Particle speed (absolute magnitude of velocity) mapped as 0.0 to 1.0 intensity"},
      {SHD_POINTDENSITY_COLOR_PARTVEL,
       "PARTICLE_VELOCITY",
       0,
       "Particle Velocity",
       "XYZ velocity mapped to RGB colors"},
      {0, NULL, 0, NULL, NULL},
  };

  static const EnumPropertyItem vertex_color_source_items[] = {
      {SHD_POINTDENSITY_COLOR_VERTCOL, "VERTEX_COLOR", 0, "Vertex Color", "Vertex color layer"},
      {SHD_POINTDENSITY_COLOR_VERTWEIGHT,
       "VERTEX_WEIGHT",
       0,
       "Vertex Weight",
       "Vertex group weight"},
      {SHD_POINTDENSITY_COLOR_VERTNOR,
       "VERTEX_NORMAL",
       0,
       "Vertex Normal",
       "XYZ normal vector mapped to RGB colors"},
      {0, NULL, 0, NULL, NULL},
  };

  prop = RNA_def_property(srna, "object", PROP_POINTER, PROP_NONE);
  RNA_def_property_pointer_sdna(prop, NULL, "id");
  RNA_def_property_struct_type(prop, "Object");
  RNA_def_property_flag(prop, PROP_EDITABLE | PROP_ID_REFCOUNT);
  RNA_def_property_override_flag(prop, PROPOVERRIDE_OVERRIDABLE_LIBRARY);
  RNA_def_property_ui_text(prop, "Object", "Object to take point data from");
  RNA_def_property_update(prop, NC_NODE | NA_EDITED, "rna_Node_update");

  RNA_def_struct_sdna_from(srna, "NodeShaderTexPointDensity", "storage");

  prop = RNA_def_property(srna, "point_source", PROP_ENUM, PROP_NONE);
  RNA_def_property_enum_items(prop, point_source_items);
  RNA_def_property_ui_text(prop, "Point Source", "Point data to use as renderable point density");
  RNA_def_property_update(prop, NC_NODE | NA_EDITED, "rna_Node_update");

  prop = RNA_def_property(srna, "particle_system", PROP_POINTER, PROP_NONE);
  RNA_def_property_ui_text(prop, "Particle System", "Particle System to render as points");
  RNA_def_property_struct_type(prop, "ParticleSystem");
  RNA_def_property_pointer_funcs(prop,
                                 "rna_ShaderNodePointDensity_psys_get",
                                 "rna_ShaderNodePointDensity_psys_set",
                                 NULL,
                                 NULL);
  RNA_def_property_flag(prop, PROP_EDITABLE);
  RNA_def_property_update(prop, NC_NODE | NA_EDITED, "rna_Node_update");

  prop = RNA_def_property(srna, "resolution", PROP_INT, PROP_NONE);
  RNA_def_property_range(prop, 1, 32768);
  RNA_def_property_ui_text(
      prop, "Resolution", "Resolution used by the texture holding the point density");
  RNA_def_property_update(prop, NC_NODE | NA_EDITED, "rna_Node_update");

  prop = RNA_def_property(srna, "radius", PROP_FLOAT, PROP_NONE);
  RNA_def_property_float_sdna(prop, NULL, "radius");
  RNA_def_property_range(prop, 0.001, FLT_MAX);
  RNA_def_property_ui_text(
      prop, "Radius", "Radius from the shaded sample to look for points within");
  RNA_def_property_update(prop, NC_NODE | NA_EDITED, "rna_Node_update");

  prop = RNA_def_property(srna, "space", PROP_ENUM, PROP_NONE);
  RNA_def_property_enum_items(prop, space_items);
  RNA_def_property_ui_text(prop, "Space", "Coordinate system to calculate voxels in");
  RNA_def_property_update(prop, 0, "rna_Node_update");

  prop = RNA_def_property(srna, "interpolation", PROP_ENUM, PROP_NONE);
  RNA_def_property_enum_items(prop, prop_interpolation_items);
  RNA_def_property_ui_text(prop, "Interpolation", "Texture interpolation");
  RNA_def_property_update(prop, 0, "rna_Node_update");

  prop = RNA_def_property(srna, "particle_color_source", PROP_ENUM, PROP_NONE);
  RNA_def_property_enum_sdna(prop, NULL, "color_source");
  RNA_def_property_enum_items(prop, particle_color_source_items);
  RNA_def_property_ui_text(prop, "Color Source", "Data to derive color results from");
  RNA_def_property_update(prop, 0, "rna_Node_update");

  prop = RNA_def_property(srna, "vertex_color_source", PROP_ENUM, PROP_NONE);
  RNA_def_property_enum_sdna(prop, NULL, "ob_color_source");
  RNA_def_property_enum_items(prop, vertex_color_source_items);
  RNA_def_property_ui_text(prop, "Color Source", "Data to derive color results from");
  RNA_def_property_update(prop, 0, "rna_Node_update");

  prop = RNA_def_property(srna, "vertex_attribute_name", PROP_STRING, PROP_NONE);
  RNA_def_property_ui_text(prop, "Vertex Attribute Name", "Vertex attribute to use for color");
  RNA_def_property_update(prop, NC_NODE | NA_EDITED, "rna_Node_update");

  func = RNA_def_function(srna, "cache_point_density", "rna_ShaderNodePointDensity_density_cache");
  RNA_def_function_ui_description(func, "Cache point density data for later calculation");
  RNA_def_pointer(func, "depsgraph", "Depsgraph", "", "");

  func = RNA_def_function(srna, "calc_point_density", "rna_ShaderNodePointDensity_density_calc");
  RNA_def_function_ui_description(func, "Calculate point density");
  RNA_def_pointer(func, "depsgraph", "Depsgraph", "", "");
  /* TODO, See how array size of 0 works, this shouldnt be used. */
  parm = RNA_def_float_array(func, "rgba_values", 1, NULL, 0, 0, "", "RGBA Values", 0, 0);
  RNA_def_parameter_flags(parm, PROP_DYNAMIC, 0);
  RNA_def_function_output(func, parm);

  func = RNA_def_function(
      srna, "calc_point_density_minmax", "rna_ShaderNodePointDensity_density_minmax");
  RNA_def_function_ui_description(func, "Calculate point density");
  RNA_def_pointer(func, "depsgraph", "Depsgraph", "", "");
  parm = RNA_def_property(func, "min", PROP_FLOAT, PROP_COORDS);
  RNA_def_property_array(parm, 3);
  RNA_def_parameter_flags(parm, PROP_THICK_WRAP, 0);
  RNA_def_function_output(func, parm);
  parm = RNA_def_property(func, "max", PROP_FLOAT, PROP_COORDS);
  RNA_def_property_array(parm, 3);
  RNA_def_parameter_flags(parm, PROP_THICK_WRAP, 0);
  RNA_def_function_output(func, parm);
}

static void def_glossy(StructRNA *srna)
{
  PropertyRNA *prop;

  prop = RNA_def_property(srna, "distribution", PROP_ENUM, PROP_NONE);
  RNA_def_property_enum_sdna(prop, NULL, "custom1");
  RNA_def_property_enum_items(prop, node_glossy_items);
  RNA_def_property_ui_text(prop, "Distribution", "");
  RNA_def_property_update(prop, NC_NODE | NA_EDITED, "rna_Node_update");
}

static void def_glass(StructRNA *srna)
{
  PropertyRNA *prop;

  prop = RNA_def_property(srna, "distribution", PROP_ENUM, PROP_NONE);
  RNA_def_property_enum_sdna(prop, NULL, "custom1");
  RNA_def_property_enum_items(prop, node_glass_items);
  RNA_def_property_ui_text(prop, "Distribution", "");
  RNA_def_property_update(prop, NC_NODE | NA_EDITED, "rna_Node_update");
}

static void def_principled(StructRNA *srna)
{
  PropertyRNA *prop;

  prop = RNA_def_property(srna, "distribution", PROP_ENUM, PROP_NONE);
  RNA_def_property_enum_sdna(prop, NULL, "custom1");
  RNA_def_property_enum_items(prop, node_principled_distribution_items);
  RNA_def_property_ui_text(prop, "Distribution", "");
  RNA_def_property_update(prop, NC_NODE | NA_EDITED, "rna_ShaderNode_socket_update");

  prop = RNA_def_property(srna, "subsurface_method", PROP_ENUM, PROP_NONE);
  RNA_def_property_enum_sdna(prop, NULL, "custom2");
  RNA_def_property_enum_items(prop, node_subsurface_method_items);
  RNA_def_property_ui_text(
      prop, "Subsurface Method", "Method for rendering subsurface scattering");
  RNA_def_property_update(prop, NC_NODE | NA_EDITED, "rna_ShaderNode_socket_update");
}

static void def_refraction(StructRNA *srna)
{
  PropertyRNA *prop;

  prop = RNA_def_property(srna, "distribution", PROP_ENUM, PROP_NONE);
  RNA_def_property_enum_sdna(prop, NULL, "custom1");
  RNA_def_property_enum_items(prop, node_refraction_items);
  RNA_def_property_ui_text(prop, "Distribution", "");
  RNA_def_property_update(prop, NC_NODE | NA_EDITED, "rna_Node_update");
}

static void def_anisotropic(StructRNA *srna)
{
  PropertyRNA *prop;

  prop = RNA_def_property(srna, "distribution", PROP_ENUM, PROP_NONE);
  RNA_def_property_enum_sdna(prop, NULL, "custom1");
  RNA_def_property_enum_items(prop, node_anisotropic_items);
  RNA_def_property_ui_text(prop, "Distribution", "");
  RNA_def_property_update(prop, NC_NODE | NA_EDITED, "rna_Node_update");
}

static void def_toon(StructRNA *srna)
{
  PropertyRNA *prop;

  prop = RNA_def_property(srna, "component", PROP_ENUM, PROP_NONE);
  RNA_def_property_enum_sdna(prop, NULL, "custom1");
  RNA_def_property_enum_items(prop, node_toon_items);
  RNA_def_property_ui_text(prop, "Component", "");
  RNA_def_property_update(prop, NC_NODE | NA_EDITED, "rna_Node_update");
}

static void def_sh_bump(StructRNA *srna)
{
  PropertyRNA *prop;

  prop = RNA_def_property(srna, "invert", PROP_BOOLEAN, PROP_NONE);
  RNA_def_property_boolean_sdna(prop, NULL, "custom1", 1);
  RNA_def_property_ui_text(
      prop, "Invert", "Invert the bump mapping direction to push into the surface instead of out");
  RNA_def_property_update(prop, NC_NODE | NA_EDITED, "rna_Node_update");
}

static void def_hair(StructRNA *srna)
{
  PropertyRNA *prop;

  prop = RNA_def_property(srna, "component", PROP_ENUM, PROP_NONE);
  RNA_def_property_enum_sdna(prop, NULL, "custom1");
  RNA_def_property_enum_items(prop, node_hair_items);
  RNA_def_property_ui_text(prop, "Component", "");
  RNA_def_property_update(prop, NC_NODE | NA_EDITED, "rna_Node_update");
}

/* RNA initialization for the custom property. */
static void def_hair_principled(StructRNA *srna)
{
  PropertyRNA *prop;

  prop = RNA_def_property(srna, "parametrization", PROP_ENUM, PROP_NONE);
  RNA_def_property_enum_sdna(prop, NULL, "custom1");
  RNA_def_property_ui_text(
      prop, "Color Parametrization", "Select the shader's color parametrization");
  RNA_def_property_enum_items(prop, node_principled_hair_items);
  RNA_def_property_enum_default(prop, SHD_PRINCIPLED_HAIR_REFLECTANCE);
  /* Upon editing, update both the node data AND the UI representation */
  /* (This effectively shows/hides the relevant sockets) */
  RNA_def_property_update(prop, NC_NODE | NA_EDITED, "rna_ShaderNode_socket_update");
}

static void def_sh_uvmap(StructRNA *srna)
{
  PropertyRNA *prop;

  prop = RNA_def_property(srna, "from_instancer", PROP_BOOLEAN, PROP_NONE);
  RNA_def_property_boolean_sdna(prop, NULL, "custom1", 1);
  RNA_def_property_ui_text(
      prop, "From Instancer", "Use the parent of the dupli object if possible");
  RNA_def_property_update(prop, NC_NODE | NA_EDITED, "rna_Node_update");

  RNA_def_struct_sdna_from(srna, "NodeShaderUVMap", "storage");

  prop = RNA_def_property(srna, "uv_map", PROP_STRING, PROP_NONE);
  RNA_def_property_ui_text(prop, "UV Map", "UV coordinates to be used for mapping");
  RNA_def_property_update(prop, NC_NODE | NA_EDITED, "rna_Node_update");

  RNA_def_struct_sdna_from(srna, "bNode", NULL);
}

static void def_sh_vertex_color(StructRNA *srna)
{
  PropertyRNA *prop;

  RNA_def_struct_sdna_from(srna, "NodeShaderVertexColor", "storage");

  prop = RNA_def_property(srna, "layer_name", PROP_STRING, PROP_NONE);
  RNA_def_property_ui_text(prop, "Vertex Color", "Vertex Color");
  RNA_def_property_update(prop, NC_NODE | NA_EDITED, "rna_Node_update");

  RNA_def_struct_sdna_from(srna, "bNode", NULL);
}

static void def_sh_uvalongstroke(StructRNA *srna)
{
  PropertyRNA *prop;

  prop = RNA_def_property(srna, "use_tips", PROP_BOOLEAN, PROP_NONE);
  RNA_def_property_boolean_sdna(prop, NULL, "custom1", 1);
  RNA_def_property_ui_text(
      prop, "Use Tips", "Lower half of the texture is for tips of the stroke");
  RNA_def_property_update(prop, NC_NODE | NA_EDITED, "rna_Node_update");
}

static void def_sh_normal_map(StructRNA *srna)
{
  static const EnumPropertyItem prop_space_items[] = {
      {SHD_SPACE_TANGENT, "TANGENT", 0, "Tangent Space", "Tangent space normal mapping"},
      {SHD_SPACE_OBJECT, "OBJECT", 0, "Object Space", "Object space normal mapping"},
      {SHD_SPACE_WORLD, "WORLD", 0, "World Space", "World space normal mapping"},
      {SHD_SPACE_BLENDER_OBJECT,
       "BLENDER_OBJECT",
       0,
       "Blender Object Space",
       "Object space normal mapping, compatible with Blender render baking"},
      {SHD_SPACE_BLENDER_WORLD,
       "BLENDER_WORLD",
       0,
       "Blender World Space",
       "World space normal mapping, compatible with Blender render baking"},
      {0, NULL, 0, NULL, NULL},
  };

  PropertyRNA *prop;

  RNA_def_struct_sdna_from(srna, "NodeShaderNormalMap", "storage");

  prop = RNA_def_property(srna, "space", PROP_ENUM, PROP_NONE);
  RNA_def_property_enum_items(prop, prop_space_items);
  RNA_def_property_ui_text(prop, "Space", "Space of the input normal");
  RNA_def_property_update(prop, 0, "rna_Node_update");

  prop = RNA_def_property(srna, "uv_map", PROP_STRING, PROP_NONE);
  RNA_def_property_ui_text(prop, "UV Map", "UV Map for tangent space maps");
  RNA_def_property_update(prop, NC_NODE | NA_EDITED, "rna_Node_update");

  RNA_def_struct_sdna_from(srna, "bNode", NULL);
}

static void def_sh_displacement(StructRNA *srna)
{
  static const EnumPropertyItem prop_space_items[] = {
      {SHD_SPACE_OBJECT,
       "OBJECT",
       0,
       "Object Space",
       "Displacement is in object space, affected by object scale"},
      {SHD_SPACE_WORLD,
       "WORLD",
       0,
       "World Space",
       "Displacement is in world space, not affected by object scale"},
      {0, NULL, 0, NULL, NULL},
  };

  PropertyRNA *prop;

  prop = RNA_def_property(srna, "space", PROP_ENUM, PROP_NONE);
  RNA_def_property_enum_sdna(prop, NULL, "custom1");
  RNA_def_property_enum_items(prop, prop_space_items);
  RNA_def_property_ui_text(prop, "Space", "Space of the input height");
  RNA_def_property_update(prop, 0, "rna_Node_update");

  RNA_def_struct_sdna_from(srna, "bNode", NULL);
}

static void def_sh_vector_displacement(StructRNA *srna)
{
  static const EnumPropertyItem prop_space_items[] = {
      {SHD_SPACE_TANGENT,
       "TANGENT",
       0,
       "Tangent Space",
       "Tangent space vector displacement mapping"},
      {SHD_SPACE_OBJECT, "OBJECT", 0, "Object Space", "Object space vector displacement mapping"},
      {SHD_SPACE_WORLD, "WORLD", 0, "World Space", "World space vector displacement mapping"},
      {0, NULL, 0, NULL, NULL},
  };

  PropertyRNA *prop;

  prop = RNA_def_property(srna, "space", PROP_ENUM, PROP_NONE);
  RNA_def_property_enum_sdna(prop, NULL, "custom1");
  RNA_def_property_enum_items(prop, prop_space_items);
  RNA_def_property_ui_text(prop, "Space", "Space of the input height");
  RNA_def_property_update(prop, 0, "rna_Node_update");

  RNA_def_struct_sdna_from(srna, "bNode", NULL);
}

static void def_sh_tangent(StructRNA *srna)
{
  static const EnumPropertyItem prop_direction_type_items[] = {
      {SHD_TANGENT_RADIAL, "RADIAL", 0, "Radial", "Radial tangent around the X, Y or Z axis"},
      {SHD_TANGENT_UVMAP, "UV_MAP", 0, "UV Map", "Tangent from UV map"},
      {0, NULL, 0, NULL, NULL},
  };

  static const EnumPropertyItem prop_axis_items[] = {
      {SHD_TANGENT_AXIS_X, "X", 0, "X", "X axis"},
      {SHD_TANGENT_AXIS_Y, "Y", 0, "Y", "Y axis"},
      {SHD_TANGENT_AXIS_Z, "Z", 0, "Z", "Z axis"},
      {0, NULL, 0, NULL, NULL},
  };

  PropertyRNA *prop;

  RNA_def_struct_sdna_from(srna, "NodeShaderTangent", "storage");

  prop = RNA_def_property(srna, "direction_type", PROP_ENUM, PROP_NONE);
  RNA_def_property_enum_items(prop, prop_direction_type_items);
  RNA_def_property_ui_text(prop, "Direction", "Method to use for the tangent");
  RNA_def_property_update(prop, 0, "rna_Node_update");

  prop = RNA_def_property(srna, "axis", PROP_ENUM, PROP_NONE);
  RNA_def_property_enum_items(prop, prop_axis_items);
  RNA_def_property_ui_text(prop, "Axis", "Axis for radial tangents");
  RNA_def_property_update(prop, 0, "rna_Node_update");

  prop = RNA_def_property(srna, "uv_map", PROP_STRING, PROP_NONE);
  RNA_def_property_ui_text(prop, "UV Map", "UV Map for tangent generated from UV");
  RNA_def_property_update(prop, NC_NODE | NA_EDITED, "rna_Node_update");

  RNA_def_struct_sdna_from(srna, "bNode", NULL);
}

static void def_sh_bevel(StructRNA *srna)
{
  PropertyRNA *prop;

  prop = RNA_def_property(srna, "samples", PROP_INT, PROP_UNSIGNED);
  RNA_def_property_int_sdna(prop, NULL, "custom1");
  RNA_def_property_range(prop, 2, 128);
  RNA_def_property_ui_range(prop, 2, 16, 1, 1);
  RNA_def_property_ui_text(prop, "Samples", "Number of rays to trace per shader evaluation");
  RNA_def_property_update(prop, 0, "rna_Node_update");
}

static void def_sh_ambient_occlusion(StructRNA *srna)
{
  PropertyRNA *prop;

  prop = RNA_def_property(srna, "samples", PROP_INT, PROP_UNSIGNED);
  RNA_def_property_int_sdna(prop, NULL, "custom1");
  RNA_def_property_range(prop, 1, 128);
  RNA_def_property_ui_text(prop, "Samples", "Number of rays to trace per shader evaluation");
  RNA_def_property_update(prop, 0, "rna_Node_update");

  prop = RNA_def_property(srna, "inside", PROP_BOOLEAN, PROP_NONE);
  RNA_def_property_boolean_sdna(prop, NULL, "custom2", SHD_AO_INSIDE);
  RNA_def_property_ui_text(prop, "Inside", "Trace rays towards the inside of the object");
  RNA_def_property_update(prop, NC_NODE | NA_EDITED, "rna_Node_update");

  prop = RNA_def_property(srna, "only_local", PROP_BOOLEAN, PROP_NONE);
  RNA_def_property_boolean_sdna(prop, NULL, "custom2", SHD_AO_LOCAL);
  RNA_def_property_ui_text(
      prop, "Only Local", "Only consider the object itself when computing AO");
  RNA_def_property_update(prop, NC_NODE | NA_EDITED, "rna_Node_update");
}

static void def_sh_subsurface(StructRNA *srna)
{
  static const EnumPropertyItem prop_subsurface_falloff_items[] = {
      {SHD_SUBSURFACE_CUBIC, "CUBIC", 0, "Cubic", "Simple cubic falloff function"},
      {SHD_SUBSURFACE_GAUSSIAN,
       "GAUSSIAN",
       0,
       "Gaussian",
       "Normal distribution, multiple can be combined to fit more complex profiles"},
      {SHD_SUBSURFACE_BURLEY,
       "BURLEY",
       0,
       "Christensen-Burley",
       "Approximation to physically based volume scattering"},
      {SHD_SUBSURFACE_RANDOM_WALK,
       "RANDOM_WALK",
       0,
       "Random Walk",
       "Volumetric approximation to physically based volume scattering"},
      {0, NULL, 0, NULL, NULL},
  };

  PropertyRNA *prop;

  prop = RNA_def_property(srna, "falloff", PROP_ENUM, PROP_NONE);
  RNA_def_property_enum_sdna(prop, NULL, "custom1");
  RNA_def_property_enum_items(prop, prop_subsurface_falloff_items);
  RNA_def_property_ui_text(prop,
                           "Falloff",
                           "Function to determine how much light nearby points contribute based "
                           "on their distance to the shading point");
  RNA_def_property_update(prop, NC_NODE | NA_EDITED, "rna_ShaderNode_socket_update");
}

static void def_sh_tex_ies(StructRNA *srna)
{
  PropertyRNA *prop;

  prop = RNA_def_property(srna, "ies", PROP_POINTER, PROP_NONE);
  RNA_def_property_pointer_sdna(prop, NULL, "id");
  RNA_def_property_struct_type(prop, "Text");
  RNA_def_property_flag(prop, PROP_EDITABLE | PROP_ID_REFCOUNT);
  RNA_def_property_ui_text(prop, "IES Text", "Internal IES file");
  RNA_def_property_update(prop, NC_NODE | NA_EDITED, "rna_Node_update");

  RNA_def_struct_sdna_from(srna, "NodeShaderTexIES", "storage");

  prop = RNA_def_property(srna, "filepath", PROP_STRING, PROP_FILEPATH);
  RNA_def_property_ui_text(prop, "File Path", "IES light path");
  RNA_def_property_update(prop, NC_NODE | NA_EDITED, "rna_Node_update");

  prop = RNA_def_property(srna, "mode", PROP_ENUM, PROP_NONE);
  RNA_def_property_enum_funcs(prop, NULL, "rna_ShaderNodeTexIES_mode_set", NULL);
  RNA_def_property_enum_items(prop, node_ies_mode_items);
  RNA_def_property_ui_text(
      prop, "Source", "Whether the IES file is loaded from disk or from a text data-block");
  RNA_def_property_update(prop, NC_NODE | NA_EDITED, "rna_Node_update");

  RNA_def_struct_sdna_from(srna, "bNode", NULL);
}

static void def_sh_output_aov(StructRNA *srna)
{
  PropertyRNA *prop;

  RNA_def_struct_sdna_from(srna, "NodeShaderOutputAOV", "storage");

  prop = RNA_def_property(srna, "name", PROP_STRING, PROP_NONE);
  RNA_def_property_ui_text(prop, "Name", "Name of the AOV that this output writes to");
  RNA_def_property_update(prop, NC_NODE | NA_EDITED, "rna_Node_update");

  RNA_def_struct_sdna_from(srna, "bNode", NULL);
}

static void def_sh_script(StructRNA *srna)
{
  PropertyRNA *prop;

  prop = RNA_def_property(srna, "script", PROP_POINTER, PROP_NONE);
  RNA_def_property_pointer_sdna(prop, NULL, "id");
  RNA_def_property_struct_type(prop, "Text");
  RNA_def_property_flag(prop, PROP_EDITABLE | PROP_ID_REFCOUNT);
  RNA_def_property_ui_text(prop, "Script", "Internal shader script to define the shader");
  RNA_def_property_update(prop, NC_NODE | NA_EDITED, "rna_ShaderNodeScript_update");

  RNA_def_struct_sdna_from(srna, "NodeShaderScript", "storage");

  prop = RNA_def_property(srna, "filepath", PROP_STRING, PROP_FILEPATH);
  RNA_def_property_ui_text(prop, "File Path", "Shader script path");
  RNA_def_property_update(prop, NC_NODE | NA_EDITED, "rna_ShaderNodeScript_update");

  prop = RNA_def_property(srna, "mode", PROP_ENUM, PROP_NONE);
  RNA_def_property_enum_funcs(prop, NULL, "rna_ShaderNodeScript_mode_set", NULL);
  RNA_def_property_enum_items(prop, node_script_mode_items);
  RNA_def_property_ui_text(prop, "Script Source", "");
  RNA_def_property_update(prop, NC_NODE | NA_EDITED, "rna_Node_update");

  prop = RNA_def_property(srna, "use_auto_update", PROP_BOOLEAN, PROP_NONE);
  RNA_def_property_boolean_sdna(prop, NULL, "flag", NODE_SCRIPT_AUTO_UPDATE);
  RNA_def_property_ui_text(
      prop,
      "Auto Update",
      "Automatically update the shader when the .osl file changes (external scripts only)");

  prop = RNA_def_property(srna, "bytecode", PROP_STRING, PROP_NONE);
  RNA_def_property_string_funcs(prop,
                                "rna_ShaderNodeScript_bytecode_get",
                                "rna_ShaderNodeScript_bytecode_length",
                                "rna_ShaderNodeScript_bytecode_set");
  RNA_def_property_ui_text(prop, "Bytecode", "Compile bytecode for shader script node");
  RNA_def_property_update(prop, NC_NODE | NA_EDITED, "rna_Node_update");

  prop = RNA_def_property(srna, "bytecode_hash", PROP_STRING, PROP_NONE);
  RNA_def_property_ui_text(
      prop, "Bytecode Hash", "Hash of compile bytecode, for quick equality checking");
  RNA_def_property_update(prop, NC_NODE | NA_EDITED, "rna_Node_update");

  /* needs to be reset to avoid bad pointer type in API functions below */
  RNA_def_struct_sdna_from(srna, "bNode", NULL);

  /* API functions */

#  if 0 /* XXX TODO use general node api for this */
  func = RNA_def_function(srna, "find_socket", "rna_ShaderNodeScript_find_socket");
  RNA_def_function_ui_description(func, "Find a socket by name");
  parm = RNA_def_string(func, "name", NULL, 0, "Socket name", "");
  RNA_def_parameter_flags(parm, 0, PARM_REQUIRED);
  /*parm =*/RNA_def_boolean(func, "is_output", false, "Output", "Whether the socket is an output");
  parm = RNA_def_pointer(func, "result", "NodeSocket", "", "");
  RNA_def_function_return(func, parm);

  func = RNA_def_function(srna, "add_socket", "rna_ShaderNodeScript_add_socket");
  RNA_def_function_ui_description(func, "Add a socket socket");
  RNA_def_function_flag(func, FUNC_USE_SELF_ID);
  parm = RNA_def_string(func, "name", NULL, 0, "Name", "");
  RNA_def_parameter_flags(parm, 0, PARM_REQUIRED);
  parm = RNA_def_enum(func, "type", node_socket_type_items, SOCK_FLOAT, "Type", "");
  RNA_def_parameter_flags(parm, 0, PARM_REQUIRED);
  /*parm =*/RNA_def_boolean(func, "is_output", false, "Output", "Whether the socket is an output");
  parm = RNA_def_pointer(func, "result", "NodeSocket", "", "");
  RNA_def_function_return(func, parm);

  func = RNA_def_function(srna, "remove_socket", "rna_ShaderNodeScript_remove_socket");
  RNA_def_function_ui_description(func, "Remove a socket socket");
  RNA_def_function_flag(func, FUNC_USE_SELF_ID);
  parm = RNA_def_pointer(func, "sock", "NodeSocket", "Socket", "");
  RNA_def_parameter_flags(parm, PROP_NEVER_NULL, PARM_REQUIRED);
#  endif
}

/* -- Compositor Nodes ------------------------------------------------------ */

static void def_cmp_alpha_over(StructRNA *srna)
{
  PropertyRNA *prop;

  /* XXX: Tooltip */
  prop = RNA_def_property(srna, "use_premultiply", PROP_BOOLEAN, PROP_NONE);
  RNA_def_property_boolean_sdna(prop, NULL, "custom1", 1);
  RNA_def_property_ui_text(prop, "Convert Premultiplied", "");
  RNA_def_property_update(prop, NC_NODE | NA_EDITED, "rna_Node_update");

  RNA_def_struct_sdna_from(srna, "NodeTwoFloats", "storage");

  prop = RNA_def_property(srna, "premul", PROP_FLOAT, PROP_FACTOR);
  RNA_def_property_float_sdna(prop, NULL, "x");
  RNA_def_property_range(prop, 0.0f, 1.0f);
  RNA_def_property_ui_text(prop, "Premultiplied", "Mix Factor");
  RNA_def_property_update(prop, NC_NODE | NA_EDITED, "rna_Node_update");
}

static void def_cmp_blur(StructRNA *srna)
{
  PropertyRNA *prop;

  static const EnumPropertyItem filter_type_items[] = {
      {R_FILTER_BOX, "FLAT", 0, "Flat", ""},
      {R_FILTER_TENT, "TENT", 0, "Tent", ""},
      {R_FILTER_QUAD, "QUAD", 0, "Quadratic", ""},
      {R_FILTER_CUBIC, "CUBIC", 0, "Cubic", ""},
      {R_FILTER_GAUSS, "GAUSS", 0, "Gaussian", ""},
      {R_FILTER_FAST_GAUSS, "FAST_GAUSS", 0, "Fast Gaussian", ""},
      {R_FILTER_CATROM, "CATROM", 0, "Catrom", ""},
      {R_FILTER_MITCH, "MITCH", 0, "Mitch", ""},
      {0, NULL, 0, NULL, NULL},
  };

  static const EnumPropertyItem aspect_correction_type_items[] = {
      {CMP_NODE_BLUR_ASPECT_NONE, "NONE", 0, "None", ""},
      {CMP_NODE_BLUR_ASPECT_Y, "Y", 0, "Y", ""},
      {CMP_NODE_BLUR_ASPECT_X, "X", 0, "X", ""},
      {0, NULL, 0, NULL, NULL},
  };

  /* duplicated in def_cmp_bokehblur */
  prop = RNA_def_property(srna, "use_variable_size", PROP_BOOLEAN, PROP_NONE);
  RNA_def_property_boolean_sdna(prop, NULL, "custom1", CMP_NODEFLAG_BLUR_VARIABLE_SIZE);
  RNA_def_property_ui_text(
      prop, "Variable Size", "Support variable blur per pixel when using an image for size input");
  RNA_def_property_update(prop, NC_NODE | NA_EDITED, "rna_Node_update");

  prop = RNA_def_property(srna, "use_extended_bounds", PROP_BOOLEAN, PROP_NONE);
  RNA_def_property_boolean_sdna(prop, NULL, "custom1", CMP_NODEFLAG_BLUR_EXTEND_BOUNDS);
  RNA_def_property_ui_text(
      prop, "Extend Bounds", "Extend bounds of the input image to fully fit blurred image");
  RNA_def_property_update(prop, NC_NODE | NA_EDITED, "rna_Node_update");

  RNA_def_struct_sdna_from(srna, "NodeBlurData", "storage");

  prop = RNA_def_property(srna, "size_x", PROP_INT, PROP_NONE);
  RNA_def_property_int_sdna(prop, NULL, "sizex");
  RNA_def_property_range(prop, 0, 2048);
  RNA_def_property_ui_text(prop, "Size X", "");
  RNA_def_property_update(prop, NC_NODE | NA_EDITED, "rna_Node_update");

  prop = RNA_def_property(srna, "size_y", PROP_INT, PROP_NONE);
  RNA_def_property_int_sdna(prop, NULL, "sizey");
  RNA_def_property_range(prop, 0, 2048);
  RNA_def_property_ui_text(prop, "Size Y", "");
  RNA_def_property_update(prop, NC_NODE | NA_EDITED, "rna_Node_update");

  prop = RNA_def_property(srna, "use_relative", PROP_BOOLEAN, PROP_NONE);
  RNA_def_property_boolean_sdna(prop, NULL, "relative", 1);
  RNA_def_property_ui_text(
      prop, "Relative", "Use relative (percent) values to define blur radius");
  RNA_def_property_update(prop, NC_NODE | NA_EDITED, "rna_Node_update");

  prop = RNA_def_property(srna, "aspect_correction", PROP_ENUM, PROP_NONE);
  RNA_def_property_enum_sdna(prop, NULL, "aspect");
  RNA_def_property_enum_items(prop, aspect_correction_type_items);
  RNA_def_property_ui_text(prop, "Aspect Correction", "Type of aspect correction to use");
  RNA_def_property_update(prop, NC_NODE | NA_EDITED, "rna_Node_update");

  prop = RNA_def_property(srna, "factor", PROP_FLOAT, PROP_NONE);
  RNA_def_property_float_sdna(prop, NULL, "fac");
  RNA_def_property_range(prop, 0.0f, 2.0f);
  RNA_def_property_ui_text(prop, "Factor", "");
  RNA_def_property_update(prop, NC_NODE | NA_EDITED, "rna_Node_update");

  prop = RNA_def_property(srna, "factor_x", PROP_FLOAT, PROP_PERCENTAGE);
  RNA_def_property_float_sdna(prop, NULL, "percentx");
  RNA_def_property_range(prop, 0.0f, 100.0f);
  RNA_def_property_ui_text(prop, "Relative Size X", "");
  RNA_def_property_update(prop, NC_NODE | NA_EDITED, "rna_Node_update");

  prop = RNA_def_property(srna, "factor_y", PROP_FLOAT, PROP_PERCENTAGE);
  RNA_def_property_float_sdna(prop, NULL, "percenty");
  RNA_def_property_range(prop, 0.0f, 100.0f);
  RNA_def_property_ui_text(prop, "Relative Size Y", "");
  RNA_def_property_update(prop, NC_NODE | NA_EDITED, "rna_Node_update");

  prop = RNA_def_property(srna, "filter_type", PROP_ENUM, PROP_NONE);
  RNA_def_property_enum_sdna(prop, NULL, "filtertype");
  RNA_def_property_enum_items(prop, filter_type_items);
  RNA_def_property_ui_text(prop, "Filter Type", "");
  RNA_def_property_update(prop, NC_NODE | NA_EDITED, "rna_Node_update");

  prop = RNA_def_property(srna, "use_bokeh", PROP_BOOLEAN, PROP_NONE);
  RNA_def_property_boolean_sdna(prop, NULL, "bokeh", 1);
  RNA_def_property_ui_text(prop, "Bokeh", "Use circular filter (slower)");
  RNA_def_property_update(prop, NC_NODE | NA_EDITED, "rna_Node_update");

  prop = RNA_def_property(srna, "use_gamma_correction", PROP_BOOLEAN, PROP_NONE);
  RNA_def_property_boolean_sdna(prop, NULL, "gamma", 1);
  RNA_def_property_ui_text(prop, "Gamma", "Apply filter on gamma corrected values");
  RNA_def_property_update(prop, NC_NODE | NA_EDITED, "rna_Node_update");
}

static void def_cmp_filter(StructRNA *srna)
{
  PropertyRNA *prop;

  prop = RNA_def_property(srna, "filter_type", PROP_ENUM, PROP_NONE);
  RNA_def_property_enum_sdna(prop, NULL, "custom1");
  RNA_def_property_enum_items(prop, rna_enum_node_filter_items);
  RNA_def_property_ui_text(prop, "Filter Type", "");
  RNA_def_property_update(prop, NC_NODE | NA_EDITED, "rna_Node_update");
}

static void def_cmp_map_value(StructRNA *srna)
{
  PropertyRNA *prop;

  RNA_def_struct_sdna_from(srna, "TexMapping", "storage");

  prop = RNA_def_property(srna, "offset", PROP_FLOAT, PROP_NONE);
  RNA_def_property_float_sdna(prop, NULL, "loc");
  RNA_def_property_array(prop, 1);
  RNA_def_property_range(prop, -1000.0f, 1000.0f);
  RNA_def_property_ui_text(prop, "Offset", "");
  RNA_def_property_update(prop, NC_NODE | NA_EDITED, "rna_Node_update");

  prop = RNA_def_property(srna, "size", PROP_FLOAT, PROP_NONE);
  RNA_def_property_float_sdna(prop, NULL, "size");
  RNA_def_property_array(prop, 1);
  RNA_def_property_range(prop, -1000.0f, 1000.0f);
  RNA_def_property_ui_text(prop, "Size", "");
  RNA_def_property_update(prop, NC_NODE | NA_EDITED, "rna_Node_update");

  prop = RNA_def_property(srna, "use_min", PROP_BOOLEAN, PROP_NONE);
  RNA_def_property_boolean_sdna(prop, NULL, "flag", TEXMAP_CLIP_MIN);
  RNA_def_property_ui_text(prop, "Use Minimum", "");
  RNA_def_property_update(prop, NC_NODE | NA_EDITED, "rna_Node_update");

  prop = RNA_def_property(srna, "use_max", PROP_BOOLEAN, PROP_NONE);
  RNA_def_property_boolean_sdna(prop, NULL, "flag", TEXMAP_CLIP_MAX);
  RNA_def_property_ui_text(prop, "Use Maximum", "");
  RNA_def_property_update(prop, NC_NODE | NA_EDITED, "rna_Node_update");

  prop = RNA_def_property(srna, "min", PROP_FLOAT, PROP_NONE);
  RNA_def_property_float_sdna(prop, NULL, "min");
  RNA_def_property_array(prop, 1);
  RNA_def_property_range(prop, -1000.0f, 1000.0f);
  RNA_def_property_ui_text(prop, "Minimum", "");
  RNA_def_property_update(prop, NC_NODE | NA_EDITED, "rna_Node_update");

  prop = RNA_def_property(srna, "max", PROP_FLOAT, PROP_NONE);
  RNA_def_property_float_sdna(prop, NULL, "max");
  RNA_def_property_array(prop, 1);
  RNA_def_property_range(prop, -1000.0f, 1000.0f);
  RNA_def_property_ui_text(prop, "Maximum", "");
  RNA_def_property_update(prop, NC_NODE | NA_EDITED, "rna_Node_update");
}

static void def_cmp_map_range(StructRNA *srna)
{
  PropertyRNA *prop;

  prop = RNA_def_property(srna, "use_clamp", PROP_BOOLEAN, PROP_NONE);
  RNA_def_property_boolean_sdna(prop, NULL, "custom1", 1);
  RNA_def_property_ui_text(prop, "Clamp", "Clamp result of the node to 0.0 to 1.0 range");
  RNA_def_property_update(prop, NC_NODE | NA_EDITED, "rna_Node_update");
}

static void def_cmp_vector_blur(StructRNA *srna)
{
  PropertyRNA *prop;

  RNA_def_struct_sdna_from(srna, "NodeBlurData", "storage");

  prop = RNA_def_property(srna, "samples", PROP_INT, PROP_NONE);
  RNA_def_property_int_sdna(prop, NULL, "samples");
  RNA_def_property_range(prop, 1, 256);
  RNA_def_property_ui_text(prop, "Samples", "");
  RNA_def_property_update(prop, NC_NODE | NA_EDITED, "rna_Node_update");

  prop = RNA_def_property(srna, "speed_min", PROP_INT, PROP_NONE);
  RNA_def_property_int_sdna(prop, NULL, "minspeed");
  RNA_def_property_range(prop, 0, 1024);
  RNA_def_property_ui_text(
      prop,
      "Min Speed",
      "Minimum speed for a pixel to be blurred (used to separate background from foreground)");
  RNA_def_property_update(prop, NC_NODE | NA_EDITED, "rna_Node_update");

  prop = RNA_def_property(srna, "speed_max", PROP_INT, PROP_NONE);
  RNA_def_property_int_sdna(prop, NULL, "maxspeed");
  RNA_def_property_range(prop, 0, 1024);
  RNA_def_property_ui_text(prop, "Max Speed", "Maximum speed, or zero for none");
  RNA_def_property_update(prop, NC_NODE | NA_EDITED, "rna_Node_update");

  prop = RNA_def_property(srna, "factor", PROP_FLOAT, PROP_NONE);
  RNA_def_property_float_sdna(prop, NULL, "fac");
  RNA_def_property_range(prop, 0.0, 20.0);
  RNA_def_property_ui_range(prop, 0.0, 2.0, 1.0, 2);
  RNA_def_property_ui_text(
      prop,
      "Blur Factor",
      "Scaling factor for motion vectors (actually, 'shutter speed', in frames)");
  RNA_def_property_update(prop, NC_NODE | NA_EDITED, "rna_Node_update");

  prop = RNA_def_property(srna, "use_curved", PROP_BOOLEAN, PROP_NONE);
  RNA_def_property_boolean_sdna(prop, NULL, "curved", 1);
  RNA_def_property_ui_text(
      prop, "Curved", "Interpolate between frames in a Bezier curve, rather than linearly");
  RNA_def_property_update(prop, NC_NODE | NA_EDITED, "rna_Node_update");
}

static void def_cmp_levels(StructRNA *srna)
{
  PropertyRNA *prop;

  static const EnumPropertyItem channel_items[] = {
      {1, "COMBINED_RGB", 0, "C", "Combined RGB"},
      {2, "RED", 0, "R", "Red Channel"},
      {3, "GREEN", 0, "G", "Green Channel"},
      {4, "BLUE", 0, "B", "Blue Channel"},
      {5, "LUMINANCE", 0, "L", "Luminance Channel"},
      {0, NULL, 0, NULL, NULL},
  };

  prop = RNA_def_property(srna, "channel", PROP_ENUM, PROP_NONE);
  RNA_def_property_enum_sdna(prop, NULL, "custom1");
  RNA_def_property_enum_items(prop, channel_items);
  RNA_def_property_ui_text(prop, "Channel", "");
  RNA_def_property_update(prop, NC_NODE | NA_EDITED, "rna_Node_update");
}

static void def_node_image_user(StructRNA *srna)
{
  PropertyRNA *prop;

  prop = RNA_def_property(srna, "frame_duration", PROP_INT, PROP_NONE);
  RNA_def_property_int_sdna(prop, NULL, "frames");
  RNA_def_property_range(prop, 0, MAXFRAMEF);
  RNA_def_property_ui_text(
      prop, "Frames", "Number of images of a movie to use"); /* copied from the rna_image.c */
  RNA_def_property_update(prop, NC_NODE | NA_EDITED, "rna_Node_update");

  prop = RNA_def_property(srna, "frame_start", PROP_INT, PROP_NONE);
  RNA_def_property_int_sdna(prop, NULL, "sfra");
  RNA_def_property_range(prop, MINAFRAMEF, MAXFRAMEF);
  /* copied from the rna_image.c */
  RNA_def_property_ui_text(
      prop,
      "Start Frame",
      "Global starting frame of the movie/sequence, assuming first picture has a #1");
  RNA_def_property_update(prop, NC_NODE | NA_EDITED, "rna_Node_update");

  prop = RNA_def_property(srna, "frame_offset", PROP_INT, PROP_NONE);
  RNA_def_property_int_sdna(prop, NULL, "offset");
  RNA_def_property_range(prop, MINAFRAMEF, MAXFRAMEF);
  /* copied from the rna_image.c */
  RNA_def_property_ui_text(
      prop, "Offset", "Offset the number of the frame to use in the animation");
  RNA_def_property_update(prop, NC_NODE | NA_EDITED, "rna_Node_update");

  prop = RNA_def_property(srna, "use_cyclic", PROP_BOOLEAN, PROP_NONE);
  RNA_def_property_boolean_sdna(prop, NULL, "cycl", 1);
  RNA_def_property_ui_text(
      prop, "Cyclic", "Cycle the images in the movie"); /* copied from the rna_image.c */
  RNA_def_property_update(prop, NC_NODE | NA_EDITED, "rna_Node_update");

  prop = RNA_def_property(srna, "use_auto_refresh", PROP_BOOLEAN, PROP_NONE);
  RNA_def_property_boolean_sdna(prop, NULL, "flag", IMA_ANIM_ALWAYS);
  /* copied from the rna_image.c */
  RNA_def_property_ui_text(prop, "Auto-Refresh", "Always refresh image on frame changes");
  RNA_def_property_update(prop, NC_NODE | NA_EDITED, "rna_Node_update");

  prop = RNA_def_property(srna, "layer", PROP_ENUM, PROP_NONE);
  RNA_def_property_enum_sdna(prop, NULL, "layer");
  RNA_def_property_enum_items(prop, prop_image_layer_items);
  RNA_def_property_enum_funcs(prop, NULL, NULL, "rna_Node_image_layer_itemf");
  RNA_def_property_flag(prop, PROP_ENUM_NO_TRANSLATE);
  RNA_def_property_ui_text(prop, "Layer", "");
  RNA_def_property_update(prop, NC_NODE | NA_EDITED, "rna_Node_image_layer_update");

  prop = RNA_def_property(srna, "has_layers", PROP_BOOLEAN, PROP_NONE);
  RNA_def_property_boolean_funcs(prop, "rna_Node_image_has_layers_get", NULL);
  RNA_def_property_clear_flag(prop, PROP_EDITABLE);
  RNA_def_property_ui_text(prop, "Has Layers", "True if this image has any named layer");

  prop = RNA_def_property(srna, "view", PROP_ENUM, PROP_NONE);
  RNA_def_property_enum_sdna(prop, NULL, "view");
  RNA_def_property_enum_items(prop, prop_image_view_items);
  RNA_def_property_enum_funcs(prop, NULL, NULL, "rna_Node_image_view_itemf");
  RNA_def_property_flag(prop, PROP_ENUM_NO_TRANSLATE);
  RNA_def_property_ui_text(prop, "View", "");
  RNA_def_property_update(prop, NC_NODE | NA_EDITED, "rna_Node_update");

  prop = RNA_def_property(srna, "has_views", PROP_BOOLEAN, PROP_NONE);
  RNA_def_property_boolean_funcs(prop, "rna_Node_image_has_views_get", NULL);
  RNA_def_property_clear_flag(prop, PROP_EDITABLE);
  RNA_def_property_ui_text(prop, "Has View", "True if this image has multiple views");
}

static void def_cmp_image(StructRNA *srna)
{
  PropertyRNA *prop;

#  if 0
  static const EnumPropertyItem type_items[] = {
      {IMA_SRC_FILE, "IMAGE", 0, "Image", ""},
      {IMA_SRC_MOVIE, "MOVIE", "Movie", ""},
      {IMA_SRC_SEQUENCE, "SEQUENCE", "Sequence", ""},
      {IMA_SRC_GENERATED, "GENERATED", "Generated", ""},
      {0, NULL, 0, NULL, NULL},
  };
#  endif

  prop = RNA_def_property(srna, "image", PROP_POINTER, PROP_NONE);
  RNA_def_property_pointer_sdna(prop, NULL, "id");
  RNA_def_property_struct_type(prop, "Image");
  RNA_def_property_flag(prop, PROP_EDITABLE);
  RNA_def_property_override_flag(prop, PROPOVERRIDE_OVERRIDABLE_LIBRARY);
  RNA_def_property_ui_text(prop, "Image", "");
  RNA_def_property_update(prop, NC_NODE | NA_EDITED, "rna_Image_Node_update_id");

  prop = RNA_def_property(srna, "use_straight_alpha_output", PROP_BOOLEAN, PROP_NONE);
  RNA_def_property_boolean_sdna(prop, NULL, "custom1", CMP_NODE_IMAGE_USE_STRAIGHT_OUTPUT);
  RNA_def_property_ui_text(prop,
                           "Straight Alpha Output",
                           "Put node output buffer to straight alpha instead of premultiplied");
  RNA_def_property_update(prop, NC_NODE | NA_EDITED, "rna_Node_update");

  /* NB: image user properties used in the UI are redefined in def_node_image_user,
   * to trigger correct updates of the node editor. RNA design problem that prevents
   * updates from nested structs ...
   */
  RNA_def_struct_sdna_from(srna, "ImageUser", "storage");
  def_node_image_user(srna);
}

static void def_cmp_render_layers(StructRNA *srna)
{
  PropertyRNA *prop;

  prop = RNA_def_property(srna, "scene", PROP_POINTER, PROP_NONE);
  RNA_def_property_pointer_sdna(prop, NULL, "id");
  RNA_def_property_pointer_funcs(prop, NULL, "rna_Node_scene_set", NULL, NULL);
  RNA_def_property_struct_type(prop, "Scene");
  RNA_def_property_flag(prop, PROP_EDITABLE | PROP_ID_REFCOUNT);
  RNA_def_property_override_flag(prop, PROPOVERRIDE_OVERRIDABLE_LIBRARY);
  RNA_def_property_ui_text(prop, "Scene", "");
  RNA_def_property_update(prop, NC_NODE | NA_EDITED, "rna_Node_view_layer_update");

  prop = RNA_def_property(srna, "layer", PROP_ENUM, PROP_NONE);
  RNA_def_property_enum_sdna(prop, NULL, "custom1");
  RNA_def_property_enum_items(prop, prop_view_layer_items);
  RNA_def_property_enum_funcs(prop, NULL, NULL, "rna_Node_view_layer_itemf");
  RNA_def_property_flag(prop, PROP_ENUM_NO_TRANSLATE);
  RNA_def_property_ui_text(prop, "Layer", "");
  RNA_def_property_update(prop, NC_NODE | NA_EDITED, "rna_Node_view_layer_update");
}

static void rna_def_cmp_output_file_slot_file(BlenderRNA *brna)
{
  StructRNA *srna;
  PropertyRNA *prop;

  srna = RNA_def_struct(brna, "NodeOutputFileSlotFile", NULL);
  RNA_def_struct_sdna(srna, "NodeImageMultiFileSocket");
  RNA_def_struct_ui_text(
      srna, "Output File Slot", "Single layer file slot of the file output node");

  prop = RNA_def_property(srna, "use_node_format", PROP_BOOLEAN, PROP_NONE);
  RNA_def_property_boolean_sdna(prop, NULL, "use_node_format", 1);
  RNA_def_property_ui_text(prop, "Use Node Format", "");
  RNA_def_property_update(prop, NC_NODE | NA_EDITED, NULL);

  prop = RNA_def_property(srna, "format", PROP_POINTER, PROP_NONE);
  RNA_def_property_struct_type(prop, "ImageFormatSettings");

  prop = RNA_def_property(srna, "path", PROP_STRING, PROP_NONE);
  RNA_def_property_string_sdna(prop, NULL, "path");
  RNA_def_property_string_funcs(prop, NULL, NULL, "rna_NodeOutputFileSlotFile_path_set");
  RNA_def_struct_name_property(srna, prop);
  RNA_def_property_ui_text(prop, "Path", "Subpath used for this slot");
  RNA_def_property_update(prop, NC_NODE | NA_EDITED, NULL);
}
static void rna_def_cmp_output_file_slot_layer(BlenderRNA *brna)
{
  StructRNA *srna;
  PropertyRNA *prop;

  srna = RNA_def_struct(brna, "NodeOutputFileSlotLayer", NULL);
  RNA_def_struct_sdna(srna, "NodeImageMultiFileSocket");
  RNA_def_struct_ui_text(
      srna, "Output File Layer Slot", "Multilayer slot of the file output node");

  prop = RNA_def_property(srna, "name", PROP_STRING, PROP_NONE);
  RNA_def_property_string_sdna(prop, NULL, "layer");
  RNA_def_property_string_funcs(prop, NULL, NULL, "rna_NodeOutputFileSlotLayer_name_set");
  RNA_def_struct_name_property(srna, prop);
  RNA_def_property_ui_text(prop, "Name", "OpenEXR layer name used for this slot");
  RNA_def_property_update(prop, NC_NODE | NA_EDITED, NULL);
}
static void rna_def_cmp_output_file_slots_api(BlenderRNA *brna,
                                              PropertyRNA *cprop,
                                              const char *struct_name)
{
  StructRNA *srna;
  PropertyRNA *parm;
  FunctionRNA *func;

  RNA_def_property_srna(cprop, struct_name);
  srna = RNA_def_struct(brna, struct_name, NULL);
  RNA_def_struct_sdna(srna, "bNode");
  RNA_def_struct_ui_text(srna, "File Output Slots", "Collection of File Output node slots");

  func = RNA_def_function(srna, "new", "rna_NodeOutputFile_slots_new");
  RNA_def_function_ui_description(func, "Add a file slot to this node");
  RNA_def_function_flag(func, FUNC_USE_SELF_ID | FUNC_USE_REPORTS | FUNC_USE_CONTEXT);
  parm = RNA_def_string(func, "name", NULL, MAX_NAME, "Name", "");
  RNA_def_parameter_flags(parm, 0, PARM_REQUIRED);
  /* return value */
  parm = RNA_def_pointer(func, "socket", "NodeSocket", "", "New socket");
  RNA_def_function_return(func, parm);

  /* NB: methods below can use the standard node socket API functions,
   * included here for completeness.
   */

  func = RNA_def_function(srna, "remove", "rna_Node_socket_remove");
  RNA_def_function_ui_description(func, "Remove a file slot from this node");
  RNA_def_function_flag(func, FUNC_USE_SELF_ID | FUNC_USE_MAIN | FUNC_USE_REPORTS);
  parm = RNA_def_pointer(func, "socket", "NodeSocket", "", "The socket to remove");
  RNA_def_parameter_flags(parm, 0, PARM_REQUIRED);

  func = RNA_def_function(srna, "clear", "rna_Node_inputs_clear");
  RNA_def_function_ui_description(func, "Remove all file slots from this node");
  RNA_def_function_flag(func, FUNC_USE_SELF_ID | FUNC_USE_MAIN);

  func = RNA_def_function(srna, "move", "rna_Node_inputs_move");
  RNA_def_function_ui_description(func, "Move a file slot to another position");
  RNA_def_function_flag(func, FUNC_USE_SELF_ID | FUNC_USE_MAIN);
  parm = RNA_def_int(
      func, "from_index", -1, 0, INT_MAX, "From Index", "Index of the socket to move", 0, 10000);
  RNA_def_parameter_flags(parm, 0, PARM_REQUIRED);
  parm = RNA_def_int(
      func, "to_index", -1, 0, INT_MAX, "To Index", "Target index for the socket", 0, 10000);
  RNA_def_parameter_flags(parm, 0, PARM_REQUIRED);
}
static void def_cmp_output_file(BlenderRNA *brna, StructRNA *srna)
{
  PropertyRNA *prop;

  RNA_def_struct_sdna_from(srna, "NodeImageMultiFile", "storage");

  prop = RNA_def_property(srna, "base_path", PROP_STRING, PROP_FILEPATH);
  RNA_def_property_string_sdna(prop, NULL, "base_path");
  RNA_def_property_ui_text(prop, "Base Path", "Base output path for the image");
  RNA_def_property_update(prop, NC_NODE | NA_EDITED, "rna_Node_update");

  prop = RNA_def_property(srna, "active_input_index", PROP_INT, PROP_NONE);
  RNA_def_property_int_sdna(prop, NULL, "active_input");
  RNA_def_property_ui_text(prop, "Active Input Index", "Active input index in details view list");
  RNA_def_property_update(prop, NC_NODE | NA_EDITED, "rna_Node_update");

  prop = RNA_def_property(srna, "format", PROP_POINTER, PROP_NONE);
  RNA_def_property_struct_type(prop, "ImageFormatSettings");

  /* XXX using two different collections here for the same basic DNA list!
   * Details of the output slots depend on whether the node is in Multilayer EXR mode.
   */

  prop = RNA_def_property(srna, "file_slots", PROP_COLLECTION, PROP_NONE);
  RNA_def_property_collection_funcs(prop,
                                    "rna_NodeOutputFile_slots_begin",
                                    "rna_iterator_listbase_next",
                                    "rna_iterator_listbase_end",
                                    "rna_NodeOutputFile_slot_file_get",
                                    NULL,
                                    NULL,
                                    NULL,
                                    NULL);
  RNA_def_property_struct_type(prop, "NodeOutputFileSlotFile");
  RNA_def_property_ui_text(prop, "File Slots", "");
  rna_def_cmp_output_file_slots_api(brna, prop, "CompositorNodeOutputFileFileSlots");

  prop = RNA_def_property(srna, "layer_slots", PROP_COLLECTION, PROP_NONE);
  RNA_def_property_collection_funcs(prop,
                                    "rna_NodeOutputFile_slots_begin",
                                    "rna_iterator_listbase_next",
                                    "rna_iterator_listbase_end",
                                    "rna_NodeOutputFile_slot_layer_get",
                                    NULL,
                                    NULL,
                                    NULL,
                                    NULL);
  RNA_def_property_struct_type(prop, "NodeOutputFileSlotLayer");
  RNA_def_property_ui_text(prop, "EXR Layer Slots", "");
  rna_def_cmp_output_file_slots_api(brna, prop, "CompositorNodeOutputFileLayerSlots");
}

static void def_cmp_dilate_erode(StructRNA *srna)
{
  PropertyRNA *prop;

  static const EnumPropertyItem mode_items[] = {
      {CMP_NODE_DILATEERODE_STEP, "STEP", 0, "Step", ""},
      {CMP_NODE_DILATEERODE_DISTANCE_THRESH, "THRESHOLD", 0, "Threshold", ""},
      {CMP_NODE_DILATEERODE_DISTANCE, "DISTANCE", 0, "Distance", ""},
      {CMP_NODE_DILATEERODE_DISTANCE_FEATHER, "FEATHER", 0, "Feather", ""},
      {0, NULL, 0, NULL, NULL},
  };

  prop = RNA_def_property(srna, "mode", PROP_ENUM, PROP_NONE);
  RNA_def_property_enum_sdna(prop, NULL, "custom1");
  RNA_def_property_enum_items(prop, mode_items);
  RNA_def_property_ui_text(prop, "Mode", "Growing/shrinking mode");
  RNA_def_property_update(prop, NC_NODE | NA_EDITED, "rna_Node_update");

  prop = RNA_def_property(srna, "distance", PROP_INT, PROP_NONE);
  RNA_def_property_int_sdna(prop, NULL, "custom2");
  RNA_def_property_range(prop, -5000, 5000);
  RNA_def_property_ui_range(prop, -100, 100, 1, -1);
  RNA_def_property_ui_text(prop, "Distance", "Distance to grow/shrink (number of iterations)");
  RNA_def_property_update(prop, NC_NODE | NA_EDITED, "rna_Node_update");

  /* CMP_NODE_DILATEERODE_DISTANCE_THRESH only */
  prop = RNA_def_property(srna, "edge", PROP_FLOAT, PROP_NONE);
  RNA_def_property_float_sdna(prop, NULL, "custom3");
  RNA_def_property_range(prop, -100, 100);
  RNA_def_property_ui_text(prop, "Edge", "Edge to inset");
  RNA_def_property_update(prop, NC_NODE | NA_EDITED, "rna_Node_update");

  RNA_def_struct_sdna_from(srna, "NodeDilateErode", "storage");

  /* CMP_NODE_DILATEERODE_DISTANCE_FEATHER only */
  prop = RNA_def_property(srna, "falloff", PROP_ENUM, PROP_NONE);
  RNA_def_property_enum_sdna(prop, NULL, "falloff");
  RNA_def_property_enum_items(prop, rna_enum_proportional_falloff_curve_only_items);
  RNA_def_property_ui_text(prop, "Falloff", "Falloff type the feather");
  RNA_def_property_translation_context(prop, BLT_I18NCONTEXT_ID_CURVE); /* Abusing id_curve :/ */
  RNA_def_property_update(prop, NC_NODE | NA_EDITED, "rna_Node_update");
}

static void def_cmp_inpaint(StructRNA *srna)
{
  PropertyRNA *prop;

#  if 0
  prop = RNA_def_property(srna, "type", PROP_ENUM, PROP_NONE);

  RNA_def_property_enum_sdna(prop, NULL, "custom1");
  RNA_def_property_enum_items(prop, type_items);
  RNA_def_property_ui_text(prop, "Type", "Type of inpaint algorithm");
  RNA_def_property_update(prop, NC_NODE | NA_EDITED, "rna_Node_update");
#  endif

  prop = RNA_def_property(srna, "distance", PROP_INT, PROP_NONE);
  RNA_def_property_int_sdna(prop, NULL, "custom2");
  RNA_def_property_range(prop, 0, 10000);
  RNA_def_property_ui_text(prop, "Distance", "Distance to inpaint (number of iterations)");
  RNA_def_property_update(prop, NC_NODE | NA_EDITED, "rna_Node_update");
}

static void def_cmp_despeckle(StructRNA *srna)
{
  PropertyRNA *prop;

  prop = RNA_def_property(srna, "threshold", PROP_FLOAT, PROP_NONE);
  RNA_def_property_float_sdna(prop, NULL, "custom3");
  RNA_def_property_range(prop, 0.0, 1.0f);
  RNA_def_property_ui_text(prop, "Threshold", "Threshold for detecting pixels to despeckle");
  RNA_def_property_update(prop, NC_NODE | NA_EDITED, "rna_Node_update");

  prop = RNA_def_property(srna, "threshold_neighbor", PROP_FLOAT, PROP_NONE);
  RNA_def_property_float_sdna(prop, NULL, "custom4");
  RNA_def_property_range(prop, 0.0, 1.0f);
  RNA_def_property_ui_text(
      prop, "Neighbor", "Threshold for the number of neighbor pixels that must match");
  RNA_def_property_update(prop, NC_NODE | NA_EDITED, "rna_Node_update");
}

static void def_cmp_scale(StructRNA *srna)
{
  PropertyRNA *prop;

  static const EnumPropertyItem space_items[] = {
      {CMP_SCALE_RELATIVE, "RELATIVE", 0, "Relative", ""},
      {CMP_SCALE_ABSOLUTE, "ABSOLUTE", 0, "Absolute", ""},
      {CMP_SCALE_SCENEPERCENT, "SCENE_SIZE", 0, "Scene Size", ""},
      {CMP_SCALE_RENDERPERCENT, "RENDER_SIZE", 0, "Render Size", ""},
      {0, NULL, 0, NULL, NULL},
  };

  /* matching bgpic_camera_frame_items[] */
  static const EnumPropertyItem space_frame_items[] = {
      {0, "STRETCH", 0, "Stretch", ""},
      {CMP_SCALE_RENDERSIZE_FRAME_ASPECT, "FIT", 0, "Fit", ""},
      {CMP_SCALE_RENDERSIZE_FRAME_ASPECT | CMP_SCALE_RENDERSIZE_FRAME_CROP, "CROP", 0, "Crop", ""},
      {0, NULL, 0, NULL, NULL},
  };

  prop = RNA_def_property(srna, "space", PROP_ENUM, PROP_NONE);
  RNA_def_property_enum_sdna(prop, NULL, "custom1");
  RNA_def_property_enum_items(prop, space_items);
  RNA_def_property_ui_text(prop, "Space", "Coordinate space to scale relative to");
  RNA_def_property_update(prop, NC_NODE | NA_EDITED, "rna_CompositorNodeScale_update");

  /* expose 2 flags as a enum of 3 items */
  prop = RNA_def_property(srna, "frame_method", PROP_ENUM, PROP_NONE);
  RNA_def_property_enum_bitflag_sdna(prop, NULL, "custom2");
  RNA_def_property_enum_items(prop, space_frame_items);
  RNA_def_property_ui_text(prop, "Frame Method", "How the image fits in the camera frame");
  RNA_def_property_update(prop, NC_NODE | NA_EDITED, "rna_Node_update");

  prop = RNA_def_property(srna, "offset_x", PROP_FLOAT, PROP_NONE);
  RNA_def_property_float_sdna(prop, NULL, "custom3");
  RNA_def_property_ui_text(prop, "X Offset", "Offset image horizontally (factor of image size)");
  RNA_def_property_update(prop, NC_NODE | NA_EDITED, "rna_Node_update");

  prop = RNA_def_property(srna, "offset_y", PROP_FLOAT, PROP_NONE);
  RNA_def_property_float_sdna(prop, NULL, "custom4");
  RNA_def_property_ui_text(prop, "Y Offset", "Offset image vertically (factor of image size)");
  RNA_def_property_update(prop, NC_NODE | NA_EDITED, "rna_Node_update");
}

static void def_cmp_rotate(StructRNA *srna)
{
  PropertyRNA *prop;

  prop = RNA_def_property(srna, "filter_type", PROP_ENUM, PROP_NONE);
  RNA_def_property_enum_sdna(prop, NULL, "custom1");
  RNA_def_property_enum_items(prop, node_sampler_type_items);
  RNA_def_property_ui_text(prop, "Filter", "Method to use to filter rotation");
  RNA_def_property_update(prop, NC_NODE | NA_EDITED, "rna_Node_update");
}

static void def_cmp_diff_matte(StructRNA *srna)
{
  PropertyRNA *prop;

  RNA_def_struct_sdna_from(srna, "NodeChroma", "storage");

  prop = RNA_def_property(srna, "tolerance", PROP_FLOAT, PROP_NONE);
  RNA_def_property_float_sdna(prop, NULL, "t1");
  RNA_def_property_float_funcs(prop, NULL, "rna_difference_matte_t1_set", NULL);
  RNA_def_property_range(prop, 0.0f, 1.0f);
  RNA_def_property_ui_text(prop, "Tolerance", "Color distances below this threshold are keyed");
  RNA_def_property_update(prop, NC_NODE | NA_EDITED, "rna_Node_update");

  prop = RNA_def_property(srna, "falloff", PROP_FLOAT, PROP_NONE);
  RNA_def_property_float_sdna(prop, NULL, "t2");
  RNA_def_property_float_funcs(prop, NULL, "rna_difference_matte_t2_set", NULL);
  RNA_def_property_range(prop, 0.0f, 1.0f);
  RNA_def_property_ui_text(
      prop, "Falloff", "Color distances below this additional threshold are partially keyed");
  RNA_def_property_update(prop, NC_NODE | NA_EDITED, "rna_Node_update");
}

static void def_cmp_color_matte(StructRNA *srna)
{
  PropertyRNA *prop;

  RNA_def_struct_sdna_from(srna, "NodeChroma", "storage");

  prop = RNA_def_property(srna, "color_hue", PROP_FLOAT, PROP_NONE);
  RNA_def_property_float_sdna(prop, NULL, "t1");
  RNA_def_property_range(prop, 0.0f, 1.0f);
  RNA_def_property_ui_text(prop, "H", "Hue tolerance for colors to be considered a keying color");
  RNA_def_property_update(prop, NC_NODE | NA_EDITED, "rna_Node_update");

  prop = RNA_def_property(srna, "color_saturation", PROP_FLOAT, PROP_NONE);
  RNA_def_property_float_sdna(prop, NULL, "t2");
  RNA_def_property_range(prop, 0.0f, 1.0f);
  RNA_def_property_ui_text(prop, "S", "Saturation tolerance for the color");
  RNA_def_property_update(prop, NC_NODE | NA_EDITED, "rna_Node_update");

  prop = RNA_def_property(srna, "color_value", PROP_FLOAT, PROP_NONE);
  RNA_def_property_float_sdna(prop, NULL, "t3");
  RNA_def_property_range(prop, 0.0f, 1.0f);
  RNA_def_property_ui_text(prop, "V", "Value tolerance for the color");
  RNA_def_property_update(prop, NC_NODE | NA_EDITED, "rna_Node_update");
}

static void def_cmp_distance_matte(StructRNA *srna)
{
  PropertyRNA *prop;

  static const EnumPropertyItem color_space_items[] = {
      {1, "RGB", 0, "RGB", "RGB color space"},
      {2, "YCC", 0, "YCC", "YCbCr suppression"},
      {0, NULL, 0, NULL, NULL},
  };

  RNA_def_struct_sdna_from(srna, "NodeChroma", "storage");

  prop = RNA_def_property(srna, "channel", PROP_ENUM, PROP_NONE);
  RNA_def_property_enum_sdna(prop, NULL, "channel");
  RNA_def_property_enum_items(prop, color_space_items);
  RNA_def_property_ui_text(prop, "Channel", "");
  RNA_def_property_update(prop, NC_NODE | NA_EDITED, "rna_Node_update");

  prop = RNA_def_property(srna, "tolerance", PROP_FLOAT, PROP_NONE);
  RNA_def_property_float_sdna(prop, NULL, "t1");
  RNA_def_property_float_funcs(prop, NULL, "rna_distance_matte_t1_set", NULL);
  RNA_def_property_range(prop, 0.0f, 1.0f);
  RNA_def_property_ui_text(prop, "Tolerance", "Color distances below this threshold are keyed");
  RNA_def_property_update(prop, NC_NODE | NA_EDITED, "rna_Node_update");

  prop = RNA_def_property(srna, "falloff", PROP_FLOAT, PROP_NONE);
  RNA_def_property_float_sdna(prop, NULL, "t2");
  RNA_def_property_float_funcs(prop, NULL, "rna_distance_matte_t2_set", NULL);
  RNA_def_property_range(prop, 0.0f, 1.0f);
  RNA_def_property_ui_text(
      prop, "Falloff", "Color distances below this additional threshold are partially keyed");
  RNA_def_property_update(prop, NC_NODE | NA_EDITED, "rna_Node_update");
}

static void def_cmp_color_spill(StructRNA *srna)
{
  PropertyRNA *prop;

  static const EnumPropertyItem channel_items[] = {
      {1, "R", 0, "R", "Red spill suppression"},
      {2, "G", 0, "G", "Green spill suppression"},
      {3, "B", 0, "B", "Blue spill suppression"},
      {0, NULL, 0, NULL, NULL},
  };

  static const EnumPropertyItem limit_channel_items[] = {
      {0, "R", 0, "R", "Limit by red"},
      {1, "G", 0, "G", "Limit by green"},
      {2, "B", 0, "B", "Limit by blue"},
      {0, NULL, 0, NULL, NULL},
  };

  static const EnumPropertyItem algorithm_items[] = {
      {0, "SIMPLE", 0, "Simple", "Simple limit algorithm"},
      {1, "AVERAGE", 0, "Average", "Average limit algorithm"},
      {0, NULL, 0, NULL, NULL},
  };

  prop = RNA_def_property(srna, "channel", PROP_ENUM, PROP_NONE);
  RNA_def_property_enum_sdna(prop, NULL, "custom1");
  RNA_def_property_enum_items(prop, channel_items);
  RNA_def_property_ui_text(prop, "Channel", "");
  RNA_def_property_update(prop, NC_NODE | NA_EDITED, "rna_Node_update");

  prop = RNA_def_property(srna, "limit_method", PROP_ENUM, PROP_NONE);
  RNA_def_property_enum_sdna(prop, NULL, "custom2");
  RNA_def_property_enum_items(prop, algorithm_items);
  RNA_def_property_ui_text(prop, "Algorithm", "");
  RNA_def_property_update(prop, NC_NODE | NA_EDITED, "rna_Node_update");

  RNA_def_struct_sdna_from(srna, "NodeColorspill", "storage");

  prop = RNA_def_property(srna, "limit_channel", PROP_ENUM, PROP_NONE);
  RNA_def_property_enum_sdna(prop, NULL, "limchan");
  RNA_def_property_enum_items(prop, limit_channel_items);
  RNA_def_property_ui_text(prop, "Limit Channel", "");
  RNA_def_property_update(prop, NC_NODE | NA_EDITED, "rna_Node_update");

  prop = RNA_def_property(srna, "ratio", PROP_FLOAT, PROP_NONE);
  RNA_def_property_float_sdna(prop, NULL, "limscale");
  RNA_def_property_range(prop, 0.5f, 1.5f);
  RNA_def_property_ui_text(prop, "Ratio", "Scale limit by value");
  RNA_def_property_update(prop, NC_NODE | NA_EDITED, "rna_Node_update");

  prop = RNA_def_property(srna, "use_unspill", PROP_BOOLEAN, PROP_NONE);
  RNA_def_property_boolean_sdna(prop, NULL, "unspill", 0);
  RNA_def_property_ui_text(prop, "Unspill", "Compensate all channels (differently) by hand");
  RNA_def_property_update(prop, NC_NODE | NA_EDITED, "rna_Node_update");

  prop = RNA_def_property(srna, "unspill_red", PROP_FLOAT, PROP_NONE);
  RNA_def_property_float_sdna(prop, NULL, "uspillr");
  RNA_def_property_range(prop, 0.0f, 1.5f);
  RNA_def_property_ui_text(prop, "R", "Red spillmap scale");
  RNA_def_property_update(prop, NC_NODE | NA_EDITED, "rna_Node_update");

  prop = RNA_def_property(srna, "unspill_green", PROP_FLOAT, PROP_NONE);
  RNA_def_property_float_sdna(prop, NULL, "uspillg");
  RNA_def_property_range(prop, 0.0f, 1.5f);
  RNA_def_property_ui_text(prop, "G", "Green spillmap scale");
  RNA_def_property_update(prop, NC_NODE | NA_EDITED, "rna_Node_update");

  prop = RNA_def_property(srna, "unspill_blue", PROP_FLOAT, PROP_NONE);
  RNA_def_property_float_sdna(prop, NULL, "uspillb");
  RNA_def_property_range(prop, 0.0f, 1.5f);
  RNA_def_property_ui_text(prop, "B", "Blue spillmap scale");
  RNA_def_property_update(prop, NC_NODE | NA_EDITED, "rna_Node_update");
}

static void def_cmp_luma_matte(StructRNA *srna)
{
  PropertyRNA *prop;

  RNA_def_struct_sdna_from(srna, "NodeChroma", "storage");

  prop = RNA_def_property(srna, "limit_max", PROP_FLOAT, PROP_NONE);
  RNA_def_property_float_sdna(prop, NULL, "t1");
  RNA_def_property_float_funcs(prop, NULL, "rna_Matte_t1_set", NULL);
  RNA_def_property_ui_range(prop, 0, 1, 0.1f, 3);
  RNA_def_property_ui_text(prop, "High", "Values higher than this setting are 100% opaque");
  RNA_def_property_update(prop, NC_NODE | NA_EDITED, "rna_Node_update");

  prop = RNA_def_property(srna, "limit_min", PROP_FLOAT, PROP_NONE);
  RNA_def_property_float_sdna(prop, NULL, "t2");
  RNA_def_property_float_funcs(prop, NULL, "rna_Matte_t2_set", NULL);
  RNA_def_property_ui_range(prop, 0, 1, 0.1f, 3);
  RNA_def_property_ui_text(prop, "Low", "Values lower than this setting are 100% keyed");
  RNA_def_property_update(prop, NC_NODE | NA_EDITED, "rna_Node_update");
}

static void def_cmp_brightcontrast(StructRNA *srna)
{
  PropertyRNA *prop;

  prop = RNA_def_property(srna, "use_premultiply", PROP_BOOLEAN, PROP_NONE);
  RNA_def_property_boolean_sdna(prop, NULL, "custom1", 1);
  RNA_def_property_ui_text(prop, "Convert Premultiplied", "Keep output image premultiplied alpha");
  RNA_def_property_update(prop, NC_NODE | NA_EDITED, "rna_Node_update");
}

static void def_cmp_chroma_matte(StructRNA *srna)
{
  PropertyRNA *prop;

  RNA_def_struct_sdna_from(srna, "NodeChroma", "storage");

  prop = RNA_def_property(srna, "tolerance", PROP_FLOAT, PROP_ANGLE);
  RNA_def_property_float_sdna(prop, NULL, "t1");
  RNA_def_property_float_funcs(prop, NULL, "rna_Matte_t1_set", NULL);
  RNA_def_property_range(prop, DEG2RADF(1.0f), DEG2RADF(80.0f));
  RNA_def_property_ui_text(
      prop, "Acceptance", "Tolerance for a color to be considered a keying color");
  RNA_def_property_update(prop, NC_NODE | NA_EDITED, "rna_Node_update");

  prop = RNA_def_property(srna, "threshold", PROP_FLOAT, PROP_ANGLE);
  RNA_def_property_float_sdna(prop, NULL, "t2");
  RNA_def_property_float_funcs(prop, NULL, "rna_Matte_t2_set", NULL);
  RNA_def_property_range(prop, 0.0f, DEG2RADF(30.0f));
  RNA_def_property_ui_text(
      prop, "Cutoff", "Tolerance below which colors will be considered as exact matches");
  RNA_def_property_update(prop, NC_NODE | NA_EDITED, "rna_Node_update");

  prop = RNA_def_property(srna, "lift", PROP_FLOAT, PROP_NONE);
  RNA_def_property_float_sdna(prop, NULL, "fsize");
  RNA_def_property_range(prop, 0.0f, 1.0f);
  RNA_def_property_ui_text(prop, "Lift", "Alpha lift");
  RNA_def_property_update(prop, NC_NODE | NA_EDITED, "rna_Node_update");

  prop = RNA_def_property(srna, "gain", PROP_FLOAT, PROP_NONE);
  RNA_def_property_float_sdna(prop, NULL, "fstrength");
  RNA_def_property_range(prop, 0.0f, 1.0f);
  RNA_def_property_ui_text(prop, "Falloff", "Alpha falloff");
  RNA_def_property_update(prop, NC_NODE | NA_EDITED, "rna_Node_update");

  prop = RNA_def_property(srna, "shadow_adjust", PROP_FLOAT, PROP_NONE);
  RNA_def_property_float_sdna(prop, NULL, "t3");
  RNA_def_property_range(prop, 0.0f, 1.0f);
  RNA_def_property_ui_text(
      prop, "Shadow Adjust", "Adjusts the brightness of any shadows captured");
  RNA_def_property_update(prop, NC_NODE | NA_EDITED, "rna_Node_update");
}

static void def_cmp_channel_matte(StructRNA *srna)
{
  PropertyRNA *prop;

  static const EnumPropertyItem color_space_items[] = {
      {CMP_NODE_CHANNEL_MATTE_CS_RGB, "RGB", 0, "RGB", "RGB color space"},
      {CMP_NODE_CHANNEL_MATTE_CS_HSV, "HSV", 0, "HSV", "HSV color space"},
      {CMP_NODE_CHANNEL_MATTE_CS_YUV, "YUV", 0, "YUV", "YUV color space"},
      {CMP_NODE_CHANNEL_MATTE_CS_YCC, "YCC", 0, "YCbCr", "YCbCr color space"},
      {0, NULL, 0, NULL, NULL},
  };

  static const EnumPropertyItem algorithm_items[] = {
      {0, "SINGLE", 0, "Single", "Limit by single channel"},
      {1, "MAX", 0, "Max", "Limit by maximum of other channels"},
      {0, NULL, 0, NULL, NULL},
  };

  prop = RNA_def_property(srna, "color_space", PROP_ENUM, PROP_NONE);
  RNA_def_property_enum_sdna(prop, NULL, "custom1");
  RNA_def_property_enum_items(prop, color_space_items);
  RNA_def_property_ui_text(prop, "Color Space", "");
  RNA_def_property_update(prop, NC_NODE | NA_EDITED, "rna_Node_update");

  prop = RNA_def_property(srna, "matte_channel", PROP_ENUM, PROP_NONE);
  RNA_def_property_enum_sdna(prop, NULL, "custom2");
  RNA_def_property_enum_items(prop, prop_tri_channel_items);
  RNA_def_property_enum_funcs(prop, NULL, NULL, "rna_Node_channel_itemf");
  RNA_def_property_ui_text(prop, "Channel", "Channel used to determine matte");
  RNA_def_property_update(prop, NC_NODE | NA_EDITED, "rna_Node_update");

  RNA_def_struct_sdna_from(srna, "NodeChroma", "storage");

  prop = RNA_def_property(srna, "limit_method", PROP_ENUM, PROP_NONE);
  RNA_def_property_enum_sdna(prop, NULL, "algorithm");
  RNA_def_property_enum_items(prop, algorithm_items);
  RNA_def_property_ui_text(prop, "Algorithm", "Algorithm to use to limit channel");
  RNA_def_property_update(prop, NC_NODE | NA_EDITED, "rna_Node_update");

  prop = RNA_def_property(srna, "limit_channel", PROP_ENUM, PROP_NONE);
  RNA_def_property_enum_sdna(prop, NULL, "channel");
  RNA_def_property_enum_items(prop, prop_tri_channel_items);
  RNA_def_property_enum_funcs(prop, NULL, NULL, "rna_Node_channel_itemf");
  RNA_def_property_ui_text(prop, "Limit Channel", "Limit by this channel's value");
  RNA_def_property_update(prop, NC_NODE | NA_EDITED, "rna_Node_update");

  prop = RNA_def_property(srna, "limit_max", PROP_FLOAT, PROP_NONE);
  RNA_def_property_float_sdna(prop, NULL, "t1");
  RNA_def_property_float_funcs(prop, NULL, "rna_Matte_t1_set", NULL);
  RNA_def_property_ui_range(prop, 0, 1, 0.1f, 3);
  RNA_def_property_ui_text(prop, "High", "Values higher than this setting are 100% opaque");
  RNA_def_property_update(prop, NC_NODE | NA_EDITED, "rna_Node_update");

  prop = RNA_def_property(srna, "limit_min", PROP_FLOAT, PROP_NONE);
  RNA_def_property_float_sdna(prop, NULL, "t2");
  RNA_def_property_float_funcs(prop, NULL, "rna_Matte_t2_set", NULL);
  RNA_def_property_ui_range(prop, 0, 1, 0.1f, 3);
  RNA_def_property_ui_text(prop, "Low", "Values lower than this setting are 100% keyed");
  RNA_def_property_update(prop, NC_NODE | NA_EDITED, "rna_Node_update");
}

static void def_cmp_flip(StructRNA *srna)
{
  PropertyRNA *prop;

  prop = RNA_def_property(srna, "axis", PROP_ENUM, PROP_NONE);
  RNA_def_property_enum_sdna(prop, NULL, "custom1");
  RNA_def_property_enum_items(prop, node_flip_items);
  RNA_def_property_ui_text(prop, "Axis", "");
  RNA_def_property_update(prop, NC_NODE | NA_EDITED, "rna_Node_update");
}

static void def_cmp_splitviewer(StructRNA *srna)
{
  PropertyRNA *prop;

  prop = RNA_def_property(srna, "axis", PROP_ENUM, PROP_NONE);
  RNA_def_property_enum_sdna(prop, NULL, "custom2");
  RNA_def_property_enum_items(prop, rna_enum_axis_xy_items);
  RNA_def_property_ui_text(prop, "Axis", "");
  RNA_def_property_update(prop, NC_NODE | NA_EDITED, "rna_Node_update");

  prop = RNA_def_property(srna, "factor", PROP_INT, PROP_FACTOR);
  RNA_def_property_int_sdna(prop, NULL, "custom1");
  RNA_def_property_range(prop, 0, 100);
  RNA_def_property_ui_text(prop, "Factor", "");
  RNA_def_property_update(prop, NC_NODE | NA_EDITED, "rna_Node_update");
}

static void def_cmp_id_mask(StructRNA *srna)
{
  PropertyRNA *prop;

  prop = RNA_def_property(srna, "index", PROP_INT, PROP_NONE);
  RNA_def_property_int_sdna(prop, NULL, "custom1");
  RNA_def_property_range(prop, 0, 32767);
  RNA_def_property_ui_text(prop, "Index", "Pass index number to convert to alpha");
  RNA_def_property_update(prop, NC_NODE | NA_EDITED, "rna_Node_update");

  prop = RNA_def_property(srna, "use_antialiasing", PROP_BOOLEAN, PROP_NONE);
  RNA_def_property_boolean_sdna(prop, NULL, "custom2", 0);
  RNA_def_property_ui_text(prop, "Anti-Aliasing", "Apply an anti-aliasing filter to the mask");
  RNA_def_property_update(prop, NC_NODE | NA_EDITED, "rna_Node_update");
}

static void def_cmp_double_edge_mask(StructRNA *srna)
{
  PropertyRNA *prop;

  static const EnumPropertyItem BufEdgeMode_items[] = {
      {0, "BLEED_OUT", 0, "Bleed Out", "Allow mask pixels to bleed along edges"},
      {1, "KEEP_IN", 0, "Keep In", "Restrict mask pixels from touching edges"},
      {0, NULL, 0, NULL, NULL},
  };

  static const EnumPropertyItem InnerEdgeMode_items[] = {
      {0, "ALL", 0, "All", "All pixels on inner mask edge are considered during mask calculation"},
      {1,
       "ADJACENT_ONLY",
       0,
       "Adjacent Only",
       "Only inner mask pixels adjacent to outer mask pixels are considered during mask "
       "calculation"},
      {0, NULL, 0, NULL, NULL},
  };

  prop = RNA_def_property(srna, "inner_mode", PROP_ENUM, PROP_NONE);
  RNA_def_property_enum_sdna(prop, NULL, "custom1");
  RNA_def_property_enum_items(prop, InnerEdgeMode_items);
  RNA_def_property_ui_text(prop, "Inner Edge Mode", "");
  RNA_def_property_update(prop, NC_NODE | NA_EDITED, "rna_Node_update");

  prop = RNA_def_property(srna, "edge_mode", PROP_ENUM, PROP_NONE);
  RNA_def_property_enum_sdna(prop, NULL, "custom2");
  RNA_def_property_enum_items(prop, BufEdgeMode_items);
  RNA_def_property_ui_text(prop, "Buffer Edge Mode", "");
  RNA_def_property_update(prop, NC_NODE | NA_EDITED, "rna_Node_update");
}

static void def_cmp_map_uv(StructRNA *srna)
{
  PropertyRNA *prop;

  prop = RNA_def_property(srna, "alpha", PROP_INT, PROP_FACTOR);
  RNA_def_property_int_sdna(prop, NULL, "custom1");
  RNA_def_property_range(prop, 0, 100);
  RNA_def_property_ui_text(prop, "Alpha", "");
  RNA_def_property_update(prop, NC_NODE | NA_EDITED, "rna_Node_update");
}

static void def_cmp_defocus(StructRNA *srna)
{
  PropertyRNA *prop;

  static const EnumPropertyItem bokeh_items[] = {
      {8, "OCTAGON", 0, "Octagonal", "8 sides"},
      {7, "HEPTAGON", 0, "Heptagonal", "7 sides"},
      {6, "HEXAGON", 0, "Hexagonal", "6 sides"},
      {5, "PENTAGON", 0, "Pentagonal", "5 sides"},
      {4, "SQUARE", 0, "Square", "4 sides"},
      {3, "TRIANGLE", 0, "Triangular", "3 sides"},
      {0, "CIRCLE", 0, "Circular", ""},
      {0, NULL, 0, NULL, NULL},
  };

  prop = RNA_def_property(srna, "scene", PROP_POINTER, PROP_NONE);
  RNA_def_property_pointer_sdna(prop, NULL, "id");
  RNA_def_property_pointer_funcs(prop, NULL, "rna_Node_scene_set", NULL, NULL);
  RNA_def_property_struct_type(prop, "Scene");
  RNA_def_property_flag(prop, PROP_EDITABLE | PROP_ID_REFCOUNT);
  RNA_def_property_override_flag(prop, PROPOVERRIDE_OVERRIDABLE_LIBRARY);
  RNA_def_property_ui_text(
      prop, "Scene", "Scene from which to select the active camera (render scene if undefined)");
  RNA_def_property_update(prop, NC_NODE | NA_EDITED, "rna_Node_update");

  RNA_def_struct_sdna_from(srna, "NodeDefocus", "storage");

  prop = RNA_def_property(srna, "bokeh", PROP_ENUM, PROP_NONE);
  RNA_def_property_enum_sdna(prop, NULL, "bktype");
  RNA_def_property_enum_items(prop, bokeh_items);
  RNA_def_property_ui_text(prop, "Bokeh Type", "");
  RNA_def_property_update(prop, NC_NODE | NA_EDITED, "rna_Node_update");

  prop = RNA_def_property(srna, "angle", PROP_FLOAT, PROP_ANGLE);
  RNA_def_property_float_sdna(prop, NULL, "rotation");
  RNA_def_property_range(prop, 0.0f, DEG2RADF(90.0f));
  RNA_def_property_ui_text(prop, "Angle", "Bokeh shape rotation offset");
  RNA_def_property_update(prop, NC_NODE | NA_EDITED, "rna_Node_update");

  prop = RNA_def_property(srna, "use_gamma_correction", PROP_BOOLEAN, PROP_NONE);
  RNA_def_property_boolean_sdna(prop, NULL, "gamco", 1);
  RNA_def_property_ui_text(
      prop, "Gamma Correction", "Enable gamma correction before and after main process");
  RNA_def_property_update(prop, NC_NODE | NA_EDITED, "rna_Node_update");

  /* TODO */
  prop = RNA_def_property(srna, "f_stop", PROP_FLOAT, PROP_NONE);
  RNA_def_property_float_sdna(prop, NULL, "fstop");
  RNA_def_property_range(prop, 0.0f, 128.0f);
  RNA_def_property_ui_text(
      prop,
      "F-Stop",
      "Amount of focal blur, 128 (infinity) is perfect focus, half the value doubles "
      "the blur radius");
  RNA_def_property_update(prop, NC_NODE | NA_EDITED, "rna_Node_update");

  prop = RNA_def_property(srna, "blur_max", PROP_FLOAT, PROP_NONE);
  RNA_def_property_float_sdna(prop, NULL, "maxblur");
  RNA_def_property_range(prop, 0.0f, 10000.0f);
  RNA_def_property_ui_text(prop, "Max Blur", "Blur limit, maximum CoC radius");
  RNA_def_property_update(prop, NC_NODE | NA_EDITED, "rna_Node_update");

  prop = RNA_def_property(srna, "threshold", PROP_FLOAT, PROP_NONE);
  RNA_def_property_float_sdna(prop, NULL, "bthresh");
  RNA_def_property_range(prop, 0.0f, 100.0f);
  RNA_def_property_ui_text(
      prop,
      "Threshold",
      "CoC radius threshold, prevents background bleed on in-focus midground, 0 is disabled");
  RNA_def_property_update(prop, NC_NODE | NA_EDITED, "rna_Node_update");

  prop = RNA_def_property(srna, "use_preview", PROP_BOOLEAN, PROP_NONE);
  RNA_def_property_boolean_sdna(prop, NULL, "preview", 1);
  RNA_def_property_ui_text(prop, "Preview", "Enable low quality mode, useful for preview");
  RNA_def_property_update(prop, NC_NODE | NA_EDITED, "rna_Node_update");

  prop = RNA_def_property(srna, "use_zbuffer", PROP_BOOLEAN, PROP_NONE);
  RNA_def_property_boolean_negative_sdna(prop, NULL, "no_zbuf", 1);
  RNA_def_property_ui_text(prop,
                           "Use Z-Buffer",
                           "Disable when using an image as input instead of actual z-buffer "
                           "(auto enabled if node not image based, eg. time node)");
  RNA_def_property_update(prop, NC_NODE | NA_EDITED, "rna_Node_update");

  prop = RNA_def_property(srna, "z_scale", PROP_FLOAT, PROP_NONE);
  RNA_def_property_float_sdna(prop, NULL, "scale");
  RNA_def_property_range(prop, 0.0f, 1000.0f);
  RNA_def_property_ui_text(
      prop,
      "Z-Scale",
      "Scale the Z input when not using a z-buffer, controls maximum blur designated "
      "by the color white or input value 1");
  RNA_def_property_update(prop, NC_NODE | NA_EDITED, "rna_Node_update");
}

static void def_cmp_invert(StructRNA *srna)
{
  PropertyRNA *prop;

  prop = RNA_def_property(srna, "invert_rgb", PROP_BOOLEAN, PROP_NONE);
  RNA_def_property_boolean_sdna(prop, NULL, "custom1", CMP_CHAN_RGB);
  RNA_def_property_ui_text(prop, "RGB", "");
  RNA_def_property_update(prop, NC_NODE | NA_EDITED, "rna_Node_update");

  prop = RNA_def_property(srna, "invert_alpha", PROP_BOOLEAN, PROP_NONE);
  RNA_def_property_boolean_sdna(prop, NULL, "custom1", CMP_CHAN_A);
  RNA_def_property_ui_text(prop, "Alpha", "");
  RNA_def_property_update(prop, NC_NODE | NA_EDITED, "rna_Node_update");
}

static void def_cmp_crop(StructRNA *srna)
{
  PropertyRNA *prop;

  prop = RNA_def_property(srna, "use_crop_size", PROP_BOOLEAN, PROP_NONE);
  RNA_def_property_boolean_sdna(prop, NULL, "custom1", 1);
  RNA_def_property_ui_text(prop, "Crop Image Size", "Whether to crop the size of the input image");
  RNA_def_property_update(prop, NC_NODE | NA_EDITED, "rna_Node_update");

  prop = RNA_def_property(srna, "relative", PROP_BOOLEAN, PROP_NONE);
  RNA_def_property_boolean_sdna(prop, NULL, "custom2", 1);
  RNA_def_property_ui_text(prop, "Relative", "Use relative values to crop image");
  RNA_def_property_update(prop, NC_NODE | NA_EDITED, "rna_Node_update");

  RNA_def_struct_sdna_from(srna, "NodeTwoXYs", "storage");

  prop = RNA_def_property(srna, "min_x", PROP_INT, PROP_NONE);
  RNA_def_property_int_sdna(prop, NULL, "x1");
  RNA_def_property_range(prop, 0, 10000);
  RNA_def_property_ui_text(prop, "X1", "");
  RNA_def_property_update(prop, NC_NODE | NA_EDITED, "rna_Node_update");

  prop = RNA_def_property(srna, "max_x", PROP_INT, PROP_NONE);
  RNA_def_property_int_sdna(prop, NULL, "x2");
  RNA_def_property_range(prop, 0, 10000);
  RNA_def_property_ui_text(prop, "X2", "");
  RNA_def_property_update(prop, NC_NODE | NA_EDITED, "rna_Node_update");

  prop = RNA_def_property(srna, "min_y", PROP_INT, PROP_NONE);
  RNA_def_property_int_sdna(prop, NULL, "y1");
  RNA_def_property_range(prop, 0, 10000);
  RNA_def_property_ui_text(prop, "Y1", "");
  RNA_def_property_update(prop, NC_NODE | NA_EDITED, "rna_Node_update");

  prop = RNA_def_property(srna, "max_y", PROP_INT, PROP_NONE);
  RNA_def_property_int_sdna(prop, NULL, "y2");
  RNA_def_property_range(prop, 0, 10000);
  RNA_def_property_ui_text(prop, "Y2", "");
  RNA_def_property_update(prop, NC_NODE | NA_EDITED, "rna_Node_update");

  prop = RNA_def_property(srna, "rel_min_x", PROP_FLOAT, PROP_NONE);
  RNA_def_property_float_sdna(prop, NULL, "fac_x1");
  RNA_def_property_range(prop, 0.0, 1.0);
  RNA_def_property_ui_text(prop, "X1", "");
  RNA_def_property_update(prop, NC_NODE | NA_EDITED, "rna_Node_update");

  prop = RNA_def_property(srna, "rel_max_x", PROP_FLOAT, PROP_NONE);
  RNA_def_property_float_sdna(prop, NULL, "fac_x2");
  RNA_def_property_range(prop, 0.0, 1.0);
  RNA_def_property_ui_text(prop, "X2", "");
  RNA_def_property_update(prop, NC_NODE | NA_EDITED, "rna_Node_update");

  prop = RNA_def_property(srna, "rel_min_y", PROP_FLOAT, PROP_NONE);
  RNA_def_property_float_sdna(prop, NULL, "fac_y1");
  RNA_def_property_range(prop, 0.0, 1.0);
  RNA_def_property_ui_text(prop, "Y1", "");
  RNA_def_property_update(prop, NC_NODE | NA_EDITED, "rna_Node_update");

  prop = RNA_def_property(srna, "rel_max_y", PROP_FLOAT, PROP_NONE);
  RNA_def_property_float_sdna(prop, NULL, "fac_y2");
  RNA_def_property_range(prop, 0.0, 1.0);
  RNA_def_property_ui_text(prop, "Y2", "");
  RNA_def_property_update(prop, NC_NODE | NA_EDITED, "rna_Node_update");
}

static void def_cmp_dblur(StructRNA *srna)
{
  PropertyRNA *prop;

  RNA_def_struct_sdna_from(srna, "NodeDBlurData", "storage");

  prop = RNA_def_property(srna, "iterations", PROP_INT, PROP_NONE);
  RNA_def_property_int_sdna(prop, NULL, "iter");
  RNA_def_property_range(prop, 1, 32);
  RNA_def_property_ui_text(prop, "Iterations", "");
  RNA_def_property_update(prop, NC_NODE | NA_EDITED, "rna_Node_update");

  prop = RNA_def_property(srna, "use_wrap", PROP_BOOLEAN, PROP_NONE);
  RNA_def_property_boolean_sdna(prop, NULL, "wrap", 1);
  RNA_def_property_ui_text(prop, "Wrap", "");
  RNA_def_property_update(prop, NC_NODE | NA_EDITED, "rna_Node_update");

  prop = RNA_def_property(srna, "center_x", PROP_FLOAT, PROP_NONE);
  RNA_def_property_float_sdna(prop, NULL, "center_x");
  RNA_def_property_range(prop, 0.0f, 1.0f);
  RNA_def_property_ui_text(prop, "Center X", "");
  RNA_def_property_update(prop, NC_NODE | NA_EDITED, "rna_Node_update");

  prop = RNA_def_property(srna, "center_y", PROP_FLOAT, PROP_NONE);
  RNA_def_property_float_sdna(prop, NULL, "center_y");
  RNA_def_property_range(prop, 0.0f, 1.0f);
  RNA_def_property_ui_text(prop, "Center Y", "");
  RNA_def_property_update(prop, NC_NODE | NA_EDITED, "rna_Node_update");

  prop = RNA_def_property(srna, "distance", PROP_FLOAT, PROP_NONE);
  RNA_def_property_float_sdna(prop, NULL, "distance");
  RNA_def_property_range(prop, -1.0f, 1.0f);
  RNA_def_property_ui_text(prop, "Distance", "");
  RNA_def_property_update(prop, NC_NODE | NA_EDITED, "rna_Node_update");

  prop = RNA_def_property(srna, "angle", PROP_FLOAT, PROP_ANGLE);
  RNA_def_property_float_sdna(prop, NULL, "angle");
  RNA_def_property_range(prop, 0.0f, DEG2RADF(360.0f));
  RNA_def_property_ui_text(prop, "Angle", "");
  RNA_def_property_update(prop, NC_NODE | NA_EDITED, "rna_Node_update");

  prop = RNA_def_property(srna, "spin", PROP_FLOAT, PROP_ANGLE);
  RNA_def_property_float_sdna(prop, NULL, "spin");
  RNA_def_property_range(prop, DEG2RADF(-360.0f), DEG2RADF(360.0f));
  RNA_def_property_ui_text(prop, "Spin", "");
  RNA_def_property_update(prop, NC_NODE | NA_EDITED, "rna_Node_update");

  prop = RNA_def_property(srna, "zoom", PROP_FLOAT, PROP_NONE);
  RNA_def_property_float_sdna(prop, NULL, "zoom");
  RNA_def_property_range(prop, 0.0f, 100.0f);
  RNA_def_property_ui_text(prop, "Zoom", "");
  RNA_def_property_update(prop, NC_NODE | NA_EDITED, "rna_Node_update");
}

static void def_cmp_bilateral_blur(StructRNA *srna)
{
  PropertyRNA *prop;

  RNA_def_struct_sdna_from(srna, "NodeBilateralBlurData", "storage");

  prop = RNA_def_property(srna, "iterations", PROP_INT, PROP_NONE);
  RNA_def_property_int_sdna(prop, NULL, "iter");
  RNA_def_property_range(prop, 1, 128);
  RNA_def_property_ui_text(prop, "Iterations", "");
  RNA_def_property_update(prop, NC_NODE | NA_EDITED, "rna_Node_update");

  prop = RNA_def_property(srna, "sigma_color", PROP_FLOAT, PROP_NONE);
  RNA_def_property_float_sdna(prop, NULL, "sigma_color");
  RNA_def_property_range(prop, 0.01f, 3.0f);
  RNA_def_property_ui_text(prop, "Color Sigma", "");
  RNA_def_property_update(prop, NC_NODE | NA_EDITED, "rna_Node_update");

  prop = RNA_def_property(srna, "sigma_space", PROP_FLOAT, PROP_NONE);
  RNA_def_property_float_sdna(prop, NULL, "sigma_space");
  RNA_def_property_range(prop, 0.01f, 30.0f);
  RNA_def_property_ui_text(prop, "Space Sigma", "");
  RNA_def_property_update(prop, NC_NODE | NA_EDITED, "rna_Node_update");
}

static void def_cmp_premul_key(StructRNA *srna)
{
  PropertyRNA *prop;

  static const EnumPropertyItem type_items[] = {
      {0, "STRAIGHT_TO_PREMUL", 0, "To Premultiplied", "Convert straight to premultiplied"},
      {1, "PREMUL_TO_STRAIGHT", 0, "To Straight", "Convert premultiplied to straight"},
      {0, NULL, 0, NULL, NULL},
  };

  prop = RNA_def_property(srna, "mapping", PROP_ENUM, PROP_NONE);
  RNA_def_property_enum_sdna(prop, NULL, "custom1");
  RNA_def_property_enum_items(prop, type_items);
  RNA_def_property_ui_text(
      prop, "Mapping", "Conversion between premultiplied alpha and key alpha");
  RNA_def_property_update(prop, NC_NODE | NA_EDITED, "rna_Node_update");
}

static void def_cmp_glare(StructRNA *srna)
{
  PropertyRNA *prop;

  static const EnumPropertyItem type_items[] = {
      {3, "GHOSTS", 0, "Ghosts", ""},
      {2, "STREAKS", 0, "Streaks", ""},
      {1, "FOG_GLOW", 0, "Fog Glow", ""},
      {0, "SIMPLE_STAR", 0, "Simple Star", ""},
      {0, NULL, 0, NULL, NULL},
  };

  static const EnumPropertyItem quality_items[] = {
      {0, "HIGH", 0, "High", ""},
      {1, "MEDIUM", 0, "Medium", ""},
      {2, "LOW", 0, "Low", ""},
      {0, NULL, 0, NULL, NULL},
  };

  RNA_def_struct_sdna_from(srna, "NodeGlare", "storage");

  prop = RNA_def_property(srna, "glare_type", PROP_ENUM, PROP_NONE);
  RNA_def_property_enum_sdna(prop, NULL, "type");
  RNA_def_property_enum_items(prop, type_items);
  RNA_def_property_ui_text(prop, "Glare Type", "");
  RNA_def_property_update(prop, NC_NODE | NA_EDITED, "rna_Node_update");

  prop = RNA_def_property(srna, "quality", PROP_ENUM, PROP_NONE);
  RNA_def_property_enum_sdna(prop, NULL, "quality");
  RNA_def_property_enum_items(prop, quality_items);
  RNA_def_property_ui_text(
      prop,
      "Quality",
      "If not set to high quality, the effect will be applied to a low-res copy "
      "of the source image");
  RNA_def_property_update(prop, NC_NODE | NA_EDITED, "rna_Node_update");

  prop = RNA_def_property(srna, "iterations", PROP_INT, PROP_NONE);
  RNA_def_property_int_sdna(prop, NULL, "iter");
  RNA_def_property_range(prop, 2, 5);
  RNA_def_property_ui_text(prop, "Iterations", "");
  RNA_def_property_update(prop, NC_NODE | NA_EDITED, "rna_Node_update");

  prop = RNA_def_property(srna, "color_modulation", PROP_FLOAT, PROP_NONE);
  RNA_def_property_float_sdna(prop, NULL, "colmod");
  RNA_def_property_range(prop, 0.0f, 1.0f);
  RNA_def_property_ui_text(
      prop,
      "Color Modulation",
      "Amount of Color Modulation, modulates colors of streaks and ghosts for "
      "a spectral dispersion effect");
  RNA_def_property_update(prop, NC_NODE | NA_EDITED, "rna_Node_update");

  prop = RNA_def_property(srna, "mix", PROP_FLOAT, PROP_NONE);
  RNA_def_property_float_sdna(prop, NULL, "mix");
  RNA_def_property_range(prop, -1.0f, 1.0f);
  RNA_def_property_ui_text(
      prop, "Mix", "-1 is original image only, 0 is exact 50/50 mix, 1 is processed image only");
  RNA_def_property_update(prop, NC_NODE | NA_EDITED, "rna_Node_update");

  prop = RNA_def_property(srna, "threshold", PROP_FLOAT, PROP_NONE);
  RNA_def_property_float_sdna(prop, NULL, "threshold");
  RNA_def_property_range(prop, 0.0f, 1000.0f);
  RNA_def_property_ui_text(
      prop,
      "Threshold",
      "The glare filter will only be applied to pixels brighter than this value");
  RNA_def_property_update(prop, NC_NODE | NA_EDITED, "rna_Node_update");

  prop = RNA_def_property(srna, "streaks", PROP_INT, PROP_NONE);
  RNA_def_property_int_sdna(prop, NULL, "streaks");
  RNA_def_property_range(prop, 1, 16);
  RNA_def_property_ui_text(prop, "Streaks", "Total number of streaks");
  RNA_def_property_update(prop, NC_NODE | NA_EDITED, "rna_Node_update");

  prop = RNA_def_property(srna, "angle_offset", PROP_FLOAT, PROP_ANGLE);
  RNA_def_property_float_sdna(prop, NULL, "angle_ofs");
  RNA_def_property_range(prop, 0.0f, DEG2RADF(180.0f));
  RNA_def_property_ui_text(prop, "Angle Offset", "Streak angle offset");
  RNA_def_property_update(prop, NC_NODE | NA_EDITED, "rna_Node_update");

  prop = RNA_def_property(srna, "fade", PROP_FLOAT, PROP_NONE);
  RNA_def_property_float_sdna(prop, NULL, "fade");
  RNA_def_property_range(prop, 0.75f, 1.0f);
  RNA_def_property_ui_text(prop, "Fade", "Streak fade-out factor");
  RNA_def_property_update(prop, NC_NODE | NA_EDITED, "rna_Node_update");

  prop = RNA_def_property(srna, "use_rotate_45", PROP_BOOLEAN, PROP_NONE);
  RNA_def_property_boolean_sdna(prop, NULL, "star_45", 0);
  RNA_def_property_ui_text(prop, "Rotate 45", "Simple star filter: add 45 degree rotation offset");
  RNA_def_property_update(prop, NC_NODE | NA_EDITED, "rna_Node_update");

  prop = RNA_def_property(srna, "size", PROP_INT, PROP_NONE);
  RNA_def_property_int_sdna(prop, NULL, "size");
  RNA_def_property_range(prop, 6, 9);
  RNA_def_property_ui_text(
      prop,
      "Size",
      "Glow/glare size (not actual size; relative to initial size of bright area of pixels)");
  RNA_def_property_update(prop, NC_NODE | NA_EDITED, "rna_Node_update");

  /* TODO */
}

static void def_cmp_tonemap(StructRNA *srna)
{
  PropertyRNA *prop;

  static const EnumPropertyItem type_items[] = {
      {1, "RD_PHOTORECEPTOR", 0, "R/D Photoreceptor", ""},
      {0, "RH_SIMPLE", 0, "Rh Simple", ""},
      {0, NULL, 0, NULL, NULL},
  };

  RNA_def_struct_sdna_from(srna, "NodeTonemap", "storage");

  prop = RNA_def_property(srna, "tonemap_type", PROP_ENUM, PROP_NONE);
  RNA_def_property_enum_sdna(prop, NULL, "type");
  RNA_def_property_enum_items(prop, type_items);
  RNA_def_property_ui_text(prop, "Tonemap Type", "");
  RNA_def_property_update(prop, NC_NODE | NA_EDITED, "rna_Node_update");

  prop = RNA_def_property(srna, "key", PROP_FLOAT, PROP_NONE);
  RNA_def_property_float_sdna(prop, NULL, "key");
  RNA_def_property_range(prop, 0.0f, 1.0f);
  RNA_def_property_ui_text(prop, "Key", "The value the average luminance is mapped to");
  RNA_def_property_update(prop, NC_NODE | NA_EDITED, "rna_Node_update");

  prop = RNA_def_property(srna, "offset", PROP_FLOAT, PROP_NONE);
  RNA_def_property_float_sdna(prop, NULL, "offset");
  RNA_def_property_range(prop, 0.001f, 10.0f);
  RNA_def_property_ui_text(
      prop,
      "Offset",
      "Normally always 1, but can be used as an extra control to alter the brightness curve");
  RNA_def_property_update(prop, NC_NODE | NA_EDITED, "rna_Node_update");

  prop = RNA_def_property(srna, "gamma", PROP_FLOAT, PROP_NONE);
  RNA_def_property_float_sdna(prop, NULL, "gamma");
  RNA_def_property_range(prop, 0.001f, 3.0f);
  RNA_def_property_ui_text(prop, "Gamma", "If not used, set to 1");
  RNA_def_property_update(prop, NC_NODE | NA_EDITED, "rna_Node_update");

  prop = RNA_def_property(srna, "intensity", PROP_FLOAT, PROP_NONE);
  RNA_def_property_float_sdna(prop, NULL, "f");
  RNA_def_property_range(prop, -8.0f, 8.0f);
  RNA_def_property_ui_text(
      prop, "Intensity", "If less than zero, darkens image; otherwise, makes it brighter");
  RNA_def_property_update(prop, NC_NODE | NA_EDITED, "rna_Node_update");

  prop = RNA_def_property(srna, "contrast", PROP_FLOAT, PROP_NONE);
  RNA_def_property_float_sdna(prop, NULL, "m");
  RNA_def_property_range(prop, 0.0f, 1.0f);
  RNA_def_property_ui_text(prop, "Contrast", "Set to 0 to use estimate from input image");
  RNA_def_property_update(prop, NC_NODE | NA_EDITED, "rna_Node_update");

  prop = RNA_def_property(srna, "adaptation", PROP_FLOAT, PROP_NONE);
  RNA_def_property_float_sdna(prop, NULL, "a");
  RNA_def_property_range(prop, 0.0f, 1.0f);
  RNA_def_property_ui_text(prop, "Adaptation", "If 0, global; if 1, based on pixel intensity");
  RNA_def_property_update(prop, NC_NODE | NA_EDITED, "rna_Node_update");

  prop = RNA_def_property(srna, "correction", PROP_FLOAT, PROP_NONE);
  RNA_def_property_float_sdna(prop, NULL, "c");
  RNA_def_property_range(prop, 0.0f, 1.0f);
  RNA_def_property_ui_text(
      prop, "Color Correction", "If 0, same for all channels; if 1, each independent");
  RNA_def_property_update(prop, NC_NODE | NA_EDITED, "rna_Node_update");
}

static void def_cmp_lensdist(StructRNA *srna)
{
  PropertyRNA *prop;

  RNA_def_struct_sdna_from(srna, "NodeLensDist", "storage");

  prop = RNA_def_property(srna, "use_projector", PROP_BOOLEAN, PROP_NONE);
  RNA_def_property_boolean_sdna(prop, NULL, "proj", 1);
  RNA_def_property_ui_text(
      prop,
      "Projector",
      "Enable/disable projector mode (the effect is applied in horizontal direction only)");
  RNA_def_property_update(prop, NC_NODE | NA_EDITED, "rna_Node_update");

  prop = RNA_def_property(srna, "use_jitter", PROP_BOOLEAN, PROP_NONE);
  RNA_def_property_boolean_sdna(prop, NULL, "jit", 1);
  RNA_def_property_ui_text(prop, "Jitter", "Enable/disable jittering (faster, but also noisier)");
  RNA_def_property_update(prop, NC_NODE | NA_EDITED, "rna_Node_update");

  prop = RNA_def_property(srna, "use_fit", PROP_BOOLEAN, PROP_NONE);
  RNA_def_property_boolean_sdna(prop, NULL, "fit", 1);
  RNA_def_property_ui_text(
      prop,
      "Fit",
      "For positive distortion factor only: scale image such that black areas are not visible");
  RNA_def_property_update(prop, NC_NODE | NA_EDITED, "rna_Node_update");
}

static void def_cmp_colorbalance(StructRNA *srna)
{
  PropertyRNA *prop;
  static float default_1[3] = {1.0f, 1.0f, 1.0f};

  static const EnumPropertyItem type_items[] = {
      {0, "LIFT_GAMMA_GAIN", 0, "Lift/Gamma/Gain", ""},
      {1,
       "OFFSET_POWER_SLOPE",
       0,
       "Offset/Power/Slope (ASC-CDL)",
       "ASC-CDL standard color correction"},
      {0, NULL, 0, NULL, NULL},
  };

  prop = RNA_def_property(srna, "correction_method", PROP_ENUM, PROP_NONE);
  RNA_def_property_enum_sdna(prop, NULL, "custom1");
  RNA_def_property_enum_items(prop, type_items);
  RNA_def_property_ui_text(prop, "Correction Formula", "");
  RNA_def_property_update(prop, NC_NODE | NA_EDITED, "rna_Node_update");

  RNA_def_struct_sdna_from(srna, "NodeColorBalance", "storage");

  prop = RNA_def_property(srna, "lift", PROP_FLOAT, PROP_COLOR_GAMMA);
  RNA_def_property_float_sdna(prop, NULL, "lift");
  RNA_def_property_array(prop, 3);
  RNA_def_property_float_array_default(prop, default_1);
  RNA_def_property_ui_range(prop, 0, 2, 0.1, 3);
  RNA_def_property_ui_text(prop, "Lift", "Correction for shadows");
  RNA_def_property_update(prop, NC_NODE | NA_EDITED, "rna_NodeColorBalance_update_lgg");

  prop = RNA_def_property(srna, "gamma", PROP_FLOAT, PROP_COLOR_GAMMA);
  RNA_def_property_float_sdna(prop, NULL, "gamma");
  RNA_def_property_array(prop, 3);
  RNA_def_property_float_array_default(prop, default_1);
  RNA_def_property_ui_range(prop, 0, 2, 0.1, 3);
  RNA_def_property_ui_text(prop, "Gamma", "Correction for midtones");
  RNA_def_property_update(prop, NC_NODE | NA_EDITED, "rna_NodeColorBalance_update_lgg");

  prop = RNA_def_property(srna, "gain", PROP_FLOAT, PROP_COLOR_GAMMA);
  RNA_def_property_float_sdna(prop, NULL, "gain");
  RNA_def_property_array(prop, 3);
  RNA_def_property_float_array_default(prop, default_1);
  RNA_def_property_ui_range(prop, 0, 2, 0.1, 3);
  RNA_def_property_ui_text(prop, "Gain", "Correction for highlights");
  RNA_def_property_update(prop, NC_NODE | NA_EDITED, "rna_NodeColorBalance_update_lgg");

  prop = RNA_def_property(srna, "offset", PROP_FLOAT, PROP_COLOR_GAMMA);
  RNA_def_property_float_sdna(prop, NULL, "offset");
  RNA_def_property_array(prop, 3);
  RNA_def_property_ui_range(prop, 0, 1, 0.1, 3);
  RNA_def_property_ui_text(prop, "Offset", "Correction for entire tonal range");
  RNA_def_property_update(prop, NC_NODE | NA_EDITED, "rna_NodeColorBalance_update_cdl");

  prop = RNA_def_property(srna, "power", PROP_FLOAT, PROP_COLOR_GAMMA);
  RNA_def_property_float_sdna(prop, NULL, "power");
  RNA_def_property_array(prop, 3);
  RNA_def_property_float_array_default(prop, default_1);
  RNA_def_property_range(prop, 0.0f, FLT_MAX);
  RNA_def_property_ui_range(prop, 0, 2, 0.1, 3);
  RNA_def_property_ui_text(prop, "Power", "Correction for midtones");
  RNA_def_property_update(prop, NC_NODE | NA_EDITED, "rna_NodeColorBalance_update_cdl");

  prop = RNA_def_property(srna, "slope", PROP_FLOAT, PROP_COLOR_GAMMA);
  RNA_def_property_float_sdna(prop, NULL, "slope");
  RNA_def_property_array(prop, 3);
  RNA_def_property_float_array_default(prop, default_1);
  RNA_def_property_range(prop, 0.0f, FLT_MAX);
  RNA_def_property_ui_range(prop, 0, 2, 0.1, 3);
  RNA_def_property_ui_text(prop, "Slope", "Correction for highlights");
  RNA_def_property_update(prop, NC_NODE | NA_EDITED, "rna_NodeColorBalance_update_cdl");

  prop = RNA_def_property(srna, "offset_basis", PROP_FLOAT, PROP_NONE);
  RNA_def_property_range(prop, -FLT_MAX, FLT_MAX);
  RNA_def_property_ui_range(prop, -1.0, 1.0, 1.0, 2);
  RNA_def_property_ui_text(prop, "Basis", "Support negative color by using this as the RGB basis");
  RNA_def_property_update(prop, NC_NODE | NA_EDITED, "rna_NodeColorBalance_update_cdl");
}

static void def_cmp_huecorrect(StructRNA *srna)
{
  PropertyRNA *prop;

  prop = RNA_def_property(srna, "mapping", PROP_POINTER, PROP_NONE);
  RNA_def_property_pointer_sdna(prop, NULL, "storage");
  RNA_def_property_struct_type(prop, "CurveMapping");
  RNA_def_property_ui_text(prop, "Mapping", "");
  RNA_def_property_update(prop, NC_NODE | NA_EDITED, "rna_Node_update");
}

static void def_cmp_zcombine(StructRNA *srna)
{
  PropertyRNA *prop;

  prop = RNA_def_property(srna, "use_alpha", PROP_BOOLEAN, PROP_NONE);
  RNA_def_property_boolean_sdna(prop, NULL, "custom1", 0);
  RNA_def_property_ui_text(
      prop, "Use Alpha", "Take alpha channel into account when doing the Z operation");
  RNA_def_property_update(prop, NC_NODE | NA_EDITED, "rna_Node_update");

  prop = RNA_def_property(srna, "use_antialias_z", PROP_BOOLEAN, PROP_NONE);
  RNA_def_property_boolean_negative_sdna(prop, NULL, "custom2", 0);
  RNA_def_property_ui_text(
      prop,
      "Anti-Alias Z",
      "Anti-alias the z-buffer to try to avoid artifacts");
  RNA_def_property_update(prop, NC_NODE | NA_EDITED, "rna_Node_update");
}

static void def_cmp_ycc(StructRNA *srna)
{
  PropertyRNA *prop;

  prop = RNA_def_property(srna, "mode", PROP_ENUM, PROP_NONE);
  RNA_def_property_enum_sdna(prop, NULL, "custom1");
  RNA_def_property_enum_items(prop, node_ycc_items);
  RNA_def_property_ui_text(prop, "Mode", "");
  RNA_def_property_update(prop, NC_NODE | NA_EDITED, "rna_Node_update");
}

static void def_cmp_movieclip(StructRNA *srna)
{
  PropertyRNA *prop;

  prop = RNA_def_property(srna, "clip", PROP_POINTER, PROP_NONE);
  RNA_def_property_pointer_sdna(prop, NULL, "id");
  RNA_def_property_struct_type(prop, "MovieClip");
  RNA_def_property_flag(prop, PROP_EDITABLE);
  RNA_def_property_ui_text(prop, "Movie Clip", "");
  RNA_def_property_update(prop, NC_NODE | NA_EDITED, "rna_Node_update");

  RNA_def_struct_sdna_from(srna, "MovieClipUser", "storage");
}

static void def_cmp_stabilize2d(StructRNA *srna)
{
  PropertyRNA *prop;

  prop = RNA_def_property(srna, "clip", PROP_POINTER, PROP_NONE);
  RNA_def_property_pointer_sdna(prop, NULL, "id");
  RNA_def_property_struct_type(prop, "MovieClip");
  RNA_def_property_flag(prop, PROP_EDITABLE);
  RNA_def_property_ui_text(prop, "Movie Clip", "");
  RNA_def_property_update(prop, NC_NODE | NA_EDITED, "rna_Node_update");

  prop = RNA_def_property(srna, "filter_type", PROP_ENUM, PROP_NONE);
  RNA_def_property_enum_sdna(prop, NULL, "custom1");
  RNA_def_property_enum_items(prop, node_sampler_type_items);
  RNA_def_property_ui_text(prop, "Filter", "Method to use to filter stabilization");
  RNA_def_property_update(prop, NC_NODE | NA_EDITED, "rna_Node_update");

  prop = RNA_def_property(srna, "invert", PROP_BOOLEAN, PROP_NONE);
  RNA_def_property_boolean_sdna(prop, NULL, "custom2", CMP_NODEFLAG_STABILIZE_INVERSE);
  RNA_def_property_ui_text(
      prop, "Invert", "Invert stabilization to re-introduce motion to the frame");
  RNA_def_property_update(prop, NC_NODE | NA_EDITED, "rna_Node_update");
}

static void def_cmp_moviedistortion(StructRNA *srna)
{
  PropertyRNA *prop;

  static const EnumPropertyItem distortion_type_items[] = {
      {0, "UNDISTORT", 0, "Undistort", ""},
      {1, "DISTORT", 0, "Distort", ""},
      {0, NULL, 0, NULL, NULL},
  };

  prop = RNA_def_property(srna, "clip", PROP_POINTER, PROP_NONE);
  RNA_def_property_pointer_sdna(prop, NULL, "id");
  RNA_def_property_struct_type(prop, "MovieClip");
  RNA_def_property_flag(prop, PROP_EDITABLE);
  RNA_def_property_ui_text(prop, "Movie Clip", "");
  RNA_def_property_update(prop, NC_NODE | NA_EDITED, "rna_Node_update");

  prop = RNA_def_property(srna, "distortion_type", PROP_ENUM, PROP_NONE);
  RNA_def_property_enum_sdna(prop, NULL, "custom1");
  RNA_def_property_enum_items(prop, distortion_type_items);
  RNA_def_property_ui_text(prop, "Distortion", "Distortion to use to filter image");
  RNA_def_property_update(prop, NC_NODE | NA_EDITED, "rna_Node_update");
}

static void def_cmp_mask(StructRNA *srna)
{
  PropertyRNA *prop;

  static const EnumPropertyItem aspect_type_items[] = {
      {0, "SCENE", 0, "Scene Size", ""},
      {CMP_NODEFLAG_MASK_FIXED, "FIXED", 0, "Fixed", "Use pixel size for the buffer"},
      {CMP_NODEFLAG_MASK_FIXED_SCENE,
       "FIXED_SCENE",
       0,
       "Fixed/Scene",
       "Pixel size scaled by scene percentage"},
      {0, NULL, 0, NULL, NULL},
  };

  prop = RNA_def_property(srna, "mask", PROP_POINTER, PROP_NONE);
  RNA_def_property_pointer_sdna(prop, NULL, "id");
  RNA_def_property_struct_type(prop, "Mask");
  RNA_def_property_flag(prop, PROP_EDITABLE);
  RNA_def_property_ui_text(prop, "Mask", "");

  prop = RNA_def_property(srna, "use_feather", PROP_BOOLEAN, PROP_NONE);
  RNA_def_property_boolean_negative_sdna(prop, NULL, "custom1", CMP_NODEFLAG_MASK_NO_FEATHER);
  RNA_def_property_ui_text(prop, "Feather", "Use feather information from the mask");
  RNA_def_property_update(prop, NC_NODE | NA_EDITED, "rna_Node_update");

  prop = RNA_def_property(srna, "use_motion_blur", PROP_BOOLEAN, PROP_NONE);
  RNA_def_property_boolean_sdna(prop, NULL, "custom1", CMP_NODEFLAG_MASK_MOTION_BLUR);
  RNA_def_property_ui_text(prop, "Motion Blur", "Use multi-sampled motion blur of the mask");
  RNA_def_property_update(prop, NC_NODE | NA_EDITED, "rna_Node_update");

  prop = RNA_def_property(srna, "motion_blur_samples", PROP_INT, PROP_NONE);
  RNA_def_property_int_sdna(prop, NULL, "custom2");
  RNA_def_property_range(prop, 1, CMP_NODE_MASK_MBLUR_SAMPLES_MAX);
  RNA_def_property_ui_text(prop, "Samples", "Number of motion blur samples");
  RNA_def_property_update(prop, NC_NODE | NA_EDITED, "rna_Node_update");

  prop = RNA_def_property(srna, "motion_blur_shutter", PROP_FLOAT, PROP_NONE);
  RNA_def_property_float_sdna(prop, NULL, "custom3");
  RNA_def_property_range(prop, 0.0, 1.0f);
  RNA_def_property_ui_text(prop, "Shutter", "Exposure for motion blur as a factor of FPS");
  RNA_def_property_update(prop, NC_NODE | NA_EDITED, "rna_Node_update");

  prop = RNA_def_property(srna, "size_source", PROP_ENUM, PROP_NONE);
  RNA_def_property_enum_bitflag_sdna(prop, NULL, "custom1");
  RNA_def_property_enum_items(prop, aspect_type_items);
  RNA_def_property_ui_text(
      prop, "Size Source", "Where to get the mask size from for aspect/size information");
  RNA_def_property_update(prop, NC_NODE | NA_EDITED, "rna_Node_update");

  RNA_def_struct_sdna_from(srna, "NodeMask", "storage");

  prop = RNA_def_property(srna, "size_x", PROP_INT, PROP_NONE);
  RNA_def_property_range(prop, 1.0f, 10000.0f);
  RNA_def_property_ui_text(prop, "X", "");
  RNA_def_property_update(prop, NC_NODE | NA_EDITED, "rna_Node_update");

  prop = RNA_def_property(srna, "size_y", PROP_INT, PROP_NONE);
  RNA_def_property_range(prop, 1.0f, 10000.0f);
  RNA_def_property_ui_text(prop, "Y", "");
  RNA_def_property_update(prop, NC_NODE | NA_EDITED, "rna_Node_update");
}

static void dev_cmd_transform(StructRNA *srna)
{
  PropertyRNA *prop;

  prop = RNA_def_property(srna, "filter_type", PROP_ENUM, PROP_NONE);
  RNA_def_property_enum_sdna(prop, NULL, "custom1");
  RNA_def_property_enum_items(prop, node_sampler_type_items);
  RNA_def_property_ui_text(prop, "Filter", "Method to use to filter transform");
  RNA_def_property_update(prop, NC_NODE | NA_EDITED, "rna_Node_update");
}

/* -- Compositor Nodes ------------------------------------------------------ */

static const EnumPropertyItem node_masktype_items[] = {
    {0, "ADD", 0, "Add", ""},
    {1, "SUBTRACT", 0, "Subtract", ""},
    {2, "MULTIPLY", 0, "Multiply", ""},
    {3, "NOT", 0, "Not", ""},
    {0, NULL, 0, NULL, NULL},
};

static void def_cmp_boxmask(StructRNA *srna)
{
  PropertyRNA *prop;

  prop = RNA_def_property(srna, "mask_type", PROP_ENUM, PROP_NONE);
  RNA_def_property_enum_sdna(prop, NULL, "custom1");
  RNA_def_property_enum_items(prop, node_masktype_items);
  RNA_def_property_ui_text(prop, "Mask Type", "");
  RNA_def_property_update(prop, NC_NODE | NA_EDITED, "rna_Node_update");

  RNA_def_struct_sdna_from(srna, "NodeBoxMask", "storage");

  prop = RNA_def_property(srna, "x", PROP_FLOAT, PROP_NONE);
  RNA_def_property_float_sdna(prop, NULL, "x");
  RNA_def_property_float_default(prop, 0.5f);
  RNA_def_property_range(prop, -1.0f, 2.0f);
  RNA_def_property_ui_text(prop, "X", "X position of the middle of the box");
  RNA_def_property_update(prop, NC_NODE | NA_EDITED, "rna_Node_update");

  prop = RNA_def_property(srna, "y", PROP_FLOAT, PROP_NONE);
  RNA_def_property_float_sdna(prop, NULL, "y");
  RNA_def_property_float_default(prop, 0.5f);
  RNA_def_property_range(prop, -1.0f, 2.0f);
  RNA_def_property_ui_text(prop, "Y", "Y position of the middle of the box");
  RNA_def_property_update(prop, NC_NODE | NA_EDITED, "rna_Node_update");

  prop = RNA_def_property(srna, "width", PROP_FLOAT, PROP_NONE);
  RNA_def_property_float_sdna(prop, NULL, "width");
  RNA_def_property_float_default(prop, 0.3f);
  RNA_def_property_range(prop, 0.0f, 2.0f);
  RNA_def_property_ui_text(prop, "Width", "Width of the box");
  RNA_def_property_update(prop, NC_NODE | NA_EDITED, "rna_Node_update");

  prop = RNA_def_property(srna, "height", PROP_FLOAT, PROP_NONE);
  RNA_def_property_float_sdna(prop, NULL, "height");
  RNA_def_property_float_default(prop, 0.2f);
  RNA_def_property_range(prop, 0.0f, 2.0f);
  RNA_def_property_ui_text(prop, "Height", "Height of the box");
  RNA_def_property_update(prop, NC_NODE | NA_EDITED, "rna_Node_update");

  prop = RNA_def_property(srna, "rotation", PROP_FLOAT, PROP_ANGLE);
  RNA_def_property_float_sdna(prop, NULL, "rotation");
  RNA_def_property_float_default(prop, 0.0f);
  RNA_def_property_range(prop, DEG2RADF(-1800.0f), DEG2RADF(1800.0f));
  RNA_def_property_ui_text(prop, "Rotation", "Rotation angle of the box");
  RNA_def_property_update(prop, NC_NODE | NA_EDITED, "rna_Node_update");
}

static void def_cmp_ellipsemask(StructRNA *srna)
{
  PropertyRNA *prop;
  prop = RNA_def_property(srna, "mask_type", PROP_ENUM, PROP_NONE);
  RNA_def_property_enum_sdna(prop, NULL, "custom1");
  RNA_def_property_enum_items(prop, node_masktype_items);
  RNA_def_property_ui_text(prop, "Mask Type", "");
  RNA_def_property_update(prop, NC_NODE | NA_EDITED, "rna_Node_update");

  RNA_def_struct_sdna_from(srna, "NodeEllipseMask", "storage");

  prop = RNA_def_property(srna, "x", PROP_FLOAT, PROP_NONE);
  RNA_def_property_float_sdna(prop, NULL, "x");
  RNA_def_property_float_default(prop, 0.5f);
  RNA_def_property_range(prop, -1.0f, 2.0f);
  RNA_def_property_ui_text(prop, "X", "X position of the middle of the ellipse");
  RNA_def_property_update(prop, NC_NODE | NA_EDITED, "rna_Node_update");

  prop = RNA_def_property(srna, "y", PROP_FLOAT, PROP_NONE);
  RNA_def_property_float_sdna(prop, NULL, "y");
  RNA_def_property_float_default(prop, 0.5f);
  RNA_def_property_range(prop, -1.0f, 2.0f);
  RNA_def_property_ui_text(prop, "Y", "Y position of the middle of the ellipse");
  RNA_def_property_update(prop, NC_NODE | NA_EDITED, "rna_Node_update");

  prop = RNA_def_property(srna, "width", PROP_FLOAT, PROP_NONE);
  RNA_def_property_float_sdna(prop, NULL, "width");
  RNA_def_property_float_default(prop, 0.3f);
  RNA_def_property_range(prop, 0.0f, 2.0f);
  RNA_def_property_ui_text(prop, "Width", "Width of the ellipse");
  RNA_def_property_update(prop, NC_NODE | NA_EDITED, "rna_Node_update");

  prop = RNA_def_property(srna, "height", PROP_FLOAT, PROP_NONE);
  RNA_def_property_float_sdna(prop, NULL, "height");
  RNA_def_property_float_default(prop, 0.2f);
  RNA_def_property_range(prop, 0.0f, 2.0f);
  RNA_def_property_ui_text(prop, "Height", "Height of the ellipse");
  RNA_def_property_update(prop, NC_NODE | NA_EDITED, "rna_Node_update");

  prop = RNA_def_property(srna, "rotation", PROP_FLOAT, PROP_ANGLE);
  RNA_def_property_float_sdna(prop, NULL, "rotation");
  RNA_def_property_float_default(prop, 0.0f);
  RNA_def_property_range(prop, DEG2RADF(-1800.0f), DEG2RADF(1800.0f));
  RNA_def_property_ui_text(prop, "Rotation", "Rotation angle of the ellipse");
  RNA_def_property_update(prop, NC_NODE | NA_EDITED, "rna_Node_update");
}

static void def_cmp_bokehblur(StructRNA *srna)
{
  PropertyRNA *prop;

  /* duplicated in def_cmp_blur */
  prop = RNA_def_property(srna, "use_variable_size", PROP_BOOLEAN, PROP_NONE);
  RNA_def_property_boolean_sdna(prop, NULL, "custom1", CMP_NODEFLAG_BLUR_VARIABLE_SIZE);
  RNA_def_property_ui_text(
      prop, "Variable Size", "Support variable blur per pixel when using an image for size input");
  RNA_def_property_update(prop, NC_NODE | NA_EDITED, "rna_Node_update");

  prop = RNA_def_property(srna, "use_extended_bounds", PROP_BOOLEAN, PROP_NONE);
  RNA_def_property_boolean_sdna(prop, NULL, "custom1", CMP_NODEFLAG_BLUR_EXTEND_BOUNDS);
  RNA_def_property_ui_text(
      prop, "Extend Bounds", "Extend bounds of the input image to fully fit blurred image");
  RNA_def_property_update(prop, NC_NODE | NA_EDITED, "rna_Node_update");

#  if 0
  prop = RNA_def_property(srna, "f_stop", PROP_FLOAT, PROP_NONE);
  RNA_def_property_float_sdna(prop, NULL, "custom3");
  RNA_def_property_range(prop, 0.0f, 128.0f);
  RNA_def_property_ui_text(
      prop,
      "F-Stop",
      "Amount of focal blur, 128 (infinity) is perfect focus, half the value doubles "
      "the blur radius");
  RNA_def_property_update(prop, NC_NODE | NA_EDITED, "rna_Node_update");
#  endif

  prop = RNA_def_property(srna, "blur_max", PROP_FLOAT, PROP_NONE);
  RNA_def_property_float_sdna(prop, NULL, "custom4");
  RNA_def_property_range(prop, 0.0f, 10000.0f);
  RNA_def_property_ui_text(prop, "Max Blur", "Blur limit, maximum CoC radius");
  RNA_def_property_update(prop, NC_NODE | NA_EDITED, "rna_Node_update");
}

static void def_cmp_bokehimage(StructRNA *srna)
{
  PropertyRNA *prop;

  RNA_def_struct_sdna_from(srna, "NodeBokehImage", "storage");

  prop = RNA_def_property(srna, "angle", PROP_FLOAT, PROP_ANGLE);
  RNA_def_property_float_sdna(prop, NULL, "angle");
  RNA_def_property_float_default(prop, 0.0f);
  RNA_def_property_range(prop, DEG2RADF(-720.0f), DEG2RADF(720.0f));
  RNA_def_property_ui_text(prop, "Angle", "Angle of the bokeh");
  RNA_def_property_update(prop, NC_NODE | NA_EDITED, "rna_Node_update");

  prop = RNA_def_property(srna, "flaps", PROP_INT, PROP_NONE);
  RNA_def_property_int_sdna(prop, NULL, "flaps");
  RNA_def_property_int_default(prop, 5);
  RNA_def_property_range(prop, 3, 24);
  RNA_def_property_ui_text(prop, "Flaps", "Number of flaps");
  RNA_def_property_update(prop, NC_NODE | NA_EDITED, "rna_Node_update");

  prop = RNA_def_property(srna, "rounding", PROP_FLOAT, PROP_NONE);
  RNA_def_property_float_sdna(prop, NULL, "rounding");
  RNA_def_property_float_default(prop, 0.0f);
  RNA_def_property_range(prop, -0.0f, 1.0f);
  RNA_def_property_ui_text(prop, "Rounding", "Level of rounding of the bokeh");
  RNA_def_property_update(prop, NC_NODE | NA_EDITED, "rna_Node_update");

  prop = RNA_def_property(srna, "catadioptric", PROP_FLOAT, PROP_NONE);
  RNA_def_property_float_sdna(prop, NULL, "catadioptric");
  RNA_def_property_float_default(prop, 0.0f);
  RNA_def_property_range(prop, -0.0f, 1.0f);
  RNA_def_property_ui_text(prop, "Catadioptric", "Level of catadioptric of the bokeh");
  RNA_def_property_update(prop, NC_NODE | NA_EDITED, "rna_Node_update");

  prop = RNA_def_property(srna, "shift", PROP_FLOAT, PROP_NONE);
  RNA_def_property_float_sdna(prop, NULL, "lensshift");
  RNA_def_property_float_default(prop, 0.0f);
  RNA_def_property_range(prop, -1.0f, 1.0f);
  RNA_def_property_ui_text(prop, "Lens Shift", "Shift of the lens components");
  RNA_def_property_update(prop, NC_NODE | NA_EDITED, "rna_Node_update");
}

static void def_cmp_switch(StructRNA *srna)
{
  PropertyRNA *prop;

  prop = RNA_def_property(srna, "check", PROP_BOOLEAN, PROP_NONE);
  RNA_def_property_boolean_sdna(prop, NULL, "custom1", 0);
  RNA_def_property_ui_text(prop, "Switch", "Off: first socket, On: second socket");
  RNA_def_property_update(prop, NC_NODE | NA_EDITED, "rna_Node_update");
}

static void def_cmp_switch_view(StructRNA *UNUSED(srna))
{
}

static void def_cmp_colorcorrection(StructRNA *srna)
{
  PropertyRNA *prop;
  prop = RNA_def_property(srna, "red", PROP_BOOLEAN, PROP_NONE);
  RNA_def_property_boolean_sdna(prop, NULL, "custom1", 1);
  RNA_def_property_boolean_default(prop, true);
  RNA_def_property_ui_text(prop, "Red", "Red channel active");
  RNA_def_property_update(prop, NC_NODE | NA_EDITED, "rna_Node_update");

  prop = RNA_def_property(srna, "green", PROP_BOOLEAN, PROP_NONE);
  RNA_def_property_boolean_sdna(prop, NULL, "custom1", 2);
  RNA_def_property_boolean_default(prop, true);
  RNA_def_property_ui_text(prop, "Green", "Green channel active");
  RNA_def_property_update(prop, NC_NODE | NA_EDITED, "rna_Node_update");

  prop = RNA_def_property(srna, "blue", PROP_BOOLEAN, PROP_NONE);
  RNA_def_property_boolean_sdna(prop, NULL, "custom1", 4);
  RNA_def_property_boolean_default(prop, true);
  RNA_def_property_ui_text(prop, "Blue", "Blue channel active");
  RNA_def_property_update(prop, NC_NODE | NA_EDITED, "rna_Node_update");

  RNA_def_struct_sdna_from(srna, "NodeColorCorrection", "storage");

  prop = RNA_def_property(srna, "midtones_start", PROP_FLOAT, PROP_NONE);
  RNA_def_property_float_sdna(prop, NULL, "startmidtones");
  RNA_def_property_float_default(prop, 0.2f);
  RNA_def_property_range(prop, 0, 1);
  RNA_def_property_ui_text(prop, "Midtones Start", "Start of midtones");
  RNA_def_property_update(prop, NC_NODE | NA_EDITED, "rna_Node_update");

  prop = RNA_def_property(srna, "midtones_end", PROP_FLOAT, PROP_NONE);
  RNA_def_property_float_sdna(prop, NULL, "endmidtones");
  RNA_def_property_float_default(prop, 0.7f);
  RNA_def_property_range(prop, 0, 1);
  RNA_def_property_ui_text(prop, "Midtones End", "End of midtones");
  RNA_def_property_update(prop, NC_NODE | NA_EDITED, "rna_Node_update");

  prop = RNA_def_property(srna, "master_saturation", PROP_FLOAT, PROP_NONE);
  RNA_def_property_float_sdna(prop, NULL, "master.saturation");
  RNA_def_property_float_default(prop, 1.0f);
  RNA_def_property_range(prop, 0, 4);
  RNA_def_property_ui_text(prop, "Master Saturation", "Master saturation");
  RNA_def_property_update(prop, NC_NODE | NA_EDITED, "rna_Node_update");

  prop = RNA_def_property(srna, "master_contrast", PROP_FLOAT, PROP_NONE);
  RNA_def_property_float_sdna(prop, NULL, "master.contrast");
  RNA_def_property_float_default(prop, 1.0f);
  RNA_def_property_range(prop, 0, 4);
  RNA_def_property_ui_text(prop, "Master Contrast", "Master contrast");
  RNA_def_property_update(prop, NC_NODE | NA_EDITED, "rna_Node_update");

  prop = RNA_def_property(srna, "master_gamma", PROP_FLOAT, PROP_NONE);
  RNA_def_property_float_sdna(prop, NULL, "master.gamma");
  RNA_def_property_float_default(prop, 1.0f);
  RNA_def_property_range(prop, 0, 4);
  RNA_def_property_ui_text(prop, "Master Gamma", "Master gamma");
  RNA_def_property_update(prop, NC_NODE | NA_EDITED, "rna_Node_update");

  prop = RNA_def_property(srna, "master_gain", PROP_FLOAT, PROP_NONE);
  RNA_def_property_float_sdna(prop, NULL, "master.gain");
  RNA_def_property_float_default(prop, 1.0f);
  RNA_def_property_range(prop, 0, 4);
  RNA_def_property_ui_text(prop, "Master Gain", "Master gain");
  RNA_def_property_update(prop, NC_NODE | NA_EDITED, "rna_Node_update");

  prop = RNA_def_property(srna, "master_lift", PROP_FLOAT, PROP_NONE);
  RNA_def_property_float_sdna(prop, NULL, "master.lift");
  RNA_def_property_float_default(prop, 0.0f);
  RNA_def_property_range(prop, -1, 1);
  RNA_def_property_ui_text(prop, "Master Lift", "Master lift");
  RNA_def_property_update(prop, NC_NODE | NA_EDITED, "rna_Node_update");

  //
  prop = RNA_def_property(srna, "shadows_saturation", PROP_FLOAT, PROP_NONE);
  RNA_def_property_float_sdna(prop, NULL, "shadows.saturation");
  RNA_def_property_float_default(prop, 1.0f);
  RNA_def_property_range(prop, 0, 4);
  RNA_def_property_ui_text(prop, "Shadows Saturation", "Shadows saturation");
  RNA_def_property_update(prop, NC_NODE | NA_EDITED, "rna_Node_update");

  prop = RNA_def_property(srna, "shadows_contrast", PROP_FLOAT, PROP_NONE);
  RNA_def_property_float_sdna(prop, NULL, "shadows.contrast");
  RNA_def_property_float_default(prop, 1.0f);
  RNA_def_property_range(prop, 0, 4);
  RNA_def_property_ui_text(prop, "Shadows Contrast", "Shadows contrast");
  RNA_def_property_update(prop, NC_NODE | NA_EDITED, "rna_Node_update");

  prop = RNA_def_property(srna, "shadows_gamma", PROP_FLOAT, PROP_NONE);
  RNA_def_property_float_sdna(prop, NULL, "shadows.gamma");
  RNA_def_property_float_default(prop, 1.0f);
  RNA_def_property_range(prop, 0, 4);
  RNA_def_property_ui_text(prop, "Shadows Gamma", "Shadows gamma");
  RNA_def_property_update(prop, NC_NODE | NA_EDITED, "rna_Node_update");

  prop = RNA_def_property(srna, "shadows_gain", PROP_FLOAT, PROP_NONE);
  RNA_def_property_float_sdna(prop, NULL, "shadows.gain");
  RNA_def_property_float_default(prop, 1.0f);
  RNA_def_property_range(prop, 0, 4);
  RNA_def_property_ui_text(prop, "Shadows Gain", "Shadows gain");
  RNA_def_property_update(prop, NC_NODE | NA_EDITED, "rna_Node_update");

  prop = RNA_def_property(srna, "shadows_lift", PROP_FLOAT, PROP_NONE);
  RNA_def_property_float_sdna(prop, NULL, "shadows.lift");
  RNA_def_property_float_default(prop, 0.0f);
  RNA_def_property_range(prop, -1, 1);
  RNA_def_property_ui_text(prop, "Shadows Lift", "Shadows lift");
  RNA_def_property_update(prop, NC_NODE | NA_EDITED, "rna_Node_update");
  //
  prop = RNA_def_property(srna, "midtones_saturation", PROP_FLOAT, PROP_NONE);
  RNA_def_property_float_sdna(prop, NULL, "midtones.saturation");
  RNA_def_property_float_default(prop, 1.0f);
  RNA_def_property_range(prop, 0, 4);
  RNA_def_property_ui_text(prop, "Midtones Saturation", "Midtones saturation");
  RNA_def_property_update(prop, NC_NODE | NA_EDITED, "rna_Node_update");

  prop = RNA_def_property(srna, "midtones_contrast", PROP_FLOAT, PROP_NONE);
  RNA_def_property_float_sdna(prop, NULL, "midtones.contrast");
  RNA_def_property_float_default(prop, 1.0f);
  RNA_def_property_range(prop, 0, 4);
  RNA_def_property_ui_text(prop, "Midtones Contrast", "Midtones contrast");
  RNA_def_property_update(prop, NC_NODE | NA_EDITED, "rna_Node_update");

  prop = RNA_def_property(srna, "midtones_gamma", PROP_FLOAT, PROP_NONE);
  RNA_def_property_float_sdna(prop, NULL, "midtones.gamma");
  RNA_def_property_float_default(prop, 1.0f);
  RNA_def_property_range(prop, 0, 4);
  RNA_def_property_ui_text(prop, "Midtones Gamma", "Midtones gamma");
  RNA_def_property_update(prop, NC_NODE | NA_EDITED, "rna_Node_update");

  prop = RNA_def_property(srna, "midtones_gain", PROP_FLOAT, PROP_NONE);
  RNA_def_property_float_sdna(prop, NULL, "midtones.gain");
  RNA_def_property_float_default(prop, 1.0f);
  RNA_def_property_range(prop, 0, 4);
  RNA_def_property_ui_text(prop, "Midtones Gain", "Midtones gain");
  RNA_def_property_update(prop, NC_NODE | NA_EDITED, "rna_Node_update");

  prop = RNA_def_property(srna, "midtones_lift", PROP_FLOAT, PROP_NONE);
  RNA_def_property_float_sdna(prop, NULL, "midtones.lift");
  RNA_def_property_float_default(prop, 0.0f);
  RNA_def_property_range(prop, -1, 1);
  RNA_def_property_ui_text(prop, "Midtones Lift", "Midtones lift");
  RNA_def_property_update(prop, NC_NODE | NA_EDITED, "rna_Node_update");
  //
  prop = RNA_def_property(srna, "highlights_saturation", PROP_FLOAT, PROP_NONE);
  RNA_def_property_float_sdna(prop, NULL, "highlights.saturation");
  RNA_def_property_float_default(prop, 1.0f);
  RNA_def_property_range(prop, 0, 4);
  RNA_def_property_ui_text(prop, "Highlights Saturation", "Highlights saturation");
  RNA_def_property_update(prop, NC_NODE | NA_EDITED, "rna_Node_update");

  prop = RNA_def_property(srna, "highlights_contrast", PROP_FLOAT, PROP_NONE);
  RNA_def_property_float_sdna(prop, NULL, "highlights.contrast");
  RNA_def_property_float_default(prop, 1.0f);
  RNA_def_property_range(prop, 0, 4);
  RNA_def_property_ui_text(prop, "Highlights Contrast", "Highlights contrast");
  RNA_def_property_update(prop, NC_NODE | NA_EDITED, "rna_Node_update");

  prop = RNA_def_property(srna, "highlights_gamma", PROP_FLOAT, PROP_NONE);
  RNA_def_property_float_sdna(prop, NULL, "highlights.gamma");
  RNA_def_property_float_default(prop, 1.0f);
  RNA_def_property_range(prop, 0, 4);
  RNA_def_property_ui_text(prop, "Highlights Gamma", "Highlights gamma");
  RNA_def_property_update(prop, NC_NODE | NA_EDITED, "rna_Node_update");

  prop = RNA_def_property(srna, "highlights_gain", PROP_FLOAT, PROP_NONE);
  RNA_def_property_float_sdna(prop, NULL, "highlights.gain");
  RNA_def_property_float_default(prop, 1.0f);
  RNA_def_property_range(prop, 0, 4);
  RNA_def_property_ui_text(prop, "Highlights Gain", "Highlights gain");
  RNA_def_property_update(prop, NC_NODE | NA_EDITED, "rna_Node_update");

  prop = RNA_def_property(srna, "highlights_lift", PROP_FLOAT, PROP_NONE);
  RNA_def_property_float_sdna(prop, NULL, "highlights.lift");
  RNA_def_property_float_default(prop, 0.0f);
  RNA_def_property_range(prop, -1, 1);
  RNA_def_property_ui_text(prop, "Highlights Lift", "Highlights lift");
  RNA_def_property_update(prop, NC_NODE | NA_EDITED, "rna_Node_update");
}

static void def_cmp_viewer(StructRNA *srna)
{
  PropertyRNA *prop;
  static const EnumPropertyItem tileorder_items[] = {
      {0, "CENTEROUT", 0, "Center", "Expand from center"},
      {1, "RANDOM", 0, "Random", "Random tiles"},
      {2, "BOTTOMUP", 0, "Bottom Up", "Expand from bottom"},
      {3, "RULE_OF_THIRDS", 0, "Rule of Thirds", "Expand from 9 places"},
      {0, NULL, 0, NULL, NULL},
  };

  prop = RNA_def_property(srna, "tile_order", PROP_ENUM, PROP_NONE);
  RNA_def_property_enum_sdna(prop, NULL, "custom1");
  RNA_def_property_enum_items(prop, tileorder_items);
  RNA_def_property_ui_text(prop, "Tile Order", "Tile order");
  RNA_def_property_update(prop, NC_NODE | NA_EDITED, "rna_Node_update");

  prop = RNA_def_property(srna, "center_x", PROP_FLOAT, PROP_NONE);
  RNA_def_property_float_sdna(prop, NULL, "custom3");
  RNA_def_property_float_default(prop, 0.5f);
  RNA_def_property_range(prop, 0.0f, 1.0f);
  RNA_def_property_ui_text(prop, "X", "");
  RNA_def_property_update(prop, NC_NODE | NA_EDITED, "rna_Node_update");

  prop = RNA_def_property(srna, "center_y", PROP_FLOAT, PROP_NONE);
  RNA_def_property_float_sdna(prop, NULL, "custom4");
  RNA_def_property_float_default(prop, 0.5f);
  RNA_def_property_range(prop, 0.0f, 1.0f);
  RNA_def_property_ui_text(prop, "Y", "");
  RNA_def_property_update(prop, NC_NODE | NA_EDITED, "rna_Node_update");

  prop = RNA_def_property(srna, "use_alpha", PROP_BOOLEAN, PROP_NONE);
  RNA_def_property_boolean_negative_sdna(prop, NULL, "custom2", CMP_NODE_OUTPUT_IGNORE_ALPHA);
  RNA_def_property_ui_text(
      prop,
      "Use Alpha",
      "Colors are treated alpha premultiplied, or colors output straight (alpha gets set to 1)");
  RNA_def_property_update(prop, NC_NODE | NA_EDITED, "rna_Node_update");
}

static void def_cmp_composite(StructRNA *srna)
{
  PropertyRNA *prop;

  prop = RNA_def_property(srna, "use_alpha", PROP_BOOLEAN, PROP_NONE);
  RNA_def_property_boolean_negative_sdna(prop, NULL, "custom2", CMP_NODE_OUTPUT_IGNORE_ALPHA);
  RNA_def_property_ui_text(
      prop,
      "Use Alpha",
      "Colors are treated alpha premultiplied, or colors output straight (alpha gets set to 1)");
  RNA_def_property_update(prop, NC_NODE | NA_EDITED, "rna_Node_update");
}

static void def_cmp_keyingscreen(StructRNA *srna)
{
  PropertyRNA *prop;

  prop = RNA_def_property(srna, "clip", PROP_POINTER, PROP_NONE);
  RNA_def_property_pointer_sdna(prop, NULL, "id");
  RNA_def_property_struct_type(prop, "MovieClip");
  RNA_def_property_flag(prop, PROP_EDITABLE);
  RNA_def_property_ui_text(prop, "Movie Clip", "");
  RNA_def_property_update(prop, NC_NODE | NA_EDITED, "rna_Node_update");

  RNA_def_struct_sdna_from(srna, "NodeKeyingScreenData", "storage");

  prop = RNA_def_property(srna, "tracking_object", PROP_STRING, PROP_NONE);
  RNA_def_property_string_sdna(prop, NULL, "tracking_object");
  RNA_def_property_ui_text(prop, "Tracking Object", "");
  RNA_def_property_update(prop, NC_NODE | NA_EDITED, "rna_Node_update");
}

static void def_cmp_keying(StructRNA *srna)
{
  PropertyRNA *prop;

  RNA_def_struct_sdna_from(srna, "NodeKeyingData", "storage");

  prop = RNA_def_property(srna, "screen_balance", PROP_FLOAT, PROP_FACTOR);
  RNA_def_property_float_sdna(prop, NULL, "screen_balance");
  RNA_def_property_range(prop, 0.0f, 1.0f);
  RNA_def_property_ui_text(
      prop,
      "Screen Balance",
      "Balance between two non-primary channels primary channel is comparing against");
  RNA_def_property_update(prop, NC_NODE | NA_EDITED, "rna_Node_update");

  prop = RNA_def_property(srna, "despill_factor", PROP_FLOAT, PROP_FACTOR);
  RNA_def_property_float_sdna(prop, NULL, "despill_factor");
  RNA_def_property_range(prop, 0.0f, 1.0f);
  RNA_def_property_ui_text(prop, "Despill Factor", "Factor of despilling screen color from image");
  RNA_def_property_update(prop, NC_NODE | NA_EDITED, "rna_Node_update");

  prop = RNA_def_property(srna, "despill_balance", PROP_FLOAT, PROP_FACTOR);
  RNA_def_property_float_sdna(prop, NULL, "despill_balance");
  RNA_def_property_range(prop, 0.0f, 1.0f);
  RNA_def_property_ui_text(
      prop,
      "Despill Balance",
      "Balance between non-key colors used to detect amount of key color to be removed");
  RNA_def_property_update(prop, NC_NODE | NA_EDITED, "rna_Node_update");

  prop = RNA_def_property(srna, "clip_black", PROP_FLOAT, PROP_FACTOR);
  RNA_def_property_float_sdna(prop, NULL, "clip_black");
  RNA_def_property_range(prop, 0.0f, 1.0f);
  RNA_def_property_ui_text(
      prop,
      "Clip Black",
      "Value of non-scaled matte pixel which considers as fully background pixel");
  RNA_def_property_update(prop, NC_NODE | NA_EDITED, "rna_Node_update");

  prop = RNA_def_property(srna, "clip_white", PROP_FLOAT, PROP_FACTOR);
  RNA_def_property_float_sdna(prop, NULL, "clip_white");
  RNA_def_property_range(prop, 0.0f, 1.0f);
  RNA_def_property_ui_text(
      prop,
      "Clip White",
      "Value of non-scaled matte pixel which considers as fully foreground pixel");
  RNA_def_property_update(prop, NC_NODE | NA_EDITED, "rna_Node_update");

  prop = RNA_def_property(srna, "blur_pre", PROP_INT, PROP_NONE);
  RNA_def_property_int_sdna(prop, NULL, "blur_pre");
  RNA_def_property_range(prop, 0, 2048);
  RNA_def_property_ui_text(
      prop, "Pre Blur", "Chroma pre-blur size which applies before running keyer");
  RNA_def_property_update(prop, NC_NODE | NA_EDITED, "rna_Node_update");

  prop = RNA_def_property(srna, "blur_post", PROP_INT, PROP_NONE);
  RNA_def_property_int_sdna(prop, NULL, "blur_post");
  RNA_def_property_range(prop, 0, 2048);
  RNA_def_property_ui_text(
      prop, "Post Blur", "Matte blur size which applies after clipping and dilate/eroding");
  RNA_def_property_update(prop, NC_NODE | NA_EDITED, "rna_Node_update");

  prop = RNA_def_property(srna, "dilate_distance", PROP_INT, PROP_NONE);
  RNA_def_property_int_sdna(prop, NULL, "dilate_distance");
  RNA_def_property_range(prop, -100, 100);
  RNA_def_property_ui_text(prop, "Dilate/Erode", "Matte dilate/erode side");
  RNA_def_property_update(prop, NC_NODE | NA_EDITED, "rna_Node_update");

  prop = RNA_def_property(srna, "edge_kernel_radius", PROP_INT, PROP_NONE);
  RNA_def_property_int_sdna(prop, NULL, "edge_kernel_radius");
  RNA_def_property_range(prop, 0, 100);
  RNA_def_property_ui_text(
      prop, "Edge Kernel Radius", "Radius of kernel used to detect whether pixel belongs to edge");
  RNA_def_property_update(prop, NC_NODE | NA_EDITED, "rna_Node_update");

  prop = RNA_def_property(srna, "edge_kernel_tolerance", PROP_FLOAT, PROP_FACTOR);
  RNA_def_property_float_sdna(prop, NULL, "edge_kernel_tolerance");
  RNA_def_property_range(prop, 0.0f, 1.0f);
  RNA_def_property_ui_text(
      prop,
      "Edge Kernel Tolerance",
      "Tolerance to pixels inside kernel which are treating as belonging to the same plane");
  RNA_def_property_update(prop, NC_NODE | NA_EDITED, "rna_Node_update");

  prop = RNA_def_property(srna, "feather_falloff", PROP_ENUM, PROP_NONE);
  RNA_def_property_enum_sdna(prop, NULL, "feather_falloff");
  RNA_def_property_enum_items(prop, rna_enum_proportional_falloff_curve_only_items);
  RNA_def_property_ui_text(prop, "Feather Falloff", "Falloff type the feather");
  RNA_def_property_translation_context(prop, BLT_I18NCONTEXT_ID_CURVE); /* Abusing id_curve :/ */
  RNA_def_property_update(prop, NC_NODE | NA_EDITED, "rna_Node_update");

  prop = RNA_def_property(srna, "feather_distance", PROP_INT, PROP_NONE);
  RNA_def_property_int_sdna(prop, NULL, "feather_distance");
  RNA_def_property_range(prop, -100, 100);
  RNA_def_property_ui_text(prop, "Feather Distance", "Distance to grow/shrink the feather");
  RNA_def_property_update(prop, NC_NODE | NA_EDITED, "rna_Node_update");
}

static void def_cmp_trackpos(StructRNA *srna)
{
  PropertyRNA *prop;

  static const EnumPropertyItem position_items[] = {
      {CMP_TRACKPOS_ABSOLUTE, "ABSOLUTE", 0, "Absolute", "Output absolute position of a marker"},
      {CMP_TRACKPOS_RELATIVE_START,
       "RELATIVE_START",
       0,
       "Relative Start",
       "Output position of a marker relative to first marker of a track"},
      {CMP_TRACKPOS_RELATIVE_FRAME,
       "RELATIVE_FRAME",
       0,
       "Relative Frame",
       "Output position of a marker relative to marker at given frame number"},
      {CMP_TRACKPOS_ABSOLUTE_FRAME,
       "ABSOLUTE_FRAME",
       0,
       "Absolute Frame",
       "Output absolute position of a marker at given frame number"},
      {0, NULL, 0, NULL, NULL},
  };

  prop = RNA_def_property(srna, "clip", PROP_POINTER, PROP_NONE);
  RNA_def_property_pointer_sdna(prop, NULL, "id");
  RNA_def_property_struct_type(prop, "MovieClip");
  RNA_def_property_flag(prop, PROP_EDITABLE);
  RNA_def_property_ui_text(prop, "Movie Clip", "");
  RNA_def_property_update(prop, NC_NODE | NA_EDITED, "rna_Node_update");

  prop = RNA_def_property(srna, "position", PROP_ENUM, PROP_NONE);
  RNA_def_property_enum_sdna(prop, NULL, "custom1");
  RNA_def_property_enum_items(prop, position_items);
  RNA_def_property_ui_text(prop, "Position", "Which marker position to use for output");
  RNA_def_property_update(prop, NC_NODE | NA_EDITED, "rna_Node_update");

  prop = RNA_def_property(srna, "frame_relative", PROP_INT, PROP_NONE);
  RNA_def_property_int_sdna(prop, NULL, "custom2");
  RNA_def_property_ui_text(prop, "Frame", "Frame to be used for relative position");
  RNA_def_property_update(prop, NC_NODE | NA_EDITED, "rna_Node_update");

  RNA_def_struct_sdna_from(srna, "NodeTrackPosData", "storage");

  prop = RNA_def_property(srna, "tracking_object", PROP_STRING, PROP_NONE);
  RNA_def_property_string_sdna(prop, NULL, "tracking_object");
  RNA_def_property_ui_text(prop, "Tracking Object", "");
  RNA_def_property_update(prop, NC_NODE | NA_EDITED, "rna_Node_update");

  prop = RNA_def_property(srna, "track_name", PROP_STRING, PROP_NONE);
  RNA_def_property_string_sdna(prop, NULL, "track_name");
  RNA_def_property_ui_text(prop, "Track", "");
  RNA_def_property_update(prop, NC_NODE | NA_EDITED, "rna_Node_update");
}

static void def_cmp_translate(StructRNA *srna)
{
  static const EnumPropertyItem translate_items[] = {
      {CMP_NODE_WRAP_NONE, "NONE", 0, "None", "No wrapping on X and Y"},
      {CMP_NODE_WRAP_X, "XAXIS", 0, "X Axis", "Wrap all pixels on the X axis"},
      {CMP_NODE_WRAP_Y, "YAXIS", 0, "Y Axis", "Wrap all pixels on the Y axis"},
      {CMP_NODE_WRAP_XY, "BOTH", 0, "Both Axes", "Wrap all pixels on both axes"},
      {0, NULL, 0, NULL, NULL},
  };

  PropertyRNA *prop;

  RNA_def_struct_sdna_from(srna, "NodeTranslateData", "storage");

  prop = RNA_def_property(srna, "use_relative", PROP_BOOLEAN, PROP_NONE);
  RNA_def_property_boolean_sdna(prop, NULL, "relative", 1);
  RNA_def_property_ui_text(
      prop,
      "Relative",
      "Use relative (fraction of input image size) values to define translation");
  RNA_def_property_update(prop, NC_NODE | NA_EDITED, "rna_Node_update");

  prop = RNA_def_property(srna, "wrap_axis", PROP_ENUM, PROP_NONE);
  RNA_def_property_enum_sdna(prop, NULL, "wrap_axis");
  RNA_def_property_enum_items(prop, translate_items);
  RNA_def_property_ui_text(prop, "Wrapping", "Wrap image on a specific axis");
  RNA_def_property_update(prop, NC_NODE | NA_EDITED, "rna_Node_update");
}

static void def_cmp_planetrackdeform(StructRNA *srna)
{
  PropertyRNA *prop;

  prop = RNA_def_property(srna, "clip", PROP_POINTER, PROP_NONE);
  RNA_def_property_pointer_sdna(prop, NULL, "id");
  RNA_def_property_struct_type(prop, "MovieClip");
  RNA_def_property_flag(prop, PROP_EDITABLE);
  RNA_def_property_ui_text(prop, "Movie Clip", "");
  RNA_def_property_update(prop, NC_NODE | NA_EDITED, "rna_Node_update");

  RNA_def_struct_sdna_from(srna, "NodePlaneTrackDeformData", "storage");

  prop = RNA_def_property(srna, "tracking_object", PROP_STRING, PROP_NONE);
  RNA_def_property_string_sdna(prop, NULL, "tracking_object");
  RNA_def_property_ui_text(prop, "Tracking Object", "");
  RNA_def_property_update(prop, NC_NODE | NA_EDITED, "rna_Node_update");

  prop = RNA_def_property(srna, "plane_track_name", PROP_STRING, PROP_NONE);
  RNA_def_property_string_sdna(prop, NULL, "plane_track_name");
  RNA_def_property_ui_text(prop, "Plane Track", "");
  RNA_def_property_update(prop, NC_NODE | NA_EDITED, "rna_Node_update");

  prop = RNA_def_property(srna, "use_motion_blur", PROP_BOOLEAN, PROP_NONE);
  RNA_def_property_boolean_sdna(prop, NULL, "flag", CMP_NODEFLAG_PLANETRACKDEFORM_MOTION_BLUR);
  RNA_def_property_ui_text(prop, "Motion Blur", "Use multi-sampled motion blur of the mask");
  RNA_def_property_update(prop, NC_NODE | NA_EDITED, "rna_Node_update");

  prop = RNA_def_property(srna, "motion_blur_samples", PROP_INT, PROP_NONE);
  RNA_def_property_range(prop, 1, CMP_NODE_PLANETRACKDEFORM_MBLUR_SAMPLES_MAX);
  RNA_def_property_ui_text(prop, "Samples", "Number of motion blur samples");
  RNA_def_property_update(prop, NC_NODE | NA_EDITED, "rna_Node_update");

  prop = RNA_def_property(srna, "motion_blur_shutter", PROP_FLOAT, PROP_NONE);
  RNA_def_property_range(prop, 0.0, 1.0f);
  RNA_def_property_ui_text(prop, "Shutter", "Exposure for motion blur as a factor of FPS");
  RNA_def_property_update(prop, NC_NODE | NA_EDITED, "rna_Node_update");
}

static void def_cmp_sunbeams(StructRNA *srna)
{
  PropertyRNA *prop;

  RNA_def_struct_sdna_from(srna, "NodeSunBeams", "storage");

  prop = RNA_def_property(srna, "source", PROP_FLOAT, PROP_NONE);
  RNA_def_property_float_sdna(prop, NULL, "source");
  RNA_def_property_range(prop, -100.0f, 100.0f);
  RNA_def_property_ui_range(prop, -10.0f, 10.0f, 10, 3);
  RNA_def_property_ui_text(
      prop, "Source", "Source point of rays as a factor of the image width and height");
  RNA_def_property_update(prop, NC_NODE | NA_EDITED, "rna_Node_update");

  prop = RNA_def_property(srna, "ray_length", PROP_FLOAT, PROP_UNSIGNED);
  RNA_def_property_float_sdna(prop, NULL, "ray_length");
  RNA_def_property_range(prop, 0.0f, 100.0f);
  RNA_def_property_ui_range(prop, 0.0f, 1.0f, 10, 3);
  RNA_def_property_ui_text(prop, "Ray Length", "Length of rays as a factor of the image size");
  RNA_def_property_update(prop, NC_NODE | NA_EDITED, "rna_Node_update");
}

static void def_cmp_cryptomatte_entry(BlenderRNA *brna)
{
  StructRNA *srna;
  PropertyRNA *prop;

  srna = RNA_def_struct(brna, "CryptomatteEntry", NULL);
  RNA_def_struct_sdna(srna, "CryptomatteEntry");

  prop = RNA_def_property(srna, "encoded_hash", PROP_FLOAT, PROP_NONE);
  RNA_def_property_clear_flag(prop, PROP_EDITABLE);
  RNA_def_property_float_sdna(prop, NULL, "encoded_hash");

  prop = RNA_def_property(srna, "name", PROP_STRING, PROP_NONE);
  RNA_def_property_clear_flag(prop, PROP_EDITABLE);
  RNA_def_property_ui_text(prop, "Name", "");
  RNA_def_struct_name_property(srna, prop);
}

static void def_cmp_cryptomatte(StructRNA *srna)
{
  PropertyRNA *prop;
  static float default_1[3] = {1.0f, 1.0f, 1.0f};

  RNA_def_struct_sdna_from(srna, "NodeCryptomatte", "storage");
  prop = RNA_def_property(srna, "matte_id", PROP_STRING, PROP_NONE);
  RNA_def_property_string_funcs(prop,
                                "rna_NodeCryptomatte_matte_get",
                                "rna_NodeCryptomatte_matte_length",
                                "rna_NodeCryptomatte_matte_set");
  RNA_def_property_ui_text(
      prop, "Matte Objects", "List of object and material crypto IDs to include in matte");
  RNA_def_property_update(prop, NC_NODE | NA_EDITED, "rna_Node_update");

  prop = RNA_def_property(srna, "add", PROP_FLOAT, PROP_COLOR);
  RNA_def_property_float_array_default(prop, default_1);
  RNA_def_property_range(prop, -FLT_MAX, FLT_MAX);
  RNA_def_property_ui_text(
      prop, "Add", "Add object or material to matte, by picking a color from the Pick output");
  RNA_def_property_update(prop, NC_NODE | NA_EDITED, "rna_NodeCryptomatte_update_add");

  prop = RNA_def_property(srna, "remove", PROP_FLOAT, PROP_COLOR);
  RNA_def_property_float_array_default(prop, default_1);
  RNA_def_property_range(prop, -FLT_MAX, FLT_MAX);
  RNA_def_property_ui_text(
      prop,
      "Remove",
      "Remove object or material from matte, by picking a color from the Pick output");
  RNA_def_property_update(prop, NC_NODE | NA_EDITED, "rna_NodeCryptomatte_update_remove");
}

static void def_cmp_denoise(StructRNA *srna)
{
  PropertyRNA *prop;

  RNA_def_struct_sdna_from(srna, "NodeDenoise", "storage");

  prop = RNA_def_property(srna, "use_hdr", PROP_BOOLEAN, PROP_NONE);
  RNA_def_property_boolean_sdna(prop, NULL, "hdr", 0);
  RNA_def_property_ui_text(prop, "HDR", "Process HDR images");
  RNA_def_property_update(prop, NC_NODE | NA_EDITED, "rna_Node_update");
}

/* -- Texture Nodes --------------------------------------------------------- */

static void def_tex_output(StructRNA *srna)
{
  PropertyRNA *prop;

  RNA_def_struct_sdna_from(srna, "TexNodeOutput", "storage");

  prop = RNA_def_property(srna, "filepath", PROP_STRING, PROP_NONE);
  RNA_def_property_string_sdna(prop, NULL, "name");
  RNA_def_property_ui_text(prop, "Output Name", "");
  RNA_def_property_update(prop, NC_NODE | NA_EDITED, "rna_Node_update");
}

static void def_tex_image(StructRNA *srna)
{
  PropertyRNA *prop;

  prop = RNA_def_property(srna, "image", PROP_POINTER, PROP_NONE);
  RNA_def_property_pointer_sdna(prop, NULL, "id");
  RNA_def_property_struct_type(prop, "Image");
  RNA_def_property_flag(prop, PROP_EDITABLE);
  RNA_def_property_ui_text(prop, "Image", "");
  RNA_def_property_update(prop, NC_NODE | NA_EDITED, "rna_Node_update");

  prop = RNA_def_property(srna, "image_user", PROP_POINTER, PROP_NONE);
  RNA_def_property_pointer_sdna(prop, NULL, "storage");
  RNA_def_property_struct_type(prop, "ImageUser");
  RNA_def_property_ui_text(
      prop, "Image User", "Parameters defining the image duration, offset and related settings");
  RNA_def_property_update(prop, NC_NODE | NA_EDITED, "rna_Node_update");
}

static void def_tex_bricks(StructRNA *srna)
{
  PropertyRNA *prop;

  prop = RNA_def_property(srna, "offset", PROP_FLOAT, PROP_NONE);
  RNA_def_property_float_sdna(prop, NULL, "custom3");
  RNA_def_property_range(prop, 0.0f, 1.0f);
  RNA_def_property_ui_text(prop, "Offset Amount", "");
  RNA_def_property_update(prop, NC_NODE | NA_EDITED, "rna_Node_update");

  prop = RNA_def_property(srna, "offset_frequency", PROP_INT, PROP_NONE);
  RNA_def_property_int_sdna(prop, NULL, "custom1");
  RNA_def_property_range(prop, 2, 99);
  RNA_def_property_ui_text(prop, "Offset Frequency", "Offset every N rows");
  RNA_def_property_update(prop, NC_NODE | NA_EDITED, "rna_Node_update");

  prop = RNA_def_property(srna, "squash", PROP_FLOAT, PROP_NONE);
  RNA_def_property_float_sdna(prop, NULL, "custom4");
  RNA_def_property_range(prop, 0.0f, 99.0f);
  RNA_def_property_ui_text(prop, "Squash Amount", "");
  RNA_def_property_update(prop, NC_NODE | NA_EDITED, "rna_Node_update");

  prop = RNA_def_property(srna, "squash_frequency", PROP_INT, PROP_NONE);
  RNA_def_property_int_sdna(prop, NULL, "custom2");
  RNA_def_property_range(prop, 2, 99);
  RNA_def_property_ui_text(prop, "Squash Frequency", "Squash every N rows");
  RNA_def_property_update(prop, NC_NODE | NA_EDITED, "rna_Node_update");
}

/* -- Geometry Nodes --------------------------------------------------------- */

static void def_geo_boolean(StructRNA *srna)
{
  PropertyRNA *prop;

  prop = RNA_def_property(srna, "operation", PROP_ENUM, PROP_NONE);
  RNA_def_property_enum_sdna(prop, NULL, "custom1");
  RNA_def_property_enum_items(prop, rna_node_geometry_boolean_method_items);
  RNA_def_property_enum_default(prop, GEO_NODE_BOOLEAN_INTERSECT);
  RNA_def_property_ui_text(prop, "Operation", "");
  RNA_def_property_update(prop, NC_NODE | NA_EDITED, "rna_Node_update");
}

static void def_geo_triangulate(StructRNA *srna)
{
  PropertyRNA *prop;

  prop = RNA_def_property(srna, "quad_method", PROP_ENUM, PROP_NONE);
  RNA_def_property_enum_sdna(prop, NULL, "custom1");
  RNA_def_property_enum_items(prop, rna_node_geometry_triangulate_quad_method_items);
  RNA_def_property_enum_default(prop, GEO_NODE_TRIANGULATE_QUAD_SHORTEDGE);
  RNA_def_property_ui_text(prop, "Quad Method", "Method for splitting the quads into triangles");
  RNA_def_property_update(prop, NC_NODE | NA_EDITED, "rna_Node_update");

  prop = RNA_def_property(srna, "ngon_method", PROP_ENUM, PROP_NONE);
  RNA_def_property_enum_sdna(prop, NULL, "custom2");
  RNA_def_property_enum_items(prop, rna_node_geometry_triangulate_ngon_method_items);
  RNA_def_property_enum_default(prop, GEO_NODE_TRIANGULATE_NGON_BEAUTY);
  RNA_def_property_ui_text(
      prop, "Polygon Method", "Method for splitting the polygons into triangles");
  RNA_def_property_update(prop, NC_NODE | NA_EDITED, "rna_Node_update");
}

/**
 * \note Passing the item functions as arguments here allows reusing the same
 * original list of items from Attribute RNA.
 */
static void def_geo_attribute_create_common(StructRNA *srna,
                                            const char *type_items_func,
                                            const char *domain_items_func)
{
  PropertyRNA *prop;

  prop = RNA_def_property(srna, "data_type", PROP_ENUM, PROP_NONE);
  RNA_def_property_enum_sdna(prop, NULL, "custom1");
  RNA_def_property_enum_items(prop, rna_enum_attribute_type_items);
  if (type_items_func != NULL) {
    RNA_def_property_enum_funcs(prop, NULL, NULL, type_items_func);
  }
  RNA_def_property_enum_default(prop, CD_PROP_FLOAT);
  RNA_def_property_ui_text(prop, "Data Type", "Type of data stored in attribute");
  RNA_def_property_update(prop, NC_NODE | NA_EDITED, "rna_GeometryNode_socket_update");

  prop = RNA_def_property(srna, "domain", PROP_ENUM, PROP_NONE);
  RNA_def_property_enum_sdna(prop, NULL, "custom2");
  RNA_def_property_enum_items(prop, rna_enum_attribute_domain_items);
  if (domain_items_func != NULL) {
    RNA_def_property_enum_funcs(prop, NULL, NULL, domain_items_func);
  }
  RNA_def_property_enum_default(prop, ATTR_DOMAIN_POINT);
  RNA_def_property_ui_text(prop, "Domain", "");
  RNA_def_property_update(prop, NC_NODE | NA_EDITED, "rna_Node_update");
}

static void def_geo_attribute_randomize(StructRNA *srna)
{
  def_geo_attribute_create_common(srna,
                                  "rna_GeometryNodeAttributeRandom_type_itemf",
                                  "rna_GeometryNodeAttributeRandom_domain_itemf");
}

static void def_geo_attribute_fill(StructRNA *srna)
{
  def_geo_attribute_create_common(srna,
                                  "rna_GeometryNodeAttributeFill_type_itemf",
                                  "rna_GeometryNodeAttributeFill_domain_itemf");
}

static void def_geo_attribute_math(StructRNA *srna)
{
  PropertyRNA *prop;

  RNA_def_struct_sdna_from(srna, "NodeAttributeMath", "storage");

  prop = RNA_def_property(srna, "operation", PROP_ENUM, PROP_NONE);
  RNA_def_property_enum_sdna(prop, NULL, "operation");
  RNA_def_property_enum_items(prop, rna_enum_node_math_items);
  RNA_def_property_enum_funcs(prop, NULL, NULL, "rna_GeometryNodeAttributeMath_operation_itemf");
  RNA_def_property_enum_default(prop, NODE_MATH_ADD);
  RNA_def_property_ui_text(prop, "Operation", "");
  RNA_def_property_update(prop, NC_NODE | NA_EDITED, "rna_Node_update");

  prop = RNA_def_property(srna, "input_type_a", PROP_ENUM, PROP_NONE);
  RNA_def_property_enum_bitflag_sdna(prop, NULL, "input_type_a");
  RNA_def_property_enum_items(prop, rna_node_geometry_attribute_input_type_items_float);
  RNA_def_property_ui_text(prop, "Input Type A", "");
  RNA_def_property_update(prop, NC_NODE | NA_EDITED, "rna_Node_socket_update");

  prop = RNA_def_property(srna, "input_type_b", PROP_ENUM, PROP_NONE);
  RNA_def_property_enum_bitflag_sdna(prop, NULL, "input_type_b");
  RNA_def_property_enum_items(prop, rna_node_geometry_attribute_input_type_items_float);
  RNA_def_property_ui_text(prop, "Input Type B", "");
  RNA_def_property_update(prop, NC_NODE | NA_EDITED, "rna_Node_socket_update");
}

static void def_geo_point_instance(StructRNA *srna)
{
  static const EnumPropertyItem instance_type_items[] = {
      {GEO_NODE_POINT_INSTANCE_TYPE_OBJECT,
       "OBJECT",
       ICON_NONE,
       "Object",
       "Instance an individual object on all points"},
      {GEO_NODE_POINT_INSTANCE_TYPE_COLLECTION,
       "COLLECTION",
       ICON_NONE,
       "Collection",
       "Instance an entire collection on all points"},
      {0, NULL, 0, NULL, NULL},
  };

  PropertyRNA *prop;

  prop = RNA_def_property(srna, "instance_type", PROP_ENUM, PROP_NONE);
  RNA_def_property_enum_sdna(prop, NULL, "custom1");
  RNA_def_property_enum_items(prop, instance_type_items);
  RNA_def_property_enum_default(prop, GEO_NODE_POINT_INSTANCE_TYPE_OBJECT);
  RNA_def_property_ui_text(prop, "Instance Type", "");
  RNA_def_property_update(prop, NC_NODE | NA_EDITED, "rna_Node_socket_update");

  prop = RNA_def_property(srna, "use_whole_collection", PROP_BOOLEAN, PROP_NONE);
  RNA_def_property_boolean_negative_sdna(prop, NULL, "custom2", 1);
  RNA_def_property_ui_text(prop, "Whole Collection", "Instance entire collection on each point");
  RNA_def_property_update(prop, 0, "rna_Node_socket_update");
}

static void def_geo_attribute_mix(StructRNA *srna)
{
  PropertyRNA *prop;

  RNA_def_struct_sdna_from(srna, "NodeAttributeMix", "storage");

  prop = RNA_def_property(srna, "blend_type", PROP_ENUM, PROP_NONE);
  RNA_def_property_enum_items(prop, rna_enum_ramp_blend_items);
  RNA_def_property_enum_default(prop, MA_RAMP_BLEND);
  RNA_def_property_ui_text(prop, "Blending Mode", "");
  RNA_def_property_update(prop, NC_NODE | NA_EDITED, "rna_Node_update");

  prop = RNA_def_property(srna, "input_type_factor", PROP_ENUM, PROP_NONE);
  RNA_def_property_enum_items(prop, rna_node_geometry_attribute_input_type_items_float);
  RNA_def_property_ui_text(prop, "Input Type Factor", "");
  RNA_def_property_update(prop, NC_NODE | NA_EDITED, "rna_Node_socket_update");

  prop = RNA_def_property(srna, "input_type_a", PROP_ENUM, PROP_NONE);
  RNA_def_property_enum_items(prop, rna_node_geometry_attribute_input_type_items_no_boolean);
  RNA_def_property_ui_text(prop, "Input Type A", "");
  RNA_def_property_update(prop, NC_NODE | NA_EDITED, "rna_Node_socket_update");

  prop = RNA_def_property(srna, "input_type_b", PROP_ENUM, PROP_NONE);
  RNA_def_property_enum_items(prop, rna_node_geometry_attribute_input_type_items_no_boolean);
  RNA_def_property_ui_text(prop, "Input Type B", "");
  RNA_def_property_update(prop, NC_NODE | NA_EDITED, "rna_Node_socket_update");
}

static void def_geo_attribute_attribute_compare(StructRNA *srna)
{
  PropertyRNA *prop;

  RNA_def_struct_sdna_from(srna, "NodeAttributeCompare", "storage");

  prop = RNA_def_property(srna, "operation", PROP_ENUM, PROP_NONE);
  RNA_def_property_enum_items(prop, rna_enum_node_float_compare_items);
  RNA_def_property_enum_default(prop, NODE_MATH_ADD);
  RNA_def_property_ui_text(prop, "Operation", "");
  RNA_def_property_update(prop, NC_NODE | NA_EDITED, "rna_Node_socket_update");

  prop = RNA_def_property(srna, "input_type_a", PROP_ENUM, PROP_NONE);
  RNA_def_property_enum_items(prop, rna_node_geometry_attribute_input_type_items_any);
  RNA_def_property_ui_text(prop, "Input Type A", "");
  RNA_def_property_update(prop, NC_NODE | NA_EDITED, "rna_Node_socket_update");

  prop = RNA_def_property(srna, "input_type_b", PROP_ENUM, PROP_NONE);
  RNA_def_property_enum_items(prop, rna_node_geometry_attribute_input_type_items_any);
  RNA_def_property_ui_text(prop, "Input Type B", "");
  RNA_def_property_update(prop, NC_NODE | NA_EDITED, "rna_Node_socket_update");
}

static void def_geo_point_distribute(StructRNA *srna)
{
  PropertyRNA *prop;

  prop = RNA_def_property(srna, "distribute_method", PROP_ENUM, PROP_NONE);
  RNA_def_property_enum_sdna(prop, NULL, "custom1");
  RNA_def_property_enum_items(prop, rna_node_geometry_point_distribute_method_items);
  RNA_def_property_enum_default(prop, GEO_NODE_POINT_DISTRIBUTE_RANDOM);
  RNA_def_property_ui_text(prop, "Distribution Method", "Method to use for scattering points");
  RNA_def_property_update(prop, NC_NODE | NA_EDITED, "rna_Node_socket_update");
}

static void def_geo_attribute_color_ramp(StructRNA *srna)
{
  PropertyRNA *prop;

  RNA_def_struct_sdna_from(srna, "NodeAttributeColorRamp", "storage");

  prop = RNA_def_property(srna, "color_ramp", PROP_POINTER, PROP_NONE);
  RNA_def_property_struct_type(prop, "ColorRamp");
  RNA_def_property_ui_text(prop, "Color Ramp", "");
  RNA_def_property_update(prop, NC_NODE | NA_EDITED, "rna_Node_update");
}

static void def_geo_rotate_points(StructRNA *srna)
{
  static const EnumPropertyItem type_items[] = {
      {GEO_NODE_ROTATE_POINTS_TYPE_AXIS_ANGLE,
       "AXIS_ANGLE",
       ICON_NONE,
       "Axis Angle",
       "Rotate around an axis by an angle"},
      {GEO_NODE_ROTATE_POINTS_TYPE_EULER,
       "EULER",
       ICON_NONE,
       "Euler",
       "Rotate around the x, y and z axis"},
      {0, NULL, 0, NULL, NULL},
  };

  static const EnumPropertyItem space_items[] = {
      {GEO_NODE_ROTATE_POINTS_SPACE_OBJECT,
       "OBJECT",
       ICON_NONE,
       "Object",
       "Rotate points in the local space of the object"},
      {GEO_NODE_ROTATE_POINTS_SPACE_POINT,
       "POINT",
       ICON_NONE,
       "Point",
       "Rotate every point in its local space (as defined by the 'rotation' attribute)"},
      {0, NULL, 0, NULL, NULL},
  };

  PropertyRNA *prop;

  RNA_def_struct_sdna_from(srna, "NodeGeometryRotatePoints", "storage");

  prop = RNA_def_property(srna, "type", PROP_ENUM, PROP_NONE);
  RNA_def_property_enum_items(prop, type_items);
  RNA_def_property_ui_text(prop, "Type", "Method used to describe the rotation");
  RNA_def_property_update(prop, NC_NODE | NA_EDITED, "rna_Node_socket_update");

  prop = RNA_def_property(srna, "space", PROP_ENUM, PROP_NONE);
  RNA_def_property_enum_items(prop, space_items);
  RNA_def_property_ui_text(prop, "Space", "Base orientation of the points");
  RNA_def_property_update(prop, NC_NODE | NA_EDITED, "rna_Node_update");

  prop = RNA_def_property(srna, "input_type_axis", PROP_ENUM, PROP_NONE);
  RNA_def_property_enum_items(prop, rna_node_geometry_attribute_input_type_items_vector);
  RNA_def_property_ui_text(prop, "Input Type Axis", "");
  RNA_def_property_update(prop, NC_NODE | NA_EDITED, "rna_Node_socket_update");

  prop = RNA_def_property(srna, "input_type_angle", PROP_ENUM, PROP_NONE);
  RNA_def_property_enum_items(prop, rna_node_geometry_attribute_input_type_items_float);
  RNA_def_property_ui_text(prop, "Input Type Angle", "");
  RNA_def_property_update(prop, NC_NODE | NA_EDITED, "rna_Node_socket_update");

  prop = RNA_def_property(srna, "input_type_rotation", PROP_ENUM, PROP_NONE);
  RNA_def_property_enum_items(prop, rna_node_geometry_attribute_input_type_items_vector);
  RNA_def_property_ui_text(prop, "Input Type Rotation", "");
  RNA_def_property_update(prop, NC_NODE | NA_EDITED, "rna_Node_socket_update");
}

/* -------------------------------------------------------------------------- */

static void rna_def_shader_node(BlenderRNA *brna)
{
  StructRNA *srna;

  srna = RNA_def_struct(brna, "ShaderNode", "NodeInternal");
  RNA_def_struct_ui_text(srna, "Shader Node", "Material shader node");
  RNA_def_struct_sdna(srna, "bNode");
  RNA_def_struct_register_funcs(srna, "rna_ShaderNode_register", "rna_Node_unregister", NULL);
}

static void rna_def_compositor_node(BlenderRNA *brna)
{
  StructRNA *srna;
  FunctionRNA *func;

  srna = RNA_def_struct(brna, "CompositorNode", "NodeInternal");
  RNA_def_struct_ui_text(srna, "Compositor Node", "");
  RNA_def_struct_sdna(srna, "bNode");
  RNA_def_struct_register_funcs(srna, "rna_CompositorNode_register", "rna_Node_unregister", NULL);

  /* compositor node need_exec flag */
  func = RNA_def_function(srna, "tag_need_exec", "rna_CompositorNode_tag_need_exec");
  RNA_def_function_ui_description(func, "Tag the node for compositor update");

  def_cmp_cryptomatte_entry(brna);
}

static void rna_def_texture_node(BlenderRNA *brna)
{
  StructRNA *srna;

  srna = RNA_def_struct(brna, "TextureNode", "NodeInternal");
  RNA_def_struct_ui_text(srna, "Texture Node", "");
  RNA_def_struct_sdna(srna, "bNode");
  RNA_def_struct_register_funcs(srna, "rna_TextureNode_register", "rna_Node_unregister", NULL);
}

static void rna_def_geometry_node(BlenderRNA *brna)
{
  StructRNA *srna;

  srna = RNA_def_struct(brna, "GeometryNode", "NodeInternal");
  RNA_def_struct_ui_text(srna, "Geometry Node", "");
  RNA_def_struct_sdna(srna, "bNode");
  RNA_def_struct_register_funcs(srna, "rna_GeometryNode_register", "rna_Node_unregister", NULL);
}

static void rna_def_function_node(BlenderRNA *brna)
{
  StructRNA *srna;

  srna = RNA_def_struct(brna, "FunctionNode", "NodeInternal");
  RNA_def_struct_ui_text(srna, "Function Node", "");
  RNA_def_struct_sdna(srna, "bNode");
  RNA_def_struct_register_funcs(srna, "rna_FunctionNode_register", "rna_Node_unregister", NULL);
}

/* -------------------------------------------------------------------------- */

static void rna_def_node_socket(BlenderRNA *brna)
{
  StructRNA *srna;
  PropertyRNA *prop;
  PropertyRNA *parm;
  FunctionRNA *func;

  static float default_draw_color[] = {0.0f, 0.0f, 0.0f, 1.0f};

  srna = RNA_def_struct(brna, "NodeSocket", NULL);
  RNA_def_struct_ui_text(srna, "Node Socket", "Input or output socket of a node");
  RNA_def_struct_sdna(srna, "bNodeSocket");
  RNA_def_struct_refine_func(srna, "rna_NodeSocket_refine");
  RNA_def_struct_ui_icon(srna, ICON_PLUGIN);
  RNA_def_struct_path_func(srna, "rna_NodeSocket_path");
  RNA_def_struct_register_funcs(
      srna, "rna_NodeSocket_register", "rna_NodeSocket_unregister", NULL);
  RNA_def_struct_idprops_func(srna, "rna_NodeSocket_idprops");

  prop = RNA_def_property(srna, "name", PROP_STRING, PROP_NONE);
  RNA_def_property_ui_text(prop, "Name", "Socket name");
  RNA_def_struct_name_property(srna, prop);
  RNA_def_property_update(prop, NC_NODE | NA_EDITED, "rna_NodeSocket_update");

  prop = RNA_def_property(srna, "label", PROP_STRING, PROP_NONE);
  RNA_def_property_string_sdna(prop, NULL, "label");
  RNA_def_property_clear_flag(prop, PROP_EDITABLE);
  RNA_def_property_ui_text(prop, "Label", "Custom dynamic defined socket label");

  prop = RNA_def_property(srna, "identifier", PROP_STRING, PROP_NONE);
  RNA_def_property_string_sdna(prop, NULL, "identifier");
  RNA_def_property_clear_flag(prop, PROP_EDITABLE);
  RNA_def_property_ui_text(prop, "Identifier", "Unique identifier for mapping sockets");

  prop = RNA_def_property(srna, "is_output", PROP_BOOLEAN, PROP_NONE);
  RNA_def_property_boolean_funcs(prop, "rna_NodeSocket_is_output_get", NULL);
  RNA_def_property_clear_flag(prop, PROP_EDITABLE);
  RNA_def_property_ui_text(prop, "Is Output", "True if the socket is an output, otherwise input");

  prop = RNA_def_property(srna, "hide", PROP_BOOLEAN, PROP_NONE);
  RNA_def_property_boolean_sdna(prop, NULL, "flag", SOCK_HIDDEN);
  RNA_def_property_boolean_funcs(prop, NULL, "rna_NodeSocket_hide_set");
  RNA_def_property_ui_text(prop, "Hide", "Hide the socket");
  RNA_def_property_update(prop, NC_NODE | ND_DISPLAY, NULL);

  prop = RNA_def_property(srna, "enabled", PROP_BOOLEAN, PROP_NONE);
  RNA_def_property_boolean_negative_sdna(prop, NULL, "flag", SOCK_UNAVAIL);
  RNA_def_property_ui_text(prop, "Enabled", "Enable the socket");
  RNA_def_property_update(prop, NC_NODE | ND_DISPLAY, NULL);

  prop = RNA_def_property(srna, "link_limit", PROP_INT, PROP_NONE);
  RNA_def_property_int_sdna(prop, NULL, "limit");
  RNA_def_property_int_funcs(prop, NULL, "rna_NodeSocket_link_limit_set", NULL);
  RNA_def_property_range(prop, 1, 0xFFF);
  RNA_def_property_ui_text(prop, "Link Limit", "Max number of links allowed for this socket");
  RNA_def_property_update(prop, NC_NODE | NA_EDITED, NULL);

  prop = RNA_def_property(srna, "is_linked", PROP_BOOLEAN, PROP_NONE);
  RNA_def_property_boolean_sdna(prop, NULL, "flag", SOCK_IN_USE);
  RNA_def_property_clear_flag(prop, PROP_EDITABLE);
  RNA_def_property_ui_text(prop, "Linked", "True if the socket is connected");

  prop = RNA_def_property(srna, "show_expanded", PROP_BOOLEAN, PROP_NONE);
  RNA_def_property_flag(prop, PROP_NO_DEG_UPDATE);
  RNA_def_property_boolean_negative_sdna(prop, NULL, "flag", SOCK_COLLAPSED);
  RNA_def_property_ui_text(prop, "Expanded", "Socket links are expanded in the user interface");
  RNA_def_property_update(prop, NC_NODE | NA_EDITED, NULL);

  prop = RNA_def_property(srna, "hide_value", PROP_BOOLEAN, PROP_NONE);
  RNA_def_property_boolean_sdna(prop, NULL, "flag", SOCK_HIDE_VALUE);
  RNA_def_property_ui_text(prop, "Hide Value", "Hide the socket input value");
  RNA_def_property_update(prop, NC_NODE | ND_DISPLAY, NULL);

  prop = RNA_def_property(srna, "node", PROP_POINTER, PROP_NONE);
  RNA_def_property_pointer_funcs(prop, "rna_NodeSocket_node_get", NULL, NULL, NULL);
  RNA_def_property_struct_type(prop, "Node");
  RNA_def_property_clear_flag(prop, PROP_EDITABLE);
  RNA_def_property_flag(prop, PROP_PTR_NO_OWNERSHIP);
  RNA_def_property_override_flag(prop, PROPOVERRIDE_NO_COMPARISON);
  RNA_def_property_ui_text(prop, "Node", "Node owning this socket");

  /* NB: the type property is used by standard sockets.
   * Ideally should be defined only for the registered subclass,
   * but to use the existing DNA is added in the base type here.
   * Future socket types can ignore or override this if needed.
   */
  prop = RNA_def_property(srna, "type", PROP_ENUM, PROP_NONE);
  RNA_def_property_enum_sdna(prop, NULL, "type");
  RNA_def_property_enum_items(prop, node_socket_type_items);
  RNA_def_property_enum_default(prop, SOCK_FLOAT);
  RNA_def_property_enum_funcs(prop, NULL, "rna_NodeSocket_type_set", NULL);
  RNA_def_property_ui_text(prop, "Type", "Data type");
  RNA_def_property_update(prop, NC_NODE | NA_EDITED, "rna_NodeSocket_update");

  prop = RNA_def_property(srna, "display_shape", PROP_ENUM, PROP_NONE);
  RNA_def_property_enum_sdna(prop, NULL, "display_shape");
  RNA_def_property_enum_items(prop, rna_enum_node_socket_display_shape_items);
  RNA_def_property_enum_default(prop, SOCK_DISPLAY_SHAPE_CIRCLE);
  RNA_def_property_ui_text(prop, "Shape", "Socket shape");
  RNA_def_property_update(prop, NC_NODE | NA_EDITED, "rna_NodeSocket_update");

  /* registration */
  prop = RNA_def_property(srna, "bl_idname", PROP_STRING, PROP_NONE);
  RNA_def_property_string_sdna(prop, NULL, "typeinfo->idname");
  RNA_def_property_flag(prop, PROP_REGISTER);
  RNA_def_property_ui_text(prop, "ID Name", "");

  /* draw socket */
  func = RNA_def_function(srna, "draw", NULL);
  RNA_def_function_ui_description(func, "Draw socket");
  RNA_def_function_flag(func, FUNC_REGISTER);
  parm = RNA_def_pointer(func, "context", "Context", "", "");
  RNA_def_parameter_flags(parm, PROP_NEVER_NULL, PARM_REQUIRED);
  parm = RNA_def_property(func, "layout", PROP_POINTER, PROP_NONE);
  RNA_def_property_struct_type(parm, "UILayout");
  RNA_def_property_ui_text(parm, "Layout", "Layout in the UI");
  RNA_def_parameter_flags(parm, PROP_NEVER_NULL, PARM_REQUIRED);
  parm = RNA_def_property(func, "node", PROP_POINTER, PROP_NONE);
  RNA_def_property_struct_type(parm, "Node");
  RNA_def_property_ui_text(parm, "Node", "Node the socket belongs to");
  RNA_def_parameter_flags(parm, PROP_NEVER_NULL, PARM_REQUIRED | PARM_RNAPTR);
  parm = RNA_def_property(func, "text", PROP_STRING, PROP_NONE);
  RNA_def_property_ui_text(parm, "Text", "Text label to draw alongside properties");
  // RNA_def_property_string_default(parm, "");
  RNA_def_parameter_flags(parm, 0, PARM_REQUIRED);

  func = RNA_def_function(srna, "draw_color", NULL);
  RNA_def_function_ui_description(func, "Color of the socket icon");
  RNA_def_function_flag(func, FUNC_REGISTER);
  parm = RNA_def_pointer(func, "context", "Context", "", "");
  RNA_def_parameter_flags(parm, PROP_NEVER_NULL, PARM_REQUIRED);
  parm = RNA_def_property(func, "node", PROP_POINTER, PROP_NONE);
  RNA_def_property_struct_type(parm, "Node");
  RNA_def_property_ui_text(parm, "Node", "Node the socket belongs to");
  RNA_def_parameter_flags(parm, PROP_NEVER_NULL, PARM_REQUIRED | PARM_RNAPTR);
  parm = RNA_def_float_array(
      func, "color", 4, default_draw_color, 0.0f, 1.0f, "Color", "", 0.0f, 1.0f);
  RNA_def_function_output(func, parm);
}

static void rna_def_node_socket_interface(BlenderRNA *brna)
{
  StructRNA *srna;
  PropertyRNA *prop;
  PropertyRNA *parm;
  FunctionRNA *func;

  static float default_draw_color[] = {0.0f, 0.0f, 0.0f, 1.0f};

  srna = RNA_def_struct(brna, "NodeSocketInterface", NULL);
  RNA_def_struct_ui_text(srna, "Node Socket Template", "Parameters to define node sockets");
  /* XXX Using bNodeSocket DNA for templates is a compatibility hack.
   * This allows to keep the inputs/outputs lists in bNodeTree working for earlier versions
   * and at the same time use them for socket templates in groups.
   */
  RNA_def_struct_sdna(srna, "bNodeSocket");
  RNA_def_struct_refine_func(srna, "rna_NodeSocketInterface_refine");
  RNA_def_struct_path_func(srna, "rna_NodeSocketInterface_path");
  RNA_def_struct_idprops_func(srna, "rna_NodeSocketInterface_idprops");
  RNA_def_struct_register_funcs(
      srna, "rna_NodeSocketInterface_register", "rna_NodeSocketInterface_unregister", NULL);

  prop = RNA_def_property(srna, "name", PROP_STRING, PROP_NONE);
  RNA_def_property_ui_text(prop, "Name", "Socket name");
  RNA_def_struct_name_property(srna, prop);
  RNA_def_property_update(prop, NC_NODE | NA_EDITED, "rna_NodeSocketInterface_update");

  prop = RNA_def_property(srna, "identifier", PROP_STRING, PROP_NONE);
  RNA_def_property_string_sdna(prop, NULL, "identifier");
  RNA_def_property_clear_flag(prop, PROP_EDITABLE);
  RNA_def_property_ui_text(prop, "Identifier", "Unique identifier for mapping sockets");

  prop = RNA_def_property(srna, "is_output", PROP_BOOLEAN, PROP_NONE);
  RNA_def_property_boolean_funcs(prop, "rna_NodeSocket_is_output_get", NULL);
  RNA_def_property_clear_flag(prop, PROP_EDITABLE);
  RNA_def_property_ui_text(prop, "Is Output", "True if the socket is an output, otherwise input");

  prop = RNA_def_property(srna, "hide_value", PROP_BOOLEAN, PROP_NONE);
  RNA_def_property_boolean_sdna(prop, NULL, "flag", SOCK_HIDE_VALUE);
  RNA_def_property_ui_text(
      prop, "Hide Value", "Hide the socket input value even when the socket is not connected");
  RNA_def_property_update(prop, NC_NODE | NA_EDITED, "rna_NodeSocketInterface_update");

  /* registration */
  prop = RNA_def_property(srna, "bl_socket_idname", PROP_STRING, PROP_NONE);
  RNA_def_property_string_sdna(prop, NULL, "typeinfo->idname");
  RNA_def_property_flag(prop, PROP_REGISTER);
  RNA_def_property_ui_text(prop, "ID Name", "");

  func = RNA_def_function(srna, "draw", NULL);
  RNA_def_function_ui_description(func, "Draw template settings");
  RNA_def_function_flag(func, FUNC_REGISTER_OPTIONAL);
  parm = RNA_def_pointer(func, "context", "Context", "", "");
  RNA_def_parameter_flags(parm, PROP_NEVER_NULL, PARM_REQUIRED);
  parm = RNA_def_property(func, "layout", PROP_POINTER, PROP_NONE);
  RNA_def_property_struct_type(parm, "UILayout");
  RNA_def_property_ui_text(parm, "Layout", "Layout in the UI");
  RNA_def_parameter_flags(parm, PROP_NEVER_NULL, PARM_REQUIRED);

  func = RNA_def_function(srna, "draw_color", NULL);
  RNA_def_function_ui_description(func, "Color of the socket icon");
  RNA_def_function_flag(func, FUNC_REGISTER);
  parm = RNA_def_pointer(func, "context", "Context", "", "");
  RNA_def_parameter_flags(parm, PROP_NEVER_NULL, PARM_REQUIRED);
  parm = RNA_def_float_array(
      func, "color", 4, default_draw_color, 0.0f, 1.0f, "Color", "", 0.0f, 1.0f);
  RNA_def_function_output(func, parm);

  func = RNA_def_function(srna, "register_properties", NULL);
  RNA_def_function_ui_description(func, "Define RNA properties of a socket");
  RNA_def_function_flag(func, FUNC_REGISTER_OPTIONAL | FUNC_ALLOW_WRITE);
  parm = RNA_def_pointer(
      func, "data_rna_type", "Struct", "Data RNA Type", "RNA type for special socket properties");
  RNA_def_parameter_flags(parm, 0, PARM_REQUIRED);

  func = RNA_def_function(srna, "init_socket", NULL);
  RNA_def_function_ui_description(func, "Initialize a node socket instance");
  RNA_def_function_flag(func, FUNC_REGISTER_OPTIONAL | FUNC_ALLOW_WRITE);
  parm = RNA_def_pointer(func, "node", "Node", "Node", "Node of the socket to initialize");
  RNA_def_parameter_flags(parm, PROP_NEVER_NULL, PARM_REQUIRED | PARM_RNAPTR);
  parm = RNA_def_pointer(func, "socket", "NodeSocket", "Socket", "Socket to initialize");
  RNA_def_parameter_flags(parm, PROP_NEVER_NULL, PARM_REQUIRED | PARM_RNAPTR);
  parm = RNA_def_string(
      func, "data_path", NULL, 0, "Data Path", "Path to specialized socket data");
  RNA_def_parameter_flags(parm, 0, PARM_REQUIRED);

  func = RNA_def_function(srna, "from_socket", NULL);
  RNA_def_function_ui_description(func, "Setup template parameters from an existing socket");
  RNA_def_function_flag(func, FUNC_REGISTER_OPTIONAL | FUNC_ALLOW_WRITE);
  parm = RNA_def_pointer(func, "node", "Node", "Node", "Node of the original socket");
  RNA_def_parameter_flags(parm, PROP_NEVER_NULL, PARM_REQUIRED | PARM_RNAPTR);
  parm = RNA_def_pointer(func, "socket", "NodeSocket", "Socket", "Original socket");
  RNA_def_parameter_flags(parm, PROP_NEVER_NULL, PARM_REQUIRED | PARM_RNAPTR);
}

static void rna_def_node_socket_float(BlenderRNA *brna,
                                      const char *idname,
                                      const char *interface_idname,
                                      PropertySubType subtype)
{
  StructRNA *srna;
  PropertyRNA *prop;
  float value_default;

  /* choose sensible common default based on subtype */
  switch (subtype) {
    case PROP_FACTOR:
      value_default = 1.0f;
      break;
    case PROP_PERCENTAGE:
      value_default = 100.0f;
      break;
    default:
      value_default = 0.0f;
      break;
  }

  srna = RNA_def_struct(brna, idname, "NodeSocketStandard");
  RNA_def_struct_ui_text(srna, "Float Node Socket", "Floating-point number socket of a node");
  RNA_def_struct_sdna(srna, "bNodeSocket");

  RNA_def_struct_sdna_from(srna, "bNodeSocketValueFloat", "default_value");

  prop = RNA_def_property(srna, "default_value", PROP_FLOAT, subtype);
  RNA_def_property_float_sdna(prop, NULL, "value");
  RNA_def_property_float_funcs(prop, NULL, NULL, "rna_NodeSocketStandard_float_range");
  RNA_def_property_ui_text(prop, "Default Value", "Input value used for unconnected socket");
  RNA_def_property_update(prop, NC_NODE | NA_EDITED, "rna_NodeSocketStandard_value_update");
  RNA_def_property_flag(prop, PROP_CONTEXT_UPDATE);

  RNA_def_struct_sdna_from(srna, "bNodeSocket", NULL);

  /* socket interface */
  srna = RNA_def_struct(brna, interface_idname, "NodeSocketInterfaceStandard");
  RNA_def_struct_ui_text(
      srna, "Float Node Socket Interface", "Floating-point number socket of a node");
  RNA_def_struct_sdna(srna, "bNodeSocket");

  RNA_def_struct_sdna_from(srna, "bNodeSocketValueFloat", "default_value");

  prop = RNA_def_property(srna, "default_value", PROP_FLOAT, subtype);
  RNA_def_property_float_sdna(prop, NULL, "value");
  RNA_def_property_float_default(prop, value_default);
  RNA_def_property_float_funcs(prop, NULL, NULL, "rna_NodeSocketStandard_float_range");
  RNA_def_property_ui_text(prop, "Default Value", "Input value used for unconnected socket");
  RNA_def_property_update(prop, NC_NODE | NA_EDITED, "rna_NodeSocketInterface_update");

  prop = RNA_def_property(srna, "min_value", PROP_FLOAT, PROP_NONE);
  RNA_def_property_float_sdna(prop, NULL, "min");
  RNA_def_property_ui_text(prop, "Minimum Value", "Minimum value");
  RNA_def_property_update(prop, NC_NODE | NA_EDITED, "rna_NodeSocketInterface_update");

  prop = RNA_def_property(srna, "max_value", PROP_FLOAT, PROP_NONE);
  RNA_def_property_float_sdna(prop, NULL, "max");
  RNA_def_property_ui_text(prop, "Maximum Value", "Maximum value");
  RNA_def_property_update(prop, NC_NODE | NA_EDITED, "rna_NodeSocketInterface_update");

  RNA_def_struct_sdna_from(srna, "bNodeSocket", NULL);
}

static void rna_def_node_socket_int(BlenderRNA *brna,
                                    const char *identifier,
                                    const char *interface_idname,
                                    PropertySubType subtype)
{
  StructRNA *srna;
  PropertyRNA *prop;
  int value_default;

  /* choose sensible common default based on subtype */
  switch (subtype) {
    case PROP_FACTOR:
      value_default = 1;
      break;
    case PROP_PERCENTAGE:
      value_default = 100;
      break;
    default:
      value_default = 0;
      break;
  }

  srna = RNA_def_struct(brna, identifier, "NodeSocketStandard");
  RNA_def_struct_ui_text(srna, "Integer Node Socket", "Integer number socket of a node");
  RNA_def_struct_sdna(srna, "bNodeSocket");

  RNA_def_struct_sdna_from(srna, "bNodeSocketValueInt", "default_value");

  prop = RNA_def_property(srna, "default_value", PROP_INT, subtype);
  RNA_def_property_int_sdna(prop, NULL, "value");
  RNA_def_property_int_default(prop, value_default);
  RNA_def_property_int_funcs(prop, NULL, NULL, "rna_NodeSocketStandard_int_range");
  RNA_def_property_ui_text(prop, "Default Value", "Input value used for unconnected socket");
  RNA_def_property_update(prop, NC_NODE | NA_EDITED, "rna_NodeSocketStandard_value_update");
  RNA_def_property_flag(prop, PROP_CONTEXT_UPDATE);

  RNA_def_struct_sdna_from(srna, "bNodeSocket", NULL);

  /* socket interface */
  srna = RNA_def_struct(brna, interface_idname, "NodeSocketInterfaceStandard");
  RNA_def_struct_ui_text(srna, "Integer Node Socket Interface", "Integer number socket of a node");
  RNA_def_struct_sdna(srna, "bNodeSocket");

  RNA_def_struct_sdna_from(srna, "bNodeSocketValueInt", "default_value");

  prop = RNA_def_property(srna, "default_value", PROP_INT, subtype);
  RNA_def_property_int_sdna(prop, NULL, "value");
  RNA_def_property_int_funcs(prop, NULL, NULL, "rna_NodeSocketStandard_int_range");
  RNA_def_property_ui_text(prop, "Default Value", "Input value used for unconnected socket");
  RNA_def_property_update(prop, NC_NODE | NA_EDITED, "rna_NodeSocketInterface_update");

  prop = RNA_def_property(srna, "min_value", PROP_INT, PROP_NONE);
  RNA_def_property_int_sdna(prop, NULL, "min");
  RNA_def_property_ui_text(prop, "Minimum Value", "Minimum value");
  RNA_def_property_update(prop, NC_NODE | NA_EDITED, "rna_NodeSocketInterface_update");

  prop = RNA_def_property(srna, "max_value", PROP_INT, PROP_NONE);
  RNA_def_property_int_sdna(prop, NULL, "max");
  RNA_def_property_ui_text(prop, "Maximum Value", "Maximum value");
  RNA_def_property_update(prop, NC_NODE | NA_EDITED, "rna_NodeSocketInterface_update");

  RNA_def_struct_sdna_from(srna, "bNodeSocket", NULL);
}

static void rna_def_node_socket_bool(BlenderRNA *brna,
                                     const char *identifier,
                                     const char *interface_idname)
{
  StructRNA *srna;
  PropertyRNA *prop;

  srna = RNA_def_struct(brna, identifier, "NodeSocketStandard");
  RNA_def_struct_ui_text(srna, "Boolean Node Socket", "Boolean value socket of a node");
  RNA_def_struct_sdna(srna, "bNodeSocket");

  RNA_def_struct_sdna_from(srna, "bNodeSocketValueBoolean", "default_value");

  prop = RNA_def_property(srna, "default_value", PROP_BOOLEAN, PROP_NONE);
  RNA_def_property_boolean_sdna(prop, NULL, "value", 1);
  RNA_def_property_ui_text(prop, "Default Value", "Input value used for unconnected socket");
  RNA_def_property_update(prop, NC_NODE | NA_EDITED, "rna_NodeSocketStandard_value_update");
  RNA_def_property_flag(prop, PROP_CONTEXT_UPDATE);

  RNA_def_struct_sdna_from(srna, "bNodeSocket", NULL);

  /* socket interface */
  srna = RNA_def_struct(brna, interface_idname, "NodeSocketInterfaceStandard");
  RNA_def_struct_ui_text(srna, "Boolean Node Socket Interface", "Boolean value socket of a node");
  RNA_def_struct_sdna(srna, "bNodeSocket");

  RNA_def_struct_sdna_from(srna, "bNodeSocketValueBoolean", "default_value");

  prop = RNA_def_property(srna, "default_value", PROP_BOOLEAN, PROP_NONE);
  RNA_def_property_boolean_sdna(prop, NULL, "value", 1);
  RNA_def_property_ui_text(prop, "Default Value", "Input value used for unconnected socket");
  RNA_def_property_update(prop, NC_NODE | NA_EDITED, "rna_NodeSocketInterface_update");

  RNA_def_struct_sdna_from(srna, "bNodeSocket", NULL);
}

static void rna_def_node_socket_vector(BlenderRNA *brna,
                                       const char *identifier,
                                       const char *interface_idname,
                                       PropertySubType subtype)
{
  StructRNA *srna;
  PropertyRNA *prop;
  const float *value_default;

  /* choose sensible common default based on subtype */
  switch (subtype) {
    case PROP_DIRECTION: {
      static const float default_direction[3] = {0.0f, 0.0f, 1.0f};
      value_default = default_direction;
      break;
    }
    default: {
      static const float default_vector[3] = {0.0f, 0.0f, 0.0f};
      value_default = default_vector;
      break;
    }
  }

  srna = RNA_def_struct(brna, identifier, "NodeSocketStandard");
  RNA_def_struct_ui_text(srna, "Vector Node Socket", "3D vector socket of a node");
  RNA_def_struct_sdna(srna, "bNodeSocket");

  RNA_def_struct_sdna_from(srna, "bNodeSocketValueVector", "default_value");

  prop = RNA_def_property(srna, "default_value", PROP_FLOAT, subtype);
  RNA_def_property_float_sdna(prop, NULL, "value");
  RNA_def_property_float_array_default(prop, value_default);
  RNA_def_property_float_funcs(prop, NULL, NULL, "rna_NodeSocketStandard_vector_range");
  RNA_def_property_ui_text(prop, "Default Value", "Input value used for unconnected socket");
  RNA_def_property_update(prop, NC_NODE | NA_EDITED, "rna_NodeSocketStandard_value_update");
  RNA_def_property_flag(prop, PROP_CONTEXT_UPDATE);

  RNA_def_struct_sdna_from(srna, "bNodeSocket", NULL);

  /* socket interface */
  srna = RNA_def_struct(brna, interface_idname, "NodeSocketInterfaceStandard");
  RNA_def_struct_ui_text(srna, "Vector Node Socket Interface", "3D vector socket of a node");
  RNA_def_struct_sdna(srna, "bNodeSocket");

  RNA_def_struct_sdna_from(srna, "bNodeSocketValueVector", "default_value");

  prop = RNA_def_property(srna, "default_value", PROP_FLOAT, subtype);
  RNA_def_property_float_sdna(prop, NULL, "value");
  RNA_def_property_float_funcs(prop, NULL, NULL, "rna_NodeSocketStandard_vector_range");
  RNA_def_property_ui_text(prop, "Default Value", "Input value used for unconnected socket");
  RNA_def_property_update(prop, NC_NODE | NA_EDITED, "rna_NodeSocketInterface_update");

  prop = RNA_def_property(srna, "min_value", PROP_FLOAT, PROP_NONE);
  RNA_def_property_float_sdna(prop, NULL, "min");
  RNA_def_property_ui_text(prop, "Minimum Value", "Minimum value");
  RNA_def_property_update(prop, NC_NODE | NA_EDITED, "rna_NodeSocketInterface_update");

  prop = RNA_def_property(srna, "max_value", PROP_FLOAT, PROP_NONE);
  RNA_def_property_float_sdna(prop, NULL, "max");
  RNA_def_property_ui_text(prop, "Maximum Value", "Maximum value");
  RNA_def_property_update(prop, NC_NODE | NA_EDITED, "rna_NodeSocketInterface_update");

  RNA_def_struct_sdna_from(srna, "bNodeSocket", NULL);
}

static void rna_def_node_socket_color(BlenderRNA *brna,
                                      const char *identifier,
                                      const char *interface_idname)
{
  StructRNA *srna;
  PropertyRNA *prop;

  srna = RNA_def_struct(brna, identifier, "NodeSocketStandard");
  RNA_def_struct_ui_text(srna, "Color Node Socket", "RGBA color socket of a node");
  RNA_def_struct_sdna(srna, "bNodeSocket");

  RNA_def_struct_sdna_from(srna, "bNodeSocketValueRGBA", "default_value");

  prop = RNA_def_property(srna, "default_value", PROP_FLOAT, PROP_COLOR);
  RNA_def_property_float_sdna(prop, NULL, "value");
  RNA_def_property_ui_text(prop, "Default Value", "Input value used for unconnected socket");
  RNA_def_property_update(prop, NC_NODE | NA_EDITED, "rna_NodeSocketStandard_value_update");
  RNA_def_property_flag(prop, PROP_CONTEXT_UPDATE);

  RNA_def_struct_sdna_from(srna, "bNodeSocket", NULL);

  /* socket interface */
  srna = RNA_def_struct(brna, interface_idname, "NodeSocketInterfaceStandard");
  RNA_def_struct_ui_text(srna, "Color Node Socket Interface", "RGBA color socket of a node");
  RNA_def_struct_sdna(srna, "bNodeSocket");

  RNA_def_struct_sdna_from(srna, "bNodeSocketValueRGBA", "default_value");

  prop = RNA_def_property(srna, "default_value", PROP_FLOAT, PROP_COLOR);
  RNA_def_property_float_sdna(prop, NULL, "value");
  RNA_def_property_ui_text(prop, "Default Value", "Input value used for unconnected socket");
  RNA_def_property_update(prop, NC_NODE | NA_EDITED, "rna_NodeSocketInterface_update");

  RNA_def_struct_sdna_from(srna, "bNodeSocket", NULL);
}

static void rna_def_node_socket_string(BlenderRNA *brna,
                                       const char *identifier,
                                       const char *interface_idname)
{
  StructRNA *srna;
  PropertyRNA *prop;

  srna = RNA_def_struct(brna, identifier, "NodeSocketStandard");
  RNA_def_struct_ui_text(srna, "String Node Socket", "String socket of a node");
  RNA_def_struct_sdna(srna, "bNodeSocket");

  RNA_def_struct_sdna_from(srna, "bNodeSocketValueString", "default_value");

  prop = RNA_def_property(srna, "default_value", PROP_STRING, PROP_NONE);
  RNA_def_property_string_sdna(prop, NULL, "value");
  RNA_def_property_ui_text(prop, "Default Value", "Input value used for unconnected socket");
  RNA_def_property_update(prop, NC_NODE | NA_EDITED, "rna_NodeSocketStandard_value_update");
  RNA_def_property_flag(prop, PROP_CONTEXT_UPDATE);

  RNA_def_struct_sdna_from(srna, "bNodeSocket", NULL);

  /* socket interface */
  srna = RNA_def_struct(brna, interface_idname, "NodeSocketInterfaceStandard");
  RNA_def_struct_ui_text(srna, "String Node Socket Interface", "String socket of a node");
  RNA_def_struct_sdna(srna, "bNodeSocket");

  RNA_def_struct_sdna_from(srna, "bNodeSocketValueString", "default_value");

  prop = RNA_def_property(srna, "default_value", PROP_STRING, PROP_NONE);
  RNA_def_property_string_sdna(prop, NULL, "value");
  RNA_def_property_ui_text(prop, "Default Value", "Input value used for unconnected socket");
  RNA_def_property_update(prop, NC_NODE | NA_EDITED, "rna_NodeSocketInterface_update");

  RNA_def_struct_sdna_from(srna, "bNodeSocket", NULL);
}

static void rna_def_node_socket_shader(BlenderRNA *brna,
                                       const char *identifier,
                                       const char *interface_idname)
{
  StructRNA *srna;

  srna = RNA_def_struct(brna, identifier, "NodeSocketStandard");
  RNA_def_struct_ui_text(srna, "Shader Node Socket", "Shader socket of a node");
  RNA_def_struct_sdna(srna, "bNodeSocket");

  /* socket interface */
  srna = RNA_def_struct(brna, interface_idname, "NodeSocketInterfaceStandard");
  RNA_def_struct_ui_text(srna, "Shader Node Socket Interface", "Shader socket of a node");
  RNA_def_struct_sdna(srna, "bNodeSocket");
}

static void rna_def_node_socket_virtual(BlenderRNA *brna, const char *identifier)
{
  StructRNA *srna;

  srna = RNA_def_struct(brna, identifier, "NodeSocketStandard");
  RNA_def_struct_ui_text(srna, "Virtual Node Socket", "Virtual socket of a node");
  RNA_def_struct_sdna(srna, "bNodeSocket");
}

static void rna_def_node_socket_object(BlenderRNA *brna,
                                       const char *identifier,
                                       const char *interface_idname)
{
  StructRNA *srna;
  PropertyRNA *prop;

  srna = RNA_def_struct(brna, identifier, "NodeSocketStandard");
  RNA_def_struct_ui_text(srna, "Object Node Socket", "Object socket of a node");
  RNA_def_struct_sdna(srna, "bNodeSocket");

  RNA_def_struct_sdna_from(srna, "bNodeSocketValueObject", "default_value");

  prop = RNA_def_property(srna, "default_value", PROP_POINTER, PROP_NONE);
  RNA_def_property_pointer_sdna(prop, NULL, "value");
  RNA_def_property_struct_type(prop, "Object");
  RNA_def_property_ui_text(prop, "Default Value", "Input value used for unconnected socket");
  RNA_def_property_update(
      prop, NC_NODE | NA_EDITED, "rna_NodeSocketStandard_value_and_relation_update");
  RNA_def_property_flag(prop, PROP_EDITABLE | PROP_ID_REFCOUNT | PROP_CONTEXT_UPDATE);

  /* socket interface */
  srna = RNA_def_struct(brna, interface_idname, "NodeSocketInterfaceStandard");
  RNA_def_struct_ui_text(srna, "Object Node Socket Interface", "Object socket of a node");
  RNA_def_struct_sdna(srna, "bNodeSocket");

  RNA_def_struct_sdna_from(srna, "bNodeSocketValueObject", "default_value");

  prop = RNA_def_property(srna, "default_value", PROP_POINTER, PROP_NONE);
  RNA_def_property_pointer_sdna(prop, NULL, "value");
  RNA_def_property_struct_type(prop, "Object");
  RNA_def_property_ui_text(prop, "Default Value", "Input value used for unconnected socket");
  RNA_def_property_update(prop, NC_NODE | NA_EDITED, "rna_NodeSocketInterface_update");
}

static void rna_def_node_socket_image(BlenderRNA *brna,
                                      const char *identifier,
                                      const char *interface_idname)
{
  StructRNA *srna;
  PropertyRNA *prop;

  srna = RNA_def_struct(brna, identifier, "NodeSocketStandard");
  RNA_def_struct_ui_text(srna, "Image Node Socket", "Image socket of a node");
  RNA_def_struct_sdna(srna, "bNodeSocket");

  RNA_def_struct_sdna_from(srna, "bNodeSocketValueImage", "default_value");

  prop = RNA_def_property(srna, "default_value", PROP_POINTER, PROP_NONE);
  RNA_def_property_pointer_sdna(prop, NULL, "value");
  RNA_def_property_struct_type(prop, "Image");
  RNA_def_property_ui_text(prop, "Default Value", "Input value used for unconnected socket");
  RNA_def_property_update(
      prop, NC_NODE | NA_EDITED, "rna_NodeSocketStandard_value_and_relation_update");
  RNA_def_property_flag(prop, PROP_EDITABLE | PROP_ID_REFCOUNT | PROP_CONTEXT_UPDATE);

  /* socket interface */
  srna = RNA_def_struct(brna, interface_idname, "NodeSocketInterfaceStandard");
  RNA_def_struct_ui_text(srna, "Image Node Socket Interface", "Image socket of a node");
  RNA_def_struct_sdna(srna, "bNodeSocket");

  RNA_def_struct_sdna_from(srna, "bNodeSocketValueImage", "default_value");

  prop = RNA_def_property(srna, "default_value", PROP_POINTER, PROP_NONE);
  RNA_def_property_pointer_sdna(prop, NULL, "value");
  RNA_def_property_struct_type(prop, "Image");
  RNA_def_property_ui_text(prop, "Default Value", "Input value used for unconnected socket");
  RNA_def_property_update(prop, NC_NODE | NA_EDITED, "rna_NodeSocketInterface_update");
}

static void rna_def_node_socket_geometry(BlenderRNA *brna,
                                         const char *identifier,
                                         const char *interface_idname)
{
  StructRNA *srna;

  srna = RNA_def_struct(brna, identifier, "NodeSocketStandard");
  RNA_def_struct_ui_text(srna, "Geometry Node Socket", "Geometry socket of a node");
  RNA_def_struct_sdna(srna, "bNodeSocket");

  srna = RNA_def_struct(brna, interface_idname, "NodeSocketInterfaceStandard");
  RNA_def_struct_ui_text(srna, "Geometry Node Socket Interface", "Geometry socket of a node");
  RNA_def_struct_sdna(srna, "bNodeSocket");
}

static void rna_def_node_socket_collection(BlenderRNA *brna,
                                           const char *identifier,
                                           const char *interface_idname)
{
  StructRNA *srna;
  PropertyRNA *prop;

  srna = RNA_def_struct(brna, identifier, "NodeSocketStandard");
  RNA_def_struct_ui_text(srna, "Collection Node Socket", "Collection socket of a node");
  RNA_def_struct_sdna(srna, "bNodeSocket");

  RNA_def_struct_sdna_from(srna, "bNodeSocketValueCollection", "default_value");

  prop = RNA_def_property(srna, "default_value", PROP_POINTER, PROP_NONE);
  RNA_def_property_pointer_sdna(prop, NULL, "value");
  RNA_def_property_struct_type(prop, "Collection");
  RNA_def_property_ui_text(prop, "Default Value", "Input value used for unconnected socket");
  RNA_def_property_update(
      prop, NC_NODE | NA_EDITED, "rna_NodeSocketStandard_value_and_relation_update");
  RNA_def_property_flag(prop, PROP_EDITABLE | PROP_ID_REFCOUNT | PROP_CONTEXT_UPDATE);

  /* socket interface */
  srna = RNA_def_struct(brna, interface_idname, "NodeSocketInterfaceStandard");
  RNA_def_struct_ui_text(srna, "Collection Node Socket Interface", "Collection socket of a node");
  RNA_def_struct_sdna(srna, "bNodeSocket");

  RNA_def_struct_sdna_from(srna, "bNodeSocketValueCollection", "default_value");

  prop = RNA_def_property(srna, "default_value", PROP_POINTER, PROP_NONE);
  RNA_def_property_pointer_sdna(prop, NULL, "value");
  RNA_def_property_struct_type(prop, "Collection");
  RNA_def_property_ui_text(prop, "Default Value", "Input value used for unconnected socket");
  RNA_def_property_update(prop, NC_NODE | NA_EDITED, "rna_NodeSocketInterface_update");
}

static void rna_def_node_socket_standard_types(BlenderRNA *brna)
{
  /* XXX Workaround: Registered functions are not exposed in python by bpy,
   * it expects them to be registered from python and use the native implementation.
   * However, the standard socket types below are not registering these functions from python,
   * so in order to call them in py scripts we need to overload and
   * replace them with plain C callbacks.
   * These types provide a usable basis for socket types defined in C.
   */

  StructRNA *srna;
  PropertyRNA *parm, *prop;
  FunctionRNA *func;

  static float default_draw_color[] = {0.0f, 0.0f, 0.0f, 1.0f};

  srna = RNA_def_struct(brna, "NodeSocketStandard", "NodeSocket");
  RNA_def_struct_sdna(srna, "bNodeSocket");

  /* draw socket */
  func = RNA_def_function(srna, "draw", "rna_NodeSocketStandard_draw");
  RNA_def_function_flag(func, FUNC_USE_SELF_ID);
  RNA_def_function_ui_description(func, "Draw socket");
  parm = RNA_def_pointer(func, "context", "Context", "", "");
  RNA_def_parameter_flags(parm, PROP_NEVER_NULL, PARM_REQUIRED);
  parm = RNA_def_property(func, "layout", PROP_POINTER, PROP_NONE);
  RNA_def_property_struct_type(parm, "UILayout");
  RNA_def_property_ui_text(parm, "Layout", "Layout in the UI");
  RNA_def_parameter_flags(parm, PROP_NEVER_NULL, PARM_REQUIRED);
  parm = RNA_def_property(func, "node", PROP_POINTER, PROP_NONE);
  RNA_def_property_struct_type(parm, "Node");
  RNA_def_property_ui_text(parm, "Node", "Node the socket belongs to");
  RNA_def_parameter_flags(parm, PROP_NEVER_NULL, PARM_REQUIRED | PARM_RNAPTR);
  parm = RNA_def_property(func, "text", PROP_STRING, PROP_NONE);
  RNA_def_property_ui_text(parm, "Text", "Text label to draw alongside properties");
  // RNA_def_property_string_default(parm, "");
  RNA_def_parameter_flags(parm, 0, PARM_REQUIRED);

  func = RNA_def_function(srna, "draw_color", "rna_NodeSocketStandard_draw_color");
  RNA_def_function_flag(func, FUNC_USE_SELF_ID);
  RNA_def_function_ui_description(func, "Color of the socket icon");
  parm = RNA_def_pointer(func, "context", "Context", "", "");
  RNA_def_parameter_flags(parm, PROP_NEVER_NULL, PARM_REQUIRED);
  parm = RNA_def_property(func, "node", PROP_POINTER, PROP_NONE);
  RNA_def_property_struct_type(parm, "Node");
  RNA_def_property_ui_text(parm, "Node", "Node the socket belongs to");
  RNA_def_parameter_flags(parm, PROP_NEVER_NULL, PARM_REQUIRED | PARM_RNAPTR);
  parm = RNA_def_float_array(
      func, "color", 4, default_draw_color, 0.0f, 1.0f, "Color", "", 0.0f, 1.0f);
  RNA_def_function_output(func, parm);

  srna = RNA_def_struct(brna, "NodeSocketInterfaceStandard", "NodeSocketInterface");
  RNA_def_struct_sdna(srna, "bNodeSocket");

  /* for easier type comparison in python */
  prop = RNA_def_property(srna, "type", PROP_ENUM, PROP_NONE);
  RNA_def_property_enum_sdna(prop, NULL, "typeinfo->type");
  RNA_def_property_enum_items(prop, node_socket_type_items);
  RNA_def_property_enum_default(prop, SOCK_FLOAT);
  RNA_def_property_clear_flag(prop, PROP_EDITABLE);
  RNA_def_property_ui_text(prop, "Type", "Data type");

  func = RNA_def_function(srna, "draw", "rna_NodeSocketInterfaceStandard_draw");
  RNA_def_function_flag(func, FUNC_USE_SELF_ID);
  RNA_def_function_ui_description(func, "Draw template settings");
  parm = RNA_def_pointer(func, "context", "Context", "", "");
  RNA_def_parameter_flags(parm, PROP_NEVER_NULL, PARM_REQUIRED);
  parm = RNA_def_property(func, "layout", PROP_POINTER, PROP_NONE);
  RNA_def_property_struct_type(parm, "UILayout");
  RNA_def_property_ui_text(parm, "Layout", "Layout in the UI");
  RNA_def_parameter_flags(parm, PROP_NEVER_NULL, PARM_REQUIRED);

  func = RNA_def_function(srna, "draw_color", "rna_NodeSocketInterfaceStandard_draw_color");
  RNA_def_function_flag(func, FUNC_USE_SELF_ID);
  RNA_def_function_ui_description(func, "Color of the socket icon");
  parm = RNA_def_pointer(func, "context", "Context", "", "");
  RNA_def_parameter_flags(parm, PROP_NEVER_NULL, PARM_REQUIRED);
  parm = RNA_def_float_array(
      func, "color", 4, default_draw_color, 0.0f, 1.0f, "Color", "", 0.0f, 1.0f);
  RNA_def_function_output(func, parm);

  /* XXX These types should eventually be registered at runtime.
   * Then use the nodeStaticSocketType and nodeStaticSocketInterfaceType functions
   * to get the idname strings from int type and subtype
   * (see node_socket.cc, register_standard_node_socket_types).
   */

  rna_def_node_socket_float(brna, "NodeSocketFloat", "NodeSocketInterfaceFloat", PROP_NONE);
  rna_def_node_socket_float(
      brna, "NodeSocketFloatUnsigned", "NodeSocketInterfaceFloatUnsigned", PROP_UNSIGNED);
  rna_def_node_socket_float(
      brna, "NodeSocketFloatPercentage", "NodeSocketInterfaceFloatPercentage", PROP_PERCENTAGE);
  rna_def_node_socket_float(
      brna, "NodeSocketFloatFactor", "NodeSocketInterfaceFloatFactor", PROP_FACTOR);
  rna_def_node_socket_float(
      brna, "NodeSocketFloatAngle", "NodeSocketInterfaceFloatAngle", PROP_ANGLE);
  rna_def_node_socket_float(
      brna, "NodeSocketFloatTime", "NodeSocketInterfaceFloatTime", PROP_TIME);

  rna_def_node_socket_int(brna, "NodeSocketInt", "NodeSocketInterfaceInt", PROP_NONE);
  rna_def_node_socket_int(
      brna, "NodeSocketIntUnsigned", "NodeSocketInterfaceIntUnsigned", PROP_UNSIGNED);
  rna_def_node_socket_int(
      brna, "NodeSocketIntPercentage", "NodeSocketInterfaceIntPercentage", PROP_PERCENTAGE);
  rna_def_node_socket_int(
      brna, "NodeSocketIntFactor", "NodeSocketInterfaceIntFactor", PROP_FACTOR);

  rna_def_node_socket_bool(brna, "NodeSocketBool", "NodeSocketInterfaceBool");

  rna_def_node_socket_vector(brna, "NodeSocketVector", "NodeSocketInterfaceVector", PROP_NONE);
  rna_def_node_socket_vector(brna,
                             "NodeSocketVectorTranslation",
                             "NodeSocketInterfaceVectorTranslation",
                             PROP_TRANSLATION);
  rna_def_node_socket_vector(
      brna, "NodeSocketVectorDirection", "NodeSocketInterfaceVectorDirection", PROP_DIRECTION);
  rna_def_node_socket_vector(
      brna, "NodeSocketVectorVelocity", "NodeSocketInterfaceVectorVelocity", PROP_VELOCITY);
  rna_def_node_socket_vector(brna,
                             "NodeSocketVectorAcceleration",
                             "NodeSocketInterfaceVectorAcceleration",
                             PROP_ACCELERATION);
  rna_def_node_socket_vector(
      brna, "NodeSocketVectorEuler", "NodeSocketInterfaceVectorEuler", PROP_EULER);
  rna_def_node_socket_vector(
      brna, "NodeSocketVectorXYZ", "NodeSocketInterfaceVectorXYZ", PROP_XYZ);

  rna_def_node_socket_color(brna, "NodeSocketColor", "NodeSocketInterfaceColor");

  rna_def_node_socket_string(brna, "NodeSocketString", "NodeSocketInterfaceString");

  rna_def_node_socket_shader(brna, "NodeSocketShader", "NodeSocketInterfaceShader");

  rna_def_node_socket_virtual(brna, "NodeSocketVirtual");

  rna_def_node_socket_object(brna, "NodeSocketObject", "NodeSocketInterfaceObject");

  rna_def_node_socket_image(brna, "NodeSocketImage", "NodeSocketInterfaceImage");

  rna_def_node_socket_geometry(brna, "NodeSocketGeometry", "NodeSocketInterfaceGeometry");

  rna_def_node_socket_collection(brna, "NodeSocketCollection", "NodeSocketInterfaceCollection");
}

static void rna_def_internal_node(BlenderRNA *brna)
{
  StructRNA *srna;
  PropertyRNA *prop, *parm;
  FunctionRNA *func;

  srna = RNA_def_struct(brna, "NodeInternalSocketTemplate", NULL);
  RNA_def_struct_ui_text(srna, "Socket Template", "Type and default value of a node socket");

  prop = RNA_def_property(srna, "name", PROP_STRING, PROP_NONE);
  RNA_def_property_string_funcs(prop,
                                "rna_NodeInternalSocketTemplate_name_get",
                                "rna_NodeInternalSocketTemplate_name_length",
                                NULL);
  RNA_def_property_ui_text(prop, "Name", "Name of the socket");
  RNA_def_property_clear_flag(prop, PROP_EDITABLE);

  prop = RNA_def_property(srna, "identifier", PROP_STRING, PROP_NONE);
  RNA_def_property_string_funcs(prop,
                                "rna_NodeInternalSocketTemplate_identifier_get",
                                "rna_NodeInternalSocketTemplate_identifier_length",
                                NULL);
  RNA_def_property_ui_text(prop, "Identifier", "Identifier of the socket");
  RNA_def_property_clear_flag(prop, PROP_EDITABLE);

  prop = RNA_def_property(srna, "type", PROP_ENUM, PROP_NONE);
  RNA_def_property_enum_funcs(prop, "rna_NodeInternalSocketTemplate_type_get", NULL, NULL);
  RNA_def_property_enum_items(prop, node_socket_type_items);
  RNA_def_property_ui_text(prop, "Type", "Data type of the socket");
  RNA_def_property_clear_flag(prop, PROP_EDITABLE);

  /* XXX Workaround: Registered functions are not exposed in python by bpy,
   * it expects them to be registered from python and use the native implementation.
   *
   * However, the standard node types are not registering these functions from python,
   * so in order to call them in py scripts we need to overload and
   * replace them with plain C callbacks.
   * This type provides a usable basis for node types defined in C.
   */

  srna = RNA_def_struct(brna, "NodeInternal", "Node");
  RNA_def_struct_sdna(srna, "bNode");

  /* poll */
  func = RNA_def_function(srna, "poll", "rna_NodeInternal_poll");
  RNA_def_function_ui_description(
      func, "If non-null output is returned, the node type can be added to the tree");
  RNA_def_function_flag(func, FUNC_NO_SELF | FUNC_USE_SELF_TYPE);
  RNA_def_function_return(func, RNA_def_boolean(func, "visible", false, "", ""));
  parm = RNA_def_pointer(func, "node_tree", "NodeTree", "Node Tree", "");
  RNA_def_parameter_flags(parm, 0, PARM_REQUIRED);

  func = RNA_def_function(srna, "poll_instance", "rna_NodeInternal_poll_instance");
  RNA_def_function_ui_description(
      func, "If non-null output is returned, the node can be added to the tree");
  RNA_def_function_return(func, RNA_def_boolean(func, "visible", false, "", ""));
  parm = RNA_def_pointer(func, "node_tree", "NodeTree", "Node Tree", "");
  RNA_def_parameter_flags(parm, 0, PARM_REQUIRED);

  /* update */
  func = RNA_def_function(srna, "update", "rna_NodeInternal_update");
  RNA_def_function_ui_description(
      func, "Update on node graph topology changes (adding or removing nodes and links)");
  RNA_def_function_flag(func, FUNC_USE_SELF_ID | FUNC_ALLOW_WRITE);

  /* draw buttons */
  func = RNA_def_function(srna, "draw_buttons", "rna_NodeInternal_draw_buttons");
  RNA_def_function_ui_description(func, "Draw node buttons");
  RNA_def_function_flag(func, FUNC_USE_SELF_ID);
  parm = RNA_def_pointer(func, "context", "Context", "", "");
  RNA_def_parameter_flags(parm, PROP_NEVER_NULL, PARM_REQUIRED);
  parm = RNA_def_property(func, "layout", PROP_POINTER, PROP_NONE);
  RNA_def_property_struct_type(parm, "UILayout");
  RNA_def_property_ui_text(parm, "Layout", "Layout in the UI");
  RNA_def_parameter_flags(parm, PROP_NEVER_NULL, PARM_REQUIRED);

  /* draw buttons extended */
  func = RNA_def_function(srna, "draw_buttons_ext", "rna_NodeInternal_draw_buttons_ext");
  RNA_def_function_ui_description(func, "Draw node buttons in the sidebar");
  RNA_def_function_flag(func, FUNC_USE_SELF_ID);
  parm = RNA_def_pointer(func, "context", "Context", "", "");
  RNA_def_parameter_flags(parm, PROP_NEVER_NULL, PARM_REQUIRED);
  parm = RNA_def_property(func, "layout", PROP_POINTER, PROP_NONE);
  RNA_def_property_struct_type(parm, "UILayout");
  RNA_def_property_ui_text(parm, "Layout", "Layout in the UI");
  RNA_def_parameter_flags(parm, PROP_NEVER_NULL, PARM_REQUIRED);
}

static void rna_def_node_sockets_api(BlenderRNA *brna, PropertyRNA *cprop, int in_out)
{
  StructRNA *srna;
  PropertyRNA *parm;
  FunctionRNA *func;
  const char *structtype = (in_out == SOCK_IN ? "NodeInputs" : "NodeOutputs");
  const char *uiname = (in_out == SOCK_IN ? "Node Inputs" : "Node Outputs");
  const char *newfunc = (in_out == SOCK_IN ? "rna_Node_inputs_new" : "rna_Node_outputs_new");
  const char *clearfunc = (in_out == SOCK_IN ? "rna_Node_inputs_clear" : "rna_Node_outputs_clear");
  const char *movefunc = (in_out == SOCK_IN ? "rna_Node_inputs_move" : "rna_Node_outputs_move");

  RNA_def_property_srna(cprop, structtype);
  srna = RNA_def_struct(brna, structtype, NULL);
  RNA_def_struct_sdna(srna, "bNode");
  RNA_def_struct_ui_text(srna, uiname, "Collection of Node Sockets");

  func = RNA_def_function(srna, "new", newfunc);
  RNA_def_function_ui_description(func, "Add a socket to this node");
  RNA_def_function_flag(func, FUNC_USE_SELF_ID | FUNC_USE_MAIN | FUNC_USE_REPORTS);
  parm = RNA_def_string(func, "type", NULL, MAX_NAME, "Type", "Data type");
  RNA_def_parameter_flags(parm, 0, PARM_REQUIRED);
  parm = RNA_def_string(func, "name", NULL, MAX_NAME, "Name", "");
  RNA_def_parameter_flags(parm, 0, PARM_REQUIRED);
  RNA_def_string(func, "identifier", NULL, MAX_NAME, "Identifier", "Unique socket identifier");
  /* return value */
  parm = RNA_def_pointer(func, "socket", "NodeSocket", "", "New socket");
  RNA_def_function_return(func, parm);

  func = RNA_def_function(srna, "remove", "rna_Node_socket_remove");
  RNA_def_function_ui_description(func, "Remove a socket from this node");
  RNA_def_function_flag(func, FUNC_USE_SELF_ID | FUNC_USE_MAIN | FUNC_USE_REPORTS);
  parm = RNA_def_pointer(func, "socket", "NodeSocket", "", "The socket to remove");
  RNA_def_parameter_flags(parm, 0, PARM_REQUIRED);

  func = RNA_def_function(srna, "clear", clearfunc);
  RNA_def_function_ui_description(func, "Remove all sockets from this node");
  RNA_def_function_flag(func, FUNC_USE_SELF_ID | FUNC_USE_MAIN);

  func = RNA_def_function(srna, "move", movefunc);
  RNA_def_function_ui_description(func, "Move a socket to another position");
  RNA_def_function_flag(func, FUNC_USE_SELF_ID | FUNC_USE_MAIN);
  parm = RNA_def_int(
      func, "from_index", -1, 0, INT_MAX, "From Index", "Index of the socket to move", 0, 10000);
  RNA_def_parameter_flags(parm, 0, PARM_REQUIRED);
  parm = RNA_def_int(
      func, "to_index", -1, 0, INT_MAX, "To Index", "Target index for the socket", 0, 10000);
  RNA_def_parameter_flags(parm, 0, PARM_REQUIRED);
}

static void rna_def_node(BlenderRNA *brna)
{
  StructRNA *srna;
  PropertyRNA *prop;
  FunctionRNA *func;
  PropertyRNA *parm;

  static const EnumPropertyItem dummy_static_type_items[] = {
      {NODE_CUSTOM, "CUSTOM", 0, "Custom", "Custom Node"},
      {0, NULL, 0, NULL, NULL},
  };

  srna = RNA_def_struct(brna, "Node", NULL);
  RNA_def_struct_ui_text(srna, "Node", "Node in a node tree");
  RNA_def_struct_sdna(srna, "bNode");
  RNA_def_struct_ui_icon(srna, ICON_NODE);
  RNA_def_struct_refine_func(srna, "rna_Node_refine");
  RNA_def_struct_path_func(srna, "rna_Node_path");
  RNA_def_struct_register_funcs(srna, "rna_Node_register", "rna_Node_unregister", NULL);
  RNA_def_struct_idprops_func(srna, "rna_Node_idprops");

  prop = RNA_def_property(srna, "type", PROP_ENUM, PROP_NONE);
  RNA_def_property_enum_sdna(prop, NULL, "type");
  RNA_def_property_enum_items(prop, dummy_static_type_items);
  RNA_def_property_enum_funcs(prop, NULL, NULL, "rna_node_static_type_itemf");
  RNA_def_property_enum_default(prop, NODE_CUSTOM);
  RNA_def_property_clear_flag(prop, PROP_EDITABLE);
  RNA_def_property_ui_text(
      prop,
      "Type",
      "Node type (deprecated, use bl_static_type or bl_idname for the actual identifier string)");

  prop = RNA_def_property(srna, "location", PROP_FLOAT, PROP_XYZ);
  RNA_def_property_float_sdna(prop, NULL, "locx");
  RNA_def_property_array(prop, 2);
  RNA_def_property_range(prop, -100000.0f, 100000.0f);
  RNA_def_property_ui_text(prop, "Location", "");
  RNA_def_property_update(prop, NC_NODE, "rna_Node_update");

  prop = RNA_def_property(srna, "width", PROP_FLOAT, PROP_XYZ);
  RNA_def_property_float_sdna(prop, NULL, "width");
  RNA_def_property_float_funcs(prop, NULL, NULL, "rna_Node_width_range");
  RNA_def_property_ui_text(prop, "Width", "Width of the node");
  RNA_def_property_update(prop, NC_NODE | ND_DISPLAY, NULL);

  prop = RNA_def_property(srna, "width_hidden", PROP_FLOAT, PROP_XYZ);
  RNA_def_property_float_sdna(prop, NULL, "miniwidth");
  RNA_def_property_float_funcs(prop, NULL, NULL, "rna_Node_width_range");
  RNA_def_property_ui_text(prop, "Width Hidden", "Width of the node in hidden state");
  RNA_def_property_update(prop, NC_NODE | ND_DISPLAY, NULL);

  prop = RNA_def_property(srna, "height", PROP_FLOAT, PROP_XYZ);
  RNA_def_property_float_sdna(prop, NULL, "height");
  RNA_def_property_float_funcs(prop, NULL, NULL, "rna_Node_height_range");
  RNA_def_property_ui_text(prop, "Height", "Height of the node");
  RNA_def_property_update(prop, NC_NODE | ND_DISPLAY, NULL);

  prop = RNA_def_property(srna, "dimensions", PROP_FLOAT, PROP_XYZ_LENGTH);
  RNA_def_property_array(prop, 2);
  RNA_def_property_float_funcs(prop, "rna_Node_dimensions_get", NULL, NULL);
  RNA_def_property_ui_text(prop, "Dimensions", "Absolute bounding box dimensions of the node");
  RNA_def_property_clear_flag(prop, PROP_EDITABLE);

  prop = RNA_def_property(srna, "name", PROP_STRING, PROP_NONE);
  RNA_def_property_ui_text(prop, "Name", "Unique node identifier");
  RNA_def_struct_name_property(srna, prop);
  RNA_def_property_string_funcs(prop, NULL, NULL, "rna_Node_name_set");
  RNA_def_property_update(prop, NC_NODE | NA_EDITED, "rna_Node_update");

  prop = RNA_def_property(srna, "label", PROP_STRING, PROP_NONE);
  RNA_def_property_string_sdna(prop, NULL, "label");
  RNA_def_property_ui_text(prop, "Label", "Optional custom node label");
  RNA_def_property_update(prop, NC_NODE | ND_DISPLAY, NULL);

  prop = RNA_def_property(srna, "inputs", PROP_COLLECTION, PROP_NONE);
  RNA_def_property_collection_sdna(prop, NULL, "inputs", NULL);
  RNA_def_property_struct_type(prop, "NodeSocket");
  RNA_def_property_ui_text(prop, "Inputs", "");
  rna_def_node_sockets_api(brna, prop, SOCK_IN);

  prop = RNA_def_property(srna, "outputs", PROP_COLLECTION, PROP_NONE);
  RNA_def_property_collection_sdna(prop, NULL, "outputs", NULL);
  RNA_def_property_struct_type(prop, "NodeSocket");
  RNA_def_property_ui_text(prop, "Outputs", "");
  rna_def_node_sockets_api(brna, prop, SOCK_OUT);

  prop = RNA_def_property(srna, "internal_links", PROP_COLLECTION, PROP_NONE);
  RNA_def_property_collection_sdna(prop, NULL, "internal_links", NULL);
  RNA_def_property_struct_type(prop, "NodeLink");
  RNA_def_property_ui_text(
      prop, "Internal Links", "Internal input-to-output connections for muting");

  prop = RNA_def_property(srna, "parent", PROP_POINTER, PROP_NONE);
  RNA_def_property_pointer_sdna(prop, NULL, "parent");
  RNA_def_property_pointer_funcs(prop, NULL, "rna_Node_parent_set", NULL, "rna_Node_parent_poll");
  RNA_def_property_flag(prop, PROP_EDITABLE);
  RNA_def_property_flag(prop, PROP_PTR_NO_OWNERSHIP);
  RNA_def_property_override_flag(prop, PROPOVERRIDE_NO_COMPARISON);
  RNA_def_property_struct_type(prop, "Node");
  RNA_def_property_ui_text(prop, "Parent", "Parent this node is attached to");

  prop = RNA_def_property(srna, "use_custom_color", PROP_BOOLEAN, PROP_NONE);
  RNA_def_property_boolean_sdna(prop, NULL, "flag", NODE_CUSTOM_COLOR);
  RNA_def_property_clear_flag(prop, PROP_ANIMATABLE);
  RNA_def_property_ui_text(prop, "Custom Color", "Use custom color for the node");
  RNA_def_property_update(prop, NC_NODE | ND_DISPLAY, NULL);

  prop = RNA_def_property(srna, "color", PROP_FLOAT, PROP_COLOR);
  RNA_def_property_array(prop, 3);
  RNA_def_property_range(prop, 0.0f, 1.0f);
  RNA_def_property_ui_text(prop, "Color", "Custom color of the node body");
  RNA_def_property_update(prop, NC_NODE | ND_DISPLAY, NULL);

  prop = RNA_def_property(srna, "select", PROP_BOOLEAN, PROP_NONE);
  RNA_def_property_boolean_sdna(prop, NULL, "flag", SELECT);
  RNA_def_property_boolean_funcs(prop, NULL, "rna_Node_select_set");
  RNA_def_property_ui_text(prop, "Select", "Node selection state");
  RNA_def_property_update(prop, NC_NODE | NA_SELECTED, NULL);

  prop = RNA_def_property(srna, "show_options", PROP_BOOLEAN, PROP_NONE);
  RNA_def_property_boolean_sdna(prop, NULL, "flag", NODE_OPTIONS);
  RNA_def_property_ui_text(prop, "Show Options", "");
  RNA_def_property_update(prop, NC_NODE | ND_DISPLAY, NULL);

  prop = RNA_def_property(srna, "show_preview", PROP_BOOLEAN, PROP_NONE);
  RNA_def_property_boolean_sdna(prop, NULL, "flag", NODE_PREVIEW);
  RNA_def_property_ui_text(prop, "Show Preview", "");
  RNA_def_property_update(prop, NC_NODE | ND_DISPLAY, NULL);

  prop = RNA_def_property(srna, "hide", PROP_BOOLEAN, PROP_NONE);
  RNA_def_property_boolean_sdna(prop, NULL, "flag", NODE_HIDDEN);
  RNA_def_property_ui_text(prop, "Hide", "");
  RNA_def_property_update(prop, NC_NODE | ND_DISPLAY, NULL);

  prop = RNA_def_property(srna, "mute", PROP_BOOLEAN, PROP_NONE);
  RNA_def_property_boolean_sdna(prop, NULL, "flag", NODE_MUTED);
  RNA_def_property_ui_text(prop, "Mute", "");
  RNA_def_property_update(prop, 0, "rna_Node_update");

  prop = RNA_def_property(srna, "show_texture", PROP_BOOLEAN, PROP_NONE);
  RNA_def_property_boolean_sdna(prop, NULL, "flag", NODE_ACTIVE_TEXTURE);
  RNA_def_property_ui_text(prop, "Show Texture", "Draw node in viewport textured draw mode");
  RNA_def_property_update(prop, 0, "rna_Node_update");

  /* generic property update function */
  func = RNA_def_function(srna, "socket_value_update", "rna_Node_socket_value_update");
  RNA_def_function_ui_description(func, "Update after property changes");
  RNA_def_function_flag(func, FUNC_USE_SELF_ID);
  parm = RNA_def_pointer(func, "context", "Context", "", "");
  RNA_def_parameter_flags(parm, PROP_NEVER_NULL, PARM_REQUIRED);

  func = RNA_def_function(srna, "is_registered_node_type", "rna_Node_is_registered_node_type");
  RNA_def_function_ui_description(func, "True if a registered node type");
  RNA_def_function_flag(func, FUNC_NO_SELF | FUNC_USE_SELF_TYPE);
  parm = RNA_def_boolean(func, "result", false, "Result", "");
  RNA_def_function_return(func, parm);

  /* registration */
  prop = RNA_def_property(srna, "bl_idname", PROP_STRING, PROP_NONE);
  RNA_def_property_string_sdna(prop, NULL, "typeinfo->idname");
  RNA_def_property_flag(prop, PROP_REGISTER);
  RNA_def_property_ui_text(prop, "ID Name", "");

  prop = RNA_def_property(srna, "bl_label", PROP_STRING, PROP_NONE);
  RNA_def_property_string_sdna(prop, NULL, "typeinfo->ui_name");
  RNA_def_property_flag(prop, PROP_REGISTER);
  RNA_def_property_ui_text(prop, "Label", "The node label");

  prop = RNA_def_property(srna, "bl_description", PROP_STRING, PROP_TRANSLATION);
  RNA_def_property_string_sdna(prop, NULL, "typeinfo->ui_description");
  RNA_def_property_flag(prop, PROP_REGISTER_OPTIONAL);

  prop = RNA_def_property(srna, "bl_icon", PROP_ENUM, PROP_NONE);
  RNA_def_property_enum_sdna(prop, NULL, "typeinfo->ui_icon");
  RNA_def_property_enum_items(prop, rna_enum_icon_items);
  RNA_def_property_enum_default(prop, ICON_NODE);
  RNA_def_property_flag(prop, PROP_REGISTER_OPTIONAL);
  RNA_def_property_ui_text(prop, "Icon", "The node icon");

  prop = RNA_def_property(srna, "bl_static_type", PROP_ENUM, PROP_NONE);
  RNA_def_property_enum_sdna(prop, NULL, "typeinfo->type");
  RNA_def_property_enum_items(prop, dummy_static_type_items);
  RNA_def_property_enum_funcs(prop, NULL, NULL, "rna_node_static_type_itemf");
  RNA_def_property_enum_default(prop, NODE_CUSTOM);
  RNA_def_property_flag(prop, PROP_REGISTER_OPTIONAL);
  RNA_def_property_ui_text(prop, "Static Type", "Node type (deprecated, use with care)");

  /* type-based size properties */
  prop = RNA_def_property(srna, "bl_width_default", PROP_FLOAT, PROP_UNSIGNED);
  RNA_def_property_float_sdna(prop, NULL, "typeinfo->width");
  RNA_def_property_flag(prop, PROP_REGISTER_OPTIONAL);

  prop = RNA_def_property(srna, "bl_width_min", PROP_FLOAT, PROP_UNSIGNED);
  RNA_def_property_float_sdna(prop, NULL, "typeinfo->minwidth");
  RNA_def_property_flag(prop, PROP_REGISTER_OPTIONAL);

  prop = RNA_def_property(srna, "bl_width_max", PROP_FLOAT, PROP_UNSIGNED);
  RNA_def_property_float_sdna(prop, NULL, "typeinfo->maxwidth");
  RNA_def_property_flag(prop, PROP_REGISTER_OPTIONAL);

  prop = RNA_def_property(srna, "bl_height_default", PROP_FLOAT, PROP_UNSIGNED);
  RNA_def_property_float_sdna(prop, NULL, "typeinfo->height");
  RNA_def_property_flag(prop, PROP_REGISTER_OPTIONAL);

  prop = RNA_def_property(srna, "bl_height_min", PROP_FLOAT, PROP_UNSIGNED);
  RNA_def_property_float_sdna(prop, NULL, "typeinfo->minheight");
  RNA_def_property_flag(prop, PROP_REGISTER_OPTIONAL);

  prop = RNA_def_property(srna, "bl_height_max", PROP_FLOAT, PROP_UNSIGNED);
  RNA_def_property_float_sdna(prop, NULL, "typeinfo->minheight");
  RNA_def_property_flag(prop, PROP_REGISTER_OPTIONAL);

  /* poll */
  func = RNA_def_function(srna, "poll", NULL);
  RNA_def_function_ui_description(
      func, "If non-null output is returned, the node type can be added to the tree");
  RNA_def_function_flag(func, FUNC_NO_SELF | FUNC_REGISTER);
  RNA_def_function_return(func, RNA_def_boolean(func, "visible", false, "", ""));
  parm = RNA_def_pointer(func, "node_tree", "NodeTree", "Node Tree", "");
  RNA_def_parameter_flags(parm, 0, PARM_REQUIRED);

  func = RNA_def_function(srna, "poll_instance", NULL);
  RNA_def_function_ui_description(
      func, "If non-null output is returned, the node can be added to the tree");
  RNA_def_function_flag(func, FUNC_REGISTER_OPTIONAL);
  RNA_def_function_return(func, RNA_def_boolean(func, "visible", false, "", ""));
  parm = RNA_def_pointer(func, "node_tree", "NodeTree", "Node Tree", "");
  RNA_def_parameter_flags(parm, 0, PARM_REQUIRED);

  /* update */
  func = RNA_def_function(srna, "update", NULL);
  RNA_def_function_ui_description(
      func, "Update on node graph topology changes (adding or removing nodes and links)");
  RNA_def_function_flag(func, FUNC_USE_SELF_ID | FUNC_REGISTER_OPTIONAL | FUNC_ALLOW_WRITE);

  /* insert_link */
  func = RNA_def_function(srna, "insert_link", NULL);
  RNA_def_function_ui_description(func, "Handle creation of a link to or from the node");
  RNA_def_function_flag(func, FUNC_USE_SELF_ID | FUNC_REGISTER_OPTIONAL | FUNC_ALLOW_WRITE);
  parm = RNA_def_pointer(func, "link", "NodeLink", "Link", "Node link that will be inserted");
  RNA_def_parameter_flags(parm, PROP_NEVER_NULL, PARM_REQUIRED);

  /* init */
  func = RNA_def_function(srna, "init", NULL);
  RNA_def_function_ui_description(func, "Initialize a new instance of this node");
  RNA_def_function_flag(func, FUNC_REGISTER_OPTIONAL | FUNC_ALLOW_WRITE);
  parm = RNA_def_pointer(func, "context", "Context", "", "");
  RNA_def_parameter_flags(parm, PROP_NEVER_NULL, PARM_REQUIRED);

  /* copy */
  func = RNA_def_function(srna, "copy", NULL);
  RNA_def_function_ui_description(func,
                                  "Initialize a new instance of this node from an existing node");
  RNA_def_function_flag(func, FUNC_REGISTER_OPTIONAL | FUNC_ALLOW_WRITE);
  parm = RNA_def_pointer(func, "node", "Node", "Node", "Existing node to copy");
  RNA_def_parameter_flags(parm, PROP_NEVER_NULL, PARM_REQUIRED);

  /* free */
  func = RNA_def_function(srna, "free", NULL);
  RNA_def_function_ui_description(func, "Clean up node on removal");
  RNA_def_function_flag(func, FUNC_REGISTER_OPTIONAL | FUNC_ALLOW_WRITE);

  /* draw buttons */
  func = RNA_def_function(srna, "draw_buttons", NULL);
  RNA_def_function_ui_description(func, "Draw node buttons");
  RNA_def_function_flag(func, FUNC_REGISTER_OPTIONAL);
  parm = RNA_def_pointer(func, "context", "Context", "", "");
  RNA_def_parameter_flags(parm, PROP_NEVER_NULL, PARM_REQUIRED);
  parm = RNA_def_property(func, "layout", PROP_POINTER, PROP_NONE);
  RNA_def_property_struct_type(parm, "UILayout");
  RNA_def_property_ui_text(parm, "Layout", "Layout in the UI");
  RNA_def_parameter_flags(parm, PROP_NEVER_NULL, PARM_REQUIRED);

  /* draw buttons extended */
  func = RNA_def_function(srna, "draw_buttons_ext", NULL);
  RNA_def_function_ui_description(func, "Draw node buttons in the sidebar");
  RNA_def_function_flag(func, FUNC_REGISTER_OPTIONAL);
  parm = RNA_def_pointer(func, "context", "Context", "", "");
  RNA_def_parameter_flags(parm, PROP_NEVER_NULL, PARM_REQUIRED);
  parm = RNA_def_property(func, "layout", PROP_POINTER, PROP_NONE);
  RNA_def_property_struct_type(parm, "UILayout");
  RNA_def_property_ui_text(parm, "Layout", "Layout in the UI");
  RNA_def_parameter_flags(parm, PROP_NEVER_NULL, PARM_REQUIRED);

  /* dynamic label */
  func = RNA_def_function(srna, "draw_label", NULL);
  RNA_def_function_ui_description(func, "Returns a dynamic label string");
  RNA_def_function_flag(func, FUNC_REGISTER_OPTIONAL);
  parm = RNA_def_string(func, "label", NULL, MAX_NAME, "Label", "");
  RNA_def_parameter_flags(parm, PROP_THICK_WRAP, 0); /* needed for string return value */
  RNA_def_function_output(func, parm);
}

static void rna_def_node_link(BlenderRNA *brna)
{
  StructRNA *srna;
  PropertyRNA *prop;

  srna = RNA_def_struct(brna, "NodeLink", NULL);
  RNA_def_struct_ui_text(srna, "NodeLink", "Link between nodes in a node tree");
  RNA_def_struct_sdna(srna, "bNodeLink");
  RNA_def_struct_ui_icon(srna, ICON_NODE);

  prop = RNA_def_property(srna, "is_valid", PROP_BOOLEAN, PROP_NONE);
  RNA_def_property_boolean_sdna(prop, NULL, "flag", NODE_LINK_VALID);
  RNA_def_struct_ui_text(srna, "Valid", "Link is valid");
  RNA_def_property_update(prop, NC_NODE | NA_EDITED, NULL);

  prop = RNA_def_property(srna, "from_node", PROP_POINTER, PROP_NONE);
  RNA_def_property_pointer_sdna(prop, NULL, "fromnode");
  RNA_def_property_struct_type(prop, "Node");
  RNA_def_property_clear_flag(prop, PROP_EDITABLE);
  RNA_def_property_flag(prop, PROP_PTR_NO_OWNERSHIP);
  RNA_def_property_override_flag(prop, PROPOVERRIDE_NO_COMPARISON);
  RNA_def_property_ui_text(prop, "From node", "");

  prop = RNA_def_property(srna, "to_node", PROP_POINTER, PROP_NONE);
  RNA_def_property_pointer_sdna(prop, NULL, "tonode");
  RNA_def_property_struct_type(prop, "Node");
  RNA_def_property_clear_flag(prop, PROP_EDITABLE);
  RNA_def_property_flag(prop, PROP_PTR_NO_OWNERSHIP);
  RNA_def_property_override_flag(prop, PROPOVERRIDE_NO_COMPARISON);
  RNA_def_property_ui_text(prop, "To node", "");

  prop = RNA_def_property(srna, "from_socket", PROP_POINTER, PROP_NONE);
  RNA_def_property_pointer_sdna(prop, NULL, "fromsock");
  RNA_def_property_struct_type(prop, "NodeSocket");
  RNA_def_property_clear_flag(prop, PROP_EDITABLE);
  RNA_def_property_flag(prop, PROP_PTR_NO_OWNERSHIP);
  RNA_def_property_override_flag(prop, PROPOVERRIDE_NO_COMPARISON);
  RNA_def_property_ui_text(prop, "From socket", "");

  prop = RNA_def_property(srna, "to_socket", PROP_POINTER, PROP_NONE);
  RNA_def_property_pointer_sdna(prop, NULL, "tosock");
  RNA_def_property_struct_type(prop, "NodeSocket");
  RNA_def_property_clear_flag(prop, PROP_EDITABLE);
  RNA_def_property_flag(prop, PROP_PTR_NO_OWNERSHIP);
  RNA_def_property_override_flag(prop, PROPOVERRIDE_NO_COMPARISON);
  RNA_def_property_ui_text(prop, "To socket", "");

  prop = RNA_def_property(srna, "is_hidden", PROP_BOOLEAN, PROP_NONE);
  RNA_def_property_boolean_funcs(prop, "rna_NodeLink_is_hidden_get", NULL);
  RNA_def_property_clear_flag(prop, PROP_EDITABLE);
  RNA_def_property_flag(prop, PROP_PTR_NO_OWNERSHIP);
  RNA_def_property_override_flag(prop, PROPOVERRIDE_NO_COMPARISON);
  RNA_def_property_ui_text(prop, "Is Hidden", "Link is hidden due to invisible sockets");
}

static void rna_def_nodetree_nodes_api(BlenderRNA *brna, PropertyRNA *cprop)
{
  StructRNA *srna;
  PropertyRNA *parm, *prop;
  FunctionRNA *func;

  RNA_def_property_srna(cprop, "Nodes");
  srna = RNA_def_struct(brna, "Nodes", NULL);
  RNA_def_struct_sdna(srna, "bNodeTree");
  RNA_def_struct_ui_text(srna, "Nodes", "Collection of Nodes");

  func = RNA_def_function(srna, "new", "rna_NodeTree_node_new");
  RNA_def_function_ui_description(func, "Add a node to this node tree");
  RNA_def_function_flag(func, FUNC_USE_CONTEXT | FUNC_USE_REPORTS);
  /* XXX warning note should eventually be removed,
   * added this here to avoid frequent confusion with API changes from "type" to "bl_idname"
   */
  parm = RNA_def_string(
      func,
      "type",
      NULL,
      MAX_NAME,
      "Type",
      "Type of node to add (Warning: should be same as node.bl_idname, not node.type!)");
  RNA_def_parameter_flags(parm, 0, PARM_REQUIRED);
  /* return value */
  parm = RNA_def_pointer(func, "node", "Node", "", "New node");
  RNA_def_function_return(func, parm);

  func = RNA_def_function(srna, "remove", "rna_NodeTree_node_remove");
  RNA_def_function_ui_description(func, "Remove a node from this node tree");
  RNA_def_function_flag(func, FUNC_USE_MAIN | FUNC_USE_REPORTS);
  parm = RNA_def_pointer(func, "node", "Node", "", "The node to remove");
  RNA_def_parameter_flags(parm, PROP_NEVER_NULL, PARM_REQUIRED | PARM_RNAPTR);
  RNA_def_parameter_clear_flags(parm, PROP_THICK_WRAP, 0);

  func = RNA_def_function(srna, "clear", "rna_NodeTree_node_clear");
  RNA_def_function_ui_description(func, "Remove all nodes from this node tree");
  RNA_def_function_flag(func, FUNC_USE_MAIN | FUNC_USE_REPORTS);

  prop = RNA_def_property(srna, "active", PROP_POINTER, PROP_NONE);
  RNA_def_property_struct_type(prop, "Node");
  RNA_def_property_pointer_funcs(
      prop, "rna_NodeTree_active_node_get", "rna_NodeTree_active_node_set", NULL, NULL);
  RNA_def_property_flag(prop, PROP_EDITABLE | PROP_NEVER_UNLINK);
  RNA_def_property_ui_text(prop, "Active Node", "Active node in this tree");
  RNA_def_property_update(prop, NC_SCENE | ND_OB_ACTIVE, NULL);
}

static void rna_def_nodetree_link_api(BlenderRNA *brna, PropertyRNA *cprop)
{
  StructRNA *srna;
  PropertyRNA *parm;
  FunctionRNA *func;

  RNA_def_property_srna(cprop, "NodeLinks");
  srna = RNA_def_struct(brna, "NodeLinks", NULL);
  RNA_def_struct_sdna(srna, "bNodeTree");
  RNA_def_struct_ui_text(srna, "Node Links", "Collection of Node Links");

  func = RNA_def_function(srna, "new", "rna_NodeTree_link_new");
  RNA_def_function_ui_description(func, "Add a node link to this node tree");
  RNA_def_function_flag(func, FUNC_USE_MAIN | FUNC_USE_REPORTS);
  parm = RNA_def_pointer(func, "input", "NodeSocket", "", "The input socket");
  RNA_def_parameter_flags(parm, PROP_NEVER_NULL, PARM_REQUIRED);
  parm = RNA_def_pointer(func, "output", "NodeSocket", "", "The output socket");
  RNA_def_parameter_flags(parm, PROP_NEVER_NULL, PARM_REQUIRED);
  RNA_def_boolean(func,
                  "verify_limits",
                  true,
                  "Verify Limits",
                  "Remove existing links if connection limit is exceeded");
  /* return */
  parm = RNA_def_pointer(func, "link", "NodeLink", "", "New node link");
  RNA_def_function_return(func, parm);

  func = RNA_def_function(srna, "remove", "rna_NodeTree_link_remove");
  RNA_def_function_ui_description(func, "remove a node link from the node tree");
  RNA_def_function_flag(func, FUNC_USE_MAIN | FUNC_USE_REPORTS);
  parm = RNA_def_pointer(func, "link", "NodeLink", "", "The node link to remove");
  RNA_def_parameter_flags(parm, PROP_NEVER_NULL, PARM_REQUIRED | PARM_RNAPTR);
  RNA_def_parameter_clear_flags(parm, PROP_THICK_WRAP, 0);

  func = RNA_def_function(srna, "clear", "rna_NodeTree_link_clear");
  RNA_def_function_ui_description(func, "remove all node links from the node tree");
  RNA_def_function_flag(func, FUNC_USE_MAIN | FUNC_USE_REPORTS);
}

static void rna_def_node_tree_sockets_api(BlenderRNA *brna, PropertyRNA *cprop, int in_out)
{
  StructRNA *srna;
  PropertyRNA *parm;
  FunctionRNA *func;
  const char *structtype = (in_out == SOCK_IN ? "NodeTreeInputs" : "NodeTreeOutputs");
  const char *uiname = (in_out == SOCK_IN ? "Node Tree Inputs" : "Node Tree Outputs");
  const char *newfunc = (in_out == SOCK_IN ? "rna_NodeTree_inputs_new" :
                                             "rna_NodeTree_outputs_new");
  const char *clearfunc = (in_out == SOCK_IN ? "rna_NodeTree_inputs_clear" :
                                               "rna_NodeTree_outputs_clear");
  const char *movefunc = (in_out == SOCK_IN ? "rna_NodeTree_inputs_move" :
                                              "rna_NodeTree_outputs_move");

  RNA_def_property_srna(cprop, structtype);
  srna = RNA_def_struct(brna, structtype, NULL);
  RNA_def_struct_sdna(srna, "bNodeTree");
  RNA_def_struct_ui_text(srna, uiname, "Collection of Node Tree Sockets");

  func = RNA_def_function(srna, "new", newfunc);
  RNA_def_function_ui_description(func, "Add a socket to this node tree");
  RNA_def_function_flag(func, FUNC_USE_MAIN | FUNC_USE_REPORTS);
  parm = RNA_def_string(func, "type", NULL, MAX_NAME, "Type", "Data type");
  RNA_def_parameter_flags(parm, 0, PARM_REQUIRED);
  parm = RNA_def_string(func, "name", NULL, MAX_NAME, "Name", "");
  RNA_def_parameter_flags(parm, 0, PARM_REQUIRED);
  /* return value */
  parm = RNA_def_pointer(func, "socket", "NodeSocketInterface", "", "New socket");
  RNA_def_function_return(func, parm);

  func = RNA_def_function(srna, "remove", "rna_NodeTree_socket_remove");
  RNA_def_function_ui_description(func, "Remove a socket from this node tree");
  RNA_def_function_flag(func, FUNC_USE_MAIN | FUNC_USE_REPORTS);
  parm = RNA_def_pointer(func, "socket", "NodeSocketInterface", "", "The socket to remove");
  RNA_def_parameter_flags(parm, 0, PARM_REQUIRED);

  func = RNA_def_function(srna, "clear", clearfunc);
  RNA_def_function_ui_description(func, "Remove all sockets from this node tree");
  RNA_def_function_flag(func, FUNC_USE_MAIN | FUNC_USE_REPORTS);

  func = RNA_def_function(srna, "move", movefunc);
  RNA_def_function_ui_description(func, "Move a socket to another position");
  RNA_def_function_flag(func, FUNC_USE_MAIN);
  parm = RNA_def_int(
      func, "from_index", -1, 0, INT_MAX, "From Index", "Index of the socket to move", 0, 10000);
  RNA_def_parameter_flags(parm, 0, PARM_REQUIRED);
  parm = RNA_def_int(
      func, "to_index", -1, 0, INT_MAX, "To Index", "Target index for the socket", 0, 10000);
  RNA_def_parameter_flags(parm, 0, PARM_REQUIRED);
}

static void rna_def_nodetree(BlenderRNA *brna)
{
  StructRNA *srna;
  PropertyRNA *prop;
  FunctionRNA *func;
  PropertyRNA *parm;

  static const EnumPropertyItem static_type_items[] = {
      {NTREE_SHADER, "SHADER", ICON_MATERIAL, "Shader", "Shader nodes"},
      {NTREE_TEXTURE, "TEXTURE", ICON_TEXTURE, "Texture", "Texture nodes"},
      {NTREE_COMPOSIT, "COMPOSITING", ICON_RENDERLAYERS, "Compositing", "Compositing nodes"},
      {NTREE_GEOMETRY, "GEOMETRY", ICON_NODETREE, "Geometry", "Geometry nodes"},
      {0, NULL, 0, NULL, NULL},
  };

  srna = RNA_def_struct(brna, "NodeTree", "ID");
  RNA_def_struct_ui_text(
      srna,
      "Node Tree",
      "Node tree consisting of linked nodes used for shading, textures and compositing");
  RNA_def_struct_sdna(srna, "bNodeTree");
  RNA_def_struct_ui_icon(srna, ICON_NODETREE);
  RNA_def_struct_refine_func(srna, "rna_NodeTree_refine");
  RNA_def_struct_register_funcs(srna, "rna_NodeTree_register", "rna_NodeTree_unregister", NULL);

  prop = RNA_def_property(srna, "view_center", PROP_FLOAT, PROP_XYZ);
  RNA_def_property_array(prop, 2);
  RNA_def_property_float_sdna(prop, NULL, "view_center");
  RNA_def_property_clear_flag(prop, PROP_EDITABLE);

  /* AnimData */
  rna_def_animdata_common(srna);

  /* Nodes Collection */
  prop = RNA_def_property(srna, "nodes", PROP_COLLECTION, PROP_NONE);
  RNA_def_property_collection_sdna(prop, NULL, "nodes", NULL);
  RNA_def_property_struct_type(prop, "Node");
  RNA_def_property_ui_text(prop, "Nodes", "");
  rna_def_nodetree_nodes_api(brna, prop);

  /* NodeLinks Collection */
  prop = RNA_def_property(srna, "links", PROP_COLLECTION, PROP_NONE);
  RNA_def_property_collection_sdna(prop, NULL, "links", NULL);
  RNA_def_property_struct_type(prop, "NodeLink");
  RNA_def_property_ui_text(prop, "Links", "");
  rna_def_nodetree_link_api(brna, prop);

  /* Grease Pencil */
  prop = RNA_def_property(srna, "grease_pencil", PROP_POINTER, PROP_NONE);
  RNA_def_property_pointer_sdna(prop, NULL, "gpd");
  RNA_def_property_struct_type(prop, "GreasePencil");
  RNA_def_property_pointer_funcs(
      prop, NULL, NULL, NULL, "rna_GPencil_datablocks_annotations_poll");
  RNA_def_property_flag(prop, PROP_EDITABLE | PROP_ID_REFCOUNT);
  RNA_def_property_ui_text(prop, "Grease Pencil Data", "Grease Pencil data");
  RNA_def_property_update(prop, NC_NODE, NULL);

  prop = RNA_def_property(srna, "type", PROP_ENUM, PROP_NONE);
  RNA_def_property_clear_flag(prop, PROP_EDITABLE);
  RNA_def_property_enum_items(prop, static_type_items);
  RNA_def_property_ui_text(
      prop,
      "Type",
      "Node Tree type (deprecated, bl_idname is the actual node tree type identifier)");

  prop = RNA_def_property(srna, "inputs", PROP_COLLECTION, PROP_NONE);
  RNA_def_property_collection_sdna(prop, NULL, "inputs", NULL);
  RNA_def_property_struct_type(prop, "NodeSocketInterface");
  RNA_def_property_clear_flag(prop, PROP_EDITABLE);
  RNA_def_property_ui_text(prop, "Inputs", "Node tree inputs");
  rna_def_node_tree_sockets_api(brna, prop, SOCK_IN);

  prop = RNA_def_property(srna, "active_input", PROP_INT, PROP_UNSIGNED);
  RNA_def_property_int_funcs(
      prop, "rna_NodeTree_active_input_get", "rna_NodeTree_active_input_set", NULL);
  RNA_def_property_ui_text(prop, "Active Input", "Index of the active input");
  RNA_def_property_update(prop, NC_NODE, NULL);

  prop = RNA_def_property(srna, "outputs", PROP_COLLECTION, PROP_NONE);
  RNA_def_property_collection_sdna(prop, NULL, "outputs", NULL);
  RNA_def_property_struct_type(prop, "NodeSocketInterface");
  RNA_def_property_clear_flag(prop, PROP_EDITABLE);
  RNA_def_property_ui_text(prop, "Outputs", "Node tree outputs");
  rna_def_node_tree_sockets_api(brna, prop, SOCK_OUT);

  prop = RNA_def_property(srna, "active_output", PROP_INT, PROP_UNSIGNED);
  RNA_def_property_int_funcs(
      prop, "rna_NodeTree_active_output_get", "rna_NodeTree_active_output_set", NULL);
  RNA_def_property_ui_text(prop, "Active Output", "Index of the active output");
  RNA_def_property_update(prop, NC_NODE, NULL);

  /* exposed as a function for runtime interface type properties */
  func = RNA_def_function(srna, "interface_update", "rna_NodeTree_interface_update");
  RNA_def_function_ui_description(func, "Updated node group interface");
  parm = RNA_def_pointer(func, "context", "Context", "", "");
  RNA_def_parameter_flags(parm, PROP_NEVER_NULL, PARM_REQUIRED);

  /* registration */
  prop = RNA_def_property(srna, "bl_idname", PROP_STRING, PROP_NONE);
  RNA_def_property_string_sdna(prop, NULL, "typeinfo->idname");
  RNA_def_property_flag(prop, PROP_REGISTER);
  RNA_def_property_ui_text(prop, "ID Name", "");

  prop = RNA_def_property(srna, "bl_label", PROP_STRING, PROP_NONE);
  RNA_def_property_string_sdna(prop, NULL, "typeinfo->ui_name");
  RNA_def_property_flag(prop, PROP_REGISTER);
  RNA_def_property_ui_text(prop, "Label", "The node tree label");

  prop = RNA_def_property(srna, "bl_description", PROP_STRING, PROP_TRANSLATION);
  RNA_def_property_string_sdna(prop, NULL, "typeinfo->ui_description");
  RNA_def_property_flag(prop, PROP_REGISTER_OPTIONAL);

  prop = RNA_def_property(srna, "bl_icon", PROP_ENUM, PROP_NONE);
  RNA_def_property_enum_sdna(prop, NULL, "typeinfo->ui_icon");
  RNA_def_property_enum_items(prop, rna_enum_icon_items);
  RNA_def_property_enum_default(prop, ICON_NODETREE);
  RNA_def_property_flag(prop, PROP_REGISTER);
  RNA_def_property_ui_text(prop, "Icon", "The node tree icon");

  /* poll */
  func = RNA_def_function(srna, "poll", NULL);
  RNA_def_function_ui_description(func, "Check visibility in the editor");
  RNA_def_function_flag(func, FUNC_NO_SELF | FUNC_REGISTER_OPTIONAL);
  parm = RNA_def_pointer(func, "context", "Context", "", "");
  RNA_def_parameter_flags(parm, PROP_NEVER_NULL, PARM_REQUIRED);
  RNA_def_function_return(func, RNA_def_boolean(func, "visible", false, "", ""));

  /* update */
  func = RNA_def_function(srna, "update", NULL);
  RNA_def_function_ui_description(func, "Update on editor changes");
  RNA_def_function_flag(func, FUNC_REGISTER_OPTIONAL | FUNC_ALLOW_WRITE);

  /* get a node tree from context */
  func = RNA_def_function(srna, "get_from_context", NULL);
  RNA_def_function_ui_description(func, "Get a node tree from the context");
  RNA_def_function_flag(func, FUNC_NO_SELF | FUNC_REGISTER_OPTIONAL);
  parm = RNA_def_pointer(func, "context", "Context", "", "");
  RNA_def_parameter_flags(parm, PROP_NEVER_NULL, PARM_REQUIRED);
  parm = RNA_def_pointer(
      func, "result_1", "NodeTree", "Node Tree", "Active node tree from context");
  RNA_def_function_output(func, parm);
  parm = RNA_def_pointer(
      func, "result_2", "ID", "Owner ID", "ID data that owns the node tree");
  RNA_def_function_output(func, parm);
  parm = RNA_def_pointer(
      func, "result_3", "ID", "From ID", "Original ID data selected from the context");
  RNA_def_function_output(func, parm);
}

static void rna_def_composite_nodetree(BlenderRNA *brna)
{
  StructRNA *srna;
  PropertyRNA *prop;

  srna = RNA_def_struct(brna, "CompositorNodeTree", "NodeTree");
  RNA_def_struct_ui_text(
      srna, "Compositor Node Tree", "Node tree consisting of linked nodes used for compositing");
  RNA_def_struct_sdna(srna, "bNodeTree");
  RNA_def_struct_ui_icon(srna, ICON_RENDERLAYERS);

  prop = RNA_def_property(srna, "render_quality", PROP_ENUM, PROP_NONE);
  RNA_def_property_enum_sdna(prop, NULL, "render_quality");
  RNA_def_property_enum_items(prop, node_quality_items);
  RNA_def_property_ui_text(prop, "Render Quality", "Quality when rendering");

  prop = RNA_def_property(srna, "edit_quality", PROP_ENUM, PROP_NONE);
  RNA_def_property_enum_sdna(prop, NULL, "edit_quality");
  RNA_def_property_enum_items(prop, node_quality_items);
  RNA_def_property_ui_text(prop, "Edit Quality", "Quality when editing");

  prop = RNA_def_property(srna, "chunk_size", PROP_ENUM, PROP_NONE);
  RNA_def_property_enum_sdna(prop, NULL, "chunksize");
  RNA_def_property_enum_items(prop, node_chunksize_items);
  RNA_def_property_ui_text(prop,
                           "Chunksize",
                           "Max size of a tile (smaller values gives better distribution "
                           "of multiple threads, but more overhead)");

  prop = RNA_def_property(srna, "use_opencl", PROP_BOOLEAN, PROP_NONE);
  RNA_def_property_boolean_sdna(prop, NULL, "flag", NTREE_COM_OPENCL);
  RNA_def_property_ui_text(prop, "OpenCL", "Enable GPU calculations");

  prop = RNA_def_property(srna, "use_groupnode_buffer", PROP_BOOLEAN, PROP_NONE);
  RNA_def_property_boolean_sdna(prop, NULL, "flag", NTREE_COM_GROUPNODE_BUFFER);
  RNA_def_property_ui_text(prop, "Buffer Groups", "Enable buffering of group nodes");

  prop = RNA_def_property(srna, "use_two_pass", PROP_BOOLEAN, PROP_NONE);
  RNA_def_property_boolean_sdna(prop, NULL, "flag", NTREE_TWO_PASS);
  RNA_def_property_ui_text(prop,
                           "Two Pass",
                           "Use two pass execution during editing: first calculate fast nodes, "
                           "second pass calculate all nodes");

  prop = RNA_def_property(srna, "use_viewer_border", PROP_BOOLEAN, PROP_NONE);
  RNA_def_property_boolean_sdna(prop, NULL, "flag", NTREE_VIEWER_BORDER);
  RNA_def_property_ui_text(
      prop, "Viewer Region", "Use boundaries for viewer nodes and composite backdrop");
  RNA_def_property_update(prop, NC_NODE | ND_DISPLAY, "rna_NodeTree_update");
}

static void rna_def_shader_nodetree(BlenderRNA *brna)
{
  StructRNA *srna;
  FunctionRNA *func;
  PropertyRNA *parm;

  srna = RNA_def_struct(brna, "ShaderNodeTree", "NodeTree");
  RNA_def_struct_ui_text(
      srna,
      "Shader Node Tree",
      "Node tree consisting of linked nodes used for materials (and other shading data)");
  RNA_def_struct_sdna(srna, "bNodeTree");
  RNA_def_struct_ui_icon(srna, ICON_MATERIAL);

  func = RNA_def_function(srna, "get_output_node", "ntreeShaderOutputNode");
  RNA_def_function_ui_description(func,
                                  "Return active shader output node for the specified target");
  parm = RNA_def_enum(
      func, "target", prop_shader_output_target_items, SHD_OUTPUT_ALL, "Target", "");
  RNA_def_parameter_flags(parm, 0, PARM_REQUIRED);
  parm = RNA_def_pointer(func, "node", "ShaderNode", "Node", "");
  RNA_def_function_return(func, parm);
}

static void rna_def_texture_nodetree(BlenderRNA *brna)
{
  StructRNA *srna;

  srna = RNA_def_struct(brna, "TextureNodeTree", "NodeTree");
  RNA_def_struct_ui_text(
      srna, "Texture Node Tree", "Node tree consisting of linked nodes used for textures");
  RNA_def_struct_sdna(srna, "bNodeTree");
  RNA_def_struct_ui_icon(srna, ICON_TEXTURE);
}

static void rna_def_geometry_nodetree(BlenderRNA *brna)
{
  StructRNA *srna;

  srna = RNA_def_struct(brna, "GeometryNodeTree", "NodeTree");
  RNA_def_struct_ui_text(
      srna, "Geometry Node Tree", "Node tree consisting of linked nodes used for geometries");
  RNA_def_struct_sdna(srna, "bNodeTree");
  RNA_def_struct_ui_icon(srna, ICON_NODETREE);
}

static StructRNA *define_specific_node(BlenderRNA *brna,
                                       const char *struct_name,
                                       const char *base_name,
                                       const char *ui_name,
                                       const char *ui_desc,
                                       void (*def_func)(StructRNA *))
{
  StructRNA *srna;
  FunctionRNA *func;
  PropertyRNA *parm;

  /* XXX hack, want to avoid "NodeInternal" prefix,
   * so use "Node" in NOD_static_types.h and replace here */
  if (STREQ(base_name, "Node")) {
    base_name = "NodeInternal";
  }

  srna = RNA_def_struct(brna, struct_name, base_name);
  RNA_def_struct_ui_text(srna, ui_name, ui_desc);
  RNA_def_struct_sdna(srna, "bNode");

  func = RNA_def_function(srna, "is_registered_node_type", "rna_Node_is_registered_node_type");
  RNA_def_function_ui_description(func, "True if a registered node type");
  RNA_def_function_flag(func, FUNC_NO_SELF | FUNC_USE_SELF_TYPE);
  parm = RNA_def_boolean(func, "result", false, "Result", "");
  RNA_def_function_return(func, parm);

  /* Exposes the socket template type lists in RNA for use in scripts
   * Only used in the C nodes and not exposed in the base class to
   * keep the namespace clean for py-nodes. */
  func = RNA_def_function(srna, "input_template", "rna_NodeInternal_input_template");
  RNA_def_function_ui_description(func, "Input socket template");
  RNA_def_function_flag(func, FUNC_NO_SELF | FUNC_USE_SELF_TYPE);
  parm = RNA_def_property(func, "index", PROP_INT, PROP_UNSIGNED);
  RNA_def_property_ui_text(parm, "Index", "");
  RNA_def_parameter_flags(parm, 0, PARM_REQUIRED);
  parm = RNA_def_property(func, "result", PROP_POINTER, PROP_NONE);
  RNA_def_property_struct_type(parm, "NodeInternalSocketTemplate");
  RNA_def_parameter_flags(parm, 0, PARM_RNAPTR);
  RNA_def_function_return(func, parm);

  func = RNA_def_function(srna, "output_template", "rna_NodeInternal_output_template");
  RNA_def_function_ui_description(func, "Output socket template");
  RNA_def_function_flag(func, FUNC_NO_SELF | FUNC_USE_SELF_TYPE);
  parm = RNA_def_property(func, "index", PROP_INT, PROP_UNSIGNED);
  RNA_def_property_ui_text(parm, "Index", "");
  RNA_def_parameter_flags(parm, 0, PARM_REQUIRED);
  parm = RNA_def_property(func, "result", PROP_POINTER, PROP_NONE);
  RNA_def_property_struct_type(parm, "NodeInternalSocketTemplate");
  RNA_def_parameter_flags(parm, 0, PARM_RNAPTR);
  RNA_def_function_return(func, parm);

  if (def_func) {
    def_func(srna);
  }

  return srna;
}

static void rna_def_node_instance_hash(BlenderRNA *brna)
{
  StructRNA *srna;

  srna = RNA_def_struct(brna, "NodeInstanceHash", NULL);
  RNA_def_struct_ui_text(srna, "Node Instance Hash", "Hash table containing node instance data");

  /* XXX This type is a stub for now, only used to store instance hash in the context.
   * Eventually could use a StructRNA pointer to define a specific data type
   * and expose lookup functions.
   */
}

void RNA_def_nodetree(BlenderRNA *brna)
{
  StructRNA *srna;

  rna_def_node_socket(brna);
  rna_def_node_socket_interface(brna);

  rna_def_node(brna);
  rna_def_node_link(brna);

  rna_def_internal_node(brna);
  rna_def_shader_node(brna);
  rna_def_compositor_node(brna);
  rna_def_texture_node(brna);
  rna_def_geometry_node(brna);
  rna_def_function_node(brna);

  rna_def_nodetree(brna);

  rna_def_node_socket_standard_types(brna);

  rna_def_composite_nodetree(brna);
  rna_def_shader_nodetree(brna);
  rna_def_texture_nodetree(brna);
  rna_def_geometry_nodetree(brna);

#  define DefNode(Category, ID, DefFunc, EnumName, StructName, UIName, UIDesc) \
    { \
      srna = define_specific_node( \
          brna, #Category #StructName, #Category, UIName, UIDesc, DefFunc); \
      if (ID == CMP_NODE_OUTPUT_FILE) { \
        /* needs brna argument, can't use NOD_static_types.h */ \
        def_cmp_output_file(brna, srna); \
      } \
    }

  /* hack, don't want to add include path to RNA just for this, since in the future RNA types
   * for nodes should be defined locally at runtime anyway ...
   */
#  include "../../nodes/NOD_static_types.h"

  /* Node group types need to be defined for shader, compositor, texture, geometry nodes
   * individually. Cannot use the static types header for this, since they share the same int id.
   */
  define_specific_node(brna, "ShaderNodeGroup", "ShaderNode", "Group", "", def_group);
  define_specific_node(brna, "CompositorNodeGroup", "CompositorNode", "Group", "", def_group);
  define_specific_node(brna, "TextureNodeGroup", "TextureNode", "Group", "", def_group);
  define_specific_node(brna, "GeometryNodeGroup", "GeometryNode", "Group", "", def_group);
  def_custom_group(brna,
                   "ShaderNodeCustomGroup",
                   "ShaderNode",
                   "Shader Custom Group",
                   "Custom Shader Group Node for Python nodes",
                   "rna_ShaderNodeCustomGroup_register");
  def_custom_group(brna,
                   "CompositorNodeCustomGroup",
                   "CompositorNode",
                   "Compositor Custom Group",
                   "Custom Compositor Group Node for Python nodes",
                   "rna_CompositorNodeCustomGroup_register");
  def_custom_group(brna,
                   "NodeCustomGroup",
                   "Node",
                   "Custom Group",
                   "Base node type for custom registered node group types",
                   "rna_NodeCustomGroup_register");

  /* special socket types */
  rna_def_cmp_output_file_slot_file(brna);
  rna_def_cmp_output_file_slot_layer(brna);

  rna_def_node_instance_hash(brna);
}

/* clean up macro definition */
#  undef NODE_DEFINE_SUBTYPES

#endif<|MERGE_RESOLUTION|>--- conflicted
+++ resolved
@@ -4183,11 +4183,7 @@
 };
 
 static EnumPropertyItem node_ies_mode_items[] = {
-<<<<<<< HEAD
     {NODE_IES_INTERNAL, "INTERNAL", 0, "Internal", "Use internal text data"},
-=======
-    {NODE_IES_INTERNAL, "INTERNAL", 0, "Internal", "Use internal text data-block"},
->>>>>>> a012987c
     {NODE_IES_EXTERNAL, "EXTERNAL", 0, "External", "Use external .ies file"},
     {0, NULL, 0, NULL, NULL},
 };
@@ -4568,7 +4564,7 @@
        "OBJECT",
        0,
        "Object",
-       "The attribute is associated with the object or mesh data-block itself, "
+       "The attribute is associated with the object or mesh data itself, "
        "and its value is uniform"},
       {SHD_ATTRIBUTE_INSTANCER,
        "INSTANCER",
@@ -5716,7 +5712,7 @@
   RNA_def_property_enum_funcs(prop, NULL, "rna_ShaderNodeTexIES_mode_set", NULL);
   RNA_def_property_enum_items(prop, node_ies_mode_items);
   RNA_def_property_ui_text(
-      prop, "Source", "Whether the IES file is loaded from disk or from a text data-block");
+      prop, "Source", "Whether the IES file is loaded from disk or from a text data");
   RNA_def_property_update(prop, NC_NODE | NA_EDITED, "rna_Node_update");
 
   RNA_def_struct_sdna_from(srna, "bNode", NULL);
