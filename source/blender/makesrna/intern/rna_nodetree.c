/*
 * This program is free software; you can redistribute it and/or
 * modify it under the terms of the GNU General Public License
 * as published by the Free Software Foundation; either version 2
 * of the License, or (at your option) any later version.
 *
 * This program is distributed in the hope that it will be useful,
 * This program is distributed in the hope that it will be useful,
 * but WITHOUT ANY WARRANTY; without even the implied warranty of
 * MERCHANTABILITY or FITNESS FOR A PARTICULAR PURPOSE.  See the
 * GNU General Public License for more details.
 *
 * You should have received a copy of the GNU General Public License
 * along with this program; if not, write to the Free Software Foundation,
 * Inc., 51 Franklin Street, Fifth Floor, Boston, MA 02110-1301, USA.
 */

/** \file
 * \ingroup RNA
 */

#include <limits.h>
#include <stdlib.h>
#include <string.h>

#include "BLI_math.h"
#include "BLI_utildefines.h"

#include "BLT_translation.h"

#include "DNA_material_types.h"
#include "DNA_mesh_types.h"
#include "DNA_modifier_types.h"
#include "DNA_node_types.h"
#include "DNA_object_types.h"
#include "DNA_particle_types.h"
#include "DNA_text_types.h"
#include "DNA_texture_types.h"

#include "BKE_animsys.h"
#include "BKE_attribute.h"
#include "BKE_cryptomatte.h"
#include "BKE_image.h"
#include "BKE_node.h"
#include "BKE_texture.h"

#include "RNA_access.h"
#include "RNA_define.h"
#include "RNA_enum_types.h"

#include "rna_internal.h"
#include "rna_internal_types.h"

#include "IMB_imbuf.h"
#include "IMB_imbuf_types.h"

#include "WM_types.h"

#include "MEM_guardedalloc.h"

#include "RE_texture.h"

#include "DEG_depsgraph.h"
#include "DEG_depsgraph_query.h"

const EnumPropertyItem rna_enum_node_socket_in_out_items[] = {
    {SOCK_IN, "IN", 0, "Input", ""}, {SOCK_OUT, "OUT", 0, "Output", ""}, {0, NULL, 0, NULL, NULL}};

static const EnumPropertyItem node_socket_data_type_items[] = {
    {SOCK_FLOAT, "FLOAT", 0, "Float", ""},
    {SOCK_INT, "INT", 0, "Integer", ""},
    {SOCK_BOOLEAN, "BOOLEAN", 0, "Boolean", ""},
    {SOCK_VECTOR, "VECTOR", 0, "Vector", ""},
    {SOCK_STRING, "STRING", 0, "String", ""},
    {SOCK_RGBA, "RGBA", 0, "Color", ""},
    {SOCK_OBJECT, "OBJECT", 0, "Object", ""},
    {SOCK_IMAGE, "IMAGE", 0, "Image", ""},
    {SOCK_GEOMETRY, "GEOMETRY", 0, "Geometry", ""},
    {SOCK_COLLECTION, "COLLECTION", 0, "Collection", ""},
    {SOCK_TEXTURE, "TEXTURE", 0, "Texture", ""},
    {SOCK_MATERIAL, "MATERIAL", 0, "Material", ""},
    {0, NULL, 0, NULL, NULL},
};

#ifndef RNA_RUNTIME
static const EnumPropertyItem rna_enum_node_socket_display_shape_items[] = {
    {SOCK_DISPLAY_SHAPE_CIRCLE, "CIRCLE", 0, "Circle", ""},
    {SOCK_DISPLAY_SHAPE_SQUARE, "SQUARE", 0, "Square", ""},
    {SOCK_DISPLAY_SHAPE_DIAMOND, "DIAMOND", 0, "Diamond", ""},
    {SOCK_DISPLAY_SHAPE_CIRCLE_DOT, "CIRCLE_DOT", 0, "Circle with inner dot", ""},
    {SOCK_DISPLAY_SHAPE_SQUARE_DOT, "SQUARE_DOT", 0, "Square with inner dot", ""},
    {SOCK_DISPLAY_SHAPE_DIAMOND_DOT, "DIAMOND_DOT", 0, "Diamond with inner dot", ""},
    {0, NULL, 0, NULL, NULL}};

static const EnumPropertyItem node_socket_type_items[] = {
    {SOCK_CUSTOM, "CUSTOM", 0, "Custom", ""},
    {SOCK_FLOAT, "VALUE", 0, "Value", ""},
    {SOCK_INT, "INT", 0, "Integer", ""},
    {SOCK_BOOLEAN, "BOOLEAN", 0, "Boolean", ""},
    {SOCK_VECTOR, "VECTOR", 0, "Vector", ""},
    {SOCK_STRING, "STRING", 0, "String", ""},
    {SOCK_RGBA, "RGBA", 0, "RGBA", ""},
    {SOCK_SHADER, "SHADER", 0, "Shader", ""},
    {SOCK_OBJECT, "OBJECT", 0, "Object", ""},
    {SOCK_IMAGE, "IMAGE", 0, "Image", ""},
    {SOCK_GEOMETRY, "GEOMETRY", 0, "Geometry", ""},
    {SOCK_COLLECTION, "COLLECTION", 0, "Collection", ""},
    {SOCK_TEXTURE, "TEXTURE", 0, "Texture", ""},
    {SOCK_MATERIAL, "MATERIAL", 0, "Material", ""},
    {0, NULL, 0, NULL, NULL},
};

static const EnumPropertyItem node_quality_items[] = {
    {NTREE_QUALITY_HIGH, "HIGH", 0, "High", "High quality"},
    {NTREE_QUALITY_MEDIUM, "MEDIUM", 0, "Medium", "Medium quality"},
    {NTREE_QUALITY_LOW, "LOW", 0, "Low", "Low quality"},
    {0, NULL, 0, NULL, NULL},
};

static const EnumPropertyItem node_chunksize_items[] = {
    {NTREE_CHUNKSIZE_32, "32", 0, "32x32", "Chunksize of 32x32"},
    {NTREE_CHUNKSIZE_64, "64", 0, "64x64", "Chunksize of 64x64"},
    {NTREE_CHUNKSIZE_128, "128", 0, "128x128", "Chunksize of 128x128"},
    {NTREE_CHUNKSIZE_256, "256", 0, "256x256", "Chunksize of 256x256"},
    {NTREE_CHUNKSIZE_512, "512", 0, "512x512", "Chunksize of 512x512"},
    {NTREE_CHUNKSIZE_1024, "1024", 0, "1024x1024", "Chunksize of 1024x1024"},
    {0, NULL, 0, NULL, NULL},
};
#endif

static const EnumPropertyItem rna_enum_execution_mode_items[] = {
    {NTREE_EXECUTION_MODE_TILED,
     "TILED",
     0,
     "Tiled",
     "Compositing is tiled, having as priority to display first tiles as fast as possible"},
    {NTREE_EXECUTION_MODE_FULL_FRAME,
     "FULL_FRAME",
     0,
     "Full Frame",
     "Composites full image result as fast as possible"},
    {0, NULL, 0, NULL, NULL},
};

const EnumPropertyItem rna_enum_mapping_type_items[] = {
    {NODE_MAPPING_TYPE_POINT, "POINT", 0, "Point", "Transform a point"},
    {NODE_MAPPING_TYPE_TEXTURE,
     "TEXTURE",
     0,
     "Texture",
     "Transform a texture by inverse mapping the texture coordinate"},
    {NODE_MAPPING_TYPE_VECTOR,
     "VECTOR",
     0,
     "Vector",
     "Transform a direction vector. Location is ignored"},
    {NODE_MAPPING_TYPE_NORMAL,
     "NORMAL",
     0,
     "Normal",
     "Transform a unit normal vector. Location is ignored"},
    {0, NULL, 0, NULL, NULL},
};

static const EnumPropertyItem rna_enum_vector_rotate_type_items[] = {
    {NODE_VECTOR_ROTATE_TYPE_AXIS,
     "AXIS_ANGLE",
     0,
     "Axis Angle",
     "Rotate a point using axis angle"},
    {NODE_VECTOR_ROTATE_TYPE_AXIS_X, "X_AXIS", 0, "X Axis", "Rotate a point using X axis"},
    {NODE_VECTOR_ROTATE_TYPE_AXIS_Y, "Y_AXIS", 0, "Y Axis", "Rotate a point using Y axis"},
    {NODE_VECTOR_ROTATE_TYPE_AXIS_Z, "Z_AXIS", 0, "Z Axis", "Rotate a point using Z axis"},
    {NODE_VECTOR_ROTATE_TYPE_EULER_XYZ, "EULER_XYZ", 0, "Euler", "Rotate a point using XYZ order"},
    {0, NULL, 0, NULL, NULL},
};

const EnumPropertyItem rna_enum_node_math_items[] = {
    {0, "", 0, N_("Functions"), ""},
    {NODE_MATH_ADD, "ADD", 0, "Add", "A + B"},
    {NODE_MATH_SUBTRACT, "SUBTRACT", 0, "Subtract", "A - B"},
    {NODE_MATH_MULTIPLY, "MULTIPLY", 0, "Multiply", "A * B"},
    {NODE_MATH_DIVIDE, "DIVIDE", 0, "Divide", "A / B"},
    {NODE_MATH_MULTIPLY_ADD, "MULTIPLY_ADD", 0, "Multiply Add", "A * B + C"},
    {0, "", ICON_NONE, NULL, NULL},
    {NODE_MATH_POWER, "POWER", 0, "Power", "A power B"},
    {NODE_MATH_LOGARITHM, "LOGARITHM", 0, "Logarithm", "Logarithm A base B"},
    {NODE_MATH_SQRT, "SQRT", 0, "Square Root", "Square root of A"},
    {NODE_MATH_INV_SQRT, "INVERSE_SQRT", 0, "Inverse Square Root", "1 / Square root of A"},
    {NODE_MATH_ABSOLUTE, "ABSOLUTE", 0, "Absolute", "Magnitude of A"},
    {NODE_MATH_EXPONENT, "EXPONENT", 0, "Exponent", "exp(A)"},
    {0, "", 0, N_("Comparison"), ""},
    {NODE_MATH_MINIMUM, "MINIMUM", 0, "Minimum", "The minimum from A and B"},
    {NODE_MATH_MAXIMUM, "MAXIMUM", 0, "Maximum", "The maximum from A and B"},
    {NODE_MATH_LESS_THAN, "LESS_THAN", 0, "Less Than", "1 if A < B else 0"},
    {NODE_MATH_GREATER_THAN, "GREATER_THAN", 0, "Greater Than", "1 if A > B else 0"},
    {NODE_MATH_SIGN, "SIGN", 0, "Sign", "Returns the sign of A"},
    {NODE_MATH_COMPARE, "COMPARE", 0, "Compare", "1 if (A == B) within tolerance C else 0"},
    {NODE_MATH_SMOOTH_MIN,
     "SMOOTH_MIN",
     0,
     "Smooth Minimum",
     "The minimum from A and B with smoothing C"},
    {NODE_MATH_SMOOTH_MAX,
     "SMOOTH_MAX",
     0,
     "Smooth Maximum",
     "The maximum from A and B with smoothing C"},
    {0, "", 0, N_("Rounding"), ""},
    {NODE_MATH_ROUND,
     "ROUND",
     0,
     "Round",
     "Round A to the nearest integer. Round upward if the fraction part is 0.5"},
    {NODE_MATH_FLOOR, "FLOOR", 0, "Floor", "The largest integer smaller than or equal A"},
    {NODE_MATH_CEIL, "CEIL", 0, "Ceil", "The smallest integer greater than or equal A"},
    {NODE_MATH_TRUNC, "TRUNC", 0, "Truncate", "The integer part of A, removing fractional digits"},
    {0, "", ICON_NONE, NULL, NULL},
    {NODE_MATH_FRACTION, "FRACT", 0, "Fraction", "The fraction part of A"},
    {NODE_MATH_MODULO, "MODULO", 0, "Modulo", "Modulo using fmod(A,B)"},
    {NODE_MATH_WRAP, "WRAP", 0, "Wrap", "Wrap value to range, wrap(A,B)"},
    {NODE_MATH_SNAP, "SNAP", 0, "Snap", "Snap to increment, snap(A,B)"},
    {NODE_MATH_PINGPONG,
     "PINGPONG",
     0,
     "Ping-Pong",
     "Wraps a value and reverses every other cycle (A,B)"},
    {0, "", 0, N_("Trigonometric"), ""},
    {NODE_MATH_SINE, "SINE", 0, "Sine", "sin(A)"},
    {NODE_MATH_COSINE, "COSINE", 0, "Cosine", "cos(A)"},
    {NODE_MATH_TANGENT, "TANGENT", 0, "Tangent", "tan(A)"},
    {0, "", ICON_NONE, NULL, NULL},
    {NODE_MATH_ARCSINE, "ARCSINE", 0, "Arcsine", "arcsin(A)"},
    {NODE_MATH_ARCCOSINE, "ARCCOSINE", 0, "Arccosine", "arccos(A)"},
    {NODE_MATH_ARCTANGENT, "ARCTANGENT", 0, "Arctangent", "arctan(A)"},
    {NODE_MATH_ARCTAN2, "ARCTAN2", 0, "Arctan2", "The signed angle arctan(A / B)"},
    {0, "", ICON_NONE, NULL, NULL},
    {NODE_MATH_SINH, "SINH", 0, "Hyperbolic Sine", "sinh(A)"},
    {NODE_MATH_COSH, "COSH", 0, "Hyperbolic Cosine", "cosh(A)"},
    {NODE_MATH_TANH, "TANH", 0, "Hyperbolic Tangent", "tanh(A)"},
    {0, "", 0, N_("Conversion"), ""},
    {NODE_MATH_RADIANS, "RADIANS", 0, "To Radians", "Convert from degrees to radians"},
    {NODE_MATH_DEGREES, "DEGREES", 0, "To Degrees", "Convert from radians to degrees"},
    {0, NULL, 0, NULL, NULL},
};

const EnumPropertyItem rna_enum_node_vec_math_items[] = {
    {NODE_VECTOR_MATH_ADD, "ADD", 0, "Add", "A + B"},
    {NODE_VECTOR_MATH_SUBTRACT, "SUBTRACT", 0, "Subtract", "A - B"},
    {NODE_VECTOR_MATH_MULTIPLY, "MULTIPLY", 0, "Multiply", "Entry-wise multiply"},
    {NODE_VECTOR_MATH_DIVIDE, "DIVIDE", 0, "Divide", "Entry-wise divide"},
    {NODE_VECTOR_MATH_MULTIPLY_ADD, "MULTIPLY_ADD", 0, "Multiply Add", "A * B + C"},
    {0, "", ICON_NONE, NULL, NULL},
    {NODE_VECTOR_MATH_CROSS_PRODUCT, "CROSS_PRODUCT", 0, "Cross Product", "A cross B"},
    {NODE_VECTOR_MATH_PROJECT, "PROJECT", 0, "Project", "Project A onto B"},
    {NODE_VECTOR_MATH_REFLECT,
     "REFLECT",
     0,
     "Reflect",
     "Reflect A around the normal B. B doesn't need to be normalized"},
    {NODE_VECTOR_MATH_REFRACT,
     "REFRACT",
     0,
     "Refract",
     "For a given incident vector A, surface normal B and ratio of indices of refraction, Ior, "
     "refract returns the refraction vector, R"},
    {NODE_VECTOR_MATH_FACEFORWARD,
     "FACEFORWARD",
     0,
     "Faceforward",
     "Orients a vector A to point away from a surface B as defined by its normal C. "
     "Returns (dot(B, C) < 0) ? A : -A"},
    {NODE_VECTOR_MATH_DOT_PRODUCT, "DOT_PRODUCT", 0, "Dot Product", "A dot B"},
    {0, "", ICON_NONE, NULL, NULL},
    {NODE_VECTOR_MATH_DISTANCE, "DISTANCE", 0, "Distance", "Distance between A and B"},
    {NODE_VECTOR_MATH_LENGTH, "LENGTH", 0, "Length", "Length of A"},
    {NODE_VECTOR_MATH_SCALE, "SCALE", 0, "Scale", "A multiplied by Scale"},
    {NODE_VECTOR_MATH_NORMALIZE, "NORMALIZE", 0, "Normalize", "Normalize A"},
    {0, "", ICON_NONE, NULL, NULL},
    {NODE_VECTOR_MATH_ABSOLUTE, "ABSOLUTE", 0, "Absolute", "Entry-wise absolute"},
    {NODE_VECTOR_MATH_MINIMUM, "MINIMUM", 0, "Minimum", "Entry-wise minimum"},
    {NODE_VECTOR_MATH_MAXIMUM, "MAXIMUM", 0, "Maximum", "Entry-wise maximum"},
    {NODE_VECTOR_MATH_FLOOR, "FLOOR", 0, "Floor", "Entry-wise floor"},
    {NODE_VECTOR_MATH_CEIL, "CEIL", 0, "Ceil", "Entry-wise ceil"},
    {NODE_VECTOR_MATH_FRACTION, "FRACTION", 0, "Fraction", "The fraction part of A entry-wise"},
    {NODE_VECTOR_MATH_MODULO, "MODULO", 0, "Modulo", "Entry-wise modulo using fmod(A,B)"},
    {NODE_VECTOR_MATH_WRAP, "WRAP", 0, "Wrap", "Entry-wise wrap(A,B)"},
    {NODE_VECTOR_MATH_SNAP,
     "SNAP",
     0,
     "Snap",
     "Round A to the largest integer multiple of B less than or equal A"},
    {0, "", ICON_NONE, NULL, NULL},
    {NODE_VECTOR_MATH_SINE, "SINE", 0, "Sine", "Entry-wise sin(A)"},
    {NODE_VECTOR_MATH_COSINE, "COSINE", 0, "Cosine", "Entry-wise cos(A)"},
    {NODE_VECTOR_MATH_TANGENT, "TANGENT", 0, "Tangent", "Entry-wise tan(A)"},
    {0, NULL, 0, NULL, NULL},
};

const EnumPropertyItem rna_enum_node_boolean_math_items[] = {
    {NODE_BOOLEAN_MATH_AND, "AND", 0, "And", "Outputs true only when both inputs are true"},
    {NODE_BOOLEAN_MATH_OR, "OR", 0, "Or", "Outputs or when at least one of the inputs is true"},
    {NODE_BOOLEAN_MATH_NOT, "NOT", 0, "Not", "Outputs the opposite of the input"},
    {0, NULL, 0, NULL, NULL},
};

const EnumPropertyItem rna_enum_node_float_compare_items[] = {
    {NODE_FLOAT_COMPARE_LESS_THAN,
     "LESS_THAN",
     0,
     "Less Than",
     "True when the first input is smaller than second input"},
    {NODE_FLOAT_COMPARE_LESS_EQUAL,
     "LESS_EQUAL",
     0,
     "Less Than or Equal",
     "True when the first input is smaller than the second input or equal"},
    {NODE_FLOAT_COMPARE_GREATER_THAN,
     "GREATER_THAN",
     0,
     "Greater Than",
     "True when the first input is greater than the second input"},
    {NODE_FLOAT_COMPARE_GREATER_EQUAL,
     "GREATER_EQUAL",
     0,
     "Greater Than or Equal",
     "True when the first input is greater than the second input or equal"},
    {NODE_FLOAT_COMPARE_EQUAL,
     "EQUAL",
     0,
     "Equal",
     "True when both inputs are approximately equal"},
    {NODE_FLOAT_COMPARE_NOT_EQUAL,
     "NOT_EQUAL",
     0,
     "Not Equal",
     "True when both inputs are not approximately equal"},
    {0, NULL, 0, NULL, NULL},
};

const EnumPropertyItem rna_enum_node_float_to_int_items[] = {
    {FN_NODE_FLOAT_TO_INT_ROUND,
     "ROUND",
     0,
     "Round",
     "Round the float up or down to the nearest integer"},
    {FN_NODE_FLOAT_TO_INT_FLOOR,
     "FLOOR",
     0,
     "Floor",
     "Round the float down to the next smallest integer"},
    {FN_NODE_FLOAT_TO_INT_CEIL,
     "CEILING",
     0,
     "Ceiling",
     "Round the float up to the next largest integer"},
    {FN_NODE_FLOAT_TO_INT_TRUNCATE,
     "TRUNCATE",
     0,
     "Truncate",
     "Round the float to the closest integer in the direction of zero (floor if positive; ceiling "
     "if negative)"},
    {0, NULL, 0, NULL, NULL},
};

const EnumPropertyItem rna_enum_node_map_range_items[] = {
    {NODE_MAP_RANGE_LINEAR,
     "LINEAR",
     0,
     "Linear",
     "Linear interpolation between From Min and From Max values"},
    {NODE_MAP_RANGE_STEPPED,
     "STEPPED",
     0,
     "Stepped Linear",
     "Stepped linear interpolation between From Min and From Max values"},
    {NODE_MAP_RANGE_SMOOTHSTEP,
     "SMOOTHSTEP",
     0,
     "Smooth Step",
     "Smooth Hermite edge interpolation between From Min and From Max values"},
    {NODE_MAP_RANGE_SMOOTHERSTEP,
     "SMOOTHERSTEP",
     0,
     "Smoother Step",
     "Smoother Hermite edge interpolation between From Min and From Max values"},
    {0, NULL, 0, NULL, NULL},
};

const EnumPropertyItem rna_enum_node_clamp_items[] = {
    {NODE_CLAMP_MINMAX, "MINMAX", 0, "Min Max", "Constrain value between min and max"},
    {NODE_CLAMP_RANGE,
     "RANGE",
     0,
     "Range",
     "Constrain value between min and max, swapping arguments when min > max"},
    {0, NULL, 0, NULL, NULL},
};

static const EnumPropertyItem rna_enum_node_tex_dimensions_items[] = {
    {1, "1D", 0, "1D", "Use the scalar value W as input"},
    {2, "2D", 0, "2D", "Use the 2D vector (x, y) as input. The z component is ignored"},
    {3, "3D", 0, "3D", "Use the 3D vector (x, y, z) as input"},
    {4, "4D", 0, "4D", "Use the 4D vector (x, y, z, w) as input"},
    {0, NULL, 0, NULL, NULL},
};

const EnumPropertyItem rna_enum_node_filter_items[] = {
    {0, "SOFTEN", 0, "Soften", ""},
    {1, "SHARPEN", 0, "Sharpen", ""},
    {2, "LAPLACE", 0, "Laplace", ""},
    {3, "SOBEL", 0, "Sobel", ""},
    {4, "PREWITT", 0, "Prewitt", ""},
    {5, "KIRSCH", 0, "Kirsch", ""},
    {6, "SHADOW", 0, "Shadow", ""},
    {0, NULL, 0, NULL, NULL},
};

static const EnumPropertyItem rna_node_geometry_attribute_randomize_operation_items[] = {
    {GEO_NODE_ATTRIBUTE_RANDOMIZE_REPLACE_CREATE,
     "REPLACE_CREATE",
     ICON_NONE,
     "Replace/Create",
     "Replace the value and data type of an existing attribute, or create a new one"},
    {GEO_NODE_ATTRIBUTE_RANDOMIZE_ADD,
     "ADD",
     ICON_NONE,
     "Add",
     "Add the random values to the existing attribute values"},
    {GEO_NODE_ATTRIBUTE_RANDOMIZE_SUBTRACT,
     "SUBTRACT",
     ICON_NONE,
     "Subtract",
     "Subtract random values from the existing attribute values"},
    {GEO_NODE_ATTRIBUTE_RANDOMIZE_MULTIPLY,
     "MULTIPLY",
     ICON_NONE,
     "Multiply",
     "Multiply the existing attribute values with the random values"},
    {0, NULL, 0, NULL, NULL},
};

static const EnumPropertyItem rna_node_geometry_curve_handle_type_items[] = {
    {GEO_NODE_CURVE_HANDLE_FREE,
     "FREE",
     ICON_HANDLE_FREE,
     "Free",
     "The handle can be moved anywhere, and doesn't influence the point's other handle"},
    {GEO_NODE_CURVE_HANDLE_AUTO,
     "AUTO",
     ICON_HANDLE_AUTO,
     "Auto",
     "The location is automatically calculated to be smooth"},
    {GEO_NODE_CURVE_HANDLE_VECTOR,
     "VECTOR",
     ICON_HANDLE_VECTOR,
     "Vector",
     "The location is calculated to point to the next/previous control point"},
    {GEO_NODE_CURVE_HANDLE_ALIGN,
     "ALIGN",
     ICON_HANDLE_ALIGNED,
     "Align",
     "The location is constrained to point in the opposite direction as the other handle"},
    {0, NULL, 0, NULL, NULL}};

static const EnumPropertyItem rna_node_geometry_curve_handle_side_items[] = {
    {GEO_NODE_CURVE_HANDLE_LEFT, "LEFT", ICON_NONE, "Left", "Use the left handles"},
    {GEO_NODE_CURVE_HANDLE_RIGHT, "RIGHT", ICON_NONE, "Right", "Use the right handles"},
    {0, NULL, 0, NULL, NULL}};

#ifndef RNA_RUNTIME
static const EnumPropertyItem node_sampler_type_items[] = {
    {0, "NEAREST", 0, "Nearest", ""},
    {1, "BILINEAR", 0, "Bilinear", ""},
    {2, "BICUBIC", 0, "Bicubic", ""},
    {0, NULL, 0, NULL, NULL},
};

static const EnumPropertyItem prop_shader_output_target_items[] = {
    {SHD_OUTPUT_ALL,
     "ALL",
     0,
     "All",
     "Use shaders for all renderers and viewports, unless there exists a more specific output"},
    {SHD_OUTPUT_EEVEE, "EEVEE", 0, "Eevee", "Use shaders for Eevee renderer"},
    {SHD_OUTPUT_CYCLES, "CYCLES", 0, "Cycles", "Use shaders for Cycles renderer"},
    {0, NULL, 0, NULL, NULL},
};

static const EnumPropertyItem node_cryptomatte_layer_name_items[] = {
    {0, "CryptoObject", 0, "Object", "Use Object layer"},
    {1, "CryptoMaterial", 0, "Material", "Use Material layer"},
    {2, "CryptoAsset", 0, "Asset", "Use Asset layer"},
    {0, NULL, 0, NULL, NULL},
};

static EnumPropertyItem rna_node_geometry_mesh_circle_fill_type_items[] = {
    {GEO_NODE_MESH_CIRCLE_FILL_NONE, "NONE", 0, "None", ""},
    {GEO_NODE_MESH_CIRCLE_FILL_NGON, "NGON", 0, "N-Gon", ""},
    {GEO_NODE_MESH_CIRCLE_FILL_TRIANGLE_FAN, "TRIANGLE_FAN", 0, "Triangles", ""},
    {0, NULL, 0, NULL, NULL},
};
#endif

#define ITEM_ATTRIBUTE \
  { \
    GEO_NODE_ATTRIBUTE_INPUT_ATTRIBUTE, "ATTRIBUTE", 0, "Attribute", "" \
  }
#define ITEM_FLOAT \
  { \
    GEO_NODE_ATTRIBUTE_INPUT_FLOAT, "FLOAT", 0, "Float", "" \
  }
#define ITEM_VECTOR \
  { \
    GEO_NODE_ATTRIBUTE_INPUT_VECTOR, "VECTOR", 0, "Vector", "" \
  }
#define ITEM_COLOR \
  { \
    GEO_NODE_ATTRIBUTE_INPUT_COLOR, "COLOR", 0, "Color", "" \
  }
#define ITEM_INTEGER \
  { \
    GEO_NODE_ATTRIBUTE_INPUT_INTEGER, "INTEGER", 0, "Integer", "" \
  }
#define ITEM_BOOLEAN \
  { \
    GEO_NODE_ATTRIBUTE_INPUT_BOOLEAN, "BOOLEAN", 0, "Boolean", "" \
  }

/* Used in both runtime and static code. */
static const EnumPropertyItem rna_node_geometry_attribute_input_type_items_any[] = {
    ITEM_ATTRIBUTE,
    ITEM_FLOAT,
    ITEM_VECTOR,
    ITEM_COLOR,
    ITEM_INTEGER,
    ITEM_BOOLEAN,
    {0, NULL, 0, NULL, NULL},
};

#ifndef RNA_RUNTIME

static const EnumPropertyItem rna_node_geometry_attribute_input_type_items_vector[] = {
    ITEM_ATTRIBUTE,
    ITEM_VECTOR,
    {0, NULL, 0, NULL, NULL},
};
static const EnumPropertyItem rna_node_geometry_attribute_input_type_items_float_vector[] = {
    ITEM_ATTRIBUTE,
    ITEM_FLOAT,
    ITEM_VECTOR,
    {0, NULL, 0, NULL, NULL},
};
static const EnumPropertyItem rna_node_geometry_attribute_input_type_items_float[] = {
    ITEM_ATTRIBUTE,
    ITEM_FLOAT,
    {0, NULL, 0, NULL, NULL},
};
static const EnumPropertyItem rna_node_geometry_attribute_input_type_items_int[] = {
    ITEM_ATTRIBUTE,
    ITEM_INTEGER,
    {0, NULL, 0, NULL, NULL},
};
static const EnumPropertyItem rna_node_geometry_attribute_input_type_items_no_boolean[] = {
    ITEM_ATTRIBUTE,
    ITEM_FLOAT,
    ITEM_VECTOR,
    ITEM_COLOR,
    {0, NULL, 0, NULL, NULL},
};

#endif

#undef ITEM_ATTRIBUTE
#undef ITEM_FLOAT
#undef ITEM_VECTOR
#undef ITEM_COLOR
#undef ITEM_BOOLEAN

#ifdef RNA_RUNTIME

#  include "BLI_linklist.h"
#  include "BLI_string.h"

#  include "BKE_context.h"
#  include "BKE_idprop.h"

#  include "BKE_global.h"

#  include "ED_node.h"
#  include "ED_render.h"

#  include "GPU_material.h"

#  include "NOD_common.h"
#  include "NOD_composite.h"
#  include "NOD_geometry.h"
#  include "NOD_shader.h"
#  include "NOD_socket.h"

#  include "RE_engine.h"
#  include "RE_pipeline.h"

#  include "DNA_scene_types.h"
#  include "WM_api.h"

static void rna_Node_socket_update(Main *bmain, Scene *UNUSED(scene), PointerRNA *ptr);

int rna_node_tree_type_to_enum(bNodeTreeType *typeinfo)
{
  int i = 0, result = -1;
  NODE_TREE_TYPES_BEGIN (nt) {
    if (nt == typeinfo) {
      result = i;
      break;
    }
    i++;
  }
  NODE_TREE_TYPES_END;
  return result;
}

int rna_node_tree_idname_to_enum(const char *idname)
{
  int i = 0, result = -1;
  NODE_TREE_TYPES_BEGIN (nt) {
    if (STREQ(nt->idname, idname)) {
      result = i;
      break;
    }
    i++;
  }
  NODE_TREE_TYPES_END;
  return result;
}

bNodeTreeType *rna_node_tree_type_from_enum(int value)
{
  int i = 0;
  bNodeTreeType *result = NULL;
  NODE_TREE_TYPES_BEGIN (nt) {
    if (i == value) {
      result = nt;
      break;
    }
    i++;
  }
  NODE_TREE_TYPES_END;
  return result;
}

const EnumPropertyItem *rna_node_tree_type_itemf(void *data,
                                                 bool (*poll)(void *data, bNodeTreeType *),
                                                 bool *r_free)
{
  EnumPropertyItem tmp = {0};
  EnumPropertyItem *item = NULL;
  int totitem = 0, i = 0;

  NODE_TREE_TYPES_BEGIN (nt) {
    if (poll && !poll(data, nt)) {
      i++;
      continue;
    }

    tmp.value = i;
    tmp.identifier = nt->idname;
    tmp.icon = nt->ui_icon;
    tmp.name = nt->ui_name;
    tmp.description = nt->ui_description;

    RNA_enum_item_add(&item, &totitem, &tmp);

    i++;
  }
  NODE_TREE_TYPES_END;

  if (totitem == 0) {
    *r_free = false;
    return DummyRNA_NULL_items;
  }

  RNA_enum_item_end(&item, &totitem);
  *r_free = true;

  return item;
}

int rna_node_type_to_enum(bNodeType *typeinfo)
{
  int i = 0, result = -1;
  NODE_TYPES_BEGIN (ntype) {
    if (ntype == typeinfo) {
      result = i;
      break;
    }
    i++;
  }
  NODE_TYPES_END;
  return result;
}

int rna_node_idname_to_enum(const char *idname)
{
  int i = 0, result = -1;
  NODE_TYPES_BEGIN (ntype) {
    if (STREQ(ntype->idname, idname)) {
      result = i;
      break;
    }
    i++;
  }
  NODE_TYPES_END;
  return result;
}

bNodeType *rna_node_type_from_enum(int value)
{
  int i = 0;
  bNodeType *result = NULL;
  NODE_TYPES_BEGIN (ntype) {
    if (i == value) {
      result = ntype;
      break;
    }
    i++;
  }
  NODE_TYPES_END;
  return result;
}

const EnumPropertyItem *rna_node_type_itemf(void *data,
                                            bool (*poll)(void *data, bNodeType *),
                                            bool *r_free)
{
  EnumPropertyItem *item = NULL;
  EnumPropertyItem tmp = {0};
  int totitem = 0, i = 0;

  NODE_TYPES_BEGIN (ntype) {
    if (poll && !poll(data, ntype)) {
      i++;
      continue;
    }

    tmp.value = i;
    tmp.identifier = ntype->idname;
    tmp.icon = ntype->ui_icon;
    tmp.name = ntype->ui_name;
    tmp.description = ntype->ui_description;

    RNA_enum_item_add(&item, &totitem, &tmp);

    i++;
  }
  NODE_TYPES_END;

  if (totitem == 0) {
    *r_free = false;
    return DummyRNA_NULL_items;
  }

  RNA_enum_item_end(&item, &totitem);
  *r_free = true;

  return item;
}

int rna_node_socket_type_to_enum(bNodeSocketType *typeinfo)
{
  int i = 0, result = -1;
  NODE_SOCKET_TYPES_BEGIN (stype) {
    if (stype == typeinfo) {
      result = i;
      break;
    }
    i++;
  }
  NODE_SOCKET_TYPES_END;
  return result;
}

int rna_node_socket_idname_to_enum(const char *idname)
{
  int i = 0, result = -1;
  NODE_SOCKET_TYPES_BEGIN (stype) {
    if (STREQ(stype->idname, idname)) {
      result = i;
      break;
    }
    i++;
  }
  NODE_SOCKET_TYPES_END;
  return result;
}

bNodeSocketType *rna_node_socket_type_from_enum(int value)
{
  int i = 0;
  bNodeSocketType *result = NULL;
  NODE_SOCKET_TYPES_BEGIN (stype) {
    if (i == value) {
      result = stype;
      break;
    }
    i++;
  }
  NODE_SOCKET_TYPES_END;
  return result;
}

const EnumPropertyItem *rna_node_socket_type_itemf(void *data,
                                                   bool (*poll)(void *data, bNodeSocketType *),
                                                   bool *r_free)
{
  EnumPropertyItem *item = NULL;
  EnumPropertyItem tmp = {0};
  int totitem = 0, i = 0;
  StructRNA *srna;

  NODE_SOCKET_TYPES_BEGIN (stype) {
    if (poll && !poll(data, stype)) {
      i++;
      continue;
    }

    srna = stype->ext_socket.srna;
    tmp.value = i;
    tmp.identifier = stype->idname;
    tmp.icon = RNA_struct_ui_icon(srna);
    tmp.name = nodeSocketTypeLabel(stype);
    tmp.description = RNA_struct_ui_description(srna);

    RNA_enum_item_add(&item, &totitem, &tmp);

    i++;
  }
  NODE_SOCKET_TYPES_END;

  if (totitem == 0) {
    *r_free = false;
    return DummyRNA_NULL_items;
  }

  RNA_enum_item_end(&item, &totitem);
  *r_free = true;

  return item;
}

static const EnumPropertyItem *rna_node_static_type_itemf(bContext *UNUSED(C),
                                                          PointerRNA *ptr,
                                                          PropertyRNA *UNUSED(prop),
                                                          bool *r_free)
{
  EnumPropertyItem *item = NULL;
  EnumPropertyItem tmp;
  int totitem = 0;

  /* hack, don't want to add include path to RNA just for this, since in the future RNA types
   * for nodes should be defined locally at runtime anyway ...
   */

  tmp.value = NODE_CUSTOM;
  tmp.identifier = "CUSTOM";
  tmp.name = "Custom";
  tmp.description = "Custom Node";
  tmp.icon = ICON_NONE;
  RNA_enum_item_add(&item, &totitem, &tmp);

  tmp.value = NODE_CUSTOM_GROUP;
  tmp.identifier = "CUSTOM GROUP";
  tmp.name = "CustomGroup";
  tmp.description = "Custom Group Node";
  tmp.icon = ICON_NONE;
  RNA_enum_item_add(&item, &totitem, &tmp);

  tmp.value = NODE_UNDEFINED;
  tmp.identifier = "UNDEFINED";
  tmp.name = "UNDEFINED";
  tmp.description = "";
  tmp.icon = ICON_NONE;
  RNA_enum_item_add(&item, &totitem, &tmp);

#  define DefNode(Category, ID, DefFunc, EnumName, StructName, UIName, UIDesc) \
    if (STREQ(#Category, "Node")) { \
      tmp.value = ID; \
      tmp.identifier = EnumName; \
      tmp.name = UIName; \
      tmp.description = UIDesc; \
      tmp.icon = ICON_NONE; \
      RNA_enum_item_add(&item, &totitem, &tmp); \
    }
#  include "../../nodes/NOD_static_types.h"
#  undef DefNode

  if (RNA_struct_is_a(ptr->type, &RNA_ShaderNode)) {
#  define DefNode(Category, ID, DefFunc, EnumName, StructName, UIName, UIDesc) \
    if (STREQ(#Category, "ShaderNode")) { \
      tmp.value = ID; \
      tmp.identifier = EnumName; \
      tmp.name = UIName; \
      tmp.description = UIDesc; \
      tmp.icon = ICON_NONE; \
      RNA_enum_item_add(&item, &totitem, &tmp); \
    }
#  include "../../nodes/NOD_static_types.h"
#  undef DefNode
  }

  if (RNA_struct_is_a(ptr->type, &RNA_CompositorNode)) {
#  define DefNode(Category, ID, DefFunc, EnumName, StructName, UIName, UIDesc) \
    if (STREQ(#Category, "CompositorNode")) { \
      tmp.value = ID; \
      tmp.identifier = EnumName; \
      tmp.name = UIName; \
      tmp.description = UIDesc; \
      tmp.icon = ICON_NONE; \
      RNA_enum_item_add(&item, &totitem, &tmp); \
    }
#  include "../../nodes/NOD_static_types.h"
#  undef DefNode
  }

  if (RNA_struct_is_a(ptr->type, &RNA_TextureNode)) {
#  define DefNode(Category, ID, DefFunc, EnumName, StructName, UIName, UIDesc) \
    if (STREQ(#Category, "TextureNode")) { \
      tmp.value = ID; \
      tmp.identifier = EnumName; \
      tmp.name = UIName; \
      tmp.description = UIDesc; \
      tmp.icon = ICON_NONE; \
      RNA_enum_item_add(&item, &totitem, &tmp); \
    }
#  include "../../nodes/NOD_static_types.h"
#  undef DefNode
  }

  if (RNA_struct_is_a(ptr->type, &RNA_GeometryNode)) {
#  define DefNode(Category, ID, DefFunc, EnumName, StructName, UIName, UIDesc) \
    if (STREQ(#Category, "GeometryNode")) { \
      tmp.value = ID; \
      tmp.identifier = EnumName; \
      tmp.name = UIName; \
      tmp.description = UIDesc; \
      tmp.icon = ICON_NONE; \
      RNA_enum_item_add(&item, &totitem, &tmp); \
    }
#  include "../../nodes/NOD_static_types.h"
#  undef DefNode
  }

  if (RNA_struct_is_a(ptr->type, &RNA_FunctionNode)) {
#  define DefNode(Category, ID, DefFunc, EnumName, StructName, UIName, UIDesc) \
    if (STREQ(#Category, "FunctionNode")) { \
      tmp.value = ID; \
      tmp.identifier = EnumName; \
      tmp.name = UIName; \
      tmp.description = UIDesc; \
      tmp.icon = ICON_NONE; \
      RNA_enum_item_add(&item, &totitem, &tmp); \
    }
#  include "../../nodes/NOD_static_types.h"
#  undef DefNode
  }

  RNA_enum_item_end(&item, &totitem);
  *r_free = true;

  return item;
}

/* ******** Node Tree ******** */

static StructRNA *rna_NodeTree_refine(struct PointerRNA *ptr)
{
  bNodeTree *ntree = (bNodeTree *)ptr->data;

  if (ntree->typeinfo->rna_ext.srna) {
    return ntree->typeinfo->rna_ext.srna;
  }
  else {
    return &RNA_NodeTree;
  }
}

static bool rna_NodeTree_poll(const bContext *C, bNodeTreeType *ntreetype)
{
  extern FunctionRNA rna_NodeTree_poll_func;

  PointerRNA ptr;
  ParameterList list;
  FunctionRNA *func;
  void *ret;
  bool visible;

  RNA_pointer_create(NULL, ntreetype->rna_ext.srna, NULL, &ptr); /* dummy */
  func = &rna_NodeTree_poll_func; /* RNA_struct_find_function(&ptr, "poll"); */

  RNA_parameter_list_create(&list, &ptr, func);
  RNA_parameter_set_lookup(&list, "context", &C);
  ntreetype->rna_ext.call((bContext *)C, &ptr, func, &list);

  RNA_parameter_get_lookup(&list, "visible", &ret);
  visible = *(bool *)ret;

  RNA_parameter_list_free(&list);

  return visible;
}

static void rna_NodeTree_update_reg(bNodeTree *ntree)
{
  extern FunctionRNA rna_NodeTree_update_func;

  PointerRNA ptr;
  ParameterList list;
  FunctionRNA *func;

  RNA_id_pointer_create(&ntree->id, &ptr);
  func = &rna_NodeTree_update_func; /* RNA_struct_find_function(&ptr, "update"); */

  RNA_parameter_list_create(&list, &ptr, func);
  ntree->typeinfo->rna_ext.call(NULL, &ptr, func, &list);

  RNA_parameter_list_free(&list);
}

static void rna_NodeTree_get_from_context(
    const bContext *C, bNodeTreeType *ntreetype, bNodeTree **r_ntree, ID **r_id, ID **r_from)
{
  extern FunctionRNA rna_NodeTree_get_from_context_func;

  PointerRNA ptr;
  ParameterList list;
  FunctionRNA *func;
  void *ret1, *ret2, *ret3;

  RNA_pointer_create(NULL, ntreetype->rna_ext.srna, NULL, &ptr); /* dummy */
  // RNA_struct_find_function(&ptr, "get_from_context");
  func = &rna_NodeTree_get_from_context_func;

  RNA_parameter_list_create(&list, &ptr, func);
  RNA_parameter_set_lookup(&list, "context", &C);
  ntreetype->rna_ext.call((bContext *)C, &ptr, func, &list);

  RNA_parameter_get_lookup(&list, "result_1", &ret1);
  RNA_parameter_get_lookup(&list, "result_2", &ret2);
  RNA_parameter_get_lookup(&list, "result_3", &ret3);
  *r_ntree = *(bNodeTree **)ret1;
  *r_id = *(ID **)ret2;
  *r_from = *(ID **)ret3;

  RNA_parameter_list_free(&list);
}

static bool rna_NodeTree_valid_socket_type(bNodeTreeType *ntreetype, bNodeSocketType *socket_type)
{
  extern FunctionRNA rna_NodeTree_valid_socket_type_func;

  PointerRNA ptr;
  ParameterList list;
  FunctionRNA *func;
  void *ret;
  bool valid;

  RNA_pointer_create(NULL, ntreetype->rna_ext.srna, NULL, &ptr); /* dummy */
  func = &rna_NodeTree_valid_socket_type_func;

  RNA_parameter_list_create(&list, &ptr, func);
  RNA_parameter_set_lookup(&list, "idname", &socket_type->idname);
  ntreetype->rna_ext.call(NULL, &ptr, func, &list);

  RNA_parameter_get_lookup(&list, "valid", &ret);
  valid = *(bool *)ret;

  RNA_parameter_list_free(&list);

  return valid;
}

static void rna_NodeTree_unregister(Main *UNUSED(bmain), StructRNA *type)
{
  bNodeTreeType *nt = RNA_struct_blender_type_get(type);

  if (!nt) {
    return;
  }

  RNA_struct_free_extension(type, &nt->rna_ext);
  RNA_struct_free(&BLENDER_RNA, type);

  ntreeTypeFreeLink(nt);

  /* update while blender is running */
  WM_main_add_notifier(NC_NODE | NA_EDITED, NULL);
}

static StructRNA *rna_NodeTree_register(Main *bmain,
                                        ReportList *reports,
                                        void *data,
                                        const char *identifier,
                                        StructValidateFunc validate,
                                        StructCallbackFunc call,
                                        StructFreeFunc free)
{
  bNodeTreeType *nt, dummynt;
  bNodeTree dummyntree;
  PointerRNA dummyptr;
  int have_function[4];

  /* setup dummy tree & tree type to store static properties in */
  memset(&dummynt, 0, sizeof(bNodeTreeType));
  memset(&dummyntree, 0, sizeof(bNodeTree));
  dummyntree.typeinfo = &dummynt;
  RNA_pointer_create(NULL, &RNA_NodeTree, &dummyntree, &dummyptr);

  /* validate the python class */
  if (validate(&dummyptr, data, have_function) != 0) {
    return NULL;
  }

  if (strlen(identifier) >= sizeof(dummynt.idname)) {
    BKE_reportf(reports,
                RPT_ERROR,
                "Registering node tree class: '%s' is too long, maximum length is %d",
                identifier,
                (int)sizeof(dummynt.idname));
    return NULL;
  }

  /* check if we have registered this tree type before, and remove it */
  nt = ntreeTypeFind(dummynt.idname);
  if (nt) {
    rna_NodeTree_unregister(bmain, nt->rna_ext.srna);
  }

  /* create a new node tree type */
  nt = MEM_mallocN(sizeof(bNodeTreeType), "node tree type");
  memcpy(nt, &dummynt, sizeof(dummynt));

  nt->type = NTREE_CUSTOM;

  nt->rna_ext.srna = RNA_def_struct_ptr(&BLENDER_RNA, nt->idname, &RNA_NodeTree);
  nt->rna_ext.data = data;
  nt->rna_ext.call = call;
  nt->rna_ext.free = free;
  RNA_struct_blender_type_set(nt->rna_ext.srna, nt);

  RNA_def_struct_ui_text(nt->rna_ext.srna, nt->ui_name, nt->ui_description);
  RNA_def_struct_ui_icon(nt->rna_ext.srna, nt->ui_icon);

  nt->poll = (have_function[0]) ? rna_NodeTree_poll : NULL;
  nt->update = (have_function[1]) ? rna_NodeTree_update_reg : NULL;
  nt->get_from_context = (have_function[2]) ? rna_NodeTree_get_from_context : NULL;
  nt->valid_socket_type = (have_function[3]) ? rna_NodeTree_valid_socket_type : NULL;

  ntreeTypeAdd(nt);

  /* update while blender is running */
  WM_main_add_notifier(NC_NODE | NA_EDITED, NULL);

  return nt->rna_ext.srna;
}

static bool rna_NodeTree_check(bNodeTree *ntree, ReportList *reports)
{
  if (!ntreeIsRegistered(ntree)) {
    if (reports) {
      BKE_reportf(reports,
                  RPT_ERROR,
                  "Node tree '%s' has undefined type %s",
                  ntree->id.name + 2,
                  ntree->idname);
    }
    return false;
  }
  else {
    return true;
  }
}

static void rna_NodeTree_update(Main *bmain, Scene *UNUSED(scene), PointerRNA *ptr)
{
  bNodeTree *ntree = (bNodeTree *)ptr->owner_id;

  WM_main_add_notifier(NC_NODE | NA_EDITED, NULL);
  WM_main_add_notifier(NC_SCENE | ND_NODES, &ntree->id);

  ED_node_tag_update_nodetree(bmain, ntree, NULL);
}

static bNode *rna_NodeTree_node_new(bNodeTree *ntree,
                                    bContext *C,
                                    ReportList *reports,
                                    const char *type)
{
  bNodeType *ntype;
  bNode *node;

  if (!rna_NodeTree_check(ntree, reports)) {
    return NULL;
  }

  ntype = nodeTypeFind(type);
  if (!ntype) {
    BKE_reportf(reports, RPT_ERROR, "Node type %s undefined", type);
    return NULL;
  }

  const char *disabled_hint = NULL;
  if (ntype->poll && !ntype->poll(ntype, ntree, &disabled_hint)) {
    if (disabled_hint) {
      BKE_reportf(reports,
                  RPT_ERROR,
                  "Cannot add node of type %s to node tree '%s'\n  %s",
                  type,
                  ntree->id.name + 2,
                  disabled_hint);
      return NULL;
    }
    else {
      BKE_reportf(reports,
                  RPT_ERROR,
                  "Cannot add node of type %s to node tree '%s'",
                  type,
                  ntree->id.name + 2);
      return NULL;
    }
  }

  node = nodeAddNode(C, ntree, type);
  BLI_assert(node && node->typeinfo);

  if (ntree->type == NTREE_TEXTURE) {
    ntreeTexCheckCyclics(ntree);
  }

  ntreeUpdateTree(CTX_data_main(C), ntree);
  nodeUpdate(ntree, node);
  WM_main_add_notifier(NC_NODE | NA_EDITED, ntree);

  return node;
}

static void rna_NodeTree_node_remove(bNodeTree *ntree,
                                     Main *bmain,
                                     ReportList *reports,
                                     PointerRNA *node_ptr)
{
  bNode *node = node_ptr->data;

  if (!rna_NodeTree_check(ntree, reports)) {
    return;
  }

  if (BLI_findindex(&ntree->nodes, node) == -1) {
    BKE_reportf(reports, RPT_ERROR, "Unable to locate node '%s' in node tree", node->name);
    return;
  }

  nodeRemoveNode(bmain, ntree, node, true);

  RNA_POINTER_INVALIDATE(node_ptr);

  ntreeUpdateTree(bmain, ntree); /* update group node socket links */
  WM_main_add_notifier(NC_NODE | NA_EDITED, ntree);
}

static void rna_NodeTree_node_clear(bNodeTree *ntree, Main *bmain, ReportList *reports)
{
  bNode *node = ntree->nodes.first;

  if (!rna_NodeTree_check(ntree, reports)) {
    return;
  }

  while (node) {
    bNode *next_node = node->next;

    nodeRemoveNode(bmain, ntree, node, true);

    node = next_node;
  }

  ntreeUpdateTree(bmain, ntree);

  WM_main_add_notifier(NC_NODE | NA_EDITED, ntree);
}

static PointerRNA rna_NodeTree_active_node_get(PointerRNA *ptr)
{
  bNodeTree *ntree = (bNodeTree *)ptr->data;
  bNode *node = nodeGetActive(ntree);
  return rna_pointer_inherit_refine(ptr, &RNA_Node, node);
}

static void rna_NodeTree_active_node_set(PointerRNA *ptr,
                                         const PointerRNA value,
                                         struct ReportList *UNUSED(reports))
{
  bNodeTree *ntree = (bNodeTree *)ptr->data;
  bNode *node = (bNode *)value.data;

  if (node && BLI_findindex(&ntree->nodes, node) != -1) {
    nodeSetActive(ntree, node);
  }
  else {
    nodeClearActive(ntree);
  }
}

static bNodeLink *rna_NodeTree_link_new(bNodeTree *ntree,
                                        Main *bmain,
                                        ReportList *reports,
                                        bNodeSocket *fromsock,
                                        bNodeSocket *tosock,
                                        bool verify_limits)
{
  bNodeLink *ret;
  bNode *fromnode = NULL, *tonode = NULL;

  if (!rna_NodeTree_check(ntree, reports)) {
    return NULL;
  }

  nodeFindNode(ntree, fromsock, &fromnode, NULL);
  nodeFindNode(ntree, tosock, &tonode, NULL);
  /* check validity of the sockets:
   * if sockets from different trees are passed in this will fail!
   */
  if (!fromnode || !tonode) {
    return NULL;
  }

  if (&fromsock->in_out == &tosock->in_out) {
    BKE_report(reports, RPT_ERROR, "Same input/output direction of sockets");
    return NULL;
  }

  if (verify_limits) {
    /* remove other socket links if limit is exceeded */
    if (nodeCountSocketLinks(ntree, fromsock) + 1 > nodeSocketLinkLimit(fromsock)) {
      nodeRemSocketLinks(ntree, fromsock);
    }
    if (nodeCountSocketLinks(ntree, tosock) + 1 > nodeSocketLinkLimit(tosock)) {
      nodeRemSocketLinks(ntree, tosock);
    }
    if (tosock->flag & SOCK_MULTI_INPUT) {
      LISTBASE_FOREACH_MUTABLE (bNodeLink *, link, &ntree->links) {
        if (link->fromsock == fromsock && link->tosock == tosock) {
          nodeRemLink(ntree, link);
        }
      }
    }
  }

  ret = nodeAddLink(ntree, fromnode, fromsock, tonode, tosock);

  if (ret) {

    /* not an issue from the UI, clear hidden from API to keep valid state. */
    fromsock->flag &= ~SOCK_HIDDEN;
    tosock->flag &= ~SOCK_HIDDEN;

    if (tonode) {
      nodeUpdate(ntree, tonode);
    }

    ntreeUpdateTree(bmain, ntree);

    ED_node_tag_update_nodetree(bmain, ntree, ret->tonode);
    WM_main_add_notifier(NC_NODE | NA_EDITED, ntree);
  }
  return ret;
}

static void rna_NodeTree_link_remove(bNodeTree *ntree,
                                     Main *bmain,
                                     ReportList *reports,
                                     PointerRNA *link_ptr)
{
  bNodeLink *link = link_ptr->data;

  if (!rna_NodeTree_check(ntree, reports)) {
    return;
  }

  if (BLI_findindex(&ntree->links, link) == -1) {
    BKE_report(reports, RPT_ERROR, "Unable to locate link in node tree");
    return;
  }

  nodeRemLink(ntree, link);
  RNA_POINTER_INVALIDATE(link_ptr);

  ntreeUpdateTree(bmain, ntree);
  WM_main_add_notifier(NC_NODE | NA_EDITED, ntree);
}

static void rna_NodeTree_link_clear(bNodeTree *ntree, Main *bmain, ReportList *reports)
{
  bNodeLink *link = ntree->links.first;

  if (!rna_NodeTree_check(ntree, reports)) {
    return;
  }

  while (link) {
    bNodeLink *next_link = link->next;

    nodeRemLink(ntree, link);

    link = next_link;
  }
  ntreeUpdateTree(bmain, ntree);

  WM_main_add_notifier(NC_NODE | NA_EDITED, ntree);
}

static int rna_NodeTree_active_input_get(PointerRNA *ptr)
{
  bNodeTree *ntree = (bNodeTree *)ptr->data;
  int index = 0;
  LISTBASE_FOREACH_INDEX (bNodeSocket *, socket, &ntree->inputs, index) {
    if (socket->flag & SELECT) {
      return index;
    }
  }
  return -1;
}

static void rna_NodeTree_active_input_set(PointerRNA *ptr, int value)
{
  bNodeTree *ntree = (bNodeTree *)ptr->data;

  int index = 0;
  LISTBASE_FOREACH_INDEX (bNodeSocket *, socket, &ntree->inputs, index) {
    SET_FLAG_FROM_TEST(socket->flag, index == value, SELECT);
  }
}

static int rna_NodeTree_active_output_get(PointerRNA *ptr)
{
  bNodeTree *ntree = (bNodeTree *)ptr->data;
  int index = 0;
  LISTBASE_FOREACH_INDEX (bNodeSocket *, socket, &ntree->outputs, index) {
    if (socket->flag & SELECT) {
      return index;
    }
  }
  return -1;
}

static void rna_NodeTree_active_output_set(PointerRNA *ptr, int value)
{
  bNodeTree *ntree = (bNodeTree *)ptr->data;

  int index = 0;
  LISTBASE_FOREACH_INDEX (bNodeSocket *, socket, &ntree->outputs, index) {
    SET_FLAG_FROM_TEST(socket->flag, index == value, SELECT);
  }
}

static bNodeSocket *rna_NodeTree_inputs_new(
    bNodeTree *ntree, Main *bmain, ReportList *reports, const char *type, const char *name)
{
  if (!rna_NodeTree_check(ntree, reports)) {
    return NULL;
  }

  bNodeSocket *sock = ntreeAddSocketInterface(ntree, SOCK_IN, type, name);

  ntreeUpdateTree(bmain, ntree);
  WM_main_add_notifier(NC_NODE | NA_EDITED, ntree);

  return sock;
}

static bNodeSocket *rna_NodeTree_outputs_new(
    bNodeTree *ntree, Main *bmain, ReportList *reports, const char *type, const char *name)
{
  if (!rna_NodeTree_check(ntree, reports)) {
    return NULL;
  }

  bNodeSocket *sock = ntreeAddSocketInterface(ntree, SOCK_OUT, type, name);

  ntreeUpdateTree(bmain, ntree);
  WM_main_add_notifier(NC_NODE | NA_EDITED, ntree);

  return sock;
}

static void rna_NodeTree_socket_remove(bNodeTree *ntree,
                                       Main *bmain,
                                       ReportList *reports,
                                       bNodeSocket *sock)
{
  if (!rna_NodeTree_check(ntree, reports)) {
    return;
  }

  if (BLI_findindex(&ntree->inputs, sock) == -1 && BLI_findindex(&ntree->outputs, sock) == -1) {
    BKE_reportf(reports, RPT_ERROR, "Unable to locate socket '%s' in node", sock->identifier);
  }
  else {
    ntreeRemoveSocketInterface(ntree, sock);

    ntreeUpdateTree(bmain, ntree);
    DEG_id_tag_update(&ntree->id, 0);
    WM_main_add_notifier(NC_NODE | NA_EDITED, ntree);
  }
}

static void rna_NodeTree_inputs_clear(bNodeTree *ntree, Main *bmain, ReportList *reports)
{
  if (!rna_NodeTree_check(ntree, reports)) {
    return;
  }

  LISTBASE_FOREACH_MUTABLE (bNodeSocket *, socket, &ntree->inputs) {
    ntreeRemoveSocketInterface(ntree, socket);
  }

  ntreeUpdateTree(bmain, ntree);
  WM_main_add_notifier(NC_NODE | NA_EDITED, ntree);
}

static void rna_NodeTree_outputs_clear(bNodeTree *ntree, Main *bmain, ReportList *reports)
{
  if (!rna_NodeTree_check(ntree, reports)) {
    return;
  }

  LISTBASE_FOREACH_MUTABLE (bNodeSocket *, socket, &ntree->outputs) {
    ntreeRemoveSocketInterface(ntree, socket);
  }

  ntreeUpdateTree(bmain, ntree);
  WM_main_add_notifier(NC_NODE | NA_EDITED, ntree);
}

static void rna_NodeTree_inputs_move(bNodeTree *ntree, Main *bmain, int from_index, int to_index)
{
  if (from_index == to_index) {
    return;
  }
  if (from_index < 0 || to_index < 0) {
    return;
  }

  bNodeSocket *sock = BLI_findlink(&ntree->inputs, from_index);
  if (to_index < from_index) {
    bNodeSocket *nextsock = BLI_findlink(&ntree->inputs, to_index);
    if (nextsock) {
      BLI_remlink(&ntree->inputs, sock);
      BLI_insertlinkbefore(&ntree->inputs, nextsock, sock);
    }
  }
  else {
    bNodeSocket *prevsock = BLI_findlink(&ntree->inputs, to_index);
    if (prevsock) {
      BLI_remlink(&ntree->inputs, sock);
      BLI_insertlinkafter(&ntree->inputs, prevsock, sock);
    }
  }

  ntree->update |= NTREE_UPDATE_GROUP_IN;

  ntreeUpdateTree(bmain, ntree);
  WM_main_add_notifier(NC_NODE | NA_EDITED, ntree);
}

static void rna_NodeTree_outputs_move(bNodeTree *ntree, Main *bmain, int from_index, int to_index)
{
  if (from_index == to_index) {
    return;
  }
  if (from_index < 0 || to_index < 0) {
    return;
  }

  bNodeSocket *sock = BLI_findlink(&ntree->outputs, from_index);
  if (to_index < from_index) {
    bNodeSocket *nextsock = BLI_findlink(&ntree->outputs, to_index);
    if (nextsock) {
      BLI_remlink(&ntree->outputs, sock);
      BLI_insertlinkbefore(&ntree->outputs, nextsock, sock);
    }
  }
  else {
    bNodeSocket *prevsock = BLI_findlink(&ntree->outputs, to_index);
    if (prevsock) {
      BLI_remlink(&ntree->outputs, sock);
      BLI_insertlinkafter(&ntree->outputs, prevsock, sock);
    }
  }

  ntree->update |= NTREE_UPDATE_GROUP_OUT;

  ntreeUpdateTree(bmain, ntree);
  WM_main_add_notifier(NC_NODE | NA_EDITED, ntree);
}

static void rna_NodeTree_interface_update(bNodeTree *ntree, bContext *C)
{
  Main *bmain = CTX_data_main(C);

  ntree->update |= NTREE_UPDATE_GROUP;
  ntreeUpdateTree(bmain, ntree);

  ED_node_tag_update_nodetree(bmain, ntree, NULL);
}

/* ******** NodeLink ******** */

static bool rna_NodeLink_is_hidden_get(PointerRNA *ptr)
{
  bNodeLink *link = ptr->data;
  return nodeLinkIsHidden(link);
}

/* ******** Node ******** */

static StructRNA *rna_Node_refine(struct PointerRNA *ptr)
{
  bNode *node = (bNode *)ptr->data;

  if (node->typeinfo->rna_ext.srna) {
    return node->typeinfo->rna_ext.srna;
  }
  else {
    return ptr->type;
  }
}

static char *rna_Node_path(PointerRNA *ptr)
{
  bNode *node = (bNode *)ptr->data;
  char name_esc[sizeof(node->name) * 2];

  BLI_str_escape(name_esc, node->name, sizeof(name_esc));
  return BLI_sprintfN("nodes[\"%s\"]", name_esc);
}

char *rna_Node_ImageUser_path(PointerRNA *ptr)
{
  bNodeTree *ntree = (bNodeTree *)ptr->owner_id;
  bNode *node;
  char name_esc[sizeof(node->name) * 2];

  for (node = ntree->nodes.first; node; node = node->next) {
    if (node->type == SH_NODE_TEX_ENVIRONMENT) {
      NodeTexEnvironment *data = node->storage;
      if (&data->iuser != ptr->data) {
        continue;
      }
    }
    else if (node->type == SH_NODE_TEX_IMAGE) {
      NodeTexImage *data = node->storage;
      if (&data->iuser != ptr->data) {
        continue;
      }
    }
    else {
      continue;
    }

    BLI_str_escape(name_esc, node->name, sizeof(name_esc));
    return BLI_sprintfN("nodes[\"%s\"].image_user", name_esc);
  }

  return NULL;
}

static bool rna_Node_poll(bNodeType *ntype, bNodeTree *ntree, const char **UNUSED(r_disabled_hint))
{
  extern FunctionRNA rna_Node_poll_func;

  PointerRNA ptr;
  ParameterList list;
  FunctionRNA *func;
  void *ret;
  bool visible;

  RNA_pointer_create(NULL, ntype->rna_ext.srna, NULL, &ptr); /* dummy */
  func = &rna_Node_poll_func; /* RNA_struct_find_function(&ptr, "poll"); */

  RNA_parameter_list_create(&list, &ptr, func);
  RNA_parameter_set_lookup(&list, "node_tree", &ntree);
  ntype->rna_ext.call(NULL, &ptr, func, &list);

  RNA_parameter_get_lookup(&list, "visible", &ret);
  visible = *(bool *)ret;

  RNA_parameter_list_free(&list);

  return visible;
}

static bool rna_Node_poll_instance(bNode *node,
                                   bNodeTree *ntree,
                                   const char **UNUSED(disabled_info))
{
  extern FunctionRNA rna_Node_poll_instance_func;

  PointerRNA ptr;
  ParameterList list;
  FunctionRNA *func;
  void *ret;
  bool visible;

  RNA_pointer_create(NULL, node->typeinfo->rna_ext.srna, node, &ptr); /* dummy */
  func = &rna_Node_poll_instance_func; /* RNA_struct_find_function(&ptr, "poll_instance"); */

  RNA_parameter_list_create(&list, &ptr, func);
  RNA_parameter_set_lookup(&list, "node_tree", &ntree);
  node->typeinfo->rna_ext.call(NULL, &ptr, func, &list);

  RNA_parameter_get_lookup(&list, "visible", &ret);
  visible = *(bool *)ret;

  RNA_parameter_list_free(&list);

  return visible;
}

static bool rna_Node_poll_instance_default(bNode *node,
                                           bNodeTree *ntree,
                                           const char **disabled_info)
{
  /* use the basic poll function */
  return rna_Node_poll(node->typeinfo, ntree, disabled_info);
}

static void rna_Node_update_reg(bNodeTree *ntree, bNode *node)
{
  extern FunctionRNA rna_Node_update_func;

  PointerRNA ptr;
  ParameterList list;
  FunctionRNA *func;

  RNA_pointer_create((ID *)ntree, node->typeinfo->rna_ext.srna, node, &ptr);
  func = &rna_Node_update_func; /* RNA_struct_find_function(&ptr, "update"); */

  RNA_parameter_list_create(&list, &ptr, func);
  node->typeinfo->rna_ext.call(NULL, &ptr, func, &list);

  RNA_parameter_list_free(&list);
}

static void rna_Node_insert_link(bNodeTree *ntree, bNode *node, bNodeLink *link)
{
  extern FunctionRNA rna_Node_insert_link_func;

  PointerRNA ptr;
  ParameterList list;
  FunctionRNA *func;

  RNA_pointer_create((ID *)ntree, node->typeinfo->rna_ext.srna, node, &ptr);
  func = &rna_Node_insert_link_func;

  RNA_parameter_list_create(&list, &ptr, func);
  RNA_parameter_set_lookup(&list, "link", &link);
  node->typeinfo->rna_ext.call(NULL, &ptr, func, &list);

  RNA_parameter_list_free(&list);
}

static void rna_Node_init(const bContext *C, PointerRNA *ptr)
{
  extern FunctionRNA rna_Node_init_func;

  bNode *node = (bNode *)ptr->data;
  ParameterList list;
  FunctionRNA *func;

  func = &rna_Node_init_func; /* RNA_struct_find_function(&ptr, "init"); */

  RNA_parameter_list_create(&list, ptr, func);
  node->typeinfo->rna_ext.call((bContext *)C, ptr, func, &list);

  RNA_parameter_list_free(&list);
}

static void rna_Node_copy(PointerRNA *ptr, const struct bNode *copynode)
{
  extern FunctionRNA rna_Node_copy_func;

  bNode *node = (bNode *)ptr->data;
  ParameterList list;
  FunctionRNA *func;

  func = &rna_Node_copy_func; /* RNA_struct_find_function(&ptr, "copy"); */

  RNA_parameter_list_create(&list, ptr, func);
  RNA_parameter_set_lookup(&list, "node", &copynode);
  node->typeinfo->rna_ext.call(NULL, ptr, func, &list);

  RNA_parameter_list_free(&list);
}

static void rna_Node_free(PointerRNA *ptr)
{
  extern FunctionRNA rna_Node_free_func;

  bNode *node = (bNode *)ptr->data;
  ParameterList list;
  FunctionRNA *func;

  func = &rna_Node_free_func; /* RNA_struct_find_function(&ptr, "free"); */

  RNA_parameter_list_create(&list, ptr, func);
  node->typeinfo->rna_ext.call(NULL, ptr, func, &list);

  RNA_parameter_list_free(&list);
}

static void rna_Node_draw_buttons(struct uiLayout *layout, bContext *C, PointerRNA *ptr)
{
  extern FunctionRNA rna_Node_draw_buttons_func;

  bNode *node = (bNode *)ptr->data;
  ParameterList list;
  FunctionRNA *func;

  func = &rna_Node_draw_buttons_func; /* RNA_struct_find_function(&ptr, "draw_buttons"); */

  RNA_parameter_list_create(&list, ptr, func);
  RNA_parameter_set_lookup(&list, "context", &C);
  RNA_parameter_set_lookup(&list, "layout", &layout);
  node->typeinfo->rna_ext.call(C, ptr, func, &list);

  RNA_parameter_list_free(&list);
}

static void rna_Node_draw_buttons_ext(struct uiLayout *layout, bContext *C, PointerRNA *ptr)
{
  extern FunctionRNA rna_Node_draw_buttons_ext_func;

  bNode *node = (bNode *)ptr->data;
  ParameterList list;
  FunctionRNA *func;

  func = &rna_Node_draw_buttons_ext_func; /* RNA_struct_find_function(&ptr, "draw_buttons_ext"); */

  RNA_parameter_list_create(&list, ptr, func);
  RNA_parameter_set_lookup(&list, "context", &C);
  RNA_parameter_set_lookup(&list, "layout", &layout);
  node->typeinfo->rna_ext.call(C, ptr, func, &list);

  RNA_parameter_list_free(&list);
}

static void rna_Node_draw_label(bNodeTree *ntree, bNode *node, char *label, int maxlen)
{
  extern FunctionRNA rna_Node_draw_label_func;

  PointerRNA ptr;
  ParameterList list;
  FunctionRNA *func;
  void *ret;
  char *rlabel;

  func = &rna_Node_draw_label_func; /* RNA_struct_find_function(&ptr, "draw_label"); */

  RNA_pointer_create(&ntree->id, &RNA_Node, node, &ptr);
  RNA_parameter_list_create(&list, &ptr, func);
  node->typeinfo->rna_ext.call(NULL, &ptr, func, &list);

  RNA_parameter_get_lookup(&list, "label", &ret);
  rlabel = (char *)ret;
  BLI_strncpy(label, rlabel != NULL ? rlabel : "", maxlen);

  RNA_parameter_list_free(&list);
}

static bool rna_Node_is_registered_node_type(StructRNA *type)
{
  return (RNA_struct_blender_type_get(type) != NULL);
}

static void rna_Node_is_registered_node_type_runtime(bContext *UNUSED(C),
                                                     ReportList *UNUSED(reports),
                                                     PointerRNA *ptr,
                                                     ParameterList *parms)
{
  int result = (RNA_struct_blender_type_get(ptr->type) != NULL);
  RNA_parameter_set_lookup(parms, "result", &result);
}

static void rna_Node_unregister(Main *UNUSED(bmain), StructRNA *type)
{
  bNodeType *nt = RNA_struct_blender_type_get(type);

  if (!nt) {
    return;
  }

  RNA_struct_free_extension(type, &nt->rna_ext);
  RNA_struct_free(&BLENDER_RNA, type);

  /* this also frees the allocated nt pointer, no MEM_free call needed! */
  nodeUnregisterType(nt);

  /* update while blender is running */
  WM_main_add_notifier(NC_NODE | NA_EDITED, NULL);
}

/* Generic internal registration function.
 * Can be used to implement callbacks for registerable RNA node subtypes.
 */
static bNodeType *rna_Node_register_base(Main *bmain,
                                         ReportList *reports,
                                         StructRNA *basetype,
                                         void *data,
                                         const char *identifier,
                                         StructValidateFunc validate,
                                         StructCallbackFunc call,
                                         StructFreeFunc free)
{
  bNodeType *nt, dummynt;
  bNode dummynode;
  PointerRNA dummyptr;
  FunctionRNA *func;
  PropertyRNA *parm;
  int have_function[10];

  /* setup dummy node & node type to store static properties in */
  memset(&dummynt, 0, sizeof(bNodeType));
  /* this does some additional initialization of default values */
  node_type_base_custom(&dummynt, identifier, "", 0, 0);

  memset(&dummynode, 0, sizeof(bNode));
  dummynode.typeinfo = &dummynt;
  RNA_pointer_create(NULL, basetype, &dummynode, &dummyptr);

  /* validate the python class */
  if (validate(&dummyptr, data, have_function) != 0) {
    return NULL;
  }

  if (strlen(identifier) >= sizeof(dummynt.idname)) {
    BKE_reportf(reports,
                RPT_ERROR,
                "Registering node class: '%s' is too long, maximum length is %d",
                identifier,
                (int)sizeof(dummynt.idname));
    return NULL;
  }

  /* check if we have registered this node type before, and remove it */
  nt = nodeTypeFind(dummynt.idname);
  if (nt) {
    rna_Node_unregister(bmain, nt->rna_ext.srna);
  }

  /* create a new node type */
  nt = MEM_mallocN(sizeof(bNodeType), "node type");
  memcpy(nt, &dummynt, sizeof(dummynt));
  nt->free_self = (void (*)(bNodeType *))MEM_freeN;

  nt->rna_ext.srna = RNA_def_struct_ptr(&BLENDER_RNA, nt->idname, basetype);
  nt->rna_ext.data = data;
  nt->rna_ext.call = call;
  nt->rna_ext.free = free;
  RNA_struct_blender_type_set(nt->rna_ext.srna, nt);

  RNA_def_struct_ui_text(nt->rna_ext.srna, nt->ui_name, nt->ui_description);
  RNA_def_struct_ui_icon(nt->rna_ext.srna, nt->ui_icon);

  func = RNA_def_function_runtime(
      nt->rna_ext.srna, "is_registered_node_type", rna_Node_is_registered_node_type_runtime);
  RNA_def_function_ui_description(func, "True if a registered node type");
  RNA_def_function_flag(func, FUNC_NO_SELF | FUNC_USE_SELF_TYPE);
  parm = RNA_def_boolean(func, "result", false, "Result", "");
  RNA_def_function_return(func, parm);

  /* XXX bad level call! needed to initialize the basic draw functions ... */
  ED_init_custom_node_type(nt);

  nt->poll = (have_function[0]) ? rna_Node_poll : NULL;
  nt->poll_instance = (have_function[1]) ? rna_Node_poll_instance : rna_Node_poll_instance_default;
  nt->updatefunc = (have_function[2]) ? rna_Node_update_reg : NULL;
  nt->insert_link = (have_function[3]) ? rna_Node_insert_link : NULL;
  nt->initfunc_api = (have_function[4]) ? rna_Node_init : NULL;
  nt->copyfunc_api = (have_function[5]) ? rna_Node_copy : NULL;
  nt->freefunc_api = (have_function[6]) ? rna_Node_free : NULL;
  nt->draw_buttons = (have_function[7]) ? rna_Node_draw_buttons : NULL;
  nt->draw_buttons_ex = (have_function[8]) ? rna_Node_draw_buttons_ext : NULL;
  nt->labelfunc = (have_function[9]) ? rna_Node_draw_label : NULL;

  /* sanitize size values in case not all have been registered */
  if (nt->maxwidth < nt->minwidth) {
    nt->maxwidth = nt->minwidth;
  }
  if (nt->maxheight < nt->minheight) {
    nt->maxheight = nt->minheight;
  }
  CLAMP(nt->width, nt->minwidth, nt->maxwidth);
  CLAMP(nt->height, nt->minheight, nt->maxheight);

  return nt;
}

static StructRNA *rna_Node_register(Main *bmain,
                                    ReportList *reports,
                                    void *data,
                                    const char *identifier,
                                    StructValidateFunc validate,
                                    StructCallbackFunc call,
                                    StructFreeFunc free)
{
  bNodeType *nt = rna_Node_register_base(
      bmain, reports, &RNA_Node, data, identifier, validate, call, free);
  if (!nt) {
    return NULL;
  }

  nodeRegisterType(nt);

  /* update while blender is running */
  WM_main_add_notifier(NC_NODE | NA_EDITED, NULL);

  return nt->rna_ext.srna;
}

static const EnumPropertyItem *itemf_function_check(
    const EnumPropertyItem *original_item_array,
    bool (*value_supported)(const EnumPropertyItem *item))
{
  EnumPropertyItem *item_array = NULL;
  int items_len = 0;

  for (const EnumPropertyItem *item = original_item_array; item->identifier != NULL; item++) {
    if (value_supported(item)) {
      RNA_enum_item_add(&item_array, &items_len, item);
    }
  }

  RNA_enum_item_end(&item_array, &items_len);
  return item_array;
}

static bool switch_type_supported(const EnumPropertyItem *item)
{
  return ELEM(item->value,
              SOCK_FLOAT,
              SOCK_INT,
              SOCK_BOOLEAN,
              SOCK_VECTOR,
              SOCK_STRING,
              SOCK_RGBA,
              SOCK_GEOMETRY,
              SOCK_OBJECT,
              SOCK_COLLECTION,
              SOCK_TEXTURE,
              SOCK_MATERIAL);
}

static const EnumPropertyItem *rna_GeometryNodeSwitch_type_itemf(bContext *UNUSED(C),
                                                                 PointerRNA *UNUSED(ptr),
                                                                 PropertyRNA *UNUSED(prop),
                                                                 bool *r_free)
{
  *r_free = true;
  return itemf_function_check(node_socket_data_type_items, switch_type_supported);
}

static bool attribute_clamp_type_supported(const EnumPropertyItem *item)
{
  return ELEM(item->value, CD_PROP_FLOAT, CD_PROP_FLOAT3, CD_PROP_INT32, CD_PROP_COLOR);
}
static const EnumPropertyItem *rna_GeometryNodeAttributeClamp_type_itemf(bContext *UNUSED(C),
                                                                         PointerRNA *UNUSED(ptr),
                                                                         PropertyRNA *UNUSED(prop),
                                                                         bool *r_free)
{
  *r_free = true;
  return itemf_function_check(rna_enum_attribute_type_items, attribute_clamp_type_supported);
}

static bool attribute_random_type_supported(const EnumPropertyItem *item)
{
  return ELEM(item->value, CD_PROP_FLOAT, CD_PROP_FLOAT3, CD_PROP_BOOL, CD_PROP_INT32);
}
static const EnumPropertyItem *rna_GeometryNodeAttributeRandom_type_itemf(
    bContext *UNUSED(C), PointerRNA *UNUSED(ptr), PropertyRNA *UNUSED(prop), bool *r_free)
{
  *r_free = true;
  return itemf_function_check(rna_enum_attribute_type_items, attribute_random_type_supported);
}

static const EnumPropertyItem *rna_GeometryNodeAttributeRandomize_operation_itemf(
    bContext *UNUSED(C), PointerRNA *ptr, PropertyRNA *UNUSED(prop), bool *r_free)
{
  bNode *node = ptr->data;
  const NodeAttributeRandomize *node_storage = (NodeAttributeRandomize *)node->storage;
  const CustomDataType data_type = (CustomDataType)node_storage->data_type;

  EnumPropertyItem *item_array = NULL;
  int items_len = 0;
  for (const EnumPropertyItem *item = rna_node_geometry_attribute_randomize_operation_items;
       item->identifier != NULL;
       item++) {
    if (data_type == CD_PROP_BOOL) {
      if (item->value == GEO_NODE_ATTRIBUTE_RANDOMIZE_REPLACE_CREATE) {
        RNA_enum_item_add(&item_array, &items_len, item);
      }
    }
    else {
      RNA_enum_item_add(&item_array, &items_len, item);
    }
  }
  RNA_enum_item_end(&item_array, &items_len);

  *r_free = true;
  return item_array;
}

static void rna_GeometryNodeAttributeRandomize_data_type_update(Main *bmain,
                                                                Scene *scene,
                                                                PointerRNA *ptr)
{
  bNode *node = ptr->data;
  NodeAttributeRandomize *node_storage = (NodeAttributeRandomize *)node->storage;

  /* The boolean data type has no extra operations besides,
   * replace, so make sure the enum value is set properly. */
  if (node_storage->data_type == CD_PROP_BOOL) {
    node_storage->operation = GEO_NODE_ATTRIBUTE_RANDOMIZE_REPLACE_CREATE;
  }

  rna_Node_socket_update(bmain, scene, ptr);
}

static bool attribute_convert_type_supported(const EnumPropertyItem *item)
{
  return ELEM(item->value,
              CD_AUTO_FROM_NAME,
              CD_PROP_FLOAT,
              CD_PROP_FLOAT2,
              CD_PROP_FLOAT3,
              CD_PROP_COLOR,
              CD_PROP_BOOL,
              CD_PROP_INT32);
}
static const EnumPropertyItem *rna_GeometryNodeAttributeConvert_type_itemf(
    bContext *UNUSED(C), PointerRNA *UNUSED(ptr), PropertyRNA *UNUSED(prop), bool *r_free)
{
  *r_free = true;
  return itemf_function_check(rna_enum_attribute_type_with_auto_items,
                              attribute_convert_type_supported);
}

static bool attribute_fill_type_supported(const EnumPropertyItem *item)
{
  return ELEM(
      item->value, CD_PROP_FLOAT, CD_PROP_FLOAT3, CD_PROP_COLOR, CD_PROP_BOOL, CD_PROP_INT32);
}
static const EnumPropertyItem *rna_GeometryNodeAttributeFill_type_itemf(bContext *UNUSED(C),
                                                                        PointerRNA *UNUSED(ptr),
                                                                        PropertyRNA *UNUSED(prop),
                                                                        bool *r_free)
{
  *r_free = true;
  return itemf_function_check(rna_enum_attribute_type_items, attribute_fill_type_supported);
}

/**
 * This bit of ugly code makes sure the float / attribute option shows up instead of
 * vector / attribute if the node uses an operation that uses a float for input B or C.
 */
static const EnumPropertyItem *rna_GeometryNodeAttributeVectorMath_input_type_b_itemf(
    bContext *UNUSED(C), PointerRNA *ptr, PropertyRNA *UNUSED(prop), bool *r_free)
{
  bNode *node = ptr->data;
  NodeAttributeVectorMath *node_storage = (NodeAttributeVectorMath *)node->storage;

  EnumPropertyItem *item_array = NULL;
  int items_len = 0;
  for (const EnumPropertyItem *item = rna_node_geometry_attribute_input_type_items_any;
       item->identifier != NULL;
       item++) {
    if (item->value == GEO_NODE_ATTRIBUTE_INPUT_ATTRIBUTE) {
      RNA_enum_item_add(&item_array, &items_len, item);
    }
    else if (item->value == GEO_NODE_ATTRIBUTE_INPUT_FLOAT) {
      if (node_storage->operation == NODE_VECTOR_MATH_SCALE) {
        RNA_enum_item_add(&item_array, &items_len, item);
      }
    }
    else if (item->value == GEO_NODE_ATTRIBUTE_INPUT_VECTOR) {
      if (node_storage->operation != NODE_VECTOR_MATH_SCALE) {
        RNA_enum_item_add(&item_array, &items_len, item);
      }
    }
  }
  RNA_enum_item_end(&item_array, &items_len);

  *r_free = true;
  return item_array;
}

static const EnumPropertyItem *rna_GeometryNodeAttributeVectorMath_input_type_c_itemf(
    bContext *UNUSED(C), PointerRNA *ptr, PropertyRNA *UNUSED(prop), bool *r_free)
{
  bNode *node = ptr->data;
  NodeAttributeVectorMath *node_storage = (NodeAttributeVectorMath *)node->storage;

  EnumPropertyItem *item_array = NULL;
  int items_len = 0;
  for (const EnumPropertyItem *item = rna_node_geometry_attribute_input_type_items_any;
       item->identifier != NULL;
       item++) {
    if (item->value == GEO_NODE_ATTRIBUTE_INPUT_ATTRIBUTE) {
      RNA_enum_item_add(&item_array, &items_len, item);
    }
    else if (item->value == GEO_NODE_ATTRIBUTE_INPUT_FLOAT) {
      if (node_storage->operation == NODE_VECTOR_MATH_REFRACT) {
        RNA_enum_item_add(&item_array, &items_len, item);
      }
    }
    else if (item->value == GEO_NODE_ATTRIBUTE_INPUT_VECTOR) {
      if (node_storage->operation != NODE_VECTOR_MATH_REFRACT) {
        RNA_enum_item_add(&item_array, &items_len, item);
      }
    }
  }
  RNA_enum_item_end(&item_array, &items_len);

  *r_free = true;
  return item_array;
}

static void rna_GeometryNodeAttributeVectorMath_operation_update(Main *bmain,
                                                                 Scene *scene,
                                                                 PointerRNA *ptr)
{
  bNode *node = ptr->data;
  NodeAttributeVectorMath *node_storage = (NodeAttributeVectorMath *)node->storage;

  const NodeVectorMathOperation operation = (NodeVectorMathOperation)node_storage->operation;

  /* The scale operation can't use a vector input, so reset
   * the input type enum in case it's set to vector. */
  if (operation == NODE_VECTOR_MATH_SCALE) {
    if (node_storage->input_type_b == GEO_NODE_ATTRIBUTE_INPUT_VECTOR) {
      node_storage->input_type_b = GEO_NODE_ATTRIBUTE_INPUT_FLOAT;
    }
  }

  /* Scale is also the only operation that uses the float input type, so a
   * a check is also necessary for the other direction. */
  if (operation != NODE_VECTOR_MATH_SCALE) {
    if (node_storage->input_type_b == GEO_NODE_ATTRIBUTE_INPUT_FLOAT) {
      node_storage->input_type_b = GEO_NODE_ATTRIBUTE_INPUT_VECTOR;
    }
  }

  rna_Node_socket_update(bmain, scene, ptr);
}

static bool attribute_map_range_type_supported(const EnumPropertyItem *item)
{
  return ELEM(item->value, CD_PROP_FLOAT, CD_PROP_FLOAT3);
}
static const EnumPropertyItem *rna_GeometryNodeAttributeMapRange_type_itemf(
    bContext *UNUSED(C), PointerRNA *UNUSED(ptr), PropertyRNA *UNUSED(prop), bool *r_free)
{
  *r_free = true;
  return itemf_function_check(rna_enum_attribute_type_items, attribute_map_range_type_supported);
}

static bool attribute_curve_map_type_supported(const EnumPropertyItem *item)
{
  return ELEM(item->value, CD_PROP_FLOAT, CD_PROP_FLOAT3, CD_PROP_COLOR);
}
static const EnumPropertyItem *rna_GeometryNodeAttributeCurveMap_type_itemf(
    bContext *UNUSED(C), PointerRNA *UNUSED(ptr), PropertyRNA *UNUSED(prop), bool *r_free)
{
  *r_free = true;
  return itemf_function_check(rna_enum_attribute_type_items, attribute_curve_map_type_supported);
}

static StructRNA *rna_ShaderNode_register(Main *bmain,
                                          ReportList *reports,
                                          void *data,
                                          const char *identifier,
                                          StructValidateFunc validate,
                                          StructCallbackFunc call,
                                          StructFreeFunc free)
{
  bNodeType *nt = rna_Node_register_base(
      bmain, reports, &RNA_ShaderNode, data, identifier, validate, call, free);
  if (!nt) {
    return NULL;
  }

  nodeRegisterType(nt);

  /* update while blender is running */
  WM_main_add_notifier(NC_NODE | NA_EDITED, NULL);

  return nt->rna_ext.srna;
}

static StructRNA *rna_CompositorNode_register(Main *bmain,
                                              ReportList *reports,
                                              void *data,
                                              const char *identifier,
                                              StructValidateFunc validate,
                                              StructCallbackFunc call,
                                              StructFreeFunc free)
{
  bNodeType *nt = rna_Node_register_base(
      bmain, reports, &RNA_CompositorNode, data, identifier, validate, call, free);
  if (!nt) {
    return NULL;
  }

  nodeRegisterType(nt);

  /* update while blender is running */
  WM_main_add_notifier(NC_NODE | NA_EDITED, NULL);

  return nt->rna_ext.srna;
}

static StructRNA *rna_TextureNode_register(Main *bmain,
                                           ReportList *reports,
                                           void *data,
                                           const char *identifier,
                                           StructValidateFunc validate,
                                           StructCallbackFunc call,
                                           StructFreeFunc free)
{
  bNodeType *nt = rna_Node_register_base(
      bmain, reports, &RNA_TextureNode, data, identifier, validate, call, free);
  if (!nt) {
    return NULL;
  }

  nodeRegisterType(nt);

  /* update while blender is running */
  WM_main_add_notifier(NC_NODE | NA_EDITED, NULL);

  return nt->rna_ext.srna;
}

static StructRNA *rna_GeometryNode_register(Main *bmain,
                                            ReportList *reports,
                                            void *data,
                                            const char *identifier,
                                            StructValidateFunc validate,
                                            StructCallbackFunc call,
                                            StructFreeFunc free)
{
  bNodeType *nt = rna_Node_register_base(
      bmain, reports, &RNA_GeometryNode, data, identifier, validate, call, free);
  if (!nt) {
    return NULL;
  }

  nodeRegisterType(nt);

  /* update while blender is running */
  WM_main_add_notifier(NC_NODE | NA_EDITED, NULL);

  return nt->rna_ext.srna;
}

static StructRNA *rna_FunctionNode_register(Main *bmain,
                                            ReportList *reports,
                                            void *data,
                                            const char *identifier,
                                            StructValidateFunc validate,
                                            StructCallbackFunc call,
                                            StructFreeFunc free)
{
  bNodeType *nt = rna_Node_register_base(
      bmain, reports, &RNA_FunctionNode, data, identifier, validate, call, free);
  if (!nt) {
    return NULL;
  }

  nodeRegisterType(nt);

  /* update while blender is running */
  WM_main_add_notifier(NC_NODE | NA_EDITED, NULL);

  return nt->rna_ext.srna;
}

static IDProperty **rna_Node_idprops(PointerRNA *ptr)
{
  bNode *node = ptr->data;
  return &node->prop;
}

static void rna_Node_parent_set(PointerRNA *ptr,
                                PointerRNA value,
                                struct ReportList *UNUSED(reports))
{
  bNode *node = ptr->data;
  bNode *parent = value.data;

  if (parent) {
    /* XXX only Frame node allowed for now,
     * in the future should have a poll function or so to test possible attachment.
     */
    if (parent->type != NODE_FRAME) {
      return;
    }

    /* make sure parent is not attached to the node */
    if (nodeAttachNodeCheck(parent, node)) {
      return;
    }
  }

  nodeDetachNode(node);
  if (parent) {
    nodeAttachNode(node, parent);
  }
}

static bool rna_Node_parent_poll(PointerRNA *ptr, PointerRNA value)
{
  bNode *node = ptr->data;
  bNode *parent = value.data;

  /* XXX only Frame node allowed for now,
   * in the future should have a poll function or so to test possible attachment.
   */
  if (parent->type != NODE_FRAME) {
    return false;
  }

  /* make sure parent is not attached to the node */
  if (nodeAttachNodeCheck(parent, node)) {
    return false;
  }

  return true;
}

static void rna_Node_update(Main *bmain, Scene *UNUSED(scene), PointerRNA *ptr)
{
  bNodeTree *ntree = (bNodeTree *)ptr->owner_id;
  bNode *node = (bNode *)ptr->data;
  ED_node_tag_update_nodetree(bmain, ntree, node);
}

static void rna_Node_update_relations(Main *bmain, Scene *scene, PointerRNA *ptr)
{
  rna_Node_update(bmain, scene, ptr);
  DEG_relations_tag_update(bmain);
}

static void rna_Node_socket_value_update(ID *id, bNode *node, bContext *C)
{
  ED_node_tag_update_nodetree(CTX_data_main(C), (bNodeTree *)id, node);
}

static void rna_Node_select_set(PointerRNA *ptr, bool value)
{
  bNode *node = (bNode *)ptr->data;
  nodeSetSelected(node, value);
}

static void rna_Node_name_set(PointerRNA *ptr, const char *value)
{
  bNodeTree *ntree = (bNodeTree *)ptr->owner_id;
  bNode *node = (bNode *)ptr->data;
  char oldname[sizeof(node->name)];

  /* make a copy of the old name first */
  BLI_strncpy(oldname, node->name, sizeof(node->name));
  /* set new name */
  BLI_strncpy_utf8(node->name, value, sizeof(node->name));

  nodeUniqueName(ntree, node);

  /* fix all the animation data which may link to this */
  BKE_animdata_fix_paths_rename_all(NULL, "nodes", oldname, node->name);
}

static bNodeSocket *rna_Node_inputs_new(ID *id,
                                        bNode *node,
                                        Main *bmain,
                                        ReportList *reports,
                                        const char *type,
                                        const char *name,
                                        const char *identifier)
{

  if (ELEM(node->type, NODE_GROUP_INPUT, NODE_FRAME)) {
    BKE_report(reports, RPT_ERROR, "Unable to create socket");
    return NULL;
  }
  /* Adding an input to a group node is not working,
   * simpler to add it to its underlying nodetree. */
  if (ELEM(node->type, NODE_GROUP, NODE_CUSTOM_GROUP) && node->id != NULL) {
    return rna_NodeTree_inputs_new((bNodeTree *)node->id, bmain, reports, type, name);
  }

  bNodeTree *ntree = (bNodeTree *)id;
  bNodeSocket *sock;

  sock = nodeAddSocket(ntree, node, SOCK_IN, type, identifier, name);

  if (sock == NULL) {
    BKE_report(reports, RPT_ERROR, "Unable to create socket");
  }
  else {
    ntreeUpdateTree(bmain, ntree);
    WM_main_add_notifier(NC_NODE | NA_EDITED, ntree);
  }

  return sock;
}

static bNodeSocket *rna_Node_outputs_new(ID *id,
                                         bNode *node,
                                         Main *bmain,
                                         ReportList *reports,
                                         const char *type,
                                         const char *name,
                                         const char *identifier)
{
  if (ELEM(node->type, NODE_GROUP_OUTPUT, NODE_FRAME)) {
    BKE_report(reports, RPT_ERROR, "Unable to create socket");
    return NULL;
  }
  /* Adding an output to a group node is not working,
   * simpler to add it to its underlying nodetree. */
  if (ELEM(node->type, NODE_GROUP, NODE_CUSTOM_GROUP) && node->id != NULL) {
    return rna_NodeTree_outputs_new((bNodeTree *)node->id, bmain, reports, type, name);
  }

  bNodeTree *ntree = (bNodeTree *)id;
  bNodeSocket *sock;

  sock = nodeAddSocket(ntree, node, SOCK_OUT, type, identifier, name);

  if (sock == NULL) {
    BKE_report(reports, RPT_ERROR, "Unable to create socket");
  }
  else {
    ntreeUpdateTree(bmain, ntree);
    WM_main_add_notifier(NC_NODE | NA_EDITED, ntree);
  }

  return sock;
}

static void rna_Node_socket_remove(
    ID *id, bNode *node, Main *bmain, ReportList *reports, bNodeSocket *sock)
{
  bNodeTree *ntree = (bNodeTree *)id;

  if (BLI_findindex(&node->inputs, sock) == -1 && BLI_findindex(&node->outputs, sock) == -1) {
    BKE_reportf(reports, RPT_ERROR, "Unable to locate socket '%s' in node", sock->identifier);
  }
  else {
    nodeRemoveSocket(ntree, node, sock);

    ntreeUpdateTree(bmain, ntree);
    WM_main_add_notifier(NC_NODE | NA_EDITED, ntree);
  }
}

static void rna_Node_inputs_clear(ID *id, bNode *node, Main *bmain)
{
  bNodeTree *ntree = (bNodeTree *)id;
  bNodeSocket *sock, *nextsock;

  for (sock = node->inputs.first; sock; sock = nextsock) {
    nextsock = sock->next;
    nodeRemoveSocket(ntree, node, sock);
  }

  ntreeUpdateTree(bmain, ntree);
  WM_main_add_notifier(NC_NODE | NA_EDITED, ntree);
}

static void rna_Node_outputs_clear(ID *id, bNode *node, Main *bmain)
{
  bNodeTree *ntree = (bNodeTree *)id;
  bNodeSocket *sock, *nextsock;

  for (sock = node->outputs.first; sock; sock = nextsock) {
    nextsock = sock->next;
    nodeRemoveSocket(ntree, node, sock);
  }

  ntreeUpdateTree(bmain, ntree);
  WM_main_add_notifier(NC_NODE | NA_EDITED, ntree);
}

static void rna_Node_inputs_move(ID *id, bNode *node, Main *bmain, int from_index, int to_index)
{
  bNodeTree *ntree = (bNodeTree *)id;
  bNodeSocket *sock;

  if (from_index == to_index) {
    return;
  }
  if (from_index < 0 || to_index < 0) {
    return;
  }

  sock = BLI_findlink(&node->inputs, from_index);
  if (to_index < from_index) {
    bNodeSocket *nextsock = BLI_findlink(&node->inputs, to_index);
    if (nextsock) {
      BLI_remlink(&node->inputs, sock);
      BLI_insertlinkbefore(&node->inputs, nextsock, sock);
    }
  }
  else {
    bNodeSocket *prevsock = BLI_findlink(&node->inputs, to_index);
    if (prevsock) {
      BLI_remlink(&node->inputs, sock);
      BLI_insertlinkafter(&node->inputs, prevsock, sock);
    }
  }

  ntreeUpdateTree(bmain, ntree);
  WM_main_add_notifier(NC_NODE | NA_EDITED, ntree);
}

static void rna_Node_outputs_move(ID *id, bNode *node, Main *bmain, int from_index, int to_index)
{
  bNodeTree *ntree = (bNodeTree *)id;
  bNodeSocket *sock;

  if (from_index == to_index) {
    return;
  }
  if (from_index < 0 || to_index < 0) {
    return;
  }

  sock = BLI_findlink(&node->outputs, from_index);
  if (to_index < from_index) {
    bNodeSocket *nextsock = BLI_findlink(&node->outputs, to_index);
    if (nextsock) {
      BLI_remlink(&node->outputs, sock);
      BLI_insertlinkbefore(&node->outputs, nextsock, sock);
    }
  }
  else {
    bNodeSocket *prevsock = BLI_findlink(&node->outputs, to_index);
    if (prevsock) {
      BLI_remlink(&node->outputs, sock);
      BLI_insertlinkafter(&node->outputs, prevsock, sock);
    }
  }

  ntreeUpdateTree(bmain, ntree);
  WM_main_add_notifier(NC_NODE | NA_EDITED, ntree);
}

static void rna_Node_width_range(
    PointerRNA *ptr, float *min, float *max, float *softmin, float *softmax)
{
  bNode *node = ptr->data;
  *min = *softmin = node->typeinfo->minwidth;
  *max = *softmax = node->typeinfo->maxwidth;
}

static void rna_Node_height_range(
    PointerRNA *ptr, float *min, float *max, float *softmin, float *softmax)
{
  bNode *node = ptr->data;
  *min = *softmin = node->typeinfo->minheight;
  *max = *softmax = node->typeinfo->maxheight;
}

static void rna_Node_dimensions_get(PointerRNA *ptr, float *value)
{
  bNode *node = ptr->data;
  value[0] = node->totr.xmax - node->totr.xmin;
  value[1] = node->totr.ymax - node->totr.ymin;
}

/* ******** Node Socket ******** */

static void rna_NodeSocket_draw(
    bContext *C, struct uiLayout *layout, PointerRNA *ptr, PointerRNA *node_ptr, const char *text)
{
  extern FunctionRNA rna_NodeSocket_draw_func;

  bNodeSocket *sock = (bNodeSocket *)ptr->data;
  ParameterList list;
  FunctionRNA *func;

  func = &rna_NodeSocket_draw_func; /* RNA_struct_find_function(&ptr, "draw"); */

  RNA_parameter_list_create(&list, ptr, func);
  RNA_parameter_set_lookup(&list, "context", &C);
  RNA_parameter_set_lookup(&list, "layout", &layout);
  RNA_parameter_set_lookup(&list, "node", node_ptr);
  RNA_parameter_set_lookup(&list, "text", &text);
  sock->typeinfo->ext_socket.call(C, ptr, func, &list);

  RNA_parameter_list_free(&list);
}

static void rna_NodeSocket_draw_color(bContext *C,
                                      PointerRNA *ptr,
                                      PointerRNA *node_ptr,
                                      float *r_color)
{
  extern FunctionRNA rna_NodeSocket_draw_color_func;

  bNodeSocket *sock = (bNodeSocket *)ptr->data;
  ParameterList list;
  FunctionRNA *func;
  void *ret;

  func = &rna_NodeSocket_draw_color_func; /* RNA_struct_find_function(&ptr, "draw_color"); */

  RNA_parameter_list_create(&list, ptr, func);
  RNA_parameter_set_lookup(&list, "context", &C);
  RNA_parameter_set_lookup(&list, "node", node_ptr);
  sock->typeinfo->ext_socket.call(C, ptr, func, &list);

  RNA_parameter_get_lookup(&list, "color", &ret);
  copy_v4_v4(r_color, (float *)ret);

  RNA_parameter_list_free(&list);
}

static void rna_NodeSocket_unregister(Main *UNUSED(bmain), StructRNA *type)
{
  bNodeSocketType *st = RNA_struct_blender_type_get(type);
  if (!st) {
    return;
  }

  RNA_struct_free_extension(type, &st->ext_socket);
  RNA_struct_free(&BLENDER_RNA, type);

  nodeUnregisterSocketType(st);

  /* update while blender is running */
  WM_main_add_notifier(NC_NODE | NA_EDITED, NULL);
}

static StructRNA *rna_NodeSocket_register(Main *UNUSED(bmain),
                                          ReportList *reports,
                                          void *data,
                                          const char *identifier,
                                          StructValidateFunc validate,
                                          StructCallbackFunc call,
                                          StructFreeFunc free)
{
  bNodeSocketType *st, dummyst;
  bNodeSocket dummysock;
  PointerRNA dummyptr;
  int have_function[2];

  /* setup dummy socket & socket type to store static properties in */
  memset(&dummyst, 0, sizeof(bNodeSocketType));

  memset(&dummysock, 0, sizeof(bNodeSocket));
  dummysock.typeinfo = &dummyst;
  RNA_pointer_create(NULL, &RNA_NodeSocket, &dummysock, &dummyptr);

  /* validate the python class */
  if (validate(&dummyptr, data, have_function) != 0) {
    return NULL;
  }

  if (strlen(identifier) >= sizeof(dummyst.idname)) {
    BKE_reportf(reports,
                RPT_ERROR,
                "Registering node socket class: '%s' is too long, maximum length is %d",
                identifier,
                (int)sizeof(dummyst.idname));
    return NULL;
  }

  /* check if we have registered this socket type before */
  st = nodeSocketTypeFind(dummyst.idname);
  if (!st) {
    /* create a new node socket type */
    st = MEM_mallocN(sizeof(bNodeSocketType), "node socket type");
    memcpy(st, &dummyst, sizeof(dummyst));

    nodeRegisterSocketType(st);
  }

  st->free_self = (void (*)(bNodeSocketType * stype)) MEM_freeN;

  /* if RNA type is already registered, unregister first */
  if (st->ext_socket.srna) {
    StructRNA *srna = st->ext_socket.srna;
    RNA_struct_free_extension(srna, &st->ext_socket);
    RNA_struct_free(&BLENDER_RNA, srna);
  }
  st->ext_socket.srna = RNA_def_struct_ptr(&BLENDER_RNA, st->idname, &RNA_NodeSocket);
  st->ext_socket.data = data;
  st->ext_socket.call = call;
  st->ext_socket.free = free;
  RNA_struct_blender_type_set(st->ext_socket.srna, st);

  /* XXX bad level call! needed to initialize the basic draw functions ... */
  ED_init_custom_node_socket_type(st);

  st->draw = (have_function[0]) ? rna_NodeSocket_draw : NULL;
  st->draw_color = (have_function[1]) ? rna_NodeSocket_draw_color : NULL;

  /* update while blender is running */
  WM_main_add_notifier(NC_NODE | NA_EDITED, NULL);

  return st->ext_socket.srna;
}

static StructRNA *rna_NodeSocket_refine(PointerRNA *ptr)
{
  bNodeSocket *sock = (bNodeSocket *)ptr->data;

  if (sock->typeinfo->ext_socket.srna) {
    return sock->typeinfo->ext_socket.srna;
  }
  else {
    return &RNA_NodeSocket;
  }
}

static char *rna_NodeSocket_path(PointerRNA *ptr)
{
  bNodeTree *ntree = (bNodeTree *)ptr->owner_id;
  bNodeSocket *sock = (bNodeSocket *)ptr->data;
  bNode *node;
  int socketindex;
  char name_esc[sizeof(node->name) * 2];

  if (!nodeFindNode(ntree, sock, &node, &socketindex)) {
    return NULL;
  }

  BLI_str_escape(name_esc, node->name, sizeof(name_esc));

  if (sock->in_out == SOCK_IN) {
    return BLI_sprintfN("nodes[\"%s\"].inputs[%d]", name_esc, socketindex);
  }
  else {
    return BLI_sprintfN("nodes[\"%s\"].outputs[%d]", name_esc, socketindex);
  }
}

static IDProperty **rna_NodeSocket_idprops(PointerRNA *ptr)
{
  bNodeSocket *sock = ptr->data;
  return &sock->prop;
}

static PointerRNA rna_NodeSocket_node_get(PointerRNA *ptr)
{
  bNodeTree *ntree = (bNodeTree *)ptr->owner_id;
  bNodeSocket *sock = (bNodeSocket *)ptr->data;
  bNode *node;
  PointerRNA r_ptr;

  nodeFindNode(ntree, sock, &node, NULL);

  RNA_pointer_create((ID *)ntree, &RNA_Node, node, &r_ptr);
  return r_ptr;
}

static void rna_NodeSocket_type_set(PointerRNA *ptr, int value)
{
  bNodeTree *ntree = (bNodeTree *)ptr->owner_id;
  bNodeSocket *sock = (bNodeSocket *)ptr->data;
  bNode *node;
  nodeFindNode(ntree, sock, &node, NULL);
  nodeModifySocketTypeStatic(ntree, node, sock, value, 0);
}

static void rna_NodeSocket_update(Main *bmain, Scene *UNUSED(scene), PointerRNA *ptr)
{
  bNodeTree *ntree = (bNodeTree *)ptr->owner_id;
  bNodeSocket *sock = (bNodeSocket *)ptr->data;
  bNode *node;
  if (nodeFindNode(ntree, sock, &node, NULL)) {
    ED_node_tag_update_nodetree(bmain, ntree, node);
  }
}

static bool rna_NodeSocket_is_output_get(PointerRNA *ptr)
{
  bNodeSocket *sock = ptr->data;
  return sock->in_out == SOCK_OUT;
}

static void rna_NodeSocket_link_limit_set(PointerRNA *ptr, int value)
{
  /* Does not have any effect if the link limit is defined in the socket type. */
  bNodeSocket *sock = ptr->data;
  sock->limit = (value == 0 ? 0xFFF : value);
}

static void rna_NodeSocket_hide_set(PointerRNA *ptr, bool value)
{
  bNodeSocket *sock = (bNodeSocket *)ptr->data;

  /* don't hide linked sockets */
  if (sock->flag & SOCK_IN_USE) {
    return;
  }

  if (value) {
    sock->flag |= SOCK_HIDDEN;
  }
  else {
    sock->flag &= ~SOCK_HIDDEN;
  }
}

static void rna_NodeSocketInterface_draw(bContext *C, struct uiLayout *layout, PointerRNA *ptr)
{
  extern FunctionRNA rna_NodeSocketInterface_draw_func;

  bNodeSocket *stemp = (bNodeSocket *)ptr->data;
  ParameterList list;
  FunctionRNA *func;

  if (!stemp->typeinfo) {
    return;
  }

  func = &rna_NodeSocketInterface_draw_func; /* RNA_struct_find_function(&ptr, "draw"); */

  RNA_parameter_list_create(&list, ptr, func);
  RNA_parameter_set_lookup(&list, "context", &C);
  RNA_parameter_set_lookup(&list, "layout", &layout);
  stemp->typeinfo->ext_interface.call(C, ptr, func, &list);

  RNA_parameter_list_free(&list);
}

static void rna_NodeSocketInterface_draw_color(bContext *C, PointerRNA *ptr, float *r_color)
{
  extern FunctionRNA rna_NodeSocketInterface_draw_color_func;

  bNodeSocket *sock = (bNodeSocket *)ptr->data;
  ParameterList list;
  FunctionRNA *func;
  void *ret;

  if (!sock->typeinfo) {
    return;
  }

  func =
      &rna_NodeSocketInterface_draw_color_func; /* RNA_struct_find_function(&ptr, "draw_color"); */

  RNA_parameter_list_create(&list, ptr, func);
  RNA_parameter_set_lookup(&list, "context", &C);
  sock->typeinfo->ext_interface.call(C, ptr, func, &list);

  RNA_parameter_get_lookup(&list, "color", &ret);
  copy_v4_v4(r_color, (float *)ret);

  RNA_parameter_list_free(&list);
}

static void rna_NodeSocketInterface_register_properties(bNodeTree *ntree,
                                                        bNodeSocket *stemp,
                                                        StructRNA *data_srna)
{
  extern FunctionRNA rna_NodeSocketInterface_register_properties_func;

  PointerRNA ptr;
  ParameterList list;
  FunctionRNA *func;

  if (!stemp->typeinfo) {
    return;
  }

  RNA_pointer_create((ID *)ntree, &RNA_NodeSocketInterface, stemp, &ptr);
  // RNA_struct_find_function(&ptr, "register_properties");
  func = &rna_NodeSocketInterface_register_properties_func;

  RNA_parameter_list_create(&list, &ptr, func);
  RNA_parameter_set_lookup(&list, "data_rna_type", &data_srna);
  stemp->typeinfo->ext_interface.call(NULL, &ptr, func, &list);

  RNA_parameter_list_free(&list);
}

static void rna_NodeSocketInterface_init_socket(
    bNodeTree *ntree, bNodeSocket *stemp, bNode *node, bNodeSocket *sock, const char *data_path)
{
  extern FunctionRNA rna_NodeSocketInterface_init_socket_func;

  PointerRNA ptr, node_ptr, sock_ptr;
  ParameterList list;
  FunctionRNA *func;

  if (!stemp->typeinfo) {
    return;
  }

  RNA_pointer_create((ID *)ntree, &RNA_NodeSocketInterface, stemp, &ptr);
  RNA_pointer_create((ID *)ntree, &RNA_Node, node, &node_ptr);
  RNA_pointer_create((ID *)ntree, &RNA_NodeSocket, sock, &sock_ptr);
  // RNA_struct_find_function(&ptr, "init_socket");
  func = &rna_NodeSocketInterface_init_socket_func;

  RNA_parameter_list_create(&list, &ptr, func);
  RNA_parameter_set_lookup(&list, "node", &node_ptr);
  RNA_parameter_set_lookup(&list, "socket", &sock_ptr);
  RNA_parameter_set_lookup(&list, "data_path", &data_path);
  stemp->typeinfo->ext_interface.call(NULL, &ptr, func, &list);

  RNA_parameter_list_free(&list);
}

static void rna_NodeSocketInterface_from_socket(bNodeTree *ntree,
                                                bNodeSocket *stemp,
                                                bNode *node,
                                                bNodeSocket *sock)
{
  extern FunctionRNA rna_NodeSocketInterface_from_socket_func;

  PointerRNA ptr, node_ptr, sock_ptr;
  ParameterList list;
  FunctionRNA *func;

  if (!stemp->typeinfo) {
    return;
  }

  RNA_pointer_create((ID *)ntree, &RNA_NodeSocketInterface, stemp, &ptr);
  RNA_pointer_create((ID *)ntree, &RNA_Node, node, &node_ptr);
  RNA_pointer_create((ID *)ntree, &RNA_NodeSocket, sock, &sock_ptr);
  // RNA_struct_find_function(&ptr, "from_socket");
  func = &rna_NodeSocketInterface_from_socket_func;

  RNA_parameter_list_create(&list, &ptr, func);
  RNA_parameter_set_lookup(&list, "node", &node_ptr);
  RNA_parameter_set_lookup(&list, "socket", &sock_ptr);
  stemp->typeinfo->ext_interface.call(NULL, &ptr, func, &list);

  RNA_parameter_list_free(&list);
}

static void rna_NodeSocketInterface_unregister(Main *UNUSED(bmain), StructRNA *type)
{
  bNodeSocketType *st = RNA_struct_blender_type_get(type);
  if (!st) {
    return;
  }

  RNA_struct_free_extension(type, &st->ext_interface);

  RNA_struct_free(&BLENDER_RNA, type);

  /* update while blender is running */
  WM_main_add_notifier(NC_NODE | NA_EDITED, NULL);
}

static StructRNA *rna_NodeSocketInterface_register(Main *UNUSED(bmain),
                                                   ReportList *UNUSED(reports),
                                                   void *data,
                                                   const char *identifier,
                                                   StructValidateFunc validate,
                                                   StructCallbackFunc call,
                                                   StructFreeFunc free)
{
  bNodeSocketType *st, dummyst;
  bNodeSocket dummysock;
  PointerRNA dummyptr;
  int have_function[5];

  /* setup dummy socket & socket type to store static properties in */
  memset(&dummyst, 0, sizeof(bNodeSocketType));

  memset(&dummysock, 0, sizeof(bNodeSocket));
  dummysock.typeinfo = &dummyst;
  RNA_pointer_create(NULL, &RNA_NodeSocketInterface, &dummysock, &dummyptr);

  /* validate the python class */
  if (validate(&dummyptr, data, have_function) != 0) {
    return NULL;
  }

  /* check if we have registered this socket type before */
  st = nodeSocketTypeFind(dummyst.idname);
  if (st) {
    /* basic socket type registered by a socket class before. */
  }
  else {
    /* create a new node socket type */
    st = MEM_mallocN(sizeof(bNodeSocketType), "node socket type");
    memcpy(st, &dummyst, sizeof(dummyst));

    nodeRegisterSocketType(st);
  }

  st->free_self = (void (*)(bNodeSocketType * stype)) MEM_freeN;

  /* if RNA type is already registered, unregister first */
  if (st->ext_interface.srna) {
    StructRNA *srna = st->ext_interface.srna;
    RNA_struct_free_extension(srna, &st->ext_interface);
    RNA_struct_free(&BLENDER_RNA, srna);
  }
  st->ext_interface.srna = RNA_def_struct_ptr(&BLENDER_RNA, identifier, &RNA_NodeSocketInterface);
  st->ext_interface.data = data;
  st->ext_interface.call = call;
  st->ext_interface.free = free;
  RNA_struct_blender_type_set(st->ext_interface.srna, st);

  st->interface_draw = (have_function[0]) ? rna_NodeSocketInterface_draw : NULL;
  st->interface_draw_color = (have_function[1]) ? rna_NodeSocketInterface_draw_color : NULL;
  st->interface_register_properties = (have_function[2]) ?
                                          rna_NodeSocketInterface_register_properties :
                                          NULL;
  st->interface_init_socket = (have_function[3]) ? rna_NodeSocketInterface_init_socket : NULL;
  st->interface_from_socket = (have_function[4]) ? rna_NodeSocketInterface_from_socket : NULL;

  /* update while blender is running */
  WM_main_add_notifier(NC_NODE | NA_EDITED, NULL);

  return st->ext_interface.srna;
}

static StructRNA *rna_NodeSocketInterface_refine(PointerRNA *ptr)
{
  bNodeSocket *sock = (bNodeSocket *)ptr->data;

  if (sock->typeinfo && sock->typeinfo->ext_interface.srna) {
    return sock->typeinfo->ext_interface.srna;
  }
  else {
    return &RNA_NodeSocketInterface;
  }
}

static char *rna_NodeSocketInterface_path(PointerRNA *ptr)
{
  bNodeTree *ntree = (bNodeTree *)ptr->owner_id;
  bNodeSocket *sock = (bNodeSocket *)ptr->data;
  int socketindex;

  socketindex = BLI_findindex(&ntree->inputs, sock);
  if (socketindex != -1) {
    return BLI_sprintfN("inputs[%d]", socketindex);
  }

  socketindex = BLI_findindex(&ntree->outputs, sock);
  if (socketindex != -1) {
    return BLI_sprintfN("outputs[%d]", socketindex);
  }

  return NULL;
}

static IDProperty **rna_NodeSocketInterface_idprops(PointerRNA *ptr)
{
  bNodeSocket *sock = ptr->data;
  return &sock->prop;
}

static void rna_NodeSocketInterface_update(Main *bmain, Scene *UNUSED(scene), PointerRNA *ptr)
{
  bNodeTree *ntree = (bNodeTree *)ptr->owner_id;
  bNodeSocket *stemp = ptr->data;

  if (!stemp->typeinfo) {
    return;
  }

  ntree->update |= NTREE_UPDATE_GROUP;
  ntreeUpdateTree(bmain, ntree);

  ED_node_tag_update_nodetree(bmain, ntree, NULL);
}

/* ******** Standard Node Socket Base Types ******** */

static void rna_NodeSocketStandard_draw(ID *id,
                                        bNodeSocket *sock,
                                        struct bContext *C,
                                        struct uiLayout *layout,
                                        PointerRNA *nodeptr,
                                        const char *text)
{
  PointerRNA ptr;
  RNA_pointer_create(id, &RNA_NodeSocket, sock, &ptr);
  sock->typeinfo->draw(C, layout, &ptr, nodeptr, text);
}

static void rna_NodeSocketStandard_draw_color(
    ID *id, bNodeSocket *sock, struct bContext *C, PointerRNA *nodeptr, float r_color[4])
{
  PointerRNA ptr;
  RNA_pointer_create(id, &RNA_NodeSocket, sock, &ptr);
  sock->typeinfo->draw_color(C, &ptr, nodeptr, r_color);
}

static void rna_NodeSocketInterfaceStandard_draw(ID *id,
                                                 bNodeSocket *sock,
                                                 struct bContext *C,
                                                 struct uiLayout *layout)
{
  PointerRNA ptr;
  RNA_pointer_create(id, &RNA_NodeSocketInterface, sock, &ptr);
  sock->typeinfo->interface_draw(C, layout, &ptr);
}

static void rna_NodeSocketInterfaceStandard_draw_color(ID *id,
                                                       bNodeSocket *sock,
                                                       struct bContext *C,
                                                       float r_color[4])
{
  PointerRNA ptr;
  RNA_pointer_create(id, &RNA_NodeSocketInterface, sock, &ptr);
  sock->typeinfo->interface_draw_color(C, &ptr, r_color);
}

static void rna_NodeSocketStandard_float_range(
    PointerRNA *ptr, float *min, float *max, float *softmin, float *softmax)
{
  bNodeSocket *sock = ptr->data;
  bNodeSocketValueFloat *dval = sock->default_value;
  int subtype = sock->typeinfo->subtype;

  if (dval->max < dval->min) {
    dval->max = dval->min;
  }

  *min = (subtype == PROP_UNSIGNED ? 0.0f : -FLT_MAX);
  *max = FLT_MAX;
  *softmin = dval->min;
  *softmax = dval->max;
}

static void rna_NodeSocketStandard_int_range(
    PointerRNA *ptr, int *min, int *max, int *softmin, int *softmax)
{
  bNodeSocket *sock = ptr->data;
  bNodeSocketValueInt *dval = sock->default_value;
  int subtype = sock->typeinfo->subtype;

  if (dval->max < dval->min) {
    dval->max = dval->min;
  }

  *min = (subtype == PROP_UNSIGNED ? 0 : INT_MIN);
  *max = INT_MAX;
  *softmin = dval->min;
  *softmax = dval->max;
}

static void rna_NodeSocketStandard_vector_range(
    PointerRNA *ptr, float *min, float *max, float *softmin, float *softmax)
{
  bNodeSocket *sock = ptr->data;
  bNodeSocketValueVector *dval = sock->default_value;

  if (dval->max < dval->min) {
    dval->max = dval->min;
  }

  *min = -FLT_MAX;
  *max = FLT_MAX;
  *softmin = dval->min;
  *softmax = dval->max;
}

/* using a context update function here, to avoid searching the node if possible */
static void rna_NodeSocketStandard_value_update(struct bContext *C, PointerRNA *ptr)
{
  bNode *node;

  /* default update */
  rna_NodeSocket_update(CTX_data_main(C), CTX_data_scene(C), ptr);

  /* try to use node from context, faster */
  node = CTX_data_pointer_get(C, "node").data;
  if (!node) {
    bNodeTree *ntree = (bNodeTree *)ptr->owner_id;
    bNodeSocket *sock = ptr->data;

    /* fall back to searching node in the tree */
    nodeFindNode(ntree, sock, &node, NULL);
  }
}

static void rna_NodeSocketStandard_value_and_relation_update(struct bContext *C, PointerRNA *ptr)
{
  rna_NodeSocketStandard_value_update(C, ptr);
  bNodeTree *ntree = (bNodeTree *)ptr->owner_id;
  Main *bmain = CTX_data_main(C);
  ntreeUpdateTree(bmain, ntree);
  DEG_relations_tag_update(bmain);
}

/* ******** Node Types ******** */

static void rna_NodeInternalSocketTemplate_name_get(PointerRNA *ptr, char *value)
{
  bNodeSocketTemplate *stemp = ptr->data;
  strcpy(value, stemp->name);
}

static int rna_NodeInternalSocketTemplate_name_length(PointerRNA *ptr)
{
  bNodeSocketTemplate *stemp = ptr->data;
  return strlen(stemp->name);
}

static void rna_NodeInternalSocketTemplate_identifier_get(PointerRNA *ptr, char *value)
{
  bNodeSocketTemplate *stemp = ptr->data;
  strcpy(value, stemp->identifier);
}

static int rna_NodeInternalSocketTemplate_identifier_length(PointerRNA *ptr)
{
  bNodeSocketTemplate *stemp = ptr->data;
  return strlen(stemp->identifier);
}

static int rna_NodeInternalSocketTemplate_type_get(PointerRNA *ptr)
{
  bNodeSocketTemplate *stemp = ptr->data;
  return stemp->type;
}

static PointerRNA rna_NodeInternal_input_template(StructRNA *srna, int index)
{
  bNodeType *ntype = RNA_struct_blender_type_get(srna);
  if (ntype && ntype->inputs) {
    bNodeSocketTemplate *stemp = ntype->inputs;
    int i = 0;
    while (i < index && stemp->type >= 0) {
      i++;
      stemp++;
    }
    if (i == index && stemp->type >= 0) {
      PointerRNA ptr;
      RNA_pointer_create(NULL, &RNA_NodeInternalSocketTemplate, stemp, &ptr);
      return ptr;
    }
  }
  return PointerRNA_NULL;
}

static PointerRNA rna_NodeInternal_output_template(StructRNA *srna, int index)
{
  bNodeType *ntype = RNA_struct_blender_type_get(srna);
  if (ntype && ntype->outputs) {
    bNodeSocketTemplate *stemp = ntype->outputs;
    int i = 0;
    while (i < index && stemp->type >= 0) {
      i++;
      stemp++;
    }
    if (i == index && stemp->type >= 0) {
      PointerRNA ptr;
      RNA_pointer_create(NULL, &RNA_NodeInternalSocketTemplate, stemp, &ptr);
      return ptr;
    }
  }
  return PointerRNA_NULL;
}

static bool rna_NodeInternal_poll(StructRNA *srna, bNodeTree *ntree)
{
  bNodeType *ntype = RNA_struct_blender_type_get(srna);
  const char *disabled_hint;
  return ntype && (!ntype->poll || ntype->poll(ntype, ntree, &disabled_hint));
}

static bool rna_NodeInternal_poll_instance(bNode *node, bNodeTree *ntree)
{
  bNodeType *ntype = node->typeinfo;
  const char *disabled_hint;
  if (ntype->poll_instance) {
    return ntype->poll_instance(node, ntree, &disabled_hint);
  }
  else {
    /* fall back to basic poll function */
    return !ntype->poll || ntype->poll(ntype, ntree, &disabled_hint);
  }
}

static void rna_NodeInternal_update(ID *id, bNode *node)
{
  bNodeTree *ntree = (bNodeTree *)id;
  if (node->typeinfo->updatefunc) {
    node->typeinfo->updatefunc(ntree, node);
  }
}

static void rna_NodeInternal_draw_buttons(ID *id,
                                          bNode *node,
                                          struct bContext *C,
                                          struct uiLayout *layout)
{
  if (node->typeinfo->draw_buttons) {
    PointerRNA ptr;
    RNA_pointer_create(id, &RNA_Node, node, &ptr);
    node->typeinfo->draw_buttons(layout, C, &ptr);
  }
}

static void rna_NodeInternal_draw_buttons_ext(ID *id,
                                              bNode *node,
                                              struct bContext *C,
                                              struct uiLayout *layout)
{
  if (node->typeinfo->draw_buttons_ex) {
    PointerRNA ptr;
    RNA_pointer_create(id, &RNA_Node, node, &ptr);
    node->typeinfo->draw_buttons_ex(layout, C, &ptr);
  }
  else if (node->typeinfo->draw_buttons) {
    PointerRNA ptr;
    RNA_pointer_create(id, &RNA_Node, node, &ptr);
    node->typeinfo->draw_buttons(layout, C, &ptr);
  }
}

static StructRNA *rna_NodeCustomGroup_register(Main *bmain,
                                               ReportList *reports,
                                               void *data,
                                               const char *identifier,
                                               StructValidateFunc validate,
                                               StructCallbackFunc call,
                                               StructFreeFunc free)
{
  bNodeType *nt = rna_Node_register_base(
      bmain, reports, &RNA_NodeCustomGroup, data, identifier, validate, call, free);
  if (!nt) {
    return NULL;
  }

  /* this updates the group node instance from the tree's interface */
  nt->group_update_func = node_group_update;

  nodeRegisterType(nt);

  /* update while blender is running */
  WM_main_add_notifier(NC_NODE | NA_EDITED, NULL);

  return nt->rna_ext.srna;
}

static StructRNA *rna_GeometryNodeCustomGroup_register(Main *bmain,
                                                       ReportList *reports,
                                                       void *data,
                                                       const char *identifier,
                                                       StructValidateFunc validate,
                                                       StructCallbackFunc call,
                                                       StructFreeFunc free)
{
  bNodeType *nt = rna_Node_register_base(
      bmain, reports, &RNA_GeometryNodeCustomGroup, data, identifier, validate, call, free);

  if (!nt) {
    return NULL;
  }

  nt->group_update_func = node_group_update;
  nt->type = NODE_CUSTOM_GROUP;

  register_node_type_geo_custom_group(nt);

  nodeRegisterType(nt);

  WM_main_add_notifier(NC_NODE | NA_EDITED, NULL);

  return nt->rna_ext.srna;
}

void register_node_type_geo_custom_group(bNodeType *ntype);

static StructRNA *rna_ShaderNodeCustomGroup_register(Main *bmain,
                                                     ReportList *reports,
                                                     void *data,
                                                     const char *identifier,
                                                     StructValidateFunc validate,
                                                     StructCallbackFunc call,
                                                     StructFreeFunc free)
{
  bNodeType *nt = rna_Node_register_base(
      bmain, reports, &RNA_ShaderNodeCustomGroup, data, identifier, validate, call, free);

  if (!nt) {
    return NULL;
  }

  nt->group_update_func = node_group_update;
  nt->type = NODE_CUSTOM_GROUP;

  register_node_type_sh_custom_group(nt);

  nodeRegisterType(nt);

  WM_main_add_notifier(NC_NODE | NA_EDITED, NULL);

  return nt->rna_ext.srna;
}

static StructRNA *rna_CompositorNodeCustomGroup_register(Main *bmain,
                                                         ReportList *reports,
                                                         void *data,
                                                         const char *identifier,
                                                         StructValidateFunc validate,
                                                         StructCallbackFunc call,
                                                         StructFreeFunc free)
{
  bNodeType *nt = rna_Node_register_base(
      bmain, reports, &RNA_CompositorNodeCustomGroup, data, identifier, validate, call, free);
  if (!nt) {
    return NULL;
  }

  nt->group_update_func = node_group_update;
  nt->type = NODE_CUSTOM_GROUP;

  register_node_type_cmp_custom_group(nt);

  nodeRegisterType(nt);

  WM_main_add_notifier(NC_NODE | NA_EDITED, NULL);

  return nt->rna_ext.srna;
}

static void rna_CompositorNode_tag_need_exec(bNode *node)
{
  node->need_exec = true;
}

static void rna_Node_tex_image_update(Main *bmain, Scene *UNUSED(scene), PointerRNA *ptr)
{
  bNodeTree *ntree = (bNodeTree *)ptr->owner_id;
  bNode *node = (bNode *)ptr->data;

  ED_node_tag_update_nodetree(bmain, ntree, node);
  WM_main_add_notifier(NC_IMAGE, NULL);
}

static void rna_NodeGroup_update(Main *bmain, Scene *UNUSED(scene), PointerRNA *ptr)
{
  bNodeTree *ntree = (bNodeTree *)ptr->owner_id;
  bNode *node = (bNode *)ptr->data;

  if (node->id) {
    ntreeUpdateTree(bmain, (bNodeTree *)node->id);
  }

  ED_node_tag_update_nodetree(bmain, ntree, node);
  DEG_relations_tag_update(bmain);
}

static void rna_NodeGroup_node_tree_set(PointerRNA *ptr,
                                        const PointerRNA value,
                                        struct ReportList *UNUSED(reports))
{
  bNodeTree *ntree = (bNodeTree *)ptr->owner_id;
  bNode *node = ptr->data;
  bNodeTree *ngroup = value.data;

  const char *disabled_hint = NULL;
  if (nodeGroupPoll(ntree, ngroup, &disabled_hint)) {
    if (node->id) {
      id_us_min(node->id);
    }
    if (ngroup) {
      id_us_plus(&ngroup->id);
    }

    node->id = &ngroup->id;
  }
}

static bool rna_NodeGroup_node_tree_poll(PointerRNA *ptr, const PointerRNA value)
{
  bNodeTree *ntree = (bNodeTree *)ptr->owner_id;
  bNodeTree *ngroup = value.data;

  /* only allow node trees of the same type as the group node's tree */
  if (ngroup->type != ntree->type) {
    return false;
  }

  const char *disabled_hint = NULL;
  return nodeGroupPoll(ntree, ngroup, &disabled_hint);
}

static StructRNA *rna_NodeGroup_interface_typef(PointerRNA *ptr)
{
  bNode *node = ptr->data;
  bNodeTree *ngroup = (bNodeTree *)node->id;

  if (ngroup) {
    StructRNA *srna = ntreeInterfaceTypeGet(ngroup, true);
    if (srna) {
      return srna;
    }
  }
  return &RNA_PropertyGroup;
}

static StructRNA *rna_NodeGroupInputOutput_interface_typef(PointerRNA *ptr)
{
  bNodeTree *ntree = (bNodeTree *)ptr->owner_id;

  if (ntree) {
    StructRNA *srna = ntreeInterfaceTypeGet(ntree, true);
    if (srna) {
      return srna;
    }
  }
  return &RNA_PropertyGroup;
}

static void rna_distance_matte_t1_set(PointerRNA *ptr, float value)
{
  bNode *node = (bNode *)ptr->data;
  NodeChroma *chroma = node->storage;

  chroma->t1 = value;
}

static void rna_distance_matte_t2_set(PointerRNA *ptr, float value)
{
  bNode *node = (bNode *)ptr->data;
  NodeChroma *chroma = node->storage;

  chroma->t2 = value;
}

static void rna_difference_matte_t1_set(PointerRNA *ptr, float value)
{
  bNode *node = (bNode *)ptr->data;
  NodeChroma *chroma = node->storage;

  chroma->t1 = value;
}

static void rna_difference_matte_t2_set(PointerRNA *ptr, float value)
{
  bNode *node = (bNode *)ptr->data;
  NodeChroma *chroma = node->storage;

  chroma->t2 = value;
}

/* Button Set Funcs for Matte Nodes */
static void rna_Matte_t1_set(PointerRNA *ptr, float value)
{
  bNode *node = (bNode *)ptr->data;
  NodeChroma *chroma = node->storage;

  chroma->t1 = value;

  if (value < chroma->t2) {
    chroma->t2 = value;
  }
}

static void rna_Matte_t2_set(PointerRNA *ptr, float value)
{
  bNode *node = (bNode *)ptr->data;
  NodeChroma *chroma = node->storage;

  if (value > chroma->t1) {
    value = chroma->t1;
  }

  chroma->t2 = value;
}

static void rna_Node_scene_set(PointerRNA *ptr,
                               PointerRNA value,
                               struct ReportList *UNUSED(reports))
{
  bNode *node = (bNode *)ptr->data;

  if (node->id) {
    id_us_min(node->id);
    node->id = NULL;
  }

  node->id = value.data;

  id_us_plus(node->id);
}

static void rna_Node_image_layer_update(Main *bmain, Scene *scene, PointerRNA *ptr)
{
  bNode *node = (bNode *)ptr->data;
  Image *ima = (Image *)node->id;
  ImageUser *iuser = node->storage;

  if (node->type == CMP_NODE_CRYPTOMATTE && node->custom1 != CMP_CRYPTOMATTE_SRC_IMAGE) {
    return;
  }

  BKE_image_multilayer_index(ima->rr, iuser);
  BKE_image_signal(bmain, ima, iuser, IMA_SIGNAL_SRC_CHANGE);

  rna_Node_update(bmain, scene, ptr);

  if (scene->nodetree != NULL) {
    ntreeCompositUpdateRLayers(scene->nodetree);
  }
}

static const EnumPropertyItem *renderresult_layers_add_enum(RenderLayer *rl)
{
  EnumPropertyItem *item = NULL;
  EnumPropertyItem tmp = {0};
  int i = 0, totitem = 0;

  while (rl) {
    tmp.identifier = rl->name;
    /* Little trick: using space char instead empty string
     * makes the item selectable in the drop-down. */
    if (rl->name[0] == '\0') {
      tmp.name = " ";
    }
    else {
      tmp.name = rl->name;
    }
    tmp.value = i++;
    RNA_enum_item_add(&item, &totitem, &tmp);
    rl = rl->next;
  }

  RNA_enum_item_end(&item, &totitem);

  return item;
}

static const EnumPropertyItem *rna_Node_image_layer_itemf(bContext *UNUSED(C),
                                                          PointerRNA *ptr,
                                                          PropertyRNA *UNUSED(prop),
                                                          bool *r_free)
{
  bNode *node = (bNode *)ptr->data;
  Image *ima = (Image *)node->id;
  const EnumPropertyItem *item = NULL;
  RenderLayer *rl;

  if (node->type == CMP_NODE_CRYPTOMATTE && node->custom1 != CMP_CRYPTOMATTE_SRC_IMAGE) {
    return DummyRNA_NULL_items;
  }

  if (ima == NULL || ima->rr == NULL) {
    *r_free = false;
    return DummyRNA_NULL_items;
  }

  rl = ima->rr->layers.first;
  item = renderresult_layers_add_enum(rl);

  *r_free = true;

  return item;
}

static bool rna_Node_image_has_layers_get(PointerRNA *ptr)
{
  bNode *node = (bNode *)ptr->data;
  Image *ima = (Image *)node->id;

  if (node->type == CMP_NODE_CRYPTOMATTE && node->custom1 != CMP_CRYPTOMATTE_SRC_IMAGE) {
    return false;
  }

  if (!ima || !(ima->rr)) {
    return false;
  }

  return RE_layers_have_name(ima->rr);
}

static bool rna_Node_image_has_views_get(PointerRNA *ptr)
{
  bNode *node = (bNode *)ptr->data;
  Image *ima = (Image *)node->id;

  if (node->type == CMP_NODE_CRYPTOMATTE && node->custom1 != CMP_CRYPTOMATTE_SRC_IMAGE) {
    return false;
  }

  if (!ima || !(ima->rr)) {
    return false;
  }

  return BLI_listbase_count_at_most(&ima->rr->views, 2) > 1;
}

static const EnumPropertyItem *renderresult_views_add_enum(RenderView *rv)
{
  EnumPropertyItem *item = NULL;
  EnumPropertyItem tmp = {0, "ALL", 0, "All", ""};
  int i = 1, totitem = 0;

  /* option to use all views */
  RNA_enum_item_add(&item, &totitem, &tmp);

  while (rv) {
    tmp.identifier = rv->name;
    /* Little trick: using space char instead empty string
     * makes the item selectable in the drop-down. */
    if (rv->name[0] == '\0') {
      tmp.name = " ";
    }
    else {
      tmp.name = rv->name;
    }
    tmp.value = i++;
    RNA_enum_item_add(&item, &totitem, &tmp);
    rv = rv->next;
  }

  RNA_enum_item_end(&item, &totitem);

  return item;
}

static const EnumPropertyItem *rna_Node_image_view_itemf(bContext *UNUSED(C),
                                                         PointerRNA *ptr,
                                                         PropertyRNA *UNUSED(prop),
                                                         bool *r_free)
{
  bNode *node = (bNode *)ptr->data;
  Image *ima = (Image *)node->id;
  const EnumPropertyItem *item = NULL;
  RenderView *rv;

  if (node->type == CMP_NODE_CRYPTOMATTE && node->custom1 != CMP_CRYPTOMATTE_SRC_IMAGE) {
    return DummyRNA_NULL_items;
  }

  if (ima == NULL || ima->rr == NULL) {
    *r_free = false;
    return DummyRNA_NULL_items;
  }

  rv = ima->rr->views.first;
  item = renderresult_views_add_enum(rv);

  *r_free = true;

  return item;
}

static const EnumPropertyItem *rna_Node_view_layer_itemf(bContext *UNUSED(C),
                                                         PointerRNA *ptr,
                                                         PropertyRNA *UNUSED(prop),
                                                         bool *r_free)
{
  bNode *node = (bNode *)ptr->data;
  Scene *sce = (Scene *)node->id;
  const EnumPropertyItem *item = NULL;
  RenderLayer *rl;

  if (sce == NULL) {
    *r_free = false;
    return DummyRNA_NULL_items;
  }

  rl = sce->view_layers.first;
  item = renderresult_layers_add_enum(rl);

  *r_free = true;

  return item;
}

static void rna_Node_view_layer_update(Main *bmain, Scene *scene, PointerRNA *ptr)
{
  rna_Node_update(bmain, scene, ptr);
  if (scene->nodetree != NULL) {
    ntreeCompositUpdateRLayers(scene->nodetree);
  }
}

static const EnumPropertyItem *rna_Node_channel_itemf(bContext *UNUSED(C),
                                                      PointerRNA *ptr,
                                                      PropertyRNA *UNUSED(prop),
                                                      bool *r_free)
{
  bNode *node = (bNode *)ptr->data;
  EnumPropertyItem *item = NULL;
  EnumPropertyItem tmp = {0};
  int totitem = 0;

  switch (node->custom1) {
    case CMP_NODE_CHANNEL_MATTE_CS_RGB:
      tmp.identifier = "R";
      tmp.name = "R";
      tmp.value = 1;
      RNA_enum_item_add(&item, &totitem, &tmp);
      tmp.identifier = "G";
      tmp.name = "G";
      tmp.value = 2;
      RNA_enum_item_add(&item, &totitem, &tmp);
      tmp.identifier = "B";
      tmp.name = "B";
      tmp.value = 3;
      RNA_enum_item_add(&item, &totitem, &tmp);
      break;
    case CMP_NODE_CHANNEL_MATTE_CS_HSV:
      tmp.identifier = "H";
      tmp.name = "H";
      tmp.value = 1;
      RNA_enum_item_add(&item, &totitem, &tmp);
      tmp.identifier = "S";
      tmp.name = "S";
      tmp.value = 2;
      RNA_enum_item_add(&item, &totitem, &tmp);
      tmp.identifier = "V";
      tmp.name = "V";
      tmp.value = 3;
      RNA_enum_item_add(&item, &totitem, &tmp);
      break;
    case CMP_NODE_CHANNEL_MATTE_CS_YUV:
      tmp.identifier = "Y";
      tmp.name = "Y";
      tmp.value = 1;
      RNA_enum_item_add(&item, &totitem, &tmp);
      tmp.identifier = "G";
      tmp.name = "U";
      tmp.value = 2;
      RNA_enum_item_add(&item, &totitem, &tmp);
      tmp.identifier = "V";
      tmp.name = "V";
      tmp.value = 3;
      RNA_enum_item_add(&item, &totitem, &tmp);
      break;
    case CMP_NODE_CHANNEL_MATTE_CS_YCC:
      tmp.identifier = "Y";
      tmp.name = "Y";
      tmp.value = 1;
      RNA_enum_item_add(&item, &totitem, &tmp);
      tmp.identifier = "CB";
      tmp.name = "Cr";
      tmp.value = 2;
      RNA_enum_item_add(&item, &totitem, &tmp);
      tmp.identifier = "CR";
      tmp.name = "Cb";
      tmp.value = 3;
      RNA_enum_item_add(&item, &totitem, &tmp);
      break;
    default:
      return DummyRNA_NULL_items;
  }

  RNA_enum_item_end(&item, &totitem);
  *r_free = true;

  return item;
}

static void rna_Image_Node_update_id(Main *UNUSED(bmain), Scene *UNUSED(scene), PointerRNA *ptr)
{
  bNodeTree *ntree = (bNodeTree *)ptr->owner_id;
  bNode *node = (bNode *)ptr->data;

  node->update |= NODE_UPDATE_ID;
  nodeUpdate(ntree, node); /* to update image node sockets */
}

static void rna_NodeOutputFile_slots_begin(CollectionPropertyIterator *iter, PointerRNA *ptr)
{
  bNode *node = ptr->data;
  rna_iterator_listbase_begin(iter, &node->inputs, NULL);
}

static PointerRNA rna_NodeOutputFile_slot_file_get(CollectionPropertyIterator *iter)
{
  PointerRNA ptr;
  bNodeSocket *sock = rna_iterator_listbase_get(iter);
  RNA_pointer_create(iter->parent.owner_id, &RNA_NodeOutputFileSlotFile, sock->storage, &ptr);
  return ptr;
}

static void rna_NodeColorBalance_update_lgg(Main *bmain, Scene *scene, PointerRNA *ptr)
{
  ntreeCompositColorBalanceSyncFromLGG((bNodeTree *)ptr->owner_id, ptr->data);
  rna_Node_update(bmain, scene, ptr);
}

static void rna_NodeColorBalance_update_cdl(Main *bmain, Scene *scene, PointerRNA *ptr)
{
  ntreeCompositColorBalanceSyncFromCDL((bNodeTree *)ptr->owner_id, ptr->data);
  rna_Node_update(bmain, scene, ptr);
}

static void rna_NodeCryptomatte_source_set(PointerRNA *ptr, int value)
{
  bNode *node = (bNode *)ptr->data;
  if (node->id && node->custom1 != value) {
    id_us_min((ID *)node->id);
    node->id = NULL;
  }
  node->custom1 = value;
}

static int rna_NodeCryptomatte_layer_name_get(PointerRNA *ptr)
{
  int index = 0;
  bNode *node = (bNode *)ptr->data;
  NodeCryptomatte *storage = node->storage;
  LISTBASE_FOREACH_INDEX (CryptomatteLayer *, layer, &storage->runtime.layers, index) {
    if (STREQLEN(storage->layer_name, layer->name, sizeof(storage->layer_name))) {
      return index;
    }
  }
  return 0;
}

static void rna_NodeCryptomatte_layer_name_set(PointerRNA *ptr, int new_value)
{
  bNode *node = (bNode *)ptr->data;
  NodeCryptomatte *storage = node->storage;

  CryptomatteLayer *layer = BLI_findlink(&storage->runtime.layers, new_value);
  if (layer) {
    STRNCPY(storage->layer_name, layer->name);
  }
}

static const EnumPropertyItem *rna_NodeCryptomatte_layer_name_itemf(bContext *C,
                                                                    PointerRNA *ptr,
                                                                    PropertyRNA *UNUSED(prop),
                                                                    bool *r_free)
{
  bNode *node = (bNode *)ptr->data;
  NodeCryptomatte *storage = node->storage;
  EnumPropertyItem *item = NULL;
  EnumPropertyItem template = {0, "", 0, "", ""};
  int totitem = 0;

  ntreeCompositCryptomatteUpdateLayerNames(CTX_data_scene(C), node);
  int layer_index;
  LISTBASE_FOREACH_INDEX (CryptomatteLayer *, layer, &storage->runtime.layers, layer_index) {
    template.value = layer_index;
    template.identifier = layer->name;
    template.name = layer->name;
    RNA_enum_item_add(&item, &totitem, &template);
  }

  RNA_enum_item_end(&item, &totitem);
  *r_free = true;

  return item;
}

static PointerRNA rna_NodeCryptomatte_scene_get(PointerRNA *ptr)
{
  bNode *node = (bNode *)ptr->data;

  Scene *scene = (node->custom1 == CMP_CRYPTOMATTE_SRC_RENDER) ? (Scene *)node->id : NULL;
  return rna_pointer_inherit_refine(ptr, &RNA_Scene, scene);
}

static void rna_NodeCryptomatte_scene_set(PointerRNA *ptr,
                                          PointerRNA value,
                                          struct ReportList *reports)
{
  bNode *node = (bNode *)ptr->data;

  if (node->custom1 == CMP_CRYPTOMATTE_SRC_RENDER) {
    rna_Node_scene_set(ptr, value, reports);
  }
}

static PointerRNA rna_NodeCryptomatte_image_get(PointerRNA *ptr)
{
  bNode *node = (bNode *)ptr->data;

  Image *image = (node->custom1 == CMP_CRYPTOMATTE_SRC_IMAGE) ? (Image *)node->id : NULL;
  return rna_pointer_inherit_refine(ptr, &RNA_Image, image);
}

static void rna_NodeCryptomatte_image_set(PointerRNA *ptr,
                                          PointerRNA value,
                                          struct ReportList *UNUSED(reports))
{
  bNode *node = (bNode *)ptr->data;

  if (node->custom1 == CMP_CRYPTOMATTE_SRC_IMAGE) {
    if (node->id)
      id_us_min((ID *)node->id);
    if (value.data)
      id_us_plus((ID *)value.data);

    node->id = value.data;
  }
}

static bool rna_NodeCryptomatte_image_poll(PointerRNA *UNUSED(ptr), PointerRNA value)
{
  Image *image = (Image *)value.owner_id;
  return image->type == IMA_TYPE_MULTILAYER;
}

static void rna_NodeCryptomatte_matte_get(PointerRNA *ptr, char *value)
{
  bNode *node = (bNode *)ptr->data;
  NodeCryptomatte *nc = node->storage;
  char *matte_id = BKE_cryptomatte_entries_to_matte_id(nc);
  strcpy(value, matte_id);
  MEM_freeN(matte_id);
}

static int rna_NodeCryptomatte_matte_length(PointerRNA *ptr)
{
  bNode *node = (bNode *)ptr->data;
  NodeCryptomatte *nc = node->storage;
  char *matte_id = BKE_cryptomatte_entries_to_matte_id(nc);
  int result = strlen(matte_id);
  MEM_freeN(matte_id);
  return result;
}

static void rna_NodeCryptomatte_matte_set(PointerRNA *ptr, const char *value)
{
  bNode *node = (bNode *)ptr->data;
  NodeCryptomatte *nc = node->storage;
  BKE_cryptomatte_matte_id_to_entries(nc, value);
}

static void rna_NodeCryptomatte_update_add(Main *bmain, Scene *scene, PointerRNA *ptr)
{
  ntreeCompositCryptomatteSyncFromAdd(scene, ptr->data);
  rna_Node_update(bmain, scene, ptr);
}

static void rna_NodeCryptomatte_update_remove(Main *bmain, Scene *scene, PointerRNA *ptr)
{
  ntreeCompositCryptomatteSyncFromRemove(ptr->data);
  rna_Node_update(bmain, scene, ptr);
}

/* ******** Node Socket Types ******** */

static PointerRNA rna_NodeOutputFile_slot_layer_get(CollectionPropertyIterator *iter)
{
  PointerRNA ptr;
  bNodeSocket *sock = rna_iterator_listbase_get(iter);
  RNA_pointer_create(iter->parent.owner_id, &RNA_NodeOutputFileSlotLayer, sock->storage, &ptr);
  return ptr;
}

static int rna_NodeOutputFileSocket_find_node(bNodeTree *ntree,
                                              NodeImageMultiFileSocket *data,
                                              bNode **nodep,
                                              bNodeSocket **sockp)
{
  bNode *node;
  bNodeSocket *sock;

  for (node = ntree->nodes.first; node; node = node->next) {
    for (sock = node->inputs.first; sock; sock = sock->next) {
      NodeImageMultiFileSocket *sockdata = sock->storage;
      if (sockdata == data) {
        *nodep = node;
        *sockp = sock;
        return 1;
      }
    }
  }

  *nodep = NULL;
  *sockp = NULL;
  return 0;
}

static void rna_NodeOutputFileSlotFile_path_set(PointerRNA *ptr, const char *value)
{
  bNodeTree *ntree = (bNodeTree *)ptr->owner_id;
  NodeImageMultiFileSocket *sockdata = ptr->data;
  bNode *node;
  bNodeSocket *sock;

  if (rna_NodeOutputFileSocket_find_node(ntree, sockdata, &node, &sock)) {
    ntreeCompositOutputFileSetPath(node, sock, value);
  }
}

static void rna_NodeOutputFileSlotLayer_name_set(PointerRNA *ptr, const char *value)
{
  bNodeTree *ntree = (bNodeTree *)ptr->owner_id;
  NodeImageMultiFileSocket *sockdata = ptr->data;
  bNode *node;
  bNodeSocket *sock;

  if (rna_NodeOutputFileSocket_find_node(ntree, sockdata, &node, &sock)) {
    ntreeCompositOutputFileSetLayer(node, sock, value);
  }
}

static bNodeSocket *rna_NodeOutputFile_slots_new(
    ID *id, bNode *node, bContext *C, ReportList *UNUSED(reports), const char *name)
{
  bNodeTree *ntree = (bNodeTree *)id;
  Scene *scene = CTX_data_scene(C);
  ImageFormatData *im_format = NULL;
  bNodeSocket *sock;
  if (scene) {
    im_format = &scene->r.im_format;
  }

  sock = ntreeCompositOutputFileAddSocket(ntree, node, name, im_format);

  ntreeUpdateTree(CTX_data_main(C), ntree);
  WM_main_add_notifier(NC_NODE | NA_EDITED, ntree);

  return sock;
}

static void rna_ShaderNodeTexIES_mode_set(PointerRNA *ptr, int value)
{
  bNode *node = (bNode *)ptr->data;
  NodeShaderTexIES *nss = node->storage;

  if (nss->mode != value) {
    nss->mode = value;
    nss->filepath[0] = '\0';

    /* replace text datablock by filepath */
    if (node->id) {
      Text *text = (Text *)node->id;

      if (value == NODE_IES_EXTERNAL && text->filepath) {
        BLI_strncpy(nss->filepath, text->filepath, sizeof(nss->filepath));
        BLI_path_rel(nss->filepath, BKE_main_blendfile_path_from_global());
      }

      id_us_min(node->id);
      node->id = NULL;
    }
  }
}

static void rna_ShaderNodeScript_mode_set(PointerRNA *ptr, int value)
{
  bNode *node = (bNode *)ptr->data;
  NodeShaderScript *nss = node->storage;

  if (nss->mode != value) {
    nss->mode = value;
    nss->filepath[0] = '\0';
    nss->flag &= ~NODE_SCRIPT_AUTO_UPDATE;

    /* replace text data-block by filepath */
    if (node->id) {
      Text *text = (Text *)node->id;

      if (value == NODE_SCRIPT_EXTERNAL && text->filepath) {
        BLI_strncpy(nss->filepath, text->filepath, sizeof(nss->filepath));
        BLI_path_rel(nss->filepath, BKE_main_blendfile_path_from_global());
      }

      id_us_min(node->id);
      node->id = NULL;
    }

    /* remove any bytecode */
    if (nss->bytecode) {
      MEM_freeN(nss->bytecode);
      nss->bytecode = NULL;
    }

    nss->bytecode_hash[0] = '\0';
  }
}

static void rna_ShaderNodeScript_bytecode_get(PointerRNA *ptr, char *value)
{
  bNode *node = (bNode *)ptr->data;
  NodeShaderScript *nss = node->storage;

  strcpy(value, (nss->bytecode) ? nss->bytecode : "");
}

static int rna_ShaderNodeScript_bytecode_length(PointerRNA *ptr)
{
  bNode *node = (bNode *)ptr->data;
  NodeShaderScript *nss = node->storage;

  return (nss->bytecode) ? strlen(nss->bytecode) : 0;
}

static void rna_ShaderNodeScript_bytecode_set(PointerRNA *ptr, const char *value)
{
  bNode *node = (bNode *)ptr->data;
  NodeShaderScript *nss = node->storage;

  if (nss->bytecode) {
    MEM_freeN(nss->bytecode);
  }

  if (value && value[0]) {
    nss->bytecode = BLI_strdup(value);
  }
  else {
    nss->bytecode = NULL;
  }
}

static void rna_ShaderNodeScript_update(Main *bmain, Scene *scene, PointerRNA *ptr)
{
  bNodeTree *ntree = (bNodeTree *)ptr->owner_id;
  bNode *node = (bNode *)ptr->data;
  RenderEngineType *engine_type = RE_engines_find(scene->r.engine);

  if (engine_type && engine_type->update_script_node) {
    /* auto update node */
    RenderEngine *engine = RE_engine_create(engine_type);
    engine_type->update_script_node(engine, ntree, node);
    RE_engine_free(engine);
  }

  ED_node_tag_update_nodetree(bmain, ntree, node);
}

static void rna_ShaderNode_socket_update(Main *bmain, Scene *scene, PointerRNA *ptr)
{
  bNodeTree *ntree = (bNodeTree *)ptr->owner_id;
  bNode *node = (bNode *)ptr->data;

  nodeUpdate(ntree, node);
  rna_Node_update(bmain, scene, ptr);
}

static void rna_Node_socket_update(Main *bmain, Scene *scene, PointerRNA *ptr)
{
  bNodeTree *ntree = (bNodeTree *)ptr->owner_id;
  bNode *node = (bNode *)ptr->data;

  nodeUpdate(ntree, node);
  rna_Node_update(bmain, scene, ptr);
}

static void rna_GeometryNode_socket_update(Main *bmain, Scene *scene, PointerRNA *ptr)
{
  bNodeTree *ntree = (bNodeTree *)ptr->owner_id;
  bNode *node = (bNode *)ptr->data;

  nodeUpdate(ntree, node);
  rna_Node_update(bmain, scene, ptr);
}

static void rna_CompositorNodeScale_update(Main *bmain, Scene *scene, PointerRNA *ptr)
{
  bNodeTree *ntree = (bNodeTree *)ptr->owner_id;
  bNode *node = (bNode *)ptr->data;

  nodeUpdate(ntree, node);
  rna_Node_update(bmain, scene, ptr);
}

static PointerRNA rna_ShaderNodePointDensity_psys_get(PointerRNA *ptr)
{
  bNode *node = ptr->data;
  NodeShaderTexPointDensity *shader_point_density = node->storage;
  Object *ob = (Object *)node->id;
  ParticleSystem *psys = NULL;
  PointerRNA value;

  if (ob && shader_point_density->particle_system) {
    psys = BLI_findlink(&ob->particlesystem, shader_point_density->particle_system - 1);
  }

  RNA_pointer_create(&ob->id, &RNA_ParticleSystem, psys, &value);
  return value;
}

static void rna_ShaderNodePointDensity_psys_set(PointerRNA *ptr,
                                                PointerRNA value,
                                                struct ReportList *UNUSED(reports))
{
  bNode *node = ptr->data;
  NodeShaderTexPointDensity *shader_point_density = node->storage;
  Object *ob = (Object *)node->id;

  if (ob && value.owner_id == &ob->id) {
    shader_point_density->particle_system = BLI_findindex(&ob->particlesystem, value.data) + 1;
  }
  else {
    shader_point_density->particle_system = 0;
  }
}

static int point_density_particle_color_source_from_shader(
    NodeShaderTexPointDensity *shader_point_density)
{
  switch (shader_point_density->color_source) {
    case SHD_POINTDENSITY_COLOR_PARTAGE:
      return TEX_PD_COLOR_PARTAGE;
    case SHD_POINTDENSITY_COLOR_PARTSPEED:
      return TEX_PD_COLOR_PARTSPEED;
    case SHD_POINTDENSITY_COLOR_PARTVEL:
      return TEX_PD_COLOR_PARTVEL;
    default:
      BLI_assert_msg(0, "Unknown color source");
      return TEX_PD_COLOR_CONSTANT;
  }
}

static int point_density_vertex_color_source_from_shader(
    NodeShaderTexPointDensity *shader_point_density)
{
  switch (shader_point_density->ob_color_source) {
    case SHD_POINTDENSITY_COLOR_VERTCOL:
      return TEX_PD_COLOR_VERTCOL;
    case SHD_POINTDENSITY_COLOR_VERTWEIGHT:
      return TEX_PD_COLOR_VERTWEIGHT;
    case SHD_POINTDENSITY_COLOR_VERTNOR:
      return TEX_PD_COLOR_VERTNOR;
    default:
      BLI_assert_msg(0, "Unknown color source");
      return TEX_PD_COLOR_CONSTANT;
  }
}

void rna_ShaderNodePointDensity_density_cache(bNode *self, Depsgraph *depsgraph)
{
  NodeShaderTexPointDensity *shader_point_density = self->storage;
  PointDensity *pd = &shader_point_density->pd;

  if (depsgraph == NULL) {
    return;
  }

  /* Make sure there's no cached data. */
  BKE_texture_pointdensity_free_data(pd);
  RE_point_density_free(pd);

  /* Create PointDensity structure from node for sampling. */
  BKE_texture_pointdensity_init_data(pd);
  pd->object = (Object *)self->id;
  pd->radius = shader_point_density->radius;
  if (shader_point_density->point_source == SHD_POINTDENSITY_SOURCE_PSYS) {
    pd->source = TEX_PD_PSYS;
    pd->psys = shader_point_density->particle_system;
    pd->psys_cache_space = TEX_PD_OBJECTSPACE;
    pd->color_source = point_density_particle_color_source_from_shader(shader_point_density);
  }
  else {
    BLI_assert(shader_point_density->point_source == SHD_POINTDENSITY_SOURCE_OBJECT);
    pd->source = TEX_PD_OBJECT;
    pd->ob_cache_space = TEX_PD_OBJECTSPACE;
    pd->ob_color_source = point_density_vertex_color_source_from_shader(shader_point_density);
    BLI_strncpy(pd->vertex_attribute_name,
                shader_point_density->vertex_attribute_name,
                sizeof(pd->vertex_attribute_name));
  }

  /* Store resolution, so it can be changed in the UI. */
  shader_point_density->cached_resolution = shader_point_density->resolution;

  /* Single-threaded sampling of the voxel domain. */
  RE_point_density_cache(depsgraph, pd);
}

void rna_ShaderNodePointDensity_density_calc(bNode *self,
                                             Depsgraph *depsgraph,
                                             int *length,
                                             float **values)
{
  NodeShaderTexPointDensity *shader_point_density = self->storage;
  PointDensity *pd = &shader_point_density->pd;
  const int resolution = shader_point_density->cached_resolution;

  if (depsgraph == NULL) {
    *length = 0;
    return;
  }

  /* TODO(sergey): Will likely overflow, but how to pass size_t via RNA? */
  *length = 4 * resolution * resolution * resolution;

  if (*values == NULL) {
    *values = MEM_mallocN(sizeof(float) * (*length), "point density dynamic array");
  }

  /* Single-threaded sampling of the voxel domain. */
  RE_point_density_sample(depsgraph, pd, resolution, *values);

  /* We're done, time to clean up. */
  BKE_texture_pointdensity_free_data(pd);
  memset(pd, 0, sizeof(*pd));
  shader_point_density->cached_resolution = 0.0f;
}

void rna_ShaderNodePointDensity_density_minmax(bNode *self,
                                               Depsgraph *depsgraph,
                                               float r_min[3],
                                               float r_max[3])
{
  NodeShaderTexPointDensity *shader_point_density = self->storage;
  PointDensity *pd = &shader_point_density->pd;

  if (depsgraph == NULL) {
    zero_v3(r_min);
    zero_v3(r_max);
    return;
  }

  RE_point_density_minmax(depsgraph, pd, r_min, r_max);
}

bool rna_NodeSocketMaterial_default_value_poll(PointerRNA *UNUSED(ptr), PointerRNA value)
{
  /* Do not show grease pencil materials for now. */
  Material *ma = (Material *)value.data;
  return ma->gp_style == NULL;
}

#else

static const EnumPropertyItem prop_image_layer_items[] = {
    {0, "PLACEHOLDER", 0, "Placeholder", ""},
    {0, NULL, 0, NULL, NULL},
};

static const EnumPropertyItem prop_image_view_items[] = {
    {0, "ALL", 0, "All", ""},
    {0, NULL, 0, NULL, NULL},
};

static const EnumPropertyItem prop_view_layer_items[] = {
    {0, "PLACEHOLDER", 0, "Placeholder", ""},
    {0, NULL, 0, NULL, NULL},
};

static const EnumPropertyItem prop_tri_channel_items[] = {
    {1, "R", 0, "R", ""},
    {2, "G", 0, "G", ""},
    {3, "B", 0, "B", ""},
    {0, NULL, 0, NULL, NULL},
};

static const EnumPropertyItem node_flip_items[] = {
    {0, "X", 0, "Flip X", ""},
    {1, "Y", 0, "Flip Y", ""},
    {2, "XY", 0, "Flip X & Y", ""},
    {0, NULL, 0, NULL, NULL},
};

static const EnumPropertyItem node_ycc_items[] = {
    {0, "ITUBT601", 0, "ITU 601", ""},
    {1, "ITUBT709", 0, "ITU 709", ""},
    {2, "JFIF", 0, "Jpeg", ""},
    {0, NULL, 0, NULL, NULL},
};

static const EnumPropertyItem node_glossy_items[] = {
    {SHD_GLOSSY_SHARP, "SHARP", 0, "Sharp", ""},
    {SHD_GLOSSY_BECKMANN, "BECKMANN", 0, "Beckmann", ""},
    {SHD_GLOSSY_GGX, "GGX", 0, "GGX", ""},
    {SHD_GLOSSY_ASHIKHMIN_SHIRLEY, "ASHIKHMIN_SHIRLEY", 0, "Ashikhmin-Shirley", ""},
    {SHD_GLOSSY_MULTI_GGX, "MULTI_GGX", 0, "Multiscatter GGX", ""},
    {0, NULL, 0, NULL, NULL},
};

static const EnumPropertyItem node_anisotropic_items[] = {
    {SHD_GLOSSY_BECKMANN, "BECKMANN", 0, "Beckmann", ""},
    {SHD_GLOSSY_GGX, "GGX", 0, "GGX", ""},
    {SHD_GLOSSY_MULTI_GGX, "MULTI_GGX", 0, "Multiscatter GGX", ""},
    {SHD_GLOSSY_ASHIKHMIN_SHIRLEY, "ASHIKHMIN_SHIRLEY", 0, "Ashikhmin-Shirley", ""},
    {0, NULL, 0, NULL, NULL},
};

static const EnumPropertyItem node_glass_items[] = {
    {SHD_GLOSSY_SHARP, "SHARP", 0, "Sharp", ""},
    {SHD_GLOSSY_BECKMANN, "BECKMANN", 0, "Beckmann", ""},
    {SHD_GLOSSY_GGX, "GGX", 0, "GGX", ""},
    {SHD_GLOSSY_MULTI_GGX, "MULTI_GGX", 0, "Multiscatter GGX", ""},
    {0, NULL, 0, NULL, NULL},
};

static const EnumPropertyItem node_refraction_items[] = {
    {SHD_GLOSSY_SHARP, "SHARP", 0, "Sharp", ""},
    {SHD_GLOSSY_BECKMANN, "BECKMANN", 0, "Beckmann", ""},
    {SHD_GLOSSY_GGX, "GGX", 0, "GGX", ""},
    {0, NULL, 0, NULL, NULL},
};

static const EnumPropertyItem node_toon_items[] = {
    {SHD_TOON_DIFFUSE, "DIFFUSE", 0, "Diffuse", ""},
    {SHD_TOON_GLOSSY, "GLOSSY", 0, "Glossy", ""},
    {0, NULL, 0, NULL, NULL},
};

static const EnumPropertyItem node_hair_items[] = {
    {SHD_HAIR_REFLECTION, "Reflection", 0, "Reflection", ""},
    {SHD_HAIR_TRANSMISSION, "Transmission", 0, "Transmission", ""},
    {0, NULL, 0, NULL, NULL},
};

static const EnumPropertyItem node_principled_hair_items[] = {
    {SHD_PRINCIPLED_HAIR_DIRECT_ABSORPTION,
     "ABSORPTION",
     0,
     "Absorption Coefficient",
     "Directly set the absorption coefficient \"sigma_a\" (this is not the most intuitive way to "
     "color hair)"},
    {SHD_PRINCIPLED_HAIR_PIGMENT_CONCENTRATION,
     "MELANIN",
     0,
     "Melanin Concentration",
     "Define the melanin concentrations below to get the most realistic-looking hair "
     "(you can get the concentrations for different types of hair online)"},
    {SHD_PRINCIPLED_HAIR_REFLECTANCE,
     "COLOR",
     0,
     "Direct Coloring",
     "Choose the color of your preference, and the shader will approximate the absorption "
     "coefficient to render lookalike hair"},
    {0, NULL, 0, NULL, NULL},
};

static const EnumPropertyItem node_script_mode_items[] = {
    {NODE_SCRIPT_INTERNAL, "INTERNAL", 0, "Internal", "Use internal text data"},
    {NODE_SCRIPT_EXTERNAL, "EXTERNAL", 0, "External", "Use external .osl or .oso file"},
    {0, NULL, 0, NULL, NULL},
};

static EnumPropertyItem node_ies_mode_items[] = {
    {NODE_IES_INTERNAL, "INTERNAL", 0, "Internal", "Use internal text data"},
    {NODE_IES_EXTERNAL, "EXTERNAL", 0, "External", "Use external .ies file"},
    {0, NULL, 0, NULL, NULL},
};

static const EnumPropertyItem node_principled_distribution_items[] = {
    {SHD_GLOSSY_GGX, "GGX", 0, "GGX", ""},
    {SHD_GLOSSY_MULTI_GGX, "MULTI_GGX", 0, "Multiscatter GGX", ""},
    {0, NULL, 0, NULL, NULL},
};

static const EnumPropertyItem node_subsurface_method_items[] = {
    {SHD_SUBSURFACE_BURLEY,
     "BURLEY",
     0,
     "Christensen-Burley",
     "Approximation to physically based volume scattering"},
    {SHD_SUBSURFACE_RANDOM_WALK,
     "RANDOM_WALK",
     0,
     "Random Walk",
     "Volumetric approximation to physically based volume scattering"},
    {0, NULL, 0, NULL, NULL}};

/* -- Common nodes ---------------------------------------------------------- */

static void def_group_input(StructRNA *srna)
{
  PropertyRNA *prop;

  prop = RNA_def_property(srna, "interface", PROP_POINTER, PROP_NONE);
  RNA_def_property_pointer_funcs(
      prop, NULL, NULL, "rna_NodeGroupInputOutput_interface_typef", NULL);
  RNA_def_property_struct_type(prop, "PropertyGroup");
  RNA_def_property_flag(prop, PROP_IDPROPERTY);
  RNA_def_property_ui_text(prop, "Interface", "Interface socket data");
}

static void def_group_output(StructRNA *srna)
{
  PropertyRNA *prop;

  prop = RNA_def_property(srna, "interface", PROP_POINTER, PROP_NONE);
  RNA_def_property_pointer_funcs(
      prop, NULL, NULL, "rna_NodeGroupInputOutput_interface_typef", NULL);
  RNA_def_property_struct_type(prop, "PropertyGroup");
  RNA_def_property_flag(prop, PROP_IDPROPERTY);
  RNA_def_property_ui_text(prop, "Interface", "Interface socket data");

  prop = RNA_def_property(srna, "is_active_output", PROP_BOOLEAN, PROP_NONE);
  RNA_def_property_boolean_sdna(prop, NULL, "flag", NODE_DO_OUTPUT);
  RNA_def_property_ui_text(
      prop, "Active Output", "True if this node is used as the active group output");
  RNA_def_property_update(prop, NC_NODE | NA_EDITED, "rna_Node_update");
}

static void def_group(StructRNA *srna)
{
  PropertyRNA *prop;

  prop = RNA_def_property(srna, "node_tree", PROP_POINTER, PROP_NONE);
  RNA_def_property_pointer_sdna(prop, NULL, "id");
  RNA_def_property_struct_type(prop, "NodeTree");
  RNA_def_property_pointer_funcs(
      prop, NULL, "rna_NodeGroup_node_tree_set", NULL, "rna_NodeGroup_node_tree_poll");
  RNA_def_property_flag(prop, PROP_EDITABLE);
  RNA_def_property_override_flag(prop, PROPOVERRIDE_OVERRIDABLE_LIBRARY);
  RNA_def_property_ui_text(prop, "Node Tree", "");
  RNA_def_property_update(prop, NC_NODE | NA_EDITED, "rna_NodeGroup_update");

  prop = RNA_def_property(srna, "interface", PROP_POINTER, PROP_NONE);
  RNA_def_property_pointer_funcs(prop, NULL, NULL, "rna_NodeGroup_interface_typef", NULL);
  RNA_def_property_struct_type(prop, "PropertyGroup");
  RNA_def_property_flag(prop, PROP_IDPROPERTY);
  RNA_def_property_ui_text(prop, "Interface", "Interface socket data");
}

static void def_custom_group(BlenderRNA *brna,
                             const char *struct_name,
                             const char *base_name,
                             const char *ui_name,
                             const char *ui_desc,
                             const char *reg_func)
{
  StructRNA *srna;

  srna = RNA_def_struct(brna, struct_name, base_name);
  RNA_def_struct_ui_text(srna, ui_name, ui_desc);
  RNA_def_struct_sdna(srna, "bNode");

  RNA_def_struct_register_funcs(srna, reg_func, "rna_Node_unregister", NULL);

  def_group(srna);
}

static void def_frame(StructRNA *srna)
{
  PropertyRNA *prop;

  prop = RNA_def_property(srna, "text", PROP_POINTER, PROP_NONE);
  RNA_def_property_pointer_sdna(prop, NULL, "id");
  RNA_def_property_struct_type(prop, "Text");
  RNA_def_property_flag(prop, PROP_EDITABLE | PROP_ID_REFCOUNT);
  RNA_def_property_override_flag(prop, PROPOVERRIDE_OVERRIDABLE_LIBRARY);
  RNA_def_property_ui_text(prop, "Text", "");
  RNA_def_property_update(prop, NC_NODE | NA_EDITED, "rna_Node_update");

  RNA_def_struct_sdna_from(srna, "NodeFrame", "storage");
  RNA_def_struct_translation_context(srna, BLT_I18NCONTEXT_ID_NODETREE);

  prop = RNA_def_property(srna, "shrink", PROP_BOOLEAN, PROP_NONE);
  RNA_def_property_boolean_sdna(prop, NULL, "flag", NODE_FRAME_SHRINK);
  RNA_def_property_ui_text(prop, "Shrink", "Shrink the frame to minimal bounding box");
  RNA_def_property_update(prop, NC_NODE | ND_DISPLAY, NULL);

  prop = RNA_def_property(srna, "label_size", PROP_INT, PROP_NONE);
  RNA_def_property_int_sdna(prop, NULL, "label_size");
  RNA_def_property_range(prop, 8, 64);
  RNA_def_property_ui_text(prop, "Label Font Size", "Font size to use for displaying the label");
  RNA_def_property_update(prop, NC_NODE | ND_DISPLAY, NULL);
}

static void def_clamp(StructRNA *srna)
{
  PropertyRNA *prop;

  prop = RNA_def_property(srna, "clamp_type", PROP_ENUM, PROP_NONE);
  RNA_def_property_enum_sdna(prop, NULL, "custom1");
  RNA_def_property_enum_items(prop, rna_enum_node_clamp_items);
  RNA_def_property_ui_text(prop, "Clamp Type", "");
  RNA_def_property_update(prop, NC_NODE | NA_EDITED, "rna_ShaderNode_socket_update");
}

static void def_map_range(StructRNA *srna)
{
  PropertyRNA *prop;

  prop = RNA_def_property(srna, "clamp", PROP_BOOLEAN, PROP_NONE);
  RNA_def_property_boolean_sdna(prop, NULL, "custom1", 1);
  RNA_def_property_ui_text(prop, "Clamp", "Clamp the result to the target range [To Min, To Max]");
  RNA_def_property_update(prop, NC_NODE | NA_EDITED, "rna_Node_update");

  prop = RNA_def_property(srna, "interpolation_type", PROP_ENUM, PROP_NONE);
  RNA_def_property_enum_sdna(prop, NULL, "custom2");
  RNA_def_property_enum_items(prop, rna_enum_node_map_range_items);
  RNA_def_property_ui_text(prop, "Interpolation Type", "");
  RNA_def_property_update(prop, NC_NODE | NA_EDITED, "rna_ShaderNode_socket_update");
}

static void def_math(StructRNA *srna)
{
  PropertyRNA *prop;

  prop = RNA_def_property(srna, "operation", PROP_ENUM, PROP_NONE);
  RNA_def_property_enum_sdna(prop, NULL, "custom1");
  RNA_def_property_enum_items(prop, rna_enum_node_math_items);
  RNA_def_property_ui_text(prop, "Operation", "");
  RNA_def_property_update(prop, NC_NODE | NA_EDITED, "rna_ShaderNode_socket_update");

  prop = RNA_def_property(srna, "use_clamp", PROP_BOOLEAN, PROP_NONE);
  RNA_def_property_boolean_sdna(prop, NULL, "custom2", SHD_MATH_CLAMP);
  RNA_def_property_ui_text(prop, "Clamp", "Clamp result of the node to 0.0 to 1.0 range");
  RNA_def_property_update(prop, NC_NODE | NA_EDITED, "rna_Node_update");
}

static void def_boolean_math(StructRNA *srna)
{
  PropertyRNA *prop;

  prop = RNA_def_property(srna, "operation", PROP_ENUM, PROP_NONE);
  RNA_def_property_enum_sdna(prop, NULL, "custom1");
  RNA_def_property_enum_items(prop, rna_enum_node_boolean_math_items);
  RNA_def_property_ui_text(prop, "Operation", "");
  RNA_def_property_update(prop, NC_NODE | NA_EDITED, "rna_Node_socket_update");
}

static void def_float_compare(StructRNA *srna)
{
  PropertyRNA *prop;

  prop = RNA_def_property(srna, "operation", PROP_ENUM, PROP_NONE);
  RNA_def_property_enum_sdna(prop, NULL, "custom1");
  RNA_def_property_enum_items(prop, rna_enum_node_float_compare_items);
  RNA_def_property_ui_text(prop, "Operation", "");
  RNA_def_property_update(prop, NC_NODE | NA_EDITED, "rna_Node_socket_update");
}

static void def_float_to_int(StructRNA *srna)
{
  PropertyRNA *prop;

  prop = RNA_def_property(srna, "rounding_mode", PROP_ENUM, PROP_NONE);
  RNA_def_property_enum_sdna(prop, NULL, "custom1");
  RNA_def_property_enum_items(prop, rna_enum_node_float_to_int_items);
  RNA_def_property_ui_text(
      prop, "Rounding Mode", "Method used to convert the float to an integer");
  RNA_def_property_update(prop, NC_NODE | NA_EDITED, "rna_Node_update");
}

static void def_vector_math(StructRNA *srna)
{
  PropertyRNA *prop;

  prop = RNA_def_property(srna, "operation", PROP_ENUM, PROP_NONE);
  RNA_def_property_enum_sdna(prop, NULL, "custom1");
  RNA_def_property_enum_items(prop, rna_enum_node_vec_math_items);
  RNA_def_property_ui_text(prop, "Operation", "");
  RNA_def_property_update(prop, NC_NODE | NA_EDITED, "rna_ShaderNode_socket_update");
}

static void def_rgb_curve(StructRNA *srna)
{
  PropertyRNA *prop;

  prop = RNA_def_property(srna, "mapping", PROP_POINTER, PROP_NONE);
  RNA_def_property_pointer_sdna(prop, NULL, "storage");
  RNA_def_property_struct_type(prop, "CurveMapping");
  RNA_def_property_ui_text(prop, "Mapping", "");
  RNA_def_property_update(prop, NC_NODE | NA_EDITED, "rna_Node_update");
}

static void def_vector_curve(StructRNA *srna)
{
  PropertyRNA *prop;

  prop = RNA_def_property(srna, "mapping", PROP_POINTER, PROP_NONE);
  RNA_def_property_pointer_sdna(prop, NULL, "storage");
  RNA_def_property_struct_type(prop, "CurveMapping");
  RNA_def_property_ui_text(prop, "Mapping", "");
  RNA_def_property_update(prop, NC_NODE | NA_EDITED, "rna_Node_update");
}

static void def_time(StructRNA *srna)
{
  PropertyRNA *prop;

  prop = RNA_def_property(srna, "curve", PROP_POINTER, PROP_NONE);
  RNA_def_property_pointer_sdna(prop, NULL, "storage");
  RNA_def_property_struct_type(prop, "CurveMapping");
  RNA_def_property_ui_text(prop, "Curve", "");
  RNA_def_property_update(prop, NC_NODE | NA_EDITED, "rna_Node_update");

  prop = RNA_def_property(srna, "frame_start", PROP_INT, PROP_NONE);
  RNA_def_property_int_sdna(prop, NULL, "custom1");
  RNA_def_property_ui_text(prop, "Start Frame", "");
  RNA_def_property_update(prop, NC_NODE | NA_EDITED, "rna_Node_update");

  prop = RNA_def_property(srna, "frame_end", PROP_INT, PROP_NONE);
  RNA_def_property_int_sdna(prop, NULL, "custom2");
  RNA_def_property_ui_text(prop, "End Frame", "");
  RNA_def_property_update(prop, NC_NODE | NA_EDITED, "rna_Node_update");
}

static void def_colorramp(StructRNA *srna)
{
  PropertyRNA *prop;

  prop = RNA_def_property(srna, "color_ramp", PROP_POINTER, PROP_NONE);
  RNA_def_property_pointer_sdna(prop, NULL, "storage");
  RNA_def_property_struct_type(prop, "ColorRamp");
  RNA_def_property_ui_text(prop, "Color Ramp", "");
  RNA_def_property_update(prop, NC_NODE | NA_EDITED, "rna_Node_update");
}

static void def_mix_rgb(StructRNA *srna)
{
  PropertyRNA *prop;

  prop = RNA_def_property(srna, "blend_type", PROP_ENUM, PROP_NONE);
  RNA_def_property_enum_sdna(prop, NULL, "custom1");
  RNA_def_property_enum_items(prop, rna_enum_ramp_blend_items);
  RNA_def_property_ui_text(prop, "Blending Mode", "");
  RNA_def_property_update(prop, NC_NODE | NA_EDITED, "rna_Node_update");

  prop = RNA_def_property(srna, "use_alpha", PROP_BOOLEAN, PROP_NONE);
  RNA_def_property_boolean_sdna(prop, NULL, "custom2", SHD_MIXRGB_USE_ALPHA);
  RNA_def_property_ui_text(prop, "Alpha", "Include alpha of second input in this operation");
  RNA_def_property_update(prop, NC_NODE | NA_EDITED, "rna_Node_update");

  prop = RNA_def_property(srna, "use_clamp", PROP_BOOLEAN, PROP_NONE);
  RNA_def_property_boolean_sdna(prop, NULL, "custom2", SHD_MIXRGB_CLAMP);
  RNA_def_property_ui_text(prop, "Clamp", "Clamp result of the node to 0.0 to 1.0 range");
  RNA_def_property_update(prop, NC_NODE | NA_EDITED, "rna_Node_update");
}

static void def_texture(StructRNA *srna)
{
  PropertyRNA *prop;

  prop = RNA_def_property(srna, "texture", PROP_POINTER, PROP_NONE);
  RNA_def_property_pointer_sdna(prop, NULL, "id");
  RNA_def_property_struct_type(prop, "Texture");
  RNA_def_property_flag(prop, PROP_EDITABLE);
  RNA_def_property_override_flag(prop, PROPOVERRIDE_OVERRIDABLE_LIBRARY);
  RNA_def_property_ui_text(prop, "Texture", "");
  RNA_def_property_update(prop, NC_NODE | NA_EDITED, "rna_Node_update");

  prop = RNA_def_property(srna, "node_output", PROP_INT, PROP_NONE);
  RNA_def_property_int_sdna(prop, NULL, "custom1");
  RNA_def_property_ui_text(
      prop, "Node Output", "For node-based textures, which output node to use");
  RNA_def_property_update(prop, NC_NODE | NA_EDITED, "rna_Node_update");
}

static void def_fn_input_vector(StructRNA *srna)
{
  PropertyRNA *prop;

  RNA_def_struct_sdna_from(srna, "NodeInputVector", "storage");

  prop = RNA_def_property(srna, "vector", PROP_FLOAT, PROP_XYZ);
  RNA_def_property_array(prop, 3);
  RNA_def_property_float_sdna(prop, NULL, "vector");
  RNA_def_property_ui_text(prop, "Vector", "");
  RNA_def_property_update(prop, NC_NODE | NA_EDITED, "rna_Node_update");
}

static void def_fn_input_string(StructRNA *srna)
{
  PropertyRNA *prop;

  RNA_def_struct_sdna_from(srna, "NodeInputString", "storage");

  prop = RNA_def_property(srna, "string", PROP_STRING, PROP_NONE);
  RNA_def_property_ui_text(prop, "String", "");
  RNA_def_property_update(prop, NC_NODE | NA_EDITED, "rna_Node_update");
}

/* -- Shader Nodes ---------------------------------------------------------- */

static void def_sh_output(StructRNA *srna)
{
  PropertyRNA *prop;

  prop = RNA_def_property(srna, "is_active_output", PROP_BOOLEAN, PROP_NONE);
  RNA_def_property_boolean_sdna(prop, NULL, "flag", NODE_DO_OUTPUT);
  RNA_def_property_ui_text(
      prop, "Active Output", "True if this node is used as the active output");
  RNA_def_property_update(prop, NC_NODE | NA_EDITED, "rna_Node_update");

  prop = RNA_def_property(srna, "target", PROP_ENUM, PROP_NONE);
  RNA_def_property_enum_sdna(prop, NULL, "custom1");
  RNA_def_property_enum_items(prop, prop_shader_output_target_items);
  RNA_def_property_ui_text(
      prop, "Target", "Which renderer and viewport shading types to use the shaders for");
  RNA_def_property_update(prop, NC_NODE | NA_EDITED, "rna_Node_update");
}

static void def_sh_output_linestyle(StructRNA *srna)
{
  def_sh_output(srna);
  def_mix_rgb(srna);
}

static void def_sh_mapping(StructRNA *srna)
{
  PropertyRNA *prop;

  prop = RNA_def_property(srna, "vector_type", PROP_ENUM, PROP_NONE);
  RNA_def_property_enum_sdna(prop, NULL, "custom1");
  RNA_def_property_enum_items(prop, rna_enum_mapping_type_items);
  RNA_def_property_ui_text(prop, "Type", "Type of vector that the mapping transforms");
  RNA_def_property_update(prop, NC_NODE | NA_EDITED, "rna_ShaderNode_socket_update");
}

static void def_sh_vector_rotate(StructRNA *srna)
{
  PropertyRNA *prop;

  prop = RNA_def_property(srna, "rotation_type", PROP_ENUM, PROP_NONE);
  RNA_def_property_enum_sdna(prop, NULL, "custom1");
  RNA_def_property_enum_items(prop, rna_enum_vector_rotate_type_items);
  RNA_def_property_ui_text(prop, "Type", "Type of rotation");
  RNA_def_property_update(prop, NC_NODE | NA_EDITED, "rna_ShaderNode_socket_update");

  prop = RNA_def_property(srna, "invert", PROP_BOOLEAN, PROP_NONE);
  RNA_def_property_boolean_sdna(prop, NULL, "custom2", 0);
  RNA_def_property_ui_text(prop, "Invert", "Invert angle");
  RNA_def_property_update(prop, NC_NODE | NA_EDITED, "rna_Node_update");
}

static void def_sh_attribute(StructRNA *srna)
{
  static const EnumPropertyItem prop_attribute_type[] = {
      {SHD_ATTRIBUTE_GEOMETRY,
       "GEOMETRY",
       0,
       "Geometry",
       "The attribute is associated with the object geometry, and its value "
       "varies from vertex to vertex, or within the object volume"},
      {SHD_ATTRIBUTE_OBJECT,
       "OBJECT",
       0,
       "Object",
       "The attribute is associated with the object or mesh data itself, "
       "and its value is uniform"},
      {SHD_ATTRIBUTE_INSTANCER,
       "INSTANCER",
       0,
       "Instancer",
       "The attribute is associated with the instancer particle system or object, "
       "falling back to the Object mode if the attribute isn't found, or the object "
       "is not instanced"},
      {0, NULL, 0, NULL, NULL},
  };
  PropertyRNA *prop;

  RNA_def_struct_sdna_from(srna, "NodeShaderAttribute", "storage");

  prop = RNA_def_property(srna, "attribute_type", PROP_ENUM, PROP_NONE);
  RNA_def_property_enum_sdna(prop, NULL, "type");
  RNA_def_property_enum_items(prop, prop_attribute_type);
  RNA_def_property_ui_text(prop, "Attribute Type", "General type of the attribute");
  RNA_def_property_update(prop, NC_NODE | NA_EDITED, "rna_Node_update");

  prop = RNA_def_property(srna, "attribute_name", PROP_STRING, PROP_NONE);
  RNA_def_property_string_sdna(prop, NULL, "name");
  RNA_def_property_ui_text(prop, "Attribute Name", "");
  RNA_def_property_update(prop, NC_NODE | NA_EDITED, "rna_Node_update");
}

static void def_sh_tex(StructRNA *srna)
{
  PropertyRNA *prop;

  prop = RNA_def_property(srna, "texture_mapping", PROP_POINTER, PROP_NONE);
  RNA_def_property_pointer_sdna(prop, NULL, "base.tex_mapping");
  RNA_def_property_flag(prop, PROP_NEVER_NULL);
  RNA_def_property_ui_text(prop, "Texture Mapping", "Texture coordinate mapping settings");

  prop = RNA_def_property(srna, "color_mapping", PROP_POINTER, PROP_NONE);
  RNA_def_property_pointer_sdna(prop, NULL, "base.color_mapping");
  RNA_def_property_flag(prop, PROP_NEVER_NULL);
  RNA_def_property_ui_text(prop, "Color Mapping", "Color mapping settings");
}

static void def_sh_tex_sky(StructRNA *srna)
{
  static const EnumPropertyItem prop_sky_type[] = {
      {SHD_SKY_PREETHAM, "PREETHAM", 0, "Preetham", "Preetham 1999"},
      {SHD_SKY_HOSEK, "HOSEK_WILKIE", 0, "Hosek / Wilkie", "Hosek / Wilkie 2012"},
      {SHD_SKY_NISHITA, "NISHITA", 0, "Nishita", "Nishita 1993 improved"},
      {0, NULL, 0, NULL, NULL},
  };
  static float default_dir[3] = {0.0f, 0.0f, 1.0f};

  PropertyRNA *prop;

  RNA_def_struct_sdna_from(srna, "NodeTexSky", "storage");
  def_sh_tex(srna);

  prop = RNA_def_property(srna, "sky_type", PROP_ENUM, PROP_NONE);
  RNA_def_property_enum_sdna(prop, NULL, "sky_model");
  RNA_def_property_enum_items(prop, prop_sky_type);
  RNA_def_property_ui_text(prop, "Sky Type", "Which sky model should be used");
  RNA_def_property_update(prop, 0, "rna_ShaderNode_socket_update");

  prop = RNA_def_property(srna, "sun_direction", PROP_FLOAT, PROP_DIRECTION);
  RNA_def_property_ui_text(prop, "Sun Direction", "Direction from where the sun is shining");
  RNA_def_property_array(prop, 3);
  RNA_def_property_float_array_default(prop, default_dir);
  RNA_def_property_update(prop, NC_NODE | NA_EDITED, "rna_Node_update");

  prop = RNA_def_property(srna, "turbidity", PROP_FLOAT, PROP_NONE);
  RNA_def_property_range(prop, 1.0f, 10.0f);
  RNA_def_property_ui_range(prop, 1.0f, 10.0f, 10, 3);
  RNA_def_property_ui_text(prop, "Turbidity", "Atmospheric turbidity");
  RNA_def_property_update(prop, NC_NODE | NA_EDITED, "rna_Node_update");

  prop = RNA_def_property(srna, "ground_albedo", PROP_FLOAT, PROP_FACTOR);
  RNA_def_property_range(prop, 0.0f, 1.0f);
  RNA_def_property_ui_text(
      prop, "Ground Albedo", "Ground color that is subtly reflected in the sky");
  RNA_def_property_update(prop, NC_NODE | NA_EDITED, "rna_Node_update");

  prop = RNA_def_property(srna, "sun_disc", PROP_BOOLEAN, PROP_NONE);
  RNA_def_property_ui_text(prop, "Sun Disc", "Include the sun itself in the output");
  RNA_def_property_boolean_sdna(prop, NULL, "sun_disc", 1);
  RNA_def_property_boolean_default(prop, true);
  RNA_def_property_update(prop, 0, "rna_ShaderNode_socket_update");

  prop = RNA_def_property(srna, "sun_size", PROP_FLOAT, PROP_ANGLE);
  RNA_def_property_ui_text(prop, "Sun Size", "Size of sun disc");
  RNA_def_property_range(prop, 0.0f, M_PI_2);
  RNA_def_property_float_default(prop, DEG2RADF(0.545));
  RNA_def_property_update(prop, NC_NODE | NA_EDITED, "rna_Node_update");

  prop = RNA_def_property(srna, "sun_intensity", PROP_FLOAT, PROP_NONE);
  RNA_def_property_ui_text(prop, "Sun Intensity", "Strength of sun");
  RNA_def_property_range(prop, 0.0f, 1000.0f);
  RNA_def_property_float_default(prop, 1.0f);
  RNA_def_property_update(prop, NC_NODE | NA_EDITED, "rna_Node_update");

  prop = RNA_def_property(srna, "sun_elevation", PROP_FLOAT, PROP_ANGLE);
  RNA_def_property_ui_text(prop, "Sun Elevation", "Sun angle from horizon");
  RNA_def_property_range(prop, -M_PI_2, M_PI_2);
  RNA_def_property_float_default(prop, M_PI_2);
  RNA_def_property_update(prop, NC_NODE | NA_EDITED, "rna_Node_update");

  prop = RNA_def_property(srna, "sun_rotation", PROP_FLOAT, PROP_ANGLE);
  RNA_def_property_ui_text(prop, "Sun Rotation", "Rotation of sun around zenith");
  RNA_def_property_float_default(prop, 0.0f);
  RNA_def_property_update(prop, NC_NODE | NA_EDITED, "rna_Node_update");

  prop = RNA_def_property(srna, "altitude", PROP_FLOAT, PROP_DISTANCE);
  RNA_def_property_ui_text(prop, "Altitude", "Height from sea level");
  RNA_def_property_range(prop, 0.0f, 60000.0f);
  RNA_def_property_ui_range(prop, 0.0f, 60000.0f, 10, 1);
  RNA_def_property_float_default(prop, 0.0f);
  RNA_def_property_update(prop, NC_NODE | NA_EDITED, "rna_Node_update");

  prop = RNA_def_property(srna, "air_density", PROP_FLOAT, PROP_FACTOR);
  RNA_def_property_ui_text(prop, "Air", "Density of air molecules");
  RNA_def_property_range(prop, 0.0f, 10.0f);
  RNA_def_property_float_default(prop, 1.0f);
  RNA_def_property_update(prop, NC_NODE | NA_EDITED, "rna_Node_update");

  prop = RNA_def_property(srna, "dust_density", PROP_FLOAT, PROP_FACTOR);
  RNA_def_property_ui_text(prop, "Dust", "Density of dust molecules and water droplets");
  RNA_def_property_range(prop, 0.0f, 10.0f);
  RNA_def_property_float_default(prop, 1.0f);
  RNA_def_property_update(prop, NC_NODE | NA_EDITED, "rna_Node_update");

  prop = RNA_def_property(srna, "ozone_density", PROP_FLOAT, PROP_FACTOR);
  RNA_def_property_ui_text(prop, "Ozone", "Density of ozone layer");
  RNA_def_property_range(prop, 0.0f, 10.0f);
  RNA_def_property_float_default(prop, 1.0f);
  RNA_def_property_update(prop, NC_NODE | NA_EDITED, "rna_Node_update");
}

static const EnumPropertyItem sh_tex_prop_interpolation_items[] = {
    {SHD_INTERP_LINEAR, "Linear", 0, "Linear", "Linear interpolation"},
    {SHD_INTERP_CLOSEST, "Closest", 0, "Closest", "No interpolation (sample closest texel)"},
    {SHD_INTERP_CUBIC, "Cubic", 0, "Cubic", "Cubic interpolation"},
    {SHD_INTERP_SMART, "Smart", 0, "Smart", "Bicubic when magnifying, else bilinear (OSL only)"},
    {0, NULL, 0, NULL, NULL},
};

static void def_sh_tex_environment(StructRNA *srna)
{
  static const EnumPropertyItem prop_projection_items[] = {
      {SHD_PROJ_EQUIRECTANGULAR,
       "EQUIRECTANGULAR",
       0,
       "Equirectangular",
       "Equirectangular or latitude-longitude projection"},
      {SHD_PROJ_MIRROR_BALL,
       "MIRROR_BALL",
       0,
       "Mirror Ball",
       "Projection from an orthographic photo of a mirror ball"},
      {0, NULL, 0, NULL, NULL},
  };

  PropertyRNA *prop;

  prop = RNA_def_property(srna, "image", PROP_POINTER, PROP_NONE);
  RNA_def_property_pointer_sdna(prop, NULL, "id");
  RNA_def_property_struct_type(prop, "Image");
  RNA_def_property_flag(prop, PROP_EDITABLE);
  RNA_def_property_override_flag(prop, PROPOVERRIDE_OVERRIDABLE_LIBRARY);
  RNA_def_property_ui_text(prop, "Image", "");
  RNA_def_property_update(prop, NC_NODE | NA_EDITED, "rna_Node_tex_image_update");

  RNA_def_struct_sdna_from(srna, "NodeTexEnvironment", "storage");
  def_sh_tex(srna);

  prop = RNA_def_property(srna, "projection", PROP_ENUM, PROP_NONE);
  RNA_def_property_enum_items(prop, prop_projection_items);
  RNA_def_property_ui_text(prop, "Projection", "Projection of the input image");
  RNA_def_property_update(prop, 0, "rna_Node_update");

  prop = RNA_def_property(srna, "interpolation", PROP_ENUM, PROP_NONE);
  RNA_def_property_enum_items(prop, sh_tex_prop_interpolation_items);
  RNA_def_property_ui_text(prop, "Interpolation", "Texture interpolation");
  RNA_def_property_update(prop, 0, "rna_Node_update");

  prop = RNA_def_property(srna, "image_user", PROP_POINTER, PROP_NONE);
  RNA_def_property_flag(prop, PROP_NEVER_NULL);
  RNA_def_property_pointer_sdna(prop, NULL, "iuser");
  RNA_def_property_ui_text(
      prop,
      "Image User",
      "Parameters defining which layer, pass and frame of the image is displayed");
  RNA_def_property_update(prop, 0, "rna_Node_update");
}

static void def_sh_tex_image(StructRNA *srna)
{
  static const EnumPropertyItem prop_projection_items[] = {
      {SHD_PROJ_FLAT,
       "FLAT",
       0,
       "Flat",
       "Image is projected flat using the X and Y coordinates of the texture vector"},
      {SHD_PROJ_BOX,
       "BOX",
       0,
       "Box",
       "Image is projected using different components for each side of the object space bounding "
       "box"},
      {SHD_PROJ_SPHERE,
       "SPHERE",
       0,
       "Sphere",
       "Image is projected spherically using the Z axis as central"},
      {SHD_PROJ_TUBE,
       "TUBE",
       0,
       "Tube",
       "Image is projected from the tube using the Z axis as central"},
      {0, NULL, 0, NULL, NULL},
  };

  static const EnumPropertyItem prop_image_extension[] = {
      {SHD_IMAGE_EXTENSION_REPEAT,
       "REPEAT",
       0,
       "Repeat",
       "Cause the image to repeat horizontally and vertically"},
      {SHD_IMAGE_EXTENSION_EXTEND,
       "EXTEND",
       0,
       "Extend",
       "Extend by repeating edge pixels of the image"},
      {SHD_IMAGE_EXTENSION_CLIP,
       "CLIP",
       0,
       "Clip",
       "Clip to image size and set exterior pixels as transparent"},
      {0, NULL, 0, NULL, NULL},
  };

  PropertyRNA *prop;

  prop = RNA_def_property(srna, "image", PROP_POINTER, PROP_NONE);
  RNA_def_property_pointer_sdna(prop, NULL, "id");
  RNA_def_property_struct_type(prop, "Image");
  RNA_def_property_flag(prop, PROP_EDITABLE);
  RNA_def_property_override_flag(prop, PROPOVERRIDE_OVERRIDABLE_LIBRARY);
  RNA_def_property_ui_text(prop, "Image", "");
  RNA_def_property_update(prop, NC_NODE | NA_EDITED, "rna_Node_tex_image_update");

  RNA_def_struct_sdna_from(srna, "NodeTexImage", "storage");
  def_sh_tex(srna);

  prop = RNA_def_property(srna, "projection", PROP_ENUM, PROP_NONE);
  RNA_def_property_enum_items(prop, prop_projection_items);
  RNA_def_property_ui_text(
      prop, "Projection", "Method to project 2D image on object with a 3D texture vector");
  RNA_def_property_update(prop, 0, "rna_Node_update");

  prop = RNA_def_property(srna, "interpolation", PROP_ENUM, PROP_NONE);
  RNA_def_property_enum_items(prop, sh_tex_prop_interpolation_items);
  RNA_def_property_ui_text(prop, "Interpolation", "Texture interpolation");
  RNA_def_property_update(prop, 0, "rna_Node_update");

  prop = RNA_def_property(srna, "projection_blend", PROP_FLOAT, PROP_FACTOR);
  RNA_def_property_ui_text(
      prop, "Projection Blend", "For box projection, amount of blend to use between sides");
  RNA_def_property_update(prop, 0, "rna_Node_update");

  prop = RNA_def_property(srna, "extension", PROP_ENUM, PROP_NONE);
  RNA_def_property_enum_items(prop, prop_image_extension);
  RNA_def_property_ui_text(
      prop, "Extension", "How the image is extrapolated past its original bounds");
  RNA_def_property_update(prop, 0, "rna_Node_update");

  prop = RNA_def_property(srna, "image_user", PROP_POINTER, PROP_NONE);
  RNA_def_property_flag(prop, PROP_NEVER_NULL);
  RNA_def_property_pointer_sdna(prop, NULL, "iuser");
  RNA_def_property_ui_text(
      prop,
      "Image User",
      "Parameters defining which layer, pass and frame of the image is displayed");
  RNA_def_property_update(prop, 0, "rna_Node_update");
}

static void def_sh_tex_gradient(StructRNA *srna)
{
  static const EnumPropertyItem prop_gradient_type[] = {
      {SHD_BLEND_LINEAR, "LINEAR", 0, "Linear", "Create a linear progression"},
      {SHD_BLEND_QUADRATIC, "QUADRATIC", 0, "Quadratic", "Create a quadratic progression"},
      {SHD_BLEND_EASING,
       "EASING",
       0,
       "Easing",
       "Create a progression easing from one step to the next"},
      {SHD_BLEND_DIAGONAL, "DIAGONAL", 0, "Diagonal", "Create a diagonal progression"},
      {SHD_BLEND_SPHERICAL, "SPHERICAL", 0, "Spherical", "Create a spherical progression"},
      {SHD_BLEND_QUADRATIC_SPHERE,
       "QUADRATIC_SPHERE",
       0,
       "Quadratic Sphere",
       "Create a quadratic progression in the shape of a sphere"},
      {SHD_BLEND_RADIAL, "RADIAL", 0, "Radial", "Create a radial progression"},
      {0, NULL, 0, NULL, NULL},
  };

  PropertyRNA *prop;

  RNA_def_struct_sdna_from(srna, "NodeTexGradient", "storage");
  def_sh_tex(srna);

  prop = RNA_def_property(srna, "gradient_type", PROP_ENUM, PROP_NONE);
  RNA_def_property_enum_items(prop, prop_gradient_type);
  RNA_def_property_ui_text(prop, "Gradient Type", "Style of the color blending");
  RNA_def_property_update(prop, 0, "rna_Node_update");
}

static void def_sh_tex_noise(StructRNA *srna)
{
  PropertyRNA *prop;

  RNA_def_struct_sdna_from(srna, "NodeTexNoise", "storage");
  def_sh_tex(srna);

  prop = RNA_def_property(srna, "noise_dimensions", PROP_ENUM, PROP_NONE);
  RNA_def_property_enum_sdna(prop, NULL, "dimensions");
  RNA_def_property_enum_items(prop, rna_enum_node_tex_dimensions_items);
  RNA_def_property_ui_text(
      prop, "Dimensions", "The dimensions of the space to evaluate the noise in");
  RNA_def_property_update(prop, 0, "rna_ShaderNode_socket_update");
}

static void def_sh_tex_checker(StructRNA *srna)
{
  RNA_def_struct_sdna_from(srna, "NodeTexChecker", "storage");
  def_sh_tex(srna);
}

static void def_sh_tex_brick(StructRNA *srna)
{
  PropertyRNA *prop;

  RNA_def_struct_sdna_from(srna, "NodeTexBrick", "storage");
  def_sh_tex(srna);

  prop = RNA_def_property(srna, "offset_frequency", PROP_INT, PROP_NONE);
  RNA_def_property_int_sdna(prop, NULL, "offset_freq");
  RNA_def_property_int_default(prop, 2);
  RNA_def_property_range(prop, 1, 99);
  RNA_def_property_ui_text(prop, "Offset Frequency", "");
  RNA_def_property_update(prop, 0, "rna_Node_update");

  prop = RNA_def_property(srna, "squash_frequency", PROP_INT, PROP_NONE);
  RNA_def_property_int_sdna(prop, NULL, "squash_freq");
  RNA_def_property_int_default(prop, 2);
  RNA_def_property_range(prop, 1, 99);
  RNA_def_property_ui_text(prop, "Squash Frequency", "");
  RNA_def_property_update(prop, 0, "rna_Node_update");

  prop = RNA_def_property(srna, "offset", PROP_FLOAT, PROP_NONE);
  RNA_def_property_float_sdna(prop, NULL, "offset");
  RNA_def_property_float_default(prop, 0.5f);
  RNA_def_property_range(prop, 0.0f, 1.0f);
  RNA_def_property_ui_text(prop, "Offset Amount", "");
  RNA_def_property_update(prop, 0, "rna_Node_update");

  prop = RNA_def_property(srna, "squash", PROP_FLOAT, PROP_NONE);
  RNA_def_property_float_sdna(prop, NULL, "squash");
  RNA_def_property_float_default(prop, 1.0f);
  RNA_def_property_range(prop, 0.0f, 99.0f);
  RNA_def_property_ui_text(prop, "Squash Amount", "");
  RNA_def_property_update(prop, 0, "rna_Node_update");
}

static void def_sh_tex_magic(StructRNA *srna)
{
  PropertyRNA *prop;

  RNA_def_struct_sdna_from(srna, "NodeTexMagic", "storage");
  def_sh_tex(srna);

  prop = RNA_def_property(srna, "turbulence_depth", PROP_INT, PROP_NONE);
  RNA_def_property_int_sdna(prop, NULL, "depth");
  RNA_def_property_range(prop, 0, 10);
  RNA_def_property_ui_text(prop, "Depth", "Level of detail in the added turbulent noise");
  RNA_def_property_update(prop, 0, "rna_Node_update");
}

static void def_sh_tex_musgrave(StructRNA *srna)
{
  static const EnumPropertyItem prop_musgrave_type[] = {
      {SHD_MUSGRAVE_MULTIFRACTAL, "MULTIFRACTAL", 0, "Multifractal", ""},
      {SHD_MUSGRAVE_RIDGED_MULTIFRACTAL, "RIDGED_MULTIFRACTAL", 0, "Ridged Multifractal", ""},
      {SHD_MUSGRAVE_HYBRID_MULTIFRACTAL, "HYBRID_MULTIFRACTAL", 0, "Hybrid Multifractal", ""},
      {SHD_MUSGRAVE_FBM, "FBM", 0, "fBM", ""},
      {SHD_MUSGRAVE_HETERO_TERRAIN, "HETERO_TERRAIN", 0, "Hetero Terrain", ""},
      {0, NULL, 0, NULL, NULL},
  };

  PropertyRNA *prop;

  RNA_def_struct_sdna_from(srna, "NodeTexMusgrave", "storage");
  def_sh_tex(srna);

  prop = RNA_def_property(srna, "musgrave_dimensions", PROP_ENUM, PROP_NONE);
  RNA_def_property_enum_sdna(prop, NULL, "dimensions");
  RNA_def_property_enum_items(prop, rna_enum_node_tex_dimensions_items);
  RNA_def_property_ui_text(prop, "Dimensions", "");
  RNA_def_property_update(prop, 0, "rna_ShaderNode_socket_update");

  prop = RNA_def_property(srna, "musgrave_type", PROP_ENUM, PROP_NONE);
  RNA_def_property_enum_sdna(prop, NULL, "musgrave_type");
  RNA_def_property_enum_items(prop, prop_musgrave_type);
  RNA_def_property_ui_text(prop, "Type", "");
  RNA_def_property_update(prop, 0, "rna_ShaderNode_socket_update");
}

static void def_sh_tex_voronoi(StructRNA *srna)
{
  static EnumPropertyItem prop_distance_items[] = {
      {SHD_VORONOI_EUCLIDEAN, "EUCLIDEAN", 0, "Euclidean", "Euclidean distance"},
      {SHD_VORONOI_MANHATTAN, "MANHATTAN", 0, "Manhattan", "Manhattan distance"},
      {SHD_VORONOI_CHEBYCHEV, "CHEBYCHEV", 0, "Chebychev", "Chebychev distance"},
      {SHD_VORONOI_MINKOWSKI, "MINKOWSKI", 0, "Minkowski", "Minkowski distance"},
      {0, NULL, 0, NULL, NULL}};

  static EnumPropertyItem prop_feature_items[] = {
      {SHD_VORONOI_F1,
       "F1",
       0,
       "F1",
       "Computes the distance to the closest point as well as its position and color"},
      {SHD_VORONOI_F2,
       "F2",
       0,
       "F2",
       "Computes the distance to the second closest point as well as its position and color"},
      {SHD_VORONOI_SMOOTH_F1,
       "SMOOTH_F1",
       0,
       "Smooth F1",
       "Smoothed version of F1. Weighted sum of neighbor voronoi cells"},
      {SHD_VORONOI_DISTANCE_TO_EDGE,
       "DISTANCE_TO_EDGE",
       0,
       "Distance to Edge",
       "Computes the distance to the edge of the voronoi cell"},
      {SHD_VORONOI_N_SPHERE_RADIUS,
       "N_SPHERE_RADIUS",
       0,
       "N-Sphere Radius",
       "Computes the radius of the n-sphere inscribed in the voronoi cell"},
      {0, NULL, 0, NULL, NULL}};

  PropertyRNA *prop;

  RNA_def_struct_sdna_from(srna, "NodeTexVoronoi", "storage");
  def_sh_tex(srna);

  prop = RNA_def_property(srna, "voronoi_dimensions", PROP_ENUM, PROP_NONE);
  RNA_def_property_enum_sdna(prop, NULL, "dimensions");
  RNA_def_property_enum_items(prop, rna_enum_node_tex_dimensions_items);
  RNA_def_property_ui_text(prop, "Dimensions", "");
  RNA_def_property_update(prop, 0, "rna_ShaderNode_socket_update");

  prop = RNA_def_property(srna, "distance", PROP_ENUM, PROP_NONE);
  RNA_def_property_enum_sdna(prop, NULL, "distance");
  RNA_def_property_enum_items(prop, prop_distance_items);
  RNA_def_property_ui_text(prop, "Distance Metric", "");
  RNA_def_property_update(prop, 0, "rna_ShaderNode_socket_update");

  prop = RNA_def_property(srna, "feature", PROP_ENUM, PROP_NONE);
  RNA_def_property_enum_sdna(prop, NULL, "feature");
  RNA_def_property_enum_items(prop, prop_feature_items);
  RNA_def_property_ui_text(prop, "Feature Output", "");
  RNA_def_property_update(prop, 0, "rna_ShaderNode_socket_update");
}

static void def_sh_tex_wave(StructRNA *srna)
{
  static const EnumPropertyItem prop_wave_type_items[] = {
      {SHD_WAVE_BANDS, "BANDS", 0, "Bands", "Use standard wave texture in bands"},
      {SHD_WAVE_RINGS, "RINGS", 0, "Rings", "Use wave texture in rings"},
      {0, NULL, 0, NULL, NULL},
  };

  static EnumPropertyItem prop_wave_bands_direction_items[] = {
      {SHD_WAVE_BANDS_DIRECTION_X, "X", 0, "X", "Bands across X axis"},
      {SHD_WAVE_BANDS_DIRECTION_Y, "Y", 0, "Y", "Bands across Y axis"},
      {SHD_WAVE_BANDS_DIRECTION_Z, "Z", 0, "Z", "Bands across Z axis"},
      {SHD_WAVE_BANDS_DIRECTION_DIAGONAL, "DIAGONAL", 0, "Diagonal", "Bands across diagonal axis"},
      {0, NULL, 0, NULL, NULL},
  };

  static EnumPropertyItem prop_wave_rings_direction_items[] = {
      {SHD_WAVE_RINGS_DIRECTION_X, "X", 0, "X", "Rings along X axis"},
      {SHD_WAVE_RINGS_DIRECTION_Y, "Y", 0, "Y", "Rings along Y axis"},
      {SHD_WAVE_RINGS_DIRECTION_Z, "Z", 0, "Z", "Rings along Z axis"},
      {SHD_WAVE_RINGS_DIRECTION_SPHERICAL,
       "SPHERICAL",
       0,
       "Spherical",
       "Rings along spherical distance"},
      {0, NULL, 0, NULL, NULL},
  };

  static const EnumPropertyItem prop_wave_profile_items[] = {
      {SHD_WAVE_PROFILE_SIN, "SIN", 0, "Sine", "Use a standard sine profile"},
      {SHD_WAVE_PROFILE_SAW, "SAW", 0, "Saw", "Use a sawtooth profile"},
      {SHD_WAVE_PROFILE_TRI, "TRI", 0, "Triangle", "Use a triangle profile"},
      {0, NULL, 0, NULL, NULL},
  };

  PropertyRNA *prop;

  RNA_def_struct_sdna_from(srna, "NodeTexWave", "storage");
  def_sh_tex(srna);

  prop = RNA_def_property(srna, "wave_type", PROP_ENUM, PROP_NONE);
  RNA_def_property_enum_sdna(prop, NULL, "wave_type");
  RNA_def_property_enum_items(prop, prop_wave_type_items);
  RNA_def_property_ui_text(prop, "Wave Type", "");
  RNA_def_property_update(prop, 0, "rna_Node_update");

  prop = RNA_def_property(srna, "bands_direction", PROP_ENUM, PROP_NONE);
  RNA_def_property_enum_sdna(prop, NULL, "bands_direction");
  RNA_def_property_enum_items(prop, prop_wave_bands_direction_items);
  RNA_def_property_ui_text(prop, "Bands Direction", "");
  RNA_def_property_update(prop, 0, "rna_Node_update");

  prop = RNA_def_property(srna, "rings_direction", PROP_ENUM, PROP_NONE);
  RNA_def_property_enum_sdna(prop, NULL, "rings_direction");
  RNA_def_property_enum_items(prop, prop_wave_rings_direction_items);
  RNA_def_property_ui_text(prop, "Rings Direction", "");
  RNA_def_property_update(prop, 0, "rna_Node_update");

  prop = RNA_def_property(srna, "wave_profile", PROP_ENUM, PROP_NONE);
  RNA_def_property_enum_sdna(prop, NULL, "wave_profile");
  RNA_def_property_enum_items(prop, prop_wave_profile_items);
  RNA_def_property_ui_text(prop, "Wave Profile", "");
  RNA_def_property_update(prop, 0, "rna_Node_update");
}

static void def_sh_tex_white_noise(StructRNA *srna)
{
  PropertyRNA *prop;

  prop = RNA_def_property(srna, "noise_dimensions", PROP_ENUM, PROP_NONE);
  RNA_def_property_enum_sdna(prop, NULL, "custom1");
  RNA_def_property_enum_items(prop, rna_enum_node_tex_dimensions_items);
  RNA_def_property_ui_text(
      prop, "Dimensions", "The dimensions of the space to evaluate the noise in");
  RNA_def_property_update(prop, NC_NODE | NA_EDITED, "rna_ShaderNode_socket_update");
}

static void def_sh_tex_coord(StructRNA *srna)
{
  PropertyRNA *prop;

  prop = RNA_def_property(srna, "object", PROP_POINTER, PROP_NONE);
  RNA_def_property_pointer_sdna(prop, NULL, "id");
  RNA_def_property_struct_type(prop, "Object");
  RNA_def_property_flag(prop, PROP_EDITABLE | PROP_ID_REFCOUNT);
  RNA_def_property_override_flag(prop, PROPOVERRIDE_OVERRIDABLE_LIBRARY);
  RNA_def_property_ui_text(
      prop, "Object", "Use coordinates from this object (for object texture coordinates output)");
  RNA_def_property_update(prop, NC_NODE | NA_EDITED, "rna_Node_update_relations");

  prop = RNA_def_property(srna, "from_instancer", PROP_BOOLEAN, PROP_NONE);
  RNA_def_property_boolean_sdna(prop, NULL, "custom1", 1);
  RNA_def_property_ui_text(
      prop, "From Instancer", "Use the parent of the instance object if possible");
  RNA_def_property_update(prop, NC_NODE | NA_EDITED, "rna_Node_update");
}

static void def_sh_vect_transform(StructRNA *srna)
{
  static const EnumPropertyItem prop_vect_type_items[] = {
      {SHD_VECT_TRANSFORM_TYPE_POINT, "POINT", 0, "Point", "Transform a point"},
      {SHD_VECT_TRANSFORM_TYPE_VECTOR, "VECTOR", 0, "Vector", "Transform a direction vector"},
      {SHD_VECT_TRANSFORM_TYPE_NORMAL,
       "NORMAL",
       0,
       "Normal",
       "Transform a normal vector with unit length"},
      {0, NULL, 0, NULL, NULL},
  };

  static const EnumPropertyItem prop_vect_space_items[] = {
      {SHD_VECT_TRANSFORM_SPACE_WORLD, "WORLD", 0, "World", ""},
      {SHD_VECT_TRANSFORM_SPACE_OBJECT, "OBJECT", 0, "Object", ""},
      {SHD_VECT_TRANSFORM_SPACE_CAMERA, "CAMERA", 0, "Camera", ""},
      {0, NULL, 0, NULL, NULL},
  };

  PropertyRNA *prop;

  RNA_def_struct_sdna_from(srna, "NodeShaderVectTransform", "storage");

  prop = RNA_def_property(srna, "vector_type", PROP_ENUM, PROP_NONE);
  RNA_def_property_enum_sdna(prop, NULL, "type");
  RNA_def_property_enum_items(prop, prop_vect_type_items);
  RNA_def_property_ui_text(prop, "Type", "");
  RNA_def_property_update(prop, 0, "rna_Node_update");

  prop = RNA_def_property(srna, "convert_from", PROP_ENUM, PROP_NONE);
  RNA_def_property_enum_items(prop, prop_vect_space_items);
  RNA_def_property_ui_text(prop, "Convert From", "Space to convert from");
  RNA_def_property_update(prop, 0, "rna_Node_update");

  prop = RNA_def_property(srna, "convert_to", PROP_ENUM, PROP_NONE);
  RNA_def_property_enum_items(prop, prop_vect_space_items);
  RNA_def_property_ui_text(prop, "Convert To", "Space to convert to");
  RNA_def_property_update(prop, 0, "rna_Node_update");
}

static void def_sh_tex_wireframe(StructRNA *srna)
{
  PropertyRNA *prop;

  prop = RNA_def_property(srna, "use_pixel_size", PROP_BOOLEAN, PROP_NONE);
  RNA_def_property_boolean_sdna(prop, NULL, "custom1", 1);
  RNA_def_property_ui_text(prop, "Pixel Size", "Use screen pixel size instead of world units");
  RNA_def_property_update(prop, NC_NODE | NA_EDITED, "rna_Node_update");
}

static void def_sh_tex_pointdensity(StructRNA *srna)
{
  PropertyRNA *prop;

  FunctionRNA *func;
  PropertyRNA *parm;

  static const EnumPropertyItem point_source_items[] = {
      {SHD_POINTDENSITY_SOURCE_PSYS,
       "PARTICLE_SYSTEM",
       0,
       "Particle System",
       "Generate point density from a particle system"},
      {SHD_POINTDENSITY_SOURCE_OBJECT,
       "OBJECT",
       0,
       "Object Vertices",
       "Generate point density from an object's vertices"},
      {0, NULL, 0, NULL, NULL},
  };

  static const EnumPropertyItem prop_interpolation_items[] = {
      {SHD_INTERP_CLOSEST, "Closest", 0, "Closest", "No interpolation (sample closest texel)"},
      {SHD_INTERP_LINEAR, "Linear", 0, "Linear", "Linear interpolation"},
      {SHD_INTERP_CUBIC, "Cubic", 0, "Cubic", "Cubic interpolation"},
      {0, NULL, 0, NULL, NULL},
  };

  static const EnumPropertyItem space_items[] = {
      {SHD_POINTDENSITY_SPACE_OBJECT, "OBJECT", 0, "Object Space", ""},
      {SHD_POINTDENSITY_SPACE_WORLD, "WORLD", 0, "World Space", ""},
      {0, NULL, 0, NULL, NULL},
  };

  static const EnumPropertyItem particle_color_source_items[] = {
      {SHD_POINTDENSITY_COLOR_PARTAGE,
       "PARTICLE_AGE",
       0,
       "Particle Age",
       "Lifetime mapped as 0.0 to 1.0 intensity"},
      {SHD_POINTDENSITY_COLOR_PARTSPEED,
       "PARTICLE_SPEED",
       0,
       "Particle Speed",
       "Particle speed (absolute magnitude of velocity) mapped as 0.0 to 1.0 intensity"},
      {SHD_POINTDENSITY_COLOR_PARTVEL,
       "PARTICLE_VELOCITY",
       0,
       "Particle Velocity",
       "XYZ velocity mapped to RGB colors"},
      {0, NULL, 0, NULL, NULL},
  };

  static const EnumPropertyItem vertex_color_source_items[] = {
      {SHD_POINTDENSITY_COLOR_VERTCOL, "VERTEX_COLOR", 0, "Vertex Color", "Vertex color layer"},
      {SHD_POINTDENSITY_COLOR_VERTWEIGHT,
       "VERTEX_WEIGHT",
       0,
       "Vertex Weight",
       "Vertex group weight"},
      {SHD_POINTDENSITY_COLOR_VERTNOR,
       "VERTEX_NORMAL",
       0,
       "Vertex Normal",
       "XYZ normal vector mapped to RGB colors"},
      {0, NULL, 0, NULL, NULL},
  };

  prop = RNA_def_property(srna, "object", PROP_POINTER, PROP_NONE);
  RNA_def_property_pointer_sdna(prop, NULL, "id");
  RNA_def_property_struct_type(prop, "Object");
  RNA_def_property_flag(prop, PROP_EDITABLE | PROP_ID_REFCOUNT);
  RNA_def_property_override_flag(prop, PROPOVERRIDE_OVERRIDABLE_LIBRARY);
  RNA_def_property_ui_text(prop, "Object", "Object to take point data from");
  RNA_def_property_update(prop, NC_NODE | NA_EDITED, "rna_Node_update");

  RNA_def_struct_sdna_from(srna, "NodeShaderTexPointDensity", "storage");

  prop = RNA_def_property(srna, "point_source", PROP_ENUM, PROP_NONE);
  RNA_def_property_enum_items(prop, point_source_items);
  RNA_def_property_ui_text(prop, "Point Source", "Point data to use as renderable point density");
  RNA_def_property_update(prop, NC_NODE | NA_EDITED, "rna_Node_update");

  prop = RNA_def_property(srna, "particle_system", PROP_POINTER, PROP_NONE);
  RNA_def_property_ui_text(prop, "Particle System", "Particle System to render as points");
  RNA_def_property_struct_type(prop, "ParticleSystem");
  RNA_def_property_pointer_funcs(prop,
                                 "rna_ShaderNodePointDensity_psys_get",
                                 "rna_ShaderNodePointDensity_psys_set",
                                 NULL,
                                 NULL);
  RNA_def_property_flag(prop, PROP_EDITABLE);
  RNA_def_property_override_flag(prop, PROPOVERRIDE_OVERRIDABLE_LIBRARY);
  RNA_def_property_update(prop, NC_NODE | NA_EDITED, "rna_Node_update");

  prop = RNA_def_property(srna, "resolution", PROP_INT, PROP_NONE);
  RNA_def_property_range(prop, 1, 32768);
  RNA_def_property_ui_text(
      prop, "Resolution", "Resolution used by the texture holding the point density");
  RNA_def_property_update(prop, NC_NODE | NA_EDITED, "rna_Node_update");

  prop = RNA_def_property(srna, "radius", PROP_FLOAT, PROP_NONE);
  RNA_def_property_float_sdna(prop, NULL, "radius");
  RNA_def_property_range(prop, 0.001, FLT_MAX);
  RNA_def_property_ui_text(
      prop, "Radius", "Radius from the shaded sample to look for points within");
  RNA_def_property_update(prop, NC_NODE | NA_EDITED, "rna_Node_update");

  prop = RNA_def_property(srna, "space", PROP_ENUM, PROP_NONE);
  RNA_def_property_enum_items(prop, space_items);
  RNA_def_property_ui_text(prop, "Space", "Coordinate system to calculate voxels in");
  RNA_def_property_update(prop, 0, "rna_Node_update");

  prop = RNA_def_property(srna, "interpolation", PROP_ENUM, PROP_NONE);
  RNA_def_property_enum_items(prop, prop_interpolation_items);
  RNA_def_property_ui_text(prop, "Interpolation", "Texture interpolation");
  RNA_def_property_update(prop, 0, "rna_Node_update");

  prop = RNA_def_property(srna, "particle_color_source", PROP_ENUM, PROP_NONE);
  RNA_def_property_enum_sdna(prop, NULL, "color_source");
  RNA_def_property_enum_items(prop, particle_color_source_items);
  RNA_def_property_ui_text(prop, "Color Source", "Data to derive color results from");
  RNA_def_property_update(prop, 0, "rna_Node_update");

  prop = RNA_def_property(srna, "vertex_color_source", PROP_ENUM, PROP_NONE);
  RNA_def_property_enum_sdna(prop, NULL, "ob_color_source");
  RNA_def_property_enum_items(prop, vertex_color_source_items);
  RNA_def_property_ui_text(prop, "Color Source", "Data to derive color results from");
  RNA_def_property_update(prop, 0, "rna_Node_update");

  prop = RNA_def_property(srna, "vertex_attribute_name", PROP_STRING, PROP_NONE);
  RNA_def_property_ui_text(prop, "Vertex Attribute Name", "Vertex attribute to use for color");
  RNA_def_property_update(prop, NC_NODE | NA_EDITED, "rna_Node_update");

  func = RNA_def_function(srna, "cache_point_density", "rna_ShaderNodePointDensity_density_cache");
  RNA_def_function_ui_description(func, "Cache point density data for later calculation");
  RNA_def_pointer(func, "depsgraph", "Depsgraph", "", "");

  func = RNA_def_function(srna, "calc_point_density", "rna_ShaderNodePointDensity_density_calc");
  RNA_def_function_ui_description(func, "Calculate point density");
  RNA_def_pointer(func, "depsgraph", "Depsgraph", "", "");
  /* TODO: See how array size of 0 works, this shouldn't be used. */
  parm = RNA_def_float_array(func, "rgba_values", 1, NULL, 0, 0, "", "RGBA Values", 0, 0);
  RNA_def_parameter_flags(parm, PROP_DYNAMIC, 0);
  RNA_def_function_output(func, parm);

  func = RNA_def_function(
      srna, "calc_point_density_minmax", "rna_ShaderNodePointDensity_density_minmax");
  RNA_def_function_ui_description(func, "Calculate point density");
  RNA_def_pointer(func, "depsgraph", "Depsgraph", "", "");
  parm = RNA_def_property(func, "min", PROP_FLOAT, PROP_COORDS);
  RNA_def_property_array(parm, 3);
  RNA_def_parameter_flags(parm, PROP_THICK_WRAP, 0);
  RNA_def_function_output(func, parm);
  parm = RNA_def_property(func, "max", PROP_FLOAT, PROP_COORDS);
  RNA_def_property_array(parm, 3);
  RNA_def_parameter_flags(parm, PROP_THICK_WRAP, 0);
  RNA_def_function_output(func, parm);
}

static void def_glossy(StructRNA *srna)
{
  PropertyRNA *prop;

  prop = RNA_def_property(srna, "distribution", PROP_ENUM, PROP_NONE);
  RNA_def_property_enum_sdna(prop, NULL, "custom1");
  RNA_def_property_enum_items(prop, node_glossy_items);
  RNA_def_property_ui_text(prop, "Distribution", "");
  RNA_def_property_update(prop, NC_NODE | NA_EDITED, "rna_Node_update");
}

static void def_glass(StructRNA *srna)
{
  PropertyRNA *prop;

  prop = RNA_def_property(srna, "distribution", PROP_ENUM, PROP_NONE);
  RNA_def_property_enum_sdna(prop, NULL, "custom1");
  RNA_def_property_enum_items(prop, node_glass_items);
  RNA_def_property_ui_text(prop, "Distribution", "");
  RNA_def_property_update(prop, NC_NODE | NA_EDITED, "rna_Node_update");
}

static void def_principled(StructRNA *srna)
{
  PropertyRNA *prop;

  prop = RNA_def_property(srna, "distribution", PROP_ENUM, PROP_NONE);
  RNA_def_property_enum_sdna(prop, NULL, "custom1");
  RNA_def_property_enum_items(prop, node_principled_distribution_items);
  RNA_def_property_ui_text(prop, "Distribution", "");
  RNA_def_property_update(prop, NC_NODE | NA_EDITED, "rna_ShaderNode_socket_update");

  prop = RNA_def_property(srna, "subsurface_method", PROP_ENUM, PROP_NONE);
  RNA_def_property_enum_sdna(prop, NULL, "custom2");
  RNA_def_property_enum_items(prop, node_subsurface_method_items);
  RNA_def_property_ui_text(
      prop, "Subsurface Method", "Method for rendering subsurface scattering");
  RNA_def_property_update(prop, NC_NODE | NA_EDITED, "rna_ShaderNode_socket_update");
}

static void def_refraction(StructRNA *srna)
{
  PropertyRNA *prop;

  prop = RNA_def_property(srna, "distribution", PROP_ENUM, PROP_NONE);
  RNA_def_property_enum_sdna(prop, NULL, "custom1");
  RNA_def_property_enum_items(prop, node_refraction_items);
  RNA_def_property_ui_text(prop, "Distribution", "");
  RNA_def_property_update(prop, NC_NODE | NA_EDITED, "rna_Node_update");
}

static void def_anisotropic(StructRNA *srna)
{
  PropertyRNA *prop;

  prop = RNA_def_property(srna, "distribution", PROP_ENUM, PROP_NONE);
  RNA_def_property_enum_sdna(prop, NULL, "custom1");
  RNA_def_property_enum_items(prop, node_anisotropic_items);
  RNA_def_property_ui_text(prop, "Distribution", "");
  RNA_def_property_update(prop, NC_NODE | NA_EDITED, "rna_Node_update");
}

static void def_toon(StructRNA *srna)
{
  PropertyRNA *prop;

  prop = RNA_def_property(srna, "component", PROP_ENUM, PROP_NONE);
  RNA_def_property_enum_sdna(prop, NULL, "custom1");
  RNA_def_property_enum_items(prop, node_toon_items);
  RNA_def_property_ui_text(prop, "Component", "");
  RNA_def_property_update(prop, NC_NODE | NA_EDITED, "rna_Node_update");
}

static void def_sh_bump(StructRNA *srna)
{
  PropertyRNA *prop;

  prop = RNA_def_property(srna, "invert", PROP_BOOLEAN, PROP_NONE);
  RNA_def_property_boolean_sdna(prop, NULL, "custom1", 1);
  RNA_def_property_ui_text(
      prop, "Invert", "Invert the bump mapping direction to push into the surface instead of out");
  RNA_def_property_update(prop, NC_NODE | NA_EDITED, "rna_Node_update");
}

static void def_hair(StructRNA *srna)
{
  PropertyRNA *prop;

  prop = RNA_def_property(srna, "component", PROP_ENUM, PROP_NONE);
  RNA_def_property_enum_sdna(prop, NULL, "custom1");
  RNA_def_property_enum_items(prop, node_hair_items);
  RNA_def_property_ui_text(prop, "Component", "");
  RNA_def_property_update(prop, NC_NODE | NA_EDITED, "rna_Node_update");
}

/* RNA initialization for the custom property. */
static void def_hair_principled(StructRNA *srna)
{
  PropertyRNA *prop;

  prop = RNA_def_property(srna, "parametrization", PROP_ENUM, PROP_NONE);
  RNA_def_property_enum_sdna(prop, NULL, "custom1");
  RNA_def_property_ui_text(
      prop, "Color Parametrization", "Select the shader's color parametrization");
  RNA_def_property_enum_items(prop, node_principled_hair_items);
  RNA_def_property_enum_default(prop, SHD_PRINCIPLED_HAIR_REFLECTANCE);
  /* Upon editing, update both the node data AND the UI representation */
  /* (This effectively shows/hides the relevant sockets) */
  RNA_def_property_update(prop, NC_NODE | NA_EDITED, "rna_ShaderNode_socket_update");
}

static void def_sh_uvmap(StructRNA *srna)
{
  PropertyRNA *prop;

  prop = RNA_def_property(srna, "from_instancer", PROP_BOOLEAN, PROP_NONE);
  RNA_def_property_boolean_sdna(prop, NULL, "custom1", 1);
  RNA_def_property_ui_text(
      prop, "From Instancer", "Use the parent of the instance object if possible");
  RNA_def_property_update(prop, NC_NODE | NA_EDITED, "rna_Node_update");

  RNA_def_struct_sdna_from(srna, "NodeShaderUVMap", "storage");

  prop = RNA_def_property(srna, "uv_map", PROP_STRING, PROP_NONE);
  RNA_def_property_ui_text(prop, "UV Map", "UV coordinates to be used for mapping");
  RNA_def_property_update(prop, NC_NODE | NA_EDITED, "rna_Node_update");

  RNA_def_struct_sdna_from(srna, "bNode", NULL);
}

static void def_sh_vertex_color(StructRNA *srna)
{
  PropertyRNA *prop;

  RNA_def_struct_sdna_from(srna, "NodeShaderVertexColor", "storage");

  prop = RNA_def_property(srna, "layer_name", PROP_STRING, PROP_NONE);
  RNA_def_property_ui_text(prop, "Vertex Color", "Vertex Color");
  RNA_def_property_update(prop, NC_NODE | NA_EDITED, "rna_Node_update");

  RNA_def_struct_sdna_from(srna, "bNode", NULL);
}

static void def_sh_uvalongstroke(StructRNA *srna)
{
  PropertyRNA *prop;

  prop = RNA_def_property(srna, "use_tips", PROP_BOOLEAN, PROP_NONE);
  RNA_def_property_boolean_sdna(prop, NULL, "custom1", 1);
  RNA_def_property_ui_text(
      prop, "Use Tips", "Lower half of the texture is for tips of the stroke");
  RNA_def_property_update(prop, NC_NODE | NA_EDITED, "rna_Node_update");
}

static void def_sh_normal_map(StructRNA *srna)
{
  static const EnumPropertyItem prop_space_items[] = {
      {SHD_SPACE_TANGENT, "TANGENT", 0, "Tangent Space", "Tangent space normal mapping"},
      {SHD_SPACE_OBJECT, "OBJECT", 0, "Object Space", "Object space normal mapping"},
      {SHD_SPACE_WORLD, "WORLD", 0, "World Space", "World space normal mapping"},
      {SHD_SPACE_BLENDER_OBJECT,
       "BLENDER_OBJECT",
       0,
       "Blender Object Space",
       "Object space normal mapping, compatible with Blender render baking"},
      {SHD_SPACE_BLENDER_WORLD,
       "BLENDER_WORLD",
       0,
       "Blender World Space",
       "World space normal mapping, compatible with Blender render baking"},
      {0, NULL, 0, NULL, NULL},
  };

  PropertyRNA *prop;

  RNA_def_struct_sdna_from(srna, "NodeShaderNormalMap", "storage");

  prop = RNA_def_property(srna, "space", PROP_ENUM, PROP_NONE);
  RNA_def_property_enum_items(prop, prop_space_items);
  RNA_def_property_ui_text(prop, "Space", "Space of the input normal");
  RNA_def_property_update(prop, 0, "rna_Node_update");

  prop = RNA_def_property(srna, "uv_map", PROP_STRING, PROP_NONE);
  RNA_def_property_ui_text(prop, "UV Map", "UV Map for tangent space maps");
  RNA_def_property_update(prop, NC_NODE | NA_EDITED, "rna_Node_update");

  RNA_def_struct_sdna_from(srna, "bNode", NULL);
}

static void def_sh_displacement(StructRNA *srna)
{
  static const EnumPropertyItem prop_space_items[] = {
      {SHD_SPACE_OBJECT,
       "OBJECT",
       0,
       "Object Space",
       "Displacement is in object space, affected by object scale"},
      {SHD_SPACE_WORLD,
       "WORLD",
       0,
       "World Space",
       "Displacement is in world space, not affected by object scale"},
      {0, NULL, 0, NULL, NULL},
  };

  PropertyRNA *prop;

  prop = RNA_def_property(srna, "space", PROP_ENUM, PROP_NONE);
  RNA_def_property_enum_sdna(prop, NULL, "custom1");
  RNA_def_property_enum_items(prop, prop_space_items);
  RNA_def_property_ui_text(prop, "Space", "Space of the input height");
  RNA_def_property_update(prop, 0, "rna_Node_update");

  RNA_def_struct_sdna_from(srna, "bNode", NULL);
}

static void def_sh_vector_displacement(StructRNA *srna)
{
  static const EnumPropertyItem prop_space_items[] = {
      {SHD_SPACE_TANGENT,
       "TANGENT",
       0,
       "Tangent Space",
       "Tangent space vector displacement mapping"},
      {SHD_SPACE_OBJECT, "OBJECT", 0, "Object Space", "Object space vector displacement mapping"},
      {SHD_SPACE_WORLD, "WORLD", 0, "World Space", "World space vector displacement mapping"},
      {0, NULL, 0, NULL, NULL},
  };

  PropertyRNA *prop;

  prop = RNA_def_property(srna, "space", PROP_ENUM, PROP_NONE);
  RNA_def_property_enum_sdna(prop, NULL, "custom1");
  RNA_def_property_enum_items(prop, prop_space_items);
  RNA_def_property_ui_text(prop, "Space", "Space of the input height");
  RNA_def_property_update(prop, 0, "rna_Node_update");

  RNA_def_struct_sdna_from(srna, "bNode", NULL);
}

static void def_sh_tangent(StructRNA *srna)
{
  static const EnumPropertyItem prop_direction_type_items[] = {
      {SHD_TANGENT_RADIAL, "RADIAL", 0, "Radial", "Radial tangent around the X, Y or Z axis"},
      {SHD_TANGENT_UVMAP, "UV_MAP", 0, "UV Map", "Tangent from UV map"},
      {0, NULL, 0, NULL, NULL},
  };

  static const EnumPropertyItem prop_axis_items[] = {
      {SHD_TANGENT_AXIS_X, "X", 0, "X", "X axis"},
      {SHD_TANGENT_AXIS_Y, "Y", 0, "Y", "Y axis"},
      {SHD_TANGENT_AXIS_Z, "Z", 0, "Z", "Z axis"},
      {0, NULL, 0, NULL, NULL},
  };

  PropertyRNA *prop;

  RNA_def_struct_sdna_from(srna, "NodeShaderTangent", "storage");

  prop = RNA_def_property(srna, "direction_type", PROP_ENUM, PROP_NONE);
  RNA_def_property_enum_items(prop, prop_direction_type_items);
  RNA_def_property_ui_text(prop, "Direction", "Method to use for the tangent");
  RNA_def_property_update(prop, 0, "rna_Node_update");

  prop = RNA_def_property(srna, "axis", PROP_ENUM, PROP_NONE);
  RNA_def_property_enum_items(prop, prop_axis_items);
  RNA_def_property_ui_text(prop, "Axis", "Axis for radial tangents");
  RNA_def_property_update(prop, 0, "rna_Node_update");

  prop = RNA_def_property(srna, "uv_map", PROP_STRING, PROP_NONE);
  RNA_def_property_ui_text(prop, "UV Map", "UV Map for tangent generated from UV");
  RNA_def_property_update(prop, NC_NODE | NA_EDITED, "rna_Node_update");

  RNA_def_struct_sdna_from(srna, "bNode", NULL);
}

static void def_sh_bevel(StructRNA *srna)
{
  PropertyRNA *prop;

  prop = RNA_def_property(srna, "samples", PROP_INT, PROP_UNSIGNED);
  RNA_def_property_int_sdna(prop, NULL, "custom1");
  RNA_def_property_range(prop, 2, 128);
  RNA_def_property_ui_range(prop, 2, 16, 1, 1);
  RNA_def_property_ui_text(prop, "Samples", "Number of rays to trace per shader evaluation");
  RNA_def_property_update(prop, 0, "rna_Node_update");
}

static void def_sh_ambient_occlusion(StructRNA *srna)
{
  PropertyRNA *prop;

  prop = RNA_def_property(srna, "samples", PROP_INT, PROP_UNSIGNED);
  RNA_def_property_int_sdna(prop, NULL, "custom1");
  RNA_def_property_range(prop, 1, 128);
  RNA_def_property_ui_text(prop, "Samples", "Number of rays to trace per shader evaluation");
  RNA_def_property_update(prop, 0, "rna_Node_update");

  prop = RNA_def_property(srna, "inside", PROP_BOOLEAN, PROP_NONE);
  RNA_def_property_boolean_sdna(prop, NULL, "custom2", SHD_AO_INSIDE);
  RNA_def_property_ui_text(prop, "Inside", "Trace rays towards the inside of the object");
  RNA_def_property_update(prop, NC_NODE | NA_EDITED, "rna_Node_update");

  prop = RNA_def_property(srna, "only_local", PROP_BOOLEAN, PROP_NONE);
  RNA_def_property_boolean_sdna(prop, NULL, "custom2", SHD_AO_LOCAL);
  RNA_def_property_ui_text(
      prop, "Only Local", "Only consider the object itself when computing AO");
  RNA_def_property_update(prop, NC_NODE | NA_EDITED, "rna_Node_update");
}

static void def_sh_subsurface(StructRNA *srna)
{
  static const EnumPropertyItem prop_subsurface_falloff_items[] = {
      {SHD_SUBSURFACE_CUBIC, "CUBIC", 0, "Cubic", "Simple cubic falloff function"},
      {SHD_SUBSURFACE_GAUSSIAN,
       "GAUSSIAN",
       0,
       "Gaussian",
       "Normal distribution, multiple can be combined to fit more complex profiles"},
      {SHD_SUBSURFACE_BURLEY,
       "BURLEY",
       0,
       "Christensen-Burley",
       "Approximation to physically based volume scattering"},
      {SHD_SUBSURFACE_RANDOM_WALK,
       "RANDOM_WALK",
       0,
       "Random Walk",
       "Volumetric approximation to physically based volume scattering"},
      {0, NULL, 0, NULL, NULL},
  };

  PropertyRNA *prop;

  prop = RNA_def_property(srna, "falloff", PROP_ENUM, PROP_NONE);
  RNA_def_property_enum_sdna(prop, NULL, "custom1");
  RNA_def_property_enum_items(prop, prop_subsurface_falloff_items);
  RNA_def_property_ui_text(prop,
                           "Falloff",
                           "Function to determine how much light nearby points contribute based "
                           "on their distance to the shading point");
  RNA_def_property_update(prop, NC_NODE | NA_EDITED, "rna_ShaderNode_socket_update");
}

static void def_sh_tex_ies(StructRNA *srna)
{
  PropertyRNA *prop;

  prop = RNA_def_property(srna, "ies", PROP_POINTER, PROP_NONE);
  RNA_def_property_pointer_sdna(prop, NULL, "id");
  RNA_def_property_struct_type(prop, "Text");
  RNA_def_property_flag(prop, PROP_EDITABLE | PROP_ID_REFCOUNT);
  RNA_def_property_override_flag(prop, PROPOVERRIDE_OVERRIDABLE_LIBRARY);
  RNA_def_property_ui_text(prop, "IES Text", "Internal IES file");
  RNA_def_property_update(prop, NC_NODE | NA_EDITED, "rna_Node_update");

  RNA_def_struct_sdna_from(srna, "NodeShaderTexIES", "storage");

  prop = RNA_def_property(srna, "filepath", PROP_STRING, PROP_FILEPATH);
  RNA_def_property_ui_text(prop, "File Path", "IES light path");
  RNA_def_property_update(prop, NC_NODE | NA_EDITED, "rna_Node_update");

  prop = RNA_def_property(srna, "mode", PROP_ENUM, PROP_NONE);
  RNA_def_property_enum_funcs(prop, NULL, "rna_ShaderNodeTexIES_mode_set", NULL);
  RNA_def_property_enum_items(prop, node_ies_mode_items);
  RNA_def_property_ui_text(
      prop, "Source", "Whether the IES file is loaded from disk or from a text data");
  RNA_def_property_update(prop, NC_NODE | NA_EDITED, "rna_Node_update");

  RNA_def_struct_sdna_from(srna, "bNode", NULL);
}

static void def_sh_output_aov(StructRNA *srna)
{
  PropertyRNA *prop;

  RNA_def_struct_sdna_from(srna, "NodeShaderOutputAOV", "storage");

  prop = RNA_def_property(srna, "name", PROP_STRING, PROP_NONE);
  RNA_def_property_ui_text(prop, "Name", "Name of the AOV that this output writes to");
  RNA_def_property_update(prop, NC_NODE | NA_EDITED, "rna_Node_update");

  RNA_def_struct_sdna_from(srna, "bNode", NULL);
}

static void def_sh_script(StructRNA *srna)
{
  PropertyRNA *prop;

  prop = RNA_def_property(srna, "script", PROP_POINTER, PROP_NONE);
  RNA_def_property_pointer_sdna(prop, NULL, "id");
  RNA_def_property_struct_type(prop, "Text");
  RNA_def_property_flag(prop, PROP_EDITABLE | PROP_ID_REFCOUNT);
  RNA_def_property_override_flag(prop, PROPOVERRIDE_OVERRIDABLE_LIBRARY);
  RNA_def_property_ui_text(prop, "Script", "Internal shader script to define the shader");
  RNA_def_property_update(prop, NC_NODE | NA_EDITED, "rna_ShaderNodeScript_update");

  RNA_def_struct_sdna_from(srna, "NodeShaderScript", "storage");

  prop = RNA_def_property(srna, "filepath", PROP_STRING, PROP_FILEPATH);
  RNA_def_property_ui_text(prop, "File Path", "Shader script path");
  RNA_def_property_update(prop, NC_NODE | NA_EDITED, "rna_ShaderNodeScript_update");

  prop = RNA_def_property(srna, "mode", PROP_ENUM, PROP_NONE);
  RNA_def_property_enum_funcs(prop, NULL, "rna_ShaderNodeScript_mode_set", NULL);
  RNA_def_property_enum_items(prop, node_script_mode_items);
  RNA_def_property_ui_text(prop, "Script Source", "");
  RNA_def_property_update(prop, NC_NODE | NA_EDITED, "rna_Node_update");

  prop = RNA_def_property(srna, "use_auto_update", PROP_BOOLEAN, PROP_NONE);
  RNA_def_property_boolean_sdna(prop, NULL, "flag", NODE_SCRIPT_AUTO_UPDATE);
  RNA_def_property_ui_text(
      prop,
      "Auto Update",
      "Automatically update the shader when the .osl file changes (external scripts only)");

  prop = RNA_def_property(srna, "bytecode", PROP_STRING, PROP_NONE);
  RNA_def_property_string_funcs(prop,
                                "rna_ShaderNodeScript_bytecode_get",
                                "rna_ShaderNodeScript_bytecode_length",
                                "rna_ShaderNodeScript_bytecode_set");
  RNA_def_property_ui_text(prop, "Bytecode", "Compile bytecode for shader script node");
  RNA_def_property_update(prop, NC_NODE | NA_EDITED, "rna_Node_update");

  prop = RNA_def_property(srna, "bytecode_hash", PROP_STRING, PROP_NONE);
  RNA_def_property_ui_text(
      prop, "Bytecode Hash", "Hash of compile bytecode, for quick equality checking");
  RNA_def_property_update(prop, NC_NODE | NA_EDITED, "rna_Node_update");

  /* needs to be reset to avoid bad pointer type in API functions below */
  RNA_def_struct_sdna_from(srna, "bNode", NULL);

  /* API functions */

#  if 0 /* XXX TODO: use general node api for this. */
  func = RNA_def_function(srna, "find_socket", "rna_ShaderNodeScript_find_socket");
  RNA_def_function_ui_description(func, "Find a socket by name");
  parm = RNA_def_string(func, "name", NULL, 0, "Socket name", "");
  RNA_def_parameter_flags(parm, 0, PARM_REQUIRED);
  /*parm =*/RNA_def_boolean(func, "is_output", false, "Output", "Whether the socket is an output");
  parm = RNA_def_pointer(func, "result", "NodeSocket", "", "");
  RNA_def_function_return(func, parm);

  func = RNA_def_function(srna, "add_socket", "rna_ShaderNodeScript_add_socket");
  RNA_def_function_ui_description(func, "Add a socket socket");
  RNA_def_function_flag(func, FUNC_USE_SELF_ID);
  parm = RNA_def_string(func, "name", NULL, 0, "Name", "");
  RNA_def_parameter_flags(parm, 0, PARM_REQUIRED);
  parm = RNA_def_enum(func, "type", node_socket_type_items, SOCK_FLOAT, "Type", "");
  RNA_def_parameter_flags(parm, 0, PARM_REQUIRED);
  /*parm =*/RNA_def_boolean(func, "is_output", false, "Output", "Whether the socket is an output");
  parm = RNA_def_pointer(func, "result", "NodeSocket", "", "");
  RNA_def_function_return(func, parm);

  func = RNA_def_function(srna, "remove_socket", "rna_ShaderNodeScript_remove_socket");
  RNA_def_function_ui_description(func, "Remove a socket socket");
  RNA_def_function_flag(func, FUNC_USE_SELF_ID);
  parm = RNA_def_pointer(func, "sock", "NodeSocket", "Socket", "");
  RNA_def_parameter_flags(parm, PROP_NEVER_NULL, PARM_REQUIRED);
#  endif
}

/* -- Compositor Nodes ------------------------------------------------------ */

static void def_cmp_alpha_over(StructRNA *srna)
{
  PropertyRNA *prop;

  /* XXX: Tooltip */
  prop = RNA_def_property(srna, "use_premultiply", PROP_BOOLEAN, PROP_NONE);
  RNA_def_property_boolean_sdna(prop, NULL, "custom1", 1);
  RNA_def_property_ui_text(prop, "Convert Premultiplied", "");
  RNA_def_property_update(prop, NC_NODE | NA_EDITED, "rna_Node_update");

  RNA_def_struct_sdna_from(srna, "NodeTwoFloats", "storage");

  prop = RNA_def_property(srna, "premul", PROP_FLOAT, PROP_FACTOR);
  RNA_def_property_float_sdna(prop, NULL, "x");
  RNA_def_property_range(prop, 0.0f, 1.0f);
  RNA_def_property_ui_text(prop, "Premultiplied", "Mix Factor");
  RNA_def_property_update(prop, NC_NODE | NA_EDITED, "rna_Node_update");
}

static void def_cmp_blur(StructRNA *srna)
{
  PropertyRNA *prop;

  static const EnumPropertyItem filter_type_items[] = {
      {R_FILTER_BOX, "FLAT", 0, "Flat", ""},
      {R_FILTER_TENT, "TENT", 0, "Tent", ""},
      {R_FILTER_QUAD, "QUAD", 0, "Quadratic", ""},
      {R_FILTER_CUBIC, "CUBIC", 0, "Cubic", ""},
      {R_FILTER_GAUSS, "GAUSS", 0, "Gaussian", ""},
      {R_FILTER_FAST_GAUSS, "FAST_GAUSS", 0, "Fast Gaussian", ""},
      {R_FILTER_CATROM, "CATROM", 0, "Catrom", ""},
      {R_FILTER_MITCH, "MITCH", 0, "Mitch", ""},
      {0, NULL, 0, NULL, NULL},
  };

  static const EnumPropertyItem aspect_correction_type_items[] = {
      {CMP_NODE_BLUR_ASPECT_NONE, "NONE", 0, "None", ""},
      {CMP_NODE_BLUR_ASPECT_Y, "Y", 0, "Y", ""},
      {CMP_NODE_BLUR_ASPECT_X, "X", 0, "X", ""},
      {0, NULL, 0, NULL, NULL},
  };

  /* duplicated in def_cmp_bokehblur */
  prop = RNA_def_property(srna, "use_variable_size", PROP_BOOLEAN, PROP_NONE);
  RNA_def_property_boolean_sdna(prop, NULL, "custom1", CMP_NODEFLAG_BLUR_VARIABLE_SIZE);
  RNA_def_property_ui_text(
      prop, "Variable Size", "Support variable blur per pixel when using an image for size input");
  RNA_def_property_update(prop, NC_NODE | NA_EDITED, "rna_Node_update");

  prop = RNA_def_property(srna, "use_extended_bounds", PROP_BOOLEAN, PROP_NONE);
  RNA_def_property_boolean_sdna(prop, NULL, "custom1", CMP_NODEFLAG_BLUR_EXTEND_BOUNDS);
  RNA_def_property_ui_text(
      prop, "Extend Bounds", "Extend bounds of the input image to fully fit blurred image");
  RNA_def_property_update(prop, NC_NODE | NA_EDITED, "rna_Node_update");

  RNA_def_struct_sdna_from(srna, "NodeBlurData", "storage");

  prop = RNA_def_property(srna, "size_x", PROP_INT, PROP_NONE);
  RNA_def_property_int_sdna(prop, NULL, "sizex");
  RNA_def_property_range(prop, 0, 2048);
  RNA_def_property_ui_text(prop, "Size X", "");
  RNA_def_property_update(prop, NC_NODE | NA_EDITED, "rna_Node_update");

  prop = RNA_def_property(srna, "size_y", PROP_INT, PROP_NONE);
  RNA_def_property_int_sdna(prop, NULL, "sizey");
  RNA_def_property_range(prop, 0, 2048);
  RNA_def_property_ui_text(prop, "Size Y", "");
  RNA_def_property_update(prop, NC_NODE | NA_EDITED, "rna_Node_update");

  prop = RNA_def_property(srna, "use_relative", PROP_BOOLEAN, PROP_NONE);
  RNA_def_property_boolean_sdna(prop, NULL, "relative", 1);
  RNA_def_property_ui_text(
      prop, "Relative", "Use relative (percent) values to define blur radius");
  RNA_def_property_update(prop, NC_NODE | NA_EDITED, "rna_Node_update");

  prop = RNA_def_property(srna, "aspect_correction", PROP_ENUM, PROP_NONE);
  RNA_def_property_enum_sdna(prop, NULL, "aspect");
  RNA_def_property_enum_items(prop, aspect_correction_type_items);
  RNA_def_property_ui_text(prop, "Aspect Correction", "Type of aspect correction to use");
  RNA_def_property_update(prop, NC_NODE | NA_EDITED, "rna_Node_update");

  prop = RNA_def_property(srna, "factor", PROP_FLOAT, PROP_NONE);
  RNA_def_property_float_sdna(prop, NULL, "fac");
  RNA_def_property_range(prop, 0.0f, 2.0f);
  RNA_def_property_ui_text(prop, "Factor", "");
  RNA_def_property_update(prop, NC_NODE | NA_EDITED, "rna_Node_update");

  prop = RNA_def_property(srna, "factor_x", PROP_FLOAT, PROP_PERCENTAGE);
  RNA_def_property_float_sdna(prop, NULL, "percentx");
  RNA_def_property_range(prop, 0.0f, 100.0f);
  RNA_def_property_ui_text(prop, "Relative Size X", "");
  RNA_def_property_update(prop, NC_NODE | NA_EDITED, "rna_Node_update");

  prop = RNA_def_property(srna, "factor_y", PROP_FLOAT, PROP_PERCENTAGE);
  RNA_def_property_float_sdna(prop, NULL, "percenty");
  RNA_def_property_range(prop, 0.0f, 100.0f);
  RNA_def_property_ui_text(prop, "Relative Size Y", "");
  RNA_def_property_update(prop, NC_NODE | NA_EDITED, "rna_Node_update");

  prop = RNA_def_property(srna, "filter_type", PROP_ENUM, PROP_NONE);
  RNA_def_property_enum_sdna(prop, NULL, "filtertype");
  RNA_def_property_enum_items(prop, filter_type_items);
  RNA_def_property_ui_text(prop, "Filter Type", "");
  RNA_def_property_update(prop, NC_NODE | NA_EDITED, "rna_Node_update");

  prop = RNA_def_property(srna, "use_bokeh", PROP_BOOLEAN, PROP_NONE);
  RNA_def_property_boolean_sdna(prop, NULL, "bokeh", 1);
  RNA_def_property_ui_text(prop, "Bokeh", "Use circular filter (slower)");
  RNA_def_property_update(prop, NC_NODE | NA_EDITED, "rna_Node_update");

  prop = RNA_def_property(srna, "use_gamma_correction", PROP_BOOLEAN, PROP_NONE);
  RNA_def_property_boolean_sdna(prop, NULL, "gamma", 1);
  RNA_def_property_ui_text(prop, "Gamma", "Apply filter on gamma corrected values");
  RNA_def_property_update(prop, NC_NODE | NA_EDITED, "rna_Node_update");
}

static void def_cmp_filter(StructRNA *srna)
{
  PropertyRNA *prop;

  prop = RNA_def_property(srna, "filter_type", PROP_ENUM, PROP_NONE);
  RNA_def_property_enum_sdna(prop, NULL, "custom1");
  RNA_def_property_enum_items(prop, rna_enum_node_filter_items);
  RNA_def_property_ui_text(prop, "Filter Type", "");
  RNA_def_property_update(prop, NC_NODE | NA_EDITED, "rna_Node_update");
}

static void def_cmp_map_value(StructRNA *srna)
{
  PropertyRNA *prop;

  RNA_def_struct_sdna_from(srna, "TexMapping", "storage");

  prop = RNA_def_property(srna, "offset", PROP_FLOAT, PROP_NONE);
  RNA_def_property_float_sdna(prop, NULL, "loc");
  RNA_def_property_array(prop, 1);
  RNA_def_property_range(prop, -1000.0f, 1000.0f);
  RNA_def_property_ui_text(prop, "Offset", "");
  RNA_def_property_update(prop, NC_NODE | NA_EDITED, "rna_Node_update");

  prop = RNA_def_property(srna, "size", PROP_FLOAT, PROP_NONE);
  RNA_def_property_float_sdna(prop, NULL, "size");
  RNA_def_property_array(prop, 1);
  RNA_def_property_range(prop, -1000.0f, 1000.0f);
  RNA_def_property_ui_text(prop, "Size", "");
  RNA_def_property_update(prop, NC_NODE | NA_EDITED, "rna_Node_update");

  prop = RNA_def_property(srna, "use_min", PROP_BOOLEAN, PROP_NONE);
  RNA_def_property_boolean_sdna(prop, NULL, "flag", TEXMAP_CLIP_MIN);
  RNA_def_property_ui_text(prop, "Use Minimum", "");
  RNA_def_property_update(prop, NC_NODE | NA_EDITED, "rna_Node_update");

  prop = RNA_def_property(srna, "use_max", PROP_BOOLEAN, PROP_NONE);
  RNA_def_property_boolean_sdna(prop, NULL, "flag", TEXMAP_CLIP_MAX);
  RNA_def_property_ui_text(prop, "Use Maximum", "");
  RNA_def_property_update(prop, NC_NODE | NA_EDITED, "rna_Node_update");

  prop = RNA_def_property(srna, "min", PROP_FLOAT, PROP_NONE);
  RNA_def_property_float_sdna(prop, NULL, "min");
  RNA_def_property_array(prop, 1);
  RNA_def_property_range(prop, -1000.0f, 1000.0f);
  RNA_def_property_ui_text(prop, "Minimum", "");
  RNA_def_property_update(prop, NC_NODE | NA_EDITED, "rna_Node_update");

  prop = RNA_def_property(srna, "max", PROP_FLOAT, PROP_NONE);
  RNA_def_property_float_sdna(prop, NULL, "max");
  RNA_def_property_array(prop, 1);
  RNA_def_property_range(prop, -1000.0f, 1000.0f);
  RNA_def_property_ui_text(prop, "Maximum", "");
  RNA_def_property_update(prop, NC_NODE | NA_EDITED, "rna_Node_update");
}

static void def_cmp_map_range(StructRNA *srna)
{
  PropertyRNA *prop;

  prop = RNA_def_property(srna, "use_clamp", PROP_BOOLEAN, PROP_NONE);
  RNA_def_property_boolean_sdna(prop, NULL, "custom1", 1);
  RNA_def_property_ui_text(prop, "Clamp", "Clamp result of the node to 0.0 to 1.0 range");
  RNA_def_property_update(prop, NC_NODE | NA_EDITED, "rna_Node_update");
}

static void def_cmp_vector_blur(StructRNA *srna)
{
  PropertyRNA *prop;

  RNA_def_struct_sdna_from(srna, "NodeBlurData", "storage");

  prop = RNA_def_property(srna, "samples", PROP_INT, PROP_NONE);
  RNA_def_property_int_sdna(prop, NULL, "samples");
  RNA_def_property_range(prop, 1, 256);
  RNA_def_property_ui_text(prop, "Samples", "");
  RNA_def_property_update(prop, NC_NODE | NA_EDITED, "rna_Node_update");

  prop = RNA_def_property(srna, "speed_min", PROP_INT, PROP_NONE);
  RNA_def_property_int_sdna(prop, NULL, "minspeed");
  RNA_def_property_range(prop, 0, 1024);
  RNA_def_property_ui_text(
      prop,
      "Min Speed",
      "Minimum speed for a pixel to be blurred (used to separate background from foreground)");
  RNA_def_property_update(prop, NC_NODE | NA_EDITED, "rna_Node_update");

  prop = RNA_def_property(srna, "speed_max", PROP_INT, PROP_NONE);
  RNA_def_property_int_sdna(prop, NULL, "maxspeed");
  RNA_def_property_range(prop, 0, 1024);
  RNA_def_property_ui_text(prop, "Max Speed", "Maximum speed, or zero for none");
  RNA_def_property_update(prop, NC_NODE | NA_EDITED, "rna_Node_update");

  prop = RNA_def_property(srna, "factor", PROP_FLOAT, PROP_NONE);
  RNA_def_property_float_sdna(prop, NULL, "fac");
  RNA_def_property_range(prop, 0.0, 20.0);
  RNA_def_property_ui_range(prop, 0.0, 2.0, 1.0, 2);
  RNA_def_property_ui_text(
      prop,
      "Blur Factor",
      "Scaling factor for motion vectors (actually, 'shutter speed', in frames)");
  RNA_def_property_update(prop, NC_NODE | NA_EDITED, "rna_Node_update");

  prop = RNA_def_property(srna, "use_curved", PROP_BOOLEAN, PROP_NONE);
  RNA_def_property_boolean_sdna(prop, NULL, "curved", 1);
  RNA_def_property_ui_text(
      prop, "Curved", "Interpolate between frames in a Bezier curve, rather than linearly");
  RNA_def_property_update(prop, NC_NODE | NA_EDITED, "rna_Node_update");
}

static void def_cmp_set_alpha(StructRNA *srna)
{
  PropertyRNA *prop;

  static const EnumPropertyItem mode_items[] = {
      {CMP_NODE_SETALPHA_MODE_APPLY,
       "APPLY",
       0,
       "Apply Mask",
       "Multiply the input image's RGBA channels by the alpha input value"},
      {CMP_NODE_SETALPHA_MODE_REPLACE_ALPHA,
       "REPLACE_ALPHA",
       0,
       "Replace Alpha",
       "Replace the input image's alpha channels by the alpha input value"},
      {0, NULL, 0, NULL, NULL},
  };

  RNA_def_struct_sdna_from(srna, "NodeSetAlpha", "storage");

  prop = RNA_def_property(srna, "mode", PROP_ENUM, PROP_NONE);
  RNA_def_property_enum_items(prop, mode_items);
  RNA_def_property_ui_text(prop, "Mode", "");
  RNA_def_property_update(prop, NC_NODE | NA_EDITED, "rna_Node_update");
}

static void def_cmp_levels(StructRNA *srna)
{
  PropertyRNA *prop;

  static const EnumPropertyItem channel_items[] = {
      {1, "COMBINED_RGB", 0, "C", "Combined RGB"},
      {2, "RED", 0, "R", "Red Channel"},
      {3, "GREEN", 0, "G", "Green Channel"},
      {4, "BLUE", 0, "B", "Blue Channel"},
      {5, "LUMINANCE", 0, "L", "Luminance Channel"},
      {0, NULL, 0, NULL, NULL},
  };

  prop = RNA_def_property(srna, "channel", PROP_ENUM, PROP_NONE);
  RNA_def_property_enum_sdna(prop, NULL, "custom1");
  RNA_def_property_enum_items(prop, channel_items);
  RNA_def_property_ui_text(prop, "Channel", "");
  RNA_def_property_update(prop, NC_NODE | NA_EDITED, "rna_Node_update");
}

static void def_node_image_user(StructRNA *srna)
{
  PropertyRNA *prop;

  prop = RNA_def_property(srna, "frame_duration", PROP_INT, PROP_NONE);
  RNA_def_property_int_sdna(prop, NULL, "frames");
  RNA_def_property_range(prop, 0, MAXFRAMEF);
  RNA_def_property_ui_text(
      prop, "Frames", "Number of images of a movie to use"); /* copied from the rna_image.c */
  RNA_def_property_update(prop, NC_NODE | NA_EDITED, "rna_Node_update");

  prop = RNA_def_property(srna, "frame_start", PROP_INT, PROP_NONE);
  RNA_def_property_int_sdna(prop, NULL, "sfra");
  RNA_def_property_range(prop, MINAFRAMEF, MAXFRAMEF);
  /* copied from the rna_image.c */
  RNA_def_property_ui_text(
      prop,
      "Start Frame",
      "Global starting frame of the movie/sequence, assuming first picture has a #1");
  RNA_def_property_update(prop, NC_NODE | NA_EDITED, "rna_Node_update");

  prop = RNA_def_property(srna, "frame_offset", PROP_INT, PROP_NONE);
  RNA_def_property_int_sdna(prop, NULL, "offset");
  RNA_def_property_range(prop, MINAFRAMEF, MAXFRAMEF);
  /* copied from the rna_image.c */
  RNA_def_property_ui_text(
      prop, "Offset", "Offset the number of the frame to use in the animation");
  RNA_def_property_update(prop, NC_NODE | NA_EDITED, "rna_Node_update");

  prop = RNA_def_property(srna, "use_cyclic", PROP_BOOLEAN, PROP_NONE);
  RNA_def_property_boolean_sdna(prop, NULL, "cycl", 1);
  RNA_def_property_ui_text(
      prop, "Cyclic", "Cycle the images in the movie"); /* copied from the rna_image.c */
  RNA_def_property_update(prop, NC_NODE | NA_EDITED, "rna_Node_update");

  prop = RNA_def_property(srna, "use_auto_refresh", PROP_BOOLEAN, PROP_NONE);
  RNA_def_property_boolean_sdna(prop, NULL, "flag", IMA_ANIM_ALWAYS);
  /* copied from the rna_image.c */
  RNA_def_property_ui_text(prop, "Auto-Refresh", "Always refresh image on frame changes");
  RNA_def_property_update(prop, NC_NODE | NA_EDITED, "rna_Node_update");

  prop = RNA_def_property(srna, "layer", PROP_ENUM, PROP_NONE);
  RNA_def_property_enum_sdna(prop, NULL, "layer");
  RNA_def_property_enum_items(prop, prop_image_layer_items);
  RNA_def_property_enum_funcs(prop, NULL, NULL, "rna_Node_image_layer_itemf");
  RNA_def_property_flag(prop, PROP_ENUM_NO_TRANSLATE);
  RNA_def_property_ui_text(prop, "Layer", "");
  RNA_def_property_update(prop, NC_NODE | NA_EDITED, "rna_Node_image_layer_update");

  prop = RNA_def_property(srna, "has_layers", PROP_BOOLEAN, PROP_NONE);
  RNA_def_property_boolean_funcs(prop, "rna_Node_image_has_layers_get", NULL);
  RNA_def_property_clear_flag(prop, PROP_EDITABLE);
  RNA_def_property_ui_text(prop, "Has Layers", "True if this image has any named layer");

  prop = RNA_def_property(srna, "view", PROP_ENUM, PROP_NONE);
  RNA_def_property_enum_sdna(prop, NULL, "view");
  RNA_def_property_enum_items(prop, prop_image_view_items);
  RNA_def_property_enum_funcs(prop, NULL, NULL, "rna_Node_image_view_itemf");
  RNA_def_property_flag(prop, PROP_ENUM_NO_TRANSLATE);
  RNA_def_property_ui_text(prop, "View", "");
  RNA_def_property_update(prop, NC_NODE | NA_EDITED, "rna_Node_update");

  prop = RNA_def_property(srna, "has_views", PROP_BOOLEAN, PROP_NONE);
  RNA_def_property_boolean_funcs(prop, "rna_Node_image_has_views_get", NULL);
  RNA_def_property_clear_flag(prop, PROP_EDITABLE);
  RNA_def_property_ui_text(prop, "Has View", "True if this image has multiple views");
}

static void def_cmp_image(StructRNA *srna)
{
  PropertyRNA *prop;

#  if 0
  static const EnumPropertyItem type_items[] = {
      {IMA_SRC_FILE, "IMAGE", 0, "Image", ""},
      {IMA_SRC_MOVIE, "MOVIE", "Movie", ""},
      {IMA_SRC_SEQUENCE, "SEQUENCE", "Sequence", ""},
      {IMA_SRC_GENERATED, "GENERATED", "Generated", ""},
      {0, NULL, 0, NULL, NULL},
  };
#  endif

  prop = RNA_def_property(srna, "image", PROP_POINTER, PROP_NONE);
  RNA_def_property_pointer_sdna(prop, NULL, "id");
  RNA_def_property_struct_type(prop, "Image");
  RNA_def_property_flag(prop, PROP_EDITABLE);
  RNA_def_property_override_flag(prop, PROPOVERRIDE_OVERRIDABLE_LIBRARY);
  RNA_def_property_ui_text(prop, "Image", "");
  RNA_def_property_update(prop, NC_NODE | NA_EDITED, "rna_Image_Node_update_id");

  prop = RNA_def_property(srna, "use_straight_alpha_output", PROP_BOOLEAN, PROP_NONE);
  RNA_def_property_boolean_sdna(prop, NULL, "custom1", CMP_NODE_IMAGE_USE_STRAIGHT_OUTPUT);
  RNA_def_property_ui_text(prop,
                           "Straight Alpha Output",
                           "Put node output buffer to straight alpha instead of premultiplied");
  RNA_def_property_update(prop, NC_NODE | NA_EDITED, "rna_Node_update");

  /* NOTE: Image user properties used in the UI are redefined in def_node_image_user,
   * to trigger correct updates of the node editor. RNA design problem that prevents
   * updates from nested structs. */
  RNA_def_struct_sdna_from(srna, "ImageUser", "storage");
  def_node_image_user(srna);
}

static void def_cmp_render_layers(StructRNA *srna)
{
  PropertyRNA *prop;

  prop = RNA_def_property(srna, "scene", PROP_POINTER, PROP_NONE);
  RNA_def_property_pointer_sdna(prop, NULL, "id");
  RNA_def_property_pointer_funcs(prop, NULL, "rna_Node_scene_set", NULL, NULL);
  RNA_def_property_struct_type(prop, "Scene");
  RNA_def_property_flag(prop, PROP_EDITABLE | PROP_ID_REFCOUNT);
  RNA_def_property_override_flag(prop, PROPOVERRIDE_OVERRIDABLE_LIBRARY);
  RNA_def_property_ui_text(prop, "Scene", "");
  RNA_def_property_update(prop, NC_NODE | NA_EDITED, "rna_Node_view_layer_update");

  prop = RNA_def_property(srna, "layer", PROP_ENUM, PROP_NONE);
  RNA_def_property_enum_sdna(prop, NULL, "custom1");
  RNA_def_property_enum_items(prop, prop_view_layer_items);
  RNA_def_property_enum_funcs(prop, NULL, NULL, "rna_Node_view_layer_itemf");
  RNA_def_property_flag(prop, PROP_ENUM_NO_TRANSLATE);
  RNA_def_property_ui_text(prop, "Layer", "");
  RNA_def_property_update(prop, NC_NODE | NA_EDITED, "rna_Node_view_layer_update");
}

static void rna_def_cmp_output_file_slot_file(BlenderRNA *brna)
{
  StructRNA *srna;
  PropertyRNA *prop;

  srna = RNA_def_struct(brna, "NodeOutputFileSlotFile", NULL);
  RNA_def_struct_sdna(srna, "NodeImageMultiFileSocket");
  RNA_def_struct_ui_text(
      srna, "Output File Slot", "Single layer file slot of the file output node");

  prop = RNA_def_property(srna, "use_node_format", PROP_BOOLEAN, PROP_NONE);
  RNA_def_property_boolean_sdna(prop, NULL, "use_node_format", 1);
  RNA_def_property_ui_text(prop, "Use Node Format", "");
  RNA_def_property_update(prop, NC_NODE | NA_EDITED, NULL);

  prop = RNA_def_property(srna, "save_as_render", PROP_BOOLEAN, PROP_NONE);
  RNA_def_property_boolean_sdna(prop, NULL, "save_as_render", 1);
  RNA_def_property_ui_text(
      prop, "Save as Render", "Apply render part of display transform when saving byte image");
  RNA_def_property_update(prop, NC_NODE | NA_EDITED, NULL);

  prop = RNA_def_property(srna, "format", PROP_POINTER, PROP_NONE);
  RNA_def_property_struct_type(prop, "ImageFormatSettings");

  prop = RNA_def_property(srna, "path", PROP_STRING, PROP_NONE);
  RNA_def_property_string_sdna(prop, NULL, "path");
  RNA_def_property_string_funcs(prop, NULL, NULL, "rna_NodeOutputFileSlotFile_path_set");
  RNA_def_struct_name_property(srna, prop);
  RNA_def_property_ui_text(prop, "Path", "Subpath used for this slot");
  RNA_def_property_update(prop, NC_NODE | NA_EDITED, NULL);
}
static void rna_def_cmp_output_file_slot_layer(BlenderRNA *brna)
{
  StructRNA *srna;
  PropertyRNA *prop;

  srna = RNA_def_struct(brna, "NodeOutputFileSlotLayer", NULL);
  RNA_def_struct_sdna(srna, "NodeImageMultiFileSocket");
  RNA_def_struct_ui_text(
      srna, "Output File Layer Slot", "Multilayer slot of the file output node");

  prop = RNA_def_property(srna, "name", PROP_STRING, PROP_NONE);
  RNA_def_property_string_sdna(prop, NULL, "layer");
  RNA_def_property_string_funcs(prop, NULL, NULL, "rna_NodeOutputFileSlotLayer_name_set");
  RNA_def_struct_name_property(srna, prop);
  RNA_def_property_ui_text(prop, "Name", "OpenEXR layer name used for this slot");
  RNA_def_property_update(prop, NC_NODE | NA_EDITED, NULL);
}
static void rna_def_cmp_output_file_slots_api(BlenderRNA *brna,
                                              PropertyRNA *cprop,
                                              const char *struct_name)
{
  StructRNA *srna;
  PropertyRNA *parm;
  FunctionRNA *func;

  RNA_def_property_srna(cprop, struct_name);
  srna = RNA_def_struct(brna, struct_name, NULL);
  RNA_def_struct_sdna(srna, "bNode");
  RNA_def_struct_ui_text(srna, "File Output Slots", "Collection of File Output node slots");

  func = RNA_def_function(srna, "new", "rna_NodeOutputFile_slots_new");
  RNA_def_function_ui_description(func, "Add a file slot to this node");
  RNA_def_function_flag(func, FUNC_USE_SELF_ID | FUNC_USE_REPORTS | FUNC_USE_CONTEXT);
  parm = RNA_def_string(func, "name", NULL, MAX_NAME, "Name", "");
  RNA_def_parameter_flags(parm, 0, PARM_REQUIRED);
  /* return value */
  parm = RNA_def_pointer(func, "socket", "NodeSocket", "", "New socket");
  RNA_def_function_return(func, parm);

  /* NOTE: methods below can use the standard node socket API functions,
   * included here for completeness. */

  func = RNA_def_function(srna, "remove", "rna_Node_socket_remove");
  RNA_def_function_ui_description(func, "Remove a file slot from this node");
  RNA_def_function_flag(func, FUNC_USE_SELF_ID | FUNC_USE_MAIN | FUNC_USE_REPORTS);
  parm = RNA_def_pointer(func, "socket", "NodeSocket", "", "The socket to remove");
  RNA_def_parameter_flags(parm, 0, PARM_REQUIRED);

  func = RNA_def_function(srna, "clear", "rna_Node_inputs_clear");
  RNA_def_function_ui_description(func, "Remove all file slots from this node");
  RNA_def_function_flag(func, FUNC_USE_SELF_ID | FUNC_USE_MAIN);

  func = RNA_def_function(srna, "move", "rna_Node_inputs_move");
  RNA_def_function_ui_description(func, "Move a file slot to another position");
  RNA_def_function_flag(func, FUNC_USE_SELF_ID | FUNC_USE_MAIN);
  parm = RNA_def_int(
      func, "from_index", -1, 0, INT_MAX, "From Index", "Index of the socket to move", 0, 10000);
  RNA_def_parameter_flags(parm, 0, PARM_REQUIRED);
  parm = RNA_def_int(
      func, "to_index", -1, 0, INT_MAX, "To Index", "Target index for the socket", 0, 10000);
  RNA_def_parameter_flags(parm, 0, PARM_REQUIRED);
}
static void def_cmp_output_file(BlenderRNA *brna, StructRNA *srna)
{
  PropertyRNA *prop;

  RNA_def_struct_sdna_from(srna, "NodeImageMultiFile", "storage");

  prop = RNA_def_property(srna, "base_path", PROP_STRING, PROP_FILEPATH);
  RNA_def_property_string_sdna(prop, NULL, "base_path");
  RNA_def_property_ui_text(prop, "Base Path", "Base output path for the image");
  RNA_def_property_update(prop, NC_NODE | NA_EDITED, "rna_Node_update");

  prop = RNA_def_property(srna, "active_input_index", PROP_INT, PROP_NONE);
  RNA_def_property_int_sdna(prop, NULL, "active_input");
  RNA_def_property_ui_text(prop, "Active Input Index", "Active input index in details view list");
  RNA_def_property_update(prop, NC_NODE | NA_EDITED, "rna_Node_update");

  prop = RNA_def_property(srna, "format", PROP_POINTER, PROP_NONE);
  RNA_def_property_struct_type(prop, "ImageFormatSettings");

  /* XXX using two different collections here for the same basic DNA list!
   * Details of the output slots depend on whether the node is in Multilayer EXR mode.
   */

  prop = RNA_def_property(srna, "file_slots", PROP_COLLECTION, PROP_NONE);
  RNA_def_property_collection_funcs(prop,
                                    "rna_NodeOutputFile_slots_begin",
                                    "rna_iterator_listbase_next",
                                    "rna_iterator_listbase_end",
                                    "rna_NodeOutputFile_slot_file_get",
                                    NULL,
                                    NULL,
                                    NULL,
                                    NULL);
  RNA_def_property_struct_type(prop, "NodeOutputFileSlotFile");
  RNA_def_property_ui_text(prop, "File Slots", "");
  rna_def_cmp_output_file_slots_api(brna, prop, "CompositorNodeOutputFileFileSlots");

  prop = RNA_def_property(srna, "layer_slots", PROP_COLLECTION, PROP_NONE);
  RNA_def_property_collection_funcs(prop,
                                    "rna_NodeOutputFile_slots_begin",
                                    "rna_iterator_listbase_next",
                                    "rna_iterator_listbase_end",
                                    "rna_NodeOutputFile_slot_layer_get",
                                    NULL,
                                    NULL,
                                    NULL,
                                    NULL);
  RNA_def_property_struct_type(prop, "NodeOutputFileSlotLayer");
  RNA_def_property_ui_text(prop, "EXR Layer Slots", "");
  rna_def_cmp_output_file_slots_api(brna, prop, "CompositorNodeOutputFileLayerSlots");
}

static void def_cmp_dilate_erode(StructRNA *srna)
{
  PropertyRNA *prop;

  static const EnumPropertyItem mode_items[] = {
      {CMP_NODE_DILATEERODE_STEP, "STEP", 0, "Step", ""},
      {CMP_NODE_DILATEERODE_DISTANCE_THRESH, "THRESHOLD", 0, "Threshold", ""},
      {CMP_NODE_DILATEERODE_DISTANCE, "DISTANCE", 0, "Distance", ""},
      {CMP_NODE_DILATEERODE_DISTANCE_FEATHER, "FEATHER", 0, "Feather", ""},
      {0, NULL, 0, NULL, NULL},
  };

  prop = RNA_def_property(srna, "mode", PROP_ENUM, PROP_NONE);
  RNA_def_property_enum_sdna(prop, NULL, "custom1");
  RNA_def_property_enum_items(prop, mode_items);
  RNA_def_property_ui_text(prop, "Mode", "Growing/shrinking mode");
  RNA_def_property_update(prop, NC_NODE | NA_EDITED, "rna_Node_update");

  prop = RNA_def_property(srna, "distance", PROP_INT, PROP_NONE);
  RNA_def_property_int_sdna(prop, NULL, "custom2");
  RNA_def_property_range(prop, -5000, 5000);
  RNA_def_property_ui_range(prop, -100, 100, 1, -1);
  RNA_def_property_ui_text(prop, "Distance", "Distance to grow/shrink (number of iterations)");
  RNA_def_property_update(prop, NC_NODE | NA_EDITED, "rna_Node_update");

  /* CMP_NODE_DILATEERODE_DISTANCE_THRESH only */
  prop = RNA_def_property(srna, "edge", PROP_FLOAT, PROP_NONE);
  RNA_def_property_float_sdna(prop, NULL, "custom3");
  RNA_def_property_range(prop, -100, 100);
  RNA_def_property_ui_text(prop, "Edge", "Edge to inset");
  RNA_def_property_update(prop, NC_NODE | NA_EDITED, "rna_Node_update");

  RNA_def_struct_sdna_from(srna, "NodeDilateErode", "storage");

  /* CMP_NODE_DILATEERODE_DISTANCE_FEATHER only */
  prop = RNA_def_property(srna, "falloff", PROP_ENUM, PROP_NONE);
  RNA_def_property_enum_sdna(prop, NULL, "falloff");
  RNA_def_property_enum_items(prop, rna_enum_proportional_falloff_curve_only_items);
  RNA_def_property_ui_text(prop, "Falloff", "Falloff type the feather");
  RNA_def_property_translation_context(prop, BLT_I18NCONTEXT_ID_CURVE); /* Abusing id_curve :/ */
  RNA_def_property_update(prop, NC_NODE | NA_EDITED, "rna_Node_update");
}

static void def_cmp_inpaint(StructRNA *srna)
{
  PropertyRNA *prop;

#  if 0
  prop = RNA_def_property(srna, "type", PROP_ENUM, PROP_NONE);

  RNA_def_property_enum_sdna(prop, NULL, "custom1");
  RNA_def_property_enum_items(prop, type_items);
  RNA_def_property_ui_text(prop, "Type", "Type of inpaint algorithm");
  RNA_def_property_update(prop, NC_NODE | NA_EDITED, "rna_Node_update");
#  endif

  prop = RNA_def_property(srna, "distance", PROP_INT, PROP_NONE);
  RNA_def_property_int_sdna(prop, NULL, "custom2");
  RNA_def_property_range(prop, 0, 10000);
  RNA_def_property_ui_text(prop, "Distance", "Distance to inpaint (number of iterations)");
  RNA_def_property_update(prop, NC_NODE | NA_EDITED, "rna_Node_update");
}

static void def_cmp_despeckle(StructRNA *srna)
{
  PropertyRNA *prop;

  prop = RNA_def_property(srna, "threshold", PROP_FLOAT, PROP_NONE);
  RNA_def_property_float_sdna(prop, NULL, "custom3");
  RNA_def_property_range(prop, 0.0, 1.0f);
  RNA_def_property_ui_text(prop, "Threshold", "Threshold for detecting pixels to despeckle");
  RNA_def_property_update(prop, NC_NODE | NA_EDITED, "rna_Node_update");

  prop = RNA_def_property(srna, "threshold_neighbor", PROP_FLOAT, PROP_NONE);
  RNA_def_property_float_sdna(prop, NULL, "custom4");
  RNA_def_property_range(prop, 0.0, 1.0f);
  RNA_def_property_ui_text(
      prop, "Neighbor", "Threshold for the number of neighbor pixels that must match");
  RNA_def_property_update(prop, NC_NODE | NA_EDITED, "rna_Node_update");
}

static void def_cmp_scale(StructRNA *srna)
{
  PropertyRNA *prop;

  static const EnumPropertyItem space_items[] = {
      {CMP_SCALE_RELATIVE, "RELATIVE", 0, "Relative", ""},
      {CMP_SCALE_ABSOLUTE, "ABSOLUTE", 0, "Absolute", ""},
      {CMP_SCALE_SCENEPERCENT, "SCENE_SIZE", 0, "Scene Size", ""},
      {CMP_SCALE_RENDERPERCENT, "RENDER_SIZE", 0, "Render Size", ""},
      {0, NULL, 0, NULL, NULL},
  };

  /* matching bgpic_camera_frame_items[] */
  static const EnumPropertyItem space_frame_items[] = {
      {0, "STRETCH", 0, "Stretch", ""},
      {CMP_SCALE_RENDERSIZE_FRAME_ASPECT, "FIT", 0, "Fit", ""},
      {CMP_SCALE_RENDERSIZE_FRAME_ASPECT | CMP_SCALE_RENDERSIZE_FRAME_CROP, "CROP", 0, "Crop", ""},
      {0, NULL, 0, NULL, NULL},
  };

  prop = RNA_def_property(srna, "space", PROP_ENUM, PROP_NONE);
  RNA_def_property_enum_sdna(prop, NULL, "custom1");
  RNA_def_property_enum_items(prop, space_items);
  RNA_def_property_ui_text(prop, "Space", "Coordinate space to scale relative to");
  RNA_def_property_update(prop, NC_NODE | NA_EDITED, "rna_CompositorNodeScale_update");

  /* expose 2 flags as a enum of 3 items */
  prop = RNA_def_property(srna, "frame_method", PROP_ENUM, PROP_NONE);
  RNA_def_property_enum_bitflag_sdna(prop, NULL, "custom2");
  RNA_def_property_enum_items(prop, space_frame_items);
  RNA_def_property_ui_text(prop, "Frame Method", "How the image fits in the camera frame");
  RNA_def_property_update(prop, NC_NODE | NA_EDITED, "rna_Node_update");

  prop = RNA_def_property(srna, "offset_x", PROP_FLOAT, PROP_NONE);
  RNA_def_property_float_sdna(prop, NULL, "custom3");
  RNA_def_property_ui_text(prop, "X Offset", "Offset image horizontally (factor of image size)");
  RNA_def_property_update(prop, NC_NODE | NA_EDITED, "rna_Node_update");

  prop = RNA_def_property(srna, "offset_y", PROP_FLOAT, PROP_NONE);
  RNA_def_property_float_sdna(prop, NULL, "custom4");
  RNA_def_property_ui_text(prop, "Y Offset", "Offset image vertically (factor of image size)");
  RNA_def_property_update(prop, NC_NODE | NA_EDITED, "rna_Node_update");
}

static void def_cmp_rotate(StructRNA *srna)
{
  PropertyRNA *prop;

  prop = RNA_def_property(srna, "filter_type", PROP_ENUM, PROP_NONE);
  RNA_def_property_enum_sdna(prop, NULL, "custom1");
  RNA_def_property_enum_items(prop, node_sampler_type_items);
  RNA_def_property_ui_text(prop, "Filter", "Method to use to filter rotation");
  RNA_def_property_update(prop, NC_NODE | NA_EDITED, "rna_Node_update");
}

static void def_cmp_diff_matte(StructRNA *srna)
{
  PropertyRNA *prop;

  RNA_def_struct_sdna_from(srna, "NodeChroma", "storage");

  prop = RNA_def_property(srna, "tolerance", PROP_FLOAT, PROP_NONE);
  RNA_def_property_float_sdna(prop, NULL, "t1");
  RNA_def_property_float_funcs(prop, NULL, "rna_difference_matte_t1_set", NULL);
  RNA_def_property_range(prop, 0.0f, 1.0f);
  RNA_def_property_ui_text(prop, "Tolerance", "Color distances below this threshold are keyed");
  RNA_def_property_update(prop, NC_NODE | NA_EDITED, "rna_Node_update");

  prop = RNA_def_property(srna, "falloff", PROP_FLOAT, PROP_NONE);
  RNA_def_property_float_sdna(prop, NULL, "t2");
  RNA_def_property_float_funcs(prop, NULL, "rna_difference_matte_t2_set", NULL);
  RNA_def_property_range(prop, 0.0f, 1.0f);
  RNA_def_property_ui_text(
      prop, "Falloff", "Color distances below this additional threshold are partially keyed");
  RNA_def_property_update(prop, NC_NODE | NA_EDITED, "rna_Node_update");
}

static void def_cmp_color_matte(StructRNA *srna)
{
  PropertyRNA *prop;

  RNA_def_struct_sdna_from(srna, "NodeChroma", "storage");

  prop = RNA_def_property(srna, "color_hue", PROP_FLOAT, PROP_NONE);
  RNA_def_property_float_sdna(prop, NULL, "t1");
  RNA_def_property_range(prop, 0.0f, 1.0f);
  RNA_def_property_ui_text(prop, "H", "Hue tolerance for colors to be considered a keying color");
  RNA_def_property_update(prop, NC_NODE | NA_EDITED, "rna_Node_update");

  prop = RNA_def_property(srna, "color_saturation", PROP_FLOAT, PROP_NONE);
  RNA_def_property_float_sdna(prop, NULL, "t2");
  RNA_def_property_range(prop, 0.0f, 1.0f);
  RNA_def_property_ui_text(prop, "S", "Saturation tolerance for the color");
  RNA_def_property_update(prop, NC_NODE | NA_EDITED, "rna_Node_update");

  prop = RNA_def_property(srna, "color_value", PROP_FLOAT, PROP_NONE);
  RNA_def_property_float_sdna(prop, NULL, "t3");
  RNA_def_property_range(prop, 0.0f, 1.0f);
  RNA_def_property_ui_text(prop, "V", "Value tolerance for the color");
  RNA_def_property_update(prop, NC_NODE | NA_EDITED, "rna_Node_update");
}

static void def_cmp_distance_matte(StructRNA *srna)
{
  PropertyRNA *prop;

  static const EnumPropertyItem color_space_items[] = {
      {1, "RGB", 0, "RGB", "RGB color space"},
      {2, "YCC", 0, "YCC", "YCbCr suppression"},
      {0, NULL, 0, NULL, NULL},
  };

  RNA_def_struct_sdna_from(srna, "NodeChroma", "storage");

  prop = RNA_def_property(srna, "channel", PROP_ENUM, PROP_NONE);
  RNA_def_property_enum_sdna(prop, NULL, "channel");
  RNA_def_property_enum_items(prop, color_space_items);
  RNA_def_property_ui_text(prop, "Channel", "");
  RNA_def_property_update(prop, NC_NODE | NA_EDITED, "rna_Node_update");

  prop = RNA_def_property(srna, "tolerance", PROP_FLOAT, PROP_NONE);
  RNA_def_property_float_sdna(prop, NULL, "t1");
  RNA_def_property_float_funcs(prop, NULL, "rna_distance_matte_t1_set", NULL);
  RNA_def_property_range(prop, 0.0f, 1.0f);
  RNA_def_property_ui_text(prop, "Tolerance", "Color distances below this threshold are keyed");
  RNA_def_property_update(prop, NC_NODE | NA_EDITED, "rna_Node_update");

  prop = RNA_def_property(srna, "falloff", PROP_FLOAT, PROP_NONE);
  RNA_def_property_float_sdna(prop, NULL, "t2");
  RNA_def_property_float_funcs(prop, NULL, "rna_distance_matte_t2_set", NULL);
  RNA_def_property_range(prop, 0.0f, 1.0f);
  RNA_def_property_ui_text(
      prop, "Falloff", "Color distances below this additional threshold are partially keyed");
  RNA_def_property_update(prop, NC_NODE | NA_EDITED, "rna_Node_update");
}

static void def_cmp_color_spill(StructRNA *srna)
{
  PropertyRNA *prop;

  static const EnumPropertyItem channel_items[] = {
      {1, "R", 0, "R", "Red spill suppression"},
      {2, "G", 0, "G", "Green spill suppression"},
      {3, "B", 0, "B", "Blue spill suppression"},
      {0, NULL, 0, NULL, NULL},
  };

  static const EnumPropertyItem limit_channel_items[] = {
      {0, "R", 0, "R", "Limit by red"},
      {1, "G", 0, "G", "Limit by green"},
      {2, "B", 0, "B", "Limit by blue"},
      {0, NULL, 0, NULL, NULL},
  };

  static const EnumPropertyItem algorithm_items[] = {
      {0, "SIMPLE", 0, "Simple", "Simple limit algorithm"},
      {1, "AVERAGE", 0, "Average", "Average limit algorithm"},
      {0, NULL, 0, NULL, NULL},
  };

  prop = RNA_def_property(srna, "channel", PROP_ENUM, PROP_NONE);
  RNA_def_property_enum_sdna(prop, NULL, "custom1");
  RNA_def_property_enum_items(prop, channel_items);
  RNA_def_property_ui_text(prop, "Channel", "");
  RNA_def_property_update(prop, NC_NODE | NA_EDITED, "rna_Node_update");

  prop = RNA_def_property(srna, "limit_method", PROP_ENUM, PROP_NONE);
  RNA_def_property_enum_sdna(prop, NULL, "custom2");
  RNA_def_property_enum_items(prop, algorithm_items);
  RNA_def_property_ui_text(prop, "Algorithm", "");
  RNA_def_property_update(prop, NC_NODE | NA_EDITED, "rna_Node_update");

  RNA_def_struct_sdna_from(srna, "NodeColorspill", "storage");

  prop = RNA_def_property(srna, "limit_channel", PROP_ENUM, PROP_NONE);
  RNA_def_property_enum_sdna(prop, NULL, "limchan");
  RNA_def_property_enum_items(prop, limit_channel_items);
  RNA_def_property_ui_text(prop, "Limit Channel", "");
  RNA_def_property_update(prop, NC_NODE | NA_EDITED, "rna_Node_update");

  prop = RNA_def_property(srna, "ratio", PROP_FLOAT, PROP_NONE);
  RNA_def_property_float_sdna(prop, NULL, "limscale");
  RNA_def_property_range(prop, 0.5f, 1.5f);
  RNA_def_property_ui_text(prop, "Ratio", "Scale limit by value");
  RNA_def_property_update(prop, NC_NODE | NA_EDITED, "rna_Node_update");

  prop = RNA_def_property(srna, "use_unspill", PROP_BOOLEAN, PROP_NONE);
  RNA_def_property_boolean_sdna(prop, NULL, "unspill", 0);
  RNA_def_property_ui_text(prop, "Unspill", "Compensate all channels (differently) by hand");
  RNA_def_property_update(prop, NC_NODE | NA_EDITED, "rna_Node_update");

  prop = RNA_def_property(srna, "unspill_red", PROP_FLOAT, PROP_NONE);
  RNA_def_property_float_sdna(prop, NULL, "uspillr");
  RNA_def_property_range(prop, 0.0f, 1.5f);
  RNA_def_property_ui_text(prop, "R", "Red spillmap scale");
  RNA_def_property_update(prop, NC_NODE | NA_EDITED, "rna_Node_update");

  prop = RNA_def_property(srna, "unspill_green", PROP_FLOAT, PROP_NONE);
  RNA_def_property_float_sdna(prop, NULL, "uspillg");
  RNA_def_property_range(prop, 0.0f, 1.5f);
  RNA_def_property_ui_text(prop, "G", "Green spillmap scale");
  RNA_def_property_update(prop, NC_NODE | NA_EDITED, "rna_Node_update");

  prop = RNA_def_property(srna, "unspill_blue", PROP_FLOAT, PROP_NONE);
  RNA_def_property_float_sdna(prop, NULL, "uspillb");
  RNA_def_property_range(prop, 0.0f, 1.5f);
  RNA_def_property_ui_text(prop, "B", "Blue spillmap scale");
  RNA_def_property_update(prop, NC_NODE | NA_EDITED, "rna_Node_update");
}

static void def_cmp_luma_matte(StructRNA *srna)
{
  PropertyRNA *prop;

  RNA_def_struct_sdna_from(srna, "NodeChroma", "storage");

  prop = RNA_def_property(srna, "limit_max", PROP_FLOAT, PROP_NONE);
  RNA_def_property_float_sdna(prop, NULL, "t1");
  RNA_def_property_float_funcs(prop, NULL, "rna_Matte_t1_set", NULL);
  RNA_def_property_ui_range(prop, 0, 1, 0.1f, 3);
  RNA_def_property_ui_text(prop, "High", "Values higher than this setting are 100% opaque");
  RNA_def_property_update(prop, NC_NODE | NA_EDITED, "rna_Node_update");

  prop = RNA_def_property(srna, "limit_min", PROP_FLOAT, PROP_NONE);
  RNA_def_property_float_sdna(prop, NULL, "t2");
  RNA_def_property_float_funcs(prop, NULL, "rna_Matte_t2_set", NULL);
  RNA_def_property_ui_range(prop, 0, 1, 0.1f, 3);
  RNA_def_property_ui_text(prop, "Low", "Values lower than this setting are 100% keyed");
  RNA_def_property_update(prop, NC_NODE | NA_EDITED, "rna_Node_update");
}

static void def_cmp_brightcontrast(StructRNA *srna)
{
  PropertyRNA *prop;

  prop = RNA_def_property(srna, "use_premultiply", PROP_BOOLEAN, PROP_NONE);
  RNA_def_property_boolean_sdna(prop, NULL, "custom1", 1);
  RNA_def_property_ui_text(prop, "Convert Premultiplied", "Keep output image premultiplied alpha");
  RNA_def_property_update(prop, NC_NODE | NA_EDITED, "rna_Node_update");
}

static void def_cmp_chroma_matte(StructRNA *srna)
{
  PropertyRNA *prop;

  RNA_def_struct_sdna_from(srna, "NodeChroma", "storage");

  prop = RNA_def_property(srna, "tolerance", PROP_FLOAT, PROP_ANGLE);
  RNA_def_property_float_sdna(prop, NULL, "t1");
  RNA_def_property_float_funcs(prop, NULL, "rna_Matte_t1_set", NULL);
  RNA_def_property_range(prop, DEG2RADF(1.0f), DEG2RADF(80.0f));
  RNA_def_property_ui_text(
      prop, "Acceptance", "Tolerance for a color to be considered a keying color");
  RNA_def_property_update(prop, NC_NODE | NA_EDITED, "rna_Node_update");

  prop = RNA_def_property(srna, "threshold", PROP_FLOAT, PROP_ANGLE);
  RNA_def_property_float_sdna(prop, NULL, "t2");
  RNA_def_property_float_funcs(prop, NULL, "rna_Matte_t2_set", NULL);
  RNA_def_property_range(prop, 0.0f, DEG2RADF(30.0f));
  RNA_def_property_ui_text(
      prop, "Cutoff", "Tolerance below which colors will be considered as exact matches");
  RNA_def_property_update(prop, NC_NODE | NA_EDITED, "rna_Node_update");

  prop = RNA_def_property(srna, "lift", PROP_FLOAT, PROP_NONE);
  RNA_def_property_float_sdna(prop, NULL, "fsize");
  RNA_def_property_range(prop, 0.0f, 1.0f);
  RNA_def_property_ui_text(prop, "Lift", "Alpha lift");
  RNA_def_property_update(prop, NC_NODE | NA_EDITED, "rna_Node_update");

  prop = RNA_def_property(srna, "gain", PROP_FLOAT, PROP_NONE);
  RNA_def_property_float_sdna(prop, NULL, "fstrength");
  RNA_def_property_range(prop, 0.0f, 1.0f);
  RNA_def_property_ui_text(prop, "Falloff", "Alpha falloff");
  RNA_def_property_update(prop, NC_NODE | NA_EDITED, "rna_Node_update");

  prop = RNA_def_property(srna, "shadow_adjust", PROP_FLOAT, PROP_NONE);
  RNA_def_property_float_sdna(prop, NULL, "t3");
  RNA_def_property_range(prop, 0.0f, 1.0f);
  RNA_def_property_ui_text(
      prop, "Shadow Adjust", "Adjusts the brightness of any shadows captured");
  RNA_def_property_update(prop, NC_NODE | NA_EDITED, "rna_Node_update");
}

static void def_cmp_channel_matte(StructRNA *srna)
{
  PropertyRNA *prop;

  static const EnumPropertyItem color_space_items[] = {
      {CMP_NODE_CHANNEL_MATTE_CS_RGB, "RGB", 0, "RGB", "RGB color space"},
      {CMP_NODE_CHANNEL_MATTE_CS_HSV, "HSV", 0, "HSV", "HSV color space"},
      {CMP_NODE_CHANNEL_MATTE_CS_YUV, "YUV", 0, "YUV", "YUV color space"},
      {CMP_NODE_CHANNEL_MATTE_CS_YCC, "YCC", 0, "YCbCr", "YCbCr color space"},
      {0, NULL, 0, NULL, NULL},
  };

  static const EnumPropertyItem algorithm_items[] = {
      {0, "SINGLE", 0, "Single", "Limit by single channel"},
      {1, "MAX", 0, "Max", "Limit by maximum of other channels"},
      {0, NULL, 0, NULL, NULL},
  };

  prop = RNA_def_property(srna, "color_space", PROP_ENUM, PROP_NONE);
  RNA_def_property_enum_sdna(prop, NULL, "custom1");
  RNA_def_property_enum_items(prop, color_space_items);
  RNA_def_property_ui_text(prop, "Color Space", "");
  RNA_def_property_update(prop, NC_NODE | NA_EDITED, "rna_Node_update");

  prop = RNA_def_property(srna, "matte_channel", PROP_ENUM, PROP_NONE);
  RNA_def_property_enum_sdna(prop, NULL, "custom2");
  RNA_def_property_enum_items(prop, prop_tri_channel_items);
  RNA_def_property_enum_funcs(prop, NULL, NULL, "rna_Node_channel_itemf");
  RNA_def_property_ui_text(prop, "Channel", "Channel used to determine matte");
  RNA_def_property_update(prop, NC_NODE | NA_EDITED, "rna_Node_update");

  RNA_def_struct_sdna_from(srna, "NodeChroma", "storage");

  prop = RNA_def_property(srna, "limit_method", PROP_ENUM, PROP_NONE);
  RNA_def_property_enum_sdna(prop, NULL, "algorithm");
  RNA_def_property_enum_items(prop, algorithm_items);
  RNA_def_property_ui_text(prop, "Algorithm", "Algorithm to use to limit channel");
  RNA_def_property_update(prop, NC_NODE | NA_EDITED, "rna_Node_update");

  prop = RNA_def_property(srna, "limit_channel", PROP_ENUM, PROP_NONE);
  RNA_def_property_enum_sdna(prop, NULL, "channel");
  RNA_def_property_enum_items(prop, prop_tri_channel_items);
  RNA_def_property_enum_funcs(prop, NULL, NULL, "rna_Node_channel_itemf");
  RNA_def_property_ui_text(prop, "Limit Channel", "Limit by this channel's value");
  RNA_def_property_update(prop, NC_NODE | NA_EDITED, "rna_Node_update");

  prop = RNA_def_property(srna, "limit_max", PROP_FLOAT, PROP_NONE);
  RNA_def_property_float_sdna(prop, NULL, "t1");
  RNA_def_property_float_funcs(prop, NULL, "rna_Matte_t1_set", NULL);
  RNA_def_property_ui_range(prop, 0, 1, 0.1f, 3);
  RNA_def_property_ui_text(prop, "High", "Values higher than this setting are 100% opaque");
  RNA_def_property_update(prop, NC_NODE | NA_EDITED, "rna_Node_update");

  prop = RNA_def_property(srna, "limit_min", PROP_FLOAT, PROP_NONE);
  RNA_def_property_float_sdna(prop, NULL, "t2");
  RNA_def_property_float_funcs(prop, NULL, "rna_Matte_t2_set", NULL);
  RNA_def_property_ui_range(prop, 0, 1, 0.1f, 3);
  RNA_def_property_ui_text(prop, "Low", "Values lower than this setting are 100% keyed");
  RNA_def_property_update(prop, NC_NODE | NA_EDITED, "rna_Node_update");
}

static void def_cmp_flip(StructRNA *srna)
{
  PropertyRNA *prop;

  prop = RNA_def_property(srna, "axis", PROP_ENUM, PROP_NONE);
  RNA_def_property_enum_sdna(prop, NULL, "custom1");
  RNA_def_property_enum_items(prop, node_flip_items);
  RNA_def_property_ui_text(prop, "Axis", "");
  RNA_def_property_update(prop, NC_NODE | NA_EDITED, "rna_Node_update");
}

static void def_cmp_splitviewer(StructRNA *srna)
{
  PropertyRNA *prop;

  prop = RNA_def_property(srna, "axis", PROP_ENUM, PROP_NONE);
  RNA_def_property_enum_sdna(prop, NULL, "custom2");
  RNA_def_property_enum_items(prop, rna_enum_axis_xy_items);
  RNA_def_property_ui_text(prop, "Axis", "");
  RNA_def_property_update(prop, NC_NODE | NA_EDITED, "rna_Node_update");

  prop = RNA_def_property(srna, "factor", PROP_INT, PROP_FACTOR);
  RNA_def_property_int_sdna(prop, NULL, "custom1");
  RNA_def_property_range(prop, 0, 100);
  RNA_def_property_ui_text(prop, "Factor", "");
  RNA_def_property_update(prop, NC_NODE | NA_EDITED, "rna_Node_update");
}

static void def_cmp_id_mask(StructRNA *srna)
{
  PropertyRNA *prop;

  prop = RNA_def_property(srna, "index", PROP_INT, PROP_NONE);
  RNA_def_property_int_sdna(prop, NULL, "custom1");
  RNA_def_property_range(prop, 0, 32767);
  RNA_def_property_ui_text(prop, "Index", "Pass index number to convert to alpha");
  RNA_def_property_update(prop, NC_NODE | NA_EDITED, "rna_Node_update");

  prop = RNA_def_property(srna, "use_antialiasing", PROP_BOOLEAN, PROP_NONE);
  RNA_def_property_boolean_sdna(prop, NULL, "custom2", 0);
  RNA_def_property_ui_text(prop, "Anti-Aliasing", "Apply an anti-aliasing filter to the mask");
  RNA_def_property_update(prop, NC_NODE | NA_EDITED, "rna_Node_update");
}

static void def_cmp_double_edge_mask(StructRNA *srna)
{
  PropertyRNA *prop;

  static const EnumPropertyItem BufEdgeMode_items[] = {
      {0, "BLEED_OUT", 0, "Bleed Out", "Allow mask pixels to bleed along edges"},
      {1, "KEEP_IN", 0, "Keep In", "Restrict mask pixels from touching edges"},
      {0, NULL, 0, NULL, NULL},
  };

  static const EnumPropertyItem InnerEdgeMode_items[] = {
      {0, "ALL", 0, "All", "All pixels on inner mask edge are considered during mask calculation"},
      {1,
       "ADJACENT_ONLY",
       0,
       "Adjacent Only",
       "Only inner mask pixels adjacent to outer mask pixels are considered during mask "
       "calculation"},
      {0, NULL, 0, NULL, NULL},
  };

  prop = RNA_def_property(srna, "inner_mode", PROP_ENUM, PROP_NONE);
  RNA_def_property_enum_sdna(prop, NULL, "custom1");
  RNA_def_property_enum_items(prop, InnerEdgeMode_items);
  RNA_def_property_ui_text(prop, "Inner Edge Mode", "");
  RNA_def_property_update(prop, NC_NODE | NA_EDITED, "rna_Node_update");

  prop = RNA_def_property(srna, "edge_mode", PROP_ENUM, PROP_NONE);
  RNA_def_property_enum_sdna(prop, NULL, "custom2");
  RNA_def_property_enum_items(prop, BufEdgeMode_items);
  RNA_def_property_ui_text(prop, "Buffer Edge Mode", "");
  RNA_def_property_update(prop, NC_NODE | NA_EDITED, "rna_Node_update");
}

static void def_cmp_map_uv(StructRNA *srna)
{
  PropertyRNA *prop;

  prop = RNA_def_property(srna, "alpha", PROP_INT, PROP_FACTOR);
  RNA_def_property_int_sdna(prop, NULL, "custom1");
  RNA_def_property_range(prop, 0, 100);
  RNA_def_property_ui_text(prop, "Alpha", "");
  RNA_def_property_update(prop, NC_NODE | NA_EDITED, "rna_Node_update");
}

static void def_cmp_defocus(StructRNA *srna)
{
  PropertyRNA *prop;

  static const EnumPropertyItem bokeh_items[] = {
      {8, "OCTAGON", 0, "Octagonal", "8 sides"},
      {7, "HEPTAGON", 0, "Heptagonal", "7 sides"},
      {6, "HEXAGON", 0, "Hexagonal", "6 sides"},
      {5, "PENTAGON", 0, "Pentagonal", "5 sides"},
      {4, "SQUARE", 0, "Square", "4 sides"},
      {3, "TRIANGLE", 0, "Triangular", "3 sides"},
      {0, "CIRCLE", 0, "Circular", ""},
      {0, NULL, 0, NULL, NULL},
  };

  prop = RNA_def_property(srna, "scene", PROP_POINTER, PROP_NONE);
  RNA_def_property_pointer_sdna(prop, NULL, "id");
  RNA_def_property_pointer_funcs(prop, NULL, "rna_Node_scene_set", NULL, NULL);
  RNA_def_property_struct_type(prop, "Scene");
  RNA_def_property_flag(prop, PROP_EDITABLE | PROP_ID_REFCOUNT);
  RNA_def_property_override_flag(prop, PROPOVERRIDE_OVERRIDABLE_LIBRARY);
  RNA_def_property_ui_text(
      prop, "Scene", "Scene from which to select the active camera (render scene if undefined)");
  RNA_def_property_update(prop, NC_NODE | NA_EDITED, "rna_Node_update");

  RNA_def_struct_sdna_from(srna, "NodeDefocus", "storage");

  prop = RNA_def_property(srna, "bokeh", PROP_ENUM, PROP_NONE);
  RNA_def_property_enum_sdna(prop, NULL, "bktype");
  RNA_def_property_enum_items(prop, bokeh_items);
  RNA_def_property_ui_text(prop, "Bokeh Type", "");
  RNA_def_property_update(prop, NC_NODE | NA_EDITED, "rna_Node_update");

  prop = RNA_def_property(srna, "angle", PROP_FLOAT, PROP_ANGLE);
  RNA_def_property_float_sdna(prop, NULL, "rotation");
  RNA_def_property_range(prop, 0.0f, DEG2RADF(90.0f));
  RNA_def_property_ui_text(prop, "Angle", "Bokeh shape rotation offset");
  RNA_def_property_update(prop, NC_NODE | NA_EDITED, "rna_Node_update");

  prop = RNA_def_property(srna, "use_gamma_correction", PROP_BOOLEAN, PROP_NONE);
  RNA_def_property_boolean_sdna(prop, NULL, "gamco", 1);
  RNA_def_property_ui_text(
      prop, "Gamma Correction", "Enable gamma correction before and after main process");
  RNA_def_property_update(prop, NC_NODE | NA_EDITED, "rna_Node_update");

  /* TODO */
  prop = RNA_def_property(srna, "f_stop", PROP_FLOAT, PROP_NONE);
  RNA_def_property_float_sdna(prop, NULL, "fstop");
  RNA_def_property_range(prop, 0.0f, 128.0f);
  RNA_def_property_ui_text(
      prop,
      "F-Stop",
      "Amount of focal blur, 128 (infinity) is perfect focus, half the value doubles "
      "the blur radius");
  RNA_def_property_update(prop, NC_NODE | NA_EDITED, "rna_Node_update");

  prop = RNA_def_property(srna, "blur_max", PROP_FLOAT, PROP_NONE);
  RNA_def_property_float_sdna(prop, NULL, "maxblur");
  RNA_def_property_range(prop, 0.0f, 10000.0f);
  RNA_def_property_ui_text(prop, "Max Blur", "Blur limit, maximum CoC radius");
  RNA_def_property_update(prop, NC_NODE | NA_EDITED, "rna_Node_update");

  prop = RNA_def_property(srna, "threshold", PROP_FLOAT, PROP_NONE);
  RNA_def_property_float_sdna(prop, NULL, "bthresh");
  RNA_def_property_range(prop, 0.0f, 100.0f);
  RNA_def_property_ui_text(
      prop,
      "Threshold",
      "CoC radius threshold, prevents background bleed on in-focus midground, 0 is disabled");
  RNA_def_property_update(prop, NC_NODE | NA_EDITED, "rna_Node_update");

  prop = RNA_def_property(srna, "use_preview", PROP_BOOLEAN, PROP_NONE);
  RNA_def_property_boolean_sdna(prop, NULL, "preview", 1);
  RNA_def_property_ui_text(prop, "Preview", "Enable low quality mode, useful for preview");
  RNA_def_property_update(prop, NC_NODE | NA_EDITED, "rna_Node_update");

  prop = RNA_def_property(srna, "use_zbuffer", PROP_BOOLEAN, PROP_NONE);
  RNA_def_property_boolean_negative_sdna(prop, NULL, "no_zbuf", 1);
  RNA_def_property_ui_text(prop,
                           "Use Z-Buffer",
                           "Disable when using an image as input instead of actual z-buffer "
                           "(auto enabled if node not image based, eg. time node)");
  RNA_def_property_update(prop, NC_NODE | NA_EDITED, "rna_Node_update");

  prop = RNA_def_property(srna, "z_scale", PROP_FLOAT, PROP_NONE);
  RNA_def_property_float_sdna(prop, NULL, "scale");
  RNA_def_property_range(prop, 0.0f, 1000.0f);
  RNA_def_property_ui_text(
      prop,
      "Z-Scale",
      "Scale the Z input when not using a z-buffer, controls maximum blur designated "
      "by the color white or input value 1");
  RNA_def_property_update(prop, NC_NODE | NA_EDITED, "rna_Node_update");
}

static void def_cmp_invert(StructRNA *srna)
{
  PropertyRNA *prop;

  prop = RNA_def_property(srna, "invert_rgb", PROP_BOOLEAN, PROP_NONE);
  RNA_def_property_boolean_sdna(prop, NULL, "custom1", CMP_CHAN_RGB);
  RNA_def_property_ui_text(prop, "RGB", "");
  RNA_def_property_update(prop, NC_NODE | NA_EDITED, "rna_Node_update");

  prop = RNA_def_property(srna, "invert_alpha", PROP_BOOLEAN, PROP_NONE);
  RNA_def_property_boolean_sdna(prop, NULL, "custom1", CMP_CHAN_A);
  RNA_def_property_ui_text(prop, "Alpha", "");
  RNA_def_property_update(prop, NC_NODE | NA_EDITED, "rna_Node_update");
}

static void def_cmp_crop(StructRNA *srna)
{
  PropertyRNA *prop;

  prop = RNA_def_property(srna, "use_crop_size", PROP_BOOLEAN, PROP_NONE);
  RNA_def_property_boolean_sdna(prop, NULL, "custom1", 1);
  RNA_def_property_ui_text(prop, "Crop Image Size", "Whether to crop the size of the input image");
  RNA_def_property_update(prop, NC_NODE | NA_EDITED, "rna_Node_update");

  prop = RNA_def_property(srna, "relative", PROP_BOOLEAN, PROP_NONE);
  RNA_def_property_boolean_sdna(prop, NULL, "custom2", 1);
  RNA_def_property_ui_text(prop, "Relative", "Use relative values to crop image");
  RNA_def_property_update(prop, NC_NODE | NA_EDITED, "rna_Node_update");

  RNA_def_struct_sdna_from(srna, "NodeTwoXYs", "storage");

  prop = RNA_def_property(srna, "min_x", PROP_INT, PROP_NONE);
  RNA_def_property_int_sdna(prop, NULL, "x1");
  RNA_def_property_range(prop, 0, 10000);
  RNA_def_property_ui_text(prop, "X1", "");
  RNA_def_property_update(prop, NC_NODE | NA_EDITED, "rna_Node_update");

  prop = RNA_def_property(srna, "max_x", PROP_INT, PROP_NONE);
  RNA_def_property_int_sdna(prop, NULL, "x2");
  RNA_def_property_range(prop, 0, 10000);
  RNA_def_property_ui_text(prop, "X2", "");
  RNA_def_property_update(prop, NC_NODE | NA_EDITED, "rna_Node_update");

  prop = RNA_def_property(srna, "min_y", PROP_INT, PROP_NONE);
  RNA_def_property_int_sdna(prop, NULL, "y1");
  RNA_def_property_range(prop, 0, 10000);
  RNA_def_property_ui_text(prop, "Y1", "");
  RNA_def_property_update(prop, NC_NODE | NA_EDITED, "rna_Node_update");

  prop = RNA_def_property(srna, "max_y", PROP_INT, PROP_NONE);
  RNA_def_property_int_sdna(prop, NULL, "y2");
  RNA_def_property_range(prop, 0, 10000);
  RNA_def_property_ui_text(prop, "Y2", "");
  RNA_def_property_update(prop, NC_NODE | NA_EDITED, "rna_Node_update");

  prop = RNA_def_property(srna, "rel_min_x", PROP_FLOAT, PROP_NONE);
  RNA_def_property_float_sdna(prop, NULL, "fac_x1");
  RNA_def_property_range(prop, 0.0, 1.0);
  RNA_def_property_ui_text(prop, "X1", "");
  RNA_def_property_update(prop, NC_NODE | NA_EDITED, "rna_Node_update");

  prop = RNA_def_property(srna, "rel_max_x", PROP_FLOAT, PROP_NONE);
  RNA_def_property_float_sdna(prop, NULL, "fac_x2");
  RNA_def_property_range(prop, 0.0, 1.0);
  RNA_def_property_ui_text(prop, "X2", "");
  RNA_def_property_update(prop, NC_NODE | NA_EDITED, "rna_Node_update");

  prop = RNA_def_property(srna, "rel_min_y", PROP_FLOAT, PROP_NONE);
  RNA_def_property_float_sdna(prop, NULL, "fac_y1");
  RNA_def_property_range(prop, 0.0, 1.0);
  RNA_def_property_ui_text(prop, "Y1", "");
  RNA_def_property_update(prop, NC_NODE | NA_EDITED, "rna_Node_update");

  prop = RNA_def_property(srna, "rel_max_y", PROP_FLOAT, PROP_NONE);
  RNA_def_property_float_sdna(prop, NULL, "fac_y2");
  RNA_def_property_range(prop, 0.0, 1.0);
  RNA_def_property_ui_text(prop, "Y2", "");
  RNA_def_property_update(prop, NC_NODE | NA_EDITED, "rna_Node_update");
}

static void def_cmp_dblur(StructRNA *srna)
{
  PropertyRNA *prop;

  RNA_def_struct_sdna_from(srna, "NodeDBlurData", "storage");

  prop = RNA_def_property(srna, "iterations", PROP_INT, PROP_NONE);
  RNA_def_property_int_sdna(prop, NULL, "iter");
  RNA_def_property_range(prop, 1, 32);
  RNA_def_property_ui_text(prop, "Iterations", "");
  RNA_def_property_update(prop, NC_NODE | NA_EDITED, "rna_Node_update");

  prop = RNA_def_property(srna, "use_wrap", PROP_BOOLEAN, PROP_NONE);
  RNA_def_property_boolean_sdna(prop, NULL, "wrap", 1);
  RNA_def_property_ui_text(prop, "Wrap", "");
  RNA_def_property_update(prop, NC_NODE | NA_EDITED, "rna_Node_update");

  prop = RNA_def_property(srna, "center_x", PROP_FLOAT, PROP_NONE);
  RNA_def_property_float_sdna(prop, NULL, "center_x");
  RNA_def_property_range(prop, 0.0f, 1.0f);
  RNA_def_property_ui_text(prop, "Center X", "");
  RNA_def_property_update(prop, NC_NODE | NA_EDITED, "rna_Node_update");

  prop = RNA_def_property(srna, "center_y", PROP_FLOAT, PROP_NONE);
  RNA_def_property_float_sdna(prop, NULL, "center_y");
  RNA_def_property_range(prop, 0.0f, 1.0f);
  RNA_def_property_ui_text(prop, "Center Y", "");
  RNA_def_property_update(prop, NC_NODE | NA_EDITED, "rna_Node_update");

  prop = RNA_def_property(srna, "distance", PROP_FLOAT, PROP_NONE);
  RNA_def_property_float_sdna(prop, NULL, "distance");
  RNA_def_property_range(prop, -1.0f, 1.0f);
  RNA_def_property_ui_text(prop, "Distance", "");
  RNA_def_property_update(prop, NC_NODE | NA_EDITED, "rna_Node_update");

  prop = RNA_def_property(srna, "angle", PROP_FLOAT, PROP_ANGLE);
  RNA_def_property_float_sdna(prop, NULL, "angle");
  RNA_def_property_range(prop, 0.0f, DEG2RADF(360.0f));
  RNA_def_property_ui_text(prop, "Angle", "");
  RNA_def_property_update(prop, NC_NODE | NA_EDITED, "rna_Node_update");

  prop = RNA_def_property(srna, "spin", PROP_FLOAT, PROP_ANGLE);
  RNA_def_property_float_sdna(prop, NULL, "spin");
  RNA_def_property_range(prop, DEG2RADF(-360.0f), DEG2RADF(360.0f));
  RNA_def_property_ui_text(prop, "Spin", "");
  RNA_def_property_update(prop, NC_NODE | NA_EDITED, "rna_Node_update");

  prop = RNA_def_property(srna, "zoom", PROP_FLOAT, PROP_NONE);
  RNA_def_property_float_sdna(prop, NULL, "zoom");
  RNA_def_property_range(prop, 0.0f, 100.0f);
  RNA_def_property_ui_text(prop, "Zoom", "");
  RNA_def_property_update(prop, NC_NODE | NA_EDITED, "rna_Node_update");
}

static void def_cmp_bilateral_blur(StructRNA *srna)
{
  PropertyRNA *prop;

  RNA_def_struct_sdna_from(srna, "NodeBilateralBlurData", "storage");

  prop = RNA_def_property(srna, "iterations", PROP_INT, PROP_NONE);
  RNA_def_property_int_sdna(prop, NULL, "iter");
  RNA_def_property_range(prop, 1, 128);
  RNA_def_property_ui_text(prop, "Iterations", "");
  RNA_def_property_update(prop, NC_NODE | NA_EDITED, "rna_Node_update");

  prop = RNA_def_property(srna, "sigma_color", PROP_FLOAT, PROP_NONE);
  RNA_def_property_float_sdna(prop, NULL, "sigma_color");
  RNA_def_property_range(prop, 0.01f, 3.0f);
  RNA_def_property_ui_text(prop, "Color Sigma", "");
  RNA_def_property_update(prop, NC_NODE | NA_EDITED, "rna_Node_update");

  prop = RNA_def_property(srna, "sigma_space", PROP_FLOAT, PROP_NONE);
  RNA_def_property_float_sdna(prop, NULL, "sigma_space");
  RNA_def_property_range(prop, 0.01f, 30.0f);
  RNA_def_property_ui_text(prop, "Space Sigma", "");
  RNA_def_property_update(prop, NC_NODE | NA_EDITED, "rna_Node_update");
}

static void def_cmp_premul_key(StructRNA *srna)
{
  PropertyRNA *prop;

  static const EnumPropertyItem type_items[] = {
      {0, "STRAIGHT_TO_PREMUL", 0, "To Premultiplied", "Convert straight to premultiplied"},
      {1, "PREMUL_TO_STRAIGHT", 0, "To Straight", "Convert premultiplied to straight"},
      {0, NULL, 0, NULL, NULL},
  };

  prop = RNA_def_property(srna, "mapping", PROP_ENUM, PROP_NONE);
  RNA_def_property_enum_sdna(prop, NULL, "custom1");
  RNA_def_property_enum_items(prop, type_items);
  RNA_def_property_ui_text(
      prop, "Mapping", "Conversion between premultiplied alpha and key alpha");
  RNA_def_property_update(prop, NC_NODE | NA_EDITED, "rna_Node_update");
}

static void def_cmp_glare(StructRNA *srna)
{
  PropertyRNA *prop;

  static const EnumPropertyItem type_items[] = {
      {3, "GHOSTS", 0, "Ghosts", ""},
      {2, "STREAKS", 0, "Streaks", ""},
      {1, "FOG_GLOW", 0, "Fog Glow", ""},
      {0, "SIMPLE_STAR", 0, "Simple Star", ""},
      {0, NULL, 0, NULL, NULL},
  };

  static const EnumPropertyItem quality_items[] = {
      {0, "HIGH", 0, "High", ""},
      {1, "MEDIUM", 0, "Medium", ""},
      {2, "LOW", 0, "Low", ""},
      {0, NULL, 0, NULL, NULL},
  };

  RNA_def_struct_sdna_from(srna, "NodeGlare", "storage");

  prop = RNA_def_property(srna, "glare_type", PROP_ENUM, PROP_NONE);
  RNA_def_property_enum_sdna(prop, NULL, "type");
  RNA_def_property_enum_items(prop, type_items);
  RNA_def_property_ui_text(prop, "Glare Type", "");
  RNA_def_property_update(prop, NC_NODE | NA_EDITED, "rna_Node_update");

  prop = RNA_def_property(srna, "quality", PROP_ENUM, PROP_NONE);
  RNA_def_property_enum_sdna(prop, NULL, "quality");
  RNA_def_property_enum_items(prop, quality_items);
  RNA_def_property_ui_text(
      prop,
      "Quality",
      "If not set to high quality, the effect will be applied to a low-res copy "
      "of the source image");
  RNA_def_property_update(prop, NC_NODE | NA_EDITED, "rna_Node_update");

  prop = RNA_def_property(srna, "iterations", PROP_INT, PROP_NONE);
  RNA_def_property_int_sdna(prop, NULL, "iter");
  RNA_def_property_range(prop, 2, 5);
  RNA_def_property_ui_text(prop, "Iterations", "");
  RNA_def_property_update(prop, NC_NODE | NA_EDITED, "rna_Node_update");

  prop = RNA_def_property(srna, "color_modulation", PROP_FLOAT, PROP_NONE);
  RNA_def_property_float_sdna(prop, NULL, "colmod");
  RNA_def_property_range(prop, 0.0f, 1.0f);
  RNA_def_property_ui_text(
      prop,
      "Color Modulation",
      "Amount of Color Modulation, modulates colors of streaks and ghosts for "
      "a spectral dispersion effect");
  RNA_def_property_update(prop, NC_NODE | NA_EDITED, "rna_Node_update");

  prop = RNA_def_property(srna, "mix", PROP_FLOAT, PROP_NONE);
  RNA_def_property_float_sdna(prop, NULL, "mix");
  RNA_def_property_range(prop, -1.0f, 1.0f);
  RNA_def_property_ui_text(
      prop, "Mix", "-1 is original image only, 0 is exact 50/50 mix, 1 is processed image only");
  RNA_def_property_update(prop, NC_NODE | NA_EDITED, "rna_Node_update");

  prop = RNA_def_property(srna, "threshold", PROP_FLOAT, PROP_NONE);
  RNA_def_property_float_sdna(prop, NULL, "threshold");
  RNA_def_property_range(prop, 0.0f, 1000.0f);
  RNA_def_property_ui_text(
      prop,
      "Threshold",
      "The glare filter will only be applied to pixels brighter than this value");
  RNA_def_property_update(prop, NC_NODE | NA_EDITED, "rna_Node_update");

  prop = RNA_def_property(srna, "streaks", PROP_INT, PROP_NONE);
  RNA_def_property_int_sdna(prop, NULL, "streaks");
  RNA_def_property_range(prop, 1, 16);
  RNA_def_property_ui_text(prop, "Streaks", "Total number of streaks");
  RNA_def_property_update(prop, NC_NODE | NA_EDITED, "rna_Node_update");

  prop = RNA_def_property(srna, "angle_offset", PROP_FLOAT, PROP_ANGLE);
  RNA_def_property_float_sdna(prop, NULL, "angle_ofs");
  RNA_def_property_range(prop, 0.0f, DEG2RADF(180.0f));
  RNA_def_property_ui_text(prop, "Angle Offset", "Streak angle offset");
  RNA_def_property_update(prop, NC_NODE | NA_EDITED, "rna_Node_update");

  prop = RNA_def_property(srna, "fade", PROP_FLOAT, PROP_NONE);
  RNA_def_property_float_sdna(prop, NULL, "fade");
  RNA_def_property_range(prop, 0.75f, 1.0f);
  RNA_def_property_ui_text(prop, "Fade", "Streak fade-out factor");
  RNA_def_property_update(prop, NC_NODE | NA_EDITED, "rna_Node_update");

  prop = RNA_def_property(srna, "use_rotate_45", PROP_BOOLEAN, PROP_NONE);
  RNA_def_property_boolean_sdna(prop, NULL, "star_45", 0);
  RNA_def_property_ui_text(prop, "Rotate 45", "Simple star filter: add 45 degree rotation offset");
  RNA_def_property_update(prop, NC_NODE | NA_EDITED, "rna_Node_update");

  prop = RNA_def_property(srna, "size", PROP_INT, PROP_NONE);
  RNA_def_property_int_sdna(prop, NULL, "size");
  RNA_def_property_range(prop, 6, 9);
  RNA_def_property_ui_text(
      prop,
      "Size",
      "Glow/glare size (not actual size; relative to initial size of bright area of pixels)");
  RNA_def_property_update(prop, NC_NODE | NA_EDITED, "rna_Node_update");

  /* TODO */
}

static void def_cmp_tonemap(StructRNA *srna)
{
  PropertyRNA *prop;

  static const EnumPropertyItem type_items[] = {
      {1, "RD_PHOTORECEPTOR", 0, "R/D Photoreceptor", ""},
      {0, "RH_SIMPLE", 0, "Rh Simple", ""},
      {0, NULL, 0, NULL, NULL},
  };

  RNA_def_struct_sdna_from(srna, "NodeTonemap", "storage");

  prop = RNA_def_property(srna, "tonemap_type", PROP_ENUM, PROP_NONE);
  RNA_def_property_enum_sdna(prop, NULL, "type");
  RNA_def_property_enum_items(prop, type_items);
  RNA_def_property_ui_text(prop, "Tonemap Type", "");
  RNA_def_property_update(prop, NC_NODE | NA_EDITED, "rna_Node_update");

  prop = RNA_def_property(srna, "key", PROP_FLOAT, PROP_NONE);
  RNA_def_property_float_sdna(prop, NULL, "key");
  RNA_def_property_range(prop, 0.0f, 1.0f);
  RNA_def_property_ui_text(prop, "Key", "The value the average luminance is mapped to");
  RNA_def_property_update(prop, NC_NODE | NA_EDITED, "rna_Node_update");

  prop = RNA_def_property(srna, "offset", PROP_FLOAT, PROP_NONE);
  RNA_def_property_float_sdna(prop, NULL, "offset");
  RNA_def_property_range(prop, 0.001f, 10.0f);
  RNA_def_property_ui_text(
      prop,
      "Offset",
      "Normally always 1, but can be used as an extra control to alter the brightness curve");
  RNA_def_property_update(prop, NC_NODE | NA_EDITED, "rna_Node_update");

  prop = RNA_def_property(srna, "gamma", PROP_FLOAT, PROP_NONE);
  RNA_def_property_float_sdna(prop, NULL, "gamma");
  RNA_def_property_range(prop, 0.001f, 3.0f);
  RNA_def_property_ui_text(prop, "Gamma", "If not used, set to 1");
  RNA_def_property_update(prop, NC_NODE | NA_EDITED, "rna_Node_update");

  prop = RNA_def_property(srna, "intensity", PROP_FLOAT, PROP_NONE);
  RNA_def_property_float_sdna(prop, NULL, "f");
  RNA_def_property_range(prop, -8.0f, 8.0f);
  RNA_def_property_ui_text(
      prop, "Intensity", "If less than zero, darkens image; otherwise, makes it brighter");
  RNA_def_property_update(prop, NC_NODE | NA_EDITED, "rna_Node_update");

  prop = RNA_def_property(srna, "contrast", PROP_FLOAT, PROP_NONE);
  RNA_def_property_float_sdna(prop, NULL, "m");
  RNA_def_property_range(prop, 0.0f, 1.0f);
  RNA_def_property_ui_text(prop, "Contrast", "Set to 0 to use estimate from input image");
  RNA_def_property_update(prop, NC_NODE | NA_EDITED, "rna_Node_update");

  prop = RNA_def_property(srna, "adaptation", PROP_FLOAT, PROP_NONE);
  RNA_def_property_float_sdna(prop, NULL, "a");
  RNA_def_property_range(prop, 0.0f, 1.0f);
  RNA_def_property_ui_text(prop, "Adaptation", "If 0, global; if 1, based on pixel intensity");
  RNA_def_property_update(prop, NC_NODE | NA_EDITED, "rna_Node_update");

  prop = RNA_def_property(srna, "correction", PROP_FLOAT, PROP_NONE);
  RNA_def_property_float_sdna(prop, NULL, "c");
  RNA_def_property_range(prop, 0.0f, 1.0f);
  RNA_def_property_ui_text(
      prop, "Color Correction", "If 0, same for all channels; if 1, each independent");
  RNA_def_property_update(prop, NC_NODE | NA_EDITED, "rna_Node_update");
}

static void def_cmp_lensdist(StructRNA *srna)
{
  PropertyRNA *prop;

  RNA_def_struct_sdna_from(srna, "NodeLensDist", "storage");

  prop = RNA_def_property(srna, "use_projector", PROP_BOOLEAN, PROP_NONE);
  RNA_def_property_boolean_sdna(prop, NULL, "proj", 1);
  RNA_def_property_ui_text(
      prop,
      "Projector",
      "Enable/disable projector mode (the effect is applied in horizontal direction only)");
  RNA_def_property_update(prop, NC_NODE | NA_EDITED, "rna_Node_update");

  prop = RNA_def_property(srna, "use_jitter", PROP_BOOLEAN, PROP_NONE);
  RNA_def_property_boolean_sdna(prop, NULL, "jit", 1);
  RNA_def_property_ui_text(prop, "Jitter", "Enable/disable jittering (faster, but also noisier)");
  RNA_def_property_update(prop, NC_NODE | NA_EDITED, "rna_Node_update");

  prop = RNA_def_property(srna, "use_fit", PROP_BOOLEAN, PROP_NONE);
  RNA_def_property_boolean_sdna(prop, NULL, "fit", 1);
  RNA_def_property_ui_text(
      prop,
      "Fit",
      "For positive distortion factor only: scale image such that black areas are not visible");
  RNA_def_property_update(prop, NC_NODE | NA_EDITED, "rna_Node_update");
}

static void def_cmp_colorbalance(StructRNA *srna)
{
  PropertyRNA *prop;
  static float default_1[3] = {1.0f, 1.0f, 1.0f};

  static const EnumPropertyItem type_items[] = {
      {0, "LIFT_GAMMA_GAIN", 0, "Lift/Gamma/Gain", ""},
      {1,
       "OFFSET_POWER_SLOPE",
       0,
       "Offset/Power/Slope (ASC-CDL)",
       "ASC-CDL standard color correction"},
      {0, NULL, 0, NULL, NULL},
  };

  prop = RNA_def_property(srna, "correction_method", PROP_ENUM, PROP_NONE);
  RNA_def_property_enum_sdna(prop, NULL, "custom1");
  RNA_def_property_enum_items(prop, type_items);
  RNA_def_property_ui_text(prop, "Correction Formula", "");
  RNA_def_property_update(prop, NC_NODE | NA_EDITED, "rna_Node_update");

  RNA_def_struct_sdna_from(srna, "NodeColorBalance", "storage");

  prop = RNA_def_property(srna, "lift", PROP_FLOAT, PROP_COLOR_GAMMA);
  RNA_def_property_float_sdna(prop, NULL, "lift");
  RNA_def_property_array(prop, 3);
  RNA_def_property_float_array_default(prop, default_1);
  RNA_def_property_ui_range(prop, 0, 2, 0.1, 3);
  RNA_def_property_ui_text(prop, "Lift", "Correction for shadows");
  RNA_def_property_update(prop, NC_NODE | NA_EDITED, "rna_NodeColorBalance_update_lgg");

  prop = RNA_def_property(srna, "gamma", PROP_FLOAT, PROP_COLOR_GAMMA);
  RNA_def_property_float_sdna(prop, NULL, "gamma");
  RNA_def_property_array(prop, 3);
  RNA_def_property_float_array_default(prop, default_1);
  RNA_def_property_ui_range(prop, 0, 2, 0.1, 3);
  RNA_def_property_ui_text(prop, "Gamma", "Correction for midtones");
  RNA_def_property_update(prop, NC_NODE | NA_EDITED, "rna_NodeColorBalance_update_lgg");

  prop = RNA_def_property(srna, "gain", PROP_FLOAT, PROP_COLOR_GAMMA);
  RNA_def_property_float_sdna(prop, NULL, "gain");
  RNA_def_property_array(prop, 3);
  RNA_def_property_float_array_default(prop, default_1);
  RNA_def_property_ui_range(prop, 0, 2, 0.1, 3);
  RNA_def_property_ui_text(prop, "Gain", "Correction for highlights");
  RNA_def_property_update(prop, NC_NODE | NA_EDITED, "rna_NodeColorBalance_update_lgg");

  prop = RNA_def_property(srna, "offset", PROP_FLOAT, PROP_COLOR_GAMMA);
  RNA_def_property_float_sdna(prop, NULL, "offset");
  RNA_def_property_array(prop, 3);
  RNA_def_property_ui_range(prop, 0, 1, 0.1, 3);
  RNA_def_property_ui_text(prop, "Offset", "Correction for entire tonal range");
  RNA_def_property_update(prop, NC_NODE | NA_EDITED, "rna_NodeColorBalance_update_cdl");

  prop = RNA_def_property(srna, "power", PROP_FLOAT, PROP_COLOR_GAMMA);
  RNA_def_property_float_sdna(prop, NULL, "power");
  RNA_def_property_array(prop, 3);
  RNA_def_property_float_array_default(prop, default_1);
  RNA_def_property_range(prop, 0.0f, FLT_MAX);
  RNA_def_property_ui_range(prop, 0, 2, 0.1, 3);
  RNA_def_property_ui_text(prop, "Power", "Correction for midtones");
  RNA_def_property_update(prop, NC_NODE | NA_EDITED, "rna_NodeColorBalance_update_cdl");

  prop = RNA_def_property(srna, "slope", PROP_FLOAT, PROP_COLOR_GAMMA);
  RNA_def_property_float_sdna(prop, NULL, "slope");
  RNA_def_property_array(prop, 3);
  RNA_def_property_float_array_default(prop, default_1);
  RNA_def_property_range(prop, 0.0f, FLT_MAX);
  RNA_def_property_ui_range(prop, 0, 2, 0.1, 3);
  RNA_def_property_ui_text(prop, "Slope", "Correction for highlights");
  RNA_def_property_update(prop, NC_NODE | NA_EDITED, "rna_NodeColorBalance_update_cdl");

  prop = RNA_def_property(srna, "offset_basis", PROP_FLOAT, PROP_NONE);
  RNA_def_property_range(prop, -FLT_MAX, FLT_MAX);
  RNA_def_property_ui_range(prop, -1.0, 1.0, 1.0, 2);
  RNA_def_property_ui_text(prop, "Basis", "Support negative color by using this as the RGB basis");
  RNA_def_property_update(prop, NC_NODE | NA_EDITED, "rna_NodeColorBalance_update_cdl");
}

static void def_cmp_huecorrect(StructRNA *srna)
{
  PropertyRNA *prop;

  prop = RNA_def_property(srna, "mapping", PROP_POINTER, PROP_NONE);
  RNA_def_property_pointer_sdna(prop, NULL, "storage");
  RNA_def_property_struct_type(prop, "CurveMapping");
  RNA_def_property_ui_text(prop, "Mapping", "");
  RNA_def_property_update(prop, NC_NODE | NA_EDITED, "rna_Node_update");
}

static void def_cmp_zcombine(StructRNA *srna)
{
  PropertyRNA *prop;

  prop = RNA_def_property(srna, "use_alpha", PROP_BOOLEAN, PROP_NONE);
  RNA_def_property_boolean_sdna(prop, NULL, "custom1", 0);
  RNA_def_property_ui_text(
      prop, "Use Alpha", "Take alpha channel into account when doing the Z operation");
  RNA_def_property_update(prop, NC_NODE | NA_EDITED, "rna_Node_update");

  prop = RNA_def_property(srna, "use_antialias_z", PROP_BOOLEAN, PROP_NONE);
  RNA_def_property_boolean_negative_sdna(prop, NULL, "custom2", 0);
  RNA_def_property_ui_text(
      prop, "Anti-Alias Z", "Anti-alias the z-buffer to try to avoid artifacts");
  RNA_def_property_update(prop, NC_NODE | NA_EDITED, "rna_Node_update");
}

static void def_cmp_ycc(StructRNA *srna)
{
  PropertyRNA *prop;

  prop = RNA_def_property(srna, "mode", PROP_ENUM, PROP_NONE);
  RNA_def_property_enum_sdna(prop, NULL, "custom1");
  RNA_def_property_enum_items(prop, node_ycc_items);
  RNA_def_property_ui_text(prop, "Mode", "");
  RNA_def_property_update(prop, NC_NODE | NA_EDITED, "rna_Node_update");
}

static void def_cmp_movieclip(StructRNA *srna)
{
  PropertyRNA *prop;

  prop = RNA_def_property(srna, "clip", PROP_POINTER, PROP_NONE);
  RNA_def_property_pointer_sdna(prop, NULL, "id");
  RNA_def_property_struct_type(prop, "MovieClip");
  RNA_def_property_flag(prop, PROP_EDITABLE);
  RNA_def_property_override_flag(prop, PROPOVERRIDE_OVERRIDABLE_LIBRARY);
  RNA_def_property_ui_text(prop, "Movie Clip", "");
  RNA_def_property_update(prop, NC_NODE | NA_EDITED, "rna_Node_update");

  RNA_def_struct_sdna_from(srna, "MovieClipUser", "storage");
}

static void def_cmp_stabilize2d(StructRNA *srna)
{
  PropertyRNA *prop;

  prop = RNA_def_property(srna, "clip", PROP_POINTER, PROP_NONE);
  RNA_def_property_pointer_sdna(prop, NULL, "id");
  RNA_def_property_struct_type(prop, "MovieClip");
  RNA_def_property_flag(prop, PROP_EDITABLE);
  RNA_def_property_override_flag(prop, PROPOVERRIDE_OVERRIDABLE_LIBRARY);
  RNA_def_property_ui_text(prop, "Movie Clip", "");
  RNA_def_property_update(prop, NC_NODE | NA_EDITED, "rna_Node_update");

  prop = RNA_def_property(srna, "filter_type", PROP_ENUM, PROP_NONE);
  RNA_def_property_enum_sdna(prop, NULL, "custom1");
  RNA_def_property_enum_items(prop, node_sampler_type_items);
  RNA_def_property_ui_text(prop, "Filter", "Method to use to filter stabilization");
  RNA_def_property_update(prop, NC_NODE | NA_EDITED, "rna_Node_update");

  prop = RNA_def_property(srna, "invert", PROP_BOOLEAN, PROP_NONE);
  RNA_def_property_boolean_sdna(prop, NULL, "custom2", CMP_NODEFLAG_STABILIZE_INVERSE);
  RNA_def_property_ui_text(
      prop, "Invert", "Invert stabilization to re-introduce motion to the frame");
  RNA_def_property_update(prop, NC_NODE | NA_EDITED, "rna_Node_update");
}

static void def_cmp_moviedistortion(StructRNA *srna)
{
  PropertyRNA *prop;

  static const EnumPropertyItem distortion_type_items[] = {
      {0, "UNDISTORT", 0, "Undistort", ""},
      {1, "DISTORT", 0, "Distort", ""},
      {0, NULL, 0, NULL, NULL},
  };

  prop = RNA_def_property(srna, "clip", PROP_POINTER, PROP_NONE);
  RNA_def_property_pointer_sdna(prop, NULL, "id");
  RNA_def_property_struct_type(prop, "MovieClip");
  RNA_def_property_flag(prop, PROP_EDITABLE);
  RNA_def_property_override_flag(prop, PROPOVERRIDE_OVERRIDABLE_LIBRARY);
  RNA_def_property_ui_text(prop, "Movie Clip", "");
  RNA_def_property_update(prop, NC_NODE | NA_EDITED, "rna_Node_update");

  prop = RNA_def_property(srna, "distortion_type", PROP_ENUM, PROP_NONE);
  RNA_def_property_enum_sdna(prop, NULL, "custom1");
  RNA_def_property_enum_items(prop, distortion_type_items);
  RNA_def_property_ui_text(prop, "Distortion", "Distortion to use to filter image");
  RNA_def_property_update(prop, NC_NODE | NA_EDITED, "rna_Node_update");
}

static void def_cmp_mask(StructRNA *srna)
{
  PropertyRNA *prop;

  static const EnumPropertyItem aspect_type_items[] = {
      {0, "SCENE", 0, "Scene Size", ""},
      {CMP_NODEFLAG_MASK_FIXED, "FIXED", 0, "Fixed", "Use pixel size for the buffer"},
      {CMP_NODEFLAG_MASK_FIXED_SCENE,
       "FIXED_SCENE",
       0,
       "Fixed/Scene",
       "Pixel size scaled by scene percentage"},
      {0, NULL, 0, NULL, NULL},
  };

  prop = RNA_def_property(srna, "mask", PROP_POINTER, PROP_NONE);
  RNA_def_property_pointer_sdna(prop, NULL, "id");
  RNA_def_property_struct_type(prop, "Mask");
  RNA_def_property_flag(prop, PROP_EDITABLE);
  RNA_def_property_override_flag(prop, PROPOVERRIDE_OVERRIDABLE_LIBRARY);
  RNA_def_property_ui_text(prop, "Mask", "");

  prop = RNA_def_property(srna, "use_feather", PROP_BOOLEAN, PROP_NONE);
  RNA_def_property_boolean_negative_sdna(prop, NULL, "custom1", CMP_NODEFLAG_MASK_NO_FEATHER);
  RNA_def_property_ui_text(prop, "Feather", "Use feather information from the mask");
  RNA_def_property_update(prop, NC_NODE | NA_EDITED, "rna_Node_update");

  prop = RNA_def_property(srna, "use_motion_blur", PROP_BOOLEAN, PROP_NONE);
  RNA_def_property_boolean_sdna(prop, NULL, "custom1", CMP_NODEFLAG_MASK_MOTION_BLUR);
  RNA_def_property_ui_text(prop, "Motion Blur", "Use multi-sampled motion blur of the mask");
  RNA_def_property_update(prop, NC_NODE | NA_EDITED, "rna_Node_update");

  prop = RNA_def_property(srna, "motion_blur_samples", PROP_INT, PROP_NONE);
  RNA_def_property_int_sdna(prop, NULL, "custom2");
  RNA_def_property_range(prop, 1, CMP_NODE_MASK_MBLUR_SAMPLES_MAX);
  RNA_def_property_ui_text(prop, "Samples", "Number of motion blur samples");
  RNA_def_property_update(prop, NC_NODE | NA_EDITED, "rna_Node_update");

  prop = RNA_def_property(srna, "motion_blur_shutter", PROP_FLOAT, PROP_NONE);
  RNA_def_property_float_sdna(prop, NULL, "custom3");
  RNA_def_property_range(prop, 0.0, 1.0f);
  RNA_def_property_ui_text(prop, "Shutter", "Exposure for motion blur as a factor of FPS");
  RNA_def_property_update(prop, NC_NODE | NA_EDITED, "rna_Node_update");

  prop = RNA_def_property(srna, "size_source", PROP_ENUM, PROP_NONE);
  RNA_def_property_enum_bitflag_sdna(prop, NULL, "custom1");
  RNA_def_property_enum_items(prop, aspect_type_items);
  RNA_def_property_ui_text(
      prop, "Size Source", "Where to get the mask size from for aspect/size information");
  RNA_def_property_update(prop, NC_NODE | NA_EDITED, "rna_Node_update");

  RNA_def_struct_sdna_from(srna, "NodeMask", "storage");

  prop = RNA_def_property(srna, "size_x", PROP_INT, PROP_NONE);
  RNA_def_property_range(prop, 1.0f, 10000.0f);
  RNA_def_property_ui_text(prop, "X", "");
  RNA_def_property_update(prop, NC_NODE | NA_EDITED, "rna_Node_update");

  prop = RNA_def_property(srna, "size_y", PROP_INT, PROP_NONE);
  RNA_def_property_range(prop, 1.0f, 10000.0f);
  RNA_def_property_ui_text(prop, "Y", "");
  RNA_def_property_update(prop, NC_NODE | NA_EDITED, "rna_Node_update");
}

static void dev_cmd_transform(StructRNA *srna)
{
  PropertyRNA *prop;

  prop = RNA_def_property(srna, "filter_type", PROP_ENUM, PROP_NONE);
  RNA_def_property_enum_sdna(prop, NULL, "custom1");
  RNA_def_property_enum_items(prop, node_sampler_type_items);
  RNA_def_property_ui_text(prop, "Filter", "Method to use to filter transform");
  RNA_def_property_update(prop, NC_NODE | NA_EDITED, "rna_Node_update");
}

/* -- Compositor Nodes ------------------------------------------------------ */

static const EnumPropertyItem node_masktype_items[] = {
    {0, "ADD", 0, "Add", ""},
    {1, "SUBTRACT", 0, "Subtract", ""},
    {2, "MULTIPLY", 0, "Multiply", ""},
    {3, "NOT", 0, "Not", ""},
    {0, NULL, 0, NULL, NULL},
};

static void def_cmp_boxmask(StructRNA *srna)
{
  PropertyRNA *prop;

  prop = RNA_def_property(srna, "mask_type", PROP_ENUM, PROP_NONE);
  RNA_def_property_enum_sdna(prop, NULL, "custom1");
  RNA_def_property_enum_items(prop, node_masktype_items);
  RNA_def_property_ui_text(prop, "Mask Type", "");
  RNA_def_property_update(prop, NC_NODE | NA_EDITED, "rna_Node_update");

  RNA_def_struct_sdna_from(srna, "NodeBoxMask", "storage");

  prop = RNA_def_property(srna, "x", PROP_FLOAT, PROP_NONE);
  RNA_def_property_float_sdna(prop, NULL, "x");
  RNA_def_property_float_default(prop, 0.5f);
  RNA_def_property_range(prop, -1.0f, 2.0f);
  RNA_def_property_ui_text(prop, "X", "X position of the middle of the box");
  RNA_def_property_update(prop, NC_NODE | NA_EDITED, "rna_Node_update");

  prop = RNA_def_property(srna, "y", PROP_FLOAT, PROP_NONE);
  RNA_def_property_float_sdna(prop, NULL, "y");
  RNA_def_property_float_default(prop, 0.5f);
  RNA_def_property_range(prop, -1.0f, 2.0f);
  RNA_def_property_ui_text(prop, "Y", "Y position of the middle of the box");
  RNA_def_property_update(prop, NC_NODE | NA_EDITED, "rna_Node_update");

  prop = RNA_def_property(srna, "width", PROP_FLOAT, PROP_NONE);
  RNA_def_property_float_sdna(prop, NULL, "width");
  RNA_def_property_float_default(prop, 0.3f);
  RNA_def_property_range(prop, 0.0f, 2.0f);
  RNA_def_property_ui_text(prop, "Width", "Width of the box");
  RNA_def_property_update(prop, NC_NODE | NA_EDITED, "rna_Node_update");

  prop = RNA_def_property(srna, "height", PROP_FLOAT, PROP_NONE);
  RNA_def_property_float_sdna(prop, NULL, "height");
  RNA_def_property_float_default(prop, 0.2f);
  RNA_def_property_range(prop, 0.0f, 2.0f);
  RNA_def_property_ui_text(prop, "Height", "Height of the box");
  RNA_def_property_update(prop, NC_NODE | NA_EDITED, "rna_Node_update");

  prop = RNA_def_property(srna, "rotation", PROP_FLOAT, PROP_ANGLE);
  RNA_def_property_float_sdna(prop, NULL, "rotation");
  RNA_def_property_float_default(prop, 0.0f);
  RNA_def_property_range(prop, DEG2RADF(-1800.0f), DEG2RADF(1800.0f));
  RNA_def_property_ui_text(prop, "Rotation", "Rotation angle of the box");
  RNA_def_property_update(prop, NC_NODE | NA_EDITED, "rna_Node_update");
}

static void def_cmp_ellipsemask(StructRNA *srna)
{
  PropertyRNA *prop;
  prop = RNA_def_property(srna, "mask_type", PROP_ENUM, PROP_NONE);
  RNA_def_property_enum_sdna(prop, NULL, "custom1");
  RNA_def_property_enum_items(prop, node_masktype_items);
  RNA_def_property_ui_text(prop, "Mask Type", "");
  RNA_def_property_update(prop, NC_NODE | NA_EDITED, "rna_Node_update");

  RNA_def_struct_sdna_from(srna, "NodeEllipseMask", "storage");

  prop = RNA_def_property(srna, "x", PROP_FLOAT, PROP_NONE);
  RNA_def_property_float_sdna(prop, NULL, "x");
  RNA_def_property_float_default(prop, 0.5f);
  RNA_def_property_range(prop, -1.0f, 2.0f);
  RNA_def_property_ui_text(prop, "X", "X position of the middle of the ellipse");
  RNA_def_property_update(prop, NC_NODE | NA_EDITED, "rna_Node_update");

  prop = RNA_def_property(srna, "y", PROP_FLOAT, PROP_NONE);
  RNA_def_property_float_sdna(prop, NULL, "y");
  RNA_def_property_float_default(prop, 0.5f);
  RNA_def_property_range(prop, -1.0f, 2.0f);
  RNA_def_property_ui_text(prop, "Y", "Y position of the middle of the ellipse");
  RNA_def_property_update(prop, NC_NODE | NA_EDITED, "rna_Node_update");

  prop = RNA_def_property(srna, "width", PROP_FLOAT, PROP_NONE);
  RNA_def_property_float_sdna(prop, NULL, "width");
  RNA_def_property_float_default(prop, 0.3f);
  RNA_def_property_range(prop, 0.0f, 2.0f);
  RNA_def_property_ui_text(prop, "Width", "Width of the ellipse");
  RNA_def_property_update(prop, NC_NODE | NA_EDITED, "rna_Node_update");

  prop = RNA_def_property(srna, "height", PROP_FLOAT, PROP_NONE);
  RNA_def_property_float_sdna(prop, NULL, "height");
  RNA_def_property_float_default(prop, 0.2f);
  RNA_def_property_range(prop, 0.0f, 2.0f);
  RNA_def_property_ui_text(prop, "Height", "Height of the ellipse");
  RNA_def_property_update(prop, NC_NODE | NA_EDITED, "rna_Node_update");

  prop = RNA_def_property(srna, "rotation", PROP_FLOAT, PROP_ANGLE);
  RNA_def_property_float_sdna(prop, NULL, "rotation");
  RNA_def_property_float_default(prop, 0.0f);
  RNA_def_property_range(prop, DEG2RADF(-1800.0f), DEG2RADF(1800.0f));
  RNA_def_property_ui_text(prop, "Rotation", "Rotation angle of the ellipse");
  RNA_def_property_update(prop, NC_NODE | NA_EDITED, "rna_Node_update");
}

static void def_cmp_bokehblur(StructRNA *srna)
{
  PropertyRNA *prop;

  /* duplicated in def_cmp_blur */
  prop = RNA_def_property(srna, "use_variable_size", PROP_BOOLEAN, PROP_NONE);
  RNA_def_property_boolean_sdna(prop, NULL, "custom1", CMP_NODEFLAG_BLUR_VARIABLE_SIZE);
  RNA_def_property_ui_text(
      prop, "Variable Size", "Support variable blur per pixel when using an image for size input");
  RNA_def_property_update(prop, NC_NODE | NA_EDITED, "rna_Node_update");

  prop = RNA_def_property(srna, "use_extended_bounds", PROP_BOOLEAN, PROP_NONE);
  RNA_def_property_boolean_sdna(prop, NULL, "custom1", CMP_NODEFLAG_BLUR_EXTEND_BOUNDS);
  RNA_def_property_ui_text(
      prop, "Extend Bounds", "Extend bounds of the input image to fully fit blurred image");
  RNA_def_property_update(prop, NC_NODE | NA_EDITED, "rna_Node_update");

#  if 0
  prop = RNA_def_property(srna, "f_stop", PROP_FLOAT, PROP_NONE);
  RNA_def_property_float_sdna(prop, NULL, "custom3");
  RNA_def_property_range(prop, 0.0f, 128.0f);
  RNA_def_property_ui_text(
      prop,
      "F-Stop",
      "Amount of focal blur, 128 (infinity) is perfect focus, half the value doubles "
      "the blur radius");
  RNA_def_property_update(prop, NC_NODE | NA_EDITED, "rna_Node_update");
#  endif

  prop = RNA_def_property(srna, "blur_max", PROP_FLOAT, PROP_NONE);
  RNA_def_property_float_sdna(prop, NULL, "custom4");
  RNA_def_property_range(prop, 0.0f, 10000.0f);
  RNA_def_property_ui_text(prop, "Max Blur", "Blur limit, maximum CoC radius");
  RNA_def_property_update(prop, NC_NODE | NA_EDITED, "rna_Node_update");
}

static void def_cmp_bokehimage(StructRNA *srna)
{
  PropertyRNA *prop;

  RNA_def_struct_sdna_from(srna, "NodeBokehImage", "storage");

  prop = RNA_def_property(srna, "angle", PROP_FLOAT, PROP_ANGLE);
  RNA_def_property_float_sdna(prop, NULL, "angle");
  RNA_def_property_float_default(prop, 0.0f);
  RNA_def_property_range(prop, DEG2RADF(-720.0f), DEG2RADF(720.0f));
  RNA_def_property_ui_text(prop, "Angle", "Angle of the bokeh");
  RNA_def_property_update(prop, NC_NODE | NA_EDITED, "rna_Node_update");

  prop = RNA_def_property(srna, "flaps", PROP_INT, PROP_NONE);
  RNA_def_property_int_sdna(prop, NULL, "flaps");
  RNA_def_property_int_default(prop, 5);
  RNA_def_property_range(prop, 3, 24);
  RNA_def_property_ui_text(prop, "Flaps", "Number of flaps");
  RNA_def_property_update(prop, NC_NODE | NA_EDITED, "rna_Node_update");

  prop = RNA_def_property(srna, "rounding", PROP_FLOAT, PROP_NONE);
  RNA_def_property_float_sdna(prop, NULL, "rounding");
  RNA_def_property_float_default(prop, 0.0f);
  RNA_def_property_range(prop, -0.0f, 1.0f);
  RNA_def_property_ui_text(prop, "Rounding", "Level of rounding of the bokeh");
  RNA_def_property_update(prop, NC_NODE | NA_EDITED, "rna_Node_update");

  prop = RNA_def_property(srna, "catadioptric", PROP_FLOAT, PROP_NONE);
  RNA_def_property_float_sdna(prop, NULL, "catadioptric");
  RNA_def_property_float_default(prop, 0.0f);
  RNA_def_property_range(prop, -0.0f, 1.0f);
  RNA_def_property_ui_text(prop, "Catadioptric", "Level of catadioptric of the bokeh");
  RNA_def_property_update(prop, NC_NODE | NA_EDITED, "rna_Node_update");

  prop = RNA_def_property(srna, "shift", PROP_FLOAT, PROP_NONE);
  RNA_def_property_float_sdna(prop, NULL, "lensshift");
  RNA_def_property_float_default(prop, 0.0f);
  RNA_def_property_range(prop, -1.0f, 1.0f);
  RNA_def_property_ui_text(prop, "Lens Shift", "Shift of the lens components");
  RNA_def_property_update(prop, NC_NODE | NA_EDITED, "rna_Node_update");
}

static void def_cmp_switch(StructRNA *srna)
{
  PropertyRNA *prop;

  prop = RNA_def_property(srna, "check", PROP_BOOLEAN, PROP_NONE);
  RNA_def_property_boolean_sdna(prop, NULL, "custom1", 0);
  RNA_def_property_ui_text(prop, "Switch", "Off: first socket, On: second socket");
  RNA_def_property_update(prop, NC_NODE | NA_EDITED, "rna_Node_update");
}

static void def_cmp_switch_view(StructRNA *UNUSED(srna))
{
}

static void def_cmp_colorcorrection(StructRNA *srna)
{
  PropertyRNA *prop;
  prop = RNA_def_property(srna, "red", PROP_BOOLEAN, PROP_NONE);
  RNA_def_property_boolean_sdna(prop, NULL, "custom1", 1);
  RNA_def_property_boolean_default(prop, true);
  RNA_def_property_ui_text(prop, "Red", "Red channel active");
  RNA_def_property_update(prop, NC_NODE | NA_EDITED, "rna_Node_update");

  prop = RNA_def_property(srna, "green", PROP_BOOLEAN, PROP_NONE);
  RNA_def_property_boolean_sdna(prop, NULL, "custom1", 2);
  RNA_def_property_boolean_default(prop, true);
  RNA_def_property_ui_text(prop, "Green", "Green channel active");
  RNA_def_property_update(prop, NC_NODE | NA_EDITED, "rna_Node_update");

  prop = RNA_def_property(srna, "blue", PROP_BOOLEAN, PROP_NONE);
  RNA_def_property_boolean_sdna(prop, NULL, "custom1", 4);
  RNA_def_property_boolean_default(prop, true);
  RNA_def_property_ui_text(prop, "Blue", "Blue channel active");
  RNA_def_property_update(prop, NC_NODE | NA_EDITED, "rna_Node_update");

  RNA_def_struct_sdna_from(srna, "NodeColorCorrection", "storage");

  prop = RNA_def_property(srna, "midtones_start", PROP_FLOAT, PROP_NONE);
  RNA_def_property_float_sdna(prop, NULL, "startmidtones");
  RNA_def_property_float_default(prop, 0.2f);
  RNA_def_property_range(prop, 0, 1);
  RNA_def_property_ui_text(prop, "Midtones Start", "Start of midtones");
  RNA_def_property_update(prop, NC_NODE | NA_EDITED, "rna_Node_update");

  prop = RNA_def_property(srna, "midtones_end", PROP_FLOAT, PROP_NONE);
  RNA_def_property_float_sdna(prop, NULL, "endmidtones");
  RNA_def_property_float_default(prop, 0.7f);
  RNA_def_property_range(prop, 0, 1);
  RNA_def_property_ui_text(prop, "Midtones End", "End of midtones");
  RNA_def_property_update(prop, NC_NODE | NA_EDITED, "rna_Node_update");

  prop = RNA_def_property(srna, "master_saturation", PROP_FLOAT, PROP_NONE);
  RNA_def_property_float_sdna(prop, NULL, "master.saturation");
  RNA_def_property_float_default(prop, 1.0f);
  RNA_def_property_range(prop, 0, 4);
  RNA_def_property_ui_text(prop, "Master Saturation", "Master saturation");
  RNA_def_property_update(prop, NC_NODE | NA_EDITED, "rna_Node_update");

  prop = RNA_def_property(srna, "master_contrast", PROP_FLOAT, PROP_NONE);
  RNA_def_property_float_sdna(prop, NULL, "master.contrast");
  RNA_def_property_float_default(prop, 1.0f);
  RNA_def_property_range(prop, 0, 4);
  RNA_def_property_ui_text(prop, "Master Contrast", "Master contrast");
  RNA_def_property_update(prop, NC_NODE | NA_EDITED, "rna_Node_update");

  prop = RNA_def_property(srna, "master_gamma", PROP_FLOAT, PROP_NONE);
  RNA_def_property_float_sdna(prop, NULL, "master.gamma");
  RNA_def_property_float_default(prop, 1.0f);
  RNA_def_property_range(prop, 0, 4);
  RNA_def_property_ui_text(prop, "Master Gamma", "Master gamma");
  RNA_def_property_update(prop, NC_NODE | NA_EDITED, "rna_Node_update");

  prop = RNA_def_property(srna, "master_gain", PROP_FLOAT, PROP_NONE);
  RNA_def_property_float_sdna(prop, NULL, "master.gain");
  RNA_def_property_float_default(prop, 1.0f);
  RNA_def_property_range(prop, 0, 4);
  RNA_def_property_ui_text(prop, "Master Gain", "Master gain");
  RNA_def_property_update(prop, NC_NODE | NA_EDITED, "rna_Node_update");

  prop = RNA_def_property(srna, "master_lift", PROP_FLOAT, PROP_NONE);
  RNA_def_property_float_sdna(prop, NULL, "master.lift");
  RNA_def_property_float_default(prop, 0.0f);
  RNA_def_property_range(prop, -1, 1);
  RNA_def_property_ui_text(prop, "Master Lift", "Master lift");
  RNA_def_property_update(prop, NC_NODE | NA_EDITED, "rna_Node_update");

  //
  prop = RNA_def_property(srna, "shadows_saturation", PROP_FLOAT, PROP_NONE);
  RNA_def_property_float_sdna(prop, NULL, "shadows.saturation");
  RNA_def_property_float_default(prop, 1.0f);
  RNA_def_property_range(prop, 0, 4);
  RNA_def_property_ui_text(prop, "Shadows Saturation", "Shadows saturation");
  RNA_def_property_update(prop, NC_NODE | NA_EDITED, "rna_Node_update");

  prop = RNA_def_property(srna, "shadows_contrast", PROP_FLOAT, PROP_NONE);
  RNA_def_property_float_sdna(prop, NULL, "shadows.contrast");
  RNA_def_property_float_default(prop, 1.0f);
  RNA_def_property_range(prop, 0, 4);
  RNA_def_property_ui_text(prop, "Shadows Contrast", "Shadows contrast");
  RNA_def_property_update(prop, NC_NODE | NA_EDITED, "rna_Node_update");

  prop = RNA_def_property(srna, "shadows_gamma", PROP_FLOAT, PROP_NONE);
  RNA_def_property_float_sdna(prop, NULL, "shadows.gamma");
  RNA_def_property_float_default(prop, 1.0f);
  RNA_def_property_range(prop, 0, 4);
  RNA_def_property_ui_text(prop, "Shadows Gamma", "Shadows gamma");
  RNA_def_property_update(prop, NC_NODE | NA_EDITED, "rna_Node_update");

  prop = RNA_def_property(srna, "shadows_gain", PROP_FLOAT, PROP_NONE);
  RNA_def_property_float_sdna(prop, NULL, "shadows.gain");
  RNA_def_property_float_default(prop, 1.0f);
  RNA_def_property_range(prop, 0, 4);
  RNA_def_property_ui_text(prop, "Shadows Gain", "Shadows gain");
  RNA_def_property_update(prop, NC_NODE | NA_EDITED, "rna_Node_update");

  prop = RNA_def_property(srna, "shadows_lift", PROP_FLOAT, PROP_NONE);
  RNA_def_property_float_sdna(prop, NULL, "shadows.lift");
  RNA_def_property_float_default(prop, 0.0f);
  RNA_def_property_range(prop, -1, 1);
  RNA_def_property_ui_text(prop, "Shadows Lift", "Shadows lift");
  RNA_def_property_update(prop, NC_NODE | NA_EDITED, "rna_Node_update");
  //
  prop = RNA_def_property(srna, "midtones_saturation", PROP_FLOAT, PROP_NONE);
  RNA_def_property_float_sdna(prop, NULL, "midtones.saturation");
  RNA_def_property_float_default(prop, 1.0f);
  RNA_def_property_range(prop, 0, 4);
  RNA_def_property_ui_text(prop, "Midtones Saturation", "Midtones saturation");
  RNA_def_property_update(prop, NC_NODE | NA_EDITED, "rna_Node_update");

  prop = RNA_def_property(srna, "midtones_contrast", PROP_FLOAT, PROP_NONE);
  RNA_def_property_float_sdna(prop, NULL, "midtones.contrast");
  RNA_def_property_float_default(prop, 1.0f);
  RNA_def_property_range(prop, 0, 4);
  RNA_def_property_ui_text(prop, "Midtones Contrast", "Midtones contrast");
  RNA_def_property_update(prop, NC_NODE | NA_EDITED, "rna_Node_update");

  prop = RNA_def_property(srna, "midtones_gamma", PROP_FLOAT, PROP_NONE);
  RNA_def_property_float_sdna(prop, NULL, "midtones.gamma");
  RNA_def_property_float_default(prop, 1.0f);
  RNA_def_property_range(prop, 0, 4);
  RNA_def_property_ui_text(prop, "Midtones Gamma", "Midtones gamma");
  RNA_def_property_update(prop, NC_NODE | NA_EDITED, "rna_Node_update");

  prop = RNA_def_property(srna, "midtones_gain", PROP_FLOAT, PROP_NONE);
  RNA_def_property_float_sdna(prop, NULL, "midtones.gain");
  RNA_def_property_float_default(prop, 1.0f);
  RNA_def_property_range(prop, 0, 4);
  RNA_def_property_ui_text(prop, "Midtones Gain", "Midtones gain");
  RNA_def_property_update(prop, NC_NODE | NA_EDITED, "rna_Node_update");

  prop = RNA_def_property(srna, "midtones_lift", PROP_FLOAT, PROP_NONE);
  RNA_def_property_float_sdna(prop, NULL, "midtones.lift");
  RNA_def_property_float_default(prop, 0.0f);
  RNA_def_property_range(prop, -1, 1);
  RNA_def_property_ui_text(prop, "Midtones Lift", "Midtones lift");
  RNA_def_property_update(prop, NC_NODE | NA_EDITED, "rna_Node_update");
  //
  prop = RNA_def_property(srna, "highlights_saturation", PROP_FLOAT, PROP_NONE);
  RNA_def_property_float_sdna(prop, NULL, "highlights.saturation");
  RNA_def_property_float_default(prop, 1.0f);
  RNA_def_property_range(prop, 0, 4);
  RNA_def_property_ui_text(prop, "Highlights Saturation", "Highlights saturation");
  RNA_def_property_update(prop, NC_NODE | NA_EDITED, "rna_Node_update");

  prop = RNA_def_property(srna, "highlights_contrast", PROP_FLOAT, PROP_NONE);
  RNA_def_property_float_sdna(prop, NULL, "highlights.contrast");
  RNA_def_property_float_default(prop, 1.0f);
  RNA_def_property_range(prop, 0, 4);
  RNA_def_property_ui_text(prop, "Highlights Contrast", "Highlights contrast");
  RNA_def_property_update(prop, NC_NODE | NA_EDITED, "rna_Node_update");

  prop = RNA_def_property(srna, "highlights_gamma", PROP_FLOAT, PROP_NONE);
  RNA_def_property_float_sdna(prop, NULL, "highlights.gamma");
  RNA_def_property_float_default(prop, 1.0f);
  RNA_def_property_range(prop, 0, 4);
  RNA_def_property_ui_text(prop, "Highlights Gamma", "Highlights gamma");
  RNA_def_property_update(prop, NC_NODE | NA_EDITED, "rna_Node_update");

  prop = RNA_def_property(srna, "highlights_gain", PROP_FLOAT, PROP_NONE);
  RNA_def_property_float_sdna(prop, NULL, "highlights.gain");
  RNA_def_property_float_default(prop, 1.0f);
  RNA_def_property_range(prop, 0, 4);
  RNA_def_property_ui_text(prop, "Highlights Gain", "Highlights gain");
  RNA_def_property_update(prop, NC_NODE | NA_EDITED, "rna_Node_update");

  prop = RNA_def_property(srna, "highlights_lift", PROP_FLOAT, PROP_NONE);
  RNA_def_property_float_sdna(prop, NULL, "highlights.lift");
  RNA_def_property_float_default(prop, 0.0f);
  RNA_def_property_range(prop, -1, 1);
  RNA_def_property_ui_text(prop, "Highlights Lift", "Highlights lift");
  RNA_def_property_update(prop, NC_NODE | NA_EDITED, "rna_Node_update");
}

static void def_cmp_viewer(StructRNA *srna)
{
  PropertyRNA *prop;
  static const EnumPropertyItem tileorder_items[] = {
      {0, "CENTEROUT", 0, "Center", "Expand from center"},
      {1, "RANDOM", 0, "Random", "Random tiles"},
      {2, "BOTTOMUP", 0, "Bottom Up", "Expand from bottom"},
      {3, "RULE_OF_THIRDS", 0, "Rule of Thirds", "Expand from 9 places"},
      {0, NULL, 0, NULL, NULL},
  };

  prop = RNA_def_property(srna, "tile_order", PROP_ENUM, PROP_NONE);
  RNA_def_property_enum_sdna(prop, NULL, "custom1");
  RNA_def_property_enum_items(prop, tileorder_items);
  RNA_def_property_ui_text(prop, "Tile Order", "Tile order");
  RNA_def_property_update(prop, NC_NODE | NA_EDITED, "rna_Node_update");

  prop = RNA_def_property(srna, "center_x", PROP_FLOAT, PROP_NONE);
  RNA_def_property_float_sdna(prop, NULL, "custom3");
  RNA_def_property_float_default(prop, 0.5f);
  RNA_def_property_range(prop, 0.0f, 1.0f);
  RNA_def_property_ui_text(prop, "X", "");
  RNA_def_property_update(prop, NC_NODE | NA_EDITED, "rna_Node_update");

  prop = RNA_def_property(srna, "center_y", PROP_FLOAT, PROP_NONE);
  RNA_def_property_float_sdna(prop, NULL, "custom4");
  RNA_def_property_float_default(prop, 0.5f);
  RNA_def_property_range(prop, 0.0f, 1.0f);
  RNA_def_property_ui_text(prop, "Y", "");
  RNA_def_property_update(prop, NC_NODE | NA_EDITED, "rna_Node_update");

  prop = RNA_def_property(srna, "use_alpha", PROP_BOOLEAN, PROP_NONE);
  RNA_def_property_boolean_negative_sdna(prop, NULL, "custom2", CMP_NODE_OUTPUT_IGNORE_ALPHA);
  RNA_def_property_ui_text(
      prop,
      "Use Alpha",
      "Colors are treated alpha premultiplied, or colors output straight (alpha gets set to 1)");
  RNA_def_property_update(prop, NC_NODE | NA_EDITED, "rna_Node_update");
}

static void def_cmp_composite(StructRNA *srna)
{
  PropertyRNA *prop;

  prop = RNA_def_property(srna, "use_alpha", PROP_BOOLEAN, PROP_NONE);
  RNA_def_property_boolean_negative_sdna(prop, NULL, "custom2", CMP_NODE_OUTPUT_IGNORE_ALPHA);
  RNA_def_property_ui_text(
      prop,
      "Use Alpha",
      "Colors are treated alpha premultiplied, or colors output straight (alpha gets set to 1)");
  RNA_def_property_update(prop, NC_NODE | NA_EDITED, "rna_Node_update");
}

static void def_cmp_keyingscreen(StructRNA *srna)
{
  PropertyRNA *prop;

  prop = RNA_def_property(srna, "clip", PROP_POINTER, PROP_NONE);
  RNA_def_property_pointer_sdna(prop, NULL, "id");
  RNA_def_property_struct_type(prop, "MovieClip");
  RNA_def_property_flag(prop, PROP_EDITABLE);
  RNA_def_property_override_flag(prop, PROPOVERRIDE_OVERRIDABLE_LIBRARY);
  RNA_def_property_ui_text(prop, "Movie Clip", "");
  RNA_def_property_update(prop, NC_NODE | NA_EDITED, "rna_Node_update");

  RNA_def_struct_sdna_from(srna, "NodeKeyingScreenData", "storage");

  prop = RNA_def_property(srna, "tracking_object", PROP_STRING, PROP_NONE);
  RNA_def_property_string_sdna(prop, NULL, "tracking_object");
  RNA_def_property_ui_text(prop, "Tracking Object", "");
  RNA_def_property_update(prop, NC_NODE | NA_EDITED, "rna_Node_update");
}

static void def_cmp_keying(StructRNA *srna)
{
  PropertyRNA *prop;

  RNA_def_struct_sdna_from(srna, "NodeKeyingData", "storage");

  prop = RNA_def_property(srna, "screen_balance", PROP_FLOAT, PROP_FACTOR);
  RNA_def_property_float_sdna(prop, NULL, "screen_balance");
  RNA_def_property_range(prop, 0.0f, 1.0f);
  RNA_def_property_ui_text(
      prop,
      "Screen Balance",
      "Balance between two non-primary channels primary channel is comparing against");
  RNA_def_property_update(prop, NC_NODE | NA_EDITED, "rna_Node_update");

  prop = RNA_def_property(srna, "despill_factor", PROP_FLOAT, PROP_FACTOR);
  RNA_def_property_float_sdna(prop, NULL, "despill_factor");
  RNA_def_property_range(prop, 0.0f, 1.0f);
  RNA_def_property_ui_text(prop, "Despill Factor", "Factor of despilling screen color from image");
  RNA_def_property_update(prop, NC_NODE | NA_EDITED, "rna_Node_update");

  prop = RNA_def_property(srna, "despill_balance", PROP_FLOAT, PROP_FACTOR);
  RNA_def_property_float_sdna(prop, NULL, "despill_balance");
  RNA_def_property_range(prop, 0.0f, 1.0f);
  RNA_def_property_ui_text(
      prop,
      "Despill Balance",
      "Balance between non-key colors used to detect amount of key color to be removed");
  RNA_def_property_update(prop, NC_NODE | NA_EDITED, "rna_Node_update");

  prop = RNA_def_property(srna, "clip_black", PROP_FLOAT, PROP_FACTOR);
  RNA_def_property_float_sdna(prop, NULL, "clip_black");
  RNA_def_property_range(prop, 0.0f, 1.0f);
  RNA_def_property_ui_text(
      prop,
      "Clip Black",
      "Value of non-scaled matte pixel which considers as fully background pixel");
  RNA_def_property_update(prop, NC_NODE | NA_EDITED, "rna_Node_update");

  prop = RNA_def_property(srna, "clip_white", PROP_FLOAT, PROP_FACTOR);
  RNA_def_property_float_sdna(prop, NULL, "clip_white");
  RNA_def_property_range(prop, 0.0f, 1.0f);
  RNA_def_property_ui_text(
      prop,
      "Clip White",
      "Value of non-scaled matte pixel which considers as fully foreground pixel");
  RNA_def_property_update(prop, NC_NODE | NA_EDITED, "rna_Node_update");

  prop = RNA_def_property(srna, "blur_pre", PROP_INT, PROP_NONE);
  RNA_def_property_int_sdna(prop, NULL, "blur_pre");
  RNA_def_property_range(prop, 0, 2048);
  RNA_def_property_ui_text(
      prop, "Pre Blur", "Chroma pre-blur size which applies before running keyer");
  RNA_def_property_update(prop, NC_NODE | NA_EDITED, "rna_Node_update");

  prop = RNA_def_property(srna, "blur_post", PROP_INT, PROP_NONE);
  RNA_def_property_int_sdna(prop, NULL, "blur_post");
  RNA_def_property_range(prop, 0, 2048);
  RNA_def_property_ui_text(
      prop, "Post Blur", "Matte blur size which applies after clipping and dilate/eroding");
  RNA_def_property_update(prop, NC_NODE | NA_EDITED, "rna_Node_update");

  prop = RNA_def_property(srna, "dilate_distance", PROP_INT, PROP_NONE);
  RNA_def_property_int_sdna(prop, NULL, "dilate_distance");
  RNA_def_property_range(prop, -100, 100);
  RNA_def_property_ui_text(prop, "Dilate/Erode", "Matte dilate/erode side");
  RNA_def_property_update(prop, NC_NODE | NA_EDITED, "rna_Node_update");

  prop = RNA_def_property(srna, "edge_kernel_radius", PROP_INT, PROP_NONE);
  RNA_def_property_int_sdna(prop, NULL, "edge_kernel_radius");
  RNA_def_property_range(prop, 0, 100);
  RNA_def_property_ui_text(
      prop, "Edge Kernel Radius", "Radius of kernel used to detect whether pixel belongs to edge");
  RNA_def_property_update(prop, NC_NODE | NA_EDITED, "rna_Node_update");

  prop = RNA_def_property(srna, "edge_kernel_tolerance", PROP_FLOAT, PROP_FACTOR);
  RNA_def_property_float_sdna(prop, NULL, "edge_kernel_tolerance");
  RNA_def_property_range(prop, 0.0f, 1.0f);
  RNA_def_property_ui_text(
      prop,
      "Edge Kernel Tolerance",
      "Tolerance to pixels inside kernel which are treating as belonging to the same plane");
  RNA_def_property_update(prop, NC_NODE | NA_EDITED, "rna_Node_update");

  prop = RNA_def_property(srna, "feather_falloff", PROP_ENUM, PROP_NONE);
  RNA_def_property_enum_sdna(prop, NULL, "feather_falloff");
  RNA_def_property_enum_items(prop, rna_enum_proportional_falloff_curve_only_items);
  RNA_def_property_ui_text(prop, "Feather Falloff", "Falloff type the feather");
  RNA_def_property_translation_context(prop, BLT_I18NCONTEXT_ID_CURVE); /* Abusing id_curve :/ */
  RNA_def_property_update(prop, NC_NODE | NA_EDITED, "rna_Node_update");

  prop = RNA_def_property(srna, "feather_distance", PROP_INT, PROP_NONE);
  RNA_def_property_int_sdna(prop, NULL, "feather_distance");
  RNA_def_property_range(prop, -100, 100);
  RNA_def_property_ui_text(prop, "Feather Distance", "Distance to grow/shrink the feather");
  RNA_def_property_update(prop, NC_NODE | NA_EDITED, "rna_Node_update");
}

static void def_cmp_trackpos(StructRNA *srna)
{
  PropertyRNA *prop;

  static const EnumPropertyItem position_items[] = {
      {CMP_TRACKPOS_ABSOLUTE, "ABSOLUTE", 0, "Absolute", "Output absolute position of a marker"},
      {CMP_TRACKPOS_RELATIVE_START,
       "RELATIVE_START",
       0,
       "Relative Start",
       "Output position of a marker relative to first marker of a track"},
      {CMP_TRACKPOS_RELATIVE_FRAME,
       "RELATIVE_FRAME",
       0,
       "Relative Frame",
       "Output position of a marker relative to marker at given frame number"},
      {CMP_TRACKPOS_ABSOLUTE_FRAME,
       "ABSOLUTE_FRAME",
       0,
       "Absolute Frame",
       "Output absolute position of a marker at given frame number"},
      {0, NULL, 0, NULL, NULL},
  };

  prop = RNA_def_property(srna, "clip", PROP_POINTER, PROP_NONE);
  RNA_def_property_pointer_sdna(prop, NULL, "id");
  RNA_def_property_struct_type(prop, "MovieClip");
  RNA_def_property_flag(prop, PROP_EDITABLE);
  RNA_def_property_override_flag(prop, PROPOVERRIDE_OVERRIDABLE_LIBRARY);
  RNA_def_property_ui_text(prop, "Movie Clip", "");
  RNA_def_property_update(prop, NC_NODE | NA_EDITED, "rna_Node_update");

  prop = RNA_def_property(srna, "position", PROP_ENUM, PROP_NONE);
  RNA_def_property_enum_sdna(prop, NULL, "custom1");
  RNA_def_property_enum_items(prop, position_items);
  RNA_def_property_ui_text(prop, "Position", "Which marker position to use for output");
  RNA_def_property_update(prop, NC_NODE | NA_EDITED, "rna_Node_update");

  prop = RNA_def_property(srna, "frame_relative", PROP_INT, PROP_NONE);
  RNA_def_property_int_sdna(prop, NULL, "custom2");
  RNA_def_property_ui_text(prop, "Frame", "Frame to be used for relative position");
  RNA_def_property_update(prop, NC_NODE | NA_EDITED, "rna_Node_update");

  RNA_def_struct_sdna_from(srna, "NodeTrackPosData", "storage");

  prop = RNA_def_property(srna, "tracking_object", PROP_STRING, PROP_NONE);
  RNA_def_property_string_sdna(prop, NULL, "tracking_object");
  RNA_def_property_ui_text(prop, "Tracking Object", "");
  RNA_def_property_update(prop, NC_NODE | NA_EDITED, "rna_Node_update");

  prop = RNA_def_property(srna, "track_name", PROP_STRING, PROP_NONE);
  RNA_def_property_string_sdna(prop, NULL, "track_name");
  RNA_def_property_ui_text(prop, "Track", "");
  RNA_def_property_update(prop, NC_NODE | NA_EDITED, "rna_Node_update");
}

static void def_cmp_translate(StructRNA *srna)
{
  static const EnumPropertyItem translate_items[] = {
      {CMP_NODE_WRAP_NONE, "NONE", 0, "None", "No wrapping on X and Y"},
      {CMP_NODE_WRAP_X, "XAXIS", 0, "X Axis", "Wrap all pixels on the X axis"},
      {CMP_NODE_WRAP_Y, "YAXIS", 0, "Y Axis", "Wrap all pixels on the Y axis"},
      {CMP_NODE_WRAP_XY, "BOTH", 0, "Both Axes", "Wrap all pixels on both axes"},
      {0, NULL, 0, NULL, NULL},
  };

  PropertyRNA *prop;

  RNA_def_struct_sdna_from(srna, "NodeTranslateData", "storage");

  prop = RNA_def_property(srna, "use_relative", PROP_BOOLEAN, PROP_NONE);
  RNA_def_property_boolean_sdna(prop, NULL, "relative", 1);
  RNA_def_property_ui_text(
      prop,
      "Relative",
      "Use relative (fraction of input image size) values to define translation");
  RNA_def_property_update(prop, NC_NODE | NA_EDITED, "rna_Node_update");

  prop = RNA_def_property(srna, "wrap_axis", PROP_ENUM, PROP_NONE);
  RNA_def_property_enum_sdna(prop, NULL, "wrap_axis");
  RNA_def_property_enum_items(prop, translate_items);
  RNA_def_property_ui_text(prop, "Wrapping", "Wrap image on a specific axis");
  RNA_def_property_update(prop, NC_NODE | NA_EDITED, "rna_Node_update");
}

static void def_cmp_planetrackdeform(StructRNA *srna)
{
  PropertyRNA *prop;

  prop = RNA_def_property(srna, "clip", PROP_POINTER, PROP_NONE);
  RNA_def_property_pointer_sdna(prop, NULL, "id");
  RNA_def_property_struct_type(prop, "MovieClip");
  RNA_def_property_flag(prop, PROP_EDITABLE);
  RNA_def_property_override_flag(prop, PROPOVERRIDE_OVERRIDABLE_LIBRARY);
  RNA_def_property_ui_text(prop, "Movie Clip", "");
  RNA_def_property_update(prop, NC_NODE | NA_EDITED, "rna_Node_update");

  RNA_def_struct_sdna_from(srna, "NodePlaneTrackDeformData", "storage");

  prop = RNA_def_property(srna, "tracking_object", PROP_STRING, PROP_NONE);
  RNA_def_property_string_sdna(prop, NULL, "tracking_object");
  RNA_def_property_ui_text(prop, "Tracking Object", "");
  RNA_def_property_update(prop, NC_NODE | NA_EDITED, "rna_Node_update");

  prop = RNA_def_property(srna, "plane_track_name", PROP_STRING, PROP_NONE);
  RNA_def_property_string_sdna(prop, NULL, "plane_track_name");
  RNA_def_property_ui_text(prop, "Plane Track", "");
  RNA_def_property_update(prop, NC_NODE | NA_EDITED, "rna_Node_update");

  prop = RNA_def_property(srna, "use_motion_blur", PROP_BOOLEAN, PROP_NONE);
  RNA_def_property_boolean_sdna(prop, NULL, "flag", CMP_NODEFLAG_PLANETRACKDEFORM_MOTION_BLUR);
  RNA_def_property_ui_text(prop, "Motion Blur", "Use multi-sampled motion blur of the mask");
  RNA_def_property_update(prop, NC_NODE | NA_EDITED, "rna_Node_update");

  prop = RNA_def_property(srna, "motion_blur_samples", PROP_INT, PROP_NONE);
  RNA_def_property_range(prop, 1, CMP_NODE_PLANETRACKDEFORM_MBLUR_SAMPLES_MAX);
  RNA_def_property_ui_text(prop, "Samples", "Number of motion blur samples");
  RNA_def_property_update(prop, NC_NODE | NA_EDITED, "rna_Node_update");

  prop = RNA_def_property(srna, "motion_blur_shutter", PROP_FLOAT, PROP_NONE);
  RNA_def_property_range(prop, 0.0, 1.0f);
  RNA_def_property_ui_text(prop, "Shutter", "Exposure for motion blur as a factor of FPS");
  RNA_def_property_update(prop, NC_NODE | NA_EDITED, "rna_Node_update");
}

static void def_cmp_sunbeams(StructRNA *srna)
{
  PropertyRNA *prop;

  RNA_def_struct_sdna_from(srna, "NodeSunBeams", "storage");

  prop = RNA_def_property(srna, "source", PROP_FLOAT, PROP_NONE);
  RNA_def_property_float_sdna(prop, NULL, "source");
  RNA_def_property_range(prop, -100.0f, 100.0f);
  RNA_def_property_ui_range(prop, -10.0f, 10.0f, 10, 3);
  RNA_def_property_ui_text(
      prop, "Source", "Source point of rays as a factor of the image width and height");
  RNA_def_property_update(prop, NC_NODE | NA_EDITED, "rna_Node_update");

  prop = RNA_def_property(srna, "ray_length", PROP_FLOAT, PROP_UNSIGNED);
  RNA_def_property_float_sdna(prop, NULL, "ray_length");
  RNA_def_property_range(prop, 0.0f, 100.0f);
  RNA_def_property_ui_range(prop, 0.0f, 1.0f, 10, 3);
  RNA_def_property_ui_text(prop, "Ray Length", "Length of rays as a factor of the image size");
  RNA_def_property_update(prop, NC_NODE | NA_EDITED, "rna_Node_update");
}

static void def_cmp_cryptomatte_entry(BlenderRNA *brna)
{
  StructRNA *srna;
  PropertyRNA *prop;

  srna = RNA_def_struct(brna, "CryptomatteEntry", NULL);
  RNA_def_struct_sdna(srna, "CryptomatteEntry");

  prop = RNA_def_property(srna, "encoded_hash", PROP_FLOAT, PROP_NONE);
  RNA_def_property_clear_flag(prop, PROP_EDITABLE);
  RNA_def_property_float_sdna(prop, NULL, "encoded_hash");

  prop = RNA_def_property(srna, "name", PROP_STRING, PROP_NONE);
  RNA_def_property_clear_flag(prop, PROP_EDITABLE);
  RNA_def_property_ui_text(prop, "Name", "");
  RNA_def_struct_name_property(srna, prop);
}

static void def_cmp_cryptomatte_common(StructRNA *srna)
{
  PropertyRNA *prop;
  static float default_1[3] = {1.0f, 1.0f, 1.0f};

  prop = RNA_def_property(srna, "matte_id", PROP_STRING, PROP_NONE);
  RNA_def_property_string_funcs(prop,
                                "rna_NodeCryptomatte_matte_get",
                                "rna_NodeCryptomatte_matte_length",
                                "rna_NodeCryptomatte_matte_set");
  RNA_def_property_ui_text(
      prop, "Matte Objects", "List of object and material crypto IDs to include in matte");
  RNA_def_property_update(prop, NC_NODE | NA_EDITED, "rna_Node_update");

  prop = RNA_def_property(srna, "add", PROP_FLOAT, PROP_COLOR);
  RNA_def_property_float_sdna(prop, NULL, "runtime.add");
  RNA_def_property_float_array_default(prop, default_1);
  RNA_def_property_range(prop, -FLT_MAX, FLT_MAX);
  RNA_def_property_ui_text(
      prop, "Add", "Add object or material to matte, by picking a color from the Pick output");
  RNA_def_property_update(prop, NC_NODE | NA_EDITED, "rna_NodeCryptomatte_update_add");

  prop = RNA_def_property(srna, "remove", PROP_FLOAT, PROP_COLOR);
  RNA_def_property_float_sdna(prop, NULL, "runtime.remove");
  RNA_def_property_float_array_default(prop, default_1);
  RNA_def_property_range(prop, -FLT_MAX, FLT_MAX);
  RNA_def_property_ui_text(
      prop,
      "Remove",
      "Remove object or material from matte, by picking a color from the Pick output");
  RNA_def_property_update(prop, NC_NODE | NA_EDITED, "rna_NodeCryptomatte_update_remove");
}

static void def_cmp_cryptomatte_legacy(StructRNA *srna)
{
  RNA_def_struct_sdna_from(srna, "NodeCryptomatte", "storage");
  def_cmp_cryptomatte_common(srna);
}

static void def_cmp_cryptomatte(StructRNA *srna)
{
  PropertyRNA *prop;

  static const EnumPropertyItem cryptomatte_source_items[] = {
      {CMP_CRYPTOMATTE_SRC_RENDER, "RENDER", 0, "Render", "Use Cryptomatte passes from a render"},
      {CMP_CRYPTOMATTE_SRC_IMAGE, "IMAGE", 0, "Image", "Use Cryptomatte passes from an image"},
      {0, NULL, 0, NULL, NULL}};

  prop = RNA_def_property(srna, "source", PROP_ENUM, PROP_NONE);
  RNA_def_property_enum_sdna(prop, NULL, "custom1");
  RNA_def_property_enum_items(prop, cryptomatte_source_items);
  RNA_def_property_enum_funcs(prop, NULL, "rna_NodeCryptomatte_source_set", NULL);
  RNA_def_property_ui_text(prop, "Source", "Where the Cryptomatte passes are loaded from");

  prop = RNA_def_property(srna, "scene", PROP_POINTER, PROP_NONE);
  RNA_def_property_pointer_funcs(
      prop, "rna_NodeCryptomatte_scene_get", "rna_NodeCryptomatte_scene_set", NULL, NULL);
  RNA_def_property_struct_type(prop, "Scene");
  RNA_def_property_flag(prop, PROP_EDITABLE | PROP_ID_REFCOUNT);
  RNA_def_property_override_flag(prop, PROPOVERRIDE_OVERRIDABLE_LIBRARY);
  RNA_def_property_ui_text(prop, "Scene", "");
  RNA_def_property_update(prop, NC_NODE | NA_EDITED, "rna_Node_update");

  prop = RNA_def_property(srna, "image", PROP_POINTER, PROP_NONE);
  RNA_def_property_pointer_funcs(prop,
                                 "rna_NodeCryptomatte_image_get",
                                 "rna_NodeCryptomatte_image_set",
                                 NULL,
                                 "rna_NodeCryptomatte_image_poll");
  RNA_def_property_struct_type(prop, "Image");
  RNA_def_property_flag(prop, PROP_EDITABLE);
  RNA_def_property_override_flag(prop, PROPOVERRIDE_OVERRIDABLE_LIBRARY);
  RNA_def_property_ui_text(prop, "Image", "");
  RNA_def_property_update(prop, NC_NODE | NA_EDITED, "rna_Node_update");

  RNA_def_struct_sdna_from(srna, "NodeCryptomatte", "storage");
  def_cmp_cryptomatte_common(srna);

  prop = RNA_def_property(srna, "layer_name", PROP_ENUM, PROP_NONE);
  RNA_def_property_enum_items(prop, node_cryptomatte_layer_name_items);
  RNA_def_property_enum_funcs(prop,
                              "rna_NodeCryptomatte_layer_name_get",
                              "rna_NodeCryptomatte_layer_name_set",
                              "rna_NodeCryptomatte_layer_name_itemf");
  RNA_def_property_ui_text(prop, "Cryptomatte Layer", "What Cryptomatte layer is used");
  RNA_def_property_update(prop, NC_NODE | NA_EDITED, "rna_Node_update");

  prop = RNA_def_property(srna, "entries", PROP_COLLECTION, PROP_NONE);
  RNA_def_property_collection_sdna(prop, NULL, "entries", NULL);
  RNA_def_property_struct_type(prop, "CryptomatteEntry");
  RNA_def_property_ui_text(prop, "Mattes", "");
  RNA_def_property_clear_flag(prop, PROP_EDITABLE);

  /* Included here instead of defining image_user as a property of the node,
   * see def_cmp_image for details.
   * As mentioned in DNA_node_types.h, iuser is the first member of the Cryptomatte
   * storage type, so we can cast node->storage to ImageUser.
   * That is required since we can't define the properties from storage->iuser directly... */
  RNA_def_struct_sdna_from(srna, "ImageUser", "storage");
  def_node_image_user(srna);
}

static void def_cmp_denoise(StructRNA *srna)
{
  PropertyRNA *prop;

  RNA_def_struct_sdna_from(srna, "NodeDenoise", "storage");

  prop = RNA_def_property(srna, "use_hdr", PROP_BOOLEAN, PROP_NONE);
  RNA_def_property_boolean_sdna(prop, NULL, "hdr", 0);
  RNA_def_property_ui_text(prop, "HDR", "Process HDR images");
  RNA_def_property_update(prop, NC_NODE | NA_EDITED, "rna_Node_update");
}

static void def_cmp_antialiasing(StructRNA *srna)
{
  PropertyRNA *prop;

  RNA_def_struct_sdna_from(srna, "NodeAntiAliasingData", "storage");

  prop = RNA_def_property(srna, "threshold", PROP_FLOAT, PROP_FACTOR);
  RNA_def_property_float_sdna(prop, NULL, "threshold");
  RNA_def_property_ui_range(prop, 0.0f, 1.0f, 0.1, 3);
  RNA_def_property_ui_text(
      prop,
      "Threshold",
      "Threshold to detect edges (smaller threshold makes more sensitive detection)");
  RNA_def_property_update(prop, NC_NODE | NA_EDITED, "rna_Node_update");

  prop = RNA_def_property(srna, "contrast_limit", PROP_FLOAT, PROP_FACTOR);
  RNA_def_property_float_sdna(prop, NULL, "contrast_limit");
  RNA_def_property_range(prop, 0.0f, 1.0f);
  RNA_def_property_ui_range(prop, 0.0f, 1.0f, 0.1, 3);
  RNA_def_property_ui_text(
      prop,
      "Contrast Limit",
      "How much to eliminate spurious edges to avoid artifacts (the larger value makes less "
      "active; the value 2.0, for example, means discard a detected edge if there is a "
      "neighboring edge that has 2.0 times bigger contrast than the current one)");
  RNA_def_property_update(prop, NC_NODE | NA_EDITED, "rna_Node_update");

  prop = RNA_def_property(srna, "corner_rounding", PROP_FLOAT, PROP_FACTOR);
  RNA_def_property_float_sdna(prop, NULL, "corner_rounding");
  RNA_def_property_range(prop, 0.0f, 1.0f);
  RNA_def_property_ui_range(prop, 0.0f, 1.0f, 0.1, 3);
  RNA_def_property_ui_text(prop, "Corner Rounding", "How much sharp corners will be rounded");
  RNA_def_property_update(prop, NC_NODE | NA_EDITED, "rna_Node_update");
}

/* -- Texture Nodes --------------------------------------------------------- */

static void def_tex_output(StructRNA *srna)
{
  PropertyRNA *prop;

  RNA_def_struct_sdna_from(srna, "TexNodeOutput", "storage");

  prop = RNA_def_property(srna, "filepath", PROP_STRING, PROP_NONE);
  RNA_def_property_string_sdna(prop, NULL, "name");
  RNA_def_property_ui_text(prop, "Output Name", "");
  RNA_def_property_update(prop, NC_NODE | NA_EDITED, "rna_Node_update");
}

static void def_tex_image(StructRNA *srna)
{
  PropertyRNA *prop;

  prop = RNA_def_property(srna, "image", PROP_POINTER, PROP_NONE);
  RNA_def_property_pointer_sdna(prop, NULL, "id");
  RNA_def_property_struct_type(prop, "Image");
  RNA_def_property_flag(prop, PROP_EDITABLE);
  RNA_def_property_override_flag(prop, PROPOVERRIDE_OVERRIDABLE_LIBRARY);
  RNA_def_property_ui_text(prop, "Image", "");
  RNA_def_property_update(prop, NC_NODE | NA_EDITED, "rna_Node_update");

  prop = RNA_def_property(srna, "image_user", PROP_POINTER, PROP_NONE);
  RNA_def_property_pointer_sdna(prop, NULL, "storage");
  RNA_def_property_struct_type(prop, "ImageUser");
  RNA_def_property_ui_text(
      prop, "Image User", "Parameters defining the image duration, offset and related settings");
  RNA_def_property_update(prop, NC_NODE | NA_EDITED, "rna_Node_update");
}

static void def_tex_bricks(StructRNA *srna)
{
  PropertyRNA *prop;

  prop = RNA_def_property(srna, "offset", PROP_FLOAT, PROP_NONE);
  RNA_def_property_float_sdna(prop, NULL, "custom3");
  RNA_def_property_range(prop, 0.0f, 1.0f);
  RNA_def_property_ui_text(prop, "Offset Amount", "");
  RNA_def_property_update(prop, NC_NODE | NA_EDITED, "rna_Node_update");

  prop = RNA_def_property(srna, "offset_frequency", PROP_INT, PROP_NONE);
  RNA_def_property_int_sdna(prop, NULL, "custom1");
  RNA_def_property_range(prop, 2, 99);
  RNA_def_property_ui_text(prop, "Offset Frequency", "Offset every N rows");
  RNA_def_property_update(prop, NC_NODE | NA_EDITED, "rna_Node_update");

  prop = RNA_def_property(srna, "squash", PROP_FLOAT, PROP_NONE);
  RNA_def_property_float_sdna(prop, NULL, "custom4");
  RNA_def_property_range(prop, 0.0f, 99.0f);
  RNA_def_property_ui_text(prop, "Squash Amount", "");
  RNA_def_property_update(prop, NC_NODE | NA_EDITED, "rna_Node_update");

  prop = RNA_def_property(srna, "squash_frequency", PROP_INT, PROP_NONE);
  RNA_def_property_int_sdna(prop, NULL, "custom2");
  RNA_def_property_range(prop, 2, 99);
  RNA_def_property_ui_text(prop, "Squash Frequency", "Squash every N rows");
  RNA_def_property_update(prop, NC_NODE | NA_EDITED, "rna_Node_update");
}

/* -- Geometry Nodes --------------------------------------------------------- */

static void def_geo_boolean(StructRNA *srna)
{
  PropertyRNA *prop;

  static const EnumPropertyItem rna_node_geometry_boolean_method_items[] = {
      {GEO_NODE_BOOLEAN_INTERSECT,
       "INTERSECT",
       0,
       "Intersect",
       "Keep the part of the mesh that is common between all operands"},
      {GEO_NODE_BOOLEAN_UNION, "UNION", 0, "Union", "Combine meshes in an additive way"},
      {GEO_NODE_BOOLEAN_DIFFERENCE,
       "DIFFERENCE",
       0,
       "Difference",
       "Combine meshes in a subtractive way"},
      {0, NULL, 0, NULL, NULL},
  };

  prop = RNA_def_property(srna, "operation", PROP_ENUM, PROP_NONE);
  RNA_def_property_enum_sdna(prop, NULL, "custom1");
  RNA_def_property_enum_items(prop, rna_node_geometry_boolean_method_items);
  RNA_def_property_enum_default(prop, GEO_NODE_BOOLEAN_INTERSECT);
  RNA_def_property_ui_text(prop, "Operation", "");
  RNA_def_property_update(prop, NC_NODE | NA_EDITED, "rna_Node_socket_update");
}

static void def_geo_curve_primitive_bezier_segment(StructRNA *srna)
{
  static const EnumPropertyItem mode_items[] = {

      {GEO_NODE_CURVE_PRIMITIVE_BEZIER_SEGMENT_POSITION,
       "POSITION",
       ICON_NONE,
       "Position",
       "The start and end handles are fixed positions"},
      {GEO_NODE_CURVE_PRIMITIVE_BEZIER_SEGMENT_OFFSET,
       "OFFSET",
       ICON_NONE,
       "Offset",
       "The start and end handles are offsets from the spline's control points"},
      {0, NULL, 0, NULL, NULL},
  };

  PropertyRNA *prop;

  RNA_def_struct_sdna_from(srna, "NodeGeometryCurvePrimitiveBezierSegment", "storage");

  prop = RNA_def_property(srna, "mode", PROP_ENUM, PROP_NONE);
  RNA_def_property_enum_items(prop, mode_items);
  RNA_def_property_ui_text(prop, "Mode", "Method used to determine control handles");
  RNA_def_property_update(prop, NC_NODE | NA_EDITED, "rna_Node_socket_update");
}

static void def_geo_triangulate(StructRNA *srna)
{
  PropertyRNA *prop;

  static const EnumPropertyItem rna_node_geometry_triangulate_quad_method_items[] = {
      {GEO_NODE_TRIANGULATE_QUAD_BEAUTY,
       "BEAUTY",
       0,
       "Beauty",
       "Split the quads in nice triangles, slower method"},
      {GEO_NODE_TRIANGULATE_QUAD_FIXED,
       "FIXED",
       0,
       "Fixed",
       "Split the quads on the first and third vertices"},
      {GEO_NODE_TRIANGULATE_QUAD_ALTERNATE,
       "FIXED_ALTERNATE",
       0,
       "Fixed Alternate",
       "Split the quads on the 2nd and 4th vertices"},
      {GEO_NODE_TRIANGULATE_QUAD_SHORTEDGE,
       "SHORTEST_DIAGONAL",
       0,
       "Shortest Diagonal",
       "Split the quads based on the distance between the vertices"},
      {0, NULL, 0, NULL, NULL},
  };

  static const EnumPropertyItem rna_node_geometry_triangulate_ngon_method_items[] = {
      {GEO_NODE_TRIANGULATE_NGON_BEAUTY,
       "BEAUTY",
       0,
       "Beauty",
       "Arrange the new triangles evenly (slow)"},
      {GEO_NODE_TRIANGULATE_NGON_EARCLIP,
       "CLIP",
       0,
       "Clip",
       "Split the polygons with an ear clipping algorithm"},
      {0, NULL, 0, NULL, NULL},
  };

  prop = RNA_def_property(srna, "quad_method", PROP_ENUM, PROP_NONE);
  RNA_def_property_enum_sdna(prop, NULL, "custom1");
  RNA_def_property_enum_items(prop, rna_node_geometry_triangulate_quad_method_items);
  RNA_def_property_enum_default(prop, GEO_NODE_TRIANGULATE_QUAD_SHORTEDGE);
  RNA_def_property_ui_text(prop, "Quad Method", "Method for splitting the quads into triangles");
  RNA_def_property_update(prop, NC_NODE | NA_EDITED, "rna_Node_update");

  prop = RNA_def_property(srna, "ngon_method", PROP_ENUM, PROP_NONE);
  RNA_def_property_enum_sdna(prop, NULL, "custom2");
  RNA_def_property_enum_items(prop, rna_node_geometry_triangulate_ngon_method_items);
  RNA_def_property_enum_default(prop, GEO_NODE_TRIANGULATE_NGON_BEAUTY);
  RNA_def_property_ui_text(prop, "N-gon Method", "Method for splitting the n-gons into triangles");
  RNA_def_property_update(prop, NC_NODE | NA_EDITED, "rna_Node_update");
}

static void def_geo_subdivision_surface(StructRNA *srna)
{
  PropertyRNA *prop;

  RNA_def_struct_sdna_from(srna, "NodeGeometrySubdivisionSurface", "storage");
  prop = RNA_def_property(srna, "uv_smooth", PROP_ENUM, PROP_NONE);
  RNA_def_property_enum_sdna(prop, NULL, "uv_smooth");
  RNA_def_property_enum_items(prop, rna_enum_subdivision_uv_smooth_items);
  RNA_def_property_enum_default(prop, SUBSURF_UV_SMOOTH_PRESERVE_BOUNDARIES);
  RNA_def_property_ui_text(prop, "UV Smooth", "Controls how smoothing is applied to UVs");
  RNA_def_property_update(prop, NC_NODE | NA_EDITED, "rna_Node_update");

  prop = RNA_def_property(srna, "boundary_smooth", PROP_ENUM, PROP_NONE);
  RNA_def_property_enum_sdna(prop, NULL, "boundary_smooth");
  RNA_def_property_enum_items(prop, rna_enum_subdivision_boundary_smooth_items);
  RNA_def_property_enum_default(prop, SUBSURF_BOUNDARY_SMOOTH_ALL);
  RNA_def_property_ui_text(prop, "Boundary Smooth", "Controls how open boundaries are smoothed");
  RNA_def_property_update(prop, NC_NODE | NA_EDITED, "rna_Node_update");
}

static void def_geo_attribute_randomize(StructRNA *srna)
{
  PropertyRNA *prop;

  RNA_def_struct_sdna_from(srna, "NodeAttributeRandomize", "storage");

  prop = RNA_def_property(srna, "data_type", PROP_ENUM, PROP_NONE);
  RNA_def_property_enum_sdna(prop, NULL, "data_type");
  RNA_def_property_enum_items(prop, rna_enum_attribute_type_items);
  RNA_def_property_enum_funcs(prop, NULL, NULL, "rna_GeometryNodeAttributeRandom_type_itemf");
  RNA_def_property_enum_default(prop, CD_PROP_FLOAT);
  RNA_def_property_ui_text(prop, "Data Type", "Type of data stored in attribute");
  RNA_def_property_update(
      prop, NC_NODE | NA_EDITED, "rna_GeometryNodeAttributeRandomize_data_type_update");

  prop = RNA_def_property(srna, "operation", PROP_ENUM, PROP_NONE);
  RNA_def_property_enum_sdna(prop, NULL, "operation");
  RNA_def_property_enum_items(prop, rna_node_geometry_attribute_randomize_operation_items);
  RNA_def_property_enum_funcs(
      prop, NULL, NULL, "rna_GeometryNodeAttributeRandomize_operation_itemf");
  RNA_def_property_enum_default(prop, GEO_NODE_ATTRIBUTE_RANDOMIZE_REPLACE_CREATE);
  RNA_def_property_ui_text(prop, "Operation", "");
  RNA_def_property_update(prop, NC_NODE | NA_EDITED, "rna_Node_socket_update");
}

static void def_geo_attribute_fill(StructRNA *srna)
{
  PropertyRNA *prop;

  prop = RNA_def_property(srna, "data_type", PROP_ENUM, PROP_NONE);
  RNA_def_property_enum_sdna(prop, NULL, "custom1");
  RNA_def_property_enum_items(prop, rna_enum_attribute_type_items);
  RNA_def_property_enum_funcs(prop, NULL, NULL, "rna_GeometryNodeAttributeFill_type_itemf");
  RNA_def_property_enum_default(prop, CD_PROP_FLOAT);
  RNA_def_property_ui_text(prop, "Data Type", "Type of data stored in attribute");
  RNA_def_property_update(prop, NC_NODE | NA_EDITED, "rna_GeometryNode_socket_update");

  prop = RNA_def_property(srna, "domain", PROP_ENUM, PROP_NONE);
  RNA_def_property_enum_sdna(prop, NULL, "custom2");
  RNA_def_property_enum_items(prop, rna_enum_attribute_domain_with_auto_items);
  RNA_def_property_enum_default(prop, ATTR_DOMAIN_AUTO);
  RNA_def_property_ui_text(prop, "Domain", "");
  RNA_def_property_update(prop, NC_NODE | NA_EDITED, "rna_Node_update");
}

static void def_geo_attribute_convert(StructRNA *srna)
{
  PropertyRNA *prop;

  RNA_def_struct_sdna_from(srna, "NodeAttributeConvert", "storage");

  prop = RNA_def_property(srna, "data_type", PROP_ENUM, PROP_NONE);
  RNA_def_property_enum_items(prop, rna_enum_attribute_type_with_auto_items);
  RNA_def_property_enum_funcs(prop, NULL, NULL, "rna_GeometryNodeAttributeConvert_type_itemf");
  RNA_def_property_enum_default(prop, CD_AUTO_FROM_NAME);
  RNA_def_property_ui_text(prop, "Data Type", "The data type to save the result attribute with");
  RNA_def_property_update(prop, NC_NODE | NA_EDITED, "rna_GeometryNode_socket_update");

  prop = RNA_def_property(srna, "domain", PROP_ENUM, PROP_NONE);
  RNA_def_property_enum_items(prop, rna_enum_attribute_domain_with_auto_items);
  RNA_def_property_enum_default(prop, ATTR_DOMAIN_AUTO);
  RNA_def_property_ui_text(prop, "Domain", "The geometry domain to save the result attribute in");
  RNA_def_property_update(prop, NC_NODE | NA_EDITED, "rna_Node_update");
}

static void def_geo_attribute_math(StructRNA *srna)
{
  PropertyRNA *prop;

  RNA_def_struct_sdna_from(srna, "NodeAttributeMath", "storage");

  prop = RNA_def_property(srna, "operation", PROP_ENUM, PROP_NONE);
  RNA_def_property_enum_sdna(prop, NULL, "operation");
  RNA_def_property_enum_items(prop, rna_enum_node_math_items);
  RNA_def_property_enum_default(prop, NODE_MATH_ADD);
  RNA_def_property_ui_text(prop, "Operation", "");
  RNA_def_property_update(prop, NC_NODE | NA_EDITED, "rna_Node_socket_update");

  prop = RNA_def_property(srna, "input_type_a", PROP_ENUM, PROP_NONE);
  RNA_def_property_enum_bitflag_sdna(prop, NULL, "input_type_a");
  RNA_def_property_enum_items(prop, rna_node_geometry_attribute_input_type_items_float);
  RNA_def_property_ui_text(prop, "Input Type A", "");
  RNA_def_property_update(prop, NC_NODE | NA_EDITED, "rna_Node_socket_update");

  prop = RNA_def_property(srna, "input_type_b", PROP_ENUM, PROP_NONE);
  RNA_def_property_enum_bitflag_sdna(prop, NULL, "input_type_b");
  RNA_def_property_enum_items(prop, rna_node_geometry_attribute_input_type_items_float);
  RNA_def_property_ui_text(prop, "Input Type B", "");
  RNA_def_property_update(prop, NC_NODE | NA_EDITED, "rna_Node_socket_update");

  prop = RNA_def_property(srna, "input_type_c", PROP_ENUM, PROP_NONE);
  RNA_def_property_enum_bitflag_sdna(prop, NULL, "input_type_c");
  RNA_def_property_enum_items(prop, rna_node_geometry_attribute_input_type_items_float);
  RNA_def_property_ui_text(prop, "Input Type C", "");
  RNA_def_property_update(prop, NC_NODE | NA_EDITED, "rna_Node_socket_update");
}

static void def_geo_attribute_vector_math(StructRNA *srna)
{
  PropertyRNA *prop;

  RNA_def_struct_sdna_from(srna, "NodeAttributeVectorMath", "storage");

  prop = RNA_def_property(srna, "operation", PROP_ENUM, PROP_NONE);
  RNA_def_property_enum_sdna(prop, NULL, "operation");
  RNA_def_property_enum_items(prop, rna_enum_node_vec_math_items);
  RNA_def_property_ui_text(prop, "Operation", "");
  RNA_def_property_update(
      prop, NC_NODE | NA_EDITED, "rna_GeometryNodeAttributeVectorMath_operation_update");

  prop = RNA_def_property(srna, "input_type_a", PROP_ENUM, PROP_NONE);
  RNA_def_property_enum_bitflag_sdna(prop, NULL, "input_type_a");
  RNA_def_property_enum_items(prop, rna_node_geometry_attribute_input_type_items_vector);
  RNA_def_property_ui_text(prop, "Input Type A", "");
  RNA_def_property_update(prop, NC_NODE | NA_EDITED, "rna_Node_socket_update");

  prop = RNA_def_property(srna, "input_type_b", PROP_ENUM, PROP_NONE);
  RNA_def_property_enum_bitflag_sdna(prop, NULL, "input_type_b");
  RNA_def_property_enum_items(prop, rna_node_geometry_attribute_input_type_items_any);
  RNA_def_property_enum_funcs(
      prop, NULL, NULL, "rna_GeometryNodeAttributeVectorMath_input_type_b_itemf");
  RNA_def_property_ui_text(prop, "Input Type B", "");
  RNA_def_property_update(prop, NC_NODE | NA_EDITED, "rna_Node_socket_update");

  prop = RNA_def_property(srna, "input_type_c", PROP_ENUM, PROP_NONE);
  RNA_def_property_enum_bitflag_sdna(prop, NULL, "input_type_c");
  RNA_def_property_enum_items(prop, rna_node_geometry_attribute_input_type_items_any);
  RNA_def_property_enum_funcs(
      prop, NULL, NULL, "rna_GeometryNodeAttributeVectorMath_input_type_c_itemf");
  RNA_def_property_ui_text(prop, "Input Type C", "");
  RNA_def_property_update(prop, NC_NODE | NA_EDITED, "rna_Node_socket_update");
}

static void def_geo_attribute_map_range(StructRNA *srna)
{
  PropertyRNA *prop;

  RNA_def_struct_sdna_from(srna, "NodeAttributeMapRange", "storage");

  prop = RNA_def_property(srna, "data_type", PROP_ENUM, PROP_NONE);
  RNA_def_property_enum_bitflag_sdna(prop, NULL, "data_type");
  RNA_def_property_enum_items(prop, rna_enum_attribute_type_items);
  RNA_def_property_enum_funcs(prop, NULL, NULL, "rna_GeometryNodeAttributeMapRange_type_itemf");
  RNA_def_property_ui_text(prop, "Data Type", "");
  RNA_def_property_update(prop, NC_NODE | NA_EDITED, "rna_Node_socket_update");

  prop = RNA_def_property(srna, "interpolation_type", PROP_ENUM, PROP_NONE);
  RNA_def_property_enum_sdna(prop, NULL, "interpolation_type");
  RNA_def_property_enum_items(prop, rna_enum_node_map_range_items);
  RNA_def_property_ui_text(prop, "Interpolation Type", "");
  RNA_def_property_update(prop, NC_NODE | NA_EDITED, "rna_ShaderNode_socket_update");
}

static void def_geo_point_instance(StructRNA *srna)
{
  static const EnumPropertyItem instance_type_items[] = {
      {GEO_NODE_POINT_INSTANCE_TYPE_OBJECT,
       "OBJECT",
       ICON_NONE,
       "Object",
       "Instance an individual object on all points"},
      {GEO_NODE_POINT_INSTANCE_TYPE_COLLECTION,
       "COLLECTION",
       ICON_NONE,
       "Collection",
       "Instance an entire collection on all points"},
      {0, NULL, 0, NULL, NULL},
  };

  PropertyRNA *prop;
  RNA_def_struct_sdna_from(srna, "NodeGeometryPointInstance", "storage");

  prop = RNA_def_property(srna, "instance_type", PROP_ENUM, PROP_NONE);
  RNA_def_property_enum_sdna(prop, NULL, "instance_type");
  RNA_def_property_enum_items(prop, instance_type_items);
  RNA_def_property_enum_default(prop, GEO_NODE_POINT_INSTANCE_TYPE_OBJECT);
  RNA_def_property_ui_text(prop, "Instance Type", "");
  RNA_def_property_update(prop, NC_NODE | NA_EDITED, "rna_Node_socket_update");

  prop = RNA_def_property(srna, "use_whole_collection", PROP_BOOLEAN, PROP_NONE);
  RNA_def_property_boolean_sdna(prop, NULL, "flag", GEO_NODE_POINT_INSTANCE_WHOLE_COLLECTION);
  RNA_def_property_ui_text(prop, "Whole Collection", "Instance entire collection on each point");
  RNA_def_property_update(prop, 0, "rna_Node_socket_update");
}

static void def_geo_attribute_mix(StructRNA *srna)
{
  PropertyRNA *prop;

  RNA_def_struct_sdna_from(srna, "NodeAttributeMix", "storage");

  prop = RNA_def_property(srna, "blend_type", PROP_ENUM, PROP_NONE);
  RNA_def_property_enum_items(prop, rna_enum_ramp_blend_items);
  RNA_def_property_enum_default(prop, MA_RAMP_BLEND);
  RNA_def_property_ui_text(prop, "Blending Mode", "");
  RNA_def_property_update(prop, NC_NODE | NA_EDITED, "rna_Node_update");

  prop = RNA_def_property(srna, "input_type_factor", PROP_ENUM, PROP_NONE);
  RNA_def_property_enum_items(prop, rna_node_geometry_attribute_input_type_items_float);
  RNA_def_property_ui_text(prop, "Input Type Factor", "");
  RNA_def_property_update(prop, NC_NODE | NA_EDITED, "rna_Node_socket_update");

  prop = RNA_def_property(srna, "input_type_a", PROP_ENUM, PROP_NONE);
  RNA_def_property_enum_items(prop, rna_node_geometry_attribute_input_type_items_no_boolean);
  RNA_def_property_ui_text(prop, "Input Type A", "");
  RNA_def_property_update(prop, NC_NODE | NA_EDITED, "rna_Node_socket_update");

  prop = RNA_def_property(srna, "input_type_b", PROP_ENUM, PROP_NONE);
  RNA_def_property_enum_items(prop, rna_node_geometry_attribute_input_type_items_no_boolean);
  RNA_def_property_ui_text(prop, "Input Type B", "");
  RNA_def_property_update(prop, NC_NODE | NA_EDITED, "rna_Node_socket_update");
}

static void def_geo_attribute_clamp(StructRNA *srna)
{
  PropertyRNA *prop;

  RNA_def_struct_sdna_from(srna, "NodeAttributeClamp", "storage");

  prop = RNA_def_property(srna, "data_type", PROP_ENUM, PROP_NONE);
  RNA_def_property_enum_bitflag_sdna(prop, NULL, "data_type");
  RNA_def_property_enum_items(prop, rna_enum_attribute_type_items);
  RNA_def_property_enum_funcs(prop, NULL, NULL, "rna_GeometryNodeAttributeClamp_type_itemf");
  RNA_def_property_ui_text(prop, "Data Type", "");
  RNA_def_property_update(prop, NC_NODE | NA_EDITED, "rna_Node_socket_update");

  prop = RNA_def_property(srna, "operation", PROP_ENUM, PROP_NONE);
  RNA_def_property_enum_items(prop, rna_enum_node_clamp_items);
  RNA_def_property_enum_default(prop, NODE_CLAMP_MINMAX);
  RNA_def_property_ui_text(prop, "Operation", "");
  RNA_def_property_update(prop, NC_NODE | NA_EDITED, "rna_Node_update");
}

static void def_geo_attribute_attribute_compare(StructRNA *srna)
{
  PropertyRNA *prop;

  RNA_def_struct_sdna_from(srna, "NodeAttributeCompare", "storage");

  prop = RNA_def_property(srna, "operation", PROP_ENUM, PROP_NONE);
  RNA_def_property_enum_items(prop, rna_enum_node_float_compare_items);
  RNA_def_property_enum_default(prop, NODE_FLOAT_COMPARE_GREATER_THAN);
  RNA_def_property_ui_text(prop, "Operation", "");
  RNA_def_property_update(prop, NC_NODE | NA_EDITED, "rna_Node_socket_update");

  prop = RNA_def_property(srna, "input_type_a", PROP_ENUM, PROP_NONE);
  RNA_def_property_enum_items(prop, rna_node_geometry_attribute_input_type_items_no_boolean);
  RNA_def_property_ui_text(prop, "Input Type A", "");
  RNA_def_property_update(prop, NC_NODE | NA_EDITED, "rna_Node_socket_update");

  prop = RNA_def_property(srna, "input_type_b", PROP_ENUM, PROP_NONE);
  RNA_def_property_enum_items(prop, rna_node_geometry_attribute_input_type_items_no_boolean);
  RNA_def_property_ui_text(prop, "Input Type B", "");
  RNA_def_property_update(prop, NC_NODE | NA_EDITED, "rna_Node_socket_update");
}

static void def_geo_point_distribute(StructRNA *srna)
{
  PropertyRNA *prop;

  static const EnumPropertyItem rna_node_geometry_point_distribute_method_items[] = {
      {GEO_NODE_POINT_DISTRIBUTE_RANDOM,
       "RANDOM",
       0,
       "Random",
       "Distribute points randomly on the surface"},
      {GEO_NODE_POINT_DISTRIBUTE_POISSON,
       "POISSON",
       0,
       "Poisson Disk",
       "Distribute the points randomly on the surface while taking a minimum distance between "
       "points into account"},
      {0, NULL, 0, NULL, NULL},
  };

  prop = RNA_def_property(srna, "distribute_method", PROP_ENUM, PROP_NONE);
  RNA_def_property_enum_sdna(prop, NULL, "custom1");
  RNA_def_property_enum_items(prop, rna_node_geometry_point_distribute_method_items);
  RNA_def_property_enum_default(prop, GEO_NODE_POINT_DISTRIBUTE_RANDOM);
  RNA_def_property_ui_text(prop, "Distribution Method", "Method to use for scattering points");
  RNA_def_property_update(prop, NC_NODE | NA_EDITED, "rna_Node_socket_update");
}

static void def_geo_attribute_color_ramp(StructRNA *srna)
{
  PropertyRNA *prop;

  RNA_def_struct_sdna_from(srna, "NodeAttributeColorRamp", "storage");

  prop = RNA_def_property(srna, "color_ramp", PROP_POINTER, PROP_NONE);
  RNA_def_property_struct_type(prop, "ColorRamp");
  RNA_def_property_ui_text(prop, "Color Ramp", "");
  RNA_def_property_update(prop, NC_NODE | NA_EDITED, "rna_Node_update");
}

static void def_geo_attribute_curve_map(StructRNA *srna)
{
  PropertyRNA *prop;

  RNA_def_struct_sdna_from(srna, "NodeAttributeCurveMap", "storage");

  prop = RNA_def_property(srna, "data_type", PROP_ENUM, PROP_NONE);
  RNA_def_property_enum_sdna(prop, NULL, "data_type");
  RNA_def_property_enum_items(prop, rna_enum_attribute_type_items);
  RNA_def_property_enum_funcs(prop, NULL, NULL, "rna_GeometryNodeAttributeCurveMap_type_itemf");
  RNA_def_property_ui_text(prop, "Data Type", "");
  RNA_def_property_update(prop, NC_NODE | NA_EDITED, "rna_Node_socket_update");

  prop = RNA_def_property(srna, "curve_vec", PROP_POINTER, PROP_NONE);
  RNA_def_property_struct_type(prop, "CurveMapping");
  RNA_def_property_ui_text(prop, "Mapping", "");
  RNA_def_property_update(prop, NC_NODE | NA_EDITED, "rna_Node_update");

  prop = RNA_def_property(srna, "curve_rgb", PROP_POINTER, PROP_NONE);
  RNA_def_property_struct_type(prop, "CurveMapping");
  RNA_def_property_ui_text(prop, "Mapping", "");
  RNA_def_property_update(prop, NC_NODE | NA_EDITED, "rna_Node_update");
}

static void def_geo_attribute_vector_rotate(StructRNA *srna)
{
  static const EnumPropertyItem rotate_mode_items[] = {
      {GEO_NODE_VECTOR_ROTATE_TYPE_AXIS,
       "AXIS_ANGLE",
       0,
       "Axis Angle",
       "Rotate a point using axis angle"},
      {GEO_NODE_VECTOR_ROTATE_TYPE_AXIS_X, "X_AXIS", 0, "X Axis", "Rotate a point using X axis"},
      {GEO_NODE_VECTOR_ROTATE_TYPE_AXIS_Y, "Y_AXIS", 0, "Y Axis", "Rotate a point using Y axis"},
      {GEO_NODE_VECTOR_ROTATE_TYPE_AXIS_Z, "Z_AXIS", 0, "Z Axis", "Rotate a point using Z axis"},
      {GEO_NODE_VECTOR_ROTATE_TYPE_EULER_XYZ,
       "EULER_XYZ",
       0,
       "Euler",
       "Rotate a point using XYZ order"},
      {0, NULL, 0, NULL, NULL},
  };

  PropertyRNA *prop;

  RNA_def_struct_sdna_from(srna, "NodeAttributeVectorRotate", "storage");

  prop = RNA_def_property(srna, "rotation_mode", PROP_ENUM, PROP_NONE);
  RNA_def_property_enum_sdna(prop, NULL, "mode");
  RNA_def_property_enum_items(prop, rotate_mode_items);
  RNA_def_property_ui_text(prop, "Mode", "Type of rotation");
  RNA_def_property_update(prop, NC_NODE | NA_EDITED, "rna_ShaderNode_socket_update");

  prop = RNA_def_property(srna, "input_type_vector", PROP_ENUM, PROP_NONE);
  RNA_def_property_enum_items(prop, rna_node_geometry_attribute_input_type_items_vector);
  RNA_def_property_ui_text(prop, "Input Type Vector", "");
  RNA_def_property_update(prop, NC_NODE | NA_EDITED, "rna_Node_socket_update");

  prop = RNA_def_property(srna, "input_type_center", PROP_ENUM, PROP_NONE);
  RNA_def_property_enum_items(prop, rna_node_geometry_attribute_input_type_items_vector);
  RNA_def_property_ui_text(prop, "Input Type Center", "");
  RNA_def_property_update(prop, NC_NODE | NA_EDITED, "rna_Node_socket_update");

  prop = RNA_def_property(srna, "input_type_axis", PROP_ENUM, PROP_NONE);
  RNA_def_property_enum_items(prop, rna_node_geometry_attribute_input_type_items_vector);
  RNA_def_property_ui_text(prop, "Input Type Axis", "");
  RNA_def_property_update(prop, NC_NODE | NA_EDITED, "rna_Node_socket_update");

  prop = RNA_def_property(srna, "input_type_angle", PROP_ENUM, PROP_NONE);
  RNA_def_property_enum_items(prop, rna_node_geometry_attribute_input_type_items_float);
  RNA_def_property_ui_text(prop, "Input Type Angle", "");
  RNA_def_property_update(prop, NC_NODE | NA_EDITED, "rna_Node_socket_update");

  prop = RNA_def_property(srna, "input_type_rotation", PROP_ENUM, PROP_NONE);
  RNA_def_property_enum_items(prop, rna_node_geometry_attribute_input_type_items_vector);
  RNA_def_property_ui_text(prop, "Input Type Rotation", "");
  RNA_def_property_update(prop, NC_NODE | NA_EDITED, "rna_Node_socket_update");
}

static void def_geo_curve_spline_type(StructRNA *srna)
{
  static const EnumPropertyItem type_items[] = {
      {GEO_NODE_SPLINE_TYPE_BEZIER, "BEZIER", ICON_NONE, "Bezier", "Set the splines to Bezier"},
      {GEO_NODE_SPLINE_TYPE_NURBS, "NURBS", ICON_NONE, "NURBS", "Set the splines to NURBS"},
      {GEO_NODE_SPLINE_TYPE_POLY, "POLY", ICON_NONE, "Poly", "Set the splines to Poly"},
      {0, NULL, 0, NULL, NULL}};

  PropertyRNA *prop;
  RNA_def_struct_sdna_from(srna, "NodeGeometryCurveSplineType", "storage");

  prop = RNA_def_property(srna, "spline_type", PROP_ENUM, PROP_NONE);
  RNA_def_property_enum_sdna(prop, NULL, "spline_type");
  RNA_def_property_enum_items(prop, type_items);
  RNA_def_property_update(prop, NC_NODE | NA_EDITED, "rna_Node_socket_update");
}

static void def_geo_curve_set_handles(StructRNA *srna)
{
  PropertyRNA *prop;

  RNA_def_struct_sdna_from(srna, "NodeGeometryCurveSetHandles", "storage");

  prop = RNA_def_property(srna, "handle_type", PROP_ENUM, PROP_NONE);
  RNA_def_property_enum_sdna(prop, NULL, "handle_type");
  RNA_def_property_enum_items(prop, rna_node_geometry_curve_handle_type_items);
  RNA_def_property_update(prop, NC_NODE | NA_EDITED, "rna_Node_socket_update");

  prop = RNA_def_property(srna, "mode", PROP_ENUM, PROP_NONE);
  RNA_def_property_enum_items(prop, rna_node_geometry_curve_handle_side_items);
  RNA_def_property_ui_text(prop, "Mode", "Whether to update left and right handles");
  RNA_def_property_flag(prop, PROP_ENUM_FLAG);
  RNA_def_property_update(prop, NC_NODE | NA_EDITED, "rna_Node_socket_update");
}

static void def_geo_curve_select_handles(StructRNA *srna)
{
  PropertyRNA *prop;

  RNA_def_struct_sdna_from(srna, "NodeGeometryCurveSelectHandles", "storage");

  prop = RNA_def_property(srna, "handle_type", PROP_ENUM, PROP_NONE);
  RNA_def_property_enum_sdna(prop, NULL, "handle_type");
  RNA_def_property_enum_items(prop, rna_node_geometry_curve_handle_type_items);
  RNA_def_property_update(prop, NC_NODE | NA_EDITED, "rna_Node_socket_update");

  prop = RNA_def_property(srna, "mode", PROP_ENUM, PROP_NONE);
  RNA_def_property_enum_items(prop, rna_node_geometry_curve_handle_side_items);
  RNA_def_property_ui_text(prop, "Mode", "Whether to check the type of left and right handles");
  RNA_def_property_flag(prop, PROP_ENUM_FLAG);
  RNA_def_property_update(prop, NC_NODE | NA_EDITED, "rna_Node_socket_update");
}

static void def_geo_curve_primitive_circle(StructRNA *srna)
{
  static const EnumPropertyItem mode_items[] = {
      {GEO_NODE_CURVE_PRIMITIVE_CIRCLE_TYPE_POINTS,
       "POINTS",
       ICON_NONE,
       "Points",
       "Define the radius and location with three points"},
      {GEO_NODE_CURVE_PRIMITIVE_CIRCLE_TYPE_RADIUS,
       "RADIUS",
       ICON_NONE,
       "Radius",
       "Define the radius with a float"},
      {0, NULL, 0, NULL, NULL},
  };

  PropertyRNA *prop;

  RNA_def_struct_sdna_from(srna, "NodeGeometryCurvePrimitiveCircle", "storage");

  prop = RNA_def_property(srna, "mode", PROP_ENUM, PROP_NONE);
  RNA_def_property_enum_items(prop, mode_items);
  RNA_def_property_ui_text(prop, "Mode", "Method used to determine radius and placement");
  RNA_def_property_update(prop, NC_NODE | NA_EDITED, "rna_Node_socket_update");
}

static void def_geo_curve_primitive_line(StructRNA *srna)
{
  static const EnumPropertyItem mode_items[] = {
      {GEO_NODE_CURVE_PRIMITIVE_LINE_MODE_POINTS,
       "POINTS",
       ICON_NONE,
       "Points",
       "Define the start and end points of the line"},
      {GEO_NODE_CURVE_PRIMITIVE_LINE_MODE_DIRECTION,
       "DIRECTION",
       ICON_NONE,
       "Direction",
       "Define a line with a start point, direction and length"},
      {0, NULL, 0, NULL, NULL},
  };

  PropertyRNA *prop;

  RNA_def_struct_sdna_from(srna, "NodeGeometryCurvePrimitiveLine", "storage");

  prop = RNA_def_property(srna, "mode", PROP_ENUM, PROP_NONE);
  RNA_def_property_enum_items(prop, mode_items);
  RNA_def_property_ui_text(prop, "Mode", "Method used to determine radius and placement");
  RNA_def_property_update(prop, NC_NODE | NA_EDITED, "rna_Node_socket_update");
}

static void def_geo_point_rotate(StructRNA *srna)
{
  static const EnumPropertyItem type_items[] = {
      {GEO_NODE_POINT_ROTATE_TYPE_AXIS_ANGLE,
       "AXIS_ANGLE",
       ICON_NONE,
       "Axis Angle",
       "Rotate around an axis by an angle"},
      {GEO_NODE_POINT_ROTATE_TYPE_EULER,
       "EULER",
       ICON_NONE,
       "Euler",
       "Rotate around the X, Y, and Z axes"},
      {0, NULL, 0, NULL, NULL},
  };

  static const EnumPropertyItem space_items[] = {
      {GEO_NODE_POINT_ROTATE_SPACE_OBJECT,
       "OBJECT",
       ICON_NONE,
       "Object",
       "Rotate points in the local space of the object"},
      {GEO_NODE_POINT_ROTATE_SPACE_POINT,
       "POINT",
       ICON_NONE,
       "Point",
       "Rotate every point in its local space (as defined by the 'rotation' attribute)"},
      {0, NULL, 0, NULL, NULL},
  };

  PropertyRNA *prop;

  RNA_def_struct_sdna_from(srna, "NodeGeometryRotatePoints", "storage");

  prop = RNA_def_property(srna, "type", PROP_ENUM, PROP_NONE);
  RNA_def_property_enum_items(prop, type_items);
  RNA_def_property_ui_text(prop, "Type", "Method used to describe the rotation");
  RNA_def_property_update(prop, NC_NODE | NA_EDITED, "rna_Node_socket_update");

  prop = RNA_def_property(srna, "space", PROP_ENUM, PROP_NONE);
  RNA_def_property_enum_items(prop, space_items);
  RNA_def_property_ui_text(prop, "Space", "Base orientation of the points");
  RNA_def_property_update(prop, NC_NODE | NA_EDITED, "rna_Node_update");

  prop = RNA_def_property(srna, "input_type_axis", PROP_ENUM, PROP_NONE);
  RNA_def_property_enum_items(prop, rna_node_geometry_attribute_input_type_items_vector);
  RNA_def_property_ui_text(prop, "Input Type Axis", "");
  RNA_def_property_update(prop, NC_NODE | NA_EDITED, "rna_Node_socket_update");

  prop = RNA_def_property(srna, "input_type_angle", PROP_ENUM, PROP_NONE);
  RNA_def_property_enum_items(prop, rna_node_geometry_attribute_input_type_items_float);
  RNA_def_property_ui_text(prop, "Input Type Angle", "");
  RNA_def_property_update(prop, NC_NODE | NA_EDITED, "rna_Node_socket_update");

  prop = RNA_def_property(srna, "input_type_rotation", PROP_ENUM, PROP_NONE);
  RNA_def_property_enum_items(prop, rna_node_geometry_attribute_input_type_items_vector);
  RNA_def_property_ui_text(prop, "Input Type Rotation", "");
  RNA_def_property_update(prop, NC_NODE | NA_EDITED, "rna_Node_socket_update");
}

static void def_geo_align_rotation_to_vector(StructRNA *srna)
{
  static const EnumPropertyItem axis_items[] = {
      {GEO_NODE_ALIGN_ROTATION_TO_VECTOR_AXIS_X,
       "X",
       ICON_NONE,
       "X",
       "Align the X axis with the vector"},
      {GEO_NODE_ALIGN_ROTATION_TO_VECTOR_AXIS_Y,
       "Y",
       ICON_NONE,
       "Y",
       "Align the Y axis with the vector"},
      {GEO_NODE_ALIGN_ROTATION_TO_VECTOR_AXIS_Z,
       "Z",
       ICON_NONE,
       "Z",
       "Align the Z axis with the vector"},
      {0, NULL, 0, NULL, NULL},
  };

  static const EnumPropertyItem pivot_axis_items[] = {
      {GEO_NODE_ALIGN_ROTATION_TO_VECTOR_PIVOT_AXIS_AUTO,
       "AUTO",
       ICON_NONE,
       "Auto",
       "Automatically detect the best rotation axis to rotate towards the vector"},
      {GEO_NODE_ALIGN_ROTATION_TO_VECTOR_PIVOT_AXIS_X,
       "X",
       ICON_NONE,
       "X",
       "Rotate around the local X axis"},
      {GEO_NODE_ALIGN_ROTATION_TO_VECTOR_PIVOT_AXIS_Y,
       "Y",
       ICON_NONE,
       "Y",
       "Rotate around the local Y axis"},
      {GEO_NODE_ALIGN_ROTATION_TO_VECTOR_PIVOT_AXIS_Z,
       "Z",
       ICON_NONE,
       "Z",
       "Rotate around the local Z axis"},
      {0, NULL, 0, NULL, NULL},
  };

  PropertyRNA *prop;

  RNA_def_struct_sdna_from(srna, "NodeGeometryAlignRotationToVector", "storage");

  prop = RNA_def_property(srna, "axis", PROP_ENUM, PROP_NONE);
  RNA_def_property_enum_items(prop, axis_items);
  RNA_def_property_ui_text(prop, "Axis", "Axis to align to the vector");
  RNA_def_property_update(prop, NC_NODE | NA_EDITED, "rna_Node_update");

  prop = RNA_def_property(srna, "pivot_axis", PROP_ENUM, PROP_NONE);
  RNA_def_property_enum_items(prop, pivot_axis_items);
  RNA_def_property_ui_text(prop, "Pivot Axis", "Axis to rotate around");
  RNA_def_property_update(prop, NC_NODE | NA_EDITED, "rna_Node_update");

  prop = RNA_def_property(srna, "input_type_factor", PROP_ENUM, PROP_NONE);
  RNA_def_property_enum_items(prop, rna_node_geometry_attribute_input_type_items_float);
  RNA_def_property_ui_text(prop, "Input Type Factor", "");
  RNA_def_property_update(prop, NC_NODE | NA_EDITED, "rna_Node_socket_update");

  prop = RNA_def_property(srna, "input_type_vector", PROP_ENUM, PROP_NONE);
  RNA_def_property_enum_items(prop, rna_node_geometry_attribute_input_type_items_vector);
  RNA_def_property_ui_text(prop, "Input Type Vector", "");
  RNA_def_property_update(prop, NC_NODE | NA_EDITED, "rna_Node_socket_update");
}

static void def_geo_point_scale(StructRNA *srna)
{
  PropertyRNA *prop;

  RNA_def_struct_sdna_from(srna, "NodeGeometryPointScale", "storage");

  prop = RNA_def_property(srna, "input_type", PROP_ENUM, PROP_NONE);
  RNA_def_property_enum_items(prop, rna_node_geometry_attribute_input_type_items_float_vector);
  RNA_def_property_ui_text(prop, "Input Type", "");
  RNA_def_property_update(prop, NC_NODE | NA_EDITED, "rna_Node_socket_update");
}

static void def_geo_point_translate(StructRNA *srna)
{
  PropertyRNA *prop;

  RNA_def_struct_sdna_from(srna, "NodeGeometryPointTranslate", "storage");

  prop = RNA_def_property(srna, "input_type", PROP_ENUM, PROP_NONE);
  RNA_def_property_enum_items(prop, rna_node_geometry_attribute_input_type_items_vector);
  RNA_def_property_ui_text(prop, "Input Type", "");
  RNA_def_property_update(prop, NC_NODE | NA_EDITED, "rna_Node_socket_update");
}

static void def_geo_object_info(StructRNA *srna)
{
  PropertyRNA *prop;

  static const EnumPropertyItem rna_node_geometry_object_info_transform_space_items[] = {
      {GEO_NODE_TRANSFORM_SPACE_ORIGINAL,
       "ORIGINAL",
       0,
       "Original",
       "Output the geometry relative to the input object transform, and the location, rotation "
       "and "
       "scale relative to the world origin"},
      {GEO_NODE_TRANSFORM_SPACE_RELATIVE,
       "RELATIVE",
       0,
       "Relative",
       "Bring the input object geometry, location, rotation and scale into the modified object, "
       "maintaining the relative position between the two objects in the scene"},
      {0, NULL, 0, NULL, NULL},
  };

  RNA_def_struct_sdna_from(srna, "NodeGeometryObjectInfo", "storage");

  prop = RNA_def_property(srna, "transform_space", PROP_ENUM, PROP_NONE);
  RNA_def_property_enum_items(prop, rna_node_geometry_object_info_transform_space_items);
  RNA_def_property_ui_text(
      prop, "Transform Space", "The transformation of the vector and geometry outputs");
  RNA_def_property_update(prop, NC_NODE | NA_EDITED, "rna_Node_update");
}

static void def_geo_points_to_volume(StructRNA *srna)
{
  PropertyRNA *prop;

  static EnumPropertyItem resolution_mode_items[] = {
      {GEO_NODE_POINTS_TO_VOLUME_RESOLUTION_MODE_AMOUNT,
       "VOXEL_AMOUNT",
       0,
       "Amount",
       "Specify the approximate number of voxels along the diagonal"},
      {GEO_NODE_POINTS_TO_VOLUME_RESOLUTION_MODE_SIZE,
       "VOXEL_SIZE",
       0,
       "Size",
       "Specify the voxel side length"},
      {0, NULL, 0, NULL, NULL},
  };

  RNA_def_struct_sdna_from(srna, "NodeGeometryPointsToVolume", "storage");

  prop = RNA_def_property(srna, "resolution_mode", PROP_ENUM, PROP_NONE);
  RNA_def_property_enum_items(prop, resolution_mode_items);
  RNA_def_property_ui_text(prop, "Resolution Mode", "How the voxel size is specified");
  RNA_def_property_update(prop, NC_NODE | NA_EDITED, "rna_Node_socket_update");

  prop = RNA_def_property(srna, "input_type_radius", PROP_ENUM, PROP_NONE);
  RNA_def_property_enum_items(prop, rna_node_geometry_attribute_input_type_items_float);
  RNA_def_property_ui_text(prop, "Radius Input Type", "");
  RNA_def_property_update(prop, NC_NODE | NA_EDITED, "rna_Node_socket_update");
}

static void def_geo_collection_info(StructRNA *srna)
{
  PropertyRNA *prop;

  static const EnumPropertyItem rna_node_geometry_collection_info_transform_space_items[] = {
      {GEO_NODE_TRANSFORM_SPACE_ORIGINAL,
       "ORIGINAL",
       0,
       "Original",
       "Output the geometry relative to the collection offset"},
      {GEO_NODE_TRANSFORM_SPACE_RELATIVE,
       "RELATIVE",
       0,
       "Relative",
       "Bring the input collection geometry into the modified object, maintaining the relative "
       "position between the objects in the scene"},
      {0, NULL, 0, NULL, NULL},
  };

  RNA_def_struct_sdna_from(srna, "NodeGeometryCollectionInfo", "storage");

  prop = RNA_def_property(srna, "transform_space", PROP_ENUM, PROP_NONE);
  RNA_def_property_enum_items(prop, rna_node_geometry_collection_info_transform_space_items);
  RNA_def_property_ui_text(prop, "Transform Space", "The transformation of the geometry output");
  RNA_def_property_update(prop, NC_NODE | NA_EDITED, "rna_Node_update");
}

static void def_geo_attribute_proximity(StructRNA *srna)
{
  static const EnumPropertyItem target_geometry_element[] = {
      {GEO_NODE_ATTRIBUTE_PROXIMITY_TARGET_GEOMETRY_ELEMENT_POINTS,
       "POINTS",
       ICON_NONE,
       "Points",
       "Calculate proximity to the target's points (usually faster than the other two modes)"},
      {GEO_NODE_ATTRIBUTE_PROXIMITY_TARGET_GEOMETRY_ELEMENT_EDGES,
       "EDGES",
       ICON_NONE,
       "Edges",
       "Calculate proximity to the target's edges"},
      {GEO_NODE_ATTRIBUTE_PROXIMITY_TARGET_GEOMETRY_ELEMENT_FACES,
       "FACES",
       ICON_NONE,
       "Faces",
       "Calculate proximity to the target's faces"},
      {0, NULL, 0, NULL, NULL},
  };

  PropertyRNA *prop;

  RNA_def_struct_sdna_from(srna, "NodeGeometryAttributeProximity", "storage");

  prop = RNA_def_property(srna, "target_geometry_element", PROP_ENUM, PROP_NONE);
  RNA_def_property_enum_items(prop, target_geometry_element);
  RNA_def_property_enum_default(prop, GEO_NODE_ATTRIBUTE_PROXIMITY_TARGET_GEOMETRY_ELEMENT_FACES);
  RNA_def_property_ui_text(
      prop, "Target Geometry", "Element of the target geometry to calculate the distance from");
  RNA_def_property_update(prop, NC_NODE | NA_EDITED, "rna_Node_socket_update");
}

static void def_geo_volume_to_mesh(StructRNA *srna)
{
  PropertyRNA *prop;

  static EnumPropertyItem resolution_mode_items[] = {
      {VOLUME_TO_MESH_RESOLUTION_MODE_GRID,
       "GRID",
       0,
       "Grid",
       "Use resolution of the volume grid"},
      {VOLUME_TO_MESH_RESOLUTION_MODE_VOXEL_AMOUNT,
       "VOXEL_AMOUNT",
       0,
       "Voxel Amount",
       "Desired number of voxels along one axis"},
      {VOLUME_TO_MESH_RESOLUTION_MODE_VOXEL_SIZE,
       "VOXEL_SIZE",
       0,
       "Voxel Size",
       "Desired voxel side length"},
      {0, NULL, 0, NULL, NULL},
  };

  RNA_def_struct_sdna_from(srna, "NodeGeometryVolumeToMesh", "storage");

  prop = RNA_def_property(srna, "resolution_mode", PROP_ENUM, PROP_NONE);
  RNA_def_property_enum_items(prop, resolution_mode_items);
  RNA_def_property_ui_text(prop, "Resolution Mode", "How the voxel size is specified");
  RNA_def_property_update(prop, NC_NODE | NA_EDITED, "rna_Node_socket_update");
}

static void def_geo_attribute_combine_xyz(StructRNA *srna)
{
  PropertyRNA *prop;

  RNA_def_struct_sdna_from(srna, "NodeAttributeCombineXYZ", "storage");

  prop = RNA_def_property(srna, "input_type_x", PROP_ENUM, PROP_NONE);
  RNA_def_property_enum_items(prop, rna_node_geometry_attribute_input_type_items_float);
  RNA_def_property_ui_text(prop, "Input Type X", "");
  RNA_def_property_update(prop, NC_NODE | NA_EDITED, "rna_Node_socket_update");

  prop = RNA_def_property(srna, "input_type_y", PROP_ENUM, PROP_NONE);
  RNA_def_property_enum_items(prop, rna_node_geometry_attribute_input_type_items_float);
  RNA_def_property_ui_text(prop, "Input Type Y", "");
  RNA_def_property_update(prop, NC_NODE | NA_EDITED, "rna_Node_socket_update");

  prop = RNA_def_property(srna, "input_type_z", PROP_ENUM, PROP_NONE);
  RNA_def_property_enum_items(prop, rna_node_geometry_attribute_input_type_items_float);
  RNA_def_property_ui_text(prop, "Input Type Z", "");
  RNA_def_property_update(prop, NC_NODE | NA_EDITED, "rna_Node_socket_update");
}

static void def_geo_attribute_separate_xyz(StructRNA *srna)
{
  PropertyRNA *prop;

  RNA_def_struct_sdna_from(srna, "NodeAttributeSeparateXYZ", "storage");

  prop = RNA_def_property(srna, "input_type", PROP_ENUM, PROP_NONE);
  RNA_def_property_enum_items(prop, rna_node_geometry_attribute_input_type_items_vector);
  RNA_def_property_ui_text(prop, "Input Type", "");
  RNA_def_property_update(prop, NC_NODE | NA_EDITED, "rna_Node_socket_update");
}

static void def_geo_mesh_circle(StructRNA *srna)
{
  PropertyRNA *prop;

  RNA_def_struct_sdna_from(srna, "NodeGeometryMeshCircle", "storage");

  prop = RNA_def_property(srna, "fill_type", PROP_ENUM, PROP_NONE);
  RNA_def_property_enum_items(prop, rna_node_geometry_mesh_circle_fill_type_items);
  RNA_def_property_ui_text(prop, "Fill Type", "");
  RNA_def_property_update(prop, NC_NODE | NA_EDITED, "rna_Node_update");
}

static void def_geo_mesh_cylinder(StructRNA *srna)
{
  PropertyRNA *prop;

  RNA_def_struct_sdna_from(srna, "NodeGeometryMeshCylinder", "storage");

  prop = RNA_def_property(srna, "fill_type", PROP_ENUM, PROP_NONE);
  RNA_def_property_enum_items(prop, rna_node_geometry_mesh_circle_fill_type_items);
  RNA_def_property_ui_text(prop, "Fill Type", "");
  RNA_def_property_update(prop, NC_NODE | NA_EDITED, "rna_Node_update");
}

static void def_geo_mesh_cone(StructRNA *srna)
{
  PropertyRNA *prop;

  RNA_def_struct_sdna_from(srna, "NodeGeometryMeshCone", "storage");

  prop = RNA_def_property(srna, "fill_type", PROP_ENUM, PROP_NONE);
  RNA_def_property_enum_items(prop, rna_node_geometry_mesh_circle_fill_type_items);
  RNA_def_property_ui_text(prop, "Fill Type", "");
  RNA_def_property_update(prop, NC_NODE | NA_EDITED, "rna_Node_update");
}

static void def_geo_mesh_line(StructRNA *srna)
{
  PropertyRNA *prop;

  static EnumPropertyItem mode_items[] = {
      {GEO_NODE_MESH_LINE_MODE_OFFSET,
       "OFFSET",
       0,
       "Offset",
       "Specify the offset from one vertex to the next"},
      {GEO_NODE_MESH_LINE_MODE_END_POINTS,
       "END_POINTS",
       0,
       "End Points",
       "Specify the line's start and end points"},
      {0, NULL, 0, NULL, NULL},
  };

  static EnumPropertyItem count_mode_items[] = {
      {GEO_NODE_MESH_LINE_COUNT_TOTAL,
       "TOTAL",
       0,
       "Count",
       "Specify the total number of vertices"},
      {GEO_NODE_MESH_LINE_COUNT_RESOLUTION,
       "RESOLUTION",
       0,
       "Resolution",
       "Specify the distance between vertices"},
      {0, NULL, 0, NULL, NULL},
  };

  RNA_def_struct_sdna_from(srna, "NodeGeometryMeshLine", "storage");

  prop = RNA_def_property(srna, "mode", PROP_ENUM, PROP_NONE);
  RNA_def_property_enum_items(prop, mode_items);
  RNA_def_property_ui_text(prop, "Mode", "");
  RNA_def_property_update(prop, NC_NODE | NA_EDITED, "rna_Node_socket_update");

  prop = RNA_def_property(srna, "count_mode", PROP_ENUM, PROP_NONE);
  RNA_def_property_enum_items(prop, count_mode_items);
  RNA_def_property_ui_text(prop, "Count Mode", "");
  RNA_def_property_update(prop, NC_NODE | NA_EDITED, "rna_Node_socket_update");
}

static void def_geo_switch(StructRNA *srna)
{
  PropertyRNA *prop;

  RNA_def_struct_sdna_from(srna, "NodeSwitch", "storage");
  prop = RNA_def_property(srna, "input_type", PROP_ENUM, PROP_NONE);
  RNA_def_property_enum_sdna(prop, NULL, "input_type");
  RNA_def_property_enum_items(prop, node_socket_data_type_items);
  RNA_def_property_enum_funcs(prop, NULL, NULL, "rna_GeometryNodeSwitch_type_itemf");
  RNA_def_property_ui_text(prop, "Input Type", "");
  RNA_def_property_update(prop, NC_NODE | NA_EDITED, "rna_Node_socket_update");
}

static void def_geo_curve_primitive_quadrilateral(StructRNA *srna)
{
  PropertyRNA *prop;

  static EnumPropertyItem mode_items[] = {
      {GEO_NODE_CURVE_PRIMITIVE_QUAD_MODE_RECTANGLE,
       "RECTANGLE",
       0,
       "Rectangle",
       "Create a rectangle"},
      {GEO_NODE_CURVE_PRIMITIVE_QUAD_MODE_PARALLELOGRAM,
       "PARALLELOGRAM",
       0,
       "Parallelogram",
       "Create a parallelogram"},
      {GEO_NODE_CURVE_PRIMITIVE_QUAD_MODE_TRAPEZOID,
       "TRAPEZOID",
       0,
       "Trapezoid",
       "Create a trapezoid"},
      {GEO_NODE_CURVE_PRIMITIVE_QUAD_MODE_KITE, "KITE", 0, "Kite", "Create a Kite / Dart"},
      {GEO_NODE_CURVE_PRIMITIVE_QUAD_MODE_POINTS,
       "POINTS",
       0,
       "Points",
       "Create a quadrilateral from four points"},
      {0, NULL, 0, NULL, NULL},
  };

  RNA_def_struct_sdna_from(srna, "NodeGeometryCurvePrimitiveQuad", "storage");

  prop = RNA_def_property(srna, "mode", PROP_ENUM, PROP_NONE);
  RNA_def_property_enum_sdna(prop, NULL, "mode");
  RNA_def_property_enum_items(prop, mode_items);
  RNA_def_property_enum_default(prop, GEO_NODE_CURVE_PRIMITIVE_QUAD_MODE_RECTANGLE);
  RNA_def_property_ui_text(prop, "Mode", "");
  RNA_def_property_update(prop, NC_NODE | NA_EDITED, "rna_Node_socket_update");
}

static void def_geo_curve_resample(StructRNA *srna)
{
  PropertyRNA *prop;

  static EnumPropertyItem mode_items[] = {
      {GEO_NODE_CURVE_SAMPLE_COUNT,
       "COUNT",
       0,
       "Count",
       "Sample the specified number of points along each spline"},
      {GEO_NODE_CURVE_SAMPLE_LENGTH,
       "LENGTH",
       0,
       "Length",
       "Calculate the number of samples by splitting each spline into segments with the specified "
       "length"},
      {0, NULL, 0, NULL, NULL},
  };

  RNA_def_struct_sdna_from(srna, "NodeGeometryCurveResample", "storage");

  prop = RNA_def_property(srna, "mode", PROP_ENUM, PROP_NONE);
  RNA_def_property_enum_items(prop, mode_items);
  RNA_def_property_ui_text(prop, "Mode", "How to specify the amount of samples");
  RNA_def_property_update(prop, NC_NODE | NA_EDITED, "rna_Node_socket_update");
}

static void def_geo_curve_subdivide(StructRNA *srna)
{
  PropertyRNA *prop;

  RNA_def_struct_sdna_from(srna, "NodeGeometryCurveSubdivide", "storage");

  prop = RNA_def_property(srna, "cuts_type", PROP_ENUM, PROP_NONE);
  RNA_def_property_enum_items(prop, rna_node_geometry_attribute_input_type_items_int);
  RNA_def_property_ui_text(prop, "Cuts Type", "");
  RNA_def_property_update(prop, NC_NODE | NA_EDITED, "rna_Node_socket_update");
}

static void def_geo_curve_to_points(StructRNA *srna)
{
  PropertyRNA *prop;

  static EnumPropertyItem mode_items[] = {
      {GEO_NODE_CURVE_SAMPLE_EVALUATED,
       "EVALUATED",
       0,
       "Evaluated",
       "Create points from the curve's evaluated points, based on the resolution attribute for "
       "NURBS and Bezier splines"},
      {GEO_NODE_CURVE_SAMPLE_COUNT,
       "COUNT",
       0,
       "Count",
       "Sample each spline by evenly distributing the specified number of points"},
      {GEO_NODE_CURVE_SAMPLE_LENGTH,
       "LENGTH",
       0,
       "Length",
       "Sample each spline by splitting it into segments with the specified length"},
      {0, NULL, 0, NULL, NULL},
  };

  RNA_def_struct_sdna_from(srna, "NodeGeometryCurveToPoints", "storage");

  prop = RNA_def_property(srna, "mode", PROP_ENUM, PROP_NONE);
  RNA_def_property_enum_items(prop, mode_items);
  RNA_def_property_ui_text(prop, "Mode", "How to generate points from the input curve");
  RNA_def_property_update(prop, NC_NODE | NA_EDITED, "rna_Node_socket_update");
}

static void def_geo_curve_trim(StructRNA *srna)
{
  PropertyRNA *prop;

  static EnumPropertyItem mode_items[] = {
      {GEO_NODE_CURVE_INTERPOLATE_FACTOR,
       "FACTOR",
       0,
       "Factor",
       "Find the endpoint positions using a factor of each spline's length"},
      {GEO_NODE_CURVE_INTERPOLATE_LENGTH,
       "LENGTH",
       0,
       "Length",
       "Find the endpoint positions using a length from the start of each spline"},
      {0, NULL, 0, NULL, NULL},
  };

  RNA_def_struct_sdna_from(srna, "NodeGeometryCurveTrim", "storage");

  prop = RNA_def_property(srna, "mode", PROP_ENUM, PROP_NONE);
  RNA_def_property_enum_items(prop, mode_items);
  RNA_def_property_ui_text(prop, "Mode", "How to find endpoint positions for the trimmed spline");
  RNA_def_property_update(prop, NC_NODE | NA_EDITED, "rna_Node_socket_update");
}

static void def_geo_attribute_transfer(StructRNA *srna)
{
  static EnumPropertyItem mapping_items[] = {
      {GEO_NODE_ATTRIBUTE_TRANSFER_NEAREST_FACE_INTERPOLATED,
       "NEAREST_FACE_INTERPOLATED",
       0,
       "Nearest Face Interpolated",
       "Transfer the attribute from the nearest face on a surface (loose points and edges are "
       "ignored)"},
      {GEO_NODE_ATTRIBUTE_TRANSFER_NEAREST,
       "NEAREST",
       0,
       "Nearest",
       "Transfer the element from the nearest element (using face and edge centers for the "
       "distance computation)"},
      {0, NULL, 0, NULL, NULL},
  };

  PropertyRNA *prop;

  RNA_def_struct_sdna_from(srna, "NodeGeometryAttributeTransfer", "storage");

  prop = RNA_def_property(srna, "domain", PROP_ENUM, PROP_NONE);
  RNA_def_property_enum_items(prop, rna_enum_attribute_domain_with_auto_items);
  RNA_def_property_enum_default(prop, ATTR_DOMAIN_AUTO);
  RNA_def_property_ui_text(prop, "Domain", "The geometry domain to save the result attribute in");
  RNA_def_property_update(prop, NC_NODE | NA_EDITED, "rna_Node_update");

  prop = RNA_def_property(srna, "mapping", PROP_ENUM, PROP_NONE);
  RNA_def_property_enum_items(prop, mapping_items);
  RNA_def_property_ui_text(prop, "Mapping", "Mapping between geometries");
  RNA_def_property_update(prop, NC_NODE | NA_EDITED, "rna_Node_update");
}

static void def_geo_input_material(StructRNA *srna)
{
  PropertyRNA *prop;

  prop = RNA_def_property(srna, "material", PROP_POINTER, PROP_NONE);
  RNA_def_property_pointer_sdna(prop, NULL, "id");
  RNA_def_property_struct_type(prop, "Material");
  RNA_def_property_flag(prop, PROP_EDITABLE);
  RNA_def_property_override_flag(prop, PROPOVERRIDE_OVERRIDABLE_LIBRARY);
  RNA_def_property_ui_text(prop, "Material", "");
  RNA_def_property_update(prop, NC_NODE | NA_EDITED, "rna_Node_update");
}

static void def_geo_raycast(StructRNA *srna)
{
  static EnumPropertyItem mapping_items[] = {
      {GEO_NODE_RAYCAST_INTERPOLATED,
       "INTERPOLATED",
       0,
       "Interpolated",
       "Interpolate the attribute from the corners of the hit face"},
      {GEO_NODE_RAYCAST_NEAREST,
       "NEAREST",
       0,
       "Nearest",
       "Use the attribute value of the closest mesh element"},
      {0, NULL, 0, NULL, NULL},
  };

  PropertyRNA *prop;

  RNA_def_struct_sdna_from(srna, "NodeGeometryRaycast", "storage");

  prop = RNA_def_property(srna, "mapping", PROP_ENUM, PROP_NONE);
  RNA_def_property_enum_items(prop, mapping_items);
  RNA_def_property_ui_text(prop, "Mapping", "Mapping from the target geometry to hit points");
  RNA_def_property_update(prop, NC_NODE | NA_EDITED, "rna_Node_update");

  prop = RNA_def_property(srna, "input_type_ray_direction", PROP_ENUM, PROP_NONE);
  RNA_def_property_enum_items(prop, rna_node_geometry_attribute_input_type_items_vector);
  RNA_def_property_ui_text(prop, "Input Type Ray Direction", "");
  RNA_def_property_update(prop, NC_NODE | NA_EDITED, "rna_Node_socket_update");

  prop = RNA_def_property(srna, "input_type_ray_length", PROP_ENUM, PROP_NONE);
  RNA_def_property_enum_items(prop, rna_node_geometry_attribute_input_type_items_float);
  RNA_def_property_ui_text(prop, "Input Type Ray Length", "");
  RNA_def_property_update(prop, NC_NODE | NA_EDITED, "rna_Node_socket_update");
}

/* -------------------------------------------------------------------------- */

static void rna_def_shader_node(BlenderRNA *brna)
{
  StructRNA *srna;

  srna = RNA_def_struct(brna, "ShaderNode", "NodeInternal");
  RNA_def_struct_ui_text(srna, "Shader Node", "Material shader node");
  RNA_def_struct_sdna(srna, "bNode");
  RNA_def_struct_register_funcs(srna, "rna_ShaderNode_register", "rna_Node_unregister", NULL);
}

static void rna_def_compositor_node(BlenderRNA *brna)
{
  StructRNA *srna;
  FunctionRNA *func;

  srna = RNA_def_struct(brna, "CompositorNode", "NodeInternal");
  RNA_def_struct_ui_text(srna, "Compositor Node", "");
  RNA_def_struct_sdna(srna, "bNode");
  RNA_def_struct_register_funcs(srna, "rna_CompositorNode_register", "rna_Node_unregister", NULL);

  /* compositor node need_exec flag */
  func = RNA_def_function(srna, "tag_need_exec", "rna_CompositorNode_tag_need_exec");
  RNA_def_function_ui_description(func, "Tag the node for compositor update");

  def_cmp_cryptomatte_entry(brna);
}

static void rna_def_texture_node(BlenderRNA *brna)
{
  StructRNA *srna;

  srna = RNA_def_struct(brna, "TextureNode", "NodeInternal");
  RNA_def_struct_ui_text(srna, "Texture Node", "");
  RNA_def_struct_sdna(srna, "bNode");
  RNA_def_struct_register_funcs(srna, "rna_TextureNode_register", "rna_Node_unregister", NULL);
}

static void rna_def_geometry_node(BlenderRNA *brna)
{
  StructRNA *srna;

  srna = RNA_def_struct(brna, "GeometryNode", "NodeInternal");
  RNA_def_struct_ui_text(srna, "Geometry Node", "");
  RNA_def_struct_sdna(srna, "bNode");
  RNA_def_struct_register_funcs(srna, "rna_GeometryNode_register", "rna_Node_unregister", NULL);
}

static void rna_def_function_node(BlenderRNA *brna)
{
  StructRNA *srna;

  srna = RNA_def_struct(brna, "FunctionNode", "NodeInternal");
  RNA_def_struct_ui_text(srna, "Function Node", "");
  RNA_def_struct_sdna(srna, "bNode");
  RNA_def_struct_register_funcs(srna, "rna_FunctionNode_register", "rna_Node_unregister", NULL);
}

/* -------------------------------------------------------------------------- */

static void rna_def_node_socket(BlenderRNA *brna)
{
  StructRNA *srna;
  PropertyRNA *prop;
  PropertyRNA *parm;
  FunctionRNA *func;

  static float default_draw_color[] = {0.0f, 0.0f, 0.0f, 1.0f};

  srna = RNA_def_struct(brna, "NodeSocket", NULL);
  RNA_def_struct_ui_text(srna, "Node Socket", "Input or output socket of a node");
  RNA_def_struct_sdna(srna, "bNodeSocket");
  RNA_def_struct_refine_func(srna, "rna_NodeSocket_refine");
  RNA_def_struct_ui_icon(srna, ICON_NONE);
  RNA_def_struct_path_func(srna, "rna_NodeSocket_path");
  RNA_def_struct_register_funcs(
      srna, "rna_NodeSocket_register", "rna_NodeSocket_unregister", NULL);
  RNA_def_struct_idprops_func(srna, "rna_NodeSocket_idprops");

  prop = RNA_def_property(srna, "name", PROP_STRING, PROP_NONE);
  RNA_def_property_ui_text(prop, "Name", "Socket name");
  RNA_def_struct_name_property(srna, prop);
  RNA_def_property_update(prop, NC_NODE | NA_EDITED, "rna_NodeSocket_update");

  prop = RNA_def_property(srna, "label", PROP_STRING, PROP_NONE);
  RNA_def_property_string_sdna(prop, NULL, "label");
  RNA_def_property_clear_flag(prop, PROP_EDITABLE);
  RNA_def_property_ui_text(prop, "Label", "Custom dynamic defined socket label");

  prop = RNA_def_property(srna, "identifier", PROP_STRING, PROP_NONE);
  RNA_def_property_string_sdna(prop, NULL, "identifier");
  RNA_def_property_clear_flag(prop, PROP_EDITABLE);
  RNA_def_property_ui_text(prop, "Identifier", "Unique identifier for mapping sockets");

  prop = RNA_def_property(srna, "description", PROP_STRING, PROP_NONE);
  RNA_def_property_string_sdna(prop, NULL, "description");
  RNA_def_property_ui_text(prop, "Tooltip", "Socket tooltip");
  RNA_def_property_update(prop, NC_NODE | NA_EDITED, "rna_NodeSocket_update");

  prop = RNA_def_property(srna, "is_output", PROP_BOOLEAN, PROP_NONE);
  RNA_def_property_boolean_funcs(prop, "rna_NodeSocket_is_output_get", NULL);
  RNA_def_property_clear_flag(prop, PROP_EDITABLE);
  RNA_def_property_ui_text(prop, "Is Output", "True if the socket is an output, otherwise input");

  prop = RNA_def_property(srna, "hide", PROP_BOOLEAN, PROP_NONE);
  RNA_def_property_boolean_sdna(prop, NULL, "flag", SOCK_HIDDEN);
  RNA_def_property_boolean_funcs(prop, NULL, "rna_NodeSocket_hide_set");
  RNA_def_property_ui_text(prop, "Hide", "Hide the socket");
  RNA_def_property_update(prop, NC_NODE | ND_DISPLAY, NULL);

  prop = RNA_def_property(srna, "enabled", PROP_BOOLEAN, PROP_NONE);
  RNA_def_property_boolean_negative_sdna(prop, NULL, "flag", SOCK_UNAVAIL);
  RNA_def_property_ui_text(prop, "Enabled", "Enable the socket");
  RNA_def_property_update(prop, NC_NODE | ND_DISPLAY, NULL);

  prop = RNA_def_property(srna, "link_limit", PROP_INT, PROP_NONE);
  RNA_def_property_int_sdna(prop, NULL, "limit");
  RNA_def_property_int_funcs(prop, NULL, "rna_NodeSocket_link_limit_set", NULL);
  RNA_def_property_range(prop, 1, 0xFFF);
  RNA_def_property_ui_text(prop, "Link Limit", "Max number of links allowed for this socket");
  RNA_def_property_update(prop, NC_NODE | NA_EDITED, NULL);

  prop = RNA_def_property(srna, "is_linked", PROP_BOOLEAN, PROP_NONE);
  RNA_def_property_boolean_sdna(prop, NULL, "flag", SOCK_IN_USE);
  RNA_def_property_clear_flag(prop, PROP_EDITABLE);
  RNA_def_property_ui_text(prop, "Linked", "True if the socket is connected");

  prop = RNA_def_property(srna, "is_multi_input", PROP_BOOLEAN, PROP_NONE);
  RNA_def_property_boolean_sdna(prop, NULL, "flag", SOCK_MULTI_INPUT);
  RNA_def_property_clear_flag(prop, PROP_EDITABLE);
  RNA_def_property_ui_text(
      prop, "Multi Input", "True if the socket can accept multiple ordered input links");

  prop = RNA_def_property(srna, "show_expanded", PROP_BOOLEAN, PROP_NONE);
  RNA_def_property_flag(prop, PROP_NO_DEG_UPDATE);
  RNA_def_property_boolean_negative_sdna(prop, NULL, "flag", SOCK_COLLAPSED);
  RNA_def_property_ui_text(prop, "Expanded", "Socket links are expanded in the user interface");
  RNA_def_property_update(prop, NC_NODE | NA_EDITED, NULL);

  prop = RNA_def_property(srna, "hide_value", PROP_BOOLEAN, PROP_NONE);
  RNA_def_property_boolean_sdna(prop, NULL, "flag", SOCK_HIDE_VALUE);
  RNA_def_property_ui_text(prop, "Hide Value", "Hide the socket input value");
  RNA_def_property_update(prop, NC_NODE | ND_DISPLAY, NULL);

  prop = RNA_def_property(srna, "node", PROP_POINTER, PROP_NONE);
  RNA_def_property_pointer_funcs(prop, "rna_NodeSocket_node_get", NULL, NULL, NULL);
  RNA_def_property_struct_type(prop, "Node");
  RNA_def_property_clear_flag(prop, PROP_EDITABLE);
  RNA_def_property_flag(prop, PROP_PTR_NO_OWNERSHIP);
  RNA_def_property_override_flag(prop, PROPOVERRIDE_NO_COMPARISON);
  RNA_def_property_ui_text(prop, "Node", "Node owning this socket");

  /* NOTE: The type property is used by standard sockets.
   * Ideally should be defined only for the registered subclass,
   * but to use the existing DNA is added in the base type here.
   * Future socket types can ignore or override this if needed. */

  prop = RNA_def_property(srna, "type", PROP_ENUM, PROP_NONE);
  RNA_def_property_enum_sdna(prop, NULL, "type");
  RNA_def_property_enum_items(prop, node_socket_type_items);
  RNA_def_property_enum_default(prop, SOCK_FLOAT);
  RNA_def_property_enum_funcs(prop, NULL, "rna_NodeSocket_type_set", NULL);
  RNA_def_property_ui_text(prop, "Type", "Data type");
  RNA_def_property_update(prop, NC_NODE | NA_EDITED, "rna_NodeSocket_update");

  prop = RNA_def_property(srna, "display_shape", PROP_ENUM, PROP_NONE);
  RNA_def_property_enum_sdna(prop, NULL, "display_shape");
  RNA_def_property_enum_items(prop, rna_enum_node_socket_display_shape_items);
  RNA_def_property_enum_default(prop, SOCK_DISPLAY_SHAPE_CIRCLE);
  RNA_def_property_ui_text(prop, "Shape", "Socket shape");
  RNA_def_property_update(prop, NC_NODE | NA_EDITED, "rna_NodeSocket_update");

  /* registration */
  prop = RNA_def_property(srna, "bl_idname", PROP_STRING, PROP_NONE);
  RNA_def_property_string_sdna(prop, NULL, "typeinfo->idname");
  RNA_def_property_flag(prop, PROP_REGISTER);
  RNA_def_property_ui_text(prop, "ID Name", "");

  prop = RNA_def_property(srna, "bl_label", PROP_STRING, PROP_NONE);
  RNA_def_property_string_sdna(prop, NULL, "typeinfo->label");
  RNA_def_property_flag(prop, PROP_REGISTER_OPTIONAL);
  RNA_def_property_ui_text(prop, "Type Label", "Label to display for the socket type in the UI");

  /* draw socket */
  func = RNA_def_function(srna, "draw", NULL);
  RNA_def_function_ui_description(func, "Draw socket");
  RNA_def_function_flag(func, FUNC_REGISTER);
  parm = RNA_def_pointer(func, "context", "Context", "", "");
  RNA_def_parameter_flags(parm, PROP_NEVER_NULL, PARM_REQUIRED);
  parm = RNA_def_property(func, "layout", PROP_POINTER, PROP_NONE);
  RNA_def_property_struct_type(parm, "UILayout");
  RNA_def_property_ui_text(parm, "Layout", "Layout in the UI");
  RNA_def_parameter_flags(parm, PROP_NEVER_NULL, PARM_REQUIRED);
  parm = RNA_def_property(func, "node", PROP_POINTER, PROP_NONE);
  RNA_def_property_struct_type(parm, "Node");
  RNA_def_property_ui_text(parm, "Node", "Node the socket belongs to");
  RNA_def_parameter_flags(parm, PROP_NEVER_NULL, PARM_REQUIRED | PARM_RNAPTR);
  parm = RNA_def_property(func, "text", PROP_STRING, PROP_NONE);
  RNA_def_property_ui_text(parm, "Text", "Text label to draw alongside properties");
  // RNA_def_property_string_default(parm, "");
  RNA_def_parameter_flags(parm, 0, PARM_REQUIRED);

  func = RNA_def_function(srna, "draw_color", NULL);
  RNA_def_function_ui_description(func, "Color of the socket icon");
  RNA_def_function_flag(func, FUNC_REGISTER);
  parm = RNA_def_pointer(func, "context", "Context", "", "");
  RNA_def_parameter_flags(parm, PROP_NEVER_NULL, PARM_REQUIRED);
  parm = RNA_def_property(func, "node", PROP_POINTER, PROP_NONE);
  RNA_def_property_struct_type(parm, "Node");
  RNA_def_property_ui_text(parm, "Node", "Node the socket belongs to");
  RNA_def_parameter_flags(parm, PROP_NEVER_NULL, PARM_REQUIRED | PARM_RNAPTR);
  parm = RNA_def_float_array(
      func, "color", 4, default_draw_color, 0.0f, 1.0f, "Color", "", 0.0f, 1.0f);
  RNA_def_function_output(func, parm);
}

static void rna_def_node_socket_interface(BlenderRNA *brna)
{
  StructRNA *srna;
  PropertyRNA *prop;
  PropertyRNA *parm;
  FunctionRNA *func;

  static float default_draw_color[] = {0.0f, 0.0f, 0.0f, 1.0f};

  srna = RNA_def_struct(brna, "NodeSocketInterface", NULL);
  RNA_def_struct_ui_text(srna, "Node Socket Template", "Parameters to define node sockets");
  /* XXX Using bNodeSocket DNA for templates is a compatibility hack.
   * This allows to keep the inputs/outputs lists in bNodeTree working for earlier versions
   * and at the same time use them for socket templates in groups.
   */
  RNA_def_struct_sdna(srna, "bNodeSocket");
  RNA_def_struct_refine_func(srna, "rna_NodeSocketInterface_refine");
  RNA_def_struct_path_func(srna, "rna_NodeSocketInterface_path");
  RNA_def_struct_idprops_func(srna, "rna_NodeSocketInterface_idprops");
  RNA_def_struct_register_funcs(
      srna, "rna_NodeSocketInterface_register", "rna_NodeSocketInterface_unregister", NULL);

  prop = RNA_def_property(srna, "name", PROP_STRING, PROP_NONE);
  RNA_def_property_ui_text(prop, "Name", "Socket name");
  RNA_def_struct_name_property(srna, prop);
  RNA_def_property_update(prop, NC_NODE | NA_EDITED, "rna_NodeSocketInterface_update");

  prop = RNA_def_property(srna, "identifier", PROP_STRING, PROP_NONE);
  RNA_def_property_string_sdna(prop, NULL, "identifier");
  RNA_def_property_clear_flag(prop, PROP_EDITABLE);
  RNA_def_property_ui_text(prop, "Identifier", "Unique identifier for mapping sockets");

  prop = RNA_def_property(srna, "description", PROP_STRING, PROP_NONE);
  RNA_def_property_string_sdna(prop, NULL, "description");
  RNA_def_property_ui_text(prop, "Tooltip", "Socket tooltip");
  RNA_def_property_update(prop, NC_NODE | NA_EDITED, "rna_NodeSocketInterface_update");

  prop = RNA_def_property(srna, "is_output", PROP_BOOLEAN, PROP_NONE);
  RNA_def_property_boolean_funcs(prop, "rna_NodeSocket_is_output_get", NULL);
  RNA_def_property_clear_flag(prop, PROP_EDITABLE);
  RNA_def_property_ui_text(prop, "Is Output", "True if the socket is an output, otherwise input");

  prop = RNA_def_property(srna, "hide_value", PROP_BOOLEAN, PROP_NONE);
  RNA_def_property_boolean_sdna(prop, NULL, "flag", SOCK_HIDE_VALUE);
  RNA_def_property_clear_flag(prop, PROP_ANIMATABLE);
  RNA_def_property_ui_text(
      prop, "Hide Value", "Hide the socket input value even when the socket is not connected");
  RNA_def_property_update(prop, NC_NODE | NA_EDITED, "rna_NodeSocketInterface_update");

  /* registration */
  prop = RNA_def_property(srna, "bl_socket_idname", PROP_STRING, PROP_NONE);
  RNA_def_property_string_sdna(prop, NULL, "typeinfo->idname");
  RNA_def_property_flag(prop, PROP_REGISTER);
  RNA_def_property_ui_text(prop, "ID Name", "");

  prop = RNA_def_property(srna, "bl_label", PROP_STRING, PROP_NONE);
  RNA_def_property_string_sdna(prop, NULL, "typeinfo->label");
  RNA_def_property_flag(prop, PROP_REGISTER_OPTIONAL);
  RNA_def_property_ui_text(prop, "Type Label", "Label to display for the socket type in the UI");

  func = RNA_def_function(srna, "draw", NULL);
  RNA_def_function_ui_description(func, "Draw template settings");
  RNA_def_function_flag(func, FUNC_REGISTER_OPTIONAL);
  parm = RNA_def_pointer(func, "context", "Context", "", "");
  RNA_def_parameter_flags(parm, PROP_NEVER_NULL, PARM_REQUIRED);
  parm = RNA_def_property(func, "layout", PROP_POINTER, PROP_NONE);
  RNA_def_property_struct_type(parm, "UILayout");
  RNA_def_property_ui_text(parm, "Layout", "Layout in the UI");
  RNA_def_parameter_flags(parm, PROP_NEVER_NULL, PARM_REQUIRED);

  func = RNA_def_function(srna, "draw_color", NULL);
  RNA_def_function_ui_description(func, "Color of the socket icon");
  RNA_def_function_flag(func, FUNC_REGISTER);
  parm = RNA_def_pointer(func, "context", "Context", "", "");
  RNA_def_parameter_flags(parm, PROP_NEVER_NULL, PARM_REQUIRED);
  parm = RNA_def_float_array(
      func, "color", 4, default_draw_color, 0.0f, 1.0f, "Color", "", 0.0f, 1.0f);
  RNA_def_function_output(func, parm);

  func = RNA_def_function(srna, "register_properties", NULL);
  RNA_def_function_ui_description(func, "Define RNA properties of a socket");
  RNA_def_function_flag(func, FUNC_REGISTER_OPTIONAL | FUNC_ALLOW_WRITE);
  parm = RNA_def_pointer(
      func, "data_rna_type", "Struct", "Data RNA Type", "RNA type for special socket properties");
  RNA_def_parameter_flags(parm, 0, PARM_REQUIRED);

  func = RNA_def_function(srna, "init_socket", NULL);
  RNA_def_function_ui_description(func, "Initialize a node socket instance");
  RNA_def_function_flag(func, FUNC_REGISTER_OPTIONAL | FUNC_ALLOW_WRITE);
  parm = RNA_def_pointer(func, "node", "Node", "Node", "Node of the socket to initialize");
  RNA_def_parameter_flags(parm, PROP_NEVER_NULL, PARM_REQUIRED | PARM_RNAPTR);
  parm = RNA_def_pointer(func, "socket", "NodeSocket", "Socket", "Socket to initialize");
  RNA_def_parameter_flags(parm, PROP_NEVER_NULL, PARM_REQUIRED | PARM_RNAPTR);
  parm = RNA_def_string(
      func, "data_path", NULL, 0, "Data Path", "Path to specialized socket data");
  RNA_def_parameter_flags(parm, 0, PARM_REQUIRED);

  func = RNA_def_function(srna, "from_socket", NULL);
  RNA_def_function_ui_description(func, "Setup template parameters from an existing socket");
  RNA_def_function_flag(func, FUNC_REGISTER_OPTIONAL | FUNC_ALLOW_WRITE);
  parm = RNA_def_pointer(func, "node", "Node", "Node", "Node of the original socket");
  RNA_def_parameter_flags(parm, PROP_NEVER_NULL, PARM_REQUIRED | PARM_RNAPTR);
  parm = RNA_def_pointer(func, "socket", "NodeSocket", "Socket", "Original socket");
  RNA_def_parameter_flags(parm, PROP_NEVER_NULL, PARM_REQUIRED | PARM_RNAPTR);
}

static void rna_def_node_socket_float(BlenderRNA *brna,
                                      const char *idname,
                                      const char *interface_idname,
                                      PropertySubType subtype)
{
  StructRNA *srna;
  PropertyRNA *prop;
  float value_default;

  /* choose sensible common default based on subtype */
  switch (subtype) {
    case PROP_FACTOR:
      value_default = 1.0f;
      break;
    case PROP_PERCENTAGE:
      value_default = 100.0f;
      break;
    default:
      value_default = 0.0f;
      break;
  }

  srna = RNA_def_struct(brna, idname, "NodeSocketStandard");
  RNA_def_struct_ui_text(srna, "Float Node Socket", "Floating-point number socket of a node");
  RNA_def_struct_sdna(srna, "bNodeSocket");

  RNA_def_struct_sdna_from(srna, "bNodeSocketValueFloat", "default_value");

  prop = RNA_def_property(srna, "default_value", PROP_FLOAT, subtype);
  RNA_def_property_float_sdna(prop, NULL, "value");
  RNA_def_property_float_funcs(prop, NULL, NULL, "rna_NodeSocketStandard_float_range");
  RNA_def_property_ui_text(prop, "Default Value", "Input value used for unconnected socket");
  RNA_def_property_update(prop, NC_NODE | NA_EDITED, "rna_NodeSocketStandard_value_update");
  RNA_def_property_flag(prop, PROP_CONTEXT_UPDATE);

  RNA_def_struct_sdna_from(srna, "bNodeSocket", NULL);

  /* socket interface */
  srna = RNA_def_struct(brna, interface_idname, "NodeSocketInterfaceStandard");
  RNA_def_struct_ui_text(
      srna, "Float Node Socket Interface", "Floating-point number socket of a node");
  RNA_def_struct_sdna(srna, "bNodeSocket");

  RNA_def_struct_sdna_from(srna, "bNodeSocketValueFloat", "default_value");

  prop = RNA_def_property(srna, "default_value", PROP_FLOAT, subtype);
  RNA_def_property_float_sdna(prop, NULL, "value");
  RNA_def_property_float_default(prop, value_default);
  RNA_def_property_clear_flag(prop, PROP_ANIMATABLE);
  RNA_def_property_float_funcs(prop, NULL, NULL, "rna_NodeSocketStandard_float_range");
  RNA_def_property_ui_text(prop, "Default Value", "Input value used for unconnected socket");
  RNA_def_property_update(prop, NC_NODE | NA_EDITED, "rna_NodeSocketInterface_update");

  prop = RNA_def_property(srna, "min_value", PROP_FLOAT, PROP_NONE);
  RNA_def_property_float_sdna(prop, NULL, "min");
  RNA_def_property_clear_flag(prop, PROP_ANIMATABLE);
  RNA_def_property_ui_text(prop, "Minimum Value", "Minimum value");
  RNA_def_property_update(prop, NC_NODE | NA_EDITED, "rna_NodeSocketInterface_update");

  prop = RNA_def_property(srna, "max_value", PROP_FLOAT, PROP_NONE);
  RNA_def_property_float_sdna(prop, NULL, "max");
  RNA_def_property_clear_flag(prop, PROP_ANIMATABLE);
  RNA_def_property_ui_text(prop, "Maximum Value", "Maximum value");
  RNA_def_property_update(prop, NC_NODE | NA_EDITED, "rna_NodeSocketInterface_update");

  RNA_def_struct_sdna_from(srna, "bNodeSocket", NULL);
}

static void rna_def_node_socket_int(BlenderRNA *brna,
                                    const char *identifier,
                                    const char *interface_idname,
                                    PropertySubType subtype)
{
  StructRNA *srna;
  PropertyRNA *prop;
  int value_default;

  /* choose sensible common default based on subtype */
  switch (subtype) {
    case PROP_FACTOR:
      value_default = 1;
      break;
    case PROP_PERCENTAGE:
      value_default = 100;
      break;
    default:
      value_default = 0;
      break;
  }

  srna = RNA_def_struct(brna, identifier, "NodeSocketStandard");
  RNA_def_struct_ui_text(srna, "Integer Node Socket", "Integer number socket of a node");
  RNA_def_struct_sdna(srna, "bNodeSocket");

  RNA_def_struct_sdna_from(srna, "bNodeSocketValueInt", "default_value");

  prop = RNA_def_property(srna, "default_value", PROP_INT, subtype);
  RNA_def_property_int_sdna(prop, NULL, "value");
  RNA_def_property_int_default(prop, value_default);
  RNA_def_property_int_funcs(prop, NULL, NULL, "rna_NodeSocketStandard_int_range");
  RNA_def_property_ui_text(prop, "Default Value", "Input value used for unconnected socket");
  RNA_def_property_update(prop, NC_NODE | NA_EDITED, "rna_NodeSocketStandard_value_update");
  RNA_def_property_flag(prop, PROP_CONTEXT_UPDATE);

  RNA_def_struct_sdna_from(srna, "bNodeSocket", NULL);

  /* socket interface */
  srna = RNA_def_struct(brna, interface_idname, "NodeSocketInterfaceStandard");
  RNA_def_struct_ui_text(srna, "Integer Node Socket Interface", "Integer number socket of a node");
  RNA_def_struct_sdna(srna, "bNodeSocket");

  RNA_def_struct_sdna_from(srna, "bNodeSocketValueInt", "default_value");

  prop = RNA_def_property(srna, "default_value", PROP_INT, subtype);
  RNA_def_property_int_sdna(prop, NULL, "value");
  RNA_def_property_clear_flag(prop, PROP_ANIMATABLE);
  RNA_def_property_int_funcs(prop, NULL, NULL, "rna_NodeSocketStandard_int_range");
  RNA_def_property_ui_text(prop, "Default Value", "Input value used for unconnected socket");
  RNA_def_property_update(prop, NC_NODE | NA_EDITED, "rna_NodeSocketInterface_update");

  prop = RNA_def_property(srna, "min_value", PROP_INT, PROP_NONE);
  RNA_def_property_int_sdna(prop, NULL, "min");
  RNA_def_property_clear_flag(prop, PROP_ANIMATABLE);
  RNA_def_property_ui_text(prop, "Minimum Value", "Minimum value");
  RNA_def_property_update(prop, NC_NODE | NA_EDITED, "rna_NodeSocketInterface_update");

  prop = RNA_def_property(srna, "max_value", PROP_INT, PROP_NONE);
  RNA_def_property_int_sdna(prop, NULL, "max");
  RNA_def_property_clear_flag(prop, PROP_ANIMATABLE);
  RNA_def_property_ui_text(prop, "Maximum Value", "Maximum value");
  RNA_def_property_update(prop, NC_NODE | NA_EDITED, "rna_NodeSocketInterface_update");

  RNA_def_struct_sdna_from(srna, "bNodeSocket", NULL);
}

static void rna_def_node_socket_bool(BlenderRNA *brna,
                                     const char *identifier,
                                     const char *interface_idname)
{
  StructRNA *srna;
  PropertyRNA *prop;

  srna = RNA_def_struct(brna, identifier, "NodeSocketStandard");
  RNA_def_struct_ui_text(srna, "Boolean Node Socket", "Boolean value socket of a node");
  RNA_def_struct_sdna(srna, "bNodeSocket");

  RNA_def_struct_sdna_from(srna, "bNodeSocketValueBoolean", "default_value");

  prop = RNA_def_property(srna, "default_value", PROP_BOOLEAN, PROP_NONE);
  RNA_def_property_boolean_sdna(prop, NULL, "value", 1);
  RNA_def_property_ui_text(prop, "Default Value", "Input value used for unconnected socket");
  RNA_def_property_update(prop, NC_NODE | NA_EDITED, "rna_NodeSocketStandard_value_update");
  RNA_def_property_flag(prop, PROP_CONTEXT_UPDATE);

  RNA_def_struct_sdna_from(srna, "bNodeSocket", NULL);

  /* socket interface */
  srna = RNA_def_struct(brna, interface_idname, "NodeSocketInterfaceStandard");
  RNA_def_struct_ui_text(srna, "Boolean Node Socket Interface", "Boolean value socket of a node");
  RNA_def_struct_sdna(srna, "bNodeSocket");

  RNA_def_struct_sdna_from(srna, "bNodeSocketValueBoolean", "default_value");

  prop = RNA_def_property(srna, "default_value", PROP_BOOLEAN, PROP_NONE);
  RNA_def_property_boolean_sdna(prop, NULL, "value", 1);
  RNA_def_property_clear_flag(prop, PROP_ANIMATABLE);
  RNA_def_property_ui_text(prop, "Default Value", "Input value used for unconnected socket");
  RNA_def_property_update(prop, NC_NODE | NA_EDITED, "rna_NodeSocketInterface_update");

  RNA_def_struct_sdna_from(srna, "bNodeSocket", NULL);
}

static void rna_def_node_socket_vector(BlenderRNA *brna,
                                       const char *identifier,
                                       const char *interface_idname,
                                       PropertySubType subtype)
{
  StructRNA *srna;
  PropertyRNA *prop;
  const float *value_default;

  /* choose sensible common default based on subtype */
  switch (subtype) {
    case PROP_DIRECTION: {
      static const float default_direction[3] = {0.0f, 0.0f, 1.0f};
      value_default = default_direction;
      break;
    }
    default: {
      static const float default_vector[3] = {0.0f, 0.0f, 0.0f};
      value_default = default_vector;
      break;
    }
  }

  srna = RNA_def_struct(brna, identifier, "NodeSocketStandard");
  RNA_def_struct_ui_text(srna, "Vector Node Socket", "3D vector socket of a node");
  RNA_def_struct_sdna(srna, "bNodeSocket");

  RNA_def_struct_sdna_from(srna, "bNodeSocketValueVector", "default_value");

  prop = RNA_def_property(srna, "default_value", PROP_FLOAT, subtype);
  RNA_def_property_float_sdna(prop, NULL, "value");
  RNA_def_property_float_array_default(prop, value_default);
  RNA_def_property_float_funcs(prop, NULL, NULL, "rna_NodeSocketStandard_vector_range");
  RNA_def_property_ui_text(prop, "Default Value", "Input value used for unconnected socket");
  RNA_def_property_update(prop, NC_NODE | NA_EDITED, "rna_NodeSocketStandard_value_update");
  RNA_def_property_flag(prop, PROP_CONTEXT_UPDATE);

  RNA_def_struct_sdna_from(srna, "bNodeSocket", NULL);

  /* socket interface */
  srna = RNA_def_struct(brna, interface_idname, "NodeSocketInterfaceStandard");
  RNA_def_struct_ui_text(srna, "Vector Node Socket Interface", "3D vector socket of a node");
  RNA_def_struct_sdna(srna, "bNodeSocket");

  RNA_def_struct_sdna_from(srna, "bNodeSocketValueVector", "default_value");

  prop = RNA_def_property(srna, "default_value", PROP_FLOAT, subtype);
  RNA_def_property_float_sdna(prop, NULL, "value");
  RNA_def_property_clear_flag(prop, PROP_ANIMATABLE);
  RNA_def_property_float_funcs(prop, NULL, NULL, "rna_NodeSocketStandard_vector_range");
  RNA_def_property_ui_text(prop, "Default Value", "Input value used for unconnected socket");
  RNA_def_property_update(prop, NC_NODE | NA_EDITED, "rna_NodeSocketInterface_update");

  prop = RNA_def_property(srna, "min_value", PROP_FLOAT, PROP_NONE);
  RNA_def_property_float_sdna(prop, NULL, "min");
  RNA_def_property_clear_flag(prop, PROP_ANIMATABLE);
  RNA_def_property_ui_text(prop, "Minimum Value", "Minimum value");
  RNA_def_property_update(prop, NC_NODE | NA_EDITED, "rna_NodeSocketInterface_update");

  prop = RNA_def_property(srna, "max_value", PROP_FLOAT, PROP_NONE);
  RNA_def_property_float_sdna(prop, NULL, "max");
  RNA_def_property_clear_flag(prop, PROP_ANIMATABLE);
  RNA_def_property_ui_text(prop, "Maximum Value", "Maximum value");
  RNA_def_property_update(prop, NC_NODE | NA_EDITED, "rna_NodeSocketInterface_update");

  RNA_def_struct_sdna_from(srna, "bNodeSocket", NULL);
}

static void rna_def_node_socket_color(BlenderRNA *brna,
                                      const char *identifier,
                                      const char *interface_idname)
{
  StructRNA *srna;
  PropertyRNA *prop;

  srna = RNA_def_struct(brna, identifier, "NodeSocketStandard");
  RNA_def_struct_ui_text(srna, "Color Node Socket", "RGBA color socket of a node");
  RNA_def_struct_sdna(srna, "bNodeSocket");

  RNA_def_struct_sdna_from(srna, "bNodeSocketValueRGBA", "default_value");

  prop = RNA_def_property(srna, "default_value", PROP_FLOAT, PROP_COLOR);
  RNA_def_property_float_sdna(prop, NULL, "value");
  RNA_def_property_ui_text(prop, "Default Value", "Input value used for unconnected socket");
  RNA_def_property_update(prop, NC_NODE | NA_EDITED, "rna_NodeSocketStandard_value_update");
  RNA_def_property_flag(prop, PROP_CONTEXT_UPDATE);

  RNA_def_struct_sdna_from(srna, "bNodeSocket", NULL);

  /* socket interface */
  srna = RNA_def_struct(brna, interface_idname, "NodeSocketInterfaceStandard");
  RNA_def_struct_ui_text(srna, "Color Node Socket Interface", "RGBA color socket of a node");
  RNA_def_struct_sdna(srna, "bNodeSocket");

  RNA_def_struct_sdna_from(srna, "bNodeSocketValueRGBA", "default_value");

  prop = RNA_def_property(srna, "default_value", PROP_FLOAT, PROP_COLOR);
  RNA_def_property_float_sdna(prop, NULL, "value");
  RNA_def_property_clear_flag(prop, PROP_ANIMATABLE);
  RNA_def_property_ui_text(prop, "Default Value", "Input value used for unconnected socket");
  RNA_def_property_update(prop, NC_NODE | NA_EDITED, "rna_NodeSocketInterface_update");

  RNA_def_struct_sdna_from(srna, "bNodeSocket", NULL);
}

static void rna_def_node_socket_string(BlenderRNA *brna,
                                       const char *identifier,
                                       const char *interface_idname)
{
  StructRNA *srna;
  PropertyRNA *prop;

  srna = RNA_def_struct(brna, identifier, "NodeSocketStandard");
  RNA_def_struct_ui_text(srna, "String Node Socket", "String socket of a node");
  RNA_def_struct_sdna(srna, "bNodeSocket");

  RNA_def_struct_sdna_from(srna, "bNodeSocketValueString", "default_value");

  prop = RNA_def_property(srna, "default_value", PROP_STRING, PROP_NONE);
  RNA_def_property_string_sdna(prop, NULL, "value");
  RNA_def_property_ui_text(prop, "Default Value", "Input value used for unconnected socket");
  RNA_def_property_update(prop, NC_NODE | NA_EDITED, "rna_NodeSocketStandard_value_update");
  RNA_def_property_flag(prop, PROP_CONTEXT_UPDATE);

  RNA_def_struct_sdna_from(srna, "bNodeSocket", NULL);

  /* socket interface */
  srna = RNA_def_struct(brna, interface_idname, "NodeSocketInterfaceStandard");
  RNA_def_struct_ui_text(srna, "String Node Socket Interface", "String socket of a node");
  RNA_def_struct_sdna(srna, "bNodeSocket");

  RNA_def_struct_sdna_from(srna, "bNodeSocketValueString", "default_value");

  prop = RNA_def_property(srna, "default_value", PROP_STRING, PROP_NONE);
  RNA_def_property_string_sdna(prop, NULL, "value");
  RNA_def_property_clear_flag(prop, PROP_ANIMATABLE);
  RNA_def_property_ui_text(prop, "Default Value", "Input value used for unconnected socket");
  RNA_def_property_update(prop, NC_NODE | NA_EDITED, "rna_NodeSocketInterface_update");

  RNA_def_struct_sdna_from(srna, "bNodeSocket", NULL);
}

static void rna_def_node_socket_shader(BlenderRNA *brna,
                                       const char *identifier,
                                       const char *interface_idname)
{
  StructRNA *srna;

  srna = RNA_def_struct(brna, identifier, "NodeSocketStandard");
  RNA_def_struct_ui_text(srna, "Shader Node Socket", "Shader socket of a node");
  RNA_def_struct_sdna(srna, "bNodeSocket");

  /* socket interface */
  srna = RNA_def_struct(brna, interface_idname, "NodeSocketInterfaceStandard");
  RNA_def_struct_ui_text(srna, "Shader Node Socket Interface", "Shader socket of a node");
  RNA_def_struct_sdna(srna, "bNodeSocket");
}

static void rna_def_node_socket_virtual(BlenderRNA *brna, const char *identifier)
{
  StructRNA *srna;

  srna = RNA_def_struct(brna, identifier, "NodeSocketStandard");
  RNA_def_struct_ui_text(srna, "Virtual Node Socket", "Virtual socket of a node");
  RNA_def_struct_sdna(srna, "bNodeSocket");
}

static void rna_def_node_socket_object(BlenderRNA *brna,
                                       const char *identifier,
                                       const char *interface_idname)
{
  StructRNA *srna;
  PropertyRNA *prop;

  srna = RNA_def_struct(brna, identifier, "NodeSocketStandard");
  RNA_def_struct_ui_text(srna, "Object Node Socket", "Object socket of a node");
  RNA_def_struct_sdna(srna, "bNodeSocket");

  RNA_def_struct_sdna_from(srna, "bNodeSocketValueObject", "default_value");

  prop = RNA_def_property(srna, "default_value", PROP_POINTER, PROP_NONE);
  RNA_def_property_pointer_sdna(prop, NULL, "value");
  RNA_def_property_struct_type(prop, "Object");
  RNA_def_property_ui_text(prop, "Default Value", "Input value used for unconnected socket");
  RNA_def_property_update(
      prop, NC_NODE | NA_EDITED, "rna_NodeSocketStandard_value_and_relation_update");
  RNA_def_property_flag(prop, PROP_EDITABLE | PROP_ID_REFCOUNT | PROP_CONTEXT_UPDATE);
  RNA_def_property_override_flag(prop, PROPOVERRIDE_OVERRIDABLE_LIBRARY);

  /* socket interface */
  srna = RNA_def_struct(brna, interface_idname, "NodeSocketInterfaceStandard");
  RNA_def_struct_ui_text(srna, "Object Node Socket Interface", "Object socket of a node");
  RNA_def_struct_sdna(srna, "bNodeSocket");

  RNA_def_struct_sdna_from(srna, "bNodeSocketValueObject", "default_value");

  prop = RNA_def_property(srna, "default_value", PROP_POINTER, PROP_NONE);
  RNA_def_property_pointer_sdna(prop, NULL, "value");
  RNA_def_property_struct_type(prop, "Object");
  RNA_def_property_ui_text(prop, "Default Value", "Input value used for unconnected socket");
  RNA_def_property_update(prop, NC_NODE | NA_EDITED, "rna_NodeSocketInterface_update");
}

static void rna_def_node_socket_image(BlenderRNA *brna,
                                      const char *identifier,
                                      const char *interface_idname)
{
  StructRNA *srna;
  PropertyRNA *prop;

  srna = RNA_def_struct(brna, identifier, "NodeSocketStandard");
  RNA_def_struct_ui_text(srna, "Image Node Socket", "Image socket of a node");
  RNA_def_struct_sdna(srna, "bNodeSocket");

  RNA_def_struct_sdna_from(srna, "bNodeSocketValueImage", "default_value");

  prop = RNA_def_property(srna, "default_value", PROP_POINTER, PROP_NONE);
  RNA_def_property_pointer_sdna(prop, NULL, "value");
  RNA_def_property_struct_type(prop, "Image");
  RNA_def_property_ui_text(prop, "Default Value", "Input value used for unconnected socket");
  RNA_def_property_update(
      prop, NC_NODE | NA_EDITED, "rna_NodeSocketStandard_value_and_relation_update");
  RNA_def_property_flag(prop, PROP_EDITABLE | PROP_ID_REFCOUNT | PROP_CONTEXT_UPDATE);
  RNA_def_property_override_flag(prop, PROPOVERRIDE_OVERRIDABLE_LIBRARY);

  /* socket interface */
  srna = RNA_def_struct(brna, interface_idname, "NodeSocketInterfaceStandard");
  RNA_def_struct_ui_text(srna, "Image Node Socket Interface", "Image socket of a node");
  RNA_def_struct_sdna(srna, "bNodeSocket");

  RNA_def_struct_sdna_from(srna, "bNodeSocketValueImage", "default_value");

  prop = RNA_def_property(srna, "default_value", PROP_POINTER, PROP_NONE);
  RNA_def_property_pointer_sdna(prop, NULL, "value");
  RNA_def_property_struct_type(prop, "Image");
  RNA_def_property_ui_text(prop, "Default Value", "Input value used for unconnected socket");
  RNA_def_property_update(prop, NC_NODE | NA_EDITED, "rna_NodeSocketInterface_update");
}

static void rna_def_node_socket_geometry(BlenderRNA *brna,
                                         const char *identifier,
                                         const char *interface_idname)
{
  StructRNA *srna;

  srna = RNA_def_struct(brna, identifier, "NodeSocketStandard");
  RNA_def_struct_ui_text(srna, "Geometry Node Socket", "Geometry socket of a node");
  RNA_def_struct_sdna(srna, "bNodeSocket");

  srna = RNA_def_struct(brna, interface_idname, "NodeSocketInterfaceStandard");
  RNA_def_struct_ui_text(srna, "Geometry Node Socket Interface", "Geometry socket of a node");
  RNA_def_struct_sdna(srna, "bNodeSocket");
}

static void rna_def_node_socket_collection(BlenderRNA *brna,
                                           const char *identifier,
                                           const char *interface_idname)
{
  StructRNA *srna;
  PropertyRNA *prop;

  srna = RNA_def_struct(brna, identifier, "NodeSocketStandard");
  RNA_def_struct_ui_text(srna, "Collection Node Socket", "Collection socket of a node");
  RNA_def_struct_sdna(srna, "bNodeSocket");

  RNA_def_struct_sdna_from(srna, "bNodeSocketValueCollection", "default_value");

  prop = RNA_def_property(srna, "default_value", PROP_POINTER, PROP_NONE);
  RNA_def_property_pointer_sdna(prop, NULL, "value");
  RNA_def_property_struct_type(prop, "Collection");
  RNA_def_property_ui_text(prop, "Default Value", "Input value used for unconnected socket");
  RNA_def_property_update(
      prop, NC_NODE | NA_EDITED, "rna_NodeSocketStandard_value_and_relation_update");
  RNA_def_property_flag(prop, PROP_EDITABLE | PROP_ID_REFCOUNT | PROP_CONTEXT_UPDATE);
  RNA_def_property_override_flag(prop, PROPOVERRIDE_OVERRIDABLE_LIBRARY);

  /* socket interface */
  srna = RNA_def_struct(brna, interface_idname, "NodeSocketInterfaceStandard");
  RNA_def_struct_ui_text(srna, "Collection Node Socket Interface", "Collection socket of a node");
  RNA_def_struct_sdna(srna, "bNodeSocket");

  RNA_def_struct_sdna_from(srna, "bNodeSocketValueCollection", "default_value");

  prop = RNA_def_property(srna, "default_value", PROP_POINTER, PROP_NONE);
  RNA_def_property_pointer_sdna(prop, NULL, "value");
  RNA_def_property_struct_type(prop, "Collection");
  RNA_def_property_ui_text(prop, "Default Value", "Input value used for unconnected socket");
  RNA_def_property_update(prop, NC_NODE | NA_EDITED, "rna_NodeSocketInterface_update");
}

static void rna_def_node_socket_texture(BlenderRNA *brna,
                                        const char *identifier,
                                        const char *interface_idname)
{
  StructRNA *srna;
  PropertyRNA *prop;

  srna = RNA_def_struct(brna, identifier, "NodeSocketStandard");
  RNA_def_struct_ui_text(srna, "Texture Node Socket", "Texture socket of a node");
  RNA_def_struct_sdna(srna, "bNodeSocket");

  RNA_def_struct_sdna_from(srna, "bNodeSocketValueTexture", "default_value");

  prop = RNA_def_property(srna, "default_value", PROP_POINTER, PROP_NONE);
  RNA_def_property_pointer_sdna(prop, NULL, "value");
  RNA_def_property_struct_type(prop, "Texture");
  RNA_def_property_ui_text(prop, "Default Value", "Input value used for unconnected socket");
  RNA_def_property_update(
      prop, NC_NODE | NA_EDITED, "rna_NodeSocketStandard_value_and_relation_update");
  RNA_def_property_flag(prop, PROP_EDITABLE | PROP_ID_REFCOUNT | PROP_CONTEXT_UPDATE);
  RNA_def_property_override_flag(prop, PROPOVERRIDE_OVERRIDABLE_LIBRARY);

  /* socket interface */
  srna = RNA_def_struct(brna, interface_idname, "NodeSocketInterfaceStandard");
  RNA_def_struct_ui_text(srna, "Texture Node Socket Interface", "Texture socket of a node");
  RNA_def_struct_sdna(srna, "bNodeSocket");

  RNA_def_struct_sdna_from(srna, "bNodeSocketValueTexture", "default_value");

  prop = RNA_def_property(srna, "default_value", PROP_POINTER, PROP_NONE);
  RNA_def_property_pointer_sdna(prop, NULL, "value");
  RNA_def_property_struct_type(prop, "Texture");
  RNA_def_property_ui_text(prop, "Default Value", "Input value used for unconnected socket");
  RNA_def_property_update(prop, NC_NODE | NA_EDITED, "rna_NodeSocketInterface_update");
}

static void rna_def_node_socket_material(BlenderRNA *brna,
                                         const char *identifier,
                                         const char *interface_idname)
{
  StructRNA *srna;
  PropertyRNA *prop;

  srna = RNA_def_struct(brna, identifier, "NodeSocketStandard");
  RNA_def_struct_ui_text(srna, "Material Node Socket", "Material socket of a node");
  RNA_def_struct_sdna(srna, "bNodeSocket");

  RNA_def_struct_sdna_from(srna, "bNodeSocketValueMaterial", "default_value");

  prop = RNA_def_property(srna, "default_value", PROP_POINTER, PROP_NONE);
  RNA_def_property_pointer_sdna(prop, NULL, "value");
  RNA_def_property_struct_type(prop, "Material");
  RNA_def_property_pointer_funcs(
      prop, NULL, NULL, NULL, "rna_NodeSocketMaterial_default_value_poll");
  RNA_def_property_ui_text(prop, "Default Value", "Input value used for unconnected socket");
  RNA_def_property_update(
      prop, NC_NODE | NA_EDITED, "rna_NodeSocketStandard_value_and_relation_update");
  RNA_def_property_flag(prop, PROP_EDITABLE | PROP_ID_REFCOUNT | PROP_CONTEXT_UPDATE);
  RNA_def_property_override_flag(prop, PROPOVERRIDE_OVERRIDABLE_LIBRARY);

  /* socket interface */
  srna = RNA_def_struct(brna, interface_idname, "NodeSocketInterfaceStandard");
  RNA_def_struct_ui_text(srna, "Material Node Socket Interface", "Material socket of a node");
  RNA_def_struct_sdna(srna, "bNodeSocket");

  RNA_def_struct_sdna_from(srna, "bNodeSocketValueMaterial", "default_value");

  prop = RNA_def_property(srna, "default_value", PROP_POINTER, PROP_NONE);
  RNA_def_property_pointer_sdna(prop, NULL, "value");
  RNA_def_property_struct_type(prop, "Material");
  RNA_def_property_pointer_funcs(
      prop, NULL, NULL, NULL, "rna_NodeSocketMaterial_default_value_poll");
  RNA_def_property_ui_text(prop, "Default Value", "Input value used for unconnected socket");
  RNA_def_property_update(prop, NC_NODE | NA_EDITED, "rna_NodeSocketInterface_update");
}

static void rna_def_node_socket_standard_types(BlenderRNA *brna)
{
  /* XXX Workaround: Registered functions are not exposed in python by bpy,
   * it expects them to be registered from python and use the native implementation.
   * However, the standard socket types below are not registering these functions from python,
   * so in order to call them in py scripts we need to overload and
   * replace them with plain C callbacks.
   * These types provide a usable basis for socket types defined in C.
   */

  StructRNA *srna;
  PropertyRNA *parm, *prop;
  FunctionRNA *func;

  static float default_draw_color[] = {0.0f, 0.0f, 0.0f, 1.0f};

  srna = RNA_def_struct(brna, "NodeSocketStandard", "NodeSocket");
  RNA_def_struct_sdna(srna, "bNodeSocket");

  /* draw socket */
  func = RNA_def_function(srna, "draw", "rna_NodeSocketStandard_draw");
  RNA_def_function_flag(func, FUNC_USE_SELF_ID);
  RNA_def_function_ui_description(func, "Draw socket");
  parm = RNA_def_pointer(func, "context", "Context", "", "");
  RNA_def_parameter_flags(parm, PROP_NEVER_NULL, PARM_REQUIRED);
  parm = RNA_def_property(func, "layout", PROP_POINTER, PROP_NONE);
  RNA_def_property_struct_type(parm, "UILayout");
  RNA_def_property_ui_text(parm, "Layout", "Layout in the UI");
  RNA_def_parameter_flags(parm, PROP_NEVER_NULL, PARM_REQUIRED);
  parm = RNA_def_property(func, "node", PROP_POINTER, PROP_NONE);
  RNA_def_property_struct_type(parm, "Node");
  RNA_def_property_ui_text(parm, "Node", "Node the socket belongs to");
  RNA_def_parameter_flags(parm, PROP_NEVER_NULL, PARM_REQUIRED | PARM_RNAPTR);
  parm = RNA_def_property(func, "text", PROP_STRING, PROP_NONE);
  RNA_def_property_ui_text(parm, "Text", "Text label to draw alongside properties");
  // RNA_def_property_string_default(parm, "");
  RNA_def_parameter_flags(parm, 0, PARM_REQUIRED);

  func = RNA_def_function(srna, "draw_color", "rna_NodeSocketStandard_draw_color");
  RNA_def_function_flag(func, FUNC_USE_SELF_ID);
  RNA_def_function_ui_description(func, "Color of the socket icon");
  parm = RNA_def_pointer(func, "context", "Context", "", "");
  RNA_def_parameter_flags(parm, PROP_NEVER_NULL, PARM_REQUIRED);
  parm = RNA_def_property(func, "node", PROP_POINTER, PROP_NONE);
  RNA_def_property_struct_type(parm, "Node");
  RNA_def_property_ui_text(parm, "Node", "Node the socket belongs to");
  RNA_def_parameter_flags(parm, PROP_NEVER_NULL, PARM_REQUIRED | PARM_RNAPTR);
  parm = RNA_def_float_array(
      func, "color", 4, default_draw_color, 0.0f, 1.0f, "Color", "", 0.0f, 1.0f);
  RNA_def_function_output(func, parm);

  srna = RNA_def_struct(brna, "NodeSocketInterfaceStandard", "NodeSocketInterface");
  RNA_def_struct_sdna(srna, "bNodeSocket");

  /* for easier type comparison in python */
  prop = RNA_def_property(srna, "type", PROP_ENUM, PROP_NONE);
  RNA_def_property_enum_sdna(prop, NULL, "typeinfo->type");
  RNA_def_property_enum_items(prop, node_socket_type_items);
  RNA_def_property_enum_default(prop, SOCK_FLOAT);
  RNA_def_property_clear_flag(prop, PROP_EDITABLE);
  RNA_def_property_ui_text(prop, "Type", "Data type");

  func = RNA_def_function(srna, "draw", "rna_NodeSocketInterfaceStandard_draw");
  RNA_def_function_flag(func, FUNC_USE_SELF_ID);
  RNA_def_function_ui_description(func, "Draw template settings");
  parm = RNA_def_pointer(func, "context", "Context", "", "");
  RNA_def_parameter_flags(parm, PROP_NEVER_NULL, PARM_REQUIRED);
  parm = RNA_def_property(func, "layout", PROP_POINTER, PROP_NONE);
  RNA_def_property_struct_type(parm, "UILayout");
  RNA_def_property_ui_text(parm, "Layout", "Layout in the UI");
  RNA_def_parameter_flags(parm, PROP_NEVER_NULL, PARM_REQUIRED);

  func = RNA_def_function(srna, "draw_color", "rna_NodeSocketInterfaceStandard_draw_color");
  RNA_def_function_flag(func, FUNC_USE_SELF_ID);
  RNA_def_function_ui_description(func, "Color of the socket icon");
  parm = RNA_def_pointer(func, "context", "Context", "", "");
  RNA_def_parameter_flags(parm, PROP_NEVER_NULL, PARM_REQUIRED);
  parm = RNA_def_float_array(
      func, "color", 4, default_draw_color, 0.0f, 1.0f, "Color", "", 0.0f, 1.0f);
  RNA_def_function_output(func, parm);

  /* XXX These types should eventually be registered at runtime.
   * Then use the nodeStaticSocketType and nodeStaticSocketInterfaceType functions
   * to get the idname strings from int type and subtype
   * (see node_socket.cc, register_standard_node_socket_types).
   */

  rna_def_node_socket_float(brna, "NodeSocketFloat", "NodeSocketInterfaceFloat", PROP_NONE);
  rna_def_node_socket_float(
      brna, "NodeSocketFloatUnsigned", "NodeSocketInterfaceFloatUnsigned", PROP_UNSIGNED);
  rna_def_node_socket_float(
      brna, "NodeSocketFloatPercentage", "NodeSocketInterfaceFloatPercentage", PROP_PERCENTAGE);
  rna_def_node_socket_float(
      brna, "NodeSocketFloatFactor", "NodeSocketInterfaceFloatFactor", PROP_FACTOR);
  rna_def_node_socket_float(
      brna, "NodeSocketFloatAngle", "NodeSocketInterfaceFloatAngle", PROP_ANGLE);
  rna_def_node_socket_float(
      brna, "NodeSocketFloatTime", "NodeSocketInterfaceFloatTime", PROP_TIME);
  rna_def_node_socket_float(brna,
                            "NodeSocketFloatTimeAbsolute",
                            "NodeSocketInterfaceFloatTimeAbsolute",
                            PROP_TIME_ABSOLUTE);
  rna_def_node_socket_float(
      brna, "NodeSocketFloatDistance", "NodeSocketInterfaceFloatDistance", PROP_DISTANCE);

  rna_def_node_socket_int(brna, "NodeSocketInt", "NodeSocketInterfaceInt", PROP_NONE);
  rna_def_node_socket_int(
      brna, "NodeSocketIntUnsigned", "NodeSocketInterfaceIntUnsigned", PROP_UNSIGNED);
  rna_def_node_socket_int(
      brna, "NodeSocketIntPercentage", "NodeSocketInterfaceIntPercentage", PROP_PERCENTAGE);
  rna_def_node_socket_int(
      brna, "NodeSocketIntFactor", "NodeSocketInterfaceIntFactor", PROP_FACTOR);

  rna_def_node_socket_bool(brna, "NodeSocketBool", "NodeSocketInterfaceBool");

  rna_def_node_socket_vector(brna, "NodeSocketVector", "NodeSocketInterfaceVector", PROP_NONE);
  rna_def_node_socket_vector(brna,
                             "NodeSocketVectorTranslation",
                             "NodeSocketInterfaceVectorTranslation",
                             PROP_TRANSLATION);
  rna_def_node_socket_vector(
      brna, "NodeSocketVectorDirection", "NodeSocketInterfaceVectorDirection", PROP_DIRECTION);
  rna_def_node_socket_vector(
      brna, "NodeSocketVectorVelocity", "NodeSocketInterfaceVectorVelocity", PROP_VELOCITY);
  rna_def_node_socket_vector(brna,
                             "NodeSocketVectorAcceleration",
                             "NodeSocketInterfaceVectorAcceleration",
                             PROP_ACCELERATION);
  rna_def_node_socket_vector(
      brna, "NodeSocketVectorEuler", "NodeSocketInterfaceVectorEuler", PROP_EULER);
  rna_def_node_socket_vector(
      brna, "NodeSocketVectorXYZ", "NodeSocketInterfaceVectorXYZ", PROP_XYZ);

  rna_def_node_socket_color(brna, "NodeSocketColor", "NodeSocketInterfaceColor");

  rna_def_node_socket_string(brna, "NodeSocketString", "NodeSocketInterfaceString");

  rna_def_node_socket_shader(brna, "NodeSocketShader", "NodeSocketInterfaceShader");

  rna_def_node_socket_virtual(brna, "NodeSocketVirtual");

  rna_def_node_socket_object(brna, "NodeSocketObject", "NodeSocketInterfaceObject");

  rna_def_node_socket_image(brna, "NodeSocketImage", "NodeSocketInterfaceImage");

  rna_def_node_socket_geometry(brna, "NodeSocketGeometry", "NodeSocketInterfaceGeometry");

  rna_def_node_socket_collection(brna, "NodeSocketCollection", "NodeSocketInterfaceCollection");

  rna_def_node_socket_texture(brna, "NodeSocketTexture", "NodeSocketInterfaceTexture");

  rna_def_node_socket_material(brna, "NodeSocketMaterial", "NodeSocketInterfaceMaterial");
}

static void rna_def_internal_node(BlenderRNA *brna)
{
  StructRNA *srna;
  PropertyRNA *prop, *parm;
  FunctionRNA *func;

  srna = RNA_def_struct(brna, "NodeInternalSocketTemplate", NULL);
  RNA_def_struct_ui_text(srna, "Socket Template", "Type and default value of a node socket");

  prop = RNA_def_property(srna, "name", PROP_STRING, PROP_NONE);
  RNA_def_property_string_funcs(prop,
                                "rna_NodeInternalSocketTemplate_name_get",
                                "rna_NodeInternalSocketTemplate_name_length",
                                NULL);
  RNA_def_property_ui_text(prop, "Name", "Name of the socket");
  RNA_def_property_clear_flag(prop, PROP_EDITABLE);

  prop = RNA_def_property(srna, "identifier", PROP_STRING, PROP_NONE);
  RNA_def_property_string_funcs(prop,
                                "rna_NodeInternalSocketTemplate_identifier_get",
                                "rna_NodeInternalSocketTemplate_identifier_length",
                                NULL);
  RNA_def_property_ui_text(prop, "Identifier", "Identifier of the socket");
  RNA_def_property_clear_flag(prop, PROP_EDITABLE);

  prop = RNA_def_property(srna, "type", PROP_ENUM, PROP_NONE);
  RNA_def_property_enum_funcs(prop, "rna_NodeInternalSocketTemplate_type_get", NULL, NULL);
  RNA_def_property_enum_items(prop, node_socket_type_items);
  RNA_def_property_ui_text(prop, "Type", "Data type of the socket");
  RNA_def_property_clear_flag(prop, PROP_EDITABLE);

  /* XXX Workaround: Registered functions are not exposed in python by bpy,
   * it expects them to be registered from python and use the native implementation.
   *
   * However, the standard node types are not registering these functions from python,
   * so in order to call them in py scripts we need to overload and
   * replace them with plain C callbacks.
   * This type provides a usable basis for node types defined in C.
   */

  srna = RNA_def_struct(brna, "NodeInternal", "Node");
  RNA_def_struct_sdna(srna, "bNode");

  /* poll */
  func = RNA_def_function(srna, "poll", "rna_NodeInternal_poll");
  RNA_def_function_ui_description(
      func, "If non-null output is returned, the node type can be added to the tree");
  RNA_def_function_flag(func, FUNC_NO_SELF | FUNC_USE_SELF_TYPE);
  RNA_def_function_return(func, RNA_def_boolean(func, "visible", false, "", ""));
  parm = RNA_def_pointer(func, "node_tree", "NodeTree", "Node Tree", "");
  RNA_def_parameter_flags(parm, 0, PARM_REQUIRED);

  func = RNA_def_function(srna, "poll_instance", "rna_NodeInternal_poll_instance");
  RNA_def_function_ui_description(
      func, "If non-null output is returned, the node can be added to the tree");
  RNA_def_function_return(func, RNA_def_boolean(func, "visible", false, "", ""));
  parm = RNA_def_pointer(func, "node_tree", "NodeTree", "Node Tree", "");
  RNA_def_parameter_flags(parm, 0, PARM_REQUIRED);

  /* update */
  func = RNA_def_function(srna, "update", "rna_NodeInternal_update");
  RNA_def_function_ui_description(
      func, "Update on node graph topology changes (adding or removing nodes and links)");
  RNA_def_function_flag(func, FUNC_USE_SELF_ID | FUNC_ALLOW_WRITE);

  /* draw buttons */
  func = RNA_def_function(srna, "draw_buttons", "rna_NodeInternal_draw_buttons");
  RNA_def_function_ui_description(func, "Draw node buttons");
  RNA_def_function_flag(func, FUNC_USE_SELF_ID);
  parm = RNA_def_pointer(func, "context", "Context", "", "");
  RNA_def_parameter_flags(parm, PROP_NEVER_NULL, PARM_REQUIRED);
  parm = RNA_def_property(func, "layout", PROP_POINTER, PROP_NONE);
  RNA_def_property_struct_type(parm, "UILayout");
  RNA_def_property_ui_text(parm, "Layout", "Layout in the UI");
  RNA_def_parameter_flags(parm, PROP_NEVER_NULL, PARM_REQUIRED);

  /* draw buttons extended */
  func = RNA_def_function(srna, "draw_buttons_ext", "rna_NodeInternal_draw_buttons_ext");
  RNA_def_function_ui_description(func, "Draw node buttons in the sidebar");
  RNA_def_function_flag(func, FUNC_USE_SELF_ID);
  parm = RNA_def_pointer(func, "context", "Context", "", "");
  RNA_def_parameter_flags(parm, PROP_NEVER_NULL, PARM_REQUIRED);
  parm = RNA_def_property(func, "layout", PROP_POINTER, PROP_NONE);
  RNA_def_property_struct_type(parm, "UILayout");
  RNA_def_property_ui_text(parm, "Layout", "Layout in the UI");
  RNA_def_parameter_flags(parm, PROP_NEVER_NULL, PARM_REQUIRED);
}

static void rna_def_node_sockets_api(BlenderRNA *brna, PropertyRNA *cprop, int in_out)
{
  StructRNA *srna;
  PropertyRNA *parm;
  FunctionRNA *func;
  const char *structtype = (in_out == SOCK_IN ? "NodeInputs" : "NodeOutputs");
  const char *uiname = (in_out == SOCK_IN ? "Node Inputs" : "Node Outputs");
  const char *newfunc = (in_out == SOCK_IN ? "rna_Node_inputs_new" : "rna_Node_outputs_new");
  const char *clearfunc = (in_out == SOCK_IN ? "rna_Node_inputs_clear" : "rna_Node_outputs_clear");
  const char *movefunc = (in_out == SOCK_IN ? "rna_Node_inputs_move" : "rna_Node_outputs_move");

  RNA_def_property_srna(cprop, structtype);
  srna = RNA_def_struct(brna, structtype, NULL);
  RNA_def_struct_sdna(srna, "bNode");
  RNA_def_struct_ui_text(srna, uiname, "Collection of Node Sockets");

  func = RNA_def_function(srna, "new", newfunc);
  RNA_def_function_ui_description(func, "Add a socket to this node");
  RNA_def_function_flag(func, FUNC_USE_SELF_ID | FUNC_USE_MAIN | FUNC_USE_REPORTS);
  parm = RNA_def_string(func, "type", NULL, MAX_NAME, "Type", "Data type");
  RNA_def_parameter_flags(parm, 0, PARM_REQUIRED);
  parm = RNA_def_string(func, "name", NULL, MAX_NAME, "Name", "");
  RNA_def_parameter_flags(parm, 0, PARM_REQUIRED);
  RNA_def_string(func, "identifier", NULL, MAX_NAME, "Identifier", "Unique socket identifier");
  /* return value */
  parm = RNA_def_pointer(func, "socket", "NodeSocket", "", "New socket");
  RNA_def_function_return(func, parm);

  func = RNA_def_function(srna, "remove", "rna_Node_socket_remove");
  RNA_def_function_ui_description(func, "Remove a socket from this node");
  RNA_def_function_flag(func, FUNC_USE_SELF_ID | FUNC_USE_MAIN | FUNC_USE_REPORTS);
  parm = RNA_def_pointer(func, "socket", "NodeSocket", "", "The socket to remove");
  RNA_def_parameter_flags(parm, 0, PARM_REQUIRED);

  func = RNA_def_function(srna, "clear", clearfunc);
  RNA_def_function_ui_description(func, "Remove all sockets from this node");
  RNA_def_function_flag(func, FUNC_USE_SELF_ID | FUNC_USE_MAIN);

  func = RNA_def_function(srna, "move", movefunc);
  RNA_def_function_ui_description(func, "Move a socket to another position");
  RNA_def_function_flag(func, FUNC_USE_SELF_ID | FUNC_USE_MAIN);
  parm = RNA_def_int(
      func, "from_index", -1, 0, INT_MAX, "From Index", "Index of the socket to move", 0, 10000);
  RNA_def_parameter_flags(parm, 0, PARM_REQUIRED);
  parm = RNA_def_int(
      func, "to_index", -1, 0, INT_MAX, "To Index", "Target index for the socket", 0, 10000);
  RNA_def_parameter_flags(parm, 0, PARM_REQUIRED);
}

static void rna_def_node(BlenderRNA *brna)
{
  StructRNA *srna;
  PropertyRNA *prop;
  FunctionRNA *func;
  PropertyRNA *parm;

  static const EnumPropertyItem dummy_static_type_items[] = {
      {NODE_CUSTOM, "CUSTOM", 0, "Custom", "Custom Node"},
      {0, NULL, 0, NULL, NULL},
  };

  srna = RNA_def_struct(brna, "Node", NULL);
  RNA_def_struct_ui_text(srna, "Node", "Node in a node tree");
  RNA_def_struct_sdna(srna, "bNode");
  RNA_def_struct_ui_icon(srna, ICON_NODE);
  RNA_def_struct_refine_func(srna, "rna_Node_refine");
  RNA_def_struct_path_func(srna, "rna_Node_path");
  RNA_def_struct_register_funcs(srna, "rna_Node_register", "rna_Node_unregister", NULL);
  RNA_def_struct_idprops_func(srna, "rna_Node_idprops");

  prop = RNA_def_property(srna, "type", PROP_ENUM, PROP_NONE);
  RNA_def_property_enum_sdna(prop, NULL, "type");
  RNA_def_property_enum_items(prop, dummy_static_type_items);
  RNA_def_property_enum_funcs(prop, NULL, NULL, "rna_node_static_type_itemf");
  RNA_def_property_enum_default(prop, NODE_CUSTOM);
  RNA_def_property_clear_flag(prop, PROP_EDITABLE);
  RNA_def_property_ui_text(
      prop,
      "Type",
      "Node type (deprecated, use bl_static_type or bl_idname for the actual identifier string)");

  prop = RNA_def_property(srna, "location", PROP_FLOAT, PROP_XYZ);
  RNA_def_property_float_sdna(prop, NULL, "locx");
  RNA_def_property_array(prop, 2);
  RNA_def_property_range(prop, -100000.0f, 100000.0f);
  RNA_def_property_ui_text(prop, "Location", "");
  RNA_def_property_update(prop, NC_NODE, "rna_Node_update");

  prop = RNA_def_property(srna, "width", PROP_FLOAT, PROP_XYZ);
  RNA_def_property_float_sdna(prop, NULL, "width");
  RNA_def_property_float_funcs(prop, NULL, NULL, "rna_Node_width_range");
  RNA_def_property_ui_text(prop, "Width", "Width of the node");
  RNA_def_property_update(prop, NC_NODE | ND_DISPLAY, NULL);

  prop = RNA_def_property(srna, "width_hidden", PROP_FLOAT, PROP_XYZ);
  RNA_def_property_float_sdna(prop, NULL, "miniwidth");
  RNA_def_property_float_funcs(prop, NULL, NULL, "rna_Node_width_range");
  RNA_def_property_ui_text(prop, "Width Hidden", "Width of the node in hidden state");
  RNA_def_property_update(prop, NC_NODE | ND_DISPLAY, NULL);

  prop = RNA_def_property(srna, "height", PROP_FLOAT, PROP_XYZ);
  RNA_def_property_float_sdna(prop, NULL, "height");
  RNA_def_property_float_funcs(prop, NULL, NULL, "rna_Node_height_range");
  RNA_def_property_ui_text(prop, "Height", "Height of the node");
  RNA_def_property_update(prop, NC_NODE | ND_DISPLAY, NULL);

  prop = RNA_def_property(srna, "dimensions", PROP_FLOAT, PROP_XYZ_LENGTH);
  RNA_def_property_array(prop, 2);
  RNA_def_property_float_funcs(prop, "rna_Node_dimensions_get", NULL, NULL);
  RNA_def_property_ui_text(prop, "Dimensions", "Absolute bounding box dimensions of the node");
  RNA_def_property_clear_flag(prop, PROP_EDITABLE);

  prop = RNA_def_property(srna, "name", PROP_STRING, PROP_NONE);
  RNA_def_property_ui_text(prop, "Name", "Unique node identifier");
  RNA_def_struct_name_property(srna, prop);
  RNA_def_property_string_funcs(prop, NULL, NULL, "rna_Node_name_set");
  RNA_def_property_update(prop, NC_NODE | NA_EDITED, "rna_Node_update");

  prop = RNA_def_property(srna, "label", PROP_STRING, PROP_NONE);
  RNA_def_property_string_sdna(prop, NULL, "label");
  RNA_def_property_ui_text(prop, "Label", "Optional custom node label");
  RNA_def_property_update(prop, NC_NODE | ND_DISPLAY, NULL);

  prop = RNA_def_property(srna, "inputs", PROP_COLLECTION, PROP_NONE);
  RNA_def_property_collection_sdna(prop, NULL, "inputs", NULL);
  RNA_def_property_struct_type(prop, "NodeSocket");
  RNA_def_property_override_flag(prop, PROPOVERRIDE_OVERRIDABLE_LIBRARY);
  RNA_def_property_ui_text(prop, "Inputs", "");
  rna_def_node_sockets_api(brna, prop, SOCK_IN);

  prop = RNA_def_property(srna, "outputs", PROP_COLLECTION, PROP_NONE);
  RNA_def_property_collection_sdna(prop, NULL, "outputs", NULL);
  RNA_def_property_struct_type(prop, "NodeSocket");
  RNA_def_property_override_flag(prop, PROPOVERRIDE_OVERRIDABLE_LIBRARY);
  RNA_def_property_ui_text(prop, "Outputs", "");
  rna_def_node_sockets_api(brna, prop, SOCK_OUT);

  prop = RNA_def_property(srna, "internal_links", PROP_COLLECTION, PROP_NONE);
  RNA_def_property_collection_sdna(prop, NULL, "internal_links", NULL);
  RNA_def_property_struct_type(prop, "NodeLink");
  RNA_def_property_ui_text(
      prop, "Internal Links", "Internal input-to-output connections for muting");

  prop = RNA_def_property(srna, "parent", PROP_POINTER, PROP_NONE);
  RNA_def_property_pointer_sdna(prop, NULL, "parent");
  RNA_def_property_pointer_funcs(prop, NULL, "rna_Node_parent_set", NULL, "rna_Node_parent_poll");
  RNA_def_property_flag(prop, PROP_EDITABLE);
  RNA_def_property_flag(prop, PROP_PTR_NO_OWNERSHIP);
  RNA_def_property_override_flag(prop, PROPOVERRIDE_NO_COMPARISON);
  RNA_def_property_struct_type(prop, "Node");
  RNA_def_property_ui_text(prop, "Parent", "Parent this node is attached to");

  prop = RNA_def_property(srna, "use_custom_color", PROP_BOOLEAN, PROP_NONE);
  RNA_def_property_boolean_sdna(prop, NULL, "flag", NODE_CUSTOM_COLOR);
  RNA_def_property_clear_flag(prop, PROP_ANIMATABLE);
  RNA_def_property_ui_text(prop, "Custom Color", "Use custom color for the node");
  RNA_def_property_update(prop, NC_NODE | ND_DISPLAY, NULL);

  prop = RNA_def_property(srna, "color", PROP_FLOAT, PROP_COLOR);
  RNA_def_property_array(prop, 3);
  RNA_def_property_range(prop, 0.0f, 1.0f);
  RNA_def_property_ui_text(prop, "Color", "Custom color of the node body");
  RNA_def_property_update(prop, NC_NODE | ND_DISPLAY, NULL);

  prop = RNA_def_property(srna, "select", PROP_BOOLEAN, PROP_NONE);
  RNA_def_property_boolean_sdna(prop, NULL, "flag", SELECT);
  RNA_def_property_boolean_funcs(prop, NULL, "rna_Node_select_set");
  RNA_def_property_ui_text(prop, "Select", "Node selection state");
  RNA_def_property_update(prop, NC_NODE | NA_SELECTED, NULL);

  prop = RNA_def_property(srna, "show_options", PROP_BOOLEAN, PROP_NONE);
  RNA_def_property_boolean_sdna(prop, NULL, "flag", NODE_OPTIONS);
  RNA_def_property_ui_text(prop, "Show Options", "");
  RNA_def_property_update(prop, NC_NODE | ND_DISPLAY, NULL);

  prop = RNA_def_property(srna, "show_preview", PROP_BOOLEAN, PROP_NONE);
  RNA_def_property_boolean_sdna(prop, NULL, "flag", NODE_PREVIEW);
  RNA_def_property_ui_text(prop, "Show Preview", "");
  RNA_def_property_update(prop, NC_NODE | ND_DISPLAY, NULL);

  prop = RNA_def_property(srna, "hide", PROP_BOOLEAN, PROP_NONE);
  RNA_def_property_boolean_sdna(prop, NULL, "flag", NODE_HIDDEN);
  RNA_def_property_ui_text(prop, "Hide", "");
  RNA_def_property_update(prop, NC_NODE | ND_DISPLAY, NULL);

  prop = RNA_def_property(srna, "mute", PROP_BOOLEAN, PROP_NONE);
  RNA_def_property_boolean_sdna(prop, NULL, "flag", NODE_MUTED);
  RNA_def_property_ui_text(prop, "Mute", "");
  RNA_def_property_update(prop, 0, "rna_Node_update");

  prop = RNA_def_property(srna, "show_texture", PROP_BOOLEAN, PROP_NONE);
  RNA_def_property_boolean_sdna(prop, NULL, "flag", NODE_ACTIVE_TEXTURE);
  RNA_def_property_ui_text(prop, "Show Texture", "Display node in viewport textured shading mode");
  RNA_def_property_update(prop, 0, "rna_Node_update");

  /* generic property update function */
  func = RNA_def_function(srna, "socket_value_update", "rna_Node_socket_value_update");
  RNA_def_function_ui_description(func, "Update after property changes");
  RNA_def_function_flag(func, FUNC_USE_SELF_ID);
  parm = RNA_def_pointer(func, "context", "Context", "", "");
  RNA_def_parameter_flags(parm, PROP_NEVER_NULL, PARM_REQUIRED);

  func = RNA_def_function(srna, "is_registered_node_type", "rna_Node_is_registered_node_type");
  RNA_def_function_ui_description(func, "True if a registered node type");
  RNA_def_function_flag(func, FUNC_NO_SELF | FUNC_USE_SELF_TYPE);
  parm = RNA_def_boolean(func, "result", false, "Result", "");
  RNA_def_function_return(func, parm);

  /* registration */
  prop = RNA_def_property(srna, "bl_idname", PROP_STRING, PROP_NONE);
  RNA_def_property_string_sdna(prop, NULL, "typeinfo->idname");
  RNA_def_property_flag(prop, PROP_REGISTER);
  RNA_def_property_ui_text(prop, "ID Name", "");

  prop = RNA_def_property(srna, "bl_label", PROP_STRING, PROP_NONE);
  RNA_def_property_string_sdna(prop, NULL, "typeinfo->ui_name");
  RNA_def_property_flag(prop, PROP_REGISTER);
  RNA_def_property_ui_text(prop, "Label", "The node label");

  prop = RNA_def_property(srna, "bl_description", PROP_STRING, PROP_TRANSLATION);
  RNA_def_property_string_sdna(prop, NULL, "typeinfo->ui_description");
  RNA_def_property_flag(prop, PROP_REGISTER_OPTIONAL);

  prop = RNA_def_property(srna, "bl_icon", PROP_ENUM, PROP_NONE);
  RNA_def_property_enum_sdna(prop, NULL, "typeinfo->ui_icon");
  RNA_def_property_enum_items(prop, rna_enum_icon_items);
  RNA_def_property_enum_default(prop, ICON_NODE);
  RNA_def_property_flag(prop, PROP_REGISTER_OPTIONAL);
  RNA_def_property_ui_text(prop, "Icon", "The node icon");

  prop = RNA_def_property(srna, "bl_static_type", PROP_ENUM, PROP_NONE);
  RNA_def_property_enum_sdna(prop, NULL, "typeinfo->type");
  RNA_def_property_enum_items(prop, dummy_static_type_items);
  RNA_def_property_enum_funcs(prop, NULL, NULL, "rna_node_static_type_itemf");
  RNA_def_property_enum_default(prop, NODE_CUSTOM);
  RNA_def_property_flag(prop, PROP_REGISTER_OPTIONAL);
  RNA_def_property_ui_text(prop, "Static Type", "Node type (deprecated, use with care)");

  /* type-based size properties */
  prop = RNA_def_property(srna, "bl_width_default", PROP_FLOAT, PROP_UNSIGNED);
  RNA_def_property_float_sdna(prop, NULL, "typeinfo->width");
  RNA_def_property_flag(prop, PROP_REGISTER_OPTIONAL);

  prop = RNA_def_property(srna, "bl_width_min", PROP_FLOAT, PROP_UNSIGNED);
  RNA_def_property_float_sdna(prop, NULL, "typeinfo->minwidth");
  RNA_def_property_flag(prop, PROP_REGISTER_OPTIONAL);

  prop = RNA_def_property(srna, "bl_width_max", PROP_FLOAT, PROP_UNSIGNED);
  RNA_def_property_float_sdna(prop, NULL, "typeinfo->maxwidth");
  RNA_def_property_flag(prop, PROP_REGISTER_OPTIONAL);

  prop = RNA_def_property(srna, "bl_height_default", PROP_FLOAT, PROP_UNSIGNED);
  RNA_def_property_float_sdna(prop, NULL, "typeinfo->height");
  RNA_def_property_flag(prop, PROP_REGISTER_OPTIONAL);

  prop = RNA_def_property(srna, "bl_height_min", PROP_FLOAT, PROP_UNSIGNED);
  RNA_def_property_float_sdna(prop, NULL, "typeinfo->minheight");
  RNA_def_property_flag(prop, PROP_REGISTER_OPTIONAL);

  prop = RNA_def_property(srna, "bl_height_max", PROP_FLOAT, PROP_UNSIGNED);
  RNA_def_property_float_sdna(prop, NULL, "typeinfo->minheight");
  RNA_def_property_flag(prop, PROP_REGISTER_OPTIONAL);

  /* poll */
  func = RNA_def_function(srna, "poll", NULL);
  RNA_def_function_ui_description(
      func, "If non-null output is returned, the node type can be added to the tree");
  RNA_def_function_flag(func, FUNC_NO_SELF | FUNC_REGISTER);
  RNA_def_function_return(func, RNA_def_boolean(func, "visible", false, "", ""));
  parm = RNA_def_pointer(func, "node_tree", "NodeTree", "Node Tree", "");
  RNA_def_parameter_flags(parm, 0, PARM_REQUIRED);

  func = RNA_def_function(srna, "poll_instance", NULL);
  RNA_def_function_ui_description(
      func, "If non-null output is returned, the node can be added to the tree");
  RNA_def_function_flag(func, FUNC_REGISTER_OPTIONAL);
  RNA_def_function_return(func, RNA_def_boolean(func, "visible", false, "", ""));
  parm = RNA_def_pointer(func, "node_tree", "NodeTree", "Node Tree", "");
  RNA_def_parameter_flags(parm, 0, PARM_REQUIRED);

  /* update */
  func = RNA_def_function(srna, "update", NULL);
  RNA_def_function_ui_description(
      func, "Update on node graph topology changes (adding or removing nodes and links)");
  RNA_def_function_flag(func, FUNC_USE_SELF_ID | FUNC_REGISTER_OPTIONAL | FUNC_ALLOW_WRITE);

  /* insert_link */
  func = RNA_def_function(srna, "insert_link", NULL);
  RNA_def_function_ui_description(func, "Handle creation of a link to or from the node");
  RNA_def_function_flag(func, FUNC_USE_SELF_ID | FUNC_REGISTER_OPTIONAL | FUNC_ALLOW_WRITE);
  parm = RNA_def_pointer(func, "link", "NodeLink", "Link", "Node link that will be inserted");
  RNA_def_parameter_flags(parm, PROP_NEVER_NULL, PARM_REQUIRED);

  /* init */
  func = RNA_def_function(srna, "init", NULL);
  RNA_def_function_ui_description(func, "Initialize a new instance of this node");
  RNA_def_function_flag(func, FUNC_REGISTER_OPTIONAL | FUNC_ALLOW_WRITE);
  parm = RNA_def_pointer(func, "context", "Context", "", "");
  RNA_def_parameter_flags(parm, PROP_NEVER_NULL, PARM_REQUIRED);

  /* copy */
  func = RNA_def_function(srna, "copy", NULL);
  RNA_def_function_ui_description(func,
                                  "Initialize a new instance of this node from an existing node");
  RNA_def_function_flag(func, FUNC_REGISTER_OPTIONAL | FUNC_ALLOW_WRITE);
  parm = RNA_def_pointer(func, "node", "Node", "Node", "Existing node to copy");
  RNA_def_parameter_flags(parm, PROP_NEVER_NULL, PARM_REQUIRED);

  /* free */
  func = RNA_def_function(srna, "free", NULL);
  RNA_def_function_ui_description(func, "Clean up node on removal");
  RNA_def_function_flag(func, FUNC_REGISTER_OPTIONAL | FUNC_ALLOW_WRITE);

  /* draw buttons */
  func = RNA_def_function(srna, "draw_buttons", NULL);
  RNA_def_function_ui_description(func, "Draw node buttons");
  RNA_def_function_flag(func, FUNC_REGISTER_OPTIONAL);
  parm = RNA_def_pointer(func, "context", "Context", "", "");
  RNA_def_parameter_flags(parm, PROP_NEVER_NULL, PARM_REQUIRED);
  parm = RNA_def_property(func, "layout", PROP_POINTER, PROP_NONE);
  RNA_def_property_struct_type(parm, "UILayout");
  RNA_def_property_ui_text(parm, "Layout", "Layout in the UI");
  RNA_def_parameter_flags(parm, PROP_NEVER_NULL, PARM_REQUIRED);

  /* draw buttons extended */
  func = RNA_def_function(srna, "draw_buttons_ext", NULL);
  RNA_def_function_ui_description(func, "Draw node buttons in the sidebar");
  RNA_def_function_flag(func, FUNC_REGISTER_OPTIONAL);
  parm = RNA_def_pointer(func, "context", "Context", "", "");
  RNA_def_parameter_flags(parm, PROP_NEVER_NULL, PARM_REQUIRED);
  parm = RNA_def_property(func, "layout", PROP_POINTER, PROP_NONE);
  RNA_def_property_struct_type(parm, "UILayout");
  RNA_def_property_ui_text(parm, "Layout", "Layout in the UI");
  RNA_def_parameter_flags(parm, PROP_NEVER_NULL, PARM_REQUIRED);

  /* dynamic label */
  func = RNA_def_function(srna, "draw_label", NULL);
  RNA_def_function_ui_description(func, "Returns a dynamic label string");
  RNA_def_function_flag(func, FUNC_REGISTER_OPTIONAL);
  parm = RNA_def_string(func, "label", NULL, MAX_NAME, "Label", "");
  RNA_def_parameter_flags(parm, PROP_THICK_WRAP, 0); /* needed for string return value */
  RNA_def_function_output(func, parm);
}

static void rna_def_node_link(BlenderRNA *brna)
{
  StructRNA *srna;
  PropertyRNA *prop;

  srna = RNA_def_struct(brna, "NodeLink", NULL);
  RNA_def_struct_ui_text(srna, "NodeLink", "Link between nodes in a node tree");
  RNA_def_struct_sdna(srna, "bNodeLink");
  RNA_def_struct_ui_icon(srna, ICON_NODE);

  prop = RNA_def_property(srna, "is_valid", PROP_BOOLEAN, PROP_NONE);
  RNA_def_property_boolean_sdna(prop, NULL, "flag", NODE_LINK_VALID);
  RNA_def_struct_ui_text(srna, "Valid", "Link is valid");
  RNA_def_property_update(prop, NC_NODE | NA_EDITED, NULL);

  prop = RNA_def_property(srna, "is_muted", PROP_BOOLEAN, PROP_NONE);
  RNA_def_property_boolean_sdna(prop, NULL, "flag", NODE_LINK_MUTED);
  RNA_def_struct_ui_text(srna, "Muted", "Link is muted and can be ignored");
  RNA_def_property_update(prop, NC_NODE | NA_EDITED, NULL);

  prop = RNA_def_property(srna, "from_node", PROP_POINTER, PROP_NONE);
  RNA_def_property_pointer_sdna(prop, NULL, "fromnode");
  RNA_def_property_struct_type(prop, "Node");
  RNA_def_property_clear_flag(prop, PROP_EDITABLE);
  RNA_def_property_flag(prop, PROP_PTR_NO_OWNERSHIP);
  RNA_def_property_override_flag(prop, PROPOVERRIDE_NO_COMPARISON);
  RNA_def_property_ui_text(prop, "From node", "");

  prop = RNA_def_property(srna, "to_node", PROP_POINTER, PROP_NONE);
  RNA_def_property_pointer_sdna(prop, NULL, "tonode");
  RNA_def_property_struct_type(prop, "Node");
  RNA_def_property_clear_flag(prop, PROP_EDITABLE);
  RNA_def_property_flag(prop, PROP_PTR_NO_OWNERSHIP);
  RNA_def_property_override_flag(prop, PROPOVERRIDE_NO_COMPARISON);
  RNA_def_property_ui_text(prop, "To node", "");

  prop = RNA_def_property(srna, "from_socket", PROP_POINTER, PROP_NONE);
  RNA_def_property_pointer_sdna(prop, NULL, "fromsock");
  RNA_def_property_struct_type(prop, "NodeSocket");
  RNA_def_property_clear_flag(prop, PROP_EDITABLE);
  RNA_def_property_flag(prop, PROP_PTR_NO_OWNERSHIP);
  RNA_def_property_override_flag(prop, PROPOVERRIDE_NO_COMPARISON);
  RNA_def_property_ui_text(prop, "From socket", "");

  prop = RNA_def_property(srna, "to_socket", PROP_POINTER, PROP_NONE);
  RNA_def_property_pointer_sdna(prop, NULL, "tosock");
  RNA_def_property_struct_type(prop, "NodeSocket");
  RNA_def_property_clear_flag(prop, PROP_EDITABLE);
  RNA_def_property_flag(prop, PROP_PTR_NO_OWNERSHIP);
  RNA_def_property_override_flag(prop, PROPOVERRIDE_NO_COMPARISON);
  RNA_def_property_ui_text(prop, "To socket", "");

  prop = RNA_def_property(srna, "is_hidden", PROP_BOOLEAN, PROP_NONE);
  RNA_def_property_boolean_funcs(prop, "rna_NodeLink_is_hidden_get", NULL);
  RNA_def_property_clear_flag(prop, PROP_EDITABLE);
  RNA_def_property_flag(prop, PROP_PTR_NO_OWNERSHIP);
  RNA_def_property_override_flag(prop, PROPOVERRIDE_NO_COMPARISON);
  RNA_def_property_ui_text(prop, "Is Hidden", "Link is hidden due to invisible sockets");
}

static void rna_def_nodetree_nodes_api(BlenderRNA *brna, PropertyRNA *cprop)
{
  StructRNA *srna;
  PropertyRNA *parm, *prop;
  FunctionRNA *func;

  RNA_def_property_srna(cprop, "Nodes");
  srna = RNA_def_struct(brna, "Nodes", NULL);
  RNA_def_struct_sdna(srna, "bNodeTree");
  RNA_def_struct_ui_text(srna, "Nodes", "Collection of Nodes");

  func = RNA_def_function(srna, "new", "rna_NodeTree_node_new");
  RNA_def_function_ui_description(func, "Add a node to this node tree");
  RNA_def_function_flag(func, FUNC_USE_CONTEXT | FUNC_USE_REPORTS);
  /* XXX warning note should eventually be removed,
   * added this here to avoid frequent confusion with API changes from "type" to "bl_idname"
   */
  parm = RNA_def_string(
      func,
      "type",
      NULL,
      MAX_NAME,
      "Type",
      "Type of node to add (Warning: should be same as node.bl_idname, not node.type!)");
  RNA_def_parameter_flags(parm, 0, PARM_REQUIRED);
  /* return value */
  parm = RNA_def_pointer(func, "node", "Node", "", "New node");
  RNA_def_function_return(func, parm);

  func = RNA_def_function(srna, "remove", "rna_NodeTree_node_remove");
  RNA_def_function_ui_description(func, "Remove a node from this node tree");
  RNA_def_function_flag(func, FUNC_USE_MAIN | FUNC_USE_REPORTS);
  parm = RNA_def_pointer(func, "node", "Node", "", "The node to remove");
  RNA_def_parameter_flags(parm, PROP_NEVER_NULL, PARM_REQUIRED | PARM_RNAPTR);
  RNA_def_parameter_clear_flags(parm, PROP_THICK_WRAP, 0);

  func = RNA_def_function(srna, "clear", "rna_NodeTree_node_clear");
  RNA_def_function_ui_description(func, "Remove all nodes from this node tree");
  RNA_def_function_flag(func, FUNC_USE_MAIN | FUNC_USE_REPORTS);

  prop = RNA_def_property(srna, "active", PROP_POINTER, PROP_NONE);
  RNA_def_property_struct_type(prop, "Node");
  RNA_def_property_pointer_funcs(
      prop, "rna_NodeTree_active_node_get", "rna_NodeTree_active_node_set", NULL, NULL);
  RNA_def_property_flag(prop, PROP_EDITABLE | PROP_NEVER_UNLINK);
  RNA_def_property_ui_text(prop, "Active Node", "Active node in this tree");
  RNA_def_property_update(prop, NC_SCENE | ND_OB_ACTIVE, NULL);
}

static void rna_def_nodetree_link_api(BlenderRNA *brna, PropertyRNA *cprop)
{
  StructRNA *srna;
  PropertyRNA *parm;
  FunctionRNA *func;

  RNA_def_property_srna(cprop, "NodeLinks");
  srna = RNA_def_struct(brna, "NodeLinks", NULL);
  RNA_def_struct_sdna(srna, "bNodeTree");
  RNA_def_struct_ui_text(srna, "Node Links", "Collection of Node Links");

  func = RNA_def_function(srna, "new", "rna_NodeTree_link_new");
  RNA_def_function_ui_description(func, "Add a node link to this node tree");
  RNA_def_function_flag(func, FUNC_USE_MAIN | FUNC_USE_REPORTS);
  parm = RNA_def_pointer(func, "input", "NodeSocket", "", "The input socket");
  RNA_def_parameter_flags(parm, PROP_NEVER_NULL, PARM_REQUIRED);
  parm = RNA_def_pointer(func, "output", "NodeSocket", "", "The output socket");
  RNA_def_parameter_flags(parm, PROP_NEVER_NULL, PARM_REQUIRED);
  RNA_def_boolean(func,
                  "verify_limits",
                  true,
                  "Verify Limits",
                  "Remove existing links if connection limit is exceeded");
  /* return */
  parm = RNA_def_pointer(func, "link", "NodeLink", "", "New node link");
  RNA_def_function_return(func, parm);

  func = RNA_def_function(srna, "remove", "rna_NodeTree_link_remove");
  RNA_def_function_ui_description(func, "remove a node link from the node tree");
  RNA_def_function_flag(func, FUNC_USE_MAIN | FUNC_USE_REPORTS);
  parm = RNA_def_pointer(func, "link", "NodeLink", "", "The node link to remove");
  RNA_def_parameter_flags(parm, PROP_NEVER_NULL, PARM_REQUIRED | PARM_RNAPTR);
  RNA_def_parameter_clear_flags(parm, PROP_THICK_WRAP, 0);

  func = RNA_def_function(srna, "clear", "rna_NodeTree_link_clear");
  RNA_def_function_ui_description(func, "remove all node links from the node tree");
  RNA_def_function_flag(func, FUNC_USE_MAIN | FUNC_USE_REPORTS);
}

static void rna_def_node_tree_sockets_api(BlenderRNA *brna, PropertyRNA *cprop, int in_out)
{
  StructRNA *srna;
  PropertyRNA *parm;
  FunctionRNA *func;
  const char *structtype = (in_out == SOCK_IN ? "NodeTreeInputs" : "NodeTreeOutputs");
  const char *uiname = (in_out == SOCK_IN ? "Node Tree Inputs" : "Node Tree Outputs");
  const char *newfunc = (in_out == SOCK_IN ? "rna_NodeTree_inputs_new" :
                                             "rna_NodeTree_outputs_new");
  const char *clearfunc = (in_out == SOCK_IN ? "rna_NodeTree_inputs_clear" :
                                               "rna_NodeTree_outputs_clear");
  const char *movefunc = (in_out == SOCK_IN ? "rna_NodeTree_inputs_move" :
                                              "rna_NodeTree_outputs_move");

  RNA_def_property_srna(cprop, structtype);
  srna = RNA_def_struct(brna, structtype, NULL);
  RNA_def_struct_sdna(srna, "bNodeTree");
  RNA_def_struct_ui_text(srna, uiname, "Collection of Node Tree Sockets");

  func = RNA_def_function(srna, "new", newfunc);
  RNA_def_function_ui_description(func, "Add a socket to this node tree");
  RNA_def_function_flag(func, FUNC_USE_MAIN | FUNC_USE_REPORTS);
  parm = RNA_def_string(func, "type", NULL, MAX_NAME, "Type", "Data type");
  RNA_def_parameter_flags(parm, 0, PARM_REQUIRED);
  parm = RNA_def_string(func, "name", NULL, MAX_NAME, "Name", "");
  RNA_def_parameter_flags(parm, 0, PARM_REQUIRED);
  /* return value */
  parm = RNA_def_pointer(func, "socket", "NodeSocketInterface", "", "New socket");
  RNA_def_function_return(func, parm);

  func = RNA_def_function(srna, "remove", "rna_NodeTree_socket_remove");
  RNA_def_function_ui_description(func, "Remove a socket from this node tree");
  RNA_def_function_flag(func, FUNC_USE_MAIN | FUNC_USE_REPORTS);
  parm = RNA_def_pointer(func, "socket", "NodeSocketInterface", "", "The socket to remove");
  RNA_def_parameter_flags(parm, 0, PARM_REQUIRED);

  func = RNA_def_function(srna, "clear", clearfunc);
  RNA_def_function_ui_description(func, "Remove all sockets from this node tree");
  RNA_def_function_flag(func, FUNC_USE_MAIN | FUNC_USE_REPORTS);

  func = RNA_def_function(srna, "move", movefunc);
  RNA_def_function_ui_description(func, "Move a socket to another position");
  RNA_def_function_flag(func, FUNC_USE_MAIN);
  parm = RNA_def_int(
      func, "from_index", -1, 0, INT_MAX, "From Index", "Index of the socket to move", 0, 10000);
  RNA_def_parameter_flags(parm, 0, PARM_REQUIRED);
  parm = RNA_def_int(
      func, "to_index", -1, 0, INT_MAX, "To Index", "Target index for the socket", 0, 10000);
  RNA_def_parameter_flags(parm, 0, PARM_REQUIRED);
}

static void rna_def_nodetree(BlenderRNA *brna)
{
  StructRNA *srna;
  PropertyRNA *prop;
  FunctionRNA *func;
  PropertyRNA *parm;

  static const EnumPropertyItem static_type_items[] = {
      {NTREE_SHADER, "SHADER", ICON_MATERIAL, "Shader", "Shader nodes"},
      {NTREE_TEXTURE, "TEXTURE", ICON_TEXTURE, "Texture", "Texture nodes"},
      {NTREE_COMPOSIT, "COMPOSITING", ICON_RENDERLAYERS, "Compositing", "Compositing nodes"},
      {NTREE_GEOMETRY, "GEOMETRY", ICON_NODETREE, "Geometry", "Geometry nodes"},
      {0, NULL, 0, NULL, NULL},
  };

  srna = RNA_def_struct(brna, "NodeTree", "ID");
  RNA_def_struct_ui_text(
      srna,
      "Node Tree",
      "Node tree consisting of linked nodes used for shading, textures and compositing");
  RNA_def_struct_sdna(srna, "bNodeTree");
  RNA_def_struct_ui_icon(srna, ICON_NODETREE);
  RNA_def_struct_refine_func(srna, "rna_NodeTree_refine");
  RNA_def_struct_register_funcs(srna, "rna_NodeTree_register", "rna_NodeTree_unregister", NULL);

  prop = RNA_def_property(srna, "view_center", PROP_FLOAT, PROP_XYZ);
  RNA_def_property_array(prop, 2);
  RNA_def_property_float_sdna(prop, NULL, "view_center");
  RNA_def_property_clear_flag(prop, PROP_EDITABLE);

  /* AnimData */
  rna_def_animdata_common(srna);

  /* Nodes Collection */
  prop = RNA_def_property(srna, "nodes", PROP_COLLECTION, PROP_NONE);
  RNA_def_property_collection_sdna(prop, NULL, "nodes", NULL);
  RNA_def_property_struct_type(prop, "Node");
  RNA_def_property_override_flag(prop, PROPOVERRIDE_OVERRIDABLE_LIBRARY);
  RNA_def_property_ui_text(prop, "Nodes", "");
  rna_def_nodetree_nodes_api(brna, prop);

  /* NodeLinks Collection */
  prop = RNA_def_property(srna, "links", PROP_COLLECTION, PROP_NONE);
  RNA_def_property_collection_sdna(prop, NULL, "links", NULL);
  RNA_def_property_struct_type(prop, "NodeLink");
  RNA_def_property_ui_text(prop, "Links", "");
  rna_def_nodetree_link_api(brna, prop);

  /* Grease Pencil */
  prop = RNA_def_property(srna, "grease_pencil", PROP_POINTER, PROP_NONE);
  RNA_def_property_pointer_sdna(prop, NULL, "gpd");
  RNA_def_property_struct_type(prop, "GreasePencil");
  RNA_def_property_pointer_funcs(
      prop, NULL, NULL, NULL, "rna_GPencil_datablocks_annotations_poll");
  RNA_def_property_flag(prop, PROP_EDITABLE | PROP_ID_REFCOUNT);
<<<<<<< HEAD
  RNA_def_property_ui_text(prop, "Grease Pencil Data", "Grease Pencil data");
=======
  RNA_def_property_override_flag(prop, PROPOVERRIDE_OVERRIDABLE_LIBRARY);
  RNA_def_property_ui_text(prop, "Grease Pencil Data", "Grease Pencil data-block");
>>>>>>> ee6e94f9
  RNA_def_property_update(prop, NC_NODE, NULL);

  prop = RNA_def_property(srna, "type", PROP_ENUM, PROP_NONE);
  RNA_def_property_clear_flag(prop, PROP_EDITABLE);
  RNA_def_property_enum_items(prop, static_type_items);
  RNA_def_property_ui_text(
      prop,
      "Type",
      "Node Tree type (deprecated, bl_idname is the actual node tree type identifier)");

  prop = RNA_def_property(srna, "inputs", PROP_COLLECTION, PROP_NONE);
  RNA_def_property_collection_sdna(prop, NULL, "inputs", NULL);
  RNA_def_property_struct_type(prop, "NodeSocketInterface");
  RNA_def_property_clear_flag(prop, PROP_EDITABLE);
  RNA_def_property_ui_text(prop, "Inputs", "Node tree inputs");
  rna_def_node_tree_sockets_api(brna, prop, SOCK_IN);

  prop = RNA_def_property(srna, "active_input", PROP_INT, PROP_UNSIGNED);
  RNA_def_property_int_funcs(
      prop, "rna_NodeTree_active_input_get", "rna_NodeTree_active_input_set", NULL);
  RNA_def_property_ui_text(prop, "Active Input", "Index of the active input");
  RNA_def_property_update(prop, NC_NODE, NULL);

  prop = RNA_def_property(srna, "outputs", PROP_COLLECTION, PROP_NONE);
  RNA_def_property_collection_sdna(prop, NULL, "outputs", NULL);
  RNA_def_property_struct_type(prop, "NodeSocketInterface");
  RNA_def_property_clear_flag(prop, PROP_EDITABLE);
  RNA_def_property_ui_text(prop, "Outputs", "Node tree outputs");
  rna_def_node_tree_sockets_api(brna, prop, SOCK_OUT);

  prop = RNA_def_property(srna, "active_output", PROP_INT, PROP_UNSIGNED);
  RNA_def_property_int_funcs(
      prop, "rna_NodeTree_active_output_get", "rna_NodeTree_active_output_set", NULL);
  RNA_def_property_ui_text(prop, "Active Output", "Index of the active output");
  RNA_def_property_update(prop, NC_NODE, NULL);

  /* exposed as a function for runtime interface type properties */
  func = RNA_def_function(srna, "interface_update", "rna_NodeTree_interface_update");
  RNA_def_function_ui_description(func, "Updated node group interface");
  parm = RNA_def_pointer(func, "context", "Context", "", "");
  RNA_def_parameter_flags(parm, PROP_NEVER_NULL, PARM_REQUIRED);

  /* registration */
  prop = RNA_def_property(srna, "bl_idname", PROP_STRING, PROP_NONE);
  RNA_def_property_string_sdna(prop, NULL, "typeinfo->idname");
  RNA_def_property_flag(prop, PROP_REGISTER);
  RNA_def_property_ui_text(prop, "ID Name", "");

  prop = RNA_def_property(srna, "bl_label", PROP_STRING, PROP_NONE);
  RNA_def_property_string_sdna(prop, NULL, "typeinfo->ui_name");
  RNA_def_property_flag(prop, PROP_REGISTER);
  RNA_def_property_ui_text(prop, "Label", "The node tree label");

  prop = RNA_def_property(srna, "bl_description", PROP_STRING, PROP_TRANSLATION);
  RNA_def_property_string_sdna(prop, NULL, "typeinfo->ui_description");
  RNA_def_property_flag(prop, PROP_REGISTER_OPTIONAL);

  prop = RNA_def_property(srna, "bl_icon", PROP_ENUM, PROP_NONE);
  RNA_def_property_enum_sdna(prop, NULL, "typeinfo->ui_icon");
  RNA_def_property_enum_items(prop, rna_enum_icon_items);
  RNA_def_property_enum_default(prop, ICON_NODETREE);
  RNA_def_property_flag(prop, PROP_REGISTER);
  RNA_def_property_ui_text(prop, "Icon", "The node tree icon");

  /* poll */
  func = RNA_def_function(srna, "poll", NULL);
  RNA_def_function_ui_description(func, "Check visibility in the editor");
  RNA_def_function_flag(func, FUNC_NO_SELF | FUNC_REGISTER_OPTIONAL);
  parm = RNA_def_pointer(func, "context", "Context", "", "");
  RNA_def_parameter_flags(parm, PROP_NEVER_NULL, PARM_REQUIRED);
  RNA_def_function_return(func, RNA_def_boolean(func, "visible", false, "", ""));

  /* update */
  func = RNA_def_function(srna, "update", NULL);
  RNA_def_function_ui_description(func, "Update on editor changes");
  RNA_def_function_flag(func, FUNC_REGISTER_OPTIONAL | FUNC_ALLOW_WRITE);

  /* get a node tree from context */
  func = RNA_def_function(srna, "get_from_context", NULL);
  RNA_def_function_ui_description(func, "Get a node tree from the context");
  RNA_def_function_flag(func, FUNC_NO_SELF | FUNC_REGISTER_OPTIONAL);
  parm = RNA_def_pointer(func, "context", "Context", "", "");
  RNA_def_parameter_flags(parm, PROP_NEVER_NULL, PARM_REQUIRED);
  parm = RNA_def_pointer(
      func, "result_1", "NodeTree", "Node Tree", "Active node tree from context");
  RNA_def_function_output(func, parm);
  parm = RNA_def_pointer(func, "result_2", "ID", "Owner ID", "ID data that owns the node tree");
  RNA_def_function_output(func, parm);
  parm = RNA_def_pointer(
      func, "result_3", "ID", "From ID", "Original ID data selected from the context");
  RNA_def_function_output(func, parm);

  /* Check for support of a socket type with a type identifier. */
  func = RNA_def_function(srna, "valid_socket_type", NULL);
  RNA_def_function_ui_description(func, "Check if the socket type is valid for the node tree");
  RNA_def_function_flag(func, FUNC_NO_SELF | FUNC_REGISTER_OPTIONAL);
  parm = RNA_def_string(
      func, "idname", "NodeSocket", MAX_NAME, "Socket Type", "Identifier of the socket type");
  RNA_def_parameter_flags(parm, PROP_NEVER_NULL, PARM_REQUIRED);
  RNA_def_function_return(func, RNA_def_boolean(func, "valid", false, "", ""));
}

static void rna_def_composite_nodetree(BlenderRNA *brna)
{
  StructRNA *srna;
  PropertyRNA *prop;

  srna = RNA_def_struct(brna, "CompositorNodeTree", "NodeTree");
  RNA_def_struct_ui_text(
      srna, "Compositor Node Tree", "Node tree consisting of linked nodes used for compositing");
  RNA_def_struct_sdna(srna, "bNodeTree");
  RNA_def_struct_ui_icon(srna, ICON_RENDERLAYERS);

  prop = RNA_def_property(srna, "execution_mode", PROP_ENUM, PROP_NONE);
  RNA_def_property_enum_sdna(prop, NULL, "execution_mode");
  RNA_def_property_enum_items(prop, rna_enum_execution_mode_items);
  RNA_def_property_ui_text(prop, "Execution Mode", "Set how compositing is executed");
  RNA_def_property_update(prop, NC_NODE | ND_DISPLAY, "rna_NodeTree_update");

  prop = RNA_def_property(srna, "render_quality", PROP_ENUM, PROP_NONE);
  RNA_def_property_enum_sdna(prop, NULL, "render_quality");
  RNA_def_property_enum_items(prop, node_quality_items);
  RNA_def_property_ui_text(prop, "Render Quality", "Quality when rendering");

  prop = RNA_def_property(srna, "edit_quality", PROP_ENUM, PROP_NONE);
  RNA_def_property_enum_sdna(prop, NULL, "edit_quality");
  RNA_def_property_enum_items(prop, node_quality_items);
  RNA_def_property_ui_text(prop, "Edit Quality", "Quality when editing");

  prop = RNA_def_property(srna, "chunk_size", PROP_ENUM, PROP_NONE);
  RNA_def_property_enum_sdna(prop, NULL, "chunksize");
  RNA_def_property_enum_items(prop, node_chunksize_items);
  RNA_def_property_ui_text(prop,
                           "Chunksize",
                           "Max size of a tile (smaller values gives better distribution "
                           "of multiple threads, but more overhead)");

  prop = RNA_def_property(srna, "use_opencl", PROP_BOOLEAN, PROP_NONE);
  RNA_def_property_boolean_sdna(prop, NULL, "flag", NTREE_COM_OPENCL);
  RNA_def_property_ui_text(prop, "OpenCL", "Enable GPU calculations");

  prop = RNA_def_property(srna, "use_groupnode_buffer", PROP_BOOLEAN, PROP_NONE);
  RNA_def_property_boolean_sdna(prop, NULL, "flag", NTREE_COM_GROUPNODE_BUFFER);
  RNA_def_property_ui_text(prop, "Buffer Groups", "Enable buffering of group nodes");

  prop = RNA_def_property(srna, "use_two_pass", PROP_BOOLEAN, PROP_NONE);
  RNA_def_property_boolean_sdna(prop, NULL, "flag", NTREE_TWO_PASS);
  RNA_def_property_ui_text(prop,
                           "Two Pass",
                           "Use two pass execution during editing: first calculate fast nodes, "
                           "second pass calculate all nodes");

  prop = RNA_def_property(srna, "use_viewer_border", PROP_BOOLEAN, PROP_NONE);
  RNA_def_property_boolean_sdna(prop, NULL, "flag", NTREE_VIEWER_BORDER);
  RNA_def_property_ui_text(
      prop, "Viewer Region", "Use boundaries for viewer nodes and composite backdrop");
  RNA_def_property_update(prop, NC_NODE | ND_DISPLAY, "rna_NodeTree_update");
}

static void rna_def_shader_nodetree(BlenderRNA *brna)
{
  StructRNA *srna;
  FunctionRNA *func;
  PropertyRNA *parm;

  srna = RNA_def_struct(brna, "ShaderNodeTree", "NodeTree");
  RNA_def_struct_ui_text(
      srna,
      "Shader Node Tree",
      "Node tree consisting of linked nodes used for materials (and other shading data)");
  RNA_def_struct_sdna(srna, "bNodeTree");
  RNA_def_struct_ui_icon(srna, ICON_MATERIAL);

  func = RNA_def_function(srna, "get_output_node", "ntreeShaderOutputNode");
  RNA_def_function_ui_description(func,
                                  "Return active shader output node for the specified target");
  parm = RNA_def_enum(
      func, "target", prop_shader_output_target_items, SHD_OUTPUT_ALL, "Target", "");
  RNA_def_parameter_flags(parm, 0, PARM_REQUIRED);
  parm = RNA_def_pointer(func, "node", "ShaderNode", "Node", "");
  RNA_def_function_return(func, parm);
}

static void rna_def_texture_nodetree(BlenderRNA *brna)
{
  StructRNA *srna;

  srna = RNA_def_struct(brna, "TextureNodeTree", "NodeTree");
  RNA_def_struct_ui_text(
      srna, "Texture Node Tree", "Node tree consisting of linked nodes used for textures");
  RNA_def_struct_sdna(srna, "bNodeTree");
  RNA_def_struct_ui_icon(srna, ICON_TEXTURE);
}

static void rna_def_geometry_nodetree(BlenderRNA *brna)
{
  StructRNA *srna;

  srna = RNA_def_struct(brna, "GeometryNodeTree", "NodeTree");
  RNA_def_struct_ui_text(
      srna, "Geometry Node Tree", "Node tree consisting of linked nodes used for geometries");
  RNA_def_struct_sdna(srna, "bNodeTree");
  RNA_def_struct_ui_icon(srna, ICON_NODETREE);
}

/* bfa - Set node icons */
// TODO: define icons in source\blender\nodes\NOD_static_types.h instead
static int node_type_to_icon(int type)
{
  int icon = ICON_NONE;
  switch (type) {
    /* bfa - Shader Nodes */
    /* bfa - Input */
    case SH_NODE_AMBIENT_OCCLUSION:
      icon = ICON_NODE_AMBIENT_OCCLUSION;
      break;
    case SH_NODE_ATTRIBUTE:
      icon = ICON_NODE_ATTRIBUTE;
      break;
    case SH_NODE_BEVEL:
      icon = ICON_BEVEL;
      break;
    case SH_NODE_CAMERA:
      icon = ICON_CAMERA_DATA;
      break;
    case SH_NODE_FRESNEL:
      icon = ICON_NODE_FRESNEL;
      break;
    case SH_NODE_NEW_GEOMETRY:
      icon = ICON_NODE_GEOMETRY;
      break;
    case SH_NODE_HAIR_INFO:
      icon = ICON_NODE_HAIRINFO;
      break;
    case SH_NODE_LAYER_WEIGHT:
      icon = ICON_NODE_LAYERWEIGHT;
      break;
    case SH_NODE_LIGHT_PATH:
      icon = ICON_NODE_LIGHTPATH;
      break;
    case SH_NODE_OBJECT_INFO:
      icon = ICON_NODE_OBJECTINFO;
      break;
    case SH_NODE_PARTICLE_INFO:
      icon = ICON_NODE_PARTICLEINFO;
      break;
    case SH_NODE_RGB:
      icon = ICON_NODE_RGB;
      break;
    case SH_NODE_TANGENT:
      icon = ICON_NODE_TANGENT;
      break;
    case SH_NODE_TEX_COORD:
      icon = ICON_NODE_TEXCOORDINATE;
      break;
    case SH_NODE_UVMAP:
      icon = ICON_GROUP_UVS;
      break;
    case SH_NODE_VALUE:
      icon = ICON_NODE_VALUE;
      break;
    case SH_NODE_VERTEX_COLOR:
      icon = ICON_NODE_VERTEX_COLOR;
      break;
    case SH_NODE_VOLUME_INFO:
      icon = ICON_NODE_VOLUME_INFO;
      break;
    case SH_NODE_WIREFRAME:
      icon = ICON_NODE_WIREFRAME;
      break;
    case SH_NODE_UVALONGSTROKE:
      icon = ICON_NODE_UVALONGSTROKE;
      break;
    case FN_NODE_INPUT_STRING:
      icon = ICON_STRING;
      break;
    /* bfa - Output */
    case SH_NODE_OUTPUT_MATERIAL:
      icon = ICON_MATERIAL;
      break;
    case SH_NODE_OUTPUT_AOV:
      icon = ICON_NODE_VALUE;
      break;
    case SH_NODE_OUTPUT_LIGHT:
      icon = ICON_LIGHT;
      break;
    case SH_NODE_OUTPUT_LINESTYLE:
      icon = ICON_NODE_LINESTYLE_OUTPUT;
      break;
    case SH_NODE_OUTPUT_WORLD:
      icon = ICON_WORLD;
      break;
    /* bfa - Shader */
    case SH_NODE_ADD_SHADER:
      icon = ICON_NODE_ADD_SHADER;
      break;
    case SH_NODE_BSDF_DIFFUSE:
      icon = ICON_NODE_DIFFUSESHADER;
      break;
    case SH_NODE_EMISSION:
      icon = ICON_NODE_EMISSION;
      break;
    case SH_NODE_BSDF_GLASS:
      icon = ICON_NODE_GLASSHADER;
      break;
    case SH_NODE_BSDF_GLOSSY:
      icon = ICON_NODE_GLOSSYSHADER;
      break;
    case SH_NODE_HOLDOUT:
      icon = ICON_NODE_HOLDOUTSHADER;
      break;
    case SH_NODE_MIX_SHADER:
      icon = ICON_NODE_MIXSHADER;
      break;
    case SH_NODE_BSDF_PRINCIPLED:
      icon = ICON_NODE_PRINCIPLED;
      break;
    case SH_NODE_VOLUME_PRINCIPLED:
      icon = ICON_NODE_VOLUMEPRINCIPLED;
      break;
    case SH_NODE_BSDF_REFRACTION:
      icon = ICON_NODE_REFRACTIONSHADER;
      break;
    case SH_NODE_EEVEE_SPECULAR:
      icon = ICON_NODE_GLOSSYSHADER;
      break;
    case SH_NODE_SUBSURFACE_SCATTERING:
      icon = ICON_NODE_SSS;
      break;
    case SH_NODE_BSDF_TRANSLUCENT:
      icon = ICON_NODE_TRANSLUCENT;
      break;
    case SH_NODE_BSDF_TRANSPARENT:
      icon = ICON_NODE_TRANSPARENT;
      break;
    case SH_NODE_VOLUME_ABSORPTION:
      icon = ICON_NODE_VOLUMEABSORPTION;
      break;
    case SH_NODE_VOLUME_SCATTER:
      icon = ICON_NODE_VOLUMESCATTER;
      break;
    case SH_NODE_BSDF_VELVET:
      icon = ICON_NODE_VELVET;
      break;
    case SH_NODE_BSDF_ANISOTROPIC:
      icon = ICON_NODE_ANISOTOPIC;
      break;
    case SH_NODE_BSDF_HAIR:
      icon = ICON_HAIR;
      break;
    case SH_NODE_BSDF_HAIR_PRINCIPLED:
      icon = ICON_HAIR;
      break;
    case SH_NODE_BSDF_TOON:
      icon = ICON_NODE_TOONSHADER;
      break;
    case SH_NODE_BACKGROUND:
      icon = ICON_NODE_BACKGROUNDSHADER;
      break;
    /* bfa - Texture */
    case SH_NODE_TEX_BRICK:
      icon = ICON_NODE_BRICK;
      break;
    case SH_NODE_TEX_CHECKER:
      icon = ICON_NODE_CHECKER;
      break;
    case SH_NODE_TEX_ENVIRONMENT:
      icon = ICON_NODE_ENVIRONMENT;
      break;
    case SH_NODE_TEX_GRADIENT:
      icon = ICON_NODE_GRADIENT;
      break;
    case SH_NODE_TEX_IES:
      icon = ICON_LIGHT;
      break;
    case SH_NODE_TEX_IMAGE:
      icon = ICON_FILE_IMAGE;
      break;
    case SH_NODE_TEX_MAGIC:
      icon = ICON_MAGIC_TEX;
      break;
    case SH_NODE_TEX_MUSGRAVE:
      icon = ICON_MUSGRAVE_TEX;
      break;
    case SH_NODE_TEX_NOISE:
      icon = ICON_NOISE_TEX;
      break;
    case SH_NODE_TEX_POINTDENSITY:
      icon = ICON_NODE_POINTCLOUD;
      break;
    case SH_NODE_TEX_SKY:
      icon = ICON_NODE_SKY;
      break;
    case SH_NODE_TEX_VORONOI:
      icon = ICON_VORONI_TEX;
      break;
    case SH_NODE_TEX_WAVE:
      icon = ICON_NODE_WAVES;
      break;
    case SH_NODE_TEX_WHITE_NOISE:
      icon = ICON_NODE_WHITE_NOISE;
      break;
    /* bfa - Color */
    case SH_NODE_BRIGHTCONTRAST:
      icon = ICON_BRIGHTNESS_CONTRAST;
      break;
    case SH_NODE_GAMMA:
      icon = ICON_NODE_GAMMA;
      break;
    case SH_NODE_HUE_SAT:
      icon = ICON_NODE_HUESATURATION;
      break;
    case SH_NODE_INVERT:
      icon = ICON_NODE_INVERT;
      break;
    case SH_NODE_LIGHT_FALLOFF:
      icon = ICON_NODE_LIGHTFALLOFF;
      break;
    case SH_NODE_MIX_RGB:
      icon = ICON_NODE_MIXRGB;
      break;
    case SH_NODE_CURVE_RGB:
      icon = ICON_NODE_RGBCURVE;
      break;
    /* bfa - Vector */
    case SH_NODE_BUMP:
      icon = ICON_NODE_BUMP;
      break;
    case SH_NODE_DISPLACEMENT:
      icon = ICON_MOD_DISPLACE;
      break;
    case SH_NODE_MAPPING:
      icon = ICON_NODE_MAPPING;
      break;
    case SH_NODE_NORMAL:
      icon = ICON_RECALC_NORMALS;
      break;
    case SH_NODE_NORMAL_MAP:
      icon = ICON_NODE_NORMALMAP;
      break;
    case SH_NODE_CURVE_VEC:
      icon = ICON_NODE_VECTOR;
      break;
    case SH_NODE_VECTOR_DISPLACEMENT:
      icon = ICON_VECTOR_DISPLACE;
      break;
    case SH_NODE_VECTOR_ROTATE:
      icon = ICON_NODE_VECTORROTATE;
      break;
    case SH_NODE_VECT_TRANSFORM:
      icon = ICON_NODE_VECTOR_TRANSFORM;
      break;
    /* bfa - Converter */
    case SH_NODE_BLACKBODY:
      icon = ICON_NODE_BLACKBODY;
      break;
    case SH_NODE_CLAMP:
      icon = ICON_NODE_CLAMP;
      break;
    case SH_NODE_VALTORGB:
      icon = ICON_NODE_COLORRAMP;
      break;
    case SH_NODE_COMBHSV:
      icon = ICON_NODE_COMBINEHSV;
      break;
    case SH_NODE_COMBRGB:
      icon = ICON_NODE_COMBINERGB;
      break;
    case SH_NODE_COMBXYZ:
      icon = ICON_NODE_COMBINEXYZ;
      break;
    case SH_NODE_MAP_RANGE:
      icon = ICON_NODE_MAP_RANGE;
      break;
    case SH_NODE_MATH:
      icon = ICON_NODE_MATH;
      break;
    case SH_NODE_RGBTOBW:
      icon = ICON_NODE_RGBTOBW;
      break;
    case SH_NODE_SEPHSV:
      icon = ICON_NODE_SEPARATEHSV;
      break;
    case SH_NODE_SEPRGB:
      icon = ICON_NODE_SEPARATERGB;
      break;
    case SH_NODE_SEPXYZ:
      icon = ICON_NODE_SEPARATEXYZ;
      break;
    case SH_NODE_SHADERTORGB:
      icon = ICON_NODE_RGB;
      break;
    case SH_NODE_VECTOR_MATH:
      icon = ICON_NODE_VECTORMATH;
      break;
    case SH_NODE_WAVELENGTH:
      icon = ICON_NODE_WAVELENGTH;
      break;


    /* bfa - Script */
    case SH_NODE_SCRIPT:
      icon = ICON_FILE_SCRIPT;
      break;

    /* bfa - Compositor */
    /* bfa Input */
    case CMP_NODE_BOKEHIMAGE:
      icon = ICON_NODE_BOKEH_IMAGE;
      break;
    case CMP_NODE_IMAGE:
      icon = ICON_FILE_IMAGE;
      break;
    case CMP_NODE_MASK:
      icon = ICON_MOD_MASK;
      break;
    case CMP_NODE_MOVIECLIP:
      icon = ICON_FILE_MOVIE;
      break;
    case CMP_NODE_R_LAYERS:
      icon = ICON_RENDERLAYERS;
      break;
    case CMP_NODE_RGB:
      icon = ICON_NODE_RGB;
      break;
    case CMP_NODE_TEXTURE:
      icon = ICON_TEXTURE;
      break;
    case CMP_NODE_TIME:
      icon = ICON_TIME;
      break;
    case CMP_NODE_TRACKPOS:
      icon = ICON_NODE_TRACKPOSITION;
      break;
    case CMP_NODE_VALUE:
      icon = ICON_NODE_VALUE;
      break;
    /* Output */
    case CMP_NODE_COMPOSITE:
      icon = ICON_NODE_COMPOSITING;
      break;
    case CMP_NODE_OUTPUT_FILE:
      icon = ICON_NODE_FILEOUTPUT;
      break;
    case CMP_NODE_VIEW_LEVELS:
      icon = ICON_LEVELS;
      break;
    case CMP_NODE_SPLITVIEWER:
      icon = ICON_NODE_VIWERSPLIT;
      break;
    case CMP_NODE_VIEWER:
      icon = ICON_NODE_VIEWER;
      break;
    /* Color */
    case CMP_NODE_ALPHAOVER:
      icon = ICON_IMAGE_ALPHA;
      break;
    case CMP_NODE_BRIGHTCONTRAST:
      icon = ICON_BRIGHTNESS_CONTRAST;
      break;
    case CMP_NODE_COLORBALANCE:
      icon = ICON_NODE_COLORBALANCE;
      break;
    case CMP_NODE_COLORCORRECTION:
      icon = ICON_NODE_COLORCORRECTION;
      break;
    case CMP_NODE_GAMMA:
      icon = ICON_NODE_GAMMA;
      break;
    case CMP_NODE_HUECORRECT:
      icon = ICON_NODE_HUESATURATION;
      break;
    case CMP_NODE_HUE_SAT:
      icon = ICON_NODE_HUESATURATION;
      break;
    case CMP_NODE_INVERT:
      icon = ICON_NODE_INVERT;
      break;
    case CMP_NODE_MIX_RGB:
      icon = ICON_NODE_MIXRGB;
      break;
    case CMP_NODE_CURVE_RGB:
      icon = ICON_NODE_RGBCURVE;
      break;
    case CMP_NODE_TONEMAP:
      icon = ICON_NODE_TONEMAP;
      break;
    case CMP_NODE_ZCOMBINE:
      icon = ICON_NODE_ZCOMBINE;
      break;
    /* Converter */
    case CMP_NODE_PREMULKEY:
      icon = ICON_NODE_ALPHACONVERT;
      break;
    case CMP_NODE_VALTORGB:
      icon = ICON_NODE_COLORRAMP;
      break;
    case CMP_NODE_COMBHSVA:
      icon = ICON_NODE_COMBINEHSV;
      break;
    case CMP_NODE_COMBRGBA:
      icon = ICON_NODE_COMBINERGB;
      break;
    case CMP_NODE_COMBYCCA:
      icon = ICON_NODE_COMBINEYCBCRA;
      break;
    case CMP_NODE_COMBYUVA:
      icon = ICON_NODE_COMBINEYUVA;
      break;
    case CMP_NODE_ID_MASK:
      icon = ICON_MOD_MASK;
      break;
    case CMP_NODE_MATH:
      icon = ICON_NODE_MATH;
      break;
    case CMP_NODE_RGBTOBW:
      icon = ICON_NODE_RGBTOBW;
      break;
    case CMP_NODE_SEPHSVA:
      icon = ICON_NODE_SEPARATEHSV;
      break;
    case CMP_NODE_SEPRGBA:
      icon = ICON_NODE_SEPARATERGB;
      break;
    case CMP_NODE_SEPYCCA:
      icon = ICON_NODE_SEPARATE_YCBCRA;
      break;
    case CMP_NODE_SEPYUVA:
      icon = ICON_NODE_SEPARATE_YUVA;
      break;
    case CMP_NODE_SETALPHA:
      icon = ICON_IMAGE_ALPHA;
      break;
    case CMP_NODE_SWITCH_VIEW:
      icon = ICON_VIEW_SWITCHACTIVECAM;
      break;
    /* Filter */
    case CMP_NODE_ANTIALIASING:
      icon = ICON_ANTIALIASED;
      break;
    case CMP_NODE_BILATERALBLUR:
      icon = ICON_NODE_BILATERAL_BLUR;
      break;
    case CMP_NODE_BLUR:
      icon = ICON_NODE_BLUR;
      break;
    case CMP_NODE_BOKEHBLUR:
      icon = ICON_NODE_BOKEH_BLUR;
      break;
    case CMP_NODE_DEFOCUS:
      icon = ICON_NODE_DEFOCUS;
      break;
    case CMP_NODE_DENOISE:
      icon = ICON_NODE_DENOISE;
      break;
    case CMP_NODE_DESPECKLE:
      icon = ICON_NODE_DESPECKLE;
      break;
    case CMP_NODE_DILATEERODE:
      icon = ICON_NODE_ERODE;
      break;
    case CMP_NODE_DBLUR:
      icon = ICON_NODE_DIRECITONALBLUR;
      break;
    case CMP_NODE_FILTER:
      icon = ICON_FILTER;
      break;
    case CMP_NODE_GLARE:
      icon = ICON_NODE_GLARE;
      break;
    case CMP_NODE_INPAINT:
      icon = ICON_NODE_IMPAINT;
      break;
    case CMP_NODE_PIXELATE:
      icon = ICON_NODE_PIXELATED;
      break;
    case CMP_NODE_SUNBEAMS:
      icon = ICON_NODE_SUNBEAMS;
      break;
    case CMP_NODE_VECBLUR:
      icon = ICON_NODE_VECTOR_BLUR;
      break;
    /* Vector */
    case CMP_NODE_MAP_RANGE:
      icon = ICON_NODE_MAP_RANGE;
      break;
    case CMP_NODE_MAP_VALUE:
      icon = ICON_NODE_VALUE;
      break;
    case CMP_NODE_NORMAL:
      icon = ICON_RECALC_NORMALS;
      break;
    case CMP_NODE_NORMALIZE:
      icon = ICON_NODE_NORMALIZE;
      break;
    case CMP_NODE_CURVE_VEC:
      icon = ICON_NODE_VECTOR;
      break;
    /* Matte */
    case CMP_NODE_MASK_BOX:
      icon = ICON_NODE_BOXMASK;
      break;
    case CMP_NODE_CHANNEL_MATTE:
      icon = ICON_NODE_CHANNEL;
      break;
    case CMP_NODE_CHROMA_MATTE:
      icon = ICON_NODE_CHROMA;
      break;
    case CMP_NODE_COLOR_MATTE:
      icon = ICON_COLOR;
      break;
    case CMP_NODE_COLOR_SPILL:
      icon = ICON_NODE_SPILL;
      break;
    case CMP_NODE_CRYPTOMATTE:
      icon = ICON_CRYPTOMATTE;
      break;
    case CMP_NODE_CRYPTOMATTE_LEGACY:
      icon = ICON_CRYPTOMATTE;
      break;
    case CMP_NODE_DIFF_MATTE:
      icon = ICON_SELECT_DIFFERENCE;
      break;
    case CMP_NODE_DIST_MATTE:
      icon = ICON_DRIVER_DISTANCE;
      break;
    case CMP_NODE_DOUBLEEDGEMASK:
      icon = ICON_NODE_DOUBLEEDGEMASK;
      break;
    case CMP_NODE_MASK_ELLIPSE:
      icon = ICON_NODE_ELLIPSEMASK;
      break;
    case CMP_NODE_KEYING:
      icon = ICON_NODE_KEYING;
      break;
    case CMP_NODE_KEYINGSCREEN:
      icon = ICON_NODE_KEYINGSCREEN;
      break;
    case CMP_NODE_LUMA_MATTE:
      icon = ICON_NODE_LUMINANCE;
      break;
    /* Distort */
    case CMP_NODE_CORNERPIN:
      icon = ICON_NODE_CORNERPIN;
      break;
    case CMP_NODE_CROP:
      icon = ICON_NODE_CROP;
      break;
    case CMP_NODE_DISPLACE:
      icon = ICON_MOD_DISPLACE;
      break;
    case CMP_NODE_FLIP:
      icon = ICON_FLIP;
      break;
    case CMP_NODE_LENSDIST:
      icon = ICON_NODE_LENSDISTORT;
      break;
    case CMP_NODE_MAP_UV:
      icon = ICON_GROUP_UVS;
      break;
    case CMP_NODE_MOVIEDISTORTION:
      icon = ICON_NODE_MOVIEDISTORT;
      break;
    case CMP_NODE_PLANETRACKDEFORM:
      icon = ICON_NODE_PLANETRACKDEFORM;
      break;
    case CMP_NODE_ROTATE:
      icon = ICON_TRANSFORM_ROTATE;
      break;
    case CMP_NODE_SCALE:
      icon = ICON_TRANSFORM_SCALE;
      break;
    case CMP_NODE_STABILIZE2D:
      icon = ICON_NODE_STABILIZE2D;
      break;
    case CMP_NODE_TRANSFORM:
      icon = ICON_NODE_TRANSFORM;
      break;
    case CMP_NODE_TRANSLATE:
      icon = ICON_TRANSFORM_MOVE;
      break;

    /* Relation */
    case CMP_NODE_SWITCH:
      icon = ICON_SWITCH_DIRECTION;
      break;
    /*Geometry Node Editor */
    /*-----------------------*/
    case FN_NODE_BOOLEAN_MATH:
      icon = ICON_BOOLEAN_MATH;
      break;
    case FN_NODE_FLOAT_COMPARE:
      icon = ICON_FLOAT_COMPARE;
      break;
    case FN_NODE_FLOAT_TO_INT:
      icon = ICON_FLOAT_TO_INT;
      break;
    case FN_NODE_RANDOM_FLOAT:
      icon = ICON_RANDOM_FLOAT;
      break;
    case FN_NODE_INPUT_VECTOR:
      icon = ICON_NODE_VECTOR;
      break;
    case GEO_NODE_TRIANGULATE:
      icon = ICON_MOD_TRIANGULATE;
      break;
    case GEO_NODE_VIEWER:
      icon = ICON_NODE_VIEWER;
      break;
    case GEO_NODE_EDGE_SPLIT:
      icon = ICON_SPLITEDGE;
      break;
    case GEO_NODE_TRANSFORM:
      icon = ICON_NODE_TRANSFORM;
      break;
    case GEO_NODE_BOOLEAN:
      icon = ICON_MOD_BOOLEAN;
      break;
    case GEO_NODE_POINT_DISTRIBUTE:
      icon = ICON_POINT_DISTRIBUTE;
      break;
    case GEO_NODE_POINT_INSTANCE:
      icon = ICON_POINT_INSTANCE;
      break;
    case GEO_NODE_OBJECT_INFO:
      icon = ICON_NODE_OBJECTINFO;
      break;
      /*attribute nodes*/
    case GEO_NODE_ATTRIBUTE_RANDOMIZE:
      icon = ICON_ATTRIBUTE_RANDOMIZE;
      break;
    case GEO_NODE_ATTRIBUTE_MATH:
      icon = ICON_ATTRIBUTE_MATH;
      break;
    case GEO_NODE_ATTRIBUTE_TRANSFER:
      icon = ICON_ATTRIBUTE_TRANSFER;
      break;
    case GEO_NODE_ATTRIBUTE_VECTOR_MATH:
      icon = ICON_ATTRIBUTE_VECTORMATH;
      break;
    case GEO_NODE_ATTRIBUTE_VECTOR_ROTATE:
      icon = ICON_ATTRIBUTE_VECTOR_ROTATE;
      break;
    case GEO_NODE_ATTRIBUTE_FILL:
      icon = ICON_ATTRIBUTE_FILL;
      break;
    case GEO_NODE_ATTRIBUTE_MIX:
      icon = ICON_ATTRIBUTE_MIX;
      break;
    case GEO_NODE_ATTRIBUTE_COLOR_RAMP:
      icon = ICON_ATTRIBUTE_COLORRAMP;
      break;
    case GEO_NODE_ATTRIBUTE_COMPARE:
      icon = ICON_ATTRIBUTE_COMPARE;
      break;
    case GEO_NODE_ATTRIBUTE_CONVERT:
      icon = ICON_ATTRIBUTE_CONVERT;
      break;
    case GEO_NODE_ATTRIBUTE_CURVE_MAP:
      icon = ICON_ATTRIBUTE_CURVEMAP;
      break;
    case GEO_NODE_ATTRIBUTE_SAMPLE_TEXTURE:
      icon = ICON_ATTRIBUTE_TEXTURE;
      break;
    case GEO_NODE_ATTRIBUTE_PROXIMITY:
      icon = ICON_ATTRIBUTE_PROXIMITY;
      break;
    case GEO_NODE_ATTRIBUTE_COMBINE_XYZ:
      icon = ICON_ATTRIBUTE_COMBINE_XYZ;
      break;
    case GEO_NODE_ATTRIBUTE_SEPARATE_XYZ:
      icon = ICON_ATTRIBUTE_SEPARATE_XYZ;
      break;
    case GEO_NODE_ATTRIBUTE_REMOVE:
      icon = ICON_ATTRIBUTE_REMOVE;
      break;
    case GEO_NODE_ATTRIBUTE_MAP_RANGE:
      icon = ICON_ATTRIBUTE_MAPRANGE;
      break;
    case GEO_NODE_ATTRIBUTE_CLAMP:
      icon = ICON_ATTRIBUTE_CLAMP;
      break;
    case GEO_NODE_BOUNDING_BOX:
      icon = ICON_PIVOT_BOUNDBOX;
      break;
    case GEO_NODE_JOIN_GEOMETRY:
      icon = ICON_JOIN;
      break;
    case GEO_NODE_POINT_SEPARATE:
      icon = ICON_POINT_SEPARATE;
      break;
    case GEO_NODE_VOLUME_TO_MESH:
      icon = ICON_VOLUME_TO_MESH;
      break;
    case GEO_NODE_POINT_ROTATE:
      icon = ICON_POINT_ROTATE;
      break;
    case GEO_NODE_ALIGN_ROTATION_TO_VECTOR:
      icon = ICON_ALIGN_ROTATION_TO_VECTOR;
      break;
    case GEO_NODE_POINT_SCALE:
      icon = ICON_POINT_SCALE;
      break;
    case GEO_NODE_POINT_TRANSLATE:
      icon = ICON_POINT_TRANSLATE;
      break;
    case GEO_NODE_POINTS_TO_VOLUME:
      icon = ICON_POINT_TO_VOLUME;
      break;
    case GEO_NODE_RAYCAST:
      icon = ICON_RAYCAST;
      break;
    case GEO_NODE_SEPARATE_COMPONENTS:
      icon = ICON_SEPARATE;
      break;
    case GEO_NODE_COLLECTION_INFO:
      icon = ICON_COLLECTION_INFO;
      break;
    case GEO_NODE_IS_VIEWPORT:
      icon = ICON_VIEW;
      break;
    case GEO_NODE_MESH_SUBDIVIDE:
      icon = ICON_SUBDIVIDE_EDGES;
      break;
    case GEO_NODE_SUBDIVISION_SURFACE:
      icon = ICON_SUBDIVIDE_EDGES;
      break;
    case CMP_NODE_EXPOSURE:
      icon = ICON_EXPOSURE;
      break;
    case GEO_NODE_INPUT_MATERIAL:
      icon = ICON_NODE_MATERIAL;
      break;
    case GEO_NODE_MATERIAL_ASSIGN:
      icon = ICON_MATERIAL_ADD;
      break;
    case GEO_NODE_MATERIAL_REPLACE:
      icon = ICON_MATERIAL_REPLACE;
      break;

    case GEO_NODE_CONVEX_HULL:
      icon = ICON_CONVEXHULL;
      break;
    case GEO_NODE_SELECT_BY_MATERIAL:
      icon = ICON_SELECT_BY_MATERIAL;
      break;

      /*primitives*/
    case GEO_NODE_MESH_PRIMITIVE_CUBE:
      icon = ICON_MESH_CUBE;
      break;
    case GEO_NODE_MESH_PRIMITIVE_CIRCLE:
      icon = ICON_MESH_CIRCLE;
      break;
    case GEO_NODE_MESH_PRIMITIVE_UV_SPHERE:
      icon = ICON_MESH_UVSPHERE;
      break;
    case GEO_NODE_MESH_PRIMITIVE_CYLINDER:
      icon = ICON_MESH_CYLINDER;
      break;
    case GEO_NODE_MESH_PRIMITIVE_ICO_SPHERE:
      icon = ICON_MESH_ICOSPHERE;
      break;
    case GEO_NODE_MESH_PRIMITIVE_CONE:
      icon = ICON_MESH_CONE;
      break;
    case GEO_NODE_MESH_PRIMITIVE_LINE:
      icon = ICON_MESH_LINE;
      break;
    case GEO_NODE_MESH_PRIMITIVE_GRID:
      icon = ICON_MESH_GRID;
      break;
    case GEO_NODE_SWITCH:
      icon = ICON_SWITCH;
      break;
      /*group*/
    case NODE_GROUP:
      icon = ICON_NODE_MAKEGROUP;
      break;
    case NODE_GROUP_INPUT:
      icon = ICON_GROUPINPUT;
      break;
    case NODE_GROUP_OUTPUT:
      icon = ICON_GROUPOUTPUT;
      break;
      /*layout*/
    case NODE_FRAME:
      icon = ICON_NODE_FRAME;
      break;
    case NODE_REROUTE:
      icon = ICON_NODE_REROUTE;
      break;
      /*curve*/
    case GEO_NODE_CURVE_LENGTH:
      icon = ICON_PARTICLEBRUSH_LENGTH;
      break;
      /*curve primitives*/
    case GEO_NODE_CURVE_PRIMITIVE_BEZIER_SEGMENT:
      icon = ICON_CURVE_BEZCURVE;
      break;
    case GEO_NODE_CURVE_PRIMITIVE_LINE:
      icon = ICON_CURVE_LINE;
      break;
    case GEO_NODE_CURVE_PRIMITIVE_CIRCLE:
      icon = ICON_CURVE_BEZCIRCLE;
      break;
    case GEO_NODE_CURVE_PRIMITIVE_QUADRATIC_BEZIER:
      icon = ICON_CURVE_NCURVE;
      break;
    case GEO_NODE_CURVE_PRIMITIVE_QUADRILATERAL:
      icon = ICON_CURVE_QUADRILATERAL;
      break;
    case GEO_NODE_CURVE_PRIMITIVE_STAR:
      icon = ICON_CURVE_STAR;
      break;
    case GEO_NODE_CURVE_PRIMITIVE_SPIRAL:
      icon = ICON_CURVE_SPIRAL;
      break;
    case GEO_NODE_CURVE_TO_MESH:
      icon = ICON_OUTLINER_OB_MESH;
      break;
    case GEO_NODE_CURVE_TRIM:
      icon = ICON_CURVE_TRIM;
      break;
    case GEO_NODE_DELETE_GEOMETRY:
      icon = ICON_DELETE;
      break;
    case GEO_NODE_MESH_TO_CURVE:
      icon = ICON_OUTLINER_OB_CURVE;
      break;
    case GEO_NODE_CURVE_SUBDIVIDE:
      icon = ICON_SUBDIVIDE_EDGES;
      break;
    case GEO_NODE_CURVE_RESAMPLE:
      icon = ICON_CURVE_RESAMPLE;
      break;
    case GEO_NODE_CURVE_SET_HANDLES:
      icon = ICON_HANDLE_AUTO;
      break;
    case GEO_NODE_CURVE_SELECT_HANDLES:
      icon = ICON_SELECT_HANDLETYPE;
      break;
    case GEO_NODE_CURVE_SPLINE_TYPE:
      icon = ICON_SPLINE_TYPE;
      break;
    case GEO_NODE_CURVE_REVERSE:
      icon = ICON_SWITCH_DIRECTION;
      break;
    case GEO_NODE_CURVE_TO_POINTS:
      icon = ICON_POINTCLOUD_DATA;
      break;
    case GEO_NODE_CURVE_ENDPOINTS:
      icon = ICON_CURVE_STARTEND;
      break;
  }
  return icon;
}

static StructRNA *define_specific_node(BlenderRNA *brna,
                                       const char *struct_name,
                                       const char *base_name,
                                       const char *ui_name,
                                       const char *ui_desc,
                                       const int ui_icon,
                                       void (*def_func)(StructRNA *))
{
  StructRNA *srna;
  FunctionRNA *func;
  PropertyRNA *parm;

  /* XXX hack, want to avoid "NodeInternal" prefix,
   * so use "Node" in NOD_static_types.h and replace here */
  if (STREQ(base_name, "Node")) {
    base_name = "NodeInternal";
  }

  srna = RNA_def_struct(brna, struct_name, base_name);
  RNA_def_struct_ui_text(srna, ui_name, ui_desc);
  RNA_def_struct_ui_icon(srna, ui_icon);
  RNA_def_struct_sdna(srna, "bNode");

  func = RNA_def_function(srna, "is_registered_node_type", "rna_Node_is_registered_node_type");
  RNA_def_function_ui_description(func, "True if a registered node type");
  RNA_def_function_flag(func, FUNC_NO_SELF | FUNC_USE_SELF_TYPE);
  parm = RNA_def_boolean(func, "result", false, "Result", "");
  RNA_def_function_return(func, parm);

  /* Exposes the socket template type lists in RNA for use in scripts
   * Only used in the C nodes and not exposed in the base class to
   * keep the namespace clean for py-nodes. */
  func = RNA_def_function(srna, "input_template", "rna_NodeInternal_input_template");
  RNA_def_function_ui_description(func, "Input socket template");
  RNA_def_function_flag(func, FUNC_NO_SELF | FUNC_USE_SELF_TYPE);
  parm = RNA_def_property(func, "index", PROP_INT, PROP_UNSIGNED);
  RNA_def_property_ui_text(parm, "Index", "");
  RNA_def_parameter_flags(parm, 0, PARM_REQUIRED);
  parm = RNA_def_property(func, "result", PROP_POINTER, PROP_NONE);
  RNA_def_property_struct_type(parm, "NodeInternalSocketTemplate");
  RNA_def_parameter_flags(parm, 0, PARM_RNAPTR);
  RNA_def_function_return(func, parm);

  func = RNA_def_function(srna, "output_template", "rna_NodeInternal_output_template");
  RNA_def_function_ui_description(func, "Output socket template");
  RNA_def_function_flag(func, FUNC_NO_SELF | FUNC_USE_SELF_TYPE);
  parm = RNA_def_property(func, "index", PROP_INT, PROP_UNSIGNED);
  RNA_def_property_ui_text(parm, "Index", "");
  RNA_def_parameter_flags(parm, 0, PARM_REQUIRED);
  parm = RNA_def_property(func, "result", PROP_POINTER, PROP_NONE);
  RNA_def_property_struct_type(parm, "NodeInternalSocketTemplate");
  RNA_def_parameter_flags(parm, 0, PARM_RNAPTR);
  RNA_def_function_return(func, parm);

  if (def_func) {
    def_func(srna);
  }

  return srna;
}

static void rna_def_node_instance_hash(BlenderRNA *brna)
{
  StructRNA *srna;

  srna = RNA_def_struct(brna, "NodeInstanceHash", NULL);
  RNA_def_struct_ui_text(srna, "Node Instance Hash", "Hash table containing node instance data");

  /* XXX This type is a stub for now, only used to store instance hash in the context.
   * Eventually could use a StructRNA pointer to define a specific data type
   * and expose lookup functions.
   */
}

void RNA_def_nodetree(BlenderRNA *brna)
{
  StructRNA *srna;

  rna_def_node_socket(brna);
  rna_def_node_socket_interface(brna);

  rna_def_node(brna);
  rna_def_node_link(brna);

  rna_def_internal_node(brna);
  rna_def_shader_node(brna);
  rna_def_compositor_node(brna);
  rna_def_texture_node(brna);
  rna_def_geometry_node(brna);
  rna_def_function_node(brna);

  rna_def_nodetree(brna);

  rna_def_node_socket_standard_types(brna);

  rna_def_composite_nodetree(brna);
  rna_def_shader_nodetree(brna);
  rna_def_texture_nodetree(brna);
  rna_def_geometry_nodetree(brna);

#  define DefNode(Category, ID, DefFunc, EnumName, StructName, UIName, UIDesc) \
    { \
      srna = define_specific_node(brna, \
                                  #Category #StructName, \
                                  #Category, \
                                  UIName, \
                                  UIDesc, \
                                  node_type_to_icon(ID), \
                                  DefFunc); \
      if (ID == CMP_NODE_OUTPUT_FILE) { \
        /* needs brna argument, can't use NOD_static_types.h */ \
        def_cmp_output_file(brna, srna); \
      } \
    }

  /* hack, don't want to add include path to RNA just for this, since in the future RNA types
   * for nodes should be defined locally at runtime anyway ...
   */
#  include "../../nodes/NOD_static_types.h"

  /* Node group types need to be defined for shader, compositor, texture, geometry nodes
   * individually. Cannot use the static types header for this, since they share the same int id.
   */
  define_specific_node(brna, "ShaderNodeGroup", "ShaderNode", "Group", "", ICON_NONE, def_group);
  define_specific_node(
      brna, "CompositorNodeGroup", "CompositorNode", "Group", "", ICON_NONE, def_group);
  define_specific_node(brna, "TextureNodeGroup", "TextureNode", "Group", "", ICON_NONE, def_group);
  define_specific_node(
      brna, "GeometryNodeGroup", "GeometryNode", "Group", "", ICON_NONE, def_group);
  def_custom_group(brna,
                   "ShaderNodeCustomGroup",
                   "ShaderNode",
                   "Shader Custom Group",
                   "Custom Shader Group Node for Python nodes",
                   "rna_ShaderNodeCustomGroup_register");
  def_custom_group(brna,
                   "CompositorNodeCustomGroup",
                   "CompositorNode",
                   "Compositor Custom Group",
                   "Custom Compositor Group Node for Python nodes",
                   "rna_CompositorNodeCustomGroup_register");
  def_custom_group(brna,
                   "NodeCustomGroup",
                   "Node",
                   "Custom Group",
                   "Base node type for custom registered node group types",
                   "rna_NodeCustomGroup_register");
  def_custom_group(brna,
                   "GeometryNodeCustomGroup",
                   "GeometryNode",
                   "Geometry Custom Group",
                   "Custom Geometry Group Node for Python nodes",
                   "rna_GeometryNodeCustomGroup_register");

  /* special socket types */
  rna_def_cmp_output_file_slot_file(brna);
  rna_def_cmp_output_file_slot_layer(brna);

  rna_def_node_instance_hash(brna);
}

/* clean up macro definition */
#  undef NODE_DEFINE_SUBTYPES

#endif<|MERGE_RESOLUTION|>--- conflicted
+++ resolved
@@ -4,7 +4,6 @@
  * as published by the Free Software Foundation; either version 2
  * of the License, or (at your option) any later version.
  *
- * This program is distributed in the hope that it will be useful,
  * This program is distributed in the hope that it will be useful,
  * but WITHOUT ANY WARRANTY; without even the implied warranty of
  * MERCHANTABILITY or FITNESS FOR A PARTICULAR PURPOSE.  See the
@@ -11961,12 +11960,8 @@
   RNA_def_property_pointer_funcs(
       prop, NULL, NULL, NULL, "rna_GPencil_datablocks_annotations_poll");
   RNA_def_property_flag(prop, PROP_EDITABLE | PROP_ID_REFCOUNT);
-<<<<<<< HEAD
+  RNA_def_property_override_flag(prop, PROPOVERRIDE_OVERRIDABLE_LIBRARY);
   RNA_def_property_ui_text(prop, "Grease Pencil Data", "Grease Pencil data");
-=======
-  RNA_def_property_override_flag(prop, PROPOVERRIDE_OVERRIDABLE_LIBRARY);
-  RNA_def_property_ui_text(prop, "Grease Pencil Data", "Grease Pencil data-block");
->>>>>>> ee6e94f9
   RNA_def_property_update(prop, NC_NODE, NULL);
 
   prop = RNA_def_property(srna, "type", PROP_ENUM, PROP_NONE);
@@ -13024,7 +13019,7 @@
   }
   return icon;
 }
-
+ /*bfa - const int ui_icon,*/
 static StructRNA *define_specific_node(BlenderRNA *brna,
                                        const char *struct_name,
                                        const char *base_name,
@@ -13045,7 +13040,7 @@
 
   srna = RNA_def_struct(brna, struct_name, base_name);
   RNA_def_struct_ui_text(srna, ui_name, ui_desc);
-  RNA_def_struct_ui_icon(srna, ui_icon);
+  RNA_def_struct_ui_icon(srna, ui_icon); /*bfa - icons*/
   RNA_def_struct_sdna(srna, "bNode");
 
   func = RNA_def_function(srna, "is_registered_node_type", "rna_Node_is_registered_node_type");
@@ -13125,6 +13120,7 @@
   rna_def_texture_nodetree(brna);
   rna_def_geometry_nodetree(brna);
 
+/*bfa - node_type_to_icon(ID), \ comes from us*/
 #  define DefNode(Category, ID, DefFunc, EnumName, StructName, UIName, UIDesc) \
     { \
       srna = define_specific_node(brna, \
@@ -13148,6 +13144,7 @@
   /* Node group types need to be defined for shader, compositor, texture, geometry nodes
    * individually. Cannot use the static types header for this, since they share the same int id.
    */
+/*bfa - icons*/
   define_specific_node(brna, "ShaderNodeGroup", "ShaderNode", "Group", "", ICON_NONE, def_group);
   define_specific_node(
       brna, "CompositorNodeGroup", "CompositorNode", "Group", "", ICON_NONE, def_group);
