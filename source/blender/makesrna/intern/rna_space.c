/*
 * ***** BEGIN GPL LICENSE BLOCK *****
 *
 * This program is free software; you can redistribute it and/or
 * modify it under the terms of the GNU General Public License
 * as published by the Free Software Foundation; either version 2
 * of the License, or (at your option) any later version.
 *
 * This program is distributed in the hope that it will be useful,
 * but WITHOUT ANY WARRANTY; without even the implied warranty of
 * MERCHANTABILITY or FITNESS FOR A PARTICULAR PURPOSE.  See the
 * GNU General Public License for more details.
 *
 * You should have received a copy of the GNU General Public License
 * along with this program; if not, write to the Free Software Foundation,
 * Inc., 51 Franklin Street, Fifth Floor, Boston, MA 02110-1301, USA.
 *
 * Contributor(s): Blender Foundation (2008)
 *
 * ***** END GPL LICENSE BLOCK *****
 */

/** \file blender/makesrna/intern/rna_space.c
 *  \ingroup RNA
 */

#include <stdlib.h>
#include <string.h>

#include "MEM_guardedalloc.h"

#include "BLT_translation.h"

#include "BKE_image.h"
#include "BKE_key.h"
#include "BKE_movieclip.h"
#include "BKE_node.h"
#include "BKE_studiolight.h"

#include "BLI_math.h"

#include "DNA_action_types.h"
#include "DNA_gpencil_types.h"
#include "DNA_key_types.h"
#include "DNA_material_types.h"
#include "DNA_node_types.h"
#include "DNA_object_types.h"
#include "DNA_space_types.h"
#include "DNA_sequence_types.h"
#include "DNA_mask_types.h"
#include "DNA_view3d_types.h"
#include "DNA_workspace_types.h"

#include "RNA_access.h"
#include "RNA_define.h"

#include "rna_internal.h"

#include "WM_api.h"
#include "WM_types.h"

#include "RE_engine.h"
#include "RE_pipeline.h"

#include "RNA_enum_types.h"

const EnumPropertyItem rna_enum_space_type_items[] = {
	/* empty must be here for python, is skipped for UI */
	{ SPACE_EMPTY, "EMPTY", ICON_NONE, "Empty", "" },

	/* General */
<<<<<<< HEAD
	{ 0, "", ICON_NONE, "General", "" },
	{ SPACE_VIEW3D, "VIEW_3D", ICON_VIEW3D, "3D View", "3D viewport" },
	{ SPACE_IMAGE, "IMAGE_EDITOR", ICON_IMAGE_COL, "UV/Image Editor", "View and edit images and UV Maps" },
	{ SPACE_NODE, "NODE_EDITOR", ICON_NODETREE, "Node Editor", "Editor for node-based shading and compositing tools" },
	{ SPACE_SEQ, "SEQUENCE_EDITOR", ICON_SEQUENCE, "Video Sequencer", "Video editing tools" },
	{ SPACE_CLIP, "CLIP_EDITOR", ICON_CLIP, "Movie Clip Editor", "Motion tracking tools" },

	/* Animation */
	{ 0, "", ICON_NONE, "Animation", "" },
	{ SPACE_TIME, "TIMELINE", ICON_TIME, "Timeline", "Timeline and playback controls" },
	{ SPACE_IPO, "GRAPH_EDITOR", ICON_IPO, "Graph Editor", "Edit drivers and keyframe interpolation" },
	{ SPACE_ACTION, "DOPESHEET_EDITOR", ICON_ACTION, "Dope Sheet", "Adjust timing of keyframes" },
	{ SPACE_NLA, "NLA_EDITOR", ICON_NLA, "NLA Editor", "Combine and layer Actions" },

	/* Scripting */
	{ 0, "", ICON_NONE, "Scripting", "" },
	{ SPACE_TEXT, "TEXT_EDITOR", ICON_TEXT, "Text Editor", "Edit scripts and in-file documentation" },
	{ SPACE_LOGIC, "LOGIC_EDITOR", ICON_LOGIC, "Logic Editor", "Game logic editing" },
	{ SPACE_CONSOLE, "CONSOLE", ICON_CONSOLE, "Python Console", "Interactive programmatic console for "
	"advanced editing and script development" },
	{ SPACE_INFO, "INFO", ICON_INFO, "Info", "Main menu bar and list of error messages "
	"(drag down to expand and display)" },

	/* Data */
	{ 0, "", ICON_NONE, "Data", "" },
	{ SPACE_TOOLBAR, "TOOLBAR", ICON_TOOLBAR, "Toolbar", "A toolbar. Here you can display various button menus" },
	{ SPACE_OUTLINER, "OUTLINER", ICON_OOPS, "Outliner", "Overview of scene graph and all available data-blocks" },
	{ SPACE_BUTS, "PROPERTIES", ICON_BUTS, "Properties", "Edit properties of active object and related data-blocks" },
	{ SPACE_FILE, "FILE_BROWSER", ICON_FILESEL, "File Browser", "Browse for files and assets" },
	{ SPACE_USERPREF, "USER_PREFERENCES", ICON_PREFERENCES, "User Preferences",
	"Edit persistent configuration settings" },
	{ 0, NULL, 0, NULL, NULL }
=======
	{0, "", ICON_NONE, "General", ""},
	{SPACE_VIEW3D, "VIEW_3D", ICON_VIEW3D, "3D Viewport", "Manipulate objects in a 3D environment"},
	{SPACE_IMAGE, "IMAGE_EDITOR", ICON_IMAGE, "UV/Image Editor", "View and edit images and UV Maps"},
	{SPACE_NODE, "NODE_EDITOR", ICON_NODETREE, "Node Editor", "Editor for node-based shading and compositing tools"},
	{SPACE_SEQ, "SEQUENCE_EDITOR", ICON_SEQUENCE, "Video Sequencer", "Video editing tools"},
	{SPACE_CLIP, "CLIP_EDITOR", ICON_CLIP, "Movie Clip Editor", "Motion tracking tools"},

	/* Animation */
	{0, "", ICON_NONE, "Animation", ""},
	//{SPACE_ACTION, "TIMELINE", ICON_TIME, "Timeline", "Timeline and playback controls (NOTE: Switch to 'Timeline' mode)"}, /* XXX */
	{SPACE_ACTION, "DOPESHEET_EDITOR", ICON_ACTION, "Dope Sheet", "Adjust timing of keyframes"},
	{SPACE_IPO, "GRAPH_EDITOR", ICON_GRAPH, "Graph Editor", "Edit drivers and keyframe interpolation"},
	{SPACE_NLA, "NLA_EDITOR", ICON_NLA, "Nonlinear Animation", "Combine and layer Actions"},

	/* Scripting */
	{0, "", ICON_NONE, "Scripting", ""},
	{SPACE_TEXT, "TEXT_EDITOR", ICON_TEXT, "Text Editor", "Edit scripts and in-file documentation"},
	{SPACE_CONSOLE, "CONSOLE", ICON_CONSOLE, "Python Console", "Interactive programmatic console for "
	                "advanced editing and script development"},
	{SPACE_INFO, "INFO", ICON_INFO, "Info", "Main menu bar and list of error messages "
	             "(drag down to expand and display)"},
	/* Special case: Top-bar and Status-bar aren't supposed to be a regular editor for the user. */
	{SPACE_TOPBAR, "TOPBAR", ICON_NONE, "Top Bar", "Global bar at the top of the screen for "
	               "global per-window settings"},
	{SPACE_STATUSBAR, "STATUSBAR", ICON_NONE, "Status Bar", "Global bar at the bottom of the "
	                  "screen for general status information"},

	/* Data */
	{0, "", ICON_NONE, "Data", ""},
	{SPACE_OUTLINER, "OUTLINER", ICON_OUTLINER, "Outliner", "Overview of scene graph and all available data-blocks"},
	{SPACE_BUTS, "PROPERTIES", ICON_PROPERTIES, "Properties", "Edit properties of active object and related data-blocks"},
	{SPACE_FILE, "FILE_BROWSER", ICON_FILEBROWSER, "File Browser", "Browse for files and assets"},
	{SPACE_USERPREF, "USER_PREFERENCES", ICON_PREFERENCES, "User Preferences",
	                 "Edit persistent configuration settings"},
	{0, NULL, 0, NULL, NULL}
>>>>>>> 24888ec9
};

const EnumPropertyItem rna_enum_space_graph_mode_items[] = {
	{SIPO_MODE_ANIMATION, "FCURVES", ICON_GRAPH, "Graph Editor",
	 "Edit animation/keyframes displayed as 2D curves"},
	{SIPO_MODE_DRIVERS, "DRIVERS", ICON_DRIVER, "Drivers", "Edit drivers"},
	{0, NULL, 0, NULL, NULL}
};

#define SACT_ITEM_DOPESHEET \
	{SACTCONT_DOPESHEET, "DOPESHEET", ICON_ACTION, "Dope Sheet", "Edit all keyframes in scene"}
#define SACT_ITEM_TIMELINE \
	{SACTCONT_TIMELINE, "TIMELINE", ICON_TIME, "Timeline", "Timeline and playback controls"}
#define SACT_ITEM_ACTION \
	{SACTCONT_ACTION, "ACTION", ICON_OBJECT_DATA, "Action Editor", "Edit keyframes in active object's Object-level action"}
#define SACT_ITEM_SHAPEKEY \
	{SACTCONT_SHAPEKEY, "SHAPEKEY", ICON_SHAPEKEY_DATA, "Shape Key Editor", "Edit keyframes in active object's Shape Keys action"}
#define SACT_ITEM_GPENCIL \
	{SACTCONT_GPENCIL, "GPENCIL", ICON_GREASEPENCIL, "Grease Pencil", "Edit timings for all Grease Pencil sketches in file"}
#define SACT_ITEM_MASK \
	{SACTCONT_MASK, "MASK", ICON_MOD_MASK, "Mask", "Edit timings for Mask Editor splines"}
#define SACT_ITEM_CACHEFILE \
	{SACTCONT_CACHEFILE, "CACHEFILE", ICON_FILE, "Cache File", "Edit timings for Cache File data-blocks"}

#ifndef RNA_RUNTIME
/* XXX: action-editor is currently for object-level only actions, so show that using object-icon hint */
static EnumPropertyItem rna_enum_space_action_mode_all_items[] = {
	SACT_ITEM_DOPESHEET,
	SACT_ITEM_TIMELINE,
	SACT_ITEM_ACTION,
	SACT_ITEM_SHAPEKEY,
	SACT_ITEM_GPENCIL,
	SACT_ITEM_MASK,
	SACT_ITEM_CACHEFILE,
	{0, NULL, 0, NULL, NULL}
};
static EnumPropertyItem rna_enum_space_action_ui_mode_items[] = {
	SACT_ITEM_DOPESHEET,
	/* SACT_ITEM_TIMELINE, */
	SACT_ITEM_ACTION,
	SACT_ITEM_SHAPEKEY,
	SACT_ITEM_GPENCIL,
	SACT_ITEM_MASK,
	SACT_ITEM_CACHEFILE,
	{0, NULL, 0, NULL, NULL}
};
#endif
/* expose as ui_mode */
const EnumPropertyItem rna_enum_space_action_mode_items[] = {
	SACT_ITEM_DOPESHEET,
	SACT_ITEM_TIMELINE,
	{0, NULL, 0, NULL, NULL}
};

#undef SACT_ITEM_DOPESHEET
#undef SACT_ITEM_TIMELINE
#undef SACT_ITEM_ACTION
#undef SACT_ITEM_SHAPEKEY
#undef SACT_ITEM_GPENCIL
#undef SACT_ITEM_MASK
#undef SACT_ITEM_CACHEFILE


#define SI_ITEM_VIEW(name, icon) \
	{SI_MODE_VIEW, "VIEW", icon, name, "View the image"}
#define SI_ITEM_UV \
	{SI_MODE_UV, "UV", ICON_GROUP_UVS, "UV Editor", "UV edit in mesh editmode"}
#define SI_ITEM_PAINT \
	{SI_MODE_PAINT, "PAINT", ICON_TPAINT_HLT, "Paint", "2D image painting mode"}
#define SI_ITEM_MASK \
	{SI_MODE_MASK, "MASK", ICON_MOD_MASK, "Mask", "Mask editing"}

static const EnumPropertyItem rna_enum_space_image_mode_all_items[] = {
	SI_ITEM_VIEW("View", ICON_FILE_IMAGE),
	SI_ITEM_UV,
	SI_ITEM_PAINT,
	SI_ITEM_MASK,
	{0, NULL, 0, NULL, NULL}
};

static const EnumPropertyItem rna_enum_space_image_mode_ui_items[] = {
	SI_ITEM_VIEW("View", ICON_FILE_IMAGE),
	SI_ITEM_PAINT,
	SI_ITEM_MASK,
	{0, NULL, 0, NULL, NULL}
};

const EnumPropertyItem rna_enum_space_image_mode_items[] = {
	SI_ITEM_VIEW("Image Editor", ICON_IMAGE),
	SI_ITEM_UV,
	{0, NULL, 0, NULL, NULL}
};

#undef SI_ITEM_VIEW
#undef SI_ITEM_UV
#undef SI_ITEM_PAINT
#undef SI_ITEM_MASK

#define V3D_S3D_CAMERA_LEFT        {STEREO_LEFT_ID, "LEFT", ICON_RESTRICT_RENDER_OFF, "Left", ""},
#define V3D_S3D_CAMERA_RIGHT       {STEREO_RIGHT_ID, "RIGHT", ICON_RESTRICT_RENDER_OFF, "Right", ""},
#define V3D_S3D_CAMERA_S3D         {STEREO_3D_ID, "S3D", ICON_CAMERA_STEREO, "3D", ""},
#ifdef RNA_RUNTIME
#define V3D_S3D_CAMERA_VIEWS       {STEREO_MONO_ID, "MONO", ICON_RESTRICT_RENDER_OFF, "Views", ""},
#endif

static const EnumPropertyItem stereo3d_camera_items[] = {
	V3D_S3D_CAMERA_LEFT
	V3D_S3D_CAMERA_RIGHT
	V3D_S3D_CAMERA_S3D
	{0, NULL, 0, NULL, NULL}
};

#ifdef RNA_RUNTIME
static const EnumPropertyItem multiview_camera_items[] = {
	V3D_S3D_CAMERA_VIEWS
	V3D_S3D_CAMERA_S3D
	{0, NULL, 0, NULL, NULL}
};
#endif

#undef V3D_S3D_CAMERA_LEFT
#undef V3D_S3D_CAMERA_RIGHT
#undef V3D_S3D_CAMERA_S3D
#undef V3D_S3D_CAMERA_VIEWS

#ifndef RNA_RUNTIME
static const EnumPropertyItem stereo3d_eye_items[] = {
    {STEREO_LEFT_ID, "LEFT_EYE", ICON_NONE, "Left Eye"},
    {STEREO_RIGHT_ID, "RIGHT_EYE", ICON_NONE, "Right Eye"},
    {0, NULL, 0, NULL, NULL}
};
#endif

static const EnumPropertyItem display_channels_items[] = {
	{SI_USE_ALPHA, "COLOR_ALPHA", ICON_IMAGE_RGB_ALPHA, "Color and Alpha",
	               "Display image with RGB colors and alpha transparency"},
	{0, "COLOR", ICON_IMAGE_RGB, "Color", "Display image with RGB colors"},
	{SI_SHOW_ALPHA, "ALPHA", ICON_IMAGE_ALPHA, "Alpha", "Display  alpha transparency channel"},
	{SI_SHOW_ZBUF, "Z_BUFFER", ICON_IMAGE_ZDEPTH, "Z-Buffer",
	               "Display Z-buffer associated with image (mapped from camera clip start to end)"},
	{SI_SHOW_R, "RED",   ICON_COLOR_RED, "Red", ""},
	{SI_SHOW_G, "GREEN", ICON_COLOR_GREEN, "Green", ""},
	{SI_SHOW_B, "BLUE",  ICON_COLOR_BLUE, "Blue", ""},
	{0, NULL, 0, NULL, NULL}
};

#ifndef RNA_RUNTIME
static const EnumPropertyItem autosnap_items[] = {
	{SACTSNAP_OFF, "NONE", 0, "No Auto-Snap", ""},
	/* {-1, "", 0, "", ""}, */
	{SACTSNAP_STEP, "STEP", 0, "Frame Step", "Snap to 1.0 frame intervals"},
	{SACTSNAP_TSTEP, "TIME_STEP", 0, "Second Step", "Snap to 1.0 second intervals"},
	/* {-1, "", 0, "", ""}, */
	{SACTSNAP_FRAME, "FRAME", 0, "Nearest Frame", "Snap to actual frames (nla-action time)"},
	{SACTSNAP_SECOND, "SECOND", 0, "Nearest Second", "Snap to actual seconds (nla-action time)"},
	/* {-1, "", 0, "", ""}, */
	{SACTSNAP_MARKER, "MARKER", 0, "Nearest Marker", "Snap to nearest marker"},
	{0, NULL, 0, NULL, NULL}
};
#endif

const EnumPropertyItem rna_enum_shading_type_items[] = {
	{OB_WIRE,     "WIREFRAME", ICON_SHADING_WIRE,     "Wireframe", "Display the object as wire edges"},
	{OB_SOLID,    "SOLID",     ICON_SHADING_SOLID,    "Solid",     "Display in solid mode"},
	{OB_MATERIAL, "MATERIAL",  ICON_SHADING_TEXTURE,  "LookDev",   "Display in LookDev mode"},
	{OB_RENDER,   "RENDERED",  ICON_SHADING_RENDERED, "Rendered",  "Display render preview"},
	{0, NULL, 0, NULL, NULL}
};

static const EnumPropertyItem rna_enum_viewport_lighting_items[] = {
	{V3D_LIGHTING_FLAT,   "FLAT",   0, "Flat",   "Display using flat lighting"},
	{V3D_LIGHTING_STUDIO, "STUDIO", 0, "Studio", "Display using studio lighting"},
	{V3D_LIGHTING_MATCAP, "MATCAP", 0, "MatCap", "Display using matcap material and lighting"},
	{0, NULL, 0, NULL, NULL}
};

static const EnumPropertyItem rna_enum_shading_color_type_items[] = {
	{V3D_SHADING_SINGLE_COLOR,   "SINGLE",   0, "Single",   "Show scene in a single color"},
	{V3D_SHADING_MATERIAL_COLOR, "MATERIAL", 0, "Material", "Show material color"},
	{V3D_SHADING_RANDOM_COLOR,   "RANDOM",   0, "Random",   "Show random object color"},
	{V3D_SHADING_TEXTURE_COLOR,  "TEXTURE",  0, "Texture",  "Show texture"},
	{0, NULL, 0, NULL, NULL}
};


static const EnumPropertyItem rna_enum_studio_light_items[] = {
	{0, "DEFAULT", 0, "Default", ""},
	{0, NULL, 0, NULL, NULL}
};

const EnumPropertyItem rna_enum_clip_editor_mode_items[] = {
	{SC_MODE_TRACKING, "TRACKING", ICON_ANIM_DATA, "Tracking", "Show tracking and solving tools"},
	{SC_MODE_MASKEDIT, "MASK", ICON_MOD_MASK, "Mask", "Show mask editing tools"},
	{0, NULL, 0, NULL, NULL}
};

/* Actually populated dynamically trough a function, but helps for context-less access (e.g. doc, i18n...). */
static const EnumPropertyItem buttons_context_items[] = {
	{BCONTEXT_TOOL, "TOOL", ICON_TOOL_SETTINGS, "Tool", "Active Tool and Workspace settings"},
	{BCONTEXT_SCENE, "SCENE", ICON_SCENE_DATA, "Scene", "Scene"},
	{BCONTEXT_RENDER, "RENDER", ICON_SCENE, "Render", "Render"},
	{BCONTEXT_OUTPUT, "OUTPUT", ICON_OUTPUT, "Output", "Output"},
	{BCONTEXT_VIEW_LAYER, "VIEW_LAYER", ICON_RENDER_RESULT, "View Layer", "View Layer"},
	{BCONTEXT_WORLD, "WORLD", ICON_WORLD, "World", "World"},
	{BCONTEXT_OBJECT, "OBJECT", ICON_OBJECT_DATA, "Object", "Object"},
	{BCONTEXT_CONSTRAINT, "CONSTRAINT", ICON_CONSTRAINT, "Constraints", "Object Constraints"},
	{BCONTEXT_MODIFIER, "MODIFIER", ICON_MODIFIER, "Modifiers", "Modifiers"},
	{BCONTEXT_DATA, "DATA", ICON_NONE, "Data", "Object Data"},
	{BCONTEXT_BONE, "BONE", ICON_BONE_DATA, "Bone", "Bone"},
	{BCONTEXT_BONE_CONSTRAINT, "BONE_CONSTRAINT", ICON_CONSTRAINT_BONE, "Bone Constraints", "Bone Constraints"},
	{BCONTEXT_MATERIAL, "MATERIAL", ICON_MATERIAL, "Material", "Material"},
	{BCONTEXT_TEXTURE, "TEXTURE", ICON_TEXTURE, "Texture", "Texture"},
	{BCONTEXT_PARTICLE, "PARTICLES", ICON_PARTICLES, "Particles", "Particles"},
	{BCONTEXT_PHYSICS, "PHYSICS", ICON_PHYSICS, "Physics", "Physics"},
	{BCONTEXT_SHADERFX, "SHADERFX", ICON_SHADERFX, "Effects", "Object visual effects" },
	{0, NULL, 0, NULL, NULL}
};

static const EnumPropertyItem fileselectparams_recursion_level_items[] = {
	{0, "NONE",  0, "None", "Only list current directory's content, with no recursion"},
	{1, "BLEND", 0, "Blend File", "List .blend files' content"},
	{2, "ALL_1", 0, "One Level", "List all sub-directories' content, one level of recursion"},
	{3, "ALL_2", 0, "Two Levels", "List all sub-directories' content, two levels of recursion"},
	{4, "ALL_3", 0, "Three Levels", "List all sub-directories' content, three levels of recursion"},
	{0, NULL, 0, NULL, NULL}
};

const EnumPropertyItem rna_enum_file_sort_items[] = {
	{FILE_SORT_ALPHA, "FILE_SORT_ALPHA", ICON_SORTALPHA, "Sort alphabetically", "Sort the file list alphabetically"},
	{FILE_SORT_EXTENSION, "FILE_SORT_EXTENSION", ICON_SORTBYEXT, "Sort by extension", "Sort the file list by extension/type"},
	{FILE_SORT_TIME, "FILE_SORT_TIME", ICON_SORTTIME, "Sort by time", "Sort files by modification time"},
	{FILE_SORT_SIZE, "FILE_SORT_SIZE", ICON_SORTSIZE, "Sort by size", "Sort files by size"},
	{0, NULL, 0, NULL, NULL}
};

#ifdef RNA_RUNTIME

#include "DNA_anim_types.h"
#include "DNA_scene_types.h"
#include "DNA_screen_types.h"
#include "DNA_userdef_types.h"

#include "BLI_path_util.h"
#include "BLI_string.h"

#include "BKE_animsys.h"
#include "BKE_brush.h"
#include "BKE_colortools.h"
#include "BKE_context.h"
#include "BKE_layer.h"
#include "BKE_global.h"
#include "BKE_nla.h"
#include "BKE_paint.h"
#include "BKE_scene.h"
#include "BKE_screen.h"
#include "BKE_icons.h"
#include "BKE_workspace.h"

#include "DEG_depsgraph.h"
#include "DEG_depsgraph_build.h"

#include "ED_anim_api.h"
#include "ED_buttons.h"
#include "ED_fileselect.h"
#include "ED_image.h"
#include "ED_node.h"
#include "ED_transform.h"
#include "ED_screen.h"
#include "ED_view3d.h"
#include "ED_sequencer.h"
#include "ED_clip.h"

#include "GPU_material.h"

#include "IMB_imbuf_types.h"

#include "UI_interface.h"
#include "UI_view2d.h"

static StructRNA *rna_Space_refine(struct PointerRNA *ptr)
{
	SpaceLink *space = (SpaceLink *)ptr->data;

	switch (space->spacetype) {
		case SPACE_VIEW3D:
			return &RNA_SpaceView3D;
		case SPACE_IPO:
			return &RNA_SpaceGraphEditor;
		case SPACE_OUTLINER:
			return &RNA_SpaceOutliner;
		case SPACE_BUTS:
			return &RNA_SpaceProperties;
		case SPACE_FILE:
			return &RNA_SpaceFileBrowser;
		case SPACE_IMAGE:
			return &RNA_SpaceImageEditor;
		case SPACE_INFO:
			return &RNA_SpaceInfo;
		case SPACE_SEQ:
			return &RNA_SpaceSequenceEditor;
		case SPACE_TEXT:
			return &RNA_SpaceTextEditor;
		case SPACE_TOOLBAR: // bfa - toolbar editor
			return &RNA_SpaceToolbarEditor;
		case SPACE_ACTION:
			return &RNA_SpaceDopeSheetEditor;
		case SPACE_NLA:
			return &RNA_SpaceNLA;
		case SPACE_NODE:
			return &RNA_SpaceNodeEditor;
		case SPACE_CONSOLE:
			return &RNA_SpaceConsole;
		case SPACE_USERPREF:
			return &RNA_SpaceUserPreferences;
		case SPACE_CLIP:
			return &RNA_SpaceClipEditor;
		default:
			return &RNA_Space;
	}
}

static ScrArea *rna_area_from_space(PointerRNA *ptr)
{
	bScreen *sc = (bScreen *)ptr->id.data;
	SpaceLink *link = (SpaceLink *)ptr->data;
	return BKE_screen_find_area_from_space(sc, link);
}

static void area_region_from_regiondata(bScreen *sc, void *regiondata, ScrArea **r_sa, ARegion **r_ar)
{
	ScrArea *sa;
	ARegion *ar;

	*r_sa = NULL;
	*r_ar = NULL;

	for (sa = sc->areabase.first; sa; sa = sa->next) {
		for (ar = sa->regionbase.first; ar; ar = ar->next) {
			if (ar->regiondata == regiondata) {
				*r_sa = sa;
				*r_ar = ar;
				return;
			}
		}
	}
}

static void rna_area_region_from_regiondata(PointerRNA *ptr, ScrArea **r_sa, ARegion **r_ar)
{
	bScreen *sc = (bScreen *)ptr->id.data;
	void *regiondata = ptr->data;

	area_region_from_regiondata(sc, regiondata, r_sa, r_ar);
}

static bool rna_Space_view2d_sync_get(PointerRNA *ptr)
{
	ScrArea *sa;
	ARegion *ar;

	sa = rna_area_from_space(ptr); /* can be NULL */
	ar = BKE_area_find_region_type(sa, RGN_TYPE_WINDOW);
	if (ar) {
		View2D *v2d = &ar->v2d;
		return (v2d->flag & V2D_VIEWSYNC_SCREEN_TIME) != 0;
	}

	return false;
}

static void rna_Space_view2d_sync_set(PointerRNA *ptr, bool value)
{
	ScrArea *sa;
	ARegion *ar;

	sa = rna_area_from_space(ptr); /* can be NULL */
	ar = BKE_area_find_region_type(sa, RGN_TYPE_WINDOW);
	if (ar) {
		View2D *v2d = &ar->v2d;
		if (value) {
			v2d->flag |= V2D_VIEWSYNC_SCREEN_TIME;
		}
		else {
			v2d->flag &= ~V2D_VIEWSYNC_SCREEN_TIME;
		}
	}
}

static void rna_Space_view2d_sync_update(Main *UNUSED(bmain), Scene *UNUSED(scene), PointerRNA *ptr)
{
	ScrArea *sa;
	ARegion *ar;

	sa = rna_area_from_space(ptr); /* can be NULL */
	ar = BKE_area_find_region_type(sa, RGN_TYPE_WINDOW);

	if (ar) {
		bScreen *sc = (bScreen *)ptr->id.data;
		View2D *v2d = &ar->v2d;

		UI_view2d_sync(sc, sa, v2d, V2D_LOCK_SET);
	}
}

static void rna_GPencil_update(Main *bmain, Scene *UNUSED(scene), PointerRNA *UNUSED(ptr))
{
	/* need set all caches as dirty to recalculate onion skinning */
	for (Object *ob = bmain->object.first; ob; ob = ob->id.next) {
		if (ob->type == OB_GPENCIL) {
			DEG_id_tag_update(&ob->id, OB_RECALC_DATA);
		}
	}
	WM_main_add_notifier(NC_GPENCIL | NA_EDITED, NULL);
}

/* Space 3D View */
static void rna_SpaceView3D_camera_update(Main *bmain, Scene *scene, PointerRNA *ptr)
{
	View3D *v3d = (View3D *)(ptr->data);
	if (v3d->scenelock) {
		wmWindowManager *wm = bmain->wm.first;

		scene->camera = v3d->camera;
		WM_windows_scene_data_sync(&wm->windows, scene);
	}
}

static void rna_SpaceView3D_lock_camera_and_layers_set(PointerRNA *ptr, bool value)
{
	View3D *v3d = (View3D *)(ptr->data);
	bScreen *sc = (bScreen *)ptr->id.data;

	v3d->scenelock = value;

	if (value) {
		Scene *scene = ED_screen_scene_find(sc, G_MAIN->wm.first);

		/* TODO: restore local view. */
#if 0
		int bit;
		v3d->lay = scene->lay;

		/* seek for layact */
		bit = 0;
		while (bit < 32) {
			if (v3d->lay & (1u << bit)) {
				v3d->layact = (1u << bit);
				break;
			}
			bit++;
		}
#endif
		v3d->camera = scene->camera;
	}
}

<<<<<<< HEAD
static void rna_View3D_CursorLocation_get(PointerRNA *ptr, float *values)
{
	View3D *v3d = (View3D *)(ptr->data);
	bScreen *sc = (bScreen *)ptr->id.data;
	Scene *scene = (Scene *)sc->scene;
	const float *loc = ED_view3d_cursor3d_get(scene, v3d);

	copy_v3_v3(values, loc);
}

static void rna_View3D_CursorLocation_set(PointerRNA *ptr, const float *values)
{
	View3D *v3d = (View3D *)(ptr->data);
	bScreen *sc = (bScreen *)ptr->id.data;
	Scene *scene = (Scene *)sc->scene;
	float *cursor = ED_view3d_cursor3d_get(scene, v3d);
	
	copy_v3_v3(cursor, values);
}

static float rna_View3D_GridScaleUnit_get(PointerRNA *ptr)
=======
static float rna_View3DOverlay_GridScaleUnit_get(PointerRNA *ptr)
>>>>>>> 24888ec9
{
	View3D *v3d = (View3D *)(ptr->data);
	bScreen *screen = ptr->id.data;
	Scene *scene = ED_screen_scene_find(screen, G_MAIN->wm.first);

	return ED_view3d_grid_scale(scene, v3d, NULL);
}

static PointerRNA rna_SpaceView3D_region_3d_get(PointerRNA *ptr)
{
	View3D *v3d = (View3D *)(ptr->data);
	ScrArea *sa = rna_area_from_space(ptr);
	void *regiondata = NULL;
	if (sa) {
		ListBase *regionbase = (sa->spacedata.first == v3d) ? &sa->regionbase : &v3d->regionbase;
		ARegion *ar = regionbase->last; /* always last in list, weak .. */
		regiondata = ar->regiondata;
	}

	return rna_pointer_inherit_refine(ptr, &RNA_RegionView3D, regiondata);
}

static void rna_SpaceView3D_region_quadviews_begin(CollectionPropertyIterator *iter, PointerRNA *ptr)
{
	View3D *v3d = (View3D *)(ptr->data);
	ScrArea *sa = rna_area_from_space(ptr);
	int i = 3;

	ARegion *ar = ((sa && sa->spacedata.first == v3d) ? &sa->regionbase : &v3d->regionbase)->last;
	ListBase lb = {NULL, NULL};

	if (ar && ar->alignment == RGN_ALIGN_QSPLIT) {
		while (i-- && ar) {
			ar = ar->prev;
		}

		if (i < 0) {
			lb.first = ar;
		}
	}

	rna_iterator_listbase_begin(iter, &lb, NULL);
}

static PointerRNA rna_SpaceView3D_region_quadviews_get(CollectionPropertyIterator *iter)
{
	void *regiondata = ((ARegion *)rna_iterator_listbase_get(iter))->regiondata;

	return rna_pointer_inherit_refine(&iter->parent, &RNA_RegionView3D, regiondata);
}

static void rna_RegionView3D_quadview_update(Main *UNUSED(main), Scene *UNUSED(scene), PointerRNA *ptr)
{
	ScrArea *sa;
	ARegion *ar;

	rna_area_region_from_regiondata(ptr, &sa, &ar);
	if (sa && ar && ar->alignment == RGN_ALIGN_QSPLIT)
		ED_view3d_quadview_update(sa, ar, false);
}

/* same as above but call clip==true */
static void rna_RegionView3D_quadview_clip_update(Main *UNUSED(main), Scene *UNUSED(scene), PointerRNA *ptr)
{
	ScrArea *sa;
	ARegion *ar;

	rna_area_region_from_regiondata(ptr, &sa, &ar);
	if (sa && ar && ar->alignment == RGN_ALIGN_QSPLIT)
		ED_view3d_quadview_update(sa, ar, true);
}

static void rna_RegionView3D_view_location_get(PointerRNA *ptr, float *values)
{
	RegionView3D *rv3d = (RegionView3D *)(ptr->data);
	negate_v3_v3(values, rv3d->ofs);
}

static void rna_RegionView3D_view_location_set(PointerRNA *ptr, const float *values)
{
	RegionView3D *rv3d = (RegionView3D *)(ptr->data);
	negate_v3_v3(rv3d->ofs, values);
}

static void rna_RegionView3D_view_rotation_get(PointerRNA *ptr, float *values)
{
	RegionView3D *rv3d = (RegionView3D *)(ptr->data);
	invert_qt_qt(values, rv3d->viewquat);
}

static void rna_RegionView3D_view_rotation_set(PointerRNA *ptr, const float *values)
{
	RegionView3D *rv3d = (RegionView3D *)(ptr->data);
	invert_qt_qt(rv3d->viewquat, values);
}

static void rna_RegionView3D_view_matrix_set(PointerRNA *ptr, const float *values)
{
	RegionView3D *rv3d = (RegionView3D *)(ptr->data);
	float mat[4][4];
	invert_m4_m4(mat, (float (*)[4])values);
	ED_view3d_from_m4(mat, rv3d->ofs, rv3d->viewquat, &rv3d->dist);
}

static void rna_3DViewShading_type_update(Main *bmain, Scene *UNUSED(scene), PointerRNA *ptr)
{
	ID *id = ptr->id.data;
	if (GS(id->name) == ID_SCE) {
		return;
	}

	for (Material *ma = bmain->mat.first; ma; ma = ma->id.next) {
		/* XXX Dependency graph does not support CD mask tracking,
		 * so we trigger  materials shading for until it's properly supported.
		 * This is to ensure material batches are all recreated when switching
		 * shading type. In the future DEG should replace this and just tag
		 * the meshes itself.
		 * This hack just tag BKE_MESH_BATCH_DIRTY_SHADING for every mesh that
		 * have a material. (see T55059) */
		DEG_id_tag_update(&ma->id, DEG_TAG_SHADING_UPDATE);
	}

	bScreen *screen = ptr->id.data;
	for (ScrArea *sa = screen->areabase.first; sa; sa = sa->next) {
		for (SpaceLink *sl = sa->spacedata.first; sl; sl = sl->next) {
			if (sl->spacetype == SPACE_VIEW3D) {
				View3D *v3d = (View3D *)sl;
				if (&v3d->shading == ptr->data) {
					ED_view3d_shade_update(bmain, v3d, sa);
					return;
				}
			}
		}
	}
}

static Scene *rna_3DViewShading_scene(PointerRNA *ptr)
{
	/* Get scene, depends if using 3D view or OpenGL render settings. */
	ID *id = ptr->id.data;
	if (GS(id->name) == ID_SCE) {
		return (Scene *)id;
	}
	else {
		bScreen *screen = ptr->id.data;
		return WM_windows_scene_get_from_screen(G_MAIN->wm.first, screen);
	}
}

static int rna_3DViewShading_type_get(PointerRNA *ptr)
{
	/* Available shading types depend on render engine. */
	Scene *scene = rna_3DViewShading_scene(ptr);
	RenderEngineType *type = (scene) ? RE_engines_find(scene->r.engine) : NULL;
	View3DShading *shading = (View3DShading *)ptr->data;

	if (scene == NULL || BKE_scene_uses_blender_eevee(scene)) {
		return shading->type;
	}
	else if (BKE_scene_uses_blender_workbench(scene)) {
		return (shading->type == OB_MATERIAL) ? OB_RENDER : shading->type;
	}
	else {
		if (shading->type == OB_RENDER && !(type && type->view_draw)) {
			return OB_MATERIAL;
		}
		else {
			return shading->type;
		}
	}
}

static void rna_3DViewShading_type_set(PointerRNA *ptr, int value)
{
	View3DShading *shading = (View3DShading *)ptr->data;
	if (value != shading->type && value == OB_RENDER) {
		shading->prev_type = shading->type;
	}
	shading->type = value;
}

static const EnumPropertyItem *rna_3DViewShading_type_itemf(
        bContext *UNUSED(C), PointerRNA *ptr,
        PropertyRNA *UNUSED(prop), bool *r_free)
{
	Scene *scene = rna_3DViewShading_scene(ptr);
	RenderEngineType *type = (scene) ? RE_engines_find(scene->r.engine) : NULL;

	EnumPropertyItem *item = NULL;
	int totitem = 0;

	RNA_enum_items_add_value(&item, &totitem, rna_enum_shading_type_items, OB_WIRE);
	RNA_enum_items_add_value(&item, &totitem, rna_enum_shading_type_items, OB_SOLID);

	if (scene == NULL || BKE_scene_uses_blender_eevee(scene)) {
		RNA_enum_items_add_value(&item, &totitem, rna_enum_shading_type_items, OB_MATERIAL);
		RNA_enum_items_add_value(&item, &totitem, rna_enum_shading_type_items, OB_RENDER);
	}
	else if (BKE_scene_uses_blender_workbench(scene)) {
		RNA_enum_items_add_value(&item, &totitem, rna_enum_shading_type_items, OB_RENDER);
	}
	else {
		RNA_enum_items_add_value(&item, &totitem, rna_enum_shading_type_items, OB_MATERIAL);
		if (type && type->view_draw) {
			RNA_enum_items_add_value(&item, &totitem, rna_enum_shading_type_items, OB_RENDER);
		}
	}

	RNA_enum_item_end(&item, &totitem);
	*r_free = true;

	return item;
}

/* Shading.selected_studio_light */
static PointerRNA rna_View3DShading_selected_studio_light_get(PointerRNA *ptr)
{
	View3DShading *shading = (View3DShading *)ptr->data;
	StudioLight *sl;
	if (shading->type == OB_SOLID && shading->light == V3D_LIGHTING_MATCAP) {
		sl = BKE_studiolight_find(shading->matcap, STUDIOLIGHT_FLAG_ALL);
	}
	else if (shading->type == OB_SOLID && shading->light == V3D_LIGHTING_STUDIO) {
		sl = BKE_studiolight_find(shading->studio_light, STUDIOLIGHT_FLAG_ALL);
	}
	else {
		sl = BKE_studiolight_find(shading->lookdev_light, STUDIOLIGHT_FLAG_ALL);
	}
	return rna_pointer_inherit_refine(ptr, &RNA_StudioLight, sl);
}

/* shading.light */
static int rna_View3DShading_light_get(PointerRNA *ptr)
{
	View3DShading *shading = (View3DShading *)ptr->data;
	return shading->light;
}

static void rna_View3DShading_light_set(PointerRNA *ptr, int value)
{
	View3DShading *shading = (View3DShading *)ptr->data;
	if (value == V3D_LIGHTING_MATCAP && shading->color_type == V3D_SHADING_TEXTURE_COLOR) {
		shading->color_type = V3D_SHADING_MATERIAL_COLOR;
	}
	shading->light = value;
}

static const EnumPropertyItem *rna_View3DShading_color_type_itemf(
        bContext *UNUSED(C), PointerRNA *ptr,
        PropertyRNA *UNUSED(prop), bool *r_free)
{
	View3DShading *shading = (View3DShading *)ptr->data;

	int totitem = 0;
	EnumPropertyItem *item = NULL;

	if (shading->type == OB_SOLID) {
		RNA_enum_items_add_value(&item, &totitem, rna_enum_shading_color_type_items, V3D_SHADING_SINGLE_COLOR);
		RNA_enum_items_add_value(&item, &totitem, rna_enum_shading_color_type_items, V3D_SHADING_MATERIAL_COLOR);
		RNA_enum_items_add_value(&item, &totitem, rna_enum_shading_color_type_items, V3D_SHADING_RANDOM_COLOR);
		if (shading->light != V3D_LIGHTING_MATCAP) {
			RNA_enum_items_add_value(&item, &totitem, rna_enum_shading_color_type_items, V3D_SHADING_TEXTURE_COLOR);
		}
	}

	RNA_enum_item_end(&item, &totitem);
	*r_free = true;
	return item;
}

/* Studio light */
static int rna_View3DShading_studio_light_get(PointerRNA *ptr)
{
	View3DShading *shading = (View3DShading *)ptr->data;
	char *dna_storage = shading->studio_light;

	int flag = STUDIOLIGHT_TYPE_STUDIO;
	if (shading->type == OB_SOLID && shading->light == V3D_LIGHTING_MATCAP) {
		flag = STUDIOLIGHT_TYPE_MATCAP;
		dna_storage = shading->matcap;
	}
	else if (shading->type == OB_MATERIAL) {
		flag = STUDIOLIGHT_TYPE_WORLD;
		dna_storage = shading->lookdev_light;
	}
	StudioLight *sl = BKE_studiolight_find(dna_storage, flag);
	if (sl) {
		BLI_strncpy(dna_storage, sl->name, FILE_MAXFILE);
		return sl->index;
	}
	else {
		return 0;
	}
}

static void rna_View3DShading_studio_light_set(PointerRNA *ptr, int value)
{
	View3DShading *shading = (View3DShading *)ptr->data;
	char *dna_storage = shading->studio_light;

	int flag = STUDIOLIGHT_TYPE_STUDIO;
	if (shading->type == OB_SOLID && shading->light == V3D_LIGHTING_MATCAP) {
		flag = STUDIOLIGHT_TYPE_MATCAP;
		dna_storage = shading->matcap;
	}
	else if (shading->type == OB_MATERIAL) {
		flag = STUDIOLIGHT_TYPE_WORLD;
		dna_storage = shading->lookdev_light;
	}
	StudioLight *sl = BKE_studiolight_findindex(value, flag);
	if (sl) {
		BLI_strncpy(dna_storage, sl->name, FILE_MAXFILE);
	}
}

static const EnumPropertyItem *rna_View3DShading_studio_light_itemf(
        bContext *UNUSED(C), PointerRNA *ptr,
        PropertyRNA *UNUSED(prop), bool *r_free)
{
	View3DShading *shading = (View3DShading *)ptr->data;
	EnumPropertyItem *item = NULL;
	int totitem = 0;

	if (shading->type == OB_SOLID && shading->light == V3D_LIGHTING_MATCAP) {
		const int flags = (STUDIOLIGHT_EXTERNAL_FILE | STUDIOLIGHT_TYPE_MATCAP);

		LISTBASE_FOREACH(StudioLight *, sl, BKE_studiolight_listbase()) {
			int icon_id = (shading->flag & V3D_SHADING_MATCAP_FLIP_X) ? sl->icon_id_matcap_flipped: sl->icon_id_matcap;
			if ((sl->flag & flags) == flags) {
				EnumPropertyItem tmp = {sl->index, sl->name, icon_id, sl->name, ""};
				RNA_enum_item_add(&item, &totitem, &tmp);
			}
		}
	}
	else {
		LISTBASE_FOREACH(StudioLight *, sl, BKE_studiolight_listbase()) {
			int icon_id = sl->icon_id_irradiance;
			bool show_studiolight = false;

			if (sl->flag & STUDIOLIGHT_INTERNAL) {
				/* always show internal lights for solid */
				if (shading->type == OB_SOLID) {
					show_studiolight = true;
				}
			}
			else {
				switch (shading->type) {
					case OB_SOLID:
					case OB_TEXTURE:
						show_studiolight = ((sl->flag & STUDIOLIGHT_TYPE_STUDIO) != 0);
						break;

					case OB_MATERIAL:
						show_studiolight = ((sl->flag & STUDIOLIGHT_TYPE_WORLD) != 0);
						icon_id = sl->icon_id_radiance;
						break;
				}
			}

			if (show_studiolight) {
				EnumPropertyItem tmp = {sl->index, sl->name, icon_id, sl->name, ""};
				RNA_enum_item_add(&item, &totitem, &tmp);
			}
		}
	}

	RNA_enum_item_end(&item, &totitem);
	*r_free = true;
	return item;
}

static const EnumPropertyItem *rna_SpaceView3D_stereo3d_camera_itemf(
        bContext *C, PointerRNA *UNUSED(ptr),
        PropertyRNA *UNUSED(prop), bool *UNUSED(r_free))
{
	Scene *scene = CTX_data_scene(C);

	if (scene->r.views_format == SCE_VIEWS_FORMAT_MULTIVIEW)
		return multiview_camera_items;
	else
		return stereo3d_camera_items;
}

static int rna_SpaceView3D_icon_from_show_object_viewport_get(PointerRNA *ptr)
{
	const View3D *v3d = (View3D *)ptr->data;
	/* Ignore selection values when view is off, intent is to show if visible objects aren't selectable. */
	const int view_value = (v3d->object_type_exclude_viewport != 0);
	const int select_value = (v3d->object_type_exclude_select & ~v3d->object_type_exclude_viewport) != 0;
	return ICON_VIS_SEL_11 + (view_value << 1) + select_value;
}

static char *rna_View3DShading_path(PointerRNA *UNUSED(ptr))
{
    return BLI_sprintfN("shading");
}

static PointerRNA rna_SpaceView3D_overlay_get(PointerRNA *ptr)
{
	return rna_pointer_inherit_refine(ptr, &RNA_View3DOverlay, ptr->data);
}

static char *rna_View3DOverlay_path(PointerRNA *UNUSED(ptr))
{
    return BLI_sprintfN("overlay");
}

/* Space Image Editor */

static PointerRNA rna_SpaceImageEditor_uvedit_get(PointerRNA *ptr)
{
	return rna_pointer_inherit_refine(ptr, &RNA_SpaceUVEditor, ptr->data);
}

static void rna_SpaceImageEditor_mode_update(Main *bmain, Scene *scene, PointerRNA *UNUSED(ptr))
{
	ED_space_image_paint_update(bmain, bmain->wm.first, scene);
}


static void rna_SpaceImageEditor_show_stereo_set(PointerRNA *ptr, int value)
{
	SpaceImage *sima = (SpaceImage *)(ptr->data);

	if (value)
		sima->iuser.flag |= IMA_SHOW_STEREO;
	else
		sima->iuser.flag &= ~IMA_SHOW_STEREO;
}

static bool rna_SpaceImageEditor_show_stereo_get(PointerRNA *ptr)
{
	SpaceImage *sima = (SpaceImage *)(ptr->data);
	return (sima->iuser.flag & IMA_SHOW_STEREO) != 0;
}

static void rna_SpaceImageEditor_show_stereo_update(Main *UNUSED(bmain), Scene *UNUSED(unused), PointerRNA *ptr)
{
	SpaceImage *sima = (SpaceImage *)(ptr->data);
	Image *ima = sima->image;

	if (ima) {
		if (ima->rr) {
			BKE_image_multilayer_index(ima->rr, &sima->iuser);
		}
		else {
			BKE_image_multiview_index(ima, &sima->iuser);
		}
	}
}

static bool rna_SpaceImageEditor_show_render_get(PointerRNA *ptr)
{
	SpaceImage *sima = (SpaceImage *)(ptr->data);
	return ED_space_image_show_render(sima);
}

static bool rna_SpaceImageEditor_show_paint_get(PointerRNA *ptr)
{
	SpaceImage *sima = (SpaceImage *)(ptr->data);
	return ED_space_image_show_paint(sima);
}

static bool rna_SpaceImageEditor_show_uvedit_get(PointerRNA *ptr)
{
	SpaceImage *sima = (SpaceImage *)(ptr->data);
	bScreen *sc = (bScreen *)ptr->id.data;
	wmWindow *win = ED_screen_window_find(sc, G_MAIN->wm.first);
	ViewLayer *view_layer = WM_window_get_active_view_layer(win);
	Object *obedit = OBEDIT_FROM_VIEW_LAYER(view_layer);
	return ED_space_image_show_uvedit(sima, obedit);
}

static bool rna_SpaceImageEditor_show_maskedit_get(PointerRNA *ptr)
{
	SpaceImage *sima = (SpaceImage *)(ptr->data);
	bScreen *sc = (bScreen *)ptr->id.data;
	wmWindow *win = ED_screen_window_find(sc, G_MAIN->wm.first);
	ViewLayer *view_layer = WM_window_get_active_view_layer(win);
	return ED_space_image_check_show_maskedit(sima, view_layer);
}

static void rna_SpaceImageEditor_image_set(PointerRNA *ptr, PointerRNA value)
{
	SpaceImage *sima = (SpaceImage *)(ptr->data);
	bScreen *sc = (bScreen *)ptr->id.data;
	wmWindow *win;
	Scene *scene = ED_screen_scene_find_with_window(sc, G_MAIN->wm.first, &win);
	ViewLayer *view_layer = WM_window_get_active_view_layer(win);
	Object *obedit = OBEDIT_FROM_VIEW_LAYER(view_layer);

	BLI_assert(BKE_id_is_in_global_main(value.data));
	ED_space_image_set(G_MAIN, sima, scene, obedit, (Image *)value.data);
}

static void rna_SpaceImageEditor_mask_set(PointerRNA *ptr, PointerRNA value)
{
	SpaceImage *sima = (SpaceImage *)(ptr->data);

	ED_space_image_set_mask(NULL, sima, (Mask *)value.data);
}

static const EnumPropertyItem *rna_SpaceImageEditor_display_channels_itemf(
        bContext *UNUSED(C), PointerRNA *ptr,
        PropertyRNA *UNUSED(prop), bool *r_free)
{
	SpaceImage *sima = (SpaceImage *)ptr->data;
	EnumPropertyItem *item = NULL;
	ImBuf *ibuf;
	void *lock;
	int zbuf, alpha, totitem = 0;

	ibuf = ED_space_image_acquire_buffer(sima, &lock);

	alpha = ibuf && (ibuf->channels == 4);
	zbuf = ibuf && (ibuf->zbuf || ibuf->zbuf_float || (ibuf->channels == 1));

	ED_space_image_release_buffer(sima, ibuf, lock);

	if (alpha && zbuf)
		return display_channels_items;

	if (alpha) {
		RNA_enum_items_add_value(&item, &totitem, display_channels_items, SI_USE_ALPHA);
		RNA_enum_items_add_value(&item, &totitem, display_channels_items, 0);
		RNA_enum_items_add_value(&item, &totitem, display_channels_items, SI_SHOW_ALPHA);
	}
	else if (zbuf) {
		RNA_enum_items_add_value(&item, &totitem, display_channels_items, 0);
		RNA_enum_items_add_value(&item, &totitem, display_channels_items, SI_SHOW_ZBUF);
	}
	else {
		RNA_enum_items_add_value(&item, &totitem, display_channels_items, 0);
	}

	RNA_enum_items_add_value(&item, &totitem, display_channels_items, SI_SHOW_R);
	RNA_enum_items_add_value(&item, &totitem, display_channels_items, SI_SHOW_G);
	RNA_enum_items_add_value(&item, &totitem, display_channels_items, SI_SHOW_B);

	RNA_enum_item_end(&item, &totitem);
	*r_free = true;

	return item;
}

static void rna_SpaceImageEditor_zoom_get(PointerRNA *ptr, float *values)
{
	SpaceImage *sima = (SpaceImage *)ptr->data;
	ScrArea *sa;
	ARegion *ar;

	values[0] = values[1] = 1;

	/* find aregion */
	sa = rna_area_from_space(ptr); /* can be NULL */
	ar = BKE_area_find_region_type(sa, RGN_TYPE_WINDOW);
	if (ar) {
		ED_space_image_get_zoom(sima, ar, &values[0], &values[1]);
	}
}

static void rna_SpaceImageEditor_cursor_location_get(PointerRNA *ptr, float *values)
{
	SpaceImage *sima = (SpaceImage *)ptr->data;

	if (sima->flag & SI_COORDFLOATS) {
		copy_v2_v2(values, sima->cursor);
	}
	else {
		int w, h;
		ED_space_image_get_size(sima, &w, &h);

		values[0] = sima->cursor[0] * w;
		values[1] = sima->cursor[1] * h;
	}
}

static void rna_SpaceImageEditor_cursor_location_set(PointerRNA *ptr, const float *values)
{
	SpaceImage *sima = (SpaceImage *)ptr->data;

	if (sima->flag & SI_COORDFLOATS) {
		copy_v2_v2(sima->cursor, values);
	}
	else {
		int w, h;
		ED_space_image_get_size(sima, &w, &h);

		sima->cursor[0] = values[0] / w;
		sima->cursor[1] = values[1] / h;
	}
}

static void rna_SpaceImageEditor_image_update(Main *UNUSED(bmain), Scene *UNUSED(scene), PointerRNA *ptr)
{
	SpaceImage *sima = (SpaceImage *)ptr->data;
	Image *ima = sima->image;

	/* make sure all the iuser settings are valid for the sima image */
	if (ima) {
		if (ima->rr) {
			if (BKE_image_multilayer_index(sima->image->rr, &sima->iuser) == NULL) {
				BKE_image_init_imageuser(sima->image, &sima->iuser);
			}
		}
		else {
			BKE_image_multiview_index(ima, &sima->iuser);
		}
	}
}

static void rna_SpaceImageEditor_scopes_update(struct bContext *C, struct PointerRNA *ptr)
{
	SpaceImage *sima = (SpaceImage *)ptr->data;
	ImBuf *ibuf;
	void *lock;

	ibuf = ED_space_image_acquire_buffer(sima, &lock);
	if (ibuf) {
		ED_space_image_scopes_update(C, sima, ibuf, true);
		WM_main_add_notifier(NC_IMAGE, sima->image);
	}
	ED_space_image_release_buffer(sima, ibuf, lock);
}

static const EnumPropertyItem *rna_SpaceImageEditor_pivot_itemf(
        bContext *UNUSED(C), PointerRNA *ptr,
        PropertyRNA *UNUSED(prop), bool *UNUSED(r_free))
{
	static const EnumPropertyItem pivot_items[] = {
		{V3D_AROUND_CENTER_BOUNDS, "CENTER", ICON_PIVOT_BOUNDBOX, "Bounding Box Center", ""},
		{V3D_AROUND_CENTER_MEAN, "MEDIAN", ICON_PIVOT_MEDIAN, "Median Point", ""},
		{V3D_AROUND_CURSOR, "CURSOR", ICON_PIVOT_CURSOR, "2D Cursor", ""},
		{V3D_AROUND_LOCAL_ORIGINS, "INDIVIDUAL_ORIGINS", ICON_PIVOT_INDIVIDUAL,
		            "Individual Origins", "Pivot around each selected island's own median point"},
		{0, NULL, 0, NULL, NULL}
	};

	SpaceImage *sima = (SpaceImage *)ptr->data;

	if (sima->mode == SI_MODE_PAINT)
		return rna_enum_transform_pivot_items_full;
	else
		return pivot_items;
}

/* Space Text Editor */

static void rna_SpaceTextEditor_word_wrap_set(PointerRNA *ptr, bool value)
{
	SpaceText *st = (SpaceText *)(ptr->data);

	st->wordwrap = value;
	st->left = 0;
}

static void rna_SpaceTextEditor_text_set(PointerRNA *ptr, PointerRNA value)
{
	SpaceText *st = (SpaceText *)(ptr->data);

	st->text = value.data;

	WM_main_add_notifier(NC_TEXT | NA_SELECTED, st->text);
}

static void rna_SpaceTextEditor_updateEdited(Main *UNUSED(bmain), Scene *UNUSED(scene), PointerRNA *ptr)
{
	SpaceText *st = (SpaceText *)ptr->data;

	if (st->text)
		WM_main_add_notifier(NC_TEXT | NA_EDITED, st->text);
}

/* Space Properties */

/* note: this function exists only to avoid id refcounting */
static void rna_SpaceProperties_pin_id_set(PointerRNA *ptr, PointerRNA value)
{
	SpaceButs *sbuts = (SpaceButs *)(ptr->data);
	sbuts->pinid = value.data;
}

static StructRNA *rna_SpaceProperties_pin_id_typef(PointerRNA *ptr)
{
	SpaceButs *sbuts = (SpaceButs *)(ptr->data);

	if (sbuts->pinid)
		return ID_code_to_RNA_type(GS(sbuts->pinid->name));

	return &RNA_ID;
}

static void rna_SpaceProperties_pin_id_update(Main *UNUSED(bmain), Scene *UNUSED(scene), PointerRNA *ptr)
{
	SpaceButs *sbuts = (SpaceButs *)(ptr->data);
	ID *id = sbuts->pinid;

	if (id == NULL) {
		sbuts->flag &= ~SB_PIN_CONTEXT;
		return;
	}

	switch (GS(id->name)) {
		case ID_MA:
			WM_main_add_notifier(NC_MATERIAL | ND_SHADING, NULL);
			break;
		case ID_TE:
			WM_main_add_notifier(NC_TEXTURE, NULL);
			break;
		case ID_WO:
			WM_main_add_notifier(NC_WORLD, NULL);
			break;
		case ID_LA:
			WM_main_add_notifier(NC_LAMP, NULL);
			break;
		default:
			break;
	}
}


static void rna_SpaceProperties_context_set(PointerRNA *ptr, int value)
{
	SpaceButs *sbuts = (SpaceButs *)(ptr->data);

	sbuts->mainb = value;
	sbuts->mainbuser = value;
}

static const EnumPropertyItem *rna_SpaceProperties_context_itemf(
        bContext *UNUSED(C), PointerRNA *ptr,
        PropertyRNA *UNUSED(prop), bool *r_free)
{
	SpaceButs *sbuts = (SpaceButs *)(ptr->data);
	EnumPropertyItem *item = NULL;
	int totitem = 0;

	if (sbuts->pathflag & (1 << BCONTEXT_TOOL)) {
		RNA_enum_items_add_value(&item, &totitem, buttons_context_items, BCONTEXT_TOOL);
	}

	if (totitem) {
		RNA_enum_item_add_separator(&item, &totitem);
	}

	if (sbuts->pathflag & (1 << BCONTEXT_RENDER)) {
		RNA_enum_items_add_value(&item, &totitem, buttons_context_items, BCONTEXT_RENDER);
	}

	if (sbuts->pathflag & (1 << BCONTEXT_OUTPUT)) {
		RNA_enum_items_add_value(&item, &totitem, buttons_context_items, BCONTEXT_OUTPUT);
	}

	if (sbuts->pathflag & (1 << BCONTEXT_VIEW_LAYER)) {
		RNA_enum_items_add_value(&item, &totitem, buttons_context_items, BCONTEXT_VIEW_LAYER);
	}

	if (sbuts->pathflag & (1 << BCONTEXT_SCENE)) {
		RNA_enum_items_add_value(&item, &totitem, buttons_context_items, BCONTEXT_SCENE);
	}

	if (sbuts->pathflag & (1 << BCONTEXT_WORLD)) {
		RNA_enum_items_add_value(&item, &totitem, buttons_context_items, BCONTEXT_WORLD);
	}

	if (totitem) {
		RNA_enum_item_add_separator(&item, &totitem);
	}

	if (sbuts->pathflag & (1 << BCONTEXT_OBJECT)) {
		RNA_enum_items_add_value(&item, &totitem, buttons_context_items, BCONTEXT_OBJECT);
	}

	if (sbuts->pathflag & (1 << BCONTEXT_CONSTRAINT)) {
		RNA_enum_items_add_value(&item, &totitem, buttons_context_items, BCONTEXT_CONSTRAINT);
	}

	if (sbuts->pathflag & (1 << BCONTEXT_MODIFIER)) {
		RNA_enum_items_add_value(&item, &totitem, buttons_context_items, BCONTEXT_MODIFIER);
	}

	if (sbuts->pathflag & (1 << BCONTEXT_SHADERFX)) {
		RNA_enum_items_add_value(&item, &totitem, buttons_context_items, BCONTEXT_SHADERFX);
	}

	if (sbuts->pathflag & (1 << BCONTEXT_DATA)) {
		RNA_enum_items_add_value(&item, &totitem, buttons_context_items, BCONTEXT_DATA);
		(item + totitem - 1)->icon = sbuts->dataicon;
	}

	if (sbuts->pathflag & (1 << BCONTEXT_BONE)) {
		RNA_enum_items_add_value(&item, &totitem, buttons_context_items, BCONTEXT_BONE);
	}

	if (sbuts->pathflag & (1 << BCONTEXT_BONE_CONSTRAINT)) {
		RNA_enum_items_add_value(&item, &totitem, buttons_context_items, BCONTEXT_BONE_CONSTRAINT);
	}

	if (sbuts->pathflag & (1 << BCONTEXT_MATERIAL)) {
		RNA_enum_items_add_value(&item, &totitem, buttons_context_items, BCONTEXT_MATERIAL);
	}

	if (sbuts->pathflag & (1 << BCONTEXT_TEXTURE)) {
		RNA_enum_items_add_value(&item, &totitem, buttons_context_items, BCONTEXT_TEXTURE);
	}

	if (sbuts->pathflag & (1 << BCONTEXT_PARTICLE)) {
		RNA_enum_items_add_value(&item, &totitem, buttons_context_items, BCONTEXT_PARTICLE);
	}

	if (sbuts->pathflag & (1 << BCONTEXT_PHYSICS)) {
		RNA_enum_items_add_value(&item, &totitem, buttons_context_items, BCONTEXT_PHYSICS);
	}

	RNA_enum_item_end(&item, &totitem);
	*r_free = true;

	return item;
}

static void rna_SpaceProperties_context_update(Main *UNUSED(bmain), Scene *UNUSED(scene), PointerRNA *ptr)
{
	SpaceButs *sbuts = (SpaceButs *)(ptr->data);
	/* XXX BCONTEXT_DATA is ugly, but required for lights... See T51318. */
	if (ELEM(sbuts->mainb, BCONTEXT_WORLD, BCONTEXT_MATERIAL, BCONTEXT_TEXTURE, BCONTEXT_DATA)) {
		sbuts->preview = 1;
	}
}

/* Space Console */
static void rna_ConsoleLine_body_get(PointerRNA *ptr, char *value)
{
	ConsoleLine *ci = (ConsoleLine *)ptr->data;
	memcpy(value, ci->line, ci->len + 1);
}

static int rna_ConsoleLine_body_length(PointerRNA *ptr)
{
	ConsoleLine *ci = (ConsoleLine *)ptr->data;
	return ci->len;
}

static void rna_ConsoleLine_body_set(PointerRNA *ptr, const char *value)
{
	ConsoleLine *ci = (ConsoleLine *)ptr->data;
	int len = strlen(value);

	if ((len >= ci->len_alloc) || (len * 2 < ci->len_alloc) ) { /* allocate a new string */
		MEM_freeN(ci->line);
		ci->line = MEM_mallocN((len + 1) * sizeof(char), "rna_consoleline");
		ci->len_alloc = len + 1;
	}
	memcpy(ci->line, value, len + 1);
	ci->len = len;

	if (ci->cursor > len) /* clamp the cursor */
		ci->cursor = len;
}

static void rna_ConsoleLine_cursor_index_range(PointerRNA *ptr, int *min, int *max,
                                               int *UNUSED(softmin), int *UNUSED(softmax))
{
	ConsoleLine *ci = (ConsoleLine *)ptr->data;

	*min = 0;
	*max = ci->len; /* intentionally _not_ -1 */
}

/* Space Dopesheet */

static void rna_SpaceDopeSheetEditor_action_set(PointerRNA *ptr, PointerRNA value)
{
	SpaceAction *saction = (SpaceAction *)(ptr->data);
	bAction *act = (bAction *)value.data;

	if ((act == NULL) || (act->idroot == 0)) {
		/* just set if we're clearing the action or if the action is "amorphous" still */
		saction->action = act;
	}
	else {
		/* action to set must strictly meet the mode criteria... */
		if (saction->mode == SACTCONT_ACTION) {
			/* currently, this is "object-level" only, until we have some way of specifying this */
			if (act->idroot == ID_OB)
				saction->action = act;
			else
				printf("ERROR: cannot assign Action '%s' to Action Editor, as action is not object-level animation\n",
				       act->id.name + 2);
		}
		else if (saction->mode == SACTCONT_SHAPEKEY) {
			/* as the name says, "shapekey-level" only... */
			if (act->idroot == ID_KE)
				saction->action = act;
			else
				printf("ERROR: cannot assign Action '%s' to Shape Key Editor, as action doesn't animate Shape Keys\n",
				       act->id.name + 2);
		}
		else {
			printf("ACK: who's trying to set an action while not in a mode displaying a single Action only?\n");
		}
	}
}

static void rna_SpaceDopeSheetEditor_action_update(bContext *C, PointerRNA *ptr)
{
	SpaceAction *saction = (SpaceAction *)(ptr->data);
	ViewLayer *view_layer = CTX_data_view_layer(C);
	Main *bmain = CTX_data_main(C);
	Object *obact = OBACT(view_layer);

	/* we must set this action to be the one used by active object (if not pinned) */
	if (obact /* && saction->pin == 0*/) {
		AnimData *adt = NULL;

		if (saction->mode == SACTCONT_ACTION) {
			/* TODO: context selector could help decide this with more control? */
			adt = BKE_animdata_add_id(&obact->id); /* this only adds if non-existent */
		}
		else if (saction->mode == SACTCONT_SHAPEKEY) {
			Key *key = BKE_key_from_object(obact);
			if (key)
				adt = BKE_animdata_add_id(&key->id);  /* this only adds if non-existent */
		}

		/* set action */
		// FIXME: this overlaps a lot with the BKE_animdata_set_action() API method
		if (adt) {
			/* Don't do anything if old and new actions are the same... */
			if (adt->action != saction->action) {
				/* NLA Tweak Mode needs special handling... */
				if (adt->flag & ADT_NLA_EDIT_ON) {
					/* Exit editmode first - we cannot change actions while in tweakmode
					 * NOTE: This will clear the action ref properly
					 */
					BKE_nla_tweakmode_exit(adt);

					/* Assign new action, and adjust the usercounts accordingly */
					adt->action = saction->action;
					id_us_plus((ID *)adt->action);
				}
				else {
					/* Handle old action... */
					if (adt->action) {
						/* Fix id-count of action we're replacing */
						id_us_min(&adt->action->id);

						/* To prevent data loss (i.e. if users flip between actions using the Browse menu),
						 * stash this action if nothing else uses it.
						 *
						 * EXCEPTION:
						 * This callback runs when unlinking actions. In that case, we don't want to
						 * stash the action, as the user is signalling that they want to detach it.
						 * This can be reviewed again later, but it could get annoying if we keep these instead.
						 */
						if ((adt->action->id.us <= 0) && (saction->action != NULL)) {
							/* XXX: Things here get dodgy if this action is only partially completed,
							 *      and the user then uses the browse menu to get back to this action,
							 *      assigning it as the active action (i.e. the stash strip gets out of sync)
							 */
							BKE_nla_action_stash(adt);
						}
					}

					/* Assign new action, and adjust the usercounts accordingly */
					adt->action = saction->action;
					id_us_plus((ID *)adt->action);
				}
			}

			/* Force update of animdata */
			adt->recalc |= ADT_RECALC_ANIM;
		}

		/* force depsgraph flush too */
		DEG_id_tag_update(&obact->id, OB_RECALC_OB | OB_RECALC_DATA);
		/* Update relations as well, so new time source dependency is added. */
		DEG_relations_tag_update(bmain);
	}
}

static void rna_SpaceDopeSheetEditor_mode_update(bContext *C, PointerRNA *ptr)
{
	SpaceAction *saction = (SpaceAction *)(ptr->data);
	ScrArea *sa = CTX_wm_area(C);
	ViewLayer *view_layer = CTX_data_view_layer(C);
	Object *obact = OBACT(view_layer);

	/* special exceptions for ShapeKey Editor mode */
	if (saction->mode == SACTCONT_SHAPEKEY) {
		Key *key = BKE_key_from_object(obact);

		/* 1) update the action stored for the editor */
		if (key)
			saction->action = (key->adt) ? key->adt->action : NULL;
		else
			saction->action = NULL;

		/* 2) enable 'show sliders' by default, since one of the main
		 *    points of the ShapeKey Editor is to provide a one-stop shop
		 *    for controlling the shapekeys, whose main control is the value
		 */
		saction->flag |= SACTION_SLIDERS;
	}
	/* make sure action stored is valid */
	else if (saction->mode == SACTCONT_ACTION) {
		/* 1) update the action stored for the editor */
		/* TODO: context selector could help decide this with more control? */
		if (obact)
			saction->action = (obact->adt) ? obact->adt->action : NULL;
		else
			saction->action = NULL;
	}

	/* Collapse (and show) summary channel and hide channel list for timeline */
	if (saction->mode == SACTCONT_TIMELINE) {
		saction->ads.flag |= ADS_FLAG_SUMMARY_COLLAPSED;
		saction->ads.filterflag |= ADS_FILTER_SUMMARY;
	}

	if (sa && sa->spacedata.first == saction) {
		ARegion *channels_region = BKE_area_find_region_type(sa, RGN_TYPE_CHANNELS);
		if (channels_region) {
			if (saction->mode == SACTCONT_TIMELINE) {
				channels_region->flag |= RGN_FLAG_HIDDEN;
			}
			else {
				channels_region->flag &= ~RGN_FLAG_HIDDEN;
			}
			ED_region_visibility_change_update(C, channels_region);
		}
	}

	/* recalculate extents of channel list */
	saction->flag |= SACTION_TEMP_NEEDCHANSYNC;

	/* store current mode as "old mode", so that returning from other editors doesn't always reset to "Action Editor" */
	if (saction->mode != SACTCONT_TIMELINE) {
		saction->mode_prev = saction->mode;
	}
}

/* Space Graph Editor */

static void rna_SpaceGraphEditor_display_mode_update(bContext *C, PointerRNA *ptr)
{
	ScrArea *sa = rna_area_from_space(ptr);
	SpaceIpo *sipo = (SpaceIpo *)ptr->data;

	/* for "Drivers" mode, enable all the necessary bits and pieces */
	if (sipo->mode == SIPO_MODE_DRIVERS) {
		ED_drivers_editor_init(C, sa);
		ED_area_tag_redraw(sa);
	}

	/* after changing view mode, must force recalculation of F-Curve colors
	 * which can only be achieved using refresh as opposed to redraw
	 */
	ED_area_tag_refresh(sa);
}

static bool rna_SpaceGraphEditor_has_ghost_curves_get(PointerRNA *ptr)
{
	SpaceIpo *sipo = (SpaceIpo *)(ptr->data);
	return (BLI_listbase_is_empty(&sipo->ghostCurves) == false);
}

static void rna_SpaceConsole_rect_update(Main *UNUSED(bmain), Scene *UNUSED(scene), PointerRNA *ptr)
{
	SpaceConsole *sc = ptr->data;
	WM_main_add_notifier(NC_SPACE | ND_SPACE_CONSOLE | NA_EDITED, sc);
}

static void rna_Sequencer_view_type_update(Main *UNUSED(bmain), Scene *UNUSED(scene), PointerRNA *ptr)
{
	ScrArea *sa = rna_area_from_space(ptr);
	ED_area_tag_refresh(sa);
}

/* Space Node Editor */

static void rna_SpaceNodeEditor_node_tree_set(PointerRNA *ptr, const PointerRNA value)
{
	SpaceNode *snode = (SpaceNode *)ptr->data;
	ED_node_tree_start(snode, (bNodeTree *)value.data, NULL, NULL);
}

static bool rna_SpaceNodeEditor_node_tree_poll(PointerRNA *ptr, const PointerRNA value)
{
	SpaceNode *snode = (SpaceNode *)ptr->data;
	bNodeTree *ntree = (bNodeTree *)value.data;

	/* node tree type must match the selected type in node editor */
	return (STREQ(snode->tree_idname, ntree->idname));
}

static void rna_SpaceNodeEditor_node_tree_update(const bContext *C, PointerRNA *UNUSED(ptr))
{
	ED_node_tree_update(C);
}

static int rna_SpaceNodeEditor_tree_type_get(PointerRNA *ptr)
{
	SpaceNode *snode = (SpaceNode *)ptr->data;
	return rna_node_tree_idname_to_enum(snode->tree_idname);
}
static void rna_SpaceNodeEditor_tree_type_set(PointerRNA *ptr, int value)
{
	SpaceNode *snode = (SpaceNode *)ptr->data;
	ED_node_set_tree_type(snode, rna_node_tree_type_from_enum(value));
}
static bool rna_SpaceNodeEditor_tree_type_poll(void *Cv, bNodeTreeType *type)
{
	bContext *C = (bContext *)Cv;
	if (type->poll)
		return type->poll(C, type);
	else
		return true;
}

const EnumPropertyItem *RNA_enum_node_tree_types_itemf_impl(bContext *C, bool *r_free)
{
	return rna_node_tree_type_itemf(C, rna_SpaceNodeEditor_tree_type_poll, r_free);
}

static const EnumPropertyItem *rna_SpaceNodeEditor_tree_type_itemf(
        bContext *C, PointerRNA *UNUSED(ptr),
        PropertyRNA *UNUSED(prop), bool *r_free)
{
	return RNA_enum_node_tree_types_itemf_impl(C, r_free);
}

static void rna_SpaceNodeEditor_path_get(PointerRNA *ptr, char *value)
{
	SpaceNode *snode = ptr->data;
	ED_node_tree_path_get(snode, value);
}

static int rna_SpaceNodeEditor_path_length(PointerRNA *ptr)
{
	SpaceNode *snode = ptr->data;
	return ED_node_tree_path_length(snode);
}

static void rna_SpaceNodeEditor_path_clear(SpaceNode *snode, bContext *C)
{
	ED_node_tree_start(snode, NULL, NULL, NULL);
	ED_node_tree_update(C);
}

static void rna_SpaceNodeEditor_path_start(SpaceNode *snode, bContext *C, PointerRNA *node_tree)
{
	ED_node_tree_start(snode, (bNodeTree *)node_tree->data, NULL, NULL);
	ED_node_tree_update(C);
}

static void rna_SpaceNodeEditor_path_append(SpaceNode *snode, bContext *C, PointerRNA *node_tree, PointerRNA *node)
{
	ED_node_tree_push(snode, node_tree->data, node->data);
	ED_node_tree_update(C);
}

static void rna_SpaceNodeEditor_path_pop(SpaceNode *snode, bContext *C)
{
	ED_node_tree_pop(snode);
	ED_node_tree_update(C);
}

static void rna_SpaceNodeEditor_show_backdrop_update(Main *UNUSED(bmain), Scene *UNUSED(scene), PointerRNA *UNUSED(ptr))
{
	WM_main_add_notifier(NC_NODE | NA_EDITED, NULL);
	WM_main_add_notifier(NC_SCENE | ND_NODES, NULL);
}

static void rna_SpaceNodeEditor_cursor_location_from_region(SpaceNode *snode, bContext *C, int x, int y)
{
	ARegion *ar = CTX_wm_region(C);

	UI_view2d_region_to_view(&ar->v2d, x, y, &snode->cursor[0], &snode->cursor[1]);
	snode->cursor[0] /= UI_DPI_FAC;
	snode->cursor[1] /= UI_DPI_FAC;
}

static void rna_SpaceClipEditor_clip_set(PointerRNA *ptr, PointerRNA value)
{
	SpaceClip *sc = (SpaceClip *)(ptr->data);
	bScreen *screen = (bScreen *)ptr->id.data;

	ED_space_clip_set_clip(NULL, screen, sc, (MovieClip *)value.data);
}

static void rna_SpaceClipEditor_mask_set(PointerRNA *ptr, PointerRNA value)
{
	SpaceClip *sc = (SpaceClip *)(ptr->data);

	ED_space_clip_set_mask(NULL, sc, (Mask *)value.data);
}

static void rna_SpaceClipEditor_clip_mode_update(Main *UNUSED(bmain), Scene *UNUSED(scene), PointerRNA *ptr)
{
	SpaceClip *sc = (SpaceClip *)(ptr->data);

	sc->scopes.ok = 0;
}

static void rna_SpaceClipEditor_lock_selection_update(Main *UNUSED(bmain), Scene *UNUSED(scene), PointerRNA *ptr)
{
	SpaceClip *sc = (SpaceClip *)(ptr->data);

	sc->xlockof = 0.f;
	sc->ylockof = 0.f;
}

static void rna_SpaceClipEditor_view_type_update(Main *UNUSED(bmain), Scene *UNUSED(scene), PointerRNA *ptr)
{
	ScrArea *sa = rna_area_from_space(ptr);
	ED_area_tag_refresh(sa);
}

/* File browser. */

static bool rna_FileSelectParams_use_lib_get(PointerRNA *ptr)
{
	FileSelectParams *params = ptr->data;

	return params && (params->type == FILE_LOADLIB);
}

static const EnumPropertyItem *rna_FileSelectParams_recursion_level_itemf(
        bContext *UNUSED(C), PointerRNA *ptr, PropertyRNA *UNUSED(prop), bool *r_free)
{
	FileSelectParams *params = ptr->data;

	if (params && params->type != FILE_LOADLIB) {
		EnumPropertyItem *item = NULL;
		int totitem = 0;

		RNA_enum_items_add_value(&item, &totitem, fileselectparams_recursion_level_items, 0);
		RNA_enum_items_add_value(&item, &totitem, fileselectparams_recursion_level_items, 2);
		RNA_enum_items_add_value(&item, &totitem, fileselectparams_recursion_level_items, 3);
		RNA_enum_items_add_value(&item, &totitem, fileselectparams_recursion_level_items, 4);

		RNA_enum_item_end(&item, &totitem);
		*r_free = true;

		return item;
	}

	*r_free = false;
	return fileselectparams_recursion_level_items;
}

static void rna_FileSelectPrams_filter_glob_set(PointerRNA *ptr, const char *value)
{
	FileSelectParams *params = ptr->data;

	BLI_strncpy(params->filter_glob, value, sizeof(params->filter_glob));

	/* Remove stupi things like last group being a wildcard-only one... */
	BLI_path_extension_glob_validate(params->filter_glob);
}

static void rna_FileBrowser_FSMenuEntry_path_get(PointerRNA *ptr, char *value)
{
	char *path = ED_fsmenu_entry_get_path(ptr->data);

	strcpy(value, path ? path : "");
}

static int rna_FileBrowser_FSMenuEntry_path_length(PointerRNA *ptr)
{
	char *path = ED_fsmenu_entry_get_path(ptr->data);

	return (int)(path ? strlen(path) : 0);
}

static void rna_FileBrowser_FSMenuEntry_path_set(PointerRNA *ptr, const char *value)
{
	FSMenuEntry *fsm = ptr->data;

	/* Note: this will write to file immediately.
	 * Not nice (and to be fixed ultimately), but acceptable in this case for now. */
	ED_fsmenu_entry_set_path(fsm, value);
}

static void rna_FileBrowser_FSMenuEntry_name_get(PointerRNA *ptr, char *value)
{
	strcpy(value, ED_fsmenu_entry_get_name(ptr->data));
}

static int rna_FileBrowser_FSMenuEntry_name_length(PointerRNA *ptr)
{
	return (int)strlen(ED_fsmenu_entry_get_name(ptr->data));
}

static void rna_FileBrowser_FSMenuEntry_name_set(PointerRNA *ptr, const char *value)
{
	FSMenuEntry *fsm = ptr->data;

	/* Note: this will write to file immediately.
	 * Not nice (and to be fixed ultimately), but acceptable in this case for now. */
	ED_fsmenu_entry_set_name(fsm, value);
}

static int rna_FileBrowser_FSMenuEntry_name_get_editable(PointerRNA *ptr, const char **UNUSED(r_info))
{
	FSMenuEntry *fsm = ptr->data;

	return fsm->save ? PROP_EDITABLE : 0;
}

static bool rna_FileBrowser_FSMenuEntry_use_save_get(PointerRNA *ptr)
{
	FSMenuEntry *fsm = ptr->data;
	return fsm->save;
}

static bool rna_FileBrowser_FSMenuEntry_is_valid_get(PointerRNA *ptr)
{
	FSMenuEntry *fsm = ptr->data;
	return fsm->valid;
}

static void rna_FileBrowser_FSMenu_next(CollectionPropertyIterator *iter)
{
	ListBaseIterator *internal = &iter->internal.listbase;

	if (internal->skip) {
		do {
			internal->link = (Link *)(((FSMenuEntry *)(internal->link))->next);
			iter->valid = (internal->link != NULL);
		} while (iter->valid && internal->skip(iter, internal->link));
	}
	else {
		internal->link = (Link *)(((FSMenuEntry *)(internal->link))->next);
		iter->valid = (internal->link != NULL);
	}
}

static void rna_FileBrowser_FSMenu_begin(CollectionPropertyIterator *iter, FSMenuCategory category)
{
	ListBaseIterator *internal = &iter->internal.listbase;

	struct FSMenu *fsmenu = ED_fsmenu_get();
	struct FSMenuEntry *fsmentry = ED_fsmenu_get_category(fsmenu, category);

	internal->link = (fsmentry) ? (Link *)fsmentry : NULL;
	internal->skip = NULL;

	iter->valid = (internal->link != NULL);
}

static PointerRNA rna_FileBrowser_FSMenu_get(CollectionPropertyIterator *iter)
{
	ListBaseIterator *internal = &iter->internal.listbase;
	PointerRNA r_ptr;

	RNA_pointer_create(NULL, &RNA_FileBrowserFSMenuEntry, internal->link, &r_ptr);

	return r_ptr;
}

static void rna_FileBrowser_FSMenu_end(CollectionPropertyIterator *UNUSED(iter))
{
}

static void rna_FileBrowser_FSMenuSystem_data_begin(CollectionPropertyIterator *iter, PointerRNA *UNUSED(ptr))
{
	rna_FileBrowser_FSMenu_begin(iter, FS_CATEGORY_SYSTEM);
}

static int rna_FileBrowser_FSMenuSystem_data_length(PointerRNA *UNUSED(ptr))
{
	struct FSMenu *fsmenu = ED_fsmenu_get();

	return ED_fsmenu_get_nentries(fsmenu, FS_CATEGORY_SYSTEM);
}

static void rna_FileBrowser_FSMenuSystemBookmark_data_begin(CollectionPropertyIterator *iter, PointerRNA *UNUSED(ptr))
{
	rna_FileBrowser_FSMenu_begin(iter, FS_CATEGORY_SYSTEM_BOOKMARKS);
}

static int rna_FileBrowser_FSMenuSystemBookmark_data_length(PointerRNA *UNUSED(ptr))
{
	struct FSMenu *fsmenu = ED_fsmenu_get();

	return ED_fsmenu_get_nentries(fsmenu, FS_CATEGORY_SYSTEM_BOOKMARKS);
}

static void rna_FileBrowser_FSMenuBookmark_data_begin(CollectionPropertyIterator *iter, PointerRNA *UNUSED(ptr))
{
	rna_FileBrowser_FSMenu_begin(iter, FS_CATEGORY_BOOKMARKS);
}

static int rna_FileBrowser_FSMenuBookmark_data_length(PointerRNA *UNUSED(ptr))
{
	struct FSMenu *fsmenu = ED_fsmenu_get();

	return ED_fsmenu_get_nentries(fsmenu, FS_CATEGORY_BOOKMARKS);
}

static void rna_FileBrowser_FSMenuRecent_data_begin(CollectionPropertyIterator *iter, PointerRNA *UNUSED(ptr))
{
	rna_FileBrowser_FSMenu_begin(iter, FS_CATEGORY_RECENT);
}

static int rna_FileBrowser_FSMenuRecent_data_length(PointerRNA *UNUSED(ptr))
{
	struct FSMenu *fsmenu = ED_fsmenu_get();

	return ED_fsmenu_get_nentries(fsmenu, FS_CATEGORY_RECENT);
}

static int rna_FileBrowser_FSMenu_active_get(PointerRNA *ptr, const FSMenuCategory category)
{
	SpaceFile *sf = ptr->data;
	int actnr = -1;

	switch (category) {
		case FS_CATEGORY_SYSTEM:
			actnr = sf->systemnr;
			break;
		case FS_CATEGORY_SYSTEM_BOOKMARKS:
			actnr = sf->system_bookmarknr;
			break;
		case FS_CATEGORY_BOOKMARKS:
			actnr = sf->bookmarknr;
			break;
		case FS_CATEGORY_RECENT:
			actnr = sf->recentnr;
			break;
	}

	return actnr;
}

static void rna_FileBrowser_FSMenu_active_set(PointerRNA *ptr, int value, const FSMenuCategory category)
{
	SpaceFile *sf = ptr->data;
	struct FSMenu *fsmenu = ED_fsmenu_get();
	FSMenuEntry *fsm = ED_fsmenu_get_entry(fsmenu, category, value);

	if (fsm && sf->params) {
		switch (category) {
			case FS_CATEGORY_SYSTEM:
				sf->systemnr = value;
				break;
			case FS_CATEGORY_SYSTEM_BOOKMARKS:
				sf->system_bookmarknr = value;
				break;
			case FS_CATEGORY_BOOKMARKS:
				sf->bookmarknr = value;
				break;
			case FS_CATEGORY_RECENT:
				sf->recentnr = value;
				break;
		}

		BLI_strncpy(sf->params->dir, fsm->path, sizeof(sf->params->dir));
	}
}

static void rna_FileBrowser_FSMenu_active_range(
        PointerRNA *UNUSED(ptr), int *min, int *max, int *softmin, int *softmax, const FSMenuCategory category)
{
	struct FSMenu *fsmenu = ED_fsmenu_get();

	*min = *softmin = -1;
	*max = *softmax = ED_fsmenu_get_nentries(fsmenu, category) - 1;
}

static void rna_FileBrowser_FSMenu_active_update(struct bContext *C, PointerRNA *UNUSED(ptr))
{
	ED_file_change_dir(C);
}

static int rna_FileBrowser_FSMenuSystem_active_get(PointerRNA *ptr)
{
	return rna_FileBrowser_FSMenu_active_get(ptr, FS_CATEGORY_SYSTEM);
}

static void rna_FileBrowser_FSMenuSystem_active_set(PointerRNA *ptr, int value)
{
	rna_FileBrowser_FSMenu_active_set(ptr, value, FS_CATEGORY_SYSTEM);
}

static void rna_FileBrowser_FSMenuSystem_active_range(PointerRNA *ptr, int *min, int *max, int *softmin, int *softmax)
{
	rna_FileBrowser_FSMenu_active_range(ptr, min, max, softmin, softmax, FS_CATEGORY_SYSTEM);
}

static int rna_FileBrowser_FSMenuSystemBookmark_active_get(PointerRNA *ptr)
{
	return rna_FileBrowser_FSMenu_active_get(ptr, FS_CATEGORY_SYSTEM_BOOKMARKS);
}

static void rna_FileBrowser_FSMenuSystemBookmark_active_set(PointerRNA *ptr, int value)
{
	rna_FileBrowser_FSMenu_active_set(ptr, value, FS_CATEGORY_SYSTEM_BOOKMARKS);
}

static void rna_FileBrowser_FSMenuSystemBookmark_active_range(PointerRNA *ptr, int *min, int *max, int *softmin, int *softmax)
{
	rna_FileBrowser_FSMenu_active_range(ptr, min, max, softmin, softmax, FS_CATEGORY_SYSTEM_BOOKMARKS);
}

static int rna_FileBrowser_FSMenuBookmark_active_get(PointerRNA *ptr)
{
	return rna_FileBrowser_FSMenu_active_get(ptr, FS_CATEGORY_BOOKMARKS);
}

static void rna_FileBrowser_FSMenuBookmark_active_set(PointerRNA *ptr, int value)
{
	rna_FileBrowser_FSMenu_active_set(ptr, value, FS_CATEGORY_BOOKMARKS);
}

static void rna_FileBrowser_FSMenuBookmark_active_range(PointerRNA *ptr, int *min, int *max, int *softmin, int *softmax)
{
	rna_FileBrowser_FSMenu_active_range(ptr, min, max, softmin, softmax, FS_CATEGORY_BOOKMARKS);
}

static int rna_FileBrowser_FSMenuRecent_active_get(PointerRNA *ptr)
{
	return rna_FileBrowser_FSMenu_active_get(ptr, FS_CATEGORY_RECENT);
}

static void rna_FileBrowser_FSMenuRecent_active_set(PointerRNA *ptr, int value)
{
	rna_FileBrowser_FSMenu_active_set(ptr, value, FS_CATEGORY_RECENT);
}

static void rna_FileBrowser_FSMenuRecent_active_range(PointerRNA *ptr, int *min, int *max, int *softmin, int *softmax)
{
	rna_FileBrowser_FSMenu_active_range(ptr, min, max, softmin, softmax, FS_CATEGORY_RECENT);
}

#else

static const EnumPropertyItem dt_uv_items[] = {
	{SI_UVDT_OUTLINE, "OUTLINE", 0, "Outline", "Display white edges with black outline"},
	{SI_UVDT_DASH, "DASH", 0, "Dash", "Display dashed black-white edges"},
	{SI_UVDT_BLACK, "BLACK", 0, "Black", "Display black edges"},
	{SI_UVDT_WHITE, "WHITE", 0, "White", "Display white edges"},
	{0, NULL, 0, NULL, NULL}
};

static void rna_def_space(BlenderRNA *brna)
{
	StructRNA *srna;
	PropertyRNA *prop;

	srna = RNA_def_struct(brna, "Space", NULL);
	RNA_def_struct_sdna(srna, "SpaceLink");
	RNA_def_struct_ui_text(srna, "Space", "Space data for a screen area");
	RNA_def_struct_refine_func(srna, "rna_Space_refine");

	prop = RNA_def_property(srna, "type", PROP_ENUM, PROP_NONE);
	RNA_def_property_enum_sdna(prop, NULL, "spacetype");
	RNA_def_property_enum_items(prop, rna_enum_space_type_items);
	/* When making this editable, take care for the special case of global areas (see rna_Area_type_set). */
	RNA_def_property_clear_flag(prop, PROP_EDITABLE);
	RNA_def_property_ui_text(prop, "Type", "Space data type");

	/* access to V2D_VIEWSYNC_SCREEN_TIME */
	prop = RNA_def_property(srna, "show_locked_time", PROP_BOOLEAN, PROP_NONE);
	RNA_def_property_boolean_funcs(prop, "rna_Space_view2d_sync_get", "rna_Space_view2d_sync_set");
	RNA_def_property_ui_text(prop, "Lock Time to Other Windows", "");
	RNA_def_property_update(prop, NC_SPACE | ND_SPACE_TIME, "rna_Space_view2d_sync_update");
}

/* for all spaces that use a mask */
static void rna_def_space_mask_info(StructRNA *srna, int noteflag, const char *mask_set_func)
{
	PropertyRNA *prop;

	static const EnumPropertyItem overlay_mode_items[] = {
		{MASK_OVERLAY_ALPHACHANNEL, "ALPHACHANNEL", ICON_NONE, "Alpha Channel", "Show alpha channel of the mask"},
		{MASK_OVERLAY_COMBINED,     "COMBINED",     ICON_NONE, "Combined",      "Combine space background image with the mask"},
		{0, NULL, 0, NULL, NULL}
	};

	prop = RNA_def_property(srna, "mask", PROP_POINTER, PROP_NONE);
	RNA_def_property_pointer_sdna(prop, NULL, "mask_info.mask");
	RNA_def_property_flag(prop, PROP_EDITABLE);
	RNA_def_property_ui_text(prop, "Mask", "Mask displayed and edited in this space");
	RNA_def_property_pointer_funcs(prop, NULL, mask_set_func, NULL, NULL);
	RNA_def_property_update(prop, noteflag, NULL);

	/* mask drawing */
	prop = RNA_def_property(srna, "mask_display_type", PROP_ENUM, PROP_NONE);
	RNA_def_property_enum_sdna(prop, NULL, "mask_info.draw_type");
	RNA_def_property_enum_items(prop, dt_uv_items);
	RNA_def_property_ui_text(prop, "Edge Display Type", "Display type for mask splines");
	RNA_def_property_update(prop, noteflag, NULL);

	prop = RNA_def_property(srna, "show_mask_smooth", PROP_BOOLEAN, PROP_NONE);
	RNA_def_property_boolean_sdna(prop, NULL, "mask_info.draw_flag", MASK_DRAWFLAG_SMOOTH);
	RNA_def_property_ui_text(prop, "Display Smooth Splines", "");
	RNA_def_property_update(prop, noteflag, NULL);

	prop = RNA_def_property(srna, "show_mask_overlay", PROP_BOOLEAN, PROP_NONE);
	RNA_def_property_boolean_sdna(prop, NULL, "mask_info.draw_flag", MASK_DRAWFLAG_OVERLAY);
	RNA_def_property_ui_text(prop, "Show Mask Overlay", "");
	RNA_def_property_update(prop, noteflag, NULL);

	prop = RNA_def_property(srna, "mask_overlay_mode", PROP_ENUM, PROP_NONE);
	RNA_def_property_enum_sdna(prop, NULL, "mask_info.overlay_mode");
	RNA_def_property_enum_items(prop, overlay_mode_items);
	RNA_def_property_ui_text(prop, "Overlay Mode", "Overlay mode of rasterized mask");
	RNA_def_property_update(prop, noteflag, NULL);
}

static void rna_def_space_image_uv(BlenderRNA *brna)
{
	StructRNA *srna;
	PropertyRNA *prop;

	static const EnumPropertyItem sticky_mode_items[] = {
		{SI_STICKY_DISABLE, "DISABLED", ICON_STICKY_UVS_DISABLE, "Disabled", "Sticky vertex selection disabled"},
		{SI_STICKY_LOC, "SHARED_LOCATION", ICON_STICKY_UVS_LOC, "Shared Location",
		                "Select UVs that are at the same location and share a mesh vertex"},
		{SI_STICKY_VERTEX, "SHARED_VERTEX", ICON_STICKY_UVS_VERT, "Shared Vertex",
		                   "Select UVs that share mesh vertex, irrespective if they are in the same location"},
		{0, NULL, 0, NULL, NULL}
	};

	static const EnumPropertyItem dt_uvstretch_items[] = {
		{SI_UVDT_STRETCH_ANGLE, "ANGLE", 0, "Angle", "Angular distortion between UV and 3D angles"},
		{SI_UVDT_STRETCH_AREA, "AREA", 0, "Area", "Area distortion between UV and 3D faces"},
		{0, NULL, 0, NULL, NULL}
	};

	srna = RNA_def_struct(brna, "SpaceUVEditor", NULL);
	RNA_def_struct_sdna(srna, "SpaceImage");
	RNA_def_struct_nested(brna, srna, "SpaceImageEditor");
	RNA_def_struct_ui_text(srna, "Space UV Editor", "UV editor data for the image editor space");

	/* selection */
	prop = RNA_def_property(srna, "sticky_select_mode", PROP_ENUM, PROP_NONE);
	RNA_def_property_enum_sdna(prop, NULL, "sticky");
	RNA_def_property_enum_items(prop, sticky_mode_items);
	RNA_def_property_ui_text(prop, "Sticky Selection Mode",
	                         "Automatically select also UVs sharing the same vertex as the ones being selected");
	RNA_def_property_update(prop, NC_SPACE | ND_SPACE_IMAGE, NULL);

	/* drawing */
	prop = RNA_def_property(srna, "edge_display_type", PROP_ENUM, PROP_NONE);
	RNA_def_property_enum_sdna(prop, NULL, "dt_uv");
	RNA_def_property_enum_items(prop, dt_uv_items);
	RNA_def_property_ui_text(prop, "Edge Display Type", "Display type for drawing UV edges");
	RNA_def_property_update(prop, NC_SPACE | ND_SPACE_IMAGE, NULL);

	prop = RNA_def_property(srna, "show_smooth_edges", PROP_BOOLEAN, PROP_NONE);
	RNA_def_property_boolean_sdna(prop, NULL, "flag", SI_SMOOTH_UV);
	RNA_def_property_ui_text(prop, "Display Smooth Edges", "Display UV edges anti-aliased");
	RNA_def_property_update(prop, NC_SPACE | ND_SPACE_IMAGE, NULL);

	prop = RNA_def_property(srna, "show_stretch", PROP_BOOLEAN, PROP_NONE);
	RNA_def_property_boolean_sdna(prop, NULL, "flag", SI_DRAW_STRETCH);
	RNA_def_property_ui_text(prop, "Display Stretch",
	                         "Display faces colored according to the difference in shape between UVs and "
	                         "their 3D coordinates (blue for low distortion, red for high distortion)");
	RNA_def_property_update(prop, NC_SPACE | ND_SPACE_IMAGE, NULL);

	prop = RNA_def_property(srna, "display_stretch_type", PROP_ENUM, PROP_NONE);
	RNA_def_property_enum_sdna(prop, NULL, "dt_uvstretch");
	RNA_def_property_enum_items(prop, dt_uvstretch_items);
	RNA_def_property_ui_text(prop, "Display Stretch Type", "Type of stretch to draw");
	RNA_def_property_update(prop, NC_SPACE | ND_SPACE_IMAGE, NULL);

	prop = RNA_def_property(srna, "show_modified_edges", PROP_BOOLEAN, PROP_NONE);
	RNA_def_property_boolean_sdna(prop, NULL, "flag", SI_DRAWSHADOW);
	RNA_def_property_ui_text(prop, "Display Modified Edges", "Display edges after modifiers are applied");
	RNA_def_property_update(prop, NC_SPACE | ND_SPACE_IMAGE, NULL);

	prop = RNA_def_property(srna, "show_metadata", PROP_BOOLEAN, PROP_NONE);
	RNA_def_property_boolean_sdna(prop, NULL, "flag", SI_DRAW_METADATA);
	RNA_def_property_ui_text(prop, "Show Metadata", "Display metadata properties of the image");
	RNA_def_property_update(prop, NC_SPACE | ND_SPACE_IMAGE, NULL);

	prop = RNA_def_property(srna, "show_texpaint", PROP_BOOLEAN, PROP_NONE);
	RNA_def_property_boolean_negative_sdna(prop, NULL, "flag", SI_NO_DRAW_TEXPAINT);
	RNA_def_property_ui_text(prop, "Display Texture Paint UVs", "Display overlay of texture paint uv layer");
	RNA_def_property_update(prop, NC_SPACE | ND_SPACE_IMAGE, NULL);

	prop = RNA_def_property(srna, "show_pixel_coords", PROP_BOOLEAN, PROP_NONE);
	RNA_def_property_boolean_negative_sdna(prop, NULL, "flag", SI_COORDFLOATS);
	RNA_def_property_ui_text(prop, "Pixel Coordinates",
	                         "Display UV coordinates in pixels rather than from 0.0 to 1.0");
	RNA_def_property_update(prop, NC_SPACE | ND_SPACE_IMAGE, NULL);

	prop = RNA_def_property(srna, "show_faces", PROP_BOOLEAN, PROP_NONE);
	RNA_def_property_boolean_negative_sdna(prop, NULL, "flag", SI_NO_DRAWFACES);
	RNA_def_property_ui_text(prop, "Display Faces", "Display faces over the image");
	RNA_def_property_update(prop, NC_SPACE | ND_SPACE_IMAGE, NULL);

	prop = RNA_def_property(srna, "show_edges", PROP_BOOLEAN, PROP_NONE);
	RNA_def_property_boolean_negative_sdna(prop, NULL, "flag", SI_NO_DRAWEDGES);
	RNA_def_property_ui_text(prop, "Display Edges", "Display edges in vertex select mode");
	RNA_def_property_update(prop, NC_SPACE | ND_SPACE_IMAGE, NULL);

	/* todo: move edge and face drawing options here from G.f */

	prop = RNA_def_property(srna, "use_snap_to_pixels", PROP_BOOLEAN, PROP_NONE);
	RNA_def_property_boolean_sdna(prop, NULL, "flag", SI_PIXELSNAP);
	RNA_def_property_ui_text(prop, "Snap to Pixels", "Snap UVs to pixel locations while editing");
	RNA_def_property_update(prop, NC_SPACE | ND_SPACE_IMAGE, NULL);

	prop = RNA_def_property(srna, "lock_bounds", PROP_BOOLEAN, PROP_NONE);
	RNA_def_property_boolean_sdna(prop, NULL, "flag", SI_CLIP_UV);
	RNA_def_property_ui_text(prop, "Constrain to Image Bounds",
	                         "Constraint to stay within the image bounds while editing");
	RNA_def_property_update(prop, NC_SPACE | ND_SPACE_IMAGE, NULL);

	prop = RNA_def_property(srna, "use_live_unwrap", PROP_BOOLEAN, PROP_NONE);
	RNA_def_property_boolean_sdna(prop, NULL, "flag", SI_LIVE_UNWRAP);
	RNA_def_property_ui_text(prop, "Live Unwrap",
	                         "Continuously unwrap the selected UV island while transforming pinned vertices");
	RNA_def_property_update(prop, NC_SPACE | ND_SPACE_IMAGE, NULL);
}

static void rna_def_space_outliner(BlenderRNA *brna)
{
	StructRNA *srna;
	PropertyRNA *prop;

	static const EnumPropertyItem display_mode_items[] = {
		{SO_SCENES, "SCENES", ICON_SCENE_DATA, "Scenes", "Display scenes and their view layers, collections and objects"},
		{SO_VIEW_LAYER, "VIEW_LAYER", ICON_RENDER_RESULT, "View Layer", "Display collections and objects in the view layer"},
		{SO_SEQUENCE, "SEQUENCE", ICON_SEQUENCE, "Sequence", "Display sequence data-blocks"},
		{SO_LIBRARIES, "LIBRARIES", ICON_FILE_BLEND, "Blender File", "Display data of current file and linked libraries"},
		{SO_DATA_API, "DATA_API", ICON_RNA, "Data API", "Display low level Blender data and its properties"},
		{SO_ID_ORPHANS, "ORPHAN_DATA", ICON_ORPHAN_DATA, "Orphan Data",
		                "Display data-blocks which are unused and/or will be lost when the file is reloaded"},
		{0, NULL, 0, NULL, NULL}
	};

	static const EnumPropertyItem filter_state_items[] = {
		{SO_FILTER_OB_ALL, "ALL", 0, "All", "Show all objects in the view layer"},
		{SO_FILTER_OB_VISIBLE, "VISIBLE", 0, "Visible", "Show visible objects"},
		{SO_FILTER_OB_SELECTED, "SELECTED", 0, "Selected", "Show selected objects"},
		{SO_FILTER_OB_ACTIVE, "ACTIVE", 0, "Active", "Show only the active object"},
		{0, NULL, 0, NULL, NULL}
	};

	srna = RNA_def_struct(brna, "SpaceOutliner", "Space");
	RNA_def_struct_sdna(srna, "SpaceOops");
	RNA_def_struct_ui_text(srna, "Space Outliner", "Outliner space data");

	prop = RNA_def_property(srna, "display_mode", PROP_ENUM, PROP_NONE);
	RNA_def_property_enum_sdna(prop, NULL, "outlinevis");
	RNA_def_property_enum_items(prop, display_mode_items);
	RNA_def_property_ui_text(prop, "Display Mode", "Type of information to display");
	RNA_def_property_update(prop, NC_SPACE | ND_SPACE_OUTLINER, NULL);

	prop = RNA_def_property(srna, "filter_text", PROP_STRING, PROP_NONE);
	RNA_def_property_string_sdna(prop, NULL, "search_string");
	RNA_def_property_ui_text(prop, "Display Filter", "Live search filtering string");
	RNA_def_property_flag(prop, PROP_TEXTEDIT_UPDATE);
	RNA_def_property_update(prop, NC_SPACE | ND_SPACE_OUTLINER, NULL);

	prop = RNA_def_property(srna, "use_filter_case_sensitive", PROP_BOOLEAN, PROP_NONE);
	RNA_def_property_boolean_sdna(prop, NULL, "search_flags", SO_FIND_CASE_SENSITIVE);
	RNA_def_property_ui_text(prop, "Case Sensitive Matches Only", "Only use case sensitive matches of search string");
	RNA_def_property_ui_icon(prop, ICON_SYNTAX_OFF, 0);
	RNA_def_property_update(prop, NC_SPACE | ND_SPACE_OUTLINER, NULL);

	prop = RNA_def_property(srna, "use_filter_complete", PROP_BOOLEAN, PROP_NONE);
	RNA_def_property_boolean_sdna(prop, NULL, "search_flags", SO_FIND_COMPLETE);
	RNA_def_property_ui_text(prop, "Complete Matches Only", "Only use complete matches of search string");
	RNA_def_property_ui_icon(prop, ICON_OUTLINER_DATA_FONT, 0);
	RNA_def_property_update(prop, NC_SPACE | ND_SPACE_OUTLINER, NULL);

	prop = RNA_def_property(srna, "use_sort_alpha", PROP_BOOLEAN, PROP_NONE);
	RNA_def_property_boolean_negative_sdna(prop, NULL, "flag", SO_SKIP_SORT_ALPHA);
	RNA_def_property_ui_text(prop, "Sort Alphabetically", "");
	RNA_def_property_ui_icon(prop, ICON_SORTALPHA, 0);
	RNA_def_property_update(prop, NC_SPACE | ND_SPACE_OUTLINER, NULL);

	prop = RNA_def_property(srna, "show_restrict_columns", PROP_BOOLEAN, PROP_NONE);
	RNA_def_property_boolean_negative_sdna(prop, NULL, "flag", SO_HIDE_RESTRICTCOLS);
	RNA_def_property_ui_text(prop, "Show Restriction Columns", "Show column");
	RNA_def_property_update(prop, NC_SPACE | ND_SPACE_OUTLINER, NULL);

	/* Filters. */
	prop = RNA_def_property(srna, "use_filter_object", PROP_BOOLEAN, PROP_NONE);
	RNA_def_property_boolean_negative_sdna(prop, NULL, "filter", SO_FILTER_NO_OBJECT);
	RNA_def_property_ui_text(prop, "Filter Objects", "Show objects");
	RNA_def_property_update(prop, NC_SPACE | ND_SPACE_OUTLINER, NULL);

	prop = RNA_def_property(srna, "use_filter_object_content", PROP_BOOLEAN, PROP_NONE);
	RNA_def_property_boolean_negative_sdna(prop, NULL, "filter", SO_FILTER_NO_OB_CONTENT);
	RNA_def_property_ui_text(prop, "Show Object Contents", "Show what is inside the objects elements");
	RNA_def_property_update(prop, NC_SPACE | ND_SPACE_OUTLINER, NULL);

	prop = RNA_def_property(srna, "use_filter_children", PROP_BOOLEAN, PROP_NONE);
	RNA_def_property_boolean_negative_sdna(prop, NULL, "filter", SO_FILTER_NO_CHILDREN);
	RNA_def_property_ui_text(prop, "Show Object Children", "Show children");
	RNA_def_property_update(prop, NC_SPACE | ND_SPACE_OUTLINER, NULL);

	prop = RNA_def_property(srna, "use_filter_collection", PROP_BOOLEAN, PROP_NONE);
	RNA_def_property_boolean_negative_sdna(prop, NULL, "filter", SO_FILTER_NO_COLLECTION);
	RNA_def_property_ui_text(prop, "Show Collections", "Show collections");
	RNA_def_property_update(prop, NC_SPACE | ND_SPACE_OUTLINER, NULL);

	/* Filters object state. */
	prop = RNA_def_property(srna, "filter_state", PROP_ENUM, PROP_NONE);
	RNA_def_property_enum_sdna(prop, NULL, "filter_state");
	RNA_def_property_enum_items(prop, filter_state_items);
	RNA_def_property_ui_text(prop, "Object State Filter", "");
	RNA_def_property_update(prop, NC_SPACE | ND_SPACE_OUTLINER, NULL);

	/* Filters object type. */
	prop = RNA_def_property(srna, "use_filter_object_mesh", PROP_BOOLEAN, PROP_NONE);
	RNA_def_property_boolean_negative_sdna(prop, NULL, "filter", SO_FILTER_NO_OB_MESH);
	RNA_def_property_ui_text(prop, "Show Meshes", "Show mesh objects");
	RNA_def_property_update(prop, NC_SPACE | ND_SPACE_OUTLINER, NULL);

	prop = RNA_def_property(srna, "use_filter_object_armature", PROP_BOOLEAN, PROP_NONE);
	RNA_def_property_boolean_negative_sdna(prop, NULL, "filter", SO_FILTER_NO_OB_ARMATURE);
	RNA_def_property_ui_text(prop, "Show Armatures", "Show armature objects");
	RNA_def_property_update(prop, NC_SPACE | ND_SPACE_OUTLINER, NULL);

	prop = RNA_def_property(srna, "use_filter_object_empty", PROP_BOOLEAN, PROP_NONE);
	RNA_def_property_boolean_negative_sdna(prop, NULL, "filter", SO_FILTER_NO_OB_EMPTY);
	RNA_def_property_ui_text(prop, "Show Empties", "Show empty objects");
	RNA_def_property_update(prop, NC_SPACE | ND_SPACE_OUTLINER, NULL);

	prop = RNA_def_property(srna, "use_filter_object_light", PROP_BOOLEAN, PROP_NONE);
	RNA_def_property_boolean_negative_sdna(prop, NULL, "filter", SO_FILTER_NO_OB_LAMP);
	RNA_def_property_ui_text(prop, "Show Lights", "Show light objects");
	RNA_def_property_update(prop, NC_SPACE | ND_SPACE_OUTLINER, NULL);

	prop = RNA_def_property(srna, "use_filter_object_camera", PROP_BOOLEAN, PROP_NONE);
	RNA_def_property_boolean_negative_sdna(prop, NULL, "filter", SO_FILTER_NO_OB_CAMERA);
	RNA_def_property_ui_text(prop, "Show Cameras", "Show camera objects");
	RNA_def_property_update(prop, NC_SPACE | ND_SPACE_OUTLINER, NULL);

	prop = RNA_def_property(srna, "use_filter_object_others", PROP_BOOLEAN, PROP_NONE);
	RNA_def_property_boolean_negative_sdna(prop, NULL, "filter", SO_FILTER_NO_OB_OTHERS);
	RNA_def_property_ui_text(prop, "Show Other Objects", "Show curves, lattices, light probes, fonts, ...");
	RNA_def_property_update(prop, NC_SPACE | ND_SPACE_OUTLINER, NULL);

	/* Libraries filter. */
	prop = RNA_def_property(srna, "use_filter_id_type", PROP_BOOLEAN, PROP_NONE);
	RNA_def_property_boolean_sdna(prop, NULL, "filter", SO_FILTER_ID_TYPE);
	RNA_def_property_ui_text(prop, "Filter By Type", "Show only data-blocks of one type");
	RNA_def_property_update(prop, NC_SPACE | ND_SPACE_OUTLINER, NULL);

	prop = RNA_def_property(srna, "filter_id_type", PROP_ENUM, PROP_NONE);
	RNA_def_property_enum_sdna(prop, NULL, "filter_id_type");
	RNA_def_property_enum_items(prop, rna_enum_id_type_items);
	RNA_def_property_ui_text(prop, "Filter ID Type", "Data-block type to show");
}

static void rna_def_space_view3d_shading(BlenderRNA *brna)
{
	StructRNA *srna;
	PropertyRNA *prop;

	static const EnumPropertyItem background_type_items[] = {
		{V3D_SHADING_BACKGROUND_THEME,    "THEME",    0, "Theme",    "Use the theme for background color"},
		{V3D_SHADING_BACKGROUND_WORLD,    "WORLD",    0, "World",    "Use the world for background color"},
		{V3D_SHADING_BACKGROUND_VIEWPORT, "VIEWPORT", 0, "Viewport", "Use a custom color limited to this viewport only"},
		{0, NULL, 0, NULL, NULL}
	};
	static const float default_background_color[] = {0.05f, 0.05f, 0.05f};

	static const EnumPropertyItem cavity_type_items[] = {
		{V3D_SHADING_CAVITY_SSAO,      "WORLD",  0, "World",  "Cavity shading computed in world space, useful for larger-scale occlusion"},
		{V3D_SHADING_CAVITY_CURVATURE, "SCREEN", 0, "Screen", "Curvature-based shading, useful for making fine details more visible"},
		{V3D_SHADING_CAVITY_BOTH,      "BOTH",   0, "Both",   "Use both effects simultaneously"},
		{0, NULL, 0, NULL, NULL}
	};


	/* Note these settings are used for both 3D viewport and the OpenGL render
	 * engine in the scene, so can't assume to always be part of a screen. */
	srna = RNA_def_struct(brna, "View3DShading", NULL);
	RNA_def_struct_path_func(srna, "rna_View3DShading_path");
	RNA_def_struct_ui_text(srna, "3D View Shading Settings", "Settings for shading in the 3D viewport");

	prop = RNA_def_property(srna, "type", PROP_ENUM, PROP_NONE);
	RNA_def_property_enum_items(prop, rna_enum_shading_type_items);
	RNA_def_property_enum_funcs(prop, "rna_3DViewShading_type_get", "rna_3DViewShading_type_set",
	                            "rna_3DViewShading_type_itemf");
	RNA_def_property_ui_text(prop, "Viewport Shading", "Method to display/shade objects in the 3D View");
	RNA_def_property_update(prop, NC_SPACE | ND_SPACE_VIEW3D, "rna_3DViewShading_type_update");

	prop = RNA_def_property(srna, "light", PROP_ENUM, PROP_NONE);
	RNA_def_property_enum_sdna(prop, NULL, "light");
	RNA_def_property_enum_items(prop, rna_enum_viewport_lighting_items);
	RNA_def_property_enum_funcs(prop, "rna_View3DShading_light_get", "rna_View3DShading_light_set", NULL);
	RNA_def_property_ui_text(prop, "Lighting", "Lighting Method for Solid/Texture Viewport Shading");
	RNA_def_property_update(prop, NC_SPACE | ND_SPACE_VIEW3D, NULL);

	prop = RNA_def_property(srna, "show_object_outline", PROP_BOOLEAN, PROP_NONE);
	RNA_def_property_boolean_sdna(prop, NULL, "flag", V3D_SHADING_OBJECT_OUTLINE);
	RNA_def_property_clear_flag(prop, PROP_ANIMATABLE);
	RNA_def_property_ui_text(prop, "Outline", "Show Object Outline");
	RNA_def_property_update(prop, NC_SPACE | ND_SPACE_VIEW3D, NULL);

	prop = RNA_def_property(srna, "studio_light", PROP_ENUM, PROP_NONE);
	RNA_def_property_enum_items(prop, rna_enum_studio_light_items);
	RNA_def_property_enum_default(prop, 0);
	RNA_def_property_enum_funcs(prop, "rna_View3DShading_studio_light_get", "rna_View3DShading_studio_light_set", "rna_View3DShading_studio_light_itemf");
	RNA_def_property_ui_text(prop, "Studiolight", "Studio lighting setup");
	RNA_def_property_update(prop, NC_SPACE | ND_SPACE_VIEW3D, NULL);

	prop = RNA_def_property(srna, "use_world_space_lighting", PROP_BOOLEAN, PROP_NONE);
	RNA_def_property_boolean_sdna(prop, NULL, "flag", V3D_SHADING_WORLD_ORIENTATION);
	RNA_def_property_clear_flag(prop, PROP_ANIMATABLE);
	RNA_def_property_ui_text(prop, "World Space Lighting", "Make the lighting fixed and not follow the camera");
	RNA_def_property_update(prop, NC_SPACE | ND_SPACE_VIEW3D, NULL);

	prop = RNA_def_property(srna, "show_cavity", PROP_BOOLEAN, PROP_NONE);
	RNA_def_property_boolean_sdna(prop, NULL, "flag", V3D_SHADING_CAVITY);
	RNA_def_property_clear_flag(prop, PROP_ANIMATABLE);
	RNA_def_property_ui_text(prop, "Cavity", "Show Cavity");
	RNA_def_property_update(prop, NC_SPACE | ND_SPACE_VIEW3D, NULL);

	prop = RNA_def_property(srna, "cavity_type", PROP_ENUM, PROP_NONE);
	RNA_def_property_enum_items(prop, cavity_type_items);
	RNA_def_property_ui_text(prop, "Cavity Type", "Way to draw the cavity shading");
	RNA_def_property_update(prop, NC_SPACE | ND_SPACE_VIEW3D, NULL);

	prop = RNA_def_property(srna, "curvature_ridge_factor", PROP_FLOAT, PROP_FACTOR);
	RNA_def_property_float_sdna(prop, NULL, "curvature_ridge_factor");
	RNA_def_property_float_default(prop, 1.0f);
	RNA_def_property_ui_text(prop, "Curvature Ridge", "Factor for the curvature ridges");
	RNA_def_property_range(prop, 0.0f, 2.0f);
	RNA_def_property_clear_flag(prop, PROP_ANIMATABLE);
	RNA_def_property_update(prop, NC_SPACE | ND_SPACE_VIEW3D, NULL);

	prop = RNA_def_property(srna, "curvature_valley_factor", PROP_FLOAT, PROP_FACTOR);
	RNA_def_property_float_sdna(prop, NULL, "curvature_valley_factor");
	RNA_def_property_float_default(prop, 1.0f);
	RNA_def_property_ui_text(prop, "Curvature Valley", "Factor for the curvature valleys");
	RNA_def_property_range(prop, 0.0f, 2.0f);
	RNA_def_property_clear_flag(prop, PROP_ANIMATABLE);
	RNA_def_property_update(prop, NC_SPACE | ND_SPACE_VIEW3D, NULL);

	prop = RNA_def_property(srna, "cavity_ridge_factor", PROP_FLOAT, PROP_FACTOR);
	RNA_def_property_float_sdna(prop, NULL, "cavity_ridge_factor");
	RNA_def_property_float_default(prop, 1.0f);
	RNA_def_property_ui_text(prop, "Cavity Ridge", "Factor for the cavity ridges");
	RNA_def_property_range(prop, 0.0f, 250.0f);
	RNA_def_property_ui_range(prop, 0.00f, 2.5f, 1, 3);
	RNA_def_property_clear_flag(prop, PROP_ANIMATABLE);
	RNA_def_property_update(prop, NC_SPACE | ND_SPACE_VIEW3D, NULL);

	prop = RNA_def_property(srna, "cavity_valley_factor", PROP_FLOAT, PROP_FACTOR);
	RNA_def_property_float_sdna(prop, NULL, "cavity_valley_factor");
	RNA_def_property_float_default(prop, 1.0);
	RNA_def_property_ui_text(prop, "Cavity Valley", "Factor for the cavity valleys");
	RNA_def_property_range(prop, 0.0f, 250.0f);
	RNA_def_property_ui_range(prop, 0.00f, 2.5f, 1, 3);
	RNA_def_property_clear_flag(prop, PROP_ANIMATABLE);
	RNA_def_property_update(prop, NC_SPACE | ND_SPACE_VIEW3D, NULL);

	prop = RNA_def_property(srna, "selected_studio_light", PROP_POINTER, PROP_NONE);
	RNA_def_property_struct_type(prop, "StudioLight");
	RNA_define_verify_sdna(0);
	RNA_def_property_ui_text(prop, "Studio Light", "Selected StudioLight");
	RNA_def_property_pointer_funcs(prop, "rna_View3DShading_selected_studio_light_get", NULL, NULL, NULL);
	RNA_def_property_clear_flag(prop, PROP_ANIMATABLE | PROP_EDITABLE);
	RNA_define_verify_sdna(1);

	prop = RNA_def_property(srna, "studiolight_rotate_z", PROP_FLOAT, PROP_ANGLE);
	RNA_def_property_float_sdna(prop, NULL, "studiolight_rot_z");
	RNA_def_property_float_default(prop, 0.0);
	RNA_def_property_ui_text(prop, "Studiolight Rotation", "Rotation of the studiolight around the Z-Axis");
	RNA_def_property_range(prop, -M_PI, M_PI);
	RNA_def_property_clear_flag(prop, PROP_ANIMATABLE);
	RNA_def_property_update(prop, NC_SPACE | ND_SPACE_VIEW3D, NULL);

	prop = RNA_def_property(srna, "color_type", PROP_ENUM, PROP_NONE);
	RNA_def_property_enum_sdna(prop, NULL, "color_type");
	RNA_def_property_enum_items(prop, rna_enum_shading_color_type_items);
	RNA_def_property_enum_funcs(prop, NULL, NULL, "rna_View3DShading_color_type_itemf");
	RNA_def_property_ui_text(prop, "Color", "Color Type");
	RNA_def_property_update(prop, NC_SPACE | ND_SPACE_VIEW3D, NULL);

	prop = RNA_def_property(srna, "single_color", PROP_FLOAT, PROP_COLOR);
	RNA_def_property_float_sdna(prop, NULL, "single_color");
	RNA_def_property_array(prop, 3);
	RNA_def_property_ui_text(prop, "Color", "Color for single color mode");
	RNA_def_property_range(prop, 0.0f, 1.0f);
	RNA_def_property_update(prop, NC_SPACE | ND_SPACE_VIEW3D, NULL);

	prop = RNA_def_property(srna, "background_type", PROP_ENUM, PROP_NONE);
	RNA_def_property_enum_items(prop, background_type_items);
	RNA_def_property_ui_text(prop, "Background", "Way to draw the background");
	RNA_def_property_update(prop, NC_SPACE | ND_SPACE_VIEW3D, NULL);

	prop = RNA_def_property(srna, "background_color", PROP_FLOAT, PROP_COLOR);
	RNA_def_property_array(prop, 3);
	RNA_def_property_float_array_default(prop, default_background_color);
	RNA_def_property_ui_text(prop, "Background Color", "Color for custom background color");
	RNA_def_property_range(prop, 0.0f, 1.0f);
	RNA_def_property_update(prop, NC_SPACE | ND_SPACE_VIEW3D, NULL);

	prop = RNA_def_property(srna, "show_shadows", PROP_BOOLEAN, PROP_NONE);
	RNA_def_property_boolean_sdna(prop, NULL, "flag", V3D_SHADING_SHADOW);
	RNA_def_property_clear_flag(prop, PROP_ANIMATABLE);
	RNA_def_property_ui_text(prop, "Shadow", "Show Shadow");
	RNA_def_property_update(prop, NC_SPACE | ND_SPACE_VIEW3D, NULL);

	prop = RNA_def_property(srna, "show_xray", PROP_BOOLEAN, PROP_NONE);
	RNA_def_property_boolean_sdna(prop, NULL, "flag", V3D_SHADING_XRAY);
	RNA_def_property_clear_flag(prop, PROP_ANIMATABLE);
	RNA_def_property_ui_text(prop, "Show X-Ray", "Show whole scene transparent");
	RNA_def_property_update(prop, NC_SPACE | ND_SPACE_VIEW3D, NULL);

	prop = RNA_def_property(srna, "show_xray_wireframe", PROP_BOOLEAN, PROP_NONE);
	RNA_def_property_boolean_sdna(prop, NULL, "flag", V3D_SHADING_XRAY_BONE);
	RNA_def_property_clear_flag(prop, PROP_ANIMATABLE);
	RNA_def_property_ui_text(prop, "Show X-Ray", "Show whole scene transparent");
	RNA_def_property_update(prop, NC_SPACE | ND_SPACE_VIEW3D, NULL);

	prop = RNA_def_property(srna, "xray_alpha", PROP_FLOAT, PROP_FACTOR);
	RNA_def_property_float_sdna(prop, NULL, "xray_alpha");
	RNA_def_property_float_default(prop, 0.5);
	RNA_def_property_ui_text(prop, "X-Ray Alpha", "Amount of alpha to use");
	RNA_def_property_range(prop, 0.0f, 1.0f);
	RNA_def_property_clear_flag(prop, PROP_ANIMATABLE);
	RNA_def_property_update(prop, NC_SPACE | ND_SPACE_VIEW3D, NULL);

	prop = RNA_def_property(srna, "xray_alpha_wireframe", PROP_FLOAT, PROP_FACTOR);
	RNA_def_property_float_sdna(prop, NULL, "xray_alpha_wire");
	RNA_def_property_float_default(prop, 0.5);
	RNA_def_property_ui_text(prop, "X-Ray Alpha", "Amount of alpha to use");
	RNA_def_property_range(prop, 0.0f, 1.0f);
	RNA_def_property_clear_flag(prop, PROP_ANIMATABLE);
	RNA_def_property_update(prop, NC_SPACE | ND_SPACE_VIEW3D, NULL);

	prop = RNA_def_property(srna, "use_scene_lights", PROP_BOOLEAN, PROP_NONE);
	RNA_def_property_boolean_sdna(prop, NULL, "flag", V3D_SHADING_SCENE_LIGHTS);
	RNA_def_property_clear_flag(prop, PROP_ANIMATABLE);
	RNA_def_property_ui_text(prop, "Scene Lights", "Render lights and light probes of the scene");
	RNA_def_property_update(prop, NC_SPACE | ND_SPACE_VIEW3D, NULL);

	prop = RNA_def_property(srna, "use_scene_world", PROP_BOOLEAN, PROP_NONE);
	RNA_def_property_boolean_sdna(prop, NULL, "flag", V3D_SHADING_SCENE_WORLD);
	RNA_def_property_clear_flag(prop, PROP_ANIMATABLE);
	RNA_def_property_ui_text(prop, "Scene World", "Use scene world for lighting");
	RNA_def_property_update(prop, NC_SPACE | ND_SPACE_VIEW3D, NULL);

	prop = RNA_def_property(srna, "show_specular_highlight", PROP_BOOLEAN, PROP_NONE);
	RNA_def_property_boolean_sdna(prop, NULL, "flag", V3D_SHADING_SPECULAR_HIGHLIGHT);
	RNA_def_property_clear_flag(prop, PROP_ANIMATABLE);
	RNA_def_property_ui_text(prop, "Specular Highlights", "Render specular highlights");
	RNA_def_property_update(prop, NC_SPACE | ND_SPACE_VIEW3D, NULL);

	prop = RNA_def_property(srna, "object_outline_color", PROP_FLOAT, PROP_COLOR);
	RNA_def_property_float_sdna(prop, NULL, "object_outline_color");
	RNA_def_property_array(prop, 3);
	RNA_def_property_ui_text(prop, "Outline Color", "Color for object outline");
	RNA_def_property_range(prop, 0.0f, 1.0f);
	RNA_def_property_update(prop, NC_SPACE | ND_SPACE_VIEW3D, NULL);

	prop = RNA_def_property(srna, "shadow_intensity", PROP_FLOAT, PROP_FACTOR);
	RNA_def_property_float_sdna(prop, NULL, "shadow_intensity");
	RNA_def_property_float_default(prop, 0.5);
	RNA_def_property_ui_text(prop, "Shadow Intensity", "Darkness of shadows");
	RNA_def_property_range(prop, 0.0f, 1.0f);
	RNA_def_property_ui_range(prop, 0.00f, 1.0f, 1, 3);
	RNA_def_property_clear_flag(prop, PROP_ANIMATABLE);
	RNA_def_property_update(prop, NC_SPACE | ND_SPACE_VIEW3D, NULL);

	prop = RNA_def_property(srna, "studiolight_background_alpha", PROP_FLOAT, PROP_FACTOR);
	RNA_def_property_float_sdna(prop, NULL, "studiolight_background");
	RNA_def_property_float_default(prop, 0.0);
	RNA_def_property_ui_text(prop, "Background", "Show the studiolight in the background");
	RNA_def_property_range(prop, 0.0f, 1.0f);
	RNA_def_property_ui_range(prop, 0.00f, 1.0f, 1, 3);
	RNA_def_property_clear_flag(prop, PROP_ANIMATABLE);
	RNA_def_property_update(prop, NC_SPACE | ND_SPACE_VIEW3D, NULL);
}

static void rna_def_space_view3d_overlay(BlenderRNA *brna)
{
	StructRNA *srna;
	PropertyRNA *prop;

	srna = RNA_def_struct(brna, "View3DOverlay", NULL);
	RNA_def_struct_sdna(srna, "View3D");
	RNA_def_struct_nested(brna, srna, "SpaceView3D");
	RNA_def_struct_path_func(srna, "rna_View3DOverlay_path");
	RNA_def_struct_ui_text(srna, "3D View Overlay Settings", "Settings for display of overlays in the 3D viewport");

	prop = RNA_def_property(srna, "show_overlays", PROP_BOOLEAN, PROP_NONE);
	RNA_def_property_boolean_negative_sdna(prop, NULL, "flag2", V3D_RENDER_OVERRIDE);
	RNA_def_property_ui_text(prop, "Show Overlays", "Display overlays like gizmos and outlines");
	RNA_def_property_update(prop, NC_SPACE | ND_SPACE_VIEW3D, "rna_GPencil_update");

	prop = RNA_def_property(srna, "show_floor", PROP_BOOLEAN, PROP_NONE);
	RNA_def_property_boolean_sdna(prop, NULL, "gridflag", V3D_SHOW_FLOOR);
	RNA_def_property_ui_text(prop, "Display Grid Floor", "Show the ground plane grid in perspective view");
	RNA_def_property_update(prop, NC_SPACE | ND_SPACE_VIEW3D, NULL);

	prop = RNA_def_property(srna, "show_axis_x", PROP_BOOLEAN, PROP_NONE);
	RNA_def_property_boolean_sdna(prop, NULL, "gridflag", V3D_SHOW_X);
	RNA_def_property_ui_text(prop, "Display X Axis", "Show the X axis line in perspective view");
	RNA_def_property_update(prop, NC_SPACE | ND_SPACE_VIEW3D, NULL);

	prop = RNA_def_property(srna, "show_axis_y", PROP_BOOLEAN, PROP_NONE);
	RNA_def_property_boolean_sdna(prop, NULL, "gridflag", V3D_SHOW_Y);
	RNA_def_property_ui_text(prop, "Display Y Axis", "Show the Y axis line in perspective view");
	RNA_def_property_update(prop, NC_SPACE | ND_SPACE_VIEW3D, NULL);

	prop = RNA_def_property(srna, "show_axis_z", PROP_BOOLEAN, PROP_NONE);
	RNA_def_property_boolean_sdna(prop, NULL, "gridflag", V3D_SHOW_Z);
	RNA_def_property_ui_text(prop, "Display Z Axis", "Show the Z axis line in perspective view");
	RNA_def_property_update(prop, NC_SPACE | ND_SPACE_VIEW3D, NULL);

	prop = RNA_def_property(srna, "grid_scale", PROP_FLOAT, PROP_NONE);
	RNA_def_property_float_sdna(prop, NULL, "grid");
	RNA_def_property_ui_text(prop, "Grid Scale", "Distance between 3D View grid lines");
	RNA_def_property_range(prop, 0.0f, FLT_MAX);
	RNA_def_property_ui_range(prop, 0.001f, 1000.0f, 0.1f, 3);
	RNA_def_property_float_default(prop, 1.0f);
	RNA_def_property_update(prop, NC_SPACE | ND_SPACE_VIEW3D, NULL);

	prop = RNA_def_property(srna, "grid_lines", PROP_INT, PROP_NONE);
	RNA_def_property_int_sdna(prop, NULL, "gridlines");
	RNA_def_property_ui_text(prop, "Grid Lines", "Number of grid lines to display in perspective view");
	RNA_def_property_range(prop, 0, 1024);
	RNA_def_property_int_default(prop, 16);
	RNA_def_property_update(prop, NC_SPACE | ND_SPACE_VIEW3D, NULL);

	prop = RNA_def_property(srna, "grid_subdivisions", PROP_INT, PROP_NONE);
	RNA_def_property_int_sdna(prop, NULL, "gridsubdiv");
	RNA_def_property_ui_text(prop, "Grid Subdivisions", "Number of subdivisions between grid lines");
	RNA_def_property_range(prop, 1, 1024);
	RNA_def_property_int_default(prop, 10);
	RNA_def_property_update(prop, NC_SPACE | ND_SPACE_VIEW3D, NULL);

	prop = RNA_def_property(srna, "grid_scale_unit", PROP_FLOAT, PROP_NONE);
	RNA_def_property_clear_flag(prop, PROP_EDITABLE);
	RNA_def_property_float_funcs(prop, "rna_View3DOverlay_GridScaleUnit_get", NULL, NULL);
	RNA_def_property_ui_text(prop, "Grid Scale Unit", "Grid cell size scaled by scene unit system settings");

	prop = RNA_def_property(srna, "show_outline_selected", PROP_BOOLEAN, PROP_NONE);
	RNA_def_property_boolean_sdna(prop, NULL, "flag", V3D_SELECT_OUTLINE);
	RNA_def_property_ui_text(prop, "Outline Selected",
	                         "Show an outline highlight around selected objects in non-wireframe views");
	RNA_def_property_update(prop, NC_SPACE | ND_SPACE_VIEW3D, NULL);

	prop = RNA_def_property(srna, "show_object_origins", PROP_BOOLEAN, PROP_NONE);
	RNA_def_property_boolean_negative_sdna(prop, NULL, "overlay.flag", V3D_OVERLAY_HIDE_OBJECT_ORIGINS);
	RNA_def_property_ui_text(prop, "Object Origins", "Show object center dots");
	RNA_def_property_update(prop, NC_SPACE | ND_SPACE_VIEW3D, NULL);

	prop = RNA_def_property(srna, "show_object_origins_all", PROP_BOOLEAN, PROP_NONE);
	RNA_def_property_boolean_sdna(prop, NULL, "flag", V3D_DRAW_CENTERS);
	RNA_def_property_ui_text(prop, "All Object Origins",
	                         "Show the object origin center dot for all (selected and unselected) objects");
	RNA_def_property_update(prop, NC_SPACE | ND_SPACE_VIEW3D, NULL);

	prop = RNA_def_property(srna, "show_relationship_lines", PROP_BOOLEAN, PROP_NONE);
	RNA_def_property_boolean_negative_sdna(prop, NULL, "flag", V3D_HIDE_HELPLINES);
	RNA_def_property_ui_text(prop, "Relationship Lines",
	                         "Show dashed lines indicating parent or constraint relationships");
	RNA_def_property_update(prop, NC_SPACE | ND_SPACE_VIEW3D, NULL);

	/* TODO: this should become a per object setting? */
	prop = RNA_def_property(srna, "show_backface_culling", PROP_BOOLEAN, PROP_NONE);
	RNA_def_property_boolean_sdna(prop, NULL, "flag2", V3D_BACKFACE_CULLING);
	RNA_def_property_ui_text(prop, "Backface Culling", "Use back face culling to hide the back side of faces");
	RNA_def_property_update(prop, NC_SPACE | ND_SPACE_VIEW3D, NULL);

	prop = RNA_def_property(srna, "show_cursor", PROP_BOOLEAN, PROP_NONE);
	RNA_def_property_boolean_negative_sdna(prop, NULL, "overlay.flag", V3D_OVERLAY_HIDE_CURSOR);
	RNA_def_property_ui_text(prop, "Show 3D Cursor", "Display 3D Cursor Overlay");
	RNA_def_property_update(prop, NC_SPACE | ND_SPACE_VIEW3D, NULL);

	prop = RNA_def_property(srna, "show_text", PROP_BOOLEAN, PROP_NONE);
	RNA_def_property_boolean_negative_sdna(prop, NULL, "overlay.flag", V3D_OVERLAY_HIDE_TEXT);
	RNA_def_property_ui_text(prop, "Show Text", "Display overlay text");
	RNA_def_property_update(prop, NC_SPACE | ND_SPACE_VIEW3D, NULL);

	prop = RNA_def_property(srna, "show_extras", PROP_BOOLEAN, PROP_NONE);
	RNA_def_property_boolean_negative_sdna(prop, NULL, "overlay.flag", V3D_OVERLAY_HIDE_OBJECT_XTRAS);
	RNA_def_property_ui_text(prop, "Extras", "Object details, including empty wire, cameras and other visual guides");
	RNA_def_property_update(prop, NC_SPACE | ND_SPACE_VIEW3D, NULL);

	prop = RNA_def_property(srna, "show_bones", PROP_BOOLEAN, PROP_NONE);
	RNA_def_property_boolean_negative_sdna(prop, NULL, "overlay.flag", V3D_OVERLAY_HIDE_BONES);
	RNA_def_property_ui_text(prop, "Show Bones", "Display bones");
	RNA_def_property_update(prop, NC_SPACE | ND_SPACE_VIEW3D, NULL);

	prop = RNA_def_property(srna, "show_face_orientation", PROP_BOOLEAN, PROP_NONE);
	RNA_def_property_boolean_sdna(prop, NULL, "overlay.flag", V3D_OVERLAY_FACE_ORIENTATION);
	RNA_def_property_clear_flag(prop, PROP_ANIMATABLE);
	RNA_def_property_ui_text(prop, "Face Orientation", "Show the Face Orientation Overlay");
	RNA_def_property_update(prop, NC_SPACE | ND_SPACE_VIEW3D, NULL);

	prop = RNA_def_property(srna, "show_xray_bone", PROP_BOOLEAN, PROP_NONE);
	RNA_def_property_boolean_sdna(prop, NULL, "overlay.flag", V3D_OVERLAY_BONE_SELECT);
	RNA_def_property_clear_flag(prop, PROP_ANIMATABLE);
	RNA_def_property_ui_text(prop, "Show Bone X-Ray", "Show the bone selection overlay");
	RNA_def_property_update(prop, NC_SPACE | ND_SPACE_VIEW3D, "rna_GPencil_update");

	prop = RNA_def_property(srna, "xray_alpha_bone", PROP_FLOAT, PROP_FACTOR);
	RNA_def_property_float_sdna(prop, NULL, "overlay.xray_alpha_bone");
	RNA_def_property_float_default(prop, 0.5f);
	RNA_def_property_ui_text(prop, "Opacity", "Opacity to use for bone selection");
	RNA_def_property_range(prop, 0.0f, 1.0f);
	RNA_def_property_clear_flag(prop, PROP_ANIMATABLE);
	RNA_def_property_update(prop, NC_SPACE | ND_SPACE_VIEW3D, "rna_GPencil_update");

	prop = RNA_def_property(srna, "show_motion_paths", PROP_BOOLEAN, PROP_NONE);
	RNA_def_property_boolean_negative_sdna(prop, NULL, "overlay.flag", V3D_OVERLAY_HIDE_MOTION_PATHS);
	RNA_def_property_clear_flag(prop, PROP_ANIMATABLE);
	RNA_def_property_ui_text(prop, "Motion Paths", "Show the Motion Paths Overlay");
	RNA_def_property_update(prop, NC_SPACE | ND_SPACE_VIEW3D, NULL);

	prop = RNA_def_property(srna, "show_onion_skins", PROP_BOOLEAN, PROP_NONE);
	RNA_def_property_boolean_sdna(prop, NULL, "overlay.flag", V3D_OVERLAY_ONION_SKINS);
	RNA_def_property_clear_flag(prop, PROP_ANIMATABLE);
	RNA_def_property_ui_text(prop, "Onion Skins", "Show the Onion Skinning Overlay");
	RNA_def_property_update(prop, NC_SPACE | ND_SPACE_VIEW3D, NULL);

	prop = RNA_def_property(srna, "show_look_dev", PROP_BOOLEAN, PROP_NONE);
	RNA_def_property_boolean_sdna(prop, NULL, "overlay.flag", V3D_OVERLAY_LOOK_DEV);
	RNA_def_property_clear_flag(prop, PROP_ANIMATABLE);
	RNA_def_property_ui_text(prop, "Look Dev Preview", "Show look development balls and palette");
	RNA_def_property_update(prop, NC_SPACE | ND_SPACE_VIEW3D, NULL);

	prop = RNA_def_property(srna, "show_wireframes", PROP_BOOLEAN, PROP_NONE);
	RNA_def_property_boolean_sdna(prop, NULL, "overlay.flag", V3D_OVERLAY_WIREFRAMES);
	RNA_def_property_clear_flag(prop, PROP_ANIMATABLE);
	RNA_def_property_ui_text(prop, "Wireframe", "Show face edges wires");
	RNA_def_property_update(prop, NC_SPACE | ND_SPACE_VIEW3D, NULL);

	prop = RNA_def_property(srna, "wireframe_threshold", PROP_FLOAT, PROP_FACTOR);
	RNA_def_property_float_sdna(prop, NULL, "overlay.wireframe_threshold");
	RNA_def_property_float_default(prop, 0.5f);
	RNA_def_property_ui_text(prop, "Wireframe Threshold", "Adjust the number of wires displayed (1 for all wires)");
	RNA_def_property_range(prop, 0.0f, 1.0f);
	RNA_def_property_clear_flag(prop, PROP_ANIMATABLE);
	RNA_def_property_update(prop, NC_SPACE | ND_SPACE_VIEW3D, NULL);

	prop = RNA_def_property(srna, "show_paint_wire", PROP_BOOLEAN, PROP_NONE);
	RNA_def_property_boolean_sdna(prop, NULL, "overlay.paint_flag", V3D_OVERLAY_PAINT_WIRE);
	RNA_def_property_ui_text(prop, "Show Wire", "Use wireframe display in painting modes");
	RNA_def_property_update(prop, NC_SPACE | ND_SPACE_VIEW3D, NULL);

	prop = RNA_def_property(srna, "show_wpaint_contours", PROP_BOOLEAN, PROP_NONE);
	RNA_def_property_boolean_sdna(prop, NULL, "overlay.wpaint_flag", V3D_OVERLAY_WPAINT_CONTOURS);
	RNA_def_property_ui_text(prop, "Show Weight Contours", "Show contour lines formed by points with the same interpolated weight");
	RNA_def_property_update(prop, NC_SPACE | ND_SPACE_VIEW3D, NULL);

	prop = RNA_def_property(srna, "show_weight", PROP_BOOLEAN, PROP_NONE);
	RNA_def_property_boolean_sdna(prop, NULL, "overlay.edit_flag", V3D_OVERLAY_EDIT_WEIGHT);
	RNA_def_property_ui_text(prop, "Show Weights", "Display weights in editmode");
	RNA_def_property_update(prop, NC_SPACE | ND_SPACE_VIEW3D, NULL);

	prop = RNA_def_property(srna, "show_occlude_wire", PROP_BOOLEAN, PROP_NONE);
	RNA_def_property_boolean_sdna(prop, NULL, "overlay.edit_flag", V3D_OVERLAY_EDIT_OCCLUDE_WIRE);
	RNA_def_property_ui_text(prop, "Hidden Wire", "Use hidden wireframe display");
	RNA_def_property_update(prop, NC_SPACE | ND_SPACE_VIEW3D, NULL);

	prop = RNA_def_property(srna, "show_face_normals", PROP_BOOLEAN, PROP_NONE);
	RNA_def_property_boolean_sdna(prop, NULL, "overlay.edit_flag", V3D_OVERLAY_EDIT_FACE_NORMALS);
	RNA_def_property_ui_text(prop, "Display Normals", "Display face normals as lines");
	RNA_def_property_update(prop, NC_SPACE | ND_SPACE_VIEW3D, NULL);

	prop = RNA_def_property(srna, "show_vertex_normals", PROP_BOOLEAN, PROP_NONE);
	RNA_def_property_boolean_sdna(prop, NULL, "overlay.edit_flag", V3D_OVERLAY_EDIT_VERT_NORMALS);
	RNA_def_property_ui_text(prop, "Display Vertex Normals", "Display vertex normals as lines");
	RNA_def_property_update(prop, NC_SPACE | ND_SPACE_VIEW3D, NULL);

	prop = RNA_def_property(srna, "show_split_normals", PROP_BOOLEAN, PROP_NONE);
	RNA_def_property_boolean_sdna(prop, NULL, "overlay.edit_flag", V3D_OVERLAY_EDIT_LOOP_NORMALS);
	RNA_def_property_ui_text(prop, "Display Split Normals", "Display vertex-per-face normals as lines");
	RNA_def_property_update(prop, NC_SPACE | ND_SPACE_VIEW3D, NULL);

	prop = RNA_def_property(srna, "show_edges", PROP_BOOLEAN, PROP_NONE);
	RNA_def_property_boolean_sdna(prop, NULL, "overlay.edit_flag", V3D_OVERLAY_EDIT_EDGES);
	RNA_def_property_ui_text(prop, "Draw Edges",
	                         "Display selected edges using highlights in the 3D view and UV editor");
	RNA_def_property_update(prop, NC_SPACE | ND_SPACE_VIEW3D, NULL);

	prop = RNA_def_property(srna, "show_faces", PROP_BOOLEAN, PROP_NONE);
	RNA_def_property_boolean_sdna(prop, NULL, "overlay.edit_flag", V3D_OVERLAY_EDIT_FACES);
	RNA_def_property_ui_text(prop, "Draw Faces", "Display all faces as shades in the 3D view and UV editor");
	RNA_def_property_update(prop, NC_SPACE | ND_SPACE_VIEW3D, NULL);

	prop = RNA_def_property(srna, "show_face_center", PROP_BOOLEAN, PROP_NONE);
	RNA_def_property_boolean_sdna(prop, NULL, "overlay.edit_flag", V3D_OVERLAY_EDIT_FACE_DOT);
	RNA_def_property_ui_text(prop, "Draw Face Center", "Display face center");
	RNA_def_property_update(prop, NC_SPACE | ND_SPACE_VIEW3D, NULL);

	prop = RNA_def_property(srna, "show_edge_crease", PROP_BOOLEAN, PROP_NONE);
	RNA_def_property_boolean_sdna(prop, NULL, "overlay.edit_flag", V3D_OVERLAY_EDIT_CREASES);
	RNA_def_property_ui_text(prop, "Draw Creases", "Display creases created for Subdivision Surface modifier");
	RNA_def_property_update(prop, NC_SPACE | ND_SPACE_VIEW3D, NULL);

	prop = RNA_def_property(srna, "show_edge_bevel_weight", PROP_BOOLEAN, PROP_NONE);
	RNA_def_property_boolean_sdna(prop, NULL, "overlay.edit_flag", V3D_OVERLAY_EDIT_BWEIGHTS);
	RNA_def_property_ui_text(prop, "Draw Bevel Weights", "Display weights created for the Bevel modifier");
	RNA_def_property_update(prop, NC_SPACE | ND_SPACE_VIEW3D, NULL);

	prop = RNA_def_property(srna, "show_edge_seams", PROP_BOOLEAN, PROP_NONE);
	RNA_def_property_boolean_sdna(prop, NULL, "overlay.edit_flag", V3D_OVERLAY_EDIT_SEAMS);
	RNA_def_property_ui_text(prop, "Draw Seams", "Display UV unwrapping seams");
	RNA_def_property_update(prop, NC_SPACE | ND_SPACE_VIEW3D, NULL);

	prop = RNA_def_property(srna, "show_edge_sharp", PROP_BOOLEAN, PROP_NONE);
	RNA_def_property_boolean_sdna(prop, NULL, "overlay.edit_flag", V3D_OVERLAY_EDIT_SHARP);
	RNA_def_property_ui_text(prop, "Draw Sharp", "Display sharp edges, used with the Edge Split modifier");
	RNA_def_property_update(prop, NC_SPACE | ND_SPACE_VIEW3D, NULL);

	prop = RNA_def_property(srna, "show_freestyle_edge_marks", PROP_BOOLEAN, PROP_NONE);
	RNA_def_property_boolean_sdna(prop, NULL, "overlay.edit_flag", V3D_OVERLAY_EDIT_FREESTYLE_EDGE);
	RNA_def_property_ui_text(prop, "Draw Freestyle Edge Marks", "Display Freestyle edge marks, used with the Freestyle renderer");
	RNA_def_property_update(prop, NC_SPACE | ND_SPACE_VIEW3D, NULL);

	prop = RNA_def_property(srna, "show_freestyle_face_marks", PROP_BOOLEAN, PROP_NONE);
	RNA_def_property_boolean_sdna(prop, NULL, "overlay.edit_flag", V3D_OVERLAY_EDIT_FREESTYLE_FACE);
	RNA_def_property_ui_text(prop, "Draw Freestyle Face Marks", "Display Freestyle face marks, used with the Freestyle renderer");
	RNA_def_property_update(prop, NC_SPACE | ND_SPACE_VIEW3D, NULL);

	prop = RNA_def_property(srna, "show_statvis", PROP_BOOLEAN, PROP_NONE);
	RNA_def_property_boolean_sdna(prop, NULL, "overlay.edit_flag", V3D_OVERLAY_EDIT_STATVIS);
	RNA_def_property_ui_text(prop, "Stat Vis", "Display statistical information about the mesh");
	RNA_def_property_update(prop, NC_SPACE | ND_SPACE_VIEW3D, NULL);

	prop = RNA_def_property(srna, "show_extra_edge_length", PROP_BOOLEAN, PROP_NONE);
	RNA_def_property_boolean_sdna(prop, NULL, "overlay.edit_flag", V3D_OVERLAY_EDIT_EDGE_LEN);
	RNA_def_property_ui_text(prop, "Edge Length",
	                         "Display selected edge lengths, using global values when set in the transform panel");
	RNA_def_property_update(prop, NC_SPACE | ND_SPACE_VIEW3D, NULL);

	prop = RNA_def_property(srna, "show_extra_edge_angle", PROP_BOOLEAN, PROP_NONE);
	RNA_def_property_boolean_sdna(prop, NULL, "overlay.edit_flag", V3D_OVERLAY_EDIT_EDGE_ANG);
	RNA_def_property_ui_text(prop, "Edge Angle",
	                         "Display selected edge angle, using global values when set in the transform panel");
	RNA_def_property_update(prop, NC_SPACE | ND_SPACE_VIEW3D, NULL);

	prop = RNA_def_property(srna, "show_extra_face_angle", PROP_BOOLEAN, PROP_NONE);
	RNA_def_property_boolean_sdna(prop, NULL, "overlay.edit_flag", V3D_OVERLAY_EDIT_FACE_ANG);
	RNA_def_property_ui_text(prop, "Face Angles",
	                         "Display the angles in the selected edges, "
	                         "using global values when set in the transform panel");
	RNA_def_property_update(prop, NC_SPACE | ND_SPACE_VIEW3D, NULL);

	prop = RNA_def_property(srna, "show_extra_face_area", PROP_BOOLEAN, PROP_NONE);
	RNA_def_property_boolean_sdna(prop, NULL, "overlay.edit_flag", V3D_OVERLAY_EDIT_FACE_AREA);
	RNA_def_property_ui_text(prop, "Face Area",
	                         "Display the area of selected faces, "
	                         "using global values when set in the transform panel");
	RNA_def_property_update(prop, NC_SPACE | ND_SPACE_VIEW3D, NULL);

	prop = RNA_def_property(srna, "show_extra_indices", PROP_BOOLEAN, PROP_NONE);
	RNA_def_property_boolean_sdna(prop, NULL, "overlay.edit_flag", V3D_OVERLAY_EDIT_INDICES);
	RNA_def_property_ui_text(prop, "Indices", "Display the index numbers of selected vertices, edges, and faces");
	RNA_def_property_update(prop, NC_SPACE | ND_SPACE_VIEW3D, NULL);

	prop = RNA_def_property(srna, "show_curve_handles", PROP_BOOLEAN, PROP_NONE);
	RNA_def_property_boolean_sdna(prop, NULL, "overlay.edit_flag", V3D_OVERLAY_EDIT_CU_HANDLES);
	RNA_def_property_ui_text(prop, "Draw Handles", "Display Bezier handles in editmode");
	RNA_def_property_update(prop, NC_SPACE | ND_SPACE_VIEW3D, NULL);

	prop = RNA_def_property(srna, "show_curve_normals", PROP_BOOLEAN, PROP_NONE);
	RNA_def_property_boolean_sdna(prop, NULL, "overlay.edit_flag", V3D_OVERLAY_EDIT_CU_NORMALS);
	RNA_def_property_ui_text(prop, "Draw Normals", "Display 3D curve normals in editmode");
	RNA_def_property_update(prop, NC_SPACE | ND_SPACE_VIEW3D, NULL);

	prop = RNA_def_property(srna, "normals_length", PROP_FLOAT, PROP_FACTOR);
	RNA_def_property_float_sdna(prop, NULL, "overlay.normals_length");
	RNA_def_property_ui_text(prop, "Normal Size", "Display size for normals in the 3D view");
	RNA_def_property_range(prop, 0.00001, 1000.0);
	RNA_def_property_ui_range(prop, 0.01, 10.0, 10.0, 2);
	RNA_def_property_update(prop, NC_SPACE | ND_SPACE_VIEW3D, NULL);

	prop = RNA_def_property(srna, "backwire_opacity", PROP_FLOAT, PROP_FACTOR);
	RNA_def_property_float_sdna(prop, NULL, "overlay.backwire_opacity");
	RNA_def_property_ui_text(prop, "Backwire Opacity", "Opacity when rendering transparent wires");
	RNA_def_property_range(prop, 0.0f, 1.0f);
	RNA_def_property_update(prop, NC_SPACE | ND_SPACE_VIEW3D, NULL);

	prop = RNA_def_property(srna, "show_transparent_bones", PROP_BOOLEAN, PROP_NONE);
	RNA_def_property_boolean_sdna(prop, NULL, "overlay.arm_flag", V3D_OVERLAY_ARM_TRANSP_BONES);
	RNA_def_property_ui_text(prop, "Transparent Bones", "Display bones as transparent");
	RNA_def_property_update(prop, NC_SPACE | ND_SPACE_VIEW3D, NULL);

	prop = RNA_def_property(srna, "texture_paint_mode_opacity", PROP_FLOAT, PROP_FACTOR);
	RNA_def_property_float_sdna(prop, NULL, "overlay.texture_paint_mode_opacity");
	RNA_def_property_float_default(prop, 0.8f);
	RNA_def_property_ui_text(prop, "Texture Opacity", "Opacity of the texture paint mode overlay");
	RNA_def_property_range(prop, 0.0f, 1.0f);
	RNA_def_property_update(prop, NC_SPACE | ND_SPACE_VIEW3D, NULL);

	prop = RNA_def_property(srna, "vertex_paint_mode_opacity", PROP_FLOAT, PROP_FACTOR);
	RNA_def_property_float_sdna(prop, NULL, "overlay.vertex_paint_mode_opacity");
	RNA_def_property_float_default(prop, 0.8f);
	RNA_def_property_ui_text(prop, "Vertex Paint Opacity", "Opacity of the vertex paint mode overlay");
	RNA_def_property_range(prop, 0.0f, 1.0f);
	RNA_def_property_update(prop, NC_SPACE | ND_SPACE_VIEW3D, NULL);

	prop = RNA_def_property(srna, "weight_paint_mode_opacity", PROP_FLOAT, PROP_FACTOR);
	RNA_def_property_float_sdna(prop, NULL, "overlay.weight_paint_mode_opacity");
	RNA_def_property_float_default(prop, 1.0f);
	RNA_def_property_ui_text(prop, "Weight Paint Opacity", "Opacity of the weight paint mode overlay");
	RNA_def_property_range(prop, 0.0f, 1.0f);
	RNA_def_property_update(prop, NC_SPACE | ND_SPACE_VIEW3D, NULL);

	/* grease pencil paper settings */
	prop = RNA_def_property(srna, "show_annotation", PROP_BOOLEAN, PROP_NONE);
	RNA_def_property_boolean_sdna(prop, NULL, "flag2", V3D_SHOW_ANNOTATION);
	RNA_def_property_ui_text(prop, "Show Annotation",
		"Show annotations for this view");
	RNA_def_property_update(prop, NC_SPACE | ND_SPACE_VIEW3D, NULL);

	prop = RNA_def_property(srna, "use_gpencil_paper", PROP_BOOLEAN, PROP_NONE);
	RNA_def_property_boolean_sdna(prop, NULL, "gp_flag", V3D_GP_SHOW_PAPER);
	RNA_def_property_ui_text(prop, "Use Paper",
		"Cover all viewport with a full color layer to improve visibility while drawing over complex scenes");
	RNA_def_property_update(prop, NC_SPACE | ND_SPACE_VIEW3D, NULL);

	prop = RNA_def_property(srna, "use_gpencil_grid", PROP_BOOLEAN, PROP_NONE);
	RNA_def_property_boolean_sdna(prop, NULL, "gp_flag", V3D_GP_SHOW_GRID);
	RNA_def_property_ui_text(prop, "Use Grid",
		"Display a grid over grease pencil paper");
	RNA_def_property_update(prop, NC_SPACE | ND_SPACE_VIEW3D, NULL);

	prop = RNA_def_property(srna, "use_gpencil_fade_layers", PROP_BOOLEAN, PROP_NONE);
	RNA_def_property_boolean_sdna(prop, NULL, "gp_flag", V3D_GP_FADE_NOACTIVE_LAYERS);
	RNA_def_property_ui_text(prop, "Fade Layers",
		"Toggle fading of Grease Pencil layers except the active one");
	RNA_def_property_update(prop, NC_SPACE | ND_SPACE_VIEW3D, "rna_GPencil_update");

	prop = RNA_def_property(srna, "gpencil_grid_opacity", PROP_FLOAT, PROP_NONE);
	RNA_def_property_float_sdna(prop, NULL, "overlay.gpencil_grid_opacity");
	RNA_def_property_range(prop, 0.1f, 1.0f);
	RNA_def_property_float_default(prop, 0.9f);
	RNA_def_property_ui_text(prop, "Opacity", "Canvas grid opacity");
	RNA_def_property_update(prop, NC_SPACE | ND_SPACE_VIEW3D, NULL);

	/* Paper opacity factor */
	prop = RNA_def_property(srna, "gpencil_paper_opacity", PROP_FLOAT, PROP_NONE);
	RNA_def_property_float_sdna(prop, NULL, "overlay.gpencil_paper_opacity");
	RNA_def_property_range(prop, 0.0f, 1.0f);
	RNA_def_property_float_default(prop, 0.5f);
	RNA_def_property_ui_text(prop, "Opacity", "Paper opacity");
	RNA_def_property_update(prop, NC_SPACE | ND_SPACE_VIEW3D, NULL);

	/* Paper opacity factor */
	prop = RNA_def_property(srna, "gpencil_fade_layer", PROP_FLOAT, PROP_NONE);
	RNA_def_property_float_sdna(prop, NULL, "overlay.gpencil_fade_layer");
	RNA_def_property_range(prop, 0.0f, 1.0f);
	RNA_def_property_float_default(prop, 0.5f);
	RNA_def_property_ui_text(prop, "Opacity",
		"Fade layer opacity for Grease Pencil layers except the active one");
	RNA_def_property_update(prop, NC_SPACE | ND_SPACE_VIEW3D, "rna_GPencil_update");

	/* show edit lines */
	prop = RNA_def_property(srna, "use_gpencil_edit_lines", PROP_BOOLEAN, PROP_NONE);
	RNA_def_property_boolean_sdna(prop, NULL, "gp_flag", V3D_GP_SHOW_EDIT_LINES);
	RNA_def_property_ui_text(prop, "Show Edit Lines", "Show edit lines when editing strokes");
	RNA_def_property_update(prop, NC_SPACE | ND_SPACE_VIEW3D, "rna_GPencil_update");

	prop = RNA_def_property(srna, "use_gpencil_multiedit_line_only", PROP_BOOLEAN, PROP_NONE);
	RNA_def_property_boolean_sdna(prop, NULL, "gp_flag", V3D_GP_SHOW_MULTIEDIT_LINES);
	RNA_def_property_ui_text(prop, "Lines Only", "Only show edit lines for additional frames");
	RNA_def_property_update(prop, NC_SPACE | ND_SPACE_VIEW3D, "rna_GPencil_update");

	/* main grease pencil onion switch */
	prop = RNA_def_property(srna, "use_gpencil_onion_skin", PROP_BOOLEAN, PROP_NONE);
	RNA_def_property_boolean_sdna(prop, NULL, "gp_flag", V3D_GP_SHOW_ONION_SKIN);
	RNA_def_property_ui_text(prop, "Onion Skins", "Show ghosts of the keyframes before and after the current frame");
	RNA_def_property_update(prop, NC_SPACE | ND_SPACE_VIEW3D, "rna_GPencil_update");

	/* vertex opacity */
	prop = RNA_def_property(srna, "vertex_opacity", PROP_FLOAT, PROP_NONE);
	RNA_def_property_float_sdna(prop, NULL, "vertex_opacity");
	RNA_def_property_range(prop, 0.0f, 1.0f);
	RNA_def_property_ui_text(prop, "Vertex Opacity", "Opacity for edit vertices");
	RNA_def_parameter_clear_flags(prop, PROP_ANIMATABLE, 0);
	RNA_def_property_update(prop, NC_SCENE | ND_TOOLSETTINGS, "rna_GPencil_update");

}

static void rna_def_space_view3d(BlenderRNA *brna)
{
	StructRNA *srna;
	PropertyRNA *prop;

	static const EnumPropertyItem rv3d_persp_items[] = {
		{RV3D_PERSP, "PERSP", 0, "Perspective", ""},
		{RV3D_ORTHO, "ORTHO", 0, "Orthographic", ""},
		{RV3D_CAMOB, "CAMERA", 0, "Camera", ""},
		{0, NULL, 0, NULL, NULL}
	};

	static const EnumPropertyItem bundle_drawtype_items[] = {
		{OB_PLAINAXES, "PLAIN_AXES", 0, "Plain Axes", ""},
		{OB_ARROWS, "ARROWS", 0, "Arrows", ""},
		{OB_SINGLE_ARROW, "SINGLE_ARROW", 0, "Single Arrow", ""},
		{OB_CIRCLE, "CIRCLE", 0, "Circle", ""},
		{OB_CUBE, "CUBE", 0, "Cube", ""},
		{OB_EMPTY_SPHERE, "SPHERE", 0, "Sphere", ""},
		{OB_EMPTY_CONE, "CONE", 0, "Cone", ""},
		{0, NULL, 0, NULL, NULL}
	};

	srna = RNA_def_struct(brna, "SpaceView3D", "Space");
	RNA_def_struct_sdna(srna, "View3D");
	RNA_def_struct_ui_text(srna, "3D View Space", "3D View space data");

	prop = RNA_def_property(srna, "camera", PROP_POINTER, PROP_NONE);
	RNA_def_property_flag(prop, PROP_EDITABLE);
	RNA_def_property_pointer_sdna(prop, NULL, "camera");
	RNA_def_property_ui_text(prop, "Camera",
	                         "Active camera used in this view (when unlocked from the scene's active camera)");
	RNA_def_property_update(prop, NC_SPACE | ND_SPACE_VIEW3D, "rna_SpaceView3D_camera_update");

	/* render border */
	prop = RNA_def_property(srna, "use_render_border", PROP_BOOLEAN, PROP_NONE);
	RNA_def_property_boolean_sdna(prop, NULL, "flag2", V3D_RENDER_BORDER);
	RNA_def_property_clear_flag(prop, PROP_ANIMATABLE);
	RNA_def_property_ui_text(prop, "Render Border", "Toggle Render Border\nToggles the rendering of the defined render border in the Viewport\nTo define the render border use the Render Border tool from the View menu");
	RNA_def_property_update(prop, NC_SPACE | ND_SPACE_VIEW3D, NULL);

	prop = RNA_def_property(srna, "render_border_min_x", PROP_FLOAT, PROP_NONE);
	RNA_def_property_float_sdna(prop, NULL, "render_border.xmin");
	RNA_def_property_range(prop, 0.0f, 1.0f);
	RNA_def_property_ui_text(prop, "Border Minimum X", "Minimum X value for the render border");
	RNA_def_property_update(prop, NC_SPACE | ND_SPACE_VIEW3D, NULL);

	prop = RNA_def_property(srna, "render_border_min_y", PROP_FLOAT, PROP_NONE);
	RNA_def_property_float_sdna(prop, NULL, "render_border.ymin");
	RNA_def_property_range(prop, 0.0f, 1.0f);
	RNA_def_property_ui_text(prop, "Border Minimum Y", "Minimum Y value for the render border");
	RNA_def_property_update(prop, NC_SPACE | ND_SPACE_VIEW3D, NULL);

	prop = RNA_def_property(srna, "render_border_max_x", PROP_FLOAT, PROP_NONE);
	RNA_def_property_float_sdna(prop, NULL, "render_border.xmax");
	RNA_def_property_range(prop, 0.0f, 1.0f);
	RNA_def_property_ui_text(prop, "Border Maximum X", "Maximum X value for the render border");
	RNA_def_property_update(prop, NC_SPACE | ND_SPACE_VIEW3D, NULL);

	prop = RNA_def_property(srna, "render_border_max_y", PROP_FLOAT, PROP_NONE);
	RNA_def_property_float_sdna(prop, NULL, "render_border.ymax");
	RNA_def_property_range(prop, 0.0f, 1.0f);
	RNA_def_property_ui_text(prop, "Border Maximum Y", "Maximum Y value for the render border");
	RNA_def_property_update(prop, NC_SPACE | ND_SPACE_VIEW3D, NULL);

	prop = RNA_def_property(srna, "lock_object", PROP_POINTER, PROP_NONE);
	RNA_def_property_flag(prop, PROP_EDITABLE);
	RNA_def_property_pointer_sdna(prop, NULL, "ob_centre");
	RNA_def_property_ui_text(prop, "Lock to Object", "3D View center is locked to this object's position");
	RNA_def_property_update(prop, NC_SPACE | ND_SPACE_VIEW3D, NULL);

	prop = RNA_def_property(srna, "lock_bone", PROP_STRING, PROP_NONE);
	RNA_def_property_string_sdna(prop, NULL, "ob_centre_bone");
	RNA_def_property_ui_text(prop, "Lock to Bone", "3D View center is locked to this bone's position");
	RNA_def_property_update(prop, NC_SPACE | ND_SPACE_VIEW3D, NULL);

	prop = RNA_def_property(srna, "lock_cursor", PROP_BOOLEAN, PROP_NONE);
	RNA_def_property_boolean_sdna(prop, NULL, "ob_centre_cursor", 1);
	RNA_def_property_ui_text(prop, "Lock to Cursor", "3D View center is locked to the cursor's position");
	RNA_def_property_update(prop, NC_SPACE | ND_SPACE_VIEW3D, NULL);

	prop = RNA_def_property(srna, "local_view", PROP_POINTER, PROP_NONE);
	RNA_def_property_pointer_sdna(prop, NULL, "localvd");
	RNA_def_property_ui_text(prop, "Local View",
	                         "Display an isolated sub-set of objects, apart from the scene visibility");

	prop = RNA_def_property(srna, "lens", PROP_FLOAT, PROP_UNIT_CAMERA);
	RNA_def_property_float_sdna(prop, NULL, "lens");
	RNA_def_property_ui_text(prop, "Lens", "Viewport lens angle");
	RNA_def_property_range(prop, 1.0f, 250.0f);
	RNA_def_property_update(prop, NC_SPACE | ND_SPACE_VIEW3D, NULL);

	prop = RNA_def_property(srna, "clip_start", PROP_FLOAT, PROP_DISTANCE);
	RNA_def_property_float_sdna(prop, NULL, "near");
	RNA_def_property_range(prop, 1e-6f, FLT_MAX);
	RNA_def_property_ui_range(prop, 0.001f, FLT_MAX, 10, 3);
	RNA_def_property_float_default(prop, 0.1f);
	RNA_def_property_ui_text(prop, "Clip Start", "3D View near clipping distance (perspective view only)");
	RNA_def_property_update(prop, NC_SPACE | ND_SPACE_VIEW3D, NULL);

	prop = RNA_def_property(srna, "clip_end", PROP_FLOAT, PROP_DISTANCE);
	RNA_def_property_float_sdna(prop, NULL, "far");
	RNA_def_property_range(prop, 1e-6f, FLT_MAX);
	RNA_def_property_ui_range(prop, 0.001f, FLT_MAX, 10, 3);
	RNA_def_property_float_default(prop, 1000.0f);
	RNA_def_property_ui_text(prop, "Clip End", "3D View far clipping distance");
	RNA_def_property_update(prop, NC_SPACE | ND_SPACE_VIEW3D, NULL);

<<<<<<< HEAD
	prop = RNA_def_property(srna, "grid_scale", PROP_FLOAT, PROP_NONE);
	RNA_def_property_float_sdna(prop, NULL, "grid");
	RNA_def_property_ui_text(prop, "Grid Scale", "Distance between 3D View grid lines");
	RNA_def_property_range(prop, 0.0f, FLT_MAX);
	RNA_def_property_ui_range(prop, 0.001f, 1000.0f, 0.1f, 3);
	RNA_def_property_float_default(prop, 1.0f);
	RNA_def_property_update(prop, NC_SPACE | ND_SPACE_VIEW3D, NULL);

	prop = RNA_def_property(srna, "grid_lines", PROP_INT, PROP_NONE);
	RNA_def_property_int_sdna(prop, NULL, "gridlines");
	RNA_def_property_ui_text(prop, "Grid Lines", "Number of grid lines to display in perspective view");
	RNA_def_property_range(prop, 0, 1024);
	RNA_def_property_int_default(prop, 16);
	RNA_def_property_update(prop, NC_SPACE | ND_SPACE_VIEW3D, NULL);

	prop = RNA_def_property(srna, "grid_subdivisions", PROP_INT, PROP_NONE);
	RNA_def_property_int_sdna(prop, NULL, "gridsubdiv");
	RNA_def_property_ui_text(prop, "Grid Subdivisions", "Number of subdivisions between grid lines");
	RNA_def_property_range(prop, 1, 1024);
	RNA_def_property_int_default(prop, 10);
	RNA_def_property_update(prop, NC_SPACE | ND_SPACE_VIEW3D, NULL);

	prop = RNA_def_property(srna, "grid_scale_unit", PROP_FLOAT, PROP_NONE);
	RNA_def_property_clear_flag(prop, PROP_EDITABLE);
	RNA_def_property_float_funcs(prop, "rna_View3D_GridScaleUnit_get", NULL, NULL);
	RNA_def_property_ui_text(prop, "Grid Scale Unit", "Grid cell size scaled by scene unit system settings");

	prop = RNA_def_property(srna, "show_floor", PROP_BOOLEAN, PROP_NONE);
	RNA_def_property_boolean_sdna(prop, NULL, "gridflag", V3D_SHOW_FLOOR);
	RNA_def_property_ui_text(prop, "Display Grid Floor", "Show the ground plane grid in perspective view");
	RNA_def_property_update(prop, NC_SPACE | ND_SPACE_VIEW3D, NULL);
	
	prop = RNA_def_property(srna, "show_axis_x", PROP_BOOLEAN, PROP_NONE);
	RNA_def_property_boolean_sdna(prop, NULL, "gridflag", V3D_SHOW_X);
	RNA_def_property_ui_text(prop, "Display X Axis", "Show the X axis line in perspective view");
	RNA_def_property_update(prop, NC_SPACE | ND_SPACE_VIEW3D, NULL);

	prop = RNA_def_property(srna, "show_axis_y", PROP_BOOLEAN, PROP_NONE);
	RNA_def_property_boolean_sdna(prop, NULL, "gridflag", V3D_SHOW_Y);
	RNA_def_property_ui_text(prop, "Display Y Axis", "Show the Y axis line in perspective view");
	RNA_def_property_update(prop, NC_SPACE | ND_SPACE_VIEW3D, NULL);

	prop = RNA_def_property(srna, "show_axis_z", PROP_BOOLEAN, PROP_NONE);
	RNA_def_property_boolean_sdna(prop, NULL, "gridflag", V3D_SHOW_Z);
	RNA_def_property_ui_text(prop, "Display Z Axis", "Show the Z axis line in perspective view");
	RNA_def_property_update(prop, NC_SPACE | ND_SPACE_VIEW3D, NULL);

	prop = RNA_def_property(srna, "show_outline_selected", PROP_BOOLEAN, PROP_NONE);
	RNA_def_property_boolean_sdna(prop, NULL, "flag", V3D_SELECT_OUTLINE);
	RNA_def_property_ui_text(prop, "Outline Selected",
	                         "Show an outline highlight around selected objects in non-wireframe views");
	RNA_def_property_update(prop, NC_SPACE | ND_SPACE_VIEW3D, NULL);

	prop = RNA_def_property(srna, "show_all_objects_origin", PROP_BOOLEAN, PROP_NONE);
	RNA_def_property_boolean_sdna(prop, NULL, "flag", V3D_DRAW_CENTERS);
	RNA_def_property_ui_text(prop, "All Object Origins",
	                         "Show the object origin center dot for all (selected and unselected) objects");
	RNA_def_property_update(prop, NC_SPACE | ND_SPACE_VIEW3D, NULL);

	prop = RNA_def_property(srna, "show_relationship_lines", PROP_BOOLEAN, PROP_NONE);
	RNA_def_property_boolean_negative_sdna(prop, NULL, "flag", V3D_HIDE_HELPLINES);
	RNA_def_property_ui_text(prop, "Relationship Lines",
	                         "Show dashed lines indicating parent or constraint relationships");
	RNA_def_property_update(prop, NC_SPACE | ND_SPACE_VIEW3D, NULL);

	prop = RNA_def_property(srna, "show_grease_pencil", PROP_BOOLEAN, PROP_NONE);
	RNA_def_property_boolean_sdna(prop, NULL, "flag2", V3D_SHOW_GPENCIL);
	RNA_def_property_ui_text(prop, "Show Grease Pencil",
	                         "Show grease pencil for this view");
	RNA_def_property_update(prop, NC_SPACE | ND_SPACE_VIEW3D, NULL);

=======
>>>>>>> 24888ec9
	prop = RNA_def_property(srna, "show_textured_solid", PROP_BOOLEAN, PROP_NONE);
	RNA_def_property_boolean_sdna(prop, NULL, "flag2", V3D_SOLID_TEX);
	RNA_def_property_ui_text(prop, "Textured Solid", "Display face-assigned textures in solid view");
	RNA_def_property_update(prop, NC_SPACE | ND_SPACE_VIEW3D, NULL);

	prop = RNA_def_property(srna, "lock_camera", PROP_BOOLEAN, PROP_NONE);
	RNA_def_property_boolean_sdna(prop, NULL, "flag2", V3D_LOCK_CAMERA);
	RNA_def_property_ui_text(prop, "Lock Camera to View", "Enable view navigation within the camera view");
	RNA_def_property_update(prop, NC_SPACE | ND_SPACE_VIEW3D, NULL);

<<<<<<< HEAD
	prop = RNA_def_property(srna, "show_only_render", PROP_BOOLEAN, PROP_NONE);
	RNA_def_property_boolean_sdna(prop, NULL, "flag2", V3D_RENDER_OVERRIDE);
	RNA_def_property_ui_text(prop, "Only Render", "Display only objects which will be rendered");
	RNA_def_property_update(prop, NC_SPACE | ND_SPACE_VIEW3D, NULL);

	prop = RNA_def_property(srna, "show_world", PROP_BOOLEAN, PROP_NONE);
	RNA_def_property_boolean_sdna(prop, NULL, "flag3", V3D_SHOW_WORLD);
	RNA_def_property_ui_text(prop, "World Background", "Display world colors in the background");
	RNA_def_property_update(prop, NC_SPACE | ND_SPACE_VIEW3D, NULL);

	prop = RNA_def_property(srna, "use_occlude_geometry", PROP_BOOLEAN, PROP_NONE);
	RNA_def_property_boolean_sdna(prop, NULL, "flag", V3D_ZBUF_SELECT);
	RNA_def_property_ui_text(prop, "Occlude Geometry", "Limit selection to visible (clipped with depth buffer)");
	RNA_def_property_ui_icon(prop, ICON_ORTHO, 0);
	RNA_def_property_update(prop, NC_SPACE | ND_SPACE_VIEW3D, NULL);

	prop = RNA_def_property(srna, "background_images", PROP_COLLECTION, PROP_NONE);
	RNA_def_property_collection_sdna(prop, NULL, "bgpicbase", NULL);
	RNA_def_property_struct_type(prop, "BackgroundImage");
	RNA_def_property_ui_text(prop, "Background Images", "List of background images");
	RNA_def_property_update(prop, NC_SPACE | ND_SPACE_VIEW3D, NULL);
	rna_def_backgroundImages(brna, prop);

	prop = RNA_def_property(srna, "show_background_images", PROP_BOOLEAN, PROP_NONE);
	RNA_def_property_boolean_sdna(prop, NULL, "flag", V3D_DISPBGPICS);
	RNA_def_property_ui_text(prop, "Display Background Images",
	                         "Display reference images behind objects in the 3D View");
=======
	prop = RNA_def_property(srna, "show_gizmo", PROP_BOOLEAN, PROP_NONE);
	RNA_def_property_boolean_negative_sdna(prop, NULL, "gizmo_flag", V3D_GIZMO_HIDE);
	RNA_def_property_ui_text(prop, "Show Gizmo", "Show gizmos of all types");
>>>>>>> 24888ec9
	RNA_def_property_update(prop, NC_SPACE | ND_SPACE_VIEW3D, NULL);

	prop = RNA_def_property(srna, "show_gizmo_navigate", PROP_BOOLEAN, PROP_NONE);
	RNA_def_property_boolean_negative_sdna(prop, NULL, "gizmo_flag", V3D_GIZMO_HIDE_NAVIGATE);
	RNA_def_property_ui_text(prop, "Navigate Gizmo", "");
	RNA_def_property_update(prop, NC_SPACE | ND_SPACE_VIEW3D, NULL);

	prop = RNA_def_property(srna, "show_gizmo_context", PROP_BOOLEAN, PROP_NONE);
	RNA_def_property_boolean_negative_sdna(prop, NULL, "gizmo_flag", V3D_GIZMO_HIDE_CONTEXT);
	RNA_def_property_ui_text(prop, "Context Gizmo", "Context sensitive gizmos for the active item");
	RNA_def_property_update(prop, NC_SPACE | ND_SPACE_VIEW3D, NULL);

	prop = RNA_def_property(srna, "show_gizmo_tool", PROP_BOOLEAN, PROP_NONE);
	RNA_def_property_boolean_negative_sdna(prop, NULL, "gizmo_flag", V3D_GIZMO_HIDE_TOOL);
	RNA_def_property_ui_text(prop, "Tool Gizmo", "Active tool gizmo");
	RNA_def_property_update(prop, NC_SPACE | ND_SPACE_VIEW3D, NULL);

	prop = RNA_def_property(srna, "lock_camera_and_layers", PROP_BOOLEAN, PROP_NONE);
	RNA_def_property_boolean_sdna(prop, NULL, "scenelock", 1);
	RNA_def_property_boolean_funcs(prop, NULL, "rna_SpaceView3D_lock_camera_and_layers_set");
	RNA_def_property_ui_text(prop, "Lock Camera and Layers",
	                         "Use the scene's active camera and layers in this view, rather than local layers");
	RNA_def_property_ui_icon(prop, ICON_LOCKVIEW_OFF, 1);
	RNA_def_property_update(prop, NC_SPACE | ND_SPACE_VIEW3D, NULL);

	prop = RNA_def_property(srna, "region_3d", PROP_POINTER, PROP_NONE);
	RNA_def_property_struct_type(prop, "RegionView3D");
	RNA_def_property_pointer_funcs(prop, "rna_SpaceView3D_region_3d_get", NULL, NULL, NULL);
	RNA_def_property_ui_text(prop, "3D Region", "3D region in this space, in case of quad view the camera region");

	prop = RNA_def_property(srna, "region_quadviews", PROP_COLLECTION, PROP_NONE);
	RNA_def_property_struct_type(prop, "RegionView3D");
	RNA_def_property_collection_funcs(prop, "rna_SpaceView3D_region_quadviews_begin", "rna_iterator_listbase_next",
	                                  "rna_iterator_listbase_end", "rna_SpaceView3D_region_quadviews_get",
	                                  NULL, NULL, NULL, NULL);
	RNA_def_property_ui_text(prop, "Quad View Regions", "3D regions (the third one defines quad view settings, "
	                                                    "the fourth one is same as 'region_3d')");

	prop = RNA_def_property(srna, "show_reconstruction", PROP_BOOLEAN, PROP_NONE);
	RNA_def_property_boolean_sdna(prop, NULL, "flag2", V3D_SHOW_RECONSTRUCTION);
	RNA_def_property_ui_text(prop, "Show Reconstruction", "Display reconstruction data from active movie clip");
	RNA_def_property_update(prop, NC_SPACE | ND_SPACE_VIEW3D, NULL);

	prop = RNA_def_property(srna, "tracks_display_size", PROP_FLOAT, PROP_NONE);
	RNA_def_property_range(prop, 0.0, FLT_MAX);
	RNA_def_property_ui_range(prop, 0, 5, 1, 3);
	RNA_def_property_float_sdna(prop, NULL, "bundle_size");
	RNA_def_property_ui_text(prop, "Tracks Size", "Display size of tracks from reconstructed data");
	RNA_def_property_update(prop, NC_SPACE | ND_SPACE_VIEW3D, NULL);

	prop = RNA_def_property(srna, "tracks_display_type", PROP_ENUM, PROP_NONE);
	RNA_def_property_enum_sdna(prop, NULL, "bundle_drawtype");
	RNA_def_property_enum_items(prop, bundle_drawtype_items);
	RNA_def_property_ui_text(prop, "Tracks Display Type", "Viewport display style for tracks");
	RNA_def_property_update(prop, NC_SPACE | ND_SPACE_VIEW3D, NULL);

	prop = RNA_def_property(srna, "show_camera_path", PROP_BOOLEAN, PROP_NONE);
	RNA_def_property_boolean_sdna(prop, NULL, "flag2", V3D_SHOW_CAMERAPATH);
	RNA_def_property_ui_text(prop, "Show Camera Path", "Show reconstructed camera path");
	RNA_def_property_update(prop, NC_SPACE | ND_SPACE_VIEW3D, NULL);

	prop = RNA_def_property(srna, "show_bundle_names", PROP_BOOLEAN, PROP_NONE);
	RNA_def_property_boolean_sdna(prop, NULL, "flag2", V3D_SHOW_BUNDLENAME);
	RNA_def_property_ui_text(prop, "Show 3D Marker Names", "Show names for reconstructed tracks objects");
	RNA_def_property_update(prop, NC_SPACE | ND_SPACE_VIEW3D, NULL);

	prop = RNA_def_property(srna, "fx_settings", PROP_POINTER, PROP_NONE);
	RNA_def_property_ui_text(prop, "FX Options", "Options used for real time compositing");
	RNA_def_property_update(prop, NC_SPACE | ND_SPACE_VIEW3D, NULL);

	/* Stereo Settings */
	prop = RNA_def_property(srna, "stereo_3d_eye", PROP_ENUM, PROP_NONE);
	RNA_def_property_enum_sdna(prop, NULL, "multiview_eye");
	RNA_def_property_enum_items(prop, stereo3d_eye_items);
	RNA_def_property_enum_funcs(prop, NULL, NULL, "rna_SpaceView3D_stereo3d_camera_itemf");
	RNA_def_property_ui_text(prop, "Stereo Eye", "Current stereo eye being drawn");
	RNA_def_property_clear_flag(prop, PROP_EDITABLE);

	prop = RNA_def_property(srna, "stereo_3d_camera", PROP_ENUM, PROP_NONE);
	RNA_def_property_enum_sdna(prop, NULL, "stereo3d_camera");
	RNA_def_property_enum_items(prop, stereo3d_camera_items);
	RNA_def_property_enum_funcs(prop, NULL, NULL, "rna_SpaceView3D_stereo3d_camera_itemf");
	RNA_def_property_ui_text(prop, "Camera", "");
	RNA_def_property_update(prop, NC_SPACE | ND_SPACE_VIEW3D, NULL);

	prop = RNA_def_property(srna, "show_stereo_3d_cameras", PROP_BOOLEAN, PROP_NONE);
	RNA_def_property_boolean_sdna(prop, NULL, "stereo3d_flag", V3D_S3D_DISPCAMERAS);
	RNA_def_property_ui_text(prop, "Cameras", "Show the left and right cameras");
	RNA_def_property_update(prop, NC_SPACE | ND_SPACE_VIEW3D, NULL);

	prop = RNA_def_property(srna, "show_stereo_3d_convergence_plane", PROP_BOOLEAN, PROP_NONE);
	RNA_def_property_boolean_sdna(prop, NULL, "stereo3d_flag", V3D_S3D_DISPPLANE);
	RNA_def_property_ui_text(prop, "Plane", "Show the stereo 3d convergence plane");
	RNA_def_property_update(prop, NC_SPACE | ND_SPACE_VIEW3D, NULL);

	prop = RNA_def_property(srna, "stereo_3d_convergence_plane_alpha", PROP_FLOAT, PROP_FACTOR);
	RNA_def_property_float_sdna(prop, NULL, "stereo3d_convergence_alpha");
	RNA_def_property_ui_text(prop, "Plane Alpha", "Opacity (alpha) of the convergence plane");
	RNA_def_property_update(prop, NC_SPACE | ND_SPACE_VIEW3D, NULL);

	prop = RNA_def_property(srna, "show_stereo_3d_volume", PROP_BOOLEAN, PROP_NONE);
	RNA_def_property_boolean_sdna(prop, NULL, "stereo3d_flag", V3D_S3D_DISPVOLUME);
	RNA_def_property_ui_text(prop, "Volume", "Show the stereo 3d frustum volume");
	RNA_def_property_update(prop, NC_SPACE | ND_SPACE_VIEW3D, NULL);

	prop = RNA_def_property(srna, "stereo_3d_volume_alpha", PROP_FLOAT, PROP_FACTOR);
	RNA_def_property_float_sdna(prop, NULL, "stereo3d_volume_alpha");
	RNA_def_property_ui_text(prop, "Volume Alpha", "Opacity (alpha) of the cameras' frustum volume");
	RNA_def_property_update(prop, NC_SPACE | ND_SPACE_VIEW3D, NULL);

	{
		struct {
			const char *name;
			int type_mask;
			const char *identifier[2];
		} info[] = {
			{"Mesh", (1 << OB_MESH),
			 {"show_object_viewport_mesh", "show_object_select_mesh"}},
			{"Curve", (1 << OB_CURVE),
			 {"show_object_viewport_curve", "show_object_select_curve"}},
			{"Surface", (1 << OB_SURF),
			 {"show_object_viewport_surf", "show_object_select_surf"}},
			{"Meta", (1 << OB_MBALL),
			 {"show_object_viewport_meta", "show_object_select_meta"}},
			{"Font", (1 << OB_FONT),
			 {"show_object_viewport_font", "show_object_select_font"}},
			{"Armature", (1 << OB_ARMATURE),
			 {"show_object_viewport_armature", "show_object_select_armature"}},
			{"Lattice", (1 << OB_LATTICE),
			 {"show_object_viewport_lattice", "show_object_select_lattice"}},
			{"Empty", (1 << OB_EMPTY),
			 {"show_object_viewport_empty", "show_object_select_empty"}},
			{"Grease Pencil", (1 << OB_GPENCIL),
			 {"show_object_viewport_grease_pencil", "show_object_select_grease_pencil"}},
			{"Camera", (1 << OB_CAMERA),
			 {"show_object_viewport_camera", "show_object_select_camera"}},
			{"Light", (1 << OB_LAMP),
			 {"show_object_viewport_light", "show_object_select_light"}},
			{"Speaker", (1 << OB_SPEAKER),
			 {"show_object_viewport_speaker", "show_object_select_speaker"}},
			{"Light Probe", (1 << OB_LIGHTPROBE),
			 {"show_object_viewport_light_probe", "show_object_select_light_probe"}},
		};

		const char *view_mask_member[2] = {
			"object_type_exclude_viewport",
			"object_type_exclude_select",
		};
		for (int mask_index = 0; mask_index < 2; mask_index++) {
			for (int type_index = 0; type_index < ARRAY_SIZE(info); type_index++) {
				prop = RNA_def_property(srna, info[type_index].identifier[mask_index], PROP_BOOLEAN, PROP_NONE);
				RNA_def_property_boolean_negative_sdna(
				        prop, NULL, view_mask_member[mask_index], info[type_index].type_mask);
				RNA_def_property_ui_text(prop, info[type_index].name, "");
				RNA_def_property_update(prop, NC_SPACE | ND_SPACE_SEQUENCER, NULL);

			}
		}

		/* Heper for drawing the icon. */
		prop = RNA_def_property(srna, "icon_from_show_object_viewport", PROP_INT, PROP_NONE);
		RNA_def_property_int_funcs(prop, "rna_SpaceView3D_icon_from_show_object_viewport_get", NULL, NULL);
		RNA_def_property_clear_flag(prop, PROP_EDITABLE);
		RNA_def_property_ui_text(prop, "Visibility Iconm", "");
	}

	/* Nested Structs */
	prop = RNA_def_property(srna, "shading", PROP_POINTER, PROP_NONE);
	RNA_def_property_flag(prop, PROP_NEVER_NULL);
	RNA_def_property_struct_type(prop, "View3DShading");
	RNA_def_property_ui_text(prop, "Shading Settings", "Settings for shading in the 3D viewport");

	prop = RNA_def_property(srna, "overlay", PROP_POINTER, PROP_NONE);
	RNA_def_property_flag(prop, PROP_NEVER_NULL);
	RNA_def_property_struct_type(prop, "View3DOverlay");
	RNA_def_property_pointer_funcs(prop, "rna_SpaceView3D_overlay_get", NULL, NULL, NULL);
	RNA_def_property_ui_text(prop, "Overlay Settings", "Settings for display of overlays in the 3D viewport");

	rna_def_space_view3d_shading(brna);
	rna_def_space_view3d_overlay(brna);

	/* *** Animated *** */
	RNA_define_animate_sdna(true);
	/* region */

	srna = RNA_def_struct(brna, "RegionView3D", NULL);
	RNA_def_struct_sdna(srna, "RegionView3D");
	RNA_def_struct_ui_text(srna, "3D View Region", "3D View region data");

	prop = RNA_def_property(srna, "lock_rotation", PROP_BOOLEAN, PROP_NONE);
	RNA_def_property_boolean_sdna(prop, NULL, "viewlock", RV3D_LOCKED);
	RNA_def_property_ui_text(prop, "Lock", "Lock view rotation in side views");
	RNA_def_property_update(prop, NC_SPACE | ND_SPACE_VIEW3D, "rna_RegionView3D_quadview_update");

	prop = RNA_def_property(srna, "show_sync_view", PROP_BOOLEAN, PROP_NONE);
	RNA_def_property_boolean_sdna(prop, NULL, "viewlock", RV3D_BOXVIEW);
	RNA_def_property_ui_text(prop, "Box", "Sync view position between side views");
	RNA_def_property_update(prop, NC_SPACE | ND_SPACE_VIEW3D, "rna_RegionView3D_quadview_update");

	prop = RNA_def_property(srna, "use_box_clip", PROP_BOOLEAN, PROP_NONE);
	RNA_def_property_boolean_sdna(prop, NULL, "viewlock", RV3D_BOXCLIP);
	RNA_def_property_ui_text(prop, "Clip", "Clip objects based on what's visible in other side views");
	RNA_def_property_update(prop, NC_SPACE | ND_SPACE_VIEW3D, "rna_RegionView3D_quadview_clip_update");

	prop = RNA_def_property(srna, "perspective_matrix", PROP_FLOAT, PROP_MATRIX);
	RNA_def_property_float_sdna(prop, NULL, "persmat");
	RNA_def_property_clear_flag(prop, PROP_EDITABLE); /* XXX: for now, it's too risky for users to do this */
	RNA_def_property_multi_array(prop, 2, rna_matrix_dimsize_4x4);
	RNA_def_property_ui_text(prop, "Perspective Matrix",
	                         "Current perspective matrix (``window_matrix * view_matrix``)");

	prop = RNA_def_property(srna, "window_matrix", PROP_FLOAT, PROP_MATRIX);
	RNA_def_property_float_sdna(prop, NULL, "winmat");
	RNA_def_property_clear_flag(prop, PROP_EDITABLE);
	RNA_def_property_multi_array(prop, 2, rna_matrix_dimsize_4x4);
	RNA_def_property_ui_text(prop, "Window Matrix", "Current window matrix");

	prop = RNA_def_property(srna, "view_matrix", PROP_FLOAT, PROP_MATRIX);
	RNA_def_property_float_sdna(prop, NULL, "viewmat");
	RNA_def_property_multi_array(prop, 2, rna_matrix_dimsize_4x4);
	RNA_def_property_float_funcs(prop, NULL, "rna_RegionView3D_view_matrix_set", NULL);
	RNA_def_property_ui_text(prop, "View Matrix", "Current view matrix");
	RNA_def_property_update(prop, NC_SPACE | ND_SPACE_VIEW3D, NULL);

	prop = RNA_def_property(srna, "view_perspective", PROP_ENUM, PROP_NONE);
	RNA_def_property_enum_sdna(prop, NULL, "persp");
	RNA_def_property_enum_items(prop, rv3d_persp_items);
	RNA_def_property_ui_text(prop, "Perspective", "View Perspective");
	RNA_def_property_update(prop, NC_SPACE | ND_SPACE_VIEW3D, NULL);

	prop = RNA_def_property(srna, "is_perspective", PROP_BOOLEAN, PROP_NONE);
	RNA_def_property_boolean_sdna(prop, NULL, "is_persp", 1);
	RNA_def_property_ui_text(prop, "Is Perspective", "");
	RNA_def_property_flag(prop, PROP_EDITABLE);

	/* This isn't directly accessible from the UI, only an operator. */
	prop = RNA_def_property(srna, "use_clip_planes", PROP_BOOLEAN, PROP_NONE);
	RNA_def_property_boolean_sdna(prop, NULL, "rflag", RV3D_CLIPPING);
	RNA_def_property_ui_text(prop, "Use Clip Planes", "");

	prop = RNA_def_property(srna, "clip_planes", PROP_FLOAT, PROP_NONE);
	RNA_def_property_float_sdna(prop, NULL, "clip");
	RNA_def_property_multi_array(prop, 2, (int[]){6, 4});
	RNA_def_property_ui_text(prop, "Clip Planes", "");

	prop = RNA_def_property(srna, "view_location", PROP_FLOAT, PROP_TRANSLATION);
#if 0
	RNA_def_property_float_sdna(prop, NULL, "ofs"); /* cant use because its negated */
#else
	RNA_def_property_array(prop, 3);
	RNA_def_property_float_funcs(prop, "rna_RegionView3D_view_location_get",
	                             "rna_RegionView3D_view_location_set", NULL);
#endif
	RNA_def_property_ui_text(prop, "View Location", "View pivot location");
	RNA_def_property_ui_range(prop, -10000.0, 10000.0, 10, RNA_TRANSLATION_PREC_DEFAULT);
	RNA_def_property_update(prop, NC_WINDOW, NULL);

	prop = RNA_def_property(srna, "view_rotation", PROP_FLOAT, PROP_QUATERNION); /* cant use because its inverted */
#if 0
	RNA_def_property_float_sdna(prop, NULL, "viewquat");
#else
	RNA_def_property_array(prop, 4);
	RNA_def_property_float_funcs(prop, "rna_RegionView3D_view_rotation_get",
	                             "rna_RegionView3D_view_rotation_set", NULL);
#endif
	RNA_def_property_ui_text(prop, "View Rotation", "Rotation in quaternions (keep normalized)");
	RNA_def_property_update(prop, NC_SPACE | ND_SPACE_VIEW3D, NULL);

	/* not sure we need rna access to these but adding anyway */
	prop = RNA_def_property(srna, "view_distance", PROP_FLOAT, PROP_UNSIGNED);
	RNA_def_property_float_sdna(prop, NULL, "dist");
	RNA_def_property_ui_text(prop, "Distance", "Distance to the view location");
	RNA_def_property_update(prop, NC_SPACE | ND_SPACE_VIEW3D, NULL);

	prop = RNA_def_property(srna, "view_camera_zoom", PROP_FLOAT, PROP_UNSIGNED);
	RNA_def_property_float_sdna(prop, NULL, "camzoom");
	RNA_def_property_ui_text(prop, "Camera Zoom", "Zoom factor in camera view");
	RNA_def_property_range(prop, RV3D_CAMZOOM_MIN, RV3D_CAMZOOM_MAX);
	RNA_def_property_update(prop, NC_SPACE | ND_SPACE_VIEW3D, NULL);

	prop = RNA_def_property(srna, "view_camera_offset", PROP_FLOAT, PROP_NONE);
	RNA_def_property_float_sdna(prop, NULL, "camdx");
	RNA_def_property_array(prop, 2);
	RNA_def_property_ui_text(prop, "Camera Offset", "View shift in camera view");
	RNA_def_property_update(prop, NC_SPACE | ND_SPACE_VIEW3D, NULL);

	RNA_api_region_view3d(srna);
}

static void rna_def_space_buttons(BlenderRNA *brna)
{
	StructRNA *srna;
	PropertyRNA *prop;

	srna = RNA_def_struct(brna, "SpaceProperties", "Space");
	RNA_def_struct_sdna(srna, "SpaceButs");
	RNA_def_struct_ui_text(srna, "Properties Space", "Properties space data");

	prop = RNA_def_property(srna, "context", PROP_ENUM, PROP_NONE);
	RNA_def_property_enum_sdna(prop, NULL, "mainb");
	RNA_def_property_enum_items(prop, buttons_context_items);
	RNA_def_property_enum_funcs(prop, NULL, "rna_SpaceProperties_context_set", "rna_SpaceProperties_context_itemf");
	RNA_def_property_ui_text(prop, "Context", "");
	RNA_def_property_update(prop, NC_SPACE | ND_SPACE_PROPERTIES, "rna_SpaceProperties_context_update");

	/* pinned data */
	prop = RNA_def_property(srna, "pin_id", PROP_POINTER, PROP_NONE);
	RNA_def_property_pointer_sdna(prop, NULL, "pinid");
	RNA_def_property_struct_type(prop, "ID");
	/* note: custom set function is ONLY to avoid rna setting a user for this. */
	RNA_def_property_pointer_funcs(prop, NULL, "rna_SpaceProperties_pin_id_set",
	                               "rna_SpaceProperties_pin_id_typef", NULL);
	RNA_def_property_flag(prop, PROP_EDITABLE | PROP_NEVER_UNLINK);
	RNA_def_property_update(prop, NC_SPACE | ND_SPACE_PROPERTIES, "rna_SpaceProperties_pin_id_update");

	prop = RNA_def_property(srna, "use_pin_id", PROP_BOOLEAN, PROP_NONE);
	RNA_def_property_boolean_sdna(prop, NULL, "flag", SB_PIN_CONTEXT);
	RNA_def_property_ui_text(prop, "Pin ID", "Use the pinned context");
}

static void rna_def_space_image(BlenderRNA *brna)
{
	StructRNA *srna;
	PropertyRNA *prop;

	srna = RNA_def_struct(brna, "SpaceImageEditor", "Space");
	RNA_def_struct_sdna(srna, "SpaceImage");
	RNA_def_struct_ui_text(srna, "Space Image Editor", "Image and UV editor space data");

	/* image */
	prop = RNA_def_property(srna, "image", PROP_POINTER, PROP_NONE);
	RNA_def_property_pointer_funcs(prop, NULL, "rna_SpaceImageEditor_image_set", NULL, NULL);
	RNA_def_property_ui_text(prop, "Image", "Image displayed and edited in this space");
	RNA_def_property_flag(prop, PROP_EDITABLE);
	RNA_def_property_update(prop, NC_GEOM | ND_DATA, "rna_SpaceImageEditor_image_update"); /* is handled in image editor too */

	prop = RNA_def_property(srna, "image_user", PROP_POINTER, PROP_NONE);
	RNA_def_property_flag(prop, PROP_NEVER_NULL);
	RNA_def_property_pointer_sdna(prop, NULL, "iuser");
	RNA_def_property_ui_text(prop, "Image User",
	                         "Parameters defining which layer, pass and frame of the image is displayed");
	RNA_def_property_update(prop, NC_SPACE | ND_SPACE_IMAGE, NULL);

	prop = RNA_def_property(srna, "scopes", PROP_POINTER, PROP_NONE);
	RNA_def_property_pointer_sdna(prop, NULL, "scopes");
	RNA_def_property_struct_type(prop, "Scopes");
	RNA_def_property_ui_text(prop, "Scopes", "Scopes to visualize image statistics");
	RNA_def_property_flag(prop, PROP_CONTEXT_UPDATE);
	RNA_def_property_update(prop, NC_SPACE | ND_SPACE_IMAGE, "rna_SpaceImageEditor_scopes_update");

	prop = RNA_def_property(srna, "use_image_pin", PROP_BOOLEAN, PROP_NONE);
	RNA_def_property_boolean_sdna(prop, NULL, "pin", 0);
	RNA_def_property_ui_text(prop, "Image Pin", "Display current image regardless of object selection");
	RNA_def_property_ui_icon(prop, ICON_UNPINNED, 1);
	RNA_def_property_update(prop, NC_SPACE | ND_SPACE_IMAGE, NULL);

	prop = RNA_def_property(srna, "sample_histogram", PROP_POINTER, PROP_NONE);
	RNA_def_property_pointer_sdna(prop, NULL, "sample_line_hist");
	RNA_def_property_struct_type(prop, "Histogram");
	RNA_def_property_ui_text(prop, "Line sample", "Sampled colors along line");

	prop = RNA_def_property(srna, "zoom", PROP_FLOAT, PROP_NONE);
	RNA_def_property_array(prop, 2);
	RNA_def_property_clear_flag(prop, PROP_EDITABLE);
	RNA_def_property_float_funcs(prop, "rna_SpaceImageEditor_zoom_get", NULL, NULL);
	RNA_def_property_ui_text(prop, "Zoom", "Zoom factor");

	/* image draw */
	prop = RNA_def_property(srna, "show_repeat", PROP_BOOLEAN, PROP_NONE);
	RNA_def_property_boolean_sdna(prop, NULL, "flag", SI_DRAW_TILE);
	RNA_def_property_ui_text(prop, "Display Repeated", "Display the image repeated outside of the main view");
	RNA_def_property_update(prop, NC_SPACE | ND_SPACE_IMAGE, NULL);

	prop = RNA_def_property(srna, "show_annotation", PROP_BOOLEAN, PROP_NONE);
	RNA_def_property_boolean_sdna(prop, NULL, "flag", SI_SHOW_GPENCIL);
	RNA_def_property_ui_text(prop, "Show Annotation",
	                         "Show annotations for this view");
	RNA_def_property_update(prop, NC_SPACE | ND_SPACE_IMAGE, NULL);

	prop = RNA_def_property(srna, "display_channels", PROP_ENUM, PROP_NONE);
	RNA_def_property_enum_bitflag_sdna(prop, NULL, "flag");
	RNA_def_property_enum_items(prop, display_channels_items);
	RNA_def_property_enum_funcs(prop, NULL, NULL, "rna_SpaceImageEditor_display_channels_itemf");
	RNA_def_property_ui_text(prop, "Display Channels", "Channels of the image to draw");
	RNA_def_property_update(prop, NC_SPACE | ND_SPACE_IMAGE, NULL);

	prop = RNA_def_property(srna, "show_stereo_3d", PROP_BOOLEAN, PROP_NONE);
	RNA_def_property_boolean_funcs(prop, "rna_SpaceImageEditor_show_stereo_get", "rna_SpaceImageEditor_show_stereo_set");
	RNA_def_property_ui_text(prop, "Show Stereo", "Display the image in Stereo 3D");
	RNA_def_property_ui_icon(prop, ICON_CAMERA_STEREO, 0);
	RNA_def_property_update(prop, NC_SPACE | ND_SPACE_IMAGE, "rna_SpaceImageEditor_show_stereo_update");

	/* uv */
	prop = RNA_def_property(srna, "uv_editor", PROP_POINTER, PROP_NONE);
	RNA_def_property_flag(prop, PROP_NEVER_NULL);
	RNA_def_property_struct_type(prop, "SpaceUVEditor");
	RNA_def_property_pointer_funcs(prop, "rna_SpaceImageEditor_uvedit_get", NULL, NULL, NULL);
	RNA_def_property_ui_text(prop, "UV Editor", "UV editor settings");

	/* mode (hidden in the UI, see 'ui_mode') */
	prop = RNA_def_property(srna, "mode", PROP_ENUM, PROP_NONE);
	RNA_def_property_enum_sdna(prop, NULL, "mode");
	RNA_def_property_enum_items(prop, rna_enum_space_image_mode_all_items);
	RNA_def_property_ui_text(prop, "Mode", "Editing context being displayed");
	RNA_def_property_update(prop, NC_SPACE | ND_SPACE_IMAGE, "rna_SpaceImageEditor_mode_update");

	prop = RNA_def_property(srna, "ui_mode", PROP_ENUM, PROP_NONE);
	RNA_def_property_enum_sdna(prop, NULL, "mode");
	RNA_def_property_enum_items(prop, rna_enum_space_image_mode_ui_items);
	RNA_def_property_ui_text(prop, "Mode", "Editing context being displayed");
	RNA_def_property_update(prop, NC_SPACE | ND_SPACE_IMAGE, "rna_SpaceImageEditor_mode_update");

	/* transform */
	prop = RNA_def_property(srna, "cursor_location", PROP_FLOAT, PROP_XYZ);
	RNA_def_property_array(prop, 2);
	RNA_def_property_float_funcs(prop, "rna_SpaceImageEditor_cursor_location_get",
	                             "rna_SpaceImageEditor_cursor_location_set", NULL);
	RNA_def_property_ui_text(prop, "2D Cursor Location", "2D cursor location for this view");
	RNA_def_property_update(prop, NC_SPACE | ND_SPACE_IMAGE, NULL);

	prop = RNA_def_property(srna, "pivot_point", PROP_ENUM, PROP_NONE);
	RNA_def_property_enum_sdna(prop, NULL, "around");
	RNA_def_property_enum_items(prop, rna_enum_transform_pivot_items_full);
	RNA_def_property_enum_funcs(prop, NULL, NULL, "rna_SpaceImageEditor_pivot_itemf");
	RNA_def_property_ui_text(prop, "Pivot", "Rotation/Scaling Pivot");
	RNA_def_property_update(prop, NC_SPACE | ND_SPACE_IMAGE, NULL);

	/* grease pencil */
	prop = RNA_def_property(srna, "grease_pencil", PROP_POINTER, PROP_NONE);
	RNA_def_property_pointer_sdna(prop, NULL, "gpd");
	RNA_def_property_struct_type(prop, "GreasePencil");
	RNA_def_property_pointer_funcs(prop, NULL, NULL, NULL, "rna_GPencil_datablocks_annotations_poll");
	RNA_def_property_flag(prop, PROP_EDITABLE | PROP_ID_REFCOUNT);
	RNA_def_property_ui_text(prop, "Grease Pencil", "Grease pencil data for this space");
	RNA_def_property_update(prop, NC_SPACE | ND_SPACE_IMAGE, NULL);

	/* update */
	prop = RNA_def_property(srna, "use_realtime_update", PROP_BOOLEAN, PROP_NONE);
	RNA_def_property_boolean_sdna(prop, NULL, "lock", 0);
	RNA_def_property_ui_text(prop, "Update Automatically",
	                         "Update other affected window spaces automatically to reflect changes "
	                         "during interactive operations such as transform");

	/* state */
	prop = RNA_def_property(srna, "show_render", PROP_BOOLEAN, PROP_NONE);
	RNA_def_property_boolean_funcs(prop, "rna_SpaceImageEditor_show_render_get", NULL);
	RNA_def_property_clear_flag(prop, PROP_EDITABLE);
	RNA_def_property_ui_text(prop, "Show Render", "Show render related properties");

	prop = RNA_def_property(srna, "show_paint", PROP_BOOLEAN, PROP_NONE);
	RNA_def_property_boolean_funcs(prop, "rna_SpaceImageEditor_show_paint_get", NULL);
	RNA_def_property_clear_flag(prop, PROP_EDITABLE);
	RNA_def_property_ui_text(prop, "Show Paint", "Show paint related properties");

	prop = RNA_def_property(srna, "show_uvedit", PROP_BOOLEAN, PROP_NONE);
	RNA_def_property_boolean_funcs(prop, "rna_SpaceImageEditor_show_uvedit_get", NULL);
	RNA_def_property_clear_flag(prop, PROP_EDITABLE);
	RNA_def_property_ui_text(prop, "Show UV Editor", "Show UV editing related properties");

	prop = RNA_def_property(srna, "show_maskedit", PROP_BOOLEAN, PROP_NONE);
	RNA_def_property_boolean_funcs(prop, "rna_SpaceImageEditor_show_maskedit_get", NULL);
	RNA_def_property_clear_flag(prop, PROP_EDITABLE);
	RNA_def_property_ui_text(prop, "Show Mask Editor", "Show Mask editing related properties");

	rna_def_space_image_uv(brna);

	/* mask */
	rna_def_space_mask_info(srna, NC_SPACE | ND_SPACE_IMAGE, "rna_SpaceImageEditor_mask_set");
}

static void rna_def_space_sequencer(BlenderRNA *brna)
{
	StructRNA *srna;
	PropertyRNA *prop;

	static const EnumPropertyItem view_type_items[] = {
		{SEQ_VIEW_SEQUENCE, "SEQUENCER", ICON_SEQ_SEQUENCER, "Sequencer", ""},
		{SEQ_VIEW_PREVIEW,  "PREVIEW", ICON_SEQ_PREVIEW, "Preview", ""},
		{SEQ_VIEW_SEQUENCE_PREVIEW,  "SEQUENCER_PREVIEW", ICON_SEQ_SPLITVIEW, "Sequencer/Preview", ""},
		{0, NULL, 0, NULL, NULL}
	};

	static const EnumPropertyItem display_mode_items[] = {
		{SEQ_DRAW_IMG_IMBUF, "IMAGE", ICON_SEQ_PREVIEW, "Image Preview", ""},
		{SEQ_DRAW_IMG_WAVEFORM, "WAVEFORM", ICON_SEQ_LUMA_WAVEFORM, "Luma Waveform", ""},
		{SEQ_DRAW_IMG_VECTORSCOPE, "VECTOR_SCOPE", ICON_SEQ_CHROMA_SCOPE, "Chroma Vectorscope", ""},
		{SEQ_DRAW_IMG_HISTOGRAM, "HISTOGRAM", ICON_SEQ_HISTOGRAM, "Histogram", ""},
		{0, NULL, 0, NULL, NULL}
	};

	static const EnumPropertyItem proxy_render_size_items[] = {
		{SEQ_PROXY_RENDER_SIZE_NONE, "NONE", 0, "No display", ""},
		{SEQ_PROXY_RENDER_SIZE_SCENE, "SCENE", 0, "Scene render size", ""},
		{SEQ_PROXY_RENDER_SIZE_25, "PROXY_25", 0, "Proxy size 25%", ""},
		{SEQ_PROXY_RENDER_SIZE_50, "PROXY_50", 0, "Proxy size 50%", ""},
		{SEQ_PROXY_RENDER_SIZE_75, "PROXY_75", 0, "Proxy size 75%", ""},
		{SEQ_PROXY_RENDER_SIZE_100, "PROXY_100", 0, "Proxy size 100%", ""},
		{SEQ_PROXY_RENDER_SIZE_FULL, "FULL", 0, "No proxy, full render", ""},
		{0, NULL, 0, NULL, NULL}
	};

	static const EnumPropertyItem overlay_type_items[] = {
		{SEQ_DRAW_OVERLAY_RECT, "RECTANGLE", 0, "Rectangle", "Show rectangle area overlay"},
		{SEQ_DRAW_OVERLAY_REFERENCE, "REFERENCE", 0, "Reference", "Show reference frame only"},
		{SEQ_DRAW_OVERLAY_CURRENT, "CURRENT", 0, "Current", "Show current frame only"},
		{0, NULL, 0, NULL, NULL}
	};

	static const EnumPropertyItem preview_channels_items[] = {
		{SEQ_USE_ALPHA, "COLOR_ALPHA", ICON_IMAGE_RGB_ALPHA, "Color and Alpha",
		                "Display image with RGB colors and alpha transparency"},
		{0, "COLOR", ICON_IMAGE_RGB, "Color", "Display image with RGB colors"},
		{0, NULL, 0, NULL, NULL}
	};

	static const EnumPropertyItem waveform_type_display_items[] = {
		{SEQ_NO_WAVEFORMS, "NO_WAVEFORMS", 0, "Waveforms Off",
		 "No waveforms drawn for any sound strips"},
		{SEQ_ALL_WAVEFORMS, "ALL_WAVEFORMS", 0, "Waveforms On",
		 "Waveforms drawn for all sound strips"},
		{0, "DEFAULT_WAVEFORMS", 0, "Use Strip Option",
		 "Waveforms drawn according to strip setting"},
		{0, NULL, 0, NULL, NULL}
	};

	srna = RNA_def_struct(brna, "SpaceSequenceEditor", "Space");
	RNA_def_struct_sdna(srna, "SpaceSeq");
	RNA_def_struct_ui_text(srna, "Space Sequence Editor", "Sequence editor space data");

	/* view type, fairly important */
	prop = RNA_def_property(srna, "view_type", PROP_ENUM, PROP_NONE);
	RNA_def_property_enum_sdna(prop, NULL, "view");
	RNA_def_property_enum_items(prop, view_type_items);
	RNA_def_property_ui_text(prop, "View Type", "Type of the Sequencer view (sequencer, preview or both)");
	RNA_def_property_update(prop, 0, "rna_Sequencer_view_type_update");

	/* display type, fairly important */
	prop = RNA_def_property(srna, "display_mode", PROP_ENUM, PROP_NONE);
	RNA_def_property_enum_sdna(prop, NULL, "mainb");
	RNA_def_property_enum_items(prop, display_mode_items);
	RNA_def_property_ui_text(prop, "Display Mode", "View mode to use for displaying sequencer output");
	RNA_def_property_update(prop, NC_SPACE | ND_SPACE_SEQUENCER, NULL);

	/* flags */
	prop = RNA_def_property(srna, "show_frame_indicator", PROP_BOOLEAN, PROP_NONE);
	RNA_def_property_boolean_negative_sdna(prop, NULL, "flag", SEQ_NO_DRAW_CFRANUM);
	RNA_def_property_ui_text(prop, "Show Frame Number Indicator",
	                         "Show frame number beside the current frame indicator line");
	RNA_def_property_update(prop, NC_SPACE | ND_SPACE_SEQUENCER, NULL);

	prop = RNA_def_property(srna, "show_frames", PROP_BOOLEAN, PROP_NONE);
	RNA_def_property_boolean_sdna(prop, NULL, "flag", SEQ_DRAWFRAMES);
	RNA_def_property_ui_text(prop, "Display Frames", "Display frames rather than seconds");
	RNA_def_property_update(prop, NC_SPACE | ND_SPACE_SEQUENCER, NULL);

	prop = RNA_def_property(srna, "use_marker_sync", PROP_BOOLEAN, PROP_NONE);
	RNA_def_property_boolean_sdna(prop, NULL, "flag", SEQ_MARKER_TRANS);
	RNA_def_property_ui_text(prop, "Sync Markers", "Transform markers as well as strips");
	RNA_def_property_update(prop, NC_SPACE | ND_SPACE_SEQUENCER, NULL);

	prop = RNA_def_property(srna, "show_separate_color", PROP_BOOLEAN, PROP_NONE);
	RNA_def_property_boolean_sdna(prop, NULL, "flag", SEQ_DRAW_COLOR_SEPARATED);
	RNA_def_property_ui_text(prop, "Separate Colors", "Separate color channels in preview");
	RNA_def_property_update(prop, NC_SPACE | ND_SPACE_SEQUENCER, NULL);

	prop = RNA_def_property(srna, "show_safe_areas", PROP_BOOLEAN, PROP_NONE);
	RNA_def_property_boolean_sdna(prop, NULL, "flag", SEQ_SHOW_SAFE_MARGINS);
	RNA_def_property_ui_text(prop, "Safe Areas", "Show TV title safe and action safe areas in preview");
	RNA_def_property_update(prop, NC_SPACE | ND_SPACE_SEQUENCER, NULL);

	prop = RNA_def_property(srna, "show_safe_center", PROP_BOOLEAN, PROP_NONE);
	RNA_def_property_boolean_sdna(prop, NULL, "flag", SEQ_SHOW_SAFE_CENTER);
	RNA_def_property_ui_text(prop, "Center-Cut Safe Areas", "Show safe areas to fit content in a different aspect ratio");
	RNA_def_property_update(prop, NC_SPACE | ND_SPACE_SEQUENCER, NULL);

	prop = RNA_def_property(srna, "show_metadata", PROP_BOOLEAN, PROP_NONE);
	RNA_def_property_boolean_sdna(prop, NULL, "flag", 	SEQ_SHOW_METADATA);
	RNA_def_property_ui_text(prop, "Show Metadata", "Show metadata of first visible strip");
	RNA_def_property_update(prop, NC_SPACE | ND_SPACE_SEQUENCER, NULL);

	prop = RNA_def_property(srna, "show_seconds", PROP_BOOLEAN, PROP_NONE);
	RNA_def_property_boolean_negative_sdna(prop, NULL, "flag", SEQ_DRAWFRAMES);
	RNA_def_property_ui_text(prop, "Show Seconds", "Show timing in seconds not frames");
	RNA_def_property_update(prop, NC_SPACE | ND_SPACE_SEQUENCER, NULL);

	prop = RNA_def_property(srna, "show_annotation", PROP_BOOLEAN, PROP_NONE);
	RNA_def_property_boolean_sdna(prop, NULL, "flag", SEQ_SHOW_GPENCIL);
	RNA_def_property_ui_text(prop, "Show Annotation",
	                         "Show annotations for this view");
	RNA_def_property_update(prop, NC_SPACE | ND_SPACE_SEQUENCER, NULL);

	prop = RNA_def_property(srna, "display_channel", PROP_INT, PROP_NONE);
	RNA_def_property_int_sdna(prop, NULL, "chanshown");
	RNA_def_property_ui_text(prop, "Display Channel",
	                         "The channel number shown in the image preview. 0 is the result of all strips combined");
	RNA_def_property_range(prop, -5, MAXSEQ);
	RNA_def_property_update(prop, NC_SPACE | ND_SPACE_SEQUENCER, NULL);

	prop = RNA_def_property(srna, "preview_channels", PROP_ENUM, PROP_NONE);
	RNA_def_property_enum_bitflag_sdna(prop, NULL, "flag");
	RNA_def_property_enum_items(prop, preview_channels_items);
	RNA_def_property_ui_text(prop, "Display Channels", "Channels of the preview to draw");
	RNA_def_property_update(prop, NC_SPACE | ND_SPACE_SEQUENCER, NULL);

	prop = RNA_def_property(srna, "waveform_display_type", PROP_ENUM, PROP_NONE);
	RNA_def_property_enum_bitflag_sdna(prop, NULL, "flag");
	RNA_def_property_enum_items(prop, waveform_type_display_items);
	RNA_def_property_ui_text(prop, "Waveform Displaying", "How Waveforms are drawn");
	RNA_def_property_update(prop, NC_SPACE | ND_SPACE_SEQUENCER, NULL);

	prop = RNA_def_property(srna, "show_overexposed", PROP_INT, PROP_NONE);
	RNA_def_property_int_sdna(prop, NULL, "zebra");
	RNA_def_property_ui_text(prop, "Show Overexposed", "Show overexposed areas with zebra stripes");
	RNA_def_property_range(prop, 0, 110);
	RNA_def_property_update(prop, NC_SPACE | ND_SPACE_SEQUENCER, NULL);

	prop = RNA_def_property(srna, "proxy_render_size", PROP_ENUM, PROP_NONE);
	RNA_def_property_enum_sdna(prop, NULL, "render_size");
	RNA_def_property_enum_items(prop, proxy_render_size_items);
	RNA_def_property_ui_text(prop, "Proxy Render Size",
	                         "Display preview using full resolution or different proxy resolutions");
	RNA_def_property_update(prop, NC_SPACE | ND_SPACE_SEQUENCER, NULL);

	/* grease pencil */
	prop = RNA_def_property(srna, "grease_pencil", PROP_POINTER, PROP_NONE);
	RNA_def_property_pointer_sdna(prop, NULL, "gpd");
	RNA_def_property_struct_type(prop, "GreasePencil");
	RNA_def_property_pointer_funcs(prop, NULL, NULL, NULL, "rna_GPencil_datablocks_annotations_poll");
	RNA_def_property_flag(prop, PROP_EDITABLE | PROP_ID_REFCOUNT);
	RNA_def_property_ui_text(prop, "Grease Pencil", "Grease Pencil data for this Preview region");
	RNA_def_property_update(prop, NC_SPACE | ND_SPACE_SEQUENCER, NULL);

	prop = RNA_def_property(srna, "overlay_type", PROP_ENUM, PROP_NONE);
	RNA_def_property_enum_sdna(prop, NULL, "overlay_type");
	RNA_def_property_enum_items(prop, overlay_type_items);
	RNA_def_property_ui_text(prop, "Overlay Type", "Overlay draw type");
	RNA_def_property_update(prop, NC_SPACE | ND_SPACE_SEQUENCER, NULL);

	prop = RNA_def_property(srna, "show_backdrop", PROP_BOOLEAN, PROP_NONE);
	RNA_def_property_boolean_sdna(prop, NULL, "draw_flag", SEQ_DRAW_BACKDROP);
	RNA_def_property_ui_text(prop, "Use Backdrop", "Display result under strips");
	RNA_def_property_update(prop, NC_SPACE | ND_SPACE_SEQUENCER, NULL);

	prop = RNA_def_property(srna, "show_strip_offset", PROP_BOOLEAN, PROP_NONE);
	RNA_def_property_boolean_sdna(prop, NULL, "draw_flag", SEQ_DRAW_OFFSET_EXT);
	RNA_def_property_ui_text(prop, "Show Offsets", "Display strip in/out offsets");
	RNA_def_property_update(prop, NC_SPACE | ND_SPACE_SEQUENCER, NULL);
}

static void rna_def_space_text(BlenderRNA *brna)
{
	StructRNA *srna;
	PropertyRNA *prop;

	srna = RNA_def_struct(brna, "SpaceTextEditor", "Space");
	RNA_def_struct_sdna(srna, "SpaceText");
	RNA_def_struct_ui_text(srna, "Space Text Editor", "Text editor space data");

	/* text */
	prop = RNA_def_property(srna, "text", PROP_POINTER, PROP_NONE);
	RNA_def_property_flag(prop, PROP_EDITABLE);
	RNA_def_property_ui_text(prop, "Text", "Text displayed and edited in this space");
	RNA_def_property_pointer_funcs(prop, NULL, "rna_SpaceTextEditor_text_set", NULL, NULL);
	RNA_def_property_update(prop, NC_SPACE | ND_SPACE_TEXT, NULL);

	/* display */
	prop = RNA_def_property(srna, "show_word_wrap", PROP_BOOLEAN, PROP_NONE);
	RNA_def_property_boolean_sdna(prop, NULL, "wordwrap", 0);
	RNA_def_property_boolean_funcs(prop, NULL, "rna_SpaceTextEditor_word_wrap_set");
	RNA_def_property_ui_text(prop, "Word Wrap", "Wrap words if there is not enough horizontal space");
	RNA_def_property_ui_icon(prop, ICON_WORDWRAP_ON, 0);
	RNA_def_property_update(prop, NC_SPACE | ND_SPACE_TEXT, NULL);

	prop = RNA_def_property(srna, "show_line_numbers", PROP_BOOLEAN, PROP_NONE);
	RNA_def_property_boolean_sdna(prop, NULL, "showlinenrs", 0);
	RNA_def_property_ui_text(prop, "Line Numbers", "Show line numbers next to the text");
	RNA_def_property_ui_icon(prop, ICON_LINENUMBERS_ON, 0);
	RNA_def_property_update(prop, NC_SPACE | ND_SPACE_TEXT, NULL);

	prop = RNA_def_property(srna, "show_syntax_highlight", PROP_BOOLEAN, PROP_NONE);
	RNA_def_property_boolean_sdna(prop, NULL, "showsyntax", 0);
	RNA_def_property_ui_text(prop, "Syntax Highlight", "Syntax highlight for scripting");
	RNA_def_property_ui_icon(prop, ICON_SYNTAX_ON, 0);
	RNA_def_property_update(prop, NC_SPACE | ND_SPACE_TEXT, NULL);

	prop = RNA_def_property(srna, "show_line_highlight", PROP_BOOLEAN, PROP_NONE);
	RNA_def_property_boolean_sdna(prop, NULL, "line_hlight", 0);
	RNA_def_property_ui_text(prop, "Highlight Line", "Highlight the current line");
	RNA_def_property_update(prop, NC_SPACE | ND_SPACE_TEXT, NULL);

	prop = RNA_def_property(srna, "tab_width", PROP_INT, PROP_NONE);
	RNA_def_property_int_sdna(prop, NULL, "tabnumber");
	RNA_def_property_range(prop, 2, 8);
	RNA_def_property_ui_text(prop, "Tab Width", "Number of spaces to display tabs with");
	RNA_def_property_update(prop, NC_SPACE | ND_SPACE_TEXT, "rna_SpaceTextEditor_updateEdited");

	prop = RNA_def_property(srna, "font_size", PROP_INT, PROP_NONE);
	RNA_def_property_int_sdna(prop, NULL, "lheight");
	RNA_def_property_range(prop, 8, 32);
	RNA_def_property_ui_text(prop, "Font Size", "Font size to use for displaying the text");
	RNA_def_property_update(prop, NC_SPACE | ND_SPACE_TEXT, NULL);

	prop = RNA_def_property(srna, "show_margin", PROP_BOOLEAN, PROP_NONE);
	RNA_def_property_boolean_sdna(prop, NULL, "flags", ST_SHOW_MARGIN);
	RNA_def_property_ui_text(prop, "Show Margin", "Show right margin");
	RNA_def_property_update(prop, NC_SPACE | ND_SPACE_TEXT, NULL);

	prop = RNA_def_property(srna, "margin_column", PROP_INT, PROP_NONE);
	RNA_def_property_int_sdna(prop, NULL, "margin_column");
	RNA_def_property_range(prop, 0, 1024);
	RNA_def_property_ui_text(prop, "Margin Column", "Column number to show right margin at");
	RNA_def_property_update(prop, NC_SPACE | ND_SPACE_TEXT, NULL);

	prop = RNA_def_property(srna, "top", PROP_INT, PROP_NONE);
	RNA_def_property_int_sdna(prop, NULL, "top");
	RNA_def_property_range(prop, 0, INT_MAX);
	RNA_def_property_ui_text(prop, "Top Line", "Top line visible");
	RNA_def_property_update(prop, NC_SPACE | ND_SPACE_TEXT, NULL);

	prop = RNA_def_property(srna, "visible_lines", PROP_INT, PROP_NONE);
	RNA_def_property_clear_flag(prop, PROP_EDITABLE);
	RNA_def_property_int_sdna(prop, NULL, "viewlines");
	RNA_def_property_ui_text(prop, "Visible Lines", "Amount of lines that can be visible in current editor");

	/* functionality options */
	prop = RNA_def_property(srna, "use_overwrite", PROP_BOOLEAN, PROP_NONE);
	RNA_def_property_boolean_sdna(prop, NULL, "overwrite", 1);
	RNA_def_property_ui_text(prop, "Overwrite", "Overwrite characters when typing rather than inserting them");
	RNA_def_property_update(prop, NC_SPACE | ND_SPACE_TEXT, NULL);

	prop = RNA_def_property(srna, "use_live_edit", PROP_BOOLEAN, PROP_NONE);
	RNA_def_property_boolean_sdna(prop, NULL, "live_edit", 1);
	RNA_def_property_ui_text(prop, "Live Edit", "Run python while editing");
	RNA_def_property_update(prop, NC_SPACE | ND_SPACE_TEXT, NULL);

	/* find */
	prop = RNA_def_property(srna, "use_find_all", PROP_BOOLEAN, PROP_NONE);
	RNA_def_property_boolean_sdna(prop, NULL, "flags", ST_FIND_ALL);
	RNA_def_property_ui_text(prop, "Find All", "Search in all text data-blocks, instead of only the active one");
	RNA_def_property_update(prop, NC_SPACE | ND_SPACE_TEXT, NULL);

	prop = RNA_def_property(srna, "use_find_wrap", PROP_BOOLEAN, PROP_NONE);
	RNA_def_property_boolean_sdna(prop, NULL, "flags", ST_FIND_WRAP);
	RNA_def_property_ui_text(prop, "Find Wrap", "Search again from the start of the file when reaching the end");
	RNA_def_property_update(prop, NC_SPACE | ND_SPACE_TEXT, NULL);

	prop = RNA_def_property(srna, "use_match_case", PROP_BOOLEAN, PROP_NONE);
	RNA_def_property_boolean_sdna(prop, NULL, "flags", ST_MATCH_CASE);
	RNA_def_property_ui_text(prop, "Match case", "Search string is sensitive to uppercase and lowercase letters");
	RNA_def_property_update(prop, NC_SPACE | ND_SPACE_TEXT, NULL);

	prop = RNA_def_property(srna, "find_text", PROP_STRING, PROP_NONE);
	RNA_def_property_string_sdna(prop, NULL, "findstr");
	RNA_def_property_ui_text(prop, "Find Text", "Text to search for with the find tool");
	RNA_def_property_update(prop, NC_SPACE | ND_SPACE_TEXT, NULL);

	prop = RNA_def_property(srna, "replace_text", PROP_STRING, PROP_NONE);
	RNA_def_property_string_sdna(prop, NULL, "replacestr");
	RNA_def_property_ui_text(prop, "Replace Text", "Text to replace selected text with using the replace tool");
	RNA_def_property_update(prop, NC_SPACE | ND_SPACE_TEXT, NULL);

	RNA_api_space_text(srna);
}

// bfa - toolbar editor
static void rna_def_space_toolbar(BlenderRNA *brna)
{
	StructRNA *srna;
	//PropertyRNA *prop;

	srna = RNA_def_struct(brna, "SpaceToolbarEditor", "Space");
	RNA_def_struct_sdna(srna, "SpaceToolbar");
	RNA_def_struct_ui_text(srna, "Space Toolbar Editor", "Toolbar editor space data");

}

static void rna_def_space_dopesheet(BlenderRNA *brna)
{
	StructRNA *srna;
	PropertyRNA *prop;

	srna = RNA_def_struct(brna, "SpaceDopeSheetEditor", "Space");
	RNA_def_struct_sdna(srna, "SpaceAction");
	RNA_def_struct_ui_text(srna, "Space Dope Sheet Editor", "Dope Sheet space data");

	/* data */
	prop = RNA_def_property(srna, "action", PROP_POINTER, PROP_NONE);
	RNA_def_property_flag(prop, PROP_EDITABLE);
	RNA_def_property_pointer_funcs(prop, NULL, "rna_SpaceDopeSheetEditor_action_set", NULL,
	                               "rna_Action_actedit_assign_poll");
	RNA_def_property_ui_text(prop, "Action", "Action displayed and edited in this space");
	RNA_def_property_flag(prop, PROP_CONTEXT_UPDATE);
	RNA_def_property_update(prop, NC_ANIMATION | ND_KEYFRAME | NA_EDITED, "rna_SpaceDopeSheetEditor_action_update");

	/* mode (hidden in the UI, see 'ui_mode') */
	prop = RNA_def_property(srna, "mode", PROP_ENUM, PROP_NONE);
	RNA_def_property_enum_sdna(prop, NULL, "mode");
	RNA_def_property_enum_items(prop, rna_enum_space_action_mode_all_items);
	RNA_def_property_ui_text(prop, "Mode", "Editing context being displayed");
	RNA_def_property_flag(prop, PROP_CONTEXT_UPDATE);
	RNA_def_property_update(prop, NC_SPACE | ND_SPACE_DOPESHEET, "rna_SpaceDopeSheetEditor_mode_update");

	prop = RNA_def_property(srna, "ui_mode", PROP_ENUM, PROP_NONE);
	RNA_def_property_enum_sdna(prop, NULL, "mode");
	RNA_def_property_enum_items(prop, rna_enum_space_action_ui_mode_items);
	RNA_def_property_ui_text(prop, "Mode", "Editing context being displayed");
	RNA_def_property_flag(prop, PROP_CONTEXT_UPDATE);
	RNA_def_property_update(prop, NC_SPACE | ND_SPACE_DOPESHEET, "rna_SpaceDopeSheetEditor_mode_update");

	/* display */
	prop = RNA_def_property(srna, "show_seconds", PROP_BOOLEAN, PROP_NONE);
	RNA_def_property_boolean_sdna(prop, NULL, "flag", SACTION_DRAWTIME);
	RNA_def_property_ui_text(prop, "Show Seconds", "Show timing in seconds not frames");
	RNA_def_property_update(prop, NC_SPACE | ND_SPACE_DOPESHEET, NULL);

	prop = RNA_def_property(srna, "show_frame_indicator", PROP_BOOLEAN, PROP_NONE);
	RNA_def_property_boolean_negative_sdna(prop, NULL, "flag", SACTION_NODRAWCFRANUM);
	RNA_def_property_ui_text(prop, "Show Frame Number Indicator",
	                         "Show frame number beside the current frame indicator line");
	RNA_def_property_update(prop, NC_SPACE | ND_SPACE_DOPESHEET, NULL);

	prop = RNA_def_property(srna, "show_sliders", PROP_BOOLEAN, PROP_NONE);
	RNA_def_property_boolean_sdna(prop, NULL, "flag", SACTION_SLIDERS);
	RNA_def_property_ui_text(prop, "Show Sliders", "Show sliders beside F-Curve channels");
	RNA_def_property_update(prop, NC_SPACE | ND_SPACE_DOPESHEET, NULL);

	prop = RNA_def_property(srna, "show_pose_markers", PROP_BOOLEAN, PROP_NONE);
	RNA_def_property_boolean_sdna(prop, NULL, "flag", SACTION_POSEMARKERS_SHOW);
	RNA_def_property_ui_text(prop, "Show Pose Markers",
	                         "Show markers belonging to the active action instead of Scene markers "
	                         "(Action and Shape Key Editors only)");
	RNA_def_property_update(prop, NC_SPACE | ND_SPACE_DOPESHEET, NULL);

	prop = RNA_def_property(srna, "show_group_colors", PROP_BOOLEAN, PROP_NONE);
	RNA_def_property_boolean_negative_sdna(prop, NULL, "flag", SACTION_NODRAWGCOLORS);
	RNA_def_property_ui_text(prop, "Show Group Colors",
	                         "Display groups and channels with colors matching their corresponding groups "
	                         "(pose bones only currently)");
	RNA_def_property_update(prop, NC_SPACE | ND_SPACE_DOPESHEET, NULL);

	prop = RNA_def_property(srna, "show_interpolation", PROP_BOOLEAN, PROP_NONE);
	RNA_def_property_boolean_sdna(prop, NULL, "flag", SACTION_SHOW_INTERPOLATION);
	RNA_def_property_ui_text(prop, "Show Handles And Interpolation",
	                         "Display keyframe handle types and non-bezier interpolation modes");
	RNA_def_property_update(prop, NC_SPACE | ND_SPACE_DOPESHEET, NULL);

	prop = RNA_def_property(srna, "show_extremes", PROP_BOOLEAN, PROP_NONE);
	RNA_def_property_boolean_sdna(prop, NULL, "flag", SACTION_SHOW_EXTREMES);
	RNA_def_property_ui_text(prop, "Show Curve Extremes",
	                         "Mark keyframes where the key value flow changes direction, based on comparison with adjacent keys");
	RNA_def_property_update(prop, NC_SPACE | ND_SPACE_DOPESHEET, NULL);

	/* editing */
	prop = RNA_def_property(srna, "use_auto_merge_keyframes", PROP_BOOLEAN, PROP_NONE);
	RNA_def_property_boolean_negative_sdna(prop, NULL, "flag", SACTION_NOTRANSKEYCULL);
	RNA_def_property_ui_text(prop, "AutoMerge Keyframes", "Automatically merge nearby keyframes");
	RNA_def_property_update(prop, NC_SPACE | ND_SPACE_DOPESHEET, NULL);

	prop = RNA_def_property(srna, "use_realtime_update", PROP_BOOLEAN, PROP_NONE);
	RNA_def_property_boolean_negative_sdna(prop, NULL, "flag", SACTION_NOREALTIMEUPDATES);
	RNA_def_property_ui_text(prop, "Realtime Updates",
	                         "When transforming keyframes, changes to the animation data are flushed to other views");
	RNA_def_property_update(prop, NC_SPACE | ND_SPACE_DOPESHEET, NULL);

	prop = RNA_def_property(srna, "use_marker_sync", PROP_BOOLEAN, PROP_NONE);
	RNA_def_property_boolean_sdna(prop, NULL, "flag", SACTION_MARKERS_MOVE);
	RNA_def_property_ui_text(prop, "Sync Markers", "Sync Markers with keyframe edits");

	/* dopesheet */
	prop = RNA_def_property(srna, "dopesheet", PROP_POINTER, PROP_NONE);
	RNA_def_property_struct_type(prop, "DopeSheet");
	RNA_def_property_pointer_sdna(prop, NULL, "ads");
	RNA_def_property_ui_text(prop, "Dope Sheet", "Settings for filtering animation data");

	/* autosnap */
	prop = RNA_def_property(srna, "auto_snap", PROP_ENUM, PROP_NONE);
	RNA_def_property_enum_sdna(prop, NULL, "autosnap");
	RNA_def_property_enum_items(prop, autosnap_items);
	RNA_def_property_ui_text(prop, "Auto Snap", "Automatic time snapping settings for transformations");
	RNA_def_property_update(prop, NC_SPACE | ND_SPACE_DOPESHEET, NULL);

	/* displaying cache status */
	prop = RNA_def_property(srna, "show_cache", PROP_BOOLEAN, PROP_NONE);
	RNA_def_property_boolean_sdna(prop, NULL, "cache_display", TIME_CACHE_DISPLAY);
	RNA_def_property_ui_text(prop, "Show Cache", "Show the status of cached frames in the timeline");
	RNA_def_property_update(prop, NC_SPACE | ND_SPACE_TIME, NULL);

	prop = RNA_def_property(srna, "cache_softbody", PROP_BOOLEAN, PROP_NONE);
	RNA_def_property_boolean_sdna(prop, NULL, "cache_display", TIME_CACHE_SOFTBODY);
	RNA_def_property_ui_text(prop, "Softbody", "Show the active object's softbody point cache");
	RNA_def_property_update(prop, NC_SPACE | ND_SPACE_TIME, NULL);

	prop = RNA_def_property(srna, "cache_particles", PROP_BOOLEAN, PROP_NONE);
	RNA_def_property_boolean_sdna(prop, NULL, "cache_display", TIME_CACHE_PARTICLES);
	RNA_def_property_ui_text(prop, "Particles", "Show the active object's particle point cache");
	RNA_def_property_update(prop, NC_SPACE | ND_SPACE_TIME, NULL);

	prop = RNA_def_property(srna, "cache_cloth", PROP_BOOLEAN, PROP_NONE);
	RNA_def_property_boolean_sdna(prop, NULL, "cache_display", TIME_CACHE_CLOTH);
	RNA_def_property_ui_text(prop, "Cloth", "Show the active object's cloth point cache");
	RNA_def_property_update(prop, NC_SPACE | ND_SPACE_TIME, NULL);

	prop = RNA_def_property(srna, "cache_smoke", PROP_BOOLEAN, PROP_NONE);
	RNA_def_property_boolean_sdna(prop, NULL, "cache_display", TIME_CACHE_SMOKE);
	RNA_def_property_ui_text(prop, "Smoke", "Show the active object's smoke cache");
	RNA_def_property_update(prop, NC_SPACE | ND_SPACE_TIME, NULL);

	prop = RNA_def_property(srna, "cache_dynamicpaint", PROP_BOOLEAN, PROP_NONE);
	RNA_def_property_boolean_sdna(prop, NULL, "cache_display", TIME_CACHE_DYNAMICPAINT);
	RNA_def_property_ui_text(prop, "Dynamic Paint", "Show the active object's Dynamic Paint cache");
	RNA_def_property_update(prop, NC_SPACE | ND_SPACE_TIME, NULL);

	prop = RNA_def_property(srna, "cache_rigidbody", PROP_BOOLEAN, PROP_NONE);
	RNA_def_property_boolean_sdna(prop, NULL, "cache_display", TIME_CACHE_RIGIDBODY);
	RNA_def_property_ui_text(prop, "Rigid Body", "Show the active object's Rigid Body cache");
	RNA_def_property_update(prop, NC_SPACE | ND_SPACE_TIME, NULL);
}

static void rna_def_space_graph(BlenderRNA *brna)
{
	StructRNA *srna;
	PropertyRNA *prop;

	/* this is basically the same as the one for the 3D-View, but with some entries omitted */
	static const EnumPropertyItem gpivot_items[] = {
		{V3D_AROUND_CENTER_BOUNDS, "BOUNDING_BOX_CENTER", ICON_PIVOT_BOUNDBOX, "Bounding Box Center", ""},
		{V3D_AROUND_CURSOR, "CURSOR", ICON_PIVOT_CURSOR, "2D Cursor", ""},
		{V3D_AROUND_LOCAL_ORIGINS, "INDIVIDUAL_ORIGINS", ICON_PIVOT_INDIVIDUAL, "Individual Centers", ""},
		/*{V3D_AROUND_CENTER_MEAN, "MEDIAN_POINT", 0, "Median Point", ""}, */
		/*{V3D_AROUND_ACTIVE, "ACTIVE_ELEMENT", 0, "Active Element", ""}, */
		{0, NULL, 0, NULL, NULL}
	};


	srna = RNA_def_struct(brna, "SpaceGraphEditor", "Space");
	RNA_def_struct_sdna(srna, "SpaceIpo");
	RNA_def_struct_ui_text(srna, "Space Graph Editor", "Graph Editor space data");

	/* mode */
	prop = RNA_def_property(srna, "mode", PROP_ENUM, PROP_NONE);
	RNA_def_property_enum_sdna(prop, NULL, "mode");
	RNA_def_property_enum_items(prop, rna_enum_space_graph_mode_items);
	RNA_def_property_ui_text(prop, "Mode", "Editing context being displayed");
	RNA_def_property_flag(prop, PROP_CONTEXT_UPDATE);
	RNA_def_property_update(prop, NC_SPACE | ND_SPACE_GRAPH, "rna_SpaceGraphEditor_display_mode_update");

	/* display */
	prop = RNA_def_property(srna, "show_seconds", PROP_BOOLEAN, PROP_NONE);
	RNA_def_property_boolean_sdna(prop, NULL, "flag", SIPO_DRAWTIME);
	RNA_def_property_ui_text(prop, "Show Seconds", "Show timing in seconds not frames");
	RNA_def_property_update(prop, NC_SPACE | ND_SPACE_GRAPH, NULL);

	prop = RNA_def_property(srna, "show_frame_indicator", PROP_BOOLEAN, PROP_NONE);
	RNA_def_property_boolean_negative_sdna(prop, NULL, "flag", SIPO_NODRAWCFRANUM);
	RNA_def_property_ui_text(prop, "Show Frame Number Indicator",
	                         "Show frame number beside the current frame indicator line");
	RNA_def_property_update(prop, NC_SPACE | ND_SPACE_GRAPH, NULL);

	prop = RNA_def_property(srna, "show_sliders", PROP_BOOLEAN, PROP_NONE);
	RNA_def_property_boolean_sdna(prop, NULL, "flag", SIPO_SLIDERS);
	RNA_def_property_ui_text(prop, "Show Sliders", "Show sliders beside F-Curve channels");
	RNA_def_property_update(prop, NC_SPACE | ND_SPACE_GRAPH, NULL);

	prop = RNA_def_property(srna, "show_handles", PROP_BOOLEAN, PROP_NONE);
	RNA_def_property_boolean_negative_sdna(prop, NULL, "flag", SIPO_NOHANDLES);
	RNA_def_property_ui_text(prop, "Show Handles", "Show handles of Bezier control points");
	RNA_def_property_update(prop, NC_SPACE | ND_SPACE_GRAPH, NULL);

	prop = RNA_def_property(srna, "use_only_selected_curves_handles", PROP_BOOLEAN, PROP_NONE);
	RNA_def_property_boolean_sdna(prop, NULL, "flag", SIPO_SELCUVERTSONLY);
	RNA_def_property_ui_text(prop, "Only Selected Curve Keyframes",
	                         "Only keyframes of selected F-Curves are visible and editable");
	RNA_def_property_update(prop, NC_SPACE | ND_SPACE_GRAPH, NULL);

	prop = RNA_def_property(srna, "use_only_selected_keyframe_handles", PROP_BOOLEAN, PROP_NONE);
	RNA_def_property_boolean_sdna(prop, NULL, "flag", SIPO_SELVHANDLESONLY);
	RNA_def_property_ui_text(prop, "Only Selected Keyframes Handles",
	                         "Only show and edit handles of selected keyframes");
	RNA_def_property_update(prop, NC_SPACE | ND_SPACE_GRAPH, NULL);

	prop = RNA_def_property(srna, "use_beauty_drawing", PROP_BOOLEAN, PROP_NONE);
	RNA_def_property_boolean_negative_sdna(prop, NULL, "flag", SIPO_BEAUTYDRAW_OFF);
	RNA_def_property_ui_text(prop, "Use High Quality Display",
	                         "Display F-Curves using Anti-Aliasing and other fancy effects "
	                         "(disable for better performance)");
	RNA_def_property_update(prop, NC_SPACE | ND_SPACE_GRAPH, NULL);

	prop = RNA_def_property(srna, "show_group_colors", PROP_BOOLEAN, PROP_NONE);
	RNA_def_property_boolean_negative_sdna(prop, NULL, "flag", SIPO_NODRAWGCOLORS);
	RNA_def_property_ui_text(prop, "Show Group Colors",
	                         "Display groups and channels with colors matching their corresponding groups");
	RNA_def_property_update(prop, NC_SPACE | ND_SPACE_GRAPH, NULL);

	/* editing */
	prop = RNA_def_property(srna, "use_auto_merge_keyframes", PROP_BOOLEAN, PROP_NONE);
	RNA_def_property_boolean_negative_sdna(prop, NULL, "flag", SIPO_NOTRANSKEYCULL);
	RNA_def_property_ui_text(prop, "AutoMerge Keyframes", "Automatically merge nearby keyframes");
	RNA_def_property_update(prop, NC_SPACE | ND_SPACE_GRAPH, NULL);

	prop = RNA_def_property(srna, "use_realtime_update", PROP_BOOLEAN, PROP_NONE);
	RNA_def_property_boolean_negative_sdna(prop, NULL, "flag", SIPO_NOREALTIMEUPDATES);
	RNA_def_property_ui_text(prop, "Realtime Updates",
	                         "When transforming keyframes, changes to the animation data are flushed to other views");
	RNA_def_property_update(prop, NC_SPACE | ND_SPACE_GRAPH, NULL);

	/* cursor */
	prop = RNA_def_property(srna, "show_cursor", PROP_BOOLEAN, PROP_NONE);
	RNA_def_property_boolean_negative_sdna(prop, NULL, "flag", SIPO_NODRAWCURSOR);
	RNA_def_property_ui_text(prop, "Show Cursor", "Show 2D cursor");
	RNA_def_property_update(prop, NC_SPACE | ND_SPACE_GRAPH, NULL);

	prop = RNA_def_property(srna, "cursor_position_x", PROP_FLOAT, PROP_NONE);
	RNA_def_property_float_sdna(prop, NULL, "cursorTime");
	RNA_def_property_ui_text(prop, "Cursor X-Value", "Graph Editor 2D-Value cursor - X-Value component");
	RNA_def_property_update(prop, NC_SPACE | ND_SPACE_GRAPH, NULL);

	prop = RNA_def_property(srna, "cursor_position_y", PROP_FLOAT, PROP_NONE);
	RNA_def_property_float_sdna(prop, NULL, "cursorVal");
	RNA_def_property_ui_text(prop, "Cursor Y-Value", "Graph Editor 2D-Value cursor - Y-Value component");
	RNA_def_property_update(prop, NC_SPACE | ND_SPACE_GRAPH, NULL);

	prop = RNA_def_property(srna, "pivot_point", PROP_ENUM, PROP_NONE);
	RNA_def_property_enum_sdna(prop, NULL, "around");
	RNA_def_property_enum_items(prop, gpivot_items);
	RNA_def_property_ui_text(prop, "Pivot Point", "Pivot center for rotation/scaling");
	RNA_def_property_update(prop, NC_SPACE | ND_SPACE_GRAPH, NULL);

	/* dopesheet */
	prop = RNA_def_property(srna, "dopesheet", PROP_POINTER, PROP_NONE);
	RNA_def_property_struct_type(prop, "DopeSheet");
	RNA_def_property_pointer_sdna(prop, NULL, "ads");
	RNA_def_property_ui_text(prop, "Dope Sheet", "Settings for filtering animation data");

	/* autosnap */
	prop = RNA_def_property(srna, "auto_snap", PROP_ENUM, PROP_NONE);
	RNA_def_property_enum_sdna(prop, NULL, "autosnap");
	RNA_def_property_enum_items(prop, autosnap_items);
	RNA_def_property_ui_text(prop, "Auto Snap", "Automatic time snapping settings for transformations");
	RNA_def_property_update(prop, NC_SPACE | ND_SPACE_GRAPH, NULL);

	/* readonly state info */
	prop = RNA_def_property(srna, "has_ghost_curves", PROP_BOOLEAN, PROP_NONE);
	RNA_def_property_boolean_funcs(prop, "rna_SpaceGraphEditor_has_ghost_curves_get", NULL);
	RNA_def_property_clear_flag(prop, PROP_EDITABLE);
	RNA_def_property_ui_text(prop, "Has Ghost Curves", "Graph Editor instance has some ghost curves stored");

	/* nromalize curves */
	prop = RNA_def_property(srna, "use_normalization", PROP_BOOLEAN, PROP_NONE);
	RNA_def_property_boolean_sdna(prop, NULL, "flag", SIPO_NORMALIZE);
	RNA_def_property_ui_text(prop, "Use Normalization", "Display curves in normalized to -1..1 range, "
	                         "for easier editing of multiple curves with different ranges");
	RNA_def_property_update(prop, NC_SPACE | ND_SPACE_GRAPH, NULL);

	prop = RNA_def_property(srna, "use_auto_normalization", PROP_BOOLEAN, PROP_NONE);
	RNA_def_property_boolean_negative_sdna(prop, NULL, "flag", SIPO_NORMALIZE_FREEZE);
	RNA_def_property_ui_text(prop, "Auto Normalization",
	                         "Automatically recalculate curve normalization on every curve edit");
	RNA_def_property_update(prop, NC_SPACE | ND_SPACE_GRAPH, NULL);
}

static void rna_def_space_nla(BlenderRNA *brna)
{
	StructRNA *srna;
	PropertyRNA *prop;

	srna = RNA_def_struct(brna, "SpaceNLA", "Space");
	RNA_def_struct_sdna(srna, "SpaceNla");
	RNA_def_struct_ui_text(srna, "Space Nla Editor", "NLA editor space data");

	/* display */
	prop = RNA_def_property(srna, "show_seconds", PROP_BOOLEAN, PROP_NONE);
	RNA_def_property_boolean_sdna(prop, NULL, "flag", SNLA_DRAWTIME);
	RNA_def_property_ui_text(prop, "Show Seconds", "Show timing in seconds not frames");
	RNA_def_property_update(prop, NC_SPACE | ND_SPACE_NLA, NULL);

	prop = RNA_def_property(srna, "show_frame_indicator", PROP_BOOLEAN, PROP_NONE);
	RNA_def_property_boolean_negative_sdna(prop, NULL, "flag", SNLA_NODRAWCFRANUM);
	RNA_def_property_ui_text(prop, "Show Frame Number Indicator",
	                         "Show frame number beside the current frame indicator line");
	RNA_def_property_update(prop, NC_SPACE | ND_SPACE_NLA, NULL);

	prop = RNA_def_property(srna, "show_strip_curves", PROP_BOOLEAN, PROP_NONE);
	RNA_def_property_boolean_negative_sdna(prop, NULL, "flag", SNLA_NOSTRIPCURVES);
	RNA_def_property_ui_text(prop, "Show Control F-Curves", "Show influence F-Curves on strips");
	RNA_def_property_update(prop, NC_SPACE | ND_SPACE_NLA, NULL);

	prop = RNA_def_property(srna, "show_local_markers", PROP_BOOLEAN, PROP_NONE);
	RNA_def_property_boolean_negative_sdna(prop, NULL, "flag", SNLA_NOLOCALMARKERS);
	RNA_def_property_ui_text(prop, "Show Local Markers",
	                         "Show action-local markers on the strips, useful when synchronizing timing across strips");
	RNA_def_property_update(prop, NC_SPACE | ND_SPACE_NLA, NULL);

	/* editing */
	prop = RNA_def_property(srna, "use_realtime_update", PROP_BOOLEAN, PROP_NONE);
	RNA_def_property_boolean_negative_sdna(prop, NULL, "flag", SNLA_NOREALTIMEUPDATES);
	RNA_def_property_ui_text(prop, "Realtime Updates",
	                         "When transforming strips, changes to the animation data are flushed to other views");
	RNA_def_property_update(prop, NC_SPACE | ND_SPACE_NLA, NULL);

	/* dopesheet */
	prop = RNA_def_property(srna, "dopesheet", PROP_POINTER, PROP_NONE);
	RNA_def_property_struct_type(prop, "DopeSheet");
	RNA_def_property_pointer_sdna(prop, NULL, "ads");
	RNA_def_property_ui_text(prop, "Dope Sheet", "Settings for filtering animation data");

	/* autosnap */
	prop = RNA_def_property(srna, "auto_snap", PROP_ENUM, PROP_NONE);
	RNA_def_property_enum_sdna(prop, NULL, "autosnap");
	RNA_def_property_enum_items(prop, autosnap_items);
	RNA_def_property_ui_text(prop, "Auto Snap", "Automatic time snapping settings for transformations");
	RNA_def_property_update(prop, NC_SPACE | ND_SPACE_NLA, NULL);
}


static void rna_def_console_line(BlenderRNA *brna)
{
	static const EnumPropertyItem console_line_type_items[] = {
		{CONSOLE_LINE_OUTPUT, "OUTPUT", 0, "Output", ""},
		{CONSOLE_LINE_INPUT, "INPUT", 0, "Input", ""},
		{CONSOLE_LINE_INFO, "INFO", 0, "Info", ""},
		{CONSOLE_LINE_ERROR, "ERROR", 0, "Error", ""},
		{0, NULL, 0, NULL, NULL}
	};

	StructRNA *srna;
	PropertyRNA *prop;

	srna = RNA_def_struct(brna, "ConsoleLine", NULL);
	RNA_def_struct_ui_text(srna, "Console Input", "Input line for the interactive console");

	prop = RNA_def_property(srna, "body", PROP_STRING, PROP_NONE);
	RNA_def_property_string_funcs(prop, "rna_ConsoleLine_body_get", "rna_ConsoleLine_body_length",
	                              "rna_ConsoleLine_body_set");
	RNA_def_property_ui_text(prop, "Line", "Text in the line");
	RNA_def_property_update(prop, NC_SPACE | ND_SPACE_CONSOLE, NULL);
	RNA_def_property_translation_context(prop, BLT_I18NCONTEXT_ID_TEXT);

	prop = RNA_def_property(srna, "current_character", PROP_INT, PROP_NONE); /* copied from text editor */
	RNA_def_property_int_sdna(prop, NULL, "cursor");
	RNA_def_property_int_funcs(prop, NULL, NULL, "rna_ConsoleLine_cursor_index_range");
	RNA_def_property_update(prop, NC_SPACE | ND_SPACE_CONSOLE, NULL);

	prop = RNA_def_property(srna, "type", PROP_ENUM, PROP_NONE);
	RNA_def_property_enum_sdna(prop, NULL, "type");
	RNA_def_property_enum_items(prop, console_line_type_items);
	RNA_def_property_ui_text(prop, "Type", "Console line type when used in scrollback");
}

static void rna_def_space_console(BlenderRNA *brna)
{
	StructRNA *srna;
	PropertyRNA *prop;

	srna = RNA_def_struct(brna, "SpaceConsole", "Space");
	RNA_def_struct_sdna(srna, "SpaceConsole");
	RNA_def_struct_ui_text(srna, "Space Console", "Interactive python console");

	/* display */
	prop = RNA_def_property(srna, "font_size", PROP_INT, PROP_NONE); /* copied from text editor */
	RNA_def_property_int_sdna(prop, NULL, "lheight");
	RNA_def_property_range(prop, 8, 32);
	RNA_def_property_ui_text(prop, "Font Size", "Font size to use for displaying the text");
	RNA_def_property_update(prop, 0, "rna_SpaceConsole_rect_update");


	prop = RNA_def_property(srna, "select_start", PROP_INT, PROP_UNSIGNED); /* copied from text editor */
	RNA_def_property_int_sdna(prop, NULL, "sel_start");
	RNA_def_property_update(prop, NC_SPACE | ND_SPACE_CONSOLE, NULL);

	prop = RNA_def_property(srna, "select_end", PROP_INT, PROP_UNSIGNED); /* copied from text editor */
	RNA_def_property_int_sdna(prop, NULL, "sel_end");
	RNA_def_property_update(prop, NC_SPACE | ND_SPACE_CONSOLE, NULL);

	prop = RNA_def_property(srna, "prompt", PROP_STRING, PROP_NONE);
	RNA_def_property_ui_text(prop, "Prompt", "Command line prompt");

	prop = RNA_def_property(srna, "language", PROP_STRING, PROP_NONE);
	RNA_def_property_ui_text(prop, "Language", "Command line prompt language");

	prop = RNA_def_property(srna, "history", PROP_COLLECTION, PROP_NONE);
	RNA_def_property_collection_sdna(prop, NULL, "history", NULL);
	RNA_def_property_struct_type(prop, "ConsoleLine");
	RNA_def_property_ui_text(prop, "History", "Command history");

	prop = RNA_def_property(srna, "scrollback", PROP_COLLECTION, PROP_NONE);
	RNA_def_property_collection_sdna(prop, NULL, "scrollback", NULL);
	RNA_def_property_struct_type(prop, "ConsoleLine");
	RNA_def_property_ui_text(prop, "Output", "Command output");
}

static void rna_def_fileselect_params(BlenderRNA *brna)
{
	StructRNA *srna;
	PropertyRNA *prop;

	static const EnumPropertyItem file_display_items[] = {
		{FILE_SHORTDISPLAY, "LIST_SHORT", ICON_SHORTDISPLAY, "Short List", "Display files as short list"},
		{FILE_LONGDISPLAY,  "LIST_LONG", ICON_LONGDISPLAY, "Long List", "Display files as a detailed list"},
		{FILE_IMGDISPLAY, "THUMBNAIL", ICON_IMGDISPLAY, "Thumbnails", "Display files as thumbnails"},
		{0, NULL, 0, NULL, NULL}
	};

	static const EnumPropertyItem display_size_items[] = {
	    {32,    "TINY",     0,      "Tiny", ""},
	    {64,    "SMALL",    0,      "Small", ""},
	    {128,   "NORMAL",   0,      "Normal", ""},
	    {256,   "LARGE",    0,      "Large", ""},
	    {0, NULL, 0, NULL, NULL}
	};

	static const EnumPropertyItem file_filter_idtypes_items[] = {
		{FILTER_ID_AC, "ACTION", ICON_ANIM_DATA, "Actions", "Show/hide Action data-blocks"},
		{FILTER_ID_AR, "ARMATURE", ICON_ARMATURE_DATA, "Armatures", "Show/hide Armature data-blocks"},
		{FILTER_ID_BR, "BRUSH", ICON_BRUSH_DATA, "Brushes", "Show/hide Brushes data-blocks"},
		{FILTER_ID_CA, "CAMERA", ICON_CAMERA_DATA, "Cameras", "Show/hide Camera data-blocks"},
		{FILTER_ID_CF, "CACHEFILE", ICON_FILE, "Cache Files", "Show/hide Cache File data-blocks"},
		{FILTER_ID_CU, "CURVE", ICON_CURVE_DATA, "Curves", "Show/hide Curve data-blocks"},
		{FILTER_ID_GD, "GREASE_PENCIL", ICON_GREASEPENCIL, "Grease Pencil", "Show/hide Grease pencil data-blocks"},
		{FILTER_ID_GR, "GROUP", ICON_GROUP, "Collections", "Show/hide Collection data-blocks"},
		{FILTER_ID_IM, "IMAGE", ICON_IMAGE_DATA, "Images", "Show/hide Image data-blocks"},
		{FILTER_ID_LA, "LIGHT", ICON_LIGHT_DATA, "Lights", "Show/hide Light data-blocks"},
		{FILTER_ID_LS, "LINESTYLE", ICON_LINE_DATA,
		               "Freestyle Linestyles", "Show/hide Freestyle's Line Style data-blocks"},
		{FILTER_ID_LT, "LATTICE", ICON_LATTICE_DATA, "Lattices", "Show/hide Lattice data-blocks"},
		{FILTER_ID_MA, "MATERIAL", ICON_MATERIAL_DATA, "Materials", "Show/hide Material data-blocks"},
		{FILTER_ID_MB, "METABALL", ICON_META_DATA, "Metaballs", "Show/hide Metaball data-blocks"},
		{FILTER_ID_MC, "MOVIE_CLIP", ICON_CLIP, "Movie Clips", "Show/hide Movie Clip data-blocks"},
		{FILTER_ID_ME, "MESH", ICON_MESH_DATA, "Meshes", "Show/hide Mesh data-blocks"},
		{FILTER_ID_MSK, "MASK", ICON_MOD_MASK, "Masks", "Show/hide Mask data-blocks"},
		{FILTER_ID_NT, "NODE_TREE", ICON_NODETREE, "Node Trees", "Show/hide Node Tree data-blocks"},
		{FILTER_ID_OB, "OBJECT", ICON_OBJECT_DATA, "Objects", "Show/hide Object data-blocks"},
		{FILTER_ID_PA, "PARTICLE_SETTINGS", ICON_PARTICLE_DATA,
		               "Particles Settings", "Show/hide Particle Settings data-blocks"},
		{FILTER_ID_PAL, "PALETTE", ICON_COLOR, "Palettes", "Show/hide Palette data-blocks"},
		{FILTER_ID_PC, "PAINT_CURVE", ICON_CURVE_BEZCURVE, "Paint Curves", "Show/hide Paint Curve data-blocks"},
		{FILTER_ID_LP, "LIGHT_PROBE", ICON_LIGHTPROBE_CUBEMAP, "Light Probes", "Show/hide Light Probe data-blocks"},
		{FILTER_ID_SCE, "SCENE", ICON_SCENE_DATA, "Scenes", "Show/hide Scene data-blocks"},
		{FILTER_ID_SPK, "SPEAKER", ICON_SPEAKER, "Speakers", "Show/hide Speaker data-blocks"},
		{FILTER_ID_SO, "SOUND", ICON_SOUND, "Sounds", "Show/hide Sound data-blocks"},
		{FILTER_ID_TE, "TEXTURE", ICON_TEXTURE_DATA, "Textures", "Show/hide Texture data-blocks"},
		{FILTER_ID_TXT, "TEXT", ICON_TEXT, "Texts", "Show/hide Text data-blocks"},
		{FILTER_ID_VF, "FONT", ICON_FONT_DATA, "Fonts", "Show/hide Font data-blocks"},
		{FILTER_ID_WO, "WORLD", ICON_WORLD_DATA, "Worlds", "Show/hide World data-blocks"},
		{FILTER_ID_WS, "WORK_SPACE", ICON_NONE, "Workspaces", "Show/hide workspace data-blocks"},
		{0, NULL, 0, NULL, NULL}
	};

	static const EnumPropertyItem file_filter_idcategories_items[] = {
	    {FILTER_ID_SCE,
	     "SCENE", ICON_SCENE_DATA, "Scenes", "Show/hide scenes"},
	    {FILTER_ID_AC,
	     "ANIMATION", ICON_ANIM_DATA, "Animations", "Show/hide animation data"},
		{FILTER_ID_OB | FILTER_ID_GR,
	     "OBJECT", ICON_GROUP, "Objects & Collections", "Show/hide objects and groups"},
		{FILTER_ID_AR | FILTER_ID_CU | FILTER_ID_LT | FILTER_ID_MB | FILTER_ID_ME,
	     "GEOMETRY", ICON_MESH_DATA, "Geometry", "Show/hide meshes, curves, lattice, armatures and metaballs data"},
		{FILTER_ID_LS | FILTER_ID_MA | FILTER_ID_NT | FILTER_ID_TE,
	     "SHADING", ICON_MATERIAL_DATA, "Shading",
	     "Show/hide materials, nodetrees, textures and Freestyle's linestyles"},
		{FILTER_ID_IM | FILTER_ID_MC | FILTER_ID_MSK | FILTER_ID_SO,
	     "IMAGE", ICON_IMAGE_DATA, "Images & Sounds", "Show/hide images, movie clips, sounds and masks"},
		{FILTER_ID_CA | FILTER_ID_LA | FILTER_ID_SPK | FILTER_ID_WO | FILTER_ID_WS,
	     "ENVIRONMENT", ICON_WORLD_DATA, "Environment", "Show/hide worlds, lights, cameras and speakers"},
		{FILTER_ID_BR | FILTER_ID_GD | FILTER_ID_PA | FILTER_ID_PAL | FILTER_ID_PC | FILTER_ID_TXT | FILTER_ID_VF | FILTER_ID_CF,
	     "MISC", ICON_GREASEPENCIL, "Miscellaneous", "Show/hide other data types"},
	    {0, NULL, 0, NULL, NULL}
	};

	srna = RNA_def_struct(brna, "FileSelectParams", NULL);
	RNA_def_struct_ui_text(srna, "File Select Parameters", "File Select Parameters");

	prop = RNA_def_property(srna, "title", PROP_STRING, PROP_NONE);
	RNA_def_property_string_sdna(prop, NULL, "title");
	RNA_def_property_ui_text(prop, "Title", "Title for the file browser");
	RNA_def_property_clear_flag(prop, PROP_EDITABLE);

	prop = RNA_def_property(srna, "directory", PROP_STRING, PROP_DIRPATH);
	RNA_def_property_string_sdna(prop, NULL, "dir");
	RNA_def_property_ui_text(prop, "Directory", "Directory displayed in the file browser");
	RNA_def_property_update(prop, NC_SPACE | ND_SPACE_FILE_PARAMS, NULL);

	prop = RNA_def_property(srna, "filename", PROP_STRING, PROP_FILENAME);
	RNA_def_property_string_sdna(prop, NULL, "file");
	RNA_def_property_ui_text(prop, "File Name", "Active file in the file browser");
	RNA_def_property_update(prop, NC_SPACE | ND_SPACE_FILE_PARAMS, NULL);

	prop = RNA_def_property(srna, "use_library_browsing", PROP_BOOLEAN, PROP_NONE);
	RNA_def_property_ui_text(prop, "Library Browser", "Whether we may browse blender files' content or not");
	RNA_def_property_clear_flag(prop, PROP_EDITABLE);
	RNA_def_property_boolean_funcs(prop, "rna_FileSelectParams_use_lib_get", NULL);

	prop = RNA_def_property(srna, "display_type", PROP_ENUM, PROP_NONE);
	RNA_def_property_enum_sdna(prop, NULL, "display");
	RNA_def_property_enum_items(prop, file_display_items);
	RNA_def_property_ui_text(prop, "Display Mode", "Display mode for the file list");
	RNA_def_property_update(prop, NC_SPACE | ND_SPACE_FILE_PARAMS, NULL);

	prop = RNA_def_property(srna, "recursion_level", PROP_ENUM, PROP_NONE);
	RNA_def_property_enum_items(prop, fileselectparams_recursion_level_items);
	RNA_def_property_enum_funcs(prop, NULL, NULL, "rna_FileSelectParams_recursion_level_itemf");
	RNA_def_property_ui_text(prop, "Recursion", "Numbers of dirtree levels to show simultaneously");
	RNA_def_property_update(prop, NC_SPACE | ND_SPACE_FILE_PARAMS, NULL);

	prop = RNA_def_property(srna, "use_filter", PROP_BOOLEAN, PROP_NONE);
	RNA_def_property_boolean_sdna(prop, NULL, "flag", FILE_FILTER);
	RNA_def_property_ui_text(prop, "Filter Files", "Enable filtering of files");
	RNA_def_property_update(prop, NC_SPACE | ND_SPACE_FILE_PARAMS, NULL);

	prop = RNA_def_property(srna, "show_hidden", PROP_BOOLEAN, PROP_NONE);
	RNA_def_property_boolean_negative_sdna(prop, NULL, "flag", FILE_HIDE_DOT);
	RNA_def_property_ui_text(prop, "Show Hidden", "Show hidden dot files");
	RNA_def_property_update(prop, NC_SPACE | ND_SPACE_FILE_PARAMS, NULL);

	prop = RNA_def_property(srna, "sort_method", PROP_ENUM, PROP_NONE);
	RNA_def_property_enum_sdna(prop, NULL, "sort");
	RNA_def_property_enum_items(prop, rna_enum_file_sort_items);
	RNA_def_property_ui_text(prop, "Sort", "");
	RNA_def_property_update(prop, NC_SPACE | ND_SPACE_FILE_PARAMS, NULL);

	prop = RNA_def_property(srna, "use_filter_image", PROP_BOOLEAN, PROP_NONE);
	RNA_def_property_boolean_sdna(prop, NULL, "filter", FILE_TYPE_IMAGE);
	RNA_def_property_ui_text(prop, "Filter Images", "Show image files");
	RNA_def_property_ui_icon(prop, ICON_FILE_IMAGE, 0);
	RNA_def_property_update(prop, NC_SPACE | ND_SPACE_FILE_PARAMS, NULL);

	prop = RNA_def_property(srna, "use_filter_blender", PROP_BOOLEAN, PROP_NONE);
	RNA_def_property_boolean_sdna(prop, NULL, "filter", FILE_TYPE_BLENDER);
	RNA_def_property_ui_text(prop, "Filter Blender", "Show .blend files");
	RNA_def_property_ui_icon(prop, ICON_FILE_BLEND, 0);
	RNA_def_property_update(prop, NC_SPACE | ND_SPACE_FILE_PARAMS, NULL);

	prop = RNA_def_property(srna, "use_filter_backup", PROP_BOOLEAN, PROP_NONE);
	RNA_def_property_boolean_sdna(prop, NULL, "filter", FILE_TYPE_BLENDER_BACKUP);
	RNA_def_property_ui_text(prop, "Filter BlenderBackup files", "Show .blend1, .blend2, etc. files");
	RNA_def_property_ui_icon(prop, ICON_FILE_BACKUP, 0);
	RNA_def_property_update(prop, NC_SPACE | ND_SPACE_FILE_PARAMS, NULL);

	prop = RNA_def_property(srna, "use_filter_movie", PROP_BOOLEAN, PROP_NONE);
	RNA_def_property_boolean_sdna(prop, NULL, "filter", FILE_TYPE_MOVIE);
	RNA_def_property_ui_text(prop, "Filter Movies", "Show movie files");
	RNA_def_property_ui_icon(prop, ICON_FILE_MOVIE, 0);
	RNA_def_property_update(prop, NC_SPACE | ND_SPACE_FILE_PARAMS, NULL);

	prop = RNA_def_property(srna, "use_filter_script", PROP_BOOLEAN, PROP_NONE);
	RNA_def_property_boolean_sdna(prop, NULL, "filter", FILE_TYPE_PYSCRIPT);
	RNA_def_property_ui_text(prop, "Filter Script", "Show script files");
	RNA_def_property_ui_icon(prop, ICON_FILE_SCRIPT, 0);
	RNA_def_property_update(prop, NC_SPACE | ND_SPACE_FILE_PARAMS, NULL);

	prop = RNA_def_property(srna, "use_filter_font", PROP_BOOLEAN, PROP_NONE);
	RNA_def_property_boolean_sdna(prop, NULL, "filter", FILE_TYPE_FTFONT);
	RNA_def_property_ui_text(prop, "Filter Fonts", "Show font files");
	RNA_def_property_ui_icon(prop, ICON_FILE_FONT, 0);
	RNA_def_property_update(prop, NC_SPACE | ND_SPACE_FILE_PARAMS, NULL);

	prop = RNA_def_property(srna, "use_filter_sound", PROP_BOOLEAN, PROP_NONE);
	RNA_def_property_boolean_sdna(prop, NULL, "filter", FILE_TYPE_SOUND);
	RNA_def_property_ui_text(prop, "Filter Sound", "Show sound files");
	RNA_def_property_ui_icon(prop, ICON_FILE_SOUND, 0);
	RNA_def_property_update(prop, NC_SPACE | ND_SPACE_FILE_PARAMS, NULL);

	prop = RNA_def_property(srna, "use_filter_text", PROP_BOOLEAN, PROP_NONE);
	RNA_def_property_boolean_sdna(prop, NULL, "filter", FILE_TYPE_TEXT);
	RNA_def_property_ui_text(prop, "Filter Text", "Show text files");
	RNA_def_property_ui_icon(prop, ICON_FILE_TEXT, 0);
	RNA_def_property_update(prop, NC_SPACE | ND_SPACE_FILE_PARAMS, NULL);

	prop = RNA_def_property(srna, "use_filter_folder", PROP_BOOLEAN, PROP_NONE);
	RNA_def_property_boolean_sdna(prop, NULL, "filter", FILE_TYPE_FOLDER);
	RNA_def_property_ui_text(prop, "Filter Folder", "Show folders");
	RNA_def_property_ui_icon(prop, ICON_FILE_FOLDER, 0);
	RNA_def_property_update(prop, NC_SPACE | ND_SPACE_FILE_PARAMS, NULL);

	prop = RNA_def_property(srna, "use_filter_blendid", PROP_BOOLEAN, PROP_NONE);
	RNA_def_property_boolean_sdna(prop, NULL, "filter", FILE_TYPE_BLENDERLIB);
	RNA_def_property_ui_text(prop, "Filter Blender IDs", "Show .blend files items (objects, materials, etc.)");
	RNA_def_property_ui_icon(prop, ICON_BLENDER, 0);
	RNA_def_property_update(prop, NC_SPACE | ND_SPACE_FILE_PARAMS, NULL);

	prop = RNA_def_property(srna, "filter_id", PROP_ENUM, PROP_NONE);
	RNA_def_property_enum_sdna(prop, NULL, "filter_id");
	RNA_def_property_enum_items(prop, file_filter_idtypes_items);
	RNA_def_property_flag(prop, PROP_ENUM_FLAG);
	RNA_def_property_ui_text(prop, "Filter ID types", "Which ID types to show/hide, when browsing a library");
	RNA_def_property_update(prop, NC_SPACE | ND_SPACE_FILE_PARAMS, NULL);

	prop = RNA_def_property(srna, "filter_id_category", PROP_ENUM, PROP_NONE);
	RNA_def_property_enum_sdna(prop, NULL, "filter_id");
	RNA_def_property_enum_items(prop, file_filter_idcategories_items);
	RNA_def_property_flag(prop, PROP_ENUM_FLAG);
	RNA_def_property_ui_text(prop, "Filter ID categories", "Which ID categories to show/hide, when browsing a library");
	RNA_def_property_update(prop, NC_SPACE | ND_SPACE_FILE_PARAMS, NULL);

	prop = RNA_def_property(srna, "filter_glob", PROP_STRING, PROP_NONE);
	RNA_def_property_string_sdna(prop, NULL, "filter_glob");
	RNA_def_property_ui_text(prop, "Extension Filter",
	                         "UNIX shell-like filename patterns matching, supports wildcards ('*') "
	                         "and list of patterns separated by ';'");
	RNA_def_property_string_funcs(prop, NULL, NULL, "rna_FileSelectPrams_filter_glob_set");
	RNA_def_property_update(prop, NC_SPACE | ND_SPACE_FILE_LIST, NULL);

	prop = RNA_def_property(srna, "filter_search", PROP_STRING, PROP_NONE);
	RNA_def_property_string_sdna(prop, NULL, "filter_search");
	RNA_def_property_ui_text(prop, "Name Filter", "Filter by name, supports '*' wildcard");
	RNA_def_property_flag(prop, PROP_TEXTEDIT_UPDATE);
	RNA_def_property_update(prop, NC_SPACE | ND_SPACE_FILE_LIST, NULL);

	prop = RNA_def_property(srna, "display_size", PROP_ENUM, PROP_NONE);
	RNA_def_property_enum_sdna(prop, NULL, "thumbnail_size");
	RNA_def_property_enum_items(prop, display_size_items);
	RNA_def_property_ui_text(prop, "Display Size",
	                         "Change the size of the display (width of columns or thumbnails size)");
	RNA_def_property_update(prop, NC_SPACE | ND_SPACE_FILE_LIST, NULL);
}

static void rna_def_filemenu_entry(BlenderRNA *brna)
{
	StructRNA *srna;
	PropertyRNA *prop;

	srna = RNA_def_struct(brna, "FileBrowserFSMenuEntry", NULL);
	RNA_def_struct_sdna(srna, "FSMenuEntry");
	RNA_def_struct_ui_text(srna, "File Select Parameters", "File Select Parameters");

	prop = RNA_def_property(srna, "path", PROP_STRING, PROP_FILEPATH);
	RNA_def_property_string_funcs(prop, "rna_FileBrowser_FSMenuEntry_path_get",
	                                    "rna_FileBrowser_FSMenuEntry_path_length",
	                                    "rna_FileBrowser_FSMenuEntry_path_set");
	RNA_def_property_ui_text(prop, "Path", "");

	prop = RNA_def_property(srna, "name", PROP_STRING, PROP_NONE);
	RNA_def_property_string_funcs(prop, "rna_FileBrowser_FSMenuEntry_name_get",
	                                    "rna_FileBrowser_FSMenuEntry_name_length",
	                                    "rna_FileBrowser_FSMenuEntry_name_set");
	RNA_def_property_editable_func(prop, "rna_FileBrowser_FSMenuEntry_name_get_editable");
	RNA_def_property_ui_text(prop, "Name", "");
	RNA_def_struct_name_property(srna, prop);

	prop = RNA_def_property(srna, "use_save", PROP_BOOLEAN, PROP_NONE);
	RNA_def_property_boolean_funcs(prop, "rna_FileBrowser_FSMenuEntry_use_save_get", NULL);
	RNA_def_property_ui_text(prop, "Save", "Whether this path is saved in bookmarks, or generated from OS");
	RNA_def_property_clear_flag(prop, PROP_EDITABLE);

	prop = RNA_def_property(srna, "is_valid", PROP_BOOLEAN, PROP_NONE);
	RNA_def_property_boolean_funcs(prop, "rna_FileBrowser_FSMenuEntry_is_valid_get", NULL);
	RNA_def_property_ui_text(prop, "Valid", "Whether this path is currently reachable");
	RNA_def_property_clear_flag(prop, PROP_EDITABLE);
}

static void rna_def_space_filebrowser(BlenderRNA *brna)
{
	StructRNA *srna;
	PropertyRNA *prop;

	srna = RNA_def_struct(brna, "SpaceFileBrowser", "Space");
	RNA_def_struct_sdna(srna, "SpaceFile");
	RNA_def_struct_ui_text(srna, "Space File Browser", "File browser space data");

	prop = RNA_def_property(srna, "params", PROP_POINTER, PROP_NONE);
	RNA_def_property_pointer_sdna(prop, NULL, "params");
	RNA_def_property_ui_text(prop, "Filebrowser Parameter", "Parameters and Settings for the Filebrowser");

	prop = RNA_def_property(srna, "active_operator", PROP_POINTER, PROP_NONE);
	RNA_def_property_pointer_sdna(prop, NULL, "op");
	RNA_def_property_ui_text(prop, "Active Operator", "");

	/* keep this for compatibility with existing presets,
	 * not exposed in c++ api because of keyword conflict */
	prop = RNA_def_property(srna, "operator", PROP_POINTER, PROP_NONE);
	RNA_def_property_pointer_sdna(prop, NULL, "op");
	RNA_def_property_ui_text(prop, "Active Operator", "");

	/* bookmarks, recent files etc. */
	prop = RNA_def_collection(srna, "system_folders", "FileBrowserFSMenuEntry", "System Folders",
	                          "System's folders (usually root, available hard drives, etc)");
	RNA_def_property_collection_funcs(prop, "rna_FileBrowser_FSMenuSystem_data_begin", "rna_FileBrowser_FSMenu_next",
	                                  "rna_FileBrowser_FSMenu_end", "rna_FileBrowser_FSMenu_get",
	                                  "rna_FileBrowser_FSMenuSystem_data_length", NULL, NULL, NULL);
	RNA_def_property_clear_flag(prop, PROP_EDITABLE);

	prop = RNA_def_int(srna, "system_folders_active", -1, -1, INT_MAX, "Active System Folder",
	                   "Index of active system folder (-1 if none)", -1, INT_MAX);
	RNA_def_property_int_sdna(prop, NULL, "systemnr");
	RNA_def_property_int_funcs(prop, "rna_FileBrowser_FSMenuSystem_active_get",
	                           "rna_FileBrowser_FSMenuSystem_active_set", "rna_FileBrowser_FSMenuSystem_active_range");
	RNA_def_property_flag(prop, PROP_CONTEXT_UPDATE);
	RNA_def_property_update(prop, NC_SPACE | ND_SPACE_FILE_PARAMS, "rna_FileBrowser_FSMenu_active_update");

	prop = RNA_def_collection(srna, "system_bookmarks", "FileBrowserFSMenuEntry", "System Bookmarks",
	                          "System's bookmarks");
	RNA_def_property_collection_funcs(prop, "rna_FileBrowser_FSMenuSystemBookmark_data_begin", "rna_FileBrowser_FSMenu_next",
	                                  "rna_FileBrowser_FSMenu_end", "rna_FileBrowser_FSMenu_get",
	                                  "rna_FileBrowser_FSMenuSystemBookmark_data_length", NULL, NULL, NULL);
	RNA_def_property_clear_flag(prop, PROP_EDITABLE);

	prop = RNA_def_int(srna, "system_bookmarks_active", -1, -1, INT_MAX, "Active System Bookmark",
	                   "Index of active system bookmark (-1 if none)", -1, INT_MAX);
	RNA_def_property_int_sdna(prop, NULL, "system_bookmarknr");
	RNA_def_property_int_funcs(prop, "rna_FileBrowser_FSMenuSystemBookmark_active_get",
	                           "rna_FileBrowser_FSMenuSystemBookmark_active_set", "rna_FileBrowser_FSMenuSystemBookmark_active_range");
	RNA_def_property_flag(prop, PROP_CONTEXT_UPDATE);
	RNA_def_property_update(prop, NC_SPACE | ND_SPACE_FILE_PARAMS, "rna_FileBrowser_FSMenu_active_update");

	prop = RNA_def_collection(srna, "bookmarks", "FileBrowserFSMenuEntry", "Bookmarks",
	                          "User's bookmarks");
	RNA_def_property_collection_funcs(prop, "rna_FileBrowser_FSMenuBookmark_data_begin", "rna_FileBrowser_FSMenu_next",
	                                  "rna_FileBrowser_FSMenu_end", "rna_FileBrowser_FSMenu_get",
	                                  "rna_FileBrowser_FSMenuBookmark_data_length", NULL, NULL, NULL);
	RNA_def_property_clear_flag(prop, PROP_EDITABLE);

	prop = RNA_def_int(srna, "bookmarks_active", -1, -1, INT_MAX, "Active Bookmark",
	                   "Index of active bookmark (-1 if none)", -1, INT_MAX);
	RNA_def_property_int_sdna(prop, NULL, "bookmarknr");
	RNA_def_property_int_funcs(prop, "rna_FileBrowser_FSMenuBookmark_active_get",
	                           "rna_FileBrowser_FSMenuBookmark_active_set", "rna_FileBrowser_FSMenuBookmark_active_range");
	RNA_def_property_flag(prop, PROP_CONTEXT_UPDATE);
	RNA_def_property_update(prop, NC_SPACE | ND_SPACE_FILE_PARAMS, "rna_FileBrowser_FSMenu_active_update");

	prop = RNA_def_collection(srna, "recent_folders", "FileBrowserFSMenuEntry", "Recent Folders",
	                          "");
	RNA_def_property_collection_funcs(prop, "rna_FileBrowser_FSMenuRecent_data_begin", "rna_FileBrowser_FSMenu_next",
	                                  "rna_FileBrowser_FSMenu_end", "rna_FileBrowser_FSMenu_get",
	                                  "rna_FileBrowser_FSMenuRecent_data_length", NULL, NULL, NULL);
	RNA_def_property_clear_flag(prop, PROP_EDITABLE);

	prop = RNA_def_int(srna, "recent_folders_active", -1, -1, INT_MAX, "Active Recent Folder",
	                   "Index of active recent folder (-1 if none)", -1, INT_MAX);
	RNA_def_property_int_sdna(prop, NULL, "recentnr");
	RNA_def_property_int_funcs(prop, "rna_FileBrowser_FSMenuRecent_active_get",
	                           "rna_FileBrowser_FSMenuRecent_active_set", "rna_FileBrowser_FSMenuRecent_active_range");
	RNA_def_property_flag(prop, PROP_CONTEXT_UPDATE);
	RNA_def_property_update(prop, NC_SPACE | ND_SPACE_FILE_PARAMS, "rna_FileBrowser_FSMenu_active_update");
}

static void rna_def_space_info(BlenderRNA *brna)
{
	StructRNA *srna;
	PropertyRNA *prop;

	srna = RNA_def_struct(brna, "SpaceInfo", "Space");
	RNA_def_struct_sdna(srna, "SpaceInfo");
	RNA_def_struct_ui_text(srna, "Space Info", "Info space data");

	/* reporting display */
	prop = RNA_def_property(srna, "show_report_debug", PROP_BOOLEAN, PROP_NONE);
	RNA_def_property_boolean_sdna(prop, NULL, "rpt_mask", INFO_RPT_DEBUG);
	RNA_def_property_ui_text(prop, "Show Debug", "Display debug reporting info");
	RNA_def_property_update(prop, NC_SPACE | ND_SPACE_INFO_REPORT, NULL);

	prop = RNA_def_property(srna, "show_report_info", PROP_BOOLEAN, PROP_NONE);
	RNA_def_property_boolean_sdna(prop, NULL, "rpt_mask", INFO_RPT_INFO);
	RNA_def_property_ui_text(prop, "Show Info", "Display general information");
	RNA_def_property_update(prop, NC_SPACE | ND_SPACE_INFO_REPORT, NULL);

	prop = RNA_def_property(srna, "show_report_operator", PROP_BOOLEAN, PROP_NONE);
	RNA_def_property_boolean_sdna(prop, NULL, "rpt_mask", INFO_RPT_OP);
	RNA_def_property_ui_text(prop, "Show Operator", "Display the operator log");
	RNA_def_property_update(prop, NC_SPACE | ND_SPACE_INFO_REPORT, NULL);

	prop = RNA_def_property(srna, "show_report_warning", PROP_BOOLEAN, PROP_NONE);
	RNA_def_property_boolean_sdna(prop, NULL, "rpt_mask", INFO_RPT_WARN);
	RNA_def_property_ui_text(prop, "Show Warn", "Display warnings");
	RNA_def_property_update(prop, NC_SPACE | ND_SPACE_INFO_REPORT, NULL);

	prop = RNA_def_property(srna, "show_report_error", PROP_BOOLEAN, PROP_NONE);
	RNA_def_property_boolean_sdna(prop, NULL, "rpt_mask", INFO_RPT_ERR);
	RNA_def_property_ui_text(prop, "Show Error", "Display error text");
	RNA_def_property_update(prop, NC_SPACE | ND_SPACE_INFO_REPORT, NULL);
}

static void rna_def_space_userpref(BlenderRNA *brna)
{
	static const EnumPropertyItem filter_type_items[] = {
	    {0,     "NAME",     0,      "Name",        "Filter based on the operator name"},
	    {1,     "KEY",      0,      "Key-Binding", "Filter based on key bindings"},
	    {0, NULL, 0, NULL, NULL}};

	StructRNA *srna;
	PropertyRNA *prop;

	srna = RNA_def_struct(brna, "SpaceUserPreferences", "Space");
	RNA_def_struct_sdna(srna, "SpaceUserPref");
	RNA_def_struct_ui_text(srna, "Space User Preferences", "User preferences space data");

	prop = RNA_def_property(srna, "filter_type", PROP_ENUM, PROP_NONE);
	RNA_def_property_enum_sdna(prop, NULL, "filter_type");
	RNA_def_property_enum_items(prop, filter_type_items);
	RNA_def_property_ui_text(prop, "Filter Type", "Filter method");
	RNA_def_property_update(prop, NC_SPACE | ND_SPACE_NODE, NULL);

	prop = RNA_def_property(srna, "filter_text", PROP_STRING, PROP_NONE);
	RNA_def_property_string_sdna(prop, NULL, "filter");
	RNA_def_property_flag(prop, PROP_TEXTEDIT_UPDATE);
	RNA_def_property_ui_text(prop, "Filter", "Search term for filtering in the UI");

}

static void rna_def_node_tree_path(BlenderRNA *brna)
{
	StructRNA *srna;
	PropertyRNA *prop;

	srna = RNA_def_struct(brna, "NodeTreePath", NULL);
	RNA_def_struct_sdna(srna, "bNodeTreePath");
	RNA_def_struct_ui_text(srna, "Node Tree Path", "Element of the node space tree path");

	prop = RNA_def_property(srna, "node_tree", PROP_POINTER, PROP_NONE);
	RNA_def_property_pointer_sdna(prop, NULL, "nodetree");
	RNA_def_property_clear_flag(prop, PROP_EDITABLE);
	RNA_def_property_ui_text(prop, "Node Tree", "Base node tree from context");
}

static void rna_def_space_node_path_api(BlenderRNA *brna, PropertyRNA *cprop)
{
	StructRNA *srna;
	PropertyRNA *prop, *parm;
	FunctionRNA *func;

	RNA_def_property_srna(cprop, "SpaceNodeEditorPath");
	srna = RNA_def_struct(brna, "SpaceNodeEditorPath", NULL);
	RNA_def_struct_sdna(srna, "SpaceNode");
	RNA_def_struct_ui_text(srna, "Space Node Editor Path", "History of node trees in the editor");

	prop = RNA_def_property(srna, "to_string", PROP_STRING, PROP_NONE);
	RNA_def_property_string_funcs(prop, "rna_SpaceNodeEditor_path_get", "rna_SpaceNodeEditor_path_length", NULL);
	RNA_def_property_clear_flag(prop, PROP_EDITABLE);
	RNA_def_struct_ui_text(srna, "Path", "Get the node tree path as a string");

	func = RNA_def_function(srna, "clear", "rna_SpaceNodeEditor_path_clear");
	RNA_def_function_ui_description(func, "Reset the node tree path");
	RNA_def_function_flag(func, FUNC_USE_CONTEXT);

	func = RNA_def_function(srna, "start", "rna_SpaceNodeEditor_path_start");
	RNA_def_function_ui_description(func, "Set the root node tree");
	RNA_def_function_flag(func, FUNC_USE_CONTEXT);
	parm = RNA_def_pointer(func, "node_tree", "NodeTree", "Node Tree", "");
	RNA_def_parameter_flags(parm, 0, PARM_REQUIRED | PARM_RNAPTR);

	func = RNA_def_function(srna, "append", "rna_SpaceNodeEditor_path_append");
	RNA_def_function_ui_description(func, "Append a node group tree to the path");
	RNA_def_function_flag(func, FUNC_USE_CONTEXT);
	parm = RNA_def_pointer(func, "node_tree", "NodeTree", "Node Tree", "Node tree to append to the node editor path");
	RNA_def_parameter_flags(parm, 0, PARM_REQUIRED | PARM_RNAPTR);
	parm = RNA_def_pointer(func, "node", "Node", "Node", "Group node linking to this node tree");
	RNA_def_parameter_flags(parm, 0, PARM_RNAPTR);

	func = RNA_def_function(srna, "pop", "rna_SpaceNodeEditor_path_pop");
	RNA_def_function_ui_description(func, "Remove the last node tree from the path");
	RNA_def_function_flag(func, FUNC_USE_CONTEXT);
}

static void rna_def_space_node(BlenderRNA *brna)
{
	StructRNA *srna;
	PropertyRNA *prop;

	static const EnumPropertyItem texture_id_type_items[] = {
		{SNODE_TEX_WORLD, "WORLD", ICON_WORLD_DATA, "World", "Edit texture nodes from World"},
		{SNODE_TEX_BRUSH, "BRUSH", ICON_BRUSH_DATA, "Brush", "Edit texture nodes from Brush"},
#ifdef WITH_FREESTYLE
		{SNODE_TEX_LINESTYLE, "LINESTYLE", ICON_LINE_DATA, "Line Style", "Edit texture nodes from Line Style"},
#endif
		{0, NULL, 0, NULL, NULL}
	};

	static const EnumPropertyItem shader_type_items[] = {
		{SNODE_SHADER_OBJECT, "OBJECT", ICON_OBJECT_DATA, "Object", "Edit shader nodes from Object"},
		{SNODE_SHADER_WORLD, "WORLD", ICON_WORLD_DATA, "World", "Edit shader nodes from World"},
#ifdef WITH_FREESTYLE
		{SNODE_SHADER_LINESTYLE, "LINESTYLE", ICON_LINE_DATA, "Line Style", "Edit shader nodes from Line Style"},
#endif
		{0, NULL, 0, NULL, NULL}
	};

	static const EnumPropertyItem backdrop_channels_items[] = {
		{SNODE_USE_ALPHA, "COLOR_ALPHA", ICON_IMAGE_RGB_ALPHA, "Color and Alpha",
		                  "Display image with RGB colors and alpha transparency"},
		{0, "COLOR", ICON_IMAGE_RGB, "Color", "Display image with RGB colors"},
		{SNODE_SHOW_ALPHA, "ALPHA", ICON_IMAGE_ALPHA, "Alpha", "Display alpha transparency channel"},
		{SNODE_SHOW_R, "RED",   ICON_COLOR_RED, "Red", ""},
		{SNODE_SHOW_G, "GREEN", ICON_COLOR_GREEN, "Green", ""},
		{SNODE_SHOW_B, "BLUE",  ICON_COLOR_BLUE, "Blue", ""},
		{0, NULL, 0, NULL, NULL}
	};

	static const EnumPropertyItem insert_ofs_dir_items[] = {
	    {SNODE_INSERTOFS_DIR_RIGHT, "RIGHT", 0, "Right"},
	    {SNODE_INSERTOFS_DIR_LEFT, "LEFT", 0, "Left"},
	    {0, NULL, 0, NULL, NULL}
	};

	static const EnumPropertyItem dummy_items[] = {
		{0, "DUMMY", 0, "", ""},
		{0, NULL, 0, NULL, NULL}};

	srna = RNA_def_struct(brna, "SpaceNodeEditor", "Space");
	RNA_def_struct_sdna(srna, "SpaceNode");
	RNA_def_struct_ui_text(srna, "Space Node Editor", "Node editor space data");

	prop = RNA_def_property(srna, "tree_type", PROP_ENUM, PROP_NONE);
	RNA_def_property_enum_items(prop, dummy_items);
	RNA_def_property_enum_funcs(prop, "rna_SpaceNodeEditor_tree_type_get", "rna_SpaceNodeEditor_tree_type_set",
	                            "rna_SpaceNodeEditor_tree_type_itemf");
	RNA_def_property_ui_text(prop, "Tree Type", "Node tree type to display and edit");
	RNA_def_property_update(prop, NC_SPACE | ND_SPACE_NODE, NULL);

	prop = RNA_def_property(srna, "texture_type", PROP_ENUM, PROP_NONE);
	RNA_def_property_enum_sdna(prop, NULL, "texfrom");
	RNA_def_property_enum_items(prop, texture_id_type_items);
	RNA_def_property_ui_text(prop, "Texture Type", "Type of data to take texture from");
	RNA_def_property_update(prop, NC_SPACE | ND_SPACE_NODE, NULL);

	prop = RNA_def_property(srna, "shader_type", PROP_ENUM, PROP_NONE);
	RNA_def_property_enum_sdna(prop, NULL, "shaderfrom");
	RNA_def_property_enum_items(prop, shader_type_items);
	RNA_def_property_ui_text(prop, "Shader Type", "Type of data to take shader from");
	RNA_def_property_update(prop, NC_SPACE | ND_SPACE_NODE, NULL);

	prop = RNA_def_property(srna, "id", PROP_POINTER, PROP_NONE);
	RNA_def_property_clear_flag(prop, PROP_EDITABLE);
	RNA_def_property_ui_text(prop, "ID", "Data-block whose nodes are being edited");

	prop = RNA_def_property(srna, "id_from", PROP_POINTER, PROP_NONE);
	RNA_def_property_pointer_sdna(prop, NULL, "from");
	RNA_def_property_clear_flag(prop, PROP_EDITABLE);
	RNA_def_property_ui_text(prop, "ID From", "Data-block from which the edited data-block is linked");

	prop = RNA_def_property(srna, "path", PROP_COLLECTION, PROP_NONE);
	RNA_def_property_collection_sdna(prop, NULL, "treepath", NULL);
	RNA_def_property_struct_type(prop, "NodeTreePath");
	RNA_def_property_ui_text(prop, "Node Tree Path", "Path from the data-block to the currently edited node tree");
	rna_def_space_node_path_api(brna, prop);

	prop = RNA_def_property(srna, "node_tree", PROP_POINTER, PROP_NONE);
	RNA_def_property_pointer_funcs(prop, NULL, "rna_SpaceNodeEditor_node_tree_set", NULL,
	                               "rna_SpaceNodeEditor_node_tree_poll");
	RNA_def_property_pointer_sdna(prop, NULL, "nodetree");
	RNA_def_property_flag(prop, PROP_EDITABLE | PROP_CONTEXT_UPDATE);
	RNA_def_property_ui_text(prop, "Node Tree", "Base node tree from context");
	RNA_def_property_update(prop, NC_SPACE | ND_SPACE_NODE, "rna_SpaceNodeEditor_node_tree_update");

	prop = RNA_def_property(srna, "edit_tree", PROP_POINTER, PROP_NONE);
	RNA_def_property_pointer_sdna(prop, NULL, "edittree");
	RNA_def_property_clear_flag(prop, PROP_EDITABLE);
	RNA_def_property_ui_text(prop, "Edit Tree", "Node tree being displayed and edited");

	prop = RNA_def_property(srna, "pin", PROP_BOOLEAN, PROP_NONE);
	RNA_def_property_boolean_sdna(prop, NULL, "flag", SNODE_PIN);
	RNA_def_property_ui_text(prop, "Pinned", "Use the pinned node tree");
	RNA_def_property_ui_icon(prop, ICON_UNPINNED, 1);
	RNA_def_property_update(prop, NC_SPACE | ND_SPACE_NODE, NULL);

	prop = RNA_def_property(srna, "show_backdrop", PROP_BOOLEAN, PROP_NONE);
	RNA_def_property_boolean_sdna(prop, NULL, "flag", SNODE_BACKDRAW);
	RNA_def_property_ui_text(prop, "Backdrop", "Use active Viewer Node output as backdrop for compositing nodes");
	RNA_def_property_update(prop, NC_SPACE | ND_SPACE_NODE_VIEW, "rna_SpaceNodeEditor_show_backdrop_update");

	prop = RNA_def_property(srna, "show_annotation", PROP_BOOLEAN, PROP_NONE);
	RNA_def_property_boolean_sdna(prop, NULL, "flag", SNODE_SHOW_GPENCIL);
	RNA_def_property_ui_text(prop, "Show Annotation",
	                         "Show annotations for this view");
	RNA_def_property_update(prop, NC_SPACE | ND_SPACE_NODE_VIEW, NULL);

	prop = RNA_def_property(srna, "use_auto_render", PROP_BOOLEAN, PROP_NONE);
	RNA_def_property_boolean_sdna(prop, NULL, "flag", SNODE_AUTO_RENDER);
	RNA_def_property_ui_text(prop, "Auto Render", "Re-render and composite changed layers on 3D edits");
	RNA_def_property_update(prop, NC_SPACE | ND_SPACE_NODE_VIEW, NULL);

	prop = RNA_def_property(srna, "backdrop_zoom", PROP_FLOAT, PROP_NONE);
	RNA_def_property_float_sdna(prop, NULL, "zoom");
	RNA_def_property_float_default(prop, 1.0f);
	RNA_def_property_range(prop, 0.01f, FLT_MAX);
	RNA_def_property_ui_range(prop, 0.01, 100, 1, 2);
	RNA_def_property_ui_text(prop, "Backdrop Zoom", "Backdrop zoom factor");
	RNA_def_property_update(prop, NC_SPACE | ND_SPACE_NODE_VIEW, NULL);

	prop = RNA_def_property(srna, "backdrop_offset", PROP_FLOAT, PROP_NONE);
	RNA_def_property_float_sdna(prop, NULL, "xof");
	RNA_def_property_array(prop, 2);
	RNA_def_property_ui_text(prop, "Backdrop Offset", "Backdrop offset");
	RNA_def_property_update(prop, NC_SPACE | ND_SPACE_NODE_VIEW, NULL);

	prop = RNA_def_property(srna, "backdrop_channels", PROP_ENUM, PROP_NONE);
	RNA_def_property_enum_bitflag_sdna(prop, NULL, "flag");
	RNA_def_property_enum_items(prop, backdrop_channels_items);
	RNA_def_property_ui_text(prop, "Display Channels", "Channels of the image to draw");
	RNA_def_property_update(prop, NC_SPACE | ND_SPACE_NODE_VIEW, NULL);

	/* the mx/my "cursor" in the node editor is used only by operators to store the mouse position */
	prop = RNA_def_property(srna, "cursor_location", PROP_FLOAT, PROP_XYZ);
	RNA_def_property_array(prop, 2);
	RNA_def_property_float_sdna(prop, NULL, "cursor");
	RNA_def_property_ui_text(prop, "Cursor Location", "Location for adding new nodes");
	RNA_def_property_update(prop, NC_SPACE | ND_SPACE_NODE_VIEW, NULL);

	/* insert offset (called "Auto-offset" in UI) */
	prop = RNA_def_property(srna, "use_insert_offset", PROP_BOOLEAN, PROP_NONE);
	RNA_def_property_boolean_negative_sdna(prop, NULL, "flag", SNODE_SKIP_INSOFFSET);
	RNA_def_property_ui_text(prop, "Auto-offset", "Automatically offset the following or previous nodes in a "
	                                              "chain when inserting a new node");
	RNA_def_property_ui_icon(prop, ICON_NODE_INSERT_ON, 1);
	RNA_def_property_update(prop, NC_SPACE | ND_SPACE_NODE_VIEW, NULL);

	prop = RNA_def_property(srna, "insert_offset_direction", PROP_ENUM, PROP_NONE);
	RNA_def_property_enum_bitflag_sdna(prop, NULL, "insert_ofs_dir");
	RNA_def_property_enum_items(prop, insert_ofs_dir_items);
	RNA_def_property_ui_text(prop, "Auto-offset Direction", "Direction to offset nodes on insertion");
	RNA_def_property_update(prop, NC_SPACE | ND_SPACE_NODE_VIEW, NULL);

	RNA_api_space_node(srna);
}

<<<<<<< HEAD
static void rna_def_space_logic(BlenderRNA *brna)
{
	StructRNA *srna;
	PropertyRNA *prop;

	srna = RNA_def_struct(brna, "SpaceLogicEditor", "Space");
	RNA_def_struct_sdna(srna, "SpaceLogic");
	RNA_def_struct_ui_text(srna, "Space Logic Editor", "Logic editor space data");

	/* sensors */
	prop = RNA_def_property(srna, "show_sensors_selected_objects", PROP_BOOLEAN, PROP_NONE);
	RNA_def_property_boolean_sdna(prop, NULL, "scaflag", BUTS_SENS_SEL);
	RNA_def_property_ui_text(prop, "Show Selected Object", "Show sensors of all selected objects");
	RNA_def_property_update(prop, NC_LOGIC, NULL);

	prop = RNA_def_property(srna, "show_sensors_active_object", PROP_BOOLEAN, PROP_NONE);
	RNA_def_property_boolean_sdna(prop, NULL, "scaflag", BUTS_SENS_ACT);
	RNA_def_property_ui_text(prop, "Show Active Object", "Show sensors of active object");
	RNA_def_property_update(prop, NC_LOGIC, NULL);

	prop = RNA_def_property(srna, "show_sensors_linked_controller", PROP_BOOLEAN, PROP_NONE);
	RNA_def_property_boolean_sdna(prop, NULL, "scaflag", BUTS_SENS_LINK);
	RNA_def_property_ui_text(prop, "Show Linked to Controller", "Show linked objects to the controller");
	RNA_def_property_update(prop, NC_LOGIC, NULL);

	prop = RNA_def_property(srna, "show_sensors_active_states", PROP_BOOLEAN, PROP_NONE);
	RNA_def_property_boolean_sdna(prop, NULL, "scaflag", BUTS_SENS_STATE);
	RNA_def_property_ui_text(prop, "Show Active States", "Show only sensors connected to active states");
	RNA_def_property_update(prop, NC_LOGIC, NULL);

	/* controllers */
	prop = RNA_def_property(srna, "show_controllers_selected_objects", PROP_BOOLEAN, PROP_NONE);
	RNA_def_property_boolean_sdna(prop, NULL, "scaflag", BUTS_CONT_SEL);
	RNA_def_property_ui_text(prop, "Show Selected Object", "Show controllers of all selected objects");
	RNA_def_property_update(prop, NC_LOGIC, NULL);

	prop = RNA_def_property(srna, "show_controllers_active_object", PROP_BOOLEAN, PROP_NONE);
	RNA_def_property_boolean_sdna(prop, NULL, "scaflag", BUTS_CONT_ACT);
	RNA_def_property_ui_text(prop, "Show Active Object", "Show controllers of active object");
	RNA_def_property_update(prop, NC_LOGIC, NULL);

	prop = RNA_def_property(srna, "show_controllers_linked_controller", PROP_BOOLEAN, PROP_NONE);
	RNA_def_property_boolean_sdna(prop, NULL, "scaflag", BUTS_CONT_LINK);
	RNA_def_property_ui_text(prop, "Show Linked to Controller", "Show linked objects to sensor/actuator");
	RNA_def_property_update(prop, NC_LOGIC, NULL);

	/* actuators */
	prop = RNA_def_property(srna, "show_actuators_selected_objects", PROP_BOOLEAN, PROP_NONE);
	RNA_def_property_boolean_sdna(prop, NULL, "scaflag", BUTS_ACT_SEL);
	RNA_def_property_ui_text(prop, "Show Selected Object", "Show actuators of all selected objects");
	RNA_def_property_update(prop, NC_LOGIC, NULL);

	prop = RNA_def_property(srna, "show_actuators_active_object", PROP_BOOLEAN, PROP_NONE);
	RNA_def_property_boolean_sdna(prop, NULL, "scaflag", BUTS_ACT_ACT);
	RNA_def_property_ui_text(prop, "Show Active Object", "Show actuators of active object");
	RNA_def_property_update(prop, NC_LOGIC, NULL);

	prop = RNA_def_property(srna, "show_actuators_linked_controller", PROP_BOOLEAN, PROP_NONE);
	RNA_def_property_boolean_sdna(prop, NULL, "scaflag", BUTS_ACT_LINK);
	RNA_def_property_ui_text(prop, "Show Linked to Actuator", "Show linked objects to the actuator");
	RNA_def_property_update(prop, NC_LOGIC, NULL);

	prop = RNA_def_property(srna, "show_actuators_active_states", PROP_BOOLEAN, PROP_NONE);
	RNA_def_property_boolean_sdna(prop, NULL, "scaflag", BUTS_ACT_STATE);
	RNA_def_property_ui_text(prop, "Show Active States", "Show Active States\nShow only actuators connected to active states");
	RNA_def_property_update(prop, NC_LOGIC, NULL);

}

=======
>>>>>>> 24888ec9
static void rna_def_space_clip(BlenderRNA *brna)
{
	StructRNA *srna;
	PropertyRNA *prop;

	static const EnumPropertyItem view_items[] = {
		{SC_VIEW_CLIP, "CLIP", ICON_SEQUENCE, "Clip", "Show editing clip preview"},
		{SC_VIEW_GRAPH, "GRAPH", ICON_GRAPH, "Graph", "Show graph view for active element"},
		{SC_VIEW_DOPESHEET, "DOPESHEET", ICON_ACTION, "Dopesheet", "Dopesheet view for tracking data"},
		{0, NULL, 0, NULL, NULL}
	};

	static const EnumPropertyItem gpencil_source_items[] = {
		{SC_GPENCIL_SRC_CLIP, "CLIP", 0, "Clip", "Show annotation data-block which belongs to movie clip"},
		{SC_GPENCIL_SRC_TRACK, "TRACK", 0, "Track", "Show annotation data-block which belongs to active track"},
		{0, NULL, 0, NULL, NULL}
	};

	static const EnumPropertyItem pivot_items[] = {
		{V3D_AROUND_CENTER_BOUNDS, "BOUNDING_BOX_CENTER", ICON_PIVOT_BOUNDBOX, "Bounding Box Center",
		             "Pivot around bounding box center of selected object(s)"},
		{V3D_AROUND_CURSOR, "CURSOR", ICON_PIVOT_CURSOR, "2D Cursor", "Pivot around the 2D cursor"},
		{V3D_AROUND_LOCAL_ORIGINS, "INDIVIDUAL_ORIGINS", ICON_CENTER_ONLY,
		            "Individual Origins", "Pivot around each object's own origin"},
		{V3D_AROUND_CENTER_MEAN, "MEDIAN_POINT", ICON_PIVOT_MEDIAN, "Median Point",
		               "Pivot around the median point of selected objects"},
		{0, NULL, 0, NULL, NULL}
	};

	srna = RNA_def_struct(brna, "SpaceClipEditor", "Space");
	RNA_def_struct_sdna(srna, "SpaceClip");
	RNA_def_struct_ui_text(srna, "Space Clip Editor", "Clip editor space data");

	/* movieclip */
	prop = RNA_def_property(srna, "clip", PROP_POINTER, PROP_NONE);
	RNA_def_property_flag(prop, PROP_EDITABLE);
	RNA_def_property_ui_text(prop, "Movie Clip", "Movie clip displayed and edited in this space");
	RNA_def_property_pointer_funcs(prop, NULL, "rna_SpaceClipEditor_clip_set", NULL, NULL);
	RNA_def_property_update(prop, NC_SPACE | ND_SPACE_CLIP, NULL);

	/* clip user */
	prop = RNA_def_property(srna, "clip_user", PROP_POINTER, PROP_NONE);
	RNA_def_property_flag(prop, PROP_NEVER_NULL);
	RNA_def_property_struct_type(prop, "MovieClipUser");
	RNA_def_property_pointer_sdna(prop, NULL, "user");
	RNA_def_property_ui_text(prop, "Movie Clip User",
	                         "Movie Clip User\nParameters defining which frame of the movie clip is displayed");
	RNA_def_property_update(prop, NC_SPACE | ND_SPACE_CLIP, NULL);

	/* mask */
	rna_def_space_mask_info(srna, NC_SPACE | ND_SPACE_CLIP, "rna_SpaceClipEditor_mask_set");

	/* mode */
	prop = RNA_def_property(srna, "mode", PROP_ENUM, PROP_NONE);
	RNA_def_property_enum_sdna(prop, NULL, "mode");
	RNA_def_property_enum_items(prop, rna_enum_clip_editor_mode_items);
	RNA_def_property_ui_text(prop, "Mode", "Editing context being displayed");
	RNA_def_property_update(prop, NC_SPACE | ND_SPACE_CLIP, "rna_SpaceClipEditor_clip_mode_update");

	/* view */
	prop = RNA_def_property(srna, "view", PROP_ENUM, PROP_NONE);
	RNA_def_property_enum_sdna(prop, NULL, "view");
	RNA_def_property_enum_items(prop, view_items);
	RNA_def_property_ui_text(prop, "View", "Type of the clip editor view");
	RNA_def_property_translation_context(prop, BLT_I18NCONTEXT_ID_MOVIECLIP);
	RNA_def_property_update(prop, NC_SPACE | ND_SPACE_CLIP, "rna_SpaceClipEditor_view_type_update");

	/* show pattern */
	prop = RNA_def_property(srna, "show_marker_pattern", PROP_BOOLEAN, PROP_NONE);
	RNA_def_property_ui_text(prop, "Show Marker Pattern", "Show Marker Pattern\nShow pattern boundbox for markers");
	RNA_def_property_boolean_sdna(prop, NULL, "flag", SC_SHOW_MARKER_PATTERN);
	RNA_def_property_update(prop, NC_SPACE | ND_SPACE_CLIP, NULL);

	/* show search */
	prop = RNA_def_property(srna, "show_marker_search", PROP_BOOLEAN, PROP_NONE);
	RNA_def_property_ui_text(prop, "Show Marker Search", "Show Marker Search\nShow search boundbox for markers");
	RNA_def_property_boolean_sdna(prop, NULL, "flag", SC_SHOW_MARKER_SEARCH);
	RNA_def_property_update(prop, NC_SPACE | ND_SPACE_CLIP, NULL);

	/* lock to selection */
	prop = RNA_def_property(srna, "lock_selection", PROP_BOOLEAN, PROP_NONE);
	RNA_def_property_ui_text(prop, "Lock to Selection", "Lock to selection\nLock viewport to selected markers during playback");
	RNA_def_property_boolean_sdna(prop, NULL, "flag", SC_LOCK_SELECTION);
	RNA_def_property_update(prop, NC_SPACE | ND_SPACE_CLIP, "rna_SpaceClipEditor_lock_selection_update");

	/* lock to time cursor */
	prop = RNA_def_property(srna, "lock_time_cursor", PROP_BOOLEAN, PROP_NONE);
	RNA_def_property_ui_text(prop, "Lock to Time Cursor",
	                         "Lock to Time Cursor\nLock curves view to time cursor during playback and tracking");
	RNA_def_property_boolean_sdna(prop, NULL, "flag", SC_LOCK_TIMECURSOR);
	RNA_def_property_update(prop, NC_SPACE | ND_SPACE_CLIP, NULL);

	/* show markers paths */
	prop = RNA_def_property(srna, "show_track_path", PROP_BOOLEAN, PROP_NONE);
	RNA_def_property_boolean_sdna(prop, NULL, "flag", SC_SHOW_TRACK_PATH);
	RNA_def_property_ui_text(prop, "Show Track Path", "Show Track Path\nShow path of how track moves");
	RNA_def_property_update(prop, NC_SPACE | ND_SPACE_CLIP, NULL);

	/* path length */
	prop = RNA_def_property(srna, "path_length", PROP_INT, PROP_NONE);
	RNA_def_property_int_sdna(prop, NULL, "path_length");
	RNA_def_property_range(prop, 0, INT_MAX);
	RNA_def_property_ui_text(prop, "Path Length", "Path Length\nLength of displaying path, in frames");
	RNA_def_property_update(prop, NC_SPACE | ND_SPACE_CLIP, NULL);

	/* show tiny markers */
	prop = RNA_def_property(srna, "show_tiny_markers", PROP_BOOLEAN, PROP_NONE);
	RNA_def_property_ui_text(prop, "Show Tiny Markers", "Show Tiny Markers\nShow markers in a more compact manner");
	RNA_def_property_boolean_sdna(prop, NULL, "flag", SC_SHOW_TINY_MARKER);
	RNA_def_property_update(prop, NC_SPACE | ND_SPACE_CLIP, NULL);

	/* show bundles */
	prop = RNA_def_property(srna, "show_bundles", PROP_BOOLEAN, PROP_NONE);
	RNA_def_property_ui_text(prop, "Show Bundles", "Show Bundles\nShow projection of 3D markers into footage");
	RNA_def_property_boolean_sdna(prop, NULL, "flag", SC_SHOW_BUNDLES);
	RNA_def_property_update(prop, NC_SPACE | ND_SPACE_CLIP, NULL);

	/* mute footage */
	prop = RNA_def_property(srna, "use_mute_footage", PROP_BOOLEAN, PROP_NONE);
	RNA_def_property_ui_text(prop, "Mute Footage", "Mute Footage\nMute footage and show black background instead");
	RNA_def_property_boolean_sdna(prop, NULL, "flag", SC_MUTE_FOOTAGE);
	RNA_def_property_update(prop, NC_SPACE | ND_SPACE_CLIP, NULL);

	/* hide disabled */
	prop = RNA_def_property(srna, "show_disabled", PROP_BOOLEAN, PROP_NONE);
	RNA_def_property_ui_text(prop, "Show Disabled", "Show Disabled\nShow disabled tracks from the footage");
	RNA_def_property_boolean_negative_sdna(prop, NULL, "flag", SC_HIDE_DISABLED);
	RNA_def_property_update(prop, NC_SPACE | ND_SPACE_CLIP, NULL);

	prop = RNA_def_property(srna, "show_metadata", PROP_BOOLEAN, PROP_NONE);
	RNA_def_property_boolean_sdna(prop, NULL, "flag", 	SC_SHOW_METADATA);
	RNA_def_property_ui_text(prop, "Show Metadata", "Show Metadata\nShow metadata of clip");
	RNA_def_property_update(prop, NC_SPACE | ND_SPACE_CLIP, NULL);

	/* scopes */
	prop = RNA_def_property(srna, "scopes", PROP_POINTER, PROP_NONE);
	RNA_def_property_pointer_sdna(prop, NULL, "scopes");
	RNA_def_property_struct_type(prop, "MovieClipScopes");
	RNA_def_property_ui_text(prop, "Scopes", "Scopes\nScopes to visualize movie clip statistics");

	/* show names */
	prop = RNA_def_property(srna, "show_names", PROP_BOOLEAN, PROP_NONE);
	RNA_def_property_boolean_sdna(prop, NULL, "flag", SC_SHOW_NAMES);
	RNA_def_property_ui_text(prop, "Show Names", "Show Name\nShow track names and status");
	RNA_def_property_update(prop, NC_SPACE | ND_SPACE_CLIP, NULL);

	/* show grid */
	prop = RNA_def_property(srna, "show_grid", PROP_BOOLEAN, PROP_NONE);
	RNA_def_property_boolean_sdna(prop, NULL, "flag", SC_SHOW_GRID);
	RNA_def_property_ui_text(prop, "Show Grid", "Show Grid\nShow grid showing lens distortion");
	RNA_def_property_update(prop, NC_SPACE | ND_SPACE_CLIP, NULL);

	/* show stable */
	prop = RNA_def_property(srna, "show_stable", PROP_BOOLEAN, PROP_NONE);
	RNA_def_property_boolean_sdna(prop, NULL, "flag", SC_SHOW_STABLE);
	RNA_def_property_ui_text(prop, "Show Stable", "Show Stable\nShow stable footage in editor (if stabilization is enabled)");
	RNA_def_property_update(prop, NC_SPACE | ND_SPACE_CLIP, NULL);

	/* manual calibration */
	prop = RNA_def_property(srna, "use_manual_calibration", PROP_BOOLEAN, PROP_NONE);
	RNA_def_property_boolean_sdna(prop, NULL, "flag", SC_MANUAL_CALIBRATION);
	RNA_def_property_ui_text(prop, "Manual Calibration", "Manual Calibration\nUse manual calibration helpers");
	RNA_def_property_update(prop, NC_SPACE | ND_SPACE_CLIP, NULL);

<<<<<<< HEAD
	/* show grease pencil */
	prop = RNA_def_property(srna, "show_grease_pencil", PROP_BOOLEAN, PROP_NONE);
	RNA_def_property_boolean_sdna(prop, NULL, "flag", SC_SHOW_GPENCIL);
	RNA_def_property_ui_text(prop, "Show Grease Pencil",
	                         "Show Grease Pencil\nShow grease pencil for this view");
=======
	/* show annotation */
	prop = RNA_def_property(srna, "show_annotation", PROP_BOOLEAN, PROP_NONE);
	RNA_def_property_boolean_sdna(prop, NULL, "flag", SC_SHOW_ANNOTATION);
	RNA_def_property_ui_text(prop, "Show Annotation",
	                         "Show annotations for this view");
>>>>>>> 24888ec9
	RNA_def_property_update(prop, NC_SPACE | ND_SPACE_CLIP, NULL);

	/* show filters */
	prop = RNA_def_property(srna, "show_filters", PROP_BOOLEAN, PROP_NONE);
	RNA_def_property_boolean_sdna(prop, NULL, "flag", SC_SHOW_FILTERS);
	RNA_def_property_ui_text(prop, "Show Filters", "Show Filters\nShow filters for graph editor");
	RNA_def_property_update(prop, NC_SPACE | ND_SPACE_CLIP, NULL);

	/* show graph_frames */
	prop = RNA_def_property(srna, "show_graph_frames", PROP_BOOLEAN, PROP_NONE);
	RNA_def_property_boolean_sdna(prop, NULL, "flag", SC_SHOW_GRAPH_FRAMES);
	RNA_def_property_ui_text(prop, "Show Frames",
	                         "Show Frames\nShow curve for per-frame average error (camera motion should be solved first)");
	RNA_def_property_update(prop, NC_SPACE | ND_SPACE_CLIP, NULL);

	/* show graph tracks motion */
	prop = RNA_def_property(srna, "show_graph_tracks_motion", PROP_BOOLEAN, PROP_NONE);
	RNA_def_property_boolean_sdna(prop, NULL, "flag", SC_SHOW_GRAPH_TRACKS_MOTION);
	RNA_def_property_ui_text(prop, "Show Tracks Motion",
	                         "Show Tracks Motion\nDisplay the speed curves (in \"x\" direction red, in \"y\" direction green) "
	                         "for the selected tracks");
	RNA_def_property_update(prop, NC_SPACE | ND_SPACE_CLIP, NULL);

	/* show graph tracks motion */
	prop = RNA_def_property(srna, "show_graph_tracks_error", PROP_BOOLEAN, PROP_NONE);
	RNA_def_property_boolean_sdna(prop, NULL, "flag", SC_SHOW_GRAPH_TRACKS_ERROR);
	RNA_def_property_ui_text(prop, "Show Tracks Error",
	                         "Show Track Error\nDisplay the reprojection error curve for selected tracks");
	RNA_def_property_update(prop, NC_SPACE | ND_SPACE_CLIP, NULL);

	/* show_only_selected */
	prop = RNA_def_property(srna, "show_graph_only_selected", PROP_BOOLEAN, PROP_NONE);
	RNA_def_property_boolean_sdna(prop, NULL, "flag", SC_SHOW_GRAPH_SEL_ONLY);
	RNA_def_property_ui_text(prop, "Only Selected", "Show Selected\nOnly include channels relating to selected objects and data");
	RNA_def_property_ui_icon(prop, ICON_RESTRICT_SELECT_OFF, 0);
	RNA_def_property_update(prop, NC_SPACE | ND_SPACE_CLIP, NULL);

	/* show_hidden */
	prop = RNA_def_property(srna, "show_graph_hidden", PROP_BOOLEAN, PROP_NONE);
	RNA_def_property_boolean_sdna(prop, NULL, "flag", SC_SHOW_GRAPH_HIDDEN);
	RNA_def_property_ui_text(prop, "Display Hidden", "Display Hidden\nInclude channels from objects/bone that aren't visible");
	RNA_def_property_ui_icon(prop, ICON_GHOST_ENABLED, 0);
	RNA_def_property_update(prop, NC_SPACE | ND_SPACE_CLIP, NULL);

	/* ** channels ** */

	/* show_red_channel */
	prop = RNA_def_property(srna, "show_red_channel", PROP_BOOLEAN, PROP_NONE);
	RNA_def_property_boolean_negative_sdna(prop, NULL, "postproc_flag", MOVIECLIP_DISABLE_RED);
	RNA_def_property_ui_text(prop, "Show Red Channel", "Show Red Channel\nShow red channel in the frame");
	RNA_def_property_update(prop, NC_SPACE | ND_SPACE_CLIP, NULL);

	/* show_green_channel */
	prop = RNA_def_property(srna, "show_green_channel", PROP_BOOLEAN, PROP_NONE);
	RNA_def_property_boolean_negative_sdna(prop, NULL, "postproc_flag", MOVIECLIP_DISABLE_GREEN);
	RNA_def_property_ui_text(prop, "Show Green Channel", "Show Green Channel\nShow green channel in the frame");
	RNA_def_property_update(prop, NC_SPACE | ND_SPACE_CLIP, NULL);

	/* show_blue_channel */
	prop = RNA_def_property(srna, "show_blue_channel", PROP_BOOLEAN, PROP_NONE);
	RNA_def_property_boolean_negative_sdna(prop, NULL, "postproc_flag", MOVIECLIP_DISABLE_BLUE);
	RNA_def_property_ui_text(prop, "Show Blue Channel", "Show Blue Channel\nShow blue channel in the frame");
	RNA_def_property_update(prop, NC_SPACE | ND_SPACE_CLIP, NULL);

	/* preview_grayscale */
	prop = RNA_def_property(srna, "use_grayscale_preview", PROP_BOOLEAN, PROP_NONE);
	RNA_def_property_boolean_sdna(prop, NULL, "postproc_flag", MOVIECLIP_PREVIEW_GRAYSCALE);
	RNA_def_property_ui_text(prop, "Grayscale", "Grayscale\nDisplay frame in grayscale mode");
	RNA_def_property_update(prop, NC_MOVIECLIP | ND_DISPLAY, NULL);

	/* timeline */
	prop = RNA_def_property(srna, "show_seconds", PROP_BOOLEAN, PROP_NONE);
	RNA_def_property_boolean_sdna(prop, NULL, "flag", SC_SHOW_SECONDS);
	RNA_def_property_ui_text(prop, "Show Seconds", "Show Seconds\nShow timing in seconds not frames");
	RNA_def_property_update(prop, NC_MOVIECLIP | ND_DISPLAY, NULL);

	/* grease pencil source */
	prop = RNA_def_property(srna, "grease_pencil_source", PROP_ENUM, PROP_NONE);
	RNA_def_property_enum_sdna(prop, NULL, "gpencil_src");
	RNA_def_property_enum_items(prop, gpencil_source_items);
	RNA_def_property_ui_text(prop, "Grease Pencil Source", "Grease Pencil Source\nWhere the grease pencil comes from");
	RNA_def_property_translation_context(prop, BLT_I18NCONTEXT_ID_MOVIECLIP);
	RNA_def_property_update(prop, NC_MOVIECLIP | ND_DISPLAY, NULL);

	/* pivot point */
	prop = RNA_def_property(srna, "pivot_point", PROP_ENUM, PROP_NONE);
	RNA_def_property_enum_sdna(prop, NULL, "around");
	RNA_def_property_enum_items(prop, pivot_items);
	RNA_def_property_ui_text(prop, "Pivot Point", "Pivot Point\nPivot center for rotation/scaling");
	RNA_def_property_update(prop, NC_SPACE | ND_SPACE_CLIP, NULL);
}


void RNA_def_space(BlenderRNA *brna)
{
	rna_def_space(brna);
	rna_def_space_image(brna);
	rna_def_space_sequencer(brna);
	rna_def_space_text(brna);
	rna_def_fileselect_params(brna);
	rna_def_filemenu_entry(brna);
	rna_def_space_filebrowser(brna);
	rna_def_space_outliner(brna);
	rna_def_space_view3d(brna);
	rna_def_space_buttons(brna);
	rna_def_space_dopesheet(brna);
	rna_def_space_graph(brna);
	rna_def_space_nla(brna);
<<<<<<< HEAD
	rna_def_space_time(brna);
	rna_def_space_toolbar(brna);
=======
>>>>>>> 24888ec9
	rna_def_space_console(brna);
	rna_def_console_line(brna);
	rna_def_space_info(brna);
	rna_def_space_userpref(brna);
	rna_def_node_tree_path(brna);
	rna_def_space_node(brna);
	rna_def_space_clip(brna);
}

#endif<|MERGE_RESOLUTION|>--- conflicted
+++ resolved
@@ -64,45 +64,12 @@
 
 #include "RNA_enum_types.h"
 
+
 const EnumPropertyItem rna_enum_space_type_items[] = {
 	/* empty must be here for python, is skipped for UI */
-	{ SPACE_EMPTY, "EMPTY", ICON_NONE, "Empty", "" },
+	{SPACE_EMPTY, "EMPTY", ICON_NONE, "Empty", ""},
 
 	/* General */
-<<<<<<< HEAD
-	{ 0, "", ICON_NONE, "General", "" },
-	{ SPACE_VIEW3D, "VIEW_3D", ICON_VIEW3D, "3D View", "3D viewport" },
-	{ SPACE_IMAGE, "IMAGE_EDITOR", ICON_IMAGE_COL, "UV/Image Editor", "View and edit images and UV Maps" },
-	{ SPACE_NODE, "NODE_EDITOR", ICON_NODETREE, "Node Editor", "Editor for node-based shading and compositing tools" },
-	{ SPACE_SEQ, "SEQUENCE_EDITOR", ICON_SEQUENCE, "Video Sequencer", "Video editing tools" },
-	{ SPACE_CLIP, "CLIP_EDITOR", ICON_CLIP, "Movie Clip Editor", "Motion tracking tools" },
-
-	/* Animation */
-	{ 0, "", ICON_NONE, "Animation", "" },
-	{ SPACE_TIME, "TIMELINE", ICON_TIME, "Timeline", "Timeline and playback controls" },
-	{ SPACE_IPO, "GRAPH_EDITOR", ICON_IPO, "Graph Editor", "Edit drivers and keyframe interpolation" },
-	{ SPACE_ACTION, "DOPESHEET_EDITOR", ICON_ACTION, "Dope Sheet", "Adjust timing of keyframes" },
-	{ SPACE_NLA, "NLA_EDITOR", ICON_NLA, "NLA Editor", "Combine and layer Actions" },
-
-	/* Scripting */
-	{ 0, "", ICON_NONE, "Scripting", "" },
-	{ SPACE_TEXT, "TEXT_EDITOR", ICON_TEXT, "Text Editor", "Edit scripts and in-file documentation" },
-	{ SPACE_LOGIC, "LOGIC_EDITOR", ICON_LOGIC, "Logic Editor", "Game logic editing" },
-	{ SPACE_CONSOLE, "CONSOLE", ICON_CONSOLE, "Python Console", "Interactive programmatic console for "
-	"advanced editing and script development" },
-	{ SPACE_INFO, "INFO", ICON_INFO, "Info", "Main menu bar and list of error messages "
-	"(drag down to expand and display)" },
-
-	/* Data */
-	{ 0, "", ICON_NONE, "Data", "" },
-	{ SPACE_TOOLBAR, "TOOLBAR", ICON_TOOLBAR, "Toolbar", "A toolbar. Here you can display various button menus" },
-	{ SPACE_OUTLINER, "OUTLINER", ICON_OOPS, "Outliner", "Overview of scene graph and all available data-blocks" },
-	{ SPACE_BUTS, "PROPERTIES", ICON_BUTS, "Properties", "Edit properties of active object and related data-blocks" },
-	{ SPACE_FILE, "FILE_BROWSER", ICON_FILESEL, "File Browser", "Browse for files and assets" },
-	{ SPACE_USERPREF, "USER_PREFERENCES", ICON_PREFERENCES, "User Preferences",
-	"Edit persistent configuration settings" },
-	{ 0, NULL, 0, NULL, NULL }
-=======
 	{0, "", ICON_NONE, "General", ""},
 	{SPACE_VIEW3D, "VIEW_3D", ICON_VIEW3D, "3D Viewport", "Manipulate objects in a 3D environment"},
 	{SPACE_IMAGE, "IMAGE_EDITOR", ICON_IMAGE, "UV/Image Editor", "View and edit images and UV Maps"},
@@ -132,13 +99,13 @@
 
 	/* Data */
 	{0, "", ICON_NONE, "Data", ""},
+	{ SPACE_TOOLBAR, "TOOLBAR", ICON_TOOLBAR, "Toolbar", "A toolbar. Here you can display various button menus" },
 	{SPACE_OUTLINER, "OUTLINER", ICON_OUTLINER, "Outliner", "Overview of scene graph and all available data-blocks"},
 	{SPACE_BUTS, "PROPERTIES", ICON_PROPERTIES, "Properties", "Edit properties of active object and related data-blocks"},
 	{SPACE_FILE, "FILE_BROWSER", ICON_FILEBROWSER, "File Browser", "Browse for files and assets"},
 	{SPACE_USERPREF, "USER_PREFERENCES", ICON_PREFERENCES, "User Preferences",
 	                 "Edit persistent configuration settings"},
 	{0, NULL, 0, NULL, NULL}
->>>>>>> 24888ec9
 };
 
 const EnumPropertyItem rna_enum_space_graph_mode_items[] = {
@@ -441,8 +408,6 @@
 			return &RNA_SpaceSequenceEditor;
 		case SPACE_TEXT:
 			return &RNA_SpaceTextEditor;
-		case SPACE_TOOLBAR: // bfa - toolbar editor
-			return &RNA_SpaceToolbarEditor;
 		case SPACE_ACTION:
 			return &RNA_SpaceDopeSheetEditor;
 		case SPACE_NLA:
@@ -595,31 +560,7 @@
 	}
 }
 
-<<<<<<< HEAD
-static void rna_View3D_CursorLocation_get(PointerRNA *ptr, float *values)
-{
-	View3D *v3d = (View3D *)(ptr->data);
-	bScreen *sc = (bScreen *)ptr->id.data;
-	Scene *scene = (Scene *)sc->scene;
-	const float *loc = ED_view3d_cursor3d_get(scene, v3d);
-
-	copy_v3_v3(values, loc);
-}
-
-static void rna_View3D_CursorLocation_set(PointerRNA *ptr, const float *values)
-{
-	View3D *v3d = (View3D *)(ptr->data);
-	bScreen *sc = (bScreen *)ptr->id.data;
-	Scene *scene = (Scene *)sc->scene;
-	float *cursor = ED_view3d_cursor3d_get(scene, v3d);
-	
-	copy_v3_v3(cursor, values);
-}
-
-static float rna_View3D_GridScaleUnit_get(PointerRNA *ptr)
-=======
 static float rna_View3DOverlay_GridScaleUnit_get(PointerRNA *ptr)
->>>>>>> 24888ec9
 {
 	View3D *v3d = (View3D *)(ptr->data);
 	bScreen *screen = ptr->id.data;
@@ -3144,7 +3085,8 @@
 	prop = RNA_def_property(srna, "use_render_border", PROP_BOOLEAN, PROP_NONE);
 	RNA_def_property_boolean_sdna(prop, NULL, "flag2", V3D_RENDER_BORDER);
 	RNA_def_property_clear_flag(prop, PROP_ANIMATABLE);
-	RNA_def_property_ui_text(prop, "Render Border", "Toggle Render Border\nToggles the rendering of the defined render border in the Viewport\nTo define the render border use the Render Border tool from the View menu");
+	RNA_def_property_ui_text(prop, "Render Border", "Toggle Render Border\nUse a region within the frame size for rendered viewport "
+	                         "(when not viewing through the camera)");
 	RNA_def_property_update(prop, NC_SPACE | ND_SPACE_VIEW3D, NULL);
 
 	prop = RNA_def_property(srna, "render_border_min_x", PROP_FLOAT, PROP_NONE);
@@ -3214,80 +3156,6 @@
 	RNA_def_property_ui_text(prop, "Clip End", "3D View far clipping distance");
 	RNA_def_property_update(prop, NC_SPACE | ND_SPACE_VIEW3D, NULL);
 
-<<<<<<< HEAD
-	prop = RNA_def_property(srna, "grid_scale", PROP_FLOAT, PROP_NONE);
-	RNA_def_property_float_sdna(prop, NULL, "grid");
-	RNA_def_property_ui_text(prop, "Grid Scale", "Distance between 3D View grid lines");
-	RNA_def_property_range(prop, 0.0f, FLT_MAX);
-	RNA_def_property_ui_range(prop, 0.001f, 1000.0f, 0.1f, 3);
-	RNA_def_property_float_default(prop, 1.0f);
-	RNA_def_property_update(prop, NC_SPACE | ND_SPACE_VIEW3D, NULL);
-
-	prop = RNA_def_property(srna, "grid_lines", PROP_INT, PROP_NONE);
-	RNA_def_property_int_sdna(prop, NULL, "gridlines");
-	RNA_def_property_ui_text(prop, "Grid Lines", "Number of grid lines to display in perspective view");
-	RNA_def_property_range(prop, 0, 1024);
-	RNA_def_property_int_default(prop, 16);
-	RNA_def_property_update(prop, NC_SPACE | ND_SPACE_VIEW3D, NULL);
-
-	prop = RNA_def_property(srna, "grid_subdivisions", PROP_INT, PROP_NONE);
-	RNA_def_property_int_sdna(prop, NULL, "gridsubdiv");
-	RNA_def_property_ui_text(prop, "Grid Subdivisions", "Number of subdivisions between grid lines");
-	RNA_def_property_range(prop, 1, 1024);
-	RNA_def_property_int_default(prop, 10);
-	RNA_def_property_update(prop, NC_SPACE | ND_SPACE_VIEW3D, NULL);
-
-	prop = RNA_def_property(srna, "grid_scale_unit", PROP_FLOAT, PROP_NONE);
-	RNA_def_property_clear_flag(prop, PROP_EDITABLE);
-	RNA_def_property_float_funcs(prop, "rna_View3D_GridScaleUnit_get", NULL, NULL);
-	RNA_def_property_ui_text(prop, "Grid Scale Unit", "Grid cell size scaled by scene unit system settings");
-
-	prop = RNA_def_property(srna, "show_floor", PROP_BOOLEAN, PROP_NONE);
-	RNA_def_property_boolean_sdna(prop, NULL, "gridflag", V3D_SHOW_FLOOR);
-	RNA_def_property_ui_text(prop, "Display Grid Floor", "Show the ground plane grid in perspective view");
-	RNA_def_property_update(prop, NC_SPACE | ND_SPACE_VIEW3D, NULL);
-	
-	prop = RNA_def_property(srna, "show_axis_x", PROP_BOOLEAN, PROP_NONE);
-	RNA_def_property_boolean_sdna(prop, NULL, "gridflag", V3D_SHOW_X);
-	RNA_def_property_ui_text(prop, "Display X Axis", "Show the X axis line in perspective view");
-	RNA_def_property_update(prop, NC_SPACE | ND_SPACE_VIEW3D, NULL);
-
-	prop = RNA_def_property(srna, "show_axis_y", PROP_BOOLEAN, PROP_NONE);
-	RNA_def_property_boolean_sdna(prop, NULL, "gridflag", V3D_SHOW_Y);
-	RNA_def_property_ui_text(prop, "Display Y Axis", "Show the Y axis line in perspective view");
-	RNA_def_property_update(prop, NC_SPACE | ND_SPACE_VIEW3D, NULL);
-
-	prop = RNA_def_property(srna, "show_axis_z", PROP_BOOLEAN, PROP_NONE);
-	RNA_def_property_boolean_sdna(prop, NULL, "gridflag", V3D_SHOW_Z);
-	RNA_def_property_ui_text(prop, "Display Z Axis", "Show the Z axis line in perspective view");
-	RNA_def_property_update(prop, NC_SPACE | ND_SPACE_VIEW3D, NULL);
-
-	prop = RNA_def_property(srna, "show_outline_selected", PROP_BOOLEAN, PROP_NONE);
-	RNA_def_property_boolean_sdna(prop, NULL, "flag", V3D_SELECT_OUTLINE);
-	RNA_def_property_ui_text(prop, "Outline Selected",
-	                         "Show an outline highlight around selected objects in non-wireframe views");
-	RNA_def_property_update(prop, NC_SPACE | ND_SPACE_VIEW3D, NULL);
-
-	prop = RNA_def_property(srna, "show_all_objects_origin", PROP_BOOLEAN, PROP_NONE);
-	RNA_def_property_boolean_sdna(prop, NULL, "flag", V3D_DRAW_CENTERS);
-	RNA_def_property_ui_text(prop, "All Object Origins",
-	                         "Show the object origin center dot for all (selected and unselected) objects");
-	RNA_def_property_update(prop, NC_SPACE | ND_SPACE_VIEW3D, NULL);
-
-	prop = RNA_def_property(srna, "show_relationship_lines", PROP_BOOLEAN, PROP_NONE);
-	RNA_def_property_boolean_negative_sdna(prop, NULL, "flag", V3D_HIDE_HELPLINES);
-	RNA_def_property_ui_text(prop, "Relationship Lines",
-	                         "Show dashed lines indicating parent or constraint relationships");
-	RNA_def_property_update(prop, NC_SPACE | ND_SPACE_VIEW3D, NULL);
-
-	prop = RNA_def_property(srna, "show_grease_pencil", PROP_BOOLEAN, PROP_NONE);
-	RNA_def_property_boolean_sdna(prop, NULL, "flag2", V3D_SHOW_GPENCIL);
-	RNA_def_property_ui_text(prop, "Show Grease Pencil",
-	                         "Show grease pencil for this view");
-	RNA_def_property_update(prop, NC_SPACE | ND_SPACE_VIEW3D, NULL);
-
-=======
->>>>>>> 24888ec9
 	prop = RNA_def_property(srna, "show_textured_solid", PROP_BOOLEAN, PROP_NONE);
 	RNA_def_property_boolean_sdna(prop, NULL, "flag2", V3D_SOLID_TEX);
 	RNA_def_property_ui_text(prop, "Textured Solid", "Display face-assigned textures in solid view");
@@ -3298,39 +3166,9 @@
 	RNA_def_property_ui_text(prop, "Lock Camera to View", "Enable view navigation within the camera view");
 	RNA_def_property_update(prop, NC_SPACE | ND_SPACE_VIEW3D, NULL);
 
-<<<<<<< HEAD
-	prop = RNA_def_property(srna, "show_only_render", PROP_BOOLEAN, PROP_NONE);
-	RNA_def_property_boolean_sdna(prop, NULL, "flag2", V3D_RENDER_OVERRIDE);
-	RNA_def_property_ui_text(prop, "Only Render", "Display only objects which will be rendered");
-	RNA_def_property_update(prop, NC_SPACE | ND_SPACE_VIEW3D, NULL);
-
-	prop = RNA_def_property(srna, "show_world", PROP_BOOLEAN, PROP_NONE);
-	RNA_def_property_boolean_sdna(prop, NULL, "flag3", V3D_SHOW_WORLD);
-	RNA_def_property_ui_text(prop, "World Background", "Display world colors in the background");
-	RNA_def_property_update(prop, NC_SPACE | ND_SPACE_VIEW3D, NULL);
-
-	prop = RNA_def_property(srna, "use_occlude_geometry", PROP_BOOLEAN, PROP_NONE);
-	RNA_def_property_boolean_sdna(prop, NULL, "flag", V3D_ZBUF_SELECT);
-	RNA_def_property_ui_text(prop, "Occlude Geometry", "Limit selection to visible (clipped with depth buffer)");
-	RNA_def_property_ui_icon(prop, ICON_ORTHO, 0);
-	RNA_def_property_update(prop, NC_SPACE | ND_SPACE_VIEW3D, NULL);
-
-	prop = RNA_def_property(srna, "background_images", PROP_COLLECTION, PROP_NONE);
-	RNA_def_property_collection_sdna(prop, NULL, "bgpicbase", NULL);
-	RNA_def_property_struct_type(prop, "BackgroundImage");
-	RNA_def_property_ui_text(prop, "Background Images", "List of background images");
-	RNA_def_property_update(prop, NC_SPACE | ND_SPACE_VIEW3D, NULL);
-	rna_def_backgroundImages(brna, prop);
-
-	prop = RNA_def_property(srna, "show_background_images", PROP_BOOLEAN, PROP_NONE);
-	RNA_def_property_boolean_sdna(prop, NULL, "flag", V3D_DISPBGPICS);
-	RNA_def_property_ui_text(prop, "Display Background Images",
-	                         "Display reference images behind objects in the 3D View");
-=======
 	prop = RNA_def_property(srna, "show_gizmo", PROP_BOOLEAN, PROP_NONE);
 	RNA_def_property_boolean_negative_sdna(prop, NULL, "gizmo_flag", V3D_GIZMO_HIDE);
 	RNA_def_property_ui_text(prop, "Show Gizmo", "Show gizmos of all types");
->>>>>>> 24888ec9
 	RNA_def_property_update(prop, NC_SPACE | ND_SPACE_VIEW3D, NULL);
 
 	prop = RNA_def_property(srna, "show_gizmo_navigate", PROP_BOOLEAN, PROP_NONE);
@@ -5143,78 +4981,6 @@
 	RNA_api_space_node(srna);
 }
 
-<<<<<<< HEAD
-static void rna_def_space_logic(BlenderRNA *brna)
-{
-	StructRNA *srna;
-	PropertyRNA *prop;
-
-	srna = RNA_def_struct(brna, "SpaceLogicEditor", "Space");
-	RNA_def_struct_sdna(srna, "SpaceLogic");
-	RNA_def_struct_ui_text(srna, "Space Logic Editor", "Logic editor space data");
-
-	/* sensors */
-	prop = RNA_def_property(srna, "show_sensors_selected_objects", PROP_BOOLEAN, PROP_NONE);
-	RNA_def_property_boolean_sdna(prop, NULL, "scaflag", BUTS_SENS_SEL);
-	RNA_def_property_ui_text(prop, "Show Selected Object", "Show sensors of all selected objects");
-	RNA_def_property_update(prop, NC_LOGIC, NULL);
-
-	prop = RNA_def_property(srna, "show_sensors_active_object", PROP_BOOLEAN, PROP_NONE);
-	RNA_def_property_boolean_sdna(prop, NULL, "scaflag", BUTS_SENS_ACT);
-	RNA_def_property_ui_text(prop, "Show Active Object", "Show sensors of active object");
-	RNA_def_property_update(prop, NC_LOGIC, NULL);
-
-	prop = RNA_def_property(srna, "show_sensors_linked_controller", PROP_BOOLEAN, PROP_NONE);
-	RNA_def_property_boolean_sdna(prop, NULL, "scaflag", BUTS_SENS_LINK);
-	RNA_def_property_ui_text(prop, "Show Linked to Controller", "Show linked objects to the controller");
-	RNA_def_property_update(prop, NC_LOGIC, NULL);
-
-	prop = RNA_def_property(srna, "show_sensors_active_states", PROP_BOOLEAN, PROP_NONE);
-	RNA_def_property_boolean_sdna(prop, NULL, "scaflag", BUTS_SENS_STATE);
-	RNA_def_property_ui_text(prop, "Show Active States", "Show only sensors connected to active states");
-	RNA_def_property_update(prop, NC_LOGIC, NULL);
-
-	/* controllers */
-	prop = RNA_def_property(srna, "show_controllers_selected_objects", PROP_BOOLEAN, PROP_NONE);
-	RNA_def_property_boolean_sdna(prop, NULL, "scaflag", BUTS_CONT_SEL);
-	RNA_def_property_ui_text(prop, "Show Selected Object", "Show controllers of all selected objects");
-	RNA_def_property_update(prop, NC_LOGIC, NULL);
-
-	prop = RNA_def_property(srna, "show_controllers_active_object", PROP_BOOLEAN, PROP_NONE);
-	RNA_def_property_boolean_sdna(prop, NULL, "scaflag", BUTS_CONT_ACT);
-	RNA_def_property_ui_text(prop, "Show Active Object", "Show controllers of active object");
-	RNA_def_property_update(prop, NC_LOGIC, NULL);
-
-	prop = RNA_def_property(srna, "show_controllers_linked_controller", PROP_BOOLEAN, PROP_NONE);
-	RNA_def_property_boolean_sdna(prop, NULL, "scaflag", BUTS_CONT_LINK);
-	RNA_def_property_ui_text(prop, "Show Linked to Controller", "Show linked objects to sensor/actuator");
-	RNA_def_property_update(prop, NC_LOGIC, NULL);
-
-	/* actuators */
-	prop = RNA_def_property(srna, "show_actuators_selected_objects", PROP_BOOLEAN, PROP_NONE);
-	RNA_def_property_boolean_sdna(prop, NULL, "scaflag", BUTS_ACT_SEL);
-	RNA_def_property_ui_text(prop, "Show Selected Object", "Show actuators of all selected objects");
-	RNA_def_property_update(prop, NC_LOGIC, NULL);
-
-	prop = RNA_def_property(srna, "show_actuators_active_object", PROP_BOOLEAN, PROP_NONE);
-	RNA_def_property_boolean_sdna(prop, NULL, "scaflag", BUTS_ACT_ACT);
-	RNA_def_property_ui_text(prop, "Show Active Object", "Show actuators of active object");
-	RNA_def_property_update(prop, NC_LOGIC, NULL);
-
-	prop = RNA_def_property(srna, "show_actuators_linked_controller", PROP_BOOLEAN, PROP_NONE);
-	RNA_def_property_boolean_sdna(prop, NULL, "scaflag", BUTS_ACT_LINK);
-	RNA_def_property_ui_text(prop, "Show Linked to Actuator", "Show linked objects to the actuator");
-	RNA_def_property_update(prop, NC_LOGIC, NULL);
-
-	prop = RNA_def_property(srna, "show_actuators_active_states", PROP_BOOLEAN, PROP_NONE);
-	RNA_def_property_boolean_sdna(prop, NULL, "scaflag", BUTS_ACT_STATE);
-	RNA_def_property_ui_text(prop, "Show Active States", "Show Active States\nShow only actuators connected to active states");
-	RNA_def_property_update(prop, NC_LOGIC, NULL);
-
-}
-
-=======
->>>>>>> 24888ec9
 static void rna_def_space_clip(BlenderRNA *brna)
 {
 	StructRNA *srna;
@@ -5379,19 +5145,11 @@
 	RNA_def_property_ui_text(prop, "Manual Calibration", "Manual Calibration\nUse manual calibration helpers");
 	RNA_def_property_update(prop, NC_SPACE | ND_SPACE_CLIP, NULL);
 
-<<<<<<< HEAD
-	/* show grease pencil */
-	prop = RNA_def_property(srna, "show_grease_pencil", PROP_BOOLEAN, PROP_NONE);
-	RNA_def_property_boolean_sdna(prop, NULL, "flag", SC_SHOW_GPENCIL);
-	RNA_def_property_ui_text(prop, "Show Grease Pencil",
-	                         "Show Grease Pencil\nShow grease pencil for this view");
-=======
 	/* show annotation */
 	prop = RNA_def_property(srna, "show_annotation", PROP_BOOLEAN, PROP_NONE);
 	RNA_def_property_boolean_sdna(prop, NULL, "flag", SC_SHOW_ANNOTATION);
 	RNA_def_property_ui_text(prop, "Show Annotation",
 	                         "Show annotations for this view");
->>>>>>> 24888ec9
 	RNA_def_property_update(prop, NC_SPACE | ND_SPACE_CLIP, NULL);
 
 	/* show filters */
@@ -5500,11 +5258,7 @@
 	rna_def_space_dopesheet(brna);
 	rna_def_space_graph(brna);
 	rna_def_space_nla(brna);
-<<<<<<< HEAD
-	rna_def_space_time(brna);
 	rna_def_space_toolbar(brna);
-=======
->>>>>>> 24888ec9
 	rna_def_space_console(brna);
 	rna_def_console_line(brna);
 	rna_def_space_info(brna);
