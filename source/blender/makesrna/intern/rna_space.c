/* SPDX-License-Identifier: GPL-2.0-or-later */

/** \file
 * \ingroup RNA
 */

#include <stdlib.h>
#include <string.h>

#include "MEM_guardedalloc.h"

#include "BLT_translation.h"

#include "BKE_attribute.h"
#include "BKE_context.h"
#include "BKE_geometry_set.h"
#include "BKE_image.h"
#include "BKE_key.h"
#include "BKE_movieclip.h"
#include "BKE_node.h"
#include "BKE_studiolight.h"

#include "ED_asset.h"
#include "ED_spreadsheet.h"
#include "ED_text.h"

#include "BLI_listbase.h"
#include "BLI_math.h"
#include "BLI_string.h"
#include "BLI_sys_types.h"
#include "BLI_uuid.h"

#include "DNA_action_types.h"
#include "DNA_gpencil_types.h"
#include "DNA_key_types.h"
#include "DNA_mask_types.h"
#include "DNA_material_types.h"
#include "DNA_node_types.h"
#include "DNA_object_types.h"
#include "DNA_sequence_types.h"
#include "DNA_space_types.h"
#include "DNA_view3d_types.h"
#include "DNA_workspace_types.h"

#include "RNA_access.h"
#include "RNA_define.h"

#include "rna_internal.h"

#include "SEQ_proxy.h"
#include "SEQ_relations.h"
#include "SEQ_sequencer.h"

#include "WM_api.h"
#include "WM_types.h"

#include "RE_engine.h"
#include "RE_pipeline.h"

#include "RNA_enum_types.h"

const EnumPropertyItem rna_enum_geometry_component_type_items[] = {
    {GEO_COMPONENT_TYPE_MESH,
     "MESH",
     ICON_MESH_DATA,
     "Mesh",
     "Mesh component containing point, corner, edge and face data"},
    {GEO_COMPONENT_TYPE_POINT_CLOUD,
     "POINTCLOUD",
     ICON_POINTCLOUD_DATA,
     "Point Cloud",
     "Point cloud component containing only point data"},
    {GEO_COMPONENT_TYPE_CURVE,
     "CURVE",
     ICON_CURVE_DATA,
     "Curve",
     "Curve component containing spline and control point data"},
    {GEO_COMPONENT_TYPE_INSTANCES,
     "INSTANCES",
     ICON_EMPTY_AXIS,
     "Instances",
     "Instances of objects or collections"},
    {0, NULL, 0, NULL, NULL},
};

const EnumPropertyItem rna_enum_space_type_items[] = {
    /* empty must be here for python, is skipped for UI */
    {SPACE_EMPTY, "EMPTY", ICON_NONE, "Empty", ""},

    /* General */
    {0, "", ICON_NONE, "General", ""},
    {SPACE_VIEW3D,
     "VIEW_3D",
     ICON_VIEW3D,
     "3D Viewport",
     "Manipulate objects in a 3D environment"},
    {SPACE_IMAGE,
     "IMAGE_EDITOR",
     ICON_IMAGE,
     "UV/Image Editor",
     "View and edit images and UV Maps"},
    {SPACE_NODE,
     "NODE_EDITOR",
     ICON_NODETREE,
     "Node Editor",
     "Editor for node-based shading and compositing tools"},
    {SPACE_SEQ, "SEQUENCE_EDITOR", ICON_SEQUENCE, "Video Sequencer", "Video editing tools"},
    {SPACE_CLIP, "CLIP_EDITOR", ICON_TRACKER, "Movie Clip Editor", "Motion tracking tools"},

    /* Animation */
    {0, "", ICON_NONE, "Animation", ""},
#if 0
    {SPACE_ACTION,
     "TIMELINE",
     ICON_TIME,
     "Timeline",
     "Timeline and playback controls (NOTE: Switch to 'Timeline' mode)"}, /* XXX */
#endif
    {SPACE_ACTION, "DOPESHEET_EDITOR", ICON_ACTION, "Dope Sheet", "Adjust timing of keyframes"},
    {SPACE_GRAPH,
     "GRAPH_EDITOR",
     ICON_GRAPH,
     "Graph Editor",
     "Edit drivers and keyframe interpolation"},
    {SPACE_NLA, "NLA_EDITOR", ICON_NLA, "Nonlinear Animation", "Combine and layer Actions"},

    /* Scripting */
    {0, "", ICON_NONE, "Scripting", ""},
    {SPACE_TEXT,
     "TEXT_EDITOR",
     ICON_TEXT,
     "Text Editor",
     "Edit scripts and in-file documentation"},
    {SPACE_CONSOLE,
     "CONSOLE",
     ICON_CONSOLE,
     "Python Console",
     "Interactive programmatic console for "
     "advanced editing and script development"},
    {SPACE_INFO, "INFO", ICON_INFO, "Info", "Log of operations, warnings and error messages"},
    /* Special case: Top-bar and Status-bar aren't supposed to be a regular editor for the user. */
    {SPACE_TOPBAR,
     "TOPBAR",
     ICON_NONE,
     "Top Bar",
     "Global bar at the top of the screen for "
     "global per-window settings"},
    {SPACE_STATUSBAR,
     "STATUSBAR",
     ICON_NONE,
     "Status Bar",
     "Global bar at the bottom of the "
     "screen for general status information"},

    /* Data */
    {0, "", ICON_NONE, "Data", ""},
    {SPACE_TOOLBAR,
     "TOOLBAR",
     ICON_TOOLBAR,
     "Toolbar",
     "A toolbar. Here you can display various button menus"},
    {SPACE_OUTLINER,
     "OUTLINER",
     ICON_OUTLINER,
     "Outliner",
     "Overview of scene graph and all available data"},
    {SPACE_PROPERTIES,
     "PROPERTIES",
     ICON_PROPERTIES,
     "Properties",
     "Edit properties of active object and related data"},
    {SPACE_FILE, "FILE_BROWSER", ICON_FILEBROWSER, "File Browser", "Browse for files and assets"},
    {SPACE_SPREADSHEET,
     "SPREADSHEET",
     ICON_SPREADSHEET,
     "Spreadsheet",
     "Explore geometry data in a table"},
    {SPACE_USERPREF,
     "PREFERENCES",
     ICON_PREFERENCES,
     "Preferences",
     "Edit persistent configuration settings"},
    {0, NULL, 0, NULL, NULL},
};

const EnumPropertyItem rna_enum_space_graph_mode_items[] = {
    {SIPO_MODE_ANIMATION,
     "FCURVES",
     ICON_GRAPH,
     "Graph Editor",
     "Edit animation/keyframes displayed as 2D curves"},
    {SIPO_MODE_DRIVERS, "DRIVERS", ICON_DRIVER, "Drivers", "Edit drivers"},
    {0, NULL, 0, NULL, NULL},
};

const EnumPropertyItem rna_enum_space_sequencer_view_type_items[] = {
    {SEQ_VIEW_SEQUENCE, "SEQUENCER", ICON_SEQ_SEQUENCER, "Sequencer", ""},
    {SEQ_VIEW_PREVIEW, "PREVIEW", ICON_SEQ_PREVIEW, "Preview", ""},
    {SEQ_VIEW_SEQUENCE_PREVIEW,
     "SEQUENCER_PREVIEW",
     ICON_SEQ_SPLITVIEW,
     "Sequencer & Preview",
     ""},
    {0, NULL, 0, NULL, NULL},
};

const EnumPropertyItem rna_enum_space_file_browse_mode_items[] = {
    {FILE_BROWSE_MODE_FILES, "FILES", ICON_FILEBROWSER, "File Browser", ""},
    {FILE_BROWSE_MODE_ASSETS, "ASSETS", ICON_ASSET_MANAGER, "Asset Browser", ""},
    {0, NULL, 0, NULL, NULL},
};

#define SACT_ITEM_DOPESHEET \
  { \
    SACTCONT_DOPESHEET, "DOPESHEET", ICON_ACTION, "Dope Sheet", "Edit all keyframes in scene" \
  }
#define SACT_ITEM_TIMELINE \
  { \
    SACTCONT_TIMELINE, "TIMELINE", ICON_TIME, "Timeline", "Timeline and playback controls" \
  }
#define SACT_ITEM_ACTION \
  { \
    SACTCONT_ACTION, "ACTION", ICON_OBJECT_DATA, "Action Editor", \
        "Edit keyframes in active object's Object-level action" \
  }
#define SACT_ITEM_SHAPEKEY \
  { \
    SACTCONT_SHAPEKEY, "SHAPEKEY", ICON_SHAPEKEY_DATA, "Shape Key Editor", \
        "Edit keyframes in active object's Shape Keys action" \
  }
#define SACT_ITEM_GPENCIL \
  { \
    SACTCONT_GPENCIL, "GPENCIL", ICON_GREASEPENCIL, "Grease Pencil", \
        "Edit timings for all Grease Pencil sketches in file" \
  }
#define SACT_ITEM_MASK \
  { \
    SACTCONT_MASK, "MASK", ICON_MOD_MASK, "Mask", "Edit timings for Mask Editor splines" \
  }
#define SACT_ITEM_CACHEFILE \
  { \
    SACTCONT_CACHEFILE, "CACHEFILE", ICON_FILE, "Cache File", "Edit timings for Cache File data" \
  }

#ifndef RNA_RUNTIME
/* XXX: action-editor is currently for object-level only actions,
 * so show that using object-icon hint */
static EnumPropertyItem rna_enum_space_action_mode_all_items[] = {
    SACT_ITEM_DOPESHEET,
    SACT_ITEM_TIMELINE,
    SACT_ITEM_ACTION,
    SACT_ITEM_SHAPEKEY,
    SACT_ITEM_GPENCIL,
    SACT_ITEM_MASK,
    SACT_ITEM_CACHEFILE,
    {0, NULL, 0, NULL, NULL},
};
static EnumPropertyItem rna_enum_space_action_ui_mode_items[] = {
    SACT_ITEM_DOPESHEET,
    /* SACT_ITEM_TIMELINE, */
    SACT_ITEM_ACTION,
    SACT_ITEM_SHAPEKEY,
    SACT_ITEM_GPENCIL,
    SACT_ITEM_MASK,
    SACT_ITEM_CACHEFILE,
    {0, NULL, 0, NULL, NULL},
};
#endif
/* expose as ui_mode */
const EnumPropertyItem rna_enum_space_action_mode_items[] = {
    SACT_ITEM_DOPESHEET,
    SACT_ITEM_TIMELINE,
    {0, NULL, 0, NULL, NULL},
};

#undef SACT_ITEM_DOPESHEET
#undef SACT_ITEM_TIMELINE
#undef SACT_ITEM_ACTION
#undef SACT_ITEM_SHAPEKEY
#undef SACT_ITEM_GPENCIL
#undef SACT_ITEM_MASK
#undef SACT_ITEM_CACHEFILE

#define SI_ITEM_VIEW(identifier, name, icon) \
  { \
    SI_MODE_VIEW, identifier, icon, name, "View the image" \
  }
#define SI_ITEM_UV \
  { \
    SI_MODE_UV, "UV", ICON_UV, "UV Editor", "UV edit in mesh editmode" \
  }
#define SI_ITEM_PAINT \
  { \
    SI_MODE_PAINT, "PAINT", ICON_TPAINT_HLT, "Paint", "2D image painting mode" \
  }
#define SI_ITEM_MASK \
  { \
    SI_MODE_MASK, "MASK", ICON_MOD_MASK, "Mask", "Mask editing" \
  }

const EnumPropertyItem rna_enum_space_image_mode_all_items[] = {
    SI_ITEM_VIEW("VIEW", "View", ICON_FILE_IMAGE),
    SI_ITEM_UV,
    SI_ITEM_PAINT,
    SI_ITEM_MASK,
    {0, NULL, 0, NULL, NULL},
};

static const EnumPropertyItem rna_enum_space_image_mode_ui_items[] = {
    SI_ITEM_VIEW("VIEW", "View", ICON_FILE_IMAGE),
    SI_ITEM_PAINT,
    SI_ITEM_MASK,
    {0, NULL, 0, NULL, NULL},
};

/* bfa - hide disfunctional tools and settings for render result */
static const EnumPropertyItem rna_enum_space_image_mode_non_render_items[] = {
    SI_ITEM_VIEW("VIEW", "View", ICON_FILE_IMAGE),
    SI_ITEM_MASK,
    {0, NULL, 0, NULL, NULL},
};

const EnumPropertyItem rna_enum_space_image_mode_items[] = {
    SI_ITEM_VIEW("IMAGE_EDITOR", "Image Editor", ICON_IMAGE),
    SI_ITEM_UV,
    {0, NULL, 0, NULL, NULL},
};

#undef SI_ITEM_VIEW
#undef SI_ITEM_UV
#undef SI_ITEM_PAINT
#undef SI_ITEM_MASK

#define V3D_S3D_CAMERA_LEFT {STEREO_LEFT_ID, "LEFT", ICON_RESTRICT_RENDER_OFF, "Left", ""},
#define V3D_S3D_CAMERA_RIGHT {STEREO_RIGHT_ID, "RIGHT", ICON_RESTRICT_RENDER_OFF, "Right", ""},
#define V3D_S3D_CAMERA_S3D {STEREO_3D_ID, "S3D", ICON_CAMERA_STEREO, "3D", ""},
#ifdef RNA_RUNTIME
#  define V3D_S3D_CAMERA_VIEWS {STEREO_MONO_ID, "MONO", ICON_RESTRICT_RENDER_OFF, "Views", ""},
#endif

static const EnumPropertyItem stereo3d_camera_items[] = {
    V3D_S3D_CAMERA_LEFT V3D_S3D_CAMERA_RIGHT V3D_S3D_CAMERA_S3D{0, NULL, 0, NULL, NULL},
};

#ifdef RNA_RUNTIME
static const EnumPropertyItem multiview_camera_items[] = {
    V3D_S3D_CAMERA_VIEWS V3D_S3D_CAMERA_S3D{0, NULL, 0, NULL, NULL},
};
#endif

#undef V3D_S3D_CAMERA_LEFT
#undef V3D_S3D_CAMERA_RIGHT
#undef V3D_S3D_CAMERA_S3D
#undef V3D_S3D_CAMERA_VIEWS

const EnumPropertyItem rna_enum_fileselect_params_sort_items[] = {
    {FILE_SORT_ALPHA, "FILE_SORT_ALPHA", ICON_NONE, "Name", "Sort the file list alphabetically"},
    {FILE_SORT_EXTENSION,
     "FILE_SORT_EXTENSION",
     ICON_NONE,
     "Extension",
     "Sort the file list by extension/type"},
    {FILE_SORT_TIME,
     "FILE_SORT_TIME",
     ICON_NONE,
     "Modified Date",
     "Sort files by modification time"},
    {FILE_SORT_SIZE, "FILE_SORT_SIZE", ICON_NONE, "Size", "Sort files by size"},
    {0, NULL, 0, NULL, NULL},
};

#ifndef RNA_RUNTIME
static const EnumPropertyItem stereo3d_eye_items[] = {
    {STEREO_LEFT_ID, "LEFT_EYE", ICON_NONE, "Left Eye"},
    {STEREO_RIGHT_ID, "RIGHT_EYE", ICON_NONE, "Right Eye"},
    {0, NULL, 0, NULL, NULL},
};
#endif

static const EnumPropertyItem display_channels_items[] = {
    {SI_USE_ALPHA,
     "COLOR_ALPHA",
     ICON_IMAGE_RGB_ALPHA,
     "Color and Alpha",
     "Display image with RGB colors and alpha transparency"},
    {0, "COLOR", ICON_IMAGE_RGB, "Color", "Display image with RGB colors"},
    {SI_SHOW_ALPHA, "ALPHA", ICON_IMAGE_ALPHA, "Alpha", "Display alpha transparency channel"},
    {SI_SHOW_ZBUF,
     "Z_BUFFER",
     ICON_IMAGE_ZDEPTH,
     "Z-Buffer",
     "Display Z-buffer associated with image (mapped from camera clip start to end)"},
    {SI_SHOW_R, "RED", ICON_COLOR_RED, "Red", ""},
    {SI_SHOW_G, "GREEN", ICON_COLOR_GREEN, "Green", ""},
    {SI_SHOW_B, "BLUE", ICON_COLOR_BLUE, "Blue", ""},
    {0, NULL, 0, NULL, NULL},
};

#ifndef RNA_RUNTIME
static const EnumPropertyItem autosnap_items[] = {
    {SACTSNAP_OFF, "NONE", ICON_SNAP_OFF, "No Auto-Snap", ""},
    /* {-1, "", 0, "", ""}, */
    {SACTSNAP_STEP, "STEP", ICON_SNAP_STEP, "Frame Step", "Snap to 1.0 frame intervals"},
    {SACTSNAP_TSTEP,
     "TIME_STEP",
     ICON_SNAP_STEP_SECOND,
     "Second Step",
     "Snap to 1.0 second intervals"},
    /* {-1, "", 0, "", ""}, */
    {SACTSNAP_FRAME,
     "FRAME",
     ICON_SNAP_NEARESTFRAME,
     "Nearest Frame",
     "Snap to actual frames (nla-action time)"},
    {SACTSNAP_SECOND,
     "SECOND",
     ICON_SNAP_NEARESTSECOND,
     "Nearest Second",
     "Snap to actual seconds (nla-action time)"},
    /* {-1, "", 0, "", ""}, */
    {SACTSNAP_MARKER,
     "MARKER",
     ICON_SNAP_NEARESTMARKER,
     "Nearest Marker",
     "Snap to nearest marker"},
    {0, NULL, 0, NULL, NULL},
};
#endif

const EnumPropertyItem rna_enum_shading_type_items[] = {
    {OB_WIRE, "WIREFRAME", ICON_SHADING_WIRE, "Wireframe", "Display the object as wire edges"},
    {OB_SOLID, "SOLID", ICON_SHADING_SOLID, "Solid", "Display in solid mode"},
    {OB_MATERIAL,
     "MATERIAL",
     ICON_SHADING_TEXTURE,
     "Material Preview",
     "Display in Material Preview mode"},
    {OB_RENDER, "RENDERED", ICON_SHADING_RENDERED, "Rendered", "Display render preview"},
    {0, NULL, 0, NULL, NULL},
};

static const EnumPropertyItem rna_enum_viewport_lighting_items[] = {
    {V3D_LIGHTING_STUDIO, "STUDIO", 0, "Studio", "Display using studio lighting"},
    {V3D_LIGHTING_MATCAP, "MATCAP", 0, "MatCap", "Display using matcap material and lighting"},
    {V3D_LIGHTING_FLAT, "FLAT", 0, "Flat", "Display using flat lighting"},
    {0, NULL, 0, NULL, NULL},
};

static const EnumPropertyItem rna_enum_shading_color_type_items[] = {
    {V3D_SHADING_MATERIAL_COLOR, "MATERIAL", 0, "Material", "Show material color"},
    {V3D_SHADING_SINGLE_COLOR, "SINGLE", 0, "Single", "Show scene in a single color"},
    {V3D_SHADING_OBJECT_COLOR, "OBJECT", 0, "Object", "Show object color"},
    {V3D_SHADING_RANDOM_COLOR, "RANDOM", 0, "Random", "Show random object color"},
    {V3D_SHADING_VERTEX_COLOR, "VERTEX", 0, "Attribute", "Show active color attribute"},
    {V3D_SHADING_TEXTURE_COLOR, "TEXTURE", 0, "Texture", "Show texture"},
    {0, NULL, 0, NULL, NULL},
};

static const EnumPropertyItem rna_enum_studio_light_items[] = {
    {0, "DEFAULT", 0, "Default", ""},
    {0, NULL, 0, NULL, NULL},
};

static const EnumPropertyItem rna_enum_view3dshading_render_pass_type_items[] = {
    {0, "", ICON_NONE, "General", ""},
    {EEVEE_RENDER_PASS_COMBINED, "COMBINED", 0, "Combined", ""},
    {EEVEE_RENDER_PASS_EMIT, "EMISSION", 0, "Emission", ""},
    {EEVEE_RENDER_PASS_ENVIRONMENT, "ENVIRONMENT", 0, "Environment", ""},
    {EEVEE_RENDER_PASS_AO, "AO", 0, "Ambient Occlusion", ""},
    {EEVEE_RENDER_PASS_SHADOW, "SHADOW", 0, "Shadow", ""},

    {0, "", ICON_NONE, "Light", ""},
    {EEVEE_RENDER_PASS_DIFFUSE_LIGHT, "DIFFUSE_LIGHT", 0, "Diffuse Light", ""},
    {EEVEE_RENDER_PASS_DIFFUSE_COLOR, "DIFFUSE_COLOR", 0, "Diffuse Color", ""},
    {EEVEE_RENDER_PASS_SPECULAR_LIGHT, "SPECULAR_LIGHT", 0, "Specular Light", ""},
    {EEVEE_RENDER_PASS_SPECULAR_COLOR, "SPECULAR_COLOR", 0, "Specular Color", ""},
    {EEVEE_RENDER_PASS_VOLUME_LIGHT, "VOLUME_LIGHT", 0, "Volume Light", ""},

    {0, "", ICON_NONE, "Effects", ""},
    {EEVEE_RENDER_PASS_BLOOM, "BLOOM", 0, "Bloom", ""},

    {0, "", ICON_NONE, "Data", ""},
    {EEVEE_RENDER_PASS_NORMAL, "NORMAL", 0, "Normal", ""},
    {EEVEE_RENDER_PASS_MIST, "MIST", 0, "Mist", ""},

    {0, "", ICON_NONE, "Shader AOV", ""},
    {EEVEE_RENDER_PASS_AOV, "AOV", 0, "AOV", ""},

    {0, NULL, 0, NULL, NULL},
};

const EnumPropertyItem rna_enum_clip_editor_mode_items[] = {
    {SC_MODE_TRACKING, "TRACKING", ICON_ANIM_DATA, "Tracking", "Show tracking and solving tools"},
    {SC_MODE_MASKEDIT, "MASK", ICON_MOD_MASK, "Mask", "Show mask editing tools"},
    {0, NULL, 0, NULL, NULL},
};

/* Actually populated dynamically through a function,
 * but helps for context-less access (e.g. doc, i18n...). */
static const EnumPropertyItem buttons_context_items[] = {
    /*{BCONTEXT_TOOL, "TOOL", ICON_TOOL_SETTINGS, "Tool", "Active Tool and Workspace settings"},*/ /* bfa - removed the tool settings from properties editor*/
    {BCONTEXT_SCENE, "SCENE", ICON_SCENE_DATA, "Scene", "Scene Properties"},
    {BCONTEXT_RENDER, "RENDER", ICON_SCENE, "Render", "Render Properties"},
    {BCONTEXT_OUTPUT, "OUTPUT", ICON_OUTPUT, "Output", "Output Properties"},
    {BCONTEXT_VIEW_LAYER, "VIEW_LAYER", ICON_RENDER_RESULT, "View Layer", "View Layer Properties"},
    {BCONTEXT_WORLD, "WORLD", ICON_WORLD, "World", "World Properties"},
    {BCONTEXT_COLLECTION, "COLLECTION", ICON_GROUP, "Collection", "Collection Properties"},
    {BCONTEXT_OBJECT, "OBJECT", ICON_OBJECT_DATA, "Object", "Object Properties"},
    {BCONTEXT_CONSTRAINT,
     "CONSTRAINT",
     ICON_CONSTRAINT,
     "Constraints",
     "Object Constraint Properties"},
    {BCONTEXT_MODIFIER, "MODIFIER", ICON_MODIFIER, "Modifiers", "Modifier Properties"},
    {BCONTEXT_DATA, "DATA", ICON_NONE, "Data", "Object Data Properties"},
    {BCONTEXT_BONE, "BONE", ICON_BONE_DATA, "Bone", "Bone Properties"},
    {BCONTEXT_BONE_CONSTRAINT,
     "BONE_CONSTRAINT",
     ICON_CONSTRAINT_BONE,
     "Bone Constraints",
     "Bone Constraint Properties"},
    {BCONTEXT_MATERIAL, "MATERIAL", ICON_MATERIAL, "Material", "Material Properties"},
    {BCONTEXT_TEXTURE, "TEXTURE", ICON_TEXTURE, "Texture", "Texture Properties"},
    {BCONTEXT_PARTICLE, "PARTICLES", ICON_PARTICLES, "Particles", "Particle Properties"},
    {BCONTEXT_PHYSICS, "PHYSICS", ICON_PHYSICS, "Physics", "Physics Properties"},
    {BCONTEXT_SHADERFX, "SHADERFX", ICON_SHADERFX, "Effects", "Visual Effects Properties"},
    {0, NULL, 0, NULL, NULL},
};

static const EnumPropertyItem fileselectparams_recursion_level_items[] = {
    {0, "NONE", 0, "None", "Only list current directory's content, with no recursion"},
    {1, "BLEND", 0, "Blend File", "List .blend files' content"},
    {2, "ALL_1", 0, "One Level", "List all sub-directories' content, one level of recursion"},
    {3, "ALL_2", 0, "Two Levels", "List all sub-directories' content, two levels of recursion"},
    {4,
     "ALL_3",
     0,
     "Three Levels",
     "List all sub-directories' content, three levels of recursion"},
    {0, NULL, 0, NULL, NULL},
};

static const EnumPropertyItem rna_enum_curve_display_handle_items[] = {
    {CURVE_HANDLE_NONE, "NONE", 0, "None", ""},
    {CURVE_HANDLE_SELECTED, "SELECTED", 0, "Selected", ""},
    {CURVE_HANDLE_ALL, "ALL", 0, "All", ""},
    {0, NULL, 0, NULL, NULL},
};

#ifdef RNA_RUNTIME

#  include "DNA_anim_types.h"
#  include "DNA_asset_types.h"
#  include "DNA_scene_types.h"
#  include "DNA_screen_types.h"
#  include "DNA_userdef_types.h"

#  include "BLI_path_util.h"
#  include "BLI_string.h"

#  include "BKE_anim_data.h"
#  include "BKE_brush.h"
#  include "BKE_colortools.h"
#  include "BKE_context.h"
#  include "BKE_global.h"
#  include "BKE_icons.h"
#  include "BKE_idprop.h"
#  include "BKE_layer.h"
#  include "BKE_nla.h"
#  include "BKE_paint.h"
#  include "BKE_preferences.h"
#  include "BKE_scene.h"
#  include "BKE_screen.h"
#  include "BKE_workspace.h"

#  include "DEG_depsgraph.h"
#  include "DEG_depsgraph_build.h"

#  include "ED_anim_api.h"
#  include "ED_asset.h"
#  include "ED_buttons.h"
#  include "ED_clip.h"
#  include "ED_fileselect.h"
#  include "ED_image.h"
#  include "ED_node.h"
#  include "ED_screen.h"
#  include "ED_sequencer.h"
#  include "ED_transform.h"
#  include "ED_view3d.h"

#  include "GPU_material.h"

#  include "IMB_imbuf_types.h"

#  include "UI_interface.h"
#  include "UI_view2d.h"

static StructRNA *rna_Space_refine(struct PointerRNA *ptr)
{
  SpaceLink *space = (SpaceLink *)ptr->data;

  switch ((eSpace_Type)space->spacetype) {
    case SPACE_VIEW3D:
      return &RNA_SpaceView3D;
    case SPACE_GRAPH:
      return &RNA_SpaceGraphEditor;
    case SPACE_OUTLINER:
      return &RNA_SpaceOutliner;
    case SPACE_PROPERTIES:
      return &RNA_SpaceProperties;
    case SPACE_FILE:
      return &RNA_SpaceFileBrowser;
    case SPACE_IMAGE:
      return &RNA_SpaceImageEditor;
    case SPACE_INFO:
      return &RNA_SpaceInfo;
    case SPACE_SEQ:
      return &RNA_SpaceSequenceEditor;
    case SPACE_TEXT:
      return &RNA_SpaceTextEditor;
    case SPACE_ACTION:
      return &RNA_SpaceDopeSheetEditor;
    case SPACE_NLA:
      return &RNA_SpaceNLA;
    case SPACE_NODE:
      return &RNA_SpaceNodeEditor;
    case SPACE_CONSOLE:
      return &RNA_SpaceConsole;
    case SPACE_USERPREF:
      return &RNA_SpacePreferences;
    case SPACE_CLIP:
      return &RNA_SpaceClipEditor;
    case SPACE_TOOLBAR: /*bfa - the toolbar editor*/
      return &RNA_SpaceToolbarEditor;
    case SPACE_SPREADSHEET:
      return &RNA_SpaceSpreadsheet;

      /* Currently no type info. */
    case SPACE_SCRIPT:
    case SPACE_EMPTY:
    case SPACE_TOPBAR:
    case SPACE_STATUSBAR:
      break;
  }

  return &RNA_Space;
}

static ScrArea *rna_area_from_space(PointerRNA *ptr)
{
  bScreen *screen = (bScreen *)ptr->owner_id;
  SpaceLink *link = (SpaceLink *)ptr->data;
  return BKE_screen_find_area_from_space(screen, link);
}

static void area_region_from_regiondata(bScreen *screen,
                                        void *regiondata,
                                        ScrArea **r_area,
                                        ARegion **r_region)
{
  ScrArea *area;
  ARegion *region;

  *r_area = NULL;
  *r_region = NULL;

  for (area = screen->areabase.first; area; area = area->next) {
    for (region = area->regionbase.first; region; region = region->next) {
      if (region->regiondata == regiondata) {
        *r_area = area;
        *r_region = region;
        return;
      }
    }
  }
}

static void rna_area_region_from_regiondata(PointerRNA *ptr, ScrArea **r_area, ARegion **r_region)
{
  bScreen *screen = (bScreen *)ptr->owner_id;
  void *regiondata = ptr->data;

  area_region_from_regiondata(screen, regiondata, r_area, r_region);
}

/* -------------------------------------------------------------------- */
/** \name Generic Region Flag Access
 * \{ */

static bool rna_Space_bool_from_region_flag_get_by_type(PointerRNA *ptr,
                                                        const int region_type,
                                                        const int region_flag)
{
  ScrArea *area = rna_area_from_space(ptr);
  ARegion *region = BKE_area_find_region_type(area, region_type);
  if (region) {
    return (region->flag & region_flag);
  }
  return false;
}

static void rna_Space_bool_from_region_flag_set_by_type(PointerRNA *ptr,
                                                        const int region_type,
                                                        const int region_flag,
                                                        bool value)
{
  ScrArea *area = rna_area_from_space(ptr);
  ARegion *region = BKE_area_find_region_type(area, region_type);
  if (region && (region->alignment != RGN_ALIGN_NONE)) {
    SET_FLAG_FROM_TEST(region->flag, value, region_flag);
  }
  ED_region_tag_redraw(region);
}

static void rna_Space_bool_from_region_flag_update_by_type(bContext *C,
                                                           PointerRNA *ptr,
                                                           const int region_type,
                                                           const int region_flag)
{
  ScrArea *area = rna_area_from_space(ptr);
  ARegion *region = BKE_area_find_region_type(area, region_type);
  if (region) {
    if (region_flag == RGN_FLAG_HIDDEN) {
      /* Only support animation when the area is in the current context. */
      if (region->overlap && (area == CTX_wm_area(C))) {
        ED_region_visibility_change_update_animated(C, area, region);
      }
      else {
        ED_region_visibility_change_update(C, area, region);
      }
    }
    else if (region_flag == RGN_FLAG_HIDDEN_BY_USER) {
      if (!(region->flag & RGN_FLAG_HIDDEN_BY_USER) != !(region->flag & RGN_FLAG_HIDDEN)) {
        ED_region_toggle_hidden(C, region);

        if ((region->flag & RGN_FLAG_HIDDEN_BY_USER) == 0) {
          ED_area_type_hud_ensure(C, area);
        }
      }
    }
  }
}

/** \} */

/* -------------------------------------------------------------------- */
/** \name Region Flag Access (Typed Callbacks)
 * \{ */

/* Header Region. */
static bool rna_Space_show_region_header_get(PointerRNA *ptr)
{
  return !rna_Space_bool_from_region_flag_get_by_type(ptr, RGN_TYPE_HEADER, RGN_FLAG_HIDDEN);
}
static void rna_Space_show_region_header_set(PointerRNA *ptr, bool value)
{
  rna_Space_bool_from_region_flag_set_by_type(ptr, RGN_TYPE_HEADER, RGN_FLAG_HIDDEN, !value);

  /* Special case, never show the tool properties when the header is invisible. */
  bool value_for_tool_header = value;
  if (value == true) {
    ScrArea *area = rna_area_from_space(ptr);
    ARegion *region_tool_header = BKE_area_find_region_type(area, RGN_TYPE_TOOL_HEADER);
    if (region_tool_header != NULL) {
      value_for_tool_header = !(region_tool_header->flag & RGN_FLAG_HIDDEN_BY_USER);
    }
  }
  rna_Space_bool_from_region_flag_set_by_type(
      ptr, RGN_TYPE_TOOL_HEADER, RGN_FLAG_HIDDEN, !value_for_tool_header);
}
static void rna_Space_show_region_header_update(bContext *C, PointerRNA *ptr)
{
  rna_Space_bool_from_region_flag_update_by_type(C, ptr, RGN_TYPE_HEADER, RGN_FLAG_HIDDEN);
}

/* Footer Region. */
static bool rna_Space_show_region_footer_get(PointerRNA *ptr)
{
  return !rna_Space_bool_from_region_flag_get_by_type(ptr, RGN_TYPE_FOOTER, RGN_FLAG_HIDDEN);
}
static void rna_Space_show_region_footer_set(PointerRNA *ptr, bool value)
{
  rna_Space_bool_from_region_flag_set_by_type(ptr, RGN_TYPE_FOOTER, RGN_FLAG_HIDDEN, !value);
}
static void rna_Space_show_region_footer_update(bContext *C, PointerRNA *ptr)
{
  rna_Space_bool_from_region_flag_update_by_type(C, ptr, RGN_TYPE_FOOTER, RGN_FLAG_HIDDEN);
}

/* Tool Header Region.
 *
 * This depends on the 'RGN_TYPE_TOOL_HEADER'
 */
static bool rna_Space_show_region_tool_header_get(PointerRNA *ptr)
{
  return !rna_Space_bool_from_region_flag_get_by_type(
      ptr, RGN_TYPE_TOOL_HEADER, RGN_FLAG_HIDDEN_BY_USER);
}
static void rna_Space_show_region_tool_header_set(PointerRNA *ptr, bool value)
{
  rna_Space_bool_from_region_flag_set_by_type(
      ptr, RGN_TYPE_TOOL_HEADER, RGN_FLAG_HIDDEN_BY_USER, !value);
  rna_Space_bool_from_region_flag_set_by_type(ptr, RGN_TYPE_TOOL_HEADER, RGN_FLAG_HIDDEN, !value);
}
static void rna_Space_show_region_tool_header_update(bContext *C, PointerRNA *ptr)
{
  rna_Space_bool_from_region_flag_update_by_type(C, ptr, RGN_TYPE_TOOL_HEADER, RGN_FLAG_HIDDEN);
}

/* Tools Region. */
static bool rna_Space_show_region_toolbar_get(PointerRNA *ptr)
{
  return !rna_Space_bool_from_region_flag_get_by_type(ptr, RGN_TYPE_TOOLS, RGN_FLAG_HIDDEN);
}
static void rna_Space_show_region_toolbar_set(PointerRNA *ptr, bool value)
{
  rna_Space_bool_from_region_flag_set_by_type(ptr, RGN_TYPE_TOOLS, RGN_FLAG_HIDDEN, !value);
}
static void rna_Space_show_region_toolbar_update(bContext *C, PointerRNA *ptr)
{
  rna_Space_bool_from_region_flag_update_by_type(C, ptr, RGN_TYPE_TOOLS, RGN_FLAG_HIDDEN);
}

static bool rna_Space_show_region_tool_props_get(PointerRNA *ptr)
{
  return !rna_Space_bool_from_region_flag_get_by_type(ptr, RGN_TYPE_TOOL_PROPS, RGN_FLAG_HIDDEN);
}
static void rna_Space_show_region_tool_props_set(PointerRNA *ptr, bool value)
{
  rna_Space_bool_from_region_flag_set_by_type(ptr, RGN_TYPE_TOOL_PROPS, RGN_FLAG_HIDDEN, !value);
}
static void rna_Space_show_region_tool_props_update(bContext *C, PointerRNA *ptr)
{
  rna_Space_bool_from_region_flag_update_by_type(C, ptr, RGN_TYPE_TOOL_PROPS, RGN_FLAG_HIDDEN);
}

/* Channels Region. */
static bool rna_Space_show_region_channels_get(PointerRNA *ptr)
{
  return !rna_Space_bool_from_region_flag_get_by_type(ptr, RGN_TYPE_CHANNELS, RGN_FLAG_HIDDEN);
}
static void rna_Space_show_region_channels_set(PointerRNA *ptr, bool value)
{
  rna_Space_bool_from_region_flag_set_by_type(ptr, RGN_TYPE_CHANNELS, RGN_FLAG_HIDDEN, !value);
}
static void rna_Space_show_region_channels_update(bContext *C, PointerRNA *ptr)
{
  rna_Space_bool_from_region_flag_update_by_type(C, ptr, RGN_TYPE_CHANNELS, RGN_FLAG_HIDDEN);
}

/* UI Region */
static bool rna_Space_show_region_ui_get(PointerRNA *ptr)
{
  return !rna_Space_bool_from_region_flag_get_by_type(ptr, RGN_TYPE_UI, RGN_FLAG_HIDDEN);
}
static void rna_Space_show_region_ui_set(PointerRNA *ptr, bool value)
{
  rna_Space_bool_from_region_flag_set_by_type(ptr, RGN_TYPE_UI, RGN_FLAG_HIDDEN, !value);
}
static void rna_Space_show_region_ui_update(bContext *C, PointerRNA *ptr)
{
  rna_Space_bool_from_region_flag_update_by_type(C, ptr, RGN_TYPE_UI, RGN_FLAG_HIDDEN);
}

/* Redo (HUD) Region */
static bool rna_Space_show_region_hud_get(PointerRNA *ptr)
{
  return !rna_Space_bool_from_region_flag_get_by_type(ptr, RGN_TYPE_HUD, RGN_FLAG_HIDDEN_BY_USER);
}
static void rna_Space_show_region_hud_set(PointerRNA *ptr, bool value)
{
  rna_Space_bool_from_region_flag_set_by_type(ptr, RGN_TYPE_HUD, RGN_FLAG_HIDDEN_BY_USER, !value);
}
static void rna_Space_show_region_hud_update(bContext *C, PointerRNA *ptr)
{
  rna_Space_bool_from_region_flag_update_by_type(C, ptr, RGN_TYPE_HUD, RGN_FLAG_HIDDEN_BY_USER);
}

/** \} */

static bool rna_Space_view2d_sync_get(PointerRNA *ptr)
{
  ScrArea *area;
  ARegion *region;

  area = rna_area_from_space(ptr); /* can be NULL */
  region = BKE_area_find_region_type(area, RGN_TYPE_WINDOW);
  if (region) {
    View2D *v2d = &region->v2d;
    return (v2d->flag & V2D_VIEWSYNC_SCREEN_TIME) != 0;
  }

  return false;
}

static void rna_Space_view2d_sync_set(PointerRNA *ptr, bool value)
{
  ScrArea *area;
  ARegion *region;

  area = rna_area_from_space(ptr); /* can be NULL */
  if ((area != NULL) && !UI_view2d_area_supports_sync(area)) {
    BKE_reportf(NULL,
                RPT_ERROR,
                "'show_locked_time' is not supported for the '%s' editor",
                area->type->name);
    return;
  }

  region = BKE_area_find_region_type(area, RGN_TYPE_WINDOW);
  if (region) {
    View2D *v2d = &region->v2d;
    if (value) {
      v2d->flag |= V2D_VIEWSYNC_SCREEN_TIME;
    }
    else {
      v2d->flag &= ~V2D_VIEWSYNC_SCREEN_TIME;
    }
  }
}

static void rna_Space_view2d_sync_update(Main *UNUSED(bmain),
                                         Scene *UNUSED(scene),
                                         PointerRNA *ptr)
{
  ScrArea *area;
  ARegion *region;

  area = rna_area_from_space(ptr); /* can be NULL */
  region = BKE_area_find_region_type(area, RGN_TYPE_WINDOW);

  if (region) {
    bScreen *screen = (bScreen *)ptr->owner_id;
    View2D *v2d = &region->v2d;

    UI_view2d_sync(screen, area, v2d, V2D_LOCK_SET);
  }
}

static void rna_GPencil_update(Main *bmain, Scene *UNUSED(scene), PointerRNA *UNUSED(ptr))
{
  bool changed = false;
  /* need set all caches as dirty to recalculate onion skinning */
  for (Object *ob = bmain->objects.first; ob; ob = ob->id.next) {
    if (ob->type == OB_GPENCIL) {
      bGPdata *gpd = (bGPdata *)ob->data;
      DEG_id_tag_update(&gpd->id, ID_RECALC_GEOMETRY);
      changed = true;
    }
  }
  if (changed) {
    WM_main_add_notifier(NC_GPENCIL | NA_EDITED, NULL);
  }
}

/* Space 3D View */
static void rna_SpaceView3D_camera_update(Main *bmain, Scene *scene, PointerRNA *ptr)
{
  View3D *v3d = (View3D *)(ptr->data);
  if (v3d->scenelock && scene != NULL) {
    wmWindowManager *wm = bmain->wm.first;

    scene->camera = v3d->camera;
    WM_windows_scene_data_sync(&wm->windows, scene);
  }
}

static void rna_SpaceView3D_use_local_camera_set(PointerRNA *ptr, bool value)
{
  View3D *v3d = (View3D *)(ptr->data);
  bScreen *screen = (bScreen *)ptr->owner_id;

  v3d->scenelock = !value;

  if (!value) {
    Scene *scene = ED_screen_scene_find(screen, G_MAIN->wm.first);
    /* NULL if the screen isn't in an active window (happens when setting from Python).
     * This could be moved to the update function, in that case the scene won't relate to the
     * screen so keep it working this way. */
    if (scene != NULL) {
      v3d->camera = scene->camera;
    }
  }
}

static float rna_View3DOverlay_GridScaleUnit_get(PointerRNA *ptr)
{
  View3D *v3d = (View3D *)(ptr->data);
  bScreen *screen = (bScreen *)ptr->owner_id;
  Scene *scene = ED_screen_scene_find(screen, G_MAIN->wm.first);
  if (scene != NULL) {
    return ED_view3d_grid_scale(scene, v3d, NULL);
  }
  else {
    /* When accessed from non-active screen. */
    return 1.0f;
  }
}

static PointerRNA rna_SpaceView3D_region_3d_get(PointerRNA *ptr)
{
  View3D *v3d = (View3D *)(ptr->data);
  ScrArea *area = rna_area_from_space(ptr);
  void *regiondata = NULL;
  if (area) {
    ListBase *regionbase = (area->spacedata.first == v3d) ? &area->regionbase : &v3d->regionbase;
    ARegion *region = regionbase->last; /* always last in list, weak. */
    regiondata = region->regiondata;
  }

  return rna_pointer_inherit_refine(ptr, &RNA_RegionView3D, regiondata);
}

static void rna_SpaceView3D_region_quadviews_begin(CollectionPropertyIterator *iter,
                                                   PointerRNA *ptr)
{
  View3D *v3d = (View3D *)(ptr->data);
  ScrArea *area = rna_area_from_space(ptr);
  int i = 3;

  ARegion *region =
      ((area && area->spacedata.first == v3d) ? &area->regionbase : &v3d->regionbase)->last;
  ListBase lb = {NULL, NULL};

  if (region && region->alignment == RGN_ALIGN_QSPLIT) {
    while (i-- && region) {
      region = region->prev;
    }

    if (i < 0) {
      lb.first = region;
    }
  }

  rna_iterator_listbase_begin(iter, &lb, NULL);
}

static PointerRNA rna_SpaceView3D_region_quadviews_get(CollectionPropertyIterator *iter)
{
  void *regiondata = ((ARegion *)rna_iterator_listbase_get(iter))->regiondata;

  return rna_pointer_inherit_refine(&iter->parent, &RNA_RegionView3D, regiondata);
}

static void rna_RegionView3D_quadview_update(Main *UNUSED(main),
                                             Scene *UNUSED(scene),
                                             PointerRNA *ptr)
{
  ScrArea *area;
  ARegion *region;

  rna_area_region_from_regiondata(ptr, &area, &region);
  if (area && region && region->alignment == RGN_ALIGN_QSPLIT) {
    ED_view3d_quadview_update(area, region, false);
  }
}

/* same as above but call clip==true */
static void rna_RegionView3D_quadview_clip_update(Main *UNUSED(main),
                                                  Scene *UNUSED(scene),
                                                  PointerRNA *ptr)
{
  ScrArea *area;
  ARegion *region;

  rna_area_region_from_regiondata(ptr, &area, &region);
  if (area && region && region->alignment == RGN_ALIGN_QSPLIT) {
    ED_view3d_quadview_update(area, region, true);
  }
}

static void rna_RegionView3D_view_location_get(PointerRNA *ptr, float *values)
{
  RegionView3D *rv3d = (RegionView3D *)(ptr->data);
  negate_v3_v3(values, rv3d->ofs);
}

static void rna_RegionView3D_view_location_set(PointerRNA *ptr, const float *values)
{
  RegionView3D *rv3d = (RegionView3D *)(ptr->data);
  negate_v3_v3(rv3d->ofs, values);
}

static void rna_RegionView3D_view_rotation_get(PointerRNA *ptr, float *values)
{
  RegionView3D *rv3d = (RegionView3D *)(ptr->data);
  invert_qt_qt(values, rv3d->viewquat);
}

static void rna_RegionView3D_view_rotation_set(PointerRNA *ptr, const float *values)
{
  RegionView3D *rv3d = (RegionView3D *)(ptr->data);
  invert_qt_qt(rv3d->viewquat, values);
}

static void rna_RegionView3D_view_matrix_set(PointerRNA *ptr, const float *values)
{
  RegionView3D *rv3d = (RegionView3D *)(ptr->data);
  float mat[4][4];
  invert_m4_m4(mat, (float(*)[4])values);
  ED_view3d_from_m4(mat, rv3d->ofs, rv3d->viewquat, &rv3d->dist);
}

static bool rna_RegionView3D_is_orthographic_side_view_get(PointerRNA *ptr)
{
  RegionView3D *rv3d = (RegionView3D *)(ptr->data);
  return RV3D_VIEW_IS_AXIS(rv3d->view);
}

static IDProperty **rna_View3DShading_idprops(PointerRNA *ptr)
{
  View3DShading *shading = ptr->data;
  return &shading->prop;
}

static void rna_3DViewShading_type_update(Main *bmain, Scene *scene, PointerRNA *ptr)
{
  ID *id = ptr->owner_id;
  if (GS(id->name) != ID_SCR) {
    return;
  }

  View3DShading *shading = ptr->data;
  if (shading->type == OB_MATERIAL ||
      (shading->type == OB_RENDER && !STREQ(scene->r.engine, RE_engine_id_BLENDER_WORKBENCH))) {
    /* When switching from workbench to render or material mode the geometry of any
     * active sculpt session needs to be recalculated. */
    for (Object *ob = bmain->objects.first; ob; ob = ob->id.next) {
      if (ob->sculpt) {
        DEG_id_tag_update(&ob->id, ID_RECALC_GEOMETRY);
      }
    }
  }

  /* Update Gpencil. */
  rna_GPencil_update(bmain, scene, ptr);

  bScreen *screen = (bScreen *)ptr->owner_id;
  LISTBASE_FOREACH (ScrArea *, area, &screen->areabase) {
    LISTBASE_FOREACH (SpaceLink *, sl, &area->spacedata) {
      if (sl->spacetype == SPACE_VIEW3D) {
        View3D *v3d = (View3D *)sl;
        if (&v3d->shading == shading) {
          ED_view3d_shade_update(bmain, v3d, area);
          return;
        }
      }
    }
  }
}

static Scene *rna_3DViewShading_scene(PointerRNA *ptr)
{
  /* Get scene, depends if using 3D view or OpenGL render settings. */
  ID *id = ptr->owner_id;
  if (GS(id->name) == ID_SCE) {
    return (Scene *)id;
  }
  else {
    bScreen *screen = (bScreen *)ptr->owner_id;
    return WM_windows_scene_get_from_screen(G_MAIN->wm.first, screen);
  }
}

static ViewLayer *rna_3DViewShading_view_layer(PointerRNA *ptr)
{
  /* Get scene, depends if using 3D view or OpenGL render settings. */
  ID *id = ptr->owner_id;
  if (GS(id->name) == ID_SCE) {
    return NULL;
  }
  else {
    bScreen *screen = (bScreen *)ptr->owner_id;
    return WM_windows_view_layer_get_from_screen(G_MAIN->wm.first, screen);
  }
}

static int rna_3DViewShading_type_get(PointerRNA *ptr)
{
  /* Available shading types depend on render engine. */
  Scene *scene = rna_3DViewShading_scene(ptr);
  RenderEngineType *type = (scene) ? RE_engines_find(scene->r.engine) : NULL;
  View3DShading *shading = (View3DShading *)ptr->data;

  if (scene == NULL || BKE_scene_uses_blender_eevee(scene)) {
    return shading->type;
  }
  else if (BKE_scene_uses_blender_workbench(scene)) {
    return (shading->type == OB_MATERIAL) ? OB_SOLID : shading->type;
  }
  else {
    if (shading->type == OB_RENDER && !(type && type->view_draw)) {
      return OB_MATERIAL;
    }
    else {
      return shading->type;
    }
  }
}

static void rna_3DViewShading_type_set(PointerRNA *ptr, int value)
{
  View3DShading *shading = (View3DShading *)ptr->data;
  if (value != shading->type && value == OB_RENDER) {
    shading->prev_type = shading->type;
  }
  shading->type = value;
}

static const EnumPropertyItem *rna_3DViewShading_type_itemf(bContext *UNUSED(C),
                                                            PointerRNA *ptr,
                                                            PropertyRNA *UNUSED(prop),
                                                            bool *r_free)
{
  Scene *scene = rna_3DViewShading_scene(ptr);
  RenderEngineType *type = (scene) ? RE_engines_find(scene->r.engine) : NULL;

  EnumPropertyItem *item = NULL;
  int totitem = 0;

  RNA_enum_items_add_value(&item, &totitem, rna_enum_shading_type_items, OB_WIRE);
  RNA_enum_items_add_value(&item, &totitem, rna_enum_shading_type_items, OB_SOLID);

  if (scene == NULL || BKE_scene_uses_blender_eevee(scene)) {
    RNA_enum_items_add_value(&item, &totitem, rna_enum_shading_type_items, OB_MATERIAL);
    RNA_enum_items_add_value(&item, &totitem, rna_enum_shading_type_items, OB_RENDER);
  }
  else if (BKE_scene_uses_blender_workbench(scene)) {
    RNA_enum_items_add_value(&item, &totitem, rna_enum_shading_type_items, OB_RENDER);
  }
  else {
    RNA_enum_items_add_value(&item, &totitem, rna_enum_shading_type_items, OB_MATERIAL);
    if (type && type->view_draw) {
      RNA_enum_items_add_value(&item, &totitem, rna_enum_shading_type_items, OB_RENDER);
    }
  }

  RNA_enum_item_end(&item, &totitem);
  *r_free = true;

  return item;
}

/* Shading.selected_studio_light */
static PointerRNA rna_View3DShading_selected_studio_light_get(PointerRNA *ptr)
{
  View3DShading *shading = (View3DShading *)ptr->data;
  StudioLight *sl;
  if (shading->type == OB_SOLID && shading->light == V3D_LIGHTING_MATCAP) {
    sl = BKE_studiolight_find(shading->matcap, STUDIOLIGHT_FLAG_ALL);
  }
  else if (shading->type == OB_SOLID && shading->light == V3D_LIGHTING_STUDIO) {
    sl = BKE_studiolight_find(shading->studio_light, STUDIOLIGHT_FLAG_ALL);
  }
  else {
    /* OB_MATERIAL and OB_RENDER */
    sl = BKE_studiolight_find(shading->lookdev_light, STUDIOLIGHT_FLAG_ALL);
  }
  return rna_pointer_inherit_refine(ptr, &RNA_StudioLight, sl);
}

/* shading.light */
static const EnumPropertyItem *rna_View3DShading_color_type_itemf(bContext *UNUSED(C),
                                                                  PointerRNA *ptr,
                                                                  PropertyRNA *UNUSED(prop),
                                                                  bool *r_free)
{
  View3DShading *shading = (View3DShading *)ptr->data;

  int totitem = 0;

  if (shading->type == OB_WIRE) {
    EnumPropertyItem *item = NULL;
    RNA_enum_items_add_value(
        &item, &totitem, rna_enum_shading_color_type_items, V3D_SHADING_SINGLE_COLOR);
    RNA_enum_items_add_value(
        &item, &totitem, rna_enum_shading_color_type_items, V3D_SHADING_OBJECT_COLOR);
    RNA_enum_items_add_value(
        &item, &totitem, rna_enum_shading_color_type_items, V3D_SHADING_RANDOM_COLOR);
    RNA_enum_item_end(&item, &totitem);
    *r_free = true;
    return item;
  }
  else {
    /* Solid mode, or lookdev mode for workbench engine. */
    *r_free = false;
    return rna_enum_shading_color_type_items;
  }
}

static void rna_View3DShading_studio_light_get_storage(View3DShading *shading,
                                                       char **dna_storage,
                                                       int *flag)
{
  *dna_storage = shading->studio_light;

  *flag = STUDIOLIGHT_TYPE_STUDIO;
  if (shading->type == OB_SOLID) {
    if (shading->light == V3D_LIGHTING_MATCAP) {
      *flag = STUDIOLIGHT_TYPE_MATCAP;
      *dna_storage = shading->matcap;
    }
  }
  else {
    *flag = STUDIOLIGHT_TYPE_WORLD;
    *dna_storage = shading->lookdev_light;
  }
}

static int rna_View3DShading_studio_light_get(PointerRNA *ptr)
{
  View3DShading *shading = (View3DShading *)ptr->data;
  char *dna_storage;
  int flag;

  rna_View3DShading_studio_light_get_storage(shading, &dna_storage, &flag);
  StudioLight *sl = BKE_studiolight_find(dna_storage, flag);
  if (sl) {
    BLI_strncpy(dna_storage, sl->name, FILE_MAXFILE);
    return sl->index;
  }
  else {
    return 0;
  }
}

static void rna_View3DShading_studio_light_set(PointerRNA *ptr, int value)
{
  View3DShading *shading = (View3DShading *)ptr->data;
  char *dna_storage;
  int flag;

  rna_View3DShading_studio_light_get_storage(shading, &dna_storage, &flag);
  StudioLight *sl = BKE_studiolight_findindex(value, flag);
  if (sl) {
    BLI_strncpy(dna_storage, sl->name, FILE_MAXFILE);
  }
}

static const EnumPropertyItem *rna_View3DShading_studio_light_itemf(bContext *UNUSED(C),
                                                                    PointerRNA *ptr,
                                                                    PropertyRNA *UNUSED(prop),
                                                                    bool *r_free)
{
  View3DShading *shading = (View3DShading *)ptr->data;
  EnumPropertyItem *item = NULL;
  int totitem = 0;

  if (shading->type == OB_SOLID && shading->light == V3D_LIGHTING_MATCAP) {
    const int flags = (STUDIOLIGHT_EXTERNAL_FILE | STUDIOLIGHT_TYPE_MATCAP);

    LISTBASE_FOREACH (StudioLight *, sl, BKE_studiolight_listbase()) {
      int icon_id = (shading->flag & V3D_SHADING_MATCAP_FLIP_X) ? sl->icon_id_matcap_flipped :
                                                                  sl->icon_id_matcap;
      if ((sl->flag & flags) == flags) {
        EnumPropertyItem tmp = {sl->index, sl->name, icon_id, sl->name, ""};
        RNA_enum_item_add(&item, &totitem, &tmp);
      }
    }
  }
  else {
    LISTBASE_FOREACH (StudioLight *, sl, BKE_studiolight_listbase()) {
      int icon_id = sl->icon_id_irradiance;
      bool show_studiolight = false;

      if (sl->flag & STUDIOLIGHT_INTERNAL) {
        /* always show internal lights for solid */
        if (shading->type == OB_SOLID) {
          show_studiolight = true;
        }
      }
      else {
        switch (shading->type) {
          case OB_SOLID:
          case OB_TEXTURE:
            show_studiolight = ((sl->flag & STUDIOLIGHT_TYPE_STUDIO) != 0);
            break;

          case OB_MATERIAL:
          case OB_RENDER:
            show_studiolight = ((sl->flag & STUDIOLIGHT_TYPE_WORLD) != 0);
            icon_id = sl->icon_id_radiance;
            break;
        }
      }

      if (show_studiolight) {
        EnumPropertyItem tmp = {sl->index, sl->name, icon_id, sl->name, ""};
        RNA_enum_item_add(&item, &totitem, &tmp);
      }
    }
  }

  RNA_enum_item_end(&item, &totitem);
  *r_free = true;
  return item;
}

static const EnumPropertyItem *rna_3DViewShading_render_pass_itemf(bContext *C,
                                                                   PointerRNA *UNUSED(ptr),
                                                                   PropertyRNA *UNUSED(prop),
                                                                   bool *r_free)
{
  Scene *scene = CTX_data_scene(C);
  ViewLayer *view_layer = CTX_data_view_layer(C);

  const bool bloom_enabled = scene->eevee.flag & SCE_EEVEE_BLOOM_ENABLED;
  const bool aov_available = BKE_view_layer_has_valid_aov(view_layer);

  int totitem = 0;
  EnumPropertyItem *result = NULL;
  EnumPropertyItem aov_template;
  for (int i = 0; rna_enum_view3dshading_render_pass_type_items[i].identifier != NULL; i++) {
    const EnumPropertyItem *item = &rna_enum_view3dshading_render_pass_type_items[i];
    if (item->value == EEVEE_RENDER_PASS_AOV) {
      aov_template.value = item->value;
      aov_template.icon = 0;
      aov_template.description = item->description;
      LISTBASE_FOREACH (ViewLayerAOV *, aov, &view_layer->aovs) {
        if ((aov->flag & AOV_CONFLICT) != 0) {
          continue;
        }
        aov_template.name = aov->name;
        aov_template.identifier = aov->name;
        RNA_enum_item_add(&result, &totitem, &aov_template);
        aov_template.value++;
      }
    }
    else if (!((!bloom_enabled &&
                (item->value == EEVEE_RENDER_PASS_BLOOM || STREQ(item->name, "Effects"))) ||
               (!aov_available && STREQ(item->name, "Shader AOV")))) {
      RNA_enum_item_add(&result, &totitem, item);
    }
  }

  RNA_enum_item_end(&result, &totitem);
  *r_free = true;
  return result;
}
static int rna_3DViewShading_render_pass_get(PointerRNA *ptr)
{
  View3DShading *shading = (View3DShading *)ptr->data;
  eViewLayerEEVEEPassType result = shading->render_pass;
  Scene *scene = rna_3DViewShading_scene(ptr);
  ViewLayer *view_layer = rna_3DViewShading_view_layer(ptr);

  if (result == EEVEE_RENDER_PASS_BLOOM && ((scene->eevee.flag & SCE_EEVEE_BLOOM_ENABLED) == 0)) {
    return EEVEE_RENDER_PASS_COMBINED;
  }
  else if (result == EEVEE_RENDER_PASS_AOV) {
    if (!view_layer) {
      return EEVEE_RENDER_PASS_COMBINED;
    }
    const int aov_index = BLI_findstringindex(
        &view_layer->aovs, shading->aov_name, offsetof(ViewLayerAOV, name));
    if (aov_index == -1) {
      return EEVEE_RENDER_PASS_COMBINED;
    }
    return result + aov_index;
  }

  return result;
}

static void rna_3DViewShading_render_pass_set(PointerRNA *ptr, int value)
{
  View3DShading *shading = (View3DShading *)ptr->data;
  Scene *scene = rna_3DViewShading_scene(ptr);
  ViewLayer *view_layer = rna_3DViewShading_view_layer(ptr);
  shading->aov_name[0] = 0;

  if ((value & EEVEE_RENDER_PASS_AOV) != 0) {
    if (!view_layer) {
      shading->render_pass = EEVEE_RENDER_PASS_COMBINED;
      return;
    }
    const int aov_index = value & ~EEVEE_RENDER_PASS_AOV;
    ViewLayerAOV *aov = BLI_findlink(&view_layer->aovs, aov_index);
    if (!aov) {
      /* AOV not found, cannot select AOV. */
      shading->render_pass = EEVEE_RENDER_PASS_COMBINED;
      return;
    }

    shading->render_pass = EEVEE_RENDER_PASS_AOV;
    BLI_strncpy(shading->aov_name, aov->name, sizeof(aov->name));
  }
  else if (value == EEVEE_RENDER_PASS_BLOOM &&
           ((scene->eevee.flag & SCE_EEVEE_BLOOM_ENABLED) == 0)) {
    shading->render_pass = EEVEE_RENDER_PASS_COMBINED;
  }
  else {
    shading->render_pass = value;
  }
}

static void rna_SpaceView3D_use_local_collections_update(bContext *C, PointerRNA *ptr)
{
  Main *bmain = CTX_data_main(C);
  Scene *scene = CTX_data_scene(C);
  ViewLayer *view_layer = CTX_data_view_layer(C);
  View3D *v3d = (View3D *)ptr->data;

  if (ED_view3d_local_collections_set(bmain, v3d)) {
    BKE_layer_collection_local_sync(view_layer, v3d);
    DEG_id_tag_update(&scene->id, ID_RECALC_BASE_FLAGS);
  }
}

static const EnumPropertyItem *rna_SpaceView3D_stereo3d_camera_itemf(bContext *C,
                                                                     PointerRNA *UNUSED(ptr),
                                                                     PropertyRNA *UNUSED(prop),
                                                                     bool *UNUSED(r_free))
{
  Scene *scene = CTX_data_scene(C);

  if (scene->r.views_format == SCE_VIEWS_FORMAT_MULTIVIEW) {
    return multiview_camera_items;
  }
  else {
    return stereo3d_camera_items;
  }
}

static void rna_SpaceView3D_mirror_xr_session_update(Main *main,
                                                     Scene *UNUSED(scene),
                                                     PointerRNA *ptr)
{
#  ifdef WITH_XR_OPENXR
  const wmWindowManager *wm = main->wm.first;

  /* Handle mirror toggling while there is a session already. */
  if (WM_xr_session_exists(&wm->xr)) {
    const View3D *v3d = ptr->data;
    const ScrArea *area = rna_area_from_space(ptr);
    ED_view3d_xr_mirror_update(area, v3d, v3d->flag & V3D_XR_SESSION_MIRROR);
  }

#  else
  UNUSED_VARS(main, ptr);
#  endif
}

static int rna_SpaceView3D_icon_from_show_object_viewport_get(PointerRNA *ptr)
{
  const View3D *v3d = (View3D *)ptr->data;
  /* Ignore selection values when view is off,
   * intent is to show if visible objects aren't selectable. */
  const int view_value = (v3d->object_type_exclude_viewport != 0);
  const int select_value = (v3d->object_type_exclude_select &
                            ~v3d->object_type_exclude_viewport) != 0;
  return ICON_VIS_SEL_11 + (view_value << 1) + select_value;
}

static char *rna_View3DShading_path(PointerRNA *UNUSED(ptr))
{
  return BLI_strdup("shading");
}

static PointerRNA rna_SpaceView3D_overlay_get(PointerRNA *ptr)
{
  return rna_pointer_inherit_refine(ptr, &RNA_View3DOverlay, ptr->data);
}

static char *rna_View3DOverlay_path(PointerRNA *UNUSED(ptr))
{
  return BLI_strdup("overlay");
}

/* Space Image Editor */

static PointerRNA rna_SpaceImage_overlay_get(PointerRNA *ptr)
{
  return rna_pointer_inherit_refine(ptr, &RNA_SpaceImageOverlay, ptr->data);
}

static char *rna_SpaceImageOverlay_path(PointerRNA *UNUSED(ptr))
{
  return BLI_strdup("overlay");
}

static char *rna_SpaceUVEditor_path(PointerRNA *UNUSED(ptr))
{
  return BLI_strdup("uv_editor");
}

static PointerRNA rna_SpaceImageEditor_uvedit_get(PointerRNA *ptr)
{
  return rna_pointer_inherit_refine(ptr, &RNA_SpaceUVEditor, ptr->data);
}

static void rna_SpaceImageEditor_mode_update(Main *bmain, Scene *scene, PointerRNA *UNUSED(ptr))
{
  if (scene != NULL) {
    ED_space_image_paint_update(bmain, bmain->wm.first, scene);
  }
}

static void rna_SpaceImageEditor_show_stereo_set(PointerRNA *ptr, int value)
{
  SpaceImage *sima = (SpaceImage *)(ptr->data);

  if (value) {
    sima->iuser.flag |= IMA_SHOW_STEREO;
  }
  else {
    sima->iuser.flag &= ~IMA_SHOW_STEREO;
  }
}

static bool rna_SpaceImageEditor_show_stereo_get(PointerRNA *ptr)
{
  SpaceImage *sima = (SpaceImage *)(ptr->data);
  return (sima->iuser.flag & IMA_SHOW_STEREO) != 0;
}

static void rna_SpaceImageEditor_show_stereo_update(Main *UNUSED(bmain),
                                                    Scene *UNUSED(unused),
                                                    PointerRNA *ptr)
{
  SpaceImage *sima = (SpaceImage *)(ptr->data);
  Image *ima = sima->image;

  if (ima) {
    if (ima->rr) {
      BKE_image_multilayer_index(ima->rr, &sima->iuser);
    }
    else {
      BKE_image_multiview_index(ima, &sima->iuser);
    }
  }
}

static bool rna_SpaceImageEditor_show_render_get(PointerRNA *ptr)
{
  SpaceImage *sima = (SpaceImage *)(ptr->data);
  return ED_space_image_show_render(sima);
}

static bool rna_SpaceImageEditor_show_paint_get(PointerRNA *ptr)
{
  SpaceImage *sima = (SpaceImage *)(ptr->data);
  return ED_space_image_show_paint(sima);
}

static bool rna_SpaceImageEditor_show_uvedit_get(PointerRNA *ptr)
{
  SpaceImage *sima = ptr->data;
  bScreen *screen = (bScreen *)ptr->owner_id;
  Object *obedit = NULL;
  wmWindow *win = ED_screen_window_find(screen, G_MAIN->wm.first);
  if (win != NULL) {
    ViewLayer *view_layer = WM_window_get_active_view_layer(win);
    obedit = OBEDIT_FROM_VIEW_LAYER(view_layer);
  }
  return ED_space_image_show_uvedit(sima, obedit);
}

static bool rna_SpaceImageEditor_show_maskedit_get(PointerRNA *ptr)
{
  SpaceImage *sima = (SpaceImage *)(ptr->data);
  bScreen *screen = (bScreen *)ptr->owner_id;
  Object *obedit = NULL;
  wmWindow *win = ED_screen_window_find(screen, G_MAIN->wm.first);
  if (win != NULL) {
    ViewLayer *view_layer = WM_window_get_active_view_layer(win);
    obedit = OBEDIT_FROM_VIEW_LAYER(view_layer);
  }
  return ED_space_image_check_show_maskedit(sima, obedit);
}

static void rna_SpaceImageEditor_image_set(PointerRNA *ptr,
                                           PointerRNA value,
                                           struct ReportList *UNUSED(reports))
{
  BLI_assert(BKE_id_is_in_global_main(value.data));
  SpaceImage *sima = ptr->data;
  ED_space_image_set(G_MAIN, sima, (Image *)value.data, false);
}

static void rna_SpaceImageEditor_mask_set(PointerRNA *ptr,
                                          PointerRNA value,
                                          struct ReportList *UNUSED(reports))
{
  SpaceImage *sima = (SpaceImage *)(ptr->data);

  ED_space_image_set_mask(NULL, sima, (Mask *)value.data);
}

static const EnumPropertyItem *rna_SpaceImageEditor_display_channels_itemf(
    bContext *UNUSED(C), PointerRNA *ptr, PropertyRNA *UNUSED(prop), bool *r_free)
{
  SpaceImage *sima = (SpaceImage *)ptr->data;
  EnumPropertyItem *item = NULL;
  ImBuf *ibuf;
  void *lock;
  int totitem = 0;

  ibuf = ED_space_image_acquire_buffer(sima, &lock, 0);
  int mask = ED_space_image_get_display_channel_mask(ibuf);
  ED_space_image_release_buffer(sima, ibuf, lock);

  if (mask & SI_USE_ALPHA) {
    RNA_enum_items_add_value(&item, &totitem, display_channels_items, SI_USE_ALPHA);
  }
  RNA_enum_items_add_value(&item, &totitem, display_channels_items, 0);
  if (mask & SI_SHOW_ALPHA) {
    RNA_enum_items_add_value(&item, &totitem, display_channels_items, SI_SHOW_ALPHA);
  }
  if (mask & SI_SHOW_ZBUF) {
    RNA_enum_items_add_value(&item, &totitem, display_channels_items, SI_SHOW_ZBUF);
  }
  if (mask & SI_SHOW_R) {
    RNA_enum_items_add_value(&item, &totitem, display_channels_items, SI_SHOW_R);
  }
  if (mask & SI_SHOW_G) {
    RNA_enum_items_add_value(&item, &totitem, display_channels_items, SI_SHOW_G);
  }
  if (mask & SI_SHOW_B) {
    RNA_enum_items_add_value(&item, &totitem, display_channels_items, SI_SHOW_B);
  }

  RNA_enum_item_end(&item, &totitem);
  *r_free = true;

  return item;
}

static int rna_SpaceImageEditor_display_channels_get(PointerRNA *ptr)
{
  SpaceImage *sima = (SpaceImage *)ptr->data;
  ImBuf *ibuf;
  void *lock;

  ibuf = ED_space_image_acquire_buffer(sima, &lock, 0);
  int mask = ED_space_image_get_display_channel_mask(ibuf);
  ED_space_image_release_buffer(sima, ibuf, lock);

  return sima->flag & mask;
}

static void rna_SpaceImageEditor_zoom_get(PointerRNA *ptr, float *values)
{
  SpaceImage *sima = (SpaceImage *)ptr->data;
  ScrArea *area;
  ARegion *region;

  values[0] = values[1] = 1;

  /* Find #ARegion. */
  area = rna_area_from_space(ptr); /* can be NULL */
  region = BKE_area_find_region_type(area, RGN_TYPE_WINDOW);
  if (region) {
    ED_space_image_get_zoom(sima, region, &values[0], &values[1]);
  }
}

static void rna_SpaceImageEditor_cursor_location_get(PointerRNA *ptr, float *values)
{
  SpaceImage *sima = (SpaceImage *)ptr->data;

  if (sima->flag & SI_COORDFLOATS) {
    copy_v2_v2(values, sima->cursor);
  }
  else {
    int w, h;
    ED_space_image_get_size(sima, &w, &h);

    values[0] = sima->cursor[0] * w;
    values[1] = sima->cursor[1] * h;
  }
}

static void rna_SpaceImageEditor_cursor_location_set(PointerRNA *ptr, const float *values)
{
  SpaceImage *sima = (SpaceImage *)ptr->data;

  if (sima->flag & SI_COORDFLOATS) {
    copy_v2_v2(sima->cursor, values);
  }
  else {
    int w, h;
    ED_space_image_get_size(sima, &w, &h);

    sima->cursor[0] = values[0] / w;
    sima->cursor[1] = values[1] / h;
  }
}

static void rna_SpaceImageEditor_image_update(Main *UNUSED(bmain),
                                              Scene *UNUSED(scene),
                                              PointerRNA *ptr)
{
  SpaceImage *sima = (SpaceImage *)ptr->data;
  Image *ima = sima->image;

  /* make sure all the iuser settings are valid for the sima image */
  if (ima) {
    if (ima->rr) {
      if (BKE_image_multilayer_index(sima->image->rr, &sima->iuser) == NULL) {
        BKE_image_init_imageuser(sima->image, &sima->iuser);
      }
    }
    else {
      BKE_image_multiview_index(ima, &sima->iuser);
    }
  }
}

static void rna_SpaceImageEditor_scopes_update(struct bContext *C, struct PointerRNA *ptr)
{
  SpaceImage *sima = (SpaceImage *)ptr->data;
  ImBuf *ibuf;
  void *lock;

  /* TODO(lukas): Support tiles in scopes? */
  ibuf = ED_space_image_acquire_buffer(sima, &lock, 0);
  if (ibuf) {
    ED_space_image_scopes_update(C, sima, ibuf, true);
    WM_main_add_notifier(NC_IMAGE, sima->image);
  }
  ED_space_image_release_buffer(sima, ibuf, lock);
}

static const EnumPropertyItem *rna_SpaceImageEditor_pivot_itemf(bContext *UNUSED(C),
                                                                PointerRNA *ptr,
                                                                PropertyRNA *UNUSED(prop),
                                                                bool *UNUSED(r_free))
{
  static const EnumPropertyItem pivot_items[] = {
      {V3D_AROUND_CENTER_BOUNDS, "CENTER", ICON_PIVOT_BOUNDBOX, "Bounding Box Center", ""},
      {V3D_AROUND_CENTER_MEDIAN, "MEDIAN", ICON_PIVOT_MEDIAN, "Median Point", ""},
      {V3D_AROUND_CURSOR, "CURSOR", ICON_PIVOT_CURSOR, "2D Cursor", ""},
      {V3D_AROUND_LOCAL_ORIGINS,
       "INDIVIDUAL_ORIGINS",
       ICON_PIVOT_INDIVIDUAL,
       "Individual Origins",
       "Pivot around each selected island's own median point"},
      {0, NULL, 0, NULL, NULL},
  };

  SpaceImage *sima = (SpaceImage *)ptr->data;

  if (sima->mode == SI_MODE_PAINT) {
    return rna_enum_transform_pivot_items_full;
  }
  else {
    return pivot_items;
  }
}

static void rna_SpaceUVEditor_tile_grid_shape_set(PointerRNA *ptr, const int *values)
{
  SpaceImage *data = (SpaceImage *)(ptr->data);

  int clamp[2] = {10, 100};
  for (int i = 0; i < 2; i++) {
    data->tile_grid_shape[i] = CLAMPIS(values[i], 1, clamp[i]);
  }
}

/* Space Text Editor */

static void rna_SpaceTextEditor_word_wrap_set(PointerRNA *ptr, bool value)
{
  SpaceText *st = (SpaceText *)(ptr->data);

  st->wordwrap = value;
  st->left = 0;
}

static void rna_SpaceTextEditor_text_set(PointerRNA *ptr,
                                         PointerRNA value,
                                         struct ReportList *UNUSED(reports))
{
  SpaceText *st = (SpaceText *)(ptr->data);

  st->text = value.data;
  if (st->text != NULL) {
    id_us_ensure_real((ID *)st->text);
  }

  ScrArea *area = rna_area_from_space(ptr);
  if (area) {
    ARegion *region = BKE_area_find_region_type(area, RGN_TYPE_WINDOW);
    if (region) {
      ED_text_scroll_to_cursor(st, region, true);
    }
  }
}

static bool rna_SpaceTextEditor_text_is_syntax_highlight_supported(struct SpaceText *space)
{
  return ED_text_is_syntax_highlight_supported(space->text);
}

static void rna_SpaceTextEditor_updateEdited(Main *UNUSED(bmain),
                                             Scene *UNUSED(scene),
                                             PointerRNA *ptr)
{
  SpaceText *st = (SpaceText *)ptr->data;

  if (st->text) {
    WM_main_add_notifier(NC_TEXT | NA_EDITED, st->text);
  }
}

/* Space Properties */

/* NOTE: this function exists only to avoid id refcounting. */
static void rna_SpaceProperties_pin_id_set(PointerRNA *ptr,
                                           PointerRNA value,
                                           struct ReportList *UNUSED(reports))
{
  SpaceProperties *sbuts = (SpaceProperties *)(ptr->data);
  sbuts->pinid = value.data;
}

static StructRNA *rna_SpaceProperties_pin_id_typef(PointerRNA *ptr)
{
  SpaceProperties *sbuts = (SpaceProperties *)(ptr->data);

  if (sbuts->pinid) {
    return ID_code_to_RNA_type(GS(sbuts->pinid->name));
  }

  return &RNA_ID;
}

static void rna_SpaceProperties_pin_id_update(Main *UNUSED(bmain),
                                              Scene *UNUSED(scene),
                                              PointerRNA *ptr)
{
  SpaceProperties *sbuts = (SpaceProperties *)(ptr->data);
  ID *id = sbuts->pinid;

  if (id == NULL) {
    sbuts->flag &= ~SB_PIN_CONTEXT;
    return;
  }

  switch (GS(id->name)) {
    case ID_MA:
      WM_main_add_notifier(NC_MATERIAL | ND_SHADING, NULL);
      break;
    case ID_TE:
      WM_main_add_notifier(NC_TEXTURE, NULL);
      break;
    case ID_WO:
      WM_main_add_notifier(NC_WORLD, NULL);
      break;
    case ID_LA:
      WM_main_add_notifier(NC_LAMP, NULL);
      break;
    default:
      break;
  }
}

static void rna_SpaceProperties_context_set(PointerRNA *ptr, int value)
{
  SpaceProperties *sbuts = (SpaceProperties *)(ptr->data);

  sbuts->mainb = value;
  sbuts->mainbuser = value;
}

static const EnumPropertyItem *rna_SpaceProperties_context_itemf(bContext *UNUSED(C),
                                                                 PointerRNA *ptr,
                                                                 PropertyRNA *UNUSED(prop),
                                                                 bool *r_free)
{
  SpaceProperties *sbuts = (SpaceProperties *)(ptr->data);
  EnumPropertyItem *item = NULL;

  /* Although it would never reach this amount, a theoretical maximum number of tabs
   * is BCONTEXT_TOT * 2, with every tab displayed and a spacer in every other item. */
  short context_tabs_array[BCONTEXT_TOT * 2];
  int totitem = ED_buttons_tabs_list(sbuts, context_tabs_array);
  BLI_assert(totitem <= ARRAY_SIZE(context_tabs_array));

  int totitem_added = 0;
  for (int i = 0; i < totitem; i++) {
    if (context_tabs_array[i] == -1) {
      RNA_enum_item_add_separator(&item, &totitem_added);
      continue;
    }

    RNA_enum_items_add_value(&item, &totitem_added, buttons_context_items, context_tabs_array[i]);

    /* Add the object data icon dynamically for the data tab. */
    if (context_tabs_array[i] == BCONTEXT_DATA) {
      (item + totitem_added - 1)->icon = sbuts->dataicon;
    }
  }

  RNA_enum_item_end(&item, &totitem);
  *r_free = true;

  return item;
}

static void rna_SpaceProperties_context_update(Main *UNUSED(bmain),
                                               Scene *UNUSED(scene),
                                               PointerRNA *ptr)
{
  SpaceProperties *sbuts = (SpaceProperties *)(ptr->data);
  /* XXX BCONTEXT_DATA is ugly, but required for lights... See T51318. */
  if (ELEM(sbuts->mainb, BCONTEXT_WORLD, BCONTEXT_MATERIAL, BCONTEXT_TEXTURE, BCONTEXT_DATA)) {
    sbuts->preview = 1;
  }
}

static int rna_SpaceProperties_tab_search_results_getlength(PointerRNA *ptr,
                                                            int length[RNA_MAX_ARRAY_DIMENSION])
{
  SpaceProperties *sbuts = ptr->data;

  short context_tabs_array[BCONTEXT_TOT * 2]; /* Dummy variable. */
  const int tabs_len = ED_buttons_tabs_list(sbuts, context_tabs_array);

  length[0] = tabs_len;

  return length[0];
}

static void rna_SpaceProperties_tab_search_results_get(PointerRNA *ptr, bool *values)
{
  SpaceProperties *sbuts = ptr->data;

  short context_tabs_array[BCONTEXT_TOT * 2]; /* Dummy variable. */
  const int tabs_len = ED_buttons_tabs_list(sbuts, context_tabs_array);

  for (int i = 0; i < tabs_len; i++) {
    values[i] = ED_buttons_tab_has_search_result(sbuts, i);
  }
}

static void rna_SpaceProperties_search_filter_get(PointerRNA *ptr, char *value)
{
  SpaceProperties *sbuts = ptr->data;
  const char *search_filter = ED_buttons_search_string_get(sbuts);

  strcpy(value, search_filter);
}

static int rna_SpaceProperties_search_filter_length(PointerRNA *ptr)
{
  SpaceProperties *sbuts = ptr->data;

  return ED_buttons_search_string_length(sbuts);
}

static void rna_SpaceProperties_search_filter_set(struct PointerRNA *ptr, const char *value)
{
  SpaceProperties *sbuts = ptr->data;

  ED_buttons_search_string_set(sbuts, value);
}

static void rna_SpaceProperties_search_filter_update(Main *UNUSED(bmain),
                                                     Scene *UNUSED(scene),
                                                     PointerRNA *ptr)
{
  ScrArea *area = rna_area_from_space(ptr);

  /* Update the search filter flag for the main region with the panels. */
  ARegion *main_region = BKE_area_find_region_type(area, RGN_TYPE_WINDOW);
  BLI_assert(main_region != NULL);
  ED_region_search_filter_update(area, main_region);
}

/* Space Console */
static void rna_ConsoleLine_body_get(PointerRNA *ptr, char *value)
{
  ConsoleLine *ci = (ConsoleLine *)ptr->data;
  memcpy(value, ci->line, ci->len + 1);
}

static int rna_ConsoleLine_body_length(PointerRNA *ptr)
{
  ConsoleLine *ci = (ConsoleLine *)ptr->data;
  return ci->len;
}

static void rna_ConsoleLine_body_set(PointerRNA *ptr, const char *value)
{
  ConsoleLine *ci = (ConsoleLine *)ptr->data;
  int len = strlen(value);

  if ((len >= ci->len_alloc) || (len * 2 < ci->len_alloc)) { /* allocate a new string */
    MEM_freeN(ci->line);
    ci->line = MEM_mallocN((len + 1) * sizeof(char), "rna_consoleline");
    ci->len_alloc = len + 1;
  }
  memcpy(ci->line, value, len + 1);
  ci->len = len;

  if (ci->cursor > len) {
    /* clamp the cursor */
    ci->cursor = len;
  }
}

static void rna_ConsoleLine_cursor_index_range(
    PointerRNA *ptr, int *min, int *max, int *UNUSED(softmin), int *UNUSED(softmax))
{
  ConsoleLine *ci = (ConsoleLine *)ptr->data;

  *min = 0;
  *max = ci->len; /* intentionally _not_ -1 */
}

/* Space Dopesheet */

static void rna_SpaceDopeSheetEditor_action_set(PointerRNA *ptr,
                                                PointerRNA value,
                                                struct ReportList *UNUSED(reports))
{
  SpaceAction *saction = (SpaceAction *)(ptr->data);
  bAction *act = (bAction *)value.data;

  if ((act == NULL) || (act->idroot == 0)) {
    /* just set if we're clearing the action or if the action is "amorphous" still */
    saction->action = act;
  }
  else {
    /* action to set must strictly meet the mode criteria... */
    if (saction->mode == SACTCONT_ACTION) {
      /* currently, this is "object-level" only, until we have some way of specifying this */
      if (act->idroot == ID_OB) {
        saction->action = act;
      }
      else {
        printf(
            "ERROR: cannot assign Action '%s' to Action Editor, as action is not object-level "
            "animation\n",
            act->id.name + 2);
      }
    }
    else if (saction->mode == SACTCONT_SHAPEKEY) {
      /* as the name says, "shapekey-level" only... */
      if (act->idroot == ID_KE) {
        saction->action = act;
      }
      else {
        printf(
            "ERROR: cannot assign Action '%s' to Shape Key Editor, as action doesn't animate "
            "Shape Keys\n",
            act->id.name + 2);
      }
    }
    else {
      printf(
          "ACK: who's trying to set an action while not in a mode displaying a single Action "
          "only?\n");
    }
  }
}

static void rna_SpaceDopeSheetEditor_action_update(bContext *C, PointerRNA *ptr)
{
  SpaceAction *saction = (SpaceAction *)(ptr->data);
  ViewLayer *view_layer = CTX_data_view_layer(C);
  Main *bmain = CTX_data_main(C);

  Object *obact = OBACT(view_layer);
  if (obact == NULL) {
    return;
  }

  AnimData *adt = NULL;
  ID *id = NULL;
  switch (saction->mode) {
    case SACTCONT_ACTION:
      /* TODO: context selector could help decide this with more control? */
      adt = BKE_animdata_ensure_id(&obact->id);
      id = &obact->id;
      break;
    case SACTCONT_SHAPEKEY: {
      Key *key = BKE_key_from_object(obact);
      if (key == NULL) {
        return;
      }
      adt = BKE_animdata_ensure_id(&key->id);
      id = &key->id;
      break;
    }
    case SACTCONT_GPENCIL:
    case SACTCONT_DOPESHEET:
    case SACTCONT_MASK:
    case SACTCONT_CACHEFILE:
    case SACTCONT_TIMELINE:
      return;
  }

  if (adt == NULL) {
    /* No animdata was added, so the depsgraph also doesn't need tagging. */
    return;
  }

  /* Don't do anything if old and new actions are the same... */
  if (adt->action == saction->action) {
    return;
  }

  /* Exit editmode first - we cannot change actions while in tweak-mode. */
  BKE_nla_tweakmode_exit(adt);

  /* To prevent data loss (i.e. if users flip between actions using the Browse menu),
   * stash this action if nothing else uses it.
   *
   * EXCEPTION:
   * This callback runs when unlinking actions. In that case, we don't want to
   * stash the action, as the user is signaling that they want to detach it.
   * This can be reviewed again later,
   * but it could get annoying if we keep these instead.
   */
  if (adt->action != NULL && adt->action->id.us <= 0 && saction->action != NULL) {
    /* XXX: Things here get dodgy if this action is only partially completed,
     *      and the user then uses the browse menu to get back to this action,
     *      assigning it as the active action (i.e. the stash strip gets out of sync)
     */
    BKE_nla_action_stash(adt, ID_IS_OVERRIDE_LIBRARY(id));
  }

  BKE_animdata_set_action(NULL, id, saction->action);

  DEG_id_tag_update(&obact->id, ID_RECALC_ANIMATION | ID_RECALC_TRANSFORM | ID_RECALC_GEOMETRY);

  /* Update relations as well, so new time source dependency is added. */
  DEG_relations_tag_update(bmain);
}

static void rna_SpaceDopeSheetEditor_mode_update(bContext *C, PointerRNA *ptr)
{
  SpaceAction *saction = (SpaceAction *)(ptr->data);
  ScrArea *area = CTX_wm_area(C);
  ViewLayer *view_layer = CTX_data_view_layer(C);
  Object *obact = OBACT(view_layer);

  /* special exceptions for ShapeKey Editor mode */
  if (saction->mode == SACTCONT_SHAPEKEY) {
    Key *key = BKE_key_from_object(obact);

    /* 1) update the action stored for the editor */
    if (key) {
      saction->action = (key->adt) ? key->adt->action : NULL;
    }
    else {
      saction->action = NULL;
    }
  }
  /* make sure action stored is valid */
  else if (saction->mode == SACTCONT_ACTION) {
    /* 1) update the action stored for the editor */
    /* TODO: context selector could help decide this with more control? */
    if (obact) {
      saction->action = (obact->adt) ? obact->adt->action : NULL;
    }
    else {
      saction->action = NULL;
    }
  }

  /* Collapse (and show) summary channel and hide channel list for timeline */
  if (saction->mode == SACTCONT_TIMELINE) {
    saction->ads.flag |= ADS_FLAG_SUMMARY_COLLAPSED;
    saction->ads.filterflag |= ADS_FILTER_SUMMARY;
  }

  if (area && area->spacedata.first == saction) {
    ARegion *channels_region = BKE_area_find_region_type(area, RGN_TYPE_CHANNELS);
    if (channels_region) {
      if (saction->mode == SACTCONT_TIMELINE) {
        channels_region->flag |= RGN_FLAG_HIDDEN;
      }
      else {
        channels_region->flag &= ~RGN_FLAG_HIDDEN;
      }
      ED_region_visibility_change_update(C, area, channels_region);
    }
  }

  /* recalculate extents of channel list */
  saction->runtime.flag |= SACTION_RUNTIME_FLAG_NEED_CHAN_SYNC;

  /* store current mode as "old mode",
   * so that returning from other editors doesn't always reset to "Action Editor" */
  if (saction->mode != SACTCONT_TIMELINE) {
    saction->mode_prev = saction->mode;
  }
}

/* Space Graph Editor */

static void rna_SpaceGraphEditor_display_mode_update(bContext *C, PointerRNA *ptr)
{
  ScrArea *area = rna_area_from_space(ptr);
  SpaceGraph *sipo = (SpaceGraph *)ptr->data;

  /* for "Drivers" mode, enable all the necessary bits and pieces */
  if (sipo->mode == SIPO_MODE_DRIVERS) {
    ED_drivers_editor_init(C, area);
    ED_area_tag_redraw(area);
  }

  /* after changing view mode, must force recalculation of F-Curve colors
   * which can only be achieved using refresh as opposed to redraw
   */
  ED_area_tag_refresh(area);
}

static bool rna_SpaceGraphEditor_has_ghost_curves_get(PointerRNA *ptr)
{
  SpaceGraph *sipo = (SpaceGraph *)(ptr->data);
  return (BLI_listbase_is_empty(&sipo->runtime.ghost_curves) == false);
}

static void rna_SpaceConsole_rect_update(Main *UNUSED(bmain),
                                         Scene *UNUSED(scene),
                                         PointerRNA *ptr)
{
  SpaceConsole *sc = ptr->data;
  WM_main_add_notifier(NC_SPACE | ND_SPACE_CONSOLE | NA_EDITED, sc);
}

static void rna_SequenceEditor_update_cache(Main *UNUSED(bmain),
                                            Scene *scene,
                                            PointerRNA *UNUSED(ptr))
{
  SEQ_cache_cleanup(scene);
}

static void seq_build_proxy(bContext *C, PointerRNA *ptr)
{
  if (U.sequencer_proxy_setup != USER_SEQ_PROXY_SETUP_AUTOMATIC) {
    return;
  }

  SpaceSeq *sseq = ptr->data;
  Scene *scene = CTX_data_scene(C);
  ListBase *seqbase = SEQ_active_seqbase_get(SEQ_editing_get(scene));

  GSet *file_list = BLI_gset_new(BLI_ghashutil_strhash_p, BLI_ghashutil_strcmp, "file list");
  wmJob *wm_job = ED_seq_proxy_wm_job_get(C);
  ProxyJob *pj = ED_seq_proxy_job_get(C, wm_job);

  LISTBASE_FOREACH (Sequence *, seq, seqbase) {
    if (seq->type != SEQ_TYPE_MOVIE || seq->strip == NULL || seq->strip->proxy == NULL) {
      continue;
    }

    /* Add new proxy size. */
    seq->strip->proxy->build_size_flags |= SEQ_rendersize_to_proxysize(sseq->render_size);

    /* Build proxy. */
    SEQ_proxy_rebuild_context(
        pj->main, pj->depsgraph, pj->scene, seq, file_list, &pj->queue, true);
  }

  BLI_gset_free(file_list, MEM_freeN);

  if (!WM_jobs_is_running(wm_job)) {
    G.is_break = false;
    WM_jobs_start(CTX_wm_manager(C), wm_job);
  }

  ED_area_tag_redraw(CTX_wm_area(C));
}

static void rna_SequenceEditor_render_size_update(bContext *C, PointerRNA *ptr)
{
  seq_build_proxy(C, ptr);
  rna_SequenceEditor_update_cache(CTX_data_main(C), CTX_data_scene(C), ptr);
}

static void rna_Sequencer_view_type_update(Main *UNUSED(bmain),
                                           Scene *UNUSED(scene),
                                           PointerRNA *ptr)
{
  ScrArea *area = rna_area_from_space(ptr);
  ED_area_tag_refresh(area);
}

static char *rna_SpaceSequencerPreviewOverlay_path(PointerRNA *UNUSED(ptr))
{
  return BLI_strdup("preview_overlay");
}

static char *rna_SpaceSequencerTimelineOverlay_path(PointerRNA *UNUSED(ptr))
{
  return BLI_strdup("timeline_overlay");
}

/* Space Node Editor */
static PointerRNA rna_SpaceNode_overlay_get(PointerRNA *ptr)
{
  return rna_pointer_inherit_refine(ptr, &RNA_SpaceNodeOverlay, ptr->data);
}

static char *rna_SpaceNodeOverlay_path(PointerRNA *UNUSED(ptr))
{
  return BLI_strdup("overlay");
}

static void rna_SpaceNodeEditor_node_tree_set(PointerRNA *ptr,
                                              const PointerRNA value,
                                              struct ReportList *UNUSED(reports))
{
  SpaceNode *snode = (SpaceNode *)ptr->data;
  ED_node_tree_start(snode, (bNodeTree *)value.data, NULL, NULL);
}

static bool rna_SpaceNodeEditor_node_tree_poll(PointerRNA *ptr, const PointerRNA value)
{
  SpaceNode *snode = (SpaceNode *)ptr->data;
  bNodeTree *ntree = (bNodeTree *)value.data;

  /* node tree type must match the selected type in node editor */
  return (STREQ(snode->tree_idname, ntree->idname));
}

static void rna_SpaceNodeEditor_node_tree_update(const bContext *C, PointerRNA *UNUSED(ptr))
{
  ED_node_tree_update(C);
}

static int rna_SpaceNodeEditor_tree_type_get(PointerRNA *ptr)
{
  SpaceNode *snode = (SpaceNode *)ptr->data;
  return rna_node_tree_idname_to_enum(snode->tree_idname);
}
static void rna_SpaceNodeEditor_tree_type_set(PointerRNA *ptr, int value)
{
  SpaceNode *snode = (SpaceNode *)ptr->data;
  ED_node_set_tree_type(snode, rna_node_tree_type_from_enum(value));
}
static bool rna_SpaceNodeEditor_tree_type_poll(void *Cv, bNodeTreeType *type)
{
  bContext *C = (bContext *)Cv;
  if (type->poll) {
    return type->poll(C, type);
  }
  else {
    return true;
  }
}

static void rna_SpaceNodeEditor_cursor_location_get(PointerRNA *ptr, float value[2])
{
  const SpaceNode *snode = (SpaceNode *)ptr->data;

  ED_node_cursor_location_get(snode, value);
}

static void rna_SpaceNodeEditor_cursor_location_set(PointerRNA *ptr, const float value[2])
{
  SpaceNode *snode = (SpaceNode *)ptr->data;

  ED_node_cursor_location_set(snode, value);
}

const EnumPropertyItem *RNA_enum_node_tree_types_itemf_impl(bContext *C, bool *r_free)
{
  return rna_node_tree_type_itemf(C, rna_SpaceNodeEditor_tree_type_poll, r_free);
}

static const EnumPropertyItem *rna_SpaceNodeEditor_tree_type_itemf(bContext *C,
                                                                   PointerRNA *UNUSED(ptr),
                                                                   PropertyRNA *UNUSED(prop),
                                                                   bool *r_free)
{
  return RNA_enum_node_tree_types_itemf_impl(C, r_free);
}

static void rna_SpaceNodeEditor_path_get(PointerRNA *ptr, char *value)
{
  SpaceNode *snode = ptr->data;
  ED_node_tree_path_get(snode, value);
}

static int rna_SpaceNodeEditor_path_length(PointerRNA *ptr)
{
  SpaceNode *snode = ptr->data;
  return ED_node_tree_path_length(snode);
}

static void rna_SpaceNodeEditor_path_clear(SpaceNode *snode, bContext *C)
{
  ED_node_tree_start(snode, NULL, NULL, NULL);
  ED_node_tree_update(C);
}

static void rna_SpaceNodeEditor_path_start(SpaceNode *snode, bContext *C, PointerRNA *node_tree)
{
  ED_node_tree_start(snode, (bNodeTree *)node_tree->data, NULL, NULL);
  ED_node_tree_update(C);
}

static void rna_SpaceNodeEditor_path_append(SpaceNode *snode,
                                            bContext *C,
                                            PointerRNA *node_tree,
                                            PointerRNA *node)
{
  ED_node_tree_push(snode, node_tree->data, node->data);
  ED_node_tree_update(C);
}

static void rna_SpaceNodeEditor_path_pop(SpaceNode *snode, bContext *C)
{
  ED_node_tree_pop(snode);
  ED_node_tree_update(C);
}

static void rna_SpaceNodeEditor_show_backdrop_update(Main *UNUSED(bmain),
                                                     Scene *UNUSED(scene),
                                                     PointerRNA *UNUSED(ptr))
{
  WM_main_add_notifier(NC_NODE | NA_EDITED, NULL);
  WM_main_add_notifier(NC_SCENE | ND_NODES, NULL);
}

static void rna_SpaceNodeEditor_cursor_location_from_region(SpaceNode *snode,
                                                            bContext *C,
                                                            int x,
                                                            int y)
{
  ARegion *region = CTX_wm_region(C);

  float cursor_location[2];

  UI_view2d_region_to_view(&region->v2d, x, y, &cursor_location[0], &cursor_location[1]);
  cursor_location[0] /= UI_DPI_FAC;
  cursor_location[1] /= UI_DPI_FAC;

  ED_node_cursor_location_set(snode, cursor_location);
}

static void rna_SpaceClipEditor_clip_set(PointerRNA *ptr,
                                         PointerRNA value,
                                         struct ReportList *UNUSED(reports))
{
  SpaceClip *sc = (SpaceClip *)(ptr->data);
  bScreen *screen = (bScreen *)ptr->owner_id;

  ED_space_clip_set_clip(NULL, screen, sc, (MovieClip *)value.data);
}

static void rna_SpaceClipEditor_mask_set(PointerRNA *ptr,
                                         PointerRNA value,
                                         struct ReportList *UNUSED(reports))
{
  SpaceClip *sc = (SpaceClip *)(ptr->data);

  ED_space_clip_set_mask(NULL, sc, (Mask *)value.data);
}

static void rna_SpaceClipEditor_clip_mode_update(Main *UNUSED(bmain),
                                                 Scene *UNUSED(scene),
                                                 PointerRNA *ptr)
{
  SpaceClip *sc = (SpaceClip *)(ptr->data);

  if (sc->mode == SC_MODE_MASKEDIT && sc->view != SC_VIEW_CLIP) {
    /* Make sure we are in the right view for mask editing */
    sc->view = SC_VIEW_CLIP;
    ScrArea *area = rna_area_from_space(ptr);
    ED_area_tag_refresh(area);
  }

  sc->scopes.ok = 0;
}

static void rna_SpaceClipEditor_lock_selection_update(Main *UNUSED(bmain),
                                                      Scene *UNUSED(scene),
                                                      PointerRNA *ptr)
{
  SpaceClip *sc = (SpaceClip *)(ptr->data);

  sc->xlockof = 0.0f;
  sc->ylockof = 0.0f;
}

static void rna_SpaceClipEditor_view_type_update(Main *UNUSED(bmain),
                                                 Scene *UNUSED(scene),
                                                 PointerRNA *ptr)
{
  ScrArea *area = rna_area_from_space(ptr);
  ED_area_tag_refresh(area);
}

/* File browser. */

static char *rna_FileSelectParams_path(PointerRNA *UNUSED(ptr))
{
  return BLI_strdup("params");
}

int rna_FileSelectParams_filename_editable(struct PointerRNA *ptr, const char **r_info)
{
  FileSelectParams *params = ptr->data;

  if (params && (params->flag & FILE_DIRSEL_ONLY)) {
    *r_info = "Only directories can be chosen for the current operation.";
    return 0;
  }

  return params ? PROP_EDITABLE : 0;
}

static bool rna_FileSelectParams_use_lib_get(PointerRNA *ptr)
{
  FileSelectParams *params = ptr->data;

  return params && (params->type == FILE_LOADLIB);
}

static const EnumPropertyItem *rna_FileSelectParams_recursion_level_itemf(
    bContext *UNUSED(C), PointerRNA *ptr, PropertyRNA *UNUSED(prop), bool *r_free)
{
  FileSelectParams *params = ptr->data;

  if (params && params->type != FILE_LOADLIB) {
    EnumPropertyItem *item = NULL;
    int totitem = 0;

    RNA_enum_items_add_value(&item, &totitem, fileselectparams_recursion_level_items, 0);
    RNA_enum_items_add_value(&item, &totitem, fileselectparams_recursion_level_items, 2);
    RNA_enum_items_add_value(&item, &totitem, fileselectparams_recursion_level_items, 3);
    RNA_enum_items_add_value(&item, &totitem, fileselectparams_recursion_level_items, 4);

    RNA_enum_item_end(&item, &totitem);
    *r_free = true;

    return item;
  }

  *r_free = false;
  return fileselectparams_recursion_level_items;
}

static void rna_FileSelectPrams_filter_glob_set(PointerRNA *ptr, const char *value)
{
  FileSelectParams *params = ptr->data;

  BLI_strncpy(params->filter_glob, value, sizeof(params->filter_glob));

  /* Remove stupid things like last group being a wildcard-only one. */
  BLI_path_extension_glob_validate(params->filter_glob);
}

static PointerRNA rna_FileSelectParams_filter_id_get(PointerRNA *ptr)
{
  return rna_pointer_inherit_refine(ptr, &RNA_FileSelectIDFilter, ptr->data);
}

static int rna_FileAssetSelectParams_asset_library_get(PointerRNA *ptr)
{
  FileAssetSelectParams *params = ptr->data;
  /* Just an extra sanity check to ensure this isn't somehow called for RNA_FileSelectParams. */
  BLI_assert(ptr->type == &RNA_FileAssetSelectParams);

  return ED_asset_library_reference_to_enum_value(&params->asset_library_ref);
}

static void rna_FileAssetSelectParams_asset_library_set(PointerRNA *ptr, int value)
{
  FileAssetSelectParams *params = ptr->data;
  params->asset_library_ref = ED_asset_library_reference_from_enum_value(value);
}

static PointerRNA rna_FileAssetSelectParams_filter_id_get(PointerRNA *ptr)
{
  return rna_pointer_inherit_refine(ptr, &RNA_FileAssetSelectIDFilter, ptr->data);
}

static PointerRNA rna_FileBrowser_FileSelectEntry_asset_data_get(PointerRNA *ptr)
{
  const FileDirEntry *entry = ptr->data;

  /* Note that the owning ID of the RNA pointer (`ptr->owner_id`) has to be set carefully:
   * Local IDs (`entry->id`) own their asset metadata themselves. Asset metadata from other blend
   * files are owned by the file browser (`entry`). Only if this is set correctly, we can tell from
   * the metadata RNA pointer if the metadata is stored locally and can thus be edited or not. */

  if (entry->id) {
    PointerRNA id_ptr;
    RNA_id_pointer_create(entry->id, &id_ptr);
    return rna_pointer_inherit_refine(&id_ptr, &RNA_AssetMetaData, entry->asset_data);
  }

  return rna_pointer_inherit_refine(ptr, &RNA_AssetMetaData, entry->asset_data);
}

static int rna_FileBrowser_FileSelectEntry_name_editable(PointerRNA *ptr, const char **r_info)
{
  const FileDirEntry *entry = ptr->data;

  /* This actually always returns 0 (the name is never editable) but we want to get a disabled
   * message returned to `r_info` in some cases. */

  if (entry->asset_data) {
    PointerRNA asset_data_ptr = rna_FileBrowser_FileSelectEntry_asset_data_get(ptr);
    /* Get disabled hint from asset metadata polling. */
    rna_AssetMetaData_editable(&asset_data_ptr, r_info);
  }

  return 0;
}

static void rna_FileBrowser_FileSelectEntry_name_get(PointerRNA *ptr, char *value)
{
  const FileDirEntry *entry = ptr->data;
  BLI_strncpy_utf8(value, entry->name, strlen(entry->name) + 1);
}

static int rna_FileBrowser_FileSelectEntry_name_length(PointerRNA *ptr)
{
  const FileDirEntry *entry = ptr->data;
  return (int)strlen(entry->name);
}

static void rna_FileBrowser_FileSelectEntry_relative_path_get(PointerRNA *ptr, char *value)
{
  const FileDirEntry *entry = ptr->data;
  BLI_strncpy_utf8(value, entry->relpath, strlen(entry->relpath) + 1);
}

static int rna_FileBrowser_FileSelectEntry_relative_path_length(PointerRNA *ptr)
{
  const FileDirEntry *entry = ptr->data;
  return (int)strlen(entry->relpath);
}

static const EnumPropertyItem *rna_FileBrowser_FileSelectEntry_id_type_itemf(
    bContext *UNUSED(C), PointerRNA *ptr, PropertyRNA *UNUSED(prop), bool *UNUSED(r_free))
{
  const FileDirEntry *entry = ptr->data;
  if (entry->blentype == 0) {
    static const EnumPropertyItem none_items[] = {
        {0, "NONE", 0, "None", ""},
    };
    return none_items;
  }

  return rna_enum_id_type_items;
}

static int rna_FileBrowser_FileSelectEntry_id_type_get(PointerRNA *ptr)
{
  const FileDirEntry *entry = ptr->data;
  return entry->blentype;
}

static PointerRNA rna_FileBrowser_FileSelectEntry_local_id_get(PointerRNA *ptr)
{
  const FileDirEntry *entry = ptr->data;
  return rna_pointer_inherit_refine(ptr, &RNA_ID, entry->id);
}

static int rna_FileBrowser_FileSelectEntry_preview_icon_id_get(PointerRNA *ptr)
{
  const FileDirEntry *entry = ptr->data;
  return ED_file_icon(entry);
}

static StructRNA *rna_FileBrowser_params_typef(PointerRNA *ptr)
{
  SpaceFile *sfile = ptr->data;
  FileSelectParams *params = ED_fileselect_get_active_params(sfile);

  if (params == ED_fileselect_get_file_params(sfile)) {
    return &RNA_FileSelectParams;
  }
  if (params == (void *)ED_fileselect_get_asset_params(sfile)) {
    return &RNA_FileAssetSelectParams;
  }

  BLI_assert_msg(0, "Could not identify file select parameters");
  return NULL;
}

static PointerRNA rna_FileBrowser_params_get(PointerRNA *ptr)
{
  SpaceFile *sfile = ptr->data;
  FileSelectParams *params = ED_fileselect_get_active_params(sfile);
  StructRNA *params_struct = rna_FileBrowser_params_typef(ptr);

  if (params && params_struct) {
    return rna_pointer_inherit_refine(ptr, params_struct, params);
  }

  return rna_pointer_inherit_refine(ptr, NULL, NULL);
}

static void rna_FileBrowser_FSMenuEntry_path_get(PointerRNA *ptr, char *value)
{
  char *path = ED_fsmenu_entry_get_path(ptr->data);

  strcpy(value, path ? path : "");
}

static int rna_FileBrowser_FSMenuEntry_path_length(PointerRNA *ptr)
{
  char *path = ED_fsmenu_entry_get_path(ptr->data);

  return (int)(path ? strlen(path) : 0);
}

static void rna_FileBrowser_FSMenuEntry_path_set(PointerRNA *ptr, const char *value)
{
  FSMenuEntry *fsm = ptr->data;

  /* NOTE: this will write to file immediately.
   * Not nice (and to be fixed ultimately), but acceptable in this case for now. */
  ED_fsmenu_entry_set_path(fsm, value);
}

static void rna_FileBrowser_FSMenuEntry_name_get(PointerRNA *ptr, char *value)
{
  strcpy(value, ED_fsmenu_entry_get_name(ptr->data));
}

static int rna_FileBrowser_FSMenuEntry_name_length(PointerRNA *ptr)
{
  return (int)strlen(ED_fsmenu_entry_get_name(ptr->data));
}

static void rna_FileBrowser_FSMenuEntry_name_set(PointerRNA *ptr, const char *value)
{
  FSMenuEntry *fsm = ptr->data;

  /* NOTE: this will write to file immediately.
   * Not nice (and to be fixed ultimately), but acceptable in this case for now. */
  ED_fsmenu_entry_set_name(fsm, value);
}

static int rna_FileBrowser_FSMenuEntry_name_get_editable(PointerRNA *ptr,
                                                         const char **UNUSED(r_info))
{
  FSMenuEntry *fsm = ptr->data;

  return fsm->save ? PROP_EDITABLE : 0;
}

static int rna_FileBrowser_FSMenuEntry_icon_get(PointerRNA *ptr)
{
  FSMenuEntry *fsm = ptr->data;
  return ED_fsmenu_entry_get_icon(fsm);
}

static void rna_FileBrowser_FSMenuEntry_icon_set(PointerRNA *ptr, int value)
{
  FSMenuEntry *fsm = ptr->data;
  ED_fsmenu_entry_set_icon(fsm, value);
}

static bool rna_FileBrowser_FSMenuEntry_use_save_get(PointerRNA *ptr)
{
  FSMenuEntry *fsm = ptr->data;
  return fsm->save;
}

static bool rna_FileBrowser_FSMenuEntry_is_valid_get(PointerRNA *ptr)
{
  FSMenuEntry *fsm = ptr->data;
  return fsm->valid;
}

static void rna_FileBrowser_FSMenu_next(CollectionPropertyIterator *iter)
{
  ListBaseIterator *internal = &iter->internal.listbase;

  if (internal->skip) {
    do {
      internal->link = (Link *)(((FSMenuEntry *)(internal->link))->next);
      iter->valid = (internal->link != NULL);
    } while (iter->valid && internal->skip(iter, internal->link));
  }
  else {
    internal->link = (Link *)(((FSMenuEntry *)(internal->link))->next);
    iter->valid = (internal->link != NULL);
  }
}

static void rna_FileBrowser_FSMenu_begin(CollectionPropertyIterator *iter, FSMenuCategory category)
{
  ListBaseIterator *internal = &iter->internal.listbase;

  struct FSMenu *fsmenu = ED_fsmenu_get();
  struct FSMenuEntry *fsmentry = ED_fsmenu_get_category(fsmenu, category);

  internal->link = (fsmentry) ? (Link *)fsmentry : NULL;
  internal->skip = NULL;

  iter->valid = (internal->link != NULL);
}

static PointerRNA rna_FileBrowser_FSMenu_get(CollectionPropertyIterator *iter)
{
  ListBaseIterator *internal = &iter->internal.listbase;
  PointerRNA r_ptr;

  RNA_pointer_create(NULL, &RNA_FileBrowserFSMenuEntry, internal->link, &r_ptr);

  return r_ptr;
}

static void rna_FileBrowser_FSMenu_end(CollectionPropertyIterator *UNUSED(iter))
{
}

static void rna_FileBrowser_FSMenuSystem_data_begin(CollectionPropertyIterator *iter,
                                                    PointerRNA *UNUSED(ptr))
{
  rna_FileBrowser_FSMenu_begin(iter, FS_CATEGORY_SYSTEM);
}

static int rna_FileBrowser_FSMenuSystem_data_length(PointerRNA *UNUSED(ptr))
{
  struct FSMenu *fsmenu = ED_fsmenu_get();

  return ED_fsmenu_get_nentries(fsmenu, FS_CATEGORY_SYSTEM);
}

static void rna_FileBrowser_FSMenuSystemBookmark_data_begin(CollectionPropertyIterator *iter,
                                                            PointerRNA *UNUSED(ptr))
{
  rna_FileBrowser_FSMenu_begin(iter, FS_CATEGORY_SYSTEM_BOOKMARKS);
}

static int rna_FileBrowser_FSMenuSystemBookmark_data_length(PointerRNA *UNUSED(ptr))
{
  struct FSMenu *fsmenu = ED_fsmenu_get();

  return ED_fsmenu_get_nentries(fsmenu, FS_CATEGORY_SYSTEM_BOOKMARKS);
}

static void rna_FileBrowser_FSMenuBookmark_data_begin(CollectionPropertyIterator *iter,
                                                      PointerRNA *UNUSED(ptr))
{
  rna_FileBrowser_FSMenu_begin(iter, FS_CATEGORY_BOOKMARKS);
}

static int rna_FileBrowser_FSMenuBookmark_data_length(PointerRNA *UNUSED(ptr))
{
  struct FSMenu *fsmenu = ED_fsmenu_get();

  return ED_fsmenu_get_nentries(fsmenu, FS_CATEGORY_BOOKMARKS);
}

static void rna_FileBrowser_FSMenuRecent_data_begin(CollectionPropertyIterator *iter,
                                                    PointerRNA *UNUSED(ptr))
{
  rna_FileBrowser_FSMenu_begin(iter, FS_CATEGORY_RECENT);
}

static int rna_FileBrowser_FSMenuRecent_data_length(PointerRNA *UNUSED(ptr))
{
  struct FSMenu *fsmenu = ED_fsmenu_get();

  return ED_fsmenu_get_nentries(fsmenu, FS_CATEGORY_RECENT);
}

static int rna_FileBrowser_FSMenu_active_get(PointerRNA *ptr, const FSMenuCategory category)
{
  SpaceFile *sf = ptr->data;
  int actnr = -1;

  switch (category) {
    case FS_CATEGORY_SYSTEM:
      actnr = sf->systemnr;
      break;
    case FS_CATEGORY_SYSTEM_BOOKMARKS:
      actnr = sf->system_bookmarknr;
      break;
    case FS_CATEGORY_BOOKMARKS:
      actnr = sf->bookmarknr;
      break;
    case FS_CATEGORY_RECENT:
      actnr = sf->recentnr;
      break;
    case FS_CATEGORY_OTHER:
      /* pass. */
      break;
  }

  return actnr;
}

static void rna_FileBrowser_FSMenu_active_set(PointerRNA *ptr,
                                              int value,
                                              const FSMenuCategory category)
{
  SpaceFile *sf = ptr->data;
  struct FSMenu *fsmenu = ED_fsmenu_get();
  FSMenuEntry *fsm = ED_fsmenu_get_entry(fsmenu, category, value);

  if (fsm && sf->params) {
    switch (category) {
      case FS_CATEGORY_SYSTEM:
        sf->systemnr = value;
        break;
      case FS_CATEGORY_SYSTEM_BOOKMARKS:
        sf->system_bookmarknr = value;
        break;
      case FS_CATEGORY_BOOKMARKS:
        sf->bookmarknr = value;
        break;
      case FS_CATEGORY_RECENT:
        sf->recentnr = value;
        break;
      case FS_CATEGORY_OTHER:
        /* pass. */
        break;
    }

    BLI_strncpy(sf->params->dir, fsm->path, sizeof(sf->params->dir));
  }
}

static void rna_FileBrowser_FSMenu_active_range(PointerRNA *UNUSED(ptr),
                                                int *min,
                                                int *max,
                                                int *softmin,
                                                int *softmax,
                                                const FSMenuCategory category)
{
  struct FSMenu *fsmenu = ED_fsmenu_get();

  *min = *softmin = -1;
  *max = *softmax = ED_fsmenu_get_nentries(fsmenu, category) - 1;
}

static void rna_FileBrowser_FSMenu_active_update(struct bContext *C, PointerRNA *ptr)
{
  ScrArea *area = rna_area_from_space(ptr);
  ED_file_change_dir_ex(C, area);
}

static int rna_FileBrowser_FSMenuSystem_active_get(PointerRNA *ptr)
{
  return rna_FileBrowser_FSMenu_active_get(ptr, FS_CATEGORY_SYSTEM);
}

static void rna_FileBrowser_FSMenuSystem_active_set(PointerRNA *ptr, int value)
{
  rna_FileBrowser_FSMenu_active_set(ptr, value, FS_CATEGORY_SYSTEM);
}

static void rna_FileBrowser_FSMenuSystem_active_range(
    PointerRNA *ptr, int *min, int *max, int *softmin, int *softmax)
{
  rna_FileBrowser_FSMenu_active_range(ptr, min, max, softmin, softmax, FS_CATEGORY_SYSTEM);
}

static int rna_FileBrowser_FSMenuSystemBookmark_active_get(PointerRNA *ptr)
{
  return rna_FileBrowser_FSMenu_active_get(ptr, FS_CATEGORY_SYSTEM_BOOKMARKS);
}

static void rna_FileBrowser_FSMenuSystemBookmark_active_set(PointerRNA *ptr, int value)
{
  rna_FileBrowser_FSMenu_active_set(ptr, value, FS_CATEGORY_SYSTEM_BOOKMARKS);
}

static void rna_FileBrowser_FSMenuSystemBookmark_active_range(
    PointerRNA *ptr, int *min, int *max, int *softmin, int *softmax)
{
  rna_FileBrowser_FSMenu_active_range(
      ptr, min, max, softmin, softmax, FS_CATEGORY_SYSTEM_BOOKMARKS);
}

static int rna_FileBrowser_FSMenuBookmark_active_get(PointerRNA *ptr)
{
  return rna_FileBrowser_FSMenu_active_get(ptr, FS_CATEGORY_BOOKMARKS);
}

static void rna_FileBrowser_FSMenuBookmark_active_set(PointerRNA *ptr, int value)
{
  rna_FileBrowser_FSMenu_active_set(ptr, value, FS_CATEGORY_BOOKMARKS);
}

static void rna_FileBrowser_FSMenuBookmark_active_range(
    PointerRNA *ptr, int *min, int *max, int *softmin, int *softmax)
{
  rna_FileBrowser_FSMenu_active_range(ptr, min, max, softmin, softmax, FS_CATEGORY_BOOKMARKS);
}

static int rna_FileBrowser_FSMenuRecent_active_get(PointerRNA *ptr)
{
  return rna_FileBrowser_FSMenu_active_get(ptr, FS_CATEGORY_RECENT);
}

static void rna_FileBrowser_FSMenuRecent_active_set(PointerRNA *ptr, int value)
{
  rna_FileBrowser_FSMenu_active_set(ptr, value, FS_CATEGORY_RECENT);
}

static void rna_FileBrowser_FSMenuRecent_active_range(
    PointerRNA *ptr, int *min, int *max, int *softmin, int *softmax)
{
  rna_FileBrowser_FSMenu_active_range(ptr, min, max, softmin, softmax, FS_CATEGORY_RECENT);
}

static void rna_SpaceFileBrowser_browse_mode_update(Main *UNUSED(bmain),
                                                    Scene *UNUSED(scene),
                                                    PointerRNA *ptr)
{
  ScrArea *area = rna_area_from_space(ptr);
  ED_area_tag_refresh(area);
}

static void rna_SpaceSpreadsheet_geometry_component_type_update(Main *UNUSED(bmain),
                                                                Scene *UNUSED(scene),
                                                                PointerRNA *ptr)
{
  SpaceSpreadsheet *sspreadsheet = (SpaceSpreadsheet *)ptr->data;
  switch (sspreadsheet->geometry_component_type) {
    case GEO_COMPONENT_TYPE_MESH: {
      if (!ELEM(sspreadsheet->attribute_domain,
                ATTR_DOMAIN_POINT,
                ATTR_DOMAIN_EDGE,
                ATTR_DOMAIN_FACE,
                ATTR_DOMAIN_CORNER)) {
        sspreadsheet->attribute_domain = ATTR_DOMAIN_POINT;
      }
      break;
    }
    case GEO_COMPONENT_TYPE_POINT_CLOUD: {
      sspreadsheet->attribute_domain = ATTR_DOMAIN_POINT;
      break;
    }
    case GEO_COMPONENT_TYPE_INSTANCES: {
      sspreadsheet->attribute_domain = ATTR_DOMAIN_INSTANCE;
      break;
    }
    case GEO_COMPONENT_TYPE_VOLUME: {
      break;
    }
    case GEO_COMPONENT_TYPE_CURVE: {
      if (!ELEM(sspreadsheet->attribute_domain, ATTR_DOMAIN_POINT, ATTR_DOMAIN_CURVE)) {
        sspreadsheet->attribute_domain = ATTR_DOMAIN_POINT;
      }
      break;
    }
  }
}

const EnumPropertyItem *rna_SpaceSpreadsheet_attribute_domain_itemf(bContext *UNUSED(C),
                                                                    PointerRNA *ptr,
                                                                    PropertyRNA *UNUSED(prop),
                                                                    bool *r_free)
{
  SpaceSpreadsheet *sspreadsheet = (SpaceSpreadsheet *)ptr->data;
  GeometryComponentType component_type = sspreadsheet->geometry_component_type;
  if (sspreadsheet->object_eval_state == SPREADSHEET_OBJECT_EVAL_STATE_ORIGINAL) {
    ID *used_id = ED_spreadsheet_get_current_id(sspreadsheet);
    if (used_id != NULL) {
      if (GS(used_id->name) == ID_OB) {
        Object *used_object = (Object *)used_id;
        if (used_object->type == OB_POINTCLOUD) {
          component_type = GEO_COMPONENT_TYPE_POINT_CLOUD;
        }
        else {
          component_type = GEO_COMPONENT_TYPE_MESH;
        }
      }
    }
  }

  static EnumPropertyItem mesh_vertex_domain_item = {
      ATTR_DOMAIN_POINT, "POINT", 0, "Vertex", "Attribute per point/vertex"};

  EnumPropertyItem *item_array = NULL;
  int items_len = 0;
  for (const EnumPropertyItem *item = rna_enum_attribute_domain_items; item->identifier != NULL;
       item++) {
    if (component_type == GEO_COMPONENT_TYPE_MESH) {
      if (!ELEM(item->value,
                ATTR_DOMAIN_CORNER,
                ATTR_DOMAIN_EDGE,
                ATTR_DOMAIN_POINT,
                ATTR_DOMAIN_FACE)) {
        continue;
      }
    }
    if (component_type == GEO_COMPONENT_TYPE_POINT_CLOUD) {
      if (item->value != ATTR_DOMAIN_POINT) {
        continue;
      }
    }
    if (component_type == GEO_COMPONENT_TYPE_CURVE) {
      if (!ELEM(item->value, ATTR_DOMAIN_POINT, ATTR_DOMAIN_CURVE)) {
        continue;
      }
    }
    if (item->value == ATTR_DOMAIN_POINT && component_type == GEO_COMPONENT_TYPE_MESH) {
      RNA_enum_item_add(&item_array, &items_len, &mesh_vertex_domain_item);
    }
    else {
      RNA_enum_item_add(&item_array, &items_len, item);
    }
  }
  RNA_enum_item_end(&item_array, &items_len);

  *r_free = true;
  return item_array;
}

static SpreadsheetContext *rna_SpaceSpreadsheet_context_path_append(SpaceSpreadsheet *sspreadsheet,
                                                                    int type)
{
  SpreadsheetContext *context = ED_spreadsheet_context_new(type);
  BLI_addtail(&sspreadsheet->context_path, context);
  ED_spreadsheet_context_path_update_tag(sspreadsheet);
  WM_main_add_notifier(NC_SPACE | ND_SPACE_SPREADSHEET, NULL);
  return context;
}

static void rna_SpaceSpreadsheet_context_path_clear(SpaceSpreadsheet *sspreadsheet)
{
  ED_spreadsheet_context_path_clear(sspreadsheet);
  ED_spreadsheet_context_path_update_tag(sspreadsheet);
  WM_main_add_notifier(NC_SPACE | ND_SPACE_SPREADSHEET, NULL);
}

static StructRNA *rna_spreadsheet_context_refine(PointerRNA *ptr)
{
  SpreadsheetContext *context = ptr->data;
  switch (context->type) {
    case SPREADSHEET_CONTEXT_OBJECT:
      return &RNA_SpreadsheetContextObject;
    case SPREADSHEET_CONTEXT_MODIFIER:
      return &RNA_SpreadsheetContextModifier;
    case SPREADSHEET_CONTEXT_NODE:
      return &RNA_SpreadsheetContextNode;
  }
  BLI_assert_unreachable();
  return NULL;
}

static void rna_spreadsheet_context_update(Main *UNUSED(bmain),
                                           Scene *UNUSED(scene),
                                           PointerRNA *ptr)
{
  bScreen *screen = (bScreen *)ptr->owner_id;
  LISTBASE_FOREACH (ScrArea *, area, &screen->areabase) {
    SpaceLink *sl = area->spacedata.first;
    if (sl->spacetype == SPACE_SPREADSHEET) {
      SpaceSpreadsheet *sspreadsheet = (SpaceSpreadsheet *)sl;
      ED_spreadsheet_context_path_update_tag(sspreadsheet);
    }
  }
}

static void rna_SpaceSpreadsheet_context_path_guess(SpaceSpreadsheet *sspreadsheet, bContext *C)
{
  ED_spreadsheet_context_path_guess(C, sspreadsheet);
  ED_spreadsheet_context_path_update_tag(sspreadsheet);
  WM_main_add_notifier(NC_SPACE | ND_SPACE_SPREADSHEET, NULL);
}

static void rna_FileAssetSelectParams_catalog_id_get(PointerRNA *ptr, char *value)
{
  const FileAssetSelectParams *params = ptr->data;
  BLI_uuid_format(value, params->catalog_id);
}

static int rna_FileAssetSelectParams_catalog_id_length(PointerRNA *UNUSED(ptr))
{
  return UUID_STRING_LEN - 1;
}

#else

static const EnumPropertyItem dt_uv_items[] = {
    {SI_UVDT_OUTLINE, "OUTLINE", 0, "Outline", "Display white edges with black outline"},
    {SI_UVDT_DASH, "DASH", 0, "Dash", "Display dashed black-white edges"},
    {SI_UVDT_BLACK, "BLACK", 0, "Black", "Display black edges"},
    {SI_UVDT_WHITE, "WHITE", 0, "White", "Display white edges"},
    {0, NULL, 0, NULL, NULL},
};

static struct IDFilterEnumPropertyItem rna_enum_space_file_id_filter_categories[] = {
    /* Categories */
    {FILTER_ID_SCE, "category_scene", ICON_SCENE_DATA, "Scenes", "Show scenes"},
    {FILTER_ID_AC, "category_animation", ICON_ANIM_DATA, "Animations", "Show animation data"},
    {FILTER_ID_OB | FILTER_ID_GR,
     "category_object",
     ICON_OUTLINER_COLLECTION,
     "Objects & Collections",
     "Show objects and collections"},
    {FILTER_ID_AR | FILTER_ID_CU_LEGACY | FILTER_ID_LT | FILTER_ID_MB | FILTER_ID_ME |
         FILTER_ID_CV | FILTER_ID_PT | FILTER_ID_VO,
     "category_geometry",
     ICON_NODETREE,
     "Geometry",
     "Show meshes, curves, lattice, armatures and metaballs data"},
    {FILTER_ID_LS | FILTER_ID_MA | FILTER_ID_NT | FILTER_ID_TE,
     "category_shading",
     ICON_MATERIAL_DATA,
     "Shading",
     "Show materials, nodetrees, textures and Freestyle's linestyles"},
    {FILTER_ID_IM | FILTER_ID_MC | FILTER_ID_MSK | FILTER_ID_SO,
     "category_image",
     ICON_IMAGE_DATA,
     "Images & Sounds",
     "Show images, movie clips, sounds and masks"},
    {FILTER_ID_CA | FILTER_ID_LA | FILTER_ID_LP | FILTER_ID_SPK | FILTER_ID_WO,
     "category_environment",
     ICON_WORLD_DATA,
     "Environment",
     "Show worlds, lights, cameras and speakers"},
    {FILTER_ID_BR | FILTER_ID_GD | FILTER_ID_PA | FILTER_ID_PAL | FILTER_ID_PC | FILTER_ID_TXT |
         FILTER_ID_VF | FILTER_ID_CF | FILTER_ID_WS,
     "category_misc",
     ICON_GREASEPENCIL,
     "Miscellaneous",
     "Show other data types"},
    {0, NULL, 0, NULL, NULL},
};

static void rna_def_space_generic_show_region_toggles(StructRNA *srna, int region_type_mask)
{
  PropertyRNA *prop;

#  define DEF_SHOW_REGION_PROPERTY(identifier, label, description) \
    { \
      prop = RNA_def_property(srna, STRINGIFY(identifier), PROP_BOOLEAN, PROP_NONE); \
      RNA_def_property_flag(prop, PROP_CONTEXT_UPDATE); \
      RNA_def_property_boolean_funcs(prop, \
                                     STRINGIFY(rna_Space_##identifier##_get), \
                                     STRINGIFY(rna_Space_##identifier##_set)); \
      RNA_def_property_ui_text(prop, label, description); \
      RNA_def_property_update(prop, 0, STRINGIFY(rna_Space_##identifier##_update)); \
    } \
    ((void)0)

  if (region_type_mask & (1 << RGN_TYPE_TOOL_HEADER)) {
    region_type_mask &= ~(1 << RGN_TYPE_TOOL_HEADER);
    DEF_SHOW_REGION_PROPERTY(show_region_tool_header, "Tool Settings", "");
  }
  if (region_type_mask & (1 << RGN_TYPE_HEADER)) {
    region_type_mask &= ~(1 << RGN_TYPE_HEADER);
    DEF_SHOW_REGION_PROPERTY(show_region_header, "Header", "");
  }
  if (region_type_mask & (1 << RGN_TYPE_FOOTER)) {
    region_type_mask &= ~(1 << RGN_TYPE_FOOTER);
    DEF_SHOW_REGION_PROPERTY(show_region_footer, "Footer", "");
  }
  if (region_type_mask & (1 << RGN_TYPE_TOOLS)) {
    region_type_mask &= ~(1 << RGN_TYPE_TOOLS);
    DEF_SHOW_REGION_PROPERTY(show_region_toolbar, "Toolbar", "");
  }
  if (region_type_mask & (1 << RGN_TYPE_TOOL_PROPS)) {
    region_type_mask &= ~(1 << RGN_TYPE_TOOL_PROPS);
    DEF_SHOW_REGION_PROPERTY(show_region_tool_props, "Toolbar", "");
  }
  if (region_type_mask & (1 << RGN_TYPE_CHANNELS)) {
    region_type_mask &= ~(1 << RGN_TYPE_CHANNELS);
    DEF_SHOW_REGION_PROPERTY(show_region_channels, "Channels", "");
  }
  if (region_type_mask & (1 << RGN_TYPE_UI)) {
    region_type_mask &= ~(1 << RGN_TYPE_UI);
    DEF_SHOW_REGION_PROPERTY(show_region_ui, "Sidebar", "");
  }
  if (region_type_mask & (1 << RGN_TYPE_HUD)) {
    region_type_mask &= ~(1 << RGN_TYPE_HUD);
    DEF_SHOW_REGION_PROPERTY(show_region_hud, "Adjust Last Operation", "");
  }
  BLI_assert(region_type_mask == 0);
}

static void rna_def_space(BlenderRNA *brna)
{
  StructRNA *srna;
  PropertyRNA *prop;

  srna = RNA_def_struct(brna, "Space", NULL);
  RNA_def_struct_sdna(srna, "SpaceLink");
  RNA_def_struct_ui_text(srna, "Space", "Space data for a screen area");
  RNA_def_struct_refine_func(srna, "rna_Space_refine");

  prop = RNA_def_property(srna, "type", PROP_ENUM, PROP_NONE);
  RNA_def_property_enum_sdna(prop, NULL, "spacetype");
  RNA_def_property_enum_items(prop, rna_enum_space_type_items);
  /* When making this editable, take care for the special case of global areas
   * (see rna_Area_type_set). */
  RNA_def_property_clear_flag(prop, PROP_EDITABLE);
  RNA_def_property_ui_text(prop, "Type", "Space data type");

  /* access to V2D_VIEWSYNC_SCREEN_TIME */
  prop = RNA_def_property(srna, "show_locked_time", PROP_BOOLEAN, PROP_NONE);
  RNA_def_property_boolean_funcs(prop, "rna_Space_view2d_sync_get", "rna_Space_view2d_sync_set");
  RNA_def_property_ui_text(prop,
                           "Sync Visible Range",
<<<<<<< HEAD
                           "Synchronize the visible timeline range with other time-based editors\nEach editor to sync needs to have Sync Visible Range on");
=======
                           "Synchronize the visible timeline range with other time-based "
                           "editors\nEach editor to sync needs to have Sync Visible Range on");
>>>>>>> ca1fc36b
  RNA_def_property_update(prop, NC_SPACE | ND_SPACE_TIME, "rna_Space_view2d_sync_update");

  rna_def_space_generic_show_region_toggles(srna, (1 << RGN_TYPE_HEADER));
}

/* for all spaces that use a mask */
static void rna_def_space_mask_info(StructRNA *srna, int noteflag, const char *mask_set_func)
{
  PropertyRNA *prop;

  static const EnumPropertyItem overlay_mode_items[] = {
      {MASK_OVERLAY_ALPHACHANNEL,
       "ALPHACHANNEL",
       ICON_NONE,
       "Alpha Channel",
       "Show alpha channel of the mask"},
      {MASK_OVERLAY_COMBINED,
       "COMBINED",
       ICON_NONE,
       "Combined",
       "Combine space background image with the mask"},
      {0, NULL, 0, NULL, NULL},
  };

  prop = RNA_def_property(srna, "mask", PROP_POINTER, PROP_NONE);
  RNA_def_property_pointer_sdna(prop, NULL, "mask_info.mask");
  RNA_def_property_flag(prop, PROP_EDITABLE);
  RNA_def_property_ui_text(prop, "Mask", "Mask displayed and edited in this space");
  RNA_def_property_pointer_funcs(prop, NULL, mask_set_func, NULL, NULL);
  RNA_def_property_update(prop, noteflag, NULL);

  /* mask drawing */
  prop = RNA_def_property(srna, "mask_display_type", PROP_ENUM, PROP_NONE);
  RNA_def_property_enum_sdna(prop, NULL, "mask_info.draw_type");
  RNA_def_property_enum_items(prop, dt_uv_items);
  RNA_def_property_ui_text(prop, "Edge Display Type", "Display type for mask splines");
  RNA_def_property_update(prop, noteflag, NULL);

  prop = RNA_def_property(srna, "show_mask_smooth", PROP_BOOLEAN, PROP_NONE);
  RNA_def_property_boolean_sdna(prop, NULL, "mask_info.draw_flag", MASK_DRAWFLAG_SMOOTH);
  RNA_def_property_ui_text(prop, "Display Smooth Splines", "");
  RNA_def_property_update(prop, noteflag, NULL);

  prop = RNA_def_property(srna, "show_mask_overlay", PROP_BOOLEAN, PROP_NONE);
  RNA_def_property_boolean_sdna(prop, NULL, "mask_info.draw_flag", MASK_DRAWFLAG_OVERLAY);
  RNA_def_property_ui_text(prop, "Show Mask Overlay", "");
  RNA_def_property_update(prop, noteflag, NULL);

  prop = RNA_def_property(srna, "mask_overlay_mode", PROP_ENUM, PROP_NONE);
  RNA_def_property_enum_sdna(prop, NULL, "mask_info.overlay_mode");
  RNA_def_property_enum_items(prop, overlay_mode_items);
  RNA_def_property_ui_text(prop, "Overlay Mode", "Overlay mode of rasterized mask");
  RNA_def_property_update(prop, noteflag, NULL);
}

static void rna_def_space_image_uv(BlenderRNA *brna)
{
  StructRNA *srna;
  PropertyRNA *prop;

  /*bfa - changed order to have stretching method area first*/
  static const EnumPropertyItem dt_uvstretch_items[] = {
      {SI_UVDT_STRETCH_AREA, "AREA", 0, "Area", "Area distortion between UV and 3D faces"},
      {SI_UVDT_STRETCH_ANGLE, "ANGLE", 0, "Angle", "Angular distortion between UV and 3D angles"},
      {0, NULL, 0, NULL, NULL},
  };

  static const EnumPropertyItem pixel_snap_mode_items[] = {
<<<<<<< HEAD
      {SI_PIXEL_SNAP_DISABLED, "DISABLED",  ICON_SNAPTOPIXEL_OFF, "Disabled", "Don't snap to pixels"},
=======
      {SI_PIXEL_SNAP_DISABLED,
       "DISABLED",
       ICON_SNAPTOPIXEL_OFF,
       "Disabled",
       "Don't snap to pixels"},
>>>>>>> ca1fc36b
      {SI_PIXEL_SNAP_CORNER, "CORNER", ICON_SNAPTOPIXEL_CORNER, "Corner", "Snap to pixel corners"},
      {SI_PIXEL_SNAP_CENTER, "CENTER", ICON_SNAPTOPIXEL_CENTER, "Center", "Snap to pixel centers"},
      {0, NULL, 0, NULL, NULL},
  };

  srna = RNA_def_struct(brna, "SpaceUVEditor", NULL);
  RNA_def_struct_sdna(srna, "SpaceImage");
  RNA_def_struct_nested(brna, srna, "SpaceImageEditor");
  RNA_def_struct_path_func(srna, "rna_SpaceUVEditor_path");
  RNA_def_struct_ui_text(srna, "Space UV Editor", "UV editor data for the image editor space");

  /* drawing */
  prop = RNA_def_property(srna, "edge_display_type", PROP_ENUM, PROP_NONE);
  RNA_def_property_enum_sdna(prop, NULL, "dt_uv");
  RNA_def_property_enum_items(prop, dt_uv_items);
  RNA_def_property_ui_text(prop, "Display As", "Display style for UV edges");
  RNA_def_property_update(prop, NC_SPACE | ND_SPACE_IMAGE, NULL);

  prop = RNA_def_property(srna, "show_stretch", PROP_BOOLEAN, PROP_NONE);
  RNA_def_property_boolean_sdna(prop, NULL, "flag", SI_DRAW_STRETCH);
  RNA_def_property_ui_text(
      prop,
      "Display Stretch",
      "Display faces colored according to the difference in shape between UVs and "
      "their 3D coordinates (blue for low distortion, red for high distortion)");
  RNA_def_property_update(prop, NC_SPACE | ND_SPACE_IMAGE, NULL);

  prop = RNA_def_property(srna, "display_stretch_type", PROP_ENUM, PROP_NONE);
  RNA_def_property_enum_sdna(prop, NULL, "dt_uvstretch");
  RNA_def_property_enum_items(prop, dt_uvstretch_items);
  RNA_def_property_ui_text(prop, "Display Stretch Type", "Type of stretch to display");
  RNA_def_property_update(prop, NC_SPACE | ND_SPACE_IMAGE, NULL);

  prop = RNA_def_property(srna, "show_modified_edges", PROP_BOOLEAN, PROP_NONE);
  RNA_def_property_boolean_sdna(prop, NULL, "flag", SI_DRAWSHADOW);
  RNA_def_property_ui_text(
      prop, "Display Modified Edges", "Display edges after modifiers are applied");
  RNA_def_property_update(prop, NC_SPACE | ND_SPACE_IMAGE, NULL);

  prop = RNA_def_property(srna, "show_metadata", PROP_BOOLEAN, PROP_NONE);
  RNA_def_property_boolean_sdna(prop, NULL, "flag", SI_DRAW_METADATA);
  RNA_def_property_ui_text(prop, "Show Metadata", "Display metadata properties of the image");
  RNA_def_property_update(prop, NC_SPACE | ND_SPACE_IMAGE, NULL);

  prop = RNA_def_property(srna, "show_texpaint", PROP_BOOLEAN, PROP_NONE);
  RNA_def_property_boolean_negative_sdna(prop, NULL, "flag", SI_NO_DRAW_TEXPAINT);
  RNA_def_property_ui_text(
      prop, "Display Texture Paint UVs", "Display overlay of texture paint uv layer");
  RNA_def_property_update(prop, NC_SPACE | ND_SPACE_IMAGE, NULL);

  prop = RNA_def_property(srna, "show_pixel_coords", PROP_BOOLEAN, PROP_NONE);
  RNA_def_property_boolean_negative_sdna(prop, NULL, "flag", SI_COORDFLOATS);
  RNA_def_property_ui_text(
      prop, "Pixel Coordinates", "Display UV coordinates in pixels rather than from 0.0 to 1.0");
  RNA_def_property_update(prop, NC_SPACE | ND_SPACE_IMAGE, NULL);

  prop = RNA_def_property(srna, "show_faces", PROP_BOOLEAN, PROP_NONE);
  RNA_def_property_boolean_negative_sdna(prop, NULL, "flag", SI_NO_DRAWFACES);
  RNA_def_property_ui_text(prop, "Display Faces", "Display faces over the image");
  RNA_def_property_update(prop, NC_SPACE | ND_SPACE_IMAGE, NULL);

  prop = RNA_def_property(srna, "tile_grid_shape", PROP_INT, PROP_XYZ);
  RNA_def_property_int_sdna(prop, NULL, "tile_grid_shape");
  RNA_def_property_array(prop, 2);
  RNA_def_property_int_default(prop, 1);
  RNA_def_property_range(prop, 1, 100);
  RNA_def_property_int_funcs(prop, NULL, "rna_SpaceUVEditor_tile_grid_shape_set", NULL);
  RNA_def_property_ui_text(
      prop, "Tile Grid Shape", "How many tiles will be shown in the background");
  RNA_def_property_update(prop, NC_SPACE | ND_SPACE_IMAGE, NULL);

  prop = RNA_def_property(srna, "use_custom_grid", PROP_BOOLEAN, PROP_NONE);
  RNA_def_property_boolean_sdna(prop, NULL, "flag", SI_CUSTOM_GRID);
  RNA_def_property_boolean_default(prop, true);
  RNA_def_property_ui_text(prop, "Custom Grid", "Use a grid with a user-defined number of steps");
  RNA_def_property_update(prop, NC_SPACE | ND_SPACE_IMAGE, NULL);

  prop = RNA_def_property(srna, "custom_grid_subdivisions", PROP_INT, PROP_NONE);
  RNA_def_property_int_sdna(prop, NULL, "custom_grid_subdiv");
  RNA_def_property_range(prop, 1, 5000);
  RNA_def_property_ui_text(
      prop, "Dynamic Grid Size", "Number of grid units in UV space that make one UV Unit");
  RNA_def_property_update(prop, NC_SPACE | ND_SPACE_IMAGE, NULL);

  prop = RNA_def_property(srna, "uv_opacity", PROP_FLOAT, PROP_FACTOR);
  RNA_def_property_float_sdna(prop, NULL, "uv_opacity");
  RNA_def_property_range(prop, 0.0f, 1.0f);
  RNA_def_property_ui_text(prop, "UV Opacity", "Opacity of UV overlays");
  RNA_def_property_update(prop, NC_SPACE | ND_SPACE_IMAGE, NULL);

  /* TODO: move edge and face drawing options here from `G.f`. */

  prop = RNA_def_property(srna, "pixel_snap_mode", PROP_ENUM, PROP_NONE);
  RNA_def_property_enum_items(prop, pixel_snap_mode_items);
  RNA_def_property_ui_text(prop, "Snap to Pixels", "Snap UVs to pixels while editing");
  RNA_def_property_update(prop, NC_SPACE | ND_SPACE_IMAGE, NULL);

  prop = RNA_def_property(srna, "lock_bounds", PROP_BOOLEAN, PROP_NONE);
  RNA_def_property_boolean_sdna(prop, NULL, "flag", SI_CLIP_UV);
  RNA_def_property_ui_text(prop,
                           "Constrain to Image Bounds",
                           "Constraint to stay within the image bounds while editing");
  RNA_def_property_update(prop, NC_SPACE | ND_SPACE_IMAGE, NULL);

  prop = RNA_def_property(srna, "use_live_unwrap", PROP_BOOLEAN, PROP_NONE);
  RNA_def_property_boolean_sdna(prop, NULL, "flag", SI_LIVE_UNWRAP);
  RNA_def_property_ui_text(
      prop,
      "Live Unwrap",
      "Continuously unwrap the selected UV island while transforming pinned vertices");
  RNA_def_property_update(prop, NC_SPACE | ND_SPACE_IMAGE, NULL);
}

static void rna_def_space_outliner(BlenderRNA *brna)
{
  StructRNA *srna;
  PropertyRNA *prop;

  static const EnumPropertyItem display_mode_items[] = {
      {SO_SCENES,
       "SCENES",
       ICON_SCENE_DATA,
       "Scenes",
       "Display scenes and their view layers, collections and objects"},
      {SO_VIEW_LAYER,
       "VIEW_LAYER",
       ICON_RENDER_RESULT,
       "View Layer",
       "Display collections and objects in the view layer"},
      {SO_SEQUENCE,
       "SEQUENCE",
       ICON_SEQUENCE,
       "Video Sequencer",
       "Display data belonging to the Video Sequencer"},
      {SO_LIBRARIES,
       "LIBRARIES",
       ICON_FILE_BLEND,
       "Blender File",
       "Display data of current file and linked libraries"},
      {SO_DATA_API,
       "DATA_API",
       ICON_RNA,
       "Data API",
       "Display low level Blender data and its properties"},
      {SO_OVERRIDES_LIBRARY,
       "LIBRARY_OVERRIDES",
       ICON_LIBRARY_DATA_OVERRIDE,
       "Library Overrides",
       "Display data-blocks with library overrides and list their overridden properties"},
      {SO_ID_ORPHANS,
       "ORPHAN_DATA",
       ICON_ORPHAN_DATA,
       "Orphan Data",
       "Display data which is unused and/or will be lost when the file is reloaded"},
      {0, NULL, 0, NULL, NULL},
  };

  static const EnumPropertyItem lib_override_view_mode[] = {
      {SO_LIB_OVERRIDE_VIEW_PROPERTIES,
       "PROPERTIES",
       ICON_NONE,
       "Properties",
       "Display all local override data-blocks with their overridden properties and buttons to "
       "edit them"},
      {SO_LIB_OVERRIDE_VIEW_HIERARCHIES,
       "HIERARCHIES",
       ICON_NONE,
       "Hierarchies",
       "Display library override relationships"},
      {0, NULL, 0, NULL, NULL},
  };

  static const EnumPropertyItem filter_state_items[] = {
      {SO_FILTER_OB_ALL, "ALL", 0, "All", "Show all objects in the view layer"},
      {SO_FILTER_OB_VISIBLE, "VISIBLE", 0, "Visible", "Show visible objects"},
      {SO_FILTER_OB_SELECTED, "SELECTED", 0, "Selected", "Show selected objects"},
      {SO_FILTER_OB_ACTIVE, "ACTIVE", 0, "Active", "Show only the active object"},
      {SO_FILTER_OB_SELECTABLE, "SELECTABLE", 0, "Selectable", "Show only selectable objects"},
      {0, NULL, 0, NULL, NULL},
  };

  srna = RNA_def_struct(brna, "SpaceOutliner", "Space");
  RNA_def_struct_sdna(srna, "SpaceOutliner");
  RNA_def_struct_ui_text(srna, "Space Outliner", "Outliner space data");

  prop = RNA_def_property(srna, "display_mode", PROP_ENUM, PROP_NONE);
  RNA_def_property_enum_sdna(prop, NULL, "outlinevis");
  RNA_def_property_enum_items(prop, display_mode_items);
  RNA_def_property_ui_text(prop, "Display Mode", "Type of information to display");
  RNA_def_property_update(prop, NC_SPACE | ND_SPACE_OUTLINER, NULL);

  prop = RNA_def_property(srna, "lib_override_view_mode", PROP_ENUM, PROP_NONE);
  RNA_def_property_enum_items(prop, lib_override_view_mode);
  RNA_def_property_ui_text(prop,
                           "Library Override View Mode",
                           "Choose different visualizations of library override data");
  RNA_def_property_update(prop, NC_SPACE | ND_SPACE_OUTLINER, NULL);

  prop = RNA_def_property(srna, "filter_text", PROP_STRING, PROP_NONE);
  RNA_def_property_string_sdna(prop, NULL, "search_string");
  RNA_def_property_ui_text(prop, "Display Filter", "Live search filtering string");
  RNA_def_property_flag(prop, PROP_TEXTEDIT_UPDATE);
  RNA_def_property_update(prop, NC_SPACE | ND_SPACE_OUTLINER, NULL);

  prop = RNA_def_property(srna, "use_filter_case_sensitive", PROP_BOOLEAN, PROP_NONE);
  RNA_def_property_boolean_sdna(prop, NULL, "search_flags", SO_FIND_CASE_SENSITIVE);
  RNA_def_property_ui_text(
      prop, "Case Sensitive Matches Only", "Only use case sensitive matches of search string");
  RNA_def_property_update(prop, NC_SPACE | ND_SPACE_OUTLINER, NULL);

  prop = RNA_def_property(srna, "use_filter_complete", PROP_BOOLEAN, PROP_NONE);
  RNA_def_property_boolean_sdna(prop, NULL, "search_flags", SO_FIND_COMPLETE);
  RNA_def_property_ui_text(
      prop, "Complete Matches Only", "Only use complete matches of search string");
  RNA_def_property_update(prop, NC_SPACE | ND_SPACE_OUTLINER, NULL);

  prop = RNA_def_property(srna, "use_sort_alpha", PROP_BOOLEAN, PROP_NONE);
  RNA_def_property_boolean_negative_sdna(prop, NULL, "flag", SO_SKIP_SORT_ALPHA);
  RNA_def_property_ui_text(prop, "Sort Alphabetically", "");
  RNA_def_property_update(prop, NC_SPACE | ND_SPACE_OUTLINER, NULL);

  prop = RNA_def_property(srna, "use_sync_select", PROP_BOOLEAN, PROP_NONE);
  RNA_def_property_boolean_sdna(prop, NULL, "flag", SO_SYNC_SELECT);
  RNA_def_property_ui_text(
      prop, "Sync Outliner Selection", "Sync outliner selection with other editors");
  RNA_def_property_update(prop, NC_SPACE | ND_SPACE_OUTLINER, NULL);

  prop = RNA_def_property(srna, "show_mode_column", PROP_BOOLEAN, PROP_NONE);
  RNA_def_property_boolean_sdna(prop, NULL, "flag", SO_MODE_COLUMN);
  RNA_def_property_ui_text(
      prop, "Show Mode Column", "Show the mode column for mode toggle and activation");
  RNA_def_property_update(prop, NC_SPACE | ND_SPACE_OUTLINER, NULL);

  /* Granular restriction column option. */
  prop = RNA_def_property(srna, "show_restrict_column_enable", PROP_BOOLEAN, PROP_NONE);
  RNA_def_property_boolean_sdna(prop, NULL, "show_restrict_flags", SO_RESTRICT_ENABLE);
  RNA_def_property_ui_text(prop, "Exclude from View Layer", "Exclude from view layer");
  RNA_def_property_ui_icon(prop, ICON_CHECKBOX_HLT, 0);
  RNA_def_property_update(prop, NC_SPACE | ND_SPACE_OUTLINER, NULL);

  prop = RNA_def_property(srna, "show_restrict_column_select", PROP_BOOLEAN, PROP_NONE);
  RNA_def_property_boolean_sdna(prop, NULL, "show_restrict_flags", SO_RESTRICT_SELECT);
  RNA_def_property_ui_text(prop, "Selectable", "Selectable");
  RNA_def_property_ui_icon(prop, ICON_RESTRICT_SELECT_OFF, 0);
  RNA_def_property_update(prop, NC_SPACE | ND_SPACE_OUTLINER, NULL);

  prop = RNA_def_property(srna, "show_restrict_column_hide", PROP_BOOLEAN, PROP_NONE);
  RNA_def_property_boolean_sdna(prop, NULL, "show_restrict_flags", SO_RESTRICT_HIDE);
  RNA_def_property_ui_text(prop, "Hide in Viewport", "Temporarily hide in viewport");
  RNA_def_property_ui_icon(prop, ICON_HIDE_OFF, 0);
  RNA_def_property_update(prop, NC_SPACE | ND_SPACE_OUTLINER, NULL);

  prop = RNA_def_property(srna, "show_restrict_column_viewport", PROP_BOOLEAN, PROP_NONE);
  RNA_def_property_boolean_sdna(prop, NULL, "show_restrict_flags", SO_RESTRICT_VIEWPORT);
  RNA_def_property_ui_text(prop, "Disable in Viewports", "Globally disable in viewports");
  RNA_def_property_ui_icon(prop, ICON_RESTRICT_VIEW_OFF, 0);
  RNA_def_property_update(prop, NC_SPACE | ND_SPACE_OUTLINER, NULL);

  prop = RNA_def_property(srna, "show_restrict_column_render", PROP_BOOLEAN, PROP_NONE);
  RNA_def_property_boolean_sdna(prop, NULL, "show_restrict_flags", SO_RESTRICT_RENDER);
  RNA_def_property_ui_text(prop, "Disable in Renders", "Globally disable in renders");
  RNA_def_property_ui_icon(prop, ICON_RESTRICT_RENDER_OFF, 0);
  RNA_def_property_update(prop, NC_SPACE | ND_SPACE_OUTLINER, NULL);

  prop = RNA_def_property(srna, "show_restrict_column_holdout", PROP_BOOLEAN, PROP_NONE);
  RNA_def_property_boolean_sdna(prop, NULL, "show_restrict_flags", SO_RESTRICT_HOLDOUT);
  RNA_def_property_ui_text(prop, "Holdout", "Holdout");
  RNA_def_property_ui_icon(prop, ICON_HOLDOUT_ON, 0);
  RNA_def_property_update(prop, NC_SPACE | ND_SPACE_OUTLINER, NULL);

  prop = RNA_def_property(srna, "show_restrict_column_indirect_only", PROP_BOOLEAN, PROP_NONE);
  RNA_def_property_boolean_sdna(prop, NULL, "show_restrict_flags", SO_RESTRICT_INDIRECT_ONLY);
  RNA_def_property_ui_text(prop, "Indirect Only", "Indirect only");
  RNA_def_property_ui_icon(prop, ICON_INDIRECT_ONLY_ON, 0);
  RNA_def_property_update(prop, NC_SPACE | ND_SPACE_OUTLINER, NULL);

  /* Filters. */
  prop = RNA_def_property(srna, "use_filter_object", PROP_BOOLEAN, PROP_NONE);
  RNA_def_property_boolean_negative_sdna(prop, NULL, "filter", SO_FILTER_NO_OBJECT);
  RNA_def_property_ui_text(prop, "Filter Objects", "Show objects");
  RNA_def_property_update(prop, NC_SPACE | ND_SPACE_OUTLINER, NULL);

  prop = RNA_def_property(srna, "use_filter_object_content", PROP_BOOLEAN, PROP_NONE);
  RNA_def_property_boolean_negative_sdna(prop, NULL, "filter", SO_FILTER_NO_OB_CONTENT);
  RNA_def_property_ui_text(
      prop, "Show Object Contents", "Show what is inside the objects elements");
  RNA_def_property_update(prop, NC_SPACE | ND_SPACE_OUTLINER, NULL);

  prop = RNA_def_property(srna, "use_filter_children", PROP_BOOLEAN, PROP_NONE);
  RNA_def_property_boolean_negative_sdna(prop, NULL, "filter", SO_FILTER_NO_CHILDREN);
  RNA_def_property_ui_text(prop, "Show Object Children", "Show children");
  RNA_def_property_update(prop, NC_SPACE | ND_SPACE_OUTLINER, NULL);

  prop = RNA_def_property(srna, "use_filter_collection", PROP_BOOLEAN, PROP_NONE);
  RNA_def_property_boolean_negative_sdna(prop, NULL, "filter", SO_FILTER_NO_COLLECTION);
  RNA_def_property_ui_text(prop, "Show Collections", "Show collections");
  RNA_def_property_update(prop, NC_SPACE | ND_SPACE_OUTLINER, NULL);

  prop = RNA_def_property(srna, "use_filter_view_layers", PROP_BOOLEAN, PROP_NONE);
  RNA_def_property_boolean_negative_sdna(prop, NULL, "filter", SO_FILTER_NO_VIEW_LAYERS);
  RNA_def_property_ui_text(prop, "Show All View Layers", "Show all the view layers");
  RNA_def_property_update(prop, NC_SPACE | ND_SPACE_OUTLINER, NULL);

  /* Filters object state. */
  prop = RNA_def_property(srna, "filter_state", PROP_ENUM, PROP_NONE);
  RNA_def_property_enum_sdna(prop, NULL, "filter_state");
  RNA_def_property_enum_items(prop, filter_state_items);
  RNA_def_property_ui_text(prop, "Object State Filter", "");
  RNA_def_property_update(prop, NC_SPACE | ND_SPACE_OUTLINER, NULL);

  prop = RNA_def_property(srna, "filter_invert", PROP_BOOLEAN, PROP_NONE);
  RNA_def_property_boolean_sdna(prop, NULL, "filter", SO_FILTER_OB_STATE_INVERSE);
  RNA_def_property_ui_text(prop, "Invert", "Invert the object state filter");
  RNA_def_property_update(prop, NC_SPACE | ND_SPACE_OUTLINER, NULL);

  /* Filters object type. */
  prop = RNA_def_property(srna, "use_filter_object_mesh", PROP_BOOLEAN, PROP_NONE);
  RNA_def_property_boolean_negative_sdna(prop, NULL, "filter", SO_FILTER_NO_OB_MESH);
  RNA_def_property_ui_text(prop, "Show Meshes", "Show mesh objects");
  RNA_def_property_update(prop, NC_SPACE | ND_SPACE_OUTLINER, NULL);

  prop = RNA_def_property(srna, "use_filter_object_armature", PROP_BOOLEAN, PROP_NONE);
  RNA_def_property_boolean_negative_sdna(prop, NULL, "filter", SO_FILTER_NO_OB_ARMATURE);
  RNA_def_property_ui_text(prop, "Show Armatures", "Show armature objects");
  RNA_def_property_update(prop, NC_SPACE | ND_SPACE_OUTLINER, NULL);

  prop = RNA_def_property(srna, "use_filter_object_empty", PROP_BOOLEAN, PROP_NONE);
  RNA_def_property_boolean_negative_sdna(prop, NULL, "filter", SO_FILTER_NO_OB_EMPTY);
  RNA_def_property_ui_text(prop, "Show Empties", "Show empty objects");
  RNA_def_property_update(prop, NC_SPACE | ND_SPACE_OUTLINER, NULL);

  prop = RNA_def_property(srna, "use_filter_object_light", PROP_BOOLEAN, PROP_NONE);
  RNA_def_property_boolean_negative_sdna(prop, NULL, "filter", SO_FILTER_NO_OB_LAMP);
  RNA_def_property_ui_text(prop, "Show Lights", "Show light objects");
  RNA_def_property_update(prop, NC_SPACE | ND_SPACE_OUTLINER, NULL);

  prop = RNA_def_property(srna, "use_filter_object_camera", PROP_BOOLEAN, PROP_NONE);
  RNA_def_property_boolean_negative_sdna(prop, NULL, "filter", SO_FILTER_NO_OB_CAMERA);
  RNA_def_property_ui_text(prop, "Show Cameras", "Show camera objects");
  RNA_def_property_update(prop, NC_SPACE | ND_SPACE_OUTLINER, NULL);

  prop = RNA_def_property(srna, "use_filter_object_others", PROP_BOOLEAN, PROP_NONE);
  RNA_def_property_boolean_negative_sdna(prop, NULL, "filter", SO_FILTER_NO_OB_OTHERS);
  RNA_def_property_ui_text(
      prop, "Show Other Objects", "Show curves, lattices, light probes, fonts, ...");
  RNA_def_property_update(prop, NC_SPACE | ND_SPACE_OUTLINER, NULL);

  /* Libraries filter. */
  prop = RNA_def_property(srna, "use_filter_id_type", PROP_BOOLEAN, PROP_NONE);
  RNA_def_property_boolean_sdna(prop, NULL, "filter", SO_FILTER_ID_TYPE);
  RNA_def_property_ui_text(prop, "Filter by Type", "Show only data of one type");
  RNA_def_property_update(prop, NC_SPACE | ND_SPACE_OUTLINER, NULL);

  prop = RNA_def_property(srna, "filter_id_type", PROP_ENUM, PROP_NONE);
  RNA_def_property_enum_sdna(prop, NULL, "filter_id_type");
  RNA_def_property_enum_items(prop, rna_enum_id_type_items);
  RNA_def_property_ui_text(prop, "Filter by Type", "Data type to show");
  RNA_def_property_translation_context(prop, BLT_I18NCONTEXT_ID_ID);

  prop = RNA_def_property(srna, "use_filter_lib_override_system", PROP_BOOLEAN, PROP_NONE);
  RNA_def_property_boolean_sdna(prop, NULL, "filter", SO_FILTER_SHOW_SYSTEM_OVERRIDES);
  RNA_def_property_ui_text(
      prop,
      "Show System Overrides",
      "For libraries with overrides created, show the overridden values that are "
      "defined/controlled automatically (e.g. to make users of an overridden data-block point to "
      "the override data, not the original linked data)");
  RNA_def_property_update(prop, NC_SPACE | ND_SPACE_OUTLINER, NULL);
}

static void rna_def_space_view3d_shading(BlenderRNA *brna)
{
  StructRNA *srna;
  PropertyRNA *prop;

  static const EnumPropertyItem background_type_items[] = {
      {V3D_SHADING_BACKGROUND_THEME, "THEME", 0, "Theme", "Use the theme for background color"},
      {V3D_SHADING_BACKGROUND_WORLD, "WORLD", 0, "World", "Use the world for background color"},
      {V3D_SHADING_BACKGROUND_VIEWPORT,
       "VIEWPORT",
       0,
       "Viewport",
       "Use a custom color limited to this viewport only"},
      {0, NULL, 0, NULL, NULL},
  };

  static const EnumPropertyItem cavity_type_items[] = {
      {V3D_SHADING_CAVITY_SSAO,
       "WORLD",
       0,
       "World",
       "Cavity shading computed in world space, useful for larger-scale occlusion"},
      {V3D_SHADING_CAVITY_CURVATURE,
       "SCREEN",
       0,
       "Screen",
       "Curvature-based shading, useful for making fine details more visible"},
      {V3D_SHADING_CAVITY_BOTH, "BOTH", 0, "Both", "Use both effects simultaneously"},
      {0, NULL, 0, NULL, NULL},
  };

  /* Note these settings are used for both 3D viewport and the OpenGL render
   * engine in the scene, so can't assume to always be part of a screen. */
  srna = RNA_def_struct(brna, "View3DShading", NULL);
  RNA_def_struct_path_func(srna, "rna_View3DShading_path");
  RNA_def_struct_ui_text(
      srna, "3D View Shading Settings", "Settings for shading in the 3D viewport");
  RNA_def_struct_idprops_func(srna, "rna_View3DShading_idprops");

  prop = RNA_def_property(srna, "type", PROP_ENUM, PROP_NONE);
  RNA_def_property_enum_items(prop, rna_enum_shading_type_items);
  RNA_def_property_enum_funcs(prop,
                              "rna_3DViewShading_type_get",
                              "rna_3DViewShading_type_set",
                              "rna_3DViewShading_type_itemf");
  RNA_def_property_ui_text(
      prop, "Viewport Shading", "Method to display/shade objects in the 3D View");
  RNA_def_property_update(
      prop, NC_SPACE | ND_SPACE_VIEW3D | NS_VIEW3D_SHADING, "rna_3DViewShading_type_update");

  prop = RNA_def_property(srna, "light", PROP_ENUM, PROP_NONE);
  RNA_def_property_enum_sdna(prop, NULL, "light");
  RNA_def_property_enum_items(prop, rna_enum_viewport_lighting_items);
  RNA_def_property_ui_text(prop, "Lighting", "Lighting Method for Solid/Texture Viewport Shading");
  RNA_def_property_update(prop, NC_SPACE | ND_SPACE_VIEW3D | NS_VIEW3D_SHADING, NULL);

  prop = RNA_def_property(srna, "show_object_outline", PROP_BOOLEAN, PROP_NONE);
  RNA_def_property_boolean_sdna(prop, NULL, "flag", V3D_SHADING_OBJECT_OUTLINE);
  RNA_def_property_clear_flag(prop, PROP_ANIMATABLE);
  RNA_def_property_ui_text(prop, "Outline", "Show Object Outline");
  RNA_def_property_update(prop, NC_SPACE | ND_SPACE_VIEW3D | NS_VIEW3D_SHADING, NULL);

  prop = RNA_def_property(srna, "studio_light", PROP_ENUM, PROP_NONE);
  RNA_def_property_enum_items(prop, rna_enum_studio_light_items);
  RNA_def_property_enum_default(prop, 0);
  RNA_def_property_enum_funcs(prop,
                              "rna_View3DShading_studio_light_get",
                              "rna_View3DShading_studio_light_set",
                              "rna_View3DShading_studio_light_itemf");
  RNA_def_property_ui_text(prop, "Studiolight", "Studio lighting setup");
  RNA_def_property_update(prop, NC_SPACE | ND_SPACE_VIEW3D | NS_VIEW3D_SHADING, NULL);

  prop = RNA_def_property(srna, "use_world_space_lighting", PROP_BOOLEAN, PROP_NONE);
  RNA_def_property_boolean_sdna(prop, NULL, "flag", V3D_SHADING_WORLD_ORIENTATION);
  RNA_def_property_clear_flag(prop, PROP_ANIMATABLE);
  RNA_def_property_ui_text(
      prop, "World Space Lighting", "Make the lighting fixed and not follow the camera");
  RNA_def_property_update(prop, NC_SPACE | ND_SPACE_VIEW3D | NS_VIEW3D_SHADING, NULL);

  prop = RNA_def_property(srna, "show_backface_culling", PROP_BOOLEAN, PROP_NONE);
  RNA_def_property_boolean_sdna(prop, NULL, "flag", V3D_SHADING_BACKFACE_CULLING);
  RNA_def_property_ui_text(
      prop, "Backface Culling", "Use back face culling to hide the back side of faces");
  RNA_def_property_update(prop, NC_SPACE | ND_SPACE_VIEW3D | NS_VIEW3D_SHADING, NULL);

  prop = RNA_def_property(srna, "show_cavity", PROP_BOOLEAN, PROP_NONE);
  RNA_def_property_boolean_sdna(prop, NULL, "flag", V3D_SHADING_CAVITY);
  RNA_def_property_clear_flag(prop, PROP_ANIMATABLE);
  RNA_def_property_ui_text(prop, "Cavity", "Show Cavity");
  RNA_def_property_update(prop, NC_SPACE | ND_SPACE_VIEW3D | NS_VIEW3D_SHADING, NULL);

  prop = RNA_def_property(srna, "cavity_type", PROP_ENUM, PROP_NONE);
  RNA_def_property_enum_items(prop, cavity_type_items);
  RNA_def_property_ui_text(prop, "Cavity Type", "Way to display the cavity shading");
  RNA_def_property_update(prop, NC_SPACE | ND_SPACE_VIEW3D | NS_VIEW3D_SHADING, NULL);

  prop = RNA_def_property(srna, "curvature_ridge_factor", PROP_FLOAT, PROP_FACTOR);
  RNA_def_property_float_sdna(prop, NULL, "curvature_ridge_factor");
  RNA_def_property_ui_text(prop, "Curvature Ridge", "Factor for the curvature ridges");
  RNA_def_property_range(prop, 0.0f, 2.0f);
  RNA_def_property_clear_flag(prop, PROP_ANIMATABLE);
  RNA_def_property_update(prop, NC_SPACE | ND_SPACE_VIEW3D | NS_VIEW3D_SHADING, NULL);

  prop = RNA_def_property(srna, "curvature_valley_factor", PROP_FLOAT, PROP_FACTOR);
  RNA_def_property_float_sdna(prop, NULL, "curvature_valley_factor");
  RNA_def_property_ui_text(prop, "Curvature Valley", "Factor for the curvature valleys");
  RNA_def_property_range(prop, 0.0f, 2.0f);
  RNA_def_property_clear_flag(prop, PROP_ANIMATABLE);
  RNA_def_property_update(prop, NC_SPACE | ND_SPACE_VIEW3D | NS_VIEW3D_SHADING, NULL);

  prop = RNA_def_property(srna, "cavity_ridge_factor", PROP_FLOAT, PROP_FACTOR);
  RNA_def_property_float_sdna(prop, NULL, "cavity_ridge_factor");
  RNA_def_property_ui_text(prop, "Cavity Ridge", "Factor for the cavity ridges");
  RNA_def_property_range(prop, 0.0f, 250.0f);
  RNA_def_property_ui_range(prop, 0.00f, 2.5f, 1, 3);
  RNA_def_property_clear_flag(prop, PROP_ANIMATABLE);
  RNA_def_property_update(prop, NC_SPACE | ND_SPACE_VIEW3D | NS_VIEW3D_SHADING, NULL);

  prop = RNA_def_property(srna, "cavity_valley_factor", PROP_FLOAT, PROP_FACTOR);
  RNA_def_property_float_sdna(prop, NULL, "cavity_valley_factor");
  RNA_def_property_ui_text(prop, "Cavity Valley", "Factor for the cavity valleys");
  RNA_def_property_range(prop, 0.0f, 250.0f);
  RNA_def_property_ui_range(prop, 0.00f, 2.5f, 1, 3);
  RNA_def_property_clear_flag(prop, PROP_ANIMATABLE);
  RNA_def_property_update(prop, NC_SPACE | ND_SPACE_VIEW3D | NS_VIEW3D_SHADING, NULL);

  prop = RNA_def_property(srna, "selected_studio_light", PROP_POINTER, PROP_NONE);
  RNA_def_property_struct_type(prop, "StudioLight");
  RNA_define_verify_sdna(0);
  RNA_def_property_ui_text(prop, "Studio Light", "Selected StudioLight");
  RNA_def_property_pointer_funcs(
      prop, "rna_View3DShading_selected_studio_light_get", NULL, NULL, NULL);
  RNA_def_property_clear_flag(prop, PROP_ANIMATABLE | PROP_EDITABLE);
  RNA_define_verify_sdna(1);

  prop = RNA_def_property(srna, "studiolight_rotate_z", PROP_FLOAT, PROP_ANGLE);
  RNA_def_property_float_sdna(prop, NULL, "studiolight_rot_z");
  RNA_def_property_ui_text(
      prop, "Studiolight Rotation", "Rotation of the studiolight around the Z-Axis");
  RNA_def_property_range(prop, -M_PI, M_PI);
  RNA_def_property_clear_flag(prop, PROP_ANIMATABLE);
  RNA_def_property_update(prop, NC_SPACE | ND_SPACE_VIEW3D | NS_VIEW3D_SHADING, NULL);

  prop = RNA_def_property(srna, "studiolight_intensity", PROP_FLOAT, PROP_FACTOR);
  RNA_def_property_float_sdna(prop, NULL, "studiolight_intensity");
  RNA_def_property_clear_flag(prop, PROP_ANIMATABLE);
  RNA_def_property_ui_text(prop, "Strength", "Strength of the studiolight");
  RNA_def_property_range(prop, 0.0f, FLT_MAX);
  RNA_def_property_ui_range(prop, 0.0f, 2.0f, 1, 3);
  RNA_def_property_update(prop, NC_SPACE | ND_SPACE_VIEW3D | NS_VIEW3D_SHADING, NULL);

  prop = RNA_def_property(srna, "studiolight_background_alpha", PROP_FLOAT, PROP_FACTOR);
  RNA_def_property_float_sdna(prop, NULL, "studiolight_background");
  RNA_def_property_ui_text(prop, "World Opacity", "Show the studiolight in the background");
  RNA_def_property_range(prop, 0.0f, 1.0f);
  RNA_def_property_ui_range(prop, 0.0f, 1.0f, 1, 3);
  RNA_def_property_clear_flag(prop, PROP_ANIMATABLE);
  RNA_def_property_update(prop, NC_SPACE | ND_SPACE_VIEW3D | NS_VIEW3D_SHADING, NULL);

  prop = RNA_def_property(srna, "studiolight_background_blur", PROP_FLOAT, PROP_FACTOR);
  RNA_def_property_float_sdna(prop, NULL, "studiolight_blur");
  RNA_def_property_ui_text(prop, "Blur", "Blur the studiolight in the background");
  RNA_def_property_float_default(prop, 0.5f);
  RNA_def_property_range(prop, 0.0f, 1.0f);
  RNA_def_property_ui_range(prop, 0.0f, 1.0f, 1, 2);
  RNA_def_property_clear_flag(prop, PROP_ANIMATABLE);
  RNA_def_property_update(prop, NC_SPACE | ND_SPACE_VIEW3D | NS_VIEW3D_SHADING, NULL);

  prop = RNA_def_property(srna, "use_studiolight_view_rotation", PROP_BOOLEAN, PROP_NONE);
  RNA_def_property_boolean_negative_sdna(
      prop, NULL, "flag", V3D_SHADING_STUDIOLIGHT_VIEW_ROTATION);
  RNA_def_property_clear_flag(prop, PROP_ANIMATABLE);
  RNA_def_property_boolean_default(prop, false);
  RNA_def_property_ui_text(
      prop, "World Space Lighting", "Make the HDR rotation fixed and not follow the camera");
  RNA_def_property_update(prop, NC_SPACE | ND_SPACE_VIEW3D | NS_VIEW3D_SHADING, NULL);

  prop = RNA_def_property(srna, "color_type", PROP_ENUM, PROP_NONE);
  RNA_def_property_enum_sdna(prop, NULL, "color_type");
  RNA_def_property_enum_items(prop, rna_enum_shading_color_type_items);
  RNA_def_property_enum_funcs(prop, NULL, NULL, "rna_View3DShading_color_type_itemf");
  RNA_def_property_ui_text(prop, "Color", "Color Type");
  RNA_def_property_clear_flag(prop, PROP_ANIMATABLE);
  RNA_def_property_update(
      prop, NC_SPACE | ND_SPACE_VIEW3D | NS_VIEW3D_SHADING, "rna_GPencil_update");

  prop = RNA_def_property(srna, "wireframe_color_type", PROP_ENUM, PROP_NONE);
  RNA_def_property_enum_sdna(prop, NULL, "wire_color_type");
  RNA_def_property_enum_items(prop, rna_enum_shading_color_type_items);
  RNA_def_property_enum_funcs(prop, NULL, NULL, "rna_View3DShading_color_type_itemf");
  RNA_def_property_ui_text(prop, "Color", "Color Type");
  RNA_def_property_update(prop, NC_SPACE | ND_SPACE_VIEW3D | NS_VIEW3D_SHADING, NULL);

  prop = RNA_def_property(srna, "single_color", PROP_FLOAT, PROP_COLOR);
  RNA_def_property_float_sdna(prop, NULL, "single_color");
  RNA_def_property_array(prop, 3);
  RNA_def_property_ui_text(prop, "Color", "Color for single color mode");
  RNA_def_property_range(prop, 0.0f, 1.0f);
  RNA_def_property_update(prop, NC_SPACE | ND_SPACE_VIEW3D | NS_VIEW3D_SHADING, NULL);

  prop = RNA_def_property(srna, "background_type", PROP_ENUM, PROP_NONE);
  RNA_def_property_enum_items(prop, background_type_items);
  RNA_def_property_ui_text(prop, "Background", "Way to display the background");
  RNA_def_property_update(prop, NC_SPACE | ND_SPACE_VIEW3D | NS_VIEW3D_SHADING, NULL);

  prop = RNA_def_property(srna, "background_color", PROP_FLOAT, PROP_COLOR);
  RNA_def_property_array(prop, 3);
  RNA_def_property_ui_text(prop, "Background Color", "Color for custom background color");
  RNA_def_property_range(prop, 0.0f, 1.0f);
  RNA_def_property_update(prop, NC_SPACE | ND_SPACE_VIEW3D | NS_VIEW3D_SHADING, NULL);

  prop = RNA_def_property(srna, "show_shadows", PROP_BOOLEAN, PROP_NONE);
  RNA_def_property_boolean_sdna(prop, NULL, "flag", V3D_SHADING_SHADOW);
  RNA_def_property_clear_flag(prop, PROP_ANIMATABLE);
  RNA_def_property_ui_text(prop, "Shadow", "Show Shadow");
  RNA_def_property_update(prop, NC_SPACE | ND_SPACE_VIEW3D | NS_VIEW3D_SHADING, NULL);

  prop = RNA_def_property(srna, "show_xray", PROP_BOOLEAN, PROP_NONE);
  RNA_def_property_boolean_sdna(prop, NULL, "flag", V3D_SHADING_XRAY);
  RNA_def_property_clear_flag(prop, PROP_ANIMATABLE);
  RNA_def_property_ui_text(prop, "Show X-Ray", "Show whole scene transparent");
  RNA_def_property_update(prop, NC_SPACE | ND_SPACE_VIEW3D | NS_VIEW3D_SHADING, NULL);

  prop = RNA_def_property(srna, "show_xray_wireframe", PROP_BOOLEAN, PROP_NONE);
  RNA_def_property_boolean_sdna(prop, NULL, "flag", V3D_SHADING_XRAY_WIREFRAME);
  RNA_def_property_clear_flag(prop, PROP_ANIMATABLE);
  RNA_def_property_ui_text(prop, "Show X-Ray", "Show whole scene transparent");
  RNA_def_property_update(prop, NC_SPACE | ND_SPACE_VIEW3D | NS_VIEW3D_SHADING, NULL);

  prop = RNA_def_property(srna, "xray_alpha", PROP_FLOAT, PROP_FACTOR);
  RNA_def_property_float_sdna(prop, NULL, "xray_alpha");
  RNA_def_property_ui_text(prop, "X-Ray Alpha", "Amount of alpha to use");
  RNA_def_property_range(prop, 0.0f, 1.0f);
  RNA_def_property_clear_flag(prop, PROP_ANIMATABLE);
  RNA_def_property_update(prop, NC_SPACE | ND_SPACE_VIEW3D | NS_VIEW3D_SHADING, NULL);

  prop = RNA_def_property(srna, "xray_alpha_wireframe", PROP_FLOAT, PROP_FACTOR);
  RNA_def_property_float_sdna(prop, NULL, "xray_alpha_wire");
  RNA_def_property_ui_text(prop, "X-Ray Alpha", "Amount of alpha to use");
  RNA_def_property_range(prop, 0.0f, 1.0f);
  RNA_def_property_clear_flag(prop, PROP_ANIMATABLE);
  RNA_def_property_update(prop, NC_SPACE | ND_SPACE_VIEW3D | NS_VIEW3D_SHADING, NULL);

  prop = RNA_def_property(srna, "use_dof", PROP_BOOLEAN, PROP_NONE);
  RNA_def_property_boolean_sdna(prop, NULL, "flag", V3D_SHADING_DEPTH_OF_FIELD);
  RNA_def_property_clear_flag(prop, PROP_ANIMATABLE);
  RNA_def_property_ui_text(
      prop,
      "Depth Of Field",
      "Use depth of field on viewport using the values from the active camera");
  RNA_def_property_update(prop, NC_SPACE | ND_SPACE_VIEW3D | NS_VIEW3D_SHADING, NULL);

  prop = RNA_def_property(srna, "use_scene_lights", PROP_BOOLEAN, PROP_NONE);
  RNA_def_property_boolean_sdna(prop, NULL, "flag", V3D_SHADING_SCENE_LIGHTS);
  RNA_def_property_boolean_default(prop, false);
  RNA_def_property_clear_flag(prop, PROP_ANIMATABLE);
  RNA_def_property_ui_text(prop, "Scene Lights", "Render lights and light probes of the scene");
  RNA_def_property_update(prop, NC_SPACE | ND_SPACE_VIEW3D | NS_VIEW3D_SHADING, NULL);

  prop = RNA_def_property(srna, "use_scene_world", PROP_BOOLEAN, PROP_NONE);
  RNA_def_property_boolean_sdna(prop, NULL, "flag", V3D_SHADING_SCENE_WORLD);
  RNA_def_property_boolean_default(prop, false);
  RNA_def_property_clear_flag(prop, PROP_ANIMATABLE);
  RNA_def_property_ui_text(prop, "Scene World", "Use scene world for lighting");
  RNA_def_property_update(prop, NC_SPACE | ND_SPACE_VIEW3D | NS_VIEW3D_SHADING, NULL);

  prop = RNA_def_property(srna, "use_scene_lights_render", PROP_BOOLEAN, PROP_NONE);
  RNA_def_property_boolean_sdna(prop, NULL, "flag", V3D_SHADING_SCENE_LIGHTS_RENDER);
  RNA_def_property_clear_flag(prop, PROP_ANIMATABLE);
  RNA_def_property_ui_text(prop, "Scene Lights", "Render lights and light probes of the scene");
  RNA_def_property_update(prop, NC_SPACE | ND_SPACE_VIEW3D | NS_VIEW3D_SHADING, NULL);

  prop = RNA_def_property(srna, "use_scene_world_render", PROP_BOOLEAN, PROP_NONE);
  RNA_def_property_boolean_sdna(prop, NULL, "flag", V3D_SHADING_SCENE_WORLD_RENDER);
  RNA_def_property_clear_flag(prop, PROP_ANIMATABLE);
  RNA_def_property_ui_text(prop, "Scene World", "Use scene world for lighting");
  RNA_def_property_update(prop, NC_SPACE | ND_SPACE_VIEW3D | NS_VIEW3D_SHADING, NULL);

  prop = RNA_def_property(srna, "show_specular_highlight", PROP_BOOLEAN, PROP_NONE);
  RNA_def_property_boolean_sdna(prop, NULL, "flag", V3D_SHADING_SPECULAR_HIGHLIGHT);
  RNA_def_property_clear_flag(prop, PROP_ANIMATABLE);
  RNA_def_property_ui_text(prop, "Specular Highlights", "Render specular highlights");
  RNA_def_property_update(prop, NC_SPACE | ND_SPACE_VIEW3D | NS_VIEW3D_SHADING, NULL);

  prop = RNA_def_property(srna, "object_outline_color", PROP_FLOAT, PROP_COLOR);
  RNA_def_property_float_sdna(prop, NULL, "object_outline_color");
  RNA_def_property_array(prop, 3);
  RNA_def_property_ui_text(prop, "Outline Color", "Color for object outline");
  RNA_def_property_range(prop, 0.0f, 1.0f);
  RNA_def_property_update(prop, NC_SPACE | ND_SPACE_VIEW3D | NS_VIEW3D_SHADING, NULL);

  prop = RNA_def_property(srna, "shadow_intensity", PROP_FLOAT, PROP_FACTOR);
  RNA_def_property_float_sdna(prop, NULL, "shadow_intensity");
  RNA_def_property_ui_text(prop, "Shadow Intensity", "Darkness of shadows");
  RNA_def_property_range(prop, 0.0f, 1.0f);
  RNA_def_property_ui_range(prop, 0.00f, 1.0f, 1, 3);
  RNA_def_property_clear_flag(prop, PROP_ANIMATABLE);
  RNA_def_property_update(prop, NC_SPACE | ND_SPACE_VIEW3D | NS_VIEW3D_SHADING, NULL);

  prop = RNA_def_property(srna, "render_pass", PROP_ENUM, PROP_NONE);
  RNA_def_property_enum_sdna(prop, NULL, "render_pass");
  RNA_def_property_enum_items(prop, rna_enum_view3dshading_render_pass_type_items);
  RNA_def_property_ui_text(prop, "Render Pass", "Render Pass to show in the viewport");
  RNA_def_property_enum_funcs(prop,
                              "rna_3DViewShading_render_pass_get",
                              "rna_3DViewShading_render_pass_set",
                              "rna_3DViewShading_render_pass_itemf");
  RNA_def_property_update(prop, NC_SPACE | ND_SPACE_VIEW3D | NS_VIEW3D_SHADING, NULL);

  prop = RNA_def_property(srna, "aov_name", PROP_STRING, PROP_NONE);
  RNA_def_property_string_sdna(prop, NULL, "aov_name");
  RNA_def_property_ui_text(prop, "Shader AOV Name", "Name of the active Shader AOV");
  RNA_def_property_flag(prop, PROP_HIDDEN);
  RNA_def_property_update(prop, NC_SPACE | ND_SPACE_VIEW3D, NULL);
}

static void rna_def_space_view3d_overlay(BlenderRNA *brna)
{
  StructRNA *srna;
  PropertyRNA *prop;

  srna = RNA_def_struct(brna, "View3DOverlay", NULL);
  RNA_def_struct_sdna(srna, "View3D");
  RNA_def_struct_nested(brna, srna, "SpaceView3D");
  RNA_def_struct_path_func(srna, "rna_View3DOverlay_path");
  RNA_def_struct_ui_text(
      srna, "3D View Overlay Settings", "Settings for display of overlays in the 3D viewport");

  prop = RNA_def_property(srna, "show_overlays", PROP_BOOLEAN, PROP_NONE);
  RNA_def_property_boolean_negative_sdna(prop, NULL, "flag2", V3D_HIDE_OVERLAYS);
  RNA_def_property_ui_text(prop, "Show Overlays", "Display overlays like gizmos and outlines");
  RNA_def_property_update(prop, NC_SPACE | ND_SPACE_VIEW3D, "rna_GPencil_update");

  prop = RNA_def_property(srna, "show_ortho_grid", PROP_BOOLEAN, PROP_NONE);
  RNA_def_property_boolean_sdna(prop, NULL, "gridflag", V3D_SHOW_ORTHO_GRID);
<<<<<<< HEAD
/*bfa - we show or hide the grid in all views with the ortho grid flag*/
=======
  /*bfa - we show or hide the grid in all views with the ortho grid flag*/
>>>>>>> ca1fc36b
  RNA_def_property_ui_text(prop, "Display Grid", "Show the ground grid in the viewport");
  RNA_def_property_update(prop, NC_SPACE | ND_SPACE_VIEW3D, NULL);

  prop = RNA_def_property(srna, "show_floor", PROP_BOOLEAN, PROP_NONE);
  RNA_def_property_boolean_sdna(prop, NULL, "gridflag", V3D_SHOW_FLOOR);
  RNA_def_property_ui_text(prop, "Display Grid Floor", "Show the ground plane grid");
  RNA_def_property_update(prop, NC_SPACE | ND_SPACE_VIEW3D, NULL);

  /*bfa - the toolshelf tabs*/
  prop = RNA_def_property(srna, "show_toolshelf_tabs", PROP_BOOLEAN, PROP_NONE);
  RNA_def_property_boolean_negative_sdna(prop, NULL, "gridflag", V3D_SHOW_TOOLSHELF_TABS);
  RNA_def_property_ui_text(prop, "Toolshelf Tabs", "Show the tabs in the tool shelf");
  RNA_def_property_update(prop, NC_SPACE | ND_SPACE_VIEW3D, NULL);

  prop = RNA_def_property(srna, "show_axis_x", PROP_BOOLEAN, PROP_NONE);
  RNA_def_property_boolean_sdna(prop, NULL, "gridflag", V3D_SHOW_X);
  RNA_def_property_ui_text(prop,
                           "Display X Axis",
                           "Show the X axis line in perspectivic view.\nNote that in orthographic "
                           "view this button has no effect");
  RNA_def_property_update(prop, NC_SPACE | ND_SPACE_VIEW3D, NULL);

  prop = RNA_def_property(srna, "show_axis_y", PROP_BOOLEAN, PROP_NONE);
  RNA_def_property_boolean_sdna(prop, NULL, "gridflag", V3D_SHOW_Y);
  RNA_def_property_ui_text(prop,
                           "Display Y Axis",
                           "Show the Y axis line in perspectivic view.\nNote that in orthographic "
                           "view this button has no effect");
  RNA_def_property_update(prop, NC_SPACE | ND_SPACE_VIEW3D, NULL);

  prop = RNA_def_property(srna, "show_axis_z", PROP_BOOLEAN, PROP_NONE);
  RNA_def_property_boolean_sdna(prop, NULL, "gridflag", V3D_SHOW_Z);
  RNA_def_property_ui_text(prop,
                           "Display Z Axis",
                           "Show the Z axis line in perspectivic view.\nNote that in orthographic "
                           "view this button has no effect");
  RNA_def_property_update(prop, NC_SPACE | ND_SPACE_VIEW3D, NULL);

  prop = RNA_def_property(srna, "grid_scale", PROP_FLOAT, PROP_NONE);
  RNA_def_property_float_sdna(prop, NULL, "grid");
  RNA_def_property_ui_text(
      prop, "Grid Scale", "Multiplier for the distance between 3D View grid lines");
  RNA_def_property_range(prop, 0.0f, FLT_MAX);
  RNA_def_property_ui_range(prop, 0.001f, 1000.0f, 0.1f, 3);
  RNA_def_property_update(prop, NC_SPACE | ND_SPACE_VIEW3D, NULL);

  prop = RNA_def_property(srna, "grid_lines", PROP_INT, PROP_NONE);
  RNA_def_property_int_sdna(prop, NULL, "gridlines");
  RNA_def_property_ui_text(
      prop, "Grid Lines", "Number of grid lines to display in perspective view");
  RNA_def_property_range(prop, 0, 1024);
  RNA_def_property_update(prop, NC_SPACE | ND_SPACE_VIEW3D, NULL);

  prop = RNA_def_property(srna, "grid_subdivisions", PROP_INT, PROP_NONE);
  RNA_def_property_int_sdna(prop, NULL, "gridsubdiv");
  RNA_def_property_ui_text(
      prop,
      "Grid Subdivisions",
      "Number of subdivisions between grid lines\nJust active with a Unit System of None");
  RNA_def_property_range(prop, 1, 1024);
  RNA_def_property_update(prop, NC_SPACE | ND_SPACE_VIEW3D, NULL);

  prop = RNA_def_property(srna, "grid_scale_unit", PROP_FLOAT, PROP_NONE);
  RNA_def_property_clear_flag(prop, PROP_EDITABLE);
  RNA_def_property_float_funcs(prop, "rna_View3DOverlay_GridScaleUnit_get", NULL, NULL);
  RNA_def_property_ui_text(
      prop, "Grid Scale Unit", "Grid cell size scaled by scene unit system settings");

  prop = RNA_def_property(srna, "show_outline_selected", PROP_BOOLEAN, PROP_NONE);
  RNA_def_property_boolean_sdna(prop, NULL, "flag", V3D_SELECT_OUTLINE);
  RNA_def_property_ui_text(
      prop, "Outline Selected", "Show an outline highlight around selected objects");
  RNA_def_property_update(prop, NC_SPACE | ND_SPACE_VIEW3D, NULL);

  prop = RNA_def_property(srna, "show_object_origins", PROP_BOOLEAN, PROP_NONE);
  RNA_def_property_boolean_negative_sdna(
      prop, NULL, "overlay.flag", V3D_OVERLAY_HIDE_OBJECT_ORIGINS);
  RNA_def_property_ui_text(prop, "Object Origins", "Show object center dots");
  RNA_def_property_update(prop, NC_SPACE | ND_SPACE_VIEW3D, NULL);

  prop = RNA_def_property(srna, "show_object_origins_all", PROP_BOOLEAN, PROP_NONE);
  RNA_def_property_boolean_sdna(prop, NULL, "flag", V3D_DRAW_CENTERS);
  RNA_def_property_ui_text(
      prop,
      "All Object Origins",
      "Show the object origin center dot for all (selected and unselected) objects");
  RNA_def_property_update(prop, NC_SPACE | ND_SPACE_VIEW3D, NULL);

  prop = RNA_def_property(srna, "show_relationship_lines", PROP_BOOLEAN, PROP_NONE);
  RNA_def_property_boolean_negative_sdna(prop, NULL, "flag", V3D_HIDE_HELPLINES);
  RNA_def_property_ui_text(prop,
                           "Relationship Lines",
                           "Show dashed lines indicating parent or constraint relationships");
  RNA_def_property_update(prop, NC_SPACE | ND_SPACE_VIEW3D, NULL);

  prop = RNA_def_property(srna, "show_cursor", PROP_BOOLEAN, PROP_NONE);
  RNA_def_property_boolean_negative_sdna(prop, NULL, "overlay.flag", V3D_OVERLAY_HIDE_CURSOR);
  RNA_def_property_ui_text(prop, "Show 3D Cursor", "Display 3D Cursor Overlay");
  RNA_def_property_update(prop, NC_SPACE | ND_SPACE_VIEW3D, NULL);

  prop = RNA_def_property(srna, "show_text", PROP_BOOLEAN, PROP_NONE);
  RNA_def_property_boolean_negative_sdna(prop, NULL, "overlay.flag", V3D_OVERLAY_HIDE_TEXT);
  RNA_def_property_ui_text(prop, "Show Text", "Display overlay text");
  RNA_def_property_update(prop, NC_SPACE | ND_SPACE_VIEW3D, NULL);

  prop = RNA_def_property(srna, "show_stats", PROP_BOOLEAN, PROP_NONE);
  RNA_def_property_boolean_sdna(prop, NULL, "overlay.flag", V3D_OVERLAY_STATS);
  RNA_def_property_ui_text(prop, "Show Statistics", "Display scene statistics overlay text");
  RNA_def_property_update(prop, NC_SPACE | ND_SPACE_VIEW3D, NULL);

  prop = RNA_def_property(srna, "show_extras", PROP_BOOLEAN, PROP_NONE);
  RNA_def_property_boolean_negative_sdna(
      prop, NULL, "overlay.flag", V3D_OVERLAY_HIDE_OBJECT_XTRAS);
  RNA_def_property_ui_text(
      prop, "Extras", "Object details, including empty wire, cameras and other visual guides");
  RNA_def_property_update(prop, NC_SPACE | ND_SPACE_VIEW3D, NULL);

  prop = RNA_def_property(srna, "show_bones", PROP_BOOLEAN, PROP_NONE);
  RNA_def_property_boolean_negative_sdna(prop, NULL, "overlay.flag", V3D_OVERLAY_HIDE_BONES);
  RNA_def_property_ui_text(
      prop, "Show Bones", "Display bones (disable to show motion paths only)");
  RNA_def_property_update(prop, NC_SPACE | ND_SPACE_VIEW3D, NULL);

  prop = RNA_def_property(srna, "show_face_orientation", PROP_BOOLEAN, PROP_NONE);
  RNA_def_property_boolean_sdna(prop, NULL, "overlay.flag", V3D_OVERLAY_FACE_ORIENTATION);
  RNA_def_property_clear_flag(prop, PROP_ANIMATABLE);
  RNA_def_property_ui_text(prop, "Face Orientation", "Show the Face Orientation Overlay");
  RNA_def_property_update(prop, NC_SPACE | ND_SPACE_VIEW3D, NULL);

  prop = RNA_def_property(srna, "show_fade_inactive", PROP_BOOLEAN, PROP_NONE);
  RNA_def_property_boolean_sdna(prop, NULL, "overlay.flag", V3D_OVERLAY_FADE_INACTIVE);
  RNA_def_property_clear_flag(prop, PROP_ANIMATABLE);
  RNA_def_property_ui_text(
      prop, "Fade Inactive Objects", "Fade inactive geometry using the viewport background color");
  RNA_def_property_update(prop, NC_SPACE | ND_SPACE_VIEW3D, NULL);

  prop = RNA_def_property(srna, "fade_inactive_alpha", PROP_FLOAT, PROP_FACTOR);
  RNA_def_property_float_sdna(prop, NULL, "overlay.fade_alpha");
  RNA_def_property_ui_text(prop, "Opacity", "Strength of the fade effect");
  RNA_def_property_range(prop, 0.0f, 1.0f);
  RNA_def_property_clear_flag(prop, PROP_ANIMATABLE);
  RNA_def_property_update(prop, NC_SPACE | ND_SPACE_VIEW3D, "rna_GPencil_update");

  prop = RNA_def_property(srna, "show_xray_bone", PROP_BOOLEAN, PROP_NONE);
  RNA_def_property_boolean_sdna(prop, NULL, "overlay.flag", V3D_OVERLAY_BONE_SELECT);
  RNA_def_property_clear_flag(prop, PROP_ANIMATABLE);
  RNA_def_property_ui_text(prop, "Show Bone X-Ray", "Show the bone selection overlay");
  RNA_def_property_update(prop, NC_SPACE | ND_SPACE_VIEW3D, "rna_GPencil_update");

  prop = RNA_def_property(srna, "xray_alpha_bone", PROP_FLOAT, PROP_FACTOR);
  RNA_def_property_float_sdna(prop, NULL, "overlay.xray_alpha_bone");
  RNA_def_property_ui_text(prop, "Opacity", "Opacity to use for bone selection");
  RNA_def_property_range(prop, 0.0f, 1.0f);
  RNA_def_property_clear_flag(prop, PROP_ANIMATABLE);
  RNA_def_property_update(prop, NC_SPACE | ND_SPACE_VIEW3D, "rna_GPencil_update");

  prop = RNA_def_property(srna, "bone_wire_alpha", PROP_FLOAT, PROP_FACTOR);
  RNA_def_property_float_sdna(prop, NULL, "overlay.bone_wire_alpha");
  RNA_def_property_ui_text(
      prop, "Bone Wireframe Opacity", "Maximum opacity of bones in wireframe display mode");
  RNA_def_property_range(prop, 0.0f, FLT_MAX);
  RNA_def_property_ui_range(prop, 0.0f, 1.0f, 1, 2);
  RNA_def_property_clear_flag(prop, PROP_ANIMATABLE);
  RNA_def_property_update(prop, NC_SPACE | ND_SPACE_VIEW3D, "rna_GPencil_update");

  prop = RNA_def_property(srna, "show_motion_paths", PROP_BOOLEAN, PROP_NONE);
  RNA_def_property_boolean_negative_sdna(
      prop, NULL, "overlay.flag", V3D_OVERLAY_HIDE_MOTION_PATHS);
  RNA_def_property_clear_flag(prop, PROP_ANIMATABLE);
  RNA_def_property_ui_text(prop, "Motion Paths", "Show the Motion Paths Overlay");
  RNA_def_property_update(prop, NC_SPACE | ND_SPACE_VIEW3D, NULL);

  prop = RNA_def_property(srna, "show_onion_skins", PROP_BOOLEAN, PROP_NONE);
  RNA_def_property_boolean_sdna(prop, NULL, "overlay.flag", V3D_OVERLAY_ONION_SKINS);
  RNA_def_property_clear_flag(prop, PROP_ANIMATABLE);
  RNA_def_property_ui_text(prop, "Onion Skins", "Show the Onion Skinning Overlay");
  RNA_def_property_update(prop, NC_SPACE | ND_SPACE_VIEW3D, NULL);

  prop = RNA_def_property(srna, "show_look_dev", PROP_BOOLEAN, PROP_NONE);
  RNA_def_property_boolean_sdna(prop, NULL, "overlay.flag", V3D_OVERLAY_LOOK_DEV);
  RNA_def_property_clear_flag(prop, PROP_ANIMATABLE);
  RNA_def_property_ui_text(prop, "HDRI Preview", "Show HDRI preview spheres");
  RNA_def_property_update(prop, NC_SPACE | ND_SPACE_VIEW3D | NS_VIEW3D_SHADING, NULL);

  prop = RNA_def_property(srna, "show_wireframes", PROP_BOOLEAN, PROP_NONE);
  RNA_def_property_boolean_sdna(prop, NULL, "overlay.flag", V3D_OVERLAY_WIREFRAMES);
  RNA_def_property_clear_flag(prop, PROP_ANIMATABLE);
  RNA_def_property_ui_text(prop, "Wireframe", "Show face edges wires");
  RNA_def_property_update(prop, NC_SPACE | ND_SPACE_VIEW3D, NULL);

  prop = RNA_def_property(srna, "wireframe_threshold", PROP_FLOAT, PROP_FACTOR);
  RNA_def_property_float_sdna(prop, NULL, "overlay.wireframe_threshold");
  RNA_def_property_ui_text(prop,
                           "Wireframe Threshold",
                           "Adjust the angle threshold for displaying edges "
                           "(1.0 for all)");
  RNA_def_property_range(prop, 0.0f, 1.0f);
  RNA_def_property_clear_flag(prop, PROP_ANIMATABLE);
  RNA_def_property_update(prop, NC_SPACE | ND_SPACE_VIEW3D, NULL);

  prop = RNA_def_property(srna, "wireframe_opacity", PROP_FLOAT, PROP_FACTOR);
  RNA_def_property_float_sdna(prop, NULL, "overlay.wireframe_opacity");
  RNA_def_property_ui_text(prop,
                           "Wireframe Opacity",
                           "Opacity of the displayed edges "
                           "(1.0 for opaque)");
  RNA_def_property_range(prop, 0.0f, 1.0f);
  RNA_def_property_clear_flag(prop, PROP_ANIMATABLE);
  RNA_def_property_update(prop, NC_SPACE | ND_SPACE_VIEW3D, NULL);

  prop = RNA_def_property(srna, "show_paint_wire", PROP_BOOLEAN, PROP_NONE);
  RNA_def_property_boolean_sdna(prop, NULL, "overlay.paint_flag", V3D_OVERLAY_PAINT_WIRE);
  RNA_def_property_ui_text(prop, "Show Wire", "Use wireframe display in painting modes");
  RNA_def_property_update(prop, NC_SPACE | ND_SPACE_VIEW3D, NULL);

  prop = RNA_def_property(srna, "show_wpaint_contours", PROP_BOOLEAN, PROP_NONE);
  RNA_def_property_boolean_sdna(prop, NULL, "overlay.wpaint_flag", V3D_OVERLAY_WPAINT_CONTOURS);
  RNA_def_property_ui_text(
      prop,
      "Show Weight Contours",
      "Show contour lines formed by points with the same interpolated weight");
  RNA_def_property_update(prop, NC_SPACE | ND_SPACE_VIEW3D, NULL);

  prop = RNA_def_property(srna, "show_weight", PROP_BOOLEAN, PROP_NONE);
  RNA_def_property_boolean_sdna(prop, NULL, "overlay.edit_flag", V3D_OVERLAY_EDIT_WEIGHT);
  RNA_def_property_ui_text(prop, "Show Weights", "Display weights in editmode");
  RNA_def_property_update(prop, NC_SPACE | ND_SPACE_VIEW3D, NULL);

  prop = RNA_def_property(srna, "show_occlude_wire", PROP_BOOLEAN, PROP_NONE);
  RNA_def_property_boolean_sdna(prop, NULL, "overlay.edit_flag", V3D_OVERLAY_EDIT_OCCLUDE_WIRE);
  RNA_def_property_ui_text(prop, "Hidden Wire", "Use hidden wireframe display");
  RNA_def_property_update(prop, NC_SPACE | ND_SPACE_VIEW3D | NS_VIEW3D_SHADING, NULL);

  prop = RNA_def_property(srna, "show_face_normals", PROP_BOOLEAN, PROP_NONE);
  RNA_def_property_boolean_sdna(prop, NULL, "overlay.edit_flag", V3D_OVERLAY_EDIT_FACE_NORMALS);
  RNA_def_property_ui_text(prop, "Display Normals", "Display face normals as lines");
  RNA_def_property_update(prop, NC_SPACE | ND_SPACE_VIEW3D, NULL);

  prop = RNA_def_property(srna, "show_vertex_normals", PROP_BOOLEAN, PROP_NONE);
  RNA_def_property_boolean_sdna(prop, NULL, "overlay.edit_flag", V3D_OVERLAY_EDIT_VERT_NORMALS);
  RNA_def_property_ui_text(prop, "Display Vertex Normals", "Display vertex normals as lines");
  RNA_def_property_update(prop, NC_SPACE | ND_SPACE_VIEW3D, NULL);

  prop = RNA_def_property(srna, "show_split_normals", PROP_BOOLEAN, PROP_NONE);
  RNA_def_property_boolean_sdna(prop, NULL, "overlay.edit_flag", V3D_OVERLAY_EDIT_LOOP_NORMALS);
  RNA_def_property_ui_text(
      prop, "Display Split Normals", "Display vertex-per-face normals as lines");
  RNA_def_property_update(prop, NC_SPACE | ND_SPACE_VIEW3D, NULL);

  prop = RNA_def_property(srna, "show_edges", PROP_BOOLEAN, PROP_NONE);
  RNA_def_property_boolean_sdna(prop, NULL, "overlay.edit_flag", V3D_OVERLAY_EDIT_EDGES);
  RNA_def_property_ui_text(prop, "Display Edges", "Highlight selected edges");
  RNA_def_property_update(prop, NC_SPACE | ND_SPACE_VIEW3D, NULL);

  prop = RNA_def_property(srna, "show_faces", PROP_BOOLEAN, PROP_NONE);
  RNA_def_property_boolean_sdna(prop, NULL, "overlay.edit_flag", V3D_OVERLAY_EDIT_FACES);
  RNA_def_property_ui_text(prop, "Display Faces", "Highlight selected faces");
  RNA_def_property_update(prop, NC_SPACE | ND_SPACE_VIEW3D, NULL);

  prop = RNA_def_property(srna, "show_face_center", PROP_BOOLEAN, PROP_NONE);
  RNA_def_property_boolean_sdna(prop, NULL, "overlay.edit_flag", V3D_OVERLAY_EDIT_FACE_DOT);
  RNA_def_property_ui_text(
      prop,
      "Display Face Center",
      "Display face center when face selection is enabled in solid shading modes");
  RNA_def_property_update(prop, NC_SPACE | ND_SPACE_VIEW3D, NULL);

  prop = RNA_def_property(srna, "show_edge_crease", PROP_BOOLEAN, PROP_NONE);
  RNA_def_property_boolean_sdna(prop, NULL, "overlay.edit_flag", V3D_OVERLAY_EDIT_CREASES);
  RNA_def_property_ui_text(
      prop, "Display Creases", "Display creases created for Subdivision Surface modifier");
  RNA_def_property_update(prop, NC_SPACE | ND_SPACE_VIEW3D, NULL);

  prop = RNA_def_property(srna, "show_edge_bevel_weight", PROP_BOOLEAN, PROP_NONE);
  RNA_def_property_boolean_sdna(prop, NULL, "overlay.edit_flag", V3D_OVERLAY_EDIT_BWEIGHTS);
  RNA_def_property_ui_text(
      prop, "Display Bevel Weights", "Display weights created for the Bevel modifier");
  RNA_def_property_update(prop, NC_SPACE | ND_SPACE_VIEW3D, NULL);

  prop = RNA_def_property(srna, "show_edge_seams", PROP_BOOLEAN, PROP_NONE);
  RNA_def_property_boolean_sdna(prop, NULL, "overlay.edit_flag", V3D_OVERLAY_EDIT_SEAMS);
  RNA_def_property_ui_text(prop, "Display Seams", "Display UV unwrapping seams");
  RNA_def_property_update(prop, NC_SPACE | ND_SPACE_VIEW3D, NULL);

  prop = RNA_def_property(srna, "show_edge_sharp", PROP_BOOLEAN, PROP_NONE);
  RNA_def_property_boolean_sdna(prop, NULL, "overlay.edit_flag", V3D_OVERLAY_EDIT_SHARP);
  RNA_def_property_ui_text(
      prop, "Display Sharp", "Display sharp edges, used with the Edge Split modifier");
  RNA_def_property_update(prop, NC_SPACE | ND_SPACE_VIEW3D, NULL);

  prop = RNA_def_property(srna, "show_freestyle_edge_marks", PROP_BOOLEAN, PROP_NONE);
  RNA_def_property_boolean_sdna(prop, NULL, "overlay.edit_flag", V3D_OVERLAY_EDIT_FREESTYLE_EDGE);
  RNA_def_property_ui_text(prop,
                           "Display Freestyle Edge Marks",
                           "Display Freestyle edge marks, used with the Freestyle renderer");
  RNA_def_property_update(prop, NC_SPACE | ND_SPACE_VIEW3D, NULL);

  prop = RNA_def_property(srna, "show_freestyle_face_marks", PROP_BOOLEAN, PROP_NONE);
  RNA_def_property_boolean_sdna(prop, NULL, "overlay.edit_flag", V3D_OVERLAY_EDIT_FREESTYLE_FACE);
  RNA_def_property_ui_text(prop,
                           "Display Freestyle Face Marks",
                           "Display Freestyle face marks, used with the Freestyle renderer");
  RNA_def_property_update(prop, NC_SPACE | ND_SPACE_VIEW3D, NULL);

  prop = RNA_def_property(srna, "show_statvis", PROP_BOOLEAN, PROP_NONE);
  RNA_def_property_boolean_sdna(prop, NULL, "overlay.edit_flag", V3D_OVERLAY_EDIT_STATVIS);
  RNA_def_property_ui_text(prop, "Stat Vis", "Display statistical information about the mesh");
  RNA_def_property_update(prop, NC_SPACE | ND_SPACE_VIEW3D, NULL);

  prop = RNA_def_property(srna, "show_extra_edge_length", PROP_BOOLEAN, PROP_NONE);
  RNA_def_property_boolean_sdna(prop, NULL, "overlay.edit_flag", V3D_OVERLAY_EDIT_EDGE_LEN);
  RNA_def_property_ui_text(
      prop,
      "Edge Length",
      "Display selected edge lengths, using global values when set in the transform panel");
  RNA_def_property_update(prop, NC_SPACE | ND_SPACE_VIEW3D, NULL);

  prop = RNA_def_property(srna, "show_extra_edge_angle", PROP_BOOLEAN, PROP_NONE);
  RNA_def_property_boolean_sdna(prop, NULL, "overlay.edit_flag", V3D_OVERLAY_EDIT_EDGE_ANG);
  RNA_def_property_ui_text(
      prop,
      "Edge Angle",
      "Display selected edge angle, using global values when set in the transform panel");
  RNA_def_property_update(prop, NC_SPACE | ND_SPACE_VIEW3D, NULL);

  prop = RNA_def_property(srna, "show_extra_face_angle", PROP_BOOLEAN, PROP_NONE);
  RNA_def_property_boolean_sdna(prop, NULL, "overlay.edit_flag", V3D_OVERLAY_EDIT_FACE_ANG);
  RNA_def_property_ui_text(prop,
                           "Face Angles",
                           "Display the angles in the selected edges, "
                           "using global values when set in the transform panel");
  RNA_def_property_update(prop, NC_SPACE | ND_SPACE_VIEW3D, NULL);

  prop = RNA_def_property(srna, "show_extra_face_area", PROP_BOOLEAN, PROP_NONE);
  RNA_def_property_boolean_sdna(prop, NULL, "overlay.edit_flag", V3D_OVERLAY_EDIT_FACE_AREA);
  RNA_def_property_ui_text(prop,
                           "Face Area",
                           "Display the area of selected faces, "
                           "using global values when set in the transform panel");
  RNA_def_property_update(prop, NC_SPACE | ND_SPACE_VIEW3D, NULL);

  prop = RNA_def_property(srna, "show_extra_indices", PROP_BOOLEAN, PROP_NONE);
  RNA_def_property_boolean_sdna(prop, NULL, "overlay.edit_flag", V3D_OVERLAY_EDIT_INDICES);
  RNA_def_property_ui_text(
      prop, "Indices", "Display the index numbers of selected vertices, edges, and faces");
  RNA_def_property_update(prop, NC_SPACE | ND_SPACE_VIEW3D, NULL);

  prop = RNA_def_property(srna, "display_handle", PROP_ENUM, PROP_NONE);
  RNA_def_property_enum_sdna(prop, NULL, "overlay.handle_display");
  RNA_def_property_enum_items(prop, rna_enum_curve_display_handle_items);
  RNA_def_property_ui_text(
      prop, "Display Handles", "Limit the display of curve handles in edit mode");
  RNA_def_property_update(prop, NC_SPACE | ND_SPACE_VIEW3D, NULL);

  prop = RNA_def_property(srna, "show_curve_normals", PROP_BOOLEAN, PROP_NONE);
  RNA_def_property_boolean_sdna(prop, NULL, "overlay.edit_flag", V3D_OVERLAY_EDIT_CU_NORMALS);
  RNA_def_property_ui_text(prop, "Draw Normals", "Display 3D curve normals in editmode");
  RNA_def_property_update(prop, NC_SPACE | ND_SPACE_VIEW3D, NULL);

  prop = RNA_def_property(srna, "normals_length", PROP_FLOAT, PROP_FACTOR);
  RNA_def_property_float_sdna(prop, NULL, "overlay.normals_length");
  RNA_def_property_ui_text(prop, "Normal Size", "Display size for normals in the 3D view");
  RNA_def_property_range(prop, 0.00001, 100000.0);
  RNA_def_property_ui_range(prop, 0.01, 2.0, 1, 2);
  RNA_def_property_float_default(prop, 0.02);
  RNA_def_property_update(prop, NC_SPACE | ND_SPACE_VIEW3D, NULL);

  prop = RNA_def_property(srna, "normals_constant_screen_size", PROP_FLOAT, PROP_PIXEL);
  RNA_def_property_float_sdna(prop, NULL, "overlay.normals_constant_screen_size");
  RNA_def_property_ui_text(prop, "Normal Screen Size", "Screen size for normals in the 3D view");
  RNA_def_property_range(prop, 0.0, 100000.0);
  RNA_def_property_ui_range(prop, 1.0, 100.0, 50, 0);
  RNA_def_property_update(prop, NC_SPACE | ND_SPACE_VIEW3D, NULL);

  prop = RNA_def_property(srna, "use_normals_constant_screen_size", PROP_BOOLEAN, PROP_NONE);
  RNA_def_property_boolean_sdna(
      prop, NULL, "overlay.edit_flag", V3D_OVERLAY_EDIT_CONSTANT_SCREEN_SIZE_NORMALS);
  RNA_def_property_ui_text(prop,
                           "Constant Screen Size Normals",
                           "Keep size of normals constant in relation to 3D view");
  RNA_def_property_update(prop, NC_SPACE | ND_SPACE_VIEW3D, NULL);

  prop = RNA_def_property(srna, "backwire_opacity", PROP_FLOAT, PROP_FACTOR);
  RNA_def_property_float_sdna(prop, NULL, "overlay.backwire_opacity");
  RNA_def_property_ui_text(prop, "Backwire Opacity", "Opacity when rendering transparent wires");
  RNA_def_property_range(prop, 0.0f, 1.0f);
  RNA_def_property_update(prop, NC_SPACE | ND_SPACE_VIEW3D, NULL);

  prop = RNA_def_property(srna, "texture_paint_mode_opacity", PROP_FLOAT, PROP_FACTOR);
  RNA_def_property_float_sdna(prop, NULL, "overlay.texture_paint_mode_opacity");
  RNA_def_property_ui_text(
      prop, "Stencil Mask Opacity", "Opacity of the texture paint mode stencil mask overlay");
  RNA_def_property_range(prop, 0.0f, 1.0f);
  RNA_def_property_update(prop, NC_SPACE | ND_SPACE_VIEW3D, NULL);

  prop = RNA_def_property(srna, "vertex_paint_mode_opacity", PROP_FLOAT, PROP_FACTOR);
  RNA_def_property_float_sdna(prop, NULL, "overlay.vertex_paint_mode_opacity");
  RNA_def_property_ui_text(
      prop, "Stencil Mask Opacity", "Opacity of the texture paint mode stencil mask overlay");
  RNA_def_property_range(prop, 0.0f, 1.0f);
  RNA_def_property_update(prop, NC_SPACE | ND_SPACE_VIEW3D, NULL);

  prop = RNA_def_property(srna, "weight_paint_mode_opacity", PROP_FLOAT, PROP_FACTOR);
  RNA_def_property_float_sdna(prop, NULL, "overlay.weight_paint_mode_opacity");
  RNA_def_property_ui_text(
      prop, "Weight Paint Opacity", "Opacity of the weight paint mode overlay");
  RNA_def_property_range(prop, 0.0f, 1.0f);
  RNA_def_property_update(prop, NC_SPACE | ND_SPACE_VIEW3D, NULL);

  prop = RNA_def_property(srna, "sculpt_mode_mask_opacity", PROP_FLOAT, PROP_FACTOR);
  RNA_def_property_float_sdna(prop, NULL, "overlay.sculpt_mode_mask_opacity");
  RNA_def_property_ui_text(prop, "Sculpt Mask Opacity", "");
  RNA_def_property_range(prop, 0.0f, 1.0f);
  RNA_def_property_update(prop, NC_SPACE | ND_SPACE_VIEW3D, NULL);

  prop = RNA_def_property(srna, "sculpt_mode_face_sets_opacity", PROP_FLOAT, PROP_FACTOR);
  RNA_def_property_float_sdna(prop, NULL, "overlay.sculpt_mode_face_sets_opacity");
  RNA_def_property_ui_text(prop, "Sculpt Face Sets Opacity", "");
  RNA_def_property_range(prop, 0.0f, 1.0f);
  RNA_def_property_update(prop, NC_SPACE | ND_SPACE_VIEW3D, NULL);

  /* grease pencil paper settings */
  prop = RNA_def_property(srna, "show_annotation", PROP_BOOLEAN, PROP_NONE);
  RNA_def_property_boolean_sdna(prop, NULL, "flag2", V3D_SHOW_ANNOTATION);
  RNA_def_property_ui_text(prop, "Show Annotation", "Show annotations for this view");
  RNA_def_property_update(prop, NC_SPACE | ND_SPACE_VIEW3D, NULL);

  prop = RNA_def_property(srna, "use_gpencil_fade_objects", PROP_BOOLEAN, PROP_NONE);
  RNA_def_property_boolean_sdna(prop, NULL, "gp_flag", V3D_GP_FADE_OBJECTS);
  RNA_def_property_ui_text(
      prop,
      "Fade Objects",
      "Fade all viewport objects with a full color layer to improve visibility");
  RNA_def_property_update(prop, NC_SPACE | ND_SPACE_VIEW3D, NULL);

  prop = RNA_def_property(srna, "use_gpencil_grid", PROP_BOOLEAN, PROP_NONE);
  RNA_def_property_boolean_sdna(prop, NULL, "gp_flag", V3D_GP_SHOW_GRID);
  RNA_def_property_ui_text(prop, "Use Grid", "Display a grid over grease pencil paper");
  RNA_def_property_update(prop, NC_SPACE | ND_SPACE_VIEW3D, NULL);

  prop = RNA_def_property(srna, "use_gpencil_fade_layers", PROP_BOOLEAN, PROP_NONE);
  RNA_def_property_boolean_sdna(prop, NULL, "gp_flag", V3D_GP_FADE_NOACTIVE_LAYERS);
  RNA_def_property_ui_text(
      prop, "Fade Layers", "Toggle fading of Grease Pencil layers except the active one");
  RNA_def_property_update(prop, NC_SPACE | ND_SPACE_VIEW3D, "rna_GPencil_update");

  prop = RNA_def_property(srna, "use_gpencil_fade_gp_objects", PROP_BOOLEAN, PROP_NONE);
  RNA_def_property_boolean_sdna(prop, NULL, "gp_flag", V3D_GP_FADE_NOACTIVE_GPENCIL);
  RNA_def_property_ui_text(
      prop, "Fade Grease Pencil Objects", "Fade Grease Pencil Objects, except the active one");
  RNA_def_property_update(prop, NC_SPACE | ND_SPACE_VIEW3D, "rna_GPencil_update");

  prop = RNA_def_property(srna, "use_gpencil_canvas_xray", PROP_BOOLEAN, PROP_NONE);
  RNA_def_property_boolean_sdna(prop, NULL, "gp_flag", V3D_GP_SHOW_GRID_XRAY);
  RNA_def_property_ui_text(prop, "Canvas X-Ray", "Show Canvas grid in front");
  RNA_def_property_update(prop, NC_SPACE | ND_SPACE_VIEW3D, "rna_GPencil_update");

  prop = RNA_def_property(srna, "use_gpencil_show_directions", PROP_BOOLEAN, PROP_NONE);
  RNA_def_property_boolean_sdna(prop, NULL, "gp_flag", V3D_GP_SHOW_STROKE_DIRECTION);
  RNA_def_property_ui_text(prop,
                           "Stroke Direction",
                           "Show stroke drawing direction with a bigger green dot (start) "
                           "and smaller red dot (end) points");
  RNA_def_property_update(prop, NC_SPACE | ND_SPACE_VIEW3D, "rna_GPencil_update");

  prop = RNA_def_property(srna, "use_gpencil_show_material_name", PROP_BOOLEAN, PROP_NONE);
  RNA_def_property_boolean_sdna(prop, NULL, "gp_flag", V3D_GP_SHOW_MATERIAL_NAME);
  RNA_def_property_ui_text(
      prop, "Stroke Material Name", "Show material name assigned to each stroke");
  RNA_def_property_update(prop, NC_SPACE | ND_SPACE_VIEW3D, "rna_GPencil_update");

  prop = RNA_def_property(srna, "gpencil_grid_opacity", PROP_FLOAT, PROP_NONE);
  RNA_def_property_float_sdna(prop, NULL, "overlay.gpencil_grid_opacity");
  RNA_def_property_range(prop, 0.1f, 1.0f);
  RNA_def_property_ui_text(prop, "Opacity", "Canvas grid opacity");
  RNA_def_property_update(prop, NC_SPACE | ND_SPACE_VIEW3D, NULL);

  /* Paper opacity factor */
  prop = RNA_def_property(srna, "gpencil_fade_objects", PROP_FLOAT, PROP_NONE);
  RNA_def_property_float_sdna(prop, NULL, "overlay.gpencil_paper_opacity");
  RNA_def_property_range(prop, 0.0f, 1.0f);
  RNA_def_property_ui_text(prop, "Opacity", "Fade factor");
  RNA_def_property_update(prop, NC_SPACE | ND_SPACE_VIEW3D, NULL);

  /* Paper opacity factor */
  prop = RNA_def_property(srna, "gpencil_fade_layer", PROP_FLOAT, PROP_NONE);
  RNA_def_property_float_sdna(prop, NULL, "overlay.gpencil_fade_layer");
  RNA_def_property_range(prop, 0.0f, 1.0f);
  RNA_def_property_float_default(prop, 0.5f);
  RNA_def_property_ui_text(
      prop, "Opacity", "Fade layer opacity for Grease Pencil layers except the active one");
  RNA_def_property_update(prop, NC_SPACE | ND_SPACE_VIEW3D, "rna_GPencil_update");

  /* show edit lines */
  prop = RNA_def_property(srna, "use_gpencil_edit_lines", PROP_BOOLEAN, PROP_NONE);
  RNA_def_property_boolean_sdna(prop, NULL, "gp_flag", V3D_GP_SHOW_EDIT_LINES);
  RNA_def_property_ui_text(prop, "Show Edit Lines", "Show Edit Lines when editing strokes");
  RNA_def_property_update(prop, NC_SPACE | ND_SPACE_VIEW3D, "rna_GPencil_update");

  prop = RNA_def_property(srna, "use_gpencil_multiedit_line_only", PROP_BOOLEAN, PROP_NONE);
  RNA_def_property_boolean_sdna(prop, NULL, "gp_flag", V3D_GP_SHOW_MULTIEDIT_LINES);
  RNA_def_property_ui_text(prop, "Lines Only", "Show Edit Lines only in multiframe");
  RNA_def_property_update(prop, NC_SPACE | ND_SPACE_VIEW3D, "rna_GPencil_update");

  /* main grease pencil onion switch */
  prop = RNA_def_property(srna, "use_gpencil_onion_skin", PROP_BOOLEAN, PROP_NONE);
  RNA_def_property_boolean_sdna(prop, NULL, "gp_flag", V3D_GP_SHOW_ONION_SKIN);
  RNA_def_property_ui_text(
      prop, "Onion Skins", "Show ghosts of the keyframes before and after the current frame");
  RNA_def_property_update(prop, NC_SPACE | ND_SPACE_VIEW3D, "rna_GPencil_update");

  /* vertex opacity */
  prop = RNA_def_property(srna, "vertex_opacity", PROP_FLOAT, PROP_FACTOR);
  RNA_def_property_float_sdna(prop, NULL, "vertex_opacity");
  RNA_def_property_range(prop, 0.0f, 1.0f);
  RNA_def_property_ui_text(prop, "Vertex Opacity", "Opacity for edit vertices");
  RNA_def_parameter_clear_flags(prop, PROP_ANIMATABLE, 0);
  RNA_def_property_update(prop, NC_SCENE | ND_TOOLSETTINGS, "rna_GPencil_update");

  /* Vertex Paint opacity factor */
  prop = RNA_def_property(srna, "gpencil_vertex_paint_opacity", PROP_FLOAT, PROP_FACTOR);
  RNA_def_property_float_sdna(prop, NULL, "overlay.gpencil_vertex_paint_opacity");
  RNA_def_property_range(prop, 0.0f, 1.0f);
  RNA_def_property_ui_text(
      prop, "Opacity", "Vertex Paint mix factor\nNot in wireframe or render shading mode");
  RNA_def_property_update(prop, NC_SPACE | ND_SPACE_VIEW3D, "rna_GPencil_update");
}

static void rna_def_space_view3d(BlenderRNA *brna)
{
  StructRNA *srna;
  PropertyRNA *prop;

  static const EnumPropertyItem rv3d_persp_items[] = {
      {RV3D_PERSP, "PERSP", 0, "Perspective", ""},
      {RV3D_ORTHO, "ORTHO", 0, "Orthographic", ""},
      {RV3D_CAMOB, "CAMERA", 0, "Camera", ""},
      {0, NULL, 0, NULL, NULL},
  };

  static const EnumPropertyItem bundle_drawtype_items[] = {
      {OB_PLAINAXES, "PLAIN_AXES", 0, "Plain Axes", ""},
      {OB_ARROWS, "ARROWS", 0, "Arrows", ""},
      {OB_SINGLE_ARROW, "SINGLE_ARROW", 0, "Single Arrow", ""},
      {OB_CIRCLE, "CIRCLE", 0, "Circle", ""},
      {OB_CUBE, "CUBE", 0, "Cube", ""},
      {OB_EMPTY_SPHERE, "SPHERE", 0, "Sphere", ""},
      {OB_EMPTY_CONE, "CONE", 0, "Cone", ""},
      {0, NULL, 0, NULL, NULL},
  };

  srna = RNA_def_struct(brna, "SpaceView3D", "Space");
  RNA_def_struct_sdna(srna, "View3D");
  RNA_def_struct_ui_text(srna, "3D View Space", "3D View space data");

  rna_def_space_generic_show_region_toggles(srna,
                                            ((1 << RGN_TYPE_TOOL_HEADER) | (1 << RGN_TYPE_TOOLS) |
                                             (1 << RGN_TYPE_UI) | (1 << RGN_TYPE_HUD)));

  prop = RNA_def_property(srna, "camera", PROP_POINTER, PROP_NONE);
  RNA_def_property_flag(prop, PROP_EDITABLE);
  RNA_def_property_pointer_sdna(prop, NULL, "camera");
  RNA_def_property_ui_text(
      prop,
      "Camera",
      "Active camera used in this view (when unlocked from the scene's active camera)");
  RNA_def_property_update(prop, NC_SPACE | ND_SPACE_VIEW3D, "rna_SpaceView3D_camera_update");

  /* render border */
  prop = RNA_def_property(srna, "use_render_border", PROP_BOOLEAN, PROP_NONE);
  RNA_def_property_boolean_sdna(prop, NULL, "flag2", V3D_RENDER_BORDER);
  RNA_def_property_clear_flag(prop, PROP_ANIMATABLE);
  RNA_def_property_ui_text(prop,
                           "Render Region",
                           "Use a region within the frame size for rendered viewport "
                           "(when not viewing through the camera)");
  RNA_def_property_update(prop, NC_SPACE | ND_SPACE_VIEW3D, NULL);

  prop = RNA_def_property(srna, "render_border_min_x", PROP_FLOAT, PROP_NONE);
  RNA_def_property_float_sdna(prop, NULL, "render_border.xmin");
  RNA_def_property_range(prop, 0.0f, 1.0f);
  RNA_def_property_ui_text(prop, "Region Minimum X", "Minimum X value for the render region");
  RNA_def_property_update(prop, NC_SPACE | ND_SPACE_VIEW3D, NULL);

  prop = RNA_def_property(srna, "render_border_min_y", PROP_FLOAT, PROP_NONE);
  RNA_def_property_float_sdna(prop, NULL, "render_border.ymin");
  RNA_def_property_range(prop, 0.0f, 1.0f);
  RNA_def_property_ui_text(prop, "Region Minimum Y", "Minimum Y value for the render region");
  RNA_def_property_update(prop, NC_SPACE | ND_SPACE_VIEW3D, NULL);

  prop = RNA_def_property(srna, "render_border_max_x", PROP_FLOAT, PROP_NONE);
  RNA_def_property_float_sdna(prop, NULL, "render_border.xmax");
  RNA_def_property_range(prop, 0.0f, 1.0f);
  RNA_def_property_ui_text(prop, "Region Maximum X", "Maximum X value for the render region");
  RNA_def_property_update(prop, NC_SPACE | ND_SPACE_VIEW3D, NULL);

  prop = RNA_def_property(srna, "render_border_max_y", PROP_FLOAT, PROP_NONE);
  RNA_def_property_float_sdna(prop, NULL, "render_border.ymax");
  RNA_def_property_range(prop, 0.0f, 1.0f);
  RNA_def_property_ui_text(prop, "Region Maximum Y", "Maximum Y value for the render region");
  RNA_def_property_update(prop, NC_SPACE | ND_SPACE_VIEW3D, NULL);

  prop = RNA_def_property(srna, "lock_object", PROP_POINTER, PROP_NONE);
  RNA_def_property_flag(prop, PROP_EDITABLE);
  RNA_def_property_pointer_sdna(prop, NULL, "ob_center");
  RNA_def_property_ui_text(
      prop, "Lock to Object", "3D View center is locked to this object's position");
  RNA_def_property_update(prop, NC_SPACE | ND_SPACE_VIEW3D, NULL);

  prop = RNA_def_property(srna, "lock_bone", PROP_STRING, PROP_NONE);
  RNA_def_property_string_sdna(prop, NULL, "ob_center_bone");
  RNA_def_property_ui_text(
      prop, "Lock to Bone", "3D View center is locked to this bone's position");
  RNA_def_property_update(prop, NC_SPACE | ND_SPACE_VIEW3D, NULL);

  prop = RNA_def_property(srna, "lock_cursor", PROP_BOOLEAN, PROP_NONE);
  RNA_def_property_boolean_sdna(prop, NULL, "ob_center_cursor", 1);
  RNA_def_property_ui_text(
      prop, "Lock to Cursor", "3D View center is locked to the cursor's position");
  RNA_def_property_update(prop, NC_SPACE | ND_SPACE_VIEW3D, NULL);

  prop = RNA_def_property(srna, "local_view", PROP_POINTER, PROP_NONE);
  RNA_def_property_pointer_sdna(prop, NULL, "localvd");
  RNA_def_property_ui_text(
      prop,
      "Local View",
      "Display an isolated subset of objects, apart from the scene visibility");

  prop = RNA_def_property(srna, "lens", PROP_FLOAT, PROP_UNIT_CAMERA);
  RNA_def_property_float_sdna(prop, NULL, "lens");
  RNA_def_property_ui_text(prop, "Lens", "Viewport lens angle");
  RNA_def_property_range(prop, 1.0f, 250.0f);
  RNA_def_property_update(prop, NC_SPACE | ND_SPACE_VIEW3D, NULL);

  prop = RNA_def_property(srna, "clip_start", PROP_FLOAT, PROP_DISTANCE);
  RNA_def_property_range(prop, 1e-6f, FLT_MAX);
  RNA_def_property_ui_range(prop, 0.001f, FLT_MAX, 10, 3);
  RNA_def_property_ui_text(
      prop, "Clip Start", "3D View near clipping distance (perspective view only)");
  RNA_def_property_update(prop, NC_SPACE | ND_SPACE_VIEW3D, NULL);

  prop = RNA_def_property(srna, "clip_end", PROP_FLOAT, PROP_DISTANCE);
  RNA_def_property_range(prop, 1e-6f, FLT_MAX);
  RNA_def_property_ui_range(prop, 0.001f, FLT_MAX, 10, 3);
  RNA_def_property_ui_text(prop, "Clip End", "3D View far clipping distance");
  RNA_def_property_update(prop, NC_SPACE | ND_SPACE_VIEW3D, NULL);

  prop = RNA_def_property(srna, "lock_camera", PROP_BOOLEAN, PROP_NONE);
  RNA_def_property_boolean_sdna(prop, NULL, "flag2", V3D_LOCK_CAMERA);
  RNA_def_property_ui_text(
      prop, "Lock Camera to View", "Enable view navigation within the camera view");
  RNA_def_property_update(prop, NC_SPACE | ND_SPACE_VIEW3D, NULL);

  prop = RNA_def_property(srna, "show_gizmo", PROP_BOOLEAN, PROP_NONE);
  RNA_def_property_boolean_negative_sdna(prop, NULL, "gizmo_flag", V3D_GIZMO_HIDE);
  RNA_def_property_ui_text(prop, "Show Gizmo", "Show gizmos of all types");
  RNA_def_property_update(prop, NC_SPACE | ND_SPACE_VIEW3D, NULL);

  prop = RNA_def_property(srna, "show_gizmo_navigate", PROP_BOOLEAN, PROP_NONE);
  RNA_def_property_boolean_negative_sdna(prop, NULL, "gizmo_flag", V3D_GIZMO_HIDE_NAVIGATE);
  RNA_def_property_ui_text(prop, "Navigate Gizmo", "Viewport navigation gizmo");
  RNA_def_property_update(prop, NC_SPACE | ND_SPACE_VIEW3D, NULL);

  prop = RNA_def_property(srna, "show_gizmo_context", PROP_BOOLEAN, PROP_NONE);
  RNA_def_property_boolean_negative_sdna(prop, NULL, "gizmo_flag", V3D_GIZMO_HIDE_CONTEXT);
  RNA_def_property_ui_text(prop, "Context Gizmo", "Context sensitive gizmos for the active item");
  RNA_def_property_update(prop, NC_SPACE | ND_SPACE_VIEW3D, NULL);

  prop = RNA_def_property(srna, "show_gizmo_tool", PROP_BOOLEAN, PROP_NONE);
  RNA_def_property_boolean_negative_sdna(prop, NULL, "gizmo_flag", V3D_GIZMO_HIDE_TOOL);
  RNA_def_property_ui_text(prop, "Tool Gizmo", "Active tool gizmo");
  RNA_def_property_update(prop, NC_SPACE | ND_SPACE_VIEW3D, NULL);

  /* Per object type gizmo display flags. */

  prop = RNA_def_property(srna, "show_gizmo_object_translate", PROP_BOOLEAN, PROP_NONE);
  RNA_def_property_boolean_sdna(prop, NULL, "gizmo_show_object", V3D_GIZMO_SHOW_OBJECT_TRANSLATE);
  RNA_def_property_ui_text(prop, "Show Object Location", "Gizmo to adjust location");
  RNA_def_property_update(prop, NC_SPACE | ND_SPACE_VIEW3D, NULL);

  prop = RNA_def_property(srna, "show_gizmo_object_rotate", PROP_BOOLEAN, PROP_NONE);
  RNA_def_property_boolean_sdna(prop, NULL, "gizmo_show_object", V3D_GIZMO_SHOW_OBJECT_ROTATE);
  RNA_def_property_ui_text(prop, "Show Object Rotation", "Gizmo to adjust rotation");
  RNA_def_property_update(prop, NC_SPACE | ND_SPACE_VIEW3D, NULL);

  prop = RNA_def_property(srna, "show_gizmo_object_scale", PROP_BOOLEAN, PROP_NONE);
  RNA_def_property_boolean_sdna(prop, NULL, "gizmo_show_object", V3D_GIZMO_SHOW_OBJECT_SCALE);
  RNA_def_property_ui_text(prop, "Show Object Scale", "Gizmo to adjust scale");
  RNA_def_property_update(prop, NC_SPACE | ND_SPACE_VIEW3D, NULL);

  /* Empty Object Data. */
  prop = RNA_def_property(srna, "show_gizmo_empty_image", PROP_BOOLEAN, PROP_NONE);
  RNA_def_property_boolean_sdna(prop, NULL, "gizmo_show_empty", V3D_GIZMO_SHOW_EMPTY_IMAGE);
  RNA_def_property_ui_text(prop, "Show Empty Image", "Gizmo to adjust image size and position");
  RNA_def_property_update(prop, NC_SPACE | ND_SPACE_VIEW3D, NULL);

  prop = RNA_def_property(srna, "show_gizmo_empty_force_field", PROP_BOOLEAN, PROP_NONE);
  RNA_def_property_boolean_sdna(prop, NULL, "gizmo_show_empty", V3D_GIZMO_SHOW_EMPTY_FORCE_FIELD);
  RNA_def_property_ui_text(prop, "Show Empty Force Field", "Gizmo to adjust the force field");
  RNA_def_property_update(prop, NC_SPACE | ND_SPACE_VIEW3D, NULL);

  /* Light Object Data. */
  prop = RNA_def_property(srna, "show_gizmo_light_size", PROP_BOOLEAN, PROP_NONE);
  RNA_def_property_boolean_sdna(prop, NULL, "gizmo_show_light", V3D_GIZMO_SHOW_LIGHT_SIZE);
  RNA_def_property_ui_text(prop, "Show Light Size", "Gizmo to adjust spot and area size");
  RNA_def_property_update(prop, NC_SPACE | ND_SPACE_VIEW3D, NULL);

  prop = RNA_def_property(srna, "show_gizmo_light_look_at", PROP_BOOLEAN, PROP_NONE);
  RNA_def_property_boolean_sdna(prop, NULL, "gizmo_show_light", V3D_GIZMO_SHOW_LIGHT_LOOK_AT);
  RNA_def_property_ui_text(
      prop, "Show Light Look-At", "Gizmo to adjust the direction of the light");
  RNA_def_property_update(prop, NC_SPACE | ND_SPACE_VIEW3D, NULL);

  /* Camera Object Data. */
  prop = RNA_def_property(srna, "show_gizmo_camera_lens", PROP_BOOLEAN, PROP_NONE);
  RNA_def_property_boolean_sdna(prop, NULL, "gizmo_show_camera", V3D_GIZMO_SHOW_CAMERA_LENS);
  RNA_def_property_ui_text(
      prop, "Show Camera Lens", "Gizmo to adjust camera focal length or orthographic scale");
  RNA_def_property_update(prop, NC_SPACE | ND_SPACE_VIEW3D, NULL);

  prop = RNA_def_property(srna, "show_gizmo_camera_dof_distance", PROP_BOOLEAN, PROP_NONE);
  RNA_def_property_boolean_sdna(prop, NULL, "gizmo_show_camera", V3D_GIZMO_SHOW_CAMERA_DOF_DIST);
  RNA_def_property_ui_text(prop,
                           "Show Camera Focus Distance",
                           "Gizmo to adjust camera focus distance "
                           "(depends on limits display)");
  RNA_def_property_update(prop, NC_SPACE | ND_SPACE_VIEW3D, NULL);

  prop = RNA_def_property(srna, "use_local_camera", PROP_BOOLEAN, PROP_NONE);
  RNA_def_property_boolean_negative_sdna(prop, NULL, "scenelock", 1);
  RNA_def_property_boolean_funcs(prop, NULL, "rna_SpaceView3D_use_local_camera_set");
  RNA_def_property_ui_text(prop,
                           "Use Local Camera",
                           "Use a local camera in this view, rather than scene's active camera");
  RNA_def_property_update(prop, NC_SPACE | ND_SPACE_VIEW3D, NULL);

  prop = RNA_def_property(srna, "region_3d", PROP_POINTER, PROP_NONE);
  RNA_def_property_struct_type(prop, "RegionView3D");
  RNA_def_property_pointer_funcs(prop, "rna_SpaceView3D_region_3d_get", NULL, NULL, NULL);
  RNA_def_property_ui_text(
      prop, "3D Region", "3D region in this space, in case of quad view the camera region");

  prop = RNA_def_property(srna, "region_quadviews", PROP_COLLECTION, PROP_NONE);
  RNA_def_property_struct_type(prop, "RegionView3D");
  RNA_def_property_collection_funcs(prop,
                                    "rna_SpaceView3D_region_quadviews_begin",
                                    "rna_iterator_listbase_next",
                                    "rna_iterator_listbase_end",
                                    "rna_SpaceView3D_region_quadviews_get",
                                    NULL,
                                    NULL,
                                    NULL,
                                    NULL);
  RNA_def_property_ui_text(prop,
                           "Quad View Regions",
                           "3D regions (the third one defines quad view settings, "
                           "the fourth one is same as 'region_3d')");

  prop = RNA_def_property(srna, "show_reconstruction", PROP_BOOLEAN, PROP_NONE);
  RNA_def_property_boolean_sdna(prop, NULL, "flag2", V3D_SHOW_RECONSTRUCTION);
  RNA_def_property_ui_text(
      prop, "Show Reconstruction", "Display reconstruction data from active movie clip");
  RNA_def_property_update(prop, NC_SPACE | ND_SPACE_VIEW3D, NULL);

  prop = RNA_def_property(srna, "tracks_display_size", PROP_FLOAT, PROP_NONE);
  RNA_def_property_range(prop, 0.0, FLT_MAX);
  RNA_def_property_ui_range(prop, 0, 5, 1, 3);
  RNA_def_property_float_sdna(prop, NULL, "bundle_size");
  RNA_def_property_ui_text(prop, "Tracks Size", "Display size of tracks from reconstructed data");
  RNA_def_property_update(prop, NC_SPACE | ND_SPACE_VIEW3D, NULL);

  prop = RNA_def_property(srna, "tracks_display_type", PROP_ENUM, PROP_NONE);
  RNA_def_property_enum_sdna(prop, NULL, "bundle_drawtype");
  RNA_def_property_enum_items(prop, bundle_drawtype_items);
  RNA_def_property_ui_text(prop, "Tracks Display Type", "Viewport display style for tracks");
  RNA_def_property_update(prop, NC_SPACE | ND_SPACE_VIEW3D, NULL);

  prop = RNA_def_property(srna, "show_camera_path", PROP_BOOLEAN, PROP_NONE);
  RNA_def_property_boolean_sdna(prop, NULL, "flag2", V3D_SHOW_CAMERAPATH);
  RNA_def_property_ui_text(prop, "Show Camera Path", "Show reconstructed camera path");
  RNA_def_property_update(prop, NC_SPACE | ND_SPACE_VIEW3D, NULL);

  prop = RNA_def_property(srna, "show_bundle_names", PROP_BOOLEAN, PROP_NONE);
  RNA_def_property_boolean_sdna(prop, NULL, "flag2", V3D_SHOW_BUNDLENAME);
  RNA_def_property_ui_text(
      prop, "Show 3D Marker Names", "Show names for reconstructed tracks objects");
  RNA_def_property_update(prop, NC_SPACE | ND_SPACE_VIEW3D, NULL);

  prop = RNA_def_property(srna, "use_local_collections", PROP_BOOLEAN, PROP_NONE);
  RNA_def_property_boolean_sdna(prop, NULL, "flag", V3D_LOCAL_COLLECTIONS);
  RNA_def_property_ui_text(
      prop, "Local Collections", "Display a different set of collections in this viewport");
  RNA_def_property_flag(prop, PROP_CONTEXT_UPDATE);
  RNA_def_property_update(
      prop, NC_SPACE | ND_SPACE_VIEW3D, "rna_SpaceView3D_use_local_collections_update");

  /* Stereo Settings */
  prop = RNA_def_property(srna, "stereo_3d_eye", PROP_ENUM, PROP_NONE);
  RNA_def_property_enum_sdna(prop, NULL, "multiview_eye");
  RNA_def_property_enum_items(prop, stereo3d_eye_items);
  RNA_def_property_enum_funcs(prop, NULL, NULL, "rna_SpaceView3D_stereo3d_camera_itemf");
  RNA_def_property_ui_text(prop, "Stereo Eye", "Current stereo eye being displayed");
  RNA_def_property_clear_flag(prop, PROP_EDITABLE);

  prop = RNA_def_property(srna, "stereo_3d_camera", PROP_ENUM, PROP_NONE);
  RNA_def_property_enum_sdna(prop, NULL, "stereo3d_camera");
  RNA_def_property_enum_items(prop, stereo3d_camera_items);
  RNA_def_property_enum_funcs(prop, NULL, NULL, "rna_SpaceView3D_stereo3d_camera_itemf");
  RNA_def_property_ui_text(prop, "Camera", "");
  RNA_def_property_update(prop, NC_SPACE | ND_SPACE_VIEW3D, NULL);

  prop = RNA_def_property(srna, "show_stereo_3d_cameras", PROP_BOOLEAN, PROP_NONE);
  RNA_def_property_boolean_sdna(prop, NULL, "stereo3d_flag", V3D_S3D_DISPCAMERAS);
  RNA_def_property_ui_text(prop, "Cameras", "Show the left and right cameras");
  RNA_def_property_update(prop, NC_SPACE | ND_SPACE_VIEW3D, NULL);

  prop = RNA_def_property(srna, "show_stereo_3d_convergence_plane", PROP_BOOLEAN, PROP_NONE);
  RNA_def_property_boolean_sdna(prop, NULL, "stereo3d_flag", V3D_S3D_DISPPLANE);
  RNA_def_property_ui_text(prop, "Plane", "Show the stereo 3D convergence plane");
  RNA_def_property_update(prop, NC_SPACE | ND_SPACE_VIEW3D, NULL);

  prop = RNA_def_property(srna, "stereo_3d_convergence_plane_alpha", PROP_FLOAT, PROP_FACTOR);
  RNA_def_property_float_sdna(prop, NULL, "stereo3d_convergence_alpha");
  RNA_def_property_ui_text(prop, "Plane Alpha", "Opacity (alpha) of the convergence plane");
  RNA_def_property_update(prop, NC_SPACE | ND_SPACE_VIEW3D, NULL);

  prop = RNA_def_property(srna, "show_stereo_3d_volume", PROP_BOOLEAN, PROP_NONE);
  RNA_def_property_boolean_sdna(prop, NULL, "stereo3d_flag", V3D_S3D_DISPVOLUME);
  RNA_def_property_ui_text(prop, "Volume", "Show the stereo 3D frustum volume");
  RNA_def_property_update(prop, NC_SPACE | ND_SPACE_VIEW3D, NULL);

  prop = RNA_def_property(srna, "stereo_3d_volume_alpha", PROP_FLOAT, PROP_FACTOR);
  RNA_def_property_float_sdna(prop, NULL, "stereo3d_volume_alpha");
  RNA_def_property_ui_text(prop, "Volume Alpha", "Opacity (alpha) of the cameras' frustum volume");
  RNA_def_property_update(prop, NC_SPACE | ND_SPACE_VIEW3D, NULL);

  prop = RNA_def_property(srna, "mirror_xr_session", PROP_BOOLEAN, PROP_NONE);
  RNA_def_property_boolean_sdna(prop, NULL, "flag", V3D_XR_SESSION_MIRROR);
  RNA_def_property_ui_text(
      prop,
      "Mirror VR Session",
      "Synchronize the viewer perspective of virtual reality sessions with this 3D viewport");
  RNA_def_property_update(
      prop, NC_SPACE | ND_SPACE_VIEW3D, "rna_SpaceView3D_mirror_xr_session_update");

  {
    struct {
      const char *name;
      int type_mask;
      const char *identifier[2];
    } info[] = {
        {"Mesh", (1 << OB_MESH), {"show_object_viewport_mesh", "show_object_select_mesh"}},
        {"Curve",
         (1 << OB_CURVES_LEGACY),
         {"show_object_viewport_curve", "show_object_select_curve"}},
        {"Surface", (1 << OB_SURF), {"show_object_viewport_surf", "show_object_select_surf"}},
        {"Meta", (1 << OB_MBALL), {"show_object_viewport_meta", "show_object_select_meta"}},
        {"Font", (1 << OB_FONT), {"show_object_viewport_font", "show_object_select_font"}},
        {"Hair Curves",
         (1 << OB_CURVES),
         {"show_object_viewport_curves", "show_object_select_curves"}},
        {"Point Cloud",
         (1 << OB_POINTCLOUD),
         {"show_object_viewport_pointcloud", "show_object_select_pointcloud"}},
        {"Volume", (1 << OB_VOLUME), {"show_object_viewport_volume", "show_object_select_volume"}},
        {"Armature",
         (1 << OB_ARMATURE),
         {"show_object_viewport_armature", "show_object_select_armature"}},
        {"Lattice",
         (1 << OB_LATTICE),
         {"show_object_viewport_lattice", "show_object_select_lattice"}},
        {"Empty", (1 << OB_EMPTY), {"show_object_viewport_empty", "show_object_select_empty"}},
        {"Grease Pencil",
         (1 << OB_GPENCIL),
         {"show_object_viewport_grease_pencil", "show_object_select_grease_pencil"}},
        {"Camera", (1 << OB_CAMERA), {"show_object_viewport_camera", "show_object_select_camera"}},
        {"Light", (1 << OB_LAMP), {"show_object_viewport_light", "show_object_select_light"}},
        {"Speaker",
         (1 << OB_SPEAKER),
         {"show_object_viewport_speaker", "show_object_select_speaker"}},
        {"Light Probe",
         (1 << OB_LIGHTPROBE),
         {"show_object_viewport_light_probe", "show_object_select_light_probe"}},
    };

    const char *view_mask_member[2] = {
        "object_type_exclude_viewport",
        "object_type_exclude_select",
    };
    for (int mask_index = 0; mask_index < 2; mask_index++) {
      for (int type_index = 0; type_index < ARRAY_SIZE(info); type_index++) {
        prop = RNA_def_property(
            srna, info[type_index].identifier[mask_index], PROP_BOOLEAN, PROP_NONE);
        RNA_def_property_boolean_negative_sdna(
            prop, NULL, view_mask_member[mask_index], info[type_index].type_mask);
        RNA_def_property_ui_text(prop, info[type_index].name, "");
        RNA_def_property_update(prop, NC_SPACE | ND_SPACE_VIEW3D | NS_VIEW3D_SHADING, NULL);
      }
    }

    /* Helper for drawing the icon. */
    prop = RNA_def_property(srna, "icon_from_show_object_viewport", PROP_INT, PROP_NONE);
    RNA_def_property_int_funcs(
        prop, "rna_SpaceView3D_icon_from_show_object_viewport_get", NULL, NULL);
    RNA_def_property_clear_flag(prop, PROP_EDITABLE);
    RNA_def_property_ui_text(prop, "Visibility Icon", "");
  }

  /* Nested Structs */
  prop = RNA_def_property(srna, "shading", PROP_POINTER, PROP_NONE);
  RNA_def_property_flag(prop, PROP_NEVER_NULL);
  RNA_def_property_struct_type(prop, "View3DShading");
  RNA_def_property_ui_text(prop, "Shading Settings", "Settings for shading in the 3D viewport");

  prop = RNA_def_property(srna, "overlay", PROP_POINTER, PROP_NONE);
  RNA_def_property_flag(prop, PROP_NEVER_NULL);
  RNA_def_property_struct_type(prop, "View3DOverlay");
  RNA_def_property_pointer_funcs(prop, "rna_SpaceView3D_overlay_get", NULL, NULL, NULL);
  RNA_def_property_ui_text(
      prop, "Overlay Settings", "Settings for display of overlays in the 3D viewport");

  rna_def_space_view3d_shading(brna);
  rna_def_space_view3d_overlay(brna);

  /* *** Animated *** */
  RNA_define_animate_sdna(true);
  /* region */

  srna = RNA_def_struct(brna, "RegionView3D", NULL);
  RNA_def_struct_sdna(srna, "RegionView3D");
  RNA_def_struct_ui_text(srna, "3D View Region", "3D View region data");

  prop = RNA_def_property(srna, "lock_rotation", PROP_BOOLEAN, PROP_NONE);
  RNA_def_property_boolean_sdna(prop, NULL, "viewlock", RV3D_LOCK_ROTATION);
  RNA_def_property_ui_text(prop, "Lock Rotation", "Lock view rotation in side views");
  RNA_def_property_update(prop, NC_SPACE | ND_SPACE_VIEW3D, "rna_RegionView3D_quadview_update");

  prop = RNA_def_property(srna, "show_sync_view", PROP_BOOLEAN, PROP_NONE);
  RNA_def_property_boolean_sdna(prop, NULL, "viewlock", RV3D_BOXVIEW);
  RNA_def_property_ui_text(prop, "Sync Zoom/Pan", "Sync view position between side views");
  RNA_def_property_update(prop, NC_SPACE | ND_SPACE_VIEW3D, "rna_RegionView3D_quadview_update");

  prop = RNA_def_property(srna, "use_box_clip", PROP_BOOLEAN, PROP_NONE);
  RNA_def_property_boolean_sdna(prop, NULL, "viewlock", RV3D_BOXCLIP);
  RNA_def_property_ui_text(
      prop, "Clip Contents", "Clip view contents based on what is visible in other side views");
  RNA_def_property_update(
      prop, NC_SPACE | ND_SPACE_VIEW3D, "rna_RegionView3D_quadview_clip_update");

  prop = RNA_def_property(srna, "perspective_matrix", PROP_FLOAT, PROP_MATRIX);
  RNA_def_property_float_sdna(prop, NULL, "persmat");
  RNA_def_property_clear_flag(
      prop, PROP_EDITABLE); /* XXX: for now, it's too risky for users to do this */
  RNA_def_property_multi_array(prop, 2, rna_matrix_dimsize_4x4);
  RNA_def_property_ui_text(
      prop, "Perspective Matrix", "Current perspective matrix (``window_matrix * view_matrix``)");

  prop = RNA_def_property(srna, "window_matrix", PROP_FLOAT, PROP_MATRIX);
  RNA_def_property_float_sdna(prop, NULL, "winmat");
  RNA_def_property_clear_flag(prop, PROP_EDITABLE);
  RNA_def_property_multi_array(prop, 2, rna_matrix_dimsize_4x4);
  RNA_def_property_ui_text(prop, "Window Matrix", "Current window matrix");

  prop = RNA_def_property(srna, "view_matrix", PROP_FLOAT, PROP_MATRIX);
  RNA_def_property_float_sdna(prop, NULL, "viewmat");
  RNA_def_property_multi_array(prop, 2, rna_matrix_dimsize_4x4);
  RNA_def_property_float_funcs(prop, NULL, "rna_RegionView3D_view_matrix_set", NULL);
  RNA_def_property_ui_text(prop, "View Matrix", "Current view matrix");
  RNA_def_property_update(prop, NC_SPACE | ND_SPACE_VIEW3D, NULL);

  prop = RNA_def_property(srna, "view_perspective", PROP_ENUM, PROP_NONE);
  RNA_def_property_enum_sdna(prop, NULL, "persp");
  RNA_def_property_enum_items(prop, rv3d_persp_items);
  RNA_def_property_ui_text(prop, "Perspective", "View Perspective");
  RNA_def_property_update(prop, NC_SPACE | ND_SPACE_VIEW3D, NULL);

  prop = RNA_def_property(srna, "is_perspective", PROP_BOOLEAN, PROP_NONE);
  RNA_def_property_boolean_sdna(prop, NULL, "is_persp", 1);
  RNA_def_property_ui_text(prop, "Is Perspective", "");
  RNA_def_property_flag(prop, PROP_EDITABLE);

  prop = RNA_def_property(srna, "is_orthographic_side_view", PROP_BOOLEAN, PROP_NONE);
  RNA_def_property_boolean_sdna(prop, NULL, "view", 0);
  RNA_def_property_boolean_funcs(prop, "rna_RegionView3D_is_orthographic_side_view_get", NULL);
  RNA_def_property_ui_text(prop, "Is Axis Aligned", "Is current view an orthographic side view");

  /* This isn't directly accessible from the UI, only an operator. */
  prop = RNA_def_property(srna, "use_clip_planes", PROP_BOOLEAN, PROP_NONE);
  RNA_def_property_boolean_sdna(prop, NULL, "rflag", RV3D_CLIPPING);
  RNA_def_property_ui_text(prop, "Use Clip Planes", "");

  prop = RNA_def_property(srna, "clip_planes", PROP_FLOAT, PROP_NONE);
  RNA_def_property_float_sdna(prop, NULL, "clip");
  RNA_def_property_multi_array(prop, 2, (int[]){6, 4});
  RNA_def_property_ui_text(prop, "Clip Planes", "");

  prop = RNA_def_property(srna, "view_location", PROP_FLOAT, PROP_TRANSLATION);
#  if 0
  RNA_def_property_float_sdna(prop, NULL, "ofs"); /* can't use because it's negated */
#  else
  RNA_def_property_array(prop, 3);
  RNA_def_property_float_funcs(
      prop, "rna_RegionView3D_view_location_get", "rna_RegionView3D_view_location_set", NULL);
#  endif
  RNA_def_property_ui_text(prop, "View Location", "View pivot location");
  RNA_def_property_ui_range(prop, -10000.0, 10000.0, 10, RNA_TRANSLATION_PREC_DEFAULT);
  RNA_def_property_update(prop, NC_WINDOW, NULL);

  prop = RNA_def_property(
      srna, "view_rotation", PROP_FLOAT, PROP_QUATERNION); /* can't use because it's inverted */
#  if 0
  RNA_def_property_float_sdna(prop, NULL, "viewquat");
#  else
  RNA_def_property_array(prop, 4);
  RNA_def_property_float_funcs(
      prop, "rna_RegionView3D_view_rotation_get", "rna_RegionView3D_view_rotation_set", NULL);
#  endif
  RNA_def_property_ui_text(prop, "View Rotation", "Rotation in quaternions (keep normalized)");
  RNA_def_property_update(prop, NC_SPACE | ND_SPACE_VIEW3D, NULL);

  /* not sure we need rna access to these but adding anyway */
  prop = RNA_def_property(srna, "view_distance", PROP_FLOAT, PROP_UNSIGNED);
  RNA_def_property_float_sdna(prop, NULL, "dist");
  RNA_def_property_ui_text(prop, "Distance", "Distance to the view location");
  RNA_def_property_update(prop, NC_SPACE | ND_SPACE_VIEW3D, NULL);

  prop = RNA_def_property(srna, "view_camera_zoom", PROP_FLOAT, PROP_UNSIGNED);
  RNA_def_property_float_sdna(prop, NULL, "camzoom");
  RNA_def_property_ui_text(prop, "Camera Zoom", "Zoom factor in camera view");
  RNA_def_property_range(prop, RV3D_CAMZOOM_MIN, RV3D_CAMZOOM_MAX);
  RNA_def_property_update(prop, NC_SPACE | ND_SPACE_VIEW3D, NULL);

  prop = RNA_def_property(srna, "view_camera_offset", PROP_FLOAT, PROP_NONE);
  RNA_def_property_float_sdna(prop, NULL, "camdx");
  RNA_def_property_array(prop, 2);
  RNA_def_property_ui_text(prop, "Camera Offset", "View shift in camera view");
  RNA_def_property_update(prop, NC_SPACE | ND_SPACE_VIEW3D, NULL);

  RNA_api_region_view3d(srna);
}

static void rna_def_space_properties(BlenderRNA *brna)
{
  StructRNA *srna;
  PropertyRNA *prop;

  static const EnumPropertyItem tab_sync_items[] = {
      {PROPERTIES_SYNC_ALWAYS,
       "ALWAYS",
       0,
       "Always",
       "Always change tabs when clicking an icon in an outliner"},
      {PROPERTIES_SYNC_NEVER,
       "NEVER",
       0,
       "Never",
       "Never change tabs when clicking an icon in an outliner"},
      {PROPERTIES_SYNC_AUTO,
       "AUTO",
       0,
       "Auto",
       "Change tabs only when this editor shares a border with an outliner"},
      {0, NULL, 0, NULL, NULL},
  };

  srna = RNA_def_struct(brna, "SpaceProperties", "Space");
  RNA_def_struct_sdna(srna, "SpaceProperties");
  RNA_def_struct_ui_text(srna, "Properties Space", "Properties space data");

  prop = RNA_def_property(srna, "context", PROP_ENUM, PROP_NONE);
  RNA_def_property_enum_sdna(prop, NULL, "mainb");
  RNA_def_property_enum_items(prop, buttons_context_items);
  RNA_def_property_enum_funcs(
      prop, NULL, "rna_SpaceProperties_context_set", "rna_SpaceProperties_context_itemf");
  RNA_def_property_ui_text(prop, "", "");
  RNA_def_property_update(
      prop, NC_SPACE | ND_SPACE_PROPERTIES, "rna_SpaceProperties_context_update");

  /* pinned data */
  prop = RNA_def_property(srna, "pin_id", PROP_POINTER, PROP_NONE);
  RNA_def_property_pointer_sdna(prop, NULL, "pinid");
  RNA_def_property_struct_type(prop, "ID");
  /* NOTE: custom set function is ONLY to avoid rna setting a user for this. */
  RNA_def_property_pointer_funcs(
      prop, NULL, "rna_SpaceProperties_pin_id_set", "rna_SpaceProperties_pin_id_typef", NULL);
  RNA_def_property_flag(prop, PROP_EDITABLE | PROP_NEVER_UNLINK);
  RNA_def_property_update(
      prop, NC_SPACE | ND_SPACE_PROPERTIES, "rna_SpaceProperties_pin_id_update");

  prop = RNA_def_property(srna, "use_pin_id", PROP_BOOLEAN, PROP_NONE);
  RNA_def_property_boolean_sdna(prop, NULL, "flag", SB_PIN_CONTEXT);
  RNA_def_property_ui_text(prop, "Pin ID", "Use the pinned context");

  /* Property search. */

  prop = RNA_def_property(srna, "tab_search_results", PROP_BOOLEAN, PROP_NONE);
  RNA_def_property_array(prop, 0); /* Dynamic length, see next line. */
  RNA_def_property_flag(prop, PROP_DYNAMIC);
  RNA_def_property_clear_flag(prop, PROP_EDITABLE);
  RNA_def_property_boolean_funcs(prop, "rna_SpaceProperties_tab_search_results_get", NULL);
  RNA_def_property_dynamic_array_funcs(prop, "rna_SpaceProperties_tab_search_results_getlength");
  RNA_def_property_ui_text(
      prop, "Tab Search Results", "Whether or not each visible tab has a search result");

  prop = RNA_def_property(srna, "search_filter", PROP_STRING, PROP_NONE);
  /* The search filter is stored in the property editor's runtime struct which
   * is only defined in an internal header, so use the getter / setter here. */
  RNA_def_property_string_funcs(prop,
                                "rna_SpaceProperties_search_filter_get",
                                "rna_SpaceProperties_search_filter_length",
                                "rna_SpaceProperties_search_filter_set");
  RNA_def_property_ui_text(prop, "Display Filter", "Live search filtering string");
  RNA_def_property_flag(prop, PROP_TEXTEDIT_UPDATE);
  RNA_def_property_update(
      prop, NC_SPACE | ND_SPACE_PROPERTIES, "rna_SpaceProperties_search_filter_update");

  /* Outliner sync. */
  prop = RNA_def_property(srna, "outliner_sync", PROP_ENUM, PROP_NONE);
  RNA_def_property_enum_sdna(prop, NULL, "outliner_sync");
  RNA_def_property_enum_items(prop, tab_sync_items);
  RNA_def_property_ui_text(prop,
                           "Outliner Sync",
                           "Change to the corresponding tab when outliner data icons are clicked");
  RNA_def_property_update(prop, NC_SPACE | ND_SPACE_PROPERTIES, NULL);
}

static void rna_def_space_image_overlay(BlenderRNA *brna)
{
  StructRNA *srna;
  PropertyRNA *prop;

  srna = RNA_def_struct(brna, "SpaceImageOverlay", NULL);
  RNA_def_struct_sdna(srna, "SpaceImage");
  RNA_def_struct_nested(brna, srna, "SpaceImageEditor");
  RNA_def_struct_path_func(srna, "rna_SpaceImageOverlay_path");
  RNA_def_struct_ui_text(
      srna, "Overlay Settings", "Settings for display of overlays in the UV/Image editor");

  prop = RNA_def_property(srna, "show_overlays", PROP_BOOLEAN, PROP_NONE);
  RNA_def_property_boolean_sdna(prop, NULL, "overlay.flag", SI_OVERLAY_SHOW_OVERLAYS);
  RNA_def_property_ui_text(prop, "Show Overlays", "Display overlays like UV Maps and Metadata");

  prop = RNA_def_property(srna, "show_grid_background", PROP_BOOLEAN, PROP_NONE);
  RNA_def_property_boolean_sdna(prop, NULL, "overlay.flag", SI_OVERLAY_SHOW_GRID_BACKGROUND);
  RNA_def_property_ui_text(prop, "Display Background", "Show the grid background and borders");
  RNA_def_property_update(prop, NC_SPACE | ND_SPACE_IMAGE, NULL);
}

static void rna_def_space_image(BlenderRNA *brna)
{
  StructRNA *srna;
  PropertyRNA *prop;

  srna = RNA_def_struct(brna, "SpaceImageEditor", "Space");
  RNA_def_struct_sdna(srna, "SpaceImage");
  RNA_def_struct_ui_text(srna, "Space Image Editor", "Image and UV editor space data");

  rna_def_space_generic_show_region_toggles(srna,
                                            ((1 << RGN_TYPE_TOOL_HEADER) | (1 << RGN_TYPE_TOOLS) |
                                             (1 << RGN_TYPE_UI) | (1 << RGN_TYPE_HUD)));

  /* image */
  prop = RNA_def_property(srna, "image", PROP_POINTER, PROP_NONE);
  RNA_def_property_pointer_funcs(prop, NULL, "rna_SpaceImageEditor_image_set", NULL, NULL);
  RNA_def_property_ui_text(prop, "Image", "Image displayed and edited in this space");
  RNA_def_property_flag(prop, PROP_EDITABLE);
  RNA_def_property_update(
      prop,
      NC_GEOM | ND_DATA,
      "rna_SpaceImageEditor_image_update"); /* is handled in image editor too */

  prop = RNA_def_property(srna, "image_user", PROP_POINTER, PROP_NONE);
  RNA_def_property_flag(prop, PROP_NEVER_NULL);
  RNA_def_property_pointer_sdna(prop, NULL, "iuser");
  RNA_def_property_ui_text(
      prop,
      "Image User",
      "Parameters defining which layer, pass and frame of the image is displayed");
  RNA_def_property_update(prop, NC_SPACE | ND_SPACE_IMAGE, NULL);

  prop = RNA_def_property(srna, "scopes", PROP_POINTER, PROP_NONE);
  RNA_def_property_pointer_sdna(prop, NULL, "scopes");
  RNA_def_property_struct_type(prop, "Scopes");
  RNA_def_property_ui_text(prop, "Scopes", "Scopes to visualize image statistics");
  RNA_def_property_flag(prop, PROP_CONTEXT_UPDATE);
  RNA_def_property_update(prop, NC_SPACE | ND_SPACE_IMAGE, "rna_SpaceImageEditor_scopes_update");

  prop = RNA_def_property(srna, "use_image_pin", PROP_BOOLEAN, PROP_NONE);
  RNA_def_property_boolean_sdna(prop, NULL, "pin", 0);
  RNA_def_property_ui_text(
      prop, "Image Pin", "Display current image regardless of object selection");
  RNA_def_property_ui_icon(prop, ICON_UNPINNED, 1);
  RNA_def_property_update(prop, NC_SPACE | ND_SPACE_IMAGE, NULL);

  prop = RNA_def_property(srna, "sample_histogram", PROP_POINTER, PROP_NONE);
  RNA_def_property_pointer_sdna(prop, NULL, "sample_line_hist");
  RNA_def_property_struct_type(prop, "Histogram");
  RNA_def_property_ui_text(prop, "Line Sample", "Sampled colors along line");

  prop = RNA_def_property(srna, "zoom", PROP_FLOAT, PROP_NONE);
  RNA_def_property_array(prop, 2);
  RNA_def_property_clear_flag(prop, PROP_EDITABLE);
  RNA_def_property_float_funcs(prop, "rna_SpaceImageEditor_zoom_get", NULL, NULL);
  RNA_def_property_ui_text(prop, "Zoom", "Zoom factor");

  /* image draw */
  prop = RNA_def_property(srna, "show_repeat", PROP_BOOLEAN, PROP_NONE);
  RNA_def_property_boolean_sdna(prop, NULL, "flag", SI_DRAW_TILE);
  RNA_def_property_ui_text(
      prop, "Display Repeated", "Display the image repeated outside of the main view");
  RNA_def_property_update(prop, NC_SPACE | ND_SPACE_IMAGE, NULL);

  prop = RNA_def_property(srna, "show_annotation", PROP_BOOLEAN, PROP_NONE);
  RNA_def_property_boolean_sdna(prop, NULL, "flag", SI_SHOW_GPENCIL);
  RNA_def_property_ui_text(prop, "Show Annotation", "Show annotations for this view");
  RNA_def_property_update(prop, NC_SPACE | ND_SPACE_IMAGE, NULL);

  prop = RNA_def_property(srna, "display_channels", PROP_ENUM, PROP_NONE);
  RNA_def_property_enum_bitflag_sdna(prop, NULL, "flag");
  RNA_def_property_enum_items(prop, display_channels_items);
  RNA_def_property_enum_funcs(prop,
                              "rna_SpaceImageEditor_display_channels_get",
                              NULL,
                              "rna_SpaceImageEditor_display_channels_itemf");
  RNA_def_property_ui_text(prop, "Display Channels", "Channels of the image to display");
  RNA_def_property_update(prop, NC_SPACE | ND_SPACE_IMAGE, NULL);

  prop = RNA_def_property(srna, "show_stereo_3d", PROP_BOOLEAN, PROP_NONE);
  RNA_def_property_boolean_funcs(
      prop, "rna_SpaceImageEditor_show_stereo_get", "rna_SpaceImageEditor_show_stereo_set");
  RNA_def_property_ui_text(prop, "Show Stereo", "Display the image in Stereo 3D");
  RNA_def_property_ui_icon(prop, ICON_CAMERA_STEREO, 0);
  RNA_def_property_update(
      prop, NC_SPACE | ND_SPACE_IMAGE, "rna_SpaceImageEditor_show_stereo_update");

  /* uv */
  prop = RNA_def_property(srna, "uv_editor", PROP_POINTER, PROP_NONE);
  RNA_def_property_flag(prop, PROP_NEVER_NULL);
  RNA_def_property_struct_type(prop, "SpaceUVEditor");
  RNA_def_property_pointer_funcs(prop, "rna_SpaceImageEditor_uvedit_get", NULL, NULL, NULL);
  RNA_def_property_ui_text(prop, "UV Editor", "UV editor settings");

  /* mode (hidden in the UI, see 'ui_mode') */
  prop = RNA_def_property(srna, "mode", PROP_ENUM, PROP_NONE);
  RNA_def_property_enum_sdna(prop, NULL, "mode");
  RNA_def_property_enum_items(prop, rna_enum_space_image_mode_all_items);
  RNA_def_property_ui_text(prop, "Mode", "Editing context being displayed");
  RNA_def_property_update(prop, NC_SPACE | ND_SPACE_IMAGE, "rna_SpaceImageEditor_mode_update");

  prop = RNA_def_property(srna, "ui_mode", PROP_ENUM, PROP_NONE);
  RNA_def_property_enum_sdna(prop, NULL, "mode");
  RNA_def_property_enum_items(prop, rna_enum_space_image_mode_ui_items);
  RNA_def_property_ui_text(prop, "Mode", "Editing context being displayed");
  RNA_def_property_update(prop, NC_SPACE | ND_SPACE_IMAGE, "rna_SpaceImageEditor_mode_update");

  /* bfa - hide disfunctional tools and settings for render result */
  prop = RNA_def_property(srna, "ui_non_render_mode", PROP_ENUM, PROP_NONE);
  RNA_def_property_enum_sdna(prop, NULL, "mode");
  RNA_def_property_enum_items(prop, rna_enum_space_image_mode_non_render_items);
  RNA_def_property_ui_text(prop, "Mode", "Editing context being displayed");
  RNA_def_property_update(prop, NC_SPACE | ND_SPACE_IMAGE, "rna_SpaceImageEditor_mode_update");

  /* transform */
  prop = RNA_def_property(srna, "cursor_location", PROP_FLOAT, PROP_XYZ);
  RNA_def_property_array(prop, 2);
  RNA_def_property_float_funcs(prop,
                               "rna_SpaceImageEditor_cursor_location_get",
                               "rna_SpaceImageEditor_cursor_location_set",
                               NULL);
  RNA_def_property_ui_text(prop, "2D Cursor Location", "2D cursor location for this view");
  RNA_def_property_update(prop, NC_SPACE | ND_SPACE_IMAGE, NULL);

  prop = RNA_def_property(srna, "pivot_point", PROP_ENUM, PROP_NONE);
  RNA_def_property_enum_sdna(prop, NULL, "around");
  RNA_def_property_enum_items(prop, rna_enum_transform_pivot_items_full);
  RNA_def_property_enum_funcs(prop, NULL, NULL, "rna_SpaceImageEditor_pivot_itemf");
  RNA_def_property_ui_text(prop, "Pivot", "Rotation/Scaling Pivot");
  RNA_def_property_update(prop, NC_SPACE | ND_SPACE_IMAGE, NULL);

  /* grease pencil */
  prop = RNA_def_property(srna, "grease_pencil", PROP_POINTER, PROP_NONE);
  RNA_def_property_pointer_sdna(prop, NULL, "gpd");
  RNA_def_property_struct_type(prop, "GreasePencil");
  RNA_def_property_pointer_funcs(
      prop, NULL, NULL, NULL, "rna_GPencil_datablocks_annotations_poll");
  RNA_def_property_flag(prop, PROP_EDITABLE | PROP_ID_REFCOUNT);
  RNA_def_property_ui_text(prop, "Grease Pencil", "Grease pencil data for this space");
  RNA_def_property_update(prop, NC_SPACE | ND_SPACE_IMAGE, NULL);

  /* update */
  prop = RNA_def_property(srna, "use_realtime_update", PROP_BOOLEAN, PROP_NONE);
  RNA_def_property_boolean_sdna(prop, NULL, "lock", 0);
  RNA_def_property_ui_text(prop,
                           "Update Automatically",
                           "Update other affected window spaces automatically to reflect changes "
                           "during interactive operations such as transform");

  /* state */
  prop = RNA_def_property(srna, "show_render", PROP_BOOLEAN, PROP_NONE);
  RNA_def_property_boolean_funcs(prop, "rna_SpaceImageEditor_show_render_get", NULL);
  RNA_def_property_clear_flag(prop, PROP_EDITABLE);
  RNA_def_property_ui_text(prop, "Show Render", "Show render related properties");

  prop = RNA_def_property(srna, "show_paint", PROP_BOOLEAN, PROP_NONE);
  RNA_def_property_boolean_funcs(prop, "rna_SpaceImageEditor_show_paint_get", NULL);
  RNA_def_property_clear_flag(prop, PROP_EDITABLE);
  RNA_def_property_ui_text(prop, "Show Paint", "Show paint related properties");

  prop = RNA_def_property(srna, "show_uvedit", PROP_BOOLEAN, PROP_NONE);
  RNA_def_property_boolean_funcs(prop, "rna_SpaceImageEditor_show_uvedit_get", NULL);
  RNA_def_property_clear_flag(prop, PROP_EDITABLE);
  RNA_def_property_ui_text(prop, "Show UV Editor", "Show UV editing related properties");

  prop = RNA_def_property(srna, "show_maskedit", PROP_BOOLEAN, PROP_NONE);
  RNA_def_property_boolean_funcs(prop, "rna_SpaceImageEditor_show_maskedit_get", NULL);
  RNA_def_property_clear_flag(prop, PROP_EDITABLE);
  RNA_def_property_ui_text(prop, "Show Mask Editor", "Show Mask editing related properties");

  /* Overlays */
  prop = RNA_def_property(srna, "overlay", PROP_POINTER, PROP_NONE);
  RNA_def_property_flag(prop, PROP_NEVER_NULL);
  RNA_def_property_struct_type(prop, "SpaceImageOverlay");
  RNA_def_property_pointer_funcs(prop, "rna_SpaceImage_overlay_get", NULL, NULL, NULL);
  RNA_def_property_ui_text(
      prop, "Overlay Settings", "Settings for display of overlays in the UV/Image editor");

  rna_def_space_image_uv(brna);
  rna_def_space_image_overlay(brna);

  /* mask */
  rna_def_space_mask_info(srna, NC_SPACE | ND_SPACE_IMAGE, "rna_SpaceImageEditor_mask_set");
}

static void rna_def_space_sequencer_preview_overlay(BlenderRNA *brna)
{
  StructRNA *srna;
  PropertyRNA *prop;

  srna = RNA_def_struct(brna, "SequencerPreviewOverlay", NULL);
  RNA_def_struct_sdna(srna, "SequencerPreviewOverlay");
  RNA_def_struct_nested(brna, srna, "SpaceSequenceEditor");
  RNA_def_struct_path_func(srna, "rna_SpaceSequencerPreviewOverlay_path");
  RNA_def_struct_ui_text(srna, "Preview Overlay Settings", "");

  prop = RNA_def_property(srna, "show_safe_areas", PROP_BOOLEAN, PROP_NONE);
  RNA_def_property_boolean_sdna(prop, NULL, "flag", SEQ_PREVIEW_SHOW_SAFE_MARGINS);
  RNA_def_property_ui_text(
      prop, "Safe Areas", "Show TV title safe and action safe areas in preview");
  RNA_def_property_update(prop, NC_SPACE | ND_SPACE_SEQUENCER, NULL);

  prop = RNA_def_property(srna, "show_safe_center", PROP_BOOLEAN, PROP_NONE);
  RNA_def_property_boolean_sdna(prop, NULL, "flag", SEQ_PREVIEW_SHOW_SAFE_CENTER);
  RNA_def_property_ui_text(
      prop, "Center-Cut Safe Areas", "Show safe areas to fit content in a different aspect ratio");
  RNA_def_property_update(prop, NC_SPACE | ND_SPACE_SEQUENCER, NULL);

  prop = RNA_def_property(srna, "show_metadata", PROP_BOOLEAN, PROP_NONE);
  RNA_def_property_boolean_sdna(prop, NULL, "flag", SEQ_PREVIEW_SHOW_METADATA);
  RNA_def_property_ui_text(prop, "Show Metadata", "Show metadata of first visible strip");
  RNA_def_property_update(prop, NC_SPACE | ND_SPACE_SEQUENCER, NULL);

  prop = RNA_def_property(srna, "show_annotation", PROP_BOOLEAN, PROP_NONE);
  RNA_def_property_boolean_sdna(prop, NULL, "flag", SEQ_PREVIEW_SHOW_GPENCIL);
  RNA_def_property_ui_text(prop, "Show Annotation", "Show annotations for this view");
  RNA_def_property_update(prop, NC_SPACE | ND_SPACE_SEQUENCER, NULL);

  prop = RNA_def_property(srna, "show_image_outline", PROP_BOOLEAN, PROP_NONE);
  RNA_def_property_boolean_sdna(prop, NULL, "flag", SEQ_PREVIEW_SHOW_OUTLINE_SELECTED);
  RNA_def_property_ui_text(prop, "Image Outline", "");
  RNA_def_property_update(prop, NC_SPACE | ND_SPACE_SEQUENCER, NULL);

  prop = RNA_def_property(srna, "show_cursor", PROP_BOOLEAN, PROP_NONE);
  RNA_def_property_boolean_sdna(prop, NULL, "flag", SEQ_PREVIEW_SHOW_2D_CURSOR);
  RNA_def_property_ui_text(prop, "2D Cursor", "");
  RNA_def_property_update(prop, NC_SPACE | ND_SPACE_SEQUENCER, NULL);
}

static void rna_def_space_sequencer_timeline_overlay(BlenderRNA *brna)
{
  StructRNA *srna;
  PropertyRNA *prop;

  srna = RNA_def_struct(brna, "SequencerTimelineOverlay", NULL);
  RNA_def_struct_sdna(srna, "SequencerTimelineOverlay");
  RNA_def_struct_nested(brna, srna, "SpaceSequenceEditor");
  RNA_def_struct_path_func(srna, "rna_SpaceSequencerTimelineOverlay_path");
  RNA_def_struct_ui_text(srna, "Timeline Overlay Settings", "");

  static const EnumPropertyItem waveform_type_display_items[] = {
      {SEQ_TIMELINE_NO_WAVEFORMS,
       "NO_WAVEFORMS",
       0,
       "Waveforms Off",
       "Don't display waveforms for any sound strips"},
      {SEQ_TIMELINE_ALL_WAVEFORMS,
       "ALL_WAVEFORMS",
       0,
       "Waveforms On",
       "Display waveforms for all sound strips"},
      {0,
       "DEFAULT_WAVEFORMS",
       0,
       "Use Strip Option",
       "Display waveforms depending on strip setting"},
      {0, NULL, 0, NULL, NULL},
  };

  prop = RNA_def_property(srna, "waveform_display_type", PROP_ENUM, PROP_NONE);
  RNA_def_property_enum_bitflag_sdna(prop, NULL, "flag");
  RNA_def_property_enum_items(prop, waveform_type_display_items);
  RNA_def_property_ui_text(prop, "Waveform Display", "How Waveforms are displayed");
  RNA_def_property_update(prop, NC_SPACE | ND_SPACE_SEQUENCER, NULL);

  prop = RNA_def_property(srna, "show_fcurves", PROP_BOOLEAN, PROP_NONE);
  RNA_def_property_boolean_sdna(prop, NULL, "flag", SEQ_TIMELINE_SHOW_FCURVES);
  RNA_def_property_ui_text(prop, "Show F-Curves", "Display strip opacity/volume curve");
  RNA_def_property_update(prop, NC_SPACE | ND_SPACE_SEQUENCER, NULL);

  prop = RNA_def_property(srna, "show_strip_name", PROP_BOOLEAN, PROP_NONE);
  RNA_def_property_boolean_sdna(prop, NULL, "flag", SEQ_TIMELINE_SHOW_STRIP_NAME);
  RNA_def_property_ui_text(prop, "Show Name", "");
  RNA_def_property_update(prop, NC_SPACE | ND_SPACE_SEQUENCER, NULL);

  prop = RNA_def_property(srna, "show_strip_source", PROP_BOOLEAN, PROP_NONE);
  RNA_def_property_boolean_sdna(prop, NULL, "flag", SEQ_TIMELINE_SHOW_STRIP_SOURCE);
  RNA_def_property_ui_text(
      prop, "Show Source", "Display path to source file, or name of source datablock");
  RNA_def_property_update(prop, NC_SPACE | ND_SPACE_SEQUENCER, NULL);

  prop = RNA_def_property(srna, "show_strip_duration", PROP_BOOLEAN, PROP_NONE);
  RNA_def_property_boolean_sdna(prop, NULL, "flag", SEQ_TIMELINE_SHOW_STRIP_DURATION);
  RNA_def_property_ui_text(prop, "Show Duration", "");
  RNA_def_property_update(prop, NC_SPACE | ND_SPACE_SEQUENCER, NULL);

  prop = RNA_def_property(srna, "show_grid", PROP_BOOLEAN, PROP_NONE);
  RNA_def_property_boolean_sdna(prop, NULL, "flag", SEQ_TIMELINE_SHOW_GRID);
  RNA_def_property_ui_text(prop, "Show Grid", "Show vertical grid lines");
  RNA_def_property_update(prop, NC_SPACE | ND_SPACE_SEQUENCER, NULL);

  prop = RNA_def_property(srna, "show_strip_offset", PROP_BOOLEAN, PROP_NONE);
  RNA_def_property_boolean_sdna(prop, NULL, "flag", SEQ_TIMELINE_SHOW_STRIP_OFFSETS);
  RNA_def_property_ui_text(prop, "Show Offsets", "Display strip in/out offsets");
  RNA_def_property_update(prop, NC_SPACE | ND_SPACE_SEQUENCER, NULL);

  prop = RNA_def_property(srna, "show_thumbnails", PROP_BOOLEAN, PROP_NONE);
  RNA_def_property_boolean_sdna(prop, NULL, "flag", SEQ_TIMELINE_SHOW_THUMBNAILS);
  RNA_def_property_ui_text(prop, "Show Thumbnails", "Show strip thumbnails");
  RNA_def_property_update(prop, NC_SPACE | ND_SPACE_SEQUENCER, NULL);

  prop = RNA_def_property(srna, "show_strip_tag_color", PROP_BOOLEAN, PROP_NONE);
  RNA_def_property_boolean_sdna(prop, NULL, "flag", SEQ_TIMELINE_SHOW_STRIP_COLOR_TAG);
  RNA_def_property_ui_text(
      prop, "Show Color Tags", "Display the strip color tags in the sequencer");
  RNA_def_property_update(prop, NC_SPACE | ND_SPACE_SEQUENCER, NULL);
}

static void rna_def_space_sequencer(BlenderRNA *brna)
{
  StructRNA *srna;
  PropertyRNA *prop;

  static const EnumPropertyItem display_mode_items[] = {
      {SEQ_DRAW_IMG_IMBUF, "IMAGE", ICON_SEQ_PREVIEW, "Image Preview", ""},
      {SEQ_DRAW_IMG_WAVEFORM, "WAVEFORM", ICON_SEQ_LUMA_WAVEFORM, "Luma Waveform", ""},
      {SEQ_DRAW_IMG_VECTORSCOPE, "VECTOR_SCOPE", ICON_SEQ_CHROMA_SCOPE, "Chroma Vectorscope", ""},
      {SEQ_DRAW_IMG_HISTOGRAM, "HISTOGRAM", ICON_SEQ_HISTOGRAM, "Histogram", ""},
      {0, NULL, 0, NULL, NULL},
  };

  static const EnumPropertyItem proxy_render_size_items[] = {
      {SEQ_RENDER_SIZE_NONE, "NONE", 0, "No display", ""},
      {SEQ_RENDER_SIZE_SCENE, "SCENE", 0, "Scene size", ""},
      {SEQ_RENDER_SIZE_PROXY_25, "PROXY_25", 0, "25%", ""},
      {SEQ_RENDER_SIZE_PROXY_50, "PROXY_50", 0, "50%", ""},
      {SEQ_RENDER_SIZE_PROXY_75, "PROXY_75", 0, "75%", ""},
      {SEQ_RENDER_SIZE_PROXY_100, "PROXY_100", 0, "100%", ""},
      {0, NULL, 0, NULL, NULL},
  };

  static const EnumPropertyItem overlay_frame_type_items[] = {
      {SEQ_OVERLAY_FRAME_TYPE_RECT, "RECTANGLE", 0, "Rectangle", "Show rectangle area overlay"},
      {SEQ_OVERLAY_FRAME_TYPE_REFERENCE, "REFERENCE", 0, "Reference", "Show reference frame only"},
      {SEQ_OVERLAY_FRAME_TYPE_CURRENT, "CURRENT", 0, "Current", "Show current frame only"},
      {0, NULL, 0, NULL, NULL},
  };

  static const EnumPropertyItem preview_channels_items[] = {
      {SEQ_USE_ALPHA,
       "COLOR_ALPHA",
       ICON_IMAGE_RGB_ALPHA,
       "Color and Alpha",
       "Display image with RGB colors and alpha transparency"},
      {0, "COLOR", ICON_IMAGE_RGB, "Color", "Display image with RGB colors"},
      {0, NULL, 0, NULL, NULL},
  };

  srna = RNA_def_struct(brna, "SpaceSequenceEditor", "Space");
  RNA_def_struct_sdna(srna, "SpaceSeq");
  RNA_def_struct_ui_text(srna, "Space Sequence Editor", "Sequence editor space data");

  rna_def_space_generic_show_region_toggles(srna,
                                            (1 << RGN_TYPE_TOOL_HEADER) | (1 << RGN_TYPE_UI) |
                                                (1 << RGN_TYPE_TOOLS) | (1 << RGN_TYPE_HUD) |
                                                (1 << RGN_TYPE_CHANNELS));

  /* view type, fairly important */
  prop = RNA_def_property(srna, "view_type", PROP_ENUM, PROP_NONE);
  RNA_def_property_enum_sdna(prop, NULL, "view");
  RNA_def_property_enum_items(prop, rna_enum_space_sequencer_view_type_items);
  RNA_def_property_ui_text(
      prop, "View Type", "Type of the Sequencer view (sequencer, preview or both)");
  RNA_def_property_update(prop, 0, "rna_Sequencer_view_type_update");

  /* display type, fairly important */
  prop = RNA_def_property(srna, "display_mode", PROP_ENUM, PROP_NONE);
  RNA_def_property_enum_sdna(prop, NULL, "mainb");
  RNA_def_property_enum_items(prop, display_mode_items);
  RNA_def_property_ui_text(
      prop, "Display Mode", "View mode to use for displaying sequencer output");
  RNA_def_property_update(prop, NC_SPACE | ND_SPACE_SEQUENCER, NULL);

  /* flags */
  prop = RNA_def_property(srna, "show_frames", PROP_BOOLEAN, PROP_NONE);
  RNA_def_property_boolean_sdna(prop, NULL, "flag", SEQ_DRAWFRAMES);
  RNA_def_property_ui_text(prop, "Display Frames", "Display frames rather than seconds");
  RNA_def_property_update(prop, NC_SPACE | ND_SPACE_SEQUENCER, NULL);

  prop = RNA_def_property(srna, "use_marker_sync", PROP_BOOLEAN, PROP_NONE);
  RNA_def_property_boolean_sdna(prop, NULL, "flag", SEQ_MARKER_TRANS);
  RNA_def_property_ui_text(prop, "Sync Markers", "Transform markers as well as strips");
  RNA_def_property_update(prop, NC_SPACE | ND_SPACE_SEQUENCER, NULL);

  prop = RNA_def_property(srna, "show_separate_color", PROP_BOOLEAN, PROP_NONE);
  RNA_def_property_boolean_sdna(prop, NULL, "flag", SEQ_DRAW_COLOR_SEPARATED);
  RNA_def_property_ui_text(prop, "Separate Colors", "Separate color channels in preview");
  RNA_def_property_update(prop, NC_SPACE | ND_SPACE_SEQUENCER, NULL);

  prop = RNA_def_property(srna, "show_seconds", PROP_BOOLEAN, PROP_NONE);
  RNA_def_property_boolean_negative_sdna(prop, NULL, "flag", SEQ_DRAWFRAMES);
  RNA_def_property_ui_text(prop, "Show Seconds", "Show timing in seconds not frames");
  RNA_def_property_update(prop, NC_SPACE | ND_SPACE_SEQUENCER, NULL);

  prop = RNA_def_property(srna, "show_markers", PROP_BOOLEAN, PROP_NONE);
  RNA_def_property_boolean_sdna(prop, NULL, "flag", SEQ_SHOW_MARKERS);
  RNA_def_property_ui_text(
      prop,
      "Show Markers",
      "If any exists, show markers in a separate row at the bottom of the editor");
  RNA_def_property_update(prop, NC_SPACE | ND_SPACE_SEQUENCER, NULL);

  prop = RNA_def_property(srna, "display_channel", PROP_INT, PROP_NONE);
  RNA_def_property_int_sdna(prop, NULL, "chanshown");
  RNA_def_property_ui_text(
      prop,
      "Display Channel",
      "The channel number shown in the image preview. 0 is the result of all strips combined");
  RNA_def_property_range(prop, -5, MAXSEQ);
  RNA_def_property_update(prop, NC_SPACE | ND_SPACE_SEQUENCER, "rna_SequenceEditor_update_cache");

  prop = RNA_def_property(srna, "preview_channels", PROP_ENUM, PROP_NONE);
  RNA_def_property_enum_bitflag_sdna(prop, NULL, "flag");
  RNA_def_property_enum_items(prop, preview_channels_items);
  RNA_def_property_ui_text(prop, "Display Channels", "Channels of the preview to display");
  RNA_def_property_update(prop, NC_SPACE | ND_SPACE_SEQUENCER, "rna_SequenceEditor_update_cache");

  prop = RNA_def_property(srna, "use_zoom_to_fit", PROP_BOOLEAN, PROP_NONE);
  RNA_def_property_boolean_sdna(prop, NULL, "flag", SEQ_ZOOM_TO_FIT);
  RNA_def_property_ui_text(
      prop, "Zoom to Fit", "Automatically zoom preview image to make it fully fit the region");
  RNA_def_property_update(prop, NC_SPACE | ND_SPACE_SEQUENCER, NULL);

  prop = RNA_def_property(srna, "show_overexposed", PROP_INT, PROP_NONE);
  RNA_def_property_int_sdna(prop, NULL, "zebra");
  RNA_def_property_ui_text(prop, "Show Overexposed", "Show overexposed areas with zebra stripes");
  RNA_def_property_range(prop, 0, 110);
  RNA_def_property_update(prop, NC_SPACE | ND_SPACE_SEQUENCER, NULL);

  prop = RNA_def_property(srna, "proxy_render_size", PROP_ENUM, PROP_NONE);
  RNA_def_property_enum_sdna(prop, NULL, "render_size");
  RNA_def_property_enum_items(prop, proxy_render_size_items);
  RNA_def_property_ui_text(prop,
                           "Proxy Render Size",
                           "Display preview using full resolution or different proxy resolutions");
  RNA_def_property_flag(prop, PROP_CONTEXT_UPDATE);
  RNA_def_property_update(
      prop, NC_SPACE | ND_SPACE_SEQUENCER, "rna_SequenceEditor_render_size_update");

  prop = RNA_def_property(srna, "use_proxies", PROP_BOOLEAN, PROP_NONE);
  RNA_def_property_boolean_sdna(prop, NULL, "flag", SEQ_USE_PROXIES);
  RNA_def_property_ui_text(
      prop, "Use Proxies", "Use optimized files for faster scrubbing when available");
  RNA_def_property_update(prop, NC_SPACE | ND_SPACE_SEQUENCER, "rna_SequenceEditor_update_cache");

  /* grease pencil */
  prop = RNA_def_property(srna, "grease_pencil", PROP_POINTER, PROP_NONE);
  RNA_def_property_pointer_sdna(prop, NULL, "gpd");
  RNA_def_property_struct_type(prop, "GreasePencil");
  RNA_def_property_pointer_funcs(
      prop, NULL, NULL, NULL, "rna_GPencil_datablocks_annotations_poll");
  RNA_def_property_flag(prop, PROP_EDITABLE | PROP_ID_REFCOUNT);
  RNA_def_property_ui_text(prop, "Grease Pencil", "Grease Pencil data for this Preview region");
  RNA_def_property_update(prop, NC_SPACE | ND_SPACE_SEQUENCER, NULL);

  prop = RNA_def_property(srna, "overlay_frame_type", PROP_ENUM, PROP_NONE);
  RNA_def_property_enum_sdna(prop, NULL, "overlay_frame_type");
  RNA_def_property_enum_items(prop, overlay_frame_type_items);
  RNA_def_property_ui_text(prop, "Overlay Type", "Overlay display method");
  RNA_def_property_update(prop, NC_SPACE | ND_SPACE_SEQUENCER, NULL);

  prop = RNA_def_property(srna, "show_backdrop", PROP_BOOLEAN, PROP_NONE);
  RNA_def_property_boolean_sdna(prop, NULL, "draw_flag", SEQ_DRAW_BACKDROP);
  RNA_def_property_ui_text(prop, "Use Backdrop", "Display result under strips");
  RNA_def_property_update(prop, NC_SPACE | ND_SPACE_SEQUENCER, NULL);

  prop = RNA_def_property(srna, "show_transform_preview", PROP_BOOLEAN, PROP_NONE);
  RNA_def_property_boolean_sdna(prop, NULL, "draw_flag", SEQ_DRAW_TRANSFORM_PREVIEW);
  RNA_def_property_ui_text(prop, "Transform Preview", "Show preview of the transformed frames");
  RNA_def_property_update(prop, NC_SPACE | ND_SPACE_SEQUENCER, NULL);

  /* Gizmo toggles. */
  prop = RNA_def_property(srna, "show_gizmo", PROP_BOOLEAN, PROP_NONE);
  RNA_def_property_boolean_negative_sdna(prop, NULL, "gizmo_flag", SEQ_GIZMO_HIDE);
  RNA_def_property_ui_text(prop, "Show Gizmo", "Show gizmos of all types");
  RNA_def_property_update(prop, NC_SPACE | ND_SPACE_SEQUENCER, NULL);

  prop = RNA_def_property(srna, "show_gizmo_navigate", PROP_BOOLEAN, PROP_NONE);
  RNA_def_property_boolean_negative_sdna(prop, NULL, "gizmo_flag", SEQ_GIZMO_HIDE_NAVIGATE);
  RNA_def_property_ui_text(prop, "Navigate Gizmo", "Viewport navigation gizmo");
  RNA_def_property_update(prop, NC_SPACE | ND_SPACE_SEQUENCER, NULL);

  prop = RNA_def_property(srna, "show_gizmo_context", PROP_BOOLEAN, PROP_NONE);
  RNA_def_property_boolean_negative_sdna(prop, NULL, "gizmo_flag", SEQ_GIZMO_HIDE_CONTEXT);
  RNA_def_property_ui_text(prop, "Context Gizmo", "Context sensitive gizmos for the active item");
  RNA_def_property_update(prop, NC_SPACE | ND_SPACE_SEQUENCER, NULL);

  prop = RNA_def_property(srna, "show_gizmo_tool", PROP_BOOLEAN, PROP_NONE);
  RNA_def_property_boolean_negative_sdna(prop, NULL, "gizmo_flag", SEQ_GIZMO_HIDE_TOOL);
  RNA_def_property_ui_text(prop, "Tool Gizmo", "Active tool gizmo");
  RNA_def_property_update(prop, NC_SPACE | ND_SPACE_SEQUENCER, NULL);

  /* Overlay settings. */
  prop = RNA_def_property(srna, "show_overlays", PROP_BOOLEAN, PROP_NONE);
  RNA_def_property_boolean_sdna(prop, NULL, "flag", SEQ_SHOW_OVERLAY);
  RNA_def_property_ui_text(prop, "Show Overlay", "");
  RNA_def_property_update(prop, NC_SPACE | ND_SPACE_SEQUENCER, NULL);

  prop = RNA_def_property(srna, "preview_overlay", PROP_POINTER, PROP_NONE);
  RNA_def_property_flag(prop, PROP_NEVER_NULL);
  RNA_def_property_struct_type(prop, "SequencerPreviewOverlay");
  RNA_def_property_pointer_sdna(prop, NULL, "preview_overlay");
  RNA_def_property_ui_text(prop, "Preview Overlay Settings", "Settings for display of overlays");

  prop = RNA_def_property(srna, "timeline_overlay", PROP_POINTER, PROP_NONE);
  RNA_def_property_flag(prop, PROP_NEVER_NULL);
  RNA_def_property_struct_type(prop, "SequencerTimelineOverlay");
  RNA_def_property_pointer_sdna(prop, NULL, "timeline_overlay");
  RNA_def_property_ui_text(prop, "Timeline Overlay Settings", "Settings for display of overlays");

  rna_def_space_sequencer_preview_overlay(brna);
  rna_def_space_sequencer_timeline_overlay(brna);

  /* transform */
  prop = RNA_def_property(srna, "cursor_location", PROP_FLOAT, PROP_XYZ);
  RNA_def_property_float_sdna(prop, NULL, "cursor");
  RNA_def_property_array(prop, 2);
  RNA_def_property_ui_text(prop, "2D Cursor Location", "2D cursor location for this view");
  RNA_def_property_update(prop, NC_SPACE | ND_SPACE_SEQUENCER, NULL);
}

static void rna_def_space_text(BlenderRNA *brna)
{
  StructRNA *srna;
  PropertyRNA *prop;
  FunctionRNA *func;

  srna = RNA_def_struct(brna, "SpaceTextEditor", "Space");
  RNA_def_struct_sdna(srna, "SpaceText");
  RNA_def_struct_ui_text(srna, "Space Text Editor", "Text editor space data");

  rna_def_space_generic_show_region_toggles(srna, (1 << RGN_TYPE_UI) | (1 << RGN_TYPE_FOOTER));

  /* text */
  prop = RNA_def_property(srna, "text", PROP_POINTER, PROP_NONE);
  RNA_def_property_flag(prop, PROP_EDITABLE);
  RNA_def_property_ui_text(prop, "Text", "Text displayed and edited in this space");
  RNA_def_property_pointer_funcs(prop, NULL, "rna_SpaceTextEditor_text_set", NULL, NULL);
  RNA_def_property_update(prop, NC_SPACE | ND_SPACE_TEXT, NULL);

  /* display */
  prop = RNA_def_property(srna, "show_word_wrap", PROP_BOOLEAN, PROP_NONE);
  RNA_def_property_boolean_sdna(prop, NULL, "wordwrap", 0);
  RNA_def_property_boolean_funcs(prop, NULL, "rna_SpaceTextEditor_word_wrap_set");
  RNA_def_property_ui_text(
      prop, "Word Wrap", "Wrap words if there is not enough horizontal space");
  RNA_def_property_ui_icon(prop, ICON_WORDWRAP_ON, 0);
  RNA_def_property_update(prop, NC_SPACE | ND_SPACE_TEXT, NULL);

  prop = RNA_def_property(srna, "show_line_numbers", PROP_BOOLEAN, PROP_NONE);
  RNA_def_property_boolean_sdna(prop, NULL, "showlinenrs", 0);
  RNA_def_property_ui_text(prop, "Line Numbers", "Show line numbers next to the text");
  RNA_def_property_ui_icon(prop, ICON_LINENUMBERS_ON, 0);
  RNA_def_property_update(prop, NC_SPACE | ND_SPACE_TEXT, NULL);

  func = RNA_def_function(srna,
                          "is_syntax_highlight_supported",
                          "rna_SpaceTextEditor_text_is_syntax_highlight_supported");
  RNA_def_function_return(func,
                          RNA_def_boolean(func, "is_syntax_highlight_supported", false, "", ""));
  RNA_def_function_ui_description(func,
                                  "Returns True if the editor supports syntax highlighting "
                                  "for the current text datablock");

  prop = RNA_def_property(srna, "show_syntax_highlight", PROP_BOOLEAN, PROP_NONE);
  RNA_def_property_boolean_sdna(prop, NULL, "showsyntax", 0);
  RNA_def_property_ui_text(prop, "Syntax Highlight", "Syntax highlight for scripting");
  RNA_def_property_ui_icon(prop, ICON_SYNTAX_ON, 0);
  RNA_def_property_update(prop, NC_SPACE | ND_SPACE_TEXT, NULL);

  prop = RNA_def_property(srna, "show_line_highlight", PROP_BOOLEAN, PROP_NONE);
  RNA_def_property_boolean_sdna(prop, NULL, "line_hlight", 0);
  RNA_def_property_ui_text(prop, "Highlight Line", "Highlight the current line");
  RNA_def_property_update(prop, NC_SPACE | ND_SPACE_TEXT, NULL);

  prop = RNA_def_property(srna, "tab_width", PROP_INT, PROP_NONE);
  RNA_def_property_int_sdna(prop, NULL, "tabnumber");
  RNA_def_property_range(prop, 2, 8);
  RNA_def_property_ui_text(prop, "Tab Width", "Number of spaces to display tabs with");
  RNA_def_property_update(prop, NC_SPACE | ND_SPACE_TEXT, "rna_SpaceTextEditor_updateEdited");

  prop = RNA_def_property(srna, "font_size", PROP_INT, PROP_NONE);
  RNA_def_property_int_sdna(prop, NULL, "lheight");
  RNA_def_property_range(prop, 8, 32);
  RNA_def_property_ui_text(prop, "Font Size", "Font size to use for displaying the text");
  RNA_def_property_update(prop, NC_SPACE | ND_SPACE_TEXT, NULL);

  prop = RNA_def_property(srna, "show_margin", PROP_BOOLEAN, PROP_NONE);
  RNA_def_property_boolean_sdna(prop, NULL, "flags", ST_SHOW_MARGIN);
  RNA_def_property_ui_text(prop, "Show Margin", "Show right margin");
  RNA_def_property_update(prop, NC_SPACE | ND_SPACE_TEXT, NULL);

  prop = RNA_def_property(srna, "margin_column", PROP_INT, PROP_NONE);
  RNA_def_property_int_sdna(prop, NULL, "margin_column");
  RNA_def_property_range(prop, 0, 1024);
  RNA_def_property_ui_text(prop, "Margin Column", "Column number to show right margin at");
  RNA_def_property_update(prop, NC_SPACE | ND_SPACE_TEXT, NULL);

  prop = RNA_def_property(srna, "top", PROP_INT, PROP_NONE);
  RNA_def_property_int_sdna(prop, NULL, "top");
  RNA_def_property_range(prop, 0, INT_MAX);
  RNA_def_property_ui_text(prop, "Top Line", "Top line visible");
  RNA_def_property_update(prop, NC_SPACE | ND_SPACE_TEXT, NULL);

  prop = RNA_def_property(srna, "visible_lines", PROP_INT, PROP_NONE);
  RNA_def_property_clear_flag(prop, PROP_EDITABLE);
  RNA_def_property_int_sdna(prop, NULL, "runtime.viewlines");
  RNA_def_property_ui_text(
      prop, "Visible Lines", "Amount of lines that can be visible in current editor");

  /* functionality options */
  prop = RNA_def_property(srna, "use_overwrite", PROP_BOOLEAN, PROP_NONE);
  RNA_def_property_boolean_sdna(prop, NULL, "overwrite", 1);
  RNA_def_property_ui_text(
      prop, "Overwrite", "Overwrite characters when typing rather than inserting them");
  RNA_def_property_update(prop, NC_SPACE | ND_SPACE_TEXT, NULL);

  prop = RNA_def_property(srna, "use_live_edit", PROP_BOOLEAN, PROP_NONE);
  RNA_def_property_boolean_sdna(prop, NULL, "live_edit", 1);
  RNA_def_property_ui_text(prop, "Live Edit", "Run python while editing");
  RNA_def_property_update(prop, NC_SPACE | ND_SPACE_TEXT, NULL);

  /* find */
  prop = RNA_def_property(srna, "use_find_all", PROP_BOOLEAN, PROP_NONE);
  RNA_def_property_boolean_sdna(prop, NULL, "flags", ST_FIND_ALL);
  RNA_def_property_ui_text(
      prop, "Find All", "Search in all text data, instead of only the active one");
  RNA_def_property_update(prop, NC_SPACE | ND_SPACE_TEXT, NULL);

  prop = RNA_def_property(srna, "use_find_wrap", PROP_BOOLEAN, PROP_NONE);
  RNA_def_property_boolean_sdna(prop, NULL, "flags", ST_FIND_WRAP);
  RNA_def_property_ui_text(
      prop, "Find Wrap", "Search again from the start of the file when reaching the end");
  RNA_def_property_update(prop, NC_SPACE | ND_SPACE_TEXT, NULL);

  prop = RNA_def_property(srna, "use_match_case", PROP_BOOLEAN, PROP_NONE);
  RNA_def_property_boolean_sdna(prop, NULL, "flags", ST_MATCH_CASE);
  RNA_def_property_ui_text(
      prop, "Match Case", "Search string is sensitive to uppercase and lowercase letters");
  RNA_def_property_update(prop, NC_SPACE | ND_SPACE_TEXT, NULL);

  prop = RNA_def_property(srna, "find_text", PROP_STRING, PROP_NONE);
  RNA_def_property_string_sdna(prop, NULL, "findstr");
  RNA_def_property_ui_text(prop, "Find Text", "Text to search for with the find tool");
  RNA_def_property_update(prop, NC_SPACE | ND_SPACE_TEXT, NULL);

  prop = RNA_def_property(srna, "replace_text", PROP_STRING, PROP_NONE);
  RNA_def_property_string_sdna(prop, NULL, "replacestr");
  RNA_def_property_ui_text(
      prop, "Replace Text", "Text to replace selected text with using the replace tool");
  RNA_def_property_update(prop, NC_SPACE | ND_SPACE_TEXT, NULL);

  RNA_api_space_text(srna);
}

// bfa - toolbar editor
static void rna_def_space_toolbar(BlenderRNA *brna)
{
  StructRNA *srna;
  // PropertyRNA *prop;

  srna = RNA_def_struct(brna, "SpaceToolbarEditor", "Space");
  RNA_def_struct_sdna(srna, "SpaceToolbar");
  RNA_def_struct_ui_text(srna, "Space Toolbar Editor", "Toolbar editor space data");
}

static void rna_def_space_dopesheet(BlenderRNA *brna)
{
  StructRNA *srna;
  PropertyRNA *prop;

  srna = RNA_def_struct(brna, "SpaceDopeSheetEditor", "Space");
  RNA_def_struct_sdna(srna, "SpaceAction");
  RNA_def_struct_ui_text(srna, "Space Dope Sheet Editor", "Dope Sheet space data");

  rna_def_space_generic_show_region_toggles(
      srna, (1 << RGN_TYPE_UI) | (1 << RGN_TYPE_CHANNELS)); /*bfa - channels */

  /* data */
  prop = RNA_def_property(srna, "action", PROP_POINTER, PROP_NONE);
  RNA_def_property_flag(prop, PROP_EDITABLE);
  RNA_def_property_pointer_funcs(
      prop, NULL, "rna_SpaceDopeSheetEditor_action_set", NULL, "rna_Action_actedit_assign_poll");
  RNA_def_property_ui_text(prop, "Action", "Action displayed and edited in this space");
  RNA_def_property_flag(prop, PROP_CONTEXT_UPDATE);
  RNA_def_property_update(
      prop, NC_ANIMATION | ND_KEYFRAME | NA_EDITED, "rna_SpaceDopeSheetEditor_action_update");

  /* mode (hidden in the UI, see 'ui_mode') */
  prop = RNA_def_property(srna, "mode", PROP_ENUM, PROP_NONE);
  RNA_def_property_enum_sdna(prop, NULL, "mode");
  RNA_def_property_enum_items(prop, rna_enum_space_action_mode_all_items);
  RNA_def_property_ui_text(prop, "Mode", "Editing context being displayed");
  RNA_def_property_flag(prop, PROP_CONTEXT_UPDATE);
  RNA_def_property_update(
      prop, NC_SPACE | ND_SPACE_DOPESHEET, "rna_SpaceDopeSheetEditor_mode_update");

  prop = RNA_def_property(srna, "ui_mode", PROP_ENUM, PROP_NONE);
  RNA_def_property_enum_sdna(prop, NULL, "mode");
  RNA_def_property_enum_items(prop, rna_enum_space_action_ui_mode_items);
  RNA_def_property_ui_text(prop, "Mode", "Editing context being displayed");
  RNA_def_property_flag(prop, PROP_CONTEXT_UPDATE);
  RNA_def_property_update(
      prop, NC_SPACE | ND_SPACE_DOPESHEET, "rna_SpaceDopeSheetEditor_mode_update");

  /* display */
  prop = RNA_def_property(srna, "show_seconds", PROP_BOOLEAN, PROP_NONE);
  RNA_def_property_boolean_sdna(prop, NULL, "flag", SACTION_DRAWTIME);
  RNA_def_property_ui_text(prop, "Show Seconds", "Show timing in seconds not frames");
  RNA_def_property_update(prop, NC_SPACE | ND_SPACE_DOPESHEET, NULL);

  prop = RNA_def_property(srna, "show_sliders", PROP_BOOLEAN, PROP_NONE);
  RNA_def_property_boolean_sdna(prop, NULL, "flag", SACTION_SLIDERS);
  RNA_def_property_ui_text(prop, "Show Sliders", "Show sliders beside F-Curve channels");
  RNA_def_property_update(prop, NC_SPACE | ND_SPACE_DOPESHEET, NULL);

  prop = RNA_def_property(srna, "show_pose_markers", PROP_BOOLEAN, PROP_NONE);
  RNA_def_property_boolean_sdna(prop, NULL, "flag", SACTION_POSEMARKERS_SHOW);
  RNA_def_property_ui_text(prop,
                           "Show Pose Markers",
                           "Show markers belonging to the active action instead of Scene markers "
                           "(Action and Shape Key Editors only)");
  RNA_def_property_update(prop, NC_SPACE | ND_SPACE_DOPESHEET, NULL);

  prop = RNA_def_property(srna, "show_interpolation", PROP_BOOLEAN, PROP_NONE);
  RNA_def_property_boolean_sdna(prop, NULL, "flag", SACTION_SHOW_INTERPOLATION);
  RNA_def_property_ui_text(prop,
                           "Show Handles and Interpolation",
                           "Display keyframe handle types and non-bezier interpolation modes");
  RNA_def_property_update(prop, NC_SPACE | ND_SPACE_DOPESHEET, NULL);

  prop = RNA_def_property(srna, "show_extremes", PROP_BOOLEAN, PROP_NONE);
  RNA_def_property_boolean_sdna(prop, NULL, "flag", SACTION_SHOW_EXTREMES);
  RNA_def_property_ui_text(prop,
                           "Show Curve Extremes",
                           "Mark keyframes where the key value flow changes direction, based on "
                           "comparison with adjacent keys");
  RNA_def_property_update(prop, NC_SPACE | ND_SPACE_DOPESHEET, NULL);

  prop = RNA_def_property(srna, "show_markers", PROP_BOOLEAN, PROP_NONE);
  RNA_def_property_boolean_sdna(prop, NULL, "flag", SACTION_SHOW_MARKERS);
  RNA_def_property_ui_text(
      prop,
      "Show Markers",
      "If any exists, show markers in a separate row at the bottom of the editor");
  RNA_def_property_update(prop, NC_SPACE | ND_SPACE_DOPESHEET, NULL);

  /* editing */
  prop = RNA_def_property(srna, "use_auto_merge_keyframes", PROP_BOOLEAN, PROP_NONE);
  RNA_def_property_boolean_negative_sdna(prop, NULL, "flag", SACTION_NOTRANSKEYCULL);
  RNA_def_property_ui_text(prop, "Auto-Merge Keyframes", "Automatically merge nearby keyframes");
  RNA_def_property_update(prop, NC_SPACE | ND_SPACE_DOPESHEET, NULL);

  prop = RNA_def_property(srna, "use_realtime_update", PROP_BOOLEAN, PROP_NONE);
  RNA_def_property_boolean_negative_sdna(prop, NULL, "flag", SACTION_NOREALTIMEUPDATES);
  RNA_def_property_ui_text(
      prop,
      "Realtime Updates",
      "When transforming keyframes, changes to the animation data are flushed to other views");
  RNA_def_property_update(prop, NC_SPACE | ND_SPACE_DOPESHEET, NULL);

  prop = RNA_def_property(srna, "use_marker_sync", PROP_BOOLEAN, PROP_NONE);
  RNA_def_property_boolean_sdna(prop, NULL, "flag", SACTION_MARKERS_MOVE);
  RNA_def_property_ui_text(prop, "Sync Markers", "Sync Markers with keyframe edits");

  /* dopesheet */
  prop = RNA_def_property(srna, "dopesheet", PROP_POINTER, PROP_NONE);
  RNA_def_property_struct_type(prop, "DopeSheet");
  RNA_def_property_pointer_sdna(prop, NULL, "ads");
  RNA_def_property_ui_text(prop, "Dope Sheet", "Settings for filtering animation data");

  /* autosnap */
  prop = RNA_def_property(srna, "auto_snap", PROP_ENUM, PROP_NONE);
  RNA_def_property_enum_sdna(prop, NULL, "autosnap");
  RNA_def_property_enum_items(prop, autosnap_items);
  RNA_def_property_ui_text(
      prop, "Auto Snap", "Automatic time snapping settings for transformations");
  RNA_def_property_update(prop, NC_SPACE | ND_SPACE_DOPESHEET, NULL);

  /* displaying cache status */
  prop = RNA_def_property(srna, "show_cache", PROP_BOOLEAN, PROP_NONE);
  RNA_def_property_boolean_sdna(prop, NULL, "cache_display", TIME_CACHE_DISPLAY);
  RNA_def_property_ui_text(prop, "Show Cache", "Show the status of cached frames in the timeline");
  RNA_def_property_update(prop, NC_SPACE | ND_SPACE_TIME, NULL);

  prop = RNA_def_property(srna, "cache_softbody", PROP_BOOLEAN, PROP_NONE);
  RNA_def_property_boolean_sdna(prop, NULL, "cache_display", TIME_CACHE_SOFTBODY);
  RNA_def_property_ui_text(prop, "Softbody", "Show the active object's softbody point cache");
  RNA_def_property_update(prop, NC_SPACE | ND_SPACE_TIME, NULL);

  prop = RNA_def_property(srna, "cache_particles", PROP_BOOLEAN, PROP_NONE);
  RNA_def_property_boolean_sdna(prop, NULL, "cache_display", TIME_CACHE_PARTICLES);
  RNA_def_property_ui_text(prop, "Particles", "Show the active object's particle point cache");
  RNA_def_property_update(prop, NC_SPACE | ND_SPACE_TIME, NULL);

  prop = RNA_def_property(srna, "cache_cloth", PROP_BOOLEAN, PROP_NONE);
  RNA_def_property_boolean_sdna(prop, NULL, "cache_display", TIME_CACHE_CLOTH);
  RNA_def_property_ui_text(prop, "Cloth", "Show the active object's cloth point cache");
  RNA_def_property_update(prop, NC_SPACE | ND_SPACE_TIME, NULL);

  prop = RNA_def_property(srna, "cache_smoke", PROP_BOOLEAN, PROP_NONE);
  RNA_def_property_boolean_sdna(prop, NULL, "cache_display", TIME_CACHE_SMOKE);
  RNA_def_property_ui_text(prop, "Smoke", "Show the active object's smoke cache");
  RNA_def_property_update(prop, NC_SPACE | ND_SPACE_TIME, NULL);

  prop = RNA_def_property(srna, "cache_dynamicpaint", PROP_BOOLEAN, PROP_NONE);
  RNA_def_property_boolean_sdna(prop, NULL, "cache_display", TIME_CACHE_DYNAMICPAINT);
  RNA_def_property_ui_text(prop, "Dynamic Paint", "Show the active object's Dynamic Paint cache");
  RNA_def_property_update(prop, NC_SPACE | ND_SPACE_TIME, NULL);

  prop = RNA_def_property(srna, "cache_rigidbody", PROP_BOOLEAN, PROP_NONE);
  RNA_def_property_boolean_sdna(prop, NULL, "cache_display", TIME_CACHE_RIGIDBODY);
  RNA_def_property_ui_text(prop, "Rigid Body", "Show the active object's Rigid Body cache");
  RNA_def_property_update(prop, NC_SPACE | ND_SPACE_TIME, NULL);
}

static void rna_def_space_graph(BlenderRNA *brna)
{
  StructRNA *srna;
  PropertyRNA *prop;

  /* this is basically the same as the one for the 3D-View, but with some entries omitted */
  static const EnumPropertyItem gpivot_items[] = {
      {V3D_AROUND_CENTER_BOUNDS,
       "BOUNDING_BOX_CENTER",
       ICON_PIVOT_BOUNDBOX,
       "Bounding Box Center",
       ""},
      {V3D_AROUND_CURSOR, "CURSOR", ICON_PIVOT_CURSOR, "2D Cursor", ""},
      {V3D_AROUND_LOCAL_ORIGINS,
       "INDIVIDUAL_ORIGINS",
       ICON_PIVOT_INDIVIDUAL,
       "Individual Centers",
       ""},
      /*{V3D_AROUND_CENTER_MEDIAN, "MEDIAN_POINT", 0, "Median Point", ""}, */
      /*{V3D_AROUND_ACTIVE, "ACTIVE_ELEMENT", 0, "Active Element", ""}, */
      {0, NULL, 0, NULL, NULL},
  };

  srna = RNA_def_struct(brna, "SpaceGraphEditor", "Space");
  RNA_def_struct_sdna(srna, "SpaceGraph");
  RNA_def_struct_ui_text(srna, "Space Graph Editor", "Graph Editor space data");

  rna_def_space_generic_show_region_toggles(srna,
                                            (1 << RGN_TYPE_UI) | (1 << RGN_TYPE_HUD) |
                                                (1 << RGN_TYPE_CHANNELS)); /*bfa - channels*/

  /* mode */
  prop = RNA_def_property(srna, "mode", PROP_ENUM, PROP_NONE);
  RNA_def_property_enum_sdna(prop, NULL, "mode");
  RNA_def_property_enum_items(prop, rna_enum_space_graph_mode_items);
  RNA_def_property_ui_text(prop, "Mode", "Editing context being displayed");
  RNA_def_property_flag(prop, PROP_CONTEXT_UPDATE);
  RNA_def_property_update(
      prop, NC_SPACE | ND_SPACE_GRAPH, "rna_SpaceGraphEditor_display_mode_update");

  /* display */
  prop = RNA_def_property(srna, "show_seconds", PROP_BOOLEAN, PROP_NONE);
  RNA_def_property_boolean_sdna(prop, NULL, "flag", SIPO_DRAWTIME);
  RNA_def_property_ui_text(prop, "Show Seconds", "Show timing in seconds not frames");
  RNA_def_property_update(prop, NC_SPACE | ND_SPACE_GRAPH, NULL);

  prop = RNA_def_property(srna, "show_sliders", PROP_BOOLEAN, PROP_NONE);
  RNA_def_property_boolean_sdna(prop, NULL, "flag", SIPO_SLIDERS);
  RNA_def_property_ui_text(prop, "Show Sliders", "Show sliders beside F-Curve channels");
  RNA_def_property_update(prop, NC_SPACE | ND_SPACE_GRAPH, NULL);

  prop = RNA_def_property(srna, "show_handles", PROP_BOOLEAN, PROP_NONE);
  RNA_def_property_boolean_negative_sdna(prop, NULL, "flag", SIPO_NOHANDLES);
  RNA_def_property_ui_text(prop, "Show Handles", "Show handles of Bezier control points");
  RNA_def_property_update(prop, NC_SPACE | ND_SPACE_GRAPH, NULL);

  prop = RNA_def_property(srna, "use_only_selected_curves_handles", PROP_BOOLEAN, PROP_NONE);
  RNA_def_property_boolean_sdna(prop, NULL, "flag", SIPO_SELCUVERTSONLY);
  RNA_def_property_ui_text(prop,
                           "Only Selected Curve Keyframes",
                           "Only keyframes of selected F-Curves are visible and editable");
  RNA_def_property_update(prop, NC_SPACE | ND_SPACE_GRAPH, NULL);

  prop = RNA_def_property(srna, "use_only_selected_keyframe_handles", PROP_BOOLEAN, PROP_NONE);
  RNA_def_property_boolean_sdna(prop, NULL, "flag", SIPO_SELVHANDLESONLY);
  RNA_def_property_ui_text(
      prop, "Only Selected Keyframes Handles", "Only show and edit handles of selected keyframes");
  RNA_def_property_update(prop, NC_SPACE | ND_SPACE_GRAPH, NULL);

  prop = RNA_def_property(srna, "use_beauty_drawing", PROP_BOOLEAN, PROP_NONE);
  RNA_def_property_boolean_negative_sdna(prop, NULL, "flag", SIPO_BEAUTYDRAW_OFF);
  RNA_def_property_ui_text(prop,
                           "Use High Quality Display",
                           "Display F-Curves using Anti-Aliasing and other fancy effects "
                           "(disable for better performance)");
  RNA_def_property_update(prop, NC_SPACE | ND_SPACE_GRAPH, NULL);

  prop = RNA_def_property(srna, "show_markers", PROP_BOOLEAN, PROP_NONE);
  RNA_def_property_boolean_sdna(prop, NULL, "flag", SIPO_SHOW_MARKERS);
  RNA_def_property_ui_text(
      prop,
      "Show Markers",
      "If any exists, show markers in a separate row at the bottom of the editor");
  RNA_def_property_update(prop, NC_SPACE | ND_SPACE_GRAPH, NULL);

  prop = RNA_def_property(srna, "show_extrapolation", PROP_BOOLEAN, PROP_NONE);
  RNA_def_property_boolean_negative_sdna(prop, NULL, "flag", SIPO_NO_DRAW_EXTRAPOLATION);
  RNA_def_property_ui_text(prop, "Show Extrapolation", "");
  RNA_def_property_update(prop, NC_SPACE | ND_SPACE_GRAPH, NULL);

  /* editing */
  prop = RNA_def_property(srna, "use_auto_merge_keyframes", PROP_BOOLEAN, PROP_NONE);
  RNA_def_property_boolean_negative_sdna(prop, NULL, "flag", SIPO_NOTRANSKEYCULL);
  RNA_def_property_ui_text(prop, "AutoMerge Keyframes", "Automatically merge nearby keyframes");
  RNA_def_property_update(prop, NC_SPACE | ND_SPACE_GRAPH, NULL);

  prop = RNA_def_property(srna, "use_realtime_update", PROP_BOOLEAN, PROP_NONE);
  RNA_def_property_boolean_negative_sdna(prop, NULL, "flag", SIPO_NOREALTIMEUPDATES);
  RNA_def_property_ui_text(
      prop,
      "Realtime Updates",
      "When transforming keyframes, changes to the animation data are flushed to other views");
  RNA_def_property_update(prop, NC_SPACE | ND_SPACE_GRAPH, NULL);

  /* cursor */
  prop = RNA_def_property(srna, "show_cursor", PROP_BOOLEAN, PROP_NONE);
  RNA_def_property_boolean_negative_sdna(prop, NULL, "flag", SIPO_NODRAWCURSOR);
  RNA_def_property_ui_text(prop, "Show Cursor", "Show 2D cursor");
  RNA_def_property_update(prop, NC_SPACE | ND_SPACE_GRAPH, NULL);

  prop = RNA_def_property(srna, "cursor_position_x", PROP_FLOAT, PROP_NONE);
  RNA_def_property_float_sdna(prop, NULL, "cursorTime");
  RNA_def_property_ui_text(
      prop, "Cursor X-Value", "Graph Editor 2D-Value cursor - X-Value component");
  RNA_def_property_update(prop, NC_SPACE | ND_SPACE_GRAPH, NULL);

  prop = RNA_def_property(srna, "cursor_position_y", PROP_FLOAT, PROP_NONE);
  RNA_def_property_float_sdna(prop, NULL, "cursorVal");
  RNA_def_property_ui_text(
      prop, "Cursor Y-Value", "Graph Editor 2D-Value cursor - Y-Value component");
  RNA_def_property_update(prop, NC_SPACE | ND_SPACE_GRAPH, NULL);

  prop = RNA_def_property(srna, "pivot_point", PROP_ENUM, PROP_NONE);
  RNA_def_property_enum_sdna(prop, NULL, "around");
  RNA_def_property_enum_items(prop, gpivot_items);
  RNA_def_property_ui_text(prop, "Pivot Point", "Pivot center for rotation/scaling");
  RNA_def_property_update(prop, NC_SPACE | ND_SPACE_GRAPH, NULL);

  /* Dope-sheet. */
  prop = RNA_def_property(srna, "dopesheet", PROP_POINTER, PROP_NONE);
  RNA_def_property_struct_type(prop, "DopeSheet");
  RNA_def_property_pointer_sdna(prop, NULL, "ads");
  RNA_def_property_ui_text(prop, "Dope Sheet", "Settings for filtering animation data");

  /* Auto-snap. */
  prop = RNA_def_property(srna, "auto_snap", PROP_ENUM, PROP_NONE);
  RNA_def_property_enum_sdna(prop, NULL, "autosnap");
  RNA_def_property_enum_items(prop, autosnap_items);
  RNA_def_property_ui_text(
      prop, "Auto Snap", "Automatic time snapping settings for transformations");
  RNA_def_property_update(prop, NC_SPACE | ND_SPACE_GRAPH, NULL);

  /* Read-only state info. */
  prop = RNA_def_property(srna, "has_ghost_curves", PROP_BOOLEAN, PROP_NONE);
  RNA_def_property_boolean_funcs(prop, "rna_SpaceGraphEditor_has_ghost_curves_get", NULL);
  RNA_def_property_clear_flag(prop, PROP_EDITABLE);
  RNA_def_property_ui_text(
      prop, "Has Ghost Curves", "Graph Editor instance has some ghost curves stored");

  /* Normalize curves. */
  prop = RNA_def_property(srna, "use_normalization", PROP_BOOLEAN, PROP_NONE);
  RNA_def_property_boolean_sdna(prop, NULL, "flag", SIPO_NORMALIZE);
  RNA_def_property_ui_text(prop,
                           "Use Normalization",
                           "Display curves in normalized range from -1 to 1, "
                           "for easier editing of multiple curves with different ranges");
  RNA_def_property_update(prop, NC_SPACE | ND_SPACE_GRAPH, NULL);

  prop = RNA_def_property(srna, "use_auto_normalization", PROP_BOOLEAN, PROP_NONE);
  RNA_def_property_boolean_negative_sdna(prop, NULL, "flag", SIPO_NORMALIZE_FREEZE);
  RNA_def_property_ui_text(prop,
                           "Auto Normalization",
                           "Automatically recalculate curve normalization on every curve edit");
  RNA_def_property_update(prop, NC_SPACE | ND_SPACE_GRAPH, NULL);
}

static void rna_def_space_nla(BlenderRNA *brna)
{
  StructRNA *srna;
  PropertyRNA *prop;

  srna = RNA_def_struct(brna, "SpaceNLA", "Space");
  RNA_def_struct_sdna(srna, "SpaceNla");
  RNA_def_struct_ui_text(srna, "Space Nla Editor", "NLA editor space data");

  rna_def_space_generic_show_region_toggles(
      srna, (1 << RGN_TYPE_UI) | (1 << RGN_TYPE_CHANNELS)); /*bfa - channels*/

  /* display */
  prop = RNA_def_property(srna, "show_seconds", PROP_BOOLEAN, PROP_NONE);
  RNA_def_property_boolean_sdna(prop, NULL, "flag", SNLA_DRAWTIME);
  RNA_def_property_ui_text(prop, "Show Seconds", "Show timing in seconds not frames");
  RNA_def_property_update(prop, NC_SPACE | ND_SPACE_NLA, NULL);

  prop = RNA_def_property(srna, "show_strip_curves", PROP_BOOLEAN, PROP_NONE);
  RNA_def_property_boolean_negative_sdna(prop, NULL, "flag", SNLA_NOSTRIPCURVES);
  RNA_def_property_ui_text(prop, "Show Control F-Curves", "Show influence F-Curves on strips");
  RNA_def_property_update(prop, NC_SPACE | ND_SPACE_NLA, NULL);

  prop = RNA_def_property(srna, "show_local_markers", PROP_BOOLEAN, PROP_NONE);
  RNA_def_property_boolean_negative_sdna(prop, NULL, "flag", SNLA_NOLOCALMARKERS);
  RNA_def_property_ui_text(
      prop,
      "Show Local Markers",
      "Show action-local markers on the strips, useful when synchronizing timing across strips");
  RNA_def_property_update(prop, NC_SPACE | ND_SPACE_NLA, NULL);

  prop = RNA_def_property(srna, "show_markers", PROP_BOOLEAN, PROP_NONE);
  RNA_def_property_boolean_sdna(prop, NULL, "flag", SNLA_SHOW_MARKERS);
  RNA_def_property_ui_text(
      prop,
      "Show Markers",
      "If any exists, show markers in a separate row at the bottom of the editor");
  RNA_def_property_update(prop, NC_SPACE | ND_SPACE_NLA, NULL);

  /* editing */
  prop = RNA_def_property(srna, "use_realtime_update", PROP_BOOLEAN, PROP_NONE);
  RNA_def_property_boolean_negative_sdna(prop, NULL, "flag", SNLA_NOREALTIMEUPDATES);
  RNA_def_property_ui_text(
      prop,
      "Realtime Updates",
      "When transforming strips, changes to the animation data are flushed to other views");
  RNA_def_property_update(prop, NC_SPACE | ND_SPACE_NLA, NULL);

  /* dopesheet */
  prop = RNA_def_property(srna, "dopesheet", PROP_POINTER, PROP_NONE);
  RNA_def_property_struct_type(prop, "DopeSheet");
  RNA_def_property_pointer_sdna(prop, NULL, "ads");
  RNA_def_property_ui_text(prop, "Dope Sheet", "Settings for filtering animation data");

  /* autosnap */
  prop = RNA_def_property(srna, "auto_snap", PROP_ENUM, PROP_NONE);
  RNA_def_property_enum_sdna(prop, NULL, "autosnap");
  RNA_def_property_enum_items(prop, autosnap_items);
  RNA_def_property_ui_text(
      prop, "Auto Snap", "Automatic time snapping settings for transformations");
  RNA_def_property_update(prop, NC_SPACE | ND_SPACE_NLA, NULL);
}

static void rna_def_console_line(BlenderRNA *brna)
{
  static const EnumPropertyItem console_line_type_items[] = {
      {CONSOLE_LINE_OUTPUT, "OUTPUT", 0, "Output", ""},
      {CONSOLE_LINE_INPUT, "INPUT", 0, "Input", ""},
      {CONSOLE_LINE_INFO, "INFO", 0, "Info", ""},
      {CONSOLE_LINE_ERROR, "ERROR", 0, "Error", ""},
      {0, NULL, 0, NULL, NULL},
  };

  StructRNA *srna;
  PropertyRNA *prop;

  srna = RNA_def_struct(brna, "ConsoleLine", NULL);
  RNA_def_struct_ui_text(srna, "Console Input", "Input line for the interactive console");

  prop = RNA_def_property(srna, "body", PROP_STRING, PROP_NONE);
  RNA_def_property_string_funcs(
      prop, "rna_ConsoleLine_body_get", "rna_ConsoleLine_body_length", "rna_ConsoleLine_body_set");
  RNA_def_property_ui_text(prop, "Line", "Text in the line");
  RNA_def_property_update(prop, NC_SPACE | ND_SPACE_CONSOLE, NULL);
  RNA_def_property_translation_context(prop, BLT_I18NCONTEXT_ID_TEXT);

  prop = RNA_def_property(
      srna, "current_character", PROP_INT, PROP_NONE); /* copied from text editor */
  RNA_def_property_int_sdna(prop, NULL, "cursor");
  RNA_def_property_int_funcs(prop, NULL, NULL, "rna_ConsoleLine_cursor_index_range");
  RNA_def_property_update(prop, NC_SPACE | ND_SPACE_CONSOLE, NULL);

  prop = RNA_def_property(srna, "type", PROP_ENUM, PROP_NONE);
  RNA_def_property_enum_sdna(prop, NULL, "type");
  RNA_def_property_enum_items(prop, console_line_type_items);
  RNA_def_property_ui_text(prop, "Type", "Console line type when used in scrollback");
}

static void rna_def_space_console(BlenderRNA *brna)
{
  StructRNA *srna;
  PropertyRNA *prop;

  srna = RNA_def_struct(brna, "SpaceConsole", "Space");
  RNA_def_struct_sdna(srna, "SpaceConsole");
  RNA_def_struct_ui_text(srna, "Space Console", "Interactive python console");

  /* display */
  prop = RNA_def_property(srna, "font_size", PROP_INT, PROP_NONE); /* copied from text editor */
  RNA_def_property_int_sdna(prop, NULL, "lheight");
  RNA_def_property_range(prop, 8, 32);
  RNA_def_property_ui_text(prop, "Font Size", "Font size to use for displaying the text");
  RNA_def_property_update(prop, 0, "rna_SpaceConsole_rect_update");

  prop = RNA_def_property(
      srna, "select_start", PROP_INT, PROP_UNSIGNED); /* copied from text editor */
  RNA_def_property_int_sdna(prop, NULL, "sel_start");
  RNA_def_property_update(prop, NC_SPACE | ND_SPACE_CONSOLE, NULL);

  prop = RNA_def_property(
      srna, "select_end", PROP_INT, PROP_UNSIGNED); /* copied from text editor */
  RNA_def_property_int_sdna(prop, NULL, "sel_end");
  RNA_def_property_update(prop, NC_SPACE | ND_SPACE_CONSOLE, NULL);

  prop = RNA_def_property(srna, "prompt", PROP_STRING, PROP_NONE);
  RNA_def_property_ui_text(prop, "Prompt", "Command line prompt");

  prop = RNA_def_property(srna, "language", PROP_STRING, PROP_NONE);
  RNA_def_property_ui_text(prop, "Language", "Command line prompt language");

  prop = RNA_def_property(srna, "history", PROP_COLLECTION, PROP_NONE);
  RNA_def_property_collection_sdna(prop, NULL, "history", NULL);
  RNA_def_property_struct_type(prop, "ConsoleLine");
  RNA_def_property_ui_text(prop, "History", "Command history");

  prop = RNA_def_property(srna, "scrollback", PROP_COLLECTION, PROP_NONE);
  RNA_def_property_collection_sdna(prop, NULL, "scrollback", NULL);
  RNA_def_property_struct_type(prop, "ConsoleLine");
  RNA_def_property_ui_text(prop, "Output", "Command output");
}

/* Filter for datablock types in link/append. */
static void rna_def_fileselect_idfilter(BlenderRNA *brna)
{

  StructRNA *srna = RNA_def_struct(brna, "FileSelectIDFilter", NULL);
  RNA_def_struct_sdna(srna, "FileSelectParams");
  RNA_def_struct_nested(brna, srna, "FileSelectParams");
  RNA_def_struct_ui_text(
      srna, "File Select ID Filter", "Which ID types to show/hide, when browsing a library");

  const struct IDFilterEnumPropertyItem *individual_ids_and_categories[] = {
      rna_enum_id_type_filter_items,
      rna_enum_space_file_id_filter_categories,
      NULL,
  };
  for (uint i = 0; individual_ids_and_categories[i]; i++) {
    for (int j = 0; individual_ids_and_categories[i][j].identifier; j++) {
      PropertyRNA *prop = RNA_def_property(
          srna, individual_ids_and_categories[i][j].identifier, PROP_BOOLEAN, PROP_NONE);
      RNA_def_property_boolean_sdna(
          prop, NULL, "filter_id", individual_ids_and_categories[i][j].flag);
      RNA_def_property_ui_text(prop,
                               individual_ids_and_categories[i][j].name,
                               individual_ids_and_categories[i][j].description);
      RNA_def_property_ui_icon(prop, individual_ids_and_categories[i][j].icon, 0);
      RNA_def_property_update(prop, NC_SPACE | ND_SPACE_FILE_PARAMS, NULL);
    }
  }
}

/* Filter for datablock types in the Asset Browser. */
static void rna_def_fileselect_asset_idfilter(BlenderRNA *brna)
{
  StructRNA *srna = RNA_def_struct(brna, "FileAssetSelectIDFilter", NULL);
  RNA_def_struct_sdna(srna, "FileSelectParams");
  RNA_def_struct_nested(brna, srna, "FileSelectParams");
  RNA_def_struct_ui_text(srna,
                         "File Select Asset Filter",
                         "Which asset types to show/hide, when browsing an asset library");

  static char experimental_prop_names[INDEX_ID_MAX][MAX_NAME];

  for (uint i = 0; rna_enum_id_type_filter_items[i].identifier; i++) {
    const struct IDFilterEnumPropertyItem *item = &rna_enum_id_type_filter_items[i];
    const bool is_experimental = (ED_ASSET_TYPE_IDS_NON_EXPERIMENTAL_FLAGS & item->flag) == 0;

    const char *identifier = rna_enum_id_type_filter_items[i].identifier;
    if (is_experimental) {
      /* Create name for experimental property and store in static buffer. */
      snprintf(experimental_prop_names[i],
               ARRAY_SIZE(experimental_prop_names[i]),
               "experimental_%s",
               identifier);
      identifier = experimental_prop_names[i];
    }

    PropertyRNA *prop = RNA_def_property(srna, identifier, PROP_BOOLEAN, PROP_NONE);
    RNA_def_property_boolean_sdna(prop, NULL, "filter_id", item->flag);
    RNA_def_property_ui_text(prop, item->name, item->description);
    RNA_def_property_ui_icon(prop, item->icon, 0);
    RNA_def_property_update(prop, NC_SPACE | ND_SPACE_FILE_PARAMS, NULL);
  }
}

static void rna_def_fileselect_entry(BlenderRNA *brna)
{
  PropertyRNA *prop;
  StructRNA *srna = RNA_def_struct(brna, "FileSelectEntry", NULL);
  RNA_def_struct_sdna(srna, "FileDirEntry");
  RNA_def_struct_ui_text(srna, "File Select Entry", "A file viewable in the File Browser");

  prop = RNA_def_property(srna, "name", PROP_STRING, PROP_FILENAME);
  RNA_def_property_editable_func(prop, "rna_FileBrowser_FileSelectEntry_name_editable");
  RNA_def_property_clear_flag(prop, PROP_EDITABLE);
  RNA_def_property_string_funcs(prop,
                                "rna_FileBrowser_FileSelectEntry_name_get",
                                "rna_FileBrowser_FileSelectEntry_name_length",
                                NULL);
  RNA_def_property_ui_text(prop, "Name", "");
  RNA_def_struct_name_property(srna, prop);

  prop = RNA_def_property(srna, "relative_path", PROP_STRING, PROP_FILEPATH);
  RNA_def_property_string_funcs(prop,
                                "rna_FileBrowser_FileSelectEntry_relative_path_get",
                                "rna_FileBrowser_FileSelectEntry_relative_path_length",
                                NULL);
  RNA_def_property_ui_text(prop,
                           "Relative Path",
                           "Path relative to the directory currently displayed in the File "
                           "Browser (includes the file name)");
  RNA_def_property_clear_flag(prop, PROP_EDITABLE);

  prop = RNA_def_property(srna, "id_type", PROP_ENUM, PROP_NONE);
  RNA_def_property_enum_items(prop, rna_enum_id_type_items);
  RNA_def_property_enum_funcs(prop,
                              "rna_FileBrowser_FileSelectEntry_id_type_get",
                              NULL,
                              "rna_FileBrowser_FileSelectEntry_id_type_itemf");
  RNA_def_property_clear_flag(prop, PROP_EDITABLE);
  RNA_def_property_ui_text(
      prop,
      "Data-block Type",
      "The type of the data-block, if the file represents one ('NONE' otherwise)");

  prop = RNA_def_property(srna, "local_id", PROP_POINTER, PROP_NONE);
  RNA_def_property_struct_type(prop, "ID");
  RNA_def_property_pointer_funcs(
      prop, "rna_FileBrowser_FileSelectEntry_local_id_get", NULL, NULL, NULL);
  RNA_def_property_ui_text(prop,
                           "",
                           "The local data-block this file represents; only valid if that is a "
                           "data-block in this file");
  RNA_def_property_flag(prop, PROP_HIDDEN);

  prop = RNA_def_int(
      srna,
      "preview_icon_id",
      0,
      INT_MIN,
      INT_MAX,
      "Icon ID",
      "Unique integer identifying the preview of this file as an icon (zero means invalid)",
      INT_MIN,
      INT_MAX);
  RNA_def_property_clear_flag(prop, PROP_EDITABLE);
  RNA_def_property_int_funcs(
      prop, "rna_FileBrowser_FileSelectEntry_preview_icon_id_get", NULL, NULL);

  prop = RNA_def_property(srna, "asset_data", PROP_POINTER, PROP_NONE);
  RNA_def_property_struct_type(prop, "AssetMetaData");
  RNA_def_property_pointer_funcs(
      prop, "rna_FileBrowser_FileSelectEntry_asset_data_get", NULL, NULL, NULL);
  RNA_def_property_ui_text(
      prop, "Asset Data", "Asset data, valid if the file represents an asset");
}

static void rna_def_fileselect_params(BlenderRNA *brna)
{
  StructRNA *srna;
  PropertyRNA *prop;

  static const EnumPropertyItem file_display_items[] = {
      {FILE_VERTICALDISPLAY,
       "LIST_VERTICAL",
       ICON_LONGDISPLAY,
       "Vertical List",
       "Display files as a vertical list"},
      {FILE_HORIZONTALDISPLAY,
       "LIST_HORIZONTAL",
       ICON_SHORTDISPLAY,
       "Horizontal List",
       "Display files as a horizontal list"},
      {FILE_IMGDISPLAY, "THUMBNAIL", ICON_IMGDISPLAY, "Thumbnails", "Display files as thumbnails"},
      {0, NULL, 0, NULL, NULL},
  };

  static const EnumPropertyItem display_size_items[] = {
      {64, "TINY", 0, "Tiny", ""},
      {96, "SMALL", 0, "Small", ""},
      {128, "NORMAL", 0, "Regular", ""},
      {192, "LARGE", 0, "Large", ""},
      {0, NULL, 0, NULL, NULL},
  };

  srna = RNA_def_struct(brna, "FileSelectParams", NULL);
  RNA_def_struct_path_func(srna, "rna_FileSelectParams_path");
  RNA_def_struct_ui_text(srna, "File Select Parameters", "File Select Parameters");

  prop = RNA_def_property(srna, "title", PROP_STRING, PROP_NONE);
  RNA_def_property_string_sdna(prop, NULL, "title");
  RNA_def_property_ui_text(prop, "Title", "Title for the file browser");
  RNA_def_property_clear_flag(prop, PROP_EDITABLE);

  /* Use BYTESTRING rather than DIRPATH as subtype so UI code doesn't add OT_directory_browse
   * button when displaying this prop in the file browser (it would just open a file browser). That
   * should be the only effective difference between the two. */
  prop = RNA_def_property(srna, "directory", PROP_STRING, PROP_BYTESTRING);
  RNA_def_property_string_sdna(prop, NULL, "dir");
  RNA_def_property_ui_text(prop, "Directory", "Directory displayed in the file browser");
  RNA_def_property_update(prop, NC_SPACE | ND_SPACE_FILE_PARAMS, NULL);

  prop = RNA_def_property(srna, "filename", PROP_STRING, PROP_FILENAME);
  RNA_def_property_string_sdna(prop, NULL, "file");
  RNA_def_property_ui_text(prop, "File Name", "Active file in the file browser");
  RNA_def_property_editable_func(prop, "rna_FileSelectParams_filename_editable");
  RNA_def_property_update(prop, NC_SPACE | ND_SPACE_FILE_PARAMS, NULL);

  prop = RNA_def_property(srna, "use_library_browsing", PROP_BOOLEAN, PROP_NONE);
  RNA_def_property_ui_text(
      prop, "Library Browser", "Whether we may browse blender files' content or not");
  RNA_def_property_clear_flag(prop, PROP_EDITABLE);
  RNA_def_property_boolean_funcs(prop, "rna_FileSelectParams_use_lib_get", NULL);

  prop = RNA_def_property(srna, "display_type", PROP_ENUM, PROP_NONE);
  RNA_def_property_enum_sdna(prop, NULL, "display");
  RNA_def_property_enum_items(prop, file_display_items);
  RNA_def_property_ui_text(prop, "Display Mode", "Display mode for the file list");
  RNA_def_property_update(prop, NC_SPACE | ND_SPACE_FILE_PARAMS, NULL);

  prop = RNA_def_property(srna, "recursion_level", PROP_ENUM, PROP_NONE);
  RNA_def_property_enum_items(prop, fileselectparams_recursion_level_items);
  RNA_def_property_enum_funcs(prop, NULL, NULL, "rna_FileSelectParams_recursion_level_itemf");
  RNA_def_property_ui_text(prop, "Recursion", "Numbers of dirtree levels to show simultaneously");
  RNA_def_property_update(prop, NC_SPACE | ND_SPACE_FILE_PARAMS, NULL);

  prop = RNA_def_property(srna, "show_details_size", PROP_BOOLEAN, PROP_NONE);
  RNA_def_property_boolean_sdna(prop, NULL, "details_flags", FILE_DETAILS_SIZE);
  RNA_def_property_ui_text(prop, "File Size", "Show a column listing the size of each file");
  RNA_def_property_update(prop, NC_SPACE | ND_SPACE_FILE_PARAMS, NULL);

  prop = RNA_def_property(srna, "show_details_datetime", PROP_BOOLEAN, PROP_NONE);
  RNA_def_property_boolean_sdna(prop, NULL, "details_flags", FILE_DETAILS_DATETIME);
  RNA_def_property_ui_text(
      prop,
      "File Modification Date",
      "Show a column listing the date and time of modification for each file");
  RNA_def_property_update(prop, NC_SPACE | ND_SPACE_FILE_PARAMS, NULL);

  prop = RNA_def_property(srna, "use_filter", PROP_BOOLEAN, PROP_NONE);
  RNA_def_property_boolean_sdna(prop, NULL, "flag", FILE_FILTER);
  RNA_def_property_ui_text(prop, "Filter Files", "Enable filtering of files");
  RNA_def_property_update(prop, NC_SPACE | ND_SPACE_FILE_PARAMS, NULL);

  prop = RNA_def_property(srna, "show_hidden", PROP_BOOLEAN, PROP_NONE);
  RNA_def_property_boolean_negative_sdna(prop, NULL, "flag", FILE_HIDE_DOT);
  RNA_def_property_ui_text(prop, "Show Hidden", "Show hidden dot files");
  RNA_def_property_update(prop, NC_SPACE | ND_SPACE_FILE_PARAMS, NULL);

  prop = RNA_def_property(srna, "sort_method", PROP_ENUM, PROP_NONE);
  RNA_def_property_enum_sdna(prop, NULL, "sort");
  RNA_def_property_enum_items(prop, rna_enum_fileselect_params_sort_items);
  RNA_def_property_ui_text(prop, "Sort", "");
  RNA_def_property_update(prop, NC_SPACE | ND_SPACE_FILE_PARAMS, NULL);

  prop = RNA_def_property(srna, "use_sort_invert", PROP_BOOLEAN, PROP_NONE);
  RNA_def_property_boolean_sdna(prop, NULL, "flag", FILE_SORT_INVERT);
  RNA_def_property_ui_text(
      prop, "Reverse Sorting", "Sort items descending, from highest value to lowest");
  RNA_def_property_update(prop, NC_SPACE | ND_SPACE_FILE_PARAMS, NULL);

  prop = RNA_def_property(srna, "use_filter_image", PROP_BOOLEAN, PROP_NONE);
  RNA_def_property_boolean_sdna(prop, NULL, "filter", FILE_TYPE_IMAGE);
  RNA_def_property_ui_text(prop, "Filter Images", "Show image files");
  RNA_def_property_ui_icon(prop, ICON_FILE_IMAGE, 0);
  RNA_def_property_update(prop, NC_SPACE | ND_SPACE_FILE_PARAMS, NULL);

  prop = RNA_def_property(srna, "use_filter_blender", PROP_BOOLEAN, PROP_NONE);
  RNA_def_property_boolean_sdna(prop, NULL, "filter", FILE_TYPE_BLENDER);
  RNA_def_property_ui_text(prop, "Filter Blender", "Show .blend files");
  RNA_def_property_ui_icon(prop, ICON_FILE_BLEND, 0);
  RNA_def_property_update(prop, NC_SPACE | ND_SPACE_FILE_PARAMS, NULL);

  prop = RNA_def_property(srna, "use_filter_backup", PROP_BOOLEAN, PROP_NONE);
  RNA_def_property_boolean_sdna(prop, NULL, "filter", FILE_TYPE_BLENDER_BACKUP);
  RNA_def_property_ui_text(
      prop, "Filter Blender Backup Files", "Show .blend1, .blend2, etc. files");
  RNA_def_property_ui_icon(prop, ICON_FILE_BACKUP, 0);
  RNA_def_property_update(prop, NC_SPACE | ND_SPACE_FILE_PARAMS, NULL);

  prop = RNA_def_property(srna, "use_filter_movie", PROP_BOOLEAN, PROP_NONE);
  RNA_def_property_boolean_sdna(prop, NULL, "filter", FILE_TYPE_MOVIE);
  RNA_def_property_ui_text(prop, "Filter Movies", "Show movie files");
  RNA_def_property_ui_icon(prop, ICON_FILE_MOVIE, 0);
  RNA_def_property_update(prop, NC_SPACE | ND_SPACE_FILE_PARAMS, NULL);

  prop = RNA_def_property(srna, "use_filter_script", PROP_BOOLEAN, PROP_NONE);
  RNA_def_property_boolean_sdna(prop, NULL, "filter", FILE_TYPE_PYSCRIPT);
  RNA_def_property_ui_text(prop, "Filter Script", "Show script files");
  RNA_def_property_ui_icon(prop, ICON_FILE_SCRIPT, 0);
  RNA_def_property_update(prop, NC_SPACE | ND_SPACE_FILE_PARAMS, NULL);

  prop = RNA_def_property(srna, "use_filter_font", PROP_BOOLEAN, PROP_NONE);
  RNA_def_property_boolean_sdna(prop, NULL, "filter", FILE_TYPE_FTFONT);
  RNA_def_property_ui_text(prop, "Filter Fonts", "Show font files");
  RNA_def_property_ui_icon(prop, ICON_FILE_FONT, 0);
  RNA_def_property_update(prop, NC_SPACE | ND_SPACE_FILE_PARAMS, NULL);

  prop = RNA_def_property(srna, "use_filter_sound", PROP_BOOLEAN, PROP_NONE);
  RNA_def_property_boolean_sdna(prop, NULL, "filter", FILE_TYPE_SOUND);
  RNA_def_property_ui_text(prop, "Filter Sound", "Show sound files");
  RNA_def_property_ui_icon(prop, ICON_FILE_SOUND, 0);
  RNA_def_property_update(prop, NC_SPACE | ND_SPACE_FILE_PARAMS, NULL);

  prop = RNA_def_property(srna, "use_filter_text", PROP_BOOLEAN, PROP_NONE);
  RNA_def_property_boolean_sdna(prop, NULL, "filter", FILE_TYPE_TEXT);
  RNA_def_property_ui_text(prop, "Filter Text", "Show text files");
  RNA_def_property_ui_icon(prop, ICON_FILE_TEXT, 0);
  RNA_def_property_update(prop, NC_SPACE | ND_SPACE_FILE_PARAMS, NULL);

  prop = RNA_def_property(srna, "use_filter_volume", PROP_BOOLEAN, PROP_NONE);
  RNA_def_property_boolean_sdna(prop, NULL, "filter", FILE_TYPE_VOLUME);
  RNA_def_property_ui_text(prop, "Filter Volume", "Show 3D volume files");
  RNA_def_property_ui_icon(prop, ICON_VOLUME_DATA, 0);
  RNA_def_property_update(prop, NC_SPACE | ND_SPACE_FILE_PARAMS, NULL);

  prop = RNA_def_property(srna, "use_filter_folder", PROP_BOOLEAN, PROP_NONE);
  RNA_def_property_boolean_sdna(prop, NULL, "filter", FILE_TYPE_FOLDER);
  RNA_def_property_ui_text(prop, "Filter Folder", "Show folders");
  RNA_def_property_ui_icon(prop, ICON_FILE_FOLDER, 0);
  RNA_def_property_update(prop, NC_SPACE | ND_SPACE_FILE_PARAMS, NULL);

  prop = RNA_def_property(srna, "use_filter_blendid", PROP_BOOLEAN, PROP_NONE);
  RNA_def_property_boolean_sdna(prop, NULL, "filter", FILE_TYPE_BLENDERLIB);
  RNA_def_property_ui_text(
      prop, "Filter Blender IDs", "Show .blend files items (objects, materials, etc.)");
  RNA_def_property_ui_icon(prop, ICON_BLENDER, 0);
  RNA_def_property_update(prop, NC_SPACE | ND_SPACE_FILE_PARAMS, NULL);

  prop = RNA_def_property(srna, "use_filter_asset_only", PROP_BOOLEAN, PROP_NONE);
  RNA_def_property_boolean_sdna(prop, NULL, "flag", FILE_ASSETS_ONLY);
  RNA_def_property_ui_text(
      prop, "Only Assets", "Hide .blend files items that are not data-blocks with asset metadata");
  RNA_def_property_update(prop, NC_SPACE | ND_SPACE_FILE_PARAMS, NULL);

  prop = RNA_def_property(srna, "filter_id", PROP_POINTER, PROP_NONE);
  RNA_def_property_flag(prop, PROP_NEVER_NULL);
  RNA_def_property_struct_type(prop, "FileSelectIDFilter");
  RNA_def_property_pointer_funcs(prop, "rna_FileSelectParams_filter_id_get", NULL, NULL, NULL);
  RNA_def_property_ui_text(
      prop, "Filter ID Types", "Which ID types to show/hide, when browsing a library");

  prop = RNA_def_property(srna, "filter_glob", PROP_STRING, PROP_NONE);
  RNA_def_property_string_sdna(prop, NULL, "filter_glob");
  RNA_def_property_ui_text(prop,
                           "Extension Filter",
                           "UNIX shell-like filename patterns matching, supports wildcards ('*') "
                           "and list of patterns separated by ';'");
  RNA_def_property_string_funcs(prop, NULL, NULL, "rna_FileSelectPrams_filter_glob_set");
  RNA_def_property_update(prop, NC_SPACE | ND_SPACE_FILE_LIST, NULL);

  prop = RNA_def_property(srna, "filter_search", PROP_STRING, PROP_NONE);
  RNA_def_property_string_sdna(prop, NULL, "filter_search");
  RNA_def_property_ui_text(prop, "Name Filter", "Filter by name, supports '*' wildcard");
  RNA_def_property_flag(prop, PROP_TEXTEDIT_UPDATE);
  RNA_def_property_update(prop, NC_SPACE | ND_SPACE_FILE_LIST, NULL);

  prop = RNA_def_property(srna, "display_size", PROP_ENUM, PROP_NONE);
  RNA_def_property_enum_sdna(prop, NULL, "thumbnail_size");
  RNA_def_property_enum_items(prop, display_size_items);
  RNA_def_property_ui_text(prop,
                           "Display Size",
                           "Change the size of the display (width of columns or thumbnails size)");
  RNA_def_property_update(prop, NC_SPACE | ND_SPACE_FILE_LIST, NULL);
}

static void rna_def_fileselect_asset_params(BlenderRNA *brna)
{
  StructRNA *srna;
  PropertyRNA *prop;

  static const EnumPropertyItem asset_import_type_items[] = {
      {FILE_ASSET_IMPORT_LINK, "LINK", 0, "Link", "Import the assets as linked data-block"},
      {FILE_ASSET_IMPORT_APPEND,
       "APPEND",
       0,
       "Append",
       "Import the assets as copied data-block, with no link to the original asset data-block"},
      {FILE_ASSET_IMPORT_APPEND_REUSE,
       "APPEND_REUSE",
       0,
       "Append (Reuse Data)",
       "Import the assets as copied data-block while avoiding multiple copies of nested, "
       "typically heavy data. For example the textures of a material asset, or the mesh of an "
       "object asset, don't have to be copied every time this asset is imported. The instances of "
       "the asset share the data instead"},
      {0, NULL, 0, NULL, NULL},
  };

  srna = RNA_def_struct(brna, "FileAssetSelectParams", "FileSelectParams");
  RNA_def_struct_ui_text(
      srna, "Asset Select Parameters", "Settings for the file selection in Asset Browser mode");

  prop = rna_def_asset_library_reference_common(srna,
                                                "rna_FileAssetSelectParams_asset_library_get",
                                                "rna_FileAssetSelectParams_asset_library_set");
  RNA_def_property_ui_text(prop, "Asset Library", "");
  RNA_def_property_update(prop, NC_SPACE | ND_SPACE_FILE_PARAMS, NULL);

  prop = RNA_def_property(srna, "catalog_id", PROP_STRING, PROP_NONE);
  RNA_def_property_string_funcs(prop,
                                "rna_FileAssetSelectParams_catalog_id_get",
                                "rna_FileAssetSelectParams_catalog_id_length",
                                NULL);
  RNA_def_property_clear_flag(prop, PROP_EDITABLE);
  RNA_def_property_ui_text(prop, "Catalog UUID", "The UUID of the catalog shown in the browser");

  prop = RNA_def_property(srna, "filter_asset_id", PROP_POINTER, PROP_NONE);
  RNA_def_property_flag(prop, PROP_NEVER_NULL);
  RNA_def_property_struct_type(prop, "FileAssetSelectIDFilter");
  RNA_def_property_pointer_funcs(
      prop, "rna_FileAssetSelectParams_filter_id_get", NULL, NULL, NULL);
  RNA_def_property_ui_text(prop,
                           "Filter Asset Types",
                           "Which asset types to show/hide, when browsing an asset library");

  prop = RNA_def_property(srna, "import_type", PROP_ENUM, PROP_NONE);
  RNA_def_property_enum_items(prop, asset_import_type_items);
  RNA_def_property_ui_text(prop, "Import Type", "Determine how the asset will be imported");
  /* Asset drag info saved by buttons stores the import type, so the space must redraw when import
   * type changes. */
  RNA_def_property_update(prop, NC_SPACE | ND_SPACE_FILE_LIST, NULL);
}

static void rna_def_filemenu_entry(BlenderRNA *brna)
{
  StructRNA *srna;
  PropertyRNA *prop;

  srna = RNA_def_struct(brna, "FileBrowserFSMenuEntry", NULL);
  RNA_def_struct_sdna(srna, "FSMenuEntry");
  RNA_def_struct_ui_text(srna, "File Select Parameters", "File Select Parameters");

  prop = RNA_def_property(srna, "path", PROP_STRING, PROP_FILEPATH);
  RNA_def_property_string_funcs(prop,
                                "rna_FileBrowser_FSMenuEntry_path_get",
                                "rna_FileBrowser_FSMenuEntry_path_length",
                                "rna_FileBrowser_FSMenuEntry_path_set");
  RNA_def_property_ui_text(prop, "Path", "");

  prop = RNA_def_property(srna, "name", PROP_STRING, PROP_NONE);
  RNA_def_property_string_funcs(prop,
                                "rna_FileBrowser_FSMenuEntry_name_get",
                                "rna_FileBrowser_FSMenuEntry_name_length",
                                "rna_FileBrowser_FSMenuEntry_name_set");
  RNA_def_property_editable_func(prop, "rna_FileBrowser_FSMenuEntry_name_get_editable");
  RNA_def_property_ui_text(prop, "Name", "");
  RNA_def_struct_name_property(srna, prop);

  prop = RNA_def_property(srna, "icon", PROP_INT, PROP_NONE);
  RNA_def_property_int_funcs(
      prop, "rna_FileBrowser_FSMenuEntry_icon_get", "rna_FileBrowser_FSMenuEntry_icon_set", NULL);
  RNA_def_property_ui_text(prop, "Icon", "");

  prop = RNA_def_property(srna, "use_save", PROP_BOOLEAN, PROP_NONE);
  RNA_def_property_boolean_funcs(prop, "rna_FileBrowser_FSMenuEntry_use_save_get", NULL);
  RNA_def_property_ui_text(
      prop, "Save", "Whether this path is saved in bookmarks, or generated from OS");
  RNA_def_property_clear_flag(prop, PROP_EDITABLE);

  prop = RNA_def_property(srna, "is_valid", PROP_BOOLEAN, PROP_NONE);
  RNA_def_property_boolean_funcs(prop, "rna_FileBrowser_FSMenuEntry_is_valid_get", NULL);
  RNA_def_property_ui_text(prop, "Valid", "Whether this path is currently reachable");
  RNA_def_property_clear_flag(prop, PROP_EDITABLE);
}

static void rna_def_space_filebrowser(BlenderRNA *brna)
{
  StructRNA *srna;
  PropertyRNA *prop;

  srna = RNA_def_struct(brna, "SpaceFileBrowser", "Space");
  RNA_def_struct_sdna(srna, "SpaceFile");
  RNA_def_struct_ui_text(srna, "Space File Browser", "File browser space data");

  rna_def_space_generic_show_region_toggles(
      srna, (1 << RGN_TYPE_TOOLS) | (1 << RGN_TYPE_UI) | (1 << RGN_TYPE_TOOL_PROPS));

  prop = RNA_def_property(srna, "browse_mode", PROP_ENUM, PROP_NONE);
  RNA_def_property_enum_items(prop, rna_enum_space_file_browse_mode_items);
  RNA_def_property_ui_text(
      prop,
      "Browsing Mode",
      "Type of the File Editor view (regular file browsing or asset browsing)");
  RNA_def_property_update(prop, 0, "rna_SpaceFileBrowser_browse_mode_update");

  prop = RNA_def_property(srna, "params", PROP_POINTER, PROP_NONE);
  RNA_def_property_struct_type(prop, "FileSelectParams");
  RNA_def_property_pointer_funcs(
      prop, "rna_FileBrowser_params_get", NULL, "rna_FileBrowser_params_typef", NULL);
  RNA_def_property_ui_text(
      prop, "Filebrowser Parameter", "Parameters and Settings for the Filebrowser");

  prop = RNA_def_property(srna, "active_operator", PROP_POINTER, PROP_NONE);
  RNA_def_property_pointer_sdna(prop, NULL, "op");
  RNA_def_property_ui_text(prop, "Active Operator", "");

  /* keep this for compatibility with existing presets,
   * not exposed in c++ api because of keyword conflict */
  prop = RNA_def_property(srna, "operator", PROP_POINTER, PROP_NONE);
  RNA_def_property_pointer_sdna(prop, NULL, "op");
  RNA_def_property_ui_text(prop, "Active Operator", "");

  /* bookmarks, recent files etc. */
  prop = RNA_def_collection(srna,
                            "system_folders",
                            "FileBrowserFSMenuEntry",
                            "System Folders",
                            "System's folders (usually root, available hard drives, etc)");
  RNA_def_property_collection_funcs(prop,
                                    "rna_FileBrowser_FSMenuSystem_data_begin",
                                    "rna_FileBrowser_FSMenu_next",
                                    "rna_FileBrowser_FSMenu_end",
                                    "rna_FileBrowser_FSMenu_get",
                                    "rna_FileBrowser_FSMenuSystem_data_length",
                                    NULL,
                                    NULL,
                                    NULL);
  RNA_def_property_clear_flag(prop, PROP_EDITABLE);

  prop = RNA_def_int(srna,
                     "system_folders_active",
                     -1,
                     -1,
                     INT_MAX,
                     "Active System Folder",
                     "Index of active system folder (-1 if none)",
                     -1,
                     INT_MAX);
  RNA_def_property_int_sdna(prop, NULL, "systemnr");
  RNA_def_property_int_funcs(prop,
                             "rna_FileBrowser_FSMenuSystem_active_get",
                             "rna_FileBrowser_FSMenuSystem_active_set",
                             "rna_FileBrowser_FSMenuSystem_active_range");
  RNA_def_property_flag(prop, PROP_CONTEXT_UPDATE);
  RNA_def_property_update(
      prop, NC_SPACE | ND_SPACE_FILE_PARAMS, "rna_FileBrowser_FSMenu_active_update");

  prop = RNA_def_collection(srna,
                            "system_bookmarks",
                            "FileBrowserFSMenuEntry",
                            "System Bookmarks",
                            "System's bookmarks");
  RNA_def_property_collection_funcs(prop,
                                    "rna_FileBrowser_FSMenuSystemBookmark_data_begin",
                                    "rna_FileBrowser_FSMenu_next",
                                    "rna_FileBrowser_FSMenu_end",
                                    "rna_FileBrowser_FSMenu_get",
                                    "rna_FileBrowser_FSMenuSystemBookmark_data_length",
                                    NULL,
                                    NULL,
                                    NULL);
  RNA_def_property_clear_flag(prop, PROP_EDITABLE);

  prop = RNA_def_int(srna,
                     "system_bookmarks_active",
                     -1,
                     -1,
                     INT_MAX,
                     "Active System Bookmark",
                     "Index of active system bookmark (-1 if none)",
                     -1,
                     INT_MAX);
  RNA_def_property_int_sdna(prop, NULL, "system_bookmarknr");
  RNA_def_property_int_funcs(prop,
                             "rna_FileBrowser_FSMenuSystemBookmark_active_get",
                             "rna_FileBrowser_FSMenuSystemBookmark_active_set",
                             "rna_FileBrowser_FSMenuSystemBookmark_active_range");
  RNA_def_property_flag(prop, PROP_CONTEXT_UPDATE);
  RNA_def_property_update(
      prop, NC_SPACE | ND_SPACE_FILE_PARAMS, "rna_FileBrowser_FSMenu_active_update");

  prop = RNA_def_collection(
      srna, "bookmarks", "FileBrowserFSMenuEntry", "Bookmarks", "User's bookmarks");
  RNA_def_property_collection_funcs(prop,
                                    "rna_FileBrowser_FSMenuBookmark_data_begin",
                                    "rna_FileBrowser_FSMenu_next",
                                    "rna_FileBrowser_FSMenu_end",
                                    "rna_FileBrowser_FSMenu_get",
                                    "rna_FileBrowser_FSMenuBookmark_data_length",
                                    NULL,
                                    NULL,
                                    NULL);
  RNA_def_property_clear_flag(prop, PROP_EDITABLE);

  prop = RNA_def_int(srna,
                     "bookmarks_active",
                     -1,
                     -1,
                     INT_MAX,
                     "Active Bookmark",
                     "Index of active bookmark (-1 if none)",
                     -1,
                     INT_MAX);
  RNA_def_property_int_sdna(prop, NULL, "bookmarknr");
  RNA_def_property_int_funcs(prop,
                             "rna_FileBrowser_FSMenuBookmark_active_get",
                             "rna_FileBrowser_FSMenuBookmark_active_set",
                             "rna_FileBrowser_FSMenuBookmark_active_range");
  RNA_def_property_flag(prop, PROP_CONTEXT_UPDATE);
  RNA_def_property_update(
      prop, NC_SPACE | ND_SPACE_FILE_PARAMS, "rna_FileBrowser_FSMenu_active_update");

  prop = RNA_def_collection(
      srna, "recent_folders", "FileBrowserFSMenuEntry", "Recent Folders", "");
  RNA_def_property_collection_funcs(prop,
                                    "rna_FileBrowser_FSMenuRecent_data_begin",
                                    "rna_FileBrowser_FSMenu_next",
                                    "rna_FileBrowser_FSMenu_end",
                                    "rna_FileBrowser_FSMenu_get",
                                    "rna_FileBrowser_FSMenuRecent_data_length",
                                    NULL,
                                    NULL,
                                    NULL);
  RNA_def_property_clear_flag(prop, PROP_EDITABLE);

  prop = RNA_def_int(srna,
                     "recent_folders_active",
                     -1,
                     -1,
                     INT_MAX,
                     "Active Recent Folder",
                     "Index of active recent folder (-1 if none)",
                     -1,
                     INT_MAX);
  RNA_def_property_int_sdna(prop, NULL, "recentnr");
  RNA_def_property_int_funcs(prop,
                             "rna_FileBrowser_FSMenuRecent_active_get",
                             "rna_FileBrowser_FSMenuRecent_active_set",
                             "rna_FileBrowser_FSMenuRecent_active_range");
  RNA_def_property_flag(prop, PROP_CONTEXT_UPDATE);
  RNA_def_property_update(
      prop, NC_SPACE | ND_SPACE_FILE_PARAMS, "rna_FileBrowser_FSMenu_active_update");

  RNA_api_space_filebrowser(srna);
}

static void rna_def_space_info(BlenderRNA *brna)
{
  StructRNA *srna;
  PropertyRNA *prop;

  srna = RNA_def_struct(brna, "SpaceInfo", "Space");
  RNA_def_struct_sdna(srna, "SpaceInfo");
  RNA_def_struct_ui_text(srna, "Space Info", "Info space data");

  /* reporting display */
  prop = RNA_def_property(srna, "show_report_debug", PROP_BOOLEAN, PROP_NONE);
  RNA_def_property_boolean_sdna(prop, NULL, "rpt_mask", INFO_RPT_DEBUG);
  RNA_def_property_ui_text(prop, "Show Debug", "Display debug reporting info");
  RNA_def_property_update(prop, NC_SPACE | ND_SPACE_INFO_REPORT, NULL);

  prop = RNA_def_property(srna, "show_report_info", PROP_BOOLEAN, PROP_NONE);
  RNA_def_property_boolean_sdna(prop, NULL, "rpt_mask", INFO_RPT_INFO);
  RNA_def_property_ui_text(prop, "Show Info", "Display general information");
  RNA_def_property_update(prop, NC_SPACE | ND_SPACE_INFO_REPORT, NULL);

  prop = RNA_def_property(srna, "show_report_operator", PROP_BOOLEAN, PROP_NONE);
  RNA_def_property_boolean_sdna(prop, NULL, "rpt_mask", INFO_RPT_OP);
  RNA_def_property_ui_text(prop, "Show Operator", "Display the operator log");
  RNA_def_property_update(prop, NC_SPACE | ND_SPACE_INFO_REPORT, NULL);

  prop = RNA_def_property(srna, "show_report_warning", PROP_BOOLEAN, PROP_NONE);
  RNA_def_property_boolean_sdna(prop, NULL, "rpt_mask", INFO_RPT_WARN);
  RNA_def_property_ui_text(prop, "Show Warn", "Display warnings");
  RNA_def_property_update(prop, NC_SPACE | ND_SPACE_INFO_REPORT, NULL);

  prop = RNA_def_property(srna, "show_report_error", PROP_BOOLEAN, PROP_NONE);
  RNA_def_property_boolean_sdna(prop, NULL, "rpt_mask", INFO_RPT_ERR);
  RNA_def_property_ui_text(prop, "Show Error", "Display error text");
  RNA_def_property_update(prop, NC_SPACE | ND_SPACE_INFO_REPORT, NULL);
}

static void rna_def_space_userpref(BlenderRNA *brna)
{
  static const EnumPropertyItem filter_type_items[] = {
      {0, "NAME", 0, "Name", "Filter based on the operator name"},
      {1, "KEY", 0, "Key-Binding", "Filter based on key bindings"},
      {0, NULL, 0, NULL, NULL},
  };

  StructRNA *srna;
  PropertyRNA *prop;

  srna = RNA_def_struct(brna, "SpacePreferences", "Space");
  RNA_def_struct_sdna(srna, "SpaceUserPref");
  RNA_def_struct_ui_text(srna, "Space Preferences", "Preferences space data");

  prop = RNA_def_property(srna, "filter_type", PROP_ENUM, PROP_NONE);
  RNA_def_property_enum_sdna(prop, NULL, "filter_type");
  RNA_def_property_enum_items(prop, filter_type_items);
  RNA_def_property_ui_text(prop, "Filter Type", "Filter method");
  RNA_def_property_update(prop, NC_SPACE | ND_SPACE_NODE, NULL);

  prop = RNA_def_property(srna, "filter_text", PROP_STRING, PROP_NONE);
  RNA_def_property_string_sdna(prop, NULL, "filter");
  RNA_def_property_flag(prop, PROP_TEXTEDIT_UPDATE);
  RNA_def_property_ui_text(prop, "Filter", "Search term for filtering in the UI");
}

static void rna_def_node_tree_path(BlenderRNA *brna)
{
  StructRNA *srna;
  PropertyRNA *prop;

  srna = RNA_def_struct(brna, "NodeTreePath", NULL);
  RNA_def_struct_sdna(srna, "bNodeTreePath");
  RNA_def_struct_ui_text(srna, "Node Tree Path", "Element of the node space tree path");

  prop = RNA_def_property(srna, "node_tree", PROP_POINTER, PROP_NONE);
  RNA_def_property_pointer_sdna(prop, NULL, "nodetree");
  RNA_def_property_clear_flag(prop, PROP_EDITABLE);
  RNA_def_property_ui_text(prop, "Node Tree", "Node Tree\nBase node tree from context");
}

static void rna_def_space_node_path_api(BlenderRNA *brna, PropertyRNA *cprop)
{
  StructRNA *srna;
  PropertyRNA *prop, *parm;
  FunctionRNA *func;

  RNA_def_property_srna(cprop, "SpaceNodeEditorPath");
  srna = RNA_def_struct(brna, "SpaceNodeEditorPath", NULL);
  RNA_def_struct_sdna(srna, "SpaceNode");
  RNA_def_struct_ui_text(srna, "Space Node Editor Path", "History of node trees in the editor");

  prop = RNA_def_property(srna, "to_string", PROP_STRING, PROP_NONE);
  RNA_def_property_string_funcs(
      prop, "rna_SpaceNodeEditor_path_get", "rna_SpaceNodeEditor_path_length", NULL);
  RNA_def_property_clear_flag(prop, PROP_EDITABLE);
  RNA_def_struct_ui_text(srna, "Path", "Get the node tree path as a string");

  func = RNA_def_function(srna, "clear", "rna_SpaceNodeEditor_path_clear");
  RNA_def_function_ui_description(func, "Reset the node tree path");
  RNA_def_function_flag(func, FUNC_USE_CONTEXT);

  func = RNA_def_function(srna, "start", "rna_SpaceNodeEditor_path_start");
  RNA_def_function_ui_description(func, "Set the root node tree");
  RNA_def_function_flag(func, FUNC_USE_CONTEXT);
  parm = RNA_def_pointer(func, "node_tree", "NodeTree", "Node Tree", "");
  RNA_def_parameter_flags(parm, 0, PARM_REQUIRED | PARM_RNAPTR);

  func = RNA_def_function(srna, "append", "rna_SpaceNodeEditor_path_append");
  RNA_def_function_ui_description(func, "Append a node group tree to the path");
  RNA_def_function_flag(func, FUNC_USE_CONTEXT);
  parm = RNA_def_pointer(
      func, "node_tree", "NodeTree", "Node Tree", "Node tree to append to the node editor path");
  RNA_def_parameter_flags(parm, 0, PARM_REQUIRED | PARM_RNAPTR);
  parm = RNA_def_pointer(func, "node", "Node", "Node", "Group node linking to this node tree");
  RNA_def_parameter_flags(parm, 0, PARM_RNAPTR);

  func = RNA_def_function(srna, "pop", "rna_SpaceNodeEditor_path_pop");
  RNA_def_function_ui_description(func, "Remove the last node tree from the path");
  RNA_def_function_flag(func, FUNC_USE_CONTEXT);
}

static void rna_def_space_node_overlay(BlenderRNA *brna)
{
  StructRNA *srna;
  PropertyRNA *prop;

  srna = RNA_def_struct(brna, "SpaceNodeOverlay", NULL);
  RNA_def_struct_sdna(srna, "SpaceNode");
  RNA_def_struct_nested(brna, srna, "SpaceNodeEditor");
  RNA_def_struct_path_func(srna, "rna_SpaceNodeOverlay_path");
  RNA_def_struct_ui_text(
      srna, "Overlay Settings", "Settings for display of overlays in the Node Editor");

  prop = RNA_def_property(srna, "show_overlays", PROP_BOOLEAN, PROP_NONE);
  RNA_def_property_boolean_sdna(prop, NULL, "overlay.flag", SN_OVERLAY_SHOW_OVERLAYS);
  RNA_def_property_boolean_default(prop, true);
  RNA_def_property_ui_text(prop, "Show Overlays", "Display overlays like colored or dashed wires");
  RNA_def_property_update(prop, NC_SPACE | ND_SPACE_NODE, NULL);

  prop = RNA_def_property(srna, "show_wire_color", PROP_BOOLEAN, PROP_NONE);
  RNA_def_property_boolean_sdna(prop, NULL, "overlay.flag", SN_OVERLAY_SHOW_WIRE_COLORS);
  RNA_def_property_boolean_default(prop, true);
  RNA_def_property_ui_text(
      prop, "Show Wire Colors", "Color node links based on their connected sockets");
  RNA_def_property_update(prop, NC_SPACE | ND_SPACE_NODE, NULL);

  prop = RNA_def_property(srna, "show_timing", PROP_BOOLEAN, PROP_NONE);
  RNA_def_property_boolean_sdna(prop, NULL, "overlay.flag", SN_OVERLAY_SHOW_TIMINGS);
  RNA_def_property_boolean_default(prop, false);
  RNA_def_property_ui_text(prop, "Show Timing", "Display each node's last execution time");
  RNA_def_property_update(prop, NC_SPACE | ND_SPACE_NODE, NULL);

  prop = RNA_def_property(srna, "show_context_path", PROP_BOOLEAN, PROP_NONE);
  RNA_def_property_boolean_sdna(prop, NULL, "overlay.flag", SN_OVERLAY_SHOW_PATH);
  RNA_def_property_boolean_default(prop, true);
  RNA_def_property_ui_text(prop, "Show Tree Path", "Display breadcrumbs for the editor's context");
  RNA_def_property_update(prop, NC_SPACE | ND_SPACE_NODE, NULL);

  prop = RNA_def_property(srna, "show_named_attributes", PROP_BOOLEAN, PROP_NONE);
  RNA_def_property_boolean_sdna(prop, NULL, "overlay.flag", SN_OVERLAY_SHOW_NAMED_ATTRIBUTES);
  RNA_def_property_boolean_default(prop, true);
  RNA_def_property_ui_text(
      prop, "Show Named Attributes", "Show when nodes are using named attributes");
  RNA_def_property_update(prop, NC_SPACE | ND_SPACE_NODE, NULL);
}

static void rna_def_space_node(BlenderRNA *brna)
{
  StructRNA *srna;
  PropertyRNA *prop;

  static const EnumPropertyItem texture_id_type_items[] = {
      {SNODE_TEX_WORLD, "WORLD", ICON_WORLD, "World", "Edit texture nodes from World"},
      {SNODE_TEX_BRUSH, "BRUSH", ICON_BRUSH_DATA, "Brush", "Edit texture nodes from Brush"},
#  ifdef WITH_FREESTYLE
      {SNODE_TEX_LINESTYLE,
       "LINESTYLE",
       ICON_LINE_DATA,
       "Line Style",
       "Edit texture nodes from Line Style"},
#  endif
      {0, NULL, 0, NULL, NULL},
  };

  static const EnumPropertyItem shader_type_items[] = {
      {SNODE_SHADER_OBJECT, "OBJECT", ICON_OBJECT_DATA, "Object", "Edit shader nodes from Object"},
      {SNODE_SHADER_WORLD, "WORLD", ICON_WORLD, "World", "Edit shader nodes from World"},
#  ifdef WITH_FREESTYLE
      {SNODE_SHADER_LINESTYLE,
       "LINESTYLE",
       ICON_LINE_DATA,
       "Line Style",
       "Edit shader nodes from Line Style"},
#  endif
      {0, NULL, 0, NULL, NULL},
  };

  static const EnumPropertyItem backdrop_channels_items[] = {
      {SNODE_USE_ALPHA,
       "COLOR_ALPHA",
       ICON_IMAGE_RGB_ALPHA,
       "Color and Alpha",
       "Display image with RGB colors and alpha transparency"},
      {0, "COLOR", ICON_IMAGE_RGB, "Color", "Display image with RGB colors"},
      {SNODE_SHOW_ALPHA, "ALPHA", ICON_IMAGE_ALPHA, "Alpha", "Display alpha transparency channel"},
      {SNODE_SHOW_R, "RED", ICON_COLOR_RED, "Red", ""},
      {SNODE_SHOW_G, "GREEN", ICON_COLOR_GREEN, "Green", ""},
      {SNODE_SHOW_B, "BLUE", ICON_COLOR_BLUE, "Blue", ""},
      {0, NULL, 0, NULL, NULL},
  };

  static const EnumPropertyItem insert_ofs_dir_items[] = {
      {SNODE_INSERTOFS_DIR_RIGHT, "RIGHT", 0, "Right"},
      {SNODE_INSERTOFS_DIR_LEFT, "LEFT", 0, "Left"},
      {0, NULL, 0, NULL, NULL},
  };

  static const EnumPropertyItem dummy_items[] = {
      {0, "DUMMY", 0, "", ""},
      {0, NULL, 0, NULL, NULL},
  };

  srna = RNA_def_struct(brna, "SpaceNodeEditor", "Space");
  RNA_def_struct_sdna(srna, "SpaceNode");
  RNA_def_struct_ui_text(srna, "Space Node Editor", "Node editor space data");

  rna_def_space_generic_show_region_toggles(srna, (1 << RGN_TYPE_TOOLS) | (1 << RGN_TYPE_UI));

  prop = RNA_def_property(srna, "tree_type", PROP_ENUM, PROP_NONE);
  RNA_def_property_enum_items(prop, dummy_items);
  RNA_def_property_enum_funcs(prop,
                              "rna_SpaceNodeEditor_tree_type_get",
                              "rna_SpaceNodeEditor_tree_type_set",
                              "rna_SpaceNodeEditor_tree_type_itemf");
  RNA_def_property_ui_text(prop, "Tree Type", "Node tree type to display and edit");
  RNA_def_property_update(prop, NC_SPACE | ND_SPACE_NODE, NULL);

  prop = RNA_def_property(srna, "texture_type", PROP_ENUM, PROP_NONE);
  RNA_def_property_enum_sdna(prop, NULL, "texfrom");
  RNA_def_property_enum_items(prop, texture_id_type_items);
  RNA_def_property_ui_text(prop, "Texture Type", "Type of data to take texture from");
  RNA_def_property_update(prop, NC_SPACE | ND_SPACE_NODE, NULL);

  prop = RNA_def_property(srna, "shader_type", PROP_ENUM, PROP_NONE);
  RNA_def_property_enum_sdna(prop, NULL, "shaderfrom");
  RNA_def_property_enum_items(prop, shader_type_items);
  RNA_def_property_ui_text(prop, "Shader Type", "Type of data to take shader from");
  RNA_def_property_update(prop, NC_SPACE | ND_SPACE_NODE, NULL);

  prop = RNA_def_property(srna, "id", PROP_POINTER, PROP_NONE);
  RNA_def_property_clear_flag(prop, PROP_EDITABLE);
  RNA_def_property_ui_text(prop, "ID", "Data whose nodes are being edited");

  prop = RNA_def_property(srna, "id_from", PROP_POINTER, PROP_NONE);
  RNA_def_property_pointer_sdna(prop, NULL, "from");
  RNA_def_property_clear_flag(prop, PROP_EDITABLE);
  RNA_def_property_ui_text(prop, "ID From", "Data from which the edited data is linked");

  prop = RNA_def_property(srna, "path", PROP_COLLECTION, PROP_NONE);
  RNA_def_property_collection_sdna(prop, NULL, "treepath", NULL);
  RNA_def_property_struct_type(prop, "NodeTreePath");
  RNA_def_property_ui_text(
      prop, "Node Tree Path", "Path from the data to the currently edited node tree");
  rna_def_space_node_path_api(brna, prop);

  prop = RNA_def_property(srna, "node_tree", PROP_POINTER, PROP_NONE);
  RNA_def_property_pointer_funcs(
      prop, NULL, "rna_SpaceNodeEditor_node_tree_set", NULL, "rna_SpaceNodeEditor_node_tree_poll");
  RNA_def_property_pointer_sdna(prop, NULL, "nodetree");
  RNA_def_property_flag(prop, PROP_EDITABLE | PROP_CONTEXT_UPDATE);
  RNA_def_property_ui_text(prop, "Node Tree", "Base node tree from context");
  RNA_def_property_update(prop, NC_SPACE | ND_SPACE_NODE, "rna_SpaceNodeEditor_node_tree_update");

  prop = RNA_def_property(srna, "edit_tree", PROP_POINTER, PROP_NONE);
  RNA_def_property_pointer_sdna(prop, NULL, "edittree");
  RNA_def_property_clear_flag(prop, PROP_EDITABLE);
  RNA_def_property_ui_text(prop, "Edit Tree", "Node tree being displayed and edited");

  prop = RNA_def_property(srna, "pin", PROP_BOOLEAN, PROP_NONE);
  RNA_def_property_boolean_sdna(prop, NULL, "flag", SNODE_PIN);
  RNA_def_property_ui_text(prop, "Pinned", "Use the pinned node tree");
  RNA_def_property_ui_icon(prop, ICON_UNPINNED, 1);
  RNA_def_property_update(prop, NC_SPACE | ND_SPACE_NODE, NULL);

  prop = RNA_def_property(srna, "show_backdrop", PROP_BOOLEAN, PROP_NONE);
  RNA_def_property_boolean_sdna(prop, NULL, "flag", SNODE_BACKDRAW);
  RNA_def_property_ui_text(
      prop, "Backdrop", "Use active Viewer Node output as backdrop for compositing nodes");
  RNA_def_property_update(
      prop, NC_SPACE | ND_SPACE_NODE_VIEW, "rna_SpaceNodeEditor_show_backdrop_update");

  prop = RNA_def_property(srna, "show_annotation", PROP_BOOLEAN, PROP_NONE);
  RNA_def_property_boolean_sdna(prop, NULL, "flag", SNODE_SHOW_GPENCIL);
  RNA_def_property_ui_text(prop, "Show Annotation", "Show annotations for this view");
  RNA_def_property_update(prop, NC_SPACE | ND_SPACE_NODE_VIEW, NULL);

  prop = RNA_def_property(srna, "use_auto_render", PROP_BOOLEAN, PROP_NONE);
  RNA_def_property_boolean_sdna(prop, NULL, "flag", SNODE_AUTO_RENDER);
  RNA_def_property_ui_text(
      prop, "Auto Render", "Re-render and composite changed layers on 3D edits");
  RNA_def_property_update(prop, NC_SPACE | ND_SPACE_NODE_VIEW, NULL);

  prop = RNA_def_property(srna, "backdrop_zoom", PROP_FLOAT, PROP_NONE);
  RNA_def_property_float_sdna(prop, NULL, "zoom");
  RNA_def_property_float_default(prop, 1.0f);
  RNA_def_property_range(prop, 0.01f, FLT_MAX);
  RNA_def_property_ui_range(prop, 0.01, 100, 1, 2);
  RNA_def_property_ui_text(prop, "Backdrop Zoom", "Backdrop zoom factor");
  RNA_def_property_update(prop, NC_SPACE | ND_SPACE_NODE_VIEW, NULL);

  prop = RNA_def_property(srna, "backdrop_offset", PROP_FLOAT, PROP_NONE);
  RNA_def_property_float_sdna(prop, NULL, "xof");
  RNA_def_property_array(prop, 2);
  RNA_def_property_ui_text(prop, "Backdrop Offset", "Backdrop offset");
  RNA_def_property_update(prop, NC_SPACE | ND_SPACE_NODE_VIEW, NULL);

  prop = RNA_def_property(srna, "backdrop_channels", PROP_ENUM, PROP_NONE);
  RNA_def_property_enum_bitflag_sdna(prop, NULL, "flag");
  RNA_def_property_enum_items(prop, backdrop_channels_items);
  RNA_def_property_ui_text(prop, "Display Channels", "Channels of the image to draw");
  RNA_def_property_update(prop, NC_SPACE | ND_SPACE_NODE_VIEW, NULL);
  /* the mx/my "cursor" in the node editor is used only by operators to store the mouse position */
  prop = RNA_def_property(srna, "cursor_location", PROP_FLOAT, PROP_XYZ);
  RNA_def_property_array(prop, 2);
  RNA_def_property_float_funcs(prop,
                               "rna_SpaceNodeEditor_cursor_location_get",
                               "rna_SpaceNodeEditor_cursor_location_set",
                               NULL);
  RNA_def_property_ui_text(prop, "Cursor Location", "Location for adding new nodes");
  RNA_def_property_update(prop, NC_SPACE | ND_SPACE_NODE_VIEW, NULL);

  /* insert offset (called "Auto-offset" in UI) */
  prop = RNA_def_property(srna, "use_insert_offset", PROP_BOOLEAN, PROP_NONE);
  RNA_def_property_boolean_negative_sdna(prop, NULL, "flag", SNODE_SKIP_INSOFFSET);
  RNA_def_property_ui_text(prop,
                           "Auto-offset",
                           "Automatically offset the following or previous nodes in a "
                           "chain when inserting a new node");
  RNA_def_property_ui_icon(prop, ICON_NODE_INSERT_ON, 1);
  RNA_def_property_update(prop, NC_SPACE | ND_SPACE_NODE_VIEW, NULL);

  prop = RNA_def_property(srna, "insert_offset_direction", PROP_ENUM, PROP_NONE);
  RNA_def_property_enum_bitflag_sdna(prop, NULL, "insert_ofs_dir");
  RNA_def_property_enum_items(prop, insert_ofs_dir_items);
  RNA_def_property_ui_text(
      prop, "Auto-offset Direction", "Direction to offset nodes on insertion");
  RNA_def_property_update(prop, NC_SPACE | ND_SPACE_NODE_VIEW, NULL);

  /* Overlays */
  prop = RNA_def_property(srna, "overlay", PROP_POINTER, PROP_NONE);
  RNA_def_property_flag(prop, PROP_NEVER_NULL);
  RNA_def_property_struct_type(prop, "SpaceNodeOverlay");
  RNA_def_property_pointer_funcs(prop, "rna_SpaceNode_overlay_get", NULL, NULL, NULL);
  RNA_def_property_ui_text(
      prop, "Overlay Settings", "Settings for display of overlays in the Node Editor");

  rna_def_space_node_overlay(brna);
  RNA_api_space_node(srna);
}

static void rna_def_space_clip(BlenderRNA *brna)
{
  StructRNA *srna;
  PropertyRNA *prop;

  static const EnumPropertyItem view_items[] = {
      {SC_VIEW_CLIP, "CLIP", ICON_SEQUENCE, "Clip", "Show editing clip preview"},
      {SC_VIEW_GRAPH, "GRAPH", ICON_GRAPH, "Graph", "Show graph view for active element"},
      {SC_VIEW_DOPESHEET,
       "DOPESHEET",
       ICON_ACTION,
       "Dopesheet",
       "Dopesheet view for tracking data"},
      {0, NULL, 0, NULL, NULL},
  };

  static const EnumPropertyItem annotation_source_items[] = {
      {SC_GPENCIL_SRC_CLIP, "CLIP", 0, "Clip", "Show annotation data which belongs to movie clip"},
      {SC_GPENCIL_SRC_TRACK,
       "TRACK",
       0,
       "Track",
       "Show annotation data which belongs to active track"},
      {0, NULL, 0, NULL, NULL},
  };

  static const EnumPropertyItem pivot_items[] = {
      {V3D_AROUND_CENTER_BOUNDS,
       "BOUNDING_BOX_CENTER",
       ICON_PIVOT_BOUNDBOX,
       "Bounding Box Center",
       "Pivot around bounding box center of selected object(s)"},
      {V3D_AROUND_CURSOR, "CURSOR", ICON_PIVOT_CURSOR, "2D Cursor", "Pivot around the 2D cursor"},
      {V3D_AROUND_LOCAL_ORIGINS,
       "INDIVIDUAL_ORIGINS",
       ICON_PIVOT_INDIVIDUAL,
       "Individual Origins",
       "Pivot around each object's own origin"},
      {V3D_AROUND_CENTER_MEDIAN,
       "MEDIAN_POINT",
       ICON_PIVOT_MEDIAN,
       "Median Point",
       "Pivot around the median point of selected objects"},
      {0, NULL, 0, NULL, NULL},
  };

  srna = RNA_def_struct(brna, "SpaceClipEditor", "Space");
  RNA_def_struct_sdna(srna, "SpaceClip");
  RNA_def_struct_ui_text(srna, "Space Clip Editor", "Clip editor space data");

  rna_def_space_generic_show_region_toggles(
      srna, (1 << RGN_TYPE_TOOLS) | (1 << RGN_TYPE_UI) | (1 << RGN_TYPE_HUD));

  /* movieclip */
  prop = RNA_def_property(srna, "clip", PROP_POINTER, PROP_NONE);
  RNA_def_property_flag(prop, PROP_EDITABLE);
  RNA_def_property_ui_text(prop, "Movie Clip", "Movie clip displayed and edited in this space");
  RNA_def_property_pointer_funcs(prop, NULL, "rna_SpaceClipEditor_clip_set", NULL, NULL);
  RNA_def_property_update(prop, NC_SPACE | ND_SPACE_CLIP, NULL);

  /* clip user */
  prop = RNA_def_property(srna, "clip_user", PROP_POINTER, PROP_NONE);
  RNA_def_property_flag(prop, PROP_NEVER_NULL);
  RNA_def_property_struct_type(prop, "MovieClipUser");
  RNA_def_property_pointer_sdna(prop, NULL, "user");
  RNA_def_property_ui_text(
      prop, "Movie Clip User", "Parameters defining which frame of the movie clip is displayed");
  RNA_def_property_update(prop, NC_SPACE | ND_SPACE_CLIP, NULL);

  /* mask */
  rna_def_space_mask_info(srna, NC_SPACE | ND_SPACE_CLIP, "rna_SpaceClipEditor_mask_set");

  /* mode */
  prop = RNA_def_property(srna, "mode", PROP_ENUM, PROP_NONE);
  RNA_def_property_enum_sdna(prop, NULL, "mode");
  RNA_def_property_enum_items(prop, rna_enum_clip_editor_mode_items);
  RNA_def_property_ui_text(prop, "Mode", "Editing context being displayed");
  RNA_def_property_update(prop, NC_SPACE | ND_SPACE_CLIP, "rna_SpaceClipEditor_clip_mode_update");

  /* view */
  prop = RNA_def_property(srna, "view", PROP_ENUM, PROP_NONE);
  RNA_def_property_enum_sdna(prop, NULL, "view");
  RNA_def_property_enum_items(prop, view_items);
  RNA_def_property_ui_text(prop, "View", "Type of the clip editor view");
  RNA_def_property_translation_context(prop, BLT_I18NCONTEXT_ID_MOVIECLIP);
  RNA_def_property_update(prop, NC_SPACE | ND_SPACE_CLIP, "rna_SpaceClipEditor_view_type_update");

  /* show pattern */
  prop = RNA_def_property(srna, "show_marker_pattern", PROP_BOOLEAN, PROP_NONE);
  RNA_def_property_ui_text(prop, "Show Marker Pattern", "Show pattern boundbox for markers");
  RNA_def_property_boolean_sdna(prop, NULL, "flag", SC_SHOW_MARKER_PATTERN);
  RNA_def_property_update(prop, NC_SPACE | ND_SPACE_CLIP, NULL);

  /* show search */
  prop = RNA_def_property(srna, "show_marker_search", PROP_BOOLEAN, PROP_NONE);
  RNA_def_property_ui_text(prop, "Show Marker Search", "Show search boundbox for markers");
  RNA_def_property_boolean_sdna(prop, NULL, "flag", SC_SHOW_MARKER_SEARCH);
  RNA_def_property_update(prop, NC_SPACE | ND_SPACE_CLIP, NULL);

  /* lock to selection */
  prop = RNA_def_property(srna, "lock_selection", PROP_BOOLEAN, PROP_NONE);
  RNA_def_property_ui_text(
      prop, "Lock to Selection", "Lock viewport to selected markers during playback");
  RNA_def_property_boolean_sdna(prop, NULL, "flag", SC_LOCK_SELECTION);
  RNA_def_property_update(
      prop, NC_SPACE | ND_SPACE_CLIP, "rna_SpaceClipEditor_lock_selection_update");

  /* lock to time cursor */
  prop = RNA_def_property(srna, "lock_time_cursor", PROP_BOOLEAN, PROP_NONE);
  RNA_def_property_ui_text(
      prop, "Lock to Time Cursor", "Lock curves view to time cursor during playback and tracking");
  RNA_def_property_boolean_sdna(prop, NULL, "flag", SC_LOCK_TIMECURSOR);
  RNA_def_property_update(prop, NC_SPACE | ND_SPACE_CLIP, NULL);

  /* show markers paths */
  prop = RNA_def_property(srna, "show_track_path", PROP_BOOLEAN, PROP_NONE);
  RNA_def_property_boolean_sdna(prop, NULL, "flag", SC_SHOW_TRACK_PATH);
  RNA_def_property_ui_text(prop, "Show Track Path", "Show path of how track moves");
  RNA_def_property_update(prop, NC_SPACE | ND_SPACE_CLIP, NULL);

  /* path length */
  prop = RNA_def_property(srna, "path_length", PROP_INT, PROP_NONE);
  RNA_def_property_int_sdna(prop, NULL, "path_length");
  RNA_def_property_range(prop, 0, INT_MAX);
  RNA_def_property_ui_text(prop, "Path Length", "Length of displaying path, in frames");
  RNA_def_property_update(prop, NC_SPACE | ND_SPACE_CLIP, NULL);

  /* show tiny markers */
  prop = RNA_def_property(srna, "show_tiny_markers", PROP_BOOLEAN, PROP_NONE);
  RNA_def_property_ui_text(prop, "Show Tiny Markers", "Show markers in a more compact manner");
  RNA_def_property_boolean_sdna(prop, NULL, "flag", SC_SHOW_TINY_MARKER);
  RNA_def_property_update(prop, NC_SPACE | ND_SPACE_CLIP, NULL);

  /* show bundles */
  prop = RNA_def_property(srna, "show_bundles", PROP_BOOLEAN, PROP_NONE);
  RNA_def_property_ui_text(prop, "Show Bundles", "Show projection of 3D markers into footage");
  RNA_def_property_boolean_sdna(prop, NULL, "flag", SC_SHOW_BUNDLES);
  RNA_def_property_update(prop, NC_SPACE | ND_SPACE_CLIP, NULL);

  /* mute footage */
  prop = RNA_def_property(srna, "use_mute_footage", PROP_BOOLEAN, PROP_NONE);
  RNA_def_property_ui_text(prop, "Mute Footage", "Mute footage and show black background instead");
  RNA_def_property_boolean_sdna(prop, NULL, "flag", SC_MUTE_FOOTAGE);
  RNA_def_property_update(prop, NC_SPACE | ND_SPACE_CLIP, NULL);

  /* hide disabled */
  prop = RNA_def_property(srna, "show_disabled", PROP_BOOLEAN, PROP_NONE);
  RNA_def_property_ui_text(prop, "Show Disabled", "Show disabled tracks from the footage");
  RNA_def_property_boolean_negative_sdna(prop, NULL, "flag", SC_HIDE_DISABLED);
  RNA_def_property_update(prop, NC_SPACE | ND_SPACE_CLIP, NULL);

  prop = RNA_def_property(srna, "show_metadata", PROP_BOOLEAN, PROP_NONE);
  RNA_def_property_boolean_sdna(prop, NULL, "flag", SC_SHOW_METADATA);
  RNA_def_property_ui_text(prop, "Show Metadata", "Show metadata of clip");
  RNA_def_property_update(prop, NC_SPACE | ND_SPACE_CLIP, NULL);

  /* scopes */
  prop = RNA_def_property(srna, "scopes", PROP_POINTER, PROP_NONE);
  RNA_def_property_pointer_sdna(prop, NULL, "scopes");
  RNA_def_property_struct_type(prop, "MovieClipScopes");
  RNA_def_property_ui_text(prop, "Scopes", "Scopes to visualize movie clip statistics");

  /* show names */
  prop = RNA_def_property(srna, "show_names", PROP_BOOLEAN, PROP_NONE);
  RNA_def_property_boolean_sdna(prop, NULL, "flag", SC_SHOW_NAMES);
  RNA_def_property_ui_text(prop, "Show Names", "Show track names and status");
  RNA_def_property_update(prop, NC_SPACE | ND_SPACE_CLIP, NULL);

  /* show grid */
  prop = RNA_def_property(srna, "show_grid", PROP_BOOLEAN, PROP_NONE);
  RNA_def_property_boolean_sdna(prop, NULL, "flag", SC_SHOW_GRID);
  RNA_def_property_ui_text(prop, "Show Grid", "Show grid showing lens distortion");
  RNA_def_property_update(prop, NC_SPACE | ND_SPACE_CLIP, NULL);

  /* show stable */
  prop = RNA_def_property(srna, "show_stable", PROP_BOOLEAN, PROP_NONE);
  RNA_def_property_boolean_sdna(prop, NULL, "flag", SC_SHOW_STABLE);
  RNA_def_property_ui_text(
      prop, "Show Stable", "Show stable footage in editor (if stabilization is enabled)");
  RNA_def_property_update(prop, NC_SPACE | ND_SPACE_CLIP, NULL);

  /* manual calibration */
  prop = RNA_def_property(srna, "use_manual_calibration", PROP_BOOLEAN, PROP_NONE);
  RNA_def_property_boolean_sdna(prop, NULL, "flag", SC_MANUAL_CALIBRATION);
  RNA_def_property_ui_text(prop, "Manual Calibration", "Use manual calibration helpers");
  RNA_def_property_update(prop, NC_SPACE | ND_SPACE_CLIP, NULL);

  /* show annotation */
  prop = RNA_def_property(srna, "show_annotation", PROP_BOOLEAN, PROP_NONE);
  RNA_def_property_boolean_sdna(prop, NULL, "flag", SC_SHOW_ANNOTATION);
  RNA_def_property_ui_text(prop, "Show Annotation", "Show annotations for this view");
  RNA_def_property_update(prop, NC_SPACE | ND_SPACE_CLIP, NULL);

  /* show filters */
  prop = RNA_def_property(srna, "show_filters", PROP_BOOLEAN, PROP_NONE);
  RNA_def_property_boolean_sdna(prop, NULL, "flag", SC_SHOW_FILTERS);
  RNA_def_property_ui_text(prop, "Show Filters", "Show filters for graph editor");
  RNA_def_property_update(prop, NC_SPACE | ND_SPACE_CLIP, NULL);

  /* show graph_frames */
  prop = RNA_def_property(srna, "show_graph_frames", PROP_BOOLEAN, PROP_NONE);
  RNA_def_property_boolean_sdna(prop, NULL, "flag", SC_SHOW_GRAPH_FRAMES);
  RNA_def_property_ui_text(
      prop,
      "Show Frames",
      "Show curve for per-frame average error (camera motion should be solved first)");
  RNA_def_property_update(prop, NC_SPACE | ND_SPACE_CLIP, NULL);

  /* show graph tracks motion */
  prop = RNA_def_property(srna, "show_graph_tracks_motion", PROP_BOOLEAN, PROP_NONE);
  RNA_def_property_boolean_sdna(prop, NULL, "flag", SC_SHOW_GRAPH_TRACKS_MOTION);
  RNA_def_property_ui_text(
      prop,
      "Show Tracks Motion",
      "Display the speed curves (in \"x\" direction red, in \"y\" direction green) "
      "for the selected tracks");
  RNA_def_property_update(prop, NC_SPACE | ND_SPACE_CLIP, NULL);

  /* show graph tracks motion */
  prop = RNA_def_property(srna, "show_graph_tracks_error", PROP_BOOLEAN, PROP_NONE);
  RNA_def_property_boolean_sdna(prop, NULL, "flag", SC_SHOW_GRAPH_TRACKS_ERROR);
  RNA_def_property_ui_text(
      prop, "Show Tracks Error", "Display the reprojection error curve for selected tracks");
  RNA_def_property_update(prop, NC_SPACE | ND_SPACE_CLIP, NULL);

  /* show_only_selected */
  prop = RNA_def_property(srna, "show_graph_only_selected", PROP_BOOLEAN, PROP_NONE);
  RNA_def_property_boolean_sdna(prop, NULL, "flag", SC_SHOW_GRAPH_SEL_ONLY);
  RNA_def_property_ui_text(
      prop, "Only Show Selected", "Only include channels relating to selected objects and data");
  RNA_def_property_ui_icon(prop, ICON_RESTRICT_SELECT_OFF, 0);
  RNA_def_property_update(prop, NC_SPACE | ND_SPACE_CLIP, NULL);

  /* show_hidden */
  prop = RNA_def_property(srna, "show_graph_hidden", PROP_BOOLEAN, PROP_NONE);
  RNA_def_property_boolean_sdna(prop, NULL, "flag", SC_SHOW_GRAPH_HIDDEN);
  RNA_def_property_ui_text(
      prop, "Display Hidden", "Include channels from objects/bone that aren't visible");
  RNA_def_property_ui_icon(prop, ICON_GHOST_ENABLED, 0);
  RNA_def_property_update(prop, NC_SPACE | ND_SPACE_CLIP, NULL);

  /* ** channels ** */

  /* show_red_channel */
  prop = RNA_def_property(srna, "show_red_channel", PROP_BOOLEAN, PROP_NONE);
  RNA_def_property_boolean_negative_sdna(prop, NULL, "postproc_flag", MOVIECLIP_DISABLE_RED);
  RNA_def_property_ui_text(prop, "Show Red Channel", "Show red channel in the frame");
  RNA_def_property_update(prop, NC_SPACE | ND_SPACE_CLIP, NULL);

  /* show_green_channel */
  prop = RNA_def_property(srna, "show_green_channel", PROP_BOOLEAN, PROP_NONE);
  RNA_def_property_boolean_negative_sdna(prop, NULL, "postproc_flag", MOVIECLIP_DISABLE_GREEN);
  RNA_def_property_ui_text(prop, "Show Green Channel", "Show green channel in the frame");
  RNA_def_property_update(prop, NC_SPACE | ND_SPACE_CLIP, NULL);

  /* show_blue_channel */
  prop = RNA_def_property(srna, "show_blue_channel", PROP_BOOLEAN, PROP_NONE);
  RNA_def_property_boolean_negative_sdna(prop, NULL, "postproc_flag", MOVIECLIP_DISABLE_BLUE);
  RNA_def_property_ui_text(prop, "Show Blue Channel", "Show blue channel in the frame");
  RNA_def_property_update(prop, NC_SPACE | ND_SPACE_CLIP, NULL);

  /* preview_grayscale */
  prop = RNA_def_property(srna, "use_grayscale_preview", PROP_BOOLEAN, PROP_NONE);
  RNA_def_property_boolean_sdna(prop, NULL, "postproc_flag", MOVIECLIP_PREVIEW_GRAYSCALE);
  RNA_def_property_ui_text(prop, "Grayscale", "Display frame in grayscale mode");
  RNA_def_property_update(prop, NC_MOVIECLIP | ND_DISPLAY, NULL);

  /* timeline */
  prop = RNA_def_property(srna, "show_seconds", PROP_BOOLEAN, PROP_NONE);
  RNA_def_property_boolean_sdna(prop, NULL, "flag", SC_SHOW_SECONDS);
  RNA_def_property_ui_text(prop, "Show Seconds", "Show timing in seconds not frames");
  RNA_def_property_update(prop, NC_MOVIECLIP | ND_DISPLAY, NULL);

  /* grease pencil source */
  prop = RNA_def_property(srna, "annotation_source", PROP_ENUM, PROP_NONE);
  RNA_def_property_enum_sdna(prop, NULL, "gpencil_src");
  RNA_def_property_enum_items(prop, annotation_source_items);
  RNA_def_property_ui_text(prop, "Annotation Source", "Where the annotation comes from");
  RNA_def_property_translation_context(prop, BLT_I18NCONTEXT_ID_MOVIECLIP);
  RNA_def_property_update(prop, NC_MOVIECLIP | ND_DISPLAY, NULL);

  /* transform */
  prop = RNA_def_property(srna, "cursor_location", PROP_FLOAT, PROP_XYZ);
  RNA_def_property_float_sdna(prop, NULL, "cursor");
  RNA_def_property_array(prop, 2);
  RNA_def_property_ui_text(prop, "2D Cursor Location", "2D cursor location for this view");
  RNA_def_property_update(prop, NC_SPACE | ND_SPACE_CLIP, NULL);

  /* pivot point */
  prop = RNA_def_property(srna, "pivot_point", PROP_ENUM, PROP_NONE);
  RNA_def_property_enum_sdna(prop, NULL, "around");
  RNA_def_property_enum_items(prop, pivot_items);
  RNA_def_property_ui_text(prop, "Pivot Point", "Pivot center for rotation/scaling");
  RNA_def_property_update(prop, NC_SPACE | ND_SPACE_CLIP, NULL);
}

static void rna_def_spreadsheet_column_id(BlenderRNA *brna)
{
  StructRNA *srna;
  PropertyRNA *prop;

  srna = RNA_def_struct(brna, "SpreadsheetColumnID", NULL);
  RNA_def_struct_sdna(srna, "SpreadsheetColumnID");
  RNA_def_struct_ui_text(
      srna, "Spreadsheet Column ID", "Data used to identify a spreadsheet column");

  prop = RNA_def_property(srna, "name", PROP_STRING, PROP_NONE);
  RNA_def_property_ui_text(prop, "Column Name", "");
  RNA_def_property_update(prop, NC_SPACE | ND_SPACE_SPREADSHEET, NULL);
}

static void rna_def_spreadsheet_column(BlenderRNA *brna)
{
  StructRNA *srna;
  PropertyRNA *prop;

  static const EnumPropertyItem data_type_items[] = {
      {SPREADSHEET_VALUE_TYPE_INT32, "INT32", ICON_NONE, "Integer", ""},
      {SPREADSHEET_VALUE_TYPE_FLOAT, "FLOAT", ICON_NONE, "Float", ""},
      {SPREADSHEET_VALUE_TYPE_BOOL, "BOOLEAN", ICON_NONE, "Boolean", ""},
      {SPREADSHEET_VALUE_TYPE_INSTANCES, "INSTANCES", ICON_NONE, "Instances", ""},
      {0, NULL, 0, NULL, NULL},
  };

  srna = RNA_def_struct(brna, "SpreadsheetColumn", NULL);
  RNA_def_struct_sdna(srna, "SpreadsheetColumn");
  RNA_def_struct_ui_text(
      srna, "Spreadsheet Column", "Persistent data associated with a spreadsheet column");

  prop = RNA_def_property(srna, "data_type", PROP_ENUM, PROP_NONE);
  RNA_def_property_enum_sdna(prop, NULL, "data_type");
  RNA_def_property_enum_items(prop, data_type_items);
  RNA_def_property_ui_text(
      prop, "Data Type", "The data type of the corresponding column visible in the spreadsheet");
  RNA_def_property_clear_flag(prop, PROP_EDITABLE);
  RNA_def_property_update(prop, NC_SPACE | ND_SPACE_SPREADSHEET, NULL);

  rna_def_spreadsheet_column_id(brna);

  prop = RNA_def_property(srna, "id", PROP_POINTER, PROP_NONE);
  RNA_def_property_struct_type(prop, "SpreadsheetColumnID");
  RNA_def_property_ui_text(
      prop, "ID", "Data used to identify the corresponding data from the data source");
}

static void rna_def_spreadsheet_row_filter(BlenderRNA *brna)
{
  StructRNA *srna;
  PropertyRNA *prop;

  static const EnumPropertyItem rule_operation_items[] = {
      {SPREADSHEET_ROW_FILTER_EQUAL, "EQUAL", ICON_NONE, "Equal To", ""},
      {SPREADSHEET_ROW_FILTER_GREATER, "GREATER", ICON_NONE, "Greater Than", ""},
      {SPREADSHEET_ROW_FILTER_LESS, "LESS", ICON_NONE, "Less Than", ""},
      {0, NULL, 0, NULL, NULL},
  };

  srna = RNA_def_struct(brna, "SpreadsheetRowFilter", NULL);
  RNA_def_struct_sdna(srna, "SpreadsheetRowFilter");
  RNA_def_struct_ui_text(srna, "Spreadsheet Row Filter", "");

  prop = RNA_def_property(srna, "enabled", PROP_BOOLEAN, PROP_NONE);
  RNA_def_property_boolean_sdna(prop, NULL, "flag", SPREADSHEET_ROW_FILTER_ENABLED);
  RNA_def_property_ui_text(prop, "Enabled", "");
  RNA_def_property_ui_icon(prop, ICON_CHECKBOX_DEHLT, 1);
  RNA_def_property_update(prop, NC_SPACE | ND_SPACE_SPREADSHEET, NULL);

  prop = RNA_def_property(srna, "show_expanded", PROP_BOOLEAN, PROP_NONE);
  RNA_def_property_boolean_sdna(prop, NULL, "flag", SPREADSHEET_ROW_FILTER_UI_EXPAND);
  RNA_def_property_ui_text(prop, "Show Expanded", "");
  RNA_def_property_ui_icon(prop, ICON_DISCLOSURE_TRI_RIGHT, 1);
  RNA_def_property_update(prop, NC_SPACE | ND_SPACE_SPREADSHEET, NULL);

  prop = RNA_def_property(srna, "column_name", PROP_STRING, PROP_NONE);
  RNA_def_property_ui_text(prop, "Column Name", "");
  RNA_def_property_update(prop, NC_SPACE | ND_SPACE_SPREADSHEET, NULL);

  prop = RNA_def_property(srna, "operation", PROP_ENUM, PROP_NONE);
  RNA_def_property_enum_items(prop, rule_operation_items);
  RNA_def_property_ui_text(prop, "Operation", "");
  RNA_def_property_update(prop, NC_SPACE | ND_SPACE_SPREADSHEET, NULL);

  prop = RNA_def_property(srna, "value_float", PROP_FLOAT, PROP_NONE);
  RNA_def_property_ui_text(prop, "Float Value", "");
  RNA_def_property_update(prop, NC_SPACE | ND_SPACE_SPREADSHEET, NULL);

  prop = RNA_def_property(srna, "value_float2", PROP_FLOAT, PROP_NONE);
  RNA_def_property_array(prop, 2);
  RNA_def_property_ui_text(prop, "2D Vector Value", "");
  RNA_def_property_update(prop, NC_SPACE | ND_SPACE_SPREADSHEET, NULL);

  prop = RNA_def_property(srna, "value_float3", PROP_FLOAT, PROP_NONE);
  RNA_def_property_array(prop, 3);
  RNA_def_property_ui_text(prop, "Vector Value", "");
  RNA_def_property_update(prop, NC_SPACE | ND_SPACE_SPREADSHEET, NULL);

  prop = RNA_def_property(srna, "value_color", PROP_FLOAT, PROP_NONE);
  RNA_def_property_array(prop, 4);
  RNA_def_property_ui_text(prop, "Color Value", "");
  RNA_def_property_update(prop, NC_SPACE | ND_SPACE_SPREADSHEET, NULL);

  prop = RNA_def_property(srna, "value_byte_color", PROP_INT, PROP_NONE);
  RNA_def_property_array(prop, 4);
  RNA_def_property_range(prop, 0, 255);
  RNA_def_property_ui_text(prop, "Byte Color Value", "");
  RNA_def_property_update(prop, NC_SPACE | ND_SPACE_SPREADSHEET, NULL);

  prop = RNA_def_property(srna, "value_string", PROP_STRING, PROP_NONE);
  RNA_def_property_ui_text(prop, "Text Value", "");
  RNA_def_property_update(prop, NC_SPACE | ND_SPACE_SPREADSHEET, NULL);

  prop = RNA_def_property(srna, "threshold", PROP_FLOAT, PROP_NONE);
  RNA_def_property_ui_text(prop, "Threshold", "How close float values need to be to be equal");
  RNA_def_property_range(prop, 0.0, FLT_MAX);
  RNA_def_property_update(prop, NC_SPACE | ND_SPACE_SPREADSHEET, NULL);

  prop = RNA_def_property(srna, "value_int", PROP_INT, PROP_NONE);
  RNA_def_property_int_sdna(prop, NULL, "value_int");
  RNA_def_property_ui_text(prop, "Integer Value", "");
  RNA_def_property_update(prop, NC_SPACE | ND_SPACE_SPREADSHEET, NULL);

  prop = RNA_def_property(srna, "value_boolean", PROP_BOOLEAN, PROP_NONE);
  RNA_def_property_boolean_sdna(prop, NULL, "flag", SPREADSHEET_ROW_FILTER_BOOL_VALUE);
  RNA_def_property_ui_text(prop, "Boolean Value", "");
  RNA_def_property_update(prop, NC_SPACE | ND_SPACE_SPREADSHEET, NULL);
}

static const EnumPropertyItem spreadsheet_context_type_items[] = {
    {SPREADSHEET_CONTEXT_OBJECT, "OBJECT", ICON_NONE, "Object", ""},
    {SPREADSHEET_CONTEXT_MODIFIER, "MODIFIER", ICON_NONE, "Modifier", ""},
    {SPREADSHEET_CONTEXT_NODE, "NODE", ICON_NONE, "Node", ""},
    {0, NULL, 0, NULL, NULL},
};

static void rna_def_space_spreadsheet_context(BlenderRNA *brna)
{
  StructRNA *srna;
  PropertyRNA *prop;

  srna = RNA_def_struct(brna, "SpreadsheetContext", NULL);
  RNA_def_struct_ui_text(srna, "Spreadsheet Context", "Element of spreadsheet context path");
  RNA_def_struct_refine_func(srna, "rna_spreadsheet_context_refine");

  prop = RNA_def_property(srna, "type", PROP_ENUM, PROP_NONE);
  RNA_def_property_enum_items(prop, spreadsheet_context_type_items);
  RNA_def_property_ui_text(prop, "Type", "Type of the context");
  RNA_def_property_clear_flag(prop, PROP_EDITABLE);

  rna_def_space_generic_show_region_toggles(srna,
                                            (1 << RGN_TYPE_CHANNELS) | (1 << RGN_TYPE_FOOTER));
}

static void rna_def_space_spreadsheet_context_object(BlenderRNA *brna)
{
  StructRNA *srna;
  PropertyRNA *prop;

  srna = RNA_def_struct(brna, "SpreadsheetContextObject", "SpreadsheetContext");

  prop = RNA_def_property(srna, "object", PROP_POINTER, PROP_NONE);
  RNA_def_property_struct_type(prop, "Object");
  RNA_def_property_flag(prop, PROP_EDITABLE);
  RNA_def_property_update(prop, NC_SPACE | ND_SPACE_SPREADSHEET, "rna_spreadsheet_context_update");
}

static void rna_def_space_spreadsheet_context_modifier(BlenderRNA *brna)
{
  StructRNA *srna;
  PropertyRNA *prop;

  srna = RNA_def_struct(brna, "SpreadsheetContextModifier", "SpreadsheetContext");

  prop = RNA_def_property(srna, "modifier_name", PROP_STRING, PROP_NONE);
  RNA_def_property_ui_text(prop, "Modifier Name", "");
  RNA_def_property_update(prop, NC_SPACE | ND_SPACE_SPREADSHEET, "rna_spreadsheet_context_update");
}

static void rna_def_space_spreadsheet_context_node(BlenderRNA *brna)
{
  StructRNA *srna;
  PropertyRNA *prop;

  srna = RNA_def_struct(brna, "SpreadsheetContextNode", "SpreadsheetContext");

  prop = RNA_def_property(srna, "node_name", PROP_STRING, PROP_NONE);
  RNA_def_property_ui_text(prop, "Node Name", "");
  RNA_def_property_update(prop, NC_SPACE | ND_SPACE_SPREADSHEET, "rna_spreadsheet_context_update");
}

static void rna_def_space_spreadsheet_context_path(BlenderRNA *brna, PropertyRNA *cprop)
{
  StructRNA *srna;
  PropertyRNA *parm;
  FunctionRNA *func;

  RNA_def_property_srna(cprop, "SpreadsheetContextPath");
  srna = RNA_def_struct(brna, "SpreadsheetContextPath", NULL);
  RNA_def_struct_sdna(srna, "SpaceSpreadsheet");

  func = RNA_def_function(srna, "append", "rna_SpaceSpreadsheet_context_path_append");
  RNA_def_function_ui_description(func, "Append a context path element");
  parm = RNA_def_property(func, "type", PROP_ENUM, PROP_NONE);
  RNA_def_parameter_flags(parm, 0, PARM_REQUIRED);
  RNA_def_property_enum_items(parm, spreadsheet_context_type_items);
  parm = RNA_def_pointer(
      func, "context", "SpreadsheetContext", "", "Newly created context path element");
  RNA_def_function_return(func, parm);

  func = RNA_def_function(srna, "clear", "rna_SpaceSpreadsheet_context_path_clear");
  RNA_def_function_ui_description(func, "Clear entire context path");

  func = RNA_def_function(srna, "guess", "rna_SpaceSpreadsheet_context_path_guess");
  RNA_def_function_ui_description(func, "Guess the context path from the current context");
  RNA_def_function_flag(func, FUNC_USE_CONTEXT);
}

static void rna_def_space_spreadsheet(BlenderRNA *brna)
{
  PropertyRNA *prop;
  StructRNA *srna;

  static const EnumPropertyItem object_eval_state_items[] = {
      {SPREADSHEET_OBJECT_EVAL_STATE_EVALUATED,
       "EVALUATED",
       ICON_NONE,
       "Evaluated",
       "Use data from fully or partially evaluated object"},
      {SPREADSHEET_OBJECT_EVAL_STATE_ORIGINAL,
       "ORIGINAL",
       ICON_NONE,
       "Original",
       "Use data from original object without any modifiers applied"},
      {SPREADSHEET_OBJECT_EVAL_STATE_VIEWER_NODE,
       "VIEWER_NODE",
       ICON_NONE,
       "Viewer Node",
       "Use intermediate data from viewer node"},
      {0, NULL, 0, NULL, NULL},
  };

  rna_def_space_spreadsheet_context(brna);
  rna_def_space_spreadsheet_context_object(brna);
  rna_def_space_spreadsheet_context_modifier(brna);
  rna_def_space_spreadsheet_context_node(brna);

  srna = RNA_def_struct(brna, "SpaceSpreadsheet", "Space");
  RNA_def_struct_ui_text(srna, "Space Spreadsheet", "Spreadsheet space data");

  rna_def_space_generic_show_region_toggles(
      srna, (1 << RGN_TYPE_UI) | (1 << RGN_TYPE_CHANNELS) | (1 << RGN_TYPE_FOOTER));

  prop = RNA_def_property(srna, "is_pinned", PROP_BOOLEAN, PROP_NONE);
  RNA_def_property_boolean_sdna(prop, NULL, "flag", SPREADSHEET_FLAG_PINNED);
  RNA_def_property_ui_text(prop, "Is Pinned", "Context path is pinned");
  RNA_def_property_update(prop, NC_SPACE | ND_SPACE_SPREADSHEET, NULL);

  prop = RNA_def_property(srna, "use_filter", PROP_BOOLEAN, PROP_NONE);
  RNA_def_property_boolean_sdna(prop, NULL, "filter_flag", SPREADSHEET_FILTER_ENABLE);
  RNA_def_property_ui_text(prop, "Use Filter", "");
  RNA_def_property_update(prop, NC_SPACE | ND_SPACE_SPREADSHEET, NULL);

  prop = RNA_def_property(srna, "display_context_path_collapsed", PROP_BOOLEAN, PROP_NONE);
  RNA_def_property_boolean_sdna(prop, NULL, "flag", SPREADSHEET_FLAG_CONTEXT_PATH_COLLAPSED);
  RNA_def_property_ui_text(prop, "Display Context Path Collapsed", "");
  RNA_def_property_update(prop, NC_SPACE | ND_SPACE_SPREADSHEET, NULL);

  prop = RNA_def_property(srna, "context_path", PROP_COLLECTION, PROP_NONE);
  RNA_def_property_struct_type(prop, "SpreadsheetContext");
  RNA_def_property_ui_text(prop, "Context Path", "Context path to the data being displayed");
  rna_def_space_spreadsheet_context_path(brna, prop);

  prop = RNA_def_property(srna, "show_only_selected", PROP_BOOLEAN, PROP_NONE);
  RNA_def_property_boolean_sdna(prop, NULL, "filter_flag", SPREADSHEET_FILTER_SELECTED_ONLY);
  RNA_def_property_ui_text(
      prop, "Show Only Selected", "Only include rows that correspond to selected elements");
  RNA_def_property_ui_icon(prop, ICON_RESTRICT_SELECT_OFF, 0);
  RNA_def_property_update(prop, NC_SPACE | ND_SPACE_SPREADSHEET, NULL);

  prop = RNA_def_property(srna, "geometry_component_type", PROP_ENUM, PROP_NONE);
  RNA_def_property_enum_items(prop, rna_enum_geometry_component_type_items);
  RNA_def_property_ui_text(
      prop, "Geometry Component", "Part of the geometry to display data from");
  RNA_def_property_update(prop,
                          NC_SPACE | ND_SPACE_SPREADSHEET,
                          "rna_SpaceSpreadsheet_geometry_component_type_update");

  prop = RNA_def_property(srna, "attribute_domain", PROP_ENUM, PROP_NONE);
  RNA_def_property_enum_items(prop, rna_enum_attribute_domain_items);
  RNA_def_property_enum_funcs(prop, NULL, NULL, "rna_SpaceSpreadsheet_attribute_domain_itemf");
  RNA_def_property_ui_text(prop, "Attribute Domain", "Attribute domain to display");
  RNA_def_property_update(prop, NC_SPACE | ND_SPACE_SPREADSHEET, NULL);

  prop = RNA_def_property(srna, "object_eval_state", PROP_ENUM, PROP_NONE);
  RNA_def_property_enum_items(prop, object_eval_state_items);
  RNA_def_property_ui_text(prop, "Object Evaluation State", "");
  RNA_def_property_update(prop, NC_SPACE | ND_SPACE_SPREADSHEET, NULL);

  rna_def_spreadsheet_column(brna);

  prop = RNA_def_property(srna, "columns", PROP_COLLECTION, PROP_NONE);
  RNA_def_property_collection_sdna(prop, NULL, "columns", NULL);
  RNA_def_property_struct_type(prop, "SpreadsheetColumn");
  RNA_def_property_ui_text(prop, "Columns", "Persistent data associated with spreadsheet columns");
  RNA_def_property_update(prop, NC_SPACE | ND_SPACE_SPREADSHEET, NULL);

  rna_def_spreadsheet_row_filter(brna);

  prop = RNA_def_property(srna, "row_filters", PROP_COLLECTION, PROP_NONE);
  RNA_def_property_collection_sdna(prop, NULL, "row_filters", NULL);
  RNA_def_property_struct_type(prop, "SpreadsheetRowFilter");
  RNA_def_property_ui_text(prop, "Row Filters", "Filters to remove rows from the displayed data");
  RNA_def_property_update(prop, NC_SPACE | ND_SPACE_SPREADSHEET, NULL);
}

void RNA_def_space(BlenderRNA *brna)
{
  rna_def_space(brna);
  rna_def_space_image(brna);
  rna_def_space_sequencer(brna);
  rna_def_space_text(brna);
  rna_def_fileselect_entry(brna);
  rna_def_fileselect_params(brna);
  rna_def_fileselect_asset_params(brna);
  rna_def_fileselect_idfilter(brna);
  rna_def_fileselect_asset_idfilter(brna);
  rna_def_filemenu_entry(brna);
  rna_def_space_filebrowser(brna);
  rna_def_space_outliner(brna);
  rna_def_space_view3d(brna);
  rna_def_space_properties(brna);
  rna_def_space_dopesheet(brna);
  rna_def_space_graph(brna);
  rna_def_space_nla(brna);
  rna_def_space_toolbar(brna); /*bfa - toolbar editor*/
  rna_def_space_console(brna);
  rna_def_console_line(brna);
  rna_def_space_info(brna);
  rna_def_space_userpref(brna);
  rna_def_node_tree_path(brna);
  rna_def_space_node(brna);
  rna_def_space_clip(brna);
  rna_def_space_spreadsheet(brna);
}

#endif<|MERGE_RESOLUTION|>--- conflicted
+++ resolved
@@ -3396,12 +3396,8 @@
   RNA_def_property_boolean_funcs(prop, "rna_Space_view2d_sync_get", "rna_Space_view2d_sync_set");
   RNA_def_property_ui_text(prop,
                            "Sync Visible Range",
-<<<<<<< HEAD
-                           "Synchronize the visible timeline range with other time-based editors\nEach editor to sync needs to have Sync Visible Range on");
-=======
                            "Synchronize the visible timeline range with other time-based "
                            "editors\nEach editor to sync needs to have Sync Visible Range on");
->>>>>>> ca1fc36b
   RNA_def_property_update(prop, NC_SPACE | ND_SPACE_TIME, "rna_Space_view2d_sync_update");
 
   rna_def_space_generic_show_region_toggles(srna, (1 << RGN_TYPE_HEADER));
@@ -3470,15 +3466,11 @@
   };
 
   static const EnumPropertyItem pixel_snap_mode_items[] = {
-<<<<<<< HEAD
-      {SI_PIXEL_SNAP_DISABLED, "DISABLED",  ICON_SNAPTOPIXEL_OFF, "Disabled", "Don't snap to pixels"},
-=======
       {SI_PIXEL_SNAP_DISABLED,
        "DISABLED",
        ICON_SNAPTOPIXEL_OFF,
        "Disabled",
        "Don't snap to pixels"},
->>>>>>> ca1fc36b
       {SI_PIXEL_SNAP_CORNER, "CORNER", ICON_SNAPTOPIXEL_CORNER, "Corner", "Snap to pixel corners"},
       {SI_PIXEL_SNAP_CENTER, "CENTER", ICON_SNAPTOPIXEL_CENTER, "Center", "Snap to pixel centers"},
       {0, NULL, 0, NULL, NULL},
@@ -4184,11 +4176,7 @@
 
   prop = RNA_def_property(srna, "show_ortho_grid", PROP_BOOLEAN, PROP_NONE);
   RNA_def_property_boolean_sdna(prop, NULL, "gridflag", V3D_SHOW_ORTHO_GRID);
-<<<<<<< HEAD
-/*bfa - we show or hide the grid in all views with the ortho grid flag*/
-=======
   /*bfa - we show or hide the grid in all views with the ortho grid flag*/
->>>>>>> ca1fc36b
   RNA_def_property_ui_text(prop, "Display Grid", "Show the ground grid in the viewport");
   RNA_def_property_update(prop, NC_SPACE | ND_SPACE_VIEW3D, NULL);
 
