/*
 * This program is free software; you can redistribute it and/or
 * modify it under the terms of the GNU General Public License
 * as published by the Free Software Foundation; either version 2
 * of the License, or (at your option) any later version.
 *
 * This program is distributed in the hope that it will be useful,
 * but WITHOUT ANY WARRANTY; without even the implied warranty of
 * MERCHANTABILITY or FITNESS FOR A PARTICULAR PURPOSE.  See the
 * GNU General Public License for more details.
 *
 * You should have received a copy of the GNU General Public License
 * along with this program; if not, write to the Free Software Foundation,
 * Inc., 51 Franklin Street, Fifth Floor, Boston, MA 02110-1301, USA.
 */

/** \file
 * \ingroup RNA
 */

#include <stdlib.h>
#include <string.h>

#include "MEM_guardedalloc.h"

#include "BLT_translation.h"

#include "BKE_attribute.h"
#include "BKE_context.h"
#include "BKE_geometry_set.h"
#include "BKE_image.h"
#include "BKE_key.h"
#include "BKE_movieclip.h"
#include "BKE_node.h"
#include "BKE_studiolight.h"

#include "ED_spreadsheet.h"
#include "ED_text.h"

#include "BLI_listbase.h"
#include "BLI_math.h"
#include "BLI_uuid.h"

#include "DNA_action_types.h"
#include "DNA_gpencil_types.h"
#include "DNA_key_types.h"
#include "DNA_mask_types.h"
#include "DNA_material_types.h"
#include "DNA_node_types.h"
#include "DNA_object_types.h"
#include "DNA_sequence_types.h"
#include "DNA_space_types.h"
#include "DNA_view3d_types.h"
#include "DNA_workspace_types.h"

#include "RNA_access.h"
#include "RNA_define.h"

#include "rna_internal.h"

#include "SEQ_proxy.h"
#include "SEQ_relations.h"
#include "SEQ_sequencer.h"

#include "WM_api.h"
#include "WM_types.h"

#include "RE_engine.h"
#include "RE_pipeline.h"

#include "RNA_enum_types.h"

const EnumPropertyItem rna_enum_space_type_items[] = {
    /* empty must be here for python, is skipped for UI */
    {SPACE_EMPTY, "EMPTY", ICON_NONE, "Empty", ""},

    /* General */
    {0, "", ICON_NONE, "General", ""},
    {SPACE_VIEW3D,
     "VIEW_3D",
     ICON_VIEW3D,
     "3D Viewport",
     "Manipulate objects in a 3D environment"},
    {SPACE_IMAGE,
     "IMAGE_EDITOR",
     ICON_IMAGE,
     "UV/Image Editor",
     "View and edit images and UV Maps"},
    {SPACE_NODE,
     "NODE_EDITOR",
     ICON_NODETREE,
     "Node Editor",
     "Editor for node-based shading and compositing tools"},
    {SPACE_SEQ, "SEQUENCE_EDITOR", ICON_SEQUENCE, "Video Sequencer", "Video editing tools"},
    {SPACE_CLIP, "CLIP_EDITOR", ICON_TRACKER, "Movie Clip Editor", "Motion tracking tools"},

    /* Animation */
    {0, "", ICON_NONE, "Animation", ""},
#if 0
    {SPACE_ACTION,
     "TIMELINE",
     ICON_TIME,
     "Timeline",
     "Timeline and playback controls (NOTE: Switch to 'Timeline' mode)"}, /* XXX */
#endif
    {SPACE_ACTION, "DOPESHEET_EDITOR", ICON_ACTION, "Dope Sheet", "Adjust timing of keyframes"},
    {SPACE_GRAPH,
     "GRAPH_EDITOR",
     ICON_GRAPH,
     "Graph Editor",
     "Edit drivers and keyframe interpolation"},
    {SPACE_NLA, "NLA_EDITOR", ICON_NLA, "Nonlinear Animation", "Combine and layer Actions"},

    /* Scripting */
    {0, "", ICON_NONE, "Scripting", ""},
    {SPACE_TEXT,
     "TEXT_EDITOR",
     ICON_TEXT,
     "Text Editor",
     "Edit scripts and in-file documentation"},
    {SPACE_CONSOLE,
     "CONSOLE",
     ICON_CONSOLE,
     "Python Console",
     "Interactive programmatic console for "
     "advanced editing and script development"},
    {SPACE_INFO, "INFO", ICON_INFO, "Info", "Log of operations, warnings and error messages"},
    /* Special case: Top-bar and Status-bar aren't supposed to be a regular editor for the user. */
    {SPACE_TOPBAR,
     "TOPBAR",
     ICON_NONE,
     "Top Bar",
     "Global bar at the top of the screen for "
     "global per-window settings"},
    {SPACE_STATUSBAR,
     "STATUSBAR",
     ICON_NONE,
     "Status Bar",
     "Global bar at the bottom of the "
     "screen for general status information"},

    /* Data */
    {0, "", ICON_NONE, "Data", ""},
    {SPACE_TOOLBAR,
     "TOOLBAR",
     ICON_TOOLBAR,
     "Toolbar",
     "A toolbar. Here you can display various button menus"},
    {SPACE_OUTLINER,
     "OUTLINER",
     ICON_OUTLINER,
     "Outliner",
     "Overview of scene graph and all available data"},
    {SPACE_PROPERTIES,
     "PROPERTIES",
     ICON_PROPERTIES,
     "Properties",
     "Edit properties of active object and related data"},
    {SPACE_FILE, "FILE_BROWSER", ICON_FILEBROWSER, "File Browser", "Browse for files and assets"},
    {SPACE_SPREADSHEET,
     "SPREADSHEET",
     ICON_SPREADSHEET,
     "Spreadsheet",
     "Explore geometry data in a table"},
    {SPACE_USERPREF,
     "PREFERENCES",
     ICON_PREFERENCES,
     "Preferences",
     "Edit persistent configuration settings"},
    {0, NULL, 0, NULL, NULL},
};

const EnumPropertyItem rna_enum_space_graph_mode_items[] = {
    {SIPO_MODE_ANIMATION,
     "FCURVES",
     ICON_GRAPH,
     "Graph Editor",
     "Edit animation/keyframes displayed as 2D curves"},
    {SIPO_MODE_DRIVERS, "DRIVERS", ICON_DRIVER, "Drivers", "Edit drivers"},
    {0, NULL, 0, NULL, NULL},
};

const EnumPropertyItem rna_enum_space_sequencer_view_type_items[] = {
    {SEQ_VIEW_SEQUENCE, "SEQUENCER", ICON_SEQ_SEQUENCER, "Sequencer", ""},
    {SEQ_VIEW_PREVIEW, "PREVIEW", ICON_SEQ_PREVIEW, "Preview", ""},
    {SEQ_VIEW_SEQUENCE_PREVIEW,
     "SEQUENCER_PREVIEW",
     ICON_SEQ_SPLITVIEW,
     "Sequencer & Preview",
     ""},
    {0, NULL, 0, NULL, NULL},
};

const EnumPropertyItem rna_enum_space_file_browse_mode_items[] = {
    {FILE_BROWSE_MODE_FILES, "FILES", ICON_FILEBROWSER, "File Browser", ""},
    {FILE_BROWSE_MODE_ASSETS, "ASSETS", ICON_ASSET_MANAGER, "Asset Browser", ""},
    {0, NULL, 0, NULL, NULL},
};

#define SACT_ITEM_DOPESHEET \
  { \
    SACTCONT_DOPESHEET, "DOPESHEET", ICON_ACTION, "Dope Sheet", "Edit all keyframes in scene" \
  }
#define SACT_ITEM_TIMELINE \
  { \
    SACTCONT_TIMELINE, "TIMELINE", ICON_TIME, "Timeline", "Timeline and playback controls" \
  }
#define SACT_ITEM_ACTION \
  { \
    SACTCONT_ACTION, "ACTION", ICON_OBJECT_DATA, "Action Editor", \
        "Edit keyframes in active object's Object-level action" \
  }
#define SACT_ITEM_SHAPEKEY \
  { \
    SACTCONT_SHAPEKEY, "SHAPEKEY", ICON_SHAPEKEY_DATA, "Shape Key Editor", \
        "Edit keyframes in active object's Shape Keys action" \
  }
#define SACT_ITEM_GPENCIL \
  { \
    SACTCONT_GPENCIL, "GPENCIL", ICON_GREASEPENCIL, "Grease Pencil", \
        "Edit timings for all Grease Pencil sketches in file" \
  }
#define SACT_ITEM_MASK \
  { \
    SACTCONT_MASK, "MASK", ICON_MOD_MASK, "Mask", "Edit timings for Mask Editor splines" \
  }
#define SACT_ITEM_CACHEFILE \
  { \
    SACTCONT_CACHEFILE, "CACHEFILE", ICON_FILE, "Cache File", "Edit timings for Cache File data" \
  }

#ifndef RNA_RUNTIME
/* XXX: action-editor is currently for object-level only actions,
 * so show that using object-icon hint */
static EnumPropertyItem rna_enum_space_action_mode_all_items[] = {
    SACT_ITEM_DOPESHEET,
    SACT_ITEM_TIMELINE,
    SACT_ITEM_ACTION,
    SACT_ITEM_SHAPEKEY,
    SACT_ITEM_GPENCIL,
    SACT_ITEM_MASK,
    SACT_ITEM_CACHEFILE,
    {0, NULL, 0, NULL, NULL},
};
static EnumPropertyItem rna_enum_space_action_ui_mode_items[] = {
    SACT_ITEM_DOPESHEET,
    /* SACT_ITEM_TIMELINE, */
    SACT_ITEM_ACTION,
    SACT_ITEM_SHAPEKEY,
    SACT_ITEM_GPENCIL,
    SACT_ITEM_MASK,
    SACT_ITEM_CACHEFILE,
    {0, NULL, 0, NULL, NULL},
};
#endif
/* expose as ui_mode */
const EnumPropertyItem rna_enum_space_action_mode_items[] = {
    SACT_ITEM_DOPESHEET,
    SACT_ITEM_TIMELINE,
    {0, NULL, 0, NULL, NULL},
};

#undef SACT_ITEM_DOPESHEET
#undef SACT_ITEM_TIMELINE
#undef SACT_ITEM_ACTION
#undef SACT_ITEM_SHAPEKEY
#undef SACT_ITEM_GPENCIL
#undef SACT_ITEM_MASK
#undef SACT_ITEM_CACHEFILE

#define SI_ITEM_VIEW(identifier, name, icon) \
  { \
    SI_MODE_VIEW, identifier, icon, name, "View the image" \
  }
#define SI_ITEM_UV \
  { \
    SI_MODE_UV, "UV", ICON_UV, "UV Editor", "UV edit in mesh editmode" \
  }
#define SI_ITEM_PAINT \
  { \
    SI_MODE_PAINT, "PAINT", ICON_TPAINT_HLT, "Paint", "2D image painting mode" \
  }
#define SI_ITEM_MASK \
  { \
    SI_MODE_MASK, "MASK", ICON_MOD_MASK, "Mask", "Mask editing" \
  }

const EnumPropertyItem rna_enum_space_image_mode_all_items[] = {
    SI_ITEM_VIEW("VIEW", "View", ICON_FILE_IMAGE),
    SI_ITEM_UV,
    SI_ITEM_PAINT,
    SI_ITEM_MASK,
    {0, NULL, 0, NULL, NULL},
};

static const EnumPropertyItem rna_enum_space_image_mode_ui_items[] = {
    SI_ITEM_VIEW("VIEW", "View", ICON_FILE_IMAGE),
    SI_ITEM_PAINT,
    SI_ITEM_MASK,
    {0, NULL, 0, NULL, NULL},
};

/* bfa - hide disfunctional tools and settings for render result */
static const EnumPropertyItem rna_enum_space_image_mode_non_render_items[] = {
    SI_ITEM_VIEW("VIEW", "View", ICON_FILE_IMAGE),
    SI_ITEM_MASK,
    {0, NULL, 0, NULL, NULL},
};

const EnumPropertyItem rna_enum_space_image_mode_items[] = {
    SI_ITEM_VIEW("IMAGE_EDITOR", "Image Editor", ICON_IMAGE),
    SI_ITEM_UV,
    {0, NULL, 0, NULL, NULL},
};

#undef SI_ITEM_VIEW
#undef SI_ITEM_UV
#undef SI_ITEM_PAINT
#undef SI_ITEM_MASK

#define V3D_S3D_CAMERA_LEFT {STEREO_LEFT_ID, "LEFT", ICON_RESTRICT_RENDER_OFF, "Left", ""},
#define V3D_S3D_CAMERA_RIGHT {STEREO_RIGHT_ID, "RIGHT", ICON_RESTRICT_RENDER_OFF, "Right", ""},
#define V3D_S3D_CAMERA_S3D {STEREO_3D_ID, "S3D", ICON_CAMERA_STEREO, "3D", ""},
#ifdef RNA_RUNTIME
#  define V3D_S3D_CAMERA_VIEWS {STEREO_MONO_ID, "MONO", ICON_RESTRICT_RENDER_OFF, "Views", ""},
#endif

static const EnumPropertyItem stereo3d_camera_items[] = {
    V3D_S3D_CAMERA_LEFT V3D_S3D_CAMERA_RIGHT V3D_S3D_CAMERA_S3D{0, NULL, 0, NULL, NULL},
};

#ifdef RNA_RUNTIME
static const EnumPropertyItem multiview_camera_items[] = {
    V3D_S3D_CAMERA_VIEWS V3D_S3D_CAMERA_S3D{0, NULL, 0, NULL, NULL},
};
#endif

#undef V3D_S3D_CAMERA_LEFT
#undef V3D_S3D_CAMERA_RIGHT
#undef V3D_S3D_CAMERA_S3D
#undef V3D_S3D_CAMERA_VIEWS

const EnumPropertyItem rna_enum_fileselect_params_sort_items[] = {
    {FILE_SORT_ALPHA, "FILE_SORT_ALPHA", ICON_NONE, "Name", "Sort the file list alphabetically"},
    {FILE_SORT_EXTENSION,
     "FILE_SORT_EXTENSION",
     ICON_NONE,
     "Extension",
     "Sort the file list by extension/type"},
    {FILE_SORT_TIME,
     "FILE_SORT_TIME",
     ICON_NONE,
     "Modified Date",
     "Sort files by modification time"},
    {FILE_SORT_SIZE, "FILE_SORT_SIZE", ICON_NONE, "Size", "Sort files by size"},
    {0, NULL, 0, NULL, NULL},
};

#ifndef RNA_RUNTIME
static const EnumPropertyItem stereo3d_eye_items[] = {
    {STEREO_LEFT_ID, "LEFT_EYE", ICON_NONE, "Left Eye"},
    {STEREO_RIGHT_ID, "RIGHT_EYE", ICON_NONE, "Right Eye"},
    {0, NULL, 0, NULL, NULL},
};
#endif

static const EnumPropertyItem display_channels_items[] = {
    {SI_USE_ALPHA,
     "COLOR_ALPHA",
     ICON_IMAGE_RGB_ALPHA,
     "Color and Alpha",
     "Display image with RGB colors and alpha transparency"},
    {0, "COLOR", ICON_IMAGE_RGB, "Color", "Display image with RGB colors"},
    {SI_SHOW_ALPHA, "ALPHA", ICON_IMAGE_ALPHA, "Alpha", "Display alpha transparency channel"},
    {SI_SHOW_ZBUF,
     "Z_BUFFER",
     ICON_IMAGE_ZDEPTH,
     "Z-Buffer",
     "Display Z-buffer associated with image (mapped from camera clip start to end)"},
    {SI_SHOW_R, "RED", ICON_COLOR_RED, "Red", ""},
    {SI_SHOW_G, "GREEN", ICON_COLOR_GREEN, "Green", ""},
    {SI_SHOW_B, "BLUE", ICON_COLOR_BLUE, "Blue", ""},
    {0, NULL, 0, NULL, NULL},
};

#ifndef RNA_RUNTIME
static const EnumPropertyItem autosnap_items[] = {
    {SACTSNAP_OFF, "NONE", ICON_SNAP_OFF, "No Auto-Snap", ""},
    /* {-1, "", 0, "", ""}, */
    {SACTSNAP_STEP, "STEP", ICON_SNAP_STEP, "Frame Step", "Snap to 1.0 frame intervals"},
    {SACTSNAP_TSTEP,
     "TIME_STEP",
     ICON_SNAP_STEP_SECOND,
     "Second Step",
     "Snap to 1.0 second intervals"},
    /* {-1, "", 0, "", ""}, */
    {SACTSNAP_FRAME,
     "FRAME",
     ICON_SNAP_NEARESTFRAME,
     "Nearest Frame",
     "Snap to actual frames (nla-action time)"},
    {SACTSNAP_SECOND,
     "SECOND",
     ICON_SNAP_NEARESTSECOND,
     "Nearest Second",
     "Snap to actual seconds (nla-action time)"},
    /* {-1, "", 0, "", ""}, */
    {SACTSNAP_MARKER,
     "MARKER",
     ICON_SNAP_NEARESTMARKER,
     "Nearest Marker",
     "Snap to nearest marker"},
    {0, NULL, 0, NULL, NULL},
};
#endif

const EnumPropertyItem rna_enum_shading_type_items[] = {
    {OB_WIRE, "WIREFRAME", ICON_SHADING_WIRE, "Wireframe", "Display the object as wire edges"},
    {OB_SOLID, "SOLID", ICON_SHADING_SOLID, "Solid", "Display in solid mode"},
    {OB_MATERIAL,
     "MATERIAL",
     ICON_SHADING_TEXTURE,
     "Material Preview",
     "Display in Material Preview mode"},
    {OB_RENDER, "RENDERED", ICON_SHADING_RENDERED, "Rendered", "Display render preview"},
    {0, NULL, 0, NULL, NULL},
};

static const EnumPropertyItem rna_enum_viewport_lighting_items[] = {
    {V3D_LIGHTING_STUDIO, "STUDIO", 0, "Studio", "Display using studio lighting"},
    {V3D_LIGHTING_MATCAP, "MATCAP", 0, "MatCap", "Display using matcap material and lighting"},
    {V3D_LIGHTING_FLAT, "FLAT", 0, "Flat", "Display using flat lighting"},
    {0, NULL, 0, NULL, NULL},
};

static const EnumPropertyItem rna_enum_shading_color_type_items[] = {
    {V3D_SHADING_MATERIAL_COLOR, "MATERIAL", 0, "Material", "Show material color"},
    {V3D_SHADING_SINGLE_COLOR, "SINGLE", 0, "Single", "Show scene in a single color"},
    {V3D_SHADING_OBJECT_COLOR, "OBJECT", 0, "Object", "Show object color"},
    {V3D_SHADING_RANDOM_COLOR, "RANDOM", 0, "Random", "Show random object color"},
    {V3D_SHADING_VERTEX_COLOR, "VERTEX", 0, "Vertex", "Show active vertex color"},
    {V3D_SHADING_TEXTURE_COLOR, "TEXTURE", 0, "Texture", "Show texture"},
    {0, NULL, 0, NULL, NULL},
};

static const EnumPropertyItem rna_enum_studio_light_items[] = {
    {0, "DEFAULT", 0, "Default", ""},
    {0, NULL, 0, NULL, NULL},
};

static const EnumPropertyItem rna_enum_view3dshading_render_pass_type_items[] = {
    {0, "", ICON_NONE, "General", ""},
    {EEVEE_RENDER_PASS_COMBINED, "COMBINED", 0, "Combined", ""},
    {EEVEE_RENDER_PASS_EMIT, "EMISSION", 0, "Emission", ""},
    {EEVEE_RENDER_PASS_ENVIRONMENT, "ENVIRONMENT", 0, "Environment", ""},
    {EEVEE_RENDER_PASS_AO, "AO", 0, "Ambient Occlusion", ""},
    {EEVEE_RENDER_PASS_SHADOW, "SHADOW", 0, "Shadow", ""},

    {0, "", ICON_NONE, "Light", ""},
    {EEVEE_RENDER_PASS_DIFFUSE_LIGHT, "DIFFUSE_LIGHT", 0, "Diffuse Light", ""},
    {EEVEE_RENDER_PASS_DIFFUSE_COLOR, "DIFFUSE_COLOR", 0, "Diffuse Color", ""},
    {EEVEE_RENDER_PASS_SPECULAR_LIGHT, "SPECULAR_LIGHT", 0, "Specular Light", ""},
    {EEVEE_RENDER_PASS_SPECULAR_COLOR, "SPECULAR_COLOR", 0, "Specular Color", ""},
    {EEVEE_RENDER_PASS_VOLUME_LIGHT, "VOLUME_LIGHT", 0, "Volume Light", ""},

    {0, "", ICON_NONE, "Effects", ""},
    {EEVEE_RENDER_PASS_BLOOM, "BLOOM", 0, "Bloom", ""},

    {0, "", ICON_NONE, "Data", ""},
    {EEVEE_RENDER_PASS_NORMAL, "NORMAL", 0, "Normal", ""},
    {EEVEE_RENDER_PASS_MIST, "MIST", 0, "Mist", ""},

    {0, "", ICON_NONE, "Shader AOV", ""},
    {EEVEE_RENDER_PASS_AOV, "AOV", 0, "AOV", ""},

    {0, NULL, 0, NULL, NULL},
};

const EnumPropertyItem rna_enum_clip_editor_mode_items[] = {
    {SC_MODE_TRACKING, "TRACKING", ICON_ANIM_DATA, "Tracking", "Show tracking and solving tools"},
    {SC_MODE_MASKEDIT, "MASK", ICON_MOD_MASK, "Mask", "Show mask editing tools"},
    {0, NULL, 0, NULL, NULL},
};

/* Actually populated dynamically through a function,
 * but helps for context-less access (e.g. doc, i18n...). */
static const EnumPropertyItem buttons_context_items[] = {
    /*{BCONTEXT_TOOL, "TOOL", ICON_TOOL_SETTINGS, "Tool", "Active Tool and Workspace settings"},*/ /* bfa - removed the tool settings from properties editor*/
    {BCONTEXT_SCENE, "SCENE", ICON_SCENE_DATA, "Scene", "Scene Properties"},
    {BCONTEXT_RENDER, "RENDER", ICON_SCENE, "Render", "Render Properties"},
    {BCONTEXT_OUTPUT, "OUTPUT", ICON_OUTPUT, "Output", "Output Properties"},
    {BCONTEXT_VIEW_LAYER, "VIEW_LAYER", ICON_RENDER_RESULT, "View Layer", "View Layer Properties"},
    {BCONTEXT_WORLD, "WORLD", ICON_WORLD, "World", "World Properties"},
    {BCONTEXT_COLLECTION, "COLLECTION", ICON_GROUP, "Collection", "Collection Properties"},
    {BCONTEXT_OBJECT, "OBJECT", ICON_OBJECT_DATA, "Object", "Object Properties"},
    {BCONTEXT_CONSTRAINT,
     "CONSTRAINT",
     ICON_CONSTRAINT,
     "Constraints",
     "Object Constraint Properties"},
    {BCONTEXT_MODIFIER, "MODIFIER", ICON_MODIFIER, "Modifiers", "Modifier Properties"},
    {BCONTEXT_DATA, "DATA", ICON_NONE, "Data", "Object Data Properties"},
    {BCONTEXT_BONE, "BONE", ICON_BONE_DATA, "Bone", "Bone Properties"},
    {BCONTEXT_BONE_CONSTRAINT,
     "BONE_CONSTRAINT",
     ICON_CONSTRAINT_BONE,
     "Bone Constraints",
     "Bone Constraint Properties"},
    {BCONTEXT_MATERIAL, "MATERIAL", ICON_MATERIAL, "Material", "Material Properties"},
    {BCONTEXT_TEXTURE, "TEXTURE", ICON_TEXTURE, "Texture", "Texture Properties"},
    {BCONTEXT_PARTICLE, "PARTICLES", ICON_PARTICLES, "Particles", "Particle Properties"},
    {BCONTEXT_PHYSICS, "PHYSICS", ICON_PHYSICS, "Physics", "Physics Properties"},
    {BCONTEXT_SHADERFX, "SHADERFX", ICON_SHADERFX, "Effects", "Visual Effects Properties"},
    {0, NULL, 0, NULL, NULL},
};

static const EnumPropertyItem fileselectparams_recursion_level_items[] = {
    {0, "NONE", 0, "None", "Only list current directory's content, with no recursion"},
    {1, "BLEND", 0, "Blend File", "List .blend files' content"},
    {2, "ALL_1", 0, "One Level", "List all sub-directories' content, one level of recursion"},
    {3, "ALL_2", 0, "Two Levels", "List all sub-directories' content, two levels of recursion"},
    {4,
     "ALL_3",
     0,
     "Three Levels",
     "List all sub-directories' content, three levels of recursion"},
    {0, NULL, 0, NULL, NULL},
};

static const EnumPropertyItem rna_enum_curve_display_handle_items[] = {
    {CURVE_HANDLE_NONE, "NONE", 0, "None", ""},
    {CURVE_HANDLE_SELECTED, "SELECTED", 0, "Selected", ""},
    {CURVE_HANDLE_ALL, "ALL", 0, "All", ""},
    {0, NULL, 0, NULL, NULL},
};

#ifdef RNA_RUNTIME

#  include "DNA_anim_types.h"
#  include "DNA_asset_types.h"
#  include "DNA_scene_types.h"
#  include "DNA_screen_types.h"
#  include "DNA_userdef_types.h"

#  include "BLI_path_util.h"
#  include "BLI_string.h"

#  include "BKE_anim_data.h"
#  include "BKE_brush.h"
#  include "BKE_colortools.h"
#  include "BKE_context.h"
#  include "BKE_global.h"
#  include "BKE_icons.h"
#  include "BKE_idprop.h"
#  include "BKE_layer.h"
#  include "BKE_nla.h"
#  include "BKE_paint.h"
#  include "BKE_preferences.h"
#  include "BKE_scene.h"
#  include "BKE_screen.h"
#  include "BKE_workspace.h"

#  include "DEG_depsgraph.h"
#  include "DEG_depsgraph_build.h"

#  include "ED_anim_api.h"
#  include "ED_asset.h"
#  include "ED_buttons.h"
#  include "ED_clip.h"
#  include "ED_fileselect.h"
#  include "ED_image.h"
#  include "ED_node.h"
#  include "ED_screen.h"
#  include "ED_sequencer.h"
#  include "ED_transform.h"
#  include "ED_view3d.h"

#  include "GPU_material.h"

#  include "IMB_imbuf_types.h"

#  include "UI_interface.h"
#  include "UI_view2d.h"

static StructRNA *rna_Space_refine(struct PointerRNA *ptr)
{
  SpaceLink *space = (SpaceLink *)ptr->data;

  switch ((eSpace_Type)space->spacetype) {
    case SPACE_VIEW3D:
      return &RNA_SpaceView3D;
    case SPACE_GRAPH:
      return &RNA_SpaceGraphEditor;
    case SPACE_OUTLINER:
      return &RNA_SpaceOutliner;
    case SPACE_PROPERTIES:
      return &RNA_SpaceProperties;
    case SPACE_FILE:
      return &RNA_SpaceFileBrowser;
    case SPACE_IMAGE:
      return &RNA_SpaceImageEditor;
    case SPACE_INFO:
      return &RNA_SpaceInfo;
    case SPACE_SEQ:
      return &RNA_SpaceSequenceEditor;
    case SPACE_TEXT:
      return &RNA_SpaceTextEditor;
    case SPACE_ACTION:
      return &RNA_SpaceDopeSheetEditor;
    case SPACE_NLA:
      return &RNA_SpaceNLA;
    case SPACE_NODE:
      return &RNA_SpaceNodeEditor;
    case SPACE_CONSOLE:
      return &RNA_SpaceConsole;
    case SPACE_USERPREF:
      return &RNA_SpacePreferences;
    case SPACE_CLIP:
      return &RNA_SpaceClipEditor;
    case SPACE_TOOLBAR: /*bfa - the toolbar editor*/
      return &RNA_SpaceToolbarEditor;
    case SPACE_SPREADSHEET:
      return &RNA_SpaceSpreadsheet;

      /* Currently no type info. */
    case SPACE_SCRIPT:
    case SPACE_EMPTY:
    case SPACE_TOPBAR:
    case SPACE_STATUSBAR:
      break;
  }

  return &RNA_Space;
}

static ScrArea *rna_area_from_space(PointerRNA *ptr)
{
  bScreen *screen = (bScreen *)ptr->owner_id;
  SpaceLink *link = (SpaceLink *)ptr->data;
  return BKE_screen_find_area_from_space(screen, link);
}

static void area_region_from_regiondata(bScreen *screen,
                                        void *regiondata,
                                        ScrArea **r_area,
                                        ARegion **r_region)
{
  ScrArea *area;
  ARegion *region;

  *r_area = NULL;
  *r_region = NULL;

  for (area = screen->areabase.first; area; area = area->next) {
    for (region = area->regionbase.first; region; region = region->next) {
      if (region->regiondata == regiondata) {
        *r_area = area;
        *r_region = region;
        return;
      }
    }
  }
}

static void rna_area_region_from_regiondata(PointerRNA *ptr, ScrArea **r_area, ARegion **r_region)
{
  bScreen *screen = (bScreen *)ptr->owner_id;
  void *regiondata = ptr->data;

  area_region_from_regiondata(screen, regiondata, r_area, r_region);
}

/* -------------------------------------------------------------------- */
/** \name Generic Region Flag Access
 * \{ */

static bool rna_Space_bool_from_region_flag_get_by_type(PointerRNA *ptr,
                                                        const int region_type,
                                                        const int region_flag)
{
  ScrArea *area = rna_area_from_space(ptr);
  ARegion *region = BKE_area_find_region_type(area, region_type);
  if (region) {
    return (region->flag & region_flag);
  }
  return false;
}

static void rna_Space_bool_from_region_flag_set_by_type(PointerRNA *ptr,
                                                        const int region_type,
                                                        const int region_flag,
                                                        bool value)
{
  ScrArea *area = rna_area_from_space(ptr);
  ARegion *region = BKE_area_find_region_type(area, region_type);
  if (region && (region->alignment != RGN_ALIGN_NONE)) {
    SET_FLAG_FROM_TEST(region->flag, value, region_flag);
  }
  ED_region_tag_redraw(region);
}

static void rna_Space_bool_from_region_flag_update_by_type(bContext *C,
                                                           PointerRNA *ptr,
                                                           const int region_type,
                                                           const int region_flag)
{
  ScrArea *area = rna_area_from_space(ptr);
  ARegion *region = BKE_area_find_region_type(area, region_type);
  if (region) {
    if (region_flag == RGN_FLAG_HIDDEN) {
      /* Only support animation when the area is in the current context. */
      if (region->overlap && (area == CTX_wm_area(C))) {
        ED_region_visibility_change_update_animated(C, area, region);
      }
      else {
        ED_region_visibility_change_update(C, area, region);
      }
    }
    else if (region_flag == RGN_FLAG_HIDDEN_BY_USER) {
      if (!(region->flag & RGN_FLAG_HIDDEN_BY_USER) != !(region->flag & RGN_FLAG_HIDDEN)) {
        ED_region_toggle_hidden(C, region);

        if ((region->flag & RGN_FLAG_HIDDEN_BY_USER) == 0) {
          ED_area_type_hud_ensure(C, area);
        }
      }
    }
  }
}

/** \} */

/* -------------------------------------------------------------------- */
/** \name Region Flag Access (Typed Callbacks)
 * \{ */

/* Header Region. */
static bool rna_Space_show_region_header_get(PointerRNA *ptr)
{
  return !rna_Space_bool_from_region_flag_get_by_type(ptr, RGN_TYPE_HEADER, RGN_FLAG_HIDDEN);
}
static void rna_Space_show_region_header_set(PointerRNA *ptr, bool value)
{
  rna_Space_bool_from_region_flag_set_by_type(ptr, RGN_TYPE_HEADER, RGN_FLAG_HIDDEN, !value);

  /* Special case, never show the tool properties when the header is invisible. */
  bool value_for_tool_header = value;
  if (value == true) {
    ScrArea *area = rna_area_from_space(ptr);
    ARegion *region_tool_header = BKE_area_find_region_type(area, RGN_TYPE_TOOL_HEADER);
    if (region_tool_header != NULL) {
      value_for_tool_header = !(region_tool_header->flag & RGN_FLAG_HIDDEN_BY_USER);
    }
  }
  rna_Space_bool_from_region_flag_set_by_type(
      ptr, RGN_TYPE_TOOL_HEADER, RGN_FLAG_HIDDEN, !value_for_tool_header);
}
static void rna_Space_show_region_header_update(bContext *C, PointerRNA *ptr)
{
  rna_Space_bool_from_region_flag_update_by_type(C, ptr, RGN_TYPE_HEADER, RGN_FLAG_HIDDEN);
}

/* Footer Region. */
static bool rna_Space_show_region_footer_get(PointerRNA *ptr)
{
  return !rna_Space_bool_from_region_flag_get_by_type(ptr, RGN_TYPE_FOOTER, RGN_FLAG_HIDDEN);
}
static void rna_Space_show_region_footer_set(PointerRNA *ptr, bool value)
{
  rna_Space_bool_from_region_flag_set_by_type(ptr, RGN_TYPE_FOOTER, RGN_FLAG_HIDDEN, !value);
}
static void rna_Space_show_region_footer_update(bContext *C, PointerRNA *ptr)
{
  rna_Space_bool_from_region_flag_update_by_type(C, ptr, RGN_TYPE_FOOTER, RGN_FLAG_HIDDEN);
}

/* Tool Header Region.
 *
 * This depends on the 'RGN_TYPE_TOOL_HEADER'
 */
static bool rna_Space_show_region_tool_header_get(PointerRNA *ptr)
{
  return !rna_Space_bool_from_region_flag_get_by_type(
      ptr, RGN_TYPE_TOOL_HEADER, RGN_FLAG_HIDDEN_BY_USER);
}
static void rna_Space_show_region_tool_header_set(PointerRNA *ptr, bool value)
{
  rna_Space_bool_from_region_flag_set_by_type(
      ptr, RGN_TYPE_TOOL_HEADER, RGN_FLAG_HIDDEN_BY_USER, !value);
  rna_Space_bool_from_region_flag_set_by_type(ptr, RGN_TYPE_TOOL_HEADER, RGN_FLAG_HIDDEN, !value);
}
static void rna_Space_show_region_tool_header_update(bContext *C, PointerRNA *ptr)
{
  rna_Space_bool_from_region_flag_update_by_type(C, ptr, RGN_TYPE_TOOL_HEADER, RGN_FLAG_HIDDEN);
}

/* Tools Region. */
static bool rna_Space_show_region_toolbar_get(PointerRNA *ptr)
{
  return !rna_Space_bool_from_region_flag_get_by_type(ptr, RGN_TYPE_TOOLS, RGN_FLAG_HIDDEN);
}
static void rna_Space_show_region_toolbar_set(PointerRNA *ptr, bool value)
{
  rna_Space_bool_from_region_flag_set_by_type(ptr, RGN_TYPE_TOOLS, RGN_FLAG_HIDDEN, !value);
}
static void rna_Space_show_region_toolbar_update(bContext *C, PointerRNA *ptr)
{
  rna_Space_bool_from_region_flag_update_by_type(C, ptr, RGN_TYPE_TOOLS, RGN_FLAG_HIDDEN);
}

static bool rna_Space_show_region_tool_props_get(PointerRNA *ptr)
{
  return !rna_Space_bool_from_region_flag_get_by_type(ptr, RGN_TYPE_TOOL_PROPS, RGN_FLAG_HIDDEN);
}
static void rna_Space_show_region_tool_props_set(PointerRNA *ptr, bool value)
{
  rna_Space_bool_from_region_flag_set_by_type(ptr, RGN_TYPE_TOOL_PROPS, RGN_FLAG_HIDDEN, !value);
}
static void rna_Space_show_region_tool_props_update(bContext *C, PointerRNA *ptr)
{
  rna_Space_bool_from_region_flag_update_by_type(C, ptr, RGN_TYPE_TOOL_PROPS, RGN_FLAG_HIDDEN);
}

/* Channels Region. */
static bool rna_Space_show_region_channels_get(PointerRNA *ptr)
{
  return !rna_Space_bool_from_region_flag_get_by_type(ptr, RGN_TYPE_CHANNELS, RGN_FLAG_HIDDEN);
}
static void rna_Space_show_region_channels_set(PointerRNA *ptr, bool value)
{
  rna_Space_bool_from_region_flag_set_by_type(ptr, RGN_TYPE_CHANNELS, RGN_FLAG_HIDDEN, !value);
}
static void rna_Space_show_region_channels_update(bContext *C, PointerRNA *ptr)
{
  rna_Space_bool_from_region_flag_update_by_type(C, ptr, RGN_TYPE_CHANNELS, RGN_FLAG_HIDDEN);
}

/* UI Region */
static bool rna_Space_show_region_ui_get(PointerRNA *ptr)
{
  return !rna_Space_bool_from_region_flag_get_by_type(ptr, RGN_TYPE_UI, RGN_FLAG_HIDDEN);
}
static void rna_Space_show_region_ui_set(PointerRNA *ptr, bool value)
{
  rna_Space_bool_from_region_flag_set_by_type(ptr, RGN_TYPE_UI, RGN_FLAG_HIDDEN, !value);
}
static void rna_Space_show_region_ui_update(bContext *C, PointerRNA *ptr)
{
  rna_Space_bool_from_region_flag_update_by_type(C, ptr, RGN_TYPE_UI, RGN_FLAG_HIDDEN);
}

/* Redo (HUD) Region */
static bool rna_Space_show_region_hud_get(PointerRNA *ptr)
{
  return !rna_Space_bool_from_region_flag_get_by_type(ptr, RGN_TYPE_HUD, RGN_FLAG_HIDDEN_BY_USER);
}
static void rna_Space_show_region_hud_set(PointerRNA *ptr, bool value)
{
  rna_Space_bool_from_region_flag_set_by_type(ptr, RGN_TYPE_HUD, RGN_FLAG_HIDDEN_BY_USER, !value);
}
static void rna_Space_show_region_hud_update(bContext *C, PointerRNA *ptr)
{
  rna_Space_bool_from_region_flag_update_by_type(C, ptr, RGN_TYPE_HUD, RGN_FLAG_HIDDEN_BY_USER);
}

/** \} */

static bool rna_Space_view2d_sync_get(PointerRNA *ptr)
{
  ScrArea *area;
  ARegion *region;

  area = rna_area_from_space(ptr); /* can be NULL */
  region = BKE_area_find_region_type(area, RGN_TYPE_WINDOW);
  if (region) {
    View2D *v2d = &region->v2d;
    return (v2d->flag & V2D_VIEWSYNC_SCREEN_TIME) != 0;
  }

  return false;
}

static void rna_Space_view2d_sync_set(PointerRNA *ptr, bool value)
{
  ScrArea *area;
  ARegion *region;

  area = rna_area_from_space(ptr); /* can be NULL */
  if ((area != NULL) && !UI_view2d_area_supports_sync(area)) {
    BKE_reportf(NULL,
                RPT_ERROR,
                "'show_locked_time' is not supported for the '%s' editor",
                area->type->name);
    return;
  }

  region = BKE_area_find_region_type(area, RGN_TYPE_WINDOW);
  if (region) {
    View2D *v2d = &region->v2d;
    if (value) {
      v2d->flag |= V2D_VIEWSYNC_SCREEN_TIME;
    }
    else {
      v2d->flag &= ~V2D_VIEWSYNC_SCREEN_TIME;
    }
  }
}

static void rna_Space_view2d_sync_update(Main *UNUSED(bmain),
                                         Scene *UNUSED(scene),
                                         PointerRNA *ptr)
{
  ScrArea *area;
  ARegion *region;

  area = rna_area_from_space(ptr); /* can be NULL */
  region = BKE_area_find_region_type(area, RGN_TYPE_WINDOW);

  if (region) {
    bScreen *screen = (bScreen *)ptr->owner_id;
    View2D *v2d = &region->v2d;

    UI_view2d_sync(screen, area, v2d, V2D_LOCK_SET);
  }
}

static void rna_GPencil_update(Main *bmain, Scene *UNUSED(scene), PointerRNA *UNUSED(ptr))
{
  bool changed = false;
  /* need set all caches as dirty to recalculate onion skinning */
  for (Object *ob = bmain->objects.first; ob; ob = ob->id.next) {
    if (ob->type == OB_GPENCIL) {
      bGPdata *gpd = (bGPdata *)ob->data;
      DEG_id_tag_update(&gpd->id, ID_RECALC_GEOMETRY);
      changed = true;
    }
  }
  if (changed) {
    WM_main_add_notifier(NC_GPENCIL | NA_EDITED, NULL);
  }
}

/* Space 3D View */
static void rna_SpaceView3D_camera_update(Main *bmain, Scene *scene, PointerRNA *ptr)
{
  View3D *v3d = (View3D *)(ptr->data);
  if (v3d->scenelock && scene != NULL) {
    wmWindowManager *wm = bmain->wm.first;

    scene->camera = v3d->camera;
    WM_windows_scene_data_sync(&wm->windows, scene);
  }
}

static void rna_SpaceView3D_use_local_camera_set(PointerRNA *ptr, bool value)
{
  View3D *v3d = (View3D *)(ptr->data);
  bScreen *screen = (bScreen *)ptr->owner_id;

  v3d->scenelock = !value;

  if (!value) {
    Scene *scene = ED_screen_scene_find(screen, G_MAIN->wm.first);
    /* NULL if the screen isn't in an active window (happens when setting from Python).
     * This could be moved to the update function, in that case the scene won't relate to the
     * screen so keep it working this way. */
    if (scene != NULL) {
      v3d->camera = scene->camera;
    }
  }
}

static float rna_View3DOverlay_GridScaleUnit_get(PointerRNA *ptr)
{
  View3D *v3d = (View3D *)(ptr->data);
  bScreen *screen = (bScreen *)ptr->owner_id;
  Scene *scene = ED_screen_scene_find(screen, G_MAIN->wm.first);
  if (scene != NULL) {
    return ED_view3d_grid_scale(scene, v3d, NULL);
  }
  else {
    /* When accessed from non-active screen. */
    return 1.0f;
  }
}

static PointerRNA rna_SpaceView3D_region_3d_get(PointerRNA *ptr)
{
  View3D *v3d = (View3D *)(ptr->data);
  ScrArea *area = rna_area_from_space(ptr);
  void *regiondata = NULL;
  if (area) {
    ListBase *regionbase = (area->spacedata.first == v3d) ? &area->regionbase : &v3d->regionbase;
    ARegion *region = regionbase->last; /* always last in list, weak. */
    regiondata = region->regiondata;
  }

  return rna_pointer_inherit_refine(ptr, &RNA_RegionView3D, regiondata);
}

static void rna_SpaceView3D_region_quadviews_begin(CollectionPropertyIterator *iter,
                                                   PointerRNA *ptr)
{
  View3D *v3d = (View3D *)(ptr->data);
  ScrArea *area = rna_area_from_space(ptr);
  int i = 3;

  ARegion *region =
      ((area && area->spacedata.first == v3d) ? &area->regionbase : &v3d->regionbase)->last;
  ListBase lb = {NULL, NULL};

  if (region && region->alignment == RGN_ALIGN_QSPLIT) {
    while (i-- && region) {
      region = region->prev;
    }

    if (i < 0) {
      lb.first = region;
    }
  }

  rna_iterator_listbase_begin(iter, &lb, NULL);
}

static PointerRNA rna_SpaceView3D_region_quadviews_get(CollectionPropertyIterator *iter)
{
  void *regiondata = ((ARegion *)rna_iterator_listbase_get(iter))->regiondata;

  return rna_pointer_inherit_refine(&iter->parent, &RNA_RegionView3D, regiondata);
}

static void rna_RegionView3D_quadview_update(Main *UNUSED(main),
                                             Scene *UNUSED(scene),
                                             PointerRNA *ptr)
{
  ScrArea *area;
  ARegion *region;

  rna_area_region_from_regiondata(ptr, &area, &region);
  if (area && region && region->alignment == RGN_ALIGN_QSPLIT) {
    ED_view3d_quadview_update(area, region, false);
  }
}

/* same as above but call clip==true */
static void rna_RegionView3D_quadview_clip_update(Main *UNUSED(main),
                                                  Scene *UNUSED(scene),
                                                  PointerRNA *ptr)
{
  ScrArea *area;
  ARegion *region;

  rna_area_region_from_regiondata(ptr, &area, &region);
  if (area && region && region->alignment == RGN_ALIGN_QSPLIT) {
    ED_view3d_quadview_update(area, region, true);
  }
}

static void rna_RegionView3D_view_location_get(PointerRNA *ptr, float *values)
{
  RegionView3D *rv3d = (RegionView3D *)(ptr->data);
  negate_v3_v3(values, rv3d->ofs);
}

static void rna_RegionView3D_view_location_set(PointerRNA *ptr, const float *values)
{
  RegionView3D *rv3d = (RegionView3D *)(ptr->data);
  negate_v3_v3(rv3d->ofs, values);
}

static void rna_RegionView3D_view_rotation_get(PointerRNA *ptr, float *values)
{
  RegionView3D *rv3d = (RegionView3D *)(ptr->data);
  invert_qt_qt(values, rv3d->viewquat);
}

static void rna_RegionView3D_view_rotation_set(PointerRNA *ptr, const float *values)
{
  RegionView3D *rv3d = (RegionView3D *)(ptr->data);
  invert_qt_qt(rv3d->viewquat, values);
}

static void rna_RegionView3D_view_matrix_set(PointerRNA *ptr, const float *values)
{
  RegionView3D *rv3d = (RegionView3D *)(ptr->data);
  float mat[4][4];
  invert_m4_m4(mat, (float(*)[4])values);
  ED_view3d_from_m4(mat, rv3d->ofs, rv3d->viewquat, &rv3d->dist);
}

static bool rna_RegionView3D_is_orthographic_side_view_get(PointerRNA *ptr)
{
  RegionView3D *rv3d = (RegionView3D *)(ptr->data);
  return RV3D_VIEW_IS_AXIS(rv3d->view);
}

static IDProperty **rna_View3DShading_idprops(PointerRNA *ptr)
{
  View3DShading *shading = ptr->data;
  return &shading->prop;
}

static void rna_3DViewShading_type_update(Main *bmain, Scene *scene, PointerRNA *ptr)
{
  ID *id = ptr->owner_id;
  if (GS(id->name) != ID_SCR) {
    return;
  }

  View3DShading *shading = ptr->data;
  if (shading->type == OB_MATERIAL ||
      (shading->type == OB_RENDER && !STREQ(scene->r.engine, RE_engine_id_BLENDER_WORKBENCH))) {
    /* When switching from workbench to render or material mode the geometry of any
     * active sculpt session needs to be recalculated. */
    for (Object *ob = bmain->objects.first; ob; ob = ob->id.next) {
      if (ob->sculpt) {
        DEG_id_tag_update(&ob->id, ID_RECALC_GEOMETRY);
      }
    }
  }

  /* Update Gpencil. */
  rna_GPencil_update(bmain, scene, ptr);

  bScreen *screen = (bScreen *)ptr->owner_id;
  LISTBASE_FOREACH (ScrArea *, area, &screen->areabase) {
    LISTBASE_FOREACH (SpaceLink *, sl, &area->spacedata) {
      if (sl->spacetype == SPACE_VIEW3D) {
        View3D *v3d = (View3D *)sl;
        if (&v3d->shading == shading) {
          ED_view3d_shade_update(bmain, v3d, area);
          return;
        }
      }
    }
  }
}

static Scene *rna_3DViewShading_scene(PointerRNA *ptr)
{
  /* Get scene, depends if using 3D view or OpenGL render settings. */
  ID *id = ptr->owner_id;
  if (GS(id->name) == ID_SCE) {
    return (Scene *)id;
  }
  else {
    bScreen *screen = (bScreen *)ptr->owner_id;
    return WM_windows_scene_get_from_screen(G_MAIN->wm.first, screen);
  }
}

static ViewLayer *rna_3DViewShading_view_layer(PointerRNA *ptr)
{
  /* Get scene, depends if using 3D view or OpenGL render settings. */
  ID *id = ptr->owner_id;
  if (GS(id->name) == ID_SCE) {
    return NULL;
  }
  else {
    bScreen *screen = (bScreen *)ptr->owner_id;
    return WM_windows_view_layer_get_from_screen(G_MAIN->wm.first, screen);
  }
}

static int rna_3DViewShading_type_get(PointerRNA *ptr)
{
  /* Available shading types depend on render engine. */
  Scene *scene = rna_3DViewShading_scene(ptr);
  RenderEngineType *type = (scene) ? RE_engines_find(scene->r.engine) : NULL;
  View3DShading *shading = (View3DShading *)ptr->data;

  if (scene == NULL || BKE_scene_uses_blender_eevee(scene)) {
    return shading->type;
  }
  else if (BKE_scene_uses_blender_workbench(scene)) {
    return (shading->type == OB_MATERIAL) ? OB_SOLID : shading->type;
  }
  else {
    if (shading->type == OB_RENDER && !(type && type->view_draw)) {
      return OB_MATERIAL;
    }
    else {
      return shading->type;
    }
  }
}

static void rna_3DViewShading_type_set(PointerRNA *ptr, int value)
{
  View3DShading *shading = (View3DShading *)ptr->data;
  if (value != shading->type && value == OB_RENDER) {
    shading->prev_type = shading->type;
  }
  shading->type = value;
}

static const EnumPropertyItem *rna_3DViewShading_type_itemf(bContext *UNUSED(C),
                                                            PointerRNA *ptr,
                                                            PropertyRNA *UNUSED(prop),
                                                            bool *r_free)
{
  Scene *scene = rna_3DViewShading_scene(ptr);
  RenderEngineType *type = (scene) ? RE_engines_find(scene->r.engine) : NULL;

  EnumPropertyItem *item = NULL;
  int totitem = 0;

  RNA_enum_items_add_value(&item, &totitem, rna_enum_shading_type_items, OB_WIRE);
  RNA_enum_items_add_value(&item, &totitem, rna_enum_shading_type_items, OB_SOLID);

  if (scene == NULL || BKE_scene_uses_blender_eevee(scene)) {
    RNA_enum_items_add_value(&item, &totitem, rna_enum_shading_type_items, OB_MATERIAL);
    RNA_enum_items_add_value(&item, &totitem, rna_enum_shading_type_items, OB_RENDER);
  }
  else if (BKE_scene_uses_blender_workbench(scene)) {
    RNA_enum_items_add_value(&item, &totitem, rna_enum_shading_type_items, OB_RENDER);
  }
  else {
    RNA_enum_items_add_value(&item, &totitem, rna_enum_shading_type_items, OB_MATERIAL);
    if (type && type->view_draw) {
      RNA_enum_items_add_value(&item, &totitem, rna_enum_shading_type_items, OB_RENDER);
    }
  }

  RNA_enum_item_end(&item, &totitem);
  *r_free = true;

  return item;
}

/* Shading.selected_studio_light */
static PointerRNA rna_View3DShading_selected_studio_light_get(PointerRNA *ptr)
{
  View3DShading *shading = (View3DShading *)ptr->data;
  StudioLight *sl;
  if (shading->type == OB_SOLID && shading->light == V3D_LIGHTING_MATCAP) {
    sl = BKE_studiolight_find(shading->matcap, STUDIOLIGHT_FLAG_ALL);
  }
  else if (shading->type == OB_SOLID && shading->light == V3D_LIGHTING_STUDIO) {
    sl = BKE_studiolight_find(shading->studio_light, STUDIOLIGHT_FLAG_ALL);
  }
  else {
    /* OB_MATERIAL and OB_RENDER */
    sl = BKE_studiolight_find(shading->lookdev_light, STUDIOLIGHT_FLAG_ALL);
  }
  return rna_pointer_inherit_refine(ptr, &RNA_StudioLight, sl);
}

/* shading.light */
static const EnumPropertyItem *rna_View3DShading_color_type_itemf(bContext *UNUSED(C),
                                                                  PointerRNA *ptr,
                                                                  PropertyRNA *UNUSED(prop),
                                                                  bool *r_free)
{
  View3DShading *shading = (View3DShading *)ptr->data;

  int totitem = 0;

  if (shading->type == OB_WIRE) {
    EnumPropertyItem *item = NULL;
    RNA_enum_items_add_value(
        &item, &totitem, rna_enum_shading_color_type_items, V3D_SHADING_SINGLE_COLOR);
    RNA_enum_items_add_value(
        &item, &totitem, rna_enum_shading_color_type_items, V3D_SHADING_OBJECT_COLOR);
    RNA_enum_items_add_value(
        &item, &totitem, rna_enum_shading_color_type_items, V3D_SHADING_RANDOM_COLOR);
    RNA_enum_item_end(&item, &totitem);
    *r_free = true;
    return item;
  }
  else {
    /* Solid mode, or lookdev mode for workbench engine. */
    *r_free = false;
    return rna_enum_shading_color_type_items;
  }
}

static void rna_View3DShading_studio_light_get_storage(View3DShading *shading,
                                                       char **dna_storage,
                                                       int *flag)
{
  *dna_storage = shading->studio_light;

  *flag = STUDIOLIGHT_TYPE_STUDIO;
  if (shading->type == OB_SOLID) {
    if (shading->light == V3D_LIGHTING_MATCAP) {
      *flag = STUDIOLIGHT_TYPE_MATCAP;
      *dna_storage = shading->matcap;
    }
  }
  else {
    *flag = STUDIOLIGHT_TYPE_WORLD;
    *dna_storage = shading->lookdev_light;
  }
}

static int rna_View3DShading_studio_light_get(PointerRNA *ptr)
{
  View3DShading *shading = (View3DShading *)ptr->data;
  char *dna_storage;
  int flag;

  rna_View3DShading_studio_light_get_storage(shading, &dna_storage, &flag);
  StudioLight *sl = BKE_studiolight_find(dna_storage, flag);
  if (sl) {
    BLI_strncpy(dna_storage, sl->name, FILE_MAXFILE);
    return sl->index;
  }
  else {
    return 0;
  }
}

static void rna_View3DShading_studio_light_set(PointerRNA *ptr, int value)
{
  View3DShading *shading = (View3DShading *)ptr->data;
  char *dna_storage;
  int flag;

  rna_View3DShading_studio_light_get_storage(shading, &dna_storage, &flag);
  StudioLight *sl = BKE_studiolight_findindex(value, flag);
  if (sl) {
    BLI_strncpy(dna_storage, sl->name, FILE_MAXFILE);
  }
}

static const EnumPropertyItem *rna_View3DShading_studio_light_itemf(bContext *UNUSED(C),
                                                                    PointerRNA *ptr,
                                                                    PropertyRNA *UNUSED(prop),
                                                                    bool *r_free)
{
  View3DShading *shading = (View3DShading *)ptr->data;
  EnumPropertyItem *item = NULL;
  int totitem = 0;

  if (shading->type == OB_SOLID && shading->light == V3D_LIGHTING_MATCAP) {
    const int flags = (STUDIOLIGHT_EXTERNAL_FILE | STUDIOLIGHT_TYPE_MATCAP);

    LISTBASE_FOREACH (StudioLight *, sl, BKE_studiolight_listbase()) {
      int icon_id = (shading->flag & V3D_SHADING_MATCAP_FLIP_X) ? sl->icon_id_matcap_flipped :
                                                                  sl->icon_id_matcap;
      if ((sl->flag & flags) == flags) {
        EnumPropertyItem tmp = {sl->index, sl->name, icon_id, sl->name, ""};
        RNA_enum_item_add(&item, &totitem, &tmp);
      }
    }
  }
  else {
    LISTBASE_FOREACH (StudioLight *, sl, BKE_studiolight_listbase()) {
      int icon_id = sl->icon_id_irradiance;
      bool show_studiolight = false;

      if (sl->flag & STUDIOLIGHT_INTERNAL) {
        /* always show internal lights for solid */
        if (shading->type == OB_SOLID) {
          show_studiolight = true;
        }
      }
      else {
        switch (shading->type) {
          case OB_SOLID:
          case OB_TEXTURE:
            show_studiolight = ((sl->flag & STUDIOLIGHT_TYPE_STUDIO) != 0);
            break;

          case OB_MATERIAL:
          case OB_RENDER:
            show_studiolight = ((sl->flag & STUDIOLIGHT_TYPE_WORLD) != 0);
            icon_id = sl->icon_id_radiance;
            break;
        }
      }

      if (show_studiolight) {
        EnumPropertyItem tmp = {sl->index, sl->name, icon_id, sl->name, ""};
        RNA_enum_item_add(&item, &totitem, &tmp);
      }
    }
  }

  RNA_enum_item_end(&item, &totitem);
  *r_free = true;
  return item;
}

static const EnumPropertyItem *rna_3DViewShading_render_pass_itemf(bContext *C,
                                                                   PointerRNA *UNUSED(ptr),
                                                                   PropertyRNA *UNUSED(prop),
                                                                   bool *r_free)
{
  Scene *scene = CTX_data_scene(C);
  ViewLayer *view_layer = CTX_data_view_layer(C);

  const bool bloom_enabled = scene->eevee.flag & SCE_EEVEE_BLOOM_ENABLED;
  const bool aov_available = BKE_view_layer_has_valid_aov(view_layer);

  int totitem = 0;
  EnumPropertyItem *result = NULL;
  EnumPropertyItem aov_template;
  for (int i = 0; rna_enum_view3dshading_render_pass_type_items[i].identifier != NULL; i++) {
    const EnumPropertyItem *item = &rna_enum_view3dshading_render_pass_type_items[i];
    if (item->value == EEVEE_RENDER_PASS_AOV) {
      aov_template.value = item->value;
      aov_template.icon = 0;
      aov_template.description = item->description;
      LISTBASE_FOREACH (ViewLayerAOV *, aov, &view_layer->aovs) {
        if ((aov->flag & AOV_CONFLICT) != 0) {
          continue;
        }
        aov_template.name = aov->name;
        aov_template.identifier = aov->name;
        RNA_enum_item_add(&result, &totitem, &aov_template);
        aov_template.value++;
      }
    }
    else if (!((!bloom_enabled &&
                (item->value == EEVEE_RENDER_PASS_BLOOM || STREQ(item->name, "Effects"))) ||
               (!aov_available && STREQ(item->name, "Shader AOV")))) {
      RNA_enum_item_add(&result, &totitem, item);
    }
  }

  RNA_enum_item_end(&result, &totitem);
  *r_free = true;
  return result;
}
static int rna_3DViewShading_render_pass_get(PointerRNA *ptr)
{
  View3DShading *shading = (View3DShading *)ptr->data;
  eViewLayerEEVEEPassType result = shading->render_pass;
  Scene *scene = rna_3DViewShading_scene(ptr);
  ViewLayer *view_layer = rna_3DViewShading_view_layer(ptr);

  if (result == EEVEE_RENDER_PASS_BLOOM && ((scene->eevee.flag & SCE_EEVEE_BLOOM_ENABLED) == 0)) {
    return EEVEE_RENDER_PASS_COMBINED;
  }
  else if (result == EEVEE_RENDER_PASS_AOV) {
    if (!view_layer) {
      return EEVEE_RENDER_PASS_COMBINED;
    }
    const int aov_index = BLI_findstringindex(
        &view_layer->aovs, shading->aov_name, offsetof(ViewLayerAOV, name));
    if (aov_index == -1) {
      return EEVEE_RENDER_PASS_COMBINED;
    }
    return result + aov_index;
  }

  return result;
}

static void rna_3DViewShading_render_pass_set(PointerRNA *ptr, int value)
{
  View3DShading *shading = (View3DShading *)ptr->data;
  Scene *scene = rna_3DViewShading_scene(ptr);
  ViewLayer *view_layer = rna_3DViewShading_view_layer(ptr);
  shading->aov_name[0] = 0;

  if ((value & EEVEE_RENDER_PASS_AOV) != 0) {
    if (!view_layer) {
      shading->render_pass = EEVEE_RENDER_PASS_COMBINED;
      return;
    }
    const int aov_index = value & ~EEVEE_RENDER_PASS_AOV;
    ViewLayerAOV *aov = BLI_findlink(&view_layer->aovs, aov_index);
    if (!aov) {
      /* AOV not found, cannot select AOV. */
      shading->render_pass = EEVEE_RENDER_PASS_COMBINED;
      return;
    }

    shading->render_pass = EEVEE_RENDER_PASS_AOV;
    BLI_strncpy(shading->aov_name, aov->name, sizeof(aov->name));
  }
  else if (value == EEVEE_RENDER_PASS_BLOOM &&
           ((scene->eevee.flag & SCE_EEVEE_BLOOM_ENABLED) == 0)) {
    shading->render_pass = EEVEE_RENDER_PASS_COMBINED;
  }
  else {
    shading->render_pass = value;
  }
}

static void rna_SpaceView3D_use_local_collections_update(bContext *C, PointerRNA *ptr)
{
  Main *bmain = CTX_data_main(C);
  Scene *scene = CTX_data_scene(C);
  ViewLayer *view_layer = CTX_data_view_layer(C);
  View3D *v3d = (View3D *)ptr->data;

  if (ED_view3d_local_collections_set(bmain, v3d)) {
    BKE_layer_collection_local_sync(view_layer, v3d);
    DEG_id_tag_update(&scene->id, ID_RECALC_BASE_FLAGS);
  }
}

static const EnumPropertyItem *rna_SpaceView3D_stereo3d_camera_itemf(bContext *C,
                                                                     PointerRNA *UNUSED(ptr),
                                                                     PropertyRNA *UNUSED(prop),
                                                                     bool *UNUSED(r_free))
{
  Scene *scene = CTX_data_scene(C);

  if (scene->r.views_format == SCE_VIEWS_FORMAT_MULTIVIEW) {
    return multiview_camera_items;
  }
  else {
    return stereo3d_camera_items;
  }
}

static void rna_SpaceView3D_mirror_xr_session_update(Main *main,
                                                     Scene *UNUSED(scene),
                                                     PointerRNA *ptr)
{
#  ifdef WITH_XR_OPENXR
  const wmWindowManager *wm = main->wm.first;

  /* Handle mirror toggling while there is a session already. */
  if (WM_xr_session_exists(&wm->xr)) {
    const View3D *v3d = ptr->data;
    const ScrArea *area = rna_area_from_space(ptr);
    ED_view3d_xr_mirror_update(area, v3d, v3d->flag & V3D_XR_SESSION_MIRROR);
  }

#  else
  UNUSED_VARS(main, ptr);
#  endif
}

static int rna_SpaceView3D_icon_from_show_object_viewport_get(PointerRNA *ptr)
{
  const View3D *v3d = (View3D *)ptr->data;
  /* Ignore selection values when view is off,
   * intent is to show if visible objects aren't selectable. */
  const int view_value = (v3d->object_type_exclude_viewport != 0);
  const int select_value = (v3d->object_type_exclude_select &
                            ~v3d->object_type_exclude_viewport) != 0;
  return ICON_VIS_SEL_11 + (view_value << 1) + select_value;
}

static char *rna_View3DShading_path(PointerRNA *UNUSED(ptr))
{
  return BLI_strdup("shading");
}

static PointerRNA rna_SpaceView3D_overlay_get(PointerRNA *ptr)
{
  return rna_pointer_inherit_refine(ptr, &RNA_View3DOverlay, ptr->data);
}

static char *rna_View3DOverlay_path(PointerRNA *UNUSED(ptr))
{
  return BLI_strdup("overlay");
}

/* Space Image Editor */

static PointerRNA rna_SpaceImage_overlay_get(PointerRNA *ptr)
{
  return rna_pointer_inherit_refine(ptr, &RNA_SpaceImageOverlay, ptr->data);
}

static char *rna_SpaceImageOverlay_path(PointerRNA *UNUSED(ptr))
{
  return BLI_strdup("overlay");
}

static char *rna_SpaceUVEditor_path(PointerRNA *UNUSED(ptr))
{
  return BLI_strdup("uv_editor");
}

static PointerRNA rna_SpaceImageEditor_uvedit_get(PointerRNA *ptr)
{
  return rna_pointer_inherit_refine(ptr, &RNA_SpaceUVEditor, ptr->data);
}

static void rna_SpaceImageEditor_mode_update(Main *bmain, Scene *scene, PointerRNA *UNUSED(ptr))
{
  if (scene != NULL) {
    ED_space_image_paint_update(bmain, bmain->wm.first, scene);
  }
}

static void rna_SpaceImageEditor_show_stereo_set(PointerRNA *ptr, int value)
{
  SpaceImage *sima = (SpaceImage *)(ptr->data);

  if (value) {
    sima->iuser.flag |= IMA_SHOW_STEREO;
  }
  else {
    sima->iuser.flag &= ~IMA_SHOW_STEREO;
  }
}

static bool rna_SpaceImageEditor_show_stereo_get(PointerRNA *ptr)
{
  SpaceImage *sima = (SpaceImage *)(ptr->data);
  return (sima->iuser.flag & IMA_SHOW_STEREO) != 0;
}

static void rna_SpaceImageEditor_show_stereo_update(Main *UNUSED(bmain),
                                                    Scene *UNUSED(unused),
                                                    PointerRNA *ptr)
{
  SpaceImage *sima = (SpaceImage *)(ptr->data);
  Image *ima = sima->image;

  if (ima) {
    if (ima->rr) {
      BKE_image_multilayer_index(ima->rr, &sima->iuser);
    }
    else {
      BKE_image_multiview_index(ima, &sima->iuser);
    }
  }
}

static bool rna_SpaceImageEditor_show_render_get(PointerRNA *ptr)
{
  SpaceImage *sima = (SpaceImage *)(ptr->data);
  return ED_space_image_show_render(sima);
}

static bool rna_SpaceImageEditor_show_paint_get(PointerRNA *ptr)
{
  SpaceImage *sima = (SpaceImage *)(ptr->data);
  return ED_space_image_show_paint(sima);
}

static bool rna_SpaceImageEditor_show_uvedit_get(PointerRNA *ptr)
{
  SpaceImage *sima = ptr->data;
  bScreen *screen = (bScreen *)ptr->owner_id;
  Object *obedit = NULL;
  wmWindow *win = ED_screen_window_find(screen, G_MAIN->wm.first);
  if (win != NULL) {
    ViewLayer *view_layer = WM_window_get_active_view_layer(win);
    obedit = OBEDIT_FROM_VIEW_LAYER(view_layer);
  }
  return ED_space_image_show_uvedit(sima, obedit);
}

static bool rna_SpaceImageEditor_show_maskedit_get(PointerRNA *ptr)
{
  SpaceImage *sima = (SpaceImage *)(ptr->data);
  bScreen *screen = (bScreen *)ptr->owner_id;
  Object *obedit = NULL;
  wmWindow *win = ED_screen_window_find(screen, G_MAIN->wm.first);
  if (win != NULL) {
    ViewLayer *view_layer = WM_window_get_active_view_layer(win);
    obedit = OBEDIT_FROM_VIEW_LAYER(view_layer);
  }
  return ED_space_image_check_show_maskedit(sima, obedit);
}

static void rna_SpaceImageEditor_image_set(PointerRNA *ptr,
                                           PointerRNA value,
                                           struct ReportList *UNUSED(reports))
{
  BLI_assert(BKE_id_is_in_global_main(value.data));
  SpaceImage *sima = ptr->data;
  ED_space_image_set(G_MAIN, sima, (Image *)value.data, false);
}

static void rna_SpaceImageEditor_mask_set(PointerRNA *ptr,
                                          PointerRNA value,
                                          struct ReportList *UNUSED(reports))
{
  SpaceImage *sima = (SpaceImage *)(ptr->data);

  ED_space_image_set_mask(NULL, sima, (Mask *)value.data);
}

static const EnumPropertyItem *rna_SpaceImageEditor_display_channels_itemf(
    bContext *UNUSED(C), PointerRNA *ptr, PropertyRNA *UNUSED(prop), bool *r_free)
{
  SpaceImage *sima = (SpaceImage *)ptr->data;
  EnumPropertyItem *item = NULL;
  ImBuf *ibuf;
  void *lock;
  int totitem = 0;

  ibuf = ED_space_image_acquire_buffer(sima, &lock, 0);
  int mask = ED_space_image_get_display_channel_mask(ibuf);
  ED_space_image_release_buffer(sima, ibuf, lock);

  if (mask & SI_USE_ALPHA) {
    RNA_enum_items_add_value(&item, &totitem, display_channels_items, SI_USE_ALPHA);
  }
  RNA_enum_items_add_value(&item, &totitem, display_channels_items, 0);
  if (mask & SI_SHOW_ALPHA) {
    RNA_enum_items_add_value(&item, &totitem, display_channels_items, SI_SHOW_ALPHA);
  }
  if (mask & SI_SHOW_ZBUF) {
    RNA_enum_items_add_value(&item, &totitem, display_channels_items, SI_SHOW_ZBUF);
  }
  if (mask & SI_SHOW_R) {
    RNA_enum_items_add_value(&item, &totitem, display_channels_items, SI_SHOW_R);
  }
  if (mask & SI_SHOW_G) {
    RNA_enum_items_add_value(&item, &totitem, display_channels_items, SI_SHOW_G);
  }
  if (mask & SI_SHOW_B) {
    RNA_enum_items_add_value(&item, &totitem, display_channels_items, SI_SHOW_B);
  }

  RNA_enum_item_end(&item, &totitem);
  *r_free = true;

  return item;
}

static int rna_SpaceImageEditor_display_channels_get(PointerRNA *ptr)
{
  SpaceImage *sima = (SpaceImage *)ptr->data;
  ImBuf *ibuf;
  void *lock;

  ibuf = ED_space_image_acquire_buffer(sima, &lock, 0);
  int mask = ED_space_image_get_display_channel_mask(ibuf);
  ED_space_image_release_buffer(sima, ibuf, lock);

  return sima->flag & mask;
}

static void rna_SpaceImageEditor_zoom_get(PointerRNA *ptr, float *values)
{
  SpaceImage *sima = (SpaceImage *)ptr->data;
  ScrArea *area;
  ARegion *region;

  values[0] = values[1] = 1;

  /* Find #ARegion. */
  area = rna_area_from_space(ptr); /* can be NULL */
  region = BKE_area_find_region_type(area, RGN_TYPE_WINDOW);
  if (region) {
    ED_space_image_get_zoom(sima, region, &values[0], &values[1]);
  }
}

static void rna_SpaceImageEditor_cursor_location_get(PointerRNA *ptr, float *values)
{
  SpaceImage *sima = (SpaceImage *)ptr->data;

  if (sima->flag & SI_COORDFLOATS) {
    copy_v2_v2(values, sima->cursor);
  }
  else {
    int w, h;
    ED_space_image_get_size(sima, &w, &h);

    values[0] = sima->cursor[0] * w;
    values[1] = sima->cursor[1] * h;
  }
}

static void rna_SpaceImageEditor_cursor_location_set(PointerRNA *ptr, const float *values)
{
  SpaceImage *sima = (SpaceImage *)ptr->data;

  if (sima->flag & SI_COORDFLOATS) {
    copy_v2_v2(sima->cursor, values);
  }
  else {
    int w, h;
    ED_space_image_get_size(sima, &w, &h);

    sima->cursor[0] = values[0] / w;
    sima->cursor[1] = values[1] / h;
  }
}

static void rna_SpaceImageEditor_image_update(Main *UNUSED(bmain),
                                              Scene *UNUSED(scene),
                                              PointerRNA *ptr)
{
  SpaceImage *sima = (SpaceImage *)ptr->data;
  Image *ima = sima->image;

  /* make sure all the iuser settings are valid for the sima image */
  if (ima) {
    if (ima->rr) {
      if (BKE_image_multilayer_index(sima->image->rr, &sima->iuser) == NULL) {
        BKE_image_init_imageuser(sima->image, &sima->iuser);
      }
    }
    else {
      BKE_image_multiview_index(ima, &sima->iuser);
    }
  }
}

static void rna_SpaceImageEditor_scopes_update(struct bContext *C, struct PointerRNA *ptr)
{
  SpaceImage *sima = (SpaceImage *)ptr->data;
  ImBuf *ibuf;
  void *lock;

  /* TODO(lukas): Support tiles in scopes? */
  ibuf = ED_space_image_acquire_buffer(sima, &lock, 0);
  if (ibuf) {
    ED_space_image_scopes_update(C, sima, ibuf, true);
    WM_main_add_notifier(NC_IMAGE, sima->image);
  }
  ED_space_image_release_buffer(sima, ibuf, lock);
}

static const EnumPropertyItem *rna_SpaceImageEditor_pivot_itemf(bContext *UNUSED(C),
                                                                PointerRNA *ptr,
                                                                PropertyRNA *UNUSED(prop),
                                                                bool *UNUSED(r_free))
{
  static const EnumPropertyItem pivot_items[] = {
      {V3D_AROUND_CENTER_BOUNDS, "CENTER", ICON_PIVOT_BOUNDBOX, "Bounding Box Center", ""},
      {V3D_AROUND_CENTER_MEDIAN, "MEDIAN", ICON_PIVOT_MEDIAN, "Median Point", ""},
      {V3D_AROUND_CURSOR, "CURSOR", ICON_PIVOT_CURSOR, "2D Cursor", ""},
      {V3D_AROUND_LOCAL_ORIGINS,
       "INDIVIDUAL_ORIGINS",
       ICON_PIVOT_INDIVIDUAL,
       "Individual Origins",
       "Pivot around each selected island's own median point"},
      {0, NULL, 0, NULL, NULL},
  };

  SpaceImage *sima = (SpaceImage *)ptr->data;

  if (sima->mode == SI_MODE_PAINT) {
    return rna_enum_transform_pivot_items_full;
  }
  else {
    return pivot_items;
  }
}

static void rna_SpaceUVEditor_tile_grid_shape_set(PointerRNA *ptr, const int *values)
{
  SpaceImage *data = (SpaceImage *)(ptr->data);

  int clamp[2] = {10, 100};
  for (int i = 0; i < 2; i++) {
    data->tile_grid_shape[i] = CLAMPIS(values[i], 1, clamp[i]);
  }
}

/* Space Text Editor */

static void rna_SpaceTextEditor_word_wrap_set(PointerRNA *ptr, bool value)
{
  SpaceText *st = (SpaceText *)(ptr->data);

  st->wordwrap = value;
  st->left = 0;
}

static void rna_SpaceTextEditor_text_set(PointerRNA *ptr,
                                         PointerRNA value,
                                         struct ReportList *UNUSED(reports))
{
  SpaceText *st = (SpaceText *)(ptr->data);

  st->text = value.data;

  ScrArea *area = rna_area_from_space(ptr);
  if (area) {
    ARegion *region = BKE_area_find_region_type(area, RGN_TYPE_WINDOW);
    if (region) {
      ED_text_scroll_to_cursor(st, region, true);
    }
  }
}

static bool rna_SpaceTextEditor_text_is_syntax_highlight_supported(struct SpaceText *space)
{
  return ED_text_is_syntax_highlight_supported(space->text);
}

static void rna_SpaceTextEditor_updateEdited(Main *UNUSED(bmain),
                                             Scene *UNUSED(scene),
                                             PointerRNA *ptr)
{
  SpaceText *st = (SpaceText *)ptr->data;

  if (st->text) {
    WM_main_add_notifier(NC_TEXT | NA_EDITED, st->text);
  }
}

/* Space Properties */

/* NOTE: this function exists only to avoid id refcounting. */
static void rna_SpaceProperties_pin_id_set(PointerRNA *ptr,
                                           PointerRNA value,
                                           struct ReportList *UNUSED(reports))
{
  SpaceProperties *sbuts = (SpaceProperties *)(ptr->data);
  sbuts->pinid = value.data;
}

static StructRNA *rna_SpaceProperties_pin_id_typef(PointerRNA *ptr)
{
  SpaceProperties *sbuts = (SpaceProperties *)(ptr->data);

  if (sbuts->pinid) {
    return ID_code_to_RNA_type(GS(sbuts->pinid->name));
  }

  return &RNA_ID;
}

static void rna_SpaceProperties_pin_id_update(Main *UNUSED(bmain),
                                              Scene *UNUSED(scene),
                                              PointerRNA *ptr)
{
  SpaceProperties *sbuts = (SpaceProperties *)(ptr->data);
  ID *id = sbuts->pinid;

  if (id == NULL) {
    sbuts->flag &= ~SB_PIN_CONTEXT;
    return;
  }

  switch (GS(id->name)) {
    case ID_MA:
      WM_main_add_notifier(NC_MATERIAL | ND_SHADING, NULL);
      break;
    case ID_TE:
      WM_main_add_notifier(NC_TEXTURE, NULL);
      break;
    case ID_WO:
      WM_main_add_notifier(NC_WORLD, NULL);
      break;
    case ID_LA:
      WM_main_add_notifier(NC_LAMP, NULL);
      break;
    default:
      break;
  }
}

static void rna_SpaceProperties_context_set(PointerRNA *ptr, int value)
{
  SpaceProperties *sbuts = (SpaceProperties *)(ptr->data);

  sbuts->mainb = value;
  sbuts->mainbuser = value;
}

static const EnumPropertyItem *rna_SpaceProperties_context_itemf(bContext *UNUSED(C),
                                                                 PointerRNA *ptr,
                                                                 PropertyRNA *UNUSED(prop),
                                                                 bool *r_free)
{
  SpaceProperties *sbuts = (SpaceProperties *)(ptr->data);
  EnumPropertyItem *item = NULL;

  /* Although it would never reach this amount, a theoretical maximum number of tabs
   * is BCONTEXT_TOT * 2, with every tab displayed and a spacer in every other item. */
  short context_tabs_array[BCONTEXT_TOT * 2];
  int totitem = ED_buttons_tabs_list(sbuts, context_tabs_array);
  BLI_assert(totitem <= ARRAY_SIZE(context_tabs_array));

  int totitem_added = 0;
  for (int i = 0; i < totitem; i++) {
    if (context_tabs_array[i] == -1) {
      RNA_enum_item_add_separator(&item, &totitem_added);
      continue;
    }

    RNA_enum_items_add_value(&item, &totitem_added, buttons_context_items, context_tabs_array[i]);

    /* Add the object data icon dynamically for the data tab. */
    if (context_tabs_array[i] == BCONTEXT_DATA) {
      (item + totitem_added - 1)->icon = sbuts->dataicon;
    }
  }

  RNA_enum_item_end(&item, &totitem);
  *r_free = true;

  return item;
}

static void rna_SpaceProperties_context_update(Main *UNUSED(bmain),
                                               Scene *UNUSED(scene),
                                               PointerRNA *ptr)
{
  SpaceProperties *sbuts = (SpaceProperties *)(ptr->data);
  /* XXX BCONTEXT_DATA is ugly, but required for lights... See T51318. */
  if (ELEM(sbuts->mainb, BCONTEXT_WORLD, BCONTEXT_MATERIAL, BCONTEXT_TEXTURE, BCONTEXT_DATA)) {
    sbuts->preview = 1;
  }
}

static int rna_SpaceProperties_tab_search_results_getlength(PointerRNA *ptr,
                                                            int length[RNA_MAX_ARRAY_DIMENSION])
{
  SpaceProperties *sbuts = ptr->data;

  short context_tabs_array[BCONTEXT_TOT * 2]; /* Dummy variable. */
  const int tabs_len = ED_buttons_tabs_list(sbuts, context_tabs_array);

  length[0] = tabs_len;

  return length[0];
}

static void rna_SpaceProperties_tab_search_results_get(PointerRNA *ptr, bool *values)
{
  SpaceProperties *sbuts = ptr->data;

  short context_tabs_array[BCONTEXT_TOT * 2]; /* Dummy variable. */
  const int tabs_len = ED_buttons_tabs_list(sbuts, context_tabs_array);

  for (int i = 0; i < tabs_len; i++) {
    values[i] = ED_buttons_tab_has_search_result(sbuts, i);
  }
}

static void rna_SpaceProperties_search_filter_get(PointerRNA *ptr, char *value)
{
  SpaceProperties *sbuts = ptr->data;
  const char *search_filter = ED_buttons_search_string_get(sbuts);

  strcpy(value, search_filter);
}

static int rna_SpaceProperties_search_filter_length(PointerRNA *ptr)
{
  SpaceProperties *sbuts = ptr->data;

  return ED_buttons_search_string_length(sbuts);
}

static void rna_SpaceProperties_search_filter_set(struct PointerRNA *ptr, const char *value)
{
  SpaceProperties *sbuts = ptr->data;

  ED_buttons_search_string_set(sbuts, value);
}

static void rna_SpaceProperties_search_filter_update(Main *UNUSED(bmain),
                                                     Scene *UNUSED(scene),
                                                     PointerRNA *ptr)
{
  ScrArea *area = rna_area_from_space(ptr);

  /* Update the search filter flag for the main region with the panels. */
  ARegion *main_region = BKE_area_find_region_type(area, RGN_TYPE_WINDOW);
  BLI_assert(main_region != NULL);
  ED_region_search_filter_update(area, main_region);
}

/* Space Console */
static void rna_ConsoleLine_body_get(PointerRNA *ptr, char *value)
{
  ConsoleLine *ci = (ConsoleLine *)ptr->data;
  memcpy(value, ci->line, ci->len + 1);
}

static int rna_ConsoleLine_body_length(PointerRNA *ptr)
{
  ConsoleLine *ci = (ConsoleLine *)ptr->data;
  return ci->len;
}

static void rna_ConsoleLine_body_set(PointerRNA *ptr, const char *value)
{
  ConsoleLine *ci = (ConsoleLine *)ptr->data;
  int len = strlen(value);

  if ((len >= ci->len_alloc) || (len * 2 < ci->len_alloc)) { /* allocate a new string */
    MEM_freeN(ci->line);
    ci->line = MEM_mallocN((len + 1) * sizeof(char), "rna_consoleline");
    ci->len_alloc = len + 1;
  }
  memcpy(ci->line, value, len + 1);
  ci->len = len;

  if (ci->cursor > len) {
    /* clamp the cursor */
    ci->cursor = len;
  }
}

static void rna_ConsoleLine_cursor_index_range(
    PointerRNA *ptr, int *min, int *max, int *UNUSED(softmin), int *UNUSED(softmax))
{
  ConsoleLine *ci = (ConsoleLine *)ptr->data;

  *min = 0;
  *max = ci->len; /* intentionally _not_ -1 */
}

/* Space Dopesheet */

static void rna_SpaceDopeSheetEditor_action_set(PointerRNA *ptr,
                                                PointerRNA value,
                                                struct ReportList *UNUSED(reports))
{
  SpaceAction *saction = (SpaceAction *)(ptr->data);
  bAction *act = (bAction *)value.data;

  if ((act == NULL) || (act->idroot == 0)) {
    /* just set if we're clearing the action or if the action is "amorphous" still */
    saction->action = act;
  }
  else {
    /* action to set must strictly meet the mode criteria... */
    if (saction->mode == SACTCONT_ACTION) {
      /* currently, this is "object-level" only, until we have some way of specifying this */
      if (act->idroot == ID_OB) {
        saction->action = act;
      }
      else {
        printf(
            "ERROR: cannot assign Action '%s' to Action Editor, as action is not object-level "
            "animation\n",
            act->id.name + 2);
      }
    }
    else if (saction->mode == SACTCONT_SHAPEKEY) {
      /* as the name says, "shapekey-level" only... */
      if (act->idroot == ID_KE) {
        saction->action = act;
      }
      else {
        printf(
            "ERROR: cannot assign Action '%s' to Shape Key Editor, as action doesn't animate "
            "Shape Keys\n",
            act->id.name + 2);
      }
    }
    else {
      printf(
          "ACK: who's trying to set an action while not in a mode displaying a single Action "
          "only?\n");
    }
  }
}

static void rna_SpaceDopeSheetEditor_action_update(bContext *C, PointerRNA *ptr)
{
  SpaceAction *saction = (SpaceAction *)(ptr->data);
  ViewLayer *view_layer = CTX_data_view_layer(C);
  Main *bmain = CTX_data_main(C);

  Object *obact = OBACT(view_layer);
  if (obact == NULL) {
    return;
  }

  AnimData *adt = NULL;
  ID *id = NULL;
  switch (saction->mode) {
    case SACTCONT_ACTION:
      /* TODO: context selector could help decide this with more control? */
      adt = BKE_animdata_ensure_id(&obact->id);
      id = &obact->id;
      break;
    case SACTCONT_SHAPEKEY: {
      Key *key = BKE_key_from_object(obact);
      if (key == NULL) {
        return;
      }
      adt = BKE_animdata_ensure_id(&key->id);
      id = &key->id;
      break;
    }
    case SACTCONT_GPENCIL:
    case SACTCONT_DOPESHEET:
    case SACTCONT_MASK:
    case SACTCONT_CACHEFILE:
    case SACTCONT_TIMELINE:
      return;
  }

  if (adt == NULL) {
    /* No animdata was added, so the depsgraph also doesn't need tagging. */
    return;
  }

  /* Don't do anything if old and new actions are the same... */
  if (adt->action == saction->action) {
    return;
  }

  /* Exit editmode first - we cannot change actions while in tweak-mode. */
  BKE_nla_tweakmode_exit(adt);

  /* To prevent data loss (i.e. if users flip between actions using the Browse menu),
   * stash this action if nothing else uses it.
   *
   * EXCEPTION:
   * This callback runs when unlinking actions. In that case, we don't want to
   * stash the action, as the user is signaling that they want to detach it.
   * This can be reviewed again later,
   * but it could get annoying if we keep these instead.
   */
  if (adt->action != NULL && adt->action->id.us <= 0 && saction->action != NULL) {
    /* XXX: Things here get dodgy if this action is only partially completed,
     *      and the user then uses the browse menu to get back to this action,
     *      assigning it as the active action (i.e. the stash strip gets out of sync)
     */
    BKE_nla_action_stash(adt, ID_IS_OVERRIDE_LIBRARY(id));
  }

  BKE_animdata_set_action(NULL, id, saction->action);

  DEG_id_tag_update(&obact->id, ID_RECALC_ANIMATION | ID_RECALC_TRANSFORM | ID_RECALC_GEOMETRY);

  /* Update relations as well, so new time source dependency is added. */
  DEG_relations_tag_update(bmain);
}

static void rna_SpaceDopeSheetEditor_mode_update(bContext *C, PointerRNA *ptr)
{
  SpaceAction *saction = (SpaceAction *)(ptr->data);
  ScrArea *area = CTX_wm_area(C);
  ViewLayer *view_layer = CTX_data_view_layer(C);
  Object *obact = OBACT(view_layer);

  /* special exceptions for ShapeKey Editor mode */
  if (saction->mode == SACTCONT_SHAPEKEY) {
    Key *key = BKE_key_from_object(obact);

    /* 1) update the action stored for the editor */
    if (key) {
      saction->action = (key->adt) ? key->adt->action : NULL;
    }
    else {
      saction->action = NULL;
    }
  }
  /* make sure action stored is valid */
  else if (saction->mode == SACTCONT_ACTION) {
    /* 1) update the action stored for the editor */
    /* TODO: context selector could help decide this with more control? */
    if (obact) {
      saction->action = (obact->adt) ? obact->adt->action : NULL;
    }
    else {
      saction->action = NULL;
    }
  }

  /* Collapse (and show) summary channel and hide channel list for timeline */
  if (saction->mode == SACTCONT_TIMELINE) {
    saction->ads.flag |= ADS_FLAG_SUMMARY_COLLAPSED;
    saction->ads.filterflag |= ADS_FILTER_SUMMARY;
  }

  if (area && area->spacedata.first == saction) {
    ARegion *channels_region = BKE_area_find_region_type(area, RGN_TYPE_CHANNELS);
    if (channels_region) {
      if (saction->mode == SACTCONT_TIMELINE) {
        channels_region->flag |= RGN_FLAG_HIDDEN;
      }
      else {
        channels_region->flag &= ~RGN_FLAG_HIDDEN;
      }
      ED_region_visibility_change_update(C, area, channels_region);
    }
  }

  /* recalculate extents of channel list */
  saction->runtime.flag |= SACTION_RUNTIME_FLAG_NEED_CHAN_SYNC;

  /* store current mode as "old mode",
   * so that returning from other editors doesn't always reset to "Action Editor" */
  if (saction->mode != SACTCONT_TIMELINE) {
    saction->mode_prev = saction->mode;
  }
}

/* Space Graph Editor */

static void rna_SpaceGraphEditor_display_mode_update(bContext *C, PointerRNA *ptr)
{
  ScrArea *area = rna_area_from_space(ptr);
  SpaceGraph *sipo = (SpaceGraph *)ptr->data;

  /* for "Drivers" mode, enable all the necessary bits and pieces */
  if (sipo->mode == SIPO_MODE_DRIVERS) {
    ED_drivers_editor_init(C, area);
    ED_area_tag_redraw(area);
  }

  /* after changing view mode, must force recalculation of F-Curve colors
   * which can only be achieved using refresh as opposed to redraw
   */
  ED_area_tag_refresh(area);
}

static bool rna_SpaceGraphEditor_has_ghost_curves_get(PointerRNA *ptr)
{
  SpaceGraph *sipo = (SpaceGraph *)(ptr->data);
  return (BLI_listbase_is_empty(&sipo->runtime.ghost_curves) == false);
}

static void rna_SpaceConsole_rect_update(Main *UNUSED(bmain),
                                         Scene *UNUSED(scene),
                                         PointerRNA *ptr)
{
  SpaceConsole *sc = ptr->data;
  WM_main_add_notifier(NC_SPACE | ND_SPACE_CONSOLE | NA_EDITED, sc);
}

static void rna_SequenceEditor_update_cache(Main *UNUSED(bmain),
                                            Scene *scene,
                                            PointerRNA *UNUSED(ptr))
{
  SEQ_cache_cleanup(scene);
}

static void seq_build_proxy(bContext *C, PointerRNA *ptr)
{
  if (U.sequencer_proxy_setup != USER_SEQ_PROXY_SETUP_AUTOMATIC) {
    return;
  }

  SpaceSeq *sseq = ptr->data;
  Scene *scene = CTX_data_scene(C);
  ListBase *seqbase = SEQ_active_seqbase_get(SEQ_editing_get(scene));

  GSet *file_list = BLI_gset_new(BLI_ghashutil_strhash_p, BLI_ghashutil_strcmp, "file list");
  wmJob *wm_job = ED_seq_proxy_wm_job_get(C);
  ProxyJob *pj = ED_seq_proxy_job_get(C, wm_job);

  LISTBASE_FOREACH (Sequence *, seq, seqbase) {
    if (seq->type != SEQ_TYPE_MOVIE || seq->strip == NULL || seq->strip->proxy == NULL) {
      continue;
    }

    /* Add new proxy size. */
    seq->strip->proxy->build_size_flags |= SEQ_rendersize_to_proxysize(sseq->render_size);

    /* Build proxy. */
    SEQ_proxy_rebuild_context(pj->main, pj->depsgraph, pj->scene, seq, file_list, &pj->queue);
  }

  BLI_gset_free(file_list, MEM_freeN);

  if (!WM_jobs_is_running(wm_job)) {
    G.is_break = false;
    WM_jobs_start(CTX_wm_manager(C), wm_job);
  }

  ED_area_tag_redraw(CTX_wm_area(C));
}

static void rna_SequenceEditor_render_size_update(bContext *C, PointerRNA *ptr)
{
  seq_build_proxy(C, ptr);
  rna_SequenceEditor_update_cache(CTX_data_main(C), CTX_data_scene(C), ptr);
}

static void rna_Sequencer_view_type_update(Main *UNUSED(bmain),
                                           Scene *UNUSED(scene),
                                           PointerRNA *ptr)
{
  ScrArea *area = rna_area_from_space(ptr);
  ED_area_tag_refresh(area);
}

static char *rna_SpaceSequencerPreviewOverlay_path(PointerRNA *UNUSED(ptr))
{
  return BLI_strdup("preview_overlay");
}

static char *rna_SpaceSequencerTimelineOverlay_path(PointerRNA *UNUSED(ptr))
{
  return BLI_strdup("timeline_overlay");
}

/* Space Node Editor */

static void rna_SpaceNodeEditor_node_tree_set(PointerRNA *ptr,
                                              const PointerRNA value,
                                              struct ReportList *UNUSED(reports))
{
  SpaceNode *snode = (SpaceNode *)ptr->data;
  ED_node_tree_start(snode, (bNodeTree *)value.data, NULL, NULL);
}

static bool rna_SpaceNodeEditor_node_tree_poll(PointerRNA *ptr, const PointerRNA value)
{
  SpaceNode *snode = (SpaceNode *)ptr->data;
  bNodeTree *ntree = (bNodeTree *)value.data;

  /* node tree type must match the selected type in node editor */
  return (STREQ(snode->tree_idname, ntree->idname));
}

static void rna_SpaceNodeEditor_node_tree_update(const bContext *C, PointerRNA *UNUSED(ptr))
{
  ED_node_tree_update(C);
}

static int rna_SpaceNodeEditor_tree_type_get(PointerRNA *ptr)
{
  SpaceNode *snode = (SpaceNode *)ptr->data;
  return rna_node_tree_idname_to_enum(snode->tree_idname);
}
static void rna_SpaceNodeEditor_tree_type_set(PointerRNA *ptr, int value)
{
  SpaceNode *snode = (SpaceNode *)ptr->data;
  ED_node_set_tree_type(snode, rna_node_tree_type_from_enum(value));
}
static bool rna_SpaceNodeEditor_tree_type_poll(void *Cv, bNodeTreeType *type)
{
  bContext *C = (bContext *)Cv;
  if (type->poll) {
    return type->poll(C, type);
  }
  else {
    return true;
  }
}

static void rna_SpaceNodeEditor_cursor_location_get(PointerRNA *ptr, float value[2])
{
  const SpaceNode *snode = (SpaceNode *)ptr->data;

  ED_node_cursor_location_get(snode, value);
}

static void rna_SpaceNodeEditor_cursor_location_set(PointerRNA *ptr, const float value[2])
{
  SpaceNode *snode = (SpaceNode *)ptr->data;

  ED_node_cursor_location_set(snode, value);
}

const EnumPropertyItem *RNA_enum_node_tree_types_itemf_impl(bContext *C, bool *r_free)
{
  return rna_node_tree_type_itemf(C, rna_SpaceNodeEditor_tree_type_poll, r_free);
}

static const EnumPropertyItem *rna_SpaceNodeEditor_tree_type_itemf(bContext *C,
                                                                   PointerRNA *UNUSED(ptr),
                                                                   PropertyRNA *UNUSED(prop),
                                                                   bool *r_free)
{
  return RNA_enum_node_tree_types_itemf_impl(C, r_free);
}

static void rna_SpaceNodeEditor_path_get(PointerRNA *ptr, char *value)
{
  SpaceNode *snode = ptr->data;
  ED_node_tree_path_get(snode, value);
}

static int rna_SpaceNodeEditor_path_length(PointerRNA *ptr)
{
  SpaceNode *snode = ptr->data;
  return ED_node_tree_path_length(snode);
}

static void rna_SpaceNodeEditor_path_clear(SpaceNode *snode, bContext *C)
{
  ED_node_tree_start(snode, NULL, NULL, NULL);
  ED_node_tree_update(C);
}

static void rna_SpaceNodeEditor_path_start(SpaceNode *snode, bContext *C, PointerRNA *node_tree)
{
  ED_node_tree_start(snode, (bNodeTree *)node_tree->data, NULL, NULL);
  ED_node_tree_update(C);
}

static void rna_SpaceNodeEditor_path_append(SpaceNode *snode,
                                            bContext *C,
                                            PointerRNA *node_tree,
                                            PointerRNA *node)
{
  ED_node_tree_push(snode, node_tree->data, node->data);
  ED_node_tree_update(C);
}

static void rna_SpaceNodeEditor_path_pop(SpaceNode *snode, bContext *C)
{
  ED_node_tree_pop(snode);
  ED_node_tree_update(C);
}

static void rna_SpaceNodeEditor_show_backdrop_update(Main *UNUSED(bmain),
                                                     Scene *UNUSED(scene),
                                                     PointerRNA *UNUSED(ptr))
{
  WM_main_add_notifier(NC_NODE | NA_EDITED, NULL);
  WM_main_add_notifier(NC_SCENE | ND_NODES, NULL);
}

static void rna_SpaceNodeEditor_cursor_location_from_region(SpaceNode *snode,
                                                            bContext *C,
                                                            int x,
                                                            int y)
{
  ARegion *region = CTX_wm_region(C);

  float cursor_location[2];

  UI_view2d_region_to_view(&region->v2d, x, y, &cursor_location[0], &cursor_location[1]);
  cursor_location[0] /= UI_DPI_FAC;
  cursor_location[1] /= UI_DPI_FAC;

  ED_node_cursor_location_set(snode, cursor_location);
}

static void rna_SpaceClipEditor_clip_set(PointerRNA *ptr,
                                         PointerRNA value,
                                         struct ReportList *UNUSED(reports))
{
  SpaceClip *sc = (SpaceClip *)(ptr->data);
  bScreen *screen = (bScreen *)ptr->owner_id;

  ED_space_clip_set_clip(NULL, screen, sc, (MovieClip *)value.data);
}

static void rna_SpaceClipEditor_mask_set(PointerRNA *ptr,
                                         PointerRNA value,
                                         struct ReportList *UNUSED(reports))
{
  SpaceClip *sc = (SpaceClip *)(ptr->data);

  ED_space_clip_set_mask(NULL, sc, (Mask *)value.data);
}

static void rna_SpaceClipEditor_clip_mode_update(Main *UNUSED(bmain),
                                                 Scene *UNUSED(scene),
                                                 PointerRNA *ptr)
{
  SpaceClip *sc = (SpaceClip *)(ptr->data);

  if (sc->mode == SC_MODE_MASKEDIT && sc->view != SC_VIEW_CLIP) {
    /* Make sure we are in the right view for mask editing */
    sc->view = SC_VIEW_CLIP;
    ScrArea *area = rna_area_from_space(ptr);
    ED_area_tag_refresh(area);
  }

  sc->scopes.ok = 0;
}

static void rna_SpaceClipEditor_lock_selection_update(Main *UNUSED(bmain),
                                                      Scene *UNUSED(scene),
                                                      PointerRNA *ptr)
{
  SpaceClip *sc = (SpaceClip *)(ptr->data);

  sc->xlockof = 0.0f;
  sc->ylockof = 0.0f;
}

static void rna_SpaceClipEditor_view_type_update(Main *UNUSED(bmain),
                                                 Scene *UNUSED(scene),
                                                 PointerRNA *ptr)
{
  ScrArea *area = rna_area_from_space(ptr);
  ED_area_tag_refresh(area);
}

/* File browser. */

static char *rna_FileSelectParams_path(PointerRNA *UNUSED(ptr))
{
  return BLI_strdup("params");
}

int rna_FileSelectParams_filename_editable(struct PointerRNA *ptr, const char **r_info)
{
  FileSelectParams *params = ptr->data;

  if (params && (params->flag & FILE_DIRSEL_ONLY)) {
    *r_info = "Only directories can be chosen for the current operation.";
    return 0;
  }

  return params ? PROP_EDITABLE : 0;
}

static bool rna_FileSelectParams_use_lib_get(PointerRNA *ptr)
{
  FileSelectParams *params = ptr->data;

  return params && (params->type == FILE_LOADLIB);
}

static const EnumPropertyItem *rna_FileSelectParams_recursion_level_itemf(
    bContext *UNUSED(C), PointerRNA *ptr, PropertyRNA *UNUSED(prop), bool *r_free)
{
  FileSelectParams *params = ptr->data;

  if (params && params->type != FILE_LOADLIB) {
    EnumPropertyItem *item = NULL;
    int totitem = 0;

    RNA_enum_items_add_value(&item, &totitem, fileselectparams_recursion_level_items, 0);
    RNA_enum_items_add_value(&item, &totitem, fileselectparams_recursion_level_items, 2);
    RNA_enum_items_add_value(&item, &totitem, fileselectparams_recursion_level_items, 3);
    RNA_enum_items_add_value(&item, &totitem, fileselectparams_recursion_level_items, 4);

    RNA_enum_item_end(&item, &totitem);
    *r_free = true;

    return item;
  }

  *r_free = false;
  return fileselectparams_recursion_level_items;
}

static void rna_FileSelectPrams_filter_glob_set(PointerRNA *ptr, const char *value)
{
  FileSelectParams *params = ptr->data;

  BLI_strncpy(params->filter_glob, value, sizeof(params->filter_glob));

  /* Remove stupid things like last group being a wildcard-only one. */
  BLI_path_extension_glob_validate(params->filter_glob);
}

static PointerRNA rna_FileSelectParams_filter_id_get(PointerRNA *ptr)
{
  return rna_pointer_inherit_refine(ptr, &RNA_FileSelectIDFilter, ptr->data);
}

static int rna_FileAssetSelectParams_asset_library_get(PointerRNA *ptr)
{
  FileAssetSelectParams *params = ptr->data;
  /* Just an extra sanity check to ensure this isn't somehow called for RNA_FileSelectParams. */
  BLI_assert(ptr->type == &RNA_FileAssetSelectParams);

  return ED_asset_library_reference_to_enum_value(&params->asset_library_ref);
}

static void rna_FileAssetSelectParams_asset_library_set(PointerRNA *ptr, int value)
{
  FileAssetSelectParams *params = ptr->data;
  params->asset_library_ref = ED_asset_library_reference_from_enum_value(value);
}

static PointerRNA rna_FileBrowser_FileSelectEntry_asset_data_get(PointerRNA *ptr)
{
  const FileDirEntry *entry = ptr->data;

  /* Note that the owning ID of the RNA pointer (`ptr->owner_id`) has to be set carefully:
   * Local IDs (`entry->id`) own their asset metadata themselves. Asset metadata from other blend
   * files are owned by the file browser (`entry`). Only if this is set correctly, we can tell from
   * the metadata RNA pointer if the metadata is stored locally and can thus be edited or not. */

  if (entry->id) {
    PointerRNA id_ptr;
    RNA_id_pointer_create(entry->id, &id_ptr);
    return rna_pointer_inherit_refine(&id_ptr, &RNA_AssetMetaData, entry->asset_data);
  }

  return rna_pointer_inherit_refine(ptr, &RNA_AssetMetaData, entry->asset_data);
}

static int rna_FileBrowser_FileSelectEntry_name_editable(PointerRNA *ptr, const char **r_info)
{
  const FileDirEntry *entry = ptr->data;

  /* This actually always returns 0 (the name is never editable) but we want to get a disabled
   * message returned to `r_info` in some cases. */

  if (entry->asset_data) {
    PointerRNA asset_data_ptr = rna_FileBrowser_FileSelectEntry_asset_data_get(ptr);
    /* Get disabled hint from asset metadata polling. */
    rna_AssetMetaData_editable(&asset_data_ptr, r_info);
  }

  return 0;
}

static void rna_FileBrowser_FileSelectEntry_name_get(PointerRNA *ptr, char *value)
{
  const FileDirEntry *entry = ptr->data;
  strcpy(value, entry->name);
}

static int rna_FileBrowser_FileSelectEntry_name_length(PointerRNA *ptr)
{
  const FileDirEntry *entry = ptr->data;
  return (int)strlen(entry->name);
}

static void rna_FileBrowser_FileSelectEntry_relative_path_get(PointerRNA *ptr, char *value)
{
  const FileDirEntry *entry = ptr->data;
  strcpy(value, entry->relpath);
}

static int rna_FileBrowser_FileSelectEntry_relative_path_length(PointerRNA *ptr)
{
  const FileDirEntry *entry = ptr->data;
  return (int)strlen(entry->relpath);
}

static const EnumPropertyItem *rna_FileBrowser_FileSelectEntry_id_type_itemf(
    bContext *UNUSED(C), PointerRNA *ptr, PropertyRNA *UNUSED(prop), bool *UNUSED(r_free))
{
  const FileDirEntry *entry = ptr->data;
  if (entry->blentype == 0) {
    static const EnumPropertyItem none_items[] = {
        {0, "NONE", 0, "None", ""},
    };
    return none_items;
  }

  return rna_enum_id_type_items;
}

static int rna_FileBrowser_FileSelectEntry_id_type_get(PointerRNA *ptr)
{
  const FileDirEntry *entry = ptr->data;
  return entry->blentype;
}

static PointerRNA rna_FileBrowser_FileSelectEntry_local_id_get(PointerRNA *ptr)
{
  const FileDirEntry *entry = ptr->data;
  return rna_pointer_inherit_refine(ptr, &RNA_ID, entry->id);
}

static int rna_FileBrowser_FileSelectEntry_preview_icon_id_get(PointerRNA *ptr)
{
  const FileDirEntry *entry = ptr->data;
  return ED_file_icon(entry);
}

static StructRNA *rna_FileBrowser_params_typef(PointerRNA *ptr)
{
  SpaceFile *sfile = ptr->data;
  FileSelectParams *params = ED_fileselect_get_active_params(sfile);

  if (params == ED_fileselect_get_file_params(sfile)) {
    return &RNA_FileSelectParams;
  }
  if (params == (void *)ED_fileselect_get_asset_params(sfile)) {
    return &RNA_FileAssetSelectParams;
  }

  BLI_assert_msg(0, "Could not identify file select parameters");
  return NULL;
}

static PointerRNA rna_FileBrowser_params_get(PointerRNA *ptr)
{
  SpaceFile *sfile = ptr->data;
  FileSelectParams *params = ED_fileselect_get_active_params(sfile);
  StructRNA *params_struct = rna_FileBrowser_params_typef(ptr);

  if (params && params_struct) {
    return rna_pointer_inherit_refine(ptr, params_struct, params);
  }

  return rna_pointer_inherit_refine(ptr, NULL, NULL);
}

static void rna_FileBrowser_FSMenuEntry_path_get(PointerRNA *ptr, char *value)
{
  char *path = ED_fsmenu_entry_get_path(ptr->data);

  strcpy(value, path ? path : "");
}

static int rna_FileBrowser_FSMenuEntry_path_length(PointerRNA *ptr)
{
  char *path = ED_fsmenu_entry_get_path(ptr->data);

  return (int)(path ? strlen(path) : 0);
}

static void rna_FileBrowser_FSMenuEntry_path_set(PointerRNA *ptr, const char *value)
{
  FSMenuEntry *fsm = ptr->data;

  /* NOTE: this will write to file immediately.
   * Not nice (and to be fixed ultimately), but acceptable in this case for now. */
  ED_fsmenu_entry_set_path(fsm, value);
}

static void rna_FileBrowser_FSMenuEntry_name_get(PointerRNA *ptr, char *value)
{
  strcpy(value, ED_fsmenu_entry_get_name(ptr->data));
}

static int rna_FileBrowser_FSMenuEntry_name_length(PointerRNA *ptr)
{
  return (int)strlen(ED_fsmenu_entry_get_name(ptr->data));
}

static void rna_FileBrowser_FSMenuEntry_name_set(PointerRNA *ptr, const char *value)
{
  FSMenuEntry *fsm = ptr->data;

  /* NOTE: this will write to file immediately.
   * Not nice (and to be fixed ultimately), but acceptable in this case for now. */
  ED_fsmenu_entry_set_name(fsm, value);
}

static int rna_FileBrowser_FSMenuEntry_name_get_editable(PointerRNA *ptr,
                                                         const char **UNUSED(r_info))
{
  FSMenuEntry *fsm = ptr->data;

  return fsm->save ? PROP_EDITABLE : 0;
}

static int rna_FileBrowser_FSMenuEntry_icon_get(PointerRNA *ptr)
{
  FSMenuEntry *fsm = ptr->data;
  return ED_fsmenu_entry_get_icon(fsm);
}

static void rna_FileBrowser_FSMenuEntry_icon_set(PointerRNA *ptr, int value)
{
  FSMenuEntry *fsm = ptr->data;
  ED_fsmenu_entry_set_icon(fsm, value);
}

static bool rna_FileBrowser_FSMenuEntry_use_save_get(PointerRNA *ptr)
{
  FSMenuEntry *fsm = ptr->data;
  return fsm->save;
}

static bool rna_FileBrowser_FSMenuEntry_is_valid_get(PointerRNA *ptr)
{
  FSMenuEntry *fsm = ptr->data;
  return fsm->valid;
}

static void rna_FileBrowser_FSMenu_next(CollectionPropertyIterator *iter)
{
  ListBaseIterator *internal = &iter->internal.listbase;

  if (internal->skip) {
    do {
      internal->link = (Link *)(((FSMenuEntry *)(internal->link))->next);
      iter->valid = (internal->link != NULL);
    } while (iter->valid && internal->skip(iter, internal->link));
  }
  else {
    internal->link = (Link *)(((FSMenuEntry *)(internal->link))->next);
    iter->valid = (internal->link != NULL);
  }
}

static void rna_FileBrowser_FSMenu_begin(CollectionPropertyIterator *iter, FSMenuCategory category)
{
  ListBaseIterator *internal = &iter->internal.listbase;

  struct FSMenu *fsmenu = ED_fsmenu_get();
  struct FSMenuEntry *fsmentry = ED_fsmenu_get_category(fsmenu, category);

  internal->link = (fsmentry) ? (Link *)fsmentry : NULL;
  internal->skip = NULL;

  iter->valid = (internal->link != NULL);
}

static PointerRNA rna_FileBrowser_FSMenu_get(CollectionPropertyIterator *iter)
{
  ListBaseIterator *internal = &iter->internal.listbase;
  PointerRNA r_ptr;

  RNA_pointer_create(NULL, &RNA_FileBrowserFSMenuEntry, internal->link, &r_ptr);

  return r_ptr;
}

static void rna_FileBrowser_FSMenu_end(CollectionPropertyIterator *UNUSED(iter))
{
}

static void rna_FileBrowser_FSMenuSystem_data_begin(CollectionPropertyIterator *iter,
                                                    PointerRNA *UNUSED(ptr))
{
  rna_FileBrowser_FSMenu_begin(iter, FS_CATEGORY_SYSTEM);
}

static int rna_FileBrowser_FSMenuSystem_data_length(PointerRNA *UNUSED(ptr))
{
  struct FSMenu *fsmenu = ED_fsmenu_get();

  return ED_fsmenu_get_nentries(fsmenu, FS_CATEGORY_SYSTEM);
}

static void rna_FileBrowser_FSMenuSystemBookmark_data_begin(CollectionPropertyIterator *iter,
                                                            PointerRNA *UNUSED(ptr))
{
  rna_FileBrowser_FSMenu_begin(iter, FS_CATEGORY_SYSTEM_BOOKMARKS);
}

static int rna_FileBrowser_FSMenuSystemBookmark_data_length(PointerRNA *UNUSED(ptr))
{
  struct FSMenu *fsmenu = ED_fsmenu_get();

  return ED_fsmenu_get_nentries(fsmenu, FS_CATEGORY_SYSTEM_BOOKMARKS);
}

static void rna_FileBrowser_FSMenuBookmark_data_begin(CollectionPropertyIterator *iter,
                                                      PointerRNA *UNUSED(ptr))
{
  rna_FileBrowser_FSMenu_begin(iter, FS_CATEGORY_BOOKMARKS);
}

static int rna_FileBrowser_FSMenuBookmark_data_length(PointerRNA *UNUSED(ptr))
{
  struct FSMenu *fsmenu = ED_fsmenu_get();

  return ED_fsmenu_get_nentries(fsmenu, FS_CATEGORY_BOOKMARKS);
}

static void rna_FileBrowser_FSMenuRecent_data_begin(CollectionPropertyIterator *iter,
                                                    PointerRNA *UNUSED(ptr))
{
  rna_FileBrowser_FSMenu_begin(iter, FS_CATEGORY_RECENT);
}

static int rna_FileBrowser_FSMenuRecent_data_length(PointerRNA *UNUSED(ptr))
{
  struct FSMenu *fsmenu = ED_fsmenu_get();

  return ED_fsmenu_get_nentries(fsmenu, FS_CATEGORY_RECENT);
}

static int rna_FileBrowser_FSMenu_active_get(PointerRNA *ptr, const FSMenuCategory category)
{
  SpaceFile *sf = ptr->data;
  int actnr = -1;

  switch (category) {
    case FS_CATEGORY_SYSTEM:
      actnr = sf->systemnr;
      break;
    case FS_CATEGORY_SYSTEM_BOOKMARKS:
      actnr = sf->system_bookmarknr;
      break;
    case FS_CATEGORY_BOOKMARKS:
      actnr = sf->bookmarknr;
      break;
    case FS_CATEGORY_RECENT:
      actnr = sf->recentnr;
      break;
    case FS_CATEGORY_OTHER:
      /* pass. */
      break;
  }

  return actnr;
}

static void rna_FileBrowser_FSMenu_active_set(PointerRNA *ptr,
                                              int value,
                                              const FSMenuCategory category)
{
  SpaceFile *sf = ptr->data;
  struct FSMenu *fsmenu = ED_fsmenu_get();
  FSMenuEntry *fsm = ED_fsmenu_get_entry(fsmenu, category, value);

  if (fsm && sf->params) {
    switch (category) {
      case FS_CATEGORY_SYSTEM:
        sf->systemnr = value;
        break;
      case FS_CATEGORY_SYSTEM_BOOKMARKS:
        sf->system_bookmarknr = value;
        break;
      case FS_CATEGORY_BOOKMARKS:
        sf->bookmarknr = value;
        break;
      case FS_CATEGORY_RECENT:
        sf->recentnr = value;
        break;
      case FS_CATEGORY_OTHER:
        /* pass. */
        break;
    }

    BLI_strncpy(sf->params->dir, fsm->path, sizeof(sf->params->dir));
  }
}

static void rna_FileBrowser_FSMenu_active_range(PointerRNA *UNUSED(ptr),
                                                int *min,
                                                int *max,
                                                int *softmin,
                                                int *softmax,
                                                const FSMenuCategory category)
{
  struct FSMenu *fsmenu = ED_fsmenu_get();

  *min = *softmin = -1;
  *max = *softmax = ED_fsmenu_get_nentries(fsmenu, category) - 1;
}

static void rna_FileBrowser_FSMenu_active_update(struct bContext *C, PointerRNA *ptr)
{
  ScrArea *area = rna_area_from_space(ptr);
  ED_file_change_dir_ex(C, area);
}

static int rna_FileBrowser_FSMenuSystem_active_get(PointerRNA *ptr)
{
  return rna_FileBrowser_FSMenu_active_get(ptr, FS_CATEGORY_SYSTEM);
}

static void rna_FileBrowser_FSMenuSystem_active_set(PointerRNA *ptr, int value)
{
  rna_FileBrowser_FSMenu_active_set(ptr, value, FS_CATEGORY_SYSTEM);
}

static void rna_FileBrowser_FSMenuSystem_active_range(
    PointerRNA *ptr, int *min, int *max, int *softmin, int *softmax)
{
  rna_FileBrowser_FSMenu_active_range(ptr, min, max, softmin, softmax, FS_CATEGORY_SYSTEM);
}

static int rna_FileBrowser_FSMenuSystemBookmark_active_get(PointerRNA *ptr)
{
  return rna_FileBrowser_FSMenu_active_get(ptr, FS_CATEGORY_SYSTEM_BOOKMARKS);
}

static void rna_FileBrowser_FSMenuSystemBookmark_active_set(PointerRNA *ptr, int value)
{
  rna_FileBrowser_FSMenu_active_set(ptr, value, FS_CATEGORY_SYSTEM_BOOKMARKS);
}

static void rna_FileBrowser_FSMenuSystemBookmark_active_range(
    PointerRNA *ptr, int *min, int *max, int *softmin, int *softmax)
{
  rna_FileBrowser_FSMenu_active_range(
      ptr, min, max, softmin, softmax, FS_CATEGORY_SYSTEM_BOOKMARKS);
}

static int rna_FileBrowser_FSMenuBookmark_active_get(PointerRNA *ptr)
{
  return rna_FileBrowser_FSMenu_active_get(ptr, FS_CATEGORY_BOOKMARKS);
}

static void rna_FileBrowser_FSMenuBookmark_active_set(PointerRNA *ptr, int value)
{
  rna_FileBrowser_FSMenu_active_set(ptr, value, FS_CATEGORY_BOOKMARKS);
}

static void rna_FileBrowser_FSMenuBookmark_active_range(
    PointerRNA *ptr, int *min, int *max, int *softmin, int *softmax)
{
  rna_FileBrowser_FSMenu_active_range(ptr, min, max, softmin, softmax, FS_CATEGORY_BOOKMARKS);
}

static int rna_FileBrowser_FSMenuRecent_active_get(PointerRNA *ptr)
{
  return rna_FileBrowser_FSMenu_active_get(ptr, FS_CATEGORY_RECENT);
}

static void rna_FileBrowser_FSMenuRecent_active_set(PointerRNA *ptr, int value)
{
  rna_FileBrowser_FSMenu_active_set(ptr, value, FS_CATEGORY_RECENT);
}

static void rna_FileBrowser_FSMenuRecent_active_range(
    PointerRNA *ptr, int *min, int *max, int *softmin, int *softmax)
{
  rna_FileBrowser_FSMenu_active_range(ptr, min, max, softmin, softmax, FS_CATEGORY_RECENT);
}

static void rna_SpaceFileBrowser_browse_mode_update(Main *UNUSED(bmain),
                                                    Scene *UNUSED(scene),
                                                    PointerRNA *ptr)
{
  ScrArea *area = rna_area_from_space(ptr);
  ED_area_tag_refresh(area);
}

static void rna_SpaceSpreadsheet_geometry_component_type_update(Main *UNUSED(bmain),
                                                                Scene *UNUSED(scene),
                                                                PointerRNA *ptr)
{
  SpaceSpreadsheet *sspreadsheet = (SpaceSpreadsheet *)ptr->data;
  if (sspreadsheet->geometry_component_type == GEO_COMPONENT_TYPE_POINT_CLOUD) {
    sspreadsheet->attribute_domain = ATTR_DOMAIN_POINT;
  }
  if (sspreadsheet->geometry_component_type == GEO_COMPONENT_TYPE_CURVE &&
      !ELEM(sspreadsheet->attribute_domain, ATTR_DOMAIN_POINT, ATTR_DOMAIN_CURVE)) {
    sspreadsheet->attribute_domain = ATTR_DOMAIN_POINT;
  }
}

const EnumPropertyItem *rna_SpaceSpreadsheet_attribute_domain_itemf(bContext *UNUSED(C),
                                                                    PointerRNA *ptr,
                                                                    PropertyRNA *UNUSED(prop),
                                                                    bool *r_free)
{
  SpaceSpreadsheet *sspreadsheet = (SpaceSpreadsheet *)ptr->data;
  GeometryComponentType component_type = sspreadsheet->geometry_component_type;
  if (sspreadsheet->object_eval_state == SPREADSHEET_OBJECT_EVAL_STATE_ORIGINAL) {
    ID *used_id = ED_spreadsheet_get_current_id(sspreadsheet);
    if (used_id != NULL) {
      if (GS(used_id->name) == ID_OB) {
        Object *used_object = (Object *)used_id;
        if (used_object->type == OB_POINTCLOUD) {
          component_type = GEO_COMPONENT_TYPE_POINT_CLOUD;
        }
        else {
          component_type = GEO_COMPONENT_TYPE_MESH;
        }
      }
    }
  }

  static EnumPropertyItem mesh_vertex_domain_item = {
      ATTR_DOMAIN_POINT, "POINT", 0, "Vertex", "Attribute per point/vertex"};

  EnumPropertyItem *item_array = NULL;
  int items_len = 0;
  for (const EnumPropertyItem *item = rna_enum_attribute_domain_items; item->identifier != NULL;
       item++) {
    if (component_type == GEO_COMPONENT_TYPE_MESH) {
      if (!ELEM(item->value,
                ATTR_DOMAIN_CORNER,
                ATTR_DOMAIN_EDGE,
                ATTR_DOMAIN_POINT,
                ATTR_DOMAIN_FACE)) {
        continue;
      }
    }
    if (component_type == GEO_COMPONENT_TYPE_POINT_CLOUD) {
      if (item->value != ATTR_DOMAIN_POINT) {
        continue;
      }
    }
    if (component_type == GEO_COMPONENT_TYPE_CURVE) {
      if (!ELEM(item->value, ATTR_DOMAIN_POINT, ATTR_DOMAIN_CURVE)) {
        continue;
      }
    }
    if (item->value == ATTR_DOMAIN_POINT && component_type == GEO_COMPONENT_TYPE_MESH) {
      RNA_enum_item_add(&item_array, &items_len, &mesh_vertex_domain_item);
    }
    else {
      RNA_enum_item_add(&item_array, &items_len, item);
    }
  }
  RNA_enum_item_end(&item_array, &items_len);

  *r_free = true;
  return item_array;
}

static SpreadsheetContext *rna_SpaceSpreadsheet_context_path_append(SpaceSpreadsheet *sspreadsheet,
                                                                    int type)
{
  SpreadsheetContext *context = ED_spreadsheet_context_new(type);
  BLI_addtail(&sspreadsheet->context_path, context);
  ED_spreadsheet_context_path_update_tag(sspreadsheet);
  WM_main_add_notifier(NC_SPACE | ND_SPACE_SPREADSHEET, NULL);
  return context;
}

static void rna_SpaceSpreadsheet_context_path_clear(SpaceSpreadsheet *sspreadsheet)
{
  ED_spreadsheet_context_path_clear(sspreadsheet);
  ED_spreadsheet_context_path_update_tag(sspreadsheet);
  WM_main_add_notifier(NC_SPACE | ND_SPACE_SPREADSHEET, NULL);
}

static StructRNA *rna_spreadsheet_context_refine(PointerRNA *ptr)
{
  SpreadsheetContext *context = ptr->data;
  switch (context->type) {
    case SPREADSHEET_CONTEXT_OBJECT:
      return &RNA_SpreadsheetContextObject;
    case SPREADSHEET_CONTEXT_MODIFIER:
      return &RNA_SpreadsheetContextModifier;
    case SPREADSHEET_CONTEXT_NODE:
      return &RNA_SpreadsheetContextNode;
  }
  BLI_assert_unreachable();
  return NULL;
}

static void rna_spreadsheet_context_update(Main *UNUSED(bmain),
                                           Scene *UNUSED(scene),
                                           PointerRNA *ptr)
{
  bScreen *screen = (bScreen *)ptr->owner_id;
  LISTBASE_FOREACH (ScrArea *, area, &screen->areabase) {
    SpaceLink *sl = area->spacedata.first;
    if (sl->spacetype == SPACE_SPREADSHEET) {
      SpaceSpreadsheet *sspreadsheet = (SpaceSpreadsheet *)sl;
      ED_spreadsheet_context_path_update_tag(sspreadsheet);
    }
  }
}

static void rna_SpaceSpreadsheet_context_path_guess(SpaceSpreadsheet *sspreadsheet, bContext *C)
{
  ED_spreadsheet_context_path_guess(C, sspreadsheet);
  ED_spreadsheet_context_path_update_tag(sspreadsheet);
  WM_main_add_notifier(NC_SPACE | ND_SPACE_SPREADSHEET, NULL);
}

static void rna_FileAssetSelectParams_catalog_id_get(PointerRNA *ptr, char *value)
{
  const FileAssetSelectParams *params = ptr->data;
  BLI_uuid_format(value, params->catalog_id);
}

static int rna_FileAssetSelectParams_catalog_id_length(PointerRNA *UNUSED(ptr))
{
  return UUID_STRING_LEN - 1;
}

#else

static const EnumPropertyItem dt_uv_items[] = {
    {SI_UVDT_OUTLINE, "OUTLINE", 0, "Outline", "Display white edges with black outline"},
    {SI_UVDT_DASH, "DASH", 0, "Dash", "Display dashed black-white edges"},
    {SI_UVDT_BLACK, "BLACK", 0, "Black", "Display black edges"},
    {SI_UVDT_WHITE, "WHITE", 0, "White", "Display white edges"},
    {0, NULL, 0, NULL, NULL},
};

static struct IDFilterEnumPropertyItem rna_enum_space_file_id_filter_categories[] = {
    /* Categories */
    {FILTER_ID_SCE, "category_scene", ICON_SCENE_DATA, "Scenes", "Show scenes"},
    {FILTER_ID_AC, "category_animation", ICON_ANIM_DATA, "Animations", "Show animation data"},
    {FILTER_ID_OB | FILTER_ID_GR,
     "category_object",
     ICON_OUTLINER_COLLECTION,
     "Objects & Collections",
     "Show objects and collections"},
    {FILTER_ID_AR | FILTER_ID_CU | FILTER_ID_LT | FILTER_ID_MB | FILTER_ID_ME | FILTER_ID_HA |
         FILTER_ID_PT | FILTER_ID_VO,
     "category_geometry",
     ICON_NODETREE,
     "Geometry",
     "Show meshes, curves, lattice, armatures and metaballs data"},
    {FILTER_ID_LS | FILTER_ID_MA | FILTER_ID_NT | FILTER_ID_TE,
     "category_shading",
     ICON_MATERIAL_DATA,
     "Shading",
     "Show materials, nodetrees, textures and Freestyle's linestyles"},
    {FILTER_ID_IM | FILTER_ID_MC | FILTER_ID_MSK | FILTER_ID_SO,
     "category_image",
     ICON_IMAGE_DATA,
     "Images & Sounds",
     "Show images, movie clips, sounds and masks"},
    {FILTER_ID_CA | FILTER_ID_LA | FILTER_ID_LP | FILTER_ID_SPK | FILTER_ID_WO,
     "category_environment",
     ICON_WORLD_DATA,
     "Environment",
     "Show worlds, lights, cameras and speakers"},
    {FILTER_ID_BR | FILTER_ID_GD | FILTER_ID_PA | FILTER_ID_PAL | FILTER_ID_PC | FILTER_ID_TXT |
         FILTER_ID_VF | FILTER_ID_CF | FILTER_ID_WS,
     "category_misc",
     ICON_GREASEPENCIL,
     "Miscellaneous",
     "Show other data types"},
    {0, NULL, 0, NULL, NULL},
};

static void rna_def_space_generic_show_region_toggles(StructRNA *srna, int region_type_mask)
{
  PropertyRNA *prop;

#  define DEF_SHOW_REGION_PROPERTY(identifier, label, description) \
    { \
      prop = RNA_def_property(srna, STRINGIFY(identifier), PROP_BOOLEAN, PROP_NONE); \
      RNA_def_property_flag(prop, PROP_CONTEXT_UPDATE); \
      RNA_def_property_boolean_funcs(prop, \
                                     STRINGIFY(rna_Space_##identifier##_get), \
                                     STRINGIFY(rna_Space_##identifier##_set)); \
      RNA_def_property_ui_text(prop, label, description); \
      RNA_def_property_update(prop, 0, STRINGIFY(rna_Space_##identifier##_update)); \
    } \
    ((void)0)

  if (region_type_mask & (1 << RGN_TYPE_TOOL_HEADER)) {
    region_type_mask &= ~(1 << RGN_TYPE_TOOL_HEADER);
    DEF_SHOW_REGION_PROPERTY(show_region_tool_header, "Tool Settings", "");
  }
  if (region_type_mask & (1 << RGN_TYPE_HEADER)) {
    region_type_mask &= ~(1 << RGN_TYPE_HEADER);
    DEF_SHOW_REGION_PROPERTY(show_region_header, "Header", "");
  }
  if (region_type_mask & (1 << RGN_TYPE_FOOTER)) {
    region_type_mask &= ~(1 << RGN_TYPE_FOOTER);
    DEF_SHOW_REGION_PROPERTY(show_region_footer, "Footer", "");
  }
  if (region_type_mask & (1 << RGN_TYPE_TOOLS)) {
    region_type_mask &= ~(1 << RGN_TYPE_TOOLS);
    DEF_SHOW_REGION_PROPERTY(show_region_toolbar, "Toolbar", "");
  }
  if (region_type_mask & (1 << RGN_TYPE_TOOL_PROPS)) {
    region_type_mask &= ~(1 << RGN_TYPE_TOOL_PROPS);
    DEF_SHOW_REGION_PROPERTY(show_region_tool_props, "Toolbar", "");
  }
  if (region_type_mask & (1 << RGN_TYPE_CHANNELS)) {
    region_type_mask &= ~(1 << RGN_TYPE_CHANNELS);
    DEF_SHOW_REGION_PROPERTY(show_region_channels, "Channels", "");
  }
  if (region_type_mask & (1 << RGN_TYPE_UI)) {
    region_type_mask &= ~(1 << RGN_TYPE_UI);
    DEF_SHOW_REGION_PROPERTY(show_region_ui, "Sidebar", "");
  }
  if (region_type_mask & (1 << RGN_TYPE_HUD)) {
    region_type_mask &= ~(1 << RGN_TYPE_HUD);
    DEF_SHOW_REGION_PROPERTY(show_region_hud, "Adjust Last Operation", "");
  }
  BLI_assert(region_type_mask == 0);
}

static void rna_def_space(BlenderRNA *brna)
{
  StructRNA *srna;
  PropertyRNA *prop;

  srna = RNA_def_struct(brna, "Space", NULL);
  RNA_def_struct_sdna(srna, "SpaceLink");
  RNA_def_struct_ui_text(srna, "Space", "Space data for a screen area");
  RNA_def_struct_refine_func(srna, "rna_Space_refine");

  prop = RNA_def_property(srna, "type", PROP_ENUM, PROP_NONE);
  RNA_def_property_enum_sdna(prop, NULL, "spacetype");
  RNA_def_property_enum_items(prop, rna_enum_space_type_items);
  /* When making this editable, take care for the special case of global areas
   * (see rna_Area_type_set). */
  RNA_def_property_clear_flag(prop, PROP_EDITABLE);
  RNA_def_property_ui_text(prop, "Type", "Space data type");

  /* access to V2D_VIEWSYNC_SCREEN_TIME */
  prop = RNA_def_property(srna, "show_locked_time", PROP_BOOLEAN, PROP_NONE);
  RNA_def_property_boolean_funcs(prop, "rna_Space_view2d_sync_get", "rna_Space_view2d_sync_set");
  RNA_def_property_ui_text(prop,
                           "Sync Visible Range",
                           "Synchronize the visible timeline range with other time-based editors\nEach editor to sync needs to have Sync Visible Range on");
  RNA_def_property_update(prop, NC_SPACE | ND_SPACE_TIME, "rna_Space_view2d_sync_update");

  rna_def_space_generic_show_region_toggles(srna, (1 << RGN_TYPE_HEADER));
}

/* for all spaces that use a mask */
static void rna_def_space_mask_info(StructRNA *srna, int noteflag, const char *mask_set_func)
{
  PropertyRNA *prop;

  static const EnumPropertyItem overlay_mode_items[] = {
      {MASK_OVERLAY_ALPHACHANNEL,
       "ALPHACHANNEL",
       ICON_NONE,
       "Alpha Channel",
       "Show alpha channel of the mask"},
      {MASK_OVERLAY_COMBINED,
       "COMBINED",
       ICON_NONE,
       "Combined",
       "Combine space background image with the mask"},
      {0, NULL, 0, NULL, NULL},
  };

  prop = RNA_def_property(srna, "mask", PROP_POINTER, PROP_NONE);
  RNA_def_property_pointer_sdna(prop, NULL, "mask_info.mask");
  RNA_def_property_flag(prop, PROP_EDITABLE);
  RNA_def_property_ui_text(prop, "Mask", "Mask displayed and edited in this space");
  RNA_def_property_pointer_funcs(prop, NULL, mask_set_func, NULL, NULL);
  RNA_def_property_update(prop, noteflag, NULL);

  /* mask drawing */
  prop = RNA_def_property(srna, "mask_display_type", PROP_ENUM, PROP_NONE);
  RNA_def_property_enum_sdna(prop, NULL, "mask_info.draw_type");
  RNA_def_property_enum_items(prop, dt_uv_items);
  RNA_def_property_ui_text(prop, "Edge Display Type", "Display type for mask splines");
  RNA_def_property_update(prop, noteflag, NULL);

  prop = RNA_def_property(srna, "show_mask_smooth", PROP_BOOLEAN, PROP_NONE);
  RNA_def_property_boolean_sdna(prop, NULL, "mask_info.draw_flag", MASK_DRAWFLAG_SMOOTH);
  RNA_def_property_ui_text(prop, "Display Smooth Splines", "");
  RNA_def_property_update(prop, noteflag, NULL);

  prop = RNA_def_property(srna, "show_mask_overlay", PROP_BOOLEAN, PROP_NONE);
  RNA_def_property_boolean_sdna(prop, NULL, "mask_info.draw_flag", MASK_DRAWFLAG_OVERLAY);
  RNA_def_property_ui_text(prop, "Show Mask Overlay", "");
  RNA_def_property_update(prop, noteflag, NULL);

  prop = RNA_def_property(srna, "mask_overlay_mode", PROP_ENUM, PROP_NONE);
  RNA_def_property_enum_sdna(prop, NULL, "mask_info.overlay_mode");
  RNA_def_property_enum_items(prop, overlay_mode_items);
  RNA_def_property_ui_text(prop, "Overlay Mode", "Overlay mode of rasterized mask");
  RNA_def_property_update(prop, noteflag, NULL);
}

static void rna_def_space_image_uv(BlenderRNA *brna)
{
  StructRNA *srna;
  PropertyRNA *prop;

  static const EnumPropertyItem sticky_mode_items[] = {
      {SI_STICKY_DISABLE,
       "DISABLED",
       ICON_STICKY_UVS_DISABLE,
       "Disabled",
       "Sticky vertex selection disabled"},
      {SI_STICKY_LOC,
       "SHARED_LOCATION",
       ICON_STICKY_UVS_LOC,
       "Shared Location",
       "Select UVs that are at the same location and share a mesh vertex"},
      {SI_STICKY_VERTEX,
       "SHARED_VERTEX",
       ICON_STICKY_UVS_VERT,
       "Shared Vertex",
       "Select UVs that share a mesh vertex, whether or not they are at the same location"},
      {0, NULL, 0, NULL, NULL},
  };

  /*bfa - changed order to have stretching method area first*/
  static const EnumPropertyItem dt_uvstretch_items[] = {
      {SI_UVDT_STRETCH_AREA, "AREA", 0, "Area", "Area distortion between UV and 3D faces"},
      {SI_UVDT_STRETCH_ANGLE, "ANGLE", 0, "Angle", "Angular distortion between UV and 3D angles"},
      {0, NULL, 0, NULL, NULL},
  };

  static const EnumPropertyItem pixel_snap_mode_items[] = {
      {SI_PIXEL_SNAP_DISABLED, "DISABLED",  ICON_SNAPTOPIXEL_OFF, "Disabled", "Don't snap to pixels"},
      {SI_PIXEL_SNAP_CORNER, "CORNER", ICON_SNAPTOPIXEL_CORNER, "Corner", "Snap to pixel corners"},
      {SI_PIXEL_SNAP_CENTER, "CENTER", ICON_SNAPTOPIXEL_CENTER, "Center", "Snap to pixel centers"},
      {0, NULL, 0, NULL, NULL},
  };

  srna = RNA_def_struct(brna, "SpaceUVEditor", NULL);
  RNA_def_struct_sdna(srna, "SpaceImage");
  RNA_def_struct_nested(brna, srna, "SpaceImageEditor");
  RNA_def_struct_path_func(srna, "rna_SpaceUVEditor_path");
  RNA_def_struct_ui_text(srna, "Space UV Editor", "UV editor data for the image editor space");

  /* selection */
  prop = RNA_def_property(srna, "sticky_select_mode", PROP_ENUM, PROP_NONE);
  RNA_def_property_enum_sdna(prop, NULL, "sticky");
  RNA_def_property_enum_items(prop, sticky_mode_items);
  RNA_def_property_ui_text(
      prop, "Sticky Selection Mode", "Method for extending UV vertex selection");
  RNA_def_property_update(prop, NC_SPACE | ND_SPACE_IMAGE, NULL);

  /* drawing */
  prop = RNA_def_property(srna, "edge_display_type", PROP_ENUM, PROP_NONE);
  RNA_def_property_enum_sdna(prop, NULL, "dt_uv");
  RNA_def_property_enum_items(prop, dt_uv_items);
  RNA_def_property_ui_text(prop, "Display As", "Display style for UV edges");
  RNA_def_property_update(prop, NC_SPACE | ND_SPACE_IMAGE, NULL);

  prop = RNA_def_property(srna, "show_stretch", PROP_BOOLEAN, PROP_NONE);
  RNA_def_property_boolean_sdna(prop, NULL, "flag", SI_DRAW_STRETCH);
  RNA_def_property_ui_text(
      prop,
      "Display Stretch",
      "Display faces colored according to the difference in shape between UVs and "
      "their 3D coordinates (blue for low distortion, red for high distortion)");
  RNA_def_property_update(prop, NC_SPACE | ND_SPACE_IMAGE, NULL);

  prop = RNA_def_property(srna, "display_stretch_type", PROP_ENUM, PROP_NONE);
  RNA_def_property_enum_sdna(prop, NULL, "dt_uvstretch");
  RNA_def_property_enum_items(prop, dt_uvstretch_items);
  RNA_def_property_ui_text(prop, "Display Stretch Type", "Type of stretch to display");
  RNA_def_property_update(prop, NC_SPACE | ND_SPACE_IMAGE, NULL);

  prop = RNA_def_property(srna, "show_modified_edges", PROP_BOOLEAN, PROP_NONE);
  RNA_def_property_boolean_sdna(prop, NULL, "flag", SI_DRAWSHADOW);
  RNA_def_property_ui_text(
      prop, "Display Modified Edges", "Display edges after modifiers are applied");
  RNA_def_property_update(prop, NC_SPACE | ND_SPACE_IMAGE, NULL);

  prop = RNA_def_property(srna, "show_metadata", PROP_BOOLEAN, PROP_NONE);
  RNA_def_property_boolean_sdna(prop, NULL, "flag", SI_DRAW_METADATA);
  RNA_def_property_ui_text(prop, "Show Metadata", "Display metadata properties of the image");
  RNA_def_property_update(prop, NC_SPACE | ND_SPACE_IMAGE, NULL);

  prop = RNA_def_property(srna, "show_texpaint", PROP_BOOLEAN, PROP_NONE);
  RNA_def_property_boolean_negative_sdna(prop, NULL, "flag", SI_NO_DRAW_TEXPAINT);
  RNA_def_property_ui_text(
      prop, "Display Texture Paint UVs", "Display overlay of texture paint uv layer");
  RNA_def_property_update(prop, NC_SPACE | ND_SPACE_IMAGE, NULL);

  prop = RNA_def_property(srna, "show_pixel_coords", PROP_BOOLEAN, PROP_NONE);
  RNA_def_property_boolean_negative_sdna(prop, NULL, "flag", SI_COORDFLOATS);
  RNA_def_property_ui_text(
      prop, "Pixel Coordinates", "Display UV coordinates in pixels rather than from 0.0 to 1.0");
  RNA_def_property_update(prop, NC_SPACE | ND_SPACE_IMAGE, NULL);

  prop = RNA_def_property(srna, "show_faces", PROP_BOOLEAN, PROP_NONE);
  RNA_def_property_boolean_negative_sdna(prop, NULL, "flag", SI_NO_DRAWFACES);
  RNA_def_property_ui_text(prop, "Display Faces", "Display faces over the image");
  RNA_def_property_update(prop, NC_SPACE | ND_SPACE_IMAGE, NULL);

  prop = RNA_def_property(srna, "tile_grid_shape", PROP_INT, PROP_NONE);
  RNA_def_property_int_sdna(prop, NULL, "tile_grid_shape");
  RNA_def_property_array(prop, 2);
  RNA_def_property_int_default(prop, 1);
  RNA_def_property_range(prop, 1, 100);
  RNA_def_property_int_funcs(prop, NULL, "rna_SpaceUVEditor_tile_grid_shape_set", NULL);
  RNA_def_property_ui_text(
      prop, "Tile Grid Shape", "How many tiles will be shown in the background");
  RNA_def_property_update(prop, NC_SPACE | ND_SPACE_IMAGE, NULL);

  prop = RNA_def_property(srna, "use_custom_grid", PROP_BOOLEAN, PROP_NONE);
  RNA_def_property_boolean_sdna(prop, NULL, "flag", SI_CUSTOM_GRID);
  RNA_def_property_boolean_default(prop, true);
  RNA_def_property_ui_text(prop, "Custom Grid", "Use a grid with a user-defined number of steps");
  RNA_def_property_update(prop, NC_SPACE | ND_SPACE_IMAGE, NULL);

  prop = RNA_def_property(srna, "custom_grid_subdivisions", PROP_INT, PROP_NONE);
  RNA_def_property_int_sdna(prop, NULL, "custom_grid_subdiv");
  RNA_def_property_range(prop, 1, 5000);
  RNA_def_property_ui_text(
      prop, "Dynamic Grid Size", "Number of grid units in UV space that make one UV Unit");
  RNA_def_property_update(prop, NC_SPACE | ND_SPACE_IMAGE, NULL);

  prop = RNA_def_property(srna, "uv_opacity", PROP_FLOAT, PROP_FACTOR);
  RNA_def_property_float_sdna(prop, NULL, "uv_opacity");
  RNA_def_property_range(prop, 0.0f, 1.0f);
  RNA_def_property_ui_text(prop, "UV Opacity", "Opacity of UV overlays");
  RNA_def_property_update(prop, NC_SPACE | ND_SPACE_IMAGE, NULL);

  /* TODO: move edge and face drawing options here from `G.f`. */

  prop = RNA_def_property(srna, "pixel_snap_mode", PROP_ENUM, PROP_NONE);
  RNA_def_property_enum_items(prop, pixel_snap_mode_items);
  RNA_def_property_ui_text(prop, "Snap to Pixels", "Snap UVs to pixels while editing");
  RNA_def_property_update(prop, NC_SPACE | ND_SPACE_IMAGE, NULL);

  prop = RNA_def_property(srna, "lock_bounds", PROP_BOOLEAN, PROP_NONE);
  RNA_def_property_boolean_sdna(prop, NULL, "flag", SI_CLIP_UV);
  RNA_def_property_ui_text(prop,
                           "Constrain to Image Bounds",
                           "Constraint to stay within the image bounds while editing");
  RNA_def_property_update(prop, NC_SPACE | ND_SPACE_IMAGE, NULL);

  prop = RNA_def_property(srna, "use_live_unwrap", PROP_BOOLEAN, PROP_NONE);
  RNA_def_property_boolean_sdna(prop, NULL, "flag", SI_LIVE_UNWRAP);
  RNA_def_property_ui_text(
      prop,
      "Live Unwrap",
      "Continuously unwrap the selected UV island while transforming pinned vertices");
  RNA_def_property_update(prop, NC_SPACE | ND_SPACE_IMAGE, NULL);
}

static void rna_def_space_outliner(BlenderRNA *brna)
{
  StructRNA *srna;
  PropertyRNA *prop;

  static const EnumPropertyItem display_mode_items[] = {
      {SO_SCENES,
       "SCENES",
       ICON_SCENE_DATA,
       "Scenes",
       "Display scenes and their view layers, collections and objects"},
      {SO_VIEW_LAYER,
       "VIEW_LAYER",
       ICON_RENDER_RESULT,
       "View Layer",
       "Display collections and objects in the view layer"},
      {SO_SEQUENCE,
       "SEQUENCE",
       ICON_SEQUENCE,
       "Video Sequencer",
       "Display data belonging to the Video Sequencer"},
      {SO_LIBRARIES,
       "LIBRARIES",
       ICON_FILE_BLEND,
       "Blender File",
       "Display data of current file and linked libraries"},
      {SO_DATA_API,
       "DATA_API",
       ICON_RNA,
       "Data API",
       "Display low level Blender data and its properties"},
      {SO_OVERRIDES_LIBRARY,
       "LIBRARY_OVERRIDES",
       ICON_LIBRARY_DATA_OVERRIDE,
       "Library Overrides",
       "Display data-blocks with library overrides and list their overridden properties"},
      {SO_ID_ORPHANS,
       "ORPHAN_DATA",
       ICON_ORPHAN_DATA,
       "Orphan Data",
       "Display data which is unused and/or will be lost when the file is reloaded"},
      {0, NULL, 0, NULL, NULL},
  };

  static const EnumPropertyItem filter_state_items[] = {
      {SO_FILTER_OB_ALL, "ALL", 0, "All", "Show all objects in the view layer"},
      {SO_FILTER_OB_VISIBLE, "VISIBLE", 0, "Visible", "Show visible objects"},
      {SO_FILTER_OB_SELECTED, "SELECTED", 0, "Selected", "Show selected objects"},
      {SO_FILTER_OB_ACTIVE, "ACTIVE", 0, "Active", "Show only the active object"},
      {SO_FILTER_OB_SELECTABLE, "SELECTABLE", 0, "Selectable", "Show only selectable objects"},
      {0, NULL, 0, NULL, NULL},
  };

  srna = RNA_def_struct(brna, "SpaceOutliner", "Space");
  RNA_def_struct_sdna(srna, "SpaceOutliner");
  RNA_def_struct_ui_text(srna, "Space Outliner", "Outliner space data");

  prop = RNA_def_property(srna, "display_mode", PROP_ENUM, PROP_NONE);
  RNA_def_property_enum_sdna(prop, NULL, "outlinevis");
  RNA_def_property_enum_items(prop, display_mode_items);
  RNA_def_property_ui_text(prop, "Display Mode", "Type of information to display");
  RNA_def_property_update(prop, NC_SPACE | ND_SPACE_OUTLINER, NULL);

  prop = RNA_def_property(srna, "filter_text", PROP_STRING, PROP_NONE);
  RNA_def_property_string_sdna(prop, NULL, "search_string");
  RNA_def_property_ui_text(prop, "Display Filter", "Live search filtering string");
  RNA_def_property_flag(prop, PROP_TEXTEDIT_UPDATE);
  RNA_def_property_update(prop, NC_SPACE | ND_SPACE_OUTLINER, NULL);

  prop = RNA_def_property(srna, "use_filter_case_sensitive", PROP_BOOLEAN, PROP_NONE);
  RNA_def_property_boolean_sdna(prop, NULL, "search_flags", SO_FIND_CASE_SENSITIVE);
  RNA_def_property_ui_text(
      prop, "Case Sensitive Matches Only", "Only use case sensitive matches of search string");
  RNA_def_property_update(prop, NC_SPACE | ND_SPACE_OUTLINER, NULL);

  prop = RNA_def_property(srna, "use_filter_complete", PROP_BOOLEAN, PROP_NONE);
  RNA_def_property_boolean_sdna(prop, NULL, "search_flags", SO_FIND_COMPLETE);
  RNA_def_property_ui_text(
      prop, "Complete Matches Only", "Only use complete matches of search string");
  RNA_def_property_update(prop, NC_SPACE | ND_SPACE_OUTLINER, NULL);

  prop = RNA_def_property(srna, "use_sort_alpha", PROP_BOOLEAN, PROP_NONE);
  RNA_def_property_boolean_negative_sdna(prop, NULL, "flag", SO_SKIP_SORT_ALPHA);
  RNA_def_property_ui_text(prop, "Sort Alphabetically", "");
  RNA_def_property_update(prop, NC_SPACE | ND_SPACE_OUTLINER, NULL);

  prop = RNA_def_property(srna, "use_sync_select", PROP_BOOLEAN, PROP_NONE);
  RNA_def_property_boolean_sdna(prop, NULL, "flag", SO_SYNC_SELECT);
  RNA_def_property_ui_text(
      prop, "Sync Outliner Selection", "Sync outliner selection with other editors");
  RNA_def_property_update(prop, NC_SPACE | ND_SPACE_OUTLINER, NULL);

  prop = RNA_def_property(srna, "show_mode_column", PROP_BOOLEAN, PROP_NONE);
  RNA_def_property_boolean_sdna(prop, NULL, "flag", SO_MODE_COLUMN);
  RNA_def_property_ui_text(
      prop, "Show Mode Column", "Show the mode column for mode toggle and activation");
  RNA_def_property_update(prop, NC_SPACE | ND_SPACE_OUTLINER, NULL);

  /* Granular restriction column option. */
  prop = RNA_def_property(srna, "show_restrict_column_enable", PROP_BOOLEAN, PROP_NONE);
  RNA_def_property_boolean_sdna(prop, NULL, "show_restrict_flags", SO_RESTRICT_ENABLE);
  RNA_def_property_ui_text(prop, "Exclude from View Layer", "Exclude from view layer");
  RNA_def_property_ui_icon(prop, ICON_CHECKBOX_HLT, 0);
  RNA_def_property_update(prop, NC_SPACE | ND_SPACE_OUTLINER, NULL);

  prop = RNA_def_property(srna, "show_restrict_column_select", PROP_BOOLEAN, PROP_NONE);
  RNA_def_property_boolean_sdna(prop, NULL, "show_restrict_flags", SO_RESTRICT_SELECT);
  RNA_def_property_ui_text(prop, "Selectable", "Selectable");
  RNA_def_property_ui_icon(prop, ICON_RESTRICT_SELECT_OFF, 0);
  RNA_def_property_update(prop, NC_SPACE | ND_SPACE_OUTLINER, NULL);

  prop = RNA_def_property(srna, "show_restrict_column_hide", PROP_BOOLEAN, PROP_NONE);
  RNA_def_property_boolean_sdna(prop, NULL, "show_restrict_flags", SO_RESTRICT_HIDE);
  RNA_def_property_ui_text(prop, "Hide in Viewport", "Temporarily hide in viewport");
  RNA_def_property_ui_icon(prop, ICON_HIDE_OFF, 0);
  RNA_def_property_update(prop, NC_SPACE | ND_SPACE_OUTLINER, NULL);

  prop = RNA_def_property(srna, "show_restrict_column_viewport", PROP_BOOLEAN, PROP_NONE);
  RNA_def_property_boolean_sdna(prop, NULL, "show_restrict_flags", SO_RESTRICT_VIEWPORT);
  RNA_def_property_ui_text(prop, "Disable in Viewports", "Globally disable in viewports");
  RNA_def_property_ui_icon(prop, ICON_RESTRICT_VIEW_OFF, 0);
  RNA_def_property_update(prop, NC_SPACE | ND_SPACE_OUTLINER, NULL);

  prop = RNA_def_property(srna, "show_restrict_column_render", PROP_BOOLEAN, PROP_NONE);
  RNA_def_property_boolean_sdna(prop, NULL, "show_restrict_flags", SO_RESTRICT_RENDER);
  RNA_def_property_ui_text(prop, "Disable in Renders", "Globally disable in renders");
  RNA_def_property_ui_icon(prop, ICON_RESTRICT_RENDER_OFF, 0);
  RNA_def_property_update(prop, NC_SPACE | ND_SPACE_OUTLINER, NULL);

  prop = RNA_def_property(srna, "show_restrict_column_holdout", PROP_BOOLEAN, PROP_NONE);
  RNA_def_property_boolean_sdna(prop, NULL, "show_restrict_flags", SO_RESTRICT_HOLDOUT);
  RNA_def_property_ui_text(prop, "Holdout", "Holdout");
  RNA_def_property_ui_icon(prop, ICON_HOLDOUT_ON, 0);
  RNA_def_property_update(prop, NC_SPACE | ND_SPACE_OUTLINER, NULL);

  prop = RNA_def_property(srna, "show_restrict_column_indirect_only", PROP_BOOLEAN, PROP_NONE);
  RNA_def_property_boolean_sdna(prop, NULL, "show_restrict_flags", SO_RESTRICT_INDIRECT_ONLY);
  RNA_def_property_ui_text(prop, "Indirect Only", "Indirect only");
  RNA_def_property_ui_icon(prop, ICON_INDIRECT_ONLY_ON, 0);
  RNA_def_property_update(prop, NC_SPACE | ND_SPACE_OUTLINER, NULL);

  /* Filters. */
  prop = RNA_def_property(srna, "use_filter_object", PROP_BOOLEAN, PROP_NONE);
  RNA_def_property_boolean_negative_sdna(prop, NULL, "filter", SO_FILTER_NO_OBJECT);
  RNA_def_property_ui_text(prop, "Filter Objects", "Show objects");
  RNA_def_property_update(prop, NC_SPACE | ND_SPACE_OUTLINER, NULL);

  prop = RNA_def_property(srna, "use_filter_object_content", PROP_BOOLEAN, PROP_NONE);
  RNA_def_property_boolean_negative_sdna(prop, NULL, "filter", SO_FILTER_NO_OB_CONTENT);
  RNA_def_property_ui_text(
      prop, "Show Object Contents", "Show what is inside the objects elements");
  RNA_def_property_update(prop, NC_SPACE | ND_SPACE_OUTLINER, NULL);

  prop = RNA_def_property(srna, "use_filter_children", PROP_BOOLEAN, PROP_NONE);
  RNA_def_property_boolean_negative_sdna(prop, NULL, "filter", SO_FILTER_NO_CHILDREN);
  RNA_def_property_ui_text(prop, "Show Object Children", "Show children");
  RNA_def_property_update(prop, NC_SPACE | ND_SPACE_OUTLINER, NULL);

  prop = RNA_def_property(srna, "use_filter_collection", PROP_BOOLEAN, PROP_NONE);
  RNA_def_property_boolean_negative_sdna(prop, NULL, "filter", SO_FILTER_NO_COLLECTION);
  RNA_def_property_ui_text(prop, "Show Collections", "Show collections");
  RNA_def_property_update(prop, NC_SPACE | ND_SPACE_OUTLINER, NULL);

  prop = RNA_def_property(srna, "use_filter_view_layers", PROP_BOOLEAN, PROP_NONE);
  RNA_def_property_boolean_negative_sdna(prop, NULL, "filter", SO_FILTER_NO_VIEW_LAYERS);
  RNA_def_property_ui_text(prop, "Show All View Layers", "Show all the view layers");
  RNA_def_property_update(prop, NC_SPACE | ND_SPACE_OUTLINER, NULL);

  /* Filters object state. */
  prop = RNA_def_property(srna, "filter_state", PROP_ENUM, PROP_NONE);
  RNA_def_property_enum_sdna(prop, NULL, "filter_state");
  RNA_def_property_enum_items(prop, filter_state_items);
  RNA_def_property_ui_text(prop, "Object State Filter", "");
  RNA_def_property_update(prop, NC_SPACE | ND_SPACE_OUTLINER, NULL);

  prop = RNA_def_property(srna, "filter_invert", PROP_BOOLEAN, PROP_NONE);
  RNA_def_property_boolean_sdna(prop, NULL, "filter", SO_FILTER_OB_STATE_INVERSE);
  RNA_def_property_ui_text(prop, "Invert", "Invert the object state filter");
  RNA_def_property_update(prop, NC_SPACE | ND_SPACE_OUTLINER, NULL);

  /* Filters object type. */
  prop = RNA_def_property(srna, "use_filter_object_mesh", PROP_BOOLEAN, PROP_NONE);
  RNA_def_property_boolean_negative_sdna(prop, NULL, "filter", SO_FILTER_NO_OB_MESH);
  RNA_def_property_ui_text(prop, "Show Meshes", "Show mesh objects");
  RNA_def_property_update(prop, NC_SPACE | ND_SPACE_OUTLINER, NULL);

  prop = RNA_def_property(srna, "use_filter_object_armature", PROP_BOOLEAN, PROP_NONE);
  RNA_def_property_boolean_negative_sdna(prop, NULL, "filter", SO_FILTER_NO_OB_ARMATURE);
  RNA_def_property_ui_text(prop, "Show Armatures", "Show armature objects");
  RNA_def_property_update(prop, NC_SPACE | ND_SPACE_OUTLINER, NULL);

  prop = RNA_def_property(srna, "use_filter_object_empty", PROP_BOOLEAN, PROP_NONE);
  RNA_def_property_boolean_negative_sdna(prop, NULL, "filter", SO_FILTER_NO_OB_EMPTY);
  RNA_def_property_ui_text(prop, "Show Empties", "Show empty objects");
  RNA_def_property_update(prop, NC_SPACE | ND_SPACE_OUTLINER, NULL);

  prop = RNA_def_property(srna, "use_filter_object_light", PROP_BOOLEAN, PROP_NONE);
  RNA_def_property_boolean_negative_sdna(prop, NULL, "filter", SO_FILTER_NO_OB_LAMP);
  RNA_def_property_ui_text(prop, "Show Lights", "Show light objects");
  RNA_def_property_update(prop, NC_SPACE | ND_SPACE_OUTLINER, NULL);

  prop = RNA_def_property(srna, "use_filter_object_camera", PROP_BOOLEAN, PROP_NONE);
  RNA_def_property_boolean_negative_sdna(prop, NULL, "filter", SO_FILTER_NO_OB_CAMERA);
  RNA_def_property_ui_text(prop, "Show Cameras", "Show camera objects");
  RNA_def_property_update(prop, NC_SPACE | ND_SPACE_OUTLINER, NULL);

  prop = RNA_def_property(srna, "use_filter_object_others", PROP_BOOLEAN, PROP_NONE);
  RNA_def_property_boolean_negative_sdna(prop, NULL, "filter", SO_FILTER_NO_OB_OTHERS);
  RNA_def_property_ui_text(
      prop, "Show Other Objects", "Show curves, lattices, light probes, fonts, ...");
  RNA_def_property_update(prop, NC_SPACE | ND_SPACE_OUTLINER, NULL);

  /* Libraries filter. */
  prop = RNA_def_property(srna, "use_filter_id_type", PROP_BOOLEAN, PROP_NONE);
  RNA_def_property_boolean_sdna(prop, NULL, "filter", SO_FILTER_ID_TYPE);
  RNA_def_property_ui_text(prop, "Filter by Type", "Show only data of one type");
  RNA_def_property_update(prop, NC_SPACE | ND_SPACE_OUTLINER, NULL);

  prop = RNA_def_property(srna, "filter_id_type", PROP_ENUM, PROP_NONE);
  RNA_def_property_enum_sdna(prop, NULL, "filter_id_type");
  RNA_def_property_enum_items(prop, rna_enum_id_type_items);
  RNA_def_property_ui_text(prop, "Filter by Type", "Data type to show");
  RNA_def_property_translation_context(prop, BLT_I18NCONTEXT_ID_ID);

  prop = RNA_def_property(srna, "use_filter_lib_override", PROP_BOOLEAN, PROP_NONE);
  RNA_def_property_boolean_negative_sdna(prop, NULL, "filter", SO_FILTER_NO_LIB_OVERRIDE);
  RNA_def_property_ui_text(prop,
                           "Show Library Overrides",
                           "For libraries with overrides created, show the overridden values");
  RNA_def_property_update(prop, NC_SPACE | ND_SPACE_OUTLINER, NULL);

  prop = RNA_def_property(srna, "use_filter_lib_override_system", PROP_BOOLEAN, PROP_NONE);
  RNA_def_property_boolean_sdna(prop, NULL, "filter", SO_FILTER_SHOW_SYSTEM_OVERRIDES);
  RNA_def_property_ui_text(
      prop,
      "Show System Overrides",
      "For libraries with overrides created, show the overridden values that are "
      "defined/controlled automatically (e.g. to make users of an overridden data-block point to "
      "the override data, not the original linked data)");
  RNA_def_property_update(prop, NC_SPACE | ND_SPACE_OUTLINER, NULL);
}

static void rna_def_space_view3d_shading(BlenderRNA *brna)
{
  StructRNA *srna;
  PropertyRNA *prop;

  static const EnumPropertyItem background_type_items[] = {
      {V3D_SHADING_BACKGROUND_THEME, "THEME", 0, "Theme", "Use the theme for background color"},
      {V3D_SHADING_BACKGROUND_WORLD, "WORLD", 0, "World", "Use the world for background color"},
      {V3D_SHADING_BACKGROUND_VIEWPORT,
       "VIEWPORT",
       0,
       "Viewport",
       "Use a custom color limited to this viewport only"},
      {0, NULL, 0, NULL, NULL},
  };

  static const EnumPropertyItem cavity_type_items[] = {
      {V3D_SHADING_CAVITY_SSAO,
       "WORLD",
       0,
       "World",
       "Cavity shading computed in world space, useful for larger-scale occlusion"},
      {V3D_SHADING_CAVITY_CURVATURE,
       "SCREEN",
       0,
       "Screen",
       "Curvature-based shading, useful for making fine details more visible"},
      {V3D_SHADING_CAVITY_BOTH, "BOTH", 0, "Both", "Use both effects simultaneously"},
      {0, NULL, 0, NULL, NULL},
  };

  /* Note these settings are used for both 3D viewport and the OpenGL render
   * engine in the scene, so can't assume to always be part of a screen. */
  srna = RNA_def_struct(brna, "View3DShading", NULL);
  RNA_def_struct_path_func(srna, "rna_View3DShading_path");
  RNA_def_struct_ui_text(
      srna, "3D View Shading Settings", "Settings for shading in the 3D viewport");
  RNA_def_struct_idprops_func(srna, "rna_View3DShading_idprops");

  prop = RNA_def_property(srna, "type", PROP_ENUM, PROP_NONE);
  RNA_def_property_enum_items(prop, rna_enum_shading_type_items);
  RNA_def_property_enum_funcs(prop,
                              "rna_3DViewShading_type_get",
                              "rna_3DViewShading_type_set",
                              "rna_3DViewShading_type_itemf");
  RNA_def_property_ui_text(
      prop, "Viewport Shading", "Method to display/shade objects in the 3D View");
  RNA_def_property_update(
      prop, NC_SPACE | ND_SPACE_VIEW3D | NS_VIEW3D_SHADING, "rna_3DViewShading_type_update");

  prop = RNA_def_property(srna, "light", PROP_ENUM, PROP_NONE);
  RNA_def_property_enum_sdna(prop, NULL, "light");
  RNA_def_property_enum_items(prop, rna_enum_viewport_lighting_items);
  RNA_def_property_ui_text(prop, "Lighting", "Lighting Method for Solid/Texture Viewport Shading");
  RNA_def_property_update(prop, NC_SPACE | ND_SPACE_VIEW3D | NS_VIEW3D_SHADING, NULL);

  prop = RNA_def_property(srna, "show_object_outline", PROP_BOOLEAN, PROP_NONE);
  RNA_def_property_boolean_sdna(prop, NULL, "flag", V3D_SHADING_OBJECT_OUTLINE);
  RNA_def_property_clear_flag(prop, PROP_ANIMATABLE);
  RNA_def_property_ui_text(prop, "Outline", "Show Object Outline");
  RNA_def_property_update(prop, NC_SPACE | ND_SPACE_VIEW3D | NS_VIEW3D_SHADING, NULL);

  prop = RNA_def_property(srna, "studio_light", PROP_ENUM, PROP_NONE);
  RNA_def_property_enum_items(prop, rna_enum_studio_light_items);
  RNA_def_property_enum_default(prop, 0);
  RNA_def_property_enum_funcs(prop,
                              "rna_View3DShading_studio_light_get",
                              "rna_View3DShading_studio_light_set",
                              "rna_View3DShading_studio_light_itemf");
  RNA_def_property_ui_text(prop, "Studiolight", "Studio lighting setup");
  RNA_def_property_update(prop, NC_SPACE | ND_SPACE_VIEW3D | NS_VIEW3D_SHADING, NULL);

  prop = RNA_def_property(srna, "use_world_space_lighting", PROP_BOOLEAN, PROP_NONE);
  RNA_def_property_boolean_sdna(prop, NULL, "flag", V3D_SHADING_WORLD_ORIENTATION);
  RNA_def_property_clear_flag(prop, PROP_ANIMATABLE);
  RNA_def_property_ui_text(
      prop, "World Space Lighting", "Make the lighting fixed and not follow the camera");
  RNA_def_property_update(prop, NC_SPACE | ND_SPACE_VIEW3D | NS_VIEW3D_SHADING, NULL);

  prop = RNA_def_property(srna, "show_backface_culling", PROP_BOOLEAN, PROP_NONE);
  RNA_def_property_boolean_sdna(prop, NULL, "flag", V3D_SHADING_BACKFACE_CULLING);
  RNA_def_property_ui_text(
      prop, "Backface Culling", "Use back face culling to hide the back side of faces");
  RNA_def_property_update(prop, NC_SPACE | ND_SPACE_VIEW3D | NS_VIEW3D_SHADING, NULL);

  prop = RNA_def_property(srna, "show_cavity", PROP_BOOLEAN, PROP_NONE);
  RNA_def_property_boolean_sdna(prop, NULL, "flag", V3D_SHADING_CAVITY);
  RNA_def_property_clear_flag(prop, PROP_ANIMATABLE);
  RNA_def_property_ui_text(prop, "Cavity", "Show Cavity");
  RNA_def_property_update(prop, NC_SPACE | ND_SPACE_VIEW3D | NS_VIEW3D_SHADING, NULL);

  prop = RNA_def_property(srna, "cavity_type", PROP_ENUM, PROP_NONE);
  RNA_def_property_enum_items(prop, cavity_type_items);
  RNA_def_property_ui_text(prop, "Cavity Type", "Way to display the cavity shading");
  RNA_def_property_update(prop, NC_SPACE | ND_SPACE_VIEW3D | NS_VIEW3D_SHADING, NULL);

  prop = RNA_def_property(srna, "curvature_ridge_factor", PROP_FLOAT, PROP_FACTOR);
  RNA_def_property_float_sdna(prop, NULL, "curvature_ridge_factor");
  RNA_def_property_ui_text(prop, "Curvature Ridge", "Factor for the curvature ridges");
  RNA_def_property_range(prop, 0.0f, 2.0f);
  RNA_def_property_clear_flag(prop, PROP_ANIMATABLE);
  RNA_def_property_update(prop, NC_SPACE | ND_SPACE_VIEW3D | NS_VIEW3D_SHADING, NULL);

  prop = RNA_def_property(srna, "curvature_valley_factor", PROP_FLOAT, PROP_FACTOR);
  RNA_def_property_float_sdna(prop, NULL, "curvature_valley_factor");
  RNA_def_property_ui_text(prop, "Curvature Valley", "Factor for the curvature valleys");
  RNA_def_property_range(prop, 0.0f, 2.0f);
  RNA_def_property_clear_flag(prop, PROP_ANIMATABLE);
  RNA_def_property_update(prop, NC_SPACE | ND_SPACE_VIEW3D | NS_VIEW3D_SHADING, NULL);

  prop = RNA_def_property(srna, "cavity_ridge_factor", PROP_FLOAT, PROP_FACTOR);
  RNA_def_property_float_sdna(prop, NULL, "cavity_ridge_factor");
  RNA_def_property_ui_text(prop, "Cavity Ridge", "Factor for the cavity ridges");
  RNA_def_property_range(prop, 0.0f, 250.0f);
  RNA_def_property_ui_range(prop, 0.00f, 2.5f, 1, 3);
  RNA_def_property_clear_flag(prop, PROP_ANIMATABLE);
  RNA_def_property_update(prop, NC_SPACE | ND_SPACE_VIEW3D | NS_VIEW3D_SHADING, NULL);

  prop = RNA_def_property(srna, "cavity_valley_factor", PROP_FLOAT, PROP_FACTOR);
  RNA_def_property_float_sdna(prop, NULL, "cavity_valley_factor");
  RNA_def_property_ui_text(prop, "Cavity Valley", "Factor for the cavity valleys");
  RNA_def_property_range(prop, 0.0f, 250.0f);
  RNA_def_property_ui_range(prop, 0.00f, 2.5f, 1, 3);
  RNA_def_property_clear_flag(prop, PROP_ANIMATABLE);
  RNA_def_property_update(prop, NC_SPACE | ND_SPACE_VIEW3D | NS_VIEW3D_SHADING, NULL);

  prop = RNA_def_property(srna, "selected_studio_light", PROP_POINTER, PROP_NONE);
  RNA_def_property_struct_type(prop, "StudioLight");
  RNA_define_verify_sdna(0);
  RNA_def_property_ui_text(prop, "Studio Light", "Selected StudioLight");
  RNA_def_property_pointer_funcs(
      prop, "rna_View3DShading_selected_studio_light_get", NULL, NULL, NULL);
  RNA_def_property_clear_flag(prop, PROP_ANIMATABLE | PROP_EDITABLE);
  RNA_define_verify_sdna(1);

  prop = RNA_def_property(srna, "studiolight_rotate_z", PROP_FLOAT, PROP_ANGLE);
  RNA_def_property_float_sdna(prop, NULL, "studiolight_rot_z");
  RNA_def_property_ui_text(
      prop, "Studiolight Rotation", "Rotation of the studiolight around the Z-Axis");
  RNA_def_property_range(prop, -M_PI, M_PI);
  RNA_def_property_clear_flag(prop, PROP_ANIMATABLE);
  RNA_def_property_update(prop, NC_SPACE | ND_SPACE_VIEW3D | NS_VIEW3D_SHADING, NULL);

  prop = RNA_def_property(srna, "studiolight_intensity", PROP_FLOAT, PROP_FACTOR);
  RNA_def_property_float_sdna(prop, NULL, "studiolight_intensity");
  RNA_def_property_clear_flag(prop, PROP_ANIMATABLE);
  RNA_def_property_ui_text(prop, "Strength", "Strength of the studiolight");
  RNA_def_property_range(prop, 0.0f, FLT_MAX);
  RNA_def_property_ui_range(prop, 0.0f, 2.0f, 1, 3);
  RNA_def_property_update(prop, NC_SPACE | ND_SPACE_VIEW3D | NS_VIEW3D_SHADING, NULL);

  prop = RNA_def_property(srna, "studiolight_background_alpha", PROP_FLOAT, PROP_FACTOR);
  RNA_def_property_float_sdna(prop, NULL, "studiolight_background");
  RNA_def_property_ui_text(prop, "World Opacity", "Show the studiolight in the background");
  RNA_def_property_range(prop, 0.0f, 1.0f);
  RNA_def_property_ui_range(prop, 0.0f, 1.0f, 1, 3);
  RNA_def_property_clear_flag(prop, PROP_ANIMATABLE);
  RNA_def_property_update(prop, NC_SPACE | ND_SPACE_VIEW3D | NS_VIEW3D_SHADING, NULL);

  prop = RNA_def_property(srna, "studiolight_background_blur", PROP_FLOAT, PROP_FACTOR);
  RNA_def_property_float_sdna(prop, NULL, "studiolight_blur");
  RNA_def_property_ui_text(prop, "Blur", "Blur the studiolight in the background");
  RNA_def_property_float_default(prop, 0.5f);
  RNA_def_property_range(prop, 0.0f, 1.0f);
  RNA_def_property_ui_range(prop, 0.0f, 1.0f, 1, 2);
  RNA_def_property_clear_flag(prop, PROP_ANIMATABLE);
  RNA_def_property_update(prop, NC_SPACE | ND_SPACE_VIEW3D | NS_VIEW3D_SHADING, NULL);

  prop = RNA_def_property(srna, "use_studiolight_view_rotation", PROP_BOOLEAN, PROP_NONE);
  RNA_def_property_boolean_negative_sdna(
      prop, NULL, "flag", V3D_SHADING_STUDIOLIGHT_VIEW_ROTATION);
  RNA_def_property_clear_flag(prop, PROP_ANIMATABLE);
  RNA_def_property_boolean_default(prop, false);
  RNA_def_property_ui_text(
      prop, "World Space Lighting", "Make the HDR rotation fixed and not follow the camera");
  RNA_def_property_update(prop, NC_SPACE | ND_SPACE_VIEW3D | NS_VIEW3D_SHADING, NULL);

  prop = RNA_def_property(srna, "color_type", PROP_ENUM, PROP_NONE);
  RNA_def_property_enum_sdna(prop, NULL, "color_type");
  RNA_def_property_enum_items(prop, rna_enum_shading_color_type_items);
  RNA_def_property_enum_funcs(prop, NULL, NULL, "rna_View3DShading_color_type_itemf");
  RNA_def_property_ui_text(prop, "Color", "Color Type");
  RNA_def_property_clear_flag(prop, PROP_ANIMATABLE);
  RNA_def_property_update(
      prop, NC_SPACE | ND_SPACE_VIEW3D | NS_VIEW3D_SHADING, "rna_GPencil_update");

  prop = RNA_def_property(srna, "wireframe_color_type", PROP_ENUM, PROP_NONE);
  RNA_def_property_enum_sdna(prop, NULL, "wire_color_type");
  RNA_def_property_enum_items(prop, rna_enum_shading_color_type_items);
  RNA_def_property_enum_funcs(prop, NULL, NULL, "rna_View3DShading_color_type_itemf");
  RNA_def_property_ui_text(prop, "Color", "Color Type");
  RNA_def_property_update(prop, NC_SPACE | ND_SPACE_VIEW3D | NS_VIEW3D_SHADING, NULL);

  prop = RNA_def_property(srna, "single_color", PROP_FLOAT, PROP_COLOR);
  RNA_def_property_float_sdna(prop, NULL, "single_color");
  RNA_def_property_array(prop, 3);
  RNA_def_property_ui_text(prop, "Color", "Color for single color mode");
  RNA_def_property_range(prop, 0.0f, 1.0f);
  RNA_def_property_update(prop, NC_SPACE | ND_SPACE_VIEW3D | NS_VIEW3D_SHADING, NULL);

  prop = RNA_def_property(srna, "background_type", PROP_ENUM, PROP_NONE);
  RNA_def_property_enum_items(prop, background_type_items);
  RNA_def_property_ui_text(prop, "Background", "Way to display the background");
  RNA_def_property_update(prop, NC_SPACE | ND_SPACE_VIEW3D | NS_VIEW3D_SHADING, NULL);

  prop = RNA_def_property(srna, "background_color", PROP_FLOAT, PROP_COLOR);
  RNA_def_property_array(prop, 3);
  RNA_def_property_ui_text(prop, "Background Color", "Color for custom background color");
  RNA_def_property_range(prop, 0.0f, 1.0f);
  RNA_def_property_update(prop, NC_SPACE | ND_SPACE_VIEW3D | NS_VIEW3D_SHADING, NULL);

  prop = RNA_def_property(srna, "show_shadows", PROP_BOOLEAN, PROP_NONE);
  RNA_def_property_boolean_sdna(prop, NULL, "flag", V3D_SHADING_SHADOW);
  RNA_def_property_clear_flag(prop, PROP_ANIMATABLE);
  RNA_def_property_ui_text(prop, "Shadow", "Show Shadow");
  RNA_def_property_update(prop, NC_SPACE | ND_SPACE_VIEW3D | NS_VIEW3D_SHADING, NULL);

  prop = RNA_def_property(srna, "show_xray", PROP_BOOLEAN, PROP_NONE);
  RNA_def_property_boolean_sdna(prop, NULL, "flag", V3D_SHADING_XRAY);
  RNA_def_property_clear_flag(prop, PROP_ANIMATABLE);
  RNA_def_property_ui_text(prop, "Show X-Ray", "Show whole scene transparent");
  RNA_def_property_update(prop, NC_SPACE | ND_SPACE_VIEW3D | NS_VIEW3D_SHADING, NULL);

  prop = RNA_def_property(srna, "show_xray_wireframe", PROP_BOOLEAN, PROP_NONE);
  RNA_def_property_boolean_sdna(prop, NULL, "flag", V3D_SHADING_XRAY_WIREFRAME);
  RNA_def_property_clear_flag(prop, PROP_ANIMATABLE);
  RNA_def_property_ui_text(prop, "Show X-Ray", "Show whole scene transparent");
  RNA_def_property_update(prop, NC_SPACE | ND_SPACE_VIEW3D | NS_VIEW3D_SHADING, NULL);

  prop = RNA_def_property(srna, "xray_alpha", PROP_FLOAT, PROP_FACTOR);
  RNA_def_property_float_sdna(prop, NULL, "xray_alpha");
  RNA_def_property_ui_text(prop, "X-Ray Alpha", "Amount of alpha to use");
  RNA_def_property_range(prop, 0.0f, 1.0f);
  RNA_def_property_clear_flag(prop, PROP_ANIMATABLE);
  RNA_def_property_update(prop, NC_SPACE | ND_SPACE_VIEW3D | NS_VIEW3D_SHADING, NULL);

  prop = RNA_def_property(srna, "xray_alpha_wireframe", PROP_FLOAT, PROP_FACTOR);
  RNA_def_property_float_sdna(prop, NULL, "xray_alpha_wire");
  RNA_def_property_ui_text(prop, "X-Ray Alpha", "Amount of alpha to use");
  RNA_def_property_range(prop, 0.0f, 1.0f);
  RNA_def_property_clear_flag(prop, PROP_ANIMATABLE);
  RNA_def_property_update(prop, NC_SPACE | ND_SPACE_VIEW3D | NS_VIEW3D_SHADING, NULL);

  prop = RNA_def_property(srna, "use_dof", PROP_BOOLEAN, PROP_NONE);
  RNA_def_property_boolean_sdna(prop, NULL, "flag", V3D_SHADING_DEPTH_OF_FIELD);
  RNA_def_property_clear_flag(prop, PROP_ANIMATABLE);
  RNA_def_property_ui_text(
      prop,
      "Depth Of Field",
      "Use depth of field on viewport using the values from the active camera");
  RNA_def_property_update(prop, NC_SPACE | ND_SPACE_VIEW3D | NS_VIEW3D_SHADING, NULL);

  prop = RNA_def_property(srna, "use_scene_lights", PROP_BOOLEAN, PROP_NONE);
  RNA_def_property_boolean_sdna(prop, NULL, "flag", V3D_SHADING_SCENE_LIGHTS);
  RNA_def_property_boolean_default(prop, false);
  RNA_def_property_clear_flag(prop, PROP_ANIMATABLE);
  RNA_def_property_ui_text(prop, "Scene Lights", "Render lights and light probes of the scene");
  RNA_def_property_update(prop, NC_SPACE | ND_SPACE_VIEW3D | NS_VIEW3D_SHADING, NULL);

  prop = RNA_def_property(srna, "use_scene_world", PROP_BOOLEAN, PROP_NONE);
  RNA_def_property_boolean_sdna(prop, NULL, "flag", V3D_SHADING_SCENE_WORLD);
  RNA_def_property_boolean_default(prop, false);
  RNA_def_property_clear_flag(prop, PROP_ANIMATABLE);
  RNA_def_property_ui_text(prop, "Scene World", "Use scene world for lighting");
  RNA_def_property_update(prop, NC_SPACE | ND_SPACE_VIEW3D | NS_VIEW3D_SHADING, NULL);

  prop = RNA_def_property(srna, "use_scene_lights_render", PROP_BOOLEAN, PROP_NONE);
  RNA_def_property_boolean_sdna(prop, NULL, "flag", V3D_SHADING_SCENE_LIGHTS_RENDER);
  RNA_def_property_clear_flag(prop, PROP_ANIMATABLE);
  RNA_def_property_ui_text(prop, "Scene Lights", "Render lights and light probes of the scene");
  RNA_def_property_update(prop, NC_SPACE | ND_SPACE_VIEW3D | NS_VIEW3D_SHADING, NULL);

  prop = RNA_def_property(srna, "use_scene_world_render", PROP_BOOLEAN, PROP_NONE);
  RNA_def_property_boolean_sdna(prop, NULL, "flag", V3D_SHADING_SCENE_WORLD_RENDER);
  RNA_def_property_clear_flag(prop, PROP_ANIMATABLE);
  RNA_def_property_ui_text(prop, "Scene World", "Use scene world for lighting");
  RNA_def_property_update(prop, NC_SPACE | ND_SPACE_VIEW3D | NS_VIEW3D_SHADING, NULL);

  prop = RNA_def_property(srna, "show_specular_highlight", PROP_BOOLEAN, PROP_NONE);
  RNA_def_property_boolean_sdna(prop, NULL, "flag", V3D_SHADING_SPECULAR_HIGHLIGHT);
  RNA_def_property_clear_flag(prop, PROP_ANIMATABLE);
  RNA_def_property_ui_text(prop, "Specular Highlights", "Render specular highlights");
  RNA_def_property_update(prop, NC_SPACE | ND_SPACE_VIEW3D | NS_VIEW3D_SHADING, NULL);

  prop = RNA_def_property(srna, "object_outline_color", PROP_FLOAT, PROP_COLOR);
  RNA_def_property_float_sdna(prop, NULL, "object_outline_color");
  RNA_def_property_array(prop, 3);
  RNA_def_property_ui_text(prop, "Outline Color", "Color for object outline");
  RNA_def_property_range(prop, 0.0f, 1.0f);
  RNA_def_property_update(prop, NC_SPACE | ND_SPACE_VIEW3D | NS_VIEW3D_SHADING, NULL);

  prop = RNA_def_property(srna, "shadow_intensity", PROP_FLOAT, PROP_FACTOR);
  RNA_def_property_float_sdna(prop, NULL, "shadow_intensity");
  RNA_def_property_ui_text(prop, "Shadow Intensity", "Darkness of shadows");
  RNA_def_property_range(prop, 0.0f, 1.0f);
  RNA_def_property_ui_range(prop, 0.00f, 1.0f, 1, 3);
  RNA_def_property_clear_flag(prop, PROP_ANIMATABLE);
  RNA_def_property_update(prop, NC_SPACE | ND_SPACE_VIEW3D | NS_VIEW3D_SHADING, NULL);

  prop = RNA_def_property(srna, "render_pass", PROP_ENUM, PROP_NONE);
  RNA_def_property_enum_sdna(prop, NULL, "render_pass");
  RNA_def_property_enum_items(prop, rna_enum_view3dshading_render_pass_type_items);
  RNA_def_property_ui_text(prop, "Render Pass", "Render Pass to show in the viewport");
  RNA_def_property_enum_funcs(prop,
                              "rna_3DViewShading_render_pass_get",
                              "rna_3DViewShading_render_pass_set",
                              "rna_3DViewShading_render_pass_itemf");
  RNA_def_property_update(prop, NC_SPACE | ND_SPACE_VIEW3D | NS_VIEW3D_SHADING, NULL);

  prop = RNA_def_property(srna, "aov_name", PROP_STRING, PROP_NONE);
  RNA_def_property_string_sdna(prop, NULL, "aov_name");
  RNA_def_property_ui_text(prop, "Shader AOV Name", "Name of the active Shader AOV");
  RNA_def_property_flag(prop, PROP_HIDDEN);
  RNA_def_property_update(prop, NC_SPACE | ND_SPACE_VIEW3D, NULL);
}

static void rna_def_space_view3d_overlay(BlenderRNA *brna)
{
  StructRNA *srna;
  PropertyRNA *prop;

  srna = RNA_def_struct(brna, "View3DOverlay", NULL);
  RNA_def_struct_sdna(srna, "View3D");
  RNA_def_struct_nested(brna, srna, "SpaceView3D");
  RNA_def_struct_path_func(srna, "rna_View3DOverlay_path");
  RNA_def_struct_ui_text(
      srna, "3D View Overlay Settings", "Settings for display of overlays in the 3D viewport");

  prop = RNA_def_property(srna, "show_overlays", PROP_BOOLEAN, PROP_NONE);
  RNA_def_property_boolean_negative_sdna(prop, NULL, "flag2", V3D_HIDE_OVERLAYS);
  RNA_def_property_ui_text(prop, "Show Overlays", "Display overlays like gizmos and outlines");
  RNA_def_property_update(prop, NC_SPACE | ND_SPACE_VIEW3D, "rna_GPencil_update");

  prop = RNA_def_property(srna, "show_ortho_grid", PROP_BOOLEAN, PROP_NONE);
  RNA_def_property_boolean_sdna(prop, NULL, "gridflag", V3D_SHOW_ORTHO_GRID);
/*bfa - we show or hide the grid in all views with the ortho grid flag*/
  RNA_def_property_ui_text(prop, "Display Grid", "Show the ground grid in the viewport");
  RNA_def_property_update(prop, NC_SPACE | ND_SPACE_VIEW3D, NULL);

  prop = RNA_def_property(srna, "show_floor", PROP_BOOLEAN, PROP_NONE);
  RNA_def_property_boolean_sdna(prop, NULL, "gridflag", V3D_SHOW_FLOOR);
  RNA_def_property_ui_text(prop, "Display Grid Floor", "Show the ground plane grid");
  RNA_def_property_update(prop, NC_SPACE | ND_SPACE_VIEW3D, NULL);

  /*bfa - the toolshelf tabs*/
  prop = RNA_def_property(srna, "show_toolshelf_tabs", PROP_BOOLEAN, PROP_NONE);
  RNA_def_property_boolean_negative_sdna(prop, NULL, "gridflag", V3D_SHOW_TOOLSHELF_TABS);
  RNA_def_property_ui_text(prop, "Toolshelf Tabs", "Show the tabs in the tool shelf");
  RNA_def_property_update(prop, NC_SPACE | ND_SPACE_VIEW3D, NULL);

  prop = RNA_def_property(srna, "show_axis_x", PROP_BOOLEAN, PROP_NONE);
  RNA_def_property_boolean_sdna(prop, NULL, "gridflag", V3D_SHOW_X);
  RNA_def_property_ui_text(prop,
                           "Display X Axis",
                           "Show the X axis line in perspectivic view.\nNote that in orthographic "
                           "view this button has no effect");
  RNA_def_property_update(prop, NC_SPACE | ND_SPACE_VIEW3D, NULL);

  prop = RNA_def_property(srna, "show_axis_y", PROP_BOOLEAN, PROP_NONE);
  RNA_def_property_boolean_sdna(prop, NULL, "gridflag", V3D_SHOW_Y);
  RNA_def_property_ui_text(prop,
                           "Display Y Axis",
                           "Show the Y axis line in perspectivic view.\nNote that in orthographic "
                           "view this button has no effect");
  RNA_def_property_update(prop, NC_SPACE | ND_SPACE_VIEW3D, NULL);

  prop = RNA_def_property(srna, "show_axis_z", PROP_BOOLEAN, PROP_NONE);
  RNA_def_property_boolean_sdna(prop, NULL, "gridflag", V3D_SHOW_Z);
  RNA_def_property_ui_text(prop,
                           "Display Z Axis",
                           "Show the Z axis line in perspectivic view.\nNote that in orthographic "
                           "view this button has no effect");
  RNA_def_property_update(prop, NC_SPACE | ND_SPACE_VIEW3D, NULL);

  prop = RNA_def_property(srna, "grid_scale", PROP_FLOAT, PROP_NONE);
  RNA_def_property_float_sdna(prop, NULL, "grid");
  RNA_def_property_ui_text(
      prop, "Grid Scale", "Multiplier for the distance between 3D View grid lines");
  RNA_def_property_range(prop, 0.0f, FLT_MAX);
  RNA_def_property_ui_range(prop, 0.001f, 1000.0f, 0.1f, 3);
  RNA_def_property_update(prop, NC_SPACE | ND_SPACE_VIEW3D, NULL);

  prop = RNA_def_property(srna, "grid_lines", PROP_INT, PROP_NONE);
  RNA_def_property_int_sdna(prop, NULL, "gridlines");
  RNA_def_property_ui_text(
      prop, "Grid Lines", "Number of grid lines to display in perspective view");
  RNA_def_property_range(prop, 0, 1024);
  RNA_def_property_update(prop, NC_SPACE | ND_SPACE_VIEW3D, NULL);

  prop = RNA_def_property(srna, "grid_subdivisions", PROP_INT, PROP_NONE);
  RNA_def_property_int_sdna(prop, NULL, "gridsubdiv");
  RNA_def_property_ui_text(
      prop,
      "Grid Subdivisions",
      "Number of subdivisions between grid lines\nJust active with a Unit System of None");
  RNA_def_property_range(prop, 1, 1024);
  RNA_def_property_update(prop, NC_SPACE | ND_SPACE_VIEW3D, NULL);

  prop = RNA_def_property(srna, "grid_scale_unit", PROP_FLOAT, PROP_NONE);
  RNA_def_property_clear_flag(prop, PROP_EDITABLE);
  RNA_def_property_float_funcs(prop, "rna_View3DOverlay_GridScaleUnit_get", NULL, NULL);
  RNA_def_property_ui_text(
      prop, "Grid Scale Unit", "Grid cell size scaled by scene unit system settings");

  prop = RNA_def_property(srna, "show_outline_selected", PROP_BOOLEAN, PROP_NONE);
  RNA_def_property_boolean_sdna(prop, NULL, "flag", V3D_SELECT_OUTLINE);
  RNA_def_property_ui_text(
      prop, "Outline Selected", "Show an outline highlight around selected objects");
  RNA_def_property_update(prop, NC_SPACE | ND_SPACE_VIEW3D, NULL);

  prop = RNA_def_property(srna, "show_object_origins", PROP_BOOLEAN, PROP_NONE);
  RNA_def_property_boolean_negative_sdna(
      prop, NULL, "overlay.flag", V3D_OVERLAY_HIDE_OBJECT_ORIGINS);
  RNA_def_property_ui_text(prop, "Object Origins", "Show object center dots");
  RNA_def_property_update(prop, NC_SPACE | ND_SPACE_VIEW3D, NULL);

  prop = RNA_def_property(srna, "show_object_origins_all", PROP_BOOLEAN, PROP_NONE);
  RNA_def_property_boolean_sdna(prop, NULL, "flag", V3D_DRAW_CENTERS);
  RNA_def_property_ui_text(
      prop,
      "All Object Origins",
      "Show the object origin center dot for all (selected and unselected) objects");
  RNA_def_property_update(prop, NC_SPACE | ND_SPACE_VIEW3D, NULL);

  prop = RNA_def_property(srna, "show_relationship_lines", PROP_BOOLEAN, PROP_NONE);
  RNA_def_property_boolean_negative_sdna(prop, NULL, "flag", V3D_HIDE_HELPLINES);
  RNA_def_property_ui_text(prop,
                           "Relationship Lines",
                           "Show dashed lines indicating parent or constraint relationships");
  RNA_def_property_update(prop, NC_SPACE | ND_SPACE_VIEW3D, NULL);

  prop = RNA_def_property(srna, "show_cursor", PROP_BOOLEAN, PROP_NONE);
  RNA_def_property_boolean_negative_sdna(prop, NULL, "overlay.flag", V3D_OVERLAY_HIDE_CURSOR);
  RNA_def_property_ui_text(prop, "Show 3D Cursor", "Display 3D Cursor Overlay");
  RNA_def_property_update(prop, NC_SPACE | ND_SPACE_VIEW3D, NULL);

  prop = RNA_def_property(srna, "show_text", PROP_BOOLEAN, PROP_NONE);
  RNA_def_property_boolean_negative_sdna(prop, NULL, "overlay.flag", V3D_OVERLAY_HIDE_TEXT);
  RNA_def_property_ui_text(prop, "Show Text", "Display overlay text");
  RNA_def_property_update(prop, NC_SPACE | ND_SPACE_VIEW3D, NULL);

  prop = RNA_def_property(srna, "show_stats", PROP_BOOLEAN, PROP_NONE);
  RNA_def_property_boolean_sdna(prop, NULL, "overlay.flag", V3D_OVERLAY_STATS);
  RNA_def_property_ui_text(prop, "Show Statistics", "Display scene statistics overlay text");
  RNA_def_property_update(prop, NC_SPACE | ND_SPACE_VIEW3D, NULL);

  prop = RNA_def_property(srna, "show_extras", PROP_BOOLEAN, PROP_NONE);
  RNA_def_property_boolean_negative_sdna(
      prop, NULL, "overlay.flag", V3D_OVERLAY_HIDE_OBJECT_XTRAS);
  RNA_def_property_ui_text(
      prop, "Extras", "Object details, including empty wire, cameras and other visual guides");
  RNA_def_property_update(prop, NC_SPACE | ND_SPACE_VIEW3D, NULL);

  prop = RNA_def_property(srna, "show_bones", PROP_BOOLEAN, PROP_NONE);
  RNA_def_property_boolean_negative_sdna(prop, NULL, "overlay.flag", V3D_OVERLAY_HIDE_BONES);
  RNA_def_property_ui_text(
      prop, "Show Bones", "Display bones (disable to show motion paths only)");
  RNA_def_property_update(prop, NC_SPACE | ND_SPACE_VIEW3D, NULL);

  prop = RNA_def_property(srna, "show_face_orientation", PROP_BOOLEAN, PROP_NONE);
  RNA_def_property_boolean_sdna(prop, NULL, "overlay.flag", V3D_OVERLAY_FACE_ORIENTATION);
  RNA_def_property_clear_flag(prop, PROP_ANIMATABLE);
  RNA_def_property_ui_text(prop, "Face Orientation", "Show the Face Orientation Overlay");
  RNA_def_property_update(prop, NC_SPACE | ND_SPACE_VIEW3D, NULL);

  prop = RNA_def_property(srna, "show_fade_inactive", PROP_BOOLEAN, PROP_NONE);
  RNA_def_property_boolean_sdna(prop, NULL, "overlay.flag", V3D_OVERLAY_FADE_INACTIVE);
  RNA_def_property_clear_flag(prop, PROP_ANIMATABLE);
  RNA_def_property_ui_text(
      prop, "Fade Inactive Objects", "Fade inactive geometry using the viewport background color");
  RNA_def_property_update(prop, NC_SPACE | ND_SPACE_VIEW3D, NULL);

  prop = RNA_def_property(srna, "fade_inactive_alpha", PROP_FLOAT, PROP_FACTOR);
  RNA_def_property_float_sdna(prop, NULL, "overlay.fade_alpha");
  RNA_def_property_ui_text(prop, "Opacity", "Strength of the fade effect");
  RNA_def_property_range(prop, 0.0f, 1.0f);
  RNA_def_property_clear_flag(prop, PROP_ANIMATABLE);
  RNA_def_property_update(prop, NC_SPACE | ND_SPACE_VIEW3D, "rna_GPencil_update");

  prop = RNA_def_property(srna, "show_xray_bone", PROP_BOOLEAN, PROP_NONE);
  RNA_def_property_boolean_sdna(prop, NULL, "overlay.flag", V3D_OVERLAY_BONE_SELECT);
  RNA_def_property_clear_flag(prop, PROP_ANIMATABLE);
  RNA_def_property_ui_text(prop, "Show Bone X-Ray", "Show the bone selection overlay");
  RNA_def_property_update(prop, NC_SPACE | ND_SPACE_VIEW3D, "rna_GPencil_update");

  prop = RNA_def_property(srna, "xray_alpha_bone", PROP_FLOAT, PROP_FACTOR);
  RNA_def_property_float_sdna(prop, NULL, "overlay.xray_alpha_bone");
  RNA_def_property_ui_text(prop, "Opacity", "Opacity to use for bone selection");
  RNA_def_property_range(prop, 0.0f, 1.0f);
  RNA_def_property_clear_flag(prop, PROP_ANIMATABLE);
  RNA_def_property_update(prop, NC_SPACE | ND_SPACE_VIEW3D, "rna_GPencil_update");

  prop = RNA_def_property(srna, "show_motion_paths", PROP_BOOLEAN, PROP_NONE);
  RNA_def_property_boolean_negative_sdna(
      prop, NULL, "overlay.flag", V3D_OVERLAY_HIDE_MOTION_PATHS);
  RNA_def_property_clear_flag(prop, PROP_ANIMATABLE);
  RNA_def_property_ui_text(prop, "Motion Paths", "Show the Motion Paths Overlay");
  RNA_def_property_update(prop, NC_SPACE | ND_SPACE_VIEW3D, NULL);

  prop = RNA_def_property(srna, "show_onion_skins", PROP_BOOLEAN, PROP_NONE);
  RNA_def_property_boolean_sdna(prop, NULL, "overlay.flag", V3D_OVERLAY_ONION_SKINS);
  RNA_def_property_clear_flag(prop, PROP_ANIMATABLE);
  RNA_def_property_ui_text(prop, "Onion Skins", "Show the Onion Skinning Overlay");
  RNA_def_property_update(prop, NC_SPACE | ND_SPACE_VIEW3D, NULL);

  prop = RNA_def_property(srna, "show_look_dev", PROP_BOOLEAN, PROP_NONE);
  RNA_def_property_boolean_sdna(prop, NULL, "overlay.flag", V3D_OVERLAY_LOOK_DEV);
  RNA_def_property_clear_flag(prop, PROP_ANIMATABLE);
  RNA_def_property_ui_text(prop, "HDRI Preview", "Show HDRI preview spheres");
  RNA_def_property_update(prop, NC_SPACE | ND_SPACE_VIEW3D | NS_VIEW3D_SHADING, NULL);

  prop = RNA_def_property(srna, "show_wireframes", PROP_BOOLEAN, PROP_NONE);
  RNA_def_property_boolean_sdna(prop, NULL, "overlay.flag", V3D_OVERLAY_WIREFRAMES);
  RNA_def_property_clear_flag(prop, PROP_ANIMATABLE);
  RNA_def_property_ui_text(prop, "Wireframe", "Show face edges wires");
  RNA_def_property_update(prop, NC_SPACE | ND_SPACE_VIEW3D, NULL);

  prop = RNA_def_property(srna, "wireframe_threshold", PROP_FLOAT, PROP_FACTOR);
  RNA_def_property_float_sdna(prop, NULL, "overlay.wireframe_threshold");
  RNA_def_property_ui_text(prop,
                           "Wireframe Threshold",
                           "Adjust the angle threshold for displaying edges "
                           "(1.0 for all)");
  RNA_def_property_range(prop, 0.0f, 1.0f);
  RNA_def_property_clear_flag(prop, PROP_ANIMATABLE);
  RNA_def_property_update(prop, NC_SPACE | ND_SPACE_VIEW3D, NULL);

  prop = RNA_def_property(srna, "wireframe_opacity", PROP_FLOAT, PROP_FACTOR);
  RNA_def_property_float_sdna(prop, NULL, "overlay.wireframe_opacity");
  RNA_def_property_ui_text(prop,
                           "Wireframe Opacity",
                           "Opacity of the displayed edges "
                           "(1.0 for opaque)");
  RNA_def_property_range(prop, 0.0f, 1.0f);
  RNA_def_property_clear_flag(prop, PROP_ANIMATABLE);
  RNA_def_property_update(prop, NC_SPACE | ND_SPACE_VIEW3D, NULL);

  prop = RNA_def_property(srna, "show_paint_wire", PROP_BOOLEAN, PROP_NONE);
  RNA_def_property_boolean_sdna(prop, NULL, "overlay.paint_flag", V3D_OVERLAY_PAINT_WIRE);
  RNA_def_property_ui_text(prop, "Show Wire", "Use wireframe display in painting modes");
  RNA_def_property_update(prop, NC_SPACE | ND_SPACE_VIEW3D, NULL);

  prop = RNA_def_property(srna, "show_wpaint_contours", PROP_BOOLEAN, PROP_NONE);
  RNA_def_property_boolean_sdna(prop, NULL, "overlay.wpaint_flag", V3D_OVERLAY_WPAINT_CONTOURS);
  RNA_def_property_ui_text(
      prop,
      "Show Weight Contours",
      "Show contour lines formed by points with the same interpolated weight");
  RNA_def_property_update(prop, NC_SPACE | ND_SPACE_VIEW3D, NULL);

  prop = RNA_def_property(srna, "show_weight", PROP_BOOLEAN, PROP_NONE);
  RNA_def_property_boolean_sdna(prop, NULL, "overlay.edit_flag", V3D_OVERLAY_EDIT_WEIGHT);
  RNA_def_property_ui_text(prop, "Show Weights", "Display weights in editmode");
  RNA_def_property_update(prop, NC_SPACE | ND_SPACE_VIEW3D, NULL);

  prop = RNA_def_property(srna, "show_occlude_wire", PROP_BOOLEAN, PROP_NONE);
  RNA_def_property_boolean_sdna(prop, NULL, "overlay.edit_flag", V3D_OVERLAY_EDIT_OCCLUDE_WIRE);
  RNA_def_property_ui_text(prop, "Hidden Wire", "Use hidden wireframe display");
  RNA_def_property_update(prop, NC_SPACE | ND_SPACE_VIEW3D | NS_VIEW3D_SHADING, NULL);

  prop = RNA_def_property(srna, "show_face_normals", PROP_BOOLEAN, PROP_NONE);
  RNA_def_property_boolean_sdna(prop, NULL, "overlay.edit_flag", V3D_OVERLAY_EDIT_FACE_NORMALS);
  RNA_def_property_ui_text(prop, "Display Normals", "Display face normals as lines");
  RNA_def_property_update(prop, NC_SPACE | ND_SPACE_VIEW3D, NULL);

  prop = RNA_def_property(srna, "show_vertex_normals", PROP_BOOLEAN, PROP_NONE);
  RNA_def_property_boolean_sdna(prop, NULL, "overlay.edit_flag", V3D_OVERLAY_EDIT_VERT_NORMALS);
  RNA_def_property_ui_text(prop, "Display Vertex Normals", "Display vertex normals as lines");
  RNA_def_property_update(prop, NC_SPACE | ND_SPACE_VIEW3D, NULL);

  prop = RNA_def_property(srna, "show_split_normals", PROP_BOOLEAN, PROP_NONE);
  RNA_def_property_boolean_sdna(prop, NULL, "overlay.edit_flag", V3D_OVERLAY_EDIT_LOOP_NORMALS);
  RNA_def_property_ui_text(
      prop, "Display Split Normals", "Display vertex-per-face normals as lines");
  RNA_def_property_update(prop, NC_SPACE | ND_SPACE_VIEW3D, NULL);

  prop = RNA_def_property(srna, "show_edges", PROP_BOOLEAN, PROP_NONE);
  RNA_def_property_boolean_sdna(prop, NULL, "overlay.edit_flag", V3D_OVERLAY_EDIT_EDGES);
  RNA_def_property_ui_text(prop, "Display Edges", "Highlight selected edges");
  RNA_def_property_update(prop, NC_SPACE | ND_SPACE_VIEW3D, NULL);

  prop = RNA_def_property(srna, "show_faces", PROP_BOOLEAN, PROP_NONE);
  RNA_def_property_boolean_sdna(prop, NULL, "overlay.edit_flag", V3D_OVERLAY_EDIT_FACES);
  RNA_def_property_ui_text(prop, "Display Faces", "Highlight selected faces");
  RNA_def_property_update(prop, NC_SPACE | ND_SPACE_VIEW3D, NULL);

  prop = RNA_def_property(srna, "show_face_center", PROP_BOOLEAN, PROP_NONE);
  RNA_def_property_boolean_sdna(prop, NULL, "overlay.edit_flag", V3D_OVERLAY_EDIT_FACE_DOT);
  RNA_def_property_ui_text(
      prop,
      "Display Face Center",
      "Display face center when face selection is enabled in solid shading modes");
  RNA_def_property_update(prop, NC_SPACE | ND_SPACE_VIEW3D, NULL);

  prop = RNA_def_property(srna, "show_edge_crease", PROP_BOOLEAN, PROP_NONE);
  RNA_def_property_boolean_sdna(prop, NULL, "overlay.edit_flag", V3D_OVERLAY_EDIT_CREASES);
  RNA_def_property_ui_text(
      prop, "Display Creases", "Display creases created for Subdivision Surface modifier");
  RNA_def_property_update(prop, NC_SPACE | ND_SPACE_VIEW3D, NULL);

  prop = RNA_def_property(srna, "show_edge_bevel_weight", PROP_BOOLEAN, PROP_NONE);
  RNA_def_property_boolean_sdna(prop, NULL, "overlay.edit_flag", V3D_OVERLAY_EDIT_BWEIGHTS);
  RNA_def_property_ui_text(
      prop, "Display Bevel Weights", "Display weights created for the Bevel modifier");
  RNA_def_property_update(prop, NC_SPACE | ND_SPACE_VIEW3D, NULL);

  prop = RNA_def_property(srna, "show_edge_seams", PROP_BOOLEAN, PROP_NONE);
  RNA_def_property_boolean_sdna(prop, NULL, "overlay.edit_flag", V3D_OVERLAY_EDIT_SEAMS);
  RNA_def_property_ui_text(prop, "Display Seams", "Display UV unwrapping seams");
  RNA_def_property_update(prop, NC_SPACE | ND_SPACE_VIEW3D, NULL);

  prop = RNA_def_property(srna, "show_edge_sharp", PROP_BOOLEAN, PROP_NONE);
  RNA_def_property_boolean_sdna(prop, NULL, "overlay.edit_flag", V3D_OVERLAY_EDIT_SHARP);
  RNA_def_property_ui_text(
      prop, "Display Sharp", "Display sharp edges, used with the Edge Split modifier");
  RNA_def_property_update(prop, NC_SPACE | ND_SPACE_VIEW3D, NULL);

  prop = RNA_def_property(srna, "show_freestyle_edge_marks", PROP_BOOLEAN, PROP_NONE);
  RNA_def_property_boolean_sdna(prop, NULL, "overlay.edit_flag", V3D_OVERLAY_EDIT_FREESTYLE_EDGE);
  RNA_def_property_ui_text(prop,
                           "Display Freestyle Edge Marks",
                           "Display Freestyle edge marks, used with the Freestyle renderer");
  RNA_def_property_update(prop, NC_SPACE | ND_SPACE_VIEW3D, NULL);

  prop = RNA_def_property(srna, "show_freestyle_face_marks", PROP_BOOLEAN, PROP_NONE);
  RNA_def_property_boolean_sdna(prop, NULL, "overlay.edit_flag", V3D_OVERLAY_EDIT_FREESTYLE_FACE);
  RNA_def_property_ui_text(prop,
                           "Display Freestyle Face Marks",
                           "Display Freestyle face marks, used with the Freestyle renderer");
  RNA_def_property_update(prop, NC_SPACE | ND_SPACE_VIEW3D, NULL);

  prop = RNA_def_property(srna, "show_statvis", PROP_BOOLEAN, PROP_NONE);
  RNA_def_property_boolean_sdna(prop, NULL, "overlay.edit_flag", V3D_OVERLAY_EDIT_STATVIS);
  RNA_def_property_ui_text(prop, "Stat Vis", "Display statistical information about the mesh");
  RNA_def_property_update(prop, NC_SPACE | ND_SPACE_VIEW3D, NULL);

  prop = RNA_def_property(srna, "show_extra_edge_length", PROP_BOOLEAN, PROP_NONE);
  RNA_def_property_boolean_sdna(prop, NULL, "overlay.edit_flag", V3D_OVERLAY_EDIT_EDGE_LEN);
  RNA_def_property_ui_text(
      prop,
      "Edge Length",
      "Display selected edge lengths, using global values when set in the transform panel");
  RNA_def_property_update(prop, NC_SPACE | ND_SPACE_VIEW3D, NULL);

  prop = RNA_def_property(srna, "show_extra_edge_angle", PROP_BOOLEAN, PROP_NONE);
  RNA_def_property_boolean_sdna(prop, NULL, "overlay.edit_flag", V3D_OVERLAY_EDIT_EDGE_ANG);
  RNA_def_property_ui_text(
      prop,
      "Edge Angle",
      "Display selected edge angle, using global values when set in the transform panel");
  RNA_def_property_update(prop, NC_SPACE | ND_SPACE_VIEW3D, NULL);

  prop = RNA_def_property(srna, "show_extra_face_angle", PROP_BOOLEAN, PROP_NONE);
  RNA_def_property_boolean_sdna(prop, NULL, "overlay.edit_flag", V3D_OVERLAY_EDIT_FACE_ANG);
  RNA_def_property_ui_text(prop,
                           "Face Angles",
                           "Display the angles in the selected edges, "
                           "using global values when set in the transform panel");
  RNA_def_property_update(prop, NC_SPACE | ND_SPACE_VIEW3D, NULL);

  prop = RNA_def_property(srna, "show_extra_face_area", PROP_BOOLEAN, PROP_NONE);
  RNA_def_property_boolean_sdna(prop, NULL, "overlay.edit_flag", V3D_OVERLAY_EDIT_FACE_AREA);
  RNA_def_property_ui_text(prop,
                           "Face Area",
                           "Display the area of selected faces, "
                           "using global values when set in the transform panel");
  RNA_def_property_update(prop, NC_SPACE | ND_SPACE_VIEW3D, NULL);

  prop = RNA_def_property(srna, "show_extra_indices", PROP_BOOLEAN, PROP_NONE);
  RNA_def_property_boolean_sdna(prop, NULL, "overlay.edit_flag", V3D_OVERLAY_EDIT_INDICES);
  RNA_def_property_ui_text(
      prop, "Indices", "Display the index numbers of selected vertices, edges, and faces");
  RNA_def_property_update(prop, NC_SPACE | ND_SPACE_VIEW3D, NULL);

  prop = RNA_def_property(srna, "display_handle", PROP_ENUM, PROP_NONE);
  RNA_def_property_enum_sdna(prop, NULL, "overlay.handle_display");
  RNA_def_property_enum_items(prop, rna_enum_curve_display_handle_items);
  RNA_def_property_ui_text(
      prop, "Display Handles", "Limit the display of curve handles in edit mode");
  RNA_def_property_update(prop, NC_SPACE | ND_SPACE_VIEW3D, NULL);

  prop = RNA_def_property(srna, "show_curve_normals", PROP_BOOLEAN, PROP_NONE);
  RNA_def_property_boolean_sdna(prop, NULL, "overlay.edit_flag", V3D_OVERLAY_EDIT_CU_NORMALS);
  RNA_def_property_ui_text(prop, "Draw Normals", "Display 3D curve normals in editmode");
  RNA_def_property_update(prop, NC_SPACE | ND_SPACE_VIEW3D, NULL);

  prop = RNA_def_property(srna, "normals_length", PROP_FLOAT, PROP_FACTOR);
  RNA_def_property_float_sdna(prop, NULL, "overlay.normals_length");
  RNA_def_property_ui_text(prop, "Normal Size", "Display size for normals in the 3D view");
  RNA_def_property_range(prop, 0.00001, 100000.0);
  RNA_def_property_ui_range(prop, 0.01, 2.0, 1, 2);
  RNA_def_property_float_default(prop, 0.02);
  RNA_def_property_update(prop, NC_SPACE | ND_SPACE_VIEW3D, NULL);

  prop = RNA_def_property(srna, "normals_constant_screen_size", PROP_FLOAT, PROP_PIXEL);
  RNA_def_property_float_sdna(prop, NULL, "overlay.normals_constant_screen_size");
  RNA_def_property_ui_text(prop, "Normal Screen Size", "Screen size for normals in the 3D view");
  RNA_def_property_range(prop, 0.0, 100000.0);
  RNA_def_property_ui_range(prop, 1.0, 100.0, 50, 0);
  RNA_def_property_update(prop, NC_SPACE | ND_SPACE_VIEW3D, NULL);

  prop = RNA_def_property(srna, "use_normals_constant_screen_size", PROP_BOOLEAN, PROP_NONE);
  RNA_def_property_boolean_sdna(
      prop, NULL, "overlay.edit_flag", V3D_OVERLAY_EDIT_CONSTANT_SCREEN_SIZE_NORMALS);
  RNA_def_property_ui_text(prop,
                           "Constant Screen Size Normals",
                           "Keep size of normals constant in relation to 3D view");
  RNA_def_property_update(prop, NC_SPACE | ND_SPACE_VIEW3D, NULL);

  prop = RNA_def_property(srna, "backwire_opacity", PROP_FLOAT, PROP_FACTOR);
  RNA_def_property_float_sdna(prop, NULL, "overlay.backwire_opacity");
  RNA_def_property_ui_text(prop, "Backwire Opacity", "Opacity when rendering transparent wires");
  RNA_def_property_range(prop, 0.0f, 1.0f);
  RNA_def_property_update(prop, NC_SPACE | ND_SPACE_VIEW3D, NULL);

  prop = RNA_def_property(srna, "texture_paint_mode_opacity", PROP_FLOAT, PROP_FACTOR);
  RNA_def_property_float_sdna(prop, NULL, "overlay.texture_paint_mode_opacity");
  RNA_def_property_ui_text(
      prop, "Stencil Mask Opacity", "Opacity of the texture paint mode stencil mask overlay");
  RNA_def_property_range(prop, 0.0f, 1.0f);
  RNA_def_property_update(prop, NC_SPACE | ND_SPACE_VIEW3D, NULL);

  prop = RNA_def_property(srna, "vertex_paint_mode_opacity", PROP_FLOAT, PROP_FACTOR);
  RNA_def_property_float_sdna(prop, NULL, "overlay.vertex_paint_mode_opacity");
  RNA_def_property_ui_text(
      prop, "Stencil Mask Opacity", "Opacity of the texture paint mode stencil mask overlay");
  RNA_def_property_range(prop, 0.0f, 1.0f);
  RNA_def_property_update(prop, NC_SPACE | ND_SPACE_VIEW3D, NULL);

  prop = RNA_def_property(srna, "weight_paint_mode_opacity", PROP_FLOAT, PROP_FACTOR);
  RNA_def_property_float_sdna(prop, NULL, "overlay.weight_paint_mode_opacity");
  RNA_def_property_ui_text(
      prop, "Weight Paint Opacity", "Opacity of the weight paint mode overlay");
  RNA_def_property_range(prop, 0.0f, 1.0f);
  RNA_def_property_update(prop, NC_SPACE | ND_SPACE_VIEW3D, NULL);

  prop = RNA_def_property(srna, "sculpt_mode_mask_opacity", PROP_FLOAT, PROP_FACTOR);
  RNA_def_property_float_sdna(prop, NULL, "overlay.sculpt_mode_mask_opacity");
  RNA_def_property_ui_text(prop, "Sculpt Mask Opacity", "");
  RNA_def_property_range(prop, 0.0f, 1.0f);
  RNA_def_property_update(prop, NC_SPACE | ND_SPACE_VIEW3D, NULL);

  prop = RNA_def_property(srna, "sculpt_mode_face_sets_opacity", PROP_FLOAT, PROP_FACTOR);
  RNA_def_property_float_sdna(prop, NULL, "overlay.sculpt_mode_face_sets_opacity");
  RNA_def_property_ui_text(prop, "Sculpt Face Sets Opacity", "");
  RNA_def_property_range(prop, 0.0f, 1.0f);
  RNA_def_property_update(prop, NC_SPACE | ND_SPACE_VIEW3D, NULL);

  /* grease pencil paper settings */
  prop = RNA_def_property(srna, "show_annotation", PROP_BOOLEAN, PROP_NONE);
  RNA_def_property_boolean_sdna(prop, NULL, "flag2", V3D_SHOW_ANNOTATION);
  RNA_def_property_ui_text(prop, "Show Annotation", "Show annotations for this view");
  RNA_def_property_update(prop, NC_SPACE | ND_SPACE_VIEW3D, NULL);

  prop = RNA_def_property(srna, "use_gpencil_fade_objects", PROP_BOOLEAN, PROP_NONE);
  RNA_def_property_boolean_sdna(prop, NULL, "gp_flag", V3D_GP_FADE_OBJECTS);
  RNA_def_property_ui_text(
      prop,
      "Fade Objects",
      "Fade all viewport objects with a full color layer to improve visibility");
  RNA_def_property_update(prop, NC_SPACE | ND_SPACE_VIEW3D, NULL);

  prop = RNA_def_property(srna, "use_gpencil_grid", PROP_BOOLEAN, PROP_NONE);
  RNA_def_property_boolean_sdna(prop, NULL, "gp_flag", V3D_GP_SHOW_GRID);
  RNA_def_property_ui_text(prop, "Use Grid", "Display a grid over grease pencil paper");
  RNA_def_property_update(prop, NC_SPACE | ND_SPACE_VIEW3D, NULL);

  prop = RNA_def_property(srna, "use_gpencil_fade_layers", PROP_BOOLEAN, PROP_NONE);
  RNA_def_property_boolean_sdna(prop, NULL, "gp_flag", V3D_GP_FADE_NOACTIVE_LAYERS);
  RNA_def_property_ui_text(
      prop, "Fade Layers", "Toggle fading of Grease Pencil layers except the active one");
  RNA_def_property_update(prop, NC_SPACE | ND_SPACE_VIEW3D, "rna_GPencil_update");

  prop = RNA_def_property(srna, "use_gpencil_fade_gp_objects", PROP_BOOLEAN, PROP_NONE);
  RNA_def_property_boolean_sdna(prop, NULL, "gp_flag", V3D_GP_FADE_NOACTIVE_GPENCIL);
  RNA_def_property_ui_text(
      prop, "Fade Grease Pencil Objects", "Fade Grease Pencil Objects, except the active one");
  RNA_def_property_update(prop, NC_SPACE | ND_SPACE_VIEW3D, "rna_GPencil_update");

  prop = RNA_def_property(srna, "use_gpencil_canvas_xray", PROP_BOOLEAN, PROP_NONE);
  RNA_def_property_boolean_sdna(prop, NULL, "gp_flag", V3D_GP_SHOW_GRID_XRAY);
  RNA_def_property_ui_text(prop, "Canvas X-Ray", "Show Canvas grid in front");
  RNA_def_property_update(prop, NC_SPACE | ND_SPACE_VIEW3D, "rna_GPencil_update");

  prop = RNA_def_property(srna, "use_gpencil_show_directions", PROP_BOOLEAN, PROP_NONE);
  RNA_def_property_boolean_sdna(prop, NULL, "gp_flag", V3D_GP_SHOW_STROKE_DIRECTION);
  RNA_def_property_ui_text(prop,
                           "Stroke Direction",
                           "Show stroke drawing direction with a bigger green dot (start) "
                           "and smaller red dot (end) points");
  RNA_def_property_update(prop, NC_SPACE | ND_SPACE_VIEW3D, "rna_GPencil_update");

  prop = RNA_def_property(srna, "use_gpencil_show_material_name", PROP_BOOLEAN, PROP_NONE);
  RNA_def_property_boolean_sdna(prop, NULL, "gp_flag", V3D_GP_SHOW_MATERIAL_NAME);
  RNA_def_property_ui_text(
      prop, "Stroke Material Name", "Show material name assigned to each stroke");
  RNA_def_property_update(prop, NC_SPACE | ND_SPACE_VIEW3D, "rna_GPencil_update");

  prop = RNA_def_property(srna, "gpencil_grid_opacity", PROP_FLOAT, PROP_NONE);
  RNA_def_property_float_sdna(prop, NULL, "overlay.gpencil_grid_opacity");
  RNA_def_property_range(prop, 0.1f, 1.0f);
  RNA_def_property_ui_text(prop, "Opacity", "Canvas grid opacity");
  RNA_def_property_update(prop, NC_SPACE | ND_SPACE_VIEW3D, NULL);

  /* Paper opacity factor */
  prop = RNA_def_property(srna, "gpencil_fade_objects", PROP_FLOAT, PROP_NONE);
  RNA_def_property_float_sdna(prop, NULL, "overlay.gpencil_paper_opacity");
  RNA_def_property_range(prop, 0.0f, 1.0f);
  RNA_def_property_ui_text(prop, "Opacity", "Fade factor");
  RNA_def_property_update(prop, NC_SPACE | ND_SPACE_VIEW3D, NULL);

  /* Paper opacity factor */
  prop = RNA_def_property(srna, "gpencil_fade_layer", PROP_FLOAT, PROP_NONE);
  RNA_def_property_float_sdna(prop, NULL, "overlay.gpencil_fade_layer");
  RNA_def_property_range(prop, 0.0f, 1.0f);
  RNA_def_property_float_default(prop, 0.5f);
  RNA_def_property_ui_text(
      prop, "Opacity", "Fade layer opacity for Grease Pencil layers except the active one");
  RNA_def_property_update(prop, NC_SPACE | ND_SPACE_VIEW3D, "rna_GPencil_update");

  /* show edit lines */
  prop = RNA_def_property(srna, "use_gpencil_edit_lines", PROP_BOOLEAN, PROP_NONE);
  RNA_def_property_boolean_sdna(prop, NULL, "gp_flag", V3D_GP_SHOW_EDIT_LINES);
  RNA_def_property_ui_text(prop, "Show Edit Lines", "Show Edit Lines when editing strokes");
  RNA_def_property_update(prop, NC_SPACE | ND_SPACE_VIEW3D, "rna_GPencil_update");

  prop = RNA_def_property(srna, "use_gpencil_multiedit_line_only", PROP_BOOLEAN, PROP_NONE);
  RNA_def_property_boolean_sdna(prop, NULL, "gp_flag", V3D_GP_SHOW_MULTIEDIT_LINES);
  RNA_def_property_ui_text(prop, "Lines Only", "Show Edit Lines only in multiframe");
  RNA_def_property_update(prop, NC_SPACE | ND_SPACE_VIEW3D, "rna_GPencil_update");

  /* main grease pencil onion switch */
  prop = RNA_def_property(srna, "use_gpencil_onion_skin", PROP_BOOLEAN, PROP_NONE);
  RNA_def_property_boolean_sdna(prop, NULL, "gp_flag", V3D_GP_SHOW_ONION_SKIN);
  RNA_def_property_ui_text(
      prop, "Onion Skins", "Show ghosts of the keyframes before and after the current frame");
  RNA_def_property_update(prop, NC_SPACE | ND_SPACE_VIEW3D, "rna_GPencil_update");

  /* vertex opacity */
  prop = RNA_def_property(srna, "vertex_opacity", PROP_FLOAT, PROP_FACTOR);
  RNA_def_property_float_sdna(prop, NULL, "vertex_opacity");
  RNA_def_property_range(prop, 0.0f, 1.0f);
  RNA_def_property_ui_text(prop, "Vertex Opacity", "Opacity for edit vertices");
  RNA_def_parameter_clear_flags(prop, PROP_ANIMATABLE, 0);
  RNA_def_property_update(prop, NC_SCENE | ND_TOOLSETTINGS, "rna_GPencil_update");

  /* Vertex Paint opacity factor */
  prop = RNA_def_property(srna, "gpencil_vertex_paint_opacity", PROP_FLOAT, PROP_FACTOR);
  RNA_def_property_float_sdna(prop, NULL, "overlay.gpencil_vertex_paint_opacity");
  RNA_def_property_range(prop, 0.0f, 1.0f);
  RNA_def_property_ui_text(
      prop, "Opacity", "Vertex Paint mix factor\nNot in wireframe or render shading mode");
  RNA_def_property_update(prop, NC_SPACE | ND_SPACE_VIEW3D, "rna_GPencil_update");
}

static void rna_def_space_view3d(BlenderRNA *brna)
{
  StructRNA *srna;
  PropertyRNA *prop;

  static const EnumPropertyItem rv3d_persp_items[] = {
      {RV3D_PERSP, "PERSP", 0, "Perspective", ""},
      {RV3D_ORTHO, "ORTHO", 0, "Orthographic", ""},
      {RV3D_CAMOB, "CAMERA", 0, "Camera", ""},
      {0, NULL, 0, NULL, NULL},
  };

  static const EnumPropertyItem bundle_drawtype_items[] = {
      {OB_PLAINAXES, "PLAIN_AXES", 0, "Plain Axes", ""},
      {OB_ARROWS, "ARROWS", 0, "Arrows", ""},
      {OB_SINGLE_ARROW, "SINGLE_ARROW", 0, "Single Arrow", ""},
      {OB_CIRCLE, "CIRCLE", 0, "Circle", ""},
      {OB_CUBE, "CUBE", 0, "Cube", ""},
      {OB_EMPTY_SPHERE, "SPHERE", 0, "Sphere", ""},
      {OB_EMPTY_CONE, "CONE", 0, "Cone", ""},
      {0, NULL, 0, NULL, NULL},
  };

  srna = RNA_def_struct(brna, "SpaceView3D", "Space");
  RNA_def_struct_sdna(srna, "View3D");
  RNA_def_struct_ui_text(srna, "3D View Space", "3D View space data");

  rna_def_space_generic_show_region_toggles(srna,
                                            ((1 << RGN_TYPE_TOOL_HEADER) | (1 << RGN_TYPE_TOOLS) |
                                             (1 << RGN_TYPE_UI) | (1 << RGN_TYPE_HUD)));

  prop = RNA_def_property(srna, "camera", PROP_POINTER, PROP_NONE);
  RNA_def_property_flag(prop, PROP_EDITABLE);
  RNA_def_property_pointer_sdna(prop, NULL, "camera");
  RNA_def_property_ui_text(
      prop,
      "Camera",
      "Active camera used in this view (when unlocked from the scene's active camera)");
  RNA_def_property_update(prop, NC_SPACE | ND_SPACE_VIEW3D, "rna_SpaceView3D_camera_update");

  /* render border */
  prop = RNA_def_property(srna, "use_render_border", PROP_BOOLEAN, PROP_NONE);
  RNA_def_property_boolean_sdna(prop, NULL, "flag2", V3D_RENDER_BORDER);
  RNA_def_property_clear_flag(prop, PROP_ANIMATABLE);
  RNA_def_property_ui_text(prop,
                           "Render Region",
                           "Use a region within the frame size for rendered viewport "
                           "(when not viewing through the camera)");
  RNA_def_property_update(prop, NC_SPACE | ND_SPACE_VIEW3D, NULL);

  prop = RNA_def_property(srna, "render_border_min_x", PROP_FLOAT, PROP_NONE);
  RNA_def_property_float_sdna(prop, NULL, "render_border.xmin");
  RNA_def_property_range(prop, 0.0f, 1.0f);
  RNA_def_property_ui_text(prop, "Region Minimum X", "Minimum X value for the render region");
  RNA_def_property_update(prop, NC_SPACE | ND_SPACE_VIEW3D, NULL);

  prop = RNA_def_property(srna, "render_border_min_y", PROP_FLOAT, PROP_NONE);
  RNA_def_property_float_sdna(prop, NULL, "render_border.ymin");
  RNA_def_property_range(prop, 0.0f, 1.0f);
  RNA_def_property_ui_text(prop, "Region Minimum Y", "Minimum Y value for the render region");
  RNA_def_property_update(prop, NC_SPACE | ND_SPACE_VIEW3D, NULL);

  prop = RNA_def_property(srna, "render_border_max_x", PROP_FLOAT, PROP_NONE);
  RNA_def_property_float_sdna(prop, NULL, "render_border.xmax");
  RNA_def_property_range(prop, 0.0f, 1.0f);
  RNA_def_property_ui_text(prop, "Region Maximum X", "Maximum X value for the render region");
  RNA_def_property_update(prop, NC_SPACE | ND_SPACE_VIEW3D, NULL);

  prop = RNA_def_property(srna, "render_border_max_y", PROP_FLOAT, PROP_NONE);
  RNA_def_property_float_sdna(prop, NULL, "render_border.ymax");
  RNA_def_property_range(prop, 0.0f, 1.0f);
  RNA_def_property_ui_text(prop, "Region Maximum Y", "Maximum Y value for the render region");
  RNA_def_property_update(prop, NC_SPACE | ND_SPACE_VIEW3D, NULL);

  prop = RNA_def_property(srna, "lock_object", PROP_POINTER, PROP_NONE);
  RNA_def_property_flag(prop, PROP_EDITABLE);
  RNA_def_property_pointer_sdna(prop, NULL, "ob_center");
  RNA_def_property_ui_text(
      prop, "Lock to Object", "3D View center is locked to this object's position");
  RNA_def_property_update(prop, NC_SPACE | ND_SPACE_VIEW3D, NULL);

  prop = RNA_def_property(srna, "lock_bone", PROP_STRING, PROP_NONE);
  RNA_def_property_string_sdna(prop, NULL, "ob_center_bone");
  RNA_def_property_ui_text(
      prop, "Lock to Bone", "3D View center is locked to this bone's position");
  RNA_def_property_update(prop, NC_SPACE | ND_SPACE_VIEW3D, NULL);

  prop = RNA_def_property(srna, "lock_cursor", PROP_BOOLEAN, PROP_NONE);
  RNA_def_property_boolean_sdna(prop, NULL, "ob_center_cursor", 1);
  RNA_def_property_ui_text(
      prop, "Lock to Cursor", "3D View center is locked to the cursor's position");
  RNA_def_property_update(prop, NC_SPACE | ND_SPACE_VIEW3D, NULL);

  prop = RNA_def_property(srna, "local_view", PROP_POINTER, PROP_NONE);
  RNA_def_property_pointer_sdna(prop, NULL, "localvd");
  RNA_def_property_ui_text(
      prop,
      "Local View",
      "Display an isolated subset of objects, apart from the scene visibility");

  prop = RNA_def_property(srna, "lens", PROP_FLOAT, PROP_UNIT_CAMERA);
  RNA_def_property_float_sdna(prop, NULL, "lens");
  RNA_def_property_ui_text(prop, "Lens", "Viewport lens angle");
  RNA_def_property_range(prop, 1.0f, 250.0f);
  RNA_def_property_update(prop, NC_SPACE | ND_SPACE_VIEW3D, NULL);

  prop = RNA_def_property(srna, "clip_start", PROP_FLOAT, PROP_DISTANCE);
  RNA_def_property_range(prop, 1e-6f, FLT_MAX);
  RNA_def_property_ui_range(prop, 0.001f, FLT_MAX, 10, 3);
  RNA_def_property_ui_text(
      prop, "Clip Start", "3D View near clipping distance (perspective view only)");
  RNA_def_property_update(prop, NC_SPACE | ND_SPACE_VIEW3D, NULL);

  prop = RNA_def_property(srna, "clip_end", PROP_FLOAT, PROP_DISTANCE);
  RNA_def_property_range(prop, 1e-6f, FLT_MAX);
  RNA_def_property_ui_range(prop, 0.001f, FLT_MAX, 10, 3);
  RNA_def_property_ui_text(prop, "Clip End", "3D View far clipping distance");
  RNA_def_property_update(prop, NC_SPACE | ND_SPACE_VIEW3D, NULL);

  prop = RNA_def_property(srna, "lock_camera", PROP_BOOLEAN, PROP_NONE);
  RNA_def_property_boolean_sdna(prop, NULL, "flag2", V3D_LOCK_CAMERA);
  RNA_def_property_ui_text(
      prop, "Lock Camera to View", "Enable view navigation within the camera view");
  RNA_def_property_update(prop, NC_SPACE | ND_SPACE_VIEW3D, NULL);

  prop = RNA_def_property(srna, "show_gizmo", PROP_BOOLEAN, PROP_NONE);
  RNA_def_property_boolean_negative_sdna(prop, NULL, "gizmo_flag", V3D_GIZMO_HIDE);
  RNA_def_property_ui_text(prop, "Show Gizmo", "Show gizmos of all types");
  RNA_def_property_update(prop, NC_SPACE | ND_SPACE_VIEW3D, NULL);

  prop = RNA_def_property(srna, "show_gizmo_navigate", PROP_BOOLEAN, PROP_NONE);
  RNA_def_property_boolean_negative_sdna(prop, NULL, "gizmo_flag", V3D_GIZMO_HIDE_NAVIGATE);
  RNA_def_property_ui_text(prop, "Navigate Gizmo", "Viewport navigation gizmo");
  RNA_def_property_update(prop, NC_SPACE | ND_SPACE_VIEW3D, NULL);

  prop = RNA_def_property(srna, "show_gizmo_context", PROP_BOOLEAN, PROP_NONE);
  RNA_def_property_boolean_negative_sdna(prop, NULL, "gizmo_flag", V3D_GIZMO_HIDE_CONTEXT);
  RNA_def_property_ui_text(prop, "Context Gizmo", "Context sensitive gizmos for the active item");
  RNA_def_property_update(prop, NC_SPACE | ND_SPACE_VIEW3D, NULL);

  prop = RNA_def_property(srna, "show_gizmo_tool", PROP_BOOLEAN, PROP_NONE);
  RNA_def_property_boolean_negative_sdna(prop, NULL, "gizmo_flag", V3D_GIZMO_HIDE_TOOL);
  RNA_def_property_ui_text(prop, "Tool Gizmo", "Active tool gizmo");
  RNA_def_property_update(prop, NC_SPACE | ND_SPACE_VIEW3D, NULL);

  /* Per object type gizmo display flags. */

  prop = RNA_def_property(srna, "show_gizmo_object_translate", PROP_BOOLEAN, PROP_NONE);
  RNA_def_property_boolean_sdna(prop, NULL, "gizmo_show_object", V3D_GIZMO_SHOW_OBJECT_TRANSLATE);
  RNA_def_property_ui_text(prop, "Show Object Location", "Gizmo to adjust location");
  RNA_def_property_update(prop, NC_SPACE | ND_SPACE_VIEW3D, NULL);

  prop = RNA_def_property(srna, "show_gizmo_object_rotate", PROP_BOOLEAN, PROP_NONE);
  RNA_def_property_boolean_sdna(prop, NULL, "gizmo_show_object", V3D_GIZMO_SHOW_OBJECT_ROTATE);
  RNA_def_property_ui_text(prop, "Show Object Rotation", "Gizmo to adjust rotation");
  RNA_def_property_update(prop, NC_SPACE | ND_SPACE_VIEW3D, NULL);

  prop = RNA_def_property(srna, "show_gizmo_object_scale", PROP_BOOLEAN, PROP_NONE);
  RNA_def_property_boolean_sdna(prop, NULL, "gizmo_show_object", V3D_GIZMO_SHOW_OBJECT_SCALE);
  RNA_def_property_ui_text(prop, "Show Object Scale", "Gizmo to adjust scale");
  RNA_def_property_update(prop, NC_SPACE | ND_SPACE_VIEW3D, NULL);

  /* Empty Object Data. */
  prop = RNA_def_property(srna, "show_gizmo_empty_image", PROP_BOOLEAN, PROP_NONE);
  RNA_def_property_boolean_sdna(prop, NULL, "gizmo_show_empty", V3D_GIZMO_SHOW_EMPTY_IMAGE);
  RNA_def_property_ui_text(prop, "Show Empty Image", "Gizmo to adjust image size and position");
  RNA_def_property_update(prop, NC_SPACE | ND_SPACE_VIEW3D, NULL);

  prop = RNA_def_property(srna, "show_gizmo_empty_force_field", PROP_BOOLEAN, PROP_NONE);
  RNA_def_property_boolean_sdna(prop, NULL, "gizmo_show_empty", V3D_GIZMO_SHOW_EMPTY_FORCE_FIELD);
  RNA_def_property_ui_text(prop, "Show Empty Force Field", "Gizmo to adjust the force field");
  RNA_def_property_update(prop, NC_SPACE | ND_SPACE_VIEW3D, NULL);

  /* Light Object Data. */
  prop = RNA_def_property(srna, "show_gizmo_light_size", PROP_BOOLEAN, PROP_NONE);
  RNA_def_property_boolean_sdna(prop, NULL, "gizmo_show_light", V3D_GIZMO_SHOW_LIGHT_SIZE);
  RNA_def_property_ui_text(prop, "Show Light Size", "Gizmo to adjust spot and area size");
  RNA_def_property_update(prop, NC_SPACE | ND_SPACE_VIEW3D, NULL);

  prop = RNA_def_property(srna, "show_gizmo_light_look_at", PROP_BOOLEAN, PROP_NONE);
  RNA_def_property_boolean_sdna(prop, NULL, "gizmo_show_light", V3D_GIZMO_SHOW_LIGHT_LOOK_AT);
  RNA_def_property_ui_text(
      prop, "Show Light Look-At", "Gizmo to adjust the direction of the light");
  RNA_def_property_update(prop, NC_SPACE | ND_SPACE_VIEW3D, NULL);

  /* Camera Object Data. */
  prop = RNA_def_property(srna, "show_gizmo_camera_lens", PROP_BOOLEAN, PROP_NONE);
  RNA_def_property_boolean_sdna(prop, NULL, "gizmo_show_camera", V3D_GIZMO_SHOW_CAMERA_LENS);
  RNA_def_property_ui_text(
      prop, "Show Camera Lens", "Gizmo to adjust camera focal length or orthographic scale");
  RNA_def_property_update(prop, NC_SPACE | ND_SPACE_VIEW3D, NULL);

  prop = RNA_def_property(srna, "show_gizmo_camera_dof_distance", PROP_BOOLEAN, PROP_NONE);
  RNA_def_property_boolean_sdna(prop, NULL, "gizmo_show_camera", V3D_GIZMO_SHOW_CAMERA_DOF_DIST);
  RNA_def_property_ui_text(prop,
                           "Show Camera Focus Distance",
                           "Gizmo to adjust camera focus distance "
                           "(depends on limits display)");
  RNA_def_property_update(prop, NC_SPACE | ND_SPACE_VIEW3D, NULL);

  prop = RNA_def_property(srna, "use_local_camera", PROP_BOOLEAN, PROP_NONE);
  RNA_def_property_boolean_negative_sdna(prop, NULL, "scenelock", 1);
  RNA_def_property_boolean_funcs(prop, NULL, "rna_SpaceView3D_use_local_camera_set");
  RNA_def_property_ui_text(prop,
                           "Use Local Camera",
                           "Use a local camera in this view, rather than scene's active camera");
  RNA_def_property_update(prop, NC_SPACE | ND_SPACE_VIEW3D, NULL);

  prop = RNA_def_property(srna, "region_3d", PROP_POINTER, PROP_NONE);
  RNA_def_property_struct_type(prop, "RegionView3D");
  RNA_def_property_pointer_funcs(prop, "rna_SpaceView3D_region_3d_get", NULL, NULL, NULL);
  RNA_def_property_ui_text(
      prop, "3D Region", "3D region in this space, in case of quad view the camera region");

  prop = RNA_def_property(srna, "region_quadviews", PROP_COLLECTION, PROP_NONE);
  RNA_def_property_struct_type(prop, "RegionView3D");
  RNA_def_property_collection_funcs(prop,
                                    "rna_SpaceView3D_region_quadviews_begin",
                                    "rna_iterator_listbase_next",
                                    "rna_iterator_listbase_end",
                                    "rna_SpaceView3D_region_quadviews_get",
                                    NULL,
                                    NULL,
                                    NULL,
                                    NULL);
  RNA_def_property_ui_text(prop,
                           "Quad View Regions",
                           "3D regions (the third one defines quad view settings, "
                           "the fourth one is same as 'region_3d')");

  prop = RNA_def_property(srna, "show_reconstruction", PROP_BOOLEAN, PROP_NONE);
  RNA_def_property_boolean_sdna(prop, NULL, "flag2", V3D_SHOW_RECONSTRUCTION);
  RNA_def_property_ui_text(
      prop, "Show Reconstruction", "Display reconstruction data from active movie clip");
  RNA_def_property_update(prop, NC_SPACE | ND_SPACE_VIEW3D, NULL);

  prop = RNA_def_property(srna, "tracks_display_size", PROP_FLOAT, PROP_NONE);
  RNA_def_property_range(prop, 0.0, FLT_MAX);
  RNA_def_property_ui_range(prop, 0, 5, 1, 3);
  RNA_def_property_float_sdna(prop, NULL, "bundle_size");
  RNA_def_property_ui_text(prop, "Tracks Size", "Display size of tracks from reconstructed data");
  RNA_def_property_update(prop, NC_SPACE | ND_SPACE_VIEW3D, NULL);

  prop = RNA_def_property(srna, "tracks_display_type", PROP_ENUM, PROP_NONE);
  RNA_def_property_enum_sdna(prop, NULL, "bundle_drawtype");
  RNA_def_property_enum_items(prop, bundle_drawtype_items);
  RNA_def_property_ui_text(prop, "Tracks Display Type", "Viewport display style for tracks");
  RNA_def_property_update(prop, NC_SPACE | ND_SPACE_VIEW3D, NULL);

  prop = RNA_def_property(srna, "show_camera_path", PROP_BOOLEAN, PROP_NONE);
  RNA_def_property_boolean_sdna(prop, NULL, "flag2", V3D_SHOW_CAMERAPATH);
  RNA_def_property_ui_text(prop, "Show Camera Path", "Show reconstructed camera path");
  RNA_def_property_update(prop, NC_SPACE | ND_SPACE_VIEW3D, NULL);

  prop = RNA_def_property(srna, "show_bundle_names", PROP_BOOLEAN, PROP_NONE);
  RNA_def_property_boolean_sdna(prop, NULL, "flag2", V3D_SHOW_BUNDLENAME);
  RNA_def_property_ui_text(
      prop, "Show 3D Marker Names", "Show names for reconstructed tracks objects");
  RNA_def_property_update(prop, NC_SPACE | ND_SPACE_VIEW3D, NULL);

  prop = RNA_def_property(srna, "use_local_collections", PROP_BOOLEAN, PROP_NONE);
  RNA_def_property_boolean_sdna(prop, NULL, "flag", V3D_LOCAL_COLLECTIONS);
  RNA_def_property_ui_text(
      prop, "Local Collections", "Display a different set of collections in this viewport");
  RNA_def_property_flag(prop, PROP_CONTEXT_UPDATE);
  RNA_def_property_update(
      prop, NC_SPACE | ND_SPACE_VIEW3D, "rna_SpaceView3D_use_local_collections_update");

  /* Stereo Settings */
  prop = RNA_def_property(srna, "stereo_3d_eye", PROP_ENUM, PROP_NONE);
  RNA_def_property_enum_sdna(prop, NULL, "multiview_eye");
  RNA_def_property_enum_items(prop, stereo3d_eye_items);
  RNA_def_property_enum_funcs(prop, NULL, NULL, "rna_SpaceView3D_stereo3d_camera_itemf");
  RNA_def_property_ui_text(prop, "Stereo Eye", "Current stereo eye being displayed");
  RNA_def_property_clear_flag(prop, PROP_EDITABLE);

  prop = RNA_def_property(srna, "stereo_3d_camera", PROP_ENUM, PROP_NONE);
  RNA_def_property_enum_sdna(prop, NULL, "stereo3d_camera");
  RNA_def_property_enum_items(prop, stereo3d_camera_items);
  RNA_def_property_enum_funcs(prop, NULL, NULL, "rna_SpaceView3D_stereo3d_camera_itemf");
  RNA_def_property_ui_text(prop, "Camera", "");
  RNA_def_property_update(prop, NC_SPACE | ND_SPACE_VIEW3D, NULL);

  prop = RNA_def_property(srna, "show_stereo_3d_cameras", PROP_BOOLEAN, PROP_NONE);
  RNA_def_property_boolean_sdna(prop, NULL, "stereo3d_flag", V3D_S3D_DISPCAMERAS);
  RNA_def_property_ui_text(prop, "Cameras", "Show the left and right cameras");
  RNA_def_property_update(prop, NC_SPACE | ND_SPACE_VIEW3D, NULL);

  prop = RNA_def_property(srna, "show_stereo_3d_convergence_plane", PROP_BOOLEAN, PROP_NONE);
  RNA_def_property_boolean_sdna(prop, NULL, "stereo3d_flag", V3D_S3D_DISPPLANE);
  RNA_def_property_ui_text(prop, "Plane", "Show the stereo 3D convergence plane");
  RNA_def_property_update(prop, NC_SPACE | ND_SPACE_VIEW3D, NULL);

  prop = RNA_def_property(srna, "stereo_3d_convergence_plane_alpha", PROP_FLOAT, PROP_FACTOR);
  RNA_def_property_float_sdna(prop, NULL, "stereo3d_convergence_alpha");
  RNA_def_property_ui_text(prop, "Plane Alpha", "Opacity (alpha) of the convergence plane");
  RNA_def_property_update(prop, NC_SPACE | ND_SPACE_VIEW3D, NULL);

  prop = RNA_def_property(srna, "show_stereo_3d_volume", PROP_BOOLEAN, PROP_NONE);
  RNA_def_property_boolean_sdna(prop, NULL, "stereo3d_flag", V3D_S3D_DISPVOLUME);
  RNA_def_property_ui_text(prop, "Volume", "Show the stereo 3D frustum volume");
  RNA_def_property_update(prop, NC_SPACE | ND_SPACE_VIEW3D, NULL);

  prop = RNA_def_property(srna, "stereo_3d_volume_alpha", PROP_FLOAT, PROP_FACTOR);
  RNA_def_property_float_sdna(prop, NULL, "stereo3d_volume_alpha");
  RNA_def_property_ui_text(prop, "Volume Alpha", "Opacity (alpha) of the cameras' frustum volume");
  RNA_def_property_update(prop, NC_SPACE | ND_SPACE_VIEW3D, NULL);

  prop = RNA_def_property(srna, "mirror_xr_session", PROP_BOOLEAN, PROP_NONE);
  RNA_def_property_boolean_sdna(prop, NULL, "flag", V3D_XR_SESSION_MIRROR);
  RNA_def_property_ui_text(
      prop,
      "Mirror VR Session",
      "Synchronize the viewer perspective of virtual reality sessions with this 3D viewport");
  RNA_def_property_update(
      prop, NC_SPACE | ND_SPACE_VIEW3D, "rna_SpaceView3D_mirror_xr_session_update");

  {
    struct {
      const char *name;
      int type_mask;
      const char *identifier[2];
    } info[] = {
        {"Mesh", (1 << OB_MESH), {"show_object_viewport_mesh", "show_object_select_mesh"}},
        {"Curve", (1 << OB_CURVE), {"show_object_viewport_curve", "show_object_select_curve"}},
        {"Surface", (1 << OB_SURF), {"show_object_viewport_surf", "show_object_select_surf"}},
        {"Meta", (1 << OB_MBALL), {"show_object_viewport_meta", "show_object_select_meta"}},
        {"Font", (1 << OB_FONT), {"show_object_viewport_font", "show_object_select_font"}},
        {"Hair", (1 << OB_HAIR), {"show_object_viewport_hair", "show_object_select_hair"}},
        {"Point Cloud",
         (1 << OB_POINTCLOUD),
         {"show_object_viewport_pointcloud", "show_object_select_pointcloud"}},
        {"Volume", (1 << OB_VOLUME), {"show_object_viewport_volume", "show_object_select_volume"}},
        {"Armature",
         (1 << OB_ARMATURE),
         {"show_object_viewport_armature", "show_object_select_armature"}},
        {"Lattice",
         (1 << OB_LATTICE),
         {"show_object_viewport_lattice", "show_object_select_lattice"}},
        {"Empty", (1 << OB_EMPTY), {"show_object_viewport_empty", "show_object_select_empty"}},
        {"Grease Pencil",
         (1 << OB_GPENCIL),
         {"show_object_viewport_grease_pencil", "show_object_select_grease_pencil"}},
        {"Camera", (1 << OB_CAMERA), {"show_object_viewport_camera", "show_object_select_camera"}},
        {"Light", (1 << OB_LAMP), {"show_object_viewport_light", "show_object_select_light"}},
        {"Speaker",
         (1 << OB_SPEAKER),
         {"show_object_viewport_speaker", "show_object_select_speaker"}},
        {"Light Probe",
         (1 << OB_LIGHTPROBE),
         {"show_object_viewport_light_probe", "show_object_select_light_probe"}},
    };

    const char *view_mask_member[2] = {
        "object_type_exclude_viewport",
        "object_type_exclude_select",
    };
    for (int mask_index = 0; mask_index < 2; mask_index++) {
      for (int type_index = 0; type_index < ARRAY_SIZE(info); type_index++) {
        prop = RNA_def_property(
            srna, info[type_index].identifier[mask_index], PROP_BOOLEAN, PROP_NONE);
        RNA_def_property_boolean_negative_sdna(
            prop, NULL, view_mask_member[mask_index], info[type_index].type_mask);
        RNA_def_property_ui_text(prop, info[type_index].name, "");
        RNA_def_property_update(prop, NC_SPACE | ND_SPACE_VIEW3D | NS_VIEW3D_SHADING, NULL);
      }
    }

    /* Helper for drawing the icon. */
    prop = RNA_def_property(srna, "icon_from_show_object_viewport", PROP_INT, PROP_NONE);
    RNA_def_property_int_funcs(
        prop, "rna_SpaceView3D_icon_from_show_object_viewport_get", NULL, NULL);
    RNA_def_property_clear_flag(prop, PROP_EDITABLE);
    RNA_def_property_ui_text(prop, "Visibility Icon", "");
  }

  /* Nested Structs */
  prop = RNA_def_property(srna, "shading", PROP_POINTER, PROP_NONE);
  RNA_def_property_flag(prop, PROP_NEVER_NULL);
  RNA_def_property_struct_type(prop, "View3DShading");
  RNA_def_property_ui_text(prop, "Shading Settings", "Settings for shading in the 3D viewport");

  prop = RNA_def_property(srna, "overlay", PROP_POINTER, PROP_NONE);
  RNA_def_property_flag(prop, PROP_NEVER_NULL);
  RNA_def_property_struct_type(prop, "View3DOverlay");
  RNA_def_property_pointer_funcs(prop, "rna_SpaceView3D_overlay_get", NULL, NULL, NULL);
  RNA_def_property_ui_text(
      prop, "Overlay Settings", "Settings for display of overlays in the 3D viewport");

  rna_def_space_view3d_shading(brna);
  rna_def_space_view3d_overlay(brna);

  /* *** Animated *** */
  RNA_define_animate_sdna(true);
  /* region */

  srna = RNA_def_struct(brna, "RegionView3D", NULL);
  RNA_def_struct_sdna(srna, "RegionView3D");
  RNA_def_struct_ui_text(srna, "3D View Region", "3D View region data");

  prop = RNA_def_property(srna, "lock_rotation", PROP_BOOLEAN, PROP_NONE);
  RNA_def_property_boolean_sdna(prop, NULL, "viewlock", RV3D_LOCK_ROTATION);
  RNA_def_property_ui_text(prop, "Lock Rotation", "Lock view rotation in side views");
  RNA_def_property_update(prop, NC_SPACE | ND_SPACE_VIEW3D, "rna_RegionView3D_quadview_update");

  prop = RNA_def_property(srna, "show_sync_view", PROP_BOOLEAN, PROP_NONE);
  RNA_def_property_boolean_sdna(prop, NULL, "viewlock", RV3D_BOXVIEW);
  RNA_def_property_ui_text(prop, "Sync Zoom/Pan", "Sync view position between side views");
  RNA_def_property_update(prop, NC_SPACE | ND_SPACE_VIEW3D, "rna_RegionView3D_quadview_update");

  prop = RNA_def_property(srna, "use_box_clip", PROP_BOOLEAN, PROP_NONE);
  RNA_def_property_boolean_sdna(prop, NULL, "viewlock", RV3D_BOXCLIP);
  RNA_def_property_ui_text(
      prop, "ClipContents", "Clip objects based on what is visible in other side views");
  RNA_def_property_update(
      prop, NC_SPACE | ND_SPACE_VIEW3D, "rna_RegionView3D_quadview_clip_update");

  prop = RNA_def_property(srna, "perspective_matrix", PROP_FLOAT, PROP_MATRIX);
  RNA_def_property_float_sdna(prop, NULL, "persmat");
  RNA_def_property_clear_flag(
      prop, PROP_EDITABLE); /* XXX: for now, it's too risky for users to do this */
  RNA_def_property_multi_array(prop, 2, rna_matrix_dimsize_4x4);
  RNA_def_property_ui_text(
      prop, "Perspective Matrix", "Current perspective matrix (``window_matrix * view_matrix``)");

  prop = RNA_def_property(srna, "window_matrix", PROP_FLOAT, PROP_MATRIX);
  RNA_def_property_float_sdna(prop, NULL, "winmat");
  RNA_def_property_clear_flag(prop, PROP_EDITABLE);
  RNA_def_property_multi_array(prop, 2, rna_matrix_dimsize_4x4);
  RNA_def_property_ui_text(prop, "Window Matrix", "Current window matrix");

  prop = RNA_def_property(srna, "view_matrix", PROP_FLOAT, PROP_MATRIX);
  RNA_def_property_float_sdna(prop, NULL, "viewmat");
  RNA_def_property_multi_array(prop, 2, rna_matrix_dimsize_4x4);
  RNA_def_property_float_funcs(prop, NULL, "rna_RegionView3D_view_matrix_set", NULL);
  RNA_def_property_ui_text(prop, "View Matrix", "Current view matrix");
  RNA_def_property_update(prop, NC_SPACE | ND_SPACE_VIEW3D, NULL);

  prop = RNA_def_property(srna, "view_perspective", PROP_ENUM, PROP_NONE);
  RNA_def_property_enum_sdna(prop, NULL, "persp");
  RNA_def_property_enum_items(prop, rv3d_persp_items);
  RNA_def_property_ui_text(prop, "Perspective", "View Perspective");
  RNA_def_property_update(prop, NC_SPACE | ND_SPACE_VIEW3D, NULL);

  prop = RNA_def_property(srna, "is_perspective", PROP_BOOLEAN, PROP_NONE);
  RNA_def_property_boolean_sdna(prop, NULL, "is_persp", 1);
  RNA_def_property_ui_text(prop, "Is Perspective", "");
  RNA_def_property_flag(prop, PROP_EDITABLE);

  prop = RNA_def_property(srna, "is_orthographic_side_view", PROP_BOOLEAN, PROP_NONE);
  RNA_def_property_boolean_sdna(prop, NULL, "view", 0);
  RNA_def_property_boolean_funcs(prop, "rna_RegionView3D_is_orthographic_side_view_get", NULL);
  RNA_def_property_ui_text(prop, "Is Axis Aligned", "Is current view an orthographic side view");

  /* This isn't directly accessible from the UI, only an operator. */
  prop = RNA_def_property(srna, "use_clip_planes", PROP_BOOLEAN, PROP_NONE);
  RNA_def_property_boolean_sdna(prop, NULL, "rflag", RV3D_CLIPPING);
  RNA_def_property_ui_text(prop, "Use Clip Planes", "");

  prop = RNA_def_property(srna, "clip_planes", PROP_FLOAT, PROP_NONE);
  RNA_def_property_float_sdna(prop, NULL, "clip");
  RNA_def_property_multi_array(prop, 2, (int[]){6, 4});
  RNA_def_property_ui_text(prop, "Clip Planes", "");

  prop = RNA_def_property(srna, "view_location", PROP_FLOAT, PROP_TRANSLATION);
#  if 0
  RNA_def_property_float_sdna(prop, NULL, "ofs"); /* can't use because it's negated */
#  else
  RNA_def_property_array(prop, 3);
  RNA_def_property_float_funcs(
      prop, "rna_RegionView3D_view_location_get", "rna_RegionView3D_view_location_set", NULL);
#  endif
  RNA_def_property_ui_text(prop, "View Location", "View pivot location");
  RNA_def_property_ui_range(prop, -10000.0, 10000.0, 10, RNA_TRANSLATION_PREC_DEFAULT);
  RNA_def_property_update(prop, NC_WINDOW, NULL);

  prop = RNA_def_property(
      srna, "view_rotation", PROP_FLOAT, PROP_QUATERNION); /* can't use because it's inverted */
#  if 0
  RNA_def_property_float_sdna(prop, NULL, "viewquat");
#  else
  RNA_def_property_array(prop, 4);
  RNA_def_property_float_funcs(
      prop, "rna_RegionView3D_view_rotation_get", "rna_RegionView3D_view_rotation_set", NULL);
#  endif
  RNA_def_property_ui_text(prop, "View Rotation", "Rotation in quaternions (keep normalized)");
  RNA_def_property_update(prop, NC_SPACE | ND_SPACE_VIEW3D, NULL);

  /* not sure we need rna access to these but adding anyway */
  prop = RNA_def_property(srna, "view_distance", PROP_FLOAT, PROP_UNSIGNED);
  RNA_def_property_float_sdna(prop, NULL, "dist");
  RNA_def_property_ui_text(prop, "Distance", "Distance to the view location");
  RNA_def_property_update(prop, NC_SPACE | ND_SPACE_VIEW3D, NULL);

  prop = RNA_def_property(srna, "view_camera_zoom", PROP_FLOAT, PROP_UNSIGNED);
  RNA_def_property_float_sdna(prop, NULL, "camzoom");
  RNA_def_property_ui_text(prop, "Camera Zoom", "Zoom factor in camera view");
  RNA_def_property_range(prop, RV3D_CAMZOOM_MIN, RV3D_CAMZOOM_MAX);
  RNA_def_property_update(prop, NC_SPACE | ND_SPACE_VIEW3D, NULL);

  prop = RNA_def_property(srna, "view_camera_offset", PROP_FLOAT, PROP_NONE);
  RNA_def_property_float_sdna(prop, NULL, "camdx");
  RNA_def_property_array(prop, 2);
  RNA_def_property_ui_text(prop, "Camera Offset", "View shift in camera view");
  RNA_def_property_update(prop, NC_SPACE | ND_SPACE_VIEW3D, NULL);

  RNA_api_region_view3d(srna);
}

static void rna_def_space_properties(BlenderRNA *brna)
{
  StructRNA *srna;
  PropertyRNA *prop;

  static const EnumPropertyItem tab_sync_items[] = {
      {PROPERTIES_SYNC_ALWAYS,
       "ALWAYS",
       0,
       "Always",
       "Always change tabs when clicking an icon in an outliner"},
      {PROPERTIES_SYNC_NEVER,
       "NEVER",
       0,
       "Never",
       "Never change tabs when clicking an icon in an outliner"},
      {PROPERTIES_SYNC_AUTO,
       "AUTO",
       0,
       "Auto",
       "Change tabs only when this editor shares a border with an outliner"},
      {0, NULL, 0, NULL, NULL},
  };

  srna = RNA_def_struct(brna, "SpaceProperties", "Space");
  RNA_def_struct_sdna(srna, "SpaceProperties");
  RNA_def_struct_ui_text(srna, "Properties Space", "Properties space data");

  prop = RNA_def_property(srna, "context", PROP_ENUM, PROP_NONE);
  RNA_def_property_enum_sdna(prop, NULL, "mainb");
  RNA_def_property_enum_items(prop, buttons_context_items);
  RNA_def_property_enum_funcs(
      prop, NULL, "rna_SpaceProperties_context_set", "rna_SpaceProperties_context_itemf");
  RNA_def_property_ui_text(prop, "", "");
  RNA_def_property_update(
      prop, NC_SPACE | ND_SPACE_PROPERTIES, "rna_SpaceProperties_context_update");

  /* pinned data */
  prop = RNA_def_property(srna, "pin_id", PROP_POINTER, PROP_NONE);
  RNA_def_property_pointer_sdna(prop, NULL, "pinid");
  RNA_def_property_struct_type(prop, "ID");
  /* NOTE: custom set function is ONLY to avoid rna setting a user for this. */
  RNA_def_property_pointer_funcs(
      prop, NULL, "rna_SpaceProperties_pin_id_set", "rna_SpaceProperties_pin_id_typef", NULL);
  RNA_def_property_flag(prop, PROP_EDITABLE | PROP_NEVER_UNLINK);
  RNA_def_property_update(
      prop, NC_SPACE | ND_SPACE_PROPERTIES, "rna_SpaceProperties_pin_id_update");

  prop = RNA_def_property(srna, "use_pin_id", PROP_BOOLEAN, PROP_NONE);
  RNA_def_property_boolean_sdna(prop, NULL, "flag", SB_PIN_CONTEXT);
  RNA_def_property_ui_text(prop, "Pin ID", "Use the pinned context");

  /* Property search. */

  prop = RNA_def_property(srna, "tab_search_results", PROP_BOOLEAN, PROP_NONE);
  RNA_def_property_array(prop, 0); /* Dynamic length, see next line. */
  RNA_def_property_flag(prop, PROP_DYNAMIC);
  RNA_def_property_clear_flag(prop, PROP_EDITABLE);
  RNA_def_property_boolean_funcs(prop, "rna_SpaceProperties_tab_search_results_get", NULL);
  RNA_def_property_dynamic_array_funcs(prop, "rna_SpaceProperties_tab_search_results_getlength");
  RNA_def_property_ui_text(
      prop, "Tab Search Results", "Whether or not each visible tab has a search result");

  prop = RNA_def_property(srna, "search_filter", PROP_STRING, PROP_NONE);
  /* The search filter is stored in the property editor's runtime struct which
   * is only defined in an internal header, so use the getter / setter here. */
  RNA_def_property_string_funcs(prop,
                                "rna_SpaceProperties_search_filter_get",
                                "rna_SpaceProperties_search_filter_length",
                                "rna_SpaceProperties_search_filter_set");
  RNA_def_property_ui_text(prop, "Display Filter", "Live search filtering string");
  RNA_def_property_flag(prop, PROP_TEXTEDIT_UPDATE);
  RNA_def_property_update(
      prop, NC_SPACE | ND_SPACE_PROPERTIES, "rna_SpaceProperties_search_filter_update");

  /* Outliner sync. */
  prop = RNA_def_property(srna, "outliner_sync", PROP_ENUM, PROP_NONE);
  RNA_def_property_enum_sdna(prop, NULL, "outliner_sync");
  RNA_def_property_enum_items(prop, tab_sync_items);
  RNA_def_property_ui_text(prop,
                           "Outliner Sync",
                           "Change to the corresponding tab when outliner data icons are clicked");
  RNA_def_property_update(prop, NC_SPACE | ND_SPACE_PROPERTIES, NULL);
}

static void rna_def_space_image_overlay(BlenderRNA *brna)
{
  StructRNA *srna;
  PropertyRNA *prop;

  srna = RNA_def_struct(brna, "SpaceImageOverlay", NULL);
  RNA_def_struct_sdna(srna, "SpaceImage");
  RNA_def_struct_nested(brna, srna, "SpaceImageEditor");
  RNA_def_struct_path_func(srna, "rna_SpaceImageOverlay_path");
  RNA_def_struct_ui_text(
      srna, "Overlay Settings", "Settings for display of overlays in the UV/Image editor");

  prop = RNA_def_property(srna, "show_overlays", PROP_BOOLEAN, PROP_NONE);
  RNA_def_property_boolean_sdna(prop, NULL, "overlay.flag", SI_OVERLAY_SHOW_OVERLAYS);
  RNA_def_property_ui_text(prop, "Show Overlays", "Display overlays like UV Maps and Metadata");
}

static void rna_def_space_image(BlenderRNA *brna)
{
  StructRNA *srna;
  PropertyRNA *prop;

  srna = RNA_def_struct(brna, "SpaceImageEditor", "Space");
  RNA_def_struct_sdna(srna, "SpaceImage");
  RNA_def_struct_ui_text(srna, "Space Image Editor", "Image and UV editor space data");

  rna_def_space_generic_show_region_toggles(srna,
                                            ((1 << RGN_TYPE_TOOL_HEADER) | (1 << RGN_TYPE_TOOLS) |
                                             (1 << RGN_TYPE_UI) | (1 << RGN_TYPE_HUD)));

  /* image */
  prop = RNA_def_property(srna, "image", PROP_POINTER, PROP_NONE);
  RNA_def_property_pointer_funcs(prop, NULL, "rna_SpaceImageEditor_image_set", NULL, NULL);
  RNA_def_property_ui_text(prop, "Image", "Image displayed and edited in this space");
  RNA_def_property_flag(prop, PROP_EDITABLE);
  RNA_def_property_update(
      prop,
      NC_GEOM | ND_DATA,
      "rna_SpaceImageEditor_image_update"); /* is handled in image editor too */

  prop = RNA_def_property(srna, "image_user", PROP_POINTER, PROP_NONE);
  RNA_def_property_flag(prop, PROP_NEVER_NULL);
  RNA_def_property_pointer_sdna(prop, NULL, "iuser");
  RNA_def_property_ui_text(
      prop,
      "Image User",
      "Parameters defining which layer, pass and frame of the image is displayed");
  RNA_def_property_update(prop, NC_SPACE | ND_SPACE_IMAGE, NULL);

  prop = RNA_def_property(srna, "scopes", PROP_POINTER, PROP_NONE);
  RNA_def_property_pointer_sdna(prop, NULL, "scopes");
  RNA_def_property_struct_type(prop, "Scopes");
  RNA_def_property_ui_text(prop, "Scopes", "Scopes to visualize image statistics");
  RNA_def_property_flag(prop, PROP_CONTEXT_UPDATE);
  RNA_def_property_update(prop, NC_SPACE | ND_SPACE_IMAGE, "rna_SpaceImageEditor_scopes_update");

  prop = RNA_def_property(srna, "use_image_pin", PROP_BOOLEAN, PROP_NONE);
  RNA_def_property_boolean_sdna(prop, NULL, "pin", 0);
  RNA_def_property_ui_text(
      prop, "Image Pin", "Display current image regardless of object selection");
  RNA_def_property_ui_icon(prop, ICON_UNPINNED, 1);
  RNA_def_property_update(prop, NC_SPACE | ND_SPACE_IMAGE, NULL);

  prop = RNA_def_property(srna, "sample_histogram", PROP_POINTER, PROP_NONE);
  RNA_def_property_pointer_sdna(prop, NULL, "sample_line_hist");
  RNA_def_property_struct_type(prop, "Histogram");
  RNA_def_property_ui_text(prop, "Line Sample", "Sampled colors along line");

  prop = RNA_def_property(srna, "zoom", PROP_FLOAT, PROP_NONE);
  RNA_def_property_array(prop, 2);
  RNA_def_property_clear_flag(prop, PROP_EDITABLE);
  RNA_def_property_float_funcs(prop, "rna_SpaceImageEditor_zoom_get", NULL, NULL);
  RNA_def_property_ui_text(prop, "Zoom", "Zoom factor");

  /* image draw */
  prop = RNA_def_property(srna, "show_repeat", PROP_BOOLEAN, PROP_NONE);
  RNA_def_property_boolean_sdna(prop, NULL, "flag", SI_DRAW_TILE);
  RNA_def_property_ui_text(
      prop, "Display Repeated", "Display the image repeated outside of the main view");
  RNA_def_property_update(prop, NC_SPACE | ND_SPACE_IMAGE, NULL);

  prop = RNA_def_property(srna, "show_annotation", PROP_BOOLEAN, PROP_NONE);
  RNA_def_property_boolean_sdna(prop, NULL, "flag", SI_SHOW_GPENCIL);
  RNA_def_property_ui_text(prop, "Show Annotation", "Show annotations for this view");
  RNA_def_property_update(prop, NC_SPACE | ND_SPACE_IMAGE, NULL);

  prop = RNA_def_property(srna, "display_channels", PROP_ENUM, PROP_NONE);
  RNA_def_property_enum_bitflag_sdna(prop, NULL, "flag");
  RNA_def_property_enum_items(prop, display_channels_items);
  RNA_def_property_enum_funcs(prop,
                              "rna_SpaceImageEditor_display_channels_get",
                              NULL,
                              "rna_SpaceImageEditor_display_channels_itemf");
  RNA_def_property_ui_text(prop, "Display Channels", "Channels of the image to display");
  RNA_def_property_update(prop, NC_SPACE | ND_SPACE_IMAGE, NULL);

  prop = RNA_def_property(srna, "show_stereo_3d", PROP_BOOLEAN, PROP_NONE);
  RNA_def_property_boolean_funcs(
      prop, "rna_SpaceImageEditor_show_stereo_get", "rna_SpaceImageEditor_show_stereo_set");
  RNA_def_property_ui_text(prop, "Show Stereo", "Display the image in Stereo 3D");
  RNA_def_property_ui_icon(prop, ICON_CAMERA_STEREO, 0);
  RNA_def_property_update(
      prop, NC_SPACE | ND_SPACE_IMAGE, "rna_SpaceImageEditor_show_stereo_update");

  /* uv */
  prop = RNA_def_property(srna, "uv_editor", PROP_POINTER, PROP_NONE);
  RNA_def_property_flag(prop, PROP_NEVER_NULL);
  RNA_def_property_struct_type(prop, "SpaceUVEditor");
  RNA_def_property_pointer_funcs(prop, "rna_SpaceImageEditor_uvedit_get", NULL, NULL, NULL);
  RNA_def_property_ui_text(prop, "UV Editor", "UV editor settings");

  /* mode (hidden in the UI, see 'ui_mode') */
  prop = RNA_def_property(srna, "mode", PROP_ENUM, PROP_NONE);
  RNA_def_property_enum_sdna(prop, NULL, "mode");
  RNA_def_property_enum_items(prop, rna_enum_space_image_mode_all_items);
  RNA_def_property_ui_text(prop, "Mode", "Editing context being displayed");
  RNA_def_property_update(prop, NC_SPACE | ND_SPACE_IMAGE, "rna_SpaceImageEditor_mode_update");

  prop = RNA_def_property(srna, "ui_mode", PROP_ENUM, PROP_NONE);
  RNA_def_property_enum_sdna(prop, NULL, "mode");
  RNA_def_property_enum_items(prop, rna_enum_space_image_mode_ui_items);
  RNA_def_property_ui_text(prop, "Mode", "Editing context being displayed");
  RNA_def_property_update(prop, NC_SPACE | ND_SPACE_IMAGE, "rna_SpaceImageEditor_mode_update");

  /* bfa - hide disfunctional tools and settings for render result */
  prop = RNA_def_property(srna, "ui_non_render_mode", PROP_ENUM, PROP_NONE);
  RNA_def_property_enum_sdna(prop, NULL, "mode");
  RNA_def_property_enum_items(prop, rna_enum_space_image_mode_non_render_items);
  RNA_def_property_ui_text(prop, "Mode", "Editing context being displayed");
  RNA_def_property_update(prop, NC_SPACE | ND_SPACE_IMAGE, "rna_SpaceImageEditor_mode_update");

  /* transform */
  prop = RNA_def_property(srna, "cursor_location", PROP_FLOAT, PROP_XYZ);
  RNA_def_property_array(prop, 2);
  RNA_def_property_float_funcs(prop,
                               "rna_SpaceImageEditor_cursor_location_get",
                               "rna_SpaceImageEditor_cursor_location_set",
                               NULL);
  RNA_def_property_ui_text(prop, "2D Cursor Location", "2D cursor location for this view");
  RNA_def_property_update(prop, NC_SPACE | ND_SPACE_IMAGE, NULL);

  prop = RNA_def_property(srna, "pivot_point", PROP_ENUM, PROP_NONE);
  RNA_def_property_enum_sdna(prop, NULL, "around");
  RNA_def_property_enum_items(prop, rna_enum_transform_pivot_items_full);
  RNA_def_property_enum_funcs(prop, NULL, NULL, "rna_SpaceImageEditor_pivot_itemf");
  RNA_def_property_ui_text(prop, "Pivot", "Rotation/Scaling Pivot");
  RNA_def_property_update(prop, NC_SPACE | ND_SPACE_IMAGE, NULL);

  /* grease pencil */
  prop = RNA_def_property(srna, "grease_pencil", PROP_POINTER, PROP_NONE);
  RNA_def_property_pointer_sdna(prop, NULL, "gpd");
  RNA_def_property_struct_type(prop, "GreasePencil");
  RNA_def_property_pointer_funcs(
      prop, NULL, NULL, NULL, "rna_GPencil_datablocks_annotations_poll");
  RNA_def_property_flag(prop, PROP_EDITABLE | PROP_ID_REFCOUNT);
  RNA_def_property_ui_text(prop, "Grease Pencil", "Grease pencil data for this space");
  RNA_def_property_update(prop, NC_SPACE | ND_SPACE_IMAGE, NULL);

  /* update */
  prop = RNA_def_property(srna, "use_realtime_update", PROP_BOOLEAN, PROP_NONE);
  RNA_def_property_boolean_sdna(prop, NULL, "lock", 0);
  RNA_def_property_ui_text(prop,
                           "Update Automatically",
                           "Update other affected window spaces automatically to reflect changes "
                           "during interactive operations such as transform");

  /* state */
  prop = RNA_def_property(srna, "show_render", PROP_BOOLEAN, PROP_NONE);
  RNA_def_property_boolean_funcs(prop, "rna_SpaceImageEditor_show_render_get", NULL);
  RNA_def_property_clear_flag(prop, PROP_EDITABLE);
  RNA_def_property_ui_text(prop, "Show Render", "Show render related properties");

  prop = RNA_def_property(srna, "show_paint", PROP_BOOLEAN, PROP_NONE);
  RNA_def_property_boolean_funcs(prop, "rna_SpaceImageEditor_show_paint_get", NULL);
  RNA_def_property_clear_flag(prop, PROP_EDITABLE);
  RNA_def_property_ui_text(prop, "Show Paint", "Show paint related properties");

  prop = RNA_def_property(srna, "show_uvedit", PROP_BOOLEAN, PROP_NONE);
  RNA_def_property_boolean_funcs(prop, "rna_SpaceImageEditor_show_uvedit_get", NULL);
  RNA_def_property_clear_flag(prop, PROP_EDITABLE);
  RNA_def_property_ui_text(prop, "Show UV Editor", "Show UV editing related properties");

  prop = RNA_def_property(srna, "show_maskedit", PROP_BOOLEAN, PROP_NONE);
  RNA_def_property_boolean_funcs(prop, "rna_SpaceImageEditor_show_maskedit_get", NULL);
  RNA_def_property_clear_flag(prop, PROP_EDITABLE);
  RNA_def_property_ui_text(prop, "Show Mask Editor", "Show Mask editing related properties");

  /* Overlays */
  prop = RNA_def_property(srna, "overlay", PROP_POINTER, PROP_NONE);
  RNA_def_property_flag(prop, PROP_NEVER_NULL);
  RNA_def_property_struct_type(prop, "SpaceImageOverlay");
  RNA_def_property_pointer_funcs(prop, "rna_SpaceImage_overlay_get", NULL, NULL, NULL);
  RNA_def_property_ui_text(
      prop, "Overlay Settings", "Settings for display of overlays in the UV/Image editor");

  rna_def_space_image_uv(brna);
  rna_def_space_image_overlay(brna);

  /* mask */
  rna_def_space_mask_info(srna, NC_SPACE | ND_SPACE_IMAGE, "rna_SpaceImageEditor_mask_set");
}

static void rna_def_space_sequencer_preview_overlay(BlenderRNA *brna)
{
  StructRNA *srna;
  PropertyRNA *prop;

  srna = RNA_def_struct(brna, "SequencerPreviewOverlay", NULL);
  RNA_def_struct_sdna(srna, "SequencerPreviewOverlay");
  RNA_def_struct_nested(brna, srna, "SpaceSequenceEditor");
  RNA_def_struct_path_func(srna, "rna_SpaceSequencerPreviewOverlay_path");
  RNA_def_struct_ui_text(srna, "Preview Overlay Settings", "");

  prop = RNA_def_property(srna, "show_safe_areas", PROP_BOOLEAN, PROP_NONE);
  RNA_def_property_boolean_sdna(prop, NULL, "flag", SEQ_PREVIEW_SHOW_SAFE_MARGINS);
  RNA_def_property_ui_text(
      prop, "Safe Areas", "Show TV title safe and action safe areas in preview");
  RNA_def_property_update(prop, NC_SPACE | ND_SPACE_SEQUENCER, NULL);

  prop = RNA_def_property(srna, "show_safe_center", PROP_BOOLEAN, PROP_NONE);
  RNA_def_property_boolean_sdna(prop, NULL, "flag", SEQ_PREVIEW_SHOW_SAFE_CENTER);
  RNA_def_property_ui_text(
      prop, "Center-Cut Safe Areas", "Show safe areas to fit content in a different aspect ratio");
  RNA_def_property_update(prop, NC_SPACE | ND_SPACE_SEQUENCER, NULL);

  prop = RNA_def_property(srna, "show_metadata", PROP_BOOLEAN, PROP_NONE);
  RNA_def_property_boolean_sdna(prop, NULL, "flag", SEQ_PREVIEW_SHOW_METADATA);
  RNA_def_property_ui_text(prop, "Show Metadata", "Show metadata of first visible strip");
  RNA_def_property_update(prop, NC_SPACE | ND_SPACE_SEQUENCER, NULL);

  prop = RNA_def_property(srna, "show_annotation", PROP_BOOLEAN, PROP_NONE);
  RNA_def_property_boolean_sdna(prop, NULL, "flag", SEQ_PREVIEW_SHOW_GPENCIL);
  RNA_def_property_ui_text(prop, "Show Annotation", "Show annotations for this view");
  RNA_def_property_update(prop, NC_SPACE | ND_SPACE_SEQUENCER, NULL);

  prop = RNA_def_property(srna, "show_image_outline", PROP_BOOLEAN, PROP_NONE);
  RNA_def_property_boolean_sdna(prop, NULL, "flag", SEQ_PREVIEW_SHOW_OUTLINE_SELECTED);
  RNA_def_property_ui_text(prop, "Image Outline", "");
  RNA_def_property_update(prop, NC_SPACE | ND_SPACE_SEQUENCER, NULL);
}

static void rna_def_space_sequencer_timeline_overlay(BlenderRNA *brna)
{
  StructRNA *srna;
  PropertyRNA *prop;

  srna = RNA_def_struct(brna, "SequencerTimelineOverlay", NULL);
  RNA_def_struct_sdna(srna, "SequencerTimelineOverlay");
  RNA_def_struct_nested(brna, srna, "SpaceSequenceEditor");
  RNA_def_struct_path_func(srna, "rna_SpaceSequencerTimelineOverlay_path");
  RNA_def_struct_ui_text(srna, "Timeline Overlay Settings", "");

  static const EnumPropertyItem waveform_type_display_items[] = {
      {SEQ_TIMELINE_NO_WAVEFORMS,
       "NO_WAVEFORMS",
       0,
       "Waveforms Off",
       "Don't display waveforms for any sound strips"},
      {SEQ_TIMELINE_ALL_WAVEFORMS,
       "ALL_WAVEFORMS",
       0,
       "Waveforms On",
       "Display waveforms for all sound strips"},
      {0,
       "DEFAULT_WAVEFORMS",
       0,
       "Use Strip Option",
       "Display waveforms depending on strip setting"},
      {0, NULL, 0, NULL, NULL},
  };

  prop = RNA_def_property(srna, "waveform_display_type", PROP_ENUM, PROP_NONE);
  RNA_def_property_enum_bitflag_sdna(prop, NULL, "flag");
  RNA_def_property_enum_items(prop, waveform_type_display_items);
  RNA_def_property_ui_text(prop, "Waveform Display", "How Waveforms are displayed");
  RNA_def_property_update(prop, NC_SPACE | ND_SPACE_SEQUENCER, NULL);

  prop = RNA_def_property(srna, "show_fcurves", PROP_BOOLEAN, PROP_NONE);
  RNA_def_property_boolean_sdna(prop, NULL, "flag", SEQ_TIMELINE_SHOW_FCURVES);
  RNA_def_property_ui_text(prop, "Show F-Curves", "Display strip opacity/volume curve");
  RNA_def_property_update(prop, NC_SPACE | ND_SPACE_SEQUENCER, NULL);

  prop = RNA_def_property(srna, "show_strip_name", PROP_BOOLEAN, PROP_NONE);
  RNA_def_property_boolean_sdna(prop, NULL, "flag", SEQ_TIMELINE_SHOW_STRIP_NAME);
  RNA_def_property_ui_text(prop, "Show Name", "");
  RNA_def_property_update(prop, NC_SPACE | ND_SPACE_SEQUENCER, NULL);

  prop = RNA_def_property(srna, "show_strip_source", PROP_BOOLEAN, PROP_NONE);
  RNA_def_property_boolean_sdna(prop, NULL, "flag", SEQ_TIMELINE_SHOW_STRIP_SOURCE);
  RNA_def_property_ui_text(
      prop, "Show Source", "Display path to source file, or name of source datablock");
  RNA_def_property_update(prop, NC_SPACE | ND_SPACE_SEQUENCER, NULL);

  prop = RNA_def_property(srna, "show_strip_duration", PROP_BOOLEAN, PROP_NONE);
  RNA_def_property_boolean_sdna(prop, NULL, "flag", SEQ_TIMELINE_SHOW_STRIP_DURATION);
  RNA_def_property_ui_text(prop, "Show Duration", "");
  RNA_def_property_update(prop, NC_SPACE | ND_SPACE_SEQUENCER, NULL);

  prop = RNA_def_property(srna, "show_grid", PROP_BOOLEAN, PROP_NONE);
  RNA_def_property_boolean_sdna(prop, NULL, "flag", SEQ_TIMELINE_SHOW_GRID);
  RNA_def_property_ui_text(prop, "Show Grid", "Show vertical grid lines");
  RNA_def_property_update(prop, NC_SPACE | ND_SPACE_SEQUENCER, NULL);

  prop = RNA_def_property(srna, "show_strip_offset", PROP_BOOLEAN, PROP_NONE);
  RNA_def_property_boolean_sdna(prop, NULL, "flag", SEQ_TIMELINE_SHOW_STRIP_OFFSETS);
  RNA_def_property_ui_text(prop, "Show Offsets", "Display strip in/out offsets");
  RNA_def_property_update(prop, NC_SPACE | ND_SPACE_SEQUENCER, NULL);

  prop = RNA_def_property(srna, "show_thumbnails", PROP_BOOLEAN, PROP_NONE);
  RNA_def_property_boolean_sdna(prop, NULL, "flag", SEQ_TIMELINE_SHOW_THUMBNAILS);
  RNA_def_property_ui_text(prop, "Show Thumbnails", "Show strip thumbnails");
  RNA_def_property_update(prop, NC_SPACE | ND_SPACE_SEQUENCER, NULL);

  prop = RNA_def_property(srna, "show_strip_tag_color", PROP_BOOLEAN, PROP_NONE);
  RNA_def_property_boolean_sdna(prop, NULL, "flag", SEQ_TIMELINE_SHOW_STRIP_COLOR_TAG);
  RNA_def_property_ui_text(
      prop, "Show Color Tags", "Display the strip color tags in the sequencer");
  RNA_def_property_update(prop, NC_SPACE | ND_SPACE_SEQUENCER, NULL);
}

static void rna_def_space_sequencer(BlenderRNA *brna)
{
  StructRNA *srna;
  PropertyRNA *prop;

  static const EnumPropertyItem display_mode_items[] = {
      {SEQ_DRAW_IMG_IMBUF, "IMAGE", ICON_SEQ_PREVIEW, "Image Preview", ""},
      {SEQ_DRAW_IMG_WAVEFORM, "WAVEFORM", ICON_SEQ_LUMA_WAVEFORM, "Luma Waveform", ""},
      {SEQ_DRAW_IMG_VECTORSCOPE, "VECTOR_SCOPE", ICON_SEQ_CHROMA_SCOPE, "Chroma Vectorscope", ""},
      {SEQ_DRAW_IMG_HISTOGRAM, "HISTOGRAM", ICON_SEQ_HISTOGRAM, "Histogram", ""},
      {0, NULL, 0, NULL, NULL},
  };

  static const EnumPropertyItem proxy_render_size_items[] = {
      {SEQ_RENDER_SIZE_NONE, "NONE", 0, "No display", ""},
      {SEQ_RENDER_SIZE_SCENE, "SCENE", 0, "Scene size", ""},
      {SEQ_RENDER_SIZE_PROXY_25, "PROXY_25", 0, "25%", ""},
      {SEQ_RENDER_SIZE_PROXY_50, "PROXY_50", 0, "50%", ""},
      {SEQ_RENDER_SIZE_PROXY_75, "PROXY_75", 0, "75%", ""},
      {SEQ_RENDER_SIZE_PROXY_100, "PROXY_100", 0, "100%", ""},
      {0, NULL, 0, NULL, NULL},
  };

  static const EnumPropertyItem overlay_type_items[] = {
      {SEQ_DRAW_OVERLAY_RECT, "RECTANGLE", 0, "Rectangle", "Show rectangle area overlay"},
      {SEQ_DRAW_OVERLAY_REFERENCE, "REFERENCE", 0, "Reference", "Show reference frame only"},
      {SEQ_DRAW_OVERLAY_CURRENT, "CURRENT", 0, "Current", "Show current frame only"},
      {0, NULL, 0, NULL, NULL},
  };

  static const EnumPropertyItem preview_channels_items[] = {
      {SEQ_USE_ALPHA,
       "COLOR_ALPHA",
       ICON_IMAGE_RGB_ALPHA,
       "Color and Alpha",
       "Display image with RGB colors and alpha transparency"},
      {0, "COLOR", ICON_IMAGE_RGB, "Color", "Display image with RGB colors"},
      {0, NULL, 0, NULL, NULL},
  };

  srna = RNA_def_struct(brna, "SpaceSequenceEditor", "Space");
  RNA_def_struct_sdna(srna, "SpaceSeq");
  RNA_def_struct_ui_text(srna, "Space Sequence Editor", "Sequence editor space data");

  rna_def_space_generic_show_region_toggles(srna,
                                            (1 << RGN_TYPE_TOOL_HEADER) | (1 << RGN_TYPE_UI) |
                                                (1 << RGN_TYPE_TOOLS) | (1 << RGN_TYPE_HUD));

  /* view type, fairly important */
  prop = RNA_def_property(srna, "view_type", PROP_ENUM, PROP_NONE);
  RNA_def_property_enum_sdna(prop, NULL, "view");
  RNA_def_property_enum_items(prop, rna_enum_space_sequencer_view_type_items);
  RNA_def_property_ui_text(
      prop, "View Type", "Type of the Sequencer view (sequencer, preview or both)");
  RNA_def_property_update(prop, 0, "rna_Sequencer_view_type_update");

  /* display type, fairly important */
  prop = RNA_def_property(srna, "display_mode", PROP_ENUM, PROP_NONE);
  RNA_def_property_enum_sdna(prop, NULL, "mainb");
  RNA_def_property_enum_items(prop, display_mode_items);
  RNA_def_property_ui_text(
      prop, "Display Mode", "View mode to use for displaying sequencer output");
  RNA_def_property_update(prop, NC_SPACE | ND_SPACE_SEQUENCER, NULL);

  /* flags */
  prop = RNA_def_property(srna, "show_frames", PROP_BOOLEAN, PROP_NONE);
  RNA_def_property_boolean_sdna(prop, NULL, "flag", SEQ_DRAWFRAMES);
  RNA_def_property_ui_text(prop, "Display Frames", "Display frames rather than seconds");
  RNA_def_property_update(prop, NC_SPACE | ND_SPACE_SEQUENCER, NULL);

  prop = RNA_def_property(srna, "use_marker_sync", PROP_BOOLEAN, PROP_NONE);
  RNA_def_property_boolean_sdna(prop, NULL, "flag", SEQ_MARKER_TRANS);
  RNA_def_property_ui_text(prop, "Sync Markers", "Transform markers as well as strips");
  RNA_def_property_update(prop, NC_SPACE | ND_SPACE_SEQUENCER, NULL);

  prop = RNA_def_property(srna, "show_separate_color", PROP_BOOLEAN, PROP_NONE);
  RNA_def_property_boolean_sdna(prop, NULL, "flag", SEQ_DRAW_COLOR_SEPARATED);
  RNA_def_property_ui_text(prop, "Separate Colors", "Separate color channels in preview");
  RNA_def_property_update(prop, NC_SPACE | ND_SPACE_SEQUENCER, NULL);

  prop = RNA_def_property(srna, "show_seconds", PROP_BOOLEAN, PROP_NONE);
  RNA_def_property_boolean_negative_sdna(prop, NULL, "flag", SEQ_DRAWFRAMES);
  RNA_def_property_ui_text(prop, "Show Seconds", "Show timing in seconds not frames");
  RNA_def_property_update(prop, NC_SPACE | ND_SPACE_SEQUENCER, NULL);

  prop = RNA_def_property(srna, "show_markers", PROP_BOOLEAN, PROP_NONE);
  RNA_def_property_boolean_sdna(prop, NULL, "flag", SEQ_SHOW_MARKERS);
  RNA_def_property_ui_text(
      prop,
      "Show Markers",
      "If any exists, show markers in a separate row at the bottom of the editor");
  RNA_def_property_update(prop, NC_SPACE | ND_SPACE_SEQUENCER, NULL);

  prop = RNA_def_property(srna, "display_channel", PROP_INT, PROP_NONE);
  RNA_def_property_int_sdna(prop, NULL, "chanshown");
  RNA_def_property_ui_text(
      prop,
      "Display Channel",
      "The channel number shown in the image preview. 0 is the result of all strips combined");
  RNA_def_property_range(prop, -5, MAXSEQ);
  RNA_def_property_update(prop, NC_SPACE | ND_SPACE_SEQUENCER, "rna_SequenceEditor_update_cache");

  prop = RNA_def_property(srna, "preview_channels", PROP_ENUM, PROP_NONE);
  RNA_def_property_enum_bitflag_sdna(prop, NULL, "flag");
  RNA_def_property_enum_items(prop, preview_channels_items);
  RNA_def_property_ui_text(prop, "Display Channels", "Channels of the preview to display");
  RNA_def_property_update(prop, NC_SPACE | ND_SPACE_SEQUENCER, "rna_SequenceEditor_update_cache");

  prop = RNA_def_property(srna, "use_zoom_to_fit", PROP_BOOLEAN, PROP_NONE);
  RNA_def_property_boolean_sdna(prop, NULL, "flag", SEQ_ZOOM_TO_FIT);
  RNA_def_property_ui_text(
      prop, "Zoom to Fit", "Automatically zoom preview image to make it fully fit the region");
  RNA_def_property_update(prop, NC_SPACE | ND_SPACE_SEQUENCER, NULL);

  prop = RNA_def_property(srna, "show_overexposed", PROP_INT, PROP_NONE);
  RNA_def_property_int_sdna(prop, NULL, "zebra");
  RNA_def_property_ui_text(prop, "Show Overexposed", "Show overexposed areas with zebra stripes");
  RNA_def_property_range(prop, 0, 110);
  RNA_def_property_update(prop, NC_SPACE | ND_SPACE_SEQUENCER, NULL);

  prop = RNA_def_property(srna, "proxy_render_size", PROP_ENUM, PROP_NONE);
  RNA_def_property_enum_sdna(prop, NULL, "render_size");
  RNA_def_property_enum_items(prop, proxy_render_size_items);
  RNA_def_property_ui_text(prop,
                           "Proxy Render Size",
                           "Display preview using full resolution or different proxy resolutions");
  RNA_def_property_flag(prop, PROP_CONTEXT_UPDATE);
  RNA_def_property_update(
      prop, NC_SPACE | ND_SPACE_SEQUENCER, "rna_SequenceEditor_render_size_update");

  prop = RNA_def_property(srna, "use_proxies", PROP_BOOLEAN, PROP_NONE);
  RNA_def_property_boolean_sdna(prop, NULL, "flag", SEQ_USE_PROXIES);
  RNA_def_property_ui_text(
      prop, "Use Proxies", "Use optimized files for faster scrubbing when available");
  RNA_def_property_update(prop, NC_SPACE | ND_SPACE_SEQUENCER, "rna_SequenceEditor_update_cache");

  /* grease pencil */
  prop = RNA_def_property(srna, "grease_pencil", PROP_POINTER, PROP_NONE);
  RNA_def_property_pointer_sdna(prop, NULL, "gpd");
  RNA_def_property_struct_type(prop, "GreasePencil");
  RNA_def_property_pointer_funcs(
      prop, NULL, NULL, NULL, "rna_GPencil_datablocks_annotations_poll");
  RNA_def_property_flag(prop, PROP_EDITABLE | PROP_ID_REFCOUNT);
  RNA_def_property_ui_text(prop, "Grease Pencil", "Grease Pencil data for this Preview region");
  RNA_def_property_update(prop, NC_SPACE | ND_SPACE_SEQUENCER, NULL);

  prop = RNA_def_property(srna, "overlay_type", PROP_ENUM, PROP_NONE);
  RNA_def_property_enum_sdna(prop, NULL, "overlay_type");
  RNA_def_property_enum_items(prop, overlay_type_items);
  RNA_def_property_ui_text(prop, "Overlay Type", "Overlay display method");
  RNA_def_property_update(prop, NC_SPACE | ND_SPACE_SEQUENCER, NULL);

  prop = RNA_def_property(srna, "show_backdrop", PROP_BOOLEAN, PROP_NONE);
  RNA_def_property_boolean_sdna(prop, NULL, "draw_flag", SEQ_DRAW_BACKDROP);
  RNA_def_property_ui_text(prop, "Use Backdrop", "Display result under strips");
  RNA_def_property_update(prop, NC_SPACE | ND_SPACE_SEQUENCER, NULL);

  prop = RNA_def_property(srna, "show_transform_preview", PROP_BOOLEAN, PROP_NONE);
  RNA_def_property_boolean_sdna(prop, NULL, "draw_flag", SEQ_DRAW_TRANSFORM_PREVIEW);
  RNA_def_property_ui_text(prop, "Transform Preview", "Show preview of the transformed frames");
  RNA_def_property_update(prop, NC_SPACE | ND_SPACE_SEQUENCER, NULL);

  /* Overlay settings. */
  prop = RNA_def_property(srna, "show_strip_overlay", PROP_BOOLEAN, PROP_NONE);
  RNA_def_property_boolean_sdna(prop, NULL, "flag", SEQ_SHOW_OVERLAY);
  RNA_def_property_ui_text(prop, "Show Overlay", "");
  RNA_def_property_update(prop, NC_SPACE | ND_SPACE_SEQUENCER, NULL);

  prop = RNA_def_property(srna, "preview_overlay", PROP_POINTER, PROP_NONE);
  RNA_def_property_flag(prop, PROP_NEVER_NULL);
  RNA_def_property_struct_type(prop, "SequencerPreviewOverlay");
  RNA_def_property_pointer_sdna(prop, NULL, "preview_overlay");
  RNA_def_property_ui_text(prop, "Preview Overlay Settings", "Settings for display of overlays");

  prop = RNA_def_property(srna, "timeline_overlay", PROP_POINTER, PROP_NONE);
  RNA_def_property_flag(prop, PROP_NEVER_NULL);
  RNA_def_property_struct_type(prop, "SequencerTimelineOverlay");
  RNA_def_property_pointer_sdna(prop, NULL, "timeline_overlay");
  RNA_def_property_ui_text(prop, "Timeline Overlay Settings", "Settings for display of overlays");

  rna_def_space_sequencer_preview_overlay(brna);
  rna_def_space_sequencer_timeline_overlay(brna);
}

static void rna_def_space_text(BlenderRNA *brna)
{
  StructRNA *srna;
  PropertyRNA *prop;
  FunctionRNA *func;

  srna = RNA_def_struct(brna, "SpaceTextEditor", "Space");
  RNA_def_struct_sdna(srna, "SpaceText");
  RNA_def_struct_ui_text(srna, "Space Text Editor", "Text editor space data");

  rna_def_space_generic_show_region_toggles(srna, (1 << RGN_TYPE_UI) | (1 << RGN_TYPE_FOOTER));

  /* text */
  prop = RNA_def_property(srna, "text", PROP_POINTER, PROP_NONE);
  RNA_def_property_flag(prop, PROP_EDITABLE);
  RNA_def_property_ui_text(prop, "Text", "Text displayed and edited in this space");
  RNA_def_property_pointer_funcs(prop, NULL, "rna_SpaceTextEditor_text_set", NULL, NULL);
  RNA_def_property_update(prop, NC_SPACE | ND_SPACE_TEXT, NULL);

  /* display */
  prop = RNA_def_property(srna, "show_word_wrap", PROP_BOOLEAN, PROP_NONE);
  RNA_def_property_boolean_sdna(prop, NULL, "wordwrap", 0);
  RNA_def_property_boolean_funcs(prop, NULL, "rna_SpaceTextEditor_word_wrap_set");
  RNA_def_property_ui_text(
      prop, "Word Wrap", "Wrap words if there is not enough horizontal space");
  RNA_def_property_ui_icon(prop, ICON_WORDWRAP_ON, 0);
  RNA_def_property_update(prop, NC_SPACE | ND_SPACE_TEXT, NULL);

  prop = RNA_def_property(srna, "show_line_numbers", PROP_BOOLEAN, PROP_NONE);
  RNA_def_property_boolean_sdna(prop, NULL, "showlinenrs", 0);
  RNA_def_property_ui_text(prop, "Line Numbers", "Show line numbers next to the text");
  RNA_def_property_ui_icon(prop, ICON_LINENUMBERS_ON, 0);
  RNA_def_property_update(prop, NC_SPACE | ND_SPACE_TEXT, NULL);

  func = RNA_def_function(srna,
                          "is_syntax_highlight_supported",
                          "rna_SpaceTextEditor_text_is_syntax_highlight_supported");
  RNA_def_function_return(func,
                          RNA_def_boolean(func, "is_syntax_highlight_supported", false, "", ""));
  RNA_def_function_ui_description(func,
                                  "Returns True if the editor supports syntax highlighting "
                                  "for the current text datablock");

  prop = RNA_def_property(srna, "show_syntax_highlight", PROP_BOOLEAN, PROP_NONE);
  RNA_def_property_boolean_sdna(prop, NULL, "showsyntax", 0);
  RNA_def_property_ui_text(prop, "Syntax Highlight", "Syntax highlight for scripting");
  RNA_def_property_ui_icon(prop, ICON_SYNTAX_ON, 0);
  RNA_def_property_update(prop, NC_SPACE | ND_SPACE_TEXT, NULL);

  prop = RNA_def_property(srna, "show_line_highlight", PROP_BOOLEAN, PROP_NONE);
  RNA_def_property_boolean_sdna(prop, NULL, "line_hlight", 0);
  RNA_def_property_ui_text(prop, "Highlight Line", "Highlight the current line");
  RNA_def_property_update(prop, NC_SPACE | ND_SPACE_TEXT, NULL);

  prop = RNA_def_property(srna, "tab_width", PROP_INT, PROP_NONE);
  RNA_def_property_int_sdna(prop, NULL, "tabnumber");
  RNA_def_property_range(prop, 2, 8);
  RNA_def_property_ui_text(prop, "Tab Width", "Number of spaces to display tabs with");
  RNA_def_property_update(prop, NC_SPACE | ND_SPACE_TEXT, "rna_SpaceTextEditor_updateEdited");

  prop = RNA_def_property(srna, "font_size", PROP_INT, PROP_NONE);
  RNA_def_property_int_sdna(prop, NULL, "lheight");
  RNA_def_property_range(prop, 8, 32);
  RNA_def_property_ui_text(prop, "Font Size", "Font size to use for displaying the text");
  RNA_def_property_update(prop, NC_SPACE | ND_SPACE_TEXT, NULL);

  prop = RNA_def_property(srna, "show_margin", PROP_BOOLEAN, PROP_NONE);
  RNA_def_property_boolean_sdna(prop, NULL, "flags", ST_SHOW_MARGIN);
  RNA_def_property_ui_text(prop, "Show Margin", "Show right margin");
  RNA_def_property_update(prop, NC_SPACE | ND_SPACE_TEXT, NULL);

  prop = RNA_def_property(srna, "margin_column", PROP_INT, PROP_NONE);
  RNA_def_property_int_sdna(prop, NULL, "margin_column");
  RNA_def_property_range(prop, 0, 1024);
  RNA_def_property_ui_text(prop, "Margin Column", "Column number to show right margin at");
  RNA_def_property_update(prop, NC_SPACE | ND_SPACE_TEXT, NULL);

  prop = RNA_def_property(srna, "top", PROP_INT, PROP_NONE);
  RNA_def_property_int_sdna(prop, NULL, "top");
  RNA_def_property_range(prop, 0, INT_MAX);
  RNA_def_property_ui_text(prop, "Top Line", "Top line visible");
  RNA_def_property_update(prop, NC_SPACE | ND_SPACE_TEXT, NULL);

  prop = RNA_def_property(srna, "visible_lines", PROP_INT, PROP_NONE);
  RNA_def_property_clear_flag(prop, PROP_EDITABLE);
  RNA_def_property_int_sdna(prop, NULL, "runtime.viewlines");
  RNA_def_property_ui_text(
      prop, "Visible Lines", "Amount of lines that can be visible in current editor");

  /* functionality options */
  prop = RNA_def_property(srna, "use_overwrite", PROP_BOOLEAN, PROP_NONE);
  RNA_def_property_boolean_sdna(prop, NULL, "overwrite", 1);
  RNA_def_property_ui_text(
      prop, "Overwrite", "Overwrite characters when typing rather than inserting them");
  RNA_def_property_update(prop, NC_SPACE | ND_SPACE_TEXT, NULL);

  prop = RNA_def_property(srna, "use_live_edit", PROP_BOOLEAN, PROP_NONE);
  RNA_def_property_boolean_sdna(prop, NULL, "live_edit", 1);
  RNA_def_property_ui_text(prop, "Live Edit", "Run python while editing");
  RNA_def_property_update(prop, NC_SPACE | ND_SPACE_TEXT, NULL);

  /* find */
  prop = RNA_def_property(srna, "use_find_all", PROP_BOOLEAN, PROP_NONE);
  RNA_def_property_boolean_sdna(prop, NULL, "flags", ST_FIND_ALL);
  RNA_def_property_ui_text(
      prop, "Find All", "Search in all text data, instead of only the active one");
  RNA_def_property_update(prop, NC_SPACE | ND_SPACE_TEXT, NULL);

  prop = RNA_def_property(srna, "use_find_wrap", PROP_BOOLEAN, PROP_NONE);
  RNA_def_property_boolean_sdna(prop, NULL, "flags", ST_FIND_WRAP);
  RNA_def_property_ui_text(
      prop, "Find Wrap", "Search again from the start of the file when reaching the end");
  RNA_def_property_update(prop, NC_SPACE | ND_SPACE_TEXT, NULL);

  prop = RNA_def_property(srna, "use_match_case", PROP_BOOLEAN, PROP_NONE);
  RNA_def_property_boolean_sdna(prop, NULL, "flags", ST_MATCH_CASE);
  RNA_def_property_ui_text(
      prop, "Match Case", "Search string is sensitive to uppercase and lowercase letters");
  RNA_def_property_update(prop, NC_SPACE | ND_SPACE_TEXT, NULL);

  prop = RNA_def_property(srna, "find_text", PROP_STRING, PROP_NONE);
  RNA_def_property_string_sdna(prop, NULL, "findstr");
  RNA_def_property_ui_text(prop, "Find Text", "Text to search for with the find tool");
  RNA_def_property_update(prop, NC_SPACE | ND_SPACE_TEXT, NULL);

  prop = RNA_def_property(srna, "replace_text", PROP_STRING, PROP_NONE);
  RNA_def_property_string_sdna(prop, NULL, "replacestr");
  RNA_def_property_ui_text(
      prop, "Replace Text", "Text to replace selected text with using the replace tool");
  RNA_def_property_update(prop, NC_SPACE | ND_SPACE_TEXT, NULL);

  RNA_api_space_text(srna);
}

// bfa - toolbar editor
static void rna_def_space_toolbar(BlenderRNA *brna)
{
  StructRNA *srna;
  // PropertyRNA *prop;

  srna = RNA_def_struct(brna, "SpaceToolbarEditor", "Space");
  RNA_def_struct_sdna(srna, "SpaceToolbar");
  RNA_def_struct_ui_text(srna, "Space Toolbar Editor", "Toolbar editor space data");
}

static void rna_def_space_dopesheet(BlenderRNA *brna)
{
  StructRNA *srna;
  PropertyRNA *prop;

  srna = RNA_def_struct(brna, "SpaceDopeSheetEditor", "Space");
  RNA_def_struct_sdna(srna, "SpaceAction");
  RNA_def_struct_ui_text(srna, "Space Dope Sheet Editor", "Dope Sheet space data");

  rna_def_space_generic_show_region_toggles(
      srna, (1 << RGN_TYPE_UI) | (1 << RGN_TYPE_CHANNELS)); /*bfa - channels */

  /* data */
  prop = RNA_def_property(srna, "action", PROP_POINTER, PROP_NONE);
  RNA_def_property_flag(prop, PROP_EDITABLE);
  RNA_def_property_pointer_funcs(
      prop, NULL, "rna_SpaceDopeSheetEditor_action_set", NULL, "rna_Action_actedit_assign_poll");
  RNA_def_property_ui_text(prop, "Action", "Action displayed and edited in this space");
  RNA_def_property_flag(prop, PROP_CONTEXT_UPDATE);
  RNA_def_property_update(
      prop, NC_ANIMATION | ND_KEYFRAME | NA_EDITED, "rna_SpaceDopeSheetEditor_action_update");

  /* mode (hidden in the UI, see 'ui_mode') */
  prop = RNA_def_property(srna, "mode", PROP_ENUM, PROP_NONE);
  RNA_def_property_enum_sdna(prop, NULL, "mode");
  RNA_def_property_enum_items(prop, rna_enum_space_action_mode_all_items);
  RNA_def_property_ui_text(prop, "Mode", "Editing context being displayed");
  RNA_def_property_flag(prop, PROP_CONTEXT_UPDATE);
  RNA_def_property_update(
      prop, NC_SPACE | ND_SPACE_DOPESHEET, "rna_SpaceDopeSheetEditor_mode_update");

  prop = RNA_def_property(srna, "ui_mode", PROP_ENUM, PROP_NONE);
  RNA_def_property_enum_sdna(prop, NULL, "mode");
  RNA_def_property_enum_items(prop, rna_enum_space_action_ui_mode_items);
  RNA_def_property_ui_text(prop, "Mode", "Editing context being displayed");
  RNA_def_property_flag(prop, PROP_CONTEXT_UPDATE);
  RNA_def_property_update(
      prop, NC_SPACE | ND_SPACE_DOPESHEET, "rna_SpaceDopeSheetEditor_mode_update");

  /* display */
  prop = RNA_def_property(srna, "show_seconds", PROP_BOOLEAN, PROP_NONE);
  RNA_def_property_boolean_sdna(prop, NULL, "flag", SACTION_DRAWTIME);
  RNA_def_property_ui_text(prop, "Show Seconds", "Show timing in seconds not frames");
  RNA_def_property_update(prop, NC_SPACE | ND_SPACE_DOPESHEET, NULL);

  prop = RNA_def_property(srna, "show_sliders", PROP_BOOLEAN, PROP_NONE);
  RNA_def_property_boolean_sdna(prop, NULL, "flag", SACTION_SLIDERS);
  RNA_def_property_ui_text(prop, "Show Sliders", "Show sliders beside F-Curve channels");
  RNA_def_property_update(prop, NC_SPACE | ND_SPACE_DOPESHEET, NULL);

  prop = RNA_def_property(srna, "show_pose_markers", PROP_BOOLEAN, PROP_NONE);
  RNA_def_property_boolean_sdna(prop, NULL, "flag", SACTION_POSEMARKERS_SHOW);
  RNA_def_property_ui_text(prop,
                           "Show Pose Markers",
                           "Show markers belonging to the active action instead of Scene markers "
                           "(Action and Shape Key Editors only)");
  RNA_def_property_update(prop, NC_SPACE | ND_SPACE_DOPESHEET, NULL);

  prop = RNA_def_property(srna, "show_interpolation", PROP_BOOLEAN, PROP_NONE);
  RNA_def_property_boolean_sdna(prop, NULL, "flag", SACTION_SHOW_INTERPOLATION);
  RNA_def_property_ui_text(prop,
                           "Show Handles and Interpolation",
                           "Display keyframe handle types and non-bezier interpolation modes");
  RNA_def_property_update(prop, NC_SPACE | ND_SPACE_DOPESHEET, NULL);

  prop = RNA_def_property(srna, "show_extremes", PROP_BOOLEAN, PROP_NONE);
  RNA_def_property_boolean_sdna(prop, NULL, "flag", SACTION_SHOW_EXTREMES);
  RNA_def_property_ui_text(prop,
                           "Show Curve Extremes",
                           "Mark keyframes where the key value flow changes direction, based on "
                           "comparison with adjacent keys");
  RNA_def_property_update(prop, NC_SPACE | ND_SPACE_DOPESHEET, NULL);

  prop = RNA_def_property(srna, "show_markers", PROP_BOOLEAN, PROP_NONE);
  RNA_def_property_boolean_sdna(prop, NULL, "flag", SACTION_SHOW_MARKERS);
  RNA_def_property_ui_text(
      prop,
      "Show Markers",
      "If any exists, show markers in a separate row at the bottom of the editor");
  RNA_def_property_update(prop, NC_SPACE | ND_SPACE_DOPESHEET, NULL);

  /* editing */
  prop = RNA_def_property(srna, "use_auto_merge_keyframes", PROP_BOOLEAN, PROP_NONE);
  RNA_def_property_boolean_negative_sdna(prop, NULL, "flag", SACTION_NOTRANSKEYCULL);
  RNA_def_property_ui_text(prop, "Auto-Merge Keyframes", "Automatically merge nearby keyframes");
  RNA_def_property_update(prop, NC_SPACE | ND_SPACE_DOPESHEET, NULL);

  prop = RNA_def_property(srna, "use_realtime_update", PROP_BOOLEAN, PROP_NONE);
  RNA_def_property_boolean_negative_sdna(prop, NULL, "flag", SACTION_NOREALTIMEUPDATES);
  RNA_def_property_ui_text(
      prop,
      "Realtime Updates",
      "When transforming keyframes, changes to the animation data are flushed to other views");
  RNA_def_property_update(prop, NC_SPACE | ND_SPACE_DOPESHEET, NULL);

  prop = RNA_def_property(srna, "use_marker_sync", PROP_BOOLEAN, PROP_NONE);
  RNA_def_property_boolean_sdna(prop, NULL, "flag", SACTION_MARKERS_MOVE);
  RNA_def_property_ui_text(prop, "Sync Markers", "Sync Markers with keyframe edits");

  /* dopesheet */
  prop = RNA_def_property(srna, "dopesheet", PROP_POINTER, PROP_NONE);
  RNA_def_property_struct_type(prop, "DopeSheet");
  RNA_def_property_pointer_sdna(prop, NULL, "ads");
  RNA_def_property_ui_text(prop, "Dope Sheet", "Settings for filtering animation data");

  /* autosnap */
  prop = RNA_def_property(srna, "auto_snap", PROP_ENUM, PROP_NONE);
  RNA_def_property_enum_sdna(prop, NULL, "autosnap");
  RNA_def_property_enum_items(prop, autosnap_items);
  RNA_def_property_ui_text(
      prop, "Auto Snap", "Automatic time snapping settings for transformations");
  RNA_def_property_update(prop, NC_SPACE | ND_SPACE_DOPESHEET, NULL);

  /* displaying cache status */
  prop = RNA_def_property(srna, "show_cache", PROP_BOOLEAN, PROP_NONE);
  RNA_def_property_boolean_sdna(prop, NULL, "cache_display", TIME_CACHE_DISPLAY);
  RNA_def_property_ui_text(prop, "Show Cache", "Show the status of cached frames in the timeline");
  RNA_def_property_update(prop, NC_SPACE | ND_SPACE_TIME, NULL);

  prop = RNA_def_property(srna, "cache_softbody", PROP_BOOLEAN, PROP_NONE);
  RNA_def_property_boolean_sdna(prop, NULL, "cache_display", TIME_CACHE_SOFTBODY);
  RNA_def_property_ui_text(prop, "Softbody", "Show the active object's softbody point cache");
  RNA_def_property_update(prop, NC_SPACE | ND_SPACE_TIME, NULL);

  prop = RNA_def_property(srna, "cache_particles", PROP_BOOLEAN, PROP_NONE);
  RNA_def_property_boolean_sdna(prop, NULL, "cache_display", TIME_CACHE_PARTICLES);
  RNA_def_property_ui_text(prop, "Particles", "Show the active object's particle point cache");
  RNA_def_property_update(prop, NC_SPACE | ND_SPACE_TIME, NULL);

  prop = RNA_def_property(srna, "cache_cloth", PROP_BOOLEAN, PROP_NONE);
  RNA_def_property_boolean_sdna(prop, NULL, "cache_display", TIME_CACHE_CLOTH);
  RNA_def_property_ui_text(prop, "Cloth", "Show the active object's cloth point cache");
  RNA_def_property_update(prop, NC_SPACE | ND_SPACE_TIME, NULL);

  prop = RNA_def_property(srna, "cache_smoke", PROP_BOOLEAN, PROP_NONE);
  RNA_def_property_boolean_sdna(prop, NULL, "cache_display", TIME_CACHE_SMOKE);
  RNA_def_property_ui_text(prop, "Smoke", "Show the active object's smoke cache");
  RNA_def_property_update(prop, NC_SPACE | ND_SPACE_TIME, NULL);

  prop = RNA_def_property(srna, "cache_dynamicpaint", PROP_BOOLEAN, PROP_NONE);
  RNA_def_property_boolean_sdna(prop, NULL, "cache_display", TIME_CACHE_DYNAMICPAINT);
  RNA_def_property_ui_text(prop, "Dynamic Paint", "Show the active object's Dynamic Paint cache");
  RNA_def_property_update(prop, NC_SPACE | ND_SPACE_TIME, NULL);

  prop = RNA_def_property(srna, "cache_rigidbody", PROP_BOOLEAN, PROP_NONE);
  RNA_def_property_boolean_sdna(prop, NULL, "cache_display", TIME_CACHE_RIGIDBODY);
  RNA_def_property_ui_text(prop, "Rigid Body", "Show the active object's Rigid Body cache");
  RNA_def_property_update(prop, NC_SPACE | ND_SPACE_TIME, NULL);
}

static void rna_def_space_graph(BlenderRNA *brna)
{
  StructRNA *srna;
  PropertyRNA *prop;

  /* this is basically the same as the one for the 3D-View, but with some entries omitted */
  static const EnumPropertyItem gpivot_items[] = {
      {V3D_AROUND_CENTER_BOUNDS,
       "BOUNDING_BOX_CENTER",
       ICON_PIVOT_BOUNDBOX,
       "Bounding Box Center",
       ""},
      {V3D_AROUND_CURSOR, "CURSOR", ICON_PIVOT_CURSOR, "2D Cursor", ""},
      {V3D_AROUND_LOCAL_ORIGINS,
       "INDIVIDUAL_ORIGINS",
       ICON_PIVOT_INDIVIDUAL,
       "Individual Centers",
       ""},
      /*{V3D_AROUND_CENTER_MEDIAN, "MEDIAN_POINT", 0, "Median Point", ""}, */
      /*{V3D_AROUND_ACTIVE, "ACTIVE_ELEMENT", 0, "Active Element", ""}, */
      {0, NULL, 0, NULL, NULL},
  };

  srna = RNA_def_struct(brna, "SpaceGraphEditor", "Space");
  RNA_def_struct_sdna(srna, "SpaceGraph");
  RNA_def_struct_ui_text(srna, "Space Graph Editor", "Graph Editor space data");

  rna_def_space_generic_show_region_toggles(srna,
                                            (1 << RGN_TYPE_UI) | (1 << RGN_TYPE_HUD) |
                                                (1 << RGN_TYPE_CHANNELS)); /*bfa - channels*/

  /* mode */
  prop = RNA_def_property(srna, "mode", PROP_ENUM, PROP_NONE);
  RNA_def_property_enum_sdna(prop, NULL, "mode");
  RNA_def_property_enum_items(prop, rna_enum_space_graph_mode_items);
  RNA_def_property_ui_text(prop, "Mode", "Editing context being displayed");
  RNA_def_property_flag(prop, PROP_CONTEXT_UPDATE);
  RNA_def_property_update(
      prop, NC_SPACE | ND_SPACE_GRAPH, "rna_SpaceGraphEditor_display_mode_update");

  /* display */
  prop = RNA_def_property(srna, "show_seconds", PROP_BOOLEAN, PROP_NONE);
  RNA_def_property_boolean_sdna(prop, NULL, "flag", SIPO_DRAWTIME);
  RNA_def_property_ui_text(prop, "Show Seconds", "Show timing in seconds not frames");
  RNA_def_property_update(prop, NC_SPACE | ND_SPACE_GRAPH, NULL);

  prop = RNA_def_property(srna, "show_sliders", PROP_BOOLEAN, PROP_NONE);
  RNA_def_property_boolean_sdna(prop, NULL, "flag", SIPO_SLIDERS);
  RNA_def_property_ui_text(prop, "Show Sliders", "Show sliders beside F-Curve channels");
  RNA_def_property_update(prop, NC_SPACE | ND_SPACE_GRAPH, NULL);

  prop = RNA_def_property(srna, "show_handles", PROP_BOOLEAN, PROP_NONE);
  RNA_def_property_boolean_negative_sdna(prop, NULL, "flag", SIPO_NOHANDLES);
  RNA_def_property_ui_text(prop, "Show Handles", "Show handles of Bezier control points");
  RNA_def_property_update(prop, NC_SPACE | ND_SPACE_GRAPH, NULL);

  prop = RNA_def_property(srna, "use_only_selected_curves_handles", PROP_BOOLEAN, PROP_NONE);
  RNA_def_property_boolean_sdna(prop, NULL, "flag", SIPO_SELCUVERTSONLY);
  RNA_def_property_ui_text(prop,
                           "Only Selected Curve Keyframes",
                           "Only keyframes of selected F-Curves are visible and editable");
  RNA_def_property_update(prop, NC_SPACE | ND_SPACE_GRAPH, NULL);

  prop = RNA_def_property(srna, "use_only_selected_keyframe_handles", PROP_BOOLEAN, PROP_NONE);
  RNA_def_property_boolean_sdna(prop, NULL, "flag", SIPO_SELVHANDLESONLY);
  RNA_def_property_ui_text(
      prop, "Only Selected Keyframes Handles", "Only show and edit handles of selected keyframes");
  RNA_def_property_update(prop, NC_SPACE | ND_SPACE_GRAPH, NULL);

  prop = RNA_def_property(srna, "use_beauty_drawing", PROP_BOOLEAN, PROP_NONE);
  RNA_def_property_boolean_negative_sdna(prop, NULL, "flag", SIPO_BEAUTYDRAW_OFF);
  RNA_def_property_ui_text(prop,
                           "Use High Quality Display",
                           "Display F-Curves using Anti-Aliasing and other fancy effects "
                           "(disable for better performance)");
  RNA_def_property_update(prop, NC_SPACE | ND_SPACE_GRAPH, NULL);

  prop = RNA_def_property(srna, "show_markers", PROP_BOOLEAN, PROP_NONE);
  RNA_def_property_boolean_sdna(prop, NULL, "flag", SIPO_SHOW_MARKERS);
  RNA_def_property_ui_text(
      prop,
      "Show Markers",
      "If any exists, show markers in a separate row at the bottom of the editor");
  RNA_def_property_update(prop, NC_SPACE | ND_SPACE_GRAPH, NULL);

  prop = RNA_def_property(srna, "show_extrapolation", PROP_BOOLEAN, PROP_NONE);
  RNA_def_property_boolean_negative_sdna(prop, NULL, "flag", SIPO_NO_DRAW_EXTRAPOLATION);
  RNA_def_property_ui_text(prop, "Show Extrapolation", "");
  RNA_def_property_update(prop, NC_SPACE | ND_SPACE_GRAPH, NULL);

  /* editing */
  prop = RNA_def_property(srna, "use_auto_merge_keyframes", PROP_BOOLEAN, PROP_NONE);
  RNA_def_property_boolean_negative_sdna(prop, NULL, "flag", SIPO_NOTRANSKEYCULL);
  RNA_def_property_ui_text(prop, "AutoMerge Keyframes", "Automatically merge nearby keyframes");
  RNA_def_property_update(prop, NC_SPACE | ND_SPACE_GRAPH, NULL);

  prop = RNA_def_property(srna, "use_realtime_update", PROP_BOOLEAN, PROP_NONE);
  RNA_def_property_boolean_negative_sdna(prop, NULL, "flag", SIPO_NOREALTIMEUPDATES);
  RNA_def_property_ui_text(
      prop,
      "Realtime Updates",
      "When transforming keyframes, changes to the animation data are flushed to other views");
  RNA_def_property_update(prop, NC_SPACE | ND_SPACE_GRAPH, NULL);

  /* cursor */
  prop = RNA_def_property(srna, "show_cursor", PROP_BOOLEAN, PROP_NONE);
  RNA_def_property_boolean_negative_sdna(prop, NULL, "flag", SIPO_NODRAWCURSOR);
  RNA_def_property_ui_text(prop, "Show Cursor", "Show 2D cursor");
  RNA_def_property_update(prop, NC_SPACE | ND_SPACE_GRAPH, NULL);

  prop = RNA_def_property(srna, "cursor_position_x", PROP_FLOAT, PROP_NONE);
  RNA_def_property_float_sdna(prop, NULL, "cursorTime");
  RNA_def_property_ui_text(
      prop, "Cursor X-Value", "Graph Editor 2D-Value cursor - X-Value component");
  RNA_def_property_update(prop, NC_SPACE | ND_SPACE_GRAPH, NULL);

  prop = RNA_def_property(srna, "cursor_position_y", PROP_FLOAT, PROP_NONE);
  RNA_def_property_float_sdna(prop, NULL, "cursorVal");
  RNA_def_property_ui_text(
      prop, "Cursor Y-Value", "Graph Editor 2D-Value cursor - Y-Value component");
  RNA_def_property_update(prop, NC_SPACE | ND_SPACE_GRAPH, NULL);

  prop = RNA_def_property(srna, "pivot_point", PROP_ENUM, PROP_NONE);
  RNA_def_property_enum_sdna(prop, NULL, "around");
  RNA_def_property_enum_items(prop, gpivot_items);
  RNA_def_property_ui_text(prop, "Pivot Point", "Pivot center for rotation/scaling");
  RNA_def_property_update(prop, NC_SPACE | ND_SPACE_GRAPH, NULL);

  /* Dope-sheet. */
  prop = RNA_def_property(srna, "dopesheet", PROP_POINTER, PROP_NONE);
  RNA_def_property_struct_type(prop, "DopeSheet");
  RNA_def_property_pointer_sdna(prop, NULL, "ads");
  RNA_def_property_ui_text(prop, "Dope Sheet", "Settings for filtering animation data");

  /* Auto-snap. */
  prop = RNA_def_property(srna, "auto_snap", PROP_ENUM, PROP_NONE);
  RNA_def_property_enum_sdna(prop, NULL, "autosnap");
  RNA_def_property_enum_items(prop, autosnap_items);
  RNA_def_property_ui_text(
      prop, "Auto Snap", "Automatic time snapping settings for transformations");
  RNA_def_property_update(prop, NC_SPACE | ND_SPACE_GRAPH, NULL);

  /* Read-only state info. */
  prop = RNA_def_property(srna, "has_ghost_curves", PROP_BOOLEAN, PROP_NONE);
  RNA_def_property_boolean_funcs(prop, "rna_SpaceGraphEditor_has_ghost_curves_get", NULL);
  RNA_def_property_clear_flag(prop, PROP_EDITABLE);
  RNA_def_property_ui_text(
      prop, "Has Ghost Curves", "Graph Editor instance has some ghost curves stored");

  /* Normalize curves. */
  prop = RNA_def_property(srna, "use_normalization", PROP_BOOLEAN, PROP_NONE);
  RNA_def_property_boolean_sdna(prop, NULL, "flag", SIPO_NORMALIZE);
  RNA_def_property_ui_text(prop,
                           "Use Normalization",
                           "Display curves in normalized range from -1 to 1, "
                           "for easier editing of multiple curves with different ranges");
  RNA_def_property_update(prop, NC_SPACE | ND_SPACE_GRAPH, NULL);

  prop = RNA_def_property(srna, "use_auto_normalization", PROP_BOOLEAN, PROP_NONE);
  RNA_def_property_boolean_negative_sdna(prop, NULL, "flag", SIPO_NORMALIZE_FREEZE);
  RNA_def_property_ui_text(prop,
                           "Auto Normalization",
                           "Automatically recalculate curve normalization on every curve edit");
  RNA_def_property_update(prop, NC_SPACE | ND_SPACE_GRAPH, NULL);
}

static void rna_def_space_nla(BlenderRNA *brna)
{
  StructRNA *srna;
  PropertyRNA *prop;

  srna = RNA_def_struct(brna, "SpaceNLA", "Space");
  RNA_def_struct_sdna(srna, "SpaceNla");
  RNA_def_struct_ui_text(srna, "Space Nla Editor", "NLA editor space data");

  rna_def_space_generic_show_region_toggles(
      srna, (1 << RGN_TYPE_UI) | (1 << RGN_TYPE_CHANNELS)); /*bfa - channels*/

  /* display */
  prop = RNA_def_property(srna, "show_seconds", PROP_BOOLEAN, PROP_NONE);
  RNA_def_property_boolean_sdna(prop, NULL, "flag", SNLA_DRAWTIME);
  RNA_def_property_ui_text(prop, "Show Seconds", "Show timing in seconds not frames");
  RNA_def_property_update(prop, NC_SPACE | ND_SPACE_NLA, NULL);

  prop = RNA_def_property(srna, "show_strip_curves", PROP_BOOLEAN, PROP_NONE);
  RNA_def_property_boolean_negative_sdna(prop, NULL, "flag", SNLA_NOSTRIPCURVES);
  RNA_def_property_ui_text(prop, "Show Control F-Curves", "Show influence F-Curves on strips");
  RNA_def_property_update(prop, NC_SPACE | ND_SPACE_NLA, NULL);

  prop = RNA_def_property(srna, "show_local_markers", PROP_BOOLEAN, PROP_NONE);
  RNA_def_property_boolean_negative_sdna(prop, NULL, "flag", SNLA_NOLOCALMARKERS);
  RNA_def_property_ui_text(
      prop,
      "Show Local Markers",
      "Show action-local markers on the strips, useful when synchronizing timing across strips");
  RNA_def_property_update(prop, NC_SPACE | ND_SPACE_NLA, NULL);

  prop = RNA_def_property(srna, "show_markers", PROP_BOOLEAN, PROP_NONE);
  RNA_def_property_boolean_sdna(prop, NULL, "flag", SNLA_SHOW_MARKERS);
  RNA_def_property_ui_text(
      prop,
      "Show Markers",
      "If any exists, show markers in a separate row at the bottom of the editor");
  RNA_def_property_update(prop, NC_SPACE | ND_SPACE_NLA, NULL);

  /* editing */
  prop = RNA_def_property(srna, "use_realtime_update", PROP_BOOLEAN, PROP_NONE);
  RNA_def_property_boolean_negative_sdna(prop, NULL, "flag", SNLA_NOREALTIMEUPDATES);
  RNA_def_property_ui_text(
      prop,
      "Realtime Updates",
      "When transforming strips, changes to the animation data are flushed to other views");
  RNA_def_property_update(prop, NC_SPACE | ND_SPACE_NLA, NULL);

  /* dopesheet */
  prop = RNA_def_property(srna, "dopesheet", PROP_POINTER, PROP_NONE);
  RNA_def_property_struct_type(prop, "DopeSheet");
  RNA_def_property_pointer_sdna(prop, NULL, "ads");
  RNA_def_property_ui_text(prop, "Dope Sheet", "Settings for filtering animation data");

  /* autosnap */
  prop = RNA_def_property(srna, "auto_snap", PROP_ENUM, PROP_NONE);
  RNA_def_property_enum_sdna(prop, NULL, "autosnap");
  RNA_def_property_enum_items(prop, autosnap_items);
  RNA_def_property_ui_text(
      prop, "Auto Snap", "Automatic time snapping settings for transformations");
  RNA_def_property_update(prop, NC_SPACE | ND_SPACE_NLA, NULL);
}

static void rna_def_console_line(BlenderRNA *brna)
{
  static const EnumPropertyItem console_line_type_items[] = {
      {CONSOLE_LINE_OUTPUT, "OUTPUT", 0, "Output", ""},
      {CONSOLE_LINE_INPUT, "INPUT", 0, "Input", ""},
      {CONSOLE_LINE_INFO, "INFO", 0, "Info", ""},
      {CONSOLE_LINE_ERROR, "ERROR", 0, "Error", ""},
      {0, NULL, 0, NULL, NULL},
  };

  StructRNA *srna;
  PropertyRNA *prop;

  srna = RNA_def_struct(brna, "ConsoleLine", NULL);
  RNA_def_struct_ui_text(srna, "Console Input", "Input line for the interactive console");

  prop = RNA_def_property(srna, "body", PROP_STRING, PROP_NONE);
  RNA_def_property_string_funcs(
      prop, "rna_ConsoleLine_body_get", "rna_ConsoleLine_body_length", "rna_ConsoleLine_body_set");
  RNA_def_property_ui_text(prop, "Line", "Text in the line");
  RNA_def_property_update(prop, NC_SPACE | ND_SPACE_CONSOLE, NULL);
  RNA_def_property_translation_context(prop, BLT_I18NCONTEXT_ID_TEXT);

  prop = RNA_def_property(
      srna, "current_character", PROP_INT, PROP_NONE); /* copied from text editor */
  RNA_def_property_int_sdna(prop, NULL, "cursor");
  RNA_def_property_int_funcs(prop, NULL, NULL, "rna_ConsoleLine_cursor_index_range");
  RNA_def_property_update(prop, NC_SPACE | ND_SPACE_CONSOLE, NULL);

  prop = RNA_def_property(srna, "type", PROP_ENUM, PROP_NONE);
  RNA_def_property_enum_sdna(prop, NULL, "type");
  RNA_def_property_enum_items(prop, console_line_type_items);
  RNA_def_property_ui_text(prop, "Type", "Console line type when used in scrollback");
}

static void rna_def_space_console(BlenderRNA *brna)
{
  StructRNA *srna;
  PropertyRNA *prop;

  srna = RNA_def_struct(brna, "SpaceConsole", "Space");
  RNA_def_struct_sdna(srna, "SpaceConsole");
  RNA_def_struct_ui_text(srna, "Space Console", "Interactive python console");

  /* display */
  prop = RNA_def_property(srna, "font_size", PROP_INT, PROP_NONE); /* copied from text editor */
  RNA_def_property_int_sdna(prop, NULL, "lheight");
  RNA_def_property_range(prop, 8, 32);
  RNA_def_property_ui_text(prop, "Font Size", "Font size to use for displaying the text");
  RNA_def_property_update(prop, 0, "rna_SpaceConsole_rect_update");

  prop = RNA_def_property(
      srna, "select_start", PROP_INT, PROP_UNSIGNED); /* copied from text editor */
  RNA_def_property_int_sdna(prop, NULL, "sel_start");
  RNA_def_property_update(prop, NC_SPACE | ND_SPACE_CONSOLE, NULL);

  prop = RNA_def_property(
      srna, "select_end", PROP_INT, PROP_UNSIGNED); /* copied from text editor */
  RNA_def_property_int_sdna(prop, NULL, "sel_end");
  RNA_def_property_update(prop, NC_SPACE | ND_SPACE_CONSOLE, NULL);

  prop = RNA_def_property(srna, "prompt", PROP_STRING, PROP_NONE);
  RNA_def_property_ui_text(prop, "Prompt", "Command line prompt");

  prop = RNA_def_property(srna, "language", PROP_STRING, PROP_NONE);
  RNA_def_property_ui_text(prop, "Language", "Command line prompt language");

  prop = RNA_def_property(srna, "history", PROP_COLLECTION, PROP_NONE);
  RNA_def_property_collection_sdna(prop, NULL, "history", NULL);
  RNA_def_property_struct_type(prop, "ConsoleLine");
  RNA_def_property_ui_text(prop, "History", "Command history");

  prop = RNA_def_property(srna, "scrollback", PROP_COLLECTION, PROP_NONE);
  RNA_def_property_collection_sdna(prop, NULL, "scrollback", NULL);
  RNA_def_property_struct_type(prop, "ConsoleLine");
  RNA_def_property_ui_text(prop, "Output", "Command output");
}

/* Filter for datablock types in link/append. */
static void rna_def_fileselect_idfilter(BlenderRNA *brna)
{

  StructRNA *srna = RNA_def_struct(brna, "FileSelectIDFilter", NULL);
  RNA_def_struct_sdna(srna, "FileSelectParams");
  RNA_def_struct_nested(brna, srna, "FileSelectParams");
  RNA_def_struct_ui_text(
      srna, "File Select ID Filter", "Which ID types to show/hide, when browsing a library");

  const struct IDFilterEnumPropertyItem *individual_ids_and_categories[] = {
      rna_enum_id_type_filter_items,
      rna_enum_space_file_id_filter_categories,
      NULL,
  };
  for (uint i = 0; individual_ids_and_categories[i]; i++) {
    for (int j = 0; individual_ids_and_categories[i][j].identifier; j++) {
      PropertyRNA *prop = RNA_def_property(
          srna, individual_ids_and_categories[i][j].identifier, PROP_BOOLEAN, PROP_NONE);
      RNA_def_property_boolean_sdna(
          prop, NULL, "filter_id", individual_ids_and_categories[i][j].flag);
      RNA_def_property_ui_text(prop,
                               individual_ids_and_categories[i][j].name,
                               individual_ids_and_categories[i][j].description);
      RNA_def_property_ui_icon(prop, individual_ids_and_categories[i][j].icon, 0);
      RNA_def_property_update(prop, NC_SPACE | ND_SPACE_FILE_PARAMS, NULL);
    }
  }
}

static void rna_def_fileselect_entry(BlenderRNA *brna)
{
  PropertyRNA *prop;
  StructRNA *srna = RNA_def_struct(brna, "FileSelectEntry", NULL);
  RNA_def_struct_sdna(srna, "FileDirEntry");
  RNA_def_struct_ui_text(srna, "File Select Entry", "A file viewable in the File Browser");

  prop = RNA_def_property(srna, "name", PROP_STRING, PROP_NONE);
  RNA_def_property_editable_func(prop, "rna_FileBrowser_FileSelectEntry_name_editable");
  RNA_def_property_clear_flag(prop, PROP_EDITABLE);
  RNA_def_property_string_funcs(prop,
                                "rna_FileBrowser_FileSelectEntry_name_get",
                                "rna_FileBrowser_FileSelectEntry_name_length",
                                NULL);
  RNA_def_property_ui_text(prop, "Name", "");
  RNA_def_struct_name_property(srna, prop);

  prop = RNA_def_property(srna, "relative_path", PROP_STRING, PROP_NONE);
  RNA_def_property_string_funcs(prop,
                                "rna_FileBrowser_FileSelectEntry_relative_path_get",
                                "rna_FileBrowser_FileSelectEntry_relative_path_length",
                                NULL);
  RNA_def_property_ui_text(prop,
                           "Relative Path",
                           "Path relative to the directory currently displayed in the File "
                           "Browser (includes the file name)");
  RNA_def_property_clear_flag(prop, PROP_EDITABLE);

  prop = RNA_def_property(srna, "id_type", PROP_ENUM, PROP_NONE);
  RNA_def_property_enum_items(prop, rna_enum_id_type_items);
  RNA_def_property_enum_funcs(prop,
                              "rna_FileBrowser_FileSelectEntry_id_type_get",
                              NULL,
                              "rna_FileBrowser_FileSelectEntry_id_type_itemf");
  RNA_def_property_clear_flag(prop, PROP_EDITABLE);
  RNA_def_property_ui_text(
      prop,
      "Data-block Type",
      "The type of the data-block, if the file represents one ('NONE' otherwise)");

  prop = RNA_def_property(srna, "local_id", PROP_POINTER, PROP_NONE);
  RNA_def_property_struct_type(prop, "ID");
  RNA_def_property_pointer_funcs(
      prop, "rna_FileBrowser_FileSelectEntry_local_id_get", NULL, NULL, NULL);
  RNA_def_property_ui_text(prop,
                           "",
                           "The local data-block this file represents; only valid if that is a "
                           "data-block in this file");
  RNA_def_property_flag(prop, PROP_HIDDEN);

  prop = RNA_def_int(
      srna,
      "preview_icon_id",
      0,
      INT_MIN,
      INT_MAX,
      "Icon ID",
      "Unique integer identifying the preview of this file as an icon (zero means invalid)",
      INT_MIN,
      INT_MAX);
  RNA_def_property_clear_flag(prop, PROP_EDITABLE);
  RNA_def_property_int_funcs(
      prop, "rna_FileBrowser_FileSelectEntry_preview_icon_id_get", NULL, NULL);

  prop = RNA_def_property(srna, "asset_data", PROP_POINTER, PROP_NONE);
  RNA_def_property_struct_type(prop, "AssetMetaData");
  RNA_def_property_pointer_funcs(
      prop, "rna_FileBrowser_FileSelectEntry_asset_data_get", NULL, NULL, NULL);
  RNA_def_property_ui_text(
      prop, "Asset Data", "Asset data, valid if the file represents an asset");
}

static void rna_def_fileselect_params(BlenderRNA *brna)
{
  StructRNA *srna;
  PropertyRNA *prop;

  static const EnumPropertyItem file_display_items[] = {
      {FILE_VERTICALDISPLAY,
       "LIST_VERTICAL",
       ICON_LONGDISPLAY,
       "Vertical List",
       "Display files as a vertical list"},
      {FILE_HORIZONTALDISPLAY,
       "LIST_HORIZONTAL",
       ICON_SHORTDISPLAY,
       "Horizontal List",
       "Display files as a horizontal list"},
      {FILE_IMGDISPLAY, "THUMBNAIL", ICON_IMGDISPLAY, "Thumbnails", "Display files as thumbnails"},
      {0, NULL, 0, NULL, NULL},
  };

  static const EnumPropertyItem display_size_items[] = {
      {64, "TINY", 0, "Tiny", ""},
      {96, "SMALL", 0, "Small", ""},
      {128, "NORMAL", 0, "Regular", ""},
      {192, "LARGE", 0, "Large", ""},
      {0, NULL, 0, NULL, NULL},
  };

  srna = RNA_def_struct(brna, "FileSelectParams", NULL);
  RNA_def_struct_path_func(srna, "rna_FileSelectParams_path");
  RNA_def_struct_ui_text(srna, "File Select Parameters", "File Select Parameters");

  prop = RNA_def_property(srna, "title", PROP_STRING, PROP_NONE);
  RNA_def_property_string_sdna(prop, NULL, "title");
  RNA_def_property_ui_text(prop, "Title", "Title for the file browser");
  RNA_def_property_clear_flag(prop, PROP_EDITABLE);

  /* Use BYTESTRING rather than DIRPATH as subtype so UI code doesn't add OT_directory_browse
   * button when displaying this prop in the file browser (it would just open a file browser). That
   * should be the only effective difference between the two. */
  prop = RNA_def_property(srna, "directory", PROP_STRING, PROP_BYTESTRING);
  RNA_def_property_string_sdna(prop, NULL, "dir");
  RNA_def_property_ui_text(prop, "Directory", "Directory displayed in the file browser");
  RNA_def_property_update(prop, NC_SPACE | ND_SPACE_FILE_PARAMS, NULL);

  prop = RNA_def_property(srna, "filename", PROP_STRING, PROP_FILENAME);
  RNA_def_property_string_sdna(prop, NULL, "file");
  RNA_def_property_ui_text(prop, "File Name", "Active file in the file browser");
  RNA_def_property_editable_func(prop, "rna_FileSelectParams_filename_editable");
  RNA_def_property_update(prop, NC_SPACE | ND_SPACE_FILE_PARAMS, NULL);

  prop = RNA_def_property(srna, "use_library_browsing", PROP_BOOLEAN, PROP_NONE);
  RNA_def_property_ui_text(
      prop, "Library Browser", "Whether we may browse blender files' content or not");
  RNA_def_property_clear_flag(prop, PROP_EDITABLE);
  RNA_def_property_boolean_funcs(prop, "rna_FileSelectParams_use_lib_get", NULL);

  prop = RNA_def_property(srna, "display_type", PROP_ENUM, PROP_NONE);
  RNA_def_property_enum_sdna(prop, NULL, "display");
  RNA_def_property_enum_items(prop, file_display_items);
  RNA_def_property_ui_text(prop, "Display Mode", "Display mode for the file list");
  RNA_def_property_update(prop, NC_SPACE | ND_SPACE_FILE_PARAMS, NULL);

  prop = RNA_def_property(srna, "recursion_level", PROP_ENUM, PROP_NONE);
  RNA_def_property_enum_items(prop, fileselectparams_recursion_level_items);
  RNA_def_property_enum_funcs(prop, NULL, NULL, "rna_FileSelectParams_recursion_level_itemf");
  RNA_def_property_ui_text(prop, "Recursion", "Numbers of dirtree levels to show simultaneously");
  RNA_def_property_update(prop, NC_SPACE | ND_SPACE_FILE_PARAMS, NULL);

  prop = RNA_def_property(srna, "show_details_size", PROP_BOOLEAN, PROP_NONE);
  RNA_def_property_boolean_sdna(prop, NULL, "details_flags", FILE_DETAILS_SIZE);
  RNA_def_property_ui_text(prop, "File Size", "Show a column listing the size of each file");
  RNA_def_property_update(prop, NC_SPACE | ND_SPACE_FILE_PARAMS, NULL);

  prop = RNA_def_property(srna, "show_details_datetime", PROP_BOOLEAN, PROP_NONE);
  RNA_def_property_boolean_sdna(prop, NULL, "details_flags", FILE_DETAILS_DATETIME);
  RNA_def_property_ui_text(
      prop,
      "File Modification Date",
      "Show a column listing the date and time of modification for each file");
  RNA_def_property_update(prop, NC_SPACE | ND_SPACE_FILE_PARAMS, NULL);

  prop = RNA_def_property(srna, "use_filter", PROP_BOOLEAN, PROP_NONE);
  RNA_def_property_boolean_sdna(prop, NULL, "flag", FILE_FILTER);
  RNA_def_property_ui_text(prop, "Filter Files", "Enable filtering of files");
  RNA_def_property_update(prop, NC_SPACE | ND_SPACE_FILE_PARAMS, NULL);

  prop = RNA_def_property(srna, "show_hidden", PROP_BOOLEAN, PROP_NONE);
  RNA_def_property_boolean_negative_sdna(prop, NULL, "flag", FILE_HIDE_DOT);
  RNA_def_property_ui_text(prop, "Show Hidden", "Show hidden dot files");
  RNA_def_property_update(prop, NC_SPACE | ND_SPACE_FILE_PARAMS, NULL);

  prop = RNA_def_property(srna, "sort_method", PROP_ENUM, PROP_NONE);
  RNA_def_property_enum_sdna(prop, NULL, "sort");
  RNA_def_property_enum_items(prop, rna_enum_fileselect_params_sort_items);
  RNA_def_property_ui_text(prop, "Sort", "");
  RNA_def_property_update(prop, NC_SPACE | ND_SPACE_FILE_PARAMS, NULL);

  prop = RNA_def_property(srna, "use_sort_invert", PROP_BOOLEAN, PROP_NONE);
  RNA_def_property_boolean_sdna(prop, NULL, "flag", FILE_SORT_INVERT);
  RNA_def_property_ui_text(
      prop, "Reverse Sorting", "Sort items descending, from highest value to lowest");
  RNA_def_property_update(prop, NC_SPACE | ND_SPACE_FILE_PARAMS, NULL);

  prop = RNA_def_property(srna, "use_filter_image", PROP_BOOLEAN, PROP_NONE);
  RNA_def_property_boolean_sdna(prop, NULL, "filter", FILE_TYPE_IMAGE);
  RNA_def_property_ui_text(prop, "Filter Images", "Show image files");
  RNA_def_property_ui_icon(prop, ICON_FILE_IMAGE, 0);
  RNA_def_property_update(prop, NC_SPACE | ND_SPACE_FILE_PARAMS, NULL);

  prop = RNA_def_property(srna, "use_filter_blender", PROP_BOOLEAN, PROP_NONE);
  RNA_def_property_boolean_sdna(prop, NULL, "filter", FILE_TYPE_BLENDER);
  RNA_def_property_ui_text(prop, "Filter Blender", "Show .blend files");
  RNA_def_property_ui_icon(prop, ICON_FILE_BLEND, 0);
  RNA_def_property_update(prop, NC_SPACE | ND_SPACE_FILE_PARAMS, NULL);

  prop = RNA_def_property(srna, "use_filter_backup", PROP_BOOLEAN, PROP_NONE);
  RNA_def_property_boolean_sdna(prop, NULL, "filter", FILE_TYPE_BLENDER_BACKUP);
  RNA_def_property_ui_text(
      prop, "Filter Blender Backup Files", "Show .blend1, .blend2, etc. files");
  RNA_def_property_ui_icon(prop, ICON_FILE_BACKUP, 0);
  RNA_def_property_update(prop, NC_SPACE | ND_SPACE_FILE_PARAMS, NULL);

  prop = RNA_def_property(srna, "use_filter_movie", PROP_BOOLEAN, PROP_NONE);
  RNA_def_property_boolean_sdna(prop, NULL, "filter", FILE_TYPE_MOVIE);
  RNA_def_property_ui_text(prop, "Filter Movies", "Show movie files");
  RNA_def_property_ui_icon(prop, ICON_FILE_MOVIE, 0);
  RNA_def_property_update(prop, NC_SPACE | ND_SPACE_FILE_PARAMS, NULL);

  prop = RNA_def_property(srna, "use_filter_script", PROP_BOOLEAN, PROP_NONE);
  RNA_def_property_boolean_sdna(prop, NULL, "filter", FILE_TYPE_PYSCRIPT);
  RNA_def_property_ui_text(prop, "Filter Script", "Show script files");
  RNA_def_property_ui_icon(prop, ICON_FILE_SCRIPT, 0);
  RNA_def_property_update(prop, NC_SPACE | ND_SPACE_FILE_PARAMS, NULL);

  prop = RNA_def_property(srna, "use_filter_font", PROP_BOOLEAN, PROP_NONE);
  RNA_def_property_boolean_sdna(prop, NULL, "filter", FILE_TYPE_FTFONT);
  RNA_def_property_ui_text(prop, "Filter Fonts", "Show font files");
  RNA_def_property_ui_icon(prop, ICON_FILE_FONT, 0);
  RNA_def_property_update(prop, NC_SPACE | ND_SPACE_FILE_PARAMS, NULL);

  prop = RNA_def_property(srna, "use_filter_sound", PROP_BOOLEAN, PROP_NONE);
  RNA_def_property_boolean_sdna(prop, NULL, "filter", FILE_TYPE_SOUND);
  RNA_def_property_ui_text(prop, "Filter Sound", "Show sound files");
  RNA_def_property_ui_icon(prop, ICON_FILE_SOUND, 0);
  RNA_def_property_update(prop, NC_SPACE | ND_SPACE_FILE_PARAMS, NULL);

  prop = RNA_def_property(srna, "use_filter_text", PROP_BOOLEAN, PROP_NONE);
  RNA_def_property_boolean_sdna(prop, NULL, "filter", FILE_TYPE_TEXT);
  RNA_def_property_ui_text(prop, "Filter Text", "Show text files");
  RNA_def_property_ui_icon(prop, ICON_FILE_TEXT, 0);
  RNA_def_property_update(prop, NC_SPACE | ND_SPACE_FILE_PARAMS, NULL);

  prop = RNA_def_property(srna, "use_filter_volume", PROP_BOOLEAN, PROP_NONE);
  RNA_def_property_boolean_sdna(prop, NULL, "filter", FILE_TYPE_VOLUME);
  RNA_def_property_ui_text(prop, "Filter Volume", "Show 3D volume files");
  RNA_def_property_ui_icon(prop, ICON_VOLUME_DATA, 0);
  RNA_def_property_update(prop, NC_SPACE | ND_SPACE_FILE_PARAMS, NULL);

  prop = RNA_def_property(srna, "use_filter_folder", PROP_BOOLEAN, PROP_NONE);
  RNA_def_property_boolean_sdna(prop, NULL, "filter", FILE_TYPE_FOLDER);
  RNA_def_property_ui_text(prop, "Filter Folder", "Show folders");
  RNA_def_property_ui_icon(prop, ICON_FILE_FOLDER, 0);
  RNA_def_property_update(prop, NC_SPACE | ND_SPACE_FILE_PARAMS, NULL);

  prop = RNA_def_property(srna, "use_filter_blendid", PROP_BOOLEAN, PROP_NONE);
  RNA_def_property_boolean_sdna(prop, NULL, "filter", FILE_TYPE_BLENDERLIB);
  RNA_def_property_ui_text(
      prop, "Filter Blender IDs", "Show .blend files items (objects, materials, etc.)");
  RNA_def_property_ui_icon(prop, ICON_BLENDER, 0);
  RNA_def_property_update(prop, NC_SPACE | ND_SPACE_FILE_PARAMS, NULL);

  prop = RNA_def_property(srna, "use_filter_asset_only", PROP_BOOLEAN, PROP_NONE);
  RNA_def_property_boolean_sdna(prop, NULL, "flag", FILE_ASSETS_ONLY);
  RNA_def_property_ui_text(
      prop, "Only Assets", "Hide .blend files items that are not data-blocks with asset metadata");
  RNA_def_property_update(prop, NC_SPACE | ND_SPACE_FILE_PARAMS, NULL);

  prop = RNA_def_property(srna, "filter_id", PROP_POINTER, PROP_NONE);
  RNA_def_property_flag(prop, PROP_NEVER_NULL);
  RNA_def_property_struct_type(prop, "FileSelectIDFilter");
  RNA_def_property_pointer_funcs(prop, "rna_FileSelectParams_filter_id_get", NULL, NULL, NULL);
  RNA_def_property_ui_text(
      prop, "Filter ID Types", "Which ID types to show/hide, when browsing a library");

  prop = RNA_def_property(srna, "filter_glob", PROP_STRING, PROP_NONE);
  RNA_def_property_string_sdna(prop, NULL, "filter_glob");
  RNA_def_property_ui_text(prop,
                           "Extension Filter",
                           "UNIX shell-like filename patterns matching, supports wildcards ('*') "
                           "and list of patterns separated by ';'");
  RNA_def_property_string_funcs(prop, NULL, NULL, "rna_FileSelectPrams_filter_glob_set");
  RNA_def_property_update(prop, NC_SPACE | ND_SPACE_FILE_LIST, NULL);

  prop = RNA_def_property(srna, "filter_search", PROP_STRING, PROP_NONE);
  RNA_def_property_string_sdna(prop, NULL, "filter_search");
  RNA_def_property_ui_text(prop, "Name Filter", "Filter by name, supports '*' wildcard");
  RNA_def_property_flag(prop, PROP_TEXTEDIT_UPDATE);
  RNA_def_property_update(prop, NC_SPACE | ND_SPACE_FILE_LIST, NULL);

  prop = RNA_def_property(srna, "display_size", PROP_ENUM, PROP_NONE);
  RNA_def_property_enum_sdna(prop, NULL, "thumbnail_size");
  RNA_def_property_enum_items(prop, display_size_items);
  RNA_def_property_ui_text(prop,
                           "Display Size",
                           "Change the size of the display (width of columns or thumbnails size)");
  RNA_def_property_update(prop, NC_SPACE | ND_SPACE_FILE_LIST, NULL);
}

static void rna_def_fileselect_asset_params(BlenderRNA *brna)
{
  StructRNA *srna;
  PropertyRNA *prop;

<<<<<<< HEAD
  /* XXX copied from rna_enum_id_type_filter_items. */
  static const EnumPropertyItem asset_category_items[] = {
      {FILTER_ID_SCE, "SCENES", ICON_SCENE_DATA, "Scenes", "Show scenes"},
      {FILTER_ID_AC, "ANIMATIONS", ICON_ANIM_DATA, "Animations", "Show animation data"},
      {FILTER_ID_OB | FILTER_ID_GR,
       "OBJECTS_AND_COLLECTIONS",
       ICON_GROUP,
       "Objects & Collections",
       "Show objects and collections"},
      {FILTER_ID_AR | FILTER_ID_CU | FILTER_ID_LT | FILTER_ID_MB | FILTER_ID_ME
       /* XXX avoid warning */
       // | FILTER_ID_HA | FILTER_ID_PT | FILTER_ID_VO
       ,
       "GEOMETRY",
       ICON_MESH_DATA,
       "Geometry",
       "Show meshes, curves, lattice, armatures and metaballs data"},
      {FILTER_ID_LS | FILTER_ID_MA | FILTER_ID_NT | FILTER_ID_TE,
       "SHADING",
       ICON_MATERIAL_DATA,
       "Shading",
       "Show materials, nodetrees, textures and Freestyle's linestyles"},
      {FILTER_ID_IM | FILTER_ID_MC | FILTER_ID_MSK | FILTER_ID_SO,
       "IMAGES_AND_SOUNDS",
       ICON_IMAGE_DATA,
       "Images & Sounds",
       "Show images, movie clips, sounds and masks"},
      {FILTER_ID_CA | FILTER_ID_LA | FILTER_ID_LP | FILTER_ID_SPK | FILTER_ID_WO,
       "ENVIRONMENTS",
       ICON_WORLD,
       "Environment",
       "Show worlds, lights, cameras and speakers"},
      {FILTER_ID_BR | FILTER_ID_GD | FILTER_ID_PA | FILTER_ID_PAL | FILTER_ID_PC | FILTER_ID_TXT |
           FILTER_ID_VF | FILTER_ID_CF | FILTER_ID_WS,
       "MISC",
       ICON_GREASEPENCIL,
       "Miscellaneous",
       "Show other data types"},
      {0, NULL, 0, NULL, NULL},
  };

=======
>>>>>>> bc1b23d0
  static const EnumPropertyItem asset_import_type_items[] = {
      {FILE_ASSET_IMPORT_LINK, "LINK", 0, "Link", "Import the assets as linked data-block"},
      {FILE_ASSET_IMPORT_APPEND,
       "APPEND",
       0,
       "Append",
       "Import the assets as copied data-block, with no link to the original asset data-block"},
      {FILE_ASSET_IMPORT_APPEND_REUSE,
       "APPEND_REUSE",
       0,
       "Append (Reuse Data)",
       "Import the assets as copied data-block while avoiding multiple copies of nested, "
       "typically heavy data. For example the textures of a material asset, or the mesh of an "
       "object asset, don't have to be copied every time this asset is imported. The instances of "
       "the asset share the data instead"},
      {0, NULL, 0, NULL, NULL},
  };

  srna = RNA_def_struct(brna, "FileAssetSelectParams", "FileSelectParams");
  RNA_def_struct_ui_text(
      srna, "Asset Select Parameters", "Settings for the file selection in Asset Browser mode");

  prop = rna_def_asset_library_reference_common(srna,
                                                "rna_FileAssetSelectParams_asset_library_get",
                                                "rna_FileAssetSelectParams_asset_library_set");
  RNA_def_property_ui_text(prop, "Asset Library", "");
  RNA_def_property_update(prop, NC_SPACE | ND_SPACE_FILE_PARAMS, NULL);

  prop = RNA_def_property(srna, "catalog_id", PROP_STRING, PROP_NONE);
  RNA_def_property_string_funcs(prop,
                                "rna_FileAssetSelectParams_catalog_id_get",
                                "rna_FileAssetSelectParams_catalog_id_length",
                                NULL);
  RNA_def_property_clear_flag(prop, PROP_EDITABLE);
  RNA_def_property_ui_text(prop, "Catalog UUID", "The UUID of the catalog shown in the browser");

  prop = RNA_def_property(srna, "import_type", PROP_ENUM, PROP_NONE);
  RNA_def_property_enum_items(prop, asset_import_type_items);
  RNA_def_property_ui_text(prop, "Import Type", "Determine how the asset will be imported");
  /* Asset drag info saved by buttons stores the import type, so the space must redraw when import
   * type changes. */
  RNA_def_property_update(prop, NC_SPACE | ND_SPACE_FILE_LIST, NULL);
}

static void rna_def_filemenu_entry(BlenderRNA *brna)
{
  StructRNA *srna;
  PropertyRNA *prop;

  srna = RNA_def_struct(brna, "FileBrowserFSMenuEntry", NULL);
  RNA_def_struct_sdna(srna, "FSMenuEntry");
  RNA_def_struct_ui_text(srna, "File Select Parameters", "File Select Parameters");

  prop = RNA_def_property(srna, "path", PROP_STRING, PROP_FILEPATH);
  RNA_def_property_string_funcs(prop,
                                "rna_FileBrowser_FSMenuEntry_path_get",
                                "rna_FileBrowser_FSMenuEntry_path_length",
                                "rna_FileBrowser_FSMenuEntry_path_set");
  RNA_def_property_ui_text(prop, "Path", "");

  prop = RNA_def_property(srna, "name", PROP_STRING, PROP_NONE);
  RNA_def_property_string_funcs(prop,
                                "rna_FileBrowser_FSMenuEntry_name_get",
                                "rna_FileBrowser_FSMenuEntry_name_length",
                                "rna_FileBrowser_FSMenuEntry_name_set");
  RNA_def_property_editable_func(prop, "rna_FileBrowser_FSMenuEntry_name_get_editable");
  RNA_def_property_ui_text(prop, "Name", "");
  RNA_def_struct_name_property(srna, prop);

  prop = RNA_def_property(srna, "icon", PROP_INT, PROP_NONE);
  RNA_def_property_int_funcs(
      prop, "rna_FileBrowser_FSMenuEntry_icon_get", "rna_FileBrowser_FSMenuEntry_icon_set", NULL);
  RNA_def_property_ui_text(prop, "Icon", "");

  prop = RNA_def_property(srna, "use_save", PROP_BOOLEAN, PROP_NONE);
  RNA_def_property_boolean_funcs(prop, "rna_FileBrowser_FSMenuEntry_use_save_get", NULL);
  RNA_def_property_ui_text(
      prop, "Save", "Whether this path is saved in bookmarks, or generated from OS");
  RNA_def_property_clear_flag(prop, PROP_EDITABLE);

  prop = RNA_def_property(srna, "is_valid", PROP_BOOLEAN, PROP_NONE);
  RNA_def_property_boolean_funcs(prop, "rna_FileBrowser_FSMenuEntry_is_valid_get", NULL);
  RNA_def_property_ui_text(prop, "Valid", "Whether this path is currently reachable");
  RNA_def_property_clear_flag(prop, PROP_EDITABLE);
}

static void rna_def_space_filebrowser(BlenderRNA *brna)
{
  StructRNA *srna;
  PropertyRNA *prop;

  srna = RNA_def_struct(brna, "SpaceFileBrowser", "Space");
  RNA_def_struct_sdna(srna, "SpaceFile");
  RNA_def_struct_ui_text(srna, "Space File Browser", "File browser space data");

  rna_def_space_generic_show_region_toggles(
      srna, (1 << RGN_TYPE_TOOLS) | (1 << RGN_TYPE_UI) | (1 << RGN_TYPE_TOOL_PROPS));

  prop = RNA_def_property(srna, "browse_mode", PROP_ENUM, PROP_NONE);
  RNA_def_property_enum_items(prop, rna_enum_space_file_browse_mode_items);
  RNA_def_property_ui_text(
      prop,
      "Browsing Mode",
      "Type of the File Editor view (regular file browsing or asset browsing)");
  RNA_def_property_update(prop, 0, "rna_SpaceFileBrowser_browse_mode_update");

  prop = RNA_def_property(srna, "params", PROP_POINTER, PROP_NONE);
  RNA_def_property_struct_type(prop, "FileSelectParams");
  RNA_def_property_pointer_funcs(
      prop, "rna_FileBrowser_params_get", NULL, "rna_FileBrowser_params_typef", NULL);
  RNA_def_property_ui_text(
      prop, "Filebrowser Parameter", "Parameters and Settings for the Filebrowser");

  prop = RNA_def_property(srna, "active_operator", PROP_POINTER, PROP_NONE);
  RNA_def_property_pointer_sdna(prop, NULL, "op");
  RNA_def_property_ui_text(prop, "Active Operator", "");

  /* keep this for compatibility with existing presets,
   * not exposed in c++ api because of keyword conflict */
  prop = RNA_def_property(srna, "operator", PROP_POINTER, PROP_NONE);
  RNA_def_property_pointer_sdna(prop, NULL, "op");
  RNA_def_property_ui_text(prop, "Active Operator", "");

  /* bookmarks, recent files etc. */
  prop = RNA_def_collection(srna,
                            "system_folders",
                            "FileBrowserFSMenuEntry",
                            "System Folders",
                            "System's folders (usually root, available hard drives, etc)");
  RNA_def_property_collection_funcs(prop,
                                    "rna_FileBrowser_FSMenuSystem_data_begin",
                                    "rna_FileBrowser_FSMenu_next",
                                    "rna_FileBrowser_FSMenu_end",
                                    "rna_FileBrowser_FSMenu_get",
                                    "rna_FileBrowser_FSMenuSystem_data_length",
                                    NULL,
                                    NULL,
                                    NULL);
  RNA_def_property_clear_flag(prop, PROP_EDITABLE);

  prop = RNA_def_int(srna,
                     "system_folders_active",
                     -1,
                     -1,
                     INT_MAX,
                     "Active System Folder",
                     "Index of active system folder (-1 if none)",
                     -1,
                     INT_MAX);
  RNA_def_property_int_sdna(prop, NULL, "systemnr");
  RNA_def_property_int_funcs(prop,
                             "rna_FileBrowser_FSMenuSystem_active_get",
                             "rna_FileBrowser_FSMenuSystem_active_set",
                             "rna_FileBrowser_FSMenuSystem_active_range");
  RNA_def_property_flag(prop, PROP_CONTEXT_UPDATE);
  RNA_def_property_update(
      prop, NC_SPACE | ND_SPACE_FILE_PARAMS, "rna_FileBrowser_FSMenu_active_update");

  prop = RNA_def_collection(srna,
                            "system_bookmarks",
                            "FileBrowserFSMenuEntry",
                            "System Bookmarks",
                            "System's bookmarks");
  RNA_def_property_collection_funcs(prop,
                                    "rna_FileBrowser_FSMenuSystemBookmark_data_begin",
                                    "rna_FileBrowser_FSMenu_next",
                                    "rna_FileBrowser_FSMenu_end",
                                    "rna_FileBrowser_FSMenu_get",
                                    "rna_FileBrowser_FSMenuSystemBookmark_data_length",
                                    NULL,
                                    NULL,
                                    NULL);
  RNA_def_property_clear_flag(prop, PROP_EDITABLE);

  prop = RNA_def_int(srna,
                     "system_bookmarks_active",
                     -1,
                     -1,
                     INT_MAX,
                     "Active System Bookmark",
                     "Index of active system bookmark (-1 if none)",
                     -1,
                     INT_MAX);
  RNA_def_property_int_sdna(prop, NULL, "system_bookmarknr");
  RNA_def_property_int_funcs(prop,
                             "rna_FileBrowser_FSMenuSystemBookmark_active_get",
                             "rna_FileBrowser_FSMenuSystemBookmark_active_set",
                             "rna_FileBrowser_FSMenuSystemBookmark_active_range");
  RNA_def_property_flag(prop, PROP_CONTEXT_UPDATE);
  RNA_def_property_update(
      prop, NC_SPACE | ND_SPACE_FILE_PARAMS, "rna_FileBrowser_FSMenu_active_update");

  prop = RNA_def_collection(
      srna, "bookmarks", "FileBrowserFSMenuEntry", "Bookmarks", "User's bookmarks");
  RNA_def_property_collection_funcs(prop,
                                    "rna_FileBrowser_FSMenuBookmark_data_begin",
                                    "rna_FileBrowser_FSMenu_next",
                                    "rna_FileBrowser_FSMenu_end",
                                    "rna_FileBrowser_FSMenu_get",
                                    "rna_FileBrowser_FSMenuBookmark_data_length",
                                    NULL,
                                    NULL,
                                    NULL);
  RNA_def_property_clear_flag(prop, PROP_EDITABLE);

  prop = RNA_def_int(srna,
                     "bookmarks_active",
                     -1,
                     -1,
                     INT_MAX,
                     "Active Bookmark",
                     "Index of active bookmark (-1 if none)",
                     -1,
                     INT_MAX);
  RNA_def_property_int_sdna(prop, NULL, "bookmarknr");
  RNA_def_property_int_funcs(prop,
                             "rna_FileBrowser_FSMenuBookmark_active_get",
                             "rna_FileBrowser_FSMenuBookmark_active_set",
                             "rna_FileBrowser_FSMenuBookmark_active_range");
  RNA_def_property_flag(prop, PROP_CONTEXT_UPDATE);
  RNA_def_property_update(
      prop, NC_SPACE | ND_SPACE_FILE_PARAMS, "rna_FileBrowser_FSMenu_active_update");

  prop = RNA_def_collection(
      srna, "recent_folders", "FileBrowserFSMenuEntry", "Recent Folders", "");
  RNA_def_property_collection_funcs(prop,
                                    "rna_FileBrowser_FSMenuRecent_data_begin",
                                    "rna_FileBrowser_FSMenu_next",
                                    "rna_FileBrowser_FSMenu_end",
                                    "rna_FileBrowser_FSMenu_get",
                                    "rna_FileBrowser_FSMenuRecent_data_length",
                                    NULL,
                                    NULL,
                                    NULL);
  RNA_def_property_clear_flag(prop, PROP_EDITABLE);

  prop = RNA_def_int(srna,
                     "recent_folders_active",
                     -1,
                     -1,
                     INT_MAX,
                     "Active Recent Folder",
                     "Index of active recent folder (-1 if none)",
                     -1,
                     INT_MAX);
  RNA_def_property_int_sdna(prop, NULL, "recentnr");
  RNA_def_property_int_funcs(prop,
                             "rna_FileBrowser_FSMenuRecent_active_get",
                             "rna_FileBrowser_FSMenuRecent_active_set",
                             "rna_FileBrowser_FSMenuRecent_active_range");
  RNA_def_property_flag(prop, PROP_CONTEXT_UPDATE);
  RNA_def_property_update(
      prop, NC_SPACE | ND_SPACE_FILE_PARAMS, "rna_FileBrowser_FSMenu_active_update");

  RNA_api_space_filebrowser(srna);
}

static void rna_def_space_info(BlenderRNA *brna)
{
  StructRNA *srna;
  PropertyRNA *prop;

  srna = RNA_def_struct(brna, "SpaceInfo", "Space");
  RNA_def_struct_sdna(srna, "SpaceInfo");
  RNA_def_struct_ui_text(srna, "Space Info", "Info space data");

  /* reporting display */
  prop = RNA_def_property(srna, "show_report_debug", PROP_BOOLEAN, PROP_NONE);
  RNA_def_property_boolean_sdna(prop, NULL, "rpt_mask", INFO_RPT_DEBUG);
  RNA_def_property_ui_text(prop, "Show Debug", "Display debug reporting info");
  RNA_def_property_update(prop, NC_SPACE | ND_SPACE_INFO_REPORT, NULL);

  prop = RNA_def_property(srna, "show_report_info", PROP_BOOLEAN, PROP_NONE);
  RNA_def_property_boolean_sdna(prop, NULL, "rpt_mask", INFO_RPT_INFO);
  RNA_def_property_ui_text(prop, "Show Info", "Display general information");
  RNA_def_property_update(prop, NC_SPACE | ND_SPACE_INFO_REPORT, NULL);

  prop = RNA_def_property(srna, "show_report_operator", PROP_BOOLEAN, PROP_NONE);
  RNA_def_property_boolean_sdna(prop, NULL, "rpt_mask", INFO_RPT_OP);
  RNA_def_property_ui_text(prop, "Show Operator", "Display the operator log");
  RNA_def_property_update(prop, NC_SPACE | ND_SPACE_INFO_REPORT, NULL);

  prop = RNA_def_property(srna, "show_report_warning", PROP_BOOLEAN, PROP_NONE);
  RNA_def_property_boolean_sdna(prop, NULL, "rpt_mask", INFO_RPT_WARN);
  RNA_def_property_ui_text(prop, "Show Warn", "Display warnings");
  RNA_def_property_update(prop, NC_SPACE | ND_SPACE_INFO_REPORT, NULL);

  prop = RNA_def_property(srna, "show_report_error", PROP_BOOLEAN, PROP_NONE);
  RNA_def_property_boolean_sdna(prop, NULL, "rpt_mask", INFO_RPT_ERR);
  RNA_def_property_ui_text(prop, "Show Error", "Display error text");
  RNA_def_property_update(prop, NC_SPACE | ND_SPACE_INFO_REPORT, NULL);
}

static void rna_def_space_userpref(BlenderRNA *brna)
{
  static const EnumPropertyItem filter_type_items[] = {
      {0, "NAME", 0, "Name", "Filter based on the operator name"},
      {1, "KEY", 0, "Key-Binding", "Filter based on key bindings"},
      {0, NULL, 0, NULL, NULL},
  };

  StructRNA *srna;
  PropertyRNA *prop;

  srna = RNA_def_struct(brna, "SpacePreferences", "Space");
  RNA_def_struct_sdna(srna, "SpaceUserPref");
  RNA_def_struct_ui_text(srna, "Space Preferences", "Preferences space data");

  prop = RNA_def_property(srna, "filter_type", PROP_ENUM, PROP_NONE);
  RNA_def_property_enum_sdna(prop, NULL, "filter_type");
  RNA_def_property_enum_items(prop, filter_type_items);
  RNA_def_property_ui_text(prop, "Filter Type", "Filter method");
  RNA_def_property_update(prop, NC_SPACE | ND_SPACE_NODE, NULL);

  prop = RNA_def_property(srna, "filter_text", PROP_STRING, PROP_NONE);
  RNA_def_property_string_sdna(prop, NULL, "filter");
  RNA_def_property_flag(prop, PROP_TEXTEDIT_UPDATE);
  RNA_def_property_ui_text(prop, "Filter", "Search term for filtering in the UI");
}

static void rna_def_node_tree_path(BlenderRNA *brna)
{
  StructRNA *srna;
  PropertyRNA *prop;

  srna = RNA_def_struct(brna, "NodeTreePath", NULL);
  RNA_def_struct_sdna(srna, "bNodeTreePath");
  RNA_def_struct_ui_text(srna, "Node Tree Path", "Element of the node space tree path");

  prop = RNA_def_property(srna, "node_tree", PROP_POINTER, PROP_NONE);
  RNA_def_property_pointer_sdna(prop, NULL, "nodetree");
  RNA_def_property_clear_flag(prop, PROP_EDITABLE);
  RNA_def_property_ui_text(prop, "Node Tree", "Node Tree\nBase node tree from context");
}

static void rna_def_space_node_path_api(BlenderRNA *brna, PropertyRNA *cprop)
{
  StructRNA *srna;
  PropertyRNA *prop, *parm;
  FunctionRNA *func;

  RNA_def_property_srna(cprop, "SpaceNodeEditorPath");
  srna = RNA_def_struct(brna, "SpaceNodeEditorPath", NULL);
  RNA_def_struct_sdna(srna, "SpaceNode");
  RNA_def_struct_ui_text(srna, "Space Node Editor Path", "History of node trees in the editor");

  prop = RNA_def_property(srna, "to_string", PROP_STRING, PROP_NONE);
  RNA_def_property_string_funcs(
      prop, "rna_SpaceNodeEditor_path_get", "rna_SpaceNodeEditor_path_length", NULL);
  RNA_def_property_clear_flag(prop, PROP_EDITABLE);
  RNA_def_struct_ui_text(srna, "Path", "Get the node tree path as a string");

  func = RNA_def_function(srna, "clear", "rna_SpaceNodeEditor_path_clear");
  RNA_def_function_ui_description(func, "Reset the node tree path");
  RNA_def_function_flag(func, FUNC_USE_CONTEXT);

  func = RNA_def_function(srna, "start", "rna_SpaceNodeEditor_path_start");
  RNA_def_function_ui_description(func, "Set the root node tree");
  RNA_def_function_flag(func, FUNC_USE_CONTEXT);
  parm = RNA_def_pointer(func, "node_tree", "NodeTree", "Node Tree", "");
  RNA_def_parameter_flags(parm, 0, PARM_REQUIRED | PARM_RNAPTR);

  func = RNA_def_function(srna, "append", "rna_SpaceNodeEditor_path_append");
  RNA_def_function_ui_description(func, "Append a node group tree to the path");
  RNA_def_function_flag(func, FUNC_USE_CONTEXT);
  parm = RNA_def_pointer(
      func, "node_tree", "NodeTree", "Node Tree", "Node tree to append to the node editor path");
  RNA_def_parameter_flags(parm, 0, PARM_REQUIRED | PARM_RNAPTR);
  parm = RNA_def_pointer(func, "node", "Node", "Node", "Group node linking to this node tree");
  RNA_def_parameter_flags(parm, 0, PARM_RNAPTR);

  func = RNA_def_function(srna, "pop", "rna_SpaceNodeEditor_path_pop");
  RNA_def_function_ui_description(func, "Remove the last node tree from the path");
  RNA_def_function_flag(func, FUNC_USE_CONTEXT);
}

static void rna_def_space_node(BlenderRNA *brna)
{
  StructRNA *srna;
  PropertyRNA *prop;

  static const EnumPropertyItem texture_id_type_items[] = {
      {SNODE_TEX_WORLD, "WORLD", ICON_WORLD, "World", "Edit texture nodes from World"},
      {SNODE_TEX_BRUSH, "BRUSH", ICON_BRUSH_DATA, "Brush", "Edit texture nodes from Brush"},
#  ifdef WITH_FREESTYLE
      {SNODE_TEX_LINESTYLE,
       "LINESTYLE",
       ICON_LINE_DATA,
       "Line Style",
       "Edit texture nodes from Line Style"},
#  endif
      {0, NULL, 0, NULL, NULL},
  };

  static const EnumPropertyItem shader_type_items[] = {
      {SNODE_SHADER_OBJECT, "OBJECT", ICON_OBJECT_DATA, "Object", "Edit shader nodes from Object"},
      {SNODE_SHADER_WORLD, "WORLD", ICON_WORLD, "World", "Edit shader nodes from World"},
#  ifdef WITH_FREESTYLE
      {SNODE_SHADER_LINESTYLE,
       "LINESTYLE",
       ICON_LINE_DATA,
       "Line Style",
       "Edit shader nodes from Line Style"},
#  endif
      {0, NULL, 0, NULL, NULL},
  };

  static const EnumPropertyItem backdrop_channels_items[] = {
      {SNODE_USE_ALPHA,
       "COLOR_ALPHA",
       ICON_IMAGE_RGB_ALPHA,
       "Color and Alpha",
       "Display image with RGB colors and alpha transparency"},
      {0, "COLOR", ICON_IMAGE_RGB, "Color", "Display image with RGB colors"},
      {SNODE_SHOW_ALPHA, "ALPHA", ICON_IMAGE_ALPHA, "Alpha", "Display alpha transparency channel"},
      {SNODE_SHOW_R, "RED", ICON_COLOR_RED, "Red", ""},
      {SNODE_SHOW_G, "GREEN", ICON_COLOR_GREEN, "Green", ""},
      {SNODE_SHOW_B, "BLUE", ICON_COLOR_BLUE, "Blue", ""},
      {0, NULL, 0, NULL, NULL},
  };

  static const EnumPropertyItem insert_ofs_dir_items[] = {
      {SNODE_INSERTOFS_DIR_RIGHT, "RIGHT", 0, "Right"},
      {SNODE_INSERTOFS_DIR_LEFT, "LEFT", 0, "Left"},
      {0, NULL, 0, NULL, NULL},
  };

  static const EnumPropertyItem dummy_items[] = {
      {0, "DUMMY", 0, "", ""},
      {0, NULL, 0, NULL, NULL},
  };

  srna = RNA_def_struct(brna, "SpaceNodeEditor", "Space");
  RNA_def_struct_sdna(srna, "SpaceNode");
  RNA_def_struct_ui_text(srna, "Space Node Editor", "Node editor space data");

  rna_def_space_generic_show_region_toggles(srna, (1 << RGN_TYPE_TOOLS) | (1 << RGN_TYPE_UI));

  prop = RNA_def_property(srna, "tree_type", PROP_ENUM, PROP_NONE);
  RNA_def_property_enum_items(prop, dummy_items);
  RNA_def_property_enum_funcs(prop,
                              "rna_SpaceNodeEditor_tree_type_get",
                              "rna_SpaceNodeEditor_tree_type_set",
                              "rna_SpaceNodeEditor_tree_type_itemf");
  RNA_def_property_ui_text(prop, "Tree Type", "Node tree type to display and edit");
  RNA_def_property_update(prop, NC_SPACE | ND_SPACE_NODE, NULL);

  prop = RNA_def_property(srna, "texture_type", PROP_ENUM, PROP_NONE);
  RNA_def_property_enum_sdna(prop, NULL, "texfrom");
  RNA_def_property_enum_items(prop, texture_id_type_items);
  RNA_def_property_ui_text(prop, "Texture Type", "Type of data to take texture from");
  RNA_def_property_update(prop, NC_SPACE | ND_SPACE_NODE, NULL);

  prop = RNA_def_property(srna, "shader_type", PROP_ENUM, PROP_NONE);
  RNA_def_property_enum_sdna(prop, NULL, "shaderfrom");
  RNA_def_property_enum_items(prop, shader_type_items);
  RNA_def_property_ui_text(prop, "Shader Type", "Type of data to take shader from");
  RNA_def_property_update(prop, NC_SPACE | ND_SPACE_NODE, NULL);

  prop = RNA_def_property(srna, "id", PROP_POINTER, PROP_NONE);
  RNA_def_property_clear_flag(prop, PROP_EDITABLE);
  RNA_def_property_ui_text(prop, "ID", "Data whose nodes are being edited");

  prop = RNA_def_property(srna, "id_from", PROP_POINTER, PROP_NONE);
  RNA_def_property_pointer_sdna(prop, NULL, "from");
  RNA_def_property_clear_flag(prop, PROP_EDITABLE);
  RNA_def_property_ui_text(prop, "ID From", "Data from which the edited data is linked");

  prop = RNA_def_property(srna, "path", PROP_COLLECTION, PROP_NONE);
  RNA_def_property_collection_sdna(prop, NULL, "treepath", NULL);
  RNA_def_property_struct_type(prop, "NodeTreePath");
  RNA_def_property_ui_text(
      prop, "Node Tree Path", "Path from the data to the currently edited node tree");
  rna_def_space_node_path_api(brna, prop);

  prop = RNA_def_property(srna, "node_tree", PROP_POINTER, PROP_NONE);
  RNA_def_property_pointer_funcs(
      prop, NULL, "rna_SpaceNodeEditor_node_tree_set", NULL, "rna_SpaceNodeEditor_node_tree_poll");
  RNA_def_property_pointer_sdna(prop, NULL, "nodetree");
  RNA_def_property_flag(prop, PROP_EDITABLE | PROP_CONTEXT_UPDATE);
  RNA_def_property_ui_text(prop, "Node Tree", "Base node tree from context");
  RNA_def_property_update(prop, NC_SPACE | ND_SPACE_NODE, "rna_SpaceNodeEditor_node_tree_update");

  prop = RNA_def_property(srna, "edit_tree", PROP_POINTER, PROP_NONE);
  RNA_def_property_pointer_sdna(prop, NULL, "edittree");
  RNA_def_property_clear_flag(prop, PROP_EDITABLE);
  RNA_def_property_ui_text(prop, "Edit Tree", "Node tree being displayed and edited");

  prop = RNA_def_property(srna, "pin", PROP_BOOLEAN, PROP_NONE);
  RNA_def_property_boolean_sdna(prop, NULL, "flag", SNODE_PIN);
  RNA_def_property_ui_text(prop, "Pinned", "Use the pinned node tree");
  RNA_def_property_ui_icon(prop, ICON_UNPINNED, 1);
  RNA_def_property_update(prop, NC_SPACE | ND_SPACE_NODE, NULL);

  prop = RNA_def_property(srna, "show_backdrop", PROP_BOOLEAN, PROP_NONE);
  RNA_def_property_boolean_sdna(prop, NULL, "flag", SNODE_BACKDRAW);
  RNA_def_property_ui_text(
      prop, "Backdrop", "Use active Viewer Node output as backdrop for compositing nodes");
  RNA_def_property_update(
      prop, NC_SPACE | ND_SPACE_NODE_VIEW, "rna_SpaceNodeEditor_show_backdrop_update");

  prop = RNA_def_property(srna, "show_annotation", PROP_BOOLEAN, PROP_NONE);
  RNA_def_property_boolean_sdna(prop, NULL, "flag", SNODE_SHOW_GPENCIL);
  RNA_def_property_ui_text(prop, "Show Annotation", "Show annotations for this view");
  RNA_def_property_update(prop, NC_SPACE | ND_SPACE_NODE_VIEW, NULL);

  prop = RNA_def_property(srna, "use_auto_render", PROP_BOOLEAN, PROP_NONE);
  RNA_def_property_boolean_sdna(prop, NULL, "flag", SNODE_AUTO_RENDER);
  RNA_def_property_ui_text(
      prop, "Auto Render", "Re-render and composite changed layers on 3D edits");
  RNA_def_property_update(prop, NC_SPACE | ND_SPACE_NODE_VIEW, NULL);

  prop = RNA_def_property(srna, "backdrop_zoom", PROP_FLOAT, PROP_NONE);
  RNA_def_property_float_sdna(prop, NULL, "zoom");
  RNA_def_property_float_default(prop, 1.0f);
  RNA_def_property_range(prop, 0.01f, FLT_MAX);
  RNA_def_property_ui_range(prop, 0.01, 100, 1, 2);
  RNA_def_property_ui_text(prop, "Backdrop Zoom", "Backdrop zoom factor");
  RNA_def_property_update(prop, NC_SPACE | ND_SPACE_NODE_VIEW, NULL);

  prop = RNA_def_property(srna, "backdrop_offset", PROP_FLOAT, PROP_NONE);
  RNA_def_property_float_sdna(prop, NULL, "xof");
  RNA_def_property_array(prop, 2);
  RNA_def_property_ui_text(prop, "Backdrop Offset", "Backdrop offset");
  RNA_def_property_update(prop, NC_SPACE | ND_SPACE_NODE_VIEW, NULL);

  prop = RNA_def_property(srna, "backdrop_channels", PROP_ENUM, PROP_NONE);
  RNA_def_property_enum_bitflag_sdna(prop, NULL, "flag");
  RNA_def_property_enum_items(prop, backdrop_channels_items);
  RNA_def_property_ui_text(prop, "Display Channels", "Channels of the image to draw");
  RNA_def_property_update(prop, NC_SPACE | ND_SPACE_NODE_VIEW, NULL);
  /* the mx/my "cursor" in the node editor is used only by operators to store the mouse position */
  prop = RNA_def_property(srna, "cursor_location", PROP_FLOAT, PROP_XYZ);
  RNA_def_property_array(prop, 2);
  RNA_def_property_float_funcs(prop,
                               "rna_SpaceNodeEditor_cursor_location_get",
                               "rna_SpaceNodeEditor_cursor_location_set",
                               NULL);
  RNA_def_property_ui_text(prop, "Cursor Location", "Location for adding new nodes");
  RNA_def_property_update(prop, NC_SPACE | ND_SPACE_NODE_VIEW, NULL);

  /* insert offset (called "Auto-offset" in UI) */
  prop = RNA_def_property(srna, "use_insert_offset", PROP_BOOLEAN, PROP_NONE);
  RNA_def_property_boolean_negative_sdna(prop, NULL, "flag", SNODE_SKIP_INSOFFSET);
  RNA_def_property_ui_text(prop,
                           "Auto-offset",
                           "Automatically offset the following or previous nodes in a "
                           "chain when inserting a new node");
  RNA_def_property_ui_icon(prop, ICON_NODE_INSERT_ON, 1);
  RNA_def_property_update(prop, NC_SPACE | ND_SPACE_NODE_VIEW, NULL);

  prop = RNA_def_property(srna, "insert_offset_direction", PROP_ENUM, PROP_NONE);
  RNA_def_property_enum_bitflag_sdna(prop, NULL, "insert_ofs_dir");
  RNA_def_property_enum_items(prop, insert_ofs_dir_items);
  RNA_def_property_ui_text(
      prop, "Auto-offset Direction", "Direction to offset nodes on insertion");
  RNA_def_property_update(prop, NC_SPACE | ND_SPACE_NODE_VIEW, NULL);

  RNA_api_space_node(srna);
}

static void rna_def_space_clip(BlenderRNA *brna)
{
  StructRNA *srna;
  PropertyRNA *prop;

  static const EnumPropertyItem view_items[] = {
      {SC_VIEW_CLIP, "CLIP", ICON_SEQUENCE, "Clip", "Show editing clip preview"},
      {SC_VIEW_GRAPH, "GRAPH", ICON_GRAPH, "Graph", "Show graph view for active element"},
      {SC_VIEW_DOPESHEET,
       "DOPESHEET",
       ICON_ACTION,
       "Dopesheet",
       "Dopesheet view for tracking data"},
      {0, NULL, 0, NULL, NULL},
  };

  static const EnumPropertyItem annotation_source_items[] = {
      {SC_GPENCIL_SRC_CLIP, "CLIP", 0, "Clip", "Show annotation data which belongs to movie clip"},
      {SC_GPENCIL_SRC_TRACK,
       "TRACK",
       0,
       "Track",
       "Show annotation data which belongs to active track"},
      {0, NULL, 0, NULL, NULL},
  };

  static const EnumPropertyItem pivot_items[] = {
      {V3D_AROUND_CENTER_BOUNDS,
       "BOUNDING_BOX_CENTER",
       ICON_PIVOT_BOUNDBOX,
       "Bounding Box Center",
       "Pivot around bounding box center of selected object(s)"},
      {V3D_AROUND_CURSOR, "CURSOR", ICON_PIVOT_CURSOR, "2D Cursor", "Pivot around the 2D cursor"},
      {V3D_AROUND_LOCAL_ORIGINS,
       "INDIVIDUAL_ORIGINS",
       ICON_PIVOT_INDIVIDUAL,
       "Individual Origins",
       "Pivot around each object's own origin"},
      {V3D_AROUND_CENTER_MEDIAN,
       "MEDIAN_POINT",
       ICON_PIVOT_MEDIAN,
       "Median Point",
       "Pivot around the median point of selected objects"},
      {0, NULL, 0, NULL, NULL},
  };

  srna = RNA_def_struct(brna, "SpaceClipEditor", "Space");
  RNA_def_struct_sdna(srna, "SpaceClip");
  RNA_def_struct_ui_text(srna, "Space Clip Editor", "Clip editor space data");

  rna_def_space_generic_show_region_toggles(
      srna, (1 << RGN_TYPE_TOOLS) | (1 << RGN_TYPE_UI) | (1 << RGN_TYPE_HUD));

  /* movieclip */
  prop = RNA_def_property(srna, "clip", PROP_POINTER, PROP_NONE);
  RNA_def_property_flag(prop, PROP_EDITABLE);
  RNA_def_property_ui_text(prop, "Movie Clip", "Movie clip displayed and edited in this space");
  RNA_def_property_pointer_funcs(prop, NULL, "rna_SpaceClipEditor_clip_set", NULL, NULL);
  RNA_def_property_update(prop, NC_SPACE | ND_SPACE_CLIP, NULL);

  /* clip user */
  prop = RNA_def_property(srna, "clip_user", PROP_POINTER, PROP_NONE);
  RNA_def_property_flag(prop, PROP_NEVER_NULL);
  RNA_def_property_struct_type(prop, "MovieClipUser");
  RNA_def_property_pointer_sdna(prop, NULL, "user");
  RNA_def_property_ui_text(
      prop, "Movie Clip User", "Parameters defining which frame of the movie clip is displayed");
  RNA_def_property_update(prop, NC_SPACE | ND_SPACE_CLIP, NULL);

  /* mask */
  rna_def_space_mask_info(srna, NC_SPACE | ND_SPACE_CLIP, "rna_SpaceClipEditor_mask_set");

  /* mode */
  prop = RNA_def_property(srna, "mode", PROP_ENUM, PROP_NONE);
  RNA_def_property_enum_sdna(prop, NULL, "mode");
  RNA_def_property_enum_items(prop, rna_enum_clip_editor_mode_items);
  RNA_def_property_ui_text(prop, "Mode", "Editing context being displayed");
  RNA_def_property_update(prop, NC_SPACE | ND_SPACE_CLIP, "rna_SpaceClipEditor_clip_mode_update");

  /* view */
  prop = RNA_def_property(srna, "view", PROP_ENUM, PROP_NONE);
  RNA_def_property_enum_sdna(prop, NULL, "view");
  RNA_def_property_enum_items(prop, view_items);
  RNA_def_property_ui_text(prop, "View", "Type of the clip editor view");
  RNA_def_property_translation_context(prop, BLT_I18NCONTEXT_ID_MOVIECLIP);
  RNA_def_property_update(prop, NC_SPACE | ND_SPACE_CLIP, "rna_SpaceClipEditor_view_type_update");

  /* show pattern */
  prop = RNA_def_property(srna, "show_marker_pattern", PROP_BOOLEAN, PROP_NONE);
  RNA_def_property_ui_text(prop, "Show Marker Pattern", "Show pattern boundbox for markers");
  RNA_def_property_boolean_sdna(prop, NULL, "flag", SC_SHOW_MARKER_PATTERN);
  RNA_def_property_update(prop, NC_SPACE | ND_SPACE_CLIP, NULL);

  /* show search */
  prop = RNA_def_property(srna, "show_marker_search", PROP_BOOLEAN, PROP_NONE);
  RNA_def_property_ui_text(prop, "Show Marker Search", "Show search boundbox for markers");
  RNA_def_property_boolean_sdna(prop, NULL, "flag", SC_SHOW_MARKER_SEARCH);
  RNA_def_property_update(prop, NC_SPACE | ND_SPACE_CLIP, NULL);

  /* lock to selection */
  prop = RNA_def_property(srna, "lock_selection", PROP_BOOLEAN, PROP_NONE);
  RNA_def_property_ui_text(
      prop, "Lock to Selection", "Lock viewport to selected markers during playback");
  RNA_def_property_boolean_sdna(prop, NULL, "flag", SC_LOCK_SELECTION);
  RNA_def_property_update(
      prop, NC_SPACE | ND_SPACE_CLIP, "rna_SpaceClipEditor_lock_selection_update");

  /* lock to time cursor */
  prop = RNA_def_property(srna, "lock_time_cursor", PROP_BOOLEAN, PROP_NONE);
  RNA_def_property_ui_text(
      prop, "Lock to Time Cursor", "Lock curves view to time cursor during playback and tracking");
  RNA_def_property_boolean_sdna(prop, NULL, "flag", SC_LOCK_TIMECURSOR);
  RNA_def_property_update(prop, NC_SPACE | ND_SPACE_CLIP, NULL);

  /* show markers paths */
  prop = RNA_def_property(srna, "show_track_path", PROP_BOOLEAN, PROP_NONE);
  RNA_def_property_boolean_sdna(prop, NULL, "flag", SC_SHOW_TRACK_PATH);
  RNA_def_property_ui_text(prop, "Show Track Path", "Show path of how track moves");
  RNA_def_property_update(prop, NC_SPACE | ND_SPACE_CLIP, NULL);

  /* path length */
  prop = RNA_def_property(srna, "path_length", PROP_INT, PROP_NONE);
  RNA_def_property_int_sdna(prop, NULL, "path_length");
  RNA_def_property_range(prop, 0, INT_MAX);
  RNA_def_property_ui_text(prop, "Path Length", "Length of displaying path, in frames");
  RNA_def_property_update(prop, NC_SPACE | ND_SPACE_CLIP, NULL);

  /* show tiny markers */
  prop = RNA_def_property(srna, "show_tiny_markers", PROP_BOOLEAN, PROP_NONE);
  RNA_def_property_ui_text(prop, "Show Tiny Markers", "Show markers in a more compact manner");
  RNA_def_property_boolean_sdna(prop, NULL, "flag", SC_SHOW_TINY_MARKER);
  RNA_def_property_update(prop, NC_SPACE | ND_SPACE_CLIP, NULL);

  /* show bundles */
  prop = RNA_def_property(srna, "show_bundles", PROP_BOOLEAN, PROP_NONE);
  RNA_def_property_ui_text(prop, "Show Bundles", "Show projection of 3D markers into footage");
  RNA_def_property_boolean_sdna(prop, NULL, "flag", SC_SHOW_BUNDLES);
  RNA_def_property_update(prop, NC_SPACE | ND_SPACE_CLIP, NULL);

  /* mute footage */
  prop = RNA_def_property(srna, "use_mute_footage", PROP_BOOLEAN, PROP_NONE);
  RNA_def_property_ui_text(prop, "Mute Footage", "Mute footage and show black background instead");
  RNA_def_property_boolean_sdna(prop, NULL, "flag", SC_MUTE_FOOTAGE);
  RNA_def_property_update(prop, NC_SPACE | ND_SPACE_CLIP, NULL);

  /* hide disabled */
  prop = RNA_def_property(srna, "show_disabled", PROP_BOOLEAN, PROP_NONE);
  RNA_def_property_ui_text(prop, "Show Disabled", "Show disabled tracks from the footage");
  RNA_def_property_boolean_negative_sdna(prop, NULL, "flag", SC_HIDE_DISABLED);
  RNA_def_property_update(prop, NC_SPACE | ND_SPACE_CLIP, NULL);

  prop = RNA_def_property(srna, "show_metadata", PROP_BOOLEAN, PROP_NONE);
  RNA_def_property_boolean_sdna(prop, NULL, "flag", SC_SHOW_METADATA);
  RNA_def_property_ui_text(prop, "Show Metadata", "Show metadata of clip");
  RNA_def_property_update(prop, NC_SPACE | ND_SPACE_CLIP, NULL);

  /* scopes */
  prop = RNA_def_property(srna, "scopes", PROP_POINTER, PROP_NONE);
  RNA_def_property_pointer_sdna(prop, NULL, "scopes");
  RNA_def_property_struct_type(prop, "MovieClipScopes");
  RNA_def_property_ui_text(prop, "Scopes", "Scopes to visualize movie clip statistics");

  /* show names */
  prop = RNA_def_property(srna, "show_names", PROP_BOOLEAN, PROP_NONE);
  RNA_def_property_boolean_sdna(prop, NULL, "flag", SC_SHOW_NAMES);
  RNA_def_property_ui_text(prop, "Show Names", "Show track names and status");
  RNA_def_property_update(prop, NC_SPACE | ND_SPACE_CLIP, NULL);

  /* show grid */
  prop = RNA_def_property(srna, "show_grid", PROP_BOOLEAN, PROP_NONE);
  RNA_def_property_boolean_sdna(prop, NULL, "flag", SC_SHOW_GRID);
  RNA_def_property_ui_text(prop, "Show Grid", "Show grid showing lens distortion");
  RNA_def_property_update(prop, NC_SPACE | ND_SPACE_CLIP, NULL);

  /* show stable */
  prop = RNA_def_property(srna, "show_stable", PROP_BOOLEAN, PROP_NONE);
  RNA_def_property_boolean_sdna(prop, NULL, "flag", SC_SHOW_STABLE);
  RNA_def_property_ui_text(
      prop, "Show Stable", "Show stable footage in editor (if stabilization is enabled)");
  RNA_def_property_update(prop, NC_SPACE | ND_SPACE_CLIP, NULL);

  /* manual calibration */
  prop = RNA_def_property(srna, "use_manual_calibration", PROP_BOOLEAN, PROP_NONE);
  RNA_def_property_boolean_sdna(prop, NULL, "flag", SC_MANUAL_CALIBRATION);
  RNA_def_property_ui_text(prop, "Manual Calibration", "Use manual calibration helpers");
  RNA_def_property_update(prop, NC_SPACE | ND_SPACE_CLIP, NULL);

  /* show annotation */
  prop = RNA_def_property(srna, "show_annotation", PROP_BOOLEAN, PROP_NONE);
  RNA_def_property_boolean_sdna(prop, NULL, "flag", SC_SHOW_ANNOTATION);
  RNA_def_property_ui_text(prop, "Show Annotation", "Show annotations for this view");
  RNA_def_property_update(prop, NC_SPACE | ND_SPACE_CLIP, NULL);

  /* show filters */
  prop = RNA_def_property(srna, "show_filters", PROP_BOOLEAN, PROP_NONE);
  RNA_def_property_boolean_sdna(prop, NULL, "flag", SC_SHOW_FILTERS);
  RNA_def_property_ui_text(prop, "Show Filters", "Show filters for graph editor");
  RNA_def_property_update(prop, NC_SPACE | ND_SPACE_CLIP, NULL);

  /* show graph_frames */
  prop = RNA_def_property(srna, "show_graph_frames", PROP_BOOLEAN, PROP_NONE);
  RNA_def_property_boolean_sdna(prop, NULL, "flag", SC_SHOW_GRAPH_FRAMES);
  RNA_def_property_ui_text(
      prop,
      "Show Frames",
      "Show curve for per-frame average error (camera motion should be solved first)");
  RNA_def_property_update(prop, NC_SPACE | ND_SPACE_CLIP, NULL);

  /* show graph tracks motion */
  prop = RNA_def_property(srna, "show_graph_tracks_motion", PROP_BOOLEAN, PROP_NONE);
  RNA_def_property_boolean_sdna(prop, NULL, "flag", SC_SHOW_GRAPH_TRACKS_MOTION);
  RNA_def_property_ui_text(
      prop,
      "Show Tracks Motion",
      "Display the speed curves (in \"x\" direction red, in \"y\" direction green) "
      "for the selected tracks");
  RNA_def_property_update(prop, NC_SPACE | ND_SPACE_CLIP, NULL);

  /* show graph tracks motion */
  prop = RNA_def_property(srna, "show_graph_tracks_error", PROP_BOOLEAN, PROP_NONE);
  RNA_def_property_boolean_sdna(prop, NULL, "flag", SC_SHOW_GRAPH_TRACKS_ERROR);
  RNA_def_property_ui_text(
      prop, "Show Tracks Error", "Display the reprojection error curve for selected tracks");
  RNA_def_property_update(prop, NC_SPACE | ND_SPACE_CLIP, NULL);

  /* show_only_selected */
  prop = RNA_def_property(srna, "show_graph_only_selected", PROP_BOOLEAN, PROP_NONE);
  RNA_def_property_boolean_sdna(prop, NULL, "flag", SC_SHOW_GRAPH_SEL_ONLY);
  RNA_def_property_ui_text(
      prop, "Only Show Selected", "Only include channels relating to selected objects and data");
  RNA_def_property_ui_icon(prop, ICON_RESTRICT_SELECT_OFF, 0);
  RNA_def_property_update(prop, NC_SPACE | ND_SPACE_CLIP, NULL);

  /* show_hidden */
  prop = RNA_def_property(srna, "show_graph_hidden", PROP_BOOLEAN, PROP_NONE);
  RNA_def_property_boolean_sdna(prop, NULL, "flag", SC_SHOW_GRAPH_HIDDEN);
  RNA_def_property_ui_text(
      prop, "Display Hidden", "Include channels from objects/bone that aren't visible");
  RNA_def_property_ui_icon(prop, ICON_GHOST_ENABLED, 0);
  RNA_def_property_update(prop, NC_SPACE | ND_SPACE_CLIP, NULL);

  /* ** channels ** */

  /* show_red_channel */
  prop = RNA_def_property(srna, "show_red_channel", PROP_BOOLEAN, PROP_NONE);
  RNA_def_property_boolean_negative_sdna(prop, NULL, "postproc_flag", MOVIECLIP_DISABLE_RED);
  RNA_def_property_ui_text(prop, "Show Red Channel", "Show red channel in the frame");
  RNA_def_property_update(prop, NC_SPACE | ND_SPACE_CLIP, NULL);

  /* show_green_channel */
  prop = RNA_def_property(srna, "show_green_channel", PROP_BOOLEAN, PROP_NONE);
  RNA_def_property_boolean_negative_sdna(prop, NULL, "postproc_flag", MOVIECLIP_DISABLE_GREEN);
  RNA_def_property_ui_text(prop, "Show Green Channel", "Show green channel in the frame");
  RNA_def_property_update(prop, NC_SPACE | ND_SPACE_CLIP, NULL);

  /* show_blue_channel */
  prop = RNA_def_property(srna, "show_blue_channel", PROP_BOOLEAN, PROP_NONE);
  RNA_def_property_boolean_negative_sdna(prop, NULL, "postproc_flag", MOVIECLIP_DISABLE_BLUE);
  RNA_def_property_ui_text(prop, "Show Blue Channel", "Show blue channel in the frame");
  RNA_def_property_update(prop, NC_SPACE | ND_SPACE_CLIP, NULL);

  /* preview_grayscale */
  prop = RNA_def_property(srna, "use_grayscale_preview", PROP_BOOLEAN, PROP_NONE);
  RNA_def_property_boolean_sdna(prop, NULL, "postproc_flag", MOVIECLIP_PREVIEW_GRAYSCALE);
  RNA_def_property_ui_text(prop, "Grayscale", "Display frame in grayscale mode");
  RNA_def_property_update(prop, NC_MOVIECLIP | ND_DISPLAY, NULL);

  /* timeline */
  prop = RNA_def_property(srna, "show_seconds", PROP_BOOLEAN, PROP_NONE);
  RNA_def_property_boolean_sdna(prop, NULL, "flag", SC_SHOW_SECONDS);
  RNA_def_property_ui_text(prop, "Show Seconds", "Show timing in seconds not frames");
  RNA_def_property_update(prop, NC_MOVIECLIP | ND_DISPLAY, NULL);

  /* grease pencil source */
  prop = RNA_def_property(srna, "annotation_source", PROP_ENUM, PROP_NONE);
  RNA_def_property_enum_sdna(prop, NULL, "gpencil_src");
  RNA_def_property_enum_items(prop, annotation_source_items);
  RNA_def_property_ui_text(prop, "Annotation Source", "Where the annotation comes from");
  RNA_def_property_translation_context(prop, BLT_I18NCONTEXT_ID_MOVIECLIP);
  RNA_def_property_update(prop, NC_MOVIECLIP | ND_DISPLAY, NULL);

  /* transform */
  prop = RNA_def_property(srna, "cursor_location", PROP_FLOAT, PROP_XYZ);
  RNA_def_property_float_sdna(prop, NULL, "cursor");
  RNA_def_property_array(prop, 2);
  RNA_def_property_ui_text(prop, "2D Cursor Location", "2D cursor location for this view");
  RNA_def_property_update(prop, NC_SPACE | ND_SPACE_CLIP, NULL);

  /* pivot point */
  prop = RNA_def_property(srna, "pivot_point", PROP_ENUM, PROP_NONE);
  RNA_def_property_enum_sdna(prop, NULL, "around");
  RNA_def_property_enum_items(prop, pivot_items);
  RNA_def_property_ui_text(prop, "Pivot Point", "Pivot center for rotation/scaling");
  RNA_def_property_update(prop, NC_SPACE | ND_SPACE_CLIP, NULL);
}

static void rna_def_spreadsheet_column_id(BlenderRNA *brna)
{
  StructRNA *srna;
  PropertyRNA *prop;

  srna = RNA_def_struct(brna, "SpreadsheetColumnID", NULL);
  RNA_def_struct_sdna(srna, "SpreadsheetColumnID");
  RNA_def_struct_ui_text(
      srna, "Spreadsheet Column ID", "Data used to identify a spreadsheet column");

  prop = RNA_def_property(srna, "name", PROP_STRING, PROP_NONE);
  RNA_def_property_ui_text(prop, "Column Name", "");
  RNA_def_property_update(prop, NC_SPACE | ND_SPACE_SPREADSHEET, NULL);
}

static void rna_def_spreadsheet_column(BlenderRNA *brna)
{
  StructRNA *srna;
  PropertyRNA *prop;

  static const EnumPropertyItem data_type_items[] = {
      {SPREADSHEET_VALUE_TYPE_INT32, "INT32", ICON_NONE, "Integer", ""},
      {SPREADSHEET_VALUE_TYPE_FLOAT, "FLOAT", ICON_NONE, "Float", ""},
      {SPREADSHEET_VALUE_TYPE_BOOL, "BOOLEAN", ICON_NONE, "Boolean", ""},
      {SPREADSHEET_VALUE_TYPE_INSTANCES, "INSTANCES", ICON_NONE, "Instances", ""},
      {0, NULL, 0, NULL, NULL},
  };

  srna = RNA_def_struct(brna, "SpreadsheetColumn", NULL);
  RNA_def_struct_sdna(srna, "SpreadsheetColumn");
  RNA_def_struct_ui_text(
      srna, "Spreadsheet Column", "Persistent data associated with a spreadsheet column");

  prop = RNA_def_property(srna, "data_type", PROP_ENUM, PROP_NONE);
  RNA_def_property_enum_sdna(prop, NULL, "data_type");
  RNA_def_property_enum_items(prop, data_type_items);
  RNA_def_property_ui_text(
      prop, "Data Type", "The data type of the corresponding column visible in the spreadsheet");
  RNA_def_property_clear_flag(prop, PROP_EDITABLE);
  RNA_def_property_update(prop, NC_SPACE | ND_SPACE_SPREADSHEET, NULL);

  rna_def_spreadsheet_column_id(brna);

  prop = RNA_def_property(srna, "id", PROP_POINTER, PROP_NONE);
  RNA_def_property_struct_type(prop, "SpreadsheetColumnID");
  RNA_def_property_ui_text(
      prop, "ID", "Data used to identify the corresponding data from the data source");
}

static void rna_def_spreadsheet_row_filter(BlenderRNA *brna)
{
  StructRNA *srna;
  PropertyRNA *prop;

  static const EnumPropertyItem rule_operation_items[] = {
      {SPREADSHEET_ROW_FILTER_EQUAL, "EQUAL", ICON_NONE, "Equal To", ""},
      {SPREADSHEET_ROW_FILTER_GREATER, "GREATER", ICON_NONE, "Greater Than", ""},
      {SPREADSHEET_ROW_FILTER_LESS, "LESS", ICON_NONE, "Less Than", ""},
      {0, NULL, 0, NULL, NULL},
  };

  srna = RNA_def_struct(brna, "SpreadsheetRowFilter", NULL);
  RNA_def_struct_sdna(srna, "SpreadsheetRowFilter");
  RNA_def_struct_ui_text(srna, "Spreadsheet Row Filter", "");

  prop = RNA_def_property(srna, "enabled", PROP_BOOLEAN, PROP_NONE);
  RNA_def_property_boolean_sdna(prop, NULL, "flag", SPREADSHEET_ROW_FILTER_ENABLED);
  RNA_def_property_ui_text(prop, "Enabled", "");
  RNA_def_property_ui_icon(prop, ICON_CHECKBOX_DEHLT, 1);
  RNA_def_property_update(prop, NC_SPACE | ND_SPACE_SPREADSHEET, NULL);

  prop = RNA_def_property(srna, "show_expanded", PROP_BOOLEAN, PROP_NONE);
  RNA_def_property_boolean_sdna(prop, NULL, "flag", SPREADSHEET_ROW_FILTER_UI_EXPAND);
  RNA_def_property_ui_text(prop, "Show Expanded", "");
  RNA_def_property_ui_icon(prop, ICON_DISCLOSURE_TRI_RIGHT, 1);
  RNA_def_property_update(prop, NC_SPACE | ND_SPACE_SPREADSHEET, NULL);

  prop = RNA_def_property(srna, "column_name", PROP_STRING, PROP_NONE);
  RNA_def_property_ui_text(prop, "Column Name", "");
  RNA_def_property_update(prop, NC_SPACE | ND_SPACE_SPREADSHEET, NULL);

  prop = RNA_def_property(srna, "operation", PROP_ENUM, PROP_NONE);
  RNA_def_property_enum_items(prop, rule_operation_items);
  RNA_def_property_ui_text(prop, "Operation", "");
  RNA_def_property_update(prop, NC_SPACE | ND_SPACE_SPREADSHEET, NULL);

  prop = RNA_def_property(srna, "value_float", PROP_FLOAT, PROP_NONE);
  RNA_def_property_ui_text(prop, "Float Value", "");
  RNA_def_property_update(prop, NC_SPACE | ND_SPACE_SPREADSHEET, NULL);

  prop = RNA_def_property(srna, "value_float2", PROP_FLOAT, PROP_NONE);
  RNA_def_property_array(prop, 2);
  RNA_def_property_ui_text(prop, "2D Vector Value", "");
  RNA_def_property_update(prop, NC_SPACE | ND_SPACE_SPREADSHEET, NULL);

  prop = RNA_def_property(srna, "value_float3", PROP_FLOAT, PROP_NONE);
  RNA_def_property_array(prop, 3);
  RNA_def_property_ui_text(prop, "Vector Value", "");
  RNA_def_property_update(prop, NC_SPACE | ND_SPACE_SPREADSHEET, NULL);

  prop = RNA_def_property(srna, "value_color", PROP_FLOAT, PROP_NONE);
  RNA_def_property_array(prop, 4);
  RNA_def_property_ui_text(prop, "Color Value", "");
  RNA_def_property_update(prop, NC_SPACE | ND_SPACE_SPREADSHEET, NULL);

  prop = RNA_def_property(srna, "value_string", PROP_STRING, PROP_NONE);
  RNA_def_property_ui_text(prop, "Text Value", "");
  RNA_def_property_update(prop, NC_SPACE | ND_SPACE_SPREADSHEET, NULL);

  prop = RNA_def_property(srna, "threshold", PROP_FLOAT, PROP_NONE);
  RNA_def_property_ui_text(prop, "Threshold", "How close float values need to be to be equal");
  RNA_def_property_range(prop, 0.0, FLT_MAX);
  RNA_def_property_update(prop, NC_SPACE | ND_SPACE_SPREADSHEET, NULL);

  prop = RNA_def_property(srna, "value_int", PROP_INT, PROP_NONE);
  RNA_def_property_int_sdna(prop, NULL, "value_int");
  RNA_def_property_ui_text(prop, "Integer Value", "");
  RNA_def_property_update(prop, NC_SPACE | ND_SPACE_SPREADSHEET, NULL);

  prop = RNA_def_property(srna, "value_boolean", PROP_BOOLEAN, PROP_NONE);
  RNA_def_property_boolean_sdna(prop, NULL, "flag", SPREADSHEET_ROW_FILTER_BOOL_VALUE);
  RNA_def_property_ui_text(prop, "Boolean Value", "");
  RNA_def_property_update(prop, NC_SPACE | ND_SPACE_SPREADSHEET, NULL);
}

static const EnumPropertyItem spreadsheet_context_type_items[] = {
    {SPREADSHEET_CONTEXT_OBJECT, "OBJECT", ICON_NONE, "Object", ""},
    {SPREADSHEET_CONTEXT_MODIFIER, "MODIFIER", ICON_NONE, "Modifier", ""},
    {SPREADSHEET_CONTEXT_NODE, "NODE", ICON_NONE, "Node", ""},
    {0, NULL, 0, NULL, NULL},
};

static void rna_def_space_spreadsheet_context(BlenderRNA *brna)
{
  StructRNA *srna;
  PropertyRNA *prop;

  srna = RNA_def_struct(brna, "SpreadsheetContext", NULL);
  RNA_def_struct_ui_text(srna, "Spreadsheet Context", "Element of spreadsheet context path");
  RNA_def_struct_refine_func(srna, "rna_spreadsheet_context_refine");

  prop = RNA_def_property(srna, "type", PROP_ENUM, PROP_NONE);
  RNA_def_property_enum_items(prop, spreadsheet_context_type_items);
  RNA_def_property_ui_text(prop, "Type", "Type of the context");
  RNA_def_property_clear_flag(prop, PROP_EDITABLE);

  rna_def_space_generic_show_region_toggles(srna,
                                            (1 << RGN_TYPE_CHANNELS) | (1 << RGN_TYPE_FOOTER));
}

static void rna_def_space_spreadsheet_context_object(BlenderRNA *brna)
{
  StructRNA *srna;
  PropertyRNA *prop;

  srna = RNA_def_struct(brna, "SpreadsheetContextObject", "SpreadsheetContext");

  prop = RNA_def_property(srna, "object", PROP_POINTER, PROP_NONE);
  RNA_def_property_struct_type(prop, "Object");
  RNA_def_property_flag(prop, PROP_EDITABLE);
  RNA_def_property_update(prop, NC_SPACE | ND_SPACE_SPREADSHEET, "rna_spreadsheet_context_update");
}

static void rna_def_space_spreadsheet_context_modifier(BlenderRNA *brna)
{
  StructRNA *srna;
  PropertyRNA *prop;

  srna = RNA_def_struct(brna, "SpreadsheetContextModifier", "SpreadsheetContext");

  prop = RNA_def_property(srna, "modifier_name", PROP_STRING, PROP_NONE);
  RNA_def_property_ui_text(prop, "Modifier Name", "");
  RNA_def_property_update(prop, NC_SPACE | ND_SPACE_SPREADSHEET, "rna_spreadsheet_context_update");
}

static void rna_def_space_spreadsheet_context_node(BlenderRNA *brna)
{
  StructRNA *srna;
  PropertyRNA *prop;

  srna = RNA_def_struct(brna, "SpreadsheetContextNode", "SpreadsheetContext");

  prop = RNA_def_property(srna, "node_name", PROP_STRING, PROP_NONE);
  RNA_def_property_ui_text(prop, "Node Name", "");
  RNA_def_property_update(prop, NC_SPACE | ND_SPACE_SPREADSHEET, "rna_spreadsheet_context_update");
}

static void rna_def_space_spreadsheet_context_path(BlenderRNA *brna, PropertyRNA *cprop)
{
  StructRNA *srna;
  PropertyRNA *parm;
  FunctionRNA *func;

  RNA_def_property_srna(cprop, "SpreadsheetContextPath");
  srna = RNA_def_struct(brna, "SpreadsheetContextPath", NULL);
  RNA_def_struct_sdna(srna, "SpaceSpreadsheet");

  func = RNA_def_function(srna, "append", "rna_SpaceSpreadsheet_context_path_append");
  RNA_def_function_ui_description(func, "Append a context path element");
  parm = RNA_def_property(func, "type", PROP_ENUM, PROP_NONE);
  RNA_def_parameter_flags(parm, 0, PARM_REQUIRED);
  RNA_def_property_enum_items(parm, spreadsheet_context_type_items);
  parm = RNA_def_pointer(
      func, "context", "SpreadsheetContext", "", "Newly created context path element");
  RNA_def_function_return(func, parm);

  func = RNA_def_function(srna, "clear", "rna_SpaceSpreadsheet_context_path_clear");
  RNA_def_function_ui_description(func, "Clear entire context path");

  func = RNA_def_function(srna, "guess", "rna_SpaceSpreadsheet_context_path_guess");
  RNA_def_function_ui_description(func, "Guess the context path from the current context");
  RNA_def_function_flag(func, FUNC_USE_CONTEXT);
}

static void rna_def_space_spreadsheet(BlenderRNA *brna)
{
  PropertyRNA *prop;
  StructRNA *srna;

  static const EnumPropertyItem geometry_component_type_items[] = {
      {GEO_COMPONENT_TYPE_MESH,
       "MESH",
       ICON_MESH_DATA,
       "Mesh",
       "Mesh component containing point, corner, edge and face data"},
      {GEO_COMPONENT_TYPE_POINT_CLOUD,
       "POINTCLOUD",
       ICON_POINTCLOUD_DATA,
       "Point Cloud",
       "Point cloud component containing only point data"},
      {GEO_COMPONENT_TYPE_CURVE,
       "CURVE",
       ICON_CURVE_DATA,
       "Curve",
       "Curve component containing spline and control point data"},
      {GEO_COMPONENT_TYPE_INSTANCES,
       "INSTANCES",
       ICON_EMPTY_AXIS,
       "Instances",
       "Instances of objects or collections"},
      {0, NULL, 0, NULL, NULL},
  };

  static const EnumPropertyItem object_eval_state_items[] = {
      {SPREADSHEET_OBJECT_EVAL_STATE_EVALUATED,
       "EVALUATED",
       ICON_NONE,
       "Evaluated",
       "Use data from fully or partially evaluated object"},
      {SPREADSHEET_OBJECT_EVAL_STATE_ORIGINAL,
       "ORIGINAL",
       ICON_NONE,
       "Original",
       "Use data from original object without any modifiers applied"},
      {SPREADSHEET_OBJECT_EVAL_STATE_VIEWER_NODE,
       "VIEWER_NODE",
       ICON_NONE,
       "Viewer Node",
       "Use intermediate data from viewer node"},
      {0, NULL, 0, NULL, NULL},
  };

  rna_def_space_spreadsheet_context(brna);
  rna_def_space_spreadsheet_context_object(brna);
  rna_def_space_spreadsheet_context_modifier(brna);
  rna_def_space_spreadsheet_context_node(brna);

  srna = RNA_def_struct(brna, "SpaceSpreadsheet", "Space");
  RNA_def_struct_ui_text(srna, "Space Spreadsheet", "Spreadsheet space data");

  rna_def_space_generic_show_region_toggles(
      srna, (1 << RGN_TYPE_UI) | (1 << RGN_TYPE_CHANNELS) | (1 << RGN_TYPE_FOOTER));

  prop = RNA_def_property(srna, "is_pinned", PROP_BOOLEAN, PROP_NONE);
  RNA_def_property_boolean_sdna(prop, NULL, "flag", SPREADSHEET_FLAG_PINNED);
  RNA_def_property_ui_text(prop, "Is Pinned", "Context path is pinned");
  RNA_def_property_update(prop, NC_SPACE | ND_SPACE_SPREADSHEET, NULL);

  prop = RNA_def_property(srna, "use_filter", PROP_BOOLEAN, PROP_NONE);
  RNA_def_property_boolean_sdna(prop, NULL, "filter_flag", SPREADSHEET_FILTER_ENABLE);
  RNA_def_property_ui_text(prop, "Use Filter", "");
  RNA_def_property_update(prop, NC_SPACE | ND_SPACE_SPREADSHEET, NULL);

  prop = RNA_def_property(srna, "display_context_path_collapsed", PROP_BOOLEAN, PROP_NONE);
  RNA_def_property_boolean_sdna(prop, NULL, "flag", SPREADSHEET_FLAG_CONTEXT_PATH_COLLAPSED);
  RNA_def_property_ui_text(prop, "Display Context Path Collapsed", "");
  RNA_def_property_update(prop, NC_SPACE | ND_SPACE_SPREADSHEET, NULL);

  prop = RNA_def_property(srna, "context_path", PROP_COLLECTION, PROP_NONE);
  RNA_def_property_struct_type(prop, "SpreadsheetContext");
  RNA_def_property_ui_text(prop, "Context Path", "Context path to the data being displayed");
  rna_def_space_spreadsheet_context_path(brna, prop);

  prop = RNA_def_property(srna, "show_only_selected", PROP_BOOLEAN, PROP_NONE);
  RNA_def_property_boolean_sdna(prop, NULL, "filter_flag", SPREADSHEET_FILTER_SELECTED_ONLY);
  RNA_def_property_ui_text(
      prop, "Show Only Selected", "Only include rows that correspond to selected elements");
  RNA_def_property_ui_icon(prop, ICON_RESTRICT_SELECT_OFF, 0);
  RNA_def_property_update(prop, NC_SPACE | ND_SPACE_SPREADSHEET, NULL);

  prop = RNA_def_property(srna, "geometry_component_type", PROP_ENUM, PROP_NONE);
  RNA_def_property_enum_items(prop, geometry_component_type_items);
  RNA_def_property_ui_text(
      prop, "Geometry Component", "Part of the geometry to display data from");
  RNA_def_property_update(prop,
                          NC_SPACE | ND_SPACE_SPREADSHEET,
                          "rna_SpaceSpreadsheet_geometry_component_type_update");

  prop = RNA_def_property(srna, "attribute_domain", PROP_ENUM, PROP_NONE);
  RNA_def_property_enum_items(prop, rna_enum_attribute_domain_items);
  RNA_def_property_enum_funcs(prop, NULL, NULL, "rna_SpaceSpreadsheet_attribute_domain_itemf");
  RNA_def_property_ui_text(prop, "Attribute Domain", "Attribute domain to display");
  RNA_def_property_update(prop, NC_SPACE | ND_SPACE_SPREADSHEET, NULL);

  prop = RNA_def_property(srna, "object_eval_state", PROP_ENUM, PROP_NONE);
  RNA_def_property_enum_items(prop, object_eval_state_items);
  RNA_def_property_ui_text(prop, "Object Evaluation State", "");
  RNA_def_property_update(prop, NC_SPACE | ND_SPACE_SPREADSHEET, NULL);

  rna_def_spreadsheet_column(brna);

  prop = RNA_def_property(srna, "columns", PROP_COLLECTION, PROP_NONE);
  RNA_def_property_collection_sdna(prop, NULL, "columns", NULL);
  RNA_def_property_struct_type(prop, "SpreadsheetColumn");
  RNA_def_property_ui_text(prop, "Columns", "Persistent data associated with spreadsheet columns");
  RNA_def_property_update(prop, NC_SPACE | ND_SPACE_SPREADSHEET, NULL);

  rna_def_spreadsheet_row_filter(brna);

  prop = RNA_def_property(srna, "row_filters", PROP_COLLECTION, PROP_NONE);
  RNA_def_property_collection_sdna(prop, NULL, "row_filters", NULL);
  RNA_def_property_struct_type(prop, "SpreadsheetRowFilter");
  RNA_def_property_ui_text(prop, "Row Filters", "Filters to remove rows from the displayed data");
  RNA_def_property_update(prop, NC_SPACE | ND_SPACE_SPREADSHEET, NULL);
}

void RNA_def_space(BlenderRNA *brna)
{
  rna_def_space(brna);
  rna_def_space_image(brna);
  rna_def_space_sequencer(brna);
  rna_def_space_text(brna);
  rna_def_fileselect_entry(brna);
  rna_def_fileselect_params(brna);
  rna_def_fileselect_asset_params(brna);
  rna_def_fileselect_idfilter(brna);
  rna_def_filemenu_entry(brna);
  rna_def_space_filebrowser(brna);
  rna_def_space_outliner(brna);
  rna_def_space_view3d(brna);
  rna_def_space_properties(brna);
  rna_def_space_dopesheet(brna);
  rna_def_space_graph(brna);
  rna_def_space_nla(brna);
  rna_def_space_toolbar(brna);
  rna_def_space_console(brna);
  rna_def_console_line(brna);
  rna_def_space_info(brna);
  rna_def_space_userpref(brna);
  rna_def_node_tree_path(brna);
  rna_def_space_node(brna);
  rna_def_space_clip(brna);
  rna_def_space_spreadsheet(brna);
}

#endif<|MERGE_RESOLUTION|>--- conflicted
+++ resolved
@@ -5063,7 +5063,7 @@
   prop = RNA_def_property(srna, "use_box_clip", PROP_BOOLEAN, PROP_NONE);
   RNA_def_property_boolean_sdna(prop, NULL, "viewlock", RV3D_BOXCLIP);
   RNA_def_property_ui_text(
-      prop, "ClipContents", "Clip objects based on what is visible in other side views");
+      prop, "Clip Contents", "Clip view contents based on what is visible in other side views");
   RNA_def_property_update(
       prop, NC_SPACE | ND_SPACE_VIEW3D, "rna_RegionView3D_quadview_clip_update");
 
@@ -6666,50 +6666,6 @@
   StructRNA *srna;
   PropertyRNA *prop;
 
-<<<<<<< HEAD
-  /* XXX copied from rna_enum_id_type_filter_items. */
-  static const EnumPropertyItem asset_category_items[] = {
-      {FILTER_ID_SCE, "SCENES", ICON_SCENE_DATA, "Scenes", "Show scenes"},
-      {FILTER_ID_AC, "ANIMATIONS", ICON_ANIM_DATA, "Animations", "Show animation data"},
-      {FILTER_ID_OB | FILTER_ID_GR,
-       "OBJECTS_AND_COLLECTIONS",
-       ICON_GROUP,
-       "Objects & Collections",
-       "Show objects and collections"},
-      {FILTER_ID_AR | FILTER_ID_CU | FILTER_ID_LT | FILTER_ID_MB | FILTER_ID_ME
-       /* XXX avoid warning */
-       // | FILTER_ID_HA | FILTER_ID_PT | FILTER_ID_VO
-       ,
-       "GEOMETRY",
-       ICON_MESH_DATA,
-       "Geometry",
-       "Show meshes, curves, lattice, armatures and metaballs data"},
-      {FILTER_ID_LS | FILTER_ID_MA | FILTER_ID_NT | FILTER_ID_TE,
-       "SHADING",
-       ICON_MATERIAL_DATA,
-       "Shading",
-       "Show materials, nodetrees, textures and Freestyle's linestyles"},
-      {FILTER_ID_IM | FILTER_ID_MC | FILTER_ID_MSK | FILTER_ID_SO,
-       "IMAGES_AND_SOUNDS",
-       ICON_IMAGE_DATA,
-       "Images & Sounds",
-       "Show images, movie clips, sounds and masks"},
-      {FILTER_ID_CA | FILTER_ID_LA | FILTER_ID_LP | FILTER_ID_SPK | FILTER_ID_WO,
-       "ENVIRONMENTS",
-       ICON_WORLD,
-       "Environment",
-       "Show worlds, lights, cameras and speakers"},
-      {FILTER_ID_BR | FILTER_ID_GD | FILTER_ID_PA | FILTER_ID_PAL | FILTER_ID_PC | FILTER_ID_TXT |
-           FILTER_ID_VF | FILTER_ID_CF | FILTER_ID_WS,
-       "MISC",
-       ICON_GREASEPENCIL,
-       "Miscellaneous",
-       "Show other data types"},
-      {0, NULL, 0, NULL, NULL},
-  };
-
-=======
->>>>>>> bc1b23d0
   static const EnumPropertyItem asset_import_type_items[] = {
       {FILE_ASSET_IMPORT_LINK, "LINK", 0, "Link", "Import the assets as linked data-block"},
       {FILE_ASSET_IMPORT_APPEND,
@@ -7921,7 +7877,7 @@
   rna_def_space_dopesheet(brna);
   rna_def_space_graph(brna);
   rna_def_space_nla(brna);
-  rna_def_space_toolbar(brna);
+  rna_def_space_toolbar(brna); /*bfa - toolbar editor*/
   rna_def_space_console(brna);
   rna_def_console_line(brna);
   rna_def_space_info(brna);
