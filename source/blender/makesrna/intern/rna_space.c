--- conflicted
+++ resolved
@@ -2609,11 +2609,7 @@
   prop = RNA_def_property(srna, "edge_display_type", PROP_ENUM, PROP_NONE);
   RNA_def_property_enum_sdna(prop, NULL, "dt_uv");
   RNA_def_property_enum_items(prop, dt_uv_items);
-<<<<<<< HEAD
-  RNA_def_property_ui_text(prop, "Edge Display Type", "Edge Display Type\nDisplay type for drawing UV edges");
-=======
-  RNA_def_property_ui_text(prop, "Display As", "Display style for UV edges");
->>>>>>> bc4ead88
+  RNA_def_property_ui_text(prop, "Display As", "Display As\nDisplay style for UV edges");
   RNA_def_property_update(prop, NC_SPACE | ND_SPACE_IMAGE, NULL);
 
   prop = RNA_def_property(srna, "show_smooth_edges", PROP_BOOLEAN, PROP_NONE);
@@ -3004,6 +3000,7 @@
   RNA_def_property_enum_items(prop, rna_enum_shading_color_type_items);
   RNA_def_property_enum_funcs(prop, NULL, NULL, "rna_View3DShading_color_type_itemf");
   RNA_def_property_ui_text(prop, "Color", "Color\nColor Type");
+  RNA_def_property_clear_flag(prop, PROP_ANIMATABLE);
   RNA_def_property_update(prop, NC_SPACE | ND_SPACE_VIEW3D, NULL);
 
   prop = RNA_def_property(srna, "wireframe_color_type", PROP_ENUM, PROP_NONE);
