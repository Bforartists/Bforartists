--- conflicted
+++ resolved
@@ -3086,11 +3086,7 @@
 	prop = RNA_def_property(srna, "use_render_border", PROP_BOOLEAN, PROP_NONE);
 	RNA_def_property_boolean_sdna(prop, NULL, "flag2", V3D_RENDER_BORDER);
 	RNA_def_property_clear_flag(prop, PROP_ANIMATABLE);
-<<<<<<< HEAD
-	RNA_def_property_ui_text(prop, "Render Border", "Toggle Render Border\nUse a region within the frame size for rendered viewport "
-=======
-	RNA_def_property_ui_text(prop, "Render Region", "Use a region within the frame size for rendered viewport"
->>>>>>> 2bd4b529
+	RNA_def_property_ui_text(prop, "Render Region", "Render Region\nUse a region within the frame size for rendered viewport"
 	                         "(when not viewing through the camera)");
 	RNA_def_property_update(prop, NC_SPACE | ND_SPACE_VIEW3D, NULL);
 
@@ -5134,7 +5130,7 @@
 	RNA_def_property_update(prop, NC_SPACE | ND_SPACE_CLIP, NULL);
 
 	prop = RNA_def_property(srna, "show_metadata", PROP_BOOLEAN, PROP_NONE);
-	RNA_def_property_boolean_sdna(prop, NULL, "flag", 	SC_SHOW_METADATA);
+	RNA_def_property_boolean_sdna(prop, NULL, "flag", SC_SHOW_METADATA);
 	RNA_def_property_ui_text(prop, "Show Metadata", "Show Metadata\nShow metadata of clip");
 	RNA_def_property_update(prop, NC_SPACE | ND_SPACE_CLIP, NULL);
 
