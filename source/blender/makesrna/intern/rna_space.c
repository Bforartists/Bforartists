/*
 * This program is free software; you can redistribute it and/or
 * modify it under the terms of the GNU General Public License
 * as published by the Free Software Foundation; either version 2
 * of the License, or (at your option) any later version.
 *
 * This program is distributed in the hope that it will be useful,
 * but WITHOUT ANY WARRANTY; without even the implied warranty of
 * MERCHANTABILITY or FITNESS FOR A PARTICULAR PURPOSE.  See the
 * GNU General Public License for more details.
 *
 * You should have received a copy of the GNU General Public License
 * along with this program; if not, write to the Free Software Foundation,
 * Inc., 51 Franklin Street, Fifth Floor, Boston, MA 02110-1301, USA.
 */

/** \file
 * \ingroup RNA
 */

#include <stdlib.h>
#include <string.h>

#include "MEM_guardedalloc.h"

#include "BLT_translation.h"

#include "BKE_attribute.h"
#include "BKE_context.h"
#include "BKE_geometry_set.h"
#include "BKE_image.h"
#include "BKE_key.h"
#include "BKE_movieclip.h"
#include "BKE_node.h"
#include "BKE_studiolight.h"

#include "ED_spreadsheet.h"
#include "ED_text.h"

#include "BLI_listbase.h"
#include "BLI_math.h"

#include "DNA_action_types.h"
#include "DNA_gpencil_types.h"
#include "DNA_key_types.h"
#include "DNA_mask_types.h"
#include "DNA_material_types.h"
#include "DNA_node_types.h"
#include "DNA_object_types.h"
#include "DNA_sequence_types.h"
#include "DNA_space_types.h"
#include "DNA_view3d_types.h"
#include "DNA_workspace_types.h"

#include "RNA_access.h"
#include "RNA_define.h"

#include "rna_internal.h"

#include "SEQ_proxy.h"
#include "SEQ_relations.h"
#include "SEQ_sequencer.h"

#include "WM_api.h"
#include "WM_types.h"

#include "RE_engine.h"
#include "RE_pipeline.h"

#include "RNA_enum_types.h"

const EnumPropertyItem rna_enum_space_type_items[] = {
    /* empty must be here for python, is skipped for UI */
    {SPACE_EMPTY, "EMPTY", ICON_NONE, "Empty", ""},

    /* General */
    {0, "", ICON_NONE, "General", ""},
    {SPACE_VIEW3D,
     "VIEW_3D",
     ICON_VIEW3D,
     "3D Viewport",
     "Manipulate objects in a 3D environment"},
    {SPACE_IMAGE,
     "IMAGE_EDITOR",
     ICON_IMAGE,
     "UV/Image Editor",
     "View and edit images and UV Maps"},
    {SPACE_NODE,
     "NODE_EDITOR",
     ICON_NODETREE,
     "Node Editor",
     "Editor for node-based shading and compositing tools"},
    {SPACE_SEQ, "SEQUENCE_EDITOR", ICON_SEQUENCE, "Video Sequencer", "Video editing tools"},
    {SPACE_CLIP, "CLIP_EDITOR", ICON_TRACKER, "Movie Clip Editor", "Motion tracking tools"},

    /* Animation */
    {0, "", ICON_NONE, "Animation", ""},
#if 0
    {SPACE_ACTION,
     "TIMELINE",
     ICON_TIME,
     "Timeline",
     "Timeline and playback controls (NOTE: Switch to 'Timeline' mode)"}, /* XXX */
#endif
    {SPACE_ACTION, "DOPESHEET_EDITOR", ICON_ACTION, "Dope Sheet", "Adjust timing of keyframes"},
    {SPACE_GRAPH,
     "GRAPH_EDITOR",
     ICON_GRAPH,
     "Graph Editor",
     "Edit drivers and keyframe interpolation"},
    {SPACE_NLA, "NLA_EDITOR", ICON_NLA, "Nonlinear Animation", "Combine and layer Actions"},

    /* Scripting */
    {0, "", ICON_NONE, "Scripting", ""},
    {SPACE_TEXT,
     "TEXT_EDITOR",
     ICON_TEXT,
     "Text Editor",
     "Edit scripts and in-file documentation"},
    {SPACE_CONSOLE,
     "CONSOLE",
     ICON_CONSOLE,
     "Python Console",
     "Interactive programmatic console for "
     "advanced editing and script development"},
    {SPACE_INFO, "INFO", ICON_INFO, "Info", "Log of operations, warnings and error messages"},
    /* Special case: Top-bar and Status-bar aren't supposed to be a regular editor for the user. */
    {SPACE_TOPBAR,
     "TOPBAR",
     ICON_NONE,
     "Top Bar",
     "Global bar at the top of the screen for "
     "global per-window settings"},
    {SPACE_STATUSBAR,
     "STATUSBAR",
     ICON_NONE,
     "Status Bar",
     "Global bar at the bottom of the "
     "screen for general status information"},

    /* Data */
    {0, "", ICON_NONE, "Data", ""},
    {SPACE_TOOLBAR,
     "TOOLBAR",
     ICON_TOOLBAR,
     "Toolbar",
     "A toolbar. Here you can display various button menus"},
    {SPACE_OUTLINER,
     "OUTLINER",
     ICON_OUTLINER,
     "Outliner",
     "Overview of scene graph and all available data"},
    {SPACE_PROPERTIES,
     "PROPERTIES",
     ICON_PROPERTIES,
     "Properties",
     "Edit properties of active object and related data"},
    {SPACE_FILE, "FILE_BROWSER", ICON_FILEBROWSER, "File Browser", "Browse for files and assets"},
    {SPACE_SPREADSHEET,
     "SPREADSHEET",
     ICON_SPREADSHEET,
     "Spreadsheet",
     "Explore geometry data in a table"},
    {SPACE_USERPREF,
     "PREFERENCES",
     ICON_PREFERENCES,
     "Preferences",
     "Edit persistent configuration settings"},
    {0, NULL, 0, NULL, NULL},
};

const EnumPropertyItem rna_enum_space_graph_mode_items[] = {
    {SIPO_MODE_ANIMATION,
     "FCURVES",
     ICON_GRAPH,
     "Graph Editor",
     "Edit animation/keyframes displayed as 2D curves"},
    {SIPO_MODE_DRIVERS, "DRIVERS", ICON_DRIVER, "Drivers", "Edit drivers"},
    {0, NULL, 0, NULL, NULL},
};

const EnumPropertyItem rna_enum_space_sequencer_view_type_items[] = {
    {SEQ_VIEW_SEQUENCE, "SEQUENCER", ICON_SEQ_SEQUENCER, "Sequencer", ""},
    {SEQ_VIEW_PREVIEW, "PREVIEW", ICON_SEQ_PREVIEW, "Preview", ""},
    {SEQ_VIEW_SEQUENCE_PREVIEW, "SEQUENCER_PREVIEW", ICON_SEQ_SPLITVIEW, "Sequencer/Preview", ""},
    {0, NULL, 0, NULL, NULL},
};

const EnumPropertyItem rna_enum_space_file_browse_mode_items[] = {
    {FILE_BROWSE_MODE_FILES, "FILES", ICON_FILEBROWSER, "File Browser", ""},
    {FILE_BROWSE_MODE_ASSETS, "ASSETS", ICON_ASSET_MANAGER, "Asset Browser", ""},
    {0, NULL, 0, NULL, NULL},
};

#define SACT_ITEM_DOPESHEET \
  { \
    SACTCONT_DOPESHEET, "DOPESHEET", ICON_ACTION, "Dope Sheet", "Edit all keyframes in scene" \
  }
#define SACT_ITEM_TIMELINE \
  { \
    SACTCONT_TIMELINE, "TIMELINE", ICON_TIME, "Timeline", "Timeline and playback controls" \
  }
#define SACT_ITEM_ACTION \
  { \
    SACTCONT_ACTION, "ACTION", ICON_OBJECT_DATA, "Action Editor", \
        "Edit keyframes in active object's Object-level action" \
  }
#define SACT_ITEM_SHAPEKEY \
  { \
    SACTCONT_SHAPEKEY, "SHAPEKEY", ICON_SHAPEKEY_DATA, "Shape Key Editor", \
        "Edit keyframes in active object's Shape Keys action" \
  }
#define SACT_ITEM_GPENCIL \
  { \
    SACTCONT_GPENCIL, "GPENCIL", ICON_GREASEPENCIL, "Grease Pencil", \
        "Edit timings for all Grease Pencil sketches in file" \
  }
#define SACT_ITEM_MASK \
  { \
    SACTCONT_MASK, "MASK", ICON_MOD_MASK, "Mask", "Edit timings for Mask Editor splines" \
  }
#define SACT_ITEM_CACHEFILE \
  { \
    SACTCONT_CACHEFILE, "CACHEFILE", ICON_FILE, "Cache File", "Edit timings for Cache File data" \
  }

#ifndef RNA_RUNTIME
/* XXX: action-editor is currently for object-level only actions,
 * so show that using object-icon hint */
static EnumPropertyItem rna_enum_space_action_mode_all_items[] = {
    SACT_ITEM_DOPESHEET,
    SACT_ITEM_TIMELINE,
    SACT_ITEM_ACTION,
    SACT_ITEM_SHAPEKEY,
    SACT_ITEM_GPENCIL,
    SACT_ITEM_MASK,
    SACT_ITEM_CACHEFILE,
    {0, NULL, 0, NULL, NULL},
};
static EnumPropertyItem rna_enum_space_action_ui_mode_items[] = {
    SACT_ITEM_DOPESHEET,
    /* SACT_ITEM_TIMELINE, */
    SACT_ITEM_ACTION,
    SACT_ITEM_SHAPEKEY,
    SACT_ITEM_GPENCIL,
    SACT_ITEM_MASK,
    SACT_ITEM_CACHEFILE,
    {0, NULL, 0, NULL, NULL},
};
#endif
/* expose as ui_mode */
const EnumPropertyItem rna_enum_space_action_mode_items[] = {
    SACT_ITEM_DOPESHEET,
    SACT_ITEM_TIMELINE,
    {0, NULL, 0, NULL, NULL},
};

#undef SACT_ITEM_DOPESHEET
#undef SACT_ITEM_TIMELINE
#undef SACT_ITEM_ACTION
#undef SACT_ITEM_SHAPEKEY
#undef SACT_ITEM_GPENCIL
#undef SACT_ITEM_MASK
#undef SACT_ITEM_CACHEFILE

#define SI_ITEM_VIEW(identifier, name, icon) \
  { \
    SI_MODE_VIEW, identifier, icon, name, "View the image" \
  }
#define SI_ITEM_UV \
  { \
    SI_MODE_UV, "UV", ICON_UV, "UV Editor", "UV edit in mesh editmode" \
  }
#define SI_ITEM_PAINT \
  { \
    SI_MODE_PAINT, "PAINT", ICON_TPAINT_HLT, "Paint", "2D image painting mode" \
  }
#define SI_ITEM_MASK \
  { \
    SI_MODE_MASK, "MASK", ICON_MOD_MASK, "Mask", "Mask editing" \
  }

const EnumPropertyItem rna_enum_space_image_mode_all_items[] = {
    SI_ITEM_VIEW("VIEW", "View", ICON_FILE_IMAGE),
    SI_ITEM_UV,
    SI_ITEM_PAINT,
    SI_ITEM_MASK,
    {0, NULL, 0, NULL, NULL},
};

static const EnumPropertyItem rna_enum_space_image_mode_ui_items[] = {
    SI_ITEM_VIEW("VIEW", "View", ICON_FILE_IMAGE),
    SI_ITEM_PAINT,
    SI_ITEM_MASK,
    {0, NULL, 0, NULL, NULL},
};

/* bfa - hide disfunctional tools and settings for render result */
static const EnumPropertyItem rna_enum_space_image_mode_non_render_items[] = {
    SI_ITEM_VIEW("VIEW", "View", ICON_FILE_IMAGE),
    SI_ITEM_MASK,
    {0, NULL, 0, NULL, NULL},
};

const EnumPropertyItem rna_enum_space_image_mode_items[] = {
    SI_ITEM_VIEW("IMAGE_EDITOR", "Image Editor", ICON_IMAGE),
    SI_ITEM_UV,
    {0, NULL, 0, NULL, NULL},
};

#undef SI_ITEM_VIEW
#undef SI_ITEM_UV
#undef SI_ITEM_PAINT
#undef SI_ITEM_MASK

#define V3D_S3D_CAMERA_LEFT {STEREO_LEFT_ID, "LEFT", ICON_RESTRICT_RENDER_OFF, "Left", ""},
#define V3D_S3D_CAMERA_RIGHT {STEREO_RIGHT_ID, "RIGHT", ICON_RESTRICT_RENDER_OFF, "Right", ""},
#define V3D_S3D_CAMERA_S3D {STEREO_3D_ID, "S3D", ICON_CAMERA_STEREO, "3D", ""},
#ifdef RNA_RUNTIME
#  define V3D_S3D_CAMERA_VIEWS {STEREO_MONO_ID, "MONO", ICON_RESTRICT_RENDER_OFF, "Views", ""},
#endif

static const EnumPropertyItem stereo3d_camera_items[] = {
    V3D_S3D_CAMERA_LEFT V3D_S3D_CAMERA_RIGHT V3D_S3D_CAMERA_S3D{0, NULL, 0, NULL, NULL},
};

#ifdef RNA_RUNTIME
static const EnumPropertyItem multiview_camera_items[] = {
    V3D_S3D_CAMERA_VIEWS V3D_S3D_CAMERA_S3D{0, NULL, 0, NULL, NULL},
};
#endif

#undef V3D_S3D_CAMERA_LEFT
#undef V3D_S3D_CAMERA_RIGHT
#undef V3D_S3D_CAMERA_S3D
#undef V3D_S3D_CAMERA_VIEWS

const EnumPropertyItem rna_enum_fileselect_params_sort_items[] = {
    {FILE_SORT_ALPHA, "FILE_SORT_ALPHA", ICON_NONE, "Name", "Sort the file list alphabetically"},
    {FILE_SORT_EXTENSION,
     "FILE_SORT_EXTENSION",
     ICON_NONE,
     "Extension",
     "Sort the file list by extension/type"},
    {FILE_SORT_TIME,
     "FILE_SORT_TIME",
     ICON_NONE,
     "Modified Date",
     "Sort files by modification time"},
    {FILE_SORT_SIZE, "FILE_SORT_SIZE", ICON_NONE, "Size", "Sort files by size"},
    {0, NULL, 0, NULL, NULL},
};

#ifndef RNA_RUNTIME
static const EnumPropertyItem stereo3d_eye_items[] = {
    {STEREO_LEFT_ID, "LEFT_EYE", ICON_NONE, "Left Eye"},
    {STEREO_RIGHT_ID, "RIGHT_EYE", ICON_NONE, "Right Eye"},
    {0, NULL, 0, NULL, NULL},
};
#endif

static const EnumPropertyItem display_channels_items[] = {
    {SI_USE_ALPHA,
     "COLOR_ALPHA",
     ICON_IMAGE_RGB_ALPHA,
     "Color and Alpha",
     "Display image with RGB colors and alpha transparency"},
    {0, "COLOR", ICON_IMAGE_RGB, "Color", "Display image with RGB colors"},
    {SI_SHOW_ALPHA, "ALPHA", ICON_IMAGE_ALPHA, "Alpha", "Display  alpha transparency channel"},
    {SI_SHOW_ZBUF,
     "Z_BUFFER",
     ICON_IMAGE_ZDEPTH,
     "Z-Buffer",
     "Display Z-buffer associated with image (mapped from camera clip start to end)"},
    {SI_SHOW_R, "RED", ICON_COLOR_RED, "Red", ""},
    {SI_SHOW_G, "GREEN", ICON_COLOR_GREEN, "Green", ""},
    {SI_SHOW_B, "BLUE", ICON_COLOR_BLUE, "Blue", ""},
    {0, NULL, 0, NULL, NULL},
};

#ifndef RNA_RUNTIME
static const EnumPropertyItem autosnap_items[] = {
    {SACTSNAP_OFF, "NONE", ICON_SNAP_OFF, "No Auto-Snap", ""},
    /* {-1, "", 0, "", ""}, */
    {SACTSNAP_STEP, "STEP", ICON_SNAP_STEP, "Frame Step", "Snap to 1.0 frame intervals"},
    {SACTSNAP_TSTEP,
     "TIME_STEP",
     ICON_SNAP_STEP_SECOND,
     "Second Step",
     "Snap to 1.0 second intervals"},
    /* {-1, "", 0, "", ""}, */
    {SACTSNAP_FRAME,
     "FRAME",
     ICON_SNAP_NEARESTFRAME,
     "Nearest Frame",
     "Snap to actual frames (nla-action time)"},
    {SACTSNAP_SECOND,
     "SECOND",
     ICON_SNAP_NEARESTSECOND,
     "Nearest Second",
     "Snap to actual seconds (nla-action time)"},
    /* {-1, "", 0, "", ""}, */
    {SACTSNAP_MARKER,
     "MARKER",
     ICON_SNAP_NEARESTMARKER,
     "Nearest Marker",
     "Snap to nearest marker"},
    {0, NULL, 0, NULL, NULL},
};
#endif

const EnumPropertyItem rna_enum_shading_type_items[] = {
    {OB_WIRE, "WIREFRAME", ICON_SHADING_WIRE, "Wireframe", "Display the object as wire edges"},
    {OB_SOLID, "SOLID", ICON_SHADING_SOLID, "Solid", "Display in solid mode"},
    {OB_MATERIAL,
     "MATERIAL",
     ICON_SHADING_TEXTURE,
     "Material Preview",
     "Display in Material Preview mode"},
    {OB_RENDER, "RENDERED", ICON_SHADING_RENDERED, "Rendered", "Display render preview"},
    {0, NULL, 0, NULL, NULL},
};

static const EnumPropertyItem rna_enum_viewport_lighting_items[] = {
    {V3D_LIGHTING_STUDIO, "STUDIO", 0, "Studio", "Display using studio lighting"},
    {V3D_LIGHTING_MATCAP, "MATCAP", 0, "MatCap", "Display using matcap material and lighting"},
    {V3D_LIGHTING_FLAT, "FLAT", 0, "Flat", "Display using flat lighting"},
    {0, NULL, 0, NULL, NULL},
};

static const EnumPropertyItem rna_enum_shading_color_type_items[] = {
    {V3D_SHADING_MATERIAL_COLOR, "MATERIAL", 0, "Material", "Show material color"},
    {V3D_SHADING_SINGLE_COLOR, "SINGLE", 0, "Single", "Show scene in a single color"},
    {V3D_SHADING_OBJECT_COLOR, "OBJECT", 0, "Object", "Show object color"},
    {V3D_SHADING_RANDOM_COLOR, "RANDOM", 0, "Random", "Show random object color"},
    {V3D_SHADING_VERTEX_COLOR, "VERTEX", 0, "Vertex", "Show active vertex color"},
    {V3D_SHADING_TEXTURE_COLOR, "TEXTURE", 0, "Texture", "Show texture"},
    {0, NULL, 0, NULL, NULL},
};

static const EnumPropertyItem rna_enum_studio_light_items[] = {
    {0, "DEFAULT", 0, "Default", ""},
    {0, NULL, 0, NULL, NULL},
};

static const EnumPropertyItem rna_enum_view3dshading_render_pass_type_items[] = {
    {0, "", ICON_NONE, "General", ""},
    {EEVEE_RENDER_PASS_COMBINED, "COMBINED", 0, "Combined", ""},
    {EEVEE_RENDER_PASS_EMIT, "EMISSION", 0, "Emission", ""},
    {EEVEE_RENDER_PASS_ENVIRONMENT, "ENVIRONMENT", 0, "Environment", ""},
    {EEVEE_RENDER_PASS_AO, "AO", 0, "Ambient Occlusion", ""},
    {EEVEE_RENDER_PASS_SHADOW, "SHADOW", 0, "Shadow", ""},

    {0, "", ICON_NONE, "Light", ""},
    {EEVEE_RENDER_PASS_DIFFUSE_LIGHT, "DIFFUSE_LIGHT", 0, "Diffuse Light", ""},
    {EEVEE_RENDER_PASS_DIFFUSE_COLOR, "DIFFUSE_COLOR", 0, "Diffuse Color", ""},
    {EEVEE_RENDER_PASS_SPECULAR_LIGHT, "SPECULAR_LIGHT", 0, "Specular Light", ""},
    {EEVEE_RENDER_PASS_SPECULAR_COLOR, "SPECULAR_COLOR", 0, "Specular Color", ""},
    {EEVEE_RENDER_PASS_VOLUME_LIGHT, "VOLUME_LIGHT", 0, "Volume Light", ""},

    {0, "", ICON_NONE, "Effects", ""},
    {EEVEE_RENDER_PASS_BLOOM, "BLOOM", 0, "Bloom", ""},

    {0, "", ICON_NONE, "Data", ""},
    {EEVEE_RENDER_PASS_NORMAL, "NORMAL", 0, "Normal", ""},
    {EEVEE_RENDER_PASS_MIST, "MIST", 0, "Mist", ""},

    {0, "", ICON_NONE, "Shader AOV", ""},
    {EEVEE_RENDER_PASS_AOV, "AOV", 0, "AOV", ""},

    {0, NULL, 0, NULL, NULL},
};

const EnumPropertyItem rna_enum_clip_editor_mode_items[] = {
    {SC_MODE_TRACKING, "TRACKING", ICON_ANIM_DATA, "Tracking", "Show tracking and solving tools"},
    {SC_MODE_MASKEDIT, "MASK", ICON_MOD_MASK, "Mask", "Show mask editing tools"},
    {0, NULL, 0, NULL, NULL},
};

/* Actually populated dynamically through a function,
 * but helps for context-less access (e.g. doc, i18n...). */
static const EnumPropertyItem buttons_context_items[] = {
    /*{BCONTEXT_TOOL, "TOOL", ICON_TOOL_SETTINGS, "Tool", "Active Tool and Workspace settings"},*/ /* bfa - removed the tool settings from properties editor*/
    {BCONTEXT_SCENE, "SCENE", ICON_SCENE_DATA, "Scene", "Scene Properties"},
    {BCONTEXT_RENDER, "RENDER", ICON_SCENE, "Render", "Render Properties"},
    {BCONTEXT_OUTPUT, "OUTPUT", ICON_OUTPUT, "Output", "Output Properties"},
    {BCONTEXT_VIEW_LAYER, "VIEW_LAYER", ICON_RENDER_RESULT, "View Layer", "View Layer Properties"},
    {BCONTEXT_WORLD, "WORLD", ICON_WORLD, "World", "World Properties"},
    {BCONTEXT_COLLECTION, "COLLECTION", ICON_GROUP, "Collection", "Collection Properties"},
    {BCONTEXT_OBJECT, "OBJECT", ICON_OBJECT_DATA, "Object", "Object Properties"},
    {BCONTEXT_CONSTRAINT,
     "CONSTRAINT",
     ICON_CONSTRAINT,
     "Constraints",
     "Object Constraint Properties"},
    {BCONTEXT_MODIFIER, "MODIFIER", ICON_MODIFIER, "Modifiers", "Modifier Properties"},
    {BCONTEXT_DATA, "DATA", ICON_NONE, "Data", "Object Data Properties"},
    {BCONTEXT_BONE, "BONE", ICON_BONE_DATA, "Bone", "Bone Properties"},
    {BCONTEXT_BONE_CONSTRAINT,
     "BONE_CONSTRAINT",
     ICON_CONSTRAINT_BONE,
     "Bone Constraints",
     "Bone Constraint Properties"},
    {BCONTEXT_MATERIAL, "MATERIAL", ICON_MATERIAL, "Material", "Material Properties"},
    {BCONTEXT_TEXTURE, "TEXTURE", ICON_TEXTURE, "Texture", "Texture Properties"},
    {BCONTEXT_PARTICLE, "PARTICLES", ICON_PARTICLES, "Particles", "Particle Properties"},
    {BCONTEXT_PHYSICS, "PHYSICS", ICON_PHYSICS, "Physics", "Physics Properties"},
    {BCONTEXT_SHADERFX, "SHADERFX", ICON_SHADERFX, "Effects", "Visual Effects Properties"},
    {0, NULL, 0, NULL, NULL},
};

static const EnumPropertyItem fileselectparams_recursion_level_items[] = {
    {0, "NONE", 0, "None", "Only list current directory's content, with no recursion"},
    {1, "BLEND", 0, "Blend File", "List .blend files' content"},
    {2, "ALL_1", 0, "One Level", "List all sub-directories' content, one level of recursion"},
    {3, "ALL_2", 0, "Two Levels", "List all sub-directories' content, two levels of recursion"},
    {4,
     "ALL_3",
     0,
     "Three Levels",
     "List all sub-directories' content, three levels of recursion"},
    {0, NULL, 0, NULL, NULL},
};

static const EnumPropertyItem rna_enum_curve_display_handle_items[] = {
    {CURVE_HANDLE_NONE, "NONE", 0, "None", ""},
    {CURVE_HANDLE_SELECTED, "SELECTED", 0, "Selected", ""},
    {CURVE_HANDLE_ALL, "ALL", 0, "All", ""},
    {0, NULL, 0, NULL, NULL},
};

#ifdef RNA_RUNTIME

#  include "DNA_anim_types.h"
#  include "DNA_scene_types.h"
#  include "DNA_screen_types.h"
#  include "DNA_userdef_types.h"

#  include "BLI_path_util.h"
#  include "BLI_string.h"

#  include "BKE_anim_data.h"
#  include "BKE_brush.h"
#  include "BKE_colortools.h"
#  include "BKE_context.h"
#  include "BKE_global.h"
#  include "BKE_icons.h"
#  include "BKE_idprop.h"
#  include "BKE_layer.h"
#  include "BKE_nla.h"
#  include "BKE_paint.h"
#  include "BKE_preferences.h"
#  include "BKE_scene.h"
#  include "BKE_screen.h"
#  include "BKE_workspace.h"

#  include "DEG_depsgraph.h"
#  include "DEG_depsgraph_build.h"

#  include "ED_anim_api.h"
#  include "ED_buttons.h"
#  include "ED_clip.h"
#  include "ED_fileselect.h"
#  include "ED_image.h"
#  include "ED_node.h"
#  include "ED_screen.h"
#  include "ED_sequencer.h"
#  include "ED_transform.h"
#  include "ED_view3d.h"

#  include "GPU_material.h"

#  include "IMB_imbuf_types.h"

#  include "UI_interface.h"
#  include "UI_view2d.h"

static StructRNA *rna_Space_refine(struct PointerRNA *ptr)
{
  SpaceLink *space = (SpaceLink *)ptr->data;

  switch ((eSpace_Type)space->spacetype) {
    case SPACE_VIEW3D:
      return &RNA_SpaceView3D;
    case SPACE_GRAPH:
      return &RNA_SpaceGraphEditor;
    case SPACE_OUTLINER:
      return &RNA_SpaceOutliner;
    case SPACE_PROPERTIES:
      return &RNA_SpaceProperties;
    case SPACE_FILE:
      return &RNA_SpaceFileBrowser;
    case SPACE_IMAGE:
      return &RNA_SpaceImageEditor;
    case SPACE_INFO:
      return &RNA_SpaceInfo;
    case SPACE_SEQ:
      return &RNA_SpaceSequenceEditor;
    case SPACE_TEXT:
      return &RNA_SpaceTextEditor;
    case SPACE_ACTION:
      return &RNA_SpaceDopeSheetEditor;
    case SPACE_NLA:
      return &RNA_SpaceNLA;
    case SPACE_NODE:
      return &RNA_SpaceNodeEditor;
    case SPACE_CONSOLE:
      return &RNA_SpaceConsole;
    case SPACE_USERPREF:
      return &RNA_SpacePreferences;
    case SPACE_CLIP:
      return &RNA_SpaceClipEditor;
    case SPACE_TOOLBAR: /*bfa - the toolbar editor*/
      return &RNA_SpaceToolbarEditor;
    case SPACE_SPREADSHEET:
      return &RNA_SpaceSpreadsheet;

      /* Currently no type info. */
    case SPACE_SCRIPT:
    case SPACE_EMPTY:
    case SPACE_TOPBAR:
    case SPACE_STATUSBAR:
      break;
  }

  return &RNA_Space;
}

static ScrArea *rna_area_from_space(PointerRNA *ptr)
{
  bScreen *screen = (bScreen *)ptr->owner_id;
  SpaceLink *link = (SpaceLink *)ptr->data;
  return BKE_screen_find_area_from_space(screen, link);
}

static void area_region_from_regiondata(bScreen *screen,
                                        void *regiondata,
                                        ScrArea **r_area,
                                        ARegion **r_region)
{
  ScrArea *area;
  ARegion *region;

  *r_area = NULL;
  *r_region = NULL;

  for (area = screen->areabase.first; area; area = area->next) {
    for (region = area->regionbase.first; region; region = region->next) {
      if (region->regiondata == regiondata) {
        *r_area = area;
        *r_region = region;
        return;
      }
    }
  }
}

static void rna_area_region_from_regiondata(PointerRNA *ptr, ScrArea **r_area, ARegion **r_region)
{
  bScreen *screen = (bScreen *)ptr->owner_id;
  void *regiondata = ptr->data;

  area_region_from_regiondata(screen, regiondata, r_area, r_region);
}

/* -------------------------------------------------------------------- */
/** \name Generic Region Flag Access
 * \{ */

static bool rna_Space_bool_from_region_flag_get_by_type(PointerRNA *ptr,
                                                        const int region_type,
                                                        const int region_flag)
{
  ScrArea *area = rna_area_from_space(ptr);
  ARegion *region = BKE_area_find_region_type(area, region_type);
  if (region) {
    return (region->flag & region_flag);
  }
  return false;
}

static void rna_Space_bool_from_region_flag_set_by_type(PointerRNA *ptr,
                                                        const int region_type,
                                                        const int region_flag,
                                                        bool value)
{
  ScrArea *area = rna_area_from_space(ptr);
  ARegion *region = BKE_area_find_region_type(area, region_type);
  if (region && (region->alignment != RGN_ALIGN_NONE)) {
    SET_FLAG_FROM_TEST(region->flag, value, region_flag);
  }
  ED_region_tag_redraw(region);
}

static void rna_Space_bool_from_region_flag_update_by_type(bContext *C,
                                                           PointerRNA *ptr,
                                                           const int region_type,
                                                           const int region_flag)
{
  ScrArea *area = rna_area_from_space(ptr);
  ARegion *region = BKE_area_find_region_type(area, region_type);
  if (region) {
    if (region_flag == RGN_FLAG_HIDDEN) {
      /* Only support animation when the area is in the current context. */
      if (region->overlap && (area == CTX_wm_area(C))) {
        ED_region_visibility_change_update_animated(C, area, region);
      }
      else {
        ED_region_visibility_change_update(C, area, region);
      }
    }
    else if (region_flag == RGN_FLAG_HIDDEN_BY_USER) {
      if (!(region->flag & RGN_FLAG_HIDDEN_BY_USER) != !(region->flag & RGN_FLAG_HIDDEN)) {
        ED_region_toggle_hidden(C, region);

        if ((region->flag & RGN_FLAG_HIDDEN_BY_USER) == 0) {
          ED_area_type_hud_ensure(C, area);
        }
      }
    }
  }
}

/** \} */

/* -------------------------------------------------------------------- */
/** \name Region Flag Access (Typed Callbacks)
 * \{ */

/* Header Region. */
static bool rna_Space_show_region_header_get(PointerRNA *ptr)
{
  return !rna_Space_bool_from_region_flag_get_by_type(ptr, RGN_TYPE_HEADER, RGN_FLAG_HIDDEN);
}
static void rna_Space_show_region_header_set(PointerRNA *ptr, bool value)
{
  rna_Space_bool_from_region_flag_set_by_type(ptr, RGN_TYPE_HEADER, RGN_FLAG_HIDDEN, !value);

  /* Special case, never show the tool properties when the header is invisible. */
  bool value_for_tool_header = value;
  if (value == true) {
    ScrArea *area = rna_area_from_space(ptr);
    ARegion *region_tool_header = BKE_area_find_region_type(area, RGN_TYPE_TOOL_HEADER);
    if (region_tool_header != NULL) {
      value_for_tool_header = !(region_tool_header->flag & RGN_FLAG_HIDDEN_BY_USER);
    }
  }
  rna_Space_bool_from_region_flag_set_by_type(
      ptr, RGN_TYPE_TOOL_HEADER, RGN_FLAG_HIDDEN, !value_for_tool_header);
}
static void rna_Space_show_region_header_update(bContext *C, PointerRNA *ptr)
{
  rna_Space_bool_from_region_flag_update_by_type(C, ptr, RGN_TYPE_HEADER, RGN_FLAG_HIDDEN);
}

/* Footer Region. */
static bool rna_Space_show_region_footer_get(PointerRNA *ptr)
{
  return !rna_Space_bool_from_region_flag_get_by_type(ptr, RGN_TYPE_FOOTER, RGN_FLAG_HIDDEN);
}
static void rna_Space_show_region_footer_set(PointerRNA *ptr, bool value)
{
  rna_Space_bool_from_region_flag_set_by_type(ptr, RGN_TYPE_FOOTER, RGN_FLAG_HIDDEN, !value);
}
static void rna_Space_show_region_footer_update(bContext *C, PointerRNA *ptr)
{
  rna_Space_bool_from_region_flag_update_by_type(C, ptr, RGN_TYPE_FOOTER, RGN_FLAG_HIDDEN);
}

/* Tool Header Region.
 *
 * This depends on the 'RGN_TYPE_TOOL_HEADER'
 */
static bool rna_Space_show_region_tool_header_get(PointerRNA *ptr)
{
  return !rna_Space_bool_from_region_flag_get_by_type(
      ptr, RGN_TYPE_TOOL_HEADER, RGN_FLAG_HIDDEN_BY_USER);
}
static void rna_Space_show_region_tool_header_set(PointerRNA *ptr, bool value)
{
  rna_Space_bool_from_region_flag_set_by_type(
      ptr, RGN_TYPE_TOOL_HEADER, RGN_FLAG_HIDDEN_BY_USER, !value);
  rna_Space_bool_from_region_flag_set_by_type(ptr, RGN_TYPE_TOOL_HEADER, RGN_FLAG_HIDDEN, !value);
}
static void rna_Space_show_region_tool_header_update(bContext *C, PointerRNA *ptr)
{
  rna_Space_bool_from_region_flag_update_by_type(C, ptr, RGN_TYPE_TOOL_HEADER, RGN_FLAG_HIDDEN);
}

/* Tools Region. */
static bool rna_Space_show_region_toolbar_get(PointerRNA *ptr)
{
  return !rna_Space_bool_from_region_flag_get_by_type(ptr, RGN_TYPE_TOOLS, RGN_FLAG_HIDDEN);
}
static void rna_Space_show_region_toolbar_set(PointerRNA *ptr, bool value)
{
  rna_Space_bool_from_region_flag_set_by_type(ptr, RGN_TYPE_TOOLS, RGN_FLAG_HIDDEN, !value);
}
static void rna_Space_show_region_toolbar_update(bContext *C, PointerRNA *ptr)
{
  rna_Space_bool_from_region_flag_update_by_type(C, ptr, RGN_TYPE_TOOLS, RGN_FLAG_HIDDEN);
}

/* UI Region */
static bool rna_Space_show_region_ui_get(PointerRNA *ptr)
{
  return !rna_Space_bool_from_region_flag_get_by_type(ptr, RGN_TYPE_UI, RGN_FLAG_HIDDEN);
}
static void rna_Space_show_region_ui_set(PointerRNA *ptr, bool value)
{
  rna_Space_bool_from_region_flag_set_by_type(ptr, RGN_TYPE_UI, RGN_FLAG_HIDDEN, !value);
}
static void rna_Space_show_region_ui_update(bContext *C, PointerRNA *ptr)
{
  rna_Space_bool_from_region_flag_update_by_type(C, ptr, RGN_TYPE_UI, RGN_FLAG_HIDDEN);
}

/* bfa - Channels Region */
static bool rna_Space_show_region_channels_get(PointerRNA *ptr)
{
  return !rna_Space_bool_from_region_flag_get_by_type(ptr, RGN_TYPE_CHANNELS, RGN_FLAG_HIDDEN);
}
static void rna_Space_show_region_channels_set(PointerRNA *ptr, bool value)
{
  rna_Space_bool_from_region_flag_set_by_type(ptr, RGN_TYPE_CHANNELS, RGN_FLAG_HIDDEN, !value);
}
static void rna_Space_show_region_channels_update(bContext *C, PointerRNA *ptr)
{
  rna_Space_bool_from_region_flag_update_by_type(C, ptr, RGN_TYPE_CHANNELS, RGN_FLAG_HIDDEN);
}

/* Redo (HUD) Region */
static bool rna_Space_show_region_hud_get(PointerRNA *ptr)
{
  return !rna_Space_bool_from_region_flag_get_by_type(ptr, RGN_TYPE_HUD, RGN_FLAG_HIDDEN_BY_USER);
}
static void rna_Space_show_region_hud_set(PointerRNA *ptr, bool value)
{
  rna_Space_bool_from_region_flag_set_by_type(ptr, RGN_TYPE_HUD, RGN_FLAG_HIDDEN_BY_USER, !value);
}
static void rna_Space_show_region_hud_update(bContext *C, PointerRNA *ptr)
{
  rna_Space_bool_from_region_flag_update_by_type(C, ptr, RGN_TYPE_HUD, RGN_FLAG_HIDDEN_BY_USER);
}

/** \} */

static bool rna_Space_view2d_sync_get(PointerRNA *ptr)
{
  ScrArea *area;
  ARegion *region;

  area = rna_area_from_space(ptr); /* can be NULL */
  region = BKE_area_find_region_type(area, RGN_TYPE_WINDOW);
  if (region) {
    View2D *v2d = &region->v2d;
    return (v2d->flag & V2D_VIEWSYNC_SCREEN_TIME) != 0;
  }

  return false;
}

static void rna_Space_view2d_sync_set(PointerRNA *ptr, bool value)
{
  ScrArea *area;
  ARegion *region;

  area = rna_area_from_space(ptr); /* can be NULL */
  region = BKE_area_find_region_type(area, RGN_TYPE_WINDOW);
  if (region) {
    View2D *v2d = &region->v2d;
    if (value) {
      v2d->flag |= V2D_VIEWSYNC_SCREEN_TIME;
    }
    else {
      v2d->flag &= ~V2D_VIEWSYNC_SCREEN_TIME;
    }
  }
}

static void rna_Space_view2d_sync_update(Main *UNUSED(bmain),
                                         Scene *UNUSED(scene),
                                         PointerRNA *ptr)
{
  ScrArea *area;
  ARegion *region;

  area = rna_area_from_space(ptr); /* can be NULL */
  region = BKE_area_find_region_type(area, RGN_TYPE_WINDOW);

  if (region) {
    bScreen *screen = (bScreen *)ptr->owner_id;
    View2D *v2d = &region->v2d;

    UI_view2d_sync(screen, area, v2d, V2D_LOCK_SET);
  }
}

static void rna_GPencil_update(Main *bmain, Scene *UNUSED(scene), PointerRNA *UNUSED(ptr))
{
  bool changed = false;
  /* need set all caches as dirty to recalculate onion skinning */
  for (Object *ob = bmain->objects.first; ob; ob = ob->id.next) {
    if (ob->type == OB_GPENCIL) {
      bGPdata *gpd = (bGPdata *)ob->data;
      DEG_id_tag_update(&gpd->id, ID_RECALC_GEOMETRY);
      changed = true;
    }
  }
  if (changed) {
    WM_main_add_notifier(NC_GPENCIL | NA_EDITED, NULL);
  }
}

/* Space 3D View */
static void rna_SpaceView3D_camera_update(Main *bmain, Scene *scene, PointerRNA *ptr)
{
  View3D *v3d = (View3D *)(ptr->data);
  if (v3d->scenelock) {
    wmWindowManager *wm = bmain->wm.first;

    scene->camera = v3d->camera;
    WM_windows_scene_data_sync(&wm->windows, scene);
  }
}

static void rna_SpaceView3D_use_local_camera_set(PointerRNA *ptr, bool value)
{
  View3D *v3d = (View3D *)(ptr->data);
  bScreen *screen = (bScreen *)ptr->owner_id;

  v3d->scenelock = !value;

  if (!value) {
    Scene *scene = ED_screen_scene_find(screen, G_MAIN->wm.first);
    /* NULL if the screen isn't in an active window (happens when setting from Python).
     * This could be moved to the update function, in that case the scene wont relate to the screen
     * so keep it working this way. */
    if (scene != NULL) {
      v3d->camera = scene->camera;
    }
  }
}

static float rna_View3DOverlay_GridScaleUnit_get(PointerRNA *ptr)
{
  View3D *v3d = (View3D *)(ptr->data);
  bScreen *screen = (bScreen *)ptr->owner_id;
  Scene *scene = ED_screen_scene_find(screen, G_MAIN->wm.first);
  if (scene != NULL) {
    return ED_view3d_grid_scale(scene, v3d, NULL);
  }
  else {
    /* When accessed from non-active screen. */
    return 1.0f;
  }
}

static PointerRNA rna_SpaceView3D_region_3d_get(PointerRNA *ptr)
{
  View3D *v3d = (View3D *)(ptr->data);
  ScrArea *area = rna_area_from_space(ptr);
  void *regiondata = NULL;
  if (area) {
    ListBase *regionbase = (area->spacedata.first == v3d) ? &area->regionbase : &v3d->regionbase;
    ARegion *region = regionbase->last; /* always last in list, weak .. */
    regiondata = region->regiondata;
  }

  return rna_pointer_inherit_refine(ptr, &RNA_RegionView3D, regiondata);
}

static void rna_SpaceView3D_region_quadviews_begin(CollectionPropertyIterator *iter,
                                                   PointerRNA *ptr)
{
  View3D *v3d = (View3D *)(ptr->data);
  ScrArea *area = rna_area_from_space(ptr);
  int i = 3;

  ARegion *region =
      ((area && area->spacedata.first == v3d) ? &area->regionbase : &v3d->regionbase)->last;
  ListBase lb = {NULL, NULL};

  if (region && region->alignment == RGN_ALIGN_QSPLIT) {
    while (i-- && region) {
      region = region->prev;
    }

    if (i < 0) {
      lb.first = region;
    }
  }

  rna_iterator_listbase_begin(iter, &lb, NULL);
}

static PointerRNA rna_SpaceView3D_region_quadviews_get(CollectionPropertyIterator *iter)
{
  void *regiondata = ((ARegion *)rna_iterator_listbase_get(iter))->regiondata;

  return rna_pointer_inherit_refine(&iter->parent, &RNA_RegionView3D, regiondata);
}

static void rna_RegionView3D_quadview_update(Main *UNUSED(main),
                                             Scene *UNUSED(scene),
                                             PointerRNA *ptr)
{
  ScrArea *area;
  ARegion *region;

  rna_area_region_from_regiondata(ptr, &area, &region);
  if (area && region && region->alignment == RGN_ALIGN_QSPLIT) {
    ED_view3d_quadview_update(area, region, false);
  }
}

/* same as above but call clip==true */
static void rna_RegionView3D_quadview_clip_update(Main *UNUSED(main),
                                                  Scene *UNUSED(scene),
                                                  PointerRNA *ptr)
{
  ScrArea *area;
  ARegion *region;

  rna_area_region_from_regiondata(ptr, &area, &region);
  if (area && region && region->alignment == RGN_ALIGN_QSPLIT) {
    ED_view3d_quadview_update(area, region, true);
  }
}

static void rna_RegionView3D_view_location_get(PointerRNA *ptr, float *values)
{
  RegionView3D *rv3d = (RegionView3D *)(ptr->data);
  negate_v3_v3(values, rv3d->ofs);
}

static void rna_RegionView3D_view_location_set(PointerRNA *ptr, const float *values)
{
  RegionView3D *rv3d = (RegionView3D *)(ptr->data);
  negate_v3_v3(rv3d->ofs, values);
}

static void rna_RegionView3D_view_rotation_get(PointerRNA *ptr, float *values)
{
  RegionView3D *rv3d = (RegionView3D *)(ptr->data);
  invert_qt_qt(values, rv3d->viewquat);
}

static void rna_RegionView3D_view_rotation_set(PointerRNA *ptr, const float *values)
{
  RegionView3D *rv3d = (RegionView3D *)(ptr->data);
  invert_qt_qt(rv3d->viewquat, values);
}

static void rna_RegionView3D_view_matrix_set(PointerRNA *ptr, const float *values)
{
  RegionView3D *rv3d = (RegionView3D *)(ptr->data);
  float mat[4][4];
  invert_m4_m4(mat, (float(*)[4])values);
  ED_view3d_from_m4(mat, rv3d->ofs, rv3d->viewquat, &rv3d->dist);
}

static bool rna_RegionView3D_is_orthographic_side_view_get(PointerRNA *ptr)
{
  RegionView3D *rv3d = (RegionView3D *)(ptr->data);
  return RV3D_VIEW_IS_AXIS(rv3d->view);
}

static IDProperty *rna_View3DShading_idprops(PointerRNA *ptr, bool create)
{
  View3DShading *shading = ptr->data;

  if (create && !shading->prop) {
    IDPropertyTemplate val = {0};
    shading->prop = IDP_New(IDP_GROUP, &val, "View3DShading ID properties");
  }

  return shading->prop;
}

static void rna_3DViewShading_type_update(Main *bmain, Scene *scene, PointerRNA *ptr)
{
  ID *id = ptr->owner_id;
  if (GS(id->name) != ID_SCR) {
    return;
  }

  View3DShading *shading = ptr->data;
  if (shading->type == OB_MATERIAL ||
      (shading->type == OB_RENDER && !STREQ(scene->r.engine, RE_engine_id_BLENDER_WORKBENCH))) {
    /* When switching from workbench to render or material mode the geometry of any
     * active sculpt session needs to be recalculated. */
    for (Object *ob = bmain->objects.first; ob; ob = ob->id.next) {
      if (ob->sculpt) {
        DEG_id_tag_update(&ob->id, ID_RECALC_GEOMETRY);
      }
    }
  }

  /* Update Gpencil. */
  rna_GPencil_update(bmain, scene, ptr);

  bScreen *screen = (bScreen *)ptr->owner_id;
  LISTBASE_FOREACH (ScrArea *, area, &screen->areabase) {
    LISTBASE_FOREACH (SpaceLink *, sl, &area->spacedata) {
      if (sl->spacetype == SPACE_VIEW3D) {
        View3D *v3d = (View3D *)sl;
        if (&v3d->shading == shading) {
          ED_view3d_shade_update(bmain, v3d, area);
          return;
        }
      }
    }
  }
}

static Scene *rna_3DViewShading_scene(PointerRNA *ptr)
{
  /* Get scene, depends if using 3D view or OpenGL render settings. */
  ID *id = ptr->owner_id;
  if (GS(id->name) == ID_SCE) {
    return (Scene *)id;
  }
  else {
    bScreen *screen = (bScreen *)ptr->owner_id;
    return WM_windows_scene_get_from_screen(G_MAIN->wm.first, screen);
  }
}

static ViewLayer *rna_3DViewShading_view_layer(PointerRNA *ptr)
{
  /* Get scene, depends if using 3D view or OpenGL render settings. */
  ID *id = ptr->owner_id;
  if (GS(id->name) == ID_SCE) {
    return NULL;
  }
  else {
    bScreen *screen = (bScreen *)ptr->owner_id;
    return WM_windows_view_layer_get_from_screen(G_MAIN->wm.first, screen);
  }
}

static int rna_3DViewShading_type_get(PointerRNA *ptr)
{
  /* Available shading types depend on render engine. */
  Scene *scene = rna_3DViewShading_scene(ptr);
  RenderEngineType *type = (scene) ? RE_engines_find(scene->r.engine) : NULL;
  View3DShading *shading = (View3DShading *)ptr->data;

  if (scene == NULL || BKE_scene_uses_blender_eevee(scene)) {
    return shading->type;
  }
  else if (BKE_scene_uses_blender_workbench(scene)) {
    return (shading->type == OB_MATERIAL) ? OB_SOLID : shading->type;
  }
  else {
    if (shading->type == OB_RENDER && !(type && type->view_draw)) {
      return OB_MATERIAL;
    }
    else {
      return shading->type;
    }
  }
}

static void rna_3DViewShading_type_set(PointerRNA *ptr, int value)
{
  View3DShading *shading = (View3DShading *)ptr->data;
  if (value != shading->type && value == OB_RENDER) {
    shading->prev_type = shading->type;
  }
  shading->type = value;
}

static const EnumPropertyItem *rna_3DViewShading_type_itemf(bContext *UNUSED(C),
                                                            PointerRNA *ptr,
                                                            PropertyRNA *UNUSED(prop),
                                                            bool *r_free)
{
  Scene *scene = rna_3DViewShading_scene(ptr);
  RenderEngineType *type = (scene) ? RE_engines_find(scene->r.engine) : NULL;

  EnumPropertyItem *item = NULL;
  int totitem = 0;

  RNA_enum_items_add_value(&item, &totitem, rna_enum_shading_type_items, OB_WIRE);
  RNA_enum_items_add_value(&item, &totitem, rna_enum_shading_type_items, OB_SOLID);

  if (scene == NULL || BKE_scene_uses_blender_eevee(scene)) {
    RNA_enum_items_add_value(&item, &totitem, rna_enum_shading_type_items, OB_MATERIAL);
    RNA_enum_items_add_value(&item, &totitem, rna_enum_shading_type_items, OB_RENDER);
  }
  else if (BKE_scene_uses_blender_workbench(scene)) {
    RNA_enum_items_add_value(&item, &totitem, rna_enum_shading_type_items, OB_RENDER);
  }
  else {
    RNA_enum_items_add_value(&item, &totitem, rna_enum_shading_type_items, OB_MATERIAL);
    if (type && type->view_draw) {
      RNA_enum_items_add_value(&item, &totitem, rna_enum_shading_type_items, OB_RENDER);
    }
  }

  RNA_enum_item_end(&item, &totitem);
  *r_free = true;

  return item;
}

/* Shading.selected_studio_light */
static PointerRNA rna_View3DShading_selected_studio_light_get(PointerRNA *ptr)
{
  View3DShading *shading = (View3DShading *)ptr->data;
  StudioLight *sl;
  if (shading->type == OB_SOLID && shading->light == V3D_LIGHTING_MATCAP) {
    sl = BKE_studiolight_find(shading->matcap, STUDIOLIGHT_FLAG_ALL);
  }
  else if (shading->type == OB_SOLID && shading->light == V3D_LIGHTING_STUDIO) {
    sl = BKE_studiolight_find(shading->studio_light, STUDIOLIGHT_FLAG_ALL);
  }
  else {
    /* OB_MATERIAL and OB_RENDER */
    sl = BKE_studiolight_find(shading->lookdev_light, STUDIOLIGHT_FLAG_ALL);
  }
  return rna_pointer_inherit_refine(ptr, &RNA_StudioLight, sl);
}

/* shading.light */
static const EnumPropertyItem *rna_View3DShading_color_type_itemf(bContext *UNUSED(C),
                                                                  PointerRNA *ptr,
                                                                  PropertyRNA *UNUSED(prop),
                                                                  bool *r_free)
{
  View3DShading *shading = (View3DShading *)ptr->data;

  int totitem = 0;

  if (shading->type == OB_WIRE) {
    EnumPropertyItem *item = NULL;
    RNA_enum_items_add_value(
        &item, &totitem, rna_enum_shading_color_type_items, V3D_SHADING_SINGLE_COLOR);
    RNA_enum_items_add_value(
        &item, &totitem, rna_enum_shading_color_type_items, V3D_SHADING_OBJECT_COLOR);
    RNA_enum_items_add_value(
        &item, &totitem, rna_enum_shading_color_type_items, V3D_SHADING_RANDOM_COLOR);
    RNA_enum_item_end(&item, &totitem);
    *r_free = true;
    return item;
  }
  else {
    /* Solid mode, or lookdev mode for workbench engine. */
    *r_free = false;
    return rna_enum_shading_color_type_items;
  }
}

static void rna_View3DShading_studio_light_get_storage(View3DShading *shading,
                                                       char **dna_storage,
                                                       int *flag)
{
  *dna_storage = shading->studio_light;

  *flag = STUDIOLIGHT_TYPE_STUDIO;
  if (shading->type == OB_SOLID) {
    if (shading->light == V3D_LIGHTING_MATCAP) {
      *flag = STUDIOLIGHT_TYPE_MATCAP;
      *dna_storage = shading->matcap;
    }
  }
  else {
    *flag = STUDIOLIGHT_TYPE_WORLD;
    *dna_storage = shading->lookdev_light;
  }
}

static int rna_View3DShading_studio_light_get(PointerRNA *ptr)
{
  View3DShading *shading = (View3DShading *)ptr->data;
  char *dna_storage;
  int flag;

  rna_View3DShading_studio_light_get_storage(shading, &dna_storage, &flag);
  StudioLight *sl = BKE_studiolight_find(dna_storage, flag);
  if (sl) {
    BLI_strncpy(dna_storage, sl->name, FILE_MAXFILE);
    return sl->index;
  }
  else {
    return 0;
  }
}

static void rna_View3DShading_studio_light_set(PointerRNA *ptr, int value)
{
  View3DShading *shading = (View3DShading *)ptr->data;
  char *dna_storage;
  int flag;

  rna_View3DShading_studio_light_get_storage(shading, &dna_storage, &flag);
  StudioLight *sl = BKE_studiolight_findindex(value, flag);
  if (sl) {
    BLI_strncpy(dna_storage, sl->name, FILE_MAXFILE);
  }
}

static const EnumPropertyItem *rna_View3DShading_studio_light_itemf(bContext *UNUSED(C),
                                                                    PointerRNA *ptr,
                                                                    PropertyRNA *UNUSED(prop),
                                                                    bool *r_free)
{
  View3DShading *shading = (View3DShading *)ptr->data;
  EnumPropertyItem *item = NULL;
  int totitem = 0;

  if (shading->type == OB_SOLID && shading->light == V3D_LIGHTING_MATCAP) {
    const int flags = (STUDIOLIGHT_EXTERNAL_FILE | STUDIOLIGHT_TYPE_MATCAP);

    LISTBASE_FOREACH (StudioLight *, sl, BKE_studiolight_listbase()) {
      int icon_id = (shading->flag & V3D_SHADING_MATCAP_FLIP_X) ? sl->icon_id_matcap_flipped :
                                                                  sl->icon_id_matcap;
      if ((sl->flag & flags) == flags) {
        EnumPropertyItem tmp = {sl->index, sl->name, icon_id, sl->name, ""};
        RNA_enum_item_add(&item, &totitem, &tmp);
      }
    }
  }
  else {
    LISTBASE_FOREACH (StudioLight *, sl, BKE_studiolight_listbase()) {
      int icon_id = sl->icon_id_irradiance;
      bool show_studiolight = false;

      if (sl->flag & STUDIOLIGHT_INTERNAL) {
        /* always show internal lights for solid */
        if (shading->type == OB_SOLID) {
          show_studiolight = true;
        }
      }
      else {
        switch (shading->type) {
          case OB_SOLID:
          case OB_TEXTURE:
            show_studiolight = ((sl->flag & STUDIOLIGHT_TYPE_STUDIO) != 0);
            break;

          case OB_MATERIAL:
          case OB_RENDER:
            show_studiolight = ((sl->flag & STUDIOLIGHT_TYPE_WORLD) != 0);
            icon_id = sl->icon_id_radiance;
            break;
        }
      }

      if (show_studiolight) {
        EnumPropertyItem tmp = {sl->index, sl->name, icon_id, sl->name, ""};
        RNA_enum_item_add(&item, &totitem, &tmp);
      }
    }
  }

  RNA_enum_item_end(&item, &totitem);
  *r_free = true;
  return item;
}

static const EnumPropertyItem *rna_3DViewShading_render_pass_itemf(bContext *C,
                                                                   PointerRNA *UNUSED(ptr),
                                                                   PropertyRNA *UNUSED(prop),
                                                                   bool *r_free)
{
  Scene *scene = CTX_data_scene(C);
  ViewLayer *view_layer = CTX_data_view_layer(C);

  const bool bloom_enabled = scene->eevee.flag & SCE_EEVEE_BLOOM_ENABLED;
  const bool aov_available = BKE_view_layer_has_valid_aov(view_layer);

  int totitem = 0;
  EnumPropertyItem *result = NULL;
  EnumPropertyItem aov_template;
  for (int i = 0; rna_enum_view3dshading_render_pass_type_items[i].identifier != NULL; i++) {
    const EnumPropertyItem *item = &rna_enum_view3dshading_render_pass_type_items[i];
    if (item->value == EEVEE_RENDER_PASS_AOV) {
      aov_template.value = item->value;
      aov_template.icon = 0;
      aov_template.description = item->description;
      LISTBASE_FOREACH (ViewLayerAOV *, aov, &view_layer->aovs) {
        if ((aov->flag & AOV_CONFLICT) != 0) {
          continue;
        }
        aov_template.name = aov->name;
        aov_template.identifier = aov->name;
        RNA_enum_item_add(&result, &totitem, &aov_template);
        aov_template.value++;
      }
    }
    else if (!((!bloom_enabled &&
                (item->value == EEVEE_RENDER_PASS_BLOOM || STREQ(item->name, "Effects"))) ||
               (!aov_available && STREQ(item->name, "Shader AOV")))) {
      RNA_enum_item_add(&result, &totitem, item);
    }
  }

  RNA_enum_item_end(&result, &totitem);
  *r_free = true;
  return result;
}
static int rna_3DViewShading_render_pass_get(PointerRNA *ptr)
{
  View3DShading *shading = (View3DShading *)ptr->data;
  eViewLayerEEVEEPassType result = shading->render_pass;
  Scene *scene = rna_3DViewShading_scene(ptr);
  ViewLayer *view_layer = rna_3DViewShading_view_layer(ptr);

  if (result == EEVEE_RENDER_PASS_BLOOM && ((scene->eevee.flag & SCE_EEVEE_BLOOM_ENABLED) == 0)) {
    return EEVEE_RENDER_PASS_COMBINED;
  }
  else if (result == EEVEE_RENDER_PASS_AOV) {
    if (!view_layer) {
      return EEVEE_RENDER_PASS_COMBINED;
    }
    const int aov_index = BLI_findstringindex(
        &view_layer->aovs, shading->aov_name, offsetof(ViewLayerAOV, name));
    if (aov_index == -1) {
      return EEVEE_RENDER_PASS_COMBINED;
    }
    return result + aov_index;
  }

  return result;
}

static void rna_3DViewShading_render_pass_set(PointerRNA *ptr, int value)
{
  View3DShading *shading = (View3DShading *)ptr->data;
  Scene *scene = rna_3DViewShading_scene(ptr);
  ViewLayer *view_layer = rna_3DViewShading_view_layer(ptr);
  shading->aov_name[0] = 0;

  if ((value & EEVEE_RENDER_PASS_AOV) != 0) {
    if (!view_layer) {
      shading->render_pass = EEVEE_RENDER_PASS_COMBINED;
      return;
    }
    const int aov_index = value & ~EEVEE_RENDER_PASS_AOV;
    ViewLayerAOV *aov = BLI_findlink(&view_layer->aovs, aov_index);
    if (!aov) {
      /* AOV not found, cannot select AOV. */
      shading->render_pass = EEVEE_RENDER_PASS_COMBINED;
      return;
    }

    shading->render_pass = EEVEE_RENDER_PASS_AOV;
    BLI_strncpy(shading->aov_name, aov->name, sizeof(aov->name));
  }
  else if (value == EEVEE_RENDER_PASS_BLOOM &&
           ((scene->eevee.flag & SCE_EEVEE_BLOOM_ENABLED) == 0)) {
    shading->render_pass = EEVEE_RENDER_PASS_COMBINED;
  }
  else {
    shading->render_pass = value;
  }
}

static void rna_SpaceView3D_use_local_collections_update(bContext *C, PointerRNA *ptr)
{
  Main *bmain = CTX_data_main(C);
  Scene *scene = CTX_data_scene(C);
  ViewLayer *view_layer = CTX_data_view_layer(C);
  View3D *v3d = (View3D *)ptr->data;

  if (ED_view3d_local_collections_set(bmain, v3d)) {
    BKE_layer_collection_local_sync(view_layer, v3d);
    DEG_id_tag_update(&scene->id, ID_RECALC_BASE_FLAGS);
  }
}

static const EnumPropertyItem *rna_SpaceView3D_stereo3d_camera_itemf(bContext *C,
                                                                     PointerRNA *UNUSED(ptr),
                                                                     PropertyRNA *UNUSED(prop),
                                                                     bool *UNUSED(r_free))
{
  Scene *scene = CTX_data_scene(C);

  if (scene->r.views_format == SCE_VIEWS_FORMAT_MULTIVIEW) {
    return multiview_camera_items;
  }
  else {
    return stereo3d_camera_items;
  }
}

static void rna_SpaceView3D_mirror_xr_session_update(Main *main,
                                                     Scene *UNUSED(scene),
                                                     PointerRNA *ptr)
{
#  ifdef WITH_XR_OPENXR
  const wmWindowManager *wm = main->wm.first;

  /* Handle mirror toggling while there is a session already. */
  if (WM_xr_session_exists(&wm->xr)) {
    const View3D *v3d = ptr->data;
    const ScrArea *area = rna_area_from_space(ptr);
    ED_view3d_xr_mirror_update(area, v3d, v3d->flag & V3D_XR_SESSION_MIRROR);
  }

#  else
  UNUSED_VARS(main, ptr);
#  endif
}

static int rna_SpaceView3D_icon_from_show_object_viewport_get(PointerRNA *ptr)
{
  const View3D *v3d = (View3D *)ptr->data;
  /* Ignore selection values when view is off,
   * intent is to show if visible objects aren't selectable. */
  const int view_value = (v3d->object_type_exclude_viewport != 0);
  const int select_value = (v3d->object_type_exclude_select &
                            ~v3d->object_type_exclude_viewport) != 0;
  return ICON_VIS_SEL_11 + (view_value << 1) + select_value;
}

static char *rna_View3DShading_path(PointerRNA *UNUSED(ptr))
{
  return BLI_strdup("shading");
}

static PointerRNA rna_SpaceView3D_overlay_get(PointerRNA *ptr)
{
  return rna_pointer_inherit_refine(ptr, &RNA_View3DOverlay, ptr->data);
}

static char *rna_View3DOverlay_path(PointerRNA *UNUSED(ptr))
{
  return BLI_strdup("overlay");
}

/* Space Image Editor */

static PointerRNA rna_SpaceImage_overlay_get(PointerRNA *ptr)
{
  return rna_pointer_inherit_refine(ptr, &RNA_SpaceImageOverlay, ptr->data);
}

static char *rna_SpaceImageOverlay_path(PointerRNA *UNUSED(ptr))
{
  return BLI_strdup("overlay");
}

static char *rna_SpaceUVEditor_path(PointerRNA *UNUSED(ptr))
{
  return BLI_strdup("uv_editor");
}

static PointerRNA rna_SpaceImageEditor_uvedit_get(PointerRNA *ptr)
{
  return rna_pointer_inherit_refine(ptr, &RNA_SpaceUVEditor, ptr->data);
}

static void rna_SpaceImageEditor_mode_update(Main *bmain, Scene *scene, PointerRNA *UNUSED(ptr))
{
  ED_space_image_paint_update(bmain, bmain->wm.first, scene);
}

static void rna_SpaceImageEditor_show_stereo_set(PointerRNA *ptr, int value)
{
  SpaceImage *sima = (SpaceImage *)(ptr->data);

  if (value) {
    sima->iuser.flag |= IMA_SHOW_STEREO;
  }
  else {
    sima->iuser.flag &= ~IMA_SHOW_STEREO;
  }
}

static bool rna_SpaceImageEditor_show_stereo_get(PointerRNA *ptr)
{
  SpaceImage *sima = (SpaceImage *)(ptr->data);
  return (sima->iuser.flag & IMA_SHOW_STEREO) != 0;
}

static void rna_SpaceImageEditor_show_stereo_update(Main *UNUSED(bmain),
                                                    Scene *UNUSED(unused),
                                                    PointerRNA *ptr)
{
  SpaceImage *sima = (SpaceImage *)(ptr->data);
  Image *ima = sima->image;

  if (ima) {
    if (ima->rr) {
      BKE_image_multilayer_index(ima->rr, &sima->iuser);
    }
    else {
      BKE_image_multiview_index(ima, &sima->iuser);
    }
  }
}

static bool rna_SpaceImageEditor_show_render_get(PointerRNA *ptr)
{
  SpaceImage *sima = (SpaceImage *)(ptr->data);
  return ED_space_image_show_render(sima);
}

static bool rna_SpaceImageEditor_show_paint_get(PointerRNA *ptr)
{
  SpaceImage *sima = (SpaceImage *)(ptr->data);
  return ED_space_image_show_paint(sima);
}

static bool rna_SpaceImageEditor_show_uvedit_get(PointerRNA *ptr)
{
  SpaceImage *sima = ptr->data;
  bScreen *screen = (bScreen *)ptr->owner_id;
  Object *obedit = NULL;
  wmWindow *win = ED_screen_window_find(screen, G_MAIN->wm.first);
  if (win != NULL) {
    ViewLayer *view_layer = WM_window_get_active_view_layer(win);
    obedit = OBEDIT_FROM_VIEW_LAYER(view_layer);
  }
  return ED_space_image_show_uvedit(sima, obedit);
}

static bool rna_SpaceImageEditor_show_maskedit_get(PointerRNA *ptr)
{
  SpaceImage *sima = (SpaceImage *)(ptr->data);
  bScreen *screen = (bScreen *)ptr->owner_id;
  Object *obedit = NULL;
  wmWindow *win = ED_screen_window_find(screen, G_MAIN->wm.first);
  if (win != NULL) {
    ViewLayer *view_layer = WM_window_get_active_view_layer(win);
    obedit = OBEDIT_FROM_VIEW_LAYER(view_layer);
  }
  return ED_space_image_check_show_maskedit(sima, obedit);
}

static void rna_SpaceImageEditor_image_set(PointerRNA *ptr,
                                           PointerRNA value,
                                           struct ReportList *UNUSED(reports))
{
  BLI_assert(BKE_id_is_in_global_main(value.data));
  SpaceImage *sima = ptr->data;
  bScreen *screen = (bScreen *)ptr->owner_id;
  Object *obedit = NULL;
  wmWindow *win = ED_screen_window_find(screen, G_MAIN->wm.first);
  if (win != NULL) {
    ViewLayer *view_layer = WM_window_get_active_view_layer(win);
    obedit = OBEDIT_FROM_VIEW_LAYER(view_layer);
  }
  ED_space_image_set(G_MAIN, sima, obedit, (Image *)value.data, false);
}

static void rna_SpaceImageEditor_mask_set(PointerRNA *ptr,
                                          PointerRNA value,
                                          struct ReportList *UNUSED(reports))
{
  SpaceImage *sima = (SpaceImage *)(ptr->data);

  ED_space_image_set_mask(NULL, sima, (Mask *)value.data);
}

static const EnumPropertyItem *rna_SpaceImageEditor_display_channels_itemf(
    bContext *UNUSED(C), PointerRNA *ptr, PropertyRNA *UNUSED(prop), bool *r_free)
{
  SpaceImage *sima = (SpaceImage *)ptr->data;
  EnumPropertyItem *item = NULL;
  ImBuf *ibuf;
  void *lock;
  int totitem = 0;

  ibuf = ED_space_image_acquire_buffer(sima, &lock, 0);
  int mask = ED_space_image_get_display_channel_mask(ibuf);
  ED_space_image_release_buffer(sima, ibuf, lock);

  if (mask & SI_USE_ALPHA) {
    RNA_enum_items_add_value(&item, &totitem, display_channels_items, SI_USE_ALPHA);
  }
  RNA_enum_items_add_value(&item, &totitem, display_channels_items, 0);
  if (mask & SI_SHOW_ALPHA) {
    RNA_enum_items_add_value(&item, &totitem, display_channels_items, SI_SHOW_ALPHA);
  }
  if (mask & SI_SHOW_ZBUF) {
    RNA_enum_items_add_value(&item, &totitem, display_channels_items, SI_SHOW_ZBUF);
  }
  if (mask & SI_SHOW_R) {
    RNA_enum_items_add_value(&item, &totitem, display_channels_items, SI_SHOW_R);
  }
  if (mask & SI_SHOW_G) {
    RNA_enum_items_add_value(&item, &totitem, display_channels_items, SI_SHOW_G);
  }
  if (mask & SI_SHOW_B) {
    RNA_enum_items_add_value(&item, &totitem, display_channels_items, SI_SHOW_B);
  }

  RNA_enum_item_end(&item, &totitem);
  *r_free = true;

  return item;
}

static int rna_SpaceImageEditor_display_channels_get(PointerRNA *ptr)
{
  SpaceImage *sima = (SpaceImage *)ptr->data;
  ImBuf *ibuf;
  void *lock;

  ibuf = ED_space_image_acquire_buffer(sima, &lock, 0);
  int mask = ED_space_image_get_display_channel_mask(ibuf);
  ED_space_image_release_buffer(sima, ibuf, lock);

  return sima->flag & mask;
}

static void rna_SpaceImageEditor_zoom_get(PointerRNA *ptr, float *values)
{
  SpaceImage *sima = (SpaceImage *)ptr->data;
  ScrArea *area;
  ARegion *region;

  values[0] = values[1] = 1;

  /* Find #ARegion. */
  area = rna_area_from_space(ptr); /* can be NULL */
  region = BKE_area_find_region_type(area, RGN_TYPE_WINDOW);
  if (region) {
    ED_space_image_get_zoom(sima, region, &values[0], &values[1]);
  }
}

static void rna_SpaceImageEditor_cursor_location_get(PointerRNA *ptr, float *values)
{
  SpaceImage *sima = (SpaceImage *)ptr->data;

  if (sima->flag & SI_COORDFLOATS) {
    copy_v2_v2(values, sima->cursor);
  }
  else {
    int w, h;
    ED_space_image_get_size(sima, &w, &h);

    values[0] = sima->cursor[0] * w;
    values[1] = sima->cursor[1] * h;
  }
}

static void rna_SpaceImageEditor_cursor_location_set(PointerRNA *ptr, const float *values)
{
  SpaceImage *sima = (SpaceImage *)ptr->data;

  if (sima->flag & SI_COORDFLOATS) {
    copy_v2_v2(sima->cursor, values);
  }
  else {
    int w, h;
    ED_space_image_get_size(sima, &w, &h);

    sima->cursor[0] = values[0] / w;
    sima->cursor[1] = values[1] / h;
  }
}

static void rna_SpaceImageEditor_image_update(Main *UNUSED(bmain),
                                              Scene *UNUSED(scene),
                                              PointerRNA *ptr)
{
  SpaceImage *sima = (SpaceImage *)ptr->data;
  Image *ima = sima->image;

  /* make sure all the iuser settings are valid for the sima image */
  if (ima) {
    if (ima->rr) {
      if (BKE_image_multilayer_index(sima->image->rr, &sima->iuser) == NULL) {
        BKE_image_init_imageuser(sima->image, &sima->iuser);
      }
    }
    else {
      BKE_image_multiview_index(ima, &sima->iuser);
    }
  }
}

static void rna_SpaceImageEditor_scopes_update(struct bContext *C, struct PointerRNA *ptr)
{
  SpaceImage *sima = (SpaceImage *)ptr->data;
  ImBuf *ibuf;
  void *lock;

  /* TODO(lukas): Support tiles in scopes? */
  ibuf = ED_space_image_acquire_buffer(sima, &lock, 0);
  if (ibuf) {
    ED_space_image_scopes_update(C, sima, ibuf, true);
    WM_main_add_notifier(NC_IMAGE, sima->image);
  }
  ED_space_image_release_buffer(sima, ibuf, lock);
}

static const EnumPropertyItem *rna_SpaceImageEditor_pivot_itemf(bContext *UNUSED(C),
                                                                PointerRNA *ptr,
                                                                PropertyRNA *UNUSED(prop),
                                                                bool *UNUSED(r_free))
{
  static const EnumPropertyItem pivot_items[] = {
      {V3D_AROUND_CENTER_BOUNDS, "CENTER", ICON_PIVOT_BOUNDBOX, "Bounding Box Center", ""},
      {V3D_AROUND_CENTER_MEDIAN, "MEDIAN", ICON_PIVOT_MEDIAN, "Median Point", ""},
      {V3D_AROUND_CURSOR, "CURSOR", ICON_PIVOT_CURSOR, "2D Cursor", ""},
      {V3D_AROUND_LOCAL_ORIGINS,
       "INDIVIDUAL_ORIGINS",
       ICON_PIVOT_INDIVIDUAL,
       "Individual Origins",
       "Pivot around each selected island's own median point"},
      {0, NULL, 0, NULL, NULL},
  };

  SpaceImage *sima = (SpaceImage *)ptr->data;

  if (sima->mode == SI_MODE_PAINT) {
    return rna_enum_transform_pivot_items_full;
  }
  else {
    return pivot_items;
  }
}

/* Space Text Editor */

static void rna_SpaceTextEditor_word_wrap_set(PointerRNA *ptr, bool value)
{
  SpaceText *st = (SpaceText *)(ptr->data);

  st->wordwrap = value;
  st->left = 0;
}

static void rna_SpaceTextEditor_text_set(PointerRNA *ptr,
                                         PointerRNA value,
                                         struct ReportList *UNUSED(reports))
{
  SpaceText *st = (SpaceText *)(ptr->data);

  st->text = value.data;

  ScrArea *area = rna_area_from_space(ptr);
  if (area) {
    ARegion *region = BKE_area_find_region_type(area, RGN_TYPE_WINDOW);
    if (region) {
      ED_text_scroll_to_cursor(st, region, true);
    }
  }
}

static bool rna_SpaceTextEditor_text_is_syntax_highlight_supported(struct SpaceText *space)
{
  return ED_text_is_syntax_highlight_supported(space->text);
}

static void rna_SpaceTextEditor_updateEdited(Main *UNUSED(bmain),
                                             Scene *UNUSED(scene),
                                             PointerRNA *ptr)
{
  SpaceText *st = (SpaceText *)ptr->data;

  if (st->text) {
    WM_main_add_notifier(NC_TEXT | NA_EDITED, st->text);
  }
}

/* Space Properties */

/* note: this function exists only to avoid id refcounting */
static void rna_SpaceProperties_pin_id_set(PointerRNA *ptr,
                                           PointerRNA value,
                                           struct ReportList *UNUSED(reports))
{
  SpaceProperties *sbuts = (SpaceProperties *)(ptr->data);
  sbuts->pinid = value.data;
}

static StructRNA *rna_SpaceProperties_pin_id_typef(PointerRNA *ptr)
{
  SpaceProperties *sbuts = (SpaceProperties *)(ptr->data);

  if (sbuts->pinid) {
    return ID_code_to_RNA_type(GS(sbuts->pinid->name));
  }

  return &RNA_ID;
}

static void rna_SpaceProperties_pin_id_update(Main *UNUSED(bmain),
                                              Scene *UNUSED(scene),
                                              PointerRNA *ptr)
{
  SpaceProperties *sbuts = (SpaceProperties *)(ptr->data);
  ID *id = sbuts->pinid;

  if (id == NULL) {
    sbuts->flag &= ~SB_PIN_CONTEXT;
    return;
  }

  switch (GS(id->name)) {
    case ID_MA:
      WM_main_add_notifier(NC_MATERIAL | ND_SHADING, NULL);
      break;
    case ID_TE:
      WM_main_add_notifier(NC_TEXTURE, NULL);
      break;
    case ID_WO:
      WM_main_add_notifier(NC_WORLD, NULL);
      break;
    case ID_LA:
      WM_main_add_notifier(NC_LAMP, NULL);
      break;
    default:
      break;
  }
}

static void rna_SpaceProperties_context_set(PointerRNA *ptr, int value)
{
  SpaceProperties *sbuts = (SpaceProperties *)(ptr->data);

  sbuts->mainb = value;
  sbuts->mainbuser = value;
}

static const EnumPropertyItem *rna_SpaceProperties_context_itemf(bContext *UNUSED(C),
                                                                 PointerRNA *ptr,
                                                                 PropertyRNA *UNUSED(prop),
                                                                 bool *r_free)
{
  SpaceProperties *sbuts = (SpaceProperties *)(ptr->data);
  EnumPropertyItem *item = NULL;

  /* Although it would never reach this amount, a theoretical maximum number of tabs
   * is BCONTEXT_TOT * 2, with every tab displayed and a spacer in every other item. */
  short context_tabs_array[BCONTEXT_TOT * 2];
  int totitem = ED_buttons_tabs_list(sbuts, context_tabs_array);
  BLI_assert(totitem <= ARRAY_SIZE(context_tabs_array));

  int totitem_added = 0;
  for (int i = 0; i < totitem; i++) {
    if (context_tabs_array[i] == -1) {
      RNA_enum_item_add_separator(&item, &totitem_added);
      continue;
    }

    RNA_enum_items_add_value(&item, &totitem_added, buttons_context_items, context_tabs_array[i]);

    /* Add the object data icon dynamically for the data tab. */
    if (context_tabs_array[i] == BCONTEXT_DATA) {
      (item + totitem_added - 1)->icon = sbuts->dataicon;
    }
  }

  RNA_enum_item_end(&item, &totitem);
  *r_free = true;

  return item;
}

static void rna_SpaceProperties_context_update(Main *UNUSED(bmain),
                                               Scene *UNUSED(scene),
                                               PointerRNA *ptr)
{
  SpaceProperties *sbuts = (SpaceProperties *)(ptr->data);
  /* XXX BCONTEXT_DATA is ugly, but required for lights... See T51318. */
  if (ELEM(sbuts->mainb, BCONTEXT_WORLD, BCONTEXT_MATERIAL, BCONTEXT_TEXTURE, BCONTEXT_DATA)) {
    sbuts->preview = 1;
  }
}

static int rna_SpaceProperties_tab_search_results_getlength(PointerRNA *ptr,
                                                            int length[RNA_MAX_ARRAY_DIMENSION])
{
  SpaceProperties *sbuts = ptr->data;

  short context_tabs_array[BCONTEXT_TOT * 2]; /* Dummy variable. */
  const int tabs_len = ED_buttons_tabs_list(sbuts, context_tabs_array);

  length[0] = tabs_len;

  return length[0];
}

static void rna_SpaceProperties_tab_search_results_get(PointerRNA *ptr, bool *values)
{
  SpaceProperties *sbuts = ptr->data;

  short context_tabs_array[BCONTEXT_TOT * 2]; /* Dummy variable. */
  const int tabs_len = ED_buttons_tabs_list(sbuts, context_tabs_array);

  for (int i = 0; i < tabs_len; i++) {
    values[i] = ED_buttons_tab_has_search_result(sbuts, i);
  }
}

static void rna_SpaceProperties_search_filter_get(PointerRNA *ptr, char *value)
{
  SpaceProperties *sbuts = ptr->data;
  const char *search_filter = ED_buttons_search_string_get(sbuts);

  strcpy(value, search_filter);
}

static int rna_SpaceProperties_search_filter_length(PointerRNA *ptr)
{
  SpaceProperties *sbuts = ptr->data;

  return ED_buttons_search_string_length(sbuts);
}

static void rna_SpaceProperties_search_filter_set(struct PointerRNA *ptr, const char *value)
{
  SpaceProperties *sbuts = ptr->data;

  ED_buttons_search_string_set(sbuts, value);
}

static void rna_SpaceProperties_search_filter_update(Main *UNUSED(bmain),
                                                     Scene *UNUSED(scene),
                                                     PointerRNA *ptr)
{
  ScrArea *area = rna_area_from_space(ptr);

  /* Update the search filter flag for the main region with the panels. */
  ARegion *main_region = BKE_area_find_region_type(area, RGN_TYPE_WINDOW);
  BLI_assert(main_region != NULL);
  ED_region_search_filter_update(area, main_region);
}

/* Space Console */
static void rna_ConsoleLine_body_get(PointerRNA *ptr, char *value)
{
  ConsoleLine *ci = (ConsoleLine *)ptr->data;
  memcpy(value, ci->line, ci->len + 1);
}

static int rna_ConsoleLine_body_length(PointerRNA *ptr)
{
  ConsoleLine *ci = (ConsoleLine *)ptr->data;
  return ci->len;
}

static void rna_ConsoleLine_body_set(PointerRNA *ptr, const char *value)
{
  ConsoleLine *ci = (ConsoleLine *)ptr->data;
  int len = strlen(value);

  if ((len >= ci->len_alloc) || (len * 2 < ci->len_alloc)) { /* allocate a new string */
    MEM_freeN(ci->line);
    ci->line = MEM_mallocN((len + 1) * sizeof(char), "rna_consoleline");
    ci->len_alloc = len + 1;
  }
  memcpy(ci->line, value, len + 1);
  ci->len = len;

  if (ci->cursor > len) {
    /* clamp the cursor */
    ci->cursor = len;
  }
}

static void rna_ConsoleLine_cursor_index_range(
    PointerRNA *ptr, int *min, int *max, int *UNUSED(softmin), int *UNUSED(softmax))
{
  ConsoleLine *ci = (ConsoleLine *)ptr->data;

  *min = 0;
  *max = ci->len; /* intentionally _not_ -1 */
}

/* Space Dopesheet */

static void rna_SpaceDopeSheetEditor_action_set(PointerRNA *ptr,
                                                PointerRNA value,
                                                struct ReportList *UNUSED(reports))
{
  SpaceAction *saction = (SpaceAction *)(ptr->data);
  bAction *act = (bAction *)value.data;

  if ((act == NULL) || (act->idroot == 0)) {
    /* just set if we're clearing the action or if the action is "amorphous" still */
    saction->action = act;
  }
  else {
    /* action to set must strictly meet the mode criteria... */
    if (saction->mode == SACTCONT_ACTION) {
      /* currently, this is "object-level" only, until we have some way of specifying this */
      if (act->idroot == ID_OB) {
        saction->action = act;
      }
      else {
        printf(
            "ERROR: cannot assign Action '%s' to Action Editor, as action is not object-level "
            "animation\n",
            act->id.name + 2);
      }
    }
    else if (saction->mode == SACTCONT_SHAPEKEY) {
      /* as the name says, "shapekey-level" only... */
      if (act->idroot == ID_KE) {
        saction->action = act;
      }
      else {
        printf(
            "ERROR: cannot assign Action '%s' to Shape Key Editor, as action doesn't animate "
            "Shape Keys\n",
            act->id.name + 2);
      }
    }
    else {
      printf(
          "ACK: who's trying to set an action while not in a mode displaying a single Action "
          "only?\n");
    }
  }
}

static void rna_SpaceDopeSheetEditor_action_update(bContext *C, PointerRNA *ptr)
{
  SpaceAction *saction = (SpaceAction *)(ptr->data);
  ViewLayer *view_layer = CTX_data_view_layer(C);
  Main *bmain = CTX_data_main(C);

  Object *obact = OBACT(view_layer);
  if (obact == NULL) {
    return;
  }

  AnimData *adt = NULL;
  ID *id = NULL;
  switch (saction->mode) {
    case SACTCONT_ACTION:
      /* TODO: context selector could help decide this with more control? */
      adt = BKE_animdata_add_id(&obact->id);
      id = &obact->id;
      break;
    case SACTCONT_SHAPEKEY: {
      Key *key = BKE_key_from_object(obact);
      if (key == NULL) {
        return;
      }
      adt = BKE_animdata_add_id(&key->id);
      id = &key->id;
      break;
    }
    case SACTCONT_GPENCIL:
    case SACTCONT_DOPESHEET:
    case SACTCONT_MASK:
    case SACTCONT_CACHEFILE:
    case SACTCONT_TIMELINE:
      return;
  }

  if (adt == NULL) {
    /* No animdata was added, so the depsgraph also doesn't need tagging. */
    return;
  }

  /* Don't do anything if old and new actions are the same... */
  if (adt->action == saction->action) {
    return;
  }

  /* Exit editmode first - we cannot change actions while in tweakmode. */
  BKE_nla_tweakmode_exit(adt);

  /* To prevent data loss (i.e. if users flip between actions using the Browse menu),
   * stash this action if nothing else uses it.
   *
   * EXCEPTION:
   * This callback runs when unlinking actions. In that case, we don't want to
   * stash the action, as the user is signaling that they want to detach it.
   * This can be reviewed again later,
   * but it could get annoying if we keep these instead.
   */
  if (adt->action != NULL && adt->action->id.us <= 0 && saction->action != NULL) {
    /* XXX: Things here get dodgy if this action is only partially completed,
     *      and the user then uses the browse menu to get back to this action,
     *      assigning it as the active action (i.e. the stash strip gets out of sync)
     */
    BKE_nla_action_stash(adt, ID_IS_OVERRIDE_LIBRARY(id));
  }

  BKE_animdata_set_action(NULL, id, saction->action);

  DEG_id_tag_update(&obact->id, ID_RECALC_ANIMATION | ID_RECALC_TRANSFORM | ID_RECALC_GEOMETRY);

  /* Update relations as well, so new time source dependency is added. */
  DEG_relations_tag_update(bmain);
}

static void rna_SpaceDopeSheetEditor_mode_update(bContext *C, PointerRNA *ptr)
{
  SpaceAction *saction = (SpaceAction *)(ptr->data);
  ScrArea *area = CTX_wm_area(C);
  ViewLayer *view_layer = CTX_data_view_layer(C);
  Object *obact = OBACT(view_layer);

  /* special exceptions for ShapeKey Editor mode */
  if (saction->mode == SACTCONT_SHAPEKEY) {
    Key *key = BKE_key_from_object(obact);

    /* 1) update the action stored for the editor */
    if (key) {
      saction->action = (key->adt) ? key->adt->action : NULL;
    }
    else {
      saction->action = NULL;
    }
  }
  /* make sure action stored is valid */
  else if (saction->mode == SACTCONT_ACTION) {
    /* 1) update the action stored for the editor */
    /* TODO: context selector could help decide this with more control? */
    if (obact) {
      saction->action = (obact->adt) ? obact->adt->action : NULL;
    }
    else {
      saction->action = NULL;
    }
  }

  /* Collapse (and show) summary channel and hide channel list for timeline */
  if (saction->mode == SACTCONT_TIMELINE) {
    saction->ads.flag |= ADS_FLAG_SUMMARY_COLLAPSED;
    saction->ads.filterflag |= ADS_FILTER_SUMMARY;
  }

  if (area && area->spacedata.first == saction) {
    ARegion *channels_region = BKE_area_find_region_type(area, RGN_TYPE_CHANNELS);
    if (channels_region) {
      if (saction->mode == SACTCONT_TIMELINE) {
        channels_region->flag |= RGN_FLAG_HIDDEN;
      }
      else {
        channels_region->flag &= ~RGN_FLAG_HIDDEN;
      }
      ED_region_visibility_change_update(C, area, channels_region);
    }
  }

  /* recalculate extents of channel list */
  saction->runtime.flag |= SACTION_RUNTIME_FLAG_NEED_CHAN_SYNC;

  /* store current mode as "old mode",
   * so that returning from other editors doesn't always reset to "Action Editor" */
  if (saction->mode != SACTCONT_TIMELINE) {
    saction->mode_prev = saction->mode;
  }
}

/* Space Graph Editor */

static void rna_SpaceGraphEditor_display_mode_update(bContext *C, PointerRNA *ptr)
{
  ScrArea *area = rna_area_from_space(ptr);
  SpaceGraph *sipo = (SpaceGraph *)ptr->data;

  /* for "Drivers" mode, enable all the necessary bits and pieces */
  if (sipo->mode == SIPO_MODE_DRIVERS) {
    ED_drivers_editor_init(C, area);
    ED_area_tag_redraw(area);
  }

  /* after changing view mode, must force recalculation of F-Curve colors
   * which can only be achieved using refresh as opposed to redraw
   */
  ED_area_tag_refresh(area);
}

static bool rna_SpaceGraphEditor_has_ghost_curves_get(PointerRNA *ptr)
{
  SpaceGraph *sipo = (SpaceGraph *)(ptr->data);
  return (BLI_listbase_is_empty(&sipo->runtime.ghost_curves) == false);
}

static void rna_SpaceConsole_rect_update(Main *UNUSED(bmain),
                                         Scene *UNUSED(scene),
                                         PointerRNA *ptr)
{
  SpaceConsole *sc = ptr->data;
  WM_main_add_notifier(NC_SPACE | ND_SPACE_CONSOLE | NA_EDITED, sc);
}

static void rna_SequenceEditor_update_cache(Main *UNUSED(bmain),
                                            Scene *scene,
                                            PointerRNA *UNUSED(ptr))
{
  SEQ_cache_cleanup(scene);
}

static void seq_build_proxy(bContext *C, PointerRNA *ptr)
{
  if (U.sequencer_proxy_setup != USER_SEQ_PROXY_SETUP_AUTOMATIC) {
    return;
  }

  SpaceSeq *sseq = ptr->data;
  Scene *scene = CTX_data_scene(C);
  ListBase *seqbase = SEQ_active_seqbase_get(SEQ_editing_get(scene, false));

  GSet *file_list = BLI_gset_new(BLI_ghashutil_strhash_p, BLI_ghashutil_strcmp, "file list");
  wmJob *wm_job = ED_seq_proxy_wm_job_get(C);
  ProxyJob *pj = ED_seq_proxy_job_get(C, wm_job);

  LISTBASE_FOREACH (Sequence *, seq, seqbase) {
    if (seq->type != SEQ_TYPE_MOVIE || seq->strip == NULL || seq->strip->proxy == NULL) {
      continue;
    }

    /* Add new proxy size. */
    seq->strip->proxy->build_size_flags |= SEQ_rendersize_to_proxysize(sseq->render_size);

    /* Build proxy. */
    SEQ_proxy_rebuild_context(pj->main, pj->depsgraph, pj->scene, seq, file_list, &pj->queue);
  }

  BLI_gset_free(file_list, MEM_freeN);

  if (!WM_jobs_is_running(wm_job)) {
    G.is_break = false;
    WM_jobs_start(CTX_wm_manager(C), wm_job);
  }

  ED_area_tag_redraw(CTX_wm_area(C));
}

static void rna_SequenceEditor_render_size_update(bContext *C, PointerRNA *ptr)
{
  seq_build_proxy(C, ptr);
  rna_SequenceEditor_update_cache(CTX_data_main(C), CTX_data_scene(C), ptr);
}

static void rna_Sequencer_view_type_update(Main *UNUSED(bmain),
                                           Scene *UNUSED(scene),
                                           PointerRNA *ptr)
{
  ScrArea *area = rna_area_from_space(ptr);
  ED_area_tag_refresh(area);
}

/* Space Node Editor */

static void rna_SpaceNodeEditor_node_tree_set(PointerRNA *ptr,
                                              const PointerRNA value,
                                              struct ReportList *UNUSED(reports))
{
  SpaceNode *snode = (SpaceNode *)ptr->data;
  ED_node_tree_start(snode, (bNodeTree *)value.data, NULL, NULL);
}

static bool rna_SpaceNodeEditor_node_tree_poll(PointerRNA *ptr, const PointerRNA value)
{
  SpaceNode *snode = (SpaceNode *)ptr->data;
  bNodeTree *ntree = (bNodeTree *)value.data;

  /* node tree type must match the selected type in node editor */
  return (STREQ(snode->tree_idname, ntree->idname));
}

static void rna_SpaceNodeEditor_node_tree_update(const bContext *C, PointerRNA *UNUSED(ptr))
{
  ED_node_tree_update(C);
}

static int rna_SpaceNodeEditor_tree_type_get(PointerRNA *ptr)
{
  SpaceNode *snode = (SpaceNode *)ptr->data;
  return rna_node_tree_idname_to_enum(snode->tree_idname);
}
static void rna_SpaceNodeEditor_tree_type_set(PointerRNA *ptr, int value)
{
  SpaceNode *snode = (SpaceNode *)ptr->data;
  ED_node_set_tree_type(snode, rna_node_tree_type_from_enum(value));
}
static bool rna_SpaceNodeEditor_tree_type_poll(void *Cv, bNodeTreeType *type)
{
  bContext *C = (bContext *)Cv;
  if (type->poll) {
    return type->poll(C, type);
  }
  else {
    return true;
  }
}

static void rna_SpaceNodeEditor_cursor_location_get(PointerRNA *ptr, float value[2])
{
  const SpaceNode *snode = (SpaceNode *)ptr->data;

  ED_node_cursor_location_get(snode, value);
}

static void rna_SpaceNodeEditor_cursor_location_set(PointerRNA *ptr, const float value[2])
{
  SpaceNode *snode = (SpaceNode *)ptr->data;

  ED_node_cursor_location_set(snode, value);
}

const EnumPropertyItem *RNA_enum_node_tree_types_itemf_impl(bContext *C, bool *r_free)
{
  return rna_node_tree_type_itemf(C, rna_SpaceNodeEditor_tree_type_poll, r_free);
}

static const EnumPropertyItem *rna_SpaceNodeEditor_tree_type_itemf(bContext *C,
                                                                   PointerRNA *UNUSED(ptr),
                                                                   PropertyRNA *UNUSED(prop),
                                                                   bool *r_free)
{
  return RNA_enum_node_tree_types_itemf_impl(C, r_free);
}

static void rna_SpaceNodeEditor_path_get(PointerRNA *ptr, char *value)
{
  SpaceNode *snode = ptr->data;
  ED_node_tree_path_get(snode, value);
}

static int rna_SpaceNodeEditor_path_length(PointerRNA *ptr)
{
  SpaceNode *snode = ptr->data;
  return ED_node_tree_path_length(snode);
}

static void rna_SpaceNodeEditor_path_clear(SpaceNode *snode, bContext *C)
{
  ED_node_tree_start(snode, NULL, NULL, NULL);
  ED_node_tree_update(C);
}

static void rna_SpaceNodeEditor_path_start(SpaceNode *snode, bContext *C, PointerRNA *node_tree)
{
  ED_node_tree_start(snode, (bNodeTree *)node_tree->data, NULL, NULL);
  ED_node_tree_update(C);
}

static void rna_SpaceNodeEditor_path_append(SpaceNode *snode,
                                            bContext *C,
                                            PointerRNA *node_tree,
                                            PointerRNA *node)
{
  ED_node_tree_push(snode, node_tree->data, node->data);
  ED_node_tree_update(C);
}

static void rna_SpaceNodeEditor_path_pop(SpaceNode *snode, bContext *C)
{
  ED_node_tree_pop(snode);
  ED_node_tree_update(C);
}

static void rna_SpaceNodeEditor_show_backdrop_update(Main *UNUSED(bmain),
                                                     Scene *UNUSED(scene),
                                                     PointerRNA *UNUSED(ptr))
{
  WM_main_add_notifier(NC_NODE | NA_EDITED, NULL);
  WM_main_add_notifier(NC_SCENE | ND_NODES, NULL);
}

static void rna_SpaceNodeEditor_cursor_location_from_region(SpaceNode *snode,
                                                            bContext *C,
                                                            int x,
                                                            int y)
{
  ARegion *region = CTX_wm_region(C);

  float cursor_location[2];

  UI_view2d_region_to_view(&region->v2d, x, y, &cursor_location[0], &cursor_location[1]);
  cursor_location[0] /= UI_DPI_FAC;
  cursor_location[1] /= UI_DPI_FAC;

  ED_node_cursor_location_set(snode, cursor_location);
}

static void rna_SpaceClipEditor_clip_set(PointerRNA *ptr,
                                         PointerRNA value,
                                         struct ReportList *UNUSED(reports))
{
  SpaceClip *sc = (SpaceClip *)(ptr->data);
  bScreen *screen = (bScreen *)ptr->owner_id;

  ED_space_clip_set_clip(NULL, screen, sc, (MovieClip *)value.data);
}

static void rna_SpaceClipEditor_mask_set(PointerRNA *ptr,
                                         PointerRNA value,
                                         struct ReportList *UNUSED(reports))
{
  SpaceClip *sc = (SpaceClip *)(ptr->data);

  ED_space_clip_set_mask(NULL, sc, (Mask *)value.data);
}

static void rna_SpaceClipEditor_clip_mode_update(Main *UNUSED(bmain),
                                                 Scene *UNUSED(scene),
                                                 PointerRNA *ptr)
{
  SpaceClip *sc = (SpaceClip *)(ptr->data);

  if (sc->mode == SC_MODE_MASKEDIT && sc->view != SC_VIEW_CLIP) {
    /* Make sure we are in the right view for mask editing */
    sc->view = SC_VIEW_CLIP;
    ScrArea *area = rna_area_from_space(ptr);
    ED_area_tag_refresh(area);
  }

  sc->scopes.ok = 0;
}

static void rna_SpaceClipEditor_lock_selection_update(Main *UNUSED(bmain),
                                                      Scene *UNUSED(scene),
                                                      PointerRNA *ptr)
{
  SpaceClip *sc = (SpaceClip *)(ptr->data);

  sc->xlockof = 0.0f;
  sc->ylockof = 0.0f;
}

static void rna_SpaceClipEditor_view_type_update(Main *UNUSED(bmain),
                                                 Scene *UNUSED(scene),
                                                 PointerRNA *ptr)
{
  ScrArea *area = rna_area_from_space(ptr);
  ED_area_tag_refresh(area);
}

/* File browser. */

static char *rna_FileSelectParams_path(PointerRNA *UNUSED(ptr))
{
  return BLI_strdup("params");
}

int rna_FileSelectParams_filename_editable(struct PointerRNA *ptr, const char **r_info)
{
  FileSelectParams *params = ptr->data;

  if (params && (params->flag & FILE_DIRSEL_ONLY)) {
    *r_info = "Only directories can be chosen for the current operation.";
    return 0;
  }

  return params ? PROP_EDITABLE : 0;
}

static bool rna_FileSelectParams_use_lib_get(PointerRNA *ptr)
{
  FileSelectParams *params = ptr->data;

  return params && (params->type == FILE_LOADLIB);
}

static const EnumPropertyItem *rna_FileSelectParams_recursion_level_itemf(
    bContext *UNUSED(C), PointerRNA *ptr, PropertyRNA *UNUSED(prop), bool *r_free)
{
  FileSelectParams *params = ptr->data;

  if (params && params->type != FILE_LOADLIB) {
    EnumPropertyItem *item = NULL;
    int totitem = 0;

    RNA_enum_items_add_value(&item, &totitem, fileselectparams_recursion_level_items, 0);
    RNA_enum_items_add_value(&item, &totitem, fileselectparams_recursion_level_items, 2);
    RNA_enum_items_add_value(&item, &totitem, fileselectparams_recursion_level_items, 3);
    RNA_enum_items_add_value(&item, &totitem, fileselectparams_recursion_level_items, 4);

    RNA_enum_item_end(&item, &totitem);
    *r_free = true;

    return item;
  }

  *r_free = false;
  return fileselectparams_recursion_level_items;
}

static void rna_FileSelectPrams_filter_glob_set(PointerRNA *ptr, const char *value)
{
  FileSelectParams *params = ptr->data;

  BLI_strncpy(params->filter_glob, value, sizeof(params->filter_glob));

  /* Remove stupid things like last group being a wildcard-only one. */
  BLI_path_extension_glob_validate(params->filter_glob);
}

static PointerRNA rna_FileSelectParams_filter_id_get(PointerRNA *ptr)
{
  return rna_pointer_inherit_refine(ptr, &RNA_FileSelectIDFilter, ptr->data);
}

static int rna_FileAssetSelectParams_asset_library_get(PointerRNA *ptr)
{
  FileAssetSelectParams *params = ptr->data;
  /* Just an extra sanity check to ensure this isn't somehow called for RNA_FileSelectParams. */
  BLI_assert(ptr->type == &RNA_FileAssetSelectParams);

  /* Simple case: Predefined repo, just set the value. */
  if (params->asset_library.type < FILE_ASSET_LIBRARY_CUSTOM) {
    return params->asset_library.type;
  }

  /* Note that the path isn't checked for validity here. If an invalid library path is used, the
   * Asset Browser can give a nice hint on what's wrong. */
  const bUserAssetLibrary *user_library = BKE_preferences_asset_library_find_from_index(
      &U, params->asset_library.custom_library_index);
  if (user_library) {
    return FILE_ASSET_LIBRARY_CUSTOM + params->asset_library.custom_library_index;
  }

  BLI_assert(0);
  return FILE_ASSET_LIBRARY_LOCAL;
}

static void rna_FileAssetSelectParams_asset_library_set(PointerRNA *ptr, int value)
{
  FileAssetSelectParams *params = ptr->data;

  /* Simple case: Predefined repo, just set the value. */
  if (value < FILE_ASSET_LIBRARY_CUSTOM) {
    params->asset_library.type = value;
    params->asset_library.custom_library_index = -1;
    BLI_assert(ELEM(value, FILE_ASSET_LIBRARY_LOCAL));
    return;
  }

  const bUserAssetLibrary *user_library = BKE_preferences_asset_library_find_from_index(
      &U, value - FILE_ASSET_LIBRARY_CUSTOM);

  /* Note that the path isn't checked for validity here. If an invalid library path is used, the
   * Asset Browser can give a nice hint on what's wrong. */
  const bool is_valid = (user_library->name[0] && user_library->path[0]);
  if (!user_library) {
    params->asset_library.type = FILE_ASSET_LIBRARY_LOCAL;
    params->asset_library.custom_library_index = -1;
  }
  else if (user_library && is_valid) {
    params->asset_library.custom_library_index = value - FILE_ASSET_LIBRARY_CUSTOM;
    params->asset_library.type = FILE_ASSET_LIBRARY_CUSTOM;
  }
}

static const EnumPropertyItem *rna_FileAssetSelectParams_asset_library_itemf(
    bContext *UNUSED(C), PointerRNA *UNUSED(ptr), PropertyRNA *UNUSED(prop), bool *r_free)
{
  const EnumPropertyItem predefined_items[] = {
      /* For the future. */
      // {FILE_ASSET_REPO_BUNDLED, "BUNDLED", 0, "Bundled", "Show the default user assets"},
      {FILE_ASSET_LIBRARY_LOCAL,
       "LOCAL",
       ICON_BLENDER,
       "Current File",
       "Show the assets currently available in this Blender session"},
      {0, NULL, 0, NULL, NULL},
  };

  EnumPropertyItem *item = NULL;
  int totitem = 0;

  /* Add separator if needed. */
  if (!BLI_listbase_is_empty(&U.asset_libraries)) {
    const EnumPropertyItem sepr = {0, "", 0, "Custom", NULL};
    RNA_enum_item_add(&item, &totitem, &sepr);
  }

  int i = 0;
  for (bUserAssetLibrary *user_library = U.asset_libraries.first; user_library;
       user_library = user_library->next, i++) {
    /* Note that the path itself isn't checked for validity here. If an invalid library path is
     * used, the Asset Browser can give a nice hint on what's wrong. */
    const bool is_valid = (user_library->name[0] && user_library->path[0]);
    if (!is_valid) {
      continue;
    }

    /* Use library path as description, it's a nice hint for users. */
    EnumPropertyItem tmp = {FILE_ASSET_LIBRARY_CUSTOM + i,
                            user_library->name,
                            ICON_NONE,
                            user_library->name,
                            user_library->path};
    RNA_enum_item_add(&item, &totitem, &tmp);
  }

  if (totitem) {
    const EnumPropertyItem sepr = {0, "", 0, "Built-in", NULL};
    RNA_enum_item_add(&item, &totitem, &sepr);
  }

  /* Add predefined items. */
  RNA_enum_items_add(&item, &totitem, predefined_items);

  RNA_enum_item_end(&item, &totitem);
  *r_free = true;
  return item;
}

static void rna_FileAssetSelectParams_asset_category_set(PointerRNA *ptr, uint64_t value)
{
  FileSelectParams *params = ptr->data;
  params->filter_id = value;
}

static uint64_t rna_FileAssetSelectParams_asset_category_get(PointerRNA *ptr)
{
  FileSelectParams *params = ptr->data;
  return params->filter_id;
}

static void rna_FileBrowser_FileSelectEntry_name_get(PointerRNA *ptr, char *value)
{
  const FileDirEntry *entry = ptr->data;
  strcpy(value, entry->name);
}

static int rna_FileBrowser_FileSelectEntry_name_length(PointerRNA *ptr)
{
  const FileDirEntry *entry = ptr->data;
  return (int)strlen(entry->name);
}

static int rna_FileBrowser_FileSelectEntry_preview_icon_id_get(PointerRNA *ptr)
{
  const FileDirEntry *entry = ptr->data;
  return ED_file_icon(entry);
}

static PointerRNA rna_FileBrowser_FileSelectEntry_asset_data_get(PointerRNA *ptr)
{
  const FileDirEntry *entry = ptr->data;
  return rna_pointer_inherit_refine(ptr, &RNA_AssetMetaData, entry->asset_data);
}

static StructRNA *rna_FileBrowser_params_typef(PointerRNA *ptr)
{
  SpaceFile *sfile = ptr->data;
  FileSelectParams *params = ED_fileselect_get_active_params(sfile);

  if (params == ED_fileselect_get_file_params(sfile)) {
    return &RNA_FileSelectParams;
  }
  if (params == (void *)ED_fileselect_get_asset_params(sfile)) {
    return &RNA_FileAssetSelectParams;
  }

  BLI_assert(!"Could not identify file select parameters");
  return NULL;
}

static PointerRNA rna_FileBrowser_params_get(PointerRNA *ptr)
{
  SpaceFile *sfile = ptr->data;
  FileSelectParams *params = ED_fileselect_get_active_params(sfile);
  StructRNA *params_struct = rna_FileBrowser_params_typef(ptr);

  if (params && params_struct) {
    return rna_pointer_inherit_refine(ptr, params_struct, params);
  }

  return rna_pointer_inherit_refine(ptr, NULL, NULL);
}

static void rna_FileBrowser_FSMenuEntry_path_get(PointerRNA *ptr, char *value)
{
  char *path = ED_fsmenu_entry_get_path(ptr->data);

  strcpy(value, path ? path : "");
}

static int rna_FileBrowser_FSMenuEntry_path_length(PointerRNA *ptr)
{
  char *path = ED_fsmenu_entry_get_path(ptr->data);

  return (int)(path ? strlen(path) : 0);
}

static void rna_FileBrowser_FSMenuEntry_path_set(PointerRNA *ptr, const char *value)
{
  FSMenuEntry *fsm = ptr->data;

  /* Note: this will write to file immediately.
   * Not nice (and to be fixed ultimately), but acceptable in this case for now. */
  ED_fsmenu_entry_set_path(fsm, value);
}

static void rna_FileBrowser_FSMenuEntry_name_get(PointerRNA *ptr, char *value)
{
  strcpy(value, ED_fsmenu_entry_get_name(ptr->data));
}

static int rna_FileBrowser_FSMenuEntry_name_length(PointerRNA *ptr)
{
  return (int)strlen(ED_fsmenu_entry_get_name(ptr->data));
}

static void rna_FileBrowser_FSMenuEntry_name_set(PointerRNA *ptr, const char *value)
{
  FSMenuEntry *fsm = ptr->data;

  /* Note: this will write to file immediately.
   * Not nice (and to be fixed ultimately), but acceptable in this case for now. */
  ED_fsmenu_entry_set_name(fsm, value);
}

static int rna_FileBrowser_FSMenuEntry_name_get_editable(PointerRNA *ptr,
                                                         const char **UNUSED(r_info))
{
  FSMenuEntry *fsm = ptr->data;

  return fsm->save ? PROP_EDITABLE : 0;
}

static int rna_FileBrowser_FSMenuEntry_icon_get(PointerRNA *ptr)
{
  FSMenuEntry *fsm = ptr->data;
  return ED_fsmenu_entry_get_icon(fsm);
}

static void rna_FileBrowser_FSMenuEntry_icon_set(PointerRNA *ptr, int value)
{
  FSMenuEntry *fsm = ptr->data;
  ED_fsmenu_entry_set_icon(fsm, value);
}

static bool rna_FileBrowser_FSMenuEntry_use_save_get(PointerRNA *ptr)
{
  FSMenuEntry *fsm = ptr->data;
  return fsm->save;
}

static bool rna_FileBrowser_FSMenuEntry_is_valid_get(PointerRNA *ptr)
{
  FSMenuEntry *fsm = ptr->data;
  return fsm->valid;
}

static void rna_FileBrowser_FSMenu_next(CollectionPropertyIterator *iter)
{
  ListBaseIterator *internal = &iter->internal.listbase;

  if (internal->skip) {
    do {
      internal->link = (Link *)(((FSMenuEntry *)(internal->link))->next);
      iter->valid = (internal->link != NULL);
    } while (iter->valid && internal->skip(iter, internal->link));
  }
  else {
    internal->link = (Link *)(((FSMenuEntry *)(internal->link))->next);
    iter->valid = (internal->link != NULL);
  }
}

static void rna_FileBrowser_FSMenu_begin(CollectionPropertyIterator *iter, FSMenuCategory category)
{
  ListBaseIterator *internal = &iter->internal.listbase;

  struct FSMenu *fsmenu = ED_fsmenu_get();
  struct FSMenuEntry *fsmentry = ED_fsmenu_get_category(fsmenu, category);

  internal->link = (fsmentry) ? (Link *)fsmentry : NULL;
  internal->skip = NULL;

  iter->valid = (internal->link != NULL);
}

static PointerRNA rna_FileBrowser_FSMenu_get(CollectionPropertyIterator *iter)
{
  ListBaseIterator *internal = &iter->internal.listbase;
  PointerRNA r_ptr;

  RNA_pointer_create(NULL, &RNA_FileBrowserFSMenuEntry, internal->link, &r_ptr);

  return r_ptr;
}

static void rna_FileBrowser_FSMenu_end(CollectionPropertyIterator *UNUSED(iter))
{
}

static void rna_FileBrowser_FSMenuSystem_data_begin(CollectionPropertyIterator *iter,
                                                    PointerRNA *UNUSED(ptr))
{
  rna_FileBrowser_FSMenu_begin(iter, FS_CATEGORY_SYSTEM);
}

static int rna_FileBrowser_FSMenuSystem_data_length(PointerRNA *UNUSED(ptr))
{
  struct FSMenu *fsmenu = ED_fsmenu_get();

  return ED_fsmenu_get_nentries(fsmenu, FS_CATEGORY_SYSTEM);
}

static void rna_FileBrowser_FSMenuSystemBookmark_data_begin(CollectionPropertyIterator *iter,
                                                            PointerRNA *UNUSED(ptr))
{
  rna_FileBrowser_FSMenu_begin(iter, FS_CATEGORY_SYSTEM_BOOKMARKS);
}

static int rna_FileBrowser_FSMenuSystemBookmark_data_length(PointerRNA *UNUSED(ptr))
{
  struct FSMenu *fsmenu = ED_fsmenu_get();

  return ED_fsmenu_get_nentries(fsmenu, FS_CATEGORY_SYSTEM_BOOKMARKS);
}

static void rna_FileBrowser_FSMenuBookmark_data_begin(CollectionPropertyIterator *iter,
                                                      PointerRNA *UNUSED(ptr))
{
  rna_FileBrowser_FSMenu_begin(iter, FS_CATEGORY_BOOKMARKS);
}

static int rna_FileBrowser_FSMenuBookmark_data_length(PointerRNA *UNUSED(ptr))
{
  struct FSMenu *fsmenu = ED_fsmenu_get();

  return ED_fsmenu_get_nentries(fsmenu, FS_CATEGORY_BOOKMARKS);
}

static void rna_FileBrowser_FSMenuRecent_data_begin(CollectionPropertyIterator *iter,
                                                    PointerRNA *UNUSED(ptr))
{
  rna_FileBrowser_FSMenu_begin(iter, FS_CATEGORY_RECENT);
}

static int rna_FileBrowser_FSMenuRecent_data_length(PointerRNA *UNUSED(ptr))
{
  struct FSMenu *fsmenu = ED_fsmenu_get();

  return ED_fsmenu_get_nentries(fsmenu, FS_CATEGORY_RECENT);
}

static int rna_FileBrowser_FSMenu_active_get(PointerRNA *ptr, const FSMenuCategory category)
{
  SpaceFile *sf = ptr->data;
  int actnr = -1;

  switch (category) {
    case FS_CATEGORY_SYSTEM:
      actnr = sf->systemnr;
      break;
    case FS_CATEGORY_SYSTEM_BOOKMARKS:
      actnr = sf->system_bookmarknr;
      break;
    case FS_CATEGORY_BOOKMARKS:
      actnr = sf->bookmarknr;
      break;
    case FS_CATEGORY_RECENT:
      actnr = sf->recentnr;
      break;
    case FS_CATEGORY_OTHER:
      /* pass. */
      break;
  }

  return actnr;
}

static void rna_FileBrowser_FSMenu_active_set(PointerRNA *ptr,
                                              int value,
                                              const FSMenuCategory category)
{
  SpaceFile *sf = ptr->data;
  struct FSMenu *fsmenu = ED_fsmenu_get();
  FSMenuEntry *fsm = ED_fsmenu_get_entry(fsmenu, category, value);

  if (fsm && sf->params) {
    switch (category) {
      case FS_CATEGORY_SYSTEM:
        sf->systemnr = value;
        break;
      case FS_CATEGORY_SYSTEM_BOOKMARKS:
        sf->system_bookmarknr = value;
        break;
      case FS_CATEGORY_BOOKMARKS:
        sf->bookmarknr = value;
        break;
      case FS_CATEGORY_RECENT:
        sf->recentnr = value;
        break;
      case FS_CATEGORY_OTHER:
        /* pass. */
        break;
    }

    BLI_strncpy(sf->params->dir, fsm->path, sizeof(sf->params->dir));
  }
}

static void rna_FileBrowser_FSMenu_active_range(PointerRNA *UNUSED(ptr),
                                                int *min,
                                                int *max,
                                                int *softmin,
                                                int *softmax,
                                                const FSMenuCategory category)
{
  struct FSMenu *fsmenu = ED_fsmenu_get();

  *min = *softmin = -1;
  *max = *softmax = ED_fsmenu_get_nentries(fsmenu, category) - 1;
}

static void rna_FileBrowser_FSMenu_active_update(struct bContext *C, PointerRNA *ptr)
{
  ScrArea *area = rna_area_from_space(ptr);
  ED_file_change_dir_ex(C, (bScreen *)ptr->owner_id, area);
}

static int rna_FileBrowser_FSMenuSystem_active_get(PointerRNA *ptr)
{
  return rna_FileBrowser_FSMenu_active_get(ptr, FS_CATEGORY_SYSTEM);
}

static void rna_FileBrowser_FSMenuSystem_active_set(PointerRNA *ptr, int value)
{
  rna_FileBrowser_FSMenu_active_set(ptr, value, FS_CATEGORY_SYSTEM);
}

static void rna_FileBrowser_FSMenuSystem_active_range(
    PointerRNA *ptr, int *min, int *max, int *softmin, int *softmax)
{
  rna_FileBrowser_FSMenu_active_range(ptr, min, max, softmin, softmax, FS_CATEGORY_SYSTEM);
}

static int rna_FileBrowser_FSMenuSystemBookmark_active_get(PointerRNA *ptr)
{
  return rna_FileBrowser_FSMenu_active_get(ptr, FS_CATEGORY_SYSTEM_BOOKMARKS);
}

static void rna_FileBrowser_FSMenuSystemBookmark_active_set(PointerRNA *ptr, int value)
{
  rna_FileBrowser_FSMenu_active_set(ptr, value, FS_CATEGORY_SYSTEM_BOOKMARKS);
}

static void rna_FileBrowser_FSMenuSystemBookmark_active_range(
    PointerRNA *ptr, int *min, int *max, int *softmin, int *softmax)
{
  rna_FileBrowser_FSMenu_active_range(
      ptr, min, max, softmin, softmax, FS_CATEGORY_SYSTEM_BOOKMARKS);
}

static int rna_FileBrowser_FSMenuBookmark_active_get(PointerRNA *ptr)
{
  return rna_FileBrowser_FSMenu_active_get(ptr, FS_CATEGORY_BOOKMARKS);
}

static void rna_FileBrowser_FSMenuBookmark_active_set(PointerRNA *ptr, int value)
{
  rna_FileBrowser_FSMenu_active_set(ptr, value, FS_CATEGORY_BOOKMARKS);
}

static void rna_FileBrowser_FSMenuBookmark_active_range(
    PointerRNA *ptr, int *min, int *max, int *softmin, int *softmax)
{
  rna_FileBrowser_FSMenu_active_range(ptr, min, max, softmin, softmax, FS_CATEGORY_BOOKMARKS);
}

static int rna_FileBrowser_FSMenuRecent_active_get(PointerRNA *ptr)
{
  return rna_FileBrowser_FSMenu_active_get(ptr, FS_CATEGORY_RECENT);
}

static void rna_FileBrowser_FSMenuRecent_active_set(PointerRNA *ptr, int value)
{
  rna_FileBrowser_FSMenu_active_set(ptr, value, FS_CATEGORY_RECENT);
}

static void rna_FileBrowser_FSMenuRecent_active_range(
    PointerRNA *ptr, int *min, int *max, int *softmin, int *softmax)
{
  rna_FileBrowser_FSMenu_active_range(ptr, min, max, softmin, softmax, FS_CATEGORY_RECENT);
}

static void rna_SpaceFileBrowser_browse_mode_update(Main *UNUSED(bmain),
                                                    Scene *UNUSED(scene),
                                                    PointerRNA *ptr)
{
  ScrArea *area = rna_area_from_space(ptr);
  ED_area_tag_refresh(area);
}

static void rna_SpaceSpreadsheet_geometry_component_type_update(Main *UNUSED(bmain),
                                                                Scene *UNUSED(scene),
                                                                PointerRNA *ptr)
{
  SpaceSpreadsheet *sspreadsheet = (SpaceSpreadsheet *)ptr->data;
  if (sspreadsheet->geometry_component_type == GEO_COMPONENT_TYPE_POINT_CLOUD) {
    sspreadsheet->attribute_domain = ATTR_DOMAIN_POINT;
  }
  if (sspreadsheet->geometry_component_type == GEO_COMPONENT_TYPE_CURVE &&
      !ELEM(sspreadsheet->attribute_domain, ATTR_DOMAIN_POINT, ATTR_DOMAIN_CURVE)) {
    sspreadsheet->attribute_domain = ATTR_DOMAIN_POINT;
  }
}

const EnumPropertyItem *rna_SpaceSpreadsheet_attribute_domain_itemf(bContext *UNUSED(C),
                                                                    PointerRNA *ptr,
                                                                    PropertyRNA *UNUSED(prop),
                                                                    bool *r_free)
{
  SpaceSpreadsheet *sspreadsheet = (SpaceSpreadsheet *)ptr->data;
  GeometryComponentType component_type = sspreadsheet->geometry_component_type;
  if (sspreadsheet->object_eval_state == SPREADSHEET_OBJECT_EVAL_STATE_ORIGINAL) {
    ID *used_id = ED_spreadsheet_get_current_id(sspreadsheet);
    if (used_id != NULL) {
      if (GS(used_id->name) == ID_OB) {
        Object *used_object = (Object *)used_id;
        if (used_object->type == OB_POINTCLOUD) {
          component_type = GEO_COMPONENT_TYPE_POINT_CLOUD;
        }
        else {
          component_type = GEO_COMPONENT_TYPE_MESH;
        }
      }
    }
  }

  static EnumPropertyItem mesh_vertex_domain_item = {
      ATTR_DOMAIN_POINT, "POINT", 0, "Vertex", "Attribute per point/vertex"};

  EnumPropertyItem *item_array = NULL;
  int items_len = 0;
  for (const EnumPropertyItem *item = rna_enum_attribute_domain_items; item->identifier != NULL;
       item++) {
    if (component_type == GEO_COMPONENT_TYPE_MESH) {
      if (!ELEM(item->value,
                ATTR_DOMAIN_CORNER,
                ATTR_DOMAIN_EDGE,
                ATTR_DOMAIN_POINT,
                ATTR_DOMAIN_FACE)) {
        continue;
      }
    }
    if (component_type == GEO_COMPONENT_TYPE_POINT_CLOUD) {
      if (item->value != ATTR_DOMAIN_POINT) {
        continue;
      }
    }
    if (component_type == GEO_COMPONENT_TYPE_CURVE) {
      if (!ELEM(item->value, ATTR_DOMAIN_POINT, ATTR_DOMAIN_CURVE)) {
        continue;
      }
    }
    if (item->value == ATTR_DOMAIN_POINT && component_type == GEO_COMPONENT_TYPE_MESH) {
      RNA_enum_item_add(&item_array, &items_len, &mesh_vertex_domain_item);
    }
    else {
      RNA_enum_item_add(&item_array, &items_len, item);
    }
  }
  RNA_enum_item_end(&item_array, &items_len);

  *r_free = true;
  return item_array;
}

static SpreadsheetContext *rna_SpaceSpreadsheet_context_path_append(SpaceSpreadsheet *sspreadsheet,
                                                                    int type)
{
  SpreadsheetContext *context = ED_spreadsheet_context_new(type);
  BLI_addtail(&sspreadsheet->context_path, context);
  ED_spreadsheet_context_path_update_tag(sspreadsheet);
  WM_main_add_notifier(NC_SPACE | ND_SPACE_SPREADSHEET, NULL);
  return context;
}

static void rna_SpaceSpreadsheet_context_path_clear(SpaceSpreadsheet *sspreadsheet)
{
  ED_spreadsheet_context_path_clear(sspreadsheet);
  ED_spreadsheet_context_path_update_tag(sspreadsheet);
  WM_main_add_notifier(NC_SPACE | ND_SPACE_SPREADSHEET, NULL);
}

static StructRNA *rna_spreadsheet_context_refine(PointerRNA *ptr)
{
  SpreadsheetContext *context = ptr->data;
  switch (context->type) {
    case SPREADSHEET_CONTEXT_OBJECT:
      return &RNA_SpreadsheetContextObject;
    case SPREADSHEET_CONTEXT_MODIFIER:
      return &RNA_SpreadsheetContextModifier;
    case SPREADSHEET_CONTEXT_NODE:
      return &RNA_SpreadsheetContextNode;
  }
  BLI_assert_unreachable();
  return NULL;
}

static void rna_spreadsheet_context_update(Main *UNUSED(bmain),
                                           Scene *UNUSED(scene),
                                           PointerRNA *ptr)
{
  bScreen *screen = (bScreen *)ptr->owner_id;
  LISTBASE_FOREACH (ScrArea *, area, &screen->areabase) {
    SpaceLink *sl = area->spacedata.first;
    if (sl->spacetype == SPACE_SPREADSHEET) {
      SpaceSpreadsheet *sspreadsheet = (SpaceSpreadsheet *)sl;
      ED_spreadsheet_context_path_update_tag(sspreadsheet);
    }
  }
}

static void rna_spreadsheet_set_geometry_node_context(SpaceSpreadsheet *sspreadsheet,
                                                      SpaceNode *snode,
                                                      bNode *node)
{
  ED_spreadsheet_set_geometry_node_context(sspreadsheet, snode, node);
  ED_spreadsheet_context_path_update_tag(sspreadsheet);
  WM_main_add_notifier(NC_SPACE | ND_SPACE_SPREADSHEET, NULL);
}

#else

static const EnumPropertyItem dt_uv_items[] = {
    {SI_UVDT_OUTLINE, "OUTLINE", 0, "Outline", "Display white edges with black outline"},
    {SI_UVDT_DASH, "DASH", 0, "Dash", "Display dashed black-white edges"},
    {SI_UVDT_BLACK, "BLACK", 0, "Black", "Display black edges"},
    {SI_UVDT_WHITE, "WHITE", 0, "White", "Display white edges"},
    {0, NULL, 0, NULL, NULL},
};

static void rna_def_space_generic_show_region_toggles(StructRNA *srna, int region_type_mask)
{
  PropertyRNA *prop;

#  define DEF_SHOW_REGION_PROPERTY(identifier, label, description) \
    { \
      prop = RNA_def_property(srna, STRINGIFY(identifier), PROP_BOOLEAN, PROP_NONE); \
      RNA_def_property_flag(prop, PROP_CONTEXT_UPDATE); \
      RNA_def_property_boolean_funcs(prop, \
                                     STRINGIFY(rna_Space_##identifier##_get), \
                                     STRINGIFY(rna_Space_##identifier##_set)); \
      RNA_def_property_ui_text(prop, label, description); \
      RNA_def_property_update(prop, 0, STRINGIFY(rna_Space_##identifier##_update)); \
    } \
    ((void)0)

  if (region_type_mask & (1 << RGN_TYPE_TOOL_HEADER)) {
    region_type_mask &= ~(1 << RGN_TYPE_TOOL_HEADER);
    DEF_SHOW_REGION_PROPERTY(show_region_tool_header, "Tool Settings", "");
  }
  if (region_type_mask & (1 << RGN_TYPE_HEADER)) {
    region_type_mask &= ~(1 << RGN_TYPE_HEADER);
    DEF_SHOW_REGION_PROPERTY(show_region_header, "Header", "");
  }
  if (region_type_mask & (1 << RGN_TYPE_FOOTER)) {
    region_type_mask &= ~(1 << RGN_TYPE_FOOTER);
    DEF_SHOW_REGION_PROPERTY(show_region_footer, "Footer", "");
  }
  if (region_type_mask & (1 << RGN_TYPE_TOOLS)) {
    region_type_mask &= ~(1 << RGN_TYPE_TOOLS);
    DEF_SHOW_REGION_PROPERTY(show_region_toolbar, "Toolbar", "");
  }
  if (region_type_mask & (1 << RGN_TYPE_UI)) {
    region_type_mask &= ~(1 << RGN_TYPE_UI);
    DEF_SHOW_REGION_PROPERTY(show_region_ui, "Sidebar", "");
  }
  if (region_type_mask & (1 << RGN_TYPE_HUD)) {
    region_type_mask &= ~(1 << RGN_TYPE_HUD);
    DEF_SHOW_REGION_PROPERTY(show_region_hud, "Adjust Last Operation", "");
  }
  /*bfa - channels list in animation editors*/
  if (region_type_mask & (1 << RGN_TYPE_CHANNELS)) {
    region_type_mask &= ~(1 << RGN_TYPE_CHANNELS);
    DEF_SHOW_REGION_PROPERTY(show_region_channels, "Channels list", "");
  }
  BLI_assert(region_type_mask == 0);
}

static void rna_def_space(BlenderRNA *brna)
{
  StructRNA *srna;
  PropertyRNA *prop;

  srna = RNA_def_struct(brna, "Space", NULL);
  RNA_def_struct_sdna(srna, "SpaceLink");
  RNA_def_struct_ui_text(srna, "Space", "Space data for a screen area");
  RNA_def_struct_refine_func(srna, "rna_Space_refine");

  prop = RNA_def_property(srna, "type", PROP_ENUM, PROP_NONE);
  RNA_def_property_enum_sdna(prop, NULL, "spacetype");
  RNA_def_property_enum_items(prop, rna_enum_space_type_items);
  /* When making this editable, take care for the special case of global areas
   * (see rna_Area_type_set). */
  RNA_def_property_clear_flag(prop, PROP_EDITABLE);
  RNA_def_property_ui_text(prop, "Type", "Space data type");

  /* access to V2D_VIEWSYNC_SCREEN_TIME */
  prop = RNA_def_property(srna, "show_locked_time", PROP_BOOLEAN, PROP_NONE);
  RNA_def_property_boolean_funcs(prop, "rna_Space_view2d_sync_get", "rna_Space_view2d_sync_set");
  RNA_def_property_ui_text(prop,
                           "Sync Visible Range",
                           "Synchronize the visible timeline range with other time-based editors");
  RNA_def_property_update(prop, NC_SPACE | ND_SPACE_TIME, "rna_Space_view2d_sync_update");

  rna_def_space_generic_show_region_toggles(srna, (1 << RGN_TYPE_HEADER));
}

/* for all spaces that use a mask */
static void rna_def_space_mask_info(StructRNA *srna, int noteflag, const char *mask_set_func)
{
  PropertyRNA *prop;

  static const EnumPropertyItem overlay_mode_items[] = {
      {MASK_OVERLAY_ALPHACHANNEL,
       "ALPHACHANNEL",
       ICON_NONE,
       "Alpha Channel",
       "Show alpha channel of the mask"},
      {MASK_OVERLAY_COMBINED,
       "COMBINED",
       ICON_NONE,
       "Combined",
       "Combine space background image with the mask"},
      {0, NULL, 0, NULL, NULL},
  };

  prop = RNA_def_property(srna, "mask", PROP_POINTER, PROP_NONE);
  RNA_def_property_pointer_sdna(prop, NULL, "mask_info.mask");
  RNA_def_property_flag(prop, PROP_EDITABLE);
  RNA_def_property_ui_text(prop, "Mask", "Mask displayed and edited in this space");
  RNA_def_property_pointer_funcs(prop, NULL, mask_set_func, NULL, NULL);
  RNA_def_property_update(prop, noteflag, NULL);

  /* mask drawing */
  prop = RNA_def_property(srna, "mask_display_type", PROP_ENUM, PROP_NONE);
  RNA_def_property_enum_sdna(prop, NULL, "mask_info.draw_type");
  RNA_def_property_enum_items(prop, dt_uv_items);
  RNA_def_property_ui_text(prop, "Edge Display Type", "Display type for mask splines");
  RNA_def_property_update(prop, noteflag, NULL);

  prop = RNA_def_property(srna, "show_mask_smooth", PROP_BOOLEAN, PROP_NONE);
  RNA_def_property_boolean_sdna(prop, NULL, "mask_info.draw_flag", MASK_DRAWFLAG_SMOOTH);
  RNA_def_property_ui_text(prop, "Display Smooth Splines", "");
  RNA_def_property_update(prop, noteflag, NULL);

  prop = RNA_def_property(srna, "show_mask_overlay", PROP_BOOLEAN, PROP_NONE);
  RNA_def_property_boolean_sdna(prop, NULL, "mask_info.draw_flag", MASK_DRAWFLAG_OVERLAY);
  RNA_def_property_ui_text(prop, "Show Mask Overlay", "");
  RNA_def_property_update(prop, noteflag, NULL);

  prop = RNA_def_property(srna, "mask_overlay_mode", PROP_ENUM, PROP_NONE);
  RNA_def_property_enum_sdna(prop, NULL, "mask_info.overlay_mode");
  RNA_def_property_enum_items(prop, overlay_mode_items);
  RNA_def_property_ui_text(prop, "Overlay Mode", "Overlay mode of rasterized mask");
  RNA_def_property_update(prop, noteflag, NULL);
}

static void rna_def_space_image_uv(BlenderRNA *brna)
{
  StructRNA *srna;
  PropertyRNA *prop;

  static const EnumPropertyItem sticky_mode_items[] = {
      {SI_STICKY_DISABLE,
       "DISABLED",
       ICON_STICKY_UVS_DISABLE,
       "Disabled",
       "Sticky vertex selection disabled"},
      {SI_STICKY_LOC,
       "SHARED_LOCATION",
       ICON_STICKY_UVS_LOC,
       "Shared Location",
       "Select UVs that are at the same location and share a mesh vertex"},
      {SI_STICKY_VERTEX,
       "SHARED_VERTEX",
       ICON_STICKY_UVS_VERT,
       "Shared Vertex",
       "Select UVs that share a mesh vertex, whether or not they are at the same location"},
      {0, NULL, 0, NULL, NULL},
  };

  /*bfa - changed order to have stretching method area first*/
  static const EnumPropertyItem dt_uvstretch_items[] = {
      {SI_UVDT_STRETCH_AREA, "AREA", 0, "Area", "Area distortion between UV and 3D faces"},
      {SI_UVDT_STRETCH_ANGLE, "ANGLE", 0, "Angle", "Angular distortion between UV and 3D angles"},
      {0, NULL, 0, NULL, NULL},
  };

  static const EnumPropertyItem pixel_snap_mode_items[] = {
      {SI_PIXEL_SNAP_DISABLED,
       "DISABLED",
       ICON_SNAPTOPIXEL_OFF,
       "Disabled",
       "Don't snap to pixels"},
      {SI_PIXEL_SNAP_CORNER, "CORNER", ICON_SNAPTOPIXEL_CORNER, "Corner", "Snap to pixel corners"},
      {SI_PIXEL_SNAP_CENTER, "CENTER", ICON_SNAPTOPIXEL_CENTER, "Center", "Snap to pixel centers"},
      {0, NULL, 0, NULL, NULL},
  };

  srna = RNA_def_struct(brna, "SpaceUVEditor", NULL);
  RNA_def_struct_sdna(srna, "SpaceImage");
  RNA_def_struct_nested(brna, srna, "SpaceImageEditor");
  RNA_def_struct_path_func(srna, "rna_SpaceUVEditor_path");
  RNA_def_struct_ui_text(srna, "Space UV Editor", "UV editor data for the image editor space");

  /* selection */
  prop = RNA_def_property(srna, "sticky_select_mode", PROP_ENUM, PROP_NONE);
  RNA_def_property_enum_sdna(prop, NULL, "sticky");
  RNA_def_property_enum_items(prop, sticky_mode_items);
  RNA_def_property_ui_text(
      prop, "Sticky Selection Mode", "Method for extending UV vertex selection");
  RNA_def_property_update(prop, NC_SPACE | ND_SPACE_IMAGE, NULL);

  /* drawing */
  prop = RNA_def_property(srna, "edge_display_type", PROP_ENUM, PROP_NONE);
  RNA_def_property_enum_sdna(prop, NULL, "dt_uv");
  RNA_def_property_enum_items(prop, dt_uv_items);
  RNA_def_property_ui_text(prop, "Display As", "Display style for UV edges");
  RNA_def_property_update(prop, NC_SPACE | ND_SPACE_IMAGE, NULL);

  prop = RNA_def_property(srna, "show_stretch", PROP_BOOLEAN, PROP_NONE);
  RNA_def_property_boolean_sdna(prop, NULL, "flag", SI_DRAW_STRETCH);
  RNA_def_property_ui_text(
      prop,
      "Display Stretch",
      "Display faces colored according to the difference in shape between UVs and "
      "their 3D coordinates (blue for low distortion, red for high distortion)");
  RNA_def_property_update(prop, NC_SPACE | ND_SPACE_IMAGE, NULL);

  prop = RNA_def_property(srna, "display_stretch_type", PROP_ENUM, PROP_NONE);
  RNA_def_property_enum_sdna(prop, NULL, "dt_uvstretch");
  RNA_def_property_enum_items(prop, dt_uvstretch_items);
  RNA_def_property_ui_text(prop, "Display Stretch Type", "Type of stretch to display");
  RNA_def_property_update(prop, NC_SPACE | ND_SPACE_IMAGE, NULL);

  prop = RNA_def_property(srna, "show_modified_edges", PROP_BOOLEAN, PROP_NONE);
  RNA_def_property_boolean_sdna(prop, NULL, "flag", SI_DRAWSHADOW);
  RNA_def_property_ui_text(
      prop, "Display Modified Edges", "Display edges after modifiers are applied");
  RNA_def_property_update(prop, NC_SPACE | ND_SPACE_IMAGE, NULL);

  prop = RNA_def_property(srna, "show_metadata", PROP_BOOLEAN, PROP_NONE);
  RNA_def_property_boolean_sdna(prop, NULL, "flag", SI_DRAW_METADATA);
  RNA_def_property_ui_text(prop, "Show Metadata", "Display metadata properties of the image");
  RNA_def_property_update(prop, NC_SPACE | ND_SPACE_IMAGE, NULL);

  prop = RNA_def_property(srna, "show_texpaint", PROP_BOOLEAN, PROP_NONE);
  RNA_def_property_boolean_negative_sdna(prop, NULL, "flag", SI_NO_DRAW_TEXPAINT);
  RNA_def_property_ui_text(
      prop, "Display Texture Paint UVs", "Display overlay of texture paint uv layer");
  RNA_def_property_update(prop, NC_SPACE | ND_SPACE_IMAGE, NULL);

  prop = RNA_def_property(srna, "show_pixel_coords", PROP_BOOLEAN, PROP_NONE);
  RNA_def_property_boolean_negative_sdna(prop, NULL, "flag", SI_COORDFLOATS);
  RNA_def_property_ui_text(
      prop, "Pixel Coordinates", "Display UV coordinates in pixels rather than from 0.0 to 1.0");
  RNA_def_property_update(prop, NC_SPACE | ND_SPACE_IMAGE, NULL);

  prop = RNA_def_property(srna, "show_faces", PROP_BOOLEAN, PROP_NONE);
  RNA_def_property_boolean_negative_sdna(prop, NULL, "flag", SI_NO_DRAWFACES);
  RNA_def_property_ui_text(prop, "Display Faces", "Display faces over the image");
  RNA_def_property_update(prop, NC_SPACE | ND_SPACE_IMAGE, NULL);

  prop = RNA_def_property(srna, "tile_grid_shape", PROP_INT, PROP_NONE);
  RNA_def_property_int_sdna(prop, NULL, "tile_grid_shape");
  RNA_def_property_array(prop, 2);
  RNA_def_property_int_default(prop, 1);
  RNA_def_property_range(prop, 1, 10);
  RNA_def_property_ui_text(
      prop, "Tile Grid Shape", "How many tiles will be shown in the background");
  RNA_def_property_update(prop, NC_SPACE | ND_SPACE_IMAGE, NULL);

  prop = RNA_def_property(srna, "uv_opacity", PROP_FLOAT, PROP_FACTOR);
  RNA_def_property_float_sdna(prop, NULL, "uv_opacity");
  RNA_def_property_range(prop, 0.0f, 1.0f);
  RNA_def_property_ui_text(prop, "UV Opacity", "Opacity of UV overlays");
  RNA_def_property_update(prop, NC_SPACE | ND_SPACE_IMAGE, NULL);

  /* todo: move edge and face drawing options here from G.f */

  prop = RNA_def_property(srna, "pixel_snap_mode", PROP_ENUM, PROP_NONE);
  RNA_def_property_enum_items(prop, pixel_snap_mode_items);
  RNA_def_property_ui_text(prop, "Snap to Pixels", "Snap UVs to pixels while editing");
  RNA_def_property_update(prop, NC_SPACE | ND_SPACE_IMAGE, NULL);

  prop = RNA_def_property(srna, "lock_bounds", PROP_BOOLEAN, PROP_NONE);
  RNA_def_property_boolean_sdna(prop, NULL, "flag", SI_CLIP_UV);
  RNA_def_property_ui_text(prop,
                           "Constrain to Image Bounds",
                           "Constraint to stay within the image bounds while editing");
  RNA_def_property_update(prop, NC_SPACE | ND_SPACE_IMAGE, NULL);

  prop = RNA_def_property(srna, "use_live_unwrap", PROP_BOOLEAN, PROP_NONE);
  RNA_def_property_boolean_sdna(prop, NULL, "flag", SI_LIVE_UNWRAP);
  RNA_def_property_ui_text(
      prop,
      "Live Unwrap",
      "Continuously unwrap the selected UV island while transforming pinned vertices");
  RNA_def_property_update(prop, NC_SPACE | ND_SPACE_IMAGE, NULL);
}

static void rna_def_space_outliner(BlenderRNA *brna)
{
  StructRNA *srna;
  PropertyRNA *prop;

  static const EnumPropertyItem display_mode_items[] = {
      {SO_SCENES,
       "SCENES",
       ICON_SCENE_DATA,
       "Scenes",
       "Display scenes and their view layers, collections and objects"},
      {SO_VIEW_LAYER,
       "VIEW_LAYER",
       ICON_RENDER_RESULT,
       "View Layer",
       "Display collections and objects in the view layer"},
      {SO_SEQUENCE,
       "SEQUENCE",
       ICON_SEQUENCE,
       "Video Sequencer",
       "Display data belonging to the Video Sequencer"},
      {SO_LIBRARIES,
       "LIBRARIES",
       ICON_FILE_BLEND,
       "Blender File",
       "Display data of current file and linked libraries"},
      {SO_DATA_API,
       "DATA_API",
       ICON_RNA,
       "Data API",
       "Display low level Blender data and its properties"},
      {SO_OVERRIDES_LIBRARY,
       "LIBRARY_OVERRIDES",
       ICON_LIBRARY_DATA_OVERRIDE,
       "Library Overrides",
       "Display data-blocks with library overrides and list their overridden properties"},
      {SO_ID_ORPHANS,
       "ORPHAN_DATA",
       ICON_ORPHAN_DATA,
       "Orphan Data",
       "Display data which is unused and/or will be lost when the file is reloaded"},
      {0, NULL, 0, NULL, NULL},
  };

  static const EnumPropertyItem filter_state_items[] = {
      {SO_FILTER_OB_ALL, "ALL", 0, "All", "Show all objects in the view layer"},
      {SO_FILTER_OB_VISIBLE, "VISIBLE", 0, "Visible", "Show visible objects"},
      {SO_FILTER_OB_SELECTED, "SELECTED", 0, "Selected", "Show selected objects"},
      {SO_FILTER_OB_ACTIVE, "ACTIVE", 0, "Active", "Show only the active object"},
      {SO_FILTER_OB_SELECTABLE, "SELECTABLE", 0, "Selectable", "Show only selectable objects"},
      {0, NULL, 0, NULL, NULL},
  };

  srna = RNA_def_struct(brna, "SpaceOutliner", "Space");
  RNA_def_struct_sdna(srna, "SpaceOutliner");
  RNA_def_struct_ui_text(srna, "Space Outliner", "Outliner space data");

  prop = RNA_def_property(srna, "display_mode", PROP_ENUM, PROP_NONE);
  RNA_def_property_enum_sdna(prop, NULL, "outlinevis");
  RNA_def_property_enum_items(prop, display_mode_items);
  RNA_def_property_ui_text(prop, "Display Mode", "Type of information to display");
  RNA_def_property_update(prop, NC_SPACE | ND_SPACE_OUTLINER, NULL);

  prop = RNA_def_property(srna, "filter_text", PROP_STRING, PROP_NONE);
  RNA_def_property_string_sdna(prop, NULL, "search_string");
  RNA_def_property_ui_text(prop, "Display Filter", "Live search filtering string");
  RNA_def_property_flag(prop, PROP_TEXTEDIT_UPDATE);
  RNA_def_property_update(prop, NC_SPACE | ND_SPACE_OUTLINER, NULL);

  prop = RNA_def_property(srna, "use_filter_case_sensitive", PROP_BOOLEAN, PROP_NONE);
  RNA_def_property_boolean_sdna(prop, NULL, "search_flags", SO_FIND_CASE_SENSITIVE);
  RNA_def_property_ui_text(
      prop, "Case Sensitive Matches Only", "Only use case sensitive matches of search string");
  RNA_def_property_update(prop, NC_SPACE | ND_SPACE_OUTLINER, NULL);

  prop = RNA_def_property(srna, "use_filter_complete", PROP_BOOLEAN, PROP_NONE);
  RNA_def_property_boolean_sdna(prop, NULL, "search_flags", SO_FIND_COMPLETE);
  RNA_def_property_ui_text(
      prop, "Complete Matches Only", "Only use complete matches of search string");
  RNA_def_property_update(prop, NC_SPACE | ND_SPACE_OUTLINER, NULL);

  prop = RNA_def_property(srna, "use_sort_alpha", PROP_BOOLEAN, PROP_NONE);
  RNA_def_property_boolean_negative_sdna(prop, NULL, "flag", SO_SKIP_SORT_ALPHA);
  RNA_def_property_ui_text(prop, "Sort Alphabetically", "");
  RNA_def_property_update(prop, NC_SPACE | ND_SPACE_OUTLINER, NULL);

  prop = RNA_def_property(srna, "use_sync_select", PROP_BOOLEAN, PROP_NONE);
  RNA_def_property_boolean_sdna(prop, NULL, "flag", SO_SYNC_SELECT);
  RNA_def_property_ui_text(
      prop, "Sync Outliner Selection", "Sync outliner selection with other editors");
  RNA_def_property_update(prop, NC_SPACE | ND_SPACE_OUTLINER, NULL);

  prop = RNA_def_property(srna, "show_mode_column", PROP_BOOLEAN, PROP_NONE);
  RNA_def_property_boolean_sdna(prop, NULL, "flag", SO_MODE_COLUMN);
  RNA_def_property_ui_text(
      prop, "Show Mode Column", "Show the mode column for mode toggle and activation");
  RNA_def_property_update(prop, NC_SPACE | ND_SPACE_OUTLINER, NULL);

  /* Granular restriction column option. */
  prop = RNA_def_property(srna, "show_restrict_column_enable", PROP_BOOLEAN, PROP_NONE);
  RNA_def_property_boolean_sdna(prop, NULL, "show_restrict_flags", SO_RESTRICT_ENABLE);
  RNA_def_property_ui_text(prop, "Exclude from View Layer", "Exclude from view layer");
  RNA_def_property_ui_icon(prop, ICON_CHECKBOX_HLT, 0);
  RNA_def_property_update(prop, NC_SPACE | ND_SPACE_OUTLINER, NULL);

  prop = RNA_def_property(srna, "show_restrict_column_select", PROP_BOOLEAN, PROP_NONE);
  RNA_def_property_boolean_sdna(prop, NULL, "show_restrict_flags", SO_RESTRICT_SELECT);
  RNA_def_property_ui_text(prop, "Selectable", "Selectable");
  RNA_def_property_ui_icon(prop, ICON_RESTRICT_SELECT_OFF, 0);
  RNA_def_property_update(prop, NC_SPACE | ND_SPACE_OUTLINER, NULL);

  prop = RNA_def_property(srna, "show_restrict_column_hide", PROP_BOOLEAN, PROP_NONE);
  RNA_def_property_boolean_sdna(prop, NULL, "show_restrict_flags", SO_RESTRICT_HIDE);
  RNA_def_property_ui_text(prop, "Hide in Viewport", "Temporarily hide in viewport");
  RNA_def_property_ui_icon(prop, ICON_HIDE_OFF, 0);
  RNA_def_property_update(prop, NC_SPACE | ND_SPACE_OUTLINER, NULL);

  prop = RNA_def_property(srna, "show_restrict_column_viewport", PROP_BOOLEAN, PROP_NONE);
  RNA_def_property_boolean_sdna(prop, NULL, "show_restrict_flags", SO_RESTRICT_VIEWPORT);
  RNA_def_property_ui_text(prop, "Disable in Viewports", "Globally disable in viewports");
  RNA_def_property_ui_icon(prop, ICON_RESTRICT_VIEW_OFF, 0);
  RNA_def_property_update(prop, NC_SPACE | ND_SPACE_OUTLINER, NULL);

  prop = RNA_def_property(srna, "show_restrict_column_render", PROP_BOOLEAN, PROP_NONE);
  RNA_def_property_boolean_sdna(prop, NULL, "show_restrict_flags", SO_RESTRICT_RENDER);
  RNA_def_property_ui_text(prop, "Disable in Renders", "Globally disable in renders");
  RNA_def_property_ui_icon(prop, ICON_RESTRICT_RENDER_OFF, 0);
  RNA_def_property_update(prop, NC_SPACE | ND_SPACE_OUTLINER, NULL);

  prop = RNA_def_property(srna, "show_restrict_column_holdout", PROP_BOOLEAN, PROP_NONE);
  RNA_def_property_boolean_sdna(prop, NULL, "show_restrict_flags", SO_RESTRICT_HOLDOUT);
  RNA_def_property_ui_text(prop, "Holdout", "Holdout");
  RNA_def_property_ui_icon(prop, ICON_HOLDOUT_ON, 0);
  RNA_def_property_update(prop, NC_SPACE | ND_SPACE_OUTLINER, NULL);

  prop = RNA_def_property(srna, "show_restrict_column_indirect_only", PROP_BOOLEAN, PROP_NONE);
  RNA_def_property_boolean_sdna(prop, NULL, "show_restrict_flags", SO_RESTRICT_INDIRECT_ONLY);
  RNA_def_property_ui_text(prop, "Indirect Only", "Indirect only");
  RNA_def_property_ui_icon(prop, ICON_INDIRECT_ONLY_ON, 0);
  RNA_def_property_update(prop, NC_SPACE | ND_SPACE_OUTLINER, NULL);

  /* Filters. */
  prop = RNA_def_property(srna, "use_filter_object", PROP_BOOLEAN, PROP_NONE);
  RNA_def_property_boolean_negative_sdna(prop, NULL, "filter", SO_FILTER_NO_OBJECT);
  RNA_def_property_ui_text(prop, "Filter Objects", "Show objects");
  RNA_def_property_update(prop, NC_SPACE | ND_SPACE_OUTLINER, NULL);

  prop = RNA_def_property(srna, "use_filter_object_content", PROP_BOOLEAN, PROP_NONE);
  RNA_def_property_boolean_negative_sdna(prop, NULL, "filter", SO_FILTER_NO_OB_CONTENT);
  RNA_def_property_ui_text(
      prop, "Show Object Contents", "Show what is inside the objects elements");
  RNA_def_property_update(prop, NC_SPACE | ND_SPACE_OUTLINER, NULL);

  prop = RNA_def_property(srna, "use_filter_children", PROP_BOOLEAN, PROP_NONE);
  RNA_def_property_boolean_negative_sdna(prop, NULL, "filter", SO_FILTER_NO_CHILDREN);
  RNA_def_property_ui_text(prop, "Show Object Children", "Show children");
  RNA_def_property_update(prop, NC_SPACE | ND_SPACE_OUTLINER, NULL);

  prop = RNA_def_property(srna, "use_filter_collection", PROP_BOOLEAN, PROP_NONE);
  RNA_def_property_boolean_negative_sdna(prop, NULL, "filter", SO_FILTER_NO_COLLECTION);
  RNA_def_property_ui_text(prop, "Show Collections", "Show collections");
  RNA_def_property_update(prop, NC_SPACE | ND_SPACE_OUTLINER, NULL);

  /* Filters object state. */
  prop = RNA_def_property(srna, "filter_state", PROP_ENUM, PROP_NONE);
  RNA_def_property_enum_sdna(prop, NULL, "filter_state");
  RNA_def_property_enum_items(prop, filter_state_items);
  RNA_def_property_ui_text(prop, "Object State Filter", "");
  RNA_def_property_update(prop, NC_SPACE | ND_SPACE_OUTLINER, NULL);

  prop = RNA_def_property(srna, "filter_invert", PROP_BOOLEAN, PROP_NONE);
  RNA_def_property_boolean_sdna(prop, NULL, "filter", SO_FILTER_OB_STATE_INVERSE);
  RNA_def_property_ui_text(prop, "Invert", "Invert the object state filter");
  RNA_def_property_update(prop, NC_SPACE | ND_SPACE_OUTLINER, NULL);

  /* Filters object type. */
  prop = RNA_def_property(srna, "use_filter_object_mesh", PROP_BOOLEAN, PROP_NONE);
  RNA_def_property_boolean_negative_sdna(prop, NULL, "filter", SO_FILTER_NO_OB_MESH);
  RNA_def_property_ui_text(prop, "Show Meshes", "Show mesh objects");
  RNA_def_property_update(prop, NC_SPACE | ND_SPACE_OUTLINER, NULL);

  prop = RNA_def_property(srna, "use_filter_object_armature", PROP_BOOLEAN, PROP_NONE);
  RNA_def_property_boolean_negative_sdna(prop, NULL, "filter", SO_FILTER_NO_OB_ARMATURE);
  RNA_def_property_ui_text(prop, "Show Armatures", "Show armature objects");
  RNA_def_property_update(prop, NC_SPACE | ND_SPACE_OUTLINER, NULL);

  prop = RNA_def_property(srna, "use_filter_object_empty", PROP_BOOLEAN, PROP_NONE);
  RNA_def_property_boolean_negative_sdna(prop, NULL, "filter", SO_FILTER_NO_OB_EMPTY);
  RNA_def_property_ui_text(prop, "Show Empties", "Show empty objects");
  RNA_def_property_update(prop, NC_SPACE | ND_SPACE_OUTLINER, NULL);

  prop = RNA_def_property(srna, "use_filter_object_light", PROP_BOOLEAN, PROP_NONE);
  RNA_def_property_boolean_negative_sdna(prop, NULL, "filter", SO_FILTER_NO_OB_LAMP);
  RNA_def_property_ui_text(prop, "Show Lights", "Show light objects");
  RNA_def_property_update(prop, NC_SPACE | ND_SPACE_OUTLINER, NULL);

  prop = RNA_def_property(srna, "use_filter_object_camera", PROP_BOOLEAN, PROP_NONE);
  RNA_def_property_boolean_negative_sdna(prop, NULL, "filter", SO_FILTER_NO_OB_CAMERA);
  RNA_def_property_ui_text(prop, "Show Cameras", "Show camera objects");
  RNA_def_property_update(prop, NC_SPACE | ND_SPACE_OUTLINER, NULL);

  prop = RNA_def_property(srna, "use_filter_object_others", PROP_BOOLEAN, PROP_NONE);
  RNA_def_property_boolean_negative_sdna(prop, NULL, "filter", SO_FILTER_NO_OB_OTHERS);
  RNA_def_property_ui_text(
      prop, "Show Other Objects", "Show curves, lattices, light probes, fonts, ...");
  RNA_def_property_update(prop, NC_SPACE | ND_SPACE_OUTLINER, NULL);

  /* Libraries filter. */
  prop = RNA_def_property(srna, "use_filter_id_type", PROP_BOOLEAN, PROP_NONE);
  RNA_def_property_boolean_sdna(prop, NULL, "filter", SO_FILTER_ID_TYPE);
  RNA_def_property_ui_text(prop, "Filter by Type", "Show only data of one type");
  RNA_def_property_update(prop, NC_SPACE | ND_SPACE_OUTLINER, NULL);

  prop = RNA_def_property(srna, "filter_id_type", PROP_ENUM, PROP_NONE);
  RNA_def_property_enum_sdna(prop, NULL, "filter_id_type");
  RNA_def_property_enum_items(prop, rna_enum_id_type_items);
  RNA_def_property_ui_text(prop, "Filter by Type", "Data type to show");
  RNA_def_property_translation_context(prop, BLT_I18NCONTEXT_ID_ID);

  prop = RNA_def_property(srna, "use_filter_lib_override", PROP_BOOLEAN, PROP_NONE);
  RNA_def_property_boolean_negative_sdna(prop, NULL, "filter", SO_FILTER_NO_LIB_OVERRIDE);
  RNA_def_property_ui_text(prop,
                           "Show Library Overrides",
                           "For libraries with overrides created, show the overridden values");
  RNA_def_property_update(prop, NC_SPACE | ND_SPACE_OUTLINER, NULL);

  prop = RNA_def_property(srna, "use_filter_lib_override_system", PROP_BOOLEAN, PROP_NONE);
  RNA_def_property_boolean_sdna(prop, NULL, "filter", SO_FILTER_SHOW_SYSTEM_OVERRIDES);
  RNA_def_property_ui_text(
      prop,
      "Show System Overrides",
      "For libraries with overrides created, show the overridden values that are "
      "defined/controlled automatically (e.g. to make users of an overridden data-block point to "
      "the override data, not the original linked data)");
  RNA_def_property_update(prop, NC_SPACE | ND_SPACE_OUTLINER, NULL);
}

static void rna_def_space_view3d_shading(BlenderRNA *brna)
{
  StructRNA *srna;
  PropertyRNA *prop;

  static const EnumPropertyItem background_type_items[] = {
      {V3D_SHADING_BACKGROUND_THEME, "THEME", 0, "Theme", "Use the theme for background color"},
      {V3D_SHADING_BACKGROUND_WORLD, "WORLD", 0, "World", "Use the world for background color"},
      {V3D_SHADING_BACKGROUND_VIEWPORT,
       "VIEWPORT",
       0,
       "Viewport",
       "Use a custom color limited to this viewport only"},
      {0, NULL, 0, NULL, NULL},
  };

  static const EnumPropertyItem cavity_type_items[] = {
      {V3D_SHADING_CAVITY_SSAO,
       "WORLD",
       0,
       "World",
       "Cavity shading computed in world space, useful for larger-scale occlusion"},
      {V3D_SHADING_CAVITY_CURVATURE,
       "SCREEN",
       0,
       "Screen",
       "Curvature-based shading, useful for making fine details more visible"},
      {V3D_SHADING_CAVITY_BOTH, "BOTH", 0, "Both", "Use both effects simultaneously"},
      {0, NULL, 0, NULL, NULL},
  };

  /* Note these settings are used for both 3D viewport and the OpenGL render
   * engine in the scene, so can't assume to always be part of a screen. */
  srna = RNA_def_struct(brna, "View3DShading", NULL);
  RNA_def_struct_path_func(srna, "rna_View3DShading_path");
  RNA_def_struct_ui_text(
      srna, "3D View Shading Settings", "Settings for shading in the 3D viewport");
  RNA_def_struct_idprops_func(srna, "rna_View3DShading_idprops");

  prop = RNA_def_property(srna, "type", PROP_ENUM, PROP_NONE);
  RNA_def_property_enum_items(prop, rna_enum_shading_type_items);
  RNA_def_property_enum_funcs(prop,
                              "rna_3DViewShading_type_get",
                              "rna_3DViewShading_type_set",
                              "rna_3DViewShading_type_itemf");
  RNA_def_property_ui_text(
      prop, "Viewport Shading", "Method to display/shade objects in the 3D View");
  RNA_def_property_update(
      prop, NC_SPACE | ND_SPACE_VIEW3D | NS_VIEW3D_SHADING, "rna_3DViewShading_type_update");

  prop = RNA_def_property(srna, "light", PROP_ENUM, PROP_NONE);
  RNA_def_property_enum_sdna(prop, NULL, "light");
  RNA_def_property_enum_items(prop, rna_enum_viewport_lighting_items);
  RNA_def_property_ui_text(prop, "Lighting", "Lighting Method for Solid/Texture Viewport Shading");
  RNA_def_property_update(prop, NC_SPACE | ND_SPACE_VIEW3D | NS_VIEW3D_SHADING, NULL);

  prop = RNA_def_property(srna, "show_object_outline", PROP_BOOLEAN, PROP_NONE);
  RNA_def_property_boolean_sdna(prop, NULL, "flag", V3D_SHADING_OBJECT_OUTLINE);
  RNA_def_property_clear_flag(prop, PROP_ANIMATABLE);
  RNA_def_property_ui_text(prop, "Outline", "Show Object Outline");
  RNA_def_property_update(prop, NC_SPACE | ND_SPACE_VIEW3D | NS_VIEW3D_SHADING, NULL);

  prop = RNA_def_property(srna, "studio_light", PROP_ENUM, PROP_NONE);
  RNA_def_property_enum_items(prop, rna_enum_studio_light_items);
  RNA_def_property_enum_default(prop, 0);
  RNA_def_property_enum_funcs(prop,
                              "rna_View3DShading_studio_light_get",
                              "rna_View3DShading_studio_light_set",
                              "rna_View3DShading_studio_light_itemf");
  RNA_def_property_ui_text(prop, "Studiolight", "Studio lighting setup");
  RNA_def_property_update(prop, NC_SPACE | ND_SPACE_VIEW3D | NS_VIEW3D_SHADING, NULL);

  prop = RNA_def_property(srna, "use_world_space_lighting", PROP_BOOLEAN, PROP_NONE);
  RNA_def_property_boolean_sdna(prop, NULL, "flag", V3D_SHADING_WORLD_ORIENTATION);
  RNA_def_property_clear_flag(prop, PROP_ANIMATABLE);
  RNA_def_property_ui_text(
      prop, "World Space Lighting", "Make the lighting fixed and not follow the camera");
  RNA_def_property_update(prop, NC_SPACE | ND_SPACE_VIEW3D | NS_VIEW3D_SHADING, NULL);

  prop = RNA_def_property(srna, "show_backface_culling", PROP_BOOLEAN, PROP_NONE);
  RNA_def_property_boolean_sdna(prop, NULL, "flag", V3D_SHADING_BACKFACE_CULLING);
  RNA_def_property_ui_text(
      prop, "Backface Culling", "Use back face culling to hide the back side of faces");
  RNA_def_property_update(prop, NC_SPACE | ND_SPACE_VIEW3D | NS_VIEW3D_SHADING, NULL);

  prop = RNA_def_property(srna, "show_cavity", PROP_BOOLEAN, PROP_NONE);
  RNA_def_property_boolean_sdna(prop, NULL, "flag", V3D_SHADING_CAVITY);
  RNA_def_property_clear_flag(prop, PROP_ANIMATABLE);
  RNA_def_property_ui_text(prop, "Cavity", "Show Cavity");
  RNA_def_property_update(prop, NC_SPACE | ND_SPACE_VIEW3D | NS_VIEW3D_SHADING, NULL);

  prop = RNA_def_property(srna, "cavity_type", PROP_ENUM, PROP_NONE);
  RNA_def_property_enum_items(prop, cavity_type_items);
  RNA_def_property_ui_text(prop, "Cavity Type", "Way to display the cavity shading");
  RNA_def_property_update(prop, NC_SPACE | ND_SPACE_VIEW3D | NS_VIEW3D_SHADING, NULL);

  prop = RNA_def_property(srna, "curvature_ridge_factor", PROP_FLOAT, PROP_FACTOR);
  RNA_def_property_float_sdna(prop, NULL, "curvature_ridge_factor");
  RNA_def_property_ui_text(prop, "Curvature Ridge", "Factor for the curvature ridges");
  RNA_def_property_range(prop, 0.0f, 2.0f);
  RNA_def_property_clear_flag(prop, PROP_ANIMATABLE);
  RNA_def_property_update(prop, NC_SPACE | ND_SPACE_VIEW3D | NS_VIEW3D_SHADING, NULL);

  prop = RNA_def_property(srna, "curvature_valley_factor", PROP_FLOAT, PROP_FACTOR);
  RNA_def_property_float_sdna(prop, NULL, "curvature_valley_factor");
  RNA_def_property_ui_text(prop, "Curvature Valley", "Factor for the curvature valleys");
  RNA_def_property_range(prop, 0.0f, 2.0f);
  RNA_def_property_clear_flag(prop, PROP_ANIMATABLE);
  RNA_def_property_update(prop, NC_SPACE | ND_SPACE_VIEW3D | NS_VIEW3D_SHADING, NULL);

  prop = RNA_def_property(srna, "cavity_ridge_factor", PROP_FLOAT, PROP_FACTOR);
  RNA_def_property_float_sdna(prop, NULL, "cavity_ridge_factor");
  RNA_def_property_ui_text(prop, "Cavity Ridge", "Factor for the cavity ridges");
  RNA_def_property_range(prop, 0.0f, 250.0f);
  RNA_def_property_ui_range(prop, 0.00f, 2.5f, 1, 3);
  RNA_def_property_clear_flag(prop, PROP_ANIMATABLE);
  RNA_def_property_update(prop, NC_SPACE | ND_SPACE_VIEW3D | NS_VIEW3D_SHADING, NULL);

  prop = RNA_def_property(srna, "cavity_valley_factor", PROP_FLOAT, PROP_FACTOR);
  RNA_def_property_float_sdna(prop, NULL, "cavity_valley_factor");
  RNA_def_property_ui_text(prop, "Cavity Valley", "Factor for the cavity valleys");
  RNA_def_property_range(prop, 0.0f, 250.0f);
  RNA_def_property_ui_range(prop, 0.00f, 2.5f, 1, 3);
  RNA_def_property_clear_flag(prop, PROP_ANIMATABLE);
  RNA_def_property_update(prop, NC_SPACE | ND_SPACE_VIEW3D | NS_VIEW3D_SHADING, NULL);

  prop = RNA_def_property(srna, "selected_studio_light", PROP_POINTER, PROP_NONE);
  RNA_def_property_struct_type(prop, "StudioLight");
  RNA_define_verify_sdna(0);
  RNA_def_property_ui_text(prop, "Studio Light", "Selected StudioLight");
  RNA_def_property_pointer_funcs(
      prop, "rna_View3DShading_selected_studio_light_get", NULL, NULL, NULL);
  RNA_def_property_clear_flag(prop, PROP_ANIMATABLE | PROP_EDITABLE);
  RNA_define_verify_sdna(1);

  prop = RNA_def_property(srna, "studiolight_rotate_z", PROP_FLOAT, PROP_ANGLE);
  RNA_def_property_float_sdna(prop, NULL, "studiolight_rot_z");
  RNA_def_property_ui_text(
      prop, "Studiolight Rotation", "Rotation of the studiolight around the Z-Axis");
  RNA_def_property_range(prop, -M_PI, M_PI);
  RNA_def_property_clear_flag(prop, PROP_ANIMATABLE);
  RNA_def_property_update(prop, NC_SPACE | ND_SPACE_VIEW3D | NS_VIEW3D_SHADING, NULL);

  prop = RNA_def_property(srna, "studiolight_intensity", PROP_FLOAT, PROP_FACTOR);
  RNA_def_property_float_sdna(prop, NULL, "studiolight_intensity");
  RNA_def_property_clear_flag(prop, PROP_ANIMATABLE);
  RNA_def_property_ui_text(prop, "Strength", "Strength of the studiolight");
  RNA_def_property_range(prop, 0.0f, FLT_MAX);
  RNA_def_property_ui_range(prop, 0.0f, 2.0f, 1, 3);
  RNA_def_property_update(prop, NC_SPACE | ND_SPACE_VIEW3D | NS_VIEW3D_SHADING, NULL);

  prop = RNA_def_property(srna, "studiolight_background_alpha", PROP_FLOAT, PROP_FACTOR);
  RNA_def_property_float_sdna(prop, NULL, "studiolight_background");
  RNA_def_property_ui_text(prop, "World Opacity", "Show the studiolight in the background");
  RNA_def_property_range(prop, 0.0f, 1.0f);
  RNA_def_property_ui_range(prop, 0.0f, 1.0f, 1, 3);
  RNA_def_property_clear_flag(prop, PROP_ANIMATABLE);
  RNA_def_property_update(prop, NC_SPACE | ND_SPACE_VIEW3D | NS_VIEW3D_SHADING, NULL);

  prop = RNA_def_property(srna, "studiolight_background_blur", PROP_FLOAT, PROP_FACTOR);
  RNA_def_property_float_sdna(prop, NULL, "studiolight_blur");
  RNA_def_property_ui_text(prop, "Blur", "Blur the studiolight in the background");
  RNA_def_property_float_default(prop, 0.5f);
  RNA_def_property_range(prop, 0.0f, 1.0f);
  RNA_def_property_ui_range(prop, 0.0f, 1.0f, 1, 2);
  RNA_def_property_clear_flag(prop, PROP_ANIMATABLE);
  RNA_def_property_update(prop, NC_SPACE | ND_SPACE_VIEW3D | NS_VIEW3D_SHADING, NULL);

  prop = RNA_def_property(srna, "use_studiolight_view_rotation", PROP_BOOLEAN, PROP_NONE);
  RNA_def_property_boolean_negative_sdna(
      prop, NULL, "flag", V3D_SHADING_STUDIOLIGHT_VIEW_ROTATION);
  RNA_def_property_clear_flag(prop, PROP_ANIMATABLE);
  RNA_def_property_boolean_default(prop, false);
  RNA_def_property_ui_text(
      prop, "World Space Lighting", "Make the HDR rotation fixed and not follow the camera");
  RNA_def_property_update(prop, NC_SPACE | ND_SPACE_VIEW3D | NS_VIEW3D_SHADING, NULL);

  prop = RNA_def_property(srna, "color_type", PROP_ENUM, PROP_NONE);
  RNA_def_property_enum_sdna(prop, NULL, "color_type");
  RNA_def_property_enum_items(prop, rna_enum_shading_color_type_items);
  RNA_def_property_enum_funcs(prop, NULL, NULL, "rna_View3DShading_color_type_itemf");
  RNA_def_property_ui_text(prop, "Color", "Color Type");
  RNA_def_property_clear_flag(prop, PROP_ANIMATABLE);
  RNA_def_property_update(
      prop, NC_SPACE | ND_SPACE_VIEW3D | NS_VIEW3D_SHADING, "rna_GPencil_update");

  prop = RNA_def_property(srna, "wireframe_color_type", PROP_ENUM, PROP_NONE);
  RNA_def_property_enum_sdna(prop, NULL, "wire_color_type");
  RNA_def_property_enum_items(prop, rna_enum_shading_color_type_items);
  RNA_def_property_enum_funcs(prop, NULL, NULL, "rna_View3DShading_color_type_itemf");
  RNA_def_property_ui_text(prop, "Color", "Color Type");
  RNA_def_property_update(prop, NC_SPACE | ND_SPACE_VIEW3D | NS_VIEW3D_SHADING, NULL);

  prop = RNA_def_property(srna, "single_color", PROP_FLOAT, PROP_COLOR);
  RNA_def_property_float_sdna(prop, NULL, "single_color");
  RNA_def_property_array(prop, 3);
  RNA_def_property_ui_text(prop, "Color", "Color for single color mode");
  RNA_def_property_range(prop, 0.0f, 1.0f);
  RNA_def_property_update(prop, NC_SPACE | ND_SPACE_VIEW3D | NS_VIEW3D_SHADING, NULL);

  prop = RNA_def_property(srna, "background_type", PROP_ENUM, PROP_NONE);
  RNA_def_property_enum_items(prop, background_type_items);
  RNA_def_property_ui_text(prop, "Background", "Way to display the background");
  RNA_def_property_update(prop, NC_SPACE | ND_SPACE_VIEW3D | NS_VIEW3D_SHADING, NULL);

  prop = RNA_def_property(srna, "background_color", PROP_FLOAT, PROP_COLOR);
  RNA_def_property_array(prop, 3);
  RNA_def_property_ui_text(prop, "Background Color", "Color for custom background color");
  RNA_def_property_range(prop, 0.0f, 1.0f);
  RNA_def_property_update(prop, NC_SPACE | ND_SPACE_VIEW3D | NS_VIEW3D_SHADING, NULL);

  prop = RNA_def_property(srna, "show_shadows", PROP_BOOLEAN, PROP_NONE);
  RNA_def_property_boolean_sdna(prop, NULL, "flag", V3D_SHADING_SHADOW);
  RNA_def_property_clear_flag(prop, PROP_ANIMATABLE);
  RNA_def_property_ui_text(prop, "Shadow", "Show Shadow");
  RNA_def_property_update(prop, NC_SPACE | ND_SPACE_VIEW3D | NS_VIEW3D_SHADING, NULL);

  prop = RNA_def_property(srna, "show_xray", PROP_BOOLEAN, PROP_NONE);
  RNA_def_property_boolean_sdna(prop, NULL, "flag", V3D_SHADING_XRAY);
  RNA_def_property_clear_flag(prop, PROP_ANIMATABLE);
  RNA_def_property_ui_text(prop, "Show X-Ray", "Show whole scene transparent");
  RNA_def_property_update(prop, NC_SPACE | ND_SPACE_VIEW3D | NS_VIEW3D_SHADING, NULL);

  prop = RNA_def_property(srna, "show_xray_wireframe", PROP_BOOLEAN, PROP_NONE);
  RNA_def_property_boolean_sdna(prop, NULL, "flag", V3D_SHADING_XRAY_WIREFRAME);
  RNA_def_property_clear_flag(prop, PROP_ANIMATABLE);
  RNA_def_property_ui_text(prop, "Show X-Ray", "Show whole scene transparent");
  RNA_def_property_update(prop, NC_SPACE | ND_SPACE_VIEW3D | NS_VIEW3D_SHADING, NULL);

  prop = RNA_def_property(srna, "xray_alpha", PROP_FLOAT, PROP_FACTOR);
  RNA_def_property_float_sdna(prop, NULL, "xray_alpha");
  RNA_def_property_ui_text(prop, "X-Ray Alpha", "Amount of alpha to use");
  RNA_def_property_range(prop, 0.0f, 1.0f);
  RNA_def_property_clear_flag(prop, PROP_ANIMATABLE);
  RNA_def_property_update(prop, NC_SPACE | ND_SPACE_VIEW3D | NS_VIEW3D_SHADING, NULL);

  prop = RNA_def_property(srna, "xray_alpha_wireframe", PROP_FLOAT, PROP_FACTOR);
  RNA_def_property_float_sdna(prop, NULL, "xray_alpha_wire");
  RNA_def_property_ui_text(prop, "X-Ray Alpha", "Amount of alpha to use");
  RNA_def_property_range(prop, 0.0f, 1.0f);
  RNA_def_property_clear_flag(prop, PROP_ANIMATABLE);
  RNA_def_property_update(prop, NC_SPACE | ND_SPACE_VIEW3D | NS_VIEW3D_SHADING, NULL);

  prop = RNA_def_property(srna, "use_dof", PROP_BOOLEAN, PROP_NONE);
  RNA_def_property_boolean_sdna(prop, NULL, "flag", V3D_SHADING_DEPTH_OF_FIELD);
  RNA_def_property_clear_flag(prop, PROP_ANIMATABLE);
  RNA_def_property_ui_text(
      prop,
      "Depth Of Field",
      "Use depth of field on viewport using the values from the active camera");
  RNA_def_property_update(prop, NC_SPACE | ND_SPACE_VIEW3D | NS_VIEW3D_SHADING, NULL);

  prop = RNA_def_property(srna, "use_scene_lights", PROP_BOOLEAN, PROP_NONE);
  RNA_def_property_boolean_sdna(prop, NULL, "flag", V3D_SHADING_SCENE_LIGHTS);
  RNA_def_property_boolean_default(prop, false);
  RNA_def_property_clear_flag(prop, PROP_ANIMATABLE);
  RNA_def_property_ui_text(prop, "Scene Lights", "Render lights and light probes of the scene");
  RNA_def_property_update(prop, NC_SPACE | ND_SPACE_VIEW3D | NS_VIEW3D_SHADING, NULL);

  prop = RNA_def_property(srna, "use_scene_world", PROP_BOOLEAN, PROP_NONE);
  RNA_def_property_boolean_sdna(prop, NULL, "flag", V3D_SHADING_SCENE_WORLD);
  RNA_def_property_boolean_default(prop, false);
  RNA_def_property_clear_flag(prop, PROP_ANIMATABLE);
  RNA_def_property_ui_text(prop, "Scene World", "Use scene world for lighting");
  RNA_def_property_update(prop, NC_SPACE | ND_SPACE_VIEW3D | NS_VIEW3D_SHADING, NULL);

  prop = RNA_def_property(srna, "use_scene_lights_render", PROP_BOOLEAN, PROP_NONE);
  RNA_def_property_boolean_sdna(prop, NULL, "flag", V3D_SHADING_SCENE_LIGHTS_RENDER);
  RNA_def_property_clear_flag(prop, PROP_ANIMATABLE);
  RNA_def_property_ui_text(prop, "Scene Lights", "Render lights and light probes of the scene");
  RNA_def_property_update(prop, NC_SPACE | ND_SPACE_VIEW3D | NS_VIEW3D_SHADING, NULL);

  prop = RNA_def_property(srna, "use_scene_world_render", PROP_BOOLEAN, PROP_NONE);
  RNA_def_property_boolean_sdna(prop, NULL, "flag", V3D_SHADING_SCENE_WORLD_RENDER);
  RNA_def_property_clear_flag(prop, PROP_ANIMATABLE);
  RNA_def_property_ui_text(prop, "Scene World", "Use scene world for lighting");
  RNA_def_property_update(prop, NC_SPACE | ND_SPACE_VIEW3D | NS_VIEW3D_SHADING, NULL);

  prop = RNA_def_property(srna, "show_specular_highlight", PROP_BOOLEAN, PROP_NONE);
  RNA_def_property_boolean_sdna(prop, NULL, "flag", V3D_SHADING_SPECULAR_HIGHLIGHT);
  RNA_def_property_clear_flag(prop, PROP_ANIMATABLE);
  RNA_def_property_ui_text(prop, "Specular Highlights", "Render specular highlights");
  RNA_def_property_update(prop, NC_SPACE | ND_SPACE_VIEW3D | NS_VIEW3D_SHADING, NULL);

  prop = RNA_def_property(srna, "object_outline_color", PROP_FLOAT, PROP_COLOR);
  RNA_def_property_float_sdna(prop, NULL, "object_outline_color");
  RNA_def_property_array(prop, 3);
  RNA_def_property_ui_text(prop, "Outline Color", "Color for object outline");
  RNA_def_property_range(prop, 0.0f, 1.0f);
  RNA_def_property_update(prop, NC_SPACE | ND_SPACE_VIEW3D | NS_VIEW3D_SHADING, NULL);

  prop = RNA_def_property(srna, "shadow_intensity", PROP_FLOAT, PROP_FACTOR);
  RNA_def_property_float_sdna(prop, NULL, "shadow_intensity");
  RNA_def_property_ui_text(prop, "Shadow Intensity", "Darkness of shadows");
  RNA_def_property_range(prop, 0.0f, 1.0f);
  RNA_def_property_ui_range(prop, 0.00f, 1.0f, 1, 3);
  RNA_def_property_clear_flag(prop, PROP_ANIMATABLE);
  RNA_def_property_update(prop, NC_SPACE | ND_SPACE_VIEW3D | NS_VIEW3D_SHADING, NULL);

  prop = RNA_def_property(srna, "render_pass", PROP_ENUM, PROP_NONE);
  RNA_def_property_enum_sdna(prop, NULL, "render_pass");
  RNA_def_property_enum_items(prop, rna_enum_view3dshading_render_pass_type_items);
  RNA_def_property_ui_text(prop, "Render Pass", "Render Pass to show in the viewport");
  RNA_def_property_enum_funcs(prop,
                              "rna_3DViewShading_render_pass_get",
                              "rna_3DViewShading_render_pass_set",
                              "rna_3DViewShading_render_pass_itemf");
  RNA_def_property_update(prop, NC_SPACE | ND_SPACE_VIEW3D | NS_VIEW3D_SHADING, NULL);

  prop = RNA_def_property(srna, "aov_name", PROP_STRING, PROP_NONE);
  RNA_def_property_string_sdna(prop, NULL, "aov_name");
  RNA_def_property_ui_text(prop, "Shader AOV Name", "Name of the active Shader AOV");
  RNA_def_property_flag(prop, PROP_HIDDEN);
  RNA_def_property_update(prop, NC_SPACE | ND_SPACE_VIEW3D, NULL);
}

static void rna_def_space_view3d_overlay(BlenderRNA *brna)
{
  StructRNA *srna;
  PropertyRNA *prop;

  srna = RNA_def_struct(brna, "View3DOverlay", NULL);
  RNA_def_struct_sdna(srna, "View3D");
  RNA_def_struct_nested(brna, srna, "SpaceView3D");
  RNA_def_struct_path_func(srna, "rna_View3DOverlay_path");
  RNA_def_struct_ui_text(
      srna, "3D View Overlay Settings", "Settings for display of overlays in the 3D viewport");

  prop = RNA_def_property(srna, "show_overlays", PROP_BOOLEAN, PROP_NONE);
  RNA_def_property_boolean_negative_sdna(prop, NULL, "flag2", V3D_HIDE_OVERLAYS);
  RNA_def_property_ui_text(prop, "Show Overlays", "Display overlays like gizmos and outlines");
  RNA_def_property_update(prop, NC_SPACE | ND_SPACE_VIEW3D, "rna_GPencil_update");

  prop = RNA_def_property(srna, "show_ortho_grid", PROP_BOOLEAN, PROP_NONE);
  RNA_def_property_boolean_sdna(prop, NULL, "gridflag", V3D_SHOW_ORTHO_GRID);
  RNA_def_property_ui_text(
      prop,
      "Display Grid",
      "Show the ground grid in the viewport"); /*bfa - we show or hide the grid in all views with
                                                  the ortho grid flag*/
  RNA_def_property_update(prop, NC_SPACE | ND_SPACE_VIEW3D, NULL);

  prop = RNA_def_property(srna, "show_floor", PROP_BOOLEAN, PROP_NONE);
  RNA_def_property_boolean_sdna(prop, NULL, "gridflag", V3D_SHOW_FLOOR);
  RNA_def_property_ui_text(prop, "Display Grid Floor", "Show the ground plane grid");
  RNA_def_property_update(prop, NC_SPACE | ND_SPACE_VIEW3D, NULL);

  /*bfa - the toolshelf tabs*/
  prop = RNA_def_property(srna, "show_toolshelf_tabs", PROP_BOOLEAN, PROP_NONE);
  RNA_def_property_boolean_negative_sdna(prop, NULL, "gridflag", V3D_SHOW_TOOLSHELF_TABS);
  RNA_def_property_ui_text(prop, "Toolshelf Tabs", "Show the tabs in the tool shelf");
  RNA_def_property_update(prop, NC_SPACE | ND_SPACE_VIEW3D, NULL);

  prop = RNA_def_property(srna, "show_axis_x", PROP_BOOLEAN, PROP_NONE);
  RNA_def_property_boolean_sdna(prop, NULL, "gridflag", V3D_SHOW_X);
  RNA_def_property_ui_text(prop,
                           "Display X Axis",
                           "Show the X axis line in perspectivic view.\nNote that in orthographic "
                           "view this button has no effect");
  RNA_def_property_update(prop, NC_SPACE | ND_SPACE_VIEW3D, NULL);

  prop = RNA_def_property(srna, "show_axis_y", PROP_BOOLEAN, PROP_NONE);
  RNA_def_property_boolean_sdna(prop, NULL, "gridflag", V3D_SHOW_Y);
  RNA_def_property_ui_text(prop,
                           "Display Y Axis",
                           "Show the Y axis line in perspectivic view.\nNote that in orthographic "
                           "view this button has no effect");
  RNA_def_property_update(prop, NC_SPACE | ND_SPACE_VIEW3D, NULL);

  prop = RNA_def_property(srna, "show_axis_z", PROP_BOOLEAN, PROP_NONE);
  RNA_def_property_boolean_sdna(prop, NULL, "gridflag", V3D_SHOW_Z);
  RNA_def_property_ui_text(prop,
                           "Display Z Axis",
                           "Show the Z axis line in perspectivic view.\nNote that in orthographic "
                           "view this button has no effect");
  RNA_def_property_update(prop, NC_SPACE | ND_SPACE_VIEW3D, NULL);

  prop = RNA_def_property(srna, "grid_scale", PROP_FLOAT, PROP_NONE);
  RNA_def_property_float_sdna(prop, NULL, "grid");
  RNA_def_property_ui_text(
      prop, "Grid Scale", "Multiplier for the distance between 3D View grid lines");
  RNA_def_property_range(prop, 0.0f, FLT_MAX);
  RNA_def_property_ui_range(prop, 0.001f, 1000.0f, 0.1f, 3);
  RNA_def_property_update(prop, NC_SPACE | ND_SPACE_VIEW3D, NULL);

  prop = RNA_def_property(srna, "grid_lines", PROP_INT, PROP_NONE);
  RNA_def_property_int_sdna(prop, NULL, "gridlines");
  RNA_def_property_ui_text(
      prop, "Grid Lines", "Number of grid lines to display in perspective view");
  RNA_def_property_range(prop, 0, 1024);
  RNA_def_property_update(prop, NC_SPACE | ND_SPACE_VIEW3D, NULL);

  prop = RNA_def_property(srna, "grid_subdivisions", PROP_INT, PROP_NONE);
  RNA_def_property_int_sdna(prop, NULL, "gridsubdiv");
  RNA_def_property_ui_text(
      prop,
      "Grid Subdivisions",
      "Number of subdivisions between grid lines\nJust active with a Unit System of None");
  RNA_def_property_range(prop, 1, 1024);
  RNA_def_property_update(prop, NC_SPACE | ND_SPACE_VIEW3D, NULL);

  prop = RNA_def_property(srna, "grid_scale_unit", PROP_FLOAT, PROP_NONE);
  RNA_def_property_clear_flag(prop, PROP_EDITABLE);
  RNA_def_property_float_funcs(prop, "rna_View3DOverlay_GridScaleUnit_get", NULL, NULL);
  RNA_def_property_ui_text(
      prop, "Grid Scale Unit", "Grid cell size scaled by scene unit system settings");

  prop = RNA_def_property(srna, "show_outline_selected", PROP_BOOLEAN, PROP_NONE);
  RNA_def_property_boolean_sdna(prop, NULL, "flag", V3D_SELECT_OUTLINE);
  RNA_def_property_ui_text(
      prop, "Outline Selected", "Show an outline highlight around selected objects");
  RNA_def_property_update(prop, NC_SPACE | ND_SPACE_VIEW3D, NULL);

  prop = RNA_def_property(srna, "show_object_origins", PROP_BOOLEAN, PROP_NONE);
  RNA_def_property_boolean_negative_sdna(
      prop, NULL, "overlay.flag", V3D_OVERLAY_HIDE_OBJECT_ORIGINS);
  RNA_def_property_ui_text(prop, "Object Origins", "Show object center dots");
  RNA_def_property_update(prop, NC_SPACE | ND_SPACE_VIEW3D, NULL);

  prop = RNA_def_property(srna, "show_object_origins_all", PROP_BOOLEAN, PROP_NONE);
  RNA_def_property_boolean_sdna(prop, NULL, "flag", V3D_DRAW_CENTERS);
  RNA_def_property_ui_text(
      prop,
      "All Object Origins",
      "Show the object origin center dot for all (selected and unselected) objects");
  RNA_def_property_update(prop, NC_SPACE | ND_SPACE_VIEW3D, NULL);

  prop = RNA_def_property(srna, "show_relationship_lines", PROP_BOOLEAN, PROP_NONE);
  RNA_def_property_boolean_negative_sdna(prop, NULL, "flag", V3D_HIDE_HELPLINES);
  RNA_def_property_ui_text(prop,
                           "Relationship Lines",
                           "Show dashed lines indicating parent or constraint relationships");
  RNA_def_property_update(prop, NC_SPACE | ND_SPACE_VIEW3D, NULL);

  prop = RNA_def_property(srna, "show_cursor", PROP_BOOLEAN, PROP_NONE);
  RNA_def_property_boolean_negative_sdna(prop, NULL, "overlay.flag", V3D_OVERLAY_HIDE_CURSOR);
  RNA_def_property_ui_text(prop, "Show 3D Cursor", "Display 3D Cursor Overlay");
  RNA_def_property_update(prop, NC_SPACE | ND_SPACE_VIEW3D, NULL);

  prop = RNA_def_property(srna, "show_text", PROP_BOOLEAN, PROP_NONE);
  RNA_def_property_boolean_negative_sdna(prop, NULL, "overlay.flag", V3D_OVERLAY_HIDE_TEXT);
  RNA_def_property_ui_text(prop, "Show Text", "Display overlay text");
  RNA_def_property_update(prop, NC_SPACE | ND_SPACE_VIEW3D, NULL);

  prop = RNA_def_property(srna, "show_stats", PROP_BOOLEAN, PROP_NONE);
  RNA_def_property_boolean_sdna(prop, NULL, "overlay.flag", V3D_OVERLAY_STATS);
  RNA_def_property_ui_text(prop, "Show Statistics", "Display scene statistics overlay text");
  RNA_def_property_update(prop, NC_SPACE | ND_SPACE_VIEW3D, NULL);

  prop = RNA_def_property(srna, "show_extras", PROP_BOOLEAN, PROP_NONE);
  RNA_def_property_boolean_negative_sdna(
      prop, NULL, "overlay.flag", V3D_OVERLAY_HIDE_OBJECT_XTRAS);
  RNA_def_property_ui_text(
      prop, "Extras", "Object details, including empty wire, cameras and other visual guides");
  RNA_def_property_update(prop, NC_SPACE | ND_SPACE_VIEW3D, NULL);

  prop = RNA_def_property(srna, "show_bones", PROP_BOOLEAN, PROP_NONE);
  RNA_def_property_boolean_negative_sdna(prop, NULL, "overlay.flag", V3D_OVERLAY_HIDE_BONES);
  RNA_def_property_ui_text(
      prop, "Show Bones", "Display bones (disable to show motion paths only)");
  RNA_def_property_update(prop, NC_SPACE | ND_SPACE_VIEW3D, NULL);

  prop = RNA_def_property(srna, "show_face_orientation", PROP_BOOLEAN, PROP_NONE);
  RNA_def_property_boolean_sdna(prop, NULL, "overlay.flag", V3D_OVERLAY_FACE_ORIENTATION);
  RNA_def_property_clear_flag(prop, PROP_ANIMATABLE);
  RNA_def_property_ui_text(prop, "Face Orientation", "Show the Face Orientation Overlay");
  RNA_def_property_update(prop, NC_SPACE | ND_SPACE_VIEW3D, NULL);

  prop = RNA_def_property(srna, "show_fade_inactive", PROP_BOOLEAN, PROP_NONE);
  RNA_def_property_boolean_sdna(prop, NULL, "overlay.flag", V3D_OVERLAY_FADE_INACTIVE);
  RNA_def_property_clear_flag(prop, PROP_ANIMATABLE);
  RNA_def_property_ui_text(
      prop, "Fade Inactive Objects", "Fade inactive geometry using the viewport background color");
  RNA_def_property_update(prop, NC_SPACE | ND_SPACE_VIEW3D, NULL);

  prop = RNA_def_property(srna, "fade_inactive_alpha", PROP_FLOAT, PROP_FACTOR);
  RNA_def_property_float_sdna(prop, NULL, "overlay.fade_alpha");
  RNA_def_property_ui_text(prop, "Opacity", "Strength of the fade effect");
  RNA_def_property_range(prop, 0.0f, 1.0f);
  RNA_def_property_clear_flag(prop, PROP_ANIMATABLE);
  RNA_def_property_update(prop, NC_SPACE | ND_SPACE_VIEW3D, "rna_GPencil_update");

  prop = RNA_def_property(srna, "show_xray_bone", PROP_BOOLEAN, PROP_NONE);
  RNA_def_property_boolean_sdna(prop, NULL, "overlay.flag", V3D_OVERLAY_BONE_SELECT);
  RNA_def_property_clear_flag(prop, PROP_ANIMATABLE);
  RNA_def_property_ui_text(prop, "Show Bone X-Ray", "Show the bone selection overlay");
  RNA_def_property_update(prop, NC_SPACE | ND_SPACE_VIEW3D, "rna_GPencil_update");

  prop = RNA_def_property(srna, "xray_alpha_bone", PROP_FLOAT, PROP_FACTOR);
  RNA_def_property_float_sdna(prop, NULL, "overlay.xray_alpha_bone");
  RNA_def_property_ui_text(prop, "Opacity", "Opacity to use for bone selection");
  RNA_def_property_range(prop, 0.0f, 1.0f);
  RNA_def_property_clear_flag(prop, PROP_ANIMATABLE);
  RNA_def_property_update(prop, NC_SPACE | ND_SPACE_VIEW3D, "rna_GPencil_update");

  prop = RNA_def_property(srna, "show_motion_paths", PROP_BOOLEAN, PROP_NONE);
  RNA_def_property_boolean_negative_sdna(
      prop, NULL, "overlay.flag", V3D_OVERLAY_HIDE_MOTION_PATHS);
  RNA_def_property_clear_flag(prop, PROP_ANIMATABLE);
  RNA_def_property_ui_text(prop, "Motion Paths", "Show the Motion Paths Overlay");
  RNA_def_property_update(prop, NC_SPACE | ND_SPACE_VIEW3D, NULL);

  prop = RNA_def_property(srna, "show_onion_skins", PROP_BOOLEAN, PROP_NONE);
  RNA_def_property_boolean_sdna(prop, NULL, "overlay.flag", V3D_OVERLAY_ONION_SKINS);
  RNA_def_property_clear_flag(prop, PROP_ANIMATABLE);
  RNA_def_property_ui_text(prop, "Onion Skins", "Show the Onion Skinning Overlay");
  RNA_def_property_update(prop, NC_SPACE | ND_SPACE_VIEW3D, NULL);

  prop = RNA_def_property(srna, "show_look_dev", PROP_BOOLEAN, PROP_NONE);
  RNA_def_property_boolean_sdna(prop, NULL, "overlay.flag", V3D_OVERLAY_LOOK_DEV);
  RNA_def_property_clear_flag(prop, PROP_ANIMATABLE);
  RNA_def_property_ui_text(prop, "HDRI Preview", "Show HDRI preview spheres");
  RNA_def_property_update(prop, NC_SPACE | ND_SPACE_VIEW3D | NS_VIEW3D_SHADING, NULL);

  prop = RNA_def_property(srna, "show_wireframes", PROP_BOOLEAN, PROP_NONE);
  RNA_def_property_boolean_sdna(prop, NULL, "overlay.flag", V3D_OVERLAY_WIREFRAMES);
  RNA_def_property_clear_flag(prop, PROP_ANIMATABLE);
  RNA_def_property_ui_text(prop, "Wireframe", "Show face edges wires");
  RNA_def_property_update(prop, NC_SPACE | ND_SPACE_VIEW3D, NULL);

  prop = RNA_def_property(srna, "wireframe_threshold", PROP_FLOAT, PROP_FACTOR);
  RNA_def_property_float_sdna(prop, NULL, "overlay.wireframe_threshold");
  RNA_def_property_ui_text(prop,
                           "Wireframe Threshold",
                           "Adjust the angle threshold for displaying edges "
                           "(1.0 for all)");
  RNA_def_property_range(prop, 0.0f, 1.0f);
  RNA_def_property_clear_flag(prop, PROP_ANIMATABLE);
  RNA_def_property_update(prop, NC_SPACE | ND_SPACE_VIEW3D, NULL);

  prop = RNA_def_property(srna, "wireframe_opacity", PROP_FLOAT, PROP_FACTOR);
  RNA_def_property_float_sdna(prop, NULL, "overlay.wireframe_opacity");
  RNA_def_property_ui_text(prop,
                           "Wireframe Opacity",
                           "Opacity of the displayed edges "
                           "(1.0 for opaque)");
  RNA_def_property_range(prop, 0.0f, 1.0f);
  RNA_def_property_clear_flag(prop, PROP_ANIMATABLE);
  RNA_def_property_update(prop, NC_SPACE | ND_SPACE_VIEW3D, NULL);

  prop = RNA_def_property(srna, "show_paint_wire", PROP_BOOLEAN, PROP_NONE);
  RNA_def_property_boolean_sdna(prop, NULL, "overlay.paint_flag", V3D_OVERLAY_PAINT_WIRE);
  RNA_def_property_ui_text(prop, "Show Wire", "Use wireframe display in painting modes");
  RNA_def_property_update(prop, NC_SPACE | ND_SPACE_VIEW3D, NULL);

  prop = RNA_def_property(srna, "show_wpaint_contours", PROP_BOOLEAN, PROP_NONE);
  RNA_def_property_boolean_sdna(prop, NULL, "overlay.wpaint_flag", V3D_OVERLAY_WPAINT_CONTOURS);
  RNA_def_property_ui_text(
      prop,
      "Show Weight Contours",
      "Show contour lines formed by points with the same interpolated weight");
  RNA_def_property_update(prop, NC_SPACE | ND_SPACE_VIEW3D, NULL);

  prop = RNA_def_property(srna, "show_weight", PROP_BOOLEAN, PROP_NONE);
  RNA_def_property_boolean_sdna(prop, NULL, "overlay.edit_flag", V3D_OVERLAY_EDIT_WEIGHT);
  RNA_def_property_ui_text(prop, "Show Weights", "Display weights in editmode");
  RNA_def_property_update(prop, NC_SPACE | ND_SPACE_VIEW3D, NULL);

  prop = RNA_def_property(srna, "show_occlude_wire", PROP_BOOLEAN, PROP_NONE);
  RNA_def_property_boolean_sdna(prop, NULL, "overlay.edit_flag", V3D_OVERLAY_EDIT_OCCLUDE_WIRE);
  RNA_def_property_ui_text(prop, "Hidden Wire", "Use hidden wireframe display");
  RNA_def_property_update(prop, NC_SPACE | ND_SPACE_VIEW3D | NS_VIEW3D_SHADING, NULL);

  prop = RNA_def_property(srna, "show_face_normals", PROP_BOOLEAN, PROP_NONE);
  RNA_def_property_boolean_sdna(prop, NULL, "overlay.edit_flag", V3D_OVERLAY_EDIT_FACE_NORMALS);
  RNA_def_property_ui_text(prop, "Display Normals", "Display face normals as lines");
  RNA_def_property_update(prop, NC_SPACE | ND_SPACE_VIEW3D, NULL);

  prop = RNA_def_property(srna, "show_vertex_normals", PROP_BOOLEAN, PROP_NONE);
  RNA_def_property_boolean_sdna(prop, NULL, "overlay.edit_flag", V3D_OVERLAY_EDIT_VERT_NORMALS);
  RNA_def_property_ui_text(prop, "Display Vertex Normals", "Display vertex normals as lines");
  RNA_def_property_update(prop, NC_SPACE | ND_SPACE_VIEW3D, NULL);

  prop = RNA_def_property(srna, "show_split_normals", PROP_BOOLEAN, PROP_NONE);
  RNA_def_property_boolean_sdna(prop, NULL, "overlay.edit_flag", V3D_OVERLAY_EDIT_LOOP_NORMALS);
  RNA_def_property_ui_text(
      prop, "Display Split Normals", "Display vertex-per-face normals as lines");
  RNA_def_property_update(prop, NC_SPACE | ND_SPACE_VIEW3D, NULL);

  prop = RNA_def_property(srna, "show_edges", PROP_BOOLEAN, PROP_NONE);
  RNA_def_property_boolean_sdna(prop, NULL, "overlay.edit_flag", V3D_OVERLAY_EDIT_EDGES);
  RNA_def_property_ui_text(prop, "Display Edges", "Highlight selected edges");
  RNA_def_property_update(prop, NC_SPACE | ND_SPACE_VIEW3D, NULL);

  prop = RNA_def_property(srna, "show_faces", PROP_BOOLEAN, PROP_NONE);
  RNA_def_property_boolean_sdna(prop, NULL, "overlay.edit_flag", V3D_OVERLAY_EDIT_FACES);
  RNA_def_property_ui_text(prop, "Display Faces", "Highlight selected faces");
  RNA_def_property_update(prop, NC_SPACE | ND_SPACE_VIEW3D, NULL);

  prop = RNA_def_property(srna, "show_face_center", PROP_BOOLEAN, PROP_NONE);
  RNA_def_property_boolean_sdna(prop, NULL, "overlay.edit_flag", V3D_OVERLAY_EDIT_FACE_DOT);
  RNA_def_property_ui_text(
      prop,
      "Display Face Center",
      "Display face center when face selection is enabled in solid shading modes");
  RNA_def_property_update(prop, NC_SPACE | ND_SPACE_VIEW3D, NULL);

  prop = RNA_def_property(srna, "show_edge_crease", PROP_BOOLEAN, PROP_NONE);
  RNA_def_property_boolean_sdna(prop, NULL, "overlay.edit_flag", V3D_OVERLAY_EDIT_CREASES);
  RNA_def_property_ui_text(
      prop, "Display Creases", "Display creases created for Subdivision Surface modifier");
  RNA_def_property_update(prop, NC_SPACE | ND_SPACE_VIEW3D, NULL);

  prop = RNA_def_property(srna, "show_edge_bevel_weight", PROP_BOOLEAN, PROP_NONE);
  RNA_def_property_boolean_sdna(prop, NULL, "overlay.edit_flag", V3D_OVERLAY_EDIT_BWEIGHTS);
  RNA_def_property_ui_text(
      prop, "Display Bevel Weights", "Display weights created for the Bevel modifier");
  RNA_def_property_update(prop, NC_SPACE | ND_SPACE_VIEW3D, NULL);

  prop = RNA_def_property(srna, "show_edge_seams", PROP_BOOLEAN, PROP_NONE);
  RNA_def_property_boolean_sdna(prop, NULL, "overlay.edit_flag", V3D_OVERLAY_EDIT_SEAMS);
  RNA_def_property_ui_text(prop, "Display Seams", "Display UV unwrapping seams");
  RNA_def_property_update(prop, NC_SPACE | ND_SPACE_VIEW3D, NULL);

  prop = RNA_def_property(srna, "show_edge_sharp", PROP_BOOLEAN, PROP_NONE);
  RNA_def_property_boolean_sdna(prop, NULL, "overlay.edit_flag", V3D_OVERLAY_EDIT_SHARP);
  RNA_def_property_ui_text(
      prop, "Display Sharp", "Display sharp edges, used with the Edge Split modifier");
  RNA_def_property_update(prop, NC_SPACE | ND_SPACE_VIEW3D, NULL);

  prop = RNA_def_property(srna, "show_freestyle_edge_marks", PROP_BOOLEAN, PROP_NONE);
  RNA_def_property_boolean_sdna(prop, NULL, "overlay.edit_flag", V3D_OVERLAY_EDIT_FREESTYLE_EDGE);
  RNA_def_property_ui_text(prop,
                           "Display Freestyle Edge Marks",
                           "Display Freestyle edge marks, used with the Freestyle renderer");
  RNA_def_property_update(prop, NC_SPACE | ND_SPACE_VIEW3D, NULL);

  prop = RNA_def_property(srna, "show_freestyle_face_marks", PROP_BOOLEAN, PROP_NONE);
  RNA_def_property_boolean_sdna(prop, NULL, "overlay.edit_flag", V3D_OVERLAY_EDIT_FREESTYLE_FACE);
  RNA_def_property_ui_text(prop,
                           "Display Freestyle Face Marks",
                           "Display Freestyle face marks, used with the Freestyle renderer");
  RNA_def_property_update(prop, NC_SPACE | ND_SPACE_VIEW3D, NULL);

  prop = RNA_def_property(srna, "show_statvis", PROP_BOOLEAN, PROP_NONE);
  RNA_def_property_boolean_sdna(prop, NULL, "overlay.edit_flag", V3D_OVERLAY_EDIT_STATVIS);
  RNA_def_property_ui_text(prop, "Stat Vis", "Display statistical information about the mesh");
  RNA_def_property_update(prop, NC_SPACE | ND_SPACE_VIEW3D, NULL);

  prop = RNA_def_property(srna, "show_extra_edge_length", PROP_BOOLEAN, PROP_NONE);
  RNA_def_property_boolean_sdna(prop, NULL, "overlay.edit_flag", V3D_OVERLAY_EDIT_EDGE_LEN);
  RNA_def_property_ui_text(
      prop,
      "Edge Length",
      "Display selected edge lengths, using global values when set in the transform panel");
  RNA_def_property_update(prop, NC_SPACE | ND_SPACE_VIEW3D, NULL);

  prop = RNA_def_property(srna, "show_extra_edge_angle", PROP_BOOLEAN, PROP_NONE);
  RNA_def_property_boolean_sdna(prop, NULL, "overlay.edit_flag", V3D_OVERLAY_EDIT_EDGE_ANG);
  RNA_def_property_ui_text(
      prop,
      "Edge Angle",
      "Display selected edge angle, using global values when set in the transform panel");
  RNA_def_property_update(prop, NC_SPACE | ND_SPACE_VIEW3D, NULL);

  prop = RNA_def_property(srna, "show_extra_face_angle", PROP_BOOLEAN, PROP_NONE);
  RNA_def_property_boolean_sdna(prop, NULL, "overlay.edit_flag", V3D_OVERLAY_EDIT_FACE_ANG);
  RNA_def_property_ui_text(prop,
                           "Face Angles",
                           "Display the angles in the selected edges, "
                           "using global values when set in the transform panel");
  RNA_def_property_update(prop, NC_SPACE | ND_SPACE_VIEW3D, NULL);

  prop = RNA_def_property(srna, "show_extra_face_area", PROP_BOOLEAN, PROP_NONE);
  RNA_def_property_boolean_sdna(prop, NULL, "overlay.edit_flag", V3D_OVERLAY_EDIT_FACE_AREA);
  RNA_def_property_ui_text(prop,
                           "Face Area",
                           "Display the area of selected faces, "
                           "using global values when set in the transform panel");
  RNA_def_property_update(prop, NC_SPACE | ND_SPACE_VIEW3D, NULL);

  prop = RNA_def_property(srna, "show_extra_indices", PROP_BOOLEAN, PROP_NONE);
  RNA_def_property_boolean_sdna(prop, NULL, "overlay.edit_flag", V3D_OVERLAY_EDIT_INDICES);
  RNA_def_property_ui_text(
      prop, "Indices", "Display the index numbers of selected vertices, edges, and faces");
  RNA_def_property_update(prop, NC_SPACE | ND_SPACE_VIEW3D, NULL);

  prop = RNA_def_property(srna, "display_handle", PROP_ENUM, PROP_NONE);
  RNA_def_property_enum_sdna(prop, NULL, "overlay.handle_display");
  RNA_def_property_enum_items(prop, rna_enum_curve_display_handle_items);
  RNA_def_property_ui_text(
      prop, "Display Handles", "Limit the display of curve handles in edit mode");
  RNA_def_property_update(prop, NC_SPACE | ND_SPACE_VIEW3D, NULL);

  prop = RNA_def_property(srna, "show_curve_normals", PROP_BOOLEAN, PROP_NONE);
  RNA_def_property_boolean_sdna(prop, NULL, "overlay.edit_flag", V3D_OVERLAY_EDIT_CU_NORMALS);
  RNA_def_property_ui_text(prop, "Draw Normals", "Display 3D curve normals in editmode");
  RNA_def_property_update(prop, NC_SPACE | ND_SPACE_VIEW3D, NULL);

  prop = RNA_def_property(srna, "normals_length", PROP_FLOAT, PROP_FACTOR);
  RNA_def_property_float_sdna(prop, NULL, "overlay.normals_length");
  RNA_def_property_ui_text(prop, "Normal Size", "Display size for normals in the 3D view");
  RNA_def_property_range(prop, 0.00001, 100000.0);
  RNA_def_property_ui_range(prop, 0.01, 2.0, 1, 2);
  RNA_def_property_float_default(prop, 0.02);
  RNA_def_property_update(prop, NC_SPACE | ND_SPACE_VIEW3D, NULL);

  prop = RNA_def_property(srna, "backwire_opacity", PROP_FLOAT, PROP_FACTOR);
  RNA_def_property_float_sdna(prop, NULL, "overlay.backwire_opacity");
  RNA_def_property_ui_text(prop, "Backwire Opacity", "Opacity when rendering transparent wires");
  RNA_def_property_range(prop, 0.0f, 1.0f);
  RNA_def_property_update(prop, NC_SPACE | ND_SPACE_VIEW3D, NULL);

  prop = RNA_def_property(srna, "texture_paint_mode_opacity", PROP_FLOAT, PROP_FACTOR);
  RNA_def_property_float_sdna(prop, NULL, "overlay.texture_paint_mode_opacity");
  RNA_def_property_ui_text(
      prop, "Stencil Mask Opacity", "Opacity of the texture paint mode stencil mask overlay");
  RNA_def_property_range(prop, 0.0f, 1.0f);
  RNA_def_property_update(prop, NC_SPACE | ND_SPACE_VIEW3D, NULL);

  prop = RNA_def_property(srna, "vertex_paint_mode_opacity", PROP_FLOAT, PROP_FACTOR);
  RNA_def_property_float_sdna(prop, NULL, "overlay.vertex_paint_mode_opacity");
  RNA_def_property_ui_text(
      prop, "Stencil Mask Opacity", "Opacity of the texture paint mode stencil mask overlay");
  RNA_def_property_range(prop, 0.0f, 1.0f);
  RNA_def_property_update(prop, NC_SPACE | ND_SPACE_VIEW3D, NULL);

  prop = RNA_def_property(srna, "weight_paint_mode_opacity", PROP_FLOAT, PROP_FACTOR);
  RNA_def_property_float_sdna(prop, NULL, "overlay.weight_paint_mode_opacity");
  RNA_def_property_ui_text(
      prop, "Weight Paint Opacity", "Opacity of the weight paint mode overlay");
  RNA_def_property_range(prop, 0.0f, 1.0f);
  RNA_def_property_update(prop, NC_SPACE | ND_SPACE_VIEW3D, NULL);

  prop = RNA_def_property(srna, "sculpt_mode_mask_opacity", PROP_FLOAT, PROP_FACTOR);
  RNA_def_property_float_sdna(prop, NULL, "overlay.sculpt_mode_mask_opacity");
  RNA_def_property_ui_text(prop, "Sculpt Mask Opacity", "");
  RNA_def_property_range(prop, 0.0f, 1.0f);
  RNA_def_property_update(prop, NC_SPACE | ND_SPACE_VIEW3D, NULL);

  prop = RNA_def_property(srna, "sculpt_mode_face_sets_opacity", PROP_FLOAT, PROP_FACTOR);
  RNA_def_property_float_sdna(prop, NULL, "overlay.sculpt_mode_face_sets_opacity");
  RNA_def_property_ui_text(prop, "Sculpt Face Sets Opacity", "");
  RNA_def_property_range(prop, 0.0f, 1.0f);
  RNA_def_property_update(prop, NC_SPACE | ND_SPACE_VIEW3D, NULL);

  /* grease pencil paper settings */
  prop = RNA_def_property(srna, "show_annotation", PROP_BOOLEAN, PROP_NONE);
  RNA_def_property_boolean_sdna(prop, NULL, "flag2", V3D_SHOW_ANNOTATION);
  RNA_def_property_ui_text(prop, "Show Annotation", "Show annotations for this view");
  RNA_def_property_update(prop, NC_SPACE | ND_SPACE_VIEW3D, NULL);

  prop = RNA_def_property(srna, "use_gpencil_fade_objects", PROP_BOOLEAN, PROP_NONE);
  RNA_def_property_boolean_sdna(prop, NULL, "gp_flag", V3D_GP_FADE_OBJECTS);
  RNA_def_property_ui_text(
      prop,
      "Fade Objects",
      "Fade all viewport objects with a full color layer to improve visibility");
  RNA_def_property_update(prop, NC_SPACE | ND_SPACE_VIEW3D, NULL);

  prop = RNA_def_property(srna, "use_gpencil_grid", PROP_BOOLEAN, PROP_NONE);
  RNA_def_property_boolean_sdna(prop, NULL, "gp_flag", V3D_GP_SHOW_GRID);
  RNA_def_property_ui_text(prop, "Use Grid", "Display a grid over grease pencil paper");
  RNA_def_property_update(prop, NC_SPACE | ND_SPACE_VIEW3D, NULL);

  prop = RNA_def_property(srna, "use_gpencil_fade_layers", PROP_BOOLEAN, PROP_NONE);
  RNA_def_property_boolean_sdna(prop, NULL, "gp_flag", V3D_GP_FADE_NOACTIVE_LAYERS);
  RNA_def_property_ui_text(
      prop, "Fade Layers", "Toggle fading of Grease Pencil layers except the active one");
  RNA_def_property_update(prop, NC_SPACE | ND_SPACE_VIEW3D, "rna_GPencil_update");

  prop = RNA_def_property(srna, "use_gpencil_fade_gp_objects", PROP_BOOLEAN, PROP_NONE);
  RNA_def_property_boolean_sdna(prop, NULL, "gp_flag", V3D_GP_FADE_NOACTIVE_GPENCIL);
  RNA_def_property_ui_text(
      prop, "Fade Grease Pencil Objects", "Fade Grease Pencil Objects, except the active one");
  RNA_def_property_update(prop, NC_SPACE | ND_SPACE_VIEW3D, "rna_GPencil_update");

  prop = RNA_def_property(srna, "use_gpencil_canvas_xray", PROP_BOOLEAN, PROP_NONE);
  RNA_def_property_boolean_sdna(prop, NULL, "gp_flag", V3D_GP_SHOW_GRID_XRAY);
  RNA_def_property_ui_text(prop, "Canvas X-Ray", "Show Canvas grid in front");
  RNA_def_property_update(prop, NC_SPACE | ND_SPACE_VIEW3D, "rna_GPencil_update");

  prop = RNA_def_property(srna, "use_gpencil_show_directions", PROP_BOOLEAN, PROP_NONE);
  RNA_def_property_boolean_sdna(prop, NULL, "gp_flag", V3D_GP_SHOW_STROKE_DIRECTION);
  RNA_def_property_ui_text(prop,
                           "Stroke Direction",
                           "Show stroke drawing direction with a bigger green dot (start) "
                           "and smaller red dot (end) points");
  RNA_def_property_update(prop, NC_SPACE | ND_SPACE_VIEW3D, "rna_GPencil_update");

  prop = RNA_def_property(srna, "use_gpencil_show_material_name", PROP_BOOLEAN, PROP_NONE);
  RNA_def_property_boolean_sdna(prop, NULL, "gp_flag", V3D_GP_SHOW_MATERIAL_NAME);
  RNA_def_property_ui_text(
      prop, "Stroke Material Name", "Show material name assigned to each stroke");
  RNA_def_property_update(prop, NC_SPACE | ND_SPACE_VIEW3D, "rna_GPencil_update");

  prop = RNA_def_property(srna, "gpencil_grid_opacity", PROP_FLOAT, PROP_NONE);
  RNA_def_property_float_sdna(prop, NULL, "overlay.gpencil_grid_opacity");
  RNA_def_property_range(prop, 0.1f, 1.0f);
  RNA_def_property_ui_text(prop, "Opacity", "Canvas grid opacity");
  RNA_def_property_update(prop, NC_SPACE | ND_SPACE_VIEW3D, NULL);

  /* Paper opacity factor */
  prop = RNA_def_property(srna, "gpencil_fade_objects", PROP_FLOAT, PROP_NONE);
  RNA_def_property_float_sdna(prop, NULL, "overlay.gpencil_paper_opacity");
  RNA_def_property_range(prop, 0.0f, 1.0f);
  RNA_def_property_ui_text(prop, "Opacity", "Fade factor");
  RNA_def_property_update(prop, NC_SPACE | ND_SPACE_VIEW3D, NULL);

  /* Paper opacity factor */
  prop = RNA_def_property(srna, "gpencil_fade_layer", PROP_FLOAT, PROP_NONE);
  RNA_def_property_float_sdna(prop, NULL, "overlay.gpencil_fade_layer");
  RNA_def_property_range(prop, 0.0f, 1.0f);
  RNA_def_property_float_default(prop, 0.5f);
  RNA_def_property_ui_text(
      prop, "Opacity", "Fade layer opacity for Grease Pencil layers except the active one");
  RNA_def_property_update(prop, NC_SPACE | ND_SPACE_VIEW3D, "rna_GPencil_update");

  /* show edit lines */
  prop = RNA_def_property(srna, "use_gpencil_edit_lines", PROP_BOOLEAN, PROP_NONE);
  RNA_def_property_boolean_sdna(prop, NULL, "gp_flag", V3D_GP_SHOW_EDIT_LINES);
  RNA_def_property_ui_text(prop, "Show Edit Lines", "Show Edit Lines when editing strokes");
  RNA_def_property_update(prop, NC_SPACE | ND_SPACE_VIEW3D, "rna_GPencil_update");

  prop = RNA_def_property(srna, "use_gpencil_multiedit_line_only", PROP_BOOLEAN, PROP_NONE);
  RNA_def_property_boolean_sdna(prop, NULL, "gp_flag", V3D_GP_SHOW_MULTIEDIT_LINES);
  RNA_def_property_ui_text(prop, "Lines Only", "Show Edit Lines only in multiframe");
  RNA_def_property_update(prop, NC_SPACE | ND_SPACE_VIEW3D, "rna_GPencil_update");

  /* main grease pencil onion switch */
  prop = RNA_def_property(srna, "use_gpencil_onion_skin", PROP_BOOLEAN, PROP_NONE);
  RNA_def_property_boolean_sdna(prop, NULL, "gp_flag", V3D_GP_SHOW_ONION_SKIN);
  RNA_def_property_ui_text(
      prop, "Onion Skins", "Show ghosts of the keyframes before and after the current frame");
  RNA_def_property_update(prop, NC_SPACE | ND_SPACE_VIEW3D, "rna_GPencil_update");

  /* vertex opacity */
  prop = RNA_def_property(srna, "vertex_opacity", PROP_FLOAT, PROP_FACTOR);
  RNA_def_property_float_sdna(prop, NULL, "vertex_opacity");
  RNA_def_property_range(prop, 0.0f, 1.0f);
  RNA_def_property_ui_text(prop, "Vertex Opacity", "Opacity for edit vertices");
  RNA_def_parameter_clear_flags(prop, PROP_ANIMATABLE, 0);
  RNA_def_property_update(prop, NC_SCENE | ND_TOOLSETTINGS, "rna_GPencil_update");

  /* Vertex Paint opacity factor */
  prop = RNA_def_property(srna, "gpencil_vertex_paint_opacity", PROP_FLOAT, PROP_FACTOR);
  RNA_def_property_float_sdna(prop, NULL, "overlay.gpencil_vertex_paint_opacity");
  RNA_def_property_range(prop, 0.0f, 1.0f);
<<<<<<< HEAD
  RNA_def_property_float_default(prop, 1.0f);
  RNA_def_property_ui_text(
      prop, "Opacity", "Vertex Paint mix factor\nNot in wireframe or render shading mode");
=======
  RNA_def_property_ui_text(prop, "Opacity", "Vertex Paint mix factor");
>>>>>>> 66058069
  RNA_def_property_update(prop, NC_SPACE | ND_SPACE_VIEW3D, "rna_GPencil_update");
}

static void rna_def_space_view3d(BlenderRNA *brna)
{
  StructRNA *srna;
  PropertyRNA *prop;

  static const EnumPropertyItem rv3d_persp_items[] = {
      {RV3D_PERSP, "PERSP", 0, "Perspective", ""},
      {RV3D_ORTHO, "ORTHO", 0, "Orthographic", ""},
      {RV3D_CAMOB, "CAMERA", 0, "Camera", ""},
      {0, NULL, 0, NULL, NULL},
  };

  static const EnumPropertyItem bundle_drawtype_items[] = {
      {OB_PLAINAXES, "PLAIN_AXES", 0, "Plain Axes", ""},
      {OB_ARROWS, "ARROWS", 0, "Arrows", ""},
      {OB_SINGLE_ARROW, "SINGLE_ARROW", 0, "Single Arrow", ""},
      {OB_CIRCLE, "CIRCLE", 0, "Circle", ""},
      {OB_CUBE, "CUBE", 0, "Cube", ""},
      {OB_EMPTY_SPHERE, "SPHERE", 0, "Sphere", ""},
      {OB_EMPTY_CONE, "CONE", 0, "Cone", ""},
      {0, NULL, 0, NULL, NULL},
  };

  srna = RNA_def_struct(brna, "SpaceView3D", "Space");
  RNA_def_struct_sdna(srna, "View3D");
  RNA_def_struct_ui_text(srna, "3D View Space", "3D View space data");

  rna_def_space_generic_show_region_toggles(srna,
                                            ((1 << RGN_TYPE_TOOL_HEADER) | (1 << RGN_TYPE_TOOLS) |
                                             (1 << RGN_TYPE_UI) | (1 << RGN_TYPE_HUD)));

  prop = RNA_def_property(srna, "camera", PROP_POINTER, PROP_NONE);
  RNA_def_property_flag(prop, PROP_EDITABLE);
  RNA_def_property_pointer_sdna(prop, NULL, "camera");
  RNA_def_property_ui_text(
      prop,
      "Camera",
      "Active camera used in this view (when unlocked from the scene's active camera)");
  RNA_def_property_update(prop, NC_SPACE | ND_SPACE_VIEW3D, "rna_SpaceView3D_camera_update");

  /* render border */
  prop = RNA_def_property(srna, "use_render_border", PROP_BOOLEAN, PROP_NONE);
  RNA_def_property_boolean_sdna(prop, NULL, "flag2", V3D_RENDER_BORDER);
  RNA_def_property_clear_flag(prop, PROP_ANIMATABLE);
  RNA_def_property_ui_text(prop,
                           "Render Region",
                           "Use a region within the frame size for rendered viewport "
                           "(when not viewing through the camera)");
  RNA_def_property_update(prop, NC_SPACE | ND_SPACE_VIEW3D, NULL);

  prop = RNA_def_property(srna, "render_border_min_x", PROP_FLOAT, PROP_NONE);
  RNA_def_property_float_sdna(prop, NULL, "render_border.xmin");
  RNA_def_property_range(prop, 0.0f, 1.0f);
  RNA_def_property_ui_text(prop, "Region Minimum X", "Minimum X value for the render region");
  RNA_def_property_update(prop, NC_SPACE | ND_SPACE_VIEW3D, NULL);

  prop = RNA_def_property(srna, "render_border_min_y", PROP_FLOAT, PROP_NONE);
  RNA_def_property_float_sdna(prop, NULL, "render_border.ymin");
  RNA_def_property_range(prop, 0.0f, 1.0f);
  RNA_def_property_ui_text(prop, "Region Minimum Y", "Minimum Y value for the render region");
  RNA_def_property_update(prop, NC_SPACE | ND_SPACE_VIEW3D, NULL);

  prop = RNA_def_property(srna, "render_border_max_x", PROP_FLOAT, PROP_NONE);
  RNA_def_property_float_sdna(prop, NULL, "render_border.xmax");
  RNA_def_property_range(prop, 0.0f, 1.0f);
  RNA_def_property_ui_text(prop, "Region Maximum X", "Maximum X value for the render region");
  RNA_def_property_update(prop, NC_SPACE | ND_SPACE_VIEW3D, NULL);

  prop = RNA_def_property(srna, "render_border_max_y", PROP_FLOAT, PROP_NONE);
  RNA_def_property_float_sdna(prop, NULL, "render_border.ymax");
  RNA_def_property_range(prop, 0.0f, 1.0f);
  RNA_def_property_ui_text(prop, "Region Maximum Y", "Maximum Y value for the render region");
  RNA_def_property_update(prop, NC_SPACE | ND_SPACE_VIEW3D, NULL);

  prop = RNA_def_property(srna, "lock_object", PROP_POINTER, PROP_NONE);
  RNA_def_property_flag(prop, PROP_EDITABLE);
  RNA_def_property_pointer_sdna(prop, NULL, "ob_center");
  RNA_def_property_ui_text(
      prop, "Lock to Object", "3D View center is locked to this object's position");
  RNA_def_property_update(prop, NC_SPACE | ND_SPACE_VIEW3D, NULL);

  prop = RNA_def_property(srna, "lock_bone", PROP_STRING, PROP_NONE);
  RNA_def_property_string_sdna(prop, NULL, "ob_center_bone");
  RNA_def_property_ui_text(
      prop, "Lock to Bone", "3D View center is locked to this bone's position");
  RNA_def_property_update(prop, NC_SPACE | ND_SPACE_VIEW3D, NULL);

  prop = RNA_def_property(srna, "lock_cursor", PROP_BOOLEAN, PROP_NONE);
  RNA_def_property_boolean_sdna(prop, NULL, "ob_center_cursor", 1);
  RNA_def_property_ui_text(
      prop, "Lock to Cursor", "3D View center is locked to the cursor's position");
  RNA_def_property_update(prop, NC_SPACE | ND_SPACE_VIEW3D, NULL);

  prop = RNA_def_property(srna, "local_view", PROP_POINTER, PROP_NONE);
  RNA_def_property_pointer_sdna(prop, NULL, "localvd");
  RNA_def_property_ui_text(
      prop,
      "Local View",
      "Display an isolated subset of objects, apart from the scene visibility");

  prop = RNA_def_property(srna, "lens", PROP_FLOAT, PROP_UNIT_CAMERA);
  RNA_def_property_float_sdna(prop, NULL, "lens");
  RNA_def_property_ui_text(prop, "Lens", "Viewport lens angle");
  RNA_def_property_range(prop, 1.0f, 250.0f);
  RNA_def_property_update(prop, NC_SPACE | ND_SPACE_VIEW3D, NULL);

  prop = RNA_def_property(srna, "clip_start", PROP_FLOAT, PROP_DISTANCE);
  RNA_def_property_range(prop, 1e-6f, FLT_MAX);
  RNA_def_property_ui_range(prop, 0.001f, FLT_MAX, 10, 3);
  RNA_def_property_ui_text(
      prop, "Clip Start", "3D View near clipping distance (perspective view only)");
  RNA_def_property_update(prop, NC_SPACE | ND_SPACE_VIEW3D, NULL);

  prop = RNA_def_property(srna, "clip_end", PROP_FLOAT, PROP_DISTANCE);
  RNA_def_property_range(prop, 1e-6f, FLT_MAX);
  RNA_def_property_ui_range(prop, 0.001f, FLT_MAX, 10, 3);
  RNA_def_property_ui_text(prop, "Clip End", "3D View far clipping distance");
  RNA_def_property_update(prop, NC_SPACE | ND_SPACE_VIEW3D, NULL);

  prop = RNA_def_property(srna, "lock_camera", PROP_BOOLEAN, PROP_NONE);
  RNA_def_property_boolean_sdna(prop, NULL, "flag2", V3D_LOCK_CAMERA);
  RNA_def_property_ui_text(
      prop, "Lock Camera to View", "Enable view navigation within the camera view");
  RNA_def_property_update(prop, NC_SPACE | ND_SPACE_VIEW3D, NULL);

  prop = RNA_def_property(srna, "show_gizmo", PROP_BOOLEAN, PROP_NONE);
  RNA_def_property_boolean_negative_sdna(prop, NULL, "gizmo_flag", V3D_GIZMO_HIDE);
  RNA_def_property_ui_text(prop, "Show Gizmo", "Show gizmos of all types");
  RNA_def_property_update(prop, NC_SPACE | ND_SPACE_VIEW3D, NULL);

  prop = RNA_def_property(srna, "show_gizmo_navigate", PROP_BOOLEAN, PROP_NONE);
  RNA_def_property_boolean_negative_sdna(prop, NULL, "gizmo_flag", V3D_GIZMO_HIDE_NAVIGATE);
  RNA_def_property_ui_text(prop, "Navigate Gizmo", "Viewport navigation gizmo");
  RNA_def_property_update(prop, NC_SPACE | ND_SPACE_VIEW3D, NULL);

  prop = RNA_def_property(srna, "show_gizmo_context", PROP_BOOLEAN, PROP_NONE);
  RNA_def_property_boolean_negative_sdna(prop, NULL, "gizmo_flag", V3D_GIZMO_HIDE_CONTEXT);
  RNA_def_property_ui_text(prop, "Context Gizmo", "Context sensitive gizmos for the active item");
  RNA_def_property_update(prop, NC_SPACE | ND_SPACE_VIEW3D, NULL);

  prop = RNA_def_property(srna, "show_gizmo_tool", PROP_BOOLEAN, PROP_NONE);
  RNA_def_property_boolean_negative_sdna(prop, NULL, "gizmo_flag", V3D_GIZMO_HIDE_TOOL);
  RNA_def_property_ui_text(prop, "Tool Gizmo", "Active tool gizmo");
  RNA_def_property_update(prop, NC_SPACE | ND_SPACE_VIEW3D, NULL);

  /* Per object type gizmo display flags. */

  prop = RNA_def_property(srna, "show_gizmo_object_translate", PROP_BOOLEAN, PROP_NONE);
  RNA_def_property_boolean_sdna(prop, NULL, "gizmo_show_object", V3D_GIZMO_SHOW_OBJECT_TRANSLATE);
  RNA_def_property_ui_text(prop, "Show Object Location", "Gizmo to adjust location");
  RNA_def_property_update(prop, NC_SPACE | ND_SPACE_VIEW3D, NULL);

  prop = RNA_def_property(srna, "show_gizmo_object_rotate", PROP_BOOLEAN, PROP_NONE);
  RNA_def_property_boolean_sdna(prop, NULL, "gizmo_show_object", V3D_GIZMO_SHOW_OBJECT_ROTATE);
  RNA_def_property_ui_text(prop, "Show Object Rotation", "Gizmo to adjust rotation");
  RNA_def_property_update(prop, NC_SPACE | ND_SPACE_VIEW3D, NULL);

  prop = RNA_def_property(srna, "show_gizmo_object_scale", PROP_BOOLEAN, PROP_NONE);
  RNA_def_property_boolean_sdna(prop, NULL, "gizmo_show_object", V3D_GIZMO_SHOW_OBJECT_SCALE);
  RNA_def_property_ui_text(prop, "Show Object Scale", "Gizmo to adjust scale");
  RNA_def_property_update(prop, NC_SPACE | ND_SPACE_VIEW3D, NULL);

  /* Empty Object Data. */
  prop = RNA_def_property(srna, "show_gizmo_empty_image", PROP_BOOLEAN, PROP_NONE);
  RNA_def_property_boolean_sdna(prop, NULL, "gizmo_show_empty", V3D_GIZMO_SHOW_EMPTY_IMAGE);
  RNA_def_property_ui_text(prop, "Show Empty Image", "Gizmo to adjust image size and position");
  RNA_def_property_update(prop, NC_SPACE | ND_SPACE_VIEW3D, NULL);

  prop = RNA_def_property(srna, "show_gizmo_empty_force_field", PROP_BOOLEAN, PROP_NONE);
  RNA_def_property_boolean_sdna(prop, NULL, "gizmo_show_empty", V3D_GIZMO_SHOW_EMPTY_FORCE_FIELD);
  RNA_def_property_ui_text(prop, "Show Empty Force Field", "Gizmo to adjust the force field");
  RNA_def_property_update(prop, NC_SPACE | ND_SPACE_VIEW3D, NULL);

  /* Light Object Data. */
  prop = RNA_def_property(srna, "show_gizmo_light_size", PROP_BOOLEAN, PROP_NONE);
  RNA_def_property_boolean_sdna(prop, NULL, "gizmo_show_light", V3D_GIZMO_SHOW_LIGHT_SIZE);
  RNA_def_property_ui_text(prop, "Show Light Size", "Gizmo to adjust spot and area size");
  RNA_def_property_update(prop, NC_SPACE | ND_SPACE_VIEW3D, NULL);

  prop = RNA_def_property(srna, "show_gizmo_light_look_at", PROP_BOOLEAN, PROP_NONE);
  RNA_def_property_boolean_sdna(prop, NULL, "gizmo_show_light", V3D_GIZMO_SHOW_LIGHT_LOOK_AT);
  RNA_def_property_ui_text(
      prop, "Show Light Look-At", "Gizmo to adjust the direction of the light");
  RNA_def_property_update(prop, NC_SPACE | ND_SPACE_VIEW3D, NULL);

  /* Camera Object Data. */
  prop = RNA_def_property(srna, "show_gizmo_camera_lens", PROP_BOOLEAN, PROP_NONE);
  RNA_def_property_boolean_sdna(prop, NULL, "gizmo_show_camera", V3D_GIZMO_SHOW_CAMERA_LENS);
  RNA_def_property_ui_text(
      prop, "Show Camera Lens", "Gizmo to adjust camera focal length or orthographic scale");
  RNA_def_property_update(prop, NC_SPACE | ND_SPACE_VIEW3D, NULL);

  prop = RNA_def_property(srna, "show_gizmo_camera_dof_distance", PROP_BOOLEAN, PROP_NONE);
  RNA_def_property_boolean_sdna(prop, NULL, "gizmo_show_camera", V3D_GIZMO_SHOW_CAMERA_DOF_DIST);
  RNA_def_property_ui_text(prop,
                           "Show Camera Focus Distance",
                           "Gizmo to adjust camera focus distance "
                           "(depends on limits display)");
  RNA_def_property_update(prop, NC_SPACE | ND_SPACE_VIEW3D, NULL);

  prop = RNA_def_property(srna, "use_local_camera", PROP_BOOLEAN, PROP_NONE);
  RNA_def_property_boolean_negative_sdna(prop, NULL, "scenelock", 1);
  RNA_def_property_boolean_funcs(prop, NULL, "rna_SpaceView3D_use_local_camera_set");
  RNA_def_property_ui_text(prop,
                           "Use Local Camera",
                           "Use a local camera in this view, rather than scene's active camera");
  RNA_def_property_update(prop, NC_SPACE | ND_SPACE_VIEW3D, NULL);

  prop = RNA_def_property(srna, "region_3d", PROP_POINTER, PROP_NONE);
  RNA_def_property_struct_type(prop, "RegionView3D");
  RNA_def_property_pointer_funcs(prop, "rna_SpaceView3D_region_3d_get", NULL, NULL, NULL);
  RNA_def_property_ui_text(
      prop, "3D Region", "3D region in this space, in case of quad view the camera region");

  prop = RNA_def_property(srna, "region_quadviews", PROP_COLLECTION, PROP_NONE);
  RNA_def_property_struct_type(prop, "RegionView3D");
  RNA_def_property_collection_funcs(prop,
                                    "rna_SpaceView3D_region_quadviews_begin",
                                    "rna_iterator_listbase_next",
                                    "rna_iterator_listbase_end",
                                    "rna_SpaceView3D_region_quadviews_get",
                                    NULL,
                                    NULL,
                                    NULL,
                                    NULL);
  RNA_def_property_ui_text(prop,
                           "Quad View Regions",
                           "3D regions (the third one defines quad view settings, "
                           "the fourth one is same as 'region_3d')");

  prop = RNA_def_property(srna, "show_reconstruction", PROP_BOOLEAN, PROP_NONE);
  RNA_def_property_boolean_sdna(prop, NULL, "flag2", V3D_SHOW_RECONSTRUCTION);
  RNA_def_property_ui_text(
      prop, "Show Reconstruction", "Display reconstruction data from active movie clip");
  RNA_def_property_update(prop, NC_SPACE | ND_SPACE_VIEW3D, NULL);

  prop = RNA_def_property(srna, "tracks_display_size", PROP_FLOAT, PROP_NONE);
  RNA_def_property_range(prop, 0.0, FLT_MAX);
  RNA_def_property_ui_range(prop, 0, 5, 1, 3);
  RNA_def_property_float_sdna(prop, NULL, "bundle_size");
  RNA_def_property_ui_text(prop, "Tracks Size", "Display size of tracks from reconstructed data");
  RNA_def_property_update(prop, NC_SPACE | ND_SPACE_VIEW3D, NULL);

  prop = RNA_def_property(srna, "tracks_display_type", PROP_ENUM, PROP_NONE);
  RNA_def_property_enum_sdna(prop, NULL, "bundle_drawtype");
  RNA_def_property_enum_items(prop, bundle_drawtype_items);
  RNA_def_property_ui_text(prop, "Tracks Display Type", "Viewport display style for tracks");
  RNA_def_property_update(prop, NC_SPACE | ND_SPACE_VIEW3D, NULL);

  prop = RNA_def_property(srna, "show_camera_path", PROP_BOOLEAN, PROP_NONE);
  RNA_def_property_boolean_sdna(prop, NULL, "flag2", V3D_SHOW_CAMERAPATH);
  RNA_def_property_ui_text(prop, "Show Camera Path", "Show reconstructed camera path");
  RNA_def_property_update(prop, NC_SPACE | ND_SPACE_VIEW3D, NULL);

  prop = RNA_def_property(srna, "show_bundle_names", PROP_BOOLEAN, PROP_NONE);
  RNA_def_property_boolean_sdna(prop, NULL, "flag2", V3D_SHOW_BUNDLENAME);
  RNA_def_property_ui_text(
      prop, "Show 3D Marker Names", "Show names for reconstructed tracks objects");
  RNA_def_property_update(prop, NC_SPACE | ND_SPACE_VIEW3D, NULL);

  prop = RNA_def_property(srna, "use_local_collections", PROP_BOOLEAN, PROP_NONE);
  RNA_def_property_boolean_sdna(prop, NULL, "flag", V3D_LOCAL_COLLECTIONS);
  RNA_def_property_ui_text(
      prop, "Local Collections", "Display a different set of collections in this viewport");
  RNA_def_property_flag(prop, PROP_CONTEXT_UPDATE);
  RNA_def_property_update(
      prop, NC_SPACE | ND_SPACE_VIEW3D, "rna_SpaceView3D_use_local_collections_update");

  /* Stereo Settings */
  prop = RNA_def_property(srna, "stereo_3d_eye", PROP_ENUM, PROP_NONE);
  RNA_def_property_enum_sdna(prop, NULL, "multiview_eye");
  RNA_def_property_enum_items(prop, stereo3d_eye_items);
  RNA_def_property_enum_funcs(prop, NULL, NULL, "rna_SpaceView3D_stereo3d_camera_itemf");
  RNA_def_property_ui_text(prop, "Stereo Eye", "Current stereo eye being displayed");
  RNA_def_property_clear_flag(prop, PROP_EDITABLE);

  prop = RNA_def_property(srna, "stereo_3d_camera", PROP_ENUM, PROP_NONE);
  RNA_def_property_enum_sdna(prop, NULL, "stereo3d_camera");
  RNA_def_property_enum_items(prop, stereo3d_camera_items);
  RNA_def_property_enum_funcs(prop, NULL, NULL, "rna_SpaceView3D_stereo3d_camera_itemf");
  RNA_def_property_ui_text(prop, "Camera", "");
  RNA_def_property_update(prop, NC_SPACE | ND_SPACE_VIEW3D, NULL);

  prop = RNA_def_property(srna, "show_stereo_3d_cameras", PROP_BOOLEAN, PROP_NONE);
  RNA_def_property_boolean_sdna(prop, NULL, "stereo3d_flag", V3D_S3D_DISPCAMERAS);
  RNA_def_property_ui_text(prop, "Cameras", "Show the left and right cameras");
  RNA_def_property_update(prop, NC_SPACE | ND_SPACE_VIEW3D, NULL);

  prop = RNA_def_property(srna, "show_stereo_3d_convergence_plane", PROP_BOOLEAN, PROP_NONE);
  RNA_def_property_boolean_sdna(prop, NULL, "stereo3d_flag", V3D_S3D_DISPPLANE);
  RNA_def_property_ui_text(prop, "Plane", "Show the stereo 3D convergence plane");
  RNA_def_property_update(prop, NC_SPACE | ND_SPACE_VIEW3D, NULL);

  prop = RNA_def_property(srna, "stereo_3d_convergence_plane_alpha", PROP_FLOAT, PROP_FACTOR);
  RNA_def_property_float_sdna(prop, NULL, "stereo3d_convergence_alpha");
  RNA_def_property_ui_text(prop, "Plane Alpha", "Opacity (alpha) of the convergence plane");
  RNA_def_property_update(prop, NC_SPACE | ND_SPACE_VIEW3D, NULL);

  prop = RNA_def_property(srna, "show_stereo_3d_volume", PROP_BOOLEAN, PROP_NONE);
  RNA_def_property_boolean_sdna(prop, NULL, "stereo3d_flag", V3D_S3D_DISPVOLUME);
  RNA_def_property_ui_text(prop, "Volume", "Show the stereo 3D frustum volume");
  RNA_def_property_update(prop, NC_SPACE | ND_SPACE_VIEW3D, NULL);

  prop = RNA_def_property(srna, "stereo_3d_volume_alpha", PROP_FLOAT, PROP_FACTOR);
  RNA_def_property_float_sdna(prop, NULL, "stereo3d_volume_alpha");
  RNA_def_property_ui_text(prop, "Volume Alpha", "Opacity (alpha) of the cameras' frustum volume");
  RNA_def_property_update(prop, NC_SPACE | ND_SPACE_VIEW3D, NULL);

  prop = RNA_def_property(srna, "mirror_xr_session", PROP_BOOLEAN, PROP_NONE);
  RNA_def_property_boolean_sdna(prop, NULL, "flag", V3D_XR_SESSION_MIRROR);
  RNA_def_property_ui_text(
      prop,
      "Mirror VR Session",
      "Synchronize the viewer perspective of virtual reality sessions with this 3D viewport");
  RNA_def_property_update(
      prop, NC_SPACE | ND_SPACE_VIEW3D, "rna_SpaceView3D_mirror_xr_session_update");

  {
    struct {
      const char *name;
      int type_mask;
      const char *identifier[2];
    } info[] = {
        {"Mesh", (1 << OB_MESH), {"show_object_viewport_mesh", "show_object_select_mesh"}},
        {"Curve", (1 << OB_CURVE), {"show_object_viewport_curve", "show_object_select_curve"}},
        {"Surface", (1 << OB_SURF), {"show_object_viewport_surf", "show_object_select_surf"}},
        {"Meta", (1 << OB_MBALL), {"show_object_viewport_meta", "show_object_select_meta"}},
        {"Font", (1 << OB_FONT), {"show_object_viewport_font", "show_object_select_font"}},
        {"Hair", (1 << OB_HAIR), {"show_object_viewport_hair", "show_object_select_hair"}},
        {"Point Cloud",
         (1 << OB_POINTCLOUD),
         {"show_object_viewport_pointcloud", "show_object_select_pointcloud"}},
        {"Volume", (1 << OB_VOLUME), {"show_object_viewport_volume", "show_object_select_volume"}},
        {"Armature",
         (1 << OB_ARMATURE),
         {"show_object_viewport_armature", "show_object_select_armature"}},
        {"Lattice",
         (1 << OB_LATTICE),
         {"show_object_viewport_lattice", "show_object_select_lattice"}},
        {"Empty", (1 << OB_EMPTY), {"show_object_viewport_empty", "show_object_select_empty"}},
        {"Grease Pencil",
         (1 << OB_GPENCIL),
         {"show_object_viewport_grease_pencil", "show_object_select_grease_pencil"}},
        {"Camera", (1 << OB_CAMERA), {"show_object_viewport_camera", "show_object_select_camera"}},
        {"Light", (1 << OB_LAMP), {"show_object_viewport_light", "show_object_select_light"}},
        {"Speaker",
         (1 << OB_SPEAKER),
         {"show_object_viewport_speaker", "show_object_select_speaker"}},
        {"Light Probe",
         (1 << OB_LIGHTPROBE),
         {"show_object_viewport_light_probe", "show_object_select_light_probe"}},
    };

    const char *view_mask_member[2] = {
        "object_type_exclude_viewport",
        "object_type_exclude_select",
    };
    for (int mask_index = 0; mask_index < 2; mask_index++) {
      for (int type_index = 0; type_index < ARRAY_SIZE(info); type_index++) {
        prop = RNA_def_property(
            srna, info[type_index].identifier[mask_index], PROP_BOOLEAN, PROP_NONE);
        RNA_def_property_boolean_negative_sdna(
            prop, NULL, view_mask_member[mask_index], info[type_index].type_mask);
        RNA_def_property_ui_text(prop, info[type_index].name, "");
        RNA_def_property_update(prop, NC_SPACE | ND_SPACE_VIEW3D | NS_VIEW3D_SHADING, NULL);
      }
    }

    /* Helper for drawing the icon. */
    prop = RNA_def_property(srna, "icon_from_show_object_viewport", PROP_INT, PROP_NONE);
    RNA_def_property_int_funcs(
        prop, "rna_SpaceView3D_icon_from_show_object_viewport_get", NULL, NULL);
    RNA_def_property_clear_flag(prop, PROP_EDITABLE);
    RNA_def_property_ui_text(prop, "Visibility Icon", "");
  }

  /* Nested Structs */
  prop = RNA_def_property(srna, "shading", PROP_POINTER, PROP_NONE);
  RNA_def_property_flag(prop, PROP_NEVER_NULL);
  RNA_def_property_struct_type(prop, "View3DShading");
  RNA_def_property_ui_text(prop, "Shading Settings", "Settings for shading in the 3D viewport");

  prop = RNA_def_property(srna, "overlay", PROP_POINTER, PROP_NONE);
  RNA_def_property_flag(prop, PROP_NEVER_NULL);
  RNA_def_property_struct_type(prop, "View3DOverlay");
  RNA_def_property_pointer_funcs(prop, "rna_SpaceView3D_overlay_get", NULL, NULL, NULL);
  RNA_def_property_ui_text(
      prop, "Overlay Settings", "Settings for display of overlays in the 3D viewport");

  rna_def_space_view3d_shading(brna);
  rna_def_space_view3d_overlay(brna);

  /* *** Animated *** */
  RNA_define_animate_sdna(true);
  /* region */

  srna = RNA_def_struct(brna, "RegionView3D", NULL);
  RNA_def_struct_sdna(srna, "RegionView3D");
  RNA_def_struct_ui_text(srna, "3D View Region", "3D View region data");

  prop = RNA_def_property(srna, "lock_rotation", PROP_BOOLEAN, PROP_NONE);
  RNA_def_property_boolean_sdna(prop, NULL, "viewlock", RV3D_LOCK_ROTATION);
  RNA_def_property_ui_text(prop, "Lock View Rotation", "Lock view rotation in side views");
  RNA_def_property_update(prop, NC_SPACE | ND_SPACE_VIEW3D, "rna_RegionView3D_quadview_update");

  prop = RNA_def_property(srna, "show_sync_view", PROP_BOOLEAN, PROP_NONE);
  RNA_def_property_boolean_sdna(prop, NULL, "viewlock", RV3D_BOXVIEW);
  RNA_def_property_ui_text(prop, "Box", "Sync view position between side views");
  RNA_def_property_update(prop, NC_SPACE | ND_SPACE_VIEW3D, "rna_RegionView3D_quadview_update");

  prop = RNA_def_property(srna, "use_box_clip", PROP_BOOLEAN, PROP_NONE);
  RNA_def_property_boolean_sdna(prop, NULL, "viewlock", RV3D_BOXCLIP);
  RNA_def_property_ui_text(
      prop, "Clip", "Clip objects based on what's visible in other side views");
  RNA_def_property_update(
      prop, NC_SPACE | ND_SPACE_VIEW3D, "rna_RegionView3D_quadview_clip_update");

  prop = RNA_def_property(srna, "perspective_matrix", PROP_FLOAT, PROP_MATRIX);
  RNA_def_property_float_sdna(prop, NULL, "persmat");
  RNA_def_property_clear_flag(
      prop, PROP_EDITABLE); /* XXX: for now, it's too risky for users to do this */
  RNA_def_property_multi_array(prop, 2, rna_matrix_dimsize_4x4);
  RNA_def_property_ui_text(
      prop, "Perspective Matrix", "Current perspective matrix (``window_matrix * view_matrix``)");

  prop = RNA_def_property(srna, "window_matrix", PROP_FLOAT, PROP_MATRIX);
  RNA_def_property_float_sdna(prop, NULL, "winmat");
  RNA_def_property_clear_flag(prop, PROP_EDITABLE);
  RNA_def_property_multi_array(prop, 2, rna_matrix_dimsize_4x4);
  RNA_def_property_ui_text(prop, "Window Matrix", "Current window matrix");

  prop = RNA_def_property(srna, "view_matrix", PROP_FLOAT, PROP_MATRIX);
  RNA_def_property_float_sdna(prop, NULL, "viewmat");
  RNA_def_property_multi_array(prop, 2, rna_matrix_dimsize_4x4);
  RNA_def_property_float_funcs(prop, NULL, "rna_RegionView3D_view_matrix_set", NULL);
  RNA_def_property_ui_text(prop, "View Matrix", "Current view matrix");
  RNA_def_property_update(prop, NC_SPACE | ND_SPACE_VIEW3D, NULL);

  prop = RNA_def_property(srna, "view_perspective", PROP_ENUM, PROP_NONE);
  RNA_def_property_enum_sdna(prop, NULL, "persp");
  RNA_def_property_enum_items(prop, rv3d_persp_items);
  RNA_def_property_ui_text(prop, "Perspective", "View Perspective");
  RNA_def_property_update(prop, NC_SPACE | ND_SPACE_VIEW3D, NULL);

  prop = RNA_def_property(srna, "is_perspective", PROP_BOOLEAN, PROP_NONE);
  RNA_def_property_boolean_sdna(prop, NULL, "is_persp", 1);
  RNA_def_property_ui_text(prop, "Is Perspective", "");
  RNA_def_property_flag(prop, PROP_EDITABLE);

  prop = RNA_def_property(srna, "is_orthographic_side_view", PROP_BOOLEAN, PROP_NONE);
  RNA_def_property_boolean_sdna(prop, NULL, "view", 0);
  RNA_def_property_boolean_funcs(prop, "rna_RegionView3D_is_orthographic_side_view_get", NULL);
  RNA_def_property_ui_text(prop, "Is Axis Aligned", "Is current view an orthographic side view");

  /* This isn't directly accessible from the UI, only an operator. */
  prop = RNA_def_property(srna, "use_clip_planes", PROP_BOOLEAN, PROP_NONE);
  RNA_def_property_boolean_sdna(prop, NULL, "rflag", RV3D_CLIPPING);
  RNA_def_property_ui_text(prop, "Use Clip Planes", "");

  prop = RNA_def_property(srna, "clip_planes", PROP_FLOAT, PROP_NONE);
  RNA_def_property_float_sdna(prop, NULL, "clip");
  RNA_def_property_multi_array(prop, 2, (int[]){6, 4});
  RNA_def_property_ui_text(prop, "Clip Planes", "");

  prop = RNA_def_property(srna, "view_location", PROP_FLOAT, PROP_TRANSLATION);
#  if 0
  RNA_def_property_float_sdna(prop, NULL, "ofs"); /* cant use because its negated */
#  else
  RNA_def_property_array(prop, 3);
  RNA_def_property_float_funcs(
      prop, "rna_RegionView3D_view_location_get", "rna_RegionView3D_view_location_set", NULL);
#  endif
  RNA_def_property_ui_text(prop, "View Location", "View pivot location");
  RNA_def_property_ui_range(prop, -10000.0, 10000.0, 10, RNA_TRANSLATION_PREC_DEFAULT);
  RNA_def_property_update(prop, NC_WINDOW, NULL);

  prop = RNA_def_property(
      srna, "view_rotation", PROP_FLOAT, PROP_QUATERNION); /* cant use because its inverted */
#  if 0
  RNA_def_property_float_sdna(prop, NULL, "viewquat");
#  else
  RNA_def_property_array(prop, 4);
  RNA_def_property_float_funcs(
      prop, "rna_RegionView3D_view_rotation_get", "rna_RegionView3D_view_rotation_set", NULL);
#  endif
  RNA_def_property_ui_text(prop, "View Rotation", "Rotation in quaternions (keep normalized)");
  RNA_def_property_update(prop, NC_SPACE | ND_SPACE_VIEW3D, NULL);

  /* not sure we need rna access to these but adding anyway */
  prop = RNA_def_property(srna, "view_distance", PROP_FLOAT, PROP_UNSIGNED);
  RNA_def_property_float_sdna(prop, NULL, "dist");
  RNA_def_property_ui_text(prop, "Distance", "Distance to the view location");
  RNA_def_property_update(prop, NC_SPACE | ND_SPACE_VIEW3D, NULL);

  prop = RNA_def_property(srna, "view_camera_zoom", PROP_FLOAT, PROP_UNSIGNED);
  RNA_def_property_float_sdna(prop, NULL, "camzoom");
  RNA_def_property_ui_text(prop, "Camera Zoom", "Zoom factor in camera view");
  RNA_def_property_range(prop, RV3D_CAMZOOM_MIN, RV3D_CAMZOOM_MAX);
  RNA_def_property_update(prop, NC_SPACE | ND_SPACE_VIEW3D, NULL);

  prop = RNA_def_property(srna, "view_camera_offset", PROP_FLOAT, PROP_NONE);
  RNA_def_property_float_sdna(prop, NULL, "camdx");
  RNA_def_property_array(prop, 2);
  RNA_def_property_ui_text(prop, "Camera Offset", "View shift in camera view");
  RNA_def_property_update(prop, NC_SPACE | ND_SPACE_VIEW3D, NULL);

  RNA_api_region_view3d(srna);
}

static void rna_def_space_properties(BlenderRNA *brna)
{
  StructRNA *srna;
  PropertyRNA *prop;

  static const EnumPropertyItem tab_sync_items[] = {
      {PROPERTIES_SYNC_ALWAYS,
       "ALWAYS",
       0,
       "Always",
       "Always change tabs when clicking an icon in an outliner"},
      {PROPERTIES_SYNC_NEVER,
       "NEVER",
       0,
       "Never",
       "Never change tabs when clicking an icon in an outliner"},
      {PROPERTIES_SYNC_AUTO,
       "AUTO",
       0,
       "Auto",
       "Change tabs only when this editor shares a border with an outliner"},
      {0, NULL, 0, NULL, NULL},
  };

  srna = RNA_def_struct(brna, "SpaceProperties", "Space");
  RNA_def_struct_sdna(srna, "SpaceProperties");
  RNA_def_struct_ui_text(srna, "Properties Space", "Properties space data");

  prop = RNA_def_property(srna, "context", PROP_ENUM, PROP_NONE);
  RNA_def_property_enum_sdna(prop, NULL, "mainb");
  RNA_def_property_enum_items(prop, buttons_context_items);
  RNA_def_property_enum_funcs(
      prop, NULL, "rna_SpaceProperties_context_set", "rna_SpaceProperties_context_itemf");
  RNA_def_property_ui_text(prop, "", "");
  RNA_def_property_update(
      prop, NC_SPACE | ND_SPACE_PROPERTIES, "rna_SpaceProperties_context_update");

  /* pinned data */
  prop = RNA_def_property(srna, "pin_id", PROP_POINTER, PROP_NONE);
  RNA_def_property_pointer_sdna(prop, NULL, "pinid");
  RNA_def_property_struct_type(prop, "ID");
  /* note: custom set function is ONLY to avoid rna setting a user for this. */
  RNA_def_property_pointer_funcs(
      prop, NULL, "rna_SpaceProperties_pin_id_set", "rna_SpaceProperties_pin_id_typef", NULL);
  RNA_def_property_flag(prop, PROP_EDITABLE | PROP_NEVER_UNLINK);
  RNA_def_property_update(
      prop, NC_SPACE | ND_SPACE_PROPERTIES, "rna_SpaceProperties_pin_id_update");

  prop = RNA_def_property(srna, "use_pin_id", PROP_BOOLEAN, PROP_NONE);
  RNA_def_property_boolean_sdna(prop, NULL, "flag", SB_PIN_CONTEXT);
  RNA_def_property_ui_text(prop, "Pin ID", "Use the pinned context");

  /* Property search. */

  prop = RNA_def_property(srna, "tab_search_results", PROP_BOOLEAN, PROP_NONE);
  RNA_def_property_array(prop, 0); /* Dynamic length, see next line. */
  RNA_def_property_flag(prop, PROP_DYNAMIC);
  RNA_def_property_clear_flag(prop, PROP_EDITABLE);
  RNA_def_property_boolean_funcs(prop, "rna_SpaceProperties_tab_search_results_get", NULL);
  RNA_def_property_dynamic_array_funcs(prop, "rna_SpaceProperties_tab_search_results_getlength");
  RNA_def_property_ui_text(
      prop, "Tab Search Results", "Whether or not each visible tab has a search result");

  prop = RNA_def_property(srna, "search_filter", PROP_STRING, PROP_NONE);
  /* The search filter is stored in the property editor's runtime struct which
   * is only defined in an internal header, so use the getter / setter here. */
  RNA_def_property_string_funcs(prop,
                                "rna_SpaceProperties_search_filter_get",
                                "rna_SpaceProperties_search_filter_length",
                                "rna_SpaceProperties_search_filter_set");
  RNA_def_property_ui_text(prop, "Display Filter", "Live search filtering string");
  RNA_def_property_flag(prop, PROP_TEXTEDIT_UPDATE);
  RNA_def_property_update(
      prop, NC_SPACE | ND_SPACE_PROPERTIES, "rna_SpaceProperties_search_filter_update");

  /* Outliner sync. */
  prop = RNA_def_property(srna, "outliner_sync", PROP_ENUM, PROP_NONE);
  RNA_def_property_enum_sdna(prop, NULL, "outliner_sync");
  RNA_def_property_enum_items(prop, tab_sync_items);
  RNA_def_property_ui_text(prop,
                           "Outliner Sync",
                           "Change to the corresponding tab when outliner data icons are clicked");
  RNA_def_property_update(prop, NC_SPACE | ND_SPACE_PROPERTIES, NULL);
}

static void rna_def_space_image_overlay(BlenderRNA *brna)
{
  StructRNA *srna;
  PropertyRNA *prop;

  srna = RNA_def_struct(brna, "SpaceImageOverlay", NULL);
  RNA_def_struct_sdna(srna, "SpaceImage");
  RNA_def_struct_nested(brna, srna, "SpaceImageEditor");
  RNA_def_struct_path_func(srna, "rna_SpaceImageOverlay_path");
  RNA_def_struct_ui_text(
      srna, "Overlay Settings", "Settings for display of overlays in the UV/Image editor");

  prop = RNA_def_property(srna, "show_overlays", PROP_BOOLEAN, PROP_NONE);
  RNA_def_property_boolean_sdna(prop, NULL, "overlay.flag", SI_OVERLAY_SHOW_OVERLAYS);
  RNA_def_property_ui_text(prop, "Show Overlays", "Display overlays like UV Maps and Metadata");
}

static void rna_def_space_image(BlenderRNA *brna)
{
  StructRNA *srna;
  PropertyRNA *prop;

  srna = RNA_def_struct(brna, "SpaceImageEditor", "Space");
  RNA_def_struct_sdna(srna, "SpaceImage");
  RNA_def_struct_ui_text(srna, "Space Image Editor", "Image and UV editor space data");

  rna_def_space_generic_show_region_toggles(srna,
                                            ((1 << RGN_TYPE_TOOL_HEADER) | (1 << RGN_TYPE_TOOLS) |
                                             (1 << RGN_TYPE_UI) | (1 << RGN_TYPE_HUD)));

  /* image */
  prop = RNA_def_property(srna, "image", PROP_POINTER, PROP_NONE);
  RNA_def_property_pointer_funcs(prop, NULL, "rna_SpaceImageEditor_image_set", NULL, NULL);
  RNA_def_property_ui_text(prop, "Image", "Image displayed and edited in this space");
  RNA_def_property_flag(prop, PROP_EDITABLE);
  RNA_def_property_update(
      prop,
      NC_GEOM | ND_DATA,
      "rna_SpaceImageEditor_image_update"); /* is handled in image editor too */

  prop = RNA_def_property(srna, "image_user", PROP_POINTER, PROP_NONE);
  RNA_def_property_flag(prop, PROP_NEVER_NULL);
  RNA_def_property_pointer_sdna(prop, NULL, "iuser");
  RNA_def_property_ui_text(
      prop,
      "Image User",
      "Parameters defining which layer, pass and frame of the image is displayed");
  RNA_def_property_update(prop, NC_SPACE | ND_SPACE_IMAGE, NULL);

  prop = RNA_def_property(srna, "scopes", PROP_POINTER, PROP_NONE);
  RNA_def_property_pointer_sdna(prop, NULL, "scopes");
  RNA_def_property_struct_type(prop, "Scopes");
  RNA_def_property_ui_text(prop, "Scopes", "Scopes to visualize image statistics");
  RNA_def_property_flag(prop, PROP_CONTEXT_UPDATE);
  RNA_def_property_update(prop, NC_SPACE | ND_SPACE_IMAGE, "rna_SpaceImageEditor_scopes_update");

  prop = RNA_def_property(srna, "use_image_pin", PROP_BOOLEAN, PROP_NONE);
  RNA_def_property_boolean_sdna(prop, NULL, "pin", 0);
  RNA_def_property_ui_text(
      prop, "Image Pin", "Display current image regardless of object selection");
  RNA_def_property_ui_icon(prop, ICON_UNPINNED, 1);
  RNA_def_property_update(prop, NC_SPACE | ND_SPACE_IMAGE, NULL);

  prop = RNA_def_property(srna, "sample_histogram", PROP_POINTER, PROP_NONE);
  RNA_def_property_pointer_sdna(prop, NULL, "sample_line_hist");
  RNA_def_property_struct_type(prop, "Histogram");
  RNA_def_property_ui_text(prop, "Line Sample", "Sampled colors along line");

  prop = RNA_def_property(srna, "zoom", PROP_FLOAT, PROP_NONE);
  RNA_def_property_array(prop, 2);
  RNA_def_property_clear_flag(prop, PROP_EDITABLE);
  RNA_def_property_float_funcs(prop, "rna_SpaceImageEditor_zoom_get", NULL, NULL);
  RNA_def_property_ui_text(prop, "Zoom", "Zoom factor");

  /* image draw */
  prop = RNA_def_property(srna, "show_repeat", PROP_BOOLEAN, PROP_NONE);
  RNA_def_property_boolean_sdna(prop, NULL, "flag", SI_DRAW_TILE);
  RNA_def_property_ui_text(
      prop, "Display Repeated", "Display the image repeated outside of the main view");
  RNA_def_property_update(prop, NC_SPACE | ND_SPACE_IMAGE, NULL);

  prop = RNA_def_property(srna, "show_annotation", PROP_BOOLEAN, PROP_NONE);
  RNA_def_property_boolean_sdna(prop, NULL, "flag", SI_SHOW_GPENCIL);
  RNA_def_property_ui_text(prop, "Show Annotation", "Show annotations for this view");
  RNA_def_property_update(prop, NC_SPACE | ND_SPACE_IMAGE, NULL);

  prop = RNA_def_property(srna, "display_channels", PROP_ENUM, PROP_NONE);
  RNA_def_property_enum_bitflag_sdna(prop, NULL, "flag");
  RNA_def_property_enum_items(prop, display_channels_items);
  RNA_def_property_enum_funcs(prop,
                              "rna_SpaceImageEditor_display_channels_get",
                              NULL,
                              "rna_SpaceImageEditor_display_channels_itemf");
  RNA_def_property_ui_text(prop, "Display Channels", "Channels of the image to display");
  RNA_def_property_update(prop, NC_SPACE | ND_SPACE_IMAGE, NULL);

  prop = RNA_def_property(srna, "show_stereo_3d", PROP_BOOLEAN, PROP_NONE);
  RNA_def_property_boolean_funcs(
      prop, "rna_SpaceImageEditor_show_stereo_get", "rna_SpaceImageEditor_show_stereo_set");
  RNA_def_property_ui_text(prop, "Show Stereo", "Display the image in Stereo 3D");
  RNA_def_property_ui_icon(prop, ICON_CAMERA_STEREO, 0);
  RNA_def_property_update(
      prop, NC_SPACE | ND_SPACE_IMAGE, "rna_SpaceImageEditor_show_stereo_update");

  /* uv */
  prop = RNA_def_property(srna, "uv_editor", PROP_POINTER, PROP_NONE);
  RNA_def_property_flag(prop, PROP_NEVER_NULL);
  RNA_def_property_struct_type(prop, "SpaceUVEditor");
  RNA_def_property_pointer_funcs(prop, "rna_SpaceImageEditor_uvedit_get", NULL, NULL, NULL);
  RNA_def_property_ui_text(prop, "UV Editor", "UV editor settings");

  /* mode (hidden in the UI, see 'ui_mode') */
  prop = RNA_def_property(srna, "mode", PROP_ENUM, PROP_NONE);
  RNA_def_property_enum_sdna(prop, NULL, "mode");
  RNA_def_property_enum_items(prop, rna_enum_space_image_mode_all_items);
  RNA_def_property_ui_text(prop, "Mode", "Editing context being displayed");
  RNA_def_property_update(prop, NC_SPACE | ND_SPACE_IMAGE, "rna_SpaceImageEditor_mode_update");

  prop = RNA_def_property(srna, "ui_mode", PROP_ENUM, PROP_NONE);
  RNA_def_property_enum_sdna(prop, NULL, "mode");
  RNA_def_property_enum_items(prop, rna_enum_space_image_mode_ui_items);
  RNA_def_property_ui_text(prop, "Mode", "Editing context being displayed");
  RNA_def_property_update(prop, NC_SPACE | ND_SPACE_IMAGE, "rna_SpaceImageEditor_mode_update");

  /* bfa - hide disfunctional tools and settings for render result */
  prop = RNA_def_property(srna, "ui_non_render_mode", PROP_ENUM, PROP_NONE);
  RNA_def_property_enum_sdna(prop, NULL, "mode");
  RNA_def_property_enum_items(prop, rna_enum_space_image_mode_non_render_items);
  RNA_def_property_ui_text(prop, "Mode", "Editing context being displayed");
  RNA_def_property_update(prop, NC_SPACE | ND_SPACE_IMAGE, "rna_SpaceImageEditor_mode_update");

  /* transform */
  prop = RNA_def_property(srna, "cursor_location", PROP_FLOAT, PROP_XYZ);
  RNA_def_property_array(prop, 2);
  RNA_def_property_float_funcs(prop,
                               "rna_SpaceImageEditor_cursor_location_get",
                               "rna_SpaceImageEditor_cursor_location_set",
                               NULL);
  RNA_def_property_ui_text(prop, "2D Cursor Location", "2D cursor location for this view");
  RNA_def_property_update(prop, NC_SPACE | ND_SPACE_IMAGE, NULL);

  prop = RNA_def_property(srna, "pivot_point", PROP_ENUM, PROP_NONE);
  RNA_def_property_enum_sdna(prop, NULL, "around");
  RNA_def_property_enum_items(prop, rna_enum_transform_pivot_items_full);
  RNA_def_property_enum_funcs(prop, NULL, NULL, "rna_SpaceImageEditor_pivot_itemf");
  RNA_def_property_ui_text(prop, "Pivot", "Rotation/Scaling Pivot");
  RNA_def_property_update(prop, NC_SPACE | ND_SPACE_IMAGE, NULL);

  /* grease pencil */
  prop = RNA_def_property(srna, "grease_pencil", PROP_POINTER, PROP_NONE);
  RNA_def_property_pointer_sdna(prop, NULL, "gpd");
  RNA_def_property_struct_type(prop, "GreasePencil");
  RNA_def_property_pointer_funcs(
      prop, NULL, NULL, NULL, "rna_GPencil_datablocks_annotations_poll");
  RNA_def_property_flag(prop, PROP_EDITABLE | PROP_ID_REFCOUNT);
  RNA_def_property_ui_text(prop, "Grease Pencil", "Grease pencil data for this space");
  RNA_def_property_update(prop, NC_SPACE | ND_SPACE_IMAGE, NULL);

  /* update */
  prop = RNA_def_property(srna, "use_realtime_update", PROP_BOOLEAN, PROP_NONE);
  RNA_def_property_boolean_sdna(prop, NULL, "lock", 0);
  RNA_def_property_ui_text(prop,
                           "Update Automatically",
                           "Update other affected window spaces automatically to reflect changes "
                           "during interactive operations such as transform");

  /* state */
  prop = RNA_def_property(srna, "show_render", PROP_BOOLEAN, PROP_NONE);
  RNA_def_property_boolean_funcs(prop, "rna_SpaceImageEditor_show_render_get", NULL);
  RNA_def_property_clear_flag(prop, PROP_EDITABLE);
  RNA_def_property_ui_text(prop, "Show Render", "Show render related properties");

  prop = RNA_def_property(srna, "show_paint", PROP_BOOLEAN, PROP_NONE);
  RNA_def_property_boolean_funcs(prop, "rna_SpaceImageEditor_show_paint_get", NULL);
  RNA_def_property_clear_flag(prop, PROP_EDITABLE);
  RNA_def_property_ui_text(prop, "Show Paint", "Show paint related properties");

  prop = RNA_def_property(srna, "show_uvedit", PROP_BOOLEAN, PROP_NONE);
  RNA_def_property_boolean_funcs(prop, "rna_SpaceImageEditor_show_uvedit_get", NULL);
  RNA_def_property_clear_flag(prop, PROP_EDITABLE);
  RNA_def_property_ui_text(prop, "Show UV Editor", "Show UV editing related properties");

  prop = RNA_def_property(srna, "show_maskedit", PROP_BOOLEAN, PROP_NONE);
  RNA_def_property_boolean_funcs(prop, "rna_SpaceImageEditor_show_maskedit_get", NULL);
  RNA_def_property_clear_flag(prop, PROP_EDITABLE);
  RNA_def_property_ui_text(prop, "Show Mask Editor", "Show Mask editing related properties");

  /* Overlays */
  prop = RNA_def_property(srna, "overlay", PROP_POINTER, PROP_NONE);
  RNA_def_property_flag(prop, PROP_NEVER_NULL);
  RNA_def_property_struct_type(prop, "SpaceImageOverlay");
  RNA_def_property_pointer_funcs(prop, "rna_SpaceImage_overlay_get", NULL, NULL, NULL);
  RNA_def_property_ui_text(
      prop, "Overlay Settings", "Settings for display of overlays in the UV/Image editor");

  rna_def_space_image_uv(brna);
  rna_def_space_image_overlay(brna);

  /* mask */
  rna_def_space_mask_info(srna, NC_SPACE | ND_SPACE_IMAGE, "rna_SpaceImageEditor_mask_set");
}

static void rna_def_space_sequencer(BlenderRNA *brna)
{
  StructRNA *srna;
  PropertyRNA *prop;

  static const EnumPropertyItem display_mode_items[] = {
      {SEQ_DRAW_IMG_IMBUF, "IMAGE", ICON_SEQ_PREVIEW, "Image Preview", ""},
      {SEQ_DRAW_IMG_WAVEFORM, "WAVEFORM", ICON_SEQ_LUMA_WAVEFORM, "Luma Waveform", ""},
      {SEQ_DRAW_IMG_VECTORSCOPE, "VECTOR_SCOPE", ICON_SEQ_CHROMA_SCOPE, "Chroma Vectorscope", ""},
      {SEQ_DRAW_IMG_HISTOGRAM, "HISTOGRAM", ICON_SEQ_HISTOGRAM, "Histogram", ""},
      {0, NULL, 0, NULL, NULL},
  };

  static const EnumPropertyItem proxy_render_size_items[] = {
      {SEQ_RENDER_SIZE_NONE, "NONE", 0, "No display", ""},
      {SEQ_RENDER_SIZE_SCENE, "SCENE", 0, "Scene size", ""},
      {SEQ_RENDER_SIZE_PROXY_25, "PROXY_25", 0, "25%", ""},
      {SEQ_RENDER_SIZE_PROXY_50, "PROXY_50", 0, "50%", ""},
      {SEQ_RENDER_SIZE_PROXY_75, "PROXY_75", 0, "75%", ""},
      {SEQ_RENDER_SIZE_PROXY_100, "PROXY_100", 0, "100%", ""},
      {0, NULL, 0, NULL, NULL},
  };

  static const EnumPropertyItem overlay_type_items[] = {
      {SEQ_DRAW_OVERLAY_RECT, "RECTANGLE", 0, "Rectangle", "Show rectangle area overlay"},
      {SEQ_DRAW_OVERLAY_REFERENCE, "REFERENCE", 0, "Reference", "Show reference frame only"},
      {SEQ_DRAW_OVERLAY_CURRENT, "CURRENT", 0, "Current", "Show current frame only"},
      {0, NULL, 0, NULL, NULL},
  };

  static const EnumPropertyItem preview_channels_items[] = {
      {SEQ_USE_ALPHA,
       "COLOR_ALPHA",
       ICON_IMAGE_RGB_ALPHA,
       "Color and Alpha",
       "Display image with RGB colors and alpha transparency"},
      {0, "COLOR", ICON_IMAGE_RGB, "Color", "Display image with RGB colors"},
      {0, NULL, 0, NULL, NULL},
  };

  static const EnumPropertyItem waveform_type_display_items[] = {
      {SEQ_NO_WAVEFORMS,
       "NO_WAVEFORMS",
       0,
       "Waveforms Off",
       "Don't display waveforms for any sound strips"},
      {SEQ_ALL_WAVEFORMS,
       "ALL_WAVEFORMS",
       0,
       "Waveforms On",
       "Display waveforms for all sound strips"},
      {0,
       "DEFAULT_WAVEFORMS",
       0,
       "Use Strip Option",
       "Display waveforms depending on strip setting"},
      {0, NULL, 0, NULL, NULL},
  };

  srna = RNA_def_struct(brna, "SpaceSequenceEditor", "Space");
  RNA_def_struct_sdna(srna, "SpaceSeq");
  RNA_def_struct_ui_text(srna, "Space Sequence Editor", "Sequence editor space data");

  rna_def_space_generic_show_region_toggles(srna,
                                            (1 << RGN_TYPE_TOOL_HEADER) | (1 << RGN_TYPE_UI) |
                                                (1 << RGN_TYPE_TOOLS) | (1 << RGN_TYPE_HUD));

  /* view type, fairly important */
  prop = RNA_def_property(srna, "view_type", PROP_ENUM, PROP_NONE);
  RNA_def_property_enum_sdna(prop, NULL, "view");
  RNA_def_property_enum_items(prop, rna_enum_space_sequencer_view_type_items);
  RNA_def_property_ui_text(
      prop, "View Type", "Type of the Sequencer view (sequencer, preview or both)");
  RNA_def_property_update(prop, 0, "rna_Sequencer_view_type_update");

  /* display type, fairly important */
  prop = RNA_def_property(srna, "display_mode", PROP_ENUM, PROP_NONE);
  RNA_def_property_enum_sdna(prop, NULL, "mainb");
  RNA_def_property_enum_items(prop, display_mode_items);
  RNA_def_property_ui_text(
      prop, "Display Mode", "View mode to use for displaying sequencer output");
  RNA_def_property_update(prop, NC_SPACE | ND_SPACE_SEQUENCER, NULL);

  /* flags */
  prop = RNA_def_property(srna, "show_frames", PROP_BOOLEAN, PROP_NONE);
  RNA_def_property_boolean_sdna(prop, NULL, "flag", SEQ_DRAWFRAMES);
  RNA_def_property_ui_text(prop, "Display Frames", "Display frames rather than seconds");
  RNA_def_property_update(prop, NC_SPACE | ND_SPACE_SEQUENCER, NULL);

  prop = RNA_def_property(srna, "use_marker_sync", PROP_BOOLEAN, PROP_NONE);
  RNA_def_property_boolean_sdna(prop, NULL, "flag", SEQ_MARKER_TRANS);
  RNA_def_property_ui_text(prop, "Sync Markers", "Transform markers as well as strips");
  RNA_def_property_update(prop, NC_SPACE | ND_SPACE_SEQUENCER, NULL);

  prop = RNA_def_property(srna, "show_separate_color", PROP_BOOLEAN, PROP_NONE);
  RNA_def_property_boolean_sdna(prop, NULL, "flag", SEQ_DRAW_COLOR_SEPARATED);
  RNA_def_property_ui_text(prop, "Separate Colors", "Separate color channels in preview");
  RNA_def_property_update(prop, NC_SPACE | ND_SPACE_SEQUENCER, NULL);

  prop = RNA_def_property(srna, "show_safe_areas", PROP_BOOLEAN, PROP_NONE);
  RNA_def_property_boolean_sdna(prop, NULL, "flag", SEQ_SHOW_SAFE_MARGINS);
  RNA_def_property_ui_text(
      prop, "Safe Areas", "Show TV title safe and action safe areas in preview");
  RNA_def_property_update(prop, NC_SPACE | ND_SPACE_SEQUENCER, NULL);

  prop = RNA_def_property(srna, "show_safe_center", PROP_BOOLEAN, PROP_NONE);
  RNA_def_property_boolean_sdna(prop, NULL, "flag", SEQ_SHOW_SAFE_CENTER);
  RNA_def_property_ui_text(
      prop, "Center-Cut Safe Areas", "Show safe areas to fit content in a different aspect ratio");
  RNA_def_property_update(prop, NC_SPACE | ND_SPACE_SEQUENCER, NULL);

  prop = RNA_def_property(srna, "show_metadata", PROP_BOOLEAN, PROP_NONE);
  RNA_def_property_boolean_sdna(prop, NULL, "flag", SEQ_SHOW_METADATA);
  RNA_def_property_ui_text(prop, "Show Metadata", "Show metadata of first visible strip");
  RNA_def_property_update(prop, NC_SPACE | ND_SPACE_SEQUENCER, NULL);

  prop = RNA_def_property(srna, "show_seconds", PROP_BOOLEAN, PROP_NONE);
  RNA_def_property_boolean_negative_sdna(prop, NULL, "flag", SEQ_DRAWFRAMES);
  RNA_def_property_ui_text(prop, "Show Seconds", "Show timing in seconds not frames");
  RNA_def_property_update(prop, NC_SPACE | ND_SPACE_SEQUENCER, NULL);

  prop = RNA_def_property(srna, "show_markers", PROP_BOOLEAN, PROP_NONE);
  RNA_def_property_boolean_sdna(prop, NULL, "flag", SEQ_SHOW_MARKERS);
  RNA_def_property_ui_text(
      prop,
      "Show Markers",
      "If any exists, show markers in a separate row at the bottom of the editor");
  RNA_def_property_update(prop, NC_SPACE | ND_SPACE_SEQUENCER, NULL);

  prop = RNA_def_property(srna, "show_annotation", PROP_BOOLEAN, PROP_NONE);
  RNA_def_property_boolean_sdna(prop, NULL, "flag", SEQ_SHOW_GPENCIL);
  RNA_def_property_ui_text(prop, "Show Annotation", "Show annotations for this view");
  RNA_def_property_update(prop, NC_SPACE | ND_SPACE_SEQUENCER, NULL);

  prop = RNA_def_property(srna, "display_channel", PROP_INT, PROP_NONE);
  RNA_def_property_int_sdna(prop, NULL, "chanshown");
  RNA_def_property_ui_text(
      prop,
      "Display Channel",
      "The channel number shown in the image preview. 0 is the result of all strips combined");
  RNA_def_property_range(prop, -5, MAXSEQ);
  RNA_def_property_update(prop, NC_SPACE | ND_SPACE_SEQUENCER, "rna_SequenceEditor_update_cache");

  prop = RNA_def_property(srna, "preview_channels", PROP_ENUM, PROP_NONE);
  RNA_def_property_enum_bitflag_sdna(prop, NULL, "flag");
  RNA_def_property_enum_items(prop, preview_channels_items);
  RNA_def_property_ui_text(prop, "Display Channels", "Channels of the preview to display");
  RNA_def_property_update(prop, NC_SPACE | ND_SPACE_SEQUENCER, "rna_SequenceEditor_update_cache");

  prop = RNA_def_property(srna, "waveform_display_type", PROP_ENUM, PROP_NONE);
  RNA_def_property_enum_bitflag_sdna(prop, NULL, "flag");
  RNA_def_property_enum_items(prop, waveform_type_display_items);
  RNA_def_property_ui_text(prop, "Waveform Display", "How Waveforms are displayed");
  RNA_def_property_update(prop, NC_SPACE | ND_SPACE_SEQUENCER, NULL);

  prop = RNA_def_property(srna, "use_zoom_to_fit", PROP_BOOLEAN, PROP_NONE);
  RNA_def_property_boolean_sdna(prop, NULL, "flag", SEQ_ZOOM_TO_FIT);
  RNA_def_property_ui_text(
      prop, "Zoom to Fit", "Automatically zoom preview image to make it fully fit the region");
  RNA_def_property_update(prop, NC_SPACE | ND_SPACE_SEQUENCER, NULL);

  prop = RNA_def_property(srna, "show_overexposed", PROP_INT, PROP_NONE);
  RNA_def_property_int_sdna(prop, NULL, "zebra");
  RNA_def_property_ui_text(prop, "Show Overexposed", "Show overexposed areas with zebra stripes");
  RNA_def_property_range(prop, 0, 110);
  RNA_def_property_update(prop, NC_SPACE | ND_SPACE_SEQUENCER, NULL);

  prop = RNA_def_property(srna, "proxy_render_size", PROP_ENUM, PROP_NONE);
  RNA_def_property_enum_sdna(prop, NULL, "render_size");
  RNA_def_property_enum_items(prop, proxy_render_size_items);
  RNA_def_property_ui_text(prop,
                           "Proxy Render Size",
                           "Display preview using full resolution or different proxy resolutions");
  RNA_def_property_flag(prop, PROP_CONTEXT_UPDATE);
  RNA_def_property_update(
      prop, NC_SPACE | ND_SPACE_SEQUENCER, "rna_SequenceEditor_render_size_update");

  prop = RNA_def_property(srna, "use_proxies", PROP_BOOLEAN, PROP_NONE);
  RNA_def_property_boolean_sdna(prop, NULL, "flag", SEQ_USE_PROXIES);
  RNA_def_property_ui_text(
      prop, "Use Proxies", "Use optimized files for faster scrubbing when available");
  RNA_def_property_update(prop, NC_SPACE | ND_SPACE_SEQUENCER, NULL);

  /* grease pencil */
  prop = RNA_def_property(srna, "grease_pencil", PROP_POINTER, PROP_NONE);
  RNA_def_property_pointer_sdna(prop, NULL, "gpd");
  RNA_def_property_struct_type(prop, "GreasePencil");
  RNA_def_property_pointer_funcs(
      prop, NULL, NULL, NULL, "rna_GPencil_datablocks_annotations_poll");
  RNA_def_property_flag(prop, PROP_EDITABLE | PROP_ID_REFCOUNT);
  RNA_def_property_ui_text(prop, "Grease Pencil", "Grease Pencil data for this Preview region");
  RNA_def_property_update(prop, NC_SPACE | ND_SPACE_SEQUENCER, NULL);

  prop = RNA_def_property(srna, "overlay_type", PROP_ENUM, PROP_NONE);
  RNA_def_property_enum_sdna(prop, NULL, "overlay_type");
  RNA_def_property_enum_items(prop, overlay_type_items);
  RNA_def_property_ui_text(prop, "Overlay Type", "Overlay display method");
  RNA_def_property_update(prop, NC_SPACE | ND_SPACE_SEQUENCER, NULL);

  prop = RNA_def_property(srna, "show_backdrop", PROP_BOOLEAN, PROP_NONE);
  RNA_def_property_boolean_sdna(prop, NULL, "draw_flag", SEQ_DRAW_BACKDROP);
  RNA_def_property_ui_text(prop, "Use Backdrop", "Display result under strips");
  RNA_def_property_update(prop, NC_SPACE | ND_SPACE_SEQUENCER, NULL);

  prop = RNA_def_property(srna, "show_strip_offset", PROP_BOOLEAN, PROP_NONE);
  RNA_def_property_boolean_sdna(prop, NULL, "draw_flag", SEQ_DRAW_OFFSET_EXT);
  RNA_def_property_ui_text(prop, "Show Offsets", "Display strip in/out offsets");
  RNA_def_property_update(prop, NC_SPACE | ND_SPACE_SEQUENCER, NULL);

  prop = RNA_def_property(srna, "show_fcurves", PROP_BOOLEAN, PROP_NONE);
  RNA_def_property_boolean_sdna(prop, NULL, "flag", SEQ_SHOW_FCURVES);
  RNA_def_property_ui_text(prop, "Show F-Curves", "Display strip opacity/volume curve");
  RNA_def_property_update(prop, NC_SPACE | ND_SPACE_SEQUENCER, NULL);

  prop = RNA_def_property(srna, "show_strip_overlay", PROP_BOOLEAN, PROP_NONE);
  RNA_def_property_boolean_sdna(prop, NULL, "flag", SEQ_SHOW_STRIP_OVERLAY);
  RNA_def_property_ui_text(prop, "Show Overlay", "");
  RNA_def_property_update(prop, NC_SPACE | ND_SPACE_SEQUENCER, NULL);

  prop = RNA_def_property(srna, "show_strip_name", PROP_BOOLEAN, PROP_NONE);
  RNA_def_property_boolean_sdna(prop, NULL, "flag", SEQ_SHOW_STRIP_NAME);
  RNA_def_property_ui_text(prop, "Show Name", "");
  RNA_def_property_update(prop, NC_SPACE | ND_SPACE_SEQUENCER, NULL);

  prop = RNA_def_property(srna, "show_strip_source", PROP_BOOLEAN, PROP_NONE);
  RNA_def_property_boolean_sdna(prop, NULL, "flag", SEQ_SHOW_STRIP_SOURCE);
  RNA_def_property_ui_text(
      prop, "Show Source", "Display path to source file, or name of source datablock");
  RNA_def_property_update(prop, NC_SPACE | ND_SPACE_SEQUENCER, NULL);

  prop = RNA_def_property(srna, "show_strip_duration", PROP_BOOLEAN, PROP_NONE);
  RNA_def_property_boolean_sdna(prop, NULL, "flag", SEQ_SHOW_STRIP_DURATION);
  RNA_def_property_ui_text(prop, "Show Duration", "");
  RNA_def_property_update(prop, NC_SPACE | ND_SPACE_SEQUENCER, NULL);

  prop = RNA_def_property(srna, "show_transform_preview", PROP_BOOLEAN, PROP_NONE);
  RNA_def_property_boolean_sdna(prop, NULL, "draw_flag", SEQ_DRAW_TRANSFORM_PREVIEW);
  RNA_def_property_ui_text(prop, "Transform Preview", "Show preview of the transformed frames");
  RNA_def_property_update(prop, NC_SPACE | ND_SPACE_SEQUENCER, NULL);
}

static void rna_def_space_text(BlenderRNA *brna)
{
  StructRNA *srna;
  PropertyRNA *prop;
  FunctionRNA *func;

  srna = RNA_def_struct(brna, "SpaceTextEditor", "Space");
  RNA_def_struct_sdna(srna, "SpaceText");
  RNA_def_struct_ui_text(srna, "Space Text Editor", "Text editor space data");

  rna_def_space_generic_show_region_toggles(srna, (1 << RGN_TYPE_UI) | (1 << RGN_TYPE_FOOTER));

  /* text */
  prop = RNA_def_property(srna, "text", PROP_POINTER, PROP_NONE);
  RNA_def_property_flag(prop, PROP_EDITABLE);
  RNA_def_property_ui_text(prop, "Text", "Text displayed and edited in this space");
  RNA_def_property_pointer_funcs(prop, NULL, "rna_SpaceTextEditor_text_set", NULL, NULL);
  RNA_def_property_update(prop, NC_SPACE | ND_SPACE_TEXT, NULL);

  /* display */
  prop = RNA_def_property(srna, "show_word_wrap", PROP_BOOLEAN, PROP_NONE);
  RNA_def_property_boolean_sdna(prop, NULL, "wordwrap", 0);
  RNA_def_property_boolean_funcs(prop, NULL, "rna_SpaceTextEditor_word_wrap_set");
  RNA_def_property_ui_text(
      prop, "Word Wrap", "Wrap words if there is not enough horizontal space");
  RNA_def_property_ui_icon(prop, ICON_WORDWRAP_ON, 0);
  RNA_def_property_update(prop, NC_SPACE | ND_SPACE_TEXT, NULL);

  prop = RNA_def_property(srna, "show_line_numbers", PROP_BOOLEAN, PROP_NONE);
  RNA_def_property_boolean_sdna(prop, NULL, "showlinenrs", 0);
  RNA_def_property_ui_text(prop, "Line Numbers", "Show line numbers next to the text");
  RNA_def_property_ui_icon(prop, ICON_LINENUMBERS_ON, 0);
  RNA_def_property_update(prop, NC_SPACE | ND_SPACE_TEXT, NULL);

  func = RNA_def_function(srna,
                          "is_syntax_highlight_supported",
                          "rna_SpaceTextEditor_text_is_syntax_highlight_supported");
  RNA_def_function_return(func,
                          RNA_def_boolean(func, "is_syntax_highlight_supported", false, "", ""));
  RNA_def_function_ui_description(func,
                                  "Returns True if the editor supports syntax highlighting "
                                  "for the current text datablock");

  prop = RNA_def_property(srna, "show_syntax_highlight", PROP_BOOLEAN, PROP_NONE);
  RNA_def_property_boolean_sdna(prop, NULL, "showsyntax", 0);
  RNA_def_property_ui_text(prop, "Syntax Highlight", "Syntax highlight for scripting");
  RNA_def_property_ui_icon(prop, ICON_SYNTAX_ON, 0);
  RNA_def_property_update(prop, NC_SPACE | ND_SPACE_TEXT, NULL);

  prop = RNA_def_property(srna, "show_line_highlight", PROP_BOOLEAN, PROP_NONE);
  RNA_def_property_boolean_sdna(prop, NULL, "line_hlight", 0);
  RNA_def_property_ui_text(prop, "Highlight Line", "Highlight the current line");
  RNA_def_property_update(prop, NC_SPACE | ND_SPACE_TEXT, NULL);

  prop = RNA_def_property(srna, "tab_width", PROP_INT, PROP_NONE);
  RNA_def_property_int_sdna(prop, NULL, "tabnumber");
  RNA_def_property_range(prop, 2, 8);
  RNA_def_property_ui_text(prop, "Tab Width", "Number of spaces to display tabs with");
  RNA_def_property_update(prop, NC_SPACE | ND_SPACE_TEXT, "rna_SpaceTextEditor_updateEdited");

  prop = RNA_def_property(srna, "font_size", PROP_INT, PROP_NONE);
  RNA_def_property_int_sdna(prop, NULL, "lheight");
  RNA_def_property_range(prop, 8, 32);
  RNA_def_property_ui_text(prop, "Font Size", "Font size to use for displaying the text");
  RNA_def_property_update(prop, NC_SPACE | ND_SPACE_TEXT, NULL);

  prop = RNA_def_property(srna, "show_margin", PROP_BOOLEAN, PROP_NONE);
  RNA_def_property_boolean_sdna(prop, NULL, "flags", ST_SHOW_MARGIN);
  RNA_def_property_ui_text(prop, "Show Margin", "Show right margin");
  RNA_def_property_update(prop, NC_SPACE | ND_SPACE_TEXT, NULL);

  prop = RNA_def_property(srna, "margin_column", PROP_INT, PROP_NONE);
  RNA_def_property_int_sdna(prop, NULL, "margin_column");
  RNA_def_property_range(prop, 0, 1024);
  RNA_def_property_ui_text(prop, "Margin Column", "Column number to show right margin at");
  RNA_def_property_update(prop, NC_SPACE | ND_SPACE_TEXT, NULL);

  prop = RNA_def_property(srna, "top", PROP_INT, PROP_NONE);
  RNA_def_property_int_sdna(prop, NULL, "top");
  RNA_def_property_range(prop, 0, INT_MAX);
  RNA_def_property_ui_text(prop, "Top Line", "Top line visible");
  RNA_def_property_update(prop, NC_SPACE | ND_SPACE_TEXT, NULL);

  prop = RNA_def_property(srna, "visible_lines", PROP_INT, PROP_NONE);
  RNA_def_property_clear_flag(prop, PROP_EDITABLE);
  RNA_def_property_int_sdna(prop, NULL, "runtime.viewlines");
  RNA_def_property_ui_text(
      prop, "Visible Lines", "Amount of lines that can be visible in current editor");

  /* functionality options */
  prop = RNA_def_property(srna, "use_overwrite", PROP_BOOLEAN, PROP_NONE);
  RNA_def_property_boolean_sdna(prop, NULL, "overwrite", 1);
  RNA_def_property_ui_text(
      prop, "Overwrite", "Overwrite characters when typing rather than inserting them");
  RNA_def_property_update(prop, NC_SPACE | ND_SPACE_TEXT, NULL);

  prop = RNA_def_property(srna, "use_live_edit", PROP_BOOLEAN, PROP_NONE);
  RNA_def_property_boolean_sdna(prop, NULL, "live_edit", 1);
  RNA_def_property_ui_text(prop, "Live Edit", "Run python while editing");
  RNA_def_property_update(prop, NC_SPACE | ND_SPACE_TEXT, NULL);

  /* find */
  prop = RNA_def_property(srna, "use_find_all", PROP_BOOLEAN, PROP_NONE);
  RNA_def_property_boolean_sdna(prop, NULL, "flags", ST_FIND_ALL);
  RNA_def_property_ui_text(
      prop, "Find All", "Search in all text data, instead of only the active one");
  RNA_def_property_update(prop, NC_SPACE | ND_SPACE_TEXT, NULL);

  prop = RNA_def_property(srna, "use_find_wrap", PROP_BOOLEAN, PROP_NONE);
  RNA_def_property_boolean_sdna(prop, NULL, "flags", ST_FIND_WRAP);
  RNA_def_property_ui_text(
      prop, "Find Wrap", "Search again from the start of the file when reaching the end");
  RNA_def_property_update(prop, NC_SPACE | ND_SPACE_TEXT, NULL);

  prop = RNA_def_property(srna, "use_match_case", PROP_BOOLEAN, PROP_NONE);
  RNA_def_property_boolean_sdna(prop, NULL, "flags", ST_MATCH_CASE);
  RNA_def_property_ui_text(
      prop, "Match Case", "Search string is sensitive to uppercase and lowercase letters");
  RNA_def_property_update(prop, NC_SPACE | ND_SPACE_TEXT, NULL);

  prop = RNA_def_property(srna, "find_text", PROP_STRING, PROP_NONE);
  RNA_def_property_string_sdna(prop, NULL, "findstr");
  RNA_def_property_ui_text(prop, "Find Text", "Text to search for with the find tool");
  RNA_def_property_update(prop, NC_SPACE | ND_SPACE_TEXT, NULL);

  prop = RNA_def_property(srna, "replace_text", PROP_STRING, PROP_NONE);
  RNA_def_property_string_sdna(prop, NULL, "replacestr");
  RNA_def_property_ui_text(
      prop, "Replace Text", "Text to replace selected text with using the replace tool");
  RNA_def_property_update(prop, NC_SPACE | ND_SPACE_TEXT, NULL);

  RNA_api_space_text(srna);
}

// bfa - toolbar editor
static void rna_def_space_toolbar(BlenderRNA *brna)
{
  StructRNA *srna;
  // PropertyRNA *prop;

  srna = RNA_def_struct(brna, "SpaceToolbarEditor", "Space");
  RNA_def_struct_sdna(srna, "SpaceToolbar");
  RNA_def_struct_ui_text(srna, "Space Toolbar Editor", "Toolbar editor space data");
}

static void rna_def_space_dopesheet(BlenderRNA *brna)
{
  StructRNA *srna;
  PropertyRNA *prop;

  srna = RNA_def_struct(brna, "SpaceDopeSheetEditor", "Space");
  RNA_def_struct_sdna(srna, "SpaceAction");
  RNA_def_struct_ui_text(srna, "Space Dope Sheet Editor", "Dope Sheet space data");

  rna_def_space_generic_show_region_toggles(
      srna, (1 << RGN_TYPE_UI) | (1 << RGN_TYPE_CHANNELS)); /*bfa - channels */

  /* data */
  prop = RNA_def_property(srna, "action", PROP_POINTER, PROP_NONE);
  RNA_def_property_flag(prop, PROP_EDITABLE);
  RNA_def_property_pointer_funcs(
      prop, NULL, "rna_SpaceDopeSheetEditor_action_set", NULL, "rna_Action_actedit_assign_poll");
  RNA_def_property_ui_text(prop, "Action", "Action displayed and edited in this space");
  RNA_def_property_flag(prop, PROP_CONTEXT_UPDATE);
  RNA_def_property_update(
      prop, NC_ANIMATION | ND_KEYFRAME | NA_EDITED, "rna_SpaceDopeSheetEditor_action_update");

  /* mode (hidden in the UI, see 'ui_mode') */
  prop = RNA_def_property(srna, "mode", PROP_ENUM, PROP_NONE);
  RNA_def_property_enum_sdna(prop, NULL, "mode");
  RNA_def_property_enum_items(prop, rna_enum_space_action_mode_all_items);
  RNA_def_property_ui_text(prop, "Mode", "Editing context being displayed");
  RNA_def_property_flag(prop, PROP_CONTEXT_UPDATE);
  RNA_def_property_update(
      prop, NC_SPACE | ND_SPACE_DOPESHEET, "rna_SpaceDopeSheetEditor_mode_update");

  prop = RNA_def_property(srna, "ui_mode", PROP_ENUM, PROP_NONE);
  RNA_def_property_enum_sdna(prop, NULL, "mode");
  RNA_def_property_enum_items(prop, rna_enum_space_action_ui_mode_items);
  RNA_def_property_ui_text(prop, "Mode", "Editing context being displayed");
  RNA_def_property_flag(prop, PROP_CONTEXT_UPDATE);
  RNA_def_property_update(
      prop, NC_SPACE | ND_SPACE_DOPESHEET, "rna_SpaceDopeSheetEditor_mode_update");

  /* display */
  prop = RNA_def_property(srna, "show_seconds", PROP_BOOLEAN, PROP_NONE);
  RNA_def_property_boolean_sdna(prop, NULL, "flag", SACTION_DRAWTIME);
  RNA_def_property_ui_text(prop, "Show Seconds", "Show timing in seconds not frames");
  RNA_def_property_update(prop, NC_SPACE | ND_SPACE_DOPESHEET, NULL);

  prop = RNA_def_property(srna, "show_sliders", PROP_BOOLEAN, PROP_NONE);
  RNA_def_property_boolean_sdna(prop, NULL, "flag", SACTION_SLIDERS);
  RNA_def_property_ui_text(prop, "Show Sliders", "Show sliders beside F-Curve channels");
  RNA_def_property_update(prop, NC_SPACE | ND_SPACE_DOPESHEET, NULL);

  prop = RNA_def_property(srna, "show_pose_markers", PROP_BOOLEAN, PROP_NONE);
  RNA_def_property_boolean_sdna(prop, NULL, "flag", SACTION_POSEMARKERS_SHOW);
  RNA_def_property_ui_text(prop,
                           "Show Pose Markers",
                           "Show markers belonging to the active action instead of Scene markers "
                           "(Action and Shape Key Editors only)");
  RNA_def_property_update(prop, NC_SPACE | ND_SPACE_DOPESHEET, NULL);

  prop = RNA_def_property(srna, "show_interpolation", PROP_BOOLEAN, PROP_NONE);
  RNA_def_property_boolean_sdna(prop, NULL, "flag", SACTION_SHOW_INTERPOLATION);
  RNA_def_property_ui_text(prop,
                           "Show Handles and Interpolation",
                           "Display keyframe handle types and non-bezier interpolation modes");
  RNA_def_property_update(prop, NC_SPACE | ND_SPACE_DOPESHEET, NULL);

  prop = RNA_def_property(srna, "show_extremes", PROP_BOOLEAN, PROP_NONE);
  RNA_def_property_boolean_sdna(prop, NULL, "flag", SACTION_SHOW_EXTREMES);
  RNA_def_property_ui_text(prop,
                           "Show Curve Extremes",
                           "Mark keyframes where the key value flow changes direction, based on "
                           "comparison with adjacent keys");
  RNA_def_property_update(prop, NC_SPACE | ND_SPACE_DOPESHEET, NULL);

  prop = RNA_def_property(srna, "show_markers", PROP_BOOLEAN, PROP_NONE);
  RNA_def_property_boolean_sdna(prop, NULL, "flag", SACTION_SHOW_MARKERS);
  RNA_def_property_ui_text(
      prop,
      "Show Markers",
      "If any exists, show markers in a separate row at the bottom of the editor");
  RNA_def_property_update(prop, NC_SPACE | ND_SPACE_DOPESHEET, NULL);

  /* editing */
  prop = RNA_def_property(srna, "use_auto_merge_keyframes", PROP_BOOLEAN, PROP_NONE);
  RNA_def_property_boolean_negative_sdna(prop, NULL, "flag", SACTION_NOTRANSKEYCULL);
  RNA_def_property_ui_text(prop, "Auto-Merge Keyframes", "Automatically merge nearby keyframes");
  RNA_def_property_update(prop, NC_SPACE | ND_SPACE_DOPESHEET, NULL);

  prop = RNA_def_property(srna, "use_realtime_update", PROP_BOOLEAN, PROP_NONE);
  RNA_def_property_boolean_negative_sdna(prop, NULL, "flag", SACTION_NOREALTIMEUPDATES);
  RNA_def_property_ui_text(
      prop,
      "Realtime Updates",
      "When transforming keyframes, changes to the animation data are flushed to other views");
  RNA_def_property_update(prop, NC_SPACE | ND_SPACE_DOPESHEET, NULL);

  prop = RNA_def_property(srna, "use_marker_sync", PROP_BOOLEAN, PROP_NONE);
  RNA_def_property_boolean_sdna(prop, NULL, "flag", SACTION_MARKERS_MOVE);
  RNA_def_property_ui_text(prop, "Sync Markers", "Sync Markers with keyframe edits");

  /* dopesheet */
  prop = RNA_def_property(srna, "dopesheet", PROP_POINTER, PROP_NONE);
  RNA_def_property_struct_type(prop, "DopeSheet");
  RNA_def_property_pointer_sdna(prop, NULL, "ads");
  RNA_def_property_ui_text(prop, "Dope Sheet", "Settings for filtering animation data");

  /* autosnap */
  prop = RNA_def_property(srna, "auto_snap", PROP_ENUM, PROP_NONE);
  RNA_def_property_enum_sdna(prop, NULL, "autosnap");
  RNA_def_property_enum_items(prop, autosnap_items);
  RNA_def_property_ui_text(
      prop, "Auto Snap", "Automatic time snapping settings for transformations");
  RNA_def_property_update(prop, NC_SPACE | ND_SPACE_DOPESHEET, NULL);

  /* displaying cache status */
  prop = RNA_def_property(srna, "show_cache", PROP_BOOLEAN, PROP_NONE);
  RNA_def_property_boolean_sdna(prop, NULL, "cache_display", TIME_CACHE_DISPLAY);
  RNA_def_property_ui_text(prop, "Show Cache", "Show the status of cached frames in the timeline");
  RNA_def_property_update(prop, NC_SPACE | ND_SPACE_TIME, NULL);

  prop = RNA_def_property(srna, "cache_softbody", PROP_BOOLEAN, PROP_NONE);
  RNA_def_property_boolean_sdna(prop, NULL, "cache_display", TIME_CACHE_SOFTBODY);
  RNA_def_property_ui_text(prop, "Softbody", "Show the active object's softbody point cache");
  RNA_def_property_update(prop, NC_SPACE | ND_SPACE_TIME, NULL);

  prop = RNA_def_property(srna, "cache_particles", PROP_BOOLEAN, PROP_NONE);
  RNA_def_property_boolean_sdna(prop, NULL, "cache_display", TIME_CACHE_PARTICLES);
  RNA_def_property_ui_text(prop, "Particles", "Show the active object's particle point cache");
  RNA_def_property_update(prop, NC_SPACE | ND_SPACE_TIME, NULL);

  prop = RNA_def_property(srna, "cache_cloth", PROP_BOOLEAN, PROP_NONE);
  RNA_def_property_boolean_sdna(prop, NULL, "cache_display", TIME_CACHE_CLOTH);
  RNA_def_property_ui_text(prop, "Cloth", "Show the active object's cloth point cache");
  RNA_def_property_update(prop, NC_SPACE | ND_SPACE_TIME, NULL);

  prop = RNA_def_property(srna, "cache_smoke", PROP_BOOLEAN, PROP_NONE);
  RNA_def_property_boolean_sdna(prop, NULL, "cache_display", TIME_CACHE_SMOKE);
  RNA_def_property_ui_text(prop, "Smoke", "Show the active object's smoke cache");
  RNA_def_property_update(prop, NC_SPACE | ND_SPACE_TIME, NULL);

  prop = RNA_def_property(srna, "cache_dynamicpaint", PROP_BOOLEAN, PROP_NONE);
  RNA_def_property_boolean_sdna(prop, NULL, "cache_display", TIME_CACHE_DYNAMICPAINT);
  RNA_def_property_ui_text(prop, "Dynamic Paint", "Show the active object's Dynamic Paint cache");
  RNA_def_property_update(prop, NC_SPACE | ND_SPACE_TIME, NULL);

  prop = RNA_def_property(srna, "cache_rigidbody", PROP_BOOLEAN, PROP_NONE);
  RNA_def_property_boolean_sdna(prop, NULL, "cache_display", TIME_CACHE_RIGIDBODY);
  RNA_def_property_ui_text(prop, "Rigid Body", "Show the active object's Rigid Body cache");
  RNA_def_property_update(prop, NC_SPACE | ND_SPACE_TIME, NULL);
}

static void rna_def_space_graph(BlenderRNA *brna)
{
  StructRNA *srna;
  PropertyRNA *prop;

  /* this is basically the same as the one for the 3D-View, but with some entries omitted */
  static const EnumPropertyItem gpivot_items[] = {
      {V3D_AROUND_CENTER_BOUNDS,
       "BOUNDING_BOX_CENTER",
       ICON_PIVOT_BOUNDBOX,
       "Bounding Box Center",
       ""},
      {V3D_AROUND_CURSOR, "CURSOR", ICON_PIVOT_CURSOR, "2D Cursor", ""},
      {V3D_AROUND_LOCAL_ORIGINS,
       "INDIVIDUAL_ORIGINS",
       ICON_PIVOT_INDIVIDUAL,
       "Individual Centers",
       ""},
      /*{V3D_AROUND_CENTER_MEDIAN, "MEDIAN_POINT", 0, "Median Point", ""}, */
      /*{V3D_AROUND_ACTIVE, "ACTIVE_ELEMENT", 0, "Active Element", ""}, */
      {0, NULL, 0, NULL, NULL},
  };

  srna = RNA_def_struct(brna, "SpaceGraphEditor", "Space");
  RNA_def_struct_sdna(srna, "SpaceGraph");
  RNA_def_struct_ui_text(srna, "Space Graph Editor", "Graph Editor space data");

  rna_def_space_generic_show_region_toggles(srna,
                                            (1 << RGN_TYPE_UI) | (1 << RGN_TYPE_HUD) |
                                                (1 << RGN_TYPE_CHANNELS)); /*bfa - channels*/

  /* mode */
  prop = RNA_def_property(srna, "mode", PROP_ENUM, PROP_NONE);
  RNA_def_property_enum_sdna(prop, NULL, "mode");
  RNA_def_property_enum_items(prop, rna_enum_space_graph_mode_items);
  RNA_def_property_ui_text(prop, "Mode", "Editing context being displayed");
  RNA_def_property_flag(prop, PROP_CONTEXT_UPDATE);
  RNA_def_property_update(
      prop, NC_SPACE | ND_SPACE_GRAPH, "rna_SpaceGraphEditor_display_mode_update");

  /* display */
  prop = RNA_def_property(srna, "show_seconds", PROP_BOOLEAN, PROP_NONE);
  RNA_def_property_boolean_sdna(prop, NULL, "flag", SIPO_DRAWTIME);
  RNA_def_property_ui_text(prop, "Show Seconds", "Show timing in seconds not frames");
  RNA_def_property_update(prop, NC_SPACE | ND_SPACE_GRAPH, NULL);

  prop = RNA_def_property(srna, "show_sliders", PROP_BOOLEAN, PROP_NONE);
  RNA_def_property_boolean_sdna(prop, NULL, "flag", SIPO_SLIDERS);
  RNA_def_property_ui_text(prop, "Show Sliders", "Show sliders beside F-Curve channels");
  RNA_def_property_update(prop, NC_SPACE | ND_SPACE_GRAPH, NULL);

  prop = RNA_def_property(srna, "show_handles", PROP_BOOLEAN, PROP_NONE);
  RNA_def_property_boolean_negative_sdna(prop, NULL, "flag", SIPO_NOHANDLES);
  RNA_def_property_ui_text(prop, "Show Handles", "Show handles of Bezier control points");
  RNA_def_property_update(prop, NC_SPACE | ND_SPACE_GRAPH, NULL);

  prop = RNA_def_property(srna, "use_only_selected_curves_handles", PROP_BOOLEAN, PROP_NONE);
  RNA_def_property_boolean_sdna(prop, NULL, "flag", SIPO_SELCUVERTSONLY);
  RNA_def_property_ui_text(prop,
                           "Only Selected Curve Keyframes",
                           "Only keyframes of selected F-Curves are visible and editable");
  RNA_def_property_update(prop, NC_SPACE | ND_SPACE_GRAPH, NULL);

  prop = RNA_def_property(srna, "use_only_selected_keyframe_handles", PROP_BOOLEAN, PROP_NONE);
  RNA_def_property_boolean_sdna(prop, NULL, "flag", SIPO_SELVHANDLESONLY);
  RNA_def_property_ui_text(
      prop, "Only Selected Keyframes Handles", "Only show and edit handles of selected keyframes");
  RNA_def_property_update(prop, NC_SPACE | ND_SPACE_GRAPH, NULL);

  prop = RNA_def_property(srna, "use_beauty_drawing", PROP_BOOLEAN, PROP_NONE);
  RNA_def_property_boolean_negative_sdna(prop, NULL, "flag", SIPO_BEAUTYDRAW_OFF);
  RNA_def_property_ui_text(prop,
                           "Use High Quality Display",
                           "Display F-Curves using Anti-Aliasing and other fancy effects "
                           "(disable for better performance)");
  RNA_def_property_update(prop, NC_SPACE | ND_SPACE_GRAPH, NULL);

  prop = RNA_def_property(srna, "show_markers", PROP_BOOLEAN, PROP_NONE);
  RNA_def_property_boolean_sdna(prop, NULL, "flag", SIPO_SHOW_MARKERS);
  RNA_def_property_ui_text(
      prop,
      "Show Markers",
      "If any exists, show markers in a separate row at the bottom of the editor");
  RNA_def_property_update(prop, NC_SPACE | ND_SPACE_GRAPH, NULL);

  prop = RNA_def_property(srna, "show_extrapolation", PROP_BOOLEAN, PROP_NONE);
  RNA_def_property_boolean_negative_sdna(prop, NULL, "flag", SIPO_NO_DRAW_EXTRAPOLATION);
  RNA_def_property_ui_text(prop, "Show Extrapolation", "");
  RNA_def_property_update(prop, NC_SPACE | ND_SPACE_GRAPH, NULL);

  /* editing */
  prop = RNA_def_property(srna, "use_auto_merge_keyframes", PROP_BOOLEAN, PROP_NONE);
  RNA_def_property_boolean_negative_sdna(prop, NULL, "flag", SIPO_NOTRANSKEYCULL);
  RNA_def_property_ui_text(prop, "AutoMerge Keyframes", "Automatically merge nearby keyframes");
  RNA_def_property_update(prop, NC_SPACE | ND_SPACE_GRAPH, NULL);

  prop = RNA_def_property(srna, "use_realtime_update", PROP_BOOLEAN, PROP_NONE);
  RNA_def_property_boolean_negative_sdna(prop, NULL, "flag", SIPO_NOREALTIMEUPDATES);
  RNA_def_property_ui_text(
      prop,
      "Realtime Updates",
      "When transforming keyframes, changes to the animation data are flushed to other views");
  RNA_def_property_update(prop, NC_SPACE | ND_SPACE_GRAPH, NULL);

  /* cursor */
  prop = RNA_def_property(srna, "show_cursor", PROP_BOOLEAN, PROP_NONE);
  RNA_def_property_boolean_negative_sdna(prop, NULL, "flag", SIPO_NODRAWCURSOR);
  RNA_def_property_ui_text(prop, "Show Cursor", "Show 2D cursor");
  RNA_def_property_update(prop, NC_SPACE | ND_SPACE_GRAPH, NULL);

  prop = RNA_def_property(srna, "cursor_position_x", PROP_FLOAT, PROP_NONE);
  RNA_def_property_float_sdna(prop, NULL, "cursorTime");
  RNA_def_property_ui_text(
      prop, "Cursor X-Value", "Graph Editor 2D-Value cursor - X-Value component");
  RNA_def_property_update(prop, NC_SPACE | ND_SPACE_GRAPH, NULL);

  prop = RNA_def_property(srna, "cursor_position_y", PROP_FLOAT, PROP_NONE);
  RNA_def_property_float_sdna(prop, NULL, "cursorVal");
  RNA_def_property_ui_text(
      prop, "Cursor Y-Value", "Graph Editor 2D-Value cursor - Y-Value component");
  RNA_def_property_update(prop, NC_SPACE | ND_SPACE_GRAPH, NULL);

  prop = RNA_def_property(srna, "pivot_point", PROP_ENUM, PROP_NONE);
  RNA_def_property_enum_sdna(prop, NULL, "around");
  RNA_def_property_enum_items(prop, gpivot_items);
  RNA_def_property_ui_text(prop, "Pivot Point", "Pivot center for rotation/scaling");
  RNA_def_property_update(prop, NC_SPACE | ND_SPACE_GRAPH, NULL);

  /* Dope-sheet. */
  prop = RNA_def_property(srna, "dopesheet", PROP_POINTER, PROP_NONE);
  RNA_def_property_struct_type(prop, "DopeSheet");
  RNA_def_property_pointer_sdna(prop, NULL, "ads");
  RNA_def_property_ui_text(prop, "Dope Sheet", "Settings for filtering animation data");

  /* Auto-snap. */
  prop = RNA_def_property(srna, "auto_snap", PROP_ENUM, PROP_NONE);
  RNA_def_property_enum_sdna(prop, NULL, "autosnap");
  RNA_def_property_enum_items(prop, autosnap_items);
  RNA_def_property_ui_text(
      prop, "Auto Snap", "Automatic time snapping settings for transformations");
  RNA_def_property_update(prop, NC_SPACE | ND_SPACE_GRAPH, NULL);

  /* Read-only state info. */
  prop = RNA_def_property(srna, "has_ghost_curves", PROP_BOOLEAN, PROP_NONE);
  RNA_def_property_boolean_funcs(prop, "rna_SpaceGraphEditor_has_ghost_curves_get", NULL);
  RNA_def_property_clear_flag(prop, PROP_EDITABLE);
  RNA_def_property_ui_text(
      prop, "Has Ghost Curves", "Graph Editor instance has some ghost curves stored");

  /* Normalize curves. */
  prop = RNA_def_property(srna, "use_normalization", PROP_BOOLEAN, PROP_NONE);
  RNA_def_property_boolean_sdna(prop, NULL, "flag", SIPO_NORMALIZE);
  RNA_def_property_ui_text(prop,
                           "Use Normalization",
                           "Display curves in normalized range from -1 to 1, "
                           "for easier editing of multiple curves with different ranges");
  RNA_def_property_update(prop, NC_SPACE | ND_SPACE_GRAPH, NULL);

  prop = RNA_def_property(srna, "use_auto_normalization", PROP_BOOLEAN, PROP_NONE);
  RNA_def_property_boolean_negative_sdna(prop, NULL, "flag", SIPO_NORMALIZE_FREEZE);
  RNA_def_property_ui_text(prop,
                           "Auto Normalization",
                           "Automatically recalculate curve normalization on every curve edit");
  RNA_def_property_update(prop, NC_SPACE | ND_SPACE_GRAPH, NULL);
}

static void rna_def_space_nla(BlenderRNA *brna)
{
  StructRNA *srna;
  PropertyRNA *prop;

  srna = RNA_def_struct(brna, "SpaceNLA", "Space");
  RNA_def_struct_sdna(srna, "SpaceNla");
  RNA_def_struct_ui_text(srna, "Space Nla Editor", "NLA editor space data");

  rna_def_space_generic_show_region_toggles(
      srna, (1 << RGN_TYPE_UI) | (1 << RGN_TYPE_CHANNELS)); /*bfa - channels*/

  /* display */
  prop = RNA_def_property(srna, "show_seconds", PROP_BOOLEAN, PROP_NONE);
  RNA_def_property_boolean_sdna(prop, NULL, "flag", SNLA_DRAWTIME);
  RNA_def_property_ui_text(prop, "Show Seconds", "Show timing in seconds not frames");
  RNA_def_property_update(prop, NC_SPACE | ND_SPACE_NLA, NULL);

  prop = RNA_def_property(srna, "show_strip_curves", PROP_BOOLEAN, PROP_NONE);
  RNA_def_property_boolean_negative_sdna(prop, NULL, "flag", SNLA_NOSTRIPCURVES);
  RNA_def_property_ui_text(prop, "Show Control F-Curves", "Show influence F-Curves on strips");
  RNA_def_property_update(prop, NC_SPACE | ND_SPACE_NLA, NULL);

  prop = RNA_def_property(srna, "show_local_markers", PROP_BOOLEAN, PROP_NONE);
  RNA_def_property_boolean_negative_sdna(prop, NULL, "flag", SNLA_NOLOCALMARKERS);
  RNA_def_property_ui_text(
      prop,
      "Show Local Markers",
      "Show action-local markers on the strips, useful when synchronizing timing across strips");
  RNA_def_property_update(prop, NC_SPACE | ND_SPACE_NLA, NULL);

  prop = RNA_def_property(srna, "show_markers", PROP_BOOLEAN, PROP_NONE);
  RNA_def_property_boolean_sdna(prop, NULL, "flag", SNLA_SHOW_MARKERS);
  RNA_def_property_ui_text(
      prop,
      "Show Markers",
      "If any exists, show markers in a separate row at the bottom of the editor");
  RNA_def_property_update(prop, NC_SPACE | ND_SPACE_NLA, NULL);

  /* editing */
  prop = RNA_def_property(srna, "use_realtime_update", PROP_BOOLEAN, PROP_NONE);
  RNA_def_property_boolean_negative_sdna(prop, NULL, "flag", SNLA_NOREALTIMEUPDATES);
  RNA_def_property_ui_text(
      prop,
      "Realtime Updates",
      "When transforming strips, changes to the animation data are flushed to other views");
  RNA_def_property_update(prop, NC_SPACE | ND_SPACE_NLA, NULL);

  /* dopesheet */
  prop = RNA_def_property(srna, "dopesheet", PROP_POINTER, PROP_NONE);
  RNA_def_property_struct_type(prop, "DopeSheet");
  RNA_def_property_pointer_sdna(prop, NULL, "ads");
  RNA_def_property_ui_text(prop, "Dope Sheet", "Settings for filtering animation data");

  /* autosnap */
  prop = RNA_def_property(srna, "auto_snap", PROP_ENUM, PROP_NONE);
  RNA_def_property_enum_sdna(prop, NULL, "autosnap");
  RNA_def_property_enum_items(prop, autosnap_items);
  RNA_def_property_ui_text(
      prop, "Auto Snap", "Automatic time snapping settings for transformations");
  RNA_def_property_update(prop, NC_SPACE | ND_SPACE_NLA, NULL);
}

static void rna_def_console_line(BlenderRNA *brna)
{
  static const EnumPropertyItem console_line_type_items[] = {
      {CONSOLE_LINE_OUTPUT, "OUTPUT", 0, "Output", ""},
      {CONSOLE_LINE_INPUT, "INPUT", 0, "Input", ""},
      {CONSOLE_LINE_INFO, "INFO", 0, "Info", ""},
      {CONSOLE_LINE_ERROR, "ERROR", 0, "Error", ""},
      {0, NULL, 0, NULL, NULL},
  };

  StructRNA *srna;
  PropertyRNA *prop;

  srna = RNA_def_struct(brna, "ConsoleLine", NULL);
  RNA_def_struct_ui_text(srna, "Console Input", "Input line for the interactive console");

  prop = RNA_def_property(srna, "body", PROP_STRING, PROP_NONE);
  RNA_def_property_string_funcs(
      prop, "rna_ConsoleLine_body_get", "rna_ConsoleLine_body_length", "rna_ConsoleLine_body_set");
  RNA_def_property_ui_text(prop, "Line", "Text in the line");
  RNA_def_property_update(prop, NC_SPACE | ND_SPACE_CONSOLE, NULL);
  RNA_def_property_translation_context(prop, BLT_I18NCONTEXT_ID_TEXT);

  prop = RNA_def_property(
      srna, "current_character", PROP_INT, PROP_NONE); /* copied from text editor */
  RNA_def_property_int_sdna(prop, NULL, "cursor");
  RNA_def_property_int_funcs(prop, NULL, NULL, "rna_ConsoleLine_cursor_index_range");
  RNA_def_property_update(prop, NC_SPACE | ND_SPACE_CONSOLE, NULL);

  prop = RNA_def_property(srna, "type", PROP_ENUM, PROP_NONE);
  RNA_def_property_enum_sdna(prop, NULL, "type");
  RNA_def_property_enum_items(prop, console_line_type_items);
  RNA_def_property_ui_text(prop, "Type", "Console line type when used in scrollback");
}

static void rna_def_space_console(BlenderRNA *brna)
{
  StructRNA *srna;
  PropertyRNA *prop;

  srna = RNA_def_struct(brna, "SpaceConsole", "Space");
  RNA_def_struct_sdna(srna, "SpaceConsole");
  RNA_def_struct_ui_text(srna, "Space Console", "Interactive python console");

  /* display */
  prop = RNA_def_property(srna, "font_size", PROP_INT, PROP_NONE); /* copied from text editor */
  RNA_def_property_int_sdna(prop, NULL, "lheight");
  RNA_def_property_range(prop, 8, 32);
  RNA_def_property_ui_text(prop, "Font Size", "Font size to use for displaying the text");
  RNA_def_property_update(prop, 0, "rna_SpaceConsole_rect_update");

  prop = RNA_def_property(
      srna, "select_start", PROP_INT, PROP_UNSIGNED); /* copied from text editor */
  RNA_def_property_int_sdna(prop, NULL, "sel_start");
  RNA_def_property_update(prop, NC_SPACE | ND_SPACE_CONSOLE, NULL);

  prop = RNA_def_property(
      srna, "select_end", PROP_INT, PROP_UNSIGNED); /* copied from text editor */
  RNA_def_property_int_sdna(prop, NULL, "sel_end");
  RNA_def_property_update(prop, NC_SPACE | ND_SPACE_CONSOLE, NULL);

  prop = RNA_def_property(srna, "prompt", PROP_STRING, PROP_NONE);
  RNA_def_property_ui_text(prop, "Prompt", "Command line prompt");

  prop = RNA_def_property(srna, "language", PROP_STRING, PROP_NONE);
  RNA_def_property_ui_text(prop, "Language", "Command line prompt language");

  prop = RNA_def_property(srna, "history", PROP_COLLECTION, PROP_NONE);
  RNA_def_property_collection_sdna(prop, NULL, "history", NULL);
  RNA_def_property_struct_type(prop, "ConsoleLine");
  RNA_def_property_ui_text(prop, "History", "Command history");

  prop = RNA_def_property(srna, "scrollback", PROP_COLLECTION, PROP_NONE);
  RNA_def_property_collection_sdna(prop, NULL, "scrollback", NULL);
  RNA_def_property_struct_type(prop, "ConsoleLine");
  RNA_def_property_ui_text(prop, "Output", "Command output");
}

/* Filter for datablock types in link/append. */
static void rna_def_fileselect_idfilter(BlenderRNA *brna)
{
  struct IDFilterBoolean {
    /* 64 bit, so we can't use bitflag enum. */
    const uint64_t flag;
    const char *identifier;
    const int icon;
    const char *name;
    const char *description;
  };

  static const struct IDFilterBoolean booleans[] = {
      /* Datablocks */
      {FILTER_ID_AC, "filter_action", ICON_ANIM_DATA, "Actions", "Show Action data"},
      {FILTER_ID_AR, "filter_armature", ICON_ARMATURE_DATA, "Armatures", "Show Armature data"},
      {FILTER_ID_BR, "filter_brush", ICON_BRUSH_DATA, "Brushes", "Show Brushes data"},
      {FILTER_ID_CA, "filter_camera", ICON_CAMERA_DATA, "Cameras", "Show Camera data"},
      {FILTER_ID_CF, "filter_cachefile", ICON_FILE, "Cache Files", "Show Cache File data"},
      {FILTER_ID_CU, "filter_curve", ICON_CURVE_DATA, "Curves", "Show Curve data"},
      {FILTER_ID_GD,
       "filter_grease_pencil",
       ICON_GREASEPENCIL,
       "Grease Pencil",
       "Show Grease pencil data"},
      {FILTER_ID_GR,
       "filter_group",
       ICON_OUTLINER_COLLECTION,
       "Collections",
       "Show Collection data"},
      {FILTER_ID_HA, "filter_hair", ICON_HAIR_DATA, "Hairs", "Show/hide Hair data"},
      {FILTER_ID_IM, "filter_image", ICON_IMAGE_DATA, "Images", "Show Image data"},
      {FILTER_ID_LA, "filter_light", ICON_LIGHT_DATA, "Lights", "Show Light data"},
      {FILTER_ID_LP,
       "filter_light_probe",
       ICON_OUTLINER_DATA_LIGHTPROBE,
       "Light Probes",
       "Show Light Probe data"},
      {FILTER_ID_LS,
       "filter_linestyle",
       ICON_LINE_DATA,
       "Freestyle Linestyles",
       "Show Freestyle's Line Style data"},
      {FILTER_ID_LT, "filter_lattice", ICON_LATTICE_DATA, "Lattices", "Show Lattice data"},
      {FILTER_ID_MA, "filter_material", ICON_MATERIAL_DATA, "Materials", "Show Material data"},
      {FILTER_ID_MB, "filter_metaball", ICON_META_DATA, "Metaballs", "Show Metaball data"},
      {FILTER_ID_MC,
       "filter_movie_clip",
       ICON_TRACKER_DATA,
       "Movie Clips",
       "Show Movie Clip data"},
      {FILTER_ID_ME, "filter_mesh", ICON_MESH_DATA, "Meshes", "Show Mesh data"},
      {FILTER_ID_MSK, "filter_mask", ICON_MOD_MASK, "Masks", "Show Mask data"},
      {FILTER_ID_NT, "filter_node_tree", ICON_NODETREE, "Node Trees", "Show Node Tree data"},
      {FILTER_ID_OB, "filter_object", ICON_OBJECT_DATA, "Objects", "Show Object data"},
      {FILTER_ID_PA,
       "filter_particle_settings",
       ICON_PARTICLE_DATA,
       "Particles Settings",
       "Show Particle Settings data"},
      {FILTER_ID_PAL, "filter_palette", ICON_COLOR, "Palettes", "Show Palette data"},
      {FILTER_ID_PC,
       "filter_paint_curve",
       ICON_CURVE_BEZCURVE,
       "Paint Curves",
       "Show Paint Curve data"},
      {FILTER_ID_PT,
       "filter_pointcloud",
       ICON_POINTCLOUD_DATA,
       "Point Clouds",
       "Show/hide Point Cloud data"},
      {FILTER_ID_SCE, "filter_scene", ICON_SCENE_DATA, "Scenes", "Show Scene data"},
      {FILTER_ID_SIM,
       "filter_simulation",
       ICON_PHYSICS,
       "Simulations",
       "Show Simulation data"}, /* TODO: Use correct icon. */
      {FILTER_ID_SPK, "filter_speaker", ICON_SPEAKER, "Speakers", "Show Speaker data"},
      {FILTER_ID_SO, "filter_sound", ICON_SOUND, "Sounds", "Show Sound data"},
      {FILTER_ID_TE, "filter_texture", ICON_TEXTURE, "Textures", "Show Texture data"},
      {FILTER_ID_TXT, "filter_text", ICON_TEXT, "Texts", "Show Text data"},
      {FILTER_ID_VF, "filter_font", ICON_FONT_DATA, "Fonts", "Show Font data"},
      {FILTER_ID_VO, "filter_volume", ICON_VOLUME_DATA, "Volumes", "Show/hide Volume data"},
      {FILTER_ID_WO, "filter_world", ICON_WORLD, "Worlds", "Show World data"},
      {FILTER_ID_WS, "filter_work_space", ICON_WORKSPACE, "Workspaces", "Show workspace data"},

      /* Categories */
      {FILTER_ID_SCE, "category_scene", ICON_SCENE_DATA, "Scenes", "Show scenes"},
      {FILTER_ID_AC, "category_animation", ICON_ANIM_DATA, "Animations", "Show animation data"},
      {FILTER_ID_OB | FILTER_ID_GR,
       "category_object",
       ICON_OUTLINER_COLLECTION,
       "Objects & Collections",
       "Show objects and collections"},
      {FILTER_ID_AR | FILTER_ID_CU | FILTER_ID_LT | FILTER_ID_MB | FILTER_ID_ME | FILTER_ID_HA |
           FILTER_ID_PT | FILTER_ID_VO,
       "category_geometry",
       ICON_NODETREE,
       "Geometry",
       "Show meshes, curves, lattice, armatures and metaballs data"},
      {FILTER_ID_LS | FILTER_ID_MA | FILTER_ID_NT | FILTER_ID_TE,
       "category_shading",
       ICON_MATERIAL_DATA,
       "Shading",
       "Show materials, nodetrees, textures and Freestyle's linestyles"},
      {FILTER_ID_IM | FILTER_ID_MC | FILTER_ID_MSK | FILTER_ID_SO,
       "category_image",
       ICON_IMAGE_DATA,
       "Images & Sounds",
       "Show images, movie clips, sounds and masks"},
      {FILTER_ID_CA | FILTER_ID_LA | FILTER_ID_LP | FILTER_ID_SPK | FILTER_ID_WO,
       "category_environment",
       ICON_WORLD,
       "Environment",
       "Show worlds, lights, cameras and speakers"},
      {FILTER_ID_BR | FILTER_ID_GD | FILTER_ID_PA | FILTER_ID_PAL | FILTER_ID_PC | FILTER_ID_TXT |
           FILTER_ID_VF | FILTER_ID_CF | FILTER_ID_WS,
       "category_misc",
       ICON_GREASEPENCIL,
       "Miscellaneous",
       "Show other data types"},

      {0, NULL, 0, NULL, NULL}};

  StructRNA *srna = RNA_def_struct(brna, "FileSelectIDFilter", NULL);
  RNA_def_struct_sdna(srna, "FileSelectParams");
  RNA_def_struct_nested(brna, srna, "FileSelectParams");
  RNA_def_struct_ui_text(
      srna, "File Select ID Filter", "Which ID types to show/hide, when browsing a library");

  for (int i = 0; booleans[i].identifier; i++) {
    PropertyRNA *prop = RNA_def_property(srna, booleans[i].identifier, PROP_BOOLEAN, PROP_NONE);
    RNA_def_property_boolean_sdna(prop, NULL, "filter_id", booleans[i].flag);
    RNA_def_property_ui_text(prop, booleans[i].name, booleans[i].description);
    RNA_def_property_ui_icon(prop, booleans[i].icon, 0);
    RNA_def_property_update(prop, NC_SPACE | ND_SPACE_FILE_PARAMS, NULL);
  }
}

static void rna_def_fileselect_entry(BlenderRNA *brna)
{
  PropertyRNA *prop;
  StructRNA *srna = RNA_def_struct(brna, "FileSelectEntry", NULL);
  RNA_def_struct_sdna(srna, "FileDirEntry");
  RNA_def_struct_ui_text(srna, "File Select Entry", "A file viewable in the File Browser");

  prop = RNA_def_property(srna, "name", PROP_STRING, PROP_NONE);
  RNA_def_property_string_funcs(prop,
                                "rna_FileBrowser_FileSelectEntry_name_get",
                                "rna_FileBrowser_FileSelectEntry_name_length",
                                NULL);
  RNA_def_property_ui_text(prop, "Name", "");
  RNA_def_property_clear_flag(prop, PROP_EDITABLE);
  RNA_def_struct_name_property(srna, prop);

  prop = RNA_def_int(
      srna,
      "preview_icon_id",
      0,
      INT_MIN,
      INT_MAX,
      "Icon ID",
      "Unique integer identifying the preview of this file as an icon (zero means invalid)",
      INT_MIN,
      INT_MAX);
  RNA_def_property_clear_flag(prop, PROP_EDITABLE);
  RNA_def_property_int_funcs(
      prop, "rna_FileBrowser_FileSelectEntry_preview_icon_id_get", NULL, NULL);

  prop = RNA_def_property(srna, "asset_data", PROP_POINTER, PROP_NONE);
  RNA_def_property_struct_type(prop, "AssetMetaData");
  RNA_def_property_pointer_funcs(
      prop, "rna_FileBrowser_FileSelectEntry_asset_data_get", NULL, NULL, NULL);
  RNA_def_property_ui_text(
      prop, "Asset Data", "Asset data, valid if the file represents an asset");
}

static void rna_def_fileselect_params(BlenderRNA *brna)
{
  StructRNA *srna;
  PropertyRNA *prop;

  static const EnumPropertyItem file_display_items[] = {
      {FILE_VERTICALDISPLAY,
       "LIST_VERTICAL",
       ICON_LONGDISPLAY,
       "Vertical List",
       "Display files as a vertical list"},
      {FILE_HORIZONTALDISPLAY,
       "LIST_HORIZONTAL",
       ICON_SHORTDISPLAY,
       "Horizontal List",
       "Display files as a horizontal list"},
      {FILE_IMGDISPLAY, "THUMBNAIL", ICON_IMGDISPLAY, "Thumbnails", "Display files as thumbnails"},
      {0, NULL, 0, NULL, NULL},
  };

  static const EnumPropertyItem display_size_items[] = {
      {64, "TINY", 0, "Tiny", ""},
      {96, "SMALL", 0, "Small", ""},
      {128, "NORMAL", 0, "Regular", ""},
      {192, "LARGE", 0, "Large", ""},
      {0, NULL, 0, NULL, NULL},
  };

  srna = RNA_def_struct(brna, "FileSelectParams", NULL);
  RNA_def_struct_path_func(srna, "rna_FileSelectParams_path");
  RNA_def_struct_ui_text(srna, "File Select Parameters", "File Select Parameters");

  prop = RNA_def_property(srna, "title", PROP_STRING, PROP_NONE);
  RNA_def_property_string_sdna(prop, NULL, "title");
  RNA_def_property_ui_text(prop, "Title", "Title for the file browser");
  RNA_def_property_clear_flag(prop, PROP_EDITABLE);

  /* Use BYTESTRING rather than DIRPATH as subtype so UI code doesn't add OT_directory_browse
   * button when displaying this prop in the file browser (it would just open a file browser). That
   * should be the only effective difference between the two. */
  prop = RNA_def_property(srna, "directory", PROP_STRING, PROP_BYTESTRING);
  RNA_def_property_string_sdna(prop, NULL, "dir");
  RNA_def_property_ui_text(prop, "Directory", "Directory displayed in the file browser");
  RNA_def_property_update(prop, NC_SPACE | ND_SPACE_FILE_PARAMS, NULL);

  prop = RNA_def_property(srna, "filename", PROP_STRING, PROP_FILENAME);
  RNA_def_property_string_sdna(prop, NULL, "file");
  RNA_def_property_ui_text(prop, "File Name", "Active file in the file browser");
  RNA_def_property_editable_func(prop, "rna_FileSelectParams_filename_editable");
  RNA_def_property_update(prop, NC_SPACE | ND_SPACE_FILE_PARAMS, NULL);

  prop = RNA_def_property(srna, "use_library_browsing", PROP_BOOLEAN, PROP_NONE);
  RNA_def_property_ui_text(
      prop, "Library Browser", "Whether we may browse blender files' content or not");
  RNA_def_property_clear_flag(prop, PROP_EDITABLE);
  RNA_def_property_boolean_funcs(prop, "rna_FileSelectParams_use_lib_get", NULL);

  prop = RNA_def_property(srna, "display_type", PROP_ENUM, PROP_NONE);
  RNA_def_property_enum_sdna(prop, NULL, "display");
  RNA_def_property_enum_items(prop, file_display_items);
  RNA_def_property_ui_text(prop, "Display Mode", "Display mode for the file list");
  RNA_def_property_update(prop, NC_SPACE | ND_SPACE_FILE_PARAMS, NULL);

  prop = RNA_def_property(srna, "recursion_level", PROP_ENUM, PROP_NONE);
  RNA_def_property_enum_items(prop, fileselectparams_recursion_level_items);
  RNA_def_property_enum_funcs(prop, NULL, NULL, "rna_FileSelectParams_recursion_level_itemf");
  RNA_def_property_ui_text(prop, "Recursion", "Numbers of dirtree levels to show simultaneously");
  RNA_def_property_update(prop, NC_SPACE | ND_SPACE_FILE_PARAMS, NULL);

  prop = RNA_def_property(srna, "show_details_size", PROP_BOOLEAN, PROP_NONE);
  RNA_def_property_boolean_sdna(prop, NULL, "details_flags", FILE_DETAILS_SIZE);
  RNA_def_property_ui_text(prop, "File Size", "Show a column listing the size of each file");
  RNA_def_property_update(prop, NC_SPACE | ND_SPACE_FILE_PARAMS, NULL);

  prop = RNA_def_property(srna, "show_details_datetime", PROP_BOOLEAN, PROP_NONE);
  RNA_def_property_boolean_sdna(prop, NULL, "details_flags", FILE_DETAILS_DATETIME);
  RNA_def_property_ui_text(
      prop,
      "File Modification Date",
      "Show a column listing the date and time of modification for each file");
  RNA_def_property_update(prop, NC_SPACE | ND_SPACE_FILE_PARAMS, NULL);

  prop = RNA_def_property(srna, "use_filter", PROP_BOOLEAN, PROP_NONE);
  RNA_def_property_boolean_sdna(prop, NULL, "flag", FILE_FILTER);
  RNA_def_property_ui_text(prop, "Filter Files", "Enable filtering of files");
  RNA_def_property_update(prop, NC_SPACE | ND_SPACE_FILE_PARAMS, NULL);

  prop = RNA_def_property(srna, "show_hidden", PROP_BOOLEAN, PROP_NONE);
  RNA_def_property_boolean_negative_sdna(prop, NULL, "flag", FILE_HIDE_DOT);
  RNA_def_property_ui_text(prop, "Show Hidden", "Show hidden dot files");
  RNA_def_property_update(prop, NC_SPACE | ND_SPACE_FILE_PARAMS, NULL);

  prop = RNA_def_property(srna, "sort_method", PROP_ENUM, PROP_NONE);
  RNA_def_property_enum_sdna(prop, NULL, "sort");
  RNA_def_property_enum_items(prop, rna_enum_fileselect_params_sort_items);
  RNA_def_property_ui_text(prop, "Sort", "");
  RNA_def_property_update(prop, NC_SPACE | ND_SPACE_FILE_PARAMS, NULL);

  prop = RNA_def_property(srna, "use_sort_invert", PROP_BOOLEAN, PROP_NONE);
  RNA_def_property_boolean_sdna(prop, NULL, "flag", FILE_SORT_INVERT);
  RNA_def_property_ui_text(
      prop, "Reverse Sorting", "Sort items descending, from highest value to lowest");
  RNA_def_property_update(prop, NC_SPACE | ND_SPACE_FILE_PARAMS, NULL);

  prop = RNA_def_property(srna, "use_filter_image", PROP_BOOLEAN, PROP_NONE);
  RNA_def_property_boolean_sdna(prop, NULL, "filter", FILE_TYPE_IMAGE);
  RNA_def_property_ui_text(prop, "Filter Images", "Show image files");
  RNA_def_property_ui_icon(prop, ICON_FILE_IMAGE, 0);
  RNA_def_property_update(prop, NC_SPACE | ND_SPACE_FILE_PARAMS, NULL);

  prop = RNA_def_property(srna, "use_filter_blender", PROP_BOOLEAN, PROP_NONE);
  RNA_def_property_boolean_sdna(prop, NULL, "filter", FILE_TYPE_BLENDER);
  RNA_def_property_ui_text(prop, "Filter Blender", "Show .blend files");
  RNA_def_property_ui_icon(prop, ICON_FILE_BLEND, 0);
  RNA_def_property_update(prop, NC_SPACE | ND_SPACE_FILE_PARAMS, NULL);

  prop = RNA_def_property(srna, "use_filter_backup", PROP_BOOLEAN, PROP_NONE);
  RNA_def_property_boolean_sdna(prop, NULL, "filter", FILE_TYPE_BLENDER_BACKUP);
  RNA_def_property_ui_text(
      prop, "Filter Blender Backup Files", "Show .blend1, .blend2, etc. files");
  RNA_def_property_ui_icon(prop, ICON_FILE_BACKUP, 0);
  RNA_def_property_update(prop, NC_SPACE | ND_SPACE_FILE_PARAMS, NULL);

  prop = RNA_def_property(srna, "use_filter_movie", PROP_BOOLEAN, PROP_NONE);
  RNA_def_property_boolean_sdna(prop, NULL, "filter", FILE_TYPE_MOVIE);
  RNA_def_property_ui_text(prop, "Filter Movies", "Show movie files");
  RNA_def_property_ui_icon(prop, ICON_FILE_MOVIE, 0);
  RNA_def_property_update(prop, NC_SPACE | ND_SPACE_FILE_PARAMS, NULL);

  prop = RNA_def_property(srna, "use_filter_script", PROP_BOOLEAN, PROP_NONE);
  RNA_def_property_boolean_sdna(prop, NULL, "filter", FILE_TYPE_PYSCRIPT);
  RNA_def_property_ui_text(prop, "Filter Script", "Show script files");
  RNA_def_property_ui_icon(prop, ICON_FILE_SCRIPT, 0);
  RNA_def_property_update(prop, NC_SPACE | ND_SPACE_FILE_PARAMS, NULL);

  prop = RNA_def_property(srna, "use_filter_font", PROP_BOOLEAN, PROP_NONE);
  RNA_def_property_boolean_sdna(prop, NULL, "filter", FILE_TYPE_FTFONT);
  RNA_def_property_ui_text(prop, "Filter Fonts", "Show font files");
  RNA_def_property_ui_icon(prop, ICON_FILE_FONT, 0);
  RNA_def_property_update(prop, NC_SPACE | ND_SPACE_FILE_PARAMS, NULL);

  prop = RNA_def_property(srna, "use_filter_sound", PROP_BOOLEAN, PROP_NONE);
  RNA_def_property_boolean_sdna(prop, NULL, "filter", FILE_TYPE_SOUND);
  RNA_def_property_ui_text(prop, "Filter Sound", "Show sound files");
  RNA_def_property_ui_icon(prop, ICON_FILE_SOUND, 0);
  RNA_def_property_update(prop, NC_SPACE | ND_SPACE_FILE_PARAMS, NULL);

  prop = RNA_def_property(srna, "use_filter_text", PROP_BOOLEAN, PROP_NONE);
  RNA_def_property_boolean_sdna(prop, NULL, "filter", FILE_TYPE_TEXT);
  RNA_def_property_ui_text(prop, "Filter Text", "Show text files");
  RNA_def_property_ui_icon(prop, ICON_FILE_TEXT, 0);
  RNA_def_property_update(prop, NC_SPACE | ND_SPACE_FILE_PARAMS, NULL);

  prop = RNA_def_property(srna, "use_filter_volume", PROP_BOOLEAN, PROP_NONE);
  RNA_def_property_boolean_sdna(prop, NULL, "filter", FILE_TYPE_VOLUME);
  RNA_def_property_ui_text(prop, "Filter Volume", "Show 3D volume files");
  RNA_def_property_ui_icon(prop, ICON_VOLUME_DATA, 0);
  RNA_def_property_update(prop, NC_SPACE | ND_SPACE_FILE_PARAMS, NULL);

  prop = RNA_def_property(srna, "use_filter_folder", PROP_BOOLEAN, PROP_NONE);
  RNA_def_property_boolean_sdna(prop, NULL, "filter", FILE_TYPE_FOLDER);
  RNA_def_property_ui_text(prop, "Filter Folder", "Show folders");
  RNA_def_property_ui_icon(prop, ICON_FILE_FOLDER, 0);
  RNA_def_property_update(prop, NC_SPACE | ND_SPACE_FILE_PARAMS, NULL);

  prop = RNA_def_property(srna, "use_filter_blendid", PROP_BOOLEAN, PROP_NONE);
  RNA_def_property_boolean_sdna(prop, NULL, "filter", FILE_TYPE_BLENDERLIB);
  RNA_def_property_ui_text(
      prop, "Filter Blender IDs", "Show .blend files items (objects, materials, etc.)");
  RNA_def_property_ui_icon(prop, ICON_BLENDER, 0);
  RNA_def_property_update(prop, NC_SPACE | ND_SPACE_FILE_PARAMS, NULL);

  prop = RNA_def_property(srna, "use_filter_asset_only", PROP_BOOLEAN, PROP_NONE);
  RNA_def_property_boolean_sdna(prop, NULL, "flag", FILE_ASSETS_ONLY);
  RNA_def_property_ui_text(
      prop, "Only Assets", "Hide .blend files items that are not data-blocks with asset metadata");
  RNA_def_property_update(prop, NC_SPACE | ND_SPACE_FILE_PARAMS, NULL);

  prop = RNA_def_property(srna, "filter_id", PROP_POINTER, PROP_NONE);
  RNA_def_property_flag(prop, PROP_NEVER_NULL);
  RNA_def_property_struct_type(prop, "FileSelectIDFilter");
  RNA_def_property_pointer_funcs(prop, "rna_FileSelectParams_filter_id_get", NULL, NULL, NULL);
  RNA_def_property_ui_text(
      prop, "Filter ID Types", "Which ID types to show/hide, when browsing a library");

  prop = RNA_def_property(srna, "filter_glob", PROP_STRING, PROP_NONE);
  RNA_def_property_string_sdna(prop, NULL, "filter_glob");
  RNA_def_property_ui_text(prop,
                           "Extension Filter",
                           "UNIX shell-like filename patterns matching, supports wildcards ('*') "
                           "and list of patterns separated by ';'");
  RNA_def_property_string_funcs(prop, NULL, NULL, "rna_FileSelectPrams_filter_glob_set");
  RNA_def_property_update(prop, NC_SPACE | ND_SPACE_FILE_LIST, NULL);

  prop = RNA_def_property(srna, "filter_search", PROP_STRING, PROP_NONE);
  RNA_def_property_string_sdna(prop, NULL, "filter_search");
  RNA_def_property_ui_text(prop, "Name Filter", "Filter by name, supports '*' wildcard");
  RNA_def_property_flag(prop, PROP_TEXTEDIT_UPDATE);
  RNA_def_property_update(prop, NC_SPACE | ND_SPACE_FILE_LIST, NULL);

  prop = RNA_def_property(srna, "display_size", PROP_ENUM, PROP_NONE);
  RNA_def_property_enum_sdna(prop, NULL, "thumbnail_size");
  RNA_def_property_enum_items(prop, display_size_items);
  RNA_def_property_ui_text(prop,
                           "Display Size",
                           "Change the size of the display (width of columns or thumbnails size)");
  RNA_def_property_update(prop, NC_SPACE | ND_SPACE_FILE_LIST, NULL);
}

static void rna_def_fileselect_asset_params(BlenderRNA *brna)
{
  StructRNA *srna;
  PropertyRNA *prop;

  /* XXX copied from rna_def_fileselect_idfilter. */
  static const EnumPropertyItem asset_category_items[] = {
      {FILTER_ID_SCE, "SCENES", ICON_SCENE_DATA, "Scenes", "Show scenes"},
      {FILTER_ID_AC, "ANIMATIONS", ICON_ANIM_DATA, "Animations", "Show animation data"},
      {FILTER_ID_OB | FILTER_ID_GR,
       "OBJECTS_AND_COLLECTIONS",
       ICON_GROUP,
       "Objects & Collections",
       "Show objects and collections"},
      {FILTER_ID_AR | FILTER_ID_CU | FILTER_ID_LT | FILTER_ID_MB | FILTER_ID_ME
       /* XXX avoid warning */
       // | FILTER_ID_HA | FILTER_ID_PT | FILTER_ID_VO
       ,
       "GEOMETRY",
       ICON_MESH_DATA,
       "Geometry",
       "Show meshes, curves, lattice, armatures and metaballs data"},
      {FILTER_ID_LS | FILTER_ID_MA | FILTER_ID_NT | FILTER_ID_TE,
       "SHADING",
       ICON_MATERIAL_DATA,
       "Shading",
       "Show materials, nodetrees, textures and Freestyle's linestyles"},
      {FILTER_ID_IM | FILTER_ID_MC | FILTER_ID_MSK | FILTER_ID_SO,
       "IMAGES_AND_SOUNDS",
       ICON_IMAGE_DATA,
       "Images & Sounds",
       "Show images, movie clips, sounds and masks"},
      {FILTER_ID_CA | FILTER_ID_LA | FILTER_ID_LP | FILTER_ID_SPK | FILTER_ID_WO,
       "ENVIRONMENTS",
       ICON_WORLD,
       "Environment",
       "Show worlds, lights, cameras and speakers"},
      {FILTER_ID_BR | FILTER_ID_GD | FILTER_ID_PA | FILTER_ID_PAL | FILTER_ID_PC | FILTER_ID_TXT |
           FILTER_ID_VF | FILTER_ID_CF | FILTER_ID_WS,
       "MISC",
       ICON_GREASEPENCIL,
       "Miscellaneous",
       "Show other data types"},
      {0, NULL, 0, NULL, NULL},
  };

  srna = RNA_def_struct(brna, "FileAssetSelectParams", "FileSelectParams");
  RNA_def_struct_ui_text(
      srna, "Asset Select Parameters", "Settings for the file selection in Asset Browser mode");

  prop = RNA_def_property(srna, "asset_library", PROP_ENUM, PROP_NONE);
  RNA_def_property_enum_items(prop, DummyRNA_NULL_items);
  RNA_def_property_enum_funcs(prop,
                              "rna_FileAssetSelectParams_asset_library_get",
                              "rna_FileAssetSelectParams_asset_library_set",
                              "rna_FileAssetSelectParams_asset_library_itemf");
  RNA_def_property_ui_text(prop, "Asset Library", "");
  RNA_def_property_update(prop, NC_SPACE | ND_SPACE_FILE_PARAMS, NULL);

  prop = RNA_def_property(srna, "asset_category", PROP_ENUM, PROP_NONE);
  RNA_def_property_enum_items(prop, asset_category_items);
  RNA_def_property_enum_funcs(prop,
                              "rna_FileAssetSelectParams_asset_category_get",
                              "rna_FileAssetSelectParams_asset_category_set",
                              NULL);
  RNA_def_property_ui_text(prop, "Asset Category", "Determine which kind of assets to display");
  RNA_def_property_update(prop, NC_SPACE | ND_SPACE_FILE_LIST, NULL);
}

static void rna_def_filemenu_entry(BlenderRNA *brna)
{
  StructRNA *srna;
  PropertyRNA *prop;

  srna = RNA_def_struct(brna, "FileBrowserFSMenuEntry", NULL);
  RNA_def_struct_sdna(srna, "FSMenuEntry");
  RNA_def_struct_ui_text(srna, "File Select Parameters", "File Select Parameters");

  prop = RNA_def_property(srna, "path", PROP_STRING, PROP_FILEPATH);
  RNA_def_property_string_funcs(prop,
                                "rna_FileBrowser_FSMenuEntry_path_get",
                                "rna_FileBrowser_FSMenuEntry_path_length",
                                "rna_FileBrowser_FSMenuEntry_path_set");
  RNA_def_property_ui_text(prop, "Path", "");

  prop = RNA_def_property(srna, "name", PROP_STRING, PROP_NONE);
  RNA_def_property_string_funcs(prop,
                                "rna_FileBrowser_FSMenuEntry_name_get",
                                "rna_FileBrowser_FSMenuEntry_name_length",
                                "rna_FileBrowser_FSMenuEntry_name_set");
  RNA_def_property_editable_func(prop, "rna_FileBrowser_FSMenuEntry_name_get_editable");
  RNA_def_property_ui_text(prop, "Name", "");
  RNA_def_struct_name_property(srna, prop);

  prop = RNA_def_property(srna, "icon", PROP_INT, PROP_NONE);
  RNA_def_property_int_funcs(
      prop, "rna_FileBrowser_FSMenuEntry_icon_get", "rna_FileBrowser_FSMenuEntry_icon_set", NULL);
  RNA_def_property_ui_text(prop, "Icon", "");

  prop = RNA_def_property(srna, "use_save", PROP_BOOLEAN, PROP_NONE);
  RNA_def_property_boolean_funcs(prop, "rna_FileBrowser_FSMenuEntry_use_save_get", NULL);
  RNA_def_property_ui_text(
      prop, "Save", "Whether this path is saved in bookmarks, or generated from OS");
  RNA_def_property_clear_flag(prop, PROP_EDITABLE);

  prop = RNA_def_property(srna, "is_valid", PROP_BOOLEAN, PROP_NONE);
  RNA_def_property_boolean_funcs(prop, "rna_FileBrowser_FSMenuEntry_is_valid_get", NULL);
  RNA_def_property_ui_text(prop, "Valid", "Whether this path is currently reachable");
  RNA_def_property_clear_flag(prop, PROP_EDITABLE);
}

static void rna_def_space_filebrowser(BlenderRNA *brna)
{
  StructRNA *srna;
  PropertyRNA *prop;

  srna = RNA_def_struct(brna, "SpaceFileBrowser", "Space");
  RNA_def_struct_sdna(srna, "SpaceFile");
  RNA_def_struct_ui_text(srna, "Space File Browser", "File browser space data");

  rna_def_space_generic_show_region_toggles(srna, (1 << RGN_TYPE_TOOLS) | (1 << RGN_TYPE_UI));

  prop = RNA_def_property(srna, "browse_mode", PROP_ENUM, PROP_NONE);
  RNA_def_property_enum_items(prop, rna_enum_space_file_browse_mode_items);
  RNA_def_property_ui_text(
      prop,
      "Browsing Mode",
      "Type of the File Editor view (regular file browsing or asset browsing)");
  RNA_def_property_update(prop, 0, "rna_SpaceFileBrowser_browse_mode_update");

  prop = RNA_def_property(srna, "params", PROP_POINTER, PROP_NONE);
  RNA_def_property_struct_type(prop, "FileSelectParams");
  RNA_def_property_pointer_funcs(
      prop, "rna_FileBrowser_params_get", NULL, "rna_FileBrowser_params_typef", NULL);
  RNA_def_property_ui_text(
      prop, "Filebrowser Parameter", "Parameters and Settings for the Filebrowser");

  prop = RNA_def_property(srna, "active_operator", PROP_POINTER, PROP_NONE);
  RNA_def_property_pointer_sdna(prop, NULL, "op");
  RNA_def_property_ui_text(prop, "Active Operator", "");

  /* keep this for compatibility with existing presets,
   * not exposed in c++ api because of keyword conflict */
  prop = RNA_def_property(srna, "operator", PROP_POINTER, PROP_NONE);
  RNA_def_property_pointer_sdna(prop, NULL, "op");
  RNA_def_property_ui_text(prop, "Active Operator", "");

  /* bookmarks, recent files etc. */
  prop = RNA_def_collection(srna,
                            "system_folders",
                            "FileBrowserFSMenuEntry",
                            "System Folders",
                            "System's folders (usually root, available hard drives, etc)");
  RNA_def_property_collection_funcs(prop,
                                    "rna_FileBrowser_FSMenuSystem_data_begin",
                                    "rna_FileBrowser_FSMenu_next",
                                    "rna_FileBrowser_FSMenu_end",
                                    "rna_FileBrowser_FSMenu_get",
                                    "rna_FileBrowser_FSMenuSystem_data_length",
                                    NULL,
                                    NULL,
                                    NULL);
  RNA_def_property_clear_flag(prop, PROP_EDITABLE);

  prop = RNA_def_int(srna,
                     "system_folders_active",
                     -1,
                     -1,
                     INT_MAX,
                     "Active System Folder",
                     "Index of active system folder (-1 if none)",
                     -1,
                     INT_MAX);
  RNA_def_property_int_sdna(prop, NULL, "systemnr");
  RNA_def_property_int_funcs(prop,
                             "rna_FileBrowser_FSMenuSystem_active_get",
                             "rna_FileBrowser_FSMenuSystem_active_set",
                             "rna_FileBrowser_FSMenuSystem_active_range");
  RNA_def_property_flag(prop, PROP_CONTEXT_UPDATE);
  RNA_def_property_update(
      prop, NC_SPACE | ND_SPACE_FILE_PARAMS, "rna_FileBrowser_FSMenu_active_update");

  prop = RNA_def_collection(srna,
                            "system_bookmarks",
                            "FileBrowserFSMenuEntry",
                            "System Bookmarks",
                            "System's bookmarks");
  RNA_def_property_collection_funcs(prop,
                                    "rna_FileBrowser_FSMenuSystemBookmark_data_begin",
                                    "rna_FileBrowser_FSMenu_next",
                                    "rna_FileBrowser_FSMenu_end",
                                    "rna_FileBrowser_FSMenu_get",
                                    "rna_FileBrowser_FSMenuSystemBookmark_data_length",
                                    NULL,
                                    NULL,
                                    NULL);
  RNA_def_property_clear_flag(prop, PROP_EDITABLE);

  prop = RNA_def_int(srna,
                     "system_bookmarks_active",
                     -1,
                     -1,
                     INT_MAX,
                     "Active System Bookmark",
                     "Index of active system bookmark (-1 if none)",
                     -1,
                     INT_MAX);
  RNA_def_property_int_sdna(prop, NULL, "system_bookmarknr");
  RNA_def_property_int_funcs(prop,
                             "rna_FileBrowser_FSMenuSystemBookmark_active_get",
                             "rna_FileBrowser_FSMenuSystemBookmark_active_set",
                             "rna_FileBrowser_FSMenuSystemBookmark_active_range");
  RNA_def_property_flag(prop, PROP_CONTEXT_UPDATE);
  RNA_def_property_update(
      prop, NC_SPACE | ND_SPACE_FILE_PARAMS, "rna_FileBrowser_FSMenu_active_update");

  prop = RNA_def_collection(
      srna, "bookmarks", "FileBrowserFSMenuEntry", "Bookmarks", "User's bookmarks");
  RNA_def_property_collection_funcs(prop,
                                    "rna_FileBrowser_FSMenuBookmark_data_begin",
                                    "rna_FileBrowser_FSMenu_next",
                                    "rna_FileBrowser_FSMenu_end",
                                    "rna_FileBrowser_FSMenu_get",
                                    "rna_FileBrowser_FSMenuBookmark_data_length",
                                    NULL,
                                    NULL,
                                    NULL);
  RNA_def_property_clear_flag(prop, PROP_EDITABLE);

  prop = RNA_def_int(srna,
                     "bookmarks_active",
                     -1,
                     -1,
                     INT_MAX,
                     "Active Bookmark",
                     "Index of active bookmark (-1 if none)",
                     -1,
                     INT_MAX);
  RNA_def_property_int_sdna(prop, NULL, "bookmarknr");
  RNA_def_property_int_funcs(prop,
                             "rna_FileBrowser_FSMenuBookmark_active_get",
                             "rna_FileBrowser_FSMenuBookmark_active_set",
                             "rna_FileBrowser_FSMenuBookmark_active_range");
  RNA_def_property_flag(prop, PROP_CONTEXT_UPDATE);
  RNA_def_property_update(
      prop, NC_SPACE | ND_SPACE_FILE_PARAMS, "rna_FileBrowser_FSMenu_active_update");

  prop = RNA_def_collection(
      srna, "recent_folders", "FileBrowserFSMenuEntry", "Recent Folders", "");
  RNA_def_property_collection_funcs(prop,
                                    "rna_FileBrowser_FSMenuRecent_data_begin",
                                    "rna_FileBrowser_FSMenu_next",
                                    "rna_FileBrowser_FSMenu_end",
                                    "rna_FileBrowser_FSMenu_get",
                                    "rna_FileBrowser_FSMenuRecent_data_length",
                                    NULL,
                                    NULL,
                                    NULL);
  RNA_def_property_clear_flag(prop, PROP_EDITABLE);

  prop = RNA_def_int(srna,
                     "recent_folders_active",
                     -1,
                     -1,
                     INT_MAX,
                     "Active Recent Folder",
                     "Index of active recent folder (-1 if none)",
                     -1,
                     INT_MAX);
  RNA_def_property_int_sdna(prop, NULL, "recentnr");
  RNA_def_property_int_funcs(prop,
                             "rna_FileBrowser_FSMenuRecent_active_get",
                             "rna_FileBrowser_FSMenuRecent_active_set",
                             "rna_FileBrowser_FSMenuRecent_active_range");
  RNA_def_property_flag(prop, PROP_CONTEXT_UPDATE);
  RNA_def_property_update(
      prop, NC_SPACE | ND_SPACE_FILE_PARAMS, "rna_FileBrowser_FSMenu_active_update");

  RNA_api_space_filebrowser(srna);
}

static void rna_def_space_info(BlenderRNA *brna)
{
  StructRNA *srna;
  PropertyRNA *prop;

  srna = RNA_def_struct(brna, "SpaceInfo", "Space");
  RNA_def_struct_sdna(srna, "SpaceInfo");
  RNA_def_struct_ui_text(srna, "Space Info", "Info space data");

  /* reporting display */
  prop = RNA_def_property(srna, "show_report_debug", PROP_BOOLEAN, PROP_NONE);
  RNA_def_property_boolean_sdna(prop, NULL, "rpt_mask", INFO_RPT_DEBUG);
  RNA_def_property_ui_text(prop, "Show Debug", "Display debug reporting info");
  RNA_def_property_update(prop, NC_SPACE | ND_SPACE_INFO_REPORT, NULL);

  prop = RNA_def_property(srna, "show_report_info", PROP_BOOLEAN, PROP_NONE);
  RNA_def_property_boolean_sdna(prop, NULL, "rpt_mask", INFO_RPT_INFO);
  RNA_def_property_ui_text(prop, "Show Info", "Display general information");
  RNA_def_property_update(prop, NC_SPACE | ND_SPACE_INFO_REPORT, NULL);

  prop = RNA_def_property(srna, "show_report_operator", PROP_BOOLEAN, PROP_NONE);
  RNA_def_property_boolean_sdna(prop, NULL, "rpt_mask", INFO_RPT_OP);
  RNA_def_property_ui_text(prop, "Show Operator", "Display the operator log");
  RNA_def_property_update(prop, NC_SPACE | ND_SPACE_INFO_REPORT, NULL);

  prop = RNA_def_property(srna, "show_report_warning", PROP_BOOLEAN, PROP_NONE);
  RNA_def_property_boolean_sdna(prop, NULL, "rpt_mask", INFO_RPT_WARN);
  RNA_def_property_ui_text(prop, "Show Warn", "Display warnings");
  RNA_def_property_update(prop, NC_SPACE | ND_SPACE_INFO_REPORT, NULL);

  prop = RNA_def_property(srna, "show_report_error", PROP_BOOLEAN, PROP_NONE);
  RNA_def_property_boolean_sdna(prop, NULL, "rpt_mask", INFO_RPT_ERR);
  RNA_def_property_ui_text(prop, "Show Error", "Display error text");
  RNA_def_property_update(prop, NC_SPACE | ND_SPACE_INFO_REPORT, NULL);
}

static void rna_def_space_userpref(BlenderRNA *brna)
{
  static const EnumPropertyItem filter_type_items[] = {
      {0, "NAME", 0, "Name", "Filter based on the operator name"},
      {1, "KEY", 0, "Key-Binding", "Filter based on key bindings"},
      {0, NULL, 0, NULL, NULL},
  };

  StructRNA *srna;
  PropertyRNA *prop;

  srna = RNA_def_struct(brna, "SpacePreferences", "Space");
  RNA_def_struct_sdna(srna, "SpaceUserPref");
  RNA_def_struct_ui_text(srna, "Space Preferences", "Preferences space data");

  prop = RNA_def_property(srna, "filter_type", PROP_ENUM, PROP_NONE);
  RNA_def_property_enum_sdna(prop, NULL, "filter_type");
  RNA_def_property_enum_items(prop, filter_type_items);
  RNA_def_property_ui_text(prop, "Filter Type", "Filter method");
  RNA_def_property_update(prop, NC_SPACE | ND_SPACE_NODE, NULL);

  prop = RNA_def_property(srna, "filter_text", PROP_STRING, PROP_NONE);
  RNA_def_property_string_sdna(prop, NULL, "filter");
  RNA_def_property_flag(prop, PROP_TEXTEDIT_UPDATE);
  RNA_def_property_ui_text(prop, "Filter", "Search term for filtering in the UI");
}

static void rna_def_node_tree_path(BlenderRNA *brna)
{
  StructRNA *srna;
  PropertyRNA *prop;

  srna = RNA_def_struct(brna, "NodeTreePath", NULL);
  RNA_def_struct_sdna(srna, "bNodeTreePath");
  RNA_def_struct_ui_text(srna, "Node Tree Path", "Element of the node space tree path");

  prop = RNA_def_property(srna, "node_tree", PROP_POINTER, PROP_NONE);
  RNA_def_property_pointer_sdna(prop, NULL, "nodetree");
  RNA_def_property_clear_flag(prop, PROP_EDITABLE);
  RNA_def_property_ui_text(prop, "Node Tree", "Node Tree\nBase node tree from context");
}

static void rna_def_space_node_path_api(BlenderRNA *brna, PropertyRNA *cprop)
{
  StructRNA *srna;
  PropertyRNA *prop, *parm;
  FunctionRNA *func;

  RNA_def_property_srna(cprop, "SpaceNodeEditorPath");
  srna = RNA_def_struct(brna, "SpaceNodeEditorPath", NULL);
  RNA_def_struct_sdna(srna, "SpaceNode");
  RNA_def_struct_ui_text(srna, "Space Node Editor Path", "History of node trees in the editor");

  prop = RNA_def_property(srna, "to_string", PROP_STRING, PROP_NONE);
  RNA_def_property_string_funcs(
      prop, "rna_SpaceNodeEditor_path_get", "rna_SpaceNodeEditor_path_length", NULL);
  RNA_def_property_clear_flag(prop, PROP_EDITABLE);
  RNA_def_struct_ui_text(srna, "Path", "Get the node tree path as a string");

  func = RNA_def_function(srna, "clear", "rna_SpaceNodeEditor_path_clear");
  RNA_def_function_ui_description(func, "Reset the node tree path");
  RNA_def_function_flag(func, FUNC_USE_CONTEXT);

  func = RNA_def_function(srna, "start", "rna_SpaceNodeEditor_path_start");
  RNA_def_function_ui_description(func, "Set the root node tree");
  RNA_def_function_flag(func, FUNC_USE_CONTEXT);
  parm = RNA_def_pointer(func, "node_tree", "NodeTree", "Node Tree", "");
  RNA_def_parameter_flags(parm, 0, PARM_REQUIRED | PARM_RNAPTR);

  func = RNA_def_function(srna, "append", "rna_SpaceNodeEditor_path_append");
  RNA_def_function_ui_description(func, "Append a node group tree to the path");
  RNA_def_function_flag(func, FUNC_USE_CONTEXT);
  parm = RNA_def_pointer(
      func, "node_tree", "NodeTree", "Node Tree", "Node tree to append to the node editor path");
  RNA_def_parameter_flags(parm, 0, PARM_REQUIRED | PARM_RNAPTR);
  parm = RNA_def_pointer(func, "node", "Node", "Node", "Group node linking to this node tree");
  RNA_def_parameter_flags(parm, 0, PARM_RNAPTR);

  func = RNA_def_function(srna, "pop", "rna_SpaceNodeEditor_path_pop");
  RNA_def_function_ui_description(func, "Remove the last node tree from the path");
  RNA_def_function_flag(func, FUNC_USE_CONTEXT);
}

static void rna_def_space_node(BlenderRNA *brna)
{
  StructRNA *srna;
  PropertyRNA *prop;

  static const EnumPropertyItem texture_id_type_items[] = {
      {SNODE_TEX_WORLD, "WORLD", ICON_WORLD, "World", "Edit texture nodes from World"},
      {SNODE_TEX_BRUSH, "BRUSH", ICON_BRUSH_DATA, "Brush", "Edit texture nodes from Brush"},
#  ifdef WITH_FREESTYLE
      {SNODE_TEX_LINESTYLE,
       "LINESTYLE",
       ICON_LINE_DATA,
       "Line Style",
       "Edit texture nodes from Line Style"},
#  endif
      {0, NULL, 0, NULL, NULL},
  };

  static const EnumPropertyItem shader_type_items[] = {
      {SNODE_SHADER_OBJECT, "OBJECT", ICON_OBJECT_DATA, "Object", "Edit shader nodes from Object"},
      {SNODE_SHADER_WORLD, "WORLD", ICON_WORLD, "World", "Edit shader nodes from World"},
#  ifdef WITH_FREESTYLE
      {SNODE_SHADER_LINESTYLE,
       "LINESTYLE",
       ICON_LINE_DATA,
       "Line Style",
       "Edit shader nodes from Line Style"},
#  endif
      {0, NULL, 0, NULL, NULL},
  };

  static const EnumPropertyItem backdrop_channels_items[] = {
      {SNODE_USE_ALPHA,
       "COLOR_ALPHA",
       ICON_IMAGE_RGB_ALPHA,
       "Color and Alpha",
       "Display image with RGB colors and alpha transparency"},
      {0, "COLOR", ICON_IMAGE_RGB, "Color", "Display image with RGB colors"},
      {SNODE_SHOW_ALPHA, "ALPHA", ICON_IMAGE_ALPHA, "Alpha", "Display alpha transparency channel"},
      {SNODE_SHOW_R, "RED", ICON_COLOR_RED, "Red", ""},
      {SNODE_SHOW_G, "GREEN", ICON_COLOR_GREEN, "Green", ""},
      {SNODE_SHOW_B, "BLUE", ICON_COLOR_BLUE, "Blue", ""},
      {0, NULL, 0, NULL, NULL},
  };

  static const EnumPropertyItem insert_ofs_dir_items[] = {
      {SNODE_INSERTOFS_DIR_RIGHT, "RIGHT", 0, "Right"},
      {SNODE_INSERTOFS_DIR_LEFT, "LEFT", 0, "Left"},
      {0, NULL, 0, NULL, NULL},
  };

  static const EnumPropertyItem dummy_items[] = {
      {0, "DUMMY", 0, "", ""},
      {0, NULL, 0, NULL, NULL},
  };

  srna = RNA_def_struct(brna, "SpaceNodeEditor", "Space");
  RNA_def_struct_sdna(srna, "SpaceNode");
  RNA_def_struct_ui_text(srna, "Space Node Editor", "Node editor space data");

  rna_def_space_generic_show_region_toggles(srna, (1 << RGN_TYPE_TOOLS) | (1 << RGN_TYPE_UI));

  prop = RNA_def_property(srna, "tree_type", PROP_ENUM, PROP_NONE);
  RNA_def_property_enum_items(prop, dummy_items);
  RNA_def_property_enum_funcs(prop,
                              "rna_SpaceNodeEditor_tree_type_get",
                              "rna_SpaceNodeEditor_tree_type_set",
                              "rna_SpaceNodeEditor_tree_type_itemf");
  RNA_def_property_ui_text(prop, "Tree Type", "Node tree type to display and edit");
  RNA_def_property_update(prop, NC_SPACE | ND_SPACE_NODE, NULL);

  prop = RNA_def_property(srna, "texture_type", PROP_ENUM, PROP_NONE);
  RNA_def_property_enum_sdna(prop, NULL, "texfrom");
  RNA_def_property_enum_items(prop, texture_id_type_items);
  RNA_def_property_ui_text(prop, "Texture Type", "Type of data to take texture from");
  RNA_def_property_update(prop, NC_SPACE | ND_SPACE_NODE, NULL);

  prop = RNA_def_property(srna, "shader_type", PROP_ENUM, PROP_NONE);
  RNA_def_property_enum_sdna(prop, NULL, "shaderfrom");
  RNA_def_property_enum_items(prop, shader_type_items);
  RNA_def_property_ui_text(prop, "Shader Type", "Type of data to take shader from");
  RNA_def_property_update(prop, NC_SPACE | ND_SPACE_NODE, NULL);

  prop = RNA_def_property(srna, "id", PROP_POINTER, PROP_NONE);
  RNA_def_property_clear_flag(prop, PROP_EDITABLE);
  RNA_def_property_ui_text(prop, "ID", "Data whose nodes are being edited");

  prop = RNA_def_property(srna, "id_from", PROP_POINTER, PROP_NONE);
  RNA_def_property_pointer_sdna(prop, NULL, "from");
  RNA_def_property_clear_flag(prop, PROP_EDITABLE);
  RNA_def_property_ui_text(prop, "ID From", "Data from which the edited data is linked");

  prop = RNA_def_property(srna, "path", PROP_COLLECTION, PROP_NONE);
  RNA_def_property_collection_sdna(prop, NULL, "treepath", NULL);
  RNA_def_property_struct_type(prop, "NodeTreePath");
  RNA_def_property_ui_text(
      prop, "Node Tree Path", "Path from the data to the currently edited node tree");
  rna_def_space_node_path_api(brna, prop);

  prop = RNA_def_property(srna, "node_tree", PROP_POINTER, PROP_NONE);
  RNA_def_property_pointer_funcs(
      prop, NULL, "rna_SpaceNodeEditor_node_tree_set", NULL, "rna_SpaceNodeEditor_node_tree_poll");
  RNA_def_property_pointer_sdna(prop, NULL, "nodetree");
  RNA_def_property_flag(prop, PROP_EDITABLE | PROP_CONTEXT_UPDATE);
  RNA_def_property_ui_text(prop, "Node Tree", "Base node tree from context");
  RNA_def_property_update(prop, NC_SPACE | ND_SPACE_NODE, "rna_SpaceNodeEditor_node_tree_update");

  prop = RNA_def_property(srna, "edit_tree", PROP_POINTER, PROP_NONE);
  RNA_def_property_pointer_sdna(prop, NULL, "edittree");
  RNA_def_property_clear_flag(prop, PROP_EDITABLE);
  RNA_def_property_ui_text(prop, "Edit Tree", "Node tree being displayed and edited");

  prop = RNA_def_property(srna, "pin", PROP_BOOLEAN, PROP_NONE);
  RNA_def_property_boolean_sdna(prop, NULL, "flag", SNODE_PIN);
  RNA_def_property_ui_text(prop, "Pinned", "Use the pinned node tree");
  RNA_def_property_ui_icon(prop, ICON_UNPINNED, 1);
  RNA_def_property_update(prop, NC_SPACE | ND_SPACE_NODE, NULL);

  prop = RNA_def_property(srna, "show_backdrop", PROP_BOOLEAN, PROP_NONE);
  RNA_def_property_boolean_sdna(prop, NULL, "flag", SNODE_BACKDRAW);
  RNA_def_property_ui_text(
      prop, "Backdrop", "Use active Viewer Node output as backdrop for compositing nodes");
  RNA_def_property_update(
      prop, NC_SPACE | ND_SPACE_NODE_VIEW, "rna_SpaceNodeEditor_show_backdrop_update");

  prop = RNA_def_property(srna, "show_annotation", PROP_BOOLEAN, PROP_NONE);
  RNA_def_property_boolean_sdna(prop, NULL, "flag", SNODE_SHOW_GPENCIL);
  RNA_def_property_ui_text(prop, "Show Annotation", "Show annotations for this view");
  RNA_def_property_update(prop, NC_SPACE | ND_SPACE_NODE_VIEW, NULL);

  prop = RNA_def_property(srna, "use_auto_render", PROP_BOOLEAN, PROP_NONE);
  RNA_def_property_boolean_sdna(prop, NULL, "flag", SNODE_AUTO_RENDER);
  RNA_def_property_ui_text(
      prop, "Auto Render", "Re-render and composite changed layers on 3D edits");
  RNA_def_property_update(prop, NC_SPACE | ND_SPACE_NODE_VIEW, NULL);

  prop = RNA_def_property(srna, "backdrop_zoom", PROP_FLOAT, PROP_NONE);
  RNA_def_property_float_sdna(prop, NULL, "zoom");
  RNA_def_property_float_default(prop, 1.0f);
  RNA_def_property_range(prop, 0.01f, FLT_MAX);
  RNA_def_property_ui_range(prop, 0.01, 100, 1, 2);
  RNA_def_property_ui_text(prop, "Backdrop Zoom", "Backdrop zoom factor");
  RNA_def_property_update(prop, NC_SPACE | ND_SPACE_NODE_VIEW, NULL);

  prop = RNA_def_property(srna, "backdrop_offset", PROP_FLOAT, PROP_NONE);
  RNA_def_property_float_sdna(prop, NULL, "xof");
  RNA_def_property_array(prop, 2);
  RNA_def_property_ui_text(prop, "Backdrop Offset", "Backdrop offset");
  RNA_def_property_update(prop, NC_SPACE | ND_SPACE_NODE_VIEW, NULL);

  prop = RNA_def_property(srna, "backdrop_channels", PROP_ENUM, PROP_NONE);
  RNA_def_property_enum_bitflag_sdna(prop, NULL, "flag");
  RNA_def_property_enum_items(prop, backdrop_channels_items);
  RNA_def_property_ui_text(prop, "Display Channels", "Channels of the image to draw");
  RNA_def_property_update(prop, NC_SPACE | ND_SPACE_NODE_VIEW, NULL);
  /* the mx/my "cursor" in the node editor is used only by operators to store the mouse position */
  prop = RNA_def_property(srna, "cursor_location", PROP_FLOAT, PROP_XYZ);
  RNA_def_property_array(prop, 2);
  RNA_def_property_float_funcs(prop,
                               "rna_SpaceNodeEditor_cursor_location_get",
                               "rna_SpaceNodeEditor_cursor_location_set",
                               NULL);
  RNA_def_property_ui_text(prop, "Cursor Location", "Location for adding new nodes");
  RNA_def_property_update(prop, NC_SPACE | ND_SPACE_NODE_VIEW, NULL);

  /* insert offset (called "Auto-offset" in UI) */
  prop = RNA_def_property(srna, "use_insert_offset", PROP_BOOLEAN, PROP_NONE);
  RNA_def_property_boolean_negative_sdna(prop, NULL, "flag", SNODE_SKIP_INSOFFSET);
  RNA_def_property_ui_text(prop,
                           "Auto-offset",
                           "Automatically offset the following or previous nodes in a "
                           "chain when inserting a new node");
  RNA_def_property_ui_icon(prop, ICON_NODE_INSERT_ON, 1);
  RNA_def_property_update(prop, NC_SPACE | ND_SPACE_NODE_VIEW, NULL);

  prop = RNA_def_property(srna, "insert_offset_direction", PROP_ENUM, PROP_NONE);
  RNA_def_property_enum_bitflag_sdna(prop, NULL, "insert_ofs_dir");
  RNA_def_property_enum_items(prop, insert_ofs_dir_items);
  RNA_def_property_ui_text(
      prop, "Auto-offset Direction", "Direction to offset nodes on insertion");
  RNA_def_property_update(prop, NC_SPACE | ND_SPACE_NODE_VIEW, NULL);

  RNA_api_space_node(srna);
}

static void rna_def_space_clip(BlenderRNA *brna)
{
  StructRNA *srna;
  PropertyRNA *prop;

  static const EnumPropertyItem view_items[] = {
      {SC_VIEW_CLIP, "CLIP", ICON_SEQUENCE, "Clip", "Show editing clip preview"},
      {SC_VIEW_GRAPH, "GRAPH", ICON_GRAPH, "Graph", "Show graph view for active element"},
      {SC_VIEW_DOPESHEET,
       "DOPESHEET",
       ICON_ACTION,
       "Dopesheet",
       "Dopesheet view for tracking data"},
      {0, NULL, 0, NULL, NULL},
  };

  static const EnumPropertyItem annotation_source_items[] = {
      {SC_GPENCIL_SRC_CLIP, "CLIP", 0, "Clip", "Show annotation data which belongs to movie clip"},
      {SC_GPENCIL_SRC_TRACK,
       "TRACK",
       0,
       "Track",
       "Show annotation data which belongs to active track"},
      {0, NULL, 0, NULL, NULL},
  };

  static const EnumPropertyItem pivot_items[] = {
      {V3D_AROUND_CENTER_BOUNDS,
       "BOUNDING_BOX_CENTER",
       ICON_PIVOT_BOUNDBOX,
       "Bounding Box Center",
       "Pivot around bounding box center of selected object(s)"},
      {V3D_AROUND_CURSOR, "CURSOR", ICON_PIVOT_CURSOR, "2D Cursor", "Pivot around the 2D cursor"},
      {V3D_AROUND_LOCAL_ORIGINS,
       "INDIVIDUAL_ORIGINS",
       ICON_PIVOT_INDIVIDUAL,
       "Individual Origins",
       "Pivot around each object's own origin"},
      {V3D_AROUND_CENTER_MEDIAN,
       "MEDIAN_POINT",
       ICON_PIVOT_MEDIAN,
       "Median Point",
       "Pivot around the median point of selected objects"},
      {0, NULL, 0, NULL, NULL},
  };

  srna = RNA_def_struct(brna, "SpaceClipEditor", "Space");
  RNA_def_struct_sdna(srna, "SpaceClip");
  RNA_def_struct_ui_text(srna, "Space Clip Editor", "Clip editor space data");

  rna_def_space_generic_show_region_toggles(
      srna, (1 << RGN_TYPE_TOOLS) | (1 << RGN_TYPE_UI) | (1 << RGN_TYPE_HUD));

  /* movieclip */
  prop = RNA_def_property(srna, "clip", PROP_POINTER, PROP_NONE);
  RNA_def_property_flag(prop, PROP_EDITABLE);
  RNA_def_property_ui_text(prop, "Movie Clip", "Movie clip displayed and edited in this space");
  RNA_def_property_pointer_funcs(prop, NULL, "rna_SpaceClipEditor_clip_set", NULL, NULL);
  RNA_def_property_update(prop, NC_SPACE | ND_SPACE_CLIP, NULL);

  /* clip user */
  prop = RNA_def_property(srna, "clip_user", PROP_POINTER, PROP_NONE);
  RNA_def_property_flag(prop, PROP_NEVER_NULL);
  RNA_def_property_struct_type(prop, "MovieClipUser");
  RNA_def_property_pointer_sdna(prop, NULL, "user");
  RNA_def_property_ui_text(
      prop, "Movie Clip User", "Parameters defining which frame of the movie clip is displayed");
  RNA_def_property_update(prop, NC_SPACE | ND_SPACE_CLIP, NULL);

  /* mask */
  rna_def_space_mask_info(srna, NC_SPACE | ND_SPACE_CLIP, "rna_SpaceClipEditor_mask_set");

  /* mode */
  prop = RNA_def_property(srna, "mode", PROP_ENUM, PROP_NONE);
  RNA_def_property_enum_sdna(prop, NULL, "mode");
  RNA_def_property_enum_items(prop, rna_enum_clip_editor_mode_items);
  RNA_def_property_ui_text(prop, "Mode", "Editing context being displayed");
  RNA_def_property_update(prop, NC_SPACE | ND_SPACE_CLIP, "rna_SpaceClipEditor_clip_mode_update");

  /* view */
  prop = RNA_def_property(srna, "view", PROP_ENUM, PROP_NONE);
  RNA_def_property_enum_sdna(prop, NULL, "view");
  RNA_def_property_enum_items(prop, view_items);
  RNA_def_property_ui_text(prop, "View", "Type of the clip editor view");
  RNA_def_property_translation_context(prop, BLT_I18NCONTEXT_ID_MOVIECLIP);
  RNA_def_property_update(prop, NC_SPACE | ND_SPACE_CLIP, "rna_SpaceClipEditor_view_type_update");

  /* show pattern */
  prop = RNA_def_property(srna, "show_marker_pattern", PROP_BOOLEAN, PROP_NONE);
  RNA_def_property_ui_text(prop, "Show Marker Pattern", "Show pattern boundbox for markers");
  RNA_def_property_boolean_sdna(prop, NULL, "flag", SC_SHOW_MARKER_PATTERN);
  RNA_def_property_update(prop, NC_SPACE | ND_SPACE_CLIP, NULL);

  /* show search */
  prop = RNA_def_property(srna, "show_marker_search", PROP_BOOLEAN, PROP_NONE);
  RNA_def_property_ui_text(prop, "Show Marker Search", "Show search boundbox for markers");
  RNA_def_property_boolean_sdna(prop, NULL, "flag", SC_SHOW_MARKER_SEARCH);
  RNA_def_property_update(prop, NC_SPACE | ND_SPACE_CLIP, NULL);

  /* lock to selection */
  prop = RNA_def_property(srna, "lock_selection", PROP_BOOLEAN, PROP_NONE);
  RNA_def_property_ui_text(
      prop, "Lock to Selection", "Lock viewport to selected markers during playback");
  RNA_def_property_boolean_sdna(prop, NULL, "flag", SC_LOCK_SELECTION);
  RNA_def_property_update(
      prop, NC_SPACE | ND_SPACE_CLIP, "rna_SpaceClipEditor_lock_selection_update");

  /* lock to time cursor */
  prop = RNA_def_property(srna, "lock_time_cursor", PROP_BOOLEAN, PROP_NONE);
  RNA_def_property_ui_text(
      prop, "Lock to Time Cursor", "Lock curves view to time cursor during playback and tracking");
  RNA_def_property_boolean_sdna(prop, NULL, "flag", SC_LOCK_TIMECURSOR);
  RNA_def_property_update(prop, NC_SPACE | ND_SPACE_CLIP, NULL);

  /* show markers paths */
  prop = RNA_def_property(srna, "show_track_path", PROP_BOOLEAN, PROP_NONE);
  RNA_def_property_boolean_sdna(prop, NULL, "flag", SC_SHOW_TRACK_PATH);
  RNA_def_property_ui_text(prop, "Show Track Path", "Show path of how track moves");
  RNA_def_property_update(prop, NC_SPACE | ND_SPACE_CLIP, NULL);

  /* path length */
  prop = RNA_def_property(srna, "path_length", PROP_INT, PROP_NONE);
  RNA_def_property_int_sdna(prop, NULL, "path_length");
  RNA_def_property_range(prop, 0, INT_MAX);
  RNA_def_property_ui_text(prop, "Path Length", "Length of displaying path, in frames");
  RNA_def_property_update(prop, NC_SPACE | ND_SPACE_CLIP, NULL);

  /* show tiny markers */
  prop = RNA_def_property(srna, "show_tiny_markers", PROP_BOOLEAN, PROP_NONE);
  RNA_def_property_ui_text(prop, "Show Tiny Markers", "Show markers in a more compact manner");
  RNA_def_property_boolean_sdna(prop, NULL, "flag", SC_SHOW_TINY_MARKER);
  RNA_def_property_update(prop, NC_SPACE | ND_SPACE_CLIP, NULL);

  /* show bundles */
  prop = RNA_def_property(srna, "show_bundles", PROP_BOOLEAN, PROP_NONE);
  RNA_def_property_ui_text(prop, "Show Bundles", "Show projection of 3D markers into footage");
  RNA_def_property_boolean_sdna(prop, NULL, "flag", SC_SHOW_BUNDLES);
  RNA_def_property_update(prop, NC_SPACE | ND_SPACE_CLIP, NULL);

  /* mute footage */
  prop = RNA_def_property(srna, "use_mute_footage", PROP_BOOLEAN, PROP_NONE);
  RNA_def_property_ui_text(prop, "Mute Footage", "Mute footage and show black background instead");
  RNA_def_property_boolean_sdna(prop, NULL, "flag", SC_MUTE_FOOTAGE);
  RNA_def_property_update(prop, NC_SPACE | ND_SPACE_CLIP, NULL);

  /* hide disabled */
  prop = RNA_def_property(srna, "show_disabled", PROP_BOOLEAN, PROP_NONE);
  RNA_def_property_ui_text(prop, "Show Disabled", "Show disabled tracks from the footage");
  RNA_def_property_boolean_negative_sdna(prop, NULL, "flag", SC_HIDE_DISABLED);
  RNA_def_property_update(prop, NC_SPACE | ND_SPACE_CLIP, NULL);

  prop = RNA_def_property(srna, "show_metadata", PROP_BOOLEAN, PROP_NONE);
  RNA_def_property_boolean_sdna(prop, NULL, "flag", SC_SHOW_METADATA);
  RNA_def_property_ui_text(prop, "Show Metadata", "Show metadata of clip");
  RNA_def_property_update(prop, NC_SPACE | ND_SPACE_CLIP, NULL);

  /* scopes */
  prop = RNA_def_property(srna, "scopes", PROP_POINTER, PROP_NONE);
  RNA_def_property_pointer_sdna(prop, NULL, "scopes");
  RNA_def_property_struct_type(prop, "MovieClipScopes");
  RNA_def_property_ui_text(prop, "Scopes", "Scopes to visualize movie clip statistics");

  /* show names */
  prop = RNA_def_property(srna, "show_names", PROP_BOOLEAN, PROP_NONE);
  RNA_def_property_boolean_sdna(prop, NULL, "flag", SC_SHOW_NAMES);
  RNA_def_property_ui_text(prop, "Show Names", "Show track names and status");
  RNA_def_property_update(prop, NC_SPACE | ND_SPACE_CLIP, NULL);

  /* show grid */
  prop = RNA_def_property(srna, "show_grid", PROP_BOOLEAN, PROP_NONE);
  RNA_def_property_boolean_sdna(prop, NULL, "flag", SC_SHOW_GRID);
  RNA_def_property_ui_text(prop, "Show Grid", "Show grid showing lens distortion");
  RNA_def_property_update(prop, NC_SPACE | ND_SPACE_CLIP, NULL);

  /* show stable */
  prop = RNA_def_property(srna, "show_stable", PROP_BOOLEAN, PROP_NONE);
  RNA_def_property_boolean_sdna(prop, NULL, "flag", SC_SHOW_STABLE);
  RNA_def_property_ui_text(
      prop, "Show Stable", "Show stable footage in editor (if stabilization is enabled)");
  RNA_def_property_update(prop, NC_SPACE | ND_SPACE_CLIP, NULL);

  /* manual calibration */
  prop = RNA_def_property(srna, "use_manual_calibration", PROP_BOOLEAN, PROP_NONE);
  RNA_def_property_boolean_sdna(prop, NULL, "flag", SC_MANUAL_CALIBRATION);
  RNA_def_property_ui_text(prop, "Manual Calibration", "Use manual calibration helpers");
  RNA_def_property_update(prop, NC_SPACE | ND_SPACE_CLIP, NULL);

  /* show annotation */
  prop = RNA_def_property(srna, "show_annotation", PROP_BOOLEAN, PROP_NONE);
  RNA_def_property_boolean_sdna(prop, NULL, "flag", SC_SHOW_ANNOTATION);
  RNA_def_property_ui_text(prop, "Show Annotation", "Show annotations for this view");
  RNA_def_property_update(prop, NC_SPACE | ND_SPACE_CLIP, NULL);

  /* show filters */
  prop = RNA_def_property(srna, "show_filters", PROP_BOOLEAN, PROP_NONE);
  RNA_def_property_boolean_sdna(prop, NULL, "flag", SC_SHOW_FILTERS);
  RNA_def_property_ui_text(prop, "Show Filters", "Show filters for graph editor");
  RNA_def_property_update(prop, NC_SPACE | ND_SPACE_CLIP, NULL);

  /* show graph_frames */
  prop = RNA_def_property(srna, "show_graph_frames", PROP_BOOLEAN, PROP_NONE);
  RNA_def_property_boolean_sdna(prop, NULL, "flag", SC_SHOW_GRAPH_FRAMES);
  RNA_def_property_ui_text(
      prop,
      "Show Frames",
      "Show curve for per-frame average error (camera motion should be solved first)");
  RNA_def_property_update(prop, NC_SPACE | ND_SPACE_CLIP, NULL);

  /* show graph tracks motion */
  prop = RNA_def_property(srna, "show_graph_tracks_motion", PROP_BOOLEAN, PROP_NONE);
  RNA_def_property_boolean_sdna(prop, NULL, "flag", SC_SHOW_GRAPH_TRACKS_MOTION);
  RNA_def_property_ui_text(
      prop,
      "Show Tracks Motion",
      "Display the speed curves (in \"x\" direction red, in \"y\" direction green) "
      "for the selected tracks");
  RNA_def_property_update(prop, NC_SPACE | ND_SPACE_CLIP, NULL);

  /* show graph tracks motion */
  prop = RNA_def_property(srna, "show_graph_tracks_error", PROP_BOOLEAN, PROP_NONE);
  RNA_def_property_boolean_sdna(prop, NULL, "flag", SC_SHOW_GRAPH_TRACKS_ERROR);
  RNA_def_property_ui_text(
      prop, "Show Tracks Error", "Display the reprojection error curve for selected tracks");
  RNA_def_property_update(prop, NC_SPACE | ND_SPACE_CLIP, NULL);

  /* show_only_selected */
  prop = RNA_def_property(srna, "show_graph_only_selected", PROP_BOOLEAN, PROP_NONE);
  RNA_def_property_boolean_sdna(prop, NULL, "flag", SC_SHOW_GRAPH_SEL_ONLY);
  RNA_def_property_ui_text(
      prop, "Only Show Selected", "Only include channels relating to selected objects and data");
  RNA_def_property_ui_icon(prop, ICON_RESTRICT_SELECT_OFF, 0);
  RNA_def_property_update(prop, NC_SPACE | ND_SPACE_CLIP, NULL);

  /* show_hidden */
  prop = RNA_def_property(srna, "show_graph_hidden", PROP_BOOLEAN, PROP_NONE);
  RNA_def_property_boolean_sdna(prop, NULL, "flag", SC_SHOW_GRAPH_HIDDEN);
  RNA_def_property_ui_text(
      prop, "Display Hidden", "Include channels from objects/bone that aren't visible");
  RNA_def_property_ui_icon(prop, ICON_GHOST_ENABLED, 0);
  RNA_def_property_update(prop, NC_SPACE | ND_SPACE_CLIP, NULL);

  /* ** channels ** */

  /* show_red_channel */
  prop = RNA_def_property(srna, "show_red_channel", PROP_BOOLEAN, PROP_NONE);
  RNA_def_property_boolean_negative_sdna(prop, NULL, "postproc_flag", MOVIECLIP_DISABLE_RED);
  RNA_def_property_ui_text(prop, "Show Red Channel", "Show red channel in the frame");
  RNA_def_property_update(prop, NC_SPACE | ND_SPACE_CLIP, NULL);

  /* show_green_channel */
  prop = RNA_def_property(srna, "show_green_channel", PROP_BOOLEAN, PROP_NONE);
  RNA_def_property_boolean_negative_sdna(prop, NULL, "postproc_flag", MOVIECLIP_DISABLE_GREEN);
  RNA_def_property_ui_text(prop, "Show Green Channel", "Show green channel in the frame");
  RNA_def_property_update(prop, NC_SPACE | ND_SPACE_CLIP, NULL);

  /* show_blue_channel */
  prop = RNA_def_property(srna, "show_blue_channel", PROP_BOOLEAN, PROP_NONE);
  RNA_def_property_boolean_negative_sdna(prop, NULL, "postproc_flag", MOVIECLIP_DISABLE_BLUE);
  RNA_def_property_ui_text(prop, "Show Blue Channel", "Show blue channel in the frame");
  RNA_def_property_update(prop, NC_SPACE | ND_SPACE_CLIP, NULL);

  /* preview_grayscale */
  prop = RNA_def_property(srna, "use_grayscale_preview", PROP_BOOLEAN, PROP_NONE);
  RNA_def_property_boolean_sdna(prop, NULL, "postproc_flag", MOVIECLIP_PREVIEW_GRAYSCALE);
  RNA_def_property_ui_text(prop, "Grayscale", "Display frame in grayscale mode");
  RNA_def_property_update(prop, NC_MOVIECLIP | ND_DISPLAY, NULL);

  /* timeline */
  prop = RNA_def_property(srna, "show_seconds", PROP_BOOLEAN, PROP_NONE);
  RNA_def_property_boolean_sdna(prop, NULL, "flag", SC_SHOW_SECONDS);
  RNA_def_property_ui_text(prop, "Show Seconds", "Show timing in seconds not frames");
  RNA_def_property_update(prop, NC_MOVIECLIP | ND_DISPLAY, NULL);

  /* grease pencil source */
  prop = RNA_def_property(srna, "annotation_source", PROP_ENUM, PROP_NONE);
  RNA_def_property_enum_sdna(prop, NULL, "gpencil_src");
  RNA_def_property_enum_items(prop, annotation_source_items);
  RNA_def_property_ui_text(prop, "Annotation Source", "Where the annotation comes from");
  RNA_def_property_translation_context(prop, BLT_I18NCONTEXT_ID_MOVIECLIP);
  RNA_def_property_update(prop, NC_MOVIECLIP | ND_DISPLAY, NULL);

  /* pivot point */
  prop = RNA_def_property(srna, "pivot_point", PROP_ENUM, PROP_NONE);
  RNA_def_property_enum_sdna(prop, NULL, "around");
  RNA_def_property_enum_items(prop, pivot_items);
  RNA_def_property_ui_text(prop, "Pivot Point", "Pivot center for rotation/scaling");
  RNA_def_property_update(prop, NC_SPACE | ND_SPACE_CLIP, NULL);
}

static const EnumPropertyItem spreadsheet_context_type_items[] = {
    {SPREADSHEET_CONTEXT_OBJECT, "OBJECT", ICON_NONE, "Object", ""},
    {SPREADSHEET_CONTEXT_MODIFIER, "MODIFIER", ICON_NONE, "Modifier", ""},
    {SPREADSHEET_CONTEXT_NODE, "NODE", ICON_NONE, "Node", ""},
    {0, NULL, 0, NULL, NULL},
};

static void rna_def_space_spreadsheet_context(BlenderRNA *brna)
{
  StructRNA *srna;
  PropertyRNA *prop;

  srna = RNA_def_struct(brna, "SpreadsheetContext", NULL);
  RNA_def_struct_ui_text(srna, "Spreadsheet Context", "Element of spreadsheet context path");
  RNA_def_struct_refine_func(srna, "rna_spreadsheet_context_refine");

  prop = RNA_def_property(srna, "type", PROP_ENUM, PROP_NONE);
  RNA_def_property_enum_items(prop, spreadsheet_context_type_items);
  RNA_def_property_ui_text(prop, "Type", "Type of the context");
  RNA_def_property_clear_flag(prop, PROP_EDITABLE);
}

static void rna_def_space_spreadsheet_context_object(BlenderRNA *brna)
{
  StructRNA *srna;
  PropertyRNA *prop;

  srna = RNA_def_struct(brna, "SpreadsheetContextObject", "SpreadsheetContext");

  prop = RNA_def_property(srna, "object", PROP_POINTER, PROP_NONE);
  RNA_def_property_struct_type(prop, "Object");
  RNA_def_property_flag(prop, PROP_EDITABLE);
  RNA_def_property_update(prop, NC_SPACE | ND_SPACE_SPREADSHEET, "rna_spreadsheet_context_update");
}

static void rna_def_space_spreadsheet_context_modifier(BlenderRNA *brna)
{
  StructRNA *srna;
  PropertyRNA *prop;

  srna = RNA_def_struct(brna, "SpreadsheetContextModifier", "SpreadsheetContext");

  prop = RNA_def_property(srna, "modifier_name", PROP_STRING, PROP_NONE);
  RNA_def_property_ui_text(prop, "Modifier Name", "");
  RNA_def_property_update(prop, NC_SPACE | ND_SPACE_SPREADSHEET, "rna_spreadsheet_context_update");
}

static void rna_def_space_spreadsheet_context_node(BlenderRNA *brna)
{
  StructRNA *srna;
  PropertyRNA *prop;

  srna = RNA_def_struct(brna, "SpreadsheetContextNode", "SpreadsheetContext");

  prop = RNA_def_property(srna, "node_name", PROP_STRING, PROP_NONE);
  RNA_def_property_ui_text(prop, "Node Name", "");
  RNA_def_property_update(prop, NC_SPACE | ND_SPACE_SPREADSHEET, "rna_spreadsheet_context_update");
}

static void rna_def_space_spreadsheet_context_path(BlenderRNA *brna, PropertyRNA *cprop)
{
  StructRNA *srna;
  PropertyRNA *parm;
  FunctionRNA *func;

  RNA_def_property_srna(cprop, "SpreadsheetContextPath");
  srna = RNA_def_struct(brna, "SpreadsheetContextPath", NULL);
  RNA_def_struct_sdna(srna, "SpaceSpreadsheet");

  func = RNA_def_function(srna, "append", "rna_SpaceSpreadsheet_context_path_append");
  RNA_def_function_ui_description(func, "Append a context path element");
  parm = RNA_def_property(func, "type", PROP_ENUM, PROP_NONE);
  RNA_def_parameter_flags(parm, 0, PARM_REQUIRED);
  RNA_def_property_enum_items(parm, spreadsheet_context_type_items);
  parm = RNA_def_pointer(
      func, "context", "SpreadsheetContext", "", "Newly created context path element");
  RNA_def_function_return(func, parm);

  func = RNA_def_function(srna, "clear", "rna_SpaceSpreadsheet_context_path_clear");
  RNA_def_function_ui_description(func, "Clear entire context path");
}

static void rna_def_space_spreadsheet(BlenderRNA *brna)
{
  PropertyRNA *prop, *parm;
  StructRNA *srna;
  FunctionRNA *func;

  static const EnumPropertyItem geometry_component_type_items[] = {
      {GEO_COMPONENT_TYPE_MESH,
       "MESH",
       ICON_MESH_DATA,
       "Mesh",
       "Mesh component containing point, corner, edge and face data"},
      {GEO_COMPONENT_TYPE_POINT_CLOUD,
       "POINTCLOUD",
       ICON_POINTCLOUD_DATA,
       "Point Cloud",
       "Point cloud component containing only point data"},
      {GEO_COMPONENT_TYPE_CURVE,
       "CURVE",
       ICON_CURVE_DATA,
       "Curve",
       "Curve component containing spline and control point data"},
      {GEO_COMPONENT_TYPE_INSTANCES,
       "INSTANCES",
       ICON_EMPTY_AXIS,
       "Instances",
       "Instances of objects or collections"},
      {0, NULL, 0, NULL, NULL},
  };

  static const EnumPropertyItem object_eval_state_items[] = {
      {SPREADSHEET_OBJECT_EVAL_STATE_EVALUATED,
       "EVALUATED",
       ICON_NONE,
       "Evaluated",
       "Use data from fully or partially evaluated object"},
      {SPREADSHEET_OBJECT_EVAL_STATE_ORIGINAL,
       "ORIGINAL",
       ICON_NONE,
       "Original",
       "Use data from original object without any modifiers applied"},
      {0, NULL, 0, NULL, NULL},
  };

  rna_def_space_spreadsheet_context(brna);
  rna_def_space_spreadsheet_context_object(brna);
  rna_def_space_spreadsheet_context_modifier(brna);
  rna_def_space_spreadsheet_context_node(brna);

  srna = RNA_def_struct(brna, "SpaceSpreadsheet", "Space");
  RNA_def_struct_ui_text(srna, "Space Spreadsheet", "Spreadsheet space data");

  rna_def_space_generic_show_region_toggles(srna, (1 << RGN_TYPE_FOOTER));

  prop = RNA_def_property(srna, "is_pinned", PROP_BOOLEAN, PROP_NONE);
  RNA_def_property_boolean_sdna(prop, NULL, "flag", SPREADSHEET_FLAG_PINNED);
  RNA_def_property_ui_text(prop, "Is Pinned", "Context path is pinned");
  RNA_def_property_update(prop, NC_SPACE | ND_SPACE_SPREADSHEET, NULL);

  prop = RNA_def_property(srna, "display_context_path_collapsed", PROP_BOOLEAN, PROP_NONE);
  RNA_def_property_boolean_sdna(prop, NULL, "flag", SPREADSHEET_FLAG_CONTEXT_PATH_COLLAPSED);
  RNA_def_property_ui_text(prop, "Display Context Path Collapsed", "");
  RNA_def_property_update(prop, NC_SPACE | ND_SPACE_SPREADSHEET, NULL);

  prop = RNA_def_property(srna, "context_path", PROP_COLLECTION, PROP_NONE);
  RNA_def_property_struct_type(prop, "SpreadsheetContext");
  RNA_def_property_ui_text(prop, "Context Path", "Context path to the data being displayed");
  rna_def_space_spreadsheet_context_path(brna, prop);

  prop = RNA_def_property(srna, "show_only_selected", PROP_BOOLEAN, PROP_NONE);
  RNA_def_property_boolean_sdna(prop, NULL, "filter_flag", SPREADSHEET_FILTER_SELECTED_ONLY);
  RNA_def_property_ui_text(
      prop, "Show Only Selected", "Only include rows that correspond to selected elements");
  RNA_def_property_update(prop, NC_SPACE | ND_SPACE_SPREADSHEET, NULL);

  prop = RNA_def_property(srna, "geometry_component_type", PROP_ENUM, PROP_NONE);
  RNA_def_property_enum_items(prop, geometry_component_type_items);
  RNA_def_property_ui_text(
      prop, "Geometry Component", "Part of the geometry to display data from");
  RNA_def_property_update(prop,
                          NC_SPACE | ND_SPACE_SPREADSHEET,
                          "rna_SpaceSpreadsheet_geometry_component_type_update");

  prop = RNA_def_property(srna, "attribute_domain", PROP_ENUM, PROP_NONE);
  RNA_def_property_enum_items(prop, rna_enum_attribute_domain_items);
  RNA_def_property_enum_funcs(prop, NULL, NULL, "rna_SpaceSpreadsheet_attribute_domain_itemf");
  RNA_def_property_ui_text(prop, "Attribute Domain", "Attribute domain to display");
  RNA_def_property_update(prop, NC_SPACE | ND_SPACE_SPREADSHEET, NULL);

  prop = RNA_def_property(srna, "object_eval_state", PROP_ENUM, PROP_NONE);
  RNA_def_property_enum_items(prop, object_eval_state_items);
  RNA_def_property_ui_text(prop, "Object Evaluation State", "");
  RNA_def_property_update(prop, NC_SPACE | ND_SPACE_SPREADSHEET, NULL);

  func = RNA_def_function(
      srna, "set_geometry_node_context", "rna_spreadsheet_set_geometry_node_context");
  RNA_def_function_ui_description(
      func, "Update context_path to point to a specific node in a node editor");
  parm = RNA_def_pointer(
      func, "node_editor", "SpaceNodeEditor", "", "Editor to take the context from");
  RNA_def_parameter_flags(parm, 0, PARM_REQUIRED);
  parm = RNA_def_pointer(func, "node", "Node", "", "");
  RNA_def_parameter_flags(parm, 0, PARM_REQUIRED);
}

void RNA_def_space(BlenderRNA *brna)
{
  rna_def_space(brna);
  rna_def_space_image(brna);
  rna_def_space_sequencer(brna);
  rna_def_space_text(brna);
  rna_def_fileselect_entry(brna);
  rna_def_fileselect_params(brna);
  rna_def_fileselect_asset_params(brna);
  rna_def_fileselect_idfilter(brna);
  rna_def_filemenu_entry(brna);
  rna_def_space_filebrowser(brna);
  rna_def_space_outliner(brna);
  rna_def_space_view3d(brna);
  rna_def_space_properties(brna);
  rna_def_space_dopesheet(brna);
  rna_def_space_graph(brna);
  rna_def_space_nla(brna);
  rna_def_space_toolbar(brna);
  rna_def_space_console(brna);
  rna_def_console_line(brna);
  rna_def_space_info(brna);
  rna_def_space_userpref(brna);
  rna_def_node_tree_path(brna);
  rna_def_space_node(brna);
  rna_def_space_clip(brna);
  rna_def_space_spreadsheet(brna);
}

#endif<|MERGE_RESOLUTION|>--- conflicted
+++ resolved
@@ -4567,13 +4567,8 @@
   prop = RNA_def_property(srna, "gpencil_vertex_paint_opacity", PROP_FLOAT, PROP_FACTOR);
   RNA_def_property_float_sdna(prop, NULL, "overlay.gpencil_vertex_paint_opacity");
   RNA_def_property_range(prop, 0.0f, 1.0f);
-<<<<<<< HEAD
-  RNA_def_property_float_default(prop, 1.0f);
   RNA_def_property_ui_text(
       prop, "Opacity", "Vertex Paint mix factor\nNot in wireframe or render shading mode");
-=======
-  RNA_def_property_ui_text(prop, "Opacity", "Vertex Paint mix factor");
->>>>>>> 66058069
   RNA_def_property_update(prop, NC_SPACE | ND_SPACE_VIEW3D, "rna_GPencil_update");
 }
 
