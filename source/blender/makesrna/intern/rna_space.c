/*
 * This program is free software; you can redistribute it and/or
 * modify it under the terms of the GNU General Public License
 * as published by the Free Software Foundation; either version 2
 * of the License, or (at your option) any later version.
 *
 * This program is distributed in the hope that it will be useful,
 * but WITHOUT ANY WARRANTY; without even the implied warranty of
 * MERCHANTABILITY or FITNESS FOR A PARTICULAR PURPOSE.  See the
 * GNU General Public License for more details.
 *
 * You should have received a copy of the GNU General Public License
 * along with this program; if not, write to the Free Software Foundation,
 * Inc., 51 Franklin Street, Fifth Floor, Boston, MA 02110-1301, USA.
 */

/** \file
 * \ingroup RNA
 */

#include <stdlib.h>
#include <string.h>

#include "MEM_guardedalloc.h"

#include "BLT_translation.h"

#include "BKE_image.h"
#include "BKE_key.h"
#include "BKE_movieclip.h"
#include "BKE_node.h"
#include "BKE_studiolight.h"
#include "BKE_sequencer.h"

#include "BLI_math.h"

#include "DNA_action_types.h"
#include "DNA_gpencil_types.h"
#include "DNA_key_types.h"
#include "DNA_material_types.h"
#include "DNA_node_types.h"
#include "DNA_object_types.h"
#include "DNA_space_types.h"
#include "DNA_sequence_types.h"
#include "DNA_mask_types.h"
#include "DNA_view3d_types.h"
#include "DNA_workspace_types.h"

#include "RNA_access.h"
#include "RNA_define.h"

#include "rna_internal.h"

#include "WM_api.h"
#include "WM_types.h"

#include "RE_engine.h"
#include "RE_pipeline.h"

#include "RNA_enum_types.h"

const EnumPropertyItem rna_enum_space_type_items[] = {
    /* empty must be here for python, is skipped for UI */
    {SPACE_EMPTY, "EMPTY", ICON_NONE, "Empty", ""},

    /* General */
    {0, "", ICON_NONE, "General", ""},
    {SPACE_VIEW3D,
     "VIEW_3D",
     ICON_VIEW3D,
     "3D Viewport",
     "Manipulate objects in a 3D environment"},
    {SPACE_IMAGE,
     "IMAGE_EDITOR",
     ICON_IMAGE,
     "UV/Image Editor",
     "View and edit images and UV Maps"},
    {SPACE_NODE,
     "NODE_EDITOR",
     ICON_NODETREE,
     "Node Editor",
     "Editor for node-based shading and compositing tools"},
    {SPACE_SEQ, "SEQUENCE_EDITOR", ICON_SEQUENCE, "Video Sequencer", "Video editing tools"},
    {SPACE_CLIP, "CLIP_EDITOR", ICON_TRACKER, "Movie Clip Editor", "Motion tracking tools"},

    /* Animation */
    {0, "", ICON_NONE, "Animation", ""},
#if 0
    {SPACE_ACTION,
     "TIMELINE",
     ICON_TIME,
     "Timeline",
     "Timeline and playback controls (NOTE: Switch to 'Timeline' mode)"}, /* XXX */
#endif
    {SPACE_ACTION, "DOPESHEET_EDITOR", ICON_ACTION, "Dope Sheet", "Adjust timing of keyframes"},
    {SPACE_GRAPH,
     "GRAPH_EDITOR",
     ICON_GRAPH,
     "Graph Editor",
     "Edit drivers and keyframe interpolation"},
    {SPACE_NLA, "NLA_EDITOR", ICON_NLA, "Nonlinear Animation", "Combine and layer Actions"},

    /* Scripting */
    {0, "", ICON_NONE, "Scripting", ""},
    {SPACE_TEXT,
     "TEXT_EDITOR",
     ICON_TEXT,
     "Text Editor",
     "Edit scripts and in-file documentation"},
    {SPACE_CONSOLE,
     "CONSOLE",
     ICON_CONSOLE,
     "Python Console",
     "Interactive programmatic console for "
     "advanced editing and script development"},
    {SPACE_INFO, "INFO", ICON_INFO, "Info", "Log of operations, warnings and error messages"},
    /* Special case: Top-bar and Status-bar aren't supposed to be a regular editor for the user. */
    {SPACE_TOPBAR,
     "TOPBAR",
     ICON_NONE,
     "Top Bar",
     "Global bar at the top of the screen for "
     "global per-window settings"},
    {SPACE_STATUSBAR,
     "STATUSBAR",
     ICON_NONE,
     "Status Bar",
     "Global bar at the bottom of the "
     "screen for general status information"},

    /* Data */
    {0, "", ICON_NONE, "Data", ""},
    {SPACE_TOOLBAR,
     "TOOLBAR",
     ICON_TOOLBAR,
     "Toolbar",
     "A toolbar. Here you can display various button menus"},
    {SPACE_OUTLINER,
     "OUTLINER",
     ICON_OUTLINER,
     "Outliner",
     "Overview of scene graph and all available data-blocks"},
    {SPACE_PROPERTIES,
     "PROPERTIES",
     ICON_PROPERTIES,
     "Properties",
     "Edit properties of active object and related data-blocks"},
    {SPACE_FILE, "FILE_BROWSER", ICON_FILEBROWSER, "File Browser", "Browse for files and assets"},
    {SPACE_USERPREF,
     "PREFERENCES",
     ICON_PREFERENCES,
     "Preferences",
     "Edit persistent configuration settings"},
    {0, NULL, 0, NULL, NULL},
};

const EnumPropertyItem rna_enum_space_graph_mode_items[] = {
    {SIPO_MODE_ANIMATION,
     "FCURVES",
     ICON_GRAPH,
     "Graph Editor",
     "Edit animation/keyframes displayed as 2D curves"},
    {SIPO_MODE_DRIVERS, "DRIVERS", ICON_DRIVER, "Drivers", "Edit drivers"},
    {0, NULL, 0, NULL, NULL},
};

#define SACT_ITEM_DOPESHEET \
  { \
    SACTCONT_DOPESHEET, "DOPESHEET", ICON_ACTION, "Dope Sheet", "Edit all keyframes in scene" \
  }
#define SACT_ITEM_TIMELINE \
  { \
    SACTCONT_TIMELINE, "TIMELINE", ICON_TIME, "Timeline", "Timeline and playback controls" \
  }
#define SACT_ITEM_ACTION \
  { \
    SACTCONT_ACTION, "ACTION", ICON_OBJECT_DATA, "Action Editor", \
        "Edit keyframes in active object's Object-level action" \
  }
#define SACT_ITEM_SHAPEKEY \
  { \
    SACTCONT_SHAPEKEY, "SHAPEKEY", ICON_SHAPEKEY_DATA, "Shape Key Editor", \
        "Edit keyframes in active object's Shape Keys action" \
  }
#define SACT_ITEM_GPENCIL \
  { \
    SACTCONT_GPENCIL, "GPENCIL", ICON_GREASEPENCIL, "Grease Pencil", \
        "Edit timings for all Grease Pencil sketches in file" \
  }
#define SACT_ITEM_MASK \
  { \
    SACTCONT_MASK, "MASK", ICON_MOD_MASK, "Mask", "Edit timings for Mask Editor splines" \
  }
#define SACT_ITEM_CACHEFILE \
  { \
    SACTCONT_CACHEFILE, "CACHEFILE", ICON_FILE, "Cache File", \
        "Edit timings for Cache File data-blocks" \
  }

#ifndef RNA_RUNTIME
/* XXX: action-editor is currently for object-level only actions,
 * so show that using object-icon hint */
static EnumPropertyItem rna_enum_space_action_mode_all_items[] = {
    SACT_ITEM_DOPESHEET,
    SACT_ITEM_TIMELINE,
    SACT_ITEM_ACTION,
    SACT_ITEM_SHAPEKEY,
    SACT_ITEM_GPENCIL,
    SACT_ITEM_MASK,
    SACT_ITEM_CACHEFILE,
    {0, NULL, 0, NULL, NULL},
};
static EnumPropertyItem rna_enum_space_action_ui_mode_items[] = {
    SACT_ITEM_DOPESHEET,
    /* SACT_ITEM_TIMELINE, */
    SACT_ITEM_ACTION,
    SACT_ITEM_SHAPEKEY,
    SACT_ITEM_GPENCIL,
    SACT_ITEM_MASK,
    SACT_ITEM_CACHEFILE,
    {0, NULL, 0, NULL, NULL},
};
#endif
/* expose as ui_mode */
const EnumPropertyItem rna_enum_space_action_mode_items[] = {
    SACT_ITEM_DOPESHEET,
    SACT_ITEM_TIMELINE,
    {0, NULL, 0, NULL, NULL},
};

#undef SACT_ITEM_DOPESHEET
#undef SACT_ITEM_TIMELINE
#undef SACT_ITEM_ACTION
#undef SACT_ITEM_SHAPEKEY
#undef SACT_ITEM_GPENCIL
#undef SACT_ITEM_MASK
#undef SACT_ITEM_CACHEFILE

#define SI_ITEM_VIEW(name, icon) \
  { \
    SI_MODE_VIEW, "VIEW", icon, name, "View the image" \
  }
#define SI_ITEM_UV \
  { \
    SI_MODE_UV, "UV", ICON_UV, "UV Editor", "UV edit in mesh editmode" \
  }
#define SI_ITEM_PAINT \
  { \
    SI_MODE_PAINT, "PAINT", ICON_TPAINT_HLT, "Paint", "2D image painting mode" \
  }
#define SI_ITEM_MASK \
  { \
    SI_MODE_MASK, "MASK", ICON_MOD_MASK, "Mask", "Mask editing" \
  }

const EnumPropertyItem rna_enum_space_image_mode_all_items[] = {
    SI_ITEM_VIEW("View", ICON_FILE_IMAGE),
    SI_ITEM_UV,
    SI_ITEM_PAINT,
    SI_ITEM_MASK,
    {0, NULL, 0, NULL, NULL},
};

static const EnumPropertyItem rna_enum_space_image_mode_ui_items[] = {
    SI_ITEM_VIEW("View", ICON_FILE_IMAGE),
    SI_ITEM_PAINT,
    SI_ITEM_MASK,
    {0, NULL, 0, NULL, NULL},
};

const EnumPropertyItem rna_enum_space_image_mode_items[] = {
    SI_ITEM_VIEW("Image Editor", ICON_IMAGE),
    SI_ITEM_UV,
    {0, NULL, 0, NULL, NULL},
};

#undef SI_ITEM_VIEW
#undef SI_ITEM_UV
#undef SI_ITEM_PAINT
#undef SI_ITEM_MASK

#define V3D_S3D_CAMERA_LEFT {STEREO_LEFT_ID, "LEFT", ICON_RESTRICT_RENDER_OFF, "Left", ""},
#define V3D_S3D_CAMERA_RIGHT {STEREO_RIGHT_ID, "RIGHT", ICON_RESTRICT_RENDER_OFF, "Right", ""},
#define V3D_S3D_CAMERA_S3D {STEREO_3D_ID, "S3D", ICON_CAMERA_STEREO, "3D", ""},
#ifdef RNA_RUNTIME
#  define V3D_S3D_CAMERA_VIEWS {STEREO_MONO_ID, "MONO", ICON_RESTRICT_RENDER_OFF, "Views", ""},
#endif

static const EnumPropertyItem stereo3d_camera_items[] = {
    V3D_S3D_CAMERA_LEFT V3D_S3D_CAMERA_RIGHT V3D_S3D_CAMERA_S3D{0, NULL, 0, NULL, NULL},
};

#ifdef RNA_RUNTIME
static const EnumPropertyItem multiview_camera_items[] = {
    V3D_S3D_CAMERA_VIEWS V3D_S3D_CAMERA_S3D{0, NULL, 0, NULL, NULL},
};
#endif

#undef V3D_S3D_CAMERA_LEFT
#undef V3D_S3D_CAMERA_RIGHT
#undef V3D_S3D_CAMERA_S3D
#undef V3D_S3D_CAMERA_VIEWS

#ifndef RNA_RUNTIME
static const EnumPropertyItem stereo3d_eye_items[] = {
    {STEREO_LEFT_ID, "LEFT_EYE", ICON_NONE, "Left Eye"},
    {STEREO_RIGHT_ID, "RIGHT_EYE", ICON_NONE, "Right Eye"},
    {0, NULL, 0, NULL, NULL},
};
#endif

static const EnumPropertyItem display_channels_items[] = {
    {SI_USE_ALPHA,
     "COLOR_ALPHA",
     ICON_IMAGE_RGB_ALPHA,
     "Color and Alpha",
     "Display image with RGB colors and alpha transparency"},
    {0, "COLOR", ICON_IMAGE_RGB, "Color", "Display image with RGB colors"},
    {SI_SHOW_ALPHA, "ALPHA", ICON_IMAGE_ALPHA, "Alpha", "Display  alpha transparency channel"},
    {SI_SHOW_ZBUF,
     "Z_BUFFER",
     ICON_IMAGE_ZDEPTH,
     "Z-Buffer",
     "Display Z-buffer associated with image (mapped from camera clip start to end)"},
    {SI_SHOW_R, "RED", ICON_COLOR_RED, "Red", ""},
    {SI_SHOW_G, "GREEN", ICON_COLOR_GREEN, "Green", ""},
    {SI_SHOW_B, "BLUE", ICON_COLOR_BLUE, "Blue", ""},
    {0, NULL, 0, NULL, NULL},
};

#ifndef RNA_RUNTIME
static const EnumPropertyItem autosnap_items[] = {
    {SACTSNAP_OFF, "NONE", 0, "No Auto-Snap", ""},
    /* {-1, "", 0, "", ""}, */
    {SACTSNAP_STEP, "STEP", 0, "Frame Step", "Snap to 1.0 frame intervals"},
    {SACTSNAP_TSTEP, "TIME_STEP", 0, "Second Step", "Snap to 1.0 second intervals"},
    /* {-1, "", 0, "", ""}, */
    {SACTSNAP_FRAME, "FRAME", 0, "Nearest Frame", "Snap to actual frames (nla-action time)"},
    {SACTSNAP_SECOND, "SECOND", 0, "Nearest Second", "Snap to actual seconds (nla-action time)"},
    /* {-1, "", 0, "", ""}, */
    {SACTSNAP_MARKER, "MARKER", 0, "Nearest Marker", "Snap to nearest marker"},
    {0, NULL, 0, NULL, NULL},
};
#endif

const EnumPropertyItem rna_enum_shading_type_items[] = {
    {OB_WIRE, "WIREFRAME", ICON_SHADING_WIRE, "Wireframe", "Display the object as wire edges"},
    {OB_SOLID, "SOLID", ICON_SHADING_SOLID, "Solid", "Display in solid mode"},
    {OB_MATERIAL, "MATERIAL", ICON_SHADING_TEXTURE, "Look Dev", "Display in Look Dev mode"},
    {OB_RENDER, "RENDERED", ICON_SHADING_RENDERED, "Rendered", "Display render preview"},
    {0, NULL, 0, NULL, NULL},
};

static const EnumPropertyItem rna_enum_viewport_lighting_items[] = {
    {V3D_LIGHTING_STUDIO, "STUDIO", 0, "Studio", "Display using studio lighting"},
    {V3D_LIGHTING_MATCAP, "MATCAP", 0, "MatCap", "Display using matcap material and lighting"},
    {V3D_LIGHTING_FLAT, "FLAT", 0, "Flat", "Display using flat lighting"},
    {0, NULL, 0, NULL, NULL},
};

static const EnumPropertyItem rna_enum_shading_color_type_items[] = {
    {V3D_SHADING_MATERIAL_COLOR, "MATERIAL", 0, "Material", "Show material color"},
    {V3D_SHADING_SINGLE_COLOR, "SINGLE", 0, "Single", "Show scene in a single color"},
    {V3D_SHADING_OBJECT_COLOR, "OBJECT", 0, "Object", "Show object color"},
    {V3D_SHADING_RANDOM_COLOR, "RANDOM", 0, "Random", "Show random object color"},
    {V3D_SHADING_VERTEX_COLOR, "VERTEX", 0, "Vertex", "Show active vertex color"},
    {V3D_SHADING_TEXTURE_COLOR, "TEXTURE", 0, "Texture", "Show texture"},
    {0, NULL, 0, NULL, NULL},
};

static const EnumPropertyItem rna_enum_studio_light_items[] = {
    {0, "DEFAULT", 0, "Default", ""},
    {0, NULL, 0, NULL, NULL},
};

const EnumPropertyItem rna_enum_clip_editor_mode_items[] = {
    {SC_MODE_TRACKING, "TRACKING", ICON_ANIM_DATA, "Tracking", "Show tracking and solving tools"},
    {SC_MODE_MASKEDIT, "MASK", ICON_MOD_MASK, "Mask", "Show mask editing tools"},
    {0, NULL, 0, NULL, NULL},
};

/* Actually populated dynamically trough a function,
 * but helps for context-less access (e.g. doc, i18n...). */
static const EnumPropertyItem buttons_context_items[] = {
    {BCONTEXT_TOOL, "TOOL", ICON_TOOL_SETTINGS, "Tool", "Active Tool and Workspace settings"},
    {BCONTEXT_SCENE, "SCENE", ICON_SCENE_DATA, "Scene", "Scene"},
    {BCONTEXT_RENDER, "RENDER", ICON_SCENE, "Render", "Render"},
    {BCONTEXT_OUTPUT, "OUTPUT", ICON_OUTPUT, "Output", "Output"},
    {BCONTEXT_VIEW_LAYER, "VIEW_LAYER", ICON_RENDER_RESULT, "View Layer", "View Layer"},
    {BCONTEXT_WORLD, "WORLD", ICON_WORLD, "World", "World"},
    {BCONTEXT_OBJECT, "OBJECT", ICON_OBJECT_DATA, "Object", "Object"},
    {BCONTEXT_CONSTRAINT, "CONSTRAINT", ICON_CONSTRAINT, "Constraints", "Object Constraints"},
    {BCONTEXT_MODIFIER, "MODIFIER", ICON_MODIFIER, "Modifiers", "Modifiers"},
    {BCONTEXT_DATA, "DATA", ICON_NONE, "Data", "Object Data"},
    {BCONTEXT_BONE, "BONE", ICON_BONE_DATA, "Bone", "Bone"},
    {BCONTEXT_BONE_CONSTRAINT,
     "BONE_CONSTRAINT",
     ICON_CONSTRAINT_BONE,
     "Bone Constraints",
     "Bone Constraints"},
    {BCONTEXT_MATERIAL, "MATERIAL", ICON_MATERIAL, "Material", "Material"},
    {BCONTEXT_TEXTURE, "TEXTURE", ICON_TEXTURE, "Texture", "Texture"},
    {BCONTEXT_PARTICLE, "PARTICLES", ICON_PARTICLES, "Particles", "Particles"},
    {BCONTEXT_PHYSICS, "PHYSICS", ICON_PHYSICS, "Physics", "Physics"},
    {BCONTEXT_SHADERFX, "SHADERFX", ICON_SHADERFX, "Effects", "Object visual effects"},
    {0, NULL, 0, NULL, NULL},
};

static const EnumPropertyItem fileselectparams_recursion_level_items[] = {
    {0, "NONE", 0, "None", "Only list current directory's content, with no recursion"},
    {1, "BLEND", 0, "Blend File", "List .blend files' content"},
    {2, "ALL_1", 0, "One Level", "List all sub-directories' content, one level of recursion"},
    {3, "ALL_2", 0, "Two Levels", "List all sub-directories' content, two levels of recursion"},
    {4,
     "ALL_3",
     0,
     "Three Levels",
     "List all sub-directories' content, three levels of recursion"},
    {0, NULL, 0, NULL, NULL},
};

const EnumPropertyItem rna_enum_file_sort_items[] = {
    {FILE_SORT_ALPHA,
     "FILE_SORT_ALPHA",
     ICON_SORTALPHA,
     "Sort alphabetically",
     "Sort the file list alphabetically"},
    {FILE_SORT_EXTENSION,
     "FILE_SORT_EXTENSION",
     ICON_SORTBYEXT,
     "Sort by extension",
     "Sort the file list by extension/type"},
    {FILE_SORT_TIME,
     "FILE_SORT_TIME",
     ICON_SORTTIME,
     "Sort by time",
     "Sort files by modification time"},
    {FILE_SORT_SIZE, "FILE_SORT_SIZE", ICON_SORTSIZE, "Sort by size", "Sort files by size"},
    {0, NULL, 0, NULL, NULL},
};

#ifdef RNA_RUNTIME

#  include "DNA_anim_types.h"
#  include "DNA_scene_types.h"
#  include "DNA_screen_types.h"
#  include "DNA_userdef_types.h"

#  include "BLI_path_util.h"
#  include "BLI_string.h"

#  include "BKE_animsys.h"
#  include "BKE_brush.h"
#  include "BKE_colortools.h"
#  include "BKE_context.h"
#  include "BKE_layer.h"
#  include "BKE_global.h"
#  include "BKE_nla.h"
#  include "BKE_paint.h"
#  include "BKE_scene.h"
#  include "BKE_screen.h"
#  include "BKE_icons.h"
#  include "BKE_workspace.h"

#  include "DEG_depsgraph.h"
#  include "DEG_depsgraph_build.h"

#  include "ED_anim_api.h"
#  include "ED_buttons.h"
#  include "ED_fileselect.h"
#  include "ED_image.h"
#  include "ED_node.h"
#  include "ED_transform.h"
#  include "ED_screen.h"
#  include "ED_view3d.h"
#  include "ED_sequencer.h"
#  include "ED_clip.h"

#  include "GPU_material.h"

#  include "IMB_imbuf_types.h"

#  include "UI_interface.h"
#  include "UI_view2d.h"

static StructRNA *rna_Space_refine(struct PointerRNA *ptr)
{
  SpaceLink *space = (SpaceLink *)ptr->data;

  switch (space->spacetype) {
    case SPACE_VIEW3D:
      return &RNA_SpaceView3D;
    case SPACE_GRAPH:
      return &RNA_SpaceGraphEditor;
    case SPACE_OUTLINER:
      return &RNA_SpaceOutliner;
    case SPACE_PROPERTIES:
      return &RNA_SpaceProperties;
    case SPACE_FILE:
      return &RNA_SpaceFileBrowser;
    case SPACE_IMAGE:
      return &RNA_SpaceImageEditor;
    case SPACE_INFO:
      return &RNA_SpaceInfo;
    case SPACE_SEQ:
      return &RNA_SpaceSequenceEditor;
    case SPACE_TEXT:
      return &RNA_SpaceTextEditor;
    case SPACE_ACTION:
      return &RNA_SpaceDopeSheetEditor;
    case SPACE_NLA:
      return &RNA_SpaceNLA;
    case SPACE_NODE:
      return &RNA_SpaceNodeEditor;
    case SPACE_CONSOLE:
      return &RNA_SpaceConsole;
    case SPACE_USERPREF:
      return &RNA_SpacePreferences;
    case SPACE_CLIP:
      return &RNA_SpaceClipEditor;
    default:
      return &RNA_Space;
  }
}

static ScrArea *rna_area_from_space(PointerRNA *ptr)
{
  bScreen *sc = (bScreen *)ptr->id.data;
  SpaceLink *link = (SpaceLink *)ptr->data;
  return BKE_screen_find_area_from_space(sc, link);
}

static void area_region_from_regiondata(bScreen *sc,
                                        void *regiondata,
                                        ScrArea **r_sa,
                                        ARegion **r_ar)
{
  ScrArea *sa;
  ARegion *ar;

  *r_sa = NULL;
  *r_ar = NULL;

  for (sa = sc->areabase.first; sa; sa = sa->next) {
    for (ar = sa->regionbase.first; ar; ar = ar->next) {
      if (ar->regiondata == regiondata) {
        *r_sa = sa;
        *r_ar = ar;
        return;
      }
    }
  }
}

static void rna_area_region_from_regiondata(PointerRNA *ptr, ScrArea **r_sa, ARegion **r_ar)
{
  bScreen *sc = (bScreen *)ptr->id.data;
  void *regiondata = ptr->data;

  area_region_from_regiondata(sc, regiondata, r_sa, r_ar);
}

/* -------------------------------------------------------------------- */
/** \name Generic Region Flag Access
 * \{ */

static bool rna_Space_bool_from_region_flag_get_by_type(PointerRNA *ptr,
                                                        const int region_type,
                                                        const int region_flag)
{
  ScrArea *sa = rna_area_from_space(ptr);
  ARegion *ar = BKE_area_find_region_type(sa, region_type);
  if (ar) {
    return (ar->flag & region_flag);
  }
  return false;
}

static void rna_Space_bool_from_region_flag_set_by_type(PointerRNA *ptr,
                                                        const int region_type,
                                                        const int region_flag,
                                                        bool value)
{
  ScrArea *sa = rna_area_from_space(ptr);
  ARegion *ar = BKE_area_find_region_type(sa, region_type);
  if (ar) {
    SET_FLAG_FROM_TEST(ar->flag, value, region_flag);
  }
  ED_region_tag_redraw(ar);
}

static void rna_Space_bool_from_region_flag_update_by_type(bContext *C,
                                                           PointerRNA *ptr,
                                                           const int region_type,
                                                           const int region_flag)
{
  ScrArea *sa = rna_area_from_space(ptr);
  ARegion *ar = BKE_area_find_region_type(sa, region_type);
  if (ar) {
    if (region_flag == RGN_FLAG_HIDDEN) {
      /* Only support animation when the area is in the current context. */
      if (ar->overlap && (sa == CTX_wm_area(C))) {
        ED_region_visibility_change_update_animated(C, sa, ar);
      }
      else {
        ED_region_visibility_change_update(C, sa, ar);
      }
    }
    else if (region_flag == RGN_FLAG_HIDDEN_BY_USER) {
      if (!(ar->flag & RGN_FLAG_HIDDEN_BY_USER) != !(ar->flag & RGN_FLAG_HIDDEN)) {
        ED_region_toggle_hidden(C, ar);

        if ((ar->flag & RGN_FLAG_HIDDEN_BY_USER) == 0) {
          ED_area_type_hud_ensure(C, sa);
        }
      }
    }
  }
}

/** \} */

/* -------------------------------------------------------------------- */
/** \name Region Flag Access (Typed Callbacks)
 * \{ */

/* Header Region. */
static bool rna_Space_show_region_header_get(PointerRNA *ptr)
{
  return !rna_Space_bool_from_region_flag_get_by_type(ptr, RGN_TYPE_HEADER, RGN_FLAG_HIDDEN);
}
static void rna_Space_show_region_header_set(PointerRNA *ptr, bool value)
{
  rna_Space_bool_from_region_flag_set_by_type(ptr, RGN_TYPE_HEADER, RGN_FLAG_HIDDEN, !value);

  /* Special case, never show the tool properties when the header is invisible. */
  bool value_for_tool_header = value;
  if (value == true) {
    ScrArea *sa = rna_area_from_space(ptr);
    ARegion *ar_tool_header = BKE_area_find_region_type(sa, RGN_TYPE_TOOL_HEADER);
    if (ar_tool_header != NULL) {
      value_for_tool_header = !(ar_tool_header->flag & RGN_FLAG_HIDDEN_BY_USER);
    }
  }
  rna_Space_bool_from_region_flag_set_by_type(
      ptr, RGN_TYPE_TOOL_HEADER, RGN_FLAG_HIDDEN, !value_for_tool_header);
}
static void rna_Space_show_region_header_update(bContext *C, PointerRNA *ptr)
{
  rna_Space_bool_from_region_flag_update_by_type(C, ptr, RGN_TYPE_HEADER, RGN_FLAG_HIDDEN);
}

/* Footer Region. */
static bool rna_Space_show_region_footer_get(PointerRNA *ptr)
{
  return !rna_Space_bool_from_region_flag_get_by_type(ptr, RGN_TYPE_FOOTER, RGN_FLAG_HIDDEN);
}
static void rna_Space_show_region_footer_set(PointerRNA *ptr, bool value)
{
  rna_Space_bool_from_region_flag_set_by_type(ptr, RGN_TYPE_FOOTER, RGN_FLAG_HIDDEN, !value);
}
static void rna_Space_show_region_footer_update(bContext *C, PointerRNA *ptr)
{
  rna_Space_bool_from_region_flag_update_by_type(C, ptr, RGN_TYPE_FOOTER, RGN_FLAG_HIDDEN);
}

/* Tool Header Region.
 *
 * This depends on the 'RGN_TYPE_TOOL_HEADER'
 */
static bool rna_Space_show_region_tool_header_get(PointerRNA *ptr)
{
  return !rna_Space_bool_from_region_flag_get_by_type(
      ptr, RGN_TYPE_TOOL_HEADER, RGN_FLAG_HIDDEN_BY_USER);
}
static void rna_Space_show_region_tool_header_set(PointerRNA *ptr, bool value)
{
  rna_Space_bool_from_region_flag_set_by_type(
      ptr, RGN_TYPE_TOOL_HEADER, RGN_FLAG_HIDDEN_BY_USER, !value);
  rna_Space_bool_from_region_flag_set_by_type(ptr, RGN_TYPE_TOOL_HEADER, RGN_FLAG_HIDDEN, !value);
}
static void rna_Space_show_region_tool_header_update(bContext *C, PointerRNA *ptr)
{
  rna_Space_bool_from_region_flag_update_by_type(C, ptr, RGN_TYPE_TOOL_HEADER, RGN_FLAG_HIDDEN);
}

/* Tools Region. */
static bool rna_Space_show_region_toolbar_get(PointerRNA *ptr)
{
  return !rna_Space_bool_from_region_flag_get_by_type(ptr, RGN_TYPE_TOOLS, RGN_FLAG_HIDDEN);
}
static void rna_Space_show_region_toolbar_set(PointerRNA *ptr, bool value)
{
  rna_Space_bool_from_region_flag_set_by_type(ptr, RGN_TYPE_TOOLS, RGN_FLAG_HIDDEN, !value);
}
static void rna_Space_show_region_toolbar_update(bContext *C, PointerRNA *ptr)
{
  rna_Space_bool_from_region_flag_update_by_type(C, ptr, RGN_TYPE_TOOLS, RGN_FLAG_HIDDEN);
}

/* UI Region */
static bool rna_Space_show_region_ui_get(PointerRNA *ptr)
{
  return !rna_Space_bool_from_region_flag_get_by_type(ptr, RGN_TYPE_UI, RGN_FLAG_HIDDEN);
}
static void rna_Space_show_region_ui_set(PointerRNA *ptr, bool value)
{
  rna_Space_bool_from_region_flag_set_by_type(ptr, RGN_TYPE_UI, RGN_FLAG_HIDDEN, !value);
}
static void rna_Space_show_region_ui_update(bContext *C, PointerRNA *ptr)
{
  rna_Space_bool_from_region_flag_update_by_type(C, ptr, RGN_TYPE_UI, RGN_FLAG_HIDDEN);
}

/* Redo (HUD) Region */
static bool rna_Space_show_region_hud_get(PointerRNA *ptr)
{
  return !rna_Space_bool_from_region_flag_get_by_type(ptr, RGN_TYPE_HUD, RGN_FLAG_HIDDEN_BY_USER);
}
static void rna_Space_show_region_hud_set(PointerRNA *ptr, bool value)
{
  rna_Space_bool_from_region_flag_set_by_type(ptr, RGN_TYPE_HUD, RGN_FLAG_HIDDEN_BY_USER, !value);
}
static void rna_Space_show_region_hud_update(bContext *C, PointerRNA *ptr)
{
  rna_Space_bool_from_region_flag_update_by_type(C, ptr, RGN_TYPE_HUD, RGN_FLAG_HIDDEN_BY_USER);
}

/** \} */

static bool rna_Space_view2d_sync_get(PointerRNA *ptr)
{
  ScrArea *sa;
  ARegion *ar;

  sa = rna_area_from_space(ptr); /* can be NULL */
  ar = BKE_area_find_region_type(sa, RGN_TYPE_WINDOW);
  if (ar) {
    View2D *v2d = &ar->v2d;
    return (v2d->flag & V2D_VIEWSYNC_SCREEN_TIME) != 0;
  }

  return false;
}

static void rna_Space_view2d_sync_set(PointerRNA *ptr, bool value)
{
  ScrArea *sa;
  ARegion *ar;

  sa = rna_area_from_space(ptr); /* can be NULL */
  ar = BKE_area_find_region_type(sa, RGN_TYPE_WINDOW);
  if (ar) {
    View2D *v2d = &ar->v2d;
    if (value) {
      v2d->flag |= V2D_VIEWSYNC_SCREEN_TIME;
    }
    else {
      v2d->flag &= ~V2D_VIEWSYNC_SCREEN_TIME;
    }
  }
}

static void rna_Space_view2d_sync_update(Main *UNUSED(bmain),
                                         Scene *UNUSED(scene),
                                         PointerRNA *ptr)
{
  ScrArea *sa;
  ARegion *ar;

  sa = rna_area_from_space(ptr); /* can be NULL */
  ar = BKE_area_find_region_type(sa, RGN_TYPE_WINDOW);

  if (ar) {
    bScreen *sc = (bScreen *)ptr->id.data;
    View2D *v2d = &ar->v2d;

    UI_view2d_sync(sc, sa, v2d, V2D_LOCK_SET);
  }
}

static void rna_GPencil_update(Main *bmain, Scene *UNUSED(scene), PointerRNA *UNUSED(ptr))
{
  /* need set all caches as dirty to recalculate onion skinning */
  for (Object *ob = bmain->objects.first; ob; ob = ob->id.next) {
    if (ob->type == OB_GPENCIL) {
      DEG_id_tag_update(&ob->id, ID_RECALC_GEOMETRY);
    }
  }
  WM_main_add_notifier(NC_GPENCIL | NA_EDITED, NULL);
}

/* Space 3D View */
static void rna_SpaceView3D_camera_update(Main *bmain, Scene *scene, PointerRNA *ptr)
{
  View3D *v3d = (View3D *)(ptr->data);
  if (v3d->scenelock) {
    wmWindowManager *wm = bmain->wm.first;

    scene->camera = v3d->camera;
    WM_windows_scene_data_sync(&wm->windows, scene);
  }
}

static void rna_SpaceView3D_use_local_camera_set(PointerRNA *ptr, bool value)
{
  View3D *v3d = (View3D *)(ptr->data);
  bScreen *sc = (bScreen *)ptr->id.data;

  v3d->scenelock = !value;

  if (!value) {
    Scene *scene = ED_screen_scene_find(sc, G_MAIN->wm.first);
    v3d->camera = scene->camera;
  }
}

static float rna_View3DOverlay_GridScaleUnit_get(PointerRNA *ptr)
{
  View3D *v3d = (View3D *)(ptr->data);
  bScreen *screen = ptr->id.data;
  Scene *scene = ED_screen_scene_find(screen, G_MAIN->wm.first);

  return ED_view3d_grid_scale(scene, v3d, NULL);
}

static PointerRNA rna_SpaceView3D_region_3d_get(PointerRNA *ptr)
{
  View3D *v3d = (View3D *)(ptr->data);
  ScrArea *sa = rna_area_from_space(ptr);
  void *regiondata = NULL;
  if (sa) {
    ListBase *regionbase = (sa->spacedata.first == v3d) ? &sa->regionbase : &v3d->regionbase;
    ARegion *ar = regionbase->last; /* always last in list, weak .. */
    regiondata = ar->regiondata;
  }

  return rna_pointer_inherit_refine(ptr, &RNA_RegionView3D, regiondata);
}

static void rna_SpaceView3D_region_quadviews_begin(CollectionPropertyIterator *iter,
                                                   PointerRNA *ptr)
{
  View3D *v3d = (View3D *)(ptr->data);
  ScrArea *sa = rna_area_from_space(ptr);
  int i = 3;

  ARegion *ar = ((sa && sa->spacedata.first == v3d) ? &sa->regionbase : &v3d->regionbase)->last;
  ListBase lb = {NULL, NULL};

  if (ar && ar->alignment == RGN_ALIGN_QSPLIT) {
    while (i-- && ar) {
      ar = ar->prev;
    }

    if (i < 0) {
      lb.first = ar;
    }
  }

  rna_iterator_listbase_begin(iter, &lb, NULL);
}

static PointerRNA rna_SpaceView3D_region_quadviews_get(CollectionPropertyIterator *iter)
{
  void *regiondata = ((ARegion *)rna_iterator_listbase_get(iter))->regiondata;

  return rna_pointer_inherit_refine(&iter->parent, &RNA_RegionView3D, regiondata);
}

static void rna_RegionView3D_quadview_update(Main *UNUSED(main),
                                             Scene *UNUSED(scene),
                                             PointerRNA *ptr)
{
  ScrArea *sa;
  ARegion *ar;

  rna_area_region_from_regiondata(ptr, &sa, &ar);
  if (sa && ar && ar->alignment == RGN_ALIGN_QSPLIT) {
    ED_view3d_quadview_update(sa, ar, false);
  }
}

/* same as above but call clip==true */
static void rna_RegionView3D_quadview_clip_update(Main *UNUSED(main),
                                                  Scene *UNUSED(scene),
                                                  PointerRNA *ptr)
{
  ScrArea *sa;
  ARegion *ar;

  rna_area_region_from_regiondata(ptr, &sa, &ar);
  if (sa && ar && ar->alignment == RGN_ALIGN_QSPLIT) {
    ED_view3d_quadview_update(sa, ar, true);
  }
}

static void rna_RegionView3D_view_location_get(PointerRNA *ptr, float *values)
{
  RegionView3D *rv3d = (RegionView3D *)(ptr->data);
  negate_v3_v3(values, rv3d->ofs);
}

static void rna_RegionView3D_view_location_set(PointerRNA *ptr, const float *values)
{
  RegionView3D *rv3d = (RegionView3D *)(ptr->data);
  negate_v3_v3(rv3d->ofs, values);
}

static void rna_RegionView3D_view_rotation_get(PointerRNA *ptr, float *values)
{
  RegionView3D *rv3d = (RegionView3D *)(ptr->data);
  invert_qt_qt(values, rv3d->viewquat);
}

static void rna_RegionView3D_view_rotation_set(PointerRNA *ptr, const float *values)
{
  RegionView3D *rv3d = (RegionView3D *)(ptr->data);
  invert_qt_qt(rv3d->viewquat, values);
}

static void rna_RegionView3D_view_matrix_set(PointerRNA *ptr, const float *values)
{
  RegionView3D *rv3d = (RegionView3D *)(ptr->data);
  float mat[4][4];
  invert_m4_m4(mat, (float(*)[4])values);
  ED_view3d_from_m4(mat, rv3d->ofs, rv3d->viewquat, &rv3d->dist);
}

static bool rna_RegionView3D_is_orthographic_side_view_get(PointerRNA *ptr)
{
  RegionView3D *rv3d = (RegionView3D *)(ptr->data);
  return RV3D_VIEW_IS_AXIS(rv3d->view);
}

static void rna_3DViewShading_type_update(Main *bmain, Scene *scene, PointerRNA *ptr)
{
  ID *id = ptr->id.data;
  if (GS(id->name) == ID_SCE) {
    return;
  }

  View3DShading *shading = ptr->data;
  if (shading->type == OB_MATERIAL ||
      (shading->type == OB_RENDER && !STREQ(scene->r.engine, RE_engine_id_BLENDER_WORKBENCH))) {
    /* When switching from workbench to render or material mode the geometry of any
     * active sculpt session needs to be recalculated. */
    for (Object *ob = bmain->objects.first; ob; ob = ob->id.next) {
      if (ob->sculpt) {
        DEG_id_tag_update(&ob->id, ID_RECALC_GEOMETRY);
      }
    }
  }

  bScreen *screen = ptr->id.data;
  for (ScrArea *sa = screen->areabase.first; sa; sa = sa->next) {
    for (SpaceLink *sl = sa->spacedata.first; sl; sl = sl->next) {
      if (sl->spacetype == SPACE_VIEW3D) {
        View3D *v3d = (View3D *)sl;
        if (&v3d->shading == shading) {
          ED_view3d_shade_update(bmain, v3d, sa);
          return;
        }
      }
    }
  }
}

static Scene *rna_3DViewShading_scene(PointerRNA *ptr)
{
  /* Get scene, depends if using 3D view or OpenGL render settings. */
  ID *id = ptr->id.data;
  if (GS(id->name) == ID_SCE) {
    return (Scene *)id;
  }
  else {
    bScreen *screen = ptr->id.data;
    return WM_windows_scene_get_from_screen(G_MAIN->wm.first, screen);
  }
}

static int rna_3DViewShading_type_get(PointerRNA *ptr)
{
  /* Available shading types depend on render engine. */
  Scene *scene = rna_3DViewShading_scene(ptr);
  RenderEngineType *type = (scene) ? RE_engines_find(scene->r.engine) : NULL;
  View3DShading *shading = (View3DShading *)ptr->data;

  if (scene == NULL || BKE_scene_uses_blender_eevee(scene)) {
    return shading->type;
  }
  else if (BKE_scene_uses_blender_workbench(scene)) {
    return (shading->type == OB_MATERIAL) ? OB_SOLID : shading->type;
  }
  else {
    if (shading->type == OB_RENDER && !(type && type->view_draw)) {
      return OB_MATERIAL;
    }
    else {
      return shading->type;
    }
  }
}

static void rna_3DViewShading_type_set(PointerRNA *ptr, int value)
{
  View3DShading *shading = (View3DShading *)ptr->data;
  if (value != shading->type && value == OB_RENDER) {
    shading->prev_type = shading->type;
  }
  shading->type = value;
}

static const EnumPropertyItem *rna_3DViewShading_type_itemf(bContext *UNUSED(C),
                                                            PointerRNA *ptr,
                                                            PropertyRNA *UNUSED(prop),
                                                            bool *r_free)
{
  Scene *scene = rna_3DViewShading_scene(ptr);
  RenderEngineType *type = (scene) ? RE_engines_find(scene->r.engine) : NULL;

  EnumPropertyItem *item = NULL;
  int totitem = 0;

  RNA_enum_items_add_value(&item, &totitem, rna_enum_shading_type_items, OB_WIRE);
  RNA_enum_items_add_value(&item, &totitem, rna_enum_shading_type_items, OB_SOLID);

  if (scene == NULL || BKE_scene_uses_blender_eevee(scene)) {
    RNA_enum_items_add_value(&item, &totitem, rna_enum_shading_type_items, OB_MATERIAL);
    RNA_enum_items_add_value(&item, &totitem, rna_enum_shading_type_items, OB_RENDER);
  }
  else if (BKE_scene_uses_blender_workbench(scene)) {
    RNA_enum_items_add_value(&item, &totitem, rna_enum_shading_type_items, OB_RENDER);
  }
  else {
    RNA_enum_items_add_value(&item, &totitem, rna_enum_shading_type_items, OB_MATERIAL);
    if (type && type->view_draw) {
      RNA_enum_items_add_value(&item, &totitem, rna_enum_shading_type_items, OB_RENDER);
    }
  }

  RNA_enum_item_end(&item, &totitem);
  *r_free = true;

  return item;
}

/* Shading.selected_studio_light */
static PointerRNA rna_View3DShading_selected_studio_light_get(PointerRNA *ptr)
{
  View3DShading *shading = (View3DShading *)ptr->data;
  StudioLight *sl;
  if (shading->type == OB_SOLID && shading->light == V3D_LIGHTING_MATCAP) {
    sl = BKE_studiolight_find(shading->matcap, STUDIOLIGHT_FLAG_ALL);
  }
  else if (shading->type == OB_SOLID && shading->light == V3D_LIGHTING_STUDIO) {
    sl = BKE_studiolight_find(shading->studio_light, STUDIOLIGHT_FLAG_ALL);
  }
  else {
    sl = BKE_studiolight_find(shading->lookdev_light, STUDIOLIGHT_FLAG_ALL);
  }
  return rna_pointer_inherit_refine(ptr, &RNA_StudioLight, sl);
}

/* shading.light */
static const EnumPropertyItem *rna_View3DShading_color_type_itemf(bContext *UNUSED(C),
                                                                  PointerRNA *ptr,
                                                                  PropertyRNA *UNUSED(prop),
                                                                  bool *r_free)
{
  View3DShading *shading = (View3DShading *)ptr->data;

  int totitem = 0;

  if (shading->type == OB_SOLID) {
    r_free = false;
    return rna_enum_shading_color_type_items;
  }
  else if (shading->type == OB_WIRE) {
    EnumPropertyItem *item = NULL;
    RNA_enum_items_add_value(
        &item, &totitem, rna_enum_shading_color_type_items, V3D_SHADING_SINGLE_COLOR);
    RNA_enum_items_add_value(
        &item, &totitem, rna_enum_shading_color_type_items, V3D_SHADING_OBJECT_COLOR);
    RNA_enum_items_add_value(
        &item, &totitem, rna_enum_shading_color_type_items, V3D_SHADING_RANDOM_COLOR);
    RNA_enum_item_end(&item, &totitem);
    *r_free = true;
    return item;
  }
  else {
    *r_free = false;
    return NULL;
  }
}

/* Studio light */
static int rna_View3DShading_studio_light_get(PointerRNA *ptr)
{
  View3DShading *shading = (View3DShading *)ptr->data;
  char *dna_storage = shading->studio_light;

  int flag = STUDIOLIGHT_TYPE_STUDIO;
  if (shading->type == OB_SOLID && shading->light == V3D_LIGHTING_MATCAP) {
    flag = STUDIOLIGHT_TYPE_MATCAP;
    dna_storage = shading->matcap;
  }
  else if (shading->type == OB_MATERIAL) {
    flag = STUDIOLIGHT_TYPE_WORLD;
    dna_storage = shading->lookdev_light;
  }
  StudioLight *sl = BKE_studiolight_find(dna_storage, flag);
  if (sl) {
    BLI_strncpy(dna_storage, sl->name, FILE_MAXFILE);
    return sl->index;
  }
  else {
    return 0;
  }
}

static void rna_View3DShading_studio_light_set(PointerRNA *ptr, int value)
{
  View3DShading *shading = (View3DShading *)ptr->data;
  char *dna_storage = shading->studio_light;

  int flag = STUDIOLIGHT_TYPE_STUDIO;
  if (shading->type == OB_SOLID && shading->light == V3D_LIGHTING_MATCAP) {
    flag = STUDIOLIGHT_TYPE_MATCAP;
    dna_storage = shading->matcap;
  }
  else if (shading->type == OB_MATERIAL) {
    flag = STUDIOLIGHT_TYPE_WORLD;
    dna_storage = shading->lookdev_light;
  }
  StudioLight *sl = BKE_studiolight_findindex(value, flag);
  if (sl) {
    BLI_strncpy(dna_storage, sl->name, FILE_MAXFILE);
  }
}

static const EnumPropertyItem *rna_View3DShading_studio_light_itemf(bContext *UNUSED(C),
                                                                    PointerRNA *ptr,
                                                                    PropertyRNA *UNUSED(prop),
                                                                    bool *r_free)
{
  View3DShading *shading = (View3DShading *)ptr->data;
  EnumPropertyItem *item = NULL;
  int totitem = 0;

  if (shading->type == OB_SOLID && shading->light == V3D_LIGHTING_MATCAP) {
    const int flags = (STUDIOLIGHT_EXTERNAL_FILE | STUDIOLIGHT_TYPE_MATCAP);

    LISTBASE_FOREACH (StudioLight *, sl, BKE_studiolight_listbase()) {
      int icon_id = (shading->flag & V3D_SHADING_MATCAP_FLIP_X) ? sl->icon_id_matcap_flipped :
                                                                  sl->icon_id_matcap;
      if ((sl->flag & flags) == flags) {
        EnumPropertyItem tmp = {sl->index, sl->name, icon_id, sl->name, ""};
        RNA_enum_item_add(&item, &totitem, &tmp);
      }
    }
  }
  else {
    LISTBASE_FOREACH (StudioLight *, sl, BKE_studiolight_listbase()) {
      int icon_id = sl->icon_id_irradiance;
      bool show_studiolight = false;

      if (sl->flag & STUDIOLIGHT_INTERNAL) {
        /* always show internal lights for solid */
        if (shading->type == OB_SOLID) {
          show_studiolight = true;
        }
      }
      else {
        switch (shading->type) {
          case OB_SOLID:
          case OB_TEXTURE:
            show_studiolight = ((sl->flag & STUDIOLIGHT_TYPE_STUDIO) != 0);
            break;

          case OB_MATERIAL:
            show_studiolight = ((sl->flag & STUDIOLIGHT_TYPE_WORLD) != 0);
            icon_id = sl->icon_id_radiance;
            break;
        }
      }

      if (show_studiolight) {
        EnumPropertyItem tmp = {sl->index, sl->name, icon_id, sl->name, ""};
        RNA_enum_item_add(&item, &totitem, &tmp);
      }
    }
  }

  RNA_enum_item_end(&item, &totitem);
  *r_free = true;
  return item;
}

static const EnumPropertyItem *rna_SpaceView3D_stereo3d_camera_itemf(bContext *C,
                                                                     PointerRNA *UNUSED(ptr),
                                                                     PropertyRNA *UNUSED(prop),
                                                                     bool *UNUSED(r_free))
{
  Scene *scene = CTX_data_scene(C);

  if (scene->r.views_format == SCE_VIEWS_FORMAT_MULTIVIEW) {
    return multiview_camera_items;
  }
  else {
    return stereo3d_camera_items;
  }
}

static int rna_SpaceView3D_icon_from_show_object_viewport_get(PointerRNA *ptr)
{
  const View3D *v3d = (View3D *)ptr->data;
  /* Ignore selection values when view is off,
   * intent is to show if visible objects aren't selectable. */
  const int view_value = (v3d->object_type_exclude_viewport != 0);
  const int select_value = (v3d->object_type_exclude_select &
                            ~v3d->object_type_exclude_viewport) != 0;
  return ICON_VIS_SEL_11 + (view_value << 1) + select_value;
}

static char *rna_View3DShading_path(PointerRNA *UNUSED(ptr))
{
  return BLI_strdup("shading");
}

static PointerRNA rna_SpaceView3D_overlay_get(PointerRNA *ptr)
{
  return rna_pointer_inherit_refine(ptr, &RNA_View3DOverlay, ptr->data);
}

static char *rna_View3DOverlay_path(PointerRNA *UNUSED(ptr))
{
  return BLI_strdup("overlay");
}

/* Space Image Editor */

static PointerRNA rna_SpaceImageEditor_uvedit_get(PointerRNA *ptr)
{
  return rna_pointer_inherit_refine(ptr, &RNA_SpaceUVEditor, ptr->data);
}

static void rna_SpaceImageEditor_mode_update(Main *bmain, Scene *scene, PointerRNA *UNUSED(ptr))
{
  ED_space_image_paint_update(bmain, bmain->wm.first, scene);
}

static void rna_SpaceImageEditor_show_stereo_set(PointerRNA *ptr, int value)
{
  SpaceImage *sima = (SpaceImage *)(ptr->data);

  if (value) {
    sima->iuser.flag |= IMA_SHOW_STEREO;
  }
  else {
    sima->iuser.flag &= ~IMA_SHOW_STEREO;
  }
}

static bool rna_SpaceImageEditor_show_stereo_get(PointerRNA *ptr)
{
  SpaceImage *sima = (SpaceImage *)(ptr->data);
  return (sima->iuser.flag & IMA_SHOW_STEREO) != 0;
}

static void rna_SpaceImageEditor_show_stereo_update(Main *UNUSED(bmain),
                                                    Scene *UNUSED(unused),
                                                    PointerRNA *ptr)
{
  SpaceImage *sima = (SpaceImage *)(ptr->data);
  Image *ima = sima->image;

  if (ima) {
    if (ima->rr) {
      BKE_image_multilayer_index(ima->rr, &sima->iuser);
    }
    else {
      BKE_image_multiview_index(ima, &sima->iuser);
    }
  }
}

static bool rna_SpaceImageEditor_show_render_get(PointerRNA *ptr)
{
  SpaceImage *sima = (SpaceImage *)(ptr->data);
  return ED_space_image_show_render(sima);
}

static bool rna_SpaceImageEditor_show_paint_get(PointerRNA *ptr)
{
  SpaceImage *sima = (SpaceImage *)(ptr->data);
  return ED_space_image_show_paint(sima);
}

static bool rna_SpaceImageEditor_show_uvedit_get(PointerRNA *ptr)
{
  SpaceImage *sima = (SpaceImage *)(ptr->data);
  bScreen *sc = (bScreen *)ptr->id.data;
  wmWindow *win = ED_screen_window_find(sc, G_MAIN->wm.first);
  ViewLayer *view_layer = WM_window_get_active_view_layer(win);
  Object *obedit = OBEDIT_FROM_VIEW_LAYER(view_layer);
  return ED_space_image_show_uvedit(sima, obedit);
}

static bool rna_SpaceImageEditor_show_maskedit_get(PointerRNA *ptr)
{
  SpaceImage *sima = (SpaceImage *)(ptr->data);
  bScreen *sc = (bScreen *)ptr->id.data;
  wmWindow *win = ED_screen_window_find(sc, G_MAIN->wm.first);
  ViewLayer *view_layer = WM_window_get_active_view_layer(win);
  return ED_space_image_check_show_maskedit(sima, view_layer);
}

static void rna_SpaceImageEditor_image_set(PointerRNA *ptr,
                                           PointerRNA value,
                                           struct ReportList *UNUSED(reports))
{
  SpaceImage *sima = (SpaceImage *)(ptr->data);
  bScreen *sc = (bScreen *)ptr->id.data;
  wmWindow *win = ED_screen_window_find(sc, G_MAIN->wm.first);
  ViewLayer *view_layer = WM_window_get_active_view_layer(win);
  Object *obedit = OBEDIT_FROM_VIEW_LAYER(view_layer);

  BLI_assert(BKE_id_is_in_global_main(value.data));
  ED_space_image_set(G_MAIN, sima, obedit, (Image *)value.data, false);
}

static void rna_SpaceImageEditor_mask_set(PointerRNA *ptr,
                                          PointerRNA value,
                                          struct ReportList *UNUSED(reports))
{
  SpaceImage *sima = (SpaceImage *)(ptr->data);

  ED_space_image_set_mask(NULL, sima, (Mask *)value.data);
}

static const EnumPropertyItem *rna_SpaceImageEditor_display_channels_itemf(
    bContext *UNUSED(C), PointerRNA *ptr, PropertyRNA *UNUSED(prop), bool *r_free)
{
  SpaceImage *sima = (SpaceImage *)ptr->data;
  EnumPropertyItem *item = NULL;
  ImBuf *ibuf;
  void *lock;
  int zbuf, alpha, totitem = 0;

  ibuf = ED_space_image_acquire_buffer(sima, &lock);

  alpha = ibuf && (ibuf->channels == 4);
  zbuf = ibuf && (ibuf->zbuf || ibuf->zbuf_float || (ibuf->channels == 1));

  ED_space_image_release_buffer(sima, ibuf, lock);

  if (alpha && zbuf) {
    return display_channels_items;
  }

  if (alpha) {
    RNA_enum_items_add_value(&item, &totitem, display_channels_items, SI_USE_ALPHA);
    RNA_enum_items_add_value(&item, &totitem, display_channels_items, 0);
    RNA_enum_items_add_value(&item, &totitem, display_channels_items, SI_SHOW_ALPHA);
  }
  else if (zbuf) {
    RNA_enum_items_add_value(&item, &totitem, display_channels_items, 0);
    RNA_enum_items_add_value(&item, &totitem, display_channels_items, SI_SHOW_ZBUF);
  }
  else {
    RNA_enum_items_add_value(&item, &totitem, display_channels_items, 0);
  }

  RNA_enum_items_add_value(&item, &totitem, display_channels_items, SI_SHOW_R);
  RNA_enum_items_add_value(&item, &totitem, display_channels_items, SI_SHOW_G);
  RNA_enum_items_add_value(&item, &totitem, display_channels_items, SI_SHOW_B);

  RNA_enum_item_end(&item, &totitem);
  *r_free = true;

  return item;
}

static void rna_SpaceImageEditor_zoom_get(PointerRNA *ptr, float *values)
{
  SpaceImage *sima = (SpaceImage *)ptr->data;
  ScrArea *sa;
  ARegion *ar;

  values[0] = values[1] = 1;

  /* find aregion */
  sa = rna_area_from_space(ptr); /* can be NULL */
  ar = BKE_area_find_region_type(sa, RGN_TYPE_WINDOW);
  if (ar) {
    ED_space_image_get_zoom(sima, ar, &values[0], &values[1]);
  }
}

static void rna_SpaceImageEditor_cursor_location_get(PointerRNA *ptr, float *values)
{
  SpaceImage *sima = (SpaceImage *)ptr->data;

  if (sima->flag & SI_COORDFLOATS) {
    copy_v2_v2(values, sima->cursor);
  }
  else {
    int w, h;
    ED_space_image_get_size(sima, &w, &h);

    values[0] = sima->cursor[0] * w;
    values[1] = sima->cursor[1] * h;
  }
}

static void rna_SpaceImageEditor_cursor_location_set(PointerRNA *ptr, const float *values)
{
  SpaceImage *sima = (SpaceImage *)ptr->data;

  if (sima->flag & SI_COORDFLOATS) {
    copy_v2_v2(sima->cursor, values);
  }
  else {
    int w, h;
    ED_space_image_get_size(sima, &w, &h);

    sima->cursor[0] = values[0] / w;
    sima->cursor[1] = values[1] / h;
  }
}

static void rna_SpaceImageEditor_image_update(Main *UNUSED(bmain),
                                              Scene *UNUSED(scene),
                                              PointerRNA *ptr)
{
  SpaceImage *sima = (SpaceImage *)ptr->data;
  Image *ima = sima->image;

  /* make sure all the iuser settings are valid for the sima image */
  if (ima) {
    if (ima->rr) {
      if (BKE_image_multilayer_index(sima->image->rr, &sima->iuser) == NULL) {
        BKE_image_init_imageuser(sima->image, &sima->iuser);
      }
    }
    else {
      BKE_image_multiview_index(ima, &sima->iuser);
    }
  }
}

static void rna_SpaceImageEditor_scopes_update(struct bContext *C, struct PointerRNA *ptr)
{
  SpaceImage *sima = (SpaceImage *)ptr->data;
  ImBuf *ibuf;
  void *lock;

  ibuf = ED_space_image_acquire_buffer(sima, &lock);
  if (ibuf) {
    ED_space_image_scopes_update(C, sima, ibuf, true);
    WM_main_add_notifier(NC_IMAGE, sima->image);
  }
  ED_space_image_release_buffer(sima, ibuf, lock);
}

static const EnumPropertyItem *rna_SpaceImageEditor_pivot_itemf(bContext *UNUSED(C),
                                                                PointerRNA *ptr,
                                                                PropertyRNA *UNUSED(prop),
                                                                bool *UNUSED(r_free))
{
  static const EnumPropertyItem pivot_items[] = {
      {V3D_AROUND_CENTER_BOUNDS, "CENTER", ICON_PIVOT_BOUNDBOX, "Bounding Box Center", ""},
      {V3D_AROUND_CENTER_MEDIAN, "MEDIAN", ICON_PIVOT_MEDIAN, "Median Point", ""},
      {V3D_AROUND_CURSOR, "CURSOR", ICON_PIVOT_CURSOR, "2D Cursor", ""},
      {V3D_AROUND_LOCAL_ORIGINS,
       "INDIVIDUAL_ORIGINS",
       ICON_PIVOT_INDIVIDUAL,
       "Individual Origins",
       "Pivot around each selected island's own median point"},
      {0, NULL, 0, NULL, NULL},
  };

  SpaceImage *sima = (SpaceImage *)ptr->data;

  if (sima->mode == SI_MODE_PAINT) {
    return rna_enum_transform_pivot_items_full;
  }
  else {
    return pivot_items;
  }
}

/* Space Text Editor */

static void rna_SpaceTextEditor_word_wrap_set(PointerRNA *ptr, bool value)
{
  SpaceText *st = (SpaceText *)(ptr->data);

  st->wordwrap = value;
  st->left = 0;
}

static void rna_SpaceTextEditor_text_set(PointerRNA *ptr,
                                         PointerRNA value,
                                         struct ReportList *UNUSED(reports))
{
  SpaceText *st = (SpaceText *)(ptr->data);

  st->text = value.data;

  WM_main_add_notifier(NC_TEXT | NA_SELECTED, st->text);
}

static void rna_SpaceTextEditor_updateEdited(Main *UNUSED(bmain),
                                             Scene *UNUSED(scene),
                                             PointerRNA *ptr)
{
  SpaceText *st = (SpaceText *)ptr->data;

  if (st->text) {
    WM_main_add_notifier(NC_TEXT | NA_EDITED, st->text);
  }
}

/* Space Properties */

/* note: this function exists only to avoid id refcounting */
static void rna_SpaceProperties_pin_id_set(PointerRNA *ptr,
                                           PointerRNA value,
                                           struct ReportList *UNUSED(reports))
{
  SpaceProperties *sbuts = (SpaceProperties *)(ptr->data);
  sbuts->pinid = value.data;
}

static StructRNA *rna_SpaceProperties_pin_id_typef(PointerRNA *ptr)
{
  SpaceProperties *sbuts = (SpaceProperties *)(ptr->data);

  if (sbuts->pinid) {
    return ID_code_to_RNA_type(GS(sbuts->pinid->name));
  }

  return &RNA_ID;
}

static void rna_SpaceProperties_pin_id_update(Main *UNUSED(bmain),
                                              Scene *UNUSED(scene),
                                              PointerRNA *ptr)
{
  SpaceProperties *sbuts = (SpaceProperties *)(ptr->data);
  ID *id = sbuts->pinid;

  if (id == NULL) {
    sbuts->flag &= ~SB_PIN_CONTEXT;
    return;
  }

  switch (GS(id->name)) {
    case ID_MA:
      WM_main_add_notifier(NC_MATERIAL | ND_SHADING, NULL);
      break;
    case ID_TE:
      WM_main_add_notifier(NC_TEXTURE, NULL);
      break;
    case ID_WO:
      WM_main_add_notifier(NC_WORLD, NULL);
      break;
    case ID_LA:
      WM_main_add_notifier(NC_LAMP, NULL);
      break;
    default:
      break;
  }
}

static void rna_SpaceProperties_context_set(PointerRNA *ptr, int value)
{
  SpaceProperties *sbuts = (SpaceProperties *)(ptr->data);

  sbuts->mainb = value;
  sbuts->mainbuser = value;
}

static const EnumPropertyItem *rna_SpaceProperties_context_itemf(bContext *UNUSED(C),
                                                                 PointerRNA *ptr,
                                                                 PropertyRNA *UNUSED(prop),
                                                                 bool *r_free)
{
  SpaceProperties *sbuts = (SpaceProperties *)(ptr->data);
  EnumPropertyItem *item = NULL;
  int totitem = 0;

  if (sbuts->pathflag & (1 << BCONTEXT_TOOL)) {
    RNA_enum_items_add_value(&item, &totitem, buttons_context_items, BCONTEXT_TOOL);
  }

  if (totitem) {
    RNA_enum_item_add_separator(&item, &totitem);
  }

  if (sbuts->pathflag & (1 << BCONTEXT_RENDER)) {
    RNA_enum_items_add_value(&item, &totitem, buttons_context_items, BCONTEXT_RENDER);
  }

  if (sbuts->pathflag & (1 << BCONTEXT_OUTPUT)) {
    RNA_enum_items_add_value(&item, &totitem, buttons_context_items, BCONTEXT_OUTPUT);
  }

  if (sbuts->pathflag & (1 << BCONTEXT_VIEW_LAYER)) {
    RNA_enum_items_add_value(&item, &totitem, buttons_context_items, BCONTEXT_VIEW_LAYER);
  }

  if (sbuts->pathflag & (1 << BCONTEXT_SCENE)) {
    RNA_enum_items_add_value(&item, &totitem, buttons_context_items, BCONTEXT_SCENE);
  }

  if (sbuts->pathflag & (1 << BCONTEXT_WORLD)) {
    RNA_enum_items_add_value(&item, &totitem, buttons_context_items, BCONTEXT_WORLD);
  }

  if (totitem) {
    RNA_enum_item_add_separator(&item, &totitem);
  }

  if (sbuts->pathflag & (1 << BCONTEXT_OBJECT)) {
    RNA_enum_items_add_value(&item, &totitem, buttons_context_items, BCONTEXT_OBJECT);
  }

  if (sbuts->pathflag & (1 << BCONTEXT_MODIFIER)) {
    RNA_enum_items_add_value(&item, &totitem, buttons_context_items, BCONTEXT_MODIFIER);
  }

  if (sbuts->pathflag & (1 << BCONTEXT_SHADERFX)) {
    RNA_enum_items_add_value(&item, &totitem, buttons_context_items, BCONTEXT_SHADERFX);
  }

  if (sbuts->pathflag & (1 << BCONTEXT_PARTICLE)) {
    RNA_enum_items_add_value(&item, &totitem, buttons_context_items, BCONTEXT_PARTICLE);
  }

  if (sbuts->pathflag & (1 << BCONTEXT_PHYSICS)) {
    RNA_enum_items_add_value(&item, &totitem, buttons_context_items, BCONTEXT_PHYSICS);
  }

  if (sbuts->pathflag & (1 << BCONTEXT_CONSTRAINT)) {
    RNA_enum_items_add_value(&item, &totitem, buttons_context_items, BCONTEXT_CONSTRAINT);
  }

  if (sbuts->pathflag & (1 << BCONTEXT_DATA)) {
    RNA_enum_items_add_value(&item, &totitem, buttons_context_items, BCONTEXT_DATA);
    (item + totitem - 1)->icon = sbuts->dataicon;
  }

  if (sbuts->pathflag & (1 << BCONTEXT_BONE)) {
    RNA_enum_items_add_value(&item, &totitem, buttons_context_items, BCONTEXT_BONE);
  }

  if (sbuts->pathflag & (1 << BCONTEXT_BONE_CONSTRAINT)) {
    RNA_enum_items_add_value(&item, &totitem, buttons_context_items, BCONTEXT_BONE_CONSTRAINT);
  }

  if (sbuts->pathflag & (1 << BCONTEXT_MATERIAL)) {
    RNA_enum_items_add_value(&item, &totitem, buttons_context_items, BCONTEXT_MATERIAL);
  }

  if (totitem) {
    RNA_enum_item_add_separator(&item, &totitem);
  }

  if (sbuts->pathflag & (1 << BCONTEXT_TEXTURE)) {
    RNA_enum_items_add_value(&item, &totitem, buttons_context_items, BCONTEXT_TEXTURE);
  }

  RNA_enum_item_end(&item, &totitem);
  *r_free = true;

  return item;
}

static void rna_SpaceProperties_context_update(Main *UNUSED(bmain),
                                               Scene *UNUSED(scene),
                                               PointerRNA *ptr)
{
  SpaceProperties *sbuts = (SpaceProperties *)(ptr->data);
  /* XXX BCONTEXT_DATA is ugly, but required for lights... See T51318. */
  if (ELEM(sbuts->mainb, BCONTEXT_WORLD, BCONTEXT_MATERIAL, BCONTEXT_TEXTURE, BCONTEXT_DATA)) {
    sbuts->preview = 1;
  }
}

/* Space Console */
static void rna_ConsoleLine_body_get(PointerRNA *ptr, char *value)
{
  ConsoleLine *ci = (ConsoleLine *)ptr->data;
  memcpy(value, ci->line, ci->len + 1);
}

static int rna_ConsoleLine_body_length(PointerRNA *ptr)
{
  ConsoleLine *ci = (ConsoleLine *)ptr->data;
  return ci->len;
}

static void rna_ConsoleLine_body_set(PointerRNA *ptr, const char *value)
{
  ConsoleLine *ci = (ConsoleLine *)ptr->data;
  int len = strlen(value);

  if ((len >= ci->len_alloc) || (len * 2 < ci->len_alloc)) { /* allocate a new string */
    MEM_freeN(ci->line);
    ci->line = MEM_mallocN((len + 1) * sizeof(char), "rna_consoleline");
    ci->len_alloc = len + 1;
  }
  memcpy(ci->line, value, len + 1);
  ci->len = len;

  if (ci->cursor > len) {
    /* clamp the cursor */
    ci->cursor = len;
  }
}

static void rna_ConsoleLine_cursor_index_range(
    PointerRNA *ptr, int *min, int *max, int *UNUSED(softmin), int *UNUSED(softmax))
{
  ConsoleLine *ci = (ConsoleLine *)ptr->data;

  *min = 0;
  *max = ci->len; /* intentionally _not_ -1 */
}

/* Space Dopesheet */

static void rna_SpaceDopeSheetEditor_action_set(PointerRNA *ptr,
                                                PointerRNA value,
                                                struct ReportList *UNUSED(reports))
{
  SpaceAction *saction = (SpaceAction *)(ptr->data);
  bAction *act = (bAction *)value.data;

  if ((act == NULL) || (act->idroot == 0)) {
    /* just set if we're clearing the action or if the action is "amorphous" still */
    saction->action = act;
  }
  else {
    /* action to set must strictly meet the mode criteria... */
    if (saction->mode == SACTCONT_ACTION) {
      /* currently, this is "object-level" only, until we have some way of specifying this */
      if (act->idroot == ID_OB) {
        saction->action = act;
      }
      else {
        printf(
            "ERROR: cannot assign Action '%s' to Action Editor, as action is not object-level "
            "animation\n",
            act->id.name + 2);
      }
    }
    else if (saction->mode == SACTCONT_SHAPEKEY) {
      /* as the name says, "shapekey-level" only... */
      if (act->idroot == ID_KE) {
        saction->action = act;
      }
      else {
        printf(
            "ERROR: cannot assign Action '%s' to Shape Key Editor, as action doesn't animate "
            "Shape Keys\n",
            act->id.name + 2);
      }
    }
    else {
      printf(
          "ACK: who's trying to set an action while not in a mode displaying a single Action "
          "only?\n");
    }
  }
}

static void rna_SpaceDopeSheetEditor_action_update(bContext *C, PointerRNA *ptr)
{
  SpaceAction *saction = (SpaceAction *)(ptr->data);
  ViewLayer *view_layer = CTX_data_view_layer(C);
  Main *bmain = CTX_data_main(C);
  Object *obact = OBACT(view_layer);

  /* we must set this action to be the one used by active object (if not pinned) */
  if (obact /* && saction->pin == 0*/) {
    AnimData *adt = NULL;

    if (saction->mode == SACTCONT_ACTION) {
      /* TODO: context selector could help decide this with more control? */
      adt = BKE_animdata_add_id(&obact->id); /* this only adds if non-existent */
    }
    else if (saction->mode == SACTCONT_SHAPEKEY) {
      Key *key = BKE_key_from_object(obact);
      if (key) {
        adt = BKE_animdata_add_id(&key->id); /* this only adds if non-existent */
      }
    }

    /* set action */
    // FIXME: this overlaps a lot with the BKE_animdata_set_action() API method
    if (adt) {
      /* Don't do anything if old and new actions are the same... */
      if (adt->action != saction->action) {
        /* NLA Tweak Mode needs special handling... */
        if (adt->flag & ADT_NLA_EDIT_ON) {
          /* Exit editmode first - we cannot change actions while in tweakmode
           * NOTE: This will clear the action ref properly
           */
          BKE_nla_tweakmode_exit(adt);

          /* Assign new action, and adjust the usercounts accordingly */
          adt->action = saction->action;
          id_us_plus((ID *)adt->action);
        }
        else {
          /* Handle old action... */
          if (adt->action) {
            /* Fix id-count of action we're replacing */
            id_us_min(&adt->action->id);

            /* To prevent data loss (i.e. if users flip between actions using the Browse menu),
             * stash this action if nothing else uses it.
             *
             * EXCEPTION:
             * This callback runs when unlinking actions. In that case, we don't want to
             * stash the action, as the user is signaling that they want to detach it.
             * This can be reviewed again later,
             * but it could get annoying if we keep these instead.
             */
            if ((adt->action->id.us <= 0) && (saction->action != NULL)) {
              /* XXX: Things here get dodgy if this action is only partially completed,
               *      and the user then uses the browse menu to get back to this action,
               *      assigning it as the active action (i.e. the stash strip gets out of sync)
               */
              BKE_nla_action_stash(adt);
            }
          }

          /* Assign new action, and adjust the usercounts accordingly */
          adt->action = saction->action;
          id_us_plus((ID *)adt->action);
        }
      }

      /* Force update of animdata */
      DEG_id_tag_update(&obact->id, ID_RECALC_ANIMATION);
    }

    /* force depsgraph flush too */
    DEG_id_tag_update(&obact->id, ID_RECALC_TRANSFORM | ID_RECALC_GEOMETRY);
    /* Update relations as well, so new time source dependency is added. */
    DEG_relations_tag_update(bmain);
  }
}

static void rna_SpaceDopeSheetEditor_mode_update(bContext *C, PointerRNA *ptr)
{
  SpaceAction *saction = (SpaceAction *)(ptr->data);
  ScrArea *sa = CTX_wm_area(C);
  ViewLayer *view_layer = CTX_data_view_layer(C);
  Object *obact = OBACT(view_layer);

  /* special exceptions for ShapeKey Editor mode */
  if (saction->mode == SACTCONT_SHAPEKEY) {
    Key *key = BKE_key_from_object(obact);

    /* 1) update the action stored for the editor */
    if (key) {
      saction->action = (key->adt) ? key->adt->action : NULL;
    }
    else {
      saction->action = NULL;
    }

    /* 2) enable 'show sliders' by default, since one of the main
     *    points of the ShapeKey Editor is to provide a one-stop shop
     *    for controlling the shapekeys, whose main control is the value
     */
    saction->flag |= SACTION_SLIDERS;
  }
  /* make sure action stored is valid */
  else if (saction->mode == SACTCONT_ACTION) {
    /* 1) update the action stored for the editor */
    /* TODO: context selector could help decide this with more control? */
    if (obact) {
      saction->action = (obact->adt) ? obact->adt->action : NULL;
    }
    else {
      saction->action = NULL;
    }
  }

  /* Collapse (and show) summary channel and hide channel list for timeline */
  if (saction->mode == SACTCONT_TIMELINE) {
    saction->ads.flag |= ADS_FLAG_SUMMARY_COLLAPSED;
    saction->ads.filterflag |= ADS_FILTER_SUMMARY;
  }

  if (sa && sa->spacedata.first == saction) {
    ARegion *channels_region = BKE_area_find_region_type(sa, RGN_TYPE_CHANNELS);
    if (channels_region) {
      if (saction->mode == SACTCONT_TIMELINE) {
        channels_region->flag |= RGN_FLAG_HIDDEN;
      }
      else {
        channels_region->flag &= ~RGN_FLAG_HIDDEN;
      }
      ED_region_visibility_change_update(C, sa, channels_region);
    }
  }

  /* recalculate extents of channel list */
  saction->runtime.flag |= SACTION_RUNTIME_FLAG_NEED_CHAN_SYNC;

  /* store current mode as "old mode",
   * so that returning from other editors doesn't always reset to "Action Editor" */
  if (saction->mode != SACTCONT_TIMELINE) {
    saction->mode_prev = saction->mode;
  }
}

/* Space Graph Editor */

static void rna_SpaceGraphEditor_display_mode_update(bContext *C, PointerRNA *ptr)
{
  ScrArea *sa = rna_area_from_space(ptr);
  SpaceGraph *sipo = (SpaceGraph *)ptr->data;

  /* for "Drivers" mode, enable all the necessary bits and pieces */
  if (sipo->mode == SIPO_MODE_DRIVERS) {
    ED_drivers_editor_init(C, sa);
    ED_area_tag_redraw(sa);
  }

  /* after changing view mode, must force recalculation of F-Curve colors
   * which can only be achieved using refresh as opposed to redraw
   */
  ED_area_tag_refresh(sa);
}

static bool rna_SpaceGraphEditor_has_ghost_curves_get(PointerRNA *ptr)
{
  SpaceGraph *sipo = (SpaceGraph *)(ptr->data);
  return (BLI_listbase_is_empty(&sipo->runtime.ghost_curves) == false);
}

static void rna_SpaceConsole_rect_update(Main *UNUSED(bmain),
                                         Scene *UNUSED(scene),
                                         PointerRNA *ptr)
{
  SpaceConsole *sc = ptr->data;
  WM_main_add_notifier(NC_SPACE | ND_SPACE_CONSOLE | NA_EDITED, sc);
}

static void rna_SequenceEditor_update_cache(Main *UNUSED(bmain),
                                            Scene *scene,
                                            PointerRNA *UNUSED(ptr))
{
  BKE_sequencer_cache_cleanup(scene);
}

static void rna_Sequencer_view_type_update(Main *UNUSED(bmain),
                                           Scene *UNUSED(scene),
                                           PointerRNA *ptr)
{
  ScrArea *sa = rna_area_from_space(ptr);
  ED_area_tag_refresh(sa);
}

/* Space Node Editor */

static void rna_SpaceNodeEditor_node_tree_set(PointerRNA *ptr,
                                              const PointerRNA value,
                                              struct ReportList *UNUSED(reports))
{
  SpaceNode *snode = (SpaceNode *)ptr->data;
  ED_node_tree_start(snode, (bNodeTree *)value.data, NULL, NULL);
}

static bool rna_SpaceNodeEditor_node_tree_poll(PointerRNA *ptr, const PointerRNA value)
{
  SpaceNode *snode = (SpaceNode *)ptr->data;
  bNodeTree *ntree = (bNodeTree *)value.data;

  /* node tree type must match the selected type in node editor */
  return (STREQ(snode->tree_idname, ntree->idname));
}

static void rna_SpaceNodeEditor_node_tree_update(const bContext *C, PointerRNA *UNUSED(ptr))
{
  ED_node_tree_update(C);
}

static int rna_SpaceNodeEditor_tree_type_get(PointerRNA *ptr)
{
  SpaceNode *snode = (SpaceNode *)ptr->data;
  return rna_node_tree_idname_to_enum(snode->tree_idname);
}
static void rna_SpaceNodeEditor_tree_type_set(PointerRNA *ptr, int value)
{
  SpaceNode *snode = (SpaceNode *)ptr->data;
  ED_node_set_tree_type(snode, rna_node_tree_type_from_enum(value));
}
static bool rna_SpaceNodeEditor_tree_type_poll(void *Cv, bNodeTreeType *type)
{
  bContext *C = (bContext *)Cv;
  if (type->poll) {
    return type->poll(C, type);
  }
  else {
    return true;
  }
}

const EnumPropertyItem *RNA_enum_node_tree_types_itemf_impl(bContext *C, bool *r_free)
{
  return rna_node_tree_type_itemf(C, rna_SpaceNodeEditor_tree_type_poll, r_free);
}

static const EnumPropertyItem *rna_SpaceNodeEditor_tree_type_itemf(bContext *C,
                                                                   PointerRNA *UNUSED(ptr),
                                                                   PropertyRNA *UNUSED(prop),
                                                                   bool *r_free)
{
  return RNA_enum_node_tree_types_itemf_impl(C, r_free);
}

static void rna_SpaceNodeEditor_path_get(PointerRNA *ptr, char *value)
{
  SpaceNode *snode = ptr->data;
  ED_node_tree_path_get(snode, value);
}

static int rna_SpaceNodeEditor_path_length(PointerRNA *ptr)
{
  SpaceNode *snode = ptr->data;
  return ED_node_tree_path_length(snode);
}

static void rna_SpaceNodeEditor_path_clear(SpaceNode *snode, bContext *C)
{
  ED_node_tree_start(snode, NULL, NULL, NULL);
  ED_node_tree_update(C);
}

static void rna_SpaceNodeEditor_path_start(SpaceNode *snode, bContext *C, PointerRNA *node_tree)
{
  ED_node_tree_start(snode, (bNodeTree *)node_tree->data, NULL, NULL);
  ED_node_tree_update(C);
}

static void rna_SpaceNodeEditor_path_append(SpaceNode *snode,
                                            bContext *C,
                                            PointerRNA *node_tree,
                                            PointerRNA *node)
{
  ED_node_tree_push(snode, node_tree->data, node->data);
  ED_node_tree_update(C);
}

static void rna_SpaceNodeEditor_path_pop(SpaceNode *snode, bContext *C)
{
  ED_node_tree_pop(snode);
  ED_node_tree_update(C);
}

static void rna_SpaceNodeEditor_show_backdrop_update(Main *UNUSED(bmain),
                                                     Scene *UNUSED(scene),
                                                     PointerRNA *UNUSED(ptr))
{
  WM_main_add_notifier(NC_NODE | NA_EDITED, NULL);
  WM_main_add_notifier(NC_SCENE | ND_NODES, NULL);
}

static void rna_SpaceNodeEditor_cursor_location_from_region(SpaceNode *snode,
                                                            bContext *C,
                                                            int x,
                                                            int y)
{
  ARegion *ar = CTX_wm_region(C);

  UI_view2d_region_to_view(&ar->v2d, x, y, &snode->cursor[0], &snode->cursor[1]);
  snode->cursor[0] /= UI_DPI_FAC;
  snode->cursor[1] /= UI_DPI_FAC;
}

static void rna_SpaceClipEditor_clip_set(PointerRNA *ptr,
                                         PointerRNA value,
                                         struct ReportList *UNUSED(reports))
{
  SpaceClip *sc = (SpaceClip *)(ptr->data);
  bScreen *screen = (bScreen *)ptr->id.data;

  ED_space_clip_set_clip(NULL, screen, sc, (MovieClip *)value.data);
}

static void rna_SpaceClipEditor_mask_set(PointerRNA *ptr,
                                         PointerRNA value,
                                         struct ReportList *UNUSED(reports))
{
  SpaceClip *sc = (SpaceClip *)(ptr->data);

  ED_space_clip_set_mask(NULL, sc, (Mask *)value.data);
}

static void rna_SpaceClipEditor_clip_mode_update(Main *UNUSED(bmain),
                                                 Scene *UNUSED(scene),
                                                 PointerRNA *ptr)
{
  SpaceClip *sc = (SpaceClip *)(ptr->data);

  sc->scopes.ok = 0;
}

static void rna_SpaceClipEditor_lock_selection_update(Main *UNUSED(bmain),
                                                      Scene *UNUSED(scene),
                                                      PointerRNA *ptr)
{
  SpaceClip *sc = (SpaceClip *)(ptr->data);

  sc->xlockof = 0.f;
  sc->ylockof = 0.f;
}

static void rna_SpaceClipEditor_view_type_update(Main *UNUSED(bmain),
                                                 Scene *UNUSED(scene),
                                                 PointerRNA *ptr)
{
  ScrArea *sa = rna_area_from_space(ptr);
  ED_area_tag_refresh(sa);
}

/* File browser. */

static bool rna_FileSelectParams_use_lib_get(PointerRNA *ptr)
{
  FileSelectParams *params = ptr->data;

  return params && (params->type == FILE_LOADLIB);
}

static const EnumPropertyItem *rna_FileSelectParams_recursion_level_itemf(
    bContext *UNUSED(C), PointerRNA *ptr, PropertyRNA *UNUSED(prop), bool *r_free)
{
  FileSelectParams *params = ptr->data;

  if (params && params->type != FILE_LOADLIB) {
    EnumPropertyItem *item = NULL;
    int totitem = 0;

    RNA_enum_items_add_value(&item, &totitem, fileselectparams_recursion_level_items, 0);
    RNA_enum_items_add_value(&item, &totitem, fileselectparams_recursion_level_items, 2);
    RNA_enum_items_add_value(&item, &totitem, fileselectparams_recursion_level_items, 3);
    RNA_enum_items_add_value(&item, &totitem, fileselectparams_recursion_level_items, 4);

    RNA_enum_item_end(&item, &totitem);
    *r_free = true;

    return item;
  }

  *r_free = false;
  return fileselectparams_recursion_level_items;
}

static void rna_FileSelectPrams_filter_glob_set(PointerRNA *ptr, const char *value)
{
  FileSelectParams *params = ptr->data;

  BLI_strncpy(params->filter_glob, value, sizeof(params->filter_glob));

  /* Remove stupi things like last group being a wildcard-only one... */
  BLI_path_extension_glob_validate(params->filter_glob);
}

static void rna_FileBrowser_FSMenuEntry_path_get(PointerRNA *ptr, char *value)
{
  char *path = ED_fsmenu_entry_get_path(ptr->data);

  strcpy(value, path ? path : "");
}

static int rna_FileBrowser_FSMenuEntry_path_length(PointerRNA *ptr)
{
  char *path = ED_fsmenu_entry_get_path(ptr->data);

  return (int)(path ? strlen(path) : 0);
}

static void rna_FileBrowser_FSMenuEntry_path_set(PointerRNA *ptr, const char *value)
{
  FSMenuEntry *fsm = ptr->data;

  /* Note: this will write to file immediately.
   * Not nice (and to be fixed ultimately), but acceptable in this case for now. */
  ED_fsmenu_entry_set_path(fsm, value);
}

static void rna_FileBrowser_FSMenuEntry_name_get(PointerRNA *ptr, char *value)
{
  strcpy(value, ED_fsmenu_entry_get_name(ptr->data));
}

static int rna_FileBrowser_FSMenuEntry_name_length(PointerRNA *ptr)
{
  return (int)strlen(ED_fsmenu_entry_get_name(ptr->data));
}

static void rna_FileBrowser_FSMenuEntry_name_set(PointerRNA *ptr, const char *value)
{
  FSMenuEntry *fsm = ptr->data;

  /* Note: this will write to file immediately.
   * Not nice (and to be fixed ultimately), but acceptable in this case for now. */
  ED_fsmenu_entry_set_name(fsm, value);
}

static int rna_FileBrowser_FSMenuEntry_name_get_editable(PointerRNA *ptr,
                                                         const char **UNUSED(r_info))
{
  FSMenuEntry *fsm = ptr->data;

  return fsm->save ? PROP_EDITABLE : 0;
}

static bool rna_FileBrowser_FSMenuEntry_use_save_get(PointerRNA *ptr)
{
  FSMenuEntry *fsm = ptr->data;
  return fsm->save;
}

static bool rna_FileBrowser_FSMenuEntry_is_valid_get(PointerRNA *ptr)
{
  FSMenuEntry *fsm = ptr->data;
  return fsm->valid;
}

static void rna_FileBrowser_FSMenu_next(CollectionPropertyIterator *iter)
{
  ListBaseIterator *internal = &iter->internal.listbase;

  if (internal->skip) {
    do {
      internal->link = (Link *)(((FSMenuEntry *)(internal->link))->next);
      iter->valid = (internal->link != NULL);
    } while (iter->valid && internal->skip(iter, internal->link));
  }
  else {
    internal->link = (Link *)(((FSMenuEntry *)(internal->link))->next);
    iter->valid = (internal->link != NULL);
  }
}

static void rna_FileBrowser_FSMenu_begin(CollectionPropertyIterator *iter, FSMenuCategory category)
{
  ListBaseIterator *internal = &iter->internal.listbase;

  struct FSMenu *fsmenu = ED_fsmenu_get();
  struct FSMenuEntry *fsmentry = ED_fsmenu_get_category(fsmenu, category);

  internal->link = (fsmentry) ? (Link *)fsmentry : NULL;
  internal->skip = NULL;

  iter->valid = (internal->link != NULL);
}

static PointerRNA rna_FileBrowser_FSMenu_get(CollectionPropertyIterator *iter)
{
  ListBaseIterator *internal = &iter->internal.listbase;
  PointerRNA r_ptr;

  RNA_pointer_create(NULL, &RNA_FileBrowserFSMenuEntry, internal->link, &r_ptr);

  return r_ptr;
}

static void rna_FileBrowser_FSMenu_end(CollectionPropertyIterator *UNUSED(iter))
{
}

static void rna_FileBrowser_FSMenuSystem_data_begin(CollectionPropertyIterator *iter,
                                                    PointerRNA *UNUSED(ptr))
{
  rna_FileBrowser_FSMenu_begin(iter, FS_CATEGORY_SYSTEM);
}

static int rna_FileBrowser_FSMenuSystem_data_length(PointerRNA *UNUSED(ptr))
{
  struct FSMenu *fsmenu = ED_fsmenu_get();

  return ED_fsmenu_get_nentries(fsmenu, FS_CATEGORY_SYSTEM);
}

static void rna_FileBrowser_FSMenuSystemBookmark_data_begin(CollectionPropertyIterator *iter,
                                                            PointerRNA *UNUSED(ptr))
{
  rna_FileBrowser_FSMenu_begin(iter, FS_CATEGORY_SYSTEM_BOOKMARKS);
}

static int rna_FileBrowser_FSMenuSystemBookmark_data_length(PointerRNA *UNUSED(ptr))
{
  struct FSMenu *fsmenu = ED_fsmenu_get();

  return ED_fsmenu_get_nentries(fsmenu, FS_CATEGORY_SYSTEM_BOOKMARKS);
}

static void rna_FileBrowser_FSMenuBookmark_data_begin(CollectionPropertyIterator *iter,
                                                      PointerRNA *UNUSED(ptr))
{
  rna_FileBrowser_FSMenu_begin(iter, FS_CATEGORY_BOOKMARKS);
}

static int rna_FileBrowser_FSMenuBookmark_data_length(PointerRNA *UNUSED(ptr))
{
  struct FSMenu *fsmenu = ED_fsmenu_get();

  return ED_fsmenu_get_nentries(fsmenu, FS_CATEGORY_BOOKMARKS);
}

static void rna_FileBrowser_FSMenuRecent_data_begin(CollectionPropertyIterator *iter,
                                                    PointerRNA *UNUSED(ptr))
{
  rna_FileBrowser_FSMenu_begin(iter, FS_CATEGORY_RECENT);
}

static int rna_FileBrowser_FSMenuRecent_data_length(PointerRNA *UNUSED(ptr))
{
  struct FSMenu *fsmenu = ED_fsmenu_get();

  return ED_fsmenu_get_nentries(fsmenu, FS_CATEGORY_RECENT);
}

static int rna_FileBrowser_FSMenu_active_get(PointerRNA *ptr, const FSMenuCategory category)
{
  SpaceFile *sf = ptr->data;
  int actnr = -1;

  switch (category) {
    case FS_CATEGORY_SYSTEM:
      actnr = sf->systemnr;
      break;
    case FS_CATEGORY_SYSTEM_BOOKMARKS:
      actnr = sf->system_bookmarknr;
      break;
    case FS_CATEGORY_BOOKMARKS:
      actnr = sf->bookmarknr;
      break;
    case FS_CATEGORY_RECENT:
      actnr = sf->recentnr;
      break;
  }

  return actnr;
}

static void rna_FileBrowser_FSMenu_active_set(PointerRNA *ptr,
                                              int value,
                                              const FSMenuCategory category)
{
  SpaceFile *sf = ptr->data;
  struct FSMenu *fsmenu = ED_fsmenu_get();
  FSMenuEntry *fsm = ED_fsmenu_get_entry(fsmenu, category, value);

  if (fsm && sf->params) {
    switch (category) {
      case FS_CATEGORY_SYSTEM:
        sf->systemnr = value;
        break;
      case FS_CATEGORY_SYSTEM_BOOKMARKS:
        sf->system_bookmarknr = value;
        break;
      case FS_CATEGORY_BOOKMARKS:
        sf->bookmarknr = value;
        break;
      case FS_CATEGORY_RECENT:
        sf->recentnr = value;
        break;
    }

    BLI_strncpy(sf->params->dir, fsm->path, sizeof(sf->params->dir));
  }
}

static void rna_FileBrowser_FSMenu_active_range(PointerRNA *UNUSED(ptr),
                                                int *min,
                                                int *max,
                                                int *softmin,
                                                int *softmax,
                                                const FSMenuCategory category)
{
  struct FSMenu *fsmenu = ED_fsmenu_get();

  *min = *softmin = -1;
  *max = *softmax = ED_fsmenu_get_nentries(fsmenu, category) - 1;
}

static void rna_FileBrowser_FSMenu_active_update(struct bContext *C, PointerRNA *UNUSED(ptr))
{
  ED_file_change_dir(C);
}

static int rna_FileBrowser_FSMenuSystem_active_get(PointerRNA *ptr)
{
  return rna_FileBrowser_FSMenu_active_get(ptr, FS_CATEGORY_SYSTEM);
}

static void rna_FileBrowser_FSMenuSystem_active_set(PointerRNA *ptr, int value)
{
  rna_FileBrowser_FSMenu_active_set(ptr, value, FS_CATEGORY_SYSTEM);
}

static void rna_FileBrowser_FSMenuSystem_active_range(
    PointerRNA *ptr, int *min, int *max, int *softmin, int *softmax)
{
  rna_FileBrowser_FSMenu_active_range(ptr, min, max, softmin, softmax, FS_CATEGORY_SYSTEM);
}

static int rna_FileBrowser_FSMenuSystemBookmark_active_get(PointerRNA *ptr)
{
  return rna_FileBrowser_FSMenu_active_get(ptr, FS_CATEGORY_SYSTEM_BOOKMARKS);
}

static void rna_FileBrowser_FSMenuSystemBookmark_active_set(PointerRNA *ptr, int value)
{
  rna_FileBrowser_FSMenu_active_set(ptr, value, FS_CATEGORY_SYSTEM_BOOKMARKS);
}

static void rna_FileBrowser_FSMenuSystemBookmark_active_range(
    PointerRNA *ptr, int *min, int *max, int *softmin, int *softmax)
{
  rna_FileBrowser_FSMenu_active_range(
      ptr, min, max, softmin, softmax, FS_CATEGORY_SYSTEM_BOOKMARKS);
}

static int rna_FileBrowser_FSMenuBookmark_active_get(PointerRNA *ptr)
{
  return rna_FileBrowser_FSMenu_active_get(ptr, FS_CATEGORY_BOOKMARKS);
}

static void rna_FileBrowser_FSMenuBookmark_active_set(PointerRNA *ptr, int value)
{
  rna_FileBrowser_FSMenu_active_set(ptr, value, FS_CATEGORY_BOOKMARKS);
}

static void rna_FileBrowser_FSMenuBookmark_active_range(
    PointerRNA *ptr, int *min, int *max, int *softmin, int *softmax)
{
  rna_FileBrowser_FSMenu_active_range(ptr, min, max, softmin, softmax, FS_CATEGORY_BOOKMARKS);
}

static int rna_FileBrowser_FSMenuRecent_active_get(PointerRNA *ptr)
{
  return rna_FileBrowser_FSMenu_active_get(ptr, FS_CATEGORY_RECENT);
}

static void rna_FileBrowser_FSMenuRecent_active_set(PointerRNA *ptr, int value)
{
  rna_FileBrowser_FSMenu_active_set(ptr, value, FS_CATEGORY_RECENT);
}

static void rna_FileBrowser_FSMenuRecent_active_range(
    PointerRNA *ptr, int *min, int *max, int *softmin, int *softmax)
{
  rna_FileBrowser_FSMenu_active_range(ptr, min, max, softmin, softmax, FS_CATEGORY_RECENT);
}

#else

static const EnumPropertyItem dt_uv_items[] = {
    {SI_UVDT_OUTLINE, "OUTLINE", 0, "Outline", "Display white edges with black outline"},
    {SI_UVDT_DASH, "DASH", 0, "Dash", "Display dashed black-white edges"},
    {SI_UVDT_BLACK, "BLACK", 0, "Black", "Display black edges"},
    {SI_UVDT_WHITE, "WHITE", 0, "White", "Display white edges"},
    {0, NULL, 0, NULL, NULL},
};

static void rna_def_space_generic_show_region_toggles(StructRNA *srna, int region_type_mask)
{
  PropertyRNA *prop;

#  define DEF_SHOW_REGION_PROPERTY(identifier, label, description) \
    { \
      prop = RNA_def_property(srna, STRINGIFY(identifier), PROP_BOOLEAN, PROP_NONE); \
      RNA_def_property_flag(prop, PROP_CONTEXT_UPDATE); \
      RNA_def_property_boolean_funcs(prop, \
                                     STRINGIFY(rna_Space_##identifier##_get), \
                                     STRINGIFY(rna_Space_##identifier##_set)); \
      RNA_def_property_ui_text(prop, label, description); \
      RNA_def_property_update(prop, 0, STRINGIFY(rna_Space_##identifier##_update)); \
    } \
    ((void)0)

  if (region_type_mask & (1 << RGN_TYPE_TOOL_HEADER)) {
    region_type_mask &= ~(1 << RGN_TYPE_TOOL_HEADER);
    DEF_SHOW_REGION_PROPERTY(show_region_tool_header, "Tool Settings", "");
  }
  if (region_type_mask & (1 << RGN_TYPE_HEADER)) {
    region_type_mask &= ~(1 << RGN_TYPE_HEADER);
    DEF_SHOW_REGION_PROPERTY(show_region_header, "Header", "");
  }
  if (region_type_mask & (1 << RGN_TYPE_FOOTER)) {
    region_type_mask &= ~(1 << RGN_TYPE_FOOTER);
    DEF_SHOW_REGION_PROPERTY(show_region_footer, "Footer", "");
  }
  if (region_type_mask & (1 << RGN_TYPE_TOOLS)) {
    region_type_mask &= ~(1 << RGN_TYPE_TOOLS);
    DEF_SHOW_REGION_PROPERTY(show_region_toolbar, "Tool Shelf", ""); /*bfa - changed toolbar to tool shelf. Our tooblar is in the header*/
  }
  if (region_type_mask & (1 << RGN_TYPE_UI)) {
    region_type_mask &= ~(1 << RGN_TYPE_UI);
    DEF_SHOW_REGION_PROPERTY(show_region_ui, "Sidebar", "");
  }
  if (region_type_mask & (1 << RGN_TYPE_HUD)) {
    region_type_mask &= ~(1 << RGN_TYPE_HUD);
    DEF_SHOW_REGION_PROPERTY(show_region_hud, "Adjust Last Operation", "");
  }
  BLI_assert(region_type_mask == 0);
}

static void rna_def_space(BlenderRNA *brna)
{
  StructRNA *srna;
  PropertyRNA *prop;

  srna = RNA_def_struct(brna, "Space", NULL);
  RNA_def_struct_sdna(srna, "SpaceLink");
  RNA_def_struct_ui_text(srna, "Space", "Space data for a screen area");
  RNA_def_struct_refine_func(srna, "rna_Space_refine");

  prop = RNA_def_property(srna, "type", PROP_ENUM, PROP_NONE);
  RNA_def_property_enum_sdna(prop, NULL, "spacetype");
  RNA_def_property_enum_items(prop, rna_enum_space_type_items);
  /* When making this editable, take care for the special case of global areas
   * (see rna_Area_type_set). */
  RNA_def_property_clear_flag(prop, PROP_EDITABLE);
  RNA_def_property_ui_text(prop, "Type", "Type\NSpace data type");

  /* access to V2D_VIEWSYNC_SCREEN_TIME */
  prop = RNA_def_property(srna, "show_locked_time", PROP_BOOLEAN, PROP_NONE);
  RNA_def_property_boolean_funcs(prop, "rna_Space_view2d_sync_get", "rna_Space_view2d_sync_set");
  RNA_def_property_ui_text(prop, "Lock Time to Other Windows", "");
  RNA_def_property_update(prop, NC_SPACE | ND_SPACE_TIME, "rna_Space_view2d_sync_update");

  rna_def_space_generic_show_region_toggles(srna, (1 << RGN_TYPE_HEADER));
}

/* for all spaces that use a mask */
static void rna_def_space_mask_info(StructRNA *srna, int noteflag, const char *mask_set_func)
{
  PropertyRNA *prop;

  static const EnumPropertyItem overlay_mode_items[] = {
      {MASK_OVERLAY_ALPHACHANNEL,
       "ALPHACHANNEL",
       ICON_NONE,
       "Alpha Channel",
       "Show alpha channel of the mask"},
      {MASK_OVERLAY_COMBINED,
       "COMBINED",
       ICON_NONE,
       "Combined",
       "Combine space background image with the mask"},
      {0, NULL, 0, NULL, NULL},
  };

  prop = RNA_def_property(srna, "mask", PROP_POINTER, PROP_NONE);
  RNA_def_property_pointer_sdna(prop, NULL, "mask_info.mask");
  RNA_def_property_flag(prop, PROP_EDITABLE);
  RNA_def_property_ui_text(prop, "Mask", "Mask\nMask displayed and edited in this space");
  RNA_def_property_pointer_funcs(prop, NULL, mask_set_func, NULL, NULL);
  RNA_def_property_update(prop, noteflag, NULL);

  /* mask drawing */
  prop = RNA_def_property(srna, "mask_display_type", PROP_ENUM, PROP_NONE);
  RNA_def_property_enum_sdna(prop, NULL, "mask_info.draw_type");
  RNA_def_property_enum_items(prop, dt_uv_items);
  RNA_def_property_ui_text(
      prop, "Edge Display Type", "Edge Display Type\nDisplay type for mask splines");
  RNA_def_property_update(prop, noteflag, NULL);

  prop = RNA_def_property(srna, "show_mask_smooth", PROP_BOOLEAN, PROP_NONE);
  RNA_def_property_boolean_sdna(prop, NULL, "mask_info.draw_flag", MASK_DRAWFLAG_SMOOTH);
  RNA_def_property_ui_text(prop, "Display Smooth Splines", "");
  RNA_def_property_update(prop, noteflag, NULL);

  prop = RNA_def_property(srna, "show_mask_overlay", PROP_BOOLEAN, PROP_NONE);
  RNA_def_property_boolean_sdna(prop, NULL, "mask_info.draw_flag", MASK_DRAWFLAG_OVERLAY);
  RNA_def_property_ui_text(prop, "Show Mask Overlay", "");
  RNA_def_property_update(prop, noteflag, NULL);

  prop = RNA_def_property(srna, "mask_overlay_mode", PROP_ENUM, PROP_NONE);
  RNA_def_property_enum_sdna(prop, NULL, "mask_info.overlay_mode");
  RNA_def_property_enum_items(prop, overlay_mode_items);
  RNA_def_property_ui_text(prop, "Overlay Mode", "Overlay Mode\nOverlay mode of rasterized mask");
  RNA_def_property_update(prop, noteflag, NULL);
}

static void rna_def_space_image_uv(BlenderRNA *brna)
{
  StructRNA *srna;
  PropertyRNA *prop;

  static const EnumPropertyItem sticky_mode_items[] = {
      {SI_STICKY_DISABLE,
       "DISABLED",
       ICON_STICKY_UVS_DISABLE,
       "Disabled",
       "Disabled\nSticky vertex selection disabled"},
      {SI_STICKY_LOC,
       "SHARED_LOCATION",
       ICON_STICKY_UVS_LOC,
       "Shared Location",
       "Shared Location\nSelect UVs that are at the same location and share a mesh vertex"},
      {SI_STICKY_VERTEX,
       "SHARED_VERTEX",
       ICON_STICKY_UVS_VERT,
       "Shared Vertex",
       "Shared Vertex\nSelect UVs that share mesh vertex, irrespective if they are in the same "
       "location"},
      {0, NULL, 0, NULL, NULL},
  };

  static const EnumPropertyItem dt_uvstretch_items[] = {
      {SI_UVDT_STRETCH_ANGLE,
       "ANGLE",
       0,
       "Angle",
       "Angle\nAngular distortion between UV and 3D angles"},
      {SI_UVDT_STRETCH_AREA, "AREA", 0, "Area", "Area\nArea distortion between UV and 3D faces"},
      {0, NULL, 0, NULL, NULL},
  };

  static const EnumPropertyItem pixel_snap_mode_items[] = {
      {SI_PIXEL_SNAP_DISABLED,
       "DISABLED",
       ICON_SNAPTOPIXEL_OFF,
       "Disabled",
       "Disabled\nDon't snap to pixels"},
      {SI_PIXEL_SNAP_CORNER,
       "CORNER",
       ICON_SNAPTOPIXEL_CORNER,
       "Corner",
       "Corner\nSnap to pixel corners"},
      {SI_PIXEL_SNAP_CENTER,
       "CENTER",
       ICON_SNAPTOPIXEL_CENTER,
       "Center",
       "Center\nSnap to pixel centers"},
      {0, NULL, 0, NULL, NULL},
  };

  srna = RNA_def_struct(brna, "SpaceUVEditor", NULL);
  RNA_def_struct_sdna(srna, "SpaceImage");
  RNA_def_struct_nested(brna, srna, "SpaceImageEditor");
  RNA_def_struct_ui_text(srna, "Space UV Editor", "UV editor data for the image editor space");

  /* selection */
  prop = RNA_def_property(srna, "sticky_select_mode", PROP_ENUM, PROP_NONE);
  RNA_def_property_enum_sdna(prop, NULL, "sticky");
  RNA_def_property_enum_items(prop, sticky_mode_items);
  RNA_def_property_ui_text(prop,
                           "Sticky Selection Mode",
                           "Sticky Selection Mode\nAutomatically select also UVs sharing the same "
                           "vertex as the ones being selected");
  RNA_def_property_update(prop, NC_SPACE | ND_SPACE_IMAGE, NULL);

  /* drawing */
  prop = RNA_def_property(srna, "edge_display_type", PROP_ENUM, PROP_NONE);
  RNA_def_property_enum_sdna(prop, NULL, "dt_uv");
  RNA_def_property_enum_items(prop, dt_uv_items);
  RNA_def_property_ui_text(prop, "Display As", "Display As\nDisplay style for UV edges");
  RNA_def_property_update(prop, NC_SPACE | ND_SPACE_IMAGE, NULL);

  prop = RNA_def_property(srna, "show_smooth_edges", PROP_BOOLEAN, PROP_NONE);
  RNA_def_property_boolean_sdna(prop, NULL, "flag", SI_SMOOTH_UV);
  RNA_def_property_ui_text(
      prop, "Display Smooth Edges", "Display Smooth Edges\nDisplay UV edges anti-aliased");
  RNA_def_property_update(prop, NC_SPACE | ND_SPACE_IMAGE, NULL);

  prop = RNA_def_property(srna, "show_stretch", PROP_BOOLEAN, PROP_NONE);
  RNA_def_property_boolean_sdna(prop, NULL, "flag", SI_DRAW_STRETCH);
  RNA_def_property_ui_text(
      prop,
      "Display Stretch",
      "Display Stretch\nDisplay faces colored according to the difference in shape between UVs "
      "and "
      "their 3D coordinates (blue for low distortion, red for high distortion)");
  RNA_def_property_update(prop, NC_SPACE | ND_SPACE_IMAGE, NULL);

  prop = RNA_def_property(srna, "display_stretch_type", PROP_ENUM, PROP_NONE);
  RNA_def_property_enum_sdna(prop, NULL, "dt_uvstretch");
  RNA_def_property_enum_items(prop, dt_uvstretch_items);
  RNA_def_property_ui_text(
      prop, "Display Stretch Type", "Display Stretch Type\nType of stretch to draw");
  RNA_def_property_update(prop, NC_SPACE | ND_SPACE_IMAGE, NULL);

  prop = RNA_def_property(srna, "show_modified_edges", PROP_BOOLEAN, PROP_NONE);
  RNA_def_property_boolean_sdna(prop, NULL, "flag", SI_DRAWSHADOW);
  RNA_def_property_ui_text(prop,
                           "Display Modified Edges",
                           "Display Modified Edges\nDisplay edges after modifiers are applied");
  RNA_def_property_update(prop, NC_SPACE | ND_SPACE_IMAGE, NULL);

  prop = RNA_def_property(srna, "show_metadata", PROP_BOOLEAN, PROP_NONE);
  RNA_def_property_boolean_sdna(prop, NULL, "flag", SI_DRAW_METADATA);
  RNA_def_property_ui_text(
      prop, "Show Metadata", "Show Metadata\nDisplay metadata properties of the image");
  RNA_def_property_update(prop, NC_SPACE | ND_SPACE_IMAGE, NULL);

  prop = RNA_def_property(srna, "show_texpaint", PROP_BOOLEAN, PROP_NONE);
  RNA_def_property_boolean_negative_sdna(prop, NULL, "flag", SI_NO_DRAW_TEXPAINT);
  RNA_def_property_ui_text(prop,
                           "Display Texture Paint UVs",
                           "Display Texture Paint UVs\nDisplay overlay of texture paint uv layer");
  RNA_def_property_update(prop, NC_SPACE | ND_SPACE_IMAGE, NULL);

  prop = RNA_def_property(srna, "show_pixel_coords", PROP_BOOLEAN, PROP_NONE);
  RNA_def_property_boolean_negative_sdna(prop, NULL, "flag", SI_COORDFLOATS);
  RNA_def_property_ui_text(
      prop,
      "Pixel Coordinates",
      "Pixel Coordinates\nDisplay UV coordinates in pixels rather than from 0.0 to 1.0");
  RNA_def_property_update(prop, NC_SPACE | ND_SPACE_IMAGE, NULL);

  prop = RNA_def_property(srna, "show_faces", PROP_BOOLEAN, PROP_NONE);
  RNA_def_property_boolean_negative_sdna(prop, NULL, "flag", SI_NO_DRAWFACES);
  RNA_def_property_ui_text(prop, "Display Faces", "Display Faces\nDisplay faces over the image");
  RNA_def_property_update(prop, NC_SPACE | ND_SPACE_IMAGE, NULL);

  prop = RNA_def_property(srna, "show_edges", PROP_BOOLEAN, PROP_NONE);
  RNA_def_property_boolean_negative_sdna(prop, NULL, "flag", SI_NO_DRAWEDGES);
  RNA_def_property_ui_text(
      prop, "Display Edges", "Display Edges\nDisplay edges in vertex select mode");
  RNA_def_property_update(prop, NC_SPACE | ND_SPACE_IMAGE, NULL);

  /* todo: move edge and face drawing options here from G.f */

  prop = RNA_def_property(srna, "pixel_snap_mode", PROP_ENUM, PROP_NONE);
  RNA_def_property_enum_items(prop, pixel_snap_mode_items);
  RNA_def_property_ui_text(
      prop, "Snap to Pixels", "Snap to Pixels\nSnap UVs to pixels while editing");
  RNA_def_property_update(prop, NC_SPACE | ND_SPACE_IMAGE, NULL);

  prop = RNA_def_property(srna, "lock_bounds", PROP_BOOLEAN, PROP_NONE);
  RNA_def_property_boolean_sdna(prop, NULL, "flag", SI_CLIP_UV);
  RNA_def_property_ui_text(
      prop,
      "Constrain to Image Bounds",
      "Constrain to Image Bounds\nConstraint to stay within the image bounds while editing");
  RNA_def_property_update(prop, NC_SPACE | ND_SPACE_IMAGE, NULL);

  prop = RNA_def_property(srna, "use_live_unwrap", PROP_BOOLEAN, PROP_NONE);
  RNA_def_property_boolean_sdna(prop, NULL, "flag", SI_LIVE_UNWRAP);
  RNA_def_property_ui_text(prop,
                           "Live Unwrap",
                           "Live Unwrap\nContinuously unwrap the selected UV island while "
                           "transforming pinned vertices");
  RNA_def_property_update(prop, NC_SPACE | ND_SPACE_IMAGE, NULL);
}

static void rna_def_space_outliner(BlenderRNA *brna)
{
  StructRNA *srna;
  PropertyRNA *prop;

  static const EnumPropertyItem display_mode_items[] = {
      {SO_SCENES,
       "SCENES",
       ICON_SCENE_DATA,
       "Scenes",
       "Scenes\nDisplay scenes and their view layers, collections and objects"},
      {SO_VIEW_LAYER,
       "VIEW_LAYER",
       ICON_RENDER_RESULT,
       "View Layer",
       "View Layer\nDisplay collections and objects in the view layer"},
      {SO_SEQUENCE,
       "SEQUENCE",
       ICON_SEQUENCE,
       "Sequence",
       "Sequence\nDisplay sequence data-blocks"},
      {SO_LIBRARIES,
       "LIBRARIES",
       ICON_FILE_BLEND,
       "Blender File",
       "Blender File\nDisplay data of current file and linked libraries"},
      {SO_DATA_API,
       "DATA_API",
       ICON_RNA,
       "Data API",
       "Data API\nDisplay low level Blender data and its properties"},
      {SO_ID_ORPHANS,
       "ORPHAN_DATA",
       ICON_ORPHAN_DATA,
       "Orphan Data",
       "Orphan Data\nDisplay data-blocks which are unused and/or will be lost when the file is "
       "reloaded"},
      {0, NULL, 0, NULL, NULL},
  };

  static const EnumPropertyItem filter_state_items[] = {
      {SO_FILTER_OB_ALL, "ALL", 0, "All", "All\nShow all objects in the view layer"},
      {SO_FILTER_OB_VISIBLE, "VISIBLE", 0, "Visible", "Visible\nShow visible objects"},
      {SO_FILTER_OB_SELECTED, "SELECTED", 0, "Selected", "Selected\nShow selected objects"},
      {SO_FILTER_OB_ACTIVE, "ACTIVE", 0, "Active", "Active\nShow only the active object"},
      {0, NULL, 0, NULL, NULL},
  };

  srna = RNA_def_struct(brna, "SpaceOutliner", "Space");
  RNA_def_struct_sdna(srna, "SpaceOutliner");
  RNA_def_struct_ui_text(srna, "Space Outliner", "Outliner space data");

  prop = RNA_def_property(srna, "display_mode", PROP_ENUM, PROP_NONE);
  RNA_def_property_enum_sdna(prop, NULL, "outlinevis");
  RNA_def_property_enum_items(prop, display_mode_items);
  RNA_def_property_ui_text(prop, "Display Mode", "Display Mode\nType of information to display");
  RNA_def_property_update(prop, NC_SPACE | ND_SPACE_OUTLINER, NULL);

  prop = RNA_def_property(srna, "filter_text", PROP_STRING, PROP_NONE);
  RNA_def_property_string_sdna(prop, NULL, "search_string");
  RNA_def_property_ui_text(prop, "Display Filter", "Display Filter\nLive search filtering string");
  RNA_def_property_flag(prop, PROP_TEXTEDIT_UPDATE);
  RNA_def_property_update(prop, NC_SPACE | ND_SPACE_OUTLINER, NULL);

  prop = RNA_def_property(srna, "use_filter_case_sensitive", PROP_BOOLEAN, PROP_NONE);
  RNA_def_property_boolean_sdna(prop, NULL, "search_flags", SO_FIND_CASE_SENSITIVE);
  RNA_def_property_ui_text(
      prop,
      "Case Sensitive Matches Only",
      "Case Sensitive Matches Only\nOnly use case sensitive matches of search string");
  RNA_def_property_ui_icon(prop, ICON_SYNTAX_OFF, 0);
  RNA_def_property_update(prop, NC_SPACE | ND_SPACE_OUTLINER, NULL);

  prop = RNA_def_property(srna, "use_filter_complete", PROP_BOOLEAN, PROP_NONE);
  RNA_def_property_boolean_sdna(prop, NULL, "search_flags", SO_FIND_COMPLETE);
  RNA_def_property_ui_text(prop,
                           "Complete Matches Only",
                           "Complete Matches Only\nOnly use complete matches of search string");
  RNA_def_property_ui_icon(prop, ICON_OUTLINER_DATA_FONT, 0);
  RNA_def_property_update(prop, NC_SPACE | ND_SPACE_OUTLINER, NULL);

  prop = RNA_def_property(srna, "use_sort_alpha", PROP_BOOLEAN, PROP_NONE);
  RNA_def_property_boolean_negative_sdna(prop, NULL, "flag", SO_SKIP_SORT_ALPHA);
  RNA_def_property_ui_text(prop, "Sort Alphabetically", "");
  RNA_def_property_update(prop, NC_SPACE | ND_SPACE_OUTLINER, NULL);

  /* Granular restriction column option. */
  prop = RNA_def_property(srna, "show_restrict_column_enable", PROP_BOOLEAN, PROP_NONE);
  RNA_def_property_boolean_sdna(prop, NULL, "show_restrict_flags", SO_RESTRICT_ENABLE);
  RNA_def_property_ui_text(prop, "Exclude from View Layer", "Exclude from view layer");
  RNA_def_property_ui_icon(prop, ICON_CHECKBOX_HLT, 0);
  RNA_def_property_update(prop, NC_SPACE | ND_SPACE_OUTLINER, NULL);

  prop = RNA_def_property(srna, "show_restrict_column_select", PROP_BOOLEAN, PROP_NONE);
  RNA_def_property_boolean_sdna(prop, NULL, "show_restrict_flags", SO_RESTRICT_SELECT);
  RNA_def_property_ui_text(prop, "Selectable", "Selectable");
  RNA_def_property_ui_icon(prop, ICON_RESTRICT_SELECT_OFF, 0);
  RNA_def_property_update(prop, NC_SPACE | ND_SPACE_OUTLINER, NULL);

  prop = RNA_def_property(srna, "show_restrict_column_hide", PROP_BOOLEAN, PROP_NONE);
  RNA_def_property_boolean_sdna(prop, NULL, "show_restrict_flags", SO_RESTRICT_HIDE);
  RNA_def_property_ui_text(prop, "Hide in Viewport", "Temporarily hide in viewport");
  RNA_def_property_ui_icon(prop, ICON_HIDE_OFF, 0);
  RNA_def_property_update(prop, NC_SPACE | ND_SPACE_OUTLINER, NULL);

  prop = RNA_def_property(srna, "show_restrict_column_viewport", PROP_BOOLEAN, PROP_NONE);
  RNA_def_property_boolean_sdna(prop, NULL, "show_restrict_flags", SO_RESTRICT_VIEWPORT);
  RNA_def_property_ui_text(prop, "Disable in Viewports", "Globally disable in viewports");
  RNA_def_property_ui_icon(prop, ICON_RESTRICT_VIEW_OFF, 0);
  RNA_def_property_update(prop, NC_SPACE | ND_SPACE_OUTLINER, NULL);

  prop = RNA_def_property(srna, "show_restrict_column_render", PROP_BOOLEAN, PROP_NONE);
  RNA_def_property_boolean_sdna(prop, NULL, "show_restrict_flags", SO_RESTRICT_RENDER);
  RNA_def_property_ui_text(prop, "Disable in Renders", "Globally disable in renders");
  RNA_def_property_ui_icon(prop, ICON_RESTRICT_RENDER_OFF, 0);
  RNA_def_property_update(prop, NC_SPACE | ND_SPACE_OUTLINER, NULL);

  prop = RNA_def_property(srna, "show_restrict_column_holdout", PROP_BOOLEAN, PROP_NONE);
  RNA_def_property_boolean_sdna(prop, NULL, "show_restrict_flags", SO_RESTRICT_HOLDOUT);
  RNA_def_property_ui_text(prop, "Holdout", "Holdout");
  RNA_def_property_ui_icon(prop, ICON_HOLDOUT_ON, 0);
  RNA_def_property_update(prop, NC_SPACE | ND_SPACE_OUTLINER, NULL);

  prop = RNA_def_property(srna, "show_restrict_column_indirect_only", PROP_BOOLEAN, PROP_NONE);
  RNA_def_property_boolean_sdna(prop, NULL, "show_restrict_flags", SO_RESTRICT_INDIRECT_ONLY);
  RNA_def_property_ui_text(prop, "Indirect Only", "Indirect only");
  RNA_def_property_ui_icon(prop, ICON_INDIRECT_ONLY_ON, 0);
  RNA_def_property_update(prop, NC_SPACE | ND_SPACE_OUTLINER, NULL);

  /* Filters. */
  prop = RNA_def_property(srna, "use_filter_object", PROP_BOOLEAN, PROP_NONE);
  RNA_def_property_boolean_negative_sdna(prop, NULL, "filter", SO_FILTER_NO_OBJECT);
  RNA_def_property_ui_text(prop, "Filter Objects", "Filter Objects\nShow objects");
  RNA_def_property_update(prop, NC_SPACE | ND_SPACE_OUTLINER, NULL);

  prop = RNA_def_property(srna, "use_filter_object_content", PROP_BOOLEAN, PROP_NONE);
  RNA_def_property_boolean_negative_sdna(prop, NULL, "filter", SO_FILTER_NO_OB_CONTENT);
  RNA_def_property_ui_text(prop,
                           "Show Object Contents",
                           "Show Object Contents\nShow what is inside the objects elements");
  RNA_def_property_update(prop, NC_SPACE | ND_SPACE_OUTLINER, NULL);

  prop = RNA_def_property(srna, "use_filter_children", PROP_BOOLEAN, PROP_NONE);
  RNA_def_property_boolean_negative_sdna(prop, NULL, "filter", SO_FILTER_NO_CHILDREN);
  RNA_def_property_ui_text(prop, "Show Object Children", "Show children");
  RNA_def_property_update(prop, NC_SPACE | ND_SPACE_OUTLINER, NULL);

  prop = RNA_def_property(srna, "use_filter_collection", PROP_BOOLEAN, PROP_NONE);
  RNA_def_property_boolean_negative_sdna(prop, NULL, "filter", SO_FILTER_NO_COLLECTION);
  RNA_def_property_ui_text(prop, "Show Collections", "Show collections");
  RNA_def_property_update(prop, NC_SPACE | ND_SPACE_OUTLINER, NULL);

  /* Filters object state. */
  prop = RNA_def_property(srna, "filter_state", PROP_ENUM, PROP_NONE);
  RNA_def_property_enum_sdna(prop, NULL, "filter_state");
  RNA_def_property_enum_items(prop, filter_state_items);
  RNA_def_property_ui_text(prop, "Object State Filter", "");
  RNA_def_property_update(prop, NC_SPACE | ND_SPACE_OUTLINER, NULL);

  /* Filters object type. */
  prop = RNA_def_property(srna, "use_filter_object_mesh", PROP_BOOLEAN, PROP_NONE);
  RNA_def_property_boolean_negative_sdna(prop, NULL, "filter", SO_FILTER_NO_OB_MESH);
  RNA_def_property_ui_text(prop, "Show Meshes", "Show mesh objects");
  RNA_def_property_update(prop, NC_SPACE | ND_SPACE_OUTLINER, NULL);

  prop = RNA_def_property(srna, "use_filter_object_armature", PROP_BOOLEAN, PROP_NONE);
  RNA_def_property_boolean_negative_sdna(prop, NULL, "filter", SO_FILTER_NO_OB_ARMATURE);
  RNA_def_property_ui_text(prop, "Show Armatures", "Show armature objects");
  RNA_def_property_update(prop, NC_SPACE | ND_SPACE_OUTLINER, NULL);

  prop = RNA_def_property(srna, "use_filter_object_empty", PROP_BOOLEAN, PROP_NONE);
  RNA_def_property_boolean_negative_sdna(prop, NULL, "filter", SO_FILTER_NO_OB_EMPTY);
  RNA_def_property_ui_text(prop, "Show Empties", "Show empty objects");
  RNA_def_property_update(prop, NC_SPACE | ND_SPACE_OUTLINER, NULL);

  prop = RNA_def_property(srna, "use_filter_object_light", PROP_BOOLEAN, PROP_NONE);
  RNA_def_property_boolean_negative_sdna(prop, NULL, "filter", SO_FILTER_NO_OB_LAMP);
  RNA_def_property_ui_text(prop, "Show Lights", "Show light objects");
  RNA_def_property_update(prop, NC_SPACE | ND_SPACE_OUTLINER, NULL);

  prop = RNA_def_property(srna, "use_filter_object_camera", PROP_BOOLEAN, PROP_NONE);
  RNA_def_property_boolean_negative_sdna(prop, NULL, "filter", SO_FILTER_NO_OB_CAMERA);
  RNA_def_property_ui_text(prop, "Show Cameras", "Show camera objects");
  RNA_def_property_update(prop, NC_SPACE | ND_SPACE_OUTLINER, NULL);

  prop = RNA_def_property(srna, "use_filter_object_others", PROP_BOOLEAN, PROP_NONE);
  RNA_def_property_boolean_negative_sdna(prop, NULL, "filter", SO_FILTER_NO_OB_OTHERS);
  RNA_def_property_ui_text(prop,
                           "Show Other Objects",
                           "Show Other Objects\nShow curves, lattices, light probes, fonts, ...");
  RNA_def_property_update(prop, NC_SPACE | ND_SPACE_OUTLINER, NULL);

  /* Libraries filter. */
  prop = RNA_def_property(srna, "use_filter_id_type", PROP_BOOLEAN, PROP_NONE);
  RNA_def_property_boolean_sdna(prop, NULL, "filter", SO_FILTER_ID_TYPE);
  RNA_def_property_ui_text(
      prop, "Filter By Type", "Filter By Type\nShow only data-blocks of one type");
  RNA_def_property_update(prop, NC_SPACE | ND_SPACE_OUTLINER, NULL);

  prop = RNA_def_property(srna, "filter_id_type", PROP_ENUM, PROP_NONE);
  RNA_def_property_enum_sdna(prop, NULL, "filter_id_type");
  RNA_def_property_enum_items(prop, rna_enum_id_type_items);
  RNA_def_property_ui_text(prop, "Filter ID Type", "Filter ID Type\nData-block type to show");
  RNA_def_property_translation_context(prop, BLT_I18NCONTEXT_ID_ID);
}

static void rna_def_space_view3d_shading(BlenderRNA *brna)
{
  StructRNA *srna;
  PropertyRNA *prop;

  static const EnumPropertyItem background_type_items[] = {
      {V3D_SHADING_BACKGROUND_THEME,
       "THEME",
       0,
       "Theme",
       "Theme\nUse the theme for background color"},
      {V3D_SHADING_BACKGROUND_WORLD,
       "WORLD",
       0,
       "World",
       "World\nUse the world for background color"},
      {V3D_SHADING_BACKGROUND_VIEWPORT,
       "VIEWPORT",
       0,
       "Viewport",
       "Viewport\nUse a custom color limited to this viewport only"},
      {0, NULL, 0, NULL, NULL},
  };
  static const float default_background_color[] = {0.05f, 0.05f, 0.05f};

  static const EnumPropertyItem cavity_type_items[] = {
      {V3D_SHADING_CAVITY_SSAO,
       "WORLD",
       0,
       "World",
       "World\nCavity shading computed in world space, useful for larger-scale occlusion"},
      {V3D_SHADING_CAVITY_CURVATURE,
       "SCREEN",
       0,
       "Screen",
       "Screen\nCurvature-based shading, useful for making fine details more visible"},
      {V3D_SHADING_CAVITY_BOTH, "BOTH", 0, "Both", "Both\nUse both effects simultaneously"},
      {0, NULL, 0, NULL, NULL},
  };

  /* Note these settings are used for both 3D viewport and the OpenGL render
   * engine in the scene, so can't assume to always be part of a screen. */
  srna = RNA_def_struct(brna, "View3DShading", NULL);
  RNA_def_struct_path_func(srna, "rna_View3DShading_path");
  RNA_def_struct_ui_text(
      srna, "3D View Shading Settings", "Settings for shading in the 3D viewport");

  prop = RNA_def_property(srna, "type", PROP_ENUM, PROP_NONE);
  RNA_def_property_enum_items(prop, rna_enum_shading_type_items);
  RNA_def_property_enum_funcs(prop,
                              "rna_3DViewShading_type_get",
                              "rna_3DViewShading_type_set",
                              "rna_3DViewShading_type_itemf");
  RNA_def_property_ui_text(prop,
                           "Viewport Shading",
                           "Viewport Shading\nMethod to display/shade objects in the 3D View");
  RNA_def_property_update(prop, NC_SPACE | ND_SPACE_VIEW3D, "rna_3DViewShading_type_update");

  prop = RNA_def_property(srna, "light", PROP_ENUM, PROP_NONE);
  RNA_def_property_enum_sdna(prop, NULL, "light");
  RNA_def_property_enum_items(prop, rna_enum_viewport_lighting_items);
<<<<<<< HEAD
  RNA_def_property_enum_funcs(
      prop, "rna_View3DShading_light_get", "rna_View3DShading_light_set", NULL);
  RNA_def_property_ui_text(
      prop, "Lighting", "Lighting\nLighting Method for Solid/Texture Viewport Shading");
=======
  RNA_def_property_ui_text(prop, "Lighting", "Lighting Method for Solid/Texture Viewport Shading");
>>>>>>> 9bf355c0
  RNA_def_property_update(prop, NC_SPACE | ND_SPACE_VIEW3D, NULL);

  prop = RNA_def_property(srna, "show_object_outline", PROP_BOOLEAN, PROP_NONE);
  RNA_def_property_boolean_sdna(prop, NULL, "flag", V3D_SHADING_OBJECT_OUTLINE);
  RNA_def_property_clear_flag(prop, PROP_ANIMATABLE);
  RNA_def_property_ui_text(prop, "Outline", "Outline\nShow Object Outline");
  RNA_def_property_update(prop, NC_SPACE | ND_SPACE_VIEW3D, NULL);

  prop = RNA_def_property(srna, "studio_light", PROP_ENUM, PROP_NONE);
  RNA_def_property_enum_items(prop, rna_enum_studio_light_items);
  RNA_def_property_enum_default(prop, 0);
  RNA_def_property_enum_funcs(prop,
                              "rna_View3DShading_studio_light_get",
                              "rna_View3DShading_studio_light_set",
                              "rna_View3DShading_studio_light_itemf");
  RNA_def_property_ui_text(prop, "Studiolight", "Studiolight\nStudio lighting setup");
  RNA_def_property_update(prop, NC_SPACE | ND_SPACE_VIEW3D, NULL);

  prop = RNA_def_property(srna, "use_world_space_lighting", PROP_BOOLEAN, PROP_NONE);
  RNA_def_property_boolean_sdna(prop, NULL, "flag", V3D_SHADING_WORLD_ORIENTATION);
  RNA_def_property_clear_flag(prop, PROP_ANIMATABLE);
  RNA_def_property_ui_text(
      prop,
      "World Space Lighting",
      "World Space Lighting\nMake the lighting fixed and not follow the camera");
  RNA_def_property_update(prop, NC_SPACE | ND_SPACE_VIEW3D, NULL);

  prop = RNA_def_property(srna, "show_backface_culling", PROP_BOOLEAN, PROP_NONE);
  RNA_def_property_boolean_sdna(prop, NULL, "flag", V3D_SHADING_BACKFACE_CULLING);
  RNA_def_property_ui_text(
      prop,
      "Backface Culling",
      "Backface Culling\nUse back face culling to hide the back side of faces");
  RNA_def_property_update(prop, NC_SPACE | ND_SPACE_VIEW3D, NULL);

  prop = RNA_def_property(srna, "show_cavity", PROP_BOOLEAN, PROP_NONE);
  RNA_def_property_boolean_sdna(prop, NULL, "flag", V3D_SHADING_CAVITY);
  RNA_def_property_clear_flag(prop, PROP_ANIMATABLE);
  RNA_def_property_ui_text(prop, "Cavity", "Cavity\nShow Cavity");
  RNA_def_property_update(prop, NC_SPACE | ND_SPACE_VIEW3D, NULL);

  prop = RNA_def_property(srna, "cavity_type", PROP_ENUM, PROP_NONE);
  RNA_def_property_enum_items(prop, cavity_type_items);
  RNA_def_property_ui_text(prop, "Cavity Type", "Cavity Type\nWay to draw the cavity shading");
  RNA_def_property_update(prop, NC_SPACE | ND_SPACE_VIEW3D, NULL);

  prop = RNA_def_property(srna, "curvature_ridge_factor", PROP_FLOAT, PROP_FACTOR);
  RNA_def_property_float_sdna(prop, NULL, "curvature_ridge_factor");
  RNA_def_property_float_default(prop, 1.0f);
  RNA_def_property_ui_text(
      prop, "Curvature Ridge", "Curvature Ridge\nFactor for the curvature ridges");
  RNA_def_property_range(prop, 0.0f, 2.0f);
  RNA_def_property_clear_flag(prop, PROP_ANIMATABLE);
  RNA_def_property_update(prop, NC_SPACE | ND_SPACE_VIEW3D, NULL);

  prop = RNA_def_property(srna, "curvature_valley_factor", PROP_FLOAT, PROP_FACTOR);
  RNA_def_property_float_sdna(prop, NULL, "curvature_valley_factor");
  RNA_def_property_float_default(prop, 1.0f);
  RNA_def_property_ui_text(
      prop, "Curvature Valley", "Curvature Valley\nFactor for the curvature valleys");
  RNA_def_property_range(prop, 0.0f, 2.0f);
  RNA_def_property_clear_flag(prop, PROP_ANIMATABLE);
  RNA_def_property_update(prop, NC_SPACE | ND_SPACE_VIEW3D, NULL);

  prop = RNA_def_property(srna, "cavity_ridge_factor", PROP_FLOAT, PROP_FACTOR);
  RNA_def_property_float_sdna(prop, NULL, "cavity_ridge_factor");
  RNA_def_property_float_default(prop, 1.0f);
  RNA_def_property_ui_text(prop, "Cavity Ridge", "Cavity Ridge\nFactor for the cavity ridges");
  RNA_def_property_range(prop, 0.0f, 250.0f);
  RNA_def_property_ui_range(prop, 0.00f, 2.5f, 1, 3);
  RNA_def_property_clear_flag(prop, PROP_ANIMATABLE);
  RNA_def_property_update(prop, NC_SPACE | ND_SPACE_VIEW3D, NULL);

  prop = RNA_def_property(srna, "cavity_valley_factor", PROP_FLOAT, PROP_FACTOR);
  RNA_def_property_float_sdna(prop, NULL, "cavity_valley_factor");
  RNA_def_property_float_default(prop, 1.0);
  RNA_def_property_ui_text(prop, "Cavity Valley", "Cavity Valley\nFactor for the cavity valleys");
  RNA_def_property_range(prop, 0.0f, 250.0f);
  RNA_def_property_ui_range(prop, 0.00f, 2.5f, 1, 3);
  RNA_def_property_clear_flag(prop, PROP_ANIMATABLE);
  RNA_def_property_update(prop, NC_SPACE | ND_SPACE_VIEW3D, NULL);

  prop = RNA_def_property(srna, "selected_studio_light", PROP_POINTER, PROP_NONE);
  RNA_def_property_struct_type(prop, "StudioLight");
  RNA_define_verify_sdna(0);
  RNA_def_property_ui_text(prop, "Studio Light", "Studio Light\nSelected StudioLight");
  RNA_def_property_pointer_funcs(
      prop, "rna_View3DShading_selected_studio_light_get", NULL, NULL, NULL);
  RNA_def_property_clear_flag(prop, PROP_ANIMATABLE | PROP_EDITABLE);
  RNA_define_verify_sdna(1);

  prop = RNA_def_property(srna, "studiolight_rotate_z", PROP_FLOAT, PROP_ANGLE);
  RNA_def_property_float_sdna(prop, NULL, "studiolight_rot_z");
  RNA_def_property_float_default(prop, 0.0);
  RNA_def_property_ui_text(prop,
                           "Studiolight Rotation",
                           "Studiolight Rotation\nRotation of the studiolight around the Z-Axis");
  RNA_def_property_range(prop, -M_PI, M_PI);
  RNA_def_property_clear_flag(prop, PROP_ANIMATABLE);
  RNA_def_property_update(prop, NC_SPACE | ND_SPACE_VIEW3D, NULL);

  prop = RNA_def_property(srna, "color_type", PROP_ENUM, PROP_NONE);
  RNA_def_property_enum_sdna(prop, NULL, "color_type");
  RNA_def_property_enum_items(prop, rna_enum_shading_color_type_items);
  RNA_def_property_enum_funcs(prop, NULL, NULL, "rna_View3DShading_color_type_itemf");
  RNA_def_property_ui_text(prop, "Color", "Color\nColor Type");
  RNA_def_property_clear_flag(prop, PROP_ANIMATABLE);
  RNA_def_property_update(prop, NC_SPACE | ND_SPACE_VIEW3D, NULL);

  prop = RNA_def_property(srna, "wireframe_color_type", PROP_ENUM, PROP_NONE);
  RNA_def_property_enum_sdna(prop, NULL, "wire_color_type");
  RNA_def_property_enum_items(prop, rna_enum_shading_color_type_items);
  RNA_def_property_enum_funcs(prop, NULL, NULL, "rna_View3DShading_color_type_itemf");
  RNA_def_property_ui_text(prop, "Color", "Color\nColor Type");
  RNA_def_property_update(prop, NC_SPACE | ND_SPACE_VIEW3D, NULL);

  prop = RNA_def_property(srna, "single_color", PROP_FLOAT, PROP_COLOR);
  RNA_def_property_float_sdna(prop, NULL, "single_color");
  RNA_def_property_array(prop, 3);
  RNA_def_property_ui_text(prop, "Color", "Color\nColor for single color mode");
  RNA_def_property_range(prop, 0.0f, 1.0f);
  RNA_def_property_update(prop, NC_SPACE | ND_SPACE_VIEW3D, NULL);

  prop = RNA_def_property(srna, "background_type", PROP_ENUM, PROP_NONE);
  RNA_def_property_enum_items(prop, background_type_items);
  RNA_def_property_ui_text(prop, "Background", "Background\nWay to draw the background");
  RNA_def_property_update(prop, NC_SPACE | ND_SPACE_VIEW3D, NULL);

  prop = RNA_def_property(srna, "background_color", PROP_FLOAT, PROP_COLOR);
  RNA_def_property_array(prop, 3);
  RNA_def_property_float_array_default(prop, default_background_color);
  RNA_def_property_ui_text(
      prop, "Background Color", "Background Color\nColor for custom background color");
  RNA_def_property_range(prop, 0.0f, 1.0f);
  RNA_def_property_update(prop, NC_SPACE | ND_SPACE_VIEW3D, NULL);

  prop = RNA_def_property(srna, "show_shadows", PROP_BOOLEAN, PROP_NONE);
  RNA_def_property_boolean_sdna(prop, NULL, "flag", V3D_SHADING_SHADOW);
  RNA_def_property_clear_flag(prop, PROP_ANIMATABLE);
  RNA_def_property_ui_text(prop, "Shadow", "Shadow\nShow Shadow");
  RNA_def_property_update(prop, NC_SPACE | ND_SPACE_VIEW3D, NULL);

  prop = RNA_def_property(srna, "show_xray", PROP_BOOLEAN, PROP_NONE);
  RNA_def_property_boolean_sdna(prop, NULL, "flag", V3D_SHADING_XRAY);
  RNA_def_property_clear_flag(prop, PROP_ANIMATABLE);
  RNA_def_property_ui_text(prop, "Show X-Ray", "Show X-Ray\nShow whole scene transparent");
  RNA_def_property_update(prop, NC_SPACE | ND_SPACE_VIEW3D, NULL);

  prop = RNA_def_property(srna, "show_xray_wireframe", PROP_BOOLEAN, PROP_NONE);
  RNA_def_property_boolean_sdna(prop, NULL, "flag", V3D_SHADING_XRAY_WIREFRAME);
  RNA_def_property_clear_flag(prop, PROP_ANIMATABLE);
  RNA_def_property_ui_text(prop, "Show X-Ray", "Show X-Ray\nShow whole scene transparent");
  RNA_def_property_update(prop, NC_SPACE | ND_SPACE_VIEW3D, NULL);

  prop = RNA_def_property(srna, "xray_alpha", PROP_FLOAT, PROP_FACTOR);
  RNA_def_property_float_sdna(prop, NULL, "xray_alpha");
  RNA_def_property_float_default(prop, 0.5);
  RNA_def_property_ui_text(prop, "X-Ray Alpha", "X-Ray Alpha\nAmount of alpha to use");
  RNA_def_property_range(prop, 0.0f, 1.0f);
  RNA_def_property_clear_flag(prop, PROP_ANIMATABLE);
  RNA_def_property_update(prop, NC_SPACE | ND_SPACE_VIEW3D, NULL);

  prop = RNA_def_property(srna, "xray_alpha_wireframe", PROP_FLOAT, PROP_FACTOR);
  RNA_def_property_float_sdna(prop, NULL, "xray_alpha_wire");
  RNA_def_property_float_default(prop, 0.5);
  RNA_def_property_ui_text(prop, "X-Ray Alpha", "X-Ray Alpha\nAmount of alpha to use");
  RNA_def_property_range(prop, 0.0f, 1.0f);
  RNA_def_property_clear_flag(prop, PROP_ANIMATABLE);
  RNA_def_property_update(prop, NC_SPACE | ND_SPACE_VIEW3D, NULL);

  prop = RNA_def_property(srna, "use_dof", PROP_BOOLEAN, PROP_NONE);
  RNA_def_property_boolean_sdna(prop, NULL, "flag", V3D_SHADING_DEPTH_OF_FIELD);
  RNA_def_property_clear_flag(prop, PROP_ANIMATABLE);
  RNA_def_property_ui_text(
      prop,
      "Depth Of Field",
      "Depth Of Field\nUse depth of field on viewport using the values from the active camera");
  RNA_def_property_update(prop, NC_SPACE | ND_SPACE_VIEW3D, NULL);

  prop = RNA_def_property(srna, "use_scene_lights", PROP_BOOLEAN, PROP_NONE);
  RNA_def_property_boolean_sdna(prop, NULL, "flag", V3D_SHADING_SCENE_LIGHTS);
  RNA_def_property_clear_flag(prop, PROP_ANIMATABLE);
  RNA_def_property_ui_text(
      prop, "Scene Lights", "Scene Lights\nRender lights and light probes of the scene");
  RNA_def_property_update(prop, NC_SPACE | ND_SPACE_VIEW3D, NULL);

  prop = RNA_def_property(srna, "use_scene_world", PROP_BOOLEAN, PROP_NONE);
  RNA_def_property_boolean_sdna(prop, NULL, "flag", V3D_SHADING_SCENE_WORLD);
  RNA_def_property_clear_flag(prop, PROP_ANIMATABLE);
  RNA_def_property_ui_text(prop, "Scene World", "Scene World\nUse scene world for lighting");
  RNA_def_property_update(prop, NC_SPACE | ND_SPACE_VIEW3D, NULL);

  prop = RNA_def_property(srna, "show_specular_highlight", PROP_BOOLEAN, PROP_NONE);
  RNA_def_property_boolean_sdna(prop, NULL, "flag", V3D_SHADING_SPECULAR_HIGHLIGHT);
  RNA_def_property_clear_flag(prop, PROP_ANIMATABLE);
  RNA_def_property_ui_text(
      prop, "Specular Highlights", "Specular Highlights\nRender specular highlights");
  RNA_def_property_update(prop, NC_SPACE | ND_SPACE_VIEW3D, NULL);

  prop = RNA_def_property(srna, "object_outline_color", PROP_FLOAT, PROP_COLOR);
  RNA_def_property_float_sdna(prop, NULL, "object_outline_color");
  RNA_def_property_array(prop, 3);
  RNA_def_property_ui_text(prop, "Outline Color", "Outline Color\nColor for object outline");
  RNA_def_property_range(prop, 0.0f, 1.0f);
  RNA_def_property_update(prop, NC_SPACE | ND_SPACE_VIEW3D, NULL);

  prop = RNA_def_property(srna, "shadow_intensity", PROP_FLOAT, PROP_FACTOR);
  RNA_def_property_float_sdna(prop, NULL, "shadow_intensity");
  RNA_def_property_float_default(prop, 0.5);
  RNA_def_property_ui_text(prop, "Shadow Intensity", "Shadow Intensity\nDarkness of shadows");
  RNA_def_property_range(prop, 0.0f, 1.0f);
  RNA_def_property_ui_range(prop, 0.00f, 1.0f, 1, 3);
  RNA_def_property_clear_flag(prop, PROP_ANIMATABLE);
  RNA_def_property_update(prop, NC_SPACE | ND_SPACE_VIEW3D, NULL);

  prop = RNA_def_property(srna, "studiolight_background_alpha", PROP_FLOAT, PROP_FACTOR);
  RNA_def_property_float_sdna(prop, NULL, "studiolight_background");
  RNA_def_property_float_default(prop, 0.0);
  RNA_def_property_ui_text(
      prop, "Background", "Background\Show the studiolight in the background");
  RNA_def_property_range(prop, 0.0f, 1.0f);
  RNA_def_property_ui_range(prop, 0.00f, 1.0f, 1, 3);
  RNA_def_property_clear_flag(prop, PROP_ANIMATABLE);
  RNA_def_property_update(prop, NC_SPACE | ND_SPACE_VIEW3D, NULL);
}

static void rna_def_space_view3d_overlay(BlenderRNA *brna)
{
  StructRNA *srna;
  PropertyRNA *prop;

  srna = RNA_def_struct(brna, "View3DOverlay", NULL);
  RNA_def_struct_sdna(srna, "View3D");
  RNA_def_struct_nested(brna, srna, "SpaceView3D");
  RNA_def_struct_path_func(srna, "rna_View3DOverlay_path");
  RNA_def_struct_ui_text(
      srna, "3D View Overlay Settings", "Settings for display of overlays in the 3D viewport");

  prop = RNA_def_property(srna, "show_overlays", PROP_BOOLEAN, PROP_NONE);
  RNA_def_property_boolean_negative_sdna(prop, NULL, "flag2", V3D_HIDE_OVERLAYS);
  RNA_def_property_ui_text(
      prop, "Show Overlays", "Show Overlays\nDisplay overlays like gizmos and outlines");
  RNA_def_property_update(prop, NC_SPACE | ND_SPACE_VIEW3D, "rna_GPencil_update");

  prop = RNA_def_property(srna, "show_ortho_grid", PROP_BOOLEAN, PROP_NONE);
  RNA_def_property_boolean_sdna(prop, NULL, "gridflag", V3D_SHOW_ORTHO_GRID);
  RNA_def_property_ui_text(prop, "Display Grid", "Show grid in othographic side view");
  RNA_def_property_update(prop, NC_SPACE | ND_SPACE_VIEW3D, NULL);

  prop = RNA_def_property(srna, "show_floor", PROP_BOOLEAN, PROP_NONE);
  RNA_def_property_boolean_sdna(prop, NULL, "gridflag", V3D_SHOW_FLOOR);
  RNA_def_property_ui_text(prop,
                           "Display Grid Floor",
                           "Display Grid Floor\nShow the ground plane grid");
  RNA_def_property_update(prop, NC_SPACE | ND_SPACE_VIEW3D, NULL);

  prop = RNA_def_property(srna, "show_axis_x", PROP_BOOLEAN, PROP_NONE);
  RNA_def_property_boolean_sdna(prop, NULL, "gridflag", V3D_SHOW_X);
  RNA_def_property_ui_text(
      prop, "Display X Axis", "Display X Axis\nShow the X axis line");
  RNA_def_property_update(prop, NC_SPACE | ND_SPACE_VIEW3D, NULL);

  prop = RNA_def_property(srna, "show_axis_y", PROP_BOOLEAN, PROP_NONE);
  RNA_def_property_boolean_sdna(prop, NULL, "gridflag", V3D_SHOW_Y);
  RNA_def_property_ui_text(
      prop, "Display Y Axis", "Display Y AxisnShow the Y axis line");
  RNA_def_property_update(prop, NC_SPACE | ND_SPACE_VIEW3D, NULL);

  prop = RNA_def_property(srna, "show_axis_z", PROP_BOOLEAN, PROP_NONE);
  RNA_def_property_boolean_sdna(prop, NULL, "gridflag", V3D_SHOW_Z);
  RNA_def_property_ui_text(
      prop, "Display Z Axis", "Display Z Axis\nShow the Z axis line");
  RNA_def_property_update(prop, NC_SPACE | ND_SPACE_VIEW3D, NULL);

  prop = RNA_def_property(srna, "grid_scale", PROP_FLOAT, PROP_NONE);
  RNA_def_property_float_sdna(prop, NULL, "grid");
  RNA_def_property_ui_text(prop, "Grid Scale", "Grid Scale\nDistance between 3D View grid lines");
  RNA_def_property_range(prop, 0.0f, FLT_MAX);
  RNA_def_property_ui_range(prop, 0.001f, 1000.0f, 0.1f, 3);
  RNA_def_property_float_default(prop, 1.0f);
  RNA_def_property_update(prop, NC_SPACE | ND_SPACE_VIEW3D, NULL);

  prop = RNA_def_property(srna, "grid_lines", PROP_INT, PROP_NONE);
  RNA_def_property_int_sdna(prop, NULL, "gridlines");
  RNA_def_property_ui_text(
      prop, "Grid Lines", "Grid Lines\nNumber of grid lines to display in perspective view");
  RNA_def_property_range(prop, 0, 1024);
  RNA_def_property_int_default(prop, 16);
  RNA_def_property_update(prop, NC_SPACE | ND_SPACE_VIEW3D, NULL);

  prop = RNA_def_property(srna, "grid_subdivisions", PROP_INT, PROP_NONE);
  RNA_def_property_int_sdna(prop, NULL, "gridsubdiv");
  RNA_def_property_ui_text(
      prop, "Grid Subdivisions", "Grid Subdivisions\nNumber of subdivisions between grid lines");
  RNA_def_property_range(prop, 1, 1024);
  RNA_def_property_int_default(prop, 10);
  RNA_def_property_update(prop, NC_SPACE | ND_SPACE_VIEW3D, NULL);

  prop = RNA_def_property(srna, "grid_scale_unit", PROP_FLOAT, PROP_NONE);
  RNA_def_property_clear_flag(prop, PROP_EDITABLE);
  RNA_def_property_float_funcs(prop, "rna_View3DOverlay_GridScaleUnit_get", NULL, NULL);
  RNA_def_property_ui_text(prop,
                           "Grid Scale Unit",
                           "Grid Scale Unit\nGrid cell size scaled by scene unit system settings");

  prop = RNA_def_property(srna, "show_outline_selected", PROP_BOOLEAN, PROP_NONE);
  RNA_def_property_boolean_sdna(prop, NULL, "flag", V3D_SELECT_OUTLINE);
  RNA_def_property_ui_text(prop,
                           "Outline Selected",
                           "Outline Selected\nShow an outline highlight around selected objects ");
  RNA_def_property_update(prop, NC_SPACE | ND_SPACE_VIEW3D, NULL);

  prop = RNA_def_property(srna, "show_object_origins", PROP_BOOLEAN, PROP_NONE);
  RNA_def_property_boolean_negative_sdna(
      prop, NULL, "overlay.flag", V3D_OVERLAY_HIDE_OBJECT_ORIGINS);
  RNA_def_property_ui_text(prop, "Object Origins", "Object Origins\nShow object center dots");
  RNA_def_property_update(prop, NC_SPACE | ND_SPACE_VIEW3D, NULL);

  prop = RNA_def_property(srna, "show_object_origins_all", PROP_BOOLEAN, PROP_NONE);
  RNA_def_property_boolean_sdna(prop, NULL, "flag", V3D_DRAW_CENTERS);
  RNA_def_property_ui_text(prop,
                           "All Object Origins",
                           "All Object Origins\nShow the object origin center dot for all "
                           "(selected and unselected) objects");
  RNA_def_property_update(prop, NC_SPACE | ND_SPACE_VIEW3D, NULL);

  prop = RNA_def_property(srna, "show_relationship_lines", PROP_BOOLEAN, PROP_NONE);
  RNA_def_property_boolean_negative_sdna(prop, NULL, "flag", V3D_HIDE_HELPLINES);
  RNA_def_property_ui_text(
      prop,
      "Relationship Lines",
      "Relationship Lines\nShow dashed lines indicating parent or constraint relationships");
  RNA_def_property_update(prop, NC_SPACE | ND_SPACE_VIEW3D, NULL);

  prop = RNA_def_property(srna, "show_cursor", PROP_BOOLEAN, PROP_NONE);
  RNA_def_property_boolean_negative_sdna(prop, NULL, "overlay.flag", V3D_OVERLAY_HIDE_CURSOR);
  RNA_def_property_ui_text(prop, "Show 3D Cursor", "Show 3D Cursor\nDisplay 3D Cursor Overlay");
  RNA_def_property_update(prop, NC_SPACE | ND_SPACE_VIEW3D, NULL);

  prop = RNA_def_property(srna, "show_text", PROP_BOOLEAN, PROP_NONE);
  RNA_def_property_boolean_negative_sdna(prop, NULL, "overlay.flag", V3D_OVERLAY_HIDE_TEXT);
  RNA_def_property_ui_text(prop, "Show Text", "Show Text\nDisplay overlay text");
  RNA_def_property_update(prop, NC_SPACE | ND_SPACE_VIEW3D, NULL);

  prop = RNA_def_property(srna, "show_extras", PROP_BOOLEAN, PROP_NONE);
  RNA_def_property_boolean_negative_sdna(
      prop, NULL, "overlay.flag", V3D_OVERLAY_HIDE_OBJECT_XTRAS);
  RNA_def_property_ui_text(
      prop,
      "Extras",
      "Extras\nObject details, including empty wire, cameras and other visual guides");
  RNA_def_property_update(prop, NC_SPACE | ND_SPACE_VIEW3D, NULL);

  prop = RNA_def_property(srna, "show_bones", PROP_BOOLEAN, PROP_NONE);
  RNA_def_property_boolean_negative_sdna(prop, NULL, "overlay.flag", V3D_OVERLAY_HIDE_BONES);
  RNA_def_property_ui_text(
      prop, "Show Bones", "Show Bones\nDisplay bones (disable to show motion paths only)");
  RNA_def_property_update(prop, NC_SPACE | ND_SPACE_VIEW3D, NULL);

  prop = RNA_def_property(srna, "show_face_orientation", PROP_BOOLEAN, PROP_NONE);
  RNA_def_property_boolean_sdna(prop, NULL, "overlay.flag", V3D_OVERLAY_FACE_ORIENTATION);
  RNA_def_property_clear_flag(prop, PROP_ANIMATABLE);
  RNA_def_property_ui_text(
      prop, "Face Orientation", "Face Orientation\nShow the Face Orientation Overlay");
  RNA_def_property_update(prop, NC_SPACE | ND_SPACE_VIEW3D, NULL);

  prop = RNA_def_property(srna, "show_xray_bone", PROP_BOOLEAN, PROP_NONE);
  RNA_def_property_boolean_sdna(prop, NULL, "overlay.flag", V3D_OVERLAY_BONE_SELECT);
  RNA_def_property_clear_flag(prop, PROP_ANIMATABLE);
  RNA_def_property_ui_text(
      prop, "Show Bone X-Ray", "Show Bone X-Ray\nShow the bone selection overlay");
  RNA_def_property_update(prop, NC_SPACE | ND_SPACE_VIEW3D, "rna_GPencil_update");

  prop = RNA_def_property(srna, "xray_alpha_bone", PROP_FLOAT, PROP_FACTOR);
  RNA_def_property_float_sdna(prop, NULL, "overlay.xray_alpha_bone");
  RNA_def_property_float_default(prop, 0.5f);
  RNA_def_property_ui_text(prop, "Opacity", "Opacity\nOpacity to use for bone selection");
  RNA_def_property_range(prop, 0.0f, 1.0f);
  RNA_def_property_clear_flag(prop, PROP_ANIMATABLE);
  RNA_def_property_update(prop, NC_SPACE | ND_SPACE_VIEW3D, "rna_GPencil_update");

  prop = RNA_def_property(srna, "show_motion_paths", PROP_BOOLEAN, PROP_NONE);
  RNA_def_property_boolean_negative_sdna(
      prop, NULL, "overlay.flag", V3D_OVERLAY_HIDE_MOTION_PATHS);
  RNA_def_property_clear_flag(prop, PROP_ANIMATABLE);
  RNA_def_property_ui_text(prop, "Motion Paths", "Motion Paths\nShow the Motion Paths Overlay");
  RNA_def_property_update(prop, NC_SPACE | ND_SPACE_VIEW3D, NULL);

  prop = RNA_def_property(srna, "show_onion_skins", PROP_BOOLEAN, PROP_NONE);
  RNA_def_property_boolean_sdna(prop, NULL, "overlay.flag", V3D_OVERLAY_ONION_SKINS);
  RNA_def_property_clear_flag(prop, PROP_ANIMATABLE);
  RNA_def_property_ui_text(prop, "Onion Skins", "Onion Skins\nShow the Onion Skinning Overlay");
  RNA_def_property_update(prop, NC_SPACE | ND_SPACE_VIEW3D, NULL);

  prop = RNA_def_property(srna, "show_look_dev", PROP_BOOLEAN, PROP_NONE);
  RNA_def_property_boolean_sdna(prop, NULL, "overlay.flag", V3D_OVERLAY_LOOK_DEV);
  RNA_def_property_clear_flag(prop, PROP_ANIMATABLE);
  RNA_def_property_ui_text(
      prop, "Look Dev Preview", "Look Dev Preview\nShow look development balls and palette");
  RNA_def_property_update(prop, NC_SPACE | ND_SPACE_VIEW3D, NULL);

  prop = RNA_def_property(srna, "show_wireframes", PROP_BOOLEAN, PROP_NONE);
  RNA_def_property_boolean_sdna(prop, NULL, "overlay.flag", V3D_OVERLAY_WIREFRAMES);
  RNA_def_property_clear_flag(prop, PROP_ANIMATABLE);
  RNA_def_property_ui_text(prop, "Wireframe", "Wireframe\nShow face edges wires");
  RNA_def_property_update(prop, NC_SPACE | ND_SPACE_VIEW3D, NULL);

  prop = RNA_def_property(srna, "wireframe_threshold", PROP_FLOAT, PROP_FACTOR);
  RNA_def_property_float_sdna(prop, NULL, "overlay.wireframe_threshold");
  RNA_def_property_float_default(prop, 0.5f);
  RNA_def_property_ui_text(
      prop,
      "Wireframe Threshold",
      "Wireframe Threshold\nAdjust the number of wires displayed (1 for all wires)");
  RNA_def_property_range(prop, 0.0f, 1.0f);
  RNA_def_property_clear_flag(prop, PROP_ANIMATABLE);
  RNA_def_property_update(prop, NC_SPACE | ND_SPACE_VIEW3D, NULL);

  prop = RNA_def_property(srna, "show_paint_wire", PROP_BOOLEAN, PROP_NONE);
  RNA_def_property_boolean_sdna(prop, NULL, "overlay.paint_flag", V3D_OVERLAY_PAINT_WIRE);
  RNA_def_property_ui_text(
      prop, "Show Wire", "Show Wire\nUse wireframe display in painting modes");
  RNA_def_property_update(prop, NC_SPACE | ND_SPACE_VIEW3D, NULL);

  prop = RNA_def_property(srna, "show_wpaint_contours", PROP_BOOLEAN, PROP_NONE);
  RNA_def_property_boolean_sdna(prop, NULL, "overlay.wpaint_flag", V3D_OVERLAY_WPAINT_CONTOURS);
  RNA_def_property_ui_text(prop,
                           "Show Weight Contours",
                           "Show Weight Contours\nShow contour lines formed by points with the "
                           "same interpolated weight");
  RNA_def_property_update(prop, NC_SPACE | ND_SPACE_VIEW3D, NULL);

  prop = RNA_def_property(srna, "show_weight", PROP_BOOLEAN, PROP_NONE);
  RNA_def_property_boolean_sdna(prop, NULL, "overlay.edit_flag", V3D_OVERLAY_EDIT_WEIGHT);
  RNA_def_property_ui_text(prop, "Show Weights", "Show Weights\nDisplay weights in editmode");
  RNA_def_property_update(prop, NC_SPACE | ND_SPACE_VIEW3D, NULL);

  prop = RNA_def_property(srna, "show_occlude_wire", PROP_BOOLEAN, PROP_NONE);
  RNA_def_property_boolean_sdna(prop, NULL, "overlay.edit_flag", V3D_OVERLAY_EDIT_OCCLUDE_WIRE);
  RNA_def_property_ui_text(prop, "Hidden Wire", "Hidden Wire\nUse hidden wireframe display");
  RNA_def_property_update(prop, NC_SPACE | ND_SPACE_VIEW3D, NULL);

  prop = RNA_def_property(srna, "show_face_normals", PROP_BOOLEAN, PROP_NONE);
  RNA_def_property_boolean_sdna(prop, NULL, "overlay.edit_flag", V3D_OVERLAY_EDIT_FACE_NORMALS);
  RNA_def_property_ui_text(
      prop, "Display Normals", "Display Normals\nDisplay face normals as lines");
  RNA_def_property_update(prop, NC_SPACE | ND_SPACE_VIEW3D, NULL);

  prop = RNA_def_property(srna, "show_vertex_normals", PROP_BOOLEAN, PROP_NONE);
  RNA_def_property_boolean_sdna(prop, NULL, "overlay.edit_flag", V3D_OVERLAY_EDIT_VERT_NORMALS);
  RNA_def_property_ui_text(
      prop, "Display Vertex Normals", "Display Vertex Normals\nDisplay vertex normals as lines");
  RNA_def_property_update(prop, NC_SPACE | ND_SPACE_VIEW3D, NULL);

  prop = RNA_def_property(srna, "show_split_normals", PROP_BOOLEAN, PROP_NONE);
  RNA_def_property_boolean_sdna(prop, NULL, "overlay.edit_flag", V3D_OVERLAY_EDIT_LOOP_NORMALS);
  RNA_def_property_ui_text(prop,
                           "Display Split Normals",
                           "Display Split Normals\nDisplay vertex-per-face normals as lines");
  RNA_def_property_update(prop, NC_SPACE | ND_SPACE_VIEW3D, NULL);

  prop = RNA_def_property(srna, "show_edges", PROP_BOOLEAN, PROP_NONE);
  RNA_def_property_boolean_sdna(prop, NULL, "overlay.edit_flag", V3D_OVERLAY_EDIT_EDGES);
  RNA_def_property_ui_text(
      prop,
      "Draw Edges",
      "Draw Edges\nHighlight selected edges");
  RNA_def_property_update(prop, NC_SPACE | ND_SPACE_VIEW3D, NULL);

  prop = RNA_def_property(srna, "show_faces", PROP_BOOLEAN, PROP_NONE);
  RNA_def_property_boolean_sdna(prop, NULL, "overlay.edit_flag", V3D_OVERLAY_EDIT_FACES);
  RNA_def_property_ui_text(
      prop, "Draw Faces", "Draw Faces\nHighlight selected faces");
  RNA_def_property_update(prop, NC_SPACE | ND_SPACE_VIEW3D, NULL);

  prop = RNA_def_property(srna, "show_face_center", PROP_BOOLEAN, PROP_NONE);
  RNA_def_property_boolean_sdna(prop, NULL, "overlay.edit_flag", V3D_OVERLAY_EDIT_FACE_DOT);
  RNA_def_property_ui_text(prop,
                           "Draw Face Center",
                           "Draw Face Center\nDisplay face center ");
  RNA_def_property_update(prop, NC_SPACE | ND_SPACE_VIEW3D, NULL);

  prop = RNA_def_property(srna, "show_edge_crease", PROP_BOOLEAN, PROP_NONE);
  RNA_def_property_boolean_sdna(prop, NULL, "overlay.edit_flag", V3D_OVERLAY_EDIT_CREASES);
  RNA_def_property_ui_text(
      prop,
      "Draw Creases",
      "Draw Creases\nDisplay creases created for Subdivision Surface modifier");
  RNA_def_property_update(prop, NC_SPACE | ND_SPACE_VIEW3D, NULL);

  prop = RNA_def_property(srna, "show_edge_bevel_weight", PROP_BOOLEAN, PROP_NONE);
  RNA_def_property_boolean_sdna(prop, NULL, "overlay.edit_flag", V3D_OVERLAY_EDIT_BWEIGHTS);
  RNA_def_property_ui_text(prop,
                           "Draw Bevel Weights",
                           "Draw Bevel Weights\nDisplay weights created for the Bevel modifier");
  RNA_def_property_update(prop, NC_SPACE | ND_SPACE_VIEW3D, NULL);

  prop = RNA_def_property(srna, "show_edge_seams", PROP_BOOLEAN, PROP_NONE);
  RNA_def_property_boolean_sdna(prop, NULL, "overlay.edit_flag", V3D_OVERLAY_EDIT_SEAMS);
  RNA_def_property_ui_text(prop, "Draw Seams", "Draw Seams\nDisplay UV unwrapping seams");
  RNA_def_property_update(prop, NC_SPACE | ND_SPACE_VIEW3D, NULL);

  prop = RNA_def_property(srna, "show_edge_sharp", PROP_BOOLEAN, PROP_NONE);
  RNA_def_property_boolean_sdna(prop, NULL, "overlay.edit_flag", V3D_OVERLAY_EDIT_SHARP);
  RNA_def_property_ui_text(
      prop, "Draw Sharp", "Draw Sharp\nDisplay sharp edges, used with the Edge Split modifier");
  RNA_def_property_update(prop, NC_SPACE | ND_SPACE_VIEW3D, NULL);

  prop = RNA_def_property(srna, "show_freestyle_edge_marks", PROP_BOOLEAN, PROP_NONE);
  RNA_def_property_boolean_sdna(prop, NULL, "overlay.edit_flag", V3D_OVERLAY_EDIT_FREESTYLE_EDGE);
  RNA_def_property_ui_text(
      prop,
      "Draw Freestyle Edge Marks",
      "Draw Freestyle Edge Marks\nDisplay Freestyle edge marks, used with the Freestyle renderer");
  RNA_def_property_update(prop, NC_SPACE | ND_SPACE_VIEW3D, NULL);

  prop = RNA_def_property(srna, "show_freestyle_face_marks", PROP_BOOLEAN, PROP_NONE);
  RNA_def_property_boolean_sdna(prop, NULL, "overlay.edit_flag", V3D_OVERLAY_EDIT_FREESTYLE_FACE);
  RNA_def_property_ui_text(
      prop,
      "Draw Freestyle Face Marks",
      "Draw Freestyle Face Marks\nDisplay Freestyle face marks, used with the Freestyle renderer");
  RNA_def_property_update(prop, NC_SPACE | ND_SPACE_VIEW3D, NULL);

  prop = RNA_def_property(srna, "show_statvis", PROP_BOOLEAN, PROP_NONE);
  RNA_def_property_boolean_sdna(prop, NULL, "overlay.edit_flag", V3D_OVERLAY_EDIT_STATVIS);
  RNA_def_property_ui_text(
      prop, "Stat Vis", "Stat Vis\nDisplay statistical information about the mesh");
  RNA_def_property_update(prop, NC_SPACE | ND_SPACE_VIEW3D, NULL);

  prop = RNA_def_property(srna, "show_extra_edge_length", PROP_BOOLEAN, PROP_NONE);
  RNA_def_property_boolean_sdna(prop, NULL, "overlay.edit_flag", V3D_OVERLAY_EDIT_EDGE_LEN);
  RNA_def_property_ui_text(prop,
                           "Edge Length",
                           "Edge Length\nDisplay selected edge lengths, using global values when "
                           "set in the transform panel");
  RNA_def_property_update(prop, NC_SPACE | ND_SPACE_VIEW3D, NULL);

  prop = RNA_def_property(srna, "show_extra_edge_angle", PROP_BOOLEAN, PROP_NONE);
  RNA_def_property_boolean_sdna(prop, NULL, "overlay.edit_flag", V3D_OVERLAY_EDIT_EDGE_ANG);
  RNA_def_property_ui_text(prop,
                           "Edge Angle",
                           "Edge Angle\nDisplay selected edge angle, using global values when set "
                           "in the transform panel");
  RNA_def_property_update(prop, NC_SPACE | ND_SPACE_VIEW3D, NULL);

  prop = RNA_def_property(srna, "show_extra_face_angle", PROP_BOOLEAN, PROP_NONE);
  RNA_def_property_boolean_sdna(prop, NULL, "overlay.edit_flag", V3D_OVERLAY_EDIT_FACE_ANG);
  RNA_def_property_ui_text(prop,
                           "Face Angles",
                           "Face Angles\nDisplay the angles in the selected edges, "
                           "using global values when set in the transform panel");
  RNA_def_property_update(prop, NC_SPACE | ND_SPACE_VIEW3D, NULL);

  prop = RNA_def_property(srna, "show_extra_face_area", PROP_BOOLEAN, PROP_NONE);
  RNA_def_property_boolean_sdna(prop, NULL, "overlay.edit_flag", V3D_OVERLAY_EDIT_FACE_AREA);
  RNA_def_property_ui_text(prop,
                           "Face Area",
                           "Face Area\nDisplay the area of selected faces, "
                           "using global values when set in the transform panel");
  RNA_def_property_update(prop, NC_SPACE | ND_SPACE_VIEW3D, NULL);

  prop = RNA_def_property(srna, "show_extra_indices", PROP_BOOLEAN, PROP_NONE);
  RNA_def_property_boolean_sdna(prop, NULL, "overlay.edit_flag", V3D_OVERLAY_EDIT_INDICES);
  RNA_def_property_ui_text(
      prop,
      "Indices",
      "Indices\nDisplay the index numbers of selected vertices, edges, and faces");
  RNA_def_property_update(prop, NC_SPACE | ND_SPACE_VIEW3D, NULL);

  prop = RNA_def_property(srna, "show_curve_handles", PROP_BOOLEAN, PROP_NONE);
  RNA_def_property_boolean_sdna(prop, NULL, "overlay.edit_flag", V3D_OVERLAY_EDIT_CU_HANDLES);
  RNA_def_property_ui_text(
      prop, "Draw Handles", "Draw Handles\nDisplay Bezier handles in editmode");
  RNA_def_property_update(prop, NC_SPACE | ND_SPACE_VIEW3D, NULL);

  prop = RNA_def_property(srna, "show_curve_normals", PROP_BOOLEAN, PROP_NONE);
  RNA_def_property_boolean_sdna(prop, NULL, "overlay.edit_flag", V3D_OVERLAY_EDIT_CU_NORMALS);
  RNA_def_property_ui_text(
      prop, "Draw Normals", "Draw Normals\nDisplay 3D curve normals in editmode");
  RNA_def_property_update(prop, NC_SPACE | ND_SPACE_VIEW3D, NULL);

  prop = RNA_def_property(srna, "normals_length", PROP_FLOAT, PROP_FACTOR);
  RNA_def_property_float_sdna(prop, NULL, "overlay.normals_length");
  RNA_def_property_ui_text(
      prop, "Normal Size", "Normal Size\nDisplay size for normals in the 3D view");
  RNA_def_property_range(prop, 0.00001, 100000.0);
  RNA_def_property_ui_range(prop, 0.01, 2.0, 1, 2);
  RNA_def_property_float_default(prop, 0.02);
  RNA_def_property_update(prop, NC_SPACE | ND_SPACE_VIEW3D, NULL);

  prop = RNA_def_property(srna, "backwire_opacity", PROP_FLOAT, PROP_FACTOR);
  RNA_def_property_float_sdna(prop, NULL, "overlay.backwire_opacity");
  RNA_def_property_ui_text(
      prop, "Backwire Opacity", "Backwire Opacity\nOpacity when rendering transparent wires");
  RNA_def_property_range(prop, 0.0f, 1.0f);
  RNA_def_property_update(prop, NC_SPACE | ND_SPACE_VIEW3D, NULL);

  prop = RNA_def_property(srna, "texture_paint_mode_opacity", PROP_FLOAT, PROP_FACTOR);
  RNA_def_property_float_sdna(prop, NULL, "overlay.texture_paint_mode_opacity");
  RNA_def_property_float_default(prop, 1.0f);
  RNA_def_property_ui_text(
<<<<<<< HEAD
      prop, "Texture Opacity", "Texture Opacity\nOpacity of the texture paint mode overlay");
=======
      prop, "Stencil Opacity", "Opacity of the texture paint mode stencil mask overlay");
>>>>>>> 9bf355c0
  RNA_def_property_range(prop, 0.0f, 1.0f);
  RNA_def_property_update(prop, NC_SPACE | ND_SPACE_VIEW3D, NULL);

  prop = RNA_def_property(srna, "vertex_paint_mode_opacity", PROP_FLOAT, PROP_FACTOR);
  RNA_def_property_float_sdna(prop, NULL, "overlay.vertex_paint_mode_opacity");
  RNA_def_property_float_default(prop, 1.0f);
  RNA_def_property_ui_text(prop,
                           "Vertex Paint Opacity",
                           "Vertex Paint Opacity\nOpacity of the vertex paint mode overlay");
  RNA_def_property_range(prop, 0.0f, 1.0f);
  RNA_def_property_update(prop, NC_SPACE | ND_SPACE_VIEW3D, NULL);

  prop = RNA_def_property(srna, "weight_paint_mode_opacity", PROP_FLOAT, PROP_FACTOR);
  RNA_def_property_float_sdna(prop, NULL, "overlay.weight_paint_mode_opacity");
  RNA_def_property_float_default(prop, 1.0f);
  RNA_def_property_ui_text(prop,
                           "Weight Paint Opacity",
                           "Weight Paint Opacity\nOpacity of the weight paint mode overlay");
  RNA_def_property_range(prop, 0.0f, 1.0f);
  RNA_def_property_update(prop, NC_SPACE | ND_SPACE_VIEW3D, NULL);

  prop = RNA_def_property(srna, "sculpt_mode_mask_opacity", PROP_FLOAT, PROP_FACTOR);
  RNA_def_property_float_sdna(prop, NULL, "overlay.sculpt_mode_mask_opacity");
  RNA_def_property_float_default(prop, 1.0f);
  RNA_def_property_ui_text(prop, "Sculpt Mask Opacity", "");
  RNA_def_property_range(prop, 0.0f, 1.0f);
  RNA_def_property_update(prop, NC_SPACE | ND_SPACE_VIEW3D, NULL);

  /* grease pencil paper settings */
  prop = RNA_def_property(srna, "show_annotation", PROP_BOOLEAN, PROP_NONE);
  RNA_def_property_boolean_sdna(prop, NULL, "flag2", V3D_SHOW_ANNOTATION);
  RNA_def_property_ui_text(
      prop, "Show Annotation", "Show Annotation\nShow annotations for this view");
  RNA_def_property_update(prop, NC_SPACE | ND_SPACE_VIEW3D, NULL);

  prop = RNA_def_property(srna, "use_gpencil_paper", PROP_BOOLEAN, PROP_NONE);
  RNA_def_property_boolean_sdna(prop, NULL, "gp_flag", V3D_GP_SHOW_PAPER);
  RNA_def_property_ui_text(
      prop,
      "Use Paper",
      "Use Paper\nCover all viewport with a full color layer to improve visibility "
      "while drawing over complex scenes");
  RNA_def_property_update(prop, NC_SPACE | ND_SPACE_VIEW3D, NULL);

  prop = RNA_def_property(srna, "use_gpencil_grid", PROP_BOOLEAN, PROP_NONE);
  RNA_def_property_boolean_sdna(prop, NULL, "gp_flag", V3D_GP_SHOW_GRID);
  RNA_def_property_ui_text(prop, "Use Grid", "Use Grid\nDisplay a grid over grease pencil paper");
  RNA_def_property_update(prop, NC_SPACE | ND_SPACE_VIEW3D, NULL);

  prop = RNA_def_property(srna, "use_gpencil_fade_layers", PROP_BOOLEAN, PROP_NONE);
  RNA_def_property_boolean_sdna(prop, NULL, "gp_flag", V3D_GP_FADE_NOACTIVE_LAYERS);
  RNA_def_property_ui_text(
      prop,
      "Fade Layers",
      "Fade Layers\nToggle fading of Grease Pencil layers except the active one");
  RNA_def_property_update(prop, NC_SPACE | ND_SPACE_VIEW3D, "rna_GPencil_update");

  prop = RNA_def_property(srna, "gpencil_grid_opacity", PROP_FLOAT, PROP_NONE);
  RNA_def_property_float_sdna(prop, NULL, "overlay.gpencil_grid_opacity");
  RNA_def_property_range(prop, 0.1f, 1.0f);
  RNA_def_property_float_default(prop, 0.9f);
  RNA_def_property_ui_text(prop, "Opacity", "Opacity\nCanvas grid opacity");
  RNA_def_property_update(prop, NC_SPACE | ND_SPACE_VIEW3D, NULL);

  /* Paper opacity factor */
  prop = RNA_def_property(srna, "gpencil_paper_opacity", PROP_FLOAT, PROP_NONE);
  RNA_def_property_float_sdna(prop, NULL, "overlay.gpencil_paper_opacity");
  RNA_def_property_range(prop, 0.0f, 1.0f);
  RNA_def_property_float_default(prop, 0.5f);
  RNA_def_property_ui_text(prop, "Opacity", "Opacity\nPaper opacity");
  RNA_def_property_update(prop, NC_SPACE | ND_SPACE_VIEW3D, NULL);

  /* Paper opacity factor */
  prop = RNA_def_property(srna, "gpencil_fade_layer", PROP_FLOAT, PROP_NONE);
  RNA_def_property_float_sdna(prop, NULL, "overlay.gpencil_fade_layer");
  RNA_def_property_range(prop, 0.0f, 1.0f);
  RNA_def_property_float_default(prop, 0.5f);
  RNA_def_property_ui_text(
      prop,
      "Opacity",
      "Opacity\nFade layer opacity for Grease Pencil layers except the active one");
  RNA_def_property_update(prop, NC_SPACE | ND_SPACE_VIEW3D, "rna_GPencil_update");

  /* show edit lines */
  prop = RNA_def_property(srna, "use_gpencil_edit_lines", PROP_BOOLEAN, PROP_NONE);
  RNA_def_property_boolean_sdna(prop, NULL, "gp_flag", V3D_GP_SHOW_EDIT_LINES);
  RNA_def_property_ui_text(
      prop, "Show Edit Lines", "Show Edit Lines\nShow edit lines when editing strokes");
  RNA_def_property_update(prop, NC_SPACE | ND_SPACE_VIEW3D, "rna_GPencil_update");

  prop = RNA_def_property(srna, "use_gpencil_multiedit_line_only", PROP_BOOLEAN, PROP_NONE);
  RNA_def_property_boolean_sdna(prop, NULL, "gp_flag", V3D_GP_SHOW_MULTIEDIT_LINES);
  RNA_def_property_ui_text(
      prop, "Lines Only", "Lines Only\nOnly show edit lines for additional frames");
  RNA_def_property_update(prop, NC_SPACE | ND_SPACE_VIEW3D, "rna_GPencil_update");

  /* main grease pencil onion switch */
  prop = RNA_def_property(srna, "use_gpencil_onion_skin", PROP_BOOLEAN, PROP_NONE);
  RNA_def_property_boolean_sdna(prop, NULL, "gp_flag", V3D_GP_SHOW_ONION_SKIN);
  RNA_def_property_ui_text(
      prop,
      "Onion Skins",
      "Onion Skins\nShow ghosts of the keyframes before and after the current frame");
  RNA_def_property_update(prop, NC_SPACE | ND_SPACE_VIEW3D, "rna_GPencil_update");

  /* vertex opacity */
  prop = RNA_def_property(srna, "vertex_opacity", PROP_FLOAT, PROP_NONE);
  RNA_def_property_float_sdna(prop, NULL, "vertex_opacity");
  RNA_def_property_range(prop, 0.0f, 1.0f);
  RNA_def_property_ui_text(prop, "Vertex Opacity", "Vertex Opacity\nOpacity for edit vertices");
  RNA_def_parameter_clear_flags(prop, PROP_ANIMATABLE, 0);
  RNA_def_property_update(prop, NC_SCENE | ND_TOOLSETTINGS, "rna_GPencil_update");
}

static void rna_def_space_view3d(BlenderRNA *brna)
{
  StructRNA *srna;
  PropertyRNA *prop;

  static const EnumPropertyItem rv3d_persp_items[] = {
      {RV3D_PERSP, "PERSP", 0, "Perspective", ""},
      {RV3D_ORTHO, "ORTHO", 0, "Orthographic", ""},
      {RV3D_CAMOB, "CAMERA", 0, "Camera", ""},
      {0, NULL, 0, NULL, NULL},
  };

  static const EnumPropertyItem bundle_drawtype_items[] = {
      {OB_PLAINAXES, "PLAIN_AXES", 0, "Plain Axes", ""},
      {OB_ARROWS, "ARROWS", 0, "Arrows", ""},
      {OB_SINGLE_ARROW, "SINGLE_ARROW", 0, "Single Arrow", ""},
      {OB_CIRCLE, "CIRCLE", 0, "Circle", ""},
      {OB_CUBE, "CUBE", 0, "Cube", ""},
      {OB_EMPTY_SPHERE, "SPHERE", 0, "Sphere", ""},
      {OB_EMPTY_CONE, "CONE", 0, "Cone", ""},
      {0, NULL, 0, NULL, NULL},
  };

  srna = RNA_def_struct(brna, "SpaceView3D", "Space");
  RNA_def_struct_sdna(srna, "View3D");
  RNA_def_struct_ui_text(srna, "3D View Space", "3D View space data");

  rna_def_space_generic_show_region_toggles(srna,
                                            ((1 << RGN_TYPE_TOOL_HEADER) | (1 << RGN_TYPE_TOOLS) |
                                             (1 << RGN_TYPE_UI) | (1 << RGN_TYPE_HUD)));

  prop = RNA_def_property(srna, "camera", PROP_POINTER, PROP_NONE);
  RNA_def_property_flag(prop, PROP_EDITABLE);
  RNA_def_property_pointer_sdna(prop, NULL, "camera");
  RNA_def_property_ui_text(
      prop,
      "Camera",
      "Camera\nActive camera used in this view (when unlocked from the scene's active camera)");
  RNA_def_property_update(prop, NC_SPACE | ND_SPACE_VIEW3D, "rna_SpaceView3D_camera_update");

  /* render border */
  prop = RNA_def_property(srna, "use_render_border", PROP_BOOLEAN, PROP_NONE);
  RNA_def_property_boolean_sdna(prop, NULL, "flag2", V3D_RENDER_BORDER);
  RNA_def_property_clear_flag(prop, PROP_ANIMATABLE);
  RNA_def_property_ui_text(
      prop,
      "Render Region",
      "Render Region\nUse a region within the frame size for rendered viewport"
      "(when not viewing through the camera)");
  RNA_def_property_update(prop, NC_SPACE | ND_SPACE_VIEW3D, NULL);

  prop = RNA_def_property(srna, "render_border_min_x", PROP_FLOAT, PROP_NONE);
  RNA_def_property_float_sdna(prop, NULL, "render_border.xmin");
  RNA_def_property_range(prop, 0.0f, 1.0f);
  RNA_def_property_ui_text(
      prop, "Region Minimum X", "Region Minimum X\nMinimum X value for the render region");
  RNA_def_property_update(prop, NC_SPACE | ND_SPACE_VIEW3D, NULL);

  prop = RNA_def_property(srna, "render_border_min_y", PROP_FLOAT, PROP_NONE);
  RNA_def_property_float_sdna(prop, NULL, "render_border.ymin");
  RNA_def_property_range(prop, 0.0f, 1.0f);
  RNA_def_property_ui_text(
      prop, "Region Minimum Y", "Region Minimum Y\nMinimum Y value for the render region");
  RNA_def_property_update(prop, NC_SPACE | ND_SPACE_VIEW3D, NULL);

  prop = RNA_def_property(srna, "render_border_max_x", PROP_FLOAT, PROP_NONE);
  RNA_def_property_float_sdna(prop, NULL, "render_border.xmax");
  RNA_def_property_range(prop, 0.0f, 1.0f);
  RNA_def_property_ui_text(
      prop, "Region Maximum X", "Region Maximum X\nMaximum X value for the render region");
  RNA_def_property_update(prop, NC_SPACE | ND_SPACE_VIEW3D, NULL);

  prop = RNA_def_property(srna, "render_border_max_y", PROP_FLOAT, PROP_NONE);
  RNA_def_property_float_sdna(prop, NULL, "render_border.ymax");
  RNA_def_property_range(prop, 0.0f, 1.0f);
  RNA_def_property_ui_text(
      prop, "Region Maximum Y", "Region Maximum Y\nMaximum Y value for the render region");
  RNA_def_property_update(prop, NC_SPACE | ND_SPACE_VIEW3D, NULL);

  prop = RNA_def_property(srna, "lock_object", PROP_POINTER, PROP_NONE);
  RNA_def_property_flag(prop, PROP_EDITABLE);
  RNA_def_property_pointer_sdna(prop, NULL, "ob_centre");
  RNA_def_property_ui_text(prop,
                           "Lock to Object",
                           "Lock to Object\n3D View center is locked to this object's position");
  RNA_def_property_update(prop, NC_SPACE | ND_SPACE_VIEW3D, NULL);

  prop = RNA_def_property(srna, "lock_bone", PROP_STRING, PROP_NONE);
  RNA_def_property_string_sdna(prop, NULL, "ob_centre_bone");
  RNA_def_property_ui_text(
      prop, "Lock to Bone", "Lock to Bone\n3D View center is locked to this bone's position");
  RNA_def_property_update(prop, NC_SPACE | ND_SPACE_VIEW3D, NULL);

  prop = RNA_def_property(srna, "lock_cursor", PROP_BOOLEAN, PROP_NONE);
  RNA_def_property_boolean_sdna(prop, NULL, "ob_centre_cursor", 1);
  RNA_def_property_ui_text(
      prop, "Lock to Cursor", "Lock to Cursor\n3D View center is locked to the cursor's position");
  RNA_def_property_update(prop, NC_SPACE | ND_SPACE_VIEW3D, NULL);

  prop = RNA_def_property(srna, "local_view", PROP_POINTER, PROP_NONE);
  RNA_def_property_pointer_sdna(prop, NULL, "localvd");
  RNA_def_property_ui_text(
      prop,
      "Local View",
      "Local View\nDisplay an isolated sub-set of objects, apart from the scene visibility");

  prop = RNA_def_property(srna, "lens", PROP_FLOAT, PROP_UNIT_CAMERA);
  RNA_def_property_float_sdna(prop, NULL, "lens");
  RNA_def_property_ui_text(prop, "Lens", "Lens\nViewport lens angle");
  RNA_def_property_range(prop, 1.0f, 250.0f);
  RNA_def_property_update(prop, NC_SPACE | ND_SPACE_VIEW3D, NULL);

  prop = RNA_def_property(srna, "clip_start", PROP_FLOAT, PROP_DISTANCE);
  RNA_def_property_range(prop, 1e-6f, FLT_MAX);
  RNA_def_property_ui_range(prop, 0.001f, FLT_MAX, 10, 3);
  RNA_def_property_float_default(prop, 0.1f);
  RNA_def_property_ui_text(
      prop, "Clip Start", "Clip Start\n3D View near clipping distance (perspective view only)");
  RNA_def_property_update(prop, NC_SPACE | ND_SPACE_VIEW3D, NULL);

  prop = RNA_def_property(srna, "clip_end", PROP_FLOAT, PROP_DISTANCE);
  RNA_def_property_range(prop, 1e-6f, FLT_MAX);
  RNA_def_property_ui_range(prop, 0.001f, FLT_MAX, 10, 3);
  RNA_def_property_float_default(prop, 1000.0f);
  RNA_def_property_ui_text(prop, "Clip End", "Clip End\n3D View far clipping distance");
  RNA_def_property_update(prop, NC_SPACE | ND_SPACE_VIEW3D, NULL);

  prop = RNA_def_property(srna, "lock_camera", PROP_BOOLEAN, PROP_NONE);
  RNA_def_property_boolean_sdna(prop, NULL, "flag2", V3D_LOCK_CAMERA);
  RNA_def_property_ui_text(prop,
                           "Lock Camera to View",
                           "Lock Camera to View\nEnable view navigation within the camera view");
  RNA_def_property_update(prop, NC_SPACE | ND_SPACE_VIEW3D, NULL);

  prop = RNA_def_property(srna, "show_gizmo", PROP_BOOLEAN, PROP_NONE);
  RNA_def_property_boolean_negative_sdna(prop, NULL, "gizmo_flag", V3D_GIZMO_HIDE);
  RNA_def_property_ui_text(prop, "Show Gizmo", "Show Gizmo\nShow gizmos of all types");
  RNA_def_property_update(prop, NC_SPACE | ND_SPACE_VIEW3D, NULL);

  prop = RNA_def_property(srna, "show_gizmo_navigate", PROP_BOOLEAN, PROP_NONE);
  RNA_def_property_boolean_negative_sdna(prop, NULL, "gizmo_flag", V3D_GIZMO_HIDE_NAVIGATE);
  RNA_def_property_ui_text(prop, "Navigate Gizmo", "");
  RNA_def_property_update(prop, NC_SPACE | ND_SPACE_VIEW3D, NULL);

  prop = RNA_def_property(srna, "show_gizmo_context", PROP_BOOLEAN, PROP_NONE);
  RNA_def_property_boolean_negative_sdna(prop, NULL, "gizmo_flag", V3D_GIZMO_HIDE_CONTEXT);
  RNA_def_property_ui_text(
      prop, "Context Gizmo", "Context Gizmo\nContext sensitive gizmos for the active item");
  RNA_def_property_update(prop, NC_SPACE | ND_SPACE_VIEW3D, NULL);

  prop = RNA_def_property(srna, "show_gizmo_tool", PROP_BOOLEAN, PROP_NONE);
  RNA_def_property_boolean_negative_sdna(prop, NULL, "gizmo_flag", V3D_GIZMO_HIDE_TOOL);
  RNA_def_property_ui_text(prop, "Tool Gizmo", "Tool Gizmo\nActive tool gizmo");
  RNA_def_property_update(prop, NC_SPACE | ND_SPACE_VIEW3D, NULL);

  /* Per object type gizmo display flags. */

  prop = RNA_def_property(srna, "show_gizmo_object_translate", PROP_BOOLEAN, PROP_NONE);
  RNA_def_property_boolean_sdna(prop, NULL, "gizmo_show_object", V3D_GIZMO_SHOW_OBJECT_TRANSLATE);
  RNA_def_property_ui_text(prop, "Show Object Location", "Gizmo to adjust location");
  RNA_def_property_update(prop, NC_SPACE | ND_SPACE_VIEW3D, NULL);

  prop = RNA_def_property(srna, "show_gizmo_object_rotate", PROP_BOOLEAN, PROP_NONE);
  RNA_def_property_boolean_sdna(prop, NULL, "gizmo_show_object", V3D_GIZMO_SHOW_OBJECT_ROTATE);
  RNA_def_property_ui_text(prop, "Show Object Rotation", "Gizmo to adjust rotation");
  RNA_def_property_update(prop, NC_SPACE | ND_SPACE_VIEW3D, NULL);

  prop = RNA_def_property(srna, "show_gizmo_object_scale", PROP_BOOLEAN, PROP_NONE);
  RNA_def_property_boolean_sdna(prop, NULL, "gizmo_show_object", V3D_GIZMO_SHOW_OBJECT_SCALE);
  RNA_def_property_ui_text(prop, "Show Object Scale", "Gizmo to adjust scale");
  RNA_def_property_update(prop, NC_SPACE | ND_SPACE_VIEW3D, NULL);

  /* Empty Object Data. */
  prop = RNA_def_property(srna, "show_gizmo_empty_image", PROP_BOOLEAN, PROP_NONE);
  RNA_def_property_boolean_sdna(prop, NULL, "gizmo_show_empty", V3D_GIZMO_SHOW_EMPTY_IMAGE);
  RNA_def_property_ui_text(prop, "Show Empty Image", "Gizmo to adjust image size and position");
  RNA_def_property_update(prop, NC_SPACE | ND_SPACE_VIEW3D, NULL);

  prop = RNA_def_property(srna, "show_gizmo_empty_force_field", PROP_BOOLEAN, PROP_NONE);
  RNA_def_property_boolean_sdna(prop, NULL, "gizmo_show_empty", V3D_GIZMO_SHOW_EMPTY_FORCE_FIELD);
  RNA_def_property_ui_text(prop, "Show Empty Force Field", "Gizmo to adjust the force field");
  RNA_def_property_update(prop, NC_SPACE | ND_SPACE_VIEW3D, NULL);

  /* Light Object Data. */
  prop = RNA_def_property(srna, "show_gizmo_light_size", PROP_BOOLEAN, PROP_NONE);
  RNA_def_property_boolean_sdna(prop, NULL, "gizmo_show_light", V3D_GIZMO_SHOW_LIGHT_SIZE);
  RNA_def_property_ui_text(prop, "Show Light Size", "Gizmo to adjust spot and area size");
  RNA_def_property_update(prop, NC_SPACE | ND_SPACE_VIEW3D, NULL);

  prop = RNA_def_property(srna, "show_gizmo_light_look_at", PROP_BOOLEAN, PROP_NONE);
  RNA_def_property_boolean_sdna(prop, NULL, "gizmo_show_light", V3D_GIZMO_SHOW_LIGHT_LOOK_AT);
  RNA_def_property_ui_text(prop, "Show Light Look-At", "Gizmo to adjust the direction of the light");
  RNA_def_property_update(prop, NC_SPACE | ND_SPACE_VIEW3D, NULL);

  /* Camera Object Data. */
  prop = RNA_def_property(srna, "show_gizmo_camera_lens", PROP_BOOLEAN, PROP_NONE);
  RNA_def_property_boolean_sdna(prop, NULL, "gizmo_show_camera", V3D_GIZMO_SHOW_CAMERA_LENS);
  RNA_def_property_ui_text(prop, "Show Camera Lens", "Gizmo to adjust camera lens & ortho size");
  RNA_def_property_update(prop, NC_SPACE | ND_SPACE_VIEW3D, NULL);

  prop = RNA_def_property(srna, "show_gizmo_camera_dof_distance", PROP_BOOLEAN, PROP_NONE);
  RNA_def_property_boolean_sdna(prop, NULL, "gizmo_show_camera", V3D_GIZMO_SHOW_CAMERA_DOF_DIST);
  RNA_def_property_ui_text(prop,
                           "Show Camera Focus Distance",
                           "Gizmo to adjust camera focus distance "
                           "(depends on limits display)");
  RNA_def_property_update(prop, NC_SPACE | ND_SPACE_VIEW3D, NULL);

  prop = RNA_def_property(srna, "use_local_camera", PROP_BOOLEAN, PROP_NONE);
  RNA_def_property_boolean_negative_sdna(prop, NULL, "scenelock", 1);
  RNA_def_property_boolean_funcs(prop, NULL, "rna_SpaceView3D_use_local_camera_set");
  RNA_def_property_ui_text(prop,
                           "Use Local Camera",
                           "Use a local camera in this view, rather than scene's active camera");
  RNA_def_property_update(prop, NC_SPACE | ND_SPACE_VIEW3D, NULL);

  prop = RNA_def_property(srna, "region_3d", PROP_POINTER, PROP_NONE);
  RNA_def_property_struct_type(prop, "RegionView3D");
  RNA_def_property_pointer_funcs(prop, "rna_SpaceView3D_region_3d_get", NULL, NULL, NULL);
  RNA_def_property_ui_text(
      prop,
      "3D Region",
      "3D Region\n3D region in this space, in case of quad view the camera region");

  prop = RNA_def_property(srna, "region_quadviews", PROP_COLLECTION, PROP_NONE);
  RNA_def_property_struct_type(prop, "RegionView3D");
  RNA_def_property_collection_funcs(prop,
                                    "rna_SpaceView3D_region_quadviews_begin",
                                    "rna_iterator_listbase_next",
                                    "rna_iterator_listbase_end",
                                    "rna_SpaceView3D_region_quadviews_get",
                                    NULL,
                                    NULL,
                                    NULL,
                                    NULL);
  RNA_def_property_ui_text(
      prop,
      "Quad View Regions",
      "Quad View Regions\n3D regions (the third one defines quad view settings, "
      "the fourth one is same as 'region_3d')");

  prop = RNA_def_property(srna, "show_reconstruction", PROP_BOOLEAN, PROP_NONE);
  RNA_def_property_boolean_sdna(prop, NULL, "flag2", V3D_SHOW_RECONSTRUCTION);
  RNA_def_property_ui_text(
      prop,
      "Show Reconstruction",
      "Show Reconstruction\nDisplay reconstruction data from active movie clip");
  RNA_def_property_update(prop, NC_SPACE | ND_SPACE_VIEW3D, NULL);

  prop = RNA_def_property(srna, "tracks_display_size", PROP_FLOAT, PROP_NONE);
  RNA_def_property_range(prop, 0.0, FLT_MAX);
  RNA_def_property_ui_range(prop, 0, 5, 1, 3);
  RNA_def_property_float_sdna(prop, NULL, "bundle_size");
  RNA_def_property_ui_text(
      prop, "Tracks Size", "Tracks Size\nDisplay size of tracks from reconstructed data");
  RNA_def_property_update(prop, NC_SPACE | ND_SPACE_VIEW3D, NULL);

  prop = RNA_def_property(srna, "tracks_display_type", PROP_ENUM, PROP_NONE);
  RNA_def_property_enum_sdna(prop, NULL, "bundle_drawtype");
  RNA_def_property_enum_items(prop, bundle_drawtype_items);
  RNA_def_property_ui_text(
      prop, "Tracks Display Type", "Tracks Display Type\nViewport display style for tracks");
  RNA_def_property_update(prop, NC_SPACE | ND_SPACE_VIEW3D, NULL);

  prop = RNA_def_property(srna, "show_camera_path", PROP_BOOLEAN, PROP_NONE);
  RNA_def_property_boolean_sdna(prop, NULL, "flag2", V3D_SHOW_CAMERAPATH);
  RNA_def_property_ui_text(
      prop, "Show Camera Path", "Show Camera Path\nShow reconstructed camera path");
  RNA_def_property_update(prop, NC_SPACE | ND_SPACE_VIEW3D, NULL);

  prop = RNA_def_property(srna, "show_bundle_names", PROP_BOOLEAN, PROP_NONE);
  RNA_def_property_boolean_sdna(prop, NULL, "flag2", V3D_SHOW_BUNDLENAME);
  RNA_def_property_ui_text(prop,
                           "Show 3D Marker Names",
                           "Show 3D Marker Names\nShow names for reconstructed tracks objects");
  RNA_def_property_update(prop, NC_SPACE | ND_SPACE_VIEW3D, NULL);

  prop = RNA_def_property(srna, "fx_settings", PROP_POINTER, PROP_NONE);
  RNA_def_property_ui_text(
      prop, "FX Options", "FX Options\nOptions used for real time compositing");
  RNA_def_property_update(prop, NC_SPACE | ND_SPACE_VIEW3D, NULL);

  /* Stereo Settings */
  prop = RNA_def_property(srna, "stereo_3d_eye", PROP_ENUM, PROP_NONE);
  RNA_def_property_enum_sdna(prop, NULL, "multiview_eye");
  RNA_def_property_enum_items(prop, stereo3d_eye_items);
  RNA_def_property_enum_funcs(prop, NULL, NULL, "rna_SpaceView3D_stereo3d_camera_itemf");
  RNA_def_property_ui_text(prop, "Stereo Eye", "Stereo Eye\nCurrent stereo eye being drawn");
  RNA_def_property_clear_flag(prop, PROP_EDITABLE);

  prop = RNA_def_property(srna, "stereo_3d_camera", PROP_ENUM, PROP_NONE);
  RNA_def_property_enum_sdna(prop, NULL, "stereo3d_camera");
  RNA_def_property_enum_items(prop, stereo3d_camera_items);
  RNA_def_property_enum_funcs(prop, NULL, NULL, "rna_SpaceView3D_stereo3d_camera_itemf");
  RNA_def_property_ui_text(prop, "Camera", "");
  RNA_def_property_update(prop, NC_SPACE | ND_SPACE_VIEW3D, NULL);

  prop = RNA_def_property(srna, "show_stereo_3d_cameras", PROP_BOOLEAN, PROP_NONE);
  RNA_def_property_boolean_sdna(prop, NULL, "stereo3d_flag", V3D_S3D_DISPCAMERAS);
  RNA_def_property_ui_text(prop, "Cameras", "Cameras\nShow the left and right cameras");
  RNA_def_property_update(prop, NC_SPACE | ND_SPACE_VIEW3D, NULL);

  prop = RNA_def_property(srna, "show_stereo_3d_convergence_plane", PROP_BOOLEAN, PROP_NONE);
  RNA_def_property_boolean_sdna(prop, NULL, "stereo3d_flag", V3D_S3D_DISPPLANE);
  RNA_def_property_ui_text(prop, "Plane", "Plane\nShow the stereo 3d convergence plane");
  RNA_def_property_update(prop, NC_SPACE | ND_SPACE_VIEW3D, NULL);

  prop = RNA_def_property(srna, "stereo_3d_convergence_plane_alpha", PROP_FLOAT, PROP_FACTOR);
  RNA_def_property_float_sdna(prop, NULL, "stereo3d_convergence_alpha");
  RNA_def_property_ui_text(
      prop, "Plane Alpha", "Plane Alpha\nOpacity (alpha) of the convergence plane");
  RNA_def_property_update(prop, NC_SPACE | ND_SPACE_VIEW3D, NULL);

  prop = RNA_def_property(srna, "show_stereo_3d_volume", PROP_BOOLEAN, PROP_NONE);
  RNA_def_property_boolean_sdna(prop, NULL, "stereo3d_flag", V3D_S3D_DISPVOLUME);
  RNA_def_property_ui_text(prop, "Volume", "Volume\nShow the stereo 3d frustum volume");
  RNA_def_property_update(prop, NC_SPACE | ND_SPACE_VIEW3D, NULL);

  prop = RNA_def_property(srna, "stereo_3d_volume_alpha", PROP_FLOAT, PROP_FACTOR);
  RNA_def_property_float_sdna(prop, NULL, "stereo3d_volume_alpha");
  RNA_def_property_ui_text(
      prop, "Volume Alpha", "Volume Alpha\nOpacity (alpha) of the cameras' frustum volume");
  RNA_def_property_update(prop, NC_SPACE | ND_SPACE_VIEW3D, NULL);

  {
    struct {
      const char *name;
      int type_mask;
      const char *identifier[2];
    } info[] = {
        {"Mesh", (1 << OB_MESH), {"show_object_viewport_mesh", "show_object_select_mesh"}},
        {"Curve", (1 << OB_CURVE), {"show_object_viewport_curve", "show_object_select_curve"}},
        {"Surface", (1 << OB_SURF), {"show_object_viewport_surf", "show_object_select_surf"}},
        {"Meta", (1 << OB_MBALL), {"show_object_viewport_meta", "show_object_select_meta"}},
        {"Font", (1 << OB_FONT), {"show_object_viewport_font", "show_object_select_font"}},
        {"Armature",
         (1 << OB_ARMATURE),
         {"show_object_viewport_armature", "show_object_select_armature"}},
        {"Lattice",
         (1 << OB_LATTICE),
         {"show_object_viewport_lattice", "show_object_select_lattice"}},
        {"Empty", (1 << OB_EMPTY), {"show_object_viewport_empty", "show_object_select_empty"}},
        {"Grease Pencil",
         (1 << OB_GPENCIL),
         {"show_object_viewport_grease_pencil", "show_object_select_grease_pencil"}},
        {"Camera", (1 << OB_CAMERA), {"show_object_viewport_camera", "show_object_select_camera"}},
        {"Light", (1 << OB_LAMP), {"show_object_viewport_light", "show_object_select_light"}},
        {"Speaker",
         (1 << OB_SPEAKER),
         {"show_object_viewport_speaker", "show_object_select_speaker"}},
        {"Light Probe",
         (1 << OB_LIGHTPROBE),
         {"show_object_viewport_light_probe", "show_object_select_light_probe"}},
    };

    const char *view_mask_member[2] = {
        "object_type_exclude_viewport",
        "object_type_exclude_select",
    };
    for (int mask_index = 0; mask_index < 2; mask_index++) {
      for (int type_index = 0; type_index < ARRAY_SIZE(info); type_index++) {
        prop = RNA_def_property(
            srna, info[type_index].identifier[mask_index], PROP_BOOLEAN, PROP_NONE);
        RNA_def_property_boolean_negative_sdna(
            prop, NULL, view_mask_member[mask_index], info[type_index].type_mask);
        RNA_def_property_ui_text(prop, info[type_index].name, "");
        RNA_def_property_update(prop, NC_SPACE | ND_SPACE_VIEW3D, NULL);
      }
    }

    /* Heper for drawing the icon. */
    prop = RNA_def_property(srna, "icon_from_show_object_viewport", PROP_INT, PROP_NONE);
    RNA_def_property_int_funcs(
        prop, "rna_SpaceView3D_icon_from_show_object_viewport_get", NULL, NULL);
    RNA_def_property_clear_flag(prop, PROP_EDITABLE);
    RNA_def_property_ui_text(prop, "Visibility Icon", "");
  }

  /* Nested Structs */
  prop = RNA_def_property(srna, "shading", PROP_POINTER, PROP_NONE);
  RNA_def_property_flag(prop, PROP_NEVER_NULL);
  RNA_def_property_struct_type(prop, "View3DShading");
  RNA_def_property_ui_text(
      prop, "Shading Settings", "Shading Settings\nSettings for shading in the 3D viewport");

  prop = RNA_def_property(srna, "overlay", PROP_POINTER, PROP_NONE);
  RNA_def_property_flag(prop, PROP_NEVER_NULL);
  RNA_def_property_struct_type(prop, "View3DOverlay");
  RNA_def_property_pointer_funcs(prop, "rna_SpaceView3D_overlay_get", NULL, NULL, NULL);
  RNA_def_property_ui_text(
      prop,
      "Overlay Settings",
      "Overlay Settings\nSettings for display of overlays in the 3D viewport");

  rna_def_space_view3d_shading(brna);
  rna_def_space_view3d_overlay(brna);

  /* *** Animated *** */
  RNA_define_animate_sdna(true);
  /* region */

  srna = RNA_def_struct(brna, "RegionView3D", NULL);
  RNA_def_struct_sdna(srna, "RegionView3D");
  RNA_def_struct_ui_text(srna, "3D View Region", "3D View region data");

  prop = RNA_def_property(srna, "lock_rotation", PROP_BOOLEAN, PROP_NONE);
  RNA_def_property_boolean_sdna(prop, NULL, "viewlock", RV3D_LOCKED);
  RNA_def_property_ui_text(prop, "Lock", "Lock\nLock view rotation in side views");
  RNA_def_property_update(prop, NC_SPACE | ND_SPACE_VIEW3D, "rna_RegionView3D_quadview_update");

  prop = RNA_def_property(srna, "show_sync_view", PROP_BOOLEAN, PROP_NONE);
  RNA_def_property_boolean_sdna(prop, NULL, "viewlock", RV3D_BOXVIEW);
  RNA_def_property_ui_text(prop, "Box", "Box\nSync view position between side views");
  RNA_def_property_update(prop, NC_SPACE | ND_SPACE_VIEW3D, "rna_RegionView3D_quadview_update");

  prop = RNA_def_property(srna, "use_box_clip", PROP_BOOLEAN, PROP_NONE);
  RNA_def_property_boolean_sdna(prop, NULL, "viewlock", RV3D_BOXCLIP);
  RNA_def_property_ui_text(
      prop, "Clip", "Clip\nClip objects based on what's visible in other side views");
  RNA_def_property_update(
      prop, NC_SPACE | ND_SPACE_VIEW3D, "rna_RegionView3D_quadview_clip_update");

  prop = RNA_def_property(srna, "perspective_matrix", PROP_FLOAT, PROP_MATRIX);
  RNA_def_property_float_sdna(prop, NULL, "persmat");
  RNA_def_property_clear_flag(
      prop, PROP_EDITABLE); /* XXX: for now, it's too risky for users to do this */
  RNA_def_property_multi_array(prop, 2, rna_matrix_dimsize_4x4);
  RNA_def_property_ui_text(
      prop,
      "Perspective Matrix",
      "Perspective Matrix\nCurrent perspective matrix (``window_matrix * view_matrix``)");

  prop = RNA_def_property(srna, "window_matrix", PROP_FLOAT, PROP_MATRIX);
  RNA_def_property_float_sdna(prop, NULL, "winmat");
  RNA_def_property_clear_flag(prop, PROP_EDITABLE);
  RNA_def_property_multi_array(prop, 2, rna_matrix_dimsize_4x4);
  RNA_def_property_ui_text(prop, "Window Matrix", "Window Matrix\nCurrent window matrix");

  prop = RNA_def_property(srna, "view_matrix", PROP_FLOAT, PROP_MATRIX);
  RNA_def_property_float_sdna(prop, NULL, "viewmat");
  RNA_def_property_multi_array(prop, 2, rna_matrix_dimsize_4x4);
  RNA_def_property_float_funcs(prop, NULL, "rna_RegionView3D_view_matrix_set", NULL);
  RNA_def_property_ui_text(prop, "View Matrix", "View Matrix\nCurrent view matrix");
  RNA_def_property_update(prop, NC_SPACE | ND_SPACE_VIEW3D, NULL);

  prop = RNA_def_property(srna, "view_perspective", PROP_ENUM, PROP_NONE);
  RNA_def_property_enum_sdna(prop, NULL, "persp");
  RNA_def_property_enum_items(prop, rv3d_persp_items);
  RNA_def_property_ui_text(prop, "Perspective", "Perspective\nView Perspective");
  RNA_def_property_update(prop, NC_SPACE | ND_SPACE_VIEW3D, NULL);

  prop = RNA_def_property(srna, "is_perspective", PROP_BOOLEAN, PROP_NONE);
  RNA_def_property_boolean_sdna(prop, NULL, "is_persp", 1);
  RNA_def_property_ui_text(prop, "Is Perspective", "");
  RNA_def_property_flag(prop, PROP_EDITABLE);

  prop = RNA_def_property(srna, "is_orthographic_side_view", PROP_BOOLEAN, PROP_NONE);
  RNA_def_property_boolean_sdna(prop, NULL, "view", 0);
  RNA_def_property_boolean_funcs(prop, "rna_RegionView3D_is_orthographic_side_view_get", NULL);
  RNA_def_property_ui_text(prop, "Is Axis Aligned", "Is current view an orthographic side view");

  /* This isn't directly accessible from the UI, only an operator. */
  prop = RNA_def_property(srna, "use_clip_planes", PROP_BOOLEAN, PROP_NONE);
  RNA_def_property_boolean_sdna(prop, NULL, "rflag", RV3D_CLIPPING);
  RNA_def_property_ui_text(prop, "Use Clip Planes", "");

  prop = RNA_def_property(srna, "clip_planes", PROP_FLOAT, PROP_NONE);
  RNA_def_property_float_sdna(prop, NULL, "clip");
  RNA_def_property_multi_array(prop, 2, (int[]){6, 4});
  RNA_def_property_ui_text(prop, "Clip Planes", "");

  prop = RNA_def_property(srna, "view_location", PROP_FLOAT, PROP_TRANSLATION);
#  if 0
  RNA_def_property_float_sdna(prop, NULL, "ofs"); /* cant use because its negated */
#  else
  RNA_def_property_array(prop, 3);
  RNA_def_property_float_funcs(
      prop, "rna_RegionView3D_view_location_get", "rna_RegionView3D_view_location_set", NULL);
#  endif
  RNA_def_property_ui_text(prop, "View Location", "View pivot location");
  RNA_def_property_ui_range(prop, -10000.0, 10000.0, 10, RNA_TRANSLATION_PREC_DEFAULT);
  RNA_def_property_update(prop, NC_WINDOW, NULL);

  prop = RNA_def_property(
      srna, "view_rotation", PROP_FLOAT, PROP_QUATERNION); /* cant use because its inverted */
#  if 0
  RNA_def_property_float_sdna(prop, NULL, "viewquat");
#  else
  RNA_def_property_array(prop, 4);
  RNA_def_property_float_funcs(
      prop, "rna_RegionView3D_view_rotation_get", "rna_RegionView3D_view_rotation_set", NULL);
#  endif
  RNA_def_property_ui_text(
      prop, "View Rotation", "View Rotation\nRotation in quaternions (keep normalized)");
  RNA_def_property_update(prop, NC_SPACE | ND_SPACE_VIEW3D, NULL);

  /* not sure we need rna access to these but adding anyway */
  prop = RNA_def_property(srna, "view_distance", PROP_FLOAT, PROP_UNSIGNED);
  RNA_def_property_float_sdna(prop, NULL, "dist");
  RNA_def_property_ui_text(prop, "Distance", "Distance\nDistance to the view location");
  RNA_def_property_update(prop, NC_SPACE | ND_SPACE_VIEW3D, NULL);

  prop = RNA_def_property(srna, "view_camera_zoom", PROP_FLOAT, PROP_UNSIGNED);
  RNA_def_property_float_sdna(prop, NULL, "camzoom");
  RNA_def_property_ui_text(prop, "Camera Zoom", "Camera Zoom\nZoom factor in camera view");
  RNA_def_property_range(prop, RV3D_CAMZOOM_MIN, RV3D_CAMZOOM_MAX);
  RNA_def_property_update(prop, NC_SPACE | ND_SPACE_VIEW3D, NULL);

  prop = RNA_def_property(srna, "view_camera_offset", PROP_FLOAT, PROP_NONE);
  RNA_def_property_float_sdna(prop, NULL, "camdx");
  RNA_def_property_array(prop, 2);
  RNA_def_property_ui_text(prop, "Camera Offset", "amera Offset\nView shift in camera view");
  RNA_def_property_update(prop, NC_SPACE | ND_SPACE_VIEW3D, NULL);

  RNA_api_region_view3d(srna);
}

static void rna_def_space_buttons(BlenderRNA *brna)
{
  StructRNA *srna;
  PropertyRNA *prop;

  srna = RNA_def_struct(brna, "SpaceProperties", "Space");
  RNA_def_struct_sdna(srna, "SpaceProperties");
  RNA_def_struct_ui_text(srna, "Properties Space", "Properties space data");

  prop = RNA_def_property(srna, "context", PROP_ENUM, PROP_NONE);
  RNA_def_property_enum_sdna(prop, NULL, "mainb");
  RNA_def_property_enum_items(prop, buttons_context_items);
  RNA_def_property_enum_funcs(
      prop, NULL, "rna_SpaceProperties_context_set", "rna_SpaceProperties_context_itemf");
  RNA_def_property_ui_text(prop, "Context", "");
  RNA_def_property_update(
      prop, NC_SPACE | ND_SPACE_PROPERTIES, "rna_SpaceProperties_context_update");

  /* pinned data */
  prop = RNA_def_property(srna, "pin_id", PROP_POINTER, PROP_NONE);
  RNA_def_property_pointer_sdna(prop, NULL, "pinid");
  RNA_def_property_struct_type(prop, "ID");
  /* note: custom set function is ONLY to avoid rna setting a user for this. */
  RNA_def_property_pointer_funcs(
      prop, NULL, "rna_SpaceProperties_pin_id_set", "rna_SpaceProperties_pin_id_typef", NULL);
  RNA_def_property_flag(prop, PROP_EDITABLE | PROP_NEVER_UNLINK);
  RNA_def_property_update(
      prop, NC_SPACE | ND_SPACE_PROPERTIES, "rna_SpaceProperties_pin_id_update");

  prop = RNA_def_property(srna, "use_pin_id", PROP_BOOLEAN, PROP_NONE);
  RNA_def_property_boolean_sdna(prop, NULL, "flag", SB_PIN_CONTEXT);
  RNA_def_property_ui_text(prop, "Pin ID", "Pin ID\nUse the pinned context");
}

static void rna_def_space_image(BlenderRNA *brna)
{
  StructRNA *srna;
  PropertyRNA *prop;

  srna = RNA_def_struct(brna, "SpaceImageEditor", "Space");
  RNA_def_struct_sdna(srna, "SpaceImage");
  RNA_def_struct_ui_text(srna, "Space Image Editor", "Image and UV editor space data");

  rna_def_space_generic_show_region_toggles(srna,
                                            ((1 << RGN_TYPE_TOOL_HEADER) | (1 << RGN_TYPE_TOOLS) |
                                             (1 << RGN_TYPE_UI) | (1 << RGN_TYPE_HUD)));

  /* image */
  prop = RNA_def_property(srna, "image", PROP_POINTER, PROP_NONE);
  RNA_def_property_pointer_funcs(prop, NULL, "rna_SpaceImageEditor_image_set", NULL, NULL);
  RNA_def_property_ui_text(prop, "Image", "Image\nImage displayed and edited in this space");
  RNA_def_property_flag(prop, PROP_EDITABLE);
  RNA_def_property_update(
      prop,
      NC_GEOM | ND_DATA,
      "rna_SpaceImageEditor_image_update"); /* is handled in image editor too */

  prop = RNA_def_property(srna, "image_user", PROP_POINTER, PROP_NONE);
  RNA_def_property_flag(prop, PROP_NEVER_NULL);
  RNA_def_property_pointer_sdna(prop, NULL, "iuser");
  RNA_def_property_ui_text(
      prop,
      "Image User",
      "Image User\nParameters defining which layer, pass and frame of the image is displayed");
  RNA_def_property_update(prop, NC_SPACE | ND_SPACE_IMAGE, NULL);

  prop = RNA_def_property(srna, "scopes", PROP_POINTER, PROP_NONE);
  RNA_def_property_pointer_sdna(prop, NULL, "scopes");
  RNA_def_property_struct_type(prop, "Scopes");
  RNA_def_property_ui_text(prop, "Scopes", "Scopes\nScopes to visualize image statistics");
  RNA_def_property_flag(prop, PROP_CONTEXT_UPDATE);
  RNA_def_property_update(prop, NC_SPACE | ND_SPACE_IMAGE, "rna_SpaceImageEditor_scopes_update");

  prop = RNA_def_property(srna, "use_image_pin", PROP_BOOLEAN, PROP_NONE);
  RNA_def_property_boolean_sdna(prop, NULL, "pin", 0);
  RNA_def_property_ui_text(
      prop, "Image Pin", "Image Pin\nDisplay current image regardless of object selection");
  RNA_def_property_ui_icon(prop, ICON_UNPINNED, 1);
  RNA_def_property_update(prop, NC_SPACE | ND_SPACE_IMAGE, NULL);

  prop = RNA_def_property(srna, "sample_histogram", PROP_POINTER, PROP_NONE);
  RNA_def_property_pointer_sdna(prop, NULL, "sample_line_hist");
  RNA_def_property_struct_type(prop, "Histogram");
  RNA_def_property_ui_text(prop, "Line sample", "Line sample\nSampled colors along line");

  prop = RNA_def_property(srna, "zoom", PROP_FLOAT, PROP_NONE);
  RNA_def_property_array(prop, 2);
  RNA_def_property_clear_flag(prop, PROP_EDITABLE);
  RNA_def_property_float_funcs(prop, "rna_SpaceImageEditor_zoom_get", NULL, NULL);
  RNA_def_property_ui_text(prop, "Zoom", "Zoom\nZoom factor");

  /* image draw */
  prop = RNA_def_property(srna, "show_repeat", PROP_BOOLEAN, PROP_NONE);
  RNA_def_property_boolean_sdna(prop, NULL, "flag", SI_DRAW_TILE);
  RNA_def_property_ui_text(
      prop,
      "Display Repeated",
      "Display Repeated\nDisplay the image repeated outside of the main view");
  RNA_def_property_update(prop, NC_SPACE | ND_SPACE_IMAGE, NULL);

  prop = RNA_def_property(srna, "show_annotation", PROP_BOOLEAN, PROP_NONE);
  RNA_def_property_boolean_sdna(prop, NULL, "flag", SI_SHOW_GPENCIL);
  RNA_def_property_ui_text(
      prop, "Show Annotation", "Show Annotation\nShow annotations for this view");
  RNA_def_property_update(prop, NC_SPACE | ND_SPACE_IMAGE, NULL);

  prop = RNA_def_property(srna, "display_channels", PROP_ENUM, PROP_NONE);
  RNA_def_property_enum_bitflag_sdna(prop, NULL, "flag");
  RNA_def_property_enum_items(prop, display_channels_items);
  RNA_def_property_enum_funcs(prop, NULL, NULL, "rna_SpaceImageEditor_display_channels_itemf");
  RNA_def_property_ui_text(
      prop, "Display Channels", "Display Channels\nChannels of the image to draw");
  RNA_def_property_update(prop, NC_SPACE | ND_SPACE_IMAGE, NULL);

  prop = RNA_def_property(srna, "show_stereo_3d", PROP_BOOLEAN, PROP_NONE);
  RNA_def_property_boolean_funcs(
      prop, "rna_SpaceImageEditor_show_stereo_get", "rna_SpaceImageEditor_show_stereo_set");
  RNA_def_property_ui_text(prop, "Show Stereo", "Show Stereo\nDisplay the image in Stereo 3D");
  RNA_def_property_ui_icon(prop, ICON_CAMERA_STEREO, 0);
  RNA_def_property_update(
      prop, NC_SPACE | ND_SPACE_IMAGE, "rna_SpaceImageEditor_show_stereo_update");

  /* uv */
  prop = RNA_def_property(srna, "uv_editor", PROP_POINTER, PROP_NONE);
  RNA_def_property_flag(prop, PROP_NEVER_NULL);
  RNA_def_property_struct_type(prop, "SpaceUVEditor");
  RNA_def_property_pointer_funcs(prop, "rna_SpaceImageEditor_uvedit_get", NULL, NULL, NULL);
  RNA_def_property_ui_text(prop, "UV Editor", "UV Editor\nUV editor settings");

  /* mode (hidden in the UI, see 'ui_mode') */
  prop = RNA_def_property(srna, "mode", PROP_ENUM, PROP_NONE);
  RNA_def_property_enum_sdna(prop, NULL, "mode");
  RNA_def_property_enum_items(prop, rna_enum_space_image_mode_all_items);
  RNA_def_property_ui_text(prop, "Mode", "Mode\nEditing context being displayed");
  RNA_def_property_update(prop, NC_SPACE | ND_SPACE_IMAGE, "rna_SpaceImageEditor_mode_update");

  prop = RNA_def_property(srna, "ui_mode", PROP_ENUM, PROP_NONE);
  RNA_def_property_enum_sdna(prop, NULL, "mode");
  RNA_def_property_enum_items(prop, rna_enum_space_image_mode_ui_items);
  RNA_def_property_ui_text(prop, "Mode", "Mode\nEditing context being displayed");
  RNA_def_property_update(prop, NC_SPACE | ND_SPACE_IMAGE, "rna_SpaceImageEditor_mode_update");

  /* transform */
  prop = RNA_def_property(srna, "cursor_location", PROP_FLOAT, PROP_XYZ);
  RNA_def_property_array(prop, 2);
  RNA_def_property_float_funcs(prop,
                               "rna_SpaceImageEditor_cursor_location_get",
                               "rna_SpaceImageEditor_cursor_location_set",
                               NULL);
  RNA_def_property_ui_text(
      prop, "2D Cursor Location", "2D Cursor Location\n2D cursor location for this view");
  RNA_def_property_update(prop, NC_SPACE | ND_SPACE_IMAGE, NULL);

  prop = RNA_def_property(srna, "pivot_point", PROP_ENUM, PROP_NONE);
  RNA_def_property_enum_sdna(prop, NULL, "around");
  RNA_def_property_enum_items(prop, rna_enum_transform_pivot_items_full);
  RNA_def_property_enum_funcs(prop, NULL, NULL, "rna_SpaceImageEditor_pivot_itemf");
  RNA_def_property_ui_text(prop, "Pivot", "Pivot\nRotation/Scaling Pivot");
  RNA_def_property_update(prop, NC_SPACE | ND_SPACE_IMAGE, NULL);

  /* grease pencil */
  prop = RNA_def_property(srna, "grease_pencil", PROP_POINTER, PROP_NONE);
  RNA_def_property_pointer_sdna(prop, NULL, "gpd");
  RNA_def_property_struct_type(prop, "GreasePencil");
  RNA_def_property_pointer_funcs(
      prop, NULL, NULL, NULL, "rna_GPencil_datablocks_annotations_poll");
  RNA_def_property_flag(prop, PROP_EDITABLE | PROP_ID_REFCOUNT);
  RNA_def_property_ui_text(
      prop, "Grease Pencil", "Grease Pencil\nGrease pencil data for this space");
  RNA_def_property_update(prop, NC_SPACE | ND_SPACE_IMAGE, NULL);

  /* update */
  prop = RNA_def_property(srna, "use_realtime_update", PROP_BOOLEAN, PROP_NONE);
  RNA_def_property_boolean_sdna(prop, NULL, "lock", 0);
  RNA_def_property_ui_text(
      prop,
      "Update Automatically",
      "Update Automatically\nUpdate other affected window spaces automatically to reflect changes "
      "during interactive operations such as transform");

  /* state */
  prop = RNA_def_property(srna, "show_render", PROP_BOOLEAN, PROP_NONE);
  RNA_def_property_boolean_funcs(prop, "rna_SpaceImageEditor_show_render_get", NULL);
  RNA_def_property_clear_flag(prop, PROP_EDITABLE);
  RNA_def_property_ui_text(prop, "Show Render", "Show Render\nShow render related properties");

  prop = RNA_def_property(srna, "show_paint", PROP_BOOLEAN, PROP_NONE);
  RNA_def_property_boolean_funcs(prop, "rna_SpaceImageEditor_show_paint_get", NULL);
  RNA_def_property_clear_flag(prop, PROP_EDITABLE);
  RNA_def_property_ui_text(prop, "Show Paint", "Show Paint\nShow paint related properties");

  prop = RNA_def_property(srna, "show_uvedit", PROP_BOOLEAN, PROP_NONE);
  RNA_def_property_boolean_funcs(prop, "rna_SpaceImageEditor_show_uvedit_get", NULL);
  RNA_def_property_clear_flag(prop, PROP_EDITABLE);
  RNA_def_property_ui_text(
      prop, "Show UV Editor", "Show UV Editor\nShow UV editing related properties");

  prop = RNA_def_property(srna, "show_maskedit", PROP_BOOLEAN, PROP_NONE);
  RNA_def_property_boolean_funcs(prop, "rna_SpaceImageEditor_show_maskedit_get", NULL);
  RNA_def_property_clear_flag(prop, PROP_EDITABLE);
  RNA_def_property_ui_text(
      prop, "Show Mask Editor", "Show Mask Editor\nShow Mask editing related properties");

  rna_def_space_image_uv(brna);

  /* mask */
  rna_def_space_mask_info(srna, NC_SPACE | ND_SPACE_IMAGE, "rna_SpaceImageEditor_mask_set");
}

static void rna_def_space_sequencer(BlenderRNA *brna)
{
  StructRNA *srna;
  PropertyRNA *prop;

  static const EnumPropertyItem view_type_items[] = {
      {SEQ_VIEW_SEQUENCE, "SEQUENCER", ICON_SEQ_SEQUENCER, "Sequencer", ""},
      {SEQ_VIEW_PREVIEW, "PREVIEW", ICON_SEQ_PREVIEW, "Preview", ""},
      {SEQ_VIEW_SEQUENCE_PREVIEW,
       "SEQUENCER_PREVIEW",
       ICON_SEQ_SPLITVIEW,
       "Sequencer/Preview",
       ""},
      {0, NULL, 0, NULL, NULL},
  };

  static const EnumPropertyItem display_mode_items[] = {
      {SEQ_DRAW_IMG_IMBUF, "IMAGE", ICON_SEQ_PREVIEW, "Image Preview", ""},
      {SEQ_DRAW_IMG_WAVEFORM, "WAVEFORM", ICON_SEQ_LUMA_WAVEFORM, "Luma Waveform", ""},
      {SEQ_DRAW_IMG_VECTORSCOPE, "VECTOR_SCOPE", ICON_SEQ_CHROMA_SCOPE, "Chroma Vectorscope", ""},
      {SEQ_DRAW_IMG_HISTOGRAM, "HISTOGRAM", ICON_SEQ_HISTOGRAM, "Histogram", ""},
      {0, NULL, 0, NULL, NULL},
  };

  static const EnumPropertyItem proxy_render_size_items[] = {
      {SEQ_PROXY_RENDER_SIZE_NONE, "NONE", 0, "No display", ""},
      {SEQ_PROXY_RENDER_SIZE_SCENE, "SCENE", 0, "Scene render size", ""},
      {SEQ_PROXY_RENDER_SIZE_25, "PROXY_25", 0, "Proxy size 25%", ""},
      {SEQ_PROXY_RENDER_SIZE_50, "PROXY_50", 0, "Proxy size 50%", ""},
      {SEQ_PROXY_RENDER_SIZE_75, "PROXY_75", 0, "Proxy size 75%", ""},
      {SEQ_PROXY_RENDER_SIZE_100, "PROXY_100", 0, "Proxy size 100%", ""},
      {SEQ_PROXY_RENDER_SIZE_FULL, "FULL", 0, "No proxy, full render", ""},
      {0, NULL, 0, NULL, NULL},
  };

  static const EnumPropertyItem overlay_type_items[] = {
      {SEQ_DRAW_OVERLAY_RECT, "RECTANGLE", 0, "Rectangle", "Show rectangle area overlay"},
      {SEQ_DRAW_OVERLAY_REFERENCE, "REFERENCE", 0, "Reference", "Show reference frame only"},
      {SEQ_DRAW_OVERLAY_CURRENT, "CURRENT", 0, "Current", "Show current frame only"},
      {0, NULL, 0, NULL, NULL},
  };

  static const EnumPropertyItem preview_channels_items[] = {
      {SEQ_USE_ALPHA,
       "COLOR_ALPHA",
       ICON_IMAGE_RGB_ALPHA,
       "Color and Alpha",
       "Display image with RGB colors and alpha transparency"},
      {0, "COLOR", ICON_IMAGE_RGB, "Color", "Display image with RGB colors"},
      {0, NULL, 0, NULL, NULL},
  };

  static const EnumPropertyItem waveform_type_display_items[] = {
      {SEQ_NO_WAVEFORMS,
       "NO_WAVEFORMS",
       0,
       "Waveforms Off",
       "No waveforms drawn for any sound strips"},
      {SEQ_ALL_WAVEFORMS,
       "ALL_WAVEFORMS",
       0,
       "Waveforms On",
       "Waveforms drawn for all sound strips"},
      {0,
       "DEFAULT_WAVEFORMS",
       0,
       "Use Strip Option",
       "Waveforms drawn according to strip setting"},
      {0, NULL, 0, NULL, NULL},
  };

  srna = RNA_def_struct(brna, "SpaceSequenceEditor", "Space");
  RNA_def_struct_sdna(srna, "SpaceSeq");
  RNA_def_struct_ui_text(srna, "Space Sequence Editor", "Sequence editor space data");

  rna_def_space_generic_show_region_toggles(srna, (1 << RGN_TYPE_UI));

  /* view type, fairly important */
  prop = RNA_def_property(srna, "view_type", PROP_ENUM, PROP_NONE);
  RNA_def_property_enum_sdna(prop, NULL, "view");
  RNA_def_property_enum_items(prop, view_type_items);
  RNA_def_property_ui_text(
      prop, "View Type", "View Type\nType of the Sequencer view (sequencer, preview or both)");
  RNA_def_property_update(prop, 0, "rna_Sequencer_view_type_update");

  /* display type, fairly important */
  prop = RNA_def_property(srna, "display_mode", PROP_ENUM, PROP_NONE);
  RNA_def_property_enum_sdna(prop, NULL, "mainb");
  RNA_def_property_enum_items(prop, display_mode_items);
  RNA_def_property_ui_text(
      prop, "Display Mode", "Display Mode\nView mode to use for displaying sequencer output");
  RNA_def_property_update(prop, NC_SPACE | ND_SPACE_SEQUENCER, NULL);

  /* flags */
  prop = RNA_def_property(srna, "show_frame_indicator", PROP_BOOLEAN, PROP_NONE);
  RNA_def_property_boolean_negative_sdna(prop, NULL, "flag", SEQ_NO_DRAW_CFRANUM);
  RNA_def_property_ui_text(
      prop,
      "Show Frame Number Indicator",
      "Show Frame Number Indicator\nShow frame number beside the current frame indicator line");
  RNA_def_property_update(prop, NC_SPACE | ND_SPACE_SEQUENCER, NULL);

  prop = RNA_def_property(srna, "show_frames", PROP_BOOLEAN, PROP_NONE);
  RNA_def_property_boolean_sdna(prop, NULL, "flag", SEQ_DRAWFRAMES);
  RNA_def_property_ui_text(
      prop, "Display Frames", "Display Frames\nDisplay frames rather than seconds");
  RNA_def_property_update(prop, NC_SPACE | ND_SPACE_SEQUENCER, NULL);

  prop = RNA_def_property(srna, "use_marker_sync", PROP_BOOLEAN, PROP_NONE);
  RNA_def_property_boolean_sdna(prop, NULL, "flag", SEQ_MARKER_TRANS);
  RNA_def_property_ui_text(
      prop, "Sync Markers", "Sync Markers\nTransform markers as well as strips");
  RNA_def_property_update(prop, NC_SPACE | ND_SPACE_SEQUENCER, NULL);

  prop = RNA_def_property(srna, "show_separate_color", PROP_BOOLEAN, PROP_NONE);
  RNA_def_property_boolean_sdna(prop, NULL, "flag", SEQ_DRAW_COLOR_SEPARATED);
  RNA_def_property_ui_text(
      prop, "Separate Colors", "Separate Colors\nSeparate color channels in preview");
  RNA_def_property_update(prop, NC_SPACE | ND_SPACE_SEQUENCER, NULL);

  prop = RNA_def_property(srna, "show_safe_areas", PROP_BOOLEAN, PROP_NONE);
  RNA_def_property_boolean_sdna(prop, NULL, "flag", SEQ_SHOW_SAFE_MARGINS);
  RNA_def_property_ui_text(
      prop, "Safe Areas", "Safe Areas\nShow TV title safe and action safe areas in preview");
  RNA_def_property_update(prop, NC_SPACE | ND_SPACE_SEQUENCER, NULL);

  prop = RNA_def_property(srna, "show_safe_center", PROP_BOOLEAN, PROP_NONE);
  RNA_def_property_boolean_sdna(prop, NULL, "flag", SEQ_SHOW_SAFE_CENTER);
  RNA_def_property_ui_text(
      prop,
      "Center-Cut Safe Areas",
      "Center-Cut Safe Areas\nShow safe areas to fit content in a different aspect ratio");
  RNA_def_property_update(prop, NC_SPACE | ND_SPACE_SEQUENCER, NULL);

  prop = RNA_def_property(srna, "show_metadata", PROP_BOOLEAN, PROP_NONE);
  RNA_def_property_boolean_sdna(prop, NULL, "flag", SEQ_SHOW_METADATA);
  RNA_def_property_ui_text(
      prop, "Show Metadata", "Show Metadata\nShow metadata of first visible strip");
  RNA_def_property_update(prop, NC_SPACE | ND_SPACE_SEQUENCER, NULL);

  prop = RNA_def_property(srna, "show_seconds", PROP_BOOLEAN, PROP_NONE);
  RNA_def_property_boolean_negative_sdna(prop, NULL, "flag", SEQ_DRAWFRAMES);
  RNA_def_property_ui_text(
      prop, "Show Seconds", "Show Seconds\nShow timing in seconds not frames");
  RNA_def_property_update(prop, NC_SPACE | ND_SPACE_SEQUENCER, NULL);

  prop = RNA_def_property(srna, "show_marker_lines", PROP_BOOLEAN, PROP_NONE);
  RNA_def_property_boolean_sdna(prop, NULL, "flag", SEQ_SHOW_MARKER_LINES);
  RNA_def_property_ui_text(
      prop,
      "Show Marker Lines",
      "Show Marker Lines\nShow Marker Lines\nShow a vertical line for every marker");
  RNA_def_property_update(prop, NC_SPACE | ND_SPACE_SEQUENCER, NULL);

  prop = RNA_def_property(srna, "show_annotation", PROP_BOOLEAN, PROP_NONE);
  RNA_def_property_boolean_sdna(prop, NULL, "flag", SEQ_SHOW_GPENCIL);
  RNA_def_property_ui_text(
      prop, "Show Annotation", "Show Annotation\nShow annotations for this view");
  RNA_def_property_update(prop, NC_SPACE | ND_SPACE_SEQUENCER, NULL);

  prop = RNA_def_property(srna, "display_channel", PROP_INT, PROP_NONE);
  RNA_def_property_int_sdna(prop, NULL, "chanshown");
  RNA_def_property_ui_text(prop,
                           "Display Channel",
                           "Display Channel\nThe channel number shown in the image preview. 0 is "
                           "the result of all strips combined");
  RNA_def_property_range(prop, -5, MAXSEQ);
  RNA_def_property_update(prop, NC_SPACE | ND_SPACE_SEQUENCER, "rna_SequenceEditor_update_cache");

  prop = RNA_def_property(srna, "preview_channels", PROP_ENUM, PROP_NONE);
  RNA_def_property_enum_bitflag_sdna(prop, NULL, "flag");
  RNA_def_property_enum_items(prop, preview_channels_items);
  RNA_def_property_ui_text(
      prop, "Display Channels", "Display Channels\nChannels of the preview to draw");
  RNA_def_property_update(prop, NC_SPACE | ND_SPACE_SEQUENCER, "rna_SequenceEditor_update_cache");

  prop = RNA_def_property(srna, "waveform_display_type", PROP_ENUM, PROP_NONE);
  RNA_def_property_enum_bitflag_sdna(prop, NULL, "flag");
  RNA_def_property_enum_items(prop, waveform_type_display_items);
  RNA_def_property_ui_text(
      prop, "Waveform Displaying", "Waveform Displaying\nHow Waveforms are drawn");
  RNA_def_property_update(prop, NC_SPACE | ND_SPACE_SEQUENCER, NULL);

  prop = RNA_def_property(srna, "show_overexposed", PROP_INT, PROP_NONE);
  RNA_def_property_int_sdna(prop, NULL, "zebra");
  RNA_def_property_ui_text(
      prop, "Show Overexposed", "Show Overexposed\nShow overexposed areas with zebra stripes");
  RNA_def_property_range(prop, 0, 110);
  RNA_def_property_update(prop, NC_SPACE | ND_SPACE_SEQUENCER, NULL);

  prop = RNA_def_property(srna, "proxy_render_size", PROP_ENUM, PROP_NONE);
  RNA_def_property_enum_sdna(prop, NULL, "render_size");
  RNA_def_property_enum_items(prop, proxy_render_size_items);
  RNA_def_property_ui_text(
      prop,
      "Proxy Render Size",
      "Proxy Render Size\nDisplay preview using full resolution or different proxy resolutions");
  RNA_def_property_update(prop, NC_SPACE | ND_SPACE_SEQUENCER, "rna_SequenceEditor_update_cache");

  /* grease pencil */
  prop = RNA_def_property(srna, "grease_pencil", PROP_POINTER, PROP_NONE);
  RNA_def_property_pointer_sdna(prop, NULL, "gpd");
  RNA_def_property_struct_type(prop, "GreasePencil");
  RNA_def_property_pointer_funcs(
      prop, NULL, NULL, NULL, "rna_GPencil_datablocks_annotations_poll");
  RNA_def_property_flag(prop, PROP_EDITABLE | PROP_ID_REFCOUNT);
  RNA_def_property_ui_text(
      prop, "Grease Pencil", "Grease Pencil\nGrease Pencil data for this Preview region");
  RNA_def_property_update(prop, NC_SPACE | ND_SPACE_SEQUENCER, NULL);

  prop = RNA_def_property(srna, "overlay_type", PROP_ENUM, PROP_NONE);
  RNA_def_property_enum_sdna(prop, NULL, "overlay_type");
  RNA_def_property_enum_items(prop, overlay_type_items);
  RNA_def_property_ui_text(prop, "Overlay Type", "Overlay Type\nOverlay draw type");
  RNA_def_property_update(prop, NC_SPACE | ND_SPACE_SEQUENCER, NULL);

  prop = RNA_def_property(srna, "show_backdrop", PROP_BOOLEAN, PROP_NONE);
  RNA_def_property_boolean_sdna(prop, NULL, "draw_flag", SEQ_DRAW_BACKDROP);
  RNA_def_property_ui_text(prop, "Use Backdrop", "Use Backdrop\nDisplay result under strips");
  RNA_def_property_update(prop, NC_SPACE | ND_SPACE_SEQUENCER, NULL);

  prop = RNA_def_property(srna, "show_strip_offset", PROP_BOOLEAN, PROP_NONE);
  RNA_def_property_boolean_sdna(prop, NULL, "draw_flag", SEQ_DRAW_OFFSET_EXT);
  RNA_def_property_ui_text(prop, "Show Offsets", "Show Offsets\nDisplay strip in/out offsets");
  RNA_def_property_update(prop, NC_SPACE | ND_SPACE_SEQUENCER, NULL);
}

static void rna_def_space_text(BlenderRNA *brna)
{
  StructRNA *srna;
  PropertyRNA *prop;

  srna = RNA_def_struct(brna, "SpaceTextEditor", "Space");
  RNA_def_struct_sdna(srna, "SpaceText");
  RNA_def_struct_ui_text(srna, "Space Text Editor", "Text editor space data");

  rna_def_space_generic_show_region_toggles(srna, (1 << RGN_TYPE_UI) | (1 << RGN_TYPE_FOOTER));

  /* text */
  prop = RNA_def_property(srna, "text", PROP_POINTER, PROP_NONE);
  RNA_def_property_flag(prop, PROP_EDITABLE);
  RNA_def_property_ui_text(prop, "Text", "Text\nText displayed and edited in this space");
  RNA_def_property_pointer_funcs(prop, NULL, "rna_SpaceTextEditor_text_set", NULL, NULL);
  RNA_def_property_update(prop, NC_SPACE | ND_SPACE_TEXT, NULL);

  /* display */
  prop = RNA_def_property(srna, "show_word_wrap", PROP_BOOLEAN, PROP_NONE);
  RNA_def_property_boolean_sdna(prop, NULL, "wordwrap", 0);
  RNA_def_property_boolean_funcs(prop, NULL, "rna_SpaceTextEditor_word_wrap_set");
  RNA_def_property_ui_text(
      prop, "Word Wrap", "Word Wrap\nWrap words if there is not enough horizontal space");
  RNA_def_property_ui_icon(prop, ICON_WORDWRAP_ON, 0);
  RNA_def_property_update(prop, NC_SPACE | ND_SPACE_TEXT, NULL);

  prop = RNA_def_property(srna, "show_line_numbers", PROP_BOOLEAN, PROP_NONE);
  RNA_def_property_boolean_sdna(prop, NULL, "showlinenrs", 0);
  RNA_def_property_ui_text(
      prop, "Line Numbers", "Line Numbers\nShow line numbers next to the text");
  RNA_def_property_ui_icon(prop, ICON_LINENUMBERS_ON, 0);
  RNA_def_property_update(prop, NC_SPACE | ND_SPACE_TEXT, NULL);

  prop = RNA_def_property(srna, "show_syntax_highlight", PROP_BOOLEAN, PROP_NONE);
  RNA_def_property_boolean_sdna(prop, NULL, "showsyntax", 0);
  RNA_def_property_ui_text(
      prop, "Syntax Highlight", "Syntax Highlight\nSyntax highlight for scripting");
  RNA_def_property_ui_icon(prop, ICON_SYNTAX_ON, 0);
  RNA_def_property_update(prop, NC_SPACE | ND_SPACE_TEXT, NULL);

  prop = RNA_def_property(srna, "show_line_highlight", PROP_BOOLEAN, PROP_NONE);
  RNA_def_property_boolean_sdna(prop, NULL, "line_hlight", 0);
  RNA_def_property_ui_text(prop, "Highlight Line", "Highlight Line\nHighlight the current line");
  RNA_def_property_update(prop, NC_SPACE | ND_SPACE_TEXT, NULL);

  prop = RNA_def_property(srna, "tab_width", PROP_INT, PROP_NONE);
  RNA_def_property_int_sdna(prop, NULL, "tabnumber");
  RNA_def_property_range(prop, 2, 8);
  RNA_def_property_ui_text(prop, "Tab Width", "Tab Width\nNumber of spaces to display tabs with");
  RNA_def_property_update(prop, NC_SPACE | ND_SPACE_TEXT, "rna_SpaceTextEditor_updateEdited");

  prop = RNA_def_property(srna, "font_size", PROP_INT, PROP_NONE);
  RNA_def_property_int_sdna(prop, NULL, "lheight");
  RNA_def_property_range(prop, 8, 32);
  RNA_def_property_ui_text(
      prop, "Font Size", "Font Size\nFont size to use for displaying the text");
  RNA_def_property_update(prop, NC_SPACE | ND_SPACE_TEXT, NULL);

  prop = RNA_def_property(srna, "show_margin", PROP_BOOLEAN, PROP_NONE);
  RNA_def_property_boolean_sdna(prop, NULL, "flags", ST_SHOW_MARGIN);
  RNA_def_property_ui_text(prop, "Show Margin", "Show Margin\nShow right margin");
  RNA_def_property_update(prop, NC_SPACE | ND_SPACE_TEXT, NULL);

  prop = RNA_def_property(srna, "margin_column", PROP_INT, PROP_NONE);
  RNA_def_property_int_sdna(prop, NULL, "margin_column");
  RNA_def_property_range(prop, 0, 1024);
  RNA_def_property_ui_text(
      prop, "Margin Column", "Margin Column\nColumn number to show right margin at");
  RNA_def_property_update(prop, NC_SPACE | ND_SPACE_TEXT, NULL);

  prop = RNA_def_property(srna, "top", PROP_INT, PROP_NONE);
  RNA_def_property_int_sdna(prop, NULL, "top");
  RNA_def_property_range(prop, 0, INT_MAX);
  RNA_def_property_ui_text(prop, "Top Line", "Top Line\nTop line visible");
  RNA_def_property_update(prop, NC_SPACE | ND_SPACE_TEXT, NULL);

  prop = RNA_def_property(srna, "visible_lines", PROP_INT, PROP_NONE);
  RNA_def_property_clear_flag(prop, PROP_EDITABLE);
  RNA_def_property_int_sdna(prop, NULL, "viewlines");
  RNA_def_property_ui_text(prop,
                           "Visible Lines",
                           "Visible Lines\nAmount of lines that can be visible in current editor");

  /* functionality options */
  prop = RNA_def_property(srna, "use_overwrite", PROP_BOOLEAN, PROP_NONE);
  RNA_def_property_boolean_sdna(prop, NULL, "overwrite", 1);
  RNA_def_property_ui_text(
      prop, "Overwrite", "Overwrite\nOverwrite characters when typing rather than inserting them");
  RNA_def_property_update(prop, NC_SPACE | ND_SPACE_TEXT, NULL);

  prop = RNA_def_property(srna, "use_live_edit", PROP_BOOLEAN, PROP_NONE);
  RNA_def_property_boolean_sdna(prop, NULL, "live_edit", 1);
  RNA_def_property_ui_text(prop, "Live Edit", "Live Edit\nRun python while editing");
  RNA_def_property_update(prop, NC_SPACE | ND_SPACE_TEXT, NULL);

  /* find */
  prop = RNA_def_property(srna, "use_find_all", PROP_BOOLEAN, PROP_NONE);
  RNA_def_property_boolean_sdna(prop, NULL, "flags", ST_FIND_ALL);
  RNA_def_property_ui_text(
      prop,
      "Find All",
      "Find All\nSearch in all text data-blocks, instead of only the active one");
  RNA_def_property_update(prop, NC_SPACE | ND_SPACE_TEXT, NULL);

  prop = RNA_def_property(srna, "use_find_wrap", PROP_BOOLEAN, PROP_NONE);
  RNA_def_property_boolean_sdna(prop, NULL, "flags", ST_FIND_WRAP);
  RNA_def_property_ui_text(
      prop,
      "Find Wrap",
      "Find Wrap\nSearch again from the start of the file when reaching the end");
  RNA_def_property_update(prop, NC_SPACE | ND_SPACE_TEXT, NULL);

  prop = RNA_def_property(srna, "use_match_case", PROP_BOOLEAN, PROP_NONE);
  RNA_def_property_boolean_sdna(prop, NULL, "flags", ST_MATCH_CASE);
  RNA_def_property_ui_text(
      prop,
      "Match case",
      "Match case\nSearch string is sensitive to uppercase and lowercase letters");
  RNA_def_property_update(prop, NC_SPACE | ND_SPACE_TEXT, NULL);

  prop = RNA_def_property(srna, "find_text", PROP_STRING, PROP_NONE);
  RNA_def_property_string_sdna(prop, NULL, "findstr");
  RNA_def_property_ui_text(prop, "Find Text", "Find Text\nText to search for with the find tool");
  RNA_def_property_update(prop, NC_SPACE | ND_SPACE_TEXT, NULL);

  prop = RNA_def_property(srna, "replace_text", PROP_STRING, PROP_NONE);
  RNA_def_property_string_sdna(prop, NULL, "replacestr");
  RNA_def_property_ui_text(
      prop,
      "Replace Text",
      "Replace Text\nText to replace selected text with using the replace tool");
  RNA_def_property_update(prop, NC_SPACE | ND_SPACE_TEXT, NULL);

  RNA_api_space_text(srna);
}

// bfa - toolbar editor
static void rna_def_space_toolbar(BlenderRNA *brna)
{
  StructRNA *srna;
  // PropertyRNA *prop;

  srna = RNA_def_struct(brna, "SpaceToolbarEditor", "Space");
  RNA_def_struct_sdna(srna, "SpaceToolbar");
  RNA_def_struct_ui_text(srna, "Space Toolbar Editor", "Toolbar editor space data");
}

static void rna_def_space_dopesheet(BlenderRNA *brna)
{
  StructRNA *srna;
  PropertyRNA *prop;

  srna = RNA_def_struct(brna, "SpaceDopeSheetEditor", "Space");
  RNA_def_struct_sdna(srna, "SpaceAction");
  RNA_def_struct_ui_text(srna, "Space Dope Sheet Editor", "Dope Sheet space data");

  rna_def_space_generic_show_region_toggles(srna, (1 << RGN_TYPE_UI));

  /* data */
  prop = RNA_def_property(srna, "action", PROP_POINTER, PROP_NONE);
  RNA_def_property_flag(prop, PROP_EDITABLE);
  RNA_def_property_pointer_funcs(
      prop, NULL, "rna_SpaceDopeSheetEditor_action_set", NULL, "rna_Action_actedit_assign_poll");
  RNA_def_property_ui_text(prop, "Action", "Action\nAction displayed and edited in this space");
  RNA_def_property_flag(prop, PROP_CONTEXT_UPDATE);
  RNA_def_property_update(
      prop, NC_ANIMATION | ND_KEYFRAME | NA_EDITED, "rna_SpaceDopeSheetEditor_action_update");

  /* mode (hidden in the UI, see 'ui_mode') */
  prop = RNA_def_property(srna, "mode", PROP_ENUM, PROP_NONE);
  RNA_def_property_enum_sdna(prop, NULL, "mode");
  RNA_def_property_enum_items(prop, rna_enum_space_action_mode_all_items);
  RNA_def_property_ui_text(prop, "Mode", "Mode\nEditing context being displayed");
  RNA_def_property_flag(prop, PROP_CONTEXT_UPDATE);
  RNA_def_property_update(
      prop, NC_SPACE | ND_SPACE_DOPESHEET, "rna_SpaceDopeSheetEditor_mode_update");

  prop = RNA_def_property(srna, "ui_mode", PROP_ENUM, PROP_NONE);
  RNA_def_property_enum_sdna(prop, NULL, "mode");
  RNA_def_property_enum_items(prop, rna_enum_space_action_ui_mode_items);
  RNA_def_property_ui_text(prop, "Mode", "Mode\nEditing context being displayed");
  RNA_def_property_flag(prop, PROP_CONTEXT_UPDATE);
  RNA_def_property_update(
      prop, NC_SPACE | ND_SPACE_DOPESHEET, "rna_SpaceDopeSheetEditor_mode_update");

  /* display */
  prop = RNA_def_property(srna, "show_seconds", PROP_BOOLEAN, PROP_NONE);
  RNA_def_property_boolean_sdna(prop, NULL, "flag", SACTION_DRAWTIME);
  RNA_def_property_ui_text(prop, "Show Seconds", "Show Second\nShow timing in seconds not frames");
  RNA_def_property_update(prop, NC_SPACE | ND_SPACE_DOPESHEET, NULL);

  prop = RNA_def_property(srna, "show_frame_indicator", PROP_BOOLEAN, PROP_NONE);
  RNA_def_property_boolean_negative_sdna(prop, NULL, "flag", SACTION_NODRAWCFRANUM);
  RNA_def_property_ui_text(
      prop,
      "Show Frame Number Indicator",
      "Show Frame Number Indicator\nShow frame number beside the current frame indicator line");
  RNA_def_property_update(prop, NC_SPACE | ND_SPACE_DOPESHEET, NULL);

  prop = RNA_def_property(srna, "show_sliders", PROP_BOOLEAN, PROP_NONE);
  RNA_def_property_boolean_sdna(prop, NULL, "flag", SACTION_SLIDERS);
  RNA_def_property_ui_text(
      prop, "Show Sliders", "Show Sliders\nShow sliders beside F-Curve channels");
  RNA_def_property_update(prop, NC_SPACE | ND_SPACE_DOPESHEET, NULL);

  prop = RNA_def_property(srna, "show_pose_markers", PROP_BOOLEAN, PROP_NONE);
  RNA_def_property_boolean_sdna(prop, NULL, "flag", SACTION_POSEMARKERS_SHOW);
  RNA_def_property_ui_text(
      prop,
      "Show Pose Markers",
      "Show Pose Markers\nShow markers belonging to the active action instead of Scene markers "
      "(Action and Shape Key Editors only)");
  RNA_def_property_update(prop, NC_SPACE | ND_SPACE_DOPESHEET, NULL);

  prop = RNA_def_property(srna, "show_group_colors", PROP_BOOLEAN, PROP_NONE);
  RNA_def_property_boolean_negative_sdna(prop, NULL, "flag", SACTION_NODRAWGCOLORS);
  RNA_def_property_ui_text(prop,
                           "Show Group Colors",
                           "Show Group Colors\nDisplay groups and channels with colors matching "
                           "their corresponding groups "
                           "(pose bones only currently)");
  RNA_def_property_update(prop, NC_SPACE | ND_SPACE_DOPESHEET, NULL);

  prop = RNA_def_property(srna, "show_interpolation", PROP_BOOLEAN, PROP_NONE);
  RNA_def_property_boolean_sdna(prop, NULL, "flag", SACTION_SHOW_INTERPOLATION);
  RNA_def_property_ui_text(prop,
                           "Show Handles And Interpolation",
                           "Show Handles And Interpolation\nDisplay keyframe handle types and "
                           "non-bezier interpolation modes");
  RNA_def_property_update(prop, NC_SPACE | ND_SPACE_DOPESHEET, NULL);

  prop = RNA_def_property(srna, "show_extremes", PROP_BOOLEAN, PROP_NONE);
  RNA_def_property_boolean_sdna(prop, NULL, "flag", SACTION_SHOW_EXTREMES);
  RNA_def_property_ui_text(
      prop,
      "Show Curve Extremes",
      "Show Curve Extremes\nMark keyframes where the key value flow changes direction, based on "
      "comparison with adjacent keys");
  RNA_def_property_update(prop, NC_SPACE | ND_SPACE_DOPESHEET, NULL);

  prop = RNA_def_property(srna, "show_marker_lines", PROP_BOOLEAN, PROP_NONE);
  RNA_def_property_boolean_sdna(prop, NULL, "flag", SACTION_SHOW_MARKER_LINES);
  RNA_def_property_ui_text(
      prop, "Show Marker Lines", "Show Marker Lines\nShow a vertical line for every marker");
  RNA_def_property_update(prop, NC_SPACE | ND_SPACE_GRAPH, NULL);

  /* editing */
  prop = RNA_def_property(srna, "use_auto_merge_keyframes", PROP_BOOLEAN, PROP_NONE);
  RNA_def_property_boolean_negative_sdna(prop, NULL, "flag", SACTION_NOTRANSKEYCULL);
  RNA_def_property_ui_text(
      prop, "AutoMerge Keyframes", "AutoMerge Keyframes\nAutomatically merge nearby keyframes");
  RNA_def_property_update(prop, NC_SPACE | ND_SPACE_DOPESHEET, NULL);

  prop = RNA_def_property(srna, "use_realtime_update", PROP_BOOLEAN, PROP_NONE);
  RNA_def_property_boolean_negative_sdna(prop, NULL, "flag", SACTION_NOREALTIMEUPDATES);
  RNA_def_property_ui_text(prop,
                           "Realtime Updates",
                           "Realtime Updates\nWhen transforming keyframes, changes to the "
                           "animation data are flushed to other views");
  RNA_def_property_update(prop, NC_SPACE | ND_SPACE_DOPESHEET, NULL);

  prop = RNA_def_property(srna, "use_marker_sync", PROP_BOOLEAN, PROP_NONE);
  RNA_def_property_boolean_sdna(prop, NULL, "flag", SACTION_MARKERS_MOVE);
  RNA_def_property_ui_text(prop, "Sync Markers", "Sync Markers\nSync Markers with keyframe edits");

  /* dopesheet */
  prop = RNA_def_property(srna, "dopesheet", PROP_POINTER, PROP_NONE);
  RNA_def_property_struct_type(prop, "DopeSheet");
  RNA_def_property_pointer_sdna(prop, NULL, "ads");
  RNA_def_property_ui_text(
      prop, "Dope Sheet", "Dope Sheet\nSettings for filtering animation data");

  /* autosnap */
  prop = RNA_def_property(srna, "auto_snap", PROP_ENUM, PROP_NONE);
  RNA_def_property_enum_sdna(prop, NULL, "autosnap");
  RNA_def_property_enum_items(prop, autosnap_items);
  RNA_def_property_ui_text(
      prop, "Auto Snap", "Auto Snap\nAutomatic time snapping settings for transformations");
  RNA_def_property_update(prop, NC_SPACE | ND_SPACE_DOPESHEET, NULL);

  /* displaying cache status */
  prop = RNA_def_property(srna, "show_cache", PROP_BOOLEAN, PROP_NONE);
  RNA_def_property_boolean_sdna(prop, NULL, "cache_display", TIME_CACHE_DISPLAY);
  RNA_def_property_ui_text(
      prop, "Show Cache", "Show Cache\nShow the status of cached frames in the timeline");
  RNA_def_property_update(prop, NC_SPACE | ND_SPACE_TIME, NULL);

  prop = RNA_def_property(srna, "cache_softbody", PROP_BOOLEAN, PROP_NONE);
  RNA_def_property_boolean_sdna(prop, NULL, "cache_display", TIME_CACHE_SOFTBODY);
  RNA_def_property_ui_text(
      prop, "Softbody", "Softbody\nShow the active object's softbody point cache");
  RNA_def_property_update(prop, NC_SPACE | ND_SPACE_TIME, NULL);

  prop = RNA_def_property(srna, "cache_particles", PROP_BOOLEAN, PROP_NONE);
  RNA_def_property_boolean_sdna(prop, NULL, "cache_display", TIME_CACHE_PARTICLES);
  RNA_def_property_ui_text(
      prop, "Particles", "Particles\nShow the active object's particle point cache");
  RNA_def_property_update(prop, NC_SPACE | ND_SPACE_TIME, NULL);

  prop = RNA_def_property(srna, "cache_cloth", PROP_BOOLEAN, PROP_NONE);
  RNA_def_property_boolean_sdna(prop, NULL, "cache_display", TIME_CACHE_CLOTH);
  RNA_def_property_ui_text(prop, "Cloth", "Cloth\nShow the active object's cloth point cache");
  RNA_def_property_update(prop, NC_SPACE | ND_SPACE_TIME, NULL);

  prop = RNA_def_property(srna, "cache_smoke", PROP_BOOLEAN, PROP_NONE);
  RNA_def_property_boolean_sdna(prop, NULL, "cache_display", TIME_CACHE_SMOKE);
  RNA_def_property_ui_text(prop, "Smoke", "Smoke\nShow the active object's smoke cache");
  RNA_def_property_update(prop, NC_SPACE | ND_SPACE_TIME, NULL);

  prop = RNA_def_property(srna, "cache_dynamicpaint", PROP_BOOLEAN, PROP_NONE);
  RNA_def_property_boolean_sdna(prop, NULL, "cache_display", TIME_CACHE_DYNAMICPAINT);
  RNA_def_property_ui_text(
      prop, "Dynamic Paint", "Dynamic Paint\nShow the active object's Dynamic Paint cache");
  RNA_def_property_update(prop, NC_SPACE | ND_SPACE_TIME, NULL);

  prop = RNA_def_property(srna, "cache_rigidbody", PROP_BOOLEAN, PROP_NONE);
  RNA_def_property_boolean_sdna(prop, NULL, "cache_display", TIME_CACHE_RIGIDBODY);
  RNA_def_property_ui_text(
      prop, "Rigid Body", "Rigid Body\nShow the active object's Rigid Body cache");
  RNA_def_property_update(prop, NC_SPACE | ND_SPACE_TIME, NULL);
}

static void rna_def_space_graph(BlenderRNA *brna)
{
  StructRNA *srna;
  PropertyRNA *prop;

  /* this is basically the same as the one for the 3D-View, but with some entries omitted */
  static const EnumPropertyItem gpivot_items[] = {
      {V3D_AROUND_CENTER_BOUNDS,
       "BOUNDING_BOX_CENTER",
       ICON_PIVOT_BOUNDBOX,
       "Bounding Box Center",
       ""},
      {V3D_AROUND_CURSOR, "CURSOR", ICON_PIVOT_CURSOR, "2D Cursor", ""},
      {V3D_AROUND_LOCAL_ORIGINS,
       "INDIVIDUAL_ORIGINS",
       ICON_PIVOT_INDIVIDUAL,
       "Individual Centers",
       ""},
      /*{V3D_AROUND_CENTER_MEDIAN, "MEDIAN_POINT", 0, "Median Point", ""}, */
      /*{V3D_AROUND_ACTIVE, "ACTIVE_ELEMENT", 0, "Active Element", ""}, */
      {0, NULL, 0, NULL, NULL},
  };

  srna = RNA_def_struct(brna, "SpaceGraphEditor", "Space");
  RNA_def_struct_sdna(srna, "SpaceGraph");
  RNA_def_struct_ui_text(srna, "Space Graph Editor", "Graph Editor space data");

  rna_def_space_generic_show_region_toggles(srna, (1 << RGN_TYPE_UI));

  /* mode */
  prop = RNA_def_property(srna, "mode", PROP_ENUM, PROP_NONE);
  RNA_def_property_enum_sdna(prop, NULL, "mode");
  RNA_def_property_enum_items(prop, rna_enum_space_graph_mode_items);
  RNA_def_property_ui_text(prop, "Mode", "Mode\nEditing context being displayed");
  RNA_def_property_flag(prop, PROP_CONTEXT_UPDATE);
  RNA_def_property_update(
      prop, NC_SPACE | ND_SPACE_GRAPH, "rna_SpaceGraphEditor_display_mode_update");

  /* display */
  prop = RNA_def_property(srna, "show_seconds", PROP_BOOLEAN, PROP_NONE);
  RNA_def_property_boolean_sdna(prop, NULL, "flag", SIPO_DRAWTIME);
  RNA_def_property_ui_text(
      prop, "Show Seconds", "Show Seconds\nShow timing in seconds not frames");
  RNA_def_property_update(prop, NC_SPACE | ND_SPACE_GRAPH, NULL);

  prop = RNA_def_property(srna, "show_frame_indicator", PROP_BOOLEAN, PROP_NONE);
  RNA_def_property_boolean_negative_sdna(prop, NULL, "flag", SIPO_NODRAWCFRANUM);
  RNA_def_property_ui_text(
      prop,
      "Show Frame Number Indicator",
      "Show Frame Number Indicator\nShow frame number beside the current frame indicator line");
  RNA_def_property_update(prop, NC_SPACE | ND_SPACE_GRAPH, NULL);

  prop = RNA_def_property(srna, "show_sliders", PROP_BOOLEAN, PROP_NONE);
  RNA_def_property_boolean_sdna(prop, NULL, "flag", SIPO_SLIDERS);
  RNA_def_property_ui_text(
      prop, "Show Sliders", "Show Sliders\nShow sliders beside F-Curve channels");
  RNA_def_property_update(prop, NC_SPACE | ND_SPACE_GRAPH, NULL);

  prop = RNA_def_property(srna, "show_handles", PROP_BOOLEAN, PROP_NONE);
  RNA_def_property_boolean_negative_sdna(prop, NULL, "flag", SIPO_NOHANDLES);
  RNA_def_property_ui_text(
      prop, "Show Handles", "Show Handles\nShow handles of Bezier control points");
  RNA_def_property_update(prop, NC_SPACE | ND_SPACE_GRAPH, NULL);

  prop = RNA_def_property(srna, "use_only_selected_curves_handles", PROP_BOOLEAN, PROP_NONE);
  RNA_def_property_boolean_sdna(prop, NULL, "flag", SIPO_SELCUVERTSONLY);
  RNA_def_property_ui_text(prop,
                           "Only Selected Curve Keyframes",
                           "Only Selected Curve Keyframes\nOnly keyframes of selected F-Curves "
                           "are visible and editable");
  RNA_def_property_update(prop, NC_SPACE | ND_SPACE_GRAPH, NULL);

  prop = RNA_def_property(srna, "use_only_selected_keyframe_handles", PROP_BOOLEAN, PROP_NONE);
  RNA_def_property_boolean_sdna(prop, NULL, "flag", SIPO_SELVHANDLESONLY);
  RNA_def_property_ui_text(
      prop,
      "Only Selected Keyframes Handles",
      "Only Selected Keyframes Handles\nOnly show and edit handles of selected keyframes");
  RNA_def_property_update(prop, NC_SPACE | ND_SPACE_GRAPH, NULL);

  prop = RNA_def_property(srna, "use_beauty_drawing", PROP_BOOLEAN, PROP_NONE);
  RNA_def_property_boolean_negative_sdna(prop, NULL, "flag", SIPO_BEAUTYDRAW_OFF);
  RNA_def_property_ui_text(
      prop,
      "Use High Quality Display",
      "Use High Quality Display\nDisplay F-Curves using Anti-Aliasing and other fancy effects "
      "(disable for better performance)");
  RNA_def_property_update(prop, NC_SPACE | ND_SPACE_GRAPH, NULL);

  prop = RNA_def_property(srna, "show_group_colors", PROP_BOOLEAN, PROP_NONE);
  RNA_def_property_boolean_negative_sdna(prop, NULL, "flag", SIPO_NODRAWGCOLORS);
  RNA_def_property_ui_text(prop,
                           "Show Group Colors",
                           "Show Group Colors\nDisplay groups and channels with colors matching "
                           "their corresponding groups");
  RNA_def_property_update(prop, NC_SPACE | ND_SPACE_GRAPH, NULL);

  prop = RNA_def_property(srna, "show_marker_lines", PROP_BOOLEAN, PROP_NONE);
  RNA_def_property_boolean_sdna(prop, NULL, "flag", SIPO_MARKER_LINES);
  RNA_def_property_ui_text(
      prop, "Show Marker Lines", "Show Marker Lines\nShow a vertical line for every marker");
  RNA_def_property_update(prop, NC_SPACE | ND_SPACE_GRAPH, NULL);

  /* editing */
  prop = RNA_def_property(srna, "use_auto_merge_keyframes", PROP_BOOLEAN, PROP_NONE);
  RNA_def_property_boolean_negative_sdna(prop, NULL, "flag", SIPO_NOTRANSKEYCULL);
  RNA_def_property_ui_text(
      prop, "AutoMerge Keyframes", "AutoMerge Keyframes\nAutomatically merge nearby keyframes");
  RNA_def_property_update(prop, NC_SPACE | ND_SPACE_GRAPH, NULL);

  prop = RNA_def_property(srna, "use_realtime_update", PROP_BOOLEAN, PROP_NONE);
  RNA_def_property_boolean_negative_sdna(prop, NULL, "flag", SIPO_NOREALTIMEUPDATES);
  RNA_def_property_ui_text(
      prop,
      "Realtime Updates\nRealtime Updates",
      "When transforming keyframes, changes to the animation data are flushed to other views");
  RNA_def_property_update(prop, NC_SPACE | ND_SPACE_GRAPH, NULL);

  /* cursor */
  prop = RNA_def_property(srna, "show_cursor", PROP_BOOLEAN, PROP_NONE);
  RNA_def_property_boolean_negative_sdna(prop, NULL, "flag", SIPO_NODRAWCURSOR);
  RNA_def_property_ui_text(prop, "Show Cursor", "Show 2D cursor");
  RNA_def_property_update(prop, NC_SPACE | ND_SPACE_GRAPH, NULL);

  prop = RNA_def_property(srna, "cursor_position_x", PROP_FLOAT, PROP_NONE);
  RNA_def_property_float_sdna(prop, NULL, "cursorTime");
  RNA_def_property_ui_text(
      prop, "Cursor X-Value", "Cursor X-Value\nGraph Editor 2D-Value cursor - X-Value component");
  RNA_def_property_update(prop, NC_SPACE | ND_SPACE_GRAPH, NULL);

  prop = RNA_def_property(srna, "cursor_position_y", PROP_FLOAT, PROP_NONE);
  RNA_def_property_float_sdna(prop, NULL, "cursorVal");
  RNA_def_property_ui_text(
      prop, "Cursor Y-Value", "Cursor Y-Value\nGraph Editor 2D-Value cursor - Y-Value component");
  RNA_def_property_update(prop, NC_SPACE | ND_SPACE_GRAPH, NULL);

  prop = RNA_def_property(srna, "pivot_point", PROP_ENUM, PROP_NONE);
  RNA_def_property_enum_sdna(prop, NULL, "around");
  RNA_def_property_enum_items(prop, gpivot_items);
  RNA_def_property_ui_text(prop, "Pivot Point", "Pivot Point\nPivot center for rotation/scaling");
  RNA_def_property_update(prop, NC_SPACE | ND_SPACE_GRAPH, NULL);

  /* dopesheet */
  prop = RNA_def_property(srna, "dopesheet", PROP_POINTER, PROP_NONE);
  RNA_def_property_struct_type(prop, "DopeSheet");
  RNA_def_property_pointer_sdna(prop, NULL, "ads");
  RNA_def_property_ui_text(
      prop, "Dope Sheet", "Dope Sheet\nSettings for filtering animation data");

  /* autosnap */
  prop = RNA_def_property(srna, "auto_snap", PROP_ENUM, PROP_NONE);
  RNA_def_property_enum_sdna(prop, NULL, "autosnap");
  RNA_def_property_enum_items(prop, autosnap_items);
  RNA_def_property_ui_text(
      prop, "Auto Snap", "Auto Snap\nAutomatic time snapping settings for transformations");
  RNA_def_property_update(prop, NC_SPACE | ND_SPACE_GRAPH, NULL);

  /* readonly state info */
  prop = RNA_def_property(srna, "has_ghost_curves", PROP_BOOLEAN, PROP_NONE);
  RNA_def_property_boolean_funcs(prop, "rna_SpaceGraphEditor_has_ghost_curves_get", NULL);
  RNA_def_property_clear_flag(prop, PROP_EDITABLE);
  RNA_def_property_ui_text(prop,
                           "Has Ghost Curves",
                           "Has Ghost Curves\nGraph Editor instance has some ghost curves stored");

  /* nromalize curves */
  prop = RNA_def_property(srna, "use_normalization", PROP_BOOLEAN, PROP_NONE);
  RNA_def_property_boolean_sdna(prop, NULL, "flag", SIPO_NORMALIZE);
  RNA_def_property_ui_text(prop,
                           "Use Normalization",
                           "Use Normalization\nDisplay curves in normalized to -1..1 range, "
                           "for easier editing of multiple curves with different ranges");
  RNA_def_property_update(prop, NC_SPACE | ND_SPACE_GRAPH, NULL);

  prop = RNA_def_property(srna, "use_auto_normalization", PROP_BOOLEAN, PROP_NONE);
  RNA_def_property_boolean_negative_sdna(prop, NULL, "flag", SIPO_NORMALIZE_FREEZE);
  RNA_def_property_ui_text(
      prop,
      "Auto Normalization",
      "Auto Normalization\nAutomatically recalculate curve normalization on every curve edit");
  RNA_def_property_update(prop, NC_SPACE | ND_SPACE_GRAPH, NULL);
}

static void rna_def_space_nla(BlenderRNA *brna)
{
  StructRNA *srna;
  PropertyRNA *prop;

  srna = RNA_def_struct(brna, "SpaceNLA", "Space");
  RNA_def_struct_sdna(srna, "SpaceNla");
  RNA_def_struct_ui_text(srna, "Space Nla Editor", "NLA editor space data");

  rna_def_space_generic_show_region_toggles(srna, (1 << RGN_TYPE_UI));

  /* display */
  prop = RNA_def_property(srna, "show_seconds", PROP_BOOLEAN, PROP_NONE);
  RNA_def_property_boolean_sdna(prop, NULL, "flag", SNLA_DRAWTIME);
  RNA_def_property_ui_text(
      prop, "Show Seconds", "Show Seconds\nShow timing in seconds not frames");
  RNA_def_property_update(prop, NC_SPACE | ND_SPACE_NLA, NULL);

  prop = RNA_def_property(srna, "show_frame_indicator", PROP_BOOLEAN, PROP_NONE);
  RNA_def_property_boolean_negative_sdna(prop, NULL, "flag", SNLA_NODRAWCFRANUM);
  RNA_def_property_ui_text(
      prop,
      "Show Frame Number Indicator",
      "Show Frame Number Indicator\nShow frame number beside the current frame indicator line");
  RNA_def_property_update(prop, NC_SPACE | ND_SPACE_NLA, NULL);

  prop = RNA_def_property(srna, "show_strip_curves", PROP_BOOLEAN, PROP_NONE);
  RNA_def_property_boolean_negative_sdna(prop, NULL, "flag", SNLA_NOSTRIPCURVES);
  RNA_def_property_ui_text(
      prop, "Show Control F-Curves", "Show Control F-Curves\nShow influence F-Curves on strips");
  RNA_def_property_update(prop, NC_SPACE | ND_SPACE_NLA, NULL);

  prop = RNA_def_property(srna, "show_local_markers", PROP_BOOLEAN, PROP_NONE);
  RNA_def_property_boolean_negative_sdna(prop, NULL, "flag", SNLA_NOLOCALMARKERS);
  RNA_def_property_ui_text(prop,
                           "Show Local Markers",
                           "Show Local Markers\nShow action-local markers on the strips, useful "
                           "when synchronizing timing across strips");
  RNA_def_property_update(prop, NC_SPACE | ND_SPACE_NLA, NULL);

  prop = RNA_def_property(srna, "show_marker_lines", PROP_BOOLEAN, PROP_NONE);
  RNA_def_property_boolean_sdna(prop, NULL, "flag", SNLA_SHOW_MARKER_LINES);
  RNA_def_property_ui_text(
      prop, "Show Marker Lines", "Show Marker Lines\nShow a vertical line for every marker");
  RNA_def_property_update(prop, NC_SPACE | ND_SPACE_GRAPH, NULL);

  /* editing */
  prop = RNA_def_property(srna, "use_realtime_update", PROP_BOOLEAN, PROP_NONE);
  RNA_def_property_boolean_negative_sdna(prop, NULL, "flag", SNLA_NOREALTIMEUPDATES);
  RNA_def_property_ui_text(prop,
                           "Realtime Updates",
                           "Realtime Updates\nWhen transforming strips, changes to the animation "
                           "data are flushed to other views");
  RNA_def_property_update(prop, NC_SPACE | ND_SPACE_NLA, NULL);

  /* dopesheet */
  prop = RNA_def_property(srna, "dopesheet", PROP_POINTER, PROP_NONE);
  RNA_def_property_struct_type(prop, "DopeSheet");
  RNA_def_property_pointer_sdna(prop, NULL, "ads");
  RNA_def_property_ui_text(
      prop, "Dope Sheet", "Dope Sheet\nSettings for filtering animation data");

  /* autosnap */
  prop = RNA_def_property(srna, "auto_snap", PROP_ENUM, PROP_NONE);
  RNA_def_property_enum_sdna(prop, NULL, "autosnap");
  RNA_def_property_enum_items(prop, autosnap_items);
  RNA_def_property_ui_text(
      prop, "Auto Snap", "Auto Snap\nAutomatic time snapping settings for transformations");
  RNA_def_property_update(prop, NC_SPACE | ND_SPACE_NLA, NULL);
}

static void rna_def_console_line(BlenderRNA *brna)
{
  static const EnumPropertyItem console_line_type_items[] = {
      {CONSOLE_LINE_OUTPUT, "OUTPUT", 0, "Output", ""},
      {CONSOLE_LINE_INPUT, "INPUT", 0, "Input", ""},
      {CONSOLE_LINE_INFO, "INFO", 0, "Info", ""},
      {CONSOLE_LINE_ERROR, "ERROR", 0, "Error", ""},
      {0, NULL, 0, NULL, NULL},
  };

  StructRNA *srna;
  PropertyRNA *prop;

  srna = RNA_def_struct(brna, "ConsoleLine", NULL);
  RNA_def_struct_ui_text(srna, "Console Input", "Input line for the interactive console");

  prop = RNA_def_property(srna, "body", PROP_STRING, PROP_NONE);
  RNA_def_property_string_funcs(
      prop, "rna_ConsoleLine_body_get", "rna_ConsoleLine_body_length", "rna_ConsoleLine_body_set");
  RNA_def_property_ui_text(prop, "Line", "Line\nText in the line");
  RNA_def_property_update(prop, NC_SPACE | ND_SPACE_CONSOLE, NULL);
  RNA_def_property_translation_context(prop, BLT_I18NCONTEXT_ID_TEXT);

  prop = RNA_def_property(
      srna, "current_character", PROP_INT, PROP_NONE); /* copied from text editor */
  RNA_def_property_int_sdna(prop, NULL, "cursor");
  RNA_def_property_int_funcs(prop, NULL, NULL, "rna_ConsoleLine_cursor_index_range");
  RNA_def_property_update(prop, NC_SPACE | ND_SPACE_CONSOLE, NULL);

  prop = RNA_def_property(srna, "type", PROP_ENUM, PROP_NONE);
  RNA_def_property_enum_sdna(prop, NULL, "type");
  RNA_def_property_enum_items(prop, console_line_type_items);
  RNA_def_property_ui_text(prop, "Type", "Type\nConsole line type when used in scrollback");
}

static void rna_def_space_console(BlenderRNA *brna)
{
  StructRNA *srna;
  PropertyRNA *prop;

  srna = RNA_def_struct(brna, "SpaceConsole", "Space");
  RNA_def_struct_sdna(srna, "SpaceConsole");
  RNA_def_struct_ui_text(srna, "Space Console", "Interactive python console");

  /* display */
  prop = RNA_def_property(srna, "font_size", PROP_INT, PROP_NONE); /* copied from text editor */
  RNA_def_property_int_sdna(prop, NULL, "lheight");
  RNA_def_property_range(prop, 8, 32);
  RNA_def_property_ui_text(
      prop, "Font Size", "Font Size\nFont size to use for displaying the text");
  RNA_def_property_update(prop, 0, "rna_SpaceConsole_rect_update");

  prop = RNA_def_property(
      srna, "select_start", PROP_INT, PROP_UNSIGNED); /* copied from text editor */
  RNA_def_property_int_sdna(prop, NULL, "sel_start");
  RNA_def_property_update(prop, NC_SPACE | ND_SPACE_CONSOLE, NULL);

  prop = RNA_def_property(
      srna, "select_end", PROP_INT, PROP_UNSIGNED); /* copied from text editor */
  RNA_def_property_int_sdna(prop, NULL, "sel_end");
  RNA_def_property_update(prop, NC_SPACE | ND_SPACE_CONSOLE, NULL);

  prop = RNA_def_property(srna, "prompt", PROP_STRING, PROP_NONE);
  RNA_def_property_ui_text(prop, "Prompt", "Prompt\nCommand line prompt");

  prop = RNA_def_property(srna, "language", PROP_STRING, PROP_NONE);
  RNA_def_property_ui_text(prop, "Language", "Language\nCommand line prompt language");

  prop = RNA_def_property(srna, "history", PROP_COLLECTION, PROP_NONE);
  RNA_def_property_collection_sdna(prop, NULL, "history", NULL);
  RNA_def_property_struct_type(prop, "ConsoleLine");
  RNA_def_property_ui_text(prop, "History", "History\nCommand history");

  prop = RNA_def_property(srna, "scrollback", PROP_COLLECTION, PROP_NONE);
  RNA_def_property_collection_sdna(prop, NULL, "scrollback", NULL);
  RNA_def_property_struct_type(prop, "ConsoleLine");
  RNA_def_property_ui_text(prop, "Output", "Output\nCommand output");
}

static void rna_def_fileselect_params(BlenderRNA *brna)
{
  StructRNA *srna;
  PropertyRNA *prop;

  static const EnumPropertyItem file_display_items[] = {
      {FILE_SHORTDISPLAY,
       "LIST_SHORT",
       ICON_SHORTDISPLAY,
       "Short List",
       "Short List\nDisplay files as short list"},
      {FILE_LONGDISPLAY,
       "LIST_LONG",
       ICON_LONGDISPLAY,
       "Long List",
       "Long List\nDisplay files as a detailed list"},
      {FILE_IMGDISPLAY,
       "THUMBNAIL",
       ICON_IMGDISPLAY,
       "Thumbnails",
       "Thumbnails\nDisplay files as thumbnails"},
      {0, NULL, 0, NULL, NULL},
  };

  static const EnumPropertyItem display_size_items[] = {
      {32, "TINY", 0, "Tiny", ""},
      {64, "SMALL", 0, "Small", ""},
      {128, "NORMAL", 0, "Regular", ""},
      {256, "LARGE", 0, "Large", ""},
      {0, NULL, 0, NULL, NULL},
  };

  static const EnumPropertyItem file_filter_idtypes_items[] = {
      {FILTER_ID_AC, "ACTION", ICON_ANIM_DATA, "Actions", "Actions\nShow/hide Action data-blocks"},
      {FILTER_ID_AR,
       "ARMATURE",
       ICON_ARMATURE_DATA,
       "Armatures",
       "Show/hide Armature data-blocks"},
      {FILTER_ID_BR,
       "BRUSH",
       ICON_BRUSH_DATA,
       "Brushes",
       "Brushes\nShow/hide Brushes data-blocks"},
      {FILTER_ID_CA,
       "CAMERA",
       ICON_CAMERA_DATA,
       "Cameras",
       "Cameras\nShow/hide Camera data-blocks"},
      {FILTER_ID_CF,
       "CACHEFILE",
       ICON_FILE,
       "Cache Files",
       "Cache Files\nShow/hide Cache File data-blocks"},
      {FILTER_ID_CU, "CURVE", ICON_CURVE_DATA, "Curves", "Curves\nShow/hide Curve data-blocks"},
      {FILTER_ID_GD,
       "GREASE_PENCIL",
       ICON_GREASEPENCIL,
       "Grease Pencil",
       "Grease Pencil\nShow/hide Grease pencil data-blocks"},
      {FILTER_ID_GR,
       "GROUP",
       ICON_GROUP,
       "Collections",
       "Collections\nShow/hide Collection data-blocks"},
      {FILTER_ID_IM, "IMAGE", ICON_IMAGE_DATA, "Images", "Images\nShow/hide Image data-blocks"},
      {FILTER_ID_LA, "LIGHT", ICON_LIGHT_DATA, "Lights", "Lights\nShow/hide Light data-blocks"},
      {FILTER_ID_LS,
       "LINESTYLE",
       ICON_LINE_DATA,
       "Freestyle Linestyles",
       "Freestyle Linestyles\nShow/hide Freestyle's Line Style data-blocks"},
      {FILTER_ID_LT,
       "LATTICE",
       ICON_LATTICE_DATA,
       "Lattices",
       "Lattices\nShow/hide Lattice data-blocks"},
      {FILTER_ID_MA,
       "MATERIAL",
       ICON_MATERIAL_DATA,
       "Materials",
       "Materials\nShow/hide Material data-blocks"},
      {FILTER_ID_MB,
       "METABALL",
       ICON_META_DATA,
       "Metaballs",
       "Metaballs\nShow/hide Metaball data-blocks"},
      {FILTER_ID_MC,
       "MOVIE_CLIP",
       ICON_TRACKER_DATA,
       "Movie Clips",
       "Movie Clips\nShow/hide Movie Clip data-blocks"},
      {FILTER_ID_ME, "MESH", ICON_MESH_DATA, "Meshes", "Meshes\nShow/hide Mesh data-blocks"},
      {FILTER_ID_MSK, "MASK", ICON_MOD_MASK, "Masks", "Masks\nShow/hide Mask data-blocks"},
      {FILTER_ID_NT,
       "NODE_TREE",
       ICON_NODETREE,
       "Node Trees",
       "Node Trees\nShow/hide Node Tree data-blocks"},
      {FILTER_ID_OB,
       "OBJECT",
       ICON_OBJECT_DATA,
       "Objects",
       "Objects\nShow/hide Object data-blocks"},
      {FILTER_ID_PA,
       "PARTICLE_SETTINGS",
       ICON_PARTICLE_DATA,
       "Particles Settings",
       "Particles Settings\nShow/hide Particle Settings data-blocks"},
      {FILTER_ID_PAL,
       "PALETTE",
       ICON_COLOR,
       "Palettes",
       "Palettes\nShow/hide Palette data-blocks"},
      {FILTER_ID_PC,
       "PAINT_CURVE",
       ICON_CURVE_BEZCURVE,
       "Paint Curves",
       "Paint Curves\nShow/hide Paint Curve data-blocks"},
      {FILTER_ID_LP,
       "LIGHT_PROBE",
       ICON_OUTLINER_DATA_LIGHTPROBE,
       "Light Probes",
       "Light Probes\nShow/hide Light Probe data-blocks"},
      {FILTER_ID_SCE, "SCENE", ICON_SCENE_DATA, "Scenes", "Scenes\nShow/hide Scene data-blocks"},
      {FILTER_ID_SPK,
       "SPEAKER",
       ICON_SPEAKER,
       "Speakers",
       "Speakers\nShow/hide Speaker data-blocks"},
      {FILTER_ID_SO, "SOUND", ICON_SOUND, "Sounds", "Sounds\nShow/hide Sound data-blocks"},
      {FILTER_ID_TE,
       "TEXTURE",
       ICON_TEXTURE,
       "Textures",
       "Textures\nShow/hide Texture data-blocks"},
      {FILTER_ID_TXT, "TEXT", ICON_TEXT, "Texts", "Texts\nShow/hide Text data-blocks"},
      {FILTER_ID_VF, "FONT", ICON_FONT_DATA, "Fonts", "Fonts\nShow/hide Font data-blocks"},
      {FILTER_ID_WO, "WORLD", ICON_WORLD, "Worlds", "Worlds\nShow/hide World data-blocks"},
      {FILTER_ID_WS,
       "WORK_SPACE",
       ICON_NONE,
       "Workspaces",
       "Workspaces\nShow/hide workspace data-blocks"},
      {0, NULL, 0, NULL, NULL},
  };

  static const EnumPropertyItem file_filter_idcategories_items[] = {
      {FILTER_ID_SCE, "SCENE", ICON_SCENE_DATA, "Scenes", "Show/hide scenes"},
      {FILTER_ID_AC,
       "ANIMATION",
       ICON_ANIM_DATA,
       "Animations",
       "Animations\nShow/hide animation data"},
      {FILTER_ID_OB | FILTER_ID_GR,
       "OBJECT",
       ICON_GROUP,
       "Objects & Collections",
       "Objects & Collections\nShow/hide objects and groups"},
      {FILTER_ID_AR | FILTER_ID_CU | FILTER_ID_LT | FILTER_ID_MB | FILTER_ID_ME,
       "GEOMETRY",
       ICON_MESH_DATA,
       "Geometry",
       "Geometry\nShow/hide meshes, curves, lattice, armatures and metaballs data"},
      {FILTER_ID_LS | FILTER_ID_MA | FILTER_ID_NT | FILTER_ID_TE,
       "SHADING",
       ICON_MATERIAL_DATA,
       "Shading",
       "Shading\nShow/hide materials, nodetrees, textures and Freestyle's linestyles"},
      {FILTER_ID_IM | FILTER_ID_MC | FILTER_ID_MSK | FILTER_ID_SO,
       "IMAGE",
       ICON_IMAGE_DATA,
       "Images & Sounds",
       "Images & Sounds\nShow/hide images, movie clips, sounds and masks"},
      {FILTER_ID_CA | FILTER_ID_LA | FILTER_ID_SPK | FILTER_ID_WO | FILTER_ID_WS,
       "ENVIRONMENT",
       ICON_WORLD,
       "Environment",
       "Environment\nShow/hide worlds, lights, cameras and speakers"},
      {FILTER_ID_BR | FILTER_ID_GD | FILTER_ID_PA | FILTER_ID_PAL | FILTER_ID_PC | FILTER_ID_TXT |
           FILTER_ID_VF | FILTER_ID_CF,
       "MISC",
       ICON_GREASEPENCIL,
       "Miscellaneous",
       "Miscellaneous\nShow/hide other data types"},
      {0, NULL, 0, NULL, NULL},
  };

  srna = RNA_def_struct(brna, "FileSelectParams", NULL);
  RNA_def_struct_ui_text(srna, "File Select Parameters", "File Select Parameters");

  prop = RNA_def_property(srna, "title", PROP_STRING, PROP_NONE);
  RNA_def_property_string_sdna(prop, NULL, "title");
  RNA_def_property_ui_text(prop, "Title", "Title\nTitle for the file browser");
  RNA_def_property_clear_flag(prop, PROP_EDITABLE);

  prop = RNA_def_property(srna, "directory", PROP_STRING, PROP_DIRPATH);
  RNA_def_property_string_sdna(prop, NULL, "dir");
  RNA_def_property_ui_text(
      prop, "Directory", "Directory\nDirectory displayed in the file browser");
  RNA_def_property_update(prop, NC_SPACE | ND_SPACE_FILE_PARAMS, NULL);

  prop = RNA_def_property(srna, "filename", PROP_STRING, PROP_FILENAME);
  RNA_def_property_string_sdna(prop, NULL, "file");
  RNA_def_property_ui_text(prop, "File Name", "File Name\nActive file in the file browser");
  RNA_def_property_update(prop, NC_SPACE | ND_SPACE_FILE_PARAMS, NULL);

  prop = RNA_def_property(srna, "use_library_browsing", PROP_BOOLEAN, PROP_NONE);
  RNA_def_property_ui_text(prop,
                           "Library Browser",
                           "Library Browser\nWhether we may browse blender files' content or not");
  RNA_def_property_clear_flag(prop, PROP_EDITABLE);
  RNA_def_property_boolean_funcs(prop, "rna_FileSelectParams_use_lib_get", NULL);

  prop = RNA_def_property(srna, "display_type", PROP_ENUM, PROP_NONE);
  RNA_def_property_enum_sdna(prop, NULL, "display");
  RNA_def_property_enum_items(prop, file_display_items);
  RNA_def_property_ui_text(prop, "Display Mode", "Display Mode\nDisplay mode for the file list");
  RNA_def_property_update(prop, NC_SPACE | ND_SPACE_FILE_PARAMS, NULL);

  prop = RNA_def_property(srna, "recursion_level", PROP_ENUM, PROP_NONE);
  RNA_def_property_enum_items(prop, fileselectparams_recursion_level_items);
  RNA_def_property_enum_funcs(prop, NULL, NULL, "rna_FileSelectParams_recursion_level_itemf");
  RNA_def_property_ui_text(
      prop, "Recursion", "Recursion\nNumbers of dirtree levels to show simultaneously");
  RNA_def_property_update(prop, NC_SPACE | ND_SPACE_FILE_PARAMS, NULL);

  prop = RNA_def_property(srna, "use_filter", PROP_BOOLEAN, PROP_NONE);
  RNA_def_property_boolean_sdna(prop, NULL, "flag", FILE_FILTER);
  RNA_def_property_ui_text(prop, "Filter Files", "Filter Files\nEnable filtering of files");
  RNA_def_property_update(prop, NC_SPACE | ND_SPACE_FILE_PARAMS, NULL);

  prop = RNA_def_property(srna, "show_hidden", PROP_BOOLEAN, PROP_NONE);
  RNA_def_property_boolean_negative_sdna(prop, NULL, "flag", FILE_HIDE_DOT);
  RNA_def_property_ui_text(prop, "Show Hidden", "Show Hidden\nShow hidden dot files");
  RNA_def_property_update(prop, NC_SPACE | ND_SPACE_FILE_PARAMS, NULL);

  prop = RNA_def_property(srna, "sort_method", PROP_ENUM, PROP_NONE);
  RNA_def_property_enum_sdna(prop, NULL, "sort");
  RNA_def_property_enum_items(prop, rna_enum_file_sort_items);
  RNA_def_property_ui_text(prop, "Sort", "");
  RNA_def_property_update(prop, NC_SPACE | ND_SPACE_FILE_PARAMS, NULL);

  prop = RNA_def_property(srna, "use_filter_image", PROP_BOOLEAN, PROP_NONE);
  RNA_def_property_boolean_sdna(prop, NULL, "filter", FILE_TYPE_IMAGE);
  RNA_def_property_ui_text(prop, "Filter Images", "Filter Images\nShow image files");
  RNA_def_property_ui_icon(prop, ICON_FILE_IMAGE, 0);
  RNA_def_property_update(prop, NC_SPACE | ND_SPACE_FILE_PARAMS, NULL);

  prop = RNA_def_property(srna, "use_filter_blender", PROP_BOOLEAN, PROP_NONE);
  RNA_def_property_boolean_sdna(prop, NULL, "filter", FILE_TYPE_BLENDER);
  RNA_def_property_ui_text(prop, "Filter Blender", "Filter Blender\nShow .blend files");
  RNA_def_property_ui_icon(prop, ICON_FILE_BLEND, 0);
  RNA_def_property_update(prop, NC_SPACE | ND_SPACE_FILE_PARAMS, NULL);

  prop = RNA_def_property(srna, "use_filter_backup", PROP_BOOLEAN, PROP_NONE);
  RNA_def_property_boolean_sdna(prop, NULL, "filter", FILE_TYPE_BLENDER_BACKUP);
  RNA_def_property_ui_text(prop,
                           "Filter BlenderBackup files\nFilter BlenderBackup files",
                           "Show .blend1, .blend2, etc. files");
  RNA_def_property_ui_icon(prop, ICON_FILE_BACKUP, 0);
  RNA_def_property_update(prop, NC_SPACE | ND_SPACE_FILE_PARAMS, NULL);

  prop = RNA_def_property(srna, "use_filter_movie", PROP_BOOLEAN, PROP_NONE);
  RNA_def_property_boolean_sdna(prop, NULL, "filter", FILE_TYPE_MOVIE);
  RNA_def_property_ui_text(prop, "Filter Movies", "Filter Movies\nShow movie files");
  RNA_def_property_ui_icon(prop, ICON_FILE_MOVIE, 0);
  RNA_def_property_update(prop, NC_SPACE | ND_SPACE_FILE_PARAMS, NULL);

  prop = RNA_def_property(srna, "use_filter_script", PROP_BOOLEAN, PROP_NONE);
  RNA_def_property_boolean_sdna(prop, NULL, "filter", FILE_TYPE_PYSCRIPT);
  RNA_def_property_ui_text(prop, "Filter Script", "Filter Script\nShow script files");
  RNA_def_property_ui_icon(prop, ICON_FILE_SCRIPT, 0);
  RNA_def_property_update(prop, NC_SPACE | ND_SPACE_FILE_PARAMS, NULL);

  prop = RNA_def_property(srna, "use_filter_font", PROP_BOOLEAN, PROP_NONE);
  RNA_def_property_boolean_sdna(prop, NULL, "filter", FILE_TYPE_FTFONT);
  RNA_def_property_ui_text(prop, "Filter Fonts", "Filter Fonts\nShow font files");
  RNA_def_property_ui_icon(prop, ICON_FILE_FONT, 0);
  RNA_def_property_update(prop, NC_SPACE | ND_SPACE_FILE_PARAMS, NULL);

  prop = RNA_def_property(srna, "use_filter_sound", PROP_BOOLEAN, PROP_NONE);
  RNA_def_property_boolean_sdna(prop, NULL, "filter", FILE_TYPE_SOUND);
  RNA_def_property_ui_text(prop, "Filter Sound", "Filter Sound\nShow sound files");
  RNA_def_property_ui_icon(prop, ICON_FILE_SOUND, 0);
  RNA_def_property_update(prop, NC_SPACE | ND_SPACE_FILE_PARAMS, NULL);

  prop = RNA_def_property(srna, "use_filter_text", PROP_BOOLEAN, PROP_NONE);
  RNA_def_property_boolean_sdna(prop, NULL, "filter", FILE_TYPE_TEXT);
  RNA_def_property_ui_text(prop, "Filter Text", "Filter Text\nShow text files");
  RNA_def_property_ui_icon(prop, ICON_FILE_TEXT, 0);
  RNA_def_property_update(prop, NC_SPACE | ND_SPACE_FILE_PARAMS, NULL);

  prop = RNA_def_property(srna, "use_filter_folder", PROP_BOOLEAN, PROP_NONE);
  RNA_def_property_boolean_sdna(prop, NULL, "filter", FILE_TYPE_FOLDER);
  RNA_def_property_ui_text(prop, "Filter Folder", "Filter Folder\nShow folders");
  RNA_def_property_ui_icon(prop, ICON_FILE_FOLDER, 0);
  RNA_def_property_update(prop, NC_SPACE | ND_SPACE_FILE_PARAMS, NULL);

  prop = RNA_def_property(srna, "use_filter_blendid", PROP_BOOLEAN, PROP_NONE);
  RNA_def_property_boolean_sdna(prop, NULL, "filter", FILE_TYPE_BLENDERLIB);
  RNA_def_property_ui_text(
      prop,
      "Filter Blender IDs",
      "Filter Blender IDs\nShow .blend files items (objects, materials, etc.)");
  RNA_def_property_ui_icon(prop, ICON_BLENDER, 0);
  RNA_def_property_update(prop, NC_SPACE | ND_SPACE_FILE_PARAMS, NULL);

  prop = RNA_def_property(srna, "filter_id", PROP_ENUM, PROP_NONE);
  RNA_def_property_enum_sdna(prop, NULL, "filter_id");
  RNA_def_property_enum_items(prop, file_filter_idtypes_items);
  RNA_def_property_flag(prop, PROP_ENUM_FLAG);
  RNA_def_property_ui_text(
      prop,
      "Filter ID types",
      "Filter ID types\nWhich ID types to show/hide, when browsing a library");
  RNA_def_property_update(prop, NC_SPACE | ND_SPACE_FILE_PARAMS, NULL);

  prop = RNA_def_property(srna, "filter_id_category", PROP_ENUM, PROP_NONE);
  RNA_def_property_enum_sdna(prop, NULL, "filter_id");
  RNA_def_property_enum_items(prop, file_filter_idcategories_items);
  RNA_def_property_flag(prop, PROP_ENUM_FLAG);
  RNA_def_property_ui_text(
      prop,
      "Filter ID categories",
      "Filter ID categories\nWhich ID categories to show/hide, when browsing a library");
  RNA_def_property_update(prop, NC_SPACE | ND_SPACE_FILE_PARAMS, NULL);

  prop = RNA_def_property(srna, "filter_glob", PROP_STRING, PROP_NONE);
  RNA_def_property_string_sdna(prop, NULL, "filter_glob");
  RNA_def_property_ui_text(
      prop,
      "Extension Filter",
      "Extension Filter\nUNIX shell-like filename patterns matching, supports wildcards ('*') "
      "and list of patterns separated by ';'");
  RNA_def_property_string_funcs(prop, NULL, NULL, "rna_FileSelectPrams_filter_glob_set");
  RNA_def_property_update(prop, NC_SPACE | ND_SPACE_FILE_LIST, NULL);

  prop = RNA_def_property(srna, "filter_search", PROP_STRING, PROP_NONE);
  RNA_def_property_string_sdna(prop, NULL, "filter_search");
  RNA_def_property_ui_text(
      prop, "Name Filter", "Name Filter\nFilter by name, supports '*' wildcard");
  RNA_def_property_flag(prop, PROP_TEXTEDIT_UPDATE);
  RNA_def_property_update(prop, NC_SPACE | ND_SPACE_FILE_LIST, NULL);

  prop = RNA_def_property(srna, "display_size", PROP_ENUM, PROP_NONE);
  RNA_def_property_enum_sdna(prop, NULL, "thumbnail_size");
  RNA_def_property_enum_items(prop, display_size_items);
  RNA_def_property_ui_text(
      prop,
      "Display Size",
      "Display Size\nChange the size of the display (width of columns or thumbnails size)");
  RNA_def_property_update(prop, NC_SPACE | ND_SPACE_FILE_LIST, NULL);
}

static void rna_def_filemenu_entry(BlenderRNA *brna)
{
  StructRNA *srna;
  PropertyRNA *prop;

  srna = RNA_def_struct(brna, "FileBrowserFSMenuEntry", NULL);
  RNA_def_struct_sdna(srna, "FSMenuEntry");
  RNA_def_struct_ui_text(srna, "File Select Parameters", "File Select Parameters");

  prop = RNA_def_property(srna, "path", PROP_STRING, PROP_FILEPATH);
  RNA_def_property_string_funcs(prop,
                                "rna_FileBrowser_FSMenuEntry_path_get",
                                "rna_FileBrowser_FSMenuEntry_path_length",
                                "rna_FileBrowser_FSMenuEntry_path_set");
  RNA_def_property_ui_text(prop, "Path", "");

  prop = RNA_def_property(srna, "name", PROP_STRING, PROP_NONE);
  RNA_def_property_string_funcs(prop,
                                "rna_FileBrowser_FSMenuEntry_name_get",
                                "rna_FileBrowser_FSMenuEntry_name_length",
                                "rna_FileBrowser_FSMenuEntry_name_set");
  RNA_def_property_editable_func(prop, "rna_FileBrowser_FSMenuEntry_name_get_editable");
  RNA_def_property_ui_text(prop, "Name", "");
  RNA_def_struct_name_property(srna, prop);

  prop = RNA_def_property(srna, "use_save", PROP_BOOLEAN, PROP_NONE);
  RNA_def_property_boolean_funcs(prop, "rna_FileBrowser_FSMenuEntry_use_save_get", NULL);
  RNA_def_property_ui_text(
      prop, "Save", "Save\nWhether this path is saved in bookmarks, or generated from OS");
  RNA_def_property_clear_flag(prop, PROP_EDITABLE);

  prop = RNA_def_property(srna, "is_valid", PROP_BOOLEAN, PROP_NONE);
  RNA_def_property_boolean_funcs(prop, "rna_FileBrowser_FSMenuEntry_is_valid_get", NULL);
  RNA_def_property_ui_text(prop, "Valid", "Valid\nWhether this path is currently reachable");
  RNA_def_property_clear_flag(prop, PROP_EDITABLE);
}

static void rna_def_space_filebrowser(BlenderRNA *brna)
{
  StructRNA *srna;
  PropertyRNA *prop;

  srna = RNA_def_struct(brna, "SpaceFileBrowser", "Space");
  RNA_def_struct_sdna(srna, "SpaceFile");
  RNA_def_struct_ui_text(srna, "Space File Browser", "File browser space data");

  rna_def_space_generic_show_region_toggles(srna, (1 << RGN_TYPE_TOOLS) | (1 << RGN_TYPE_UI));

  prop = RNA_def_property(srna, "params", PROP_POINTER, PROP_NONE);
  RNA_def_property_pointer_sdna(prop, NULL, "params");
  RNA_def_property_ui_text(prop,
                           "Filebrowser Parameter",
                           "Filebrowser Parameter\nParameters and Settings for the Filebrowser");

  prop = RNA_def_property(srna, "active_operator", PROP_POINTER, PROP_NONE);
  RNA_def_property_pointer_sdna(prop, NULL, "op");
  RNA_def_property_ui_text(prop, "Active Operator", "");

  /* keep this for compatibility with existing presets,
   * not exposed in c++ api because of keyword conflict */
  prop = RNA_def_property(srna, "operator", PROP_POINTER, PROP_NONE);
  RNA_def_property_pointer_sdna(prop, NULL, "op");
  RNA_def_property_ui_text(prop, "Active Operator", "");

  /* bookmarks, recent files etc. */
  prop = RNA_def_collection(srna,
                            "system_folders",
                            "FileBrowserFSMenuEntry",
                            "System Folders",
                            "System's folders (usually root, available hard drives, etc)");
  RNA_def_property_collection_funcs(prop,
                                    "rna_FileBrowser_FSMenuSystem_data_begin",
                                    "rna_FileBrowser_FSMenu_next",
                                    "rna_FileBrowser_FSMenu_end",
                                    "rna_FileBrowser_FSMenu_get",
                                    "rna_FileBrowser_FSMenuSystem_data_length",
                                    NULL,
                                    NULL,
                                    NULL);
  RNA_def_property_clear_flag(prop, PROP_EDITABLE);

  prop = RNA_def_int(srna,
                     "system_folders_active",
                     -1,
                     -1,
                     INT_MAX,
                     "Active System Folder",
                     "Index of active system folder (-1 if none)",
                     -1,
                     INT_MAX);
  RNA_def_property_int_sdna(prop, NULL, "systemnr");
  RNA_def_property_int_funcs(prop,
                             "rna_FileBrowser_FSMenuSystem_active_get",
                             "rna_FileBrowser_FSMenuSystem_active_set",
                             "rna_FileBrowser_FSMenuSystem_active_range");
  RNA_def_property_flag(prop, PROP_CONTEXT_UPDATE);
  RNA_def_property_update(
      prop, NC_SPACE | ND_SPACE_FILE_PARAMS, "rna_FileBrowser_FSMenu_active_update");

  prop = RNA_def_collection(srna,
                            "system_bookmarks",
                            "FileBrowserFSMenuEntry",
                            "System Bookmarks",
                            "System's bookmarks");
  RNA_def_property_collection_funcs(prop,
                                    "rna_FileBrowser_FSMenuSystemBookmark_data_begin",
                                    "rna_FileBrowser_FSMenu_next",
                                    "rna_FileBrowser_FSMenu_end",
                                    "rna_FileBrowser_FSMenu_get",
                                    "rna_FileBrowser_FSMenuSystemBookmark_data_length",
                                    NULL,
                                    NULL,
                                    NULL);
  RNA_def_property_clear_flag(prop, PROP_EDITABLE);

  prop = RNA_def_int(srna,
                     "system_bookmarks_active",
                     -1,
                     -1,
                     INT_MAX,
                     "Active System Bookmark",
                     "Index of active system bookmark (-1 if none)",
                     -1,
                     INT_MAX);
  RNA_def_property_int_sdna(prop, NULL, "system_bookmarknr");
  RNA_def_property_int_funcs(prop,
                             "rna_FileBrowser_FSMenuSystemBookmark_active_get",
                             "rna_FileBrowser_FSMenuSystemBookmark_active_set",
                             "rna_FileBrowser_FSMenuSystemBookmark_active_range");
  RNA_def_property_flag(prop, PROP_CONTEXT_UPDATE);
  RNA_def_property_update(
      prop, NC_SPACE | ND_SPACE_FILE_PARAMS, "rna_FileBrowser_FSMenu_active_update");

  prop = RNA_def_collection(
      srna, "bookmarks", "FileBrowserFSMenuEntry", "Bookmarks", "User's bookmarks");
  RNA_def_property_collection_funcs(prop,
                                    "rna_FileBrowser_FSMenuBookmark_data_begin",
                                    "rna_FileBrowser_FSMenu_next",
                                    "rna_FileBrowser_FSMenu_end",
                                    "rna_FileBrowser_FSMenu_get",
                                    "rna_FileBrowser_FSMenuBookmark_data_length",
                                    NULL,
                                    NULL,
                                    NULL);
  RNA_def_property_clear_flag(prop, PROP_EDITABLE);

  prop = RNA_def_int(srna,
                     "bookmarks_active",
                     -1,
                     -1,
                     INT_MAX,
                     "Active Bookmark",
                     "Index of active bookmark (-1 if none)",
                     -1,
                     INT_MAX);
  RNA_def_property_int_sdna(prop, NULL, "bookmarknr");
  RNA_def_property_int_funcs(prop,
                             "rna_FileBrowser_FSMenuBookmark_active_get",
                             "rna_FileBrowser_FSMenuBookmark_active_set",
                             "rna_FileBrowser_FSMenuBookmark_active_range");
  RNA_def_property_flag(prop, PROP_CONTEXT_UPDATE);
  RNA_def_property_update(
      prop, NC_SPACE | ND_SPACE_FILE_PARAMS, "rna_FileBrowser_FSMenu_active_update");

  prop = RNA_def_collection(
      srna, "recent_folders", "FileBrowserFSMenuEntry", "Recent Folders", "");
  RNA_def_property_collection_funcs(prop,
                                    "rna_FileBrowser_FSMenuRecent_data_begin",
                                    "rna_FileBrowser_FSMenu_next",
                                    "rna_FileBrowser_FSMenu_end",
                                    "rna_FileBrowser_FSMenu_get",
                                    "rna_FileBrowser_FSMenuRecent_data_length",
                                    NULL,
                                    NULL,
                                    NULL);
  RNA_def_property_clear_flag(prop, PROP_EDITABLE);

  prop = RNA_def_int(srna,
                     "recent_folders_active",
                     -1,
                     -1,
                     INT_MAX,
                     "Active Recent Folder",
                     "Index of active recent folder (-1 if none)",
                     -1,
                     INT_MAX);
  RNA_def_property_int_sdna(prop, NULL, "recentnr");
  RNA_def_property_int_funcs(prop,
                             "rna_FileBrowser_FSMenuRecent_active_get",
                             "rna_FileBrowser_FSMenuRecent_active_set",
                             "rna_FileBrowser_FSMenuRecent_active_range");
  RNA_def_property_flag(prop, PROP_CONTEXT_UPDATE);
  RNA_def_property_update(
      prop, NC_SPACE | ND_SPACE_FILE_PARAMS, "rna_FileBrowser_FSMenu_active_update");
}

static void rna_def_space_info(BlenderRNA *brna)
{
  StructRNA *srna;
  PropertyRNA *prop;

  srna = RNA_def_struct(brna, "SpaceInfo", "Space");
  RNA_def_struct_sdna(srna, "SpaceInfo");
  RNA_def_struct_ui_text(srna, "Space Info", "Info space data");

  /* reporting display */
  prop = RNA_def_property(srna, "show_report_debug", PROP_BOOLEAN, PROP_NONE);
  RNA_def_property_boolean_sdna(prop, NULL, "rpt_mask", INFO_RPT_DEBUG);
  RNA_def_property_ui_text(prop, "Show Debug", "Show Debug\nDisplay debug reporting info");
  RNA_def_property_update(prop, NC_SPACE | ND_SPACE_INFO_REPORT, NULL);

  prop = RNA_def_property(srna, "show_report_info", PROP_BOOLEAN, PROP_NONE);
  RNA_def_property_boolean_sdna(prop, NULL, "rpt_mask", INFO_RPT_INFO);
  RNA_def_property_ui_text(prop, "Show Info", "Show Info\nDisplay general information");
  RNA_def_property_update(prop, NC_SPACE | ND_SPACE_INFO_REPORT, NULL);

  prop = RNA_def_property(srna, "show_report_operator", PROP_BOOLEAN, PROP_NONE);
  RNA_def_property_boolean_sdna(prop, NULL, "rpt_mask", INFO_RPT_OP);
  RNA_def_property_ui_text(prop, "Show Operator", "Show Operator\nDisplay the operator log");
  RNA_def_property_update(prop, NC_SPACE | ND_SPACE_INFO_REPORT, NULL);

  prop = RNA_def_property(srna, "show_report_warning", PROP_BOOLEAN, PROP_NONE);
  RNA_def_property_boolean_sdna(prop, NULL, "rpt_mask", INFO_RPT_WARN);
  RNA_def_property_ui_text(prop, "Show Warn", "Show Warn\nDisplay warnings");
  RNA_def_property_update(prop, NC_SPACE | ND_SPACE_INFO_REPORT, NULL);

  prop = RNA_def_property(srna, "show_report_error", PROP_BOOLEAN, PROP_NONE);
  RNA_def_property_boolean_sdna(prop, NULL, "rpt_mask", INFO_RPT_ERR);
  RNA_def_property_ui_text(prop, "Show Error", "Show Error\nDisplay error text");
  RNA_def_property_update(prop, NC_SPACE | ND_SPACE_INFO_REPORT, NULL);
}

static void rna_def_space_userpref(BlenderRNA *brna)
{
  static const EnumPropertyItem filter_type_items[] = {
      {0, "NAME", 0, "Name", "Name\nFilter based on the operator name"},
      {1, "KEY", 0, "Key-Binding", "Key-Binding\nFilter based on key bindings"},
      {0, NULL, 0, NULL, NULL},
  };

  StructRNA *srna;
  PropertyRNA *prop;

  srna = RNA_def_struct(brna, "SpacePreferences", "Space");
  RNA_def_struct_sdna(srna, "SpaceUserPref");
  RNA_def_struct_ui_text(srna, "Space Preferences", "Blender preferences space data");

  prop = RNA_def_property(srna, "filter_type", PROP_ENUM, PROP_NONE);
  RNA_def_property_enum_sdna(prop, NULL, "filter_type");
  RNA_def_property_enum_items(prop, filter_type_items);
  RNA_def_property_ui_text(prop, "Filter Type", "Filter method");
  RNA_def_property_update(prop, NC_SPACE | ND_SPACE_NODE, NULL);

  prop = RNA_def_property(srna, "filter_text", PROP_STRING, PROP_NONE);
  RNA_def_property_string_sdna(prop, NULL, "filter");
  RNA_def_property_flag(prop, PROP_TEXTEDIT_UPDATE);
  RNA_def_property_ui_text(prop, "Filter", "Filter\nSearch term for filtering in the UI");
}

static void rna_def_node_tree_path(BlenderRNA *brna)
{
  StructRNA *srna;
  PropertyRNA *prop;

  srna = RNA_def_struct(brna, "NodeTreePath", NULL);
  RNA_def_struct_sdna(srna, "bNodeTreePath");
  RNA_def_struct_ui_text(srna, "Node Tree Path", "Element of the node space tree path");

  prop = RNA_def_property(srna, "node_tree", PROP_POINTER, PROP_NONE);
  RNA_def_property_pointer_sdna(prop, NULL, "nodetree");
  RNA_def_property_clear_flag(prop, PROP_EDITABLE);
  RNA_def_property_ui_text(prop, "Node Tree", "Node Tree\nBase node tree from context");
}

static void rna_def_space_node_path_api(BlenderRNA *brna, PropertyRNA *cprop)
{
  StructRNA *srna;
  PropertyRNA *prop, *parm;
  FunctionRNA *func;

  RNA_def_property_srna(cprop, "SpaceNodeEditorPath");
  srna = RNA_def_struct(brna, "SpaceNodeEditorPath", NULL);
  RNA_def_struct_sdna(srna, "SpaceNode");
  RNA_def_struct_ui_text(srna, "Space Node Editor Path", "History of node trees in the editor");

  prop = RNA_def_property(srna, "to_string", PROP_STRING, PROP_NONE);
  RNA_def_property_string_funcs(
      prop, "rna_SpaceNodeEditor_path_get", "rna_SpaceNodeEditor_path_length", NULL);
  RNA_def_property_clear_flag(prop, PROP_EDITABLE);
  RNA_def_struct_ui_text(srna, "Path", "Get the node tree path as a string");

  func = RNA_def_function(srna, "clear", "rna_SpaceNodeEditor_path_clear");
  RNA_def_function_ui_description(func, "Reset the node tree path");
  RNA_def_function_flag(func, FUNC_USE_CONTEXT);

  func = RNA_def_function(srna, "start", "rna_SpaceNodeEditor_path_start");
  RNA_def_function_ui_description(func, "Set the root node tree");
  RNA_def_function_flag(func, FUNC_USE_CONTEXT);
  parm = RNA_def_pointer(func, "node_tree", "NodeTree", "Node Tree", "");
  RNA_def_parameter_flags(parm, 0, PARM_REQUIRED | PARM_RNAPTR);

  func = RNA_def_function(srna, "append", "rna_SpaceNodeEditor_path_append");
  RNA_def_function_ui_description(func, "Append a node group tree to the path");
  RNA_def_function_flag(func, FUNC_USE_CONTEXT);
  parm = RNA_def_pointer(
      func, "node_tree", "NodeTree", "Node Tree", "Node tree to append to the node editor path");
  RNA_def_parameter_flags(parm, 0, PARM_REQUIRED | PARM_RNAPTR);
  parm = RNA_def_pointer(func, "node", "Node", "Node", "Group node linking to this node tree");
  RNA_def_parameter_flags(parm, 0, PARM_RNAPTR);

  func = RNA_def_function(srna, "pop", "rna_SpaceNodeEditor_path_pop");
  RNA_def_function_ui_description(func, "Remove the last node tree from the path");
  RNA_def_function_flag(func, FUNC_USE_CONTEXT);
}

static void rna_def_space_node(BlenderRNA *brna)
{
  StructRNA *srna;
  PropertyRNA *prop;

  static const EnumPropertyItem texture_id_type_items[] = {
      {SNODE_TEX_WORLD, "WORLD", ICON_WORLD, "World", "Edit texture nodes from World"},
      {SNODE_TEX_BRUSH, "BRUSH", ICON_BRUSH_DATA, "Brush", "Edit texture nodes from Brush"},
#  ifdef WITH_FREESTYLE
      {SNODE_TEX_LINESTYLE,
       "LINESTYLE",
       ICON_LINE_DATA,
       "Line Style",
       "Edit texture nodes from Line Style"},
#  endif
      {0, NULL, 0, NULL, NULL},
  };

  static const EnumPropertyItem shader_type_items[] = {
      {SNODE_SHADER_OBJECT, "OBJECT", ICON_OBJECT_DATA, "Object", "Edit shader nodes from Object"},
      {SNODE_SHADER_WORLD, "WORLD", ICON_WORLD, "World", "Edit shader nodes from World"},
#  ifdef WITH_FREESTYLE
      {SNODE_SHADER_LINESTYLE,
       "LINESTYLE",
       ICON_LINE_DATA,
       "Line Style",
       "Edit shader nodes from Line Style"},
#  endif
      {0, NULL, 0, NULL, NULL},
  };

  static const EnumPropertyItem backdrop_channels_items[] = {
      {SNODE_USE_ALPHA,
       "COLOR_ALPHA",
       ICON_IMAGE_RGB_ALPHA,
       "Color and Alpha",
       "Display image with RGB colors and alpha transparency"},
      {0, "COLOR", ICON_IMAGE_RGB, "Color", "Display image with RGB colors"},
      {SNODE_SHOW_ALPHA, "ALPHA", ICON_IMAGE_ALPHA, "Alpha", "Display alpha transparency channel"},
      {SNODE_SHOW_R, "RED", ICON_COLOR_RED, "Red", ""},
      {SNODE_SHOW_G, "GREEN", ICON_COLOR_GREEN, "Green", ""},
      {SNODE_SHOW_B, "BLUE", ICON_COLOR_BLUE, "Blue", ""},
      {0, NULL, 0, NULL, NULL},
  };

  static const EnumPropertyItem insert_ofs_dir_items[] = {
      {SNODE_INSERTOFS_DIR_RIGHT, "RIGHT", 0, "Right"},
      {SNODE_INSERTOFS_DIR_LEFT, "LEFT", 0, "Left"},
      {0, NULL, 0, NULL, NULL},
  };

  static const EnumPropertyItem dummy_items[] = {
      {0, "DUMMY", 0, "", ""},
      {0, NULL, 0, NULL, NULL},
  };

  srna = RNA_def_struct(brna, "SpaceNodeEditor", "Space");
  RNA_def_struct_sdna(srna, "SpaceNode");
  RNA_def_struct_ui_text(srna, "Space Node Editor", "Node editor space data");

  rna_def_space_generic_show_region_toggles(srna, (1 << RGN_TYPE_TOOLS) | (1 << RGN_TYPE_UI));

  prop = RNA_def_property(srna, "tree_type", PROP_ENUM, PROP_NONE);
  RNA_def_property_enum_items(prop, dummy_items);
  RNA_def_property_enum_funcs(prop,
                              "rna_SpaceNodeEditor_tree_type_get",
                              "rna_SpaceNodeEditor_tree_type_set",
                              "rna_SpaceNodeEditor_tree_type_itemf");
  RNA_def_property_ui_text(prop, "Tree Type", "Tree Type\nNode tree type to display and edit");
  RNA_def_property_update(prop, NC_SPACE | ND_SPACE_NODE, NULL);

  prop = RNA_def_property(srna, "texture_type", PROP_ENUM, PROP_NONE);
  RNA_def_property_enum_sdna(prop, NULL, "texfrom");
  RNA_def_property_enum_items(prop, texture_id_type_items);
  RNA_def_property_ui_text(
      prop, "Texture Type", "Texture Type\nType of data to take texture from");
  RNA_def_property_update(prop, NC_SPACE | ND_SPACE_NODE, NULL);

  prop = RNA_def_property(srna, "shader_type", PROP_ENUM, PROP_NONE);
  RNA_def_property_enum_sdna(prop, NULL, "shaderfrom");
  RNA_def_property_enum_items(prop, shader_type_items);
  RNA_def_property_ui_text(prop, "Shader Type", "Shader Type\nType of data to take shader from");
  RNA_def_property_update(prop, NC_SPACE | ND_SPACE_NODE, NULL);

  prop = RNA_def_property(srna, "id", PROP_POINTER, PROP_NONE);
  RNA_def_property_clear_flag(prop, PROP_EDITABLE);
  RNA_def_property_ui_text(prop, "ID", "ID\nData-block whose nodes are being edited");

  prop = RNA_def_property(srna, "id_from", PROP_POINTER, PROP_NONE);
  RNA_def_property_pointer_sdna(prop, NULL, "from");
  RNA_def_property_clear_flag(prop, PROP_EDITABLE);
  RNA_def_property_ui_text(
      prop, "ID From", "ID From\nData-block from which the edited data-block is linked");

  prop = RNA_def_property(srna, "path", PROP_COLLECTION, PROP_NONE);
  RNA_def_property_collection_sdna(prop, NULL, "treepath", NULL);
  RNA_def_property_struct_type(prop, "NodeTreePath");
  RNA_def_property_ui_text(
      prop,
      "Node Tree Path",
      "Node Tree Path\nPath from the data-block to the currently edited node tree");
  rna_def_space_node_path_api(brna, prop);

  prop = RNA_def_property(srna, "node_tree", PROP_POINTER, PROP_NONE);
  RNA_def_property_pointer_funcs(
      prop, NULL, "rna_SpaceNodeEditor_node_tree_set", NULL, "rna_SpaceNodeEditor_node_tree_poll");
  RNA_def_property_pointer_sdna(prop, NULL, "nodetree");
  RNA_def_property_flag(prop, PROP_EDITABLE | PROP_CONTEXT_UPDATE);
  RNA_def_property_ui_text(prop, "Node Tree", "Node Tree\nBase node tree from context");
  RNA_def_property_update(prop, NC_SPACE | ND_SPACE_NODE, "rna_SpaceNodeEditor_node_tree_update");

  prop = RNA_def_property(srna, "edit_tree", PROP_POINTER, PROP_NONE);
  RNA_def_property_pointer_sdna(prop, NULL, "edittree");
  RNA_def_property_clear_flag(prop, PROP_EDITABLE);
  RNA_def_property_ui_text(prop, "Edit Tree", "Edit Tree\nNode tree being displayed and edited");

  prop = RNA_def_property(srna, "pin", PROP_BOOLEAN, PROP_NONE);
  RNA_def_property_boolean_sdna(prop, NULL, "flag", SNODE_PIN);
  RNA_def_property_ui_text(prop, "Pinned", "Pinned\nUse the pinned node tree");
  RNA_def_property_ui_icon(prop, ICON_UNPINNED, 1);
  RNA_def_property_update(prop, NC_SPACE | ND_SPACE_NODE, NULL);

  prop = RNA_def_property(srna, "show_backdrop", PROP_BOOLEAN, PROP_NONE);
  RNA_def_property_boolean_sdna(prop, NULL, "flag", SNODE_BACKDRAW);
  RNA_def_property_ui_text(
      prop,
      "Backdrop",
      "Backdrop\nUse active Viewer Node output as backdrop for compositing nodes");
  RNA_def_property_update(
      prop, NC_SPACE | ND_SPACE_NODE_VIEW, "rna_SpaceNodeEditor_show_backdrop_update");

  prop = RNA_def_property(srna, "show_annotation", PROP_BOOLEAN, PROP_NONE);
  RNA_def_property_boolean_sdna(prop, NULL, "flag", SNODE_SHOW_GPENCIL);
  RNA_def_property_ui_text(
      prop, "Show Annotation", "Show Annotation\nShow annotations for this view");
  RNA_def_property_update(prop, NC_SPACE | ND_SPACE_NODE_VIEW, NULL);

  prop = RNA_def_property(srna, "use_auto_render", PROP_BOOLEAN, PROP_NONE);
  RNA_def_property_boolean_sdna(prop, NULL, "flag", SNODE_AUTO_RENDER);
  RNA_def_property_ui_text(
      prop, "Auto Render", "Auto Render\nRe-render and composite changed layers on 3D edits");
  RNA_def_property_update(prop, NC_SPACE | ND_SPACE_NODE_VIEW, NULL);

  prop = RNA_def_property(srna, "backdrop_zoom", PROP_FLOAT, PROP_NONE);
  RNA_def_property_float_sdna(prop, NULL, "zoom");
  RNA_def_property_float_default(prop, 1.0f);
  RNA_def_property_range(prop, 0.01f, FLT_MAX);
  RNA_def_property_ui_range(prop, 0.01, 100, 1, 2);
  RNA_def_property_ui_text(prop, "Backdrop Zoom", "Backdrop Zoom\nBackdrop zoom factor");
  RNA_def_property_update(prop, NC_SPACE | ND_SPACE_NODE_VIEW, NULL);

  prop = RNA_def_property(srna, "backdrop_offset", PROP_FLOAT, PROP_NONE);
  RNA_def_property_float_sdna(prop, NULL, "xof");
  RNA_def_property_array(prop, 2);
  RNA_def_property_ui_text(prop, "Backdrop Offset", "Backdrop Offset\nBackdrop offset");
  RNA_def_property_update(prop, NC_SPACE | ND_SPACE_NODE_VIEW, NULL);

  prop = RNA_def_property(srna, "backdrop_channels", PROP_ENUM, PROP_NONE);
  RNA_def_property_enum_bitflag_sdna(prop, NULL, "flag");
  RNA_def_property_enum_items(prop, backdrop_channels_items);
  RNA_def_property_ui_text(
      prop, "Display Channels", "Display Channels\nChannels of the image to draw");
  RNA_def_property_update(prop, NC_SPACE | ND_SPACE_NODE_VIEW, NULL);

  /* the mx/my "cursor" in the node editor is used only by operators to store the mouse position */
  prop = RNA_def_property(srna, "cursor_location", PROP_FLOAT, PROP_XYZ);
  RNA_def_property_array(prop, 2);
  RNA_def_property_float_sdna(prop, NULL, "cursor");
  RNA_def_property_ui_text(
      prop, "Cursor Location", "Cursor Location\nLocation for adding new nodes");
  RNA_def_property_update(prop, NC_SPACE | ND_SPACE_NODE_VIEW, NULL);

  /* insert offset (called "Auto-offset" in UI) */
  prop = RNA_def_property(srna, "use_insert_offset", PROP_BOOLEAN, PROP_NONE);
  RNA_def_property_boolean_negative_sdna(prop, NULL, "flag", SNODE_SKIP_INSOFFSET);
  RNA_def_property_ui_text(
      prop,
      "Auto-offset",
      "Auto-offset\nAutomatically offset the following or previous nodes in a "
      "chain when inserting a new node");
  RNA_def_property_ui_icon(prop, ICON_NODE_INSERT_ON, 1);
  RNA_def_property_update(prop, NC_SPACE | ND_SPACE_NODE_VIEW, NULL);

  prop = RNA_def_property(srna, "insert_offset_direction", PROP_ENUM, PROP_NONE);
  RNA_def_property_enum_bitflag_sdna(prop, NULL, "insert_ofs_dir");
  RNA_def_property_enum_items(prop, insert_ofs_dir_items);
  RNA_def_property_ui_text(prop,
                           "Auto-offset Direction",
                           "Auto-offset Direction\nDirection to offset nodes on insertion");
  RNA_def_property_update(prop, NC_SPACE | ND_SPACE_NODE_VIEW, NULL);

  RNA_api_space_node(srna);
}

static void rna_def_space_clip(BlenderRNA *brna)
{
  StructRNA *srna;
  PropertyRNA *prop;

  static const EnumPropertyItem view_items[] = {
      {SC_VIEW_CLIP, "CLIP", ICON_SEQUENCE, "Clip", "Show editing clip preview"},
      {SC_VIEW_GRAPH, "GRAPH", ICON_GRAPH, "Graph", "Show graph view for active element"},
      {SC_VIEW_DOPESHEET,
       "DOPESHEET",
       ICON_ACTION,
       "Dopesheet",
       "Dopesheet view for tracking data"},
      {0, NULL, 0, NULL, NULL},
  };

  static const EnumPropertyItem gpencil_source_items[] = {
      {SC_GPENCIL_SRC_CLIP,
       "CLIP",
       0,
       "Clip",
       "Show annotation data-block which belongs to movie clip"},
      {SC_GPENCIL_SRC_TRACK,
       "TRACK",
       0,
       "Track",
       "Show annotation data-block which belongs to active track"},
      {0, NULL, 0, NULL, NULL},
  };

  static const EnumPropertyItem pivot_items[] = {
      {V3D_AROUND_CENTER_BOUNDS,
       "BOUNDING_BOX_CENTER",
       ICON_PIVOT_BOUNDBOX,
       "Bounding Box Center",
       "Pivot around bounding box center of selected object(s)"},
      {V3D_AROUND_CURSOR, "CURSOR", ICON_PIVOT_CURSOR, "2D Cursor", "Pivot around the 2D cursor"},
      {V3D_AROUND_LOCAL_ORIGINS,
       "INDIVIDUAL_ORIGINS",
       ICON_PIVOT_INDIVIDUAL,
       "Individual Origins",
       "Pivot around each object's own origin"},
      {V3D_AROUND_CENTER_MEDIAN,
       "MEDIAN_POINT",
       ICON_PIVOT_MEDIAN,
       "Median Point",
       "Pivot around the median point of selected objects"},
      {0, NULL, 0, NULL, NULL},
  };

  srna = RNA_def_struct(brna, "SpaceClipEditor", "Space");
  RNA_def_struct_sdna(srna, "SpaceClip");
  RNA_def_struct_ui_text(srna, "Space Clip Editor", "Clip editor space data");

  rna_def_space_generic_show_region_toggles(
      srna, (1 << RGN_TYPE_TOOLS) | (1 << RGN_TYPE_UI) | (1 << RGN_TYPE_HUD));

  /* movieclip */
  prop = RNA_def_property(srna, "clip", PROP_POINTER, PROP_NONE);
  RNA_def_property_flag(prop, PROP_EDITABLE);
  RNA_def_property_ui_text(
      prop, "Movie Clip", "Movie Clip\nMovie clip displayed and edited in this space");
  RNA_def_property_pointer_funcs(prop, NULL, "rna_SpaceClipEditor_clip_set", NULL, NULL);
  RNA_def_property_update(prop, NC_SPACE | ND_SPACE_CLIP, NULL);

  /* clip user */
  prop = RNA_def_property(srna, "clip_user", PROP_POINTER, PROP_NONE);
  RNA_def_property_flag(prop, PROP_NEVER_NULL);
  RNA_def_property_struct_type(prop, "MovieClipUser");
  RNA_def_property_pointer_sdna(prop, NULL, "user");
  RNA_def_property_ui_text(
      prop,
      "Movie Clip User",
      "Movie Clip User\nParameters defining which frame of the movie clip is displayed");
  RNA_def_property_update(prop, NC_SPACE | ND_SPACE_CLIP, NULL);

  /* mask */
  rna_def_space_mask_info(srna, NC_SPACE | ND_SPACE_CLIP, "rna_SpaceClipEditor_mask_set");

  /* mode */
  prop = RNA_def_property(srna, "mode", PROP_ENUM, PROP_NONE);
  RNA_def_property_enum_sdna(prop, NULL, "mode");
  RNA_def_property_enum_items(prop, rna_enum_clip_editor_mode_items);
  RNA_def_property_ui_text(prop, "Mode", "Mode\nEditing context being displayed");
  RNA_def_property_update(prop, NC_SPACE | ND_SPACE_CLIP, "rna_SpaceClipEditor_clip_mode_update");

  /* view */
  prop = RNA_def_property(srna, "view", PROP_ENUM, PROP_NONE);
  RNA_def_property_enum_sdna(prop, NULL, "view");
  RNA_def_property_enum_items(prop, view_items);
  RNA_def_property_ui_text(prop, "View", "View\nType of the clip editor view");
  RNA_def_property_translation_context(prop, BLT_I18NCONTEXT_ID_MOVIECLIP);
  RNA_def_property_update(prop, NC_SPACE | ND_SPACE_CLIP, "rna_SpaceClipEditor_view_type_update");

  /* show pattern */
  prop = RNA_def_property(srna, "show_marker_pattern", PROP_BOOLEAN, PROP_NONE);
  RNA_def_property_ui_text(
      prop, "Show Marker Pattern", "Show Marker Pattern\nShow pattern boundbox for markers");
  RNA_def_property_boolean_sdna(prop, NULL, "flag", SC_SHOW_MARKER_PATTERN);
  RNA_def_property_update(prop, NC_SPACE | ND_SPACE_CLIP, NULL);

  /* show search */
  prop = RNA_def_property(srna, "show_marker_search", PROP_BOOLEAN, PROP_NONE);
  RNA_def_property_ui_text(prop,
                           "Show Marker Search",
                           "Show Marker Search\nShow search boundbox for markers\nTo scale just "
                           "the Marker press scale hotkey twice");
  RNA_def_property_boolean_sdna(prop, NULL, "flag", SC_SHOW_MARKER_SEARCH);
  RNA_def_property_update(prop, NC_SPACE | ND_SPACE_CLIP, NULL);

  /* lock to selection */
  prop = RNA_def_property(srna, "lock_selection", PROP_BOOLEAN, PROP_NONE);
  RNA_def_property_ui_text(prop,
                           "Lock to Selection",
                           "Lock to selection\nLock viewport to selected markers during playback");
  RNA_def_property_boolean_sdna(prop, NULL, "flag", SC_LOCK_SELECTION);
  RNA_def_property_update(
      prop, NC_SPACE | ND_SPACE_CLIP, "rna_SpaceClipEditor_lock_selection_update");

  /* lock to time cursor */
  prop = RNA_def_property(srna, "lock_time_cursor", PROP_BOOLEAN, PROP_NONE);
  RNA_def_property_ui_text(
      prop,
      "Lock to Time Cursor",
      "Lock to Time Cursor\nLock curves view to time cursor during playback and tracking");
  RNA_def_property_boolean_sdna(prop, NULL, "flag", SC_LOCK_TIMECURSOR);
  RNA_def_property_update(prop, NC_SPACE | ND_SPACE_CLIP, NULL);

  /* show markers paths */
  prop = RNA_def_property(srna, "show_track_path", PROP_BOOLEAN, PROP_NONE);
  RNA_def_property_boolean_sdna(prop, NULL, "flag", SC_SHOW_TRACK_PATH);
  RNA_def_property_ui_text(
      prop, "Show Track Path", "Show Track Path\nShow path of how track moves");
  RNA_def_property_update(prop, NC_SPACE | ND_SPACE_CLIP, NULL);

  /* path length */
  prop = RNA_def_property(srna, "path_length", PROP_INT, PROP_NONE);
  RNA_def_property_int_sdna(prop, NULL, "path_length");
  RNA_def_property_range(prop, 0, INT_MAX);
  RNA_def_property_ui_text(
      prop, "Path Length", "Path Length\nLength of displaying path, in frames");
  RNA_def_property_update(prop, NC_SPACE | ND_SPACE_CLIP, NULL);

  /* show tiny markers */
  prop = RNA_def_property(srna, "show_tiny_markers", PROP_BOOLEAN, PROP_NONE);
  RNA_def_property_ui_text(
      prop, "Show Tiny Markers", "Show Tiny Markers\nShow markers in a more compact manner");
  RNA_def_property_boolean_sdna(prop, NULL, "flag", SC_SHOW_TINY_MARKER);
  RNA_def_property_update(prop, NC_SPACE | ND_SPACE_CLIP, NULL);

  /* show bundles */
  prop = RNA_def_property(srna, "show_bundles", PROP_BOOLEAN, PROP_NONE);
  RNA_def_property_ui_text(
      prop, "Show Bundles", "Show Bundles\nShow projection of 3D markers into footage");
  RNA_def_property_boolean_sdna(prop, NULL, "flag", SC_SHOW_BUNDLES);
  RNA_def_property_update(prop, NC_SPACE | ND_SPACE_CLIP, NULL);

  /* mute footage */
  prop = RNA_def_property(srna, "use_mute_footage", PROP_BOOLEAN, PROP_NONE);
  RNA_def_property_ui_text(
      prop, "Mute Footage", "Mute Footage\nMute footage and show black background instead");
  RNA_def_property_boolean_sdna(prop, NULL, "flag", SC_MUTE_FOOTAGE);
  RNA_def_property_update(prop, NC_SPACE | ND_SPACE_CLIP, NULL);

  /* hide disabled */
  prop = RNA_def_property(srna, "show_disabled", PROP_BOOLEAN, PROP_NONE);
  RNA_def_property_ui_text(
      prop, "Show Disabled", "Show Disabled\nShow disabled tracks from the footage");
  RNA_def_property_boolean_negative_sdna(prop, NULL, "flag", SC_HIDE_DISABLED);
  RNA_def_property_update(prop, NC_SPACE | ND_SPACE_CLIP, NULL);

  prop = RNA_def_property(srna, "show_metadata", PROP_BOOLEAN, PROP_NONE);
  RNA_def_property_boolean_sdna(prop, NULL, "flag", SC_SHOW_METADATA);
  RNA_def_property_ui_text(prop, "Show Metadata", "Show Metadata\nShow metadata of clip");
  RNA_def_property_update(prop, NC_SPACE | ND_SPACE_CLIP, NULL);

  /* scopes */
  prop = RNA_def_property(srna, "scopes", PROP_POINTER, PROP_NONE);
  RNA_def_property_pointer_sdna(prop, NULL, "scopes");
  RNA_def_property_struct_type(prop, "MovieClipScopes");
  RNA_def_property_ui_text(prop, "Scopes", "Scopes\nScopes to visualize movie clip statistics");

  /* show names */
  prop = RNA_def_property(srna, "show_names", PROP_BOOLEAN, PROP_NONE);
  RNA_def_property_boolean_sdna(prop, NULL, "flag", SC_SHOW_NAMES);
  RNA_def_property_ui_text(prop, "Show Names", "Show Name\nShow track names and status");
  RNA_def_property_update(prop, NC_SPACE | ND_SPACE_CLIP, NULL);

  /* show grid */
  prop = RNA_def_property(srna, "show_grid", PROP_BOOLEAN, PROP_NONE);
  RNA_def_property_boolean_sdna(prop, NULL, "flag", SC_SHOW_GRID);
  RNA_def_property_ui_text(prop, "Show Grid", "Show Grid\nShow grid showing lens distortion");
  RNA_def_property_update(prop, NC_SPACE | ND_SPACE_CLIP, NULL);

  /* show stable */
  prop = RNA_def_property(srna, "show_stable", PROP_BOOLEAN, PROP_NONE);
  RNA_def_property_boolean_sdna(prop, NULL, "flag", SC_SHOW_STABLE);
  RNA_def_property_ui_text(
      prop,
      "Show Stable",
      "Show Stable\nShow stable footage in editor (if stabilization is enabled)");
  RNA_def_property_update(prop, NC_SPACE | ND_SPACE_CLIP, NULL);

  /* manual calibration */
  prop = RNA_def_property(srna, "use_manual_calibration", PROP_BOOLEAN, PROP_NONE);
  RNA_def_property_boolean_sdna(prop, NULL, "flag", SC_MANUAL_CALIBRATION);
  RNA_def_property_ui_text(
      prop, "Manual Calibration", "Manual Calibration\nUse manual calibration helpers");
  RNA_def_property_update(prop, NC_SPACE | ND_SPACE_CLIP, NULL);

  /* show annotation */
  prop = RNA_def_property(srna, "show_annotation", PROP_BOOLEAN, PROP_NONE);
  RNA_def_property_boolean_sdna(prop, NULL, "flag", SC_SHOW_ANNOTATION);
  RNA_def_property_ui_text(prop, "Show Annotation", "Show annotations for this view");
  RNA_def_property_update(prop, NC_SPACE | ND_SPACE_CLIP, NULL);

  /* show filters */
  prop = RNA_def_property(srna, "show_filters", PROP_BOOLEAN, PROP_NONE);
  RNA_def_property_boolean_sdna(prop, NULL, "flag", SC_SHOW_FILTERS);
  RNA_def_property_ui_text(prop, "Show Filters", "Show Filters\nShow filters for graph editor");
  RNA_def_property_update(prop, NC_SPACE | ND_SPACE_CLIP, NULL);

  /* show graph_frames */
  prop = RNA_def_property(srna, "show_graph_frames", PROP_BOOLEAN, PROP_NONE);
  RNA_def_property_boolean_sdna(prop, NULL, "flag", SC_SHOW_GRAPH_FRAMES);
  RNA_def_property_ui_text(prop,
                           "Show Frames",
                           "Show Frames\nShow curve for per-frame average error (camera motion "
                           "should be solved first)");
  RNA_def_property_update(prop, NC_SPACE | ND_SPACE_CLIP, NULL);

  /* show graph tracks motion */
  prop = RNA_def_property(srna, "show_graph_tracks_motion", PROP_BOOLEAN, PROP_NONE);
  RNA_def_property_boolean_sdna(prop, NULL, "flag", SC_SHOW_GRAPH_TRACKS_MOTION);
  RNA_def_property_ui_text(prop,
                           "Show Tracks Motion",
                           "Show Tracks Motion\nDisplay the speed curves (in \"x\" direction red, "
                           "in \"y\" direction green) "
                           "for the selected tracks");
  RNA_def_property_update(prop, NC_SPACE | ND_SPACE_CLIP, NULL);

  /* show graph tracks motion */
  prop = RNA_def_property(srna, "show_graph_tracks_error", PROP_BOOLEAN, PROP_NONE);
  RNA_def_property_boolean_sdna(prop, NULL, "flag", SC_SHOW_GRAPH_TRACKS_ERROR);
  RNA_def_property_ui_text(
      prop,
      "Show Tracks Error",
      "Show Track Error\nDisplay the reprojection error curve for selected tracks");
  RNA_def_property_update(prop, NC_SPACE | ND_SPACE_CLIP, NULL);

  /* show_only_selected */
  prop = RNA_def_property(srna, "show_graph_only_selected", PROP_BOOLEAN, PROP_NONE);
  RNA_def_property_boolean_sdna(prop, NULL, "flag", SC_SHOW_GRAPH_SEL_ONLY);
  RNA_def_property_ui_text(
      prop,
      "Only Selected",
      "Show Selected\nOnly include channels relating to selected objects and data");
  RNA_def_property_ui_icon(prop, ICON_RESTRICT_SELECT_OFF, 0);
  RNA_def_property_update(prop, NC_SPACE | ND_SPACE_CLIP, NULL);

  /* show_hidden */
  prop = RNA_def_property(srna, "show_graph_hidden", PROP_BOOLEAN, PROP_NONE);
  RNA_def_property_boolean_sdna(prop, NULL, "flag", SC_SHOW_GRAPH_HIDDEN);
  RNA_def_property_ui_text(
      prop,
      "Display Hidden",
      "Display Hidden\nInclude channels from objects/bone that aren't visible");
  RNA_def_property_ui_icon(prop, ICON_GHOST_ENABLED, 0);
  RNA_def_property_update(prop, NC_SPACE | ND_SPACE_CLIP, NULL);

  /* ** channels ** */

  /* show_red_channel */
  prop = RNA_def_property(srna, "show_red_channel", PROP_BOOLEAN, PROP_NONE);
  RNA_def_property_boolean_negative_sdna(prop, NULL, "postproc_flag", MOVIECLIP_DISABLE_RED);
  RNA_def_property_ui_text(
      prop, "Show Red Channel", "Show Red Channel\nShow red channel in the frame");
  RNA_def_property_update(prop, NC_SPACE | ND_SPACE_CLIP, NULL);

  /* show_green_channel */
  prop = RNA_def_property(srna, "show_green_channel", PROP_BOOLEAN, PROP_NONE);
  RNA_def_property_boolean_negative_sdna(prop, NULL, "postproc_flag", MOVIECLIP_DISABLE_GREEN);
  RNA_def_property_ui_text(
      prop, "Show Green Channel", "Show Green Channel\nShow green channel in the frame");
  RNA_def_property_update(prop, NC_SPACE | ND_SPACE_CLIP, NULL);

  /* show_blue_channel */
  prop = RNA_def_property(srna, "show_blue_channel", PROP_BOOLEAN, PROP_NONE);
  RNA_def_property_boolean_negative_sdna(prop, NULL, "postproc_flag", MOVIECLIP_DISABLE_BLUE);
  RNA_def_property_ui_text(
      prop, "Show Blue Channel", "Show Blue Channel\nShow blue channel in the frame");
  RNA_def_property_update(prop, NC_SPACE | ND_SPACE_CLIP, NULL);

  /* preview_grayscale */
  prop = RNA_def_property(srna, "use_grayscale_preview", PROP_BOOLEAN, PROP_NONE);
  RNA_def_property_boolean_sdna(prop, NULL, "postproc_flag", MOVIECLIP_PREVIEW_GRAYSCALE);
  RNA_def_property_ui_text(prop, "Grayscale", "Grayscale\nDisplay frame in grayscale mode");
  RNA_def_property_update(prop, NC_MOVIECLIP | ND_DISPLAY, NULL);

  /* timeline */
  prop = RNA_def_property(srna, "show_seconds", PROP_BOOLEAN, PROP_NONE);
  RNA_def_property_boolean_sdna(prop, NULL, "flag", SC_SHOW_SECONDS);
  RNA_def_property_ui_text(
      prop, "Show Seconds", "Show Seconds\nShow timing in seconds not frames");
  RNA_def_property_update(prop, NC_MOVIECLIP | ND_DISPLAY, NULL);

  /* grease pencil source */
  prop = RNA_def_property(srna, "grease_pencil_source", PROP_ENUM, PROP_NONE);
  RNA_def_property_enum_sdna(prop, NULL, "gpencil_src");
  RNA_def_property_enum_items(prop, gpencil_source_items);
  RNA_def_property_ui_text(
      prop, "Grease Pencil Source", "Grease Pencil Source\nWhere the grease pencil comes from");
  RNA_def_property_translation_context(prop, BLT_I18NCONTEXT_ID_MOVIECLIP);
  RNA_def_property_update(prop, NC_MOVIECLIP | ND_DISPLAY, NULL);

  /* pivot point */
  prop = RNA_def_property(srna, "pivot_point", PROP_ENUM, PROP_NONE);
  RNA_def_property_enum_sdna(prop, NULL, "around");
  RNA_def_property_enum_items(prop, pivot_items);
  RNA_def_property_ui_text(prop, "Pivot Point", "Pivot Point\nPivot center for rotation/scaling");
  RNA_def_property_update(prop, NC_SPACE | ND_SPACE_CLIP, NULL);
}

void RNA_def_space(BlenderRNA *brna)
{
  rna_def_space(brna);
  rna_def_space_image(brna);
  rna_def_space_sequencer(brna);
  rna_def_space_text(brna);
  rna_def_fileselect_params(brna);
  rna_def_filemenu_entry(brna);
  rna_def_space_filebrowser(brna);
  rna_def_space_outliner(brna);
  rna_def_space_view3d(brna);
  rna_def_space_buttons(brna);
  rna_def_space_dopesheet(brna);
  rna_def_space_graph(brna);
  rna_def_space_nla(brna);
  rna_def_space_toolbar(brna);
  rna_def_space_console(brna);
  rna_def_console_line(brna);
  rna_def_space_info(brna);
  rna_def_space_userpref(brna);
  rna_def_node_tree_path(brna);
  rna_def_space_node(brna);
  rna_def_space_clip(brna);
}

#endif<|MERGE_RESOLUTION|>--- conflicted
+++ resolved
@@ -3029,14 +3029,8 @@
   prop = RNA_def_property(srna, "light", PROP_ENUM, PROP_NONE);
   RNA_def_property_enum_sdna(prop, NULL, "light");
   RNA_def_property_enum_items(prop, rna_enum_viewport_lighting_items);
-<<<<<<< HEAD
-  RNA_def_property_enum_funcs(
-      prop, "rna_View3DShading_light_get", "rna_View3DShading_light_set", NULL);
   RNA_def_property_ui_text(
       prop, "Lighting", "Lighting\nLighting Method for Solid/Texture Viewport Shading");
-=======
-  RNA_def_property_ui_text(prop, "Lighting", "Lighting Method for Solid/Texture Viewport Shading");
->>>>>>> 9bf355c0
   RNA_def_property_update(prop, NC_SPACE | ND_SPACE_VIEW3D, NULL);
 
   prop = RNA_def_property(srna, "show_object_outline", PROP_BOOLEAN, PROP_NONE);
@@ -3639,11 +3633,7 @@
   RNA_def_property_float_sdna(prop, NULL, "overlay.texture_paint_mode_opacity");
   RNA_def_property_float_default(prop, 1.0f);
   RNA_def_property_ui_text(
-<<<<<<< HEAD
-      prop, "Texture Opacity", "Texture Opacity\nOpacity of the texture paint mode overlay");
-=======
-      prop, "Stencil Opacity", "Opacity of the texture paint mode stencil mask overlay");
->>>>>>> 9bf355c0
+      prop, "Stencil Opacity", "Stencil Opacity\nOpacity of the texture paint mode stencil mask overlay");
   RNA_def_property_range(prop, 0.0f, 1.0f);
   RNA_def_property_update(prop, NC_SPACE | ND_SPACE_VIEW3D, NULL);
 
