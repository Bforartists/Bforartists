--- conflicted
+++ resolved
@@ -4991,11 +4991,7 @@
 
   prop = RNA_def_property(srna, "lock_rotation", PROP_BOOLEAN, PROP_NONE);
   RNA_def_property_boolean_sdna(prop, NULL, "viewlock", RV3D_LOCK_ROTATION);
-<<<<<<< HEAD
-  RNA_def_property_ui_text(prop, "Lock View Rotation", "Lock view rotation in side views");
-=======
-  RNA_def_property_ui_text(prop, "Lock Rotation", "Lock view rotation of side views to Top/Front/Right");
->>>>>>> c1b959f2
+  RNA_def_property_ui_text(prop, "Lock Rotation", "Lock view rotation in side views");
   RNA_def_property_update(prop, NC_SPACE | ND_SPACE_VIEW3D, "rna_RegionView3D_quadview_update");
 
   prop = RNA_def_property(srna, "show_sync_view", PROP_BOOLEAN, PROP_NONE);
@@ -5006,7 +5002,7 @@
   prop = RNA_def_property(srna, "use_box_clip", PROP_BOOLEAN, PROP_NONE);
   RNA_def_property_boolean_sdna(prop, NULL, "viewlock", RV3D_BOXCLIP);
   RNA_def_property_ui_text(
-      prop, "Clip Contents", "Clip view contents based on what is visible in other side views");
+      prop, "ClipContents", "Clip objects based on what is visible in other side views");
   RNA_def_property_update(
       prop, NC_SPACE | ND_SPACE_VIEW3D, "rna_RegionView3D_quadview_clip_update");
 
