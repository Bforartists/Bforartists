/*
 * ***** BEGIN GPL LICENSE BLOCK *****
 *
 * This program is free software; you can redistribute it and/or
 * modify it under the terms of the GNU General Public License
 * as published by the Free Software Foundation; either version 2
 * of the License, or (at your option) any later version.
 *
 * This program is distributed in the hope that it will be useful,
 * but WITHOUT ANY WARRANTY; without even the implied warranty of
 * MERCHANTABILITY or FITNESS FOR A PARTICULAR PURPOSE.  See the
 * GNU General Public License for more details.
 *
 * You should have received a copy of the GNU General Public License
 * along with this program; if not, write to the Free Software Foundation,
 * Inc., 51 Franklin Street, Fifth Floor, Boston, MA 02110-1301, USA.
 *
 * Contributor(s): Blender Foundation (2008)
 *
 * ***** END GPL LICENSE BLOCK *****
 */

/** \file blender/makesrna/intern/rna_space.c
 *  \ingroup RNA
 */

#include <stdlib.h>
#include <string.h>

#include "MEM_guardedalloc.h"

#include "BLT_translation.h"

#include "BKE_image.h"
#include "BKE_key.h"
#include "BKE_movieclip.h"
#include "BKE_node.h"
#include "BKE_studiolight.h"

#include "BLI_math.h"

#include "DNA_action_types.h"
#include "DNA_gpencil_types.h"
#include "DNA_key_types.h"
#include "DNA_material_types.h"
#include "DNA_node_types.h"
#include "DNA_object_types.h"
#include "DNA_space_types.h"
#include "DNA_sequence_types.h"
#include "DNA_mask_types.h"
#include "DNA_view3d_types.h"
#include "DNA_workspace_types.h"

#include "RNA_access.h"
#include "RNA_define.h"

#include "rna_internal.h"

#include "WM_api.h"
#include "WM_types.h"

#include "RE_engine.h"
#include "RE_pipeline.h"

#include "RNA_enum_types.h"


const EnumPropertyItem rna_enum_space_type_items[] = {
	/* empty must be here for python, is skipped for UI */
	{SPACE_EMPTY, "EMPTY", ICON_NONE, "Empty", ""},

	/* General */
	{0, "", ICON_NONE, "General", ""},
	{SPACE_VIEW3D, "VIEW_3D", ICON_VIEW3D, "3D Viewport", "Manipulate objects in a 3D environment"},
	{SPACE_IMAGE, "IMAGE_EDITOR", ICON_IMAGE, "UV/Image Editor", "View and edit images and UV Maps"},
	{SPACE_NODE, "NODE_EDITOR", ICON_NODETREE, "Node Editor", "Editor for node-based shading and compositing tools"},
	{SPACE_SEQ, "SEQUENCE_EDITOR", ICON_SEQUENCE, "Video Sequencer", "Video editing tools"},
	{SPACE_CLIP, "CLIP_EDITOR", ICON_TRACKER, "Movie Clip Editor", "Motion tracking tools"},

	/* Animation */
	{0, "", ICON_NONE, "Animation", ""},
	//{SPACE_ACTION, "TIMELINE", ICON_TIME, "Timeline", "Timeline and playback controls (NOTE: Switch to 'Timeline' mode)"}, /* XXX */
	{SPACE_ACTION, "DOPESHEET_EDITOR", ICON_ACTION, "Dope Sheet", "Adjust timing of keyframes"},
	{SPACE_IPO, "GRAPH_EDITOR", ICON_GRAPH, "Graph Editor", "Edit drivers and keyframe interpolation"},
	{SPACE_NLA, "NLA_EDITOR", ICON_NLA, "Nonlinear Animation", "Combine and layer Actions"},

	/* Scripting */
	{0, "", ICON_NONE, "Scripting", ""},
	{SPACE_TEXT, "TEXT_EDITOR", ICON_TEXT, "Text Editor", "Edit scripts and in-file documentation"},
	{SPACE_CONSOLE, "CONSOLE", ICON_CONSOLE, "Python Console", "Interactive programmatic console for "
	                "advanced editing and script development"},
	{SPACE_INFO, "INFO", ICON_INFO, "Info", "Main menu bar and list of error messages "
	             "(drag down to expand and display)"},
	/* Special case: Top-bar and Status-bar aren't supposed to be a regular editor for the user. */
	{SPACE_TOPBAR, "TOPBAR", ICON_NONE, "Top Bar", "Global bar at the top of the screen for "
	               "global per-window settings"},
	{SPACE_STATUSBAR, "STATUSBAR", ICON_NONE, "Status Bar", "Global bar at the bottom of the "
	                  "screen for general status information"},

	/* Data */
	{0, "", ICON_NONE, "Data", ""},
	{ SPACE_TOOLBAR, "TOOLBAR", ICON_TOOLBAR, "Toolbar", "A toolbar. Here you can display various button menus" },
	{SPACE_OUTLINER, "OUTLINER", ICON_OUTLINER, "Outliner", "Overview of scene graph and all available data-blocks"},
	{SPACE_BUTS, "PROPERTIES", ICON_PROPERTIES, "Properties", "Edit properties of active object and related data-blocks"},
	{SPACE_FILE, "FILE_BROWSER", ICON_FILEBROWSER, "File Browser", "Browse for files and assets"},
	{SPACE_USERPREF, "PREFERENCES", ICON_PREFERENCES, "Preferences",
	                 "Edit persistent configuration settings"},
	{0, NULL, 0, NULL, NULL}
};

const EnumPropertyItem rna_enum_space_graph_mode_items[] = {
	{SIPO_MODE_ANIMATION, "FCURVES", ICON_GRAPH, "Graph Editor",
	 "Edit animation/keyframes displayed as 2D curves"},
	{SIPO_MODE_DRIVERS, "DRIVERS", ICON_DRIVER, "Drivers", "Edit drivers"},
	{0, NULL, 0, NULL, NULL}
};

#define SACT_ITEM_DOPESHEET \
	{SACTCONT_DOPESHEET, "DOPESHEET", ICON_ACTION, "Dope Sheet", "Edit all keyframes in scene"}
#define SACT_ITEM_TIMELINE \
	{SACTCONT_TIMELINE, "TIMELINE", ICON_TIME, "Timeline", "Timeline and playback controls"}
#define SACT_ITEM_ACTION \
	{SACTCONT_ACTION, "ACTION", ICON_OBJECT_DATA, "Action Editor", "Edit keyframes in active object's Object-level action"}
#define SACT_ITEM_SHAPEKEY \
	{SACTCONT_SHAPEKEY, "SHAPEKEY", ICON_SHAPEKEY_DATA, "Shape Key Editor", "Edit keyframes in active object's Shape Keys action"}
#define SACT_ITEM_GPENCIL \
	{SACTCONT_GPENCIL, "GPENCIL", ICON_GREASEPENCIL, "Grease Pencil", "Edit timings for all Grease Pencil sketches in file"}
#define SACT_ITEM_MASK \
	{SACTCONT_MASK, "MASK", ICON_MOD_MASK, "Mask", "Edit timings for Mask Editor splines"}
#define SACT_ITEM_CACHEFILE \
	{SACTCONT_CACHEFILE, "CACHEFILE", ICON_FILE, "Cache File", "Edit timings for Cache File data-blocks"}

#ifndef RNA_RUNTIME
/* XXX: action-editor is currently for object-level only actions, so show that using object-icon hint */
static EnumPropertyItem rna_enum_space_action_mode_all_items[] = {
	SACT_ITEM_DOPESHEET,
	SACT_ITEM_TIMELINE,
	SACT_ITEM_ACTION,
	SACT_ITEM_SHAPEKEY,
	SACT_ITEM_GPENCIL,
	SACT_ITEM_MASK,
	SACT_ITEM_CACHEFILE,
	{0, NULL, 0, NULL, NULL}
};
static EnumPropertyItem rna_enum_space_action_ui_mode_items[] = {
	SACT_ITEM_DOPESHEET,
	/* SACT_ITEM_TIMELINE, */
	SACT_ITEM_ACTION,
	SACT_ITEM_SHAPEKEY,
	SACT_ITEM_GPENCIL,
	SACT_ITEM_MASK,
	SACT_ITEM_CACHEFILE,
	{0, NULL, 0, NULL, NULL}
};
#endif
/* expose as ui_mode */
const EnumPropertyItem rna_enum_space_action_mode_items[] = {
	SACT_ITEM_DOPESHEET,
	SACT_ITEM_TIMELINE,
	{0, NULL, 0, NULL, NULL}
};

#undef SACT_ITEM_DOPESHEET
#undef SACT_ITEM_TIMELINE
#undef SACT_ITEM_ACTION
#undef SACT_ITEM_SHAPEKEY
#undef SACT_ITEM_GPENCIL
#undef SACT_ITEM_MASK
#undef SACT_ITEM_CACHEFILE


#define SI_ITEM_VIEW(name, icon) \
	{SI_MODE_VIEW, "VIEW", icon, name, "View the image"}
#define SI_ITEM_UV \
	{SI_MODE_UV, "UV", ICON_UV, "UV Editor", "UV edit in mesh editmode"}
#define SI_ITEM_PAINT \
	{SI_MODE_PAINT, "PAINT", ICON_TPAINT_HLT, "Paint", "2D image painting mode"}
#define SI_ITEM_MASK \
	{SI_MODE_MASK, "MASK", ICON_MOD_MASK, "Mask", "Mask editing"}

const EnumPropertyItem rna_enum_space_image_mode_all_items[] = {
	SI_ITEM_VIEW("View", ICON_FILE_IMAGE),
	SI_ITEM_UV,
	SI_ITEM_PAINT,
	SI_ITEM_MASK,
	{0, NULL, 0, NULL, NULL}
};

static const EnumPropertyItem rna_enum_space_image_mode_ui_items[] = {
	SI_ITEM_VIEW("View", ICON_FILE_IMAGE),
	SI_ITEM_PAINT,
	SI_ITEM_MASK,
	{0, NULL, 0, NULL, NULL}
};

const EnumPropertyItem rna_enum_space_image_mode_items[] = {
	SI_ITEM_VIEW("Image Editor", ICON_IMAGE),
	SI_ITEM_UV,
	{0, NULL, 0, NULL, NULL}
};

#undef SI_ITEM_VIEW
#undef SI_ITEM_UV
#undef SI_ITEM_PAINT
#undef SI_ITEM_MASK

#define V3D_S3D_CAMERA_LEFT        {STEREO_LEFT_ID, "LEFT", ICON_RESTRICT_RENDER_OFF, "Left", ""},
#define V3D_S3D_CAMERA_RIGHT       {STEREO_RIGHT_ID, "RIGHT", ICON_RESTRICT_RENDER_OFF, "Right", ""},
#define V3D_S3D_CAMERA_S3D         {STEREO_3D_ID, "S3D", ICON_CAMERA_STEREO, "3D", ""},
#ifdef RNA_RUNTIME
#define V3D_S3D_CAMERA_VIEWS       {STEREO_MONO_ID, "MONO", ICON_RESTRICT_RENDER_OFF, "Views", ""},
#endif

static const EnumPropertyItem stereo3d_camera_items[] = {
	V3D_S3D_CAMERA_LEFT
	V3D_S3D_CAMERA_RIGHT
	V3D_S3D_CAMERA_S3D
	{0, NULL, 0, NULL, NULL}
};

#ifdef RNA_RUNTIME
static const EnumPropertyItem multiview_camera_items[] = {
	V3D_S3D_CAMERA_VIEWS
	V3D_S3D_CAMERA_S3D
	{0, NULL, 0, NULL, NULL}
};
#endif

#undef V3D_S3D_CAMERA_LEFT
#undef V3D_S3D_CAMERA_RIGHT
#undef V3D_S3D_CAMERA_S3D
#undef V3D_S3D_CAMERA_VIEWS

#ifndef RNA_RUNTIME
static const EnumPropertyItem stereo3d_eye_items[] = {
    {STEREO_LEFT_ID, "LEFT_EYE", ICON_NONE, "Left Eye"},
    {STEREO_RIGHT_ID, "RIGHT_EYE", ICON_NONE, "Right Eye"},
    {0, NULL, 0, NULL, NULL}
};
#endif

static const EnumPropertyItem display_channels_items[] = {
	{SI_USE_ALPHA, "COLOR_ALPHA", ICON_IMAGE_RGB_ALPHA, "Color and Alpha",
	               "Display image with RGB colors and alpha transparency"},
	{0, "COLOR", ICON_IMAGE_RGB, "Color", "Display image with RGB colors"},
	{SI_SHOW_ALPHA, "ALPHA", ICON_IMAGE_ALPHA, "Alpha", "Display  alpha transparency channel"},
	{SI_SHOW_ZBUF, "Z_BUFFER", ICON_IMAGE_ZDEPTH, "Z-Buffer",
	               "Display Z-buffer associated with image (mapped from camera clip start to end)"},
	{SI_SHOW_R, "RED",   ICON_COLOR_RED, "Red", ""},
	{SI_SHOW_G, "GREEN", ICON_COLOR_GREEN, "Green", ""},
	{SI_SHOW_B, "BLUE",  ICON_COLOR_BLUE, "Blue", ""},
	{0, NULL, 0, NULL, NULL}
};

#ifndef RNA_RUNTIME
static const EnumPropertyItem autosnap_items[] = {
	{SACTSNAP_OFF, "NONE", 0, "No Auto-Snap", ""},
	/* {-1, "", 0, "", ""}, */
	{SACTSNAP_STEP, "STEP", 0, "Frame Step", "Snap to 1.0 frame intervals"},
	{SACTSNAP_TSTEP, "TIME_STEP", 0, "Second Step", "Snap to 1.0 second intervals"},
	/* {-1, "", 0, "", ""}, */
	{SACTSNAP_FRAME, "FRAME", 0, "Nearest Frame", "Snap to actual frames (nla-action time)"},
	{SACTSNAP_SECOND, "SECOND", 0, "Nearest Second", "Snap to actual seconds (nla-action time)"},
	/* {-1, "", 0, "", ""}, */
	{SACTSNAP_MARKER, "MARKER", 0, "Nearest Marker", "Snap to nearest marker"},
	{0, NULL, 0, NULL, NULL}
};
#endif

const EnumPropertyItem rna_enum_shading_type_items[] = {
	{OB_WIRE,     "WIREFRAME", ICON_SHADING_WIRE,     "Wireframe", "Display the object as wire edges"},
	{OB_SOLID,    "SOLID",     ICON_SHADING_SOLID,    "Solid",     "Display in solid mode"},
	{OB_MATERIAL, "MATERIAL",  ICON_SHADING_TEXTURE,  "LookDev",   "Display in LookDev mode"},
	{OB_RENDER,   "RENDERED",  ICON_SHADING_RENDERED, "Rendered",  "Display render preview"},
	{0, NULL, 0, NULL, NULL}
};

static const EnumPropertyItem rna_enum_viewport_lighting_items[] = {
	{V3D_LIGHTING_FLAT,   "FLAT",   0, "Flat",   "Display using flat lighting"},
	{V3D_LIGHTING_STUDIO, "STUDIO", 0, "Studio", "Display using studio lighting"},
	{V3D_LIGHTING_MATCAP, "MATCAP", 0, "MatCap", "Display using matcap material and lighting"},
	{0, NULL, 0, NULL, NULL}
};

static const EnumPropertyItem rna_enum_shading_color_type_items[] = {
	{V3D_SHADING_SINGLE_COLOR,   "SINGLE",   0, "Single",   "Show scene in a single color"},
	{V3D_SHADING_MATERIAL_COLOR, "MATERIAL", 0, "Material", "Show material color"},
	{V3D_SHADING_OBJECT_COLOR,   "OBJECT", 0, "Object",     "Show object color"},
	{V3D_SHADING_RANDOM_COLOR,   "RANDOM",   0, "Random",   "Show random object color"},
	{V3D_SHADING_TEXTURE_COLOR,  "TEXTURE",  0, "Texture",  "Show texture"},
	{0, NULL, 0, NULL, NULL}
};


static const EnumPropertyItem rna_enum_studio_light_items[] = {
	{0, "DEFAULT", 0, "Default", ""},
	{0, NULL, 0, NULL, NULL}
};

const EnumPropertyItem rna_enum_clip_editor_mode_items[] = {
	{SC_MODE_TRACKING, "TRACKING", ICON_ANIM_DATA, "Tracking", "Show tracking and solving tools"},
	{SC_MODE_MASKEDIT, "MASK", ICON_MOD_MASK, "Mask", "Show mask editing tools"},
	{0, NULL, 0, NULL, NULL}
};

/* Actually populated dynamically trough a function, but helps for context-less access (e.g. doc, i18n...). */
static const EnumPropertyItem buttons_context_items[] = {
	{BCONTEXT_TOOL, "TOOL", ICON_TOOL_SETTINGS, "Tool", "Active Tool and Workspace settings"},
	{BCONTEXT_SCENE, "SCENE", ICON_SCENE_DATA, "Scene", "Scene"},
	{BCONTEXT_RENDER, "RENDER", ICON_SCENE, "Render", "Render"},
	{BCONTEXT_OUTPUT, "OUTPUT", ICON_OUTPUT, "Output", "Output"},
	{BCONTEXT_VIEW_LAYER, "VIEW_LAYER", ICON_RENDER_RESULT, "View Layer", "View Layer"},
	{BCONTEXT_WORLD, "WORLD", ICON_WORLD, "World", "World"},
	{BCONTEXT_OBJECT, "OBJECT", ICON_OBJECT_DATA, "Object", "Object"},
	{BCONTEXT_CONSTRAINT, "CONSTRAINT", ICON_CONSTRAINT, "Constraints", "Object Constraints"},
	{BCONTEXT_MODIFIER, "MODIFIER", ICON_MODIFIER, "Modifiers", "Modifiers"},
	{BCONTEXT_DATA, "DATA", ICON_NONE, "Data", "Object Data"},
	{BCONTEXT_BONE, "BONE", ICON_BONE_DATA, "Bone", "Bone"},
	{BCONTEXT_BONE_CONSTRAINT, "BONE_CONSTRAINT", ICON_CONSTRAINT_BONE, "Bone Constraints", "Bone Constraints"},
	{BCONTEXT_MATERIAL, "MATERIAL", ICON_MATERIAL, "Material", "Material"},
	{BCONTEXT_TEXTURE, "TEXTURE", ICON_TEXTURE, "Texture", "Texture"},
	{BCONTEXT_PARTICLE, "PARTICLES", ICON_PARTICLES, "Particles", "Particles"},
	{BCONTEXT_PHYSICS, "PHYSICS", ICON_PHYSICS, "Physics", "Physics"},
	{BCONTEXT_SHADERFX, "SHADERFX", ICON_SHADERFX, "Effects", "Object visual effects" },
	{0, NULL, 0, NULL, NULL}
};

static const EnumPropertyItem fileselectparams_recursion_level_items[] = {
	{0, "NONE",  0, "None", "Only list current directory's content, with no recursion"},
	{1, "BLEND", 0, "Blend File", "List .blend files' content"},
	{2, "ALL_1", 0, "One Level", "List all sub-directories' content, one level of recursion"},
	{3, "ALL_2", 0, "Two Levels", "List all sub-directories' content, two levels of recursion"},
	{4, "ALL_3", 0, "Three Levels", "List all sub-directories' content, three levels of recursion"},
	{0, NULL, 0, NULL, NULL}
};

const EnumPropertyItem rna_enum_file_sort_items[] = {
	{FILE_SORT_ALPHA, "FILE_SORT_ALPHA", ICON_SORTALPHA, "Sort alphabetically", "Sort the file list alphabetically"},
	{FILE_SORT_EXTENSION, "FILE_SORT_EXTENSION", ICON_SORTBYEXT, "Sort by extension", "Sort the file list by extension/type"},
	{FILE_SORT_TIME, "FILE_SORT_TIME", ICON_SORTTIME, "Sort by time", "Sort files by modification time"},
	{FILE_SORT_SIZE, "FILE_SORT_SIZE", ICON_SORTSIZE, "Sort by size", "Sort files by size"},
	{0, NULL, 0, NULL, NULL}
};

#ifdef RNA_RUNTIME

#include "DNA_anim_types.h"
#include "DNA_scene_types.h"
#include "DNA_screen_types.h"
#include "DNA_userdef_types.h"

#include "BLI_path_util.h"
#include "BLI_string.h"

#include "BKE_animsys.h"
#include "BKE_brush.h"
#include "BKE_colortools.h"
#include "BKE_context.h"
#include "BKE_layer.h"
#include "BKE_global.h"
#include "BKE_nla.h"
#include "BKE_paint.h"
#include "BKE_scene.h"
#include "BKE_screen.h"
#include "BKE_icons.h"
#include "BKE_workspace.h"

#include "DEG_depsgraph.h"
#include "DEG_depsgraph_build.h"

#include "ED_anim_api.h"
#include "ED_buttons.h"
#include "ED_fileselect.h"
#include "ED_image.h"
#include "ED_node.h"
#include "ED_transform.h"
#include "ED_screen.h"
#include "ED_view3d.h"
#include "ED_sequencer.h"
#include "ED_clip.h"

#include "GPU_material.h"

#include "IMB_imbuf_types.h"

#include "UI_interface.h"
#include "UI_view2d.h"

static StructRNA *rna_Space_refine(struct PointerRNA *ptr)
{
	SpaceLink *space = (SpaceLink *)ptr->data;

	switch (space->spacetype) {
		case SPACE_VIEW3D:
			return &RNA_SpaceView3D;
		case SPACE_IPO:
			return &RNA_SpaceGraphEditor;
		case SPACE_OUTLINER:
			return &RNA_SpaceOutliner;
		case SPACE_BUTS:
			return &RNA_SpaceProperties;
		case SPACE_FILE:
			return &RNA_SpaceFileBrowser;
		case SPACE_IMAGE:
			return &RNA_SpaceImageEditor;
		case SPACE_INFO:
			return &RNA_SpaceInfo;
		case SPACE_SEQ:
			return &RNA_SpaceSequenceEditor;
		case SPACE_TEXT:
			return &RNA_SpaceTextEditor;
		case SPACE_ACTION:
			return &RNA_SpaceDopeSheetEditor;
		case SPACE_NLA:
			return &RNA_SpaceNLA;
		case SPACE_NODE:
			return &RNA_SpaceNodeEditor;
		case SPACE_CONSOLE:
			return &RNA_SpaceConsole;
		case SPACE_USERPREF:
			return &RNA_SpacePreferences;
		case SPACE_CLIP:
			return &RNA_SpaceClipEditor;
		default:
			return &RNA_Space;
	}
}

static ScrArea *rna_area_from_space(PointerRNA *ptr)
{
	bScreen *sc = (bScreen *)ptr->id.data;
	SpaceLink *link = (SpaceLink *)ptr->data;
	return BKE_screen_find_area_from_space(sc, link);
}

static void area_region_from_regiondata(bScreen *sc, void *regiondata, ScrArea **r_sa, ARegion **r_ar)
{
	ScrArea *sa;
	ARegion *ar;

	*r_sa = NULL;
	*r_ar = NULL;

	for (sa = sc->areabase.first; sa; sa = sa->next) {
		for (ar = sa->regionbase.first; ar; ar = ar->next) {
			if (ar->regiondata == regiondata) {
				*r_sa = sa;
				*r_ar = ar;
				return;
			}
		}
	}
}

static void rna_area_region_from_regiondata(PointerRNA *ptr, ScrArea **r_sa, ARegion **r_ar)
{
	bScreen *sc = (bScreen *)ptr->id.data;
	void *regiondata = ptr->data;

	area_region_from_regiondata(sc, regiondata, r_sa, r_ar);
}

static bool rna_Space_view2d_sync_get(PointerRNA *ptr)
{
	ScrArea *sa;
	ARegion *ar;

	sa = rna_area_from_space(ptr); /* can be NULL */
	ar = BKE_area_find_region_type(sa, RGN_TYPE_WINDOW);
	if (ar) {
		View2D *v2d = &ar->v2d;
		return (v2d->flag & V2D_VIEWSYNC_SCREEN_TIME) != 0;
	}

	return false;
}

static void rna_Space_view2d_sync_set(PointerRNA *ptr, bool value)
{
	ScrArea *sa;
	ARegion *ar;

	sa = rna_area_from_space(ptr); /* can be NULL */
	ar = BKE_area_find_region_type(sa, RGN_TYPE_WINDOW);
	if (ar) {
		View2D *v2d = &ar->v2d;
		if (value) {
			v2d->flag |= V2D_VIEWSYNC_SCREEN_TIME;
		}
		else {
			v2d->flag &= ~V2D_VIEWSYNC_SCREEN_TIME;
		}
	}
}

static void rna_Space_view2d_sync_update(Main *UNUSED(bmain), Scene *UNUSED(scene), PointerRNA *ptr)
{
	ScrArea *sa;
	ARegion *ar;

	sa = rna_area_from_space(ptr); /* can be NULL */
	ar = BKE_area_find_region_type(sa, RGN_TYPE_WINDOW);

	if (ar) {
		bScreen *sc = (bScreen *)ptr->id.data;
		View2D *v2d = &ar->v2d;

		UI_view2d_sync(sc, sa, v2d, V2D_LOCK_SET);
	}
}

static void rna_GPencil_update(Main *bmain, Scene *UNUSED(scene), PointerRNA *UNUSED(ptr))
{
	/* need set all caches as dirty to recalculate onion skinning */
	for (Object *ob = bmain->object.first; ob; ob = ob->id.next) {
		if (ob->type == OB_GPENCIL) {
			DEG_id_tag_update(&ob->id, ID_RECALC_GEOMETRY);
		}
	}
	WM_main_add_notifier(NC_GPENCIL | NA_EDITED, NULL);
}

/* Space 3D View */
static void rna_SpaceView3D_camera_update(Main *bmain, Scene *scene, PointerRNA *ptr)
{
	View3D *v3d = (View3D *)(ptr->data);
	if (v3d->scenelock) {
		wmWindowManager *wm = bmain->wm.first;

		scene->camera = v3d->camera;
		WM_windows_scene_data_sync(&wm->windows, scene);
	}
}

static void rna_SpaceView3D_lock_camera_and_layers_set(PointerRNA *ptr, bool value)
{
	View3D *v3d = (View3D *)(ptr->data);
	bScreen *sc = (bScreen *)ptr->id.data;

	v3d->scenelock = value;

	if (value) {
		Scene *scene = ED_screen_scene_find(sc, G_MAIN->wm.first);

		/* TODO: restore local view. */
#if 0
		int bit;
		v3d->lay = scene->lay;

		/* seek for layact */
		bit = 0;
		while (bit < 32) {
			if (v3d->lay & (1u << bit)) {
				v3d->layact = (1u << bit);
				break;
			}
			bit++;
		}
#endif
		v3d->camera = scene->camera;
	}
}

static float rna_View3DOverlay_GridScaleUnit_get(PointerRNA *ptr)
{
	View3D *v3d = (View3D *)(ptr->data);
	bScreen *screen = ptr->id.data;
	Scene *scene = ED_screen_scene_find(screen, G_MAIN->wm.first);

	return ED_view3d_grid_scale(scene, v3d, NULL);
}

static PointerRNA rna_SpaceView3D_region_3d_get(PointerRNA *ptr)
{
	View3D *v3d = (View3D *)(ptr->data);
	ScrArea *sa = rna_area_from_space(ptr);
	void *regiondata = NULL;
	if (sa) {
		ListBase *regionbase = (sa->spacedata.first == v3d) ? &sa->regionbase : &v3d->regionbase;
		ARegion *ar = regionbase->last; /* always last in list, weak .. */
		regiondata = ar->regiondata;
	}

	return rna_pointer_inherit_refine(ptr, &RNA_RegionView3D, regiondata);
}

static void rna_SpaceView3D_region_quadviews_begin(CollectionPropertyIterator *iter, PointerRNA *ptr)
{
	View3D *v3d = (View3D *)(ptr->data);
	ScrArea *sa = rna_area_from_space(ptr);
	int i = 3;

	ARegion *ar = ((sa && sa->spacedata.first == v3d) ? &sa->regionbase : &v3d->regionbase)->last;
	ListBase lb = {NULL, NULL};

	if (ar && ar->alignment == RGN_ALIGN_QSPLIT) {
		while (i-- && ar) {
			ar = ar->prev;
		}

		if (i < 0) {
			lb.first = ar;
		}
	}

	rna_iterator_listbase_begin(iter, &lb, NULL);
}

static PointerRNA rna_SpaceView3D_region_quadviews_get(CollectionPropertyIterator *iter)
{
	void *regiondata = ((ARegion *)rna_iterator_listbase_get(iter))->regiondata;

	return rna_pointer_inherit_refine(&iter->parent, &RNA_RegionView3D, regiondata);
}

static void rna_RegionView3D_quadview_update(Main *UNUSED(main), Scene *UNUSED(scene), PointerRNA *ptr)
{
	ScrArea *sa;
	ARegion *ar;

	rna_area_region_from_regiondata(ptr, &sa, &ar);
	if (sa && ar && ar->alignment == RGN_ALIGN_QSPLIT)
		ED_view3d_quadview_update(sa, ar, false);
}

/* same as above but call clip==true */
static void rna_RegionView3D_quadview_clip_update(Main *UNUSED(main), Scene *UNUSED(scene), PointerRNA *ptr)
{
	ScrArea *sa;
	ARegion *ar;

	rna_area_region_from_regiondata(ptr, &sa, &ar);
	if (sa && ar && ar->alignment == RGN_ALIGN_QSPLIT)
		ED_view3d_quadview_update(sa, ar, true);
}

static void rna_RegionView3D_view_location_get(PointerRNA *ptr, float *values)
{
	RegionView3D *rv3d = (RegionView3D *)(ptr->data);
	negate_v3_v3(values, rv3d->ofs);
}

static void rna_RegionView3D_view_location_set(PointerRNA *ptr, const float *values)
{
	RegionView3D *rv3d = (RegionView3D *)(ptr->data);
	negate_v3_v3(rv3d->ofs, values);
}

static void rna_RegionView3D_view_rotation_get(PointerRNA *ptr, float *values)
{
	RegionView3D *rv3d = (RegionView3D *)(ptr->data);
	invert_qt_qt(values, rv3d->viewquat);
}

static void rna_RegionView3D_view_rotation_set(PointerRNA *ptr, const float *values)
{
	RegionView3D *rv3d = (RegionView3D *)(ptr->data);
	invert_qt_qt(rv3d->viewquat, values);
}

static void rna_RegionView3D_view_matrix_set(PointerRNA *ptr, const float *values)
{
	RegionView3D *rv3d = (RegionView3D *)(ptr->data);
	float mat[4][4];
	invert_m4_m4(mat, (float (*)[4])values);
	ED_view3d_from_m4(mat, rv3d->ofs, rv3d->viewquat, &rv3d->dist);
}

static void rna_3DViewShading_type_update(Main *bmain, Scene *UNUSED(scene), PointerRNA *ptr)
{
	ID *id = ptr->id.data;
	if (GS(id->name) == ID_SCE) {
		return;
	}

	for (Material *ma = bmain->mat.first; ma; ma = ma->id.next) {
		/* XXX Dependency graph does not support CD mask tracking,
		 * so we trigger  materials shading for until it's properly supported.
		 * This is to ensure material batches are all recreated when switching
		 * shading type. In the future DEG should replace this and just tag
		 * the meshes itself.
		 * This hack just tag BKE_MESH_BATCH_DIRTY_SHADING for every mesh that
		 * have a material. (see T55059) */
		DEG_id_tag_update(&ma->id, ID_RECALC_SHADING);
	}

	bScreen *screen = ptr->id.data;
	for (ScrArea *sa = screen->areabase.first; sa; sa = sa->next) {
		for (SpaceLink *sl = sa->spacedata.first; sl; sl = sl->next) {
			if (sl->spacetype == SPACE_VIEW3D) {
				View3D *v3d = (View3D *)sl;
				if (&v3d->shading == ptr->data) {
					ED_view3d_shade_update(bmain, v3d, sa);
					return;
				}
			}
		}
	}
}

static Scene *rna_3DViewShading_scene(PointerRNA *ptr)
{
	/* Get scene, depends if using 3D view or OpenGL render settings. */
	ID *id = ptr->id.data;
	if (GS(id->name) == ID_SCE) {
		return (Scene *)id;
	}
	else {
		bScreen *screen = ptr->id.data;
		return WM_windows_scene_get_from_screen(G_MAIN->wm.first, screen);
	}
}

static int rna_3DViewShading_type_get(PointerRNA *ptr)
{
	/* Available shading types depend on render engine. */
	Scene *scene = rna_3DViewShading_scene(ptr);
	RenderEngineType *type = (scene) ? RE_engines_find(scene->r.engine) : NULL;
	View3DShading *shading = (View3DShading *)ptr->data;

	if (scene == NULL || BKE_scene_uses_blender_eevee(scene)) {
		return shading->type;
	}
	else if (BKE_scene_uses_blender_workbench(scene)) {
		return (shading->type == OB_MATERIAL) ? OB_RENDER : shading->type;
	}
	else {
		if (shading->type == OB_RENDER && !(type && type->view_draw)) {
			return OB_MATERIAL;
		}
		else {
			return shading->type;
		}
	}
}

static void rna_3DViewShading_type_set(PointerRNA *ptr, int value)
{
	View3DShading *shading = (View3DShading *)ptr->data;
	if (value != shading->type && value == OB_RENDER) {
		shading->prev_type = shading->type;
	}
	shading->type = value;
}

static const EnumPropertyItem *rna_3DViewShading_type_itemf(
        bContext *UNUSED(C), PointerRNA *ptr,
        PropertyRNA *UNUSED(prop), bool *r_free)
{
	Scene *scene = rna_3DViewShading_scene(ptr);
	RenderEngineType *type = (scene) ? RE_engines_find(scene->r.engine) : NULL;

	EnumPropertyItem *item = NULL;
	int totitem = 0;

	RNA_enum_items_add_value(&item, &totitem, rna_enum_shading_type_items, OB_WIRE);
	RNA_enum_items_add_value(&item, &totitem, rna_enum_shading_type_items, OB_SOLID);

	if (scene == NULL || BKE_scene_uses_blender_eevee(scene)) {
		RNA_enum_items_add_value(&item, &totitem, rna_enum_shading_type_items, OB_MATERIAL);
		RNA_enum_items_add_value(&item, &totitem, rna_enum_shading_type_items, OB_RENDER);
	}
	else if (BKE_scene_uses_blender_workbench(scene)) {
		RNA_enum_items_add_value(&item, &totitem, rna_enum_shading_type_items, OB_RENDER);
	}
	else {
		RNA_enum_items_add_value(&item, &totitem, rna_enum_shading_type_items, OB_MATERIAL);
		if (type && type->view_draw) {
			RNA_enum_items_add_value(&item, &totitem, rna_enum_shading_type_items, OB_RENDER);
		}
	}

	RNA_enum_item_end(&item, &totitem);
	*r_free = true;

	return item;
}

/* Shading.selected_studio_light */
static PointerRNA rna_View3DShading_selected_studio_light_get(PointerRNA *ptr)
{
	View3DShading *shading = (View3DShading *)ptr->data;
	StudioLight *sl;
	if (shading->type == OB_SOLID && shading->light == V3D_LIGHTING_MATCAP) {
		sl = BKE_studiolight_find(shading->matcap, STUDIOLIGHT_FLAG_ALL);
	}
	else if (shading->type == OB_SOLID && shading->light == V3D_LIGHTING_STUDIO) {
		sl = BKE_studiolight_find(shading->studio_light, STUDIOLIGHT_FLAG_ALL);
	}
	else {
		sl = BKE_studiolight_find(shading->lookdev_light, STUDIOLIGHT_FLAG_ALL);
	}
	return rna_pointer_inherit_refine(ptr, &RNA_StudioLight, sl);
}

/* shading.light */
static int rna_View3DShading_light_get(PointerRNA *ptr)
{
	View3DShading *shading = (View3DShading *)ptr->data;
	return shading->light;
}

static void rna_View3DShading_light_set(PointerRNA *ptr, int value)
{
	View3DShading *shading = (View3DShading *)ptr->data;
	if (value == V3D_LIGHTING_MATCAP && shading->color_type == V3D_SHADING_TEXTURE_COLOR) {
		shading->color_type = V3D_SHADING_MATERIAL_COLOR;
	}
	shading->light = value;
}

static const EnumPropertyItem *rna_View3DShading_color_type_itemf(
        bContext *UNUSED(C), PointerRNA *ptr,
        PropertyRNA *UNUSED(prop), bool *r_free)
{
	View3DShading *shading = (View3DShading *)ptr->data;

	int totitem = 0;
	EnumPropertyItem *item = NULL;

	if (shading->type == OB_SOLID) {
		RNA_enum_items_add_value(&item, &totitem, rna_enum_shading_color_type_items, V3D_SHADING_SINGLE_COLOR);
		RNA_enum_items_add_value(&item, &totitem, rna_enum_shading_color_type_items, V3D_SHADING_MATERIAL_COLOR);
		RNA_enum_items_add_value(&item, &totitem, rna_enum_shading_color_type_items, V3D_SHADING_OBJECT_COLOR);
		RNA_enum_items_add_value(&item, &totitem, rna_enum_shading_color_type_items, V3D_SHADING_RANDOM_COLOR);
		if (shading->light != V3D_LIGHTING_MATCAP) {
			RNA_enum_items_add_value(&item, &totitem, rna_enum_shading_color_type_items, V3D_SHADING_TEXTURE_COLOR);
		}
	}

	RNA_enum_item_end(&item, &totitem);
	*r_free = true;
	return item;
}

/* Studio light */
static int rna_View3DShading_studio_light_get(PointerRNA *ptr)
{
	View3DShading *shading = (View3DShading *)ptr->data;
	char *dna_storage = shading->studio_light;

	int flag = STUDIOLIGHT_TYPE_STUDIO;
	if (shading->type == OB_SOLID && shading->light == V3D_LIGHTING_MATCAP) {
		flag = STUDIOLIGHT_TYPE_MATCAP;
		dna_storage = shading->matcap;
	}
	else if (shading->type == OB_MATERIAL) {
		flag = STUDIOLIGHT_TYPE_WORLD;
		dna_storage = shading->lookdev_light;
	}
	StudioLight *sl = BKE_studiolight_find(dna_storage, flag);
	if (sl) {
		BLI_strncpy(dna_storage, sl->name, FILE_MAXFILE);
		return sl->index;
	}
	else {
		return 0;
	}
}

static void rna_View3DShading_studio_light_set(PointerRNA *ptr, int value)
{
	View3DShading *shading = (View3DShading *)ptr->data;
	char *dna_storage = shading->studio_light;

	int flag = STUDIOLIGHT_TYPE_STUDIO;
	if (shading->type == OB_SOLID && shading->light == V3D_LIGHTING_MATCAP) {
		flag = STUDIOLIGHT_TYPE_MATCAP;
		dna_storage = shading->matcap;
	}
	else if (shading->type == OB_MATERIAL) {
		flag = STUDIOLIGHT_TYPE_WORLD;
		dna_storage = shading->lookdev_light;
	}
	StudioLight *sl = BKE_studiolight_findindex(value, flag);
	if (sl) {
		BLI_strncpy(dna_storage, sl->name, FILE_MAXFILE);
	}
}

static const EnumPropertyItem *rna_View3DShading_studio_light_itemf(
        bContext *UNUSED(C), PointerRNA *ptr,
        PropertyRNA *UNUSED(prop), bool *r_free)
{
	View3DShading *shading = (View3DShading *)ptr->data;
	EnumPropertyItem *item = NULL;
	int totitem = 0;

	if (shading->type == OB_SOLID && shading->light == V3D_LIGHTING_MATCAP) {
		const int flags = (STUDIOLIGHT_EXTERNAL_FILE | STUDIOLIGHT_TYPE_MATCAP);

		LISTBASE_FOREACH(StudioLight *, sl, BKE_studiolight_listbase()) {
			int icon_id = (shading->flag & V3D_SHADING_MATCAP_FLIP_X) ? sl->icon_id_matcap_flipped: sl->icon_id_matcap;
			if ((sl->flag & flags) == flags) {
				EnumPropertyItem tmp = {sl->index, sl->name, icon_id, sl->name, ""};
				RNA_enum_item_add(&item, &totitem, &tmp);
			}
		}
	}
	else {
		LISTBASE_FOREACH(StudioLight *, sl, BKE_studiolight_listbase()) {
			int icon_id = sl->icon_id_irradiance;
			bool show_studiolight = false;

			if (sl->flag & STUDIOLIGHT_INTERNAL) {
				/* always show internal lights for solid */
				if (shading->type == OB_SOLID) {
					show_studiolight = true;
				}
			}
			else {
				switch (shading->type) {
					case OB_SOLID:
					case OB_TEXTURE:
						show_studiolight = ((sl->flag & STUDIOLIGHT_TYPE_STUDIO) != 0);
						break;

					case OB_MATERIAL:
						show_studiolight = ((sl->flag & STUDIOLIGHT_TYPE_WORLD) != 0);
						icon_id = sl->icon_id_radiance;
						break;
				}
			}

			if (show_studiolight) {
				EnumPropertyItem tmp = {sl->index, sl->name, icon_id, sl->name, ""};
				RNA_enum_item_add(&item, &totitem, &tmp);
			}
		}
	}

	RNA_enum_item_end(&item, &totitem);
	*r_free = true;
	return item;
}

static const EnumPropertyItem *rna_SpaceView3D_stereo3d_camera_itemf(
        bContext *C, PointerRNA *UNUSED(ptr),
        PropertyRNA *UNUSED(prop), bool *UNUSED(r_free))
{
	Scene *scene = CTX_data_scene(C);

	if (scene->r.views_format == SCE_VIEWS_FORMAT_MULTIVIEW)
		return multiview_camera_items;
	else
		return stereo3d_camera_items;
}

static int rna_SpaceView3D_icon_from_show_object_viewport_get(PointerRNA *ptr)
{
	const View3D *v3d = (View3D *)ptr->data;
	/* Ignore selection values when view is off, intent is to show if visible objects aren't selectable. */
	const int view_value = (v3d->object_type_exclude_viewport != 0);
	const int select_value = (v3d->object_type_exclude_select & ~v3d->object_type_exclude_viewport) != 0;
	return ICON_VIS_SEL_11 + (view_value << 1) + select_value;
}

static char *rna_View3DShading_path(PointerRNA *UNUSED(ptr))
{
    return BLI_sprintfN("shading");
}

static PointerRNA rna_SpaceView3D_overlay_get(PointerRNA *ptr)
{
	return rna_pointer_inherit_refine(ptr, &RNA_View3DOverlay, ptr->data);
}

static char *rna_View3DOverlay_path(PointerRNA *UNUSED(ptr))
{
    return BLI_sprintfN("overlay");
}

/* Space Image Editor */

static PointerRNA rna_SpaceImageEditor_uvedit_get(PointerRNA *ptr)
{
	return rna_pointer_inherit_refine(ptr, &RNA_SpaceUVEditor, ptr->data);
}

static void rna_SpaceImageEditor_mode_update(Main *bmain, Scene *scene, PointerRNA *UNUSED(ptr))
{
	ED_space_image_paint_update(bmain, bmain->wm.first, scene);
}


static void rna_SpaceImageEditor_show_stereo_set(PointerRNA *ptr, int value)
{
	SpaceImage *sima = (SpaceImage *)(ptr->data);

	if (value)
		sima->iuser.flag |= IMA_SHOW_STEREO;
	else
		sima->iuser.flag &= ~IMA_SHOW_STEREO;
}

static bool rna_SpaceImageEditor_show_stereo_get(PointerRNA *ptr)
{
	SpaceImage *sima = (SpaceImage *)(ptr->data);
	return (sima->iuser.flag & IMA_SHOW_STEREO) != 0;
}

static void rna_SpaceImageEditor_show_stereo_update(Main *UNUSED(bmain), Scene *UNUSED(unused), PointerRNA *ptr)
{
	SpaceImage *sima = (SpaceImage *)(ptr->data);
	Image *ima = sima->image;

	if (ima) {
		if (ima->rr) {
			BKE_image_multilayer_index(ima->rr, &sima->iuser);
		}
		else {
			BKE_image_multiview_index(ima, &sima->iuser);
		}
	}
}

static bool rna_SpaceImageEditor_show_render_get(PointerRNA *ptr)
{
	SpaceImage *sima = (SpaceImage *)(ptr->data);
	return ED_space_image_show_render(sima);
}

static bool rna_SpaceImageEditor_show_paint_get(PointerRNA *ptr)
{
	SpaceImage *sima = (SpaceImage *)(ptr->data);
	return ED_space_image_show_paint(sima);
}

static bool rna_SpaceImageEditor_show_uvedit_get(PointerRNA *ptr)
{
	SpaceImage *sima = (SpaceImage *)(ptr->data);
	bScreen *sc = (bScreen *)ptr->id.data;
	wmWindow *win = ED_screen_window_find(sc, G_MAIN->wm.first);
	ViewLayer *view_layer = WM_window_get_active_view_layer(win);
	Object *obedit = OBEDIT_FROM_VIEW_LAYER(view_layer);
	return ED_space_image_show_uvedit(sima, obedit);
}

static bool rna_SpaceImageEditor_show_maskedit_get(PointerRNA *ptr)
{
	SpaceImage *sima = (SpaceImage *)(ptr->data);
	bScreen *sc = (bScreen *)ptr->id.data;
	wmWindow *win = ED_screen_window_find(sc, G_MAIN->wm.first);
	ViewLayer *view_layer = WM_window_get_active_view_layer(win);
	return ED_space_image_check_show_maskedit(sima, view_layer);
}

static void rna_SpaceImageEditor_image_set(PointerRNA *ptr, PointerRNA value)
{
	SpaceImage *sima = (SpaceImage *)(ptr->data);
	bScreen *sc = (bScreen *)ptr->id.data;
	wmWindow *win;
	Scene *scene = ED_screen_scene_find_with_window(sc, G_MAIN->wm.first, &win);
	ViewLayer *view_layer = WM_window_get_active_view_layer(win);
	Object *obedit = OBEDIT_FROM_VIEW_LAYER(view_layer);

	BLI_assert(BKE_id_is_in_global_main(value.data));
	ED_space_image_set(G_MAIN, sima, scene, obedit, (Image *)value.data);
}

static void rna_SpaceImageEditor_mask_set(PointerRNA *ptr, PointerRNA value)
{
	SpaceImage *sima = (SpaceImage *)(ptr->data);

	ED_space_image_set_mask(NULL, sima, (Mask *)value.data);
}

static const EnumPropertyItem *rna_SpaceImageEditor_display_channels_itemf(
        bContext *UNUSED(C), PointerRNA *ptr,
        PropertyRNA *UNUSED(prop), bool *r_free)
{
	SpaceImage *sima = (SpaceImage *)ptr->data;
	EnumPropertyItem *item = NULL;
	ImBuf *ibuf;
	void *lock;
	int zbuf, alpha, totitem = 0;

	ibuf = ED_space_image_acquire_buffer(sima, &lock);

	alpha = ibuf && (ibuf->channels == 4);
	zbuf = ibuf && (ibuf->zbuf || ibuf->zbuf_float || (ibuf->channels == 1));

	ED_space_image_release_buffer(sima, ibuf, lock);

	if (alpha && zbuf)
		return display_channels_items;

	if (alpha) {
		RNA_enum_items_add_value(&item, &totitem, display_channels_items, SI_USE_ALPHA);
		RNA_enum_items_add_value(&item, &totitem, display_channels_items, 0);
		RNA_enum_items_add_value(&item, &totitem, display_channels_items, SI_SHOW_ALPHA);
	}
	else if (zbuf) {
		RNA_enum_items_add_value(&item, &totitem, display_channels_items, 0);
		RNA_enum_items_add_value(&item, &totitem, display_channels_items, SI_SHOW_ZBUF);
	}
	else {
		RNA_enum_items_add_value(&item, &totitem, display_channels_items, 0);
	}

	RNA_enum_items_add_value(&item, &totitem, display_channels_items, SI_SHOW_R);
	RNA_enum_items_add_value(&item, &totitem, display_channels_items, SI_SHOW_G);
	RNA_enum_items_add_value(&item, &totitem, display_channels_items, SI_SHOW_B);

	RNA_enum_item_end(&item, &totitem);
	*r_free = true;

	return item;
}

static void rna_SpaceImageEditor_zoom_get(PointerRNA *ptr, float *values)
{
	SpaceImage *sima = (SpaceImage *)ptr->data;
	ScrArea *sa;
	ARegion *ar;

	values[0] = values[1] = 1;

	/* find aregion */
	sa = rna_area_from_space(ptr); /* can be NULL */
	ar = BKE_area_find_region_type(sa, RGN_TYPE_WINDOW);
	if (ar) {
		ED_space_image_get_zoom(sima, ar, &values[0], &values[1]);
	}
}

static void rna_SpaceImageEditor_cursor_location_get(PointerRNA *ptr, float *values)
{
	SpaceImage *sima = (SpaceImage *)ptr->data;

	if (sima->flag & SI_COORDFLOATS) {
		copy_v2_v2(values, sima->cursor);
	}
	else {
		int w, h;
		ED_space_image_get_size(sima, &w, &h);

		values[0] = sima->cursor[0] * w;
		values[1] = sima->cursor[1] * h;
	}
}

static void rna_SpaceImageEditor_cursor_location_set(PointerRNA *ptr, const float *values)
{
	SpaceImage *sima = (SpaceImage *)ptr->data;

	if (sima->flag & SI_COORDFLOATS) {
		copy_v2_v2(sima->cursor, values);
	}
	else {
		int w, h;
		ED_space_image_get_size(sima, &w, &h);

		sima->cursor[0] = values[0] / w;
		sima->cursor[1] = values[1] / h;
	}
}

static void rna_SpaceImageEditor_image_update(Main *UNUSED(bmain), Scene *UNUSED(scene), PointerRNA *ptr)
{
	SpaceImage *sima = (SpaceImage *)ptr->data;
	Image *ima = sima->image;

	/* make sure all the iuser settings are valid for the sima image */
	if (ima) {
		if (ima->rr) {
			if (BKE_image_multilayer_index(sima->image->rr, &sima->iuser) == NULL) {
				BKE_image_init_imageuser(sima->image, &sima->iuser);
			}
		}
		else {
			BKE_image_multiview_index(ima, &sima->iuser);
		}
	}
}

static void rna_SpaceImageEditor_scopes_update(struct bContext *C, struct PointerRNA *ptr)
{
	SpaceImage *sima = (SpaceImage *)ptr->data;
	ImBuf *ibuf;
	void *lock;

	ibuf = ED_space_image_acquire_buffer(sima, &lock);
	if (ibuf) {
		ED_space_image_scopes_update(C, sima, ibuf, true);
		WM_main_add_notifier(NC_IMAGE, sima->image);
	}
	ED_space_image_release_buffer(sima, ibuf, lock);
}

static const EnumPropertyItem *rna_SpaceImageEditor_pivot_itemf(
        bContext *UNUSED(C), PointerRNA *ptr,
        PropertyRNA *UNUSED(prop), bool *UNUSED(r_free))
{
	static const EnumPropertyItem pivot_items[] = {
		{V3D_AROUND_CENTER_BOUNDS, "CENTER", ICON_PIVOT_BOUNDBOX, "Bounding Box Center", ""},
		{V3D_AROUND_CENTER_MEDIAN, "MEDIAN", ICON_PIVOT_MEDIAN, "Median Point", ""},
		{V3D_AROUND_CURSOR, "CURSOR", ICON_PIVOT_CURSOR, "2D Cursor", ""},
		{V3D_AROUND_LOCAL_ORIGINS, "INDIVIDUAL_ORIGINS", ICON_PIVOT_INDIVIDUAL,
		            "Individual Origins", "Pivot around each selected island's own median point"},
		{0, NULL, 0, NULL, NULL}
	};

	SpaceImage *sima = (SpaceImage *)ptr->data;

	if (sima->mode == SI_MODE_PAINT)
		return rna_enum_transform_pivot_items_full;
	else
		return pivot_items;
}

/* Space Text Editor */

static void rna_SpaceTextEditor_word_wrap_set(PointerRNA *ptr, bool value)
{
	SpaceText *st = (SpaceText *)(ptr->data);

	st->wordwrap = value;
	st->left = 0;
}

static void rna_SpaceTextEditor_text_set(PointerRNA *ptr, PointerRNA value)
{
	SpaceText *st = (SpaceText *)(ptr->data);

	st->text = value.data;

	WM_main_add_notifier(NC_TEXT | NA_SELECTED, st->text);
}

static void rna_SpaceTextEditor_updateEdited(Main *UNUSED(bmain), Scene *UNUSED(scene), PointerRNA *ptr)
{
	SpaceText *st = (SpaceText *)ptr->data;

	if (st->text)
		WM_main_add_notifier(NC_TEXT | NA_EDITED, st->text);
}

/* Space Properties */

/* note: this function exists only to avoid id refcounting */
static void rna_SpaceProperties_pin_id_set(PointerRNA *ptr, PointerRNA value)
{
	SpaceButs *sbuts = (SpaceButs *)(ptr->data);
	sbuts->pinid = value.data;
}

static StructRNA *rna_SpaceProperties_pin_id_typef(PointerRNA *ptr)
{
	SpaceButs *sbuts = (SpaceButs *)(ptr->data);

	if (sbuts->pinid)
		return ID_code_to_RNA_type(GS(sbuts->pinid->name));

	return &RNA_ID;
}

static void rna_SpaceProperties_pin_id_update(Main *UNUSED(bmain), Scene *UNUSED(scene), PointerRNA *ptr)
{
	SpaceButs *sbuts = (SpaceButs *)(ptr->data);
	ID *id = sbuts->pinid;

	if (id == NULL) {
		sbuts->flag &= ~SB_PIN_CONTEXT;
		return;
	}

	switch (GS(id->name)) {
		case ID_MA:
			WM_main_add_notifier(NC_MATERIAL | ND_SHADING, NULL);
			break;
		case ID_TE:
			WM_main_add_notifier(NC_TEXTURE, NULL);
			break;
		case ID_WO:
			WM_main_add_notifier(NC_WORLD, NULL);
			break;
		case ID_LA:
			WM_main_add_notifier(NC_LAMP, NULL);
			break;
		default:
			break;
	}
}


static void rna_SpaceProperties_context_set(PointerRNA *ptr, int value)
{
	SpaceButs *sbuts = (SpaceButs *)(ptr->data);

	sbuts->mainb = value;
	sbuts->mainbuser = value;
}

static const EnumPropertyItem *rna_SpaceProperties_context_itemf(
        bContext *UNUSED(C), PointerRNA *ptr,
        PropertyRNA *UNUSED(prop), bool *r_free)
{
	SpaceButs *sbuts = (SpaceButs *)(ptr->data);
	EnumPropertyItem *item = NULL;
	int totitem = 0;

	if (sbuts->pathflag & (1 << BCONTEXT_TOOL)) {
		RNA_enum_items_add_value(&item, &totitem, buttons_context_items, BCONTEXT_TOOL);
	}

	if (totitem) {
		RNA_enum_item_add_separator(&item, &totitem);
	}

	if (sbuts->pathflag & (1 << BCONTEXT_RENDER)) {
		RNA_enum_items_add_value(&item, &totitem, buttons_context_items, BCONTEXT_RENDER);
	}

	if (sbuts->pathflag & (1 << BCONTEXT_OUTPUT)) {
		RNA_enum_items_add_value(&item, &totitem, buttons_context_items, BCONTEXT_OUTPUT);
	}

	if (sbuts->pathflag & (1 << BCONTEXT_VIEW_LAYER)) {
		RNA_enum_items_add_value(&item, &totitem, buttons_context_items, BCONTEXT_VIEW_LAYER);
	}

	if (sbuts->pathflag & (1 << BCONTEXT_SCENE)) {
		RNA_enum_items_add_value(&item, &totitem, buttons_context_items, BCONTEXT_SCENE);
	}

	if (sbuts->pathflag & (1 << BCONTEXT_WORLD)) {
		RNA_enum_items_add_value(&item, &totitem, buttons_context_items, BCONTEXT_WORLD);
	}

	if (totitem) {
		RNA_enum_item_add_separator(&item, &totitem);
	}

	if (sbuts->pathflag & (1 << BCONTEXT_OBJECT)) {
		RNA_enum_items_add_value(&item, &totitem, buttons_context_items, BCONTEXT_OBJECT);
	}

	if (sbuts->pathflag & (1 << BCONTEXT_CONSTRAINT)) {
		RNA_enum_items_add_value(&item, &totitem, buttons_context_items, BCONTEXT_CONSTRAINT);
	}

	if (sbuts->pathflag & (1 << BCONTEXT_MODIFIER)) {
		RNA_enum_items_add_value(&item, &totitem, buttons_context_items, BCONTEXT_MODIFIER);
	}

	if (sbuts->pathflag & (1 << BCONTEXT_SHADERFX)) {
		RNA_enum_items_add_value(&item, &totitem, buttons_context_items, BCONTEXT_SHADERFX);
	}

	if (sbuts->pathflag & (1 << BCONTEXT_DATA)) {
		RNA_enum_items_add_value(&item, &totitem, buttons_context_items, BCONTEXT_DATA);
		(item + totitem - 1)->icon = sbuts->dataicon;
	}

	if (sbuts->pathflag & (1 << BCONTEXT_BONE)) {
		RNA_enum_items_add_value(&item, &totitem, buttons_context_items, BCONTEXT_BONE);
	}

	if (sbuts->pathflag & (1 << BCONTEXT_BONE_CONSTRAINT)) {
		RNA_enum_items_add_value(&item, &totitem, buttons_context_items, BCONTEXT_BONE_CONSTRAINT);
	}

	if (sbuts->pathflag & (1 << BCONTEXT_MATERIAL)) {
		RNA_enum_items_add_value(&item, &totitem, buttons_context_items, BCONTEXT_MATERIAL);
	}

	if (sbuts->pathflag & (1 << BCONTEXT_TEXTURE)) {
		RNA_enum_items_add_value(&item, &totitem, buttons_context_items, BCONTEXT_TEXTURE);
	}

	if (sbuts->pathflag & (1 << BCONTEXT_PARTICLE)) {
		RNA_enum_items_add_value(&item, &totitem, buttons_context_items, BCONTEXT_PARTICLE);
	}

	if (sbuts->pathflag & (1 << BCONTEXT_PHYSICS)) {
		RNA_enum_items_add_value(&item, &totitem, buttons_context_items, BCONTEXT_PHYSICS);
	}

	RNA_enum_item_end(&item, &totitem);
	*r_free = true;

	return item;
}

static void rna_SpaceProperties_context_update(Main *UNUSED(bmain), Scene *UNUSED(scene), PointerRNA *ptr)
{
	SpaceButs *sbuts = (SpaceButs *)(ptr->data);
	/* XXX BCONTEXT_DATA is ugly, but required for lights... See T51318. */
	if (ELEM(sbuts->mainb, BCONTEXT_WORLD, BCONTEXT_MATERIAL, BCONTEXT_TEXTURE, BCONTEXT_DATA)) {
		sbuts->preview = 1;
	}
}

/* Space Console */
static void rna_ConsoleLine_body_get(PointerRNA *ptr, char *value)
{
	ConsoleLine *ci = (ConsoleLine *)ptr->data;
	memcpy(value, ci->line, ci->len + 1);
}

static int rna_ConsoleLine_body_length(PointerRNA *ptr)
{
	ConsoleLine *ci = (ConsoleLine *)ptr->data;
	return ci->len;
}

static void rna_ConsoleLine_body_set(PointerRNA *ptr, const char *value)
{
	ConsoleLine *ci = (ConsoleLine *)ptr->data;
	int len = strlen(value);

	if ((len >= ci->len_alloc) || (len * 2 < ci->len_alloc) ) { /* allocate a new string */
		MEM_freeN(ci->line);
		ci->line = MEM_mallocN((len + 1) * sizeof(char), "rna_consoleline");
		ci->len_alloc = len + 1;
	}
	memcpy(ci->line, value, len + 1);
	ci->len = len;

	if (ci->cursor > len) /* clamp the cursor */
		ci->cursor = len;
}

static void rna_ConsoleLine_cursor_index_range(PointerRNA *ptr, int *min, int *max,
                                               int *UNUSED(softmin), int *UNUSED(softmax))
{
	ConsoleLine *ci = (ConsoleLine *)ptr->data;

	*min = 0;
	*max = ci->len; /* intentionally _not_ -1 */
}

/* Space Dopesheet */

static void rna_SpaceDopeSheetEditor_action_set(PointerRNA *ptr, PointerRNA value)
{
	SpaceAction *saction = (SpaceAction *)(ptr->data);
	bAction *act = (bAction *)value.data;

	if ((act == NULL) || (act->idroot == 0)) {
		/* just set if we're clearing the action or if the action is "amorphous" still */
		saction->action = act;
	}
	else {
		/* action to set must strictly meet the mode criteria... */
		if (saction->mode == SACTCONT_ACTION) {
			/* currently, this is "object-level" only, until we have some way of specifying this */
			if (act->idroot == ID_OB)
				saction->action = act;
			else
				printf("ERROR: cannot assign Action '%s' to Action Editor, as action is not object-level animation\n",
				       act->id.name + 2);
		}
		else if (saction->mode == SACTCONT_SHAPEKEY) {
			/* as the name says, "shapekey-level" only... */
			if (act->idroot == ID_KE)
				saction->action = act;
			else
				printf("ERROR: cannot assign Action '%s' to Shape Key Editor, as action doesn't animate Shape Keys\n",
				       act->id.name + 2);
		}
		else {
			printf("ACK: who's trying to set an action while not in a mode displaying a single Action only?\n");
		}
	}
}

static void rna_SpaceDopeSheetEditor_action_update(bContext *C, PointerRNA *ptr)
{
	SpaceAction *saction = (SpaceAction *)(ptr->data);
	ViewLayer *view_layer = CTX_data_view_layer(C);
	Main *bmain = CTX_data_main(C);
	Object *obact = OBACT(view_layer);

	/* we must set this action to be the one used by active object (if not pinned) */
	if (obact /* && saction->pin == 0*/) {
		AnimData *adt = NULL;

		if (saction->mode == SACTCONT_ACTION) {
			/* TODO: context selector could help decide this with more control? */
			adt = BKE_animdata_add_id(&obact->id); /* this only adds if non-existent */
		}
		else if (saction->mode == SACTCONT_SHAPEKEY) {
			Key *key = BKE_key_from_object(obact);
			if (key)
				adt = BKE_animdata_add_id(&key->id);  /* this only adds if non-existent */
		}

		/* set action */
		// FIXME: this overlaps a lot with the BKE_animdata_set_action() API method
		if (adt) {
			/* Don't do anything if old and new actions are the same... */
			if (adt->action != saction->action) {
				/* NLA Tweak Mode needs special handling... */
				if (adt->flag & ADT_NLA_EDIT_ON) {
					/* Exit editmode first - we cannot change actions while in tweakmode
					 * NOTE: This will clear the action ref properly
					 */
					BKE_nla_tweakmode_exit(adt);

					/* Assign new action, and adjust the usercounts accordingly */
					adt->action = saction->action;
					id_us_plus((ID *)adt->action);
				}
				else {
					/* Handle old action... */
					if (adt->action) {
						/* Fix id-count of action we're replacing */
						id_us_min(&adt->action->id);

						/* To prevent data loss (i.e. if users flip between actions using the Browse menu),
						 * stash this action if nothing else uses it.
						 *
						 * EXCEPTION:
						 * This callback runs when unlinking actions. In that case, we don't want to
						 * stash the action, as the user is signalling that they want to detach it.
						 * This can be reviewed again later, but it could get annoying if we keep these instead.
						 */
						if ((adt->action->id.us <= 0) && (saction->action != NULL)) {
							/* XXX: Things here get dodgy if this action is only partially completed,
							 *      and the user then uses the browse menu to get back to this action,
							 *      assigning it as the active action (i.e. the stash strip gets out of sync)
							 */
							BKE_nla_action_stash(adt);
						}
					}

					/* Assign new action, and adjust the usercounts accordingly */
					adt->action = saction->action;
					id_us_plus((ID *)adt->action);
				}
			}

			/* Force update of animdata */
			adt->recalc |= ADT_RECALC_ANIM;
		}

		/* force depsgraph flush too */
		DEG_id_tag_update(&obact->id, ID_RECALC_TRANSFORM | ID_RECALC_GEOMETRY);
		/* Update relations as well, so new time source dependency is added. */
		DEG_relations_tag_update(bmain);
	}
}

static void rna_SpaceDopeSheetEditor_mode_update(bContext *C, PointerRNA *ptr)
{
	SpaceAction *saction = (SpaceAction *)(ptr->data);
	ScrArea *sa = CTX_wm_area(C);
	ViewLayer *view_layer = CTX_data_view_layer(C);
	Object *obact = OBACT(view_layer);

	/* special exceptions for ShapeKey Editor mode */
	if (saction->mode == SACTCONT_SHAPEKEY) {
		Key *key = BKE_key_from_object(obact);

		/* 1) update the action stored for the editor */
		if (key)
			saction->action = (key->adt) ? key->adt->action : NULL;
		else
			saction->action = NULL;

		/* 2) enable 'show sliders' by default, since one of the main
		 *    points of the ShapeKey Editor is to provide a one-stop shop
		 *    for controlling the shapekeys, whose main control is the value
		 */
		saction->flag |= SACTION_SLIDERS;
	}
	/* make sure action stored is valid */
	else if (saction->mode == SACTCONT_ACTION) {
		/* 1) update the action stored for the editor */
		/* TODO: context selector could help decide this with more control? */
		if (obact)
			saction->action = (obact->adt) ? obact->adt->action : NULL;
		else
			saction->action = NULL;
	}

	/* Collapse (and show) summary channel and hide channel list for timeline */
	if (saction->mode == SACTCONT_TIMELINE) {
		saction->ads.flag |= ADS_FLAG_SUMMARY_COLLAPSED;
		saction->ads.filterflag |= ADS_FILTER_SUMMARY;
	}

	if (sa && sa->spacedata.first == saction) {
		ARegion *channels_region = BKE_area_find_region_type(sa, RGN_TYPE_CHANNELS);
		if (channels_region) {
			if (saction->mode == SACTCONT_TIMELINE) {
				channels_region->flag |= RGN_FLAG_HIDDEN;
			}
			else {
				channels_region->flag &= ~RGN_FLAG_HIDDEN;
			}
			ED_region_visibility_change_update(C, channels_region);
		}
	}

	/* recalculate extents of channel list */
	saction->runtime.flag |= SACTION_RUNTIME_FLAG_NEED_CHAN_SYNC;

	/* store current mode as "old mode", so that returning from other editors doesn't always reset to "Action Editor" */
	if (saction->mode != SACTCONT_TIMELINE) {
		saction->mode_prev = saction->mode;
	}
}

/* Space Graph Editor */

static void rna_SpaceGraphEditor_display_mode_update(bContext *C, PointerRNA *ptr)
{
	ScrArea *sa = rna_area_from_space(ptr);
	SpaceIpo *sipo = (SpaceIpo *)ptr->data;

	/* for "Drivers" mode, enable all the necessary bits and pieces */
	if (sipo->mode == SIPO_MODE_DRIVERS) {
		ED_drivers_editor_init(C, sa);
		ED_area_tag_redraw(sa);
	}

	/* after changing view mode, must force recalculation of F-Curve colors
	 * which can only be achieved using refresh as opposed to redraw
	 */
	ED_area_tag_refresh(sa);
}

static bool rna_SpaceGraphEditor_has_ghost_curves_get(PointerRNA *ptr)
{
	SpaceIpo *sipo = (SpaceIpo *)(ptr->data);
	return (BLI_listbase_is_empty(&sipo->runtime.ghost_curves) == false);
}

static void rna_SpaceConsole_rect_update(Main *UNUSED(bmain), Scene *UNUSED(scene), PointerRNA *ptr)
{
	SpaceConsole *sc = ptr->data;
	WM_main_add_notifier(NC_SPACE | ND_SPACE_CONSOLE | NA_EDITED, sc);
}

static void rna_Sequencer_view_type_update(Main *UNUSED(bmain), Scene *UNUSED(scene), PointerRNA *ptr)
{
	ScrArea *sa = rna_area_from_space(ptr);
	ED_area_tag_refresh(sa);
}

/* Space Node Editor */

static void rna_SpaceNodeEditor_node_tree_set(PointerRNA *ptr, const PointerRNA value)
{
	SpaceNode *snode = (SpaceNode *)ptr->data;
	ED_node_tree_start(snode, (bNodeTree *)value.data, NULL, NULL);
}

static bool rna_SpaceNodeEditor_node_tree_poll(PointerRNA *ptr, const PointerRNA value)
{
	SpaceNode *snode = (SpaceNode *)ptr->data;
	bNodeTree *ntree = (bNodeTree *)value.data;

	/* node tree type must match the selected type in node editor */
	return (STREQ(snode->tree_idname, ntree->idname));
}

static void rna_SpaceNodeEditor_node_tree_update(const bContext *C, PointerRNA *UNUSED(ptr))
{
	ED_node_tree_update(C);
}

static int rna_SpaceNodeEditor_tree_type_get(PointerRNA *ptr)
{
	SpaceNode *snode = (SpaceNode *)ptr->data;
	return rna_node_tree_idname_to_enum(snode->tree_idname);
}
static void rna_SpaceNodeEditor_tree_type_set(PointerRNA *ptr, int value)
{
	SpaceNode *snode = (SpaceNode *)ptr->data;
	ED_node_set_tree_type(snode, rna_node_tree_type_from_enum(value));
}
static bool rna_SpaceNodeEditor_tree_type_poll(void *Cv, bNodeTreeType *type)
{
	bContext *C = (bContext *)Cv;
	if (type->poll)
		return type->poll(C, type);
	else
		return true;
}

const EnumPropertyItem *RNA_enum_node_tree_types_itemf_impl(bContext *C, bool *r_free)
{
	return rna_node_tree_type_itemf(C, rna_SpaceNodeEditor_tree_type_poll, r_free);
}

static const EnumPropertyItem *rna_SpaceNodeEditor_tree_type_itemf(
        bContext *C, PointerRNA *UNUSED(ptr),
        PropertyRNA *UNUSED(prop), bool *r_free)
{
	return RNA_enum_node_tree_types_itemf_impl(C, r_free);
}

static void rna_SpaceNodeEditor_path_get(PointerRNA *ptr, char *value)
{
	SpaceNode *snode = ptr->data;
	ED_node_tree_path_get(snode, value);
}

static int rna_SpaceNodeEditor_path_length(PointerRNA *ptr)
{
	SpaceNode *snode = ptr->data;
	return ED_node_tree_path_length(snode);
}

static void rna_SpaceNodeEditor_path_clear(SpaceNode *snode, bContext *C)
{
	ED_node_tree_start(snode, NULL, NULL, NULL);
	ED_node_tree_update(C);
}

static void rna_SpaceNodeEditor_path_start(SpaceNode *snode, bContext *C, PointerRNA *node_tree)
{
	ED_node_tree_start(snode, (bNodeTree *)node_tree->data, NULL, NULL);
	ED_node_tree_update(C);
}

static void rna_SpaceNodeEditor_path_append(SpaceNode *snode, bContext *C, PointerRNA *node_tree, PointerRNA *node)
{
	ED_node_tree_push(snode, node_tree->data, node->data);
	ED_node_tree_update(C);
}

static void rna_SpaceNodeEditor_path_pop(SpaceNode *snode, bContext *C)
{
	ED_node_tree_pop(snode);
	ED_node_tree_update(C);
}

static void rna_SpaceNodeEditor_show_backdrop_update(Main *UNUSED(bmain), Scene *UNUSED(scene), PointerRNA *UNUSED(ptr))
{
	WM_main_add_notifier(NC_NODE | NA_EDITED, NULL);
	WM_main_add_notifier(NC_SCENE | ND_NODES, NULL);
}

static void rna_SpaceNodeEditor_cursor_location_from_region(SpaceNode *snode, bContext *C, int x, int y)
{
	ARegion *ar = CTX_wm_region(C);

	UI_view2d_region_to_view(&ar->v2d, x, y, &snode->cursor[0], &snode->cursor[1]);
	snode->cursor[0] /= UI_DPI_FAC;
	snode->cursor[1] /= UI_DPI_FAC;
}

static void rna_SpaceClipEditor_clip_set(PointerRNA *ptr, PointerRNA value)
{
	SpaceClip *sc = (SpaceClip *)(ptr->data);
	bScreen *screen = (bScreen *)ptr->id.data;

	ED_space_clip_set_clip(NULL, screen, sc, (MovieClip *)value.data);
}

static void rna_SpaceClipEditor_mask_set(PointerRNA *ptr, PointerRNA value)
{
	SpaceClip *sc = (SpaceClip *)(ptr->data);

	ED_space_clip_set_mask(NULL, sc, (Mask *)value.data);
}

static void rna_SpaceClipEditor_clip_mode_update(Main *UNUSED(bmain), Scene *UNUSED(scene), PointerRNA *ptr)
{
	SpaceClip *sc = (SpaceClip *)(ptr->data);

	sc->scopes.ok = 0;
}

static void rna_SpaceClipEditor_lock_selection_update(Main *UNUSED(bmain), Scene *UNUSED(scene), PointerRNA *ptr)
{
	SpaceClip *sc = (SpaceClip *)(ptr->data);

	sc->xlockof = 0.f;
	sc->ylockof = 0.f;
}

static void rna_SpaceClipEditor_view_type_update(Main *UNUSED(bmain), Scene *UNUSED(scene), PointerRNA *ptr)
{
	ScrArea *sa = rna_area_from_space(ptr);
	ED_area_tag_refresh(sa);
}

/* File browser. */

static bool rna_FileSelectParams_use_lib_get(PointerRNA *ptr)
{
	FileSelectParams *params = ptr->data;

	return params && (params->type == FILE_LOADLIB);
}

static const EnumPropertyItem *rna_FileSelectParams_recursion_level_itemf(
        bContext *UNUSED(C), PointerRNA *ptr, PropertyRNA *UNUSED(prop), bool *r_free)
{
	FileSelectParams *params = ptr->data;

	if (params && params->type != FILE_LOADLIB) {
		EnumPropertyItem *item = NULL;
		int totitem = 0;

		RNA_enum_items_add_value(&item, &totitem, fileselectparams_recursion_level_items, 0);
		RNA_enum_items_add_value(&item, &totitem, fileselectparams_recursion_level_items, 2);
		RNA_enum_items_add_value(&item, &totitem, fileselectparams_recursion_level_items, 3);
		RNA_enum_items_add_value(&item, &totitem, fileselectparams_recursion_level_items, 4);

		RNA_enum_item_end(&item, &totitem);
		*r_free = true;

		return item;
	}

	*r_free = false;
	return fileselectparams_recursion_level_items;
}

static void rna_FileSelectPrams_filter_glob_set(PointerRNA *ptr, const char *value)
{
	FileSelectParams *params = ptr->data;

	BLI_strncpy(params->filter_glob, value, sizeof(params->filter_glob));

	/* Remove stupi things like last group being a wildcard-only one... */
	BLI_path_extension_glob_validate(params->filter_glob);
}

static void rna_FileBrowser_FSMenuEntry_path_get(PointerRNA *ptr, char *value)
{
	char *path = ED_fsmenu_entry_get_path(ptr->data);

	strcpy(value, path ? path : "");
}

static int rna_FileBrowser_FSMenuEntry_path_length(PointerRNA *ptr)
{
	char *path = ED_fsmenu_entry_get_path(ptr->data);

	return (int)(path ? strlen(path) : 0);
}

static void rna_FileBrowser_FSMenuEntry_path_set(PointerRNA *ptr, const char *value)
{
	FSMenuEntry *fsm = ptr->data;

	/* Note: this will write to file immediately.
	 * Not nice (and to be fixed ultimately), but acceptable in this case for now. */
	ED_fsmenu_entry_set_path(fsm, value);
}

static void rna_FileBrowser_FSMenuEntry_name_get(PointerRNA *ptr, char *value)
{
	strcpy(value, ED_fsmenu_entry_get_name(ptr->data));
}

static int rna_FileBrowser_FSMenuEntry_name_length(PointerRNA *ptr)
{
	return (int)strlen(ED_fsmenu_entry_get_name(ptr->data));
}

static void rna_FileBrowser_FSMenuEntry_name_set(PointerRNA *ptr, const char *value)
{
	FSMenuEntry *fsm = ptr->data;

	/* Note: this will write to file immediately.
	 * Not nice (and to be fixed ultimately), but acceptable in this case for now. */
	ED_fsmenu_entry_set_name(fsm, value);
}

static int rna_FileBrowser_FSMenuEntry_name_get_editable(PointerRNA *ptr, const char **UNUSED(r_info))
{
	FSMenuEntry *fsm = ptr->data;

	return fsm->save ? PROP_EDITABLE : 0;
}

static bool rna_FileBrowser_FSMenuEntry_use_save_get(PointerRNA *ptr)
{
	FSMenuEntry *fsm = ptr->data;
	return fsm->save;
}

static bool rna_FileBrowser_FSMenuEntry_is_valid_get(PointerRNA *ptr)
{
	FSMenuEntry *fsm = ptr->data;
	return fsm->valid;
}

static void rna_FileBrowser_FSMenu_next(CollectionPropertyIterator *iter)
{
	ListBaseIterator *internal = &iter->internal.listbase;

	if (internal->skip) {
		do {
			internal->link = (Link *)(((FSMenuEntry *)(internal->link))->next);
			iter->valid = (internal->link != NULL);
		} while (iter->valid && internal->skip(iter, internal->link));
	}
	else {
		internal->link = (Link *)(((FSMenuEntry *)(internal->link))->next);
		iter->valid = (internal->link != NULL);
	}
}

static void rna_FileBrowser_FSMenu_begin(CollectionPropertyIterator *iter, FSMenuCategory category)
{
	ListBaseIterator *internal = &iter->internal.listbase;

	struct FSMenu *fsmenu = ED_fsmenu_get();
	struct FSMenuEntry *fsmentry = ED_fsmenu_get_category(fsmenu, category);

	internal->link = (fsmentry) ? (Link *)fsmentry : NULL;
	internal->skip = NULL;

	iter->valid = (internal->link != NULL);
}

static PointerRNA rna_FileBrowser_FSMenu_get(CollectionPropertyIterator *iter)
{
	ListBaseIterator *internal = &iter->internal.listbase;
	PointerRNA r_ptr;

	RNA_pointer_create(NULL, &RNA_FileBrowserFSMenuEntry, internal->link, &r_ptr);

	return r_ptr;
}

static void rna_FileBrowser_FSMenu_end(CollectionPropertyIterator *UNUSED(iter))
{
}

static void rna_FileBrowser_FSMenuSystem_data_begin(CollectionPropertyIterator *iter, PointerRNA *UNUSED(ptr))
{
	rna_FileBrowser_FSMenu_begin(iter, FS_CATEGORY_SYSTEM);
}

static int rna_FileBrowser_FSMenuSystem_data_length(PointerRNA *UNUSED(ptr))
{
	struct FSMenu *fsmenu = ED_fsmenu_get();

	return ED_fsmenu_get_nentries(fsmenu, FS_CATEGORY_SYSTEM);
}

static void rna_FileBrowser_FSMenuSystemBookmark_data_begin(CollectionPropertyIterator *iter, PointerRNA *UNUSED(ptr))
{
	rna_FileBrowser_FSMenu_begin(iter, FS_CATEGORY_SYSTEM_BOOKMARKS);
}

static int rna_FileBrowser_FSMenuSystemBookmark_data_length(PointerRNA *UNUSED(ptr))
{
	struct FSMenu *fsmenu = ED_fsmenu_get();

	return ED_fsmenu_get_nentries(fsmenu, FS_CATEGORY_SYSTEM_BOOKMARKS);
}

static void rna_FileBrowser_FSMenuBookmark_data_begin(CollectionPropertyIterator *iter, PointerRNA *UNUSED(ptr))
{
	rna_FileBrowser_FSMenu_begin(iter, FS_CATEGORY_BOOKMARKS);
}

static int rna_FileBrowser_FSMenuBookmark_data_length(PointerRNA *UNUSED(ptr))
{
	struct FSMenu *fsmenu = ED_fsmenu_get();

	return ED_fsmenu_get_nentries(fsmenu, FS_CATEGORY_BOOKMARKS);
}

static void rna_FileBrowser_FSMenuRecent_data_begin(CollectionPropertyIterator *iter, PointerRNA *UNUSED(ptr))
{
	rna_FileBrowser_FSMenu_begin(iter, FS_CATEGORY_RECENT);
}

static int rna_FileBrowser_FSMenuRecent_data_length(PointerRNA *UNUSED(ptr))
{
	struct FSMenu *fsmenu = ED_fsmenu_get();

	return ED_fsmenu_get_nentries(fsmenu, FS_CATEGORY_RECENT);
}

static int rna_FileBrowser_FSMenu_active_get(PointerRNA *ptr, const FSMenuCategory category)
{
	SpaceFile *sf = ptr->data;
	int actnr = -1;

	switch (category) {
		case FS_CATEGORY_SYSTEM:
			actnr = sf->systemnr;
			break;
		case FS_CATEGORY_SYSTEM_BOOKMARKS:
			actnr = sf->system_bookmarknr;
			break;
		case FS_CATEGORY_BOOKMARKS:
			actnr = sf->bookmarknr;
			break;
		case FS_CATEGORY_RECENT:
			actnr = sf->recentnr;
			break;
	}

	return actnr;
}

static void rna_FileBrowser_FSMenu_active_set(PointerRNA *ptr, int value, const FSMenuCategory category)
{
	SpaceFile *sf = ptr->data;
	struct FSMenu *fsmenu = ED_fsmenu_get();
	FSMenuEntry *fsm = ED_fsmenu_get_entry(fsmenu, category, value);

	if (fsm && sf->params) {
		switch (category) {
			case FS_CATEGORY_SYSTEM:
				sf->systemnr = value;
				break;
			case FS_CATEGORY_SYSTEM_BOOKMARKS:
				sf->system_bookmarknr = value;
				break;
			case FS_CATEGORY_BOOKMARKS:
				sf->bookmarknr = value;
				break;
			case FS_CATEGORY_RECENT:
				sf->recentnr = value;
				break;
		}

		BLI_strncpy(sf->params->dir, fsm->path, sizeof(sf->params->dir));
	}
}

static void rna_FileBrowser_FSMenu_active_range(
        PointerRNA *UNUSED(ptr), int *min, int *max, int *softmin, int *softmax, const FSMenuCategory category)
{
	struct FSMenu *fsmenu = ED_fsmenu_get();

	*min = *softmin = -1;
	*max = *softmax = ED_fsmenu_get_nentries(fsmenu, category) - 1;
}

static void rna_FileBrowser_FSMenu_active_update(struct bContext *C, PointerRNA *UNUSED(ptr))
{
	ED_file_change_dir(C);
}

static int rna_FileBrowser_FSMenuSystem_active_get(PointerRNA *ptr)
{
	return rna_FileBrowser_FSMenu_active_get(ptr, FS_CATEGORY_SYSTEM);
}

static void rna_FileBrowser_FSMenuSystem_active_set(PointerRNA *ptr, int value)
{
	rna_FileBrowser_FSMenu_active_set(ptr, value, FS_CATEGORY_SYSTEM);
}

static void rna_FileBrowser_FSMenuSystem_active_range(PointerRNA *ptr, int *min, int *max, int *softmin, int *softmax)
{
	rna_FileBrowser_FSMenu_active_range(ptr, min, max, softmin, softmax, FS_CATEGORY_SYSTEM);
}

static int rna_FileBrowser_FSMenuSystemBookmark_active_get(PointerRNA *ptr)
{
	return rna_FileBrowser_FSMenu_active_get(ptr, FS_CATEGORY_SYSTEM_BOOKMARKS);
}

static void rna_FileBrowser_FSMenuSystemBookmark_active_set(PointerRNA *ptr, int value)
{
	rna_FileBrowser_FSMenu_active_set(ptr, value, FS_CATEGORY_SYSTEM_BOOKMARKS);
}

static void rna_FileBrowser_FSMenuSystemBookmark_active_range(PointerRNA *ptr, int *min, int *max, int *softmin, int *softmax)
{
	rna_FileBrowser_FSMenu_active_range(ptr, min, max, softmin, softmax, FS_CATEGORY_SYSTEM_BOOKMARKS);
}

static int rna_FileBrowser_FSMenuBookmark_active_get(PointerRNA *ptr)
{
	return rna_FileBrowser_FSMenu_active_get(ptr, FS_CATEGORY_BOOKMARKS);
}

static void rna_FileBrowser_FSMenuBookmark_active_set(PointerRNA *ptr, int value)
{
	rna_FileBrowser_FSMenu_active_set(ptr, value, FS_CATEGORY_BOOKMARKS);
}

static void rna_FileBrowser_FSMenuBookmark_active_range(PointerRNA *ptr, int *min, int *max, int *softmin, int *softmax)
{
	rna_FileBrowser_FSMenu_active_range(ptr, min, max, softmin, softmax, FS_CATEGORY_BOOKMARKS);
}

static int rna_FileBrowser_FSMenuRecent_active_get(PointerRNA *ptr)
{
	return rna_FileBrowser_FSMenu_active_get(ptr, FS_CATEGORY_RECENT);
}

static void rna_FileBrowser_FSMenuRecent_active_set(PointerRNA *ptr, int value)
{
	rna_FileBrowser_FSMenu_active_set(ptr, value, FS_CATEGORY_RECENT);
}

static void rna_FileBrowser_FSMenuRecent_active_range(PointerRNA *ptr, int *min, int *max, int *softmin, int *softmax)
{
	rna_FileBrowser_FSMenu_active_range(ptr, min, max, softmin, softmax, FS_CATEGORY_RECENT);
}

#else

static const EnumPropertyItem dt_uv_items[] = {
	{SI_UVDT_OUTLINE, "OUTLINE", 0, "Outline", "Display white edges with black outline"},
	{SI_UVDT_DASH, "DASH", 0, "Dash", "Display dashed black-white edges"},
	{SI_UVDT_BLACK, "BLACK", 0, "Black", "Display black edges"},
	{SI_UVDT_WHITE, "WHITE", 0, "White", "Display white edges"},
	{0, NULL, 0, NULL, NULL}
};

static void rna_def_space(BlenderRNA *brna)
{
	StructRNA *srna;
	PropertyRNA *prop;

	srna = RNA_def_struct(brna, "Space", NULL);
	RNA_def_struct_sdna(srna, "SpaceLink");
	RNA_def_struct_ui_text(srna, "Space", "Space data for a screen area");
	RNA_def_struct_refine_func(srna, "rna_Space_refine");

	prop = RNA_def_property(srna, "type", PROP_ENUM, PROP_NONE);
	RNA_def_property_enum_sdna(prop, NULL, "spacetype");
	RNA_def_property_enum_items(prop, rna_enum_space_type_items);
	/* When making this editable, take care for the special case of global areas (see rna_Area_type_set). */
	RNA_def_property_clear_flag(prop, PROP_EDITABLE);
	RNA_def_property_ui_text(prop, "Type", "Space data type");

	/* access to V2D_VIEWSYNC_SCREEN_TIME */
	prop = RNA_def_property(srna, "show_locked_time", PROP_BOOLEAN, PROP_NONE);
	RNA_def_property_boolean_funcs(prop, "rna_Space_view2d_sync_get", "rna_Space_view2d_sync_set");
	RNA_def_property_ui_text(prop, "Lock Time to Other Windows", "");
	RNA_def_property_update(prop, NC_SPACE | ND_SPACE_TIME, "rna_Space_view2d_sync_update");
}

/* for all spaces that use a mask */
static void rna_def_space_mask_info(StructRNA *srna, int noteflag, const char *mask_set_func)
{
	PropertyRNA *prop;

	static const EnumPropertyItem overlay_mode_items[] = {
		{MASK_OVERLAY_ALPHACHANNEL, "ALPHACHANNEL", ICON_NONE, "Alpha Channel", "Show alpha channel of the mask"},
		{MASK_OVERLAY_COMBINED,     "COMBINED",     ICON_NONE, "Combined",      "Combine space background image with the mask"},
		{0, NULL, 0, NULL, NULL}
	};

	prop = RNA_def_property(srna, "mask", PROP_POINTER, PROP_NONE);
	RNA_def_property_pointer_sdna(prop, NULL, "mask_info.mask");
	RNA_def_property_flag(prop, PROP_EDITABLE);
	RNA_def_property_ui_text(prop, "Mask", "Mask displayed and edited in this space");
	RNA_def_property_pointer_funcs(prop, NULL, mask_set_func, NULL, NULL);
	RNA_def_property_update(prop, noteflag, NULL);

	/* mask drawing */
	prop = RNA_def_property(srna, "mask_display_type", PROP_ENUM, PROP_NONE);
	RNA_def_property_enum_sdna(prop, NULL, "mask_info.draw_type");
	RNA_def_property_enum_items(prop, dt_uv_items);
	RNA_def_property_ui_text(prop, "Edge Display Type", "Display type for mask splines");
	RNA_def_property_update(prop, noteflag, NULL);

	prop = RNA_def_property(srna, "show_mask_smooth", PROP_BOOLEAN, PROP_NONE);
	RNA_def_property_boolean_sdna(prop, NULL, "mask_info.draw_flag", MASK_DRAWFLAG_SMOOTH);
	RNA_def_property_ui_text(prop, "Display Smooth Splines", "");
	RNA_def_property_update(prop, noteflag, NULL);

	prop = RNA_def_property(srna, "show_mask_overlay", PROP_BOOLEAN, PROP_NONE);
	RNA_def_property_boolean_sdna(prop, NULL, "mask_info.draw_flag", MASK_DRAWFLAG_OVERLAY);
	RNA_def_property_ui_text(prop, "Show Mask Overlay", "");
	RNA_def_property_update(prop, noteflag, NULL);

	prop = RNA_def_property(srna, "mask_overlay_mode", PROP_ENUM, PROP_NONE);
	RNA_def_property_enum_sdna(prop, NULL, "mask_info.overlay_mode");
	RNA_def_property_enum_items(prop, overlay_mode_items);
	RNA_def_property_ui_text(prop, "Overlay Mode", "Overlay mode of rasterized mask");
	RNA_def_property_update(prop, noteflag, NULL);
}

static void rna_def_space_image_uv(BlenderRNA *brna)
{
	StructRNA *srna;
	PropertyRNA *prop;

	static const EnumPropertyItem sticky_mode_items[] = {
		{SI_STICKY_DISABLE, "DISABLED", ICON_STICKY_UVS_DISABLE, "Disabled", "Sticky vertex selection disabled"},
		{SI_STICKY_LOC, "SHARED_LOCATION", ICON_STICKY_UVS_LOC, "Shared Location",
		                "Select UVs that are at the same location and share a mesh vertex"},
		{SI_STICKY_VERTEX, "SHARED_VERTEX", ICON_STICKY_UVS_VERT, "Shared Vertex",
		                   "Select UVs that share mesh vertex, irrespective if they are in the same location"},
		{0, NULL, 0, NULL, NULL}
	};

	static const EnumPropertyItem dt_uvstretch_items[] = {
		{SI_UVDT_STRETCH_ANGLE, "ANGLE", 0, "Angle", "Angular distortion between UV and 3D angles"},
		{SI_UVDT_STRETCH_AREA, "AREA", 0, "Area", "Area distortion between UV and 3D faces"},
		{0, NULL, 0, NULL, NULL}
	};

	srna = RNA_def_struct(brna, "SpaceUVEditor", NULL);
	RNA_def_struct_sdna(srna, "SpaceImage");
	RNA_def_struct_nested(brna, srna, "SpaceImageEditor");
	RNA_def_struct_ui_text(srna, "Space UV Editor", "UV editor data for the image editor space");

	/* selection */
	prop = RNA_def_property(srna, "sticky_select_mode", PROP_ENUM, PROP_NONE);
	RNA_def_property_enum_sdna(prop, NULL, "sticky");
	RNA_def_property_enum_items(prop, sticky_mode_items);
	RNA_def_property_ui_text(prop, "Sticky Selection Mode",
	                         "Automatically select also UVs sharing the same vertex as the ones being selected");
	RNA_def_property_update(prop, NC_SPACE | ND_SPACE_IMAGE, NULL);

	/* drawing */
	prop = RNA_def_property(srna, "edge_display_type", PROP_ENUM, PROP_NONE);
	RNA_def_property_enum_sdna(prop, NULL, "dt_uv");
	RNA_def_property_enum_items(prop, dt_uv_items);
	RNA_def_property_ui_text(prop, "Edge Display Type", "Display type for drawing UV edges");
	RNA_def_property_update(prop, NC_SPACE | ND_SPACE_IMAGE, NULL);

	prop = RNA_def_property(srna, "show_smooth_edges", PROP_BOOLEAN, PROP_NONE);
	RNA_def_property_boolean_sdna(prop, NULL, "flag", SI_SMOOTH_UV);
	RNA_def_property_ui_text(prop, "Display Smooth Edges", "Display UV edges anti-aliased");
	RNA_def_property_update(prop, NC_SPACE | ND_SPACE_IMAGE, NULL);

	prop = RNA_def_property(srna, "show_stretch", PROP_BOOLEAN, PROP_NONE);
	RNA_def_property_boolean_sdna(prop, NULL, "flag", SI_DRAW_STRETCH);
	RNA_def_property_ui_text(prop, "Display Stretch",
	                         "Display faces colored according to the difference in shape between UVs and "
	                         "their 3D coordinates (blue for low distortion, red for high distortion)");
	RNA_def_property_update(prop, NC_SPACE | ND_SPACE_IMAGE, NULL);

	prop = RNA_def_property(srna, "display_stretch_type", PROP_ENUM, PROP_NONE);
	RNA_def_property_enum_sdna(prop, NULL, "dt_uvstretch");
	RNA_def_property_enum_items(prop, dt_uvstretch_items);
	RNA_def_property_ui_text(prop, "Display Stretch Type", "Type of stretch to draw");
	RNA_def_property_update(prop, NC_SPACE | ND_SPACE_IMAGE, NULL);

	prop = RNA_def_property(srna, "show_modified_edges", PROP_BOOLEAN, PROP_NONE);
	RNA_def_property_boolean_sdna(prop, NULL, "flag", SI_DRAWSHADOW);
	RNA_def_property_ui_text(prop, "Display Modified Edges", "Display edges after modifiers are applied");
	RNA_def_property_update(prop, NC_SPACE | ND_SPACE_IMAGE, NULL);

	prop = RNA_def_property(srna, "show_metadata", PROP_BOOLEAN, PROP_NONE);
	RNA_def_property_boolean_sdna(prop, NULL, "flag", SI_DRAW_METADATA);
	RNA_def_property_ui_text(prop, "Show Metadata", "Display metadata properties of the image");
	RNA_def_property_update(prop, NC_SPACE | ND_SPACE_IMAGE, NULL);

	prop = RNA_def_property(srna, "show_texpaint", PROP_BOOLEAN, PROP_NONE);
	RNA_def_property_boolean_negative_sdna(prop, NULL, "flag", SI_NO_DRAW_TEXPAINT);
	RNA_def_property_ui_text(prop, "Display Texture Paint UVs", "Display overlay of texture paint uv layer");
	RNA_def_property_update(prop, NC_SPACE | ND_SPACE_IMAGE, NULL);

	prop = RNA_def_property(srna, "show_pixel_coords", PROP_BOOLEAN, PROP_NONE);
	RNA_def_property_boolean_negative_sdna(prop, NULL, "flag", SI_COORDFLOATS);
	RNA_def_property_ui_text(prop, "Pixel Coordinates",
	                         "Display UV coordinates in pixels rather than from 0.0 to 1.0");
	RNA_def_property_update(prop, NC_SPACE | ND_SPACE_IMAGE, NULL);

	prop = RNA_def_property(srna, "show_faces", PROP_BOOLEAN, PROP_NONE);
	RNA_def_property_boolean_negative_sdna(prop, NULL, "flag", SI_NO_DRAWFACES);
	RNA_def_property_ui_text(prop, "Display Faces", "Display faces over the image");
	RNA_def_property_update(prop, NC_SPACE | ND_SPACE_IMAGE, NULL);

	prop = RNA_def_property(srna, "show_edges", PROP_BOOLEAN, PROP_NONE);
	RNA_def_property_boolean_negative_sdna(prop, NULL, "flag", SI_NO_DRAWEDGES);
	RNA_def_property_ui_text(prop, "Display Edges", "Display edges in vertex select mode");
	RNA_def_property_update(prop, NC_SPACE | ND_SPACE_IMAGE, NULL);

	/* todo: move edge and face drawing options here from G.f */

	prop = RNA_def_property(srna, "use_snap_to_pixels", PROP_BOOLEAN, PROP_NONE);
	RNA_def_property_boolean_sdna(prop, NULL, "flag", SI_PIXELSNAP);
	RNA_def_property_ui_text(prop, "Snap to Pixels", "Snap UVs to pixel locations while editing");
	RNA_def_property_update(prop, NC_SPACE | ND_SPACE_IMAGE, NULL);

	prop = RNA_def_property(srna, "lock_bounds", PROP_BOOLEAN, PROP_NONE);
	RNA_def_property_boolean_sdna(prop, NULL, "flag", SI_CLIP_UV);
	RNA_def_property_ui_text(prop, "Constrain to Image Bounds",
	                         "Constraint to stay within the image bounds while editing");
	RNA_def_property_update(prop, NC_SPACE | ND_SPACE_IMAGE, NULL);

	prop = RNA_def_property(srna, "use_live_unwrap", PROP_BOOLEAN, PROP_NONE);
	RNA_def_property_boolean_sdna(prop, NULL, "flag", SI_LIVE_UNWRAP);
	RNA_def_property_ui_text(prop, "Live Unwrap",
	                         "Continuously unwrap the selected UV island while transforming pinned vertices");
	RNA_def_property_update(prop, NC_SPACE | ND_SPACE_IMAGE, NULL);
}

static void rna_def_space_outliner(BlenderRNA *brna)
{
	StructRNA *srna;
	PropertyRNA *prop;

	static const EnumPropertyItem display_mode_items[] = {
		{SO_SCENES, "SCENES", ICON_SCENE_DATA, "Scenes", "Display scenes and their view layers, collections and objects"},
		{SO_VIEW_LAYER, "VIEW_LAYER", ICON_RENDER_RESULT, "View Layer", "Display collections and objects in the view layer"},
		{SO_SEQUENCE, "SEQUENCE", ICON_SEQUENCE, "Sequence", "Display sequence data-blocks"},
		{SO_LIBRARIES, "LIBRARIES", ICON_FILE_BLEND, "Blender File", "Display data of current file and linked libraries"},
		{SO_DATA_API, "DATA_API", ICON_RNA, "Data API", "Display low level Blender data and its properties"},
		{SO_ID_ORPHANS, "ORPHAN_DATA", ICON_ORPHAN_DATA, "Orphan Data",
		                "Display data-blocks which are unused and/or will be lost when the file is reloaded"},
		{0, NULL, 0, NULL, NULL}
	};

	static const EnumPropertyItem filter_state_items[] = {
		{SO_FILTER_OB_ALL, "ALL", 0, "All", "Show all objects in the view layer"},
		{SO_FILTER_OB_VISIBLE, "VISIBLE", 0, "Visible", "Show visible objects"},
		{SO_FILTER_OB_SELECTED, "SELECTED", 0, "Selected", "Show selected objects"},
		{SO_FILTER_OB_ACTIVE, "ACTIVE", 0, "Active", "Show only the active object"},
		{0, NULL, 0, NULL, NULL}
	};

	srna = RNA_def_struct(brna, "SpaceOutliner", "Space");
	RNA_def_struct_sdna(srna, "SpaceOops");
	RNA_def_struct_ui_text(srna, "Space Outliner", "Outliner space data");

	prop = RNA_def_property(srna, "display_mode", PROP_ENUM, PROP_NONE);
	RNA_def_property_enum_sdna(prop, NULL, "outlinevis");
	RNA_def_property_enum_items(prop, display_mode_items);
	RNA_def_property_ui_text(prop, "Display Mode", "Type of information to display");
	RNA_def_property_update(prop, NC_SPACE | ND_SPACE_OUTLINER, NULL);

	prop = RNA_def_property(srna, "filter_text", PROP_STRING, PROP_NONE);
	RNA_def_property_string_sdna(prop, NULL, "search_string");
	RNA_def_property_ui_text(prop, "Display Filter", "Live search filtering string");
	RNA_def_property_flag(prop, PROP_TEXTEDIT_UPDATE);
	RNA_def_property_update(prop, NC_SPACE | ND_SPACE_OUTLINER, NULL);

	prop = RNA_def_property(srna, "use_filter_case_sensitive", PROP_BOOLEAN, PROP_NONE);
	RNA_def_property_boolean_sdna(prop, NULL, "search_flags", SO_FIND_CASE_SENSITIVE);
	RNA_def_property_ui_text(prop, "Case Sensitive Matches Only", "Only use case sensitive matches of search string");
	RNA_def_property_ui_icon(prop, ICON_SYNTAX_OFF, 0);
	RNA_def_property_update(prop, NC_SPACE | ND_SPACE_OUTLINER, NULL);

	prop = RNA_def_property(srna, "use_filter_complete", PROP_BOOLEAN, PROP_NONE);
	RNA_def_property_boolean_sdna(prop, NULL, "search_flags", SO_FIND_COMPLETE);
	RNA_def_property_ui_text(prop, "Complete Matches Only", "Only use complete matches of search string");
	RNA_def_property_ui_icon(prop, ICON_OUTLINER_DATA_FONT, 0);
	RNA_def_property_update(prop, NC_SPACE | ND_SPACE_OUTLINER, NULL);

	prop = RNA_def_property(srna, "use_sort_alpha", PROP_BOOLEAN, PROP_NONE);
	RNA_def_property_boolean_negative_sdna(prop, NULL, "flag", SO_SKIP_SORT_ALPHA);
	RNA_def_property_ui_text(prop, "Sort Alphabetically", "");
	RNA_def_property_ui_icon(prop, ICON_SORTALPHA, 0);
	RNA_def_property_update(prop, NC_SPACE | ND_SPACE_OUTLINER, NULL);

	prop = RNA_def_property(srna, "show_restrict_columns", PROP_BOOLEAN, PROP_NONE);
	RNA_def_property_boolean_negative_sdna(prop, NULL, "flag", SO_HIDE_RESTRICTCOLS);
	RNA_def_property_ui_text(prop, "Show Restriction Columns", "Show column");
	RNA_def_property_update(prop, NC_SPACE | ND_SPACE_OUTLINER, NULL);

	/* Filters. */
	prop = RNA_def_property(srna, "use_filter_object", PROP_BOOLEAN, PROP_NONE);
	RNA_def_property_boolean_negative_sdna(prop, NULL, "filter", SO_FILTER_NO_OBJECT);
	RNA_def_property_ui_text(prop, "Filter Objects", "Show objects");
	RNA_def_property_update(prop, NC_SPACE | ND_SPACE_OUTLINER, NULL);

	prop = RNA_def_property(srna, "use_filter_object_content", PROP_BOOLEAN, PROP_NONE);
	RNA_def_property_boolean_negative_sdna(prop, NULL, "filter", SO_FILTER_NO_OB_CONTENT);
	RNA_def_property_ui_text(prop, "Show Object Contents", "Show what is inside the objects elements");
	RNA_def_property_update(prop, NC_SPACE | ND_SPACE_OUTLINER, NULL);

	prop = RNA_def_property(srna, "use_filter_children", PROP_BOOLEAN, PROP_NONE);
	RNA_def_property_boolean_negative_sdna(prop, NULL, "filter", SO_FILTER_NO_CHILDREN);
	RNA_def_property_ui_text(prop, "Show Object Children", "Show children");
	RNA_def_property_update(prop, NC_SPACE | ND_SPACE_OUTLINER, NULL);

	prop = RNA_def_property(srna, "use_filter_collection", PROP_BOOLEAN, PROP_NONE);
	RNA_def_property_boolean_negative_sdna(prop, NULL, "filter", SO_FILTER_NO_COLLECTION);
	RNA_def_property_ui_text(prop, "Show Collections", "Show collections");
	RNA_def_property_update(prop, NC_SPACE | ND_SPACE_OUTLINER, NULL);

	/* Filters object state. */
	prop = RNA_def_property(srna, "filter_state", PROP_ENUM, PROP_NONE);
	RNA_def_property_enum_sdna(prop, NULL, "filter_state");
	RNA_def_property_enum_items(prop, filter_state_items);
	RNA_def_property_ui_text(prop, "Object State Filter", "");
	RNA_def_property_update(prop, NC_SPACE | ND_SPACE_OUTLINER, NULL);

	/* Filters object type. */
	prop = RNA_def_property(srna, "use_filter_object_mesh", PROP_BOOLEAN, PROP_NONE);
	RNA_def_property_boolean_negative_sdna(prop, NULL, "filter", SO_FILTER_NO_OB_MESH);
	RNA_def_property_ui_text(prop, "Show Meshes", "Show mesh objects");
	RNA_def_property_update(prop, NC_SPACE | ND_SPACE_OUTLINER, NULL);

	prop = RNA_def_property(srna, "use_filter_object_armature", PROP_BOOLEAN, PROP_NONE);
	RNA_def_property_boolean_negative_sdna(prop, NULL, "filter", SO_FILTER_NO_OB_ARMATURE);
	RNA_def_property_ui_text(prop, "Show Armatures", "Show armature objects");
	RNA_def_property_update(prop, NC_SPACE | ND_SPACE_OUTLINER, NULL);

	prop = RNA_def_property(srna, "use_filter_object_empty", PROP_BOOLEAN, PROP_NONE);
	RNA_def_property_boolean_negative_sdna(prop, NULL, "filter", SO_FILTER_NO_OB_EMPTY);
	RNA_def_property_ui_text(prop, "Show Empties", "Show empty objects");
	RNA_def_property_update(prop, NC_SPACE | ND_SPACE_OUTLINER, NULL);

	prop = RNA_def_property(srna, "use_filter_object_light", PROP_BOOLEAN, PROP_NONE);
	RNA_def_property_boolean_negative_sdna(prop, NULL, "filter", SO_FILTER_NO_OB_LAMP);
	RNA_def_property_ui_text(prop, "Show Lights", "Show light objects");
	RNA_def_property_update(prop, NC_SPACE | ND_SPACE_OUTLINER, NULL);

	prop = RNA_def_property(srna, "use_filter_object_camera", PROP_BOOLEAN, PROP_NONE);
	RNA_def_property_boolean_negative_sdna(prop, NULL, "filter", SO_FILTER_NO_OB_CAMERA);
	RNA_def_property_ui_text(prop, "Show Cameras", "Show camera objects");
	RNA_def_property_update(prop, NC_SPACE | ND_SPACE_OUTLINER, NULL);

	prop = RNA_def_property(srna, "use_filter_object_others", PROP_BOOLEAN, PROP_NONE);
	RNA_def_property_boolean_negative_sdna(prop, NULL, "filter", SO_FILTER_NO_OB_OTHERS);
	RNA_def_property_ui_text(prop, "Show Other Objects", "Show curves, lattices, light probes, fonts, ...");
	RNA_def_property_update(prop, NC_SPACE | ND_SPACE_OUTLINER, NULL);

	/* Libraries filter. */
	prop = RNA_def_property(srna, "use_filter_id_type", PROP_BOOLEAN, PROP_NONE);
	RNA_def_property_boolean_sdna(prop, NULL, "filter", SO_FILTER_ID_TYPE);
	RNA_def_property_ui_text(prop, "Filter By Type", "Show only data-blocks of one type");
	RNA_def_property_update(prop, NC_SPACE | ND_SPACE_OUTLINER, NULL);

	prop = RNA_def_property(srna, "filter_id_type", PROP_ENUM, PROP_NONE);
	RNA_def_property_enum_sdna(prop, NULL, "filter_id_type");
	RNA_def_property_enum_items(prop, rna_enum_id_type_items);
	RNA_def_property_ui_text(prop, "Filter ID Type", "Data-block type to show");
}

static void rna_def_space_view3d_shading(BlenderRNA *brna)
{
	StructRNA *srna;
	PropertyRNA *prop;

	static const EnumPropertyItem background_type_items[] = {
		{V3D_SHADING_BACKGROUND_THEME,    "THEME",    0, "Theme",    "Use the theme for background color"},
		{V3D_SHADING_BACKGROUND_WORLD,    "WORLD",    0, "World",    "Use the world for background color"},
		{V3D_SHADING_BACKGROUND_VIEWPORT, "VIEWPORT", 0, "Viewport", "Use a custom color limited to this viewport only"},
		{0, NULL, 0, NULL, NULL}
	};
	static const float default_background_color[] = {0.05f, 0.05f, 0.05f};

	static const EnumPropertyItem cavity_type_items[] = {
		{V3D_SHADING_CAVITY_SSAO,      "WORLD",  0, "World",  "Cavity shading computed in world space, useful for larger-scale occlusion"},
		{V3D_SHADING_CAVITY_CURVATURE, "SCREEN", 0, "Screen", "Curvature-based shading, useful for making fine details more visible"},
		{V3D_SHADING_CAVITY_BOTH,      "BOTH",   0, "Both",   "Use both effects simultaneously"},
		{0, NULL, 0, NULL, NULL}
	};


	/* Note these settings are used for both 3D viewport and the OpenGL render
	 * engine in the scene, so can't assume to always be part of a screen. */
	srna = RNA_def_struct(brna, "View3DShading", NULL);
	RNA_def_struct_path_func(srna, "rna_View3DShading_path");
	RNA_def_struct_ui_text(srna, "3D View Shading Settings", "Settings for shading in the 3D viewport");

	prop = RNA_def_property(srna, "type", PROP_ENUM, PROP_NONE);
	RNA_def_property_enum_items(prop, rna_enum_shading_type_items);
	RNA_def_property_enum_funcs(prop, "rna_3DViewShading_type_get", "rna_3DViewShading_type_set",
	                            "rna_3DViewShading_type_itemf");
	RNA_def_property_ui_text(prop, "Viewport Shading", "Method to display/shade objects in the 3D View");
	RNA_def_property_update(prop, NC_SPACE | ND_SPACE_VIEW3D, "rna_3DViewShading_type_update");

	prop = RNA_def_property(srna, "light", PROP_ENUM, PROP_NONE);
	RNA_def_property_enum_sdna(prop, NULL, "light");
	RNA_def_property_enum_items(prop, rna_enum_viewport_lighting_items);
	RNA_def_property_enum_funcs(prop, "rna_View3DShading_light_get", "rna_View3DShading_light_set", NULL);
	RNA_def_property_ui_text(prop, "Lighting", "Lighting Method for Solid/Texture Viewport Shading");
	RNA_def_property_update(prop, NC_SPACE | ND_SPACE_VIEW3D, NULL);

	prop = RNA_def_property(srna, "show_object_outline", PROP_BOOLEAN, PROP_NONE);
	RNA_def_property_boolean_sdna(prop, NULL, "flag", V3D_SHADING_OBJECT_OUTLINE);
	RNA_def_property_clear_flag(prop, PROP_ANIMATABLE);
	RNA_def_property_ui_text(prop, "Outline", "Show Object Outline");
	RNA_def_property_update(prop, NC_SPACE | ND_SPACE_VIEW3D, NULL);

	prop = RNA_def_property(srna, "studio_light", PROP_ENUM, PROP_NONE);
	RNA_def_property_enum_items(prop, rna_enum_studio_light_items);
	RNA_def_property_enum_default(prop, 0);
	RNA_def_property_enum_funcs(prop, "rna_View3DShading_studio_light_get", "rna_View3DShading_studio_light_set", "rna_View3DShading_studio_light_itemf");
	RNA_def_property_ui_text(prop, "Studiolight", "Studio lighting setup");
	RNA_def_property_update(prop, NC_SPACE | ND_SPACE_VIEW3D, NULL);

	prop = RNA_def_property(srna, "use_world_space_lighting", PROP_BOOLEAN, PROP_NONE);
	RNA_def_property_boolean_sdna(prop, NULL, "flag", V3D_SHADING_WORLD_ORIENTATION);
	RNA_def_property_clear_flag(prop, PROP_ANIMATABLE);
	RNA_def_property_ui_text(prop, "World Space Lighting", "Make the lighting fixed and not follow the camera");
	RNA_def_property_update(prop, NC_SPACE | ND_SPACE_VIEW3D, NULL);

	prop = RNA_def_property(srna, "show_backface_culling", PROP_BOOLEAN, PROP_NONE);
	RNA_def_property_boolean_sdna(prop, NULL, "flag", V3D_SHADING_BACKFACE_CULLING);
	RNA_def_property_ui_text(prop, "Backface Culling", "Use back face culling to hide the back side of faces");
	RNA_def_property_update(prop, NC_SPACE | ND_SPACE_VIEW3D, NULL);

	prop = RNA_def_property(srna, "show_cavity", PROP_BOOLEAN, PROP_NONE);
	RNA_def_property_boolean_sdna(prop, NULL, "flag", V3D_SHADING_CAVITY);
	RNA_def_property_clear_flag(prop, PROP_ANIMATABLE);
	RNA_def_property_ui_text(prop, "Cavity", "Show Cavity");
	RNA_def_property_update(prop, NC_SPACE | ND_SPACE_VIEW3D, NULL);

	prop = RNA_def_property(srna, "cavity_type", PROP_ENUM, PROP_NONE);
	RNA_def_property_enum_items(prop, cavity_type_items);
	RNA_def_property_ui_text(prop, "Cavity Type", "Way to draw the cavity shading");
	RNA_def_property_update(prop, NC_SPACE | ND_SPACE_VIEW3D, NULL);

	prop = RNA_def_property(srna, "curvature_ridge_factor", PROP_FLOAT, PROP_FACTOR);
	RNA_def_property_float_sdna(prop, NULL, "curvature_ridge_factor");
	RNA_def_property_float_default(prop, 1.0f);
	RNA_def_property_ui_text(prop, "Curvature Ridge", "Factor for the curvature ridges");
	RNA_def_property_range(prop, 0.0f, 2.0f);
	RNA_def_property_clear_flag(prop, PROP_ANIMATABLE);
	RNA_def_property_update(prop, NC_SPACE | ND_SPACE_VIEW3D, NULL);

	prop = RNA_def_property(srna, "curvature_valley_factor", PROP_FLOAT, PROP_FACTOR);
	RNA_def_property_float_sdna(prop, NULL, "curvature_valley_factor");
	RNA_def_property_float_default(prop, 1.0f);
	RNA_def_property_ui_text(prop, "Curvature Valley", "Factor for the curvature valleys");
	RNA_def_property_range(prop, 0.0f, 2.0f);
	RNA_def_property_clear_flag(prop, PROP_ANIMATABLE);
	RNA_def_property_update(prop, NC_SPACE | ND_SPACE_VIEW3D, NULL);

	prop = RNA_def_property(srna, "cavity_ridge_factor", PROP_FLOAT, PROP_FACTOR);
	RNA_def_property_float_sdna(prop, NULL, "cavity_ridge_factor");
	RNA_def_property_float_default(prop, 1.0f);
	RNA_def_property_ui_text(prop, "Cavity Ridge", "Factor for the cavity ridges");
	RNA_def_property_range(prop, 0.0f, 250.0f);
	RNA_def_property_ui_range(prop, 0.00f, 2.5f, 1, 3);
	RNA_def_property_clear_flag(prop, PROP_ANIMATABLE);
	RNA_def_property_update(prop, NC_SPACE | ND_SPACE_VIEW3D, NULL);

	prop = RNA_def_property(srna, "cavity_valley_factor", PROP_FLOAT, PROP_FACTOR);
	RNA_def_property_float_sdna(prop, NULL, "cavity_valley_factor");
	RNA_def_property_float_default(prop, 1.0);
	RNA_def_property_ui_text(prop, "Cavity Valley", "Factor for the cavity valleys");
	RNA_def_property_range(prop, 0.0f, 250.0f);
	RNA_def_property_ui_range(prop, 0.00f, 2.5f, 1, 3);
	RNA_def_property_clear_flag(prop, PROP_ANIMATABLE);
	RNA_def_property_update(prop, NC_SPACE | ND_SPACE_VIEW3D, NULL);

	prop = RNA_def_property(srna, "selected_studio_light", PROP_POINTER, PROP_NONE);
	RNA_def_property_struct_type(prop, "StudioLight");
	RNA_define_verify_sdna(0);
	RNA_def_property_ui_text(prop, "Studio Light", "Selected StudioLight");
	RNA_def_property_pointer_funcs(prop, "rna_View3DShading_selected_studio_light_get", NULL, NULL, NULL);
	RNA_def_property_clear_flag(prop, PROP_ANIMATABLE | PROP_EDITABLE);
	RNA_define_verify_sdna(1);

	prop = RNA_def_property(srna, "studiolight_rotate_z", PROP_FLOAT, PROP_ANGLE);
	RNA_def_property_float_sdna(prop, NULL, "studiolight_rot_z");
	RNA_def_property_float_default(prop, 0.0);
	RNA_def_property_ui_text(prop, "Studiolight Rotation", "Rotation of the studiolight around the Z-Axis");
	RNA_def_property_range(prop, -M_PI, M_PI);
	RNA_def_property_clear_flag(prop, PROP_ANIMATABLE);
	RNA_def_property_update(prop, NC_SPACE | ND_SPACE_VIEW3D, NULL);

	prop = RNA_def_property(srna, "color_type", PROP_ENUM, PROP_NONE);
	RNA_def_property_enum_sdna(prop, NULL, "color_type");
	RNA_def_property_enum_items(prop, rna_enum_shading_color_type_items);
	RNA_def_property_enum_funcs(prop, NULL, NULL, "rna_View3DShading_color_type_itemf");
	RNA_def_property_ui_text(prop, "Color", "Color Type");
	RNA_def_property_update(prop, NC_SPACE | ND_SPACE_VIEW3D, NULL);

	prop = RNA_def_property(srna, "single_color", PROP_FLOAT, PROP_COLOR);
	RNA_def_property_float_sdna(prop, NULL, "single_color");
	RNA_def_property_array(prop, 3);
	RNA_def_property_ui_text(prop, "Color", "Color for single color mode");
	RNA_def_property_range(prop, 0.0f, 1.0f);
	RNA_def_property_update(prop, NC_SPACE | ND_SPACE_VIEW3D, NULL);

	prop = RNA_def_property(srna, "background_type", PROP_ENUM, PROP_NONE);
	RNA_def_property_enum_items(prop, background_type_items);
	RNA_def_property_ui_text(prop, "Background", "Way to draw the background");
	RNA_def_property_update(prop, NC_SPACE | ND_SPACE_VIEW3D, NULL);

	prop = RNA_def_property(srna, "background_color", PROP_FLOAT, PROP_COLOR);
	RNA_def_property_array(prop, 3);
	RNA_def_property_float_array_default(prop, default_background_color);
	RNA_def_property_ui_text(prop, "Background Color", "Color for custom background color");
	RNA_def_property_range(prop, 0.0f, 1.0f);
	RNA_def_property_update(prop, NC_SPACE | ND_SPACE_VIEW3D, NULL);

	prop = RNA_def_property(srna, "show_shadows", PROP_BOOLEAN, PROP_NONE);
	RNA_def_property_boolean_sdna(prop, NULL, "flag", V3D_SHADING_SHADOW);
	RNA_def_property_clear_flag(prop, PROP_ANIMATABLE);
	RNA_def_property_ui_text(prop, "Shadow", "Show Shadow");
	RNA_def_property_update(prop, NC_SPACE | ND_SPACE_VIEW3D, NULL);

	prop = RNA_def_property(srna, "show_xray", PROP_BOOLEAN, PROP_NONE);
	RNA_def_property_boolean_sdna(prop, NULL, "flag", V3D_SHADING_XRAY);
	RNA_def_property_clear_flag(prop, PROP_ANIMATABLE);
	RNA_def_property_ui_text(prop, "Show X-Ray", "Show whole scene transparent");
	RNA_def_property_update(prop, NC_SPACE | ND_SPACE_VIEW3D, NULL);

	prop = RNA_def_property(srna, "show_xray_wireframe", PROP_BOOLEAN, PROP_NONE);
	RNA_def_property_boolean_sdna(prop, NULL, "flag", V3D_SHADING_XRAY_BONE);
	RNA_def_property_clear_flag(prop, PROP_ANIMATABLE);
	RNA_def_property_ui_text(prop, "Show X-Ray", "Show whole scene transparent");
	RNA_def_property_update(prop, NC_SPACE | ND_SPACE_VIEW3D, NULL);

	prop = RNA_def_property(srna, "xray_alpha", PROP_FLOAT, PROP_FACTOR);
	RNA_def_property_float_sdna(prop, NULL, "xray_alpha");
	RNA_def_property_float_default(prop, 0.5);
	RNA_def_property_ui_text(prop, "X-Ray Alpha", "Amount of alpha to use");
	RNA_def_property_range(prop, 0.0f, 1.0f);
	RNA_def_property_clear_flag(prop, PROP_ANIMATABLE);
	RNA_def_property_update(prop, NC_SPACE | ND_SPACE_VIEW3D, NULL);

	prop = RNA_def_property(srna, "xray_alpha_wireframe", PROP_FLOAT, PROP_FACTOR);
	RNA_def_property_float_sdna(prop, NULL, "xray_alpha_wire");
	RNA_def_property_float_default(prop, 0.5);
	RNA_def_property_ui_text(prop, "X-Ray Alpha", "Amount of alpha to use");
	RNA_def_property_range(prop, 0.0f, 1.0f);
	RNA_def_property_clear_flag(prop, PROP_ANIMATABLE);
	RNA_def_property_update(prop, NC_SPACE | ND_SPACE_VIEW3D, NULL);

	prop = RNA_def_property(srna, "use_scene_lights", PROP_BOOLEAN, PROP_NONE);
	RNA_def_property_boolean_sdna(prop, NULL, "flag", V3D_SHADING_SCENE_LIGHTS);
	RNA_def_property_clear_flag(prop, PROP_ANIMATABLE);
	RNA_def_property_ui_text(prop, "Scene Lights", "Render lights and light probes of the scene");
	RNA_def_property_update(prop, NC_SPACE | ND_SPACE_VIEW3D, NULL);

	prop = RNA_def_property(srna, "use_scene_world", PROP_BOOLEAN, PROP_NONE);
	RNA_def_property_boolean_sdna(prop, NULL, "flag", V3D_SHADING_SCENE_WORLD);
	RNA_def_property_clear_flag(prop, PROP_ANIMATABLE);
	RNA_def_property_ui_text(prop, "Scene World", "Use scene world for lighting");
	RNA_def_property_update(prop, NC_SPACE | ND_SPACE_VIEW3D, NULL);

	prop = RNA_def_property(srna, "show_specular_highlight", PROP_BOOLEAN, PROP_NONE);
	RNA_def_property_boolean_sdna(prop, NULL, "flag", V3D_SHADING_SPECULAR_HIGHLIGHT);
	RNA_def_property_clear_flag(prop, PROP_ANIMATABLE);
	RNA_def_property_ui_text(prop, "Specular Highlights", "Render specular highlights");
	RNA_def_property_update(prop, NC_SPACE | ND_SPACE_VIEW3D, NULL);

	prop = RNA_def_property(srna, "object_outline_color", PROP_FLOAT, PROP_COLOR);
	RNA_def_property_float_sdna(prop, NULL, "object_outline_color");
	RNA_def_property_array(prop, 3);
	RNA_def_property_ui_text(prop, "Outline Color", "Color for object outline");
	RNA_def_property_range(prop, 0.0f, 1.0f);
	RNA_def_property_update(prop, NC_SPACE | ND_SPACE_VIEW3D, NULL);

	prop = RNA_def_property(srna, "shadow_intensity", PROP_FLOAT, PROP_FACTOR);
	RNA_def_property_float_sdna(prop, NULL, "shadow_intensity");
	RNA_def_property_float_default(prop, 0.5);
	RNA_def_property_ui_text(prop, "Shadow Intensity", "Darkness of shadows");
	RNA_def_property_range(prop, 0.0f, 1.0f);
	RNA_def_property_ui_range(prop, 0.00f, 1.0f, 1, 3);
	RNA_def_property_clear_flag(prop, PROP_ANIMATABLE);
	RNA_def_property_update(prop, NC_SPACE | ND_SPACE_VIEW3D, NULL);

	prop = RNA_def_property(srna, "studiolight_background_alpha", PROP_FLOAT, PROP_FACTOR);
	RNA_def_property_float_sdna(prop, NULL, "studiolight_background");
	RNA_def_property_float_default(prop, 0.0);
	RNA_def_property_ui_text(prop, "Background", "Show the studiolight in the background");
	RNA_def_property_range(prop, 0.0f, 1.0f);
	RNA_def_property_ui_range(prop, 0.00f, 1.0f, 1, 3);
	RNA_def_property_clear_flag(prop, PROP_ANIMATABLE);
	RNA_def_property_update(prop, NC_SPACE | ND_SPACE_VIEW3D, NULL);
}

static void rna_def_space_view3d_overlay(BlenderRNA *brna)
{
	StructRNA *srna;
	PropertyRNA *prop;

	srna = RNA_def_struct(brna, "View3DOverlay", NULL);
	RNA_def_struct_sdna(srna, "View3D");
	RNA_def_struct_nested(brna, srna, "SpaceView3D");
	RNA_def_struct_path_func(srna, "rna_View3DOverlay_path");
	RNA_def_struct_ui_text(srna, "3D View Overlay Settings", "Settings for display of overlays in the 3D viewport");

	prop = RNA_def_property(srna, "show_overlays", PROP_BOOLEAN, PROP_NONE);
	RNA_def_property_boolean_negative_sdna(prop, NULL, "flag2", V3D_RENDER_OVERRIDE);
	RNA_def_property_ui_text(prop, "Show Overlays", "Display overlays like gizmos and outlines");
	RNA_def_property_update(prop, NC_SPACE | ND_SPACE_VIEW3D, "rna_GPencil_update");

	prop = RNA_def_property(srna, "show_floor", PROP_BOOLEAN, PROP_NONE);
	RNA_def_property_boolean_sdna(prop, NULL, "gridflag", V3D_SHOW_FLOOR);
	RNA_def_property_ui_text(prop, "Display Grid Floor", "Show the ground plane grid in perspective view");
	RNA_def_property_update(prop, NC_SPACE | ND_SPACE_VIEW3D, NULL);

	prop = RNA_def_property(srna, "show_axis_x", PROP_BOOLEAN, PROP_NONE);
	RNA_def_property_boolean_sdna(prop, NULL, "gridflag", V3D_SHOW_X);
	RNA_def_property_ui_text(prop, "Display X Axis", "Show the X axis line in perspective view");
	RNA_def_property_update(prop, NC_SPACE | ND_SPACE_VIEW3D, NULL);

	prop = RNA_def_property(srna, "show_axis_y", PROP_BOOLEAN, PROP_NONE);
	RNA_def_property_boolean_sdna(prop, NULL, "gridflag", V3D_SHOW_Y);
	RNA_def_property_ui_text(prop, "Display Y Axis", "Show the Y axis line in perspective view");
	RNA_def_property_update(prop, NC_SPACE | ND_SPACE_VIEW3D, NULL);

	prop = RNA_def_property(srna, "show_axis_z", PROP_BOOLEAN, PROP_NONE);
	RNA_def_property_boolean_sdna(prop, NULL, "gridflag", V3D_SHOW_Z);
	RNA_def_property_ui_text(prop, "Display Z Axis", "Show the Z axis line in perspective view");
	RNA_def_property_update(prop, NC_SPACE | ND_SPACE_VIEW3D, NULL);

	prop = RNA_def_property(srna, "grid_scale", PROP_FLOAT, PROP_NONE);
	RNA_def_property_float_sdna(prop, NULL, "grid");
	RNA_def_property_ui_text(prop, "Grid Scale", "Distance between 3D View grid lines");
	RNA_def_property_range(prop, 0.0f, FLT_MAX);
	RNA_def_property_ui_range(prop, 0.001f, 1000.0f, 0.1f, 3);
	RNA_def_property_float_default(prop, 1.0f);
	RNA_def_property_update(prop, NC_SPACE | ND_SPACE_VIEW3D, NULL);

	prop = RNA_def_property(srna, "grid_lines", PROP_INT, PROP_NONE);
	RNA_def_property_int_sdna(prop, NULL, "gridlines");
	RNA_def_property_ui_text(prop, "Grid Lines", "Number of grid lines to display in perspective view");
	RNA_def_property_range(prop, 0, 1024);
	RNA_def_property_int_default(prop, 16);
	RNA_def_property_update(prop, NC_SPACE | ND_SPACE_VIEW3D, NULL);

	prop = RNA_def_property(srna, "grid_subdivisions", PROP_INT, PROP_NONE);
	RNA_def_property_int_sdna(prop, NULL, "gridsubdiv");
	RNA_def_property_ui_text(prop, "Grid Subdivisions", "Number of subdivisions between grid lines");
	RNA_def_property_range(prop, 1, 1024);
	RNA_def_property_int_default(prop, 10);
	RNA_def_property_update(prop, NC_SPACE | ND_SPACE_VIEW3D, NULL);

	prop = RNA_def_property(srna, "grid_scale_unit", PROP_FLOAT, PROP_NONE);
	RNA_def_property_clear_flag(prop, PROP_EDITABLE);
	RNA_def_property_float_funcs(prop, "rna_View3DOverlay_GridScaleUnit_get", NULL, NULL);
	RNA_def_property_ui_text(prop, "Grid Scale Unit", "Grid cell size scaled by scene unit system settings");

	prop = RNA_def_property(srna, "show_outline_selected", PROP_BOOLEAN, PROP_NONE);
	RNA_def_property_boolean_sdna(prop, NULL, "flag", V3D_SELECT_OUTLINE);
	RNA_def_property_ui_text(prop, "Outline Selected",
	                         "Show an outline highlight around selected objects in non-wireframe views");
	RNA_def_property_update(prop, NC_SPACE | ND_SPACE_VIEW3D, NULL);

	prop = RNA_def_property(srna, "show_object_origins", PROP_BOOLEAN, PROP_NONE);
	RNA_def_property_boolean_negative_sdna(prop, NULL, "overlay.flag", V3D_OVERLAY_HIDE_OBJECT_ORIGINS);
	RNA_def_property_ui_text(prop, "Object Origins", "Show object center dots");
	RNA_def_property_update(prop, NC_SPACE | ND_SPACE_VIEW3D, NULL);

	prop = RNA_def_property(srna, "show_object_origins_all", PROP_BOOLEAN, PROP_NONE);
	RNA_def_property_boolean_sdna(prop, NULL, "flag", V3D_DRAW_CENTERS);
	RNA_def_property_ui_text(prop, "All Object Origins",
	                         "Show the object origin center dot for all (selected and unselected) objects");
	RNA_def_property_update(prop, NC_SPACE | ND_SPACE_VIEW3D, NULL);

	prop = RNA_def_property(srna, "show_relationship_lines", PROP_BOOLEAN, PROP_NONE);
	RNA_def_property_boolean_negative_sdna(prop, NULL, "flag", V3D_HIDE_HELPLINES);
	RNA_def_property_ui_text(prop, "Relationship Lines",
	                         "Show dashed lines indicating parent or constraint relationships");
	RNA_def_property_update(prop, NC_SPACE | ND_SPACE_VIEW3D, NULL);

	prop = RNA_def_property(srna, "show_cursor", PROP_BOOLEAN, PROP_NONE);
	RNA_def_property_boolean_negative_sdna(prop, NULL, "overlay.flag", V3D_OVERLAY_HIDE_CURSOR);
	RNA_def_property_ui_text(prop, "Show 3D Cursor", "Display 3D Cursor Overlay");
	RNA_def_property_update(prop, NC_SPACE | ND_SPACE_VIEW3D, NULL);

	prop = RNA_def_property(srna, "show_text", PROP_BOOLEAN, PROP_NONE);
	RNA_def_property_boolean_negative_sdna(prop, NULL, "overlay.flag", V3D_OVERLAY_HIDE_TEXT);
	RNA_def_property_ui_text(prop, "Show Text", "Display overlay text");
	RNA_def_property_update(prop, NC_SPACE | ND_SPACE_VIEW3D, NULL);

	prop = RNA_def_property(srna, "show_extras", PROP_BOOLEAN, PROP_NONE);
	RNA_def_property_boolean_negative_sdna(prop, NULL, "overlay.flag", V3D_OVERLAY_HIDE_OBJECT_XTRAS);
	RNA_def_property_ui_text(prop, "Extras", "Object details, including empty wire, cameras and other visual guides");
	RNA_def_property_update(prop, NC_SPACE | ND_SPACE_VIEW3D, NULL);

	prop = RNA_def_property(srna, "show_bones", PROP_BOOLEAN, PROP_NONE);
	RNA_def_property_boolean_negative_sdna(prop, NULL, "overlay.flag", V3D_OVERLAY_HIDE_BONES);
	RNA_def_property_ui_text(prop, "Show Bones", "Display bones (disable to show motion paths only)");
	RNA_def_property_update(prop, NC_SPACE | ND_SPACE_VIEW3D, NULL);

	prop = RNA_def_property(srna, "show_face_orientation", PROP_BOOLEAN, PROP_NONE);
	RNA_def_property_boolean_sdna(prop, NULL, "overlay.flag", V3D_OVERLAY_FACE_ORIENTATION);
	RNA_def_property_clear_flag(prop, PROP_ANIMATABLE);
	RNA_def_property_ui_text(prop, "Face Orientation", "Show the Face Orientation Overlay");
	RNA_def_property_update(prop, NC_SPACE | ND_SPACE_VIEW3D, NULL);

	prop = RNA_def_property(srna, "show_xray_bone", PROP_BOOLEAN, PROP_NONE);
	RNA_def_property_boolean_sdna(prop, NULL, "overlay.flag", V3D_OVERLAY_BONE_SELECT);
	RNA_def_property_clear_flag(prop, PROP_ANIMATABLE);
	RNA_def_property_ui_text(prop, "Show Bone X-Ray", "Show the bone selection overlay");
	RNA_def_property_update(prop, NC_SPACE | ND_SPACE_VIEW3D, "rna_GPencil_update");

	prop = RNA_def_property(srna, "xray_alpha_bone", PROP_FLOAT, PROP_FACTOR);
	RNA_def_property_float_sdna(prop, NULL, "overlay.xray_alpha_bone");
	RNA_def_property_float_default(prop, 0.5f);
	RNA_def_property_ui_text(prop, "Opacity", "Opacity to use for bone selection");
	RNA_def_property_range(prop, 0.0f, 1.0f);
	RNA_def_property_clear_flag(prop, PROP_ANIMATABLE);
	RNA_def_property_update(prop, NC_SPACE | ND_SPACE_VIEW3D, "rna_GPencil_update");

	prop = RNA_def_property(srna, "show_motion_paths", PROP_BOOLEAN, PROP_NONE);
	RNA_def_property_boolean_negative_sdna(prop, NULL, "overlay.flag", V3D_OVERLAY_HIDE_MOTION_PATHS);
	RNA_def_property_clear_flag(prop, PROP_ANIMATABLE);
	RNA_def_property_ui_text(prop, "Motion Paths", "Show the Motion Paths Overlay");
	RNA_def_property_update(prop, NC_SPACE | ND_SPACE_VIEW3D, NULL);

	prop = RNA_def_property(srna, "show_onion_skins", PROP_BOOLEAN, PROP_NONE);
	RNA_def_property_boolean_sdna(prop, NULL, "overlay.flag", V3D_OVERLAY_ONION_SKINS);
	RNA_def_property_clear_flag(prop, PROP_ANIMATABLE);
	RNA_def_property_ui_text(prop, "Onion Skins", "Show the Onion Skinning Overlay");
	RNA_def_property_update(prop, NC_SPACE | ND_SPACE_VIEW3D, NULL);

	prop = RNA_def_property(srna, "show_look_dev", PROP_BOOLEAN, PROP_NONE);
	RNA_def_property_boolean_sdna(prop, NULL, "overlay.flag", V3D_OVERLAY_LOOK_DEV);
	RNA_def_property_clear_flag(prop, PROP_ANIMATABLE);
	RNA_def_property_ui_text(prop, "Look Dev Preview", "Show look development balls and palette");
	RNA_def_property_update(prop, NC_SPACE | ND_SPACE_VIEW3D, NULL);

	prop = RNA_def_property(srna, "show_wireframes", PROP_BOOLEAN, PROP_NONE);
	RNA_def_property_boolean_sdna(prop, NULL, "overlay.flag", V3D_OVERLAY_WIREFRAMES);
	RNA_def_property_clear_flag(prop, PROP_ANIMATABLE);
	RNA_def_property_ui_text(prop, "Wireframe", "Show face edges wires");
	RNA_def_property_update(prop, NC_SPACE | ND_SPACE_VIEW3D, NULL);

	prop = RNA_def_property(srna, "wireframe_threshold", PROP_FLOAT, PROP_FACTOR);
	RNA_def_property_float_sdna(prop, NULL, "overlay.wireframe_threshold");
	RNA_def_property_float_default(prop, 0.5f);
	RNA_def_property_ui_text(prop, "Wireframe Threshold", "Adjust the number of wires displayed (1 for all wires)");
	RNA_def_property_range(prop, 0.0f, 1.0f);
	RNA_def_property_clear_flag(prop, PROP_ANIMATABLE);
	RNA_def_property_update(prop, NC_SPACE | ND_SPACE_VIEW3D, NULL);

	prop = RNA_def_property(srna, "show_paint_wire", PROP_BOOLEAN, PROP_NONE);
	RNA_def_property_boolean_sdna(prop, NULL, "overlay.paint_flag", V3D_OVERLAY_PAINT_WIRE);
	RNA_def_property_ui_text(prop, "Show Wire", "Use wireframe display in painting modes");
	RNA_def_property_update(prop, NC_SPACE | ND_SPACE_VIEW3D, NULL);

	prop = RNA_def_property(srna, "show_wpaint_contours", PROP_BOOLEAN, PROP_NONE);
	RNA_def_property_boolean_sdna(prop, NULL, "overlay.wpaint_flag", V3D_OVERLAY_WPAINT_CONTOURS);
	RNA_def_property_ui_text(prop, "Show Weight Contours", "Show contour lines formed by points with the same interpolated weight");
	RNA_def_property_update(prop, NC_SPACE | ND_SPACE_VIEW3D, NULL);

	prop = RNA_def_property(srna, "show_weight", PROP_BOOLEAN, PROP_NONE);
	RNA_def_property_boolean_sdna(prop, NULL, "overlay.edit_flag", V3D_OVERLAY_EDIT_WEIGHT);
	RNA_def_property_ui_text(prop, "Show Weights", "Display weights in editmode");
	RNA_def_property_update(prop, NC_SPACE | ND_SPACE_VIEW3D, NULL);

	prop = RNA_def_property(srna, "show_occlude_wire", PROP_BOOLEAN, PROP_NONE);
	RNA_def_property_boolean_sdna(prop, NULL, "overlay.edit_flag", V3D_OVERLAY_EDIT_OCCLUDE_WIRE);
	RNA_def_property_ui_text(prop, "Hidden Wire", "Use hidden wireframe display");
	RNA_def_property_update(prop, NC_SPACE | ND_SPACE_VIEW3D, NULL);

	prop = RNA_def_property(srna, "show_face_normals", PROP_BOOLEAN, PROP_NONE);
	RNA_def_property_boolean_sdna(prop, NULL, "overlay.edit_flag", V3D_OVERLAY_EDIT_FACE_NORMALS);
	RNA_def_property_ui_text(prop, "Display Normals", "Display face normals as lines");
	RNA_def_property_update(prop, NC_SPACE | ND_SPACE_VIEW3D, NULL);

	prop = RNA_def_property(srna, "show_vertex_normals", PROP_BOOLEAN, PROP_NONE);
	RNA_def_property_boolean_sdna(prop, NULL, "overlay.edit_flag", V3D_OVERLAY_EDIT_VERT_NORMALS);
	RNA_def_property_ui_text(prop, "Display Vertex Normals", "Display vertex normals as lines");
	RNA_def_property_update(prop, NC_SPACE | ND_SPACE_VIEW3D, NULL);

	prop = RNA_def_property(srna, "show_split_normals", PROP_BOOLEAN, PROP_NONE);
	RNA_def_property_boolean_sdna(prop, NULL, "overlay.edit_flag", V3D_OVERLAY_EDIT_LOOP_NORMALS);
	RNA_def_property_ui_text(prop, "Display Split Normals", "Display vertex-per-face normals as lines");
	RNA_def_property_update(prop, NC_SPACE | ND_SPACE_VIEW3D, NULL);

	prop = RNA_def_property(srna, "show_edges", PROP_BOOLEAN, PROP_NONE);
	RNA_def_property_boolean_sdna(prop, NULL, "overlay.edit_flag", V3D_OVERLAY_EDIT_EDGES);
	RNA_def_property_ui_text(prop, "Draw Edges",
	                         "Display selected edges using highlights in the 3D view and UV editor");
	RNA_def_property_update(prop, NC_SPACE | ND_SPACE_VIEW3D, NULL);

	prop = RNA_def_property(srna, "show_faces", PROP_BOOLEAN, PROP_NONE);
	RNA_def_property_boolean_sdna(prop, NULL, "overlay.edit_flag", V3D_OVERLAY_EDIT_FACES);
	RNA_def_property_ui_text(prop, "Draw Faces", "Display all faces as shades in the 3D view and UV editor");
	RNA_def_property_update(prop, NC_SPACE | ND_SPACE_VIEW3D, NULL);

	prop = RNA_def_property(srna, "show_face_center", PROP_BOOLEAN, PROP_NONE);
	RNA_def_property_boolean_sdna(prop, NULL, "overlay.edit_flag", V3D_OVERLAY_EDIT_FACE_DOT);
	RNA_def_property_ui_text(prop, "Draw Face Center", "Display face center");
	RNA_def_property_update(prop, NC_SPACE | ND_SPACE_VIEW3D, NULL);

	prop = RNA_def_property(srna, "show_edge_crease", PROP_BOOLEAN, PROP_NONE);
	RNA_def_property_boolean_sdna(prop, NULL, "overlay.edit_flag", V3D_OVERLAY_EDIT_CREASES);
	RNA_def_property_ui_text(prop, "Draw Creases", "Display creases created for Subdivision Surface modifier");
	RNA_def_property_update(prop, NC_SPACE | ND_SPACE_VIEW3D, NULL);

	prop = RNA_def_property(srna, "show_edge_bevel_weight", PROP_BOOLEAN, PROP_NONE);
	RNA_def_property_boolean_sdna(prop, NULL, "overlay.edit_flag", V3D_OVERLAY_EDIT_BWEIGHTS);
	RNA_def_property_ui_text(prop, "Draw Bevel Weights", "Display weights created for the Bevel modifier");
	RNA_def_property_update(prop, NC_SPACE | ND_SPACE_VIEW3D, NULL);

	prop = RNA_def_property(srna, "show_edge_seams", PROP_BOOLEAN, PROP_NONE);
	RNA_def_property_boolean_sdna(prop, NULL, "overlay.edit_flag", V3D_OVERLAY_EDIT_SEAMS);
	RNA_def_property_ui_text(prop, "Draw Seams", "Display UV unwrapping seams");
	RNA_def_property_update(prop, NC_SPACE | ND_SPACE_VIEW3D, NULL);

	prop = RNA_def_property(srna, "show_edge_sharp", PROP_BOOLEAN, PROP_NONE);
	RNA_def_property_boolean_sdna(prop, NULL, "overlay.edit_flag", V3D_OVERLAY_EDIT_SHARP);
	RNA_def_property_ui_text(prop, "Draw Sharp", "Display sharp edges, used with the Edge Split modifier");
	RNA_def_property_update(prop, NC_SPACE | ND_SPACE_VIEW3D, NULL);

	prop = RNA_def_property(srna, "show_freestyle_edge_marks", PROP_BOOLEAN, PROP_NONE);
	RNA_def_property_boolean_sdna(prop, NULL, "overlay.edit_flag", V3D_OVERLAY_EDIT_FREESTYLE_EDGE);
	RNA_def_property_ui_text(prop, "Draw Freestyle Edge Marks", "Display Freestyle edge marks, used with the Freestyle renderer");
	RNA_def_property_update(prop, NC_SPACE | ND_SPACE_VIEW3D, NULL);

	prop = RNA_def_property(srna, "show_freestyle_face_marks", PROP_BOOLEAN, PROP_NONE);
	RNA_def_property_boolean_sdna(prop, NULL, "overlay.edit_flag", V3D_OVERLAY_EDIT_FREESTYLE_FACE);
	RNA_def_property_ui_text(prop, "Draw Freestyle Face Marks", "Display Freestyle face marks, used with the Freestyle renderer");
	RNA_def_property_update(prop, NC_SPACE | ND_SPACE_VIEW3D, NULL);

	prop = RNA_def_property(srna, "show_statvis", PROP_BOOLEAN, PROP_NONE);
	RNA_def_property_boolean_sdna(prop, NULL, "overlay.edit_flag", V3D_OVERLAY_EDIT_STATVIS);
	RNA_def_property_ui_text(prop, "Stat Vis", "Display statistical information about the mesh");
	RNA_def_property_update(prop, NC_SPACE | ND_SPACE_VIEW3D, NULL);

	prop = RNA_def_property(srna, "show_extra_edge_length", PROP_BOOLEAN, PROP_NONE);
	RNA_def_property_boolean_sdna(prop, NULL, "overlay.edit_flag", V3D_OVERLAY_EDIT_EDGE_LEN);
	RNA_def_property_ui_text(prop, "Edge Length",
	                         "Display selected edge lengths, using global values when set in the transform panel");
	RNA_def_property_update(prop, NC_SPACE | ND_SPACE_VIEW3D, NULL);

	prop = RNA_def_property(srna, "show_extra_edge_angle", PROP_BOOLEAN, PROP_NONE);
	RNA_def_property_boolean_sdna(prop, NULL, "overlay.edit_flag", V3D_OVERLAY_EDIT_EDGE_ANG);
	RNA_def_property_ui_text(prop, "Edge Angle",
	                         "Display selected edge angle, using global values when set in the transform panel");
	RNA_def_property_update(prop, NC_SPACE | ND_SPACE_VIEW3D, NULL);

	prop = RNA_def_property(srna, "show_extra_face_angle", PROP_BOOLEAN, PROP_NONE);
	RNA_def_property_boolean_sdna(prop, NULL, "overlay.edit_flag", V3D_OVERLAY_EDIT_FACE_ANG);
	RNA_def_property_ui_text(prop, "Face Angles",
	                         "Display the angles in the selected edges, "
	                         "using global values when set in the transform panel");
	RNA_def_property_update(prop, NC_SPACE | ND_SPACE_VIEW3D, NULL);

	prop = RNA_def_property(srna, "show_extra_face_area", PROP_BOOLEAN, PROP_NONE);
	RNA_def_property_boolean_sdna(prop, NULL, "overlay.edit_flag", V3D_OVERLAY_EDIT_FACE_AREA);
	RNA_def_property_ui_text(prop, "Face Area",
	                         "Display the area of selected faces, "
	                         "using global values when set in the transform panel");
	RNA_def_property_update(prop, NC_SPACE | ND_SPACE_VIEW3D, NULL);

	prop = RNA_def_property(srna, "show_extra_indices", PROP_BOOLEAN, PROP_NONE);
	RNA_def_property_boolean_sdna(prop, NULL, "overlay.edit_flag", V3D_OVERLAY_EDIT_INDICES);
	RNA_def_property_ui_text(prop, "Indices", "Display the index numbers of selected vertices, edges, and faces");
	RNA_def_property_update(prop, NC_SPACE | ND_SPACE_VIEW3D, NULL);

	prop = RNA_def_property(srna, "show_curve_handles", PROP_BOOLEAN, PROP_NONE);
	RNA_def_property_boolean_sdna(prop, NULL, "overlay.edit_flag", V3D_OVERLAY_EDIT_CU_HANDLES);
	RNA_def_property_ui_text(prop, "Draw Handles", "Display Bezier handles in editmode");
	RNA_def_property_update(prop, NC_SPACE | ND_SPACE_VIEW3D, NULL);

	prop = RNA_def_property(srna, "show_curve_normals", PROP_BOOLEAN, PROP_NONE);
	RNA_def_property_boolean_sdna(prop, NULL, "overlay.edit_flag", V3D_OVERLAY_EDIT_CU_NORMALS);
	RNA_def_property_ui_text(prop, "Draw Normals", "Display 3D curve normals in editmode");
	RNA_def_property_update(prop, NC_SPACE | ND_SPACE_VIEW3D, NULL);

	prop = RNA_def_property(srna, "normals_length", PROP_FLOAT, PROP_FACTOR);
	RNA_def_property_float_sdna(prop, NULL, "overlay.normals_length");
	RNA_def_property_ui_text(prop, "Normal Size", "Display size for normals in the 3D view");
	RNA_def_property_range(prop, 0.00001, 100000.0);
	RNA_def_property_ui_range(prop, 0.01, 2.0, 1, 2);
	RNA_def_property_float_default(prop, 0.02);
	RNA_def_property_update(prop, NC_SPACE | ND_SPACE_VIEW3D, NULL);

	prop = RNA_def_property(srna, "backwire_opacity", PROP_FLOAT, PROP_FACTOR);
	RNA_def_property_float_sdna(prop, NULL, "overlay.backwire_opacity");
	RNA_def_property_ui_text(prop, "Backwire Opacity", "Opacity when rendering transparent wires");
	RNA_def_property_range(prop, 0.0f, 1.0f);
	RNA_def_property_update(prop, NC_SPACE | ND_SPACE_VIEW3D, NULL);

	prop = RNA_def_property(srna, "show_transparent_bones", PROP_BOOLEAN, PROP_NONE);
	RNA_def_property_boolean_sdna(prop, NULL, "overlay.arm_flag", V3D_OVERLAY_ARM_TRANSP_BONES);
	RNA_def_property_ui_text(prop, "Transparent Bones", "Display bones as transparent");
	RNA_def_property_update(prop, NC_SPACE | ND_SPACE_VIEW3D, NULL);

	prop = RNA_def_property(srna, "texture_paint_mode_opacity", PROP_FLOAT, PROP_FACTOR);
	RNA_def_property_float_sdna(prop, NULL, "overlay.texture_paint_mode_opacity");
	RNA_def_property_float_default(prop, 1.0f);
	RNA_def_property_ui_text(prop, "Texture Opacity", "Opacity of the texture paint mode overlay");
	RNA_def_property_range(prop, 0.0f, 1.0f);
	RNA_def_property_update(prop, NC_SPACE | ND_SPACE_VIEW3D, NULL);

	prop = RNA_def_property(srna, "vertex_paint_mode_opacity", PROP_FLOAT, PROP_FACTOR);
	RNA_def_property_float_sdna(prop, NULL, "overlay.vertex_paint_mode_opacity");
	RNA_def_property_float_default(prop, 1.0f);
	RNA_def_property_ui_text(prop, "Vertex Paint Opacity", "Opacity of the vertex paint mode overlay");
	RNA_def_property_range(prop, 0.0f, 1.0f);
	RNA_def_property_update(prop, NC_SPACE | ND_SPACE_VIEW3D, NULL);

	prop = RNA_def_property(srna, "weight_paint_mode_opacity", PROP_FLOAT, PROP_FACTOR);
	RNA_def_property_float_sdna(prop, NULL, "overlay.weight_paint_mode_opacity");
	RNA_def_property_float_default(prop, 1.0f);
	RNA_def_property_ui_text(prop, "Weight Paint Opacity", "Opacity of the weight paint mode overlay");
	RNA_def_property_range(prop, 0.0f, 1.0f);
	RNA_def_property_update(prop, NC_SPACE | ND_SPACE_VIEW3D, NULL);

	/* grease pencil paper settings */
	prop = RNA_def_property(srna, "show_annotation", PROP_BOOLEAN, PROP_NONE);
	RNA_def_property_boolean_sdna(prop, NULL, "flag2", V3D_SHOW_ANNOTATION);
	RNA_def_property_ui_text(prop, "Show Annotation",
		"Show annotations for this view");
	RNA_def_property_update(prop, NC_SPACE | ND_SPACE_VIEW3D, NULL);

	prop = RNA_def_property(srna, "use_gpencil_paper", PROP_BOOLEAN, PROP_NONE);
	RNA_def_property_boolean_sdna(prop, NULL, "gp_flag", V3D_GP_SHOW_PAPER);
	RNA_def_property_ui_text(prop, "Use Paper",
		"Cover all viewport with a full color layer to improve visibility while drawing over complex scenes");
	RNA_def_property_update(prop, NC_SPACE | ND_SPACE_VIEW3D, NULL);

	prop = RNA_def_property(srna, "use_gpencil_grid", PROP_BOOLEAN, PROP_NONE);
	RNA_def_property_boolean_sdna(prop, NULL, "gp_flag", V3D_GP_SHOW_GRID);
	RNA_def_property_ui_text(prop, "Use Grid",
		"Display a grid over grease pencil paper");
	RNA_def_property_update(prop, NC_SPACE | ND_SPACE_VIEW3D, NULL);

	prop = RNA_def_property(srna, "use_gpencil_fade_layers", PROP_BOOLEAN, PROP_NONE);
	RNA_def_property_boolean_sdna(prop, NULL, "gp_flag", V3D_GP_FADE_NOACTIVE_LAYERS);
	RNA_def_property_ui_text(prop, "Fade Layers",
		"Toggle fading of Grease Pencil layers except the active one");
	RNA_def_property_update(prop, NC_SPACE | ND_SPACE_VIEW3D, "rna_GPencil_update");

	prop = RNA_def_property(srna, "gpencil_grid_opacity", PROP_FLOAT, PROP_NONE);
	RNA_def_property_float_sdna(prop, NULL, "overlay.gpencil_grid_opacity");
	RNA_def_property_range(prop, 0.1f, 1.0f);
	RNA_def_property_float_default(prop, 0.9f);
	RNA_def_property_ui_text(prop, "Opacity", "Canvas grid opacity");
	RNA_def_property_update(prop, NC_SPACE | ND_SPACE_VIEW3D, NULL);

	/* Paper opacity factor */
	prop = RNA_def_property(srna, "gpencil_paper_opacity", PROP_FLOAT, PROP_NONE);
	RNA_def_property_float_sdna(prop, NULL, "overlay.gpencil_paper_opacity");
	RNA_def_property_range(prop, 0.0f, 1.0f);
	RNA_def_property_float_default(prop, 0.5f);
	RNA_def_property_ui_text(prop, "Opacity", "Paper opacity");
	RNA_def_property_update(prop, NC_SPACE | ND_SPACE_VIEW3D, NULL);

	/* Paper opacity factor */
	prop = RNA_def_property(srna, "gpencil_fade_layer", PROP_FLOAT, PROP_NONE);
	RNA_def_property_float_sdna(prop, NULL, "overlay.gpencil_fade_layer");
	RNA_def_property_range(prop, 0.0f, 1.0f);
	RNA_def_property_float_default(prop, 0.5f);
	RNA_def_property_ui_text(prop, "Opacity",
		"Fade layer opacity for Grease Pencil layers except the active one");
	RNA_def_property_update(prop, NC_SPACE | ND_SPACE_VIEW3D, "rna_GPencil_update");

	/* show edit lines */
	prop = RNA_def_property(srna, "use_gpencil_edit_lines", PROP_BOOLEAN, PROP_NONE);
	RNA_def_property_boolean_sdna(prop, NULL, "gp_flag", V3D_GP_SHOW_EDIT_LINES);
	RNA_def_property_ui_text(prop, "Show Edit Lines", "Show edit lines when editing strokes");
	RNA_def_property_update(prop, NC_SPACE | ND_SPACE_VIEW3D, "rna_GPencil_update");

	prop = RNA_def_property(srna, "use_gpencil_multiedit_line_only", PROP_BOOLEAN, PROP_NONE);
	RNA_def_property_boolean_sdna(prop, NULL, "gp_flag", V3D_GP_SHOW_MULTIEDIT_LINES);
	RNA_def_property_ui_text(prop, "Lines Only", "Only show edit lines for additional frames");
	RNA_def_property_update(prop, NC_SPACE | ND_SPACE_VIEW3D, "rna_GPencil_update");

	/* main grease pencil onion switch */
	prop = RNA_def_property(srna, "use_gpencil_onion_skin", PROP_BOOLEAN, PROP_NONE);
	RNA_def_property_boolean_sdna(prop, NULL, "gp_flag", V3D_GP_SHOW_ONION_SKIN);
	RNA_def_property_ui_text(prop, "Onion Skins", "Show ghosts of the keyframes before and after the current frame");
	RNA_def_property_update(prop, NC_SPACE | ND_SPACE_VIEW3D, "rna_GPencil_update");

	/* vertex opacity */
	prop = RNA_def_property(srna, "vertex_opacity", PROP_FLOAT, PROP_NONE);
	RNA_def_property_float_sdna(prop, NULL, "vertex_opacity");
	RNA_def_property_range(prop, 0.0f, 1.0f);
	RNA_def_property_ui_text(prop, "Vertex Opacity", "Opacity for edit vertices");
	RNA_def_parameter_clear_flags(prop, PROP_ANIMATABLE, 0);
	RNA_def_property_update(prop, NC_SCENE | ND_TOOLSETTINGS, "rna_GPencil_update");

}

static void rna_def_space_view3d(BlenderRNA *brna)
{
	StructRNA *srna;
	PropertyRNA *prop;

	static const EnumPropertyItem rv3d_persp_items[] = {
		{RV3D_PERSP, "PERSP", 0, "Perspective", ""},
		{RV3D_ORTHO, "ORTHO", 0, "Orthographic", ""},
		{RV3D_CAMOB, "CAMERA", 0, "Camera", ""},
		{0, NULL, 0, NULL, NULL}
	};

	static const EnumPropertyItem bundle_drawtype_items[] = {
		{OB_PLAINAXES, "PLAIN_AXES", 0, "Plain Axes", ""},
		{OB_ARROWS, "ARROWS", 0, "Arrows", ""},
		{OB_SINGLE_ARROW, "SINGLE_ARROW", 0, "Single Arrow", ""},
		{OB_CIRCLE, "CIRCLE", 0, "Circle", ""},
		{OB_CUBE, "CUBE", 0, "Cube", ""},
		{OB_EMPTY_SPHERE, "SPHERE", 0, "Sphere", ""},
		{OB_EMPTY_CONE, "CONE", 0, "Cone", ""},
		{0, NULL, 0, NULL, NULL}
	};

	srna = RNA_def_struct(brna, "SpaceView3D", "Space");
	RNA_def_struct_sdna(srna, "View3D");
	RNA_def_struct_ui_text(srna, "3D View Space", "3D View space data");

	prop = RNA_def_property(srna, "camera", PROP_POINTER, PROP_NONE);
	RNA_def_property_flag(prop, PROP_EDITABLE);
	RNA_def_property_pointer_sdna(prop, NULL, "camera");
	RNA_def_property_ui_text(prop, "Camera",
	                         "Active camera used in this view (when unlocked from the scene's active camera)");
	RNA_def_property_update(prop, NC_SPACE | ND_SPACE_VIEW3D, "rna_SpaceView3D_camera_update");

	/* render border */
	prop = RNA_def_property(srna, "use_render_border", PROP_BOOLEAN, PROP_NONE);
	RNA_def_property_boolean_sdna(prop, NULL, "flag2", V3D_RENDER_BORDER);
	RNA_def_property_clear_flag(prop, PROP_ANIMATABLE);
	RNA_def_property_ui_text(prop, "Render Border", "Toggle Render Border\nUse a region within the frame size for rendered viewport "
	                         "(when not viewing through the camera)");
	RNA_def_property_update(prop, NC_SPACE | ND_SPACE_VIEW3D, NULL);

	prop = RNA_def_property(srna, "render_border_min_x", PROP_FLOAT, PROP_NONE);
	RNA_def_property_float_sdna(prop, NULL, "render_border.xmin");
	RNA_def_property_range(prop, 0.0f, 1.0f);
	RNA_def_property_ui_text(prop, "Border Minimum X", "Minimum X value for the render border");
	RNA_def_property_update(prop, NC_SPACE | ND_SPACE_VIEW3D, NULL);

	prop = RNA_def_property(srna, "render_border_min_y", PROP_FLOAT, PROP_NONE);
	RNA_def_property_float_sdna(prop, NULL, "render_border.ymin");
	RNA_def_property_range(prop, 0.0f, 1.0f);
	RNA_def_property_ui_text(prop, "Border Minimum Y", "Minimum Y value for the render border");
	RNA_def_property_update(prop, NC_SPACE | ND_SPACE_VIEW3D, NULL);

	prop = RNA_def_property(srna, "render_border_max_x", PROP_FLOAT, PROP_NONE);
	RNA_def_property_float_sdna(prop, NULL, "render_border.xmax");
	RNA_def_property_range(prop, 0.0f, 1.0f);
	RNA_def_property_ui_text(prop, "Border Maximum X", "Maximum X value for the render border");
	RNA_def_property_update(prop, NC_SPACE | ND_SPACE_VIEW3D, NULL);

	prop = RNA_def_property(srna, "render_border_max_y", PROP_FLOAT, PROP_NONE);
	RNA_def_property_float_sdna(prop, NULL, "render_border.ymax");
	RNA_def_property_range(prop, 0.0f, 1.0f);
	RNA_def_property_ui_text(prop, "Border Maximum Y", "Maximum Y value for the render border");
	RNA_def_property_update(prop, NC_SPACE | ND_SPACE_VIEW3D, NULL);

	prop = RNA_def_property(srna, "lock_object", PROP_POINTER, PROP_NONE);
	RNA_def_property_flag(prop, PROP_EDITABLE);
	RNA_def_property_pointer_sdna(prop, NULL, "ob_centre");
	RNA_def_property_ui_text(prop, "Lock to Object", "3D View center is locked to this object's position");
	RNA_def_property_update(prop, NC_SPACE | ND_SPACE_VIEW3D, NULL);

	prop = RNA_def_property(srna, "lock_bone", PROP_STRING, PROP_NONE);
	RNA_def_property_string_sdna(prop, NULL, "ob_centre_bone");
	RNA_def_property_ui_text(prop, "Lock to Bone", "3D View center is locked to this bone's position");
	RNA_def_property_update(prop, NC_SPACE | ND_SPACE_VIEW3D, NULL);

	prop = RNA_def_property(srna, "lock_cursor", PROP_BOOLEAN, PROP_NONE);
	RNA_def_property_boolean_sdna(prop, NULL, "ob_centre_cursor", 1);
	RNA_def_property_ui_text(prop, "Lock to Cursor", "3D View center is locked to the cursor's position");
	RNA_def_property_update(prop, NC_SPACE | ND_SPACE_VIEW3D, NULL);

	prop = RNA_def_property(srna, "local_view", PROP_POINTER, PROP_NONE);
	RNA_def_property_pointer_sdna(prop, NULL, "localvd");
	RNA_def_property_ui_text(prop, "Local View",
	                         "Display an isolated sub-set of objects, apart from the scene visibility");

	prop = RNA_def_property(srna, "lens", PROP_FLOAT, PROP_UNIT_CAMERA);
	RNA_def_property_float_sdna(prop, NULL, "lens");
	RNA_def_property_ui_text(prop, "Lens", "Viewport lens angle");
	RNA_def_property_range(prop, 1.0f, 250.0f);
	RNA_def_property_update(prop, NC_SPACE | ND_SPACE_VIEW3D, NULL);

	prop = RNA_def_property(srna, "clip_start", PROP_FLOAT, PROP_DISTANCE);
	RNA_def_property_float_sdna(prop, NULL, "near");
	RNA_def_property_range(prop, 1e-6f, FLT_MAX);
	RNA_def_property_ui_range(prop, 0.001f, FLT_MAX, 10, 3);
	RNA_def_property_float_default(prop, 0.1f);
	RNA_def_property_ui_text(prop, "Clip Start", "3D View near clipping distance (perspective view only)");
	RNA_def_property_update(prop, NC_SPACE | ND_SPACE_VIEW3D, NULL);

	prop = RNA_def_property(srna, "clip_end", PROP_FLOAT, PROP_DISTANCE);
	RNA_def_property_float_sdna(prop, NULL, "far");
	RNA_def_property_range(prop, 1e-6f, FLT_MAX);
	RNA_def_property_ui_range(prop, 0.001f, FLT_MAX, 10, 3);
	RNA_def_property_float_default(prop, 1000.0f);
	RNA_def_property_ui_text(prop, "Clip End", "3D View far clipping distance");
	RNA_def_property_update(prop, NC_SPACE | ND_SPACE_VIEW3D, NULL);

	prop = RNA_def_property(srna, "lock_camera", PROP_BOOLEAN, PROP_NONE);
	RNA_def_property_boolean_sdna(prop, NULL, "flag2", V3D_LOCK_CAMERA);
	RNA_def_property_ui_text(prop, "Lock Camera to View", "Enable view navigation within the camera view");
	RNA_def_property_update(prop, NC_SPACE | ND_SPACE_VIEW3D, NULL);

	prop = RNA_def_property(srna, "show_gizmo", PROP_BOOLEAN, PROP_NONE);
	RNA_def_property_boolean_negative_sdna(prop, NULL, "gizmo_flag", V3D_GIZMO_HIDE);
	RNA_def_property_ui_text(prop, "Show Gizmo", "Show gizmos of all types");
	RNA_def_property_update(prop, NC_SPACE | ND_SPACE_VIEW3D, NULL);

	prop = RNA_def_property(srna, "show_gizmo_navigate", PROP_BOOLEAN, PROP_NONE);
	RNA_def_property_boolean_negative_sdna(prop, NULL, "gizmo_flag", V3D_GIZMO_HIDE_NAVIGATE);
	RNA_def_property_ui_text(prop, "Navigate Gizmo", "");
	RNA_def_property_update(prop, NC_SPACE | ND_SPACE_VIEW3D, NULL);

	prop = RNA_def_property(srna, "show_gizmo_context", PROP_BOOLEAN, PROP_NONE);
	RNA_def_property_boolean_negative_sdna(prop, NULL, "gizmo_flag", V3D_GIZMO_HIDE_CONTEXT);
	RNA_def_property_ui_text(prop, "Context Gizmo", "Context sensitive gizmos for the active item");
	RNA_def_property_update(prop, NC_SPACE | ND_SPACE_VIEW3D, NULL);

	prop = RNA_def_property(srna, "show_gizmo_tool", PROP_BOOLEAN, PROP_NONE);
	RNA_def_property_boolean_negative_sdna(prop, NULL, "gizmo_flag", V3D_GIZMO_HIDE_TOOL);
	RNA_def_property_ui_text(prop, "Tool Gizmo", "Active tool gizmo");
	RNA_def_property_update(prop, NC_SPACE | ND_SPACE_VIEW3D, NULL);

	prop = RNA_def_property(srna, "lock_camera_and_layers", PROP_BOOLEAN, PROP_NONE);
	RNA_def_property_boolean_sdna(prop, NULL, "scenelock", 1);
	RNA_def_property_boolean_funcs(prop, NULL, "rna_SpaceView3D_lock_camera_and_layers_set");
	RNA_def_property_ui_text(prop, "Lock Camera and Layers",
	                         "Use the scene's active camera and layers in this view, rather than local layers");
	RNA_def_property_ui_icon(prop, ICON_LOCKVIEW_OFF, 1);
	RNA_def_property_update(prop, NC_SPACE | ND_SPACE_VIEW3D, NULL);

	prop = RNA_def_property(srna, "region_3d", PROP_POINTER, PROP_NONE);
	RNA_def_property_struct_type(prop, "RegionView3D");
	RNA_def_property_pointer_funcs(prop, "rna_SpaceView3D_region_3d_get", NULL, NULL, NULL);
	RNA_def_property_ui_text(prop, "3D Region", "3D region in this space, in case of quad view the camera region");

	prop = RNA_def_property(srna, "region_quadviews", PROP_COLLECTION, PROP_NONE);
	RNA_def_property_struct_type(prop, "RegionView3D");
	RNA_def_property_collection_funcs(prop, "rna_SpaceView3D_region_quadviews_begin", "rna_iterator_listbase_next",
	                                  "rna_iterator_listbase_end", "rna_SpaceView3D_region_quadviews_get",
	                                  NULL, NULL, NULL, NULL);
	RNA_def_property_ui_text(prop, "Quad View Regions", "3D regions (the third one defines quad view settings, "
	                                                    "the fourth one is same as 'region_3d')");

	prop = RNA_def_property(srna, "show_reconstruction", PROP_BOOLEAN, PROP_NONE);
	RNA_def_property_boolean_sdna(prop, NULL, "flag2", V3D_SHOW_RECONSTRUCTION);
	RNA_def_property_ui_text(prop, "Show Reconstruction", "Display reconstruction data from active movie clip");
	RNA_def_property_update(prop, NC_SPACE | ND_SPACE_VIEW3D, NULL);

	prop = RNA_def_property(srna, "tracks_display_size", PROP_FLOAT, PROP_NONE);
	RNA_def_property_range(prop, 0.0, FLT_MAX);
	RNA_def_property_ui_range(prop, 0, 5, 1, 3);
	RNA_def_property_float_sdna(prop, NULL, "bundle_size");
	RNA_def_property_ui_text(prop, "Tracks Size", "Display size of tracks from reconstructed data");
	RNA_def_property_update(prop, NC_SPACE | ND_SPACE_VIEW3D, NULL);

	prop = RNA_def_property(srna, "tracks_display_type", PROP_ENUM, PROP_NONE);
	RNA_def_property_enum_sdna(prop, NULL, "bundle_drawtype");
	RNA_def_property_enum_items(prop, bundle_drawtype_items);
	RNA_def_property_ui_text(prop, "Tracks Display Type", "Viewport display style for tracks");
	RNA_def_property_update(prop, NC_SPACE | ND_SPACE_VIEW3D, NULL);

	prop = RNA_def_property(srna, "show_camera_path", PROP_BOOLEAN, PROP_NONE);
	RNA_def_property_boolean_sdna(prop, NULL, "flag2", V3D_SHOW_CAMERAPATH);
	RNA_def_property_ui_text(prop, "Show Camera Path", "Show reconstructed camera path");
	RNA_def_property_update(prop, NC_SPACE | ND_SPACE_VIEW3D, NULL);

	prop = RNA_def_property(srna, "show_bundle_names", PROP_BOOLEAN, PROP_NONE);
	RNA_def_property_boolean_sdna(prop, NULL, "flag2", V3D_SHOW_BUNDLENAME);
	RNA_def_property_ui_text(prop, "Show 3D Marker Names", "Show names for reconstructed tracks objects");
	RNA_def_property_update(prop, NC_SPACE | ND_SPACE_VIEW3D, NULL);

	prop = RNA_def_property(srna, "fx_settings", PROP_POINTER, PROP_NONE);
	RNA_def_property_ui_text(prop, "FX Options", "Options used for real time compositing");
	RNA_def_property_update(prop, NC_SPACE | ND_SPACE_VIEW3D, NULL);

	/* Stereo Settings */
	prop = RNA_def_property(srna, "stereo_3d_eye", PROP_ENUM, PROP_NONE);
	RNA_def_property_enum_sdna(prop, NULL, "multiview_eye");
	RNA_def_property_enum_items(prop, stereo3d_eye_items);
	RNA_def_property_enum_funcs(prop, NULL, NULL, "rna_SpaceView3D_stereo3d_camera_itemf");
	RNA_def_property_ui_text(prop, "Stereo Eye", "Current stereo eye being drawn");
	RNA_def_property_clear_flag(prop, PROP_EDITABLE);

	prop = RNA_def_property(srna, "stereo_3d_camera", PROP_ENUM, PROP_NONE);
	RNA_def_property_enum_sdna(prop, NULL, "stereo3d_camera");
	RNA_def_property_enum_items(prop, stereo3d_camera_items);
	RNA_def_property_enum_funcs(prop, NULL, NULL, "rna_SpaceView3D_stereo3d_camera_itemf");
	RNA_def_property_ui_text(prop, "Camera", "");
	RNA_def_property_update(prop, NC_SPACE | ND_SPACE_VIEW3D, NULL);

	prop = RNA_def_property(srna, "show_stereo_3d_cameras", PROP_BOOLEAN, PROP_NONE);
	RNA_def_property_boolean_sdna(prop, NULL, "stereo3d_flag", V3D_S3D_DISPCAMERAS);
	RNA_def_property_ui_text(prop, "Cameras", "Show the left and right cameras");
	RNA_def_property_update(prop, NC_SPACE | ND_SPACE_VIEW3D, NULL);

	prop = RNA_def_property(srna, "show_stereo_3d_convergence_plane", PROP_BOOLEAN, PROP_NONE);
	RNA_def_property_boolean_sdna(prop, NULL, "stereo3d_flag", V3D_S3D_DISPPLANE);
	RNA_def_property_ui_text(prop, "Plane", "Show the stereo 3d convergence plane");
	RNA_def_property_update(prop, NC_SPACE | ND_SPACE_VIEW3D, NULL);

	prop = RNA_def_property(srna, "stereo_3d_convergence_plane_alpha", PROP_FLOAT, PROP_FACTOR);
	RNA_def_property_float_sdna(prop, NULL, "stereo3d_convergence_alpha");
	RNA_def_property_ui_text(prop, "Plane Alpha", "Opacity (alpha) of the convergence plane");
	RNA_def_property_update(prop, NC_SPACE | ND_SPACE_VIEW3D, NULL);

	prop = RNA_def_property(srna, "show_stereo_3d_volume", PROP_BOOLEAN, PROP_NONE);
	RNA_def_property_boolean_sdna(prop, NULL, "stereo3d_flag", V3D_S3D_DISPVOLUME);
	RNA_def_property_ui_text(prop, "Volume", "Show the stereo 3d frustum volume");
	RNA_def_property_update(prop, NC_SPACE | ND_SPACE_VIEW3D, NULL);

	prop = RNA_def_property(srna, "stereo_3d_volume_alpha", PROP_FLOAT, PROP_FACTOR);
	RNA_def_property_float_sdna(prop, NULL, "stereo3d_volume_alpha");
	RNA_def_property_ui_text(prop, "Volume Alpha", "Opacity (alpha) of the cameras' frustum volume");
	RNA_def_property_update(prop, NC_SPACE | ND_SPACE_VIEW3D, NULL);

	{
		struct {
			const char *name;
			int type_mask;
			const char *identifier[2];
		} info[] = {
			{"Mesh", (1 << OB_MESH),
			 {"show_object_viewport_mesh", "show_object_select_mesh"}},
			{"Curve", (1 << OB_CURVE),
			 {"show_object_viewport_curve", "show_object_select_curve"}},
			{"Surface", (1 << OB_SURF),
			 {"show_object_viewport_surf", "show_object_select_surf"}},
			{"Meta", (1 << OB_MBALL),
			 {"show_object_viewport_meta", "show_object_select_meta"}},
			{"Font", (1 << OB_FONT),
			 {"show_object_viewport_font", "show_object_select_font"}},
			{"Armature", (1 << OB_ARMATURE),
			 {"show_object_viewport_armature", "show_object_select_armature"}},
			{"Lattice", (1 << OB_LATTICE),
			 {"show_object_viewport_lattice", "show_object_select_lattice"}},
			{"Empty", (1 << OB_EMPTY),
			 {"show_object_viewport_empty", "show_object_select_empty"}},
			{"Grease Pencil", (1 << OB_GPENCIL),
			 {"show_object_viewport_grease_pencil", "show_object_select_grease_pencil"}},
			{"Camera", (1 << OB_CAMERA),
			 {"show_object_viewport_camera", "show_object_select_camera"}},
			{"Light", (1 << OB_LAMP),
			 {"show_object_viewport_light", "show_object_select_light"}},
			{"Speaker", (1 << OB_SPEAKER),
			 {"show_object_viewport_speaker", "show_object_select_speaker"}},
			{"Light Probe", (1 << OB_LIGHTPROBE),
			 {"show_object_viewport_light_probe", "show_object_select_light_probe"}},
		};

		const char *view_mask_member[2] = {
			"object_type_exclude_viewport",
			"object_type_exclude_select",
		};
		for (int mask_index = 0; mask_index < 2; mask_index++) {
			for (int type_index = 0; type_index < ARRAY_SIZE(info); type_index++) {
				prop = RNA_def_property(srna, info[type_index].identifier[mask_index], PROP_BOOLEAN, PROP_NONE);
				RNA_def_property_boolean_negative_sdna(
				        prop, NULL, view_mask_member[mask_index], info[type_index].type_mask);
				RNA_def_property_ui_text(prop, info[type_index].name, "");
				RNA_def_property_update(prop, NC_SPACE | ND_SPACE_SEQUENCER, NULL);

			}
		}

		/* Heper for drawing the icon. */
		prop = RNA_def_property(srna, "icon_from_show_object_viewport", PROP_INT, PROP_NONE);
		RNA_def_property_int_funcs(prop, "rna_SpaceView3D_icon_from_show_object_viewport_get", NULL, NULL);
		RNA_def_property_clear_flag(prop, PROP_EDITABLE);
		RNA_def_property_ui_text(prop, "Visibility Icon", "");
	}

	/* Nested Structs */
	prop = RNA_def_property(srna, "shading", PROP_POINTER, PROP_NONE);
	RNA_def_property_flag(prop, PROP_NEVER_NULL);
	RNA_def_property_struct_type(prop, "View3DShading");
	RNA_def_property_ui_text(prop, "Shading Settings", "Settings for shading in the 3D viewport");

	prop = RNA_def_property(srna, "overlay", PROP_POINTER, PROP_NONE);
	RNA_def_property_flag(prop, PROP_NEVER_NULL);
	RNA_def_property_struct_type(prop, "View3DOverlay");
	RNA_def_property_pointer_funcs(prop, "rna_SpaceView3D_overlay_get", NULL, NULL, NULL);
	RNA_def_property_ui_text(prop, "Overlay Settings", "Settings for display of overlays in the 3D viewport");

	rna_def_space_view3d_shading(brna);
	rna_def_space_view3d_overlay(brna);

	/* *** Animated *** */
	RNA_define_animate_sdna(true);
	/* region */

	srna = RNA_def_struct(brna, "RegionView3D", NULL);
	RNA_def_struct_sdna(srna, "RegionView3D");
	RNA_def_struct_ui_text(srna, "3D View Region", "3D View region data");

	prop = RNA_def_property(srna, "lock_rotation", PROP_BOOLEAN, PROP_NONE);
	RNA_def_property_boolean_sdna(prop, NULL, "viewlock", RV3D_LOCKED);
	RNA_def_property_ui_text(prop, "Lock", "Lock view rotation in side views");
	RNA_def_property_update(prop, NC_SPACE | ND_SPACE_VIEW3D, "rna_RegionView3D_quadview_update");

	prop = RNA_def_property(srna, "show_sync_view", PROP_BOOLEAN, PROP_NONE);
	RNA_def_property_boolean_sdna(prop, NULL, "viewlock", RV3D_BOXVIEW);
	RNA_def_property_ui_text(prop, "Box", "Sync view position between side views");
	RNA_def_property_update(prop, NC_SPACE | ND_SPACE_VIEW3D, "rna_RegionView3D_quadview_update");

	prop = RNA_def_property(srna, "use_box_clip", PROP_BOOLEAN, PROP_NONE);
	RNA_def_property_boolean_sdna(prop, NULL, "viewlock", RV3D_BOXCLIP);
	RNA_def_property_ui_text(prop, "Clip", "Clip objects based on what's visible in other side views");
	RNA_def_property_update(prop, NC_SPACE | ND_SPACE_VIEW3D, "rna_RegionView3D_quadview_clip_update");

	prop = RNA_def_property(srna, "perspective_matrix", PROP_FLOAT, PROP_MATRIX);
	RNA_def_property_float_sdna(prop, NULL, "persmat");
	RNA_def_property_clear_flag(prop, PROP_EDITABLE); /* XXX: for now, it's too risky for users to do this */
	RNA_def_property_multi_array(prop, 2, rna_matrix_dimsize_4x4);
	RNA_def_property_ui_text(prop, "Perspective Matrix",
	                         "Current perspective matrix (``window_matrix * view_matrix``)");

	prop = RNA_def_property(srna, "window_matrix", PROP_FLOAT, PROP_MATRIX);
	RNA_def_property_float_sdna(prop, NULL, "winmat");
	RNA_def_property_clear_flag(prop, PROP_EDITABLE);
	RNA_def_property_multi_array(prop, 2, rna_matrix_dimsize_4x4);
	RNA_def_property_ui_text(prop, "Window Matrix", "Current window matrix");

	prop = RNA_def_property(srna, "view_matrix", PROP_FLOAT, PROP_MATRIX);
	RNA_def_property_float_sdna(prop, NULL, "viewmat");
	RNA_def_property_multi_array(prop, 2, rna_matrix_dimsize_4x4);
	RNA_def_property_float_funcs(prop, NULL, "rna_RegionView3D_view_matrix_set", NULL);
	RNA_def_property_ui_text(prop, "View Matrix", "Current view matrix");
	RNA_def_property_update(prop, NC_SPACE | ND_SPACE_VIEW3D, NULL);

	prop = RNA_def_property(srna, "view_perspective", PROP_ENUM, PROP_NONE);
	RNA_def_property_enum_sdna(prop, NULL, "persp");
	RNA_def_property_enum_items(prop, rv3d_persp_items);
	RNA_def_property_ui_text(prop, "Perspective", "View Perspective");
	RNA_def_property_update(prop, NC_SPACE | ND_SPACE_VIEW3D, NULL);

	prop = RNA_def_property(srna, "is_perspective", PROP_BOOLEAN, PROP_NONE);
	RNA_def_property_boolean_sdna(prop, NULL, "is_persp", 1);
	RNA_def_property_ui_text(prop, "Is Perspective", "");
	RNA_def_property_flag(prop, PROP_EDITABLE);

	/* This isn't directly accessible from the UI, only an operator. */
	prop = RNA_def_property(srna, "use_clip_planes", PROP_BOOLEAN, PROP_NONE);
	RNA_def_property_boolean_sdna(prop, NULL, "rflag", RV3D_CLIPPING);
	RNA_def_property_ui_text(prop, "Use Clip Planes", "");

	prop = RNA_def_property(srna, "clip_planes", PROP_FLOAT, PROP_NONE);
	RNA_def_property_float_sdna(prop, NULL, "clip");
	RNA_def_property_multi_array(prop, 2, (int[]){6, 4});
	RNA_def_property_ui_text(prop, "Clip Planes", "");

	prop = RNA_def_property(srna, "view_location", PROP_FLOAT, PROP_TRANSLATION);
#if 0
	RNA_def_property_float_sdna(prop, NULL, "ofs"); /* cant use because its negated */
#else
	RNA_def_property_array(prop, 3);
	RNA_def_property_float_funcs(prop, "rna_RegionView3D_view_location_get",
	                             "rna_RegionView3D_view_location_set", NULL);
#endif
	RNA_def_property_ui_text(prop, "View Location", "View pivot location");
	RNA_def_property_ui_range(prop, -10000.0, 10000.0, 10, RNA_TRANSLATION_PREC_DEFAULT);
	RNA_def_property_update(prop, NC_WINDOW, NULL);

	prop = RNA_def_property(srna, "view_rotation", PROP_FLOAT, PROP_QUATERNION); /* cant use because its inverted */
#if 0
	RNA_def_property_float_sdna(prop, NULL, "viewquat");
#else
	RNA_def_property_array(prop, 4);
	RNA_def_property_float_funcs(prop, "rna_RegionView3D_view_rotation_get",
	                             "rna_RegionView3D_view_rotation_set", NULL);
#endif
	RNA_def_property_ui_text(prop, "View Rotation", "Rotation in quaternions (keep normalized)");
	RNA_def_property_update(prop, NC_SPACE | ND_SPACE_VIEW3D, NULL);

	/* not sure we need rna access to these but adding anyway */
	prop = RNA_def_property(srna, "view_distance", PROP_FLOAT, PROP_UNSIGNED);
	RNA_def_property_float_sdna(prop, NULL, "dist");
	RNA_def_property_ui_text(prop, "Distance", "Distance to the view location");
	RNA_def_property_update(prop, NC_SPACE | ND_SPACE_VIEW3D, NULL);

	prop = RNA_def_property(srna, "view_camera_zoom", PROP_FLOAT, PROP_UNSIGNED);
	RNA_def_property_float_sdna(prop, NULL, "camzoom");
	RNA_def_property_ui_text(prop, "Camera Zoom", "Zoom factor in camera view");
	RNA_def_property_range(prop, RV3D_CAMZOOM_MIN, RV3D_CAMZOOM_MAX);
	RNA_def_property_update(prop, NC_SPACE | ND_SPACE_VIEW3D, NULL);

	prop = RNA_def_property(srna, "view_camera_offset", PROP_FLOAT, PROP_NONE);
	RNA_def_property_float_sdna(prop, NULL, "camdx");
	RNA_def_property_array(prop, 2);
	RNA_def_property_ui_text(prop, "Camera Offset", "View shift in camera view");
	RNA_def_property_update(prop, NC_SPACE | ND_SPACE_VIEW3D, NULL);

	RNA_api_region_view3d(srna);
}

static void rna_def_space_buttons(BlenderRNA *brna)
{
	StructRNA *srna;
	PropertyRNA *prop;

	srna = RNA_def_struct(brna, "SpaceProperties", "Space");
	RNA_def_struct_sdna(srna, "SpaceButs");
	RNA_def_struct_ui_text(srna, "Properties Space", "Properties space data");

	prop = RNA_def_property(srna, "context", PROP_ENUM, PROP_NONE);
	RNA_def_property_enum_sdna(prop, NULL, "mainb");
	RNA_def_property_enum_items(prop, buttons_context_items);
	RNA_def_property_enum_funcs(prop, NULL, "rna_SpaceProperties_context_set", "rna_SpaceProperties_context_itemf");
	RNA_def_property_ui_text(prop, "Context", "");
	RNA_def_property_update(prop, NC_SPACE | ND_SPACE_PROPERTIES, "rna_SpaceProperties_context_update");

	/* pinned data */
	prop = RNA_def_property(srna, "pin_id", PROP_POINTER, PROP_NONE);
	RNA_def_property_pointer_sdna(prop, NULL, "pinid");
	RNA_def_property_struct_type(prop, "ID");
	/* note: custom set function is ONLY to avoid rna setting a user for this. */
	RNA_def_property_pointer_funcs(prop, NULL, "rna_SpaceProperties_pin_id_set",
	                               "rna_SpaceProperties_pin_id_typef", NULL);
	RNA_def_property_flag(prop, PROP_EDITABLE | PROP_NEVER_UNLINK);
	RNA_def_property_update(prop, NC_SPACE | ND_SPACE_PROPERTIES, "rna_SpaceProperties_pin_id_update");

	prop = RNA_def_property(srna, "use_pin_id", PROP_BOOLEAN, PROP_NONE);
	RNA_def_property_boolean_sdna(prop, NULL, "flag", SB_PIN_CONTEXT);
	RNA_def_property_ui_text(prop, "Pin ID", "Use the pinned context");
}

static void rna_def_space_image(BlenderRNA *brna)
{
	StructRNA *srna;
	PropertyRNA *prop;

	srna = RNA_def_struct(brna, "SpaceImageEditor", "Space");
	RNA_def_struct_sdna(srna, "SpaceImage");
	RNA_def_struct_ui_text(srna, "Space Image Editor", "Image and UV editor space data");

	/* image */
	prop = RNA_def_property(srna, "image", PROP_POINTER, PROP_NONE);
	RNA_def_property_pointer_funcs(prop, NULL, "rna_SpaceImageEditor_image_set", NULL, NULL);
	RNA_def_property_ui_text(prop, "Image", "Image displayed and edited in this space");
	RNA_def_property_flag(prop, PROP_EDITABLE);
	RNA_def_property_update(prop, NC_GEOM | ND_DATA, "rna_SpaceImageEditor_image_update"); /* is handled in image editor too */

	prop = RNA_def_property(srna, "image_user", PROP_POINTER, PROP_NONE);
	RNA_def_property_flag(prop, PROP_NEVER_NULL);
	RNA_def_property_pointer_sdna(prop, NULL, "iuser");
	RNA_def_property_ui_text(prop, "Image User",
	                         "Parameters defining which layer, pass and frame of the image is displayed");
	RNA_def_property_update(prop, NC_SPACE | ND_SPACE_IMAGE, NULL);

	prop = RNA_def_property(srna, "scopes", PROP_POINTER, PROP_NONE);
	RNA_def_property_pointer_sdna(prop, NULL, "scopes");
	RNA_def_property_struct_type(prop, "Scopes");
	RNA_def_property_ui_text(prop, "Scopes", "Scopes to visualize image statistics");
	RNA_def_property_flag(prop, PROP_CONTEXT_UPDATE);
	RNA_def_property_update(prop, NC_SPACE | ND_SPACE_IMAGE, "rna_SpaceImageEditor_scopes_update");

	prop = RNA_def_property(srna, "use_image_pin", PROP_BOOLEAN, PROP_NONE);
	RNA_def_property_boolean_sdna(prop, NULL, "pin", 0);
	RNA_def_property_ui_text(prop, "Image Pin", "Display current image regardless of object selection");
	RNA_def_property_ui_icon(prop, ICON_UNPINNED, 1);
	RNA_def_property_update(prop, NC_SPACE | ND_SPACE_IMAGE, NULL);

	prop = RNA_def_property(srna, "sample_histogram", PROP_POINTER, PROP_NONE);
	RNA_def_property_pointer_sdna(prop, NULL, "sample_line_hist");
	RNA_def_property_struct_type(prop, "Histogram");
	RNA_def_property_ui_text(prop, "Line sample", "Sampled colors along line");

	prop = RNA_def_property(srna, "zoom", PROP_FLOAT, PROP_NONE);
	RNA_def_property_array(prop, 2);
	RNA_def_property_clear_flag(prop, PROP_EDITABLE);
	RNA_def_property_float_funcs(prop, "rna_SpaceImageEditor_zoom_get", NULL, NULL);
	RNA_def_property_ui_text(prop, "Zoom", "Zoom factor");

	/* image draw */
	prop = RNA_def_property(srna, "show_repeat", PROP_BOOLEAN, PROP_NONE);
	RNA_def_property_boolean_sdna(prop, NULL, "flag", SI_DRAW_TILE);
	RNA_def_property_ui_text(prop, "Display Repeated", "Display the image repeated outside of the main view");
	RNA_def_property_update(prop, NC_SPACE | ND_SPACE_IMAGE, NULL);

	prop = RNA_def_property(srna, "show_annotation", PROP_BOOLEAN, PROP_NONE);
	RNA_def_property_boolean_sdna(prop, NULL, "flag", SI_SHOW_GPENCIL);
	RNA_def_property_ui_text(prop, "Show Annotation",
	                         "Show annotations for this view");
	RNA_def_property_update(prop, NC_SPACE | ND_SPACE_IMAGE, NULL);

	prop = RNA_def_property(srna, "display_channels", PROP_ENUM, PROP_NONE);
	RNA_def_property_enum_bitflag_sdna(prop, NULL, "flag");
	RNA_def_property_enum_items(prop, display_channels_items);
	RNA_def_property_enum_funcs(prop, NULL, NULL, "rna_SpaceImageEditor_display_channels_itemf");
	RNA_def_property_ui_text(prop, "Display Channels", "Channels of the image to draw");
	RNA_def_property_update(prop, NC_SPACE | ND_SPACE_IMAGE, NULL);

	prop = RNA_def_property(srna, "show_stereo_3d", PROP_BOOLEAN, PROP_NONE);
	RNA_def_property_boolean_funcs(prop, "rna_SpaceImageEditor_show_stereo_get", "rna_SpaceImageEditor_show_stereo_set");
	RNA_def_property_ui_text(prop, "Show Stereo", "Display the image in Stereo 3D");
	RNA_def_property_ui_icon(prop, ICON_CAMERA_STEREO, 0);
	RNA_def_property_update(prop, NC_SPACE | ND_SPACE_IMAGE, "rna_SpaceImageEditor_show_stereo_update");

	/* uv */
	prop = RNA_def_property(srna, "uv_editor", PROP_POINTER, PROP_NONE);
	RNA_def_property_flag(prop, PROP_NEVER_NULL);
	RNA_def_property_struct_type(prop, "SpaceUVEditor");
	RNA_def_property_pointer_funcs(prop, "rna_SpaceImageEditor_uvedit_get", NULL, NULL, NULL);
	RNA_def_property_ui_text(prop, "UV Editor", "UV editor settings");

	/* mode (hidden in the UI, see 'ui_mode') */
	prop = RNA_def_property(srna, "mode", PROP_ENUM, PROP_NONE);
	RNA_def_property_enum_sdna(prop, NULL, "mode");
	RNA_def_property_enum_items(prop, rna_enum_space_image_mode_all_items);
	RNA_def_property_ui_text(prop, "Mode", "Editing context being displayed");
	RNA_def_property_update(prop, NC_SPACE | ND_SPACE_IMAGE, "rna_SpaceImageEditor_mode_update");

	prop = RNA_def_property(srna, "ui_mode", PROP_ENUM, PROP_NONE);
	RNA_def_property_enum_sdna(prop, NULL, "mode");
	RNA_def_property_enum_items(prop, rna_enum_space_image_mode_ui_items);
	RNA_def_property_ui_text(prop, "Mode", "Editing context being displayed");
	RNA_def_property_update(prop, NC_SPACE | ND_SPACE_IMAGE, "rna_SpaceImageEditor_mode_update");

	/* transform */
	prop = RNA_def_property(srna, "cursor_location", PROP_FLOAT, PROP_XYZ);
	RNA_def_property_array(prop, 2);
	RNA_def_property_float_funcs(prop, "rna_SpaceImageEditor_cursor_location_get",
	                             "rna_SpaceImageEditor_cursor_location_set", NULL);
	RNA_def_property_ui_text(prop, "2D Cursor Location", "2D cursor location for this view");
	RNA_def_property_update(prop, NC_SPACE | ND_SPACE_IMAGE, NULL);

	prop = RNA_def_property(srna, "pivot_point", PROP_ENUM, PROP_NONE);
	RNA_def_property_enum_sdna(prop, NULL, "around");
	RNA_def_property_enum_items(prop, rna_enum_transform_pivot_items_full);
	RNA_def_property_enum_funcs(prop, NULL, NULL, "rna_SpaceImageEditor_pivot_itemf");
	RNA_def_property_ui_text(prop, "Pivot", "Rotation/Scaling Pivot");
	RNA_def_property_update(prop, NC_SPACE | ND_SPACE_IMAGE, NULL);

	/* grease pencil */
	prop = RNA_def_property(srna, "grease_pencil", PROP_POINTER, PROP_NONE);
	RNA_def_property_pointer_sdna(prop, NULL, "gpd");
	RNA_def_property_struct_type(prop, "GreasePencil");
	RNA_def_property_pointer_funcs(prop, NULL, NULL, NULL, "rna_GPencil_datablocks_annotations_poll");
	RNA_def_property_flag(prop, PROP_EDITABLE | PROP_ID_REFCOUNT);
	RNA_def_property_ui_text(prop, "Grease Pencil", "Grease pencil data for this space");
	RNA_def_property_update(prop, NC_SPACE | ND_SPACE_IMAGE, NULL);

	/* update */
	prop = RNA_def_property(srna, "use_realtime_update", PROP_BOOLEAN, PROP_NONE);
	RNA_def_property_boolean_sdna(prop, NULL, "lock", 0);
	RNA_def_property_ui_text(prop, "Update Automatically",
	                         "Update other affected window spaces automatically to reflect changes "
	                         "during interactive operations such as transform");

	/* state */
	prop = RNA_def_property(srna, "show_render", PROP_BOOLEAN, PROP_NONE);
	RNA_def_property_boolean_funcs(prop, "rna_SpaceImageEditor_show_render_get", NULL);
	RNA_def_property_clear_flag(prop, PROP_EDITABLE);
	RNA_def_property_ui_text(prop, "Show Render", "Show render related properties");

	prop = RNA_def_property(srna, "show_paint", PROP_BOOLEAN, PROP_NONE);
	RNA_def_property_boolean_funcs(prop, "rna_SpaceImageEditor_show_paint_get", NULL);
	RNA_def_property_clear_flag(prop, PROP_EDITABLE);
	RNA_def_property_ui_text(prop, "Show Paint", "Show paint related properties");

	prop = RNA_def_property(srna, "show_uvedit", PROP_BOOLEAN, PROP_NONE);
	RNA_def_property_boolean_funcs(prop, "rna_SpaceImageEditor_show_uvedit_get", NULL);
	RNA_def_property_clear_flag(prop, PROP_EDITABLE);
	RNA_def_property_ui_text(prop, "Show UV Editor", "Show UV editing related properties");

	prop = RNA_def_property(srna, "show_maskedit", PROP_BOOLEAN, PROP_NONE);
	RNA_def_property_boolean_funcs(prop, "rna_SpaceImageEditor_show_maskedit_get", NULL);
	RNA_def_property_clear_flag(prop, PROP_EDITABLE);
	RNA_def_property_ui_text(prop, "Show Mask Editor", "Show Mask editing related properties");

	rna_def_space_image_uv(brna);

	/* mask */
	rna_def_space_mask_info(srna, NC_SPACE | ND_SPACE_IMAGE, "rna_SpaceImageEditor_mask_set");
}

static void rna_def_space_sequencer(BlenderRNA *brna)
{
	StructRNA *srna;
	PropertyRNA *prop;

	static const EnumPropertyItem view_type_items[] = {
		{SEQ_VIEW_SEQUENCE, "SEQUENCER", ICON_SEQ_SEQUENCER, "Sequencer", ""},
		{SEQ_VIEW_PREVIEW,  "PREVIEW", ICON_SEQ_PREVIEW, "Preview", ""},
		{SEQ_VIEW_SEQUENCE_PREVIEW,  "SEQUENCER_PREVIEW", ICON_SEQ_SPLITVIEW, "Sequencer/Preview", ""},
		{0, NULL, 0, NULL, NULL}
	};

	static const EnumPropertyItem display_mode_items[] = {
		{SEQ_DRAW_IMG_IMBUF, "IMAGE", ICON_SEQ_PREVIEW, "Image Preview", ""},
		{SEQ_DRAW_IMG_WAVEFORM, "WAVEFORM", ICON_SEQ_LUMA_WAVEFORM, "Luma Waveform", ""},
		{SEQ_DRAW_IMG_VECTORSCOPE, "VECTOR_SCOPE", ICON_SEQ_CHROMA_SCOPE, "Chroma Vectorscope", ""},
		{SEQ_DRAW_IMG_HISTOGRAM, "HISTOGRAM", ICON_SEQ_HISTOGRAM, "Histogram", ""},
		{0, NULL, 0, NULL, NULL}
	};

	static const EnumPropertyItem proxy_render_size_items[] = {
		{SEQ_PROXY_RENDER_SIZE_NONE, "NONE", 0, "No display", ""},
		{SEQ_PROXY_RENDER_SIZE_SCENE, "SCENE", 0, "Scene render size", ""},
		{SEQ_PROXY_RENDER_SIZE_25, "PROXY_25", 0, "Proxy size 25%", ""},
		{SEQ_PROXY_RENDER_SIZE_50, "PROXY_50", 0, "Proxy size 50%", ""},
		{SEQ_PROXY_RENDER_SIZE_75, "PROXY_75", 0, "Proxy size 75%", ""},
		{SEQ_PROXY_RENDER_SIZE_100, "PROXY_100", 0, "Proxy size 100%", ""},
		{SEQ_PROXY_RENDER_SIZE_FULL, "FULL", 0, "No proxy, full render", ""},
		{0, NULL, 0, NULL, NULL}
	};

	static const EnumPropertyItem overlay_type_items[] = {
		{SEQ_DRAW_OVERLAY_RECT, "RECTANGLE", 0, "Rectangle", "Show rectangle area overlay"},
		{SEQ_DRAW_OVERLAY_REFERENCE, "REFERENCE", 0, "Reference", "Show reference frame only"},
		{SEQ_DRAW_OVERLAY_CURRENT, "CURRENT", 0, "Current", "Show current frame only"},
		{0, NULL, 0, NULL, NULL}
	};

	static const EnumPropertyItem preview_channels_items[] = {
		{SEQ_USE_ALPHA, "COLOR_ALPHA", ICON_IMAGE_RGB_ALPHA, "Color and Alpha",
		                "Display image with RGB colors and alpha transparency"},
		{0, "COLOR", ICON_IMAGE_RGB, "Color", "Display image with RGB colors"},
		{0, NULL, 0, NULL, NULL}
	};

	static const EnumPropertyItem waveform_type_display_items[] = {
		{SEQ_NO_WAVEFORMS, "NO_WAVEFORMS", 0, "Waveforms Off",
		 "No waveforms drawn for any sound strips"},
		{SEQ_ALL_WAVEFORMS, "ALL_WAVEFORMS", 0, "Waveforms On",
		 "Waveforms drawn for all sound strips"},
		{0, "DEFAULT_WAVEFORMS", 0, "Use Strip Option",
		 "Waveforms drawn according to strip setting"},
		{0, NULL, 0, NULL, NULL}
	};

	srna = RNA_def_struct(brna, "SpaceSequenceEditor", "Space");
	RNA_def_struct_sdna(srna, "SpaceSeq");
	RNA_def_struct_ui_text(srna, "Space Sequence Editor", "Sequence editor space data");

	/* view type, fairly important */
	prop = RNA_def_property(srna, "view_type", PROP_ENUM, PROP_NONE);
	RNA_def_property_enum_sdna(prop, NULL, "view");
	RNA_def_property_enum_items(prop, view_type_items);
	RNA_def_property_ui_text(prop, "View Type", "Type of the Sequencer view (sequencer, preview or both)");
	RNA_def_property_update(prop, 0, "rna_Sequencer_view_type_update");

	/* display type, fairly important */
	prop = RNA_def_property(srna, "display_mode", PROP_ENUM, PROP_NONE);
	RNA_def_property_enum_sdna(prop, NULL, "mainb");
	RNA_def_property_enum_items(prop, display_mode_items);
	RNA_def_property_ui_text(prop, "Display Mode", "View mode to use for displaying sequencer output");
	RNA_def_property_update(prop, NC_SPACE | ND_SPACE_SEQUENCER, NULL);

	/* flags */
	prop = RNA_def_property(srna, "show_frame_indicator", PROP_BOOLEAN, PROP_NONE);
	RNA_def_property_boolean_negative_sdna(prop, NULL, "flag", SEQ_NO_DRAW_CFRANUM);
	RNA_def_property_ui_text(prop, "Show Frame Number Indicator",
	                         "Show frame number beside the current frame indicator line");
	RNA_def_property_update(prop, NC_SPACE | ND_SPACE_SEQUENCER, NULL);

	prop = RNA_def_property(srna, "show_frames", PROP_BOOLEAN, PROP_NONE);
	RNA_def_property_boolean_sdna(prop, NULL, "flag", SEQ_DRAWFRAMES);
	RNA_def_property_ui_text(prop, "Display Frames", "Display frames rather than seconds");
	RNA_def_property_update(prop, NC_SPACE | ND_SPACE_SEQUENCER, NULL);

	prop = RNA_def_property(srna, "use_marker_sync", PROP_BOOLEAN, PROP_NONE);
	RNA_def_property_boolean_sdna(prop, NULL, "flag", SEQ_MARKER_TRANS);
	RNA_def_property_ui_text(prop, "Sync Markers", "Transform markers as well as strips");
	RNA_def_property_update(prop, NC_SPACE | ND_SPACE_SEQUENCER, NULL);

	prop = RNA_def_property(srna, "show_separate_color", PROP_BOOLEAN, PROP_NONE);
	RNA_def_property_boolean_sdna(prop, NULL, "flag", SEQ_DRAW_COLOR_SEPARATED);
	RNA_def_property_ui_text(prop, "Separate Colors", "Separate color channels in preview");
	RNA_def_property_update(prop, NC_SPACE | ND_SPACE_SEQUENCER, NULL);

	prop = RNA_def_property(srna, "show_safe_areas", PROP_BOOLEAN, PROP_NONE);
	RNA_def_property_boolean_sdna(prop, NULL, "flag", SEQ_SHOW_SAFE_MARGINS);
	RNA_def_property_ui_text(prop, "Safe Areas", "Show TV title safe and action safe areas in preview");
	RNA_def_property_update(prop, NC_SPACE | ND_SPACE_SEQUENCER, NULL);

	prop = RNA_def_property(srna, "show_safe_center", PROP_BOOLEAN, PROP_NONE);
	RNA_def_property_boolean_sdna(prop, NULL, "flag", SEQ_SHOW_SAFE_CENTER);
	RNA_def_property_ui_text(prop, "Center-Cut Safe Areas", "Show safe areas to fit content in a different aspect ratio");
	RNA_def_property_update(prop, NC_SPACE | ND_SPACE_SEQUENCER, NULL);

	prop = RNA_def_property(srna, "show_metadata", PROP_BOOLEAN, PROP_NONE);
	RNA_def_property_boolean_sdna(prop, NULL, "flag", SEQ_SHOW_METADATA);
	RNA_def_property_ui_text(prop, "Show Metadata", "Show metadata of first visible strip");
	RNA_def_property_update(prop, NC_SPACE | ND_SPACE_SEQUENCER, NULL);

	prop = RNA_def_property(srna, "show_seconds", PROP_BOOLEAN, PROP_NONE);
	RNA_def_property_boolean_negative_sdna(prop, NULL, "flag", SEQ_DRAWFRAMES);
	RNA_def_property_ui_text(prop, "Show Seconds", "Show timing in seconds not frames");
	RNA_def_property_update(prop, NC_SPACE | ND_SPACE_SEQUENCER, NULL);

	prop = RNA_def_property(srna, "show_annotation", PROP_BOOLEAN, PROP_NONE);
	RNA_def_property_boolean_sdna(prop, NULL, "flag", SEQ_SHOW_GPENCIL);
	RNA_def_property_ui_text(prop, "Show Annotation",
	                         "Show annotations for this view");
	RNA_def_property_update(prop, NC_SPACE | ND_SPACE_SEQUENCER, NULL);

	prop = RNA_def_property(srna, "display_channel", PROP_INT, PROP_NONE);
	RNA_def_property_int_sdna(prop, NULL, "chanshown");
	RNA_def_property_ui_text(prop, "Display Channel",
	                         "The channel number shown in the image preview. 0 is the result of all strips combined");
	RNA_def_property_range(prop, -5, MAXSEQ);
	RNA_def_property_update(prop, NC_SPACE | ND_SPACE_SEQUENCER, NULL);

	prop = RNA_def_property(srna, "preview_channels", PROP_ENUM, PROP_NONE);
	RNA_def_property_enum_bitflag_sdna(prop, NULL, "flag");
	RNA_def_property_enum_items(prop, preview_channels_items);
	RNA_def_property_ui_text(prop, "Display Channels", "Channels of the preview to draw");
	RNA_def_property_update(prop, NC_SPACE | ND_SPACE_SEQUENCER, NULL);

	prop = RNA_def_property(srna, "waveform_display_type", PROP_ENUM, PROP_NONE);
	RNA_def_property_enum_bitflag_sdna(prop, NULL, "flag");
	RNA_def_property_enum_items(prop, waveform_type_display_items);
	RNA_def_property_ui_text(prop, "Waveform Displaying", "How Waveforms are drawn");
	RNA_def_property_update(prop, NC_SPACE | ND_SPACE_SEQUENCER, NULL);

	prop = RNA_def_property(srna, "show_overexposed", PROP_INT, PROP_NONE);
	RNA_def_property_int_sdna(prop, NULL, "zebra");
	RNA_def_property_ui_text(prop, "Show Overexposed", "Show overexposed areas with zebra stripes");
	RNA_def_property_range(prop, 0, 110);
	RNA_def_property_update(prop, NC_SPACE | ND_SPACE_SEQUENCER, NULL);

	prop = RNA_def_property(srna, "proxy_render_size", PROP_ENUM, PROP_NONE);
	RNA_def_property_enum_sdna(prop, NULL, "render_size");
	RNA_def_property_enum_items(prop, proxy_render_size_items);
	RNA_def_property_ui_text(prop, "Proxy Render Size",
	                         "Display preview using full resolution or different proxy resolutions");
	RNA_def_property_update(prop, NC_SPACE | ND_SPACE_SEQUENCER, NULL);

	/* grease pencil */
	prop = RNA_def_property(srna, "grease_pencil", PROP_POINTER, PROP_NONE);
	RNA_def_property_pointer_sdna(prop, NULL, "gpd");
	RNA_def_property_struct_type(prop, "GreasePencil");
	RNA_def_property_pointer_funcs(prop, NULL, NULL, NULL, "rna_GPencil_datablocks_annotations_poll");
	RNA_def_property_flag(prop, PROP_EDITABLE | PROP_ID_REFCOUNT);
	RNA_def_property_ui_text(prop, "Grease Pencil", "Grease Pencil data for this Preview region");
	RNA_def_property_update(prop, NC_SPACE | ND_SPACE_SEQUENCER, NULL);

	prop = RNA_def_property(srna, "overlay_type", PROP_ENUM, PROP_NONE);
	RNA_def_property_enum_sdna(prop, NULL, "overlay_type");
	RNA_def_property_enum_items(prop, overlay_type_items);
	RNA_def_property_ui_text(prop, "Overlay Type", "Overlay draw type");
	RNA_def_property_update(prop, NC_SPACE | ND_SPACE_SEQUENCER, NULL);

	prop = RNA_def_property(srna, "show_backdrop", PROP_BOOLEAN, PROP_NONE);
	RNA_def_property_boolean_sdna(prop, NULL, "draw_flag", SEQ_DRAW_BACKDROP);
	RNA_def_property_ui_text(prop, "Use Backdrop", "Display result under strips");
	RNA_def_property_update(prop, NC_SPACE | ND_SPACE_SEQUENCER, NULL);

	prop = RNA_def_property(srna, "show_strip_offset", PROP_BOOLEAN, PROP_NONE);
	RNA_def_property_boolean_sdna(prop, NULL, "draw_flag", SEQ_DRAW_OFFSET_EXT);
	RNA_def_property_ui_text(prop, "Show Offsets", "Display strip in/out offsets");
	RNA_def_property_update(prop, NC_SPACE | ND_SPACE_SEQUENCER, NULL);
}

static void rna_def_space_text(BlenderRNA *brna)
{
	StructRNA *srna;
	PropertyRNA *prop;

	srna = RNA_def_struct(brna, "SpaceTextEditor", "Space");
	RNA_def_struct_sdna(srna, "SpaceText");
	RNA_def_struct_ui_text(srna, "Space Text Editor", "Text editor space data");

	/* text */
	prop = RNA_def_property(srna, "text", PROP_POINTER, PROP_NONE);
	RNA_def_property_flag(prop, PROP_EDITABLE);
	RNA_def_property_ui_text(prop, "Text", "Text displayed and edited in this space");
	RNA_def_property_pointer_funcs(prop, NULL, "rna_SpaceTextEditor_text_set", NULL, NULL);
	RNA_def_property_update(prop, NC_SPACE | ND_SPACE_TEXT, NULL);

	/* display */
	prop = RNA_def_property(srna, "show_word_wrap", PROP_BOOLEAN, PROP_NONE);
	RNA_def_property_boolean_sdna(prop, NULL, "wordwrap", 0);
	RNA_def_property_boolean_funcs(prop, NULL, "rna_SpaceTextEditor_word_wrap_set");
	RNA_def_property_ui_text(prop, "Word Wrap", "Wrap words if there is not enough horizontal space");
	RNA_def_property_ui_icon(prop, ICON_WORDWRAP_ON, 0);
	RNA_def_property_update(prop, NC_SPACE | ND_SPACE_TEXT, NULL);

	prop = RNA_def_property(srna, "show_line_numbers", PROP_BOOLEAN, PROP_NONE);
	RNA_def_property_boolean_sdna(prop, NULL, "showlinenrs", 0);
	RNA_def_property_ui_text(prop, "Line Numbers", "Show line numbers next to the text");
	RNA_def_property_ui_icon(prop, ICON_LINENUMBERS_ON, 0);
	RNA_def_property_update(prop, NC_SPACE | ND_SPACE_TEXT, NULL);

	prop = RNA_def_property(srna, "show_syntax_highlight", PROP_BOOLEAN, PROP_NONE);
	RNA_def_property_boolean_sdna(prop, NULL, "showsyntax", 0);
	RNA_def_property_ui_text(prop, "Syntax Highlight", "Syntax highlight for scripting");
	RNA_def_property_ui_icon(prop, ICON_SYNTAX_ON, 0);
	RNA_def_property_update(prop, NC_SPACE | ND_SPACE_TEXT, NULL);

	prop = RNA_def_property(srna, "show_line_highlight", PROP_BOOLEAN, PROP_NONE);
	RNA_def_property_boolean_sdna(prop, NULL, "line_hlight", 0);
	RNA_def_property_ui_text(prop, "Highlight Line", "Highlight the current line");
	RNA_def_property_update(prop, NC_SPACE | ND_SPACE_TEXT, NULL);

	prop = RNA_def_property(srna, "tab_width", PROP_INT, PROP_NONE);
	RNA_def_property_int_sdna(prop, NULL, "tabnumber");
	RNA_def_property_range(prop, 2, 8);
	RNA_def_property_ui_text(prop, "Tab Width", "Number of spaces to display tabs with");
	RNA_def_property_update(prop, NC_SPACE | ND_SPACE_TEXT, "rna_SpaceTextEditor_updateEdited");

	prop = RNA_def_property(srna, "font_size", PROP_INT, PROP_NONE);
	RNA_def_property_int_sdna(prop, NULL, "lheight");
	RNA_def_property_range(prop, 8, 32);
	RNA_def_property_ui_text(prop, "Font Size", "Font size to use for displaying the text");
	RNA_def_property_update(prop, NC_SPACE | ND_SPACE_TEXT, NULL);

	prop = RNA_def_property(srna, "show_margin", PROP_BOOLEAN, PROP_NONE);
	RNA_def_property_boolean_sdna(prop, NULL, "flags", ST_SHOW_MARGIN);
	RNA_def_property_ui_text(prop, "Show Margin", "Show right margin");
	RNA_def_property_update(prop, NC_SPACE | ND_SPACE_TEXT, NULL);

	prop = RNA_def_property(srna, "margin_column", PROP_INT, PROP_NONE);
	RNA_def_property_int_sdna(prop, NULL, "margin_column");
	RNA_def_property_range(prop, 0, 1024);
	RNA_def_property_ui_text(prop, "Margin Column", "Column number to show right margin at");
	RNA_def_property_update(prop, NC_SPACE | ND_SPACE_TEXT, NULL);

	prop = RNA_def_property(srna, "top", PROP_INT, PROP_NONE);
	RNA_def_property_int_sdna(prop, NULL, "top");
	RNA_def_property_range(prop, 0, INT_MAX);
	RNA_def_property_ui_text(prop, "Top Line", "Top line visible");
	RNA_def_property_update(prop, NC_SPACE | ND_SPACE_TEXT, NULL);

	prop = RNA_def_property(srna, "visible_lines", PROP_INT, PROP_NONE);
	RNA_def_property_clear_flag(prop, PROP_EDITABLE);
	RNA_def_property_int_sdna(prop, NULL, "viewlines");
	RNA_def_property_ui_text(prop, "Visible Lines", "Amount of lines that can be visible in current editor");

	/* functionality options */
	prop = RNA_def_property(srna, "use_overwrite", PROP_BOOLEAN, PROP_NONE);
	RNA_def_property_boolean_sdna(prop, NULL, "overwrite", 1);
	RNA_def_property_ui_text(prop, "Overwrite", "Overwrite characters when typing rather than inserting them");
	RNA_def_property_update(prop, NC_SPACE | ND_SPACE_TEXT, NULL);

	prop = RNA_def_property(srna, "use_live_edit", PROP_BOOLEAN, PROP_NONE);
	RNA_def_property_boolean_sdna(prop, NULL, "live_edit", 1);
	RNA_def_property_ui_text(prop, "Live Edit", "Run python while editing");
	RNA_def_property_update(prop, NC_SPACE | ND_SPACE_TEXT, NULL);

	/* find */
	prop = RNA_def_property(srna, "use_find_all", PROP_BOOLEAN, PROP_NONE);
	RNA_def_property_boolean_sdna(prop, NULL, "flags", ST_FIND_ALL);
	RNA_def_property_ui_text(prop, "Find All", "Search in all text data-blocks, instead of only the active one");
	RNA_def_property_update(prop, NC_SPACE | ND_SPACE_TEXT, NULL);

	prop = RNA_def_property(srna, "use_find_wrap", PROP_BOOLEAN, PROP_NONE);
	RNA_def_property_boolean_sdna(prop, NULL, "flags", ST_FIND_WRAP);
	RNA_def_property_ui_text(prop, "Find Wrap", "Search again from the start of the file when reaching the end");
	RNA_def_property_update(prop, NC_SPACE | ND_SPACE_TEXT, NULL);

	prop = RNA_def_property(srna, "use_match_case", PROP_BOOLEAN, PROP_NONE);
	RNA_def_property_boolean_sdna(prop, NULL, "flags", ST_MATCH_CASE);
	RNA_def_property_ui_text(prop, "Match case", "Search string is sensitive to uppercase and lowercase letters");
	RNA_def_property_update(prop, NC_SPACE | ND_SPACE_TEXT, NULL);

	prop = RNA_def_property(srna, "find_text", PROP_STRING, PROP_NONE);
	RNA_def_property_string_sdna(prop, NULL, "findstr");
	RNA_def_property_ui_text(prop, "Find Text", "Text to search for with the find tool");
	RNA_def_property_update(prop, NC_SPACE | ND_SPACE_TEXT, NULL);

	prop = RNA_def_property(srna, "replace_text", PROP_STRING, PROP_NONE);
	RNA_def_property_string_sdna(prop, NULL, "replacestr");
	RNA_def_property_ui_text(prop, "Replace Text", "Text to replace selected text with using the replace tool");
	RNA_def_property_update(prop, NC_SPACE | ND_SPACE_TEXT, NULL);

	RNA_api_space_text(srna);
}

// bfa - toolbar editor
static void rna_def_space_toolbar(BlenderRNA *brna)
{
	StructRNA *srna;
	//PropertyRNA *prop;

	srna = RNA_def_struct(brna, "SpaceToolbarEditor", "Space");
	RNA_def_struct_sdna(srna, "SpaceToolbar");
	RNA_def_struct_ui_text(srna, "Space Toolbar Editor", "Toolbar editor space data");

}

static void rna_def_space_dopesheet(BlenderRNA *brna)
{
	StructRNA *srna;
	PropertyRNA *prop;

	srna = RNA_def_struct(brna, "SpaceDopeSheetEditor", "Space");
	RNA_def_struct_sdna(srna, "SpaceAction");
	RNA_def_struct_ui_text(srna, "Space Dope Sheet Editor", "Dope Sheet space data");

	/* data */
	prop = RNA_def_property(srna, "action", PROP_POINTER, PROP_NONE);
	RNA_def_property_flag(prop, PROP_EDITABLE);
	RNA_def_property_pointer_funcs(prop, NULL, "rna_SpaceDopeSheetEditor_action_set", NULL,
	                               "rna_Action_actedit_assign_poll");
	RNA_def_property_ui_text(prop, "Action", "Action displayed and edited in this space");
	RNA_def_property_flag(prop, PROP_CONTEXT_UPDATE);
	RNA_def_property_update(prop, NC_ANIMATION | ND_KEYFRAME | NA_EDITED, "rna_SpaceDopeSheetEditor_action_update");

	/* mode (hidden in the UI, see 'ui_mode') */
	prop = RNA_def_property(srna, "mode", PROP_ENUM, PROP_NONE);
	RNA_def_property_enum_sdna(prop, NULL, "mode");
	RNA_def_property_enum_items(prop, rna_enum_space_action_mode_all_items);
	RNA_def_property_ui_text(prop, "Mode", "Editing context being displayed");
	RNA_def_property_flag(prop, PROP_CONTEXT_UPDATE);
	RNA_def_property_update(prop, NC_SPACE | ND_SPACE_DOPESHEET, "rna_SpaceDopeSheetEditor_mode_update");

	prop = RNA_def_property(srna, "ui_mode", PROP_ENUM, PROP_NONE);
	RNA_def_property_enum_sdna(prop, NULL, "mode");
	RNA_def_property_enum_items(prop, rna_enum_space_action_ui_mode_items);
	RNA_def_property_ui_text(prop, "Mode", "Editing context being displayed");
	RNA_def_property_flag(prop, PROP_CONTEXT_UPDATE);
	RNA_def_property_update(prop, NC_SPACE | ND_SPACE_DOPESHEET, "rna_SpaceDopeSheetEditor_mode_update");

	/* display */
	prop = RNA_def_property(srna, "show_seconds", PROP_BOOLEAN, PROP_NONE);
	RNA_def_property_boolean_sdna(prop, NULL, "flag", SACTION_DRAWTIME);
	RNA_def_property_ui_text(prop, "Show Seconds", "Show timing in seconds not frames");
	RNA_def_property_update(prop, NC_SPACE | ND_SPACE_DOPESHEET, NULL);

	prop = RNA_def_property(srna, "show_frame_indicator", PROP_BOOLEAN, PROP_NONE);
	RNA_def_property_boolean_negative_sdna(prop, NULL, "flag", SACTION_NODRAWCFRANUM);
	RNA_def_property_ui_text(prop, "Show Frame Number Indicator",
	                         "Show frame number beside the current frame indicator line");
	RNA_def_property_update(prop, NC_SPACE | ND_SPACE_DOPESHEET, NULL);

	prop = RNA_def_property(srna, "show_sliders", PROP_BOOLEAN, PROP_NONE);
	RNA_def_property_boolean_sdna(prop, NULL, "flag", SACTION_SLIDERS);
	RNA_def_property_ui_text(prop, "Show Sliders", "Show sliders beside F-Curve channels");
	RNA_def_property_update(prop, NC_SPACE | ND_SPACE_DOPESHEET, NULL);

	prop = RNA_def_property(srna, "show_pose_markers", PROP_BOOLEAN, PROP_NONE);
	RNA_def_property_boolean_sdna(prop, NULL, "flag", SACTION_POSEMARKERS_SHOW);
	RNA_def_property_ui_text(prop, "Show Pose Markers",
	                         "Show markers belonging to the active action instead of Scene markers "
	                         "(Action and Shape Key Editors only)");
	RNA_def_property_update(prop, NC_SPACE | ND_SPACE_DOPESHEET, NULL);

	prop = RNA_def_property(srna, "show_group_colors", PROP_BOOLEAN, PROP_NONE);
	RNA_def_property_boolean_negative_sdna(prop, NULL, "flag", SACTION_NODRAWGCOLORS);
	RNA_def_property_ui_text(prop, "Show Group Colors",
	                         "Display groups and channels with colors matching their corresponding groups "
	                         "(pose bones only currently)");
	RNA_def_property_update(prop, NC_SPACE | ND_SPACE_DOPESHEET, NULL);

	prop = RNA_def_property(srna, "show_interpolation", PROP_BOOLEAN, PROP_NONE);
	RNA_def_property_boolean_sdna(prop, NULL, "flag", SACTION_SHOW_INTERPOLATION);
	RNA_def_property_ui_text(prop, "Show Handles And Interpolation",
	                         "Display keyframe handle types and non-bezier interpolation modes");
	RNA_def_property_update(prop, NC_SPACE | ND_SPACE_DOPESHEET, NULL);

	prop = RNA_def_property(srna, "show_extremes", PROP_BOOLEAN, PROP_NONE);
	RNA_def_property_boolean_sdna(prop, NULL, "flag", SACTION_SHOW_EXTREMES);
	RNA_def_property_ui_text(prop, "Show Curve Extremes",
	                         "Mark keyframes where the key value flow changes direction, based on comparison with adjacent keys");
	RNA_def_property_update(prop, NC_SPACE | ND_SPACE_DOPESHEET, NULL);

	/* editing */
	prop = RNA_def_property(srna, "use_auto_merge_keyframes", PROP_BOOLEAN, PROP_NONE);
	RNA_def_property_boolean_negative_sdna(prop, NULL, "flag", SACTION_NOTRANSKEYCULL);
	RNA_def_property_ui_text(prop, "AutoMerge Keyframes", "Automatically merge nearby keyframes");
	RNA_def_property_update(prop, NC_SPACE | ND_SPACE_DOPESHEET, NULL);

	prop = RNA_def_property(srna, "use_realtime_update", PROP_BOOLEAN, PROP_NONE);
	RNA_def_property_boolean_negative_sdna(prop, NULL, "flag", SACTION_NOREALTIMEUPDATES);
	RNA_def_property_ui_text(prop, "Realtime Updates",
	                         "When transforming keyframes, changes to the animation data are flushed to other views");
	RNA_def_property_update(prop, NC_SPACE | ND_SPACE_DOPESHEET, NULL);

	prop = RNA_def_property(srna, "use_marker_sync", PROP_BOOLEAN, PROP_NONE);
	RNA_def_property_boolean_sdna(prop, NULL, "flag", SACTION_MARKERS_MOVE);
	RNA_def_property_ui_text(prop, "Sync Markers", "Sync Markers with keyframe edits");

	/* dopesheet */
	prop = RNA_def_property(srna, "dopesheet", PROP_POINTER, PROP_NONE);
	RNA_def_property_struct_type(prop, "DopeSheet");
	RNA_def_property_pointer_sdna(prop, NULL, "ads");
	RNA_def_property_ui_text(prop, "Dope Sheet", "Settings for filtering animation data");

	/* autosnap */
	prop = RNA_def_property(srna, "auto_snap", PROP_ENUM, PROP_NONE);
	RNA_def_property_enum_sdna(prop, NULL, "autosnap");
	RNA_def_property_enum_items(prop, autosnap_items);
	RNA_def_property_ui_text(prop, "Auto Snap", "Automatic time snapping settings for transformations");
	RNA_def_property_update(prop, NC_SPACE | ND_SPACE_DOPESHEET, NULL);

	/* displaying cache status */
	prop = RNA_def_property(srna, "show_cache", PROP_BOOLEAN, PROP_NONE);
	RNA_def_property_boolean_sdna(prop, NULL, "cache_display", TIME_CACHE_DISPLAY);
	RNA_def_property_ui_text(prop, "Show Cache", "Show the status of cached frames in the timeline");
	RNA_def_property_update(prop, NC_SPACE | ND_SPACE_TIME, NULL);

	prop = RNA_def_property(srna, "cache_softbody", PROP_BOOLEAN, PROP_NONE);
	RNA_def_property_boolean_sdna(prop, NULL, "cache_display", TIME_CACHE_SOFTBODY);
	RNA_def_property_ui_text(prop, "Softbody", "Show the active object's softbody point cache");
	RNA_def_property_update(prop, NC_SPACE | ND_SPACE_TIME, NULL);

	prop = RNA_def_property(srna, "cache_particles", PROP_BOOLEAN, PROP_NONE);
	RNA_def_property_boolean_sdna(prop, NULL, "cache_display", TIME_CACHE_PARTICLES);
	RNA_def_property_ui_text(prop, "Particles", "Show the active object's particle point cache");
	RNA_def_property_update(prop, NC_SPACE | ND_SPACE_TIME, NULL);

	prop = RNA_def_property(srna, "cache_cloth", PROP_BOOLEAN, PROP_NONE);
	RNA_def_property_boolean_sdna(prop, NULL, "cache_display", TIME_CACHE_CLOTH);
	RNA_def_property_ui_text(prop, "Cloth", "Show the active object's cloth point cache");
	RNA_def_property_update(prop, NC_SPACE | ND_SPACE_TIME, NULL);

	prop = RNA_def_property(srna, "cache_smoke", PROP_BOOLEAN, PROP_NONE);
	RNA_def_property_boolean_sdna(prop, NULL, "cache_display", TIME_CACHE_SMOKE);
	RNA_def_property_ui_text(prop, "Smoke", "Show the active object's smoke cache");
	RNA_def_property_update(prop, NC_SPACE | ND_SPACE_TIME, NULL);

	prop = RNA_def_property(srna, "cache_dynamicpaint", PROP_BOOLEAN, PROP_NONE);
	RNA_def_property_boolean_sdna(prop, NULL, "cache_display", TIME_CACHE_DYNAMICPAINT);
	RNA_def_property_ui_text(prop, "Dynamic Paint", "Show the active object's Dynamic Paint cache");
	RNA_def_property_update(prop, NC_SPACE | ND_SPACE_TIME, NULL);

	prop = RNA_def_property(srna, "cache_rigidbody", PROP_BOOLEAN, PROP_NONE);
	RNA_def_property_boolean_sdna(prop, NULL, "cache_display", TIME_CACHE_RIGIDBODY);
	RNA_def_property_ui_text(prop, "Rigid Body", "Show the active object's Rigid Body cache");
	RNA_def_property_update(prop, NC_SPACE | ND_SPACE_TIME, NULL);
}

static void rna_def_space_graph(BlenderRNA *brna)
{
	StructRNA *srna;
	PropertyRNA *prop;

	/* this is basically the same as the one for the 3D-View, but with some entries omitted */
	static const EnumPropertyItem gpivot_items[] = {
		{V3D_AROUND_CENTER_BOUNDS, "BOUNDING_BOX_CENTER", ICON_PIVOT_BOUNDBOX, "Bounding Box Center", ""},
		{V3D_AROUND_CURSOR, "CURSOR", ICON_PIVOT_CURSOR, "2D Cursor", ""},
		{V3D_AROUND_LOCAL_ORIGINS, "INDIVIDUAL_ORIGINS", ICON_PIVOT_INDIVIDUAL, "Individual Centers", ""},
		/*{V3D_AROUND_CENTER_MEDIAN, "MEDIAN_POINT", 0, "Median Point", ""}, */
		/*{V3D_AROUND_ACTIVE, "ACTIVE_ELEMENT", 0, "Active Element", ""}, */
		{0, NULL, 0, NULL, NULL}
	};


	srna = RNA_def_struct(brna, "SpaceGraphEditor", "Space");
	RNA_def_struct_sdna(srna, "SpaceIpo");
	RNA_def_struct_ui_text(srna, "Space Graph Editor", "Graph Editor space data");

	/* mode */
	prop = RNA_def_property(srna, "mode", PROP_ENUM, PROP_NONE);
	RNA_def_property_enum_sdna(prop, NULL, "mode");
	RNA_def_property_enum_items(prop, rna_enum_space_graph_mode_items);
	RNA_def_property_ui_text(prop, "Mode", "Editing context being displayed");
	RNA_def_property_flag(prop, PROP_CONTEXT_UPDATE);
	RNA_def_property_update(prop, NC_SPACE | ND_SPACE_GRAPH, "rna_SpaceGraphEditor_display_mode_update");

	/* display */
	prop = RNA_def_property(srna, "show_seconds", PROP_BOOLEAN, PROP_NONE);
	RNA_def_property_boolean_sdna(prop, NULL, "flag", SIPO_DRAWTIME);
	RNA_def_property_ui_text(prop, "Show Seconds", "Show timing in seconds not frames");
	RNA_def_property_update(prop, NC_SPACE | ND_SPACE_GRAPH, NULL);

	prop = RNA_def_property(srna, "show_frame_indicator", PROP_BOOLEAN, PROP_NONE);
	RNA_def_property_boolean_negative_sdna(prop, NULL, "flag", SIPO_NODRAWCFRANUM);
	RNA_def_property_ui_text(prop, "Show Frame Number Indicator",
	                         "Show frame number beside the current frame indicator line");
	RNA_def_property_update(prop, NC_SPACE | ND_SPACE_GRAPH, NULL);

	prop = RNA_def_property(srna, "show_sliders", PROP_BOOLEAN, PROP_NONE);
	RNA_def_property_boolean_sdna(prop, NULL, "flag", SIPO_SLIDERS);
	RNA_def_property_ui_text(prop, "Show Sliders", "Show sliders beside F-Curve channels");
	RNA_def_property_update(prop, NC_SPACE | ND_SPACE_GRAPH, NULL);

	prop = RNA_def_property(srna, "show_handles", PROP_BOOLEAN, PROP_NONE);
	RNA_def_property_boolean_negative_sdna(prop, NULL, "flag", SIPO_NOHANDLES);
	RNA_def_property_ui_text(prop, "Show Handles", "Show handles of Bezier control points");
	RNA_def_property_update(prop, NC_SPACE | ND_SPACE_GRAPH, NULL);

	prop = RNA_def_property(srna, "use_only_selected_curves_handles", PROP_BOOLEAN, PROP_NONE);
	RNA_def_property_boolean_sdna(prop, NULL, "flag", SIPO_SELCUVERTSONLY);
	RNA_def_property_ui_text(prop, "Only Selected Curve Keyframes",
	                         "Only keyframes of selected F-Curves are visible and editable");
	RNA_def_property_update(prop, NC_SPACE | ND_SPACE_GRAPH, NULL);

	prop = RNA_def_property(srna, "use_only_selected_keyframe_handles", PROP_BOOLEAN, PROP_NONE);
	RNA_def_property_boolean_sdna(prop, NULL, "flag", SIPO_SELVHANDLESONLY);
	RNA_def_property_ui_text(prop, "Only Selected Keyframes Handles",
	                         "Only show and edit handles of selected keyframes");
	RNA_def_property_update(prop, NC_SPACE | ND_SPACE_GRAPH, NULL);

	prop = RNA_def_property(srna, "use_beauty_drawing", PROP_BOOLEAN, PROP_NONE);
	RNA_def_property_boolean_negative_sdna(prop, NULL, "flag", SIPO_BEAUTYDRAW_OFF);
	RNA_def_property_ui_text(prop, "Use High Quality Display",
	                         "Display F-Curves using Anti-Aliasing and other fancy effects "
	                         "(disable for better performance)");
	RNA_def_property_update(prop, NC_SPACE | ND_SPACE_GRAPH, NULL);

	prop = RNA_def_property(srna, "show_group_colors", PROP_BOOLEAN, PROP_NONE);
	RNA_def_property_boolean_negative_sdna(prop, NULL, "flag", SIPO_NODRAWGCOLORS);
	RNA_def_property_ui_text(prop, "Show Group Colors",
	                         "Display groups and channels with colors matching their corresponding groups");
	RNA_def_property_update(prop, NC_SPACE | ND_SPACE_GRAPH, NULL);

	/* editing */
	prop = RNA_def_property(srna, "use_auto_merge_keyframes", PROP_BOOLEAN, PROP_NONE);
	RNA_def_property_boolean_negative_sdna(prop, NULL, "flag", SIPO_NOTRANSKEYCULL);
	RNA_def_property_ui_text(prop, "AutoMerge Keyframes", "Automatically merge nearby keyframes");
	RNA_def_property_update(prop, NC_SPACE | ND_SPACE_GRAPH, NULL);

	prop = RNA_def_property(srna, "use_realtime_update", PROP_BOOLEAN, PROP_NONE);
	RNA_def_property_boolean_negative_sdna(prop, NULL, "flag", SIPO_NOREALTIMEUPDATES);
	RNA_def_property_ui_text(prop, "Realtime Updates",
	                         "When transforming keyframes, changes to the animation data are flushed to other views");
	RNA_def_property_update(prop, NC_SPACE | ND_SPACE_GRAPH, NULL);

	/* cursor */
	prop = RNA_def_property(srna, "show_cursor", PROP_BOOLEAN, PROP_NONE);
	RNA_def_property_boolean_negative_sdna(prop, NULL, "flag", SIPO_NODRAWCURSOR);
	RNA_def_property_ui_text(prop, "Show Cursor", "Show 2D cursor");
	RNA_def_property_update(prop, NC_SPACE | ND_SPACE_GRAPH, NULL);

	prop = RNA_def_property(srna, "cursor_position_x", PROP_FLOAT, PROP_NONE);
	RNA_def_property_float_sdna(prop, NULL, "cursorTime");
	RNA_def_property_ui_text(prop, "Cursor X-Value", "Graph Editor 2D-Value cursor - X-Value component");
	RNA_def_property_update(prop, NC_SPACE | ND_SPACE_GRAPH, NULL);

	prop = RNA_def_property(srna, "cursor_position_y", PROP_FLOAT, PROP_NONE);
	RNA_def_property_float_sdna(prop, NULL, "cursorVal");
	RNA_def_property_ui_text(prop, "Cursor Y-Value", "Graph Editor 2D-Value cursor - Y-Value component");
	RNA_def_property_update(prop, NC_SPACE | ND_SPACE_GRAPH, NULL);

	prop = RNA_def_property(srna, "pivot_point", PROP_ENUM, PROP_NONE);
	RNA_def_property_enum_sdna(prop, NULL, "around");
	RNA_def_property_enum_items(prop, gpivot_items);
	RNA_def_property_ui_text(prop, "Pivot Point", "Pivot center for rotation/scaling");
	RNA_def_property_update(prop, NC_SPACE | ND_SPACE_GRAPH, NULL);

	/* dopesheet */
	prop = RNA_def_property(srna, "dopesheet", PROP_POINTER, PROP_NONE);
	RNA_def_property_struct_type(prop, "DopeSheet");
	RNA_def_property_pointer_sdna(prop, NULL, "ads");
	RNA_def_property_ui_text(prop, "Dope Sheet", "Settings for filtering animation data");

	/* autosnap */
	prop = RNA_def_property(srna, "auto_snap", PROP_ENUM, PROP_NONE);
	RNA_def_property_enum_sdna(prop, NULL, "autosnap");
	RNA_def_property_enum_items(prop, autosnap_items);
	RNA_def_property_ui_text(prop, "Auto Snap", "Automatic time snapping settings for transformations");
	RNA_def_property_update(prop, NC_SPACE | ND_SPACE_GRAPH, NULL);

	/* readonly state info */
	prop = RNA_def_property(srna, "has_ghost_curves", PROP_BOOLEAN, PROP_NONE);
	RNA_def_property_boolean_funcs(prop, "rna_SpaceGraphEditor_has_ghost_curves_get", NULL);
	RNA_def_property_clear_flag(prop, PROP_EDITABLE);
	RNA_def_property_ui_text(prop, "Has Ghost Curves", "Graph Editor instance has some ghost curves stored");

	/* nromalize curves */
	prop = RNA_def_property(srna, "use_normalization", PROP_BOOLEAN, PROP_NONE);
	RNA_def_property_boolean_sdna(prop, NULL, "flag", SIPO_NORMALIZE);
	RNA_def_property_ui_text(prop, "Use Normalization", "Display curves in normalized to -1..1 range, "
	                         "for easier editing of multiple curves with different ranges");
	RNA_def_property_update(prop, NC_SPACE | ND_SPACE_GRAPH, NULL);

	prop = RNA_def_property(srna, "use_auto_normalization", PROP_BOOLEAN, PROP_NONE);
	RNA_def_property_boolean_negative_sdna(prop, NULL, "flag", SIPO_NORMALIZE_FREEZE);
	RNA_def_property_ui_text(prop, "Auto Normalization",
	                         "Automatically recalculate curve normalization on every curve edit");
	RNA_def_property_update(prop, NC_SPACE | ND_SPACE_GRAPH, NULL);
}

static void rna_def_space_nla(BlenderRNA *brna)
{
	StructRNA *srna;
	PropertyRNA *prop;

	srna = RNA_def_struct(brna, "SpaceNLA", "Space");
	RNA_def_struct_sdna(srna, "SpaceNla");
	RNA_def_struct_ui_text(srna, "Space Nla Editor", "NLA editor space data");

	/* display */
	prop = RNA_def_property(srna, "show_seconds", PROP_BOOLEAN, PROP_NONE);
	RNA_def_property_boolean_sdna(prop, NULL, "flag", SNLA_DRAWTIME);
	RNA_def_property_ui_text(prop, "Show Seconds", "Show timing in seconds not frames");
	RNA_def_property_update(prop, NC_SPACE | ND_SPACE_NLA, NULL);

	prop = RNA_def_property(srna, "show_frame_indicator", PROP_BOOLEAN, PROP_NONE);
	RNA_def_property_boolean_negative_sdna(prop, NULL, "flag", SNLA_NODRAWCFRANUM);
	RNA_def_property_ui_text(prop, "Show Frame Number Indicator",
	                         "Show frame number beside the current frame indicator line");
	RNA_def_property_update(prop, NC_SPACE | ND_SPACE_NLA, NULL);

	prop = RNA_def_property(srna, "show_strip_curves", PROP_BOOLEAN, PROP_NONE);
	RNA_def_property_boolean_negative_sdna(prop, NULL, "flag", SNLA_NOSTRIPCURVES);
	RNA_def_property_ui_text(prop, "Show Control F-Curves", "Show influence F-Curves on strips");
	RNA_def_property_update(prop, NC_SPACE | ND_SPACE_NLA, NULL);

	prop = RNA_def_property(srna, "show_local_markers", PROP_BOOLEAN, PROP_NONE);
	RNA_def_property_boolean_negative_sdna(prop, NULL, "flag", SNLA_NOLOCALMARKERS);
	RNA_def_property_ui_text(prop, "Show Local Markers",
	                         "Show action-local markers on the strips, useful when synchronizing timing across strips");
	RNA_def_property_update(prop, NC_SPACE | ND_SPACE_NLA, NULL);

	/* editing */
	prop = RNA_def_property(srna, "use_realtime_update", PROP_BOOLEAN, PROP_NONE);
	RNA_def_property_boolean_negative_sdna(prop, NULL, "flag", SNLA_NOREALTIMEUPDATES);
	RNA_def_property_ui_text(prop, "Realtime Updates",
	                         "When transforming strips, changes to the animation data are flushed to other views");
	RNA_def_property_update(prop, NC_SPACE | ND_SPACE_NLA, NULL);

	/* dopesheet */
	prop = RNA_def_property(srna, "dopesheet", PROP_POINTER, PROP_NONE);
	RNA_def_property_struct_type(prop, "DopeSheet");
	RNA_def_property_pointer_sdna(prop, NULL, "ads");
	RNA_def_property_ui_text(prop, "Dope Sheet", "Settings for filtering animation data");

	/* autosnap */
	prop = RNA_def_property(srna, "auto_snap", PROP_ENUM, PROP_NONE);
	RNA_def_property_enum_sdna(prop, NULL, "autosnap");
	RNA_def_property_enum_items(prop, autosnap_items);
	RNA_def_property_ui_text(prop, "Auto Snap", "Automatic time snapping settings for transformations");
	RNA_def_property_update(prop, NC_SPACE | ND_SPACE_NLA, NULL);
}


static void rna_def_console_line(BlenderRNA *brna)
{
	static const EnumPropertyItem console_line_type_items[] = {
		{CONSOLE_LINE_OUTPUT, "OUTPUT", 0, "Output", ""},
		{CONSOLE_LINE_INPUT, "INPUT", 0, "Input", ""},
		{CONSOLE_LINE_INFO, "INFO", 0, "Info", ""},
		{CONSOLE_LINE_ERROR, "ERROR", 0, "Error", ""},
		{0, NULL, 0, NULL, NULL}
	};

	StructRNA *srna;
	PropertyRNA *prop;

	srna = RNA_def_struct(brna, "ConsoleLine", NULL);
	RNA_def_struct_ui_text(srna, "Console Input", "Input line for the interactive console");

	prop = RNA_def_property(srna, "body", PROP_STRING, PROP_NONE);
	RNA_def_property_string_funcs(prop, "rna_ConsoleLine_body_get", "rna_ConsoleLine_body_length",
	                              "rna_ConsoleLine_body_set");
	RNA_def_property_ui_text(prop, "Line", "Text in the line");
	RNA_def_property_update(prop, NC_SPACE | ND_SPACE_CONSOLE, NULL);
	RNA_def_property_translation_context(prop, BLT_I18NCONTEXT_ID_TEXT);

	prop = RNA_def_property(srna, "current_character", PROP_INT, PROP_NONE); /* copied from text editor */
	RNA_def_property_int_sdna(prop, NULL, "cursor");
	RNA_def_property_int_funcs(prop, NULL, NULL, "rna_ConsoleLine_cursor_index_range");
	RNA_def_property_update(prop, NC_SPACE | ND_SPACE_CONSOLE, NULL);

	prop = RNA_def_property(srna, "type", PROP_ENUM, PROP_NONE);
	RNA_def_property_enum_sdna(prop, NULL, "type");
	RNA_def_property_enum_items(prop, console_line_type_items);
	RNA_def_property_ui_text(prop, "Type", "Console line type when used in scrollback");
}

static void rna_def_space_console(BlenderRNA *brna)
{
	StructRNA *srna;
	PropertyRNA *prop;

	srna = RNA_def_struct(brna, "SpaceConsole", "Space");
	RNA_def_struct_sdna(srna, "SpaceConsole");
	RNA_def_struct_ui_text(srna, "Space Console", "Interactive python console");

	/* display */
	prop = RNA_def_property(srna, "font_size", PROP_INT, PROP_NONE); /* copied from text editor */
	RNA_def_property_int_sdna(prop, NULL, "lheight");
	RNA_def_property_range(prop, 8, 32);
	RNA_def_property_ui_text(prop, "Font Size", "Font size to use for displaying the text");
	RNA_def_property_update(prop, 0, "rna_SpaceConsole_rect_update");


	prop = RNA_def_property(srna, "select_start", PROP_INT, PROP_UNSIGNED); /* copied from text editor */
	RNA_def_property_int_sdna(prop, NULL, "sel_start");
	RNA_def_property_update(prop, NC_SPACE | ND_SPACE_CONSOLE, NULL);

	prop = RNA_def_property(srna, "select_end", PROP_INT, PROP_UNSIGNED); /* copied from text editor */
	RNA_def_property_int_sdna(prop, NULL, "sel_end");
	RNA_def_property_update(prop, NC_SPACE | ND_SPACE_CONSOLE, NULL);

	prop = RNA_def_property(srna, "prompt", PROP_STRING, PROP_NONE);
	RNA_def_property_ui_text(prop, "Prompt", "Command line prompt");

	prop = RNA_def_property(srna, "language", PROP_STRING, PROP_NONE);
	RNA_def_property_ui_text(prop, "Language", "Command line prompt language");

	prop = RNA_def_property(srna, "history", PROP_COLLECTION, PROP_NONE);
	RNA_def_property_collection_sdna(prop, NULL, "history", NULL);
	RNA_def_property_struct_type(prop, "ConsoleLine");
	RNA_def_property_ui_text(prop, "History", "Command history");

	prop = RNA_def_property(srna, "scrollback", PROP_COLLECTION, PROP_NONE);
	RNA_def_property_collection_sdna(prop, NULL, "scrollback", NULL);
	RNA_def_property_struct_type(prop, "ConsoleLine");
	RNA_def_property_ui_text(prop, "Output", "Command output");
}

static void rna_def_fileselect_params(BlenderRNA *brna)
{
	StructRNA *srna;
	PropertyRNA *prop;

	static const EnumPropertyItem file_display_items[] = {
		{FILE_SHORTDISPLAY, "LIST_SHORT", ICON_SHORTDISPLAY, "Short List", "Display files as short list"},
		{FILE_LONGDISPLAY,  "LIST_LONG", ICON_LONGDISPLAY, "Long List", "Display files as a detailed list"},
		{FILE_IMGDISPLAY, "THUMBNAIL", ICON_IMGDISPLAY, "Thumbnails", "Display files as thumbnails"},
		{0, NULL, 0, NULL, NULL}
	};

	static const EnumPropertyItem display_size_items[] = {
	    {32,    "TINY",     0,      "Tiny", ""},
	    {64,    "SMALL",    0,      "Small", ""},
	    {128,   "NORMAL",   0,      "Normal", ""},
	    {256,   "LARGE",    0,      "Large", ""},
	    {0, NULL, 0, NULL, NULL}
	};

	static const EnumPropertyItem file_filter_idtypes_items[] = {
		{FILTER_ID_AC, "ACTION", ICON_ANIM_DATA, "Actions", "Show/hide Action data-blocks"},
		{FILTER_ID_AR, "ARMATURE", ICON_ARMATURE_DATA, "Armatures", "Show/hide Armature data-blocks"},
		{FILTER_ID_BR, "BRUSH", ICON_BRUSH_DATA, "Brushes", "Show/hide Brushes data-blocks"},
		{FILTER_ID_CA, "CAMERA", ICON_CAMERA_DATA, "Cameras", "Show/hide Camera data-blocks"},
		{FILTER_ID_CF, "CACHEFILE", ICON_FILE, "Cache Files", "Show/hide Cache File data-blocks"},
		{FILTER_ID_CU, "CURVE", ICON_CURVE_DATA, "Curves", "Show/hide Curve data-blocks"},
		{FILTER_ID_GD, "GREASE_PENCIL", ICON_GREASEPENCIL, "Grease Pencil", "Show/hide Grease pencil data-blocks"},
		{FILTER_ID_GR, "GROUP", ICON_GROUP, "Collections", "Show/hide Collection data-blocks"},
		{FILTER_ID_IM, "IMAGE", ICON_IMAGE_DATA, "Images", "Show/hide Image data-blocks"},
		{FILTER_ID_LA, "LIGHT", ICON_LIGHT_DATA, "Lights", "Show/hide Light data-blocks"},
		{FILTER_ID_LS, "LINESTYLE", ICON_LINE_DATA,
		               "Freestyle Linestyles", "Show/hide Freestyle's Line Style data-blocks"},
		{FILTER_ID_LT, "LATTICE", ICON_LATTICE_DATA, "Lattices", "Show/hide Lattice data-blocks"},
		{FILTER_ID_MA, "MATERIAL", ICON_MATERIAL_DATA, "Materials", "Show/hide Material data-blocks"},
		{FILTER_ID_MB, "METABALL", ICON_META_DATA, "Metaballs", "Show/hide Metaball data-blocks"},
		{FILTER_ID_MC, "MOVIE_CLIP", ICON_TRACKER_DATA, "Movie Clips", "Show/hide Movie Clip data-blocks"},
		{FILTER_ID_ME, "MESH", ICON_MESH_DATA, "Meshes", "Show/hide Mesh data-blocks"},
		{FILTER_ID_MSK, "MASK", ICON_MOD_MASK, "Masks", "Show/hide Mask data-blocks"},
		{FILTER_ID_NT, "NODE_TREE", ICON_NODETREE, "Node Trees", "Show/hide Node Tree data-blocks"},
		{FILTER_ID_OB, "OBJECT", ICON_OBJECT_DATA, "Objects", "Show/hide Object data-blocks"},
		{FILTER_ID_PA, "PARTICLE_SETTINGS", ICON_PARTICLE_DATA,
		               "Particles Settings", "Show/hide Particle Settings data-blocks"},
		{FILTER_ID_PAL, "PALETTE", ICON_COLOR, "Palettes", "Show/hide Palette data-blocks"},
		{FILTER_ID_PC, "PAINT_CURVE", ICON_CURVE_BEZCURVE, "Paint Curves", "Show/hide Paint Curve data-blocks"},
		{FILTER_ID_LP, "LIGHT_PROBE", ICON_LIGHTPROBE_CUBEMAP, "Light Probes", "Show/hide Light Probe data-blocks"},
		{FILTER_ID_SCE, "SCENE", ICON_SCENE_DATA, "Scenes", "Show/hide Scene data-blocks"},
		{FILTER_ID_SPK, "SPEAKER", ICON_SPEAKER, "Speakers", "Show/hide Speaker data-blocks"},
		{FILTER_ID_SO, "SOUND", ICON_SOUND, "Sounds", "Show/hide Sound data-blocks"},
		{FILTER_ID_TE, "TEXTURE", ICON_TEXTURE_DATA, "Textures", "Show/hide Texture data-blocks"},
		{FILTER_ID_TXT, "TEXT", ICON_TEXT, "Texts", "Show/hide Text data-blocks"},
		{FILTER_ID_VF, "FONT", ICON_FONT_DATA, "Fonts", "Show/hide Font data-blocks"},
		{FILTER_ID_WO, "WORLD", ICON_WORLD_DATA, "Worlds", "Show/hide World data-blocks"},
		{FILTER_ID_WS, "WORK_SPACE", ICON_NONE, "Workspaces", "Show/hide workspace data-blocks"},
		{0, NULL, 0, NULL, NULL}
	};

	static const EnumPropertyItem file_filter_idcategories_items[] = {
	    {FILTER_ID_SCE,
	     "SCENE", ICON_SCENE_DATA, "Scenes", "Show/hide scenes"},
	    {FILTER_ID_AC,
	     "ANIMATION", ICON_ANIM_DATA, "Animations", "Show/hide animation data"},
		{FILTER_ID_OB | FILTER_ID_GR,
	     "OBJECT", ICON_GROUP, "Objects & Collections", "Show/hide objects and groups"},
		{FILTER_ID_AR | FILTER_ID_CU | FILTER_ID_LT | FILTER_ID_MB | FILTER_ID_ME,
	     "GEOMETRY", ICON_MESH_DATA, "Geometry", "Show/hide meshes, curves, lattice, armatures and metaballs data"},
		{FILTER_ID_LS | FILTER_ID_MA | FILTER_ID_NT | FILTER_ID_TE,
	     "SHADING", ICON_MATERIAL_DATA, "Shading",
	     "Show/hide materials, nodetrees, textures and Freestyle's linestyles"},
		{FILTER_ID_IM | FILTER_ID_MC | FILTER_ID_MSK | FILTER_ID_SO,
	     "IMAGE", ICON_IMAGE_DATA, "Images & Sounds", "Show/hide images, movie clips, sounds and masks"},
		{FILTER_ID_CA | FILTER_ID_LA | FILTER_ID_SPK | FILTER_ID_WO | FILTER_ID_WS,
	     "ENVIRONMENT", ICON_WORLD_DATA, "Environment", "Show/hide worlds, lights, cameras and speakers"},
		{FILTER_ID_BR | FILTER_ID_GD | FILTER_ID_PA | FILTER_ID_PAL | FILTER_ID_PC | FILTER_ID_TXT | FILTER_ID_VF | FILTER_ID_CF,
	     "MISC", ICON_GREASEPENCIL, "Miscellaneous", "Show/hide other data types"},
	    {0, NULL, 0, NULL, NULL}
	};

	srna = RNA_def_struct(brna, "FileSelectParams", NULL);
	RNA_def_struct_ui_text(srna, "File Select Parameters", "File Select Parameters");

	prop = RNA_def_property(srna, "title", PROP_STRING, PROP_NONE);
	RNA_def_property_string_sdna(prop, NULL, "title");
	RNA_def_property_ui_text(prop, "Title", "Title for the file browser");
	RNA_def_property_clear_flag(prop, PROP_EDITABLE);

	prop = RNA_def_property(srna, "directory", PROP_STRING, PROP_DIRPATH);
	RNA_def_property_string_sdna(prop, NULL, "dir");
	RNA_def_property_ui_text(prop, "Directory", "Directory displayed in the file browser");
	RNA_def_property_update(prop, NC_SPACE | ND_SPACE_FILE_PARAMS, NULL);

	prop = RNA_def_property(srna, "filename", PROP_STRING, PROP_FILENAME);
	RNA_def_property_string_sdna(prop, NULL, "file");
	RNA_def_property_ui_text(prop, "File Name", "Active file in the file browser");
	RNA_def_property_update(prop, NC_SPACE | ND_SPACE_FILE_PARAMS, NULL);

	prop = RNA_def_property(srna, "use_library_browsing", PROP_BOOLEAN, PROP_NONE);
	RNA_def_property_ui_text(prop, "Library Browser", "Whether we may browse blender files' content or not");
	RNA_def_property_clear_flag(prop, PROP_EDITABLE);
	RNA_def_property_boolean_funcs(prop, "rna_FileSelectParams_use_lib_get", NULL);

	prop = RNA_def_property(srna, "display_type", PROP_ENUM, PROP_NONE);
	RNA_def_property_enum_sdna(prop, NULL, "display");
	RNA_def_property_enum_items(prop, file_display_items);
	RNA_def_property_ui_text(prop, "Display Mode", "Display mode for the file list");
	RNA_def_property_update(prop, NC_SPACE | ND_SPACE_FILE_PARAMS, NULL);

	prop = RNA_def_property(srna, "recursion_level", PROP_ENUM, PROP_NONE);
	RNA_def_property_enum_items(prop, fileselectparams_recursion_level_items);
	RNA_def_property_enum_funcs(prop, NULL, NULL, "rna_FileSelectParams_recursion_level_itemf");
	RNA_def_property_ui_text(prop, "Recursion", "Numbers of dirtree levels to show simultaneously");
	RNA_def_property_update(prop, NC_SPACE | ND_SPACE_FILE_PARAMS, NULL);

	prop = RNA_def_property(srna, "use_filter", PROP_BOOLEAN, PROP_NONE);
	RNA_def_property_boolean_sdna(prop, NULL, "flag", FILE_FILTER);
	RNA_def_property_ui_text(prop, "Filter Files", "Enable filtering of files");
	RNA_def_property_update(prop, NC_SPACE | ND_SPACE_FILE_PARAMS, NULL);

	prop = RNA_def_property(srna, "show_hidden", PROP_BOOLEAN, PROP_NONE);
	RNA_def_property_boolean_negative_sdna(prop, NULL, "flag", FILE_HIDE_DOT);
	RNA_def_property_ui_text(prop, "Show Hidden", "Show hidden dot files");
	RNA_def_property_update(prop, NC_SPACE | ND_SPACE_FILE_PARAMS, NULL);

	prop = RNA_def_property(srna, "sort_method", PROP_ENUM, PROP_NONE);
	RNA_def_property_enum_sdna(prop, NULL, "sort");
	RNA_def_property_enum_items(prop, rna_enum_file_sort_items);
	RNA_def_property_ui_text(prop, "Sort", "");
	RNA_def_property_update(prop, NC_SPACE | ND_SPACE_FILE_PARAMS, NULL);

	prop = RNA_def_property(srna, "use_filter_image", PROP_BOOLEAN, PROP_NONE);
	RNA_def_property_boolean_sdna(prop, NULL, "filter", FILE_TYPE_IMAGE);
	RNA_def_property_ui_text(prop, "Filter Images", "Show image files");
	RNA_def_property_ui_icon(prop, ICON_FILE_IMAGE, 0);
	RNA_def_property_update(prop, NC_SPACE | ND_SPACE_FILE_PARAMS, NULL);

	prop = RNA_def_property(srna, "use_filter_blender", PROP_BOOLEAN, PROP_NONE);
	RNA_def_property_boolean_sdna(prop, NULL, "filter", FILE_TYPE_BLENDER);
	RNA_def_property_ui_text(prop, "Filter Blender", "Show .blend files");
	RNA_def_property_ui_icon(prop, ICON_FILE_BLEND, 0);
	RNA_def_property_update(prop, NC_SPACE | ND_SPACE_FILE_PARAMS, NULL);

	prop = RNA_def_property(srna, "use_filter_backup", PROP_BOOLEAN, PROP_NONE);
	RNA_def_property_boolean_sdna(prop, NULL, "filter", FILE_TYPE_BLENDER_BACKUP);
	RNA_def_property_ui_text(prop, "Filter BlenderBackup files", "Show .blend1, .blend2, etc. files");
	RNA_def_property_ui_icon(prop, ICON_FILE_BACKUP, 0);
	RNA_def_property_update(prop, NC_SPACE | ND_SPACE_FILE_PARAMS, NULL);

	prop = RNA_def_property(srna, "use_filter_movie", PROP_BOOLEAN, PROP_NONE);
	RNA_def_property_boolean_sdna(prop, NULL, "filter", FILE_TYPE_MOVIE);
	RNA_def_property_ui_text(prop, "Filter Movies", "Show movie files");
	RNA_def_property_ui_icon(prop, ICON_FILE_MOVIE, 0);
	RNA_def_property_update(prop, NC_SPACE | ND_SPACE_FILE_PARAMS, NULL);

	prop = RNA_def_property(srna, "use_filter_script", PROP_BOOLEAN, PROP_NONE);
	RNA_def_property_boolean_sdna(prop, NULL, "filter", FILE_TYPE_PYSCRIPT);
	RNA_def_property_ui_text(prop, "Filter Script", "Show script files");
	RNA_def_property_ui_icon(prop, ICON_FILE_SCRIPT, 0);
	RNA_def_property_update(prop, NC_SPACE | ND_SPACE_FILE_PARAMS, NULL);

	prop = RNA_def_property(srna, "use_filter_font", PROP_BOOLEAN, PROP_NONE);
	RNA_def_property_boolean_sdna(prop, NULL, "filter", FILE_TYPE_FTFONT);
	RNA_def_property_ui_text(prop, "Filter Fonts", "Show font files");
	RNA_def_property_ui_icon(prop, ICON_FILE_FONT, 0);
	RNA_def_property_update(prop, NC_SPACE | ND_SPACE_FILE_PARAMS, NULL);

	prop = RNA_def_property(srna, "use_filter_sound", PROP_BOOLEAN, PROP_NONE);
	RNA_def_property_boolean_sdna(prop, NULL, "filter", FILE_TYPE_SOUND);
	RNA_def_property_ui_text(prop, "Filter Sound", "Show sound files");
	RNA_def_property_ui_icon(prop, ICON_FILE_SOUND, 0);
	RNA_def_property_update(prop, NC_SPACE | ND_SPACE_FILE_PARAMS, NULL);

	prop = RNA_def_property(srna, "use_filter_text", PROP_BOOLEAN, PROP_NONE);
	RNA_def_property_boolean_sdna(prop, NULL, "filter", FILE_TYPE_TEXT);
	RNA_def_property_ui_text(prop, "Filter Text", "Show text files");
	RNA_def_property_ui_icon(prop, ICON_FILE_TEXT, 0);
	RNA_def_property_update(prop, NC_SPACE | ND_SPACE_FILE_PARAMS, NULL);

	prop = RNA_def_property(srna, "use_filter_folder", PROP_BOOLEAN, PROP_NONE);
	RNA_def_property_boolean_sdna(prop, NULL, "filter", FILE_TYPE_FOLDER);
	RNA_def_property_ui_text(prop, "Filter Folder", "Show folders");
	RNA_def_property_ui_icon(prop, ICON_FILE_FOLDER, 0);
	RNA_def_property_update(prop, NC_SPACE | ND_SPACE_FILE_PARAMS, NULL);

	prop = RNA_def_property(srna, "use_filter_blendid", PROP_BOOLEAN, PROP_NONE);
	RNA_def_property_boolean_sdna(prop, NULL, "filter", FILE_TYPE_BLENDERLIB);
	RNA_def_property_ui_text(prop, "Filter Blender IDs", "Show .blend files items (objects, materials, etc.)");
	RNA_def_property_ui_icon(prop, ICON_BLENDER, 0);
	RNA_def_property_update(prop, NC_SPACE | ND_SPACE_FILE_PARAMS, NULL);

	prop = RNA_def_property(srna, "filter_id", PROP_ENUM, PROP_NONE);
	RNA_def_property_enum_sdna(prop, NULL, "filter_id");
	RNA_def_property_enum_items(prop, file_filter_idtypes_items);
	RNA_def_property_flag(prop, PROP_ENUM_FLAG);
	RNA_def_property_ui_text(prop, "Filter ID types", "Which ID types to show/hide, when browsing a library");
	RNA_def_property_update(prop, NC_SPACE | ND_SPACE_FILE_PARAMS, NULL);

	prop = RNA_def_property(srna, "filter_id_category", PROP_ENUM, PROP_NONE);
	RNA_def_property_enum_sdna(prop, NULL, "filter_id");
	RNA_def_property_enum_items(prop, file_filter_idcategories_items);
	RNA_def_property_flag(prop, PROP_ENUM_FLAG);
	RNA_def_property_ui_text(prop, "Filter ID categories", "Which ID categories to show/hide, when browsing a library");
	RNA_def_property_update(prop, NC_SPACE | ND_SPACE_FILE_PARAMS, NULL);

	prop = RNA_def_property(srna, "filter_glob", PROP_STRING, PROP_NONE);
	RNA_def_property_string_sdna(prop, NULL, "filter_glob");
	RNA_def_property_ui_text(prop, "Extension Filter",
	                         "UNIX shell-like filename patterns matching, supports wildcards ('*') "
	                         "and list of patterns separated by ';'");
	RNA_def_property_string_funcs(prop, NULL, NULL, "rna_FileSelectPrams_filter_glob_set");
	RNA_def_property_update(prop, NC_SPACE | ND_SPACE_FILE_LIST, NULL);

	prop = RNA_def_property(srna, "filter_search", PROP_STRING, PROP_NONE);
	RNA_def_property_string_sdna(prop, NULL, "filter_search");
	RNA_def_property_ui_text(prop, "Name Filter", "Filter by name, supports '*' wildcard");
	RNA_def_property_flag(prop, PROP_TEXTEDIT_UPDATE);
	RNA_def_property_update(prop, NC_SPACE | ND_SPACE_FILE_LIST, NULL);

	prop = RNA_def_property(srna, "display_size", PROP_ENUM, PROP_NONE);
	RNA_def_property_enum_sdna(prop, NULL, "thumbnail_size");
	RNA_def_property_enum_items(prop, display_size_items);
	RNA_def_property_ui_text(prop, "Display Size",
	                         "Change the size of the display (width of columns or thumbnails size)");
	RNA_def_property_update(prop, NC_SPACE | ND_SPACE_FILE_LIST, NULL);
}

static void rna_def_filemenu_entry(BlenderRNA *brna)
{
	StructRNA *srna;
	PropertyRNA *prop;

	srna = RNA_def_struct(brna, "FileBrowserFSMenuEntry", NULL);
	RNA_def_struct_sdna(srna, "FSMenuEntry");
	RNA_def_struct_ui_text(srna, "File Select Parameters", "File Select Parameters");

	prop = RNA_def_property(srna, "path", PROP_STRING, PROP_FILEPATH);
	RNA_def_property_string_funcs(prop, "rna_FileBrowser_FSMenuEntry_path_get",
	                                    "rna_FileBrowser_FSMenuEntry_path_length",
	                                    "rna_FileBrowser_FSMenuEntry_path_set");
	RNA_def_property_ui_text(prop, "Path", "");

	prop = RNA_def_property(srna, "name", PROP_STRING, PROP_NONE);
	RNA_def_property_string_funcs(prop, "rna_FileBrowser_FSMenuEntry_name_get",
	                                    "rna_FileBrowser_FSMenuEntry_name_length",
	                                    "rna_FileBrowser_FSMenuEntry_name_set");
	RNA_def_property_editable_func(prop, "rna_FileBrowser_FSMenuEntry_name_get_editable");
	RNA_def_property_ui_text(prop, "Name", "");
	RNA_def_struct_name_property(srna, prop);

	prop = RNA_def_property(srna, "use_save", PROP_BOOLEAN, PROP_NONE);
	RNA_def_property_boolean_funcs(prop, "rna_FileBrowser_FSMenuEntry_use_save_get", NULL);
	RNA_def_property_ui_text(prop, "Save", "Whether this path is saved in bookmarks, or generated from OS");
	RNA_def_property_clear_flag(prop, PROP_EDITABLE);

	prop = RNA_def_property(srna, "is_valid", PROP_BOOLEAN, PROP_NONE);
	RNA_def_property_boolean_funcs(prop, "rna_FileBrowser_FSMenuEntry_is_valid_get", NULL);
	RNA_def_property_ui_text(prop, "Valid", "Whether this path is currently reachable");
	RNA_def_property_clear_flag(prop, PROP_EDITABLE);
}

static void rna_def_space_filebrowser(BlenderRNA *brna)
{
	StructRNA *srna;
	PropertyRNA *prop;

	srna = RNA_def_struct(brna, "SpaceFileBrowser", "Space");
	RNA_def_struct_sdna(srna, "SpaceFile");
	RNA_def_struct_ui_text(srna, "Space File Browser", "File browser space data");

	prop = RNA_def_property(srna, "params", PROP_POINTER, PROP_NONE);
	RNA_def_property_pointer_sdna(prop, NULL, "params");
	RNA_def_property_ui_text(prop, "Filebrowser Parameter", "Parameters and Settings for the Filebrowser");

	prop = RNA_def_property(srna, "active_operator", PROP_POINTER, PROP_NONE);
	RNA_def_property_pointer_sdna(prop, NULL, "op");
	RNA_def_property_ui_text(prop, "Active Operator", "");

	/* keep this for compatibility with existing presets,
	 * not exposed in c++ api because of keyword conflict */
	prop = RNA_def_property(srna, "operator", PROP_POINTER, PROP_NONE);
	RNA_def_property_pointer_sdna(prop, NULL, "op");
	RNA_def_property_ui_text(prop, "Active Operator", "");

	/* bookmarks, recent files etc. */
	prop = RNA_def_collection(srna, "system_folders", "FileBrowserFSMenuEntry", "System Folders",
	                          "System's folders (usually root, available hard drives, etc)");
	RNA_def_property_collection_funcs(prop, "rna_FileBrowser_FSMenuSystem_data_begin", "rna_FileBrowser_FSMenu_next",
	                                  "rna_FileBrowser_FSMenu_end", "rna_FileBrowser_FSMenu_get",
	                                  "rna_FileBrowser_FSMenuSystem_data_length", NULL, NULL, NULL);
	RNA_def_property_clear_flag(prop, PROP_EDITABLE);

	prop = RNA_def_int(srna, "system_folders_active", -1, -1, INT_MAX, "Active System Folder",
	                   "Index of active system folder (-1 if none)", -1, INT_MAX);
	RNA_def_property_int_sdna(prop, NULL, "systemnr");
	RNA_def_property_int_funcs(prop, "rna_FileBrowser_FSMenuSystem_active_get",
	                           "rna_FileBrowser_FSMenuSystem_active_set", "rna_FileBrowser_FSMenuSystem_active_range");
	RNA_def_property_flag(prop, PROP_CONTEXT_UPDATE);
	RNA_def_property_update(prop, NC_SPACE | ND_SPACE_FILE_PARAMS, "rna_FileBrowser_FSMenu_active_update");

	prop = RNA_def_collection(srna, "system_bookmarks", "FileBrowserFSMenuEntry", "System Bookmarks",
	                          "System's bookmarks");
	RNA_def_property_collection_funcs(prop, "rna_FileBrowser_FSMenuSystemBookmark_data_begin", "rna_FileBrowser_FSMenu_next",
	                                  "rna_FileBrowser_FSMenu_end", "rna_FileBrowser_FSMenu_get",
	                                  "rna_FileBrowser_FSMenuSystemBookmark_data_length", NULL, NULL, NULL);
	RNA_def_property_clear_flag(prop, PROP_EDITABLE);

	prop = RNA_def_int(srna, "system_bookmarks_active", -1, -1, INT_MAX, "Active System Bookmark",
	                   "Index of active system bookmark (-1 if none)", -1, INT_MAX);
	RNA_def_property_int_sdna(prop, NULL, "system_bookmarknr");
	RNA_def_property_int_funcs(prop, "rna_FileBrowser_FSMenuSystemBookmark_active_get",
	                           "rna_FileBrowser_FSMenuSystemBookmark_active_set", "rna_FileBrowser_FSMenuSystemBookmark_active_range");
	RNA_def_property_flag(prop, PROP_CONTEXT_UPDATE);
	RNA_def_property_update(prop, NC_SPACE | ND_SPACE_FILE_PARAMS, "rna_FileBrowser_FSMenu_active_update");

	prop = RNA_def_collection(srna, "bookmarks", "FileBrowserFSMenuEntry", "Bookmarks",
	                          "User's bookmarks");
	RNA_def_property_collection_funcs(prop, "rna_FileBrowser_FSMenuBookmark_data_begin", "rna_FileBrowser_FSMenu_next",
	                                  "rna_FileBrowser_FSMenu_end", "rna_FileBrowser_FSMenu_get",
	                                  "rna_FileBrowser_FSMenuBookmark_data_length", NULL, NULL, NULL);
	RNA_def_property_clear_flag(prop, PROP_EDITABLE);

	prop = RNA_def_int(srna, "bookmarks_active", -1, -1, INT_MAX, "Active Bookmark",
	                   "Index of active bookmark (-1 if none)", -1, INT_MAX);
	RNA_def_property_int_sdna(prop, NULL, "bookmarknr");
	RNA_def_property_int_funcs(prop, "rna_FileBrowser_FSMenuBookmark_active_get",
	                           "rna_FileBrowser_FSMenuBookmark_active_set", "rna_FileBrowser_FSMenuBookmark_active_range");
	RNA_def_property_flag(prop, PROP_CONTEXT_UPDATE);
	RNA_def_property_update(prop, NC_SPACE | ND_SPACE_FILE_PARAMS, "rna_FileBrowser_FSMenu_active_update");

	prop = RNA_def_collection(srna, "recent_folders", "FileBrowserFSMenuEntry", "Recent Folders",
	                          "");
	RNA_def_property_collection_funcs(prop, "rna_FileBrowser_FSMenuRecent_data_begin", "rna_FileBrowser_FSMenu_next",
	                                  "rna_FileBrowser_FSMenu_end", "rna_FileBrowser_FSMenu_get",
	                                  "rna_FileBrowser_FSMenuRecent_data_length", NULL, NULL, NULL);
	RNA_def_property_clear_flag(prop, PROP_EDITABLE);

	prop = RNA_def_int(srna, "recent_folders_active", -1, -1, INT_MAX, "Active Recent Folder",
	                   "Index of active recent folder (-1 if none)", -1, INT_MAX);
	RNA_def_property_int_sdna(prop, NULL, "recentnr");
	RNA_def_property_int_funcs(prop, "rna_FileBrowser_FSMenuRecent_active_get",
	                           "rna_FileBrowser_FSMenuRecent_active_set", "rna_FileBrowser_FSMenuRecent_active_range");
	RNA_def_property_flag(prop, PROP_CONTEXT_UPDATE);
	RNA_def_property_update(prop, NC_SPACE | ND_SPACE_FILE_PARAMS, "rna_FileBrowser_FSMenu_active_update");
}

static void rna_def_space_info(BlenderRNA *brna)
{
	StructRNA *srna;
	PropertyRNA *prop;

	srna = RNA_def_struct(brna, "SpaceInfo", "Space");
	RNA_def_struct_sdna(srna, "SpaceInfo");
	RNA_def_struct_ui_text(srna, "Space Info", "Info space data");

	/* reporting display */
	prop = RNA_def_property(srna, "show_report_debug", PROP_BOOLEAN, PROP_NONE);
	RNA_def_property_boolean_sdna(prop, NULL, "rpt_mask", INFO_RPT_DEBUG);
	RNA_def_property_ui_text(prop, "Show Debug", "Display debug reporting info");
	RNA_def_property_update(prop, NC_SPACE | ND_SPACE_INFO_REPORT, NULL);

	prop = RNA_def_property(srna, "show_report_info", PROP_BOOLEAN, PROP_NONE);
	RNA_def_property_boolean_sdna(prop, NULL, "rpt_mask", INFO_RPT_INFO);
	RNA_def_property_ui_text(prop, "Show Info", "Display general information");
	RNA_def_property_update(prop, NC_SPACE | ND_SPACE_INFO_REPORT, NULL);

	prop = RNA_def_property(srna, "show_report_operator", PROP_BOOLEAN, PROP_NONE);
	RNA_def_property_boolean_sdna(prop, NULL, "rpt_mask", INFO_RPT_OP);
	RNA_def_property_ui_text(prop, "Show Operator", "Display the operator log");
	RNA_def_property_update(prop, NC_SPACE | ND_SPACE_INFO_REPORT, NULL);

	prop = RNA_def_property(srna, "show_report_warning", PROP_BOOLEAN, PROP_NONE);
	RNA_def_property_boolean_sdna(prop, NULL, "rpt_mask", INFO_RPT_WARN);
	RNA_def_property_ui_text(prop, "Show Warn", "Display warnings");
	RNA_def_property_update(prop, NC_SPACE | ND_SPACE_INFO_REPORT, NULL);

	prop = RNA_def_property(srna, "show_report_error", PROP_BOOLEAN, PROP_NONE);
	RNA_def_property_boolean_sdna(prop, NULL, "rpt_mask", INFO_RPT_ERR);
	RNA_def_property_ui_text(prop, "Show Error", "Display error text");
	RNA_def_property_update(prop, NC_SPACE | ND_SPACE_INFO_REPORT, NULL);
}

static void rna_def_space_userpref(BlenderRNA *brna)
{
	static const EnumPropertyItem filter_type_items[] = {
	    {0,     "NAME",     0,      "Name",        "Filter based on the operator name"},
	    {1,     "KEY",      0,      "Key-Binding", "Filter based on key bindings"},
	    {0, NULL, 0, NULL, NULL}};

	StructRNA *srna;
	PropertyRNA *prop;

	srna = RNA_def_struct(brna, "SpacePreferences", "Space");
	RNA_def_struct_sdna(srna, "SpaceUserPref");
	RNA_def_struct_ui_text(srna, "Space Preferences", "Blender preferences space data");

	prop = RNA_def_property(srna, "filter_type", PROP_ENUM, PROP_NONE);
	RNA_def_property_enum_sdna(prop, NULL, "filter_type");
	RNA_def_property_enum_items(prop, filter_type_items);
	RNA_def_property_ui_text(prop, "Filter Type", "Filter method");
	RNA_def_property_update(prop, NC_SPACE | ND_SPACE_NODE, NULL);

	prop = RNA_def_property(srna, "filter_text", PROP_STRING, PROP_NONE);
	RNA_def_property_string_sdna(prop, NULL, "filter");
	RNA_def_property_flag(prop, PROP_TEXTEDIT_UPDATE);
	RNA_def_property_ui_text(prop, "Filter", "Search term for filtering in the UI");

}

static void rna_def_node_tree_path(BlenderRNA *brna)
{
	StructRNA *srna;
	PropertyRNA *prop;

	srna = RNA_def_struct(brna, "NodeTreePath", NULL);
	RNA_def_struct_sdna(srna, "bNodeTreePath");
	RNA_def_struct_ui_text(srna, "Node Tree Path", "Element of the node space tree path");

	prop = RNA_def_property(srna, "node_tree", PROP_POINTER, PROP_NONE);
	RNA_def_property_pointer_sdna(prop, NULL, "nodetree");
	RNA_def_property_clear_flag(prop, PROP_EDITABLE);
	RNA_def_property_ui_text(prop, "Node Tree", "Base node tree from context");
}

static void rna_def_space_node_path_api(BlenderRNA *brna, PropertyRNA *cprop)
{
	StructRNA *srna;
	PropertyRNA *prop, *parm;
	FunctionRNA *func;

	RNA_def_property_srna(cprop, "SpaceNodeEditorPath");
	srna = RNA_def_struct(brna, "SpaceNodeEditorPath", NULL);
	RNA_def_struct_sdna(srna, "SpaceNode");
	RNA_def_struct_ui_text(srna, "Space Node Editor Path", "History of node trees in the editor");

	prop = RNA_def_property(srna, "to_string", PROP_STRING, PROP_NONE);
	RNA_def_property_string_funcs(prop, "rna_SpaceNodeEditor_path_get", "rna_SpaceNodeEditor_path_length", NULL);
	RNA_def_property_clear_flag(prop, PROP_EDITABLE);
	RNA_def_struct_ui_text(srna, "Path", "Get the node tree path as a string");

	func = RNA_def_function(srna, "clear", "rna_SpaceNodeEditor_path_clear");
	RNA_def_function_ui_description(func, "Reset the node tree path");
	RNA_def_function_flag(func, FUNC_USE_CONTEXT);

	func = RNA_def_function(srna, "start", "rna_SpaceNodeEditor_path_start");
	RNA_def_function_ui_description(func, "Set the root node tree");
	RNA_def_function_flag(func, FUNC_USE_CONTEXT);
	parm = RNA_def_pointer(func, "node_tree", "NodeTree", "Node Tree", "");
	RNA_def_parameter_flags(parm, 0, PARM_REQUIRED | PARM_RNAPTR);

	func = RNA_def_function(srna, "append", "rna_SpaceNodeEditor_path_append");
	RNA_def_function_ui_description(func, "Append a node group tree to the path");
	RNA_def_function_flag(func, FUNC_USE_CONTEXT);
	parm = RNA_def_pointer(func, "node_tree", "NodeTree", "Node Tree", "Node tree to append to the node editor path");
	RNA_def_parameter_flags(parm, 0, PARM_REQUIRED | PARM_RNAPTR);
	parm = RNA_def_pointer(func, "node", "Node", "Node", "Group node linking to this node tree");
	RNA_def_parameter_flags(parm, 0, PARM_RNAPTR);

	func = RNA_def_function(srna, "pop", "rna_SpaceNodeEditor_path_pop");
	RNA_def_function_ui_description(func, "Remove the last node tree from the path");
	RNA_def_function_flag(func, FUNC_USE_CONTEXT);
}

static void rna_def_space_node(BlenderRNA *brna)
{
	StructRNA *srna;
	PropertyRNA *prop;

	static const EnumPropertyItem texture_id_type_items[] = {
		{SNODE_TEX_WORLD, "WORLD", ICON_WORLD_DATA, "World", "Edit texture nodes from World"},
		{SNODE_TEX_BRUSH, "BRUSH", ICON_BRUSH_DATA, "Brush", "Edit texture nodes from Brush"},
#ifdef WITH_FREESTYLE
		{SNODE_TEX_LINESTYLE, "LINESTYLE", ICON_LINE_DATA, "Line Style", "Edit texture nodes from Line Style"},
#endif
		{0, NULL, 0, NULL, NULL}
	};

	static const EnumPropertyItem shader_type_items[] = {
		{SNODE_SHADER_OBJECT, "OBJECT", ICON_OBJECT_DATA, "Object", "Edit shader nodes from Object"},
		{SNODE_SHADER_WORLD, "WORLD", ICON_WORLD_DATA, "World", "Edit shader nodes from World"},
#ifdef WITH_FREESTYLE
		{SNODE_SHADER_LINESTYLE, "LINESTYLE", ICON_LINE_DATA, "Line Style", "Edit shader nodes from Line Style"},
#endif
		{0, NULL, 0, NULL, NULL}
	};

	static const EnumPropertyItem backdrop_channels_items[] = {
		{SNODE_USE_ALPHA, "COLOR_ALPHA", ICON_IMAGE_RGB_ALPHA, "Color and Alpha",
		                  "Display image with RGB colors and alpha transparency"},
		{0, "COLOR", ICON_IMAGE_RGB, "Color", "Display image with RGB colors"},
		{SNODE_SHOW_ALPHA, "ALPHA", ICON_IMAGE_ALPHA, "Alpha", "Display alpha transparency channel"},
		{SNODE_SHOW_R, "RED",   ICON_COLOR_RED, "Red", ""},
		{SNODE_SHOW_G, "GREEN", ICON_COLOR_GREEN, "Green", ""},
		{SNODE_SHOW_B, "BLUE",  ICON_COLOR_BLUE, "Blue", ""},
		{0, NULL, 0, NULL, NULL}
	};

	static const EnumPropertyItem insert_ofs_dir_items[] = {
	    {SNODE_INSERTOFS_DIR_RIGHT, "RIGHT", 0, "Right"},
	    {SNODE_INSERTOFS_DIR_LEFT, "LEFT", 0, "Left"},
	    {0, NULL, 0, NULL, NULL}
	};

	static const EnumPropertyItem dummy_items[] = {
		{0, "DUMMY", 0, "", ""},
		{0, NULL, 0, NULL, NULL}};

	srna = RNA_def_struct(brna, "SpaceNodeEditor", "Space");
	RNA_def_struct_sdna(srna, "SpaceNode");
	RNA_def_struct_ui_text(srna, "Space Node Editor", "Node editor space data");

	prop = RNA_def_property(srna, "tree_type", PROP_ENUM, PROP_NONE);
	RNA_def_property_enum_items(prop, dummy_items);
	RNA_def_property_enum_funcs(prop, "rna_SpaceNodeEditor_tree_type_get", "rna_SpaceNodeEditor_tree_type_set",
	                            "rna_SpaceNodeEditor_tree_type_itemf");
	RNA_def_property_ui_text(prop, "Tree Type", "Node tree type to display and edit");
	RNA_def_property_update(prop, NC_SPACE | ND_SPACE_NODE, NULL);

	prop = RNA_def_property(srna, "texture_type", PROP_ENUM, PROP_NONE);
	RNA_def_property_enum_sdna(prop, NULL, "texfrom");
	RNA_def_property_enum_items(prop, texture_id_type_items);
	RNA_def_property_ui_text(prop, "Texture Type", "Type of data to take texture from");
	RNA_def_property_update(prop, NC_SPACE | ND_SPACE_NODE, NULL);

	prop = RNA_def_property(srna, "shader_type", PROP_ENUM, PROP_NONE);
	RNA_def_property_enum_sdna(prop, NULL, "shaderfrom");
	RNA_def_property_enum_items(prop, shader_type_items);
	RNA_def_property_ui_text(prop, "Shader Type", "Type of data to take shader from");
	RNA_def_property_update(prop, NC_SPACE | ND_SPACE_NODE, NULL);

	prop = RNA_def_property(srna, "id", PROP_POINTER, PROP_NONE);
	RNA_def_property_clear_flag(prop, PROP_EDITABLE);
	RNA_def_property_ui_text(prop, "ID", "Data-block whose nodes are being edited");

	prop = RNA_def_property(srna, "id_from", PROP_POINTER, PROP_NONE);
	RNA_def_property_pointer_sdna(prop, NULL, "from");
	RNA_def_property_clear_flag(prop, PROP_EDITABLE);
	RNA_def_property_ui_text(prop, "ID From", "Data-block from which the edited data-block is linked");

	prop = RNA_def_property(srna, "path", PROP_COLLECTION, PROP_NONE);
	RNA_def_property_collection_sdna(prop, NULL, "treepath", NULL);
	RNA_def_property_struct_type(prop, "NodeTreePath");
	RNA_def_property_ui_text(prop, "Node Tree Path", "Path from the data-block to the currently edited node tree");
	rna_def_space_node_path_api(brna, prop);

	prop = RNA_def_property(srna, "node_tree", PROP_POINTER, PROP_NONE);
	RNA_def_property_pointer_funcs(prop, NULL, "rna_SpaceNodeEditor_node_tree_set", NULL,
	                               "rna_SpaceNodeEditor_node_tree_poll");
	RNA_def_property_pointer_sdna(prop, NULL, "nodetree");
	RNA_def_property_flag(prop, PROP_EDITABLE | PROP_CONTEXT_UPDATE);
	RNA_def_property_ui_text(prop, "Node Tree", "Base node tree from context");
	RNA_def_property_update(prop, NC_SPACE | ND_SPACE_NODE, "rna_SpaceNodeEditor_node_tree_update");

	prop = RNA_def_property(srna, "edit_tree", PROP_POINTER, PROP_NONE);
	RNA_def_property_pointer_sdna(prop, NULL, "edittree");
	RNA_def_property_clear_flag(prop, PROP_EDITABLE);
	RNA_def_property_ui_text(prop, "Edit Tree", "Node tree being displayed and edited");

	prop = RNA_def_property(srna, "pin", PROP_BOOLEAN, PROP_NONE);
	RNA_def_property_boolean_sdna(prop, NULL, "flag", SNODE_PIN);
	RNA_def_property_ui_text(prop, "Pinned", "Use the pinned node tree");
	RNA_def_property_ui_icon(prop, ICON_UNPINNED, 1);
	RNA_def_property_update(prop, NC_SPACE | ND_SPACE_NODE, NULL);

	prop = RNA_def_property(srna, "show_backdrop", PROP_BOOLEAN, PROP_NONE);
	RNA_def_property_boolean_sdna(prop, NULL, "flag", SNODE_BACKDRAW);
	RNA_def_property_ui_text(prop, "Backdrop", "Use active Viewer Node output as backdrop for compositing nodes");
	RNA_def_property_update(prop, NC_SPACE | ND_SPACE_NODE_VIEW, "rna_SpaceNodeEditor_show_backdrop_update");

	prop = RNA_def_property(srna, "show_annotation", PROP_BOOLEAN, PROP_NONE);
	RNA_def_property_boolean_sdna(prop, NULL, "flag", SNODE_SHOW_GPENCIL);
	RNA_def_property_ui_text(prop, "Show Annotation",
	                         "Show annotations for this view");
	RNA_def_property_update(prop, NC_SPACE | ND_SPACE_NODE_VIEW, NULL);

	prop = RNA_def_property(srna, "use_auto_render", PROP_BOOLEAN, PROP_NONE);
	RNA_def_property_boolean_sdna(prop, NULL, "flag", SNODE_AUTO_RENDER);
	RNA_def_property_ui_text(prop, "Auto Render", "Re-render and composite changed layers on 3D edits");
	RNA_def_property_update(prop, NC_SPACE | ND_SPACE_NODE_VIEW, NULL);

	prop = RNA_def_property(srna, "backdrop_zoom", PROP_FLOAT, PROP_NONE);
	RNA_def_property_float_sdna(prop, NULL, "zoom");
	RNA_def_property_float_default(prop, 1.0f);
	RNA_def_property_range(prop, 0.01f, FLT_MAX);
	RNA_def_property_ui_range(prop, 0.01, 100, 1, 2);
	RNA_def_property_ui_text(prop, "Backdrop Zoom", "Backdrop zoom factor");
	RNA_def_property_update(prop, NC_SPACE | ND_SPACE_NODE_VIEW, NULL);

	prop = RNA_def_property(srna, "backdrop_offset", PROP_FLOAT, PROP_NONE);
	RNA_def_property_float_sdna(prop, NULL, "xof");
	RNA_def_property_array(prop, 2);
	RNA_def_property_ui_text(prop, "Backdrop Offset", "Backdrop offset");
	RNA_def_property_update(prop, NC_SPACE | ND_SPACE_NODE_VIEW, NULL);

	prop = RNA_def_property(srna, "backdrop_channels", PROP_ENUM, PROP_NONE);
	RNA_def_property_enum_bitflag_sdna(prop, NULL, "flag");
	RNA_def_property_enum_items(prop, backdrop_channels_items);
	RNA_def_property_ui_text(prop, "Display Channels", "Channels of the image to draw");
	RNA_def_property_update(prop, NC_SPACE | ND_SPACE_NODE_VIEW, NULL);

	/* the mx/my "cursor" in the node editor is used only by operators to store the mouse position */
	prop = RNA_def_property(srna, "cursor_location", PROP_FLOAT, PROP_XYZ);
	RNA_def_property_array(prop, 2);
	RNA_def_property_float_sdna(prop, NULL, "cursor");
	RNA_def_property_ui_text(prop, "Cursor Location", "Location for adding new nodes");
	RNA_def_property_update(prop, NC_SPACE | ND_SPACE_NODE_VIEW, NULL);

	/* insert offset (called "Auto-offset" in UI) */
	prop = RNA_def_property(srna, "use_insert_offset", PROP_BOOLEAN, PROP_NONE);
	RNA_def_property_boolean_negative_sdna(prop, NULL, "flag", SNODE_SKIP_INSOFFSET);
	RNA_def_property_ui_text(prop, "Auto-offset", "Automatically offset the following or previous nodes in a "
	                                              "chain when inserting a new node");
	RNA_def_property_ui_icon(prop, ICON_NODE_INSERT_ON, 1);
	RNA_def_property_update(prop, NC_SPACE | ND_SPACE_NODE_VIEW, NULL);

	prop = RNA_def_property(srna, "insert_offset_direction", PROP_ENUM, PROP_NONE);
	RNA_def_property_enum_bitflag_sdna(prop, NULL, "insert_ofs_dir");
	RNA_def_property_enum_items(prop, insert_ofs_dir_items);
	RNA_def_property_ui_text(prop, "Auto-offset Direction", "Direction to offset nodes on insertion");
	RNA_def_property_update(prop, NC_SPACE | ND_SPACE_NODE_VIEW, NULL);

	RNA_api_space_node(srna);
}

static void rna_def_space_clip(BlenderRNA *brna)
{
	StructRNA *srna;
	PropertyRNA *prop;

	static const EnumPropertyItem view_items[] = {
		{SC_VIEW_CLIP, "CLIP", ICON_SEQUENCE, "Clip", "Show editing clip preview"},
		{SC_VIEW_GRAPH, "GRAPH", ICON_GRAPH, "Graph", "Show graph view for active element"},
		{SC_VIEW_DOPESHEET, "DOPESHEET", ICON_ACTION, "Dopesheet", "Dopesheet view for tracking data"},
		{0, NULL, 0, NULL, NULL}
	};

	static const EnumPropertyItem gpencil_source_items[] = {
		{SC_GPENCIL_SRC_CLIP, "CLIP", 0, "Clip", "Show annotation data-block which belongs to movie clip"},
		{SC_GPENCIL_SRC_TRACK, "TRACK", 0, "Track", "Show annotation data-block which belongs to active track"},
		{0, NULL, 0, NULL, NULL}
	};

	static const EnumPropertyItem pivot_items[] = {
		{V3D_AROUND_CENTER_BOUNDS, "BOUNDING_BOX_CENTER", ICON_PIVOT_BOUNDBOX, "Bounding Box Center",
		             "Pivot around bounding box center of selected object(s)"},
		{V3D_AROUND_CURSOR, "CURSOR", ICON_PIVOT_CURSOR, "2D Cursor", "Pivot around the 2D cursor"},
		{V3D_AROUND_LOCAL_ORIGINS, "INDIVIDUAL_ORIGINS", ICON_CENTER_ONLY,
		            "Individual Origins", "Pivot around each object's own origin"},
		{V3D_AROUND_CENTER_MEDIAN, "MEDIAN_POINT", ICON_PIVOT_MEDIAN, "Median Point",
		               "Pivot around the median point of selected objects"},
		{0, NULL, 0, NULL, NULL}
	};

	srna = RNA_def_struct(brna, "SpaceClipEditor", "Space");
	RNA_def_struct_sdna(srna, "SpaceClip");
	RNA_def_struct_ui_text(srna, "Space Clip Editor", "Clip editor space data");

	/* movieclip */
	prop = RNA_def_property(srna, "clip", PROP_POINTER, PROP_NONE);
	RNA_def_property_flag(prop, PROP_EDITABLE);
	RNA_def_property_ui_text(prop, "Movie Clip", "Movie clip displayed and edited in this space");
	RNA_def_property_pointer_funcs(prop, NULL, "rna_SpaceClipEditor_clip_set", NULL, NULL);
	RNA_def_property_update(prop, NC_SPACE | ND_SPACE_CLIP, NULL);

	/* clip user */
	prop = RNA_def_property(srna, "clip_user", PROP_POINTER, PROP_NONE);
	RNA_def_property_flag(prop, PROP_NEVER_NULL);
	RNA_def_property_struct_type(prop, "MovieClipUser");
	RNA_def_property_pointer_sdna(prop, NULL, "user");
	RNA_def_property_ui_text(prop, "Movie Clip User",
	                         "Movie Clip User\nParameters defining which frame of the movie clip is displayed");
	RNA_def_property_update(prop, NC_SPACE | ND_SPACE_CLIP, NULL);

	/* mask */
	rna_def_space_mask_info(srna, NC_SPACE | ND_SPACE_CLIP, "rna_SpaceClipEditor_mask_set");

	/* mode */
	prop = RNA_def_property(srna, "mode", PROP_ENUM, PROP_NONE);
	RNA_def_property_enum_sdna(prop, NULL, "mode");
	RNA_def_property_enum_items(prop, rna_enum_clip_editor_mode_items);
	RNA_def_property_ui_text(prop, "Mode", "Editing context being displayed");
	RNA_def_property_update(prop, NC_SPACE | ND_SPACE_CLIP, "rna_SpaceClipEditor_clip_mode_update");

	/* view */
	prop = RNA_def_property(srna, "view", PROP_ENUM, PROP_NONE);
	RNA_def_property_enum_sdna(prop, NULL, "view");
	RNA_def_property_enum_items(prop, view_items);
	RNA_def_property_ui_text(prop, "View", "Type of the clip editor view");
	RNA_def_property_translation_context(prop, BLT_I18NCONTEXT_ID_MOVIECLIP);
	RNA_def_property_update(prop, NC_SPACE | ND_SPACE_CLIP, "rna_SpaceClipEditor_view_type_update");

	/* show pattern */
	prop = RNA_def_property(srna, "show_marker_pattern", PROP_BOOLEAN, PROP_NONE);
	RNA_def_property_ui_text(prop, "Show Marker Pattern", "Show Marker Pattern\nShow pattern boundbox for markers");
	RNA_def_property_boolean_sdna(prop, NULL, "flag", SC_SHOW_MARKER_PATTERN);
	RNA_def_property_update(prop, NC_SPACE | ND_SPACE_CLIP, NULL);

	/* show search */
	prop = RNA_def_property(srna, "show_marker_search", PROP_BOOLEAN, PROP_NONE);
	RNA_def_property_ui_text(prop, "Show Marker Search", "Show Marker Search\nShow search boundbox for markers");
	RNA_def_property_boolean_sdna(prop, NULL, "flag", SC_SHOW_MARKER_SEARCH);
	RNA_def_property_update(prop, NC_SPACE | ND_SPACE_CLIP, NULL);

	/* lock to selection */
	prop = RNA_def_property(srna, "lock_selection", PROP_BOOLEAN, PROP_NONE);
	RNA_def_property_ui_text(prop, "Lock to Selection", "Lock to selection\nLock viewport to selected markers during playback");
	RNA_def_property_boolean_sdna(prop, NULL, "flag", SC_LOCK_SELECTION);
	RNA_def_property_update(prop, NC_SPACE | ND_SPACE_CLIP, "rna_SpaceClipEditor_lock_selection_update");

	/* lock to time cursor */
	prop = RNA_def_property(srna, "lock_time_cursor", PROP_BOOLEAN, PROP_NONE);
	RNA_def_property_ui_text(prop, "Lock to Time Cursor",
	                         "Lock to Time Cursor\nLock curves view to time cursor during playback and tracking");
	RNA_def_property_boolean_sdna(prop, NULL, "flag", SC_LOCK_TIMECURSOR);
	RNA_def_property_update(prop, NC_SPACE | ND_SPACE_CLIP, NULL);

	/* show markers paths */
	prop = RNA_def_property(srna, "show_track_path", PROP_BOOLEAN, PROP_NONE);
	RNA_def_property_boolean_sdna(prop, NULL, "flag", SC_SHOW_TRACK_PATH);
	RNA_def_property_ui_text(prop, "Show Track Path", "Show Track Path\nShow path of how track moves");
	RNA_def_property_update(prop, NC_SPACE | ND_SPACE_CLIP, NULL);

	/* path length */
	prop = RNA_def_property(srna, "path_length", PROP_INT, PROP_NONE);
	RNA_def_property_int_sdna(prop, NULL, "path_length");
	RNA_def_property_range(prop, 0, INT_MAX);
	RNA_def_property_ui_text(prop, "Path Length", "Path Length\nLength of displaying path, in frames");
	RNA_def_property_update(prop, NC_SPACE | ND_SPACE_CLIP, NULL);

	/* show tiny markers */
	prop = RNA_def_property(srna, "show_tiny_markers", PROP_BOOLEAN, PROP_NONE);
	RNA_def_property_ui_text(prop, "Show Tiny Markers", "Show Tiny Markers\nShow markers in a more compact manner");
	RNA_def_property_boolean_sdna(prop, NULL, "flag", SC_SHOW_TINY_MARKER);
	RNA_def_property_update(prop, NC_SPACE | ND_SPACE_CLIP, NULL);

	/* show bundles */
	prop = RNA_def_property(srna, "show_bundles", PROP_BOOLEAN, PROP_NONE);
	RNA_def_property_ui_text(prop, "Show Bundles", "Show Bundles\nShow projection of 3D markers into footage");
	RNA_def_property_boolean_sdna(prop, NULL, "flag", SC_SHOW_BUNDLES);
	RNA_def_property_update(prop, NC_SPACE | ND_SPACE_CLIP, NULL);

	/* mute footage */
	prop = RNA_def_property(srna, "use_mute_footage", PROP_BOOLEAN, PROP_NONE);
	RNA_def_property_ui_text(prop, "Mute Footage", "Mute Footage\nMute footage and show black background instead");
	RNA_def_property_boolean_sdna(prop, NULL, "flag", SC_MUTE_FOOTAGE);
	RNA_def_property_update(prop, NC_SPACE | ND_SPACE_CLIP, NULL);

	/* hide disabled */
	prop = RNA_def_property(srna, "show_disabled", PROP_BOOLEAN, PROP_NONE);
	RNA_def_property_ui_text(prop, "Show Disabled", "Show Disabled\nShow disabled tracks from the footage");
	RNA_def_property_boolean_negative_sdna(prop, NULL, "flag", SC_HIDE_DISABLED);
	RNA_def_property_update(prop, NC_SPACE | ND_SPACE_CLIP, NULL);

	prop = RNA_def_property(srna, "show_metadata", PROP_BOOLEAN, PROP_NONE);
<<<<<<< HEAD
	RNA_def_property_boolean_sdna(prop, NULL, "flag", 	SC_SHOW_METADATA);
	RNA_def_property_ui_text(prop, "Show Metadata", "Show Metadata\nShow metadata of clip");
=======
	RNA_def_property_boolean_sdna(prop, NULL, "flag", SC_SHOW_METADATA);
	RNA_def_property_ui_text(prop, "Show Metadata", "Show metadata of clip");
>>>>>>> 7510f152
	RNA_def_property_update(prop, NC_SPACE | ND_SPACE_CLIP, NULL);

	/* scopes */
	prop = RNA_def_property(srna, "scopes", PROP_POINTER, PROP_NONE);
	RNA_def_property_pointer_sdna(prop, NULL, "scopes");
	RNA_def_property_struct_type(prop, "MovieClipScopes");
	RNA_def_property_ui_text(prop, "Scopes", "Scopes\nScopes to visualize movie clip statistics");

	/* show names */
	prop = RNA_def_property(srna, "show_names", PROP_BOOLEAN, PROP_NONE);
	RNA_def_property_boolean_sdna(prop, NULL, "flag", SC_SHOW_NAMES);
	RNA_def_property_ui_text(prop, "Show Names", "Show Name\nShow track names and status");
	RNA_def_property_update(prop, NC_SPACE | ND_SPACE_CLIP, NULL);

	/* show grid */
	prop = RNA_def_property(srna, "show_grid", PROP_BOOLEAN, PROP_NONE);
	RNA_def_property_boolean_sdna(prop, NULL, "flag", SC_SHOW_GRID);
	RNA_def_property_ui_text(prop, "Show Grid", "Show Grid\nShow grid showing lens distortion");
	RNA_def_property_update(prop, NC_SPACE | ND_SPACE_CLIP, NULL);

	/* show stable */
	prop = RNA_def_property(srna, "show_stable", PROP_BOOLEAN, PROP_NONE);
	RNA_def_property_boolean_sdna(prop, NULL, "flag", SC_SHOW_STABLE);
	RNA_def_property_ui_text(prop, "Show Stable", "Show Stable\nShow stable footage in editor (if stabilization is enabled)");
	RNA_def_property_update(prop, NC_SPACE | ND_SPACE_CLIP, NULL);

	/* manual calibration */
	prop = RNA_def_property(srna, "use_manual_calibration", PROP_BOOLEAN, PROP_NONE);
	RNA_def_property_boolean_sdna(prop, NULL, "flag", SC_MANUAL_CALIBRATION);
	RNA_def_property_ui_text(prop, "Manual Calibration", "Manual Calibration\nUse manual calibration helpers");
	RNA_def_property_update(prop, NC_SPACE | ND_SPACE_CLIP, NULL);

	/* show annotation */
	prop = RNA_def_property(srna, "show_annotation", PROP_BOOLEAN, PROP_NONE);
	RNA_def_property_boolean_sdna(prop, NULL, "flag", SC_SHOW_ANNOTATION);
	RNA_def_property_ui_text(prop, "Show Annotation",
	                         "Show annotations for this view");
	RNA_def_property_update(prop, NC_SPACE | ND_SPACE_CLIP, NULL);

	/* show filters */
	prop = RNA_def_property(srna, "show_filters", PROP_BOOLEAN, PROP_NONE);
	RNA_def_property_boolean_sdna(prop, NULL, "flag", SC_SHOW_FILTERS);
	RNA_def_property_ui_text(prop, "Show Filters", "Show Filters\nShow filters for graph editor");
	RNA_def_property_update(prop, NC_SPACE | ND_SPACE_CLIP, NULL);

	/* show graph_frames */
	prop = RNA_def_property(srna, "show_graph_frames", PROP_BOOLEAN, PROP_NONE);
	RNA_def_property_boolean_sdna(prop, NULL, "flag", SC_SHOW_GRAPH_FRAMES);
	RNA_def_property_ui_text(prop, "Show Frames",
	                         "Show Frames\nShow curve for per-frame average error (camera motion should be solved first)");
	RNA_def_property_update(prop, NC_SPACE | ND_SPACE_CLIP, NULL);

	/* show graph tracks motion */
	prop = RNA_def_property(srna, "show_graph_tracks_motion", PROP_BOOLEAN, PROP_NONE);
	RNA_def_property_boolean_sdna(prop, NULL, "flag", SC_SHOW_GRAPH_TRACKS_MOTION);
	RNA_def_property_ui_text(prop, "Show Tracks Motion",
	                         "Show Tracks Motion\nDisplay the speed curves (in \"x\" direction red, in \"y\" direction green) "
	                         "for the selected tracks");
	RNA_def_property_update(prop, NC_SPACE | ND_SPACE_CLIP, NULL);

	/* show graph tracks motion */
	prop = RNA_def_property(srna, "show_graph_tracks_error", PROP_BOOLEAN, PROP_NONE);
	RNA_def_property_boolean_sdna(prop, NULL, "flag", SC_SHOW_GRAPH_TRACKS_ERROR);
	RNA_def_property_ui_text(prop, "Show Tracks Error",
	                         "Show Track Error\nDisplay the reprojection error curve for selected tracks");
	RNA_def_property_update(prop, NC_SPACE | ND_SPACE_CLIP, NULL);

	/* show_only_selected */
	prop = RNA_def_property(srna, "show_graph_only_selected", PROP_BOOLEAN, PROP_NONE);
	RNA_def_property_boolean_sdna(prop, NULL, "flag", SC_SHOW_GRAPH_SEL_ONLY);
	RNA_def_property_ui_text(prop, "Only Selected", "Show Selected\nOnly include channels relating to selected objects and data");
	RNA_def_property_ui_icon(prop, ICON_RESTRICT_SELECT_OFF, 0);
	RNA_def_property_update(prop, NC_SPACE | ND_SPACE_CLIP, NULL);

	/* show_hidden */
	prop = RNA_def_property(srna, "show_graph_hidden", PROP_BOOLEAN, PROP_NONE);
	RNA_def_property_boolean_sdna(prop, NULL, "flag", SC_SHOW_GRAPH_HIDDEN);
	RNA_def_property_ui_text(prop, "Display Hidden", "Display Hidden\nInclude channels from objects/bone that aren't visible");
	RNA_def_property_ui_icon(prop, ICON_GHOST_ENABLED, 0);
	RNA_def_property_update(prop, NC_SPACE | ND_SPACE_CLIP, NULL);

	/* ** channels ** */

	/* show_red_channel */
	prop = RNA_def_property(srna, "show_red_channel", PROP_BOOLEAN, PROP_NONE);
	RNA_def_property_boolean_negative_sdna(prop, NULL, "postproc_flag", MOVIECLIP_DISABLE_RED);
	RNA_def_property_ui_text(prop, "Show Red Channel", "Show Red Channel\nShow red channel in the frame");
	RNA_def_property_update(prop, NC_SPACE | ND_SPACE_CLIP, NULL);

	/* show_green_channel */
	prop = RNA_def_property(srna, "show_green_channel", PROP_BOOLEAN, PROP_NONE);
	RNA_def_property_boolean_negative_sdna(prop, NULL, "postproc_flag", MOVIECLIP_DISABLE_GREEN);
	RNA_def_property_ui_text(prop, "Show Green Channel", "Show Green Channel\nShow green channel in the frame");
	RNA_def_property_update(prop, NC_SPACE | ND_SPACE_CLIP, NULL);

	/* show_blue_channel */
	prop = RNA_def_property(srna, "show_blue_channel", PROP_BOOLEAN, PROP_NONE);
	RNA_def_property_boolean_negative_sdna(prop, NULL, "postproc_flag", MOVIECLIP_DISABLE_BLUE);
	RNA_def_property_ui_text(prop, "Show Blue Channel", "Show Blue Channel\nShow blue channel in the frame");
	RNA_def_property_update(prop, NC_SPACE | ND_SPACE_CLIP, NULL);

	/* preview_grayscale */
	prop = RNA_def_property(srna, "use_grayscale_preview", PROP_BOOLEAN, PROP_NONE);
	RNA_def_property_boolean_sdna(prop, NULL, "postproc_flag", MOVIECLIP_PREVIEW_GRAYSCALE);
	RNA_def_property_ui_text(prop, "Grayscale", "Grayscale\nDisplay frame in grayscale mode");
	RNA_def_property_update(prop, NC_MOVIECLIP | ND_DISPLAY, NULL);

	/* timeline */
	prop = RNA_def_property(srna, "show_seconds", PROP_BOOLEAN, PROP_NONE);
	RNA_def_property_boolean_sdna(prop, NULL, "flag", SC_SHOW_SECONDS);
	RNA_def_property_ui_text(prop, "Show Seconds", "Show Seconds\nShow timing in seconds not frames");
	RNA_def_property_update(prop, NC_MOVIECLIP | ND_DISPLAY, NULL);

	/* grease pencil source */
	prop = RNA_def_property(srna, "grease_pencil_source", PROP_ENUM, PROP_NONE);
	RNA_def_property_enum_sdna(prop, NULL, "gpencil_src");
	RNA_def_property_enum_items(prop, gpencil_source_items);
	RNA_def_property_ui_text(prop, "Grease Pencil Source", "Grease Pencil Source\nWhere the grease pencil comes from");
	RNA_def_property_translation_context(prop, BLT_I18NCONTEXT_ID_MOVIECLIP);
	RNA_def_property_update(prop, NC_MOVIECLIP | ND_DISPLAY, NULL);

	/* pivot point */
	prop = RNA_def_property(srna, "pivot_point", PROP_ENUM, PROP_NONE);
	RNA_def_property_enum_sdna(prop, NULL, "around");
	RNA_def_property_enum_items(prop, pivot_items);
	RNA_def_property_ui_text(prop, "Pivot Point", "Pivot Point\nPivot center for rotation/scaling");
	RNA_def_property_update(prop, NC_SPACE | ND_SPACE_CLIP, NULL);
}


void RNA_def_space(BlenderRNA *brna)
{
	rna_def_space(brna);
	rna_def_space_image(brna);
	rna_def_space_sequencer(brna);
	rna_def_space_text(brna);
	rna_def_fileselect_params(brna);
	rna_def_filemenu_entry(brna);
	rna_def_space_filebrowser(brna);
	rna_def_space_outliner(brna);
	rna_def_space_view3d(brna);
	rna_def_space_buttons(brna);
	rna_def_space_dopesheet(brna);
	rna_def_space_graph(brna);
	rna_def_space_nla(brna);
	rna_def_space_toolbar(brna);
	rna_def_space_console(brna);
	rna_def_console_line(brna);
	rna_def_space_info(brna);
	rna_def_space_userpref(brna);
	rna_def_node_tree_path(brna);
	rna_def_space_node(brna);
	rna_def_space_clip(brna);
}

#endif<|MERGE_RESOLUTION|>--- conflicted
+++ resolved
@@ -5108,13 +5108,8 @@
 	RNA_def_property_update(prop, NC_SPACE | ND_SPACE_CLIP, NULL);
 
 	prop = RNA_def_property(srna, "show_metadata", PROP_BOOLEAN, PROP_NONE);
-<<<<<<< HEAD
 	RNA_def_property_boolean_sdna(prop, NULL, "flag", 	SC_SHOW_METADATA);
 	RNA_def_property_ui_text(prop, "Show Metadata", "Show Metadata\nShow metadata of clip");
-=======
-	RNA_def_property_boolean_sdna(prop, NULL, "flag", SC_SHOW_METADATA);
-	RNA_def_property_ui_text(prop, "Show Metadata", "Show metadata of clip");
->>>>>>> 7510f152
 	RNA_def_property_update(prop, NC_SPACE | ND_SPACE_CLIP, NULL);
 
 	/* scopes */
