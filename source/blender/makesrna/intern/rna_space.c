--- conflicted
+++ resolved
@@ -152,18 +152,13 @@
      "Global bar at the bottom of the "
      "screen for general status information"},
 
-<<<<<<< HEAD
     /* Data */
-    {0, "", ICON_NONE, "Data", ""},
+    RNA_ENUM_ITEM_HEADING("Data", NULL),
     {SPACE_TOOLBAR,
      "TOOLBAR",
      ICON_TOOLBAR,
      "Toolbar",
      "A toolbar. Here you can display various button menus"},
-=======
-    /* Data. */
-    RNA_ENUM_ITEM_HEADING("Data", NULL),
->>>>>>> dcf81d02
     {SPACE_OUTLINER,
      "OUTLINER",
      ICON_OUTLINER,
