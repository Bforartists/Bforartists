--- conflicted
+++ resolved
@@ -3989,12 +3989,7 @@
   RNA_def_property_boolean_funcs(prop, NULL, "rna_SpaceView3D_use_local_camera_set");
   RNA_def_property_ui_text(prop,
                            "Use Local Camera",
-<<<<<<< HEAD
-                           "Use Local Camera\nUse a local camera in this view, rather than "
-                           "scene's active camera camera");
-=======
                            "Use a local camera in this view, rather than scene's active camera");
->>>>>>> 8452673a
   RNA_def_property_update(prop, NC_SPACE | ND_SPACE_VIEW3D, NULL);
 
   prop = RNA_def_property(srna, "region_3d", PROP_POINTER, PROP_NONE);
@@ -4679,14 +4674,9 @@
   prop = RNA_def_property(srna, "preview_channels", PROP_ENUM, PROP_NONE);
   RNA_def_property_enum_bitflag_sdna(prop, NULL, "flag");
   RNA_def_property_enum_items(prop, preview_channels_items);
-<<<<<<< HEAD
   RNA_def_property_ui_text(
       prop, "Display Channels", "Display Channels\nChannels of the preview to draw");
-  RNA_def_property_update(prop, NC_SPACE | ND_SPACE_SEQUENCER, NULL);
-=======
-  RNA_def_property_ui_text(prop, "Display Channels", "Channels of the preview to draw");
   RNA_def_property_update(prop, NC_SPACE | ND_SPACE_SEQUENCER, "rna_SequenceEditor_update_cache");
->>>>>>> 8452673a
 
   prop = RNA_def_property(srna, "waveform_display_type", PROP_ENUM, PROP_NONE);
   RNA_def_property_enum_bitflag_sdna(prop, NULL, "flag");
@@ -4705,18 +4695,11 @@
   prop = RNA_def_property(srna, "proxy_render_size", PROP_ENUM, PROP_NONE);
   RNA_def_property_enum_sdna(prop, NULL, "render_size");
   RNA_def_property_enum_items(prop, proxy_render_size_items);
-<<<<<<< HEAD
   RNA_def_property_ui_text(
       prop,
       "Proxy Render Size",
       "Proxy Render Size\nDisplay preview using full resolution or different proxy resolutions");
-  RNA_def_property_update(prop, NC_SPACE | ND_SPACE_SEQUENCER, NULL);
-=======
-  RNA_def_property_ui_text(prop,
-                           "Proxy Render Size",
-                           "Display preview using full resolution or different proxy resolutions");
   RNA_def_property_update(prop, NC_SPACE | ND_SPACE_SEQUENCER, "rna_SequenceEditor_update_cache");
->>>>>>> 8452673a
 
   /* grease pencil */
   prop = RNA_def_property(srna, "grease_pencil", PROP_POINTER, PROP_NONE);
