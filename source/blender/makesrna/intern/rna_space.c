/*
 * This program is free software; you can redistribute it and/or
 * modify it under the terms of the GNU General Public License
 * as published by the Free Software Foundation; either version 2
 * of the License, or (at your option) any later version.
 *
 * This program is distributed in the hope that it will be useful,
 * but WITHOUT ANY WARRANTY; without even the implied warranty of
 * MERCHANTABILITY or FITNESS FOR A PARTICULAR PURPOSE.  See the
 * GNU General Public License for more details.
 *
 * You should have received a copy of the GNU General Public License
 * along with this program; if not, write to the Free Software Foundation,
 * Inc., 51 Franklin Street, Fifth Floor, Boston, MA 02110-1301, USA.
 */

/** \file
 * \ingroup RNA
 */

#include <stdlib.h>
#include <string.h>

#include "MEM_guardedalloc.h"

#include "BLT_translation.h"

#include "BKE_attribute.h"
#include "BKE_context.h"
#include "BKE_geometry_set.h"
#include "BKE_image.h"
#include "BKE_key.h"
#include "BKE_movieclip.h"
#include "BKE_node.h"
#include "BKE_studiolight.h"

#include "ED_spreadsheet.h"
#include "ED_text.h"

#include "BLI_listbase.h"
#include "BLI_math.h"

#include "DNA_action_types.h"
#include "DNA_gpencil_types.h"
#include "DNA_key_types.h"
#include "DNA_mask_types.h"
#include "DNA_material_types.h"
#include "DNA_node_types.h"
#include "DNA_object_types.h"
#include "DNA_sequence_types.h"
#include "DNA_space_types.h"
#include "DNA_view3d_types.h"
#include "DNA_workspace_types.h"

#include "RNA_access.h"
#include "RNA_define.h"

#include "rna_internal.h"

#include "SEQ_proxy.h"
#include "SEQ_relations.h"
#include "SEQ_sequencer.h"

#include "WM_api.h"
#include "WM_types.h"

#include "RE_engine.h"
#include "RE_pipeline.h"

#include "RNA_enum_types.h"

const EnumPropertyItem rna_enum_space_type_items[] = {
    /* empty must be here for python, is skipped for UI */
    {SPACE_EMPTY, "EMPTY", ICON_NONE, "Empty", ""},

    /* General */
    {0, "", ICON_NONE, "General", ""},
    {SPACE_VIEW3D,
     "VIEW_3D",
     ICON_VIEW3D,
     "3D Viewport",
     "Manipulate objects in a 3D environment"},
    {SPACE_IMAGE,
     "IMAGE_EDITOR",
     ICON_IMAGE,
     "UV/Image Editor",
     "View and edit images and UV Maps"},
    {SPACE_NODE,
     "NODE_EDITOR",
     ICON_NODETREE,
     "Node Editor",
     "Editor for node-based shading and compositing tools"},
    {SPACE_SEQ, "SEQUENCE_EDITOR", ICON_SEQUENCE, "Video Sequencer", "Video editing tools"},
    {SPACE_CLIP, "CLIP_EDITOR", ICON_TRACKER, "Movie Clip Editor", "Motion tracking tools"},

    /* Animation */
    {0, "", ICON_NONE, "Animation", ""},
#if 0
    {SPACE_ACTION,
     "TIMELINE",
     ICON_TIME,
     "Timeline",
     "Timeline and playback controls (NOTE: Switch to 'Timeline' mode)"}, /* XXX */
#endif
    {SPACE_ACTION, "DOPESHEET_EDITOR", ICON_ACTION, "Dope Sheet", "Adjust timing of keyframes"},
    {SPACE_GRAPH,
     "GRAPH_EDITOR",
     ICON_GRAPH,
     "Graph Editor",
     "Edit drivers and keyframe interpolation"},
    {SPACE_NLA, "NLA_EDITOR", ICON_NLA, "Nonlinear Animation", "Combine and layer Actions"},

    /* Scripting */
    {0, "", ICON_NONE, "Scripting", ""},
    {SPACE_TEXT,
     "TEXT_EDITOR",
     ICON_TEXT,
     "Text Editor",
     "Edit scripts and in-file documentation"},
    {SPACE_CONSOLE,
     "CONSOLE",
     ICON_CONSOLE,
     "Python Console",
     "Interactive programmatic console for "
     "advanced editing and script development"},
    {SPACE_INFO, "INFO", ICON_INFO, "Info", "Log of operations, warnings and error messages"},
    /* Special case: Top-bar and Status-bar aren't supposed to be a regular editor for the user. */
    {SPACE_TOPBAR,
     "TOPBAR",
     ICON_NONE,
     "Top Bar",
     "Global bar at the top of the screen for "
     "global per-window settings"},
    {SPACE_STATUSBAR,
     "STATUSBAR",
     ICON_NONE,
     "Status Bar",
     "Global bar at the bottom of the "
     "screen for general status information"},

    /* Data */
    {0, "", ICON_NONE, "Data", ""},
    {SPACE_TOOLBAR,
     "TOOLBAR",
     ICON_TOOLBAR,
     "Toolbar",
     "A toolbar. Here you can display various button menus"},
    {SPACE_OUTLINER,
     "OUTLINER",
     ICON_OUTLINER,
     "Outliner",
     "Overview of scene graph and all available data"},
    {SPACE_PROPERTIES,
     "PROPERTIES",
     ICON_PROPERTIES,
     "Properties",
     "Edit properties of active object and related data"},
    {SPACE_FILE, "FILE_BROWSER", ICON_FILEBROWSER, "File Browser", "Browse for files and assets"},
    {SPACE_SPREADSHEET,
     "SPREADSHEET",
     ICON_SPREADSHEET,
     "Spreadsheet",
     "Explore geometry data in a table"},
    {SPACE_USERPREF,
     "PREFERENCES",
     ICON_PREFERENCES,
     "Preferences",
     "Edit persistent configuration settings"},
    {0, NULL, 0, NULL, NULL},
};

const EnumPropertyItem rna_enum_space_graph_mode_items[] = {
    {SIPO_MODE_ANIMATION,
     "FCURVES",
     ICON_GRAPH,
     "Graph Editor",
     "Edit animation/keyframes displayed as 2D curves"},
    {SIPO_MODE_DRIVERS, "DRIVERS", ICON_DRIVER, "Drivers", "Edit drivers"},
    {0, NULL, 0, NULL, NULL},
};

const EnumPropertyItem rna_enum_space_sequencer_view_type_items[] = {
    {SEQ_VIEW_SEQUENCE, "SEQUENCER", ICON_SEQ_SEQUENCER, "Sequencer", ""},
    {SEQ_VIEW_PREVIEW, "PREVIEW", ICON_SEQ_PREVIEW, "Preview", ""},
    {SEQ_VIEW_SEQUENCE_PREVIEW,
     "SEQUENCER_PREVIEW",
     ICON_SEQ_SPLITVIEW,
     "Sequencer & Preview",
     ""},
    {0, NULL, 0, NULL, NULL},
};

const EnumPropertyItem rna_enum_space_file_browse_mode_items[] = {
    {FILE_BROWSE_MODE_FILES, "FILES", ICON_FILEBROWSER, "File Browser", ""},
    {FILE_BROWSE_MODE_ASSETS, "ASSETS", ICON_ASSET_MANAGER, "Asset Browser", ""},
    {0, NULL, 0, NULL, NULL},
};

#define SACT_ITEM_DOPESHEET \
  { \
    SACTCONT_DOPESHEET, "DOPESHEET", ICON_ACTION, "Dope Sheet", "Edit all keyframes in scene" \
  }
#define SACT_ITEM_TIMELINE \
  { \
    SACTCONT_TIMELINE, "TIMELINE", ICON_TIME, "Timeline", "Timeline and playback controls" \
  }
#define SACT_ITEM_ACTION \
  { \
    SACTCONT_ACTION, "ACTION", ICON_OBJECT_DATA, "Action Editor", \
        "Edit keyframes in active object's Object-level action" \
  }
#define SACT_ITEM_SHAPEKEY \
  { \
    SACTCONT_SHAPEKEY, "SHAPEKEY", ICON_SHAPEKEY_DATA, "Shape Key Editor", \
        "Edit keyframes in active object's Shape Keys action" \
  }
#define SACT_ITEM_GPENCIL \
  { \
    SACTCONT_GPENCIL, "GPENCIL", ICON_GREASEPENCIL, "Grease Pencil", \
        "Edit timings for all Grease Pencil sketches in file" \
  }
#define SACT_ITEM_MASK \
  { \
    SACTCONT_MASK, "MASK", ICON_MOD_MASK, "Mask", "Edit timings for Mask Editor splines" \
  }
#define SACT_ITEM_CACHEFILE \
  { \
    SACTCONT_CACHEFILE, "CACHEFILE", ICON_FILE, "Cache File", "Edit timings for Cache File data" \
  }

#ifndef RNA_RUNTIME
/* XXX: action-editor is currently for object-level only actions,
 * so show that using object-icon hint */
static EnumPropertyItem rna_enum_space_action_mode_all_items[] = {
    SACT_ITEM_DOPESHEET,
    SACT_ITEM_TIMELINE,
    SACT_ITEM_ACTION,
    SACT_ITEM_SHAPEKEY,
    SACT_ITEM_GPENCIL,
    SACT_ITEM_MASK,
    SACT_ITEM_CACHEFILE,
    {0, NULL, 0, NULL, NULL},
};
static EnumPropertyItem rna_enum_space_action_ui_mode_items[] = {
    SACT_ITEM_DOPESHEET,
    /* SACT_ITEM_TIMELINE, */
    SACT_ITEM_ACTION,
    SACT_ITEM_SHAPEKEY,
    SACT_ITEM_GPENCIL,
    SACT_ITEM_MASK,
    SACT_ITEM_CACHEFILE,
    {0, NULL, 0, NULL, NULL},
};
#endif
/* expose as ui_mode */
const EnumPropertyItem rna_enum_space_action_mode_items[] = {
    SACT_ITEM_DOPESHEET,
    SACT_ITEM_TIMELINE,
    {0, NULL, 0, NULL, NULL},
};

#undef SACT_ITEM_DOPESHEET
#undef SACT_ITEM_TIMELINE
#undef SACT_ITEM_ACTION
#undef SACT_ITEM_SHAPEKEY
#undef SACT_ITEM_GPENCIL
#undef SACT_ITEM_MASK
#undef SACT_ITEM_CACHEFILE

#define SI_ITEM_VIEW(identifier, name, icon) \
  { \
    SI_MODE_VIEW, identifier, icon, name, "View the image" \
  }
#define SI_ITEM_UV \
  { \
    SI_MODE_UV, "UV", ICON_UV, "UV Editor", "UV edit in mesh editmode" \
  }
#define SI_ITEM_PAINT \
  { \
    SI_MODE_PAINT, "PAINT", ICON_TPAINT_HLT, "Paint", "2D image painting mode" \
  }
#define SI_ITEM_MASK \
  { \
    SI_MODE_MASK, "MASK", ICON_MOD_MASK, "Mask", "Mask editing" \
  }

const EnumPropertyItem rna_enum_space_image_mode_all_items[] = {
    SI_ITEM_VIEW("VIEW", "View", ICON_FILE_IMAGE),
    SI_ITEM_UV,
    SI_ITEM_PAINT,
    SI_ITEM_MASK,
    {0, NULL, 0, NULL, NULL},
};

static const EnumPropertyItem rna_enum_space_image_mode_ui_items[] = {
    SI_ITEM_VIEW("VIEW", "View", ICON_FILE_IMAGE),
    SI_ITEM_PAINT,
    SI_ITEM_MASK,
    {0, NULL, 0, NULL, NULL},
};

/* bfa - hide disfunctional tools and settings for render result */
static const EnumPropertyItem rna_enum_space_image_mode_non_render_items[] = {
    SI_ITEM_VIEW("VIEW", "View", ICON_FILE_IMAGE),
    SI_ITEM_MASK,
    {0, NULL, 0, NULL, NULL},
};

const EnumPropertyItem rna_enum_space_image_mode_items[] = {
    SI_ITEM_VIEW("IMAGE_EDITOR", "Image Editor", ICON_IMAGE),
    SI_ITEM_UV,
    {0, NULL, 0, NULL, NULL},
};

#undef SI_ITEM_VIEW
#undef SI_ITEM_UV
#undef SI_ITEM_PAINT
#undef SI_ITEM_MASK

#define V3D_S3D_CAMERA_LEFT {STEREO_LEFT_ID, "LEFT", ICON_RESTRICT_RENDER_OFF, "Left", ""},
#define V3D_S3D_CAMERA_RIGHT {STEREO_RIGHT_ID, "RIGHT", ICON_RESTRICT_RENDER_OFF, "Right", ""},
#define V3D_S3D_CAMERA_S3D {STEREO_3D_ID, "S3D", ICON_CAMERA_STEREO, "3D", ""},
#ifdef RNA_RUNTIME
#  define V3D_S3D_CAMERA_VIEWS {STEREO_MONO_ID, "MONO", ICON_RESTRICT_RENDER_OFF, "Views", ""},
#endif

static const EnumPropertyItem stereo3d_camera_items[] = {
    V3D_S3D_CAMERA_LEFT V3D_S3D_CAMERA_RIGHT V3D_S3D_CAMERA_S3D{0, NULL, 0, NULL, NULL},
};

#ifdef RNA_RUNTIME
static const EnumPropertyItem multiview_camera_items[] = {
    V3D_S3D_CAMERA_VIEWS V3D_S3D_CAMERA_S3D{0, NULL, 0, NULL, NULL},
};
#endif

#undef V3D_S3D_CAMERA_LEFT
#undef V3D_S3D_CAMERA_RIGHT
#undef V3D_S3D_CAMERA_S3D
#undef V3D_S3D_CAMERA_VIEWS

const EnumPropertyItem rna_enum_fileselect_params_sort_items[] = {
    {FILE_SORT_ALPHA, "FILE_SORT_ALPHA", ICON_NONE, "Name", "Sort the file list alphabetically"},
    {FILE_SORT_EXTENSION,
     "FILE_SORT_EXTENSION",
     ICON_NONE,
     "Extension",
     "Sort the file list by extension/type"},
    {FILE_SORT_TIME,
     "FILE_SORT_TIME",
     ICON_NONE,
     "Modified Date",
     "Sort files by modification time"},
    {FILE_SORT_SIZE, "FILE_SORT_SIZE", ICON_NONE, "Size", "Sort files by size"},
    {0, NULL, 0, NULL, NULL},
};

#ifndef RNA_RUNTIME
static const EnumPropertyItem stereo3d_eye_items[] = {
    {STEREO_LEFT_ID, "LEFT_EYE", ICON_NONE, "Left Eye"},
    {STEREO_RIGHT_ID, "RIGHT_EYE", ICON_NONE, "Right Eye"},
    {0, NULL, 0, NULL, NULL},
};
#endif

static const EnumPropertyItem display_channels_items[] = {
    {SI_USE_ALPHA,
     "COLOR_ALPHA",
     ICON_IMAGE_RGB_ALPHA,
     "Color and Alpha",
     "Display image with RGB colors and alpha transparency"},
    {0, "COLOR", ICON_IMAGE_RGB, "Color", "Display image with RGB colors"},
    {SI_SHOW_ALPHA, "ALPHA", ICON_IMAGE_ALPHA, "Alpha", "Display  alpha transparency channel"},
    {SI_SHOW_ZBUF,
     "Z_BUFFER",
     ICON_IMAGE_ZDEPTH,
     "Z-Buffer",
     "Display Z-buffer associated with image (mapped from camera clip start to end)"},
    {SI_SHOW_R, "RED", ICON_COLOR_RED, "Red", ""},
    {SI_SHOW_G, "GREEN", ICON_COLOR_GREEN, "Green", ""},
    {SI_SHOW_B, "BLUE", ICON_COLOR_BLUE, "Blue", ""},
    {0, NULL, 0, NULL, NULL},
};

#ifndef RNA_RUNTIME
static const EnumPropertyItem autosnap_items[] = {
    {SACTSNAP_OFF, "NONE", ICON_SNAP_OFF, "No Auto-Snap", ""},
    /* {-1, "", 0, "", ""}, */
    {SACTSNAP_STEP, "STEP", ICON_SNAP_STEP, "Frame Step", "Snap to 1.0 frame intervals"},
    {SACTSNAP_TSTEP,
     "TIME_STEP",
     ICON_SNAP_STEP_SECOND,
     "Second Step",
     "Snap to 1.0 second intervals"},
    /* {-1, "", 0, "", ""}, */
    {SACTSNAP_FRAME,
     "FRAME",
     ICON_SNAP_NEARESTFRAME,
     "Nearest Frame",
     "Snap to actual frames (nla-action time)"},
    {SACTSNAP_SECOND,
     "SECOND",
     ICON_SNAP_NEARESTSECOND,
     "Nearest Second",
     "Snap to actual seconds (nla-action time)"},
    /* {-1, "", 0, "", ""}, */
    {SACTSNAP_MARKER,
     "MARKER",
     ICON_SNAP_NEARESTMARKER,
     "Nearest Marker",
     "Snap to nearest marker"},
    {0, NULL, 0, NULL, NULL},
};
#endif

const EnumPropertyItem rna_enum_shading_type_items[] = {
    {OB_WIRE, "WIREFRAME", ICON_SHADING_WIRE, "Wireframe", "Display the object as wire edges"},
    {OB_SOLID, "SOLID", ICON_SHADING_SOLID, "Solid", "Display in solid mode"},
    {OB_MATERIAL,
     "MATERIAL",
     ICON_SHADING_TEXTURE,
     "Material Preview",
     "Display in Material Preview mode"},
    {OB_RENDER, "RENDERED", ICON_SHADING_RENDERED, "Rendered", "Display render preview"},
    {0, NULL, 0, NULL, NULL},
};

static const EnumPropertyItem rna_enum_viewport_lighting_items[] = {
    {V3D_LIGHTING_STUDIO, "STUDIO", 0, "Studio", "Display using studio lighting"},
    {V3D_LIGHTING_MATCAP, "MATCAP", 0, "MatCap", "Display using matcap material and lighting"},
    {V3D_LIGHTING_FLAT, "FLAT", 0, "Flat", "Display using flat lighting"},
    {0, NULL, 0, NULL, NULL},
};

static const EnumPropertyItem rna_enum_shading_color_type_items[] = {
    {V3D_SHADING_MATERIAL_COLOR, "MATERIAL", 0, "Material", "Show material color"},
    {V3D_SHADING_SINGLE_COLOR, "SINGLE", 0, "Single", "Show scene in a single color"},
    {V3D_SHADING_OBJECT_COLOR, "OBJECT", 0, "Object", "Show object color"},
    {V3D_SHADING_RANDOM_COLOR, "RANDOM", 0, "Random", "Show random object color"},
    {V3D_SHADING_VERTEX_COLOR, "VERTEX", 0, "Vertex", "Show active vertex color"},
    {V3D_SHADING_TEXTURE_COLOR, "TEXTURE", 0, "Texture", "Show texture"},
    {0, NULL, 0, NULL, NULL},
};

static const EnumPropertyItem rna_enum_studio_light_items[] = {
    {0, "DEFAULT", 0, "Default", ""},
    {0, NULL, 0, NULL, NULL},
};

static const EnumPropertyItem rna_enum_view3dshading_render_pass_type_items[] = {
    {0, "", ICON_NONE, "General", ""},
    {EEVEE_RENDER_PASS_COMBINED, "COMBINED", 0, "Combined", ""},
    {EEVEE_RENDER_PASS_EMIT, "EMISSION", 0, "Emission", ""},
    {EEVEE_RENDER_PASS_ENVIRONMENT, "ENVIRONMENT", 0, "Environment", ""},
    {EEVEE_RENDER_PASS_AO, "AO", 0, "Ambient Occlusion", ""},
    {EEVEE_RENDER_PASS_SHADOW, "SHADOW", 0, "Shadow", ""},

    {0, "", ICON_NONE, "Light", ""},
    {EEVEE_RENDER_PASS_DIFFUSE_LIGHT, "DIFFUSE_LIGHT", 0, "Diffuse Light", ""},
    {EEVEE_RENDER_PASS_DIFFUSE_COLOR, "DIFFUSE_COLOR", 0, "Diffuse Color", ""},
    {EEVEE_RENDER_PASS_SPECULAR_LIGHT, "SPECULAR_LIGHT", 0, "Specular Light", ""},
    {EEVEE_RENDER_PASS_SPECULAR_COLOR, "SPECULAR_COLOR", 0, "Specular Color", ""},
    {EEVEE_RENDER_PASS_VOLUME_LIGHT, "VOLUME_LIGHT", 0, "Volume Light", ""},

    {0, "", ICON_NONE, "Effects", ""},
    {EEVEE_RENDER_PASS_BLOOM, "BLOOM", 0, "Bloom", ""},

    {0, "", ICON_NONE, "Data", ""},
    {EEVEE_RENDER_PASS_NORMAL, "NORMAL", 0, "Normal", ""},
    {EEVEE_RENDER_PASS_MIST, "MIST", 0, "Mist", ""},

    {0, "", ICON_NONE, "Shader AOV", ""},
    {EEVEE_RENDER_PASS_AOV, "AOV", 0, "AOV", ""},

    {0, NULL, 0, NULL, NULL},
};

const EnumPropertyItem rna_enum_clip_editor_mode_items[] = {
    {SC_MODE_TRACKING, "TRACKING", ICON_ANIM_DATA, "Tracking", "Show tracking and solving tools"},
    {SC_MODE_MASKEDIT, "MASK", ICON_MOD_MASK, "Mask", "Show mask editing tools"},
    {0, NULL, 0, NULL, NULL},
};

/* Actually populated dynamically through a function,
 * but helps for context-less access (e.g. doc, i18n...). */
static const EnumPropertyItem buttons_context_items[] = {
    /*{BCONTEXT_TOOL, "TOOL", ICON_TOOL_SETTINGS, "Tool", "Active Tool and Workspace settings"},*/ /* bfa - removed the tool settings from properties editor*/
    {BCONTEXT_SCENE, "SCENE", ICON_SCENE_DATA, "Scene", "Scene Properties"},
    {BCONTEXT_RENDER, "RENDER", ICON_SCENE, "Render", "Render Properties"},
    {BCONTEXT_OUTPUT, "OUTPUT", ICON_OUTPUT, "Output", "Output Properties"},
    {BCONTEXT_VIEW_LAYER, "VIEW_LAYER", ICON_RENDER_RESULT, "View Layer", "View Layer Properties"},
    {BCONTEXT_WORLD, "WORLD", ICON_WORLD, "World", "World Properties"},
    {BCONTEXT_COLLECTION, "COLLECTION", ICON_GROUP, "Collection", "Collection Properties"},
    {BCONTEXT_OBJECT, "OBJECT", ICON_OBJECT_DATA, "Object", "Object Properties"},
    {BCONTEXT_CONSTRAINT,
     "CONSTRAINT",
     ICON_CONSTRAINT,
     "Constraints",
     "Object Constraint Properties"},
    {BCONTEXT_MODIFIER, "MODIFIER", ICON_MODIFIER, "Modifiers", "Modifier Properties"},
    {BCONTEXT_DATA, "DATA", ICON_NONE, "Data", "Object Data Properties"},
    {BCONTEXT_BONE, "BONE", ICON_BONE_DATA, "Bone", "Bone Properties"},
    {BCONTEXT_BONE_CONSTRAINT,
     "BONE_CONSTRAINT",
     ICON_CONSTRAINT_BONE,
     "Bone Constraints",
     "Bone Constraint Properties"},
    {BCONTEXT_MATERIAL, "MATERIAL", ICON_MATERIAL, "Material", "Material Properties"},
    {BCONTEXT_TEXTURE, "TEXTURE", ICON_TEXTURE, "Texture", "Texture Properties"},
    {BCONTEXT_PARTICLE, "PARTICLES", ICON_PARTICLES, "Particles", "Particle Properties"},
    {BCONTEXT_PHYSICS, "PHYSICS", ICON_PHYSICS, "Physics", "Physics Properties"},
    {BCONTEXT_SHADERFX, "SHADERFX", ICON_SHADERFX, "Effects", "Visual Effects Properties"},
    {0, NULL, 0, NULL, NULL},
};

static const EnumPropertyItem fileselectparams_recursion_level_items[] = {
    {0, "NONE", 0, "None", "Only list current directory's content, with no recursion"},
    {1, "BLEND", 0, "Blend File", "List .blend files' content"},
    {2, "ALL_1", 0, "One Level", "List all sub-directories' content, one level of recursion"},
    {3, "ALL_2", 0, "Two Levels", "List all sub-directories' content, two levels of recursion"},
    {4,
     "ALL_3",
     0,
     "Three Levels",
     "List all sub-directories' content, three levels of recursion"},
    {0, NULL, 0, NULL, NULL},
};

static const EnumPropertyItem rna_enum_curve_display_handle_items[] = {
    {CURVE_HANDLE_NONE, "NONE", 0, "None", ""},
    {CURVE_HANDLE_SELECTED, "SELECTED", 0, "Selected", ""},
    {CURVE_HANDLE_ALL, "ALL", 0, "All", ""},
    {0, NULL, 0, NULL, NULL},
};

#ifdef RNA_RUNTIME

#  include "DNA_anim_types.h"
#  include "DNA_asset_types.h"
#  include "DNA_scene_types.h"
#  include "DNA_screen_types.h"
#  include "DNA_userdef_types.h"

#  include "BLI_path_util.h"
#  include "BLI_string.h"

#  include "BKE_anim_data.h"
#  include "BKE_brush.h"
#  include "BKE_colortools.h"
#  include "BKE_context.h"
#  include "BKE_global.h"
#  include "BKE_icons.h"
#  include "BKE_idprop.h"
#  include "BKE_layer.h"
#  include "BKE_nla.h"
#  include "BKE_paint.h"
#  include "BKE_preferences.h"
#  include "BKE_scene.h"
#  include "BKE_screen.h"
#  include "BKE_workspace.h"

#  include "DEG_depsgraph.h"
#  include "DEG_depsgraph_build.h"

#  include "ED_anim_api.h"
#  include "ED_buttons.h"
#  include "ED_clip.h"
#  include "ED_fileselect.h"
#  include "ED_image.h"
#  include "ED_node.h"
#  include "ED_screen.h"
#  include "ED_sequencer.h"
#  include "ED_transform.h"
#  include "ED_view3d.h"

#  include "GPU_material.h"

#  include "IMB_imbuf_types.h"

#  include "UI_interface.h"
#  include "UI_view2d.h"

static StructRNA *rna_Space_refine(struct PointerRNA *ptr)
{
  SpaceLink *space = (SpaceLink *)ptr->data;

  switch ((eSpace_Type)space->spacetype) {
    case SPACE_VIEW3D:
      return &RNA_SpaceView3D;
    case SPACE_GRAPH:
      return &RNA_SpaceGraphEditor;
    case SPACE_OUTLINER:
      return &RNA_SpaceOutliner;
    case SPACE_PROPERTIES:
      return &RNA_SpaceProperties;
    case SPACE_FILE:
      return &RNA_SpaceFileBrowser;
    case SPACE_IMAGE:
      return &RNA_SpaceImageEditor;
    case SPACE_INFO:
      return &RNA_SpaceInfo;
    case SPACE_SEQ:
      return &RNA_SpaceSequenceEditor;
    case SPACE_TEXT:
      return &RNA_SpaceTextEditor;
    case SPACE_ACTION:
      return &RNA_SpaceDopeSheetEditor;
    case SPACE_NLA:
      return &RNA_SpaceNLA;
    case SPACE_NODE:
      return &RNA_SpaceNodeEditor;
    case SPACE_CONSOLE:
      return &RNA_SpaceConsole;
    case SPACE_USERPREF:
      return &RNA_SpacePreferences;
    case SPACE_CLIP:
      return &RNA_SpaceClipEditor;
    case SPACE_TOOLBAR: /*bfa - the toolbar editor*/
      return &RNA_SpaceToolbarEditor;
    case SPACE_SPREADSHEET:
      return &RNA_SpaceSpreadsheet;

      /* Currently no type info. */
    case SPACE_SCRIPT:
    case SPACE_EMPTY:
    case SPACE_TOPBAR:
    case SPACE_STATUSBAR:
      break;
  }

  return &RNA_Space;
}

static ScrArea *rna_area_from_space(PointerRNA *ptr)
{
  bScreen *screen = (bScreen *)ptr->owner_id;
  SpaceLink *link = (SpaceLink *)ptr->data;
  return BKE_screen_find_area_from_space(screen, link);
}

static void area_region_from_regiondata(bScreen *screen,
                                        void *regiondata,
                                        ScrArea **r_area,
                                        ARegion **r_region)
{
  ScrArea *area;
  ARegion *region;

  *r_area = NULL;
  *r_region = NULL;

  for (area = screen->areabase.first; area; area = area->next) {
    for (region = area->regionbase.first; region; region = region->next) {
      if (region->regiondata == regiondata) {
        *r_area = area;
        *r_region = region;
        return;
      }
    }
  }
}

static void rna_area_region_from_regiondata(PointerRNA *ptr, ScrArea **r_area, ARegion **r_region)
{
  bScreen *screen = (bScreen *)ptr->owner_id;
  void *regiondata = ptr->data;

  area_region_from_regiondata(screen, regiondata, r_area, r_region);
}

/* -------------------------------------------------------------------- */
/** \name Generic Region Flag Access
 * \{ */

static bool rna_Space_bool_from_region_flag_get_by_type(PointerRNA *ptr,
                                                        const int region_type,
                                                        const int region_flag)
{
  ScrArea *area = rna_area_from_space(ptr);
  ARegion *region = BKE_area_find_region_type(area, region_type);
  if (region) {
    return (region->flag & region_flag);
  }
  return false;
}

static void rna_Space_bool_from_region_flag_set_by_type(PointerRNA *ptr,
                                                        const int region_type,
                                                        const int region_flag,
                                                        bool value)
{
  ScrArea *area = rna_area_from_space(ptr);
  ARegion *region = BKE_area_find_region_type(area, region_type);
  if (region && (region->alignment != RGN_ALIGN_NONE)) {
    SET_FLAG_FROM_TEST(region->flag, value, region_flag);
  }
  ED_region_tag_redraw(region);
}

static void rna_Space_bool_from_region_flag_update_by_type(bContext *C,
                                                           PointerRNA *ptr,
                                                           const int region_type,
                                                           const int region_flag)
{
  ScrArea *area = rna_area_from_space(ptr);
  ARegion *region = BKE_area_find_region_type(area, region_type);
  if (region) {
    if (region_flag == RGN_FLAG_HIDDEN) {
      /* Only support animation when the area is in the current context. */
      if (region->overlap && (area == CTX_wm_area(C))) {
        ED_region_visibility_change_update_animated(C, area, region);
      }
      else {
        ED_region_visibility_change_update(C, area, region);
      }
    }
    else if (region_flag == RGN_FLAG_HIDDEN_BY_USER) {
      if (!(region->flag & RGN_FLAG_HIDDEN_BY_USER) != !(region->flag & RGN_FLAG_HIDDEN)) {
        ED_region_toggle_hidden(C, region);

        if ((region->flag & RGN_FLAG_HIDDEN_BY_USER) == 0) {
          ED_area_type_hud_ensure(C, area);
        }
      }
    }
  }
}

/** \} */

/* -------------------------------------------------------------------- */
/** \name Region Flag Access (Typed Callbacks)
 * \{ */

/* Header Region. */
static bool rna_Space_show_region_header_get(PointerRNA *ptr)
{
  return !rna_Space_bool_from_region_flag_get_by_type(ptr, RGN_TYPE_HEADER, RGN_FLAG_HIDDEN);
}
static void rna_Space_show_region_header_set(PointerRNA *ptr, bool value)
{
  rna_Space_bool_from_region_flag_set_by_type(ptr, RGN_TYPE_HEADER, RGN_FLAG_HIDDEN, !value);

  /* Special case, never show the tool properties when the header is invisible. */
  bool value_for_tool_header = value;
  if (value == true) {
    ScrArea *area = rna_area_from_space(ptr);
    ARegion *region_tool_header = BKE_area_find_region_type(area, RGN_TYPE_TOOL_HEADER);
    if (region_tool_header != NULL) {
      value_for_tool_header = !(region_tool_header->flag & RGN_FLAG_HIDDEN_BY_USER);
    }
  }
  rna_Space_bool_from_region_flag_set_by_type(
      ptr, RGN_TYPE_TOOL_HEADER, RGN_FLAG_HIDDEN, !value_for_tool_header);
}
static void rna_Space_show_region_header_update(bContext *C, PointerRNA *ptr)
{
  rna_Space_bool_from_region_flag_update_by_type(C, ptr, RGN_TYPE_HEADER, RGN_FLAG_HIDDEN);
}

/* Footer Region. */
static bool rna_Space_show_region_footer_get(PointerRNA *ptr)
{
  return !rna_Space_bool_from_region_flag_get_by_type(ptr, RGN_TYPE_FOOTER, RGN_FLAG_HIDDEN);
}
static void rna_Space_show_region_footer_set(PointerRNA *ptr, bool value)
{
  rna_Space_bool_from_region_flag_set_by_type(ptr, RGN_TYPE_FOOTER, RGN_FLAG_HIDDEN, !value);
}
static void rna_Space_show_region_footer_update(bContext *C, PointerRNA *ptr)
{
  rna_Space_bool_from_region_flag_update_by_type(C, ptr, RGN_TYPE_FOOTER, RGN_FLAG_HIDDEN);
}

/* Tool Header Region.
 *
 * This depends on the 'RGN_TYPE_TOOL_HEADER'
 */
static bool rna_Space_show_region_tool_header_get(PointerRNA *ptr)
{
  return !rna_Space_bool_from_region_flag_get_by_type(
      ptr, RGN_TYPE_TOOL_HEADER, RGN_FLAG_HIDDEN_BY_USER);
}
static void rna_Space_show_region_tool_header_set(PointerRNA *ptr, bool value)
{
  rna_Space_bool_from_region_flag_set_by_type(
      ptr, RGN_TYPE_TOOL_HEADER, RGN_FLAG_HIDDEN_BY_USER, !value);
  rna_Space_bool_from_region_flag_set_by_type(ptr, RGN_TYPE_TOOL_HEADER, RGN_FLAG_HIDDEN, !value);
}
static void rna_Space_show_region_tool_header_update(bContext *C, PointerRNA *ptr)
{
  rna_Space_bool_from_region_flag_update_by_type(C, ptr, RGN_TYPE_TOOL_HEADER, RGN_FLAG_HIDDEN);
}

/* Tools Region. */
static bool rna_Space_show_region_toolbar_get(PointerRNA *ptr)
{
  return !rna_Space_bool_from_region_flag_get_by_type(ptr, RGN_TYPE_TOOLS, RGN_FLAG_HIDDEN);
}
static void rna_Space_show_region_toolbar_set(PointerRNA *ptr, bool value)
{
  rna_Space_bool_from_region_flag_set_by_type(ptr, RGN_TYPE_TOOLS, RGN_FLAG_HIDDEN, !value);
}
static void rna_Space_show_region_toolbar_update(bContext *C, PointerRNA *ptr)
{
  rna_Space_bool_from_region_flag_update_by_type(C, ptr, RGN_TYPE_TOOLS, RGN_FLAG_HIDDEN);
}

/* Channels Region. */
static bool rna_Space_show_region_channels_get(PointerRNA *ptr)
{
  return !rna_Space_bool_from_region_flag_get_by_type(ptr, RGN_TYPE_CHANNELS, RGN_FLAG_HIDDEN);
}
static void rna_Space_show_region_channels_set(PointerRNA *ptr, bool value)
{
  rna_Space_bool_from_region_flag_set_by_type(ptr, RGN_TYPE_CHANNELS, RGN_FLAG_HIDDEN, !value);
}
static void rna_Space_show_region_channels_update(bContext *C, PointerRNA *ptr)
{
  rna_Space_bool_from_region_flag_update_by_type(C, ptr, RGN_TYPE_CHANNELS, RGN_FLAG_HIDDEN);
}

/* UI Region */
static bool rna_Space_show_region_ui_get(PointerRNA *ptr)
{
  return !rna_Space_bool_from_region_flag_get_by_type(ptr, RGN_TYPE_UI, RGN_FLAG_HIDDEN);
}
static void rna_Space_show_region_ui_set(PointerRNA *ptr, bool value)
{
  rna_Space_bool_from_region_flag_set_by_type(ptr, RGN_TYPE_UI, RGN_FLAG_HIDDEN, !value);
}
static void rna_Space_show_region_ui_update(bContext *C, PointerRNA *ptr)
{
  rna_Space_bool_from_region_flag_update_by_type(C, ptr, RGN_TYPE_UI, RGN_FLAG_HIDDEN);
}

/* Redo (HUD) Region */
static bool rna_Space_show_region_hud_get(PointerRNA *ptr)
{
  return !rna_Space_bool_from_region_flag_get_by_type(ptr, RGN_TYPE_HUD, RGN_FLAG_HIDDEN_BY_USER);
}
static void rna_Space_show_region_hud_set(PointerRNA *ptr, bool value)
{
  rna_Space_bool_from_region_flag_set_by_type(ptr, RGN_TYPE_HUD, RGN_FLAG_HIDDEN_BY_USER, !value);
}
static void rna_Space_show_region_hud_update(bContext *C, PointerRNA *ptr)
{
  rna_Space_bool_from_region_flag_update_by_type(C, ptr, RGN_TYPE_HUD, RGN_FLAG_HIDDEN_BY_USER);
}

/** \} */

static bool rna_Space_view2d_sync_get(PointerRNA *ptr)
{
  ScrArea *area;
  ARegion *region;

  area = rna_area_from_space(ptr); /* can be NULL */
  region = BKE_area_find_region_type(area, RGN_TYPE_WINDOW);
  if (region) {
    View2D *v2d = &region->v2d;
    return (v2d->flag & V2D_VIEWSYNC_SCREEN_TIME) != 0;
  }

  return false;
}

static void rna_Space_view2d_sync_set(PointerRNA *ptr, bool value)
{
  ScrArea *area;
  ARegion *region;

  area = rna_area_from_space(ptr); /* can be NULL */
  region = BKE_area_find_region_type(area, RGN_TYPE_WINDOW);
  if (region) {
    View2D *v2d = &region->v2d;
    if (value) {
      v2d->flag |= V2D_VIEWSYNC_SCREEN_TIME;
    }
    else {
      v2d->flag &= ~V2D_VIEWSYNC_SCREEN_TIME;
    }
  }
}

static void rna_Space_view2d_sync_update(Main *UNUSED(bmain),
                                         Scene *UNUSED(scene),
                                         PointerRNA *ptr)
{
  ScrArea *area;
  ARegion *region;

  area = rna_area_from_space(ptr); /* can be NULL */
  region = BKE_area_find_region_type(area, RGN_TYPE_WINDOW);

  if (region) {
    bScreen *screen = (bScreen *)ptr->owner_id;
    View2D *v2d = &region->v2d;

    UI_view2d_sync(screen, area, v2d, V2D_LOCK_SET);
  }
}

static void rna_GPencil_update(Main *bmain, Scene *UNUSED(scene), PointerRNA *UNUSED(ptr))
{
  bool changed = false;
  /* need set all caches as dirty to recalculate onion skinning */
  for (Object *ob = bmain->objects.first; ob; ob = ob->id.next) {
    if (ob->type == OB_GPENCIL) {
      bGPdata *gpd = (bGPdata *)ob->data;
      DEG_id_tag_update(&gpd->id, ID_RECALC_GEOMETRY);
      changed = true;
    }
  }
  if (changed) {
    WM_main_add_notifier(NC_GPENCIL | NA_EDITED, NULL);
  }
}

/* Space 3D View */
static void rna_SpaceView3D_camera_update(Main *bmain, Scene *scene, PointerRNA *ptr)
{
  View3D *v3d = (View3D *)(ptr->data);
  if (v3d->scenelock) {
    wmWindowManager *wm = bmain->wm.first;

    scene->camera = v3d->camera;
    WM_windows_scene_data_sync(&wm->windows, scene);
  }
}

static void rna_SpaceView3D_use_local_camera_set(PointerRNA *ptr, bool value)
{
  View3D *v3d = (View3D *)(ptr->data);
  bScreen *screen = (bScreen *)ptr->owner_id;

  v3d->scenelock = !value;

  if (!value) {
    Scene *scene = ED_screen_scene_find(screen, G_MAIN->wm.first);
    /* NULL if the screen isn't in an active window (happens when setting from Python).
     * This could be moved to the update function, in that case the scene won't relate to the
     * screen so keep it working this way. */
    if (scene != NULL) {
      v3d->camera = scene->camera;
    }
  }
}

static float rna_View3DOverlay_GridScaleUnit_get(PointerRNA *ptr)
{
  View3D *v3d = (View3D *)(ptr->data);
  bScreen *screen = (bScreen *)ptr->owner_id;
  Scene *scene = ED_screen_scene_find(screen, G_MAIN->wm.first);
  if (scene != NULL) {
    return ED_view3d_grid_scale(scene, v3d, NULL);
  }
  else {
    /* When accessed from non-active screen. */
    return 1.0f;
  }
}

static PointerRNA rna_SpaceView3D_region_3d_get(PointerRNA *ptr)
{
  View3D *v3d = (View3D *)(ptr->data);
  ScrArea *area = rna_area_from_space(ptr);
  void *regiondata = NULL;
  if (area) {
    ListBase *regionbase = (area->spacedata.first == v3d) ? &area->regionbase : &v3d->regionbase;
    ARegion *region = regionbase->last; /* always last in list, weak. */
    regiondata = region->regiondata;
  }

  return rna_pointer_inherit_refine(ptr, &RNA_RegionView3D, regiondata);
}

static void rna_SpaceView3D_region_quadviews_begin(CollectionPropertyIterator *iter,
                                                   PointerRNA *ptr)
{
  View3D *v3d = (View3D *)(ptr->data);
  ScrArea *area = rna_area_from_space(ptr);
  int i = 3;

  ARegion *region =
      ((area && area->spacedata.first == v3d) ? &area->regionbase : &v3d->regionbase)->last;
  ListBase lb = {NULL, NULL};

  if (region && region->alignment == RGN_ALIGN_QSPLIT) {
    while (i-- && region) {
      region = region->prev;
    }

    if (i < 0) {
      lb.first = region;
    }
  }

  rna_iterator_listbase_begin(iter, &lb, NULL);
}

static PointerRNA rna_SpaceView3D_region_quadviews_get(CollectionPropertyIterator *iter)
{
  void *regiondata = ((ARegion *)rna_iterator_listbase_get(iter))->regiondata;

  return rna_pointer_inherit_refine(&iter->parent, &RNA_RegionView3D, regiondata);
}

static void rna_RegionView3D_quadview_update(Main *UNUSED(main),
                                             Scene *UNUSED(scene),
                                             PointerRNA *ptr)
{
  ScrArea *area;
  ARegion *region;

  rna_area_region_from_regiondata(ptr, &area, &region);
  if (area && region && region->alignment == RGN_ALIGN_QSPLIT) {
    ED_view3d_quadview_update(area, region, false);
  }
}

/* same as above but call clip==true */
static void rna_RegionView3D_quadview_clip_update(Main *UNUSED(main),
                                                  Scene *UNUSED(scene),
                                                  PointerRNA *ptr)
{
  ScrArea *area;
  ARegion *region;

  rna_area_region_from_regiondata(ptr, &area, &region);
  if (area && region && region->alignment == RGN_ALIGN_QSPLIT) {
    ED_view3d_quadview_update(area, region, true);
  }
}

static void rna_RegionView3D_view_location_get(PointerRNA *ptr, float *values)
{
  RegionView3D *rv3d = (RegionView3D *)(ptr->data);
  negate_v3_v3(values, rv3d->ofs);
}

static void rna_RegionView3D_view_location_set(PointerRNA *ptr, const float *values)
{
  RegionView3D *rv3d = (RegionView3D *)(ptr->data);
  negate_v3_v3(rv3d->ofs, values);
}

static void rna_RegionView3D_view_rotation_get(PointerRNA *ptr, float *values)
{
  RegionView3D *rv3d = (RegionView3D *)(ptr->data);
  invert_qt_qt(values, rv3d->viewquat);
}

static void rna_RegionView3D_view_rotation_set(PointerRNA *ptr, const float *values)
{
  RegionView3D *rv3d = (RegionView3D *)(ptr->data);
  invert_qt_qt(rv3d->viewquat, values);
}

static void rna_RegionView3D_view_matrix_set(PointerRNA *ptr, const float *values)
{
  RegionView3D *rv3d = (RegionView3D *)(ptr->data);
  float mat[4][4];
  invert_m4_m4(mat, (float(*)[4])values);
  ED_view3d_from_m4(mat, rv3d->ofs, rv3d->viewquat, &rv3d->dist);
}

static bool rna_RegionView3D_is_orthographic_side_view_get(PointerRNA *ptr)
{
  RegionView3D *rv3d = (RegionView3D *)(ptr->data);
  return RV3D_VIEW_IS_AXIS(rv3d->view);
}

static IDProperty **rna_View3DShading_idprops(PointerRNA *ptr)
{
  View3DShading *shading = ptr->data;
  return &shading->prop;
}

static void rna_3DViewShading_type_update(Main *bmain, Scene *scene, PointerRNA *ptr)
{
  ID *id = ptr->owner_id;
  if (GS(id->name) != ID_SCR) {
    return;
  }

  View3DShading *shading = ptr->data;
  if (shading->type == OB_MATERIAL ||
      (shading->type == OB_RENDER && !STREQ(scene->r.engine, RE_engine_id_BLENDER_WORKBENCH))) {
    /* When switching from workbench to render or material mode the geometry of any
     * active sculpt session needs to be recalculated. */
    for (Object *ob = bmain->objects.first; ob; ob = ob->id.next) {
      if (ob->sculpt) {
        DEG_id_tag_update(&ob->id, ID_RECALC_GEOMETRY);
      }
    }
  }

  /* Update Gpencil. */
  rna_GPencil_update(bmain, scene, ptr);

  bScreen *screen = (bScreen *)ptr->owner_id;
  LISTBASE_FOREACH (ScrArea *, area, &screen->areabase) {
    LISTBASE_FOREACH (SpaceLink *, sl, &area->spacedata) {
      if (sl->spacetype == SPACE_VIEW3D) {
        View3D *v3d = (View3D *)sl;
        if (&v3d->shading == shading) {
          ED_view3d_shade_update(bmain, v3d, area);
          return;
        }
      }
    }
  }
}

static Scene *rna_3DViewShading_scene(PointerRNA *ptr)
{
  /* Get scene, depends if using 3D view or OpenGL render settings. */
  ID *id = ptr->owner_id;
  if (GS(id->name) == ID_SCE) {
    return (Scene *)id;
  }
  else {
    bScreen *screen = (bScreen *)ptr->owner_id;
    return WM_windows_scene_get_from_screen(G_MAIN->wm.first, screen);
  }
}

static ViewLayer *rna_3DViewShading_view_layer(PointerRNA *ptr)
{
  /* Get scene, depends if using 3D view or OpenGL render settings. */
  ID *id = ptr->owner_id;
  if (GS(id->name) == ID_SCE) {
    return NULL;
  }
  else {
    bScreen *screen = (bScreen *)ptr->owner_id;
    return WM_windows_view_layer_get_from_screen(G_MAIN->wm.first, screen);
  }
}

static int rna_3DViewShading_type_get(PointerRNA *ptr)
{
  /* Available shading types depend on render engine. */
  Scene *scene = rna_3DViewShading_scene(ptr);
  RenderEngineType *type = (scene) ? RE_engines_find(scene->r.engine) : NULL;
  View3DShading *shading = (View3DShading *)ptr->data;

  if (scene == NULL || BKE_scene_uses_blender_eevee(scene)) {
    return shading->type;
  }
  else if (BKE_scene_uses_blender_workbench(scene)) {
    return (shading->type == OB_MATERIAL) ? OB_SOLID : shading->type;
  }
  else {
    if (shading->type == OB_RENDER && !(type && type->view_draw)) {
      return OB_MATERIAL;
    }
    else {
      return shading->type;
    }
  }
}

static void rna_3DViewShading_type_set(PointerRNA *ptr, int value)
{
  View3DShading *shading = (View3DShading *)ptr->data;
  if (value != shading->type && value == OB_RENDER) {
    shading->prev_type = shading->type;
  }
  shading->type = value;
}

static const EnumPropertyItem *rna_3DViewShading_type_itemf(bContext *UNUSED(C),
                                                            PointerRNA *ptr,
                                                            PropertyRNA *UNUSED(prop),
                                                            bool *r_free)
{
  Scene *scene = rna_3DViewShading_scene(ptr);
  RenderEngineType *type = (scene) ? RE_engines_find(scene->r.engine) : NULL;

  EnumPropertyItem *item = NULL;
  int totitem = 0;

  RNA_enum_items_add_value(&item, &totitem, rna_enum_shading_type_items, OB_WIRE);
  RNA_enum_items_add_value(&item, &totitem, rna_enum_shading_type_items, OB_SOLID);

  if (scene == NULL || BKE_scene_uses_blender_eevee(scene)) {
    RNA_enum_items_add_value(&item, &totitem, rna_enum_shading_type_items, OB_MATERIAL);
    RNA_enum_items_add_value(&item, &totitem, rna_enum_shading_type_items, OB_RENDER);
  }
  else if (BKE_scene_uses_blender_workbench(scene)) {
    RNA_enum_items_add_value(&item, &totitem, rna_enum_shading_type_items, OB_RENDER);
  }
  else {
    RNA_enum_items_add_value(&item, &totitem, rna_enum_shading_type_items, OB_MATERIAL);
    if (type && type->view_draw) {
      RNA_enum_items_add_value(&item, &totitem, rna_enum_shading_type_items, OB_RENDER);
    }
  }

  RNA_enum_item_end(&item, &totitem);
  *r_free = true;

  return item;
}

/* Shading.selected_studio_light */
static PointerRNA rna_View3DShading_selected_studio_light_get(PointerRNA *ptr)
{
  View3DShading *shading = (View3DShading *)ptr->data;
  StudioLight *sl;
  if (shading->type == OB_SOLID && shading->light == V3D_LIGHTING_MATCAP) {
    sl = BKE_studiolight_find(shading->matcap, STUDIOLIGHT_FLAG_ALL);
  }
  else if (shading->type == OB_SOLID && shading->light == V3D_LIGHTING_STUDIO) {
    sl = BKE_studiolight_find(shading->studio_light, STUDIOLIGHT_FLAG_ALL);
  }
  else {
    /* OB_MATERIAL and OB_RENDER */
    sl = BKE_studiolight_find(shading->lookdev_light, STUDIOLIGHT_FLAG_ALL);
  }
  return rna_pointer_inherit_refine(ptr, &RNA_StudioLight, sl);
}

/* shading.light */
static const EnumPropertyItem *rna_View3DShading_color_type_itemf(bContext *UNUSED(C),
                                                                  PointerRNA *ptr,
                                                                  PropertyRNA *UNUSED(prop),
                                                                  bool *r_free)
{
  View3DShading *shading = (View3DShading *)ptr->data;

  int totitem = 0;

  if (shading->type == OB_WIRE) {
    EnumPropertyItem *item = NULL;
    RNA_enum_items_add_value(
        &item, &totitem, rna_enum_shading_color_type_items, V3D_SHADING_SINGLE_COLOR);
    RNA_enum_items_add_value(
        &item, &totitem, rna_enum_shading_color_type_items, V3D_SHADING_OBJECT_COLOR);
    RNA_enum_items_add_value(
        &item, &totitem, rna_enum_shading_color_type_items, V3D_SHADING_RANDOM_COLOR);
    RNA_enum_item_end(&item, &totitem);
    *r_free = true;
    return item;
  }
  else {
    /* Solid mode, or lookdev mode for workbench engine. */
    *r_free = false;
    return rna_enum_shading_color_type_items;
  }
}

static void rna_View3DShading_studio_light_get_storage(View3DShading *shading,
                                                       char **dna_storage,
                                                       int *flag)
{
  *dna_storage = shading->studio_light;

  *flag = STUDIOLIGHT_TYPE_STUDIO;
  if (shading->type == OB_SOLID) {
    if (shading->light == V3D_LIGHTING_MATCAP) {
      *flag = STUDIOLIGHT_TYPE_MATCAP;
      *dna_storage = shading->matcap;
    }
  }
  else {
    *flag = STUDIOLIGHT_TYPE_WORLD;
    *dna_storage = shading->lookdev_light;
  }
}

static int rna_View3DShading_studio_light_get(PointerRNA *ptr)
{
  View3DShading *shading = (View3DShading *)ptr->data;
  char *dna_storage;
  int flag;

  rna_View3DShading_studio_light_get_storage(shading, &dna_storage, &flag);
  StudioLight *sl = BKE_studiolight_find(dna_storage, flag);
  if (sl) {
    BLI_strncpy(dna_storage, sl->name, FILE_MAXFILE);
    return sl->index;
  }
  else {
    return 0;
  }
}

static void rna_View3DShading_studio_light_set(PointerRNA *ptr, int value)
{
  View3DShading *shading = (View3DShading *)ptr->data;
  char *dna_storage;
  int flag;

  rna_View3DShading_studio_light_get_storage(shading, &dna_storage, &flag);
  StudioLight *sl = BKE_studiolight_findindex(value, flag);
  if (sl) {
    BLI_strncpy(dna_storage, sl->name, FILE_MAXFILE);
  }
}

static const EnumPropertyItem *rna_View3DShading_studio_light_itemf(bContext *UNUSED(C),
                                                                    PointerRNA *ptr,
                                                                    PropertyRNA *UNUSED(prop),
                                                                    bool *r_free)
{
  View3DShading *shading = (View3DShading *)ptr->data;
  EnumPropertyItem *item = NULL;
  int totitem = 0;

  if (shading->type == OB_SOLID && shading->light == V3D_LIGHTING_MATCAP) {
    const int flags = (STUDIOLIGHT_EXTERNAL_FILE | STUDIOLIGHT_TYPE_MATCAP);

    LISTBASE_FOREACH (StudioLight *, sl, BKE_studiolight_listbase()) {
      int icon_id = (shading->flag & V3D_SHADING_MATCAP_FLIP_X) ? sl->icon_id_matcap_flipped :
                                                                  sl->icon_id_matcap;
      if ((sl->flag & flags) == flags) {
        EnumPropertyItem tmp = {sl->index, sl->name, icon_id, sl->name, ""};
        RNA_enum_item_add(&item, &totitem, &tmp);
      }
    }
  }
  else {
    LISTBASE_FOREACH (StudioLight *, sl, BKE_studiolight_listbase()) {
      int icon_id = sl->icon_id_irradiance;
      bool show_studiolight = false;

      if (sl->flag & STUDIOLIGHT_INTERNAL) {
        /* always show internal lights for solid */
        if (shading->type == OB_SOLID) {
          show_studiolight = true;
        }
      }
      else {
        switch (shading->type) {
          case OB_SOLID:
          case OB_TEXTURE:
            show_studiolight = ((sl->flag & STUDIOLIGHT_TYPE_STUDIO) != 0);
            break;

          case OB_MATERIAL:
          case OB_RENDER:
            show_studiolight = ((sl->flag & STUDIOLIGHT_TYPE_WORLD) != 0);
            icon_id = sl->icon_id_radiance;
            break;
        }
      }

      if (show_studiolight) {
        EnumPropertyItem tmp = {sl->index, sl->name, icon_id, sl->name, ""};
        RNA_enum_item_add(&item, &totitem, &tmp);
      }
    }
  }

  RNA_enum_item_end(&item, &totitem);
  *r_free = true;
  return item;
}

static const EnumPropertyItem *rna_3DViewShading_render_pass_itemf(bContext *C,
                                                                   PointerRNA *UNUSED(ptr),
                                                                   PropertyRNA *UNUSED(prop),
                                                                   bool *r_free)
{
  Scene *scene = CTX_data_scene(C);
  ViewLayer *view_layer = CTX_data_view_layer(C);

  const bool bloom_enabled = scene->eevee.flag & SCE_EEVEE_BLOOM_ENABLED;
  const bool aov_available = BKE_view_layer_has_valid_aov(view_layer);

  int totitem = 0;
  EnumPropertyItem *result = NULL;
  EnumPropertyItem aov_template;
  for (int i = 0; rna_enum_view3dshading_render_pass_type_items[i].identifier != NULL; i++) {
    const EnumPropertyItem *item = &rna_enum_view3dshading_render_pass_type_items[i];
    if (item->value == EEVEE_RENDER_PASS_AOV) {
      aov_template.value = item->value;
      aov_template.icon = 0;
      aov_template.description = item->description;
      LISTBASE_FOREACH (ViewLayerAOV *, aov, &view_layer->aovs) {
        if ((aov->flag & AOV_CONFLICT) != 0) {
          continue;
        }
        aov_template.name = aov->name;
        aov_template.identifier = aov->name;
        RNA_enum_item_add(&result, &totitem, &aov_template);
        aov_template.value++;
      }
    }
    else if (!((!bloom_enabled &&
                (item->value == EEVEE_RENDER_PASS_BLOOM || STREQ(item->name, "Effects"))) ||
               (!aov_available && STREQ(item->name, "Shader AOV")))) {
      RNA_enum_item_add(&result, &totitem, item);
    }
  }

  RNA_enum_item_end(&result, &totitem);
  *r_free = true;
  return result;
}
static int rna_3DViewShading_render_pass_get(PointerRNA *ptr)
{
  View3DShading *shading = (View3DShading *)ptr->data;
  eViewLayerEEVEEPassType result = shading->render_pass;
  Scene *scene = rna_3DViewShading_scene(ptr);
  ViewLayer *view_layer = rna_3DViewShading_view_layer(ptr);

  if (result == EEVEE_RENDER_PASS_BLOOM && ((scene->eevee.flag & SCE_EEVEE_BLOOM_ENABLED) == 0)) {
    return EEVEE_RENDER_PASS_COMBINED;
  }
  else if (result == EEVEE_RENDER_PASS_AOV) {
    if (!view_layer) {
      return EEVEE_RENDER_PASS_COMBINED;
    }
    const int aov_index = BLI_findstringindex(
        &view_layer->aovs, shading->aov_name, offsetof(ViewLayerAOV, name));
    if (aov_index == -1) {
      return EEVEE_RENDER_PASS_COMBINED;
    }
    return result + aov_index;
  }

  return result;
}

static void rna_3DViewShading_render_pass_set(PointerRNA *ptr, int value)
{
  View3DShading *shading = (View3DShading *)ptr->data;
  Scene *scene = rna_3DViewShading_scene(ptr);
  ViewLayer *view_layer = rna_3DViewShading_view_layer(ptr);
  shading->aov_name[0] = 0;

  if ((value & EEVEE_RENDER_PASS_AOV) != 0) {
    if (!view_layer) {
      shading->render_pass = EEVEE_RENDER_PASS_COMBINED;
      return;
    }
    const int aov_index = value & ~EEVEE_RENDER_PASS_AOV;
    ViewLayerAOV *aov = BLI_findlink(&view_layer->aovs, aov_index);
    if (!aov) {
      /* AOV not found, cannot select AOV. */
      shading->render_pass = EEVEE_RENDER_PASS_COMBINED;
      return;
    }

    shading->render_pass = EEVEE_RENDER_PASS_AOV;
    BLI_strncpy(shading->aov_name, aov->name, sizeof(aov->name));
  }
  else if (value == EEVEE_RENDER_PASS_BLOOM &&
           ((scene->eevee.flag & SCE_EEVEE_BLOOM_ENABLED) == 0)) {
    shading->render_pass = EEVEE_RENDER_PASS_COMBINED;
  }
  else {
    shading->render_pass = value;
  }
}

static void rna_SpaceView3D_use_local_collections_update(bContext *C, PointerRNA *ptr)
{
  Main *bmain = CTX_data_main(C);
  Scene *scene = CTX_data_scene(C);
  ViewLayer *view_layer = CTX_data_view_layer(C);
  View3D *v3d = (View3D *)ptr->data;

  if (ED_view3d_local_collections_set(bmain, v3d)) {
    BKE_layer_collection_local_sync(view_layer, v3d);
    DEG_id_tag_update(&scene->id, ID_RECALC_BASE_FLAGS);
  }
}

static const EnumPropertyItem *rna_SpaceView3D_stereo3d_camera_itemf(bContext *C,
                                                                     PointerRNA *UNUSED(ptr),
                                                                     PropertyRNA *UNUSED(prop),
                                                                     bool *UNUSED(r_free))
{
  Scene *scene = CTX_data_scene(C);

  if (scene->r.views_format == SCE_VIEWS_FORMAT_MULTIVIEW) {
    return multiview_camera_items;
  }
  else {
    return stereo3d_camera_items;
  }
}

static void rna_SpaceView3D_mirror_xr_session_update(Main *main,
                                                     Scene *UNUSED(scene),
                                                     PointerRNA *ptr)
{
#  ifdef WITH_XR_OPENXR
  const wmWindowManager *wm = main->wm.first;

  /* Handle mirror toggling while there is a session already. */
  if (WM_xr_session_exists(&wm->xr)) {
    const View3D *v3d = ptr->data;
    const ScrArea *area = rna_area_from_space(ptr);
    ED_view3d_xr_mirror_update(area, v3d, v3d->flag & V3D_XR_SESSION_MIRROR);
  }

#  else
  UNUSED_VARS(main, ptr);
#  endif
}

static int rna_SpaceView3D_icon_from_show_object_viewport_get(PointerRNA *ptr)
{
  const View3D *v3d = (View3D *)ptr->data;
  /* Ignore selection values when view is off,
   * intent is to show if visible objects aren't selectable. */
  const int view_value = (v3d->object_type_exclude_viewport != 0);
  const int select_value = (v3d->object_type_exclude_select &
                            ~v3d->object_type_exclude_viewport) != 0;
  return ICON_VIS_SEL_11 + (view_value << 1) + select_value;
}

static char *rna_View3DShading_path(PointerRNA *UNUSED(ptr))
{
  return BLI_strdup("shading");
}

static PointerRNA rna_SpaceView3D_overlay_get(PointerRNA *ptr)
{
  return rna_pointer_inherit_refine(ptr, &RNA_View3DOverlay, ptr->data);
}

static char *rna_View3DOverlay_path(PointerRNA *UNUSED(ptr))
{
  return BLI_strdup("overlay");
}

/* Space Image Editor */

static PointerRNA rna_SpaceImage_overlay_get(PointerRNA *ptr)
{
  return rna_pointer_inherit_refine(ptr, &RNA_SpaceImageOverlay, ptr->data);
}

static char *rna_SpaceImageOverlay_path(PointerRNA *UNUSED(ptr))
{
  return BLI_strdup("overlay");
}

static char *rna_SpaceUVEditor_path(PointerRNA *UNUSED(ptr))
{
  return BLI_strdup("uv_editor");
}

static PointerRNA rna_SpaceImageEditor_uvedit_get(PointerRNA *ptr)
{
  return rna_pointer_inherit_refine(ptr, &RNA_SpaceUVEditor, ptr->data);
}

static void rna_SpaceImageEditor_mode_update(Main *bmain, Scene *scene, PointerRNA *UNUSED(ptr))
{
  ED_space_image_paint_update(bmain, bmain->wm.first, scene);
}

static void rna_SpaceImageEditor_show_stereo_set(PointerRNA *ptr, int value)
{
  SpaceImage *sima = (SpaceImage *)(ptr->data);

  if (value) {
    sima->iuser.flag |= IMA_SHOW_STEREO;
  }
  else {
    sima->iuser.flag &= ~IMA_SHOW_STEREO;
  }
}

static bool rna_SpaceImageEditor_show_stereo_get(PointerRNA *ptr)
{
  SpaceImage *sima = (SpaceImage *)(ptr->data);
  return (sima->iuser.flag & IMA_SHOW_STEREO) != 0;
}

static void rna_SpaceImageEditor_show_stereo_update(Main *UNUSED(bmain),
                                                    Scene *UNUSED(unused),
                                                    PointerRNA *ptr)
{
  SpaceImage *sima = (SpaceImage *)(ptr->data);
  Image *ima = sima->image;

  if (ima) {
    if (ima->rr) {
      BKE_image_multilayer_index(ima->rr, &sima->iuser);
    }
    else {
      BKE_image_multiview_index(ima, &sima->iuser);
    }
  }
}

static bool rna_SpaceImageEditor_show_render_get(PointerRNA *ptr)
{
  SpaceImage *sima = (SpaceImage *)(ptr->data);
  return ED_space_image_show_render(sima);
}

static bool rna_SpaceImageEditor_show_paint_get(PointerRNA *ptr)
{
  SpaceImage *sima = (SpaceImage *)(ptr->data);
  return ED_space_image_show_paint(sima);
}

static bool rna_SpaceImageEditor_show_uvedit_get(PointerRNA *ptr)
{
  SpaceImage *sima = ptr->data;
  bScreen *screen = (bScreen *)ptr->owner_id;
  Object *obedit = NULL;
  wmWindow *win = ED_screen_window_find(screen, G_MAIN->wm.first);
  if (win != NULL) {
    ViewLayer *view_layer = WM_window_get_active_view_layer(win);
    obedit = OBEDIT_FROM_VIEW_LAYER(view_layer);
  }
  return ED_space_image_show_uvedit(sima, obedit);
}

static bool rna_SpaceImageEditor_show_maskedit_get(PointerRNA *ptr)
{
  SpaceImage *sima = (SpaceImage *)(ptr->data);
  bScreen *screen = (bScreen *)ptr->owner_id;
  Object *obedit = NULL;
  wmWindow *win = ED_screen_window_find(screen, G_MAIN->wm.first);
  if (win != NULL) {
    ViewLayer *view_layer = WM_window_get_active_view_layer(win);
    obedit = OBEDIT_FROM_VIEW_LAYER(view_layer);
  }
  return ED_space_image_check_show_maskedit(sima, obedit);
}

static void rna_SpaceImageEditor_image_set(PointerRNA *ptr,
                                           PointerRNA value,
                                           struct ReportList *UNUSED(reports))
{
  BLI_assert(BKE_id_is_in_global_main(value.data));
  SpaceImage *sima = ptr->data;
  bScreen *screen = (bScreen *)ptr->owner_id;
  Object *obedit = NULL;
  wmWindow *win = ED_screen_window_find(screen, G_MAIN->wm.first);
  if (win != NULL) {
    ViewLayer *view_layer = WM_window_get_active_view_layer(win);
    obedit = OBEDIT_FROM_VIEW_LAYER(view_layer);
  }
  ED_space_image_set(G_MAIN, sima, obedit, (Image *)value.data, false);
}

static void rna_SpaceImageEditor_mask_set(PointerRNA *ptr,
                                          PointerRNA value,
                                          struct ReportList *UNUSED(reports))
{
  SpaceImage *sima = (SpaceImage *)(ptr->data);

  ED_space_image_set_mask(NULL, sima, (Mask *)value.data);
}

static const EnumPropertyItem *rna_SpaceImageEditor_display_channels_itemf(
    bContext *UNUSED(C), PointerRNA *ptr, PropertyRNA *UNUSED(prop), bool *r_free)
{
  SpaceImage *sima = (SpaceImage *)ptr->data;
  EnumPropertyItem *item = NULL;
  ImBuf *ibuf;
  void *lock;
  int totitem = 0;

  ibuf = ED_space_image_acquire_buffer(sima, &lock, 0);
  int mask = ED_space_image_get_display_channel_mask(ibuf);
  ED_space_image_release_buffer(sima, ibuf, lock);

  if (mask & SI_USE_ALPHA) {
    RNA_enum_items_add_value(&item, &totitem, display_channels_items, SI_USE_ALPHA);
  }
  RNA_enum_items_add_value(&item, &totitem, display_channels_items, 0);
  if (mask & SI_SHOW_ALPHA) {
    RNA_enum_items_add_value(&item, &totitem, display_channels_items, SI_SHOW_ALPHA);
  }
  if (mask & SI_SHOW_ZBUF) {
    RNA_enum_items_add_value(&item, &totitem, display_channels_items, SI_SHOW_ZBUF);
  }
  if (mask & SI_SHOW_R) {
    RNA_enum_items_add_value(&item, &totitem, display_channels_items, SI_SHOW_R);
  }
  if (mask & SI_SHOW_G) {
    RNA_enum_items_add_value(&item, &totitem, display_channels_items, SI_SHOW_G);
  }
  if (mask & SI_SHOW_B) {
    RNA_enum_items_add_value(&item, &totitem, display_channels_items, SI_SHOW_B);
  }

  RNA_enum_item_end(&item, &totitem);
  *r_free = true;

  return item;
}

static int rna_SpaceImageEditor_display_channels_get(PointerRNA *ptr)
{
  SpaceImage *sima = (SpaceImage *)ptr->data;
  ImBuf *ibuf;
  void *lock;

  ibuf = ED_space_image_acquire_buffer(sima, &lock, 0);
  int mask = ED_space_image_get_display_channel_mask(ibuf);
  ED_space_image_release_buffer(sima, ibuf, lock);

  return sima->flag & mask;
}

static void rna_SpaceImageEditor_zoom_get(PointerRNA *ptr, float *values)
{
  SpaceImage *sima = (SpaceImage *)ptr->data;
  ScrArea *area;
  ARegion *region;

  values[0] = values[1] = 1;

  /* Find #ARegion. */
  area = rna_area_from_space(ptr); /* can be NULL */
  region = BKE_area_find_region_type(area, RGN_TYPE_WINDOW);
  if (region) {
    ED_space_image_get_zoom(sima, region, &values[0], &values[1]);
  }
}

static void rna_SpaceImageEditor_cursor_location_get(PointerRNA *ptr, float *values)
{
  SpaceImage *sima = (SpaceImage *)ptr->data;

  if (sima->flag & SI_COORDFLOATS) {
    copy_v2_v2(values, sima->cursor);
  }
  else {
    int w, h;
    ED_space_image_get_size(sima, &w, &h);

    values[0] = sima->cursor[0] * w;
    values[1] = sima->cursor[1] * h;
  }
}

static void rna_SpaceImageEditor_cursor_location_set(PointerRNA *ptr, const float *values)
{
  SpaceImage *sima = (SpaceImage *)ptr->data;

  if (sima->flag & SI_COORDFLOATS) {
    copy_v2_v2(sima->cursor, values);
  }
  else {
    int w, h;
    ED_space_image_get_size(sima, &w, &h);

    sima->cursor[0] = values[0] / w;
    sima->cursor[1] = values[1] / h;
  }
}

static void rna_SpaceImageEditor_image_update(Main *UNUSED(bmain),
                                              Scene *UNUSED(scene),
                                              PointerRNA *ptr)
{
  SpaceImage *sima = (SpaceImage *)ptr->data;
  Image *ima = sima->image;

  /* make sure all the iuser settings are valid for the sima image */
  if (ima) {
    if (ima->rr) {
      if (BKE_image_multilayer_index(sima->image->rr, &sima->iuser) == NULL) {
        BKE_image_init_imageuser(sima->image, &sima->iuser);
      }
    }
    else {
      BKE_image_multiview_index(ima, &sima->iuser);
    }
  }
}

static void rna_SpaceImageEditor_scopes_update(struct bContext *C, struct PointerRNA *ptr)
{
  SpaceImage *sima = (SpaceImage *)ptr->data;
  ImBuf *ibuf;
  void *lock;

  /* TODO(lukas): Support tiles in scopes? */
  ibuf = ED_space_image_acquire_buffer(sima, &lock, 0);
  if (ibuf) {
    ED_space_image_scopes_update(C, sima, ibuf, true);
    WM_main_add_notifier(NC_IMAGE, sima->image);
  }
  ED_space_image_release_buffer(sima, ibuf, lock);
}

static const EnumPropertyItem *rna_SpaceImageEditor_pivot_itemf(bContext *UNUSED(C),
                                                                PointerRNA *ptr,
                                                                PropertyRNA *UNUSED(prop),
                                                                bool *UNUSED(r_free))
{
  static const EnumPropertyItem pivot_items[] = {
      {V3D_AROUND_CENTER_BOUNDS, "CENTER", ICON_PIVOT_BOUNDBOX, "Bounding Box Center", ""},
      {V3D_AROUND_CENTER_MEDIAN, "MEDIAN", ICON_PIVOT_MEDIAN, "Median Point", ""},
      {V3D_AROUND_CURSOR, "CURSOR", ICON_PIVOT_CURSOR, "2D Cursor", ""},
      {V3D_AROUND_LOCAL_ORIGINS,
       "INDIVIDUAL_ORIGINS",
       ICON_PIVOT_INDIVIDUAL,
       "Individual Origins",
       "Pivot around each selected island's own median point"},
      {0, NULL, 0, NULL, NULL},
  };

  SpaceImage *sima = (SpaceImage *)ptr->data;

  if (sima->mode == SI_MODE_PAINT) {
    return rna_enum_transform_pivot_items_full;
  }
  else {
    return pivot_items;
  }
}

/* Space Text Editor */

static void rna_SpaceTextEditor_word_wrap_set(PointerRNA *ptr, bool value)
{
  SpaceText *st = (SpaceText *)(ptr->data);

  st->wordwrap = value;
  st->left = 0;
}

static void rna_SpaceTextEditor_text_set(PointerRNA *ptr,
                                         PointerRNA value,
                                         struct ReportList *UNUSED(reports))
{
  SpaceText *st = (SpaceText *)(ptr->data);

  st->text = value.data;

  ScrArea *area = rna_area_from_space(ptr);
  if (area) {
    ARegion *region = BKE_area_find_region_type(area, RGN_TYPE_WINDOW);
    if (region) {
      ED_text_scroll_to_cursor(st, region, true);
    }
  }
}

static bool rna_SpaceTextEditor_text_is_syntax_highlight_supported(struct SpaceText *space)
{
  return ED_text_is_syntax_highlight_supported(space->text);
}

static void rna_SpaceTextEditor_updateEdited(Main *UNUSED(bmain),
                                             Scene *UNUSED(scene),
                                             PointerRNA *ptr)
{
  SpaceText *st = (SpaceText *)ptr->data;

  if (st->text) {
    WM_main_add_notifier(NC_TEXT | NA_EDITED, st->text);
  }
}

/* Space Properties */

/* NOTE: this function exists only to avoid id refcounting. */
static void rna_SpaceProperties_pin_id_set(PointerRNA *ptr,
                                           PointerRNA value,
                                           struct ReportList *UNUSED(reports))
{
  SpaceProperties *sbuts = (SpaceProperties *)(ptr->data);
  sbuts->pinid = value.data;
}

static StructRNA *rna_SpaceProperties_pin_id_typef(PointerRNA *ptr)
{
  SpaceProperties *sbuts = (SpaceProperties *)(ptr->data);

  if (sbuts->pinid) {
    return ID_code_to_RNA_type(GS(sbuts->pinid->name));
  }

  return &RNA_ID;
}

static void rna_SpaceProperties_pin_id_update(Main *UNUSED(bmain),
                                              Scene *UNUSED(scene),
                                              PointerRNA *ptr)
{
  SpaceProperties *sbuts = (SpaceProperties *)(ptr->data);
  ID *id = sbuts->pinid;

  if (id == NULL) {
    sbuts->flag &= ~SB_PIN_CONTEXT;
    return;
  }

  switch (GS(id->name)) {
    case ID_MA:
      WM_main_add_notifier(NC_MATERIAL | ND_SHADING, NULL);
      break;
    case ID_TE:
      WM_main_add_notifier(NC_TEXTURE, NULL);
      break;
    case ID_WO:
      WM_main_add_notifier(NC_WORLD, NULL);
      break;
    case ID_LA:
      WM_main_add_notifier(NC_LAMP, NULL);
      break;
    default:
      break;
  }
}

static void rna_SpaceProperties_context_set(PointerRNA *ptr, int value)
{
  SpaceProperties *sbuts = (SpaceProperties *)(ptr->data);

  sbuts->mainb = value;
  sbuts->mainbuser = value;
}

static const EnumPropertyItem *rna_SpaceProperties_context_itemf(bContext *UNUSED(C),
                                                                 PointerRNA *ptr,
                                                                 PropertyRNA *UNUSED(prop),
                                                                 bool *r_free)
{
  SpaceProperties *sbuts = (SpaceProperties *)(ptr->data);
  EnumPropertyItem *item = NULL;

  /* Although it would never reach this amount, a theoretical maximum number of tabs
   * is BCONTEXT_TOT * 2, with every tab displayed and a spacer in every other item. */
  short context_tabs_array[BCONTEXT_TOT * 2];
  int totitem = ED_buttons_tabs_list(sbuts, context_tabs_array);
  BLI_assert(totitem <= ARRAY_SIZE(context_tabs_array));

  int totitem_added = 0;
  for (int i = 0; i < totitem; i++) {
    if (context_tabs_array[i] == -1) {
      RNA_enum_item_add_separator(&item, &totitem_added);
      continue;
    }

    RNA_enum_items_add_value(&item, &totitem_added, buttons_context_items, context_tabs_array[i]);

    /* Add the object data icon dynamically for the data tab. */
    if (context_tabs_array[i] == BCONTEXT_DATA) {
      (item + totitem_added - 1)->icon = sbuts->dataicon;
    }
  }

  RNA_enum_item_end(&item, &totitem);
  *r_free = true;

  return item;
}

static void rna_SpaceProperties_context_update(Main *UNUSED(bmain),
                                               Scene *UNUSED(scene),
                                               PointerRNA *ptr)
{
  SpaceProperties *sbuts = (SpaceProperties *)(ptr->data);
  /* XXX BCONTEXT_DATA is ugly, but required for lights... See T51318. */
  if (ELEM(sbuts->mainb, BCONTEXT_WORLD, BCONTEXT_MATERIAL, BCONTEXT_TEXTURE, BCONTEXT_DATA)) {
    sbuts->preview = 1;
  }
}

static int rna_SpaceProperties_tab_search_results_getlength(PointerRNA *ptr,
                                                            int length[RNA_MAX_ARRAY_DIMENSION])
{
  SpaceProperties *sbuts = ptr->data;

  short context_tabs_array[BCONTEXT_TOT * 2]; /* Dummy variable. */
  const int tabs_len = ED_buttons_tabs_list(sbuts, context_tabs_array);

  length[0] = tabs_len;

  return length[0];
}

static void rna_SpaceProperties_tab_search_results_get(PointerRNA *ptr, bool *values)
{
  SpaceProperties *sbuts = ptr->data;

  short context_tabs_array[BCONTEXT_TOT * 2]; /* Dummy variable. */
  const int tabs_len = ED_buttons_tabs_list(sbuts, context_tabs_array);

  for (int i = 0; i < tabs_len; i++) {
    values[i] = ED_buttons_tab_has_search_result(sbuts, i);
  }
}

static void rna_SpaceProperties_search_filter_get(PointerRNA *ptr, char *value)
{
  SpaceProperties *sbuts = ptr->data;
  const char *search_filter = ED_buttons_search_string_get(sbuts);

  strcpy(value, search_filter);
}

static int rna_SpaceProperties_search_filter_length(PointerRNA *ptr)
{
  SpaceProperties *sbuts = ptr->data;

  return ED_buttons_search_string_length(sbuts);
}

static void rna_SpaceProperties_search_filter_set(struct PointerRNA *ptr, const char *value)
{
  SpaceProperties *sbuts = ptr->data;

  ED_buttons_search_string_set(sbuts, value);
}

static void rna_SpaceProperties_search_filter_update(Main *UNUSED(bmain),
                                                     Scene *UNUSED(scene),
                                                     PointerRNA *ptr)
{
  ScrArea *area = rna_area_from_space(ptr);

  /* Update the search filter flag for the main region with the panels. */
  ARegion *main_region = BKE_area_find_region_type(area, RGN_TYPE_WINDOW);
  BLI_assert(main_region != NULL);
  ED_region_search_filter_update(area, main_region);
}

/* Space Console */
static void rna_ConsoleLine_body_get(PointerRNA *ptr, char *value)
{
  ConsoleLine *ci = (ConsoleLine *)ptr->data;
  memcpy(value, ci->line, ci->len + 1);
}

static int rna_ConsoleLine_body_length(PointerRNA *ptr)
{
  ConsoleLine *ci = (ConsoleLine *)ptr->data;
  return ci->len;
}

static void rna_ConsoleLine_body_set(PointerRNA *ptr, const char *value)
{
  ConsoleLine *ci = (ConsoleLine *)ptr->data;
  int len = strlen(value);

  if ((len >= ci->len_alloc) || (len * 2 < ci->len_alloc)) { /* allocate a new string */
    MEM_freeN(ci->line);
    ci->line = MEM_mallocN((len + 1) * sizeof(char), "rna_consoleline");
    ci->len_alloc = len + 1;
  }
  memcpy(ci->line, value, len + 1);
  ci->len = len;

  if (ci->cursor > len) {
    /* clamp the cursor */
    ci->cursor = len;
  }
}

static void rna_ConsoleLine_cursor_index_range(
    PointerRNA *ptr, int *min, int *max, int *UNUSED(softmin), int *UNUSED(softmax))
{
  ConsoleLine *ci = (ConsoleLine *)ptr->data;

  *min = 0;
  *max = ci->len; /* intentionally _not_ -1 */
}

/* Space Dopesheet */

static void rna_SpaceDopeSheetEditor_action_set(PointerRNA *ptr,
                                                PointerRNA value,
                                                struct ReportList *UNUSED(reports))
{
  SpaceAction *saction = (SpaceAction *)(ptr->data);
  bAction *act = (bAction *)value.data;

  if ((act == NULL) || (act->idroot == 0)) {
    /* just set if we're clearing the action or if the action is "amorphous" still */
    saction->action = act;
  }
  else {
    /* action to set must strictly meet the mode criteria... */
    if (saction->mode == SACTCONT_ACTION) {
      /* currently, this is "object-level" only, until we have some way of specifying this */
      if (act->idroot == ID_OB) {
        saction->action = act;
      }
      else {
        printf(
            "ERROR: cannot assign Action '%s' to Action Editor, as action is not object-level "
            "animation\n",
            act->id.name + 2);
      }
    }
    else if (saction->mode == SACTCONT_SHAPEKEY) {
      /* as the name says, "shapekey-level" only... */
      if (act->idroot == ID_KE) {
        saction->action = act;
      }
      else {
        printf(
            "ERROR: cannot assign Action '%s' to Shape Key Editor, as action doesn't animate "
            "Shape Keys\n",
            act->id.name + 2);
      }
    }
    else {
      printf(
          "ACK: who's trying to set an action while not in a mode displaying a single Action "
          "only?\n");
    }
  }
}

static void rna_SpaceDopeSheetEditor_action_update(bContext *C, PointerRNA *ptr)
{
  SpaceAction *saction = (SpaceAction *)(ptr->data);
  ViewLayer *view_layer = CTX_data_view_layer(C);
  Main *bmain = CTX_data_main(C);

  Object *obact = OBACT(view_layer);
  if (obact == NULL) {
    return;
  }

  AnimData *adt = NULL;
  ID *id = NULL;
  switch (saction->mode) {
    case SACTCONT_ACTION:
      /* TODO: context selector could help decide this with more control? */
      adt = BKE_animdata_ensure_id(&obact->id);
      id = &obact->id;
      break;
    case SACTCONT_SHAPEKEY: {
      Key *key = BKE_key_from_object(obact);
      if (key == NULL) {
        return;
      }
      adt = BKE_animdata_ensure_id(&key->id);
      id = &key->id;
      break;
    }
    case SACTCONT_GPENCIL:
    case SACTCONT_DOPESHEET:
    case SACTCONT_MASK:
    case SACTCONT_CACHEFILE:
    case SACTCONT_TIMELINE:
      return;
  }

  if (adt == NULL) {
    /* No animdata was added, so the depsgraph also doesn't need tagging. */
    return;
  }

  /* Don't do anything if old and new actions are the same... */
  if (adt->action == saction->action) {
    return;
  }

  /* Exit editmode first - we cannot change actions while in tweak-mode. */
  BKE_nla_tweakmode_exit(adt);

  /* To prevent data loss (i.e. if users flip between actions using the Browse menu),
   * stash this action if nothing else uses it.
   *
   * EXCEPTION:
   * This callback runs when unlinking actions. In that case, we don't want to
   * stash the action, as the user is signaling that they want to detach it.
   * This can be reviewed again later,
   * but it could get annoying if we keep these instead.
   */
  if (adt->action != NULL && adt->action->id.us <= 0 && saction->action != NULL) {
    /* XXX: Things here get dodgy if this action is only partially completed,
     *      and the user then uses the browse menu to get back to this action,
     *      assigning it as the active action (i.e. the stash strip gets out of sync)
     */
    BKE_nla_action_stash(adt, ID_IS_OVERRIDE_LIBRARY(id));
  }

  BKE_animdata_set_action(NULL, id, saction->action);

  DEG_id_tag_update(&obact->id, ID_RECALC_ANIMATION | ID_RECALC_TRANSFORM | ID_RECALC_GEOMETRY);

  /* Update relations as well, so new time source dependency is added. */
  DEG_relations_tag_update(bmain);
}

static void rna_SpaceDopeSheetEditor_mode_update(bContext *C, PointerRNA *ptr)
{
  SpaceAction *saction = (SpaceAction *)(ptr->data);
  ScrArea *area = CTX_wm_area(C);
  ViewLayer *view_layer = CTX_data_view_layer(C);
  Object *obact = OBACT(view_layer);

  /* special exceptions for ShapeKey Editor mode */
  if (saction->mode == SACTCONT_SHAPEKEY) {
    Key *key = BKE_key_from_object(obact);

    /* 1) update the action stored for the editor */
    if (key) {
      saction->action = (key->adt) ? key->adt->action : NULL;
    }
    else {
      saction->action = NULL;
    }
  }
  /* make sure action stored is valid */
  else if (saction->mode == SACTCONT_ACTION) {
    /* 1) update the action stored for the editor */
    /* TODO: context selector could help decide this with more control? */
    if (obact) {
      saction->action = (obact->adt) ? obact->adt->action : NULL;
    }
    else {
      saction->action = NULL;
    }
  }

  /* Collapse (and show) summary channel and hide channel list for timeline */
  if (saction->mode == SACTCONT_TIMELINE) {
    saction->ads.flag |= ADS_FLAG_SUMMARY_COLLAPSED;
    saction->ads.filterflag |= ADS_FILTER_SUMMARY;
  }

  if (area && area->spacedata.first == saction) {
    ARegion *channels_region = BKE_area_find_region_type(area, RGN_TYPE_CHANNELS);
    if (channels_region) {
      if (saction->mode == SACTCONT_TIMELINE) {
        channels_region->flag |= RGN_FLAG_HIDDEN;
      }
      else {
        channels_region->flag &= ~RGN_FLAG_HIDDEN;
      }
      ED_region_visibility_change_update(C, area, channels_region);
    }
  }

  /* recalculate extents of channel list */
  saction->runtime.flag |= SACTION_RUNTIME_FLAG_NEED_CHAN_SYNC;

  /* store current mode as "old mode",
   * so that returning from other editors doesn't always reset to "Action Editor" */
  if (saction->mode != SACTCONT_TIMELINE) {
    saction->mode_prev = saction->mode;
  }
}

/* Space Graph Editor */

static void rna_SpaceGraphEditor_display_mode_update(bContext *C, PointerRNA *ptr)
{
  ScrArea *area = rna_area_from_space(ptr);
  SpaceGraph *sipo = (SpaceGraph *)ptr->data;

  /* for "Drivers" mode, enable all the necessary bits and pieces */
  if (sipo->mode == SIPO_MODE_DRIVERS) {
    ED_drivers_editor_init(C, area);
    ED_area_tag_redraw(area);
  }

  /* after changing view mode, must force recalculation of F-Curve colors
   * which can only be achieved using refresh as opposed to redraw
   */
  ED_area_tag_refresh(area);
}

static bool rna_SpaceGraphEditor_has_ghost_curves_get(PointerRNA *ptr)
{
  SpaceGraph *sipo = (SpaceGraph *)(ptr->data);
  return (BLI_listbase_is_empty(&sipo->runtime.ghost_curves) == false);
}

static void rna_SpaceConsole_rect_update(Main *UNUSED(bmain),
                                         Scene *UNUSED(scene),
                                         PointerRNA *ptr)
{
  SpaceConsole *sc = ptr->data;
  WM_main_add_notifier(NC_SPACE | ND_SPACE_CONSOLE | NA_EDITED, sc);
}

static void rna_SequenceEditor_update_cache(Main *UNUSED(bmain),
                                            Scene *scene,
                                            PointerRNA *UNUSED(ptr))
{
  SEQ_cache_cleanup(scene);
}

static void seq_build_proxy(bContext *C, PointerRNA *ptr)
{
  if (U.sequencer_proxy_setup != USER_SEQ_PROXY_SETUP_AUTOMATIC) {
    return;
  }

  SpaceSeq *sseq = ptr->data;
  Scene *scene = CTX_data_scene(C);
  ListBase *seqbase = SEQ_active_seqbase_get(SEQ_editing_get(scene, false));

  GSet *file_list = BLI_gset_new(BLI_ghashutil_strhash_p, BLI_ghashutil_strcmp, "file list");
  wmJob *wm_job = ED_seq_proxy_wm_job_get(C);
  ProxyJob *pj = ED_seq_proxy_job_get(C, wm_job);

  LISTBASE_FOREACH (Sequence *, seq, seqbase) {
    if (seq->type != SEQ_TYPE_MOVIE || seq->strip == NULL || seq->strip->proxy == NULL) {
      continue;
    }

    /* Add new proxy size. */
    seq->strip->proxy->build_size_flags |= SEQ_rendersize_to_proxysize(sseq->render_size);

    /* Build proxy. */
    SEQ_proxy_rebuild_context(pj->main, pj->depsgraph, pj->scene, seq, file_list, &pj->queue);
  }

  BLI_gset_free(file_list, MEM_freeN);

  if (!WM_jobs_is_running(wm_job)) {
    G.is_break = false;
    WM_jobs_start(CTX_wm_manager(C), wm_job);
  }

  ED_area_tag_redraw(CTX_wm_area(C));
}

static void rna_SequenceEditor_render_size_update(bContext *C, PointerRNA *ptr)
{
  seq_build_proxy(C, ptr);
  rna_SequenceEditor_update_cache(CTX_data_main(C), CTX_data_scene(C), ptr);
}

static void rna_Sequencer_view_type_update(Main *UNUSED(bmain),
                                           Scene *UNUSED(scene),
                                           PointerRNA *ptr)
{
  ScrArea *area = rna_area_from_space(ptr);
  ED_area_tag_refresh(area);
}

/* Space Node Editor */

static void rna_SpaceNodeEditor_node_tree_set(PointerRNA *ptr,
                                              const PointerRNA value,
                                              struct ReportList *UNUSED(reports))
{
  SpaceNode *snode = (SpaceNode *)ptr->data;
  ED_node_tree_start(snode, (bNodeTree *)value.data, NULL, NULL);
}

static bool rna_SpaceNodeEditor_node_tree_poll(PointerRNA *ptr, const PointerRNA value)
{
  SpaceNode *snode = (SpaceNode *)ptr->data;
  bNodeTree *ntree = (bNodeTree *)value.data;

  /* node tree type must match the selected type in node editor */
  return (STREQ(snode->tree_idname, ntree->idname));
}

static void rna_SpaceNodeEditor_node_tree_update(const bContext *C, PointerRNA *UNUSED(ptr))
{
  ED_node_tree_update(C);
}

static int rna_SpaceNodeEditor_tree_type_get(PointerRNA *ptr)
{
  SpaceNode *snode = (SpaceNode *)ptr->data;
  return rna_node_tree_idname_to_enum(snode->tree_idname);
}
static void rna_SpaceNodeEditor_tree_type_set(PointerRNA *ptr, int value)
{
  SpaceNode *snode = (SpaceNode *)ptr->data;
  ED_node_set_tree_type(snode, rna_node_tree_type_from_enum(value));
}
static bool rna_SpaceNodeEditor_tree_type_poll(void *Cv, bNodeTreeType *type)
{
  bContext *C = (bContext *)Cv;
  if (type->poll) {
    return type->poll(C, type);
  }
  else {
    return true;
  }
}

static void rna_SpaceNodeEditor_cursor_location_get(PointerRNA *ptr, float value[2])
{
  const SpaceNode *snode = (SpaceNode *)ptr->data;

  ED_node_cursor_location_get(snode, value);
}

static void rna_SpaceNodeEditor_cursor_location_set(PointerRNA *ptr, const float value[2])
{
  SpaceNode *snode = (SpaceNode *)ptr->data;

  ED_node_cursor_location_set(snode, value);
}

const EnumPropertyItem *RNA_enum_node_tree_types_itemf_impl(bContext *C, bool *r_free)
{
  return rna_node_tree_type_itemf(C, rna_SpaceNodeEditor_tree_type_poll, r_free);
}

static const EnumPropertyItem *rna_SpaceNodeEditor_tree_type_itemf(bContext *C,
                                                                   PointerRNA *UNUSED(ptr),
                                                                   PropertyRNA *UNUSED(prop),
                                                                   bool *r_free)
{
  return RNA_enum_node_tree_types_itemf_impl(C, r_free);
}

static void rna_SpaceNodeEditor_path_get(PointerRNA *ptr, char *value)
{
  SpaceNode *snode = ptr->data;
  ED_node_tree_path_get(snode, value);
}

static int rna_SpaceNodeEditor_path_length(PointerRNA *ptr)
{
  SpaceNode *snode = ptr->data;
  return ED_node_tree_path_length(snode);
}

static void rna_SpaceNodeEditor_path_clear(SpaceNode *snode, bContext *C)
{
  ED_node_tree_start(snode, NULL, NULL, NULL);
  ED_node_tree_update(C);
}

static void rna_SpaceNodeEditor_path_start(SpaceNode *snode, bContext *C, PointerRNA *node_tree)
{
  ED_node_tree_start(snode, (bNodeTree *)node_tree->data, NULL, NULL);
  ED_node_tree_update(C);
}

static void rna_SpaceNodeEditor_path_append(SpaceNode *snode,
                                            bContext *C,
                                            PointerRNA *node_tree,
                                            PointerRNA *node)
{
  ED_node_tree_push(snode, node_tree->data, node->data);
  ED_node_tree_update(C);
}

static void rna_SpaceNodeEditor_path_pop(SpaceNode *snode, bContext *C)
{
  ED_node_tree_pop(snode);
  ED_node_tree_update(C);
}

static void rna_SpaceNodeEditor_show_backdrop_update(Main *UNUSED(bmain),
                                                     Scene *UNUSED(scene),
                                                     PointerRNA *UNUSED(ptr))
{
  WM_main_add_notifier(NC_NODE | NA_EDITED, NULL);
  WM_main_add_notifier(NC_SCENE | ND_NODES, NULL);
}

static void rna_SpaceNodeEditor_cursor_location_from_region(SpaceNode *snode,
                                                            bContext *C,
                                                            int x,
                                                            int y)
{
  ARegion *region = CTX_wm_region(C);

  float cursor_location[2];

  UI_view2d_region_to_view(&region->v2d, x, y, &cursor_location[0], &cursor_location[1]);
  cursor_location[0] /= UI_DPI_FAC;
  cursor_location[1] /= UI_DPI_FAC;

  ED_node_cursor_location_set(snode, cursor_location);
}

static void rna_SpaceClipEditor_clip_set(PointerRNA *ptr,
                                         PointerRNA value,
                                         struct ReportList *UNUSED(reports))
{
  SpaceClip *sc = (SpaceClip *)(ptr->data);
  bScreen *screen = (bScreen *)ptr->owner_id;

  ED_space_clip_set_clip(NULL, screen, sc, (MovieClip *)value.data);
}

static void rna_SpaceClipEditor_mask_set(PointerRNA *ptr,
                                         PointerRNA value,
                                         struct ReportList *UNUSED(reports))
{
  SpaceClip *sc = (SpaceClip *)(ptr->data);

  ED_space_clip_set_mask(NULL, sc, (Mask *)value.data);
}

static void rna_SpaceClipEditor_clip_mode_update(Main *UNUSED(bmain),
                                                 Scene *UNUSED(scene),
                                                 PointerRNA *ptr)
{
  SpaceClip *sc = (SpaceClip *)(ptr->data);

  if (sc->mode == SC_MODE_MASKEDIT && sc->view != SC_VIEW_CLIP) {
    /* Make sure we are in the right view for mask editing */
    sc->view = SC_VIEW_CLIP;
    ScrArea *area = rna_area_from_space(ptr);
    ED_area_tag_refresh(area);
  }

  sc->scopes.ok = 0;
}

static void rna_SpaceClipEditor_lock_selection_update(Main *UNUSED(bmain),
                                                      Scene *UNUSED(scene),
                                                      PointerRNA *ptr)
{
  SpaceClip *sc = (SpaceClip *)(ptr->data);

  sc->xlockof = 0.0f;
  sc->ylockof = 0.0f;
}

static void rna_SpaceClipEditor_view_type_update(Main *UNUSED(bmain),
                                                 Scene *UNUSED(scene),
                                                 PointerRNA *ptr)
{
  ScrArea *area = rna_area_from_space(ptr);
  ED_area_tag_refresh(area);
}

/* File browser. */

static char *rna_FileSelectParams_path(PointerRNA *UNUSED(ptr))
{
  return BLI_strdup("params");
}

int rna_FileSelectParams_filename_editable(struct PointerRNA *ptr, const char **r_info)
{
  FileSelectParams *params = ptr->data;

  if (params && (params->flag & FILE_DIRSEL_ONLY)) {
    *r_info = "Only directories can be chosen for the current operation.";
    return 0;
  }

  return params ? PROP_EDITABLE : 0;
}

static bool rna_FileSelectParams_use_lib_get(PointerRNA *ptr)
{
  FileSelectParams *params = ptr->data;

  return params && (params->type == FILE_LOADLIB);
}

static const EnumPropertyItem *rna_FileSelectParams_recursion_level_itemf(
    bContext *UNUSED(C), PointerRNA *ptr, PropertyRNA *UNUSED(prop), bool *r_free)
{
  FileSelectParams *params = ptr->data;

  if (params && params->type != FILE_LOADLIB) {
    EnumPropertyItem *item = NULL;
    int totitem = 0;

    RNA_enum_items_add_value(&item, &totitem, fileselectparams_recursion_level_items, 0);
    RNA_enum_items_add_value(&item, &totitem, fileselectparams_recursion_level_items, 2);
    RNA_enum_items_add_value(&item, &totitem, fileselectparams_recursion_level_items, 3);
    RNA_enum_items_add_value(&item, &totitem, fileselectparams_recursion_level_items, 4);

    RNA_enum_item_end(&item, &totitem);
    *r_free = true;

    return item;
  }

  *r_free = false;
  return fileselectparams_recursion_level_items;
}

static void rna_FileSelectPrams_filter_glob_set(PointerRNA *ptr, const char *value)
{
  FileSelectParams *params = ptr->data;

  BLI_strncpy(params->filter_glob, value, sizeof(params->filter_glob));

  /* Remove stupid things like last group being a wildcard-only one. */
  BLI_path_extension_glob_validate(params->filter_glob);
}

static PointerRNA rna_FileSelectParams_filter_id_get(PointerRNA *ptr)
{
  return rna_pointer_inherit_refine(ptr, &RNA_FileSelectIDFilter, ptr->data);
}

/* TODO use rna_def_asset_library_reference_common() */

static int rna_FileAssetSelectParams_asset_library_get(PointerRNA *ptr)
{
  FileAssetSelectParams *params = ptr->data;
  /* Just an extra sanity check to ensure this isn't somehow called for RNA_FileSelectParams. */
  BLI_assert(ptr->type == &RNA_FileAssetSelectParams);

  /* Simple case: Predefined repo, just set the value. */
  if (params->asset_library.type < ASSET_LIBRARY_CUSTOM) {
    return params->asset_library.type;
  }

  /* Note that the path isn't checked for validity here. If an invalid library path is used, the
   * Asset Browser can give a nice hint on what's wrong. */
  const bUserAssetLibrary *user_library = BKE_preferences_asset_library_find_from_index(
      &U, params->asset_library.custom_library_index);
  if (user_library) {
    return ASSET_LIBRARY_CUSTOM + params->asset_library.custom_library_index;
  }

  BLI_assert(0);
  return ASSET_LIBRARY_LOCAL;
}

static void rna_FileAssetSelectParams_asset_library_set(PointerRNA *ptr, int value)
{
  FileAssetSelectParams *params = ptr->data;

  /* Simple case: Predefined repo, just set the value. */
  if (value < ASSET_LIBRARY_CUSTOM) {
    params->asset_library.type = value;
    params->asset_library.custom_library_index = -1;
    BLI_assert(ELEM(value, ASSET_LIBRARY_LOCAL));
    return;
  }

  const bUserAssetLibrary *user_library = BKE_preferences_asset_library_find_from_index(
      &U, value - ASSET_LIBRARY_CUSTOM);

  /* Note that the path isn't checked for validity here. If an invalid library path is used, the
   * Asset Browser can give a nice hint on what's wrong. */
  const bool is_valid = (user_library->name[0] && user_library->path[0]);
  if (!user_library) {
    params->asset_library.type = ASSET_LIBRARY_LOCAL;
    params->asset_library.custom_library_index = -1;
  }
  else if (user_library && is_valid) {
    params->asset_library.custom_library_index = value - ASSET_LIBRARY_CUSTOM;
    params->asset_library.type = ASSET_LIBRARY_CUSTOM;
  }
}

static const EnumPropertyItem *rna_FileAssetSelectParams_asset_library_itemf(
    bContext *UNUSED(C), PointerRNA *UNUSED(ptr), PropertyRNA *UNUSED(prop), bool *r_free)
{
  const EnumPropertyItem predefined_items[] = {
      /* For the future. */
      // {ASSET_REPO_BUNDLED, "BUNDLED", 0, "Bundled", "Show the default user assets"},
      {ASSET_LIBRARY_LOCAL,
       "LOCAL",
       ICON_BLENDER,
       "Current File",
       "Show the assets currently available in this Blender session"},
      {0, NULL, 0, NULL, NULL},
  };

  EnumPropertyItem *item = NULL;
  int totitem = 0;

  /* Add separator if needed. */
  if (!BLI_listbase_is_empty(&U.asset_libraries)) {
    const EnumPropertyItem sepr = {0, "", 0, "Custom", NULL};
    RNA_enum_item_add(&item, &totitem, &sepr);
  }

  int i = 0;
  for (bUserAssetLibrary *user_library = U.asset_libraries.first; user_library;
       user_library = user_library->next, i++) {
    /* Note that the path itself isn't checked for validity here. If an invalid library path is
     * used, the Asset Browser can give a nice hint on what's wrong. */
    const bool is_valid = (user_library->name[0] && user_library->path[0]);
    if (!is_valid) {
      continue;
    }

    /* Use library path as description, it's a nice hint for users. */
    EnumPropertyItem tmp = {ASSET_LIBRARY_CUSTOM + i,
                            user_library->name,
                            ICON_NONE,
                            user_library->name,
                            user_library->path};
    RNA_enum_item_add(&item, &totitem, &tmp);
  }

  if (totitem) {
    const EnumPropertyItem sepr = {0, "", 0, "Built-in", NULL};
    RNA_enum_item_add(&item, &totitem, &sepr);
  }

  /* Add predefined items. */
  RNA_enum_items_add(&item, &totitem, predefined_items);

  RNA_enum_item_end(&item, &totitem);
  *r_free = true;
  return item;
}

static void rna_FileAssetSelectParams_asset_category_set(PointerRNA *ptr, uint64_t value)
{
  FileSelectParams *params = ptr->data;
  params->filter_id = value;
}

static uint64_t rna_FileAssetSelectParams_asset_category_get(PointerRNA *ptr)
{
  FileSelectParams *params = ptr->data;
  return params->filter_id;
}

static void rna_FileBrowser_FileSelectEntry_name_get(PointerRNA *ptr, char *value)
{
  const FileDirEntry *entry = ptr->data;
  strcpy(value, entry->name);
}

static int rna_FileBrowser_FileSelectEntry_name_length(PointerRNA *ptr)
{
  const FileDirEntry *entry = ptr->data;
  return (int)strlen(entry->name);
}

static const EnumPropertyItem *rna_FileBrowser_FileSelectEntry_id_type_itemf(
    bContext *UNUSED(C), PointerRNA *ptr, PropertyRNA *UNUSED(prop), bool *UNUSED(r_free))
{
  const FileDirEntry *entry = ptr->data;
  if (entry->blentype == 0) {
    static const EnumPropertyItem none_items[] = {
        {0, "NONE", 0, "None", ""},
    };
    return none_items;
  }

  return rna_enum_id_type_items;
}

static int rna_FileBrowser_FileSelectEntry_id_type_get(PointerRNA *ptr)
{
  const FileDirEntry *entry = ptr->data;
  return entry->blentype;
}

static PointerRNA rna_FileBrowser_FileSelectEntry_local_id_get(PointerRNA *ptr)
{
  const FileDirEntry *entry = ptr->data;
  return rna_pointer_inherit_refine(ptr, &RNA_ID, entry->id);
}

static int rna_FileBrowser_FileSelectEntry_preview_icon_id_get(PointerRNA *ptr)
{
  const FileDirEntry *entry = ptr->data;
  return ED_file_icon(entry);
}

static PointerRNA rna_FileBrowser_FileSelectEntry_asset_data_get(PointerRNA *ptr)
{
  const FileDirEntry *entry = ptr->data;
  return rna_pointer_inherit_refine(ptr, &RNA_AssetMetaData, entry->asset_data);
}

static StructRNA *rna_FileBrowser_params_typef(PointerRNA *ptr)
{
  SpaceFile *sfile = ptr->data;
  FileSelectParams *params = ED_fileselect_get_active_params(sfile);

  if (params == ED_fileselect_get_file_params(sfile)) {
    return &RNA_FileSelectParams;
  }
  if (params == (void *)ED_fileselect_get_asset_params(sfile)) {
    return &RNA_FileAssetSelectParams;
  }

  BLI_assert_msg(0, "Could not identify file select parameters");
  return NULL;
}

static PointerRNA rna_FileBrowser_params_get(PointerRNA *ptr)
{
  SpaceFile *sfile = ptr->data;
  FileSelectParams *params = ED_fileselect_get_active_params(sfile);
  StructRNA *params_struct = rna_FileBrowser_params_typef(ptr);

  if (params && params_struct) {
    return rna_pointer_inherit_refine(ptr, params_struct, params);
  }

  return rna_pointer_inherit_refine(ptr, NULL, NULL);
}

static void rna_FileBrowser_FSMenuEntry_path_get(PointerRNA *ptr, char *value)
{
  char *path = ED_fsmenu_entry_get_path(ptr->data);

  strcpy(value, path ? path : "");
}

static int rna_FileBrowser_FSMenuEntry_path_length(PointerRNA *ptr)
{
  char *path = ED_fsmenu_entry_get_path(ptr->data);

  return (int)(path ? strlen(path) : 0);
}

static void rna_FileBrowser_FSMenuEntry_path_set(PointerRNA *ptr, const char *value)
{
  FSMenuEntry *fsm = ptr->data;

  /* NOTE: this will write to file immediately.
   * Not nice (and to be fixed ultimately), but acceptable in this case for now. */
  ED_fsmenu_entry_set_path(fsm, value);
}

static void rna_FileBrowser_FSMenuEntry_name_get(PointerRNA *ptr, char *value)
{
  strcpy(value, ED_fsmenu_entry_get_name(ptr->data));
}

static int rna_FileBrowser_FSMenuEntry_name_length(PointerRNA *ptr)
{
  return (int)strlen(ED_fsmenu_entry_get_name(ptr->data));
}

static void rna_FileBrowser_FSMenuEntry_name_set(PointerRNA *ptr, const char *value)
{
  FSMenuEntry *fsm = ptr->data;

  /* NOTE: this will write to file immediately.
   * Not nice (and to be fixed ultimately), but acceptable in this case for now. */
  ED_fsmenu_entry_set_name(fsm, value);
}

static int rna_FileBrowser_FSMenuEntry_name_get_editable(PointerRNA *ptr,
                                                         const char **UNUSED(r_info))
{
  FSMenuEntry *fsm = ptr->data;

  return fsm->save ? PROP_EDITABLE : 0;
}

static int rna_FileBrowser_FSMenuEntry_icon_get(PointerRNA *ptr)
{
  FSMenuEntry *fsm = ptr->data;
  return ED_fsmenu_entry_get_icon(fsm);
}

static void rna_FileBrowser_FSMenuEntry_icon_set(PointerRNA *ptr, int value)
{
  FSMenuEntry *fsm = ptr->data;
  ED_fsmenu_entry_set_icon(fsm, value);
}

static bool rna_FileBrowser_FSMenuEntry_use_save_get(PointerRNA *ptr)
{
  FSMenuEntry *fsm = ptr->data;
  return fsm->save;
}

static bool rna_FileBrowser_FSMenuEntry_is_valid_get(PointerRNA *ptr)
{
  FSMenuEntry *fsm = ptr->data;
  return fsm->valid;
}

static void rna_FileBrowser_FSMenu_next(CollectionPropertyIterator *iter)
{
  ListBaseIterator *internal = &iter->internal.listbase;

  if (internal->skip) {
    do {
      internal->link = (Link *)(((FSMenuEntry *)(internal->link))->next);
      iter->valid = (internal->link != NULL);
    } while (iter->valid && internal->skip(iter, internal->link));
  }
  else {
    internal->link = (Link *)(((FSMenuEntry *)(internal->link))->next);
    iter->valid = (internal->link != NULL);
  }
}

static void rna_FileBrowser_FSMenu_begin(CollectionPropertyIterator *iter, FSMenuCategory category)
{
  ListBaseIterator *internal = &iter->internal.listbase;

  struct FSMenu *fsmenu = ED_fsmenu_get();
  struct FSMenuEntry *fsmentry = ED_fsmenu_get_category(fsmenu, category);

  internal->link = (fsmentry) ? (Link *)fsmentry : NULL;
  internal->skip = NULL;

  iter->valid = (internal->link != NULL);
}

static PointerRNA rna_FileBrowser_FSMenu_get(CollectionPropertyIterator *iter)
{
  ListBaseIterator *internal = &iter->internal.listbase;
  PointerRNA r_ptr;

  RNA_pointer_create(NULL, &RNA_FileBrowserFSMenuEntry, internal->link, &r_ptr);

  return r_ptr;
}

static void rna_FileBrowser_FSMenu_end(CollectionPropertyIterator *UNUSED(iter))
{
}

static void rna_FileBrowser_FSMenuSystem_data_begin(CollectionPropertyIterator *iter,
                                                    PointerRNA *UNUSED(ptr))
{
  rna_FileBrowser_FSMenu_begin(iter, FS_CATEGORY_SYSTEM);
}

static int rna_FileBrowser_FSMenuSystem_data_length(PointerRNA *UNUSED(ptr))
{
  struct FSMenu *fsmenu = ED_fsmenu_get();

  return ED_fsmenu_get_nentries(fsmenu, FS_CATEGORY_SYSTEM);
}

static void rna_FileBrowser_FSMenuSystemBookmark_data_begin(CollectionPropertyIterator *iter,
                                                            PointerRNA *UNUSED(ptr))
{
  rna_FileBrowser_FSMenu_begin(iter, FS_CATEGORY_SYSTEM_BOOKMARKS);
}

static int rna_FileBrowser_FSMenuSystemBookmark_data_length(PointerRNA *UNUSED(ptr))
{
  struct FSMenu *fsmenu = ED_fsmenu_get();

  return ED_fsmenu_get_nentries(fsmenu, FS_CATEGORY_SYSTEM_BOOKMARKS);
}

static void rna_FileBrowser_FSMenuBookmark_data_begin(CollectionPropertyIterator *iter,
                                                      PointerRNA *UNUSED(ptr))
{
  rna_FileBrowser_FSMenu_begin(iter, FS_CATEGORY_BOOKMARKS);
}

static int rna_FileBrowser_FSMenuBookmark_data_length(PointerRNA *UNUSED(ptr))
{
  struct FSMenu *fsmenu = ED_fsmenu_get();

  return ED_fsmenu_get_nentries(fsmenu, FS_CATEGORY_BOOKMARKS);
}

static void rna_FileBrowser_FSMenuRecent_data_begin(CollectionPropertyIterator *iter,
                                                    PointerRNA *UNUSED(ptr))
{
  rna_FileBrowser_FSMenu_begin(iter, FS_CATEGORY_RECENT);
}

static int rna_FileBrowser_FSMenuRecent_data_length(PointerRNA *UNUSED(ptr))
{
  struct FSMenu *fsmenu = ED_fsmenu_get();

  return ED_fsmenu_get_nentries(fsmenu, FS_CATEGORY_RECENT);
}

static int rna_FileBrowser_FSMenu_active_get(PointerRNA *ptr, const FSMenuCategory category)
{
  SpaceFile *sf = ptr->data;
  int actnr = -1;

  switch (category) {
    case FS_CATEGORY_SYSTEM:
      actnr = sf->systemnr;
      break;
    case FS_CATEGORY_SYSTEM_BOOKMARKS:
      actnr = sf->system_bookmarknr;
      break;
    case FS_CATEGORY_BOOKMARKS:
      actnr = sf->bookmarknr;
      break;
    case FS_CATEGORY_RECENT:
      actnr = sf->recentnr;
      break;
    case FS_CATEGORY_OTHER:
      /* pass. */
      break;
  }

  return actnr;
}

static void rna_FileBrowser_FSMenu_active_set(PointerRNA *ptr,
                                              int value,
                                              const FSMenuCategory category)
{
  SpaceFile *sf = ptr->data;
  struct FSMenu *fsmenu = ED_fsmenu_get();
  FSMenuEntry *fsm = ED_fsmenu_get_entry(fsmenu, category, value);

  if (fsm && sf->params) {
    switch (category) {
      case FS_CATEGORY_SYSTEM:
        sf->systemnr = value;
        break;
      case FS_CATEGORY_SYSTEM_BOOKMARKS:
        sf->system_bookmarknr = value;
        break;
      case FS_CATEGORY_BOOKMARKS:
        sf->bookmarknr = value;
        break;
      case FS_CATEGORY_RECENT:
        sf->recentnr = value;
        break;
      case FS_CATEGORY_OTHER:
        /* pass. */
        break;
    }

    BLI_strncpy(sf->params->dir, fsm->path, sizeof(sf->params->dir));
  }
}

static void rna_FileBrowser_FSMenu_active_range(PointerRNA *UNUSED(ptr),
                                                int *min,
                                                int *max,
                                                int *softmin,
                                                int *softmax,
                                                const FSMenuCategory category)
{
  struct FSMenu *fsmenu = ED_fsmenu_get();

  *min = *softmin = -1;
  *max = *softmax = ED_fsmenu_get_nentries(fsmenu, category) - 1;
}

static void rna_FileBrowser_FSMenu_active_update(struct bContext *C, PointerRNA *ptr)
{
  ScrArea *area = rna_area_from_space(ptr);
  ED_file_change_dir_ex(C, area);
}

static int rna_FileBrowser_FSMenuSystem_active_get(PointerRNA *ptr)
{
  return rna_FileBrowser_FSMenu_active_get(ptr, FS_CATEGORY_SYSTEM);
}

static void rna_FileBrowser_FSMenuSystem_active_set(PointerRNA *ptr, int value)
{
  rna_FileBrowser_FSMenu_active_set(ptr, value, FS_CATEGORY_SYSTEM);
}

static void rna_FileBrowser_FSMenuSystem_active_range(
    PointerRNA *ptr, int *min, int *max, int *softmin, int *softmax)
{
  rna_FileBrowser_FSMenu_active_range(ptr, min, max, softmin, softmax, FS_CATEGORY_SYSTEM);
}

static int rna_FileBrowser_FSMenuSystemBookmark_active_get(PointerRNA *ptr)
{
  return rna_FileBrowser_FSMenu_active_get(ptr, FS_CATEGORY_SYSTEM_BOOKMARKS);
}

static void rna_FileBrowser_FSMenuSystemBookmark_active_set(PointerRNA *ptr, int value)
{
  rna_FileBrowser_FSMenu_active_set(ptr, value, FS_CATEGORY_SYSTEM_BOOKMARKS);
}

static void rna_FileBrowser_FSMenuSystemBookmark_active_range(
    PointerRNA *ptr, int *min, int *max, int *softmin, int *softmax)
{
  rna_FileBrowser_FSMenu_active_range(
      ptr, min, max, softmin, softmax, FS_CATEGORY_SYSTEM_BOOKMARKS);
}

static int rna_FileBrowser_FSMenuBookmark_active_get(PointerRNA *ptr)
{
  return rna_FileBrowser_FSMenu_active_get(ptr, FS_CATEGORY_BOOKMARKS);
}

static void rna_FileBrowser_FSMenuBookmark_active_set(PointerRNA *ptr, int value)
{
  rna_FileBrowser_FSMenu_active_set(ptr, value, FS_CATEGORY_BOOKMARKS);
}

static void rna_FileBrowser_FSMenuBookmark_active_range(
    PointerRNA *ptr, int *min, int *max, int *softmin, int *softmax)
{
  rna_FileBrowser_FSMenu_active_range(ptr, min, max, softmin, softmax, FS_CATEGORY_BOOKMARKS);
}

static int rna_FileBrowser_FSMenuRecent_active_get(PointerRNA *ptr)
{
  return rna_FileBrowser_FSMenu_active_get(ptr, FS_CATEGORY_RECENT);
}

static void rna_FileBrowser_FSMenuRecent_active_set(PointerRNA *ptr, int value)
{
  rna_FileBrowser_FSMenu_active_set(ptr, value, FS_CATEGORY_RECENT);
}

static void rna_FileBrowser_FSMenuRecent_active_range(
    PointerRNA *ptr, int *min, int *max, int *softmin, int *softmax)
{
  rna_FileBrowser_FSMenu_active_range(ptr, min, max, softmin, softmax, FS_CATEGORY_RECENT);
}

static void rna_SpaceFileBrowser_browse_mode_update(Main *UNUSED(bmain),
                                                    Scene *UNUSED(scene),
                                                    PointerRNA *ptr)
{
  ScrArea *area = rna_area_from_space(ptr);
  ED_area_tag_refresh(area);
}

static void rna_SpaceSpreadsheet_geometry_component_type_update(Main *UNUSED(bmain),
                                                                Scene *UNUSED(scene),
                                                                PointerRNA *ptr)
{
  SpaceSpreadsheet *sspreadsheet = (SpaceSpreadsheet *)ptr->data;
  if (sspreadsheet->geometry_component_type == GEO_COMPONENT_TYPE_POINT_CLOUD) {
    sspreadsheet->attribute_domain = ATTR_DOMAIN_POINT;
  }
  if (sspreadsheet->geometry_component_type == GEO_COMPONENT_TYPE_CURVE &&
      !ELEM(sspreadsheet->attribute_domain, ATTR_DOMAIN_POINT, ATTR_DOMAIN_CURVE)) {
    sspreadsheet->attribute_domain = ATTR_DOMAIN_POINT;
  }
}

const EnumPropertyItem *rna_SpaceSpreadsheet_attribute_domain_itemf(bContext *UNUSED(C),
                                                                    PointerRNA *ptr,
                                                                    PropertyRNA *UNUSED(prop),
                                                                    bool *r_free)
{
  SpaceSpreadsheet *sspreadsheet = (SpaceSpreadsheet *)ptr->data;
  GeometryComponentType component_type = sspreadsheet->geometry_component_type;
  if (sspreadsheet->object_eval_state == SPREADSHEET_OBJECT_EVAL_STATE_ORIGINAL) {
    ID *used_id = ED_spreadsheet_get_current_id(sspreadsheet);
    if (used_id != NULL) {
      if (GS(used_id->name) == ID_OB) {
        Object *used_object = (Object *)used_id;
        if (used_object->type == OB_POINTCLOUD) {
          component_type = GEO_COMPONENT_TYPE_POINT_CLOUD;
        }
        else {
          component_type = GEO_COMPONENT_TYPE_MESH;
        }
      }
    }
  }

  static EnumPropertyItem mesh_vertex_domain_item = {
      ATTR_DOMAIN_POINT, "POINT", 0, "Vertex", "Attribute per point/vertex"};

  EnumPropertyItem *item_array = NULL;
  int items_len = 0;
  for (const EnumPropertyItem *item = rna_enum_attribute_domain_items; item->identifier != NULL;
       item++) {
    if (component_type == GEO_COMPONENT_TYPE_MESH) {
      if (!ELEM(item->value,
                ATTR_DOMAIN_CORNER,
                ATTR_DOMAIN_EDGE,
                ATTR_DOMAIN_POINT,
                ATTR_DOMAIN_FACE)) {
        continue;
      }
    }
    if (component_type == GEO_COMPONENT_TYPE_POINT_CLOUD) {
      if (item->value != ATTR_DOMAIN_POINT) {
        continue;
      }
    }
    if (component_type == GEO_COMPONENT_TYPE_CURVE) {
      if (!ELEM(item->value, ATTR_DOMAIN_POINT, ATTR_DOMAIN_CURVE)) {
        continue;
      }
    }
    if (item->value == ATTR_DOMAIN_POINT && component_type == GEO_COMPONENT_TYPE_MESH) {
      RNA_enum_item_add(&item_array, &items_len, &mesh_vertex_domain_item);
    }
    else {
      RNA_enum_item_add(&item_array, &items_len, item);
    }
  }
  RNA_enum_item_end(&item_array, &items_len);

  *r_free = true;
  return item_array;
}

static SpreadsheetContext *rna_SpaceSpreadsheet_context_path_append(SpaceSpreadsheet *sspreadsheet,
                                                                    int type)
{
  SpreadsheetContext *context = ED_spreadsheet_context_new(type);
  BLI_addtail(&sspreadsheet->context_path, context);
  ED_spreadsheet_context_path_update_tag(sspreadsheet);
  WM_main_add_notifier(NC_SPACE | ND_SPACE_SPREADSHEET, NULL);
  return context;
}

static void rna_SpaceSpreadsheet_context_path_clear(SpaceSpreadsheet *sspreadsheet)
{
  ED_spreadsheet_context_path_clear(sspreadsheet);
  ED_spreadsheet_context_path_update_tag(sspreadsheet);
  WM_main_add_notifier(NC_SPACE | ND_SPACE_SPREADSHEET, NULL);
}

static StructRNA *rna_spreadsheet_context_refine(PointerRNA *ptr)
{
  SpreadsheetContext *context = ptr->data;
  switch (context->type) {
    case SPREADSHEET_CONTEXT_OBJECT:
      return &RNA_SpreadsheetContextObject;
    case SPREADSHEET_CONTEXT_MODIFIER:
      return &RNA_SpreadsheetContextModifier;
    case SPREADSHEET_CONTEXT_NODE:
      return &RNA_SpreadsheetContextNode;
  }
  BLI_assert_unreachable();
  return NULL;
}

static void rna_spreadsheet_context_update(Main *UNUSED(bmain),
                                           Scene *UNUSED(scene),
                                           PointerRNA *ptr)
{
  bScreen *screen = (bScreen *)ptr->owner_id;
  LISTBASE_FOREACH (ScrArea *, area, &screen->areabase) {
    SpaceLink *sl = area->spacedata.first;
    if (sl->spacetype == SPACE_SPREADSHEET) {
      SpaceSpreadsheet *sspreadsheet = (SpaceSpreadsheet *)sl;
      ED_spreadsheet_context_path_update_tag(sspreadsheet);
    }
  }
}

static void rna_SpaceSpreadsheet_context_path_guess(SpaceSpreadsheet *sspreadsheet, bContext *C)
{
  ED_spreadsheet_context_path_guess(C, sspreadsheet);
  ED_spreadsheet_context_path_update_tag(sspreadsheet);
  WM_main_add_notifier(NC_SPACE | ND_SPACE_SPREADSHEET, NULL);
}

#else

static const EnumPropertyItem dt_uv_items[] = {
    {SI_UVDT_OUTLINE, "OUTLINE", 0, "Outline", "Display white edges with black outline"},
    {SI_UVDT_DASH, "DASH", 0, "Dash", "Display dashed black-white edges"},
    {SI_UVDT_BLACK, "BLACK", 0, "Black", "Display black edges"},
    {SI_UVDT_WHITE, "WHITE", 0, "White", "Display white edges"},
    {0, NULL, 0, NULL, NULL},
};

static struct IDFilterEnumPropertyItem rna_enum_space_file_id_filter_categories[] = {
    /* Categories */
    {FILTER_ID_SCE, "category_scene", ICON_SCENE_DATA, "Scenes", "Show scenes"},
    {FILTER_ID_AC, "category_animation", ICON_ANIM_DATA, "Animations", "Show animation data"},
    {FILTER_ID_OB | FILTER_ID_GR,
     "category_object",
     ICON_OUTLINER_COLLECTION,
     "Objects & Collections",
     "Show objects and collections"},
    {FILTER_ID_AR | FILTER_ID_CU | FILTER_ID_LT | FILTER_ID_MB | FILTER_ID_ME | FILTER_ID_HA |
         FILTER_ID_PT | FILTER_ID_VO,
     "category_geometry",
     ICON_NODETREE,
     "Geometry",
     "Show meshes, curves, lattice, armatures and metaballs data"},
    {FILTER_ID_LS | FILTER_ID_MA | FILTER_ID_NT | FILTER_ID_TE,
     "category_shading",
     ICON_MATERIAL_DATA,
     "Shading",
     "Show materials, nodetrees, textures and Freestyle's linestyles"},
    {FILTER_ID_IM | FILTER_ID_MC | FILTER_ID_MSK | FILTER_ID_SO,
     "category_image",
     ICON_IMAGE_DATA,
     "Images & Sounds",
     "Show images, movie clips, sounds and masks"},
    {FILTER_ID_CA | FILTER_ID_LA | FILTER_ID_LP | FILTER_ID_SPK | FILTER_ID_WO,
     "category_environment",
     ICON_WORLD_DATA,
     "Environment",
     "Show worlds, lights, cameras and speakers"},
    {FILTER_ID_BR | FILTER_ID_GD | FILTER_ID_PA | FILTER_ID_PAL | FILTER_ID_PC | FILTER_ID_TXT |
         FILTER_ID_VF | FILTER_ID_CF | FILTER_ID_WS,
     "category_misc",
     ICON_GREASEPENCIL,
     "Miscellaneous",
     "Show other data types"},
    {0, NULL, 0, NULL, NULL},
};

static void rna_def_space_generic_show_region_toggles(StructRNA *srna, int region_type_mask)
{
  PropertyRNA *prop;

#  define DEF_SHOW_REGION_PROPERTY(identifier, label, description) \
    { \
      prop = RNA_def_property(srna, STRINGIFY(identifier), PROP_BOOLEAN, PROP_NONE); \
      RNA_def_property_flag(prop, PROP_CONTEXT_UPDATE); \
      RNA_def_property_boolean_funcs(prop, \
                                     STRINGIFY(rna_Space_##identifier##_get), \
                                     STRINGIFY(rna_Space_##identifier##_set)); \
      RNA_def_property_ui_text(prop, label, description); \
      RNA_def_property_update(prop, 0, STRINGIFY(rna_Space_##identifier##_update)); \
    } \
    ((void)0)

  if (region_type_mask & (1 << RGN_TYPE_TOOL_HEADER)) {
    region_type_mask &= ~(1 << RGN_TYPE_TOOL_HEADER);
    DEF_SHOW_REGION_PROPERTY(show_region_tool_header, "Tool Settings", "");
  }
  if (region_type_mask & (1 << RGN_TYPE_HEADER)) {
    region_type_mask &= ~(1 << RGN_TYPE_HEADER);
    DEF_SHOW_REGION_PROPERTY(show_region_header, "Header", "");
  }
  if (region_type_mask & (1 << RGN_TYPE_FOOTER)) {
    region_type_mask &= ~(1 << RGN_TYPE_FOOTER);
    DEF_SHOW_REGION_PROPERTY(show_region_footer, "Footer", "");
  }
  if (region_type_mask & (1 << RGN_TYPE_TOOLS)) {
    region_type_mask &= ~(1 << RGN_TYPE_TOOLS);
    DEF_SHOW_REGION_PROPERTY(show_region_toolbar, "Toolbar", "");
  }
  if (region_type_mask & (1 << RGN_TYPE_CHANNELS)) {
    region_type_mask &= ~(1 << RGN_TYPE_CHANNELS);
    DEF_SHOW_REGION_PROPERTY(show_region_channels, "Channels", "");
  }
  if (region_type_mask & (1 << RGN_TYPE_UI)) {
    region_type_mask &= ~(1 << RGN_TYPE_UI);
    DEF_SHOW_REGION_PROPERTY(show_region_ui, "Sidebar", "");
  }
  if (region_type_mask & (1 << RGN_TYPE_HUD)) {
    region_type_mask &= ~(1 << RGN_TYPE_HUD);
    DEF_SHOW_REGION_PROPERTY(show_region_hud, "Adjust Last Operation", "");
  }
  BLI_assert(region_type_mask == 0);
}

static void rna_def_space(BlenderRNA *brna)
{
  StructRNA *srna;
  PropertyRNA *prop;

  srna = RNA_def_struct(brna, "Space", NULL);
  RNA_def_struct_sdna(srna, "SpaceLink");
  RNA_def_struct_ui_text(srna, "Space", "Space data for a screen area");
  RNA_def_struct_refine_func(srna, "rna_Space_refine");

  prop = RNA_def_property(srna, "type", PROP_ENUM, PROP_NONE);
  RNA_def_property_enum_sdna(prop, NULL, "spacetype");
  RNA_def_property_enum_items(prop, rna_enum_space_type_items);
  /* When making this editable, take care for the special case of global areas
   * (see rna_Area_type_set). */
  RNA_def_property_clear_flag(prop, PROP_EDITABLE);
  RNA_def_property_ui_text(prop, "Type", "Space data type");

  /* access to V2D_VIEWSYNC_SCREEN_TIME */
  prop = RNA_def_property(srna, "show_locked_time", PROP_BOOLEAN, PROP_NONE);
  RNA_def_property_boolean_funcs(prop, "rna_Space_view2d_sync_get", "rna_Space_view2d_sync_set");
  RNA_def_property_ui_text(prop,
                           "Sync Visible Range",
                           "Synchronize the visible timeline range with other time-based editors");
  RNA_def_property_update(prop, NC_SPACE | ND_SPACE_TIME, "rna_Space_view2d_sync_update");

  rna_def_space_generic_show_region_toggles(srna, (1 << RGN_TYPE_HEADER));
}

/* for all spaces that use a mask */
static void rna_def_space_mask_info(StructRNA *srna, int noteflag, const char *mask_set_func)
{
  PropertyRNA *prop;

  static const EnumPropertyItem overlay_mode_items[] = {
      {MASK_OVERLAY_ALPHACHANNEL,
       "ALPHACHANNEL",
       ICON_NONE,
       "Alpha Channel",
       "Show alpha channel of the mask"},
      {MASK_OVERLAY_COMBINED,
       "COMBINED",
       ICON_NONE,
       "Combined",
       "Combine space background image with the mask"},
      {0, NULL, 0, NULL, NULL},
  };

  prop = RNA_def_property(srna, "mask", PROP_POINTER, PROP_NONE);
  RNA_def_property_pointer_sdna(prop, NULL, "mask_info.mask");
  RNA_def_property_flag(prop, PROP_EDITABLE);
  RNA_def_property_ui_text(prop, "Mask", "Mask displayed and edited in this space");
  RNA_def_property_pointer_funcs(prop, NULL, mask_set_func, NULL, NULL);
  RNA_def_property_update(prop, noteflag, NULL);

  /* mask drawing */
  prop = RNA_def_property(srna, "mask_display_type", PROP_ENUM, PROP_NONE);
  RNA_def_property_enum_sdna(prop, NULL, "mask_info.draw_type");
  RNA_def_property_enum_items(prop, dt_uv_items);
  RNA_def_property_ui_text(prop, "Edge Display Type", "Display type for mask splines");
  RNA_def_property_update(prop, noteflag, NULL);

  prop = RNA_def_property(srna, "show_mask_smooth", PROP_BOOLEAN, PROP_NONE);
  RNA_def_property_boolean_sdna(prop, NULL, "mask_info.draw_flag", MASK_DRAWFLAG_SMOOTH);
  RNA_def_property_ui_text(prop, "Display Smooth Splines", "");
  RNA_def_property_update(prop, noteflag, NULL);

  prop = RNA_def_property(srna, "show_mask_overlay", PROP_BOOLEAN, PROP_NONE);
  RNA_def_property_boolean_sdna(prop, NULL, "mask_info.draw_flag", MASK_DRAWFLAG_OVERLAY);
  RNA_def_property_ui_text(prop, "Show Mask Overlay", "");
  RNA_def_property_update(prop, noteflag, NULL);

  prop = RNA_def_property(srna, "mask_overlay_mode", PROP_ENUM, PROP_NONE);
  RNA_def_property_enum_sdna(prop, NULL, "mask_info.overlay_mode");
  RNA_def_property_enum_items(prop, overlay_mode_items);
  RNA_def_property_ui_text(prop, "Overlay Mode", "Overlay mode of rasterized mask");
  RNA_def_property_update(prop, noteflag, NULL);
}

static void rna_def_space_image_uv(BlenderRNA *brna)
{
  StructRNA *srna;
  PropertyRNA *prop;

  static const EnumPropertyItem sticky_mode_items[] = {
      {SI_STICKY_DISABLE,
       "DISABLED",
       ICON_STICKY_UVS_DISABLE,
       "Disabled",
       "Sticky vertex selection disabled"},
      {SI_STICKY_LOC,
       "SHARED_LOCATION",
       ICON_STICKY_UVS_LOC,
       "Shared Location",
       "Select UVs that are at the same location and share a mesh vertex"},
      {SI_STICKY_VERTEX,
       "SHARED_VERTEX",
       ICON_STICKY_UVS_VERT,
       "Shared Vertex",
       "Select UVs that share a mesh vertex, whether or not they are at the same location"},
      {0, NULL, 0, NULL, NULL},
  };

  /*bfa - changed order to have stretching method area first*/
  static const EnumPropertyItem dt_uvstretch_items[] = {
      {SI_UVDT_STRETCH_AREA, "AREA", 0, "Area", "Area distortion between UV and 3D faces"},
      {SI_UVDT_STRETCH_ANGLE, "ANGLE", 0, "Angle", "Angular distortion between UV and 3D angles"},
      {0, NULL, 0, NULL, NULL},
  };

  static const EnumPropertyItem pixel_snap_mode_items[] = {
      {SI_PIXEL_SNAP_DISABLED,
       "DISABLED",
       ICON_SNAPTOPIXEL_OFF,
       "Disabled",
       "Don't snap to pixels"},
      {SI_PIXEL_SNAP_CORNER, "CORNER", ICON_SNAPTOPIXEL_CORNER, "Corner", "Snap to pixel corners"},
      {SI_PIXEL_SNAP_CENTER, "CENTER", ICON_SNAPTOPIXEL_CENTER, "Center", "Snap to pixel centers"},
      {0, NULL, 0, NULL, NULL},
  };

  srna = RNA_def_struct(brna, "SpaceUVEditor", NULL);
  RNA_def_struct_sdna(srna, "SpaceImage");
  RNA_def_struct_nested(brna, srna, "SpaceImageEditor");
  RNA_def_struct_path_func(srna, "rna_SpaceUVEditor_path");
  RNA_def_struct_ui_text(srna, "Space UV Editor", "UV editor data for the image editor space");

  /* selection */
  prop = RNA_def_property(srna, "sticky_select_mode", PROP_ENUM, PROP_NONE);
  RNA_def_property_enum_sdna(prop, NULL, "sticky");
  RNA_def_property_enum_items(prop, sticky_mode_items);
  RNA_def_property_ui_text(
      prop, "Sticky Selection Mode", "Method for extending UV vertex selection");
  RNA_def_property_update(prop, NC_SPACE | ND_SPACE_IMAGE, NULL);

  /* drawing */
  prop = RNA_def_property(srna, "edge_display_type", PROP_ENUM, PROP_NONE);
  RNA_def_property_enum_sdna(prop, NULL, "dt_uv");
  RNA_def_property_enum_items(prop, dt_uv_items);
  RNA_def_property_ui_text(prop, "Display As", "Display style for UV edges");
  RNA_def_property_update(prop, NC_SPACE | ND_SPACE_IMAGE, NULL);

  prop = RNA_def_property(srna, "show_stretch", PROP_BOOLEAN, PROP_NONE);
  RNA_def_property_boolean_sdna(prop, NULL, "flag", SI_DRAW_STRETCH);
  RNA_def_property_ui_text(
      prop,
      "Display Stretch",
      "Display faces colored according to the difference in shape between UVs and "
      "their 3D coordinates (blue for low distortion, red for high distortion)");
  RNA_def_property_update(prop, NC_SPACE | ND_SPACE_IMAGE, NULL);

  prop = RNA_def_property(srna, "display_stretch_type", PROP_ENUM, PROP_NONE);
  RNA_def_property_enum_sdna(prop, NULL, "dt_uvstretch");
  RNA_def_property_enum_items(prop, dt_uvstretch_items);
  RNA_def_property_ui_text(prop, "Display Stretch Type", "Type of stretch to display");
  RNA_def_property_update(prop, NC_SPACE | ND_SPACE_IMAGE, NULL);

  prop = RNA_def_property(srna, "show_modified_edges", PROP_BOOLEAN, PROP_NONE);
  RNA_def_property_boolean_sdna(prop, NULL, "flag", SI_DRAWSHADOW);
  RNA_def_property_ui_text(
      prop, "Display Modified Edges", "Display edges after modifiers are applied");
  RNA_def_property_update(prop, NC_SPACE | ND_SPACE_IMAGE, NULL);

  prop = RNA_def_property(srna, "show_metadata", PROP_BOOLEAN, PROP_NONE);
  RNA_def_property_boolean_sdna(prop, NULL, "flag", SI_DRAW_METADATA);
  RNA_def_property_ui_text(prop, "Show Metadata", "Display metadata properties of the image");
  RNA_def_property_update(prop, NC_SPACE | ND_SPACE_IMAGE, NULL);

  prop = RNA_def_property(srna, "show_texpaint", PROP_BOOLEAN, PROP_NONE);
  RNA_def_property_boolean_negative_sdna(prop, NULL, "flag", SI_NO_DRAW_TEXPAINT);
  RNA_def_property_ui_text(
      prop, "Display Texture Paint UVs", "Display overlay of texture paint uv layer");
  RNA_def_property_update(prop, NC_SPACE | ND_SPACE_IMAGE, NULL);

  prop = RNA_def_property(srna, "show_pixel_coords", PROP_BOOLEAN, PROP_NONE);
  RNA_def_property_boolean_negative_sdna(prop, NULL, "flag", SI_COORDFLOATS);
  RNA_def_property_ui_text(
      prop, "Pixel Coordinates", "Display UV coordinates in pixels rather than from 0.0 to 1.0");
  RNA_def_property_update(prop, NC_SPACE | ND_SPACE_IMAGE, NULL);

  prop = RNA_def_property(srna, "show_faces", PROP_BOOLEAN, PROP_NONE);
  RNA_def_property_boolean_negative_sdna(prop, NULL, "flag", SI_NO_DRAWFACES);
  RNA_def_property_ui_text(prop, "Display Faces", "Display faces over the image");
  RNA_def_property_update(prop, NC_SPACE | ND_SPACE_IMAGE, NULL);

  prop = RNA_def_property(srna, "tile_grid_shape", PROP_INT, PROP_NONE);
  RNA_def_property_int_sdna(prop, NULL, "tile_grid_shape");
  RNA_def_property_array(prop, 2);
  RNA_def_property_int_default(prop, 1);
  RNA_def_property_range(prop, 1, 10);
  RNA_def_property_ui_text(
      prop, "Tile Grid Shape", "How many tiles will be shown in the background");
  RNA_def_property_update(prop, NC_SPACE | ND_SPACE_IMAGE, NULL);

  prop = RNA_def_property(srna, "uv_opacity", PROP_FLOAT, PROP_FACTOR);
  RNA_def_property_float_sdna(prop, NULL, "uv_opacity");
  RNA_def_property_range(prop, 0.0f, 1.0f);
  RNA_def_property_ui_text(prop, "UV Opacity", "Opacity of UV overlays");
  RNA_def_property_update(prop, NC_SPACE | ND_SPACE_IMAGE, NULL);

  /* TODO: move edge and face drawing options here from `G.f`. */

  prop = RNA_def_property(srna, "pixel_snap_mode", PROP_ENUM, PROP_NONE);
  RNA_def_property_enum_items(prop, pixel_snap_mode_items);
  RNA_def_property_ui_text(prop, "Snap to Pixels", "Snap UVs to pixels while editing");
  RNA_def_property_update(prop, NC_SPACE | ND_SPACE_IMAGE, NULL);

  prop = RNA_def_property(srna, "lock_bounds", PROP_BOOLEAN, PROP_NONE);
  RNA_def_property_boolean_sdna(prop, NULL, "flag", SI_CLIP_UV);
  RNA_def_property_ui_text(prop,
                           "Constrain to Image Bounds",
                           "Constraint to stay within the image bounds while editing");
  RNA_def_property_update(prop, NC_SPACE | ND_SPACE_IMAGE, NULL);

  prop = RNA_def_property(srna, "use_live_unwrap", PROP_BOOLEAN, PROP_NONE);
  RNA_def_property_boolean_sdna(prop, NULL, "flag", SI_LIVE_UNWRAP);
  RNA_def_property_ui_text(
      prop,
      "Live Unwrap",
      "Continuously unwrap the selected UV island while transforming pinned vertices");
  RNA_def_property_update(prop, NC_SPACE | ND_SPACE_IMAGE, NULL);
}

static void rna_def_space_outliner(BlenderRNA *brna)
{
  StructRNA *srna;
  PropertyRNA *prop;

  static const EnumPropertyItem display_mode_items[] = {
      {SO_SCENES,
       "SCENES",
       ICON_SCENE_DATA,
       "Scenes",
       "Display scenes and their view layers, collections and objects"},
      {SO_VIEW_LAYER,
       "VIEW_LAYER",
       ICON_RENDER_RESULT,
       "View Layer",
       "Display collections and objects in the view layer"},
      {SO_SEQUENCE,
       "SEQUENCE",
       ICON_SEQUENCE,
       "Video Sequencer",
       "Display data belonging to the Video Sequencer"},
      {SO_LIBRARIES,
       "LIBRARIES",
       ICON_FILE_BLEND,
       "Blender File",
       "Display data of current file and linked libraries"},
      {SO_DATA_API,
       "DATA_API",
       ICON_RNA,
       "Data API",
       "Display low level Blender data and its properties"},
      {SO_OVERRIDES_LIBRARY,
       "LIBRARY_OVERRIDES",
       ICON_LIBRARY_DATA_OVERRIDE,
       "Library Overrides",
       "Display data-blocks with library overrides and list their overridden properties"},
      {SO_ID_ORPHANS,
       "ORPHAN_DATA",
       ICON_ORPHAN_DATA,
       "Orphan Data",
       "Display data which is unused and/or will be lost when the file is reloaded"},
      {0, NULL, 0, NULL, NULL},
  };

  static const EnumPropertyItem filter_state_items[] = {
      {SO_FILTER_OB_ALL, "ALL", 0, "All", "Show all objects in the view layer"},
      {SO_FILTER_OB_VISIBLE, "VISIBLE", 0, "Visible", "Show visible objects"},
      {SO_FILTER_OB_SELECTED, "SELECTED", 0, "Selected", "Show selected objects"},
      {SO_FILTER_OB_ACTIVE, "ACTIVE", 0, "Active", "Show only the active object"},
      {SO_FILTER_OB_SELECTABLE, "SELECTABLE", 0, "Selectable", "Show only selectable objects"},
      {0, NULL, 0, NULL, NULL},
  };

  srna = RNA_def_struct(brna, "SpaceOutliner", "Space");
  RNA_def_struct_sdna(srna, "SpaceOutliner");
  RNA_def_struct_ui_text(srna, "Space Outliner", "Outliner space data");

  prop = RNA_def_property(srna, "display_mode", PROP_ENUM, PROP_NONE);
  RNA_def_property_enum_sdna(prop, NULL, "outlinevis");
  RNA_def_property_enum_items(prop, display_mode_items);
  RNA_def_property_ui_text(prop, "Display Mode", "Type of information to display");
  RNA_def_property_update(prop, NC_SPACE | ND_SPACE_OUTLINER, NULL);

  prop = RNA_def_property(srna, "filter_text", PROP_STRING, PROP_NONE);
  RNA_def_property_string_sdna(prop, NULL, "search_string");
  RNA_def_property_ui_text(prop, "Display Filter", "Live search filtering string");
  RNA_def_property_flag(prop, PROP_TEXTEDIT_UPDATE);
  RNA_def_property_update(prop, NC_SPACE | ND_SPACE_OUTLINER, NULL);

  prop = RNA_def_property(srna, "use_filter_case_sensitive", PROP_BOOLEAN, PROP_NONE);
  RNA_def_property_boolean_sdna(prop, NULL, "search_flags", SO_FIND_CASE_SENSITIVE);
  RNA_def_property_ui_text(
      prop, "Case Sensitive Matches Only", "Only use case sensitive matches of search string");
  RNA_def_property_update(prop, NC_SPACE | ND_SPACE_OUTLINER, NULL);

  prop = RNA_def_property(srna, "use_filter_complete", PROP_BOOLEAN, PROP_NONE);
  RNA_def_property_boolean_sdna(prop, NULL, "search_flags", SO_FIND_COMPLETE);
  RNA_def_property_ui_text(
      prop, "Complete Matches Only", "Only use complete matches of search string");
  RNA_def_property_update(prop, NC_SPACE | ND_SPACE_OUTLINER, NULL);

  prop = RNA_def_property(srna, "use_sort_alpha", PROP_BOOLEAN, PROP_NONE);
  RNA_def_property_boolean_negative_sdna(prop, NULL, "flag", SO_SKIP_SORT_ALPHA);
  RNA_def_property_ui_text(prop, "Sort Alphabetically", "");
  RNA_def_property_update(prop, NC_SPACE | ND_SPACE_OUTLINER, NULL);

  prop = RNA_def_property(srna, "use_sync_select", PROP_BOOLEAN, PROP_NONE);
  RNA_def_property_boolean_sdna(prop, NULL, "flag", SO_SYNC_SELECT);
  RNA_def_property_ui_text(
      prop, "Sync Outliner Selection", "Sync outliner selection with other editors");
  RNA_def_property_update(prop, NC_SPACE | ND_SPACE_OUTLINER, NULL);

  prop = RNA_def_property(srna, "show_mode_column", PROP_BOOLEAN, PROP_NONE);
  RNA_def_property_boolean_sdna(prop, NULL, "flag", SO_MODE_COLUMN);
  RNA_def_property_ui_text(
      prop, "Show Mode Column", "Show the mode column for mode toggle and activation");
  RNA_def_property_update(prop, NC_SPACE | ND_SPACE_OUTLINER, NULL);

  /* Granular restriction column option. */
  prop = RNA_def_property(srna, "show_restrict_column_enable", PROP_BOOLEAN, PROP_NONE);
  RNA_def_property_boolean_sdna(prop, NULL, "show_restrict_flags", SO_RESTRICT_ENABLE);
  RNA_def_property_ui_text(prop, "Exclude from View Layer", "Exclude from view layer");
  RNA_def_property_ui_icon(prop, ICON_CHECKBOX_HLT, 0);
  RNA_def_property_update(prop, NC_SPACE | ND_SPACE_OUTLINER, NULL);

  prop = RNA_def_property(srna, "show_restrict_column_select", PROP_BOOLEAN, PROP_NONE);
  RNA_def_property_boolean_sdna(prop, NULL, "show_restrict_flags", SO_RESTRICT_SELECT);
  RNA_def_property_ui_text(prop, "Selectable", "Selectable");
  RNA_def_property_ui_icon(prop, ICON_RESTRICT_SELECT_OFF, 0);
  RNA_def_property_update(prop, NC_SPACE | ND_SPACE_OUTLINER, NULL);

  prop = RNA_def_property(srna, "show_restrict_column_hide", PROP_BOOLEAN, PROP_NONE);
  RNA_def_property_boolean_sdna(prop, NULL, "show_restrict_flags", SO_RESTRICT_HIDE);
  RNA_def_property_ui_text(prop, "Hide in Viewport", "Temporarily hide in viewport");
  RNA_def_property_ui_icon(prop, ICON_HIDE_OFF, 0);
  RNA_def_property_update(prop, NC_SPACE | ND_SPACE_OUTLINER, NULL);

  prop = RNA_def_property(srna, "show_restrict_column_viewport", PROP_BOOLEAN, PROP_NONE);
  RNA_def_property_boolean_sdna(prop, NULL, "show_restrict_flags", SO_RESTRICT_VIEWPORT);
  RNA_def_property_ui_text(prop, "Disable in Viewports", "Globally disable in viewports");
  RNA_def_property_ui_icon(prop, ICON_RESTRICT_VIEW_OFF, 0);
  RNA_def_property_update(prop, NC_SPACE | ND_SPACE_OUTLINER, NULL);

  prop = RNA_def_property(srna, "show_restrict_column_render", PROP_BOOLEAN, PROP_NONE);
  RNA_def_property_boolean_sdna(prop, NULL, "show_restrict_flags", SO_RESTRICT_RENDER);
  RNA_def_property_ui_text(prop, "Disable in Renders", "Globally disable in renders");
  RNA_def_property_ui_icon(prop, ICON_RESTRICT_RENDER_OFF, 0);
  RNA_def_property_update(prop, NC_SPACE | ND_SPACE_OUTLINER, NULL);

  prop = RNA_def_property(srna, "show_restrict_column_holdout", PROP_BOOLEAN, PROP_NONE);
  RNA_def_property_boolean_sdna(prop, NULL, "show_restrict_flags", SO_RESTRICT_HOLDOUT);
  RNA_def_property_ui_text(prop, "Holdout", "Holdout");
  RNA_def_property_ui_icon(prop, ICON_HOLDOUT_ON, 0);
  RNA_def_property_update(prop, NC_SPACE | ND_SPACE_OUTLINER, NULL);

  prop = RNA_def_property(srna, "show_restrict_column_indirect_only", PROP_BOOLEAN, PROP_NONE);
  RNA_def_property_boolean_sdna(prop, NULL, "show_restrict_flags", SO_RESTRICT_INDIRECT_ONLY);
  RNA_def_property_ui_text(prop, "Indirect Only", "Indirect only");
  RNA_def_property_ui_icon(prop, ICON_INDIRECT_ONLY_ON, 0);
  RNA_def_property_update(prop, NC_SPACE | ND_SPACE_OUTLINER, NULL);

  /* Filters. */
  prop = RNA_def_property(srna, "use_filter_object", PROP_BOOLEAN, PROP_NONE);
  RNA_def_property_boolean_negative_sdna(prop, NULL, "filter", SO_FILTER_NO_OBJECT);
  RNA_def_property_ui_text(prop, "Filter Objects", "Show objects");
  RNA_def_property_update(prop, NC_SPACE | ND_SPACE_OUTLINER, NULL);

  prop = RNA_def_property(srna, "use_filter_object_content", PROP_BOOLEAN, PROP_NONE);
  RNA_def_property_boolean_negative_sdna(prop, NULL, "filter", SO_FILTER_NO_OB_CONTENT);
  RNA_def_property_ui_text(
      prop, "Show Object Contents", "Show what is inside the objects elements");
  RNA_def_property_update(prop, NC_SPACE | ND_SPACE_OUTLINER, NULL);

  prop = RNA_def_property(srna, "use_filter_children", PROP_BOOLEAN, PROP_NONE);
  RNA_def_property_boolean_negative_sdna(prop, NULL, "filter", SO_FILTER_NO_CHILDREN);
  RNA_def_property_ui_text(prop, "Show Object Children", "Show children");
  RNA_def_property_update(prop, NC_SPACE | ND_SPACE_OUTLINER, NULL);

  prop = RNA_def_property(srna, "use_filter_collection", PROP_BOOLEAN, PROP_NONE);
  RNA_def_property_boolean_negative_sdna(prop, NULL, "filter", SO_FILTER_NO_COLLECTION);
  RNA_def_property_ui_text(prop, "Show Collections", "Show collections");
  RNA_def_property_update(prop, NC_SPACE | ND_SPACE_OUTLINER, NULL);

  prop = RNA_def_property(srna, "use_filter_view_layers", PROP_BOOLEAN, PROP_NONE);
  RNA_def_property_boolean_negative_sdna(prop, NULL, "filter", SO_FILTER_NO_VIEW_LAYERS);
  RNA_def_property_ui_text(prop, "Show All View Layers", "Show all the view layers");
  RNA_def_property_update(prop, NC_SPACE | ND_SPACE_OUTLINER, NULL);

  /* Filters object state. */
  prop = RNA_def_property(srna, "filter_state", PROP_ENUM, PROP_NONE);
  RNA_def_property_enum_sdna(prop, NULL, "filter_state");
  RNA_def_property_enum_items(prop, filter_state_items);
  RNA_def_property_ui_text(prop, "Object State Filter", "");
  RNA_def_property_update(prop, NC_SPACE | ND_SPACE_OUTLINER, NULL);

  prop = RNA_def_property(srna, "filter_invert", PROP_BOOLEAN, PROP_NONE);
  RNA_def_property_boolean_sdna(prop, NULL, "filter", SO_FILTER_OB_STATE_INVERSE);
  RNA_def_property_ui_text(prop, "Invert", "Invert the object state filter");
  RNA_def_property_update(prop, NC_SPACE | ND_SPACE_OUTLINER, NULL);

  /* Filters object type. */
  prop = RNA_def_property(srna, "use_filter_object_mesh", PROP_BOOLEAN, PROP_NONE);
  RNA_def_property_boolean_negative_sdna(prop, NULL, "filter", SO_FILTER_NO_OB_MESH);
  RNA_def_property_ui_text(prop, "Show Meshes", "Show mesh objects");
  RNA_def_property_update(prop, NC_SPACE | ND_SPACE_OUTLINER, NULL);

  prop = RNA_def_property(srna, "use_filter_object_armature", PROP_BOOLEAN, PROP_NONE);
  RNA_def_property_boolean_negative_sdna(prop, NULL, "filter", SO_FILTER_NO_OB_ARMATURE);
  RNA_def_property_ui_text(prop, "Show Armatures", "Show armature objects");
  RNA_def_property_update(prop, NC_SPACE | ND_SPACE_OUTLINER, NULL);

  prop = RNA_def_property(srna, "use_filter_object_empty", PROP_BOOLEAN, PROP_NONE);
  RNA_def_property_boolean_negative_sdna(prop, NULL, "filter", SO_FILTER_NO_OB_EMPTY);
  RNA_def_property_ui_text(prop, "Show Empties", "Show empty objects");
  RNA_def_property_update(prop, NC_SPACE | ND_SPACE_OUTLINER, NULL);

  prop = RNA_def_property(srna, "use_filter_object_light", PROP_BOOLEAN, PROP_NONE);
  RNA_def_property_boolean_negative_sdna(prop, NULL, "filter", SO_FILTER_NO_OB_LAMP);
  RNA_def_property_ui_text(prop, "Show Lights", "Show light objects");
  RNA_def_property_update(prop, NC_SPACE | ND_SPACE_OUTLINER, NULL);

  prop = RNA_def_property(srna, "use_filter_object_camera", PROP_BOOLEAN, PROP_NONE);
  RNA_def_property_boolean_negative_sdna(prop, NULL, "filter", SO_FILTER_NO_OB_CAMERA);
  RNA_def_property_ui_text(prop, "Show Cameras", "Show camera objects");
  RNA_def_property_update(prop, NC_SPACE | ND_SPACE_OUTLINER, NULL);

  prop = RNA_def_property(srna, "use_filter_object_others", PROP_BOOLEAN, PROP_NONE);
  RNA_def_property_boolean_negative_sdna(prop, NULL, "filter", SO_FILTER_NO_OB_OTHERS);
  RNA_def_property_ui_text(
      prop, "Show Other Objects", "Show curves, lattices, light probes, fonts, ...");
  RNA_def_property_update(prop, NC_SPACE | ND_SPACE_OUTLINER, NULL);

  /* Libraries filter. */
  prop = RNA_def_property(srna, "use_filter_id_type", PROP_BOOLEAN, PROP_NONE);
  RNA_def_property_boolean_sdna(prop, NULL, "filter", SO_FILTER_ID_TYPE);
  RNA_def_property_ui_text(prop, "Filter by Type", "Show only data of one type");
  RNA_def_property_update(prop, NC_SPACE | ND_SPACE_OUTLINER, NULL);

  prop = RNA_def_property(srna, "filter_id_type", PROP_ENUM, PROP_NONE);
  RNA_def_property_enum_sdna(prop, NULL, "filter_id_type");
  RNA_def_property_enum_items(prop, rna_enum_id_type_items);
  RNA_def_property_ui_text(prop, "Filter by Type", "Data type to show");
  RNA_def_property_translation_context(prop, BLT_I18NCONTEXT_ID_ID);

  prop = RNA_def_property(srna, "use_filter_lib_override", PROP_BOOLEAN, PROP_NONE);
  RNA_def_property_boolean_negative_sdna(prop, NULL, "filter", SO_FILTER_NO_LIB_OVERRIDE);
  RNA_def_property_ui_text(prop,
                           "Show Library Overrides",
                           "For libraries with overrides created, show the overridden values");
  RNA_def_property_update(prop, NC_SPACE | ND_SPACE_OUTLINER, NULL);

  prop = RNA_def_property(srna, "use_filter_lib_override_system", PROP_BOOLEAN, PROP_NONE);
  RNA_def_property_boolean_sdna(prop, NULL, "filter", SO_FILTER_SHOW_SYSTEM_OVERRIDES);
  RNA_def_property_ui_text(
      prop,
      "Show System Overrides",
      "For libraries with overrides created, show the overridden values that are "
      "defined/controlled automatically (e.g. to make users of an overridden data-block point to "
      "the override data, not the original linked data)");
  RNA_def_property_update(prop, NC_SPACE | ND_SPACE_OUTLINER, NULL);
}

static void rna_def_space_view3d_shading(BlenderRNA *brna)
{
  StructRNA *srna;
  PropertyRNA *prop;

  static const EnumPropertyItem background_type_items[] = {
      {V3D_SHADING_BACKGROUND_THEME, "THEME", 0, "Theme", "Use the theme for background color"},
      {V3D_SHADING_BACKGROUND_WORLD, "WORLD", 0, "World", "Use the world for background color"},
      {V3D_SHADING_BACKGROUND_VIEWPORT,
       "VIEWPORT",
       0,
       "Viewport",
       "Use a custom color limited to this viewport only"},
      {0, NULL, 0, NULL, NULL},
  };

  static const EnumPropertyItem cavity_type_items[] = {
      {V3D_SHADING_CAVITY_SSAO,
       "WORLD",
       0,
       "World",
       "Cavity shading computed in world space, useful for larger-scale occlusion"},
      {V3D_SHADING_CAVITY_CURVATURE,
       "SCREEN",
       0,
       "Screen",
       "Curvature-based shading, useful for making fine details more visible"},
      {V3D_SHADING_CAVITY_BOTH, "BOTH", 0, "Both", "Use both effects simultaneously"},
      {0, NULL, 0, NULL, NULL},
  };

  /* Note these settings are used for both 3D viewport and the OpenGL render
   * engine in the scene, so can't assume to always be part of a screen. */
  srna = RNA_def_struct(brna, "View3DShading", NULL);
  RNA_def_struct_path_func(srna, "rna_View3DShading_path");
  RNA_def_struct_ui_text(
      srna, "3D View Shading Settings", "Settings for shading in the 3D viewport");
  RNA_def_struct_idprops_func(srna, "rna_View3DShading_idprops");

  prop = RNA_def_property(srna, "type", PROP_ENUM, PROP_NONE);
  RNA_def_property_enum_items(prop, rna_enum_shading_type_items);
  RNA_def_property_enum_funcs(prop,
                              "rna_3DViewShading_type_get",
                              "rna_3DViewShading_type_set",
                              "rna_3DViewShading_type_itemf");
  RNA_def_property_ui_text(
      prop, "Viewport Shading", "Method to display/shade objects in the 3D View");
  RNA_def_property_update(
      prop, NC_SPACE | ND_SPACE_VIEW3D | NS_VIEW3D_SHADING, "rna_3DViewShading_type_update");

  prop = RNA_def_property(srna, "light", PROP_ENUM, PROP_NONE);
  RNA_def_property_enum_sdna(prop, NULL, "light");
  RNA_def_property_enum_items(prop, rna_enum_viewport_lighting_items);
  RNA_def_property_ui_text(prop, "Lighting", "Lighting Method for Solid/Texture Viewport Shading");
  RNA_def_property_update(prop, NC_SPACE | ND_SPACE_VIEW3D | NS_VIEW3D_SHADING, NULL);

  prop = RNA_def_property(srna, "show_object_outline", PROP_BOOLEAN, PROP_NONE);
  RNA_def_property_boolean_sdna(prop, NULL, "flag", V3D_SHADING_OBJECT_OUTLINE);
  RNA_def_property_clear_flag(prop, PROP_ANIMATABLE);
  RNA_def_property_ui_text(prop, "Outline", "Show Object Outline");
  RNA_def_property_update(prop, NC_SPACE | ND_SPACE_VIEW3D | NS_VIEW3D_SHADING, NULL);

  prop = RNA_def_property(srna, "studio_light", PROP_ENUM, PROP_NONE);
  RNA_def_property_enum_items(prop, rna_enum_studio_light_items);
  RNA_def_property_enum_default(prop, 0);
  RNA_def_property_enum_funcs(prop,
                              "rna_View3DShading_studio_light_get",
                              "rna_View3DShading_studio_light_set",
                              "rna_View3DShading_studio_light_itemf");
  RNA_def_property_ui_text(prop, "Studiolight", "Studio lighting setup");
  RNA_def_property_update(prop, NC_SPACE | ND_SPACE_VIEW3D | NS_VIEW3D_SHADING, NULL);

  prop = RNA_def_property(srna, "use_world_space_lighting", PROP_BOOLEAN, PROP_NONE);
  RNA_def_property_boolean_sdna(prop, NULL, "flag", V3D_SHADING_WORLD_ORIENTATION);
  RNA_def_property_clear_flag(prop, PROP_ANIMATABLE);
  RNA_def_property_ui_text(
      prop, "World Space Lighting", "Make the lighting fixed and not follow the camera");
  RNA_def_property_update(prop, NC_SPACE | ND_SPACE_VIEW3D | NS_VIEW3D_SHADING, NULL);

  prop = RNA_def_property(srna, "show_backface_culling", PROP_BOOLEAN, PROP_NONE);
  RNA_def_property_boolean_sdna(prop, NULL, "flag", V3D_SHADING_BACKFACE_CULLING);
  RNA_def_property_ui_text(
      prop, "Backface Culling", "Use back face culling to hide the back side of faces");
  RNA_def_property_update(prop, NC_SPACE | ND_SPACE_VIEW3D | NS_VIEW3D_SHADING, NULL);

  prop = RNA_def_property(srna, "show_cavity", PROP_BOOLEAN, PROP_NONE);
  RNA_def_property_boolean_sdna(prop, NULL, "flag", V3D_SHADING_CAVITY);
  RNA_def_property_clear_flag(prop, PROP_ANIMATABLE);
  RNA_def_property_ui_text(prop, "Cavity", "Show Cavity");
  RNA_def_property_update(prop, NC_SPACE | ND_SPACE_VIEW3D | NS_VIEW3D_SHADING, NULL);

  prop = RNA_def_property(srna, "cavity_type", PROP_ENUM, PROP_NONE);
  RNA_def_property_enum_items(prop, cavity_type_items);
  RNA_def_property_ui_text(prop, "Cavity Type", "Way to display the cavity shading");
  RNA_def_property_update(prop, NC_SPACE | ND_SPACE_VIEW3D | NS_VIEW3D_SHADING, NULL);

  prop = RNA_def_property(srna, "curvature_ridge_factor", PROP_FLOAT, PROP_FACTOR);
  RNA_def_property_float_sdna(prop, NULL, "curvature_ridge_factor");
  RNA_def_property_ui_text(prop, "Curvature Ridge", "Factor for the curvature ridges");
  RNA_def_property_range(prop, 0.0f, 2.0f);
  RNA_def_property_clear_flag(prop, PROP_ANIMATABLE);
  RNA_def_property_update(prop, NC_SPACE | ND_SPACE_VIEW3D | NS_VIEW3D_SHADING, NULL);

  prop = RNA_def_property(srna, "curvature_valley_factor", PROP_FLOAT, PROP_FACTOR);
  RNA_def_property_float_sdna(prop, NULL, "curvature_valley_factor");
  RNA_def_property_ui_text(prop, "Curvature Valley", "Factor for the curvature valleys");
  RNA_def_property_range(prop, 0.0f, 2.0f);
  RNA_def_property_clear_flag(prop, PROP_ANIMATABLE);
  RNA_def_property_update(prop, NC_SPACE | ND_SPACE_VIEW3D | NS_VIEW3D_SHADING, NULL);

  prop = RNA_def_property(srna, "cavity_ridge_factor", PROP_FLOAT, PROP_FACTOR);
  RNA_def_property_float_sdna(prop, NULL, "cavity_ridge_factor");
  RNA_def_property_ui_text(prop, "Cavity Ridge", "Factor for the cavity ridges");
  RNA_def_property_range(prop, 0.0f, 250.0f);
  RNA_def_property_ui_range(prop, 0.00f, 2.5f, 1, 3);
  RNA_def_property_clear_flag(prop, PROP_ANIMATABLE);
  RNA_def_property_update(prop, NC_SPACE | ND_SPACE_VIEW3D | NS_VIEW3D_SHADING, NULL);

  prop = RNA_def_property(srna, "cavity_valley_factor", PROP_FLOAT, PROP_FACTOR);
  RNA_def_property_float_sdna(prop, NULL, "cavity_valley_factor");
  RNA_def_property_ui_text(prop, "Cavity Valley", "Factor for the cavity valleys");
  RNA_def_property_range(prop, 0.0f, 250.0f);
  RNA_def_property_ui_range(prop, 0.00f, 2.5f, 1, 3);
  RNA_def_property_clear_flag(prop, PROP_ANIMATABLE);
  RNA_def_property_update(prop, NC_SPACE | ND_SPACE_VIEW3D | NS_VIEW3D_SHADING, NULL);

  prop = RNA_def_property(srna, "selected_studio_light", PROP_POINTER, PROP_NONE);
  RNA_def_property_struct_type(prop, "StudioLight");
  RNA_define_verify_sdna(0);
  RNA_def_property_ui_text(prop, "Studio Light", "Selected StudioLight");
  RNA_def_property_pointer_funcs(
      prop, "rna_View3DShading_selected_studio_light_get", NULL, NULL, NULL);
  RNA_def_property_clear_flag(prop, PROP_ANIMATABLE | PROP_EDITABLE);
  RNA_define_verify_sdna(1);

  prop = RNA_def_property(srna, "studiolight_rotate_z", PROP_FLOAT, PROP_ANGLE);
  RNA_def_property_float_sdna(prop, NULL, "studiolight_rot_z");
  RNA_def_property_ui_text(
      prop, "Studiolight Rotation", "Rotation of the studiolight around the Z-Axis");
  RNA_def_property_range(prop, -M_PI, M_PI);
  RNA_def_property_clear_flag(prop, PROP_ANIMATABLE);
  RNA_def_property_update(prop, NC_SPACE | ND_SPACE_VIEW3D | NS_VIEW3D_SHADING, NULL);

  prop = RNA_def_property(srna, "studiolight_intensity", PROP_FLOAT, PROP_FACTOR);
  RNA_def_property_float_sdna(prop, NULL, "studiolight_intensity");
  RNA_def_property_clear_flag(prop, PROP_ANIMATABLE);
  RNA_def_property_ui_text(prop, "Strength", "Strength of the studiolight");
  RNA_def_property_range(prop, 0.0f, FLT_MAX);
  RNA_def_property_ui_range(prop, 0.0f, 2.0f, 1, 3);
  RNA_def_property_update(prop, NC_SPACE | ND_SPACE_VIEW3D | NS_VIEW3D_SHADING, NULL);

  prop = RNA_def_property(srna, "studiolight_background_alpha", PROP_FLOAT, PROP_FACTOR);
  RNA_def_property_float_sdna(prop, NULL, "studiolight_background");
  RNA_def_property_ui_text(prop, "World Opacity", "Show the studiolight in the background");
  RNA_def_property_range(prop, 0.0f, 1.0f);
  RNA_def_property_ui_range(prop, 0.0f, 1.0f, 1, 3);
  RNA_def_property_clear_flag(prop, PROP_ANIMATABLE);
  RNA_def_property_update(prop, NC_SPACE | ND_SPACE_VIEW3D | NS_VIEW3D_SHADING, NULL);

  prop = RNA_def_property(srna, "studiolight_background_blur", PROP_FLOAT, PROP_FACTOR);
  RNA_def_property_float_sdna(prop, NULL, "studiolight_blur");
  RNA_def_property_ui_text(prop, "Blur", "Blur the studiolight in the background");
  RNA_def_property_float_default(prop, 0.5f);
  RNA_def_property_range(prop, 0.0f, 1.0f);
  RNA_def_property_ui_range(prop, 0.0f, 1.0f, 1, 2);
  RNA_def_property_clear_flag(prop, PROP_ANIMATABLE);
  RNA_def_property_update(prop, NC_SPACE | ND_SPACE_VIEW3D | NS_VIEW3D_SHADING, NULL);

  prop = RNA_def_property(srna, "use_studiolight_view_rotation", PROP_BOOLEAN, PROP_NONE);
  RNA_def_property_boolean_negative_sdna(
      prop, NULL, "flag", V3D_SHADING_STUDIOLIGHT_VIEW_ROTATION);
  RNA_def_property_clear_flag(prop, PROP_ANIMATABLE);
  RNA_def_property_boolean_default(prop, false);
  RNA_def_property_ui_text(
      prop, "World Space Lighting", "Make the HDR rotation fixed and not follow the camera");
  RNA_def_property_update(prop, NC_SPACE | ND_SPACE_VIEW3D | NS_VIEW3D_SHADING, NULL);

  prop = RNA_def_property(srna, "color_type", PROP_ENUM, PROP_NONE);
  RNA_def_property_enum_sdna(prop, NULL, "color_type");
  RNA_def_property_enum_items(prop, rna_enum_shading_color_type_items);
  RNA_def_property_enum_funcs(prop, NULL, NULL, "rna_View3DShading_color_type_itemf");
  RNA_def_property_ui_text(prop, "Color", "Color Type");
  RNA_def_property_clear_flag(prop, PROP_ANIMATABLE);
  RNA_def_property_update(
      prop, NC_SPACE | ND_SPACE_VIEW3D | NS_VIEW3D_SHADING, "rna_GPencil_update");

  prop = RNA_def_property(srna, "wireframe_color_type", PROP_ENUM, PROP_NONE);
  RNA_def_property_enum_sdna(prop, NULL, "wire_color_type");
  RNA_def_property_enum_items(prop, rna_enum_shading_color_type_items);
  RNA_def_property_enum_funcs(prop, NULL, NULL, "rna_View3DShading_color_type_itemf");
  RNA_def_property_ui_text(prop, "Color", "Color Type");
  RNA_def_property_update(prop, NC_SPACE | ND_SPACE_VIEW3D | NS_VIEW3D_SHADING, NULL);

  prop = RNA_def_property(srna, "single_color", PROP_FLOAT, PROP_COLOR);
  RNA_def_property_float_sdna(prop, NULL, "single_color");
  RNA_def_property_array(prop, 3);
  RNA_def_property_ui_text(prop, "Color", "Color for single color mode");
  RNA_def_property_range(prop, 0.0f, 1.0f);
  RNA_def_property_update(prop, NC_SPACE | ND_SPACE_VIEW3D | NS_VIEW3D_SHADING, NULL);

  prop = RNA_def_property(srna, "background_type", PROP_ENUM, PROP_NONE);
  RNA_def_property_enum_items(prop, background_type_items);
  RNA_def_property_ui_text(prop, "Background", "Way to display the background");
  RNA_def_property_update(prop, NC_SPACE | ND_SPACE_VIEW3D | NS_VIEW3D_SHADING, NULL);

  prop = RNA_def_property(srna, "background_color", PROP_FLOAT, PROP_COLOR);
  RNA_def_property_array(prop, 3);
  RNA_def_property_ui_text(prop, "Background Color", "Color for custom background color");
  RNA_def_property_range(prop, 0.0f, 1.0f);
  RNA_def_property_update(prop, NC_SPACE | ND_SPACE_VIEW3D | NS_VIEW3D_SHADING, NULL);

  prop = RNA_def_property(srna, "show_shadows", PROP_BOOLEAN, PROP_NONE);
  RNA_def_property_boolean_sdna(prop, NULL, "flag", V3D_SHADING_SHADOW);
  RNA_def_property_clear_flag(prop, PROP_ANIMATABLE);
  RNA_def_property_ui_text(prop, "Shadow", "Show Shadow");
  RNA_def_property_update(prop, NC_SPACE | ND_SPACE_VIEW3D | NS_VIEW3D_SHADING, NULL);

  prop = RNA_def_property(srna, "show_xray", PROP_BOOLEAN, PROP_NONE);
  RNA_def_property_boolean_sdna(prop, NULL, "flag", V3D_SHADING_XRAY);
  RNA_def_property_clear_flag(prop, PROP_ANIMATABLE);
  RNA_def_property_ui_text(prop, "Show X-Ray", "Show whole scene transparent");
  RNA_def_property_update(prop, NC_SPACE | ND_SPACE_VIEW3D | NS_VIEW3D_SHADING, NULL);

  prop = RNA_def_property(srna, "show_xray_wireframe", PROP_BOOLEAN, PROP_NONE);
  RNA_def_property_boolean_sdna(prop, NULL, "flag", V3D_SHADING_XRAY_WIREFRAME);
  RNA_def_property_clear_flag(prop, PROP_ANIMATABLE);
  RNA_def_property_ui_text(prop, "Show X-Ray", "Show whole scene transparent");
  RNA_def_property_update(prop, NC_SPACE | ND_SPACE_VIEW3D | NS_VIEW3D_SHADING, NULL);

  prop = RNA_def_property(srna, "xray_alpha", PROP_FLOAT, PROP_FACTOR);
  RNA_def_property_float_sdna(prop, NULL, "xray_alpha");
  RNA_def_property_ui_text(prop, "X-Ray Alpha", "Amount of alpha to use");
  RNA_def_property_range(prop, 0.0f, 1.0f);
  RNA_def_property_clear_flag(prop, PROP_ANIMATABLE);
  RNA_def_property_update(prop, NC_SPACE | ND_SPACE_VIEW3D | NS_VIEW3D_SHADING, NULL);

  prop = RNA_def_property(srna, "xray_alpha_wireframe", PROP_FLOAT, PROP_FACTOR);
  RNA_def_property_float_sdna(prop, NULL, "xray_alpha_wire");
  RNA_def_property_ui_text(prop, "X-Ray Alpha", "Amount of alpha to use");
  RNA_def_property_range(prop, 0.0f, 1.0f);
  RNA_def_property_clear_flag(prop, PROP_ANIMATABLE);
  RNA_def_property_update(prop, NC_SPACE | ND_SPACE_VIEW3D | NS_VIEW3D_SHADING, NULL);

  prop = RNA_def_property(srna, "use_dof", PROP_BOOLEAN, PROP_NONE);
  RNA_def_property_boolean_sdna(prop, NULL, "flag", V3D_SHADING_DEPTH_OF_FIELD);
  RNA_def_property_clear_flag(prop, PROP_ANIMATABLE);
  RNA_def_property_ui_text(
      prop,
      "Depth Of Field",
      "Use depth of field on viewport using the values from the active camera");
  RNA_def_property_update(prop, NC_SPACE | ND_SPACE_VIEW3D | NS_VIEW3D_SHADING, NULL);

  prop = RNA_def_property(srna, "use_scene_lights", PROP_BOOLEAN, PROP_NONE);
  RNA_def_property_boolean_sdna(prop, NULL, "flag", V3D_SHADING_SCENE_LIGHTS);
  RNA_def_property_boolean_default(prop, false);
  RNA_def_property_clear_flag(prop, PROP_ANIMATABLE);
  RNA_def_property_ui_text(prop, "Scene Lights", "Render lights and light probes of the scene");
  RNA_def_property_update(prop, NC_SPACE | ND_SPACE_VIEW3D | NS_VIEW3D_SHADING, NULL);

  prop = RNA_def_property(srna, "use_scene_world", PROP_BOOLEAN, PROP_NONE);
  RNA_def_property_boolean_sdna(prop, NULL, "flag", V3D_SHADING_SCENE_WORLD);
  RNA_def_property_boolean_default(prop, false);
  RNA_def_property_clear_flag(prop, PROP_ANIMATABLE);
  RNA_def_property_ui_text(prop, "Scene World", "Use scene world for lighting");
  RNA_def_property_update(prop, NC_SPACE | ND_SPACE_VIEW3D | NS_VIEW3D_SHADING, NULL);

  prop = RNA_def_property(srna, "use_scene_lights_render", PROP_BOOLEAN, PROP_NONE);
  RNA_def_property_boolean_sdna(prop, NULL, "flag", V3D_SHADING_SCENE_LIGHTS_RENDER);
  RNA_def_property_clear_flag(prop, PROP_ANIMATABLE);
  RNA_def_property_ui_text(prop, "Scene Lights", "Render lights and light probes of the scene");
  RNA_def_property_update(prop, NC_SPACE | ND_SPACE_VIEW3D | NS_VIEW3D_SHADING, NULL);

  prop = RNA_def_property(srna, "use_scene_world_render", PROP_BOOLEAN, PROP_NONE);
  RNA_def_property_boolean_sdna(prop, NULL, "flag", V3D_SHADING_SCENE_WORLD_RENDER);
  RNA_def_property_clear_flag(prop, PROP_ANIMATABLE);
  RNA_def_property_ui_text(prop, "Scene World", "Use scene world for lighting");
  RNA_def_property_update(prop, NC_SPACE | ND_SPACE_VIEW3D | NS_VIEW3D_SHADING, NULL);

  prop = RNA_def_property(srna, "show_specular_highlight", PROP_BOOLEAN, PROP_NONE);
  RNA_def_property_boolean_sdna(prop, NULL, "flag", V3D_SHADING_SPECULAR_HIGHLIGHT);
  RNA_def_property_clear_flag(prop, PROP_ANIMATABLE);
  RNA_def_property_ui_text(prop, "Specular Highlights", "Render specular highlights");
  RNA_def_property_update(prop, NC_SPACE | ND_SPACE_VIEW3D | NS_VIEW3D_SHADING, NULL);

  prop = RNA_def_property(srna, "object_outline_color", PROP_FLOAT, PROP_COLOR);
  RNA_def_property_float_sdna(prop, NULL, "object_outline_color");
  RNA_def_property_array(prop, 3);
  RNA_def_property_ui_text(prop, "Outline Color", "Color for object outline");
  RNA_def_property_range(prop, 0.0f, 1.0f);
  RNA_def_property_update(prop, NC_SPACE | ND_SPACE_VIEW3D | NS_VIEW3D_SHADING, NULL);

  prop = RNA_def_property(srna, "shadow_intensity", PROP_FLOAT, PROP_FACTOR);
  RNA_def_property_float_sdna(prop, NULL, "shadow_intensity");
  RNA_def_property_ui_text(prop, "Shadow Intensity", "Darkness of shadows");
  RNA_def_property_range(prop, 0.0f, 1.0f);
  RNA_def_property_ui_range(prop, 0.00f, 1.0f, 1, 3);
  RNA_def_property_clear_flag(prop, PROP_ANIMATABLE);
  RNA_def_property_update(prop, NC_SPACE | ND_SPACE_VIEW3D | NS_VIEW3D_SHADING, NULL);

  prop = RNA_def_property(srna, "render_pass", PROP_ENUM, PROP_NONE);
  RNA_def_property_enum_sdna(prop, NULL, "render_pass");
  RNA_def_property_enum_items(prop, rna_enum_view3dshading_render_pass_type_items);
  RNA_def_property_ui_text(prop, "Render Pass", "Render Pass to show in the viewport");
  RNA_def_property_enum_funcs(prop,
                              "rna_3DViewShading_render_pass_get",
                              "rna_3DViewShading_render_pass_set",
                              "rna_3DViewShading_render_pass_itemf");
  RNA_def_property_update(prop, NC_SPACE | ND_SPACE_VIEW3D | NS_VIEW3D_SHADING, NULL);

  prop = RNA_def_property(srna, "aov_name", PROP_STRING, PROP_NONE);
  RNA_def_property_string_sdna(prop, NULL, "aov_name");
  RNA_def_property_ui_text(prop, "Shader AOV Name", "Name of the active Shader AOV");
  RNA_def_property_flag(prop, PROP_HIDDEN);
  RNA_def_property_update(prop, NC_SPACE | ND_SPACE_VIEW3D, NULL);
}

static void rna_def_space_view3d_overlay(BlenderRNA *brna)
{
  StructRNA *srna;
  PropertyRNA *prop;

  srna = RNA_def_struct(brna, "View3DOverlay", NULL);
  RNA_def_struct_sdna(srna, "View3D");
  RNA_def_struct_nested(brna, srna, "SpaceView3D");
  RNA_def_struct_path_func(srna, "rna_View3DOverlay_path");
  RNA_def_struct_ui_text(
      srna, "3D View Overlay Settings", "Settings for display of overlays in the 3D viewport");

  prop = RNA_def_property(srna, "show_overlays", PROP_BOOLEAN, PROP_NONE);
  RNA_def_property_boolean_negative_sdna(prop, NULL, "flag2", V3D_HIDE_OVERLAYS);
  RNA_def_property_ui_text(prop, "Show Overlays", "Display overlays like gizmos and outlines");
  RNA_def_property_update(prop, NC_SPACE | ND_SPACE_VIEW3D, "rna_GPencil_update");

  prop = RNA_def_property(srna, "show_ortho_grid", PROP_BOOLEAN, PROP_NONE);
  RNA_def_property_boolean_sdna(prop, NULL, "gridflag", V3D_SHOW_ORTHO_GRID);
  RNA_def_property_ui_text(
      prop,
      "Display Grid",
      "Show the ground grid in the viewport"); /*bfa - we show or hide the grid in all views with
                                                  the ortho grid flag*/
  RNA_def_property_update(prop, NC_SPACE | ND_SPACE_VIEW3D, NULL);

  prop = RNA_def_property(srna, "show_floor", PROP_BOOLEAN, PROP_NONE);
  RNA_def_property_boolean_sdna(prop, NULL, "gridflag", V3D_SHOW_FLOOR);
  RNA_def_property_ui_text(prop, "Display Grid Floor", "Show the ground plane grid");
  RNA_def_property_update(prop, NC_SPACE | ND_SPACE_VIEW3D, NULL);

  /*bfa - the toolshelf tabs*/
  prop = RNA_def_property(srna, "show_toolshelf_tabs", PROP_BOOLEAN, PROP_NONE);
  RNA_def_property_boolean_negative_sdna(prop, NULL, "gridflag", V3D_SHOW_TOOLSHELF_TABS);
  RNA_def_property_ui_text(prop, "Toolshelf Tabs", "Show the tabs in the tool shelf");
  RNA_def_property_update(prop, NC_SPACE | ND_SPACE_VIEW3D, NULL);

  prop = RNA_def_property(srna, "show_axis_x", PROP_BOOLEAN, PROP_NONE);
  RNA_def_property_boolean_sdna(prop, NULL, "gridflag", V3D_SHOW_X);
  RNA_def_property_ui_text(prop,
                           "Display X Axis",
                           "Show the X axis line in perspectivic view.\nNote that in orthographic "
                           "view this button has no effect");
  RNA_def_property_update(prop, NC_SPACE | ND_SPACE_VIEW3D, NULL);

  prop = RNA_def_property(srna, "show_axis_y", PROP_BOOLEAN, PROP_NONE);
  RNA_def_property_boolean_sdna(prop, NULL, "gridflag", V3D_SHOW_Y);
  RNA_def_property_ui_text(prop,
                           "Display Y Axis",
                           "Show the Y axis line in perspectivic view.\nNote that in orthographic "
                           "view this button has no effect");
  RNA_def_property_update(prop, NC_SPACE | ND_SPACE_VIEW3D, NULL);

  prop = RNA_def_property(srna, "show_axis_z", PROP_BOOLEAN, PROP_NONE);
  RNA_def_property_boolean_sdna(prop, NULL, "gridflag", V3D_SHOW_Z);
  RNA_def_property_ui_text(prop,
                           "Display Z Axis",
                           "Show the Z axis line in perspectivic view.\nNote that in orthographic "
                           "view this button has no effect");
  RNA_def_property_update(prop, NC_SPACE | ND_SPACE_VIEW3D, NULL);

  prop = RNA_def_property(srna, "grid_scale", PROP_FLOAT, PROP_NONE);
  RNA_def_property_float_sdna(prop, NULL, "grid");
  RNA_def_property_ui_text(
      prop, "Grid Scale", "Multiplier for the distance between 3D View grid lines");
  RNA_def_property_range(prop, 0.0f, FLT_MAX);
  RNA_def_property_ui_range(prop, 0.001f, 1000.0f, 0.1f, 3);
  RNA_def_property_update(prop, NC_SPACE | ND_SPACE_VIEW3D, NULL);

  prop = RNA_def_property(srna, "grid_lines", PROP_INT, PROP_NONE);
  RNA_def_property_int_sdna(prop, NULL, "gridlines");
  RNA_def_property_ui_text(
      prop, "Grid Lines", "Number of grid lines to display in perspective view");
  RNA_def_property_range(prop, 0, 1024);
  RNA_def_property_update(prop, NC_SPACE | ND_SPACE_VIEW3D, NULL);

  prop = RNA_def_property(srna, "grid_subdivisions", PROP_INT, PROP_NONE);
  RNA_def_property_int_sdna(prop, NULL, "gridsubdiv");
  RNA_def_property_ui_text(
      prop,
      "Grid Subdivisions",
      "Number of subdivisions between grid lines\nJust active with a Unit System of None");
  RNA_def_property_range(prop, 1, 1024);
  RNA_def_property_update(prop, NC_SPACE | ND_SPACE_VIEW3D, NULL);

  prop = RNA_def_property(srna, "grid_scale_unit", PROP_FLOAT, PROP_NONE);
  RNA_def_property_clear_flag(prop, PROP_EDITABLE);
  RNA_def_property_float_funcs(prop, "rna_View3DOverlay_GridScaleUnit_get", NULL, NULL);
  RNA_def_property_ui_text(
      prop, "Grid Scale Unit", "Grid cell size scaled by scene unit system settings");

  prop = RNA_def_property(srna, "show_outline_selected", PROP_BOOLEAN, PROP_NONE);
  RNA_def_property_boolean_sdna(prop, NULL, "flag", V3D_SELECT_OUTLINE);
  RNA_def_property_ui_text(
      prop, "Outline Selected", "Show an outline highlight around selected objects");
  RNA_def_property_update(prop, NC_SPACE | ND_SPACE_VIEW3D, NULL);

  prop = RNA_def_property(srna, "show_object_origins", PROP_BOOLEAN, PROP_NONE);
  RNA_def_property_boolean_negative_sdna(
      prop, NULL, "overlay.flag", V3D_OVERLAY_HIDE_OBJECT_ORIGINS);
  RNA_def_property_ui_text(prop, "Object Origins", "Show object center dots");
  RNA_def_property_update(prop, NC_SPACE | ND_SPACE_VIEW3D, NULL);

  prop = RNA_def_property(srna, "show_object_origins_all", PROP_BOOLEAN, PROP_NONE);
  RNA_def_property_boolean_sdna(prop, NULL, "flag", V3D_DRAW_CENTERS);
  RNA_def_property_ui_text(
      prop,
      "All Object Origins",
      "Show the object origin center dot for all (selected and unselected) objects");
  RNA_def_property_update(prop, NC_SPACE | ND_SPACE_VIEW3D, NULL);

  prop = RNA_def_property(srna, "show_relationship_lines", PROP_BOOLEAN, PROP_NONE);
  RNA_def_property_boolean_negative_sdna(prop, NULL, "flag", V3D_HIDE_HELPLINES);
  RNA_def_property_ui_text(prop,
                           "Relationship Lines",
                           "Show dashed lines indicating parent or constraint relationships");
  RNA_def_property_update(prop, NC_SPACE | ND_SPACE_VIEW3D, NULL);

  prop = RNA_def_property(srna, "show_cursor", PROP_BOOLEAN, PROP_NONE);
  RNA_def_property_boolean_negative_sdna(prop, NULL, "overlay.flag", V3D_OVERLAY_HIDE_CURSOR);
  RNA_def_property_ui_text(prop, "Show 3D Cursor", "Display 3D Cursor Overlay");
  RNA_def_property_update(prop, NC_SPACE | ND_SPACE_VIEW3D, NULL);

  prop = RNA_def_property(srna, "show_text", PROP_BOOLEAN, PROP_NONE);
  RNA_def_property_boolean_negative_sdna(prop, NULL, "overlay.flag", V3D_OVERLAY_HIDE_TEXT);
  RNA_def_property_ui_text(prop, "Show Text", "Display overlay text");
  RNA_def_property_update(prop, NC_SPACE | ND_SPACE_VIEW3D, NULL);

  prop = RNA_def_property(srna, "show_stats", PROP_BOOLEAN, PROP_NONE);
  RNA_def_property_boolean_sdna(prop, NULL, "overlay.flag", V3D_OVERLAY_STATS);
  RNA_def_property_ui_text(prop, "Show Statistics", "Display scene statistics overlay text");
  RNA_def_property_update(prop, NC_SPACE | ND_SPACE_VIEW3D, NULL);

  prop = RNA_def_property(srna, "show_extras", PROP_BOOLEAN, PROP_NONE);
  RNA_def_property_boolean_negative_sdna(
      prop, NULL, "overlay.flag", V3D_OVERLAY_HIDE_OBJECT_XTRAS);
  RNA_def_property_ui_text(
      prop, "Extras", "Object details, including empty wire, cameras and other visual guides");
  RNA_def_property_update(prop, NC_SPACE | ND_SPACE_VIEW3D, NULL);

  prop = RNA_def_property(srna, "show_bones", PROP_BOOLEAN, PROP_NONE);
  RNA_def_property_boolean_negative_sdna(prop, NULL, "overlay.flag", V3D_OVERLAY_HIDE_BONES);
  RNA_def_property_ui_text(
      prop, "Show Bones", "Display bones (disable to show motion paths only)");
  RNA_def_property_update(prop, NC_SPACE | ND_SPACE_VIEW3D, NULL);

  prop = RNA_def_property(srna, "show_face_orientation", PROP_BOOLEAN, PROP_NONE);
  RNA_def_property_boolean_sdna(prop, NULL, "overlay.flag", V3D_OVERLAY_FACE_ORIENTATION);
  RNA_def_property_clear_flag(prop, PROP_ANIMATABLE);
  RNA_def_property_ui_text(prop, "Face Orientation", "Show the Face Orientation Overlay");
  RNA_def_property_update(prop, NC_SPACE | ND_SPACE_VIEW3D, NULL);

  prop = RNA_def_property(srna, "show_fade_inactive", PROP_BOOLEAN, PROP_NONE);
  RNA_def_property_boolean_sdna(prop, NULL, "overlay.flag", V3D_OVERLAY_FADE_INACTIVE);
  RNA_def_property_clear_flag(prop, PROP_ANIMATABLE);
  RNA_def_property_ui_text(
      prop, "Fade Inactive Objects", "Fade inactive geometry using the viewport background color");
  RNA_def_property_update(prop, NC_SPACE | ND_SPACE_VIEW3D, NULL);

  prop = RNA_def_property(srna, "fade_inactive_alpha", PROP_FLOAT, PROP_FACTOR);
  RNA_def_property_float_sdna(prop, NULL, "overlay.fade_alpha");
  RNA_def_property_ui_text(prop, "Opacity", "Strength of the fade effect");
  RNA_def_property_range(prop, 0.0f, 1.0f);
  RNA_def_property_clear_flag(prop, PROP_ANIMATABLE);
  RNA_def_property_update(prop, NC_SPACE | ND_SPACE_VIEW3D, "rna_GPencil_update");

  prop = RNA_def_property(srna, "show_xray_bone", PROP_BOOLEAN, PROP_NONE);
  RNA_def_property_boolean_sdna(prop, NULL, "overlay.flag", V3D_OVERLAY_BONE_SELECT);
  RNA_def_property_clear_flag(prop, PROP_ANIMATABLE);
  RNA_def_property_ui_text(prop, "Show Bone X-Ray", "Show the bone selection overlay");
  RNA_def_property_update(prop, NC_SPACE | ND_SPACE_VIEW3D, "rna_GPencil_update");

  prop = RNA_def_property(srna, "xray_alpha_bone", PROP_FLOAT, PROP_FACTOR);
  RNA_def_property_float_sdna(prop, NULL, "overlay.xray_alpha_bone");
  RNA_def_property_ui_text(prop, "Opacity", "Opacity to use for bone selection");
  RNA_def_property_range(prop, 0.0f, 1.0f);
  RNA_def_property_clear_flag(prop, PROP_ANIMATABLE);
  RNA_def_property_update(prop, NC_SPACE | ND_SPACE_VIEW3D, "rna_GPencil_update");

  prop = RNA_def_property(srna, "show_motion_paths", PROP_BOOLEAN, PROP_NONE);
  RNA_def_property_boolean_negative_sdna(
      prop, NULL, "overlay.flag", V3D_OVERLAY_HIDE_MOTION_PATHS);
  RNA_def_property_clear_flag(prop, PROP_ANIMATABLE);
  RNA_def_property_ui_text(prop, "Motion Paths", "Show the Motion Paths Overlay");
  RNA_def_property_update(prop, NC_SPACE | ND_SPACE_VIEW3D, NULL);

  prop = RNA_def_property(srna, "show_onion_skins", PROP_BOOLEAN, PROP_NONE);
  RNA_def_property_boolean_sdna(prop, NULL, "overlay.flag", V3D_OVERLAY_ONION_SKINS);
  RNA_def_property_clear_flag(prop, PROP_ANIMATABLE);
  RNA_def_property_ui_text(prop, "Onion Skins", "Show the Onion Skinning Overlay");
  RNA_def_property_update(prop, NC_SPACE | ND_SPACE_VIEW3D, NULL);

  prop = RNA_def_property(srna, "show_look_dev", PROP_BOOLEAN, PROP_NONE);
  RNA_def_property_boolean_sdna(prop, NULL, "overlay.flag", V3D_OVERLAY_LOOK_DEV);
  RNA_def_property_clear_flag(prop, PROP_ANIMATABLE);
  RNA_def_property_ui_text(prop, "HDRI Preview", "Show HDRI preview spheres");
  RNA_def_property_update(prop, NC_SPACE | ND_SPACE_VIEW3D | NS_VIEW3D_SHADING, NULL);

  prop = RNA_def_property(srna, "show_wireframes", PROP_BOOLEAN, PROP_NONE);
  RNA_def_property_boolean_sdna(prop, NULL, "overlay.flag", V3D_OVERLAY_WIREFRAMES);
  RNA_def_property_clear_flag(prop, PROP_ANIMATABLE);
  RNA_def_property_ui_text(prop, "Wireframe", "Show face edges wires");
  RNA_def_property_update(prop, NC_SPACE | ND_SPACE_VIEW3D, NULL);

  prop = RNA_def_property(srna, "wireframe_threshold", PROP_FLOAT, PROP_FACTOR);
  RNA_def_property_float_sdna(prop, NULL, "overlay.wireframe_threshold");
  RNA_def_property_ui_text(prop,
                           "Wireframe Threshold",
                           "Adjust the angle threshold for displaying edges "
                           "(1.0 for all)");
  RNA_def_property_range(prop, 0.0f, 1.0f);
  RNA_def_property_clear_flag(prop, PROP_ANIMATABLE);
  RNA_def_property_update(prop, NC_SPACE | ND_SPACE_VIEW3D, NULL);

  prop = RNA_def_property(srna, "wireframe_opacity", PROP_FLOAT, PROP_FACTOR);
  RNA_def_property_float_sdna(prop, NULL, "overlay.wireframe_opacity");
  RNA_def_property_ui_text(prop,
                           "Wireframe Opacity",
                           "Opacity of the displayed edges "
                           "(1.0 for opaque)");
  RNA_def_property_range(prop, 0.0f, 1.0f);
  RNA_def_property_clear_flag(prop, PROP_ANIMATABLE);
  RNA_def_property_update(prop, NC_SPACE | ND_SPACE_VIEW3D, NULL);

  prop = RNA_def_property(srna, "show_paint_wire", PROP_BOOLEAN, PROP_NONE);
  RNA_def_property_boolean_sdna(prop, NULL, "overlay.paint_flag", V3D_OVERLAY_PAINT_WIRE);
  RNA_def_property_ui_text(prop, "Show Wire", "Use wireframe display in painting modes");
  RNA_def_property_update(prop, NC_SPACE | ND_SPACE_VIEW3D, NULL);

  prop = RNA_def_property(srna, "show_wpaint_contours", PROP_BOOLEAN, PROP_NONE);
  RNA_def_property_boolean_sdna(prop, NULL, "overlay.wpaint_flag", V3D_OVERLAY_WPAINT_CONTOURS);
  RNA_def_property_ui_text(
      prop,
      "Show Weight Contours",
      "Show contour lines formed by points with the same interpolated weight");
  RNA_def_property_update(prop, NC_SPACE | ND_SPACE_VIEW3D, NULL);

  prop = RNA_def_property(srna, "show_weight", PROP_BOOLEAN, PROP_NONE);
  RNA_def_property_boolean_sdna(prop, NULL, "overlay.edit_flag", V3D_OVERLAY_EDIT_WEIGHT);
  RNA_def_property_ui_text(prop, "Show Weights", "Display weights in editmode");
  RNA_def_property_update(prop, NC_SPACE | ND_SPACE_VIEW3D, NULL);

  prop = RNA_def_property(srna, "show_occlude_wire", PROP_BOOLEAN, PROP_NONE);
  RNA_def_property_boolean_sdna(prop, NULL, "overlay.edit_flag", V3D_OVERLAY_EDIT_OCCLUDE_WIRE);
  RNA_def_property_ui_text(prop, "Hidden Wire", "Use hidden wireframe display");
  RNA_def_property_update(prop, NC_SPACE | ND_SPACE_VIEW3D | NS_VIEW3D_SHADING, NULL);

  prop = RNA_def_property(srna, "show_face_normals", PROP_BOOLEAN, PROP_NONE);
  RNA_def_property_boolean_sdna(prop, NULL, "overlay.edit_flag", V3D_OVERLAY_EDIT_FACE_NORMALS);
  RNA_def_property_ui_text(prop, "Display Normals", "Display face normals as lines");
  RNA_def_property_update(prop, NC_SPACE | ND_SPACE_VIEW3D, NULL);

  prop = RNA_def_property(srna, "show_vertex_normals", PROP_BOOLEAN, PROP_NONE);
  RNA_def_property_boolean_sdna(prop, NULL, "overlay.edit_flag", V3D_OVERLAY_EDIT_VERT_NORMALS);
  RNA_def_property_ui_text(prop, "Display Vertex Normals", "Display vertex normals as lines");
  RNA_def_property_update(prop, NC_SPACE | ND_SPACE_VIEW3D, NULL);

  prop = RNA_def_property(srna, "show_split_normals", PROP_BOOLEAN, PROP_NONE);
  RNA_def_property_boolean_sdna(prop, NULL, "overlay.edit_flag", V3D_OVERLAY_EDIT_LOOP_NORMALS);
  RNA_def_property_ui_text(
      prop, "Display Split Normals", "Display vertex-per-face normals as lines");
  RNA_def_property_update(prop, NC_SPACE | ND_SPACE_VIEW3D, NULL);

  prop = RNA_def_property(srna, "show_edges", PROP_BOOLEAN, PROP_NONE);
  RNA_def_property_boolean_sdna(prop, NULL, "overlay.edit_flag", V3D_OVERLAY_EDIT_EDGES);
  RNA_def_property_ui_text(prop, "Display Edges", "Highlight selected edges");
  RNA_def_property_update(prop, NC_SPACE | ND_SPACE_VIEW3D, NULL);

  prop = RNA_def_property(srna, "show_faces", PROP_BOOLEAN, PROP_NONE);
  RNA_def_property_boolean_sdna(prop, NULL, "overlay.edit_flag", V3D_OVERLAY_EDIT_FACES);
  RNA_def_property_ui_text(prop, "Display Faces", "Highlight selected faces");
  RNA_def_property_update(prop, NC_SPACE | ND_SPACE_VIEW3D, NULL);

  prop = RNA_def_property(srna, "show_face_center", PROP_BOOLEAN, PROP_NONE);
  RNA_def_property_boolean_sdna(prop, NULL, "overlay.edit_flag", V3D_OVERLAY_EDIT_FACE_DOT);
  RNA_def_property_ui_text(
      prop,
      "Display Face Center",
      "Display face center when face selection is enabled in solid shading modes");
  RNA_def_property_update(prop, NC_SPACE | ND_SPACE_VIEW3D, NULL);

  prop = RNA_def_property(srna, "show_edge_crease", PROP_BOOLEAN, PROP_NONE);
  RNA_def_property_boolean_sdna(prop, NULL, "overlay.edit_flag", V3D_OVERLAY_EDIT_CREASES);
  RNA_def_property_ui_text(
      prop, "Display Creases", "Display creases created for Subdivision Surface modifier");
  RNA_def_property_update(prop, NC_SPACE | ND_SPACE_VIEW3D, NULL);

  prop = RNA_def_property(srna, "show_edge_bevel_weight", PROP_BOOLEAN, PROP_NONE);
  RNA_def_property_boolean_sdna(prop, NULL, "overlay.edit_flag", V3D_OVERLAY_EDIT_BWEIGHTS);
  RNA_def_property_ui_text(
      prop, "Display Bevel Weights", "Display weights created for the Bevel modifier");
  RNA_def_property_update(prop, NC_SPACE | ND_SPACE_VIEW3D, NULL);

  prop = RNA_def_property(srna, "show_edge_seams", PROP_BOOLEAN, PROP_NONE);
  RNA_def_property_boolean_sdna(prop, NULL, "overlay.edit_flag", V3D_OVERLAY_EDIT_SEAMS);
  RNA_def_property_ui_text(prop, "Display Seams", "Display UV unwrapping seams");
  RNA_def_property_update(prop, NC_SPACE | ND_SPACE_VIEW3D, NULL);

  prop = RNA_def_property(srna, "show_edge_sharp", PROP_BOOLEAN, PROP_NONE);
  RNA_def_property_boolean_sdna(prop, NULL, "overlay.edit_flag", V3D_OVERLAY_EDIT_SHARP);
  RNA_def_property_ui_text(
      prop, "Display Sharp", "Display sharp edges, used with the Edge Split modifier");
  RNA_def_property_update(prop, NC_SPACE | ND_SPACE_VIEW3D, NULL);

  prop = RNA_def_property(srna, "show_freestyle_edge_marks", PROP_BOOLEAN, PROP_NONE);
  RNA_def_property_boolean_sdna(prop, NULL, "overlay.edit_flag", V3D_OVERLAY_EDIT_FREESTYLE_EDGE);
  RNA_def_property_ui_text(prop,
                           "Display Freestyle Edge Marks",
                           "Display Freestyle edge marks, used with the Freestyle renderer");
  RNA_def_property_update(prop, NC_SPACE | ND_SPACE_VIEW3D, NULL);

  prop = RNA_def_property(srna, "show_freestyle_face_marks", PROP_BOOLEAN, PROP_NONE);
  RNA_def_property_boolean_sdna(prop, NULL, "overlay.edit_flag", V3D_OVERLAY_EDIT_FREESTYLE_FACE);
  RNA_def_property_ui_text(prop,
                           "Display Freestyle Face Marks",
                           "Display Freestyle face marks, used with the Freestyle renderer");
  RNA_def_property_update(prop, NC_SPACE | ND_SPACE_VIEW3D, NULL);

  prop = RNA_def_property(srna, "show_statvis", PROP_BOOLEAN, PROP_NONE);
  RNA_def_property_boolean_sdna(prop, NULL, "overlay.edit_flag", V3D_OVERLAY_EDIT_STATVIS);
  RNA_def_property_ui_text(prop, "Stat Vis", "Display statistical information about the mesh");
  RNA_def_property_update(prop, NC_SPACE | ND_SPACE_VIEW3D, NULL);

  prop = RNA_def_property(srna, "show_extra_edge_length", PROP_BOOLEAN, PROP_NONE);
  RNA_def_property_boolean_sdna(prop, NULL, "overlay.edit_flag", V3D_OVERLAY_EDIT_EDGE_LEN);
  RNA_def_property_ui_text(
      prop,
      "Edge Length",
      "Display selected edge lengths, using global values when set in the transform panel");
  RNA_def_property_update(prop, NC_SPACE | ND_SPACE_VIEW3D, NULL);

  prop = RNA_def_property(srna, "show_extra_edge_angle", PROP_BOOLEAN, PROP_NONE);
  RNA_def_property_boolean_sdna(prop, NULL, "overlay.edit_flag", V3D_OVERLAY_EDIT_EDGE_ANG);
  RNA_def_property_ui_text(
      prop,
      "Edge Angle",
      "Display selected edge angle, using global values when set in the transform panel");
  RNA_def_property_update(prop, NC_SPACE | ND_SPACE_VIEW3D, NULL);

  prop = RNA_def_property(srna, "show_extra_face_angle", PROP_BOOLEAN, PROP_NONE);
  RNA_def_property_boolean_sdna(prop, NULL, "overlay.edit_flag", V3D_OVERLAY_EDIT_FACE_ANG);
  RNA_def_property_ui_text(prop,
                           "Face Angles",
                           "Display the angles in the selected edges, "
                           "using global values when set in the transform panel");
  RNA_def_property_update(prop, NC_SPACE | ND_SPACE_VIEW3D, NULL);

  prop = RNA_def_property(srna, "show_extra_face_area", PROP_BOOLEAN, PROP_NONE);
  RNA_def_property_boolean_sdna(prop, NULL, "overlay.edit_flag", V3D_OVERLAY_EDIT_FACE_AREA);
  RNA_def_property_ui_text(prop,
                           "Face Area",
                           "Display the area of selected faces, "
                           "using global values when set in the transform panel");
  RNA_def_property_update(prop, NC_SPACE | ND_SPACE_VIEW3D, NULL);

  prop = RNA_def_property(srna, "show_extra_indices", PROP_BOOLEAN, PROP_NONE);
  RNA_def_property_boolean_sdna(prop, NULL, "overlay.edit_flag", V3D_OVERLAY_EDIT_INDICES);
  RNA_def_property_ui_text(
      prop, "Indices", "Display the index numbers of selected vertices, edges, and faces");
  RNA_def_property_update(prop, NC_SPACE | ND_SPACE_VIEW3D, NULL);

  prop = RNA_def_property(srna, "display_handle", PROP_ENUM, PROP_NONE);
  RNA_def_property_enum_sdna(prop, NULL, "overlay.handle_display");
  RNA_def_property_enum_items(prop, rna_enum_curve_display_handle_items);
  RNA_def_property_ui_text(
      prop, "Display Handles", "Limit the display of curve handles in edit mode");
  RNA_def_property_update(prop, NC_SPACE | ND_SPACE_VIEW3D, NULL);

  prop = RNA_def_property(srna, "show_curve_normals", PROP_BOOLEAN, PROP_NONE);
  RNA_def_property_boolean_sdna(prop, NULL, "overlay.edit_flag", V3D_OVERLAY_EDIT_CU_NORMALS);
  RNA_def_property_ui_text(prop, "Draw Normals", "Display 3D curve normals in editmode");
  RNA_def_property_update(prop, NC_SPACE | ND_SPACE_VIEW3D, NULL);

  prop = RNA_def_property(srna, "normals_length", PROP_FLOAT, PROP_FACTOR);
  RNA_def_property_float_sdna(prop, NULL, "overlay.normals_length");
  RNA_def_property_ui_text(prop, "Normal Size", "Display size for normals in the 3D view");
  RNA_def_property_range(prop, 0.00001, 100000.0);
  RNA_def_property_ui_range(prop, 0.01, 2.0, 1, 2);
  RNA_def_property_float_default(prop, 0.02);
  RNA_def_property_update(prop, NC_SPACE | ND_SPACE_VIEW3D, NULL);

  prop = RNA_def_property(srna, "backwire_opacity", PROP_FLOAT, PROP_FACTOR);
  RNA_def_property_float_sdna(prop, NULL, "overlay.backwire_opacity");
  RNA_def_property_ui_text(prop, "Backwire Opacity", "Opacity when rendering transparent wires");
  RNA_def_property_range(prop, 0.0f, 1.0f);
  RNA_def_property_update(prop, NC_SPACE | ND_SPACE_VIEW3D, NULL);

  prop = RNA_def_property(srna, "texture_paint_mode_opacity", PROP_FLOAT, PROP_FACTOR);
  RNA_def_property_float_sdna(prop, NULL, "overlay.texture_paint_mode_opacity");
  RNA_def_property_ui_text(
      prop, "Stencil Mask Opacity", "Opacity of the texture paint mode stencil mask overlay");
  RNA_def_property_range(prop, 0.0f, 1.0f);
  RNA_def_property_update(prop, NC_SPACE | ND_SPACE_VIEW3D, NULL);

  prop = RNA_def_property(srna, "vertex_paint_mode_opacity", PROP_FLOAT, PROP_FACTOR);
  RNA_def_property_float_sdna(prop, NULL, "overlay.vertex_paint_mode_opacity");
  RNA_def_property_ui_text(
      prop, "Stencil Mask Opacity", "Opacity of the texture paint mode stencil mask overlay");
  RNA_def_property_range(prop, 0.0f, 1.0f);
  RNA_def_property_update(prop, NC_SPACE | ND_SPACE_VIEW3D, NULL);

  prop = RNA_def_property(srna, "weight_paint_mode_opacity", PROP_FLOAT, PROP_FACTOR);
  RNA_def_property_float_sdna(prop, NULL, "overlay.weight_paint_mode_opacity");
  RNA_def_property_ui_text(
      prop, "Weight Paint Opacity", "Opacity of the weight paint mode overlay");
  RNA_def_property_range(prop, 0.0f, 1.0f);
  RNA_def_property_update(prop, NC_SPACE | ND_SPACE_VIEW3D, NULL);

  prop = RNA_def_property(srna, "sculpt_mode_mask_opacity", PROP_FLOAT, PROP_FACTOR);
  RNA_def_property_float_sdna(prop, NULL, "overlay.sculpt_mode_mask_opacity");
  RNA_def_property_ui_text(prop, "Sculpt Mask Opacity", "");
  RNA_def_property_range(prop, 0.0f, 1.0f);
  RNA_def_property_update(prop, NC_SPACE | ND_SPACE_VIEW3D, NULL);

  prop = RNA_def_property(srna, "sculpt_mode_face_sets_opacity", PROP_FLOAT, PROP_FACTOR);
  RNA_def_property_float_sdna(prop, NULL, "overlay.sculpt_mode_face_sets_opacity");
  RNA_def_property_ui_text(prop, "Sculpt Face Sets Opacity", "");
  RNA_def_property_range(prop, 0.0f, 1.0f);
  RNA_def_property_update(prop, NC_SPACE | ND_SPACE_VIEW3D, NULL);

  /* grease pencil paper settings */
  prop = RNA_def_property(srna, "show_annotation", PROP_BOOLEAN, PROP_NONE);
  RNA_def_property_boolean_sdna(prop, NULL, "flag2", V3D_SHOW_ANNOTATION);
  RNA_def_property_ui_text(prop, "Show Annotation", "Show annotations for this view");
  RNA_def_property_update(prop, NC_SPACE | ND_SPACE_VIEW3D, NULL);

  prop = RNA_def_property(srna, "use_gpencil_fade_objects", PROP_BOOLEAN, PROP_NONE);
  RNA_def_property_boolean_sdna(prop, NULL, "gp_flag", V3D_GP_FADE_OBJECTS);
  RNA_def_property_ui_text(
      prop,
      "Fade Objects",
      "Fade all viewport objects with a full color layer to improve visibility");
  RNA_def_property_update(prop, NC_SPACE | ND_SPACE_VIEW3D, NULL);

  prop = RNA_def_property(srna, "use_gpencil_grid", PROP_BOOLEAN, PROP_NONE);
  RNA_def_property_boolean_sdna(prop, NULL, "gp_flag", V3D_GP_SHOW_GRID);
  RNA_def_property_ui_text(prop, "Use Grid", "Display a grid over grease pencil paper");
  RNA_def_property_update(prop, NC_SPACE | ND_SPACE_VIEW3D, NULL);

  prop = RNA_def_property(srna, "use_gpencil_fade_layers", PROP_BOOLEAN, PROP_NONE);
  RNA_def_property_boolean_sdna(prop, NULL, "gp_flag", V3D_GP_FADE_NOACTIVE_LAYERS);
  RNA_def_property_ui_text(
      prop, "Fade Layers", "Toggle fading of Grease Pencil layers except the active one");
  RNA_def_property_update(prop, NC_SPACE | ND_SPACE_VIEW3D, "rna_GPencil_update");

  prop = RNA_def_property(srna, "use_gpencil_fade_gp_objects", PROP_BOOLEAN, PROP_NONE);
  RNA_def_property_boolean_sdna(prop, NULL, "gp_flag", V3D_GP_FADE_NOACTIVE_GPENCIL);
  RNA_def_property_ui_text(
      prop, "Fade Grease Pencil Objects", "Fade Grease Pencil Objects, except the active one");
  RNA_def_property_update(prop, NC_SPACE | ND_SPACE_VIEW3D, "rna_GPencil_update");

  prop = RNA_def_property(srna, "use_gpencil_canvas_xray", PROP_BOOLEAN, PROP_NONE);
  RNA_def_property_boolean_sdna(prop, NULL, "gp_flag", V3D_GP_SHOW_GRID_XRAY);
  RNA_def_property_ui_text(prop, "Canvas X-Ray", "Show Canvas grid in front");
  RNA_def_property_update(prop, NC_SPACE | ND_SPACE_VIEW3D, "rna_GPencil_update");

  prop = RNA_def_property(srna, "use_gpencil_show_directions", PROP_BOOLEAN, PROP_NONE);
  RNA_def_property_boolean_sdna(prop, NULL, "gp_flag", V3D_GP_SHOW_STROKE_DIRECTION);
  RNA_def_property_ui_text(prop,
                           "Stroke Direction",
                           "Show stroke drawing direction with a bigger green dot (start) "
                           "and smaller red dot (end) points");
  RNA_def_property_update(prop, NC_SPACE | ND_SPACE_VIEW3D, "rna_GPencil_update");

  prop = RNA_def_property(srna, "use_gpencil_show_material_name", PROP_BOOLEAN, PROP_NONE);
  RNA_def_property_boolean_sdna(prop, NULL, "gp_flag", V3D_GP_SHOW_MATERIAL_NAME);
  RNA_def_property_ui_text(
      prop, "Stroke Material Name", "Show material name assigned to each stroke");
  RNA_def_property_update(prop, NC_SPACE | ND_SPACE_VIEW3D, "rna_GPencil_update");

  prop = RNA_def_property(srna, "gpencil_grid_opacity", PROP_FLOAT, PROP_NONE);
  RNA_def_property_float_sdna(prop, NULL, "overlay.gpencil_grid_opacity");
  RNA_def_property_range(prop, 0.1f, 1.0f);
  RNA_def_property_ui_text(prop, "Opacity", "Canvas grid opacity");
  RNA_def_property_update(prop, NC_SPACE | ND_SPACE_VIEW3D, NULL);

  /* Paper opacity factor */
  prop = RNA_def_property(srna, "gpencil_fade_objects", PROP_FLOAT, PROP_NONE);
  RNA_def_property_float_sdna(prop, NULL, "overlay.gpencil_paper_opacity");
  RNA_def_property_range(prop, 0.0f, 1.0f);
  RNA_def_property_ui_text(prop, "Opacity", "Fade factor");
  RNA_def_property_update(prop, NC_SPACE | ND_SPACE_VIEW3D, NULL);

  /* Paper opacity factor */
  prop = RNA_def_property(srna, "gpencil_fade_layer", PROP_FLOAT, PROP_NONE);
  RNA_def_property_float_sdna(prop, NULL, "overlay.gpencil_fade_layer");
  RNA_def_property_range(prop, 0.0f, 1.0f);
  RNA_def_property_float_default(prop, 0.5f);
  RNA_def_property_ui_text(
      prop, "Opacity", "Fade layer opacity for Grease Pencil layers except the active one");
  RNA_def_property_update(prop, NC_SPACE | ND_SPACE_VIEW3D, "rna_GPencil_update");

  /* show edit lines */
  prop = RNA_def_property(srna, "use_gpencil_edit_lines", PROP_BOOLEAN, PROP_NONE);
  RNA_def_property_boolean_sdna(prop, NULL, "gp_flag", V3D_GP_SHOW_EDIT_LINES);
  RNA_def_property_ui_text(prop, "Show Edit Lines", "Show Edit Lines when editing strokes");
  RNA_def_property_update(prop, NC_SPACE | ND_SPACE_VIEW3D, "rna_GPencil_update");

  prop = RNA_def_property(srna, "use_gpencil_multiedit_line_only", PROP_BOOLEAN, PROP_NONE);
  RNA_def_property_boolean_sdna(prop, NULL, "gp_flag", V3D_GP_SHOW_MULTIEDIT_LINES);
  RNA_def_property_ui_text(prop, "Lines Only", "Show Edit Lines only in multiframe");
  RNA_def_property_update(prop, NC_SPACE | ND_SPACE_VIEW3D, "rna_GPencil_update");

  /* main grease pencil onion switch */
  prop = RNA_def_property(srna, "use_gpencil_onion_skin", PROP_BOOLEAN, PROP_NONE);
  RNA_def_property_boolean_sdna(prop, NULL, "gp_flag", V3D_GP_SHOW_ONION_SKIN);
  RNA_def_property_ui_text(
      prop, "Onion Skins", "Show ghosts of the keyframes before and after the current frame");
  RNA_def_property_update(prop, NC_SPACE | ND_SPACE_VIEW3D, "rna_GPencil_update");

  /* vertex opacity */
  prop = RNA_def_property(srna, "vertex_opacity", PROP_FLOAT, PROP_FACTOR);
  RNA_def_property_float_sdna(prop, NULL, "vertex_opacity");
  RNA_def_property_range(prop, 0.0f, 1.0f);
  RNA_def_property_ui_text(prop, "Vertex Opacity", "Opacity for edit vertices");
  RNA_def_parameter_clear_flags(prop, PROP_ANIMATABLE, 0);
  RNA_def_property_update(prop, NC_SCENE | ND_TOOLSETTINGS, "rna_GPencil_update");

  /* Vertex Paint opacity factor */
  prop = RNA_def_property(srna, "gpencil_vertex_paint_opacity", PROP_FLOAT, PROP_FACTOR);
  RNA_def_property_float_sdna(prop, NULL, "overlay.gpencil_vertex_paint_opacity");
  RNA_def_property_range(prop, 0.0f, 1.0f);
  RNA_def_property_ui_text(
      prop, "Opacity", "Vertex Paint mix factor\nNot in wireframe or render shading mode");
  RNA_def_property_update(prop, NC_SPACE | ND_SPACE_VIEW3D, "rna_GPencil_update");
}

static void rna_def_space_view3d(BlenderRNA *brna)
{
  StructRNA *srna;
  PropertyRNA *prop;

  static const EnumPropertyItem rv3d_persp_items[] = {
      {RV3D_PERSP, "PERSP", 0, "Perspective", ""},
      {RV3D_ORTHO, "ORTHO", 0, "Orthographic", ""},
      {RV3D_CAMOB, "CAMERA", 0, "Camera", ""},
      {0, NULL, 0, NULL, NULL},
  };

  static const EnumPropertyItem bundle_drawtype_items[] = {
      {OB_PLAINAXES, "PLAIN_AXES", 0, "Plain Axes", ""},
      {OB_ARROWS, "ARROWS", 0, "Arrows", ""},
      {OB_SINGLE_ARROW, "SINGLE_ARROW", 0, "Single Arrow", ""},
      {OB_CIRCLE, "CIRCLE", 0, "Circle", ""},
      {OB_CUBE, "CUBE", 0, "Cube", ""},
      {OB_EMPTY_SPHERE, "SPHERE", 0, "Sphere", ""},
      {OB_EMPTY_CONE, "CONE", 0, "Cone", ""},
      {0, NULL, 0, NULL, NULL},
  };

  srna = RNA_def_struct(brna, "SpaceView3D", "Space");
  RNA_def_struct_sdna(srna, "View3D");
  RNA_def_struct_ui_text(srna, "3D View Space", "3D View space data");

  rna_def_space_generic_show_region_toggles(srna,
                                            ((1 << RGN_TYPE_TOOL_HEADER) | (1 << RGN_TYPE_TOOLS) |
                                             (1 << RGN_TYPE_UI) | (1 << RGN_TYPE_HUD)));

  prop = RNA_def_property(srna, "camera", PROP_POINTER, PROP_NONE);
  RNA_def_property_flag(prop, PROP_EDITABLE);
  RNA_def_property_pointer_sdna(prop, NULL, "camera");
  RNA_def_property_ui_text(
      prop,
      "Camera",
      "Active camera used in this view (when unlocked from the scene's active camera)");
  RNA_def_property_update(prop, NC_SPACE | ND_SPACE_VIEW3D, "rna_SpaceView3D_camera_update");

  /* render border */
  prop = RNA_def_property(srna, "use_render_border", PROP_BOOLEAN, PROP_NONE);
  RNA_def_property_boolean_sdna(prop, NULL, "flag2", V3D_RENDER_BORDER);
  RNA_def_property_clear_flag(prop, PROP_ANIMATABLE);
  RNA_def_property_ui_text(prop,
                           "Render Region",
                           "Use a region within the frame size for rendered viewport "
                           "(when not viewing through the camera)");
  RNA_def_property_update(prop, NC_SPACE | ND_SPACE_VIEW3D, NULL);

  prop = RNA_def_property(srna, "render_border_min_x", PROP_FLOAT, PROP_NONE);
  RNA_def_property_float_sdna(prop, NULL, "render_border.xmin");
  RNA_def_property_range(prop, 0.0f, 1.0f);
  RNA_def_property_ui_text(prop, "Region Minimum X", "Minimum X value for the render region");
  RNA_def_property_update(prop, NC_SPACE | ND_SPACE_VIEW3D, NULL);

  prop = RNA_def_property(srna, "render_border_min_y", PROP_FLOAT, PROP_NONE);
  RNA_def_property_float_sdna(prop, NULL, "render_border.ymin");
  RNA_def_property_range(prop, 0.0f, 1.0f);
  RNA_def_property_ui_text(prop, "Region Minimum Y", "Minimum Y value for the render region");
  RNA_def_property_update(prop, NC_SPACE | ND_SPACE_VIEW3D, NULL);

  prop = RNA_def_property(srna, "render_border_max_x", PROP_FLOAT, PROP_NONE);
  RNA_def_property_float_sdna(prop, NULL, "render_border.xmax");
  RNA_def_property_range(prop, 0.0f, 1.0f);
  RNA_def_property_ui_text(prop, "Region Maximum X", "Maximum X value for the render region");
  RNA_def_property_update(prop, NC_SPACE | ND_SPACE_VIEW3D, NULL);

  prop = RNA_def_property(srna, "render_border_max_y", PROP_FLOAT, PROP_NONE);
  RNA_def_property_float_sdna(prop, NULL, "render_border.ymax");
  RNA_def_property_range(prop, 0.0f, 1.0f);
  RNA_def_property_ui_text(prop, "Region Maximum Y", "Maximum Y value for the render region");
  RNA_def_property_update(prop, NC_SPACE | ND_SPACE_VIEW3D, NULL);

  prop = RNA_def_property(srna, "lock_object", PROP_POINTER, PROP_NONE);
  RNA_def_property_flag(prop, PROP_EDITABLE);
  RNA_def_property_pointer_sdna(prop, NULL, "ob_center");
  RNA_def_property_ui_text(
      prop, "Lock to Object", "3D View center is locked to this object's position");
  RNA_def_property_update(prop, NC_SPACE | ND_SPACE_VIEW3D, NULL);

  prop = RNA_def_property(srna, "lock_bone", PROP_STRING, PROP_NONE);
  RNA_def_property_string_sdna(prop, NULL, "ob_center_bone");
  RNA_def_property_ui_text(
      prop, "Lock to Bone", "3D View center is locked to this bone's position");
  RNA_def_property_update(prop, NC_SPACE | ND_SPACE_VIEW3D, NULL);

  prop = RNA_def_property(srna, "lock_cursor", PROP_BOOLEAN, PROP_NONE);
  RNA_def_property_boolean_sdna(prop, NULL, "ob_center_cursor", 1);
  RNA_def_property_ui_text(
      prop, "Lock to Cursor", "3D View center is locked to the cursor's position");
  RNA_def_property_update(prop, NC_SPACE | ND_SPACE_VIEW3D, NULL);

  prop = RNA_def_property(srna, "local_view", PROP_POINTER, PROP_NONE);
  RNA_def_property_pointer_sdna(prop, NULL, "localvd");
  RNA_def_property_ui_text(
      prop,
      "Local View",
      "Display an isolated subset of objects, apart from the scene visibility");

  prop = RNA_def_property(srna, "lens", PROP_FLOAT, PROP_UNIT_CAMERA);
  RNA_def_property_float_sdna(prop, NULL, "lens");
  RNA_def_property_ui_text(prop, "Lens", "Viewport lens angle");
  RNA_def_property_range(prop, 1.0f, 250.0f);
  RNA_def_property_update(prop, NC_SPACE | ND_SPACE_VIEW3D, NULL);

  prop = RNA_def_property(srna, "clip_start", PROP_FLOAT, PROP_DISTANCE);
  RNA_def_property_range(prop, 1e-6f, FLT_MAX);
  RNA_def_property_ui_range(prop, 0.001f, FLT_MAX, 10, 3);
  RNA_def_property_ui_text(
      prop, "Clip Start", "3D View near clipping distance (perspective view only)");
  RNA_def_property_update(prop, NC_SPACE | ND_SPACE_VIEW3D, NULL);

  prop = RNA_def_property(srna, "clip_end", PROP_FLOAT, PROP_DISTANCE);
  RNA_def_property_range(prop, 1e-6f, FLT_MAX);
  RNA_def_property_ui_range(prop, 0.001f, FLT_MAX, 10, 3);
  RNA_def_property_ui_text(prop, "Clip End", "3D View far clipping distance");
  RNA_def_property_update(prop, NC_SPACE | ND_SPACE_VIEW3D, NULL);

  prop = RNA_def_property(srna, "lock_camera", PROP_BOOLEAN, PROP_NONE);
  RNA_def_property_boolean_sdna(prop, NULL, "flag2", V3D_LOCK_CAMERA);
  RNA_def_property_ui_text(
      prop, "Lock Camera to View", "Enable view navigation within the camera view");
  RNA_def_property_update(prop, NC_SPACE | ND_SPACE_VIEW3D, NULL);

  prop = RNA_def_property(srna, "show_gizmo", PROP_BOOLEAN, PROP_NONE);
  RNA_def_property_boolean_negative_sdna(prop, NULL, "gizmo_flag", V3D_GIZMO_HIDE);
  RNA_def_property_ui_text(prop, "Show Gizmo", "Show gizmos of all types");
  RNA_def_property_update(prop, NC_SPACE | ND_SPACE_VIEW3D, NULL);

  prop = RNA_def_property(srna, "show_gizmo_navigate", PROP_BOOLEAN, PROP_NONE);
  RNA_def_property_boolean_negative_sdna(prop, NULL, "gizmo_flag", V3D_GIZMO_HIDE_NAVIGATE);
  RNA_def_property_ui_text(prop, "Navigate Gizmo", "Viewport navigation gizmo");
  RNA_def_property_update(prop, NC_SPACE | ND_SPACE_VIEW3D, NULL);

  prop = RNA_def_property(srna, "show_gizmo_context", PROP_BOOLEAN, PROP_NONE);
  RNA_def_property_boolean_negative_sdna(prop, NULL, "gizmo_flag", V3D_GIZMO_HIDE_CONTEXT);
  RNA_def_property_ui_text(prop, "Context Gizmo", "Context sensitive gizmos for the active item");
  RNA_def_property_update(prop, NC_SPACE | ND_SPACE_VIEW3D, NULL);

  prop = RNA_def_property(srna, "show_gizmo_tool", PROP_BOOLEAN, PROP_NONE);
  RNA_def_property_boolean_negative_sdna(prop, NULL, "gizmo_flag", V3D_GIZMO_HIDE_TOOL);
  RNA_def_property_ui_text(prop, "Tool Gizmo", "Active tool gizmo");
  RNA_def_property_update(prop, NC_SPACE | ND_SPACE_VIEW3D, NULL);

  /* Per object type gizmo display flags. */

  prop = RNA_def_property(srna, "show_gizmo_object_translate", PROP_BOOLEAN, PROP_NONE);
  RNA_def_property_boolean_sdna(prop, NULL, "gizmo_show_object", V3D_GIZMO_SHOW_OBJECT_TRANSLATE);
  RNA_def_property_ui_text(prop, "Show Object Location", "Gizmo to adjust location");
  RNA_def_property_update(prop, NC_SPACE | ND_SPACE_VIEW3D, NULL);

  prop = RNA_def_property(srna, "show_gizmo_object_rotate", PROP_BOOLEAN, PROP_NONE);
  RNA_def_property_boolean_sdna(prop, NULL, "gizmo_show_object", V3D_GIZMO_SHOW_OBJECT_ROTATE);
  RNA_def_property_ui_text(prop, "Show Object Rotation", "Gizmo to adjust rotation");
  RNA_def_property_update(prop, NC_SPACE | ND_SPACE_VIEW3D, NULL);

  prop = RNA_def_property(srna, "show_gizmo_object_scale", PROP_BOOLEAN, PROP_NONE);
  RNA_def_property_boolean_sdna(prop, NULL, "gizmo_show_object", V3D_GIZMO_SHOW_OBJECT_SCALE);
  RNA_def_property_ui_text(prop, "Show Object Scale", "Gizmo to adjust scale");
  RNA_def_property_update(prop, NC_SPACE | ND_SPACE_VIEW3D, NULL);

  /* Empty Object Data. */
  prop = RNA_def_property(srna, "show_gizmo_empty_image", PROP_BOOLEAN, PROP_NONE);
  RNA_def_property_boolean_sdna(prop, NULL, "gizmo_show_empty", V3D_GIZMO_SHOW_EMPTY_IMAGE);
  RNA_def_property_ui_text(prop, "Show Empty Image", "Gizmo to adjust image size and position");
  RNA_def_property_update(prop, NC_SPACE | ND_SPACE_VIEW3D, NULL);

  prop = RNA_def_property(srna, "show_gizmo_empty_force_field", PROP_BOOLEAN, PROP_NONE);
  RNA_def_property_boolean_sdna(prop, NULL, "gizmo_show_empty", V3D_GIZMO_SHOW_EMPTY_FORCE_FIELD);
  RNA_def_property_ui_text(prop, "Show Empty Force Field", "Gizmo to adjust the force field");
  RNA_def_property_update(prop, NC_SPACE | ND_SPACE_VIEW3D, NULL);

  /* Light Object Data. */
  prop = RNA_def_property(srna, "show_gizmo_light_size", PROP_BOOLEAN, PROP_NONE);
  RNA_def_property_boolean_sdna(prop, NULL, "gizmo_show_light", V3D_GIZMO_SHOW_LIGHT_SIZE);
  RNA_def_property_ui_text(prop, "Show Light Size", "Gizmo to adjust spot and area size");
  RNA_def_property_update(prop, NC_SPACE | ND_SPACE_VIEW3D, NULL);

  prop = RNA_def_property(srna, "show_gizmo_light_look_at", PROP_BOOLEAN, PROP_NONE);
  RNA_def_property_boolean_sdna(prop, NULL, "gizmo_show_light", V3D_GIZMO_SHOW_LIGHT_LOOK_AT);
  RNA_def_property_ui_text(
      prop, "Show Light Look-At", "Gizmo to adjust the direction of the light");
  RNA_def_property_update(prop, NC_SPACE | ND_SPACE_VIEW3D, NULL);

  /* Camera Object Data. */
  prop = RNA_def_property(srna, "show_gizmo_camera_lens", PROP_BOOLEAN, PROP_NONE);
  RNA_def_property_boolean_sdna(prop, NULL, "gizmo_show_camera", V3D_GIZMO_SHOW_CAMERA_LENS);
  RNA_def_property_ui_text(
      prop, "Show Camera Lens", "Gizmo to adjust camera focal length or orthographic scale");
  RNA_def_property_update(prop, NC_SPACE | ND_SPACE_VIEW3D, NULL);

  prop = RNA_def_property(srna, "show_gizmo_camera_dof_distance", PROP_BOOLEAN, PROP_NONE);
  RNA_def_property_boolean_sdna(prop, NULL, "gizmo_show_camera", V3D_GIZMO_SHOW_CAMERA_DOF_DIST);
  RNA_def_property_ui_text(prop,
                           "Show Camera Focus Distance",
                           "Gizmo to adjust camera focus distance "
                           "(depends on limits display)");
  RNA_def_property_update(prop, NC_SPACE | ND_SPACE_VIEW3D, NULL);

  prop = RNA_def_property(srna, "use_local_camera", PROP_BOOLEAN, PROP_NONE);
  RNA_def_property_boolean_negative_sdna(prop, NULL, "scenelock", 1);
  RNA_def_property_boolean_funcs(prop, NULL, "rna_SpaceView3D_use_local_camera_set");
  RNA_def_property_ui_text(prop,
                           "Use Local Camera",
                           "Use a local camera in this view, rather than scene's active camera");
  RNA_def_property_update(prop, NC_SPACE | ND_SPACE_VIEW3D, NULL);

  prop = RNA_def_property(srna, "region_3d", PROP_POINTER, PROP_NONE);
  RNA_def_property_struct_type(prop, "RegionView3D");
  RNA_def_property_pointer_funcs(prop, "rna_SpaceView3D_region_3d_get", NULL, NULL, NULL);
  RNA_def_property_ui_text(
      prop, "3D Region", "3D region in this space, in case of quad view the camera region");

  prop = RNA_def_property(srna, "region_quadviews", PROP_COLLECTION, PROP_NONE);
  RNA_def_property_struct_type(prop, "RegionView3D");
  RNA_def_property_collection_funcs(prop,
                                    "rna_SpaceView3D_region_quadviews_begin",
                                    "rna_iterator_listbase_next",
                                    "rna_iterator_listbase_end",
                                    "rna_SpaceView3D_region_quadviews_get",
                                    NULL,
                                    NULL,
                                    NULL,
                                    NULL);
  RNA_def_property_ui_text(prop,
                           "Quad View Regions",
                           "3D regions (the third one defines quad view settings, "
                           "the fourth one is same as 'region_3d')");

  prop = RNA_def_property(srna, "show_reconstruction", PROP_BOOLEAN, PROP_NONE);
  RNA_def_property_boolean_sdna(prop, NULL, "flag2", V3D_SHOW_RECONSTRUCTION);
  RNA_def_property_ui_text(
      prop, "Show Reconstruction", "Display reconstruction data from active movie clip");
  RNA_def_property_update(prop, NC_SPACE | ND_SPACE_VIEW3D, NULL);

  prop = RNA_def_property(srna, "tracks_display_size", PROP_FLOAT, PROP_NONE);
  RNA_def_property_range(prop, 0.0, FLT_MAX);
  RNA_def_property_ui_range(prop, 0, 5, 1, 3);
  RNA_def_property_float_sdna(prop, NULL, "bundle_size");
  RNA_def_property_ui_text(prop, "Tracks Size", "Display size of tracks from reconstructed data");
  RNA_def_property_update(prop, NC_SPACE | ND_SPACE_VIEW3D, NULL);

  prop = RNA_def_property(srna, "tracks_display_type", PROP_ENUM, PROP_NONE);
  RNA_def_property_enum_sdna(prop, NULL, "bundle_drawtype");
  RNA_def_property_enum_items(prop, bundle_drawtype_items);
  RNA_def_property_ui_text(prop, "Tracks Display Type", "Viewport display style for tracks");
  RNA_def_property_update(prop, NC_SPACE | ND_SPACE_VIEW3D, NULL);

  prop = RNA_def_property(srna, "show_camera_path", PROP_BOOLEAN, PROP_NONE);
  RNA_def_property_boolean_sdna(prop, NULL, "flag2", V3D_SHOW_CAMERAPATH);
  RNA_def_property_ui_text(prop, "Show Camera Path", "Show reconstructed camera path");
  RNA_def_property_update(prop, NC_SPACE | ND_SPACE_VIEW3D, NULL);

  prop = RNA_def_property(srna, "show_bundle_names", PROP_BOOLEAN, PROP_NONE);
  RNA_def_property_boolean_sdna(prop, NULL, "flag2", V3D_SHOW_BUNDLENAME);
  RNA_def_property_ui_text(
      prop, "Show 3D Marker Names", "Show names for reconstructed tracks objects");
  RNA_def_property_update(prop, NC_SPACE | ND_SPACE_VIEW3D, NULL);

  prop = RNA_def_property(srna, "use_local_collections", PROP_BOOLEAN, PROP_NONE);
  RNA_def_property_boolean_sdna(prop, NULL, "flag", V3D_LOCAL_COLLECTIONS);
  RNA_def_property_ui_text(
      prop, "Local Collections", "Display a different set of collections in this viewport");
  RNA_def_property_flag(prop, PROP_CONTEXT_UPDATE);
  RNA_def_property_update(
      prop, NC_SPACE | ND_SPACE_VIEW3D, "rna_SpaceView3D_use_local_collections_update");

  /* Stereo Settings */
  prop = RNA_def_property(srna, "stereo_3d_eye", PROP_ENUM, PROP_NONE);
  RNA_def_property_enum_sdna(prop, NULL, "multiview_eye");
  RNA_def_property_enum_items(prop, stereo3d_eye_items);
  RNA_def_property_enum_funcs(prop, NULL, NULL, "rna_SpaceView3D_stereo3d_camera_itemf");
  RNA_def_property_ui_text(prop, "Stereo Eye", "Current stereo eye being displayed");
  RNA_def_property_clear_flag(prop, PROP_EDITABLE);

  prop = RNA_def_property(srna, "stereo_3d_camera", PROP_ENUM, PROP_NONE);
  RNA_def_property_enum_sdna(prop, NULL, "stereo3d_camera");
  RNA_def_property_enum_items(prop, stereo3d_camera_items);
  RNA_def_property_enum_funcs(prop, NULL, NULL, "rna_SpaceView3D_stereo3d_camera_itemf");
  RNA_def_property_ui_text(prop, "Camera", "");
  RNA_def_property_update(prop, NC_SPACE | ND_SPACE_VIEW3D, NULL);

  prop = RNA_def_property(srna, "show_stereo_3d_cameras", PROP_BOOLEAN, PROP_NONE);
  RNA_def_property_boolean_sdna(prop, NULL, "stereo3d_flag", V3D_S3D_DISPCAMERAS);
  RNA_def_property_ui_text(prop, "Cameras", "Show the left and right cameras");
  RNA_def_property_update(prop, NC_SPACE | ND_SPACE_VIEW3D, NULL);

  prop = RNA_def_property(srna, "show_stereo_3d_convergence_plane", PROP_BOOLEAN, PROP_NONE);
  RNA_def_property_boolean_sdna(prop, NULL, "stereo3d_flag", V3D_S3D_DISPPLANE);
  RNA_def_property_ui_text(prop, "Plane", "Show the stereo 3D convergence plane");
  RNA_def_property_update(prop, NC_SPACE | ND_SPACE_VIEW3D, NULL);

  prop = RNA_def_property(srna, "stereo_3d_convergence_plane_alpha", PROP_FLOAT, PROP_FACTOR);
  RNA_def_property_float_sdna(prop, NULL, "stereo3d_convergence_alpha");
  RNA_def_property_ui_text(prop, "Plane Alpha", "Opacity (alpha) of the convergence plane");
  RNA_def_property_update(prop, NC_SPACE | ND_SPACE_VIEW3D, NULL);

  prop = RNA_def_property(srna, "show_stereo_3d_volume", PROP_BOOLEAN, PROP_NONE);
  RNA_def_property_boolean_sdna(prop, NULL, "stereo3d_flag", V3D_S3D_DISPVOLUME);
  RNA_def_property_ui_text(prop, "Volume", "Show the stereo 3D frustum volume");
  RNA_def_property_update(prop, NC_SPACE | ND_SPACE_VIEW3D, NULL);

  prop = RNA_def_property(srna, "stereo_3d_volume_alpha", PROP_FLOAT, PROP_FACTOR);
  RNA_def_property_float_sdna(prop, NULL, "stereo3d_volume_alpha");
  RNA_def_property_ui_text(prop, "Volume Alpha", "Opacity (alpha) of the cameras' frustum volume");
  RNA_def_property_update(prop, NC_SPACE | ND_SPACE_VIEW3D, NULL);

  prop = RNA_def_property(srna, "mirror_xr_session", PROP_BOOLEAN, PROP_NONE);
  RNA_def_property_boolean_sdna(prop, NULL, "flag", V3D_XR_SESSION_MIRROR);
  RNA_def_property_ui_text(
      prop,
      "Mirror VR Session",
      "Synchronize the viewer perspective of virtual reality sessions with this 3D viewport");
  RNA_def_property_update(
      prop, NC_SPACE | ND_SPACE_VIEW3D, "rna_SpaceView3D_mirror_xr_session_update");

  {
    struct {
      const char *name;
      int type_mask;
      const char *identifier[2];
    } info[] = {
        {"Mesh", (1 << OB_MESH), {"show_object_viewport_mesh", "show_object_select_mesh"}},
        {"Curve", (1 << OB_CURVE), {"show_object_viewport_curve", "show_object_select_curve"}},
        {"Surface", (1 << OB_SURF), {"show_object_viewport_surf", "show_object_select_surf"}},
        {"Meta", (1 << OB_MBALL), {"show_object_viewport_meta", "show_object_select_meta"}},
        {"Font", (1 << OB_FONT), {"show_object_viewport_font", "show_object_select_font"}},
        {"Hair", (1 << OB_HAIR), {"show_object_viewport_hair", "show_object_select_hair"}},
        {"Point Cloud",
         (1 << OB_POINTCLOUD),
         {"show_object_viewport_pointcloud", "show_object_select_pointcloud"}},
        {"Volume", (1 << OB_VOLUME), {"show_object_viewport_volume", "show_object_select_volume"}},
        {"Armature",
         (1 << OB_ARMATURE),
         {"show_object_viewport_armature", "show_object_select_armature"}},
        {"Lattice",
         (1 << OB_LATTICE),
         {"show_object_viewport_lattice", "show_object_select_lattice"}},
        {"Empty", (1 << OB_EMPTY), {"show_object_viewport_empty", "show_object_select_empty"}},
        {"Grease Pencil",
         (1 << OB_GPENCIL),
         {"show_object_viewport_grease_pencil", "show_object_select_grease_pencil"}},
        {"Camera", (1 << OB_CAMERA), {"show_object_viewport_camera", "show_object_select_camera"}},
        {"Light", (1 << OB_LAMP), {"show_object_viewport_light", "show_object_select_light"}},
        {"Speaker",
         (1 << OB_SPEAKER),
         {"show_object_viewport_speaker", "show_object_select_speaker"}},
        {"Light Probe",
         (1 << OB_LIGHTPROBE),
         {"show_object_viewport_light_probe", "show_object_select_light_probe"}},
    };

    const char *view_mask_member[2] = {
        "object_type_exclude_viewport",
        "object_type_exclude_select",
    };
    for (int mask_index = 0; mask_index < 2; mask_index++) {
      for (int type_index = 0; type_index < ARRAY_SIZE(info); type_index++) {
        prop = RNA_def_property(
            srna, info[type_index].identifier[mask_index], PROP_BOOLEAN, PROP_NONE);
        RNA_def_property_boolean_negative_sdna(
            prop, NULL, view_mask_member[mask_index], info[type_index].type_mask);
        RNA_def_property_ui_text(prop, info[type_index].name, "");
        RNA_def_property_update(prop, NC_SPACE | ND_SPACE_VIEW3D | NS_VIEW3D_SHADING, NULL);
      }
    }

    /* Helper for drawing the icon. */
    prop = RNA_def_property(srna, "icon_from_show_object_viewport", PROP_INT, PROP_NONE);
    RNA_def_property_int_funcs(
        prop, "rna_SpaceView3D_icon_from_show_object_viewport_get", NULL, NULL);
    RNA_def_property_clear_flag(prop, PROP_EDITABLE);
    RNA_def_property_ui_text(prop, "Visibility Icon", "");
  }

  /* Nested Structs */
  prop = RNA_def_property(srna, "shading", PROP_POINTER, PROP_NONE);
  RNA_def_property_flag(prop, PROP_NEVER_NULL);
  RNA_def_property_struct_type(prop, "View3DShading");
  RNA_def_property_ui_text(prop, "Shading Settings", "Settings for shading in the 3D viewport");

  prop = RNA_def_property(srna, "overlay", PROP_POINTER, PROP_NONE);
  RNA_def_property_flag(prop, PROP_NEVER_NULL);
  RNA_def_property_struct_type(prop, "View3DOverlay");
  RNA_def_property_pointer_funcs(prop, "rna_SpaceView3D_overlay_get", NULL, NULL, NULL);
  RNA_def_property_ui_text(
      prop, "Overlay Settings", "Settings for display of overlays in the 3D viewport");

  rna_def_space_view3d_shading(brna);
  rna_def_space_view3d_overlay(brna);

  /* *** Animated *** */
  RNA_define_animate_sdna(true);
  /* region */

  srna = RNA_def_struct(brna, "RegionView3D", NULL);
  RNA_def_struct_sdna(srna, "RegionView3D");
  RNA_def_struct_ui_text(srna, "3D View Region", "3D View region data");

  prop = RNA_def_property(srna, "lock_rotation", PROP_BOOLEAN, PROP_NONE);
  RNA_def_property_boolean_sdna(prop, NULL, "viewlock", RV3D_LOCK_ROTATION);
  RNA_def_property_ui_text(prop, "Lock View Rotation", "Lock view rotation in side views");
  RNA_def_property_update(prop, NC_SPACE | ND_SPACE_VIEW3D, "rna_RegionView3D_quadview_update");

  prop = RNA_def_property(srna, "show_sync_view", PROP_BOOLEAN, PROP_NONE);
  RNA_def_property_boolean_sdna(prop, NULL, "viewlock", RV3D_BOXVIEW);
  RNA_def_property_ui_text(prop, "Box", "Sync view position between side views");
  RNA_def_property_update(prop, NC_SPACE | ND_SPACE_VIEW3D, "rna_RegionView3D_quadview_update");

  prop = RNA_def_property(srna, "use_box_clip", PROP_BOOLEAN, PROP_NONE);
  RNA_def_property_boolean_sdna(prop, NULL, "viewlock", RV3D_BOXCLIP);
  RNA_def_property_ui_text(
      prop, "Clip", "Clip objects based on what's visible in other side views");
  RNA_def_property_update(
      prop, NC_SPACE | ND_SPACE_VIEW3D, "rna_RegionView3D_quadview_clip_update");

  prop = RNA_def_property(srna, "perspective_matrix", PROP_FLOAT, PROP_MATRIX);
  RNA_def_property_float_sdna(prop, NULL, "persmat");
  RNA_def_property_clear_flag(
      prop, PROP_EDITABLE); /* XXX: for now, it's too risky for users to do this */
  RNA_def_property_multi_array(prop, 2, rna_matrix_dimsize_4x4);
  RNA_def_property_ui_text(
      prop, "Perspective Matrix", "Current perspective matrix (``window_matrix * view_matrix``)");

  prop = RNA_def_property(srna, "window_matrix", PROP_FLOAT, PROP_MATRIX);
  RNA_def_property_float_sdna(prop, NULL, "winmat");
  RNA_def_property_clear_flag(prop, PROP_EDITABLE);
  RNA_def_property_multi_array(prop, 2, rna_matrix_dimsize_4x4);
  RNA_def_property_ui_text(prop, "Window Matrix", "Current window matrix");

  prop = RNA_def_property(srna, "view_matrix", PROP_FLOAT, PROP_MATRIX);
  RNA_def_property_float_sdna(prop, NULL, "viewmat");
  RNA_def_property_multi_array(prop, 2, rna_matrix_dimsize_4x4);
  RNA_def_property_float_funcs(prop, NULL, "rna_RegionView3D_view_matrix_set", NULL);
  RNA_def_property_ui_text(prop, "View Matrix", "Current view matrix");
  RNA_def_property_update(prop, NC_SPACE | ND_SPACE_VIEW3D, NULL);

  prop = RNA_def_property(srna, "view_perspective", PROP_ENUM, PROP_NONE);
  RNA_def_property_enum_sdna(prop, NULL, "persp");
  RNA_def_property_enum_items(prop, rv3d_persp_items);
  RNA_def_property_ui_text(prop, "Perspective", "View Perspective");
  RNA_def_property_update(prop, NC_SPACE | ND_SPACE_VIEW3D, NULL);

  prop = RNA_def_property(srna, "is_perspective", PROP_BOOLEAN, PROP_NONE);
  RNA_def_property_boolean_sdna(prop, NULL, "is_persp", 1);
  RNA_def_property_ui_text(prop, "Is Perspective", "");
  RNA_def_property_flag(prop, PROP_EDITABLE);

  prop = RNA_def_property(srna, "is_orthographic_side_view", PROP_BOOLEAN, PROP_NONE);
  RNA_def_property_boolean_sdna(prop, NULL, "view", 0);
  RNA_def_property_boolean_funcs(prop, "rna_RegionView3D_is_orthographic_side_view_get", NULL);
  RNA_def_property_ui_text(prop, "Is Axis Aligned", "Is current view an orthographic side view");

  /* This isn't directly accessible from the UI, only an operator. */
  prop = RNA_def_property(srna, "use_clip_planes", PROP_BOOLEAN, PROP_NONE);
  RNA_def_property_boolean_sdna(prop, NULL, "rflag", RV3D_CLIPPING);
  RNA_def_property_ui_text(prop, "Use Clip Planes", "");

  prop = RNA_def_property(srna, "clip_planes", PROP_FLOAT, PROP_NONE);
  RNA_def_property_float_sdna(prop, NULL, "clip");
  RNA_def_property_multi_array(prop, 2, (int[]){6, 4});
  RNA_def_property_ui_text(prop, "Clip Planes", "");

  prop = RNA_def_property(srna, "view_location", PROP_FLOAT, PROP_TRANSLATION);
#  if 0
  RNA_def_property_float_sdna(prop, NULL, "ofs"); /* can't use because it's negated */
#  else
  RNA_def_property_array(prop, 3);
  RNA_def_property_float_funcs(
      prop, "rna_RegionView3D_view_location_get", "rna_RegionView3D_view_location_set", NULL);
#  endif
  RNA_def_property_ui_text(prop, "View Location", "View pivot location");
  RNA_def_property_ui_range(prop, -10000.0, 10000.0, 10, RNA_TRANSLATION_PREC_DEFAULT);
  RNA_def_property_update(prop, NC_WINDOW, NULL);

  prop = RNA_def_property(
      srna, "view_rotation", PROP_FLOAT, PROP_QUATERNION); /* can't use because it's inverted */
#  if 0
  RNA_def_property_float_sdna(prop, NULL, "viewquat");
#  else
  RNA_def_property_array(prop, 4);
  RNA_def_property_float_funcs(
      prop, "rna_RegionView3D_view_rotation_get", "rna_RegionView3D_view_rotation_set", NULL);
#  endif
  RNA_def_property_ui_text(prop, "View Rotation", "Rotation in quaternions (keep normalized)");
  RNA_def_property_update(prop, NC_SPACE | ND_SPACE_VIEW3D, NULL);

  /* not sure we need rna access to these but adding anyway */
  prop = RNA_def_property(srna, "view_distance", PROP_FLOAT, PROP_UNSIGNED);
  RNA_def_property_float_sdna(prop, NULL, "dist");
  RNA_def_property_ui_text(prop, "Distance", "Distance to the view location");
  RNA_def_property_update(prop, NC_SPACE | ND_SPACE_VIEW3D, NULL);

  prop = RNA_def_property(srna, "view_camera_zoom", PROP_FLOAT, PROP_UNSIGNED);
  RNA_def_property_float_sdna(prop, NULL, "camzoom");
  RNA_def_property_ui_text(prop, "Camera Zoom", "Zoom factor in camera view");
  RNA_def_property_range(prop, RV3D_CAMZOOM_MIN, RV3D_CAMZOOM_MAX);
  RNA_def_property_update(prop, NC_SPACE | ND_SPACE_VIEW3D, NULL);

  prop = RNA_def_property(srna, "view_camera_offset", PROP_FLOAT, PROP_NONE);
  RNA_def_property_float_sdna(prop, NULL, "camdx");
  RNA_def_property_array(prop, 2);
  RNA_def_property_ui_text(prop, "Camera Offset", "View shift in camera view");
  RNA_def_property_update(prop, NC_SPACE | ND_SPACE_VIEW3D, NULL);

  RNA_api_region_view3d(srna);
}

static void rna_def_space_properties(BlenderRNA *brna)
{
  StructRNA *srna;
  PropertyRNA *prop;

  static const EnumPropertyItem tab_sync_items[] = {
      {PROPERTIES_SYNC_ALWAYS,
       "ALWAYS",
       0,
       "Always",
       "Always change tabs when clicking an icon in an outliner"},
      {PROPERTIES_SYNC_NEVER,
       "NEVER",
       0,
       "Never",
       "Never change tabs when clicking an icon in an outliner"},
      {PROPERTIES_SYNC_AUTO,
       "AUTO",
       0,
       "Auto",
       "Change tabs only when this editor shares a border with an outliner"},
      {0, NULL, 0, NULL, NULL},
  };

  srna = RNA_def_struct(brna, "SpaceProperties", "Space");
  RNA_def_struct_sdna(srna, "SpaceProperties");
  RNA_def_struct_ui_text(srna, "Properties Space", "Properties space data");

  prop = RNA_def_property(srna, "context", PROP_ENUM, PROP_NONE);
  RNA_def_property_enum_sdna(prop, NULL, "mainb");
  RNA_def_property_enum_items(prop, buttons_context_items);
  RNA_def_property_enum_funcs(
      prop, NULL, "rna_SpaceProperties_context_set", "rna_SpaceProperties_context_itemf");
  RNA_def_property_ui_text(prop, "", "");
  RNA_def_property_update(
      prop, NC_SPACE | ND_SPACE_PROPERTIES, "rna_SpaceProperties_context_update");

  /* pinned data */
  prop = RNA_def_property(srna, "pin_id", PROP_POINTER, PROP_NONE);
  RNA_def_property_pointer_sdna(prop, NULL, "pinid");
  RNA_def_property_struct_type(prop, "ID");
  /* NOTE: custom set function is ONLY to avoid rna setting a user for this. */
  RNA_def_property_pointer_funcs(
      prop, NULL, "rna_SpaceProperties_pin_id_set", "rna_SpaceProperties_pin_id_typef", NULL);
  RNA_def_property_flag(prop, PROP_EDITABLE | PROP_NEVER_UNLINK);
  RNA_def_property_update(
      prop, NC_SPACE | ND_SPACE_PROPERTIES, "rna_SpaceProperties_pin_id_update");

  prop = RNA_def_property(srna, "use_pin_id", PROP_BOOLEAN, PROP_NONE);
  RNA_def_property_boolean_sdna(prop, NULL, "flag", SB_PIN_CONTEXT);
  RNA_def_property_ui_text(prop, "Pin ID", "Use the pinned context");

  /* Property search. */

  prop = RNA_def_property(srna, "tab_search_results", PROP_BOOLEAN, PROP_NONE);
  RNA_def_property_array(prop, 0); /* Dynamic length, see next line. */
  RNA_def_property_flag(prop, PROP_DYNAMIC);
  RNA_def_property_clear_flag(prop, PROP_EDITABLE);
  RNA_def_property_boolean_funcs(prop, "rna_SpaceProperties_tab_search_results_get", NULL);
  RNA_def_property_dynamic_array_funcs(prop, "rna_SpaceProperties_tab_search_results_getlength");
  RNA_def_property_ui_text(
      prop, "Tab Search Results", "Whether or not each visible tab has a search result");

  prop = RNA_def_property(srna, "search_filter", PROP_STRING, PROP_NONE);
  /* The search filter is stored in the property editor's runtime struct which
   * is only defined in an internal header, so use the getter / setter here. */
  RNA_def_property_string_funcs(prop,
                                "rna_SpaceProperties_search_filter_get",
                                "rna_SpaceProperties_search_filter_length",
                                "rna_SpaceProperties_search_filter_set");
  RNA_def_property_ui_text(prop, "Display Filter", "Live search filtering string");
  RNA_def_property_flag(prop, PROP_TEXTEDIT_UPDATE);
  RNA_def_property_update(
      prop, NC_SPACE | ND_SPACE_PROPERTIES, "rna_SpaceProperties_search_filter_update");

  /* Outliner sync. */
  prop = RNA_def_property(srna, "outliner_sync", PROP_ENUM, PROP_NONE);
  RNA_def_property_enum_sdna(prop, NULL, "outliner_sync");
  RNA_def_property_enum_items(prop, tab_sync_items);
  RNA_def_property_ui_text(prop,
                           "Outliner Sync",
                           "Change to the corresponding tab when outliner data icons are clicked");
  RNA_def_property_update(prop, NC_SPACE | ND_SPACE_PROPERTIES, NULL);
}

static void rna_def_space_image_overlay(BlenderRNA *brna)
{
  StructRNA *srna;
  PropertyRNA *prop;

  srna = RNA_def_struct(brna, "SpaceImageOverlay", NULL);
  RNA_def_struct_sdna(srna, "SpaceImage");
  RNA_def_struct_nested(brna, srna, "SpaceImageEditor");
  RNA_def_struct_path_func(srna, "rna_SpaceImageOverlay_path");
  RNA_def_struct_ui_text(
      srna, "Overlay Settings", "Settings for display of overlays in the UV/Image editor");

  prop = RNA_def_property(srna, "show_overlays", PROP_BOOLEAN, PROP_NONE);
  RNA_def_property_boolean_sdna(prop, NULL, "overlay.flag", SI_OVERLAY_SHOW_OVERLAYS);
  RNA_def_property_ui_text(prop, "Show Overlays", "Display overlays like UV Maps and Metadata");
}

static void rna_def_space_image(BlenderRNA *brna)
{
  StructRNA *srna;
  PropertyRNA *prop;

  srna = RNA_def_struct(brna, "SpaceImageEditor", "Space");
  RNA_def_struct_sdna(srna, "SpaceImage");
  RNA_def_struct_ui_text(srna, "Space Image Editor", "Image and UV editor space data");

  rna_def_space_generic_show_region_toggles(srna,
                                            ((1 << RGN_TYPE_TOOL_HEADER) | (1 << RGN_TYPE_TOOLS) |
                                             (1 << RGN_TYPE_UI) | (1 << RGN_TYPE_HUD)));

  /* image */
  prop = RNA_def_property(srna, "image", PROP_POINTER, PROP_NONE);
  RNA_def_property_pointer_funcs(prop, NULL, "rna_SpaceImageEditor_image_set", NULL, NULL);
  RNA_def_property_ui_text(prop, "Image", "Image displayed and edited in this space");
  RNA_def_property_flag(prop, PROP_EDITABLE);
  RNA_def_property_update(
      prop,
      NC_GEOM | ND_DATA,
      "rna_SpaceImageEditor_image_update"); /* is handled in image editor too */

  prop = RNA_def_property(srna, "image_user", PROP_POINTER, PROP_NONE);
  RNA_def_property_flag(prop, PROP_NEVER_NULL);
  RNA_def_property_pointer_sdna(prop, NULL, "iuser");
  RNA_def_property_ui_text(
      prop,
      "Image User",
      "Parameters defining which layer, pass and frame of the image is displayed");
  RNA_def_property_update(prop, NC_SPACE | ND_SPACE_IMAGE, NULL);

  prop = RNA_def_property(srna, "scopes", PROP_POINTER, PROP_NONE);
  RNA_def_property_pointer_sdna(prop, NULL, "scopes");
  RNA_def_property_struct_type(prop, "Scopes");
  RNA_def_property_ui_text(prop, "Scopes", "Scopes to visualize image statistics");
  RNA_def_property_flag(prop, PROP_CONTEXT_UPDATE);
  RNA_def_property_update(prop, NC_SPACE | ND_SPACE_IMAGE, "rna_SpaceImageEditor_scopes_update");

  prop = RNA_def_property(srna, "use_image_pin", PROP_BOOLEAN, PROP_NONE);
  RNA_def_property_boolean_sdna(prop, NULL, "pin", 0);
  RNA_def_property_ui_text(
      prop, "Image Pin", "Display current image regardless of object selection");
  RNA_def_property_ui_icon(prop, ICON_UNPINNED, 1);
  RNA_def_property_update(prop, NC_SPACE | ND_SPACE_IMAGE, NULL);

  prop = RNA_def_property(srna, "sample_histogram", PROP_POINTER, PROP_NONE);
  RNA_def_property_pointer_sdna(prop, NULL, "sample_line_hist");
  RNA_def_property_struct_type(prop, "Histogram");
  RNA_def_property_ui_text(prop, "Line Sample", "Sampled colors along line");

  prop = RNA_def_property(srna, "zoom", PROP_FLOAT, PROP_NONE);
  RNA_def_property_array(prop, 2);
  RNA_def_property_clear_flag(prop, PROP_EDITABLE);
  RNA_def_property_float_funcs(prop, "rna_SpaceImageEditor_zoom_get", NULL, NULL);
  RNA_def_property_ui_text(prop, "Zoom", "Zoom factor");

  /* image draw */
  prop = RNA_def_property(srna, "show_repeat", PROP_BOOLEAN, PROP_NONE);
  RNA_def_property_boolean_sdna(prop, NULL, "flag", SI_DRAW_TILE);
  RNA_def_property_ui_text(
      prop, "Display Repeated", "Display the image repeated outside of the main view");
  RNA_def_property_update(prop, NC_SPACE | ND_SPACE_IMAGE, NULL);

  prop = RNA_def_property(srna, "show_annotation", PROP_BOOLEAN, PROP_NONE);
  RNA_def_property_boolean_sdna(prop, NULL, "flag", SI_SHOW_GPENCIL);
  RNA_def_property_ui_text(prop, "Show Annotation", "Show annotations for this view");
  RNA_def_property_update(prop, NC_SPACE | ND_SPACE_IMAGE, NULL);

  prop = RNA_def_property(srna, "display_channels", PROP_ENUM, PROP_NONE);
  RNA_def_property_enum_bitflag_sdna(prop, NULL, "flag");
  RNA_def_property_enum_items(prop, display_channels_items);
  RNA_def_property_enum_funcs(prop,
                              "rna_SpaceImageEditor_display_channels_get",
                              NULL,
                              "rna_SpaceImageEditor_display_channels_itemf");
  RNA_def_property_ui_text(prop, "Display Channels", "Channels of the image to display");
  RNA_def_property_update(prop, NC_SPACE | ND_SPACE_IMAGE, NULL);

  prop = RNA_def_property(srna, "show_stereo_3d", PROP_BOOLEAN, PROP_NONE);
  RNA_def_property_boolean_funcs(
      prop, "rna_SpaceImageEditor_show_stereo_get", "rna_SpaceImageEditor_show_stereo_set");
  RNA_def_property_ui_text(prop, "Show Stereo", "Display the image in Stereo 3D");
  RNA_def_property_ui_icon(prop, ICON_CAMERA_STEREO, 0);
  RNA_def_property_update(
      prop, NC_SPACE | ND_SPACE_IMAGE, "rna_SpaceImageEditor_show_stereo_update");

  /* uv */
  prop = RNA_def_property(srna, "uv_editor", PROP_POINTER, PROP_NONE);
  RNA_def_property_flag(prop, PROP_NEVER_NULL);
  RNA_def_property_struct_type(prop, "SpaceUVEditor");
  RNA_def_property_pointer_funcs(prop, "rna_SpaceImageEditor_uvedit_get", NULL, NULL, NULL);
  RNA_def_property_ui_text(prop, "UV Editor", "UV editor settings");

  /* mode (hidden in the UI, see 'ui_mode') */
  prop = RNA_def_property(srna, "mode", PROP_ENUM, PROP_NONE);
  RNA_def_property_enum_sdna(prop, NULL, "mode");
  RNA_def_property_enum_items(prop, rna_enum_space_image_mode_all_items);
  RNA_def_property_ui_text(prop, "Mode", "Editing context being displayed");
  RNA_def_property_update(prop, NC_SPACE | ND_SPACE_IMAGE, "rna_SpaceImageEditor_mode_update");

  prop = RNA_def_property(srna, "ui_mode", PROP_ENUM, PROP_NONE);
  RNA_def_property_enum_sdna(prop, NULL, "mode");
  RNA_def_property_enum_items(prop, rna_enum_space_image_mode_ui_items);
  RNA_def_property_ui_text(prop, "Mode", "Editing context being displayed");
  RNA_def_property_update(prop, NC_SPACE | ND_SPACE_IMAGE, "rna_SpaceImageEditor_mode_update");

  /* bfa - hide disfunctional tools and settings for render result */
  prop = RNA_def_property(srna, "ui_non_render_mode", PROP_ENUM, PROP_NONE);
  RNA_def_property_enum_sdna(prop, NULL, "mode");
  RNA_def_property_enum_items(prop, rna_enum_space_image_mode_non_render_items);
  RNA_def_property_ui_text(prop, "Mode", "Editing context being displayed");
  RNA_def_property_update(prop, NC_SPACE | ND_SPACE_IMAGE, "rna_SpaceImageEditor_mode_update");

  /* transform */
  prop = RNA_def_property(srna, "cursor_location", PROP_FLOAT, PROP_XYZ);
  RNA_def_property_array(prop, 2);
  RNA_def_property_float_funcs(prop,
                               "rna_SpaceImageEditor_cursor_location_get",
                               "rna_SpaceImageEditor_cursor_location_set",
                               NULL);
  RNA_def_property_ui_text(prop, "2D Cursor Location", "2D cursor location for this view");
  RNA_def_property_update(prop, NC_SPACE | ND_SPACE_IMAGE, NULL);

  prop = RNA_def_property(srna, "pivot_point", PROP_ENUM, PROP_NONE);
  RNA_def_property_enum_sdna(prop, NULL, "around");
  RNA_def_property_enum_items(prop, rna_enum_transform_pivot_items_full);
  RNA_def_property_enum_funcs(prop, NULL, NULL, "rna_SpaceImageEditor_pivot_itemf");
  RNA_def_property_ui_text(prop, "Pivot", "Rotation/Scaling Pivot");
  RNA_def_property_update(prop, NC_SPACE | ND_SPACE_IMAGE, NULL);

  /* grease pencil */
  prop = RNA_def_property(srna, "grease_pencil", PROP_POINTER, PROP_NONE);
  RNA_def_property_pointer_sdna(prop, NULL, "gpd");
  RNA_def_property_struct_type(prop, "GreasePencil");
  RNA_def_property_pointer_funcs(
      prop, NULL, NULL, NULL, "rna_GPencil_datablocks_annotations_poll");
  RNA_def_property_flag(prop, PROP_EDITABLE | PROP_ID_REFCOUNT);
  RNA_def_property_ui_text(prop, "Grease Pencil", "Grease pencil data for this space");
  RNA_def_property_update(prop, NC_SPACE | ND_SPACE_IMAGE, NULL);

  /* update */
  prop = RNA_def_property(srna, "use_realtime_update", PROP_BOOLEAN, PROP_NONE);
  RNA_def_property_boolean_sdna(prop, NULL, "lock", 0);
  RNA_def_property_ui_text(prop,
                           "Update Automatically",
                           "Update other affected window spaces automatically to reflect changes "
                           "during interactive operations such as transform");

  /* state */
  prop = RNA_def_property(srna, "show_render", PROP_BOOLEAN, PROP_NONE);
  RNA_def_property_boolean_funcs(prop, "rna_SpaceImageEditor_show_render_get", NULL);
  RNA_def_property_clear_flag(prop, PROP_EDITABLE);
  RNA_def_property_ui_text(prop, "Show Render", "Show render related properties");

  prop = RNA_def_property(srna, "show_paint", PROP_BOOLEAN, PROP_NONE);
  RNA_def_property_boolean_funcs(prop, "rna_SpaceImageEditor_show_paint_get", NULL);
  RNA_def_property_clear_flag(prop, PROP_EDITABLE);
  RNA_def_property_ui_text(prop, "Show Paint", "Show paint related properties");

  prop = RNA_def_property(srna, "show_uvedit", PROP_BOOLEAN, PROP_NONE);
  RNA_def_property_boolean_funcs(prop, "rna_SpaceImageEditor_show_uvedit_get", NULL);
  RNA_def_property_clear_flag(prop, PROP_EDITABLE);
  RNA_def_property_ui_text(prop, "Show UV Editor", "Show UV editing related properties");

  prop = RNA_def_property(srna, "show_maskedit", PROP_BOOLEAN, PROP_NONE);
  RNA_def_property_boolean_funcs(prop, "rna_SpaceImageEditor_show_maskedit_get", NULL);
  RNA_def_property_clear_flag(prop, PROP_EDITABLE);
  RNA_def_property_ui_text(prop, "Show Mask Editor", "Show Mask editing related properties");

  /* Overlays */
  prop = RNA_def_property(srna, "overlay", PROP_POINTER, PROP_NONE);
  RNA_def_property_flag(prop, PROP_NEVER_NULL);
  RNA_def_property_struct_type(prop, "SpaceImageOverlay");
  RNA_def_property_pointer_funcs(prop, "rna_SpaceImage_overlay_get", NULL, NULL, NULL);
  RNA_def_property_ui_text(
      prop, "Overlay Settings", "Settings for display of overlays in the UV/Image editor");

  rna_def_space_image_uv(brna);
  rna_def_space_image_overlay(brna);

  /* mask */
  rna_def_space_mask_info(srna, NC_SPACE | ND_SPACE_IMAGE, "rna_SpaceImageEditor_mask_set");
}

static void rna_def_space_sequencer(BlenderRNA *brna)
{
  StructRNA *srna;
  PropertyRNA *prop;

  static const EnumPropertyItem display_mode_items[] = {
      {SEQ_DRAW_IMG_IMBUF, "IMAGE", ICON_SEQ_PREVIEW, "Image Preview", ""},
      {SEQ_DRAW_IMG_WAVEFORM, "WAVEFORM", ICON_SEQ_LUMA_WAVEFORM, "Luma Waveform", ""},
      {SEQ_DRAW_IMG_VECTORSCOPE, "VECTOR_SCOPE", ICON_SEQ_CHROMA_SCOPE, "Chroma Vectorscope", ""},
      {SEQ_DRAW_IMG_HISTOGRAM, "HISTOGRAM", ICON_SEQ_HISTOGRAM, "Histogram", ""},
      {0, NULL, 0, NULL, NULL},
  };

  static const EnumPropertyItem proxy_render_size_items[] = {
      {SEQ_RENDER_SIZE_NONE, "NONE", 0, "No display", ""},
      {SEQ_RENDER_SIZE_SCENE, "SCENE", 0, "Scene size", ""},
      {SEQ_RENDER_SIZE_PROXY_25, "PROXY_25", 0, "25%", ""},
      {SEQ_RENDER_SIZE_PROXY_50, "PROXY_50", 0, "50%", ""},
      {SEQ_RENDER_SIZE_PROXY_75, "PROXY_75", 0, "75%", ""},
      {SEQ_RENDER_SIZE_PROXY_100, "PROXY_100", 0, "100%", ""},
      {0, NULL, 0, NULL, NULL},
  };

  static const EnumPropertyItem overlay_type_items[] = {
      {SEQ_DRAW_OVERLAY_RECT, "RECTANGLE", 0, "Rectangle", "Show rectangle area overlay"},
      {SEQ_DRAW_OVERLAY_REFERENCE, "REFERENCE", 0, "Reference", "Show reference frame only"},
      {SEQ_DRAW_OVERLAY_CURRENT, "CURRENT", 0, "Current", "Show current frame only"},
      {0, NULL, 0, NULL, NULL},
  };

  static const EnumPropertyItem preview_channels_items[] = {
      {SEQ_USE_ALPHA,
       "COLOR_ALPHA",
       ICON_IMAGE_RGB_ALPHA,
       "Color and Alpha",
       "Display image with RGB colors and alpha transparency"},
      {0, "COLOR", ICON_IMAGE_RGB, "Color", "Display image with RGB colors"},
      {0, NULL, 0, NULL, NULL},
  };

  static const EnumPropertyItem waveform_type_display_items[] = {
      {SEQ_NO_WAVEFORMS,
       "NO_WAVEFORMS",
       0,
       "Waveforms Off",
       "Don't display waveforms for any sound strips"},
      {SEQ_ALL_WAVEFORMS,
       "ALL_WAVEFORMS",
       0,
       "Waveforms On",
       "Display waveforms for all sound strips"},
      {0,
       "DEFAULT_WAVEFORMS",
       0,
       "Use Strip Option",
       "Display waveforms depending on strip setting"},
      {0, NULL, 0, NULL, NULL},
  };

  srna = RNA_def_struct(brna, "SpaceSequenceEditor", "Space");
  RNA_def_struct_sdna(srna, "SpaceSeq");
  RNA_def_struct_ui_text(srna, "Space Sequence Editor", "Sequence editor space data");

  rna_def_space_generic_show_region_toggles(srna,
                                            (1 << RGN_TYPE_TOOL_HEADER) | (1 << RGN_TYPE_UI) |
                                                (1 << RGN_TYPE_TOOLS) | (1 << RGN_TYPE_HUD));

  /* view type, fairly important */
  prop = RNA_def_property(srna, "view_type", PROP_ENUM, PROP_NONE);
  RNA_def_property_enum_sdna(prop, NULL, "view");
  RNA_def_property_enum_items(prop, rna_enum_space_sequencer_view_type_items);
  RNA_def_property_ui_text(
      prop, "View Type", "Type of the Sequencer view (sequencer, preview or both)");
  RNA_def_property_update(prop, 0, "rna_Sequencer_view_type_update");

  /* display type, fairly important */
  prop = RNA_def_property(srna, "display_mode", PROP_ENUM, PROP_NONE);
  RNA_def_property_enum_sdna(prop, NULL, "mainb");
  RNA_def_property_enum_items(prop, display_mode_items);
  RNA_def_property_ui_text(
      prop, "Display Mode", "View mode to use for displaying sequencer output");
  RNA_def_property_update(prop, NC_SPACE | ND_SPACE_SEQUENCER, NULL);

  /* flags */
  prop = RNA_def_property(srna, "show_frames", PROP_BOOLEAN, PROP_NONE);
  RNA_def_property_boolean_sdna(prop, NULL, "flag", SEQ_DRAWFRAMES);
  RNA_def_property_ui_text(prop, "Display Frames", "Display frames rather than seconds");
  RNA_def_property_update(prop, NC_SPACE | ND_SPACE_SEQUENCER, NULL);

  prop = RNA_def_property(srna, "use_marker_sync", PROP_BOOLEAN, PROP_NONE);
  RNA_def_property_boolean_sdna(prop, NULL, "flag", SEQ_MARKER_TRANS);
  RNA_def_property_ui_text(prop, "Sync Markers", "Transform markers as well as strips");
  RNA_def_property_update(prop, NC_SPACE | ND_SPACE_SEQUENCER, NULL);

  prop = RNA_def_property(srna, "show_separate_color", PROP_BOOLEAN, PROP_NONE);
  RNA_def_property_boolean_sdna(prop, NULL, "flag", SEQ_DRAW_COLOR_SEPARATED);
  RNA_def_property_ui_text(prop, "Separate Colors", "Separate color channels in preview");
  RNA_def_property_update(prop, NC_SPACE | ND_SPACE_SEQUENCER, NULL);

  prop = RNA_def_property(srna, "show_safe_areas", PROP_BOOLEAN, PROP_NONE);
  RNA_def_property_boolean_sdna(prop, NULL, "flag", SEQ_SHOW_SAFE_MARGINS);
  RNA_def_property_ui_text(
      prop, "Safe Areas", "Show TV title safe and action safe areas in preview");
  RNA_def_property_update(prop, NC_SPACE | ND_SPACE_SEQUENCER, NULL);

  prop = RNA_def_property(srna, "show_safe_center", PROP_BOOLEAN, PROP_NONE);
  RNA_def_property_boolean_sdna(prop, NULL, "flag", SEQ_SHOW_SAFE_CENTER);
  RNA_def_property_ui_text(
      prop, "Center-Cut Safe Areas", "Show safe areas to fit content in a different aspect ratio");
  RNA_def_property_update(prop, NC_SPACE | ND_SPACE_SEQUENCER, NULL);

  prop = RNA_def_property(srna, "show_metadata", PROP_BOOLEAN, PROP_NONE);
  RNA_def_property_boolean_sdna(prop, NULL, "flag", SEQ_SHOW_METADATA);
  RNA_def_property_ui_text(prop, "Show Metadata", "Show metadata of first visible strip");
  RNA_def_property_update(prop, NC_SPACE | ND_SPACE_SEQUENCER, NULL);

  prop = RNA_def_property(srna, "show_seconds", PROP_BOOLEAN, PROP_NONE);
  RNA_def_property_boolean_negative_sdna(prop, NULL, "flag", SEQ_DRAWFRAMES);
  RNA_def_property_ui_text(prop, "Show Seconds", "Show timing in seconds not frames");
  RNA_def_property_update(prop, NC_SPACE | ND_SPACE_SEQUENCER, NULL);

  prop = RNA_def_property(srna, "show_markers", PROP_BOOLEAN, PROP_NONE);
  RNA_def_property_boolean_sdna(prop, NULL, "flag", SEQ_SHOW_MARKERS);
  RNA_def_property_ui_text(
      prop,
      "Show Markers",
      "If any exists, show markers in a separate row at the bottom of the editor");
  RNA_def_property_update(prop, NC_SPACE | ND_SPACE_SEQUENCER, NULL);

  prop = RNA_def_property(srna, "show_annotation", PROP_BOOLEAN, PROP_NONE);
  RNA_def_property_boolean_sdna(prop, NULL, "flag", SEQ_SHOW_GPENCIL);
  RNA_def_property_ui_text(prop, "Show Annotation", "Show annotations for this view");
  RNA_def_property_update(prop, NC_SPACE | ND_SPACE_SEQUENCER, NULL);

  prop = RNA_def_property(srna, "display_channel", PROP_INT, PROP_NONE);
  RNA_def_property_int_sdna(prop, NULL, "chanshown");
  RNA_def_property_ui_text(
      prop,
      "Display Channel",
      "The channel number shown in the image preview. 0 is the result of all strips combined");
  RNA_def_property_range(prop, -5, MAXSEQ);
  RNA_def_property_update(prop, NC_SPACE | ND_SPACE_SEQUENCER, "rna_SequenceEditor_update_cache");

  prop = RNA_def_property(srna, "preview_channels", PROP_ENUM, PROP_NONE);
  RNA_def_property_enum_bitflag_sdna(prop, NULL, "flag");
  RNA_def_property_enum_items(prop, preview_channels_items);
  RNA_def_property_ui_text(prop, "Display Channels", "Channels of the preview to display");
  RNA_def_property_update(prop, NC_SPACE | ND_SPACE_SEQUENCER, "rna_SequenceEditor_update_cache");

  prop = RNA_def_property(srna, "waveform_display_type", PROP_ENUM, PROP_NONE);
  RNA_def_property_enum_bitflag_sdna(prop, NULL, "flag");
  RNA_def_property_enum_items(prop, waveform_type_display_items);
  RNA_def_property_ui_text(prop, "Waveform Display", "How Waveforms are displayed");
  RNA_def_property_update(prop, NC_SPACE | ND_SPACE_SEQUENCER, NULL);

  prop = RNA_def_property(srna, "use_zoom_to_fit", PROP_BOOLEAN, PROP_NONE);
  RNA_def_property_boolean_sdna(prop, NULL, "flag", SEQ_ZOOM_TO_FIT);
  RNA_def_property_ui_text(
      prop, "Zoom to Fit", "Automatically zoom preview image to make it fully fit the region");
  RNA_def_property_update(prop, NC_SPACE | ND_SPACE_SEQUENCER, NULL);

  prop = RNA_def_property(srna, "show_overexposed", PROP_INT, PROP_NONE);
  RNA_def_property_int_sdna(prop, NULL, "zebra");
  RNA_def_property_ui_text(prop, "Show Overexposed", "Show overexposed areas with zebra stripes");
  RNA_def_property_range(prop, 0, 110);
  RNA_def_property_update(prop, NC_SPACE | ND_SPACE_SEQUENCER, NULL);

  prop = RNA_def_property(srna, "proxy_render_size", PROP_ENUM, PROP_NONE);
  RNA_def_property_enum_sdna(prop, NULL, "render_size");
  RNA_def_property_enum_items(prop, proxy_render_size_items);
  RNA_def_property_ui_text(prop,
                           "Proxy Render Size",
                           "Display preview using full resolution or different proxy resolutions");
  RNA_def_property_flag(prop, PROP_CONTEXT_UPDATE);
  RNA_def_property_update(
      prop, NC_SPACE | ND_SPACE_SEQUENCER, "rna_SequenceEditor_render_size_update");

  prop = RNA_def_property(srna, "use_proxies", PROP_BOOLEAN, PROP_NONE);
  RNA_def_property_boolean_sdna(prop, NULL, "flag", SEQ_USE_PROXIES);
  RNA_def_property_ui_text(
      prop, "Use Proxies", "Use optimized files for faster scrubbing when available");
  RNA_def_property_update(prop, NC_SPACE | ND_SPACE_SEQUENCER, "rna_SequenceEditor_update_cache");

  /* grease pencil */
  prop = RNA_def_property(srna, "grease_pencil", PROP_POINTER, PROP_NONE);
  RNA_def_property_pointer_sdna(prop, NULL, "gpd");
  RNA_def_property_struct_type(prop, "GreasePencil");
  RNA_def_property_pointer_funcs(
      prop, NULL, NULL, NULL, "rna_GPencil_datablocks_annotations_poll");
  RNA_def_property_flag(prop, PROP_EDITABLE | PROP_ID_REFCOUNT);
  RNA_def_property_ui_text(prop, "Grease Pencil", "Grease Pencil data for this Preview region");
  RNA_def_property_update(prop, NC_SPACE | ND_SPACE_SEQUENCER, NULL);

  prop = RNA_def_property(srna, "overlay_type", PROP_ENUM, PROP_NONE);
  RNA_def_property_enum_sdna(prop, NULL, "overlay_type");
  RNA_def_property_enum_items(prop, overlay_type_items);
  RNA_def_property_ui_text(prop, "Overlay Type", "Overlay display method");
  RNA_def_property_update(prop, NC_SPACE | ND_SPACE_SEQUENCER, NULL);

  prop = RNA_def_property(srna, "show_backdrop", PROP_BOOLEAN, PROP_NONE);
  RNA_def_property_boolean_sdna(prop, NULL, "draw_flag", SEQ_DRAW_BACKDROP);
  RNA_def_property_ui_text(prop, "Use Backdrop", "Display result under strips");
  RNA_def_property_update(prop, NC_SPACE | ND_SPACE_SEQUENCER, NULL);

  prop = RNA_def_property(srna, "show_strip_offset", PROP_BOOLEAN, PROP_NONE);
  RNA_def_property_boolean_sdna(prop, NULL, "draw_flag", SEQ_DRAW_OFFSET_EXT);
  RNA_def_property_ui_text(prop, "Show Offsets", "Display strip in/out offsets");
  RNA_def_property_update(prop, NC_SPACE | ND_SPACE_SEQUENCER, NULL);

  prop = RNA_def_property(srna, "show_fcurves", PROP_BOOLEAN, PROP_NONE);
  RNA_def_property_boolean_sdna(prop, NULL, "flag", SEQ_SHOW_FCURVES);
  RNA_def_property_ui_text(prop, "Show F-Curves", "Display strip opacity/volume curve");
  RNA_def_property_update(prop, NC_SPACE | ND_SPACE_SEQUENCER, NULL);

  prop = RNA_def_property(srna, "show_strip_overlay", PROP_BOOLEAN, PROP_NONE);
  RNA_def_property_boolean_sdna(prop, NULL, "flag", SEQ_SHOW_STRIP_OVERLAY);
  RNA_def_property_ui_text(prop, "Show Overlay", "");
  RNA_def_property_update(prop, NC_SPACE | ND_SPACE_SEQUENCER, NULL);

  prop = RNA_def_property(srna, "show_strip_name", PROP_BOOLEAN, PROP_NONE);
  RNA_def_property_boolean_sdna(prop, NULL, "flag", SEQ_SHOW_STRIP_NAME);
  RNA_def_property_ui_text(prop, "Show Name", "");
  RNA_def_property_update(prop, NC_SPACE | ND_SPACE_SEQUENCER, NULL);

  prop = RNA_def_property(srna, "show_strip_source", PROP_BOOLEAN, PROP_NONE);
  RNA_def_property_boolean_sdna(prop, NULL, "flag", SEQ_SHOW_STRIP_SOURCE);
  RNA_def_property_ui_text(
      prop, "Show Source", "Display path to source file, or name of source datablock");
  RNA_def_property_update(prop, NC_SPACE | ND_SPACE_SEQUENCER, NULL);

  prop = RNA_def_property(srna, "show_strip_duration", PROP_BOOLEAN, PROP_NONE);
  RNA_def_property_boolean_sdna(prop, NULL, "flag", SEQ_SHOW_STRIP_DURATION);
  RNA_def_property_ui_text(prop, "Show Duration", "");
  RNA_def_property_update(prop, NC_SPACE | ND_SPACE_SEQUENCER, NULL);

  prop = RNA_def_property(srna, "show_transform_preview", PROP_BOOLEAN, PROP_NONE);
  RNA_def_property_boolean_sdna(prop, NULL, "draw_flag", SEQ_DRAW_TRANSFORM_PREVIEW);
  RNA_def_property_ui_text(prop, "Transform Preview", "Show preview of the transformed frames");
  RNA_def_property_update(prop, NC_SPACE | ND_SPACE_SEQUENCER, NULL);
}

static void rna_def_space_text(BlenderRNA *brna)
{
  StructRNA *srna;
  PropertyRNA *prop;
  FunctionRNA *func;

  srna = RNA_def_struct(brna, "SpaceTextEditor", "Space");
  RNA_def_struct_sdna(srna, "SpaceText");
  RNA_def_struct_ui_text(srna, "Space Text Editor", "Text editor space data");

  rna_def_space_generic_show_region_toggles(srna, (1 << RGN_TYPE_UI) | (1 << RGN_TYPE_FOOTER));

  /* text */
  prop = RNA_def_property(srna, "text", PROP_POINTER, PROP_NONE);
  RNA_def_property_flag(prop, PROP_EDITABLE);
  RNA_def_property_ui_text(prop, "Text", "Text displayed and edited in this space");
  RNA_def_property_pointer_funcs(prop, NULL, "rna_SpaceTextEditor_text_set", NULL, NULL);
  RNA_def_property_update(prop, NC_SPACE | ND_SPACE_TEXT, NULL);

  /* display */
  prop = RNA_def_property(srna, "show_word_wrap", PROP_BOOLEAN, PROP_NONE);
  RNA_def_property_boolean_sdna(prop, NULL, "wordwrap", 0);
  RNA_def_property_boolean_funcs(prop, NULL, "rna_SpaceTextEditor_word_wrap_set");
  RNA_def_property_ui_text(
      prop, "Word Wrap", "Wrap words if there is not enough horizontal space");
  RNA_def_property_ui_icon(prop, ICON_WORDWRAP_ON, 0);
  RNA_def_property_update(prop, NC_SPACE | ND_SPACE_TEXT, NULL);

  prop = RNA_def_property(srna, "show_line_numbers", PROP_BOOLEAN, PROP_NONE);
  RNA_def_property_boolean_sdna(prop, NULL, "showlinenrs", 0);
  RNA_def_property_ui_text(prop, "Line Numbers", "Show line numbers next to the text");
  RNA_def_property_ui_icon(prop, ICON_LINENUMBERS_ON, 0);
  RNA_def_property_update(prop, NC_SPACE | ND_SPACE_TEXT, NULL);

  func = RNA_def_function(srna,
                          "is_syntax_highlight_supported",
                          "rna_SpaceTextEditor_text_is_syntax_highlight_supported");
  RNA_def_function_return(func,
                          RNA_def_boolean(func, "is_syntax_highlight_supported", false, "", ""));
  RNA_def_function_ui_description(func,
                                  "Returns True if the editor supports syntax highlighting "
                                  "for the current text datablock");

  prop = RNA_def_property(srna, "show_syntax_highlight", PROP_BOOLEAN, PROP_NONE);
  RNA_def_property_boolean_sdna(prop, NULL, "showsyntax", 0);
  RNA_def_property_ui_text(prop, "Syntax Highlight", "Syntax highlight for scripting");
  RNA_def_property_ui_icon(prop, ICON_SYNTAX_ON, 0);
  RNA_def_property_update(prop, NC_SPACE | ND_SPACE_TEXT, NULL);

  prop = RNA_def_property(srna, "show_line_highlight", PROP_BOOLEAN, PROP_NONE);
  RNA_def_property_boolean_sdna(prop, NULL, "line_hlight", 0);
  RNA_def_property_ui_text(prop, "Highlight Line", "Highlight the current line");
  RNA_def_property_update(prop, NC_SPACE | ND_SPACE_TEXT, NULL);

  prop = RNA_def_property(srna, "tab_width", PROP_INT, PROP_NONE);
  RNA_def_property_int_sdna(prop, NULL, "tabnumber");
  RNA_def_property_range(prop, 2, 8);
  RNA_def_property_ui_text(prop, "Tab Width", "Number of spaces to display tabs with");
  RNA_def_property_update(prop, NC_SPACE | ND_SPACE_TEXT, "rna_SpaceTextEditor_updateEdited");

  prop = RNA_def_property(srna, "font_size", PROP_INT, PROP_NONE);
  RNA_def_property_int_sdna(prop, NULL, "lheight");
  RNA_def_property_range(prop, 8, 32);
  RNA_def_property_ui_text(prop, "Font Size", "Font size to use for displaying the text");
  RNA_def_property_update(prop, NC_SPACE | ND_SPACE_TEXT, NULL);

  prop = RNA_def_property(srna, "show_margin", PROP_BOOLEAN, PROP_NONE);
  RNA_def_property_boolean_sdna(prop, NULL, "flags", ST_SHOW_MARGIN);
  RNA_def_property_ui_text(prop, "Show Margin", "Show right margin");
  RNA_def_property_update(prop, NC_SPACE | ND_SPACE_TEXT, NULL);

  prop = RNA_def_property(srna, "margin_column", PROP_INT, PROP_NONE);
  RNA_def_property_int_sdna(prop, NULL, "margin_column");
  RNA_def_property_range(prop, 0, 1024);
  RNA_def_property_ui_text(prop, "Margin Column", "Column number to show right margin at");
  RNA_def_property_update(prop, NC_SPACE | ND_SPACE_TEXT, NULL);

  prop = RNA_def_property(srna, "top", PROP_INT, PROP_NONE);
  RNA_def_property_int_sdna(prop, NULL, "top");
  RNA_def_property_range(prop, 0, INT_MAX);
  RNA_def_property_ui_text(prop, "Top Line", "Top line visible");
  RNA_def_property_update(prop, NC_SPACE | ND_SPACE_TEXT, NULL);

  prop = RNA_def_property(srna, "visible_lines", PROP_INT, PROP_NONE);
  RNA_def_property_clear_flag(prop, PROP_EDITABLE);
  RNA_def_property_int_sdna(prop, NULL, "runtime.viewlines");
  RNA_def_property_ui_text(
      prop, "Visible Lines", "Amount of lines that can be visible in current editor");

  /* functionality options */
  prop = RNA_def_property(srna, "use_overwrite", PROP_BOOLEAN, PROP_NONE);
  RNA_def_property_boolean_sdna(prop, NULL, "overwrite", 1);
  RNA_def_property_ui_text(
      prop, "Overwrite", "Overwrite characters when typing rather than inserting them");
  RNA_def_property_update(prop, NC_SPACE | ND_SPACE_TEXT, NULL);

  prop = RNA_def_property(srna, "use_live_edit", PROP_BOOLEAN, PROP_NONE);
  RNA_def_property_boolean_sdna(prop, NULL, "live_edit", 1);
  RNA_def_property_ui_text(prop, "Live Edit", "Run python while editing");
  RNA_def_property_update(prop, NC_SPACE | ND_SPACE_TEXT, NULL);

  /* find */
  prop = RNA_def_property(srna, "use_find_all", PROP_BOOLEAN, PROP_NONE);
  RNA_def_property_boolean_sdna(prop, NULL, "flags", ST_FIND_ALL);
  RNA_def_property_ui_text(
      prop, "Find All", "Search in all text data, instead of only the active one");
  RNA_def_property_update(prop, NC_SPACE | ND_SPACE_TEXT, NULL);

  prop = RNA_def_property(srna, "use_find_wrap", PROP_BOOLEAN, PROP_NONE);
  RNA_def_property_boolean_sdna(prop, NULL, "flags", ST_FIND_WRAP);
  RNA_def_property_ui_text(
      prop, "Find Wrap", "Search again from the start of the file when reaching the end");
  RNA_def_property_update(prop, NC_SPACE | ND_SPACE_TEXT, NULL);

  prop = RNA_def_property(srna, "use_match_case", PROP_BOOLEAN, PROP_NONE);
  RNA_def_property_boolean_sdna(prop, NULL, "flags", ST_MATCH_CASE);
  RNA_def_property_ui_text(
      prop, "Match Case", "Search string is sensitive to uppercase and lowercase letters");
  RNA_def_property_update(prop, NC_SPACE | ND_SPACE_TEXT, NULL);

  prop = RNA_def_property(srna, "find_text", PROP_STRING, PROP_NONE);
  RNA_def_property_string_sdna(prop, NULL, "findstr");
  RNA_def_property_ui_text(prop, "Find Text", "Text to search for with the find tool");
  RNA_def_property_update(prop, NC_SPACE | ND_SPACE_TEXT, NULL);

  prop = RNA_def_property(srna, "replace_text", PROP_STRING, PROP_NONE);
  RNA_def_property_string_sdna(prop, NULL, "replacestr");
  RNA_def_property_ui_text(
      prop, "Replace Text", "Text to replace selected text with using the replace tool");
  RNA_def_property_update(prop, NC_SPACE | ND_SPACE_TEXT, NULL);

  RNA_api_space_text(srna);
}

// bfa - toolbar editor
static void rna_def_space_toolbar(BlenderRNA *brna)
{
  StructRNA *srna;
  // PropertyRNA *prop;

  srna = RNA_def_struct(brna, "SpaceToolbarEditor", "Space");
  RNA_def_struct_sdna(srna, "SpaceToolbar");
  RNA_def_struct_ui_text(srna, "Space Toolbar Editor", "Toolbar editor space data");
}

static void rna_def_space_dopesheet(BlenderRNA *brna)
{
  StructRNA *srna;
  PropertyRNA *prop;

  srna = RNA_def_struct(brna, "SpaceDopeSheetEditor", "Space");
  RNA_def_struct_sdna(srna, "SpaceAction");
  RNA_def_struct_ui_text(srna, "Space Dope Sheet Editor", "Dope Sheet space data");

  rna_def_space_generic_show_region_toggles(
      srna, (1 << RGN_TYPE_UI) | (1 << RGN_TYPE_CHANNELS)); /*bfa - channels */

  /* data */
  prop = RNA_def_property(srna, "action", PROP_POINTER, PROP_NONE);
  RNA_def_property_flag(prop, PROP_EDITABLE);
  RNA_def_property_pointer_funcs(
      prop, NULL, "rna_SpaceDopeSheetEditor_action_set", NULL, "rna_Action_actedit_assign_poll");
  RNA_def_property_ui_text(prop, "Action", "Action displayed and edited in this space");
  RNA_def_property_flag(prop, PROP_CONTEXT_UPDATE);
  RNA_def_property_update(
      prop, NC_ANIMATION | ND_KEYFRAME | NA_EDITED, "rna_SpaceDopeSheetEditor_action_update");

  /* mode (hidden in the UI, see 'ui_mode') */
  prop = RNA_def_property(srna, "mode", PROP_ENUM, PROP_NONE);
  RNA_def_property_enum_sdna(prop, NULL, "mode");
  RNA_def_property_enum_items(prop, rna_enum_space_action_mode_all_items);
  RNA_def_property_ui_text(prop, "Mode", "Editing context being displayed");
  RNA_def_property_flag(prop, PROP_CONTEXT_UPDATE);
  RNA_def_property_update(
      prop, NC_SPACE | ND_SPACE_DOPESHEET, "rna_SpaceDopeSheetEditor_mode_update");

  prop = RNA_def_property(srna, "ui_mode", PROP_ENUM, PROP_NONE);
  RNA_def_property_enum_sdna(prop, NULL, "mode");
  RNA_def_property_enum_items(prop, rna_enum_space_action_ui_mode_items);
  RNA_def_property_ui_text(prop, "Mode", "Editing context being displayed");
  RNA_def_property_flag(prop, PROP_CONTEXT_UPDATE);
  RNA_def_property_update(
      prop, NC_SPACE | ND_SPACE_DOPESHEET, "rna_SpaceDopeSheetEditor_mode_update");

  /* display */
  prop = RNA_def_property(srna, "show_seconds", PROP_BOOLEAN, PROP_NONE);
  RNA_def_property_boolean_sdna(prop, NULL, "flag", SACTION_DRAWTIME);
  RNA_def_property_ui_text(prop, "Show Seconds", "Show timing in seconds not frames");
  RNA_def_property_update(prop, NC_SPACE | ND_SPACE_DOPESHEET, NULL);

  prop = RNA_def_property(srna, "show_sliders", PROP_BOOLEAN, PROP_NONE);
  RNA_def_property_boolean_sdna(prop, NULL, "flag", SACTION_SLIDERS);
  RNA_def_property_ui_text(prop, "Show Sliders", "Show sliders beside F-Curve channels");
  RNA_def_property_update(prop, NC_SPACE | ND_SPACE_DOPESHEET, NULL);

  prop = RNA_def_property(srna, "show_pose_markers", PROP_BOOLEAN, PROP_NONE);
  RNA_def_property_boolean_sdna(prop, NULL, "flag", SACTION_POSEMARKERS_SHOW);
  RNA_def_property_ui_text(prop,
                           "Show Pose Markers",
                           "Show markers belonging to the active action instead of Scene markers "
                           "(Action and Shape Key Editors only)");
  RNA_def_property_update(prop, NC_SPACE | ND_SPACE_DOPESHEET, NULL);

  prop = RNA_def_property(srna, "show_interpolation", PROP_BOOLEAN, PROP_NONE);
  RNA_def_property_boolean_sdna(prop, NULL, "flag", SACTION_SHOW_INTERPOLATION);
  RNA_def_property_ui_text(prop,
                           "Show Handles and Interpolation",
                           "Display keyframe handle types and non-bezier interpolation modes");
  RNA_def_property_update(prop, NC_SPACE | ND_SPACE_DOPESHEET, NULL);

  prop = RNA_def_property(srna, "show_extremes", PROP_BOOLEAN, PROP_NONE);
  RNA_def_property_boolean_sdna(prop, NULL, "flag", SACTION_SHOW_EXTREMES);
  RNA_def_property_ui_text(prop,
                           "Show Curve Extremes",
                           "Mark keyframes where the key value flow changes direction, based on "
                           "comparison with adjacent keys");
  RNA_def_property_update(prop, NC_SPACE | ND_SPACE_DOPESHEET, NULL);

  prop = RNA_def_property(srna, "show_markers", PROP_BOOLEAN, PROP_NONE);
  RNA_def_property_boolean_sdna(prop, NULL, "flag", SACTION_SHOW_MARKERS);
  RNA_def_property_ui_text(
      prop,
      "Show Markers",
      "If any exists, show markers in a separate row at the bottom of the editor");
  RNA_def_property_update(prop, NC_SPACE | ND_SPACE_DOPESHEET, NULL);

  /* editing */
  prop = RNA_def_property(srna, "use_auto_merge_keyframes", PROP_BOOLEAN, PROP_NONE);
  RNA_def_property_boolean_negative_sdna(prop, NULL, "flag", SACTION_NOTRANSKEYCULL);
  RNA_def_property_ui_text(prop, "Auto-Merge Keyframes", "Automatically merge nearby keyframes");
  RNA_def_property_update(prop, NC_SPACE | ND_SPACE_DOPESHEET, NULL);

  prop = RNA_def_property(srna, "use_realtime_update", PROP_BOOLEAN, PROP_NONE);
  RNA_def_property_boolean_negative_sdna(prop, NULL, "flag", SACTION_NOREALTIMEUPDATES);
  RNA_def_property_ui_text(
      prop,
      "Realtime Updates",
      "When transforming keyframes, changes to the animation data are flushed to other views");
  RNA_def_property_update(prop, NC_SPACE | ND_SPACE_DOPESHEET, NULL);

  prop = RNA_def_property(srna, "use_marker_sync", PROP_BOOLEAN, PROP_NONE);
  RNA_def_property_boolean_sdna(prop, NULL, "flag", SACTION_MARKERS_MOVE);
  RNA_def_property_ui_text(prop, "Sync Markers", "Sync Markers with keyframe edits");

  /* dopesheet */
  prop = RNA_def_property(srna, "dopesheet", PROP_POINTER, PROP_NONE);
  RNA_def_property_struct_type(prop, "DopeSheet");
  RNA_def_property_pointer_sdna(prop, NULL, "ads");
  RNA_def_property_ui_text(prop, "Dope Sheet", "Settings for filtering animation data");

  /* autosnap */
  prop = RNA_def_property(srna, "auto_snap", PROP_ENUM, PROP_NONE);
  RNA_def_property_enum_sdna(prop, NULL, "autosnap");
  RNA_def_property_enum_items(prop, autosnap_items);
  RNA_def_property_ui_text(
      prop, "Auto Snap", "Automatic time snapping settings for transformations");
  RNA_def_property_update(prop, NC_SPACE | ND_SPACE_DOPESHEET, NULL);

  /* displaying cache status */
  prop = RNA_def_property(srna, "show_cache", PROP_BOOLEAN, PROP_NONE);
  RNA_def_property_boolean_sdna(prop, NULL, "cache_display", TIME_CACHE_DISPLAY);
  RNA_def_property_ui_text(prop, "Show Cache", "Show the status of cached frames in the timeline");
  RNA_def_property_update(prop, NC_SPACE | ND_SPACE_TIME, NULL);

  prop = RNA_def_property(srna, "cache_softbody", PROP_BOOLEAN, PROP_NONE);
  RNA_def_property_boolean_sdna(prop, NULL, "cache_display", TIME_CACHE_SOFTBODY);
  RNA_def_property_ui_text(prop, "Softbody", "Show the active object's softbody point cache");
  RNA_def_property_update(prop, NC_SPACE | ND_SPACE_TIME, NULL);

  prop = RNA_def_property(srna, "cache_particles", PROP_BOOLEAN, PROP_NONE);
  RNA_def_property_boolean_sdna(prop, NULL, "cache_display", TIME_CACHE_PARTICLES);
  RNA_def_property_ui_text(prop, "Particles", "Show the active object's particle point cache");
  RNA_def_property_update(prop, NC_SPACE | ND_SPACE_TIME, NULL);

  prop = RNA_def_property(srna, "cache_cloth", PROP_BOOLEAN, PROP_NONE);
  RNA_def_property_boolean_sdna(prop, NULL, "cache_display", TIME_CACHE_CLOTH);
  RNA_def_property_ui_text(prop, "Cloth", "Show the active object's cloth point cache");
  RNA_def_property_update(prop, NC_SPACE | ND_SPACE_TIME, NULL);

  prop = RNA_def_property(srna, "cache_smoke", PROP_BOOLEAN, PROP_NONE);
  RNA_def_property_boolean_sdna(prop, NULL, "cache_display", TIME_CACHE_SMOKE);
  RNA_def_property_ui_text(prop, "Smoke", "Show the active object's smoke cache");
  RNA_def_property_update(prop, NC_SPACE | ND_SPACE_TIME, NULL);

  prop = RNA_def_property(srna, "cache_dynamicpaint", PROP_BOOLEAN, PROP_NONE);
  RNA_def_property_boolean_sdna(prop, NULL, "cache_display", TIME_CACHE_DYNAMICPAINT);
  RNA_def_property_ui_text(prop, "Dynamic Paint", "Show the active object's Dynamic Paint cache");
  RNA_def_property_update(prop, NC_SPACE | ND_SPACE_TIME, NULL);

  prop = RNA_def_property(srna, "cache_rigidbody", PROP_BOOLEAN, PROP_NONE);
  RNA_def_property_boolean_sdna(prop, NULL, "cache_display", TIME_CACHE_RIGIDBODY);
  RNA_def_property_ui_text(prop, "Rigid Body", "Show the active object's Rigid Body cache");
  RNA_def_property_update(prop, NC_SPACE | ND_SPACE_TIME, NULL);
}

static void rna_def_space_graph(BlenderRNA *brna)
{
  StructRNA *srna;
  PropertyRNA *prop;

  /* this is basically the same as the one for the 3D-View, but with some entries omitted */
  static const EnumPropertyItem gpivot_items[] = {
      {V3D_AROUND_CENTER_BOUNDS,
       "BOUNDING_BOX_CENTER",
       ICON_PIVOT_BOUNDBOX,
       "Bounding Box Center",
       ""},
      {V3D_AROUND_CURSOR, "CURSOR", ICON_PIVOT_CURSOR, "2D Cursor", ""},
      {V3D_AROUND_LOCAL_ORIGINS,
       "INDIVIDUAL_ORIGINS",
       ICON_PIVOT_INDIVIDUAL,
       "Individual Centers",
       ""},
      /*{V3D_AROUND_CENTER_MEDIAN, "MEDIAN_POINT", 0, "Median Point", ""}, */
      /*{V3D_AROUND_ACTIVE, "ACTIVE_ELEMENT", 0, "Active Element", ""}, */
      {0, NULL, 0, NULL, NULL},
  };

  srna = RNA_def_struct(brna, "SpaceGraphEditor", "Space");
  RNA_def_struct_sdna(srna, "SpaceGraph");
  RNA_def_struct_ui_text(srna, "Space Graph Editor", "Graph Editor space data");

  rna_def_space_generic_show_region_toggles(srna,
                                            (1 << RGN_TYPE_UI) | (1 << RGN_TYPE_HUD) |
                                                (1 << RGN_TYPE_CHANNELS)); /*bfa - channels*/

  /* mode */
  prop = RNA_def_property(srna, "mode", PROP_ENUM, PROP_NONE);
  RNA_def_property_enum_sdna(prop, NULL, "mode");
  RNA_def_property_enum_items(prop, rna_enum_space_graph_mode_items);
  RNA_def_property_ui_text(prop, "Mode", "Editing context being displayed");
  RNA_def_property_flag(prop, PROP_CONTEXT_UPDATE);
  RNA_def_property_update(
      prop, NC_SPACE | ND_SPACE_GRAPH, "rna_SpaceGraphEditor_display_mode_update");

  /* display */
  prop = RNA_def_property(srna, "show_seconds", PROP_BOOLEAN, PROP_NONE);
  RNA_def_property_boolean_sdna(prop, NULL, "flag", SIPO_DRAWTIME);
  RNA_def_property_ui_text(prop, "Show Seconds", "Show timing in seconds not frames");
  RNA_def_property_update(prop, NC_SPACE | ND_SPACE_GRAPH, NULL);

  prop = RNA_def_property(srna, "show_sliders", PROP_BOOLEAN, PROP_NONE);
  RNA_def_property_boolean_sdna(prop, NULL, "flag", SIPO_SLIDERS);
  RNA_def_property_ui_text(prop, "Show Sliders", "Show sliders beside F-Curve channels");
  RNA_def_property_update(prop, NC_SPACE | ND_SPACE_GRAPH, NULL);

  prop = RNA_def_property(srna, "show_handles", PROP_BOOLEAN, PROP_NONE);
  RNA_def_property_boolean_negative_sdna(prop, NULL, "flag", SIPO_NOHANDLES);
  RNA_def_property_ui_text(prop, "Show Handles", "Show handles of Bezier control points");
  RNA_def_property_update(prop, NC_SPACE | ND_SPACE_GRAPH, NULL);

  prop = RNA_def_property(srna, "use_only_selected_curves_handles", PROP_BOOLEAN, PROP_NONE);
  RNA_def_property_boolean_sdna(prop, NULL, "flag", SIPO_SELCUVERTSONLY);
  RNA_def_property_ui_text(prop,
                           "Only Selected Curve Keyframes",
                           "Only keyframes of selected F-Curves are visible and editable");
  RNA_def_property_update(prop, NC_SPACE | ND_SPACE_GRAPH, NULL);

  prop = RNA_def_property(srna, "use_only_selected_keyframe_handles", PROP_BOOLEAN, PROP_NONE);
  RNA_def_property_boolean_sdna(prop, NULL, "flag", SIPO_SELVHANDLESONLY);
  RNA_def_property_ui_text(
      prop, "Only Selected Keyframes Handles", "Only show and edit handles of selected keyframes");
  RNA_def_property_update(prop, NC_SPACE | ND_SPACE_GRAPH, NULL);

  prop = RNA_def_property(srna, "use_beauty_drawing", PROP_BOOLEAN, PROP_NONE);
  RNA_def_property_boolean_negative_sdna(prop, NULL, "flag", SIPO_BEAUTYDRAW_OFF);
  RNA_def_property_ui_text(prop,
                           "Use High Quality Display",
                           "Display F-Curves using Anti-Aliasing and other fancy effects "
                           "(disable for better performance)");
  RNA_def_property_update(prop, NC_SPACE | ND_SPACE_GRAPH, NULL);

  prop = RNA_def_property(srna, "show_markers", PROP_BOOLEAN, PROP_NONE);
  RNA_def_property_boolean_sdna(prop, NULL, "flag", SIPO_SHOW_MARKERS);
  RNA_def_property_ui_text(
      prop,
      "Show Markers",
      "If any exists, show markers in a separate row at the bottom of the editor");
  RNA_def_property_update(prop, NC_SPACE | ND_SPACE_GRAPH, NULL);

  prop = RNA_def_property(srna, "show_extrapolation", PROP_BOOLEAN, PROP_NONE);
  RNA_def_property_boolean_negative_sdna(prop, NULL, "flag", SIPO_NO_DRAW_EXTRAPOLATION);
  RNA_def_property_ui_text(prop, "Show Extrapolation", "");
  RNA_def_property_update(prop, NC_SPACE | ND_SPACE_GRAPH, NULL);

  /* editing */
  prop = RNA_def_property(srna, "use_auto_merge_keyframes", PROP_BOOLEAN, PROP_NONE);
  RNA_def_property_boolean_negative_sdna(prop, NULL, "flag", SIPO_NOTRANSKEYCULL);
  RNA_def_property_ui_text(prop, "AutoMerge Keyframes", "Automatically merge nearby keyframes");
  RNA_def_property_update(prop, NC_SPACE | ND_SPACE_GRAPH, NULL);

  prop = RNA_def_property(srna, "use_realtime_update", PROP_BOOLEAN, PROP_NONE);
  RNA_def_property_boolean_negative_sdna(prop, NULL, "flag", SIPO_NOREALTIMEUPDATES);
  RNA_def_property_ui_text(
      prop,
      "Realtime Updates",
      "When transforming keyframes, changes to the animation data are flushed to other views");
  RNA_def_property_update(prop, NC_SPACE | ND_SPACE_GRAPH, NULL);

  /* cursor */
  prop = RNA_def_property(srna, "show_cursor", PROP_BOOLEAN, PROP_NONE);
  RNA_def_property_boolean_negative_sdna(prop, NULL, "flag", SIPO_NODRAWCURSOR);
  RNA_def_property_ui_text(prop, "Show Cursor", "Show 2D cursor");
  RNA_def_property_update(prop, NC_SPACE | ND_SPACE_GRAPH, NULL);

  prop = RNA_def_property(srna, "cursor_position_x", PROP_FLOAT, PROP_NONE);
  RNA_def_property_float_sdna(prop, NULL, "cursorTime");
  RNA_def_property_ui_text(
      prop, "Cursor X-Value", "Graph Editor 2D-Value cursor - X-Value component");
  RNA_def_property_update(prop, NC_SPACE | ND_SPACE_GRAPH, NULL);

  prop = RNA_def_property(srna, "cursor_position_y", PROP_FLOAT, PROP_NONE);
  RNA_def_property_float_sdna(prop, NULL, "cursorVal");
  RNA_def_property_ui_text(
      prop, "Cursor Y-Value", "Graph Editor 2D-Value cursor - Y-Value component");
  RNA_def_property_update(prop, NC_SPACE | ND_SPACE_GRAPH, NULL);

  prop = RNA_def_property(srna, "pivot_point", PROP_ENUM, PROP_NONE);
  RNA_def_property_enum_sdna(prop, NULL, "around");
  RNA_def_property_enum_items(prop, gpivot_items);
  RNA_def_property_ui_text(prop, "Pivot Point", "Pivot center for rotation/scaling");
  RNA_def_property_update(prop, NC_SPACE | ND_SPACE_GRAPH, NULL);

  /* Dope-sheet. */
  prop = RNA_def_property(srna, "dopesheet", PROP_POINTER, PROP_NONE);
  RNA_def_property_struct_type(prop, "DopeSheet");
  RNA_def_property_pointer_sdna(prop, NULL, "ads");
  RNA_def_property_ui_text(prop, "Dope Sheet", "Settings for filtering animation data");

  /* Auto-snap. */
  prop = RNA_def_property(srna, "auto_snap", PROP_ENUM, PROP_NONE);
  RNA_def_property_enum_sdna(prop, NULL, "autosnap");
  RNA_def_property_enum_items(prop, autosnap_items);
  RNA_def_property_ui_text(
      prop, "Auto Snap", "Automatic time snapping settings for transformations");
  RNA_def_property_update(prop, NC_SPACE | ND_SPACE_GRAPH, NULL);

  /* Read-only state info. */
  prop = RNA_def_property(srna, "has_ghost_curves", PROP_BOOLEAN, PROP_NONE);
  RNA_def_property_boolean_funcs(prop, "rna_SpaceGraphEditor_has_ghost_curves_get", NULL);
  RNA_def_property_clear_flag(prop, PROP_EDITABLE);
  RNA_def_property_ui_text(
      prop, "Has Ghost Curves", "Graph Editor instance has some ghost curves stored");

  /* Normalize curves. */
  prop = RNA_def_property(srna, "use_normalization", PROP_BOOLEAN, PROP_NONE);
  RNA_def_property_boolean_sdna(prop, NULL, "flag", SIPO_NORMALIZE);
  RNA_def_property_ui_text(prop,
                           "Use Normalization",
                           "Display curves in normalized range from -1 to 1, "
                           "for easier editing of multiple curves with different ranges");
  RNA_def_property_update(prop, NC_SPACE | ND_SPACE_GRAPH, NULL);

  prop = RNA_def_property(srna, "use_auto_normalization", PROP_BOOLEAN, PROP_NONE);
  RNA_def_property_boolean_negative_sdna(prop, NULL, "flag", SIPO_NORMALIZE_FREEZE);
  RNA_def_property_ui_text(prop,
                           "Auto Normalization",
                           "Automatically recalculate curve normalization on every curve edit");
  RNA_def_property_update(prop, NC_SPACE | ND_SPACE_GRAPH, NULL);
}

static void rna_def_space_nla(BlenderRNA *brna)
{
  StructRNA *srna;
  PropertyRNA *prop;

  srna = RNA_def_struct(brna, "SpaceNLA", "Space");
  RNA_def_struct_sdna(srna, "SpaceNla");
  RNA_def_struct_ui_text(srna, "Space Nla Editor", "NLA editor space data");

  rna_def_space_generic_show_region_toggles(
      srna, (1 << RGN_TYPE_UI) | (1 << RGN_TYPE_CHANNELS)); /*bfa - channels*/

  /* display */
  prop = RNA_def_property(srna, "show_seconds", PROP_BOOLEAN, PROP_NONE);
  RNA_def_property_boolean_sdna(prop, NULL, "flag", SNLA_DRAWTIME);
  RNA_def_property_ui_text(prop, "Show Seconds", "Show timing in seconds not frames");
  RNA_def_property_update(prop, NC_SPACE | ND_SPACE_NLA, NULL);

  prop = RNA_def_property(srna, "show_strip_curves", PROP_BOOLEAN, PROP_NONE);
  RNA_def_property_boolean_negative_sdna(prop, NULL, "flag", SNLA_NOSTRIPCURVES);
  RNA_def_property_ui_text(prop, "Show Control F-Curves", "Show influence F-Curves on strips");
  RNA_def_property_update(prop, NC_SPACE | ND_SPACE_NLA, NULL);

  prop = RNA_def_property(srna, "show_local_markers", PROP_BOOLEAN, PROP_NONE);
  RNA_def_property_boolean_negative_sdna(prop, NULL, "flag", SNLA_NOLOCALMARKERS);
  RNA_def_property_ui_text(
      prop,
      "Show Local Markers",
      "Show action-local markers on the strips, useful when synchronizing timing across strips");
  RNA_def_property_update(prop, NC_SPACE | ND_SPACE_NLA, NULL);

  prop = RNA_def_property(srna, "show_markers", PROP_BOOLEAN, PROP_NONE);
  RNA_def_property_boolean_sdna(prop, NULL, "flag", SNLA_SHOW_MARKERS);
  RNA_def_property_ui_text(
      prop,
      "Show Markers",
      "If any exists, show markers in a separate row at the bottom of the editor");
  RNA_def_property_update(prop, NC_SPACE | ND_SPACE_NLA, NULL);

  /* editing */
  prop = RNA_def_property(srna, "use_realtime_update", PROP_BOOLEAN, PROP_NONE);
  RNA_def_property_boolean_negative_sdna(prop, NULL, "flag", SNLA_NOREALTIMEUPDATES);
  RNA_def_property_ui_text(
      prop,
      "Realtime Updates",
      "When transforming strips, changes to the animation data are flushed to other views");
  RNA_def_property_update(prop, NC_SPACE | ND_SPACE_NLA, NULL);

  /* dopesheet */
  prop = RNA_def_property(srna, "dopesheet", PROP_POINTER, PROP_NONE);
  RNA_def_property_struct_type(prop, "DopeSheet");
  RNA_def_property_pointer_sdna(prop, NULL, "ads");
  RNA_def_property_ui_text(prop, "Dope Sheet", "Settings for filtering animation data");

  /* autosnap */
  prop = RNA_def_property(srna, "auto_snap", PROP_ENUM, PROP_NONE);
  RNA_def_property_enum_sdna(prop, NULL, "autosnap");
  RNA_def_property_enum_items(prop, autosnap_items);
  RNA_def_property_ui_text(
      prop, "Auto Snap", "Automatic time snapping settings for transformations");
  RNA_def_property_update(prop, NC_SPACE | ND_SPACE_NLA, NULL);
}

static void rna_def_console_line(BlenderRNA *brna)
{
  static const EnumPropertyItem console_line_type_items[] = {
      {CONSOLE_LINE_OUTPUT, "OUTPUT", 0, "Output", ""},
      {CONSOLE_LINE_INPUT, "INPUT", 0, "Input", ""},
      {CONSOLE_LINE_INFO, "INFO", 0, "Info", ""},
      {CONSOLE_LINE_ERROR, "ERROR", 0, "Error", ""},
      {0, NULL, 0, NULL, NULL},
  };

  StructRNA *srna;
  PropertyRNA *prop;

  srna = RNA_def_struct(brna, "ConsoleLine", NULL);
  RNA_def_struct_ui_text(srna, "Console Input", "Input line for the interactive console");

  prop = RNA_def_property(srna, "body", PROP_STRING, PROP_NONE);
  RNA_def_property_string_funcs(
      prop, "rna_ConsoleLine_body_get", "rna_ConsoleLine_body_length", "rna_ConsoleLine_body_set");
  RNA_def_property_ui_text(prop, "Line", "Text in the line");
  RNA_def_property_update(prop, NC_SPACE | ND_SPACE_CONSOLE, NULL);
  RNA_def_property_translation_context(prop, BLT_I18NCONTEXT_ID_TEXT);

  prop = RNA_def_property(
      srna, "current_character", PROP_INT, PROP_NONE); /* copied from text editor */
  RNA_def_property_int_sdna(prop, NULL, "cursor");
  RNA_def_property_int_funcs(prop, NULL, NULL, "rna_ConsoleLine_cursor_index_range");
  RNA_def_property_update(prop, NC_SPACE | ND_SPACE_CONSOLE, NULL);

  prop = RNA_def_property(srna, "type", PROP_ENUM, PROP_NONE);
  RNA_def_property_enum_sdna(prop, NULL, "type");
  RNA_def_property_enum_items(prop, console_line_type_items);
  RNA_def_property_ui_text(prop, "Type", "Console line type when used in scrollback");
}

static void rna_def_space_console(BlenderRNA *brna)
{
  StructRNA *srna;
  PropertyRNA *prop;

  srna = RNA_def_struct(brna, "SpaceConsole", "Space");
  RNA_def_struct_sdna(srna, "SpaceConsole");
  RNA_def_struct_ui_text(srna, "Space Console", "Interactive python console");

  /* display */
  prop = RNA_def_property(srna, "font_size", PROP_INT, PROP_NONE); /* copied from text editor */
  RNA_def_property_int_sdna(prop, NULL, "lheight");
  RNA_def_property_range(prop, 8, 32);
  RNA_def_property_ui_text(prop, "Font Size", "Font size to use for displaying the text");
  RNA_def_property_update(prop, 0, "rna_SpaceConsole_rect_update");

  prop = RNA_def_property(
      srna, "select_start", PROP_INT, PROP_UNSIGNED); /* copied from text editor */
  RNA_def_property_int_sdna(prop, NULL, "sel_start");
  RNA_def_property_update(prop, NC_SPACE | ND_SPACE_CONSOLE, NULL);

  prop = RNA_def_property(
      srna, "select_end", PROP_INT, PROP_UNSIGNED); /* copied from text editor */
  RNA_def_property_int_sdna(prop, NULL, "sel_end");
  RNA_def_property_update(prop, NC_SPACE | ND_SPACE_CONSOLE, NULL);

  prop = RNA_def_property(srna, "prompt", PROP_STRING, PROP_NONE);
  RNA_def_property_ui_text(prop, "Prompt", "Command line prompt");

  prop = RNA_def_property(srna, "language", PROP_STRING, PROP_NONE);
  RNA_def_property_ui_text(prop, "Language", "Command line prompt language");

  prop = RNA_def_property(srna, "history", PROP_COLLECTION, PROP_NONE);
  RNA_def_property_collection_sdna(prop, NULL, "history", NULL);
  RNA_def_property_struct_type(prop, "ConsoleLine");
  RNA_def_property_ui_text(prop, "History", "Command history");

  prop = RNA_def_property(srna, "scrollback", PROP_COLLECTION, PROP_NONE);
  RNA_def_property_collection_sdna(prop, NULL, "scrollback", NULL);
  RNA_def_property_struct_type(prop, "ConsoleLine");
  RNA_def_property_ui_text(prop, "Output", "Command output");
}

/* Filter for datablock types in link/append. */
static void rna_def_fileselect_idfilter(BlenderRNA *brna)
{
<<<<<<< HEAD
  struct IDFilterBoolean {
    /* 64 bit, so we can't use bitflag enum. */
    const uint64_t flag;
    const char *identifier;
    const int icon;
    const char *name;
    const char *description;
  };

  static const struct IDFilterBoolean booleans[] = {
      /* Datablocks */
      {FILTER_ID_AC, "filter_action", ICON_ANIM_DATA, "Actions", "Show Action data"},
      {FILTER_ID_AR, "filter_armature", ICON_ARMATURE_DATA, "Armatures", "Show Armature data"},
      {FILTER_ID_BR, "filter_brush", ICON_BRUSH_DATA, "Brushes", "Show Brushes data"},
      {FILTER_ID_CA, "filter_camera", ICON_CAMERA_DATA, "Cameras", "Show Camera data"},
      {FILTER_ID_CF, "filter_cachefile", ICON_FILE, "Cache Files", "Show Cache File data"},
      {FILTER_ID_CU, "filter_curve", ICON_CURVE_DATA, "Curves", "Show Curve data"},
      {FILTER_ID_GD,
       "filter_grease_pencil",
       ICON_GREASEPENCIL,
       "Grease Pencil",
       "Show Grease pencil data"},
      {FILTER_ID_GR,
       "filter_group",
       ICON_OUTLINER_COLLECTION,
       "Collections",
       "Show Collection data"},
      {FILTER_ID_HA, "filter_hair", ICON_HAIR_DATA, "Hairs", "Show/hide Hair data"},
      {FILTER_ID_IM, "filter_image", ICON_IMAGE_DATA, "Images", "Show Image data"},
      {FILTER_ID_LA, "filter_light", ICON_LIGHT_DATA, "Lights", "Show Light data"},
      {FILTER_ID_LP,
       "filter_light_probe",
       ICON_OUTLINER_DATA_LIGHTPROBE,
       "Light Probes",
       "Show Light Probe data"},
      {FILTER_ID_LS,
       "filter_linestyle",
       ICON_LINE_DATA,
       "Freestyle Linestyles",
       "Show Freestyle's Line Style data"},
      {FILTER_ID_LT, "filter_lattice", ICON_LATTICE_DATA, "Lattices", "Show Lattice data"},
      {FILTER_ID_MA, "filter_material", ICON_MATERIAL_DATA, "Materials", "Show Material data"},
      {FILTER_ID_MB, "filter_metaball", ICON_META_DATA, "Metaballs", "Show Metaball data"},
      {FILTER_ID_MC,
       "filter_movie_clip",
       ICON_TRACKER_DATA,
       "Movie Clips",
       "Show Movie Clip data"},
      {FILTER_ID_ME, "filter_mesh", ICON_MESH_DATA, "Meshes", "Show Mesh data"},
      {FILTER_ID_MSK, "filter_mask", ICON_MOD_MASK, "Masks", "Show Mask data"},
      {FILTER_ID_NT, "filter_node_tree", ICON_NODETREE, "Node Trees", "Show Node Tree data"},
      {FILTER_ID_OB, "filter_object", ICON_OBJECT_DATA, "Objects", "Show Object data"},
      {FILTER_ID_PA,
       "filter_particle_settings",
       ICON_PARTICLE_DATA,
       "Particles Settings",
       "Show Particle Settings data"},
      {FILTER_ID_PAL, "filter_palette", ICON_COLOR, "Palettes", "Show Palette data"},
      {FILTER_ID_PC,
       "filter_paint_curve",
       ICON_CURVE_BEZCURVE,
       "Paint Curves",
       "Show Paint Curve data"},
      {FILTER_ID_PT,
       "filter_pointcloud",
       ICON_POINTCLOUD_DATA,
       "Point Clouds",
       "Show/hide Point Cloud data"},
      {FILTER_ID_SCE, "filter_scene", ICON_SCENE_DATA, "Scenes", "Show Scene data"},
      {FILTER_ID_SIM,
       "filter_simulation",
       ICON_PHYSICS,
       "Simulations",
       "Show Simulation data"}, /* TODO: Use correct icon. */
      {FILTER_ID_SPK, "filter_speaker", ICON_SPEAKER, "Speakers", "Show Speaker data"},
      {FILTER_ID_SO, "filter_sound", ICON_SOUND, "Sounds", "Show Sound data"},
      {FILTER_ID_TE, "filter_texture", ICON_TEXTURE, "Textures", "Show Texture data"},
      {FILTER_ID_TXT, "filter_text", ICON_TEXT, "Texts", "Show Text data"},
      {FILTER_ID_VF, "filter_font", ICON_FONT_DATA, "Fonts", "Show Font data"},
      {FILTER_ID_VO, "filter_volume", ICON_VOLUME_DATA, "Volumes", "Show/hide Volume data"},
      {FILTER_ID_WO, "filter_world", ICON_WORLD, "Worlds", "Show World data"},
      {FILTER_ID_WS, "filter_work_space", ICON_WORKSPACE, "Workspaces", "Show workspace data"},

      /* Categories */
      {FILTER_ID_SCE, "category_scene", ICON_SCENE_DATA, "Scenes", "Show scenes"},
      {FILTER_ID_AC, "category_animation", ICON_ANIM_DATA, "Animations", "Show animation data"},
      {FILTER_ID_OB | FILTER_ID_GR,
       "category_object",
       ICON_OUTLINER_COLLECTION,
       "Objects & Collections",
       "Show objects and collections"},
      {FILTER_ID_AR | FILTER_ID_CU | FILTER_ID_LT | FILTER_ID_MB | FILTER_ID_ME | FILTER_ID_HA |
           FILTER_ID_PT | FILTER_ID_VO,
       "category_geometry",
       ICON_NODETREE,
       "Geometry",
       "Show meshes, curves, lattice, armatures and metaballs data"},
      {FILTER_ID_LS | FILTER_ID_MA | FILTER_ID_NT | FILTER_ID_TE,
       "category_shading",
       ICON_MATERIAL_DATA,
       "Shading",
       "Show materials, nodetrees, textures and Freestyle's linestyles"},
      {FILTER_ID_IM | FILTER_ID_MC | FILTER_ID_MSK | FILTER_ID_SO,
       "category_image",
       ICON_IMAGE_DATA,
       "Images & Sounds",
       "Show images, movie clips, sounds and masks"},
      {FILTER_ID_CA | FILTER_ID_LA | FILTER_ID_LP | FILTER_ID_SPK | FILTER_ID_WO,
       "category_environment",
       ICON_WORLD,
       "Environment",
       "Show worlds, lights, cameras and speakers"},
      {FILTER_ID_BR | FILTER_ID_GD | FILTER_ID_PA | FILTER_ID_PAL | FILTER_ID_PC | FILTER_ID_TXT |
           FILTER_ID_VF | FILTER_ID_CF | FILTER_ID_WS,
       "category_misc",
       ICON_GREASEPENCIL,
       "Miscellaneous",
       "Show other data types"},

      {0, NULL, 0, NULL, NULL}};
=======
>>>>>>> 18958a12

  StructRNA *srna = RNA_def_struct(brna, "FileSelectIDFilter", NULL);
  RNA_def_struct_sdna(srna, "FileSelectParams");
  RNA_def_struct_nested(brna, srna, "FileSelectParams");
  RNA_def_struct_ui_text(
      srna, "File Select ID Filter", "Which ID types to show/hide, when browsing a library");

  const struct IDFilterEnumPropertyItem *individual_ids_and_categories[] = {
      rna_enum_id_type_filter_items,
      rna_enum_space_file_id_filter_categories,
      NULL,
  };
  for (uint i = 0; individual_ids_and_categories[i]; i++) {
    for (int j = 0; individual_ids_and_categories[i][j].identifier; j++) {
      PropertyRNA *prop = RNA_def_property(
          srna, individual_ids_and_categories[i][j].identifier, PROP_BOOLEAN, PROP_NONE);
      RNA_def_property_boolean_sdna(
          prop, NULL, "filter_id", individual_ids_and_categories[i][j].flag);
      RNA_def_property_ui_text(prop,
                               individual_ids_and_categories[i][j].name,
                               individual_ids_and_categories[i][j].description);
      RNA_def_property_ui_icon(prop, individual_ids_and_categories[i][j].icon, 0);
      RNA_def_property_update(prop, NC_SPACE | ND_SPACE_FILE_PARAMS, NULL);
    }
  }
}

static void rna_def_fileselect_entry(BlenderRNA *brna)
{
  PropertyRNA *prop;
  StructRNA *srna = RNA_def_struct(brna, "FileSelectEntry", NULL);
  RNA_def_struct_sdna(srna, "FileDirEntry");
  RNA_def_struct_ui_text(srna, "File Select Entry", "A file viewable in the File Browser");

  prop = RNA_def_property(srna, "name", PROP_STRING, PROP_NONE);
  RNA_def_property_string_funcs(prop,
                                "rna_FileBrowser_FileSelectEntry_name_get",
                                "rna_FileBrowser_FileSelectEntry_name_length",
                                NULL);
  RNA_def_property_ui_text(prop, "Name", "");
  RNA_def_property_clear_flag(prop, PROP_EDITABLE);
  RNA_def_struct_name_property(srna, prop);

  prop = RNA_def_property(srna, "id_type", PROP_ENUM, PROP_NONE);
  RNA_def_property_enum_items(prop, rna_enum_id_type_items);
  RNA_def_property_enum_funcs(prop,
                              "rna_FileBrowser_FileSelectEntry_id_type_get",
                              NULL,
                              "rna_FileBrowser_FileSelectEntry_id_type_itemf");
  RNA_def_property_clear_flag(prop, PROP_EDITABLE);
  RNA_def_property_ui_text(
      prop,
      "Data-block Type",
      "The type of the data-block, if the file represents one ('NONE' otherwise)");

  prop = RNA_def_property(srna, "local_id", PROP_POINTER, PROP_NONE);
  RNA_def_property_struct_type(prop, "ID");
  RNA_def_property_pointer_funcs(
      prop, "rna_FileBrowser_FileSelectEntry_local_id_get", NULL, NULL, NULL);
  RNA_def_property_ui_text(prop,
                           "",
                           "The local data-block this file represents; only valid if that is a "
                           "data-block in this file");
  RNA_def_property_flag(prop, PROP_HIDDEN);

  prop = RNA_def_int(
      srna,
      "preview_icon_id",
      0,
      INT_MIN,
      INT_MAX,
      "Icon ID",
      "Unique integer identifying the preview of this file as an icon (zero means invalid)",
      INT_MIN,
      INT_MAX);
  RNA_def_property_clear_flag(prop, PROP_EDITABLE);
  RNA_def_property_int_funcs(
      prop, "rna_FileBrowser_FileSelectEntry_preview_icon_id_get", NULL, NULL);

  prop = RNA_def_property(srna, "asset_data", PROP_POINTER, PROP_NONE);
  RNA_def_property_struct_type(prop, "AssetMetaData");
  RNA_def_property_pointer_funcs(
      prop, "rna_FileBrowser_FileSelectEntry_asset_data_get", NULL, NULL, NULL);
  RNA_def_property_ui_text(
      prop, "Asset Data", "Asset data, valid if the file represents an asset");
}

static void rna_def_fileselect_params(BlenderRNA *brna)
{
  StructRNA *srna;
  PropertyRNA *prop;

  static const EnumPropertyItem file_display_items[] = {
      {FILE_VERTICALDISPLAY,
       "LIST_VERTICAL",
       ICON_LONGDISPLAY,
       "Vertical List",
       "Display files as a vertical list"},
      {FILE_HORIZONTALDISPLAY,
       "LIST_HORIZONTAL",
       ICON_SHORTDISPLAY,
       "Horizontal List",
       "Display files as a horizontal list"},
      {FILE_IMGDISPLAY, "THUMBNAIL", ICON_IMGDISPLAY, "Thumbnails", "Display files as thumbnails"},
      {0, NULL, 0, NULL, NULL},
  };

  static const EnumPropertyItem display_size_items[] = {
      {64, "TINY", 0, "Tiny", ""},
      {96, "SMALL", 0, "Small", ""},
      {128, "NORMAL", 0, "Regular", ""},
      {192, "LARGE", 0, "Large", ""},
      {0, NULL, 0, NULL, NULL},
  };

  srna = RNA_def_struct(brna, "FileSelectParams", NULL);
  RNA_def_struct_path_func(srna, "rna_FileSelectParams_path");
  RNA_def_struct_ui_text(srna, "File Select Parameters", "File Select Parameters");

  prop = RNA_def_property(srna, "title", PROP_STRING, PROP_NONE);
  RNA_def_property_string_sdna(prop, NULL, "title");
  RNA_def_property_ui_text(prop, "Title", "Title for the file browser");
  RNA_def_property_clear_flag(prop, PROP_EDITABLE);

  /* Use BYTESTRING rather than DIRPATH as subtype so UI code doesn't add OT_directory_browse
   * button when displaying this prop in the file browser (it would just open a file browser). That
   * should be the only effective difference between the two. */
  prop = RNA_def_property(srna, "directory", PROP_STRING, PROP_BYTESTRING);
  RNA_def_property_string_sdna(prop, NULL, "dir");
  RNA_def_property_ui_text(prop, "Directory", "Directory displayed in the file browser");
  RNA_def_property_update(prop, NC_SPACE | ND_SPACE_FILE_PARAMS, NULL);

  prop = RNA_def_property(srna, "filename", PROP_STRING, PROP_FILENAME);
  RNA_def_property_string_sdna(prop, NULL, "file");
  RNA_def_property_ui_text(prop, "File Name", "Active file in the file browser");
  RNA_def_property_editable_func(prop, "rna_FileSelectParams_filename_editable");
  RNA_def_property_update(prop, NC_SPACE | ND_SPACE_FILE_PARAMS, NULL);

  prop = RNA_def_property(srna, "use_library_browsing", PROP_BOOLEAN, PROP_NONE);
  RNA_def_property_ui_text(
      prop, "Library Browser", "Whether we may browse blender files' content or not");
  RNA_def_property_clear_flag(prop, PROP_EDITABLE);
  RNA_def_property_boolean_funcs(prop, "rna_FileSelectParams_use_lib_get", NULL);

  prop = RNA_def_property(srna, "display_type", PROP_ENUM, PROP_NONE);
  RNA_def_property_enum_sdna(prop, NULL, "display");
  RNA_def_property_enum_items(prop, file_display_items);
  RNA_def_property_ui_text(prop, "Display Mode", "Display mode for the file list");
  RNA_def_property_update(prop, NC_SPACE | ND_SPACE_FILE_PARAMS, NULL);

  prop = RNA_def_property(srna, "recursion_level", PROP_ENUM, PROP_NONE);
  RNA_def_property_enum_items(prop, fileselectparams_recursion_level_items);
  RNA_def_property_enum_funcs(prop, NULL, NULL, "rna_FileSelectParams_recursion_level_itemf");
  RNA_def_property_ui_text(prop, "Recursion", "Numbers of dirtree levels to show simultaneously");
  RNA_def_property_update(prop, NC_SPACE | ND_SPACE_FILE_PARAMS, NULL);

  prop = RNA_def_property(srna, "show_details_size", PROP_BOOLEAN, PROP_NONE);
  RNA_def_property_boolean_sdna(prop, NULL, "details_flags", FILE_DETAILS_SIZE);
  RNA_def_property_ui_text(prop, "File Size", "Show a column listing the size of each file");
  RNA_def_property_update(prop, NC_SPACE | ND_SPACE_FILE_PARAMS, NULL);

  prop = RNA_def_property(srna, "show_details_datetime", PROP_BOOLEAN, PROP_NONE);
  RNA_def_property_boolean_sdna(prop, NULL, "details_flags", FILE_DETAILS_DATETIME);
  RNA_def_property_ui_text(
      prop,
      "File Modification Date",
      "Show a column listing the date and time of modification for each file");
  RNA_def_property_update(prop, NC_SPACE | ND_SPACE_FILE_PARAMS, NULL);

  prop = RNA_def_property(srna, "use_filter", PROP_BOOLEAN, PROP_NONE);
  RNA_def_property_boolean_sdna(prop, NULL, "flag", FILE_FILTER);
  RNA_def_property_ui_text(prop, "Filter Files", "Enable filtering of files");
  RNA_def_property_update(prop, NC_SPACE | ND_SPACE_FILE_PARAMS, NULL);

  prop = RNA_def_property(srna, "show_hidden", PROP_BOOLEAN, PROP_NONE);
  RNA_def_property_boolean_negative_sdna(prop, NULL, "flag", FILE_HIDE_DOT);
  RNA_def_property_ui_text(prop, "Show Hidden", "Show hidden dot files");
  RNA_def_property_update(prop, NC_SPACE | ND_SPACE_FILE_PARAMS, NULL);

  prop = RNA_def_property(srna, "sort_method", PROP_ENUM, PROP_NONE);
  RNA_def_property_enum_sdna(prop, NULL, "sort");
  RNA_def_property_enum_items(prop, rna_enum_fileselect_params_sort_items);
  RNA_def_property_ui_text(prop, "Sort", "");
  RNA_def_property_update(prop, NC_SPACE | ND_SPACE_FILE_PARAMS, NULL);

  prop = RNA_def_property(srna, "use_sort_invert", PROP_BOOLEAN, PROP_NONE);
  RNA_def_property_boolean_sdna(prop, NULL, "flag", FILE_SORT_INVERT);
  RNA_def_property_ui_text(
      prop, "Reverse Sorting", "Sort items descending, from highest value to lowest");
  RNA_def_property_update(prop, NC_SPACE | ND_SPACE_FILE_PARAMS, NULL);

  prop = RNA_def_property(srna, "use_filter_image", PROP_BOOLEAN, PROP_NONE);
  RNA_def_property_boolean_sdna(prop, NULL, "filter", FILE_TYPE_IMAGE);
  RNA_def_property_ui_text(prop, "Filter Images", "Show image files");
  RNA_def_property_ui_icon(prop, ICON_FILE_IMAGE, 0);
  RNA_def_property_update(prop, NC_SPACE | ND_SPACE_FILE_PARAMS, NULL);

  prop = RNA_def_property(srna, "use_filter_blender", PROP_BOOLEAN, PROP_NONE);
  RNA_def_property_boolean_sdna(prop, NULL, "filter", FILE_TYPE_BLENDER);
  RNA_def_property_ui_text(prop, "Filter Blender", "Show .blend files");
  RNA_def_property_ui_icon(prop, ICON_FILE_BLEND, 0);
  RNA_def_property_update(prop, NC_SPACE | ND_SPACE_FILE_PARAMS, NULL);

  prop = RNA_def_property(srna, "use_filter_backup", PROP_BOOLEAN, PROP_NONE);
  RNA_def_property_boolean_sdna(prop, NULL, "filter", FILE_TYPE_BLENDER_BACKUP);
  RNA_def_property_ui_text(
      prop, "Filter Blender Backup Files", "Show .blend1, .blend2, etc. files");
  RNA_def_property_ui_icon(prop, ICON_FILE_BACKUP, 0);
  RNA_def_property_update(prop, NC_SPACE | ND_SPACE_FILE_PARAMS, NULL);

  prop = RNA_def_property(srna, "use_filter_movie", PROP_BOOLEAN, PROP_NONE);
  RNA_def_property_boolean_sdna(prop, NULL, "filter", FILE_TYPE_MOVIE);
  RNA_def_property_ui_text(prop, "Filter Movies", "Show movie files");
  RNA_def_property_ui_icon(prop, ICON_FILE_MOVIE, 0);
  RNA_def_property_update(prop, NC_SPACE | ND_SPACE_FILE_PARAMS, NULL);

  prop = RNA_def_property(srna, "use_filter_script", PROP_BOOLEAN, PROP_NONE);
  RNA_def_property_boolean_sdna(prop, NULL, "filter", FILE_TYPE_PYSCRIPT);
  RNA_def_property_ui_text(prop, "Filter Script", "Show script files");
  RNA_def_property_ui_icon(prop, ICON_FILE_SCRIPT, 0);
  RNA_def_property_update(prop, NC_SPACE | ND_SPACE_FILE_PARAMS, NULL);

  prop = RNA_def_property(srna, "use_filter_font", PROP_BOOLEAN, PROP_NONE);
  RNA_def_property_boolean_sdna(prop, NULL, "filter", FILE_TYPE_FTFONT);
  RNA_def_property_ui_text(prop, "Filter Fonts", "Show font files");
  RNA_def_property_ui_icon(prop, ICON_FILE_FONT, 0);
  RNA_def_property_update(prop, NC_SPACE | ND_SPACE_FILE_PARAMS, NULL);

  prop = RNA_def_property(srna, "use_filter_sound", PROP_BOOLEAN, PROP_NONE);
  RNA_def_property_boolean_sdna(prop, NULL, "filter", FILE_TYPE_SOUND);
  RNA_def_property_ui_text(prop, "Filter Sound", "Show sound files");
  RNA_def_property_ui_icon(prop, ICON_FILE_SOUND, 0);
  RNA_def_property_update(prop, NC_SPACE | ND_SPACE_FILE_PARAMS, NULL);

  prop = RNA_def_property(srna, "use_filter_text", PROP_BOOLEAN, PROP_NONE);
  RNA_def_property_boolean_sdna(prop, NULL, "filter", FILE_TYPE_TEXT);
  RNA_def_property_ui_text(prop, "Filter Text", "Show text files");
  RNA_def_property_ui_icon(prop, ICON_FILE_TEXT, 0);
  RNA_def_property_update(prop, NC_SPACE | ND_SPACE_FILE_PARAMS, NULL);

  prop = RNA_def_property(srna, "use_filter_volume", PROP_BOOLEAN, PROP_NONE);
  RNA_def_property_boolean_sdna(prop, NULL, "filter", FILE_TYPE_VOLUME);
  RNA_def_property_ui_text(prop, "Filter Volume", "Show 3D volume files");
  RNA_def_property_ui_icon(prop, ICON_VOLUME_DATA, 0);
  RNA_def_property_update(prop, NC_SPACE | ND_SPACE_FILE_PARAMS, NULL);

  prop = RNA_def_property(srna, "use_filter_folder", PROP_BOOLEAN, PROP_NONE);
  RNA_def_property_boolean_sdna(prop, NULL, "filter", FILE_TYPE_FOLDER);
  RNA_def_property_ui_text(prop, "Filter Folder", "Show folders");
  RNA_def_property_ui_icon(prop, ICON_FILE_FOLDER, 0);
  RNA_def_property_update(prop, NC_SPACE | ND_SPACE_FILE_PARAMS, NULL);

  prop = RNA_def_property(srna, "use_filter_blendid", PROP_BOOLEAN, PROP_NONE);
  RNA_def_property_boolean_sdna(prop, NULL, "filter", FILE_TYPE_BLENDERLIB);
  RNA_def_property_ui_text(
      prop, "Filter Blender IDs", "Show .blend files items (objects, materials, etc.)");
  RNA_def_property_ui_icon(prop, ICON_BLENDER, 0);
  RNA_def_property_update(prop, NC_SPACE | ND_SPACE_FILE_PARAMS, NULL);

  prop = RNA_def_property(srna, "use_filter_asset_only", PROP_BOOLEAN, PROP_NONE);
  RNA_def_property_boolean_sdna(prop, NULL, "flag", FILE_ASSETS_ONLY);
  RNA_def_property_ui_text(
      prop, "Only Assets", "Hide .blend files items that are not data-blocks with asset metadata");
  RNA_def_property_update(prop, NC_SPACE | ND_SPACE_FILE_PARAMS, NULL);

  prop = RNA_def_property(srna, "filter_id", PROP_POINTER, PROP_NONE);
  RNA_def_property_flag(prop, PROP_NEVER_NULL);
  RNA_def_property_struct_type(prop, "FileSelectIDFilter");
  RNA_def_property_pointer_funcs(prop, "rna_FileSelectParams_filter_id_get", NULL, NULL, NULL);
  RNA_def_property_ui_text(
      prop, "Filter ID Types", "Which ID types to show/hide, when browsing a library");

  prop = RNA_def_property(srna, "filter_glob", PROP_STRING, PROP_NONE);
  RNA_def_property_string_sdna(prop, NULL, "filter_glob");
  RNA_def_property_ui_text(prop,
                           "Extension Filter",
                           "UNIX shell-like filename patterns matching, supports wildcards ('*') "
                           "and list of patterns separated by ';'");
  RNA_def_property_string_funcs(prop, NULL, NULL, "rna_FileSelectPrams_filter_glob_set");
  RNA_def_property_update(prop, NC_SPACE | ND_SPACE_FILE_LIST, NULL);

  prop = RNA_def_property(srna, "filter_search", PROP_STRING, PROP_NONE);
  RNA_def_property_string_sdna(prop, NULL, "filter_search");
  RNA_def_property_ui_text(prop, "Name Filter", "Filter by name, supports '*' wildcard");
  RNA_def_property_flag(prop, PROP_TEXTEDIT_UPDATE);
  RNA_def_property_update(prop, NC_SPACE | ND_SPACE_FILE_LIST, NULL);

  prop = RNA_def_property(srna, "display_size", PROP_ENUM, PROP_NONE);
  RNA_def_property_enum_sdna(prop, NULL, "thumbnail_size");
  RNA_def_property_enum_items(prop, display_size_items);
  RNA_def_property_ui_text(prop,
                           "Display Size",
                           "Change the size of the display (width of columns or thumbnails size)");
  RNA_def_property_update(prop, NC_SPACE | ND_SPACE_FILE_LIST, NULL);
}

static void rna_def_fileselect_asset_params(BlenderRNA *brna)
{
  StructRNA *srna;
  PropertyRNA *prop;

  /* XXX copied from rna_enum_id_type_filter_items. */
  static const EnumPropertyItem asset_category_items[] = {
      {FILTER_ID_SCE, "SCENES", ICON_SCENE_DATA, "Scenes", "Show scenes"},
      {FILTER_ID_AC, "ANIMATIONS", ICON_ANIM_DATA, "Animations", "Show animation data"},
      {FILTER_ID_OB | FILTER_ID_GR,
       "OBJECTS_AND_COLLECTIONS",
       ICON_GROUP,
       "Objects & Collections",
       "Show objects and collections"},
      {FILTER_ID_AR | FILTER_ID_CU | FILTER_ID_LT | FILTER_ID_MB | FILTER_ID_ME
       /* XXX avoid warning */
       // | FILTER_ID_HA | FILTER_ID_PT | FILTER_ID_VO
       ,
       "GEOMETRY",
       ICON_MESH_DATA,
       "Geometry",
       "Show meshes, curves, lattice, armatures and metaballs data"},
      {FILTER_ID_LS | FILTER_ID_MA | FILTER_ID_NT | FILTER_ID_TE,
       "SHADING",
       ICON_MATERIAL_DATA,
       "Shading",
       "Show materials, nodetrees, textures and Freestyle's linestyles"},
      {FILTER_ID_IM | FILTER_ID_MC | FILTER_ID_MSK | FILTER_ID_SO,
       "IMAGES_AND_SOUNDS",
       ICON_IMAGE_DATA,
       "Images & Sounds",
       "Show images, movie clips, sounds and masks"},
      {FILTER_ID_CA | FILTER_ID_LA | FILTER_ID_LP | FILTER_ID_SPK | FILTER_ID_WO,
       "ENVIRONMENTS",
       ICON_WORLD,
       "Environment",
       "Show worlds, lights, cameras and speakers"},
      {FILTER_ID_BR | FILTER_ID_GD | FILTER_ID_PA | FILTER_ID_PAL | FILTER_ID_PC | FILTER_ID_TXT |
           FILTER_ID_VF | FILTER_ID_CF | FILTER_ID_WS,
       "MISC",
       ICON_GREASEPENCIL,
       "Miscellaneous",
       "Show other data types"},
      {0, NULL, 0, NULL, NULL},
  };

  static const EnumPropertyItem asset_import_type_items[] = {
      {FILE_ASSET_IMPORT_LINK, "LINK", 0, "Link", "Import the assets as linked data-block"},
      {FILE_ASSET_IMPORT_APPEND,
       "APPEND",
       0,
       "Append",
       "Import the assets as copied data-block, with no link to the original asset data-block"},
      {0, NULL, 0, NULL, NULL},
  };

  srna = RNA_def_struct(brna, "FileAssetSelectParams", "FileSelectParams");
  RNA_def_struct_ui_text(
      srna, "Asset Select Parameters", "Settings for the file selection in Asset Browser mode");

  prop = RNA_def_property(srna, "asset_library", PROP_ENUM, PROP_NONE);
  RNA_def_property_enum_items(prop, DummyRNA_NULL_items);
  RNA_def_property_enum_funcs(prop,
                              "rna_FileAssetSelectParams_asset_library_get",
                              "rna_FileAssetSelectParams_asset_library_set",
                              "rna_FileAssetSelectParams_asset_library_itemf");
  RNA_def_property_ui_text(prop, "Asset Library", "");
  RNA_def_property_update(prop, NC_SPACE | ND_SPACE_FILE_PARAMS, NULL);

  prop = RNA_def_property(srna, "asset_category", PROP_ENUM, PROP_NONE);
  RNA_def_property_enum_items(prop, asset_category_items);
  RNA_def_property_enum_funcs(prop,
                              "rna_FileAssetSelectParams_asset_category_get",
                              "rna_FileAssetSelectParams_asset_category_set",
                              NULL);
  RNA_def_property_ui_text(prop, "Asset Category", "Determine which kind of assets to display");
  RNA_def_property_update(prop, NC_SPACE | ND_SPACE_FILE_LIST, NULL);

  prop = RNA_def_property(srna, "import_type", PROP_ENUM, PROP_NONE);
  RNA_def_property_enum_items(prop, asset_import_type_items);
  RNA_def_property_ui_text(prop, "Import Type", "Determine how the asset will be imported");
  /* Asset drag info saved by buttons stores the import type, so the space must redraw when import
   * type changes. */
  RNA_def_property_update(prop, NC_SPACE | ND_SPACE_FILE_LIST, NULL);
}

static void rna_def_filemenu_entry(BlenderRNA *brna)
{
  StructRNA *srna;
  PropertyRNA *prop;

  srna = RNA_def_struct(brna, "FileBrowserFSMenuEntry", NULL);
  RNA_def_struct_sdna(srna, "FSMenuEntry");
  RNA_def_struct_ui_text(srna, "File Select Parameters", "File Select Parameters");

  prop = RNA_def_property(srna, "path", PROP_STRING, PROP_FILEPATH);
  RNA_def_property_string_funcs(prop,
                                "rna_FileBrowser_FSMenuEntry_path_get",
                                "rna_FileBrowser_FSMenuEntry_path_length",
                                "rna_FileBrowser_FSMenuEntry_path_set");
  RNA_def_property_ui_text(prop, "Path", "");

  prop = RNA_def_property(srna, "name", PROP_STRING, PROP_NONE);
  RNA_def_property_string_funcs(prop,
                                "rna_FileBrowser_FSMenuEntry_name_get",
                                "rna_FileBrowser_FSMenuEntry_name_length",
                                "rna_FileBrowser_FSMenuEntry_name_set");
  RNA_def_property_editable_func(prop, "rna_FileBrowser_FSMenuEntry_name_get_editable");
  RNA_def_property_ui_text(prop, "Name", "");
  RNA_def_struct_name_property(srna, prop);

  prop = RNA_def_property(srna, "icon", PROP_INT, PROP_NONE);
  RNA_def_property_int_funcs(
      prop, "rna_FileBrowser_FSMenuEntry_icon_get", "rna_FileBrowser_FSMenuEntry_icon_set", NULL);
  RNA_def_property_ui_text(prop, "Icon", "");

  prop = RNA_def_property(srna, "use_save", PROP_BOOLEAN, PROP_NONE);
  RNA_def_property_boolean_funcs(prop, "rna_FileBrowser_FSMenuEntry_use_save_get", NULL);
  RNA_def_property_ui_text(
      prop, "Save", "Whether this path is saved in bookmarks, or generated from OS");
  RNA_def_property_clear_flag(prop, PROP_EDITABLE);

  prop = RNA_def_property(srna, "is_valid", PROP_BOOLEAN, PROP_NONE);
  RNA_def_property_boolean_funcs(prop, "rna_FileBrowser_FSMenuEntry_is_valid_get", NULL);
  RNA_def_property_ui_text(prop, "Valid", "Whether this path is currently reachable");
  RNA_def_property_clear_flag(prop, PROP_EDITABLE);
}

static void rna_def_space_filebrowser(BlenderRNA *brna)
{
  StructRNA *srna;
  PropertyRNA *prop;

  srna = RNA_def_struct(brna, "SpaceFileBrowser", "Space");
  RNA_def_struct_sdna(srna, "SpaceFile");
  RNA_def_struct_ui_text(srna, "Space File Browser", "File browser space data");

  rna_def_space_generic_show_region_toggles(srna, (1 << RGN_TYPE_TOOLS) | (1 << RGN_TYPE_UI));

  prop = RNA_def_property(srna, "browse_mode", PROP_ENUM, PROP_NONE);
  RNA_def_property_enum_items(prop, rna_enum_space_file_browse_mode_items);
  RNA_def_property_ui_text(
      prop,
      "Browsing Mode",
      "Type of the File Editor view (regular file browsing or asset browsing)");
  RNA_def_property_update(prop, 0, "rna_SpaceFileBrowser_browse_mode_update");

  prop = RNA_def_property(srna, "params", PROP_POINTER, PROP_NONE);
  RNA_def_property_struct_type(prop, "FileSelectParams");
  RNA_def_property_pointer_funcs(
      prop, "rna_FileBrowser_params_get", NULL, "rna_FileBrowser_params_typef", NULL);
  RNA_def_property_ui_text(
      prop, "Filebrowser Parameter", "Parameters and Settings for the Filebrowser");

  prop = RNA_def_property(srna, "active_operator", PROP_POINTER, PROP_NONE);
  RNA_def_property_pointer_sdna(prop, NULL, "op");
  RNA_def_property_ui_text(prop, "Active Operator", "");

  /* keep this for compatibility with existing presets,
   * not exposed in c++ api because of keyword conflict */
  prop = RNA_def_property(srna, "operator", PROP_POINTER, PROP_NONE);
  RNA_def_property_pointer_sdna(prop, NULL, "op");
  RNA_def_property_ui_text(prop, "Active Operator", "");

  /* bookmarks, recent files etc. */
  prop = RNA_def_collection(srna,
                            "system_folders",
                            "FileBrowserFSMenuEntry",
                            "System Folders",
                            "System's folders (usually root, available hard drives, etc)");
  RNA_def_property_collection_funcs(prop,
                                    "rna_FileBrowser_FSMenuSystem_data_begin",
                                    "rna_FileBrowser_FSMenu_next",
                                    "rna_FileBrowser_FSMenu_end",
                                    "rna_FileBrowser_FSMenu_get",
                                    "rna_FileBrowser_FSMenuSystem_data_length",
                                    NULL,
                                    NULL,
                                    NULL);
  RNA_def_property_clear_flag(prop, PROP_EDITABLE);

  prop = RNA_def_int(srna,
                     "system_folders_active",
                     -1,
                     -1,
                     INT_MAX,
                     "Active System Folder",
                     "Index of active system folder (-1 if none)",
                     -1,
                     INT_MAX);
  RNA_def_property_int_sdna(prop, NULL, "systemnr");
  RNA_def_property_int_funcs(prop,
                             "rna_FileBrowser_FSMenuSystem_active_get",
                             "rna_FileBrowser_FSMenuSystem_active_set",
                             "rna_FileBrowser_FSMenuSystem_active_range");
  RNA_def_property_flag(prop, PROP_CONTEXT_UPDATE);
  RNA_def_property_update(
      prop, NC_SPACE | ND_SPACE_FILE_PARAMS, "rna_FileBrowser_FSMenu_active_update");

  prop = RNA_def_collection(srna,
                            "system_bookmarks",
                            "FileBrowserFSMenuEntry",
                            "System Bookmarks",
                            "System's bookmarks");
  RNA_def_property_collection_funcs(prop,
                                    "rna_FileBrowser_FSMenuSystemBookmark_data_begin",
                                    "rna_FileBrowser_FSMenu_next",
                                    "rna_FileBrowser_FSMenu_end",
                                    "rna_FileBrowser_FSMenu_get",
                                    "rna_FileBrowser_FSMenuSystemBookmark_data_length",
                                    NULL,
                                    NULL,
                                    NULL);
  RNA_def_property_clear_flag(prop, PROP_EDITABLE);

  prop = RNA_def_int(srna,
                     "system_bookmarks_active",
                     -1,
                     -1,
                     INT_MAX,
                     "Active System Bookmark",
                     "Index of active system bookmark (-1 if none)",
                     -1,
                     INT_MAX);
  RNA_def_property_int_sdna(prop, NULL, "system_bookmarknr");
  RNA_def_property_int_funcs(prop,
                             "rna_FileBrowser_FSMenuSystemBookmark_active_get",
                             "rna_FileBrowser_FSMenuSystemBookmark_active_set",
                             "rna_FileBrowser_FSMenuSystemBookmark_active_range");
  RNA_def_property_flag(prop, PROP_CONTEXT_UPDATE);
  RNA_def_property_update(
      prop, NC_SPACE | ND_SPACE_FILE_PARAMS, "rna_FileBrowser_FSMenu_active_update");

  prop = RNA_def_collection(
      srna, "bookmarks", "FileBrowserFSMenuEntry", "Bookmarks", "User's bookmarks");
  RNA_def_property_collection_funcs(prop,
                                    "rna_FileBrowser_FSMenuBookmark_data_begin",
                                    "rna_FileBrowser_FSMenu_next",
                                    "rna_FileBrowser_FSMenu_end",
                                    "rna_FileBrowser_FSMenu_get",
                                    "rna_FileBrowser_FSMenuBookmark_data_length",
                                    NULL,
                                    NULL,
                                    NULL);
  RNA_def_property_clear_flag(prop, PROP_EDITABLE);

  prop = RNA_def_int(srna,
                     "bookmarks_active",
                     -1,
                     -1,
                     INT_MAX,
                     "Active Bookmark",
                     "Index of active bookmark (-1 if none)",
                     -1,
                     INT_MAX);
  RNA_def_property_int_sdna(prop, NULL, "bookmarknr");
  RNA_def_property_int_funcs(prop,
                             "rna_FileBrowser_FSMenuBookmark_active_get",
                             "rna_FileBrowser_FSMenuBookmark_active_set",
                             "rna_FileBrowser_FSMenuBookmark_active_range");
  RNA_def_property_flag(prop, PROP_CONTEXT_UPDATE);
  RNA_def_property_update(
      prop, NC_SPACE | ND_SPACE_FILE_PARAMS, "rna_FileBrowser_FSMenu_active_update");

  prop = RNA_def_collection(
      srna, "recent_folders", "FileBrowserFSMenuEntry", "Recent Folders", "");
  RNA_def_property_collection_funcs(prop,
                                    "rna_FileBrowser_FSMenuRecent_data_begin",
                                    "rna_FileBrowser_FSMenu_next",
                                    "rna_FileBrowser_FSMenu_end",
                                    "rna_FileBrowser_FSMenu_get",
                                    "rna_FileBrowser_FSMenuRecent_data_length",
                                    NULL,
                                    NULL,
                                    NULL);
  RNA_def_property_clear_flag(prop, PROP_EDITABLE);

  prop = RNA_def_int(srna,
                     "recent_folders_active",
                     -1,
                     -1,
                     INT_MAX,
                     "Active Recent Folder",
                     "Index of active recent folder (-1 if none)",
                     -1,
                     INT_MAX);
  RNA_def_property_int_sdna(prop, NULL, "recentnr");
  RNA_def_property_int_funcs(prop,
                             "rna_FileBrowser_FSMenuRecent_active_get",
                             "rna_FileBrowser_FSMenuRecent_active_set",
                             "rna_FileBrowser_FSMenuRecent_active_range");
  RNA_def_property_flag(prop, PROP_CONTEXT_UPDATE);
  RNA_def_property_update(
      prop, NC_SPACE | ND_SPACE_FILE_PARAMS, "rna_FileBrowser_FSMenu_active_update");

  RNA_api_space_filebrowser(srna);
}

static void rna_def_space_info(BlenderRNA *brna)
{
  StructRNA *srna;
  PropertyRNA *prop;

  srna = RNA_def_struct(brna, "SpaceInfo", "Space");
  RNA_def_struct_sdna(srna, "SpaceInfo");
  RNA_def_struct_ui_text(srna, "Space Info", "Info space data");

  /* reporting display */
  prop = RNA_def_property(srna, "show_report_debug", PROP_BOOLEAN, PROP_NONE);
  RNA_def_property_boolean_sdna(prop, NULL, "rpt_mask", INFO_RPT_DEBUG);
  RNA_def_property_ui_text(prop, "Show Debug", "Display debug reporting info");
  RNA_def_property_update(prop, NC_SPACE | ND_SPACE_INFO_REPORT, NULL);

  prop = RNA_def_property(srna, "show_report_info", PROP_BOOLEAN, PROP_NONE);
  RNA_def_property_boolean_sdna(prop, NULL, "rpt_mask", INFO_RPT_INFO);
  RNA_def_property_ui_text(prop, "Show Info", "Display general information");
  RNA_def_property_update(prop, NC_SPACE | ND_SPACE_INFO_REPORT, NULL);

  prop = RNA_def_property(srna, "show_report_operator", PROP_BOOLEAN, PROP_NONE);
  RNA_def_property_boolean_sdna(prop, NULL, "rpt_mask", INFO_RPT_OP);
  RNA_def_property_ui_text(prop, "Show Operator", "Display the operator log");
  RNA_def_property_update(prop, NC_SPACE | ND_SPACE_INFO_REPORT, NULL);

  prop = RNA_def_property(srna, "show_report_warning", PROP_BOOLEAN, PROP_NONE);
  RNA_def_property_boolean_sdna(prop, NULL, "rpt_mask", INFO_RPT_WARN);
  RNA_def_property_ui_text(prop, "Show Warn", "Display warnings");
  RNA_def_property_update(prop, NC_SPACE | ND_SPACE_INFO_REPORT, NULL);

  prop = RNA_def_property(srna, "show_report_error", PROP_BOOLEAN, PROP_NONE);
  RNA_def_property_boolean_sdna(prop, NULL, "rpt_mask", INFO_RPT_ERR);
  RNA_def_property_ui_text(prop, "Show Error", "Display error text");
  RNA_def_property_update(prop, NC_SPACE | ND_SPACE_INFO_REPORT, NULL);
}

static void rna_def_space_userpref(BlenderRNA *brna)
{
  static const EnumPropertyItem filter_type_items[] = {
      {0, "NAME", 0, "Name", "Filter based on the operator name"},
      {1, "KEY", 0, "Key-Binding", "Filter based on key bindings"},
      {0, NULL, 0, NULL, NULL},
  };

  StructRNA *srna;
  PropertyRNA *prop;

  srna = RNA_def_struct(brna, "SpacePreferences", "Space");
  RNA_def_struct_sdna(srna, "SpaceUserPref");
  RNA_def_struct_ui_text(srna, "Space Preferences", "Preferences space data");

  prop = RNA_def_property(srna, "filter_type", PROP_ENUM, PROP_NONE);
  RNA_def_property_enum_sdna(prop, NULL, "filter_type");
  RNA_def_property_enum_items(prop, filter_type_items);
  RNA_def_property_ui_text(prop, "Filter Type", "Filter method");
  RNA_def_property_update(prop, NC_SPACE | ND_SPACE_NODE, NULL);

  prop = RNA_def_property(srna, "filter_text", PROP_STRING, PROP_NONE);
  RNA_def_property_string_sdna(prop, NULL, "filter");
  RNA_def_property_flag(prop, PROP_TEXTEDIT_UPDATE);
  RNA_def_property_ui_text(prop, "Filter", "Search term for filtering in the UI");
}

static void rna_def_node_tree_path(BlenderRNA *brna)
{
  StructRNA *srna;
  PropertyRNA *prop;

  srna = RNA_def_struct(brna, "NodeTreePath", NULL);
  RNA_def_struct_sdna(srna, "bNodeTreePath");
  RNA_def_struct_ui_text(srna, "Node Tree Path", "Element of the node space tree path");

  prop = RNA_def_property(srna, "node_tree", PROP_POINTER, PROP_NONE);
  RNA_def_property_pointer_sdna(prop, NULL, "nodetree");
  RNA_def_property_clear_flag(prop, PROP_EDITABLE);
  RNA_def_property_ui_text(prop, "Node Tree", "Node Tree\nBase node tree from context");
}

static void rna_def_space_node_path_api(BlenderRNA *brna, PropertyRNA *cprop)
{
  StructRNA *srna;
  PropertyRNA *prop, *parm;
  FunctionRNA *func;

  RNA_def_property_srna(cprop, "SpaceNodeEditorPath");
  srna = RNA_def_struct(brna, "SpaceNodeEditorPath", NULL);
  RNA_def_struct_sdna(srna, "SpaceNode");
  RNA_def_struct_ui_text(srna, "Space Node Editor Path", "History of node trees in the editor");

  prop = RNA_def_property(srna, "to_string", PROP_STRING, PROP_NONE);
  RNA_def_property_string_funcs(
      prop, "rna_SpaceNodeEditor_path_get", "rna_SpaceNodeEditor_path_length", NULL);
  RNA_def_property_clear_flag(prop, PROP_EDITABLE);
  RNA_def_struct_ui_text(srna, "Path", "Get the node tree path as a string");

  func = RNA_def_function(srna, "clear", "rna_SpaceNodeEditor_path_clear");
  RNA_def_function_ui_description(func, "Reset the node tree path");
  RNA_def_function_flag(func, FUNC_USE_CONTEXT);

  func = RNA_def_function(srna, "start", "rna_SpaceNodeEditor_path_start");
  RNA_def_function_ui_description(func, "Set the root node tree");
  RNA_def_function_flag(func, FUNC_USE_CONTEXT);
  parm = RNA_def_pointer(func, "node_tree", "NodeTree", "Node Tree", "");
  RNA_def_parameter_flags(parm, 0, PARM_REQUIRED | PARM_RNAPTR);

  func = RNA_def_function(srna, "append", "rna_SpaceNodeEditor_path_append");
  RNA_def_function_ui_description(func, "Append a node group tree to the path");
  RNA_def_function_flag(func, FUNC_USE_CONTEXT);
  parm = RNA_def_pointer(
      func, "node_tree", "NodeTree", "Node Tree", "Node tree to append to the node editor path");
  RNA_def_parameter_flags(parm, 0, PARM_REQUIRED | PARM_RNAPTR);
  parm = RNA_def_pointer(func, "node", "Node", "Node", "Group node linking to this node tree");
  RNA_def_parameter_flags(parm, 0, PARM_RNAPTR);

  func = RNA_def_function(srna, "pop", "rna_SpaceNodeEditor_path_pop");
  RNA_def_function_ui_description(func, "Remove the last node tree from the path");
  RNA_def_function_flag(func, FUNC_USE_CONTEXT);
}

static void rna_def_space_node(BlenderRNA *brna)
{
  StructRNA *srna;
  PropertyRNA *prop;

  static const EnumPropertyItem texture_id_type_items[] = {
      {SNODE_TEX_WORLD, "WORLD", ICON_WORLD, "World", "Edit texture nodes from World"},
      {SNODE_TEX_BRUSH, "BRUSH", ICON_BRUSH_DATA, "Brush", "Edit texture nodes from Brush"},
#  ifdef WITH_FREESTYLE
      {SNODE_TEX_LINESTYLE,
       "LINESTYLE",
       ICON_LINE_DATA,
       "Line Style",
       "Edit texture nodes from Line Style"},
#  endif
      {0, NULL, 0, NULL, NULL},
  };

  static const EnumPropertyItem shader_type_items[] = {
      {SNODE_SHADER_OBJECT, "OBJECT", ICON_OBJECT_DATA, "Object", "Edit shader nodes from Object"},
      {SNODE_SHADER_WORLD, "WORLD", ICON_WORLD, "World", "Edit shader nodes from World"},
#  ifdef WITH_FREESTYLE
      {SNODE_SHADER_LINESTYLE,
       "LINESTYLE",
       ICON_LINE_DATA,
       "Line Style",
       "Edit shader nodes from Line Style"},
#  endif
      {0, NULL, 0, NULL, NULL},
  };

  static const EnumPropertyItem backdrop_channels_items[] = {
      {SNODE_USE_ALPHA,
       "COLOR_ALPHA",
       ICON_IMAGE_RGB_ALPHA,
       "Color and Alpha",
       "Display image with RGB colors and alpha transparency"},
      {0, "COLOR", ICON_IMAGE_RGB, "Color", "Display image with RGB colors"},
      {SNODE_SHOW_ALPHA, "ALPHA", ICON_IMAGE_ALPHA, "Alpha", "Display alpha transparency channel"},
      {SNODE_SHOW_R, "RED", ICON_COLOR_RED, "Red", ""},
      {SNODE_SHOW_G, "GREEN", ICON_COLOR_GREEN, "Green", ""},
      {SNODE_SHOW_B, "BLUE", ICON_COLOR_BLUE, "Blue", ""},
      {0, NULL, 0, NULL, NULL},
  };

  static const EnumPropertyItem insert_ofs_dir_items[] = {
      {SNODE_INSERTOFS_DIR_RIGHT, "RIGHT", 0, "Right"},
      {SNODE_INSERTOFS_DIR_LEFT, "LEFT", 0, "Left"},
      {0, NULL, 0, NULL, NULL},
  };

  static const EnumPropertyItem dummy_items[] = {
      {0, "DUMMY", 0, "", ""},
      {0, NULL, 0, NULL, NULL},
  };

  srna = RNA_def_struct(brna, "SpaceNodeEditor", "Space");
  RNA_def_struct_sdna(srna, "SpaceNode");
  RNA_def_struct_ui_text(srna, "Space Node Editor", "Node editor space data");

  rna_def_space_generic_show_region_toggles(srna, (1 << RGN_TYPE_TOOLS) | (1 << RGN_TYPE_UI));

  prop = RNA_def_property(srna, "tree_type", PROP_ENUM, PROP_NONE);
  RNA_def_property_enum_items(prop, dummy_items);
  RNA_def_property_enum_funcs(prop,
                              "rna_SpaceNodeEditor_tree_type_get",
                              "rna_SpaceNodeEditor_tree_type_set",
                              "rna_SpaceNodeEditor_tree_type_itemf");
  RNA_def_property_ui_text(prop, "Tree Type", "Node tree type to display and edit");
  RNA_def_property_update(prop, NC_SPACE | ND_SPACE_NODE, NULL);

  prop = RNA_def_property(srna, "texture_type", PROP_ENUM, PROP_NONE);
  RNA_def_property_enum_sdna(prop, NULL, "texfrom");
  RNA_def_property_enum_items(prop, texture_id_type_items);
  RNA_def_property_ui_text(prop, "Texture Type", "Type of data to take texture from");
  RNA_def_property_update(prop, NC_SPACE | ND_SPACE_NODE, NULL);

  prop = RNA_def_property(srna, "shader_type", PROP_ENUM, PROP_NONE);
  RNA_def_property_enum_sdna(prop, NULL, "shaderfrom");
  RNA_def_property_enum_items(prop, shader_type_items);
  RNA_def_property_ui_text(prop, "Shader Type", "Type of data to take shader from");
  RNA_def_property_update(prop, NC_SPACE | ND_SPACE_NODE, NULL);

  prop = RNA_def_property(srna, "id", PROP_POINTER, PROP_NONE);
  RNA_def_property_clear_flag(prop, PROP_EDITABLE);
  RNA_def_property_ui_text(prop, "ID", "Data whose nodes are being edited");

  prop = RNA_def_property(srna, "id_from", PROP_POINTER, PROP_NONE);
  RNA_def_property_pointer_sdna(prop, NULL, "from");
  RNA_def_property_clear_flag(prop, PROP_EDITABLE);
  RNA_def_property_ui_text(prop, "ID From", "Data from which the edited data is linked");

  prop = RNA_def_property(srna, "path", PROP_COLLECTION, PROP_NONE);
  RNA_def_property_collection_sdna(prop, NULL, "treepath", NULL);
  RNA_def_property_struct_type(prop, "NodeTreePath");
  RNA_def_property_ui_text(
      prop, "Node Tree Path", "Path from the data to the currently edited node tree");
  rna_def_space_node_path_api(brna, prop);

  prop = RNA_def_property(srna, "node_tree", PROP_POINTER, PROP_NONE);
  RNA_def_property_pointer_funcs(
      prop, NULL, "rna_SpaceNodeEditor_node_tree_set", NULL, "rna_SpaceNodeEditor_node_tree_poll");
  RNA_def_property_pointer_sdna(prop, NULL, "nodetree");
  RNA_def_property_flag(prop, PROP_EDITABLE | PROP_CONTEXT_UPDATE);
  RNA_def_property_ui_text(prop, "Node Tree", "Base node tree from context");
  RNA_def_property_update(prop, NC_SPACE | ND_SPACE_NODE, "rna_SpaceNodeEditor_node_tree_update");

  prop = RNA_def_property(srna, "edit_tree", PROP_POINTER, PROP_NONE);
  RNA_def_property_pointer_sdna(prop, NULL, "edittree");
  RNA_def_property_clear_flag(prop, PROP_EDITABLE);
  RNA_def_property_ui_text(prop, "Edit Tree", "Node tree being displayed and edited");

  prop = RNA_def_property(srna, "pin", PROP_BOOLEAN, PROP_NONE);
  RNA_def_property_boolean_sdna(prop, NULL, "flag", SNODE_PIN);
  RNA_def_property_ui_text(prop, "Pinned", "Use the pinned node tree");
  RNA_def_property_ui_icon(prop, ICON_UNPINNED, 1);
  RNA_def_property_update(prop, NC_SPACE | ND_SPACE_NODE, NULL);

  prop = RNA_def_property(srna, "show_backdrop", PROP_BOOLEAN, PROP_NONE);
  RNA_def_property_boolean_sdna(prop, NULL, "flag", SNODE_BACKDRAW);
  RNA_def_property_ui_text(
      prop, "Backdrop", "Use active Viewer Node output as backdrop for compositing nodes");
  RNA_def_property_update(
      prop, NC_SPACE | ND_SPACE_NODE_VIEW, "rna_SpaceNodeEditor_show_backdrop_update");

  prop = RNA_def_property(srna, "show_annotation", PROP_BOOLEAN, PROP_NONE);
  RNA_def_property_boolean_sdna(prop, NULL, "flag", SNODE_SHOW_GPENCIL);
  RNA_def_property_ui_text(prop, "Show Annotation", "Show annotations for this view");
  RNA_def_property_update(prop, NC_SPACE | ND_SPACE_NODE_VIEW, NULL);

  prop = RNA_def_property(srna, "use_auto_render", PROP_BOOLEAN, PROP_NONE);
  RNA_def_property_boolean_sdna(prop, NULL, "flag", SNODE_AUTO_RENDER);
  RNA_def_property_ui_text(
      prop, "Auto Render", "Re-render and composite changed layers on 3D edits");
  RNA_def_property_update(prop, NC_SPACE | ND_SPACE_NODE_VIEW, NULL);

  prop = RNA_def_property(srna, "backdrop_zoom", PROP_FLOAT, PROP_NONE);
  RNA_def_property_float_sdna(prop, NULL, "zoom");
  RNA_def_property_float_default(prop, 1.0f);
  RNA_def_property_range(prop, 0.01f, FLT_MAX);
  RNA_def_property_ui_range(prop, 0.01, 100, 1, 2);
  RNA_def_property_ui_text(prop, "Backdrop Zoom", "Backdrop zoom factor");
  RNA_def_property_update(prop, NC_SPACE | ND_SPACE_NODE_VIEW, NULL);

  prop = RNA_def_property(srna, "backdrop_offset", PROP_FLOAT, PROP_NONE);
  RNA_def_property_float_sdna(prop, NULL, "xof");
  RNA_def_property_array(prop, 2);
  RNA_def_property_ui_text(prop, "Backdrop Offset", "Backdrop offset");
  RNA_def_property_update(prop, NC_SPACE | ND_SPACE_NODE_VIEW, NULL);

  prop = RNA_def_property(srna, "backdrop_channels", PROP_ENUM, PROP_NONE);
  RNA_def_property_enum_bitflag_sdna(prop, NULL, "flag");
  RNA_def_property_enum_items(prop, backdrop_channels_items);
  RNA_def_property_ui_text(prop, "Display Channels", "Channels of the image to draw");
  RNA_def_property_update(prop, NC_SPACE | ND_SPACE_NODE_VIEW, NULL);
  /* the mx/my "cursor" in the node editor is used only by operators to store the mouse position */
  prop = RNA_def_property(srna, "cursor_location", PROP_FLOAT, PROP_XYZ);
  RNA_def_property_array(prop, 2);
  RNA_def_property_float_funcs(prop,
                               "rna_SpaceNodeEditor_cursor_location_get",
                               "rna_SpaceNodeEditor_cursor_location_set",
                               NULL);
  RNA_def_property_ui_text(prop, "Cursor Location", "Location for adding new nodes");
  RNA_def_property_update(prop, NC_SPACE | ND_SPACE_NODE_VIEW, NULL);

  /* insert offset (called "Auto-offset" in UI) */
  prop = RNA_def_property(srna, "use_insert_offset", PROP_BOOLEAN, PROP_NONE);
  RNA_def_property_boolean_negative_sdna(prop, NULL, "flag", SNODE_SKIP_INSOFFSET);
  RNA_def_property_ui_text(prop,
                           "Auto-offset",
                           "Automatically offset the following or previous nodes in a "
                           "chain when inserting a new node");
  RNA_def_property_ui_icon(prop, ICON_NODE_INSERT_ON, 1);
  RNA_def_property_update(prop, NC_SPACE | ND_SPACE_NODE_VIEW, NULL);

  prop = RNA_def_property(srna, "insert_offset_direction", PROP_ENUM, PROP_NONE);
  RNA_def_property_enum_bitflag_sdna(prop, NULL, "insert_ofs_dir");
  RNA_def_property_enum_items(prop, insert_ofs_dir_items);
  RNA_def_property_ui_text(
      prop, "Auto-offset Direction", "Direction to offset nodes on insertion");
  RNA_def_property_update(prop, NC_SPACE | ND_SPACE_NODE_VIEW, NULL);

  RNA_api_space_node(srna);
}

static void rna_def_space_clip(BlenderRNA *brna)
{
  StructRNA *srna;
  PropertyRNA *prop;

  static const EnumPropertyItem view_items[] = {
      {SC_VIEW_CLIP, "CLIP", ICON_SEQUENCE, "Clip", "Show editing clip preview"},
      {SC_VIEW_GRAPH, "GRAPH", ICON_GRAPH, "Graph", "Show graph view for active element"},
      {SC_VIEW_DOPESHEET,
       "DOPESHEET",
       ICON_ACTION,
       "Dopesheet",
       "Dopesheet view for tracking data"},
      {0, NULL, 0, NULL, NULL},
  };

  static const EnumPropertyItem annotation_source_items[] = {
      {SC_GPENCIL_SRC_CLIP, "CLIP", 0, "Clip", "Show annotation data which belongs to movie clip"},
      {SC_GPENCIL_SRC_TRACK,
       "TRACK",
       0,
       "Track",
       "Show annotation data which belongs to active track"},
      {0, NULL, 0, NULL, NULL},
  };

  static const EnumPropertyItem pivot_items[] = {
      {V3D_AROUND_CENTER_BOUNDS,
       "BOUNDING_BOX_CENTER",
       ICON_PIVOT_BOUNDBOX,
       "Bounding Box Center",
       "Pivot around bounding box center of selected object(s)"},
      {V3D_AROUND_CURSOR, "CURSOR", ICON_PIVOT_CURSOR, "2D Cursor", "Pivot around the 2D cursor"},
      {V3D_AROUND_LOCAL_ORIGINS,
       "INDIVIDUAL_ORIGINS",
       ICON_PIVOT_INDIVIDUAL,
       "Individual Origins",
       "Pivot around each object's own origin"},
      {V3D_AROUND_CENTER_MEDIAN,
       "MEDIAN_POINT",
       ICON_PIVOT_MEDIAN,
       "Median Point",
       "Pivot around the median point of selected objects"},
      {0, NULL, 0, NULL, NULL},
  };

  srna = RNA_def_struct(brna, "SpaceClipEditor", "Space");
  RNA_def_struct_sdna(srna, "SpaceClip");
  RNA_def_struct_ui_text(srna, "Space Clip Editor", "Clip editor space data");

  rna_def_space_generic_show_region_toggles(
      srna, (1 << RGN_TYPE_TOOLS) | (1 << RGN_TYPE_UI) | (1 << RGN_TYPE_HUD));

  /* movieclip */
  prop = RNA_def_property(srna, "clip", PROP_POINTER, PROP_NONE);
  RNA_def_property_flag(prop, PROP_EDITABLE);
  RNA_def_property_ui_text(prop, "Movie Clip", "Movie clip displayed and edited in this space");
  RNA_def_property_pointer_funcs(prop, NULL, "rna_SpaceClipEditor_clip_set", NULL, NULL);
  RNA_def_property_update(prop, NC_SPACE | ND_SPACE_CLIP, NULL);

  /* clip user */
  prop = RNA_def_property(srna, "clip_user", PROP_POINTER, PROP_NONE);
  RNA_def_property_flag(prop, PROP_NEVER_NULL);
  RNA_def_property_struct_type(prop, "MovieClipUser");
  RNA_def_property_pointer_sdna(prop, NULL, "user");
  RNA_def_property_ui_text(
      prop, "Movie Clip User", "Parameters defining which frame of the movie clip is displayed");
  RNA_def_property_update(prop, NC_SPACE | ND_SPACE_CLIP, NULL);

  /* mask */
  rna_def_space_mask_info(srna, NC_SPACE | ND_SPACE_CLIP, "rna_SpaceClipEditor_mask_set");

  /* mode */
  prop = RNA_def_property(srna, "mode", PROP_ENUM, PROP_NONE);
  RNA_def_property_enum_sdna(prop, NULL, "mode");
  RNA_def_property_enum_items(prop, rna_enum_clip_editor_mode_items);
  RNA_def_property_ui_text(prop, "Mode", "Editing context being displayed");
  RNA_def_property_update(prop, NC_SPACE | ND_SPACE_CLIP, "rna_SpaceClipEditor_clip_mode_update");

  /* view */
  prop = RNA_def_property(srna, "view", PROP_ENUM, PROP_NONE);
  RNA_def_property_enum_sdna(prop, NULL, "view");
  RNA_def_property_enum_items(prop, view_items);
  RNA_def_property_ui_text(prop, "View", "Type of the clip editor view");
  RNA_def_property_translation_context(prop, BLT_I18NCONTEXT_ID_MOVIECLIP);
  RNA_def_property_update(prop, NC_SPACE | ND_SPACE_CLIP, "rna_SpaceClipEditor_view_type_update");

  /* show pattern */
  prop = RNA_def_property(srna, "show_marker_pattern", PROP_BOOLEAN, PROP_NONE);
  RNA_def_property_ui_text(prop, "Show Marker Pattern", "Show pattern boundbox for markers");
  RNA_def_property_boolean_sdna(prop, NULL, "flag", SC_SHOW_MARKER_PATTERN);
  RNA_def_property_update(prop, NC_SPACE | ND_SPACE_CLIP, NULL);

  /* show search */
  prop = RNA_def_property(srna, "show_marker_search", PROP_BOOLEAN, PROP_NONE);
  RNA_def_property_ui_text(prop, "Show Marker Search", "Show search boundbox for markers");
  RNA_def_property_boolean_sdna(prop, NULL, "flag", SC_SHOW_MARKER_SEARCH);
  RNA_def_property_update(prop, NC_SPACE | ND_SPACE_CLIP, NULL);

  /* lock to selection */
  prop = RNA_def_property(srna, "lock_selection", PROP_BOOLEAN, PROP_NONE);
  RNA_def_property_ui_text(
      prop, "Lock to Selection", "Lock viewport to selected markers during playback");
  RNA_def_property_boolean_sdna(prop, NULL, "flag", SC_LOCK_SELECTION);
  RNA_def_property_update(
      prop, NC_SPACE | ND_SPACE_CLIP, "rna_SpaceClipEditor_lock_selection_update");

  /* lock to time cursor */
  prop = RNA_def_property(srna, "lock_time_cursor", PROP_BOOLEAN, PROP_NONE);
  RNA_def_property_ui_text(
      prop, "Lock to Time Cursor", "Lock curves view to time cursor during playback and tracking");
  RNA_def_property_boolean_sdna(prop, NULL, "flag", SC_LOCK_TIMECURSOR);
  RNA_def_property_update(prop, NC_SPACE | ND_SPACE_CLIP, NULL);

  /* show markers paths */
  prop = RNA_def_property(srna, "show_track_path", PROP_BOOLEAN, PROP_NONE);
  RNA_def_property_boolean_sdna(prop, NULL, "flag", SC_SHOW_TRACK_PATH);
  RNA_def_property_ui_text(prop, "Show Track Path", "Show path of how track moves");
  RNA_def_property_update(prop, NC_SPACE | ND_SPACE_CLIP, NULL);

  /* path length */
  prop = RNA_def_property(srna, "path_length", PROP_INT, PROP_NONE);
  RNA_def_property_int_sdna(prop, NULL, "path_length");
  RNA_def_property_range(prop, 0, INT_MAX);
  RNA_def_property_ui_text(prop, "Path Length", "Length of displaying path, in frames");
  RNA_def_property_update(prop, NC_SPACE | ND_SPACE_CLIP, NULL);

  /* show tiny markers */
  prop = RNA_def_property(srna, "show_tiny_markers", PROP_BOOLEAN, PROP_NONE);
  RNA_def_property_ui_text(prop, "Show Tiny Markers", "Show markers in a more compact manner");
  RNA_def_property_boolean_sdna(prop, NULL, "flag", SC_SHOW_TINY_MARKER);
  RNA_def_property_update(prop, NC_SPACE | ND_SPACE_CLIP, NULL);

  /* show bundles */
  prop = RNA_def_property(srna, "show_bundles", PROP_BOOLEAN, PROP_NONE);
  RNA_def_property_ui_text(prop, "Show Bundles", "Show projection of 3D markers into footage");
  RNA_def_property_boolean_sdna(prop, NULL, "flag", SC_SHOW_BUNDLES);
  RNA_def_property_update(prop, NC_SPACE | ND_SPACE_CLIP, NULL);

  /* mute footage */
  prop = RNA_def_property(srna, "use_mute_footage", PROP_BOOLEAN, PROP_NONE);
  RNA_def_property_ui_text(prop, "Mute Footage", "Mute footage and show black background instead");
  RNA_def_property_boolean_sdna(prop, NULL, "flag", SC_MUTE_FOOTAGE);
  RNA_def_property_update(prop, NC_SPACE | ND_SPACE_CLIP, NULL);

  /* hide disabled */
  prop = RNA_def_property(srna, "show_disabled", PROP_BOOLEAN, PROP_NONE);
  RNA_def_property_ui_text(prop, "Show Disabled", "Show disabled tracks from the footage");
  RNA_def_property_boolean_negative_sdna(prop, NULL, "flag", SC_HIDE_DISABLED);
  RNA_def_property_update(prop, NC_SPACE | ND_SPACE_CLIP, NULL);

  prop = RNA_def_property(srna, "show_metadata", PROP_BOOLEAN, PROP_NONE);
  RNA_def_property_boolean_sdna(prop, NULL, "flag", SC_SHOW_METADATA);
  RNA_def_property_ui_text(prop, "Show Metadata", "Show metadata of clip");
  RNA_def_property_update(prop, NC_SPACE | ND_SPACE_CLIP, NULL);

  /* scopes */
  prop = RNA_def_property(srna, "scopes", PROP_POINTER, PROP_NONE);
  RNA_def_property_pointer_sdna(prop, NULL, "scopes");
  RNA_def_property_struct_type(prop, "MovieClipScopes");
  RNA_def_property_ui_text(prop, "Scopes", "Scopes to visualize movie clip statistics");

  /* show names */
  prop = RNA_def_property(srna, "show_names", PROP_BOOLEAN, PROP_NONE);
  RNA_def_property_boolean_sdna(prop, NULL, "flag", SC_SHOW_NAMES);
  RNA_def_property_ui_text(prop, "Show Names", "Show track names and status");
  RNA_def_property_update(prop, NC_SPACE | ND_SPACE_CLIP, NULL);

  /* show grid */
  prop = RNA_def_property(srna, "show_grid", PROP_BOOLEAN, PROP_NONE);
  RNA_def_property_boolean_sdna(prop, NULL, "flag", SC_SHOW_GRID);
  RNA_def_property_ui_text(prop, "Show Grid", "Show grid showing lens distortion");
  RNA_def_property_update(prop, NC_SPACE | ND_SPACE_CLIP, NULL);

  /* show stable */
  prop = RNA_def_property(srna, "show_stable", PROP_BOOLEAN, PROP_NONE);
  RNA_def_property_boolean_sdna(prop, NULL, "flag", SC_SHOW_STABLE);
  RNA_def_property_ui_text(
      prop, "Show Stable", "Show stable footage in editor (if stabilization is enabled)");
  RNA_def_property_update(prop, NC_SPACE | ND_SPACE_CLIP, NULL);

  /* manual calibration */
  prop = RNA_def_property(srna, "use_manual_calibration", PROP_BOOLEAN, PROP_NONE);
  RNA_def_property_boolean_sdna(prop, NULL, "flag", SC_MANUAL_CALIBRATION);
  RNA_def_property_ui_text(prop, "Manual Calibration", "Use manual calibration helpers");
  RNA_def_property_update(prop, NC_SPACE | ND_SPACE_CLIP, NULL);

  /* show annotation */
  prop = RNA_def_property(srna, "show_annotation", PROP_BOOLEAN, PROP_NONE);
  RNA_def_property_boolean_sdna(prop, NULL, "flag", SC_SHOW_ANNOTATION);
  RNA_def_property_ui_text(prop, "Show Annotation", "Show annotations for this view");
  RNA_def_property_update(prop, NC_SPACE | ND_SPACE_CLIP, NULL);

  /* show filters */
  prop = RNA_def_property(srna, "show_filters", PROP_BOOLEAN, PROP_NONE);
  RNA_def_property_boolean_sdna(prop, NULL, "flag", SC_SHOW_FILTERS);
  RNA_def_property_ui_text(prop, "Show Filters", "Show filters for graph editor");
  RNA_def_property_update(prop, NC_SPACE | ND_SPACE_CLIP, NULL);

  /* show graph_frames */
  prop = RNA_def_property(srna, "show_graph_frames", PROP_BOOLEAN, PROP_NONE);
  RNA_def_property_boolean_sdna(prop, NULL, "flag", SC_SHOW_GRAPH_FRAMES);
  RNA_def_property_ui_text(
      prop,
      "Show Frames",
      "Show curve for per-frame average error (camera motion should be solved first)");
  RNA_def_property_update(prop, NC_SPACE | ND_SPACE_CLIP, NULL);

  /* show graph tracks motion */
  prop = RNA_def_property(srna, "show_graph_tracks_motion", PROP_BOOLEAN, PROP_NONE);
  RNA_def_property_boolean_sdna(prop, NULL, "flag", SC_SHOW_GRAPH_TRACKS_MOTION);
  RNA_def_property_ui_text(
      prop,
      "Show Tracks Motion",
      "Display the speed curves (in \"x\" direction red, in \"y\" direction green) "
      "for the selected tracks");
  RNA_def_property_update(prop, NC_SPACE | ND_SPACE_CLIP, NULL);

  /* show graph tracks motion */
  prop = RNA_def_property(srna, "show_graph_tracks_error", PROP_BOOLEAN, PROP_NONE);
  RNA_def_property_boolean_sdna(prop, NULL, "flag", SC_SHOW_GRAPH_TRACKS_ERROR);
  RNA_def_property_ui_text(
      prop, "Show Tracks Error", "Display the reprojection error curve for selected tracks");
  RNA_def_property_update(prop, NC_SPACE | ND_SPACE_CLIP, NULL);

  /* show_only_selected */
  prop = RNA_def_property(srna, "show_graph_only_selected", PROP_BOOLEAN, PROP_NONE);
  RNA_def_property_boolean_sdna(prop, NULL, "flag", SC_SHOW_GRAPH_SEL_ONLY);
  RNA_def_property_ui_text(
      prop, "Only Show Selected", "Only include channels relating to selected objects and data");
  RNA_def_property_ui_icon(prop, ICON_RESTRICT_SELECT_OFF, 0);
  RNA_def_property_update(prop, NC_SPACE | ND_SPACE_CLIP, NULL);

  /* show_hidden */
  prop = RNA_def_property(srna, "show_graph_hidden", PROP_BOOLEAN, PROP_NONE);
  RNA_def_property_boolean_sdna(prop, NULL, "flag", SC_SHOW_GRAPH_HIDDEN);
  RNA_def_property_ui_text(
      prop, "Display Hidden", "Include channels from objects/bone that aren't visible");
  RNA_def_property_ui_icon(prop, ICON_GHOST_ENABLED, 0);
  RNA_def_property_update(prop, NC_SPACE | ND_SPACE_CLIP, NULL);

  /* ** channels ** */

  /* show_red_channel */
  prop = RNA_def_property(srna, "show_red_channel", PROP_BOOLEAN, PROP_NONE);
  RNA_def_property_boolean_negative_sdna(prop, NULL, "postproc_flag", MOVIECLIP_DISABLE_RED);
  RNA_def_property_ui_text(prop, "Show Red Channel", "Show red channel in the frame");
  RNA_def_property_update(prop, NC_SPACE | ND_SPACE_CLIP, NULL);

  /* show_green_channel */
  prop = RNA_def_property(srna, "show_green_channel", PROP_BOOLEAN, PROP_NONE);
  RNA_def_property_boolean_negative_sdna(prop, NULL, "postproc_flag", MOVIECLIP_DISABLE_GREEN);
  RNA_def_property_ui_text(prop, "Show Green Channel", "Show green channel in the frame");
  RNA_def_property_update(prop, NC_SPACE | ND_SPACE_CLIP, NULL);

  /* show_blue_channel */
  prop = RNA_def_property(srna, "show_blue_channel", PROP_BOOLEAN, PROP_NONE);
  RNA_def_property_boolean_negative_sdna(prop, NULL, "postproc_flag", MOVIECLIP_DISABLE_BLUE);
  RNA_def_property_ui_text(prop, "Show Blue Channel", "Show blue channel in the frame");
  RNA_def_property_update(prop, NC_SPACE | ND_SPACE_CLIP, NULL);

  /* preview_grayscale */
  prop = RNA_def_property(srna, "use_grayscale_preview", PROP_BOOLEAN, PROP_NONE);
  RNA_def_property_boolean_sdna(prop, NULL, "postproc_flag", MOVIECLIP_PREVIEW_GRAYSCALE);
  RNA_def_property_ui_text(prop, "Grayscale", "Display frame in grayscale mode");
  RNA_def_property_update(prop, NC_MOVIECLIP | ND_DISPLAY, NULL);

  /* timeline */
  prop = RNA_def_property(srna, "show_seconds", PROP_BOOLEAN, PROP_NONE);
  RNA_def_property_boolean_sdna(prop, NULL, "flag", SC_SHOW_SECONDS);
  RNA_def_property_ui_text(prop, "Show Seconds", "Show timing in seconds not frames");
  RNA_def_property_update(prop, NC_MOVIECLIP | ND_DISPLAY, NULL);

  /* grease pencil source */
  prop = RNA_def_property(srna, "annotation_source", PROP_ENUM, PROP_NONE);
  RNA_def_property_enum_sdna(prop, NULL, "gpencil_src");
  RNA_def_property_enum_items(prop, annotation_source_items);
  RNA_def_property_ui_text(prop, "Annotation Source", "Where the annotation comes from");
  RNA_def_property_translation_context(prop, BLT_I18NCONTEXT_ID_MOVIECLIP);
  RNA_def_property_update(prop, NC_MOVIECLIP | ND_DISPLAY, NULL);

  /* pivot point */
  prop = RNA_def_property(srna, "pivot_point", PROP_ENUM, PROP_NONE);
  RNA_def_property_enum_sdna(prop, NULL, "around");
  RNA_def_property_enum_items(prop, pivot_items);
  RNA_def_property_ui_text(prop, "Pivot Point", "Pivot center for rotation/scaling");
  RNA_def_property_update(prop, NC_SPACE | ND_SPACE_CLIP, NULL);
}

static void rna_def_spreadsheet_column_id(BlenderRNA *brna)
{
  StructRNA *srna;
  PropertyRNA *prop;

  srna = RNA_def_struct(brna, "SpreadsheetColumnID", NULL);
  RNA_def_struct_sdna(srna, "SpreadsheetColumnID");
  RNA_def_struct_ui_text(
      srna, "Spreadsheet Column ID", "Data used to identify a spreadsheet column");

  prop = RNA_def_property(srna, "name", PROP_STRING, PROP_NONE);
  RNA_def_property_ui_text(prop, "Column Name", "");
  RNA_def_property_update(prop, NC_SPACE | ND_SPACE_SPREADSHEET, NULL);
}

static void rna_def_spreadsheet_column(BlenderRNA *brna)
{
  StructRNA *srna;
  PropertyRNA *prop;

  static const EnumPropertyItem data_type_items[] = {
      {SPREADSHEET_VALUE_TYPE_INT32, "INT32", ICON_NONE, "Integer", ""},
      {SPREADSHEET_VALUE_TYPE_FLOAT, "FLOAT", ICON_NONE, "Float", ""},
      {SPREADSHEET_VALUE_TYPE_BOOL, "BOOLEAN", ICON_NONE, "Boolean", ""},
      {SPREADSHEET_VALUE_TYPE_INSTANCES, "INSTANCES", ICON_NONE, "Instances", ""},
      {0, NULL, 0, NULL, NULL},
  };

  srna = RNA_def_struct(brna, "SpreadsheetColumn", NULL);
  RNA_def_struct_sdna(srna, "SpreadsheetColumn");
  RNA_def_struct_ui_text(
      srna, "Spreadsheet Column", "Persistent data associated with a spreadsheet column");

  prop = RNA_def_property(srna, "data_type", PROP_ENUM, PROP_NONE);
  RNA_def_property_enum_sdna(prop, NULL, "data_type");
  RNA_def_property_enum_items(prop, data_type_items);
  RNA_def_property_ui_text(
      prop, "Data Type", "The data type of the corresponding column visible in the spreadsheet");
  RNA_def_property_clear_flag(prop, PROP_EDITABLE);
  RNA_def_property_update(prop, NC_SPACE | ND_SPACE_SPREADSHEET, NULL);

  rna_def_spreadsheet_column_id(brna);

  prop = RNA_def_property(srna, "id", PROP_POINTER, PROP_NONE);
  RNA_def_property_struct_type(prop, "SpreadsheetColumnID");
  RNA_def_property_ui_text(
      prop, "ID", "Data used to identify the corresponding data from the data source");
}

static void rna_def_spreadsheet_row_filter(BlenderRNA *brna)
{
  StructRNA *srna;
  PropertyRNA *prop;

  static const EnumPropertyItem rule_operation_items[] = {
      {SPREADSHEET_ROW_FILTER_EQUAL, "EQUAL", ICON_NONE, "Equal To", ""},
      {SPREADSHEET_ROW_FILTER_GREATER, "GREATER", ICON_NONE, "Greater Than", ""},
      {SPREADSHEET_ROW_FILTER_LESS, "LESS", ICON_NONE, "Less Than", ""},
      {0, NULL, 0, NULL, NULL},
  };

  srna = RNA_def_struct(brna, "SpreadsheetRowFilter", NULL);
  RNA_def_struct_sdna(srna, "SpreadsheetRowFilter");
  RNA_def_struct_ui_text(srna, "Spreadsheet Row Filter", "");

  prop = RNA_def_property(srna, "enabled", PROP_BOOLEAN, PROP_NONE);
  RNA_def_property_boolean_sdna(prop, NULL, "flag", SPREADSHEET_ROW_FILTER_ENABLED);
  RNA_def_property_ui_text(prop, "Enabled", "");
  RNA_def_property_ui_icon(prop, ICON_CHECKBOX_DEHLT, 1);
  RNA_def_property_update(prop, NC_SPACE | ND_SPACE_SPREADSHEET, NULL);

  prop = RNA_def_property(srna, "show_expanded", PROP_BOOLEAN, PROP_NONE);
  RNA_def_property_boolean_sdna(prop, NULL, "flag", SPREADSHEET_ROW_FILTER_UI_EXPAND);
  RNA_def_property_ui_text(prop, "Show Expanded", "");
  RNA_def_property_ui_icon(prop, ICON_DISCLOSURE_TRI_RIGHT, 1);
  RNA_def_property_update(prop, NC_SPACE | ND_SPACE_SPREADSHEET, NULL);

  prop = RNA_def_property(srna, "column_name", PROP_STRING, PROP_NONE);
  RNA_def_property_ui_text(prop, "Column Name", "");
  RNA_def_property_update(prop, NC_SPACE | ND_SPACE_SPREADSHEET, NULL);

  prop = RNA_def_property(srna, "operation", PROP_ENUM, PROP_NONE);
  RNA_def_property_enum_items(prop, rule_operation_items);
  RNA_def_property_ui_text(prop, "Operation", "");
  RNA_def_property_update(prop, NC_SPACE | ND_SPACE_SPREADSHEET, NULL);

  prop = RNA_def_property(srna, "value_float", PROP_FLOAT, PROP_NONE);
  RNA_def_property_ui_text(prop, "Float Value", "");
  RNA_def_property_update(prop, NC_SPACE | ND_SPACE_SPREADSHEET, NULL);

  prop = RNA_def_property(srna, "value_float2", PROP_FLOAT, PROP_NONE);
  RNA_def_property_array(prop, 2);
  RNA_def_property_ui_text(prop, "2D Vector Value", "");
  RNA_def_property_update(prop, NC_SPACE | ND_SPACE_SPREADSHEET, NULL);

  prop = RNA_def_property(srna, "value_float3", PROP_FLOAT, PROP_NONE);
  RNA_def_property_array(prop, 3);
  RNA_def_property_ui_text(prop, "Vector Value", "");
  RNA_def_property_update(prop, NC_SPACE | ND_SPACE_SPREADSHEET, NULL);

  prop = RNA_def_property(srna, "value_color", PROP_FLOAT, PROP_NONE);
  RNA_def_property_array(prop, 4);
  RNA_def_property_ui_text(prop, "Color Value", "");
  RNA_def_property_update(prop, NC_SPACE | ND_SPACE_SPREADSHEET, NULL);

  prop = RNA_def_property(srna, "value_string", PROP_STRING, PROP_NONE);
  RNA_def_property_ui_text(prop, "Text Value", "");
  RNA_def_property_update(prop, NC_SPACE | ND_SPACE_SPREADSHEET, NULL);

  prop = RNA_def_property(srna, "threshold", PROP_FLOAT, PROP_NONE);
  RNA_def_property_ui_text(prop, "Threshold", "How close float values need to be to be equal");
  RNA_def_property_range(prop, 0.0, FLT_MAX);
  RNA_def_property_update(prop, NC_SPACE | ND_SPACE_SPREADSHEET, NULL);

  prop = RNA_def_property(srna, "value_int", PROP_INT, PROP_NONE);
  RNA_def_property_int_sdna(prop, NULL, "value_int");
  RNA_def_property_ui_text(prop, "Integer Value", "");
  RNA_def_property_update(prop, NC_SPACE | ND_SPACE_SPREADSHEET, NULL);

  prop = RNA_def_property(srna, "value_boolean", PROP_BOOLEAN, PROP_NONE);
  RNA_def_property_boolean_sdna(prop, NULL, "flag", SPREADSHEET_ROW_FILTER_BOOL_VALUE);
  RNA_def_property_ui_text(prop, "Boolean Value", "");
  RNA_def_property_update(prop, NC_SPACE | ND_SPACE_SPREADSHEET, NULL);
}

static const EnumPropertyItem spreadsheet_context_type_items[] = {
    {SPREADSHEET_CONTEXT_OBJECT, "OBJECT", ICON_NONE, "Object", ""},
    {SPREADSHEET_CONTEXT_MODIFIER, "MODIFIER", ICON_NONE, "Modifier", ""},
    {SPREADSHEET_CONTEXT_NODE, "NODE", ICON_NONE, "Node", ""},
    {0, NULL, 0, NULL, NULL},
};

static void rna_def_space_spreadsheet_context(BlenderRNA *brna)
{
  StructRNA *srna;
  PropertyRNA *prop;

  srna = RNA_def_struct(brna, "SpreadsheetContext", NULL);
  RNA_def_struct_ui_text(srna, "Spreadsheet Context", "Element of spreadsheet context path");
  RNA_def_struct_refine_func(srna, "rna_spreadsheet_context_refine");

  prop = RNA_def_property(srna, "type", PROP_ENUM, PROP_NONE);
  RNA_def_property_enum_items(prop, spreadsheet_context_type_items);
  RNA_def_property_ui_text(prop, "Type", "Type of the context");
  RNA_def_property_clear_flag(prop, PROP_EDITABLE);

  rna_def_space_generic_show_region_toggles(srna,
                                            (1 << RGN_TYPE_CHANNELS) | (1 << RGN_TYPE_FOOTER));
}

static void rna_def_space_spreadsheet_context_object(BlenderRNA *brna)
{
  StructRNA *srna;
  PropertyRNA *prop;

  srna = RNA_def_struct(brna, "SpreadsheetContextObject", "SpreadsheetContext");

  prop = RNA_def_property(srna, "object", PROP_POINTER, PROP_NONE);
  RNA_def_property_struct_type(prop, "Object");
  RNA_def_property_flag(prop, PROP_EDITABLE);
  RNA_def_property_update(prop, NC_SPACE | ND_SPACE_SPREADSHEET, "rna_spreadsheet_context_update");
}

static void rna_def_space_spreadsheet_context_modifier(BlenderRNA *brna)
{
  StructRNA *srna;
  PropertyRNA *prop;

  srna = RNA_def_struct(brna, "SpreadsheetContextModifier", "SpreadsheetContext");

  prop = RNA_def_property(srna, "modifier_name", PROP_STRING, PROP_NONE);
  RNA_def_property_ui_text(prop, "Modifier Name", "");
  RNA_def_property_update(prop, NC_SPACE | ND_SPACE_SPREADSHEET, "rna_spreadsheet_context_update");
}

static void rna_def_space_spreadsheet_context_node(BlenderRNA *brna)
{
  StructRNA *srna;
  PropertyRNA *prop;

  srna = RNA_def_struct(brna, "SpreadsheetContextNode", "SpreadsheetContext");

  prop = RNA_def_property(srna, "node_name", PROP_STRING, PROP_NONE);
  RNA_def_property_ui_text(prop, "Node Name", "");
  RNA_def_property_update(prop, NC_SPACE | ND_SPACE_SPREADSHEET, "rna_spreadsheet_context_update");
}

static void rna_def_space_spreadsheet_context_path(BlenderRNA *brna, PropertyRNA *cprop)
{
  StructRNA *srna;
  PropertyRNA *parm;
  FunctionRNA *func;

  RNA_def_property_srna(cprop, "SpreadsheetContextPath");
  srna = RNA_def_struct(brna, "SpreadsheetContextPath", NULL);
  RNA_def_struct_sdna(srna, "SpaceSpreadsheet");

  func = RNA_def_function(srna, "append", "rna_SpaceSpreadsheet_context_path_append");
  RNA_def_function_ui_description(func, "Append a context path element");
  parm = RNA_def_property(func, "type", PROP_ENUM, PROP_NONE);
  RNA_def_parameter_flags(parm, 0, PARM_REQUIRED);
  RNA_def_property_enum_items(parm, spreadsheet_context_type_items);
  parm = RNA_def_pointer(
      func, "context", "SpreadsheetContext", "", "Newly created context path element");
  RNA_def_function_return(func, parm);

  func = RNA_def_function(srna, "clear", "rna_SpaceSpreadsheet_context_path_clear");
  RNA_def_function_ui_description(func, "Clear entire context path");

  func = RNA_def_function(srna, "guess", "rna_SpaceSpreadsheet_context_path_guess");
  RNA_def_function_ui_description(func, "Guess the context path from the current context");
  RNA_def_function_flag(func, FUNC_USE_CONTEXT);
}

static void rna_def_space_spreadsheet(BlenderRNA *brna)
{
  PropertyRNA *prop;
  StructRNA *srna;

  static const EnumPropertyItem geometry_component_type_items[] = {
      {GEO_COMPONENT_TYPE_MESH,
       "MESH",
       ICON_MESH_DATA,
       "Mesh",
       "Mesh component containing point, corner, edge and face data"},
      {GEO_COMPONENT_TYPE_POINT_CLOUD,
       "POINTCLOUD",
       ICON_POINTCLOUD_DATA,
       "Point Cloud",
       "Point cloud component containing only point data"},
      {GEO_COMPONENT_TYPE_CURVE,
       "CURVE",
       ICON_CURVE_DATA,
       "Curve",
       "Curve component containing spline and control point data"},
      {GEO_COMPONENT_TYPE_INSTANCES,
       "INSTANCES",
       ICON_EMPTY_AXIS,
       "Instances",
       "Instances of objects or collections"},
      {0, NULL, 0, NULL, NULL},
  };

  static const EnumPropertyItem object_eval_state_items[] = {
      {SPREADSHEET_OBJECT_EVAL_STATE_EVALUATED,
       "EVALUATED",
       ICON_NONE,
       "Evaluated",
       "Use data from fully or partially evaluated object"},
      {SPREADSHEET_OBJECT_EVAL_STATE_ORIGINAL,
       "ORIGINAL",
       ICON_NONE,
       "Original",
       "Use data from original object without any modifiers applied"},
      {SPREADSHEET_OBJECT_EVAL_STATE_VIEWER_NODE,
       "VIEWER_NODE",
       ICON_NONE,
       "Viewer Node",
       "Use intermediate data from viewer node"},
      {0, NULL, 0, NULL, NULL},
  };

  rna_def_space_spreadsheet_context(brna);
  rna_def_space_spreadsheet_context_object(brna);
  rna_def_space_spreadsheet_context_modifier(brna);
  rna_def_space_spreadsheet_context_node(brna);

  srna = RNA_def_struct(brna, "SpaceSpreadsheet", "Space");
  RNA_def_struct_ui_text(srna, "Space Spreadsheet", "Spreadsheet space data");

  rna_def_space_generic_show_region_toggles(
      srna, (1 << RGN_TYPE_UI) | (1 << RGN_TYPE_CHANNELS) | (1 << RGN_TYPE_FOOTER));

  prop = RNA_def_property(srna, "is_pinned", PROP_BOOLEAN, PROP_NONE);
  RNA_def_property_boolean_sdna(prop, NULL, "flag", SPREADSHEET_FLAG_PINNED);
  RNA_def_property_ui_text(prop, "Is Pinned", "Context path is pinned");
  RNA_def_property_update(prop, NC_SPACE | ND_SPACE_SPREADSHEET, NULL);

  prop = RNA_def_property(srna, "use_filter", PROP_BOOLEAN, PROP_NONE);
  RNA_def_property_boolean_sdna(prop, NULL, "filter_flag", SPREADSHEET_FILTER_ENABLE);
  RNA_def_property_ui_text(prop, "Use Filter", "");
  RNA_def_property_update(prop, NC_SPACE | ND_SPACE_SPREADSHEET, NULL);

  prop = RNA_def_property(srna, "display_context_path_collapsed", PROP_BOOLEAN, PROP_NONE);
  RNA_def_property_boolean_sdna(prop, NULL, "flag", SPREADSHEET_FLAG_CONTEXT_PATH_COLLAPSED);
  RNA_def_property_ui_text(prop, "Display Context Path Collapsed", "");
  RNA_def_property_update(prop, NC_SPACE | ND_SPACE_SPREADSHEET, NULL);

  prop = RNA_def_property(srna, "context_path", PROP_COLLECTION, PROP_NONE);
  RNA_def_property_struct_type(prop, "SpreadsheetContext");
  RNA_def_property_ui_text(prop, "Context Path", "Context path to the data being displayed");
  rna_def_space_spreadsheet_context_path(brna, prop);

  prop = RNA_def_property(srna, "show_only_selected", PROP_BOOLEAN, PROP_NONE);
  RNA_def_property_boolean_sdna(prop, NULL, "filter_flag", SPREADSHEET_FILTER_SELECTED_ONLY);
  RNA_def_property_ui_text(
      prop, "Show Only Selected", "Only include rows that correspond to selected elements");
  RNA_def_property_ui_icon(prop, ICON_RESTRICT_SELECT_OFF, 0);
  RNA_def_property_update(prop, NC_SPACE | ND_SPACE_SPREADSHEET, NULL);

  prop = RNA_def_property(srna, "geometry_component_type", PROP_ENUM, PROP_NONE);
  RNA_def_property_enum_items(prop, geometry_component_type_items);
  RNA_def_property_ui_text(
      prop, "Geometry Component", "Part of the geometry to display data from");
  RNA_def_property_update(prop,
                          NC_SPACE | ND_SPACE_SPREADSHEET,
                          "rna_SpaceSpreadsheet_geometry_component_type_update");

  prop = RNA_def_property(srna, "attribute_domain", PROP_ENUM, PROP_NONE);
  RNA_def_property_enum_items(prop, rna_enum_attribute_domain_items);
  RNA_def_property_enum_funcs(prop, NULL, NULL, "rna_SpaceSpreadsheet_attribute_domain_itemf");
  RNA_def_property_ui_text(prop, "Attribute Domain", "Attribute domain to display");
  RNA_def_property_update(prop, NC_SPACE | ND_SPACE_SPREADSHEET, NULL);

  prop = RNA_def_property(srna, "object_eval_state", PROP_ENUM, PROP_NONE);
  RNA_def_property_enum_items(prop, object_eval_state_items);
  RNA_def_property_ui_text(prop, "Object Evaluation State", "");
  RNA_def_property_update(prop, NC_SPACE | ND_SPACE_SPREADSHEET, NULL);

  rna_def_spreadsheet_column(brna);

  prop = RNA_def_property(srna, "columns", PROP_COLLECTION, PROP_NONE);
  RNA_def_property_collection_sdna(prop, NULL, "columns", NULL);
  RNA_def_property_struct_type(prop, "SpreadsheetColumn");
  RNA_def_property_ui_text(prop, "Columns", "Persistent data associated with spreadsheet columns");
  RNA_def_property_update(prop, NC_SPACE | ND_SPACE_SPREADSHEET, NULL);

  rna_def_spreadsheet_row_filter(brna);

  prop = RNA_def_property(srna, "row_filters", PROP_COLLECTION, PROP_NONE);
  RNA_def_property_collection_sdna(prop, NULL, "row_filters", NULL);
  RNA_def_property_struct_type(prop, "SpreadsheetRowFilter");
  RNA_def_property_ui_text(prop, "Row Filters", "Filters to remove rows from the displayed data");
  RNA_def_property_update(prop, NC_SPACE | ND_SPACE_SPREADSHEET, NULL);
}

void RNA_def_space(BlenderRNA *brna)
{
  rna_def_space(brna);
  rna_def_space_image(brna);
  rna_def_space_sequencer(brna);
  rna_def_space_text(brna);
  rna_def_fileselect_entry(brna);
  rna_def_fileselect_params(brna);
  rna_def_fileselect_asset_params(brna);
  rna_def_fileselect_idfilter(brna);
  rna_def_filemenu_entry(brna);
  rna_def_space_filebrowser(brna);
  rna_def_space_outliner(brna);
  rna_def_space_view3d(brna);
  rna_def_space_properties(brna);
  rna_def_space_dopesheet(brna);
  rna_def_space_graph(brna);
  rna_def_space_nla(brna);
  rna_def_space_toolbar(brna);
  rna_def_space_console(brna);
  rna_def_console_line(brna);
  rna_def_space_info(brna);
  rna_def_space_userpref(brna);
  rna_def_node_tree_path(brna);
  rna_def_space_node(brna);
  rna_def_space_clip(brna);
  rna_def_space_spreadsheet(brna);
}

#endif<|MERGE_RESOLUTION|>--- conflicted
+++ resolved
@@ -3443,11 +3443,7 @@
   };
 
   static const EnumPropertyItem pixel_snap_mode_items[] = {
-      {SI_PIXEL_SNAP_DISABLED,
-       "DISABLED",
-       ICON_SNAPTOPIXEL_OFF,
-       "Disabled",
-       "Don't snap to pixels"},
+      {SI_PIXEL_SNAP_DISABLED, "DISABLED",  ICON_SNAPTOPIXEL_OFF, "Disabled", "Don't snap to pixels"},
       {SI_PIXEL_SNAP_CORNER, "CORNER", ICON_SNAPTOPIXEL_CORNER, "Corner", "Snap to pixel corners"},
       {SI_PIXEL_SNAP_CENTER, "CENTER", ICON_SNAPTOPIXEL_CENTER, "Center", "Snap to pixel centers"},
       {0, NULL, 0, NULL, NULL},
@@ -4132,11 +4128,8 @@
 
   prop = RNA_def_property(srna, "show_ortho_grid", PROP_BOOLEAN, PROP_NONE);
   RNA_def_property_boolean_sdna(prop, NULL, "gridflag", V3D_SHOW_ORTHO_GRID);
-  RNA_def_property_ui_text(
-      prop,
-      "Display Grid",
-      "Show the ground grid in the viewport"); /*bfa - we show or hide the grid in all views with
-                                                  the ortho grid flag*/
+/*bfa - we show or hide the grid in all views with the ortho grid flag*/
+  RNA_def_property_ui_text(prop, "Display Grid", "Show the ground grid in the viewport");
   RNA_def_property_update(prop, NC_SPACE | ND_SPACE_VIEW3D, NULL);
 
   prop = RNA_def_property(srna, "show_floor", PROP_BOOLEAN, PROP_NONE);
@@ -6282,129 +6275,6 @@
 /* Filter for datablock types in link/append. */
 static void rna_def_fileselect_idfilter(BlenderRNA *brna)
 {
-<<<<<<< HEAD
-  struct IDFilterBoolean {
-    /* 64 bit, so we can't use bitflag enum. */
-    const uint64_t flag;
-    const char *identifier;
-    const int icon;
-    const char *name;
-    const char *description;
-  };
-
-  static const struct IDFilterBoolean booleans[] = {
-      /* Datablocks */
-      {FILTER_ID_AC, "filter_action", ICON_ANIM_DATA, "Actions", "Show Action data"},
-      {FILTER_ID_AR, "filter_armature", ICON_ARMATURE_DATA, "Armatures", "Show Armature data"},
-      {FILTER_ID_BR, "filter_brush", ICON_BRUSH_DATA, "Brushes", "Show Brushes data"},
-      {FILTER_ID_CA, "filter_camera", ICON_CAMERA_DATA, "Cameras", "Show Camera data"},
-      {FILTER_ID_CF, "filter_cachefile", ICON_FILE, "Cache Files", "Show Cache File data"},
-      {FILTER_ID_CU, "filter_curve", ICON_CURVE_DATA, "Curves", "Show Curve data"},
-      {FILTER_ID_GD,
-       "filter_grease_pencil",
-       ICON_GREASEPENCIL,
-       "Grease Pencil",
-       "Show Grease pencil data"},
-      {FILTER_ID_GR,
-       "filter_group",
-       ICON_OUTLINER_COLLECTION,
-       "Collections",
-       "Show Collection data"},
-      {FILTER_ID_HA, "filter_hair", ICON_HAIR_DATA, "Hairs", "Show/hide Hair data"},
-      {FILTER_ID_IM, "filter_image", ICON_IMAGE_DATA, "Images", "Show Image data"},
-      {FILTER_ID_LA, "filter_light", ICON_LIGHT_DATA, "Lights", "Show Light data"},
-      {FILTER_ID_LP,
-       "filter_light_probe",
-       ICON_OUTLINER_DATA_LIGHTPROBE,
-       "Light Probes",
-       "Show Light Probe data"},
-      {FILTER_ID_LS,
-       "filter_linestyle",
-       ICON_LINE_DATA,
-       "Freestyle Linestyles",
-       "Show Freestyle's Line Style data"},
-      {FILTER_ID_LT, "filter_lattice", ICON_LATTICE_DATA, "Lattices", "Show Lattice data"},
-      {FILTER_ID_MA, "filter_material", ICON_MATERIAL_DATA, "Materials", "Show Material data"},
-      {FILTER_ID_MB, "filter_metaball", ICON_META_DATA, "Metaballs", "Show Metaball data"},
-      {FILTER_ID_MC,
-       "filter_movie_clip",
-       ICON_TRACKER_DATA,
-       "Movie Clips",
-       "Show Movie Clip data"},
-      {FILTER_ID_ME, "filter_mesh", ICON_MESH_DATA, "Meshes", "Show Mesh data"},
-      {FILTER_ID_MSK, "filter_mask", ICON_MOD_MASK, "Masks", "Show Mask data"},
-      {FILTER_ID_NT, "filter_node_tree", ICON_NODETREE, "Node Trees", "Show Node Tree data"},
-      {FILTER_ID_OB, "filter_object", ICON_OBJECT_DATA, "Objects", "Show Object data"},
-      {FILTER_ID_PA,
-       "filter_particle_settings",
-       ICON_PARTICLE_DATA,
-       "Particles Settings",
-       "Show Particle Settings data"},
-      {FILTER_ID_PAL, "filter_palette", ICON_COLOR, "Palettes", "Show Palette data"},
-      {FILTER_ID_PC,
-       "filter_paint_curve",
-       ICON_CURVE_BEZCURVE,
-       "Paint Curves",
-       "Show Paint Curve data"},
-      {FILTER_ID_PT,
-       "filter_pointcloud",
-       ICON_POINTCLOUD_DATA,
-       "Point Clouds",
-       "Show/hide Point Cloud data"},
-      {FILTER_ID_SCE, "filter_scene", ICON_SCENE_DATA, "Scenes", "Show Scene data"},
-      {FILTER_ID_SIM,
-       "filter_simulation",
-       ICON_PHYSICS,
-       "Simulations",
-       "Show Simulation data"}, /* TODO: Use correct icon. */
-      {FILTER_ID_SPK, "filter_speaker", ICON_SPEAKER, "Speakers", "Show Speaker data"},
-      {FILTER_ID_SO, "filter_sound", ICON_SOUND, "Sounds", "Show Sound data"},
-      {FILTER_ID_TE, "filter_texture", ICON_TEXTURE, "Textures", "Show Texture data"},
-      {FILTER_ID_TXT, "filter_text", ICON_TEXT, "Texts", "Show Text data"},
-      {FILTER_ID_VF, "filter_font", ICON_FONT_DATA, "Fonts", "Show Font data"},
-      {FILTER_ID_VO, "filter_volume", ICON_VOLUME_DATA, "Volumes", "Show/hide Volume data"},
-      {FILTER_ID_WO, "filter_world", ICON_WORLD, "Worlds", "Show World data"},
-      {FILTER_ID_WS, "filter_work_space", ICON_WORKSPACE, "Workspaces", "Show workspace data"},
-
-      /* Categories */
-      {FILTER_ID_SCE, "category_scene", ICON_SCENE_DATA, "Scenes", "Show scenes"},
-      {FILTER_ID_AC, "category_animation", ICON_ANIM_DATA, "Animations", "Show animation data"},
-      {FILTER_ID_OB | FILTER_ID_GR,
-       "category_object",
-       ICON_OUTLINER_COLLECTION,
-       "Objects & Collections",
-       "Show objects and collections"},
-      {FILTER_ID_AR | FILTER_ID_CU | FILTER_ID_LT | FILTER_ID_MB | FILTER_ID_ME | FILTER_ID_HA |
-           FILTER_ID_PT | FILTER_ID_VO,
-       "category_geometry",
-       ICON_NODETREE,
-       "Geometry",
-       "Show meshes, curves, lattice, armatures and metaballs data"},
-      {FILTER_ID_LS | FILTER_ID_MA | FILTER_ID_NT | FILTER_ID_TE,
-       "category_shading",
-       ICON_MATERIAL_DATA,
-       "Shading",
-       "Show materials, nodetrees, textures and Freestyle's linestyles"},
-      {FILTER_ID_IM | FILTER_ID_MC | FILTER_ID_MSK | FILTER_ID_SO,
-       "category_image",
-       ICON_IMAGE_DATA,
-       "Images & Sounds",
-       "Show images, movie clips, sounds and masks"},
-      {FILTER_ID_CA | FILTER_ID_LA | FILTER_ID_LP | FILTER_ID_SPK | FILTER_ID_WO,
-       "category_environment",
-       ICON_WORLD,
-       "Environment",
-       "Show worlds, lights, cameras and speakers"},
-      {FILTER_ID_BR | FILTER_ID_GD | FILTER_ID_PA | FILTER_ID_PAL | FILTER_ID_PC | FILTER_ID_TXT |
-           FILTER_ID_VF | FILTER_ID_CF | FILTER_ID_WS,
-       "category_misc",
-       ICON_GREASEPENCIL,
-       "Miscellaneous",
-       "Show other data types"},
-
-      {0, NULL, 0, NULL, NULL}};
-=======
->>>>>>> 18958a12
 
   StructRNA *srna = RNA_def_struct(brna, "FileSelectIDFilter", NULL);
   RNA_def_struct_sdna(srna, "FileSelectParams");
