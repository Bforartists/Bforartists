/*
 * This program is free software; you can redistribute it and/or
 * modify it under the terms of the GNU General Public License
 * as published by the Free Software Foundation; either version 2
 * of the License, or (at your option) any later version.
 *
 * This program is distributed in the hope that it will be useful,
 * but WITHOUT ANY WARRANTY; without even the implied warranty of
 * MERCHANTABILITY or FITNESS FOR A PARTICULAR PURPOSE.  See the
 * GNU General Public License for more details.
 *
 * You should have received a copy of the GNU General Public License
 * along with this program; if not, write to the Free Software Foundation,
 * Inc., 51 Franklin Street, Fifth Floor, Boston, MA 02110-1301, USA.
 */

/** \file
 * \ingroup RNA
 */

#include <stdlib.h>
#include <string.h>

#include "MEM_guardedalloc.h"

#include "BLT_translation.h"

#include "BKE_image.h"
#include "BKE_key.h"
#include "BKE_movieclip.h"
#include "BKE_node.h"
#include "BKE_studiolight.h"
#include "BKE_sequencer.h"

#include "ED_text.h"

#include "BLI_math.h"

#include "DNA_action_types.h"
#include "DNA_gpencil_types.h"
#include "DNA_key_types.h"
#include "DNA_material_types.h"
#include "DNA_node_types.h"
#include "DNA_object_types.h"
#include "DNA_space_types.h"
#include "DNA_sequence_types.h"
#include "DNA_mask_types.h"
#include "DNA_view3d_types.h"
#include "DNA_workspace_types.h"

#include "RNA_access.h"
#include "RNA_define.h"

#include "rna_internal.h"

#include "WM_api.h"
#include "WM_types.h"

#include "RE_engine.h"
#include "RE_pipeline.h"

#include "RNA_enum_types.h"

const EnumPropertyItem rna_enum_space_type_items[] = {
    /* empty must be here for python, is skipped for UI */
    {SPACE_EMPTY, "EMPTY", ICON_NONE, "Empty", ""},

    /* General */
    {0, "", ICON_NONE, "General", ""},
    {SPACE_VIEW3D,
     "VIEW_3D",
     ICON_VIEW3D,
     "3D Viewport",
     "Manipulate objects in a 3D environment"},
    {SPACE_IMAGE,
     "IMAGE_EDITOR",
     ICON_IMAGE,
     "UV/Image Editor",
     "View and edit images and UV Maps"},
    {SPACE_NODE,
     "NODE_EDITOR",
     ICON_NODETREE,
     "Node Editor",
     "Editor for node-based shading and compositing tools"},
    {SPACE_SEQ, "SEQUENCE_EDITOR", ICON_SEQUENCE, "Video Sequencer", "Video editing tools"},
    {SPACE_CLIP, "CLIP_EDITOR", ICON_TRACKER, "Movie Clip Editor", "Motion tracking tools"},

    /* Animation */
    {0, "", ICON_NONE, "Animation", ""},
#if 0
    {SPACE_ACTION,
     "TIMELINE",
     ICON_TIME,
     "Timeline",
     "Timeline and playback controls (NOTE: Switch to 'Timeline' mode)"}, /* XXX */
#endif
    {SPACE_ACTION, "DOPESHEET_EDITOR", ICON_ACTION, "Dope Sheet", "Adjust timing of keyframes"},
    {SPACE_GRAPH,
     "GRAPH_EDITOR",
     ICON_GRAPH,
     "Graph Editor",
     "Edit drivers and keyframe interpolation"},
    {SPACE_NLA, "NLA_EDITOR", ICON_NLA, "Nonlinear Animation", "Combine and layer Actions"},

    /* Scripting */
    {0, "", ICON_NONE, "Scripting", ""},
    {SPACE_TEXT,
     "TEXT_EDITOR",
     ICON_TEXT,
     "Text Editor",
     "Edit scripts and in-file documentation"},
    {SPACE_CONSOLE,
     "CONSOLE",
     ICON_CONSOLE,
     "Python Console",
     "Interactive programmatic console for "
     "advanced editing and script development"},
    {SPACE_INFO, "INFO", ICON_INFO, "Info", "Log of operations, warnings and error messages"},
    /* Special case: Top-bar and Status-bar aren't supposed to be a regular editor for the user. */
    {SPACE_TOPBAR,
     "TOPBAR",
     ICON_NONE,
     "Top Bar",
     "Global bar at the top of the screen for "
     "global per-window settings"},
    {SPACE_STATUSBAR,
     "STATUSBAR",
     ICON_NONE,
     "Status Bar",
     "Global bar at the bottom of the "
     "screen for general status information"},

    /* Data */
    {0, "", ICON_NONE, "Data", ""},
    {SPACE_TOOLBAR,
     "TOOLBAR",
     ICON_TOOLBAR,
     "Toolbar",
     "A toolbar. Here you can display various button menus"},
    {SPACE_OUTLINER,
     "OUTLINER",
     ICON_OUTLINER,
     "Outliner",
     "Overview of scene graph and all available data-blocks"},
    {SPACE_PROPERTIES,
     "PROPERTIES",
     ICON_PROPERTIES,
     "Properties",
     "Edit properties of active object and related data-blocks"},
    {SPACE_FILE, "FILE_BROWSER", ICON_FILEBROWSER, "File Browser", "Browse for files and assets"},
    {SPACE_USERPREF,
     "PREFERENCES",
     ICON_PREFERENCES,
     "Preferences",
     "Edit persistent configuration settings"},
    {0, NULL, 0, NULL, NULL},
};

const EnumPropertyItem rna_enum_space_graph_mode_items[] = {
    {SIPO_MODE_ANIMATION,
     "FCURVES",
     ICON_GRAPH,
     "Graph Editor",
     "Edit animation/keyframes displayed as 2D curves"},
    {SIPO_MODE_DRIVERS, "DRIVERS", ICON_DRIVER, "Drivers", "Edit drivers"},
    {0, NULL, 0, NULL, NULL},
};

#define SACT_ITEM_DOPESHEET \
  { \
    SACTCONT_DOPESHEET, "DOPESHEET", ICON_ACTION, "Dope Sheet", "Edit all keyframes in scene" \
  }
#define SACT_ITEM_TIMELINE \
  { \
    SACTCONT_TIMELINE, "TIMELINE", ICON_TIME, "Timeline", "Timeline and playback controls" \
  }
#define SACT_ITEM_ACTION \
  { \
    SACTCONT_ACTION, "ACTION", ICON_OBJECT_DATA, "Action Editor", \
        "Edit keyframes in active object's Object-level action" \
  }
#define SACT_ITEM_SHAPEKEY \
  { \
    SACTCONT_SHAPEKEY, "SHAPEKEY", ICON_SHAPEKEY_DATA, "Shape Key Editor", \
        "Edit keyframes in active object's Shape Keys action" \
  }
#define SACT_ITEM_GPENCIL \
  { \
    SACTCONT_GPENCIL, "GPENCIL", ICON_GREASEPENCIL, "Grease Pencil", \
        "Edit timings for all Grease Pencil sketches in file" \
  }
#define SACT_ITEM_MASK \
  { \
    SACTCONT_MASK, "MASK", ICON_MOD_MASK, "Mask", "Edit timings for Mask Editor splines" \
  }
#define SACT_ITEM_CACHEFILE \
  { \
    SACTCONT_CACHEFILE, "CACHEFILE", ICON_FILE, "Cache File", \
        "Edit timings for Cache File data-blocks" \
  }

#ifndef RNA_RUNTIME
/* XXX: action-editor is currently for object-level only actions,
 * so show that using object-icon hint */
static EnumPropertyItem rna_enum_space_action_mode_all_items[] = {
    SACT_ITEM_DOPESHEET,
    SACT_ITEM_TIMELINE,
    SACT_ITEM_ACTION,
    SACT_ITEM_SHAPEKEY,
    SACT_ITEM_GPENCIL,
    SACT_ITEM_MASK,
    SACT_ITEM_CACHEFILE,
    {0, NULL, 0, NULL, NULL},
};
static EnumPropertyItem rna_enum_space_action_ui_mode_items[] = {
    SACT_ITEM_DOPESHEET,
    /* SACT_ITEM_TIMELINE, */
    SACT_ITEM_ACTION,
    SACT_ITEM_SHAPEKEY,
    SACT_ITEM_GPENCIL,
    SACT_ITEM_MASK,
    SACT_ITEM_CACHEFILE,
    {0, NULL, 0, NULL, NULL},
};
#endif
/* expose as ui_mode */
const EnumPropertyItem rna_enum_space_action_mode_items[] = {
    SACT_ITEM_DOPESHEET,
    SACT_ITEM_TIMELINE,
    {0, NULL, 0, NULL, NULL},
};

#undef SACT_ITEM_DOPESHEET
#undef SACT_ITEM_TIMELINE
#undef SACT_ITEM_ACTION
#undef SACT_ITEM_SHAPEKEY
#undef SACT_ITEM_GPENCIL
#undef SACT_ITEM_MASK
#undef SACT_ITEM_CACHEFILE

#define SI_ITEM_VIEW(name, icon) \
  { \
    SI_MODE_VIEW, "VIEW", icon, name, "View the image" \
  }
#define SI_ITEM_UV \
  { \
    SI_MODE_UV, "UV", ICON_UV, "UV Editor", "UV edit in mesh editmode" \
  }
#define SI_ITEM_PAINT \
  { \
    SI_MODE_PAINT, "PAINT", ICON_TPAINT_HLT, "Paint", "2D image painting mode" \
  }
#define SI_ITEM_MASK \
  { \
    SI_MODE_MASK, "MASK", ICON_MOD_MASK, "Mask", "Mask editing" \
  }

const EnumPropertyItem rna_enum_space_image_mode_all_items[] = {
    SI_ITEM_VIEW("View", ICON_FILE_IMAGE),
    SI_ITEM_UV,
    SI_ITEM_PAINT,
    SI_ITEM_MASK,
    {0, NULL, 0, NULL, NULL},
};

static const EnumPropertyItem rna_enum_space_image_mode_ui_items[] = {
    SI_ITEM_VIEW("View", ICON_FILE_IMAGE),
    SI_ITEM_PAINT,
    SI_ITEM_MASK,
    {0, NULL, 0, NULL, NULL},
};

const EnumPropertyItem rna_enum_space_image_mode_items[] = {
    SI_ITEM_VIEW("Image Editor", ICON_IMAGE),
    SI_ITEM_UV,
    {0, NULL, 0, NULL, NULL},
};

#undef SI_ITEM_VIEW
#undef SI_ITEM_UV
#undef SI_ITEM_PAINT
#undef SI_ITEM_MASK

#define V3D_S3D_CAMERA_LEFT {STEREO_LEFT_ID, "LEFT", ICON_RESTRICT_RENDER_OFF, "Left", ""},
#define V3D_S3D_CAMERA_RIGHT {STEREO_RIGHT_ID, "RIGHT", ICON_RESTRICT_RENDER_OFF, "Right", ""},
#define V3D_S3D_CAMERA_S3D {STEREO_3D_ID, "S3D", ICON_CAMERA_STEREO, "3D", ""},
#ifdef RNA_RUNTIME
#  define V3D_S3D_CAMERA_VIEWS {STEREO_MONO_ID, "MONO", ICON_RESTRICT_RENDER_OFF, "Views", ""},
#endif

static const EnumPropertyItem stereo3d_camera_items[] = {
    V3D_S3D_CAMERA_LEFT V3D_S3D_CAMERA_RIGHT V3D_S3D_CAMERA_S3D{0, NULL, 0, NULL, NULL},
};

#ifdef RNA_RUNTIME
static const EnumPropertyItem multiview_camera_items[] = {
    V3D_S3D_CAMERA_VIEWS V3D_S3D_CAMERA_S3D{0, NULL, 0, NULL, NULL},
};
#endif

#undef V3D_S3D_CAMERA_LEFT
#undef V3D_S3D_CAMERA_RIGHT
#undef V3D_S3D_CAMERA_S3D
#undef V3D_S3D_CAMERA_VIEWS

#ifndef RNA_RUNTIME
static const EnumPropertyItem stereo3d_eye_items[] = {
    {STEREO_LEFT_ID, "LEFT_EYE", ICON_NONE, "Left Eye"},
    {STEREO_RIGHT_ID, "RIGHT_EYE", ICON_NONE, "Right Eye"},
    {0, NULL, 0, NULL, NULL},
};
#endif

static const EnumPropertyItem display_channels_items[] = {
    {SI_USE_ALPHA,
     "COLOR_ALPHA",
     ICON_IMAGE_RGB_ALPHA,
     "Color and Alpha",
     "Display image with RGB colors and alpha transparency"},
    {0, "COLOR", ICON_IMAGE_RGB, "Color", "Display image with RGB colors"},
    {SI_SHOW_ALPHA, "ALPHA", ICON_IMAGE_ALPHA, "Alpha", "Display  alpha transparency channel"},
    {SI_SHOW_ZBUF,
     "Z_BUFFER",
     ICON_IMAGE_ZDEPTH,
     "Z-Buffer",
     "Display Z-buffer associated with image (mapped from camera clip start to end)"},
    {SI_SHOW_R, "RED", ICON_COLOR_RED, "Red", ""},
    {SI_SHOW_G, "GREEN", ICON_COLOR_GREEN, "Green", ""},
    {SI_SHOW_B, "BLUE", ICON_COLOR_BLUE, "Blue", ""},
    {0, NULL, 0, NULL, NULL},
};

#ifndef RNA_RUNTIME
static const EnumPropertyItem autosnap_items[] = {
    {SACTSNAP_OFF, "NONE", 0, "No Auto-Snap", ""},
    /* {-1, "", 0, "", ""}, */
    {SACTSNAP_STEP, "STEP", 0, "Frame Step", "Snap to 1.0 frame intervals"},
    {SACTSNAP_TSTEP, "TIME_STEP", 0, "Second Step", "Snap to 1.0 second intervals"},
    /* {-1, "", 0, "", ""}, */
    {SACTSNAP_FRAME, "FRAME", 0, "Nearest Frame", "Snap to actual frames (nla-action time)"},
    {SACTSNAP_SECOND, "SECOND", 0, "Nearest Second", "Snap to actual seconds (nla-action time)"},
    /* {-1, "", 0, "", ""}, */
    {SACTSNAP_MARKER, "MARKER", 0, "Nearest Marker", "Snap to nearest marker"},
    {0, NULL, 0, NULL, NULL},
};
#endif

const EnumPropertyItem rna_enum_shading_type_items[] = {
    {OB_WIRE, "WIREFRAME", ICON_SHADING_WIRE, "Wireframe", "Display the object as wire edges"},
    {OB_SOLID, "SOLID", ICON_SHADING_SOLID, "Solid", "Display in solid mode"},
    {OB_MATERIAL,
     "MATERIAL",
     ICON_SHADING_TEXTURE,
     "Material Preview",
     "Display in Material Preview mode"},
    {OB_RENDER, "RENDERED", ICON_SHADING_RENDERED, "Rendered", "Display render preview"},
    {0, NULL, 0, NULL, NULL},
};

static const EnumPropertyItem rna_enum_viewport_lighting_items[] = {
    {V3D_LIGHTING_STUDIO, "STUDIO", 0, "Studio", "Display using studio lighting"},
    {V3D_LIGHTING_MATCAP, "MATCAP", 0, "MatCap", "Display using matcap material and lighting"},
    {V3D_LIGHTING_FLAT, "FLAT", 0, "Flat", "Display using flat lighting"},
    {0, NULL, 0, NULL, NULL},
};

static const EnumPropertyItem rna_enum_shading_color_type_items[] = {
    {V3D_SHADING_MATERIAL_COLOR, "MATERIAL", 0, "Material", "Show material color"},
    {V3D_SHADING_SINGLE_COLOR, "SINGLE", 0, "Single", "Show scene in a single color"},
    {V3D_SHADING_OBJECT_COLOR, "OBJECT", 0, "Object", "Show object color"},
    {V3D_SHADING_RANDOM_COLOR, "RANDOM", 0, "Random", "Show random object color"},
    {V3D_SHADING_VERTEX_COLOR, "VERTEX", 0, "Vertex", "Show active vertex color"},
    {V3D_SHADING_TEXTURE_COLOR, "TEXTURE", 0, "Texture", "Show texture"},
    {0, NULL, 0, NULL, NULL},
};

static const EnumPropertyItem rna_enum_studio_light_items[] = {
    {0, "DEFAULT", 0, "Default", ""},
    {0, NULL, 0, NULL, NULL},
};

const EnumPropertyItem rna_enum_clip_editor_mode_items[] = {
    {SC_MODE_TRACKING, "TRACKING", ICON_ANIM_DATA, "Tracking", "Show tracking and solving tools"},
    {SC_MODE_MASKEDIT, "MASK", ICON_MOD_MASK, "Mask", "Show mask editing tools"},
    {0, NULL, 0, NULL, NULL},
};

/* Actually populated dynamically trough a function,
 * but helps for context-less access (e.g. doc, i18n...). */
static const EnumPropertyItem buttons_context_items[] = {
    {BCONTEXT_TOOL, "TOOL", ICON_TOOL_SETTINGS, "Tool", "Active Tool and Workspace settings"},
    {BCONTEXT_SCENE, "SCENE", ICON_SCENE_DATA, "Scene", "Scene Properties"},
    {BCONTEXT_RENDER, "RENDER", ICON_SCENE, "Render", "Render Properties"},
    {BCONTEXT_OUTPUT, "OUTPUT", ICON_OUTPUT, "Output", "Output Properties"},
    {BCONTEXT_VIEW_LAYER, "VIEW_LAYER", ICON_RENDER_RESULT, "View Layer", "View Layer Properties"},
    {BCONTEXT_WORLD, "WORLD", ICON_WORLD, "World", "World Properties"},
    {BCONTEXT_OBJECT, "OBJECT", ICON_OBJECT_DATA, "Object", "Object Properties"},
    {BCONTEXT_CONSTRAINT,
     "CONSTRAINT",
     ICON_CONSTRAINT,
     "Constraints",
     "Object Constraint Properties"},
    {BCONTEXT_MODIFIER, "MODIFIER", ICON_MODIFIER, "Modifiers", "Modifier Properties"},
    {BCONTEXT_DATA, "DATA", ICON_NONE, "Data", "Object Data Properties"},
    {BCONTEXT_BONE, "BONE", ICON_BONE_DATA, "Bone", "Bone Properties"},
    {BCONTEXT_BONE_CONSTRAINT,
     "BONE_CONSTRAINT",
     ICON_CONSTRAINT_BONE,
     "Bone Constraints",
     "Bone Constraint Properties"},
    {BCONTEXT_MATERIAL, "MATERIAL", ICON_MATERIAL, "Material", "Material Properties"},
    {BCONTEXT_TEXTURE, "TEXTURE", ICON_TEXTURE, "Texture", "Texture Properties"},
    {BCONTEXT_PARTICLE, "PARTICLES", ICON_PARTICLES, "Particles", "Particle Properties"},
    {BCONTEXT_PHYSICS, "PHYSICS", ICON_PHYSICS, "Physics", "Physics Properties"},
    {BCONTEXT_SHADERFX, "SHADERFX", ICON_SHADERFX, "Effects", "Visual Effects Properties"},
    {0, NULL, 0, NULL, NULL},
};

static const EnumPropertyItem fileselectparams_recursion_level_items[] = {
    {0, "NONE", 0, "None", "Only list current directory's content, with no recursion"},
    {1, "BLEND", 0, "Blend File", "List .blend files' content"},
    {2, "ALL_1", 0, "One Level", "List all sub-directories' content, one level of recursion"},
    {3, "ALL_2", 0, "Two Levels", "List all sub-directories' content, two levels of recursion"},
    {4,
     "ALL_3",
     0,
     "Three Levels",
     "List all sub-directories' content, three levels of recursion"},
    {0, NULL, 0, NULL, NULL},
};

const EnumPropertyItem rna_enum_file_sort_items[] = {
    {FILE_SORT_ALPHA,
     "FILE_SORT_ALPHA",
     ICON_SORTALPHA,
     "Name",
     "Sort the file list alphabetically"},
    {FILE_SORT_EXTENSION,
     "FILE_SORT_EXTENSION",
     ICON_SORTBYEXT,
     "Extension",
     "Sort the file list by extension/type"},
    {FILE_SORT_TIME,
     "FILE_SORT_TIME",
     ICON_SORTTIME,
     "Modified Date",
     "Sort files by modification time"},
    {FILE_SORT_SIZE, "FILE_SORT_SIZE", ICON_SORTSIZE, "Size", "Sort files by size"},
    {0, NULL, 0, NULL, NULL},
};

#ifdef RNA_RUNTIME

#  include "DNA_anim_types.h"
#  include "DNA_scene_types.h"
#  include "DNA_screen_types.h"
#  include "DNA_userdef_types.h"

#  include "BLI_path_util.h"
#  include "BLI_string.h"

#  include "BKE_animsys.h"
#  include "BKE_brush.h"
#  include "BKE_colortools.h"
#  include "BKE_context.h"
#  include "BKE_idprop.h"
#  include "BKE_layer.h"
#  include "BKE_global.h"
#  include "BKE_nla.h"
#  include "BKE_paint.h"
#  include "BKE_scene.h"
#  include "BKE_screen.h"
#  include "BKE_icons.h"
#  include "BKE_workspace.h"

#  include "DEG_depsgraph.h"
#  include "DEG_depsgraph_build.h"

#  include "ED_anim_api.h"
#  include "ED_buttons.h"
#  include "ED_fileselect.h"
#  include "ED_image.h"
#  include "ED_node.h"
#  include "ED_transform.h"
#  include "ED_screen.h"
#  include "ED_view3d.h"
#  include "ED_sequencer.h"
#  include "ED_clip.h"

#  include "GPU_material.h"

#  include "IMB_imbuf_types.h"

#  include "UI_interface.h"
#  include "UI_view2d.h"

static StructRNA *rna_Space_refine(struct PointerRNA *ptr)
{
  SpaceLink *space = (SpaceLink *)ptr->data;

  switch (space->spacetype) {
    case SPACE_VIEW3D:
      return &RNA_SpaceView3D;
    case SPACE_GRAPH:
      return &RNA_SpaceGraphEditor;
    case SPACE_OUTLINER:
      return &RNA_SpaceOutliner;
    case SPACE_PROPERTIES:
      return &RNA_SpaceProperties;
    case SPACE_FILE:
      return &RNA_SpaceFileBrowser;
    case SPACE_IMAGE:
      return &RNA_SpaceImageEditor;
    case SPACE_INFO:
      return &RNA_SpaceInfo;
    case SPACE_SEQ:
      return &RNA_SpaceSequenceEditor;
    case SPACE_TEXT:
      return &RNA_SpaceTextEditor;
    case SPACE_ACTION:
      return &RNA_SpaceDopeSheetEditor;
    case SPACE_NLA:
      return &RNA_SpaceNLA;
    case SPACE_NODE:
      return &RNA_SpaceNodeEditor;
    case SPACE_CONSOLE:
      return &RNA_SpaceConsole;
    case SPACE_USERPREF:
      return &RNA_SpacePreferences;
    case SPACE_CLIP:
      return &RNA_SpaceClipEditor;
    default:
      return &RNA_Space;
  }
}

static ScrArea *rna_area_from_space(PointerRNA *ptr)
{
  bScreen *sc = (bScreen *)ptr->owner_id;
  SpaceLink *link = (SpaceLink *)ptr->data;
  return BKE_screen_find_area_from_space(sc, link);
}

static void area_region_from_regiondata(bScreen *sc,
                                        void *regiondata,
                                        ScrArea **r_sa,
                                        ARegion **r_ar)
{
  ScrArea *sa;
  ARegion *ar;

  *r_sa = NULL;
  *r_ar = NULL;

  for (sa = sc->areabase.first; sa; sa = sa->next) {
    for (ar = sa->regionbase.first; ar; ar = ar->next) {
      if (ar->regiondata == regiondata) {
        *r_sa = sa;
        *r_ar = ar;
        return;
      }
    }
  }
}

static void rna_area_region_from_regiondata(PointerRNA *ptr, ScrArea **r_sa, ARegion **r_ar)
{
  bScreen *sc = (bScreen *)ptr->owner_id;
  void *regiondata = ptr->data;

  area_region_from_regiondata(sc, regiondata, r_sa, r_ar);
}

/* -------------------------------------------------------------------- */
/** \name Generic Region Flag Access
 * \{ */

static bool rna_Space_bool_from_region_flag_get_by_type(PointerRNA *ptr,
                                                        const int region_type,
                                                        const int region_flag)
{
  ScrArea *sa = rna_area_from_space(ptr);
  ARegion *ar = BKE_area_find_region_type(sa, region_type);
  if (ar) {
    return (ar->flag & region_flag);
  }
  return false;
}

static void rna_Space_bool_from_region_flag_set_by_type(PointerRNA *ptr,
                                                        const int region_type,
                                                        const int region_flag,
                                                        bool value)
{
  ScrArea *sa = rna_area_from_space(ptr);
  ARegion *ar = BKE_area_find_region_type(sa, region_type);
  if (ar && (ar->alignment != RGN_ALIGN_NONE)) {
    SET_FLAG_FROM_TEST(ar->flag, value, region_flag);
  }
  ED_region_tag_redraw(ar);
}

static void rna_Space_bool_from_region_flag_update_by_type(bContext *C,
                                                           PointerRNA *ptr,
                                                           const int region_type,
                                                           const int region_flag)
{
  ScrArea *sa = rna_area_from_space(ptr);
  ARegion *ar = BKE_area_find_region_type(sa, region_type);
  if (ar) {
    if (region_flag == RGN_FLAG_HIDDEN) {
      /* Only support animation when the area is in the current context. */
      if (ar->overlap && (sa == CTX_wm_area(C))) {
        ED_region_visibility_change_update_animated(C, sa, ar);
      }
      else {
        ED_region_visibility_change_update(C, sa, ar);
      }
    }
    else if (region_flag == RGN_FLAG_HIDDEN_BY_USER) {
      if (!(ar->flag & RGN_FLAG_HIDDEN_BY_USER) != !(ar->flag & RGN_FLAG_HIDDEN)) {
        ED_region_toggle_hidden(C, ar);

        if ((ar->flag & RGN_FLAG_HIDDEN_BY_USER) == 0) {
          ED_area_type_hud_ensure(C, sa);
        }
      }
    }
  }
}

/** \} */

/* -------------------------------------------------------------------- */
/** \name Region Flag Access (Typed Callbacks)
 * \{ */

/* Header Region. */
static bool rna_Space_show_region_header_get(PointerRNA *ptr)
{
  return !rna_Space_bool_from_region_flag_get_by_type(ptr, RGN_TYPE_HEADER, RGN_FLAG_HIDDEN);
}
static void rna_Space_show_region_header_set(PointerRNA *ptr, bool value)
{
  rna_Space_bool_from_region_flag_set_by_type(ptr, RGN_TYPE_HEADER, RGN_FLAG_HIDDEN, !value);

  /* Special case, never show the tool properties when the header is invisible. */
  bool value_for_tool_header = value;
  if (value == true) {
    ScrArea *sa = rna_area_from_space(ptr);
    ARegion *ar_tool_header = BKE_area_find_region_type(sa, RGN_TYPE_TOOL_HEADER);
    if (ar_tool_header != NULL) {
      value_for_tool_header = !(ar_tool_header->flag & RGN_FLAG_HIDDEN_BY_USER);
    }
  }
  rna_Space_bool_from_region_flag_set_by_type(
      ptr, RGN_TYPE_TOOL_HEADER, RGN_FLAG_HIDDEN, !value_for_tool_header);
}
static void rna_Space_show_region_header_update(bContext *C, PointerRNA *ptr)
{
  rna_Space_bool_from_region_flag_update_by_type(C, ptr, RGN_TYPE_HEADER, RGN_FLAG_HIDDEN);
}

/* Footer Region. */
static bool rna_Space_show_region_footer_get(PointerRNA *ptr)
{
  return !rna_Space_bool_from_region_flag_get_by_type(ptr, RGN_TYPE_FOOTER, RGN_FLAG_HIDDEN);
}
static void rna_Space_show_region_footer_set(PointerRNA *ptr, bool value)
{
  rna_Space_bool_from_region_flag_set_by_type(ptr, RGN_TYPE_FOOTER, RGN_FLAG_HIDDEN, !value);
}
static void rna_Space_show_region_footer_update(bContext *C, PointerRNA *ptr)
{
  rna_Space_bool_from_region_flag_update_by_type(C, ptr, RGN_TYPE_FOOTER, RGN_FLAG_HIDDEN);
}

/* Tool Header Region.
 *
 * This depends on the 'RGN_TYPE_TOOL_HEADER'
 */
static bool rna_Space_show_region_tool_header_get(PointerRNA *ptr)
{
  return !rna_Space_bool_from_region_flag_get_by_type(
      ptr, RGN_TYPE_TOOL_HEADER, RGN_FLAG_HIDDEN_BY_USER);
}
static void rna_Space_show_region_tool_header_set(PointerRNA *ptr, bool value)
{
  rna_Space_bool_from_region_flag_set_by_type(
      ptr, RGN_TYPE_TOOL_HEADER, RGN_FLAG_HIDDEN_BY_USER, !value);
  rna_Space_bool_from_region_flag_set_by_type(ptr, RGN_TYPE_TOOL_HEADER, RGN_FLAG_HIDDEN, !value);
}
static void rna_Space_show_region_tool_header_update(bContext *C, PointerRNA *ptr)
{
  rna_Space_bool_from_region_flag_update_by_type(C, ptr, RGN_TYPE_TOOL_HEADER, RGN_FLAG_HIDDEN);
}

/* Tools Region. */
static bool rna_Space_show_region_toolbar_get(PointerRNA *ptr)
{
  return !rna_Space_bool_from_region_flag_get_by_type(ptr, RGN_TYPE_TOOLS, RGN_FLAG_HIDDEN);
}
static void rna_Space_show_region_toolbar_set(PointerRNA *ptr, bool value)
{
  rna_Space_bool_from_region_flag_set_by_type(ptr, RGN_TYPE_TOOLS, RGN_FLAG_HIDDEN, !value);
}
static void rna_Space_show_region_toolbar_update(bContext *C, PointerRNA *ptr)
{
  rna_Space_bool_from_region_flag_update_by_type(C, ptr, RGN_TYPE_TOOLS, RGN_FLAG_HIDDEN);
}

/* UI Region */
static bool rna_Space_show_region_ui_get(PointerRNA *ptr)
{
  return !rna_Space_bool_from_region_flag_get_by_type(ptr, RGN_TYPE_UI, RGN_FLAG_HIDDEN);
}
static void rna_Space_show_region_ui_set(PointerRNA *ptr, bool value)
{
  rna_Space_bool_from_region_flag_set_by_type(ptr, RGN_TYPE_UI, RGN_FLAG_HIDDEN, !value);
}
static void rna_Space_show_region_ui_update(bContext *C, PointerRNA *ptr)
{
  rna_Space_bool_from_region_flag_update_by_type(C, ptr, RGN_TYPE_UI, RGN_FLAG_HIDDEN);
}

/* Redo (HUD) Region */
static bool rna_Space_show_region_hud_get(PointerRNA *ptr)
{
  return !rna_Space_bool_from_region_flag_get_by_type(ptr, RGN_TYPE_HUD, RGN_FLAG_HIDDEN_BY_USER);
}
static void rna_Space_show_region_hud_set(PointerRNA *ptr, bool value)
{
  rna_Space_bool_from_region_flag_set_by_type(ptr, RGN_TYPE_HUD, RGN_FLAG_HIDDEN_BY_USER, !value);
}
static void rna_Space_show_region_hud_update(bContext *C, PointerRNA *ptr)
{
  rna_Space_bool_from_region_flag_update_by_type(C, ptr, RGN_TYPE_HUD, RGN_FLAG_HIDDEN_BY_USER);
}

/** \} */

static bool rna_Space_view2d_sync_get(PointerRNA *ptr)
{
  ScrArea *sa;
  ARegion *ar;

  sa = rna_area_from_space(ptr); /* can be NULL */
  ar = BKE_area_find_region_type(sa, RGN_TYPE_WINDOW);
  if (ar) {
    View2D *v2d = &ar->v2d;
    return (v2d->flag & V2D_VIEWSYNC_SCREEN_TIME) != 0;
  }

  return false;
}

static void rna_Space_view2d_sync_set(PointerRNA *ptr, bool value)
{
  ScrArea *sa;
  ARegion *ar;

  sa = rna_area_from_space(ptr); /* can be NULL */
  ar = BKE_area_find_region_type(sa, RGN_TYPE_WINDOW);
  if (ar) {
    View2D *v2d = &ar->v2d;
    if (value) {
      v2d->flag |= V2D_VIEWSYNC_SCREEN_TIME;
    }
    else {
      v2d->flag &= ~V2D_VIEWSYNC_SCREEN_TIME;
    }
  }
}

static void rna_Space_view2d_sync_update(Main *UNUSED(bmain),
                                         Scene *UNUSED(scene),
                                         PointerRNA *ptr)
{
  ScrArea *sa;
  ARegion *ar;

  sa = rna_area_from_space(ptr); /* can be NULL */
  ar = BKE_area_find_region_type(sa, RGN_TYPE_WINDOW);

  if (ar) {
    bScreen *sc = (bScreen *)ptr->owner_id;
    View2D *v2d = &ar->v2d;

    UI_view2d_sync(sc, sa, v2d, V2D_LOCK_SET);
  }
}

static void rna_GPencil_update(Main *bmain, Scene *UNUSED(scene), PointerRNA *UNUSED(ptr))
{
  bool changed = false;
  /* need set all caches as dirty to recalculate onion skinning */
  for (Object *ob = bmain->objects.first; ob; ob = ob->id.next) {
    if (ob->type == OB_GPENCIL) {
      bGPdata *gpd = (bGPdata *)ob->data;
      DEG_id_tag_update(&gpd->id, ID_RECALC_GEOMETRY);
      changed = true;
    }
  }
  if (changed) {
    WM_main_add_notifier(NC_GPENCIL | NA_EDITED, NULL);
  }
}

/* Space 3D View */
static void rna_SpaceView3D_camera_update(Main *bmain, Scene *scene, PointerRNA *ptr)
{
  View3D *v3d = (View3D *)(ptr->data);
  if (v3d->scenelock) {
    wmWindowManager *wm = bmain->wm.first;

    scene->camera = v3d->camera;
    WM_windows_scene_data_sync(&wm->windows, scene);
  }
}

static void rna_SpaceView3D_use_local_camera_set(PointerRNA *ptr, bool value)
{
  View3D *v3d = (View3D *)(ptr->data);
  bScreen *sc = (bScreen *)ptr->owner_id;

  v3d->scenelock = !value;

  if (!value) {
    Scene *scene = ED_screen_scene_find(sc, G_MAIN->wm.first);
    v3d->camera = scene->camera;
  }
}

static float rna_View3DOverlay_GridScaleUnit_get(PointerRNA *ptr)
{
  View3D *v3d = (View3D *)(ptr->data);
  bScreen *screen = (bScreen *)ptr->owner_id;
  Scene *scene = ED_screen_scene_find(screen, G_MAIN->wm.first);

  return ED_view3d_grid_scale(scene, v3d, NULL);
}

static PointerRNA rna_SpaceView3D_region_3d_get(PointerRNA *ptr)
{
  View3D *v3d = (View3D *)(ptr->data);
  ScrArea *sa = rna_area_from_space(ptr);
  void *regiondata = NULL;
  if (sa) {
    ListBase *regionbase = (sa->spacedata.first == v3d) ? &sa->regionbase : &v3d->regionbase;
    ARegion *ar = regionbase->last; /* always last in list, weak .. */
    regiondata = ar->regiondata;
  }

  return rna_pointer_inherit_refine(ptr, &RNA_RegionView3D, regiondata);
}

static void rna_SpaceView3D_region_quadviews_begin(CollectionPropertyIterator *iter,
                                                   PointerRNA *ptr)
{
  View3D *v3d = (View3D *)(ptr->data);
  ScrArea *sa = rna_area_from_space(ptr);
  int i = 3;

  ARegion *ar = ((sa && sa->spacedata.first == v3d) ? &sa->regionbase : &v3d->regionbase)->last;
  ListBase lb = {NULL, NULL};

  if (ar && ar->alignment == RGN_ALIGN_QSPLIT) {
    while (i-- && ar) {
      ar = ar->prev;
    }

    if (i < 0) {
      lb.first = ar;
    }
  }

  rna_iterator_listbase_begin(iter, &lb, NULL);
}

static PointerRNA rna_SpaceView3D_region_quadviews_get(CollectionPropertyIterator *iter)
{
  void *regiondata = ((ARegion *)rna_iterator_listbase_get(iter))->regiondata;

  return rna_pointer_inherit_refine(&iter->parent, &RNA_RegionView3D, regiondata);
}

static void rna_RegionView3D_quadview_update(Main *UNUSED(main),
                                             Scene *UNUSED(scene),
                                             PointerRNA *ptr)
{
  ScrArea *sa;
  ARegion *ar;

  rna_area_region_from_regiondata(ptr, &sa, &ar);
  if (sa && ar && ar->alignment == RGN_ALIGN_QSPLIT) {
    ED_view3d_quadview_update(sa, ar, false);
  }
}

/* same as above but call clip==true */
static void rna_RegionView3D_quadview_clip_update(Main *UNUSED(main),
                                                  Scene *UNUSED(scene),
                                                  PointerRNA *ptr)
{
  ScrArea *sa;
  ARegion *ar;

  rna_area_region_from_regiondata(ptr, &sa, &ar);
  if (sa && ar && ar->alignment == RGN_ALIGN_QSPLIT) {
    ED_view3d_quadview_update(sa, ar, true);
  }
}

static void rna_RegionView3D_view_location_get(PointerRNA *ptr, float *values)
{
  RegionView3D *rv3d = (RegionView3D *)(ptr->data);
  negate_v3_v3(values, rv3d->ofs);
}

static void rna_RegionView3D_view_location_set(PointerRNA *ptr, const float *values)
{
  RegionView3D *rv3d = (RegionView3D *)(ptr->data);
  negate_v3_v3(rv3d->ofs, values);
}

static void rna_RegionView3D_view_rotation_get(PointerRNA *ptr, float *values)
{
  RegionView3D *rv3d = (RegionView3D *)(ptr->data);
  invert_qt_qt(values, rv3d->viewquat);
}

static void rna_RegionView3D_view_rotation_set(PointerRNA *ptr, const float *values)
{
  RegionView3D *rv3d = (RegionView3D *)(ptr->data);
  invert_qt_qt(rv3d->viewquat, values);
}

static void rna_RegionView3D_view_matrix_set(PointerRNA *ptr, const float *values)
{
  RegionView3D *rv3d = (RegionView3D *)(ptr->data);
  float mat[4][4];
  invert_m4_m4(mat, (float(*)[4])values);
  ED_view3d_from_m4(mat, rv3d->ofs, rv3d->viewquat, &rv3d->dist);
}

static bool rna_RegionView3D_is_orthographic_side_view_get(PointerRNA *ptr)
{
  RegionView3D *rv3d = (RegionView3D *)(ptr->data);
  return RV3D_VIEW_IS_AXIS(rv3d->view);
}

static IDProperty *rna_View3DShading_idprops(PointerRNA *ptr, bool create)
{
  View3DShading *shading = ptr->data;

  if (create && !shading->prop) {
    IDPropertyTemplate val = {0};
    shading->prop = IDP_New(IDP_GROUP, &val, "View3DShading ID properties");
  }

  return shading->prop;
}

static void rna_3DViewShading_type_update(Main *bmain, Scene *scene, PointerRNA *ptr)
{
  ID *id = ptr->owner_id;
  if (GS(id->name) == ID_SCE) {
    return;
  }

  View3DShading *shading = ptr->data;
  if (shading->type == OB_MATERIAL ||
      (shading->type == OB_RENDER && !STREQ(scene->r.engine, RE_engine_id_BLENDER_WORKBENCH))) {
    /* When switching from workbench to render or material mode the geometry of any
     * active sculpt session needs to be recalculated. */
    for (Object *ob = bmain->objects.first; ob; ob = ob->id.next) {
      if (ob->sculpt) {
        DEG_id_tag_update(&ob->id, ID_RECALC_GEOMETRY);
      }
    }
  }

  bScreen *screen = (bScreen *)ptr->owner_id;
  for (ScrArea *sa = screen->areabase.first; sa; sa = sa->next) {
    for (SpaceLink *sl = sa->spacedata.first; sl; sl = sl->next) {
      if (sl->spacetype == SPACE_VIEW3D) {
        View3D *v3d = (View3D *)sl;
        if (&v3d->shading == shading) {
          ED_view3d_shade_update(bmain, v3d, sa);
          return;
        }
      }
    }
  }
}

static Scene *rna_3DViewShading_scene(PointerRNA *ptr)
{
  /* Get scene, depends if using 3D view or OpenGL render settings. */
  ID *id = ptr->owner_id;
  if (GS(id->name) == ID_SCE) {
    return (Scene *)id;
  }
  else {
    bScreen *screen = (bScreen *)ptr->owner_id;
    return WM_windows_scene_get_from_screen(G_MAIN->wm.first, screen);
  }
}

static int rna_3DViewShading_type_get(PointerRNA *ptr)
{
  /* Available shading types depend on render engine. */
  Scene *scene = rna_3DViewShading_scene(ptr);
  RenderEngineType *type = (scene) ? RE_engines_find(scene->r.engine) : NULL;
  View3DShading *shading = (View3DShading *)ptr->data;

  if (scene == NULL || BKE_scene_uses_blender_eevee(scene)) {
    return shading->type;
  }
  else if (BKE_scene_uses_blender_workbench(scene)) {
    return (shading->type == OB_MATERIAL) ? OB_SOLID : shading->type;
  }
  else {
    if (shading->type == OB_RENDER && !(type && type->view_draw)) {
      return OB_MATERIAL;
    }
    else {
      return shading->type;
    }
  }
}

static void rna_3DViewShading_type_set(PointerRNA *ptr, int value)
{
  View3DShading *shading = (View3DShading *)ptr->data;
  if (value != shading->type && value == OB_RENDER) {
    shading->prev_type = shading->type;
  }
  shading->type = value;
}

static const EnumPropertyItem *rna_3DViewShading_type_itemf(bContext *UNUSED(C),
                                                            PointerRNA *ptr,
                                                            PropertyRNA *UNUSED(prop),
                                                            bool *r_free)
{
  Scene *scene = rna_3DViewShading_scene(ptr);
  RenderEngineType *type = (scene) ? RE_engines_find(scene->r.engine) : NULL;

  EnumPropertyItem *item = NULL;
  int totitem = 0;

  RNA_enum_items_add_value(&item, &totitem, rna_enum_shading_type_items, OB_WIRE);
  RNA_enum_items_add_value(&item, &totitem, rna_enum_shading_type_items, OB_SOLID);

  if (scene == NULL || BKE_scene_uses_blender_eevee(scene)) {
    RNA_enum_items_add_value(&item, &totitem, rna_enum_shading_type_items, OB_MATERIAL);
    RNA_enum_items_add_value(&item, &totitem, rna_enum_shading_type_items, OB_RENDER);
  }
  else if (BKE_scene_uses_blender_workbench(scene)) {
    RNA_enum_items_add_value(&item, &totitem, rna_enum_shading_type_items, OB_RENDER);
  }
  else {
    RNA_enum_items_add_value(&item, &totitem, rna_enum_shading_type_items, OB_MATERIAL);
    if (type && type->view_draw) {
      RNA_enum_items_add_value(&item, &totitem, rna_enum_shading_type_items, OB_RENDER);
    }
  }

  RNA_enum_item_end(&item, &totitem);
  *r_free = true;

  return item;
}

/* Shading.selected_studio_light */
static PointerRNA rna_View3DShading_selected_studio_light_get(PointerRNA *ptr)
{
  View3DShading *shading = (View3DShading *)ptr->data;
  StudioLight *sl;
  if (shading->type == OB_SOLID && shading->light == V3D_LIGHTING_MATCAP) {
    sl = BKE_studiolight_find(shading->matcap, STUDIOLIGHT_FLAG_ALL);
  }
  else if (shading->type == OB_SOLID && shading->light == V3D_LIGHTING_STUDIO) {
    sl = BKE_studiolight_find(shading->studio_light, STUDIOLIGHT_FLAG_ALL);
  }
  else {
    /* OB_MATERIAL and OB_RENDER */
    sl = BKE_studiolight_find(shading->lookdev_light, STUDIOLIGHT_FLAG_ALL);
  }
  return rna_pointer_inherit_refine(ptr, &RNA_StudioLight, sl);
}

/* shading.light */
static const EnumPropertyItem *rna_View3DShading_color_type_itemf(bContext *UNUSED(C),
                                                                  PointerRNA *ptr,
                                                                  PropertyRNA *UNUSED(prop),
                                                                  bool *r_free)
{
  View3DShading *shading = (View3DShading *)ptr->data;

  int totitem = 0;

  if (shading->type == OB_WIRE) {
    EnumPropertyItem *item = NULL;
    RNA_enum_items_add_value(
        &item, &totitem, rna_enum_shading_color_type_items, V3D_SHADING_SINGLE_COLOR);
    RNA_enum_items_add_value(
        &item, &totitem, rna_enum_shading_color_type_items, V3D_SHADING_OBJECT_COLOR);
    RNA_enum_items_add_value(
        &item, &totitem, rna_enum_shading_color_type_items, V3D_SHADING_RANDOM_COLOR);
    RNA_enum_item_end(&item, &totitem);
    *r_free = true;
    return item;
  }
  else {
    /* Solid mode, or lookdev mode for workbench engine. */
    *r_free = false;
    return rna_enum_shading_color_type_items;
  }
}

static void rna_View3DShading_studio_light_get_storage(View3DShading *shading,
                                                       char **dna_storage,
                                                       int *flag)
{
  *dna_storage = shading->studio_light;

  *flag = STUDIOLIGHT_TYPE_STUDIO;
  if (shading->type == OB_SOLID) {
    if (shading->light == V3D_LIGHTING_MATCAP) {
      *flag = STUDIOLIGHT_TYPE_MATCAP;
      *dna_storage = shading->matcap;
    }
  }
  else {
    *flag = STUDIOLIGHT_TYPE_WORLD;
    *dna_storage = shading->lookdev_light;
  }
}

static int rna_View3DShading_studio_light_get(PointerRNA *ptr)
{
  View3DShading *shading = (View3DShading *)ptr->data;
  char *dna_storage;
  int flag;

  rna_View3DShading_studio_light_get_storage(shading, &dna_storage, &flag);
  StudioLight *sl = BKE_studiolight_find(dna_storage, flag);
  if (sl) {
    BLI_strncpy(dna_storage, sl->name, FILE_MAXFILE);
    return sl->index;
  }
  else {
    return 0;
  }
}

static void rna_View3DShading_studio_light_set(PointerRNA *ptr, int value)
{
  View3DShading *shading = (View3DShading *)ptr->data;
  char *dna_storage;
  int flag;

  rna_View3DShading_studio_light_get_storage(shading, &dna_storage, &flag);
  StudioLight *sl = BKE_studiolight_findindex(value, flag);
  if (sl) {
    BLI_strncpy(dna_storage, sl->name, FILE_MAXFILE);
  }
}

static const EnumPropertyItem *rna_View3DShading_studio_light_itemf(bContext *UNUSED(C),
                                                                    PointerRNA *ptr,
                                                                    PropertyRNA *UNUSED(prop),
                                                                    bool *r_free)
{
  View3DShading *shading = (View3DShading *)ptr->data;
  EnumPropertyItem *item = NULL;
  int totitem = 0;

  if (shading->type == OB_SOLID && shading->light == V3D_LIGHTING_MATCAP) {
    const int flags = (STUDIOLIGHT_EXTERNAL_FILE | STUDIOLIGHT_TYPE_MATCAP);

    LISTBASE_FOREACH (StudioLight *, sl, BKE_studiolight_listbase()) {
      int icon_id = (shading->flag & V3D_SHADING_MATCAP_FLIP_X) ? sl->icon_id_matcap_flipped :
                                                                  sl->icon_id_matcap;
      if ((sl->flag & flags) == flags) {
        EnumPropertyItem tmp = {sl->index, sl->name, icon_id, sl->name, ""};
        RNA_enum_item_add(&item, &totitem, &tmp);
      }
    }
  }
  else {
    LISTBASE_FOREACH (StudioLight *, sl, BKE_studiolight_listbase()) {
      int icon_id = sl->icon_id_irradiance;
      bool show_studiolight = false;

      if (sl->flag & STUDIOLIGHT_INTERNAL) {
        /* always show internal lights for solid */
        if (shading->type == OB_SOLID) {
          show_studiolight = true;
        }
      }
      else {
        switch (shading->type) {
          case OB_SOLID:
          case OB_TEXTURE:
            show_studiolight = ((sl->flag & STUDIOLIGHT_TYPE_STUDIO) != 0);
            break;

          case OB_MATERIAL:
          case OB_RENDER:
            show_studiolight = ((sl->flag & STUDIOLIGHT_TYPE_WORLD) != 0);
            icon_id = sl->icon_id_radiance;
            break;
        }
      }

      if (show_studiolight) {
        EnumPropertyItem tmp = {sl->index, sl->name, icon_id, sl->name, ""};
        RNA_enum_item_add(&item, &totitem, &tmp);
      }
    }
  }

  RNA_enum_item_end(&item, &totitem);
  *r_free = true;
  return item;
}

static void rna_SpaceView3D_use_local_collections_update(bContext *C, PointerRNA *ptr)
{
  Main *bmain = CTX_data_main(C);
  Scene *scene = CTX_data_scene(C);
  ViewLayer *view_layer = CTX_data_view_layer(C);
  View3D *v3d = (View3D *)ptr->data;

  if (ED_view3d_local_collections_set(bmain, v3d)) {
    BKE_layer_collection_local_sync(view_layer, v3d);
    DEG_id_tag_update(&scene->id, ID_RECALC_BASE_FLAGS);
  }
}

static const EnumPropertyItem *rna_SpaceView3D_stereo3d_camera_itemf(bContext *C,
                                                                     PointerRNA *UNUSED(ptr),
                                                                     PropertyRNA *UNUSED(prop),
                                                                     bool *UNUSED(r_free))
{
  Scene *scene = CTX_data_scene(C);

  if (scene->r.views_format == SCE_VIEWS_FORMAT_MULTIVIEW) {
    return multiview_camera_items;
  }
  else {
    return stereo3d_camera_items;
  }
}

static int rna_SpaceView3D_icon_from_show_object_viewport_get(PointerRNA *ptr)
{
  const View3D *v3d = (View3D *)ptr->data;
  /* Ignore selection values when view is off,
   * intent is to show if visible objects aren't selectable. */
  const int view_value = (v3d->object_type_exclude_viewport != 0);
  const int select_value = (v3d->object_type_exclude_select &
                            ~v3d->object_type_exclude_viewport) != 0;
  return ICON_VIS_SEL_11 + (view_value << 1) + select_value;
}

static char *rna_View3DShading_path(PointerRNA *UNUSED(ptr))
{
  return BLI_strdup("shading");
}

static PointerRNA rna_SpaceView3D_overlay_get(PointerRNA *ptr)
{
  return rna_pointer_inherit_refine(ptr, &RNA_View3DOverlay, ptr->data);
}

static char *rna_View3DOverlay_path(PointerRNA *UNUSED(ptr))
{
  return BLI_strdup("overlay");
}

/* Space Image Editor */

static char *rna_SpaceUVEditor_path(PointerRNA *UNUSED(ptr))
{
  return BLI_strdup("uv_editor");
}

static PointerRNA rna_SpaceImageEditor_uvedit_get(PointerRNA *ptr)
{
  return rna_pointer_inherit_refine(ptr, &RNA_SpaceUVEditor, ptr->data);
}

static void rna_SpaceImageEditor_mode_update(Main *bmain, Scene *scene, PointerRNA *UNUSED(ptr))
{
  ED_space_image_paint_update(bmain, bmain->wm.first, scene);
}

static void rna_SpaceImageEditor_show_stereo_set(PointerRNA *ptr, int value)
{
  SpaceImage *sima = (SpaceImage *)(ptr->data);

  if (value) {
    sima->iuser.flag |= IMA_SHOW_STEREO;
  }
  else {
    sima->iuser.flag &= ~IMA_SHOW_STEREO;
  }
}

static bool rna_SpaceImageEditor_show_stereo_get(PointerRNA *ptr)
{
  SpaceImage *sima = (SpaceImage *)(ptr->data);
  return (sima->iuser.flag & IMA_SHOW_STEREO) != 0;
}

static void rna_SpaceImageEditor_show_stereo_update(Main *UNUSED(bmain),
                                                    Scene *UNUSED(unused),
                                                    PointerRNA *ptr)
{
  SpaceImage *sima = (SpaceImage *)(ptr->data);
  Image *ima = sima->image;

  if (ima) {
    if (ima->rr) {
      BKE_image_multilayer_index(ima->rr, &sima->iuser);
    }
    else {
      BKE_image_multiview_index(ima, &sima->iuser);
    }
  }
}

static bool rna_SpaceImageEditor_show_render_get(PointerRNA *ptr)
{
  SpaceImage *sima = (SpaceImage *)(ptr->data);
  return ED_space_image_show_render(sima);
}

static bool rna_SpaceImageEditor_show_paint_get(PointerRNA *ptr)
{
  SpaceImage *sima = (SpaceImage *)(ptr->data);
  return ED_space_image_show_paint(sima);
}

static bool rna_SpaceImageEditor_show_uvedit_get(PointerRNA *ptr)
{
  SpaceImage *sima = (SpaceImage *)(ptr->data);
  bScreen *sc = (bScreen *)ptr->owner_id;
  wmWindow *win = ED_screen_window_find(sc, G_MAIN->wm.first);
  ViewLayer *view_layer = WM_window_get_active_view_layer(win);
  Object *obedit = OBEDIT_FROM_VIEW_LAYER(view_layer);
  return ED_space_image_show_uvedit(sima, obedit);
}

static bool rna_SpaceImageEditor_show_maskedit_get(PointerRNA *ptr)
{
  SpaceImage *sima = (SpaceImage *)(ptr->data);
  bScreen *sc = (bScreen *)ptr->owner_id;
  wmWindow *win = ED_screen_window_find(sc, G_MAIN->wm.first);
  ViewLayer *view_layer = WM_window_get_active_view_layer(win);
  return ED_space_image_check_show_maskedit(sima, view_layer);
}

static void rna_SpaceImageEditor_image_set(PointerRNA *ptr,
                                           PointerRNA value,
                                           struct ReportList *UNUSED(reports))
{
  SpaceImage *sima = (SpaceImage *)(ptr->data);
  bScreen *sc = (bScreen *)ptr->owner_id;
  wmWindow *win = ED_screen_window_find(sc, G_MAIN->wm.first);
  ViewLayer *view_layer = WM_window_get_active_view_layer(win);
  Object *obedit = OBEDIT_FROM_VIEW_LAYER(view_layer);

  BLI_assert(BKE_id_is_in_global_main(value.data));
  ED_space_image_set(G_MAIN, sima, obedit, (Image *)value.data, false);
}

static void rna_SpaceImageEditor_mask_set(PointerRNA *ptr,
                                          PointerRNA value,
                                          struct ReportList *UNUSED(reports))
{
  SpaceImage *sima = (SpaceImage *)(ptr->data);

  ED_space_image_set_mask(NULL, sima, (Mask *)value.data);
}

static const EnumPropertyItem *rna_SpaceImageEditor_display_channels_itemf(
    bContext *UNUSED(C), PointerRNA *ptr, PropertyRNA *UNUSED(prop), bool *r_free)
{
  SpaceImage *sima = (SpaceImage *)ptr->data;
  EnumPropertyItem *item = NULL;
  ImBuf *ibuf;
  void *lock;
  int zbuf, alpha, totitem = 0;

  ibuf = ED_space_image_acquire_buffer(sima, &lock);

  alpha = ibuf && (ibuf->channels == 4);
  zbuf = ibuf && (ibuf->zbuf || ibuf->zbuf_float || (ibuf->channels == 1));

  ED_space_image_release_buffer(sima, ibuf, lock);

  if (alpha && zbuf) {
    return display_channels_items;
  }

  if (alpha) {
    RNA_enum_items_add_value(&item, &totitem, display_channels_items, SI_USE_ALPHA);
    RNA_enum_items_add_value(&item, &totitem, display_channels_items, 0);
    RNA_enum_items_add_value(&item, &totitem, display_channels_items, SI_SHOW_ALPHA);
  }
  else if (zbuf) {
    RNA_enum_items_add_value(&item, &totitem, display_channels_items, 0);
    RNA_enum_items_add_value(&item, &totitem, display_channels_items, SI_SHOW_ZBUF);
  }
  else {
    RNA_enum_items_add_value(&item, &totitem, display_channels_items, 0);
  }

  RNA_enum_items_add_value(&item, &totitem, display_channels_items, SI_SHOW_R);
  RNA_enum_items_add_value(&item, &totitem, display_channels_items, SI_SHOW_G);
  RNA_enum_items_add_value(&item, &totitem, display_channels_items, SI_SHOW_B);

  RNA_enum_item_end(&item, &totitem);
  *r_free = true;

  return item;
}

static void rna_SpaceImageEditor_zoom_get(PointerRNA *ptr, float *values)
{
  SpaceImage *sima = (SpaceImage *)ptr->data;
  ScrArea *sa;
  ARegion *ar;

  values[0] = values[1] = 1;

  /* find aregion */
  sa = rna_area_from_space(ptr); /* can be NULL */
  ar = BKE_area_find_region_type(sa, RGN_TYPE_WINDOW);
  if (ar) {
    ED_space_image_get_zoom(sima, ar, &values[0], &values[1]);
  }
}

static void rna_SpaceImageEditor_cursor_location_get(PointerRNA *ptr, float *values)
{
  SpaceImage *sima = (SpaceImage *)ptr->data;

  if (sima->flag & SI_COORDFLOATS) {
    copy_v2_v2(values, sima->cursor);
  }
  else {
    int w, h;
    ED_space_image_get_size(sima, &w, &h);

    values[0] = sima->cursor[0] * w;
    values[1] = sima->cursor[1] * h;
  }
}

static void rna_SpaceImageEditor_cursor_location_set(PointerRNA *ptr, const float *values)
{
  SpaceImage *sima = (SpaceImage *)ptr->data;

  if (sima->flag & SI_COORDFLOATS) {
    copy_v2_v2(sima->cursor, values);
  }
  else {
    int w, h;
    ED_space_image_get_size(sima, &w, &h);

    sima->cursor[0] = values[0] / w;
    sima->cursor[1] = values[1] / h;
  }
}

static void rna_SpaceImageEditor_image_update(Main *UNUSED(bmain),
                                              Scene *UNUSED(scene),
                                              PointerRNA *ptr)
{
  SpaceImage *sima = (SpaceImage *)ptr->data;
  Image *ima = sima->image;

  /* make sure all the iuser settings are valid for the sima image */
  if (ima) {
    if (ima->rr) {
      if (BKE_image_multilayer_index(sima->image->rr, &sima->iuser) == NULL) {
        BKE_image_init_imageuser(sima->image, &sima->iuser);
      }
    }
    else {
      BKE_image_multiview_index(ima, &sima->iuser);
    }
  }
}

static void rna_SpaceImageEditor_scopes_update(struct bContext *C, struct PointerRNA *ptr)
{
  SpaceImage *sima = (SpaceImage *)ptr->data;
  ImBuf *ibuf;
  void *lock;

  ibuf = ED_space_image_acquire_buffer(sima, &lock);
  if (ibuf) {
    ED_space_image_scopes_update(C, sima, ibuf, true);
    WM_main_add_notifier(NC_IMAGE, sima->image);
  }
  ED_space_image_release_buffer(sima, ibuf, lock);
}

static const EnumPropertyItem *rna_SpaceImageEditor_pivot_itemf(bContext *UNUSED(C),
                                                                PointerRNA *ptr,
                                                                PropertyRNA *UNUSED(prop),
                                                                bool *UNUSED(r_free))
{
  static const EnumPropertyItem pivot_items[] = {
      {V3D_AROUND_CENTER_BOUNDS, "CENTER", ICON_PIVOT_BOUNDBOX, "Bounding Box Center", ""},
      {V3D_AROUND_CENTER_MEDIAN, "MEDIAN", ICON_PIVOT_MEDIAN, "Median Point", ""},
      {V3D_AROUND_CURSOR, "CURSOR", ICON_PIVOT_CURSOR, "2D Cursor", ""},
      {V3D_AROUND_LOCAL_ORIGINS,
       "INDIVIDUAL_ORIGINS",
       ICON_PIVOT_INDIVIDUAL,
       "Individual Origins",
       "Pivot around each selected island's own median point"},
      {0, NULL, 0, NULL, NULL},
  };

  SpaceImage *sima = (SpaceImage *)ptr->data;

  if (sima->mode == SI_MODE_PAINT) {
    return rna_enum_transform_pivot_items_full;
  }
  else {
    return pivot_items;
  }
}

/* Space Text Editor */

static void rna_SpaceTextEditor_word_wrap_set(PointerRNA *ptr, bool value)
{
  SpaceText *st = (SpaceText *)(ptr->data);

  st->wordwrap = value;
  st->left = 0;
}

static void rna_SpaceTextEditor_text_set(PointerRNA *ptr,
                                         PointerRNA value,
                                         struct ReportList *UNUSED(reports))
{
  SpaceText *st = (SpaceText *)(ptr->data);

  st->text = value.data;

  WM_main_add_notifier(NC_TEXT | NA_SELECTED, st->text);
}

static bool rna_SpaceTextEditor_text_is_syntax_highlight_supported(struct SpaceText *space)
{
  return ED_text_is_syntax_highlight_supported(space->text);
}

static void rna_SpaceTextEditor_updateEdited(Main *UNUSED(bmain),
                                             Scene *UNUSED(scene),
                                             PointerRNA *ptr)
{
  SpaceText *st = (SpaceText *)ptr->data;

  if (st->text) {
    WM_main_add_notifier(NC_TEXT | NA_EDITED, st->text);
  }
}

/* Space Properties */

/* note: this function exists only to avoid id refcounting */
static void rna_SpaceProperties_pin_id_set(PointerRNA *ptr,
                                           PointerRNA value,
                                           struct ReportList *UNUSED(reports))
{
  SpaceProperties *sbuts = (SpaceProperties *)(ptr->data);
  sbuts->pinid = value.data;
}

static StructRNA *rna_SpaceProperties_pin_id_typef(PointerRNA *ptr)
{
  SpaceProperties *sbuts = (SpaceProperties *)(ptr->data);

  if (sbuts->pinid) {
    return ID_code_to_RNA_type(GS(sbuts->pinid->name));
  }

  return &RNA_ID;
}

static void rna_SpaceProperties_pin_id_update(Main *UNUSED(bmain),
                                              Scene *UNUSED(scene),
                                              PointerRNA *ptr)
{
  SpaceProperties *sbuts = (SpaceProperties *)(ptr->data);
  ID *id = sbuts->pinid;

  if (id == NULL) {
    sbuts->flag &= ~SB_PIN_CONTEXT;
    return;
  }

  switch (GS(id->name)) {
    case ID_MA:
      WM_main_add_notifier(NC_MATERIAL | ND_SHADING, NULL);
      break;
    case ID_TE:
      WM_main_add_notifier(NC_TEXTURE, NULL);
      break;
    case ID_WO:
      WM_main_add_notifier(NC_WORLD, NULL);
      break;
    case ID_LA:
      WM_main_add_notifier(NC_LAMP, NULL);
      break;
    default:
      break;
  }
}

static void rna_SpaceProperties_context_set(PointerRNA *ptr, int value)
{
  SpaceProperties *sbuts = (SpaceProperties *)(ptr->data);

  sbuts->mainb = value;
  sbuts->mainbuser = value;
}

static const EnumPropertyItem *rna_SpaceProperties_context_itemf(bContext *UNUSED(C),
                                                                 PointerRNA *ptr,
                                                                 PropertyRNA *UNUSED(prop),
                                                                 bool *r_free)
{
  SpaceProperties *sbuts = (SpaceProperties *)(ptr->data);
  EnumPropertyItem *item = NULL;
  int totitem = 0;

  if (sbuts->pathflag & (1 << BCONTEXT_TOOL)) {
    RNA_enum_items_add_value(&item, &totitem, buttons_context_items, BCONTEXT_TOOL);
  }

  if (totitem) {
    RNA_enum_item_add_separator(&item, &totitem);
  }

  if (sbuts->pathflag & (1 << BCONTEXT_RENDER)) {
    RNA_enum_items_add_value(&item, &totitem, buttons_context_items, BCONTEXT_RENDER);
  }

  if (sbuts->pathflag & (1 << BCONTEXT_OUTPUT)) {
    RNA_enum_items_add_value(&item, &totitem, buttons_context_items, BCONTEXT_OUTPUT);
  }

  if (sbuts->pathflag & (1 << BCONTEXT_VIEW_LAYER)) {
    RNA_enum_items_add_value(&item, &totitem, buttons_context_items, BCONTEXT_VIEW_LAYER);
  }

  if (sbuts->pathflag & (1 << BCONTEXT_SCENE)) {
    RNA_enum_items_add_value(&item, &totitem, buttons_context_items, BCONTEXT_SCENE);
  }

  if (sbuts->pathflag & (1 << BCONTEXT_WORLD)) {
    RNA_enum_items_add_value(&item, &totitem, buttons_context_items, BCONTEXT_WORLD);
  }

  if (totitem) {
    RNA_enum_item_add_separator(&item, &totitem);
  }

  if (sbuts->pathflag & (1 << BCONTEXT_OBJECT)) {
    RNA_enum_items_add_value(&item, &totitem, buttons_context_items, BCONTEXT_OBJECT);
  }

  if (sbuts->pathflag & (1 << BCONTEXT_MODIFIER)) {
    RNA_enum_items_add_value(&item, &totitem, buttons_context_items, BCONTEXT_MODIFIER);
  }

  if (sbuts->pathflag & (1 << BCONTEXT_SHADERFX)) {
    RNA_enum_items_add_value(&item, &totitem, buttons_context_items, BCONTEXT_SHADERFX);
  }

  if (sbuts->pathflag & (1 << BCONTEXT_PARTICLE)) {
    RNA_enum_items_add_value(&item, &totitem, buttons_context_items, BCONTEXT_PARTICLE);
  }

  if (sbuts->pathflag & (1 << BCONTEXT_PHYSICS)) {
    RNA_enum_items_add_value(&item, &totitem, buttons_context_items, BCONTEXT_PHYSICS);
  }

  if (sbuts->pathflag & (1 << BCONTEXT_CONSTRAINT)) {
    RNA_enum_items_add_value(&item, &totitem, buttons_context_items, BCONTEXT_CONSTRAINT);
  }

  if (sbuts->pathflag & (1 << BCONTEXT_DATA)) {
    RNA_enum_items_add_value(&item, &totitem, buttons_context_items, BCONTEXT_DATA);
    (item + totitem - 1)->icon = sbuts->dataicon;
  }

  if (sbuts->pathflag & (1 << BCONTEXT_BONE)) {
    RNA_enum_items_add_value(&item, &totitem, buttons_context_items, BCONTEXT_BONE);
  }

  if (sbuts->pathflag & (1 << BCONTEXT_BONE_CONSTRAINT)) {
    RNA_enum_items_add_value(&item, &totitem, buttons_context_items, BCONTEXT_BONE_CONSTRAINT);
  }

  if (sbuts->pathflag & (1 << BCONTEXT_MATERIAL)) {
    RNA_enum_items_add_value(&item, &totitem, buttons_context_items, BCONTEXT_MATERIAL);
  }

  if (totitem) {
    RNA_enum_item_add_separator(&item, &totitem);
  }

  if (sbuts->pathflag & (1 << BCONTEXT_TEXTURE)) {
    RNA_enum_items_add_value(&item, &totitem, buttons_context_items, BCONTEXT_TEXTURE);
  }

  RNA_enum_item_end(&item, &totitem);
  *r_free = true;

  return item;
}

static void rna_SpaceProperties_context_update(Main *UNUSED(bmain),
                                               Scene *UNUSED(scene),
                                               PointerRNA *ptr)
{
  SpaceProperties *sbuts = (SpaceProperties *)(ptr->data);
  /* XXX BCONTEXT_DATA is ugly, but required for lights... See T51318. */
  if (ELEM(sbuts->mainb, BCONTEXT_WORLD, BCONTEXT_MATERIAL, BCONTEXT_TEXTURE, BCONTEXT_DATA)) {
    sbuts->preview = 1;
  }
}

/* Space Console */
static void rna_ConsoleLine_body_get(PointerRNA *ptr, char *value)
{
  ConsoleLine *ci = (ConsoleLine *)ptr->data;
  memcpy(value, ci->line, ci->len + 1);
}

static int rna_ConsoleLine_body_length(PointerRNA *ptr)
{
  ConsoleLine *ci = (ConsoleLine *)ptr->data;
  return ci->len;
}

static void rna_ConsoleLine_body_set(PointerRNA *ptr, const char *value)
{
  ConsoleLine *ci = (ConsoleLine *)ptr->data;
  int len = strlen(value);

  if ((len >= ci->len_alloc) || (len * 2 < ci->len_alloc)) { /* allocate a new string */
    MEM_freeN(ci->line);
    ci->line = MEM_mallocN((len + 1) * sizeof(char), "rna_consoleline");
    ci->len_alloc = len + 1;
  }
  memcpy(ci->line, value, len + 1);
  ci->len = len;

  if (ci->cursor > len) {
    /* clamp the cursor */
    ci->cursor = len;
  }
}

static void rna_ConsoleLine_cursor_index_range(
    PointerRNA *ptr, int *min, int *max, int *UNUSED(softmin), int *UNUSED(softmax))
{
  ConsoleLine *ci = (ConsoleLine *)ptr->data;

  *min = 0;
  *max = ci->len; /* intentionally _not_ -1 */
}

/* Space Dopesheet */

static void rna_SpaceDopeSheetEditor_action_set(PointerRNA *ptr,
                                                PointerRNA value,
                                                struct ReportList *UNUSED(reports))
{
  SpaceAction *saction = (SpaceAction *)(ptr->data);
  bAction *act = (bAction *)value.data;

  if ((act == NULL) || (act->idroot == 0)) {
    /* just set if we're clearing the action or if the action is "amorphous" still */
    saction->action = act;
  }
  else {
    /* action to set must strictly meet the mode criteria... */
    if (saction->mode == SACTCONT_ACTION) {
      /* currently, this is "object-level" only, until we have some way of specifying this */
      if (act->idroot == ID_OB) {
        saction->action = act;
      }
      else {
        printf(
            "ERROR: cannot assign Action '%s' to Action Editor, as action is not object-level "
            "animation\n",
            act->id.name + 2);
      }
    }
    else if (saction->mode == SACTCONT_SHAPEKEY) {
      /* as the name says, "shapekey-level" only... */
      if (act->idroot == ID_KE) {
        saction->action = act;
      }
      else {
        printf(
            "ERROR: cannot assign Action '%s' to Shape Key Editor, as action doesn't animate "
            "Shape Keys\n",
            act->id.name + 2);
      }
    }
    else {
      printf(
          "ACK: who's trying to set an action while not in a mode displaying a single Action "
          "only?\n");
    }
  }
}

static void rna_SpaceDopeSheetEditor_action_update(bContext *C, PointerRNA *ptr)
{
  SpaceAction *saction = (SpaceAction *)(ptr->data);
  ViewLayer *view_layer = CTX_data_view_layer(C);
  Main *bmain = CTX_data_main(C);
  Object *obact = OBACT(view_layer);

  /* we must set this action to be the one used by active object (if not pinned) */
  if (obact /* && saction->pin == 0*/) {
    AnimData *adt = NULL;

    if (saction->mode == SACTCONT_ACTION) {
      /* TODO: context selector could help decide this with more control? */
      adt = BKE_animdata_add_id(&obact->id); /* this only adds if non-existent */
    }
    else if (saction->mode == SACTCONT_SHAPEKEY) {
      Key *key = BKE_key_from_object(obact);
      if (key) {
        adt = BKE_animdata_add_id(&key->id); /* this only adds if non-existent */
      }
    }

    /* set action */
    // FIXME: this overlaps a lot with the BKE_animdata_set_action() API method
    if (adt) {
      /* Don't do anything if old and new actions are the same... */
      if (adt->action != saction->action) {
        /* NLA Tweak Mode needs special handling... */
        if (adt->flag & ADT_NLA_EDIT_ON) {
          /* Exit editmode first - we cannot change actions while in tweakmode
           * NOTE: This will clear the action ref properly
           */
          BKE_nla_tweakmode_exit(adt);

          /* Assign new action, and adjust the usercounts accordingly */
          adt->action = saction->action;
          id_us_plus((ID *)adt->action);
        }
        else {
          /* Handle old action... */
          if (adt->action) {
            /* Fix id-count of action we're replacing */
            id_us_min(&adt->action->id);

            /* To prevent data loss (i.e. if users flip between actions using the Browse menu),
             * stash this action if nothing else uses it.
             *
             * EXCEPTION:
             * This callback runs when unlinking actions. In that case, we don't want to
             * stash the action, as the user is signaling that they want to detach it.
             * This can be reviewed again later,
             * but it could get annoying if we keep these instead.
             */
            if ((adt->action->id.us <= 0) && (saction->action != NULL)) {
              /* XXX: Things here get dodgy if this action is only partially completed,
               *      and the user then uses the browse menu to get back to this action,
               *      assigning it as the active action (i.e. the stash strip gets out of sync)
               */
              BKE_nla_action_stash(adt);
            }
          }

          /* Assign new action, and adjust the usercounts accordingly */
          adt->action = saction->action;
          id_us_plus((ID *)adt->action);
        }
      }

      /* Force update of animdata */
      DEG_id_tag_update(&obact->id, ID_RECALC_ANIMATION);
    }

    /* force depsgraph flush too */
    DEG_id_tag_update(&obact->id, ID_RECALC_TRANSFORM | ID_RECALC_GEOMETRY);
    /* Update relations as well, so new time source dependency is added. */
    DEG_relations_tag_update(bmain);
  }
}

static void rna_SpaceDopeSheetEditor_mode_update(bContext *C, PointerRNA *ptr)
{
  SpaceAction *saction = (SpaceAction *)(ptr->data);
  ScrArea *sa = CTX_wm_area(C);
  ViewLayer *view_layer = CTX_data_view_layer(C);
  Object *obact = OBACT(view_layer);

  /* special exceptions for ShapeKey Editor mode */
  if (saction->mode == SACTCONT_SHAPEKEY) {
    Key *key = BKE_key_from_object(obact);

    /* 1) update the action stored for the editor */
    if (key) {
      saction->action = (key->adt) ? key->adt->action : NULL;
    }
    else {
      saction->action = NULL;
    }

    /* 2) enable 'show sliders' by default, since one of the main
     *    points of the ShapeKey Editor is to provide a one-stop shop
     *    for controlling the shapekeys, whose main control is the value
     */
    saction->flag |= SACTION_SLIDERS;
  }
  /* make sure action stored is valid */
  else if (saction->mode == SACTCONT_ACTION) {
    /* 1) update the action stored for the editor */
    /* TODO: context selector could help decide this with more control? */
    if (obact) {
      saction->action = (obact->adt) ? obact->adt->action : NULL;
    }
    else {
      saction->action = NULL;
    }
  }

  /* Collapse (and show) summary channel and hide channel list for timeline */
  if (saction->mode == SACTCONT_TIMELINE) {
    saction->ads.flag |= ADS_FLAG_SUMMARY_COLLAPSED;
    saction->ads.filterflag |= ADS_FILTER_SUMMARY;
  }

  if (sa && sa->spacedata.first == saction) {
    ARegion *channels_region = BKE_area_find_region_type(sa, RGN_TYPE_CHANNELS);
    if (channels_region) {
      if (saction->mode == SACTCONT_TIMELINE) {
        channels_region->flag |= RGN_FLAG_HIDDEN;
      }
      else {
        channels_region->flag &= ~RGN_FLAG_HIDDEN;
      }
      ED_region_visibility_change_update(C, sa, channels_region);
    }
  }

  /* recalculate extents of channel list */
  saction->runtime.flag |= SACTION_RUNTIME_FLAG_NEED_CHAN_SYNC;

  /* store current mode as "old mode",
   * so that returning from other editors doesn't always reset to "Action Editor" */
  if (saction->mode != SACTCONT_TIMELINE) {
    saction->mode_prev = saction->mode;
  }
}

/* Space Graph Editor */

static void rna_SpaceGraphEditor_display_mode_update(bContext *C, PointerRNA *ptr)
{
  ScrArea *sa = rna_area_from_space(ptr);
  SpaceGraph *sipo = (SpaceGraph *)ptr->data;

  /* for "Drivers" mode, enable all the necessary bits and pieces */
  if (sipo->mode == SIPO_MODE_DRIVERS) {
    ED_drivers_editor_init(C, sa);
    ED_area_tag_redraw(sa);
  }

  /* after changing view mode, must force recalculation of F-Curve colors
   * which can only be achieved using refresh as opposed to redraw
   */
  ED_area_tag_refresh(sa);
}

static bool rna_SpaceGraphEditor_has_ghost_curves_get(PointerRNA *ptr)
{
  SpaceGraph *sipo = (SpaceGraph *)(ptr->data);
  return (BLI_listbase_is_empty(&sipo->runtime.ghost_curves) == false);
}

static void rna_SpaceConsole_rect_update(Main *UNUSED(bmain),
                                         Scene *UNUSED(scene),
                                         PointerRNA *ptr)
{
  SpaceConsole *sc = ptr->data;
  WM_main_add_notifier(NC_SPACE | ND_SPACE_CONSOLE | NA_EDITED, sc);
}

static void rna_SequenceEditor_update_cache(Main *UNUSED(bmain),
                                            Scene *scene,
                                            PointerRNA *UNUSED(ptr))
{
  BKE_sequencer_cache_cleanup(scene);
}

static void rna_Sequencer_view_type_update(Main *UNUSED(bmain),
                                           Scene *UNUSED(scene),
                                           PointerRNA *ptr)
{
  ScrArea *sa = rna_area_from_space(ptr);
  ED_area_tag_refresh(sa);
}

/* Space Node Editor */

static void rna_SpaceNodeEditor_node_tree_set(PointerRNA *ptr,
                                              const PointerRNA value,
                                              struct ReportList *UNUSED(reports))
{
  SpaceNode *snode = (SpaceNode *)ptr->data;
  ED_node_tree_start(snode, (bNodeTree *)value.data, NULL, NULL);
}

static bool rna_SpaceNodeEditor_node_tree_poll(PointerRNA *ptr, const PointerRNA value)
{
  SpaceNode *snode = (SpaceNode *)ptr->data;
  bNodeTree *ntree = (bNodeTree *)value.data;

  /* node tree type must match the selected type in node editor */
  return (STREQ(snode->tree_idname, ntree->idname));
}

static void rna_SpaceNodeEditor_node_tree_update(const bContext *C, PointerRNA *UNUSED(ptr))
{
  ED_node_tree_update(C);
}

static int rna_SpaceNodeEditor_tree_type_get(PointerRNA *ptr)
{
  SpaceNode *snode = (SpaceNode *)ptr->data;
  return rna_node_tree_idname_to_enum(snode->tree_idname);
}
static void rna_SpaceNodeEditor_tree_type_set(PointerRNA *ptr, int value)
{
  SpaceNode *snode = (SpaceNode *)ptr->data;
  ED_node_set_tree_type(snode, rna_node_tree_type_from_enum(value));
}
static bool rna_SpaceNodeEditor_tree_type_poll(void *Cv, bNodeTreeType *type)
{
  bContext *C = (bContext *)Cv;
  if (type->poll) {
    return type->poll(C, type);
  }
  else {
    return true;
  }
}

const EnumPropertyItem *RNA_enum_node_tree_types_itemf_impl(bContext *C, bool *r_free)
{
  return rna_node_tree_type_itemf(C, rna_SpaceNodeEditor_tree_type_poll, r_free);
}

static const EnumPropertyItem *rna_SpaceNodeEditor_tree_type_itemf(bContext *C,
                                                                   PointerRNA *UNUSED(ptr),
                                                                   PropertyRNA *UNUSED(prop),
                                                                   bool *r_free)
{
  return RNA_enum_node_tree_types_itemf_impl(C, r_free);
}

static void rna_SpaceNodeEditor_path_get(PointerRNA *ptr, char *value)
{
  SpaceNode *snode = ptr->data;
  ED_node_tree_path_get(snode, value);
}

static int rna_SpaceNodeEditor_path_length(PointerRNA *ptr)
{
  SpaceNode *snode = ptr->data;
  return ED_node_tree_path_length(snode);
}

static void rna_SpaceNodeEditor_path_clear(SpaceNode *snode, bContext *C)
{
  ED_node_tree_start(snode, NULL, NULL, NULL);
  ED_node_tree_update(C);
}

static void rna_SpaceNodeEditor_path_start(SpaceNode *snode, bContext *C, PointerRNA *node_tree)
{
  ED_node_tree_start(snode, (bNodeTree *)node_tree->data, NULL, NULL);
  ED_node_tree_update(C);
}

static void rna_SpaceNodeEditor_path_append(SpaceNode *snode,
                                            bContext *C,
                                            PointerRNA *node_tree,
                                            PointerRNA *node)
{
  ED_node_tree_push(snode, node_tree->data, node->data);
  ED_node_tree_update(C);
}

static void rna_SpaceNodeEditor_path_pop(SpaceNode *snode, bContext *C)
{
  ED_node_tree_pop(snode);
  ED_node_tree_update(C);
}

static void rna_SpaceNodeEditor_show_backdrop_update(Main *UNUSED(bmain),
                                                     Scene *UNUSED(scene),
                                                     PointerRNA *UNUSED(ptr))
{
  WM_main_add_notifier(NC_NODE | NA_EDITED, NULL);
  WM_main_add_notifier(NC_SCENE | ND_NODES, NULL);
}

static void rna_SpaceNodeEditor_cursor_location_from_region(SpaceNode *snode,
                                                            bContext *C,
                                                            int x,
                                                            int y)
{
  ARegion *ar = CTX_wm_region(C);

  UI_view2d_region_to_view(&ar->v2d, x, y, &snode->cursor[0], &snode->cursor[1]);
  snode->cursor[0] /= UI_DPI_FAC;
  snode->cursor[1] /= UI_DPI_FAC;
}

static void rna_SpaceClipEditor_clip_set(PointerRNA *ptr,
                                         PointerRNA value,
                                         struct ReportList *UNUSED(reports))
{
  SpaceClip *sc = (SpaceClip *)(ptr->data);
  bScreen *screen = (bScreen *)ptr->owner_id;

  ED_space_clip_set_clip(NULL, screen, sc, (MovieClip *)value.data);
}

static void rna_SpaceClipEditor_mask_set(PointerRNA *ptr,
                                         PointerRNA value,
                                         struct ReportList *UNUSED(reports))
{
  SpaceClip *sc = (SpaceClip *)(ptr->data);

  ED_space_clip_set_mask(NULL, sc, (Mask *)value.data);
}

static void rna_SpaceClipEditor_clip_mode_update(Main *UNUSED(bmain),
                                                 Scene *UNUSED(scene),
                                                 PointerRNA *ptr)
{
  SpaceClip *sc = (SpaceClip *)(ptr->data);

  if (sc->mode == SC_MODE_MASKEDIT && sc->view != SC_VIEW_CLIP) {
    /* Make sure we are in the right view for mask editing */
    sc->view = SC_VIEW_CLIP;
    ScrArea *sa = rna_area_from_space(ptr);
    ED_area_tag_refresh(sa);
  }

  sc->scopes.ok = 0;
}

static void rna_SpaceClipEditor_lock_selection_update(Main *UNUSED(bmain),
                                                      Scene *UNUSED(scene),
                                                      PointerRNA *ptr)
{
  SpaceClip *sc = (SpaceClip *)(ptr->data);

  sc->xlockof = 0.f;
  sc->ylockof = 0.f;
}

static void rna_SpaceClipEditor_view_type_update(Main *UNUSED(bmain),
                                                 Scene *UNUSED(scene),
                                                 PointerRNA *ptr)
{
  ScrArea *sa = rna_area_from_space(ptr);
  ED_area_tag_refresh(sa);
}

/* File browser. */

static char *rna_FileSelectParams_path(PointerRNA *UNUSED(ptr))
{
  return BLI_strdup("params");
}

int rna_FileSelectParams_filename_editable(struct PointerRNA *ptr, const char **r_info)
{
  FileSelectParams *params = ptr->data;

  if (params && (params->flag & FILE_DIRSEL_ONLY)) {
    *r_info = "Only directories can be chosen for the current operation.";
    return 0;
  }

  return params ? PROP_EDITABLE : 0;
}

static bool rna_FileSelectParams_use_lib_get(PointerRNA *ptr)
{
  FileSelectParams *params = ptr->data;

  return params && (params->type == FILE_LOADLIB);
}

static const EnumPropertyItem *rna_FileSelectParams_recursion_level_itemf(
    bContext *UNUSED(C), PointerRNA *ptr, PropertyRNA *UNUSED(prop), bool *r_free)
{
  FileSelectParams *params = ptr->data;

  if (params && params->type != FILE_LOADLIB) {
    EnumPropertyItem *item = NULL;
    int totitem = 0;

    RNA_enum_items_add_value(&item, &totitem, fileselectparams_recursion_level_items, 0);
    RNA_enum_items_add_value(&item, &totitem, fileselectparams_recursion_level_items, 2);
    RNA_enum_items_add_value(&item, &totitem, fileselectparams_recursion_level_items, 3);
    RNA_enum_items_add_value(&item, &totitem, fileselectparams_recursion_level_items, 4);

    RNA_enum_item_end(&item, &totitem);
    *r_free = true;

    return item;
  }

  *r_free = false;
  return fileselectparams_recursion_level_items;
}

static void rna_FileSelectPrams_filter_glob_set(PointerRNA *ptr, const char *value)
{
  FileSelectParams *params = ptr->data;

  BLI_strncpy(params->filter_glob, value, sizeof(params->filter_glob));

  /* Remove stupi things like last group being a wildcard-only one... */
  BLI_path_extension_glob_validate(params->filter_glob);
}

static void rna_FileBrowser_FSMenuEntry_path_get(PointerRNA *ptr, char *value)
{
  char *path = ED_fsmenu_entry_get_path(ptr->data);

  strcpy(value, path ? path : "");
}

static int rna_FileBrowser_FSMenuEntry_path_length(PointerRNA *ptr)
{
  char *path = ED_fsmenu_entry_get_path(ptr->data);

  return (int)(path ? strlen(path) : 0);
}

static void rna_FileBrowser_FSMenuEntry_path_set(PointerRNA *ptr, const char *value)
{
  FSMenuEntry *fsm = ptr->data;

  /* Note: this will write to file immediately.
   * Not nice (and to be fixed ultimately), but acceptable in this case for now. */
  ED_fsmenu_entry_set_path(fsm, value);
}

static void rna_FileBrowser_FSMenuEntry_name_get(PointerRNA *ptr, char *value)
{
  strcpy(value, ED_fsmenu_entry_get_name(ptr->data));
}

static int rna_FileBrowser_FSMenuEntry_name_length(PointerRNA *ptr)
{
  return (int)strlen(ED_fsmenu_entry_get_name(ptr->data));
}

static void rna_FileBrowser_FSMenuEntry_name_set(PointerRNA *ptr, const char *value)
{
  FSMenuEntry *fsm = ptr->data;

  /* Note: this will write to file immediately.
   * Not nice (and to be fixed ultimately), but acceptable in this case for now. */
  ED_fsmenu_entry_set_name(fsm, value);
}

static int rna_FileBrowser_FSMenuEntry_name_get_editable(PointerRNA *ptr,
                                                         const char **UNUSED(r_info))
{
  FSMenuEntry *fsm = ptr->data;

  return fsm->save ? PROP_EDITABLE : 0;
}

static bool rna_FileBrowser_FSMenuEntry_use_save_get(PointerRNA *ptr)
{
  FSMenuEntry *fsm = ptr->data;
  return fsm->save;
}

static bool rna_FileBrowser_FSMenuEntry_is_valid_get(PointerRNA *ptr)
{
  FSMenuEntry *fsm = ptr->data;
  return fsm->valid;
}

static void rna_FileBrowser_FSMenu_next(CollectionPropertyIterator *iter)
{
  ListBaseIterator *internal = &iter->internal.listbase;

  if (internal->skip) {
    do {
      internal->link = (Link *)(((FSMenuEntry *)(internal->link))->next);
      iter->valid = (internal->link != NULL);
    } while (iter->valid && internal->skip(iter, internal->link));
  }
  else {
    internal->link = (Link *)(((FSMenuEntry *)(internal->link))->next);
    iter->valid = (internal->link != NULL);
  }
}

static void rna_FileBrowser_FSMenu_begin(CollectionPropertyIterator *iter, FSMenuCategory category)
{
  ListBaseIterator *internal = &iter->internal.listbase;

  struct FSMenu *fsmenu = ED_fsmenu_get();
  struct FSMenuEntry *fsmentry = ED_fsmenu_get_category(fsmenu, category);

  internal->link = (fsmentry) ? (Link *)fsmentry : NULL;
  internal->skip = NULL;

  iter->valid = (internal->link != NULL);
}

static PointerRNA rna_FileBrowser_FSMenu_get(CollectionPropertyIterator *iter)
{
  ListBaseIterator *internal = &iter->internal.listbase;
  PointerRNA r_ptr;

  RNA_pointer_create(NULL, &RNA_FileBrowserFSMenuEntry, internal->link, &r_ptr);

  return r_ptr;
}

static void rna_FileBrowser_FSMenu_end(CollectionPropertyIterator *UNUSED(iter))
{
}

static void rna_FileBrowser_FSMenuSystem_data_begin(CollectionPropertyIterator *iter,
                                                    PointerRNA *UNUSED(ptr))
{
  rna_FileBrowser_FSMenu_begin(iter, FS_CATEGORY_SYSTEM);
}

static int rna_FileBrowser_FSMenuSystem_data_length(PointerRNA *UNUSED(ptr))
{
  struct FSMenu *fsmenu = ED_fsmenu_get();

  return ED_fsmenu_get_nentries(fsmenu, FS_CATEGORY_SYSTEM);
}

static void rna_FileBrowser_FSMenuSystemBookmark_data_begin(CollectionPropertyIterator *iter,
                                                            PointerRNA *UNUSED(ptr))
{
  rna_FileBrowser_FSMenu_begin(iter, FS_CATEGORY_SYSTEM_BOOKMARKS);
}

static int rna_FileBrowser_FSMenuSystemBookmark_data_length(PointerRNA *UNUSED(ptr))
{
  struct FSMenu *fsmenu = ED_fsmenu_get();

  return ED_fsmenu_get_nentries(fsmenu, FS_CATEGORY_SYSTEM_BOOKMARKS);
}

static void rna_FileBrowser_FSMenuBookmark_data_begin(CollectionPropertyIterator *iter,
                                                      PointerRNA *UNUSED(ptr))
{
  rna_FileBrowser_FSMenu_begin(iter, FS_CATEGORY_BOOKMARKS);
}

static int rna_FileBrowser_FSMenuBookmark_data_length(PointerRNA *UNUSED(ptr))
{
  struct FSMenu *fsmenu = ED_fsmenu_get();

  return ED_fsmenu_get_nentries(fsmenu, FS_CATEGORY_BOOKMARKS);
}

static void rna_FileBrowser_FSMenuRecent_data_begin(CollectionPropertyIterator *iter,
                                                    PointerRNA *UNUSED(ptr))
{
  rna_FileBrowser_FSMenu_begin(iter, FS_CATEGORY_RECENT);
}

static int rna_FileBrowser_FSMenuRecent_data_length(PointerRNA *UNUSED(ptr))
{
  struct FSMenu *fsmenu = ED_fsmenu_get();

  return ED_fsmenu_get_nentries(fsmenu, FS_CATEGORY_RECENT);
}

static int rna_FileBrowser_FSMenu_active_get(PointerRNA *ptr, const FSMenuCategory category)
{
  SpaceFile *sf = ptr->data;
  int actnr = -1;

  switch (category) {
    case FS_CATEGORY_SYSTEM:
      actnr = sf->systemnr;
      break;
    case FS_CATEGORY_SYSTEM_BOOKMARKS:
      actnr = sf->system_bookmarknr;
      break;
    case FS_CATEGORY_BOOKMARKS:
      actnr = sf->bookmarknr;
      break;
    case FS_CATEGORY_RECENT:
      actnr = sf->recentnr;
      break;
  }

  return actnr;
}

static void rna_FileBrowser_FSMenu_active_set(PointerRNA *ptr,
                                              int value,
                                              const FSMenuCategory category)
{
  SpaceFile *sf = ptr->data;
  struct FSMenu *fsmenu = ED_fsmenu_get();
  FSMenuEntry *fsm = ED_fsmenu_get_entry(fsmenu, category, value);

  if (fsm && sf->params) {
    switch (category) {
      case FS_CATEGORY_SYSTEM:
        sf->systemnr = value;
        break;
      case FS_CATEGORY_SYSTEM_BOOKMARKS:
        sf->system_bookmarknr = value;
        break;
      case FS_CATEGORY_BOOKMARKS:
        sf->bookmarknr = value;
        break;
      case FS_CATEGORY_RECENT:
        sf->recentnr = value;
        break;
    }

    BLI_strncpy(sf->params->dir, fsm->path, sizeof(sf->params->dir));
  }
}

static void rna_FileBrowser_FSMenu_active_range(PointerRNA *UNUSED(ptr),
                                                int *min,
                                                int *max,
                                                int *softmin,
                                                int *softmax,
                                                const FSMenuCategory category)
{
  struct FSMenu *fsmenu = ED_fsmenu_get();

  *min = *softmin = -1;
  *max = *softmax = ED_fsmenu_get_nentries(fsmenu, category) - 1;
}

static void rna_FileBrowser_FSMenu_active_update(struct bContext *C, PointerRNA *UNUSED(ptr))
{
  ED_file_change_dir(C);
}

static int rna_FileBrowser_FSMenuSystem_active_get(PointerRNA *ptr)
{
  return rna_FileBrowser_FSMenu_active_get(ptr, FS_CATEGORY_SYSTEM);
}

static void rna_FileBrowser_FSMenuSystem_active_set(PointerRNA *ptr, int value)
{
  rna_FileBrowser_FSMenu_active_set(ptr, value, FS_CATEGORY_SYSTEM);
}

static void rna_FileBrowser_FSMenuSystem_active_range(
    PointerRNA *ptr, int *min, int *max, int *softmin, int *softmax)
{
  rna_FileBrowser_FSMenu_active_range(ptr, min, max, softmin, softmax, FS_CATEGORY_SYSTEM);
}

static int rna_FileBrowser_FSMenuSystemBookmark_active_get(PointerRNA *ptr)
{
  return rna_FileBrowser_FSMenu_active_get(ptr, FS_CATEGORY_SYSTEM_BOOKMARKS);
}

static void rna_FileBrowser_FSMenuSystemBookmark_active_set(PointerRNA *ptr, int value)
{
  rna_FileBrowser_FSMenu_active_set(ptr, value, FS_CATEGORY_SYSTEM_BOOKMARKS);
}

static void rna_FileBrowser_FSMenuSystemBookmark_active_range(
    PointerRNA *ptr, int *min, int *max, int *softmin, int *softmax)
{
  rna_FileBrowser_FSMenu_active_range(
      ptr, min, max, softmin, softmax, FS_CATEGORY_SYSTEM_BOOKMARKS);
}

static int rna_FileBrowser_FSMenuBookmark_active_get(PointerRNA *ptr)
{
  return rna_FileBrowser_FSMenu_active_get(ptr, FS_CATEGORY_BOOKMARKS);
}

static void rna_FileBrowser_FSMenuBookmark_active_set(PointerRNA *ptr, int value)
{
  rna_FileBrowser_FSMenu_active_set(ptr, value, FS_CATEGORY_BOOKMARKS);
}

static void rna_FileBrowser_FSMenuBookmark_active_range(
    PointerRNA *ptr, int *min, int *max, int *softmin, int *softmax)
{
  rna_FileBrowser_FSMenu_active_range(ptr, min, max, softmin, softmax, FS_CATEGORY_BOOKMARKS);
}

static int rna_FileBrowser_FSMenuRecent_active_get(PointerRNA *ptr)
{
  return rna_FileBrowser_FSMenu_active_get(ptr, FS_CATEGORY_RECENT);
}

static void rna_FileBrowser_FSMenuRecent_active_set(PointerRNA *ptr, int value)
{
  rna_FileBrowser_FSMenu_active_set(ptr, value, FS_CATEGORY_RECENT);
}

static void rna_FileBrowser_FSMenuRecent_active_range(
    PointerRNA *ptr, int *min, int *max, int *softmin, int *softmax)
{
  rna_FileBrowser_FSMenu_active_range(ptr, min, max, softmin, softmax, FS_CATEGORY_RECENT);
}

#else

static const EnumPropertyItem dt_uv_items[] = {
    {SI_UVDT_OUTLINE, "OUTLINE", 0, "Outline", "Display white edges with black outline"},
    {SI_UVDT_DASH, "DASH", 0, "Dash", "Display dashed black-white edges"},
    {SI_UVDT_BLACK, "BLACK", 0, "Black", "Display black edges"},
    {SI_UVDT_WHITE, "WHITE", 0, "White", "Display white edges"},
    {0, NULL, 0, NULL, NULL},
};

static void rna_def_space_generic_show_region_toggles(StructRNA *srna, int region_type_mask)
{
  PropertyRNA *prop;

#  define DEF_SHOW_REGION_PROPERTY(identifier, label, description) \
    { \
      prop = RNA_def_property(srna, STRINGIFY(identifier), PROP_BOOLEAN, PROP_NONE); \
      RNA_def_property_flag(prop, PROP_CONTEXT_UPDATE); \
      RNA_def_property_boolean_funcs(prop, \
                                     STRINGIFY(rna_Space_##identifier##_get), \
                                     STRINGIFY(rna_Space_##identifier##_set)); \
      RNA_def_property_ui_text(prop, label, description); \
      RNA_def_property_update(prop, 0, STRINGIFY(rna_Space_##identifier##_update)); \
    } \
    ((void)0)

  if (region_type_mask & (1 << RGN_TYPE_TOOL_HEADER)) {
    region_type_mask &= ~(1 << RGN_TYPE_TOOL_HEADER);
    DEF_SHOW_REGION_PROPERTY(show_region_tool_header, "Tool Settings", "");
  }
  if (region_type_mask & (1 << RGN_TYPE_HEADER)) {
    region_type_mask &= ~(1 << RGN_TYPE_HEADER);
    DEF_SHOW_REGION_PROPERTY(show_region_header, "Header", "");
  }
  if (region_type_mask & (1 << RGN_TYPE_FOOTER)) {
    region_type_mask &= ~(1 << RGN_TYPE_FOOTER);
    DEF_SHOW_REGION_PROPERTY(show_region_footer, "Footer", "");
  }
  if (region_type_mask & (1 << RGN_TYPE_TOOLS)) {
    region_type_mask &= ~(1 << RGN_TYPE_TOOLS);
    DEF_SHOW_REGION_PROPERTY(show_region_toolbar, "Toolbar", "");
  }
  if (region_type_mask & (1 << RGN_TYPE_UI)) {
    region_type_mask &= ~(1 << RGN_TYPE_UI);
    DEF_SHOW_REGION_PROPERTY(show_region_ui, "Sidebar", "");
  }
  if (region_type_mask & (1 << RGN_TYPE_HUD)) {
    region_type_mask &= ~(1 << RGN_TYPE_HUD);
    DEF_SHOW_REGION_PROPERTY(show_region_hud, "Adjust Last Operation", "");
  }
  BLI_assert(region_type_mask == 0);
}

static void rna_def_space(BlenderRNA *brna)
{
  StructRNA *srna;
  PropertyRNA *prop;

  srna = RNA_def_struct(brna, "Space", NULL);
  RNA_def_struct_sdna(srna, "SpaceLink");
  RNA_def_struct_ui_text(srna, "Space", "Space data for a screen area");
  RNA_def_struct_refine_func(srna, "rna_Space_refine");

  prop = RNA_def_property(srna, "type", PROP_ENUM, PROP_NONE);
  RNA_def_property_enum_sdna(prop, NULL, "spacetype");
  RNA_def_property_enum_items(prop, rna_enum_space_type_items);
  /* When making this editable, take care for the special case of global areas
   * (see rna_Area_type_set). */
  RNA_def_property_clear_flag(prop, PROP_EDITABLE);
  RNA_def_property_ui_text(prop, "Type", "Space data type");

  /* access to V2D_VIEWSYNC_SCREEN_TIME */
  prop = RNA_def_property(srna, "show_locked_time", PROP_BOOLEAN, PROP_NONE);
  RNA_def_property_boolean_funcs(prop, "rna_Space_view2d_sync_get", "rna_Space_view2d_sync_set");
  RNA_def_property_ui_text(prop, "Lock Time to Other Windows", "");
  RNA_def_property_update(prop, NC_SPACE | ND_SPACE_TIME, "rna_Space_view2d_sync_update");

  rna_def_space_generic_show_region_toggles(srna, (1 << RGN_TYPE_HEADER));
}

/* for all spaces that use a mask */
static void rna_def_space_mask_info(StructRNA *srna, int noteflag, const char *mask_set_func)
{
  PropertyRNA *prop;

  static const EnumPropertyItem overlay_mode_items[] = {
      {MASK_OVERLAY_ALPHACHANNEL,
       "ALPHACHANNEL",
       ICON_NONE,
       "Alpha Channel",
       "Show alpha channel of the mask"},
      {MASK_OVERLAY_COMBINED,
       "COMBINED",
       ICON_NONE,
       "Combined",
       "Combine space background image with the mask"},
      {0, NULL, 0, NULL, NULL},
  };

  prop = RNA_def_property(srna, "mask", PROP_POINTER, PROP_NONE);
  RNA_def_property_pointer_sdna(prop, NULL, "mask_info.mask");
  RNA_def_property_flag(prop, PROP_EDITABLE);
  RNA_def_property_ui_text(prop, "Mask", "Mask displayed and edited in this space");
  RNA_def_property_pointer_funcs(prop, NULL, mask_set_func, NULL, NULL);
  RNA_def_property_update(prop, noteflag, NULL);

  /* mask drawing */
  prop = RNA_def_property(srna, "mask_display_type", PROP_ENUM, PROP_NONE);
  RNA_def_property_enum_sdna(prop, NULL, "mask_info.draw_type");
  RNA_def_property_enum_items(prop, dt_uv_items);
  RNA_def_property_ui_text(prop, "Edge Display Type", "Display type for mask splines");
  RNA_def_property_update(prop, noteflag, NULL);

  prop = RNA_def_property(srna, "show_mask_smooth", PROP_BOOLEAN, PROP_NONE);
  RNA_def_property_boolean_sdna(prop, NULL, "mask_info.draw_flag", MASK_DRAWFLAG_SMOOTH);
  RNA_def_property_ui_text(prop, "Display Smooth Splines", "");
  RNA_def_property_update(prop, noteflag, NULL);

  prop = RNA_def_property(srna, "show_mask_overlay", PROP_BOOLEAN, PROP_NONE);
  RNA_def_property_boolean_sdna(prop, NULL, "mask_info.draw_flag", MASK_DRAWFLAG_OVERLAY);
  RNA_def_property_ui_text(prop, "Show Mask Overlay", "");
  RNA_def_property_update(prop, noteflag, NULL);

  prop = RNA_def_property(srna, "mask_overlay_mode", PROP_ENUM, PROP_NONE);
  RNA_def_property_enum_sdna(prop, NULL, "mask_info.overlay_mode");
  RNA_def_property_enum_items(prop, overlay_mode_items);
  RNA_def_property_ui_text(prop, "Overlay Mode", "Overlay mode of rasterized mask");
  RNA_def_property_update(prop, noteflag, NULL);
}

static void rna_def_space_image_uv(BlenderRNA *brna)
{
  StructRNA *srna;
  PropertyRNA *prop;

  static const EnumPropertyItem sticky_mode_items[] = {
      {SI_STICKY_DISABLE,
       "DISABLED",
       ICON_STICKY_UVS_DISABLE,
       "Disabled",
       "Sticky vertex selection disabled"},
      {SI_STICKY_LOC,
       "SHARED_LOCATION",
       ICON_STICKY_UVS_LOC,
       "Shared Location",
       "Select UVs that are at the same location and share a mesh vertex"},
      {SI_STICKY_VERTEX,
       "SHARED_VERTEX",
       ICON_STICKY_UVS_VERT,
       "Shared Vertex",
       "Select UVs that share mesh vertex, irrespective if they are in the same location"},
      {0, NULL, 0, NULL, NULL},
  };

  static const EnumPropertyItem dt_uvstretch_items[] = {
      {SI_UVDT_STRETCH_ANGLE, "ANGLE", 0, "Angle", "Angular distortion between UV and 3D angles"},
      {SI_UVDT_STRETCH_AREA, "AREA", 0, "Area", "Area distortion between UV and 3D faces"},
      {0, NULL, 0, NULL, NULL},
  };

  static const EnumPropertyItem pixel_snap_mode_items[] = {
      {SI_PIXEL_SNAP_DISABLED,
       "DISABLED",
       ICON_SNAPTOPIXEL_OFF,
       "Disabled",
       "Don't snap to pixels"},
      {SI_PIXEL_SNAP_CORNER,
       "CORNER",
       ICON_SNAPTOPIXEL_CORNER,
       "Corner",
       "Snap to pixel corners"},
      {SI_PIXEL_SNAP_CENTER,
       "CENTER",
       ICON_SNAPTOPIXEL_CENTER,
       "Center",
       "Snap to pixel centers"},
      {0, NULL, 0, NULL, NULL},
  };

  srna = RNA_def_struct(brna, "SpaceUVEditor", NULL);
  RNA_def_struct_sdna(srna, "SpaceImage");
  RNA_def_struct_nested(brna, srna, "SpaceImageEditor");
  RNA_def_struct_path_func(srna, "rna_SpaceUVEditor_path");
  RNA_def_struct_ui_text(srna, "Space UV Editor", "UV editor data for the image editor space");

  /* selection */
  prop = RNA_def_property(srna, "sticky_select_mode", PROP_ENUM, PROP_NONE);
  RNA_def_property_enum_sdna(prop, NULL, "sticky");
  RNA_def_property_enum_items(prop, sticky_mode_items);
  RNA_def_property_ui_text(
      prop,
      "Sticky Selection Mode",
      "Automatically select also UVs sharing the same vertex as the ones being selected");
  RNA_def_property_update(prop, NC_SPACE | ND_SPACE_IMAGE, NULL);

  /* drawing */
  prop = RNA_def_property(srna, "edge_display_type", PROP_ENUM, PROP_NONE);
  RNA_def_property_enum_sdna(prop, NULL, "dt_uv");
  RNA_def_property_enum_items(prop, dt_uv_items);
  RNA_def_property_ui_text(prop, "Display As", "Display style for UV edges");
  RNA_def_property_update(prop, NC_SPACE | ND_SPACE_IMAGE, NULL);

  prop = RNA_def_property(srna, "show_smooth_edges", PROP_BOOLEAN, PROP_NONE);
  RNA_def_property_boolean_sdna(prop, NULL, "flag", SI_SMOOTH_UV);
  RNA_def_property_ui_text(prop, "Display Smooth Edges", "Display UV edges anti-aliased");
  RNA_def_property_update(prop, NC_SPACE | ND_SPACE_IMAGE, NULL);

  prop = RNA_def_property(srna, "show_stretch", PROP_BOOLEAN, PROP_NONE);
  RNA_def_property_boolean_sdna(prop, NULL, "flag", SI_DRAW_STRETCH);
  RNA_def_property_ui_text(
      prop,
      "Display Stretch",
      "Display faces colored according to the difference in shape between UVs and "
      "their 3D coordinates (blue for low distortion, red for high distortion)");
  RNA_def_property_update(prop, NC_SPACE | ND_SPACE_IMAGE, NULL);

  prop = RNA_def_property(srna, "display_stretch_type", PROP_ENUM, PROP_NONE);
  RNA_def_property_enum_sdna(prop, NULL, "dt_uvstretch");
  RNA_def_property_enum_items(prop, dt_uvstretch_items);
  RNA_def_property_ui_text(prop, "Display Stretch Type", "Type of stretch to draw");
  RNA_def_property_update(prop, NC_SPACE | ND_SPACE_IMAGE, NULL);

  prop = RNA_def_property(srna, "show_modified_edges", PROP_BOOLEAN, PROP_NONE);
  RNA_def_property_boolean_sdna(prop, NULL, "flag", SI_DRAWSHADOW);
  RNA_def_property_ui_text(
      prop, "Display Modified Edges", "Display edges after modifiers are applied");
  RNA_def_property_update(prop, NC_SPACE | ND_SPACE_IMAGE, NULL);

  prop = RNA_def_property(srna, "show_metadata", PROP_BOOLEAN, PROP_NONE);
  RNA_def_property_boolean_sdna(prop, NULL, "flag", SI_DRAW_METADATA);
  RNA_def_property_ui_text(prop, "Show Metadata", "Display metadata properties of the image");
  RNA_def_property_update(prop, NC_SPACE | ND_SPACE_IMAGE, NULL);

  prop = RNA_def_property(srna, "show_texpaint", PROP_BOOLEAN, PROP_NONE);
  RNA_def_property_boolean_negative_sdna(prop, NULL, "flag", SI_NO_DRAW_TEXPAINT);
  RNA_def_property_ui_text(
      prop, "Display Texture Paint UVs", "Display overlay of texture paint uv layer");
  RNA_def_property_update(prop, NC_SPACE | ND_SPACE_IMAGE, NULL);

  prop = RNA_def_property(srna, "show_pixel_coords", PROP_BOOLEAN, PROP_NONE);
  RNA_def_property_boolean_negative_sdna(prop, NULL, "flag", SI_COORDFLOATS);
  RNA_def_property_ui_text(
      prop, "Pixel Coordinates", "Display UV coordinates in pixels rather than from 0.0 to 1.0");
  RNA_def_property_update(prop, NC_SPACE | ND_SPACE_IMAGE, NULL);

  prop = RNA_def_property(srna, "show_faces", PROP_BOOLEAN, PROP_NONE);
  RNA_def_property_boolean_negative_sdna(prop, NULL, "flag", SI_NO_DRAWFACES);
  RNA_def_property_ui_text(prop, "Display Faces", "Display faces over the image");
  RNA_def_property_update(prop, NC_SPACE | ND_SPACE_IMAGE, NULL);

  /* todo: move edge and face drawing options here from G.f */

  prop = RNA_def_property(srna, "pixel_snap_mode", PROP_ENUM, PROP_NONE);
  RNA_def_property_enum_items(prop, pixel_snap_mode_items);
  RNA_def_property_ui_text(prop, "Snap to Pixels", "Snap UVs to pixels while editing");
  RNA_def_property_update(prop, NC_SPACE | ND_SPACE_IMAGE, NULL);

  prop = RNA_def_property(srna, "lock_bounds", PROP_BOOLEAN, PROP_NONE);
  RNA_def_property_boolean_sdna(prop, NULL, "flag", SI_CLIP_UV);
  RNA_def_property_ui_text(prop,
                           "Constrain to Image Bounds",
                           "Constraint to stay within the image bounds while editing");
  RNA_def_property_update(prop, NC_SPACE | ND_SPACE_IMAGE, NULL);

  prop = RNA_def_property(srna, "use_live_unwrap", PROP_BOOLEAN, PROP_NONE);
  RNA_def_property_boolean_sdna(prop, NULL, "flag", SI_LIVE_UNWRAP);
  RNA_def_property_ui_text(
      prop,
      "Live Unwrap",
      "Continuously unwrap the selected UV island while transforming pinned vertices");
  RNA_def_property_update(prop, NC_SPACE | ND_SPACE_IMAGE, NULL);
}

static void rna_def_space_outliner(BlenderRNA *brna)
{
  StructRNA *srna;
  PropertyRNA *prop;

  static const EnumPropertyItem display_mode_items[] = {
      {SO_SCENES,
       "SCENES",
       ICON_SCENE_DATA,
       "Scenes",
       "Display scenes and their view layers, collections and objects"},
      {SO_VIEW_LAYER,
       "VIEW_LAYER",
       ICON_RENDER_RESULT,
       "View Layer",
       "Display collections and objects in the view layer"},
      {SO_SEQUENCE, "SEQUENCE", ICON_SEQUENCE, "Sequence", "Display sequence data-blocks"},
      {SO_LIBRARIES,
       "LIBRARIES",
       ICON_FILE_BLEND,
       "Blender File",
       "Display data of current file and linked libraries"},
      {SO_DATA_API,
       "DATA_API",
       ICON_RNA,
       "Data API",
       "Display low level Blender data and its properties"},
      {SO_ID_ORPHANS,
       "ORPHAN_DATA",
       ICON_ORPHAN_DATA,
       "Orphan Data",
       "Display data-blocks which are unused and/or will be lost when the file is reloaded"},
      {0, NULL, 0, NULL, NULL},
  };

  static const EnumPropertyItem filter_state_items[] = {
      {SO_FILTER_OB_ALL, "ALL", 0, "All", "Show all objects in the view layer"},
      {SO_FILTER_OB_VISIBLE, "VISIBLE", 0, "Visible", "Show visible objects"},
      {SO_FILTER_OB_HIDDEN, "HIDDEN", 0, "Hidden", "Show hidden objects"},
      {SO_FILTER_OB_SELECTED, "SELECTED", 0, "Selected", "Show selected objects"},
      {SO_FILTER_OB_ACTIVE, "ACTIVE", 0, "Active", "Show only the active object"},
      {0, NULL, 0, NULL, NULL},
  };

  srna = RNA_def_struct(brna, "SpaceOutliner", "Space");
  RNA_def_struct_sdna(srna, "SpaceOutliner");
  RNA_def_struct_ui_text(srna, "Space Outliner", "Outliner space data");

  prop = RNA_def_property(srna, "display_mode", PROP_ENUM, PROP_NONE);
  RNA_def_property_enum_sdna(prop, NULL, "outlinevis");
  RNA_def_property_enum_items(prop, display_mode_items);
  RNA_def_property_ui_text(prop, "Display Mode", "Type of information to display");
  RNA_def_property_update(prop, NC_SPACE | ND_SPACE_OUTLINER, NULL);

  prop = RNA_def_property(srna, "filter_text", PROP_STRING, PROP_NONE);
  RNA_def_property_string_sdna(prop, NULL, "search_string");
  RNA_def_property_ui_text(prop, "Display Filter", "Live search filtering string");
  RNA_def_property_flag(prop, PROP_TEXTEDIT_UPDATE);
  RNA_def_property_update(prop, NC_SPACE | ND_SPACE_OUTLINER, NULL);

  prop = RNA_def_property(srna, "use_filter_case_sensitive", PROP_BOOLEAN, PROP_NONE);
  RNA_def_property_boolean_sdna(prop, NULL, "search_flags", SO_FIND_CASE_SENSITIVE);
  RNA_def_property_ui_text(
      prop, "Case Sensitive Matches Only", "Only use case sensitive matches of search string");
  RNA_def_property_update(prop, NC_SPACE | ND_SPACE_OUTLINER, NULL);

  prop = RNA_def_property(srna, "use_filter_complete", PROP_BOOLEAN, PROP_NONE);
  RNA_def_property_boolean_sdna(prop, NULL, "search_flags", SO_FIND_COMPLETE);
  RNA_def_property_ui_text(
      prop, "Complete Matches Only", "Only use complete matches of search string");
  RNA_def_property_update(prop, NC_SPACE | ND_SPACE_OUTLINER, NULL);

  prop = RNA_def_property(srna, "use_sort_alpha", PROP_BOOLEAN, PROP_NONE);
  RNA_def_property_boolean_negative_sdna(prop, NULL, "flag", SO_SKIP_SORT_ALPHA);
  RNA_def_property_ui_text(prop, "Sort Alphabetically", "");
  RNA_def_property_update(prop, NC_SPACE | ND_SPACE_OUTLINER, NULL);

  prop = RNA_def_property(srna, "use_sync_select", PROP_BOOLEAN, PROP_NONE);
  RNA_def_property_boolean_sdna(prop, NULL, "flag", SO_SYNC_SELECT);
  RNA_def_property_ui_text(
      prop, "Sync Outliner Selection", "Sync outliner selection with other editors");
  RNA_def_property_update(prop, NC_SPACE | ND_SPACE_OUTLINER, NULL);

  /* Granular restriction column option. */
  prop = RNA_def_property(srna, "show_restrict_column_enable", PROP_BOOLEAN, PROP_NONE);
  RNA_def_property_boolean_sdna(prop, NULL, "show_restrict_flags", SO_RESTRICT_ENABLE);
  RNA_def_property_ui_text(prop, "Exclude from View Layer", "Exclude from view layer");
  RNA_def_property_ui_icon(prop, ICON_CHECKBOX_HLT, 0);
  RNA_def_property_update(prop, NC_SPACE | ND_SPACE_OUTLINER, NULL);

  prop = RNA_def_property(srna, "show_restrict_column_select", PROP_BOOLEAN, PROP_NONE);
  RNA_def_property_boolean_sdna(prop, NULL, "show_restrict_flags", SO_RESTRICT_SELECT);
  RNA_def_property_ui_text(prop, "Selectable", "Selectable");
  RNA_def_property_ui_icon(prop, ICON_RESTRICT_SELECT_OFF, 0);
  RNA_def_property_update(prop, NC_SPACE | ND_SPACE_OUTLINER, NULL);

  prop = RNA_def_property(srna, "show_restrict_column_hide", PROP_BOOLEAN, PROP_NONE);
  RNA_def_property_boolean_sdna(prop, NULL, "show_restrict_flags", SO_RESTRICT_HIDE);
  RNA_def_property_ui_text(prop, "Hide in Viewport", "Temporarily hide in viewport");
  RNA_def_property_ui_icon(prop, ICON_HIDE_OFF, 0);
  RNA_def_property_update(prop, NC_SPACE | ND_SPACE_OUTLINER, NULL);

  prop = RNA_def_property(srna, "show_restrict_column_viewport", PROP_BOOLEAN, PROP_NONE);
  RNA_def_property_boolean_sdna(prop, NULL, "show_restrict_flags", SO_RESTRICT_VIEWPORT);
  RNA_def_property_ui_text(prop, "Disable in Viewports", "Globally disable in viewports");
  RNA_def_property_ui_icon(prop, ICON_RESTRICT_VIEW_OFF, 0);
  RNA_def_property_update(prop, NC_SPACE | ND_SPACE_OUTLINER, NULL);

  prop = RNA_def_property(srna, "show_restrict_column_render", PROP_BOOLEAN, PROP_NONE);
  RNA_def_property_boolean_sdna(prop, NULL, "show_restrict_flags", SO_RESTRICT_RENDER);
  RNA_def_property_ui_text(prop, "Disable in Renders", "Globally disable in renders");
  RNA_def_property_ui_icon(prop, ICON_RESTRICT_RENDER_OFF, 0);
  RNA_def_property_update(prop, NC_SPACE | ND_SPACE_OUTLINER, NULL);

  prop = RNA_def_property(srna, "show_restrict_column_holdout", PROP_BOOLEAN, PROP_NONE);
  RNA_def_property_boolean_sdna(prop, NULL, "show_restrict_flags", SO_RESTRICT_HOLDOUT);
  RNA_def_property_ui_text(prop, "Holdout", "Holdout");
  RNA_def_property_ui_icon(prop, ICON_HOLDOUT_ON, 0);
  RNA_def_property_update(prop, NC_SPACE | ND_SPACE_OUTLINER, NULL);

  prop = RNA_def_property(srna, "show_restrict_column_indirect_only", PROP_BOOLEAN, PROP_NONE);
  RNA_def_property_boolean_sdna(prop, NULL, "show_restrict_flags", SO_RESTRICT_INDIRECT_ONLY);
  RNA_def_property_ui_text(prop, "Indirect Only", "Indirect only");
  RNA_def_property_ui_icon(prop, ICON_INDIRECT_ONLY_ON, 0);
  RNA_def_property_update(prop, NC_SPACE | ND_SPACE_OUTLINER, NULL);

  /* Filters. */
  prop = RNA_def_property(srna, "use_filter_object", PROP_BOOLEAN, PROP_NONE);
  RNA_def_property_boolean_negative_sdna(prop, NULL, "filter", SO_FILTER_NO_OBJECT);
  RNA_def_property_ui_text(prop, "Filter Objects", "Show objects");
  RNA_def_property_update(prop, NC_SPACE | ND_SPACE_OUTLINER, NULL);

  prop = RNA_def_property(srna, "use_filter_object_content", PROP_BOOLEAN, PROP_NONE);
  RNA_def_property_boolean_negative_sdna(prop, NULL, "filter", SO_FILTER_NO_OB_CONTENT);
  RNA_def_property_ui_text(
      prop, "Show Object Contents", "Show what is inside the objects elements");
  RNA_def_property_update(prop, NC_SPACE | ND_SPACE_OUTLINER, NULL);

  prop = RNA_def_property(srna, "use_filter_children", PROP_BOOLEAN, PROP_NONE);
  RNA_def_property_boolean_negative_sdna(prop, NULL, "filter", SO_FILTER_NO_CHILDREN);
  RNA_def_property_ui_text(prop, "Show Object Children", "Show children");
  RNA_def_property_update(prop, NC_SPACE | ND_SPACE_OUTLINER, NULL);

  prop = RNA_def_property(srna, "use_filter_collection", PROP_BOOLEAN, PROP_NONE);
  RNA_def_property_boolean_negative_sdna(prop, NULL, "filter", SO_FILTER_NO_COLLECTION);
  RNA_def_property_ui_text(prop, "Show Collections", "Show collections");
  RNA_def_property_update(prop, NC_SPACE | ND_SPACE_OUTLINER, NULL);

  /* Filters object state. */
  prop = RNA_def_property(srna, "filter_state", PROP_ENUM, PROP_NONE);
  RNA_def_property_enum_sdna(prop, NULL, "filter_state");
  RNA_def_property_enum_items(prop, filter_state_items);
  RNA_def_property_ui_text(prop, "Object State Filter", "");
  RNA_def_property_update(prop, NC_SPACE | ND_SPACE_OUTLINER, NULL);

  /* Filters object type. */
  prop = RNA_def_property(srna, "use_filter_object_mesh", PROP_BOOLEAN, PROP_NONE);
  RNA_def_property_boolean_negative_sdna(prop, NULL, "filter", SO_FILTER_NO_OB_MESH);
  RNA_def_property_ui_text(prop, "Show Meshes", "Show mesh objects");
  RNA_def_property_update(prop, NC_SPACE | ND_SPACE_OUTLINER, NULL);

  prop = RNA_def_property(srna, "use_filter_object_armature", PROP_BOOLEAN, PROP_NONE);
  RNA_def_property_boolean_negative_sdna(prop, NULL, "filter", SO_FILTER_NO_OB_ARMATURE);
  RNA_def_property_ui_text(prop, "Show Armatures", "Show armature objects");
  RNA_def_property_update(prop, NC_SPACE | ND_SPACE_OUTLINER, NULL);

  prop = RNA_def_property(srna, "use_filter_object_empty", PROP_BOOLEAN, PROP_NONE);
  RNA_def_property_boolean_negative_sdna(prop, NULL, "filter", SO_FILTER_NO_OB_EMPTY);
  RNA_def_property_ui_text(prop, "Show Empties", "Show empty objects");
  RNA_def_property_update(prop, NC_SPACE | ND_SPACE_OUTLINER, NULL);

  prop = RNA_def_property(srna, "use_filter_object_light", PROP_BOOLEAN, PROP_NONE);
  RNA_def_property_boolean_negative_sdna(prop, NULL, "filter", SO_FILTER_NO_OB_LAMP);
  RNA_def_property_ui_text(prop, "Show Lights", "Show light objects");
  RNA_def_property_update(prop, NC_SPACE | ND_SPACE_OUTLINER, NULL);

  prop = RNA_def_property(srna, "use_filter_object_camera", PROP_BOOLEAN, PROP_NONE);
  RNA_def_property_boolean_negative_sdna(prop, NULL, "filter", SO_FILTER_NO_OB_CAMERA);
  RNA_def_property_ui_text(prop, "Show Cameras", "Show camera objects");
  RNA_def_property_update(prop, NC_SPACE | ND_SPACE_OUTLINER, NULL);

  prop = RNA_def_property(srna, "use_filter_object_others", PROP_BOOLEAN, PROP_NONE);
  RNA_def_property_boolean_negative_sdna(prop, NULL, "filter", SO_FILTER_NO_OB_OTHERS);
  RNA_def_property_ui_text(
      prop, "Show Other Objects", "Show curves, lattices, light probes, fonts, ...");
  RNA_def_property_update(prop, NC_SPACE | ND_SPACE_OUTLINER, NULL);

  /* Libraries filter. */
  prop = RNA_def_property(srna, "use_filter_id_type", PROP_BOOLEAN, PROP_NONE);
  RNA_def_property_boolean_sdna(prop, NULL, "filter", SO_FILTER_ID_TYPE);
  RNA_def_property_ui_text(prop, "Filter by Type", "Show only data-blocks of one type");
  RNA_def_property_update(prop, NC_SPACE | ND_SPACE_OUTLINER, NULL);

  prop = RNA_def_property(srna, "filter_id_type", PROP_ENUM, PROP_NONE);
  RNA_def_property_enum_sdna(prop, NULL, "filter_id_type");
  RNA_def_property_enum_items(prop, rna_enum_id_type_items);
  RNA_def_property_ui_text(prop, "Filter ID Type", "Data-block type to show");
  RNA_def_property_translation_context(prop, BLT_I18NCONTEXT_ID_ID);
}

static void rna_def_space_view3d_shading(BlenderRNA *brna)
{
  StructRNA *srna;
  PropertyRNA *prop;

  static const EnumPropertyItem background_type_items[] = {
      {V3D_SHADING_BACKGROUND_THEME, "THEME", 0, "Theme", "Use the theme for background color"},
      {V3D_SHADING_BACKGROUND_WORLD, "WORLD", 0, "World", "Use the world for background color"},
      {V3D_SHADING_BACKGROUND_VIEWPORT,
       "VIEWPORT",
       0,
       "Viewport",
       "Use a custom color limited to this viewport only"},
      {0, NULL, 0, NULL, NULL},
  };

  static const EnumPropertyItem cavity_type_items[] = {
      {V3D_SHADING_CAVITY_SSAO,
       "WORLD",
       0,
       "World",
       "Cavity shading computed in world space, useful for larger-scale occlusion"},
      {V3D_SHADING_CAVITY_CURVATURE,
       "SCREEN",
       0,
       "Screen",
       "Curvature-based shading, useful for making fine details more visible"},
      {V3D_SHADING_CAVITY_BOTH, "BOTH", 0, "Both", "Use both effects simultaneously"},
      {0, NULL, 0, NULL, NULL},
  };

  /* Note these settings are used for both 3D viewport and the OpenGL render
   * engine in the scene, so can't assume to always be part of a screen. */
  srna = RNA_def_struct(brna, "View3DShading", NULL);
  RNA_def_struct_path_func(srna, "rna_View3DShading_path");
  RNA_def_struct_ui_text(
      srna, "3D View Shading Settings", "Settings for shading in the 3D viewport");
  RNA_def_struct_idprops_func(srna, "rna_View3DShading_idprops");

  prop = RNA_def_property(srna, "type", PROP_ENUM, PROP_NONE);
  RNA_def_property_enum_items(prop, rna_enum_shading_type_items);
  RNA_def_property_enum_funcs(prop,
                              "rna_3DViewShading_type_get",
                              "rna_3DViewShading_type_set",
                              "rna_3DViewShading_type_itemf");
  RNA_def_property_ui_text(
      prop, "Viewport Shading", "Method to display/shade objects in the 3D View");
  RNA_def_property_update(prop, NC_SPACE | ND_SPACE_VIEW3D, "rna_3DViewShading_type_update");

  prop = RNA_def_property(srna, "light", PROP_ENUM, PROP_NONE);
  RNA_def_property_enum_sdna(prop, NULL, "light");
  RNA_def_property_enum_items(prop, rna_enum_viewport_lighting_items);
  RNA_def_property_ui_text(prop, "Lighting", "Lighting Method for Solid/Texture Viewport Shading");
  RNA_def_property_update(prop, NC_SPACE | ND_SPACE_VIEW3D, NULL);

  prop = RNA_def_property(srna, "show_object_outline", PROP_BOOLEAN, PROP_NONE);
  RNA_def_property_boolean_sdna(prop, NULL, "flag", V3D_SHADING_OBJECT_OUTLINE);
  RNA_def_property_clear_flag(prop, PROP_ANIMATABLE);
  RNA_def_property_ui_text(prop, "Outline", "Show Object Outline");
  RNA_def_property_update(prop, NC_SPACE | ND_SPACE_VIEW3D, NULL);

  prop = RNA_def_property(srna, "studio_light", PROP_ENUM, PROP_NONE);
  RNA_def_property_enum_items(prop, rna_enum_studio_light_items);
  RNA_def_property_enum_default(prop, 0);
  RNA_def_property_enum_funcs(prop,
                              "rna_View3DShading_studio_light_get",
                              "rna_View3DShading_studio_light_set",
                              "rna_View3DShading_studio_light_itemf");
  RNA_def_property_ui_text(prop, "Studiolight", "Studio lighting setup");
  RNA_def_property_update(prop, NC_SPACE | ND_SPACE_VIEW3D, NULL);

  prop = RNA_def_property(srna, "use_world_space_lighting", PROP_BOOLEAN, PROP_NONE);
  RNA_def_property_boolean_sdna(prop, NULL, "flag", V3D_SHADING_WORLD_ORIENTATION);
  RNA_def_property_clear_flag(prop, PROP_ANIMATABLE);
  RNA_def_property_ui_text(
      prop, "World Space Lighting", "Make the lighting fixed and not follow the camera");
  RNA_def_property_update(prop, NC_SPACE | ND_SPACE_VIEW3D, NULL);

  prop = RNA_def_property(srna, "show_backface_culling", PROP_BOOLEAN, PROP_NONE);
  RNA_def_property_boolean_sdna(prop, NULL, "flag", V3D_SHADING_BACKFACE_CULLING);
  RNA_def_property_ui_text(
      prop, "Backface Culling", "Use back face culling to hide the back side of faces");
  RNA_def_property_update(prop, NC_SPACE | ND_SPACE_VIEW3D, NULL);

  prop = RNA_def_property(srna, "show_cavity", PROP_BOOLEAN, PROP_NONE);
  RNA_def_property_boolean_sdna(prop, NULL, "flag", V3D_SHADING_CAVITY);
  RNA_def_property_clear_flag(prop, PROP_ANIMATABLE);
  RNA_def_property_ui_text(prop, "Cavity", "Show Cavity");
  RNA_def_property_update(prop, NC_SPACE | ND_SPACE_VIEW3D, NULL);

  prop = RNA_def_property(srna, "cavity_type", PROP_ENUM, PROP_NONE);
  RNA_def_property_enum_items(prop, cavity_type_items);
  RNA_def_property_ui_text(prop, "Cavity Type", "Way to draw the cavity shading");
  RNA_def_property_update(prop, NC_SPACE | ND_SPACE_VIEW3D, NULL);

  prop = RNA_def_property(srna, "curvature_ridge_factor", PROP_FLOAT, PROP_FACTOR);
  RNA_def_property_float_sdna(prop, NULL, "curvature_ridge_factor");
  RNA_def_property_ui_text(prop, "Curvature Ridge", "Factor for the curvature ridges");
  RNA_def_property_range(prop, 0.0f, 2.0f);
  RNA_def_property_clear_flag(prop, PROP_ANIMATABLE);
  RNA_def_property_update(prop, NC_SPACE | ND_SPACE_VIEW3D, NULL);

  prop = RNA_def_property(srna, "curvature_valley_factor", PROP_FLOAT, PROP_FACTOR);
  RNA_def_property_float_sdna(prop, NULL, "curvature_valley_factor");
  RNA_def_property_ui_text(prop, "Curvature Valley", "Factor for the curvature valleys");
  RNA_def_property_range(prop, 0.0f, 2.0f);
  RNA_def_property_clear_flag(prop, PROP_ANIMATABLE);
  RNA_def_property_update(prop, NC_SPACE | ND_SPACE_VIEW3D, NULL);

  prop = RNA_def_property(srna, "cavity_ridge_factor", PROP_FLOAT, PROP_FACTOR);
  RNA_def_property_float_sdna(prop, NULL, "cavity_ridge_factor");
  RNA_def_property_ui_text(prop, "Cavity Ridge", "Factor for the cavity ridges");
  RNA_def_property_range(prop, 0.0f, 250.0f);
  RNA_def_property_ui_range(prop, 0.00f, 2.5f, 1, 3);
  RNA_def_property_clear_flag(prop, PROP_ANIMATABLE);
  RNA_def_property_update(prop, NC_SPACE | ND_SPACE_VIEW3D, NULL);

  prop = RNA_def_property(srna, "cavity_valley_factor", PROP_FLOAT, PROP_FACTOR);
  RNA_def_property_float_sdna(prop, NULL, "cavity_valley_factor");
  RNA_def_property_ui_text(prop, "Cavity Valley", "Factor for the cavity valleys");
  RNA_def_property_range(prop, 0.0f, 250.0f);
  RNA_def_property_ui_range(prop, 0.00f, 2.5f, 1, 3);
  RNA_def_property_clear_flag(prop, PROP_ANIMATABLE);
  RNA_def_property_update(prop, NC_SPACE | ND_SPACE_VIEW3D, NULL);

  prop = RNA_def_property(srna, "selected_studio_light", PROP_POINTER, PROP_NONE);
  RNA_def_property_struct_type(prop, "StudioLight");
  RNA_define_verify_sdna(0);
  RNA_def_property_ui_text(prop, "Studio Light", "Selected StudioLight");
  RNA_def_property_pointer_funcs(
      prop, "rna_View3DShading_selected_studio_light_get", NULL, NULL, NULL);
  RNA_def_property_clear_flag(prop, PROP_ANIMATABLE | PROP_EDITABLE);
  RNA_define_verify_sdna(1);

  prop = RNA_def_property(srna, "studiolight_rotate_z", PROP_FLOAT, PROP_ANGLE);
  RNA_def_property_float_sdna(prop, NULL, "studiolight_rot_z");
  RNA_def_property_ui_text(
      prop, "Studiolight Rotation", "Rotation of the studiolight around the Z-Axis");
  RNA_def_property_range(prop, -M_PI, M_PI);
  RNA_def_property_clear_flag(prop, PROP_ANIMATABLE);
  RNA_def_property_update(prop, NC_SPACE | ND_SPACE_VIEW3D, NULL);

  prop = RNA_def_property(srna, "studiolight_intensity", PROP_FLOAT, PROP_FACTOR);
  RNA_def_property_float_sdna(prop, NULL, "studiolight_intensity");
  RNA_def_property_clear_flag(prop, PROP_ANIMATABLE);
  RNA_def_property_ui_text(prop, "Strength", "Strength of the studiolight");
  RNA_def_property_range(prop, 0.0f, FLT_MAX);
  RNA_def_property_ui_range(prop, 0.0f, 2.0f, 1, 3);
  RNA_def_property_update(prop, NC_SPACE | ND_SPACE_VIEW3D, NULL);

  prop = RNA_def_property(srna, "studiolight_background_alpha", PROP_FLOAT, PROP_FACTOR);
  RNA_def_property_float_sdna(prop, NULL, "studiolight_background");
  RNA_def_property_ui_text(prop, "Background", "Show the studiolight in the background");
  RNA_def_property_range(prop, 0.0f, 1.0f);
  RNA_def_property_ui_range(prop, 0.00f, 1.0f, 1, 3);
  RNA_def_property_clear_flag(prop, PROP_ANIMATABLE);
  RNA_def_property_update(prop, NC_SPACE | ND_SPACE_VIEW3D, NULL);

  prop = RNA_def_property(srna, "color_type", PROP_ENUM, PROP_NONE);
  RNA_def_property_enum_sdna(prop, NULL, "color_type");
  RNA_def_property_enum_items(prop, rna_enum_shading_color_type_items);
  RNA_def_property_enum_funcs(prop, NULL, NULL, "rna_View3DShading_color_type_itemf");
  RNA_def_property_ui_text(prop, "Color", "Color Type");
  RNA_def_property_clear_flag(prop, PROP_ANIMATABLE);
  RNA_def_property_update(prop, NC_SPACE | ND_SPACE_VIEW3D, NULL);

  prop = RNA_def_property(srna, "wireframe_color_type", PROP_ENUM, PROP_NONE);
  RNA_def_property_enum_sdna(prop, NULL, "wire_color_type");
  RNA_def_property_enum_items(prop, rna_enum_shading_color_type_items);
  RNA_def_property_enum_funcs(prop, NULL, NULL, "rna_View3DShading_color_type_itemf");
  RNA_def_property_ui_text(prop, "Color", "Color Type");
  RNA_def_property_update(prop, NC_SPACE | ND_SPACE_VIEW3D, NULL);

  prop = RNA_def_property(srna, "single_color", PROP_FLOAT, PROP_COLOR);
  RNA_def_property_float_sdna(prop, NULL, "single_color");
  RNA_def_property_array(prop, 3);
  RNA_def_property_ui_text(prop, "Color", "Color for single color mode");
  RNA_def_property_range(prop, 0.0f, 1.0f);
  RNA_def_property_update(prop, NC_SPACE | ND_SPACE_VIEW3D, NULL);

  prop = RNA_def_property(srna, "background_type", PROP_ENUM, PROP_NONE);
  RNA_def_property_enum_items(prop, background_type_items);
  RNA_def_property_ui_text(prop, "Background", "Way to draw the background");
  RNA_def_property_update(prop, NC_SPACE | ND_SPACE_VIEW3D, NULL);

  prop = RNA_def_property(srna, "background_color", PROP_FLOAT, PROP_COLOR);
  RNA_def_property_array(prop, 3);
  RNA_def_property_ui_text(prop, "Background Color", "Color for custom background color");
  RNA_def_property_range(prop, 0.0f, 1.0f);
  RNA_def_property_update(prop, NC_SPACE | ND_SPACE_VIEW3D, NULL);

  prop = RNA_def_property(srna, "show_shadows", PROP_BOOLEAN, PROP_NONE);
  RNA_def_property_boolean_sdna(prop, NULL, "flag", V3D_SHADING_SHADOW);
  RNA_def_property_clear_flag(prop, PROP_ANIMATABLE);
  RNA_def_property_ui_text(prop, "Shadow", "Show Shadow");
  RNA_def_property_update(prop, NC_SPACE | ND_SPACE_VIEW3D, NULL);

  prop = RNA_def_property(srna, "show_xray", PROP_BOOLEAN, PROP_NONE);
  RNA_def_property_boolean_sdna(prop, NULL, "flag", V3D_SHADING_XRAY);
  RNA_def_property_clear_flag(prop, PROP_ANIMATABLE);
  RNA_def_property_ui_text(prop, "Show X-Ray", "Show whole scene transparent");
  RNA_def_property_update(prop, NC_SPACE | ND_SPACE_VIEW3D, NULL);

  prop = RNA_def_property(srna, "show_xray_wireframe", PROP_BOOLEAN, PROP_NONE);
  RNA_def_property_boolean_sdna(prop, NULL, "flag", V3D_SHADING_XRAY_WIREFRAME);
  RNA_def_property_clear_flag(prop, PROP_ANIMATABLE);
  RNA_def_property_ui_text(prop, "Show X-Ray", "Show whole scene transparent");
  RNA_def_property_update(prop, NC_SPACE | ND_SPACE_VIEW3D, NULL);

  prop = RNA_def_property(srna, "xray_alpha", PROP_FLOAT, PROP_FACTOR);
  RNA_def_property_float_sdna(prop, NULL, "xray_alpha");
  RNA_def_property_ui_text(prop, "X-Ray Alpha", "Amount of alpha to use");
  RNA_def_property_range(prop, 0.0f, 1.0f);
  RNA_def_property_clear_flag(prop, PROP_ANIMATABLE);
  RNA_def_property_update(prop, NC_SPACE | ND_SPACE_VIEW3D, NULL);

  prop = RNA_def_property(srna, "xray_alpha_wireframe", PROP_FLOAT, PROP_FACTOR);
  RNA_def_property_float_sdna(prop, NULL, "xray_alpha_wire");
  RNA_def_property_ui_text(prop, "X-Ray Alpha", "Amount of alpha to use");
  RNA_def_property_range(prop, 0.0f, 1.0f);
  RNA_def_property_clear_flag(prop, PROP_ANIMATABLE);
  RNA_def_property_update(prop, NC_SPACE | ND_SPACE_VIEW3D, NULL);

  prop = RNA_def_property(srna, "use_dof", PROP_BOOLEAN, PROP_NONE);
  RNA_def_property_boolean_sdna(prop, NULL, "flag", V3D_SHADING_DEPTH_OF_FIELD);
  RNA_def_property_clear_flag(prop, PROP_ANIMATABLE);
  RNA_def_property_ui_text(
      prop,
      "Depth Of Field",
      "Use depth of field on viewport using the values from the active camera");
  RNA_def_property_update(prop, NC_SPACE | ND_SPACE_VIEW3D, NULL);

  prop = RNA_def_property(srna, "use_scene_lights", PROP_BOOLEAN, PROP_NONE);
  RNA_def_property_boolean_sdna(prop, NULL, "flag", V3D_SHADING_SCENE_LIGHTS);
  RNA_def_property_boolean_default(prop, false);
  RNA_def_property_clear_flag(prop, PROP_ANIMATABLE);
  RNA_def_property_ui_text(prop, "Scene Lights", "Render lights and light probes of the scene");
  RNA_def_property_update(prop, NC_SPACE | ND_SPACE_VIEW3D, NULL);

  prop = RNA_def_property(srna, "use_scene_world", PROP_BOOLEAN, PROP_NONE);
  RNA_def_property_boolean_sdna(prop, NULL, "flag", V3D_SHADING_SCENE_WORLD);
  RNA_def_property_boolean_default(prop, false);
  RNA_def_property_clear_flag(prop, PROP_ANIMATABLE);
  RNA_def_property_ui_text(prop, "Scene World", "Use scene world for lighting");
  RNA_def_property_update(prop, NC_SPACE | ND_SPACE_VIEW3D, NULL);

  prop = RNA_def_property(srna, "use_scene_lights_render", PROP_BOOLEAN, PROP_NONE);
  RNA_def_property_boolean_sdna(prop, NULL, "flag", V3D_SHADING_SCENE_LIGHTS_RENDER);
  RNA_def_property_clear_flag(prop, PROP_ANIMATABLE);
  RNA_def_property_ui_text(prop, "Scene Lights", "Render lights and light probes of the scene");
  RNA_def_property_update(prop, NC_SPACE | ND_SPACE_VIEW3D, NULL);

  prop = RNA_def_property(srna, "use_scene_world_render", PROP_BOOLEAN, PROP_NONE);
  RNA_def_property_boolean_sdna(prop, NULL, "flag", V3D_SHADING_SCENE_WORLD_RENDER);
  RNA_def_property_clear_flag(prop, PROP_ANIMATABLE);
  RNA_def_property_ui_text(prop, "Scene World", "Use scene world for lighting");
  RNA_def_property_update(prop, NC_SPACE | ND_SPACE_VIEW3D, NULL);

  prop = RNA_def_property(srna, "show_specular_highlight", PROP_BOOLEAN, PROP_NONE);
  RNA_def_property_boolean_sdna(prop, NULL, "flag", V3D_SHADING_SPECULAR_HIGHLIGHT);
  RNA_def_property_clear_flag(prop, PROP_ANIMATABLE);
  RNA_def_property_ui_text(prop, "Specular Highlights", "Render specular highlights");
  RNA_def_property_update(prop, NC_SPACE | ND_SPACE_VIEW3D, NULL);

  prop = RNA_def_property(srna, "object_outline_color", PROP_FLOAT, PROP_COLOR);
  RNA_def_property_float_sdna(prop, NULL, "object_outline_color");
  RNA_def_property_array(prop, 3);
  RNA_def_property_ui_text(prop, "Outline Color", "Color for object outline");
  RNA_def_property_range(prop, 0.0f, 1.0f);
  RNA_def_property_update(prop, NC_SPACE | ND_SPACE_VIEW3D, NULL);

  prop = RNA_def_property(srna, "shadow_intensity", PROP_FLOAT, PROP_FACTOR);
  RNA_def_property_float_sdna(prop, NULL, "shadow_intensity");
  RNA_def_property_ui_text(prop, "Shadow Intensity", "Darkness of shadows");
  RNA_def_property_range(prop, 0.0f, 1.0f);
  RNA_def_property_ui_range(prop, 0.00f, 1.0f, 1, 3);
  RNA_def_property_clear_flag(prop, PROP_ANIMATABLE);
  RNA_def_property_update(prop, NC_SPACE | ND_SPACE_VIEW3D, NULL);
}

static void rna_def_space_view3d_overlay(BlenderRNA *brna)
{
  StructRNA *srna;
  PropertyRNA *prop;

  srna = RNA_def_struct(brna, "View3DOverlay", NULL);
  RNA_def_struct_sdna(srna, "View3D");
  RNA_def_struct_nested(brna, srna, "SpaceView3D");
  RNA_def_struct_path_func(srna, "rna_View3DOverlay_path");
  RNA_def_struct_ui_text(
      srna, "3D View Overlay Settings", "Settings for display of overlays in the 3D viewport");

  prop = RNA_def_property(srna, "show_overlays", PROP_BOOLEAN, PROP_NONE);
  RNA_def_property_boolean_negative_sdna(prop, NULL, "flag2", V3D_HIDE_OVERLAYS);
  RNA_def_property_ui_text(prop, "Show Overlays", "Display overlays like gizmos and outlines");
  RNA_def_property_update(prop, NC_SPACE | ND_SPACE_VIEW3D, "rna_GPencil_update");

  prop = RNA_def_property(srna, "show_ortho_grid", PROP_BOOLEAN, PROP_NONE);
  RNA_def_property_boolean_sdna(prop, NULL, "gridflag", V3D_SHOW_ORTHO_GRID);
  RNA_def_property_ui_text(prop, "Display Grid", "Show grid in othographic side view");
  RNA_def_property_update(prop, NC_SPACE | ND_SPACE_VIEW3D, NULL);

  prop = RNA_def_property(srna, "show_floor", PROP_BOOLEAN, PROP_NONE);
  RNA_def_property_boolean_sdna(prop, NULL, "gridflag", V3D_SHOW_FLOOR);
  RNA_def_property_ui_text(prop, "Display Grid Floor", "Show the ground plane grid");
  RNA_def_property_update(prop, NC_SPACE | ND_SPACE_VIEW3D, NULL);

  prop = RNA_def_property(srna, "show_axis_x", PROP_BOOLEAN, PROP_NONE);
  RNA_def_property_boolean_sdna(prop, NULL, "gridflag", V3D_SHOW_X);
  RNA_def_property_ui_text(prop, "Display X Axis", "Show the X axis line");
  RNA_def_property_update(prop, NC_SPACE | ND_SPACE_VIEW3D, NULL);

  prop = RNA_def_property(srna, "show_axis_y", PROP_BOOLEAN, PROP_NONE);
  RNA_def_property_boolean_sdna(prop, NULL, "gridflag", V3D_SHOW_Y);
  RNA_def_property_ui_text(prop, "Display Y Axis", "Show the Y axis line");
  RNA_def_property_update(prop, NC_SPACE | ND_SPACE_VIEW3D, NULL);

  prop = RNA_def_property(srna, "show_axis_z", PROP_BOOLEAN, PROP_NONE);
  RNA_def_property_boolean_sdna(prop, NULL, "gridflag", V3D_SHOW_Z);
  RNA_def_property_ui_text(prop, "Display Z Axis", "Show the Z axis line");
  RNA_def_property_update(prop, NC_SPACE | ND_SPACE_VIEW3D, NULL);

  prop = RNA_def_property(srna, "grid_scale", PROP_FLOAT, PROP_NONE);
  RNA_def_property_float_sdna(prop, NULL, "grid");
  RNA_def_property_ui_text(prop, "Grid Scale", "Distance between 3D View grid lines");
  RNA_def_property_range(prop, 0.0f, FLT_MAX);
  RNA_def_property_ui_range(prop, 0.001f, 1000.0f, 0.1f, 3);
  RNA_def_property_update(prop, NC_SPACE | ND_SPACE_VIEW3D, NULL);

  prop = RNA_def_property(srna, "grid_lines", PROP_INT, PROP_NONE);
  RNA_def_property_int_sdna(prop, NULL, "gridlines");
  RNA_def_property_ui_text(
      prop, "Grid Lines", "Number of grid lines to display in perspective view");
  RNA_def_property_range(prop, 0, 1024);
  RNA_def_property_update(prop, NC_SPACE | ND_SPACE_VIEW3D, NULL);

  prop = RNA_def_property(srna, "grid_subdivisions", PROP_INT, PROP_NONE);
  RNA_def_property_int_sdna(prop, NULL, "gridsubdiv");
  RNA_def_property_ui_text(prop, "Grid Subdivisions", "Number of subdivisions between grid lines");
  RNA_def_property_range(prop, 1, 1024);
  RNA_def_property_update(prop, NC_SPACE | ND_SPACE_VIEW3D, NULL);

  prop = RNA_def_property(srna, "grid_scale_unit", PROP_FLOAT, PROP_NONE);
  RNA_def_property_clear_flag(prop, PROP_EDITABLE);
  RNA_def_property_float_funcs(prop, "rna_View3DOverlay_GridScaleUnit_get", NULL, NULL);
  RNA_def_property_ui_text(
      prop, "Grid Scale Unit", "Grid cell size scaled by scene unit system settings");

  prop = RNA_def_property(srna, "show_outline_selected", PROP_BOOLEAN, PROP_NONE);
  RNA_def_property_boolean_sdna(prop, NULL, "flag", V3D_SELECT_OUTLINE);
  RNA_def_property_ui_text(
      prop, "Outline Selected", "Show an outline highlight around selected objects");
  RNA_def_property_update(prop, NC_SPACE | ND_SPACE_VIEW3D, NULL);

  prop = RNA_def_property(srna, "show_object_origins", PROP_BOOLEAN, PROP_NONE);
  RNA_def_property_boolean_negative_sdna(
      prop, NULL, "overlay.flag", V3D_OVERLAY_HIDE_OBJECT_ORIGINS);
  RNA_def_property_ui_text(prop, "Object Origins", "Show object center dots");
  RNA_def_property_update(prop, NC_SPACE | ND_SPACE_VIEW3D, NULL);

  prop = RNA_def_property(srna, "show_object_origins_all", PROP_BOOLEAN, PROP_NONE);
  RNA_def_property_boolean_sdna(prop, NULL, "flag", V3D_DRAW_CENTERS);
  RNA_def_property_ui_text(
      prop,
      "All Object Origins",
      "Show the object origin center dot for all (selected and unselected) objects");
  RNA_def_property_update(prop, NC_SPACE | ND_SPACE_VIEW3D, NULL);

  prop = RNA_def_property(srna, "show_relationship_lines", PROP_BOOLEAN, PROP_NONE);
  RNA_def_property_boolean_negative_sdna(prop, NULL, "flag", V3D_HIDE_HELPLINES);
  RNA_def_property_ui_text(prop,
                           "Relationship Lines",
                           "Show dashed lines indicating parent or constraint relationships");
  RNA_def_property_update(prop, NC_SPACE | ND_SPACE_VIEW3D, NULL);

  prop = RNA_def_property(srna, "show_cursor", PROP_BOOLEAN, PROP_NONE);
  RNA_def_property_boolean_negative_sdna(prop, NULL, "overlay.flag", V3D_OVERLAY_HIDE_CURSOR);
  RNA_def_property_ui_text(prop, "Show 3D Cursor", "Display 3D Cursor Overlay");
  RNA_def_property_update(prop, NC_SPACE | ND_SPACE_VIEW3D, NULL);

  prop = RNA_def_property(srna, "show_text", PROP_BOOLEAN, PROP_NONE);
  RNA_def_property_boolean_negative_sdna(prop, NULL, "overlay.flag", V3D_OVERLAY_HIDE_TEXT);
  RNA_def_property_ui_text(prop, "Show Text", "Display overlay text");
  RNA_def_property_update(prop, NC_SPACE | ND_SPACE_VIEW3D, NULL);

  prop = RNA_def_property(srna, "show_extras", PROP_BOOLEAN, PROP_NONE);
  RNA_def_property_boolean_negative_sdna(
      prop, NULL, "overlay.flag", V3D_OVERLAY_HIDE_OBJECT_XTRAS);
  RNA_def_property_ui_text(
      prop, "Extras", "Object details, including empty wire, cameras and other visual guides");
  RNA_def_property_update(prop, NC_SPACE | ND_SPACE_VIEW3D, NULL);

  prop = RNA_def_property(srna, "show_bones", PROP_BOOLEAN, PROP_NONE);
  RNA_def_property_boolean_negative_sdna(prop, NULL, "overlay.flag", V3D_OVERLAY_HIDE_BONES);
  RNA_def_property_ui_text(
      prop, "Show Bones", "Display bones (disable to show motion paths only)");
  RNA_def_property_update(prop, NC_SPACE | ND_SPACE_VIEW3D, NULL);

  prop = RNA_def_property(srna, "show_face_orientation", PROP_BOOLEAN, PROP_NONE);
  RNA_def_property_boolean_sdna(prop, NULL, "overlay.flag", V3D_OVERLAY_FACE_ORIENTATION);
  RNA_def_property_clear_flag(prop, PROP_ANIMATABLE);
  RNA_def_property_ui_text(prop, "Face Orientation", "Show the Face Orientation Overlay");
  RNA_def_property_update(prop, NC_SPACE | ND_SPACE_VIEW3D, NULL);

  prop = RNA_def_property(srna, "show_xray_bone", PROP_BOOLEAN, PROP_NONE);
  RNA_def_property_boolean_sdna(prop, NULL, "overlay.flag", V3D_OVERLAY_BONE_SELECT);
  RNA_def_property_clear_flag(prop, PROP_ANIMATABLE);
  RNA_def_property_ui_text(prop, "Show Bone X-Ray", "Show the bone selection overlay");
  RNA_def_property_update(prop, NC_SPACE | ND_SPACE_VIEW3D, "rna_GPencil_update");

  prop = RNA_def_property(srna, "xray_alpha_bone", PROP_FLOAT, PROP_FACTOR);
  RNA_def_property_float_sdna(prop, NULL, "overlay.xray_alpha_bone");
  RNA_def_property_ui_text(prop, "Opacity", "Opacity to use for bone selection");
  RNA_def_property_range(prop, 0.0f, 1.0f);
  RNA_def_property_clear_flag(prop, PROP_ANIMATABLE);
  RNA_def_property_update(prop, NC_SPACE | ND_SPACE_VIEW3D, "rna_GPencil_update");

  prop = RNA_def_property(srna, "show_motion_paths", PROP_BOOLEAN, PROP_NONE);
  RNA_def_property_boolean_negative_sdna(
      prop, NULL, "overlay.flag", V3D_OVERLAY_HIDE_MOTION_PATHS);
  RNA_def_property_clear_flag(prop, PROP_ANIMATABLE);
  RNA_def_property_ui_text(prop, "Motion Paths", "Show the Motion Paths Overlay");
  RNA_def_property_update(prop, NC_SPACE | ND_SPACE_VIEW3D, NULL);

  prop = RNA_def_property(srna, "show_onion_skins", PROP_BOOLEAN, PROP_NONE);
  RNA_def_property_boolean_sdna(prop, NULL, "overlay.flag", V3D_OVERLAY_ONION_SKINS);
  RNA_def_property_clear_flag(prop, PROP_ANIMATABLE);
  RNA_def_property_ui_text(prop, "Onion Skins", "Show the Onion Skinning Overlay");
  RNA_def_property_update(prop, NC_SPACE | ND_SPACE_VIEW3D, NULL);

  prop = RNA_def_property(srna, "show_look_dev", PROP_BOOLEAN, PROP_NONE);
  RNA_def_property_boolean_sdna(prop, NULL, "overlay.flag", V3D_OVERLAY_LOOK_DEV);
  RNA_def_property_clear_flag(prop, PROP_ANIMATABLE);
  RNA_def_property_ui_text(prop, "Look Dev Preview", "Show look development spheres");
  RNA_def_property_update(prop, NC_SPACE | ND_SPACE_VIEW3D, NULL);

  prop = RNA_def_property(srna, "show_wireframes", PROP_BOOLEAN, PROP_NONE);
  RNA_def_property_boolean_sdna(prop, NULL, "overlay.flag", V3D_OVERLAY_WIREFRAMES);
  RNA_def_property_clear_flag(prop, PROP_ANIMATABLE);
  RNA_def_property_ui_text(prop, "Wireframe", "Show face edges wires");
  RNA_def_property_update(prop, NC_SPACE | ND_SPACE_VIEW3D, NULL);

  prop = RNA_def_property(srna, "wireframe_threshold", PROP_FLOAT, PROP_FACTOR);
  RNA_def_property_float_sdna(prop, NULL, "overlay.wireframe_threshold");
  RNA_def_property_ui_text(
      prop, "Wireframe Threshold", "Adjust the number of wires displayed (1 for all wires)");
  RNA_def_property_range(prop, 0.0f, 1.0f);
  RNA_def_property_clear_flag(prop, PROP_ANIMATABLE);
  RNA_def_property_update(prop, NC_SPACE | ND_SPACE_VIEW3D, NULL);

  prop = RNA_def_property(srna, "show_paint_wire", PROP_BOOLEAN, PROP_NONE);
  RNA_def_property_boolean_sdna(prop, NULL, "overlay.paint_flag", V3D_OVERLAY_PAINT_WIRE);
  RNA_def_property_ui_text(prop, "Show Wire", "Use wireframe display in painting modes");
  RNA_def_property_update(prop, NC_SPACE | ND_SPACE_VIEW3D, NULL);

  prop = RNA_def_property(srna, "show_wpaint_contours", PROP_BOOLEAN, PROP_NONE);
  RNA_def_property_boolean_sdna(prop, NULL, "overlay.wpaint_flag", V3D_OVERLAY_WPAINT_CONTOURS);
  RNA_def_property_ui_text(
      prop,
      "Show Weight Contours",
      "Show contour lines formed by points with the same interpolated weight");
  RNA_def_property_update(prop, NC_SPACE | ND_SPACE_VIEW3D, NULL);

  prop = RNA_def_property(srna, "show_weight", PROP_BOOLEAN, PROP_NONE);
  RNA_def_property_boolean_sdna(prop, NULL, "overlay.edit_flag", V3D_OVERLAY_EDIT_WEIGHT);
  RNA_def_property_ui_text(prop, "Show Weights", "Display weights in editmode");
  RNA_def_property_update(prop, NC_SPACE | ND_SPACE_VIEW3D, NULL);

  prop = RNA_def_property(srna, "show_occlude_wire", PROP_BOOLEAN, PROP_NONE);
  RNA_def_property_boolean_sdna(prop, NULL, "overlay.edit_flag", V3D_OVERLAY_EDIT_OCCLUDE_WIRE);
  RNA_def_property_ui_text(prop, "Hidden Wire", "Use hidden wireframe display");
  RNA_def_property_update(prop, NC_SPACE | ND_SPACE_VIEW3D, NULL);

  prop = RNA_def_property(srna, "show_face_normals", PROP_BOOLEAN, PROP_NONE);
  RNA_def_property_boolean_sdna(prop, NULL, "overlay.edit_flag", V3D_OVERLAY_EDIT_FACE_NORMALS);
  RNA_def_property_ui_text(prop, "Display Normals", "Display face normals as lines");
  RNA_def_property_update(prop, NC_SPACE | ND_SPACE_VIEW3D, NULL);

  prop = RNA_def_property(srna, "show_vertex_normals", PROP_BOOLEAN, PROP_NONE);
  RNA_def_property_boolean_sdna(prop, NULL, "overlay.edit_flag", V3D_OVERLAY_EDIT_VERT_NORMALS);
  RNA_def_property_ui_text(prop, "Display Vertex Normals", "Display vertex normals as lines");
  RNA_def_property_update(prop, NC_SPACE | ND_SPACE_VIEW3D, NULL);

  prop = RNA_def_property(srna, "show_split_normals", PROP_BOOLEAN, PROP_NONE);
  RNA_def_property_boolean_sdna(prop, NULL, "overlay.edit_flag", V3D_OVERLAY_EDIT_LOOP_NORMALS);
  RNA_def_property_ui_text(
      prop, "Display Split Normals", "Display vertex-per-face normals as lines");
  RNA_def_property_update(prop, NC_SPACE | ND_SPACE_VIEW3D, NULL);

  prop = RNA_def_property(srna, "show_edges", PROP_BOOLEAN, PROP_NONE);
  RNA_def_property_boolean_sdna(prop, NULL, "overlay.edit_flag", V3D_OVERLAY_EDIT_EDGES);
  RNA_def_property_ui_text(prop, "Draw Edges", "Highlight selected edges");
  RNA_def_property_update(prop, NC_SPACE | ND_SPACE_VIEW3D, NULL);

  prop = RNA_def_property(srna, "show_faces", PROP_BOOLEAN, PROP_NONE);
  RNA_def_property_boolean_sdna(prop, NULL, "overlay.edit_flag", V3D_OVERLAY_EDIT_FACES);
  RNA_def_property_ui_text(prop, "Draw Faces", "Highlight selected faces");
  RNA_def_property_update(prop, NC_SPACE | ND_SPACE_VIEW3D, NULL);

  prop = RNA_def_property(srna, "show_face_center", PROP_BOOLEAN, PROP_NONE);
  RNA_def_property_boolean_sdna(prop, NULL, "overlay.edit_flag", V3D_OVERLAY_EDIT_FACE_DOT);
  RNA_def_property_ui_text(prop, "Draw Face Center", "Display face center");
  RNA_def_property_update(prop, NC_SPACE | ND_SPACE_VIEW3D, NULL);

  prop = RNA_def_property(srna, "show_edge_crease", PROP_BOOLEAN, PROP_NONE);
  RNA_def_property_boolean_sdna(prop, NULL, "overlay.edit_flag", V3D_OVERLAY_EDIT_CREASES);
  RNA_def_property_ui_text(
      prop, "Draw Creases", "Display creases created for Subdivision Surface modifier");
  RNA_def_property_update(prop, NC_SPACE | ND_SPACE_VIEW3D, NULL);

  prop = RNA_def_property(srna, "show_edge_bevel_weight", PROP_BOOLEAN, PROP_NONE);
  RNA_def_property_boolean_sdna(prop, NULL, "overlay.edit_flag", V3D_OVERLAY_EDIT_BWEIGHTS);
  RNA_def_property_ui_text(
      prop, "Draw Bevel Weights", "Display weights created for the Bevel modifier");
  RNA_def_property_update(prop, NC_SPACE | ND_SPACE_VIEW3D, NULL);

  prop = RNA_def_property(srna, "show_edge_seams", PROP_BOOLEAN, PROP_NONE);
  RNA_def_property_boolean_sdna(prop, NULL, "overlay.edit_flag", V3D_OVERLAY_EDIT_SEAMS);
  RNA_def_property_ui_text(prop, "Draw Seams", "Display UV unwrapping seams");
  RNA_def_property_update(prop, NC_SPACE | ND_SPACE_VIEW3D, NULL);

  prop = RNA_def_property(srna, "show_edge_sharp", PROP_BOOLEAN, PROP_NONE);
  RNA_def_property_boolean_sdna(prop, NULL, "overlay.edit_flag", V3D_OVERLAY_EDIT_SHARP);
  RNA_def_property_ui_text(
      prop, "Draw Sharp", "Display sharp edges, used with the Edge Split modifier");
  RNA_def_property_update(prop, NC_SPACE | ND_SPACE_VIEW3D, NULL);

  prop = RNA_def_property(srna, "show_freestyle_edge_marks", PROP_BOOLEAN, PROP_NONE);
  RNA_def_property_boolean_sdna(prop, NULL, "overlay.edit_flag", V3D_OVERLAY_EDIT_FREESTYLE_EDGE);
  RNA_def_property_ui_text(prop,
                           "Draw Freestyle Edge Marks",
                           "Display Freestyle edge marks, used with the Freestyle renderer");
  RNA_def_property_update(prop, NC_SPACE | ND_SPACE_VIEW3D, NULL);

  prop = RNA_def_property(srna, "show_freestyle_face_marks", PROP_BOOLEAN, PROP_NONE);
  RNA_def_property_boolean_sdna(prop, NULL, "overlay.edit_flag", V3D_OVERLAY_EDIT_FREESTYLE_FACE);
  RNA_def_property_ui_text(prop,
                           "Draw Freestyle Face Marks",
                           "Display Freestyle face marks, used with the Freestyle renderer");
  RNA_def_property_update(prop, NC_SPACE | ND_SPACE_VIEW3D, NULL);

  prop = RNA_def_property(srna, "show_statvis", PROP_BOOLEAN, PROP_NONE);
  RNA_def_property_boolean_sdna(prop, NULL, "overlay.edit_flag", V3D_OVERLAY_EDIT_STATVIS);
  RNA_def_property_ui_text(prop, "Stat Vis", "Display statistical information about the mesh");
  RNA_def_property_update(prop, NC_SPACE | ND_SPACE_VIEW3D, NULL);

  prop = RNA_def_property(srna, "show_extra_edge_length", PROP_BOOLEAN, PROP_NONE);
  RNA_def_property_boolean_sdna(prop, NULL, "overlay.edit_flag", V3D_OVERLAY_EDIT_EDGE_LEN);
  RNA_def_property_ui_text(
      prop,
      "Edge Length",
      "Display selected edge lengths, using global values when set in the transform panel");
  RNA_def_property_update(prop, NC_SPACE | ND_SPACE_VIEW3D, NULL);

  prop = RNA_def_property(srna, "show_extra_edge_angle", PROP_BOOLEAN, PROP_NONE);
  RNA_def_property_boolean_sdna(prop, NULL, "overlay.edit_flag", V3D_OVERLAY_EDIT_EDGE_ANG);
  RNA_def_property_ui_text(
      prop,
      "Edge Angle",
      "Display selected edge angle, using global values when set in the transform panel");
  RNA_def_property_update(prop, NC_SPACE | ND_SPACE_VIEW3D, NULL);

  prop = RNA_def_property(srna, "show_extra_face_angle", PROP_BOOLEAN, PROP_NONE);
  RNA_def_property_boolean_sdna(prop, NULL, "overlay.edit_flag", V3D_OVERLAY_EDIT_FACE_ANG);
  RNA_def_property_ui_text(prop,
                           "Face Angles",
                           "Display the angles in the selected edges, "
                           "using global values when set in the transform panel");
  RNA_def_property_update(prop, NC_SPACE | ND_SPACE_VIEW3D, NULL);

  prop = RNA_def_property(srna, "show_extra_face_area", PROP_BOOLEAN, PROP_NONE);
  RNA_def_property_boolean_sdna(prop, NULL, "overlay.edit_flag", V3D_OVERLAY_EDIT_FACE_AREA);
  RNA_def_property_ui_text(prop,
                           "Face Area",
                           "Display the area of selected faces, "
                           "using global values when set in the transform panel");
  RNA_def_property_update(prop, NC_SPACE | ND_SPACE_VIEW3D, NULL);

  prop = RNA_def_property(srna, "show_extra_indices", PROP_BOOLEAN, PROP_NONE);
  RNA_def_property_boolean_sdna(prop, NULL, "overlay.edit_flag", V3D_OVERLAY_EDIT_INDICES);
  RNA_def_property_ui_text(
      prop, "Indices", "Display the index numbers of selected vertices, edges, and faces");
  RNA_def_property_update(prop, NC_SPACE | ND_SPACE_VIEW3D, NULL);

  prop = RNA_def_property(srna, "show_curve_handles", PROP_BOOLEAN, PROP_NONE);
  RNA_def_property_boolean_sdna(prop, NULL, "overlay.edit_flag", V3D_OVERLAY_EDIT_CU_HANDLES);
  RNA_def_property_ui_text(prop, "Draw Handles", "Display Bezier handles in editmode");
  RNA_def_property_update(prop, NC_SPACE | ND_SPACE_VIEW3D, NULL);

  prop = RNA_def_property(srna, "show_curve_normals", PROP_BOOLEAN, PROP_NONE);
  RNA_def_property_boolean_sdna(prop, NULL, "overlay.edit_flag", V3D_OVERLAY_EDIT_CU_NORMALS);
  RNA_def_property_ui_text(prop, "Draw Normals", "Display 3D curve normals in editmode");
  RNA_def_property_update(prop, NC_SPACE | ND_SPACE_VIEW3D, NULL);

  prop = RNA_def_property(srna, "normals_length", PROP_FLOAT, PROP_FACTOR);
  RNA_def_property_float_sdna(prop, NULL, "overlay.normals_length");
  RNA_def_property_ui_text(prop, "Normal Size", "Display size for normals in the 3D view");
  RNA_def_property_range(prop, 0.00001, 100000.0);
  RNA_def_property_ui_range(prop, 0.01, 2.0, 1, 2);
  RNA_def_property_float_default(prop, 0.02);
  RNA_def_property_update(prop, NC_SPACE | ND_SPACE_VIEW3D, NULL);

  prop = RNA_def_property(srna, "backwire_opacity", PROP_FLOAT, PROP_FACTOR);
  RNA_def_property_float_sdna(prop, NULL, "overlay.backwire_opacity");
  RNA_def_property_ui_text(prop, "Backwire Opacity", "Opacity when rendering transparent wires");
  RNA_def_property_range(prop, 0.0f, 1.0f);
  RNA_def_property_update(prop, NC_SPACE | ND_SPACE_VIEW3D, NULL);

  prop = RNA_def_property(srna, "texture_paint_mode_opacity", PROP_FLOAT, PROP_FACTOR);
  RNA_def_property_float_sdna(prop, NULL, "overlay.texture_paint_mode_opacity");
  RNA_def_property_ui_text(
      prop, "Stencil Opacity", "Opacity of the texture paint mode stencil mask overlay");
  RNA_def_property_range(prop, 0.0f, 1.0f);
  RNA_def_property_update(prop, NC_SPACE | ND_SPACE_VIEW3D, NULL);

  prop = RNA_def_property(srna, "vertex_paint_mode_opacity", PROP_FLOAT, PROP_FACTOR);
  RNA_def_property_float_sdna(prop, NULL, "overlay.vertex_paint_mode_opacity");
  RNA_def_property_ui_text(
      prop, "Vertex Paint Opacity", "Opacity of the vertex paint mode overlay");
  RNA_def_property_range(prop, 0.0f, 1.0f);
  RNA_def_property_update(prop, NC_SPACE | ND_SPACE_VIEW3D, NULL);

  prop = RNA_def_property(srna, "weight_paint_mode_opacity", PROP_FLOAT, PROP_FACTOR);
  RNA_def_property_float_sdna(prop, NULL, "overlay.weight_paint_mode_opacity");
  RNA_def_property_ui_text(
      prop, "Weight Paint Opacity", "Opacity of the weight paint mode overlay");
  RNA_def_property_range(prop, 0.0f, 1.0f);
  RNA_def_property_update(prop, NC_SPACE | ND_SPACE_VIEW3D, NULL);

  prop = RNA_def_property(srna, "sculpt_mode_mask_opacity", PROP_FLOAT, PROP_FACTOR);
  RNA_def_property_float_sdna(prop, NULL, "overlay.sculpt_mode_mask_opacity");
  RNA_def_property_ui_text(prop, "Sculpt Mask Opacity", "");
  RNA_def_property_range(prop, 0.0f, 1.0f);
  RNA_def_property_update(prop, NC_SPACE | ND_SPACE_VIEW3D, NULL);

  /* grease pencil paper settings */
  prop = RNA_def_property(srna, "show_annotation", PROP_BOOLEAN, PROP_NONE);
  RNA_def_property_boolean_sdna(prop, NULL, "flag2", V3D_SHOW_ANNOTATION);
  RNA_def_property_ui_text(prop, "Show Annotation", "Show annotations for this view");
  RNA_def_property_update(prop, NC_SPACE | ND_SPACE_VIEW3D, NULL);

  prop = RNA_def_property(srna, "use_gpencil_paper", PROP_BOOLEAN, PROP_NONE);
  RNA_def_property_boolean_sdna(prop, NULL, "gp_flag", V3D_GP_SHOW_PAPER);
  RNA_def_property_ui_text(
      prop,
      "Fade Objects",
      "Fade all viewport objects with a full color layer to improve visibility");
  RNA_def_property_update(prop, NC_SPACE | ND_SPACE_VIEW3D, NULL);

  prop = RNA_def_property(srna, "use_gpencil_grid", PROP_BOOLEAN, PROP_NONE);
  RNA_def_property_boolean_sdna(prop, NULL, "gp_flag", V3D_GP_SHOW_GRID);
  RNA_def_property_ui_text(prop, "Use Grid", "Display a grid over grease pencil paper");
  RNA_def_property_update(prop, NC_SPACE | ND_SPACE_VIEW3D, NULL);

  prop = RNA_def_property(srna, "use_gpencil_fade_layers", PROP_BOOLEAN, PROP_NONE);
  RNA_def_property_boolean_sdna(prop, NULL, "gp_flag", V3D_GP_FADE_NOACTIVE_LAYERS);
  RNA_def_property_ui_text(
      prop, "Fade Layers", "Toggle fading of Grease Pencil layers except the active one");
  RNA_def_property_update(prop, NC_SPACE | ND_SPACE_VIEW3D, "rna_GPencil_update");

  prop = RNA_def_property(srna, "use_gpencil_fade_objects", PROP_BOOLEAN, PROP_NONE);
  RNA_def_property_boolean_sdna(prop, NULL, "gp_flag", V3D_GP_FADE_NOACTIVE_GPENCIL);
  RNA_def_property_ui_text(
      prop, "Fade Grease Pencil Objects", "Fade Grease Pencil Objects, except the active one");
  RNA_def_property_update(prop, NC_SPACE | ND_SPACE_VIEW3D, "rna_GPencil_update");

  prop = RNA_def_property(srna, "gpencil_grid_opacity", PROP_FLOAT, PROP_NONE);
  RNA_def_property_float_sdna(prop, NULL, "overlay.gpencil_grid_opacity");
  RNA_def_property_range(prop, 0.1f, 1.0f);
  RNA_def_property_ui_text(prop, "Opacity", "Canvas grid opacity");
  RNA_def_property_update(prop, NC_SPACE | ND_SPACE_VIEW3D, NULL);

  /* Paper opacity factor */
  prop = RNA_def_property(srna, "gpencil_paper_opacity", PROP_FLOAT, PROP_NONE);
  RNA_def_property_float_sdna(prop, NULL, "overlay.gpencil_paper_opacity");
  RNA_def_property_range(prop, 0.0f, 1.0f);
  RNA_def_property_ui_text(prop, "Opacity", "Fade factor");
  RNA_def_property_update(prop, NC_SPACE | ND_SPACE_VIEW3D, NULL);

  /* Paper opacity factor */
  prop = RNA_def_property(srna, "gpencil_fade_layer", PROP_FLOAT, PROP_NONE);
  RNA_def_property_float_sdna(prop, NULL, "overlay.gpencil_fade_layer");
  RNA_def_property_range(prop, 0.0f, 1.0f);
  RNA_def_property_float_default(prop, 0.5f);
  RNA_def_property_ui_text(
      prop, "Opacity", "Fade layer opacity for Grease Pencil layers except the active one");
  RNA_def_property_update(prop, NC_SPACE | ND_SPACE_VIEW3D, "rna_GPencil_update");

  /* show edit lines */
  prop = RNA_def_property(srna, "use_gpencil_edit_lines", PROP_BOOLEAN, PROP_NONE);
  RNA_def_property_boolean_sdna(prop, NULL, "gp_flag", V3D_GP_SHOW_EDIT_LINES);
  RNA_def_property_ui_text(prop, "Show Edit Lines", "Show edit lines when editing strokes");
  RNA_def_property_update(prop, NC_SPACE | ND_SPACE_VIEW3D, "rna_GPencil_update");

  prop = RNA_def_property(srna, "use_gpencil_multiedit_line_only", PROP_BOOLEAN, PROP_NONE);
  RNA_def_property_boolean_sdna(prop, NULL, "gp_flag", V3D_GP_SHOW_MULTIEDIT_LINES);
  RNA_def_property_ui_text(prop, "Lines Only", "Only show edit lines for additional frames");
  RNA_def_property_update(prop, NC_SPACE | ND_SPACE_VIEW3D, "rna_GPencil_update");

  /* main grease pencil onion switch */
  prop = RNA_def_property(srna, "use_gpencil_onion_skin", PROP_BOOLEAN, PROP_NONE);
  RNA_def_property_boolean_sdna(prop, NULL, "gp_flag", V3D_GP_SHOW_ONION_SKIN);
  RNA_def_property_ui_text(
      prop, "Onion Skins", "Show ghosts of the keyframes before and after the current frame");
  RNA_def_property_update(prop, NC_SPACE | ND_SPACE_VIEW3D, "rna_GPencil_update");

  /* vertex opacity */
  prop = RNA_def_property(srna, "vertex_opacity", PROP_FLOAT, PROP_NONE);
  RNA_def_property_float_sdna(prop, NULL, "vertex_opacity");
  RNA_def_property_range(prop, 0.0f, 1.0f);
  RNA_def_property_ui_text(prop, "Vertex Opacity", "Opacity for edit vertices");
  RNA_def_parameter_clear_flags(prop, PROP_ANIMATABLE, 0);
  RNA_def_property_update(prop, NC_SCENE | ND_TOOLSETTINGS, "rna_GPencil_update");
}

static void rna_def_space_view3d(BlenderRNA *brna)
{
  StructRNA *srna;
  PropertyRNA *prop;

  static const EnumPropertyItem rv3d_persp_items[] = {
      {RV3D_PERSP, "PERSP", 0, "Perspective", ""},
      {RV3D_ORTHO, "ORTHO", 0, "Orthographic", ""},
      {RV3D_CAMOB, "CAMERA", 0, "Camera", ""},
      {0, NULL, 0, NULL, NULL},
  };

  static const EnumPropertyItem bundle_drawtype_items[] = {
      {OB_PLAINAXES, "PLAIN_AXES", 0, "Plain Axes", ""},
      {OB_ARROWS, "ARROWS", 0, "Arrows", ""},
      {OB_SINGLE_ARROW, "SINGLE_ARROW", 0, "Single Arrow", ""},
      {OB_CIRCLE, "CIRCLE", 0, "Circle", ""},
      {OB_CUBE, "CUBE", 0, "Cube", ""},
      {OB_EMPTY_SPHERE, "SPHERE", 0, "Sphere", ""},
      {OB_EMPTY_CONE, "CONE", 0, "Cone", ""},
      {0, NULL, 0, NULL, NULL},
  };

  srna = RNA_def_struct(brna, "SpaceView3D", "Space");
  RNA_def_struct_sdna(srna, "View3D");
  RNA_def_struct_ui_text(srna, "3D View Space", "3D View space data");

  rna_def_space_generic_show_region_toggles(srna,
                                            ((1 << RGN_TYPE_TOOL_HEADER) | (1 << RGN_TYPE_TOOLS) |
                                             (1 << RGN_TYPE_UI) | (1 << RGN_TYPE_HUD)));

  prop = RNA_def_property(srna, "camera", PROP_POINTER, PROP_NONE);
  RNA_def_property_flag(prop, PROP_EDITABLE);
  RNA_def_property_pointer_sdna(prop, NULL, "camera");
  RNA_def_property_ui_text(
      prop,
      "Camera",
      "Active camera used in this view (when unlocked from the scene's active camera)");
  RNA_def_property_update(prop, NC_SPACE | ND_SPACE_VIEW3D, "rna_SpaceView3D_camera_update");

  /* render border */
  prop = RNA_def_property(srna, "use_render_border", PROP_BOOLEAN, PROP_NONE);
  RNA_def_property_boolean_sdna(prop, NULL, "flag2", V3D_RENDER_BORDER);
  RNA_def_property_clear_flag(prop, PROP_ANIMATABLE);
  RNA_def_property_ui_text(prop,
                           "Render Region",
                           "Use a region within the frame size for rendered viewport"
                           "(when not viewing through the camera)");
  RNA_def_property_update(prop, NC_SPACE | ND_SPACE_VIEW3D, NULL);

  prop = RNA_def_property(srna, "render_border_min_x", PROP_FLOAT, PROP_NONE);
  RNA_def_property_float_sdna(prop, NULL, "render_border.xmin");
  RNA_def_property_range(prop, 0.0f, 1.0f);
  RNA_def_property_ui_text(prop, "Region Minimum X", "Minimum X value for the render region");
  RNA_def_property_update(prop, NC_SPACE | ND_SPACE_VIEW3D, NULL);

  prop = RNA_def_property(srna, "render_border_min_y", PROP_FLOAT, PROP_NONE);
  RNA_def_property_float_sdna(prop, NULL, "render_border.ymin");
  RNA_def_property_range(prop, 0.0f, 1.0f);
  RNA_def_property_ui_text(prop, "Region Minimum Y", "Minimum Y value for the render region");
  RNA_def_property_update(prop, NC_SPACE | ND_SPACE_VIEW3D, NULL);

  prop = RNA_def_property(srna, "render_border_max_x", PROP_FLOAT, PROP_NONE);
  RNA_def_property_float_sdna(prop, NULL, "render_border.xmax");
  RNA_def_property_range(prop, 0.0f, 1.0f);
  RNA_def_property_ui_text(prop, "Region Maximum X", "Maximum X value for the render region");
  RNA_def_property_update(prop, NC_SPACE | ND_SPACE_VIEW3D, NULL);

  prop = RNA_def_property(srna, "render_border_max_y", PROP_FLOAT, PROP_NONE);
  RNA_def_property_float_sdna(prop, NULL, "render_border.ymax");
  RNA_def_property_range(prop, 0.0f, 1.0f);
  RNA_def_property_ui_text(prop, "Region Maximum Y", "Maximum Y value for the render region");
  RNA_def_property_update(prop, NC_SPACE | ND_SPACE_VIEW3D, NULL);

  prop = RNA_def_property(srna, "lock_object", PROP_POINTER, PROP_NONE);
  RNA_def_property_flag(prop, PROP_EDITABLE);
  RNA_def_property_pointer_sdna(prop, NULL, "ob_centre");
  RNA_def_property_ui_text(
      prop, "Lock to Object", "3D View center is locked to this object's position");
  RNA_def_property_update(prop, NC_SPACE | ND_SPACE_VIEW3D, NULL);

  prop = RNA_def_property(srna, "lock_bone", PROP_STRING, PROP_NONE);
  RNA_def_property_string_sdna(prop, NULL, "ob_centre_bone");
  RNA_def_property_ui_text(
      prop, "Lock to Bone", "3D View center is locked to this bone's position");
  RNA_def_property_update(prop, NC_SPACE | ND_SPACE_VIEW3D, NULL);

  prop = RNA_def_property(srna, "lock_cursor", PROP_BOOLEAN, PROP_NONE);
  RNA_def_property_boolean_sdna(prop, NULL, "ob_centre_cursor", 1);
  RNA_def_property_ui_text(
      prop, "Lock to Cursor", "3D View center is locked to the cursor's position");
  RNA_def_property_update(prop, NC_SPACE | ND_SPACE_VIEW3D, NULL);

  prop = RNA_def_property(srna, "local_view", PROP_POINTER, PROP_NONE);
  RNA_def_property_pointer_sdna(prop, NULL, "localvd");
  RNA_def_property_ui_text(
      prop,
      "Local View",
      "Display an isolated sub-set of objects, apart from the scene visibility");

  prop = RNA_def_property(srna, "lens", PROP_FLOAT, PROP_UNIT_CAMERA);
  RNA_def_property_float_sdna(prop, NULL, "lens");
  RNA_def_property_ui_text(prop, "Lens", "Viewport lens angle");
  RNA_def_property_range(prop, 1.0f, 250.0f);
  RNA_def_property_update(prop, NC_SPACE | ND_SPACE_VIEW3D, NULL);

  prop = RNA_def_property(srna, "clip_start", PROP_FLOAT, PROP_DISTANCE);
  RNA_def_property_range(prop, 1e-6f, FLT_MAX);
  RNA_def_property_ui_range(prop, 0.001f, FLT_MAX, 10, 3);
  RNA_def_property_ui_text(
      prop, "Clip Start", "3D View near clipping distance (perspective view only)");
  RNA_def_property_update(prop, NC_SPACE | ND_SPACE_VIEW3D, NULL);

  prop = RNA_def_property(srna, "clip_end", PROP_FLOAT, PROP_DISTANCE);
  RNA_def_property_range(prop, 1e-6f, FLT_MAX);
  RNA_def_property_ui_range(prop, 0.001f, FLT_MAX, 10, 3);
  RNA_def_property_ui_text(prop, "Clip End", "3D View far clipping distance");
  RNA_def_property_update(prop, NC_SPACE | ND_SPACE_VIEW3D, NULL);

  prop = RNA_def_property(srna, "lock_camera", PROP_BOOLEAN, PROP_NONE);
  RNA_def_property_boolean_sdna(prop, NULL, "flag2", V3D_LOCK_CAMERA);
  RNA_def_property_ui_text(
      prop, "Lock Camera to View", "Enable view navigation within the camera view");
  RNA_def_property_update(prop, NC_SPACE | ND_SPACE_VIEW3D, NULL);

  prop = RNA_def_property(srna, "show_gizmo", PROP_BOOLEAN, PROP_NONE);
  RNA_def_property_boolean_negative_sdna(prop, NULL, "gizmo_flag", V3D_GIZMO_HIDE);
  RNA_def_property_ui_text(prop, "Show Gizmo", "Show gizmos of all types");
  RNA_def_property_update(prop, NC_SPACE | ND_SPACE_VIEW3D, NULL);

  prop = RNA_def_property(srna, "show_gizmo_navigate", PROP_BOOLEAN, PROP_NONE);
  RNA_def_property_boolean_negative_sdna(prop, NULL, "gizmo_flag", V3D_GIZMO_HIDE_NAVIGATE);
  RNA_def_property_ui_text(prop, "Navigate Gizmo", "Viewport navigation gizmo");
  RNA_def_property_update(prop, NC_SPACE | ND_SPACE_VIEW3D, NULL);

  prop = RNA_def_property(srna, "show_gizmo_context", PROP_BOOLEAN, PROP_NONE);
  RNA_def_property_boolean_negative_sdna(prop, NULL, "gizmo_flag", V3D_GIZMO_HIDE_CONTEXT);
  RNA_def_property_ui_text(prop, "Context Gizmo", "Context sensitive gizmos for the active item");
  RNA_def_property_update(prop, NC_SPACE | ND_SPACE_VIEW3D, NULL);

  prop = RNA_def_property(srna, "show_gizmo_tool", PROP_BOOLEAN, PROP_NONE);
  RNA_def_property_boolean_negative_sdna(prop, NULL, "gizmo_flag", V3D_GIZMO_HIDE_TOOL);
  RNA_def_property_ui_text(prop, "Tool Gizmo", "Active tool gizmo");
  RNA_def_property_update(prop, NC_SPACE | ND_SPACE_VIEW3D, NULL);

  /* Per object type gizmo display flags. */

  prop = RNA_def_property(srna, "show_gizmo_object_translate", PROP_BOOLEAN, PROP_NONE);
  RNA_def_property_boolean_sdna(prop, NULL, "gizmo_show_object", V3D_GIZMO_SHOW_OBJECT_TRANSLATE);
  RNA_def_property_ui_text(prop, "Show Object Location", "Gizmo to adjust location");
  RNA_def_property_update(prop, NC_SPACE | ND_SPACE_VIEW3D, NULL);

  prop = RNA_def_property(srna, "show_gizmo_object_rotate", PROP_BOOLEAN, PROP_NONE);
  RNA_def_property_boolean_sdna(prop, NULL, "gizmo_show_object", V3D_GIZMO_SHOW_OBJECT_ROTATE);
  RNA_def_property_ui_text(prop, "Show Object Rotation", "Gizmo to adjust rotation");
  RNA_def_property_update(prop, NC_SPACE | ND_SPACE_VIEW3D, NULL);

  prop = RNA_def_property(srna, "show_gizmo_object_scale", PROP_BOOLEAN, PROP_NONE);
  RNA_def_property_boolean_sdna(prop, NULL, "gizmo_show_object", V3D_GIZMO_SHOW_OBJECT_SCALE);
  RNA_def_property_ui_text(prop, "Show Object Scale", "Gizmo to adjust scale");
  RNA_def_property_update(prop, NC_SPACE | ND_SPACE_VIEW3D, NULL);

  /* Empty Object Data. */
  prop = RNA_def_property(srna, "show_gizmo_empty_image", PROP_BOOLEAN, PROP_NONE);
  RNA_def_property_boolean_sdna(prop, NULL, "gizmo_show_empty", V3D_GIZMO_SHOW_EMPTY_IMAGE);
  RNA_def_property_ui_text(prop, "Show Empty Image", "Gizmo to adjust image size and position");
  RNA_def_property_update(prop, NC_SPACE | ND_SPACE_VIEW3D, NULL);

  prop = RNA_def_property(srna, "show_gizmo_empty_force_field", PROP_BOOLEAN, PROP_NONE);
  RNA_def_property_boolean_sdna(prop, NULL, "gizmo_show_empty", V3D_GIZMO_SHOW_EMPTY_FORCE_FIELD);
  RNA_def_property_ui_text(prop, "Show Empty Force Field", "Gizmo to adjust the force field");
  RNA_def_property_update(prop, NC_SPACE | ND_SPACE_VIEW3D, NULL);

  /* Light Object Data. */
  prop = RNA_def_property(srna, "show_gizmo_light_size", PROP_BOOLEAN, PROP_NONE);
  RNA_def_property_boolean_sdna(prop, NULL, "gizmo_show_light", V3D_GIZMO_SHOW_LIGHT_SIZE);
  RNA_def_property_ui_text(prop, "Show Light Size", "Gizmo to adjust spot and area size");
  RNA_def_property_update(prop, NC_SPACE | ND_SPACE_VIEW3D, NULL);

  prop = RNA_def_property(srna, "show_gizmo_light_look_at", PROP_BOOLEAN, PROP_NONE);
  RNA_def_property_boolean_sdna(prop, NULL, "gizmo_show_light", V3D_GIZMO_SHOW_LIGHT_LOOK_AT);
  RNA_def_property_ui_text(
      prop, "Show Light Look-At", "Gizmo to adjust the direction of the light");
  RNA_def_property_update(prop, NC_SPACE | ND_SPACE_VIEW3D, NULL);

  /* Camera Object Data. */
  prop = RNA_def_property(srna, "show_gizmo_camera_lens", PROP_BOOLEAN, PROP_NONE);
  RNA_def_property_boolean_sdna(prop, NULL, "gizmo_show_camera", V3D_GIZMO_SHOW_CAMERA_LENS);
  RNA_def_property_ui_text(prop, "Show Camera Lens", "Gizmo to adjust camera lens & ortho size");
  RNA_def_property_update(prop, NC_SPACE | ND_SPACE_VIEW3D, NULL);

  prop = RNA_def_property(srna, "show_gizmo_camera_dof_distance", PROP_BOOLEAN, PROP_NONE);
  RNA_def_property_boolean_sdna(prop, NULL, "gizmo_show_camera", V3D_GIZMO_SHOW_CAMERA_DOF_DIST);
  RNA_def_property_ui_text(prop,
                           "Show Camera Focus Distance",
                           "Gizmo to adjust camera focus distance "
                           "(depends on limits display)");
  RNA_def_property_update(prop, NC_SPACE | ND_SPACE_VIEW3D, NULL);

  prop = RNA_def_property(srna, "use_local_camera", PROP_BOOLEAN, PROP_NONE);
  RNA_def_property_boolean_negative_sdna(prop, NULL, "scenelock", 1);
  RNA_def_property_boolean_funcs(prop, NULL, "rna_SpaceView3D_use_local_camera_set");
  RNA_def_property_ui_text(prop,
                           "Use Local Camera",
                           "Use a local camera in this view, rather than scene's active camera");
  RNA_def_property_update(prop, NC_SPACE | ND_SPACE_VIEW3D, NULL);

  prop = RNA_def_property(srna, "region_3d", PROP_POINTER, PROP_NONE);
  RNA_def_property_struct_type(prop, "RegionView3D");
  RNA_def_property_pointer_funcs(prop, "rna_SpaceView3D_region_3d_get", NULL, NULL, NULL);
  RNA_def_property_ui_text(
      prop, "3D Region", "3D region in this space, in case of quad view the camera region");

  prop = RNA_def_property(srna, "region_quadviews", PROP_COLLECTION, PROP_NONE);
  RNA_def_property_struct_type(prop, "RegionView3D");
  RNA_def_property_collection_funcs(prop,
                                    "rna_SpaceView3D_region_quadviews_begin",
                                    "rna_iterator_listbase_next",
                                    "rna_iterator_listbase_end",
                                    "rna_SpaceView3D_region_quadviews_get",
                                    NULL,
                                    NULL,
                                    NULL,
                                    NULL);
  RNA_def_property_ui_text(prop,
                           "Quad View Regions",
                           "3D regions (the third one defines quad view settings, "
                           "the fourth one is same as 'region_3d')");

  prop = RNA_def_property(srna, "show_reconstruction", PROP_BOOLEAN, PROP_NONE);
  RNA_def_property_boolean_sdna(prop, NULL, "flag2", V3D_SHOW_RECONSTRUCTION);
  RNA_def_property_ui_text(
      prop, "Show Reconstruction", "Display reconstruction data from active movie clip");
  RNA_def_property_update(prop, NC_SPACE | ND_SPACE_VIEW3D, NULL);

  prop = RNA_def_property(srna, "tracks_display_size", PROP_FLOAT, PROP_NONE);
  RNA_def_property_range(prop, 0.0, FLT_MAX);
  RNA_def_property_ui_range(prop, 0, 5, 1, 3);
  RNA_def_property_float_sdna(prop, NULL, "bundle_size");
  RNA_def_property_ui_text(prop, "Tracks Size", "Display size of tracks from reconstructed data");
  RNA_def_property_update(prop, NC_SPACE | ND_SPACE_VIEW3D, NULL);

  prop = RNA_def_property(srna, "tracks_display_type", PROP_ENUM, PROP_NONE);
  RNA_def_property_enum_sdna(prop, NULL, "bundle_drawtype");
  RNA_def_property_enum_items(prop, bundle_drawtype_items);
  RNA_def_property_ui_text(prop, "Tracks Display Type", "Viewport display style for tracks");
  RNA_def_property_update(prop, NC_SPACE | ND_SPACE_VIEW3D, NULL);

  prop = RNA_def_property(srna, "show_camera_path", PROP_BOOLEAN, PROP_NONE);
  RNA_def_property_boolean_sdna(prop, NULL, "flag2", V3D_SHOW_CAMERAPATH);
  RNA_def_property_ui_text(prop, "Show Camera Path", "Show reconstructed camera path");
  RNA_def_property_update(prop, NC_SPACE | ND_SPACE_VIEW3D, NULL);

  prop = RNA_def_property(srna, "show_bundle_names", PROP_BOOLEAN, PROP_NONE);
  RNA_def_property_boolean_sdna(prop, NULL, "flag2", V3D_SHOW_BUNDLENAME);
  RNA_def_property_ui_text(
      prop, "Show 3D Marker Names", "Show names for reconstructed tracks objects");
  RNA_def_property_update(prop, NC_SPACE | ND_SPACE_VIEW3D, NULL);

  prop = RNA_def_property(srna, "use_local_collections", PROP_BOOLEAN, PROP_NONE);
  RNA_def_property_boolean_sdna(prop, NULL, "flag", V3D_LOCAL_COLLECTIONS);
  RNA_def_property_ui_text(
      prop, "Local Collections", "Display a different set of collections in this viewport");
  RNA_def_property_flag(prop, PROP_CONTEXT_UPDATE);
  RNA_def_property_update(
      prop, NC_SPACE | ND_SPACE_VIEW3D, "rna_SpaceView3D_use_local_collections_update");

  /* Stereo Settings */
  prop = RNA_def_property(srna, "stereo_3d_eye", PROP_ENUM, PROP_NONE);
  RNA_def_property_enum_sdna(prop, NULL, "multiview_eye");
  RNA_def_property_enum_items(prop, stereo3d_eye_items);
  RNA_def_property_enum_funcs(prop, NULL, NULL, "rna_SpaceView3D_stereo3d_camera_itemf");
  RNA_def_property_ui_text(prop, "Stereo Eye", "Current stereo eye being drawn");
  RNA_def_property_clear_flag(prop, PROP_EDITABLE);

  prop = RNA_def_property(srna, "stereo_3d_camera", PROP_ENUM, PROP_NONE);
  RNA_def_property_enum_sdna(prop, NULL, "stereo3d_camera");
  RNA_def_property_enum_items(prop, stereo3d_camera_items);
  RNA_def_property_enum_funcs(prop, NULL, NULL, "rna_SpaceView3D_stereo3d_camera_itemf");
  RNA_def_property_ui_text(prop, "Camera", "");
  RNA_def_property_update(prop, NC_SPACE | ND_SPACE_VIEW3D, NULL);

  prop = RNA_def_property(srna, "show_stereo_3d_cameras", PROP_BOOLEAN, PROP_NONE);
  RNA_def_property_boolean_sdna(prop, NULL, "stereo3d_flag", V3D_S3D_DISPCAMERAS);
  RNA_def_property_ui_text(prop, "Cameras", "Show the left and right cameras");
  RNA_def_property_update(prop, NC_SPACE | ND_SPACE_VIEW3D, NULL);

  prop = RNA_def_property(srna, "show_stereo_3d_convergence_plane", PROP_BOOLEAN, PROP_NONE);
  RNA_def_property_boolean_sdna(prop, NULL, "stereo3d_flag", V3D_S3D_DISPPLANE);
  RNA_def_property_ui_text(prop, "Plane", "Show the stereo 3d convergence plane");
  RNA_def_property_update(prop, NC_SPACE | ND_SPACE_VIEW3D, NULL);

  prop = RNA_def_property(srna, "stereo_3d_convergence_plane_alpha", PROP_FLOAT, PROP_FACTOR);
  RNA_def_property_float_sdna(prop, NULL, "stereo3d_convergence_alpha");
  RNA_def_property_ui_text(prop, "Plane Alpha", "Opacity (alpha) of the convergence plane");
  RNA_def_property_update(prop, NC_SPACE | ND_SPACE_VIEW3D, NULL);

  prop = RNA_def_property(srna, "show_stereo_3d_volume", PROP_BOOLEAN, PROP_NONE);
  RNA_def_property_boolean_sdna(prop, NULL, "stereo3d_flag", V3D_S3D_DISPVOLUME);
  RNA_def_property_ui_text(prop, "Volume", "Show the stereo 3d frustum volume");
  RNA_def_property_update(prop, NC_SPACE | ND_SPACE_VIEW3D, NULL);

  prop = RNA_def_property(srna, "stereo_3d_volume_alpha", PROP_FLOAT, PROP_FACTOR);
  RNA_def_property_float_sdna(prop, NULL, "stereo3d_volume_alpha");
  RNA_def_property_ui_text(prop, "Volume Alpha", "Opacity (alpha) of the cameras' frustum volume");
  RNA_def_property_update(prop, NC_SPACE | ND_SPACE_VIEW3D, NULL);

  {
    struct {
      const char *name;
      int type_mask;
      const char *identifier[2];
    } info[] = {
        {"Mesh", (1 << OB_MESH), {"show_object_viewport_mesh", "show_object_select_mesh"}},
        {"Curve", (1 << OB_CURVE), {"show_object_viewport_curve", "show_object_select_curve"}},
        {"Surface", (1 << OB_SURF), {"show_object_viewport_surf", "show_object_select_surf"}},
        {"Meta", (1 << OB_MBALL), {"show_object_viewport_meta", "show_object_select_meta"}},
        {"Font", (1 << OB_FONT), {"show_object_viewport_font", "show_object_select_font"}},
        {"Armature",
         (1 << OB_ARMATURE),
         {"show_object_viewport_armature", "show_object_select_armature"}},
        {"Lattice",
         (1 << OB_LATTICE),
         {"show_object_viewport_lattice", "show_object_select_lattice"}},
        {"Empty", (1 << OB_EMPTY), {"show_object_viewport_empty", "show_object_select_empty"}},
        {"Grease Pencil",
         (1 << OB_GPENCIL),
         {"show_object_viewport_grease_pencil", "show_object_select_grease_pencil"}},
        {"Camera", (1 << OB_CAMERA), {"show_object_viewport_camera", "show_object_select_camera"}},
        {"Light", (1 << OB_LAMP), {"show_object_viewport_light", "show_object_select_light"}},
        {"Speaker",
         (1 << OB_SPEAKER),
         {"show_object_viewport_speaker", "show_object_select_speaker"}},
        {"Light Probe",
         (1 << OB_LIGHTPROBE),
         {"show_object_viewport_light_probe", "show_object_select_light_probe"}},
    };

    const char *view_mask_member[2] = {
        "object_type_exclude_viewport",
        "object_type_exclude_select",
    };
    for (int mask_index = 0; mask_index < 2; mask_index++) {
      for (int type_index = 0; type_index < ARRAY_SIZE(info); type_index++) {
        prop = RNA_def_property(
            srna, info[type_index].identifier[mask_index], PROP_BOOLEAN, PROP_NONE);
        RNA_def_property_boolean_negative_sdna(
            prop, NULL, view_mask_member[mask_index], info[type_index].type_mask);
        RNA_def_property_ui_text(prop, info[type_index].name, "");
        RNA_def_property_update(prop, NC_SPACE | ND_SPACE_VIEW3D, NULL);
      }
    }

    /* Heper for drawing the icon. */
    prop = RNA_def_property(srna, "icon_from_show_object_viewport", PROP_INT, PROP_NONE);
    RNA_def_property_int_funcs(
        prop, "rna_SpaceView3D_icon_from_show_object_viewport_get", NULL, NULL);
    RNA_def_property_clear_flag(prop, PROP_EDITABLE);
    RNA_def_property_ui_text(prop, "Visibility Icon", "");
  }

  /* Nested Structs */
  prop = RNA_def_property(srna, "shading", PROP_POINTER, PROP_NONE);
  RNA_def_property_flag(prop, PROP_NEVER_NULL);
  RNA_def_property_struct_type(prop, "View3DShading");
  RNA_def_property_ui_text(prop, "Shading Settings", "Settings for shading in the 3D viewport");

  prop = RNA_def_property(srna, "overlay", PROP_POINTER, PROP_NONE);
  RNA_def_property_flag(prop, PROP_NEVER_NULL);
  RNA_def_property_struct_type(prop, "View3DOverlay");
  RNA_def_property_pointer_funcs(prop, "rna_SpaceView3D_overlay_get", NULL, NULL, NULL);
  RNA_def_property_ui_text(
      prop, "Overlay Settings", "Settings for display of overlays in the 3D viewport");

  rna_def_space_view3d_shading(brna);
  rna_def_space_view3d_overlay(brna);

  /* *** Animated *** */
  RNA_define_animate_sdna(true);
  /* region */

  srna = RNA_def_struct(brna, "RegionView3D", NULL);
  RNA_def_struct_sdna(srna, "RegionView3D");
  RNA_def_struct_ui_text(srna, "3D View Region", "3D View region data");

  prop = RNA_def_property(srna, "lock_rotation", PROP_BOOLEAN, PROP_NONE);
  RNA_def_property_boolean_sdna(prop, NULL, "viewlock", RV3D_LOCKED);
  RNA_def_property_ui_text(prop, "Lock", "Lock view rotation in side views");
  RNA_def_property_update(prop, NC_SPACE | ND_SPACE_VIEW3D, "rna_RegionView3D_quadview_update");

  prop = RNA_def_property(srna, "show_sync_view", PROP_BOOLEAN, PROP_NONE);
  RNA_def_property_boolean_sdna(prop, NULL, "viewlock", RV3D_BOXVIEW);
  RNA_def_property_ui_text(prop, "Box", "Sync view position between side views");
  RNA_def_property_update(prop, NC_SPACE | ND_SPACE_VIEW3D, "rna_RegionView3D_quadview_update");

  prop = RNA_def_property(srna, "use_box_clip", PROP_BOOLEAN, PROP_NONE);
  RNA_def_property_boolean_sdna(prop, NULL, "viewlock", RV3D_BOXCLIP);
  RNA_def_property_ui_text(
      prop, "Clip", "Clip objects based on what's visible in other side views");
  RNA_def_property_update(
      prop, NC_SPACE | ND_SPACE_VIEW3D, "rna_RegionView3D_quadview_clip_update");

  prop = RNA_def_property(srna, "perspective_matrix", PROP_FLOAT, PROP_MATRIX);
  RNA_def_property_float_sdna(prop, NULL, "persmat");
  RNA_def_property_clear_flag(
      prop, PROP_EDITABLE); /* XXX: for now, it's too risky for users to do this */
  RNA_def_property_multi_array(prop, 2, rna_matrix_dimsize_4x4);
  RNA_def_property_ui_text(
      prop, "Perspective Matrix", "Current perspective matrix (``window_matrix * view_matrix``)");

  prop = RNA_def_property(srna, "window_matrix", PROP_FLOAT, PROP_MATRIX);
  RNA_def_property_float_sdna(prop, NULL, "winmat");
  RNA_def_property_clear_flag(prop, PROP_EDITABLE);
  RNA_def_property_multi_array(prop, 2, rna_matrix_dimsize_4x4);
  RNA_def_property_ui_text(prop, "Window Matrix", "Current window matrix");

  prop = RNA_def_property(srna, "view_matrix", PROP_FLOAT, PROP_MATRIX);
  RNA_def_property_float_sdna(prop, NULL, "viewmat");
  RNA_def_property_multi_array(prop, 2, rna_matrix_dimsize_4x4);
  RNA_def_property_float_funcs(prop, NULL, "rna_RegionView3D_view_matrix_set", NULL);
  RNA_def_property_ui_text(prop, "View Matrix", "Current view matrix");
  RNA_def_property_update(prop, NC_SPACE | ND_SPACE_VIEW3D, NULL);

  prop = RNA_def_property(srna, "view_perspective", PROP_ENUM, PROP_NONE);
  RNA_def_property_enum_sdna(prop, NULL, "persp");
  RNA_def_property_enum_items(prop, rv3d_persp_items);
  RNA_def_property_ui_text(prop, "Perspective", "View Perspective");
  RNA_def_property_update(prop, NC_SPACE | ND_SPACE_VIEW3D, NULL);

  prop = RNA_def_property(srna, "is_perspective", PROP_BOOLEAN, PROP_NONE);
  RNA_def_property_boolean_sdna(prop, NULL, "is_persp", 1);
  RNA_def_property_ui_text(prop, "Is Perspective", "");
  RNA_def_property_flag(prop, PROP_EDITABLE);

  prop = RNA_def_property(srna, "is_orthographic_side_view", PROP_BOOLEAN, PROP_NONE);
  RNA_def_property_boolean_sdna(prop, NULL, "view", 0);
  RNA_def_property_boolean_funcs(prop, "rna_RegionView3D_is_orthographic_side_view_get", NULL);
  RNA_def_property_ui_text(prop, "Is Axis Aligned", "Is current view an orthographic side view");

  /* This isn't directly accessible from the UI, only an operator. */
  prop = RNA_def_property(srna, "use_clip_planes", PROP_BOOLEAN, PROP_NONE);
  RNA_def_property_boolean_sdna(prop, NULL, "rflag", RV3D_CLIPPING);
  RNA_def_property_ui_text(prop, "Use Clip Planes", "");

  prop = RNA_def_property(srna, "clip_planes", PROP_FLOAT, PROP_NONE);
  RNA_def_property_float_sdna(prop, NULL, "clip");
  RNA_def_property_multi_array(prop, 2, (int[]){6, 4});
  RNA_def_property_ui_text(prop, "Clip Planes", "");

  prop = RNA_def_property(srna, "view_location", PROP_FLOAT, PROP_TRANSLATION);
#  if 0
  RNA_def_property_float_sdna(prop, NULL, "ofs"); /* cant use because its negated */
#  else
  RNA_def_property_array(prop, 3);
  RNA_def_property_float_funcs(
      prop, "rna_RegionView3D_view_location_get", "rna_RegionView3D_view_location_set", NULL);
#  endif
  RNA_def_property_ui_text(prop, "View Location", "View pivot location");
  RNA_def_property_ui_range(prop, -10000.0, 10000.0, 10, RNA_TRANSLATION_PREC_DEFAULT);
  RNA_def_property_update(prop, NC_WINDOW, NULL);

  prop = RNA_def_property(
      srna, "view_rotation", PROP_FLOAT, PROP_QUATERNION); /* cant use because its inverted */
#  if 0
  RNA_def_property_float_sdna(prop, NULL, "viewquat");
#  else
  RNA_def_property_array(prop, 4);
  RNA_def_property_float_funcs(
      prop, "rna_RegionView3D_view_rotation_get", "rna_RegionView3D_view_rotation_set", NULL);
#  endif
  RNA_def_property_ui_text(prop, "View Rotation", "Rotation in quaternions (keep normalized)");
  RNA_def_property_update(prop, NC_SPACE | ND_SPACE_VIEW3D, NULL);

  /* not sure we need rna access to these but adding anyway */
  prop = RNA_def_property(srna, "view_distance", PROP_FLOAT, PROP_UNSIGNED);
  RNA_def_property_float_sdna(prop, NULL, "dist");
  RNA_def_property_ui_text(prop, "Distance", "Distance to the view location");
  RNA_def_property_update(prop, NC_SPACE | ND_SPACE_VIEW3D, NULL);

  prop = RNA_def_property(srna, "view_camera_zoom", PROP_FLOAT, PROP_UNSIGNED);
  RNA_def_property_float_sdna(prop, NULL, "camzoom");
  RNA_def_property_ui_text(prop, "Camera Zoom", "Zoom factor in camera view");
  RNA_def_property_range(prop, RV3D_CAMZOOM_MIN, RV3D_CAMZOOM_MAX);
  RNA_def_property_update(prop, NC_SPACE | ND_SPACE_VIEW3D, NULL);

  prop = RNA_def_property(srna, "view_camera_offset", PROP_FLOAT, PROP_NONE);
  RNA_def_property_float_sdna(prop, NULL, "camdx");
  RNA_def_property_array(prop, 2);
  RNA_def_property_ui_text(prop, "Camera Offset", "View shift in camera view");
  RNA_def_property_update(prop, NC_SPACE | ND_SPACE_VIEW3D, NULL);

  RNA_api_region_view3d(srna);
}

static void rna_def_space_buttons(BlenderRNA *brna)
{
  StructRNA *srna;
  PropertyRNA *prop;

  srna = RNA_def_struct(brna, "SpaceProperties", "Space");
  RNA_def_struct_sdna(srna, "SpaceProperties");
  RNA_def_struct_ui_text(srna, "Properties Space", "Properties space data");

  prop = RNA_def_property(srna, "context", PROP_ENUM, PROP_NONE);
  RNA_def_property_enum_sdna(prop, NULL, "mainb");
  RNA_def_property_enum_items(prop, buttons_context_items);
  RNA_def_property_enum_funcs(
      prop, NULL, "rna_SpaceProperties_context_set", "rna_SpaceProperties_context_itemf");
  RNA_def_property_ui_text(prop, "", "");
  RNA_def_property_update(
      prop, NC_SPACE | ND_SPACE_PROPERTIES, "rna_SpaceProperties_context_update");

  /* pinned data */
  prop = RNA_def_property(srna, "pin_id", PROP_POINTER, PROP_NONE);
  RNA_def_property_pointer_sdna(prop, NULL, "pinid");
  RNA_def_property_struct_type(prop, "ID");
  /* note: custom set function is ONLY to avoid rna setting a user for this. */
  RNA_def_property_pointer_funcs(
      prop, NULL, "rna_SpaceProperties_pin_id_set", "rna_SpaceProperties_pin_id_typef", NULL);
  RNA_def_property_flag(prop, PROP_EDITABLE | PROP_NEVER_UNLINK);
  RNA_def_property_update(
      prop, NC_SPACE | ND_SPACE_PROPERTIES, "rna_SpaceProperties_pin_id_update");

  prop = RNA_def_property(srna, "use_pin_id", PROP_BOOLEAN, PROP_NONE);
  RNA_def_property_boolean_sdna(prop, NULL, "flag", SB_PIN_CONTEXT);
  RNA_def_property_ui_text(prop, "Pin ID", "Use the pinned context");
}

static void rna_def_space_image(BlenderRNA *brna)
{
  StructRNA *srna;
  PropertyRNA *prop;

  srna = RNA_def_struct(brna, "SpaceImageEditor", "Space");
  RNA_def_struct_sdna(srna, "SpaceImage");
  RNA_def_struct_ui_text(srna, "Space Image Editor", "Image and UV editor space data");

  rna_def_space_generic_show_region_toggles(srna,
                                            ((1 << RGN_TYPE_TOOL_HEADER) | (1 << RGN_TYPE_TOOLS) |
                                             (1 << RGN_TYPE_UI) | (1 << RGN_TYPE_HUD)));

  /* image */
  prop = RNA_def_property(srna, "image", PROP_POINTER, PROP_NONE);
  RNA_def_property_pointer_funcs(prop, NULL, "rna_SpaceImageEditor_image_set", NULL, NULL);
  RNA_def_property_ui_text(prop, "Image", "Image displayed and edited in this space");
  RNA_def_property_flag(prop, PROP_EDITABLE);
  RNA_def_property_update(
      prop,
      NC_GEOM | ND_DATA,
      "rna_SpaceImageEditor_image_update"); /* is handled in image editor too */

  prop = RNA_def_property(srna, "image_user", PROP_POINTER, PROP_NONE);
  RNA_def_property_flag(prop, PROP_NEVER_NULL);
  RNA_def_property_pointer_sdna(prop, NULL, "iuser");
  RNA_def_property_ui_text(
      prop,
      "Image User",
      "Parameters defining which layer, pass and frame of the image is displayed");
  RNA_def_property_update(prop, NC_SPACE | ND_SPACE_IMAGE, NULL);

  prop = RNA_def_property(srna, "scopes", PROP_POINTER, PROP_NONE);
  RNA_def_property_pointer_sdna(prop, NULL, "scopes");
  RNA_def_property_struct_type(prop, "Scopes");
  RNA_def_property_ui_text(prop, "Scopes", "Scopes to visualize image statistics");
  RNA_def_property_flag(prop, PROP_CONTEXT_UPDATE);
  RNA_def_property_update(prop, NC_SPACE | ND_SPACE_IMAGE, "rna_SpaceImageEditor_scopes_update");

  prop = RNA_def_property(srna, "use_image_pin", PROP_BOOLEAN, PROP_NONE);
  RNA_def_property_boolean_sdna(prop, NULL, "pin", 0);
  RNA_def_property_ui_text(
      prop, "Image Pin", "Display current image regardless of object selection");
  RNA_def_property_ui_icon(prop, ICON_UNPINNED, 1);
  RNA_def_property_update(prop, NC_SPACE | ND_SPACE_IMAGE, NULL);

  prop = RNA_def_property(srna, "sample_histogram", PROP_POINTER, PROP_NONE);
  RNA_def_property_pointer_sdna(prop, NULL, "sample_line_hist");
  RNA_def_property_struct_type(prop, "Histogram");
  RNA_def_property_ui_text(prop, "Line Sample", "Sampled colors along line");

  prop = RNA_def_property(srna, "zoom", PROP_FLOAT, PROP_NONE);
  RNA_def_property_array(prop, 2);
  RNA_def_property_clear_flag(prop, PROP_EDITABLE);
  RNA_def_property_float_funcs(prop, "rna_SpaceImageEditor_zoom_get", NULL, NULL);
  RNA_def_property_ui_text(prop, "Zoom", "Zoom factor");

  /* image draw */
  prop = RNA_def_property(srna, "show_repeat", PROP_BOOLEAN, PROP_NONE);
  RNA_def_property_boolean_sdna(prop, NULL, "flag", SI_DRAW_TILE);
  RNA_def_property_ui_text(
      prop, "Display Repeated", "Display the image repeated outside of the main view");
  RNA_def_property_update(prop, NC_SPACE | ND_SPACE_IMAGE, NULL);

  prop = RNA_def_property(srna, "show_annotation", PROP_BOOLEAN, PROP_NONE);
  RNA_def_property_boolean_sdna(prop, NULL, "flag", SI_SHOW_GPENCIL);
  RNA_def_property_ui_text(prop, "Show Annotation", "Show annotations for this view");
  RNA_def_property_update(prop, NC_SPACE | ND_SPACE_IMAGE, NULL);

  prop = RNA_def_property(srna, "display_channels", PROP_ENUM, PROP_NONE);
  RNA_def_property_enum_bitflag_sdna(prop, NULL, "flag");
  RNA_def_property_enum_items(prop, display_channels_items);
  RNA_def_property_enum_funcs(prop, NULL, NULL, "rna_SpaceImageEditor_display_channels_itemf");
  RNA_def_property_ui_text(prop, "Display Channels", "Channels of the image to draw");
  RNA_def_property_update(prop, NC_SPACE | ND_SPACE_IMAGE, NULL);

  prop = RNA_def_property(srna, "show_stereo_3d", PROP_BOOLEAN, PROP_NONE);
  RNA_def_property_boolean_funcs(
      prop, "rna_SpaceImageEditor_show_stereo_get", "rna_SpaceImageEditor_show_stereo_set");
  RNA_def_property_ui_text(prop, "Show Stereo", "Display the image in Stereo 3D");
  RNA_def_property_ui_icon(prop, ICON_CAMERA_STEREO, 0);
  RNA_def_property_update(
      prop, NC_SPACE | ND_SPACE_IMAGE, "rna_SpaceImageEditor_show_stereo_update");

  /* uv */
  prop = RNA_def_property(srna, "uv_editor", PROP_POINTER, PROP_NONE);
  RNA_def_property_flag(prop, PROP_NEVER_NULL);
  RNA_def_property_struct_type(prop, "SpaceUVEditor");
  RNA_def_property_pointer_funcs(prop, "rna_SpaceImageEditor_uvedit_get", NULL, NULL, NULL);
  RNA_def_property_ui_text(prop, "UV Editor", "UV editor settings");

  /* mode (hidden in the UI, see 'ui_mode') */
  prop = RNA_def_property(srna, "mode", PROP_ENUM, PROP_NONE);
  RNA_def_property_enum_sdna(prop, NULL, "mode");
  RNA_def_property_enum_items(prop, rna_enum_space_image_mode_all_items);
  RNA_def_property_ui_text(prop, "Mode", "Editing context being displayed");
  RNA_def_property_update(prop, NC_SPACE | ND_SPACE_IMAGE, "rna_SpaceImageEditor_mode_update");

  prop = RNA_def_property(srna, "ui_mode", PROP_ENUM, PROP_NONE);
  RNA_def_property_enum_sdna(prop, NULL, "mode");
  RNA_def_property_enum_items(prop, rna_enum_space_image_mode_ui_items);
  RNA_def_property_ui_text(prop, "Mode", "Editing context being displayed");
  RNA_def_property_update(prop, NC_SPACE | ND_SPACE_IMAGE, "rna_SpaceImageEditor_mode_update");

  /* transform */
  prop = RNA_def_property(srna, "cursor_location", PROP_FLOAT, PROP_XYZ);
  RNA_def_property_array(prop, 2);
  RNA_def_property_float_funcs(prop,
                               "rna_SpaceImageEditor_cursor_location_get",
                               "rna_SpaceImageEditor_cursor_location_set",
                               NULL);
  RNA_def_property_ui_text(prop, "2D Cursor Location", "2D cursor location for this view");
  RNA_def_property_update(prop, NC_SPACE | ND_SPACE_IMAGE, NULL);

  prop = RNA_def_property(srna, "pivot_point", PROP_ENUM, PROP_NONE);
  RNA_def_property_enum_sdna(prop, NULL, "around");
  RNA_def_property_enum_items(prop, rna_enum_transform_pivot_items_full);
  RNA_def_property_enum_funcs(prop, NULL, NULL, "rna_SpaceImageEditor_pivot_itemf");
  RNA_def_property_ui_text(prop, "Pivot", "Rotation/Scaling Pivot");
  RNA_def_property_update(prop, NC_SPACE | ND_SPACE_IMAGE, NULL);

  /* grease pencil */
  prop = RNA_def_property(srna, "grease_pencil", PROP_POINTER, PROP_NONE);
  RNA_def_property_pointer_sdna(prop, NULL, "gpd");
  RNA_def_property_struct_type(prop, "GreasePencil");
  RNA_def_property_pointer_funcs(
      prop, NULL, NULL, NULL, "rna_GPencil_datablocks_annotations_poll");
  RNA_def_property_flag(prop, PROP_EDITABLE | PROP_ID_REFCOUNT);
  RNA_def_property_ui_text(prop, "Grease Pencil", "Grease pencil data for this space");
  RNA_def_property_update(prop, NC_SPACE | ND_SPACE_IMAGE, NULL);

  /* update */
  prop = RNA_def_property(srna, "use_realtime_update", PROP_BOOLEAN, PROP_NONE);
  RNA_def_property_boolean_sdna(prop, NULL, "lock", 0);
  RNA_def_property_ui_text(prop,
                           "Update Automatically",
                           "Update other affected window spaces automatically to reflect changes "
                           "during interactive operations such as transform");

  /* state */
  prop = RNA_def_property(srna, "show_render", PROP_BOOLEAN, PROP_NONE);
  RNA_def_property_boolean_funcs(prop, "rna_SpaceImageEditor_show_render_get", NULL);
  RNA_def_property_clear_flag(prop, PROP_EDITABLE);
  RNA_def_property_ui_text(prop, "Show Render", "Show render related properties");

  prop = RNA_def_property(srna, "show_paint", PROP_BOOLEAN, PROP_NONE);
  RNA_def_property_boolean_funcs(prop, "rna_SpaceImageEditor_show_paint_get", NULL);
  RNA_def_property_clear_flag(prop, PROP_EDITABLE);
  RNA_def_property_ui_text(prop, "Show Paint", "Show paint related properties");

  prop = RNA_def_property(srna, "show_uvedit", PROP_BOOLEAN, PROP_NONE);
  RNA_def_property_boolean_funcs(prop, "rna_SpaceImageEditor_show_uvedit_get", NULL);
  RNA_def_property_clear_flag(prop, PROP_EDITABLE);
  RNA_def_property_ui_text(prop, "Show UV Editor", "Show UV editing related properties");

  prop = RNA_def_property(srna, "show_maskedit", PROP_BOOLEAN, PROP_NONE);
  RNA_def_property_boolean_funcs(prop, "rna_SpaceImageEditor_show_maskedit_get", NULL);
  RNA_def_property_clear_flag(prop, PROP_EDITABLE);
  RNA_def_property_ui_text(prop, "Show Mask Editor", "Show Mask editing related properties");

  rna_def_space_image_uv(brna);

  /* mask */
  rna_def_space_mask_info(srna, NC_SPACE | ND_SPACE_IMAGE, "rna_SpaceImageEditor_mask_set");
}

static void rna_def_space_sequencer(BlenderRNA *brna)
{
  StructRNA *srna;
  PropertyRNA *prop;

  static const EnumPropertyItem view_type_items[] = {
      {SEQ_VIEW_SEQUENCE, "SEQUENCER", ICON_SEQ_SEQUENCER, "Sequencer", ""},
      {SEQ_VIEW_PREVIEW, "PREVIEW", ICON_SEQ_PREVIEW, "Preview", ""},
      {SEQ_VIEW_SEQUENCE_PREVIEW,
       "SEQUENCER_PREVIEW",
       ICON_SEQ_SPLITVIEW,
       "Sequencer/Preview",
       ""},
      {0, NULL, 0, NULL, NULL},
  };

  static const EnumPropertyItem display_mode_items[] = {
      {SEQ_DRAW_IMG_IMBUF, "IMAGE", ICON_SEQ_PREVIEW, "Image Preview", ""},
      {SEQ_DRAW_IMG_WAVEFORM, "WAVEFORM", ICON_SEQ_LUMA_WAVEFORM, "Luma Waveform", ""},
      {SEQ_DRAW_IMG_VECTORSCOPE, "VECTOR_SCOPE", ICON_SEQ_CHROMA_SCOPE, "Chroma Vectorscope", ""},
      {SEQ_DRAW_IMG_HISTOGRAM, "HISTOGRAM", ICON_SEQ_HISTOGRAM, "Histogram", ""},
      {0, NULL, 0, NULL, NULL},
  };

  static const EnumPropertyItem proxy_render_size_items[] = {
      {SEQ_PROXY_RENDER_SIZE_NONE, "NONE", 0, "No display", ""},
      {SEQ_PROXY_RENDER_SIZE_SCENE, "SCENE", 0, "Scene render size", ""},
      {SEQ_PROXY_RENDER_SIZE_25, "PROXY_25", 0, "Proxy size 25%", ""},
      {SEQ_PROXY_RENDER_SIZE_50, "PROXY_50", 0, "Proxy size 50%", ""},
      {SEQ_PROXY_RENDER_SIZE_75, "PROXY_75", 0, "Proxy size 75%", ""},
      {SEQ_PROXY_RENDER_SIZE_100, "PROXY_100", 0, "Proxy size 100%", ""},
      {SEQ_PROXY_RENDER_SIZE_FULL, "FULL", 0, "No proxy, full render", ""},
      {0, NULL, 0, NULL, NULL},
  };

  static const EnumPropertyItem overlay_type_items[] = {
      {SEQ_DRAW_OVERLAY_RECT, "RECTANGLE", 0, "Rectangle", "Show rectangle area overlay"},
      {SEQ_DRAW_OVERLAY_REFERENCE, "REFERENCE", 0, "Reference", "Show reference frame only"},
      {SEQ_DRAW_OVERLAY_CURRENT, "CURRENT", 0, "Current", "Show current frame only"},
      {0, NULL, 0, NULL, NULL},
  };

  static const EnumPropertyItem preview_channels_items[] = {
      {SEQ_USE_ALPHA,
       "COLOR_ALPHA",
       ICON_IMAGE_RGB_ALPHA,
       "Color and Alpha",
       "Display image with RGB colors and alpha transparency"},
      {0, "COLOR", ICON_IMAGE_RGB, "Color", "Display image with RGB colors"},
      {0, NULL, 0, NULL, NULL},
  };

  static const EnumPropertyItem waveform_type_display_items[] = {
      {SEQ_NO_WAVEFORMS,
       "NO_WAVEFORMS",
       0,
       "Waveforms Off",
       "No waveforms drawn for any sound strips"},
      {SEQ_ALL_WAVEFORMS,
       "ALL_WAVEFORMS",
       0,
       "Waveforms On",
       "Waveforms drawn for all sound strips"},
      {0,
       "DEFAULT_WAVEFORMS",
       0,
       "Use Strip Option",
       "Waveforms drawn according to strip setting"},
      {0, NULL, 0, NULL, NULL},
  };

  srna = RNA_def_struct(brna, "SpaceSequenceEditor", "Space");
  RNA_def_struct_sdna(srna, "SpaceSeq");
  RNA_def_struct_ui_text(srna, "Space Sequence Editor", "Sequence editor space data");

  rna_def_space_generic_show_region_toggles(srna, (1 << RGN_TYPE_UI));

  /* view type, fairly important */
  prop = RNA_def_property(srna, "view_type", PROP_ENUM, PROP_NONE);
  RNA_def_property_enum_sdna(prop, NULL, "view");
  RNA_def_property_enum_items(prop, view_type_items);
  RNA_def_property_ui_text(
      prop, "View Type", "Type of the Sequencer view (sequencer, preview or both)");
  RNA_def_property_update(prop, 0, "rna_Sequencer_view_type_update");

  /* display type, fairly important */
  prop = RNA_def_property(srna, "display_mode", PROP_ENUM, PROP_NONE);
  RNA_def_property_enum_sdna(prop, NULL, "mainb");
  RNA_def_property_enum_items(prop, display_mode_items);
  RNA_def_property_ui_text(
      prop, "Display Mode", "View mode to use for displaying sequencer output");
  RNA_def_property_update(prop, NC_SPACE | ND_SPACE_SEQUENCER, NULL);

  /* flags */
  prop = RNA_def_property(srna, "show_frames", PROP_BOOLEAN, PROP_NONE);
  RNA_def_property_boolean_sdna(prop, NULL, "flag", SEQ_DRAWFRAMES);
  RNA_def_property_ui_text(prop, "Display Frames", "Display frames rather than seconds");
  RNA_def_property_update(prop, NC_SPACE | ND_SPACE_SEQUENCER, NULL);

  prop = RNA_def_property(srna, "use_marker_sync", PROP_BOOLEAN, PROP_NONE);
  RNA_def_property_boolean_sdna(prop, NULL, "flag", SEQ_MARKER_TRANS);
  RNA_def_property_ui_text(prop, "Sync Markers", "Transform markers as well as strips");
  RNA_def_property_update(prop, NC_SPACE | ND_SPACE_SEQUENCER, NULL);

  prop = RNA_def_property(srna, "show_separate_color", PROP_BOOLEAN, PROP_NONE);
  RNA_def_property_boolean_sdna(prop, NULL, "flag", SEQ_DRAW_COLOR_SEPARATED);
  RNA_def_property_ui_text(prop, "Separate Colors", "Separate color channels in preview");
  RNA_def_property_update(prop, NC_SPACE | ND_SPACE_SEQUENCER, NULL);

  prop = RNA_def_property(srna, "show_safe_areas", PROP_BOOLEAN, PROP_NONE);
  RNA_def_property_boolean_sdna(prop, NULL, "flag", SEQ_SHOW_SAFE_MARGINS);
  RNA_def_property_ui_text(
      prop, "Safe Areas", "Show TV title safe and action safe areas in preview");
  RNA_def_property_update(prop, NC_SPACE | ND_SPACE_SEQUENCER, NULL);

  prop = RNA_def_property(srna, "show_safe_center", PROP_BOOLEAN, PROP_NONE);
  RNA_def_property_boolean_sdna(prop, NULL, "flag", SEQ_SHOW_SAFE_CENTER);
  RNA_def_property_ui_text(
      prop, "Center-Cut Safe Areas", "Show safe areas to fit content in a different aspect ratio");
  RNA_def_property_update(prop, NC_SPACE | ND_SPACE_SEQUENCER, NULL);

  prop = RNA_def_property(srna, "show_metadata", PROP_BOOLEAN, PROP_NONE);
  RNA_def_property_boolean_sdna(prop, NULL, "flag", SEQ_SHOW_METADATA);
  RNA_def_property_ui_text(prop, "Show Metadata", "Show metadata of first visible strip");
  RNA_def_property_update(prop, NC_SPACE | ND_SPACE_SEQUENCER, NULL);

  prop = RNA_def_property(srna, "show_seconds", PROP_BOOLEAN, PROP_NONE);
  RNA_def_property_boolean_negative_sdna(prop, NULL, "flag", SEQ_DRAWFRAMES);
  RNA_def_property_ui_text(prop, "Show Seconds", "Show timing in seconds not frames");
  RNA_def_property_update(prop, NC_SPACE | ND_SPACE_SEQUENCER, NULL);

  prop = RNA_def_property(srna, "show_marker_lines", PROP_BOOLEAN, PROP_NONE);
  RNA_def_property_boolean_sdna(prop, NULL, "flag", SEQ_SHOW_MARKER_LINES);
  RNA_def_property_ui_text(prop, "Show Marker Lines", "Show a vertical line for every marker");
  RNA_def_property_update(prop, NC_SPACE | ND_SPACE_SEQUENCER, NULL);

  prop = RNA_def_property(srna, "show_annotation", PROP_BOOLEAN, PROP_NONE);
  RNA_def_property_boolean_sdna(prop, NULL, "flag", SEQ_SHOW_GPENCIL);
  RNA_def_property_ui_text(prop, "Show Annotation", "Show annotations for this view");
  RNA_def_property_update(prop, NC_SPACE | ND_SPACE_SEQUENCER, NULL);

  prop = RNA_def_property(srna, "display_channel", PROP_INT, PROP_NONE);
  RNA_def_property_int_sdna(prop, NULL, "chanshown");
  RNA_def_property_ui_text(
      prop,
      "Display Channel",
      "The channel number shown in the image preview. 0 is the result of all strips combined");
  RNA_def_property_range(prop, -5, MAXSEQ);
  RNA_def_property_update(prop, NC_SPACE | ND_SPACE_SEQUENCER, "rna_SequenceEditor_update_cache");

  prop = RNA_def_property(srna, "preview_channels", PROP_ENUM, PROP_NONE);
  RNA_def_property_enum_bitflag_sdna(prop, NULL, "flag");
  RNA_def_property_enum_items(prop, preview_channels_items);
  RNA_def_property_ui_text(prop, "Display Channels", "Channels of the preview to draw");
  RNA_def_property_update(prop, NC_SPACE | ND_SPACE_SEQUENCER, "rna_SequenceEditor_update_cache");

  prop = RNA_def_property(srna, "waveform_display_type", PROP_ENUM, PROP_NONE);
  RNA_def_property_enum_bitflag_sdna(prop, NULL, "flag");
  RNA_def_property_enum_items(prop, waveform_type_display_items);
  RNA_def_property_ui_text(prop, "Waveform Displaying", "How Waveforms are drawn");
  RNA_def_property_update(prop, NC_SPACE | ND_SPACE_SEQUENCER, NULL);

  prop = RNA_def_property(srna, "show_overexposed", PROP_INT, PROP_NONE);
  RNA_def_property_int_sdna(prop, NULL, "zebra");
  RNA_def_property_ui_text(prop, "Show Overexposed", "Show overexposed areas with zebra stripes");
  RNA_def_property_range(prop, 0, 110);
  RNA_def_property_update(prop, NC_SPACE | ND_SPACE_SEQUENCER, NULL);

  prop = RNA_def_property(srna, "proxy_render_size", PROP_ENUM, PROP_NONE);
  RNA_def_property_enum_sdna(prop, NULL, "render_size");
  RNA_def_property_enum_items(prop, proxy_render_size_items);
  RNA_def_property_ui_text(prop,
                           "Proxy Render Size",
                           "Display preview using full resolution or different proxy resolutions");
  RNA_def_property_update(prop, NC_SPACE | ND_SPACE_SEQUENCER, "rna_SequenceEditor_update_cache");

  /* grease pencil */
  prop = RNA_def_property(srna, "grease_pencil", PROP_POINTER, PROP_NONE);
  RNA_def_property_pointer_sdna(prop, NULL, "gpd");
  RNA_def_property_struct_type(prop, "GreasePencil");
  RNA_def_property_pointer_funcs(
      prop, NULL, NULL, NULL, "rna_GPencil_datablocks_annotations_poll");
  RNA_def_property_flag(prop, PROP_EDITABLE | PROP_ID_REFCOUNT);
  RNA_def_property_ui_text(prop, "Grease Pencil", "Grease Pencil data for this Preview region");
  RNA_def_property_update(prop, NC_SPACE | ND_SPACE_SEQUENCER, NULL);

  prop = RNA_def_property(srna, "overlay_type", PROP_ENUM, PROP_NONE);
  RNA_def_property_enum_sdna(prop, NULL, "overlay_type");
  RNA_def_property_enum_items(prop, overlay_type_items);
  RNA_def_property_ui_text(prop, "Overlay Type", "Overlay draw type");
  RNA_def_property_update(prop, NC_SPACE | ND_SPACE_SEQUENCER, NULL);

  prop = RNA_def_property(srna, "show_backdrop", PROP_BOOLEAN, PROP_NONE);
  RNA_def_property_boolean_sdna(prop, NULL, "draw_flag", SEQ_DRAW_BACKDROP);
  RNA_def_property_ui_text(prop, "Use Backdrop", "Display result under strips");
  RNA_def_property_update(prop, NC_SPACE | ND_SPACE_SEQUENCER, NULL);

  prop = RNA_def_property(srna, "show_strip_offset", PROP_BOOLEAN, PROP_NONE);
  RNA_def_property_boolean_sdna(prop, NULL, "draw_flag", SEQ_DRAW_OFFSET_EXT);
  RNA_def_property_ui_text(prop, "Show Offsets", "Display strip in/out offsets");
  RNA_def_property_update(prop, NC_SPACE | ND_SPACE_SEQUENCER, NULL);
}

static void rna_def_space_text(BlenderRNA *brna)
{
  StructRNA *srna;
  PropertyRNA *prop;
  FunctionRNA *func;

  srna = RNA_def_struct(brna, "SpaceTextEditor", "Space");
  RNA_def_struct_sdna(srna, "SpaceText");
  RNA_def_struct_ui_text(srna, "Space Text Editor", "Text editor space data");

  rna_def_space_generic_show_region_toggles(srna, (1 << RGN_TYPE_UI) | (1 << RGN_TYPE_FOOTER));

  /* text */
  prop = RNA_def_property(srna, "text", PROP_POINTER, PROP_NONE);
  RNA_def_property_flag(prop, PROP_EDITABLE);
  RNA_def_property_ui_text(prop, "Text", "Text displayed and edited in this space");
  RNA_def_property_pointer_funcs(prop, NULL, "rna_SpaceTextEditor_text_set", NULL, NULL);
  RNA_def_property_update(prop, NC_SPACE | ND_SPACE_TEXT, NULL);

  /* display */
  prop = RNA_def_property(srna, "show_word_wrap", PROP_BOOLEAN, PROP_NONE);
  RNA_def_property_boolean_sdna(prop, NULL, "wordwrap", 0);
  RNA_def_property_boolean_funcs(prop, NULL, "rna_SpaceTextEditor_word_wrap_set");
  RNA_def_property_ui_text(
      prop, "Word Wrap", "Wrap words if there is not enough horizontal space");
  RNA_def_property_ui_icon(prop, ICON_WORDWRAP_ON, 0);
  RNA_def_property_update(prop, NC_SPACE | ND_SPACE_TEXT, NULL);

  prop = RNA_def_property(srna, "show_line_numbers", PROP_BOOLEAN, PROP_NONE);
  RNA_def_property_boolean_sdna(prop, NULL, "showlinenrs", 0);
  RNA_def_property_ui_text(prop, "Line Numbers", "Show line numbers next to the text");
  RNA_def_property_ui_icon(prop, ICON_LINENUMBERS_ON, 0);
  RNA_def_property_update(prop, NC_SPACE | ND_SPACE_TEXT, NULL);

  func = RNA_def_function(srna,
                          "is_syntax_highlight_supported",
                          "rna_SpaceTextEditor_text_is_syntax_highlight_supported");
  RNA_def_function_return(func,
                          RNA_def_boolean(func, "is_syntax_highlight_supported", false, "", ""));
  RNA_def_function_ui_description(func,
                                  "Returns True if the editor supports syntax highlighting "
                                  "for the current text datablock");

  prop = RNA_def_property(srna, "show_syntax_highlight", PROP_BOOLEAN, PROP_NONE);
  RNA_def_property_boolean_sdna(prop, NULL, "showsyntax", 0);
  RNA_def_property_ui_text(prop, "Syntax Highlight", "Syntax highlight for scripting");
  RNA_def_property_ui_icon(prop, ICON_SYNTAX_ON, 0);
  RNA_def_property_update(prop, NC_SPACE | ND_SPACE_TEXT, NULL);

  prop = RNA_def_property(srna, "show_line_highlight", PROP_BOOLEAN, PROP_NONE);
  RNA_def_property_boolean_sdna(prop, NULL, "line_hlight", 0);
  RNA_def_property_ui_text(prop, "Highlight Line", "Highlight the current line");
  RNA_def_property_update(prop, NC_SPACE | ND_SPACE_TEXT, NULL);

  prop = RNA_def_property(srna, "tab_width", PROP_INT, PROP_NONE);
  RNA_def_property_int_sdna(prop, NULL, "tabnumber");
  RNA_def_property_range(prop, 2, 8);
  RNA_def_property_ui_text(prop, "Tab Width", "Number of spaces to display tabs with");
  RNA_def_property_update(prop, NC_SPACE | ND_SPACE_TEXT, "rna_SpaceTextEditor_updateEdited");

  prop = RNA_def_property(srna, "font_size", PROP_INT, PROP_NONE);
  RNA_def_property_int_sdna(prop, NULL, "lheight");
  RNA_def_property_range(prop, 8, 32);
  RNA_def_property_ui_text(prop, "Font Size", "Font size to use for displaying the text");
  RNA_def_property_update(prop, NC_SPACE | ND_SPACE_TEXT, NULL);

  prop = RNA_def_property(srna, "show_margin", PROP_BOOLEAN, PROP_NONE);
  RNA_def_property_boolean_sdna(prop, NULL, "flags", ST_SHOW_MARGIN);
  RNA_def_property_ui_text(prop, "Show Margin", "Show right margin");
  RNA_def_property_update(prop, NC_SPACE | ND_SPACE_TEXT, NULL);

  prop = RNA_def_property(srna, "margin_column", PROP_INT, PROP_NONE);
  RNA_def_property_int_sdna(prop, NULL, "margin_column");
  RNA_def_property_range(prop, 0, 1024);
  RNA_def_property_ui_text(prop, "Margin Column", "Column number to show right margin at");
  RNA_def_property_update(prop, NC_SPACE | ND_SPACE_TEXT, NULL);

  prop = RNA_def_property(srna, "top", PROP_INT, PROP_NONE);
  RNA_def_property_int_sdna(prop, NULL, "top");
  RNA_def_property_range(prop, 0, INT_MAX);
  RNA_def_property_ui_text(prop, "Top Line", "Top line visible");
  RNA_def_property_update(prop, NC_SPACE | ND_SPACE_TEXT, NULL);

  prop = RNA_def_property(srna, "visible_lines", PROP_INT, PROP_NONE);
  RNA_def_property_clear_flag(prop, PROP_EDITABLE);
  RNA_def_property_int_sdna(prop, NULL, "viewlines");
  RNA_def_property_ui_text(
      prop, "Visible Lines", "Amount of lines that can be visible in current editor");

  /* functionality options */
  prop = RNA_def_property(srna, "use_overwrite", PROP_BOOLEAN, PROP_NONE);
  RNA_def_property_boolean_sdna(prop, NULL, "overwrite", 1);
  RNA_def_property_ui_text(
      prop, "Overwrite", "Overwrite characters when typing rather than inserting them");
  RNA_def_property_update(prop, NC_SPACE | ND_SPACE_TEXT, NULL);

  prop = RNA_def_property(srna, "use_live_edit", PROP_BOOLEAN, PROP_NONE);
  RNA_def_property_boolean_sdna(prop, NULL, "live_edit", 1);
  RNA_def_property_ui_text(prop, "Live Edit", "Run python while editing");
  RNA_def_property_update(prop, NC_SPACE | ND_SPACE_TEXT, NULL);

  /* find */
  prop = RNA_def_property(srna, "use_find_all", PROP_BOOLEAN, PROP_NONE);
  RNA_def_property_boolean_sdna(prop, NULL, "flags", ST_FIND_ALL);
  RNA_def_property_ui_text(
      prop, "Find All", "Search in all text data-blocks, instead of only the active one");
  RNA_def_property_update(prop, NC_SPACE | ND_SPACE_TEXT, NULL);

  prop = RNA_def_property(srna, "use_find_wrap", PROP_BOOLEAN, PROP_NONE);
  RNA_def_property_boolean_sdna(prop, NULL, "flags", ST_FIND_WRAP);
  RNA_def_property_ui_text(
      prop, "Find Wrap", "Search again from the start of the file when reaching the end");
  RNA_def_property_update(prop, NC_SPACE | ND_SPACE_TEXT, NULL);

  prop = RNA_def_property(srna, "use_match_case", PROP_BOOLEAN, PROP_NONE);
  RNA_def_property_boolean_sdna(prop, NULL, "flags", ST_MATCH_CASE);
  RNA_def_property_ui_text(
      prop, "Match Case", "Search string is sensitive to uppercase and lowercase letters");
  RNA_def_property_update(prop, NC_SPACE | ND_SPACE_TEXT, NULL);

  prop = RNA_def_property(srna, "find_text", PROP_STRING, PROP_NONE);
  RNA_def_property_string_sdna(prop, NULL, "findstr");
  RNA_def_property_ui_text(prop, "Find Text", "Text to search for with the find tool");
  RNA_def_property_update(prop, NC_SPACE | ND_SPACE_TEXT, NULL);

  prop = RNA_def_property(srna, "replace_text", PROP_STRING, PROP_NONE);
  RNA_def_property_string_sdna(prop, NULL, "replacestr");
  RNA_def_property_ui_text(
      prop, "Replace Text", "Text to replace selected text with using the replace tool");
  RNA_def_property_update(prop, NC_SPACE | ND_SPACE_TEXT, NULL);

  RNA_api_space_text(srna);
}

// bfa - toolbar editor
static void rna_def_space_toolbar(BlenderRNA *brna)
{
  StructRNA *srna;
  // PropertyRNA *prop;

  srna = RNA_def_struct(brna, "SpaceToolbarEditor", "Space");
  RNA_def_struct_sdna(srna, "SpaceToolbar");
  RNA_def_struct_ui_text(srna, "Space Toolbar Editor", "Toolbar editor space data");
}

static void rna_def_space_dopesheet(BlenderRNA *brna)
{
  StructRNA *srna;
  PropertyRNA *prop;

  srna = RNA_def_struct(brna, "SpaceDopeSheetEditor", "Space");
  RNA_def_struct_sdna(srna, "SpaceAction");
  RNA_def_struct_ui_text(srna, "Space Dope Sheet Editor", "Dope Sheet space data");

  rna_def_space_generic_show_region_toggles(srna, (1 << RGN_TYPE_UI));

  /* data */
  prop = RNA_def_property(srna, "action", PROP_POINTER, PROP_NONE);
  RNA_def_property_flag(prop, PROP_EDITABLE);
  RNA_def_property_pointer_funcs(
      prop, NULL, "rna_SpaceDopeSheetEditor_action_set", NULL, "rna_Action_actedit_assign_poll");
  RNA_def_property_ui_text(prop, "Action", "Action displayed and edited in this space");
  RNA_def_property_flag(prop, PROP_CONTEXT_UPDATE);
  RNA_def_property_update(
      prop, NC_ANIMATION | ND_KEYFRAME | NA_EDITED, "rna_SpaceDopeSheetEditor_action_update");

  /* mode (hidden in the UI, see 'ui_mode') */
  prop = RNA_def_property(srna, "mode", PROP_ENUM, PROP_NONE);
  RNA_def_property_enum_sdna(prop, NULL, "mode");
  RNA_def_property_enum_items(prop, rna_enum_space_action_mode_all_items);
  RNA_def_property_ui_text(prop, "Mode", "Editing context being displayed");
  RNA_def_property_flag(prop, PROP_CONTEXT_UPDATE);
  RNA_def_property_update(
      prop, NC_SPACE | ND_SPACE_DOPESHEET, "rna_SpaceDopeSheetEditor_mode_update");

  prop = RNA_def_property(srna, "ui_mode", PROP_ENUM, PROP_NONE);
  RNA_def_property_enum_sdna(prop, NULL, "mode");
  RNA_def_property_enum_items(prop, rna_enum_space_action_ui_mode_items);
  RNA_def_property_ui_text(prop, "Mode", "Editing context being displayed");
  RNA_def_property_flag(prop, PROP_CONTEXT_UPDATE);
  RNA_def_property_update(
      prop, NC_SPACE | ND_SPACE_DOPESHEET, "rna_SpaceDopeSheetEditor_mode_update");

  /* display */
  prop = RNA_def_property(srna, "show_seconds", PROP_BOOLEAN, PROP_NONE);
  RNA_def_property_boolean_sdna(prop, NULL, "flag", SACTION_DRAWTIME);
  RNA_def_property_ui_text(prop, "Show Seconds", "Show timing in seconds not frames");
  RNA_def_property_update(prop, NC_SPACE | ND_SPACE_DOPESHEET, NULL);

  prop = RNA_def_property(srna, "show_sliders", PROP_BOOLEAN, PROP_NONE);
  RNA_def_property_boolean_sdna(prop, NULL, "flag", SACTION_SLIDERS);
  RNA_def_property_ui_text(prop, "Show Sliders", "Show sliders beside F-Curve channels");
  RNA_def_property_update(prop, NC_SPACE | ND_SPACE_DOPESHEET, NULL);

  prop = RNA_def_property(srna, "show_pose_markers", PROP_BOOLEAN, PROP_NONE);
  RNA_def_property_boolean_sdna(prop, NULL, "flag", SACTION_POSEMARKERS_SHOW);
  RNA_def_property_ui_text(prop,
                           "Show Pose Markers",
                           "Show markers belonging to the active action instead of Scene markers "
                           "(Action and Shape Key Editors only)");
  RNA_def_property_update(prop, NC_SPACE | ND_SPACE_DOPESHEET, NULL);

  prop = RNA_def_property(srna, "show_group_colors", PROP_BOOLEAN, PROP_NONE);
  RNA_def_property_boolean_negative_sdna(prop, NULL, "flag", SACTION_NODRAWGCOLORS);
  RNA_def_property_ui_text(
      prop,
      "Show Group Colors",
      "Display groups and channels with colors matching their corresponding groups "
      "(pose bones only currently)");
  RNA_def_property_update(prop, NC_SPACE | ND_SPACE_DOPESHEET, NULL);

  prop = RNA_def_property(srna, "show_interpolation", PROP_BOOLEAN, PROP_NONE);
  RNA_def_property_boolean_sdna(prop, NULL, "flag", SACTION_SHOW_INTERPOLATION);
  RNA_def_property_ui_text(prop,
                           "Show Handles And Interpolation",
                           "Display keyframe handle types and non-bezier interpolation modes");
  RNA_def_property_update(prop, NC_SPACE | ND_SPACE_DOPESHEET, NULL);

  prop = RNA_def_property(srna, "show_extremes", PROP_BOOLEAN, PROP_NONE);
  RNA_def_property_boolean_sdna(prop, NULL, "flag", SACTION_SHOW_EXTREMES);
  RNA_def_property_ui_text(prop,
                           "Show Curve Extremes",
                           "Mark keyframes where the key value flow changes direction, based on "
                           "comparison with adjacent keys");
  RNA_def_property_update(prop, NC_SPACE | ND_SPACE_DOPESHEET, NULL);

  prop = RNA_def_property(srna, "show_marker_lines", PROP_BOOLEAN, PROP_NONE);
  RNA_def_property_boolean_sdna(prop, NULL, "flag", SACTION_SHOW_MARKER_LINES);
  RNA_def_property_ui_text(prop, "Show Marker Lines", "Show a vertical line for every marker");
  RNA_def_property_update(prop, NC_SPACE | ND_SPACE_GRAPH, NULL);

  /* editing */
  prop = RNA_def_property(srna, "use_auto_merge_keyframes", PROP_BOOLEAN, PROP_NONE);
  RNA_def_property_boolean_negative_sdna(prop, NULL, "flag", SACTION_NOTRANSKEYCULL);
  RNA_def_property_ui_text(prop, "AutoMerge Keyframes", "Automatically merge nearby keyframes");
  RNA_def_property_update(prop, NC_SPACE | ND_SPACE_DOPESHEET, NULL);

  prop = RNA_def_property(srna, "use_realtime_update", PROP_BOOLEAN, PROP_NONE);
  RNA_def_property_boolean_negative_sdna(prop, NULL, "flag", SACTION_NOREALTIMEUPDATES);
  RNA_def_property_ui_text(
      prop,
      "Realtime Updates",
      "When transforming keyframes, changes to the animation data are flushed to other views");
  RNA_def_property_update(prop, NC_SPACE | ND_SPACE_DOPESHEET, NULL);

  prop = RNA_def_property(srna, "use_marker_sync", PROP_BOOLEAN, PROP_NONE);
  RNA_def_property_boolean_sdna(prop, NULL, "flag", SACTION_MARKERS_MOVE);
  RNA_def_property_ui_text(prop, "Sync Markers", "Sync Markers with keyframe edits");

  /* dopesheet */
  prop = RNA_def_property(srna, "dopesheet", PROP_POINTER, PROP_NONE);
  RNA_def_property_struct_type(prop, "DopeSheet");
  RNA_def_property_pointer_sdna(prop, NULL, "ads");
  RNA_def_property_ui_text(prop, "Dope Sheet", "Settings for filtering animation data");

  /* autosnap */
  prop = RNA_def_property(srna, "auto_snap", PROP_ENUM, PROP_NONE);
  RNA_def_property_enum_sdna(prop, NULL, "autosnap");
  RNA_def_property_enum_items(prop, autosnap_items);
  RNA_def_property_ui_text(
      prop, "Auto Snap", "Automatic time snapping settings for transformations");
  RNA_def_property_update(prop, NC_SPACE | ND_SPACE_DOPESHEET, NULL);

  /* displaying cache status */
  prop = RNA_def_property(srna, "show_cache", PROP_BOOLEAN, PROP_NONE);
  RNA_def_property_boolean_sdna(prop, NULL, "cache_display", TIME_CACHE_DISPLAY);
  RNA_def_property_ui_text(prop, "Show Cache", "Show the status of cached frames in the timeline");
  RNA_def_property_update(prop, NC_SPACE | ND_SPACE_TIME, NULL);

  prop = RNA_def_property(srna, "cache_softbody", PROP_BOOLEAN, PROP_NONE);
  RNA_def_property_boolean_sdna(prop, NULL, "cache_display", TIME_CACHE_SOFTBODY);
  RNA_def_property_ui_text(prop, "Softbody", "Show the active object's softbody point cache");
  RNA_def_property_update(prop, NC_SPACE | ND_SPACE_TIME, NULL);

  prop = RNA_def_property(srna, "cache_particles", PROP_BOOLEAN, PROP_NONE);
  RNA_def_property_boolean_sdna(prop, NULL, "cache_display", TIME_CACHE_PARTICLES);
  RNA_def_property_ui_text(prop, "Particles", "Show the active object's particle point cache");
  RNA_def_property_update(prop, NC_SPACE | ND_SPACE_TIME, NULL);

  prop = RNA_def_property(srna, "cache_cloth", PROP_BOOLEAN, PROP_NONE);
  RNA_def_property_boolean_sdna(prop, NULL, "cache_display", TIME_CACHE_CLOTH);
  RNA_def_property_ui_text(prop, "Cloth", "Show the active object's cloth point cache");
  RNA_def_property_update(prop, NC_SPACE | ND_SPACE_TIME, NULL);

  prop = RNA_def_property(srna, "cache_smoke", PROP_BOOLEAN, PROP_NONE);
  RNA_def_property_boolean_sdna(prop, NULL, "cache_display", TIME_CACHE_SMOKE);
  RNA_def_property_ui_text(prop, "Smoke", "Show the active object's smoke cache");
  RNA_def_property_update(prop, NC_SPACE | ND_SPACE_TIME, NULL);

  prop = RNA_def_property(srna, "cache_dynamicpaint", PROP_BOOLEAN, PROP_NONE);
  RNA_def_property_boolean_sdna(prop, NULL, "cache_display", TIME_CACHE_DYNAMICPAINT);
  RNA_def_property_ui_text(prop, "Dynamic Paint", "Show the active object's Dynamic Paint cache");
  RNA_def_property_update(prop, NC_SPACE | ND_SPACE_TIME, NULL);

  prop = RNA_def_property(srna, "cache_rigidbody", PROP_BOOLEAN, PROP_NONE);
  RNA_def_property_boolean_sdna(prop, NULL, "cache_display", TIME_CACHE_RIGIDBODY);
  RNA_def_property_ui_text(prop, "Rigid Body", "Show the active object's Rigid Body cache");
  RNA_def_property_update(prop, NC_SPACE | ND_SPACE_TIME, NULL);
}

static void rna_def_space_graph(BlenderRNA *brna)
{
  StructRNA *srna;
  PropertyRNA *prop;

  /* this is basically the same as the one for the 3D-View, but with some entries omitted */
  static const EnumPropertyItem gpivot_items[] = {
      {V3D_AROUND_CENTER_BOUNDS,
       "BOUNDING_BOX_CENTER",
       ICON_PIVOT_BOUNDBOX,
       "Bounding Box Center",
       ""},
      {V3D_AROUND_CURSOR, "CURSOR", ICON_PIVOT_CURSOR, "2D Cursor", ""},
      {V3D_AROUND_LOCAL_ORIGINS,
       "INDIVIDUAL_ORIGINS",
       ICON_PIVOT_INDIVIDUAL,
       "Individual Centers",
       ""},
      /*{V3D_AROUND_CENTER_MEDIAN, "MEDIAN_POINT", 0, "Median Point", ""}, */
      /*{V3D_AROUND_ACTIVE, "ACTIVE_ELEMENT", 0, "Active Element", ""}, */
      {0, NULL, 0, NULL, NULL},
  };

  srna = RNA_def_struct(brna, "SpaceGraphEditor", "Space");
  RNA_def_struct_sdna(srna, "SpaceGraph");
  RNA_def_struct_ui_text(srna, "Space Graph Editor", "Graph Editor space data");

  rna_def_space_generic_show_region_toggles(srna, (1 << RGN_TYPE_UI));

  /* mode */
  prop = RNA_def_property(srna, "mode", PROP_ENUM, PROP_NONE);
  RNA_def_property_enum_sdna(prop, NULL, "mode");
  RNA_def_property_enum_items(prop, rna_enum_space_graph_mode_items);
  RNA_def_property_ui_text(prop, "Mode", "Editing context being displayed");
  RNA_def_property_flag(prop, PROP_CONTEXT_UPDATE);
  RNA_def_property_update(
      prop, NC_SPACE | ND_SPACE_GRAPH, "rna_SpaceGraphEditor_display_mode_update");

  /* display */
  prop = RNA_def_property(srna, "show_seconds", PROP_BOOLEAN, PROP_NONE);
  RNA_def_property_boolean_sdna(prop, NULL, "flag", SIPO_DRAWTIME);
  RNA_def_property_ui_text(prop, "Show Seconds", "Show timing in seconds not frames");
  RNA_def_property_update(prop, NC_SPACE | ND_SPACE_GRAPH, NULL);

  prop = RNA_def_property(srna, "show_sliders", PROP_BOOLEAN, PROP_NONE);
  RNA_def_property_boolean_sdna(prop, NULL, "flag", SIPO_SLIDERS);
  RNA_def_property_ui_text(prop, "Show Sliders", "Show sliders beside F-Curve channels");
  RNA_def_property_update(prop, NC_SPACE | ND_SPACE_GRAPH, NULL);

  prop = RNA_def_property(srna, "show_handles", PROP_BOOLEAN, PROP_NONE);
  RNA_def_property_boolean_negative_sdna(prop, NULL, "flag", SIPO_NOHANDLES);
  RNA_def_property_ui_text(prop, "Show Handles", "Show handles of Bezier control points");
  RNA_def_property_update(prop, NC_SPACE | ND_SPACE_GRAPH, NULL);

  prop = RNA_def_property(srna, "use_only_selected_curves_handles", PROP_BOOLEAN, PROP_NONE);
  RNA_def_property_boolean_sdna(prop, NULL, "flag", SIPO_SELCUVERTSONLY);
  RNA_def_property_ui_text(prop,
                           "Only Selected Curve Keyframes",
                           "Only keyframes of selected F-Curves are visible and editable");
  RNA_def_property_update(prop, NC_SPACE | ND_SPACE_GRAPH, NULL);

  prop = RNA_def_property(srna, "use_only_selected_keyframe_handles", PROP_BOOLEAN, PROP_NONE);
  RNA_def_property_boolean_sdna(prop, NULL, "flag", SIPO_SELVHANDLESONLY);
  RNA_def_property_ui_text(
      prop, "Only Selected Keyframes Handles", "Only show and edit handles of selected keyframes");
  RNA_def_property_update(prop, NC_SPACE | ND_SPACE_GRAPH, NULL);

  prop = RNA_def_property(srna, "use_beauty_drawing", PROP_BOOLEAN, PROP_NONE);
  RNA_def_property_boolean_negative_sdna(prop, NULL, "flag", SIPO_BEAUTYDRAW_OFF);
  RNA_def_property_ui_text(prop,
                           "Use High Quality Display",
                           "Display F-Curves using Anti-Aliasing and other fancy effects "
                           "(disable for better performance)");
  RNA_def_property_update(prop, NC_SPACE | ND_SPACE_GRAPH, NULL);

  prop = RNA_def_property(srna, "show_group_colors", PROP_BOOLEAN, PROP_NONE);
  RNA_def_property_boolean_negative_sdna(prop, NULL, "flag", SIPO_NODRAWGCOLORS);
  RNA_def_property_ui_text(
      prop,
      "Show Group Colors",
      "Display groups and channels with colors matching their corresponding groups");
  RNA_def_property_update(prop, NC_SPACE | ND_SPACE_GRAPH, NULL);

  prop = RNA_def_property(srna, "show_marker_lines", PROP_BOOLEAN, PROP_NONE);
  RNA_def_property_boolean_sdna(prop, NULL, "flag", SIPO_MARKER_LINES);
  RNA_def_property_ui_text(prop, "Show Marker Lines", "Show a vertical line for every marker");
  RNA_def_property_update(prop, NC_SPACE | ND_SPACE_GRAPH, NULL);

  /* editing */
  prop = RNA_def_property(srna, "use_auto_merge_keyframes", PROP_BOOLEAN, PROP_NONE);
  RNA_def_property_boolean_negative_sdna(prop, NULL, "flag", SIPO_NOTRANSKEYCULL);
  RNA_def_property_ui_text(prop, "AutoMerge Keyframes", "Automatically merge nearby keyframes");
  RNA_def_property_update(prop, NC_SPACE | ND_SPACE_GRAPH, NULL);

  prop = RNA_def_property(srna, "use_realtime_update", PROP_BOOLEAN, PROP_NONE);
  RNA_def_property_boolean_negative_sdna(prop, NULL, "flag", SIPO_NOREALTIMEUPDATES);
  RNA_def_property_ui_text(
      prop,
      "Realtime Updates",
      "When transforming keyframes, changes to the animation data are flushed to other views");
  RNA_def_property_update(prop, NC_SPACE | ND_SPACE_GRAPH, NULL);

  /* cursor */
  prop = RNA_def_property(srna, "show_cursor", PROP_BOOLEAN, PROP_NONE);
  RNA_def_property_boolean_negative_sdna(prop, NULL, "flag", SIPO_NODRAWCURSOR);
  RNA_def_property_ui_text(prop, "Show Cursor", "Show 2D cursor");
  RNA_def_property_update(prop, NC_SPACE | ND_SPACE_GRAPH, NULL);

  prop = RNA_def_property(srna, "cursor_position_x", PROP_FLOAT, PROP_NONE);
  RNA_def_property_float_sdna(prop, NULL, "cursorTime");
  RNA_def_property_ui_text(
      prop, "Cursor X-Value", "Graph Editor 2D-Value cursor - X-Value component");
  RNA_def_property_update(prop, NC_SPACE | ND_SPACE_GRAPH, NULL);

  prop = RNA_def_property(srna, "cursor_position_y", PROP_FLOAT, PROP_NONE);
  RNA_def_property_float_sdna(prop, NULL, "cursorVal");
  RNA_def_property_ui_text(
      prop, "Cursor Y-Value", "Graph Editor 2D-Value cursor - Y-Value component");
  RNA_def_property_update(prop, NC_SPACE | ND_SPACE_GRAPH, NULL);

  prop = RNA_def_property(srna, "pivot_point", PROP_ENUM, PROP_NONE);
  RNA_def_property_enum_sdna(prop, NULL, "around");
  RNA_def_property_enum_items(prop, gpivot_items);
  RNA_def_property_ui_text(prop, "Pivot Point", "Pivot center for rotation/scaling");
  RNA_def_property_update(prop, NC_SPACE | ND_SPACE_GRAPH, NULL);

  /* dopesheet */
  prop = RNA_def_property(srna, "dopesheet", PROP_POINTER, PROP_NONE);
  RNA_def_property_struct_type(prop, "DopeSheet");
  RNA_def_property_pointer_sdna(prop, NULL, "ads");
  RNA_def_property_ui_text(prop, "Dope Sheet", "Settings for filtering animation data");

  /* autosnap */
  prop = RNA_def_property(srna, "auto_snap", PROP_ENUM, PROP_NONE);
  RNA_def_property_enum_sdna(prop, NULL, "autosnap");
  RNA_def_property_enum_items(prop, autosnap_items);
  RNA_def_property_ui_text(
      prop, "Auto Snap", "Automatic time snapping settings for transformations");
  RNA_def_property_update(prop, NC_SPACE | ND_SPACE_GRAPH, NULL);

  /* readonly state info */
  prop = RNA_def_property(srna, "has_ghost_curves", PROP_BOOLEAN, PROP_NONE);
  RNA_def_property_boolean_funcs(prop, "rna_SpaceGraphEditor_has_ghost_curves_get", NULL);
  RNA_def_property_clear_flag(prop, PROP_EDITABLE);
  RNA_def_property_ui_text(
      prop, "Has Ghost Curves", "Graph Editor instance has some ghost curves stored");

  /* nromalize curves */
  prop = RNA_def_property(srna, "use_normalization", PROP_BOOLEAN, PROP_NONE);
  RNA_def_property_boolean_sdna(prop, NULL, "flag", SIPO_NORMALIZE);
  RNA_def_property_ui_text(prop,
                           "Use Normalization",
                           "Display curves in normalized to -1..1 range, "
                           "for easier editing of multiple curves with different ranges");
  RNA_def_property_update(prop, NC_SPACE | ND_SPACE_GRAPH, NULL);

  prop = RNA_def_property(srna, "use_auto_normalization", PROP_BOOLEAN, PROP_NONE);
  RNA_def_property_boolean_negative_sdna(prop, NULL, "flag", SIPO_NORMALIZE_FREEZE);
  RNA_def_property_ui_text(prop,
                           "Auto Normalization",
                           "Automatically recalculate curve normalization on every curve edit");
  RNA_def_property_update(prop, NC_SPACE | ND_SPACE_GRAPH, NULL);
}

static void rna_def_space_nla(BlenderRNA *brna)
{
  StructRNA *srna;
  PropertyRNA *prop;

  srna = RNA_def_struct(brna, "SpaceNLA", "Space");
  RNA_def_struct_sdna(srna, "SpaceNla");
  RNA_def_struct_ui_text(srna, "Space Nla Editor", "NLA editor space data");

  rna_def_space_generic_show_region_toggles(srna, (1 << RGN_TYPE_UI));

  /* display */
  prop = RNA_def_property(srna, "show_seconds", PROP_BOOLEAN, PROP_NONE);
  RNA_def_property_boolean_sdna(prop, NULL, "flag", SNLA_DRAWTIME);
  RNA_def_property_ui_text(prop, "Show Seconds", "Show timing in seconds not frames");
  RNA_def_property_update(prop, NC_SPACE | ND_SPACE_NLA, NULL);

  prop = RNA_def_property(srna, "show_strip_curves", PROP_BOOLEAN, PROP_NONE);
  RNA_def_property_boolean_negative_sdna(prop, NULL, "flag", SNLA_NOSTRIPCURVES);
  RNA_def_property_ui_text(prop, "Show Control F-Curves", "Show influence F-Curves on strips");
  RNA_def_property_update(prop, NC_SPACE | ND_SPACE_NLA, NULL);

  prop = RNA_def_property(srna, "show_local_markers", PROP_BOOLEAN, PROP_NONE);
  RNA_def_property_boolean_negative_sdna(prop, NULL, "flag", SNLA_NOLOCALMARKERS);
  RNA_def_property_ui_text(
      prop,
      "Show Local Markers",
      "Show action-local markers on the strips, useful when synchronizing timing across strips");
  RNA_def_property_update(prop, NC_SPACE | ND_SPACE_NLA, NULL);

  prop = RNA_def_property(srna, "show_marker_lines", PROP_BOOLEAN, PROP_NONE);
  RNA_def_property_boolean_sdna(prop, NULL, "flag", SNLA_SHOW_MARKER_LINES);
  RNA_def_property_ui_text(prop, "Show Marker Lines", "Show a vertical line for every marker");
  RNA_def_property_update(prop, NC_SPACE | ND_SPACE_GRAPH, NULL);

  /* editing */
  prop = RNA_def_property(srna, "use_realtime_update", PROP_BOOLEAN, PROP_NONE);
  RNA_def_property_boolean_negative_sdna(prop, NULL, "flag", SNLA_NOREALTIMEUPDATES);
  RNA_def_property_ui_text(
      prop,
      "Realtime Updates",
      "When transforming strips, changes to the animation data are flushed to other views");
  RNA_def_property_update(prop, NC_SPACE | ND_SPACE_NLA, NULL);

  /* dopesheet */
  prop = RNA_def_property(srna, "dopesheet", PROP_POINTER, PROP_NONE);
  RNA_def_property_struct_type(prop, "DopeSheet");
  RNA_def_property_pointer_sdna(prop, NULL, "ads");
  RNA_def_property_ui_text(prop, "Dope Sheet", "Settings for filtering animation data");

  /* autosnap */
  prop = RNA_def_property(srna, "auto_snap", PROP_ENUM, PROP_NONE);
  RNA_def_property_enum_sdna(prop, NULL, "autosnap");
  RNA_def_property_enum_items(prop, autosnap_items);
  RNA_def_property_ui_text(
      prop, "Auto Snap", "Automatic time snapping settings for transformations");
  RNA_def_property_update(prop, NC_SPACE | ND_SPACE_NLA, NULL);
}

static void rna_def_console_line(BlenderRNA *brna)
{
  static const EnumPropertyItem console_line_type_items[] = {
      {CONSOLE_LINE_OUTPUT, "OUTPUT", 0, "Output", ""},
      {CONSOLE_LINE_INPUT, "INPUT", 0, "Input", ""},
      {CONSOLE_LINE_INFO, "INFO", 0, "Info", ""},
      {CONSOLE_LINE_ERROR, "ERROR", 0, "Error", ""},
      {0, NULL, 0, NULL, NULL},
  };

  StructRNA *srna;
  PropertyRNA *prop;

  srna = RNA_def_struct(brna, "ConsoleLine", NULL);
  RNA_def_struct_ui_text(srna, "Console Input", "Input line for the interactive console");

  prop = RNA_def_property(srna, "body", PROP_STRING, PROP_NONE);
  RNA_def_property_string_funcs(
      prop, "rna_ConsoleLine_body_get", "rna_ConsoleLine_body_length", "rna_ConsoleLine_body_set");
  RNA_def_property_ui_text(prop, "Line", "Text in the line");
  RNA_def_property_update(prop, NC_SPACE | ND_SPACE_CONSOLE, NULL);
  RNA_def_property_translation_context(prop, BLT_I18NCONTEXT_ID_TEXT);

  prop = RNA_def_property(
      srna, "current_character", PROP_INT, PROP_NONE); /* copied from text editor */
  RNA_def_property_int_sdna(prop, NULL, "cursor");
  RNA_def_property_int_funcs(prop, NULL, NULL, "rna_ConsoleLine_cursor_index_range");
  RNA_def_property_update(prop, NC_SPACE | ND_SPACE_CONSOLE, NULL);

  prop = RNA_def_property(srna, "type", PROP_ENUM, PROP_NONE);
  RNA_def_property_enum_sdna(prop, NULL, "type");
  RNA_def_property_enum_items(prop, console_line_type_items);
  RNA_def_property_ui_text(prop, "Type", "Console line type when used in scrollback");
}

static void rna_def_space_console(BlenderRNA *brna)
{
  StructRNA *srna;
  PropertyRNA *prop;

  srna = RNA_def_struct(brna, "SpaceConsole", "Space");
  RNA_def_struct_sdna(srna, "SpaceConsole");
  RNA_def_struct_ui_text(srna, "Space Console", "Interactive python console");

  /* display */
  prop = RNA_def_property(srna, "font_size", PROP_INT, PROP_NONE); /* copied from text editor */
  RNA_def_property_int_sdna(prop, NULL, "lheight");
  RNA_def_property_range(prop, 8, 32);
  RNA_def_property_ui_text(prop, "Font Size", "Font size to use for displaying the text");
  RNA_def_property_update(prop, 0, "rna_SpaceConsole_rect_update");

  prop = RNA_def_property(
      srna, "select_start", PROP_INT, PROP_UNSIGNED); /* copied from text editor */
  RNA_def_property_int_sdna(prop, NULL, "sel_start");
  RNA_def_property_update(prop, NC_SPACE | ND_SPACE_CONSOLE, NULL);

  prop = RNA_def_property(
      srna, "select_end", PROP_INT, PROP_UNSIGNED); /* copied from text editor */
  RNA_def_property_int_sdna(prop, NULL, "sel_end");
  RNA_def_property_update(prop, NC_SPACE | ND_SPACE_CONSOLE, NULL);

  prop = RNA_def_property(srna, "prompt", PROP_STRING, PROP_NONE);
  RNA_def_property_ui_text(prop, "Prompt", "Command line prompt");

  prop = RNA_def_property(srna, "language", PROP_STRING, PROP_NONE);
  RNA_def_property_ui_text(prop, "Language", "Command line prompt language");

  prop = RNA_def_property(srna, "history", PROP_COLLECTION, PROP_NONE);
  RNA_def_property_collection_sdna(prop, NULL, "history", NULL);
  RNA_def_property_struct_type(prop, "ConsoleLine");
  RNA_def_property_ui_text(prop, "History", "Command history");

  prop = RNA_def_property(srna, "scrollback", PROP_COLLECTION, PROP_NONE);
  RNA_def_property_collection_sdna(prop, NULL, "scrollback", NULL);
  RNA_def_property_struct_type(prop, "ConsoleLine");
  RNA_def_property_ui_text(prop, "Output", "Command output");
}

static void rna_def_fileselect_params(BlenderRNA *brna)
{
  StructRNA *srna;
  PropertyRNA *prop;

  static const EnumPropertyItem file_display_items[] = {
      {FILE_VERTICALDISPLAY,
       "LIST_VERTICAL",
       ICON_LONGDISPLAY,
       "Vertical List",
       "Display files as a vertical list"},
      {FILE_HORIZONTALDISPLAY,
       "LIST_HORIZONTAL",
       ICON_SHORTDISPLAY,
       "Horizontal List",
       "Display files as a horizontal list"},
      {FILE_IMGDISPLAY, "THUMBNAIL", ICON_IMGDISPLAY, "Thumbnails", "Display files as thumbnails"},
      {0, NULL, 0, NULL, NULL},
  };

  static const EnumPropertyItem display_size_items[] = {
      {64, "TINY", 0, "Tiny", ""},
      {96, "SMALL", 0, "Small", ""},
      {128, "NORMAL", 0, "Regular", ""},
      {192, "LARGE", 0, "Large", ""},
      {0, NULL, 0, NULL, NULL},
  };

  static const EnumPropertyItem file_filter_idtypes_items[] = {
      {FILTER_ID_AC, "ACTION", ICON_ANIM_DATA, "Actions", "Show/hide Action data-blocks"},
      {FILTER_ID_AR,
       "ARMATURE",
       ICON_ARMATURE_DATA,
       "Armatures",
       "Show/hide Armature data-blocks"},
      {FILTER_ID_BR, "BRUSH", ICON_BRUSH_DATA, "Brushes", "Show/hide Brushes data-blocks"},
      {FILTER_ID_CA, "CAMERA", ICON_CAMERA_DATA, "Cameras", "Show/hide Camera data-blocks"},
      {FILTER_ID_CF, "CACHEFILE", ICON_FILE, "Cache Files", "Show/hide Cache File data-blocks"},
      {FILTER_ID_CU, "CURVE", ICON_CURVE_DATA, "Curves", "Show/hide Curve data-blocks"},
      {FILTER_ID_GD,
       "GREASE_PENCIL",
       ICON_GREASEPENCIL,
       "Grease Pencil",
       "Show/hide Grease pencil data-blocks"},
      {FILTER_ID_GR, "GROUP", ICON_GROUP, "Collections", "Show/hide Collection data-blocks"},
      {FILTER_ID_IM, "IMAGE", ICON_IMAGE_DATA, "Images", "Show/hide Image data-blocks"},
      {FILTER_ID_LA, "LIGHT", ICON_LIGHT_DATA, "Lights", "Show/hide Light data-blocks"},
      {FILTER_ID_LS,
       "LINESTYLE",
       ICON_LINE_DATA,
       "Freestyle Linestyles",
       "Show/hide Freestyle's Line Style data-blocks"},
      {FILTER_ID_LT, "LATTICE", ICON_LATTICE_DATA, "Lattices", "Show/hide Lattice data-blocks"},
      {FILTER_ID_MA,
       "MATERIAL",
       ICON_MATERIAL_DATA,
       "Materials",
       "Show/hide Material data-blocks"},
      {FILTER_ID_MB, "METABALL", ICON_META_DATA, "Metaballs", "Show/hide Metaball data-blocks"},
      {FILTER_ID_MC,
       "MOVIE_CLIP",
       ICON_TRACKER_DATA,
       "Movie Clips",
       "Show/hide Movie Clip data-blocks"},
      {FILTER_ID_ME, "MESH", ICON_MESH_DATA, "Meshes", "Show/hide Mesh data-blocks"},
      {FILTER_ID_MSK, "MASK", ICON_MOD_MASK, "Masks", "Show/hide Mask data-blocks"},
      {FILTER_ID_NT, "NODE_TREE", ICON_NODETREE, "Node Trees", "Show/hide Node Tree data-blocks"},
      {FILTER_ID_OB, "OBJECT", ICON_OBJECT_DATA, "Objects", "Show/hide Object data-blocks"},
      {FILTER_ID_PA,
       "PARTICLE_SETTINGS",
       ICON_PARTICLE_DATA,
       "Particles Settings",
       "Show/hide Particle Settings data-blocks"},
      {FILTER_ID_PAL, "PALETTE", ICON_COLOR, "Palettes", "Show/hide Palette data-blocks"},
      {FILTER_ID_PC,
       "PAINT_CURVE",
       ICON_CURVE_BEZCURVE,
       "Paint Curves",
       "Show/hide Paint Curve data-blocks"},
      {FILTER_ID_LP,
       "LIGHT_PROBE",
       ICON_OUTLINER_DATA_LIGHTPROBE,
       "Light Probes",
       "Show/hide Light Probe data-blocks"},
      {FILTER_ID_SCE, "SCENE", ICON_SCENE_DATA, "Scenes", "Show/hide Scene data-blocks"},
      {FILTER_ID_SPK, "SPEAKER", ICON_SPEAKER, "Speakers", "Show/hide Speaker data-blocks"},
      {FILTER_ID_SO, "SOUND", ICON_SOUND, "Sounds", "Show/hide Sound data-blocks"},
      {FILTER_ID_TE, "TEXTURE", ICON_TEXTURE, "Textures", "Show/hide Texture data-blocks"},
      {FILTER_ID_TXT, "TEXT", ICON_TEXT, "Texts", "Show/hide Text data-blocks"},
      {FILTER_ID_VF, "FONT", ICON_FONT_DATA, "Fonts", "Show/hide Font data-blocks"},
<<<<<<< HEAD
      {FILTER_ID_WO, "WORLD", ICON_WORLD, "Worlds", "Show/hide World data-blocks"},
      {FILTER_ID_WS, "WORK_SPACE", ICON_NONE, "Workspaces", "Show/hide workspace data-blocks"},
=======
      {FILTER_ID_WO, "WORLD", ICON_WORLD_DATA, "Worlds", "Show/hide World data-blocks"},
      {FILTER_ID_WS,
       "WORK_SPACE",
       ICON_WORKSPACE,
       "Workspaces",
       "Show/hide workspace data-blocks"},
>>>>>>> a8cde4ab
      {0, NULL, 0, NULL, NULL},
  };

  static const EnumPropertyItem file_filter_idcategories_items[] = {
      {FILTER_ID_SCE, "SCENE", ICON_SCENE_DATA, "Scenes", "Show/hide scenes"},
      {FILTER_ID_AC, "ANIMATION", ICON_ANIM_DATA, "Animations", "Show/hide animation data"},
      {FILTER_ID_OB | FILTER_ID_GR,
       "OBJECT",
       ICON_GROUP,
       "Objects & Collections",
       "Show/hide objects and groups"},
      {FILTER_ID_AR | FILTER_ID_CU | FILTER_ID_LT | FILTER_ID_MB | FILTER_ID_ME,
       "GEOMETRY",
       ICON_MESH_DATA,
       "Geometry",
       "Show/hide meshes, curves, lattice, armatures and metaballs data"},
      {FILTER_ID_LS | FILTER_ID_MA | FILTER_ID_NT | FILTER_ID_TE,
       "SHADING",
       ICON_MATERIAL_DATA,
       "Shading",
       "Show/hide materials, nodetrees, textures and Freestyle's linestyles"},
      {FILTER_ID_IM | FILTER_ID_MC | FILTER_ID_MSK | FILTER_ID_SO,
       "IMAGE",
       ICON_IMAGE_DATA,
       "Images & Sounds",
       "Show/hide images, movie clips, sounds and masks"},
      {FILTER_ID_CA | FILTER_ID_LA | FILTER_ID_SPK | FILTER_ID_WO | FILTER_ID_WS,
       "ENVIRONMENT",
       ICON_WORLD,
       "Environment",
       "Show/hide worlds, lights, cameras and speakers"},
      {FILTER_ID_BR | FILTER_ID_GD | FILTER_ID_PA | FILTER_ID_PAL | FILTER_ID_PC | FILTER_ID_TXT |
           FILTER_ID_VF | FILTER_ID_CF,
       "MISC",
       ICON_GREASEPENCIL,
       "Miscellaneous",
       "Show/hide other data types"},
      {0, NULL, 0, NULL, NULL},
  };

  srna = RNA_def_struct(brna, "FileSelectParams", NULL);
  RNA_def_struct_path_func(srna, "rna_FileSelectParams_path");
  RNA_def_struct_ui_text(srna, "File Select Parameters", "File Select Parameters");

  prop = RNA_def_property(srna, "title", PROP_STRING, PROP_NONE);
  RNA_def_property_string_sdna(prop, NULL, "title");
  RNA_def_property_ui_text(prop, "Title", "Title for the file browser");
  RNA_def_property_clear_flag(prop, PROP_EDITABLE);

  /* Use BYTESTRING rather than DIRPATH as subtype so UI code doesn't add OT_directory_browse
   * button when displaying this prop in the file browser (it would just open a file browser). That
   * should be the only effective difference between the two. */
  prop = RNA_def_property(srna, "directory", PROP_STRING, PROP_BYTESTRING);
  RNA_def_property_string_sdna(prop, NULL, "dir");
  RNA_def_property_ui_text(prop, "Directory", "Directory displayed in the file browser");
  RNA_def_property_update(prop, NC_SPACE | ND_SPACE_FILE_PARAMS, NULL);

  prop = RNA_def_property(srna, "filename", PROP_STRING, PROP_FILENAME);
  RNA_def_property_string_sdna(prop, NULL, "file");
  RNA_def_property_ui_text(prop, "File Name", "Active file in the file browser");
  RNA_def_property_editable_func(prop, "rna_FileSelectParams_filename_editable");
  RNA_def_property_update(prop, NC_SPACE | ND_SPACE_FILE_PARAMS, NULL);

  prop = RNA_def_property(srna, "use_library_browsing", PROP_BOOLEAN, PROP_NONE);
  RNA_def_property_ui_text(
      prop, "Library Browser", "Whether we may browse blender files' content or not");
  RNA_def_property_clear_flag(prop, PROP_EDITABLE);
  RNA_def_property_boolean_funcs(prop, "rna_FileSelectParams_use_lib_get", NULL);

  prop = RNA_def_property(srna, "display_type", PROP_ENUM, PROP_NONE);
  RNA_def_property_enum_sdna(prop, NULL, "display");
  RNA_def_property_enum_items(prop, file_display_items);
  RNA_def_property_ui_text(prop, "Display Mode", "Display mode for the file list");
  RNA_def_property_update(prop, NC_SPACE | ND_SPACE_FILE_PARAMS, NULL);

  prop = RNA_def_property(srna, "recursion_level", PROP_ENUM, PROP_NONE);
  RNA_def_property_enum_items(prop, fileselectparams_recursion_level_items);
  RNA_def_property_enum_funcs(prop, NULL, NULL, "rna_FileSelectParams_recursion_level_itemf");
  RNA_def_property_ui_text(prop, "Recursion", "Numbers of dirtree levels to show simultaneously");
  RNA_def_property_update(prop, NC_SPACE | ND_SPACE_FILE_PARAMS, NULL);

  prop = RNA_def_property(srna, "show_details_size", PROP_BOOLEAN, PROP_NONE);
  RNA_def_property_boolean_sdna(prop, NULL, "details_flags", FILE_DETAILS_SIZE);
  RNA_def_property_ui_text(prop, "File Size", "Draw a column listing the size of each file");
  RNA_def_property_update(prop, NC_SPACE | ND_SPACE_FILE_PARAMS, NULL);

  prop = RNA_def_property(srna, "show_details_datetime", PROP_BOOLEAN, PROP_NONE);
  RNA_def_property_boolean_sdna(prop, NULL, "details_flags", FILE_DETAILS_DATETIME);
  RNA_def_property_ui_text(
      prop,
      "File Modification Date",
      "Draw a column listing the date and time of modification for each file");
  RNA_def_property_update(prop, NC_SPACE | ND_SPACE_FILE_PARAMS, NULL);

  prop = RNA_def_property(srna, "use_filter", PROP_BOOLEAN, PROP_NONE);
  RNA_def_property_boolean_sdna(prop, NULL, "flag", FILE_FILTER);
  RNA_def_property_ui_text(prop, "Filter Files", "Enable filtering of files");
  RNA_def_property_update(prop, NC_SPACE | ND_SPACE_FILE_PARAMS, NULL);

  prop = RNA_def_property(srna, "show_hidden", PROP_BOOLEAN, PROP_NONE);
  RNA_def_property_boolean_negative_sdna(prop, NULL, "flag", FILE_HIDE_DOT);
  RNA_def_property_ui_text(prop, "Show Hidden", "Show hidden dot files");
  RNA_def_property_update(prop, NC_SPACE | ND_SPACE_FILE_PARAMS, NULL);

  prop = RNA_def_property(srna, "sort_method", PROP_ENUM, PROP_NONE);
  RNA_def_property_enum_sdna(prop, NULL, "sort");
  RNA_def_property_enum_items(prop, rna_enum_file_sort_items);
  RNA_def_property_ui_text(prop, "Sort", "");
  RNA_def_property_update(prop, NC_SPACE | ND_SPACE_FILE_PARAMS, NULL);

  prop = RNA_def_property(srna, "use_sort_invert", PROP_BOOLEAN, PROP_NONE);
  RNA_def_property_boolean_sdna(prop, NULL, "flag", FILE_SORT_INVERT);
  RNA_def_property_ui_text(
      prop, "Reverse Sorting", "Sort items descending, from highest value to lowest");
  RNA_def_property_update(prop, NC_SPACE | ND_SPACE_FILE_PARAMS, NULL);

  prop = RNA_def_property(srna, "use_filter_image", PROP_BOOLEAN, PROP_NONE);
  RNA_def_property_boolean_sdna(prop, NULL, "filter", FILE_TYPE_IMAGE);
  RNA_def_property_ui_text(prop, "Filter Images", "Show image files");
  RNA_def_property_ui_icon(prop, ICON_FILE_IMAGE, 0);
  RNA_def_property_update(prop, NC_SPACE | ND_SPACE_FILE_PARAMS, NULL);

  prop = RNA_def_property(srna, "use_filter_blender", PROP_BOOLEAN, PROP_NONE);
  RNA_def_property_boolean_sdna(prop, NULL, "filter", FILE_TYPE_BLENDER);
  RNA_def_property_ui_text(prop, "Filter Blender", "Show .blend files");
  RNA_def_property_ui_icon(prop, ICON_FILE_BLEND, 0);
  RNA_def_property_update(prop, NC_SPACE | ND_SPACE_FILE_PARAMS, NULL);

  prop = RNA_def_property(srna, "use_filter_backup", PROP_BOOLEAN, PROP_NONE);
  RNA_def_property_boolean_sdna(prop, NULL, "filter", FILE_TYPE_BLENDER_BACKUP);
  RNA_def_property_ui_text(
      prop, "Filter Blender Backup Files", "Show .blend1, .blend2, etc. files");
  RNA_def_property_ui_icon(prop, ICON_FILE_BACKUP, 0);
  RNA_def_property_update(prop, NC_SPACE | ND_SPACE_FILE_PARAMS, NULL);

  prop = RNA_def_property(srna, "use_filter_movie", PROP_BOOLEAN, PROP_NONE);
  RNA_def_property_boolean_sdna(prop, NULL, "filter", FILE_TYPE_MOVIE);
  RNA_def_property_ui_text(prop, "Filter Movies", "Show movie files");
  RNA_def_property_ui_icon(prop, ICON_FILE_MOVIE, 0);
  RNA_def_property_update(prop, NC_SPACE | ND_SPACE_FILE_PARAMS, NULL);

  prop = RNA_def_property(srna, "use_filter_script", PROP_BOOLEAN, PROP_NONE);
  RNA_def_property_boolean_sdna(prop, NULL, "filter", FILE_TYPE_PYSCRIPT);
  RNA_def_property_ui_text(prop, "Filter Script", "Show script files");
  RNA_def_property_ui_icon(prop, ICON_FILE_SCRIPT, 0);
  RNA_def_property_update(prop, NC_SPACE | ND_SPACE_FILE_PARAMS, NULL);

  prop = RNA_def_property(srna, "use_filter_font", PROP_BOOLEAN, PROP_NONE);
  RNA_def_property_boolean_sdna(prop, NULL, "filter", FILE_TYPE_FTFONT);
  RNA_def_property_ui_text(prop, "Filter Fonts", "Show font files");
  RNA_def_property_ui_icon(prop, ICON_FILE_FONT, 0);
  RNA_def_property_update(prop, NC_SPACE | ND_SPACE_FILE_PARAMS, NULL);

  prop = RNA_def_property(srna, "use_filter_sound", PROP_BOOLEAN, PROP_NONE);
  RNA_def_property_boolean_sdna(prop, NULL, "filter", FILE_TYPE_SOUND);
  RNA_def_property_ui_text(prop, "Filter Sound", "Show sound files");
  RNA_def_property_ui_icon(prop, ICON_FILE_SOUND, 0);
  RNA_def_property_update(prop, NC_SPACE | ND_SPACE_FILE_PARAMS, NULL);

  prop = RNA_def_property(srna, "use_filter_text", PROP_BOOLEAN, PROP_NONE);
  RNA_def_property_boolean_sdna(prop, NULL, "filter", FILE_TYPE_TEXT);
  RNA_def_property_ui_text(prop, "Filter Text", "Show text files");
  RNA_def_property_ui_icon(prop, ICON_FILE_TEXT, 0);
  RNA_def_property_update(prop, NC_SPACE | ND_SPACE_FILE_PARAMS, NULL);

  prop = RNA_def_property(srna, "use_filter_folder", PROP_BOOLEAN, PROP_NONE);
  RNA_def_property_boolean_sdna(prop, NULL, "filter", FILE_TYPE_FOLDER);
  RNA_def_property_ui_text(prop, "Filter Folder", "Show folders");
  RNA_def_property_ui_icon(prop, ICON_FILE_FOLDER, 0);
  RNA_def_property_update(prop, NC_SPACE | ND_SPACE_FILE_PARAMS, NULL);

  prop = RNA_def_property(srna, "use_filter_blendid", PROP_BOOLEAN, PROP_NONE);
  RNA_def_property_boolean_sdna(prop, NULL, "filter", FILE_TYPE_BLENDERLIB);
  RNA_def_property_ui_text(
      prop, "Filter Blender IDs", "Show .blend files items (objects, materials, etc.)");
  RNA_def_property_ui_icon(prop, ICON_BLENDER, 0);
  RNA_def_property_update(prop, NC_SPACE | ND_SPACE_FILE_PARAMS, NULL);

  prop = RNA_def_property(srna, "filter_id", PROP_ENUM, PROP_NONE);
  RNA_def_property_enum_sdna(prop, NULL, "filter_id");
  RNA_def_property_enum_items(prop, file_filter_idtypes_items);
  RNA_def_property_flag(prop, PROP_ENUM_FLAG);
  RNA_def_property_ui_text(
      prop, "Filter ID Types", "Which ID types to show/hide, when browsing a library");
  RNA_def_property_update(prop, NC_SPACE | ND_SPACE_FILE_PARAMS, NULL);

  prop = RNA_def_property(srna, "filter_id_category", PROP_ENUM, PROP_NONE);
  RNA_def_property_enum_sdna(prop, NULL, "filter_id");
  RNA_def_property_enum_items(prop, file_filter_idcategories_items);
  RNA_def_property_flag(prop, PROP_ENUM_FLAG);
  RNA_def_property_ui_text(
      prop, "Filter ID Categories", "Which ID categories to show/hide, when browsing a library");
  RNA_def_property_update(prop, NC_SPACE | ND_SPACE_FILE_PARAMS, NULL);

  prop = RNA_def_property(srna, "filter_glob", PROP_STRING, PROP_NONE);
  RNA_def_property_string_sdna(prop, NULL, "filter_glob");
  RNA_def_property_ui_text(prop,
                           "Extension Filter",
                           "UNIX shell-like filename patterns matching, supports wildcards ('*') "
                           "and list of patterns separated by ';'");
  RNA_def_property_string_funcs(prop, NULL, NULL, "rna_FileSelectPrams_filter_glob_set");
  RNA_def_property_update(prop, NC_SPACE | ND_SPACE_FILE_LIST, NULL);

  prop = RNA_def_property(srna, "filter_search", PROP_STRING, PROP_NONE);
  RNA_def_property_string_sdna(prop, NULL, "filter_search");
  RNA_def_property_ui_text(prop, "Name Filter", "Filter by name, supports '*' wildcard");
  RNA_def_property_flag(prop, PROP_TEXTEDIT_UPDATE);
  RNA_def_property_update(prop, NC_SPACE | ND_SPACE_FILE_LIST, NULL);

  prop = RNA_def_property(srna, "display_size", PROP_ENUM, PROP_NONE);
  RNA_def_property_enum_sdna(prop, NULL, "thumbnail_size");
  RNA_def_property_enum_items(prop, display_size_items);
  RNA_def_property_ui_text(prop,
                           "Display Size",
                           "Change the size of the display (width of columns or thumbnails size)");
  RNA_def_property_update(prop, NC_SPACE | ND_SPACE_FILE_LIST, NULL);
}

static void rna_def_filemenu_entry(BlenderRNA *brna)
{
  StructRNA *srna;
  PropertyRNA *prop;

  srna = RNA_def_struct(brna, "FileBrowserFSMenuEntry", NULL);
  RNA_def_struct_sdna(srna, "FSMenuEntry");
  RNA_def_struct_ui_text(srna, "File Select Parameters", "File Select Parameters");

  prop = RNA_def_property(srna, "path", PROP_STRING, PROP_FILEPATH);
  RNA_def_property_string_funcs(prop,
                                "rna_FileBrowser_FSMenuEntry_path_get",
                                "rna_FileBrowser_FSMenuEntry_path_length",
                                "rna_FileBrowser_FSMenuEntry_path_set");
  RNA_def_property_ui_text(prop, "Path", "");

  prop = RNA_def_property(srna, "name", PROP_STRING, PROP_NONE);
  RNA_def_property_string_funcs(prop,
                                "rna_FileBrowser_FSMenuEntry_name_get",
                                "rna_FileBrowser_FSMenuEntry_name_length",
                                "rna_FileBrowser_FSMenuEntry_name_set");
  RNA_def_property_editable_func(prop, "rna_FileBrowser_FSMenuEntry_name_get_editable");
  RNA_def_property_ui_text(prop, "Name", "");
  RNA_def_struct_name_property(srna, prop);

  prop = RNA_def_property(srna, "use_save", PROP_BOOLEAN, PROP_NONE);
  RNA_def_property_boolean_funcs(prop, "rna_FileBrowser_FSMenuEntry_use_save_get", NULL);
  RNA_def_property_ui_text(
      prop, "Save", "Whether this path is saved in bookmarks, or generated from OS");
  RNA_def_property_clear_flag(prop, PROP_EDITABLE);

  prop = RNA_def_property(srna, "is_valid", PROP_BOOLEAN, PROP_NONE);
  RNA_def_property_boolean_funcs(prop, "rna_FileBrowser_FSMenuEntry_is_valid_get", NULL);
  RNA_def_property_ui_text(prop, "Valid", "Whether this path is currently reachable");
  RNA_def_property_clear_flag(prop, PROP_EDITABLE);
}

static void rna_def_space_filebrowser(BlenderRNA *brna)
{
  StructRNA *srna;
  PropertyRNA *prop;

  srna = RNA_def_struct(brna, "SpaceFileBrowser", "Space");
  RNA_def_struct_sdna(srna, "SpaceFile");
  RNA_def_struct_ui_text(srna, "Space File Browser", "File browser space data");

  rna_def_space_generic_show_region_toggles(srna, (1 << RGN_TYPE_TOOLS) | (1 << RGN_TYPE_UI));

  prop = RNA_def_property(srna, "params", PROP_POINTER, PROP_NONE);
  RNA_def_property_pointer_sdna(prop, NULL, "params");
  RNA_def_property_ui_text(
      prop, "Filebrowser Parameter", "Parameters and Settings for the Filebrowser");

  prop = RNA_def_property(srna, "active_operator", PROP_POINTER, PROP_NONE);
  RNA_def_property_pointer_sdna(prop, NULL, "op");
  RNA_def_property_ui_text(prop, "Active Operator", "");

  /* keep this for compatibility with existing presets,
   * not exposed in c++ api because of keyword conflict */
  prop = RNA_def_property(srna, "operator", PROP_POINTER, PROP_NONE);
  RNA_def_property_pointer_sdna(prop, NULL, "op");
  RNA_def_property_ui_text(prop, "Active Operator", "");

  /* bookmarks, recent files etc. */
  prop = RNA_def_collection(srna,
                            "system_folders",
                            "FileBrowserFSMenuEntry",
                            "System Folders",
                            "System's folders (usually root, available hard drives, etc)");
  RNA_def_property_collection_funcs(prop,
                                    "rna_FileBrowser_FSMenuSystem_data_begin",
                                    "rna_FileBrowser_FSMenu_next",
                                    "rna_FileBrowser_FSMenu_end",
                                    "rna_FileBrowser_FSMenu_get",
                                    "rna_FileBrowser_FSMenuSystem_data_length",
                                    NULL,
                                    NULL,
                                    NULL);
  RNA_def_property_clear_flag(prop, PROP_EDITABLE);

  prop = RNA_def_int(srna,
                     "system_folders_active",
                     -1,
                     -1,
                     INT_MAX,
                     "Active System Folder",
                     "Index of active system folder (-1 if none)",
                     -1,
                     INT_MAX);
  RNA_def_property_int_sdna(prop, NULL, "systemnr");
  RNA_def_property_int_funcs(prop,
                             "rna_FileBrowser_FSMenuSystem_active_get",
                             "rna_FileBrowser_FSMenuSystem_active_set",
                             "rna_FileBrowser_FSMenuSystem_active_range");
  RNA_def_property_flag(prop, PROP_CONTEXT_UPDATE);
  RNA_def_property_update(
      prop, NC_SPACE | ND_SPACE_FILE_PARAMS, "rna_FileBrowser_FSMenu_active_update");

  prop = RNA_def_collection(srna,
                            "system_bookmarks",
                            "FileBrowserFSMenuEntry",
                            "System Bookmarks",
                            "System's bookmarks");
  RNA_def_property_collection_funcs(prop,
                                    "rna_FileBrowser_FSMenuSystemBookmark_data_begin",
                                    "rna_FileBrowser_FSMenu_next",
                                    "rna_FileBrowser_FSMenu_end",
                                    "rna_FileBrowser_FSMenu_get",
                                    "rna_FileBrowser_FSMenuSystemBookmark_data_length",
                                    NULL,
                                    NULL,
                                    NULL);
  RNA_def_property_clear_flag(prop, PROP_EDITABLE);

  prop = RNA_def_int(srna,
                     "system_bookmarks_active",
                     -1,
                     -1,
                     INT_MAX,
                     "Active System Bookmark",
                     "Index of active system bookmark (-1 if none)",
                     -1,
                     INT_MAX);
  RNA_def_property_int_sdna(prop, NULL, "system_bookmarknr");
  RNA_def_property_int_funcs(prop,
                             "rna_FileBrowser_FSMenuSystemBookmark_active_get",
                             "rna_FileBrowser_FSMenuSystemBookmark_active_set",
                             "rna_FileBrowser_FSMenuSystemBookmark_active_range");
  RNA_def_property_flag(prop, PROP_CONTEXT_UPDATE);
  RNA_def_property_update(
      prop, NC_SPACE | ND_SPACE_FILE_PARAMS, "rna_FileBrowser_FSMenu_active_update");

  prop = RNA_def_collection(
      srna, "bookmarks", "FileBrowserFSMenuEntry", "Bookmarks", "User's bookmarks");
  RNA_def_property_collection_funcs(prop,
                                    "rna_FileBrowser_FSMenuBookmark_data_begin",
                                    "rna_FileBrowser_FSMenu_next",
                                    "rna_FileBrowser_FSMenu_end",
                                    "rna_FileBrowser_FSMenu_get",
                                    "rna_FileBrowser_FSMenuBookmark_data_length",
                                    NULL,
                                    NULL,
                                    NULL);
  RNA_def_property_clear_flag(prop, PROP_EDITABLE);

  prop = RNA_def_int(srna,
                     "bookmarks_active",
                     -1,
                     -1,
                     INT_MAX,
                     "Active Bookmark",
                     "Index of active bookmark (-1 if none)",
                     -1,
                     INT_MAX);
  RNA_def_property_int_sdna(prop, NULL, "bookmarknr");
  RNA_def_property_int_funcs(prop,
                             "rna_FileBrowser_FSMenuBookmark_active_get",
                             "rna_FileBrowser_FSMenuBookmark_active_set",
                             "rna_FileBrowser_FSMenuBookmark_active_range");
  RNA_def_property_flag(prop, PROP_CONTEXT_UPDATE);
  RNA_def_property_update(
      prop, NC_SPACE | ND_SPACE_FILE_PARAMS, "rna_FileBrowser_FSMenu_active_update");

  prop = RNA_def_collection(
      srna, "recent_folders", "FileBrowserFSMenuEntry", "Recent Folders", "");
  RNA_def_property_collection_funcs(prop,
                                    "rna_FileBrowser_FSMenuRecent_data_begin",
                                    "rna_FileBrowser_FSMenu_next",
                                    "rna_FileBrowser_FSMenu_end",
                                    "rna_FileBrowser_FSMenu_get",
                                    "rna_FileBrowser_FSMenuRecent_data_length",
                                    NULL,
                                    NULL,
                                    NULL);
  RNA_def_property_clear_flag(prop, PROP_EDITABLE);

  prop = RNA_def_int(srna,
                     "recent_folders_active",
                     -1,
                     -1,
                     INT_MAX,
                     "Active Recent Folder",
                     "Index of active recent folder (-1 if none)",
                     -1,
                     INT_MAX);
  RNA_def_property_int_sdna(prop, NULL, "recentnr");
  RNA_def_property_int_funcs(prop,
                             "rna_FileBrowser_FSMenuRecent_active_get",
                             "rna_FileBrowser_FSMenuRecent_active_set",
                             "rna_FileBrowser_FSMenuRecent_active_range");
  RNA_def_property_flag(prop, PROP_CONTEXT_UPDATE);
  RNA_def_property_update(
      prop, NC_SPACE | ND_SPACE_FILE_PARAMS, "rna_FileBrowser_FSMenu_active_update");
}

static void rna_def_space_info(BlenderRNA *brna)
{
  StructRNA *srna;
  PropertyRNA *prop;

  srna = RNA_def_struct(brna, "SpaceInfo", "Space");
  RNA_def_struct_sdna(srna, "SpaceInfo");
  RNA_def_struct_ui_text(srna, "Space Info", "Info space data");

  /* reporting display */
  prop = RNA_def_property(srna, "show_report_debug", PROP_BOOLEAN, PROP_NONE);
  RNA_def_property_boolean_sdna(prop, NULL, "rpt_mask", INFO_RPT_DEBUG);
  RNA_def_property_ui_text(prop, "Show Debug", "Display debug reporting info");
  RNA_def_property_update(prop, NC_SPACE | ND_SPACE_INFO_REPORT, NULL);

  prop = RNA_def_property(srna, "show_report_info", PROP_BOOLEAN, PROP_NONE);
  RNA_def_property_boolean_sdna(prop, NULL, "rpt_mask", INFO_RPT_INFO);
  RNA_def_property_ui_text(prop, "Show Info", "Display general information");
  RNA_def_property_update(prop, NC_SPACE | ND_SPACE_INFO_REPORT, NULL);

  prop = RNA_def_property(srna, "show_report_operator", PROP_BOOLEAN, PROP_NONE);
  RNA_def_property_boolean_sdna(prop, NULL, "rpt_mask", INFO_RPT_OP);
  RNA_def_property_ui_text(prop, "Show Operator", "Display the operator log");
  RNA_def_property_update(prop, NC_SPACE | ND_SPACE_INFO_REPORT, NULL);

  prop = RNA_def_property(srna, "show_report_warning", PROP_BOOLEAN, PROP_NONE);
  RNA_def_property_boolean_sdna(prop, NULL, "rpt_mask", INFO_RPT_WARN);
  RNA_def_property_ui_text(prop, "Show Warn", "Display warnings");
  RNA_def_property_update(prop, NC_SPACE | ND_SPACE_INFO_REPORT, NULL);

  prop = RNA_def_property(srna, "show_report_error", PROP_BOOLEAN, PROP_NONE);
  RNA_def_property_boolean_sdna(prop, NULL, "rpt_mask", INFO_RPT_ERR);
  RNA_def_property_ui_text(prop, "Show Error", "Display error text");
  RNA_def_property_update(prop, NC_SPACE | ND_SPACE_INFO_REPORT, NULL);
}

static void rna_def_space_userpref(BlenderRNA *brna)
{
  static const EnumPropertyItem filter_type_items[] = {
      {0, "NAME", 0, "Name", "Filter based on the operator name"},
      {1, "KEY", 0, "Key-Binding", "Filter based on key bindings"},
      {0, NULL, 0, NULL, NULL},
  };

  StructRNA *srna;
  PropertyRNA *prop;

  srna = RNA_def_struct(brna, "SpacePreferences", "Space");
  RNA_def_struct_sdna(srna, "SpaceUserPref");
  RNA_def_struct_ui_text(srna, "Space Preferences", "Blender preferences space data");

  prop = RNA_def_property(srna, "filter_type", PROP_ENUM, PROP_NONE);
  RNA_def_property_enum_sdna(prop, NULL, "filter_type");
  RNA_def_property_enum_items(prop, filter_type_items);
  RNA_def_property_ui_text(prop, "Filter Type", "Filter method");
  RNA_def_property_update(prop, NC_SPACE | ND_SPACE_NODE, NULL);

  prop = RNA_def_property(srna, "filter_text", PROP_STRING, PROP_NONE);
  RNA_def_property_string_sdna(prop, NULL, "filter");
  RNA_def_property_flag(prop, PROP_TEXTEDIT_UPDATE);
  RNA_def_property_ui_text(prop, "Filter", "Search term for filtering in the UI");
}

static void rna_def_node_tree_path(BlenderRNA *brna)
{
  StructRNA *srna;
  PropertyRNA *prop;

  srna = RNA_def_struct(brna, "NodeTreePath", NULL);
  RNA_def_struct_sdna(srna, "bNodeTreePath");
  RNA_def_struct_ui_text(srna, "Node Tree Path", "Element of the node space tree path");

  prop = RNA_def_property(srna, "node_tree", PROP_POINTER, PROP_NONE);
  RNA_def_property_pointer_sdna(prop, NULL, "nodetree");
  RNA_def_property_clear_flag(prop, PROP_EDITABLE);
  RNA_def_property_ui_text(prop, "Node Tree", "Node Tree\nBase node tree from context");
}

static void rna_def_space_node_path_api(BlenderRNA *brna, PropertyRNA *cprop)
{
  StructRNA *srna;
  PropertyRNA *prop, *parm;
  FunctionRNA *func;

  RNA_def_property_srna(cprop, "SpaceNodeEditorPath");
  srna = RNA_def_struct(brna, "SpaceNodeEditorPath", NULL);
  RNA_def_struct_sdna(srna, "SpaceNode");
  RNA_def_struct_ui_text(srna, "Space Node Editor Path", "History of node trees in the editor");

  prop = RNA_def_property(srna, "to_string", PROP_STRING, PROP_NONE);
  RNA_def_property_string_funcs(
      prop, "rna_SpaceNodeEditor_path_get", "rna_SpaceNodeEditor_path_length", NULL);
  RNA_def_property_clear_flag(prop, PROP_EDITABLE);
  RNA_def_struct_ui_text(srna, "Path", "Get the node tree path as a string");

  func = RNA_def_function(srna, "clear", "rna_SpaceNodeEditor_path_clear");
  RNA_def_function_ui_description(func, "Reset the node tree path");
  RNA_def_function_flag(func, FUNC_USE_CONTEXT);

  func = RNA_def_function(srna, "start", "rna_SpaceNodeEditor_path_start");
  RNA_def_function_ui_description(func, "Set the root node tree");
  RNA_def_function_flag(func, FUNC_USE_CONTEXT);
  parm = RNA_def_pointer(func, "node_tree", "NodeTree", "Node Tree", "");
  RNA_def_parameter_flags(parm, 0, PARM_REQUIRED | PARM_RNAPTR);

  func = RNA_def_function(srna, "append", "rna_SpaceNodeEditor_path_append");
  RNA_def_function_ui_description(func, "Append a node group tree to the path");
  RNA_def_function_flag(func, FUNC_USE_CONTEXT);
  parm = RNA_def_pointer(
      func, "node_tree", "NodeTree", "Node Tree", "Node tree to append to the node editor path");
  RNA_def_parameter_flags(parm, 0, PARM_REQUIRED | PARM_RNAPTR);
  parm = RNA_def_pointer(func, "node", "Node", "Node", "Group node linking to this node tree");
  RNA_def_parameter_flags(parm, 0, PARM_RNAPTR);

  func = RNA_def_function(srna, "pop", "rna_SpaceNodeEditor_path_pop");
  RNA_def_function_ui_description(func, "Remove the last node tree from the path");
  RNA_def_function_flag(func, FUNC_USE_CONTEXT);
}

static void rna_def_space_node(BlenderRNA *brna)
{
  StructRNA *srna;
  PropertyRNA *prop;

  static const EnumPropertyItem texture_id_type_items[] = {
      {SNODE_TEX_WORLD, "WORLD", ICON_WORLD, "World", "Edit texture nodes from World"},
      {SNODE_TEX_BRUSH, "BRUSH", ICON_BRUSH_DATA, "Brush", "Edit texture nodes from Brush"},
#  ifdef WITH_FREESTYLE
      {SNODE_TEX_LINESTYLE,
       "LINESTYLE",
       ICON_LINE_DATA,
       "Line Style",
       "Edit texture nodes from Line Style"},
#  endif
      {0, NULL, 0, NULL, NULL},
  };

  static const EnumPropertyItem shader_type_items[] = {
      {SNODE_SHADER_OBJECT, "OBJECT", ICON_OBJECT_DATA, "Object", "Edit shader nodes from Object"},
      {SNODE_SHADER_WORLD, "WORLD", ICON_WORLD, "World", "Edit shader nodes from World"},
#  ifdef WITH_FREESTYLE
      {SNODE_SHADER_LINESTYLE,
       "LINESTYLE",
       ICON_LINE_DATA,
       "Line Style",
       "Edit shader nodes from Line Style"},
#  endif
      {0, NULL, 0, NULL, NULL},
  };

  static const EnumPropertyItem backdrop_channels_items[] = {
      {SNODE_USE_ALPHA,
       "COLOR_ALPHA",
       ICON_IMAGE_RGB_ALPHA,
       "Color and Alpha",
       "Display image with RGB colors and alpha transparency"},
      {0, "COLOR", ICON_IMAGE_RGB, "Color", "Display image with RGB colors"},
      {SNODE_SHOW_ALPHA, "ALPHA", ICON_IMAGE_ALPHA, "Alpha", "Display alpha transparency channel"},
      {SNODE_SHOW_R, "RED", ICON_COLOR_RED, "Red", ""},
      {SNODE_SHOW_G, "GREEN", ICON_COLOR_GREEN, "Green", ""},
      {SNODE_SHOW_B, "BLUE", ICON_COLOR_BLUE, "Blue", ""},
      {0, NULL, 0, NULL, NULL},
  };

  static const EnumPropertyItem insert_ofs_dir_items[] = {
      {SNODE_INSERTOFS_DIR_RIGHT, "RIGHT", 0, "Right"},
      {SNODE_INSERTOFS_DIR_LEFT, "LEFT", 0, "Left"},
      {0, NULL, 0, NULL, NULL},
  };

  static const EnumPropertyItem dummy_items[] = {
      {0, "DUMMY", 0, "", ""},
      {0, NULL, 0, NULL, NULL},
  };

  srna = RNA_def_struct(brna, "SpaceNodeEditor", "Space");
  RNA_def_struct_sdna(srna, "SpaceNode");
  RNA_def_struct_ui_text(srna, "Space Node Editor", "Node editor space data");

  rna_def_space_generic_show_region_toggles(srna, (1 << RGN_TYPE_TOOLS) | (1 << RGN_TYPE_UI));

  prop = RNA_def_property(srna, "tree_type", PROP_ENUM, PROP_NONE);
  RNA_def_property_enum_items(prop, dummy_items);
  RNA_def_property_enum_funcs(prop,
                              "rna_SpaceNodeEditor_tree_type_get",
                              "rna_SpaceNodeEditor_tree_type_set",
                              "rna_SpaceNodeEditor_tree_type_itemf");
  RNA_def_property_ui_text(prop, "Tree Type", "Node tree type to display and edit");
  RNA_def_property_update(prop, NC_SPACE | ND_SPACE_NODE, NULL);

  prop = RNA_def_property(srna, "texture_type", PROP_ENUM, PROP_NONE);
  RNA_def_property_enum_sdna(prop, NULL, "texfrom");
  RNA_def_property_enum_items(prop, texture_id_type_items);
  RNA_def_property_ui_text(prop, "Texture Type", "Type of data to take texture from");
  RNA_def_property_update(prop, NC_SPACE | ND_SPACE_NODE, NULL);

  prop = RNA_def_property(srna, "shader_type", PROP_ENUM, PROP_NONE);
  RNA_def_property_enum_sdna(prop, NULL, "shaderfrom");
  RNA_def_property_enum_items(prop, shader_type_items);
  RNA_def_property_ui_text(prop, "Shader Type", "Type of data to take shader from");
  RNA_def_property_update(prop, NC_SPACE | ND_SPACE_NODE, NULL);

  prop = RNA_def_property(srna, "id", PROP_POINTER, PROP_NONE);
  RNA_def_property_clear_flag(prop, PROP_EDITABLE);
  RNA_def_property_ui_text(prop, "ID", "Data-block whose nodes are being edited");

  prop = RNA_def_property(srna, "id_from", PROP_POINTER, PROP_NONE);
  RNA_def_property_pointer_sdna(prop, NULL, "from");
  RNA_def_property_clear_flag(prop, PROP_EDITABLE);
  RNA_def_property_ui_text(
      prop, "ID From", "Data-block from which the edited data-block is linked");

  prop = RNA_def_property(srna, "path", PROP_COLLECTION, PROP_NONE);
  RNA_def_property_collection_sdna(prop, NULL, "treepath", NULL);
  RNA_def_property_struct_type(prop, "NodeTreePath");
  RNA_def_property_ui_text(
      prop, "Node Tree Path", "Path from the data-block to the currently edited node tree");
  rna_def_space_node_path_api(brna, prop);

  prop = RNA_def_property(srna, "node_tree", PROP_POINTER, PROP_NONE);
  RNA_def_property_pointer_funcs(
      prop, NULL, "rna_SpaceNodeEditor_node_tree_set", NULL, "rna_SpaceNodeEditor_node_tree_poll");
  RNA_def_property_pointer_sdna(prop, NULL, "nodetree");
  RNA_def_property_flag(prop, PROP_EDITABLE | PROP_CONTEXT_UPDATE);
  RNA_def_property_ui_text(prop, "Node Tree", "Base node tree from context");
  RNA_def_property_update(prop, NC_SPACE | ND_SPACE_NODE, "rna_SpaceNodeEditor_node_tree_update");

  prop = RNA_def_property(srna, "edit_tree", PROP_POINTER, PROP_NONE);
  RNA_def_property_pointer_sdna(prop, NULL, "edittree");
  RNA_def_property_clear_flag(prop, PROP_EDITABLE);
  RNA_def_property_ui_text(prop, "Edit Tree", "Node tree being displayed and edited");

  prop = RNA_def_property(srna, "pin", PROP_BOOLEAN, PROP_NONE);
  RNA_def_property_boolean_sdna(prop, NULL, "flag", SNODE_PIN);
  RNA_def_property_ui_text(prop, "Pinned", "Use the pinned node tree");
  RNA_def_property_ui_icon(prop, ICON_UNPINNED, 1);
  RNA_def_property_update(prop, NC_SPACE | ND_SPACE_NODE, NULL);

  prop = RNA_def_property(srna, "show_backdrop", PROP_BOOLEAN, PROP_NONE);
  RNA_def_property_boolean_sdna(prop, NULL, "flag", SNODE_BACKDRAW);
  RNA_def_property_ui_text(
      prop, "Backdrop", "Use active Viewer Node output as backdrop for compositing nodes");
  RNA_def_property_update(
      prop, NC_SPACE | ND_SPACE_NODE_VIEW, "rna_SpaceNodeEditor_show_backdrop_update");

  prop = RNA_def_property(srna, "show_annotation", PROP_BOOLEAN, PROP_NONE);
  RNA_def_property_boolean_sdna(prop, NULL, "flag", SNODE_SHOW_GPENCIL);
  RNA_def_property_ui_text(prop, "Show Annotation", "Show annotations for this view");
  RNA_def_property_update(prop, NC_SPACE | ND_SPACE_NODE_VIEW, NULL);

  prop = RNA_def_property(srna, "use_auto_render", PROP_BOOLEAN, PROP_NONE);
  RNA_def_property_boolean_sdna(prop, NULL, "flag", SNODE_AUTO_RENDER);
  RNA_def_property_ui_text(
      prop, "Auto Render", "Re-render and composite changed layers on 3D edits");
  RNA_def_property_update(prop, NC_SPACE | ND_SPACE_NODE_VIEW, NULL);

  prop = RNA_def_property(srna, "backdrop_zoom", PROP_FLOAT, PROP_NONE);
  RNA_def_property_float_sdna(prop, NULL, "zoom");
  RNA_def_property_float_default(prop, 1.0f);
  RNA_def_property_range(prop, 0.01f, FLT_MAX);
  RNA_def_property_ui_range(prop, 0.01, 100, 1, 2);
  RNA_def_property_ui_text(prop, "Backdrop Zoom", "Backdrop zoom factor");
  RNA_def_property_update(prop, NC_SPACE | ND_SPACE_NODE_VIEW, NULL);

  prop = RNA_def_property(srna, "backdrop_offset", PROP_FLOAT, PROP_NONE);
  RNA_def_property_float_sdna(prop, NULL, "xof");
  RNA_def_property_array(prop, 2);
  RNA_def_property_ui_text(prop, "Backdrop Offset", "Backdrop offset");
  RNA_def_property_update(prop, NC_SPACE | ND_SPACE_NODE_VIEW, NULL);

  prop = RNA_def_property(srna, "backdrop_channels", PROP_ENUM, PROP_NONE);
  RNA_def_property_enum_bitflag_sdna(prop, NULL, "flag");
  RNA_def_property_enum_items(prop, backdrop_channels_items);
  RNA_def_property_ui_text(prop, "Display Channels", "Channels of the image to draw");
  RNA_def_property_update(prop, NC_SPACE | ND_SPACE_NODE_VIEW, NULL);

  /* the mx/my "cursor" in the node editor is used only by operators to store the mouse position */
  prop = RNA_def_property(srna, "cursor_location", PROP_FLOAT, PROP_XYZ);
  RNA_def_property_array(prop, 2);
  RNA_def_property_float_sdna(prop, NULL, "cursor");
  RNA_def_property_ui_text(prop, "Cursor Location", "Location for adding new nodes");
  RNA_def_property_update(prop, NC_SPACE | ND_SPACE_NODE_VIEW, NULL);

  /* insert offset (called "Auto-offset" in UI) */
  prop = RNA_def_property(srna, "use_insert_offset", PROP_BOOLEAN, PROP_NONE);
  RNA_def_property_boolean_negative_sdna(prop, NULL, "flag", SNODE_SKIP_INSOFFSET);
  RNA_def_property_ui_text(prop,
                           "Auto-offset",
                           "Automatically offset the following or previous nodes in a "
                           "chain when inserting a new node");
  RNA_def_property_ui_icon(prop, ICON_NODE_INSERT_ON, 1);
  RNA_def_property_update(prop, NC_SPACE | ND_SPACE_NODE_VIEW, NULL);

  prop = RNA_def_property(srna, "insert_offset_direction", PROP_ENUM, PROP_NONE);
  RNA_def_property_enum_bitflag_sdna(prop, NULL, "insert_ofs_dir");
  RNA_def_property_enum_items(prop, insert_ofs_dir_items);
  RNA_def_property_ui_text(
      prop, "Auto-offset Direction", "Direction to offset nodes on insertion");
  RNA_def_property_update(prop, NC_SPACE | ND_SPACE_NODE_VIEW, NULL);

  RNA_api_space_node(srna);
}

static void rna_def_space_clip(BlenderRNA *brna)
{
  StructRNA *srna;
  PropertyRNA *prop;

  static const EnumPropertyItem view_items[] = {
      {SC_VIEW_CLIP, "CLIP", ICON_SEQUENCE, "Clip", "Show editing clip preview"},
      {SC_VIEW_GRAPH, "GRAPH", ICON_GRAPH, "Graph", "Show graph view for active element"},
      {SC_VIEW_DOPESHEET,
       "DOPESHEET",
       ICON_ACTION,
       "Dopesheet",
       "Dopesheet view for tracking data"},
      {0, NULL, 0, NULL, NULL},
  };

  static const EnumPropertyItem gpencil_source_items[] = {
      {SC_GPENCIL_SRC_CLIP,
       "CLIP",
       0,
       "Clip",
       "Show annotation data-block which belongs to movie clip"},
      {SC_GPENCIL_SRC_TRACK,
       "TRACK",
       0,
       "Track",
       "Show annotation data-block which belongs to active track"},
      {0, NULL, 0, NULL, NULL},
  };

  static const EnumPropertyItem pivot_items[] = {
      {V3D_AROUND_CENTER_BOUNDS,
       "BOUNDING_BOX_CENTER",
       ICON_PIVOT_BOUNDBOX,
       "Bounding Box Center",
       "Pivot around bounding box center of selected object(s)"},
      {V3D_AROUND_CURSOR, "CURSOR", ICON_PIVOT_CURSOR, "2D Cursor", "Pivot around the 2D cursor"},
      {V3D_AROUND_LOCAL_ORIGINS,
       "INDIVIDUAL_ORIGINS",
       ICON_PIVOT_INDIVIDUAL,
       "Individual Origins",
       "Pivot around each object's own origin"},
      {V3D_AROUND_CENTER_MEDIAN,
       "MEDIAN_POINT",
       ICON_PIVOT_MEDIAN,
       "Median Point",
       "Pivot around the median point of selected objects"},
      {0, NULL, 0, NULL, NULL},
  };

  srna = RNA_def_struct(brna, "SpaceClipEditor", "Space");
  RNA_def_struct_sdna(srna, "SpaceClip");
  RNA_def_struct_ui_text(srna, "Space Clip Editor", "Clip editor space data");

  rna_def_space_generic_show_region_toggles(
      srna, (1 << RGN_TYPE_TOOLS) | (1 << RGN_TYPE_UI) | (1 << RGN_TYPE_HUD));

  /* movieclip */
  prop = RNA_def_property(srna, "clip", PROP_POINTER, PROP_NONE);
  RNA_def_property_flag(prop, PROP_EDITABLE);
  RNA_def_property_ui_text(prop, "Movie Clip", "Movie clip displayed and edited in this space");
  RNA_def_property_pointer_funcs(prop, NULL, "rna_SpaceClipEditor_clip_set", NULL, NULL);
  RNA_def_property_update(prop, NC_SPACE | ND_SPACE_CLIP, NULL);

  /* clip user */
  prop = RNA_def_property(srna, "clip_user", PROP_POINTER, PROP_NONE);
  RNA_def_property_flag(prop, PROP_NEVER_NULL);
  RNA_def_property_struct_type(prop, "MovieClipUser");
  RNA_def_property_pointer_sdna(prop, NULL, "user");
  RNA_def_property_ui_text(
      prop, "Movie Clip User", "Parameters defining which frame of the movie clip is displayed");
  RNA_def_property_update(prop, NC_SPACE | ND_SPACE_CLIP, NULL);

  /* mask */
  rna_def_space_mask_info(srna, NC_SPACE | ND_SPACE_CLIP, "rna_SpaceClipEditor_mask_set");

  /* mode */
  prop = RNA_def_property(srna, "mode", PROP_ENUM, PROP_NONE);
  RNA_def_property_enum_sdna(prop, NULL, "mode");
  RNA_def_property_enum_items(prop, rna_enum_clip_editor_mode_items);
  RNA_def_property_ui_text(prop, "Mode", "Editing context being displayed");
  RNA_def_property_update(prop, NC_SPACE | ND_SPACE_CLIP, "rna_SpaceClipEditor_clip_mode_update");

  /* view */
  prop = RNA_def_property(srna, "view", PROP_ENUM, PROP_NONE);
  RNA_def_property_enum_sdna(prop, NULL, "view");
  RNA_def_property_enum_items(prop, view_items);
  RNA_def_property_ui_text(prop, "View", "Type of the clip editor view");
  RNA_def_property_translation_context(prop, BLT_I18NCONTEXT_ID_MOVIECLIP);
  RNA_def_property_update(prop, NC_SPACE | ND_SPACE_CLIP, "rna_SpaceClipEditor_view_type_update");

  /* show pattern */
  prop = RNA_def_property(srna, "show_marker_pattern", PROP_BOOLEAN, PROP_NONE);
  RNA_def_property_ui_text(prop, "Show Marker Pattern", "Show pattern boundbox for markers");
  RNA_def_property_boolean_sdna(prop, NULL, "flag", SC_SHOW_MARKER_PATTERN);
  RNA_def_property_update(prop, NC_SPACE | ND_SPACE_CLIP, NULL);

  /* show search */
  prop = RNA_def_property(srna, "show_marker_search", PROP_BOOLEAN, PROP_NONE);
  RNA_def_property_ui_text(prop, "Show Marker Search", "Show search boundbox for markers");
  RNA_def_property_boolean_sdna(prop, NULL, "flag", SC_SHOW_MARKER_SEARCH);
  RNA_def_property_update(prop, NC_SPACE | ND_SPACE_CLIP, NULL);

  /* lock to selection */
  prop = RNA_def_property(srna, "lock_selection", PROP_BOOLEAN, PROP_NONE);
  RNA_def_property_ui_text(
      prop, "Lock to Selection", "Lock viewport to selected markers during playback");
  RNA_def_property_boolean_sdna(prop, NULL, "flag", SC_LOCK_SELECTION);
  RNA_def_property_update(
      prop, NC_SPACE | ND_SPACE_CLIP, "rna_SpaceClipEditor_lock_selection_update");

  /* lock to time cursor */
  prop = RNA_def_property(srna, "lock_time_cursor", PROP_BOOLEAN, PROP_NONE);
  RNA_def_property_ui_text(
      prop, "Lock to Time Cursor", "Lock curves view to time cursor during playback and tracking");
  RNA_def_property_boolean_sdna(prop, NULL, "flag", SC_LOCK_TIMECURSOR);
  RNA_def_property_update(prop, NC_SPACE | ND_SPACE_CLIP, NULL);

  /* show markers paths */
  prop = RNA_def_property(srna, "show_track_path", PROP_BOOLEAN, PROP_NONE);
  RNA_def_property_boolean_sdna(prop, NULL, "flag", SC_SHOW_TRACK_PATH);
  RNA_def_property_ui_text(prop, "Show Track Path", "Show path of how track moves");
  RNA_def_property_update(prop, NC_SPACE | ND_SPACE_CLIP, NULL);

  /* path length */
  prop = RNA_def_property(srna, "path_length", PROP_INT, PROP_NONE);
  RNA_def_property_int_sdna(prop, NULL, "path_length");
  RNA_def_property_range(prop, 0, INT_MAX);
  RNA_def_property_ui_text(prop, "Path Length", "Length of displaying path, in frames");
  RNA_def_property_update(prop, NC_SPACE | ND_SPACE_CLIP, NULL);

  /* show tiny markers */
  prop = RNA_def_property(srna, "show_tiny_markers", PROP_BOOLEAN, PROP_NONE);
  RNA_def_property_ui_text(prop, "Show Tiny Markers", "Show markers in a more compact manner");
  RNA_def_property_boolean_sdna(prop, NULL, "flag", SC_SHOW_TINY_MARKER);
  RNA_def_property_update(prop, NC_SPACE | ND_SPACE_CLIP, NULL);

  /* show bundles */
  prop = RNA_def_property(srna, "show_bundles", PROP_BOOLEAN, PROP_NONE);
  RNA_def_property_ui_text(prop, "Show Bundles", "Show projection of 3D markers into footage");
  RNA_def_property_boolean_sdna(prop, NULL, "flag", SC_SHOW_BUNDLES);
  RNA_def_property_update(prop, NC_SPACE | ND_SPACE_CLIP, NULL);

  /* mute footage */
  prop = RNA_def_property(srna, "use_mute_footage", PROP_BOOLEAN, PROP_NONE);
  RNA_def_property_ui_text(prop, "Mute Footage", "Mute footage and show black background instead");
  RNA_def_property_boolean_sdna(prop, NULL, "flag", SC_MUTE_FOOTAGE);
  RNA_def_property_update(prop, NC_SPACE | ND_SPACE_CLIP, NULL);

  /* hide disabled */
  prop = RNA_def_property(srna, "show_disabled", PROP_BOOLEAN, PROP_NONE);
  RNA_def_property_ui_text(prop, "Show Disabled", "Show disabled tracks from the footage");
  RNA_def_property_boolean_negative_sdna(prop, NULL, "flag", SC_HIDE_DISABLED);
  RNA_def_property_update(prop, NC_SPACE | ND_SPACE_CLIP, NULL);

  prop = RNA_def_property(srna, "show_metadata", PROP_BOOLEAN, PROP_NONE);
  RNA_def_property_boolean_sdna(prop, NULL, "flag", SC_SHOW_METADATA);
  RNA_def_property_ui_text(prop, "Show Metadata", "Show metadata of clip");
  RNA_def_property_update(prop, NC_SPACE | ND_SPACE_CLIP, NULL);

  /* scopes */
  prop = RNA_def_property(srna, "scopes", PROP_POINTER, PROP_NONE);
  RNA_def_property_pointer_sdna(prop, NULL, "scopes");
  RNA_def_property_struct_type(prop, "MovieClipScopes");
  RNA_def_property_ui_text(prop, "Scopes", "Scopes to visualize movie clip statistics");

  /* show names */
  prop = RNA_def_property(srna, "show_names", PROP_BOOLEAN, PROP_NONE);
  RNA_def_property_boolean_sdna(prop, NULL, "flag", SC_SHOW_NAMES);
  RNA_def_property_ui_text(prop, "Show Names", "Show track names and status");
  RNA_def_property_update(prop, NC_SPACE | ND_SPACE_CLIP, NULL);

  /* show grid */
  prop = RNA_def_property(srna, "show_grid", PROP_BOOLEAN, PROP_NONE);
  RNA_def_property_boolean_sdna(prop, NULL, "flag", SC_SHOW_GRID);
  RNA_def_property_ui_text(prop, "Show Grid", "Show grid showing lens distortion");
  RNA_def_property_update(prop, NC_SPACE | ND_SPACE_CLIP, NULL);

  /* show stable */
  prop = RNA_def_property(srna, "show_stable", PROP_BOOLEAN, PROP_NONE);
  RNA_def_property_boolean_sdna(prop, NULL, "flag", SC_SHOW_STABLE);
  RNA_def_property_ui_text(
      prop, "Show Stable", "Show stable footage in editor (if stabilization is enabled)");
  RNA_def_property_update(prop, NC_SPACE | ND_SPACE_CLIP, NULL);

  /* manual calibration */
  prop = RNA_def_property(srna, "use_manual_calibration", PROP_BOOLEAN, PROP_NONE);
  RNA_def_property_boolean_sdna(prop, NULL, "flag", SC_MANUAL_CALIBRATION);
  RNA_def_property_ui_text(prop, "Manual Calibration", "Use manual calibration helpers");
  RNA_def_property_update(prop, NC_SPACE | ND_SPACE_CLIP, NULL);

  /* show annotation */
  prop = RNA_def_property(srna, "show_annotation", PROP_BOOLEAN, PROP_NONE);
  RNA_def_property_boolean_sdna(prop, NULL, "flag", SC_SHOW_ANNOTATION);
  RNA_def_property_ui_text(prop, "Show Annotation", "Show annotations for this view");
  RNA_def_property_update(prop, NC_SPACE | ND_SPACE_CLIP, NULL);

  /* show filters */
  prop = RNA_def_property(srna, "show_filters", PROP_BOOLEAN, PROP_NONE);
  RNA_def_property_boolean_sdna(prop, NULL, "flag", SC_SHOW_FILTERS);
  RNA_def_property_ui_text(prop, "Show Filters", "Show filters for graph editor");
  RNA_def_property_update(prop, NC_SPACE | ND_SPACE_CLIP, NULL);

  /* show graph_frames */
  prop = RNA_def_property(srna, "show_graph_frames", PROP_BOOLEAN, PROP_NONE);
  RNA_def_property_boolean_sdna(prop, NULL, "flag", SC_SHOW_GRAPH_FRAMES);
  RNA_def_property_ui_text(
      prop,
      "Show Frames",
      "Show curve for per-frame average error (camera motion should be solved first)");
  RNA_def_property_update(prop, NC_SPACE | ND_SPACE_CLIP, NULL);

  /* show graph tracks motion */
  prop = RNA_def_property(srna, "show_graph_tracks_motion", PROP_BOOLEAN, PROP_NONE);
  RNA_def_property_boolean_sdna(prop, NULL, "flag", SC_SHOW_GRAPH_TRACKS_MOTION);
  RNA_def_property_ui_text(
      prop,
      "Show Tracks Motion",
      "Display the speed curves (in \"x\" direction red, in \"y\" direction green) "
      "for the selected tracks");
  RNA_def_property_update(prop, NC_SPACE | ND_SPACE_CLIP, NULL);

  /* show graph tracks motion */
  prop = RNA_def_property(srna, "show_graph_tracks_error", PROP_BOOLEAN, PROP_NONE);
  RNA_def_property_boolean_sdna(prop, NULL, "flag", SC_SHOW_GRAPH_TRACKS_ERROR);
  RNA_def_property_ui_text(
      prop, "Show Tracks Error", "Display the reprojection error curve for selected tracks");
  RNA_def_property_update(prop, NC_SPACE | ND_SPACE_CLIP, NULL);

  /* show_only_selected */
  prop = RNA_def_property(srna, "show_graph_only_selected", PROP_BOOLEAN, PROP_NONE);
  RNA_def_property_boolean_sdna(prop, NULL, "flag", SC_SHOW_GRAPH_SEL_ONLY);
  RNA_def_property_ui_text(
      prop, "Only Selected", "Only include channels relating to selected objects and data");
  RNA_def_property_ui_icon(prop, ICON_RESTRICT_SELECT_OFF, 0);
  RNA_def_property_update(prop, NC_SPACE | ND_SPACE_CLIP, NULL);

  /* show_hidden */
  prop = RNA_def_property(srna, "show_graph_hidden", PROP_BOOLEAN, PROP_NONE);
  RNA_def_property_boolean_sdna(prop, NULL, "flag", SC_SHOW_GRAPH_HIDDEN);
  RNA_def_property_ui_text(
      prop, "Display Hidden", "Include channels from objects/bone that aren't visible");
  RNA_def_property_ui_icon(prop, ICON_GHOST_ENABLED, 0);
  RNA_def_property_update(prop, NC_SPACE | ND_SPACE_CLIP, NULL);

  /* ** channels ** */

  /* show_red_channel */
  prop = RNA_def_property(srna, "show_red_channel", PROP_BOOLEAN, PROP_NONE);
  RNA_def_property_boolean_negative_sdna(prop, NULL, "postproc_flag", MOVIECLIP_DISABLE_RED);
  RNA_def_property_ui_text(prop, "Show Red Channel", "Show red channel in the frame");
  RNA_def_property_update(prop, NC_SPACE | ND_SPACE_CLIP, NULL);

  /* show_green_channel */
  prop = RNA_def_property(srna, "show_green_channel", PROP_BOOLEAN, PROP_NONE);
  RNA_def_property_boolean_negative_sdna(prop, NULL, "postproc_flag", MOVIECLIP_DISABLE_GREEN);
  RNA_def_property_ui_text(prop, "Show Green Channel", "Show green channel in the frame");
  RNA_def_property_update(prop, NC_SPACE | ND_SPACE_CLIP, NULL);

  /* show_blue_channel */
  prop = RNA_def_property(srna, "show_blue_channel", PROP_BOOLEAN, PROP_NONE);
  RNA_def_property_boolean_negative_sdna(prop, NULL, "postproc_flag", MOVIECLIP_DISABLE_BLUE);
  RNA_def_property_ui_text(prop, "Show Blue Channel", "Show blue channel in the frame");
  RNA_def_property_update(prop, NC_SPACE | ND_SPACE_CLIP, NULL);

  /* preview_grayscale */
  prop = RNA_def_property(srna, "use_grayscale_preview", PROP_BOOLEAN, PROP_NONE);
  RNA_def_property_boolean_sdna(prop, NULL, "postproc_flag", MOVIECLIP_PREVIEW_GRAYSCALE);
  RNA_def_property_ui_text(prop, "Grayscale", "Display frame in grayscale mode");
  RNA_def_property_update(prop, NC_MOVIECLIP | ND_DISPLAY, NULL);

  /* timeline */
  prop = RNA_def_property(srna, "show_seconds", PROP_BOOLEAN, PROP_NONE);
  RNA_def_property_boolean_sdna(prop, NULL, "flag", SC_SHOW_SECONDS);
  RNA_def_property_ui_text(prop, "Show Seconds", "Show timing in seconds not frames");
  RNA_def_property_update(prop, NC_MOVIECLIP | ND_DISPLAY, NULL);

  /* grease pencil source */
  prop = RNA_def_property(srna, "grease_pencil_source", PROP_ENUM, PROP_NONE);
  RNA_def_property_enum_sdna(prop, NULL, "gpencil_src");
  RNA_def_property_enum_items(prop, gpencil_source_items);
  RNA_def_property_ui_text(prop, "Grease Pencil Source", "Where the grease pencil comes from");
  RNA_def_property_translation_context(prop, BLT_I18NCONTEXT_ID_MOVIECLIP);
  RNA_def_property_update(prop, NC_MOVIECLIP | ND_DISPLAY, NULL);

  /* pivot point */
  prop = RNA_def_property(srna, "pivot_point", PROP_ENUM, PROP_NONE);
  RNA_def_property_enum_sdna(prop, NULL, "around");
  RNA_def_property_enum_items(prop, pivot_items);
  RNA_def_property_ui_text(prop, "Pivot Point", "Pivot center for rotation/scaling");
  RNA_def_property_update(prop, NC_SPACE | ND_SPACE_CLIP, NULL);
}

void RNA_def_space(BlenderRNA *brna)
{
  rna_def_space(brna);
  rna_def_space_image(brna);
  rna_def_space_sequencer(brna);
  rna_def_space_text(brna);
  rna_def_fileselect_params(brna);
  rna_def_filemenu_entry(brna);
  rna_def_space_filebrowser(brna);
  rna_def_space_outliner(brna);
  rna_def_space_view3d(brna);
  rna_def_space_buttons(brna);
  rna_def_space_dopesheet(brna);
  rna_def_space_graph(brna);
  rna_def_space_nla(brna);
  rna_def_space_toolbar(brna);
  rna_def_space_console(brna);
  rna_def_console_line(brna);
  rna_def_space_info(brna);
  rna_def_space_userpref(brna);
  rna_def_node_tree_path(brna);
  rna_def_space_node(brna);
  rna_def_space_clip(brna);
}

#endif<|MERGE_RESOLUTION|>--- conflicted
+++ resolved
@@ -5322,17 +5322,12 @@
       {FILTER_ID_TE, "TEXTURE", ICON_TEXTURE, "Textures", "Show/hide Texture data-blocks"},
       {FILTER_ID_TXT, "TEXT", ICON_TEXT, "Texts", "Show/hide Text data-blocks"},
       {FILTER_ID_VF, "FONT", ICON_FONT_DATA, "Fonts", "Show/hide Font data-blocks"},
-<<<<<<< HEAD
       {FILTER_ID_WO, "WORLD", ICON_WORLD, "Worlds", "Show/hide World data-blocks"},
-      {FILTER_ID_WS, "WORK_SPACE", ICON_NONE, "Workspaces", "Show/hide workspace data-blocks"},
-=======
-      {FILTER_ID_WO, "WORLD", ICON_WORLD_DATA, "Worlds", "Show/hide World data-blocks"},
       {FILTER_ID_WS,
        "WORK_SPACE",
        ICON_WORKSPACE,
        "Workspaces",
        "Show/hide workspace data-blocks"},
->>>>>>> a8cde4ab
       {0, NULL, 0, NULL, NULL},
   };
 
