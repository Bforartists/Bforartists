/* SPDX-License-Identifier: GPL-2.0-or-later */

/** \file
 * \ingroup RNA
 */

#include <stdlib.h>
#include <string.h>

#include "MEM_guardedalloc.h"

#include "BLT_translation.h"

#include "BKE_attribute.h"
#include "BKE_context.h"
#include "BKE_geometry_set.h"
#include "BKE_image.h"
#include "BKE_key.h"
#include "BKE_movieclip.h"
#include "BKE_node.h"
#include "BKE_studiolight.h"

#include "ED_asset.h"
#include "ED_spreadsheet.h"
#include "ED_text.h"

#include "BLI_listbase.h"
#include "BLI_math.h"
#include "BLI_string.h"
#include "BLI_sys_types.h"
#include "BLI_uuid.h"

#include "DNA_action_types.h"
#include "DNA_gpencil_types.h"
#include "DNA_key_types.h"
#include "DNA_mask_types.h"
#include "DNA_material_types.h"
#include "DNA_node_types.h"
#include "DNA_object_types.h"
#include "DNA_sequence_types.h"
#include "DNA_space_types.h"
#include "DNA_view3d_types.h"
#include "DNA_workspace_types.h"

#include "RNA_access.h"
#include "RNA_define.h"

#include "rna_internal.h"

#include "SEQ_proxy.h"
#include "SEQ_relations.h"
#include "SEQ_sequencer.h"

#include "WM_api.h"
#include "WM_types.h"

#include "RE_engine.h"
#include "RE_pipeline.h"

#include "RNA_enum_types.h"

const EnumPropertyItem rna_enum_geometry_component_type_items[] = {
    {GEO_COMPONENT_TYPE_MESH,
     "MESH",
     ICON_MESH_DATA,
     "Mesh",
     "Mesh component containing point, corner, edge and face data"},
    {GEO_COMPONENT_TYPE_POINT_CLOUD,
     "POINTCLOUD",
     ICON_POINTCLOUD_DATA,
     "Point Cloud",
     "Point cloud component containing only point data"},
    {GEO_COMPONENT_TYPE_CURVE,
     "CURVE",
     ICON_CURVE_DATA,
     "Curve",
     "Curve component containing spline and control point data"},
    {GEO_COMPONENT_TYPE_INSTANCES,
     "INSTANCES",
     ICON_EMPTY_AXIS,
     "Instances",
     "Instances of objects or collections"},
    {0, NULL, 0, NULL, NULL},
};

const EnumPropertyItem rna_enum_space_type_items[] = {
    /* empty must be here for python, is skipped for UI */
    {SPACE_EMPTY, "EMPTY", ICON_NONE, "Empty", ""},

    /* General */
    {0, "", ICON_NONE, "General", ""},
    {SPACE_VIEW3D,
     "VIEW_3D",
     ICON_VIEW3D,
     "3D Viewport",
     "Manipulate objects in a 3D environment"},
    {SPACE_IMAGE,
     "IMAGE_EDITOR",
     ICON_IMAGE,
     "UV/Image Editor",
     "View and edit images and UV Maps"},
    {SPACE_NODE,
     "NODE_EDITOR",
     ICON_NODETREE,
     "Node Editor",
     "Editor for node-based shading and compositing tools"},
    {SPACE_SEQ, "SEQUENCE_EDITOR", ICON_SEQUENCE, "Video Sequencer", "Video editing tools"},
    {SPACE_CLIP, "CLIP_EDITOR", ICON_TRACKER, "Movie Clip Editor", "Motion tracking tools"},

    /* Animation */
    {0, "", ICON_NONE, "Animation", ""},
#if 0
    {SPACE_ACTION,
     "TIMELINE",
     ICON_TIME,
     "Timeline",
     "Timeline and playback controls (NOTE: Switch to 'Timeline' mode)"}, /* XXX */
#endif
    {SPACE_ACTION, "DOPESHEET_EDITOR", ICON_ACTION, "Dope Sheet", "Adjust timing of keyframes"},
    {SPACE_GRAPH,
     "GRAPH_EDITOR",
     ICON_GRAPH,
     "Graph Editor",
     "Edit drivers and keyframe interpolation"},
    {SPACE_NLA, "NLA_EDITOR", ICON_NLA, "Nonlinear Animation", "Combine and layer Actions"},

    /* Scripting */
    {0, "", ICON_NONE, "Scripting", ""},
    {SPACE_TEXT,
     "TEXT_EDITOR",
     ICON_TEXT,
     "Text Editor",
     "Edit scripts and in-file documentation"},
    {SPACE_CONSOLE,
     "CONSOLE",
     ICON_CONSOLE,
     "Python Console",
     "Interactive programmatic console for "
     "advanced editing and script development"},
    {SPACE_INFO, "INFO", ICON_INFO, "Info", "Log of operations, warnings and error messages"},
    /* Special case: Top-bar and Status-bar aren't supposed to be a regular editor for the user. */
    {SPACE_TOPBAR,
     "TOPBAR",
     ICON_NONE,
     "Top Bar",
     "Global bar at the top of the screen for "
     "global per-window settings"},
    {SPACE_STATUSBAR,
     "STATUSBAR",
     ICON_NONE,
     "Status Bar",
     "Global bar at the bottom of the "
     "screen for general status information"},

    /* Data */
    {0, "", ICON_NONE, "Data", ""},
    {SPACE_TOOLBAR,
     "TOOLBAR",
     ICON_TOOLBAR,
     "Toolbar",
     "A toolbar. Here you can display various button menus"},
    {SPACE_OUTLINER,
     "OUTLINER",
     ICON_OUTLINER,
     "Outliner",
     "Overview of scene graph and all available data"},
    {SPACE_PROPERTIES,
     "PROPERTIES",
     ICON_PROPERTIES,
     "Properties",
     "Edit properties of active object and related data"},
    {SPACE_FILE, "FILE_BROWSER", ICON_FILEBROWSER, "File Browser", "Browse for files and assets"},
    {SPACE_SPREADSHEET,
     "SPREADSHEET",
     ICON_SPREADSHEET,
     "Spreadsheet",
     "Explore geometry data in a table"},
    {SPACE_USERPREF,
     "PREFERENCES",
     ICON_PREFERENCES,
     "Preferences",
     "Edit persistent configuration settings"},
    {0, NULL, 0, NULL, NULL},
};

const EnumPropertyItem rna_enum_space_graph_mode_items[] = {
    {SIPO_MODE_ANIMATION,
     "FCURVES",
     ICON_GRAPH,
     "Graph Editor",
     "Edit animation/keyframes displayed as 2D curves"},
    {SIPO_MODE_DRIVERS, "DRIVERS", ICON_DRIVER, "Drivers", "Edit drivers"},
    {0, NULL, 0, NULL, NULL},
};

const EnumPropertyItem rna_enum_space_sequencer_view_type_items[] = {
    {SEQ_VIEW_SEQUENCE, "SEQUENCER", ICON_SEQ_SEQUENCER, "Sequencer", ""},
    {SEQ_VIEW_PREVIEW, "PREVIEW", ICON_SEQ_PREVIEW, "Preview", ""},
    {SEQ_VIEW_SEQUENCE_PREVIEW,
     "SEQUENCER_PREVIEW",
     ICON_SEQ_SPLITVIEW,
     "Sequencer & Preview",
     ""},
    {0, NULL, 0, NULL, NULL},
};

const EnumPropertyItem rna_enum_space_file_browse_mode_items[] = {
    {FILE_BROWSE_MODE_FILES, "FILES", ICON_FILEBROWSER, "File Browser", ""},
    {FILE_BROWSE_MODE_ASSETS, "ASSETS", ICON_ASSET_MANAGER, "Asset Browser", ""},
    {0, NULL, 0, NULL, NULL},
};

#define SACT_ITEM_DOPESHEET \
  { \
    SACTCONT_DOPESHEET, "DOPESHEET", ICON_ACTION, "Dope Sheet", "Edit all keyframes in scene" \
  }
#define SACT_ITEM_TIMELINE \
  { \
    SACTCONT_TIMELINE, "TIMELINE", ICON_TIME, "Timeline", "Timeline and playback controls" \
  }
#define SACT_ITEM_ACTION \
  { \
    SACTCONT_ACTION, "ACTION", ICON_OBJECT_DATA, "Action Editor", \
        "Edit keyframes in active object's Object-level action" \
  }
#define SACT_ITEM_SHAPEKEY \
  { \
    SACTCONT_SHAPEKEY, "SHAPEKEY", ICON_SHAPEKEY_DATA, "Shape Key Editor", \
        "Edit keyframes in active object's Shape Keys action" \
  }
#define SACT_ITEM_GPENCIL \
  { \
    SACTCONT_GPENCIL, "GPENCIL", ICON_GREASEPENCIL, "Grease Pencil", \
        "Edit timings for all Grease Pencil sketches in file" \
  }
#define SACT_ITEM_MASK \
  { \
    SACTCONT_MASK, "MASK", ICON_MOD_MASK, "Mask", "Edit timings for Mask Editor splines" \
  }
#define SACT_ITEM_CACHEFILE \
  { \
    SACTCONT_CACHEFILE, "CACHEFILE", ICON_FILE, "Cache File", "Edit timings for Cache File data" \
  }

#ifndef RNA_RUNTIME
/* XXX: action-editor is currently for object-level only actions,
 * so show that using object-icon hint */
static EnumPropertyItem rna_enum_space_action_mode_all_items[] = {
    SACT_ITEM_DOPESHEET,
    SACT_ITEM_TIMELINE,
    SACT_ITEM_ACTION,
    SACT_ITEM_SHAPEKEY,
    SACT_ITEM_GPENCIL,
    SACT_ITEM_MASK,
    SACT_ITEM_CACHEFILE,
    {0, NULL, 0, NULL, NULL},
};
static EnumPropertyItem rna_enum_space_action_ui_mode_items[] = {
    SACT_ITEM_DOPESHEET,
    /* SACT_ITEM_TIMELINE, */
    SACT_ITEM_ACTION,
    SACT_ITEM_SHAPEKEY,
    SACT_ITEM_GPENCIL,
    SACT_ITEM_MASK,
    SACT_ITEM_CACHEFILE,
    {0, NULL, 0, NULL, NULL},
};
#endif
/* expose as ui_mode */
const EnumPropertyItem rna_enum_space_action_mode_items[] = {
    SACT_ITEM_DOPESHEET,
    SACT_ITEM_TIMELINE,
    {0, NULL, 0, NULL, NULL},
};

#undef SACT_ITEM_DOPESHEET
#undef SACT_ITEM_TIMELINE
#undef SACT_ITEM_ACTION
#undef SACT_ITEM_SHAPEKEY
#undef SACT_ITEM_GPENCIL
#undef SACT_ITEM_MASK
#undef SACT_ITEM_CACHEFILE

#define SI_ITEM_VIEW(identifier, name, icon) \
  { \
    SI_MODE_VIEW, identifier, icon, name, "View the image" \
  }
#define SI_ITEM_UV \
  { \
    SI_MODE_UV, "UV", ICON_UV, "UV Editor", "UV edit in mesh editmode" \
  }
#define SI_ITEM_PAINT \
  { \
    SI_MODE_PAINT, "PAINT", ICON_TPAINT_HLT, "Paint", "2D image painting mode" \
  }
#define SI_ITEM_MASK \
  { \
    SI_MODE_MASK, "MASK", ICON_MOD_MASK, "Mask", "Mask editing" \
  }

const EnumPropertyItem rna_enum_space_image_mode_all_items[] = {
    SI_ITEM_VIEW("VIEW", "View", ICON_FILE_IMAGE),
    SI_ITEM_UV,
    SI_ITEM_PAINT,
    SI_ITEM_MASK,
    {0, NULL, 0, NULL, NULL},
};

static const EnumPropertyItem rna_enum_space_image_mode_ui_items[] = {
    SI_ITEM_VIEW("VIEW", "View", ICON_FILE_IMAGE),
    SI_ITEM_PAINT,
    SI_ITEM_MASK,
    {0, NULL, 0, NULL, NULL},
};

/* bfa - hide disfunctional tools and settings for render result */
static const EnumPropertyItem rna_enum_space_image_mode_non_render_items[] = {
    SI_ITEM_VIEW("VIEW", "View", ICON_FILE_IMAGE),
    SI_ITEM_MASK,
    {0, NULL, 0, NULL, NULL},
};

const EnumPropertyItem rna_enum_space_image_mode_items[] = {
    SI_ITEM_VIEW("IMAGE_EDITOR", "Image Editor", ICON_IMAGE),
    SI_ITEM_UV,
    {0, NULL, 0, NULL, NULL},
};

#undef SI_ITEM_VIEW
#undef SI_ITEM_UV
#undef SI_ITEM_PAINT
#undef SI_ITEM_MASK

#define V3D_S3D_CAMERA_LEFT {STEREO_LEFT_ID, "LEFT", ICON_RESTRICT_RENDER_OFF, "Left", ""},
#define V3D_S3D_CAMERA_RIGHT {STEREO_RIGHT_ID, "RIGHT", ICON_RESTRICT_RENDER_OFF, "Right", ""},
#define V3D_S3D_CAMERA_S3D {STEREO_3D_ID, "S3D", ICON_CAMERA_STEREO, "3D", ""},
#ifdef RNA_RUNTIME
#  define V3D_S3D_CAMERA_VIEWS {STEREO_MONO_ID, "MONO", ICON_RESTRICT_RENDER_OFF, "Views", ""},
#endif

static const EnumPropertyItem stereo3d_camera_items[] = {
    V3D_S3D_CAMERA_LEFT V3D_S3D_CAMERA_RIGHT V3D_S3D_CAMERA_S3D{0, NULL, 0, NULL, NULL},
};

#ifdef RNA_RUNTIME
static const EnumPropertyItem multiview_camera_items[] = {
    V3D_S3D_CAMERA_VIEWS V3D_S3D_CAMERA_S3D{0, NULL, 0, NULL, NULL},
};
#endif

#undef V3D_S3D_CAMERA_LEFT
#undef V3D_S3D_CAMERA_RIGHT
#undef V3D_S3D_CAMERA_S3D
#undef V3D_S3D_CAMERA_VIEWS

const EnumPropertyItem rna_enum_fileselect_params_sort_items[] = {
    {FILE_SORT_ALPHA, "FILE_SORT_ALPHA", ICON_NONE, "Name", "Sort the file list alphabetically"},
    {FILE_SORT_EXTENSION,
     "FILE_SORT_EXTENSION",
     ICON_NONE,
     "Extension",
     "Sort the file list by extension/type"},
    {FILE_SORT_TIME,
     "FILE_SORT_TIME",
     ICON_NONE,
     "Modified Date",
     "Sort files by modification time"},
    {FILE_SORT_SIZE, "FILE_SORT_SIZE", ICON_NONE, "Size", "Sort files by size"},
    {0, NULL, 0, NULL, NULL},
};

#ifndef RNA_RUNTIME
static const EnumPropertyItem stereo3d_eye_items[] = {
    {STEREO_LEFT_ID, "LEFT_EYE", ICON_NONE, "Left Eye"},
    {STEREO_RIGHT_ID, "RIGHT_EYE", ICON_NONE, "Right Eye"},
    {0, NULL, 0, NULL, NULL},
};
#endif

static const EnumPropertyItem display_channels_items[] = {
    {SI_USE_ALPHA,
     "COLOR_ALPHA",
     ICON_IMAGE_RGB_ALPHA,
     "Color and Alpha",
     "Display image with RGB colors and alpha transparency"},
    {0, "COLOR", ICON_IMAGE_RGB, "Color", "Display image with RGB colors"},
    {SI_SHOW_ALPHA, "ALPHA", ICON_IMAGE_ALPHA, "Alpha", "Display alpha transparency channel"},
    {SI_SHOW_ZBUF,
     "Z_BUFFER",
     ICON_IMAGE_ZDEPTH,
     "Z-Buffer",
     "Display Z-buffer associated with image (mapped from camera clip start to end)"},
    {SI_SHOW_R, "RED", ICON_COLOR_RED, "Red", ""},
    {SI_SHOW_G, "GREEN", ICON_COLOR_GREEN, "Green", ""},
    {SI_SHOW_B, "BLUE", ICON_COLOR_BLUE, "Blue", ""},
    {0, NULL, 0, NULL, NULL},
};

#ifndef RNA_RUNTIME
static const EnumPropertyItem autosnap_items[] = {
    {SACTSNAP_OFF, "NONE", ICON_SNAP_OFF, "No Auto-Snap", ""},
    /* {-1, "", 0, "", ""}, */
    {SACTSNAP_STEP, "STEP", ICON_SNAP_STEP, "Frame Step", "Snap to 1.0 frame intervals"},
    {SACTSNAP_TSTEP,
     "TIME_STEP",
     ICON_SNAP_STEP_SECOND,
     "Second Step",
     "Snap to 1.0 second intervals"},
    /* {-1, "", 0, "", ""}, */
    {SACTSNAP_FRAME,
     "FRAME",
     ICON_SNAP_NEARESTFRAME,
     "Nearest Frame",
     "Snap to actual frames (nla-action time)"},
    {SACTSNAP_SECOND,
     "SECOND",
     ICON_SNAP_NEARESTSECOND,
     "Nearest Second",
     "Snap to actual seconds (nla-action time)"},
    /* {-1, "", 0, "", ""}, */
    {SACTSNAP_MARKER,
     "MARKER",
     ICON_SNAP_NEARESTMARKER,
     "Nearest Marker",
     "Snap to nearest marker"},
    {0, NULL, 0, NULL, NULL},
};
#endif

const EnumPropertyItem rna_enum_shading_type_items[] = {
    {OB_WIRE, "WIREFRAME", ICON_SHADING_WIRE, "Wireframe", "Display the object as wire edges"},
    {OB_SOLID, "SOLID", ICON_SHADING_SOLID, "Solid", "Display in solid mode"},
    {OB_MATERIAL,
     "MATERIAL",
     ICON_SHADING_TEXTURE,
     "Material Preview",
     "Display in Material Preview mode"},
    {OB_RENDER, "RENDERED", ICON_SHADING_RENDERED, "Rendered", "Display render preview"},
    {0, NULL, 0, NULL, NULL},
};

static const EnumPropertyItem rna_enum_viewport_lighting_items[] = {
    {V3D_LIGHTING_STUDIO, "STUDIO", 0, "Studio", "Display using studio lighting"},
    {V3D_LIGHTING_MATCAP, "MATCAP", 0, "MatCap", "Display using matcap material and lighting"},
    {V3D_LIGHTING_FLAT, "FLAT", 0, "Flat", "Display using flat lighting"},
    {0, NULL, 0, NULL, NULL},
};

static const EnumPropertyItem rna_enum_shading_color_type_items[] = {
    {V3D_SHADING_MATERIAL_COLOR, "MATERIAL", 0, "Material", "Show material color"},
    {V3D_SHADING_SINGLE_COLOR, "SINGLE", 0, "Single", "Show scene in a single color"},
    {V3D_SHADING_OBJECT_COLOR, "OBJECT", 0, "Object", "Show object color"},
    {V3D_SHADING_RANDOM_COLOR, "RANDOM", 0, "Random", "Show random object color"},
    {V3D_SHADING_VERTEX_COLOR, "VERTEX", 0, "Vertex", "Show active vertex color"},
    {V3D_SHADING_TEXTURE_COLOR, "TEXTURE", 0, "Texture", "Show texture"},
    {0, NULL, 0, NULL, NULL},
};

static const EnumPropertyItem rna_enum_studio_light_items[] = {
    {0, "DEFAULT", 0, "Default", ""},
    {0, NULL, 0, NULL, NULL},
};

static const EnumPropertyItem rna_enum_view3dshading_render_pass_type_items[] = {
    {0, "", ICON_NONE, "General", ""},
    {EEVEE_RENDER_PASS_COMBINED, "COMBINED", 0, "Combined", ""},
    {EEVEE_RENDER_PASS_EMIT, "EMISSION", 0, "Emission", ""},
    {EEVEE_RENDER_PASS_ENVIRONMENT, "ENVIRONMENT", 0, "Environment", ""},
    {EEVEE_RENDER_PASS_AO, "AO", 0, "Ambient Occlusion", ""},
    {EEVEE_RENDER_PASS_SHADOW, "SHADOW", 0, "Shadow", ""},

    {0, "", ICON_NONE, "Light", ""},
    {EEVEE_RENDER_PASS_DIFFUSE_LIGHT, "DIFFUSE_LIGHT", 0, "Diffuse Light", ""},
    {EEVEE_RENDER_PASS_DIFFUSE_COLOR, "DIFFUSE_COLOR", 0, "Diffuse Color", ""},
    {EEVEE_RENDER_PASS_SPECULAR_LIGHT, "SPECULAR_LIGHT", 0, "Specular Light", ""},
    {EEVEE_RENDER_PASS_SPECULAR_COLOR, "SPECULAR_COLOR", 0, "Specular Color", ""},
    {EEVEE_RENDER_PASS_VOLUME_LIGHT, "VOLUME_LIGHT", 0, "Volume Light", ""},

    {0, "", ICON_NONE, "Effects", ""},
    {EEVEE_RENDER_PASS_BLOOM, "BLOOM", 0, "Bloom", ""},

    {0, "", ICON_NONE, "Data", ""},
    {EEVEE_RENDER_PASS_NORMAL, "NORMAL", 0, "Normal", ""},
    {EEVEE_RENDER_PASS_MIST, "MIST", 0, "Mist", ""},

    {0, "", ICON_NONE, "Shader AOV", ""},
    {EEVEE_RENDER_PASS_AOV, "AOV", 0, "AOV", ""},

    {0, NULL, 0, NULL, NULL},
};

const EnumPropertyItem rna_enum_clip_editor_mode_items[] = {
    {SC_MODE_TRACKING, "TRACKING", ICON_ANIM_DATA, "Tracking", "Show tracking and solving tools"},
    {SC_MODE_MASKEDIT, "MASK", ICON_MOD_MASK, "Mask", "Show mask editing tools"},
    {0, NULL, 0, NULL, NULL},
};

/* Actually populated dynamically through a function,
 * but helps for context-less access (e.g. doc, i18n...). */
static const EnumPropertyItem buttons_context_items[] = {
    /*{BCONTEXT_TOOL, "TOOL", ICON_TOOL_SETTINGS, "Tool", "Active Tool and Workspace settings"},*/ /* bfa - removed the tool settings from properties editor*/
    {BCONTEXT_SCENE, "SCENE", ICON_SCENE_DATA, "Scene", "Scene Properties"},
    {BCONTEXT_RENDER, "RENDER", ICON_SCENE, "Render", "Render Properties"},
    {BCONTEXT_OUTPUT, "OUTPUT", ICON_OUTPUT, "Output", "Output Properties"},
    {BCONTEXT_VIEW_LAYER, "VIEW_LAYER", ICON_RENDER_RESULT, "View Layer", "View Layer Properties"},
    {BCONTEXT_WORLD, "WORLD", ICON_WORLD, "World", "World Properties"},
    {BCONTEXT_COLLECTION, "COLLECTION", ICON_GROUP, "Collection", "Collection Properties"},
    {BCONTEXT_OBJECT, "OBJECT", ICON_OBJECT_DATA, "Object", "Object Properties"},
    {BCONTEXT_CONSTRAINT,
     "CONSTRAINT",
     ICON_CONSTRAINT,
     "Constraints",
     "Object Constraint Properties"},
    {BCONTEXT_MODIFIER, "MODIFIER", ICON_MODIFIER, "Modifiers", "Modifier Properties"},
    {BCONTEXT_DATA, "DATA", ICON_NONE, "Data", "Object Data Properties"},
    {BCONTEXT_BONE, "BONE", ICON_BONE_DATA, "Bone", "Bone Properties"},
    {BCONTEXT_BONE_CONSTRAINT,
     "BONE_CONSTRAINT",
     ICON_CONSTRAINT_BONE,
     "Bone Constraints",
     "Bone Constraint Properties"},
    {BCONTEXT_MATERIAL, "MATERIAL", ICON_MATERIAL, "Material", "Material Properties"},
    {BCONTEXT_TEXTURE, "TEXTURE", ICON_TEXTURE, "Texture", "Texture Properties"},
    {BCONTEXT_PARTICLE, "PARTICLES", ICON_PARTICLES, "Particles", "Particle Properties"},
    {BCONTEXT_PHYSICS, "PHYSICS", ICON_PHYSICS, "Physics", "Physics Properties"},
    {BCONTEXT_SHADERFX, "SHADERFX", ICON_SHADERFX, "Effects", "Visual Effects Properties"},
    {0, NULL, 0, NULL, NULL},
};

static const EnumPropertyItem fileselectparams_recursion_level_items[] = {
    {0, "NONE", 0, "None", "Only list current directory's content, with no recursion"},
    {1, "BLEND", 0, "Blend File", "List .blend files' content"},
    {2, "ALL_1", 0, "One Level", "List all sub-directories' content, one level of recursion"},
    {3, "ALL_2", 0, "Two Levels", "List all sub-directories' content, two levels of recursion"},
    {4,
     "ALL_3",
     0,
     "Three Levels",
     "List all sub-directories' content, three levels of recursion"},
    {0, NULL, 0, NULL, NULL},
};

static const EnumPropertyItem rna_enum_curve_display_handle_items[] = {
    {CURVE_HANDLE_NONE, "NONE", 0, "None", ""},
    {CURVE_HANDLE_SELECTED, "SELECTED", 0, "Selected", ""},
    {CURVE_HANDLE_ALL, "ALL", 0, "All", ""},
    {0, NULL, 0, NULL, NULL},
};

#ifdef RNA_RUNTIME

#  include "DNA_anim_types.h"
#  include "DNA_asset_types.h"
#  include "DNA_scene_types.h"
#  include "DNA_screen_types.h"
#  include "DNA_userdef_types.h"

#  include "BLI_path_util.h"
#  include "BLI_string.h"

#  include "BKE_anim_data.h"
#  include "BKE_brush.h"
#  include "BKE_colortools.h"
#  include "BKE_context.h"
#  include "BKE_global.h"
#  include "BKE_icons.h"
#  include "BKE_idprop.h"
#  include "BKE_layer.h"
#  include "BKE_nla.h"
#  include "BKE_paint.h"
#  include "BKE_preferences.h"
#  include "BKE_scene.h"
#  include "BKE_screen.h"
#  include "BKE_workspace.h"

#  include "DEG_depsgraph.h"
#  include "DEG_depsgraph_build.h"

#  include "ED_anim_api.h"
#  include "ED_asset.h"
#  include "ED_buttons.h"
#  include "ED_clip.h"
#  include "ED_fileselect.h"
#  include "ED_image.h"
#  include "ED_node.h"
#  include "ED_screen.h"
#  include "ED_sequencer.h"
#  include "ED_transform.h"
#  include "ED_view3d.h"

#  include "GPU_material.h"

#  include "IMB_imbuf_types.h"

#  include "UI_interface.h"
#  include "UI_view2d.h"

static StructRNA *rna_Space_refine(struct PointerRNA *ptr)
{
  SpaceLink *space = (SpaceLink *)ptr->data;

  switch ((eSpace_Type)space->spacetype) {
    case SPACE_VIEW3D:
      return &RNA_SpaceView3D;
    case SPACE_GRAPH:
      return &RNA_SpaceGraphEditor;
    case SPACE_OUTLINER:
      return &RNA_SpaceOutliner;
    case SPACE_PROPERTIES:
      return &RNA_SpaceProperties;
    case SPACE_FILE:
      return &RNA_SpaceFileBrowser;
    case SPACE_IMAGE:
      return &RNA_SpaceImageEditor;
    case SPACE_INFO:
      return &RNA_SpaceInfo;
    case SPACE_SEQ:
      return &RNA_SpaceSequenceEditor;
    case SPACE_TEXT:
      return &RNA_SpaceTextEditor;
    case SPACE_ACTION:
      return &RNA_SpaceDopeSheetEditor;
    case SPACE_NLA:
      return &RNA_SpaceNLA;
    case SPACE_NODE:
      return &RNA_SpaceNodeEditor;
    case SPACE_CONSOLE:
      return &RNA_SpaceConsole;
    case SPACE_USERPREF:
      return &RNA_SpacePreferences;
    case SPACE_CLIP:
      return &RNA_SpaceClipEditor;
    case SPACE_TOOLBAR: /*bfa - the toolbar editor*/
      return &RNA_SpaceToolbarEditor;
    case SPACE_SPREADSHEET:
      return &RNA_SpaceSpreadsheet;

      /* Currently no type info. */
    case SPACE_SCRIPT:
    case SPACE_EMPTY:
    case SPACE_TOPBAR:
    case SPACE_STATUSBAR:
      break;
  }

  return &RNA_Space;
}

static ScrArea *rna_area_from_space(PointerRNA *ptr)
{
  bScreen *screen = (bScreen *)ptr->owner_id;
  SpaceLink *link = (SpaceLink *)ptr->data;
  return BKE_screen_find_area_from_space(screen, link);
}

static void area_region_from_regiondata(bScreen *screen,
                                        void *regiondata,
                                        ScrArea **r_area,
                                        ARegion **r_region)
{
  ScrArea *area;
  ARegion *region;

  *r_area = NULL;
  *r_region = NULL;

  for (area = screen->areabase.first; area; area = area->next) {
    for (region = area->regionbase.first; region; region = region->next) {
      if (region->regiondata == regiondata) {
        *r_area = area;
        *r_region = region;
        return;
      }
    }
  }
}

static void rna_area_region_from_regiondata(PointerRNA *ptr, ScrArea **r_area, ARegion **r_region)
{
  bScreen *screen = (bScreen *)ptr->owner_id;
  void *regiondata = ptr->data;

  area_region_from_regiondata(screen, regiondata, r_area, r_region);
}

/* -------------------------------------------------------------------- */
/** \name Generic Region Flag Access
 * \{ */

static bool rna_Space_bool_from_region_flag_get_by_type(PointerRNA *ptr,
                                                        const int region_type,
                                                        const int region_flag)
{
  ScrArea *area = rna_area_from_space(ptr);
  ARegion *region = BKE_area_find_region_type(area, region_type);
  if (region) {
    return (region->flag & region_flag);
  }
  return false;
}

static void rna_Space_bool_from_region_flag_set_by_type(PointerRNA *ptr,
                                                        const int region_type,
                                                        const int region_flag,
                                                        bool value)
{
  ScrArea *area = rna_area_from_space(ptr);
  ARegion *region = BKE_area_find_region_type(area, region_type);
  if (region && (region->alignment != RGN_ALIGN_NONE)) {
    SET_FLAG_FROM_TEST(region->flag, value, region_flag);
  }
  ED_region_tag_redraw(region);
}

static void rna_Space_bool_from_region_flag_update_by_type(bContext *C,
                                                           PointerRNA *ptr,
                                                           const int region_type,
                                                           const int region_flag)
{
  ScrArea *area = rna_area_from_space(ptr);
  ARegion *region = BKE_area_find_region_type(area, region_type);
  if (region) {
    if (region_flag == RGN_FLAG_HIDDEN) {
      /* Only support animation when the area is in the current context. */
      if (region->overlap && (area == CTX_wm_area(C))) {
        ED_region_visibility_change_update_animated(C, area, region);
      }
      else {
        ED_region_visibility_change_update(C, area, region);
      }
    }
    else if (region_flag == RGN_FLAG_HIDDEN_BY_USER) {
      if (!(region->flag & RGN_FLAG_HIDDEN_BY_USER) != !(region->flag & RGN_FLAG_HIDDEN)) {
        ED_region_toggle_hidden(C, region);

        if ((region->flag & RGN_FLAG_HIDDEN_BY_USER) == 0) {
          ED_area_type_hud_ensure(C, area);
        }
      }
    }
  }
}

/** \} */

/* -------------------------------------------------------------------- */
/** \name Region Flag Access (Typed Callbacks)
 * \{ */

/* Header Region. */
static bool rna_Space_show_region_header_get(PointerRNA *ptr)
{
  return !rna_Space_bool_from_region_flag_get_by_type(ptr, RGN_TYPE_HEADER, RGN_FLAG_HIDDEN);
}
static void rna_Space_show_region_header_set(PointerRNA *ptr, bool value)
{
  rna_Space_bool_from_region_flag_set_by_type(ptr, RGN_TYPE_HEADER, RGN_FLAG_HIDDEN, !value);

  /* Special case, never show the tool properties when the header is invisible. */
  bool value_for_tool_header = value;
  if (value == true) {
    ScrArea *area = rna_area_from_space(ptr);
    ARegion *region_tool_header = BKE_area_find_region_type(area, RGN_TYPE_TOOL_HEADER);
    if (region_tool_header != NULL) {
      value_for_tool_header = !(region_tool_header->flag & RGN_FLAG_HIDDEN_BY_USER);
    }
  }
  rna_Space_bool_from_region_flag_set_by_type(
      ptr, RGN_TYPE_TOOL_HEADER, RGN_FLAG_HIDDEN, !value_for_tool_header);
}
static void rna_Space_show_region_header_update(bContext *C, PointerRNA *ptr)
{
  rna_Space_bool_from_region_flag_update_by_type(C, ptr, RGN_TYPE_HEADER, RGN_FLAG_HIDDEN);
}

/* Footer Region. */
static bool rna_Space_show_region_footer_get(PointerRNA *ptr)
{
  return !rna_Space_bool_from_region_flag_get_by_type(ptr, RGN_TYPE_FOOTER, RGN_FLAG_HIDDEN);
}
static void rna_Space_show_region_footer_set(PointerRNA *ptr, bool value)
{
  rna_Space_bool_from_region_flag_set_by_type(ptr, RGN_TYPE_FOOTER, RGN_FLAG_HIDDEN, !value);
}
static void rna_Space_show_region_footer_update(bContext *C, PointerRNA *ptr)
{
  rna_Space_bool_from_region_flag_update_by_type(C, ptr, RGN_TYPE_FOOTER, RGN_FLAG_HIDDEN);
}

/* Tool Header Region.
 *
 * This depends on the 'RGN_TYPE_TOOL_HEADER'
 */
static bool rna_Space_show_region_tool_header_get(PointerRNA *ptr)
{
  return !rna_Space_bool_from_region_flag_get_by_type(
      ptr, RGN_TYPE_TOOL_HEADER, RGN_FLAG_HIDDEN_BY_USER);
}
static void rna_Space_show_region_tool_header_set(PointerRNA *ptr, bool value)
{
  rna_Space_bool_from_region_flag_set_by_type(
      ptr, RGN_TYPE_TOOL_HEADER, RGN_FLAG_HIDDEN_BY_USER, !value);
  rna_Space_bool_from_region_flag_set_by_type(ptr, RGN_TYPE_TOOL_HEADER, RGN_FLAG_HIDDEN, !value);
}
static void rna_Space_show_region_tool_header_update(bContext *C, PointerRNA *ptr)
{
  rna_Space_bool_from_region_flag_update_by_type(C, ptr, RGN_TYPE_TOOL_HEADER, RGN_FLAG_HIDDEN);
}

/* Tools Region. */
static bool rna_Space_show_region_toolbar_get(PointerRNA *ptr)
{
  return !rna_Space_bool_from_region_flag_get_by_type(ptr, RGN_TYPE_TOOLS, RGN_FLAG_HIDDEN);
}
static void rna_Space_show_region_toolbar_set(PointerRNA *ptr, bool value)
{
  rna_Space_bool_from_region_flag_set_by_type(ptr, RGN_TYPE_TOOLS, RGN_FLAG_HIDDEN, !value);
}
static void rna_Space_show_region_toolbar_update(bContext *C, PointerRNA *ptr)
{
  rna_Space_bool_from_region_flag_update_by_type(C, ptr, RGN_TYPE_TOOLS, RGN_FLAG_HIDDEN);
}

static bool rna_Space_show_region_tool_props_get(PointerRNA *ptr)
{
  return !rna_Space_bool_from_region_flag_get_by_type(ptr, RGN_TYPE_TOOL_PROPS, RGN_FLAG_HIDDEN);
}
static void rna_Space_show_region_tool_props_set(PointerRNA *ptr, bool value)
{
  rna_Space_bool_from_region_flag_set_by_type(ptr, RGN_TYPE_TOOL_PROPS, RGN_FLAG_HIDDEN, !value);
}
static void rna_Space_show_region_tool_props_update(bContext *C, PointerRNA *ptr)
{
  rna_Space_bool_from_region_flag_update_by_type(C, ptr, RGN_TYPE_TOOL_PROPS, RGN_FLAG_HIDDEN);
}

/* Channels Region. */
static bool rna_Space_show_region_channels_get(PointerRNA *ptr)
{
  return !rna_Space_bool_from_region_flag_get_by_type(ptr, RGN_TYPE_CHANNELS, RGN_FLAG_HIDDEN);
}
static void rna_Space_show_region_channels_set(PointerRNA *ptr, bool value)
{
  rna_Space_bool_from_region_flag_set_by_type(ptr, RGN_TYPE_CHANNELS, RGN_FLAG_HIDDEN, !value);
}
static void rna_Space_show_region_channels_update(bContext *C, PointerRNA *ptr)
{
  rna_Space_bool_from_region_flag_update_by_type(C, ptr, RGN_TYPE_CHANNELS, RGN_FLAG_HIDDEN);
}

/* UI Region */
static bool rna_Space_show_region_ui_get(PointerRNA *ptr)
{
  return !rna_Space_bool_from_region_flag_get_by_type(ptr, RGN_TYPE_UI, RGN_FLAG_HIDDEN);
}
static void rna_Space_show_region_ui_set(PointerRNA *ptr, bool value)
{
  rna_Space_bool_from_region_flag_set_by_type(ptr, RGN_TYPE_UI, RGN_FLAG_HIDDEN, !value);
}
static void rna_Space_show_region_ui_update(bContext *C, PointerRNA *ptr)
{
  rna_Space_bool_from_region_flag_update_by_type(C, ptr, RGN_TYPE_UI, RGN_FLAG_HIDDEN);
}

/* Redo (HUD) Region */
static bool rna_Space_show_region_hud_get(PointerRNA *ptr)
{
  return !rna_Space_bool_from_region_flag_get_by_type(ptr, RGN_TYPE_HUD, RGN_FLAG_HIDDEN_BY_USER);
}
static void rna_Space_show_region_hud_set(PointerRNA *ptr, bool value)
{
  rna_Space_bool_from_region_flag_set_by_type(ptr, RGN_TYPE_HUD, RGN_FLAG_HIDDEN_BY_USER, !value);
}
static void rna_Space_show_region_hud_update(bContext *C, PointerRNA *ptr)
{
  rna_Space_bool_from_region_flag_update_by_type(C, ptr, RGN_TYPE_HUD, RGN_FLAG_HIDDEN_BY_USER);
}

/** \} */

static bool rna_Space_view2d_sync_get(PointerRNA *ptr)
{
  ScrArea *area;
  ARegion *region;

  area = rna_area_from_space(ptr); /* can be NULL */
  region = BKE_area_find_region_type(area, RGN_TYPE_WINDOW);
  if (region) {
    View2D *v2d = &region->v2d;
    return (v2d->flag & V2D_VIEWSYNC_SCREEN_TIME) != 0;
  }

  return false;
}

static void rna_Space_view2d_sync_set(PointerRNA *ptr, bool value)
{
  ScrArea *area;
  ARegion *region;

  area = rna_area_from_space(ptr); /* can be NULL */
  if ((area != NULL) && !UI_view2d_area_supports_sync(area)) {
    BKE_reportf(NULL,
                RPT_ERROR,
                "'show_locked_time' is not supported for the '%s' editor",
                area->type->name);
    return;
  }

  region = BKE_area_find_region_type(area, RGN_TYPE_WINDOW);
  if (region) {
    View2D *v2d = &region->v2d;
    if (value) {
      v2d->flag |= V2D_VIEWSYNC_SCREEN_TIME;
    }
    else {
      v2d->flag &= ~V2D_VIEWSYNC_SCREEN_TIME;
    }
  }
}

static void rna_Space_view2d_sync_update(Main *UNUSED(bmain),
                                         Scene *UNUSED(scene),
                                         PointerRNA *ptr)
{
  ScrArea *area;
  ARegion *region;

  area = rna_area_from_space(ptr); /* can be NULL */
  region = BKE_area_find_region_type(area, RGN_TYPE_WINDOW);

  if (region) {
    bScreen *screen = (bScreen *)ptr->owner_id;
    View2D *v2d = &region->v2d;

    UI_view2d_sync(screen, area, v2d, V2D_LOCK_SET);
  }
}

static void rna_GPencil_update(Main *bmain, Scene *UNUSED(scene), PointerRNA *UNUSED(ptr))
{
  bool changed = false;
  /* need set all caches as dirty to recalculate onion skinning */
  for (Object *ob = bmain->objects.first; ob; ob = ob->id.next) {
    if (ob->type == OB_GPENCIL) {
      bGPdata *gpd = (bGPdata *)ob->data;
      DEG_id_tag_update(&gpd->id, ID_RECALC_GEOMETRY);
      changed = true;
    }
  }
  if (changed) {
    WM_main_add_notifier(NC_GPENCIL | NA_EDITED, NULL);
  }
}

/* Space 3D View */
static void rna_SpaceView3D_camera_update(Main *bmain, Scene *scene, PointerRNA *ptr)
{
  View3D *v3d = (View3D *)(ptr->data);
  if (v3d->scenelock && scene != NULL) {
    wmWindowManager *wm = bmain->wm.first;

    scene->camera = v3d->camera;
    WM_windows_scene_data_sync(&wm->windows, scene);
  }
}

static void rna_SpaceView3D_use_local_camera_set(PointerRNA *ptr, bool value)
{
  View3D *v3d = (View3D *)(ptr->data);
  bScreen *screen = (bScreen *)ptr->owner_id;

  v3d->scenelock = !value;

  if (!value) {
    Scene *scene = ED_screen_scene_find(screen, G_MAIN->wm.first);
    /* NULL if the screen isn't in an active window (happens when setting from Python).
     * This could be moved to the update function, in that case the scene won't relate to the
     * screen so keep it working this way. */
    if (scene != NULL) {
      v3d->camera = scene->camera;
    }
  }
}

static float rna_View3DOverlay_GridScaleUnit_get(PointerRNA *ptr)
{
  View3D *v3d = (View3D *)(ptr->data);
  bScreen *screen = (bScreen *)ptr->owner_id;
  Scene *scene = ED_screen_scene_find(screen, G_MAIN->wm.first);
  if (scene != NULL) {
    return ED_view3d_grid_scale(scene, v3d, NULL);
  }
  else {
    /* When accessed from non-active screen. */
    return 1.0f;
  }
}

static PointerRNA rna_SpaceView3D_region_3d_get(PointerRNA *ptr)
{
  View3D *v3d = (View3D *)(ptr->data);
  ScrArea *area = rna_area_from_space(ptr);
  void *regiondata = NULL;
  if (area) {
    ListBase *regionbase = (area->spacedata.first == v3d) ? &area->regionbase : &v3d->regionbase;
    ARegion *region = regionbase->last; /* always last in list, weak. */
    regiondata = region->regiondata;
  }

  return rna_pointer_inherit_refine(ptr, &RNA_RegionView3D, regiondata);
}

static void rna_SpaceView3D_region_quadviews_begin(CollectionPropertyIterator *iter,
                                                   PointerRNA *ptr)
{
  View3D *v3d = (View3D *)(ptr->data);
  ScrArea *area = rna_area_from_space(ptr);
  int i = 3;

  ARegion *region =
      ((area && area->spacedata.first == v3d) ? &area->regionbase : &v3d->regionbase)->last;
  ListBase lb = {NULL, NULL};

  if (region && region->alignment == RGN_ALIGN_QSPLIT) {
    while (i-- && region) {
      region = region->prev;
    }

    if (i < 0) {
      lb.first = region;
    }
  }

  rna_iterator_listbase_begin(iter, &lb, NULL);
}

static PointerRNA rna_SpaceView3D_region_quadviews_get(CollectionPropertyIterator *iter)
{
  void *regiondata = ((ARegion *)rna_iterator_listbase_get(iter))->regiondata;

  return rna_pointer_inherit_refine(&iter->parent, &RNA_RegionView3D, regiondata);
}

static void rna_RegionView3D_quadview_update(Main *UNUSED(main),
                                             Scene *UNUSED(scene),
                                             PointerRNA *ptr)
{
  ScrArea *area;
  ARegion *region;

  rna_area_region_from_regiondata(ptr, &area, &region);
  if (area && region && region->alignment == RGN_ALIGN_QSPLIT) {
    ED_view3d_quadview_update(area, region, false);
  }
}

/* same as above but call clip==true */
static void rna_RegionView3D_quadview_clip_update(Main *UNUSED(main),
                                                  Scene *UNUSED(scene),
                                                  PointerRNA *ptr)
{
  ScrArea *area;
  ARegion *region;

  rna_area_region_from_regiondata(ptr, &area, &region);
  if (area && region && region->alignment == RGN_ALIGN_QSPLIT) {
    ED_view3d_quadview_update(area, region, true);
  }
}

static void rna_RegionView3D_view_location_get(PointerRNA *ptr, float *values)
{
  RegionView3D *rv3d = (RegionView3D *)(ptr->data);
  negate_v3_v3(values, rv3d->ofs);
}

static void rna_RegionView3D_view_location_set(PointerRNA *ptr, const float *values)
{
  RegionView3D *rv3d = (RegionView3D *)(ptr->data);
  negate_v3_v3(rv3d->ofs, values);
}

static void rna_RegionView3D_view_rotation_get(PointerRNA *ptr, float *values)
{
  RegionView3D *rv3d = (RegionView3D *)(ptr->data);
  invert_qt_qt(values, rv3d->viewquat);
}

static void rna_RegionView3D_view_rotation_set(PointerRNA *ptr, const float *values)
{
  RegionView3D *rv3d = (RegionView3D *)(ptr->data);
  invert_qt_qt(rv3d->viewquat, values);
}

static void rna_RegionView3D_view_matrix_set(PointerRNA *ptr, const float *values)
{
  RegionView3D *rv3d = (RegionView3D *)(ptr->data);
  float mat[4][4];
  invert_m4_m4(mat, (float(*)[4])values);
  ED_view3d_from_m4(mat, rv3d->ofs, rv3d->viewquat, &rv3d->dist);
}

static bool rna_RegionView3D_is_orthographic_side_view_get(PointerRNA *ptr)
{
  RegionView3D *rv3d = (RegionView3D *)(ptr->data);
  return RV3D_VIEW_IS_AXIS(rv3d->view);
}

static IDProperty **rna_View3DShading_idprops(PointerRNA *ptr)
{
  View3DShading *shading = ptr->data;
  return &shading->prop;
}

static void rna_3DViewShading_type_update(Main *bmain, Scene *scene, PointerRNA *ptr)
{
  ID *id = ptr->owner_id;
  if (GS(id->name) != ID_SCR) {
    return;
  }

  View3DShading *shading = ptr->data;
  if (shading->type == OB_MATERIAL ||
      (shading->type == OB_RENDER && !STREQ(scene->r.engine, RE_engine_id_BLENDER_WORKBENCH))) {
    /* When switching from workbench to render or material mode the geometry of any
     * active sculpt session needs to be recalculated. */
    for (Object *ob = bmain->objects.first; ob; ob = ob->id.next) {
      if (ob->sculpt) {
        DEG_id_tag_update(&ob->id, ID_RECALC_GEOMETRY);
      }
    }
  }

  /* Update Gpencil. */
  rna_GPencil_update(bmain, scene, ptr);

  bScreen *screen = (bScreen *)ptr->owner_id;
  LISTBASE_FOREACH (ScrArea *, area, &screen->areabase) {
    LISTBASE_FOREACH (SpaceLink *, sl, &area->spacedata) {
      if (sl->spacetype == SPACE_VIEW3D) {
        View3D *v3d = (View3D *)sl;
        if (&v3d->shading == shading) {
          ED_view3d_shade_update(bmain, v3d, area);
          return;
        }
      }
    }
  }
}

static Scene *rna_3DViewShading_scene(PointerRNA *ptr)
{
  /* Get scene, depends if using 3D view or OpenGL render settings. */
  ID *id = ptr->owner_id;
  if (GS(id->name) == ID_SCE) {
    return (Scene *)id;
  }
  else {
    bScreen *screen = (bScreen *)ptr->owner_id;
    return WM_windows_scene_get_from_screen(G_MAIN->wm.first, screen);
  }
}

static ViewLayer *rna_3DViewShading_view_layer(PointerRNA *ptr)
{
  /* Get scene, depends if using 3D view or OpenGL render settings. */
  ID *id = ptr->owner_id;
  if (GS(id->name) == ID_SCE) {
    return NULL;
  }
  else {
    bScreen *screen = (bScreen *)ptr->owner_id;
    return WM_windows_view_layer_get_from_screen(G_MAIN->wm.first, screen);
  }
}

static int rna_3DViewShading_type_get(PointerRNA *ptr)
{
  /* Available shading types depend on render engine. */
  Scene *scene = rna_3DViewShading_scene(ptr);
  RenderEngineType *type = (scene) ? RE_engines_find(scene->r.engine) : NULL;
  View3DShading *shading = (View3DShading *)ptr->data;

  if (scene == NULL || BKE_scene_uses_blender_eevee(scene)) {
    return shading->type;
  }
  else if (BKE_scene_uses_blender_workbench(scene)) {
    return (shading->type == OB_MATERIAL) ? OB_SOLID : shading->type;
  }
  else {
    if (shading->type == OB_RENDER && !(type && type->view_draw)) {
      return OB_MATERIAL;
    }
    else {
      return shading->type;
    }
  }
}

static void rna_3DViewShading_type_set(PointerRNA *ptr, int value)
{
  View3DShading *shading = (View3DShading *)ptr->data;
  if (value != shading->type && value == OB_RENDER) {
    shading->prev_type = shading->type;
  }
  shading->type = value;
}

static const EnumPropertyItem *rna_3DViewShading_type_itemf(bContext *UNUSED(C),
                                                            PointerRNA *ptr,
                                                            PropertyRNA *UNUSED(prop),
                                                            bool *r_free)
{
  Scene *scene = rna_3DViewShading_scene(ptr);
  RenderEngineType *type = (scene) ? RE_engines_find(scene->r.engine) : NULL;

  EnumPropertyItem *item = NULL;
  int totitem = 0;

  RNA_enum_items_add_value(&item, &totitem, rna_enum_shading_type_items, OB_WIRE);
  RNA_enum_items_add_value(&item, &totitem, rna_enum_shading_type_items, OB_SOLID);

  if (scene == NULL || BKE_scene_uses_blender_eevee(scene)) {
    RNA_enum_items_add_value(&item, &totitem, rna_enum_shading_type_items, OB_MATERIAL);
    RNA_enum_items_add_value(&item, &totitem, rna_enum_shading_type_items, OB_RENDER);
  }
  else if (BKE_scene_uses_blender_workbench(scene)) {
    RNA_enum_items_add_value(&item, &totitem, rna_enum_shading_type_items, OB_RENDER);
  }
  else {
    RNA_enum_items_add_value(&item, &totitem, rna_enum_shading_type_items, OB_MATERIAL);
    if (type && type->view_draw) {
      RNA_enum_items_add_value(&item, &totitem, rna_enum_shading_type_items, OB_RENDER);
    }
  }

  RNA_enum_item_end(&item, &totitem);
  *r_free = true;

  return item;
}

/* Shading.selected_studio_light */
static PointerRNA rna_View3DShading_selected_studio_light_get(PointerRNA *ptr)
{
  View3DShading *shading = (View3DShading *)ptr->data;
  StudioLight *sl;
  if (shading->type == OB_SOLID && shading->light == V3D_LIGHTING_MATCAP) {
    sl = BKE_studiolight_find(shading->matcap, STUDIOLIGHT_FLAG_ALL);
  }
  else if (shading->type == OB_SOLID && shading->light == V3D_LIGHTING_STUDIO) {
    sl = BKE_studiolight_find(shading->studio_light, STUDIOLIGHT_FLAG_ALL);
  }
  else {
    /* OB_MATERIAL and OB_RENDER */
    sl = BKE_studiolight_find(shading->lookdev_light, STUDIOLIGHT_FLAG_ALL);
  }
  return rna_pointer_inherit_refine(ptr, &RNA_StudioLight, sl);
}

/* shading.light */
static const EnumPropertyItem *rna_View3DShading_color_type_itemf(bContext *UNUSED(C),
                                                                  PointerRNA *ptr,
                                                                  PropertyRNA *UNUSED(prop),
                                                                  bool *r_free)
{
  View3DShading *shading = (View3DShading *)ptr->data;

  int totitem = 0;

  if (shading->type == OB_WIRE) {
    EnumPropertyItem *item = NULL;
    RNA_enum_items_add_value(
        &item, &totitem, rna_enum_shading_color_type_items, V3D_SHADING_SINGLE_COLOR);
    RNA_enum_items_add_value(
        &item, &totitem, rna_enum_shading_color_type_items, V3D_SHADING_OBJECT_COLOR);
    RNA_enum_items_add_value(
        &item, &totitem, rna_enum_shading_color_type_items, V3D_SHADING_RANDOM_COLOR);
    RNA_enum_item_end(&item, &totitem);
    *r_free = true;
    return item;
  }
  else {
    /* Solid mode, or lookdev mode for workbench engine. */
    *r_free = false;
    return rna_enum_shading_color_type_items;
  }
}

static void rna_View3DShading_studio_light_get_storage(View3DShading *shading,
                                                       char **dna_storage,
                                                       int *flag)
{
  *dna_storage = shading->studio_light;

  *flag = STUDIOLIGHT_TYPE_STUDIO;
  if (shading->type == OB_SOLID) {
    if (shading->light == V3D_LIGHTING_MATCAP) {
      *flag = STUDIOLIGHT_TYPE_MATCAP;
      *dna_storage = shading->matcap;
    }
  }
  else {
    *flag = STUDIOLIGHT_TYPE_WORLD;
    *dna_storage = shading->lookdev_light;
  }
}

static int rna_View3DShading_studio_light_get(PointerRNA *ptr)
{
  View3DShading *shading = (View3DShading *)ptr->data;
  char *dna_storage;
  int flag;

  rna_View3DShading_studio_light_get_storage(shading, &dna_storage, &flag);
  StudioLight *sl = BKE_studiolight_find(dna_storage, flag);
  if (sl) {
    BLI_strncpy(dna_storage, sl->name, FILE_MAXFILE);
    return sl->index;
  }
  else {
    return 0;
  }
}

static void rna_View3DShading_studio_light_set(PointerRNA *ptr, int value)
{
  View3DShading *shading = (View3DShading *)ptr->data;
  char *dna_storage;
  int flag;

  rna_View3DShading_studio_light_get_storage(shading, &dna_storage, &flag);
  StudioLight *sl = BKE_studiolight_findindex(value, flag);
  if (sl) {
    BLI_strncpy(dna_storage, sl->name, FILE_MAXFILE);
  }
}

static const EnumPropertyItem *rna_View3DShading_studio_light_itemf(bContext *UNUSED(C),
                                                                    PointerRNA *ptr,
                                                                    PropertyRNA *UNUSED(prop),
                                                                    bool *r_free)
{
  View3DShading *shading = (View3DShading *)ptr->data;
  EnumPropertyItem *item = NULL;
  int totitem = 0;

  if (shading->type == OB_SOLID && shading->light == V3D_LIGHTING_MATCAP) {
    const int flags = (STUDIOLIGHT_EXTERNAL_FILE | STUDIOLIGHT_TYPE_MATCAP);

    LISTBASE_FOREACH (StudioLight *, sl, BKE_studiolight_listbase()) {
      int icon_id = (shading->flag & V3D_SHADING_MATCAP_FLIP_X) ? sl->icon_id_matcap_flipped :
                                                                  sl->icon_id_matcap;
      if ((sl->flag & flags) == flags) {
        EnumPropertyItem tmp = {sl->index, sl->name, icon_id, sl->name, ""};
        RNA_enum_item_add(&item, &totitem, &tmp);
      }
    }
  }
  else {
    LISTBASE_FOREACH (StudioLight *, sl, BKE_studiolight_listbase()) {
      int icon_id = sl->icon_id_irradiance;
      bool show_studiolight = false;

      if (sl->flag & STUDIOLIGHT_INTERNAL) {
        /* always show internal lights for solid */
        if (shading->type == OB_SOLID) {
          show_studiolight = true;
        }
      }
      else {
        switch (shading->type) {
          case OB_SOLID:
          case OB_TEXTURE:
            show_studiolight = ((sl->flag & STUDIOLIGHT_TYPE_STUDIO) != 0);
            break;

          case OB_MATERIAL:
          case OB_RENDER:
            show_studiolight = ((sl->flag & STUDIOLIGHT_TYPE_WORLD) != 0);
            icon_id = sl->icon_id_radiance;
            break;
        }
      }

      if (show_studiolight) {
        EnumPropertyItem tmp = {sl->index, sl->name, icon_id, sl->name, ""};
        RNA_enum_item_add(&item, &totitem, &tmp);
      }
    }
  }

  RNA_enum_item_end(&item, &totitem);
  *r_free = true;
  return item;
}

static const EnumPropertyItem *rna_3DViewShading_render_pass_itemf(bContext *C,
                                                                   PointerRNA *UNUSED(ptr),
                                                                   PropertyRNA *UNUSED(prop),
                                                                   bool *r_free)
{
  Scene *scene = CTX_data_scene(C);
  ViewLayer *view_layer = CTX_data_view_layer(C);

  const bool bloom_enabled = scene->eevee.flag & SCE_EEVEE_BLOOM_ENABLED;
  const bool aov_available = BKE_view_layer_has_valid_aov(view_layer);

  int totitem = 0;
  EnumPropertyItem *result = NULL;
  EnumPropertyItem aov_template;
  for (int i = 0; rna_enum_view3dshading_render_pass_type_items[i].identifier != NULL; i++) {
    const EnumPropertyItem *item = &rna_enum_view3dshading_render_pass_type_items[i];
    if (item->value == EEVEE_RENDER_PASS_AOV) {
      aov_template.value = item->value;
      aov_template.icon = 0;
      aov_template.description = item->description;
      LISTBASE_FOREACH (ViewLayerAOV *, aov, &view_layer->aovs) {
        if ((aov->flag & AOV_CONFLICT) != 0) {
          continue;
        }
        aov_template.name = aov->name;
        aov_template.identifier = aov->name;
        RNA_enum_item_add(&result, &totitem, &aov_template);
        aov_template.value++;
      }
    }
    else if (!((!bloom_enabled &&
                (item->value == EEVEE_RENDER_PASS_BLOOM || STREQ(item->name, "Effects"))) ||
               (!aov_available && STREQ(item->name, "Shader AOV")))) {
      RNA_enum_item_add(&result, &totitem, item);
    }
  }

  RNA_enum_item_end(&result, &totitem);
  *r_free = true;
  return result;
}
static int rna_3DViewShading_render_pass_get(PointerRNA *ptr)
{
  View3DShading *shading = (View3DShading *)ptr->data;
  eViewLayerEEVEEPassType result = shading->render_pass;
  Scene *scene = rna_3DViewShading_scene(ptr);
  ViewLayer *view_layer = rna_3DViewShading_view_layer(ptr);

  if (result == EEVEE_RENDER_PASS_BLOOM && ((scene->eevee.flag & SCE_EEVEE_BLOOM_ENABLED) == 0)) {
    return EEVEE_RENDER_PASS_COMBINED;
  }
  else if (result == EEVEE_RENDER_PASS_AOV) {
    if (!view_layer) {
      return EEVEE_RENDER_PASS_COMBINED;
    }
    const int aov_index = BLI_findstringindex(
        &view_layer->aovs, shading->aov_name, offsetof(ViewLayerAOV, name));
    if (aov_index == -1) {
      return EEVEE_RENDER_PASS_COMBINED;
    }
    return result + aov_index;
  }

  return result;
}

static void rna_3DViewShading_render_pass_set(PointerRNA *ptr, int value)
{
  View3DShading *shading = (View3DShading *)ptr->data;
  Scene *scene = rna_3DViewShading_scene(ptr);
  ViewLayer *view_layer = rna_3DViewShading_view_layer(ptr);
  shading->aov_name[0] = 0;

  if ((value & EEVEE_RENDER_PASS_AOV) != 0) {
    if (!view_layer) {
      shading->render_pass = EEVEE_RENDER_PASS_COMBINED;
      return;
    }
    const int aov_index = value & ~EEVEE_RENDER_PASS_AOV;
    ViewLayerAOV *aov = BLI_findlink(&view_layer->aovs, aov_index);
    if (!aov) {
      /* AOV not found, cannot select AOV. */
      shading->render_pass = EEVEE_RENDER_PASS_COMBINED;
      return;
    }

    shading->render_pass = EEVEE_RENDER_PASS_AOV;
    BLI_strncpy(shading->aov_name, aov->name, sizeof(aov->name));
  }
  else if (value == EEVEE_RENDER_PASS_BLOOM &&
           ((scene->eevee.flag & SCE_EEVEE_BLOOM_ENABLED) == 0)) {
    shading->render_pass = EEVEE_RENDER_PASS_COMBINED;
  }
  else {
    shading->render_pass = value;
  }
}

static void rna_SpaceView3D_use_local_collections_update(bContext *C, PointerRNA *ptr)
{
  Main *bmain = CTX_data_main(C);
  Scene *scene = CTX_data_scene(C);
  ViewLayer *view_layer = CTX_data_view_layer(C);
  View3D *v3d = (View3D *)ptr->data;

  if (ED_view3d_local_collections_set(bmain, v3d)) {
    BKE_layer_collection_local_sync(view_layer, v3d);
    DEG_id_tag_update(&scene->id, ID_RECALC_BASE_FLAGS);
  }
}

static const EnumPropertyItem *rna_SpaceView3D_stereo3d_camera_itemf(bContext *C,
                                                                     PointerRNA *UNUSED(ptr),
                                                                     PropertyRNA *UNUSED(prop),
                                                                     bool *UNUSED(r_free))
{
  Scene *scene = CTX_data_scene(C);

  if (scene->r.views_format == SCE_VIEWS_FORMAT_MULTIVIEW) {
    return multiview_camera_items;
  }
  else {
    return stereo3d_camera_items;
  }
}

static void rna_SpaceView3D_mirror_xr_session_update(Main *main,
                                                     Scene *UNUSED(scene),
                                                     PointerRNA *ptr)
{
#  ifdef WITH_XR_OPENXR
  const wmWindowManager *wm = main->wm.first;

  /* Handle mirror toggling while there is a session already. */
  if (WM_xr_session_exists(&wm->xr)) {
    const View3D *v3d = ptr->data;
    const ScrArea *area = rna_area_from_space(ptr);
    ED_view3d_xr_mirror_update(area, v3d, v3d->flag & V3D_XR_SESSION_MIRROR);
  }

#  else
  UNUSED_VARS(main, ptr);
#  endif
}

static int rna_SpaceView3D_icon_from_show_object_viewport_get(PointerRNA *ptr)
{
  const View3D *v3d = (View3D *)ptr->data;
  /* Ignore selection values when view is off,
   * intent is to show if visible objects aren't selectable. */
  const int view_value = (v3d->object_type_exclude_viewport != 0);
  const int select_value = (v3d->object_type_exclude_select &
                            ~v3d->object_type_exclude_viewport) != 0;
  return ICON_VIS_SEL_11 + (view_value << 1) + select_value;
}

static char *rna_View3DShading_path(PointerRNA *UNUSED(ptr))
{
  return BLI_strdup("shading");
}

static PointerRNA rna_SpaceView3D_overlay_get(PointerRNA *ptr)
{
  return rna_pointer_inherit_refine(ptr, &RNA_View3DOverlay, ptr->data);
}

static char *rna_View3DOverlay_path(PointerRNA *UNUSED(ptr))
{
  return BLI_strdup("overlay");
}

/* Space Image Editor */

static PointerRNA rna_SpaceImage_overlay_get(PointerRNA *ptr)
{
  return rna_pointer_inherit_refine(ptr, &RNA_SpaceImageOverlay, ptr->data);
}

static char *rna_SpaceImageOverlay_path(PointerRNA *UNUSED(ptr))
{
  return BLI_strdup("overlay");
}

static char *rna_SpaceUVEditor_path(PointerRNA *UNUSED(ptr))
{
  return BLI_strdup("uv_editor");
}

static PointerRNA rna_SpaceImageEditor_uvedit_get(PointerRNA *ptr)
{
  return rna_pointer_inherit_refine(ptr, &RNA_SpaceUVEditor, ptr->data);
}

static void rna_SpaceImageEditor_mode_update(Main *bmain, Scene *scene, PointerRNA *UNUSED(ptr))
{
  if (scene != NULL) {
    ED_space_image_paint_update(bmain, bmain->wm.first, scene);
  }
}

static void rna_SpaceImageEditor_show_stereo_set(PointerRNA *ptr, int value)
{
  SpaceImage *sima = (SpaceImage *)(ptr->data);

  if (value) {
    sima->iuser.flag |= IMA_SHOW_STEREO;
  }
  else {
    sima->iuser.flag &= ~IMA_SHOW_STEREO;
  }
}

static bool rna_SpaceImageEditor_show_stereo_get(PointerRNA *ptr)
{
  SpaceImage *sima = (SpaceImage *)(ptr->data);
  return (sima->iuser.flag & IMA_SHOW_STEREO) != 0;
}

static void rna_SpaceImageEditor_show_stereo_update(Main *UNUSED(bmain),
                                                    Scene *UNUSED(unused),
                                                    PointerRNA *ptr)
{
  SpaceImage *sima = (SpaceImage *)(ptr->data);
  Image *ima = sima->image;

  if (ima) {
    if (ima->rr) {
      BKE_image_multilayer_index(ima->rr, &sima->iuser);
    }
    else {
      BKE_image_multiview_index(ima, &sima->iuser);
    }
  }
}

static bool rna_SpaceImageEditor_show_render_get(PointerRNA *ptr)
{
  SpaceImage *sima = (SpaceImage *)(ptr->data);
  return ED_space_image_show_render(sima);
}

static bool rna_SpaceImageEditor_show_paint_get(PointerRNA *ptr)
{
  SpaceImage *sima = (SpaceImage *)(ptr->data);
  return ED_space_image_show_paint(sima);
}

static bool rna_SpaceImageEditor_show_uvedit_get(PointerRNA *ptr)
{
  SpaceImage *sima = ptr->data;
  bScreen *screen = (bScreen *)ptr->owner_id;
  Object *obedit = NULL;
  wmWindow *win = ED_screen_window_find(screen, G_MAIN->wm.first);
  if (win != NULL) {
    ViewLayer *view_layer = WM_window_get_active_view_layer(win);
    obedit = OBEDIT_FROM_VIEW_LAYER(view_layer);
  }
  return ED_space_image_show_uvedit(sima, obedit);
}

static bool rna_SpaceImageEditor_show_maskedit_get(PointerRNA *ptr)
{
  SpaceImage *sima = (SpaceImage *)(ptr->data);
  bScreen *screen = (bScreen *)ptr->owner_id;
  Object *obedit = NULL;
  wmWindow *win = ED_screen_window_find(screen, G_MAIN->wm.first);
  if (win != NULL) {
    ViewLayer *view_layer = WM_window_get_active_view_layer(win);
    obedit = OBEDIT_FROM_VIEW_LAYER(view_layer);
  }
  return ED_space_image_check_show_maskedit(sima, obedit);
}

static void rna_SpaceImageEditor_image_set(PointerRNA *ptr,
                                           PointerRNA value,
                                           struct ReportList *UNUSED(reports))
{
  BLI_assert(BKE_id_is_in_global_main(value.data));
  SpaceImage *sima = ptr->data;
  ED_space_image_set(G_MAIN, sima, (Image *)value.data, false);
}

static void rna_SpaceImageEditor_mask_set(PointerRNA *ptr,
                                          PointerRNA value,
                                          struct ReportList *UNUSED(reports))
{
  SpaceImage *sima = (SpaceImage *)(ptr->data);

  ED_space_image_set_mask(NULL, sima, (Mask *)value.data);
}

static const EnumPropertyItem *rna_SpaceImageEditor_display_channels_itemf(
    bContext *UNUSED(C), PointerRNA *ptr, PropertyRNA *UNUSED(prop), bool *r_free)
{
  SpaceImage *sima = (SpaceImage *)ptr->data;
  EnumPropertyItem *item = NULL;
  ImBuf *ibuf;
  void *lock;
  int totitem = 0;

  ibuf = ED_space_image_acquire_buffer(sima, &lock, 0);
  int mask = ED_space_image_get_display_channel_mask(ibuf);
  ED_space_image_release_buffer(sima, ibuf, lock);

  if (mask & SI_USE_ALPHA) {
    RNA_enum_items_add_value(&item, &totitem, display_channels_items, SI_USE_ALPHA);
  }
  RNA_enum_items_add_value(&item, &totitem, display_channels_items, 0);
  if (mask & SI_SHOW_ALPHA) {
    RNA_enum_items_add_value(&item, &totitem, display_channels_items, SI_SHOW_ALPHA);
  }
  if (mask & SI_SHOW_ZBUF) {
    RNA_enum_items_add_value(&item, &totitem, display_channels_items, SI_SHOW_ZBUF);
  }
  if (mask & SI_SHOW_R) {
    RNA_enum_items_add_value(&item, &totitem, display_channels_items, SI_SHOW_R);
  }
  if (mask & SI_SHOW_G) {
    RNA_enum_items_add_value(&item, &totitem, display_channels_items, SI_SHOW_G);
  }
  if (mask & SI_SHOW_B) {
    RNA_enum_items_add_value(&item, &totitem, display_channels_items, SI_SHOW_B);
  }

  RNA_enum_item_end(&item, &totitem);
  *r_free = true;

  return item;
}

static int rna_SpaceImageEditor_display_channels_get(PointerRNA *ptr)
{
  SpaceImage *sima = (SpaceImage *)ptr->data;
  ImBuf *ibuf;
  void *lock;

  ibuf = ED_space_image_acquire_buffer(sima, &lock, 0);
  int mask = ED_space_image_get_display_channel_mask(ibuf);
  ED_space_image_release_buffer(sima, ibuf, lock);

  return sima->flag & mask;
}

static void rna_SpaceImageEditor_zoom_get(PointerRNA *ptr, float *values)
{
  SpaceImage *sima = (SpaceImage *)ptr->data;
  ScrArea *area;
  ARegion *region;

  values[0] = values[1] = 1;

  /* Find #ARegion. */
  area = rna_area_from_space(ptr); /* can be NULL */
  region = BKE_area_find_region_type(area, RGN_TYPE_WINDOW);
  if (region) {
    ED_space_image_get_zoom(sima, region, &values[0], &values[1]);
  }
}

static void rna_SpaceImageEditor_cursor_location_get(PointerRNA *ptr, float *values)
{
  SpaceImage *sima = (SpaceImage *)ptr->data;

  if (sima->flag & SI_COORDFLOATS) {
    copy_v2_v2(values, sima->cursor);
  }
  else {
    int w, h;
    ED_space_image_get_size(sima, &w, &h);

    values[0] = sima->cursor[0] * w;
    values[1] = sima->cursor[1] * h;
  }
}

static void rna_SpaceImageEditor_cursor_location_set(PointerRNA *ptr, const float *values)
{
  SpaceImage *sima = (SpaceImage *)ptr->data;

  if (sima->flag & SI_COORDFLOATS) {
    copy_v2_v2(sima->cursor, values);
  }
  else {
    int w, h;
    ED_space_image_get_size(sima, &w, &h);

    sima->cursor[0] = values[0] / w;
    sima->cursor[1] = values[1] / h;
  }
}

static void rna_SpaceImageEditor_image_update(Main *UNUSED(bmain),
                                              Scene *UNUSED(scene),
                                              PointerRNA *ptr)
{
  SpaceImage *sima = (SpaceImage *)ptr->data;
  Image *ima = sima->image;

  /* make sure all the iuser settings are valid for the sima image */
  if (ima) {
    if (ima->rr) {
      if (BKE_image_multilayer_index(sima->image->rr, &sima->iuser) == NULL) {
        BKE_image_init_imageuser(sima->image, &sima->iuser);
      }
    }
    else {
      BKE_image_multiview_index(ima, &sima->iuser);
    }
  }
}

static void rna_SpaceImageEditor_scopes_update(struct bContext *C, struct PointerRNA *ptr)
{
  SpaceImage *sima = (SpaceImage *)ptr->data;
  ImBuf *ibuf;
  void *lock;

  /* TODO(lukas): Support tiles in scopes? */
  ibuf = ED_space_image_acquire_buffer(sima, &lock, 0);
  if (ibuf) {
    ED_space_image_scopes_update(C, sima, ibuf, true);
    WM_main_add_notifier(NC_IMAGE, sima->image);
  }
  ED_space_image_release_buffer(sima, ibuf, lock);
}

static const EnumPropertyItem *rna_SpaceImageEditor_pivot_itemf(bContext *UNUSED(C),
                                                                PointerRNA *ptr,
                                                                PropertyRNA *UNUSED(prop),
                                                                bool *UNUSED(r_free))
{
  static const EnumPropertyItem pivot_items[] = {
      {V3D_AROUND_CENTER_BOUNDS, "CENTER", ICON_PIVOT_BOUNDBOX, "Bounding Box Center", ""},
      {V3D_AROUND_CENTER_MEDIAN, "MEDIAN", ICON_PIVOT_MEDIAN, "Median Point", ""},
      {V3D_AROUND_CURSOR, "CURSOR", ICON_PIVOT_CURSOR, "2D Cursor", ""},
      {V3D_AROUND_LOCAL_ORIGINS,
       "INDIVIDUAL_ORIGINS",
       ICON_PIVOT_INDIVIDUAL,
       "Individual Origins",
       "Pivot around each selected island's own median point"},
      {0, NULL, 0, NULL, NULL},
  };

  SpaceImage *sima = (SpaceImage *)ptr->data;

  if (sima->mode == SI_MODE_PAINT) {
    return rna_enum_transform_pivot_items_full;
  }
  else {
    return pivot_items;
  }
}

static void rna_SpaceUVEditor_tile_grid_shape_set(PointerRNA *ptr, const int *values)
{
  SpaceImage *data = (SpaceImage *)(ptr->data);

  int clamp[2] = {10, 100};
  for (int i = 0; i < 2; i++) {
    data->tile_grid_shape[i] = CLAMPIS(values[i], 1, clamp[i]);
  }
}

/* Space Text Editor */

static void rna_SpaceTextEditor_word_wrap_set(PointerRNA *ptr, bool value)
{
  SpaceText *st = (SpaceText *)(ptr->data);

  st->wordwrap = value;
  st->left = 0;
}

static void rna_SpaceTextEditor_text_set(PointerRNA *ptr,
                                         PointerRNA value,
                                         struct ReportList *UNUSED(reports))
{
  SpaceText *st = (SpaceText *)(ptr->data);

  st->text = value.data;
  if (st->text != NULL) {
    id_us_ensure_real((ID *)st->text);
  }

  ScrArea *area = rna_area_from_space(ptr);
  if (area) {
    ARegion *region = BKE_area_find_region_type(area, RGN_TYPE_WINDOW);
    if (region) {
      ED_text_scroll_to_cursor(st, region, true);
    }
  }
}

static bool rna_SpaceTextEditor_text_is_syntax_highlight_supported(struct SpaceText *space)
{
  return ED_text_is_syntax_highlight_supported(space->text);
}

static void rna_SpaceTextEditor_updateEdited(Main *UNUSED(bmain),
                                             Scene *UNUSED(scene),
                                             PointerRNA *ptr)
{
  SpaceText *st = (SpaceText *)ptr->data;

  if (st->text) {
    WM_main_add_notifier(NC_TEXT | NA_EDITED, st->text);
  }
}

/* Space Properties */

/* NOTE: this function exists only to avoid id refcounting. */
static void rna_SpaceProperties_pin_id_set(PointerRNA *ptr,
                                           PointerRNA value,
                                           struct ReportList *UNUSED(reports))
{
  SpaceProperties *sbuts = (SpaceProperties *)(ptr->data);
  sbuts->pinid = value.data;
}

static StructRNA *rna_SpaceProperties_pin_id_typef(PointerRNA *ptr)
{
  SpaceProperties *sbuts = (SpaceProperties *)(ptr->data);

  if (sbuts->pinid) {
    return ID_code_to_RNA_type(GS(sbuts->pinid->name));
  }

  return &RNA_ID;
}

static void rna_SpaceProperties_pin_id_update(Main *UNUSED(bmain),
                                              Scene *UNUSED(scene),
                                              PointerRNA *ptr)
{
  SpaceProperties *sbuts = (SpaceProperties *)(ptr->data);
  ID *id = sbuts->pinid;

  if (id == NULL) {
    sbuts->flag &= ~SB_PIN_CONTEXT;
    return;
  }

  switch (GS(id->name)) {
    case ID_MA:
      WM_main_add_notifier(NC_MATERIAL | ND_SHADING, NULL);
      break;
    case ID_TE:
      WM_main_add_notifier(NC_TEXTURE, NULL);
      break;
    case ID_WO:
      WM_main_add_notifier(NC_WORLD, NULL);
      break;
    case ID_LA:
      WM_main_add_notifier(NC_LAMP, NULL);
      break;
    default:
      break;
  }
}

static void rna_SpaceProperties_context_set(PointerRNA *ptr, int value)
{
  SpaceProperties *sbuts = (SpaceProperties *)(ptr->data);

  sbuts->mainb = value;
  sbuts->mainbuser = value;
}

static const EnumPropertyItem *rna_SpaceProperties_context_itemf(bContext *UNUSED(C),
                                                                 PointerRNA *ptr,
                                                                 PropertyRNA *UNUSED(prop),
                                                                 bool *r_free)
{
  SpaceProperties *sbuts = (SpaceProperties *)(ptr->data);
  EnumPropertyItem *item = NULL;

  /* Although it would never reach this amount, a theoretical maximum number of tabs
   * is BCONTEXT_TOT * 2, with every tab displayed and a spacer in every other item. */
  short context_tabs_array[BCONTEXT_TOT * 2];
  int totitem = ED_buttons_tabs_list(sbuts, context_tabs_array);
  BLI_assert(totitem <= ARRAY_SIZE(context_tabs_array));

  int totitem_added = 0;
  for (int i = 0; i < totitem; i++) {
    if (context_tabs_array[i] == -1) {
      RNA_enum_item_add_separator(&item, &totitem_added);
      continue;
    }

    RNA_enum_items_add_value(&item, &totitem_added, buttons_context_items, context_tabs_array[i]);

    /* Add the object data icon dynamically for the data tab. */
    if (context_tabs_array[i] == BCONTEXT_DATA) {
      (item + totitem_added - 1)->icon = sbuts->dataicon;
    }
  }

  RNA_enum_item_end(&item, &totitem);
  *r_free = true;

  return item;
}

static void rna_SpaceProperties_context_update(Main *UNUSED(bmain),
                                               Scene *UNUSED(scene),
                                               PointerRNA *ptr)
{
  SpaceProperties *sbuts = (SpaceProperties *)(ptr->data);
  /* XXX BCONTEXT_DATA is ugly, but required for lights... See T51318. */
  if (ELEM(sbuts->mainb, BCONTEXT_WORLD, BCONTEXT_MATERIAL, BCONTEXT_TEXTURE, BCONTEXT_DATA)) {
    sbuts->preview = 1;
  }
}

static int rna_SpaceProperties_tab_search_results_getlength(PointerRNA *ptr,
                                                            int length[RNA_MAX_ARRAY_DIMENSION])
{
  SpaceProperties *sbuts = ptr->data;

  short context_tabs_array[BCONTEXT_TOT * 2]; /* Dummy variable. */
  const int tabs_len = ED_buttons_tabs_list(sbuts, context_tabs_array);

  length[0] = tabs_len;

  return length[0];
}

static void rna_SpaceProperties_tab_search_results_get(PointerRNA *ptr, bool *values)
{
  SpaceProperties *sbuts = ptr->data;

  short context_tabs_array[BCONTEXT_TOT * 2]; /* Dummy variable. */
  const int tabs_len = ED_buttons_tabs_list(sbuts, context_tabs_array);

  for (int i = 0; i < tabs_len; i++) {
    values[i] = ED_buttons_tab_has_search_result(sbuts, i);
  }
}

static void rna_SpaceProperties_search_filter_get(PointerRNA *ptr, char *value)
{
  SpaceProperties *sbuts = ptr->data;
  const char *search_filter = ED_buttons_search_string_get(sbuts);

  strcpy(value, search_filter);
}

static int rna_SpaceProperties_search_filter_length(PointerRNA *ptr)
{
  SpaceProperties *sbuts = ptr->data;

  return ED_buttons_search_string_length(sbuts);
}

static void rna_SpaceProperties_search_filter_set(struct PointerRNA *ptr, const char *value)
{
  SpaceProperties *sbuts = ptr->data;

  ED_buttons_search_string_set(sbuts, value);
}

static void rna_SpaceProperties_search_filter_update(Main *UNUSED(bmain),
                                                     Scene *UNUSED(scene),
                                                     PointerRNA *ptr)
{
  ScrArea *area = rna_area_from_space(ptr);

  /* Update the search filter flag for the main region with the panels. */
  ARegion *main_region = BKE_area_find_region_type(area, RGN_TYPE_WINDOW);
  BLI_assert(main_region != NULL);
  ED_region_search_filter_update(area, main_region);
}

/* Space Console */
static void rna_ConsoleLine_body_get(PointerRNA *ptr, char *value)
{
  ConsoleLine *ci = (ConsoleLine *)ptr->data;
  memcpy(value, ci->line, ci->len + 1);
}

static int rna_ConsoleLine_body_length(PointerRNA *ptr)
{
  ConsoleLine *ci = (ConsoleLine *)ptr->data;
  return ci->len;
}

static void rna_ConsoleLine_body_set(PointerRNA *ptr, const char *value)
{
  ConsoleLine *ci = (ConsoleLine *)ptr->data;
  int len = strlen(value);

  if ((len >= ci->len_alloc) || (len * 2 < ci->len_alloc)) { /* allocate a new string */
    MEM_freeN(ci->line);
    ci->line = MEM_mallocN((len + 1) * sizeof(char), "rna_consoleline");
    ci->len_alloc = len + 1;
  }
  memcpy(ci->line, value, len + 1);
  ci->len = len;

  if (ci->cursor > len) {
    /* clamp the cursor */
    ci->cursor = len;
  }
}

static void rna_ConsoleLine_cursor_index_range(
    PointerRNA *ptr, int *min, int *max, int *UNUSED(softmin), int *UNUSED(softmax))
{
  ConsoleLine *ci = (ConsoleLine *)ptr->data;

  *min = 0;
  *max = ci->len; /* intentionally _not_ -1 */
}

/* Space Dopesheet */

static void rna_SpaceDopeSheetEditor_action_set(PointerRNA *ptr,
                                                PointerRNA value,
                                                struct ReportList *UNUSED(reports))
{
  SpaceAction *saction = (SpaceAction *)(ptr->data);
  bAction *act = (bAction *)value.data;

  if ((act == NULL) || (act->idroot == 0)) {
    /* just set if we're clearing the action or if the action is "amorphous" still */
    saction->action = act;
  }
  else {
    /* action to set must strictly meet the mode criteria... */
    if (saction->mode == SACTCONT_ACTION) {
      /* currently, this is "object-level" only, until we have some way of specifying this */
      if (act->idroot == ID_OB) {
        saction->action = act;
      }
      else {
        printf(
            "ERROR: cannot assign Action '%s' to Action Editor, as action is not object-level "
            "animation\n",
            act->id.name + 2);
      }
    }
    else if (saction->mode == SACTCONT_SHAPEKEY) {
      /* as the name says, "shapekey-level" only... */
      if (act->idroot == ID_KE) {
        saction->action = act;
      }
      else {
        printf(
            "ERROR: cannot assign Action '%s' to Shape Key Editor, as action doesn't animate "
            "Shape Keys\n",
            act->id.name + 2);
      }
    }
    else {
      printf(
          "ACK: who's trying to set an action while not in a mode displaying a single Action "
          "only?\n");
    }
  }
}

static void rna_SpaceDopeSheetEditor_action_update(bContext *C, PointerRNA *ptr)
{
  SpaceAction *saction = (SpaceAction *)(ptr->data);
  ViewLayer *view_layer = CTX_data_view_layer(C);
  Main *bmain = CTX_data_main(C);

  Object *obact = OBACT(view_layer);
  if (obact == NULL) {
    return;
  }

  AnimData *adt = NULL;
  ID *id = NULL;
  switch (saction->mode) {
    case SACTCONT_ACTION:
      /* TODO: context selector could help decide this with more control? */
      adt = BKE_animdata_ensure_id(&obact->id);
      id = &obact->id;
      break;
    case SACTCONT_SHAPEKEY: {
      Key *key = BKE_key_from_object(obact);
      if (key == NULL) {
        return;
      }
      adt = BKE_animdata_ensure_id(&key->id);
      id = &key->id;
      break;
    }
    case SACTCONT_GPENCIL:
    case SACTCONT_DOPESHEET:
    case SACTCONT_MASK:
    case SACTCONT_CACHEFILE:
    case SACTCONT_TIMELINE:
      return;
  }

  if (adt == NULL) {
    /* No animdata was added, so the depsgraph also doesn't need tagging. */
    return;
  }

  /* Don't do anything if old and new actions are the same... */
  if (adt->action == saction->action) {
    return;
  }

  /* Exit editmode first - we cannot change actions while in tweak-mode. */
  BKE_nla_tweakmode_exit(adt);

  /* To prevent data loss (i.e. if users flip between actions using the Browse menu),
   * stash this action if nothing else uses it.
   *
   * EXCEPTION:
   * This callback runs when unlinking actions. In that case, we don't want to
   * stash the action, as the user is signaling that they want to detach it.
   * This can be reviewed again later,
   * but it could get annoying if we keep these instead.
   */
  if (adt->action != NULL && adt->action->id.us <= 0 && saction->action != NULL) {
    /* XXX: Things here get dodgy if this action is only partially completed,
     *      and the user then uses the browse menu to get back to this action,
     *      assigning it as the active action (i.e. the stash strip gets out of sync)
     */
    BKE_nla_action_stash(adt, ID_IS_OVERRIDE_LIBRARY(id));
  }

  BKE_animdata_set_action(NULL, id, saction->action);

  DEG_id_tag_update(&obact->id, ID_RECALC_ANIMATION | ID_RECALC_TRANSFORM | ID_RECALC_GEOMETRY);

  /* Update relations as well, so new time source dependency is added. */
  DEG_relations_tag_update(bmain);
}

static void rna_SpaceDopeSheetEditor_mode_update(bContext *C, PointerRNA *ptr)
{
  SpaceAction *saction = (SpaceAction *)(ptr->data);
  ScrArea *area = CTX_wm_area(C);
  ViewLayer *view_layer = CTX_data_view_layer(C);
  Object *obact = OBACT(view_layer);

  /* special exceptions for ShapeKey Editor mode */
  if (saction->mode == SACTCONT_SHAPEKEY) {
    Key *key = BKE_key_from_object(obact);

    /* 1) update the action stored for the editor */
    if (key) {
      saction->action = (key->adt) ? key->adt->action : NULL;
    }
    else {
      saction->action = NULL;
    }
  }
  /* make sure action stored is valid */
  else if (saction->mode == SACTCONT_ACTION) {
    /* 1) update the action stored for the editor */
    /* TODO: context selector could help decide this with more control? */
    if (obact) {
      saction->action = (obact->adt) ? obact->adt->action : NULL;
    }
    else {
      saction->action = NULL;
    }
  }

  /* Collapse (and show) summary channel and hide channel list for timeline */
  if (saction->mode == SACTCONT_TIMELINE) {
    saction->ads.flag |= ADS_FLAG_SUMMARY_COLLAPSED;
    saction->ads.filterflag |= ADS_FILTER_SUMMARY;
  }

  if (area && area->spacedata.first == saction) {
    ARegion *channels_region = BKE_area_find_region_type(area, RGN_TYPE_CHANNELS);
    if (channels_region) {
      if (saction->mode == SACTCONT_TIMELINE) {
        channels_region->flag |= RGN_FLAG_HIDDEN;
      }
      else {
        channels_region->flag &= ~RGN_FLAG_HIDDEN;
      }
      ED_region_visibility_change_update(C, area, channels_region);
    }
  }

  /* recalculate extents of channel list */
  saction->runtime.flag |= SACTION_RUNTIME_FLAG_NEED_CHAN_SYNC;

  /* store current mode as "old mode",
   * so that returning from other editors doesn't always reset to "Action Editor" */
  if (saction->mode != SACTCONT_TIMELINE) {
    saction->mode_prev = saction->mode;
  }
}

/* Space Graph Editor */

static void rna_SpaceGraphEditor_display_mode_update(bContext *C, PointerRNA *ptr)
{
  ScrArea *area = rna_area_from_space(ptr);
  SpaceGraph *sipo = (SpaceGraph *)ptr->data;

  /* for "Drivers" mode, enable all the necessary bits and pieces */
  if (sipo->mode == SIPO_MODE_DRIVERS) {
    ED_drivers_editor_init(C, area);
    ED_area_tag_redraw(area);
  }

  /* after changing view mode, must force recalculation of F-Curve colors
   * which can only be achieved using refresh as opposed to redraw
   */
  ED_area_tag_refresh(area);
}

static bool rna_SpaceGraphEditor_has_ghost_curves_get(PointerRNA *ptr)
{
  SpaceGraph *sipo = (SpaceGraph *)(ptr->data);
  return (BLI_listbase_is_empty(&sipo->runtime.ghost_curves) == false);
}

static void rna_SpaceConsole_rect_update(Main *UNUSED(bmain),
                                         Scene *UNUSED(scene),
                                         PointerRNA *ptr)
{
  SpaceConsole *sc = ptr->data;
  WM_main_add_notifier(NC_SPACE | ND_SPACE_CONSOLE | NA_EDITED, sc);
}

static void rna_SequenceEditor_update_cache(Main *UNUSED(bmain),
                                            Scene *scene,
                                            PointerRNA *UNUSED(ptr))
{
  SEQ_cache_cleanup(scene);
}

static void seq_build_proxy(bContext *C, PointerRNA *ptr)
{
  if (U.sequencer_proxy_setup != USER_SEQ_PROXY_SETUP_AUTOMATIC) {
    return;
  }

  SpaceSeq *sseq = ptr->data;
  Scene *scene = CTX_data_scene(C);
  ListBase *seqbase = SEQ_active_seqbase_get(SEQ_editing_get(scene));

  GSet *file_list = BLI_gset_new(BLI_ghashutil_strhash_p, BLI_ghashutil_strcmp, "file list");
  wmJob *wm_job = ED_seq_proxy_wm_job_get(C);
  ProxyJob *pj = ED_seq_proxy_job_get(C, wm_job);

  LISTBASE_FOREACH (Sequence *, seq, seqbase) {
    if (seq->type != SEQ_TYPE_MOVIE || seq->strip == NULL || seq->strip->proxy == NULL) {
      continue;
    }

    /* Add new proxy size. */
    seq->strip->proxy->build_size_flags |= SEQ_rendersize_to_proxysize(sseq->render_size);

    /* Build proxy. */
    SEQ_proxy_rebuild_context(
        pj->main, pj->depsgraph, pj->scene, seq, file_list, &pj->queue, true);
  }

  BLI_gset_free(file_list, MEM_freeN);

  if (!WM_jobs_is_running(wm_job)) {
    G.is_break = false;
    WM_jobs_start(CTX_wm_manager(C), wm_job);
  }

  ED_area_tag_redraw(CTX_wm_area(C));
}

static void rna_SequenceEditor_render_size_update(bContext *C, PointerRNA *ptr)
{
  seq_build_proxy(C, ptr);
  rna_SequenceEditor_update_cache(CTX_data_main(C), CTX_data_scene(C), ptr);
}

static void rna_Sequencer_view_type_update(Main *UNUSED(bmain),
                                           Scene *UNUSED(scene),
                                           PointerRNA *ptr)
{
  ScrArea *area = rna_area_from_space(ptr);
  ED_area_tag_refresh(area);
}

static char *rna_SpaceSequencerPreviewOverlay_path(PointerRNA *UNUSED(ptr))
{
  return BLI_strdup("preview_overlay");
}

static char *rna_SpaceSequencerTimelineOverlay_path(PointerRNA *UNUSED(ptr))
{
  return BLI_strdup("timeline_overlay");
}

/* Space Node Editor */
static PointerRNA rna_SpaceNode_overlay_get(PointerRNA *ptr)
{
  return rna_pointer_inherit_refine(ptr, &RNA_SpaceNodeOverlay, ptr->data);
}

static char *rna_SpaceNodeOverlay_path(PointerRNA *UNUSED(ptr))
{
  return BLI_strdup("overlay");
}

static void rna_SpaceNodeEditor_node_tree_set(PointerRNA *ptr,
                                              const PointerRNA value,
                                              struct ReportList *UNUSED(reports))
{
  SpaceNode *snode = (SpaceNode *)ptr->data;
  ED_node_tree_start(snode, (bNodeTree *)value.data, NULL, NULL);
}

static bool rna_SpaceNodeEditor_node_tree_poll(PointerRNA *ptr, const PointerRNA value)
{
  SpaceNode *snode = (SpaceNode *)ptr->data;
  bNodeTree *ntree = (bNodeTree *)value.data;

  /* node tree type must match the selected type in node editor */
  return (STREQ(snode->tree_idname, ntree->idname));
}

static void rna_SpaceNodeEditor_node_tree_update(const bContext *C, PointerRNA *UNUSED(ptr))
{
  ED_node_tree_update(C);
}

static int rna_SpaceNodeEditor_tree_type_get(PointerRNA *ptr)
{
  SpaceNode *snode = (SpaceNode *)ptr->data;
  return rna_node_tree_idname_to_enum(snode->tree_idname);
}
static void rna_SpaceNodeEditor_tree_type_set(PointerRNA *ptr, int value)
{
  SpaceNode *snode = (SpaceNode *)ptr->data;
  ED_node_set_tree_type(snode, rna_node_tree_type_from_enum(value));
}
static bool rna_SpaceNodeEditor_tree_type_poll(void *Cv, bNodeTreeType *type)
{
  bContext *C = (bContext *)Cv;
  if (type->poll) {
    return type->poll(C, type);
  }
  else {
    return true;
  }
}

static void rna_SpaceNodeEditor_cursor_location_get(PointerRNA *ptr, float value[2])
{
  const SpaceNode *snode = (SpaceNode *)ptr->data;

  ED_node_cursor_location_get(snode, value);
}

static void rna_SpaceNodeEditor_cursor_location_set(PointerRNA *ptr, const float value[2])
{
  SpaceNode *snode = (SpaceNode *)ptr->data;

  ED_node_cursor_location_set(snode, value);
}

const EnumPropertyItem *RNA_enum_node_tree_types_itemf_impl(bContext *C, bool *r_free)
{
  return rna_node_tree_type_itemf(C, rna_SpaceNodeEditor_tree_type_poll, r_free);
}

static const EnumPropertyItem *rna_SpaceNodeEditor_tree_type_itemf(bContext *C,
                                                                   PointerRNA *UNUSED(ptr),
                                                                   PropertyRNA *UNUSED(prop),
                                                                   bool *r_free)
{
  return RNA_enum_node_tree_types_itemf_impl(C, r_free);
}

static void rna_SpaceNodeEditor_path_get(PointerRNA *ptr, char *value)
{
  SpaceNode *snode = ptr->data;
  ED_node_tree_path_get(snode, value);
}

static int rna_SpaceNodeEditor_path_length(PointerRNA *ptr)
{
  SpaceNode *snode = ptr->data;
  return ED_node_tree_path_length(snode);
}

static void rna_SpaceNodeEditor_path_clear(SpaceNode *snode, bContext *C)
{
  ED_node_tree_start(snode, NULL, NULL, NULL);
  ED_node_tree_update(C);
}

static void rna_SpaceNodeEditor_path_start(SpaceNode *snode, bContext *C, PointerRNA *node_tree)
{
  ED_node_tree_start(snode, (bNodeTree *)node_tree->data, NULL, NULL);
  ED_node_tree_update(C);
}

static void rna_SpaceNodeEditor_path_append(SpaceNode *snode,
                                            bContext *C,
                                            PointerRNA *node_tree,
                                            PointerRNA *node)
{
  ED_node_tree_push(snode, node_tree->data, node->data);
  ED_node_tree_update(C);
}

static void rna_SpaceNodeEditor_path_pop(SpaceNode *snode, bContext *C)
{
  ED_node_tree_pop(snode);
  ED_node_tree_update(C);
}

static void rna_SpaceNodeEditor_show_backdrop_update(Main *UNUSED(bmain),
                                                     Scene *UNUSED(scene),
                                                     PointerRNA *UNUSED(ptr))
{
  WM_main_add_notifier(NC_NODE | NA_EDITED, NULL);
  WM_main_add_notifier(NC_SCENE | ND_NODES, NULL);
}

static void rna_SpaceNodeEditor_cursor_location_from_region(SpaceNode *snode,
                                                            bContext *C,
                                                            int x,
                                                            int y)
{
  ARegion *region = CTX_wm_region(C);

  float cursor_location[2];

  UI_view2d_region_to_view(&region->v2d, x, y, &cursor_location[0], &cursor_location[1]);
  cursor_location[0] /= UI_DPI_FAC;
  cursor_location[1] /= UI_DPI_FAC;

  ED_node_cursor_location_set(snode, cursor_location);
}

static void rna_SpaceClipEditor_clip_set(PointerRNA *ptr,
                                         PointerRNA value,
                                         struct ReportList *UNUSED(reports))
{
  SpaceClip *sc = (SpaceClip *)(ptr->data);
  bScreen *screen = (bScreen *)ptr->owner_id;

  ED_space_clip_set_clip(NULL, screen, sc, (MovieClip *)value.data);
}

static void rna_SpaceClipEditor_mask_set(PointerRNA *ptr,
                                         PointerRNA value,
                                         struct ReportList *UNUSED(reports))
{
  SpaceClip *sc = (SpaceClip *)(ptr->data);

  ED_space_clip_set_mask(NULL, sc, (Mask *)value.data);
}

static void rna_SpaceClipEditor_clip_mode_update(Main *UNUSED(bmain),
                                                 Scene *UNUSED(scene),
                                                 PointerRNA *ptr)
{
  SpaceClip *sc = (SpaceClip *)(ptr->data);

  if (sc->mode == SC_MODE_MASKEDIT && sc->view != SC_VIEW_CLIP) {
    /* Make sure we are in the right view for mask editing */
    sc->view = SC_VIEW_CLIP;
    ScrArea *area = rna_area_from_space(ptr);
    ED_area_tag_refresh(area);
  }

  sc->scopes.ok = 0;
}

static void rna_SpaceClipEditor_lock_selection_update(Main *UNUSED(bmain),
                                                      Scene *UNUSED(scene),
                                                      PointerRNA *ptr)
{
  SpaceClip *sc = (SpaceClip *)(ptr->data);

  sc->xlockof = 0.0f;
  sc->ylockof = 0.0f;
}

static void rna_SpaceClipEditor_view_type_update(Main *UNUSED(bmain),
                                                 Scene *UNUSED(scene),
                                                 PointerRNA *ptr)
{
  ScrArea *area = rna_area_from_space(ptr);
  ED_area_tag_refresh(area);
}

/* File browser. */

static char *rna_FileSelectParams_path(PointerRNA *UNUSED(ptr))
{
  return BLI_strdup("params");
}

int rna_FileSelectParams_filename_editable(struct PointerRNA *ptr, const char **r_info)
{
  FileSelectParams *params = ptr->data;

  if (params && (params->flag & FILE_DIRSEL_ONLY)) {
    *r_info = "Only directories can be chosen for the current operation.";
    return 0;
  }

  return params ? PROP_EDITABLE : 0;
}

static bool rna_FileSelectParams_use_lib_get(PointerRNA *ptr)
{
  FileSelectParams *params = ptr->data;

  return params && (params->type == FILE_LOADLIB);
}

static const EnumPropertyItem *rna_FileSelectParams_recursion_level_itemf(
    bContext *UNUSED(C), PointerRNA *ptr, PropertyRNA *UNUSED(prop), bool *r_free)
{
  FileSelectParams *params = ptr->data;

  if (params && params->type != FILE_LOADLIB) {
    EnumPropertyItem *item = NULL;
    int totitem = 0;

    RNA_enum_items_add_value(&item, &totitem, fileselectparams_recursion_level_items, 0);
    RNA_enum_items_add_value(&item, &totitem, fileselectparams_recursion_level_items, 2);
    RNA_enum_items_add_value(&item, &totitem, fileselectparams_recursion_level_items, 3);
    RNA_enum_items_add_value(&item, &totitem, fileselectparams_recursion_level_items, 4);

    RNA_enum_item_end(&item, &totitem);
    *r_free = true;

    return item;
  }

  *r_free = false;
  return fileselectparams_recursion_level_items;
}

static void rna_FileSelectPrams_filter_glob_set(PointerRNA *ptr, const char *value)
{
  FileSelectParams *params = ptr->data;

  BLI_strncpy(params->filter_glob, value, sizeof(params->filter_glob));

  /* Remove stupid things like last group being a wildcard-only one. */
  BLI_path_extension_glob_validate(params->filter_glob);
}

static PointerRNA rna_FileSelectParams_filter_id_get(PointerRNA *ptr)
{
  return rna_pointer_inherit_refine(ptr, &RNA_FileSelectIDFilter, ptr->data);
}

static int rna_FileAssetSelectParams_asset_library_get(PointerRNA *ptr)
{
  FileAssetSelectParams *params = ptr->data;
  /* Just an extra sanity check to ensure this isn't somehow called for RNA_FileSelectParams. */
  BLI_assert(ptr->type == &RNA_FileAssetSelectParams);

  return ED_asset_library_reference_to_enum_value(&params->asset_library_ref);
}

static void rna_FileAssetSelectParams_asset_library_set(PointerRNA *ptr, int value)
{
  FileAssetSelectParams *params = ptr->data;
  params->asset_library_ref = ED_asset_library_reference_from_enum_value(value);
}

static PointerRNA rna_FileAssetSelectParams_filter_id_get(PointerRNA *ptr)
{
  return rna_pointer_inherit_refine(ptr, &RNA_FileAssetSelectIDFilter, ptr->data);
}

static PointerRNA rna_FileBrowser_FileSelectEntry_asset_data_get(PointerRNA *ptr)
{
  const FileDirEntry *entry = ptr->data;

  /* Note that the owning ID of the RNA pointer (`ptr->owner_id`) has to be set carefully:
   * Local IDs (`entry->id`) own their asset metadata themselves. Asset metadata from other blend
   * files are owned by the file browser (`entry`). Only if this is set correctly, we can tell from
   * the metadata RNA pointer if the metadata is stored locally and can thus be edited or not. */

  if (entry->id) {
    PointerRNA id_ptr;
    RNA_id_pointer_create(entry->id, &id_ptr);
    return rna_pointer_inherit_refine(&id_ptr, &RNA_AssetMetaData, entry->asset_data);
  }

  return rna_pointer_inherit_refine(ptr, &RNA_AssetMetaData, entry->asset_data);
}

static int rna_FileBrowser_FileSelectEntry_name_editable(PointerRNA *ptr, const char **r_info)
{
  const FileDirEntry *entry = ptr->data;

  /* This actually always returns 0 (the name is never editable) but we want to get a disabled
   * message returned to `r_info` in some cases. */

  if (entry->asset_data) {
    PointerRNA asset_data_ptr = rna_FileBrowser_FileSelectEntry_asset_data_get(ptr);
    /* Get disabled hint from asset metadata polling. */
    rna_AssetMetaData_editable(&asset_data_ptr, r_info);
  }

  return 0;
}

static void rna_FileBrowser_FileSelectEntry_name_get(PointerRNA *ptr, char *value)
{
  const FileDirEntry *entry = ptr->data;
  BLI_strncpy_utf8(value, entry->name, strlen(entry->name) + 1);
}

static int rna_FileBrowser_FileSelectEntry_name_length(PointerRNA *ptr)
{
  const FileDirEntry *entry = ptr->data;
  return (int)strlen(entry->name);
}

static void rna_FileBrowser_FileSelectEntry_relative_path_get(PointerRNA *ptr, char *value)
{
  const FileDirEntry *entry = ptr->data;
  BLI_strncpy_utf8(value, entry->relpath, strlen(entry->relpath) + 1);
}

static int rna_FileBrowser_FileSelectEntry_relative_path_length(PointerRNA *ptr)
{
  const FileDirEntry *entry = ptr->data;
  return (int)strlen(entry->relpath);
}

static const EnumPropertyItem *rna_FileBrowser_FileSelectEntry_id_type_itemf(
    bContext *UNUSED(C), PointerRNA *ptr, PropertyRNA *UNUSED(prop), bool *UNUSED(r_free))
{
  const FileDirEntry *entry = ptr->data;
  if (entry->blentype == 0) {
    static const EnumPropertyItem none_items[] = {
        {0, "NONE", 0, "None", ""},
    };
    return none_items;
  }

  return rna_enum_id_type_items;
}

static int rna_FileBrowser_FileSelectEntry_id_type_get(PointerRNA *ptr)
{
  const FileDirEntry *entry = ptr->data;
  return entry->blentype;
}

static PointerRNA rna_FileBrowser_FileSelectEntry_local_id_get(PointerRNA *ptr)
{
  const FileDirEntry *entry = ptr->data;
  return rna_pointer_inherit_refine(ptr, &RNA_ID, entry->id);
}

static int rna_FileBrowser_FileSelectEntry_preview_icon_id_get(PointerRNA *ptr)
{
  const FileDirEntry *entry = ptr->data;
  return ED_file_icon(entry);
}

static StructRNA *rna_FileBrowser_params_typef(PointerRNA *ptr)
{
  SpaceFile *sfile = ptr->data;
  FileSelectParams *params = ED_fileselect_get_active_params(sfile);

  if (params == ED_fileselect_get_file_params(sfile)) {
    return &RNA_FileSelectParams;
  }
  if (params == (void *)ED_fileselect_get_asset_params(sfile)) {
    return &RNA_FileAssetSelectParams;
  }

  BLI_assert_msg(0, "Could not identify file select parameters");
  return NULL;
}

static PointerRNA rna_FileBrowser_params_get(PointerRNA *ptr)
{
  SpaceFile *sfile = ptr->data;
  FileSelectParams *params = ED_fileselect_get_active_params(sfile);
  StructRNA *params_struct = rna_FileBrowser_params_typef(ptr);

  if (params && params_struct) {
    return rna_pointer_inherit_refine(ptr, params_struct, params);
  }

  return rna_pointer_inherit_refine(ptr, NULL, NULL);
}

static void rna_FileBrowser_FSMenuEntry_path_get(PointerRNA *ptr, char *value)
{
  char *path = ED_fsmenu_entry_get_path(ptr->data);

  strcpy(value, path ? path : "");
}

static int rna_FileBrowser_FSMenuEntry_path_length(PointerRNA *ptr)
{
  char *path = ED_fsmenu_entry_get_path(ptr->data);

  return (int)(path ? strlen(path) : 0);
}

static void rna_FileBrowser_FSMenuEntry_path_set(PointerRNA *ptr, const char *value)
{
  FSMenuEntry *fsm = ptr->data;

  /* NOTE: this will write to file immediately.
   * Not nice (and to be fixed ultimately), but acceptable in this case for now. */
  ED_fsmenu_entry_set_path(fsm, value);
}

static void rna_FileBrowser_FSMenuEntry_name_get(PointerRNA *ptr, char *value)
{
  strcpy(value, ED_fsmenu_entry_get_name(ptr->data));
}

static int rna_FileBrowser_FSMenuEntry_name_length(PointerRNA *ptr)
{
  return (int)strlen(ED_fsmenu_entry_get_name(ptr->data));
}

static void rna_FileBrowser_FSMenuEntry_name_set(PointerRNA *ptr, const char *value)
{
  FSMenuEntry *fsm = ptr->data;

  /* NOTE: this will write to file immediately.
   * Not nice (and to be fixed ultimately), but acceptable in this case for now. */
  ED_fsmenu_entry_set_name(fsm, value);
}

static int rna_FileBrowser_FSMenuEntry_name_get_editable(PointerRNA *ptr,
                                                         const char **UNUSED(r_info))
{
  FSMenuEntry *fsm = ptr->data;

  return fsm->save ? PROP_EDITABLE : 0;
}

static int rna_FileBrowser_FSMenuEntry_icon_get(PointerRNA *ptr)
{
  FSMenuEntry *fsm = ptr->data;
  return ED_fsmenu_entry_get_icon(fsm);
}

static void rna_FileBrowser_FSMenuEntry_icon_set(PointerRNA *ptr, int value)
{
  FSMenuEntry *fsm = ptr->data;
  ED_fsmenu_entry_set_icon(fsm, value);
}

static bool rna_FileBrowser_FSMenuEntry_use_save_get(PointerRNA *ptr)
{
  FSMenuEntry *fsm = ptr->data;
  return fsm->save;
}

static bool rna_FileBrowser_FSMenuEntry_is_valid_get(PointerRNA *ptr)
{
  FSMenuEntry *fsm = ptr->data;
  return fsm->valid;
}

static void rna_FileBrowser_FSMenu_next(CollectionPropertyIterator *iter)
{
  ListBaseIterator *internal = &iter->internal.listbase;

  if (internal->skip) {
    do {
      internal->link = (Link *)(((FSMenuEntry *)(internal->link))->next);
      iter->valid = (internal->link != NULL);
    } while (iter->valid && internal->skip(iter, internal->link));
  }
  else {
    internal->link = (Link *)(((FSMenuEntry *)(internal->link))->next);
    iter->valid = (internal->link != NULL);
  }
}

static void rna_FileBrowser_FSMenu_begin(CollectionPropertyIterator *iter, FSMenuCategory category)
{
  ListBaseIterator *internal = &iter->internal.listbase;

  struct FSMenu *fsmenu = ED_fsmenu_get();
  struct FSMenuEntry *fsmentry = ED_fsmenu_get_category(fsmenu, category);

  internal->link = (fsmentry) ? (Link *)fsmentry : NULL;
  internal->skip = NULL;

  iter->valid = (internal->link != NULL);
}

static PointerRNA rna_FileBrowser_FSMenu_get(CollectionPropertyIterator *iter)
{
  ListBaseIterator *internal = &iter->internal.listbase;
  PointerRNA r_ptr;

  RNA_pointer_create(NULL, &RNA_FileBrowserFSMenuEntry, internal->link, &r_ptr);

  return r_ptr;
}

static void rna_FileBrowser_FSMenu_end(CollectionPropertyIterator *UNUSED(iter))
{
}

static void rna_FileBrowser_FSMenuSystem_data_begin(CollectionPropertyIterator *iter,
                                                    PointerRNA *UNUSED(ptr))
{
  rna_FileBrowser_FSMenu_begin(iter, FS_CATEGORY_SYSTEM);
}

static int rna_FileBrowser_FSMenuSystem_data_length(PointerRNA *UNUSED(ptr))
{
  struct FSMenu *fsmenu = ED_fsmenu_get();

  return ED_fsmenu_get_nentries(fsmenu, FS_CATEGORY_SYSTEM);
}

static void rna_FileBrowser_FSMenuSystemBookmark_data_begin(CollectionPropertyIterator *iter,
                                                            PointerRNA *UNUSED(ptr))
{
  rna_FileBrowser_FSMenu_begin(iter, FS_CATEGORY_SYSTEM_BOOKMARKS);
}

static int rna_FileBrowser_FSMenuSystemBookmark_data_length(PointerRNA *UNUSED(ptr))
{
  struct FSMenu *fsmenu = ED_fsmenu_get();

  return ED_fsmenu_get_nentries(fsmenu, FS_CATEGORY_SYSTEM_BOOKMARKS);
}

static void rna_FileBrowser_FSMenuBookmark_data_begin(CollectionPropertyIterator *iter,
                                                      PointerRNA *UNUSED(ptr))
{
  rna_FileBrowser_FSMenu_begin(iter, FS_CATEGORY_BOOKMARKS);
}

static int rna_FileBrowser_FSMenuBookmark_data_length(PointerRNA *UNUSED(ptr))
{
  struct FSMenu *fsmenu = ED_fsmenu_get();

  return ED_fsmenu_get_nentries(fsmenu, FS_CATEGORY_BOOKMARKS);
}

static void rna_FileBrowser_FSMenuRecent_data_begin(CollectionPropertyIterator *iter,
                                                    PointerRNA *UNUSED(ptr))
{
  rna_FileBrowser_FSMenu_begin(iter, FS_CATEGORY_RECENT);
}

static int rna_FileBrowser_FSMenuRecent_data_length(PointerRNA *UNUSED(ptr))
{
  struct FSMenu *fsmenu = ED_fsmenu_get();

  return ED_fsmenu_get_nentries(fsmenu, FS_CATEGORY_RECENT);
}

static int rna_FileBrowser_FSMenu_active_get(PointerRNA *ptr, const FSMenuCategory category)
{
  SpaceFile *sf = ptr->data;
  int actnr = -1;

  switch (category) {
    case FS_CATEGORY_SYSTEM:
      actnr = sf->systemnr;
      break;
    case FS_CATEGORY_SYSTEM_BOOKMARKS:
      actnr = sf->system_bookmarknr;
      break;
    case FS_CATEGORY_BOOKMARKS:
      actnr = sf->bookmarknr;
      break;
    case FS_CATEGORY_RECENT:
      actnr = sf->recentnr;
      break;
    case FS_CATEGORY_OTHER:
      /* pass. */
      break;
  }

  return actnr;
}

static void rna_FileBrowser_FSMenu_active_set(PointerRNA *ptr,
                                              int value,
                                              const FSMenuCategory category)
{
  SpaceFile *sf = ptr->data;
  struct FSMenu *fsmenu = ED_fsmenu_get();
  FSMenuEntry *fsm = ED_fsmenu_get_entry(fsmenu, category, value);

  if (fsm && sf->params) {
    switch (category) {
      case FS_CATEGORY_SYSTEM:
        sf->systemnr = value;
        break;
      case FS_CATEGORY_SYSTEM_BOOKMARKS:
        sf->system_bookmarknr = value;
        break;
      case FS_CATEGORY_BOOKMARKS:
        sf->bookmarknr = value;
        break;
      case FS_CATEGORY_RECENT:
        sf->recentnr = value;
        break;
      case FS_CATEGORY_OTHER:
        /* pass. */
        break;
    }

    BLI_strncpy(sf->params->dir, fsm->path, sizeof(sf->params->dir));
  }
}

static void rna_FileBrowser_FSMenu_active_range(PointerRNA *UNUSED(ptr),
                                                int *min,
                                                int *max,
                                                int *softmin,
                                                int *softmax,
                                                const FSMenuCategory category)
{
  struct FSMenu *fsmenu = ED_fsmenu_get();

  *min = *softmin = -1;
  *max = *softmax = ED_fsmenu_get_nentries(fsmenu, category) - 1;
}

static void rna_FileBrowser_FSMenu_active_update(struct bContext *C, PointerRNA *ptr)
{
  ScrArea *area = rna_area_from_space(ptr);
  ED_file_change_dir_ex(C, area);
}

static int rna_FileBrowser_FSMenuSystem_active_get(PointerRNA *ptr)
{
  return rna_FileBrowser_FSMenu_active_get(ptr, FS_CATEGORY_SYSTEM);
}

static void rna_FileBrowser_FSMenuSystem_active_set(PointerRNA *ptr, int value)
{
  rna_FileBrowser_FSMenu_active_set(ptr, value, FS_CATEGORY_SYSTEM);
}

static void rna_FileBrowser_FSMenuSystem_active_range(
    PointerRNA *ptr, int *min, int *max, int *softmin, int *softmax)
{
  rna_FileBrowser_FSMenu_active_range(ptr, min, max, softmin, softmax, FS_CATEGORY_SYSTEM);
}

static int rna_FileBrowser_FSMenuSystemBookmark_active_get(PointerRNA *ptr)
{
  return rna_FileBrowser_FSMenu_active_get(ptr, FS_CATEGORY_SYSTEM_BOOKMARKS);
}

static void rna_FileBrowser_FSMenuSystemBookmark_active_set(PointerRNA *ptr, int value)
{
  rna_FileBrowser_FSMenu_active_set(ptr, value, FS_CATEGORY_SYSTEM_BOOKMARKS);
}

static void rna_FileBrowser_FSMenuSystemBookmark_active_range(
    PointerRNA *ptr, int *min, int *max, int *softmin, int *softmax)
{
  rna_FileBrowser_FSMenu_active_range(
      ptr, min, max, softmin, softmax, FS_CATEGORY_SYSTEM_BOOKMARKS);
}

static int rna_FileBrowser_FSMenuBookmark_active_get(PointerRNA *ptr)
{
  return rna_FileBrowser_FSMenu_active_get(ptr, FS_CATEGORY_BOOKMARKS);
}

static void rna_FileBrowser_FSMenuBookmark_active_set(PointerRNA *ptr, int value)
{
  rna_FileBrowser_FSMenu_active_set(ptr, value, FS_CATEGORY_BOOKMARKS);
}

static void rna_FileBrowser_FSMenuBookmark_active_range(
    PointerRNA *ptr, int *min, int *max, int *softmin, int *softmax)
{
  rna_FileBrowser_FSMenu_active_range(ptr, min, max, softmin, softmax, FS_CATEGORY_BOOKMARKS);
}

static int rna_FileBrowser_FSMenuRecent_active_get(PointerRNA *ptr)
{
  return rna_FileBrowser_FSMenu_active_get(ptr, FS_CATEGORY_RECENT);
}

static void rna_FileBrowser_FSMenuRecent_active_set(PointerRNA *ptr, int value)
{
  rna_FileBrowser_FSMenu_active_set(ptr, value, FS_CATEGORY_RECENT);
}

static void rna_FileBrowser_FSMenuRecent_active_range(
    PointerRNA *ptr, int *min, int *max, int *softmin, int *softmax)
{
  rna_FileBrowser_FSMenu_active_range(ptr, min, max, softmin, softmax, FS_CATEGORY_RECENT);
}

static void rna_SpaceFileBrowser_browse_mode_update(Main *UNUSED(bmain),
                                                    Scene *UNUSED(scene),
                                                    PointerRNA *ptr)
{
  ScrArea *area = rna_area_from_space(ptr);
  ED_area_tag_refresh(area);
}

static void rna_SpaceSpreadsheet_geometry_component_type_update(Main *UNUSED(bmain),
                                                                Scene *UNUSED(scene),
                                                                PointerRNA *ptr)
{
  SpaceSpreadsheet *sspreadsheet = (SpaceSpreadsheet *)ptr->data;
  switch (sspreadsheet->geometry_component_type) {
    case GEO_COMPONENT_TYPE_MESH: {
      if (!ELEM(sspreadsheet->attribute_domain,
                ATTR_DOMAIN_POINT,
                ATTR_DOMAIN_EDGE,
                ATTR_DOMAIN_FACE,
                ATTR_DOMAIN_CORNER)) {
        sspreadsheet->attribute_domain = ATTR_DOMAIN_POINT;
      }
      break;
    }
    case GEO_COMPONENT_TYPE_POINT_CLOUD: {
      sspreadsheet->attribute_domain = ATTR_DOMAIN_POINT;
      break;
    }
    case GEO_COMPONENT_TYPE_INSTANCES: {
      sspreadsheet->attribute_domain = ATTR_DOMAIN_INSTANCE;
      break;
    }
    case GEO_COMPONENT_TYPE_VOLUME: {
      break;
    }
    case GEO_COMPONENT_TYPE_CURVE: {
      if (!ELEM(sspreadsheet->attribute_domain, ATTR_DOMAIN_POINT, ATTR_DOMAIN_CURVE)) {
        sspreadsheet->attribute_domain = ATTR_DOMAIN_POINT;
      }
      break;
    }
  }
}

const EnumPropertyItem *rna_SpaceSpreadsheet_attribute_domain_itemf(bContext *UNUSED(C),
                                                                    PointerRNA *ptr,
                                                                    PropertyRNA *UNUSED(prop),
                                                                    bool *r_free)
{
  SpaceSpreadsheet *sspreadsheet = (SpaceSpreadsheet *)ptr->data;
  GeometryComponentType component_type = sspreadsheet->geometry_component_type;
  if (sspreadsheet->object_eval_state == SPREADSHEET_OBJECT_EVAL_STATE_ORIGINAL) {
    ID *used_id = ED_spreadsheet_get_current_id(sspreadsheet);
    if (used_id != NULL) {
      if (GS(used_id->name) == ID_OB) {
        Object *used_object = (Object *)used_id;
        if (used_object->type == OB_POINTCLOUD) {
          component_type = GEO_COMPONENT_TYPE_POINT_CLOUD;
        }
        else {
          component_type = GEO_COMPONENT_TYPE_MESH;
        }
      }
    }
  }

  static EnumPropertyItem mesh_vertex_domain_item = {
      ATTR_DOMAIN_POINT, "POINT", 0, "Vertex", "Attribute per point/vertex"};

  EnumPropertyItem *item_array = NULL;
  int items_len = 0;
  for (const EnumPropertyItem *item = rna_enum_attribute_domain_items; item->identifier != NULL;
       item++) {
    if (component_type == GEO_COMPONENT_TYPE_MESH) {
      if (!ELEM(item->value,
                ATTR_DOMAIN_CORNER,
                ATTR_DOMAIN_EDGE,
                ATTR_DOMAIN_POINT,
                ATTR_DOMAIN_FACE)) {
        continue;
      }
    }
    if (component_type == GEO_COMPONENT_TYPE_POINT_CLOUD) {
      if (item->value != ATTR_DOMAIN_POINT) {
        continue;
      }
    }
    if (component_type == GEO_COMPONENT_TYPE_CURVE) {
      if (!ELEM(item->value, ATTR_DOMAIN_POINT, ATTR_DOMAIN_CURVE)) {
        continue;
      }
    }
    if (item->value == ATTR_DOMAIN_POINT && component_type == GEO_COMPONENT_TYPE_MESH) {
      RNA_enum_item_add(&item_array, &items_len, &mesh_vertex_domain_item);
    }
    else {
      RNA_enum_item_add(&item_array, &items_len, item);
    }
  }
  RNA_enum_item_end(&item_array, &items_len);

  *r_free = true;
  return item_array;
}

static SpreadsheetContext *rna_SpaceSpreadsheet_context_path_append(SpaceSpreadsheet *sspreadsheet,
                                                                    int type)
{
  SpreadsheetContext *context = ED_spreadsheet_context_new(type);
  BLI_addtail(&sspreadsheet->context_path, context);
  ED_spreadsheet_context_path_update_tag(sspreadsheet);
  WM_main_add_notifier(NC_SPACE | ND_SPACE_SPREADSHEET, NULL);
  return context;
}

static void rna_SpaceSpreadsheet_context_path_clear(SpaceSpreadsheet *sspreadsheet)
{
  ED_spreadsheet_context_path_clear(sspreadsheet);
  ED_spreadsheet_context_path_update_tag(sspreadsheet);
  WM_main_add_notifier(NC_SPACE | ND_SPACE_SPREADSHEET, NULL);
}

static StructRNA *rna_spreadsheet_context_refine(PointerRNA *ptr)
{
  SpreadsheetContext *context = ptr->data;
  switch (context->type) {
    case SPREADSHEET_CONTEXT_OBJECT:
      return &RNA_SpreadsheetContextObject;
    case SPREADSHEET_CONTEXT_MODIFIER:
      return &RNA_SpreadsheetContextModifier;
    case SPREADSHEET_CONTEXT_NODE:
      return &RNA_SpreadsheetContextNode;
  }
  BLI_assert_unreachable();
  return NULL;
}

static void rna_spreadsheet_context_update(Main *UNUSED(bmain),
                                           Scene *UNUSED(scene),
                                           PointerRNA *ptr)
{
  bScreen *screen = (bScreen *)ptr->owner_id;
  LISTBASE_FOREACH (ScrArea *, area, &screen->areabase) {
    SpaceLink *sl = area->spacedata.first;
    if (sl->spacetype == SPACE_SPREADSHEET) {
      SpaceSpreadsheet *sspreadsheet = (SpaceSpreadsheet *)sl;
      ED_spreadsheet_context_path_update_tag(sspreadsheet);
    }
  }
}

static void rna_SpaceSpreadsheet_context_path_guess(SpaceSpreadsheet *sspreadsheet, bContext *C)
{
  ED_spreadsheet_context_path_guess(C, sspreadsheet);
  ED_spreadsheet_context_path_update_tag(sspreadsheet);
  WM_main_add_notifier(NC_SPACE | ND_SPACE_SPREADSHEET, NULL);
}

static void rna_FileAssetSelectParams_catalog_id_get(PointerRNA *ptr, char *value)
{
  const FileAssetSelectParams *params = ptr->data;
  BLI_uuid_format(value, params->catalog_id);
}

static int rna_FileAssetSelectParams_catalog_id_length(PointerRNA *UNUSED(ptr))
{
  return UUID_STRING_LEN - 1;
}

#else

static const EnumPropertyItem dt_uv_items[] = {
    {SI_UVDT_OUTLINE, "OUTLINE", 0, "Outline", "Display white edges with black outline"},
    {SI_UVDT_DASH, "DASH", 0, "Dash", "Display dashed black-white edges"},
    {SI_UVDT_BLACK, "BLACK", 0, "Black", "Display black edges"},
    {SI_UVDT_WHITE, "WHITE", 0, "White", "Display white edges"},
    {0, NULL, 0, NULL, NULL},
};

static struct IDFilterEnumPropertyItem rna_enum_space_file_id_filter_categories[] = {
    /* Categories */
    {FILTER_ID_SCE, "category_scene", ICON_SCENE_DATA, "Scenes", "Show scenes"},
    {FILTER_ID_AC, "category_animation", ICON_ANIM_DATA, "Animations", "Show animation data"},
    {FILTER_ID_OB | FILTER_ID_GR,
     "category_object",
     ICON_OUTLINER_COLLECTION,
     "Objects & Collections",
     "Show objects and collections"},
    {FILTER_ID_AR | FILTER_ID_CU_LEGACY | FILTER_ID_LT | FILTER_ID_MB | FILTER_ID_ME |
         FILTER_ID_CV | FILTER_ID_PT | FILTER_ID_VO,
     "category_geometry",
     ICON_NODETREE,
     "Geometry",
     "Show meshes, curves, lattice, armatures and metaballs data"},
    {FILTER_ID_LS | FILTER_ID_MA | FILTER_ID_NT | FILTER_ID_TE,
     "category_shading",
     ICON_MATERIAL_DATA,
     "Shading",
     "Show materials, nodetrees, textures and Freestyle's linestyles"},
    {FILTER_ID_IM | FILTER_ID_MC | FILTER_ID_MSK | FILTER_ID_SO,
     "category_image",
     ICON_IMAGE_DATA,
     "Images & Sounds",
     "Show images, movie clips, sounds and masks"},
    {FILTER_ID_CA | FILTER_ID_LA | FILTER_ID_LP | FILTER_ID_SPK | FILTER_ID_WO,
     "category_environment",
     ICON_WORLD_DATA,
     "Environment",
     "Show worlds, lights, cameras and speakers"},
    {FILTER_ID_BR | FILTER_ID_GD | FILTER_ID_PA | FILTER_ID_PAL | FILTER_ID_PC | FILTER_ID_TXT |
         FILTER_ID_VF | FILTER_ID_CF | FILTER_ID_WS,
     "category_misc",
     ICON_GREASEPENCIL,
     "Miscellaneous",
     "Show other data types"},
    {0, NULL, 0, NULL, NULL},
};

static void rna_def_space_generic_show_region_toggles(StructRNA *srna, int region_type_mask)
{
  PropertyRNA *prop;

#  define DEF_SHOW_REGION_PROPERTY(identifier, label, description) \
    { \
      prop = RNA_def_property(srna, STRINGIFY(identifier), PROP_BOOLEAN, PROP_NONE); \
      RNA_def_property_flag(prop, PROP_CONTEXT_UPDATE); \
      RNA_def_property_boolean_funcs(prop, \
                                     STRINGIFY(rna_Space_##identifier##_get), \
                                     STRINGIFY(rna_Space_##identifier##_set)); \
      RNA_def_property_ui_text(prop, label, description); \
      RNA_def_property_update(prop, 0, STRINGIFY(rna_Space_##identifier##_update)); \
    } \
    ((void)0)

  if (region_type_mask & (1 << RGN_TYPE_TOOL_HEADER)) {
    region_type_mask &= ~(1 << RGN_TYPE_TOOL_HEADER);
    DEF_SHOW_REGION_PROPERTY(show_region_tool_header, "Tool Settings", "");
  }
  if (region_type_mask & (1 << RGN_TYPE_HEADER)) {
    region_type_mask &= ~(1 << RGN_TYPE_HEADER);
    DEF_SHOW_REGION_PROPERTY(show_region_header, "Header", "");
  }
  if (region_type_mask & (1 << RGN_TYPE_FOOTER)) {
    region_type_mask &= ~(1 << RGN_TYPE_FOOTER);
    DEF_SHOW_REGION_PROPERTY(show_region_footer, "Footer", "");
  }
  if (region_type_mask & (1 << RGN_TYPE_TOOLS)) {
    region_type_mask &= ~(1 << RGN_TYPE_TOOLS);
    DEF_SHOW_REGION_PROPERTY(show_region_toolbar, "Toolbar", "");
  }
  if (region_type_mask & (1 << RGN_TYPE_TOOL_PROPS)) {
    region_type_mask &= ~(1 << RGN_TYPE_TOOL_PROPS);
    DEF_SHOW_REGION_PROPERTY(show_region_tool_props, "Toolbar", "");
  }
  if (region_type_mask & (1 << RGN_TYPE_CHANNELS)) {
    region_type_mask &= ~(1 << RGN_TYPE_CHANNELS);
    DEF_SHOW_REGION_PROPERTY(show_region_channels, "Channels", "");
  }
  if (region_type_mask & (1 << RGN_TYPE_UI)) {
    region_type_mask &= ~(1 << RGN_TYPE_UI);
    DEF_SHOW_REGION_PROPERTY(show_region_ui, "Sidebar", "");
  }
  if (region_type_mask & (1 << RGN_TYPE_HUD)) {
    region_type_mask &= ~(1 << RGN_TYPE_HUD);
    DEF_SHOW_REGION_PROPERTY(show_region_hud, "Adjust Last Operation", "");
  }
  BLI_assert(region_type_mask == 0);
}

static void rna_def_space(BlenderRNA *brna)
{
  StructRNA *srna;
  PropertyRNA *prop;

  srna = RNA_def_struct(brna, "Space", NULL);
  RNA_def_struct_sdna(srna, "SpaceLink");
  RNA_def_struct_ui_text(srna, "Space", "Space data for a screen area");
  RNA_def_struct_refine_func(srna, "rna_Space_refine");

  prop = RNA_def_property(srna, "type", PROP_ENUM, PROP_NONE);
  RNA_def_property_enum_sdna(prop, NULL, "spacetype");
  RNA_def_property_enum_items(prop, rna_enum_space_type_items);
  /* When making this editable, take care for the special case of global areas
   * (see rna_Area_type_set). */
  RNA_def_property_clear_flag(prop, PROP_EDITABLE);
  RNA_def_property_ui_text(prop, "Type", "Space data type");

  /* access to V2D_VIEWSYNC_SCREEN_TIME */
  prop = RNA_def_property(srna, "show_locked_time", PROP_BOOLEAN, PROP_NONE);
  RNA_def_property_boolean_funcs(prop, "rna_Space_view2d_sync_get", "rna_Space_view2d_sync_set");
  RNA_def_property_ui_text(prop,
                           "Sync Visible Range",
                           "Synchronize the visible timeline range with other time-based editors\nEach editor to sync needs to have Sync Visible Range on");
  RNA_def_property_update(prop, NC_SPACE | ND_SPACE_TIME, "rna_Space_view2d_sync_update");

  rna_def_space_generic_show_region_toggles(srna, (1 << RGN_TYPE_HEADER));
}

/* for all spaces that use a mask */
static void rna_def_space_mask_info(StructRNA *srna, int noteflag, const char *mask_set_func)
{
  PropertyRNA *prop;

  static const EnumPropertyItem overlay_mode_items[] = {
      {MASK_OVERLAY_ALPHACHANNEL,
       "ALPHACHANNEL",
       ICON_NONE,
       "Alpha Channel",
       "Show alpha channel of the mask"},
      {MASK_OVERLAY_COMBINED,
       "COMBINED",
       ICON_NONE,
       "Combined",
       "Combine space background image with the mask"},
      {0, NULL, 0, NULL, NULL},
  };

  prop = RNA_def_property(srna, "mask", PROP_POINTER, PROP_NONE);
  RNA_def_property_pointer_sdna(prop, NULL, "mask_info.mask");
  RNA_def_property_flag(prop, PROP_EDITABLE);
  RNA_def_property_ui_text(prop, "Mask", "Mask displayed and edited in this space");
  RNA_def_property_pointer_funcs(prop, NULL, mask_set_func, NULL, NULL);
  RNA_def_property_update(prop, noteflag, NULL);

  /* mask drawing */
  prop = RNA_def_property(srna, "mask_display_type", PROP_ENUM, PROP_NONE);
  RNA_def_property_enum_sdna(prop, NULL, "mask_info.draw_type");
  RNA_def_property_enum_items(prop, dt_uv_items);
  RNA_def_property_ui_text(prop, "Edge Display Type", "Display type for mask splines");
  RNA_def_property_update(prop, noteflag, NULL);

  prop = RNA_def_property(srna, "show_mask_smooth", PROP_BOOLEAN, PROP_NONE);
  RNA_def_property_boolean_sdna(prop, NULL, "mask_info.draw_flag", MASK_DRAWFLAG_SMOOTH);
  RNA_def_property_ui_text(prop, "Display Smooth Splines", "");
  RNA_def_property_update(prop, noteflag, NULL);

  prop = RNA_def_property(srna, "show_mask_overlay", PROP_BOOLEAN, PROP_NONE);
  RNA_def_property_boolean_sdna(prop, NULL, "mask_info.draw_flag", MASK_DRAWFLAG_OVERLAY);
  RNA_def_property_ui_text(prop, "Show Mask Overlay", "");
  RNA_def_property_update(prop, noteflag, NULL);

  prop = RNA_def_property(srna, "mask_overlay_mode", PROP_ENUM, PROP_NONE);
  RNA_def_property_enum_sdna(prop, NULL, "mask_info.overlay_mode");
  RNA_def_property_enum_items(prop, overlay_mode_items);
  RNA_def_property_ui_text(prop, "Overlay Mode", "Overlay mode of rasterized mask");
  RNA_def_property_update(prop, noteflag, NULL);
}

static void rna_def_space_image_uv(BlenderRNA *brna)
{
  StructRNA *srna;
  PropertyRNA *prop;

<<<<<<< HEAD
  static const EnumPropertyItem sticky_mode_items[] = {
      {SI_STICKY_DISABLE,
       "DISABLED",
       ICON_STICKY_UVS_DISABLE,
       "Disabled",
       "Sticky vertex selection disabled"},
      {SI_STICKY_LOC,
       "SHARED_LOCATION",
       ICON_STICKY_UVS_LOC,
       "Shared Location",
       "Select UVs that are at the same location and share a mesh vertex"},
      {SI_STICKY_VERTEX,
       "SHARED_VERTEX",
       ICON_STICKY_UVS_VERT,
       "Shared Vertex",
       "Select UVs that share a mesh vertex, whether or not they are at the same location"},
      {0, NULL, 0, NULL, NULL},
  };

  /*bfa - changed order to have stretching method area first*/
=======
>>>>>>> 1f791322
  static const EnumPropertyItem dt_uvstretch_items[] = {
      {SI_UVDT_STRETCH_AREA, "AREA", 0, "Area", "Area distortion between UV and 3D faces"},
      {SI_UVDT_STRETCH_ANGLE, "ANGLE", 0, "Angle", "Angular distortion between UV and 3D angles"},
      {0, NULL, 0, NULL, NULL},
  };

  static const EnumPropertyItem pixel_snap_mode_items[] = {
      {SI_PIXEL_SNAP_DISABLED, "DISABLED",  ICON_SNAPTOPIXEL_OFF, "Disabled", "Don't snap to pixels"},
      {SI_PIXEL_SNAP_CORNER, "CORNER", ICON_SNAPTOPIXEL_CORNER, "Corner", "Snap to pixel corners"},
      {SI_PIXEL_SNAP_CENTER, "CENTER", ICON_SNAPTOPIXEL_CENTER, "Center", "Snap to pixel centers"},
      {0, NULL, 0, NULL, NULL},
  };

  srna = RNA_def_struct(brna, "SpaceUVEditor", NULL);
  RNA_def_struct_sdna(srna, "SpaceImage");
  RNA_def_struct_nested(brna, srna, "SpaceImageEditor");
  RNA_def_struct_path_func(srna, "rna_SpaceUVEditor_path");
  RNA_def_struct_ui_text(srna, "Space UV Editor", "UV editor data for the image editor space");

  /* drawing */
  prop = RNA_def_property(srna, "edge_display_type", PROP_ENUM, PROP_NONE);
  RNA_def_property_enum_sdna(prop, NULL, "dt_uv");
  RNA_def_property_enum_items(prop, dt_uv_items);
  RNA_def_property_ui_text(prop, "Display As", "Display style for UV edges");
  RNA_def_property_update(prop, NC_SPACE | ND_SPACE_IMAGE, NULL);

  prop = RNA_def_property(srna, "show_stretch", PROP_BOOLEAN, PROP_NONE);
  RNA_def_property_boolean_sdna(prop, NULL, "flag", SI_DRAW_STRETCH);
  RNA_def_property_ui_text(
      prop,
      "Display Stretch",
      "Display faces colored according to the difference in shape between UVs and "
      "their 3D coordinates (blue for low distortion, red for high distortion)");
  RNA_def_property_update(prop, NC_SPACE | ND_SPACE_IMAGE, NULL);

  prop = RNA_def_property(srna, "display_stretch_type", PROP_ENUM, PROP_NONE);
  RNA_def_property_enum_sdna(prop, NULL, "dt_uvstretch");
  RNA_def_property_enum_items(prop, dt_uvstretch_items);
  RNA_def_property_ui_text(prop, "Display Stretch Type", "Type of stretch to display");
  RNA_def_property_update(prop, NC_SPACE | ND_SPACE_IMAGE, NULL);

  prop = RNA_def_property(srna, "show_modified_edges", PROP_BOOLEAN, PROP_NONE);
  RNA_def_property_boolean_sdna(prop, NULL, "flag", SI_DRAWSHADOW);
  RNA_def_property_ui_text(
      prop, "Display Modified Edges", "Display edges after modifiers are applied");
  RNA_def_property_update(prop, NC_SPACE | ND_SPACE_IMAGE, NULL);

  prop = RNA_def_property(srna, "show_metadata", PROP_BOOLEAN, PROP_NONE);
  RNA_def_property_boolean_sdna(prop, NULL, "flag", SI_DRAW_METADATA);
  RNA_def_property_ui_text(prop, "Show Metadata", "Display metadata properties of the image");
  RNA_def_property_update(prop, NC_SPACE | ND_SPACE_IMAGE, NULL);

  prop = RNA_def_property(srna, "show_texpaint", PROP_BOOLEAN, PROP_NONE);
  RNA_def_property_boolean_negative_sdna(prop, NULL, "flag", SI_NO_DRAW_TEXPAINT);
  RNA_def_property_ui_text(
      prop, "Display Texture Paint UVs", "Display overlay of texture paint uv layer");
  RNA_def_property_update(prop, NC_SPACE | ND_SPACE_IMAGE, NULL);

  prop = RNA_def_property(srna, "show_pixel_coords", PROP_BOOLEAN, PROP_NONE);
  RNA_def_property_boolean_negative_sdna(prop, NULL, "flag", SI_COORDFLOATS);
  RNA_def_property_ui_text(
      prop, "Pixel Coordinates", "Display UV coordinates in pixels rather than from 0.0 to 1.0");
  RNA_def_property_update(prop, NC_SPACE | ND_SPACE_IMAGE, NULL);

  prop = RNA_def_property(srna, "show_faces", PROP_BOOLEAN, PROP_NONE);
  RNA_def_property_boolean_negative_sdna(prop, NULL, "flag", SI_NO_DRAWFACES);
  RNA_def_property_ui_text(prop, "Display Faces", "Display faces over the image");
  RNA_def_property_update(prop, NC_SPACE | ND_SPACE_IMAGE, NULL);

  prop = RNA_def_property(srna, "tile_grid_shape", PROP_INT, PROP_NONE);
  RNA_def_property_int_sdna(prop, NULL, "tile_grid_shape");
  RNA_def_property_array(prop, 2);
  RNA_def_property_int_default(prop, 1);
  RNA_def_property_range(prop, 1, 100);
  RNA_def_property_int_funcs(prop, NULL, "rna_SpaceUVEditor_tile_grid_shape_set", NULL);
  RNA_def_property_ui_text(
      prop, "Tile Grid Shape", "How many tiles will be shown in the background");
  RNA_def_property_update(prop, NC_SPACE | ND_SPACE_IMAGE, NULL);

  prop = RNA_def_property(srna, "use_custom_grid", PROP_BOOLEAN, PROP_NONE);
  RNA_def_property_boolean_sdna(prop, NULL, "flag", SI_CUSTOM_GRID);
  RNA_def_property_boolean_default(prop, true);
  RNA_def_property_ui_text(prop, "Custom Grid", "Use a grid with a user-defined number of steps");
  RNA_def_property_update(prop, NC_SPACE | ND_SPACE_IMAGE, NULL);

  prop = RNA_def_property(srna, "custom_grid_subdivisions", PROP_INT, PROP_NONE);
  RNA_def_property_int_sdna(prop, NULL, "custom_grid_subdiv");
  RNA_def_property_range(prop, 1, 5000);
  RNA_def_property_ui_text(
      prop, "Dynamic Grid Size", "Number of grid units in UV space that make one UV Unit");
  RNA_def_property_update(prop, NC_SPACE | ND_SPACE_IMAGE, NULL);

  prop = RNA_def_property(srna, "uv_opacity", PROP_FLOAT, PROP_FACTOR);
  RNA_def_property_float_sdna(prop, NULL, "uv_opacity");
  RNA_def_property_range(prop, 0.0f, 1.0f);
  RNA_def_property_ui_text(prop, "UV Opacity", "Opacity of UV overlays");
  RNA_def_property_update(prop, NC_SPACE | ND_SPACE_IMAGE, NULL);

  /* TODO: move edge and face drawing options here from `G.f`. */

  prop = RNA_def_property(srna, "pixel_snap_mode", PROP_ENUM, PROP_NONE);
  RNA_def_property_enum_items(prop, pixel_snap_mode_items);
  RNA_def_property_ui_text(prop, "Snap to Pixels", "Snap UVs to pixels while editing");
  RNA_def_property_update(prop, NC_SPACE | ND_SPACE_IMAGE, NULL);

  prop = RNA_def_property(srna, "lock_bounds", PROP_BOOLEAN, PROP_NONE);
  RNA_def_property_boolean_sdna(prop, NULL, "flag", SI_CLIP_UV);
  RNA_def_property_ui_text(prop,
                           "Constrain to Image Bounds",
                           "Constraint to stay within the image bounds while editing");
  RNA_def_property_update(prop, NC_SPACE | ND_SPACE_IMAGE, NULL);

  prop = RNA_def_property(srna, "use_live_unwrap", PROP_BOOLEAN, PROP_NONE);
  RNA_def_property_boolean_sdna(prop, NULL, "flag", SI_LIVE_UNWRAP);
  RNA_def_property_ui_text(
      prop,
      "Live Unwrap",
      "Continuously unwrap the selected UV island while transforming pinned vertices");
  RNA_def_property_update(prop, NC_SPACE | ND_SPACE_IMAGE, NULL);
}

static void rna_def_space_outliner(BlenderRNA *brna)
{
  StructRNA *srna;
  PropertyRNA *prop;

  static const EnumPropertyItem display_mode_items[] = {
      {SO_SCENES,
       "SCENES",
       ICON_SCENE_DATA,
       "Scenes",
       "Display scenes and their view layers, collections and objects"},
      {SO_VIEW_LAYER,
       "VIEW_LAYER",
       ICON_RENDER_RESULT,
       "View Layer",
       "Display collections and objects in the view layer"},
      {SO_SEQUENCE,
       "SEQUENCE",
       ICON_SEQUENCE,
       "Video Sequencer",
       "Display data belonging to the Video Sequencer"},
      {SO_LIBRARIES,
       "LIBRARIES",
       ICON_FILE_BLEND,
       "Blender File",
       "Display data of current file and linked libraries"},
      {SO_DATA_API,
       "DATA_API",
       ICON_RNA,
       "Data API",
       "Display low level Blender data and its properties"},
      {SO_OVERRIDES_LIBRARY,
       "LIBRARY_OVERRIDES",
       ICON_LIBRARY_DATA_OVERRIDE,
       "Library Overrides",
       "Display data-blocks with library overrides and list their overridden properties"},
      {SO_ID_ORPHANS,
       "ORPHAN_DATA",
       ICON_ORPHAN_DATA,
       "Orphan Data",
       "Display data which is unused and/or will be lost when the file is reloaded"},
      {0, NULL, 0, NULL, NULL},
  };

  static const EnumPropertyItem filter_state_items[] = {
      {SO_FILTER_OB_ALL, "ALL", 0, "All", "Show all objects in the view layer"},
      {SO_FILTER_OB_VISIBLE, "VISIBLE", 0, "Visible", "Show visible objects"},
      {SO_FILTER_OB_SELECTED, "SELECTED", 0, "Selected", "Show selected objects"},
      {SO_FILTER_OB_ACTIVE, "ACTIVE", 0, "Active", "Show only the active object"},
      {SO_FILTER_OB_SELECTABLE, "SELECTABLE", 0, "Selectable", "Show only selectable objects"},
      {0, NULL, 0, NULL, NULL},
  };

  srna = RNA_def_struct(brna, "SpaceOutliner", "Space");
  RNA_def_struct_sdna(srna, "SpaceOutliner");
  RNA_def_struct_ui_text(srna, "Space Outliner", "Outliner space data");

  prop = RNA_def_property(srna, "display_mode", PROP_ENUM, PROP_NONE);
  RNA_def_property_enum_sdna(prop, NULL, "outlinevis");
  RNA_def_property_enum_items(prop, display_mode_items);
  RNA_def_property_ui_text(prop, "Display Mode", "Type of information to display");
  RNA_def_property_update(prop, NC_SPACE | ND_SPACE_OUTLINER, NULL);

  prop = RNA_def_property(srna, "filter_text", PROP_STRING, PROP_NONE);
  RNA_def_property_string_sdna(prop, NULL, "search_string");
  RNA_def_property_ui_text(prop, "Display Filter", "Live search filtering string");
  RNA_def_property_flag(prop, PROP_TEXTEDIT_UPDATE);
  RNA_def_property_update(prop, NC_SPACE | ND_SPACE_OUTLINER, NULL);

  prop = RNA_def_property(srna, "use_filter_case_sensitive", PROP_BOOLEAN, PROP_NONE);
  RNA_def_property_boolean_sdna(prop, NULL, "search_flags", SO_FIND_CASE_SENSITIVE);
  RNA_def_property_ui_text(
      prop, "Case Sensitive Matches Only", "Only use case sensitive matches of search string");
  RNA_def_property_update(prop, NC_SPACE | ND_SPACE_OUTLINER, NULL);

  prop = RNA_def_property(srna, "use_filter_complete", PROP_BOOLEAN, PROP_NONE);
  RNA_def_property_boolean_sdna(prop, NULL, "search_flags", SO_FIND_COMPLETE);
  RNA_def_property_ui_text(
      prop, "Complete Matches Only", "Only use complete matches of search string");
  RNA_def_property_update(prop, NC_SPACE | ND_SPACE_OUTLINER, NULL);

  prop = RNA_def_property(srna, "use_sort_alpha", PROP_BOOLEAN, PROP_NONE);
  RNA_def_property_boolean_negative_sdna(prop, NULL, "flag", SO_SKIP_SORT_ALPHA);
  RNA_def_property_ui_text(prop, "Sort Alphabetically", "");
  RNA_def_property_update(prop, NC_SPACE | ND_SPACE_OUTLINER, NULL);

  prop = RNA_def_property(srna, "use_sync_select", PROP_BOOLEAN, PROP_NONE);
  RNA_def_property_boolean_sdna(prop, NULL, "flag", SO_SYNC_SELECT);
  RNA_def_property_ui_text(
      prop, "Sync Outliner Selection", "Sync outliner selection with other editors");
  RNA_def_property_update(prop, NC_SPACE | ND_SPACE_OUTLINER, NULL);

  prop = RNA_def_property(srna, "show_mode_column", PROP_BOOLEAN, PROP_NONE);
  RNA_def_property_boolean_sdna(prop, NULL, "flag", SO_MODE_COLUMN);
  RNA_def_property_ui_text(
      prop, "Show Mode Column", "Show the mode column for mode toggle and activation");
  RNA_def_property_update(prop, NC_SPACE | ND_SPACE_OUTLINER, NULL);

  /* Granular restriction column option. */
  prop = RNA_def_property(srna, "show_restrict_column_enable", PROP_BOOLEAN, PROP_NONE);
  RNA_def_property_boolean_sdna(prop, NULL, "show_restrict_flags", SO_RESTRICT_ENABLE);
  RNA_def_property_ui_text(prop, "Exclude from View Layer", "Exclude from view layer");
  RNA_def_property_ui_icon(prop, ICON_CHECKBOX_HLT, 0);
  RNA_def_property_update(prop, NC_SPACE | ND_SPACE_OUTLINER, NULL);

  prop = RNA_def_property(srna, "show_restrict_column_select", PROP_BOOLEAN, PROP_NONE);
  RNA_def_property_boolean_sdna(prop, NULL, "show_restrict_flags", SO_RESTRICT_SELECT);
  RNA_def_property_ui_text(prop, "Selectable", "Selectable");
  RNA_def_property_ui_icon(prop, ICON_RESTRICT_SELECT_OFF, 0);
  RNA_def_property_update(prop, NC_SPACE | ND_SPACE_OUTLINER, NULL);

  prop = RNA_def_property(srna, "show_restrict_column_hide", PROP_BOOLEAN, PROP_NONE);
  RNA_def_property_boolean_sdna(prop, NULL, "show_restrict_flags", SO_RESTRICT_HIDE);
  RNA_def_property_ui_text(prop, "Hide in Viewport", "Temporarily hide in viewport");
  RNA_def_property_ui_icon(prop, ICON_HIDE_OFF, 0);
  RNA_def_property_update(prop, NC_SPACE | ND_SPACE_OUTLINER, NULL);

  prop = RNA_def_property(srna, "show_restrict_column_viewport", PROP_BOOLEAN, PROP_NONE);
  RNA_def_property_boolean_sdna(prop, NULL, "show_restrict_flags", SO_RESTRICT_VIEWPORT);
  RNA_def_property_ui_text(prop, "Disable in Viewports", "Globally disable in viewports");
  RNA_def_property_ui_icon(prop, ICON_RESTRICT_VIEW_OFF, 0);
  RNA_def_property_update(prop, NC_SPACE | ND_SPACE_OUTLINER, NULL);

  prop = RNA_def_property(srna, "show_restrict_column_render", PROP_BOOLEAN, PROP_NONE);
  RNA_def_property_boolean_sdna(prop, NULL, "show_restrict_flags", SO_RESTRICT_RENDER);
  RNA_def_property_ui_text(prop, "Disable in Renders", "Globally disable in renders");
  RNA_def_property_ui_icon(prop, ICON_RESTRICT_RENDER_OFF, 0);
  RNA_def_property_update(prop, NC_SPACE | ND_SPACE_OUTLINER, NULL);

  prop = RNA_def_property(srna, "show_restrict_column_holdout", PROP_BOOLEAN, PROP_NONE);
  RNA_def_property_boolean_sdna(prop, NULL, "show_restrict_flags", SO_RESTRICT_HOLDOUT);
  RNA_def_property_ui_text(prop, "Holdout", "Holdout");
  RNA_def_property_ui_icon(prop, ICON_HOLDOUT_ON, 0);
  RNA_def_property_update(prop, NC_SPACE | ND_SPACE_OUTLINER, NULL);

  prop = RNA_def_property(srna, "show_restrict_column_indirect_only", PROP_BOOLEAN, PROP_NONE);
  RNA_def_property_boolean_sdna(prop, NULL, "show_restrict_flags", SO_RESTRICT_INDIRECT_ONLY);
  RNA_def_property_ui_text(prop, "Indirect Only", "Indirect only");
  RNA_def_property_ui_icon(prop, ICON_INDIRECT_ONLY_ON, 0);
  RNA_def_property_update(prop, NC_SPACE | ND_SPACE_OUTLINER, NULL);

  /* Filters. */
  prop = RNA_def_property(srna, "use_filter_object", PROP_BOOLEAN, PROP_NONE);
  RNA_def_property_boolean_negative_sdna(prop, NULL, "filter", SO_FILTER_NO_OBJECT);
  RNA_def_property_ui_text(prop, "Filter Objects", "Show objects");
  RNA_def_property_update(prop, NC_SPACE | ND_SPACE_OUTLINER, NULL);

  prop = RNA_def_property(srna, "use_filter_object_content", PROP_BOOLEAN, PROP_NONE);
  RNA_def_property_boolean_negative_sdna(prop, NULL, "filter", SO_FILTER_NO_OB_CONTENT);
  RNA_def_property_ui_text(
      prop, "Show Object Contents", "Show what is inside the objects elements");
  RNA_def_property_update(prop, NC_SPACE | ND_SPACE_OUTLINER, NULL);

  prop = RNA_def_property(srna, "use_filter_children", PROP_BOOLEAN, PROP_NONE);
  RNA_def_property_boolean_negative_sdna(prop, NULL, "filter", SO_FILTER_NO_CHILDREN);
  RNA_def_property_ui_text(prop, "Show Object Children", "Show children");
  RNA_def_property_update(prop, NC_SPACE | ND_SPACE_OUTLINER, NULL);

  prop = RNA_def_property(srna, "use_filter_collection", PROP_BOOLEAN, PROP_NONE);
  RNA_def_property_boolean_negative_sdna(prop, NULL, "filter", SO_FILTER_NO_COLLECTION);
  RNA_def_property_ui_text(prop, "Show Collections", "Show collections");
  RNA_def_property_update(prop, NC_SPACE | ND_SPACE_OUTLINER, NULL);

  prop = RNA_def_property(srna, "use_filter_view_layers", PROP_BOOLEAN, PROP_NONE);
  RNA_def_property_boolean_negative_sdna(prop, NULL, "filter", SO_FILTER_NO_VIEW_LAYERS);
  RNA_def_property_ui_text(prop, "Show All View Layers", "Show all the view layers");
  RNA_def_property_update(prop, NC_SPACE | ND_SPACE_OUTLINER, NULL);

  /* Filters object state. */
  prop = RNA_def_property(srna, "filter_state", PROP_ENUM, PROP_NONE);
  RNA_def_property_enum_sdna(prop, NULL, "filter_state");
  RNA_def_property_enum_items(prop, filter_state_items);
  RNA_def_property_ui_text(prop, "Object State Filter", "");
  RNA_def_property_update(prop, NC_SPACE | ND_SPACE_OUTLINER, NULL);

  prop = RNA_def_property(srna, "filter_invert", PROP_BOOLEAN, PROP_NONE);
  RNA_def_property_boolean_sdna(prop, NULL, "filter", SO_FILTER_OB_STATE_INVERSE);
  RNA_def_property_ui_text(prop, "Invert", "Invert the object state filter");
  RNA_def_property_update(prop, NC_SPACE | ND_SPACE_OUTLINER, NULL);

  /* Filters object type. */
  prop = RNA_def_property(srna, "use_filter_object_mesh", PROP_BOOLEAN, PROP_NONE);
  RNA_def_property_boolean_negative_sdna(prop, NULL, "filter", SO_FILTER_NO_OB_MESH);
  RNA_def_property_ui_text(prop, "Show Meshes", "Show mesh objects");
  RNA_def_property_update(prop, NC_SPACE | ND_SPACE_OUTLINER, NULL);

  prop = RNA_def_property(srna, "use_filter_object_armature", PROP_BOOLEAN, PROP_NONE);
  RNA_def_property_boolean_negative_sdna(prop, NULL, "filter", SO_FILTER_NO_OB_ARMATURE);
  RNA_def_property_ui_text(prop, "Show Armatures", "Show armature objects");
  RNA_def_property_update(prop, NC_SPACE | ND_SPACE_OUTLINER, NULL);

  prop = RNA_def_property(srna, "use_filter_object_empty", PROP_BOOLEAN, PROP_NONE);
  RNA_def_property_boolean_negative_sdna(prop, NULL, "filter", SO_FILTER_NO_OB_EMPTY);
  RNA_def_property_ui_text(prop, "Show Empties", "Show empty objects");
  RNA_def_property_update(prop, NC_SPACE | ND_SPACE_OUTLINER, NULL);

  prop = RNA_def_property(srna, "use_filter_object_light", PROP_BOOLEAN, PROP_NONE);
  RNA_def_property_boolean_negative_sdna(prop, NULL, "filter", SO_FILTER_NO_OB_LAMP);
  RNA_def_property_ui_text(prop, "Show Lights", "Show light objects");
  RNA_def_property_update(prop, NC_SPACE | ND_SPACE_OUTLINER, NULL);

  prop = RNA_def_property(srna, "use_filter_object_camera", PROP_BOOLEAN, PROP_NONE);
  RNA_def_property_boolean_negative_sdna(prop, NULL, "filter", SO_FILTER_NO_OB_CAMERA);
  RNA_def_property_ui_text(prop, "Show Cameras", "Show camera objects");
  RNA_def_property_update(prop, NC_SPACE | ND_SPACE_OUTLINER, NULL);

  prop = RNA_def_property(srna, "use_filter_object_others", PROP_BOOLEAN, PROP_NONE);
  RNA_def_property_boolean_negative_sdna(prop, NULL, "filter", SO_FILTER_NO_OB_OTHERS);
  RNA_def_property_ui_text(
      prop, "Show Other Objects", "Show curves, lattices, light probes, fonts, ...");
  RNA_def_property_update(prop, NC_SPACE | ND_SPACE_OUTLINER, NULL);

  /* Libraries filter. */
  prop = RNA_def_property(srna, "use_filter_id_type", PROP_BOOLEAN, PROP_NONE);
  RNA_def_property_boolean_sdna(prop, NULL, "filter", SO_FILTER_ID_TYPE);
  RNA_def_property_ui_text(prop, "Filter by Type", "Show only data of one type");
  RNA_def_property_update(prop, NC_SPACE | ND_SPACE_OUTLINER, NULL);

  prop = RNA_def_property(srna, "filter_id_type", PROP_ENUM, PROP_NONE);
  RNA_def_property_enum_sdna(prop, NULL, "filter_id_type");
  RNA_def_property_enum_items(prop, rna_enum_id_type_items);
  RNA_def_property_ui_text(prop, "Filter by Type", "Data type to show");
  RNA_def_property_translation_context(prop, BLT_I18NCONTEXT_ID_ID);

  prop = RNA_def_property(srna, "use_filter_lib_override", PROP_BOOLEAN, PROP_NONE);
  RNA_def_property_boolean_negative_sdna(prop, NULL, "filter", SO_FILTER_NO_LIB_OVERRIDE);
  RNA_def_property_ui_text(prop,
                           "Show Library Overrides",
                           "For libraries with overrides created, show the overridden values");
  RNA_def_property_update(prop, NC_SPACE | ND_SPACE_OUTLINER, NULL);

  prop = RNA_def_property(srna, "use_filter_lib_override_system", PROP_BOOLEAN, PROP_NONE);
  RNA_def_property_boolean_sdna(prop, NULL, "filter", SO_FILTER_SHOW_SYSTEM_OVERRIDES);
  RNA_def_property_ui_text(
      prop,
      "Show System Overrides",
      "For libraries with overrides created, show the overridden values that are "
      "defined/controlled automatically (e.g. to make users of an overridden data-block point to "
      "the override data, not the original linked data)");
  RNA_def_property_update(prop, NC_SPACE | ND_SPACE_OUTLINER, NULL);
}

static void rna_def_space_view3d_shading(BlenderRNA *brna)
{
  StructRNA *srna;
  PropertyRNA *prop;

  static const EnumPropertyItem background_type_items[] = {
      {V3D_SHADING_BACKGROUND_THEME, "THEME", 0, "Theme", "Use the theme for background color"},
      {V3D_SHADING_BACKGROUND_WORLD, "WORLD", 0, "World", "Use the world for background color"},
      {V3D_SHADING_BACKGROUND_VIEWPORT,
       "VIEWPORT",
       0,
       "Viewport",
       "Use a custom color limited to this viewport only"},
      {0, NULL, 0, NULL, NULL},
  };

  static const EnumPropertyItem cavity_type_items[] = {
      {V3D_SHADING_CAVITY_SSAO,
       "WORLD",
       0,
       "World",
       "Cavity shading computed in world space, useful for larger-scale occlusion"},
      {V3D_SHADING_CAVITY_CURVATURE,
       "SCREEN",
       0,
       "Screen",
       "Curvature-based shading, useful for making fine details more visible"},
      {V3D_SHADING_CAVITY_BOTH, "BOTH", 0, "Both", "Use both effects simultaneously"},
      {0, NULL, 0, NULL, NULL},
  };

  /* Note these settings are used for both 3D viewport and the OpenGL render
   * engine in the scene, so can't assume to always be part of a screen. */
  srna = RNA_def_struct(brna, "View3DShading", NULL);
  RNA_def_struct_path_func(srna, "rna_View3DShading_path");
  RNA_def_struct_ui_text(
      srna, "3D View Shading Settings", "Settings for shading in the 3D viewport");
  RNA_def_struct_idprops_func(srna, "rna_View3DShading_idprops");

  prop = RNA_def_property(srna, "type", PROP_ENUM, PROP_NONE);
  RNA_def_property_enum_items(prop, rna_enum_shading_type_items);
  RNA_def_property_enum_funcs(prop,
                              "rna_3DViewShading_type_get",
                              "rna_3DViewShading_type_set",
                              "rna_3DViewShading_type_itemf");
  RNA_def_property_ui_text(
      prop, "Viewport Shading", "Method to display/shade objects in the 3D View");
  RNA_def_property_update(
      prop, NC_SPACE | ND_SPACE_VIEW3D | NS_VIEW3D_SHADING, "rna_3DViewShading_type_update");

  prop = RNA_def_property(srna, "light", PROP_ENUM, PROP_NONE);
  RNA_def_property_enum_sdna(prop, NULL, "light");
  RNA_def_property_enum_items(prop, rna_enum_viewport_lighting_items);
  RNA_def_property_ui_text(prop, "Lighting", "Lighting Method for Solid/Texture Viewport Shading");
  RNA_def_property_update(prop, NC_SPACE | ND_SPACE_VIEW3D | NS_VIEW3D_SHADING, NULL);

  prop = RNA_def_property(srna, "show_object_outline", PROP_BOOLEAN, PROP_NONE);
  RNA_def_property_boolean_sdna(prop, NULL, "flag", V3D_SHADING_OBJECT_OUTLINE);
  RNA_def_property_clear_flag(prop, PROP_ANIMATABLE);
  RNA_def_property_ui_text(prop, "Outline", "Show Object Outline");
  RNA_def_property_update(prop, NC_SPACE | ND_SPACE_VIEW3D | NS_VIEW3D_SHADING, NULL);

  prop = RNA_def_property(srna, "studio_light", PROP_ENUM, PROP_NONE);
  RNA_def_property_enum_items(prop, rna_enum_studio_light_items);
  RNA_def_property_enum_default(prop, 0);
  RNA_def_property_enum_funcs(prop,
                              "rna_View3DShading_studio_light_get",
                              "rna_View3DShading_studio_light_set",
                              "rna_View3DShading_studio_light_itemf");
  RNA_def_property_ui_text(prop, "Studiolight", "Studio lighting setup");
  RNA_def_property_update(prop, NC_SPACE | ND_SPACE_VIEW3D | NS_VIEW3D_SHADING, NULL);

  prop = RNA_def_property(srna, "use_world_space_lighting", PROP_BOOLEAN, PROP_NONE);
  RNA_def_property_boolean_sdna(prop, NULL, "flag", V3D_SHADING_WORLD_ORIENTATION);
  RNA_def_property_clear_flag(prop, PROP_ANIMATABLE);
  RNA_def_property_ui_text(
      prop, "World Space Lighting", "Make the lighting fixed and not follow the camera");
  RNA_def_property_update(prop, NC_SPACE | ND_SPACE_VIEW3D | NS_VIEW3D_SHADING, NULL);

  prop = RNA_def_property(srna, "show_backface_culling", PROP_BOOLEAN, PROP_NONE);
  RNA_def_property_boolean_sdna(prop, NULL, "flag", V3D_SHADING_BACKFACE_CULLING);
  RNA_def_property_ui_text(
      prop, "Backface Culling", "Use back face culling to hide the back side of faces");
  RNA_def_property_update(prop, NC_SPACE | ND_SPACE_VIEW3D | NS_VIEW3D_SHADING, NULL);

  prop = RNA_def_property(srna, "show_cavity", PROP_BOOLEAN, PROP_NONE);
  RNA_def_property_boolean_sdna(prop, NULL, "flag", V3D_SHADING_CAVITY);
  RNA_def_property_clear_flag(prop, PROP_ANIMATABLE);
  RNA_def_property_ui_text(prop, "Cavity", "Show Cavity");
  RNA_def_property_update(prop, NC_SPACE | ND_SPACE_VIEW3D | NS_VIEW3D_SHADING, NULL);

  prop = RNA_def_property(srna, "cavity_type", PROP_ENUM, PROP_NONE);
  RNA_def_property_enum_items(prop, cavity_type_items);
  RNA_def_property_ui_text(prop, "Cavity Type", "Way to display the cavity shading");
  RNA_def_property_update(prop, NC_SPACE | ND_SPACE_VIEW3D | NS_VIEW3D_SHADING, NULL);

  prop = RNA_def_property(srna, "curvature_ridge_factor", PROP_FLOAT, PROP_FACTOR);
  RNA_def_property_float_sdna(prop, NULL, "curvature_ridge_factor");
  RNA_def_property_ui_text(prop, "Curvature Ridge", "Factor for the curvature ridges");
  RNA_def_property_range(prop, 0.0f, 2.0f);
  RNA_def_property_clear_flag(prop, PROP_ANIMATABLE);
  RNA_def_property_update(prop, NC_SPACE | ND_SPACE_VIEW3D | NS_VIEW3D_SHADING, NULL);

  prop = RNA_def_property(srna, "curvature_valley_factor", PROP_FLOAT, PROP_FACTOR);
  RNA_def_property_float_sdna(prop, NULL, "curvature_valley_factor");
  RNA_def_property_ui_text(prop, "Curvature Valley", "Factor for the curvature valleys");
  RNA_def_property_range(prop, 0.0f, 2.0f);
  RNA_def_property_clear_flag(prop, PROP_ANIMATABLE);
  RNA_def_property_update(prop, NC_SPACE | ND_SPACE_VIEW3D | NS_VIEW3D_SHADING, NULL);

  prop = RNA_def_property(srna, "cavity_ridge_factor", PROP_FLOAT, PROP_FACTOR);
  RNA_def_property_float_sdna(prop, NULL, "cavity_ridge_factor");
  RNA_def_property_ui_text(prop, "Cavity Ridge", "Factor for the cavity ridges");
  RNA_def_property_range(prop, 0.0f, 250.0f);
  RNA_def_property_ui_range(prop, 0.00f, 2.5f, 1, 3);
  RNA_def_property_clear_flag(prop, PROP_ANIMATABLE);
  RNA_def_property_update(prop, NC_SPACE | ND_SPACE_VIEW3D | NS_VIEW3D_SHADING, NULL);

  prop = RNA_def_property(srna, "cavity_valley_factor", PROP_FLOAT, PROP_FACTOR);
  RNA_def_property_float_sdna(prop, NULL, "cavity_valley_factor");
  RNA_def_property_ui_text(prop, "Cavity Valley", "Factor for the cavity valleys");
  RNA_def_property_range(prop, 0.0f, 250.0f);
  RNA_def_property_ui_range(prop, 0.00f, 2.5f, 1, 3);
  RNA_def_property_clear_flag(prop, PROP_ANIMATABLE);
  RNA_def_property_update(prop, NC_SPACE | ND_SPACE_VIEW3D | NS_VIEW3D_SHADING, NULL);

  prop = RNA_def_property(srna, "selected_studio_light", PROP_POINTER, PROP_NONE);
  RNA_def_property_struct_type(prop, "StudioLight");
  RNA_define_verify_sdna(0);
  RNA_def_property_ui_text(prop, "Studio Light", "Selected StudioLight");
  RNA_def_property_pointer_funcs(
      prop, "rna_View3DShading_selected_studio_light_get", NULL, NULL, NULL);
  RNA_def_property_clear_flag(prop, PROP_ANIMATABLE | PROP_EDITABLE);
  RNA_define_verify_sdna(1);

  prop = RNA_def_property(srna, "studiolight_rotate_z", PROP_FLOAT, PROP_ANGLE);
  RNA_def_property_float_sdna(prop, NULL, "studiolight_rot_z");
  RNA_def_property_ui_text(
      prop, "Studiolight Rotation", "Rotation of the studiolight around the Z-Axis");
  RNA_def_property_range(prop, -M_PI, M_PI);
  RNA_def_property_clear_flag(prop, PROP_ANIMATABLE);
  RNA_def_property_update(prop, NC_SPACE | ND_SPACE_VIEW3D | NS_VIEW3D_SHADING, NULL);

  prop = RNA_def_property(srna, "studiolight_intensity", PROP_FLOAT, PROP_FACTOR);
  RNA_def_property_float_sdna(prop, NULL, "studiolight_intensity");
  RNA_def_property_clear_flag(prop, PROP_ANIMATABLE);
  RNA_def_property_ui_text(prop, "Strength", "Strength of the studiolight");
  RNA_def_property_range(prop, 0.0f, FLT_MAX);
  RNA_def_property_ui_range(prop, 0.0f, 2.0f, 1, 3);
  RNA_def_property_update(prop, NC_SPACE | ND_SPACE_VIEW3D | NS_VIEW3D_SHADING, NULL);

  prop = RNA_def_property(srna, "studiolight_background_alpha", PROP_FLOAT, PROP_FACTOR);
  RNA_def_property_float_sdna(prop, NULL, "studiolight_background");
  RNA_def_property_ui_text(prop, "World Opacity", "Show the studiolight in the background");
  RNA_def_property_range(prop, 0.0f, 1.0f);
  RNA_def_property_ui_range(prop, 0.0f, 1.0f, 1, 3);
  RNA_def_property_clear_flag(prop, PROP_ANIMATABLE);
  RNA_def_property_update(prop, NC_SPACE | ND_SPACE_VIEW3D | NS_VIEW3D_SHADING, NULL);

  prop = RNA_def_property(srna, "studiolight_background_blur", PROP_FLOAT, PROP_FACTOR);
  RNA_def_property_float_sdna(prop, NULL, "studiolight_blur");
  RNA_def_property_ui_text(prop, "Blur", "Blur the studiolight in the background");
  RNA_def_property_float_default(prop, 0.5f);
  RNA_def_property_range(prop, 0.0f, 1.0f);
  RNA_def_property_ui_range(prop, 0.0f, 1.0f, 1, 2);
  RNA_def_property_clear_flag(prop, PROP_ANIMATABLE);
  RNA_def_property_update(prop, NC_SPACE | ND_SPACE_VIEW3D | NS_VIEW3D_SHADING, NULL);

  prop = RNA_def_property(srna, "use_studiolight_view_rotation", PROP_BOOLEAN, PROP_NONE);
  RNA_def_property_boolean_negative_sdna(
      prop, NULL, "flag", V3D_SHADING_STUDIOLIGHT_VIEW_ROTATION);
  RNA_def_property_clear_flag(prop, PROP_ANIMATABLE);
  RNA_def_property_boolean_default(prop, false);
  RNA_def_property_ui_text(
      prop, "World Space Lighting", "Make the HDR rotation fixed and not follow the camera");
  RNA_def_property_update(prop, NC_SPACE | ND_SPACE_VIEW3D | NS_VIEW3D_SHADING, NULL);

  prop = RNA_def_property(srna, "color_type", PROP_ENUM, PROP_NONE);
  RNA_def_property_enum_sdna(prop, NULL, "color_type");
  RNA_def_property_enum_items(prop, rna_enum_shading_color_type_items);
  RNA_def_property_enum_funcs(prop, NULL, NULL, "rna_View3DShading_color_type_itemf");
  RNA_def_property_ui_text(prop, "Color", "Color Type");
  RNA_def_property_clear_flag(prop, PROP_ANIMATABLE);
  RNA_def_property_update(
      prop, NC_SPACE | ND_SPACE_VIEW3D | NS_VIEW3D_SHADING, "rna_GPencil_update");

  prop = RNA_def_property(srna, "wireframe_color_type", PROP_ENUM, PROP_NONE);
  RNA_def_property_enum_sdna(prop, NULL, "wire_color_type");
  RNA_def_property_enum_items(prop, rna_enum_shading_color_type_items);
  RNA_def_property_enum_funcs(prop, NULL, NULL, "rna_View3DShading_color_type_itemf");
  RNA_def_property_ui_text(prop, "Color", "Color Type");
  RNA_def_property_update(prop, NC_SPACE | ND_SPACE_VIEW3D | NS_VIEW3D_SHADING, NULL);

  prop = RNA_def_property(srna, "single_color", PROP_FLOAT, PROP_COLOR);
  RNA_def_property_float_sdna(prop, NULL, "single_color");
  RNA_def_property_array(prop, 3);
  RNA_def_property_ui_text(prop, "Color", "Color for single color mode");
  RNA_def_property_range(prop, 0.0f, 1.0f);
  RNA_def_property_update(prop, NC_SPACE | ND_SPACE_VIEW3D | NS_VIEW3D_SHADING, NULL);

  prop = RNA_def_property(srna, "background_type", PROP_ENUM, PROP_NONE);
  RNA_def_property_enum_items(prop, background_type_items);
  RNA_def_property_ui_text(prop, "Background", "Way to display the background");
  RNA_def_property_update(prop, NC_SPACE | ND_SPACE_VIEW3D | NS_VIEW3D_SHADING, NULL);

  prop = RNA_def_property(srna, "background_color", PROP_FLOAT, PROP_COLOR);
  RNA_def_property_array(prop, 3);
  RNA_def_property_ui_text(prop, "Background Color", "Color for custom background color");
  RNA_def_property_range(prop, 0.0f, 1.0f);
  RNA_def_property_update(prop, NC_SPACE | ND_SPACE_VIEW3D | NS_VIEW3D_SHADING, NULL);

  prop = RNA_def_property(srna, "show_shadows", PROP_BOOLEAN, PROP_NONE);
  RNA_def_property_boolean_sdna(prop, NULL, "flag", V3D_SHADING_SHADOW);
  RNA_def_property_clear_flag(prop, PROP_ANIMATABLE);
  RNA_def_property_ui_text(prop, "Shadow", "Show Shadow");
  RNA_def_property_update(prop, NC_SPACE | ND_SPACE_VIEW3D | NS_VIEW3D_SHADING, NULL);

  prop = RNA_def_property(srna, "show_xray", PROP_BOOLEAN, PROP_NONE);
  RNA_def_property_boolean_sdna(prop, NULL, "flag", V3D_SHADING_XRAY);
  RNA_def_property_clear_flag(prop, PROP_ANIMATABLE);
  RNA_def_property_ui_text(prop, "Show X-Ray", "Show whole scene transparent");
  RNA_def_property_update(prop, NC_SPACE | ND_SPACE_VIEW3D | NS_VIEW3D_SHADING, NULL);

  prop = RNA_def_property(srna, "show_xray_wireframe", PROP_BOOLEAN, PROP_NONE);
  RNA_def_property_boolean_sdna(prop, NULL, "flag", V3D_SHADING_XRAY_WIREFRAME);
  RNA_def_property_clear_flag(prop, PROP_ANIMATABLE);
  RNA_def_property_ui_text(prop, "Show X-Ray", "Show whole scene transparent");
  RNA_def_property_update(prop, NC_SPACE | ND_SPACE_VIEW3D | NS_VIEW3D_SHADING, NULL);

  prop = RNA_def_property(srna, "xray_alpha", PROP_FLOAT, PROP_FACTOR);
  RNA_def_property_float_sdna(prop, NULL, "xray_alpha");
  RNA_def_property_ui_text(prop, "X-Ray Alpha", "Amount of alpha to use");
  RNA_def_property_range(prop, 0.0f, 1.0f);
  RNA_def_property_clear_flag(prop, PROP_ANIMATABLE);
  RNA_def_property_update(prop, NC_SPACE | ND_SPACE_VIEW3D | NS_VIEW3D_SHADING, NULL);

  prop = RNA_def_property(srna, "xray_alpha_wireframe", PROP_FLOAT, PROP_FACTOR);
  RNA_def_property_float_sdna(prop, NULL, "xray_alpha_wire");
  RNA_def_property_ui_text(prop, "X-Ray Alpha", "Amount of alpha to use");
  RNA_def_property_range(prop, 0.0f, 1.0f);
  RNA_def_property_clear_flag(prop, PROP_ANIMATABLE);
  RNA_def_property_update(prop, NC_SPACE | ND_SPACE_VIEW3D | NS_VIEW3D_SHADING, NULL);

  prop = RNA_def_property(srna, "use_dof", PROP_BOOLEAN, PROP_NONE);
  RNA_def_property_boolean_sdna(prop, NULL, "flag", V3D_SHADING_DEPTH_OF_FIELD);
  RNA_def_property_clear_flag(prop, PROP_ANIMATABLE);
  RNA_def_property_ui_text(
      prop,
      "Depth Of Field",
      "Use depth of field on viewport using the values from the active camera");
  RNA_def_property_update(prop, NC_SPACE | ND_SPACE_VIEW3D | NS_VIEW3D_SHADING, NULL);

  prop = RNA_def_property(srna, "use_scene_lights", PROP_BOOLEAN, PROP_NONE);
  RNA_def_property_boolean_sdna(prop, NULL, "flag", V3D_SHADING_SCENE_LIGHTS);
  RNA_def_property_boolean_default(prop, false);
  RNA_def_property_clear_flag(prop, PROP_ANIMATABLE);
  RNA_def_property_ui_text(prop, "Scene Lights", "Render lights and light probes of the scene");
  RNA_def_property_update(prop, NC_SPACE | ND_SPACE_VIEW3D | NS_VIEW3D_SHADING, NULL);

  prop = RNA_def_property(srna, "use_scene_world", PROP_BOOLEAN, PROP_NONE);
  RNA_def_property_boolean_sdna(prop, NULL, "flag", V3D_SHADING_SCENE_WORLD);
  RNA_def_property_boolean_default(prop, false);
  RNA_def_property_clear_flag(prop, PROP_ANIMATABLE);
  RNA_def_property_ui_text(prop, "Scene World", "Use scene world for lighting");
  RNA_def_property_update(prop, NC_SPACE | ND_SPACE_VIEW3D | NS_VIEW3D_SHADING, NULL);

  prop = RNA_def_property(srna, "use_scene_lights_render", PROP_BOOLEAN, PROP_NONE);
  RNA_def_property_boolean_sdna(prop, NULL, "flag", V3D_SHADING_SCENE_LIGHTS_RENDER);
  RNA_def_property_clear_flag(prop, PROP_ANIMATABLE);
  RNA_def_property_ui_text(prop, "Scene Lights", "Render lights and light probes of the scene");
  RNA_def_property_update(prop, NC_SPACE | ND_SPACE_VIEW3D | NS_VIEW3D_SHADING, NULL);

  prop = RNA_def_property(srna, "use_scene_world_render", PROP_BOOLEAN, PROP_NONE);
  RNA_def_property_boolean_sdna(prop, NULL, "flag", V3D_SHADING_SCENE_WORLD_RENDER);
  RNA_def_property_clear_flag(prop, PROP_ANIMATABLE);
  RNA_def_property_ui_text(prop, "Scene World", "Use scene world for lighting");
  RNA_def_property_update(prop, NC_SPACE | ND_SPACE_VIEW3D | NS_VIEW3D_SHADING, NULL);

  prop = RNA_def_property(srna, "show_specular_highlight", PROP_BOOLEAN, PROP_NONE);
  RNA_def_property_boolean_sdna(prop, NULL, "flag", V3D_SHADING_SPECULAR_HIGHLIGHT);
  RNA_def_property_clear_flag(prop, PROP_ANIMATABLE);
  RNA_def_property_ui_text(prop, "Specular Highlights", "Render specular highlights");
  RNA_def_property_update(prop, NC_SPACE | ND_SPACE_VIEW3D | NS_VIEW3D_SHADING, NULL);

  prop = RNA_def_property(srna, "object_outline_color", PROP_FLOAT, PROP_COLOR);
  RNA_def_property_float_sdna(prop, NULL, "object_outline_color");
  RNA_def_property_array(prop, 3);
  RNA_def_property_ui_text(prop, "Outline Color", "Color for object outline");
  RNA_def_property_range(prop, 0.0f, 1.0f);
  RNA_def_property_update(prop, NC_SPACE | ND_SPACE_VIEW3D | NS_VIEW3D_SHADING, NULL);

  prop = RNA_def_property(srna, "shadow_intensity", PROP_FLOAT, PROP_FACTOR);
  RNA_def_property_float_sdna(prop, NULL, "shadow_intensity");
  RNA_def_property_ui_text(prop, "Shadow Intensity", "Darkness of shadows");
  RNA_def_property_range(prop, 0.0f, 1.0f);
  RNA_def_property_ui_range(prop, 0.00f, 1.0f, 1, 3);
  RNA_def_property_clear_flag(prop, PROP_ANIMATABLE);
  RNA_def_property_update(prop, NC_SPACE | ND_SPACE_VIEW3D | NS_VIEW3D_SHADING, NULL);

  prop = RNA_def_property(srna, "render_pass", PROP_ENUM, PROP_NONE);
  RNA_def_property_enum_sdna(prop, NULL, "render_pass");
  RNA_def_property_enum_items(prop, rna_enum_view3dshading_render_pass_type_items);
  RNA_def_property_ui_text(prop, "Render Pass", "Render Pass to show in the viewport");
  RNA_def_property_enum_funcs(prop,
                              "rna_3DViewShading_render_pass_get",
                              "rna_3DViewShading_render_pass_set",
                              "rna_3DViewShading_render_pass_itemf");
  RNA_def_property_update(prop, NC_SPACE | ND_SPACE_VIEW3D | NS_VIEW3D_SHADING, NULL);

  prop = RNA_def_property(srna, "aov_name", PROP_STRING, PROP_NONE);
  RNA_def_property_string_sdna(prop, NULL, "aov_name");
  RNA_def_property_ui_text(prop, "Shader AOV Name", "Name of the active Shader AOV");
  RNA_def_property_flag(prop, PROP_HIDDEN);
  RNA_def_property_update(prop, NC_SPACE | ND_SPACE_VIEW3D, NULL);
}

static void rna_def_space_view3d_overlay(BlenderRNA *brna)
{
  StructRNA *srna;
  PropertyRNA *prop;

  srna = RNA_def_struct(brna, "View3DOverlay", NULL);
  RNA_def_struct_sdna(srna, "View3D");
  RNA_def_struct_nested(brna, srna, "SpaceView3D");
  RNA_def_struct_path_func(srna, "rna_View3DOverlay_path");
  RNA_def_struct_ui_text(
      srna, "3D View Overlay Settings", "Settings for display of overlays in the 3D viewport");

  prop = RNA_def_property(srna, "show_overlays", PROP_BOOLEAN, PROP_NONE);
  RNA_def_property_boolean_negative_sdna(prop, NULL, "flag2", V3D_HIDE_OVERLAYS);
  RNA_def_property_ui_text(prop, "Show Overlays", "Display overlays like gizmos and outlines");
  RNA_def_property_update(prop, NC_SPACE | ND_SPACE_VIEW3D, "rna_GPencil_update");

  prop = RNA_def_property(srna, "show_ortho_grid", PROP_BOOLEAN, PROP_NONE);
  RNA_def_property_boolean_sdna(prop, NULL, "gridflag", V3D_SHOW_ORTHO_GRID);
/*bfa - we show or hide the grid in all views with the ortho grid flag*/
  RNA_def_property_ui_text(prop, "Display Grid", "Show the ground grid in the viewport");
  RNA_def_property_update(prop, NC_SPACE | ND_SPACE_VIEW3D, NULL);

  prop = RNA_def_property(srna, "show_floor", PROP_BOOLEAN, PROP_NONE);
  RNA_def_property_boolean_sdna(prop, NULL, "gridflag", V3D_SHOW_FLOOR);
  RNA_def_property_ui_text(prop, "Display Grid Floor", "Show the ground plane grid");
  RNA_def_property_update(prop, NC_SPACE | ND_SPACE_VIEW3D, NULL);

  /*bfa - the toolshelf tabs*/
  prop = RNA_def_property(srna, "show_toolshelf_tabs", PROP_BOOLEAN, PROP_NONE);
  RNA_def_property_boolean_negative_sdna(prop, NULL, "gridflag", V3D_SHOW_TOOLSHELF_TABS);
  RNA_def_property_ui_text(prop, "Toolshelf Tabs", "Show the tabs in the tool shelf");
  RNA_def_property_update(prop, NC_SPACE | ND_SPACE_VIEW3D, NULL);

  prop = RNA_def_property(srna, "show_axis_x", PROP_BOOLEAN, PROP_NONE);
  RNA_def_property_boolean_sdna(prop, NULL, "gridflag", V3D_SHOW_X);
  RNA_def_property_ui_text(prop,
                           "Display X Axis",
                           "Show the X axis line in perspectivic view.\nNote that in orthographic "
                           "view this button has no effect");
  RNA_def_property_update(prop, NC_SPACE | ND_SPACE_VIEW3D, NULL);

  prop = RNA_def_property(srna, "show_axis_y", PROP_BOOLEAN, PROP_NONE);
  RNA_def_property_boolean_sdna(prop, NULL, "gridflag", V3D_SHOW_Y);
  RNA_def_property_ui_text(prop,
                           "Display Y Axis",
                           "Show the Y axis line in perspectivic view.\nNote that in orthographic "
                           "view this button has no effect");
  RNA_def_property_update(prop, NC_SPACE | ND_SPACE_VIEW3D, NULL);

  prop = RNA_def_property(srna, "show_axis_z", PROP_BOOLEAN, PROP_NONE);
  RNA_def_property_boolean_sdna(prop, NULL, "gridflag", V3D_SHOW_Z);
  RNA_def_property_ui_text(prop,
                           "Display Z Axis",
                           "Show the Z axis line in perspectivic view.\nNote that in orthographic "
                           "view this button has no effect");
  RNA_def_property_update(prop, NC_SPACE | ND_SPACE_VIEW3D, NULL);

  prop = RNA_def_property(srna, "grid_scale", PROP_FLOAT, PROP_NONE);
  RNA_def_property_float_sdna(prop, NULL, "grid");
  RNA_def_property_ui_text(
      prop, "Grid Scale", "Multiplier for the distance between 3D View grid lines");
  RNA_def_property_range(prop, 0.0f, FLT_MAX);
  RNA_def_property_ui_range(prop, 0.001f, 1000.0f, 0.1f, 3);
  RNA_def_property_update(prop, NC_SPACE | ND_SPACE_VIEW3D, NULL);

  prop = RNA_def_property(srna, "grid_lines", PROP_INT, PROP_NONE);
  RNA_def_property_int_sdna(prop, NULL, "gridlines");
  RNA_def_property_ui_text(
      prop, "Grid Lines", "Number of grid lines to display in perspective view");
  RNA_def_property_range(prop, 0, 1024);
  RNA_def_property_update(prop, NC_SPACE | ND_SPACE_VIEW3D, NULL);

  prop = RNA_def_property(srna, "grid_subdivisions", PROP_INT, PROP_NONE);
  RNA_def_property_int_sdna(prop, NULL, "gridsubdiv");
  RNA_def_property_ui_text(
      prop,
      "Grid Subdivisions",
      "Number of subdivisions between grid lines\nJust active with a Unit System of None");
  RNA_def_property_range(prop, 1, 1024);
  RNA_def_property_update(prop, NC_SPACE | ND_SPACE_VIEW3D, NULL);

  prop = RNA_def_property(srna, "grid_scale_unit", PROP_FLOAT, PROP_NONE);
  RNA_def_property_clear_flag(prop, PROP_EDITABLE);
  RNA_def_property_float_funcs(prop, "rna_View3DOverlay_GridScaleUnit_get", NULL, NULL);
  RNA_def_property_ui_text(
      prop, "Grid Scale Unit", "Grid cell size scaled by scene unit system settings");

  prop = RNA_def_property(srna, "show_outline_selected", PROP_BOOLEAN, PROP_NONE);
  RNA_def_property_boolean_sdna(prop, NULL, "flag", V3D_SELECT_OUTLINE);
  RNA_def_property_ui_text(
      prop, "Outline Selected", "Show an outline highlight around selected objects");
  RNA_def_property_update(prop, NC_SPACE | ND_SPACE_VIEW3D, NULL);

  prop = RNA_def_property(srna, "show_object_origins", PROP_BOOLEAN, PROP_NONE);
  RNA_def_property_boolean_negative_sdna(
      prop, NULL, "overlay.flag", V3D_OVERLAY_HIDE_OBJECT_ORIGINS);
  RNA_def_property_ui_text(prop, "Object Origins", "Show object center dots");
  RNA_def_property_update(prop, NC_SPACE | ND_SPACE_VIEW3D, NULL);

  prop = RNA_def_property(srna, "show_object_origins_all", PROP_BOOLEAN, PROP_NONE);
  RNA_def_property_boolean_sdna(prop, NULL, "flag", V3D_DRAW_CENTERS);
  RNA_def_property_ui_text(
      prop,
      "All Object Origins",
      "Show the object origin center dot for all (selected and unselected) objects");
  RNA_def_property_update(prop, NC_SPACE | ND_SPACE_VIEW3D, NULL);

  prop = RNA_def_property(srna, "show_relationship_lines", PROP_BOOLEAN, PROP_NONE);
  RNA_def_property_boolean_negative_sdna(prop, NULL, "flag", V3D_HIDE_HELPLINES);
  RNA_def_property_ui_text(prop,
                           "Relationship Lines",
                           "Show dashed lines indicating parent or constraint relationships");
  RNA_def_property_update(prop, NC_SPACE | ND_SPACE_VIEW3D, NULL);

  prop = RNA_def_property(srna, "show_cursor", PROP_BOOLEAN, PROP_NONE);
  RNA_def_property_boolean_negative_sdna(prop, NULL, "overlay.flag", V3D_OVERLAY_HIDE_CURSOR);
  RNA_def_property_ui_text(prop, "Show 3D Cursor", "Display 3D Cursor Overlay");
  RNA_def_property_update(prop, NC_SPACE | ND_SPACE_VIEW3D, NULL);

  prop = RNA_def_property(srna, "show_text", PROP_BOOLEAN, PROP_NONE);
  RNA_def_property_boolean_negative_sdna(prop, NULL, "overlay.flag", V3D_OVERLAY_HIDE_TEXT);
  RNA_def_property_ui_text(prop, "Show Text", "Display overlay text");
  RNA_def_property_update(prop, NC_SPACE | ND_SPACE_VIEW3D, NULL);

  prop = RNA_def_property(srna, "show_stats", PROP_BOOLEAN, PROP_NONE);
  RNA_def_property_boolean_sdna(prop, NULL, "overlay.flag", V3D_OVERLAY_STATS);
  RNA_def_property_ui_text(prop, "Show Statistics", "Display scene statistics overlay text");
  RNA_def_property_update(prop, NC_SPACE | ND_SPACE_VIEW3D, NULL);

  prop = RNA_def_property(srna, "show_extras", PROP_BOOLEAN, PROP_NONE);
  RNA_def_property_boolean_negative_sdna(
      prop, NULL, "overlay.flag", V3D_OVERLAY_HIDE_OBJECT_XTRAS);
  RNA_def_property_ui_text(
      prop, "Extras", "Object details, including empty wire, cameras and other visual guides");
  RNA_def_property_update(prop, NC_SPACE | ND_SPACE_VIEW3D, NULL);

  prop = RNA_def_property(srna, "show_bones", PROP_BOOLEAN, PROP_NONE);
  RNA_def_property_boolean_negative_sdna(prop, NULL, "overlay.flag", V3D_OVERLAY_HIDE_BONES);
  RNA_def_property_ui_text(
      prop, "Show Bones", "Display bones (disable to show motion paths only)");
  RNA_def_property_update(prop, NC_SPACE | ND_SPACE_VIEW3D, NULL);

  prop = RNA_def_property(srna, "show_face_orientation", PROP_BOOLEAN, PROP_NONE);
  RNA_def_property_boolean_sdna(prop, NULL, "overlay.flag", V3D_OVERLAY_FACE_ORIENTATION);
  RNA_def_property_clear_flag(prop, PROP_ANIMATABLE);
  RNA_def_property_ui_text(prop, "Face Orientation", "Show the Face Orientation Overlay");
  RNA_def_property_update(prop, NC_SPACE | ND_SPACE_VIEW3D, NULL);

  prop = RNA_def_property(srna, "show_fade_inactive", PROP_BOOLEAN, PROP_NONE);
  RNA_def_property_boolean_sdna(prop, NULL, "overlay.flag", V3D_OVERLAY_FADE_INACTIVE);
  RNA_def_property_clear_flag(prop, PROP_ANIMATABLE);
  RNA_def_property_ui_text(
      prop, "Fade Inactive Objects", "Fade inactive geometry using the viewport background color");
  RNA_def_property_update(prop, NC_SPACE | ND_SPACE_VIEW3D, NULL);

  prop = RNA_def_property(srna, "fade_inactive_alpha", PROP_FLOAT, PROP_FACTOR);
  RNA_def_property_float_sdna(prop, NULL, "overlay.fade_alpha");
  RNA_def_property_ui_text(prop, "Opacity", "Strength of the fade effect");
  RNA_def_property_range(prop, 0.0f, 1.0f);
  RNA_def_property_clear_flag(prop, PROP_ANIMATABLE);
  RNA_def_property_update(prop, NC_SPACE | ND_SPACE_VIEW3D, "rna_GPencil_update");

  prop = RNA_def_property(srna, "show_xray_bone", PROP_BOOLEAN, PROP_NONE);
  RNA_def_property_boolean_sdna(prop, NULL, "overlay.flag", V3D_OVERLAY_BONE_SELECT);
  RNA_def_property_clear_flag(prop, PROP_ANIMATABLE);
  RNA_def_property_ui_text(prop, "Show Bone X-Ray", "Show the bone selection overlay");
  RNA_def_property_update(prop, NC_SPACE | ND_SPACE_VIEW3D, "rna_GPencil_update");

  prop = RNA_def_property(srna, "xray_alpha_bone", PROP_FLOAT, PROP_FACTOR);
  RNA_def_property_float_sdna(prop, NULL, "overlay.xray_alpha_bone");
  RNA_def_property_ui_text(prop, "Opacity", "Opacity to use for bone selection");
  RNA_def_property_range(prop, 0.0f, 1.0f);
  RNA_def_property_clear_flag(prop, PROP_ANIMATABLE);
  RNA_def_property_update(prop, NC_SPACE | ND_SPACE_VIEW3D, "rna_GPencil_update");

  prop = RNA_def_property(srna, "bone_wire_alpha", PROP_FLOAT, PROP_FACTOR);
  RNA_def_property_float_sdna(prop, NULL, "overlay.bone_wire_alpha");
  RNA_def_property_ui_text(
      prop, "Bone Wireframe Opacity", "Maximum opacity of bones in wireframe display mode");
  RNA_def_property_range(prop, 0.0f, FLT_MAX);
  RNA_def_property_ui_range(prop, 0.0f, 1.0f, 1, 2);
  RNA_def_property_clear_flag(prop, PROP_ANIMATABLE);
  RNA_def_property_update(prop, NC_SPACE | ND_SPACE_VIEW3D, "rna_GPencil_update");

  prop = RNA_def_property(srna, "show_motion_paths", PROP_BOOLEAN, PROP_NONE);
  RNA_def_property_boolean_negative_sdna(
      prop, NULL, "overlay.flag", V3D_OVERLAY_HIDE_MOTION_PATHS);
  RNA_def_property_clear_flag(prop, PROP_ANIMATABLE);
  RNA_def_property_ui_text(prop, "Motion Paths", "Show the Motion Paths Overlay");
  RNA_def_property_update(prop, NC_SPACE | ND_SPACE_VIEW3D, NULL);

  prop = RNA_def_property(srna, "show_onion_skins", PROP_BOOLEAN, PROP_NONE);
  RNA_def_property_boolean_sdna(prop, NULL, "overlay.flag", V3D_OVERLAY_ONION_SKINS);
  RNA_def_property_clear_flag(prop, PROP_ANIMATABLE);
  RNA_def_property_ui_text(prop, "Onion Skins", "Show the Onion Skinning Overlay");
  RNA_def_property_update(prop, NC_SPACE | ND_SPACE_VIEW3D, NULL);

  prop = RNA_def_property(srna, "show_look_dev", PROP_BOOLEAN, PROP_NONE);
  RNA_def_property_boolean_sdna(prop, NULL, "overlay.flag", V3D_OVERLAY_LOOK_DEV);
  RNA_def_property_clear_flag(prop, PROP_ANIMATABLE);
  RNA_def_property_ui_text(prop, "HDRI Preview", "Show HDRI preview spheres");
  RNA_def_property_update(prop, NC_SPACE | ND_SPACE_VIEW3D | NS_VIEW3D_SHADING, NULL);

  prop = RNA_def_property(srna, "show_wireframes", PROP_BOOLEAN, PROP_NONE);
  RNA_def_property_boolean_sdna(prop, NULL, "overlay.flag", V3D_OVERLAY_WIREFRAMES);
  RNA_def_property_clear_flag(prop, PROP_ANIMATABLE);
  RNA_def_property_ui_text(prop, "Wireframe", "Show face edges wires");
  RNA_def_property_update(prop, NC_SPACE | ND_SPACE_VIEW3D, NULL);

  prop = RNA_def_property(srna, "wireframe_threshold", PROP_FLOAT, PROP_FACTOR);
  RNA_def_property_float_sdna(prop, NULL, "overlay.wireframe_threshold");
  RNA_def_property_ui_text(prop,
                           "Wireframe Threshold",
                           "Adjust the angle threshold for displaying edges "
                           "(1.0 for all)");
  RNA_def_property_range(prop, 0.0f, 1.0f);
  RNA_def_property_clear_flag(prop, PROP_ANIMATABLE);
  RNA_def_property_update(prop, NC_SPACE | ND_SPACE_VIEW3D, NULL);

  prop = RNA_def_property(srna, "wireframe_opacity", PROP_FLOAT, PROP_FACTOR);
  RNA_def_property_float_sdna(prop, NULL, "overlay.wireframe_opacity");
  RNA_def_property_ui_text(prop,
                           "Wireframe Opacity",
                           "Opacity of the displayed edges "
                           "(1.0 for opaque)");
  RNA_def_property_range(prop, 0.0f, 1.0f);
  RNA_def_property_clear_flag(prop, PROP_ANIMATABLE);
  RNA_def_property_update(prop, NC_SPACE | ND_SPACE_VIEW3D, NULL);

  prop = RNA_def_property(srna, "show_paint_wire", PROP_BOOLEAN, PROP_NONE);
  RNA_def_property_boolean_sdna(prop, NULL, "overlay.paint_flag", V3D_OVERLAY_PAINT_WIRE);
  RNA_def_property_ui_text(prop, "Show Wire", "Use wireframe display in painting modes");
  RNA_def_property_update(prop, NC_SPACE | ND_SPACE_VIEW3D, NULL);

  prop = RNA_def_property(srna, "show_wpaint_contours", PROP_BOOLEAN, PROP_NONE);
  RNA_def_property_boolean_sdna(prop, NULL, "overlay.wpaint_flag", V3D_OVERLAY_WPAINT_CONTOURS);
  RNA_def_property_ui_text(
      prop,
      "Show Weight Contours",
      "Show contour lines formed by points with the same interpolated weight");
  RNA_def_property_update(prop, NC_SPACE | ND_SPACE_VIEW3D, NULL);

  prop = RNA_def_property(srna, "show_weight", PROP_BOOLEAN, PROP_NONE);
  RNA_def_property_boolean_sdna(prop, NULL, "overlay.edit_flag", V3D_OVERLAY_EDIT_WEIGHT);
  RNA_def_property_ui_text(prop, "Show Weights", "Display weights in editmode");
  RNA_def_property_update(prop, NC_SPACE | ND_SPACE_VIEW3D, NULL);

  prop = RNA_def_property(srna, "show_occlude_wire", PROP_BOOLEAN, PROP_NONE);
  RNA_def_property_boolean_sdna(prop, NULL, "overlay.edit_flag", V3D_OVERLAY_EDIT_OCCLUDE_WIRE);
  RNA_def_property_ui_text(prop, "Hidden Wire", "Use hidden wireframe display");
  RNA_def_property_update(prop, NC_SPACE | ND_SPACE_VIEW3D | NS_VIEW3D_SHADING, NULL);

  prop = RNA_def_property(srna, "show_face_normals", PROP_BOOLEAN, PROP_NONE);
  RNA_def_property_boolean_sdna(prop, NULL, "overlay.edit_flag", V3D_OVERLAY_EDIT_FACE_NORMALS);
  RNA_def_property_ui_text(prop, "Display Normals", "Display face normals as lines");
  RNA_def_property_update(prop, NC_SPACE | ND_SPACE_VIEW3D, NULL);

  prop = RNA_def_property(srna, "show_vertex_normals", PROP_BOOLEAN, PROP_NONE);
  RNA_def_property_boolean_sdna(prop, NULL, "overlay.edit_flag", V3D_OVERLAY_EDIT_VERT_NORMALS);
  RNA_def_property_ui_text(prop, "Display Vertex Normals", "Display vertex normals as lines");
  RNA_def_property_update(prop, NC_SPACE | ND_SPACE_VIEW3D, NULL);

  prop = RNA_def_property(srna, "show_split_normals", PROP_BOOLEAN, PROP_NONE);
  RNA_def_property_boolean_sdna(prop, NULL, "overlay.edit_flag", V3D_OVERLAY_EDIT_LOOP_NORMALS);
  RNA_def_property_ui_text(
      prop, "Display Split Normals", "Display vertex-per-face normals as lines");
  RNA_def_property_update(prop, NC_SPACE | ND_SPACE_VIEW3D, NULL);

  prop = RNA_def_property(srna, "show_edges", PROP_BOOLEAN, PROP_NONE);
  RNA_def_property_boolean_sdna(prop, NULL, "overlay.edit_flag", V3D_OVERLAY_EDIT_EDGES);
  RNA_def_property_ui_text(prop, "Display Edges", "Highlight selected edges");
  RNA_def_property_update(prop, NC_SPACE | ND_SPACE_VIEW3D, NULL);

  prop = RNA_def_property(srna, "show_faces", PROP_BOOLEAN, PROP_NONE);
  RNA_def_property_boolean_sdna(prop, NULL, "overlay.edit_flag", V3D_OVERLAY_EDIT_FACES);
  RNA_def_property_ui_text(prop, "Display Faces", "Highlight selected faces");
  RNA_def_property_update(prop, NC_SPACE | ND_SPACE_VIEW3D, NULL);

  prop = RNA_def_property(srna, "show_face_center", PROP_BOOLEAN, PROP_NONE);
  RNA_def_property_boolean_sdna(prop, NULL, "overlay.edit_flag", V3D_OVERLAY_EDIT_FACE_DOT);
  RNA_def_property_ui_text(
      prop,
      "Display Face Center",
      "Display face center when face selection is enabled in solid shading modes");
  RNA_def_property_update(prop, NC_SPACE | ND_SPACE_VIEW3D, NULL);

  prop = RNA_def_property(srna, "show_edge_crease", PROP_BOOLEAN, PROP_NONE);
  RNA_def_property_boolean_sdna(prop, NULL, "overlay.edit_flag", V3D_OVERLAY_EDIT_CREASES);
  RNA_def_property_ui_text(
      prop, "Display Creases", "Display creases created for Subdivision Surface modifier");
  RNA_def_property_update(prop, NC_SPACE | ND_SPACE_VIEW3D, NULL);

  prop = RNA_def_property(srna, "show_edge_bevel_weight", PROP_BOOLEAN, PROP_NONE);
  RNA_def_property_boolean_sdna(prop, NULL, "overlay.edit_flag", V3D_OVERLAY_EDIT_BWEIGHTS);
  RNA_def_property_ui_text(
      prop, "Display Bevel Weights", "Display weights created for the Bevel modifier");
  RNA_def_property_update(prop, NC_SPACE | ND_SPACE_VIEW3D, NULL);

  prop = RNA_def_property(srna, "show_edge_seams", PROP_BOOLEAN, PROP_NONE);
  RNA_def_property_boolean_sdna(prop, NULL, "overlay.edit_flag", V3D_OVERLAY_EDIT_SEAMS);
  RNA_def_property_ui_text(prop, "Display Seams", "Display UV unwrapping seams");
  RNA_def_property_update(prop, NC_SPACE | ND_SPACE_VIEW3D, NULL);

  prop = RNA_def_property(srna, "show_edge_sharp", PROP_BOOLEAN, PROP_NONE);
  RNA_def_property_boolean_sdna(prop, NULL, "overlay.edit_flag", V3D_OVERLAY_EDIT_SHARP);
  RNA_def_property_ui_text(
      prop, "Display Sharp", "Display sharp edges, used with the Edge Split modifier");
  RNA_def_property_update(prop, NC_SPACE | ND_SPACE_VIEW3D, NULL);

  prop = RNA_def_property(srna, "show_freestyle_edge_marks", PROP_BOOLEAN, PROP_NONE);
  RNA_def_property_boolean_sdna(prop, NULL, "overlay.edit_flag", V3D_OVERLAY_EDIT_FREESTYLE_EDGE);
  RNA_def_property_ui_text(prop,
                           "Display Freestyle Edge Marks",
                           "Display Freestyle edge marks, used with the Freestyle renderer");
  RNA_def_property_update(prop, NC_SPACE | ND_SPACE_VIEW3D, NULL);

  prop = RNA_def_property(srna, "show_freestyle_face_marks", PROP_BOOLEAN, PROP_NONE);
  RNA_def_property_boolean_sdna(prop, NULL, "overlay.edit_flag", V3D_OVERLAY_EDIT_FREESTYLE_FACE);
  RNA_def_property_ui_text(prop,
                           "Display Freestyle Face Marks",
                           "Display Freestyle face marks, used with the Freestyle renderer");
  RNA_def_property_update(prop, NC_SPACE | ND_SPACE_VIEW3D, NULL);

  prop = RNA_def_property(srna, "show_statvis", PROP_BOOLEAN, PROP_NONE);
  RNA_def_property_boolean_sdna(prop, NULL, "overlay.edit_flag", V3D_OVERLAY_EDIT_STATVIS);
  RNA_def_property_ui_text(prop, "Stat Vis", "Display statistical information about the mesh");
  RNA_def_property_update(prop, NC_SPACE | ND_SPACE_VIEW3D, NULL);

  prop = RNA_def_property(srna, "show_extra_edge_length", PROP_BOOLEAN, PROP_NONE);
  RNA_def_property_boolean_sdna(prop, NULL, "overlay.edit_flag", V3D_OVERLAY_EDIT_EDGE_LEN);
  RNA_def_property_ui_text(
      prop,
      "Edge Length",
      "Display selected edge lengths, using global values when set in the transform panel");
  RNA_def_property_update(prop, NC_SPACE | ND_SPACE_VIEW3D, NULL);

  prop = RNA_def_property(srna, "show_extra_edge_angle", PROP_BOOLEAN, PROP_NONE);
  RNA_def_property_boolean_sdna(prop, NULL, "overlay.edit_flag", V3D_OVERLAY_EDIT_EDGE_ANG);
  RNA_def_property_ui_text(
      prop,
      "Edge Angle",
      "Display selected edge angle, using global values when set in the transform panel");
  RNA_def_property_update(prop, NC_SPACE | ND_SPACE_VIEW3D, NULL);

  prop = RNA_def_property(srna, "show_extra_face_angle", PROP_BOOLEAN, PROP_NONE);
  RNA_def_property_boolean_sdna(prop, NULL, "overlay.edit_flag", V3D_OVERLAY_EDIT_FACE_ANG);
  RNA_def_property_ui_text(prop,
                           "Face Angles",
                           "Display the angles in the selected edges, "
                           "using global values when set in the transform panel");
  RNA_def_property_update(prop, NC_SPACE | ND_SPACE_VIEW3D, NULL);

  prop = RNA_def_property(srna, "show_extra_face_area", PROP_BOOLEAN, PROP_NONE);
  RNA_def_property_boolean_sdna(prop, NULL, "overlay.edit_flag", V3D_OVERLAY_EDIT_FACE_AREA);
  RNA_def_property_ui_text(prop,
                           "Face Area",
                           "Display the area of selected faces, "
                           "using global values when set in the transform panel");
  RNA_def_property_update(prop, NC_SPACE | ND_SPACE_VIEW3D, NULL);

  prop = RNA_def_property(srna, "show_extra_indices", PROP_BOOLEAN, PROP_NONE);
  RNA_def_property_boolean_sdna(prop, NULL, "overlay.edit_flag", V3D_OVERLAY_EDIT_INDICES);
  RNA_def_property_ui_text(
      prop, "Indices", "Display the index numbers of selected vertices, edges, and faces");
  RNA_def_property_update(prop, NC_SPACE | ND_SPACE_VIEW3D, NULL);

  prop = RNA_def_property(srna, "display_handle", PROP_ENUM, PROP_NONE);
  RNA_def_property_enum_sdna(prop, NULL, "overlay.handle_display");
  RNA_def_property_enum_items(prop, rna_enum_curve_display_handle_items);
  RNA_def_property_ui_text(
      prop, "Display Handles", "Limit the display of curve handles in edit mode");
  RNA_def_property_update(prop, NC_SPACE | ND_SPACE_VIEW3D, NULL);

  prop = RNA_def_property(srna, "show_curve_normals", PROP_BOOLEAN, PROP_NONE);
  RNA_def_property_boolean_sdna(prop, NULL, "overlay.edit_flag", V3D_OVERLAY_EDIT_CU_NORMALS);
  RNA_def_property_ui_text(prop, "Draw Normals", "Display 3D curve normals in editmode");
  RNA_def_property_update(prop, NC_SPACE | ND_SPACE_VIEW3D, NULL);

  prop = RNA_def_property(srna, "normals_length", PROP_FLOAT, PROP_FACTOR);
  RNA_def_property_float_sdna(prop, NULL, "overlay.normals_length");
  RNA_def_property_ui_text(prop, "Normal Size", "Display size for normals in the 3D view");
  RNA_def_property_range(prop, 0.00001, 100000.0);
  RNA_def_property_ui_range(prop, 0.01, 2.0, 1, 2);
  RNA_def_property_float_default(prop, 0.02);
  RNA_def_property_update(prop, NC_SPACE | ND_SPACE_VIEW3D, NULL);

  prop = RNA_def_property(srna, "normals_constant_screen_size", PROP_FLOAT, PROP_PIXEL);
  RNA_def_property_float_sdna(prop, NULL, "overlay.normals_constant_screen_size");
  RNA_def_property_ui_text(prop, "Normal Screen Size", "Screen size for normals in the 3D view");
  RNA_def_property_range(prop, 0.0, 100000.0);
  RNA_def_property_ui_range(prop, 1.0, 100.0, 50, 0);
  RNA_def_property_update(prop, NC_SPACE | ND_SPACE_VIEW3D, NULL);

  prop = RNA_def_property(srna, "use_normals_constant_screen_size", PROP_BOOLEAN, PROP_NONE);
  RNA_def_property_boolean_sdna(
      prop, NULL, "overlay.edit_flag", V3D_OVERLAY_EDIT_CONSTANT_SCREEN_SIZE_NORMALS);
  RNA_def_property_ui_text(prop,
                           "Constant Screen Size Normals",
                           "Keep size of normals constant in relation to 3D view");
  RNA_def_property_update(prop, NC_SPACE | ND_SPACE_VIEW3D, NULL);

  prop = RNA_def_property(srna, "backwire_opacity", PROP_FLOAT, PROP_FACTOR);
  RNA_def_property_float_sdna(prop, NULL, "overlay.backwire_opacity");
  RNA_def_property_ui_text(prop, "Backwire Opacity", "Opacity when rendering transparent wires");
  RNA_def_property_range(prop, 0.0f, 1.0f);
  RNA_def_property_update(prop, NC_SPACE | ND_SPACE_VIEW3D, NULL);

  prop = RNA_def_property(srna, "texture_paint_mode_opacity", PROP_FLOAT, PROP_FACTOR);
  RNA_def_property_float_sdna(prop, NULL, "overlay.texture_paint_mode_opacity");
  RNA_def_property_ui_text(
      prop, "Stencil Mask Opacity", "Opacity of the texture paint mode stencil mask overlay");
  RNA_def_property_range(prop, 0.0f, 1.0f);
  RNA_def_property_update(prop, NC_SPACE | ND_SPACE_VIEW3D, NULL);

  prop = RNA_def_property(srna, "vertex_paint_mode_opacity", PROP_FLOAT, PROP_FACTOR);
  RNA_def_property_float_sdna(prop, NULL, "overlay.vertex_paint_mode_opacity");
  RNA_def_property_ui_text(
      prop, "Stencil Mask Opacity", "Opacity of the texture paint mode stencil mask overlay");
  RNA_def_property_range(prop, 0.0f, 1.0f);
  RNA_def_property_update(prop, NC_SPACE | ND_SPACE_VIEW3D, NULL);

  prop = RNA_def_property(srna, "weight_paint_mode_opacity", PROP_FLOAT, PROP_FACTOR);
  RNA_def_property_float_sdna(prop, NULL, "overlay.weight_paint_mode_opacity");
  RNA_def_property_ui_text(
      prop, "Weight Paint Opacity", "Opacity of the weight paint mode overlay");
  RNA_def_property_range(prop, 0.0f, 1.0f);
  RNA_def_property_update(prop, NC_SPACE | ND_SPACE_VIEW3D, NULL);

  prop = RNA_def_property(srna, "sculpt_mode_mask_opacity", PROP_FLOAT, PROP_FACTOR);
  RNA_def_property_float_sdna(prop, NULL, "overlay.sculpt_mode_mask_opacity");
  RNA_def_property_ui_text(prop, "Sculpt Mask Opacity", "");
  RNA_def_property_range(prop, 0.0f, 1.0f);
  RNA_def_property_update(prop, NC_SPACE | ND_SPACE_VIEW3D, NULL);

  prop = RNA_def_property(srna, "sculpt_mode_face_sets_opacity", PROP_FLOAT, PROP_FACTOR);
  RNA_def_property_float_sdna(prop, NULL, "overlay.sculpt_mode_face_sets_opacity");
  RNA_def_property_ui_text(prop, "Sculpt Face Sets Opacity", "");
  RNA_def_property_range(prop, 0.0f, 1.0f);
  RNA_def_property_update(prop, NC_SPACE | ND_SPACE_VIEW3D, NULL);

  /* grease pencil paper settings */
  prop = RNA_def_property(srna, "show_annotation", PROP_BOOLEAN, PROP_NONE);
  RNA_def_property_boolean_sdna(prop, NULL, "flag2", V3D_SHOW_ANNOTATION);
  RNA_def_property_ui_text(prop, "Show Annotation", "Show annotations for this view");
  RNA_def_property_update(prop, NC_SPACE | ND_SPACE_VIEW3D, NULL);

  prop = RNA_def_property(srna, "use_gpencil_fade_objects", PROP_BOOLEAN, PROP_NONE);
  RNA_def_property_boolean_sdna(prop, NULL, "gp_flag", V3D_GP_FADE_OBJECTS);
  RNA_def_property_ui_text(
      prop,
      "Fade Objects",
      "Fade all viewport objects with a full color layer to improve visibility");
  RNA_def_property_update(prop, NC_SPACE | ND_SPACE_VIEW3D, NULL);

  prop = RNA_def_property(srna, "use_gpencil_grid", PROP_BOOLEAN, PROP_NONE);
  RNA_def_property_boolean_sdna(prop, NULL, "gp_flag", V3D_GP_SHOW_GRID);
  RNA_def_property_ui_text(prop, "Use Grid", "Display a grid over grease pencil paper");
  RNA_def_property_update(prop, NC_SPACE | ND_SPACE_VIEW3D, NULL);

  prop = RNA_def_property(srna, "use_gpencil_fade_layers", PROP_BOOLEAN, PROP_NONE);
  RNA_def_property_boolean_sdna(prop, NULL, "gp_flag", V3D_GP_FADE_NOACTIVE_LAYERS);
  RNA_def_property_ui_text(
      prop, "Fade Layers", "Toggle fading of Grease Pencil layers except the active one");
  RNA_def_property_update(prop, NC_SPACE | ND_SPACE_VIEW3D, "rna_GPencil_update");

  prop = RNA_def_property(srna, "use_gpencil_fade_gp_objects", PROP_BOOLEAN, PROP_NONE);
  RNA_def_property_boolean_sdna(prop, NULL, "gp_flag", V3D_GP_FADE_NOACTIVE_GPENCIL);
  RNA_def_property_ui_text(
      prop, "Fade Grease Pencil Objects", "Fade Grease Pencil Objects, except the active one");
  RNA_def_property_update(prop, NC_SPACE | ND_SPACE_VIEW3D, "rna_GPencil_update");

  prop = RNA_def_property(srna, "use_gpencil_canvas_xray", PROP_BOOLEAN, PROP_NONE);
  RNA_def_property_boolean_sdna(prop, NULL, "gp_flag", V3D_GP_SHOW_GRID_XRAY);
  RNA_def_property_ui_text(prop, "Canvas X-Ray", "Show Canvas grid in front");
  RNA_def_property_update(prop, NC_SPACE | ND_SPACE_VIEW3D, "rna_GPencil_update");

  prop = RNA_def_property(srna, "use_gpencil_show_directions", PROP_BOOLEAN, PROP_NONE);
  RNA_def_property_boolean_sdna(prop, NULL, "gp_flag", V3D_GP_SHOW_STROKE_DIRECTION);
  RNA_def_property_ui_text(prop,
                           "Stroke Direction",
                           "Show stroke drawing direction with a bigger green dot (start) "
                           "and smaller red dot (end) points");
  RNA_def_property_update(prop, NC_SPACE | ND_SPACE_VIEW3D, "rna_GPencil_update");

  prop = RNA_def_property(srna, "use_gpencil_show_material_name", PROP_BOOLEAN, PROP_NONE);
  RNA_def_property_boolean_sdna(prop, NULL, "gp_flag", V3D_GP_SHOW_MATERIAL_NAME);
  RNA_def_property_ui_text(
      prop, "Stroke Material Name", "Show material name assigned to each stroke");
  RNA_def_property_update(prop, NC_SPACE | ND_SPACE_VIEW3D, "rna_GPencil_update");

  prop = RNA_def_property(srna, "gpencil_grid_opacity", PROP_FLOAT, PROP_NONE);
  RNA_def_property_float_sdna(prop, NULL, "overlay.gpencil_grid_opacity");
  RNA_def_property_range(prop, 0.1f, 1.0f);
  RNA_def_property_ui_text(prop, "Opacity", "Canvas grid opacity");
  RNA_def_property_update(prop, NC_SPACE | ND_SPACE_VIEW3D, NULL);

  /* Paper opacity factor */
  prop = RNA_def_property(srna, "gpencil_fade_objects", PROP_FLOAT, PROP_NONE);
  RNA_def_property_float_sdna(prop, NULL, "overlay.gpencil_paper_opacity");
  RNA_def_property_range(prop, 0.0f, 1.0f);
  RNA_def_property_ui_text(prop, "Opacity", "Fade factor");
  RNA_def_property_update(prop, NC_SPACE | ND_SPACE_VIEW3D, NULL);

  /* Paper opacity factor */
  prop = RNA_def_property(srna, "gpencil_fade_layer", PROP_FLOAT, PROP_NONE);
  RNA_def_property_float_sdna(prop, NULL, "overlay.gpencil_fade_layer");
  RNA_def_property_range(prop, 0.0f, 1.0f);
  RNA_def_property_float_default(prop, 0.5f);
  RNA_def_property_ui_text(
      prop, "Opacity", "Fade layer opacity for Grease Pencil layers except the active one");
  RNA_def_property_update(prop, NC_SPACE | ND_SPACE_VIEW3D, "rna_GPencil_update");

  /* show edit lines */
  prop = RNA_def_property(srna, "use_gpencil_edit_lines", PROP_BOOLEAN, PROP_NONE);
  RNA_def_property_boolean_sdna(prop, NULL, "gp_flag", V3D_GP_SHOW_EDIT_LINES);
  RNA_def_property_ui_text(prop, "Show Edit Lines", "Show Edit Lines when editing strokes");
  RNA_def_property_update(prop, NC_SPACE | ND_SPACE_VIEW3D, "rna_GPencil_update");

  prop = RNA_def_property(srna, "use_gpencil_multiedit_line_only", PROP_BOOLEAN, PROP_NONE);
  RNA_def_property_boolean_sdna(prop, NULL, "gp_flag", V3D_GP_SHOW_MULTIEDIT_LINES);
  RNA_def_property_ui_text(prop, "Lines Only", "Show Edit Lines only in multiframe");
  RNA_def_property_update(prop, NC_SPACE | ND_SPACE_VIEW3D, "rna_GPencil_update");

  /* main grease pencil onion switch */
  prop = RNA_def_property(srna, "use_gpencil_onion_skin", PROP_BOOLEAN, PROP_NONE);
  RNA_def_property_boolean_sdna(prop, NULL, "gp_flag", V3D_GP_SHOW_ONION_SKIN);
  RNA_def_property_ui_text(
      prop, "Onion Skins", "Show ghosts of the keyframes before and after the current frame");
  RNA_def_property_update(prop, NC_SPACE | ND_SPACE_VIEW3D, "rna_GPencil_update");

  /* vertex opacity */
  prop = RNA_def_property(srna, "vertex_opacity", PROP_FLOAT, PROP_FACTOR);
  RNA_def_property_float_sdna(prop, NULL, "vertex_opacity");
  RNA_def_property_range(prop, 0.0f, 1.0f);
  RNA_def_property_ui_text(prop, "Vertex Opacity", "Opacity for edit vertices");
  RNA_def_parameter_clear_flags(prop, PROP_ANIMATABLE, 0);
  RNA_def_property_update(prop, NC_SCENE | ND_TOOLSETTINGS, "rna_GPencil_update");

  /* Vertex Paint opacity factor */
  prop = RNA_def_property(srna, "gpencil_vertex_paint_opacity", PROP_FLOAT, PROP_FACTOR);
  RNA_def_property_float_sdna(prop, NULL, "overlay.gpencil_vertex_paint_opacity");
  RNA_def_property_range(prop, 0.0f, 1.0f);
  RNA_def_property_ui_text(
      prop, "Opacity", "Vertex Paint mix factor\nNot in wireframe or render shading mode");
  RNA_def_property_update(prop, NC_SPACE | ND_SPACE_VIEW3D, "rna_GPencil_update");
}

static void rna_def_space_view3d(BlenderRNA *brna)
{
  StructRNA *srna;
  PropertyRNA *prop;

  static const EnumPropertyItem rv3d_persp_items[] = {
      {RV3D_PERSP, "PERSP", 0, "Perspective", ""},
      {RV3D_ORTHO, "ORTHO", 0, "Orthographic", ""},
      {RV3D_CAMOB, "CAMERA", 0, "Camera", ""},
      {0, NULL, 0, NULL, NULL},
  };

  static const EnumPropertyItem bundle_drawtype_items[] = {
      {OB_PLAINAXES, "PLAIN_AXES", 0, "Plain Axes", ""},
      {OB_ARROWS, "ARROWS", 0, "Arrows", ""},
      {OB_SINGLE_ARROW, "SINGLE_ARROW", 0, "Single Arrow", ""},
      {OB_CIRCLE, "CIRCLE", 0, "Circle", ""},
      {OB_CUBE, "CUBE", 0, "Cube", ""},
      {OB_EMPTY_SPHERE, "SPHERE", 0, "Sphere", ""},
      {OB_EMPTY_CONE, "CONE", 0, "Cone", ""},
      {0, NULL, 0, NULL, NULL},
  };

  srna = RNA_def_struct(brna, "SpaceView3D", "Space");
  RNA_def_struct_sdna(srna, "View3D");
  RNA_def_struct_ui_text(srna, "3D View Space", "3D View space data");

  rna_def_space_generic_show_region_toggles(srna,
                                            ((1 << RGN_TYPE_TOOL_HEADER) | (1 << RGN_TYPE_TOOLS) |
                                             (1 << RGN_TYPE_UI) | (1 << RGN_TYPE_HUD)));

  prop = RNA_def_property(srna, "camera", PROP_POINTER, PROP_NONE);
  RNA_def_property_flag(prop, PROP_EDITABLE);
  RNA_def_property_pointer_sdna(prop, NULL, "camera");
  RNA_def_property_ui_text(
      prop,
      "Camera",
      "Active camera used in this view (when unlocked from the scene's active camera)");
  RNA_def_property_update(prop, NC_SPACE | ND_SPACE_VIEW3D, "rna_SpaceView3D_camera_update");

  /* render border */
  prop = RNA_def_property(srna, "use_render_border", PROP_BOOLEAN, PROP_NONE);
  RNA_def_property_boolean_sdna(prop, NULL, "flag2", V3D_RENDER_BORDER);
  RNA_def_property_clear_flag(prop, PROP_ANIMATABLE);
  RNA_def_property_ui_text(prop,
                           "Render Region",
                           "Use a region within the frame size for rendered viewport "
                           "(when not viewing through the camera)");
  RNA_def_property_update(prop, NC_SPACE | ND_SPACE_VIEW3D, NULL);

  prop = RNA_def_property(srna, "render_border_min_x", PROP_FLOAT, PROP_NONE);
  RNA_def_property_float_sdna(prop, NULL, "render_border.xmin");
  RNA_def_property_range(prop, 0.0f, 1.0f);
  RNA_def_property_ui_text(prop, "Region Minimum X", "Minimum X value for the render region");
  RNA_def_property_update(prop, NC_SPACE | ND_SPACE_VIEW3D, NULL);

  prop = RNA_def_property(srna, "render_border_min_y", PROP_FLOAT, PROP_NONE);
  RNA_def_property_float_sdna(prop, NULL, "render_border.ymin");
  RNA_def_property_range(prop, 0.0f, 1.0f);
  RNA_def_property_ui_text(prop, "Region Minimum Y", "Minimum Y value for the render region");
  RNA_def_property_update(prop, NC_SPACE | ND_SPACE_VIEW3D, NULL);

  prop = RNA_def_property(srna, "render_border_max_x", PROP_FLOAT, PROP_NONE);
  RNA_def_property_float_sdna(prop, NULL, "render_border.xmax");
  RNA_def_property_range(prop, 0.0f, 1.0f);
  RNA_def_property_ui_text(prop, "Region Maximum X", "Maximum X value for the render region");
  RNA_def_property_update(prop, NC_SPACE | ND_SPACE_VIEW3D, NULL);

  prop = RNA_def_property(srna, "render_border_max_y", PROP_FLOAT, PROP_NONE);
  RNA_def_property_float_sdna(prop, NULL, "render_border.ymax");
  RNA_def_property_range(prop, 0.0f, 1.0f);
  RNA_def_property_ui_text(prop, "Region Maximum Y", "Maximum Y value for the render region");
  RNA_def_property_update(prop, NC_SPACE | ND_SPACE_VIEW3D, NULL);

  prop = RNA_def_property(srna, "lock_object", PROP_POINTER, PROP_NONE);
  RNA_def_property_flag(prop, PROP_EDITABLE);
  RNA_def_property_pointer_sdna(prop, NULL, "ob_center");
  RNA_def_property_ui_text(
      prop, "Lock to Object", "3D View center is locked to this object's position");
  RNA_def_property_update(prop, NC_SPACE | ND_SPACE_VIEW3D, NULL);

  prop = RNA_def_property(srna, "lock_bone", PROP_STRING, PROP_NONE);
  RNA_def_property_string_sdna(prop, NULL, "ob_center_bone");
  RNA_def_property_ui_text(
      prop, "Lock to Bone", "3D View center is locked to this bone's position");
  RNA_def_property_update(prop, NC_SPACE | ND_SPACE_VIEW3D, NULL);

  prop = RNA_def_property(srna, "lock_cursor", PROP_BOOLEAN, PROP_NONE);
  RNA_def_property_boolean_sdna(prop, NULL, "ob_center_cursor", 1);
  RNA_def_property_ui_text(
      prop, "Lock to Cursor", "3D View center is locked to the cursor's position");
  RNA_def_property_update(prop, NC_SPACE | ND_SPACE_VIEW3D, NULL);

  prop = RNA_def_property(srna, "local_view", PROP_POINTER, PROP_NONE);
  RNA_def_property_pointer_sdna(prop, NULL, "localvd");
  RNA_def_property_ui_text(
      prop,
      "Local View",
      "Display an isolated subset of objects, apart from the scene visibility");

  prop = RNA_def_property(srna, "lens", PROP_FLOAT, PROP_UNIT_CAMERA);
  RNA_def_property_float_sdna(prop, NULL, "lens");
  RNA_def_property_ui_text(prop, "Lens", "Viewport lens angle");
  RNA_def_property_range(prop, 1.0f, 250.0f);
  RNA_def_property_update(prop, NC_SPACE | ND_SPACE_VIEW3D, NULL);

  prop = RNA_def_property(srna, "clip_start", PROP_FLOAT, PROP_DISTANCE);
  RNA_def_property_range(prop, 1e-6f, FLT_MAX);
  RNA_def_property_ui_range(prop, 0.001f, FLT_MAX, 10, 3);
  RNA_def_property_ui_text(
      prop, "Clip Start", "3D View near clipping distance (perspective view only)");
  RNA_def_property_update(prop, NC_SPACE | ND_SPACE_VIEW3D, NULL);

  prop = RNA_def_property(srna, "clip_end", PROP_FLOAT, PROP_DISTANCE);
  RNA_def_property_range(prop, 1e-6f, FLT_MAX);
  RNA_def_property_ui_range(prop, 0.001f, FLT_MAX, 10, 3);
  RNA_def_property_ui_text(prop, "Clip End", "3D View far clipping distance");
  RNA_def_property_update(prop, NC_SPACE | ND_SPACE_VIEW3D, NULL);

  prop = RNA_def_property(srna, "lock_camera", PROP_BOOLEAN, PROP_NONE);
  RNA_def_property_boolean_sdna(prop, NULL, "flag2", V3D_LOCK_CAMERA);
  RNA_def_property_ui_text(
      prop, "Lock Camera to View", "Enable view navigation within the camera view");
  RNA_def_property_update(prop, NC_SPACE | ND_SPACE_VIEW3D, NULL);

  prop = RNA_def_property(srna, "show_gizmo", PROP_BOOLEAN, PROP_NONE);
  RNA_def_property_boolean_negative_sdna(prop, NULL, "gizmo_flag", V3D_GIZMO_HIDE);
  RNA_def_property_ui_text(prop, "Show Gizmo", "Show gizmos of all types");
  RNA_def_property_update(prop, NC_SPACE | ND_SPACE_VIEW3D, NULL);

  prop = RNA_def_property(srna, "show_gizmo_navigate", PROP_BOOLEAN, PROP_NONE);
  RNA_def_property_boolean_negative_sdna(prop, NULL, "gizmo_flag", V3D_GIZMO_HIDE_NAVIGATE);
  RNA_def_property_ui_text(prop, "Navigate Gizmo", "Viewport navigation gizmo");
  RNA_def_property_update(prop, NC_SPACE | ND_SPACE_VIEW3D, NULL);

  prop = RNA_def_property(srna, "show_gizmo_context", PROP_BOOLEAN, PROP_NONE);
  RNA_def_property_boolean_negative_sdna(prop, NULL, "gizmo_flag", V3D_GIZMO_HIDE_CONTEXT);
  RNA_def_property_ui_text(prop, "Context Gizmo", "Context sensitive gizmos for the active item");
  RNA_def_property_update(prop, NC_SPACE | ND_SPACE_VIEW3D, NULL);

  prop = RNA_def_property(srna, "show_gizmo_tool", PROP_BOOLEAN, PROP_NONE);
  RNA_def_property_boolean_negative_sdna(prop, NULL, "gizmo_flag", V3D_GIZMO_HIDE_TOOL);
  RNA_def_property_ui_text(prop, "Tool Gizmo", "Active tool gizmo");
  RNA_def_property_update(prop, NC_SPACE | ND_SPACE_VIEW3D, NULL);

  /* Per object type gizmo display flags. */

  prop = RNA_def_property(srna, "show_gizmo_object_translate", PROP_BOOLEAN, PROP_NONE);
  RNA_def_property_boolean_sdna(prop, NULL, "gizmo_show_object", V3D_GIZMO_SHOW_OBJECT_TRANSLATE);
  RNA_def_property_ui_text(prop, "Show Object Location", "Gizmo to adjust location");
  RNA_def_property_update(prop, NC_SPACE | ND_SPACE_VIEW3D, NULL);

  prop = RNA_def_property(srna, "show_gizmo_object_rotate", PROP_BOOLEAN, PROP_NONE);
  RNA_def_property_boolean_sdna(prop, NULL, "gizmo_show_object", V3D_GIZMO_SHOW_OBJECT_ROTATE);
  RNA_def_property_ui_text(prop, "Show Object Rotation", "Gizmo to adjust rotation");
  RNA_def_property_update(prop, NC_SPACE | ND_SPACE_VIEW3D, NULL);

  prop = RNA_def_property(srna, "show_gizmo_object_scale", PROP_BOOLEAN, PROP_NONE);
  RNA_def_property_boolean_sdna(prop, NULL, "gizmo_show_object", V3D_GIZMO_SHOW_OBJECT_SCALE);
  RNA_def_property_ui_text(prop, "Show Object Scale", "Gizmo to adjust scale");
  RNA_def_property_update(prop, NC_SPACE | ND_SPACE_VIEW3D, NULL);

  /* Empty Object Data. */
  prop = RNA_def_property(srna, "show_gizmo_empty_image", PROP_BOOLEAN, PROP_NONE);
  RNA_def_property_boolean_sdna(prop, NULL, "gizmo_show_empty", V3D_GIZMO_SHOW_EMPTY_IMAGE);
  RNA_def_property_ui_text(prop, "Show Empty Image", "Gizmo to adjust image size and position");
  RNA_def_property_update(prop, NC_SPACE | ND_SPACE_VIEW3D, NULL);

  prop = RNA_def_property(srna, "show_gizmo_empty_force_field", PROP_BOOLEAN, PROP_NONE);
  RNA_def_property_boolean_sdna(prop, NULL, "gizmo_show_empty", V3D_GIZMO_SHOW_EMPTY_FORCE_FIELD);
  RNA_def_property_ui_text(prop, "Show Empty Force Field", "Gizmo to adjust the force field");
  RNA_def_property_update(prop, NC_SPACE | ND_SPACE_VIEW3D, NULL);

  /* Light Object Data. */
  prop = RNA_def_property(srna, "show_gizmo_light_size", PROP_BOOLEAN, PROP_NONE);
  RNA_def_property_boolean_sdna(prop, NULL, "gizmo_show_light", V3D_GIZMO_SHOW_LIGHT_SIZE);
  RNA_def_property_ui_text(prop, "Show Light Size", "Gizmo to adjust spot and area size");
  RNA_def_property_update(prop, NC_SPACE | ND_SPACE_VIEW3D, NULL);

  prop = RNA_def_property(srna, "show_gizmo_light_look_at", PROP_BOOLEAN, PROP_NONE);
  RNA_def_property_boolean_sdna(prop, NULL, "gizmo_show_light", V3D_GIZMO_SHOW_LIGHT_LOOK_AT);
  RNA_def_property_ui_text(
      prop, "Show Light Look-At", "Gizmo to adjust the direction of the light");
  RNA_def_property_update(prop, NC_SPACE | ND_SPACE_VIEW3D, NULL);

  /* Camera Object Data. */
  prop = RNA_def_property(srna, "show_gizmo_camera_lens", PROP_BOOLEAN, PROP_NONE);
  RNA_def_property_boolean_sdna(prop, NULL, "gizmo_show_camera", V3D_GIZMO_SHOW_CAMERA_LENS);
  RNA_def_property_ui_text(
      prop, "Show Camera Lens", "Gizmo to adjust camera focal length or orthographic scale");
  RNA_def_property_update(prop, NC_SPACE | ND_SPACE_VIEW3D, NULL);

  prop = RNA_def_property(srna, "show_gizmo_camera_dof_distance", PROP_BOOLEAN, PROP_NONE);
  RNA_def_property_boolean_sdna(prop, NULL, "gizmo_show_camera", V3D_GIZMO_SHOW_CAMERA_DOF_DIST);
  RNA_def_property_ui_text(prop,
                           "Show Camera Focus Distance",
                           "Gizmo to adjust camera focus distance "
                           "(depends on limits display)");
  RNA_def_property_update(prop, NC_SPACE | ND_SPACE_VIEW3D, NULL);

  prop = RNA_def_property(srna, "use_local_camera", PROP_BOOLEAN, PROP_NONE);
  RNA_def_property_boolean_negative_sdna(prop, NULL, "scenelock", 1);
  RNA_def_property_boolean_funcs(prop, NULL, "rna_SpaceView3D_use_local_camera_set");
  RNA_def_property_ui_text(prop,
                           "Use Local Camera",
                           "Use a local camera in this view, rather than scene's active camera");
  RNA_def_property_update(prop, NC_SPACE | ND_SPACE_VIEW3D, NULL);

  prop = RNA_def_property(srna, "region_3d", PROP_POINTER, PROP_NONE);
  RNA_def_property_struct_type(prop, "RegionView3D");
  RNA_def_property_pointer_funcs(prop, "rna_SpaceView3D_region_3d_get", NULL, NULL, NULL);
  RNA_def_property_ui_text(
      prop, "3D Region", "3D region in this space, in case of quad view the camera region");

  prop = RNA_def_property(srna, "region_quadviews", PROP_COLLECTION, PROP_NONE);
  RNA_def_property_struct_type(prop, "RegionView3D");
  RNA_def_property_collection_funcs(prop,
                                    "rna_SpaceView3D_region_quadviews_begin",
                                    "rna_iterator_listbase_next",
                                    "rna_iterator_listbase_end",
                                    "rna_SpaceView3D_region_quadviews_get",
                                    NULL,
                                    NULL,
                                    NULL,
                                    NULL);
  RNA_def_property_ui_text(prop,
                           "Quad View Regions",
                           "3D regions (the third one defines quad view settings, "
                           "the fourth one is same as 'region_3d')");

  prop = RNA_def_property(srna, "show_reconstruction", PROP_BOOLEAN, PROP_NONE);
  RNA_def_property_boolean_sdna(prop, NULL, "flag2", V3D_SHOW_RECONSTRUCTION);
  RNA_def_property_ui_text(
      prop, "Show Reconstruction", "Display reconstruction data from active movie clip");
  RNA_def_property_update(prop, NC_SPACE | ND_SPACE_VIEW3D, NULL);

  prop = RNA_def_property(srna, "tracks_display_size", PROP_FLOAT, PROP_NONE);
  RNA_def_property_range(prop, 0.0, FLT_MAX);
  RNA_def_property_ui_range(prop, 0, 5, 1, 3);
  RNA_def_property_float_sdna(prop, NULL, "bundle_size");
  RNA_def_property_ui_text(prop, "Tracks Size", "Display size of tracks from reconstructed data");
  RNA_def_property_update(prop, NC_SPACE | ND_SPACE_VIEW3D, NULL);

  prop = RNA_def_property(srna, "tracks_display_type", PROP_ENUM, PROP_NONE);
  RNA_def_property_enum_sdna(prop, NULL, "bundle_drawtype");
  RNA_def_property_enum_items(prop, bundle_drawtype_items);
  RNA_def_property_ui_text(prop, "Tracks Display Type", "Viewport display style for tracks");
  RNA_def_property_update(prop, NC_SPACE | ND_SPACE_VIEW3D, NULL);

  prop = RNA_def_property(srna, "show_camera_path", PROP_BOOLEAN, PROP_NONE);
  RNA_def_property_boolean_sdna(prop, NULL, "flag2", V3D_SHOW_CAMERAPATH);
  RNA_def_property_ui_text(prop, "Show Camera Path", "Show reconstructed camera path");
  RNA_def_property_update(prop, NC_SPACE | ND_SPACE_VIEW3D, NULL);

  prop = RNA_def_property(srna, "show_bundle_names", PROP_BOOLEAN, PROP_NONE);
  RNA_def_property_boolean_sdna(prop, NULL, "flag2", V3D_SHOW_BUNDLENAME);
  RNA_def_property_ui_text(
      prop, "Show 3D Marker Names", "Show names for reconstructed tracks objects");
  RNA_def_property_update(prop, NC_SPACE | ND_SPACE_VIEW3D, NULL);

  prop = RNA_def_property(srna, "use_local_collections", PROP_BOOLEAN, PROP_NONE);
  RNA_def_property_boolean_sdna(prop, NULL, "flag", V3D_LOCAL_COLLECTIONS);
  RNA_def_property_ui_text(
      prop, "Local Collections", "Display a different set of collections in this viewport");
  RNA_def_property_flag(prop, PROP_CONTEXT_UPDATE);
  RNA_def_property_update(
      prop, NC_SPACE | ND_SPACE_VIEW3D, "rna_SpaceView3D_use_local_collections_update");

  /* Stereo Settings */
  prop = RNA_def_property(srna, "stereo_3d_eye", PROP_ENUM, PROP_NONE);
  RNA_def_property_enum_sdna(prop, NULL, "multiview_eye");
  RNA_def_property_enum_items(prop, stereo3d_eye_items);
  RNA_def_property_enum_funcs(prop, NULL, NULL, "rna_SpaceView3D_stereo3d_camera_itemf");
  RNA_def_property_ui_text(prop, "Stereo Eye", "Current stereo eye being displayed");
  RNA_def_property_clear_flag(prop, PROP_EDITABLE);

  prop = RNA_def_property(srna, "stereo_3d_camera", PROP_ENUM, PROP_NONE);
  RNA_def_property_enum_sdna(prop, NULL, "stereo3d_camera");
  RNA_def_property_enum_items(prop, stereo3d_camera_items);
  RNA_def_property_enum_funcs(prop, NULL, NULL, "rna_SpaceView3D_stereo3d_camera_itemf");
  RNA_def_property_ui_text(prop, "Camera", "");
  RNA_def_property_update(prop, NC_SPACE | ND_SPACE_VIEW3D, NULL);

  prop = RNA_def_property(srna, "show_stereo_3d_cameras", PROP_BOOLEAN, PROP_NONE);
  RNA_def_property_boolean_sdna(prop, NULL, "stereo3d_flag", V3D_S3D_DISPCAMERAS);
  RNA_def_property_ui_text(prop, "Cameras", "Show the left and right cameras");
  RNA_def_property_update(prop, NC_SPACE | ND_SPACE_VIEW3D, NULL);

  prop = RNA_def_property(srna, "show_stereo_3d_convergence_plane", PROP_BOOLEAN, PROP_NONE);
  RNA_def_property_boolean_sdna(prop, NULL, "stereo3d_flag", V3D_S3D_DISPPLANE);
  RNA_def_property_ui_text(prop, "Plane", "Show the stereo 3D convergence plane");
  RNA_def_property_update(prop, NC_SPACE | ND_SPACE_VIEW3D, NULL);

  prop = RNA_def_property(srna, "stereo_3d_convergence_plane_alpha", PROP_FLOAT, PROP_FACTOR);
  RNA_def_property_float_sdna(prop, NULL, "stereo3d_convergence_alpha");
  RNA_def_property_ui_text(prop, "Plane Alpha", "Opacity (alpha) of the convergence plane");
  RNA_def_property_update(prop, NC_SPACE | ND_SPACE_VIEW3D, NULL);

  prop = RNA_def_property(srna, "show_stereo_3d_volume", PROP_BOOLEAN, PROP_NONE);
  RNA_def_property_boolean_sdna(prop, NULL, "stereo3d_flag", V3D_S3D_DISPVOLUME);
  RNA_def_property_ui_text(prop, "Volume", "Show the stereo 3D frustum volume");
  RNA_def_property_update(prop, NC_SPACE | ND_SPACE_VIEW3D, NULL);

  prop = RNA_def_property(srna, "stereo_3d_volume_alpha", PROP_FLOAT, PROP_FACTOR);
  RNA_def_property_float_sdna(prop, NULL, "stereo3d_volume_alpha");
  RNA_def_property_ui_text(prop, "Volume Alpha", "Opacity (alpha) of the cameras' frustum volume");
  RNA_def_property_update(prop, NC_SPACE | ND_SPACE_VIEW3D, NULL);

  prop = RNA_def_property(srna, "mirror_xr_session", PROP_BOOLEAN, PROP_NONE);
  RNA_def_property_boolean_sdna(prop, NULL, "flag", V3D_XR_SESSION_MIRROR);
  RNA_def_property_ui_text(
      prop,
      "Mirror VR Session",
      "Synchronize the viewer perspective of virtual reality sessions with this 3D viewport");
  RNA_def_property_update(
      prop, NC_SPACE | ND_SPACE_VIEW3D, "rna_SpaceView3D_mirror_xr_session_update");

  {
    struct {
      const char *name;
      int type_mask;
      const char *identifier[2];
    } info[] = {
        {"Mesh", (1 << OB_MESH), {"show_object_viewport_mesh", "show_object_select_mesh"}},
        {"Curve",
         (1 << OB_CURVES_LEGACY),
         {"show_object_viewport_curve", "show_object_select_curve"}},
        {"Surface", (1 << OB_SURF), {"show_object_viewport_surf", "show_object_select_surf"}},
        {"Meta", (1 << OB_MBALL), {"show_object_viewport_meta", "show_object_select_meta"}},
        {"Font", (1 << OB_FONT), {"show_object_viewport_font", "show_object_select_font"}},
        {"Hair Curves",
         (1 << OB_CURVES),
         {"show_object_viewport_curves", "show_object_select_curves"}},
        {"Point Cloud",
         (1 << OB_POINTCLOUD),
         {"show_object_viewport_pointcloud", "show_object_select_pointcloud"}},
        {"Volume", (1 << OB_VOLUME), {"show_object_viewport_volume", "show_object_select_volume"}},
        {"Armature",
         (1 << OB_ARMATURE),
         {"show_object_viewport_armature", "show_object_select_armature"}},
        {"Lattice",
         (1 << OB_LATTICE),
         {"show_object_viewport_lattice", "show_object_select_lattice"}},
        {"Empty", (1 << OB_EMPTY), {"show_object_viewport_empty", "show_object_select_empty"}},
        {"Grease Pencil",
         (1 << OB_GPENCIL),
         {"show_object_viewport_grease_pencil", "show_object_select_grease_pencil"}},
        {"Camera", (1 << OB_CAMERA), {"show_object_viewport_camera", "show_object_select_camera"}},
        {"Light", (1 << OB_LAMP), {"show_object_viewport_light", "show_object_select_light"}},
        {"Speaker",
         (1 << OB_SPEAKER),
         {"show_object_viewport_speaker", "show_object_select_speaker"}},
        {"Light Probe",
         (1 << OB_LIGHTPROBE),
         {"show_object_viewport_light_probe", "show_object_select_light_probe"}},
    };

    const char *view_mask_member[2] = {
        "object_type_exclude_viewport",
        "object_type_exclude_select",
    };
    for (int mask_index = 0; mask_index < 2; mask_index++) {
      for (int type_index = 0; type_index < ARRAY_SIZE(info); type_index++) {
        prop = RNA_def_property(
            srna, info[type_index].identifier[mask_index], PROP_BOOLEAN, PROP_NONE);
        RNA_def_property_boolean_negative_sdna(
            prop, NULL, view_mask_member[mask_index], info[type_index].type_mask);
        RNA_def_property_ui_text(prop, info[type_index].name, "");
        RNA_def_property_update(prop, NC_SPACE | ND_SPACE_VIEW3D | NS_VIEW3D_SHADING, NULL);
      }
    }

    /* Helper for drawing the icon. */
    prop = RNA_def_property(srna, "icon_from_show_object_viewport", PROP_INT, PROP_NONE);
    RNA_def_property_int_funcs(
        prop, "rna_SpaceView3D_icon_from_show_object_viewport_get", NULL, NULL);
    RNA_def_property_clear_flag(prop, PROP_EDITABLE);
    RNA_def_property_ui_text(prop, "Visibility Icon", "");
  }

  /* Nested Structs */
  prop = RNA_def_property(srna, "shading", PROP_POINTER, PROP_NONE);
  RNA_def_property_flag(prop, PROP_NEVER_NULL);
  RNA_def_property_struct_type(prop, "View3DShading");
  RNA_def_property_ui_text(prop, "Shading Settings", "Settings for shading in the 3D viewport");

  prop = RNA_def_property(srna, "overlay", PROP_POINTER, PROP_NONE);
  RNA_def_property_flag(prop, PROP_NEVER_NULL);
  RNA_def_property_struct_type(prop, "View3DOverlay");
  RNA_def_property_pointer_funcs(prop, "rna_SpaceView3D_overlay_get", NULL, NULL, NULL);
  RNA_def_property_ui_text(
      prop, "Overlay Settings", "Settings for display of overlays in the 3D viewport");

  rna_def_space_view3d_shading(brna);
  rna_def_space_view3d_overlay(brna);

  /* *** Animated *** */
  RNA_define_animate_sdna(true);
  /* region */

  srna = RNA_def_struct(brna, "RegionView3D", NULL);
  RNA_def_struct_sdna(srna, "RegionView3D");
  RNA_def_struct_ui_text(srna, "3D View Region", "3D View region data");

  prop = RNA_def_property(srna, "lock_rotation", PROP_BOOLEAN, PROP_NONE);
  RNA_def_property_boolean_sdna(prop, NULL, "viewlock", RV3D_LOCK_ROTATION);
  RNA_def_property_ui_text(prop, "Lock Rotation", "Lock view rotation in side views");
  RNA_def_property_update(prop, NC_SPACE | ND_SPACE_VIEW3D, "rna_RegionView3D_quadview_update");

  prop = RNA_def_property(srna, "show_sync_view", PROP_BOOLEAN, PROP_NONE);
  RNA_def_property_boolean_sdna(prop, NULL, "viewlock", RV3D_BOXVIEW);
  RNA_def_property_ui_text(prop, "Sync Zoom/Pan", "Sync view position between side views");
  RNA_def_property_update(prop, NC_SPACE | ND_SPACE_VIEW3D, "rna_RegionView3D_quadview_update");

  prop = RNA_def_property(srna, "use_box_clip", PROP_BOOLEAN, PROP_NONE);
  RNA_def_property_boolean_sdna(prop, NULL, "viewlock", RV3D_BOXCLIP);
  RNA_def_property_ui_text(
      prop, "Clip Contents", "Clip view contents based on what is visible in other side views");
  RNA_def_property_update(
      prop, NC_SPACE | ND_SPACE_VIEW3D, "rna_RegionView3D_quadview_clip_update");

  prop = RNA_def_property(srna, "perspective_matrix", PROP_FLOAT, PROP_MATRIX);
  RNA_def_property_float_sdna(prop, NULL, "persmat");
  RNA_def_property_clear_flag(
      prop, PROP_EDITABLE); /* XXX: for now, it's too risky for users to do this */
  RNA_def_property_multi_array(prop, 2, rna_matrix_dimsize_4x4);
  RNA_def_property_ui_text(
      prop, "Perspective Matrix", "Current perspective matrix (``window_matrix * view_matrix``)");

  prop = RNA_def_property(srna, "window_matrix", PROP_FLOAT, PROP_MATRIX);
  RNA_def_property_float_sdna(prop, NULL, "winmat");
  RNA_def_property_clear_flag(prop, PROP_EDITABLE);
  RNA_def_property_multi_array(prop, 2, rna_matrix_dimsize_4x4);
  RNA_def_property_ui_text(prop, "Window Matrix", "Current window matrix");

  prop = RNA_def_property(srna, "view_matrix", PROP_FLOAT, PROP_MATRIX);
  RNA_def_property_float_sdna(prop, NULL, "viewmat");
  RNA_def_property_multi_array(prop, 2, rna_matrix_dimsize_4x4);
  RNA_def_property_float_funcs(prop, NULL, "rna_RegionView3D_view_matrix_set", NULL);
  RNA_def_property_ui_text(prop, "View Matrix", "Current view matrix");
  RNA_def_property_update(prop, NC_SPACE | ND_SPACE_VIEW3D, NULL);

  prop = RNA_def_property(srna, "view_perspective", PROP_ENUM, PROP_NONE);
  RNA_def_property_enum_sdna(prop, NULL, "persp");
  RNA_def_property_enum_items(prop, rv3d_persp_items);
  RNA_def_property_ui_text(prop, "Perspective", "View Perspective");
  RNA_def_property_update(prop, NC_SPACE | ND_SPACE_VIEW3D, NULL);

  prop = RNA_def_property(srna, "is_perspective", PROP_BOOLEAN, PROP_NONE);
  RNA_def_property_boolean_sdna(prop, NULL, "is_persp", 1);
  RNA_def_property_ui_text(prop, "Is Perspective", "");
  RNA_def_property_flag(prop, PROP_EDITABLE);

  prop = RNA_def_property(srna, "is_orthographic_side_view", PROP_BOOLEAN, PROP_NONE);
  RNA_def_property_boolean_sdna(prop, NULL, "view", 0);
  RNA_def_property_boolean_funcs(prop, "rna_RegionView3D_is_orthographic_side_view_get", NULL);
  RNA_def_property_ui_text(prop, "Is Axis Aligned", "Is current view an orthographic side view");

  /* This isn't directly accessible from the UI, only an operator. */
  prop = RNA_def_property(srna, "use_clip_planes", PROP_BOOLEAN, PROP_NONE);
  RNA_def_property_boolean_sdna(prop, NULL, "rflag", RV3D_CLIPPING);
  RNA_def_property_ui_text(prop, "Use Clip Planes", "");

  prop = RNA_def_property(srna, "clip_planes", PROP_FLOAT, PROP_NONE);
  RNA_def_property_float_sdna(prop, NULL, "clip");
  RNA_def_property_multi_array(prop, 2, (int[]){6, 4});
  RNA_def_property_ui_text(prop, "Clip Planes", "");

  prop = RNA_def_property(srna, "view_location", PROP_FLOAT, PROP_TRANSLATION);
#  if 0
  RNA_def_property_float_sdna(prop, NULL, "ofs"); /* can't use because it's negated */
#  else
  RNA_def_property_array(prop, 3);
  RNA_def_property_float_funcs(
      prop, "rna_RegionView3D_view_location_get", "rna_RegionView3D_view_location_set", NULL);
#  endif
  RNA_def_property_ui_text(prop, "View Location", "View pivot location");
  RNA_def_property_ui_range(prop, -10000.0, 10000.0, 10, RNA_TRANSLATION_PREC_DEFAULT);
  RNA_def_property_update(prop, NC_WINDOW, NULL);

  prop = RNA_def_property(
      srna, "view_rotation", PROP_FLOAT, PROP_QUATERNION); /* can't use because it's inverted */
#  if 0
  RNA_def_property_float_sdna(prop, NULL, "viewquat");
#  else
  RNA_def_property_array(prop, 4);
  RNA_def_property_float_funcs(
      prop, "rna_RegionView3D_view_rotation_get", "rna_RegionView3D_view_rotation_set", NULL);
#  endif
  RNA_def_property_ui_text(prop, "View Rotation", "Rotation in quaternions (keep normalized)");
  RNA_def_property_update(prop, NC_SPACE | ND_SPACE_VIEW3D, NULL);

  /* not sure we need rna access to these but adding anyway */
  prop = RNA_def_property(srna, "view_distance", PROP_FLOAT, PROP_UNSIGNED);
  RNA_def_property_float_sdna(prop, NULL, "dist");
  RNA_def_property_ui_text(prop, "Distance", "Distance to the view location");
  RNA_def_property_update(prop, NC_SPACE | ND_SPACE_VIEW3D, NULL);

  prop = RNA_def_property(srna, "view_camera_zoom", PROP_FLOAT, PROP_UNSIGNED);
  RNA_def_property_float_sdna(prop, NULL, "camzoom");
  RNA_def_property_ui_text(prop, "Camera Zoom", "Zoom factor in camera view");
  RNA_def_property_range(prop, RV3D_CAMZOOM_MIN, RV3D_CAMZOOM_MAX);
  RNA_def_property_update(prop, NC_SPACE | ND_SPACE_VIEW3D, NULL);

  prop = RNA_def_property(srna, "view_camera_offset", PROP_FLOAT, PROP_NONE);
  RNA_def_property_float_sdna(prop, NULL, "camdx");
  RNA_def_property_array(prop, 2);
  RNA_def_property_ui_text(prop, "Camera Offset", "View shift in camera view");
  RNA_def_property_update(prop, NC_SPACE | ND_SPACE_VIEW3D, NULL);

  RNA_api_region_view3d(srna);
}

static void rna_def_space_properties(BlenderRNA *brna)
{
  StructRNA *srna;
  PropertyRNA *prop;

  static const EnumPropertyItem tab_sync_items[] = {
      {PROPERTIES_SYNC_ALWAYS,
       "ALWAYS",
       0,
       "Always",
       "Always change tabs when clicking an icon in an outliner"},
      {PROPERTIES_SYNC_NEVER,
       "NEVER",
       0,
       "Never",
       "Never change tabs when clicking an icon in an outliner"},
      {PROPERTIES_SYNC_AUTO,
       "AUTO",
       0,
       "Auto",
       "Change tabs only when this editor shares a border with an outliner"},
      {0, NULL, 0, NULL, NULL},
  };

  srna = RNA_def_struct(brna, "SpaceProperties", "Space");
  RNA_def_struct_sdna(srna, "SpaceProperties");
  RNA_def_struct_ui_text(srna, "Properties Space", "Properties space data");

  prop = RNA_def_property(srna, "context", PROP_ENUM, PROP_NONE);
  RNA_def_property_enum_sdna(prop, NULL, "mainb");
  RNA_def_property_enum_items(prop, buttons_context_items);
  RNA_def_property_enum_funcs(
      prop, NULL, "rna_SpaceProperties_context_set", "rna_SpaceProperties_context_itemf");
  RNA_def_property_ui_text(prop, "", "");
  RNA_def_property_update(
      prop, NC_SPACE | ND_SPACE_PROPERTIES, "rna_SpaceProperties_context_update");

  /* pinned data */
  prop = RNA_def_property(srna, "pin_id", PROP_POINTER, PROP_NONE);
  RNA_def_property_pointer_sdna(prop, NULL, "pinid");
  RNA_def_property_struct_type(prop, "ID");
  /* NOTE: custom set function is ONLY to avoid rna setting a user for this. */
  RNA_def_property_pointer_funcs(
      prop, NULL, "rna_SpaceProperties_pin_id_set", "rna_SpaceProperties_pin_id_typef", NULL);
  RNA_def_property_flag(prop, PROP_EDITABLE | PROP_NEVER_UNLINK);
  RNA_def_property_update(
      prop, NC_SPACE | ND_SPACE_PROPERTIES, "rna_SpaceProperties_pin_id_update");

  prop = RNA_def_property(srna, "use_pin_id", PROP_BOOLEAN, PROP_NONE);
  RNA_def_property_boolean_sdna(prop, NULL, "flag", SB_PIN_CONTEXT);
  RNA_def_property_ui_text(prop, "Pin ID", "Use the pinned context");

  /* Property search. */

  prop = RNA_def_property(srna, "tab_search_results", PROP_BOOLEAN, PROP_NONE);
  RNA_def_property_array(prop, 0); /* Dynamic length, see next line. */
  RNA_def_property_flag(prop, PROP_DYNAMIC);
  RNA_def_property_clear_flag(prop, PROP_EDITABLE);
  RNA_def_property_boolean_funcs(prop, "rna_SpaceProperties_tab_search_results_get", NULL);
  RNA_def_property_dynamic_array_funcs(prop, "rna_SpaceProperties_tab_search_results_getlength");
  RNA_def_property_ui_text(
      prop, "Tab Search Results", "Whether or not each visible tab has a search result");

  prop = RNA_def_property(srna, "search_filter", PROP_STRING, PROP_NONE);
  /* The search filter is stored in the property editor's runtime struct which
   * is only defined in an internal header, so use the getter / setter here. */
  RNA_def_property_string_funcs(prop,
                                "rna_SpaceProperties_search_filter_get",
                                "rna_SpaceProperties_search_filter_length",
                                "rna_SpaceProperties_search_filter_set");
  RNA_def_property_ui_text(prop, "Display Filter", "Live search filtering string");
  RNA_def_property_flag(prop, PROP_TEXTEDIT_UPDATE);
  RNA_def_property_update(
      prop, NC_SPACE | ND_SPACE_PROPERTIES, "rna_SpaceProperties_search_filter_update");

  /* Outliner sync. */
  prop = RNA_def_property(srna, "outliner_sync", PROP_ENUM, PROP_NONE);
  RNA_def_property_enum_sdna(prop, NULL, "outliner_sync");
  RNA_def_property_enum_items(prop, tab_sync_items);
  RNA_def_property_ui_text(prop,
                           "Outliner Sync",
                           "Change to the corresponding tab when outliner data icons are clicked");
  RNA_def_property_update(prop, NC_SPACE | ND_SPACE_PROPERTIES, NULL);
}

static void rna_def_space_image_overlay(BlenderRNA *brna)
{
  StructRNA *srna;
  PropertyRNA *prop;

  srna = RNA_def_struct(brna, "SpaceImageOverlay", NULL);
  RNA_def_struct_sdna(srna, "SpaceImage");
  RNA_def_struct_nested(brna, srna, "SpaceImageEditor");
  RNA_def_struct_path_func(srna, "rna_SpaceImageOverlay_path");
  RNA_def_struct_ui_text(
      srna, "Overlay Settings", "Settings for display of overlays in the UV/Image editor");

  prop = RNA_def_property(srna, "show_overlays", PROP_BOOLEAN, PROP_NONE);
  RNA_def_property_boolean_sdna(prop, NULL, "overlay.flag", SI_OVERLAY_SHOW_OVERLAYS);
  RNA_def_property_ui_text(prop, "Show Overlays", "Display overlays like UV Maps and Metadata");
}

static void rna_def_space_image(BlenderRNA *brna)
{
  StructRNA *srna;
  PropertyRNA *prop;

  srna = RNA_def_struct(brna, "SpaceImageEditor", "Space");
  RNA_def_struct_sdna(srna, "SpaceImage");
  RNA_def_struct_ui_text(srna, "Space Image Editor", "Image and UV editor space data");

  rna_def_space_generic_show_region_toggles(srna,
                                            ((1 << RGN_TYPE_TOOL_HEADER) | (1 << RGN_TYPE_TOOLS) |
                                             (1 << RGN_TYPE_UI) | (1 << RGN_TYPE_HUD)));

  /* image */
  prop = RNA_def_property(srna, "image", PROP_POINTER, PROP_NONE);
  RNA_def_property_pointer_funcs(prop, NULL, "rna_SpaceImageEditor_image_set", NULL, NULL);
  RNA_def_property_ui_text(prop, "Image", "Image displayed and edited in this space");
  RNA_def_property_flag(prop, PROP_EDITABLE);
  RNA_def_property_update(
      prop,
      NC_GEOM | ND_DATA,
      "rna_SpaceImageEditor_image_update"); /* is handled in image editor too */

  prop = RNA_def_property(srna, "image_user", PROP_POINTER, PROP_NONE);
  RNA_def_property_flag(prop, PROP_NEVER_NULL);
  RNA_def_property_pointer_sdna(prop, NULL, "iuser");
  RNA_def_property_ui_text(
      prop,
      "Image User",
      "Parameters defining which layer, pass and frame of the image is displayed");
  RNA_def_property_update(prop, NC_SPACE | ND_SPACE_IMAGE, NULL);

  prop = RNA_def_property(srna, "scopes", PROP_POINTER, PROP_NONE);
  RNA_def_property_pointer_sdna(prop, NULL, "scopes");
  RNA_def_property_struct_type(prop, "Scopes");
  RNA_def_property_ui_text(prop, "Scopes", "Scopes to visualize image statistics");
  RNA_def_property_flag(prop, PROP_CONTEXT_UPDATE);
  RNA_def_property_update(prop, NC_SPACE | ND_SPACE_IMAGE, "rna_SpaceImageEditor_scopes_update");

  prop = RNA_def_property(srna, "use_image_pin", PROP_BOOLEAN, PROP_NONE);
  RNA_def_property_boolean_sdna(prop, NULL, "pin", 0);
  RNA_def_property_ui_text(
      prop, "Image Pin", "Display current image regardless of object selection");
  RNA_def_property_ui_icon(prop, ICON_UNPINNED, 1);
  RNA_def_property_update(prop, NC_SPACE | ND_SPACE_IMAGE, NULL);

  prop = RNA_def_property(srna, "sample_histogram", PROP_POINTER, PROP_NONE);
  RNA_def_property_pointer_sdna(prop, NULL, "sample_line_hist");
  RNA_def_property_struct_type(prop, "Histogram");
  RNA_def_property_ui_text(prop, "Line Sample", "Sampled colors along line");

  prop = RNA_def_property(srna, "zoom", PROP_FLOAT, PROP_NONE);
  RNA_def_property_array(prop, 2);
  RNA_def_property_clear_flag(prop, PROP_EDITABLE);
  RNA_def_property_float_funcs(prop, "rna_SpaceImageEditor_zoom_get", NULL, NULL);
  RNA_def_property_ui_text(prop, "Zoom", "Zoom factor");

  /* image draw */
  prop = RNA_def_property(srna, "show_repeat", PROP_BOOLEAN, PROP_NONE);
  RNA_def_property_boolean_sdna(prop, NULL, "flag", SI_DRAW_TILE);
  RNA_def_property_ui_text(
      prop, "Display Repeated", "Display the image repeated outside of the main view");
  RNA_def_property_update(prop, NC_SPACE | ND_SPACE_IMAGE, NULL);

  prop = RNA_def_property(srna, "show_annotation", PROP_BOOLEAN, PROP_NONE);
  RNA_def_property_boolean_sdna(prop, NULL, "flag", SI_SHOW_GPENCIL);
  RNA_def_property_ui_text(prop, "Show Annotation", "Show annotations for this view");
  RNA_def_property_update(prop, NC_SPACE | ND_SPACE_IMAGE, NULL);

  prop = RNA_def_property(srna, "display_channels", PROP_ENUM, PROP_NONE);
  RNA_def_property_enum_bitflag_sdna(prop, NULL, "flag");
  RNA_def_property_enum_items(prop, display_channels_items);
  RNA_def_property_enum_funcs(prop,
                              "rna_SpaceImageEditor_display_channels_get",
                              NULL,
                              "rna_SpaceImageEditor_display_channels_itemf");
  RNA_def_property_ui_text(prop, "Display Channels", "Channels of the image to display");
  RNA_def_property_update(prop, NC_SPACE | ND_SPACE_IMAGE, NULL);

  prop = RNA_def_property(srna, "show_stereo_3d", PROP_BOOLEAN, PROP_NONE);
  RNA_def_property_boolean_funcs(
      prop, "rna_SpaceImageEditor_show_stereo_get", "rna_SpaceImageEditor_show_stereo_set");
  RNA_def_property_ui_text(prop, "Show Stereo", "Display the image in Stereo 3D");
  RNA_def_property_ui_icon(prop, ICON_CAMERA_STEREO, 0);
  RNA_def_property_update(
      prop, NC_SPACE | ND_SPACE_IMAGE, "rna_SpaceImageEditor_show_stereo_update");

  /* uv */
  prop = RNA_def_property(srna, "uv_editor", PROP_POINTER, PROP_NONE);
  RNA_def_property_flag(prop, PROP_NEVER_NULL);
  RNA_def_property_struct_type(prop, "SpaceUVEditor");
  RNA_def_property_pointer_funcs(prop, "rna_SpaceImageEditor_uvedit_get", NULL, NULL, NULL);
  RNA_def_property_ui_text(prop, "UV Editor", "UV editor settings");

  /* mode (hidden in the UI, see 'ui_mode') */
  prop = RNA_def_property(srna, "mode", PROP_ENUM, PROP_NONE);
  RNA_def_property_enum_sdna(prop, NULL, "mode");
  RNA_def_property_enum_items(prop, rna_enum_space_image_mode_all_items);
  RNA_def_property_ui_text(prop, "Mode", "Editing context being displayed");
  RNA_def_property_update(prop, NC_SPACE | ND_SPACE_IMAGE, "rna_SpaceImageEditor_mode_update");

  prop = RNA_def_property(srna, "ui_mode", PROP_ENUM, PROP_NONE);
  RNA_def_property_enum_sdna(prop, NULL, "mode");
  RNA_def_property_enum_items(prop, rna_enum_space_image_mode_ui_items);
  RNA_def_property_ui_text(prop, "Mode", "Editing context being displayed");
  RNA_def_property_update(prop, NC_SPACE | ND_SPACE_IMAGE, "rna_SpaceImageEditor_mode_update");

  /* bfa - hide disfunctional tools and settings for render result */
  prop = RNA_def_property(srna, "ui_non_render_mode", PROP_ENUM, PROP_NONE);
  RNA_def_property_enum_sdna(prop, NULL, "mode");
  RNA_def_property_enum_items(prop, rna_enum_space_image_mode_non_render_items);
  RNA_def_property_ui_text(prop, "Mode", "Editing context being displayed");
  RNA_def_property_update(prop, NC_SPACE | ND_SPACE_IMAGE, "rna_SpaceImageEditor_mode_update");

  /* transform */
  prop = RNA_def_property(srna, "cursor_location", PROP_FLOAT, PROP_XYZ);
  RNA_def_property_array(prop, 2);
  RNA_def_property_float_funcs(prop,
                               "rna_SpaceImageEditor_cursor_location_get",
                               "rna_SpaceImageEditor_cursor_location_set",
                               NULL);
  RNA_def_property_ui_text(prop, "2D Cursor Location", "2D cursor location for this view");
  RNA_def_property_update(prop, NC_SPACE | ND_SPACE_IMAGE, NULL);

  prop = RNA_def_property(srna, "pivot_point", PROP_ENUM, PROP_NONE);
  RNA_def_property_enum_sdna(prop, NULL, "around");
  RNA_def_property_enum_items(prop, rna_enum_transform_pivot_items_full);
  RNA_def_property_enum_funcs(prop, NULL, NULL, "rna_SpaceImageEditor_pivot_itemf");
  RNA_def_property_ui_text(prop, "Pivot", "Rotation/Scaling Pivot");
  RNA_def_property_update(prop, NC_SPACE | ND_SPACE_IMAGE, NULL);

  /* grease pencil */
  prop = RNA_def_property(srna, "grease_pencil", PROP_POINTER, PROP_NONE);
  RNA_def_property_pointer_sdna(prop, NULL, "gpd");
  RNA_def_property_struct_type(prop, "GreasePencil");
  RNA_def_property_pointer_funcs(
      prop, NULL, NULL, NULL, "rna_GPencil_datablocks_annotations_poll");
  RNA_def_property_flag(prop, PROP_EDITABLE | PROP_ID_REFCOUNT);
  RNA_def_property_ui_text(prop, "Grease Pencil", "Grease pencil data for this space");
  RNA_def_property_update(prop, NC_SPACE | ND_SPACE_IMAGE, NULL);

  /* update */
  prop = RNA_def_property(srna, "use_realtime_update", PROP_BOOLEAN, PROP_NONE);
  RNA_def_property_boolean_sdna(prop, NULL, "lock", 0);
  RNA_def_property_ui_text(prop,
                           "Update Automatically",
                           "Update other affected window spaces automatically to reflect changes "
                           "during interactive operations such as transform");

  /* state */
  prop = RNA_def_property(srna, "show_render", PROP_BOOLEAN, PROP_NONE);
  RNA_def_property_boolean_funcs(prop, "rna_SpaceImageEditor_show_render_get", NULL);
  RNA_def_property_clear_flag(prop, PROP_EDITABLE);
  RNA_def_property_ui_text(prop, "Show Render", "Show render related properties");

  prop = RNA_def_property(srna, "show_paint", PROP_BOOLEAN, PROP_NONE);
  RNA_def_property_boolean_funcs(prop, "rna_SpaceImageEditor_show_paint_get", NULL);
  RNA_def_property_clear_flag(prop, PROP_EDITABLE);
  RNA_def_property_ui_text(prop, "Show Paint", "Show paint related properties");

  prop = RNA_def_property(srna, "show_uvedit", PROP_BOOLEAN, PROP_NONE);
  RNA_def_property_boolean_funcs(prop, "rna_SpaceImageEditor_show_uvedit_get", NULL);
  RNA_def_property_clear_flag(prop, PROP_EDITABLE);
  RNA_def_property_ui_text(prop, "Show UV Editor", "Show UV editing related properties");

  prop = RNA_def_property(srna, "show_maskedit", PROP_BOOLEAN, PROP_NONE);
  RNA_def_property_boolean_funcs(prop, "rna_SpaceImageEditor_show_maskedit_get", NULL);
  RNA_def_property_clear_flag(prop, PROP_EDITABLE);
  RNA_def_property_ui_text(prop, "Show Mask Editor", "Show Mask editing related properties");

  /* Overlays */
  prop = RNA_def_property(srna, "overlay", PROP_POINTER, PROP_NONE);
  RNA_def_property_flag(prop, PROP_NEVER_NULL);
  RNA_def_property_struct_type(prop, "SpaceImageOverlay");
  RNA_def_property_pointer_funcs(prop, "rna_SpaceImage_overlay_get", NULL, NULL, NULL);
  RNA_def_property_ui_text(
      prop, "Overlay Settings", "Settings for display of overlays in the UV/Image editor");

  rna_def_space_image_uv(brna);
  rna_def_space_image_overlay(brna);

  /* mask */
  rna_def_space_mask_info(srna, NC_SPACE | ND_SPACE_IMAGE, "rna_SpaceImageEditor_mask_set");
}

static void rna_def_space_sequencer_preview_overlay(BlenderRNA *brna)
{
  StructRNA *srna;
  PropertyRNA *prop;

  srna = RNA_def_struct(brna, "SequencerPreviewOverlay", NULL);
  RNA_def_struct_sdna(srna, "SequencerPreviewOverlay");
  RNA_def_struct_nested(brna, srna, "SpaceSequenceEditor");
  RNA_def_struct_path_func(srna, "rna_SpaceSequencerPreviewOverlay_path");
  RNA_def_struct_ui_text(srna, "Preview Overlay Settings", "");

  prop = RNA_def_property(srna, "show_safe_areas", PROP_BOOLEAN, PROP_NONE);
  RNA_def_property_boolean_sdna(prop, NULL, "flag", SEQ_PREVIEW_SHOW_SAFE_MARGINS);
  RNA_def_property_ui_text(
      prop, "Safe Areas", "Show TV title safe and action safe areas in preview");
  RNA_def_property_update(prop, NC_SPACE | ND_SPACE_SEQUENCER, NULL);

  prop = RNA_def_property(srna, "show_safe_center", PROP_BOOLEAN, PROP_NONE);
  RNA_def_property_boolean_sdna(prop, NULL, "flag", SEQ_PREVIEW_SHOW_SAFE_CENTER);
  RNA_def_property_ui_text(
      prop, "Center-Cut Safe Areas", "Show safe areas to fit content in a different aspect ratio");
  RNA_def_property_update(prop, NC_SPACE | ND_SPACE_SEQUENCER, NULL);

  prop = RNA_def_property(srna, "show_metadata", PROP_BOOLEAN, PROP_NONE);
  RNA_def_property_boolean_sdna(prop, NULL, "flag", SEQ_PREVIEW_SHOW_METADATA);
  RNA_def_property_ui_text(prop, "Show Metadata", "Show metadata of first visible strip");
  RNA_def_property_update(prop, NC_SPACE | ND_SPACE_SEQUENCER, NULL);

  prop = RNA_def_property(srna, "show_annotation", PROP_BOOLEAN, PROP_NONE);
  RNA_def_property_boolean_sdna(prop, NULL, "flag", SEQ_PREVIEW_SHOW_GPENCIL);
  RNA_def_property_ui_text(prop, "Show Annotation", "Show annotations for this view");
  RNA_def_property_update(prop, NC_SPACE | ND_SPACE_SEQUENCER, NULL);

  prop = RNA_def_property(srna, "show_image_outline", PROP_BOOLEAN, PROP_NONE);
  RNA_def_property_boolean_sdna(prop, NULL, "flag", SEQ_PREVIEW_SHOW_OUTLINE_SELECTED);
  RNA_def_property_ui_text(prop, "Image Outline", "");
  RNA_def_property_update(prop, NC_SPACE | ND_SPACE_SEQUENCER, NULL);

  prop = RNA_def_property(srna, "show_cursor", PROP_BOOLEAN, PROP_NONE);
  RNA_def_property_boolean_sdna(prop, NULL, "flag", SEQ_PREVIEW_SHOW_2D_CURSOR);
  RNA_def_property_ui_text(prop, "2D cursor", "");
  RNA_def_property_update(prop, NC_SPACE | ND_SPACE_SEQUENCER, NULL);
}

static void rna_def_space_sequencer_timeline_overlay(BlenderRNA *brna)
{
  StructRNA *srna;
  PropertyRNA *prop;

  srna = RNA_def_struct(brna, "SequencerTimelineOverlay", NULL);
  RNA_def_struct_sdna(srna, "SequencerTimelineOverlay");
  RNA_def_struct_nested(brna, srna, "SpaceSequenceEditor");
  RNA_def_struct_path_func(srna, "rna_SpaceSequencerTimelineOverlay_path");
  RNA_def_struct_ui_text(srna, "Timeline Overlay Settings", "");

  static const EnumPropertyItem waveform_type_display_items[] = {
      {SEQ_TIMELINE_NO_WAVEFORMS,
       "NO_WAVEFORMS",
       0,
       "Waveforms Off",
       "Don't display waveforms for any sound strips"},
      {SEQ_TIMELINE_ALL_WAVEFORMS,
       "ALL_WAVEFORMS",
       0,
       "Waveforms On",
       "Display waveforms for all sound strips"},
      {0,
       "DEFAULT_WAVEFORMS",
       0,
       "Use Strip Option",
       "Display waveforms depending on strip setting"},
      {0, NULL, 0, NULL, NULL},
  };

  prop = RNA_def_property(srna, "waveform_display_type", PROP_ENUM, PROP_NONE);
  RNA_def_property_enum_bitflag_sdna(prop, NULL, "flag");
  RNA_def_property_enum_items(prop, waveform_type_display_items);
  RNA_def_property_ui_text(prop, "Waveform Display", "How Waveforms are displayed");
  RNA_def_property_update(prop, NC_SPACE | ND_SPACE_SEQUENCER, NULL);

  prop = RNA_def_property(srna, "show_fcurves", PROP_BOOLEAN, PROP_NONE);
  RNA_def_property_boolean_sdna(prop, NULL, "flag", SEQ_TIMELINE_SHOW_FCURVES);
  RNA_def_property_ui_text(prop, "Show F-Curves", "Display strip opacity/volume curve");
  RNA_def_property_update(prop, NC_SPACE | ND_SPACE_SEQUENCER, NULL);

  prop = RNA_def_property(srna, "show_strip_name", PROP_BOOLEAN, PROP_NONE);
  RNA_def_property_boolean_sdna(prop, NULL, "flag", SEQ_TIMELINE_SHOW_STRIP_NAME);
  RNA_def_property_ui_text(prop, "Show Name", "");
  RNA_def_property_update(prop, NC_SPACE | ND_SPACE_SEQUENCER, NULL);

  prop = RNA_def_property(srna, "show_strip_source", PROP_BOOLEAN, PROP_NONE);
  RNA_def_property_boolean_sdna(prop, NULL, "flag", SEQ_TIMELINE_SHOW_STRIP_SOURCE);
  RNA_def_property_ui_text(
      prop, "Show Source", "Display path to source file, or name of source datablock");
  RNA_def_property_update(prop, NC_SPACE | ND_SPACE_SEQUENCER, NULL);

  prop = RNA_def_property(srna, "show_strip_duration", PROP_BOOLEAN, PROP_NONE);
  RNA_def_property_boolean_sdna(prop, NULL, "flag", SEQ_TIMELINE_SHOW_STRIP_DURATION);
  RNA_def_property_ui_text(prop, "Show Duration", "");
  RNA_def_property_update(prop, NC_SPACE | ND_SPACE_SEQUENCER, NULL);

  prop = RNA_def_property(srna, "show_grid", PROP_BOOLEAN, PROP_NONE);
  RNA_def_property_boolean_sdna(prop, NULL, "flag", SEQ_TIMELINE_SHOW_GRID);
  RNA_def_property_ui_text(prop, "Show Grid", "Show vertical grid lines");
  RNA_def_property_update(prop, NC_SPACE | ND_SPACE_SEQUENCER, NULL);

  prop = RNA_def_property(srna, "show_strip_offset", PROP_BOOLEAN, PROP_NONE);
  RNA_def_property_boolean_sdna(prop, NULL, "flag", SEQ_TIMELINE_SHOW_STRIP_OFFSETS);
  RNA_def_property_ui_text(prop, "Show Offsets", "Display strip in/out offsets");
  RNA_def_property_update(prop, NC_SPACE | ND_SPACE_SEQUENCER, NULL);

  prop = RNA_def_property(srna, "show_thumbnails", PROP_BOOLEAN, PROP_NONE);
  RNA_def_property_boolean_sdna(prop, NULL, "flag", SEQ_TIMELINE_SHOW_THUMBNAILS);
  RNA_def_property_ui_text(prop, "Show Thumbnails", "Show strip thumbnails");
  RNA_def_property_update(prop, NC_SPACE | ND_SPACE_SEQUENCER, NULL);

  prop = RNA_def_property(srna, "show_strip_tag_color", PROP_BOOLEAN, PROP_NONE);
  RNA_def_property_boolean_sdna(prop, NULL, "flag", SEQ_TIMELINE_SHOW_STRIP_COLOR_TAG);
  RNA_def_property_ui_text(
      prop, "Show Color Tags", "Display the strip color tags in the sequencer");
  RNA_def_property_update(prop, NC_SPACE | ND_SPACE_SEQUENCER, NULL);
}

static void rna_def_space_sequencer(BlenderRNA *brna)
{
  StructRNA *srna;
  PropertyRNA *prop;

  static const EnumPropertyItem display_mode_items[] = {
      {SEQ_DRAW_IMG_IMBUF, "IMAGE", ICON_SEQ_PREVIEW, "Image Preview", ""},
      {SEQ_DRAW_IMG_WAVEFORM, "WAVEFORM", ICON_SEQ_LUMA_WAVEFORM, "Luma Waveform", ""},
      {SEQ_DRAW_IMG_VECTORSCOPE, "VECTOR_SCOPE", ICON_SEQ_CHROMA_SCOPE, "Chroma Vectorscope", ""},
      {SEQ_DRAW_IMG_HISTOGRAM, "HISTOGRAM", ICON_SEQ_HISTOGRAM, "Histogram", ""},
      {0, NULL, 0, NULL, NULL},
  };

  static const EnumPropertyItem proxy_render_size_items[] = {
      {SEQ_RENDER_SIZE_NONE, "NONE", 0, "No display", ""},
      {SEQ_RENDER_SIZE_SCENE, "SCENE", 0, "Scene size", ""},
      {SEQ_RENDER_SIZE_PROXY_25, "PROXY_25", 0, "25%", ""},
      {SEQ_RENDER_SIZE_PROXY_50, "PROXY_50", 0, "50%", ""},
      {SEQ_RENDER_SIZE_PROXY_75, "PROXY_75", 0, "75%", ""},
      {SEQ_RENDER_SIZE_PROXY_100, "PROXY_100", 0, "100%", ""},
      {0, NULL, 0, NULL, NULL},
  };

  static const EnumPropertyItem overlay_frame_type_items[] = {
      {SEQ_OVERLAY_FRAME_TYPE_RECT, "RECTANGLE", 0, "Rectangle", "Show rectangle area overlay"},
      {SEQ_OVERLAY_FRAME_TYPE_REFERENCE, "REFERENCE", 0, "Reference", "Show reference frame only"},
      {SEQ_OVERLAY_FRAME_TYPE_CURRENT, "CURRENT", 0, "Current", "Show current frame only"},
      {0, NULL, 0, NULL, NULL},
  };

  static const EnumPropertyItem preview_channels_items[] = {
      {SEQ_USE_ALPHA,
       "COLOR_ALPHA",
       ICON_IMAGE_RGB_ALPHA,
       "Color and Alpha",
       "Display image with RGB colors and alpha transparency"},
      {0, "COLOR", ICON_IMAGE_RGB, "Color", "Display image with RGB colors"},
      {0, NULL, 0, NULL, NULL},
  };

  srna = RNA_def_struct(brna, "SpaceSequenceEditor", "Space");
  RNA_def_struct_sdna(srna, "SpaceSeq");
  RNA_def_struct_ui_text(srna, "Space Sequence Editor", "Sequence editor space data");

  rna_def_space_generic_show_region_toggles(srna,
                                            (1 << RGN_TYPE_TOOL_HEADER) | (1 << RGN_TYPE_UI) |
                                                (1 << RGN_TYPE_TOOLS) | (1 << RGN_TYPE_HUD));

  /* view type, fairly important */
  prop = RNA_def_property(srna, "view_type", PROP_ENUM, PROP_NONE);
  RNA_def_property_enum_sdna(prop, NULL, "view");
  RNA_def_property_enum_items(prop, rna_enum_space_sequencer_view_type_items);
  RNA_def_property_ui_text(
      prop, "View Type", "Type of the Sequencer view (sequencer, preview or both)");
  RNA_def_property_update(prop, 0, "rna_Sequencer_view_type_update");

  /* display type, fairly important */
  prop = RNA_def_property(srna, "display_mode", PROP_ENUM, PROP_NONE);
  RNA_def_property_enum_sdna(prop, NULL, "mainb");
  RNA_def_property_enum_items(prop, display_mode_items);
  RNA_def_property_ui_text(
      prop, "Display Mode", "View mode to use for displaying sequencer output");
  RNA_def_property_update(prop, NC_SPACE | ND_SPACE_SEQUENCER, NULL);

  /* flags */
  prop = RNA_def_property(srna, "show_frames", PROP_BOOLEAN, PROP_NONE);
  RNA_def_property_boolean_sdna(prop, NULL, "flag", SEQ_DRAWFRAMES);
  RNA_def_property_ui_text(prop, "Display Frames", "Display frames rather than seconds");
  RNA_def_property_update(prop, NC_SPACE | ND_SPACE_SEQUENCER, NULL);

  prop = RNA_def_property(srna, "use_marker_sync", PROP_BOOLEAN, PROP_NONE);
  RNA_def_property_boolean_sdna(prop, NULL, "flag", SEQ_MARKER_TRANS);
  RNA_def_property_ui_text(prop, "Sync Markers", "Transform markers as well as strips");
  RNA_def_property_update(prop, NC_SPACE | ND_SPACE_SEQUENCER, NULL);

  prop = RNA_def_property(srna, "show_separate_color", PROP_BOOLEAN, PROP_NONE);
  RNA_def_property_boolean_sdna(prop, NULL, "flag", SEQ_DRAW_COLOR_SEPARATED);
  RNA_def_property_ui_text(prop, "Separate Colors", "Separate color channels in preview");
  RNA_def_property_update(prop, NC_SPACE | ND_SPACE_SEQUENCER, NULL);

  prop = RNA_def_property(srna, "show_seconds", PROP_BOOLEAN, PROP_NONE);
  RNA_def_property_boolean_negative_sdna(prop, NULL, "flag", SEQ_DRAWFRAMES);
  RNA_def_property_ui_text(prop, "Show Seconds", "Show timing in seconds not frames");
  RNA_def_property_update(prop, NC_SPACE | ND_SPACE_SEQUENCER, NULL);

  prop = RNA_def_property(srna, "show_markers", PROP_BOOLEAN, PROP_NONE);
  RNA_def_property_boolean_sdna(prop, NULL, "flag", SEQ_SHOW_MARKERS);
  RNA_def_property_ui_text(
      prop,
      "Show Markers",
      "If any exists, show markers in a separate row at the bottom of the editor");
  RNA_def_property_update(prop, NC_SPACE | ND_SPACE_SEQUENCER, NULL);

  prop = RNA_def_property(srna, "display_channel", PROP_INT, PROP_NONE);
  RNA_def_property_int_sdna(prop, NULL, "chanshown");
  RNA_def_property_ui_text(
      prop,
      "Display Channel",
      "The channel number shown in the image preview. 0 is the result of all strips combined");
  RNA_def_property_range(prop, -5, MAXSEQ);
  RNA_def_property_update(prop, NC_SPACE | ND_SPACE_SEQUENCER, "rna_SequenceEditor_update_cache");

  prop = RNA_def_property(srna, "preview_channels", PROP_ENUM, PROP_NONE);
  RNA_def_property_enum_bitflag_sdna(prop, NULL, "flag");
  RNA_def_property_enum_items(prop, preview_channels_items);
  RNA_def_property_ui_text(prop, "Display Channels", "Channels of the preview to display");
  RNA_def_property_update(prop, NC_SPACE | ND_SPACE_SEQUENCER, "rna_SequenceEditor_update_cache");

  prop = RNA_def_property(srna, "use_zoom_to_fit", PROP_BOOLEAN, PROP_NONE);
  RNA_def_property_boolean_sdna(prop, NULL, "flag", SEQ_ZOOM_TO_FIT);
  RNA_def_property_ui_text(
      prop, "Zoom to Fit", "Automatically zoom preview image to make it fully fit the region");
  RNA_def_property_update(prop, NC_SPACE | ND_SPACE_SEQUENCER, NULL);

  prop = RNA_def_property(srna, "show_overexposed", PROP_INT, PROP_NONE);
  RNA_def_property_int_sdna(prop, NULL, "zebra");
  RNA_def_property_ui_text(prop, "Show Overexposed", "Show overexposed areas with zebra stripes");
  RNA_def_property_range(prop, 0, 110);
  RNA_def_property_update(prop, NC_SPACE | ND_SPACE_SEQUENCER, NULL);

  prop = RNA_def_property(srna, "proxy_render_size", PROP_ENUM, PROP_NONE);
  RNA_def_property_enum_sdna(prop, NULL, "render_size");
  RNA_def_property_enum_items(prop, proxy_render_size_items);
  RNA_def_property_ui_text(prop,
                           "Proxy Render Size",
                           "Display preview using full resolution or different proxy resolutions");
  RNA_def_property_flag(prop, PROP_CONTEXT_UPDATE);
  RNA_def_property_update(
      prop, NC_SPACE | ND_SPACE_SEQUENCER, "rna_SequenceEditor_render_size_update");

  prop = RNA_def_property(srna, "use_proxies", PROP_BOOLEAN, PROP_NONE);
  RNA_def_property_boolean_sdna(prop, NULL, "flag", SEQ_USE_PROXIES);
  RNA_def_property_ui_text(
      prop, "Use Proxies", "Use optimized files for faster scrubbing when available");
  RNA_def_property_update(prop, NC_SPACE | ND_SPACE_SEQUENCER, "rna_SequenceEditor_update_cache");

  /* grease pencil */
  prop = RNA_def_property(srna, "grease_pencil", PROP_POINTER, PROP_NONE);
  RNA_def_property_pointer_sdna(prop, NULL, "gpd");
  RNA_def_property_struct_type(prop, "GreasePencil");
  RNA_def_property_pointer_funcs(
      prop, NULL, NULL, NULL, "rna_GPencil_datablocks_annotations_poll");
  RNA_def_property_flag(prop, PROP_EDITABLE | PROP_ID_REFCOUNT);
  RNA_def_property_ui_text(prop, "Grease Pencil", "Grease Pencil data for this Preview region");
  RNA_def_property_update(prop, NC_SPACE | ND_SPACE_SEQUENCER, NULL);

  prop = RNA_def_property(srna, "overlay_frame_type", PROP_ENUM, PROP_NONE);
  RNA_def_property_enum_sdna(prop, NULL, "overlay_frame_type");
  RNA_def_property_enum_items(prop, overlay_frame_type_items);
  RNA_def_property_ui_text(prop, "Overlay Type", "Overlay display method");
  RNA_def_property_update(prop, NC_SPACE | ND_SPACE_SEQUENCER, NULL);

  prop = RNA_def_property(srna, "show_backdrop", PROP_BOOLEAN, PROP_NONE);
  RNA_def_property_boolean_sdna(prop, NULL, "draw_flag", SEQ_DRAW_BACKDROP);
  RNA_def_property_ui_text(prop, "Use Backdrop", "Display result under strips");
  RNA_def_property_update(prop, NC_SPACE | ND_SPACE_SEQUENCER, NULL);

  prop = RNA_def_property(srna, "show_transform_preview", PROP_BOOLEAN, PROP_NONE);
  RNA_def_property_boolean_sdna(prop, NULL, "draw_flag", SEQ_DRAW_TRANSFORM_PREVIEW);
  RNA_def_property_ui_text(prop, "Transform Preview", "Show preview of the transformed frames");
  RNA_def_property_update(prop, NC_SPACE | ND_SPACE_SEQUENCER, NULL);

  /* Gizmo toggles. */
  prop = RNA_def_property(srna, "show_gizmo", PROP_BOOLEAN, PROP_NONE);
  RNA_def_property_boolean_negative_sdna(prop, NULL, "gizmo_flag", SEQ_GIZMO_HIDE);
  RNA_def_property_ui_text(prop, "Show Gizmo", "Show gizmos of all types");
  RNA_def_property_update(prop, NC_SPACE | ND_SPACE_SEQUENCER, NULL);

  prop = RNA_def_property(srna, "show_gizmo_navigate", PROP_BOOLEAN, PROP_NONE);
  RNA_def_property_boolean_negative_sdna(prop, NULL, "gizmo_flag", SEQ_GIZMO_HIDE_NAVIGATE);
  RNA_def_property_ui_text(prop, "Navigate Gizmo", "Viewport navigation gizmo");
  RNA_def_property_update(prop, NC_SPACE | ND_SPACE_SEQUENCER, NULL);

  prop = RNA_def_property(srna, "show_gizmo_context", PROP_BOOLEAN, PROP_NONE);
  RNA_def_property_boolean_negative_sdna(prop, NULL, "gizmo_flag", SEQ_GIZMO_HIDE_CONTEXT);
  RNA_def_property_ui_text(prop, "Context Gizmo", "Context sensitive gizmos for the active item");
  RNA_def_property_update(prop, NC_SPACE | ND_SPACE_SEQUENCER, NULL);

  prop = RNA_def_property(srna, "show_gizmo_tool", PROP_BOOLEAN, PROP_NONE);
  RNA_def_property_boolean_negative_sdna(prop, NULL, "gizmo_flag", SEQ_GIZMO_HIDE_TOOL);
  RNA_def_property_ui_text(prop, "Tool Gizmo", "Active tool gizmo");
  RNA_def_property_update(prop, NC_SPACE | ND_SPACE_SEQUENCER, NULL);

  /* Overlay settings. */
  prop = RNA_def_property(srna, "show_overlays", PROP_BOOLEAN, PROP_NONE);
  RNA_def_property_boolean_sdna(prop, NULL, "flag", SEQ_SHOW_OVERLAY);
  RNA_def_property_ui_text(prop, "Show Overlay", "");
  RNA_def_property_update(prop, NC_SPACE | ND_SPACE_SEQUENCER, NULL);

  prop = RNA_def_property(srna, "preview_overlay", PROP_POINTER, PROP_NONE);
  RNA_def_property_flag(prop, PROP_NEVER_NULL);
  RNA_def_property_struct_type(prop, "SequencerPreviewOverlay");
  RNA_def_property_pointer_sdna(prop, NULL, "preview_overlay");
  RNA_def_property_ui_text(prop, "Preview Overlay Settings", "Settings for display of overlays");

  prop = RNA_def_property(srna, "timeline_overlay", PROP_POINTER, PROP_NONE);
  RNA_def_property_flag(prop, PROP_NEVER_NULL);
  RNA_def_property_struct_type(prop, "SequencerTimelineOverlay");
  RNA_def_property_pointer_sdna(prop, NULL, "timeline_overlay");
  RNA_def_property_ui_text(prop, "Timeline Overlay Settings", "Settings for display of overlays");

  rna_def_space_sequencer_preview_overlay(brna);
  rna_def_space_sequencer_timeline_overlay(brna);

  /* transform */
  prop = RNA_def_property(srna, "cursor_location", PROP_FLOAT, PROP_XYZ);
  RNA_def_property_float_sdna(prop, NULL, "cursor");
  RNA_def_property_array(prop, 2);
  RNA_def_property_ui_text(prop, "2D Cursor Location", "2D cursor location for this view");
  RNA_def_property_update(prop, NC_SPACE | ND_SPACE_SEQUENCER, NULL);
}

static void rna_def_space_text(BlenderRNA *brna)
{
  StructRNA *srna;
  PropertyRNA *prop;
  FunctionRNA *func;

  srna = RNA_def_struct(brna, "SpaceTextEditor", "Space");
  RNA_def_struct_sdna(srna, "SpaceText");
  RNA_def_struct_ui_text(srna, "Space Text Editor", "Text editor space data");

  rna_def_space_generic_show_region_toggles(srna, (1 << RGN_TYPE_UI) | (1 << RGN_TYPE_FOOTER));

  /* text */
  prop = RNA_def_property(srna, "text", PROP_POINTER, PROP_NONE);
  RNA_def_property_flag(prop, PROP_EDITABLE);
  RNA_def_property_ui_text(prop, "Text", "Text displayed and edited in this space");
  RNA_def_property_pointer_funcs(prop, NULL, "rna_SpaceTextEditor_text_set", NULL, NULL);
  RNA_def_property_update(prop, NC_SPACE | ND_SPACE_TEXT, NULL);

  /* display */
  prop = RNA_def_property(srna, "show_word_wrap", PROP_BOOLEAN, PROP_NONE);
  RNA_def_property_boolean_sdna(prop, NULL, "wordwrap", 0);
  RNA_def_property_boolean_funcs(prop, NULL, "rna_SpaceTextEditor_word_wrap_set");
  RNA_def_property_ui_text(
      prop, "Word Wrap", "Wrap words if there is not enough horizontal space");
  RNA_def_property_ui_icon(prop, ICON_WORDWRAP_ON, 0);
  RNA_def_property_update(prop, NC_SPACE | ND_SPACE_TEXT, NULL);

  prop = RNA_def_property(srna, "show_line_numbers", PROP_BOOLEAN, PROP_NONE);
  RNA_def_property_boolean_sdna(prop, NULL, "showlinenrs", 0);
  RNA_def_property_ui_text(prop, "Line Numbers", "Show line numbers next to the text");
  RNA_def_property_ui_icon(prop, ICON_LINENUMBERS_ON, 0);
  RNA_def_property_update(prop, NC_SPACE | ND_SPACE_TEXT, NULL);

  func = RNA_def_function(srna,
                          "is_syntax_highlight_supported",
                          "rna_SpaceTextEditor_text_is_syntax_highlight_supported");
  RNA_def_function_return(func,
                          RNA_def_boolean(func, "is_syntax_highlight_supported", false, "", ""));
  RNA_def_function_ui_description(func,
                                  "Returns True if the editor supports syntax highlighting "
                                  "for the current text datablock");

  prop = RNA_def_property(srna, "show_syntax_highlight", PROP_BOOLEAN, PROP_NONE);
  RNA_def_property_boolean_sdna(prop, NULL, "showsyntax", 0);
  RNA_def_property_ui_text(prop, "Syntax Highlight", "Syntax highlight for scripting");
  RNA_def_property_ui_icon(prop, ICON_SYNTAX_ON, 0);
  RNA_def_property_update(prop, NC_SPACE | ND_SPACE_TEXT, NULL);

  prop = RNA_def_property(srna, "show_line_highlight", PROP_BOOLEAN, PROP_NONE);
  RNA_def_property_boolean_sdna(prop, NULL, "line_hlight", 0);
  RNA_def_property_ui_text(prop, "Highlight Line", "Highlight the current line");
  RNA_def_property_update(prop, NC_SPACE | ND_SPACE_TEXT, NULL);

  prop = RNA_def_property(srna, "tab_width", PROP_INT, PROP_NONE);
  RNA_def_property_int_sdna(prop, NULL, "tabnumber");
  RNA_def_property_range(prop, 2, 8);
  RNA_def_property_ui_text(prop, "Tab Width", "Number of spaces to display tabs with");
  RNA_def_property_update(prop, NC_SPACE | ND_SPACE_TEXT, "rna_SpaceTextEditor_updateEdited");

  prop = RNA_def_property(srna, "font_size", PROP_INT, PROP_NONE);
  RNA_def_property_int_sdna(prop, NULL, "lheight");
  RNA_def_property_range(prop, 8, 32);
  RNA_def_property_ui_text(prop, "Font Size", "Font size to use for displaying the text");
  RNA_def_property_update(prop, NC_SPACE | ND_SPACE_TEXT, NULL);

  prop = RNA_def_property(srna, "show_margin", PROP_BOOLEAN, PROP_NONE);
  RNA_def_property_boolean_sdna(prop, NULL, "flags", ST_SHOW_MARGIN);
  RNA_def_property_ui_text(prop, "Show Margin", "Show right margin");
  RNA_def_property_update(prop, NC_SPACE | ND_SPACE_TEXT, NULL);

  prop = RNA_def_property(srna, "margin_column", PROP_INT, PROP_NONE);
  RNA_def_property_int_sdna(prop, NULL, "margin_column");
  RNA_def_property_range(prop, 0, 1024);
  RNA_def_property_ui_text(prop, "Margin Column", "Column number to show right margin at");
  RNA_def_property_update(prop, NC_SPACE | ND_SPACE_TEXT, NULL);

  prop = RNA_def_property(srna, "top", PROP_INT, PROP_NONE);
  RNA_def_property_int_sdna(prop, NULL, "top");
  RNA_def_property_range(prop, 0, INT_MAX);
  RNA_def_property_ui_text(prop, "Top Line", "Top line visible");
  RNA_def_property_update(prop, NC_SPACE | ND_SPACE_TEXT, NULL);

  prop = RNA_def_property(srna, "visible_lines", PROP_INT, PROP_NONE);
  RNA_def_property_clear_flag(prop, PROP_EDITABLE);
  RNA_def_property_int_sdna(prop, NULL, "runtime.viewlines");
  RNA_def_property_ui_text(
      prop, "Visible Lines", "Amount of lines that can be visible in current editor");

  /* functionality options */
  prop = RNA_def_property(srna, "use_overwrite", PROP_BOOLEAN, PROP_NONE);
  RNA_def_property_boolean_sdna(prop, NULL, "overwrite", 1);
  RNA_def_property_ui_text(
      prop, "Overwrite", "Overwrite characters when typing rather than inserting them");
  RNA_def_property_update(prop, NC_SPACE | ND_SPACE_TEXT, NULL);

  prop = RNA_def_property(srna, "use_live_edit", PROP_BOOLEAN, PROP_NONE);
  RNA_def_property_boolean_sdna(prop, NULL, "live_edit", 1);
  RNA_def_property_ui_text(prop, "Live Edit", "Run python while editing");
  RNA_def_property_update(prop, NC_SPACE | ND_SPACE_TEXT, NULL);

  /* find */
  prop = RNA_def_property(srna, "use_find_all", PROP_BOOLEAN, PROP_NONE);
  RNA_def_property_boolean_sdna(prop, NULL, "flags", ST_FIND_ALL);
  RNA_def_property_ui_text(
      prop, "Find All", "Search in all text data, instead of only the active one");
  RNA_def_property_update(prop, NC_SPACE | ND_SPACE_TEXT, NULL);

  prop = RNA_def_property(srna, "use_find_wrap", PROP_BOOLEAN, PROP_NONE);
  RNA_def_property_boolean_sdna(prop, NULL, "flags", ST_FIND_WRAP);
  RNA_def_property_ui_text(
      prop, "Find Wrap", "Search again from the start of the file when reaching the end");
  RNA_def_property_update(prop, NC_SPACE | ND_SPACE_TEXT, NULL);

  prop = RNA_def_property(srna, "use_match_case", PROP_BOOLEAN, PROP_NONE);
  RNA_def_property_boolean_sdna(prop, NULL, "flags", ST_MATCH_CASE);
  RNA_def_property_ui_text(
      prop, "Match Case", "Search string is sensitive to uppercase and lowercase letters");
  RNA_def_property_update(prop, NC_SPACE | ND_SPACE_TEXT, NULL);

  prop = RNA_def_property(srna, "find_text", PROP_STRING, PROP_NONE);
  RNA_def_property_string_sdna(prop, NULL, "findstr");
  RNA_def_property_ui_text(prop, "Find Text", "Text to search for with the find tool");
  RNA_def_property_update(prop, NC_SPACE | ND_SPACE_TEXT, NULL);

  prop = RNA_def_property(srna, "replace_text", PROP_STRING, PROP_NONE);
  RNA_def_property_string_sdna(prop, NULL, "replacestr");
  RNA_def_property_ui_text(
      prop, "Replace Text", "Text to replace selected text with using the replace tool");
  RNA_def_property_update(prop, NC_SPACE | ND_SPACE_TEXT, NULL);

  RNA_api_space_text(srna);
}

// bfa - toolbar editor
static void rna_def_space_toolbar(BlenderRNA *brna)
{
  StructRNA *srna;
  // PropertyRNA *prop;

  srna = RNA_def_struct(brna, "SpaceToolbarEditor", "Space");
  RNA_def_struct_sdna(srna, "SpaceToolbar");
  RNA_def_struct_ui_text(srna, "Space Toolbar Editor", "Toolbar editor space data");
}

static void rna_def_space_dopesheet(BlenderRNA *brna)
{
  StructRNA *srna;
  PropertyRNA *prop;

  srna = RNA_def_struct(brna, "SpaceDopeSheetEditor", "Space");
  RNA_def_struct_sdna(srna, "SpaceAction");
  RNA_def_struct_ui_text(srna, "Space Dope Sheet Editor", "Dope Sheet space data");

  rna_def_space_generic_show_region_toggles(
      srna, (1 << RGN_TYPE_UI) | (1 << RGN_TYPE_CHANNELS)); /*bfa - channels */

  /* data */
  prop = RNA_def_property(srna, "action", PROP_POINTER, PROP_NONE);
  RNA_def_property_flag(prop, PROP_EDITABLE);
  RNA_def_property_pointer_funcs(
      prop, NULL, "rna_SpaceDopeSheetEditor_action_set", NULL, "rna_Action_actedit_assign_poll");
  RNA_def_property_ui_text(prop, "Action", "Action displayed and edited in this space");
  RNA_def_property_flag(prop, PROP_CONTEXT_UPDATE);
  RNA_def_property_update(
      prop, NC_ANIMATION | ND_KEYFRAME | NA_EDITED, "rna_SpaceDopeSheetEditor_action_update");

  /* mode (hidden in the UI, see 'ui_mode') */
  prop = RNA_def_property(srna, "mode", PROP_ENUM, PROP_NONE);
  RNA_def_property_enum_sdna(prop, NULL, "mode");
  RNA_def_property_enum_items(prop, rna_enum_space_action_mode_all_items);
  RNA_def_property_ui_text(prop, "Mode", "Editing context being displayed");
  RNA_def_property_flag(prop, PROP_CONTEXT_UPDATE);
  RNA_def_property_update(
      prop, NC_SPACE | ND_SPACE_DOPESHEET, "rna_SpaceDopeSheetEditor_mode_update");

  prop = RNA_def_property(srna, "ui_mode", PROP_ENUM, PROP_NONE);
  RNA_def_property_enum_sdna(prop, NULL, "mode");
  RNA_def_property_enum_items(prop, rna_enum_space_action_ui_mode_items);
  RNA_def_property_ui_text(prop, "Mode", "Editing context being displayed");
  RNA_def_property_flag(prop, PROP_CONTEXT_UPDATE);
  RNA_def_property_update(
      prop, NC_SPACE | ND_SPACE_DOPESHEET, "rna_SpaceDopeSheetEditor_mode_update");

  /* display */
  prop = RNA_def_property(srna, "show_seconds", PROP_BOOLEAN, PROP_NONE);
  RNA_def_property_boolean_sdna(prop, NULL, "flag", SACTION_DRAWTIME);
  RNA_def_property_ui_text(prop, "Show Seconds", "Show timing in seconds not frames");
  RNA_def_property_update(prop, NC_SPACE | ND_SPACE_DOPESHEET, NULL);

  prop = RNA_def_property(srna, "show_sliders", PROP_BOOLEAN, PROP_NONE);
  RNA_def_property_boolean_sdna(prop, NULL, "flag", SACTION_SLIDERS);
  RNA_def_property_ui_text(prop, "Show Sliders", "Show sliders beside F-Curve channels");
  RNA_def_property_update(prop, NC_SPACE | ND_SPACE_DOPESHEET, NULL);

  prop = RNA_def_property(srna, "show_pose_markers", PROP_BOOLEAN, PROP_NONE);
  RNA_def_property_boolean_sdna(prop, NULL, "flag", SACTION_POSEMARKERS_SHOW);
  RNA_def_property_ui_text(prop,
                           "Show Pose Markers",
                           "Show markers belonging to the active action instead of Scene markers "
                           "(Action and Shape Key Editors only)");
  RNA_def_property_update(prop, NC_SPACE | ND_SPACE_DOPESHEET, NULL);

  prop = RNA_def_property(srna, "show_interpolation", PROP_BOOLEAN, PROP_NONE);
  RNA_def_property_boolean_sdna(prop, NULL, "flag", SACTION_SHOW_INTERPOLATION);
  RNA_def_property_ui_text(prop,
                           "Show Handles and Interpolation",
                           "Display keyframe handle types and non-bezier interpolation modes");
  RNA_def_property_update(prop, NC_SPACE | ND_SPACE_DOPESHEET, NULL);

  prop = RNA_def_property(srna, "show_extremes", PROP_BOOLEAN, PROP_NONE);
  RNA_def_property_boolean_sdna(prop, NULL, "flag", SACTION_SHOW_EXTREMES);
  RNA_def_property_ui_text(prop,
                           "Show Curve Extremes",
                           "Mark keyframes where the key value flow changes direction, based on "
                           "comparison with adjacent keys");
  RNA_def_property_update(prop, NC_SPACE | ND_SPACE_DOPESHEET, NULL);

  prop = RNA_def_property(srna, "show_markers", PROP_BOOLEAN, PROP_NONE);
  RNA_def_property_boolean_sdna(prop, NULL, "flag", SACTION_SHOW_MARKERS);
  RNA_def_property_ui_text(
      prop,
      "Show Markers",
      "If any exists, show markers in a separate row at the bottom of the editor");
  RNA_def_property_update(prop, NC_SPACE | ND_SPACE_DOPESHEET, NULL);

  /* editing */
  prop = RNA_def_property(srna, "use_auto_merge_keyframes", PROP_BOOLEAN, PROP_NONE);
  RNA_def_property_boolean_negative_sdna(prop, NULL, "flag", SACTION_NOTRANSKEYCULL);
  RNA_def_property_ui_text(prop, "Auto-Merge Keyframes", "Automatically merge nearby keyframes");
  RNA_def_property_update(prop, NC_SPACE | ND_SPACE_DOPESHEET, NULL);

  prop = RNA_def_property(srna, "use_realtime_update", PROP_BOOLEAN, PROP_NONE);
  RNA_def_property_boolean_negative_sdna(prop, NULL, "flag", SACTION_NOREALTIMEUPDATES);
  RNA_def_property_ui_text(
      prop,
      "Realtime Updates",
      "When transforming keyframes, changes to the animation data are flushed to other views");
  RNA_def_property_update(prop, NC_SPACE | ND_SPACE_DOPESHEET, NULL);

  prop = RNA_def_property(srna, "use_marker_sync", PROP_BOOLEAN, PROP_NONE);
  RNA_def_property_boolean_sdna(prop, NULL, "flag", SACTION_MARKERS_MOVE);
  RNA_def_property_ui_text(prop, "Sync Markers", "Sync Markers with keyframe edits");

  /* dopesheet */
  prop = RNA_def_property(srna, "dopesheet", PROP_POINTER, PROP_NONE);
  RNA_def_property_struct_type(prop, "DopeSheet");
  RNA_def_property_pointer_sdna(prop, NULL, "ads");
  RNA_def_property_ui_text(prop, "Dope Sheet", "Settings for filtering animation data");

  /* autosnap */
  prop = RNA_def_property(srna, "auto_snap", PROP_ENUM, PROP_NONE);
  RNA_def_property_enum_sdna(prop, NULL, "autosnap");
  RNA_def_property_enum_items(prop, autosnap_items);
  RNA_def_property_ui_text(
      prop, "Auto Snap", "Automatic time snapping settings for transformations");
  RNA_def_property_update(prop, NC_SPACE | ND_SPACE_DOPESHEET, NULL);

  /* displaying cache status */
  prop = RNA_def_property(srna, "show_cache", PROP_BOOLEAN, PROP_NONE);
  RNA_def_property_boolean_sdna(prop, NULL, "cache_display", TIME_CACHE_DISPLAY);
  RNA_def_property_ui_text(prop, "Show Cache", "Show the status of cached frames in the timeline");
  RNA_def_property_update(prop, NC_SPACE | ND_SPACE_TIME, NULL);

  prop = RNA_def_property(srna, "cache_softbody", PROP_BOOLEAN, PROP_NONE);
  RNA_def_property_boolean_sdna(prop, NULL, "cache_display", TIME_CACHE_SOFTBODY);
  RNA_def_property_ui_text(prop, "Softbody", "Show the active object's softbody point cache");
  RNA_def_property_update(prop, NC_SPACE | ND_SPACE_TIME, NULL);

  prop = RNA_def_property(srna, "cache_particles", PROP_BOOLEAN, PROP_NONE);
  RNA_def_property_boolean_sdna(prop, NULL, "cache_display", TIME_CACHE_PARTICLES);
  RNA_def_property_ui_text(prop, "Particles", "Show the active object's particle point cache");
  RNA_def_property_update(prop, NC_SPACE | ND_SPACE_TIME, NULL);

  prop = RNA_def_property(srna, "cache_cloth", PROP_BOOLEAN, PROP_NONE);
  RNA_def_property_boolean_sdna(prop, NULL, "cache_display", TIME_CACHE_CLOTH);
  RNA_def_property_ui_text(prop, "Cloth", "Show the active object's cloth point cache");
  RNA_def_property_update(prop, NC_SPACE | ND_SPACE_TIME, NULL);

  prop = RNA_def_property(srna, "cache_smoke", PROP_BOOLEAN, PROP_NONE);
  RNA_def_property_boolean_sdna(prop, NULL, "cache_display", TIME_CACHE_SMOKE);
  RNA_def_property_ui_text(prop, "Smoke", "Show the active object's smoke cache");
  RNA_def_property_update(prop, NC_SPACE | ND_SPACE_TIME, NULL);

  prop = RNA_def_property(srna, "cache_dynamicpaint", PROP_BOOLEAN, PROP_NONE);
  RNA_def_property_boolean_sdna(prop, NULL, "cache_display", TIME_CACHE_DYNAMICPAINT);
  RNA_def_property_ui_text(prop, "Dynamic Paint", "Show the active object's Dynamic Paint cache");
  RNA_def_property_update(prop, NC_SPACE | ND_SPACE_TIME, NULL);

  prop = RNA_def_property(srna, "cache_rigidbody", PROP_BOOLEAN, PROP_NONE);
  RNA_def_property_boolean_sdna(prop, NULL, "cache_display", TIME_CACHE_RIGIDBODY);
  RNA_def_property_ui_text(prop, "Rigid Body", "Show the active object's Rigid Body cache");
  RNA_def_property_update(prop, NC_SPACE | ND_SPACE_TIME, NULL);
}

static void rna_def_space_graph(BlenderRNA *brna)
{
  StructRNA *srna;
  PropertyRNA *prop;

  /* this is basically the same as the one for the 3D-View, but with some entries omitted */
  static const EnumPropertyItem gpivot_items[] = {
      {V3D_AROUND_CENTER_BOUNDS,
       "BOUNDING_BOX_CENTER",
       ICON_PIVOT_BOUNDBOX,
       "Bounding Box Center",
       ""},
      {V3D_AROUND_CURSOR, "CURSOR", ICON_PIVOT_CURSOR, "2D Cursor", ""},
      {V3D_AROUND_LOCAL_ORIGINS,
       "INDIVIDUAL_ORIGINS",
       ICON_PIVOT_INDIVIDUAL,
       "Individual Centers",
       ""},
      /*{V3D_AROUND_CENTER_MEDIAN, "MEDIAN_POINT", 0, "Median Point", ""}, */
      /*{V3D_AROUND_ACTIVE, "ACTIVE_ELEMENT", 0, "Active Element", ""}, */
      {0, NULL, 0, NULL, NULL},
  };

  srna = RNA_def_struct(brna, "SpaceGraphEditor", "Space");
  RNA_def_struct_sdna(srna, "SpaceGraph");
  RNA_def_struct_ui_text(srna, "Space Graph Editor", "Graph Editor space data");

  rna_def_space_generic_show_region_toggles(srna,
                                            (1 << RGN_TYPE_UI) | (1 << RGN_TYPE_HUD) |
                                                (1 << RGN_TYPE_CHANNELS)); /*bfa - channels*/

  /* mode */
  prop = RNA_def_property(srna, "mode", PROP_ENUM, PROP_NONE);
  RNA_def_property_enum_sdna(prop, NULL, "mode");
  RNA_def_property_enum_items(prop, rna_enum_space_graph_mode_items);
  RNA_def_property_ui_text(prop, "Mode", "Editing context being displayed");
  RNA_def_property_flag(prop, PROP_CONTEXT_UPDATE);
  RNA_def_property_update(
      prop, NC_SPACE | ND_SPACE_GRAPH, "rna_SpaceGraphEditor_display_mode_update");

  /* display */
  prop = RNA_def_property(srna, "show_seconds", PROP_BOOLEAN, PROP_NONE);
  RNA_def_property_boolean_sdna(prop, NULL, "flag", SIPO_DRAWTIME);
  RNA_def_property_ui_text(prop, "Show Seconds", "Show timing in seconds not frames");
  RNA_def_property_update(prop, NC_SPACE | ND_SPACE_GRAPH, NULL);

  prop = RNA_def_property(srna, "show_sliders", PROP_BOOLEAN, PROP_NONE);
  RNA_def_property_boolean_sdna(prop, NULL, "flag", SIPO_SLIDERS);
  RNA_def_property_ui_text(prop, "Show Sliders", "Show sliders beside F-Curve channels");
  RNA_def_property_update(prop, NC_SPACE | ND_SPACE_GRAPH, NULL);

  prop = RNA_def_property(srna, "show_handles", PROP_BOOLEAN, PROP_NONE);
  RNA_def_property_boolean_negative_sdna(prop, NULL, "flag", SIPO_NOHANDLES);
  RNA_def_property_ui_text(prop, "Show Handles", "Show handles of Bezier control points");
  RNA_def_property_update(prop, NC_SPACE | ND_SPACE_GRAPH, NULL);

  prop = RNA_def_property(srna, "use_only_selected_curves_handles", PROP_BOOLEAN, PROP_NONE);
  RNA_def_property_boolean_sdna(prop, NULL, "flag", SIPO_SELCUVERTSONLY);
  RNA_def_property_ui_text(prop,
                           "Only Selected Curve Keyframes",
                           "Only keyframes of selected F-Curves are visible and editable");
  RNA_def_property_update(prop, NC_SPACE | ND_SPACE_GRAPH, NULL);

  prop = RNA_def_property(srna, "use_only_selected_keyframe_handles", PROP_BOOLEAN, PROP_NONE);
  RNA_def_property_boolean_sdna(prop, NULL, "flag", SIPO_SELVHANDLESONLY);
  RNA_def_property_ui_text(
      prop, "Only Selected Keyframes Handles", "Only show and edit handles of selected keyframes");
  RNA_def_property_update(prop, NC_SPACE | ND_SPACE_GRAPH, NULL);

  prop = RNA_def_property(srna, "use_beauty_drawing", PROP_BOOLEAN, PROP_NONE);
  RNA_def_property_boolean_negative_sdna(prop, NULL, "flag", SIPO_BEAUTYDRAW_OFF);
  RNA_def_property_ui_text(prop,
                           "Use High Quality Display",
                           "Display F-Curves using Anti-Aliasing and other fancy effects "
                           "(disable for better performance)");
  RNA_def_property_update(prop, NC_SPACE | ND_SPACE_GRAPH, NULL);

  prop = RNA_def_property(srna, "show_markers", PROP_BOOLEAN, PROP_NONE);
  RNA_def_property_boolean_sdna(prop, NULL, "flag", SIPO_SHOW_MARKERS);
  RNA_def_property_ui_text(
      prop,
      "Show Markers",
      "If any exists, show markers in a separate row at the bottom of the editor");
  RNA_def_property_update(prop, NC_SPACE | ND_SPACE_GRAPH, NULL);

  prop = RNA_def_property(srna, "show_extrapolation", PROP_BOOLEAN, PROP_NONE);
  RNA_def_property_boolean_negative_sdna(prop, NULL, "flag", SIPO_NO_DRAW_EXTRAPOLATION);
  RNA_def_property_ui_text(prop, "Show Extrapolation", "");
  RNA_def_property_update(prop, NC_SPACE | ND_SPACE_GRAPH, NULL);

  /* editing */
  prop = RNA_def_property(srna, "use_auto_merge_keyframes", PROP_BOOLEAN, PROP_NONE);
  RNA_def_property_boolean_negative_sdna(prop, NULL, "flag", SIPO_NOTRANSKEYCULL);
  RNA_def_property_ui_text(prop, "AutoMerge Keyframes", "Automatically merge nearby keyframes");
  RNA_def_property_update(prop, NC_SPACE | ND_SPACE_GRAPH, NULL);

  prop = RNA_def_property(srna, "use_realtime_update", PROP_BOOLEAN, PROP_NONE);
  RNA_def_property_boolean_negative_sdna(prop, NULL, "flag", SIPO_NOREALTIMEUPDATES);
  RNA_def_property_ui_text(
      prop,
      "Realtime Updates",
      "When transforming keyframes, changes to the animation data are flushed to other views");
  RNA_def_property_update(prop, NC_SPACE | ND_SPACE_GRAPH, NULL);

  /* cursor */
  prop = RNA_def_property(srna, "show_cursor", PROP_BOOLEAN, PROP_NONE);
  RNA_def_property_boolean_negative_sdna(prop, NULL, "flag", SIPO_NODRAWCURSOR);
  RNA_def_property_ui_text(prop, "Show Cursor", "Show 2D cursor");
  RNA_def_property_update(prop, NC_SPACE | ND_SPACE_GRAPH, NULL);

  prop = RNA_def_property(srna, "cursor_position_x", PROP_FLOAT, PROP_NONE);
  RNA_def_property_float_sdna(prop, NULL, "cursorTime");
  RNA_def_property_ui_text(
      prop, "Cursor X-Value", "Graph Editor 2D-Value cursor - X-Value component");
  RNA_def_property_update(prop, NC_SPACE | ND_SPACE_GRAPH, NULL);

  prop = RNA_def_property(srna, "cursor_position_y", PROP_FLOAT, PROP_NONE);
  RNA_def_property_float_sdna(prop, NULL, "cursorVal");
  RNA_def_property_ui_text(
      prop, "Cursor Y-Value", "Graph Editor 2D-Value cursor - Y-Value component");
  RNA_def_property_update(prop, NC_SPACE | ND_SPACE_GRAPH, NULL);

  prop = RNA_def_property(srna, "pivot_point", PROP_ENUM, PROP_NONE);
  RNA_def_property_enum_sdna(prop, NULL, "around");
  RNA_def_property_enum_items(prop, gpivot_items);
  RNA_def_property_ui_text(prop, "Pivot Point", "Pivot center for rotation/scaling");
  RNA_def_property_update(prop, NC_SPACE | ND_SPACE_GRAPH, NULL);

  /* Dope-sheet. */
  prop = RNA_def_property(srna, "dopesheet", PROP_POINTER, PROP_NONE);
  RNA_def_property_struct_type(prop, "DopeSheet");
  RNA_def_property_pointer_sdna(prop, NULL, "ads");
  RNA_def_property_ui_text(prop, "Dope Sheet", "Settings for filtering animation data");

  /* Auto-snap. */
  prop = RNA_def_property(srna, "auto_snap", PROP_ENUM, PROP_NONE);
  RNA_def_property_enum_sdna(prop, NULL, "autosnap");
  RNA_def_property_enum_items(prop, autosnap_items);
  RNA_def_property_ui_text(
      prop, "Auto Snap", "Automatic time snapping settings for transformations");
  RNA_def_property_update(prop, NC_SPACE | ND_SPACE_GRAPH, NULL);

  /* Read-only state info. */
  prop = RNA_def_property(srna, "has_ghost_curves", PROP_BOOLEAN, PROP_NONE);
  RNA_def_property_boolean_funcs(prop, "rna_SpaceGraphEditor_has_ghost_curves_get", NULL);
  RNA_def_property_clear_flag(prop, PROP_EDITABLE);
  RNA_def_property_ui_text(
      prop, "Has Ghost Curves", "Graph Editor instance has some ghost curves stored");

  /* Normalize curves. */
  prop = RNA_def_property(srna, "use_normalization", PROP_BOOLEAN, PROP_NONE);
  RNA_def_property_boolean_sdna(prop, NULL, "flag", SIPO_NORMALIZE);
  RNA_def_property_ui_text(prop,
                           "Use Normalization",
                           "Display curves in normalized range from -1 to 1, "
                           "for easier editing of multiple curves with different ranges");
  RNA_def_property_update(prop, NC_SPACE | ND_SPACE_GRAPH, NULL);

  prop = RNA_def_property(srna, "use_auto_normalization", PROP_BOOLEAN, PROP_NONE);
  RNA_def_property_boolean_negative_sdna(prop, NULL, "flag", SIPO_NORMALIZE_FREEZE);
  RNA_def_property_ui_text(prop,
                           "Auto Normalization",
                           "Automatically recalculate curve normalization on every curve edit");
  RNA_def_property_update(prop, NC_SPACE | ND_SPACE_GRAPH, NULL);
}

static void rna_def_space_nla(BlenderRNA *brna)
{
  StructRNA *srna;
  PropertyRNA *prop;

  srna = RNA_def_struct(brna, "SpaceNLA", "Space");
  RNA_def_struct_sdna(srna, "SpaceNla");
  RNA_def_struct_ui_text(srna, "Space Nla Editor", "NLA editor space data");

  rna_def_space_generic_show_region_toggles(
      srna, (1 << RGN_TYPE_UI) | (1 << RGN_TYPE_CHANNELS)); /*bfa - channels*/

  /* display */
  prop = RNA_def_property(srna, "show_seconds", PROP_BOOLEAN, PROP_NONE);
  RNA_def_property_boolean_sdna(prop, NULL, "flag", SNLA_DRAWTIME);
  RNA_def_property_ui_text(prop, "Show Seconds", "Show timing in seconds not frames");
  RNA_def_property_update(prop, NC_SPACE | ND_SPACE_NLA, NULL);

  prop = RNA_def_property(srna, "show_strip_curves", PROP_BOOLEAN, PROP_NONE);
  RNA_def_property_boolean_negative_sdna(prop, NULL, "flag", SNLA_NOSTRIPCURVES);
  RNA_def_property_ui_text(prop, "Show Control F-Curves", "Show influence F-Curves on strips");
  RNA_def_property_update(prop, NC_SPACE | ND_SPACE_NLA, NULL);

  prop = RNA_def_property(srna, "show_local_markers", PROP_BOOLEAN, PROP_NONE);
  RNA_def_property_boolean_negative_sdna(prop, NULL, "flag", SNLA_NOLOCALMARKERS);
  RNA_def_property_ui_text(
      prop,
      "Show Local Markers",
      "Show action-local markers on the strips, useful when synchronizing timing across strips");
  RNA_def_property_update(prop, NC_SPACE | ND_SPACE_NLA, NULL);

  prop = RNA_def_property(srna, "show_markers", PROP_BOOLEAN, PROP_NONE);
  RNA_def_property_boolean_sdna(prop, NULL, "flag", SNLA_SHOW_MARKERS);
  RNA_def_property_ui_text(
      prop,
      "Show Markers",
      "If any exists, show markers in a separate row at the bottom of the editor");
  RNA_def_property_update(prop, NC_SPACE | ND_SPACE_NLA, NULL);

  /* editing */
  prop = RNA_def_property(srna, "use_realtime_update", PROP_BOOLEAN, PROP_NONE);
  RNA_def_property_boolean_negative_sdna(prop, NULL, "flag", SNLA_NOREALTIMEUPDATES);
  RNA_def_property_ui_text(
      prop,
      "Realtime Updates",
      "When transforming strips, changes to the animation data are flushed to other views");
  RNA_def_property_update(prop, NC_SPACE | ND_SPACE_NLA, NULL);

  /* dopesheet */
  prop = RNA_def_property(srna, "dopesheet", PROP_POINTER, PROP_NONE);
  RNA_def_property_struct_type(prop, "DopeSheet");
  RNA_def_property_pointer_sdna(prop, NULL, "ads");
  RNA_def_property_ui_text(prop, "Dope Sheet", "Settings for filtering animation data");

  /* autosnap */
  prop = RNA_def_property(srna, "auto_snap", PROP_ENUM, PROP_NONE);
  RNA_def_property_enum_sdna(prop, NULL, "autosnap");
  RNA_def_property_enum_items(prop, autosnap_items);
  RNA_def_property_ui_text(
      prop, "Auto Snap", "Automatic time snapping settings for transformations");
  RNA_def_property_update(prop, NC_SPACE | ND_SPACE_NLA, NULL);
}

static void rna_def_console_line(BlenderRNA *brna)
{
  static const EnumPropertyItem console_line_type_items[] = {
      {CONSOLE_LINE_OUTPUT, "OUTPUT", 0, "Output", ""},
      {CONSOLE_LINE_INPUT, "INPUT", 0, "Input", ""},
      {CONSOLE_LINE_INFO, "INFO", 0, "Info", ""},
      {CONSOLE_LINE_ERROR, "ERROR", 0, "Error", ""},
      {0, NULL, 0, NULL, NULL},
  };

  StructRNA *srna;
  PropertyRNA *prop;

  srna = RNA_def_struct(brna, "ConsoleLine", NULL);
  RNA_def_struct_ui_text(srna, "Console Input", "Input line for the interactive console");

  prop = RNA_def_property(srna, "body", PROP_STRING, PROP_NONE);
  RNA_def_property_string_funcs(
      prop, "rna_ConsoleLine_body_get", "rna_ConsoleLine_body_length", "rna_ConsoleLine_body_set");
  RNA_def_property_ui_text(prop, "Line", "Text in the line");
  RNA_def_property_update(prop, NC_SPACE | ND_SPACE_CONSOLE, NULL);
  RNA_def_property_translation_context(prop, BLT_I18NCONTEXT_ID_TEXT);

  prop = RNA_def_property(
      srna, "current_character", PROP_INT, PROP_NONE); /* copied from text editor */
  RNA_def_property_int_sdna(prop, NULL, "cursor");
  RNA_def_property_int_funcs(prop, NULL, NULL, "rna_ConsoleLine_cursor_index_range");
  RNA_def_property_update(prop, NC_SPACE | ND_SPACE_CONSOLE, NULL);

  prop = RNA_def_property(srna, "type", PROP_ENUM, PROP_NONE);
  RNA_def_property_enum_sdna(prop, NULL, "type");
  RNA_def_property_enum_items(prop, console_line_type_items);
  RNA_def_property_ui_text(prop, "Type", "Console line type when used in scrollback");
}

static void rna_def_space_console(BlenderRNA *brna)
{
  StructRNA *srna;
  PropertyRNA *prop;

  srna = RNA_def_struct(brna, "SpaceConsole", "Space");
  RNA_def_struct_sdna(srna, "SpaceConsole");
  RNA_def_struct_ui_text(srna, "Space Console", "Interactive python console");

  /* display */
  prop = RNA_def_property(srna, "font_size", PROP_INT, PROP_NONE); /* copied from text editor */
  RNA_def_property_int_sdna(prop, NULL, "lheight");
  RNA_def_property_range(prop, 8, 32);
  RNA_def_property_ui_text(prop, "Font Size", "Font size to use for displaying the text");
  RNA_def_property_update(prop, 0, "rna_SpaceConsole_rect_update");

  prop = RNA_def_property(
      srna, "select_start", PROP_INT, PROP_UNSIGNED); /* copied from text editor */
  RNA_def_property_int_sdna(prop, NULL, "sel_start");
  RNA_def_property_update(prop, NC_SPACE | ND_SPACE_CONSOLE, NULL);

  prop = RNA_def_property(
      srna, "select_end", PROP_INT, PROP_UNSIGNED); /* copied from text editor */
  RNA_def_property_int_sdna(prop, NULL, "sel_end");
  RNA_def_property_update(prop, NC_SPACE | ND_SPACE_CONSOLE, NULL);

  prop = RNA_def_property(srna, "prompt", PROP_STRING, PROP_NONE);
  RNA_def_property_ui_text(prop, "Prompt", "Command line prompt");

  prop = RNA_def_property(srna, "language", PROP_STRING, PROP_NONE);
  RNA_def_property_ui_text(prop, "Language", "Command line prompt language");

  prop = RNA_def_property(srna, "history", PROP_COLLECTION, PROP_NONE);
  RNA_def_property_collection_sdna(prop, NULL, "history", NULL);
  RNA_def_property_struct_type(prop, "ConsoleLine");
  RNA_def_property_ui_text(prop, "History", "Command history");

  prop = RNA_def_property(srna, "scrollback", PROP_COLLECTION, PROP_NONE);
  RNA_def_property_collection_sdna(prop, NULL, "scrollback", NULL);
  RNA_def_property_struct_type(prop, "ConsoleLine");
  RNA_def_property_ui_text(prop, "Output", "Command output");
}

/* Filter for datablock types in link/append. */
static void rna_def_fileselect_idfilter(BlenderRNA *brna)
{

  StructRNA *srna = RNA_def_struct(brna, "FileSelectIDFilter", NULL);
  RNA_def_struct_sdna(srna, "FileSelectParams");
  RNA_def_struct_nested(brna, srna, "FileSelectParams");
  RNA_def_struct_ui_text(
      srna, "File Select ID Filter", "Which ID types to show/hide, when browsing a library");

  const struct IDFilterEnumPropertyItem *individual_ids_and_categories[] = {
      rna_enum_id_type_filter_items,
      rna_enum_space_file_id_filter_categories,
      NULL,
  };
  for (uint i = 0; individual_ids_and_categories[i]; i++) {
    for (int j = 0; individual_ids_and_categories[i][j].identifier; j++) {
      PropertyRNA *prop = RNA_def_property(
          srna, individual_ids_and_categories[i][j].identifier, PROP_BOOLEAN, PROP_NONE);
      RNA_def_property_boolean_sdna(
          prop, NULL, "filter_id", individual_ids_and_categories[i][j].flag);
      RNA_def_property_ui_text(prop,
                               individual_ids_and_categories[i][j].name,
                               individual_ids_and_categories[i][j].description);
      RNA_def_property_ui_icon(prop, individual_ids_and_categories[i][j].icon, 0);
      RNA_def_property_update(prop, NC_SPACE | ND_SPACE_FILE_PARAMS, NULL);
    }
  }
}

/* Filter for datablock types in the Asset Browser. */
static void rna_def_fileselect_asset_idfilter(BlenderRNA *brna)
{
  StructRNA *srna = RNA_def_struct(brna, "FileAssetSelectIDFilter", NULL);
  RNA_def_struct_sdna(srna, "FileSelectParams");
  RNA_def_struct_nested(brna, srna, "FileSelectParams");
  RNA_def_struct_ui_text(srna,
                         "File Select Asset Filter",
                         "Which asset types to show/hide, when browsing an asset library");

  static char experimental_prop_names[INDEX_ID_MAX][MAX_NAME];

  for (uint i = 0; rna_enum_id_type_filter_items[i].identifier; i++) {
    const struct IDFilterEnumPropertyItem *item = &rna_enum_id_type_filter_items[i];
    const bool is_experimental = (ED_ASSET_TYPE_IDS_NON_EXPERIMENTAL_FLAGS & item->flag) == 0;

    const char *identifier = rna_enum_id_type_filter_items[i].identifier;
    if (is_experimental) {
      /* Create name for experimental property and store in static buffer. */
      snprintf(experimental_prop_names[i],
               ARRAY_SIZE(experimental_prop_names[i]),
               "experimental_%s",
               identifier);
      identifier = experimental_prop_names[i];
    }

    PropertyRNA *prop = RNA_def_property(srna, identifier, PROP_BOOLEAN, PROP_NONE);
    RNA_def_property_boolean_sdna(prop, NULL, "filter_id", item->flag);
    RNA_def_property_ui_text(prop, item->name, item->description);
    RNA_def_property_ui_icon(prop, item->icon, 0);
    RNA_def_property_update(prop, NC_SPACE | ND_SPACE_FILE_PARAMS, NULL);
  }
}

static void rna_def_fileselect_entry(BlenderRNA *brna)
{
  PropertyRNA *prop;
  StructRNA *srna = RNA_def_struct(brna, "FileSelectEntry", NULL);
  RNA_def_struct_sdna(srna, "FileDirEntry");
  RNA_def_struct_ui_text(srna, "File Select Entry", "A file viewable in the File Browser");

  prop = RNA_def_property(srna, "name", PROP_STRING, PROP_FILENAME);
  RNA_def_property_editable_func(prop, "rna_FileBrowser_FileSelectEntry_name_editable");
  RNA_def_property_clear_flag(prop, PROP_EDITABLE);
  RNA_def_property_string_funcs(prop,
                                "rna_FileBrowser_FileSelectEntry_name_get",
                                "rna_FileBrowser_FileSelectEntry_name_length",
                                NULL);
  RNA_def_property_ui_text(prop, "Name", "");
  RNA_def_struct_name_property(srna, prop);

  prop = RNA_def_property(srna, "relative_path", PROP_STRING, PROP_FILEPATH);
  RNA_def_property_string_funcs(prop,
                                "rna_FileBrowser_FileSelectEntry_relative_path_get",
                                "rna_FileBrowser_FileSelectEntry_relative_path_length",
                                NULL);
  RNA_def_property_ui_text(prop,
                           "Relative Path",
                           "Path relative to the directory currently displayed in the File "
                           "Browser (includes the file name)");
  RNA_def_property_clear_flag(prop, PROP_EDITABLE);

  prop = RNA_def_property(srna, "id_type", PROP_ENUM, PROP_NONE);
  RNA_def_property_enum_items(prop, rna_enum_id_type_items);
  RNA_def_property_enum_funcs(prop,
                              "rna_FileBrowser_FileSelectEntry_id_type_get",
                              NULL,
                              "rna_FileBrowser_FileSelectEntry_id_type_itemf");
  RNA_def_property_clear_flag(prop, PROP_EDITABLE);
  RNA_def_property_ui_text(
      prop,
      "Data-block Type",
      "The type of the data-block, if the file represents one ('NONE' otherwise)");

  prop = RNA_def_property(srna, "local_id", PROP_POINTER, PROP_NONE);
  RNA_def_property_struct_type(prop, "ID");
  RNA_def_property_pointer_funcs(
      prop, "rna_FileBrowser_FileSelectEntry_local_id_get", NULL, NULL, NULL);
  RNA_def_property_ui_text(prop,
                           "",
                           "The local data-block this file represents; only valid if that is a "
                           "data-block in this file");
  RNA_def_property_flag(prop, PROP_HIDDEN);

  prop = RNA_def_int(
      srna,
      "preview_icon_id",
      0,
      INT_MIN,
      INT_MAX,
      "Icon ID",
      "Unique integer identifying the preview of this file as an icon (zero means invalid)",
      INT_MIN,
      INT_MAX);
  RNA_def_property_clear_flag(prop, PROP_EDITABLE);
  RNA_def_property_int_funcs(
      prop, "rna_FileBrowser_FileSelectEntry_preview_icon_id_get", NULL, NULL);

  prop = RNA_def_property(srna, "asset_data", PROP_POINTER, PROP_NONE);
  RNA_def_property_struct_type(prop, "AssetMetaData");
  RNA_def_property_pointer_funcs(
      prop, "rna_FileBrowser_FileSelectEntry_asset_data_get", NULL, NULL, NULL);
  RNA_def_property_ui_text(
      prop, "Asset Data", "Asset data, valid if the file represents an asset");
}

static void rna_def_fileselect_params(BlenderRNA *brna)
{
  StructRNA *srna;
  PropertyRNA *prop;

  static const EnumPropertyItem file_display_items[] = {
      {FILE_VERTICALDISPLAY,
       "LIST_VERTICAL",
       ICON_LONGDISPLAY,
       "Vertical List",
       "Display files as a vertical list"},
      {FILE_HORIZONTALDISPLAY,
       "LIST_HORIZONTAL",
       ICON_SHORTDISPLAY,
       "Horizontal List",
       "Display files as a horizontal list"},
      {FILE_IMGDISPLAY, "THUMBNAIL", ICON_IMGDISPLAY, "Thumbnails", "Display files as thumbnails"},
      {0, NULL, 0, NULL, NULL},
  };

  static const EnumPropertyItem display_size_items[] = {
      {64, "TINY", 0, "Tiny", ""},
      {96, "SMALL", 0, "Small", ""},
      {128, "NORMAL", 0, "Regular", ""},
      {192, "LARGE", 0, "Large", ""},
      {0, NULL, 0, NULL, NULL},
  };

  srna = RNA_def_struct(brna, "FileSelectParams", NULL);
  RNA_def_struct_path_func(srna, "rna_FileSelectParams_path");
  RNA_def_struct_ui_text(srna, "File Select Parameters", "File Select Parameters");

  prop = RNA_def_property(srna, "title", PROP_STRING, PROP_NONE);
  RNA_def_property_string_sdna(prop, NULL, "title");
  RNA_def_property_ui_text(prop, "Title", "Title for the file browser");
  RNA_def_property_clear_flag(prop, PROP_EDITABLE);

  /* Use BYTESTRING rather than DIRPATH as subtype so UI code doesn't add OT_directory_browse
   * button when displaying this prop in the file browser (it would just open a file browser). That
   * should be the only effective difference between the two. */
  prop = RNA_def_property(srna, "directory", PROP_STRING, PROP_BYTESTRING);
  RNA_def_property_string_sdna(prop, NULL, "dir");
  RNA_def_property_ui_text(prop, "Directory", "Directory displayed in the file browser");
  RNA_def_property_update(prop, NC_SPACE | ND_SPACE_FILE_PARAMS, NULL);

  prop = RNA_def_property(srna, "filename", PROP_STRING, PROP_FILENAME);
  RNA_def_property_string_sdna(prop, NULL, "file");
  RNA_def_property_ui_text(prop, "File Name", "Active file in the file browser");
  RNA_def_property_editable_func(prop, "rna_FileSelectParams_filename_editable");
  RNA_def_property_update(prop, NC_SPACE | ND_SPACE_FILE_PARAMS, NULL);

  prop = RNA_def_property(srna, "use_library_browsing", PROP_BOOLEAN, PROP_NONE);
  RNA_def_property_ui_text(
      prop, "Library Browser", "Whether we may browse blender files' content or not");
  RNA_def_property_clear_flag(prop, PROP_EDITABLE);
  RNA_def_property_boolean_funcs(prop, "rna_FileSelectParams_use_lib_get", NULL);

  prop = RNA_def_property(srna, "display_type", PROP_ENUM, PROP_NONE);
  RNA_def_property_enum_sdna(prop, NULL, "display");
  RNA_def_property_enum_items(prop, file_display_items);
  RNA_def_property_ui_text(prop, "Display Mode", "Display mode for the file list");
  RNA_def_property_update(prop, NC_SPACE | ND_SPACE_FILE_PARAMS, NULL);

  prop = RNA_def_property(srna, "recursion_level", PROP_ENUM, PROP_NONE);
  RNA_def_property_enum_items(prop, fileselectparams_recursion_level_items);
  RNA_def_property_enum_funcs(prop, NULL, NULL, "rna_FileSelectParams_recursion_level_itemf");
  RNA_def_property_ui_text(prop, "Recursion", "Numbers of dirtree levels to show simultaneously");
  RNA_def_property_update(prop, NC_SPACE | ND_SPACE_FILE_PARAMS, NULL);

  prop = RNA_def_property(srna, "show_details_size", PROP_BOOLEAN, PROP_NONE);
  RNA_def_property_boolean_sdna(prop, NULL, "details_flags", FILE_DETAILS_SIZE);
  RNA_def_property_ui_text(prop, "File Size", "Show a column listing the size of each file");
  RNA_def_property_update(prop, NC_SPACE | ND_SPACE_FILE_PARAMS, NULL);

  prop = RNA_def_property(srna, "show_details_datetime", PROP_BOOLEAN, PROP_NONE);
  RNA_def_property_boolean_sdna(prop, NULL, "details_flags", FILE_DETAILS_DATETIME);
  RNA_def_property_ui_text(
      prop,
      "File Modification Date",
      "Show a column listing the date and time of modification for each file");
  RNA_def_property_update(prop, NC_SPACE | ND_SPACE_FILE_PARAMS, NULL);

  prop = RNA_def_property(srna, "use_filter", PROP_BOOLEAN, PROP_NONE);
  RNA_def_property_boolean_sdna(prop, NULL, "flag", FILE_FILTER);
  RNA_def_property_ui_text(prop, "Filter Files", "Enable filtering of files");
  RNA_def_property_update(prop, NC_SPACE | ND_SPACE_FILE_PARAMS, NULL);

  prop = RNA_def_property(srna, "show_hidden", PROP_BOOLEAN, PROP_NONE);
  RNA_def_property_boolean_negative_sdna(prop, NULL, "flag", FILE_HIDE_DOT);
  RNA_def_property_ui_text(prop, "Show Hidden", "Show hidden dot files");
  RNA_def_property_update(prop, NC_SPACE | ND_SPACE_FILE_PARAMS, NULL);

  prop = RNA_def_property(srna, "sort_method", PROP_ENUM, PROP_NONE);
  RNA_def_property_enum_sdna(prop, NULL, "sort");
  RNA_def_property_enum_items(prop, rna_enum_fileselect_params_sort_items);
  RNA_def_property_ui_text(prop, "Sort", "");
  RNA_def_property_update(prop, NC_SPACE | ND_SPACE_FILE_PARAMS, NULL);

  prop = RNA_def_property(srna, "use_sort_invert", PROP_BOOLEAN, PROP_NONE);
  RNA_def_property_boolean_sdna(prop, NULL, "flag", FILE_SORT_INVERT);
  RNA_def_property_ui_text(
      prop, "Reverse Sorting", "Sort items descending, from highest value to lowest");
  RNA_def_property_update(prop, NC_SPACE | ND_SPACE_FILE_PARAMS, NULL);

  prop = RNA_def_property(srna, "use_filter_image", PROP_BOOLEAN, PROP_NONE);
  RNA_def_property_boolean_sdna(prop, NULL, "filter", FILE_TYPE_IMAGE);
  RNA_def_property_ui_text(prop, "Filter Images", "Show image files");
  RNA_def_property_ui_icon(prop, ICON_FILE_IMAGE, 0);
  RNA_def_property_update(prop, NC_SPACE | ND_SPACE_FILE_PARAMS, NULL);

  prop = RNA_def_property(srna, "use_filter_blender", PROP_BOOLEAN, PROP_NONE);
  RNA_def_property_boolean_sdna(prop, NULL, "filter", FILE_TYPE_BLENDER);
  RNA_def_property_ui_text(prop, "Filter Blender", "Show .blend files");
  RNA_def_property_ui_icon(prop, ICON_FILE_BLEND, 0);
  RNA_def_property_update(prop, NC_SPACE | ND_SPACE_FILE_PARAMS, NULL);

  prop = RNA_def_property(srna, "use_filter_backup", PROP_BOOLEAN, PROP_NONE);
  RNA_def_property_boolean_sdna(prop, NULL, "filter", FILE_TYPE_BLENDER_BACKUP);
  RNA_def_property_ui_text(
      prop, "Filter Blender Backup Files", "Show .blend1, .blend2, etc. files");
  RNA_def_property_ui_icon(prop, ICON_FILE_BACKUP, 0);
  RNA_def_property_update(prop, NC_SPACE | ND_SPACE_FILE_PARAMS, NULL);

  prop = RNA_def_property(srna, "use_filter_movie", PROP_BOOLEAN, PROP_NONE);
  RNA_def_property_boolean_sdna(prop, NULL, "filter", FILE_TYPE_MOVIE);
  RNA_def_property_ui_text(prop, "Filter Movies", "Show movie files");
  RNA_def_property_ui_icon(prop, ICON_FILE_MOVIE, 0);
  RNA_def_property_update(prop, NC_SPACE | ND_SPACE_FILE_PARAMS, NULL);

  prop = RNA_def_property(srna, "use_filter_script", PROP_BOOLEAN, PROP_NONE);
  RNA_def_property_boolean_sdna(prop, NULL, "filter", FILE_TYPE_PYSCRIPT);
  RNA_def_property_ui_text(prop, "Filter Script", "Show script files");
  RNA_def_property_ui_icon(prop, ICON_FILE_SCRIPT, 0);
  RNA_def_property_update(prop, NC_SPACE | ND_SPACE_FILE_PARAMS, NULL);

  prop = RNA_def_property(srna, "use_filter_font", PROP_BOOLEAN, PROP_NONE);
  RNA_def_property_boolean_sdna(prop, NULL, "filter", FILE_TYPE_FTFONT);
  RNA_def_property_ui_text(prop, "Filter Fonts", "Show font files");
  RNA_def_property_ui_icon(prop, ICON_FILE_FONT, 0);
  RNA_def_property_update(prop, NC_SPACE | ND_SPACE_FILE_PARAMS, NULL);

  prop = RNA_def_property(srna, "use_filter_sound", PROP_BOOLEAN, PROP_NONE);
  RNA_def_property_boolean_sdna(prop, NULL, "filter", FILE_TYPE_SOUND);
  RNA_def_property_ui_text(prop, "Filter Sound", "Show sound files");
  RNA_def_property_ui_icon(prop, ICON_FILE_SOUND, 0);
  RNA_def_property_update(prop, NC_SPACE | ND_SPACE_FILE_PARAMS, NULL);

  prop = RNA_def_property(srna, "use_filter_text", PROP_BOOLEAN, PROP_NONE);
  RNA_def_property_boolean_sdna(prop, NULL, "filter", FILE_TYPE_TEXT);
  RNA_def_property_ui_text(prop, "Filter Text", "Show text files");
  RNA_def_property_ui_icon(prop, ICON_FILE_TEXT, 0);
  RNA_def_property_update(prop, NC_SPACE | ND_SPACE_FILE_PARAMS, NULL);

  prop = RNA_def_property(srna, "use_filter_volume", PROP_BOOLEAN, PROP_NONE);
  RNA_def_property_boolean_sdna(prop, NULL, "filter", FILE_TYPE_VOLUME);
  RNA_def_property_ui_text(prop, "Filter Volume", "Show 3D volume files");
  RNA_def_property_ui_icon(prop, ICON_VOLUME_DATA, 0);
  RNA_def_property_update(prop, NC_SPACE | ND_SPACE_FILE_PARAMS, NULL);

  prop = RNA_def_property(srna, "use_filter_folder", PROP_BOOLEAN, PROP_NONE);
  RNA_def_property_boolean_sdna(prop, NULL, "filter", FILE_TYPE_FOLDER);
  RNA_def_property_ui_text(prop, "Filter Folder", "Show folders");
  RNA_def_property_ui_icon(prop, ICON_FILE_FOLDER, 0);
  RNA_def_property_update(prop, NC_SPACE | ND_SPACE_FILE_PARAMS, NULL);

  prop = RNA_def_property(srna, "use_filter_blendid", PROP_BOOLEAN, PROP_NONE);
  RNA_def_property_boolean_sdna(prop, NULL, "filter", FILE_TYPE_BLENDERLIB);
  RNA_def_property_ui_text(
      prop, "Filter Blender IDs", "Show .blend files items (objects, materials, etc.)");
  RNA_def_property_ui_icon(prop, ICON_BLENDER, 0);
  RNA_def_property_update(prop, NC_SPACE | ND_SPACE_FILE_PARAMS, NULL);

  prop = RNA_def_property(srna, "use_filter_asset_only", PROP_BOOLEAN, PROP_NONE);
  RNA_def_property_boolean_sdna(prop, NULL, "flag", FILE_ASSETS_ONLY);
  RNA_def_property_ui_text(
      prop, "Only Assets", "Hide .blend files items that are not data-blocks with asset metadata");
  RNA_def_property_update(prop, NC_SPACE | ND_SPACE_FILE_PARAMS, NULL);

  prop = RNA_def_property(srna, "filter_id", PROP_POINTER, PROP_NONE);
  RNA_def_property_flag(prop, PROP_NEVER_NULL);
  RNA_def_property_struct_type(prop, "FileSelectIDFilter");
  RNA_def_property_pointer_funcs(prop, "rna_FileSelectParams_filter_id_get", NULL, NULL, NULL);
  RNA_def_property_ui_text(
      prop, "Filter ID Types", "Which ID types to show/hide, when browsing a library");

  prop = RNA_def_property(srna, "filter_glob", PROP_STRING, PROP_NONE);
  RNA_def_property_string_sdna(prop, NULL, "filter_glob");
  RNA_def_property_ui_text(prop,
                           "Extension Filter",
                           "UNIX shell-like filename patterns matching, supports wildcards ('*') "
                           "and list of patterns separated by ';'");
  RNA_def_property_string_funcs(prop, NULL, NULL, "rna_FileSelectPrams_filter_glob_set");
  RNA_def_property_update(prop, NC_SPACE | ND_SPACE_FILE_LIST, NULL);

  prop = RNA_def_property(srna, "filter_search", PROP_STRING, PROP_NONE);
  RNA_def_property_string_sdna(prop, NULL, "filter_search");
  RNA_def_property_ui_text(prop, "Name Filter", "Filter by name, supports '*' wildcard");
  RNA_def_property_flag(prop, PROP_TEXTEDIT_UPDATE);
  RNA_def_property_update(prop, NC_SPACE | ND_SPACE_FILE_LIST, NULL);

  prop = RNA_def_property(srna, "display_size", PROP_ENUM, PROP_NONE);
  RNA_def_property_enum_sdna(prop, NULL, "thumbnail_size");
  RNA_def_property_enum_items(prop, display_size_items);
  RNA_def_property_ui_text(prop,
                           "Display Size",
                           "Change the size of the display (width of columns or thumbnails size)");
  RNA_def_property_update(prop, NC_SPACE | ND_SPACE_FILE_LIST, NULL);
}

static void rna_def_fileselect_asset_params(BlenderRNA *brna)
{
  StructRNA *srna;
  PropertyRNA *prop;

  static const EnumPropertyItem asset_import_type_items[] = {
      {FILE_ASSET_IMPORT_LINK, "LINK", 0, "Link", "Import the assets as linked data-block"},
      {FILE_ASSET_IMPORT_APPEND,
       "APPEND",
       0,
       "Append",
       "Import the assets as copied data-block, with no link to the original asset data-block"},
      {FILE_ASSET_IMPORT_APPEND_REUSE,
       "APPEND_REUSE",
       0,
       "Append (Reuse Data)",
       "Import the assets as copied data-block while avoiding multiple copies of nested, "
       "typically heavy data. For example the textures of a material asset, or the mesh of an "
       "object asset, don't have to be copied every time this asset is imported. The instances of "
       "the asset share the data instead"},
      {0, NULL, 0, NULL, NULL},
  };

  srna = RNA_def_struct(brna, "FileAssetSelectParams", "FileSelectParams");
  RNA_def_struct_ui_text(
      srna, "Asset Select Parameters", "Settings for the file selection in Asset Browser mode");

  prop = rna_def_asset_library_reference_common(srna,
                                                "rna_FileAssetSelectParams_asset_library_get",
                                                "rna_FileAssetSelectParams_asset_library_set");
  RNA_def_property_ui_text(prop, "Asset Library", "");
  RNA_def_property_update(prop, NC_SPACE | ND_SPACE_FILE_PARAMS, NULL);

  prop = RNA_def_property(srna, "catalog_id", PROP_STRING, PROP_NONE);
  RNA_def_property_string_funcs(prop,
                                "rna_FileAssetSelectParams_catalog_id_get",
                                "rna_FileAssetSelectParams_catalog_id_length",
                                NULL);
  RNA_def_property_clear_flag(prop, PROP_EDITABLE);
  RNA_def_property_ui_text(prop, "Catalog UUID", "The UUID of the catalog shown in the browser");

  prop = RNA_def_property(srna, "filter_asset_id", PROP_POINTER, PROP_NONE);
  RNA_def_property_flag(prop, PROP_NEVER_NULL);
  RNA_def_property_struct_type(prop, "FileAssetSelectIDFilter");
  RNA_def_property_pointer_funcs(
      prop, "rna_FileAssetSelectParams_filter_id_get", NULL, NULL, NULL);
  RNA_def_property_ui_text(prop,
                           "Filter Asset Types",
                           "Which asset types to show/hide, when browsing an asset library");

  prop = RNA_def_property(srna, "import_type", PROP_ENUM, PROP_NONE);
  RNA_def_property_enum_items(prop, asset_import_type_items);
  RNA_def_property_ui_text(prop, "Import Type", "Determine how the asset will be imported");
  /* Asset drag info saved by buttons stores the import type, so the space must redraw when import
   * type changes. */
  RNA_def_property_update(prop, NC_SPACE | ND_SPACE_FILE_LIST, NULL);
}

static void rna_def_filemenu_entry(BlenderRNA *brna)
{
  StructRNA *srna;
  PropertyRNA *prop;

  srna = RNA_def_struct(brna, "FileBrowserFSMenuEntry", NULL);
  RNA_def_struct_sdna(srna, "FSMenuEntry");
  RNA_def_struct_ui_text(srna, "File Select Parameters", "File Select Parameters");

  prop = RNA_def_property(srna, "path", PROP_STRING, PROP_FILEPATH);
  RNA_def_property_string_funcs(prop,
                                "rna_FileBrowser_FSMenuEntry_path_get",
                                "rna_FileBrowser_FSMenuEntry_path_length",
                                "rna_FileBrowser_FSMenuEntry_path_set");
  RNA_def_property_ui_text(prop, "Path", "");

  prop = RNA_def_property(srna, "name", PROP_STRING, PROP_NONE);
  RNA_def_property_string_funcs(prop,
                                "rna_FileBrowser_FSMenuEntry_name_get",
                                "rna_FileBrowser_FSMenuEntry_name_length",
                                "rna_FileBrowser_FSMenuEntry_name_set");
  RNA_def_property_editable_func(prop, "rna_FileBrowser_FSMenuEntry_name_get_editable");
  RNA_def_property_ui_text(prop, "Name", "");
  RNA_def_struct_name_property(srna, prop);

  prop = RNA_def_property(srna, "icon", PROP_INT, PROP_NONE);
  RNA_def_property_int_funcs(
      prop, "rna_FileBrowser_FSMenuEntry_icon_get", "rna_FileBrowser_FSMenuEntry_icon_set", NULL);
  RNA_def_property_ui_text(prop, "Icon", "");

  prop = RNA_def_property(srna, "use_save", PROP_BOOLEAN, PROP_NONE);
  RNA_def_property_boolean_funcs(prop, "rna_FileBrowser_FSMenuEntry_use_save_get", NULL);
  RNA_def_property_ui_text(
      prop, "Save", "Whether this path is saved in bookmarks, or generated from OS");
  RNA_def_property_clear_flag(prop, PROP_EDITABLE);

  prop = RNA_def_property(srna, "is_valid", PROP_BOOLEAN, PROP_NONE);
  RNA_def_property_boolean_funcs(prop, "rna_FileBrowser_FSMenuEntry_is_valid_get", NULL);
  RNA_def_property_ui_text(prop, "Valid", "Whether this path is currently reachable");
  RNA_def_property_clear_flag(prop, PROP_EDITABLE);
}

static void rna_def_space_filebrowser(BlenderRNA *brna)
{
  StructRNA *srna;
  PropertyRNA *prop;

  srna = RNA_def_struct(brna, "SpaceFileBrowser", "Space");
  RNA_def_struct_sdna(srna, "SpaceFile");
  RNA_def_struct_ui_text(srna, "Space File Browser", "File browser space data");

  rna_def_space_generic_show_region_toggles(
      srna, (1 << RGN_TYPE_TOOLS) | (1 << RGN_TYPE_UI) | (1 << RGN_TYPE_TOOL_PROPS));

  prop = RNA_def_property(srna, "browse_mode", PROP_ENUM, PROP_NONE);
  RNA_def_property_enum_items(prop, rna_enum_space_file_browse_mode_items);
  RNA_def_property_ui_text(
      prop,
      "Browsing Mode",
      "Type of the File Editor view (regular file browsing or asset browsing)");
  RNA_def_property_update(prop, 0, "rna_SpaceFileBrowser_browse_mode_update");

  prop = RNA_def_property(srna, "params", PROP_POINTER, PROP_NONE);
  RNA_def_property_struct_type(prop, "FileSelectParams");
  RNA_def_property_pointer_funcs(
      prop, "rna_FileBrowser_params_get", NULL, "rna_FileBrowser_params_typef", NULL);
  RNA_def_property_ui_text(
      prop, "Filebrowser Parameter", "Parameters and Settings for the Filebrowser");

  prop = RNA_def_property(srna, "active_operator", PROP_POINTER, PROP_NONE);
  RNA_def_property_pointer_sdna(prop, NULL, "op");
  RNA_def_property_ui_text(prop, "Active Operator", "");

  /* keep this for compatibility with existing presets,
   * not exposed in c++ api because of keyword conflict */
  prop = RNA_def_property(srna, "operator", PROP_POINTER, PROP_NONE);
  RNA_def_property_pointer_sdna(prop, NULL, "op");
  RNA_def_property_ui_text(prop, "Active Operator", "");

  /* bookmarks, recent files etc. */
  prop = RNA_def_collection(srna,
                            "system_folders",
                            "FileBrowserFSMenuEntry",
                            "System Folders",
                            "System's folders (usually root, available hard drives, etc)");
  RNA_def_property_collection_funcs(prop,
                                    "rna_FileBrowser_FSMenuSystem_data_begin",
                                    "rna_FileBrowser_FSMenu_next",
                                    "rna_FileBrowser_FSMenu_end",
                                    "rna_FileBrowser_FSMenu_get",
                                    "rna_FileBrowser_FSMenuSystem_data_length",
                                    NULL,
                                    NULL,
                                    NULL);
  RNA_def_property_clear_flag(prop, PROP_EDITABLE);

  prop = RNA_def_int(srna,
                     "system_folders_active",
                     -1,
                     -1,
                     INT_MAX,
                     "Active System Folder",
                     "Index of active system folder (-1 if none)",
                     -1,
                     INT_MAX);
  RNA_def_property_int_sdna(prop, NULL, "systemnr");
  RNA_def_property_int_funcs(prop,
                             "rna_FileBrowser_FSMenuSystem_active_get",
                             "rna_FileBrowser_FSMenuSystem_active_set",
                             "rna_FileBrowser_FSMenuSystem_active_range");
  RNA_def_property_flag(prop, PROP_CONTEXT_UPDATE);
  RNA_def_property_update(
      prop, NC_SPACE | ND_SPACE_FILE_PARAMS, "rna_FileBrowser_FSMenu_active_update");

  prop = RNA_def_collection(srna,
                            "system_bookmarks",
                            "FileBrowserFSMenuEntry",
                            "System Bookmarks",
                            "System's bookmarks");
  RNA_def_property_collection_funcs(prop,
                                    "rna_FileBrowser_FSMenuSystemBookmark_data_begin",
                                    "rna_FileBrowser_FSMenu_next",
                                    "rna_FileBrowser_FSMenu_end",
                                    "rna_FileBrowser_FSMenu_get",
                                    "rna_FileBrowser_FSMenuSystemBookmark_data_length",
                                    NULL,
                                    NULL,
                                    NULL);
  RNA_def_property_clear_flag(prop, PROP_EDITABLE);

  prop = RNA_def_int(srna,
                     "system_bookmarks_active",
                     -1,
                     -1,
                     INT_MAX,
                     "Active System Bookmark",
                     "Index of active system bookmark (-1 if none)",
                     -1,
                     INT_MAX);
  RNA_def_property_int_sdna(prop, NULL, "system_bookmarknr");
  RNA_def_property_int_funcs(prop,
                             "rna_FileBrowser_FSMenuSystemBookmark_active_get",
                             "rna_FileBrowser_FSMenuSystemBookmark_active_set",
                             "rna_FileBrowser_FSMenuSystemBookmark_active_range");
  RNA_def_property_flag(prop, PROP_CONTEXT_UPDATE);
  RNA_def_property_update(
      prop, NC_SPACE | ND_SPACE_FILE_PARAMS, "rna_FileBrowser_FSMenu_active_update");

  prop = RNA_def_collection(
      srna, "bookmarks", "FileBrowserFSMenuEntry", "Bookmarks", "User's bookmarks");
  RNA_def_property_collection_funcs(prop,
                                    "rna_FileBrowser_FSMenuBookmark_data_begin",
                                    "rna_FileBrowser_FSMenu_next",
                                    "rna_FileBrowser_FSMenu_end",
                                    "rna_FileBrowser_FSMenu_get",
                                    "rna_FileBrowser_FSMenuBookmark_data_length",
                                    NULL,
                                    NULL,
                                    NULL);
  RNA_def_property_clear_flag(prop, PROP_EDITABLE);

  prop = RNA_def_int(srna,
                     "bookmarks_active",
                     -1,
                     -1,
                     INT_MAX,
                     "Active Bookmark",
                     "Index of active bookmark (-1 if none)",
                     -1,
                     INT_MAX);
  RNA_def_property_int_sdna(prop, NULL, "bookmarknr");
  RNA_def_property_int_funcs(prop,
                             "rna_FileBrowser_FSMenuBookmark_active_get",
                             "rna_FileBrowser_FSMenuBookmark_active_set",
                             "rna_FileBrowser_FSMenuBookmark_active_range");
  RNA_def_property_flag(prop, PROP_CONTEXT_UPDATE);
  RNA_def_property_update(
      prop, NC_SPACE | ND_SPACE_FILE_PARAMS, "rna_FileBrowser_FSMenu_active_update");

  prop = RNA_def_collection(
      srna, "recent_folders", "FileBrowserFSMenuEntry", "Recent Folders", "");
  RNA_def_property_collection_funcs(prop,
                                    "rna_FileBrowser_FSMenuRecent_data_begin",
                                    "rna_FileBrowser_FSMenu_next",
                                    "rna_FileBrowser_FSMenu_end",
                                    "rna_FileBrowser_FSMenu_get",
                                    "rna_FileBrowser_FSMenuRecent_data_length",
                                    NULL,
                                    NULL,
                                    NULL);
  RNA_def_property_clear_flag(prop, PROP_EDITABLE);

  prop = RNA_def_int(srna,
                     "recent_folders_active",
                     -1,
                     -1,
                     INT_MAX,
                     "Active Recent Folder",
                     "Index of active recent folder (-1 if none)",
                     -1,
                     INT_MAX);
  RNA_def_property_int_sdna(prop, NULL, "recentnr");
  RNA_def_property_int_funcs(prop,
                             "rna_FileBrowser_FSMenuRecent_active_get",
                             "rna_FileBrowser_FSMenuRecent_active_set",
                             "rna_FileBrowser_FSMenuRecent_active_range");
  RNA_def_property_flag(prop, PROP_CONTEXT_UPDATE);
  RNA_def_property_update(
      prop, NC_SPACE | ND_SPACE_FILE_PARAMS, "rna_FileBrowser_FSMenu_active_update");

  RNA_api_space_filebrowser(srna);
}

static void rna_def_space_info(BlenderRNA *brna)
{
  StructRNA *srna;
  PropertyRNA *prop;

  srna = RNA_def_struct(brna, "SpaceInfo", "Space");
  RNA_def_struct_sdna(srna, "SpaceInfo");
  RNA_def_struct_ui_text(srna, "Space Info", "Info space data");

  /* reporting display */
  prop = RNA_def_property(srna, "show_report_debug", PROP_BOOLEAN, PROP_NONE);
  RNA_def_property_boolean_sdna(prop, NULL, "rpt_mask", INFO_RPT_DEBUG);
  RNA_def_property_ui_text(prop, "Show Debug", "Display debug reporting info");
  RNA_def_property_update(prop, NC_SPACE | ND_SPACE_INFO_REPORT, NULL);

  prop = RNA_def_property(srna, "show_report_info", PROP_BOOLEAN, PROP_NONE);
  RNA_def_property_boolean_sdna(prop, NULL, "rpt_mask", INFO_RPT_INFO);
  RNA_def_property_ui_text(prop, "Show Info", "Display general information");
  RNA_def_property_update(prop, NC_SPACE | ND_SPACE_INFO_REPORT, NULL);

  prop = RNA_def_property(srna, "show_report_operator", PROP_BOOLEAN, PROP_NONE);
  RNA_def_property_boolean_sdna(prop, NULL, "rpt_mask", INFO_RPT_OP);
  RNA_def_property_ui_text(prop, "Show Operator", "Display the operator log");
  RNA_def_property_update(prop, NC_SPACE | ND_SPACE_INFO_REPORT, NULL);

  prop = RNA_def_property(srna, "show_report_warning", PROP_BOOLEAN, PROP_NONE);
  RNA_def_property_boolean_sdna(prop, NULL, "rpt_mask", INFO_RPT_WARN);
  RNA_def_property_ui_text(prop, "Show Warn", "Display warnings");
  RNA_def_property_update(prop, NC_SPACE | ND_SPACE_INFO_REPORT, NULL);

  prop = RNA_def_property(srna, "show_report_error", PROP_BOOLEAN, PROP_NONE);
  RNA_def_property_boolean_sdna(prop, NULL, "rpt_mask", INFO_RPT_ERR);
  RNA_def_property_ui_text(prop, "Show Error", "Display error text");
  RNA_def_property_update(prop, NC_SPACE | ND_SPACE_INFO_REPORT, NULL);
}

static void rna_def_space_userpref(BlenderRNA *brna)
{
  static const EnumPropertyItem filter_type_items[] = {
      {0, "NAME", 0, "Name", "Filter based on the operator name"},
      {1, "KEY", 0, "Key-Binding", "Filter based on key bindings"},
      {0, NULL, 0, NULL, NULL},
  };

  StructRNA *srna;
  PropertyRNA *prop;

  srna = RNA_def_struct(brna, "SpacePreferences", "Space");
  RNA_def_struct_sdna(srna, "SpaceUserPref");
  RNA_def_struct_ui_text(srna, "Space Preferences", "Preferences space data");

  prop = RNA_def_property(srna, "filter_type", PROP_ENUM, PROP_NONE);
  RNA_def_property_enum_sdna(prop, NULL, "filter_type");
  RNA_def_property_enum_items(prop, filter_type_items);
  RNA_def_property_ui_text(prop, "Filter Type", "Filter method");
  RNA_def_property_update(prop, NC_SPACE | ND_SPACE_NODE, NULL);

  prop = RNA_def_property(srna, "filter_text", PROP_STRING, PROP_NONE);
  RNA_def_property_string_sdna(prop, NULL, "filter");
  RNA_def_property_flag(prop, PROP_TEXTEDIT_UPDATE);
  RNA_def_property_ui_text(prop, "Filter", "Search term for filtering in the UI");
}

static void rna_def_node_tree_path(BlenderRNA *brna)
{
  StructRNA *srna;
  PropertyRNA *prop;

  srna = RNA_def_struct(brna, "NodeTreePath", NULL);
  RNA_def_struct_sdna(srna, "bNodeTreePath");
  RNA_def_struct_ui_text(srna, "Node Tree Path", "Element of the node space tree path");

  prop = RNA_def_property(srna, "node_tree", PROP_POINTER, PROP_NONE);
  RNA_def_property_pointer_sdna(prop, NULL, "nodetree");
  RNA_def_property_clear_flag(prop, PROP_EDITABLE);
  RNA_def_property_ui_text(prop, "Node Tree", "Node Tree\nBase node tree from context");
}

static void rna_def_space_node_path_api(BlenderRNA *brna, PropertyRNA *cprop)
{
  StructRNA *srna;
  PropertyRNA *prop, *parm;
  FunctionRNA *func;

  RNA_def_property_srna(cprop, "SpaceNodeEditorPath");
  srna = RNA_def_struct(brna, "SpaceNodeEditorPath", NULL);
  RNA_def_struct_sdna(srna, "SpaceNode");
  RNA_def_struct_ui_text(srna, "Space Node Editor Path", "History of node trees in the editor");

  prop = RNA_def_property(srna, "to_string", PROP_STRING, PROP_NONE);
  RNA_def_property_string_funcs(
      prop, "rna_SpaceNodeEditor_path_get", "rna_SpaceNodeEditor_path_length", NULL);
  RNA_def_property_clear_flag(prop, PROP_EDITABLE);
  RNA_def_struct_ui_text(srna, "Path", "Get the node tree path as a string");

  func = RNA_def_function(srna, "clear", "rna_SpaceNodeEditor_path_clear");
  RNA_def_function_ui_description(func, "Reset the node tree path");
  RNA_def_function_flag(func, FUNC_USE_CONTEXT);

  func = RNA_def_function(srna, "start", "rna_SpaceNodeEditor_path_start");
  RNA_def_function_ui_description(func, "Set the root node tree");
  RNA_def_function_flag(func, FUNC_USE_CONTEXT);
  parm = RNA_def_pointer(func, "node_tree", "NodeTree", "Node Tree", "");
  RNA_def_parameter_flags(parm, 0, PARM_REQUIRED | PARM_RNAPTR);

  func = RNA_def_function(srna, "append", "rna_SpaceNodeEditor_path_append");
  RNA_def_function_ui_description(func, "Append a node group tree to the path");
  RNA_def_function_flag(func, FUNC_USE_CONTEXT);
  parm = RNA_def_pointer(
      func, "node_tree", "NodeTree", "Node Tree", "Node tree to append to the node editor path");
  RNA_def_parameter_flags(parm, 0, PARM_REQUIRED | PARM_RNAPTR);
  parm = RNA_def_pointer(func, "node", "Node", "Node", "Group node linking to this node tree");
  RNA_def_parameter_flags(parm, 0, PARM_RNAPTR);

  func = RNA_def_function(srna, "pop", "rna_SpaceNodeEditor_path_pop");
  RNA_def_function_ui_description(func, "Remove the last node tree from the path");
  RNA_def_function_flag(func, FUNC_USE_CONTEXT);
}

static void rna_def_space_node_overlay(BlenderRNA *brna)
{
  StructRNA *srna;
  PropertyRNA *prop;

  srna = RNA_def_struct(brna, "SpaceNodeOverlay", NULL);
  RNA_def_struct_sdna(srna, "SpaceNode");
  RNA_def_struct_nested(brna, srna, "SpaceNodeEditor");
  RNA_def_struct_path_func(srna, "rna_SpaceNodeOverlay_path");
  RNA_def_struct_ui_text(
      srna, "Overlay Settings", "Settings for display of overlays in the Node Editor");

  prop = RNA_def_property(srna, "show_overlays", PROP_BOOLEAN, PROP_NONE);
  RNA_def_property_boolean_sdna(prop, NULL, "overlay.flag", SN_OVERLAY_SHOW_OVERLAYS);
  RNA_def_property_boolean_default(prop, true);
  RNA_def_property_ui_text(prop, "Show Overlays", "Display overlays like colored or dashed wires");
  RNA_def_property_update(prop, NC_SPACE | ND_SPACE_NODE, NULL);

  prop = RNA_def_property(srna, "show_wire_color", PROP_BOOLEAN, PROP_NONE);
  RNA_def_property_boolean_sdna(prop, NULL, "overlay.flag", SN_OVERLAY_SHOW_WIRE_COLORS);
  RNA_def_property_boolean_default(prop, true);
  RNA_def_property_ui_text(
      prop, "Show Wire Colors", "Color node links based on their connected sockets");
  RNA_def_property_update(prop, NC_SPACE | ND_SPACE_NODE, NULL);

  prop = RNA_def_property(srna, "show_timing", PROP_BOOLEAN, PROP_NONE);
  RNA_def_property_boolean_sdna(prop, NULL, "overlay.flag", SN_OVERLAY_SHOW_TIMINGS);
  RNA_def_property_boolean_default(prop, false);
  RNA_def_property_ui_text(prop, "Show Timing", "Display each node's last execution time");
  RNA_def_property_update(prop, NC_SPACE | ND_SPACE_NODE, NULL);

  prop = RNA_def_property(srna, "show_context_path", PROP_BOOLEAN, PROP_NONE);
  RNA_def_property_boolean_sdna(prop, NULL, "overlay.flag", SN_OVERLAY_SHOW_PATH);
  RNA_def_property_boolean_default(prop, true);
  RNA_def_property_ui_text(prop, "Show Tree Path", "Display breadcrumbs for the editor's context");
  RNA_def_property_update(prop, NC_SPACE | ND_SPACE_NODE, NULL);
}

static void rna_def_space_node(BlenderRNA *brna)
{
  StructRNA *srna;
  PropertyRNA *prop;

  static const EnumPropertyItem texture_id_type_items[] = {
      {SNODE_TEX_WORLD, "WORLD", ICON_WORLD, "World", "Edit texture nodes from World"},
      {SNODE_TEX_BRUSH, "BRUSH", ICON_BRUSH_DATA, "Brush", "Edit texture nodes from Brush"},
#  ifdef WITH_FREESTYLE
      {SNODE_TEX_LINESTYLE,
       "LINESTYLE",
       ICON_LINE_DATA,
       "Line Style",
       "Edit texture nodes from Line Style"},
#  endif
      {0, NULL, 0, NULL, NULL},
  };

  static const EnumPropertyItem shader_type_items[] = {
      {SNODE_SHADER_OBJECT, "OBJECT", ICON_OBJECT_DATA, "Object", "Edit shader nodes from Object"},
      {SNODE_SHADER_WORLD, "WORLD", ICON_WORLD, "World", "Edit shader nodes from World"},
#  ifdef WITH_FREESTYLE
      {SNODE_SHADER_LINESTYLE,
       "LINESTYLE",
       ICON_LINE_DATA,
       "Line Style",
       "Edit shader nodes from Line Style"},
#  endif
      {0, NULL, 0, NULL, NULL},
  };

  static const EnumPropertyItem backdrop_channels_items[] = {
      {SNODE_USE_ALPHA,
       "COLOR_ALPHA",
       ICON_IMAGE_RGB_ALPHA,
       "Color and Alpha",
       "Display image with RGB colors and alpha transparency"},
      {0, "COLOR", ICON_IMAGE_RGB, "Color", "Display image with RGB colors"},
      {SNODE_SHOW_ALPHA, "ALPHA", ICON_IMAGE_ALPHA, "Alpha", "Display alpha transparency channel"},
      {SNODE_SHOW_R, "RED", ICON_COLOR_RED, "Red", ""},
      {SNODE_SHOW_G, "GREEN", ICON_COLOR_GREEN, "Green", ""},
      {SNODE_SHOW_B, "BLUE", ICON_COLOR_BLUE, "Blue", ""},
      {0, NULL, 0, NULL, NULL},
  };

  static const EnumPropertyItem insert_ofs_dir_items[] = {
      {SNODE_INSERTOFS_DIR_RIGHT, "RIGHT", 0, "Right"},
      {SNODE_INSERTOFS_DIR_LEFT, "LEFT", 0, "Left"},
      {0, NULL, 0, NULL, NULL},
  };

  static const EnumPropertyItem dummy_items[] = {
      {0, "DUMMY", 0, "", ""},
      {0, NULL, 0, NULL, NULL},
  };

  srna = RNA_def_struct(brna, "SpaceNodeEditor", "Space");
  RNA_def_struct_sdna(srna, "SpaceNode");
  RNA_def_struct_ui_text(srna, "Space Node Editor", "Node editor space data");

  rna_def_space_generic_show_region_toggles(srna, (1 << RGN_TYPE_TOOLS) | (1 << RGN_TYPE_UI));

  prop = RNA_def_property(srna, "tree_type", PROP_ENUM, PROP_NONE);
  RNA_def_property_enum_items(prop, dummy_items);
  RNA_def_property_enum_funcs(prop,
                              "rna_SpaceNodeEditor_tree_type_get",
                              "rna_SpaceNodeEditor_tree_type_set",
                              "rna_SpaceNodeEditor_tree_type_itemf");
  RNA_def_property_ui_text(prop, "Tree Type", "Node tree type to display and edit");
  RNA_def_property_update(prop, NC_SPACE | ND_SPACE_NODE, NULL);

  prop = RNA_def_property(srna, "texture_type", PROP_ENUM, PROP_NONE);
  RNA_def_property_enum_sdna(prop, NULL, "texfrom");
  RNA_def_property_enum_items(prop, texture_id_type_items);
  RNA_def_property_ui_text(prop, "Texture Type", "Type of data to take texture from");
  RNA_def_property_update(prop, NC_SPACE | ND_SPACE_NODE, NULL);

  prop = RNA_def_property(srna, "shader_type", PROP_ENUM, PROP_NONE);
  RNA_def_property_enum_sdna(prop, NULL, "shaderfrom");
  RNA_def_property_enum_items(prop, shader_type_items);
  RNA_def_property_ui_text(prop, "Shader Type", "Type of data to take shader from");
  RNA_def_property_update(prop, NC_SPACE | ND_SPACE_NODE, NULL);

  prop = RNA_def_property(srna, "id", PROP_POINTER, PROP_NONE);
  RNA_def_property_clear_flag(prop, PROP_EDITABLE);
  RNA_def_property_ui_text(prop, "ID", "Data whose nodes are being edited");

  prop = RNA_def_property(srna, "id_from", PROP_POINTER, PROP_NONE);
  RNA_def_property_pointer_sdna(prop, NULL, "from");
  RNA_def_property_clear_flag(prop, PROP_EDITABLE);
  RNA_def_property_ui_text(prop, "ID From", "Data from which the edited data is linked");

  prop = RNA_def_property(srna, "path", PROP_COLLECTION, PROP_NONE);
  RNA_def_property_collection_sdna(prop, NULL, "treepath", NULL);
  RNA_def_property_struct_type(prop, "NodeTreePath");
  RNA_def_property_ui_text(
      prop, "Node Tree Path", "Path from the data to the currently edited node tree");
  rna_def_space_node_path_api(brna, prop);

  prop = RNA_def_property(srna, "node_tree", PROP_POINTER, PROP_NONE);
  RNA_def_property_pointer_funcs(
      prop, NULL, "rna_SpaceNodeEditor_node_tree_set", NULL, "rna_SpaceNodeEditor_node_tree_poll");
  RNA_def_property_pointer_sdna(prop, NULL, "nodetree");
  RNA_def_property_flag(prop, PROP_EDITABLE | PROP_CONTEXT_UPDATE);
  RNA_def_property_ui_text(prop, "Node Tree", "Base node tree from context");
  RNA_def_property_update(prop, NC_SPACE | ND_SPACE_NODE, "rna_SpaceNodeEditor_node_tree_update");

  prop = RNA_def_property(srna, "edit_tree", PROP_POINTER, PROP_NONE);
  RNA_def_property_pointer_sdna(prop, NULL, "edittree");
  RNA_def_property_clear_flag(prop, PROP_EDITABLE);
  RNA_def_property_ui_text(prop, "Edit Tree", "Node tree being displayed and edited");

  prop = RNA_def_property(srna, "pin", PROP_BOOLEAN, PROP_NONE);
  RNA_def_property_boolean_sdna(prop, NULL, "flag", SNODE_PIN);
  RNA_def_property_ui_text(prop, "Pinned", "Use the pinned node tree");
  RNA_def_property_ui_icon(prop, ICON_UNPINNED, 1);
  RNA_def_property_update(prop, NC_SPACE | ND_SPACE_NODE, NULL);

  prop = RNA_def_property(srna, "show_backdrop", PROP_BOOLEAN, PROP_NONE);
  RNA_def_property_boolean_sdna(prop, NULL, "flag", SNODE_BACKDRAW);
  RNA_def_property_ui_text(
      prop, "Backdrop", "Use active Viewer Node output as backdrop for compositing nodes");
  RNA_def_property_update(
      prop, NC_SPACE | ND_SPACE_NODE_VIEW, "rna_SpaceNodeEditor_show_backdrop_update");

  prop = RNA_def_property(srna, "show_annotation", PROP_BOOLEAN, PROP_NONE);
  RNA_def_property_boolean_sdna(prop, NULL, "flag", SNODE_SHOW_GPENCIL);
  RNA_def_property_ui_text(prop, "Show Annotation", "Show annotations for this view");
  RNA_def_property_update(prop, NC_SPACE | ND_SPACE_NODE_VIEW, NULL);

  prop = RNA_def_property(srna, "use_auto_render", PROP_BOOLEAN, PROP_NONE);
  RNA_def_property_boolean_sdna(prop, NULL, "flag", SNODE_AUTO_RENDER);
  RNA_def_property_ui_text(
      prop, "Auto Render", "Re-render and composite changed layers on 3D edits");
  RNA_def_property_update(prop, NC_SPACE | ND_SPACE_NODE_VIEW, NULL);

  prop = RNA_def_property(srna, "backdrop_zoom", PROP_FLOAT, PROP_NONE);
  RNA_def_property_float_sdna(prop, NULL, "zoom");
  RNA_def_property_float_default(prop, 1.0f);
  RNA_def_property_range(prop, 0.01f, FLT_MAX);
  RNA_def_property_ui_range(prop, 0.01, 100, 1, 2);
  RNA_def_property_ui_text(prop, "Backdrop Zoom", "Backdrop zoom factor");
  RNA_def_property_update(prop, NC_SPACE | ND_SPACE_NODE_VIEW, NULL);

  prop = RNA_def_property(srna, "backdrop_offset", PROP_FLOAT, PROP_NONE);
  RNA_def_property_float_sdna(prop, NULL, "xof");
  RNA_def_property_array(prop, 2);
  RNA_def_property_ui_text(prop, "Backdrop Offset", "Backdrop offset");
  RNA_def_property_update(prop, NC_SPACE | ND_SPACE_NODE_VIEW, NULL);

  prop = RNA_def_property(srna, "backdrop_channels", PROP_ENUM, PROP_NONE);
  RNA_def_property_enum_bitflag_sdna(prop, NULL, "flag");
  RNA_def_property_enum_items(prop, backdrop_channels_items);
  RNA_def_property_ui_text(prop, "Display Channels", "Channels of the image to draw");
  RNA_def_property_update(prop, NC_SPACE | ND_SPACE_NODE_VIEW, NULL);
  /* the mx/my "cursor" in the node editor is used only by operators to store the mouse position */
  prop = RNA_def_property(srna, "cursor_location", PROP_FLOAT, PROP_XYZ);
  RNA_def_property_array(prop, 2);
  RNA_def_property_float_funcs(prop,
                               "rna_SpaceNodeEditor_cursor_location_get",
                               "rna_SpaceNodeEditor_cursor_location_set",
                               NULL);
  RNA_def_property_ui_text(prop, "Cursor Location", "Location for adding new nodes");
  RNA_def_property_update(prop, NC_SPACE | ND_SPACE_NODE_VIEW, NULL);

  /* insert offset (called "Auto-offset" in UI) */
  prop = RNA_def_property(srna, "use_insert_offset", PROP_BOOLEAN, PROP_NONE);
  RNA_def_property_boolean_negative_sdna(prop, NULL, "flag", SNODE_SKIP_INSOFFSET);
  RNA_def_property_ui_text(prop,
                           "Auto-offset",
                           "Automatically offset the following or previous nodes in a "
                           "chain when inserting a new node");
  RNA_def_property_ui_icon(prop, ICON_NODE_INSERT_ON, 1);
  RNA_def_property_update(prop, NC_SPACE | ND_SPACE_NODE_VIEW, NULL);

  prop = RNA_def_property(srna, "insert_offset_direction", PROP_ENUM, PROP_NONE);
  RNA_def_property_enum_bitflag_sdna(prop, NULL, "insert_ofs_dir");
  RNA_def_property_enum_items(prop, insert_ofs_dir_items);
  RNA_def_property_ui_text(
      prop, "Auto-offset Direction", "Direction to offset nodes on insertion");
  RNA_def_property_update(prop, NC_SPACE | ND_SPACE_NODE_VIEW, NULL);

  /* Overlays */
  prop = RNA_def_property(srna, "overlay", PROP_POINTER, PROP_NONE);
  RNA_def_property_flag(prop, PROP_NEVER_NULL);
  RNA_def_property_struct_type(prop, "SpaceNodeOverlay");
  RNA_def_property_pointer_funcs(prop, "rna_SpaceNode_overlay_get", NULL, NULL, NULL);
  RNA_def_property_ui_text(
      prop, "Overlay Settings", "Settings for display of overlays in the Node Editor");

  rna_def_space_node_overlay(brna);
  RNA_api_space_node(srna);
}

static void rna_def_space_clip(BlenderRNA *brna)
{
  StructRNA *srna;
  PropertyRNA *prop;

  static const EnumPropertyItem view_items[] = {
      {SC_VIEW_CLIP, "CLIP", ICON_SEQUENCE, "Clip", "Show editing clip preview"},
      {SC_VIEW_GRAPH, "GRAPH", ICON_GRAPH, "Graph", "Show graph view for active element"},
      {SC_VIEW_DOPESHEET,
       "DOPESHEET",
       ICON_ACTION,
       "Dopesheet",
       "Dopesheet view for tracking data"},
      {0, NULL, 0, NULL, NULL},
  };

  static const EnumPropertyItem annotation_source_items[] = {
      {SC_GPENCIL_SRC_CLIP, "CLIP", 0, "Clip", "Show annotation data which belongs to movie clip"},
      {SC_GPENCIL_SRC_TRACK,
       "TRACK",
       0,
       "Track",
       "Show annotation data which belongs to active track"},
      {0, NULL, 0, NULL, NULL},
  };

  static const EnumPropertyItem pivot_items[] = {
      {V3D_AROUND_CENTER_BOUNDS,
       "BOUNDING_BOX_CENTER",
       ICON_PIVOT_BOUNDBOX,
       "Bounding Box Center",
       "Pivot around bounding box center of selected object(s)"},
      {V3D_AROUND_CURSOR, "CURSOR", ICON_PIVOT_CURSOR, "2D Cursor", "Pivot around the 2D cursor"},
      {V3D_AROUND_LOCAL_ORIGINS,
       "INDIVIDUAL_ORIGINS",
       ICON_PIVOT_INDIVIDUAL,
       "Individual Origins",
       "Pivot around each object's own origin"},
      {V3D_AROUND_CENTER_MEDIAN,
       "MEDIAN_POINT",
       ICON_PIVOT_MEDIAN,
       "Median Point",
       "Pivot around the median point of selected objects"},
      {0, NULL, 0, NULL, NULL},
  };

  srna = RNA_def_struct(brna, "SpaceClipEditor", "Space");
  RNA_def_struct_sdna(srna, "SpaceClip");
  RNA_def_struct_ui_text(srna, "Space Clip Editor", "Clip editor space data");

  rna_def_space_generic_show_region_toggles(
      srna, (1 << RGN_TYPE_TOOLS) | (1 << RGN_TYPE_UI) | (1 << RGN_TYPE_HUD));

  /* movieclip */
  prop = RNA_def_property(srna, "clip", PROP_POINTER, PROP_NONE);
  RNA_def_property_flag(prop, PROP_EDITABLE);
  RNA_def_property_ui_text(prop, "Movie Clip", "Movie clip displayed and edited in this space");
  RNA_def_property_pointer_funcs(prop, NULL, "rna_SpaceClipEditor_clip_set", NULL, NULL);
  RNA_def_property_update(prop, NC_SPACE | ND_SPACE_CLIP, NULL);

  /* clip user */
  prop = RNA_def_property(srna, "clip_user", PROP_POINTER, PROP_NONE);
  RNA_def_property_flag(prop, PROP_NEVER_NULL);
  RNA_def_property_struct_type(prop, "MovieClipUser");
  RNA_def_property_pointer_sdna(prop, NULL, "user");
  RNA_def_property_ui_text(
      prop, "Movie Clip User", "Parameters defining which frame of the movie clip is displayed");
  RNA_def_property_update(prop, NC_SPACE | ND_SPACE_CLIP, NULL);

  /* mask */
  rna_def_space_mask_info(srna, NC_SPACE | ND_SPACE_CLIP, "rna_SpaceClipEditor_mask_set");

  /* mode */
  prop = RNA_def_property(srna, "mode", PROP_ENUM, PROP_NONE);
  RNA_def_property_enum_sdna(prop, NULL, "mode");
  RNA_def_property_enum_items(prop, rna_enum_clip_editor_mode_items);
  RNA_def_property_ui_text(prop, "Mode", "Editing context being displayed");
  RNA_def_property_update(prop, NC_SPACE | ND_SPACE_CLIP, "rna_SpaceClipEditor_clip_mode_update");

  /* view */
  prop = RNA_def_property(srna, "view", PROP_ENUM, PROP_NONE);
  RNA_def_property_enum_sdna(prop, NULL, "view");
  RNA_def_property_enum_items(prop, view_items);
  RNA_def_property_ui_text(prop, "View", "Type of the clip editor view");
  RNA_def_property_translation_context(prop, BLT_I18NCONTEXT_ID_MOVIECLIP);
  RNA_def_property_update(prop, NC_SPACE | ND_SPACE_CLIP, "rna_SpaceClipEditor_view_type_update");

  /* show pattern */
  prop = RNA_def_property(srna, "show_marker_pattern", PROP_BOOLEAN, PROP_NONE);
  RNA_def_property_ui_text(prop, "Show Marker Pattern", "Show pattern boundbox for markers");
  RNA_def_property_boolean_sdna(prop, NULL, "flag", SC_SHOW_MARKER_PATTERN);
  RNA_def_property_update(prop, NC_SPACE | ND_SPACE_CLIP, NULL);

  /* show search */
  prop = RNA_def_property(srna, "show_marker_search", PROP_BOOLEAN, PROP_NONE);
  RNA_def_property_ui_text(prop, "Show Marker Search", "Show search boundbox for markers");
  RNA_def_property_boolean_sdna(prop, NULL, "flag", SC_SHOW_MARKER_SEARCH);
  RNA_def_property_update(prop, NC_SPACE | ND_SPACE_CLIP, NULL);

  /* lock to selection */
  prop = RNA_def_property(srna, "lock_selection", PROP_BOOLEAN, PROP_NONE);
  RNA_def_property_ui_text(
      prop, "Lock to Selection", "Lock viewport to selected markers during playback");
  RNA_def_property_boolean_sdna(prop, NULL, "flag", SC_LOCK_SELECTION);
  RNA_def_property_update(
      prop, NC_SPACE | ND_SPACE_CLIP, "rna_SpaceClipEditor_lock_selection_update");

  /* lock to time cursor */
  prop = RNA_def_property(srna, "lock_time_cursor", PROP_BOOLEAN, PROP_NONE);
  RNA_def_property_ui_text(
      prop, "Lock to Time Cursor", "Lock curves view to time cursor during playback and tracking");
  RNA_def_property_boolean_sdna(prop, NULL, "flag", SC_LOCK_TIMECURSOR);
  RNA_def_property_update(prop, NC_SPACE | ND_SPACE_CLIP, NULL);

  /* show markers paths */
  prop = RNA_def_property(srna, "show_track_path", PROP_BOOLEAN, PROP_NONE);
  RNA_def_property_boolean_sdna(prop, NULL, "flag", SC_SHOW_TRACK_PATH);
  RNA_def_property_ui_text(prop, "Show Track Path", "Show path of how track moves");
  RNA_def_property_update(prop, NC_SPACE | ND_SPACE_CLIP, NULL);

  /* path length */
  prop = RNA_def_property(srna, "path_length", PROP_INT, PROP_NONE);
  RNA_def_property_int_sdna(prop, NULL, "path_length");
  RNA_def_property_range(prop, 0, INT_MAX);
  RNA_def_property_ui_text(prop, "Path Length", "Length of displaying path, in frames");
  RNA_def_property_update(prop, NC_SPACE | ND_SPACE_CLIP, NULL);

  /* show tiny markers */
  prop = RNA_def_property(srna, "show_tiny_markers", PROP_BOOLEAN, PROP_NONE);
  RNA_def_property_ui_text(prop, "Show Tiny Markers", "Show markers in a more compact manner");
  RNA_def_property_boolean_sdna(prop, NULL, "flag", SC_SHOW_TINY_MARKER);
  RNA_def_property_update(prop, NC_SPACE | ND_SPACE_CLIP, NULL);

  /* show bundles */
  prop = RNA_def_property(srna, "show_bundles", PROP_BOOLEAN, PROP_NONE);
  RNA_def_property_ui_text(prop, "Show Bundles", "Show projection of 3D markers into footage");
  RNA_def_property_boolean_sdna(prop, NULL, "flag", SC_SHOW_BUNDLES);
  RNA_def_property_update(prop, NC_SPACE | ND_SPACE_CLIP, NULL);

  /* mute footage */
  prop = RNA_def_property(srna, "use_mute_footage", PROP_BOOLEAN, PROP_NONE);
  RNA_def_property_ui_text(prop, "Mute Footage", "Mute footage and show black background instead");
  RNA_def_property_boolean_sdna(prop, NULL, "flag", SC_MUTE_FOOTAGE);
  RNA_def_property_update(prop, NC_SPACE | ND_SPACE_CLIP, NULL);

  /* hide disabled */
  prop = RNA_def_property(srna, "show_disabled", PROP_BOOLEAN, PROP_NONE);
  RNA_def_property_ui_text(prop, "Show Disabled", "Show disabled tracks from the footage");
  RNA_def_property_boolean_negative_sdna(prop, NULL, "flag", SC_HIDE_DISABLED);
  RNA_def_property_update(prop, NC_SPACE | ND_SPACE_CLIP, NULL);

  prop = RNA_def_property(srna, "show_metadata", PROP_BOOLEAN, PROP_NONE);
  RNA_def_property_boolean_sdna(prop, NULL, "flag", SC_SHOW_METADATA);
  RNA_def_property_ui_text(prop, "Show Metadata", "Show metadata of clip");
  RNA_def_property_update(prop, NC_SPACE | ND_SPACE_CLIP, NULL);

  /* scopes */
  prop = RNA_def_property(srna, "scopes", PROP_POINTER, PROP_NONE);
  RNA_def_property_pointer_sdna(prop, NULL, "scopes");
  RNA_def_property_struct_type(prop, "MovieClipScopes");
  RNA_def_property_ui_text(prop, "Scopes", "Scopes to visualize movie clip statistics");

  /* show names */
  prop = RNA_def_property(srna, "show_names", PROP_BOOLEAN, PROP_NONE);
  RNA_def_property_boolean_sdna(prop, NULL, "flag", SC_SHOW_NAMES);
  RNA_def_property_ui_text(prop, "Show Names", "Show track names and status");
  RNA_def_property_update(prop, NC_SPACE | ND_SPACE_CLIP, NULL);

  /* show grid */
  prop = RNA_def_property(srna, "show_grid", PROP_BOOLEAN, PROP_NONE);
  RNA_def_property_boolean_sdna(prop, NULL, "flag", SC_SHOW_GRID);
  RNA_def_property_ui_text(prop, "Show Grid", "Show grid showing lens distortion");
  RNA_def_property_update(prop, NC_SPACE | ND_SPACE_CLIP, NULL);

  /* show stable */
  prop = RNA_def_property(srna, "show_stable", PROP_BOOLEAN, PROP_NONE);
  RNA_def_property_boolean_sdna(prop, NULL, "flag", SC_SHOW_STABLE);
  RNA_def_property_ui_text(
      prop, "Show Stable", "Show stable footage in editor (if stabilization is enabled)");
  RNA_def_property_update(prop, NC_SPACE | ND_SPACE_CLIP, NULL);

  /* manual calibration */
  prop = RNA_def_property(srna, "use_manual_calibration", PROP_BOOLEAN, PROP_NONE);
  RNA_def_property_boolean_sdna(prop, NULL, "flag", SC_MANUAL_CALIBRATION);
  RNA_def_property_ui_text(prop, "Manual Calibration", "Use manual calibration helpers");
  RNA_def_property_update(prop, NC_SPACE | ND_SPACE_CLIP, NULL);

  /* show annotation */
  prop = RNA_def_property(srna, "show_annotation", PROP_BOOLEAN, PROP_NONE);
  RNA_def_property_boolean_sdna(prop, NULL, "flag", SC_SHOW_ANNOTATION);
  RNA_def_property_ui_text(prop, "Show Annotation", "Show annotations for this view");
  RNA_def_property_update(prop, NC_SPACE | ND_SPACE_CLIP, NULL);

  /* show filters */
  prop = RNA_def_property(srna, "show_filters", PROP_BOOLEAN, PROP_NONE);
  RNA_def_property_boolean_sdna(prop, NULL, "flag", SC_SHOW_FILTERS);
  RNA_def_property_ui_text(prop, "Show Filters", "Show filters for graph editor");
  RNA_def_property_update(prop, NC_SPACE | ND_SPACE_CLIP, NULL);

  /* show graph_frames */
  prop = RNA_def_property(srna, "show_graph_frames", PROP_BOOLEAN, PROP_NONE);
  RNA_def_property_boolean_sdna(prop, NULL, "flag", SC_SHOW_GRAPH_FRAMES);
  RNA_def_property_ui_text(
      prop,
      "Show Frames",
      "Show curve for per-frame average error (camera motion should be solved first)");
  RNA_def_property_update(prop, NC_SPACE | ND_SPACE_CLIP, NULL);

  /* show graph tracks motion */
  prop = RNA_def_property(srna, "show_graph_tracks_motion", PROP_BOOLEAN, PROP_NONE);
  RNA_def_property_boolean_sdna(prop, NULL, "flag", SC_SHOW_GRAPH_TRACKS_MOTION);
  RNA_def_property_ui_text(
      prop,
      "Show Tracks Motion",
      "Display the speed curves (in \"x\" direction red, in \"y\" direction green) "
      "for the selected tracks");
  RNA_def_property_update(prop, NC_SPACE | ND_SPACE_CLIP, NULL);

  /* show graph tracks motion */
  prop = RNA_def_property(srna, "show_graph_tracks_error", PROP_BOOLEAN, PROP_NONE);
  RNA_def_property_boolean_sdna(prop, NULL, "flag", SC_SHOW_GRAPH_TRACKS_ERROR);
  RNA_def_property_ui_text(
      prop, "Show Tracks Error", "Display the reprojection error curve for selected tracks");
  RNA_def_property_update(prop, NC_SPACE | ND_SPACE_CLIP, NULL);

  /* show_only_selected */
  prop = RNA_def_property(srna, "show_graph_only_selected", PROP_BOOLEAN, PROP_NONE);
  RNA_def_property_boolean_sdna(prop, NULL, "flag", SC_SHOW_GRAPH_SEL_ONLY);
  RNA_def_property_ui_text(
      prop, "Only Show Selected", "Only include channels relating to selected objects and data");
  RNA_def_property_ui_icon(prop, ICON_RESTRICT_SELECT_OFF, 0);
  RNA_def_property_update(prop, NC_SPACE | ND_SPACE_CLIP, NULL);

  /* show_hidden */
  prop = RNA_def_property(srna, "show_graph_hidden", PROP_BOOLEAN, PROP_NONE);
  RNA_def_property_boolean_sdna(prop, NULL, "flag", SC_SHOW_GRAPH_HIDDEN);
  RNA_def_property_ui_text(
      prop, "Display Hidden", "Include channels from objects/bone that aren't visible");
  RNA_def_property_ui_icon(prop, ICON_GHOST_ENABLED, 0);
  RNA_def_property_update(prop, NC_SPACE | ND_SPACE_CLIP, NULL);

  /* ** channels ** */

  /* show_red_channel */
  prop = RNA_def_property(srna, "show_red_channel", PROP_BOOLEAN, PROP_NONE);
  RNA_def_property_boolean_negative_sdna(prop, NULL, "postproc_flag", MOVIECLIP_DISABLE_RED);
  RNA_def_property_ui_text(prop, "Show Red Channel", "Show red channel in the frame");
  RNA_def_property_update(prop, NC_SPACE | ND_SPACE_CLIP, NULL);

  /* show_green_channel */
  prop = RNA_def_property(srna, "show_green_channel", PROP_BOOLEAN, PROP_NONE);
  RNA_def_property_boolean_negative_sdna(prop, NULL, "postproc_flag", MOVIECLIP_DISABLE_GREEN);
  RNA_def_property_ui_text(prop, "Show Green Channel", "Show green channel in the frame");
  RNA_def_property_update(prop, NC_SPACE | ND_SPACE_CLIP, NULL);

  /* show_blue_channel */
  prop = RNA_def_property(srna, "show_blue_channel", PROP_BOOLEAN, PROP_NONE);
  RNA_def_property_boolean_negative_sdna(prop, NULL, "postproc_flag", MOVIECLIP_DISABLE_BLUE);
  RNA_def_property_ui_text(prop, "Show Blue Channel", "Show blue channel in the frame");
  RNA_def_property_update(prop, NC_SPACE | ND_SPACE_CLIP, NULL);

  /* preview_grayscale */
  prop = RNA_def_property(srna, "use_grayscale_preview", PROP_BOOLEAN, PROP_NONE);
  RNA_def_property_boolean_sdna(prop, NULL, "postproc_flag", MOVIECLIP_PREVIEW_GRAYSCALE);
  RNA_def_property_ui_text(prop, "Grayscale", "Display frame in grayscale mode");
  RNA_def_property_update(prop, NC_MOVIECLIP | ND_DISPLAY, NULL);

  /* timeline */
  prop = RNA_def_property(srna, "show_seconds", PROP_BOOLEAN, PROP_NONE);
  RNA_def_property_boolean_sdna(prop, NULL, "flag", SC_SHOW_SECONDS);
  RNA_def_property_ui_text(prop, "Show Seconds", "Show timing in seconds not frames");
  RNA_def_property_update(prop, NC_MOVIECLIP | ND_DISPLAY, NULL);

  /* grease pencil source */
  prop = RNA_def_property(srna, "annotation_source", PROP_ENUM, PROP_NONE);
  RNA_def_property_enum_sdna(prop, NULL, "gpencil_src");
  RNA_def_property_enum_items(prop, annotation_source_items);
  RNA_def_property_ui_text(prop, "Annotation Source", "Where the annotation comes from");
  RNA_def_property_translation_context(prop, BLT_I18NCONTEXT_ID_MOVIECLIP);
  RNA_def_property_update(prop, NC_MOVIECLIP | ND_DISPLAY, NULL);

  /* transform */
  prop = RNA_def_property(srna, "cursor_location", PROP_FLOAT, PROP_XYZ);
  RNA_def_property_float_sdna(prop, NULL, "cursor");
  RNA_def_property_array(prop, 2);
  RNA_def_property_ui_text(prop, "2D Cursor Location", "2D cursor location for this view");
  RNA_def_property_update(prop, NC_SPACE | ND_SPACE_CLIP, NULL);

  /* pivot point */
  prop = RNA_def_property(srna, "pivot_point", PROP_ENUM, PROP_NONE);
  RNA_def_property_enum_sdna(prop, NULL, "around");
  RNA_def_property_enum_items(prop, pivot_items);
  RNA_def_property_ui_text(prop, "Pivot Point", "Pivot center for rotation/scaling");
  RNA_def_property_update(prop, NC_SPACE | ND_SPACE_CLIP, NULL);
}

static void rna_def_spreadsheet_column_id(BlenderRNA *brna)
{
  StructRNA *srna;
  PropertyRNA *prop;

  srna = RNA_def_struct(brna, "SpreadsheetColumnID", NULL);
  RNA_def_struct_sdna(srna, "SpreadsheetColumnID");
  RNA_def_struct_ui_text(
      srna, "Spreadsheet Column ID", "Data used to identify a spreadsheet column");

  prop = RNA_def_property(srna, "name", PROP_STRING, PROP_NONE);
  RNA_def_property_ui_text(prop, "Column Name", "");
  RNA_def_property_update(prop, NC_SPACE | ND_SPACE_SPREADSHEET, NULL);
}

static void rna_def_spreadsheet_column(BlenderRNA *brna)
{
  StructRNA *srna;
  PropertyRNA *prop;

  static const EnumPropertyItem data_type_items[] = {
      {SPREADSHEET_VALUE_TYPE_INT32, "INT32", ICON_NONE, "Integer", ""},
      {SPREADSHEET_VALUE_TYPE_FLOAT, "FLOAT", ICON_NONE, "Float", ""},
      {SPREADSHEET_VALUE_TYPE_BOOL, "BOOLEAN", ICON_NONE, "Boolean", ""},
      {SPREADSHEET_VALUE_TYPE_INSTANCES, "INSTANCES", ICON_NONE, "Instances", ""},
      {0, NULL, 0, NULL, NULL},
  };

  srna = RNA_def_struct(brna, "SpreadsheetColumn", NULL);
  RNA_def_struct_sdna(srna, "SpreadsheetColumn");
  RNA_def_struct_ui_text(
      srna, "Spreadsheet Column", "Persistent data associated with a spreadsheet column");

  prop = RNA_def_property(srna, "data_type", PROP_ENUM, PROP_NONE);
  RNA_def_property_enum_sdna(prop, NULL, "data_type");
  RNA_def_property_enum_items(prop, data_type_items);
  RNA_def_property_ui_text(
      prop, "Data Type", "The data type of the corresponding column visible in the spreadsheet");
  RNA_def_property_clear_flag(prop, PROP_EDITABLE);
  RNA_def_property_update(prop, NC_SPACE | ND_SPACE_SPREADSHEET, NULL);

  rna_def_spreadsheet_column_id(brna);

  prop = RNA_def_property(srna, "id", PROP_POINTER, PROP_NONE);
  RNA_def_property_struct_type(prop, "SpreadsheetColumnID");
  RNA_def_property_ui_text(
      prop, "ID", "Data used to identify the corresponding data from the data source");
}

static void rna_def_spreadsheet_row_filter(BlenderRNA *brna)
{
  StructRNA *srna;
  PropertyRNA *prop;

  static const EnumPropertyItem rule_operation_items[] = {
      {SPREADSHEET_ROW_FILTER_EQUAL, "EQUAL", ICON_NONE, "Equal To", ""},
      {SPREADSHEET_ROW_FILTER_GREATER, "GREATER", ICON_NONE, "Greater Than", ""},
      {SPREADSHEET_ROW_FILTER_LESS, "LESS", ICON_NONE, "Less Than", ""},
      {0, NULL, 0, NULL, NULL},
  };

  srna = RNA_def_struct(brna, "SpreadsheetRowFilter", NULL);
  RNA_def_struct_sdna(srna, "SpreadsheetRowFilter");
  RNA_def_struct_ui_text(srna, "Spreadsheet Row Filter", "");

  prop = RNA_def_property(srna, "enabled", PROP_BOOLEAN, PROP_NONE);
  RNA_def_property_boolean_sdna(prop, NULL, "flag", SPREADSHEET_ROW_FILTER_ENABLED);
  RNA_def_property_ui_text(prop, "Enabled", "");
  RNA_def_property_ui_icon(prop, ICON_CHECKBOX_DEHLT, 1);
  RNA_def_property_update(prop, NC_SPACE | ND_SPACE_SPREADSHEET, NULL);

  prop = RNA_def_property(srna, "show_expanded", PROP_BOOLEAN, PROP_NONE);
  RNA_def_property_boolean_sdna(prop, NULL, "flag", SPREADSHEET_ROW_FILTER_UI_EXPAND);
  RNA_def_property_ui_text(prop, "Show Expanded", "");
  RNA_def_property_ui_icon(prop, ICON_DISCLOSURE_TRI_RIGHT, 1);
  RNA_def_property_update(prop, NC_SPACE | ND_SPACE_SPREADSHEET, NULL);

  prop = RNA_def_property(srna, "column_name", PROP_STRING, PROP_NONE);
  RNA_def_property_ui_text(prop, "Column Name", "");
  RNA_def_property_update(prop, NC_SPACE | ND_SPACE_SPREADSHEET, NULL);

  prop = RNA_def_property(srna, "operation", PROP_ENUM, PROP_NONE);
  RNA_def_property_enum_items(prop, rule_operation_items);
  RNA_def_property_ui_text(prop, "Operation", "");
  RNA_def_property_update(prop, NC_SPACE | ND_SPACE_SPREADSHEET, NULL);

  prop = RNA_def_property(srna, "value_float", PROP_FLOAT, PROP_NONE);
  RNA_def_property_ui_text(prop, "Float Value", "");
  RNA_def_property_update(prop, NC_SPACE | ND_SPACE_SPREADSHEET, NULL);

  prop = RNA_def_property(srna, "value_float2", PROP_FLOAT, PROP_NONE);
  RNA_def_property_array(prop, 2);
  RNA_def_property_ui_text(prop, "2D Vector Value", "");
  RNA_def_property_update(prop, NC_SPACE | ND_SPACE_SPREADSHEET, NULL);

  prop = RNA_def_property(srna, "value_float3", PROP_FLOAT, PROP_NONE);
  RNA_def_property_array(prop, 3);
  RNA_def_property_ui_text(prop, "Vector Value", "");
  RNA_def_property_update(prop, NC_SPACE | ND_SPACE_SPREADSHEET, NULL);

  prop = RNA_def_property(srna, "value_color", PROP_FLOAT, PROP_NONE);
  RNA_def_property_array(prop, 4);
  RNA_def_property_ui_text(prop, "Color Value", "");
  RNA_def_property_update(prop, NC_SPACE | ND_SPACE_SPREADSHEET, NULL);

  prop = RNA_def_property(srna, "value_string", PROP_STRING, PROP_NONE);
  RNA_def_property_ui_text(prop, "Text Value", "");
  RNA_def_property_update(prop, NC_SPACE | ND_SPACE_SPREADSHEET, NULL);

  prop = RNA_def_property(srna, "threshold", PROP_FLOAT, PROP_NONE);
  RNA_def_property_ui_text(prop, "Threshold", "How close float values need to be to be equal");
  RNA_def_property_range(prop, 0.0, FLT_MAX);
  RNA_def_property_update(prop, NC_SPACE | ND_SPACE_SPREADSHEET, NULL);

  prop = RNA_def_property(srna, "value_int", PROP_INT, PROP_NONE);
  RNA_def_property_int_sdna(prop, NULL, "value_int");
  RNA_def_property_ui_text(prop, "Integer Value", "");
  RNA_def_property_update(prop, NC_SPACE | ND_SPACE_SPREADSHEET, NULL);

  prop = RNA_def_property(srna, "value_boolean", PROP_BOOLEAN, PROP_NONE);
  RNA_def_property_boolean_sdna(prop, NULL, "flag", SPREADSHEET_ROW_FILTER_BOOL_VALUE);
  RNA_def_property_ui_text(prop, "Boolean Value", "");
  RNA_def_property_update(prop, NC_SPACE | ND_SPACE_SPREADSHEET, NULL);
}

static const EnumPropertyItem spreadsheet_context_type_items[] = {
    {SPREADSHEET_CONTEXT_OBJECT, "OBJECT", ICON_NONE, "Object", ""},
    {SPREADSHEET_CONTEXT_MODIFIER, "MODIFIER", ICON_NONE, "Modifier", ""},
    {SPREADSHEET_CONTEXT_NODE, "NODE", ICON_NONE, "Node", ""},
    {0, NULL, 0, NULL, NULL},
};

static void rna_def_space_spreadsheet_context(BlenderRNA *brna)
{
  StructRNA *srna;
  PropertyRNA *prop;

  srna = RNA_def_struct(brna, "SpreadsheetContext", NULL);
  RNA_def_struct_ui_text(srna, "Spreadsheet Context", "Element of spreadsheet context path");
  RNA_def_struct_refine_func(srna, "rna_spreadsheet_context_refine");

  prop = RNA_def_property(srna, "type", PROP_ENUM, PROP_NONE);
  RNA_def_property_enum_items(prop, spreadsheet_context_type_items);
  RNA_def_property_ui_text(prop, "Type", "Type of the context");
  RNA_def_property_clear_flag(prop, PROP_EDITABLE);

  rna_def_space_generic_show_region_toggles(srna,
                                            (1 << RGN_TYPE_CHANNELS) | (1 << RGN_TYPE_FOOTER));
}

static void rna_def_space_spreadsheet_context_object(BlenderRNA *brna)
{
  StructRNA *srna;
  PropertyRNA *prop;

  srna = RNA_def_struct(brna, "SpreadsheetContextObject", "SpreadsheetContext");

  prop = RNA_def_property(srna, "object", PROP_POINTER, PROP_NONE);
  RNA_def_property_struct_type(prop, "Object");
  RNA_def_property_flag(prop, PROP_EDITABLE);
  RNA_def_property_update(prop, NC_SPACE | ND_SPACE_SPREADSHEET, "rna_spreadsheet_context_update");
}

static void rna_def_space_spreadsheet_context_modifier(BlenderRNA *brna)
{
  StructRNA *srna;
  PropertyRNA *prop;

  srna = RNA_def_struct(brna, "SpreadsheetContextModifier", "SpreadsheetContext");

  prop = RNA_def_property(srna, "modifier_name", PROP_STRING, PROP_NONE);
  RNA_def_property_ui_text(prop, "Modifier Name", "");
  RNA_def_property_update(prop, NC_SPACE | ND_SPACE_SPREADSHEET, "rna_spreadsheet_context_update");
}

static void rna_def_space_spreadsheet_context_node(BlenderRNA *brna)
{
  StructRNA *srna;
  PropertyRNA *prop;

  srna = RNA_def_struct(brna, "SpreadsheetContextNode", "SpreadsheetContext");

  prop = RNA_def_property(srna, "node_name", PROP_STRING, PROP_NONE);
  RNA_def_property_ui_text(prop, "Node Name", "");
  RNA_def_property_update(prop, NC_SPACE | ND_SPACE_SPREADSHEET, "rna_spreadsheet_context_update");
}

static void rna_def_space_spreadsheet_context_path(BlenderRNA *brna, PropertyRNA *cprop)
{
  StructRNA *srna;
  PropertyRNA *parm;
  FunctionRNA *func;

  RNA_def_property_srna(cprop, "SpreadsheetContextPath");
  srna = RNA_def_struct(brna, "SpreadsheetContextPath", NULL);
  RNA_def_struct_sdna(srna, "SpaceSpreadsheet");

  func = RNA_def_function(srna, "append", "rna_SpaceSpreadsheet_context_path_append");
  RNA_def_function_ui_description(func, "Append a context path element");
  parm = RNA_def_property(func, "type", PROP_ENUM, PROP_NONE);
  RNA_def_parameter_flags(parm, 0, PARM_REQUIRED);
  RNA_def_property_enum_items(parm, spreadsheet_context_type_items);
  parm = RNA_def_pointer(
      func, "context", "SpreadsheetContext", "", "Newly created context path element");
  RNA_def_function_return(func, parm);

  func = RNA_def_function(srna, "clear", "rna_SpaceSpreadsheet_context_path_clear");
  RNA_def_function_ui_description(func, "Clear entire context path");

  func = RNA_def_function(srna, "guess", "rna_SpaceSpreadsheet_context_path_guess");
  RNA_def_function_ui_description(func, "Guess the context path from the current context");
  RNA_def_function_flag(func, FUNC_USE_CONTEXT);
}

static void rna_def_space_spreadsheet(BlenderRNA *brna)
{
  PropertyRNA *prop;
  StructRNA *srna;

  static const EnumPropertyItem object_eval_state_items[] = {
      {SPREADSHEET_OBJECT_EVAL_STATE_EVALUATED,
       "EVALUATED",
       ICON_NONE,
       "Evaluated",
       "Use data from fully or partially evaluated object"},
      {SPREADSHEET_OBJECT_EVAL_STATE_ORIGINAL,
       "ORIGINAL",
       ICON_NONE,
       "Original",
       "Use data from original object without any modifiers applied"},
      {SPREADSHEET_OBJECT_EVAL_STATE_VIEWER_NODE,
       "VIEWER_NODE",
       ICON_NONE,
       "Viewer Node",
       "Use intermediate data from viewer node"},
      {0, NULL, 0, NULL, NULL},
  };

  rna_def_space_spreadsheet_context(brna);
  rna_def_space_spreadsheet_context_object(brna);
  rna_def_space_spreadsheet_context_modifier(brna);
  rna_def_space_spreadsheet_context_node(brna);

  srna = RNA_def_struct(brna, "SpaceSpreadsheet", "Space");
  RNA_def_struct_ui_text(srna, "Space Spreadsheet", "Spreadsheet space data");

  rna_def_space_generic_show_region_toggles(
      srna, (1 << RGN_TYPE_UI) | (1 << RGN_TYPE_CHANNELS) | (1 << RGN_TYPE_FOOTER));

  prop = RNA_def_property(srna, "is_pinned", PROP_BOOLEAN, PROP_NONE);
  RNA_def_property_boolean_sdna(prop, NULL, "flag", SPREADSHEET_FLAG_PINNED);
  RNA_def_property_ui_text(prop, "Is Pinned", "Context path is pinned");
  RNA_def_property_update(prop, NC_SPACE | ND_SPACE_SPREADSHEET, NULL);

  prop = RNA_def_property(srna, "use_filter", PROP_BOOLEAN, PROP_NONE);
  RNA_def_property_boolean_sdna(prop, NULL, "filter_flag", SPREADSHEET_FILTER_ENABLE);
  RNA_def_property_ui_text(prop, "Use Filter", "");
  RNA_def_property_update(prop, NC_SPACE | ND_SPACE_SPREADSHEET, NULL);

  prop = RNA_def_property(srna, "display_context_path_collapsed", PROP_BOOLEAN, PROP_NONE);
  RNA_def_property_boolean_sdna(prop, NULL, "flag", SPREADSHEET_FLAG_CONTEXT_PATH_COLLAPSED);
  RNA_def_property_ui_text(prop, "Display Context Path Collapsed", "");
  RNA_def_property_update(prop, NC_SPACE | ND_SPACE_SPREADSHEET, NULL);

  prop = RNA_def_property(srna, "context_path", PROP_COLLECTION, PROP_NONE);
  RNA_def_property_struct_type(prop, "SpreadsheetContext");
  RNA_def_property_ui_text(prop, "Context Path", "Context path to the data being displayed");
  rna_def_space_spreadsheet_context_path(brna, prop);

  prop = RNA_def_property(srna, "show_only_selected", PROP_BOOLEAN, PROP_NONE);
  RNA_def_property_boolean_sdna(prop, NULL, "filter_flag", SPREADSHEET_FILTER_SELECTED_ONLY);
  RNA_def_property_ui_text(
      prop, "Show Only Selected", "Only include rows that correspond to selected elements");
  RNA_def_property_ui_icon(prop, ICON_RESTRICT_SELECT_OFF, 0);
  RNA_def_property_update(prop, NC_SPACE | ND_SPACE_SPREADSHEET, NULL);

  prop = RNA_def_property(srna, "geometry_component_type", PROP_ENUM, PROP_NONE);
  RNA_def_property_enum_items(prop, rna_enum_geometry_component_type_items);
  RNA_def_property_ui_text(
      prop, "Geometry Component", "Part of the geometry to display data from");
  RNA_def_property_update(prop,
                          NC_SPACE | ND_SPACE_SPREADSHEET,
                          "rna_SpaceSpreadsheet_geometry_component_type_update");

  prop = RNA_def_property(srna, "attribute_domain", PROP_ENUM, PROP_NONE);
  RNA_def_property_enum_items(prop, rna_enum_attribute_domain_items);
  RNA_def_property_enum_funcs(prop, NULL, NULL, "rna_SpaceSpreadsheet_attribute_domain_itemf");
  RNA_def_property_ui_text(prop, "Attribute Domain", "Attribute domain to display");
  RNA_def_property_update(prop, NC_SPACE | ND_SPACE_SPREADSHEET, NULL);

  prop = RNA_def_property(srna, "object_eval_state", PROP_ENUM, PROP_NONE);
  RNA_def_property_enum_items(prop, object_eval_state_items);
  RNA_def_property_ui_text(prop, "Object Evaluation State", "");
  RNA_def_property_update(prop, NC_SPACE | ND_SPACE_SPREADSHEET, NULL);

  rna_def_spreadsheet_column(brna);

  prop = RNA_def_property(srna, "columns", PROP_COLLECTION, PROP_NONE);
  RNA_def_property_collection_sdna(prop, NULL, "columns", NULL);
  RNA_def_property_struct_type(prop, "SpreadsheetColumn");
  RNA_def_property_ui_text(prop, "Columns", "Persistent data associated with spreadsheet columns");
  RNA_def_property_update(prop, NC_SPACE | ND_SPACE_SPREADSHEET, NULL);

  rna_def_spreadsheet_row_filter(brna);

  prop = RNA_def_property(srna, "row_filters", PROP_COLLECTION, PROP_NONE);
  RNA_def_property_collection_sdna(prop, NULL, "row_filters", NULL);
  RNA_def_property_struct_type(prop, "SpreadsheetRowFilter");
  RNA_def_property_ui_text(prop, "Row Filters", "Filters to remove rows from the displayed data");
  RNA_def_property_update(prop, NC_SPACE | ND_SPACE_SPREADSHEET, NULL);
}

void RNA_def_space(BlenderRNA *brna)
{
  rna_def_space(brna);
  rna_def_space_image(brna);
  rna_def_space_sequencer(brna);
  rna_def_space_text(brna);
  rna_def_fileselect_entry(brna);
  rna_def_fileselect_params(brna);
  rna_def_fileselect_asset_params(brna);
  rna_def_fileselect_idfilter(brna);
  rna_def_fileselect_asset_idfilter(brna);
  rna_def_filemenu_entry(brna);
  rna_def_space_filebrowser(brna);
  rna_def_space_outliner(brna);
  rna_def_space_view3d(brna);
  rna_def_space_properties(brna);
  rna_def_space_dopesheet(brna);
  rna_def_space_graph(brna);
  rna_def_space_nla(brna);
  rna_def_space_toolbar(brna); /*bfa - toolbar editor*/
  rna_def_space_console(brna);
  rna_def_console_line(brna);
  rna_def_space_info(brna);
  rna_def_space_userpref(brna);
  rna_def_node_tree_path(brna);
  rna_def_space_node(brna);
  rna_def_space_clip(brna);
  rna_def_space_spreadsheet(brna);
}

#endif<|MERGE_RESOLUTION|>--- conflicted
+++ resolved
@@ -3457,29 +3457,7 @@
   StructRNA *srna;
   PropertyRNA *prop;
 
-<<<<<<< HEAD
-  static const EnumPropertyItem sticky_mode_items[] = {
-      {SI_STICKY_DISABLE,
-       "DISABLED",
-       ICON_STICKY_UVS_DISABLE,
-       "Disabled",
-       "Sticky vertex selection disabled"},
-      {SI_STICKY_LOC,
-       "SHARED_LOCATION",
-       ICON_STICKY_UVS_LOC,
-       "Shared Location",
-       "Select UVs that are at the same location and share a mesh vertex"},
-      {SI_STICKY_VERTEX,
-       "SHARED_VERTEX",
-       ICON_STICKY_UVS_VERT,
-       "Shared Vertex",
-       "Select UVs that share a mesh vertex, whether or not they are at the same location"},
-      {0, NULL, 0, NULL, NULL},
-  };
-
   /*bfa - changed order to have stretching method area first*/
-=======
->>>>>>> 1f791322
   static const EnumPropertyItem dt_uvstretch_items[] = {
       {SI_UVDT_STRETCH_AREA, "AREA", 0, "Area", "Area distortion between UV and 3D faces"},
       {SI_UVDT_STRETCH_ANGLE, "ANGLE", 0, "Angle", "Angular distortion between UV and 3D angles"},
