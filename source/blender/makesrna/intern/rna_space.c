/*
 * This program is free software; you can redistribute it and/or
 * modify it under the terms of the GNU General Public License
 * as published by the Free Software Foundation; either version 2
 * of the License, or (at your option) any later version.
 *
 * This program is distributed in the hope that it will be useful,
 * but WITHOUT ANY WARRANTY; without even the implied warranty of
 * MERCHANTABILITY or FITNESS FOR A PARTICULAR PURPOSE.  See the
 * GNU General Public License for more details.
 *
 * You should have received a copy of the GNU General Public License
 * along with this program; if not, write to the Free Software Foundation,
 * Inc., 51 Franklin Street, Fifth Floor, Boston, MA 02110-1301, USA.
 */

/** \file
 * \ingroup RNA
 */

#include <stdlib.h>
#include <string.h>

#include "MEM_guardedalloc.h"

#include "BLT_translation.h"

#include "BKE_image.h"
#include "BKE_key.h"
#include "BKE_movieclip.h"
#include "BKE_node.h"
#include "BKE_studiolight.h"
#include "BKE_sequencer.h"

#include "BLI_math.h"

#include "DNA_action_types.h"
#include "DNA_gpencil_types.h"
#include "DNA_key_types.h"
#include "DNA_material_types.h"
#include "DNA_node_types.h"
#include "DNA_object_types.h"
#include "DNA_space_types.h"
#include "DNA_sequence_types.h"
#include "DNA_mask_types.h"
#include "DNA_view3d_types.h"
#include "DNA_workspace_types.h"

#include "RNA_access.h"
#include "RNA_define.h"

#include "rna_internal.h"

#include "WM_api.h"
#include "WM_types.h"

#include "RE_engine.h"
#include "RE_pipeline.h"

#include "RNA_enum_types.h"

const EnumPropertyItem rna_enum_space_type_items[] = {
    /* empty must be here for python, is skipped for UI */
    {SPACE_EMPTY, "EMPTY", ICON_NONE, "Empty", ""},

    /* General */
    {0, "", ICON_NONE, "General", ""},
    {SPACE_VIEW3D,
     "VIEW_3D",
     ICON_VIEW3D,
     "3D Viewport",
     "Manipulate objects in a 3D environment"},
    {SPACE_IMAGE,
     "IMAGE_EDITOR",
     ICON_IMAGE,
     "UV/Image Editor",
     "View and edit images and UV Maps"},
    {SPACE_NODE,
     "NODE_EDITOR",
     ICON_NODETREE,
     "Node Editor",
     "Editor for node-based shading and compositing tools"},
    {SPACE_SEQ, "SEQUENCE_EDITOR", ICON_SEQUENCE, "Video Sequencer", "Video editing tools"},
    {SPACE_CLIP, "CLIP_EDITOR", ICON_TRACKER, "Movie Clip Editor", "Motion tracking tools"},

    /* Animation */
    {0, "", ICON_NONE, "Animation", ""},
#if 0
    {SPACE_ACTION,
     "TIMELINE",
     ICON_TIME,
     "Timeline",
     "Timeline and playback controls (NOTE: Switch to 'Timeline' mode)"}, /* XXX */
#endif
    {SPACE_ACTION, "DOPESHEET_EDITOR", ICON_ACTION, "Dope Sheet", "Adjust timing of keyframes"},
    {SPACE_GRAPH,
     "GRAPH_EDITOR",
     ICON_GRAPH,
     "Graph Editor",
     "Edit drivers and keyframe interpolation"},
    {SPACE_NLA, "NLA_EDITOR", ICON_NLA, "Nonlinear Animation", "Combine and layer Actions"},

    /* Scripting */
    {0, "", ICON_NONE, "Scripting", ""},
    {SPACE_TEXT,
     "TEXT_EDITOR",
     ICON_TEXT,
     "Text Editor",
     "Edit scripts and in-file documentation"},
    {SPACE_CONSOLE,
     "CONSOLE",
     ICON_CONSOLE,
     "Python Console",
     "Interactive programmatic console for "
     "advanced editing and script development"},
    {SPACE_INFO, "INFO", ICON_INFO, "Info", "Log of operations, warnings and error messages"},
    /* Special case: Top-bar and Status-bar aren't supposed to be a regular editor for the user. */
    {SPACE_TOPBAR,
     "TOPBAR",
     ICON_NONE,
     "Top Bar",
     "Global bar at the top of the screen for "
     "global per-window settings"},
    {SPACE_STATUSBAR,
     "STATUSBAR",
     ICON_NONE,
     "Status Bar",
     "Global bar at the bottom of the "
     "screen for general status information"},

    /* Data */
    {0, "", ICON_NONE, "Data", ""},
    {SPACE_TOOLBAR,
     "TOOLBAR",
     ICON_TOOLBAR,
     "Toolbar",
     "A toolbar. Here you can display various button menus"},
    {SPACE_OUTLINER,
     "OUTLINER",
     ICON_OUTLINER,
     "Outliner",
     "Overview of scene graph and all available data-blocks"},
    {SPACE_PROPERTIES,
     "PROPERTIES",
     ICON_PROPERTIES,
     "Properties",
     "Edit properties of active object and related data-blocks"},
    {SPACE_FILE, "FILE_BROWSER", ICON_FILEBROWSER, "File Browser", "Browse for files and assets"},
    {SPACE_USERPREF,
     "PREFERENCES",
     ICON_PREFERENCES,
     "Preferences",
     "Edit persistent configuration settings"},
    {0, NULL, 0, NULL, NULL},
};

const EnumPropertyItem rna_enum_space_graph_mode_items[] = {
    {SIPO_MODE_ANIMATION,
     "FCURVES",
     ICON_GRAPH,
     "Graph Editor",
     "Edit animation/keyframes displayed as 2D curves"},
    {SIPO_MODE_DRIVERS, "DRIVERS", ICON_DRIVER, "Drivers", "Edit drivers"},
    {0, NULL, 0, NULL, NULL},
};

#define SACT_ITEM_DOPESHEET \
  { \
    SACTCONT_DOPESHEET, "DOPESHEET", ICON_ACTION, "Dope Sheet", "Edit all keyframes in scene" \
  }
#define SACT_ITEM_TIMELINE \
  { \
    SACTCONT_TIMELINE, "TIMELINE", ICON_TIME, "Timeline", "Timeline and playback controls" \
  }
#define SACT_ITEM_ACTION \
  { \
    SACTCONT_ACTION, "ACTION", ICON_OBJECT_DATA, "Action Editor", \
        "Edit keyframes in active object's Object-level action" \
  }
#define SACT_ITEM_SHAPEKEY \
  { \
    SACTCONT_SHAPEKEY, "SHAPEKEY", ICON_SHAPEKEY_DATA, "Shape Key Editor", \
        "Edit keyframes in active object's Shape Keys action" \
  }
#define SACT_ITEM_GPENCIL \
  { \
    SACTCONT_GPENCIL, "GPENCIL", ICON_GREASEPENCIL, "Grease Pencil", \
        "Edit timings for all Grease Pencil sketches in file" \
  }
#define SACT_ITEM_MASK \
  { \
    SACTCONT_MASK, "MASK", ICON_MOD_MASK, "Mask", "Edit timings for Mask Editor splines" \
  }
#define SACT_ITEM_CACHEFILE \
  { \
    SACTCONT_CACHEFILE, "CACHEFILE", ICON_FILE, "Cache File", \
        "Edit timings for Cache File data-blocks" \
  }

#ifndef RNA_RUNTIME
/* XXX: action-editor is currently for object-level only actions,
 * so show that using object-icon hint */
static EnumPropertyItem rna_enum_space_action_mode_all_items[] = {
    SACT_ITEM_DOPESHEET,
    SACT_ITEM_TIMELINE,
    SACT_ITEM_ACTION,
    SACT_ITEM_SHAPEKEY,
    SACT_ITEM_GPENCIL,
    SACT_ITEM_MASK,
    SACT_ITEM_CACHEFILE,
    {0, NULL, 0, NULL, NULL},
};
static EnumPropertyItem rna_enum_space_action_ui_mode_items[] = {
    SACT_ITEM_DOPESHEET,
    /* SACT_ITEM_TIMELINE, */
    SACT_ITEM_ACTION,
    SACT_ITEM_SHAPEKEY,
    SACT_ITEM_GPENCIL,
    SACT_ITEM_MASK,
    SACT_ITEM_CACHEFILE,
    {0, NULL, 0, NULL, NULL},
};
#endif
/* expose as ui_mode */
const EnumPropertyItem rna_enum_space_action_mode_items[] = {
    SACT_ITEM_DOPESHEET,
    SACT_ITEM_TIMELINE,
    {0, NULL, 0, NULL, NULL},
};

#undef SACT_ITEM_DOPESHEET
#undef SACT_ITEM_TIMELINE
#undef SACT_ITEM_ACTION
#undef SACT_ITEM_SHAPEKEY
#undef SACT_ITEM_GPENCIL
#undef SACT_ITEM_MASK
#undef SACT_ITEM_CACHEFILE

#define SI_ITEM_VIEW(name, icon) \
  { \
    SI_MODE_VIEW, "VIEW", icon, name, "View the image" \
  }
#define SI_ITEM_UV \
  { \
    SI_MODE_UV, "UV", ICON_UV, "UV Editor", "UV edit in mesh editmode" \
  }
#define SI_ITEM_PAINT \
  { \
    SI_MODE_PAINT, "PAINT", ICON_TPAINT_HLT, "Paint", "2D image painting mode" \
  }
#define SI_ITEM_MASK \
  { \
    SI_MODE_MASK, "MASK", ICON_MOD_MASK, "Mask", "Mask editing" \
  }

const EnumPropertyItem rna_enum_space_image_mode_all_items[] = {
    SI_ITEM_VIEW("View", ICON_FILE_IMAGE),
    SI_ITEM_UV,
    SI_ITEM_PAINT,
    SI_ITEM_MASK,
    {0, NULL, 0, NULL, NULL},
};

static const EnumPropertyItem rna_enum_space_image_mode_ui_items[] = {
    SI_ITEM_VIEW("View", ICON_FILE_IMAGE),
    SI_ITEM_PAINT,
    SI_ITEM_MASK,
    {0, NULL, 0, NULL, NULL},
};

const EnumPropertyItem rna_enum_space_image_mode_items[] = {
    SI_ITEM_VIEW("Image Editor", ICON_IMAGE),
    SI_ITEM_UV,
    {0, NULL, 0, NULL, NULL},
};

#undef SI_ITEM_VIEW
#undef SI_ITEM_UV
#undef SI_ITEM_PAINT
#undef SI_ITEM_MASK

#define V3D_S3D_CAMERA_LEFT {STEREO_LEFT_ID, "LEFT", ICON_RESTRICT_RENDER_OFF, "Left", ""},
#define V3D_S3D_CAMERA_RIGHT {STEREO_RIGHT_ID, "RIGHT", ICON_RESTRICT_RENDER_OFF, "Right", ""},
#define V3D_S3D_CAMERA_S3D {STEREO_3D_ID, "S3D", ICON_CAMERA_STEREO, "3D", ""},
#ifdef RNA_RUNTIME
#  define V3D_S3D_CAMERA_VIEWS {STEREO_MONO_ID, "MONO", ICON_RESTRICT_RENDER_OFF, "Views", ""},
#endif

static const EnumPropertyItem stereo3d_camera_items[] = {
    V3D_S3D_CAMERA_LEFT V3D_S3D_CAMERA_RIGHT V3D_S3D_CAMERA_S3D{0, NULL, 0, NULL, NULL},
};

#ifdef RNA_RUNTIME
static const EnumPropertyItem multiview_camera_items[] = {
    V3D_S3D_CAMERA_VIEWS V3D_S3D_CAMERA_S3D{0, NULL, 0, NULL, NULL},
};
#endif

#undef V3D_S3D_CAMERA_LEFT
#undef V3D_S3D_CAMERA_RIGHT
#undef V3D_S3D_CAMERA_S3D
#undef V3D_S3D_CAMERA_VIEWS

#ifndef RNA_RUNTIME
static const EnumPropertyItem stereo3d_eye_items[] = {
    {STEREO_LEFT_ID, "LEFT_EYE", ICON_NONE, "Left Eye"},
    {STEREO_RIGHT_ID, "RIGHT_EYE", ICON_NONE, "Right Eye"},
    {0, NULL, 0, NULL, NULL},
};
#endif

static const EnumPropertyItem display_channels_items[] = {
    {SI_USE_ALPHA,
     "COLOR_ALPHA",
     ICON_IMAGE_RGB_ALPHA,
     "Color and Alpha",
     "Display image with RGB colors and alpha transparency"},
    {0, "COLOR", ICON_IMAGE_RGB, "Color", "Display image with RGB colors"},
    {SI_SHOW_ALPHA, "ALPHA", ICON_IMAGE_ALPHA, "Alpha", "Display  alpha transparency channel"},
    {SI_SHOW_ZBUF,
     "Z_BUFFER",
     ICON_IMAGE_ZDEPTH,
     "Z-Buffer",
     "Display Z-buffer associated with image (mapped from camera clip start to end)"},
    {SI_SHOW_R, "RED", ICON_COLOR_RED, "Red", ""},
    {SI_SHOW_G, "GREEN", ICON_COLOR_GREEN, "Green", ""},
    {SI_SHOW_B, "BLUE", ICON_COLOR_BLUE, "Blue", ""},
    {0, NULL, 0, NULL, NULL},
};

#ifndef RNA_RUNTIME
static const EnumPropertyItem autosnap_items[] = {
    {SACTSNAP_OFF, "NONE", 0, "No Auto-Snap", ""},
    /* {-1, "", 0, "", ""}, */
    {SACTSNAP_STEP, "STEP", 0, "Frame Step", "Snap to 1.0 frame intervals"},
    {SACTSNAP_TSTEP, "TIME_STEP", 0, "Second Step", "Snap to 1.0 second intervals"},
    /* {-1, "", 0, "", ""}, */
    {SACTSNAP_FRAME, "FRAME", 0, "Nearest Frame", "Snap to actual frames (nla-action time)"},
    {SACTSNAP_SECOND, "SECOND", 0, "Nearest Second", "Snap to actual seconds (nla-action time)"},
    /* {-1, "", 0, "", ""}, */
    {SACTSNAP_MARKER, "MARKER", 0, "Nearest Marker", "Snap to nearest marker"},
    {0, NULL, 0, NULL, NULL},
};
#endif

const EnumPropertyItem rna_enum_shading_type_items[] = {
    {OB_WIRE, "WIREFRAME", ICON_SHADING_WIRE, "Wireframe", "Display the object as wire edges"},
    {OB_SOLID, "SOLID", ICON_SHADING_SOLID, "Solid", "Display in solid mode"},
    {OB_MATERIAL, "MATERIAL", ICON_SHADING_TEXTURE, "Look Dev", "Display in Look Dev mode"},
    {OB_RENDER, "RENDERED", ICON_SHADING_RENDERED, "Rendered", "Display render preview"},
    {0, NULL, 0, NULL, NULL},
};

static const EnumPropertyItem rna_enum_viewport_lighting_items[] = {
    {V3D_LIGHTING_STUDIO, "STUDIO", 0, "Studio", "Display using studio lighting"},
    {V3D_LIGHTING_MATCAP, "MATCAP", 0, "MatCap", "Display using matcap material and lighting"},
    {V3D_LIGHTING_FLAT, "FLAT", 0, "Flat", "Display using flat lighting"},
    {0, NULL, 0, NULL, NULL},
};

static const EnumPropertyItem rna_enum_shading_color_type_items[] = {
    {V3D_SHADING_MATERIAL_COLOR, "MATERIAL", 0, "Material", "Show material color"},
    {V3D_SHADING_SINGLE_COLOR, "SINGLE", 0, "Single", "Show scene in a single color"},
    {V3D_SHADING_OBJECT_COLOR, "OBJECT", 0, "Object", "Show object color"},
    {V3D_SHADING_RANDOM_COLOR, "RANDOM", 0, "Random", "Show random object color"},
    {V3D_SHADING_VERTEX_COLOR, "VERTEX", 0, "Vertex", "Show active vertex color"},
    {V3D_SHADING_TEXTURE_COLOR, "TEXTURE", 0, "Texture", "Show texture"},
    {0, NULL, 0, NULL, NULL},
};

static const EnumPropertyItem rna_enum_studio_light_items[] = {
    {0, "DEFAULT", 0, "Default", ""},
    {0, NULL, 0, NULL, NULL},
};

const EnumPropertyItem rna_enum_clip_editor_mode_items[] = {
    {SC_MODE_TRACKING, "TRACKING", ICON_ANIM_DATA, "Tracking", "Show tracking and solving tools"},
    {SC_MODE_MASKEDIT, "MASK", ICON_MOD_MASK, "Mask", "Show mask editing tools"},
    {0, NULL, 0, NULL, NULL},
};

/* Actually populated dynamically trough a function,
 * but helps for context-less access (e.g. doc, i18n...). */
static const EnumPropertyItem buttons_context_items[] = {
    {BCONTEXT_TOOL, "TOOL", ICON_TOOL_SETTINGS, "Tool", "Active Tool and Workspace settings"},
    {BCONTEXT_SCENE, "SCENE", ICON_SCENE_DATA, "Scene", "Scene"},
    {BCONTEXT_RENDER, "RENDER", ICON_SCENE, "Render", "Render"},
    {BCONTEXT_OUTPUT, "OUTPUT", ICON_OUTPUT, "Output", "Output"},
    {BCONTEXT_VIEW_LAYER, "VIEW_LAYER", ICON_RENDER_RESULT, "View Layer", "View Layer"},
    {BCONTEXT_WORLD, "WORLD", ICON_WORLD, "World", "World"},
    {BCONTEXT_OBJECT, "OBJECT", ICON_OBJECT_DATA, "Object", "Object"},
    {BCONTEXT_CONSTRAINT, "CONSTRAINT", ICON_CONSTRAINT, "Constraints", "Object Constraints"},
    {BCONTEXT_MODIFIER, "MODIFIER", ICON_MODIFIER, "Modifiers", "Modifiers"},
    {BCONTEXT_DATA, "DATA", ICON_NONE, "Data", "Object Data"},
    {BCONTEXT_BONE, "BONE", ICON_BONE_DATA, "Bone", "Bone"},
    {BCONTEXT_BONE_CONSTRAINT,
     "BONE_CONSTRAINT",
     ICON_CONSTRAINT_BONE,
     "Bone Constraints",
     "Bone Constraints"},
    {BCONTEXT_MATERIAL, "MATERIAL", ICON_MATERIAL, "Material", "Material"},
    {BCONTEXT_TEXTURE, "TEXTURE", ICON_TEXTURE, "Texture", "Texture"},
    {BCONTEXT_PARTICLE, "PARTICLES", ICON_PARTICLES, "Particles", "Particles"},
    {BCONTEXT_PHYSICS, "PHYSICS", ICON_PHYSICS, "Physics", "Physics"},
    {BCONTEXT_SHADERFX, "SHADERFX", ICON_SHADERFX, "Effects", "Object visual effects"},
    {0, NULL, 0, NULL, NULL},
};

static const EnumPropertyItem fileselectparams_recursion_level_items[] = {
    {0, "NONE", 0, "None", "Only list current directory's content, with no recursion"},
    {1, "BLEND", 0, "Blend File", "List .blend files' content"},
    {2, "ALL_1", 0, "One Level", "List all sub-directories' content, one level of recursion"},
    {3, "ALL_2", 0, "Two Levels", "List all sub-directories' content, two levels of recursion"},
    {4,
     "ALL_3",
     0,
     "Three Levels",
     "List all sub-directories' content, three levels of recursion"},
    {0, NULL, 0, NULL, NULL},
};

const EnumPropertyItem rna_enum_file_sort_items[] = {
    {FILE_SORT_ALPHA,
     "FILE_SORT_ALPHA",
     ICON_SORTALPHA,
     "Sort alphabetically",
     "Sort the file list alphabetically"},
    {FILE_SORT_EXTENSION,
     "FILE_SORT_EXTENSION",
     ICON_SORTBYEXT,
     "Sort by extension",
     "Sort the file list by extension/type"},
    {FILE_SORT_TIME,
     "FILE_SORT_TIME",
     ICON_SORTTIME,
     "Sort by time",
     "Sort files by modification time"},
    {FILE_SORT_SIZE, "FILE_SORT_SIZE", ICON_SORTSIZE, "Sort by size", "Sort files by size"},
    {0, NULL, 0, NULL, NULL},
};

#ifdef RNA_RUNTIME

#  include "DNA_anim_types.h"
#  include "DNA_scene_types.h"
#  include "DNA_screen_types.h"
#  include "DNA_userdef_types.h"

#  include "BLI_path_util.h"
#  include "BLI_string.h"

#  include "BKE_animsys.h"
#  include "BKE_brush.h"
#  include "BKE_colortools.h"
#  include "BKE_context.h"
#  include "BKE_layer.h"
#  include "BKE_global.h"
#  include "BKE_nla.h"
#  include "BKE_paint.h"
#  include "BKE_scene.h"
#  include "BKE_screen.h"
#  include "BKE_icons.h"
#  include "BKE_workspace.h"

#  include "DEG_depsgraph.h"
#  include "DEG_depsgraph_build.h"

#  include "ED_anim_api.h"
#  include "ED_buttons.h"
#  include "ED_fileselect.h"
#  include "ED_image.h"
#  include "ED_node.h"
#  include "ED_transform.h"
#  include "ED_screen.h"
#  include "ED_view3d.h"
#  include "ED_sequencer.h"
#  include "ED_clip.h"

#  include "GPU_material.h"

#  include "IMB_imbuf_types.h"

#  include "UI_interface.h"
#  include "UI_view2d.h"

static StructRNA *rna_Space_refine(struct PointerRNA *ptr)
{
  SpaceLink *space = (SpaceLink *)ptr->data;

  switch (space->spacetype) {
    case SPACE_VIEW3D:
      return &RNA_SpaceView3D;
    case SPACE_GRAPH:
      return &RNA_SpaceGraphEditor;
    case SPACE_OUTLINER:
      return &RNA_SpaceOutliner;
    case SPACE_PROPERTIES:
      return &RNA_SpaceProperties;
    case SPACE_FILE:
      return &RNA_SpaceFileBrowser;
    case SPACE_IMAGE:
      return &RNA_SpaceImageEditor;
    case SPACE_INFO:
      return &RNA_SpaceInfo;
    case SPACE_SEQ:
      return &RNA_SpaceSequenceEditor;
    case SPACE_TEXT:
      return &RNA_SpaceTextEditor;
    case SPACE_ACTION:
      return &RNA_SpaceDopeSheetEditor;
    case SPACE_NLA:
      return &RNA_SpaceNLA;
    case SPACE_NODE:
      return &RNA_SpaceNodeEditor;
    case SPACE_CONSOLE:
      return &RNA_SpaceConsole;
    case SPACE_USERPREF:
      return &RNA_SpacePreferences;
    case SPACE_CLIP:
      return &RNA_SpaceClipEditor;
    default:
      return &RNA_Space;
  }
}

static ScrArea *rna_area_from_space(PointerRNA *ptr)
{
  bScreen *sc = (bScreen *)ptr->id.data;
  SpaceLink *link = (SpaceLink *)ptr->data;
  return BKE_screen_find_area_from_space(sc, link);
}

static void area_region_from_regiondata(bScreen *sc,
                                        void *regiondata,
                                        ScrArea **r_sa,
                                        ARegion **r_ar)
{
  ScrArea *sa;
  ARegion *ar;

  *r_sa = NULL;
  *r_ar = NULL;

  for (sa = sc->areabase.first; sa; sa = sa->next) {
    for (ar = sa->regionbase.first; ar; ar = ar->next) {
      if (ar->regiondata == regiondata) {
        *r_sa = sa;
        *r_ar = ar;
        return;
      }
    }
  }
}

static void rna_area_region_from_regiondata(PointerRNA *ptr, ScrArea **r_sa, ARegion **r_ar)
{
  bScreen *sc = (bScreen *)ptr->id.data;
  void *regiondata = ptr->data;

  area_region_from_regiondata(sc, regiondata, r_sa, r_ar);
}

/* -------------------------------------------------------------------- */
/** \name Generic Region Flag Access
 * \{ */

static bool rna_Space_bool_from_region_flag_get_by_type(PointerRNA *ptr,
                                                        const int region_type,
                                                        const int region_flag)
{
  ScrArea *sa = rna_area_from_space(ptr);
  ARegion *ar = BKE_area_find_region_type(sa, region_type);
  if (ar) {
    return (ar->flag & region_flag);
  }
  return false;
}

static void rna_Space_bool_from_region_flag_set_by_type(PointerRNA *ptr,
                                                        const int region_type,
                                                        const int region_flag,
                                                        bool value)
{
  ScrArea *sa = rna_area_from_space(ptr);
  ARegion *ar = BKE_area_find_region_type(sa, region_type);
  if (ar) {
    SET_FLAG_FROM_TEST(ar->flag, value, region_flag);
  }
  ED_region_tag_redraw(ar);
}

static void rna_Space_bool_from_region_flag_update_by_type(bContext *C,
                                                           PointerRNA *ptr,
                                                           const int region_type,
                                                           const int region_flag)
{
  ScrArea *sa = rna_area_from_space(ptr);
  ARegion *ar = BKE_area_find_region_type(sa, region_type);
  if (ar) {
    if (region_flag == RGN_FLAG_HIDDEN) {
      /* Only support animation when the area is in the current context. */
      if (ar->overlap && (sa == CTX_wm_area(C))) {
        ED_region_visibility_change_update_animated(C, sa, ar);
      }
      else {
        ED_region_visibility_change_update(C, sa, ar);
      }
    }
    else if (region_flag == RGN_FLAG_HIDDEN_BY_USER) {
      if (!(ar->flag & RGN_FLAG_HIDDEN_BY_USER) != !(ar->flag & RGN_FLAG_HIDDEN)) {
        ED_region_toggle_hidden(C, ar);

        if ((ar->flag & RGN_FLAG_HIDDEN_BY_USER) == 0) {
          ED_area_type_hud_ensure(C, sa);
        }
      }
    }
  }
}

/** \} */

/* -------------------------------------------------------------------- */
/** \name Region Flag Access (Typed Callbacks)
 * \{ */

/* Header Region. */
static bool rna_Space_show_region_header_get(PointerRNA *ptr)
{
  return !rna_Space_bool_from_region_flag_get_by_type(ptr, RGN_TYPE_HEADER, RGN_FLAG_HIDDEN);
}
static void rna_Space_show_region_header_set(PointerRNA *ptr, bool value)
{
  rna_Space_bool_from_region_flag_set_by_type(ptr, RGN_TYPE_HEADER, RGN_FLAG_HIDDEN, !value);

  /* Special case, never show the tool properties when the header is invisible. */
  bool value_for_tool_header = value;
  if (value == true) {
    ScrArea *sa = rna_area_from_space(ptr);
    ARegion *ar_tool_header = BKE_area_find_region_type(sa, RGN_TYPE_TOOL_HEADER);
    if (ar_tool_header != NULL) {
      value_for_tool_header = !(ar_tool_header->flag & RGN_FLAG_HIDDEN_BY_USER);
    }
  }
  rna_Space_bool_from_region_flag_set_by_type(
      ptr, RGN_TYPE_TOOL_HEADER, RGN_FLAG_HIDDEN, !value_for_tool_header);
}
static void rna_Space_show_region_header_update(bContext *C, PointerRNA *ptr)
{
  rna_Space_bool_from_region_flag_update_by_type(C, ptr, RGN_TYPE_HEADER, RGN_FLAG_HIDDEN);
}

/* Footer Region. */
static bool rna_Space_show_region_footer_get(PointerRNA *ptr)
{
  return !rna_Space_bool_from_region_flag_get_by_type(ptr, RGN_TYPE_FOOTER, RGN_FLAG_HIDDEN);
}
static void rna_Space_show_region_footer_set(PointerRNA *ptr, bool value)
{
  rna_Space_bool_from_region_flag_set_by_type(ptr, RGN_TYPE_FOOTER, RGN_FLAG_HIDDEN, !value);
}
static void rna_Space_show_region_footer_update(bContext *C, PointerRNA *ptr)
{
  rna_Space_bool_from_region_flag_update_by_type(C, ptr, RGN_TYPE_FOOTER, RGN_FLAG_HIDDEN);
}

/* Tool Header Region.
 *
 * This depends on the 'RGN_TYPE_TOOL_HEADER'
 */
static bool rna_Space_show_region_tool_header_get(PointerRNA *ptr)
{
  return !rna_Space_bool_from_region_flag_get_by_type(
      ptr, RGN_TYPE_TOOL_HEADER, RGN_FLAG_HIDDEN_BY_USER);
}
static void rna_Space_show_region_tool_header_set(PointerRNA *ptr, bool value)
{
  rna_Space_bool_from_region_flag_set_by_type(
      ptr, RGN_TYPE_TOOL_HEADER, RGN_FLAG_HIDDEN_BY_USER, !value);
  rna_Space_bool_from_region_flag_set_by_type(ptr, RGN_TYPE_TOOL_HEADER, RGN_FLAG_HIDDEN, !value);
}
static void rna_Space_show_region_tool_header_update(bContext *C, PointerRNA *ptr)
{
  rna_Space_bool_from_region_flag_update_by_type(C, ptr, RGN_TYPE_TOOL_HEADER, RGN_FLAG_HIDDEN);
}

/* Tools Region. */
static bool rna_Space_show_region_toolbar_get(PointerRNA *ptr)
{
  return !rna_Space_bool_from_region_flag_get_by_type(ptr, RGN_TYPE_TOOLS, RGN_FLAG_HIDDEN);
}
static void rna_Space_show_region_toolbar_set(PointerRNA *ptr, bool value)
{
  rna_Space_bool_from_region_flag_set_by_type(ptr, RGN_TYPE_TOOLS, RGN_FLAG_HIDDEN, !value);
}
static void rna_Space_show_region_toolbar_update(bContext *C, PointerRNA *ptr)
{
  rna_Space_bool_from_region_flag_update_by_type(C, ptr, RGN_TYPE_TOOLS, RGN_FLAG_HIDDEN);
}

/* UI Region */
static bool rna_Space_show_region_ui_get(PointerRNA *ptr)
{
  return !rna_Space_bool_from_region_flag_get_by_type(ptr, RGN_TYPE_UI, RGN_FLAG_HIDDEN);
}
static void rna_Space_show_region_ui_set(PointerRNA *ptr, bool value)
{
  rna_Space_bool_from_region_flag_set_by_type(ptr, RGN_TYPE_UI, RGN_FLAG_HIDDEN, !value);
}
static void rna_Space_show_region_ui_update(bContext *C, PointerRNA *ptr)
{
  rna_Space_bool_from_region_flag_update_by_type(C, ptr, RGN_TYPE_UI, RGN_FLAG_HIDDEN);
}

/* Redo (HUD) Region */
static bool rna_Space_show_region_hud_get(PointerRNA *ptr)
{
  return !rna_Space_bool_from_region_flag_get_by_type(ptr, RGN_TYPE_HUD, RGN_FLAG_HIDDEN_BY_USER);
}
static void rna_Space_show_region_hud_set(PointerRNA *ptr, bool value)
{
  rna_Space_bool_from_region_flag_set_by_type(ptr, RGN_TYPE_HUD, RGN_FLAG_HIDDEN_BY_USER, !value);
}
static void rna_Space_show_region_hud_update(bContext *C, PointerRNA *ptr)
{
  rna_Space_bool_from_region_flag_update_by_type(C, ptr, RGN_TYPE_HUD, RGN_FLAG_HIDDEN_BY_USER);
}

/** \} */

static bool rna_Space_view2d_sync_get(PointerRNA *ptr)
{
  ScrArea *sa;
  ARegion *ar;

  sa = rna_area_from_space(ptr); /* can be NULL */
  ar = BKE_area_find_region_type(sa, RGN_TYPE_WINDOW);
  if (ar) {
    View2D *v2d = &ar->v2d;
    return (v2d->flag & V2D_VIEWSYNC_SCREEN_TIME) != 0;
  }

  return false;
}

static void rna_Space_view2d_sync_set(PointerRNA *ptr, bool value)
{
  ScrArea *sa;
  ARegion *ar;

  sa = rna_area_from_space(ptr); /* can be NULL */
  ar = BKE_area_find_region_type(sa, RGN_TYPE_WINDOW);
  if (ar) {
    View2D *v2d = &ar->v2d;
    if (value) {
      v2d->flag |= V2D_VIEWSYNC_SCREEN_TIME;
    }
    else {
      v2d->flag &= ~V2D_VIEWSYNC_SCREEN_TIME;
    }
  }
}

static void rna_Space_view2d_sync_update(Main *UNUSED(bmain),
                                         Scene *UNUSED(scene),
                                         PointerRNA *ptr)
{
  ScrArea *sa;
  ARegion *ar;

  sa = rna_area_from_space(ptr); /* can be NULL */
  ar = BKE_area_find_region_type(sa, RGN_TYPE_WINDOW);

  if (ar) {
    bScreen *sc = (bScreen *)ptr->id.data;
    View2D *v2d = &ar->v2d;

    UI_view2d_sync(sc, sa, v2d, V2D_LOCK_SET);
  }
}

static void rna_GPencil_update(Main *bmain, Scene *UNUSED(scene), PointerRNA *UNUSED(ptr))
{
  /* need set all caches as dirty to recalculate onion skinning */
  for (Object *ob = bmain->objects.first; ob; ob = ob->id.next) {
    if (ob->type == OB_GPENCIL) {
      DEG_id_tag_update(&ob->id, ID_RECALC_GEOMETRY);
    }
  }
  WM_main_add_notifier(NC_GPENCIL | NA_EDITED, NULL);
}

/* Space 3D View */
static void rna_SpaceView3D_camera_update(Main *bmain, Scene *scene, PointerRNA *ptr)
{
  View3D *v3d = (View3D *)(ptr->data);
  if (v3d->scenelock) {
    wmWindowManager *wm = bmain->wm.first;

    scene->camera = v3d->camera;
    WM_windows_scene_data_sync(&wm->windows, scene);
  }
}

static void rna_SpaceView3D_use_local_camera_set(PointerRNA *ptr, bool value)
{
  View3D *v3d = (View3D *)(ptr->data);
  bScreen *sc = (bScreen *)ptr->id.data;

  v3d->scenelock = !value;

  if (!value) {
    Scene *scene = ED_screen_scene_find(sc, G_MAIN->wm.first);
    v3d->camera = scene->camera;
  }
}

static float rna_View3DOverlay_GridScaleUnit_get(PointerRNA *ptr)
{
  View3D *v3d = (View3D *)(ptr->data);
  bScreen *screen = ptr->id.data;
  Scene *scene = ED_screen_scene_find(screen, G_MAIN->wm.first);

  return ED_view3d_grid_scale(scene, v3d, NULL);
}

static PointerRNA rna_SpaceView3D_region_3d_get(PointerRNA *ptr)
{
  View3D *v3d = (View3D *)(ptr->data);
  ScrArea *sa = rna_area_from_space(ptr);
  void *regiondata = NULL;
  if (sa) {
    ListBase *regionbase = (sa->spacedata.first == v3d) ? &sa->regionbase : &v3d->regionbase;
    ARegion *ar = regionbase->last; /* always last in list, weak .. */
    regiondata = ar->regiondata;
  }

  return rna_pointer_inherit_refine(ptr, &RNA_RegionView3D, regiondata);
}

static void rna_SpaceView3D_region_quadviews_begin(CollectionPropertyIterator *iter,
                                                   PointerRNA *ptr)
{
  View3D *v3d = (View3D *)(ptr->data);
  ScrArea *sa = rna_area_from_space(ptr);
  int i = 3;

  ARegion *ar = ((sa && sa->spacedata.first == v3d) ? &sa->regionbase : &v3d->regionbase)->last;
  ListBase lb = {NULL, NULL};

  if (ar && ar->alignment == RGN_ALIGN_QSPLIT) {
    while (i-- && ar) {
      ar = ar->prev;
    }

    if (i < 0) {
      lb.first = ar;
    }
  }

  rna_iterator_listbase_begin(iter, &lb, NULL);
}

static PointerRNA rna_SpaceView3D_region_quadviews_get(CollectionPropertyIterator *iter)
{
  void *regiondata = ((ARegion *)rna_iterator_listbase_get(iter))->regiondata;

  return rna_pointer_inherit_refine(&iter->parent, &RNA_RegionView3D, regiondata);
}

static void rna_RegionView3D_quadview_update(Main *UNUSED(main),
                                             Scene *UNUSED(scene),
                                             PointerRNA *ptr)
{
  ScrArea *sa;
  ARegion *ar;

  rna_area_region_from_regiondata(ptr, &sa, &ar);
  if (sa && ar && ar->alignment == RGN_ALIGN_QSPLIT) {
    ED_view3d_quadview_update(sa, ar, false);
  }
}

/* same as above but call clip==true */
static void rna_RegionView3D_quadview_clip_update(Main *UNUSED(main),
                                                  Scene *UNUSED(scene),
                                                  PointerRNA *ptr)
{
  ScrArea *sa;
  ARegion *ar;

  rna_area_region_from_regiondata(ptr, &sa, &ar);
  if (sa && ar && ar->alignment == RGN_ALIGN_QSPLIT) {
    ED_view3d_quadview_update(sa, ar, true);
  }
}

static void rna_RegionView3D_view_location_get(PointerRNA *ptr, float *values)
{
  RegionView3D *rv3d = (RegionView3D *)(ptr->data);
  negate_v3_v3(values, rv3d->ofs);
}

static void rna_RegionView3D_view_location_set(PointerRNA *ptr, const float *values)
{
  RegionView3D *rv3d = (RegionView3D *)(ptr->data);
  negate_v3_v3(rv3d->ofs, values);
}

static void rna_RegionView3D_view_rotation_get(PointerRNA *ptr, float *values)
{
  RegionView3D *rv3d = (RegionView3D *)(ptr->data);
  invert_qt_qt(values, rv3d->viewquat);
}

static void rna_RegionView3D_view_rotation_set(PointerRNA *ptr, const float *values)
{
  RegionView3D *rv3d = (RegionView3D *)(ptr->data);
  invert_qt_qt(rv3d->viewquat, values);
}

static void rna_RegionView3D_view_matrix_set(PointerRNA *ptr, const float *values)
{
  RegionView3D *rv3d = (RegionView3D *)(ptr->data);
  float mat[4][4];
  invert_m4_m4(mat, (float(*)[4])values);
  ED_view3d_from_m4(mat, rv3d->ofs, rv3d->viewquat, &rv3d->dist);
}

static bool rna_RegionView3D_is_orthographic_side_view_get(PointerRNA *ptr)
{
  RegionView3D *rv3d = (RegionView3D *)(ptr->data);
  return RV3D_VIEW_IS_AXIS(rv3d->view);
}

static void rna_3DViewShading_type_update(Main *bmain, Scene *scene, PointerRNA *ptr)
{
  ID *id = ptr->id.data;
  if (GS(id->name) == ID_SCE) {
    return;
  }

  View3DShading *shading = ptr->data;
  if (shading->type == OB_MATERIAL ||
      (shading->type == OB_RENDER && !STREQ(scene->r.engine, RE_engine_id_BLENDER_WORKBENCH))) {
    /* When switching from workbench to render or material mode the geometry of any
     * active sculpt session needs to be recalculated. */
    for (Object *ob = bmain->objects.first; ob; ob = ob->id.next) {
      if (ob->sculpt) {
        DEG_id_tag_update(&ob->id, ID_RECALC_GEOMETRY);
      }
    }
  }

  bScreen *screen = ptr->id.data;
  for (ScrArea *sa = screen->areabase.first; sa; sa = sa->next) {
    for (SpaceLink *sl = sa->spacedata.first; sl; sl = sl->next) {
      if (sl->spacetype == SPACE_VIEW3D) {
        View3D *v3d = (View3D *)sl;
        if (&v3d->shading == shading) {
          ED_view3d_shade_update(bmain, v3d, sa);
          return;
        }
      }
    }
  }
}

static Scene *rna_3DViewShading_scene(PointerRNA *ptr)
{
  /* Get scene, depends if using 3D view or OpenGL render settings. */
  ID *id = ptr->id.data;
  if (GS(id->name) == ID_SCE) {
    return (Scene *)id;
  }
  else {
    bScreen *screen = ptr->id.data;
    return WM_windows_scene_get_from_screen(G_MAIN->wm.first, screen);
  }
}

static int rna_3DViewShading_type_get(PointerRNA *ptr)
{
  /* Available shading types depend on render engine. */
  Scene *scene = rna_3DViewShading_scene(ptr);
  RenderEngineType *type = (scene) ? RE_engines_find(scene->r.engine) : NULL;
  View3DShading *shading = (View3DShading *)ptr->data;

  if (scene == NULL || BKE_scene_uses_blender_eevee(scene)) {
    return shading->type;
  }
  else if (BKE_scene_uses_blender_workbench(scene)) {
    return (shading->type == OB_MATERIAL) ? OB_RENDER : shading->type;
  }
  else {
    if (shading->type == OB_RENDER && !(type && type->view_draw)) {
      return OB_MATERIAL;
    }
    else {
      return shading->type;
    }
  }
}

static void rna_3DViewShading_type_set(PointerRNA *ptr, int value)
{
  View3DShading *shading = (View3DShading *)ptr->data;
  if (value != shading->type && value == OB_RENDER) {
    shading->prev_type = shading->type;
  }
  shading->type = value;
}

static const EnumPropertyItem *rna_3DViewShading_type_itemf(bContext *UNUSED(C),
                                                            PointerRNA *ptr,
                                                            PropertyRNA *UNUSED(prop),
                                                            bool *r_free)
{
  Scene *scene = rna_3DViewShading_scene(ptr);
  RenderEngineType *type = (scene) ? RE_engines_find(scene->r.engine) : NULL;

  EnumPropertyItem *item = NULL;
  int totitem = 0;

  RNA_enum_items_add_value(&item, &totitem, rna_enum_shading_type_items, OB_WIRE);
  RNA_enum_items_add_value(&item, &totitem, rna_enum_shading_type_items, OB_SOLID);

  if (scene == NULL || BKE_scene_uses_blender_eevee(scene)) {
    RNA_enum_items_add_value(&item, &totitem, rna_enum_shading_type_items, OB_MATERIAL);
    RNA_enum_items_add_value(&item, &totitem, rna_enum_shading_type_items, OB_RENDER);
  }
  else if (BKE_scene_uses_blender_workbench(scene)) {
    RNA_enum_items_add_value(&item, &totitem, rna_enum_shading_type_items, OB_RENDER);
  }
  else {
    RNA_enum_items_add_value(&item, &totitem, rna_enum_shading_type_items, OB_MATERIAL);
    if (type && type->view_draw) {
      RNA_enum_items_add_value(&item, &totitem, rna_enum_shading_type_items, OB_RENDER);
    }
  }

  RNA_enum_item_end(&item, &totitem);
  *r_free = true;

  return item;
}

/* Shading.selected_studio_light */
static PointerRNA rna_View3DShading_selected_studio_light_get(PointerRNA *ptr)
{
  View3DShading *shading = (View3DShading *)ptr->data;
  StudioLight *sl;
  if (shading->type == OB_SOLID && shading->light == V3D_LIGHTING_MATCAP) {
    sl = BKE_studiolight_find(shading->matcap, STUDIOLIGHT_FLAG_ALL);
  }
  else if (shading->type == OB_SOLID && shading->light == V3D_LIGHTING_STUDIO) {
    sl = BKE_studiolight_find(shading->studio_light, STUDIOLIGHT_FLAG_ALL);
  }
  else {
    sl = BKE_studiolight_find(shading->lookdev_light, STUDIOLIGHT_FLAG_ALL);
  }
  return rna_pointer_inherit_refine(ptr, &RNA_StudioLight, sl);
}

/* shading.light */
static int rna_View3DShading_light_get(PointerRNA *ptr)
{
  View3DShading *shading = (View3DShading *)ptr->data;
  return shading->light;
}

static void rna_View3DShading_light_set(PointerRNA *ptr, int value)
{
  View3DShading *shading = (View3DShading *)ptr->data;
  if (value == V3D_LIGHTING_MATCAP && shading->color_type == V3D_SHADING_TEXTURE_COLOR) {
    shading->color_type = V3D_SHADING_MATERIAL_COLOR;
  }
  shading->light = value;
}

static const EnumPropertyItem *rna_View3DShading_color_type_itemf(bContext *UNUSED(C),
                                                                  PointerRNA *ptr,
                                                                  PropertyRNA *UNUSED(prop),
                                                                  bool *r_free)
{
  View3DShading *shading = (View3DShading *)ptr->data;

  int totitem = 0;
  EnumPropertyItem *item = NULL;

  if (shading->type == OB_SOLID) {
    RNA_enum_items_add_value(
        &item, &totitem, rna_enum_shading_color_type_items, V3D_SHADING_MATERIAL_COLOR);
    RNA_enum_items_add_value(
        &item, &totitem, rna_enum_shading_color_type_items, V3D_SHADING_SINGLE_COLOR);
    RNA_enum_items_add_value(
        &item, &totitem, rna_enum_shading_color_type_items, V3D_SHADING_OBJECT_COLOR);
    RNA_enum_items_add_value(
        &item, &totitem, rna_enum_shading_color_type_items, V3D_SHADING_RANDOM_COLOR);
    RNA_enum_items_add_value(
        &item, &totitem, rna_enum_shading_color_type_items, V3D_SHADING_VERTEX_COLOR);
    if (shading->light != V3D_LIGHTING_MATCAP) {
      RNA_enum_items_add_value(
          &item, &totitem, rna_enum_shading_color_type_items, V3D_SHADING_TEXTURE_COLOR);
    }
  }
  else if (shading->type == OB_WIRE) {
    RNA_enum_items_add_value(
        &item, &totitem, rna_enum_shading_color_type_items, V3D_SHADING_SINGLE_COLOR);
    RNA_enum_items_add_value(
        &item, &totitem, rna_enum_shading_color_type_items, V3D_SHADING_OBJECT_COLOR);
    RNA_enum_items_add_value(
        &item, &totitem, rna_enum_shading_color_type_items, V3D_SHADING_RANDOM_COLOR);
  }

  RNA_enum_item_end(&item, &totitem);
  *r_free = true;
  return item;
}

/* Studio light */
static int rna_View3DShading_studio_light_get(PointerRNA *ptr)
{
  View3DShading *shading = (View3DShading *)ptr->data;
  char *dna_storage = shading->studio_light;

  int flag = STUDIOLIGHT_TYPE_STUDIO;
  if (shading->type == OB_SOLID && shading->light == V3D_LIGHTING_MATCAP) {
    flag = STUDIOLIGHT_TYPE_MATCAP;
    dna_storage = shading->matcap;
  }
  else if (shading->type == OB_MATERIAL) {
    flag = STUDIOLIGHT_TYPE_WORLD;
    dna_storage = shading->lookdev_light;
  }
  StudioLight *sl = BKE_studiolight_find(dna_storage, flag);
  if (sl) {
    BLI_strncpy(dna_storage, sl->name, FILE_MAXFILE);
    return sl->index;
  }
  else {
    return 0;
  }
}

static void rna_View3DShading_studio_light_set(PointerRNA *ptr, int value)
{
  View3DShading *shading = (View3DShading *)ptr->data;
  char *dna_storage = shading->studio_light;

  int flag = STUDIOLIGHT_TYPE_STUDIO;
  if (shading->type == OB_SOLID && shading->light == V3D_LIGHTING_MATCAP) {
    flag = STUDIOLIGHT_TYPE_MATCAP;
    dna_storage = shading->matcap;
  }
  else if (shading->type == OB_MATERIAL) {
    flag = STUDIOLIGHT_TYPE_WORLD;
    dna_storage = shading->lookdev_light;
  }
  StudioLight *sl = BKE_studiolight_findindex(value, flag);
  if (sl) {
    BLI_strncpy(dna_storage, sl->name, FILE_MAXFILE);
  }
}

static const EnumPropertyItem *rna_View3DShading_studio_light_itemf(bContext *UNUSED(C),
                                                                    PointerRNA *ptr,
                                                                    PropertyRNA *UNUSED(prop),
                                                                    bool *r_free)
{
  View3DShading *shading = (View3DShading *)ptr->data;
  EnumPropertyItem *item = NULL;
  int totitem = 0;

  if (shading->type == OB_SOLID && shading->light == V3D_LIGHTING_MATCAP) {
    const int flags = (STUDIOLIGHT_EXTERNAL_FILE | STUDIOLIGHT_TYPE_MATCAP);

    LISTBASE_FOREACH (StudioLight *, sl, BKE_studiolight_listbase()) {
      int icon_id = (shading->flag & V3D_SHADING_MATCAP_FLIP_X) ? sl->icon_id_matcap_flipped :
                                                                  sl->icon_id_matcap;
      if ((sl->flag & flags) == flags) {
        EnumPropertyItem tmp = {sl->index, sl->name, icon_id, sl->name, ""};
        RNA_enum_item_add(&item, &totitem, &tmp);
      }
    }
  }
  else {
    LISTBASE_FOREACH (StudioLight *, sl, BKE_studiolight_listbase()) {
      int icon_id = sl->icon_id_irradiance;
      bool show_studiolight = false;

      if (sl->flag & STUDIOLIGHT_INTERNAL) {
        /* always show internal lights for solid */
        if (shading->type == OB_SOLID) {
          show_studiolight = true;
        }
      }
      else {
        switch (shading->type) {
          case OB_SOLID:
          case OB_TEXTURE:
            show_studiolight = ((sl->flag & STUDIOLIGHT_TYPE_STUDIO) != 0);
            break;

          case OB_MATERIAL:
            show_studiolight = ((sl->flag & STUDIOLIGHT_TYPE_WORLD) != 0);
            icon_id = sl->icon_id_radiance;
            break;
        }
      }

      if (show_studiolight) {
        EnumPropertyItem tmp = {sl->index, sl->name, icon_id, sl->name, ""};
        RNA_enum_item_add(&item, &totitem, &tmp);
      }
    }
  }

  RNA_enum_item_end(&item, &totitem);
  *r_free = true;
  return item;
}

static const EnumPropertyItem *rna_SpaceView3D_stereo3d_camera_itemf(bContext *C,
                                                                     PointerRNA *UNUSED(ptr),
                                                                     PropertyRNA *UNUSED(prop),
                                                                     bool *UNUSED(r_free))
{
  Scene *scene = CTX_data_scene(C);

  if (scene->r.views_format == SCE_VIEWS_FORMAT_MULTIVIEW) {
    return multiview_camera_items;
  }
  else {
    return stereo3d_camera_items;
  }
}

static int rna_SpaceView3D_icon_from_show_object_viewport_get(PointerRNA *ptr)
{
  const View3D *v3d = (View3D *)ptr->data;
  /* Ignore selection values when view is off,
   * intent is to show if visible objects aren't selectable. */
  const int view_value = (v3d->object_type_exclude_viewport != 0);
  const int select_value = (v3d->object_type_exclude_select &
                            ~v3d->object_type_exclude_viewport) != 0;
  return ICON_VIS_SEL_11 + (view_value << 1) + select_value;
}

static char *rna_View3DShading_path(PointerRNA *UNUSED(ptr))
{
  return BLI_strdup("shading");
}

static PointerRNA rna_SpaceView3D_overlay_get(PointerRNA *ptr)
{
  return rna_pointer_inherit_refine(ptr, &RNA_View3DOverlay, ptr->data);
}

static char *rna_View3DOverlay_path(PointerRNA *UNUSED(ptr))
{
  return BLI_strdup("overlay");
}

/* Space Image Editor */

static PointerRNA rna_SpaceImageEditor_uvedit_get(PointerRNA *ptr)
{
  return rna_pointer_inherit_refine(ptr, &RNA_SpaceUVEditor, ptr->data);
}

static void rna_SpaceImageEditor_mode_update(Main *bmain, Scene *scene, PointerRNA *UNUSED(ptr))
{
  ED_space_image_paint_update(bmain, bmain->wm.first, scene);
}

static void rna_SpaceImageEditor_show_stereo_set(PointerRNA *ptr, int value)
{
  SpaceImage *sima = (SpaceImage *)(ptr->data);

  if (value) {
    sima->iuser.flag |= IMA_SHOW_STEREO;
  }
  else {
    sima->iuser.flag &= ~IMA_SHOW_STEREO;
  }
}

static bool rna_SpaceImageEditor_show_stereo_get(PointerRNA *ptr)
{
  SpaceImage *sima = (SpaceImage *)(ptr->data);
  return (sima->iuser.flag & IMA_SHOW_STEREO) != 0;
}

static void rna_SpaceImageEditor_show_stereo_update(Main *UNUSED(bmain),
                                                    Scene *UNUSED(unused),
                                                    PointerRNA *ptr)
{
  SpaceImage *sima = (SpaceImage *)(ptr->data);
  Image *ima = sima->image;

  if (ima) {
    if (ima->rr) {
      BKE_image_multilayer_index(ima->rr, &sima->iuser);
    }
    else {
      BKE_image_multiview_index(ima, &sima->iuser);
    }
  }
}

static bool rna_SpaceImageEditor_show_render_get(PointerRNA *ptr)
{
  SpaceImage *sima = (SpaceImage *)(ptr->data);
  return ED_space_image_show_render(sima);
}

static bool rna_SpaceImageEditor_show_paint_get(PointerRNA *ptr)
{
  SpaceImage *sima = (SpaceImage *)(ptr->data);
  return ED_space_image_show_paint(sima);
}

static bool rna_SpaceImageEditor_show_uvedit_get(PointerRNA *ptr)
{
  SpaceImage *sima = (SpaceImage *)(ptr->data);
  bScreen *sc = (bScreen *)ptr->id.data;
  wmWindow *win = ED_screen_window_find(sc, G_MAIN->wm.first);
  ViewLayer *view_layer = WM_window_get_active_view_layer(win);
  Object *obedit = OBEDIT_FROM_VIEW_LAYER(view_layer);
  return ED_space_image_show_uvedit(sima, obedit);
}

static bool rna_SpaceImageEditor_show_maskedit_get(PointerRNA *ptr)
{
  SpaceImage *sima = (SpaceImage *)(ptr->data);
  bScreen *sc = (bScreen *)ptr->id.data;
  wmWindow *win = ED_screen_window_find(sc, G_MAIN->wm.first);
  ViewLayer *view_layer = WM_window_get_active_view_layer(win);
  return ED_space_image_check_show_maskedit(sima, view_layer);
}

static void rna_SpaceImageEditor_image_set(PointerRNA *ptr,
                                           PointerRNA value,
                                           struct ReportList *UNUSED(reports))
{
  SpaceImage *sima = (SpaceImage *)(ptr->data);
  bScreen *sc = (bScreen *)ptr->id.data;
  wmWindow *win = ED_screen_window_find(sc, G_MAIN->wm.first);
  ViewLayer *view_layer = WM_window_get_active_view_layer(win);
  Object *obedit = OBEDIT_FROM_VIEW_LAYER(view_layer);

  BLI_assert(BKE_id_is_in_global_main(value.data));
  ED_space_image_set(G_MAIN, sima, obedit, (Image *)value.data, false);
}

static void rna_SpaceImageEditor_mask_set(PointerRNA *ptr,
                                          PointerRNA value,
                                          struct ReportList *UNUSED(reports))
{
  SpaceImage *sima = (SpaceImage *)(ptr->data);

  ED_space_image_set_mask(NULL, sima, (Mask *)value.data);
}

static const EnumPropertyItem *rna_SpaceImageEditor_display_channels_itemf(
    bContext *UNUSED(C), PointerRNA *ptr, PropertyRNA *UNUSED(prop), bool *r_free)
{
  SpaceImage *sima = (SpaceImage *)ptr->data;
  EnumPropertyItem *item = NULL;
  ImBuf *ibuf;
  void *lock;
  int zbuf, alpha, totitem = 0;

  ibuf = ED_space_image_acquire_buffer(sima, &lock);

  alpha = ibuf && (ibuf->channels == 4);
  zbuf = ibuf && (ibuf->zbuf || ibuf->zbuf_float || (ibuf->channels == 1));

  ED_space_image_release_buffer(sima, ibuf, lock);

  if (alpha && zbuf) {
    return display_channels_items;
  }

  if (alpha) {
    RNA_enum_items_add_value(&item, &totitem, display_channels_items, SI_USE_ALPHA);
    RNA_enum_items_add_value(&item, &totitem, display_channels_items, 0);
    RNA_enum_items_add_value(&item, &totitem, display_channels_items, SI_SHOW_ALPHA);
  }
  else if (zbuf) {
    RNA_enum_items_add_value(&item, &totitem, display_channels_items, 0);
    RNA_enum_items_add_value(&item, &totitem, display_channels_items, SI_SHOW_ZBUF);
  }
  else {
    RNA_enum_items_add_value(&item, &totitem, display_channels_items, 0);
  }

  RNA_enum_items_add_value(&item, &totitem, display_channels_items, SI_SHOW_R);
  RNA_enum_items_add_value(&item, &totitem, display_channels_items, SI_SHOW_G);
  RNA_enum_items_add_value(&item, &totitem, display_channels_items, SI_SHOW_B);

  RNA_enum_item_end(&item, &totitem);
  *r_free = true;

  return item;
}

static void rna_SpaceImageEditor_zoom_get(PointerRNA *ptr, float *values)
{
  SpaceImage *sima = (SpaceImage *)ptr->data;
  ScrArea *sa;
  ARegion *ar;

  values[0] = values[1] = 1;

  /* find aregion */
  sa = rna_area_from_space(ptr); /* can be NULL */
  ar = BKE_area_find_region_type(sa, RGN_TYPE_WINDOW);
  if (ar) {
    ED_space_image_get_zoom(sima, ar, &values[0], &values[1]);
  }
}

static void rna_SpaceImageEditor_cursor_location_get(PointerRNA *ptr, float *values)
{
  SpaceImage *sima = (SpaceImage *)ptr->data;

  if (sima->flag & SI_COORDFLOATS) {
    copy_v2_v2(values, sima->cursor);
  }
  else {
    int w, h;
    ED_space_image_get_size(sima, &w, &h);

    values[0] = sima->cursor[0] * w;
    values[1] = sima->cursor[1] * h;
  }
}

static void rna_SpaceImageEditor_cursor_location_set(PointerRNA *ptr, const float *values)
{
  SpaceImage *sima = (SpaceImage *)ptr->data;

  if (sima->flag & SI_COORDFLOATS) {
    copy_v2_v2(sima->cursor, values);
  }
  else {
    int w, h;
    ED_space_image_get_size(sima, &w, &h);

    sima->cursor[0] = values[0] / w;
    sima->cursor[1] = values[1] / h;
  }
}

static void rna_SpaceImageEditor_image_update(Main *UNUSED(bmain),
                                              Scene *UNUSED(scene),
                                              PointerRNA *ptr)
{
  SpaceImage *sima = (SpaceImage *)ptr->data;
  Image *ima = sima->image;

  /* make sure all the iuser settings are valid for the sima image */
  if (ima) {
    if (ima->rr) {
      if (BKE_image_multilayer_index(sima->image->rr, &sima->iuser) == NULL) {
        BKE_image_init_imageuser(sima->image, &sima->iuser);
      }
    }
    else {
      BKE_image_multiview_index(ima, &sima->iuser);
    }
  }
}

static void rna_SpaceImageEditor_scopes_update(struct bContext *C, struct PointerRNA *ptr)
{
  SpaceImage *sima = (SpaceImage *)ptr->data;
  ImBuf *ibuf;
  void *lock;

  ibuf = ED_space_image_acquire_buffer(sima, &lock);
  if (ibuf) {
    ED_space_image_scopes_update(C, sima, ibuf, true);
    WM_main_add_notifier(NC_IMAGE, sima->image);
  }
  ED_space_image_release_buffer(sima, ibuf, lock);
}

static const EnumPropertyItem *rna_SpaceImageEditor_pivot_itemf(bContext *UNUSED(C),
                                                                PointerRNA *ptr,
                                                                PropertyRNA *UNUSED(prop),
                                                                bool *UNUSED(r_free))
{
  static const EnumPropertyItem pivot_items[] = {
      {V3D_AROUND_CENTER_BOUNDS, "CENTER", ICON_PIVOT_BOUNDBOX, "Bounding Box Center", ""},
      {V3D_AROUND_CENTER_MEDIAN, "MEDIAN", ICON_PIVOT_MEDIAN, "Median Point", ""},
      {V3D_AROUND_CURSOR, "CURSOR", ICON_PIVOT_CURSOR, "2D Cursor", ""},
      {V3D_AROUND_LOCAL_ORIGINS,
       "INDIVIDUAL_ORIGINS",
       ICON_PIVOT_INDIVIDUAL,
       "Individual Origins",
       "Pivot around each selected island's own median point"},
      {0, NULL, 0, NULL, NULL},
  };

  SpaceImage *sima = (SpaceImage *)ptr->data;

  if (sima->mode == SI_MODE_PAINT) {
    return rna_enum_transform_pivot_items_full;
  }
  else {
    return pivot_items;
  }
}

/* Space Text Editor */

static void rna_SpaceTextEditor_word_wrap_set(PointerRNA *ptr, bool value)
{
  SpaceText *st = (SpaceText *)(ptr->data);

  st->wordwrap = value;
  st->left = 0;
}

static void rna_SpaceTextEditor_text_set(PointerRNA *ptr,
                                         PointerRNA value,
                                         struct ReportList *UNUSED(reports))
{
  SpaceText *st = (SpaceText *)(ptr->data);

  st->text = value.data;

  WM_main_add_notifier(NC_TEXT | NA_SELECTED, st->text);
}

static void rna_SpaceTextEditor_updateEdited(Main *UNUSED(bmain),
                                             Scene *UNUSED(scene),
                                             PointerRNA *ptr)
{
  SpaceText *st = (SpaceText *)ptr->data;

  if (st->text) {
    WM_main_add_notifier(NC_TEXT | NA_EDITED, st->text);
  }
}

/* Space Properties */

/* note: this function exists only to avoid id refcounting */
static void rna_SpaceProperties_pin_id_set(PointerRNA *ptr,
                                           PointerRNA value,
                                           struct ReportList *UNUSED(reports))
{
  SpaceProperties *sbuts = (SpaceProperties *)(ptr->data);
  sbuts->pinid = value.data;
}

static StructRNA *rna_SpaceProperties_pin_id_typef(PointerRNA *ptr)
{
  SpaceProperties *sbuts = (SpaceProperties *)(ptr->data);

  if (sbuts->pinid) {
    return ID_code_to_RNA_type(GS(sbuts->pinid->name));
  }

  return &RNA_ID;
}

static void rna_SpaceProperties_pin_id_update(Main *UNUSED(bmain),
                                              Scene *UNUSED(scene),
                                              PointerRNA *ptr)
{
  SpaceProperties *sbuts = (SpaceProperties *)(ptr->data);
  ID *id = sbuts->pinid;

  if (id == NULL) {
    sbuts->flag &= ~SB_PIN_CONTEXT;
    return;
  }

  switch (GS(id->name)) {
    case ID_MA:
      WM_main_add_notifier(NC_MATERIAL | ND_SHADING, NULL);
      break;
    case ID_TE:
      WM_main_add_notifier(NC_TEXTURE, NULL);
      break;
    case ID_WO:
      WM_main_add_notifier(NC_WORLD, NULL);
      break;
    case ID_LA:
      WM_main_add_notifier(NC_LAMP, NULL);
      break;
    default:
      break;
  }
}

static void rna_SpaceProperties_context_set(PointerRNA *ptr, int value)
{
  SpaceProperties *sbuts = (SpaceProperties *)(ptr->data);

  sbuts->mainb = value;
  sbuts->mainbuser = value;
}

static const EnumPropertyItem *rna_SpaceProperties_context_itemf(bContext *UNUSED(C),
                                                                 PointerRNA *ptr,
                                                                 PropertyRNA *UNUSED(prop),
                                                                 bool *r_free)
{
  SpaceProperties *sbuts = (SpaceProperties *)(ptr->data);
  EnumPropertyItem *item = NULL;
  int totitem = 0;

  if (sbuts->pathflag & (1 << BCONTEXT_TOOL)) {
    RNA_enum_items_add_value(&item, &totitem, buttons_context_items, BCONTEXT_TOOL);
  }

  if (totitem) {
    RNA_enum_item_add_separator(&item, &totitem);
  }

  if (sbuts->pathflag & (1 << BCONTEXT_RENDER)) {
    RNA_enum_items_add_value(&item, &totitem, buttons_context_items, BCONTEXT_RENDER);
  }

  if (sbuts->pathflag & (1 << BCONTEXT_OUTPUT)) {
    RNA_enum_items_add_value(&item, &totitem, buttons_context_items, BCONTEXT_OUTPUT);
  }

  if (sbuts->pathflag & (1 << BCONTEXT_VIEW_LAYER)) {
    RNA_enum_items_add_value(&item, &totitem, buttons_context_items, BCONTEXT_VIEW_LAYER);
  }

  if (sbuts->pathflag & (1 << BCONTEXT_SCENE)) {
    RNA_enum_items_add_value(&item, &totitem, buttons_context_items, BCONTEXT_SCENE);
  }

  if (sbuts->pathflag & (1 << BCONTEXT_WORLD)) {
    RNA_enum_items_add_value(&item, &totitem, buttons_context_items, BCONTEXT_WORLD);
  }

  if (totitem) {
    RNA_enum_item_add_separator(&item, &totitem);
  }

  if (sbuts->pathflag & (1 << BCONTEXT_OBJECT)) {
    RNA_enum_items_add_value(&item, &totitem, buttons_context_items, BCONTEXT_OBJECT);
  }

  if (sbuts->pathflag & (1 << BCONTEXT_MODIFIER)) {
    RNA_enum_items_add_value(&item, &totitem, buttons_context_items, BCONTEXT_MODIFIER);
  }

  if (sbuts->pathflag & (1 << BCONTEXT_SHADERFX)) {
    RNA_enum_items_add_value(&item, &totitem, buttons_context_items, BCONTEXT_SHADERFX);
  }

  if (sbuts->pathflag & (1 << BCONTEXT_PARTICLE)) {
    RNA_enum_items_add_value(&item, &totitem, buttons_context_items, BCONTEXT_PARTICLE);
  }

  if (sbuts->pathflag & (1 << BCONTEXT_PHYSICS)) {
    RNA_enum_items_add_value(&item, &totitem, buttons_context_items, BCONTEXT_PHYSICS);
  }

  if (sbuts->pathflag & (1 << BCONTEXT_CONSTRAINT)) {
    RNA_enum_items_add_value(&item, &totitem, buttons_context_items, BCONTEXT_CONSTRAINT);
  }

  if (sbuts->pathflag & (1 << BCONTEXT_DATA)) {
    RNA_enum_items_add_value(&item, &totitem, buttons_context_items, BCONTEXT_DATA);
    (item + totitem - 1)->icon = sbuts->dataicon;
  }

  if (sbuts->pathflag & (1 << BCONTEXT_BONE)) {
    RNA_enum_items_add_value(&item, &totitem, buttons_context_items, BCONTEXT_BONE);
  }

  if (sbuts->pathflag & (1 << BCONTEXT_BONE_CONSTRAINT)) {
    RNA_enum_items_add_value(&item, &totitem, buttons_context_items, BCONTEXT_BONE_CONSTRAINT);
  }

  if (sbuts->pathflag & (1 << BCONTEXT_MATERIAL)) {
    RNA_enum_items_add_value(&item, &totitem, buttons_context_items, BCONTEXT_MATERIAL);
  }

  if (totitem) {
    RNA_enum_item_add_separator(&item, &totitem);
  }

  if (sbuts->pathflag & (1 << BCONTEXT_TEXTURE)) {
    RNA_enum_items_add_value(&item, &totitem, buttons_context_items, BCONTEXT_TEXTURE);
  }

  RNA_enum_item_end(&item, &totitem);
  *r_free = true;

  return item;
}

static void rna_SpaceProperties_context_update(Main *UNUSED(bmain),
                                               Scene *UNUSED(scene),
                                               PointerRNA *ptr)
{
  SpaceProperties *sbuts = (SpaceProperties *)(ptr->data);
  /* XXX BCONTEXT_DATA is ugly, but required for lights... See T51318. */
  if (ELEM(sbuts->mainb, BCONTEXT_WORLD, BCONTEXT_MATERIAL, BCONTEXT_TEXTURE, BCONTEXT_DATA)) {
    sbuts->preview = 1;
  }
}

/* Space Console */
static void rna_ConsoleLine_body_get(PointerRNA *ptr, char *value)
{
  ConsoleLine *ci = (ConsoleLine *)ptr->data;
  memcpy(value, ci->line, ci->len + 1);
}

static int rna_ConsoleLine_body_length(PointerRNA *ptr)
{
  ConsoleLine *ci = (ConsoleLine *)ptr->data;
  return ci->len;
}

static void rna_ConsoleLine_body_set(PointerRNA *ptr, const char *value)
{
  ConsoleLine *ci = (ConsoleLine *)ptr->data;
  int len = strlen(value);

  if ((len >= ci->len_alloc) || (len * 2 < ci->len_alloc)) { /* allocate a new string */
    MEM_freeN(ci->line);
    ci->line = MEM_mallocN((len + 1) * sizeof(char), "rna_consoleline");
    ci->len_alloc = len + 1;
  }
  memcpy(ci->line, value, len + 1);
  ci->len = len;

  if (ci->cursor > len) {
    /* clamp the cursor */
    ci->cursor = len;
  }
}

static void rna_ConsoleLine_cursor_index_range(
    PointerRNA *ptr, int *min, int *max, int *UNUSED(softmin), int *UNUSED(softmax))
{
  ConsoleLine *ci = (ConsoleLine *)ptr->data;

  *min = 0;
  *max = ci->len; /* intentionally _not_ -1 */
}

/* Space Dopesheet */

static void rna_SpaceDopeSheetEditor_action_set(PointerRNA *ptr,
                                                PointerRNA value,
                                                struct ReportList *UNUSED(reports))
{
  SpaceAction *saction = (SpaceAction *)(ptr->data);
  bAction *act = (bAction *)value.data;

  if ((act == NULL) || (act->idroot == 0)) {
    /* just set if we're clearing the action or if the action is "amorphous" still */
    saction->action = act;
  }
  else {
    /* action to set must strictly meet the mode criteria... */
    if (saction->mode == SACTCONT_ACTION) {
      /* currently, this is "object-level" only, until we have some way of specifying this */
      if (act->idroot == ID_OB) {
        saction->action = act;
      }
      else {
        printf(
            "ERROR: cannot assign Action '%s' to Action Editor, as action is not object-level "
            "animation\n",
            act->id.name + 2);
      }
    }
    else if (saction->mode == SACTCONT_SHAPEKEY) {
      /* as the name says, "shapekey-level" only... */
      if (act->idroot == ID_KE) {
        saction->action = act;
      }
      else {
        printf(
            "ERROR: cannot assign Action '%s' to Shape Key Editor, as action doesn't animate "
            "Shape Keys\n",
            act->id.name + 2);
      }
    }
    else {
      printf(
          "ACK: who's trying to set an action while not in a mode displaying a single Action "
          "only?\n");
    }
  }
}

static void rna_SpaceDopeSheetEditor_action_update(bContext *C, PointerRNA *ptr)
{
  SpaceAction *saction = (SpaceAction *)(ptr->data);
  ViewLayer *view_layer = CTX_data_view_layer(C);
  Main *bmain = CTX_data_main(C);
  Object *obact = OBACT(view_layer);

  /* we must set this action to be the one used by active object (if not pinned) */
  if (obact /* && saction->pin == 0*/) {
    AnimData *adt = NULL;

    if (saction->mode == SACTCONT_ACTION) {
      /* TODO: context selector could help decide this with more control? */
      adt = BKE_animdata_add_id(&obact->id); /* this only adds if non-existent */
    }
    else if (saction->mode == SACTCONT_SHAPEKEY) {
      Key *key = BKE_key_from_object(obact);
      if (key) {
        adt = BKE_animdata_add_id(&key->id); /* this only adds if non-existent */
      }
    }

    /* set action */
    // FIXME: this overlaps a lot with the BKE_animdata_set_action() API method
    if (adt) {
      /* Don't do anything if old and new actions are the same... */
      if (adt->action != saction->action) {
        /* NLA Tweak Mode needs special handling... */
        if (adt->flag & ADT_NLA_EDIT_ON) {
          /* Exit editmode first - we cannot change actions while in tweakmode
           * NOTE: This will clear the action ref properly
           */
          BKE_nla_tweakmode_exit(adt);

          /* Assign new action, and adjust the usercounts accordingly */
          adt->action = saction->action;
          id_us_plus((ID *)adt->action);
        }
        else {
          /* Handle old action... */
          if (adt->action) {
            /* Fix id-count of action we're replacing */
            id_us_min(&adt->action->id);

            /* To prevent data loss (i.e. if users flip between actions using the Browse menu),
             * stash this action if nothing else uses it.
             *
             * EXCEPTION:
             * This callback runs when unlinking actions. In that case, we don't want to
             * stash the action, as the user is signalling that they want to detach it.
             * This can be reviewed again later,
             * but it could get annoying if we keep these instead.
             */
            if ((adt->action->id.us <= 0) && (saction->action != NULL)) {
              /* XXX: Things here get dodgy if this action is only partially completed,
               *      and the user then uses the browse menu to get back to this action,
               *      assigning it as the active action (i.e. the stash strip gets out of sync)
               */
              BKE_nla_action_stash(adt);
            }
          }

          /* Assign new action, and adjust the usercounts accordingly */
          adt->action = saction->action;
          id_us_plus((ID *)adt->action);
        }
      }

      /* Force update of animdata */
      DEG_id_tag_update(&obact->id, ID_RECALC_ANIMATION);
    }

    /* force depsgraph flush too */
    DEG_id_tag_update(&obact->id, ID_RECALC_TRANSFORM | ID_RECALC_GEOMETRY);
    /* Update relations as well, so new time source dependency is added. */
    DEG_relations_tag_update(bmain);
  }
}

static void rna_SpaceDopeSheetEditor_mode_update(bContext *C, PointerRNA *ptr)
{
  SpaceAction *saction = (SpaceAction *)(ptr->data);
  ScrArea *sa = CTX_wm_area(C);
  ViewLayer *view_layer = CTX_data_view_layer(C);
  Object *obact = OBACT(view_layer);

  /* special exceptions for ShapeKey Editor mode */
  if (saction->mode == SACTCONT_SHAPEKEY) {
    Key *key = BKE_key_from_object(obact);

    /* 1) update the action stored for the editor */
    if (key) {
      saction->action = (key->adt) ? key->adt->action : NULL;
    }
    else {
      saction->action = NULL;
    }

    /* 2) enable 'show sliders' by default, since one of the main
     *    points of the ShapeKey Editor is to provide a one-stop shop
     *    for controlling the shapekeys, whose main control is the value
     */
    saction->flag |= SACTION_SLIDERS;
  }
  /* make sure action stored is valid */
  else if (saction->mode == SACTCONT_ACTION) {
    /* 1) update the action stored for the editor */
    /* TODO: context selector could help decide this with more control? */
    if (obact) {
      saction->action = (obact->adt) ? obact->adt->action : NULL;
    }
    else {
      saction->action = NULL;
    }
  }

  /* Collapse (and show) summary channel and hide channel list for timeline */
  if (saction->mode == SACTCONT_TIMELINE) {
    saction->ads.flag |= ADS_FLAG_SUMMARY_COLLAPSED;
    saction->ads.filterflag |= ADS_FILTER_SUMMARY;
  }

  if (sa && sa->spacedata.first == saction) {
    ARegion *channels_region = BKE_area_find_region_type(sa, RGN_TYPE_CHANNELS);
    if (channels_region) {
      if (saction->mode == SACTCONT_TIMELINE) {
        channels_region->flag |= RGN_FLAG_HIDDEN;
      }
      else {
        channels_region->flag &= ~RGN_FLAG_HIDDEN;
      }
      ED_region_visibility_change_update(C, sa, channels_region);
    }
  }

  /* recalculate extents of channel list */
  saction->runtime.flag |= SACTION_RUNTIME_FLAG_NEED_CHAN_SYNC;

  /* store current mode as "old mode",
   * so that returning from other editors doesn't always reset to "Action Editor" */
  if (saction->mode != SACTCONT_TIMELINE) {
    saction->mode_prev = saction->mode;
  }
}

/* Space Graph Editor */

static void rna_SpaceGraphEditor_display_mode_update(bContext *C, PointerRNA *ptr)
{
  ScrArea *sa = rna_area_from_space(ptr);
  SpaceGraph *sipo = (SpaceGraph *)ptr->data;

  /* for "Drivers" mode, enable all the necessary bits and pieces */
  if (sipo->mode == SIPO_MODE_DRIVERS) {
    ED_drivers_editor_init(C, sa);
    ED_area_tag_redraw(sa);
  }

  /* after changing view mode, must force recalculation of F-Curve colors
   * which can only be achieved using refresh as opposed to redraw
   */
  ED_area_tag_refresh(sa);
}

static bool rna_SpaceGraphEditor_has_ghost_curves_get(PointerRNA *ptr)
{
  SpaceGraph *sipo = (SpaceGraph *)(ptr->data);
  return (BLI_listbase_is_empty(&sipo->runtime.ghost_curves) == false);
}

static void rna_SpaceConsole_rect_update(Main *UNUSED(bmain),
                                         Scene *UNUSED(scene),
                                         PointerRNA *ptr)
{
  SpaceConsole *sc = ptr->data;
  WM_main_add_notifier(NC_SPACE | ND_SPACE_CONSOLE | NA_EDITED, sc);
}

static void rna_SequenceEditor_update_cache(Main *UNUSED(bmain),
                                            Scene *scene,
                                            PointerRNA *UNUSED(ptr))
{
  BKE_sequencer_cache_cleanup(scene);
}

static void rna_Sequencer_view_type_update(Main *UNUSED(bmain),
                                           Scene *UNUSED(scene),
                                           PointerRNA *ptr)
{
  ScrArea *sa = rna_area_from_space(ptr);
  ED_area_tag_refresh(sa);
}

/* Space Node Editor */

static void rna_SpaceNodeEditor_node_tree_set(PointerRNA *ptr,
                                              const PointerRNA value,
                                              struct ReportList *UNUSED(reports))
{
  SpaceNode *snode = (SpaceNode *)ptr->data;
  ED_node_tree_start(snode, (bNodeTree *)value.data, NULL, NULL);
}

static bool rna_SpaceNodeEditor_node_tree_poll(PointerRNA *ptr, const PointerRNA value)
{
  SpaceNode *snode = (SpaceNode *)ptr->data;
  bNodeTree *ntree = (bNodeTree *)value.data;

  /* node tree type must match the selected type in node editor */
  return (STREQ(snode->tree_idname, ntree->idname));
}

static void rna_SpaceNodeEditor_node_tree_update(const bContext *C, PointerRNA *UNUSED(ptr))
{
  ED_node_tree_update(C);
}

static int rna_SpaceNodeEditor_tree_type_get(PointerRNA *ptr)
{
  SpaceNode *snode = (SpaceNode *)ptr->data;
  return rna_node_tree_idname_to_enum(snode->tree_idname);
}
static void rna_SpaceNodeEditor_tree_type_set(PointerRNA *ptr, int value)
{
  SpaceNode *snode = (SpaceNode *)ptr->data;
  ED_node_set_tree_type(snode, rna_node_tree_type_from_enum(value));
}
static bool rna_SpaceNodeEditor_tree_type_poll(void *Cv, bNodeTreeType *type)
{
  bContext *C = (bContext *)Cv;
  if (type->poll) {
    return type->poll(C, type);
  }
  else {
    return true;
  }
}

const EnumPropertyItem *RNA_enum_node_tree_types_itemf_impl(bContext *C, bool *r_free)
{
  return rna_node_tree_type_itemf(C, rna_SpaceNodeEditor_tree_type_poll, r_free);
}

static const EnumPropertyItem *rna_SpaceNodeEditor_tree_type_itemf(bContext *C,
                                                                   PointerRNA *UNUSED(ptr),
                                                                   PropertyRNA *UNUSED(prop),
                                                                   bool *r_free)
{
  return RNA_enum_node_tree_types_itemf_impl(C, r_free);
}

static void rna_SpaceNodeEditor_path_get(PointerRNA *ptr, char *value)
{
  SpaceNode *snode = ptr->data;
  ED_node_tree_path_get(snode, value);
}

static int rna_SpaceNodeEditor_path_length(PointerRNA *ptr)
{
  SpaceNode *snode = ptr->data;
  return ED_node_tree_path_length(snode);
}

static void rna_SpaceNodeEditor_path_clear(SpaceNode *snode, bContext *C)
{
  ED_node_tree_start(snode, NULL, NULL, NULL);
  ED_node_tree_update(C);
}

static void rna_SpaceNodeEditor_path_start(SpaceNode *snode, bContext *C, PointerRNA *node_tree)
{
  ED_node_tree_start(snode, (bNodeTree *)node_tree->data, NULL, NULL);
  ED_node_tree_update(C);
}

static void rna_SpaceNodeEditor_path_append(SpaceNode *snode,
                                            bContext *C,
                                            PointerRNA *node_tree,
                                            PointerRNA *node)
{
  ED_node_tree_push(snode, node_tree->data, node->data);
  ED_node_tree_update(C);
}

static void rna_SpaceNodeEditor_path_pop(SpaceNode *snode, bContext *C)
{
  ED_node_tree_pop(snode);
  ED_node_tree_update(C);
}

static void rna_SpaceNodeEditor_show_backdrop_update(Main *UNUSED(bmain),
                                                     Scene *UNUSED(scene),
                                                     PointerRNA *UNUSED(ptr))
{
  WM_main_add_notifier(NC_NODE | NA_EDITED, NULL);
  WM_main_add_notifier(NC_SCENE | ND_NODES, NULL);
}

static void rna_SpaceNodeEditor_cursor_location_from_region(SpaceNode *snode,
                                                            bContext *C,
                                                            int x,
                                                            int y)
{
  ARegion *ar = CTX_wm_region(C);

  UI_view2d_region_to_view(&ar->v2d, x, y, &snode->cursor[0], &snode->cursor[1]);
  snode->cursor[0] /= UI_DPI_FAC;
  snode->cursor[1] /= UI_DPI_FAC;
}

static void rna_SpaceClipEditor_clip_set(PointerRNA *ptr,
                                         PointerRNA value,
                                         struct ReportList *UNUSED(reports))
{
  SpaceClip *sc = (SpaceClip *)(ptr->data);
  bScreen *screen = (bScreen *)ptr->id.data;

  ED_space_clip_set_clip(NULL, screen, sc, (MovieClip *)value.data);
}

static void rna_SpaceClipEditor_mask_set(PointerRNA *ptr,
                                         PointerRNA value,
                                         struct ReportList *UNUSED(reports))
{
  SpaceClip *sc = (SpaceClip *)(ptr->data);

  ED_space_clip_set_mask(NULL, sc, (Mask *)value.data);
}

static void rna_SpaceClipEditor_clip_mode_update(Main *UNUSED(bmain),
                                                 Scene *UNUSED(scene),
                                                 PointerRNA *ptr)
{
  SpaceClip *sc = (SpaceClip *)(ptr->data);

  sc->scopes.ok = 0;
}

static void rna_SpaceClipEditor_lock_selection_update(Main *UNUSED(bmain),
                                                      Scene *UNUSED(scene),
                                                      PointerRNA *ptr)
{
  SpaceClip *sc = (SpaceClip *)(ptr->data);

  sc->xlockof = 0.f;
  sc->ylockof = 0.f;
}

static void rna_SpaceClipEditor_view_type_update(Main *UNUSED(bmain),
                                                 Scene *UNUSED(scene),
                                                 PointerRNA *ptr)
{
  ScrArea *sa = rna_area_from_space(ptr);
  ED_area_tag_refresh(sa);
}

/* File browser. */

static bool rna_FileSelectParams_use_lib_get(PointerRNA *ptr)
{
  FileSelectParams *params = ptr->data;

  return params && (params->type == FILE_LOADLIB);
}

static const EnumPropertyItem *rna_FileSelectParams_recursion_level_itemf(
    bContext *UNUSED(C), PointerRNA *ptr, PropertyRNA *UNUSED(prop), bool *r_free)
{
  FileSelectParams *params = ptr->data;

  if (params && params->type != FILE_LOADLIB) {
    EnumPropertyItem *item = NULL;
    int totitem = 0;

    RNA_enum_items_add_value(&item, &totitem, fileselectparams_recursion_level_items, 0);
    RNA_enum_items_add_value(&item, &totitem, fileselectparams_recursion_level_items, 2);
    RNA_enum_items_add_value(&item, &totitem, fileselectparams_recursion_level_items, 3);
    RNA_enum_items_add_value(&item, &totitem, fileselectparams_recursion_level_items, 4);

    RNA_enum_item_end(&item, &totitem);
    *r_free = true;

    return item;
  }

  *r_free = false;
  return fileselectparams_recursion_level_items;
}

static void rna_FileSelectPrams_filter_glob_set(PointerRNA *ptr, const char *value)
{
  FileSelectParams *params = ptr->data;

  BLI_strncpy(params->filter_glob, value, sizeof(params->filter_glob));

  /* Remove stupi things like last group being a wildcard-only one... */
  BLI_path_extension_glob_validate(params->filter_glob);
}

static void rna_FileBrowser_FSMenuEntry_path_get(PointerRNA *ptr, char *value)
{
  char *path = ED_fsmenu_entry_get_path(ptr->data);

  strcpy(value, path ? path : "");
}

static int rna_FileBrowser_FSMenuEntry_path_length(PointerRNA *ptr)
{
  char *path = ED_fsmenu_entry_get_path(ptr->data);

  return (int)(path ? strlen(path) : 0);
}

static void rna_FileBrowser_FSMenuEntry_path_set(PointerRNA *ptr, const char *value)
{
  FSMenuEntry *fsm = ptr->data;

  /* Note: this will write to file immediately.
   * Not nice (and to be fixed ultimately), but acceptable in this case for now. */
  ED_fsmenu_entry_set_path(fsm, value);
}

static void rna_FileBrowser_FSMenuEntry_name_get(PointerRNA *ptr, char *value)
{
  strcpy(value, ED_fsmenu_entry_get_name(ptr->data));
}

static int rna_FileBrowser_FSMenuEntry_name_length(PointerRNA *ptr)
{
  return (int)strlen(ED_fsmenu_entry_get_name(ptr->data));
}

static void rna_FileBrowser_FSMenuEntry_name_set(PointerRNA *ptr, const char *value)
{
  FSMenuEntry *fsm = ptr->data;

  /* Note: this will write to file immediately.
   * Not nice (and to be fixed ultimately), but acceptable in this case for now. */
  ED_fsmenu_entry_set_name(fsm, value);
}

static int rna_FileBrowser_FSMenuEntry_name_get_editable(PointerRNA *ptr,
                                                         const char **UNUSED(r_info))
{
  FSMenuEntry *fsm = ptr->data;

  return fsm->save ? PROP_EDITABLE : 0;
}

static bool rna_FileBrowser_FSMenuEntry_use_save_get(PointerRNA *ptr)
{
  FSMenuEntry *fsm = ptr->data;
  return fsm->save;
}

static bool rna_FileBrowser_FSMenuEntry_is_valid_get(PointerRNA *ptr)
{
  FSMenuEntry *fsm = ptr->data;
  return fsm->valid;
}

static void rna_FileBrowser_FSMenu_next(CollectionPropertyIterator *iter)
{
  ListBaseIterator *internal = &iter->internal.listbase;

  if (internal->skip) {
    do {
      internal->link = (Link *)(((FSMenuEntry *)(internal->link))->next);
      iter->valid = (internal->link != NULL);
    } while (iter->valid && internal->skip(iter, internal->link));
  }
  else {
    internal->link = (Link *)(((FSMenuEntry *)(internal->link))->next);
    iter->valid = (internal->link != NULL);
  }
}

static void rna_FileBrowser_FSMenu_begin(CollectionPropertyIterator *iter, FSMenuCategory category)
{
  ListBaseIterator *internal = &iter->internal.listbase;

  struct FSMenu *fsmenu = ED_fsmenu_get();
  struct FSMenuEntry *fsmentry = ED_fsmenu_get_category(fsmenu, category);

  internal->link = (fsmentry) ? (Link *)fsmentry : NULL;
  internal->skip = NULL;

  iter->valid = (internal->link != NULL);
}

static PointerRNA rna_FileBrowser_FSMenu_get(CollectionPropertyIterator *iter)
{
  ListBaseIterator *internal = &iter->internal.listbase;
  PointerRNA r_ptr;

  RNA_pointer_create(NULL, &RNA_FileBrowserFSMenuEntry, internal->link, &r_ptr);

  return r_ptr;
}

static void rna_FileBrowser_FSMenu_end(CollectionPropertyIterator *UNUSED(iter))
{
}

static void rna_FileBrowser_FSMenuSystem_data_begin(CollectionPropertyIterator *iter,
                                                    PointerRNA *UNUSED(ptr))
{
  rna_FileBrowser_FSMenu_begin(iter, FS_CATEGORY_SYSTEM);
}

static int rna_FileBrowser_FSMenuSystem_data_length(PointerRNA *UNUSED(ptr))
{
  struct FSMenu *fsmenu = ED_fsmenu_get();

  return ED_fsmenu_get_nentries(fsmenu, FS_CATEGORY_SYSTEM);
}

static void rna_FileBrowser_FSMenuSystemBookmark_data_begin(CollectionPropertyIterator *iter,
                                                            PointerRNA *UNUSED(ptr))
{
  rna_FileBrowser_FSMenu_begin(iter, FS_CATEGORY_SYSTEM_BOOKMARKS);
}

static int rna_FileBrowser_FSMenuSystemBookmark_data_length(PointerRNA *UNUSED(ptr))
{
  struct FSMenu *fsmenu = ED_fsmenu_get();

  return ED_fsmenu_get_nentries(fsmenu, FS_CATEGORY_SYSTEM_BOOKMARKS);
}

static void rna_FileBrowser_FSMenuBookmark_data_begin(CollectionPropertyIterator *iter,
                                                      PointerRNA *UNUSED(ptr))
{
  rna_FileBrowser_FSMenu_begin(iter, FS_CATEGORY_BOOKMARKS);
}

static int rna_FileBrowser_FSMenuBookmark_data_length(PointerRNA *UNUSED(ptr))
{
  struct FSMenu *fsmenu = ED_fsmenu_get();

  return ED_fsmenu_get_nentries(fsmenu, FS_CATEGORY_BOOKMARKS);
}

static void rna_FileBrowser_FSMenuRecent_data_begin(CollectionPropertyIterator *iter,
                                                    PointerRNA *UNUSED(ptr))
{
  rna_FileBrowser_FSMenu_begin(iter, FS_CATEGORY_RECENT);
}

static int rna_FileBrowser_FSMenuRecent_data_length(PointerRNA *UNUSED(ptr))
{
  struct FSMenu *fsmenu = ED_fsmenu_get();

  return ED_fsmenu_get_nentries(fsmenu, FS_CATEGORY_RECENT);
}

static int rna_FileBrowser_FSMenu_active_get(PointerRNA *ptr, const FSMenuCategory category)
{
  SpaceFile *sf = ptr->data;
  int actnr = -1;

  switch (category) {
    case FS_CATEGORY_SYSTEM:
      actnr = sf->systemnr;
      break;
    case FS_CATEGORY_SYSTEM_BOOKMARKS:
      actnr = sf->system_bookmarknr;
      break;
    case FS_CATEGORY_BOOKMARKS:
      actnr = sf->bookmarknr;
      break;
    case FS_CATEGORY_RECENT:
      actnr = sf->recentnr;
      break;
  }

  return actnr;
}

static void rna_FileBrowser_FSMenu_active_set(PointerRNA *ptr,
                                              int value,
                                              const FSMenuCategory category)
{
  SpaceFile *sf = ptr->data;
  struct FSMenu *fsmenu = ED_fsmenu_get();
  FSMenuEntry *fsm = ED_fsmenu_get_entry(fsmenu, category, value);

  if (fsm && sf->params) {
    switch (category) {
      case FS_CATEGORY_SYSTEM:
        sf->systemnr = value;
        break;
      case FS_CATEGORY_SYSTEM_BOOKMARKS:
        sf->system_bookmarknr = value;
        break;
      case FS_CATEGORY_BOOKMARKS:
        sf->bookmarknr = value;
        break;
      case FS_CATEGORY_RECENT:
        sf->recentnr = value;
        break;
    }

    BLI_strncpy(sf->params->dir, fsm->path, sizeof(sf->params->dir));
  }
}

static void rna_FileBrowser_FSMenu_active_range(PointerRNA *UNUSED(ptr),
                                                int *min,
                                                int *max,
                                                int *softmin,
                                                int *softmax,
                                                const FSMenuCategory category)
{
  struct FSMenu *fsmenu = ED_fsmenu_get();

  *min = *softmin = -1;
  *max = *softmax = ED_fsmenu_get_nentries(fsmenu, category) - 1;
}

static void rna_FileBrowser_FSMenu_active_update(struct bContext *C, PointerRNA *UNUSED(ptr))
{
  ED_file_change_dir(C);
}

static int rna_FileBrowser_FSMenuSystem_active_get(PointerRNA *ptr)
{
  return rna_FileBrowser_FSMenu_active_get(ptr, FS_CATEGORY_SYSTEM);
}

static void rna_FileBrowser_FSMenuSystem_active_set(PointerRNA *ptr, int value)
{
  rna_FileBrowser_FSMenu_active_set(ptr, value, FS_CATEGORY_SYSTEM);
}

static void rna_FileBrowser_FSMenuSystem_active_range(
    PointerRNA *ptr, int *min, int *max, int *softmin, int *softmax)
{
  rna_FileBrowser_FSMenu_active_range(ptr, min, max, softmin, softmax, FS_CATEGORY_SYSTEM);
}

static int rna_FileBrowser_FSMenuSystemBookmark_active_get(PointerRNA *ptr)
{
  return rna_FileBrowser_FSMenu_active_get(ptr, FS_CATEGORY_SYSTEM_BOOKMARKS);
}

static void rna_FileBrowser_FSMenuSystemBookmark_active_set(PointerRNA *ptr, int value)
{
  rna_FileBrowser_FSMenu_active_set(ptr, value, FS_CATEGORY_SYSTEM_BOOKMARKS);
}

static void rna_FileBrowser_FSMenuSystemBookmark_active_range(
    PointerRNA *ptr, int *min, int *max, int *softmin, int *softmax)
{
  rna_FileBrowser_FSMenu_active_range(
      ptr, min, max, softmin, softmax, FS_CATEGORY_SYSTEM_BOOKMARKS);
}

static int rna_FileBrowser_FSMenuBookmark_active_get(PointerRNA *ptr)
{
  return rna_FileBrowser_FSMenu_active_get(ptr, FS_CATEGORY_BOOKMARKS);
}

static void rna_FileBrowser_FSMenuBookmark_active_set(PointerRNA *ptr, int value)
{
  rna_FileBrowser_FSMenu_active_set(ptr, value, FS_CATEGORY_BOOKMARKS);
}

static void rna_FileBrowser_FSMenuBookmark_active_range(
    PointerRNA *ptr, int *min, int *max, int *softmin, int *softmax)
{
  rna_FileBrowser_FSMenu_active_range(ptr, min, max, softmin, softmax, FS_CATEGORY_BOOKMARKS);
}

static int rna_FileBrowser_FSMenuRecent_active_get(PointerRNA *ptr)
{
  return rna_FileBrowser_FSMenu_active_get(ptr, FS_CATEGORY_RECENT);
}

static void rna_FileBrowser_FSMenuRecent_active_set(PointerRNA *ptr, int value)
{
  rna_FileBrowser_FSMenu_active_set(ptr, value, FS_CATEGORY_RECENT);
}

static void rna_FileBrowser_FSMenuRecent_active_range(
    PointerRNA *ptr, int *min, int *max, int *softmin, int *softmax)
{
  rna_FileBrowser_FSMenu_active_range(ptr, min, max, softmin, softmax, FS_CATEGORY_RECENT);
}

#else

static const EnumPropertyItem dt_uv_items[] = {
    {SI_UVDT_OUTLINE, "OUTLINE", 0, "Outline", "Display white edges with black outline"},
    {SI_UVDT_DASH, "DASH", 0, "Dash", "Display dashed black-white edges"},
    {SI_UVDT_BLACK, "BLACK", 0, "Black", "Display black edges"},
    {SI_UVDT_WHITE, "WHITE", 0, "White", "Display white edges"},
    {0, NULL, 0, NULL, NULL},
};

static void rna_def_space_generic_show_region_toggles(StructRNA *srna, int region_type_mask)
{
  PropertyRNA *prop;

#  define DEF_SHOW_REGION_PROPERTY(identifier, label, description) \
    { \
      prop = RNA_def_property(srna, STRINGIFY(identifier), PROP_BOOLEAN, PROP_NONE); \
      RNA_def_property_flag(prop, PROP_CONTEXT_UPDATE); \
      RNA_def_property_boolean_funcs(prop, \
                                     STRINGIFY(rna_Space_##identifier##_get), \
                                     STRINGIFY(rna_Space_##identifier##_set)); \
      RNA_def_property_ui_text(prop, label, description); \
      RNA_def_property_update(prop, 0, STRINGIFY(rna_Space_##identifier##_update)); \
    } \
    ((void)0)

  if (region_type_mask & (1 << RGN_TYPE_TOOL_HEADER)) {
    region_type_mask &= ~(1 << RGN_TYPE_TOOL_HEADER);
    DEF_SHOW_REGION_PROPERTY(show_region_tool_header, "Tool Settings", "");
  }
  if (region_type_mask & (1 << RGN_TYPE_HEADER)) {
    region_type_mask &= ~(1 << RGN_TYPE_HEADER);
    DEF_SHOW_REGION_PROPERTY(show_region_header, "Header", "");
  }
  if (region_type_mask & (1 << RGN_TYPE_FOOTER)) {
    region_type_mask &= ~(1 << RGN_TYPE_FOOTER);
    DEF_SHOW_REGION_PROPERTY(show_region_footer, "Footer", "");
  }
  if (region_type_mask & (1 << RGN_TYPE_TOOLS)) {
    region_type_mask &= ~(1 << RGN_TYPE_TOOLS);
    DEF_SHOW_REGION_PROPERTY(show_region_toolbar, "Tool Shelf", ""); /*bfa - changed toolbar to tool shelf. Our tooblar is in the header*/
  }
  if (region_type_mask & (1 << RGN_TYPE_UI)) {
    region_type_mask &= ~(1 << RGN_TYPE_UI);
    DEF_SHOW_REGION_PROPERTY(show_region_ui, "Sidebar", "");
  }
  if (region_type_mask & (1 << RGN_TYPE_HUD)) {
    region_type_mask &= ~(1 << RGN_TYPE_HUD);
    DEF_SHOW_REGION_PROPERTY(show_region_hud, "Adjust Last Operation", "");
  }
  BLI_assert(region_type_mask == 0);
}

static void rna_def_space(BlenderRNA *brna)
{
  StructRNA *srna;
  PropertyRNA *prop;

  srna = RNA_def_struct(brna, "Space", NULL);
  RNA_def_struct_sdna(srna, "SpaceLink");
  RNA_def_struct_ui_text(srna, "Space", "Space data for a screen area");
  RNA_def_struct_refine_func(srna, "rna_Space_refine");

  prop = RNA_def_property(srna, "type", PROP_ENUM, PROP_NONE);
  RNA_def_property_enum_sdna(prop, NULL, "spacetype");
  RNA_def_property_enum_items(prop, rna_enum_space_type_items);
  /* When making this editable, take care for the special case of global areas
   * (see rna_Area_type_set). */
  RNA_def_property_clear_flag(prop, PROP_EDITABLE);
  RNA_def_property_ui_text(prop, "Type", "Type\NSpace data type");

  /* access to V2D_VIEWSYNC_SCREEN_TIME */
  prop = RNA_def_property(srna, "show_locked_time", PROP_BOOLEAN, PROP_NONE);
  RNA_def_property_boolean_funcs(prop, "rna_Space_view2d_sync_get", "rna_Space_view2d_sync_set");
  RNA_def_property_ui_text(prop, "Lock Time to Other Windows", "");
  RNA_def_property_update(prop, NC_SPACE | ND_SPACE_TIME, "rna_Space_view2d_sync_update");

  rna_def_space_generic_show_region_toggles(srna, (1 << RGN_TYPE_HEADER));
}

/* for all spaces that use a mask */
static void rna_def_space_mask_info(StructRNA *srna, int noteflag, const char *mask_set_func)
{
  PropertyRNA *prop;

  static const EnumPropertyItem overlay_mode_items[] = {
      {MASK_OVERLAY_ALPHACHANNEL,
       "ALPHACHANNEL",
       ICON_NONE,
       "Alpha Channel",
       "Show alpha channel of the mask"},
      {MASK_OVERLAY_COMBINED,
       "COMBINED",
       ICON_NONE,
       "Combined",
       "Combine space background image with the mask"},
      {0, NULL, 0, NULL, NULL},
  };

  prop = RNA_def_property(srna, "mask", PROP_POINTER, PROP_NONE);
  RNA_def_property_pointer_sdna(prop, NULL, "mask_info.mask");
  RNA_def_property_flag(prop, PROP_EDITABLE);
  RNA_def_property_ui_text(prop, "Mask", "Mask\nMask displayed and edited in this space");
  RNA_def_property_pointer_funcs(prop, NULL, mask_set_func, NULL, NULL);
  RNA_def_property_update(prop, noteflag, NULL);

  /* mask drawing */
  prop = RNA_def_property(srna, "mask_display_type", PROP_ENUM, PROP_NONE);
  RNA_def_property_enum_sdna(prop, NULL, "mask_info.draw_type");
  RNA_def_property_enum_items(prop, dt_uv_items);
  RNA_def_property_ui_text(
      prop, "Edge Display Type", "Edge Display Type\nDisplay type for mask splines");
  RNA_def_property_update(prop, noteflag, NULL);

  prop = RNA_def_property(srna, "show_mask_smooth", PROP_BOOLEAN, PROP_NONE);
  RNA_def_property_boolean_sdna(prop, NULL, "mask_info.draw_flag", MASK_DRAWFLAG_SMOOTH);
  RNA_def_property_ui_text(prop, "Display Smooth Splines", "");
  RNA_def_property_update(prop, noteflag, NULL);

  prop = RNA_def_property(srna, "show_mask_overlay", PROP_BOOLEAN, PROP_NONE);
  RNA_def_property_boolean_sdna(prop, NULL, "mask_info.draw_flag", MASK_DRAWFLAG_OVERLAY);
  RNA_def_property_ui_text(prop, "Show Mask Overlay", "");
  RNA_def_property_update(prop, noteflag, NULL);

  prop = RNA_def_property(srna, "mask_overlay_mode", PROP_ENUM, PROP_NONE);
  RNA_def_property_enum_sdna(prop, NULL, "mask_info.overlay_mode");
  RNA_def_property_enum_items(prop, overlay_mode_items);
  RNA_def_property_ui_text(prop, "Overlay Mode", "Overlay Mode\nOverlay mode of rasterized mask");
  RNA_def_property_update(prop, noteflag, NULL);
}

static void rna_def_space_image_uv(BlenderRNA *brna)
{
  StructRNA *srna;
  PropertyRNA *prop;

  static const EnumPropertyItem sticky_mode_items[] = {
      {SI_STICKY_DISABLE,
       "DISABLED",
       ICON_STICKY_UVS_DISABLE,
       "Disabled",
       "Disabled\nSticky vertex selection disabled"},
      {SI_STICKY_LOC,
       "SHARED_LOCATION",
       ICON_STICKY_UVS_LOC,
       "Shared Location",
       "Shared Location\nSelect UVs that are at the same location and share a mesh vertex"},
      {SI_STICKY_VERTEX,
       "SHARED_VERTEX",
       ICON_STICKY_UVS_VERT,
       "Shared Vertex",
       "Shared Vertex\nSelect UVs that share mesh vertex, irrespective if they are in the same "
       "location"},
      {0, NULL, 0, NULL, NULL},
  };

  static const EnumPropertyItem dt_uvstretch_items[] = {
      {SI_UVDT_STRETCH_ANGLE,
       "ANGLE",
       0,
       "Angle",
       "Angle\nAngular distortion between UV and 3D angles"},
      {SI_UVDT_STRETCH_AREA, "AREA", 0, "Area", "Area\nArea distortion between UV and 3D faces"},
      {0, NULL, 0, NULL, NULL},
  };

  static const EnumPropertyItem pixel_snap_mode_items[] = {
      {SI_PIXEL_SNAP_DISABLED,
       "DISABLED",
       ICON_SNAPTOPIXEL_OFF,
       "Disabled",
       "Disabled\nDon't snap to pixels"},
      {SI_PIXEL_SNAP_CORNER,
       "CORNER",
       ICON_SNAPTOPIXEL_CORNER,
       "Corner",
       "Corner\nSnap to pixel corners"},
      {SI_PIXEL_SNAP_CENTER,
       "CENTER",
       ICON_SNAPTOPIXEL_CENTER,
       "Center",
       "Center\nSnap to pixel centers"},
      {0, NULL, 0, NULL, NULL},
  };

  srna = RNA_def_struct(brna, "SpaceUVEditor", NULL);
  RNA_def_struct_sdna(srna, "SpaceImage");
  RNA_def_struct_nested(brna, srna, "SpaceImageEditor");
  RNA_def_struct_ui_text(srna, "Space UV Editor", "UV editor data for the image editor space");

  /* selection */
  prop = RNA_def_property(srna, "sticky_select_mode", PROP_ENUM, PROP_NONE);
  RNA_def_property_enum_sdna(prop, NULL, "sticky");
  RNA_def_property_enum_items(prop, sticky_mode_items);
  RNA_def_property_ui_text(prop,
                           "Sticky Selection Mode",
                           "Sticky Selection Mode\nAutomatically select also UVs sharing the same "
                           "vertex as the ones being selected");
  RNA_def_property_update(prop, NC_SPACE | ND_SPACE_IMAGE, NULL);

  /* drawing */
  prop = RNA_def_property(srna, "edge_display_type", PROP_ENUM, PROP_NONE);
  RNA_def_property_enum_sdna(prop, NULL, "dt_uv");
  RNA_def_property_enum_items(prop, dt_uv_items);
  RNA_def_property_ui_text(prop, "Display As", "Display As\nDisplay style for UV edges");
  RNA_def_property_update(prop, NC_SPACE | ND_SPACE_IMAGE, NULL);

  prop = RNA_def_property(srna, "show_smooth_edges", PROP_BOOLEAN, PROP_NONE);
  RNA_def_property_boolean_sdna(prop, NULL, "flag", SI_SMOOTH_UV);
  RNA_def_property_ui_text(
      prop, "Display Smooth Edges", "Display Smooth Edges\nDisplay UV edges anti-aliased");
  RNA_def_property_update(prop, NC_SPACE | ND_SPACE_IMAGE, NULL);

  prop = RNA_def_property(srna, "show_stretch", PROP_BOOLEAN, PROP_NONE);
  RNA_def_property_boolean_sdna(prop, NULL, "flag", SI_DRAW_STRETCH);
  RNA_def_property_ui_text(
      prop,
      "Display Stretch",
      "Display Stretch\nDisplay faces colored according to the difference in shape between UVs "
      "and "
      "their 3D coordinates (blue for low distortion, red for high distortion)");
  RNA_def_property_update(prop, NC_SPACE | ND_SPACE_IMAGE, NULL);

  prop = RNA_def_property(srna, "display_stretch_type", PROP_ENUM, PROP_NONE);
  RNA_def_property_enum_sdna(prop, NULL, "dt_uvstretch");
  RNA_def_property_enum_items(prop, dt_uvstretch_items);
  RNA_def_property_ui_text(
      prop, "Display Stretch Type", "Display Stretch Type\nType of stretch to draw");
  RNA_def_property_update(prop, NC_SPACE | ND_SPACE_IMAGE, NULL);

  prop = RNA_def_property(srna, "show_modified_edges", PROP_BOOLEAN, PROP_NONE);
  RNA_def_property_boolean_sdna(prop, NULL, "flag", SI_DRAWSHADOW);
  RNA_def_property_ui_text(prop,
                           "Display Modified Edges",
                           "Display Modified Edges\nDisplay edges after modifiers are applied");
  RNA_def_property_update(prop, NC_SPACE | ND_SPACE_IMAGE, NULL);

  prop = RNA_def_property(srna, "show_metadata", PROP_BOOLEAN, PROP_NONE);
  RNA_def_property_boolean_sdna(prop, NULL, "flag", SI_DRAW_METADATA);
  RNA_def_property_ui_text(
      prop, "Show Metadata", "Show Metadata\nDisplay metadata properties of the image");
  RNA_def_property_update(prop, NC_SPACE | ND_SPACE_IMAGE, NULL);

  prop = RNA_def_property(srna, "show_texpaint", PROP_BOOLEAN, PROP_NONE);
  RNA_def_property_boolean_negative_sdna(prop, NULL, "flag", SI_NO_DRAW_TEXPAINT);
  RNA_def_property_ui_text(prop,
                           "Display Texture Paint UVs",
                           "Display Texture Paint UVs\nDisplay overlay of texture paint uv layer");
  RNA_def_property_update(prop, NC_SPACE | ND_SPACE_IMAGE, NULL);

  prop = RNA_def_property(srna, "show_pixel_coords", PROP_BOOLEAN, PROP_NONE);
  RNA_def_property_boolean_negative_sdna(prop, NULL, "flag", SI_COORDFLOATS);
  RNA_def_property_ui_text(
      prop,
      "Pixel Coordinates",
      "Pixel Coordinates\nDisplay UV coordinates in pixels rather than from 0.0 to 1.0");
  RNA_def_property_update(prop, NC_SPACE | ND_SPACE_IMAGE, NULL);

  prop = RNA_def_property(srna, "show_faces", PROP_BOOLEAN, PROP_NONE);
  RNA_def_property_boolean_negative_sdna(prop, NULL, "flag", SI_NO_DRAWFACES);
  RNA_def_property_ui_text(prop, "Display Faces", "Display Faces\nDisplay faces over the image");
  RNA_def_property_update(prop, NC_SPACE | ND_SPACE_IMAGE, NULL);

  prop = RNA_def_property(srna, "show_edges", PROP_BOOLEAN, PROP_NONE);
  RNA_def_property_boolean_negative_sdna(prop, NULL, "flag", SI_NO_DRAWEDGES);
  RNA_def_property_ui_text(
      prop, "Display Edges", "Display Edges\nDisplay edges in vertex select mode");
  RNA_def_property_update(prop, NC_SPACE | ND_SPACE_IMAGE, NULL);

  /* todo: move edge and face drawing options here from G.f */

  prop = RNA_def_property(srna, "pixel_snap_mode", PROP_ENUM, PROP_NONE);
  RNA_def_property_enum_items(prop, pixel_snap_mode_items);
  RNA_def_property_ui_text(
      prop, "Snap to Pixels", "Snap to Pixels\nSnap UVs to pixels while editing");
  RNA_def_property_update(prop, NC_SPACE | ND_SPACE_IMAGE, NULL);

  prop = RNA_def_property(srna, "lock_bounds", PROP_BOOLEAN, PROP_NONE);
  RNA_def_property_boolean_sdna(prop, NULL, "flag", SI_CLIP_UV);
  RNA_def_property_ui_text(
      prop,
      "Constrain to Image Bounds",
      "Constrain to Image Bounds\nConstraint to stay within the image bounds while editing");
  RNA_def_property_update(prop, NC_SPACE | ND_SPACE_IMAGE, NULL);

  prop = RNA_def_property(srna, "use_live_unwrap", PROP_BOOLEAN, PROP_NONE);
  RNA_def_property_boolean_sdna(prop, NULL, "flag", SI_LIVE_UNWRAP);
  RNA_def_property_ui_text(prop,
                           "Live Unwrap",
                           "Live Unwrap\nContinuously unwrap the selected UV island while "
                           "transforming pinned vertices");
  RNA_def_property_update(prop, NC_SPACE | ND_SPACE_IMAGE, NULL);
}

static void rna_def_space_outliner(BlenderRNA *brna)
{
  StructRNA *srna;
  PropertyRNA *prop;

  static const EnumPropertyItem display_mode_items[] = {
      {SO_SCENES,
       "SCENES",
       ICON_SCENE_DATA,
       "Scenes",
       "Scenes\nDisplay scenes and their view layers, collections and objects"},
      {SO_VIEW_LAYER,
       "VIEW_LAYER",
       ICON_RENDER_RESULT,
       "View Layer",
       "View Layer\nDisplay collections and objects in the view layer"},
      {SO_SEQUENCE,
       "SEQUENCE",
       ICON_SEQUENCE,
       "Sequence",
       "Sequence\nDisplay sequence data-blocks"},
      {SO_LIBRARIES,
       "LIBRARIES",
       ICON_FILE_BLEND,
       "Blender File",
       "Blender File\nDisplay data of current file and linked libraries"},
      {SO_DATA_API,
       "DATA_API",
       ICON_RNA,
       "Data API",
       "Data API\nDisplay low level Blender data and its properties"},
      {SO_ID_ORPHANS,
       "ORPHAN_DATA",
       ICON_ORPHAN_DATA,
       "Orphan Data",
       "Orphan Data\nDisplay data-blocks which are unused and/or will be lost when the file is "
       "reloaded"},
      {0, NULL, 0, NULL, NULL},
  };

  static const EnumPropertyItem filter_state_items[] = {
      {SO_FILTER_OB_ALL, "ALL", 0, "All", "All\nShow all objects in the view layer"},
      {SO_FILTER_OB_VISIBLE, "VISIBLE", 0, "Visible", "Visible\nShow visible objects"},
      {SO_FILTER_OB_SELECTED, "SELECTED", 0, "Selected", "Selected\nShow selected objects"},
      {SO_FILTER_OB_ACTIVE, "ACTIVE", 0, "Active", "Active\nShow only the active object"},
      {0, NULL, 0, NULL, NULL},
  };

  srna = RNA_def_struct(brna, "SpaceOutliner", "Space");
  RNA_def_struct_sdna(srna, "SpaceOutliner");
  RNA_def_struct_ui_text(srna, "Space Outliner", "Outliner space data");

  prop = RNA_def_property(srna, "display_mode", PROP_ENUM, PROP_NONE);
  RNA_def_property_enum_sdna(prop, NULL, "outlinevis");
  RNA_def_property_enum_items(prop, display_mode_items);
  RNA_def_property_ui_text(prop, "Display Mode", "Display Mode\nType of information to display");
  RNA_def_property_update(prop, NC_SPACE | ND_SPACE_OUTLINER, NULL);

  prop = RNA_def_property(srna, "filter_text", PROP_STRING, PROP_NONE);
  RNA_def_property_string_sdna(prop, NULL, "search_string");
  RNA_def_property_ui_text(prop, "Display Filter", "Display Filter\nLive search filtering string");
  RNA_def_property_flag(prop, PROP_TEXTEDIT_UPDATE);
  RNA_def_property_update(prop, NC_SPACE | ND_SPACE_OUTLINER, NULL);

  prop = RNA_def_property(srna, "use_filter_case_sensitive", PROP_BOOLEAN, PROP_NONE);
  RNA_def_property_boolean_sdna(prop, NULL, "search_flags", SO_FIND_CASE_SENSITIVE);
  RNA_def_property_ui_text(
      prop,
      "Case Sensitive Matches Only",
      "Case Sensitive Matches Only\nOnly use case sensitive matches of search string");
  RNA_def_property_ui_icon(prop, ICON_SYNTAX_OFF, 0);
  RNA_def_property_update(prop, NC_SPACE | ND_SPACE_OUTLINER, NULL);

  prop = RNA_def_property(srna, "use_filter_complete", PROP_BOOLEAN, PROP_NONE);
  RNA_def_property_boolean_sdna(prop, NULL, "search_flags", SO_FIND_COMPLETE);
  RNA_def_property_ui_text(prop,
                           "Complete Matches Only",
                           "Complete Matches Only\nOnly use complete matches of search string");
  RNA_def_property_ui_icon(prop, ICON_OUTLINER_DATA_FONT, 0);
  RNA_def_property_update(prop, NC_SPACE | ND_SPACE_OUTLINER, NULL);

  prop = RNA_def_property(srna, "use_sort_alpha", PROP_BOOLEAN, PROP_NONE);
  RNA_def_property_boolean_negative_sdna(prop, NULL, "flag", SO_SKIP_SORT_ALPHA);
  RNA_def_property_ui_text(prop, "Sort Alphabetically", "");
  RNA_def_property_update(prop, NC_SPACE | ND_SPACE_OUTLINER, NULL);

  /* Granular restriction column option. */
  prop = RNA_def_property(srna, "show_restrict_column_enable", PROP_BOOLEAN, PROP_NONE);
  RNA_def_property_boolean_sdna(prop, NULL, "show_restrict_flags", SO_RESTRICT_ENABLE);
  RNA_def_property_ui_text(prop, "Exclude from View Layer", "Exclude from view layer");
  RNA_def_property_ui_icon(prop, ICON_CHECKBOX_HLT, 0);
  RNA_def_property_update(prop, NC_SPACE | ND_SPACE_OUTLINER, NULL);

  prop = RNA_def_property(srna, "show_restrict_column_select", PROP_BOOLEAN, PROP_NONE);
  RNA_def_property_boolean_sdna(prop, NULL, "show_restrict_flags", SO_RESTRICT_SELECT);
  RNA_def_property_ui_text(prop, "Selectable", "Selectable");
  RNA_def_property_ui_icon(prop, ICON_RESTRICT_SELECT_OFF, 0);
  RNA_def_property_update(prop, NC_SPACE | ND_SPACE_OUTLINER, NULL);

  prop = RNA_def_property(srna, "show_restrict_column_hide", PROP_BOOLEAN, PROP_NONE);
  RNA_def_property_boolean_sdna(prop, NULL, "show_restrict_flags", SO_RESTRICT_HIDE);
  RNA_def_property_ui_text(prop, "Hide in Viewport", "Temporarily hide in viewport");
  RNA_def_property_ui_icon(prop, ICON_HIDE_OFF, 0);
  RNA_def_property_update(prop, NC_SPACE | ND_SPACE_OUTLINER, NULL);

  prop = RNA_def_property(srna, "show_restrict_column_viewport", PROP_BOOLEAN, PROP_NONE);
  RNA_def_property_boolean_sdna(prop, NULL, "show_restrict_flags", SO_RESTRICT_VIEWPORT);
  RNA_def_property_ui_text(prop, "Disable in Viewports", "Globally disable in viewports");
  RNA_def_property_ui_icon(prop, ICON_RESTRICT_VIEW_OFF, 0);
  RNA_def_property_update(prop, NC_SPACE | ND_SPACE_OUTLINER, NULL);

  prop = RNA_def_property(srna, "show_restrict_column_render", PROP_BOOLEAN, PROP_NONE);
  RNA_def_property_boolean_sdna(prop, NULL, "show_restrict_flags", SO_RESTRICT_RENDER);
  RNA_def_property_ui_text(prop, "Disable in Renders", "Globally disable in renders");
  RNA_def_property_ui_icon(prop, ICON_RESTRICT_RENDER_OFF, 0);
  RNA_def_property_update(prop, NC_SPACE | ND_SPACE_OUTLINER, NULL);

  prop = RNA_def_property(srna, "show_restrict_column_holdout", PROP_BOOLEAN, PROP_NONE);
  RNA_def_property_boolean_sdna(prop, NULL, "show_restrict_flags", SO_RESTRICT_HOLDOUT);
  RNA_def_property_ui_text(prop, "Holdout", "Holdout");
  RNA_def_property_ui_icon(prop, ICON_HOLDOUT_ON, 0);
  RNA_def_property_update(prop, NC_SPACE | ND_SPACE_OUTLINER, NULL);

  prop = RNA_def_property(srna, "show_restrict_column_indirect_only", PROP_BOOLEAN, PROP_NONE);
  RNA_def_property_boolean_sdna(prop, NULL, "show_restrict_flags", SO_RESTRICT_INDIRECT_ONLY);
  RNA_def_property_ui_text(prop, "Indirect Only", "Indirect only");
  RNA_def_property_ui_icon(prop, ICON_INDIRECT_ONLY_ON, 0);
  RNA_def_property_update(prop, NC_SPACE | ND_SPACE_OUTLINER, NULL);

  /* Filters. */
  prop = RNA_def_property(srna, "use_filter_object", PROP_BOOLEAN, PROP_NONE);
  RNA_def_property_boolean_negative_sdna(prop, NULL, "filter", SO_FILTER_NO_OBJECT);
  RNA_def_property_ui_text(prop, "Filter Objects", "Filter Objects\nShow objects");
  RNA_def_property_update(prop, NC_SPACE | ND_SPACE_OUTLINER, NULL);

  prop = RNA_def_property(srna, "use_filter_object_content", PROP_BOOLEAN, PROP_NONE);
  RNA_def_property_boolean_negative_sdna(prop, NULL, "filter", SO_FILTER_NO_OB_CONTENT);
  RNA_def_property_ui_text(prop,
                           "Show Object Contents",
                           "Show Object Contents\nShow what is inside the objects elements");
  RNA_def_property_update(prop, NC_SPACE | ND_SPACE_OUTLINER, NULL);

  prop = RNA_def_property(srna, "use_filter_children", PROP_BOOLEAN, PROP_NONE);
  RNA_def_property_boolean_negative_sdna(prop, NULL, "filter", SO_FILTER_NO_CHILDREN);
  RNA_def_property_ui_text(prop, "Show Object Children", "Show children");
  RNA_def_property_update(prop, NC_SPACE | ND_SPACE_OUTLINER, NULL);

  prop = RNA_def_property(srna, "use_filter_collection", PROP_BOOLEAN, PROP_NONE);
  RNA_def_property_boolean_negative_sdna(prop, NULL, "filter", SO_FILTER_NO_COLLECTION);
  RNA_def_property_ui_text(prop, "Show Collections", "Show collections");
  RNA_def_property_update(prop, NC_SPACE | ND_SPACE_OUTLINER, NULL);

  /* Filters object state. */
  prop = RNA_def_property(srna, "filter_state", PROP_ENUM, PROP_NONE);
  RNA_def_property_enum_sdna(prop, NULL, "filter_state");
  RNA_def_property_enum_items(prop, filter_state_items);
  RNA_def_property_ui_text(prop, "Object State Filter", "");
  RNA_def_property_update(prop, NC_SPACE | ND_SPACE_OUTLINER, NULL);

  /* Filters object type. */
  prop = RNA_def_property(srna, "use_filter_object_mesh", PROP_BOOLEAN, PROP_NONE);
  RNA_def_property_boolean_negative_sdna(prop, NULL, "filter", SO_FILTER_NO_OB_MESH);
  RNA_def_property_ui_text(prop, "Show Meshes", "Show mesh objects");
  RNA_def_property_update(prop, NC_SPACE | ND_SPACE_OUTLINER, NULL);

  prop = RNA_def_property(srna, "use_filter_object_armature", PROP_BOOLEAN, PROP_NONE);
  RNA_def_property_boolean_negative_sdna(prop, NULL, "filter", SO_FILTER_NO_OB_ARMATURE);
  RNA_def_property_ui_text(prop, "Show Armatures", "Show armature objects");
  RNA_def_property_update(prop, NC_SPACE | ND_SPACE_OUTLINER, NULL);

  prop = RNA_def_property(srna, "use_filter_object_empty", PROP_BOOLEAN, PROP_NONE);
  RNA_def_property_boolean_negative_sdna(prop, NULL, "filter", SO_FILTER_NO_OB_EMPTY);
  RNA_def_property_ui_text(prop, "Show Empties", "Show empty objects");
  RNA_def_property_update(prop, NC_SPACE | ND_SPACE_OUTLINER, NULL);

  prop = RNA_def_property(srna, "use_filter_object_light", PROP_BOOLEAN, PROP_NONE);
  RNA_def_property_boolean_negative_sdna(prop, NULL, "filter", SO_FILTER_NO_OB_LAMP);
  RNA_def_property_ui_text(prop, "Show Lights", "Show light objects");
  RNA_def_property_update(prop, NC_SPACE | ND_SPACE_OUTLINER, NULL);

  prop = RNA_def_property(srna, "use_filter_object_camera", PROP_BOOLEAN, PROP_NONE);
  RNA_def_property_boolean_negative_sdna(prop, NULL, "filter", SO_FILTER_NO_OB_CAMERA);
  RNA_def_property_ui_text(prop, "Show Cameras", "Show camera objects");
  RNA_def_property_update(prop, NC_SPACE | ND_SPACE_OUTLINER, NULL);

  prop = RNA_def_property(srna, "use_filter_object_others", PROP_BOOLEAN, PROP_NONE);
  RNA_def_property_boolean_negative_sdna(prop, NULL, "filter", SO_FILTER_NO_OB_OTHERS);
  RNA_def_property_ui_text(prop,
                           "Show Other Objects",
                           "Show Other Objects\nShow curves, lattices, light probes, fonts, ...");
  RNA_def_property_update(prop, NC_SPACE | ND_SPACE_OUTLINER, NULL);

  /* Libraries filter. */
  prop = RNA_def_property(srna, "use_filter_id_type", PROP_BOOLEAN, PROP_NONE);
  RNA_def_property_boolean_sdna(prop, NULL, "filter", SO_FILTER_ID_TYPE);
  RNA_def_property_ui_text(
      prop, "Filter By Type", "Filter By Type\nShow only data-blocks of one type");
  RNA_def_property_update(prop, NC_SPACE | ND_SPACE_OUTLINER, NULL);

  prop = RNA_def_property(srna, "filter_id_type", PROP_ENUM, PROP_NONE);
  RNA_def_property_enum_sdna(prop, NULL, "filter_id_type");
  RNA_def_property_enum_items(prop, rna_enum_id_type_items);
  RNA_def_property_ui_text(prop, "Filter ID Type", "Filter ID Type\nData-block type to show");
  RNA_def_property_translation_context(prop, BLT_I18NCONTEXT_ID_ID);
}

static void rna_def_space_view3d_shading(BlenderRNA *brna)
{
  StructRNA *srna;
  PropertyRNA *prop;

  static const EnumPropertyItem background_type_items[] = {
      {V3D_SHADING_BACKGROUND_THEME,
       "THEME",
       0,
       "Theme",
       "Theme\nUse the theme for background color"},
      {V3D_SHADING_BACKGROUND_WORLD,
       "WORLD",
       0,
       "World",
       "World\nUse the world for background color"},
      {V3D_SHADING_BACKGROUND_VIEWPORT,
       "VIEWPORT",
       0,
       "Viewport",
       "Viewport\nUse a custom color limited to this viewport only"},
      {0, NULL, 0, NULL, NULL},
  };
  static const float default_background_color[] = {0.05f, 0.05f, 0.05f};

  static const EnumPropertyItem cavity_type_items[] = {
      {V3D_SHADING_CAVITY_SSAO,
       "WORLD",
       0,
       "World",
       "World\nCavity shading computed in world space, useful for larger-scale occlusion"},
      {V3D_SHADING_CAVITY_CURVATURE,
       "SCREEN",
       0,
       "Screen",
       "Screen\nCurvature-based shading, useful for making fine details more visible"},
      {V3D_SHADING_CAVITY_BOTH, "BOTH", 0, "Both", "Both\nUse both effects simultaneously"},
      {0, NULL, 0, NULL, NULL},
  };

  /* Note these settings are used for both 3D viewport and the OpenGL render
   * engine in the scene, so can't assume to always be part of a screen. */
  srna = RNA_def_struct(brna, "View3DShading", NULL);
  RNA_def_struct_path_func(srna, "rna_View3DShading_path");
  RNA_def_struct_ui_text(
      srna, "3D View Shading Settings", "Settings for shading in the 3D viewport");

  prop = RNA_def_property(srna, "type", PROP_ENUM, PROP_NONE);
  RNA_def_property_enum_items(prop, rna_enum_shading_type_items);
  RNA_def_property_enum_funcs(prop,
                              "rna_3DViewShading_type_get",
                              "rna_3DViewShading_type_set",
                              "rna_3DViewShading_type_itemf");
  RNA_def_property_ui_text(prop,
                           "Viewport Shading",
                           "Viewport Shading\nMethod to display/shade objects in the 3D View");
  RNA_def_property_update(prop, NC_SPACE | ND_SPACE_VIEW3D, "rna_3DViewShading_type_update");

  prop = RNA_def_property(srna, "light", PROP_ENUM, PROP_NONE);
  RNA_def_property_enum_sdna(prop, NULL, "light");
  RNA_def_property_enum_items(prop, rna_enum_viewport_lighting_items);
  RNA_def_property_enum_funcs(
      prop, "rna_View3DShading_light_get", "rna_View3DShading_light_set", NULL);
  RNA_def_property_ui_text(
      prop, "Lighting", "Lighting\nLighting Method for Solid/Texture Viewport Shading");
  RNA_def_property_update(prop, NC_SPACE | ND_SPACE_VIEW3D, NULL);

  prop = RNA_def_property(srna, "show_object_outline", PROP_BOOLEAN, PROP_NONE);
  RNA_def_property_boolean_sdna(prop, NULL, "flag", V3D_SHADING_OBJECT_OUTLINE);
  RNA_def_property_clear_flag(prop, PROP_ANIMATABLE);
  RNA_def_property_ui_text(prop, "Outline", "Outline\nShow Object Outline");
  RNA_def_property_update(prop, NC_SPACE | ND_SPACE_VIEW3D, NULL);

  prop = RNA_def_property(srna, "studio_light", PROP_ENUM, PROP_NONE);
  RNA_def_property_enum_items(prop, rna_enum_studio_light_items);
  RNA_def_property_enum_default(prop, 0);
  RNA_def_property_enum_funcs(prop,
                              "rna_View3DShading_studio_light_get",
                              "rna_View3DShading_studio_light_set",
                              "rna_View3DShading_studio_light_itemf");
  RNA_def_property_ui_text(prop, "Studiolight", "Studiolight\nStudio lighting setup");
  RNA_def_property_update(prop, NC_SPACE | ND_SPACE_VIEW3D, NULL);

  prop = RNA_def_property(srna, "use_world_space_lighting", PROP_BOOLEAN, PROP_NONE);
  RNA_def_property_boolean_sdna(prop, NULL, "flag", V3D_SHADING_WORLD_ORIENTATION);
  RNA_def_property_clear_flag(prop, PROP_ANIMATABLE);
  RNA_def_property_ui_text(
      prop,
      "World Space Lighting",
      "World Space Lighting\nMake the lighting fixed and not follow the camera");
  RNA_def_property_update(prop, NC_SPACE | ND_SPACE_VIEW3D, NULL);

  prop = RNA_def_property(srna, "show_backface_culling", PROP_BOOLEAN, PROP_NONE);
  RNA_def_property_boolean_sdna(prop, NULL, "flag", V3D_SHADING_BACKFACE_CULLING);
  RNA_def_property_ui_text(
      prop,
      "Backface Culling",
      "Backface Culling\nUse back face culling to hide the back side of faces");
  RNA_def_property_update(prop, NC_SPACE | ND_SPACE_VIEW3D, NULL);

  prop = RNA_def_property(srna, "show_cavity", PROP_BOOLEAN, PROP_NONE);
  RNA_def_property_boolean_sdna(prop, NULL, "flag", V3D_SHADING_CAVITY);
  RNA_def_property_clear_flag(prop, PROP_ANIMATABLE);
  RNA_def_property_ui_text(prop, "Cavity", "Cavity\nShow Cavity");
  RNA_def_property_update(prop, NC_SPACE | ND_SPACE_VIEW3D, NULL);

  prop = RNA_def_property(srna, "cavity_type", PROP_ENUM, PROP_NONE);
  RNA_def_property_enum_items(prop, cavity_type_items);
  RNA_def_property_ui_text(prop, "Cavity Type", "Cavity Type\nWay to draw the cavity shading");
  RNA_def_property_update(prop, NC_SPACE | ND_SPACE_VIEW3D, NULL);

  prop = RNA_def_property(srna, "curvature_ridge_factor", PROP_FLOAT, PROP_FACTOR);
  RNA_def_property_float_sdna(prop, NULL, "curvature_ridge_factor");
  RNA_def_property_float_default(prop, 1.0f);
  RNA_def_property_ui_text(
      prop, "Curvature Ridge", "Curvature Ridge\nFactor for the curvature ridges");
  RNA_def_property_range(prop, 0.0f, 2.0f);
  RNA_def_property_clear_flag(prop, PROP_ANIMATABLE);
  RNA_def_property_update(prop, NC_SPACE | ND_SPACE_VIEW3D, NULL);

  prop = RNA_def_property(srna, "curvature_valley_factor", PROP_FLOAT, PROP_FACTOR);
  RNA_def_property_float_sdna(prop, NULL, "curvature_valley_factor");
  RNA_def_property_float_default(prop, 1.0f);
  RNA_def_property_ui_text(
      prop, "Curvature Valley", "Curvature Valley\nFactor for the curvature valleys");
  RNA_def_property_range(prop, 0.0f, 2.0f);
  RNA_def_property_clear_flag(prop, PROP_ANIMATABLE);
  RNA_def_property_update(prop, NC_SPACE | ND_SPACE_VIEW3D, NULL);

  prop = RNA_def_property(srna, "cavity_ridge_factor", PROP_FLOAT, PROP_FACTOR);
  RNA_def_property_float_sdna(prop, NULL, "cavity_ridge_factor");
  RNA_def_property_float_default(prop, 1.0f);
  RNA_def_property_ui_text(prop, "Cavity Ridge", "Cavity Ridge\nFactor for the cavity ridges");
  RNA_def_property_range(prop, 0.0f, 250.0f);
  RNA_def_property_ui_range(prop, 0.00f, 2.5f, 1, 3);
  RNA_def_property_clear_flag(prop, PROP_ANIMATABLE);
  RNA_def_property_update(prop, NC_SPACE | ND_SPACE_VIEW3D, NULL);

  prop = RNA_def_property(srna, "cavity_valley_factor", PROP_FLOAT, PROP_FACTOR);
  RNA_def_property_float_sdna(prop, NULL, "cavity_valley_factor");
  RNA_def_property_float_default(prop, 1.0);
  RNA_def_property_ui_text(prop, "Cavity Valley", "Cavity Valley\nFactor for the cavity valleys");
  RNA_def_property_range(prop, 0.0f, 250.0f);
  RNA_def_property_ui_range(prop, 0.00f, 2.5f, 1, 3);
  RNA_def_property_clear_flag(prop, PROP_ANIMATABLE);
  RNA_def_property_update(prop, NC_SPACE | ND_SPACE_VIEW3D, NULL);

  prop = RNA_def_property(srna, "selected_studio_light", PROP_POINTER, PROP_NONE);
  RNA_def_property_struct_type(prop, "StudioLight");
  RNA_define_verify_sdna(0);
  RNA_def_property_ui_text(prop, "Studio Light", "Studio Light\nSelected StudioLight");
  RNA_def_property_pointer_funcs(
      prop, "rna_View3DShading_selected_studio_light_get", NULL, NULL, NULL);
  RNA_def_property_clear_flag(prop, PROP_ANIMATABLE | PROP_EDITABLE);
  RNA_define_verify_sdna(1);

  prop = RNA_def_property(srna, "studiolight_rotate_z", PROP_FLOAT, PROP_ANGLE);
  RNA_def_property_float_sdna(prop, NULL, "studiolight_rot_z");
  RNA_def_property_float_default(prop, 0.0);
  RNA_def_property_ui_text(prop,
                           "Studiolight Rotation",
                           "Studiolight Rotation\nRotation of the studiolight around the Z-Axis");
  RNA_def_property_range(prop, -M_PI, M_PI);
  RNA_def_property_clear_flag(prop, PROP_ANIMATABLE);
  RNA_def_property_update(prop, NC_SPACE | ND_SPACE_VIEW3D, NULL);

  prop = RNA_def_property(srna, "color_type", PROP_ENUM, PROP_NONE);
  RNA_def_property_enum_sdna(prop, NULL, "color_type");
  RNA_def_property_enum_items(prop, rna_enum_shading_color_type_items);
  RNA_def_property_enum_funcs(prop, NULL, NULL, "rna_View3DShading_color_type_itemf");
  RNA_def_property_ui_text(prop, "Color", "Color\nColor Type");
  RNA_def_property_clear_flag(prop, PROP_ANIMATABLE);
  RNA_def_property_update(prop, NC_SPACE | ND_SPACE_VIEW3D, NULL);

  prop = RNA_def_property(srna, "wireframe_color_type", PROP_ENUM, PROP_NONE);
  RNA_def_property_enum_sdna(prop, NULL, "wire_color_type");
  RNA_def_property_enum_items(prop, rna_enum_shading_color_type_items);
  RNA_def_property_enum_funcs(prop, NULL, NULL, "rna_View3DShading_color_type_itemf");
  RNA_def_property_ui_text(prop, "Color", "Color\nColor Type");
  RNA_def_property_update(prop, NC_SPACE | ND_SPACE_VIEW3D, NULL);

  prop = RNA_def_property(srna, "single_color", PROP_FLOAT, PROP_COLOR);
  RNA_def_property_float_sdna(prop, NULL, "single_color");
  RNA_def_property_array(prop, 3);
  RNA_def_property_ui_text(prop, "Color", "Color\nColor for single color mode");
  RNA_def_property_range(prop, 0.0f, 1.0f);
  RNA_def_property_update(prop, NC_SPACE | ND_SPACE_VIEW3D, NULL);

  prop = RNA_def_property(srna, "background_type", PROP_ENUM, PROP_NONE);
  RNA_def_property_enum_items(prop, background_type_items);
  RNA_def_property_ui_text(prop, "Background", "Background\nWay to draw the background");
  RNA_def_property_update(prop, NC_SPACE | ND_SPACE_VIEW3D, NULL);

  prop = RNA_def_property(srna, "background_color", PROP_FLOAT, PROP_COLOR);
  RNA_def_property_array(prop, 3);
  RNA_def_property_float_array_default(prop, default_background_color);
  RNA_def_property_ui_text(
      prop, "Background Color", "Background Color\nColor for custom background color");
  RNA_def_property_range(prop, 0.0f, 1.0f);
  RNA_def_property_update(prop, NC_SPACE | ND_SPACE_VIEW3D, NULL);

  prop = RNA_def_property(srna, "show_shadows", PROP_BOOLEAN, PROP_NONE);
  RNA_def_property_boolean_sdna(prop, NULL, "flag", V3D_SHADING_SHADOW);
  RNA_def_property_clear_flag(prop, PROP_ANIMATABLE);
  RNA_def_property_ui_text(prop, "Shadow", "Shadow\nShow Shadow");
  RNA_def_property_update(prop, NC_SPACE | ND_SPACE_VIEW3D, NULL);

  prop = RNA_def_property(srna, "show_xray", PROP_BOOLEAN, PROP_NONE);
  RNA_def_property_boolean_sdna(prop, NULL, "flag", V3D_SHADING_XRAY);
  RNA_def_property_clear_flag(prop, PROP_ANIMATABLE);
  RNA_def_property_ui_text(prop, "Show X-Ray", "Show X-Ray\nShow whole scene transparent");
  RNA_def_property_update(prop, NC_SPACE | ND_SPACE_VIEW3D, NULL);

  prop = RNA_def_property(srna, "show_xray_wireframe", PROP_BOOLEAN, PROP_NONE);
  RNA_def_property_boolean_sdna(prop, NULL, "flag", V3D_SHADING_XRAY_WIREFRAME);
  RNA_def_property_clear_flag(prop, PROP_ANIMATABLE);
  RNA_def_property_ui_text(prop, "Show X-Ray", "Show X-Ray\nShow whole scene transparent");
  RNA_def_property_update(prop, NC_SPACE | ND_SPACE_VIEW3D, NULL);

  prop = RNA_def_property(srna, "xray_alpha", PROP_FLOAT, PROP_FACTOR);
  RNA_def_property_float_sdna(prop, NULL, "xray_alpha");
  RNA_def_property_float_default(prop, 0.5);
  RNA_def_property_ui_text(prop, "X-Ray Alpha", "X-Ray Alpha\nAmount of alpha to use");
  RNA_def_property_range(prop, 0.0f, 1.0f);
  RNA_def_property_clear_flag(prop, PROP_ANIMATABLE);
  RNA_def_property_update(prop, NC_SPACE | ND_SPACE_VIEW3D, NULL);

  prop = RNA_def_property(srna, "xray_alpha_wireframe", PROP_FLOAT, PROP_FACTOR);
  RNA_def_property_float_sdna(prop, NULL, "xray_alpha_wire");
  RNA_def_property_float_default(prop, 0.5);
  RNA_def_property_ui_text(prop, "X-Ray Alpha", "X-Ray Alpha\nAmount of alpha to use");
  RNA_def_property_range(prop, 0.0f, 1.0f);
  RNA_def_property_clear_flag(prop, PROP_ANIMATABLE);
  RNA_def_property_update(prop, NC_SPACE | ND_SPACE_VIEW3D, NULL);

  prop = RNA_def_property(srna, "use_dof", PROP_BOOLEAN, PROP_NONE);
  RNA_def_property_boolean_sdna(prop, NULL, "flag", V3D_SHADING_DEPTH_OF_FIELD);
  RNA_def_property_clear_flag(prop, PROP_ANIMATABLE);
  RNA_def_property_ui_text(
      prop,
      "Depth Of Field",
      "Depth Of Field\nUse depth of field on viewport using the values from the active camera");
  RNA_def_property_update(prop, NC_SPACE | ND_SPACE_VIEW3D, NULL);

  prop = RNA_def_property(srna, "use_scene_lights", PROP_BOOLEAN, PROP_NONE);
  RNA_def_property_boolean_sdna(prop, NULL, "flag", V3D_SHADING_SCENE_LIGHTS);
  RNA_def_property_clear_flag(prop, PROP_ANIMATABLE);
  RNA_def_property_ui_text(
      prop, "Scene Lights", "Scene Lights\nRender lights and light probes of the scene");
  RNA_def_property_update(prop, NC_SPACE | ND_SPACE_VIEW3D, NULL);

  prop = RNA_def_property(srna, "use_scene_world", PROP_BOOLEAN, PROP_NONE);
  RNA_def_property_boolean_sdna(prop, NULL, "flag", V3D_SHADING_SCENE_WORLD);
  RNA_def_property_clear_flag(prop, PROP_ANIMATABLE);
  RNA_def_property_ui_text(prop, "Scene World", "Scene World\nUse scene world for lighting");
  RNA_def_property_update(prop, NC_SPACE | ND_SPACE_VIEW3D, NULL);

  prop = RNA_def_property(srna, "show_specular_highlight", PROP_BOOLEAN, PROP_NONE);
  RNA_def_property_boolean_sdna(prop, NULL, "flag", V3D_SHADING_SPECULAR_HIGHLIGHT);
  RNA_def_property_clear_flag(prop, PROP_ANIMATABLE);
  RNA_def_property_ui_text(
      prop, "Specular Highlights", "Specular Highlights\nRender specular highlights");
  RNA_def_property_update(prop, NC_SPACE | ND_SPACE_VIEW3D, NULL);

  prop = RNA_def_property(srna, "object_outline_color", PROP_FLOAT, PROP_COLOR);
  RNA_def_property_float_sdna(prop, NULL, "object_outline_color");
  RNA_def_property_array(prop, 3);
  RNA_def_property_ui_text(prop, "Outline Color", "Outline Color\nColor for object outline");
  RNA_def_property_range(prop, 0.0f, 1.0f);
  RNA_def_property_update(prop, NC_SPACE | ND_SPACE_VIEW3D, NULL);

  prop = RNA_def_property(srna, "shadow_intensity", PROP_FLOAT, PROP_FACTOR);
  RNA_def_property_float_sdna(prop, NULL, "shadow_intensity");
  RNA_def_property_float_default(prop, 0.5);
  RNA_def_property_ui_text(prop, "Shadow Intensity", "Shadow Intensity\nDarkness of shadows");
  RNA_def_property_range(prop, 0.0f, 1.0f);
  RNA_def_property_ui_range(prop, 0.00f, 1.0f, 1, 3);
  RNA_def_property_clear_flag(prop, PROP_ANIMATABLE);
  RNA_def_property_update(prop, NC_SPACE | ND_SPACE_VIEW3D, NULL);

  prop = RNA_def_property(srna, "studiolight_background_alpha", PROP_FLOAT, PROP_FACTOR);
  RNA_def_property_float_sdna(prop, NULL, "studiolight_background");
  RNA_def_property_float_default(prop, 0.0);
  RNA_def_property_ui_text(
      prop, "Background", "Background\Show the studiolight in the background");
  RNA_def_property_range(prop, 0.0f, 1.0f);
  RNA_def_property_ui_range(prop, 0.00f, 1.0f, 1, 3);
  RNA_def_property_clear_flag(prop, PROP_ANIMATABLE);
  RNA_def_property_update(prop, NC_SPACE | ND_SPACE_VIEW3D, NULL);
}

static void rna_def_space_view3d_overlay(BlenderRNA *brna)
{
  StructRNA *srna;
  PropertyRNA *prop;

  srna = RNA_def_struct(brna, "View3DOverlay", NULL);
  RNA_def_struct_sdna(srna, "View3D");
  RNA_def_struct_nested(brna, srna, "SpaceView3D");
  RNA_def_struct_path_func(srna, "rna_View3DOverlay_path");
  RNA_def_struct_ui_text(
      srna, "3D View Overlay Settings", "Settings for display of overlays in the 3D viewport");

  prop = RNA_def_property(srna, "show_overlays", PROP_BOOLEAN, PROP_NONE);
  RNA_def_property_boolean_negative_sdna(prop, NULL, "flag2", V3D_HIDE_OVERLAYS);
  RNA_def_property_ui_text(
      prop, "Show Overlays", "Show Overlays\nDisplay overlays like gizmos and outlines");
  RNA_def_property_update(prop, NC_SPACE | ND_SPACE_VIEW3D, "rna_GPencil_update");

  prop = RNA_def_property(srna, "show_ortho_grid", PROP_BOOLEAN, PROP_NONE);
  RNA_def_property_boolean_sdna(prop, NULL, "gridflag", V3D_SHOW_ORTHO_GRID);
  RNA_def_property_ui_text(prop, "Display Grid", "Show grid in othographic side view");
  RNA_def_property_update(prop, NC_SPACE | ND_SPACE_VIEW3D, NULL);

  prop = RNA_def_property(srna, "show_floor", PROP_BOOLEAN, PROP_NONE);
  RNA_def_property_boolean_sdna(prop, NULL, "gridflag", V3D_SHOW_FLOOR);
<<<<<<< HEAD
  RNA_def_property_ui_text(prop,
                           "Display Grid Floor",
                           "Display Grid Floor\nShow the ground plane grid in perspective view");
=======
  RNA_def_property_ui_text(prop, "Display Grid Floor", "Show the ground plane grid");
>>>>>>> 21a42d8b
  RNA_def_property_update(prop, NC_SPACE | ND_SPACE_VIEW3D, NULL);

  prop = RNA_def_property(srna, "show_axis_x", PROP_BOOLEAN, PROP_NONE);
  RNA_def_property_boolean_sdna(prop, NULL, "gridflag", V3D_SHOW_X);
<<<<<<< HEAD
  RNA_def_property_ui_text(
      prop, "Display X Axis", "Display X Axis\nShow the X axis line in perspective view");
=======
  RNA_def_property_ui_text(prop, "Display X Axis", "Show the X axis line");
>>>>>>> 21a42d8b
  RNA_def_property_update(prop, NC_SPACE | ND_SPACE_VIEW3D, NULL);

  prop = RNA_def_property(srna, "show_axis_y", PROP_BOOLEAN, PROP_NONE);
  RNA_def_property_boolean_sdna(prop, NULL, "gridflag", V3D_SHOW_Y);
<<<<<<< HEAD
  RNA_def_property_ui_text(
      prop, "Display Y Axis", "Display Y AxisnShow the Y axis line in perspective view");
=======
  RNA_def_property_ui_text(prop, "Display Y Axis", "Show the Y axis line");
>>>>>>> 21a42d8b
  RNA_def_property_update(prop, NC_SPACE | ND_SPACE_VIEW3D, NULL);

  prop = RNA_def_property(srna, "show_axis_z", PROP_BOOLEAN, PROP_NONE);
  RNA_def_property_boolean_sdna(prop, NULL, "gridflag", V3D_SHOW_Z);
<<<<<<< HEAD
  RNA_def_property_ui_text(
      prop, "Display Z Axis", "Display Z Axis\nShow the Z axis line in perspective view");
=======
  RNA_def_property_ui_text(prop, "Display Z Axis", "Show the Z axis line");
>>>>>>> 21a42d8b
  RNA_def_property_update(prop, NC_SPACE | ND_SPACE_VIEW3D, NULL);

  prop = RNA_def_property(srna, "grid_scale", PROP_FLOAT, PROP_NONE);
  RNA_def_property_float_sdna(prop, NULL, "grid");
  RNA_def_property_ui_text(prop, "Grid Scale", "Grid Scale\nDistance between 3D View grid lines");
  RNA_def_property_range(prop, 0.0f, FLT_MAX);
  RNA_def_property_ui_range(prop, 0.001f, 1000.0f, 0.1f, 3);
  RNA_def_property_float_default(prop, 1.0f);
  RNA_def_property_update(prop, NC_SPACE | ND_SPACE_VIEW3D, NULL);

  prop = RNA_def_property(srna, "grid_lines", PROP_INT, PROP_NONE);
  RNA_def_property_int_sdna(prop, NULL, "gridlines");
  RNA_def_property_ui_text(
      prop, "Grid Lines", "Grid Lines\nNumber of grid lines to display in perspective view");
  RNA_def_property_range(prop, 0, 1024);
  RNA_def_property_int_default(prop, 16);
  RNA_def_property_update(prop, NC_SPACE | ND_SPACE_VIEW3D, NULL);

  prop = RNA_def_property(srna, "grid_subdivisions", PROP_INT, PROP_NONE);
  RNA_def_property_int_sdna(prop, NULL, "gridsubdiv");
  RNA_def_property_ui_text(
      prop, "Grid Subdivisions", "Grid Subdivisions\nNumber of subdivisions between grid lines");
  RNA_def_property_range(prop, 1, 1024);
  RNA_def_property_int_default(prop, 10);
  RNA_def_property_update(prop, NC_SPACE | ND_SPACE_VIEW3D, NULL);

  prop = RNA_def_property(srna, "grid_scale_unit", PROP_FLOAT, PROP_NONE);
  RNA_def_property_clear_flag(prop, PROP_EDITABLE);
  RNA_def_property_float_funcs(prop, "rna_View3DOverlay_GridScaleUnit_get", NULL, NULL);
  RNA_def_property_ui_text(prop,
                           "Grid Scale Unit",
                           "Grid Scale Unit\nGrid cell size scaled by scene unit system settings");

  prop = RNA_def_property(srna, "show_outline_selected", PROP_BOOLEAN, PROP_NONE);
  RNA_def_property_boolean_sdna(prop, NULL, "flag", V3D_SELECT_OUTLINE);
<<<<<<< HEAD
  RNA_def_property_ui_text(prop,
                           "Outline Selected",
                           "Outline Selected\nShow an outline highlight around selected objects "
                           "in non-wireframe views");
=======
  RNA_def_property_ui_text(
      prop, "Outline Selected", "Show an outline highlight around selected objects");
>>>>>>> 21a42d8b
  RNA_def_property_update(prop, NC_SPACE | ND_SPACE_VIEW3D, NULL);

  prop = RNA_def_property(srna, "show_object_origins", PROP_BOOLEAN, PROP_NONE);
  RNA_def_property_boolean_negative_sdna(
      prop, NULL, "overlay.flag", V3D_OVERLAY_HIDE_OBJECT_ORIGINS);
  RNA_def_property_ui_text(prop, "Object Origins", "Object Origins\nShow object center dots");
  RNA_def_property_update(prop, NC_SPACE | ND_SPACE_VIEW3D, NULL);

  prop = RNA_def_property(srna, "show_object_origins_all", PROP_BOOLEAN, PROP_NONE);
  RNA_def_property_boolean_sdna(prop, NULL, "flag", V3D_DRAW_CENTERS);
  RNA_def_property_ui_text(prop,
                           "All Object Origins",
                           "All Object Origins\nShow the object origin center dot for all "
                           "(selected and unselected) objects");
  RNA_def_property_update(prop, NC_SPACE | ND_SPACE_VIEW3D, NULL);

  prop = RNA_def_property(srna, "show_relationship_lines", PROP_BOOLEAN, PROP_NONE);
  RNA_def_property_boolean_negative_sdna(prop, NULL, "flag", V3D_HIDE_HELPLINES);
  RNA_def_property_ui_text(
      prop,
      "Relationship Lines",
      "Relationship Lines\nShow dashed lines indicating parent or constraint relationships");
  RNA_def_property_update(prop, NC_SPACE | ND_SPACE_VIEW3D, NULL);

  prop = RNA_def_property(srna, "show_cursor", PROP_BOOLEAN, PROP_NONE);
  RNA_def_property_boolean_negative_sdna(prop, NULL, "overlay.flag", V3D_OVERLAY_HIDE_CURSOR);
  RNA_def_property_ui_text(prop, "Show 3D Cursor", "Show 3D Cursor\nDisplay 3D Cursor Overlay");
  RNA_def_property_update(prop, NC_SPACE | ND_SPACE_VIEW3D, NULL);

  prop = RNA_def_property(srna, "show_text", PROP_BOOLEAN, PROP_NONE);
  RNA_def_property_boolean_negative_sdna(prop, NULL, "overlay.flag", V3D_OVERLAY_HIDE_TEXT);
  RNA_def_property_ui_text(prop, "Show Text", "Show Text\nDisplay overlay text");
  RNA_def_property_update(prop, NC_SPACE | ND_SPACE_VIEW3D, NULL);

  prop = RNA_def_property(srna, "show_extras", PROP_BOOLEAN, PROP_NONE);
  RNA_def_property_boolean_negative_sdna(
      prop, NULL, "overlay.flag", V3D_OVERLAY_HIDE_OBJECT_XTRAS);
  RNA_def_property_ui_text(
      prop,
      "Extras",
      "Extras\nObject details, including empty wire, cameras and other visual guides");
  RNA_def_property_update(prop, NC_SPACE | ND_SPACE_VIEW3D, NULL);

  prop = RNA_def_property(srna, "show_bones", PROP_BOOLEAN, PROP_NONE);
  RNA_def_property_boolean_negative_sdna(prop, NULL, "overlay.flag", V3D_OVERLAY_HIDE_BONES);
  RNA_def_property_ui_text(
      prop, "Show Bones", "Show Bones\nDisplay bones (disable to show motion paths only)");
  RNA_def_property_update(prop, NC_SPACE | ND_SPACE_VIEW3D, NULL);

  prop = RNA_def_property(srna, "show_face_orientation", PROP_BOOLEAN, PROP_NONE);
  RNA_def_property_boolean_sdna(prop, NULL, "overlay.flag", V3D_OVERLAY_FACE_ORIENTATION);
  RNA_def_property_clear_flag(prop, PROP_ANIMATABLE);
  RNA_def_property_ui_text(
      prop, "Face Orientation", "Face Orientation\nShow the Face Orientation Overlay");
  RNA_def_property_update(prop, NC_SPACE | ND_SPACE_VIEW3D, NULL);

  prop = RNA_def_property(srna, "show_xray_bone", PROP_BOOLEAN, PROP_NONE);
  RNA_def_property_boolean_sdna(prop, NULL, "overlay.flag", V3D_OVERLAY_BONE_SELECT);
  RNA_def_property_clear_flag(prop, PROP_ANIMATABLE);
  RNA_def_property_ui_text(
      prop, "Show Bone X-Ray", "Show Bone X-Ray\nShow the bone selection overlay");
  RNA_def_property_update(prop, NC_SPACE | ND_SPACE_VIEW3D, "rna_GPencil_update");

  prop = RNA_def_property(srna, "xray_alpha_bone", PROP_FLOAT, PROP_FACTOR);
  RNA_def_property_float_sdna(prop, NULL, "overlay.xray_alpha_bone");
  RNA_def_property_float_default(prop, 0.5f);
  RNA_def_property_ui_text(prop, "Opacity", "Opacity\nOpacity to use for bone selection");
  RNA_def_property_range(prop, 0.0f, 1.0f);
  RNA_def_property_clear_flag(prop, PROP_ANIMATABLE);
  RNA_def_property_update(prop, NC_SPACE | ND_SPACE_VIEW3D, "rna_GPencil_update");

  prop = RNA_def_property(srna, "show_motion_paths", PROP_BOOLEAN, PROP_NONE);
  RNA_def_property_boolean_negative_sdna(
      prop, NULL, "overlay.flag", V3D_OVERLAY_HIDE_MOTION_PATHS);
  RNA_def_property_clear_flag(prop, PROP_ANIMATABLE);
  RNA_def_property_ui_text(prop, "Motion Paths", "Motion Paths\nShow the Motion Paths Overlay");
  RNA_def_property_update(prop, NC_SPACE | ND_SPACE_VIEW3D, NULL);

  prop = RNA_def_property(srna, "show_onion_skins", PROP_BOOLEAN, PROP_NONE);
  RNA_def_property_boolean_sdna(prop, NULL, "overlay.flag", V3D_OVERLAY_ONION_SKINS);
  RNA_def_property_clear_flag(prop, PROP_ANIMATABLE);
  RNA_def_property_ui_text(prop, "Onion Skins", "Onion Skins\nShow the Onion Skinning Overlay");
  RNA_def_property_update(prop, NC_SPACE | ND_SPACE_VIEW3D, NULL);

  prop = RNA_def_property(srna, "show_look_dev", PROP_BOOLEAN, PROP_NONE);
  RNA_def_property_boolean_sdna(prop, NULL, "overlay.flag", V3D_OVERLAY_LOOK_DEV);
  RNA_def_property_clear_flag(prop, PROP_ANIMATABLE);
  RNA_def_property_ui_text(
      prop, "Look Dev Preview", "Look Dev Preview\nShow look development balls and palette");
  RNA_def_property_update(prop, NC_SPACE | ND_SPACE_VIEW3D, NULL);

  prop = RNA_def_property(srna, "show_wireframes", PROP_BOOLEAN, PROP_NONE);
  RNA_def_property_boolean_sdna(prop, NULL, "overlay.flag", V3D_OVERLAY_WIREFRAMES);
  RNA_def_property_clear_flag(prop, PROP_ANIMATABLE);
  RNA_def_property_ui_text(prop, "Wireframe", "Wireframe\nShow face edges wires");
  RNA_def_property_update(prop, NC_SPACE | ND_SPACE_VIEW3D, NULL);

  prop = RNA_def_property(srna, "wireframe_threshold", PROP_FLOAT, PROP_FACTOR);
  RNA_def_property_float_sdna(prop, NULL, "overlay.wireframe_threshold");
  RNA_def_property_float_default(prop, 0.5f);
  RNA_def_property_ui_text(
      prop,
      "Wireframe Threshold",
      "Wireframe Threshold\nAdjust the number of wires displayed (1 for all wires)");
  RNA_def_property_range(prop, 0.0f, 1.0f);
  RNA_def_property_clear_flag(prop, PROP_ANIMATABLE);
  RNA_def_property_update(prop, NC_SPACE | ND_SPACE_VIEW3D, NULL);

  prop = RNA_def_property(srna, "show_paint_wire", PROP_BOOLEAN, PROP_NONE);
  RNA_def_property_boolean_sdna(prop, NULL, "overlay.paint_flag", V3D_OVERLAY_PAINT_WIRE);
  RNA_def_property_ui_text(
      prop, "Show Wire", "Show Wire\nUse wireframe display in painting modes");
  RNA_def_property_update(prop, NC_SPACE | ND_SPACE_VIEW3D, NULL);

  prop = RNA_def_property(srna, "show_wpaint_contours", PROP_BOOLEAN, PROP_NONE);
  RNA_def_property_boolean_sdna(prop, NULL, "overlay.wpaint_flag", V3D_OVERLAY_WPAINT_CONTOURS);
  RNA_def_property_ui_text(prop,
                           "Show Weight Contours",
                           "Show Weight Contours\nShow contour lines formed by points with the "
                           "same interpolated weight");
  RNA_def_property_update(prop, NC_SPACE | ND_SPACE_VIEW3D, NULL);

  prop = RNA_def_property(srna, "show_weight", PROP_BOOLEAN, PROP_NONE);
  RNA_def_property_boolean_sdna(prop, NULL, "overlay.edit_flag", V3D_OVERLAY_EDIT_WEIGHT);
  RNA_def_property_ui_text(prop, "Show Weights", "Show Weights\nDisplay weights in editmode");
  RNA_def_property_update(prop, NC_SPACE | ND_SPACE_VIEW3D, NULL);

  prop = RNA_def_property(srna, "show_occlude_wire", PROP_BOOLEAN, PROP_NONE);
  RNA_def_property_boolean_sdna(prop, NULL, "overlay.edit_flag", V3D_OVERLAY_EDIT_OCCLUDE_WIRE);
  RNA_def_property_ui_text(prop, "Hidden Wire", "Hidden Wire\nUse hidden wireframe display");
  RNA_def_property_update(prop, NC_SPACE | ND_SPACE_VIEW3D, NULL);

  prop = RNA_def_property(srna, "show_face_normals", PROP_BOOLEAN, PROP_NONE);
  RNA_def_property_boolean_sdna(prop, NULL, "overlay.edit_flag", V3D_OVERLAY_EDIT_FACE_NORMALS);
  RNA_def_property_ui_text(
      prop, "Display Normals", "Display Normals\nDisplay face normals as lines");
  RNA_def_property_update(prop, NC_SPACE | ND_SPACE_VIEW3D, NULL);

  prop = RNA_def_property(srna, "show_vertex_normals", PROP_BOOLEAN, PROP_NONE);
  RNA_def_property_boolean_sdna(prop, NULL, "overlay.edit_flag", V3D_OVERLAY_EDIT_VERT_NORMALS);
  RNA_def_property_ui_text(
      prop, "Display Vertex Normals", "Display Vertex Normals\nDisplay vertex normals as lines");
  RNA_def_property_update(prop, NC_SPACE | ND_SPACE_VIEW3D, NULL);

  prop = RNA_def_property(srna, "show_split_normals", PROP_BOOLEAN, PROP_NONE);
  RNA_def_property_boolean_sdna(prop, NULL, "overlay.edit_flag", V3D_OVERLAY_EDIT_LOOP_NORMALS);
  RNA_def_property_ui_text(prop,
                           "Display Split Normals",
                           "Display Split Normals\nDisplay vertex-per-face normals as lines");
  RNA_def_property_update(prop, NC_SPACE | ND_SPACE_VIEW3D, NULL);

  prop = RNA_def_property(srna, "show_edges", PROP_BOOLEAN, PROP_NONE);
  RNA_def_property_boolean_sdna(prop, NULL, "overlay.edit_flag", V3D_OVERLAY_EDIT_EDGES);
<<<<<<< HEAD
  RNA_def_property_ui_text(
      prop,
      "Draw Edges",
      "Draw Edges\nDisplay selected edges using highlights");
=======
  RNA_def_property_ui_text(prop, "Draw Edges", "Highlight selected edges");
>>>>>>> 21a42d8b
  RNA_def_property_update(prop, NC_SPACE | ND_SPACE_VIEW3D, NULL);

  prop = RNA_def_property(srna, "show_faces", PROP_BOOLEAN, PROP_NONE);
  RNA_def_property_boolean_sdna(prop, NULL, "overlay.edit_flag", V3D_OVERLAY_EDIT_FACES);
<<<<<<< HEAD
  RNA_def_property_ui_text(
      prop, "Draw Faces", "Draw Faces\nDisplay shading over all faces");
=======
  RNA_def_property_ui_text(prop, "Draw Faces", "Highlight selected faces");
>>>>>>> 21a42d8b
  RNA_def_property_update(prop, NC_SPACE | ND_SPACE_VIEW3D, NULL);

  prop = RNA_def_property(srna, "show_face_center", PROP_BOOLEAN, PROP_NONE);
  RNA_def_property_boolean_sdna(prop, NULL, "overlay.edit_flag", V3D_OVERLAY_EDIT_FACE_DOT);
<<<<<<< HEAD
  RNA_def_property_ui_text(prop,
                           "Draw Face Center",
                           "Draw Face Center\nDisplay face center "
                           "(when disabled, edges display wider in edge mode)");
=======
  RNA_def_property_ui_text(prop, "Draw Face Center", "Display face center");
>>>>>>> 21a42d8b
  RNA_def_property_update(prop, NC_SPACE | ND_SPACE_VIEW3D, NULL);

  prop = RNA_def_property(srna, "show_edge_crease", PROP_BOOLEAN, PROP_NONE);
  RNA_def_property_boolean_sdna(prop, NULL, "overlay.edit_flag", V3D_OVERLAY_EDIT_CREASES);
  RNA_def_property_ui_text(
      prop,
      "Draw Creases",
      "Draw Creases\nDisplay creases created for Subdivision Surface modifier");
  RNA_def_property_update(prop, NC_SPACE | ND_SPACE_VIEW3D, NULL);

  prop = RNA_def_property(srna, "show_edge_bevel_weight", PROP_BOOLEAN, PROP_NONE);
  RNA_def_property_boolean_sdna(prop, NULL, "overlay.edit_flag", V3D_OVERLAY_EDIT_BWEIGHTS);
  RNA_def_property_ui_text(prop,
                           "Draw Bevel Weights",
                           "Draw Bevel Weights\nDisplay weights created for the Bevel modifier");
  RNA_def_property_update(prop, NC_SPACE | ND_SPACE_VIEW3D, NULL);

  prop = RNA_def_property(srna, "show_edge_seams", PROP_BOOLEAN, PROP_NONE);
  RNA_def_property_boolean_sdna(prop, NULL, "overlay.edit_flag", V3D_OVERLAY_EDIT_SEAMS);
  RNA_def_property_ui_text(prop, "Draw Seams", "Draw Seams\nDisplay UV unwrapping seams");
  RNA_def_property_update(prop, NC_SPACE | ND_SPACE_VIEW3D, NULL);

  prop = RNA_def_property(srna, "show_edge_sharp", PROP_BOOLEAN, PROP_NONE);
  RNA_def_property_boolean_sdna(prop, NULL, "overlay.edit_flag", V3D_OVERLAY_EDIT_SHARP);
  RNA_def_property_ui_text(
      prop, "Draw Sharp", "Draw Sharp\nDisplay sharp edges, used with the Edge Split modifier");
  RNA_def_property_update(prop, NC_SPACE | ND_SPACE_VIEW3D, NULL);

  prop = RNA_def_property(srna, "show_freestyle_edge_marks", PROP_BOOLEAN, PROP_NONE);
  RNA_def_property_boolean_sdna(prop, NULL, "overlay.edit_flag", V3D_OVERLAY_EDIT_FREESTYLE_EDGE);
  RNA_def_property_ui_text(
      prop,
      "Draw Freestyle Edge Marks",
      "Draw Freestyle Edge Marks\nDisplay Freestyle edge marks, used with the Freestyle renderer");
  RNA_def_property_update(prop, NC_SPACE | ND_SPACE_VIEW3D, NULL);

  prop = RNA_def_property(srna, "show_freestyle_face_marks", PROP_BOOLEAN, PROP_NONE);
  RNA_def_property_boolean_sdna(prop, NULL, "overlay.edit_flag", V3D_OVERLAY_EDIT_FREESTYLE_FACE);
  RNA_def_property_ui_text(
      prop,
      "Draw Freestyle Face Marks",
      "Draw Freestyle Face Marks\nDisplay Freestyle face marks, used with the Freestyle renderer");
  RNA_def_property_update(prop, NC_SPACE | ND_SPACE_VIEW3D, NULL);

  prop = RNA_def_property(srna, "show_statvis", PROP_BOOLEAN, PROP_NONE);
  RNA_def_property_boolean_sdna(prop, NULL, "overlay.edit_flag", V3D_OVERLAY_EDIT_STATVIS);
  RNA_def_property_ui_text(
      prop, "Stat Vis", "Stat Vis\nDisplay statistical information about the mesh");
  RNA_def_property_update(prop, NC_SPACE | ND_SPACE_VIEW3D, NULL);

  prop = RNA_def_property(srna, "show_extra_edge_length", PROP_BOOLEAN, PROP_NONE);
  RNA_def_property_boolean_sdna(prop, NULL, "overlay.edit_flag", V3D_OVERLAY_EDIT_EDGE_LEN);
  RNA_def_property_ui_text(prop,
                           "Edge Length",
                           "Edge Length\nDisplay selected edge lengths, using global values when "
                           "set in the transform panel");
  RNA_def_property_update(prop, NC_SPACE | ND_SPACE_VIEW3D, NULL);

  prop = RNA_def_property(srna, "show_extra_edge_angle", PROP_BOOLEAN, PROP_NONE);
  RNA_def_property_boolean_sdna(prop, NULL, "overlay.edit_flag", V3D_OVERLAY_EDIT_EDGE_ANG);
  RNA_def_property_ui_text(prop,
                           "Edge Angle",
                           "Edge Angle\nDisplay selected edge angle, using global values when set "
                           "in the transform panel");
  RNA_def_property_update(prop, NC_SPACE | ND_SPACE_VIEW3D, NULL);

  prop = RNA_def_property(srna, "show_extra_face_angle", PROP_BOOLEAN, PROP_NONE);
  RNA_def_property_boolean_sdna(prop, NULL, "overlay.edit_flag", V3D_OVERLAY_EDIT_FACE_ANG);
  RNA_def_property_ui_text(prop,
                           "Face Angles",
                           "Face Angles\nDisplay the angles in the selected edges, "
                           "using global values when set in the transform panel");
  RNA_def_property_update(prop, NC_SPACE | ND_SPACE_VIEW3D, NULL);

  prop = RNA_def_property(srna, "show_extra_face_area", PROP_BOOLEAN, PROP_NONE);
  RNA_def_property_boolean_sdna(prop, NULL, "overlay.edit_flag", V3D_OVERLAY_EDIT_FACE_AREA);
  RNA_def_property_ui_text(prop,
                           "Face Area",
                           "Face Area\nDisplay the area of selected faces, "
                           "using global values when set in the transform panel");
  RNA_def_property_update(prop, NC_SPACE | ND_SPACE_VIEW3D, NULL);

  prop = RNA_def_property(srna, "show_extra_indices", PROP_BOOLEAN, PROP_NONE);
  RNA_def_property_boolean_sdna(prop, NULL, "overlay.edit_flag", V3D_OVERLAY_EDIT_INDICES);
  RNA_def_property_ui_text(
      prop,
      "Indices",
      "Indices\nDisplay the index numbers of selected vertices, edges, and faces");
  RNA_def_property_update(prop, NC_SPACE | ND_SPACE_VIEW3D, NULL);

  prop = RNA_def_property(srna, "show_curve_handles", PROP_BOOLEAN, PROP_NONE);
  RNA_def_property_boolean_sdna(prop, NULL, "overlay.edit_flag", V3D_OVERLAY_EDIT_CU_HANDLES);
  RNA_def_property_ui_text(
      prop, "Draw Handles", "Draw Handles\nDisplay Bezier handles in editmode");
  RNA_def_property_update(prop, NC_SPACE | ND_SPACE_VIEW3D, NULL);

  prop = RNA_def_property(srna, "show_curve_normals", PROP_BOOLEAN, PROP_NONE);
  RNA_def_property_boolean_sdna(prop, NULL, "overlay.edit_flag", V3D_OVERLAY_EDIT_CU_NORMALS);
  RNA_def_property_ui_text(
      prop, "Draw Normals", "Draw Normals\nDisplay 3D curve normals in editmode");
  RNA_def_property_update(prop, NC_SPACE | ND_SPACE_VIEW3D, NULL);

  prop = RNA_def_property(srna, "normals_length", PROP_FLOAT, PROP_FACTOR);
  RNA_def_property_float_sdna(prop, NULL, "overlay.normals_length");
  RNA_def_property_ui_text(
      prop, "Normal Size", "Normal Size\nDisplay size for normals in the 3D view");
  RNA_def_property_range(prop, 0.00001, 100000.0);
  RNA_def_property_ui_range(prop, 0.01, 2.0, 1, 2);
  RNA_def_property_float_default(prop, 0.02);
  RNA_def_property_update(prop, NC_SPACE | ND_SPACE_VIEW3D, NULL);

  prop = RNA_def_property(srna, "backwire_opacity", PROP_FLOAT, PROP_FACTOR);
  RNA_def_property_float_sdna(prop, NULL, "overlay.backwire_opacity");
  RNA_def_property_ui_text(
      prop, "Backwire Opacity", "Backwire Opacity\nOpacity when rendering transparent wires");
  RNA_def_property_range(prop, 0.0f, 1.0f);
  RNA_def_property_update(prop, NC_SPACE | ND_SPACE_VIEW3D, NULL);

  prop = RNA_def_property(srna, "texture_paint_mode_opacity", PROP_FLOAT, PROP_FACTOR);
  RNA_def_property_float_sdna(prop, NULL, "overlay.texture_paint_mode_opacity");
  RNA_def_property_float_default(prop, 1.0f);
  RNA_def_property_ui_text(
      prop, "Texture Opacity", "Texture Opacity\nOpacity of the texture paint mode overlay");
  RNA_def_property_range(prop, 0.0f, 1.0f);
  RNA_def_property_update(prop, NC_SPACE | ND_SPACE_VIEW3D, NULL);

  prop = RNA_def_property(srna, "vertex_paint_mode_opacity", PROP_FLOAT, PROP_FACTOR);
  RNA_def_property_float_sdna(prop, NULL, "overlay.vertex_paint_mode_opacity");
  RNA_def_property_float_default(prop, 1.0f);
  RNA_def_property_ui_text(prop,
                           "Vertex Paint Opacity",
                           "Vertex Paint Opacity\nOpacity of the vertex paint mode overlay");
  RNA_def_property_range(prop, 0.0f, 1.0f);
  RNA_def_property_update(prop, NC_SPACE | ND_SPACE_VIEW3D, NULL);

  prop = RNA_def_property(srna, "weight_paint_mode_opacity", PROP_FLOAT, PROP_FACTOR);
  RNA_def_property_float_sdna(prop, NULL, "overlay.weight_paint_mode_opacity");
  RNA_def_property_float_default(prop, 1.0f);
  RNA_def_property_ui_text(prop,
                           "Weight Paint Opacity",
                           "Weight Paint Opacity\nOpacity of the weight paint mode overlay");
  RNA_def_property_range(prop, 0.0f, 1.0f);
  RNA_def_property_update(prop, NC_SPACE | ND_SPACE_VIEW3D, NULL);

  prop = RNA_def_property(srna, "sculpt_mode_mask_opacity", PROP_FLOAT, PROP_FACTOR);
  RNA_def_property_float_sdna(prop, NULL, "overlay.sculpt_mode_mask_opacity");
  RNA_def_property_float_default(prop, 1.0f);
  RNA_def_property_ui_text(prop, "Sculpt Mask Opacity", "");
  RNA_def_property_range(prop, 0.0f, 1.0f);
  RNA_def_property_update(prop, NC_SPACE | ND_SPACE_VIEW3D, NULL);

  /* grease pencil paper settings */
  prop = RNA_def_property(srna, "show_annotation", PROP_BOOLEAN, PROP_NONE);
  RNA_def_property_boolean_sdna(prop, NULL, "flag2", V3D_SHOW_ANNOTATION);
  RNA_def_property_ui_text(
      prop, "Show Annotation", "Show Annotation\nShow annotations for this view");
  RNA_def_property_update(prop, NC_SPACE | ND_SPACE_VIEW3D, NULL);

  prop = RNA_def_property(srna, "use_gpencil_paper", PROP_BOOLEAN, PROP_NONE);
  RNA_def_property_boolean_sdna(prop, NULL, "gp_flag", V3D_GP_SHOW_PAPER);
  RNA_def_property_ui_text(
      prop,
      "Use Paper",
      "Use Paper\nCover all viewport with a full color layer to improve visibility "
      "while drawing over complex scenes");
  RNA_def_property_update(prop, NC_SPACE | ND_SPACE_VIEW3D, NULL);

  prop = RNA_def_property(srna, "use_gpencil_grid", PROP_BOOLEAN, PROP_NONE);
  RNA_def_property_boolean_sdna(prop, NULL, "gp_flag", V3D_GP_SHOW_GRID);
  RNA_def_property_ui_text(prop, "Use Grid", "Use Grid\nDisplay a grid over grease pencil paper");
  RNA_def_property_update(prop, NC_SPACE | ND_SPACE_VIEW3D, NULL);

  prop = RNA_def_property(srna, "use_gpencil_fade_layers", PROP_BOOLEAN, PROP_NONE);
  RNA_def_property_boolean_sdna(prop, NULL, "gp_flag", V3D_GP_FADE_NOACTIVE_LAYERS);
  RNA_def_property_ui_text(
      prop,
      "Fade Layers",
      "Fade Layers\nToggle fading of Grease Pencil layers except the active one");
  RNA_def_property_update(prop, NC_SPACE | ND_SPACE_VIEW3D, "rna_GPencil_update");

  prop = RNA_def_property(srna, "gpencil_grid_opacity", PROP_FLOAT, PROP_NONE);
  RNA_def_property_float_sdna(prop, NULL, "overlay.gpencil_grid_opacity");
  RNA_def_property_range(prop, 0.1f, 1.0f);
  RNA_def_property_float_default(prop, 0.9f);
  RNA_def_property_ui_text(prop, "Opacity", "Opacity\nCanvas grid opacity");
  RNA_def_property_update(prop, NC_SPACE | ND_SPACE_VIEW3D, NULL);

  /* Paper opacity factor */
  prop = RNA_def_property(srna, "gpencil_paper_opacity", PROP_FLOAT, PROP_NONE);
  RNA_def_property_float_sdna(prop, NULL, "overlay.gpencil_paper_opacity");
  RNA_def_property_range(prop, 0.0f, 1.0f);
  RNA_def_property_float_default(prop, 0.5f);
  RNA_def_property_ui_text(prop, "Opacity", "Opacity\nPaper opacity");
  RNA_def_property_update(prop, NC_SPACE | ND_SPACE_VIEW3D, NULL);

  /* Paper opacity factor */
  prop = RNA_def_property(srna, "gpencil_fade_layer", PROP_FLOAT, PROP_NONE);
  RNA_def_property_float_sdna(prop, NULL, "overlay.gpencil_fade_layer");
  RNA_def_property_range(prop, 0.0f, 1.0f);
  RNA_def_property_float_default(prop, 0.5f);
  RNA_def_property_ui_text(
      prop,
      "Opacity",
      "Opacity\nFade layer opacity for Grease Pencil layers except the active one");
  RNA_def_property_update(prop, NC_SPACE | ND_SPACE_VIEW3D, "rna_GPencil_update");

  /* show edit lines */
  prop = RNA_def_property(srna, "use_gpencil_edit_lines", PROP_BOOLEAN, PROP_NONE);
  RNA_def_property_boolean_sdna(prop, NULL, "gp_flag", V3D_GP_SHOW_EDIT_LINES);
  RNA_def_property_ui_text(
      prop, "Show Edit Lines", "Show Edit Lines\nShow edit lines when editing strokes");
  RNA_def_property_update(prop, NC_SPACE | ND_SPACE_VIEW3D, "rna_GPencil_update");

  prop = RNA_def_property(srna, "use_gpencil_multiedit_line_only", PROP_BOOLEAN, PROP_NONE);
  RNA_def_property_boolean_sdna(prop, NULL, "gp_flag", V3D_GP_SHOW_MULTIEDIT_LINES);
  RNA_def_property_ui_text(
      prop, "Lines Only", "Lines Only\nOnly show edit lines for additional frames");
  RNA_def_property_update(prop, NC_SPACE | ND_SPACE_VIEW3D, "rna_GPencil_update");

  /* main grease pencil onion switch */
  prop = RNA_def_property(srna, "use_gpencil_onion_skin", PROP_BOOLEAN, PROP_NONE);
  RNA_def_property_boolean_sdna(prop, NULL, "gp_flag", V3D_GP_SHOW_ONION_SKIN);
  RNA_def_property_ui_text(
      prop,
      "Onion Skins",
      "Onion Skins\nShow ghosts of the keyframes before and after the current frame");
  RNA_def_property_update(prop, NC_SPACE | ND_SPACE_VIEW3D, "rna_GPencil_update");

  /* vertex opacity */
  prop = RNA_def_property(srna, "vertex_opacity", PROP_FLOAT, PROP_NONE);
  RNA_def_property_float_sdna(prop, NULL, "vertex_opacity");
  RNA_def_property_range(prop, 0.0f, 1.0f);
  RNA_def_property_ui_text(prop, "Vertex Opacity", "Vertex Opacity\nOpacity for edit vertices");
  RNA_def_parameter_clear_flags(prop, PROP_ANIMATABLE, 0);
  RNA_def_property_update(prop, NC_SCENE | ND_TOOLSETTINGS, "rna_GPencil_update");
}

static void rna_def_space_view3d(BlenderRNA *brna)
{
  StructRNA *srna;
  PropertyRNA *prop;

  static const EnumPropertyItem rv3d_persp_items[] = {
      {RV3D_PERSP, "PERSP", 0, "Perspective", ""},
      {RV3D_ORTHO, "ORTHO", 0, "Orthographic", ""},
      {RV3D_CAMOB, "CAMERA", 0, "Camera", ""},
      {0, NULL, 0, NULL, NULL},
  };

  static const EnumPropertyItem bundle_drawtype_items[] = {
      {OB_PLAINAXES, "PLAIN_AXES", 0, "Plain Axes", ""},
      {OB_ARROWS, "ARROWS", 0, "Arrows", ""},
      {OB_SINGLE_ARROW, "SINGLE_ARROW", 0, "Single Arrow", ""},
      {OB_CIRCLE, "CIRCLE", 0, "Circle", ""},
      {OB_CUBE, "CUBE", 0, "Cube", ""},
      {OB_EMPTY_SPHERE, "SPHERE", 0, "Sphere", ""},
      {OB_EMPTY_CONE, "CONE", 0, "Cone", ""},
      {0, NULL, 0, NULL, NULL},
  };

  srna = RNA_def_struct(brna, "SpaceView3D", "Space");
  RNA_def_struct_sdna(srna, "View3D");
  RNA_def_struct_ui_text(srna, "3D View Space", "3D View space data");

  rna_def_space_generic_show_region_toggles(srna,
                                            ((1 << RGN_TYPE_TOOL_HEADER) | (1 << RGN_TYPE_TOOLS) |
                                             (1 << RGN_TYPE_UI) | (1 << RGN_TYPE_HUD)));

  prop = RNA_def_property(srna, "camera", PROP_POINTER, PROP_NONE);
  RNA_def_property_flag(prop, PROP_EDITABLE);
  RNA_def_property_pointer_sdna(prop, NULL, "camera");
  RNA_def_property_ui_text(
      prop,
      "Camera",
      "Camera\nActive camera used in this view (when unlocked from the scene's active camera)");
  RNA_def_property_update(prop, NC_SPACE | ND_SPACE_VIEW3D, "rna_SpaceView3D_camera_update");

  /* render border */
  prop = RNA_def_property(srna, "use_render_border", PROP_BOOLEAN, PROP_NONE);
  RNA_def_property_boolean_sdna(prop, NULL, "flag2", V3D_RENDER_BORDER);
  RNA_def_property_clear_flag(prop, PROP_ANIMATABLE);
  RNA_def_property_ui_text(
      prop,
      "Render Region",
      "Render Region\nUse a region within the frame size for rendered viewport"
      "(when not viewing through the camera)");
  RNA_def_property_update(prop, NC_SPACE | ND_SPACE_VIEW3D, NULL);

  prop = RNA_def_property(srna, "render_border_min_x", PROP_FLOAT, PROP_NONE);
  RNA_def_property_float_sdna(prop, NULL, "render_border.xmin");
  RNA_def_property_range(prop, 0.0f, 1.0f);
  RNA_def_property_ui_text(
      prop, "Region Minimum X", "Region Minimum X\nMinimum X value for the render region");
  RNA_def_property_update(prop, NC_SPACE | ND_SPACE_VIEW3D, NULL);

  prop = RNA_def_property(srna, "render_border_min_y", PROP_FLOAT, PROP_NONE);
  RNA_def_property_float_sdna(prop, NULL, "render_border.ymin");
  RNA_def_property_range(prop, 0.0f, 1.0f);
  RNA_def_property_ui_text(
      prop, "Region Minimum Y", "Region Minimum Y\nMinimum Y value for the render region");
  RNA_def_property_update(prop, NC_SPACE | ND_SPACE_VIEW3D, NULL);

  prop = RNA_def_property(srna, "render_border_max_x", PROP_FLOAT, PROP_NONE);
  RNA_def_property_float_sdna(prop, NULL, "render_border.xmax");
  RNA_def_property_range(prop, 0.0f, 1.0f);
  RNA_def_property_ui_text(
      prop, "Region Maximum X", "Region Maximum X\nMaximum X value for the render region");
  RNA_def_property_update(prop, NC_SPACE | ND_SPACE_VIEW3D, NULL);

  prop = RNA_def_property(srna, "render_border_max_y", PROP_FLOAT, PROP_NONE);
  RNA_def_property_float_sdna(prop, NULL, "render_border.ymax");
  RNA_def_property_range(prop, 0.0f, 1.0f);
  RNA_def_property_ui_text(
      prop, "Region Maximum Y", "Region Maximum Y\nMaximum Y value for the render region");
  RNA_def_property_update(prop, NC_SPACE | ND_SPACE_VIEW3D, NULL);

  prop = RNA_def_property(srna, "lock_object", PROP_POINTER, PROP_NONE);
  RNA_def_property_flag(prop, PROP_EDITABLE);
  RNA_def_property_pointer_sdna(prop, NULL, "ob_centre");
  RNA_def_property_ui_text(prop,
                           "Lock to Object",
                           "Lock to Object\n3D View center is locked to this object's position");
  RNA_def_property_update(prop, NC_SPACE | ND_SPACE_VIEW3D, NULL);

  prop = RNA_def_property(srna, "lock_bone", PROP_STRING, PROP_NONE);
  RNA_def_property_string_sdna(prop, NULL, "ob_centre_bone");
  RNA_def_property_ui_text(
      prop, "Lock to Bone", "Lock to Bone\n3D View center is locked to this bone's position");
  RNA_def_property_update(prop, NC_SPACE | ND_SPACE_VIEW3D, NULL);

  prop = RNA_def_property(srna, "lock_cursor", PROP_BOOLEAN, PROP_NONE);
  RNA_def_property_boolean_sdna(prop, NULL, "ob_centre_cursor", 1);
  RNA_def_property_ui_text(
      prop, "Lock to Cursor", "Lock to Cursor\n3D View center is locked to the cursor's position");
  RNA_def_property_update(prop, NC_SPACE | ND_SPACE_VIEW3D, NULL);

  prop = RNA_def_property(srna, "local_view", PROP_POINTER, PROP_NONE);
  RNA_def_property_pointer_sdna(prop, NULL, "localvd");
  RNA_def_property_ui_text(
      prop,
      "Local View",
      "Local View\nDisplay an isolated sub-set of objects, apart from the scene visibility");

  prop = RNA_def_property(srna, "lens", PROP_FLOAT, PROP_UNIT_CAMERA);
  RNA_def_property_float_sdna(prop, NULL, "lens");
  RNA_def_property_ui_text(prop, "Lens", "Lens\nViewport lens angle");
  RNA_def_property_range(prop, 1.0f, 250.0f);
  RNA_def_property_update(prop, NC_SPACE | ND_SPACE_VIEW3D, NULL);

  prop = RNA_def_property(srna, "clip_start", PROP_FLOAT, PROP_DISTANCE);
  RNA_def_property_range(prop, 1e-6f, FLT_MAX);
  RNA_def_property_ui_range(prop, 0.001f, FLT_MAX, 10, 3);
  RNA_def_property_float_default(prop, 0.1f);
  RNA_def_property_ui_text(
      prop, "Clip Start", "Clip Start\n3D View near clipping distance (perspective view only)");
  RNA_def_property_update(prop, NC_SPACE | ND_SPACE_VIEW3D, NULL);

  prop = RNA_def_property(srna, "clip_end", PROP_FLOAT, PROP_DISTANCE);
  RNA_def_property_range(prop, 1e-6f, FLT_MAX);
  RNA_def_property_ui_range(prop, 0.001f, FLT_MAX, 10, 3);
  RNA_def_property_float_default(prop, 1000.0f);
  RNA_def_property_ui_text(prop, "Clip End", "Clip End\n3D View far clipping distance");
  RNA_def_property_update(prop, NC_SPACE | ND_SPACE_VIEW3D, NULL);

  prop = RNA_def_property(srna, "lock_camera", PROP_BOOLEAN, PROP_NONE);
  RNA_def_property_boolean_sdna(prop, NULL, "flag2", V3D_LOCK_CAMERA);
  RNA_def_property_ui_text(prop,
                           "Lock Camera to View",
                           "Lock Camera to View\nEnable view navigation within the camera view");
  RNA_def_property_update(prop, NC_SPACE | ND_SPACE_VIEW3D, NULL);

  prop = RNA_def_property(srna, "show_gizmo", PROP_BOOLEAN, PROP_NONE);
  RNA_def_property_boolean_negative_sdna(prop, NULL, "gizmo_flag", V3D_GIZMO_HIDE);
  RNA_def_property_ui_text(prop, "Show Gizmo", "Show Gizmo\nShow gizmos of all types");
  RNA_def_property_update(prop, NC_SPACE | ND_SPACE_VIEW3D, NULL);

  prop = RNA_def_property(srna, "show_gizmo_navigate", PROP_BOOLEAN, PROP_NONE);
  RNA_def_property_boolean_negative_sdna(prop, NULL, "gizmo_flag", V3D_GIZMO_HIDE_NAVIGATE);
  RNA_def_property_ui_text(prop, "Navigate Gizmo", "");
  RNA_def_property_update(prop, NC_SPACE | ND_SPACE_VIEW3D, NULL);

  prop = RNA_def_property(srna, "show_gizmo_context", PROP_BOOLEAN, PROP_NONE);
  RNA_def_property_boolean_negative_sdna(prop, NULL, "gizmo_flag", V3D_GIZMO_HIDE_CONTEXT);
  RNA_def_property_ui_text(
      prop, "Context Gizmo", "Context Gizmo\nContext sensitive gizmos for the active item");
  RNA_def_property_update(prop, NC_SPACE | ND_SPACE_VIEW3D, NULL);

  prop = RNA_def_property(srna, "show_gizmo_tool", PROP_BOOLEAN, PROP_NONE);
  RNA_def_property_boolean_negative_sdna(prop, NULL, "gizmo_flag", V3D_GIZMO_HIDE_TOOL);
  RNA_def_property_ui_text(prop, "Tool Gizmo", "Tool Gizmo\nActive tool gizmo");
  RNA_def_property_update(prop, NC_SPACE | ND_SPACE_VIEW3D, NULL);

  /* Per object type gizmo display flags. */

  prop = RNA_def_property(srna, "show_gizmo_object_translate", PROP_BOOLEAN, PROP_NONE);
  RNA_def_property_boolean_sdna(prop, NULL, "gizmo_show_object", V3D_GIZMO_SHOW_OBJECT_TRANSLATE);
  RNA_def_property_ui_text(prop, "Show Object Location", "Gizmo to adjust location");
  RNA_def_property_update(prop, NC_SPACE | ND_SPACE_VIEW3D, NULL);

  prop = RNA_def_property(srna, "show_gizmo_object_rotate", PROP_BOOLEAN, PROP_NONE);
  RNA_def_property_boolean_sdna(prop, NULL, "gizmo_show_object", V3D_GIZMO_SHOW_OBJECT_ROTATE);
  RNA_def_property_ui_text(prop, "Show Object Rotation", "Gizmo to adjust rotation");
  RNA_def_property_update(prop, NC_SPACE | ND_SPACE_VIEW3D, NULL);

  prop = RNA_def_property(srna, "show_gizmo_object_scale", PROP_BOOLEAN, PROP_NONE);
  RNA_def_property_boolean_sdna(prop, NULL, "gizmo_show_object", V3D_GIZMO_SHOW_OBJECT_SCALE);
  RNA_def_property_ui_text(prop, "Show Object Scale", "Gizmo to adjust scale");
  RNA_def_property_update(prop, NC_SPACE | ND_SPACE_VIEW3D, NULL);

  /* Empty Object Data. */
  prop = RNA_def_property(srna, "show_gizmo_empty_image", PROP_BOOLEAN, PROP_NONE);
  RNA_def_property_boolean_sdna(prop, NULL, "gizmo_show_empty", V3D_GIZMO_SHOW_EMPTY_IMAGE);
  RNA_def_property_ui_text(prop, "Show Empty Image", "Gizmo to adjust image size and position");
  RNA_def_property_update(prop, NC_SPACE | ND_SPACE_VIEW3D, NULL);

  prop = RNA_def_property(srna, "show_gizmo_empty_force_field", PROP_BOOLEAN, PROP_NONE);
  RNA_def_property_boolean_sdna(prop, NULL, "gizmo_show_empty", V3D_GIZMO_SHOW_EMPTY_FORCE_FIELD);
  RNA_def_property_ui_text(prop, "Show Empty Force Field", "Gizmo to adjust the force field");
  RNA_def_property_update(prop, NC_SPACE | ND_SPACE_VIEW3D, NULL);

  /* Light Object Data. */
  prop = RNA_def_property(srna, "show_gizmo_light_size", PROP_BOOLEAN, PROP_NONE);
  RNA_def_property_boolean_sdna(prop, NULL, "gizmo_show_light", V3D_GIZMO_SHOW_LIGHT_SIZE);
  RNA_def_property_ui_text(prop, "Show Light Size", "Gizmo to adjust spot and area size");
  RNA_def_property_update(prop, NC_SPACE | ND_SPACE_VIEW3D, NULL);

  prop = RNA_def_property(srna, "show_gizmo_light_look_at", PROP_BOOLEAN, PROP_NONE);
  RNA_def_property_boolean_sdna(prop, NULL, "gizmo_show_light", V3D_GIZMO_SHOW_LIGHT_LOOK_AT);
  RNA_def_property_ui_text(
      prop, "Show Light Look-At", "Gizmo to adjust the direction of the light");
  RNA_def_property_update(prop, NC_SPACE | ND_SPACE_VIEW3D, NULL);

  /* Camera Object Data. */
  prop = RNA_def_property(srna, "show_gizmo_camera_lens", PROP_BOOLEAN, PROP_NONE);
  RNA_def_property_boolean_sdna(prop, NULL, "gizmo_show_camera", V3D_GIZMO_SHOW_CAMERA_LENS);
  RNA_def_property_ui_text(prop, "Show Camera Lens", "Gizmo to adjust camera lens & ortho size");
  RNA_def_property_update(prop, NC_SPACE | ND_SPACE_VIEW3D, NULL);

  prop = RNA_def_property(srna, "show_gizmo_camera_dof_distance", PROP_BOOLEAN, PROP_NONE);
  RNA_def_property_boolean_sdna(prop, NULL, "gizmo_show_camera", V3D_GIZMO_SHOW_CAMERA_DOF_DIST);
  RNA_def_property_ui_text(prop,
                           "Show Camera Focus Distance",
                           "Gizmo to adjust camera focus distance "
                           "(depends on limits display)");
  RNA_def_property_update(prop, NC_SPACE | ND_SPACE_VIEW3D, NULL);

  prop = RNA_def_property(srna, "use_local_camera", PROP_BOOLEAN, PROP_NONE);
  RNA_def_property_boolean_negative_sdna(prop, NULL, "scenelock", 1);
  RNA_def_property_boolean_funcs(prop, NULL, "rna_SpaceView3D_use_local_camera_set");
  RNA_def_property_ui_text(prop,
                           "Use Local Camera",
                           "Use a local camera in this view, rather than scene's active camera");
  RNA_def_property_update(prop, NC_SPACE | ND_SPACE_VIEW3D, NULL);

  prop = RNA_def_property(srna, "region_3d", PROP_POINTER, PROP_NONE);
  RNA_def_property_struct_type(prop, "RegionView3D");
  RNA_def_property_pointer_funcs(prop, "rna_SpaceView3D_region_3d_get", NULL, NULL, NULL);
  RNA_def_property_ui_text(
      prop,
      "3D Region",
      "3D Region\n3D region in this space, in case of quad view the camera region");

  prop = RNA_def_property(srna, "region_quadviews", PROP_COLLECTION, PROP_NONE);
  RNA_def_property_struct_type(prop, "RegionView3D");
  RNA_def_property_collection_funcs(prop,
                                    "rna_SpaceView3D_region_quadviews_begin",
                                    "rna_iterator_listbase_next",
                                    "rna_iterator_listbase_end",
                                    "rna_SpaceView3D_region_quadviews_get",
                                    NULL,
                                    NULL,
                                    NULL,
                                    NULL);
  RNA_def_property_ui_text(
      prop,
      "Quad View Regions",
      "Quad View Regions\n3D regions (the third one defines quad view settings, "
      "the fourth one is same as 'region_3d')");

  prop = RNA_def_property(srna, "show_reconstruction", PROP_BOOLEAN, PROP_NONE);
  RNA_def_property_boolean_sdna(prop, NULL, "flag2", V3D_SHOW_RECONSTRUCTION);
  RNA_def_property_ui_text(
      prop,
      "Show Reconstruction",
      "Show Reconstruction\nDisplay reconstruction data from active movie clip");
  RNA_def_property_update(prop, NC_SPACE | ND_SPACE_VIEW3D, NULL);

  prop = RNA_def_property(srna, "tracks_display_size", PROP_FLOAT, PROP_NONE);
  RNA_def_property_range(prop, 0.0, FLT_MAX);
  RNA_def_property_ui_range(prop, 0, 5, 1, 3);
  RNA_def_property_float_sdna(prop, NULL, "bundle_size");
  RNA_def_property_ui_text(
      prop, "Tracks Size", "Tracks Size\nDisplay size of tracks from reconstructed data");
  RNA_def_property_update(prop, NC_SPACE | ND_SPACE_VIEW3D, NULL);

  prop = RNA_def_property(srna, "tracks_display_type", PROP_ENUM, PROP_NONE);
  RNA_def_property_enum_sdna(prop, NULL, "bundle_drawtype");
  RNA_def_property_enum_items(prop, bundle_drawtype_items);
  RNA_def_property_ui_text(
      prop, "Tracks Display Type", "Tracks Display Type\nViewport display style for tracks");
  RNA_def_property_update(prop, NC_SPACE | ND_SPACE_VIEW3D, NULL);

  prop = RNA_def_property(srna, "show_camera_path", PROP_BOOLEAN, PROP_NONE);
  RNA_def_property_boolean_sdna(prop, NULL, "flag2", V3D_SHOW_CAMERAPATH);
  RNA_def_property_ui_text(
      prop, "Show Camera Path", "Show Camera Path\nShow reconstructed camera path");
  RNA_def_property_update(prop, NC_SPACE | ND_SPACE_VIEW3D, NULL);

  prop = RNA_def_property(srna, "show_bundle_names", PROP_BOOLEAN, PROP_NONE);
  RNA_def_property_boolean_sdna(prop, NULL, "flag2", V3D_SHOW_BUNDLENAME);
  RNA_def_property_ui_text(prop,
                           "Show 3D Marker Names",
                           "Show 3D Marker Names\nShow names for reconstructed tracks objects");
  RNA_def_property_update(prop, NC_SPACE | ND_SPACE_VIEW3D, NULL);

  prop = RNA_def_property(srna, "fx_settings", PROP_POINTER, PROP_NONE);
  RNA_def_property_ui_text(
      prop, "FX Options", "FX Options\nOptions used for real time compositing");
  RNA_def_property_update(prop, NC_SPACE | ND_SPACE_VIEW3D, NULL);

  /* Stereo Settings */
  prop = RNA_def_property(srna, "stereo_3d_eye", PROP_ENUM, PROP_NONE);
  RNA_def_property_enum_sdna(prop, NULL, "multiview_eye");
  RNA_def_property_enum_items(prop, stereo3d_eye_items);
  RNA_def_property_enum_funcs(prop, NULL, NULL, "rna_SpaceView3D_stereo3d_camera_itemf");
  RNA_def_property_ui_text(prop, "Stereo Eye", "Stereo Eye\nCurrent stereo eye being drawn");
  RNA_def_property_clear_flag(prop, PROP_EDITABLE);

  prop = RNA_def_property(srna, "stereo_3d_camera", PROP_ENUM, PROP_NONE);
  RNA_def_property_enum_sdna(prop, NULL, "stereo3d_camera");
  RNA_def_property_enum_items(prop, stereo3d_camera_items);
  RNA_def_property_enum_funcs(prop, NULL, NULL, "rna_SpaceView3D_stereo3d_camera_itemf");
  RNA_def_property_ui_text(prop, "Camera", "");
  RNA_def_property_update(prop, NC_SPACE | ND_SPACE_VIEW3D, NULL);

  prop = RNA_def_property(srna, "show_stereo_3d_cameras", PROP_BOOLEAN, PROP_NONE);
  RNA_def_property_boolean_sdna(prop, NULL, "stereo3d_flag", V3D_S3D_DISPCAMERAS);
  RNA_def_property_ui_text(prop, "Cameras", "Cameras\nShow the left and right cameras");
  RNA_def_property_update(prop, NC_SPACE | ND_SPACE_VIEW3D, NULL);

  prop = RNA_def_property(srna, "show_stereo_3d_convergence_plane", PROP_BOOLEAN, PROP_NONE);
  RNA_def_property_boolean_sdna(prop, NULL, "stereo3d_flag", V3D_S3D_DISPPLANE);
  RNA_def_property_ui_text(prop, "Plane", "Plane\nShow the stereo 3d convergence plane");
  RNA_def_property_update(prop, NC_SPACE | ND_SPACE_VIEW3D, NULL);

  prop = RNA_def_property(srna, "stereo_3d_convergence_plane_alpha", PROP_FLOAT, PROP_FACTOR);
  RNA_def_property_float_sdna(prop, NULL, "stereo3d_convergence_alpha");
  RNA_def_property_ui_text(
      prop, "Plane Alpha", "Plane Alpha\nOpacity (alpha) of the convergence plane");
  RNA_def_property_update(prop, NC_SPACE | ND_SPACE_VIEW3D, NULL);

  prop = RNA_def_property(srna, "show_stereo_3d_volume", PROP_BOOLEAN, PROP_NONE);
  RNA_def_property_boolean_sdna(prop, NULL, "stereo3d_flag", V3D_S3D_DISPVOLUME);
  RNA_def_property_ui_text(prop, "Volume", "Volume\nShow the stereo 3d frustum volume");
  RNA_def_property_update(prop, NC_SPACE | ND_SPACE_VIEW3D, NULL);

  prop = RNA_def_property(srna, "stereo_3d_volume_alpha", PROP_FLOAT, PROP_FACTOR);
  RNA_def_property_float_sdna(prop, NULL, "stereo3d_volume_alpha");
  RNA_def_property_ui_text(
      prop, "Volume Alpha", "Volume Alpha\nOpacity (alpha) of the cameras' frustum volume");
  RNA_def_property_update(prop, NC_SPACE | ND_SPACE_VIEW3D, NULL);

  {
    struct {
      const char *name;
      int type_mask;
      const char *identifier[2];
    } info[] = {
        {"Mesh", (1 << OB_MESH), {"show_object_viewport_mesh", "show_object_select_mesh"}},
        {"Curve", (1 << OB_CURVE), {"show_object_viewport_curve", "show_object_select_curve"}},
        {"Surface", (1 << OB_SURF), {"show_object_viewport_surf", "show_object_select_surf"}},
        {"Meta", (1 << OB_MBALL), {"show_object_viewport_meta", "show_object_select_meta"}},
        {"Font", (1 << OB_FONT), {"show_object_viewport_font", "show_object_select_font"}},
        {"Armature",
         (1 << OB_ARMATURE),
         {"show_object_viewport_armature", "show_object_select_armature"}},
        {"Lattice",
         (1 << OB_LATTICE),
         {"show_object_viewport_lattice", "show_object_select_lattice"}},
        {"Empty", (1 << OB_EMPTY), {"show_object_viewport_empty", "show_object_select_empty"}},
        {"Grease Pencil",
         (1 << OB_GPENCIL),
         {"show_object_viewport_grease_pencil", "show_object_select_grease_pencil"}},
        {"Camera", (1 << OB_CAMERA), {"show_object_viewport_camera", "show_object_select_camera"}},
        {"Light", (1 << OB_LAMP), {"show_object_viewport_light", "show_object_select_light"}},
        {"Speaker",
         (1 << OB_SPEAKER),
         {"show_object_viewport_speaker", "show_object_select_speaker"}},
        {"Light Probe",
         (1 << OB_LIGHTPROBE),
         {"show_object_viewport_light_probe", "show_object_select_light_probe"}},
    };

    const char *view_mask_member[2] = {
        "object_type_exclude_viewport",
        "object_type_exclude_select",
    };
    for (int mask_index = 0; mask_index < 2; mask_index++) {
      for (int type_index = 0; type_index < ARRAY_SIZE(info); type_index++) {
        prop = RNA_def_property(
            srna, info[type_index].identifier[mask_index], PROP_BOOLEAN, PROP_NONE);
        RNA_def_property_boolean_negative_sdna(
            prop, NULL, view_mask_member[mask_index], info[type_index].type_mask);
        RNA_def_property_ui_text(prop, info[type_index].name, "");
        RNA_def_property_update(prop, NC_SPACE | ND_SPACE_VIEW3D, NULL);
      }
    }

    /* Heper for drawing the icon. */
    prop = RNA_def_property(srna, "icon_from_show_object_viewport", PROP_INT, PROP_NONE);
    RNA_def_property_int_funcs(
        prop, "rna_SpaceView3D_icon_from_show_object_viewport_get", NULL, NULL);
    RNA_def_property_clear_flag(prop, PROP_EDITABLE);
    RNA_def_property_ui_text(prop, "Visibility Icon", "");
  }

  /* Nested Structs */
  prop = RNA_def_property(srna, "shading", PROP_POINTER, PROP_NONE);
  RNA_def_property_flag(prop, PROP_NEVER_NULL);
  RNA_def_property_struct_type(prop, "View3DShading");
  RNA_def_property_ui_text(
      prop, "Shading Settings", "Shading Settings\nSettings for shading in the 3D viewport");

  prop = RNA_def_property(srna, "overlay", PROP_POINTER, PROP_NONE);
  RNA_def_property_flag(prop, PROP_NEVER_NULL);
  RNA_def_property_struct_type(prop, "View3DOverlay");
  RNA_def_property_pointer_funcs(prop, "rna_SpaceView3D_overlay_get", NULL, NULL, NULL);
  RNA_def_property_ui_text(
      prop,
      "Overlay Settings",
      "Overlay Settings\nSettings for display of overlays in the 3D viewport");

  rna_def_space_view3d_shading(brna);
  rna_def_space_view3d_overlay(brna);

  /* *** Animated *** */
  RNA_define_animate_sdna(true);
  /* region */

  srna = RNA_def_struct(brna, "RegionView3D", NULL);
  RNA_def_struct_sdna(srna, "RegionView3D");
  RNA_def_struct_ui_text(srna, "3D View Region", "3D View region data");

  prop = RNA_def_property(srna, "lock_rotation", PROP_BOOLEAN, PROP_NONE);
  RNA_def_property_boolean_sdna(prop, NULL, "viewlock", RV3D_LOCKED);
  RNA_def_property_ui_text(prop, "Lock", "Lock\nLock view rotation in side views");
  RNA_def_property_update(prop, NC_SPACE | ND_SPACE_VIEW3D, "rna_RegionView3D_quadview_update");

  prop = RNA_def_property(srna, "show_sync_view", PROP_BOOLEAN, PROP_NONE);
  RNA_def_property_boolean_sdna(prop, NULL, "viewlock", RV3D_BOXVIEW);
  RNA_def_property_ui_text(prop, "Box", "Box\nSync view position between side views");
  RNA_def_property_update(prop, NC_SPACE | ND_SPACE_VIEW3D, "rna_RegionView3D_quadview_update");

  prop = RNA_def_property(srna, "use_box_clip", PROP_BOOLEAN, PROP_NONE);
  RNA_def_property_boolean_sdna(prop, NULL, "viewlock", RV3D_BOXCLIP);
  RNA_def_property_ui_text(
      prop, "Clip", "Clip\nClip objects based on what's visible in other side views");
  RNA_def_property_update(
      prop, NC_SPACE | ND_SPACE_VIEW3D, "rna_RegionView3D_quadview_clip_update");

  prop = RNA_def_property(srna, "perspective_matrix", PROP_FLOAT, PROP_MATRIX);
  RNA_def_property_float_sdna(prop, NULL, "persmat");
  RNA_def_property_clear_flag(
      prop, PROP_EDITABLE); /* XXX: for now, it's too risky for users to do this */
  RNA_def_property_multi_array(prop, 2, rna_matrix_dimsize_4x4);
  RNA_def_property_ui_text(
      prop,
      "Perspective Matrix",
      "Perspective Matrix\nCurrent perspective matrix (``window_matrix * view_matrix``)");

  prop = RNA_def_property(srna, "window_matrix", PROP_FLOAT, PROP_MATRIX);
  RNA_def_property_float_sdna(prop, NULL, "winmat");
  RNA_def_property_clear_flag(prop, PROP_EDITABLE);
  RNA_def_property_multi_array(prop, 2, rna_matrix_dimsize_4x4);
  RNA_def_property_ui_text(prop, "Window Matrix", "Window Matrix\nCurrent window matrix");

  prop = RNA_def_property(srna, "view_matrix", PROP_FLOAT, PROP_MATRIX);
  RNA_def_property_float_sdna(prop, NULL, "viewmat");
  RNA_def_property_multi_array(prop, 2, rna_matrix_dimsize_4x4);
  RNA_def_property_float_funcs(prop, NULL, "rna_RegionView3D_view_matrix_set", NULL);
  RNA_def_property_ui_text(prop, "View Matrix", "View Matrix\nCurrent view matrix");
  RNA_def_property_update(prop, NC_SPACE | ND_SPACE_VIEW3D, NULL);

  prop = RNA_def_property(srna, "view_perspective", PROP_ENUM, PROP_NONE);
  RNA_def_property_enum_sdna(prop, NULL, "persp");
  RNA_def_property_enum_items(prop, rv3d_persp_items);
  RNA_def_property_ui_text(prop, "Perspective", "Perspective\nView Perspective");
  RNA_def_property_update(prop, NC_SPACE | ND_SPACE_VIEW3D, NULL);

  prop = RNA_def_property(srna, "is_perspective", PROP_BOOLEAN, PROP_NONE);
  RNA_def_property_boolean_sdna(prop, NULL, "is_persp", 1);
  RNA_def_property_ui_text(prop, "Is Perspective", "");
  RNA_def_property_flag(prop, PROP_EDITABLE);

  prop = RNA_def_property(srna, "is_orthographic_side_view", PROP_BOOLEAN, PROP_NONE);
  RNA_def_property_boolean_sdna(prop, NULL, "view", 0);
  RNA_def_property_boolean_funcs(prop, "rna_RegionView3D_is_orthographic_side_view_get", NULL);
  RNA_def_property_ui_text(prop, "Is Axis Aligned", "Is current view an orthographic side view");

  /* This isn't directly accessible from the UI, only an operator. */
  prop = RNA_def_property(srna, "use_clip_planes", PROP_BOOLEAN, PROP_NONE);
  RNA_def_property_boolean_sdna(prop, NULL, "rflag", RV3D_CLIPPING);
  RNA_def_property_ui_text(prop, "Use Clip Planes", "");

  prop = RNA_def_property(srna, "clip_planes", PROP_FLOAT, PROP_NONE);
  RNA_def_property_float_sdna(prop, NULL, "clip");
  RNA_def_property_multi_array(prop, 2, (int[]){6, 4});
  RNA_def_property_ui_text(prop, "Clip Planes", "");

  prop = RNA_def_property(srna, "view_location", PROP_FLOAT, PROP_TRANSLATION);
#  if 0
  RNA_def_property_float_sdna(prop, NULL, "ofs"); /* cant use because its negated */
#  else
  RNA_def_property_array(prop, 3);
  RNA_def_property_float_funcs(
      prop, "rna_RegionView3D_view_location_get", "rna_RegionView3D_view_location_set", NULL);
#  endif
  RNA_def_property_ui_text(prop, "View Location", "View pivot location");
  RNA_def_property_ui_range(prop, -10000.0, 10000.0, 10, RNA_TRANSLATION_PREC_DEFAULT);
  RNA_def_property_update(prop, NC_WINDOW, NULL);

  prop = RNA_def_property(
      srna, "view_rotation", PROP_FLOAT, PROP_QUATERNION); /* cant use because its inverted */
#  if 0
  RNA_def_property_float_sdna(prop, NULL, "viewquat");
#  else
  RNA_def_property_array(prop, 4);
  RNA_def_property_float_funcs(
      prop, "rna_RegionView3D_view_rotation_get", "rna_RegionView3D_view_rotation_set", NULL);
#  endif
  RNA_def_property_ui_text(
      prop, "View Rotation", "View Rotation\nRotation in quaternions (keep normalized)");
  RNA_def_property_update(prop, NC_SPACE | ND_SPACE_VIEW3D, NULL);

  /* not sure we need rna access to these but adding anyway */
  prop = RNA_def_property(srna, "view_distance", PROP_FLOAT, PROP_UNSIGNED);
  RNA_def_property_float_sdna(prop, NULL, "dist");
  RNA_def_property_ui_text(prop, "Distance", "Distance\nDistance to the view location");
  RNA_def_property_update(prop, NC_SPACE | ND_SPACE_VIEW3D, NULL);

  prop = RNA_def_property(srna, "view_camera_zoom", PROP_FLOAT, PROP_UNSIGNED);
  RNA_def_property_float_sdna(prop, NULL, "camzoom");
  RNA_def_property_ui_text(prop, "Camera Zoom", "Camera Zoom\nZoom factor in camera view");
  RNA_def_property_range(prop, RV3D_CAMZOOM_MIN, RV3D_CAMZOOM_MAX);
  RNA_def_property_update(prop, NC_SPACE | ND_SPACE_VIEW3D, NULL);

  prop = RNA_def_property(srna, "view_camera_offset", PROP_FLOAT, PROP_NONE);
  RNA_def_property_float_sdna(prop, NULL, "camdx");
  RNA_def_property_array(prop, 2);
  RNA_def_property_ui_text(prop, "Camera Offset", "amera Offset\nView shift in camera view");
  RNA_def_property_update(prop, NC_SPACE | ND_SPACE_VIEW3D, NULL);

  RNA_api_region_view3d(srna);
}

static void rna_def_space_buttons(BlenderRNA *brna)
{
  StructRNA *srna;
  PropertyRNA *prop;

  srna = RNA_def_struct(brna, "SpaceProperties", "Space");
  RNA_def_struct_sdna(srna, "SpaceProperties");
  RNA_def_struct_ui_text(srna, "Properties Space", "Properties space data");

  prop = RNA_def_property(srna, "context", PROP_ENUM, PROP_NONE);
  RNA_def_property_enum_sdna(prop, NULL, "mainb");
  RNA_def_property_enum_items(prop, buttons_context_items);
  RNA_def_property_enum_funcs(
      prop, NULL, "rna_SpaceProperties_context_set", "rna_SpaceProperties_context_itemf");
  RNA_def_property_ui_text(prop, "Context", "");
  RNA_def_property_update(
      prop, NC_SPACE | ND_SPACE_PROPERTIES, "rna_SpaceProperties_context_update");

  /* pinned data */
  prop = RNA_def_property(srna, "pin_id", PROP_POINTER, PROP_NONE);
  RNA_def_property_pointer_sdna(prop, NULL, "pinid");
  RNA_def_property_struct_type(prop, "ID");
  /* note: custom set function is ONLY to avoid rna setting a user for this. */
  RNA_def_property_pointer_funcs(
      prop, NULL, "rna_SpaceProperties_pin_id_set", "rna_SpaceProperties_pin_id_typef", NULL);
  RNA_def_property_flag(prop, PROP_EDITABLE | PROP_NEVER_UNLINK);
  RNA_def_property_update(
      prop, NC_SPACE | ND_SPACE_PROPERTIES, "rna_SpaceProperties_pin_id_update");

  prop = RNA_def_property(srna, "use_pin_id", PROP_BOOLEAN, PROP_NONE);
  RNA_def_property_boolean_sdna(prop, NULL, "flag", SB_PIN_CONTEXT);
  RNA_def_property_ui_text(prop, "Pin ID", "Pin ID\nUse the pinned context");
}

static void rna_def_space_image(BlenderRNA *brna)
{
  StructRNA *srna;
  PropertyRNA *prop;

  srna = RNA_def_struct(brna, "SpaceImageEditor", "Space");
  RNA_def_struct_sdna(srna, "SpaceImage");
  RNA_def_struct_ui_text(srna, "Space Image Editor", "Image and UV editor space data");

  rna_def_space_generic_show_region_toggles(srna,
                                            ((1 << RGN_TYPE_TOOL_HEADER) | (1 << RGN_TYPE_TOOLS) |
                                             (1 << RGN_TYPE_UI) | (1 << RGN_TYPE_HUD)));

  /* image */
  prop = RNA_def_property(srna, "image", PROP_POINTER, PROP_NONE);
  RNA_def_property_pointer_funcs(prop, NULL, "rna_SpaceImageEditor_image_set", NULL, NULL);
  RNA_def_property_ui_text(prop, "Image", "Image\nImage displayed and edited in this space");
  RNA_def_property_flag(prop, PROP_EDITABLE);
  RNA_def_property_update(
      prop,
      NC_GEOM | ND_DATA,
      "rna_SpaceImageEditor_image_update"); /* is handled in image editor too */

  prop = RNA_def_property(srna, "image_user", PROP_POINTER, PROP_NONE);
  RNA_def_property_flag(prop, PROP_NEVER_NULL);
  RNA_def_property_pointer_sdna(prop, NULL, "iuser");
  RNA_def_property_ui_text(
      prop,
      "Image User",
      "Image User\nParameters defining which layer, pass and frame of the image is displayed");
  RNA_def_property_update(prop, NC_SPACE | ND_SPACE_IMAGE, NULL);

  prop = RNA_def_property(srna, "scopes", PROP_POINTER, PROP_NONE);
  RNA_def_property_pointer_sdna(prop, NULL, "scopes");
  RNA_def_property_struct_type(prop, "Scopes");
  RNA_def_property_ui_text(prop, "Scopes", "Scopes\nScopes to visualize image statistics");
  RNA_def_property_flag(prop, PROP_CONTEXT_UPDATE);
  RNA_def_property_update(prop, NC_SPACE | ND_SPACE_IMAGE, "rna_SpaceImageEditor_scopes_update");

  prop = RNA_def_property(srna, "use_image_pin", PROP_BOOLEAN, PROP_NONE);
  RNA_def_property_boolean_sdna(prop, NULL, "pin", 0);
  RNA_def_property_ui_text(
      prop, "Image Pin", "Image Pin\nDisplay current image regardless of object selection");
  RNA_def_property_ui_icon(prop, ICON_UNPINNED, 1);
  RNA_def_property_update(prop, NC_SPACE | ND_SPACE_IMAGE, NULL);

  prop = RNA_def_property(srna, "sample_histogram", PROP_POINTER, PROP_NONE);
  RNA_def_property_pointer_sdna(prop, NULL, "sample_line_hist");
  RNA_def_property_struct_type(prop, "Histogram");
  RNA_def_property_ui_text(prop, "Line sample", "Line sample\nSampled colors along line");

  prop = RNA_def_property(srna, "zoom", PROP_FLOAT, PROP_NONE);
  RNA_def_property_array(prop, 2);
  RNA_def_property_clear_flag(prop, PROP_EDITABLE);
  RNA_def_property_float_funcs(prop, "rna_SpaceImageEditor_zoom_get", NULL, NULL);
  RNA_def_property_ui_text(prop, "Zoom", "Zoom\nZoom factor");

  /* image draw */
  prop = RNA_def_property(srna, "show_repeat", PROP_BOOLEAN, PROP_NONE);
  RNA_def_property_boolean_sdna(prop, NULL, "flag", SI_DRAW_TILE);
  RNA_def_property_ui_text(
      prop,
      "Display Repeated",
      "Display Repeated\nDisplay the image repeated outside of the main view");
  RNA_def_property_update(prop, NC_SPACE | ND_SPACE_IMAGE, NULL);

  prop = RNA_def_property(srna, "show_annotation", PROP_BOOLEAN, PROP_NONE);
  RNA_def_property_boolean_sdna(prop, NULL, "flag", SI_SHOW_GPENCIL);
  RNA_def_property_ui_text(
      prop, "Show Annotation", "Show Annotation\nShow annotations for this view");
  RNA_def_property_update(prop, NC_SPACE | ND_SPACE_IMAGE, NULL);

  prop = RNA_def_property(srna, "display_channels", PROP_ENUM, PROP_NONE);
  RNA_def_property_enum_bitflag_sdna(prop, NULL, "flag");
  RNA_def_property_enum_items(prop, display_channels_items);
  RNA_def_property_enum_funcs(prop, NULL, NULL, "rna_SpaceImageEditor_display_channels_itemf");
  RNA_def_property_ui_text(
      prop, "Display Channels", "Display Channels\nChannels of the image to draw");
  RNA_def_property_update(prop, NC_SPACE | ND_SPACE_IMAGE, NULL);

  prop = RNA_def_property(srna, "show_stereo_3d", PROP_BOOLEAN, PROP_NONE);
  RNA_def_property_boolean_funcs(
      prop, "rna_SpaceImageEditor_show_stereo_get", "rna_SpaceImageEditor_show_stereo_set");
  RNA_def_property_ui_text(prop, "Show Stereo", "Show Stereo\nDisplay the image in Stereo 3D");
  RNA_def_property_ui_icon(prop, ICON_CAMERA_STEREO, 0);
  RNA_def_property_update(
      prop, NC_SPACE | ND_SPACE_IMAGE, "rna_SpaceImageEditor_show_stereo_update");

  /* uv */
  prop = RNA_def_property(srna, "uv_editor", PROP_POINTER, PROP_NONE);
  RNA_def_property_flag(prop, PROP_NEVER_NULL);
  RNA_def_property_struct_type(prop, "SpaceUVEditor");
  RNA_def_property_pointer_funcs(prop, "rna_SpaceImageEditor_uvedit_get", NULL, NULL, NULL);
  RNA_def_property_ui_text(prop, "UV Editor", "UV Editor\nUV editor settings");

  /* mode (hidden in the UI, see 'ui_mode') */
  prop = RNA_def_property(srna, "mode", PROP_ENUM, PROP_NONE);
  RNA_def_property_enum_sdna(prop, NULL, "mode");
  RNA_def_property_enum_items(prop, rna_enum_space_image_mode_all_items);
  RNA_def_property_ui_text(prop, "Mode", "Mode\nEditing context being displayed");
  RNA_def_property_update(prop, NC_SPACE | ND_SPACE_IMAGE, "rna_SpaceImageEditor_mode_update");

  prop = RNA_def_property(srna, "ui_mode", PROP_ENUM, PROP_NONE);
  RNA_def_property_enum_sdna(prop, NULL, "mode");
  RNA_def_property_enum_items(prop, rna_enum_space_image_mode_ui_items);
  RNA_def_property_ui_text(prop, "Mode", "Mode\nEditing context being displayed");
  RNA_def_property_update(prop, NC_SPACE | ND_SPACE_IMAGE, "rna_SpaceImageEditor_mode_update");

  /* transform */
  prop = RNA_def_property(srna, "cursor_location", PROP_FLOAT, PROP_XYZ);
  RNA_def_property_array(prop, 2);
  RNA_def_property_float_funcs(prop,
                               "rna_SpaceImageEditor_cursor_location_get",
                               "rna_SpaceImageEditor_cursor_location_set",
                               NULL);
  RNA_def_property_ui_text(
      prop, "2D Cursor Location", "2D Cursor Location\n2D cursor location for this view");
  RNA_def_property_update(prop, NC_SPACE | ND_SPACE_IMAGE, NULL);

  prop = RNA_def_property(srna, "pivot_point", PROP_ENUM, PROP_NONE);
  RNA_def_property_enum_sdna(prop, NULL, "around");
  RNA_def_property_enum_items(prop, rna_enum_transform_pivot_items_full);
  RNA_def_property_enum_funcs(prop, NULL, NULL, "rna_SpaceImageEditor_pivot_itemf");
  RNA_def_property_ui_text(prop, "Pivot", "Pivot\nRotation/Scaling Pivot");
  RNA_def_property_update(prop, NC_SPACE | ND_SPACE_IMAGE, NULL);

  /* grease pencil */
  prop = RNA_def_property(srna, "grease_pencil", PROP_POINTER, PROP_NONE);
  RNA_def_property_pointer_sdna(prop, NULL, "gpd");
  RNA_def_property_struct_type(prop, "GreasePencil");
  RNA_def_property_pointer_funcs(
      prop, NULL, NULL, NULL, "rna_GPencil_datablocks_annotations_poll");
  RNA_def_property_flag(prop, PROP_EDITABLE | PROP_ID_REFCOUNT);
  RNA_def_property_ui_text(
      prop, "Grease Pencil", "Grease Pencil\nGrease pencil data for this space");
  RNA_def_property_update(prop, NC_SPACE | ND_SPACE_IMAGE, NULL);

  /* update */
  prop = RNA_def_property(srna, "use_realtime_update", PROP_BOOLEAN, PROP_NONE);
  RNA_def_property_boolean_sdna(prop, NULL, "lock", 0);
  RNA_def_property_ui_text(
      prop,
      "Update Automatically",
      "Update Automatically\nUpdate other affected window spaces automatically to reflect changes "
      "during interactive operations such as transform");

  /* state */
  prop = RNA_def_property(srna, "show_render", PROP_BOOLEAN, PROP_NONE);
  RNA_def_property_boolean_funcs(prop, "rna_SpaceImageEditor_show_render_get", NULL);
  RNA_def_property_clear_flag(prop, PROP_EDITABLE);
  RNA_def_property_ui_text(prop, "Show Render", "Show Render\nShow render related properties");

  prop = RNA_def_property(srna, "show_paint", PROP_BOOLEAN, PROP_NONE);
  RNA_def_property_boolean_funcs(prop, "rna_SpaceImageEditor_show_paint_get", NULL);
  RNA_def_property_clear_flag(prop, PROP_EDITABLE);
  RNA_def_property_ui_text(prop, "Show Paint", "Show Paint\nShow paint related properties");

  prop = RNA_def_property(srna, "show_uvedit", PROP_BOOLEAN, PROP_NONE);
  RNA_def_property_boolean_funcs(prop, "rna_SpaceImageEditor_show_uvedit_get", NULL);
  RNA_def_property_clear_flag(prop, PROP_EDITABLE);
  RNA_def_property_ui_text(
      prop, "Show UV Editor", "Show UV Editor\nShow UV editing related properties");

  prop = RNA_def_property(srna, "show_maskedit", PROP_BOOLEAN, PROP_NONE);
  RNA_def_property_boolean_funcs(prop, "rna_SpaceImageEditor_show_maskedit_get", NULL);
  RNA_def_property_clear_flag(prop, PROP_EDITABLE);
  RNA_def_property_ui_text(
      prop, "Show Mask Editor", "Show Mask Editor\nShow Mask editing related properties");

  rna_def_space_image_uv(brna);

  /* mask */
  rna_def_space_mask_info(srna, NC_SPACE | ND_SPACE_IMAGE, "rna_SpaceImageEditor_mask_set");
}

static void rna_def_space_sequencer(BlenderRNA *brna)
{
  StructRNA *srna;
  PropertyRNA *prop;

  static const EnumPropertyItem view_type_items[] = {
      {SEQ_VIEW_SEQUENCE, "SEQUENCER", ICON_SEQ_SEQUENCER, "Sequencer", ""},
      {SEQ_VIEW_PREVIEW, "PREVIEW", ICON_SEQ_PREVIEW, "Preview", ""},
      {SEQ_VIEW_SEQUENCE_PREVIEW,
       "SEQUENCER_PREVIEW",
       ICON_SEQ_SPLITVIEW,
       "Sequencer/Preview",
       ""},
      {0, NULL, 0, NULL, NULL},
  };

  static const EnumPropertyItem display_mode_items[] = {
      {SEQ_DRAW_IMG_IMBUF, "IMAGE", ICON_SEQ_PREVIEW, "Image Preview", ""},
      {SEQ_DRAW_IMG_WAVEFORM, "WAVEFORM", ICON_SEQ_LUMA_WAVEFORM, "Luma Waveform", ""},
      {SEQ_DRAW_IMG_VECTORSCOPE, "VECTOR_SCOPE", ICON_SEQ_CHROMA_SCOPE, "Chroma Vectorscope", ""},
      {SEQ_DRAW_IMG_HISTOGRAM, "HISTOGRAM", ICON_SEQ_HISTOGRAM, "Histogram", ""},
      {0, NULL, 0, NULL, NULL},
  };

  static const EnumPropertyItem proxy_render_size_items[] = {
      {SEQ_PROXY_RENDER_SIZE_NONE, "NONE", 0, "No display", ""},
      {SEQ_PROXY_RENDER_SIZE_SCENE, "SCENE", 0, "Scene render size", ""},
      {SEQ_PROXY_RENDER_SIZE_25, "PROXY_25", 0, "Proxy size 25%", ""},
      {SEQ_PROXY_RENDER_SIZE_50, "PROXY_50", 0, "Proxy size 50%", ""},
      {SEQ_PROXY_RENDER_SIZE_75, "PROXY_75", 0, "Proxy size 75%", ""},
      {SEQ_PROXY_RENDER_SIZE_100, "PROXY_100", 0, "Proxy size 100%", ""},
      {SEQ_PROXY_RENDER_SIZE_FULL, "FULL", 0, "No proxy, full render", ""},
      {0, NULL, 0, NULL, NULL},
  };

  static const EnumPropertyItem overlay_type_items[] = {
      {SEQ_DRAW_OVERLAY_RECT, "RECTANGLE", 0, "Rectangle", "Show rectangle area overlay"},
      {SEQ_DRAW_OVERLAY_REFERENCE, "REFERENCE", 0, "Reference", "Show reference frame only"},
      {SEQ_DRAW_OVERLAY_CURRENT, "CURRENT", 0, "Current", "Show current frame only"},
      {0, NULL, 0, NULL, NULL},
  };

  static const EnumPropertyItem preview_channels_items[] = {
      {SEQ_USE_ALPHA,
       "COLOR_ALPHA",
       ICON_IMAGE_RGB_ALPHA,
       "Color and Alpha",
       "Display image with RGB colors and alpha transparency"},
      {0, "COLOR", ICON_IMAGE_RGB, "Color", "Display image with RGB colors"},
      {0, NULL, 0, NULL, NULL},
  };

  static const EnumPropertyItem waveform_type_display_items[] = {
      {SEQ_NO_WAVEFORMS,
       "NO_WAVEFORMS",
       0,
       "Waveforms Off",
       "No waveforms drawn for any sound strips"},
      {SEQ_ALL_WAVEFORMS,
       "ALL_WAVEFORMS",
       0,
       "Waveforms On",
       "Waveforms drawn for all sound strips"},
      {0,
       "DEFAULT_WAVEFORMS",
       0,
       "Use Strip Option",
       "Waveforms drawn according to strip setting"},
      {0, NULL, 0, NULL, NULL},
  };

  srna = RNA_def_struct(brna, "SpaceSequenceEditor", "Space");
  RNA_def_struct_sdna(srna, "SpaceSeq");
  RNA_def_struct_ui_text(srna, "Space Sequence Editor", "Sequence editor space data");

  rna_def_space_generic_show_region_toggles(srna, (1 << RGN_TYPE_UI));

  /* view type, fairly important */
  prop = RNA_def_property(srna, "view_type", PROP_ENUM, PROP_NONE);
  RNA_def_property_enum_sdna(prop, NULL, "view");
  RNA_def_property_enum_items(prop, view_type_items);
  RNA_def_property_ui_text(
      prop, "View Type", "View Type\nType of the Sequencer view (sequencer, preview or both)");
  RNA_def_property_update(prop, 0, "rna_Sequencer_view_type_update");

  /* display type, fairly important */
  prop = RNA_def_property(srna, "display_mode", PROP_ENUM, PROP_NONE);
  RNA_def_property_enum_sdna(prop, NULL, "mainb");
  RNA_def_property_enum_items(prop, display_mode_items);
  RNA_def_property_ui_text(
      prop, "Display Mode", "Display Mode\nView mode to use for displaying sequencer output");
  RNA_def_property_update(prop, NC_SPACE | ND_SPACE_SEQUENCER, NULL);

  /* flags */
  prop = RNA_def_property(srna, "show_frame_indicator", PROP_BOOLEAN, PROP_NONE);
  RNA_def_property_boolean_negative_sdna(prop, NULL, "flag", SEQ_NO_DRAW_CFRANUM);
  RNA_def_property_ui_text(
      prop,
      "Show Frame Number Indicator",
      "Show Frame Number Indicator\nShow frame number beside the current frame indicator line");
  RNA_def_property_update(prop, NC_SPACE | ND_SPACE_SEQUENCER, NULL);

  prop = RNA_def_property(srna, "show_frames", PROP_BOOLEAN, PROP_NONE);
  RNA_def_property_boolean_sdna(prop, NULL, "flag", SEQ_DRAWFRAMES);
  RNA_def_property_ui_text(
      prop, "Display Frames", "Display Frames\nDisplay frames rather than seconds");
  RNA_def_property_update(prop, NC_SPACE | ND_SPACE_SEQUENCER, NULL);

  prop = RNA_def_property(srna, "use_marker_sync", PROP_BOOLEAN, PROP_NONE);
  RNA_def_property_boolean_sdna(prop, NULL, "flag", SEQ_MARKER_TRANS);
  RNA_def_property_ui_text(
      prop, "Sync Markers", "Sync Markers\nTransform markers as well as strips");
  RNA_def_property_update(prop, NC_SPACE | ND_SPACE_SEQUENCER, NULL);

  prop = RNA_def_property(srna, "show_separate_color", PROP_BOOLEAN, PROP_NONE);
  RNA_def_property_boolean_sdna(prop, NULL, "flag", SEQ_DRAW_COLOR_SEPARATED);
  RNA_def_property_ui_text(
      prop, "Separate Colors", "Separate Colors\nSeparate color channels in preview");
  RNA_def_property_update(prop, NC_SPACE | ND_SPACE_SEQUENCER, NULL);

  prop = RNA_def_property(srna, "show_safe_areas", PROP_BOOLEAN, PROP_NONE);
  RNA_def_property_boolean_sdna(prop, NULL, "flag", SEQ_SHOW_SAFE_MARGINS);
  RNA_def_property_ui_text(
      prop, "Safe Areas", "Safe Areas\nShow TV title safe and action safe areas in preview");
  RNA_def_property_update(prop, NC_SPACE | ND_SPACE_SEQUENCER, NULL);

  prop = RNA_def_property(srna, "show_safe_center", PROP_BOOLEAN, PROP_NONE);
  RNA_def_property_boolean_sdna(prop, NULL, "flag", SEQ_SHOW_SAFE_CENTER);
  RNA_def_property_ui_text(
      prop,
      "Center-Cut Safe Areas",
      "Center-Cut Safe Areas\nShow safe areas to fit content in a different aspect ratio");
  RNA_def_property_update(prop, NC_SPACE | ND_SPACE_SEQUENCER, NULL);

  prop = RNA_def_property(srna, "show_metadata", PROP_BOOLEAN, PROP_NONE);
  RNA_def_property_boolean_sdna(prop, NULL, "flag", SEQ_SHOW_METADATA);
  RNA_def_property_ui_text(
      prop, "Show Metadata", "Show Metadata\nShow metadata of first visible strip");
  RNA_def_property_update(prop, NC_SPACE | ND_SPACE_SEQUENCER, NULL);

  prop = RNA_def_property(srna, "show_seconds", PROP_BOOLEAN, PROP_NONE);
  RNA_def_property_boolean_negative_sdna(prop, NULL, "flag", SEQ_DRAWFRAMES);
  RNA_def_property_ui_text(
      prop, "Show Seconds", "Show Seconds\nShow timing in seconds not frames");
  RNA_def_property_update(prop, NC_SPACE | ND_SPACE_SEQUENCER, NULL);

  prop = RNA_def_property(srna, "show_marker_lines", PROP_BOOLEAN, PROP_NONE);
  RNA_def_property_boolean_sdna(prop, NULL, "flag", SEQ_SHOW_MARKER_LINES);
  RNA_def_property_ui_text(
      prop,
      "Show Marker Lines",
      "Show Marker Lines\nShow Marker Lines\nShow a vertical line for every marker");
  RNA_def_property_update(prop, NC_SPACE | ND_SPACE_SEQUENCER, NULL);

  prop = RNA_def_property(srna, "show_annotation", PROP_BOOLEAN, PROP_NONE);
  RNA_def_property_boolean_sdna(prop, NULL, "flag", SEQ_SHOW_GPENCIL);
  RNA_def_property_ui_text(
      prop, "Show Annotation", "Show Annotation\nShow annotations for this view");
  RNA_def_property_update(prop, NC_SPACE | ND_SPACE_SEQUENCER, NULL);

  prop = RNA_def_property(srna, "display_channel", PROP_INT, PROP_NONE);
  RNA_def_property_int_sdna(prop, NULL, "chanshown");
  RNA_def_property_ui_text(prop,
                           "Display Channel",
                           "Display Channel\nThe channel number shown in the image preview. 0 is "
                           "the result of all strips combined");
  RNA_def_property_range(prop, -5, MAXSEQ);
  RNA_def_property_update(prop, NC_SPACE | ND_SPACE_SEQUENCER, "rna_SequenceEditor_update_cache");

  prop = RNA_def_property(srna, "preview_channels", PROP_ENUM, PROP_NONE);
  RNA_def_property_enum_bitflag_sdna(prop, NULL, "flag");
  RNA_def_property_enum_items(prop, preview_channels_items);
  RNA_def_property_ui_text(
      prop, "Display Channels", "Display Channels\nChannels of the preview to draw");
  RNA_def_property_update(prop, NC_SPACE | ND_SPACE_SEQUENCER, "rna_SequenceEditor_update_cache");

  prop = RNA_def_property(srna, "waveform_display_type", PROP_ENUM, PROP_NONE);
  RNA_def_property_enum_bitflag_sdna(prop, NULL, "flag");
  RNA_def_property_enum_items(prop, waveform_type_display_items);
  RNA_def_property_ui_text(
      prop, "Waveform Displaying", "Waveform Displaying\nHow Waveforms are drawn");
  RNA_def_property_update(prop, NC_SPACE | ND_SPACE_SEQUENCER, NULL);

  prop = RNA_def_property(srna, "show_overexposed", PROP_INT, PROP_NONE);
  RNA_def_property_int_sdna(prop, NULL, "zebra");
  RNA_def_property_ui_text(
      prop, "Show Overexposed", "Show Overexposed\nShow overexposed areas with zebra stripes");
  RNA_def_property_range(prop, 0, 110);
  RNA_def_property_update(prop, NC_SPACE | ND_SPACE_SEQUENCER, NULL);

  prop = RNA_def_property(srna, "proxy_render_size", PROP_ENUM, PROP_NONE);
  RNA_def_property_enum_sdna(prop, NULL, "render_size");
  RNA_def_property_enum_items(prop, proxy_render_size_items);
  RNA_def_property_ui_text(
      prop,
      "Proxy Render Size",
      "Proxy Render Size\nDisplay preview using full resolution or different proxy resolutions");
  RNA_def_property_update(prop, NC_SPACE | ND_SPACE_SEQUENCER, "rna_SequenceEditor_update_cache");

  /* grease pencil */
  prop = RNA_def_property(srna, "grease_pencil", PROP_POINTER, PROP_NONE);
  RNA_def_property_pointer_sdna(prop, NULL, "gpd");
  RNA_def_property_struct_type(prop, "GreasePencil");
  RNA_def_property_pointer_funcs(
      prop, NULL, NULL, NULL, "rna_GPencil_datablocks_annotations_poll");
  RNA_def_property_flag(prop, PROP_EDITABLE | PROP_ID_REFCOUNT);
  RNA_def_property_ui_text(
      prop, "Grease Pencil", "Grease Pencil\nGrease Pencil data for this Preview region");
  RNA_def_property_update(prop, NC_SPACE | ND_SPACE_SEQUENCER, NULL);

  prop = RNA_def_property(srna, "overlay_type", PROP_ENUM, PROP_NONE);
  RNA_def_property_enum_sdna(prop, NULL, "overlay_type");
  RNA_def_property_enum_items(prop, overlay_type_items);
  RNA_def_property_ui_text(prop, "Overlay Type", "Overlay Type\nOverlay draw type");
  RNA_def_property_update(prop, NC_SPACE | ND_SPACE_SEQUENCER, NULL);

  prop = RNA_def_property(srna, "show_backdrop", PROP_BOOLEAN, PROP_NONE);
  RNA_def_property_boolean_sdna(prop, NULL, "draw_flag", SEQ_DRAW_BACKDROP);
  RNA_def_property_ui_text(prop, "Use Backdrop", "Use Backdrop\nDisplay result under strips");
  RNA_def_property_update(prop, NC_SPACE | ND_SPACE_SEQUENCER, NULL);

  prop = RNA_def_property(srna, "show_strip_offset", PROP_BOOLEAN, PROP_NONE);
  RNA_def_property_boolean_sdna(prop, NULL, "draw_flag", SEQ_DRAW_OFFSET_EXT);
  RNA_def_property_ui_text(prop, "Show Offsets", "Show Offsets\nDisplay strip in/out offsets");
  RNA_def_property_update(prop, NC_SPACE | ND_SPACE_SEQUENCER, NULL);
}

static void rna_def_space_text(BlenderRNA *brna)
{
  StructRNA *srna;
  PropertyRNA *prop;

  srna = RNA_def_struct(brna, "SpaceTextEditor", "Space");
  RNA_def_struct_sdna(srna, "SpaceText");
  RNA_def_struct_ui_text(srna, "Space Text Editor", "Text editor space data");

  rna_def_space_generic_show_region_toggles(srna, (1 << RGN_TYPE_UI) | (1 << RGN_TYPE_FOOTER));

  /* text */
  prop = RNA_def_property(srna, "text", PROP_POINTER, PROP_NONE);
  RNA_def_property_flag(prop, PROP_EDITABLE);
  RNA_def_property_ui_text(prop, "Text", "Text\nText displayed and edited in this space");
  RNA_def_property_pointer_funcs(prop, NULL, "rna_SpaceTextEditor_text_set", NULL, NULL);
  RNA_def_property_update(prop, NC_SPACE | ND_SPACE_TEXT, NULL);

  /* display */
  prop = RNA_def_property(srna, "show_word_wrap", PROP_BOOLEAN, PROP_NONE);
  RNA_def_property_boolean_sdna(prop, NULL, "wordwrap", 0);
  RNA_def_property_boolean_funcs(prop, NULL, "rna_SpaceTextEditor_word_wrap_set");
  RNA_def_property_ui_text(
      prop, "Word Wrap", "Word Wrap\nWrap words if there is not enough horizontal space");
  RNA_def_property_ui_icon(prop, ICON_WORDWRAP_ON, 0);
  RNA_def_property_update(prop, NC_SPACE | ND_SPACE_TEXT, NULL);

  prop = RNA_def_property(srna, "show_line_numbers", PROP_BOOLEAN, PROP_NONE);
  RNA_def_property_boolean_sdna(prop, NULL, "showlinenrs", 0);
  RNA_def_property_ui_text(
      prop, "Line Numbers", "Line Numbers\nShow line numbers next to the text");
  RNA_def_property_ui_icon(prop, ICON_LINENUMBERS_ON, 0);
  RNA_def_property_update(prop, NC_SPACE | ND_SPACE_TEXT, NULL);

  prop = RNA_def_property(srna, "show_syntax_highlight", PROP_BOOLEAN, PROP_NONE);
  RNA_def_property_boolean_sdna(prop, NULL, "showsyntax", 0);
  RNA_def_property_ui_text(
      prop, "Syntax Highlight", "Syntax Highlight\nSyntax highlight for scripting");
  RNA_def_property_ui_icon(prop, ICON_SYNTAX_ON, 0);
  RNA_def_property_update(prop, NC_SPACE | ND_SPACE_TEXT, NULL);

  prop = RNA_def_property(srna, "show_line_highlight", PROP_BOOLEAN, PROP_NONE);
  RNA_def_property_boolean_sdna(prop, NULL, "line_hlight", 0);
  RNA_def_property_ui_text(prop, "Highlight Line", "Highlight Line\nHighlight the current line");
  RNA_def_property_update(prop, NC_SPACE | ND_SPACE_TEXT, NULL);

  prop = RNA_def_property(srna, "tab_width", PROP_INT, PROP_NONE);
  RNA_def_property_int_sdna(prop, NULL, "tabnumber");
  RNA_def_property_range(prop, 2, 8);
  RNA_def_property_ui_text(prop, "Tab Width", "Tab Width\nNumber of spaces to display tabs with");
  RNA_def_property_update(prop, NC_SPACE | ND_SPACE_TEXT, "rna_SpaceTextEditor_updateEdited");

  prop = RNA_def_property(srna, "font_size", PROP_INT, PROP_NONE);
  RNA_def_property_int_sdna(prop, NULL, "lheight");
  RNA_def_property_range(prop, 8, 32);
  RNA_def_property_ui_text(
      prop, "Font Size", "Font Size\nFont size to use for displaying the text");
  RNA_def_property_update(prop, NC_SPACE | ND_SPACE_TEXT, NULL);

  prop = RNA_def_property(srna, "show_margin", PROP_BOOLEAN, PROP_NONE);
  RNA_def_property_boolean_sdna(prop, NULL, "flags", ST_SHOW_MARGIN);
  RNA_def_property_ui_text(prop, "Show Margin", "Show Margin\nShow right margin");
  RNA_def_property_update(prop, NC_SPACE | ND_SPACE_TEXT, NULL);

  prop = RNA_def_property(srna, "margin_column", PROP_INT, PROP_NONE);
  RNA_def_property_int_sdna(prop, NULL, "margin_column");
  RNA_def_property_range(prop, 0, 1024);
  RNA_def_property_ui_text(
      prop, "Margin Column", "Margin Column\nColumn number to show right margin at");
  RNA_def_property_update(prop, NC_SPACE | ND_SPACE_TEXT, NULL);

  prop = RNA_def_property(srna, "top", PROP_INT, PROP_NONE);
  RNA_def_property_int_sdna(prop, NULL, "top");
  RNA_def_property_range(prop, 0, INT_MAX);
  RNA_def_property_ui_text(prop, "Top Line", "Top Line\nTop line visible");
  RNA_def_property_update(prop, NC_SPACE | ND_SPACE_TEXT, NULL);

  prop = RNA_def_property(srna, "visible_lines", PROP_INT, PROP_NONE);
  RNA_def_property_clear_flag(prop, PROP_EDITABLE);
  RNA_def_property_int_sdna(prop, NULL, "viewlines");
  RNA_def_property_ui_text(prop,
                           "Visible Lines",
                           "Visible Lines\nAmount of lines that can be visible in current editor");

  /* functionality options */
  prop = RNA_def_property(srna, "use_overwrite", PROP_BOOLEAN, PROP_NONE);
  RNA_def_property_boolean_sdna(prop, NULL, "overwrite", 1);
  RNA_def_property_ui_text(
      prop, "Overwrite", "Overwrite\nOverwrite characters when typing rather than inserting them");
  RNA_def_property_update(prop, NC_SPACE | ND_SPACE_TEXT, NULL);

  prop = RNA_def_property(srna, "use_live_edit", PROP_BOOLEAN, PROP_NONE);
  RNA_def_property_boolean_sdna(prop, NULL, "live_edit", 1);
  RNA_def_property_ui_text(prop, "Live Edit", "Live Edit\nRun python while editing");
  RNA_def_property_update(prop, NC_SPACE | ND_SPACE_TEXT, NULL);

  /* find */
  prop = RNA_def_property(srna, "use_find_all", PROP_BOOLEAN, PROP_NONE);
  RNA_def_property_boolean_sdna(prop, NULL, "flags", ST_FIND_ALL);
  RNA_def_property_ui_text(
      prop,
      "Find All",
      "Find All\nSearch in all text data-blocks, instead of only the active one");
  RNA_def_property_update(prop, NC_SPACE | ND_SPACE_TEXT, NULL);

  prop = RNA_def_property(srna, "use_find_wrap", PROP_BOOLEAN, PROP_NONE);
  RNA_def_property_boolean_sdna(prop, NULL, "flags", ST_FIND_WRAP);
  RNA_def_property_ui_text(
      prop,
      "Find Wrap",
      "Find Wrap\nSearch again from the start of the file when reaching the end");
  RNA_def_property_update(prop, NC_SPACE | ND_SPACE_TEXT, NULL);

  prop = RNA_def_property(srna, "use_match_case", PROP_BOOLEAN, PROP_NONE);
  RNA_def_property_boolean_sdna(prop, NULL, "flags", ST_MATCH_CASE);
  RNA_def_property_ui_text(
      prop,
      "Match case",
      "Match case\nSearch string is sensitive to uppercase and lowercase letters");
  RNA_def_property_update(prop, NC_SPACE | ND_SPACE_TEXT, NULL);

  prop = RNA_def_property(srna, "find_text", PROP_STRING, PROP_NONE);
  RNA_def_property_string_sdna(prop, NULL, "findstr");
  RNA_def_property_ui_text(prop, "Find Text", "Find Text\nText to search for with the find tool");
  RNA_def_property_update(prop, NC_SPACE | ND_SPACE_TEXT, NULL);

  prop = RNA_def_property(srna, "replace_text", PROP_STRING, PROP_NONE);
  RNA_def_property_string_sdna(prop, NULL, "replacestr");
  RNA_def_property_ui_text(
      prop,
      "Replace Text",
      "Replace Text\nText to replace selected text with using the replace tool");
  RNA_def_property_update(prop, NC_SPACE | ND_SPACE_TEXT, NULL);

  RNA_api_space_text(srna);
}

// bfa - toolbar editor
static void rna_def_space_toolbar(BlenderRNA *brna)
{
  StructRNA *srna;
  // PropertyRNA *prop;

  srna = RNA_def_struct(brna, "SpaceToolbarEditor", "Space");
  RNA_def_struct_sdna(srna, "SpaceToolbar");
  RNA_def_struct_ui_text(srna, "Space Toolbar Editor", "Toolbar editor space data");
}

static void rna_def_space_dopesheet(BlenderRNA *brna)
{
  StructRNA *srna;
  PropertyRNA *prop;

  srna = RNA_def_struct(brna, "SpaceDopeSheetEditor", "Space");
  RNA_def_struct_sdna(srna, "SpaceAction");
  RNA_def_struct_ui_text(srna, "Space Dope Sheet Editor", "Dope Sheet space data");

  rna_def_space_generic_show_region_toggles(srna, (1 << RGN_TYPE_UI));

  /* data */
  prop = RNA_def_property(srna, "action", PROP_POINTER, PROP_NONE);
  RNA_def_property_flag(prop, PROP_EDITABLE);
  RNA_def_property_pointer_funcs(
      prop, NULL, "rna_SpaceDopeSheetEditor_action_set", NULL, "rna_Action_actedit_assign_poll");
  RNA_def_property_ui_text(prop, "Action", "Action\nAction displayed and edited in this space");
  RNA_def_property_flag(prop, PROP_CONTEXT_UPDATE);
  RNA_def_property_update(
      prop, NC_ANIMATION | ND_KEYFRAME | NA_EDITED, "rna_SpaceDopeSheetEditor_action_update");

  /* mode (hidden in the UI, see 'ui_mode') */
  prop = RNA_def_property(srna, "mode", PROP_ENUM, PROP_NONE);
  RNA_def_property_enum_sdna(prop, NULL, "mode");
  RNA_def_property_enum_items(prop, rna_enum_space_action_mode_all_items);
  RNA_def_property_ui_text(prop, "Mode", "Mode\nEditing context being displayed");
  RNA_def_property_flag(prop, PROP_CONTEXT_UPDATE);
  RNA_def_property_update(
      prop, NC_SPACE | ND_SPACE_DOPESHEET, "rna_SpaceDopeSheetEditor_mode_update");

  prop = RNA_def_property(srna, "ui_mode", PROP_ENUM, PROP_NONE);
  RNA_def_property_enum_sdna(prop, NULL, "mode");
  RNA_def_property_enum_items(prop, rna_enum_space_action_ui_mode_items);
  RNA_def_property_ui_text(prop, "Mode", "Mode\nEditing context being displayed");
  RNA_def_property_flag(prop, PROP_CONTEXT_UPDATE);
  RNA_def_property_update(
      prop, NC_SPACE | ND_SPACE_DOPESHEET, "rna_SpaceDopeSheetEditor_mode_update");

  /* display */
  prop = RNA_def_property(srna, "show_seconds", PROP_BOOLEAN, PROP_NONE);
  RNA_def_property_boolean_sdna(prop, NULL, "flag", SACTION_DRAWTIME);
  RNA_def_property_ui_text(prop, "Show Seconds", "Show Second\nShow timing in seconds not frames");
  RNA_def_property_update(prop, NC_SPACE | ND_SPACE_DOPESHEET, NULL);

  prop = RNA_def_property(srna, "show_frame_indicator", PROP_BOOLEAN, PROP_NONE);
  RNA_def_property_boolean_negative_sdna(prop, NULL, "flag", SACTION_NODRAWCFRANUM);
  RNA_def_property_ui_text(
      prop,
      "Show Frame Number Indicator",
      "Show Frame Number Indicator\nShow frame number beside the current frame indicator line");
  RNA_def_property_update(prop, NC_SPACE | ND_SPACE_DOPESHEET, NULL);

  prop = RNA_def_property(srna, "show_sliders", PROP_BOOLEAN, PROP_NONE);
  RNA_def_property_boolean_sdna(prop, NULL, "flag", SACTION_SLIDERS);
  RNA_def_property_ui_text(
      prop, "Show Sliders", "Show Sliders\nShow sliders beside F-Curve channels");
  RNA_def_property_update(prop, NC_SPACE | ND_SPACE_DOPESHEET, NULL);

  prop = RNA_def_property(srna, "show_pose_markers", PROP_BOOLEAN, PROP_NONE);
  RNA_def_property_boolean_sdna(prop, NULL, "flag", SACTION_POSEMARKERS_SHOW);
  RNA_def_property_ui_text(
      prop,
      "Show Pose Markers",
      "Show Pose Markers\nShow markers belonging to the active action instead of Scene markers "
      "(Action and Shape Key Editors only)");
  RNA_def_property_update(prop, NC_SPACE | ND_SPACE_DOPESHEET, NULL);

  prop = RNA_def_property(srna, "show_group_colors", PROP_BOOLEAN, PROP_NONE);
  RNA_def_property_boolean_negative_sdna(prop, NULL, "flag", SACTION_NODRAWGCOLORS);
  RNA_def_property_ui_text(prop,
                           "Show Group Colors",
                           "Show Group Colors\nDisplay groups and channels with colors matching "
                           "their corresponding groups "
                           "(pose bones only currently)");
  RNA_def_property_update(prop, NC_SPACE | ND_SPACE_DOPESHEET, NULL);

  prop = RNA_def_property(srna, "show_interpolation", PROP_BOOLEAN, PROP_NONE);
  RNA_def_property_boolean_sdna(prop, NULL, "flag", SACTION_SHOW_INTERPOLATION);
  RNA_def_property_ui_text(prop,
                           "Show Handles And Interpolation",
                           "Show Handles And Interpolation\nDisplay keyframe handle types and "
                           "non-bezier interpolation modes");
  RNA_def_property_update(prop, NC_SPACE | ND_SPACE_DOPESHEET, NULL);

  prop = RNA_def_property(srna, "show_extremes", PROP_BOOLEAN, PROP_NONE);
  RNA_def_property_boolean_sdna(prop, NULL, "flag", SACTION_SHOW_EXTREMES);
  RNA_def_property_ui_text(
      prop,
      "Show Curve Extremes",
      "Show Curve Extremes\nMark keyframes where the key value flow changes direction, based on "
      "comparison with adjacent keys");
  RNA_def_property_update(prop, NC_SPACE | ND_SPACE_DOPESHEET, NULL);

  prop = RNA_def_property(srna, "show_marker_lines", PROP_BOOLEAN, PROP_NONE);
  RNA_def_property_boolean_sdna(prop, NULL, "flag", SACTION_SHOW_MARKER_LINES);
  RNA_def_property_ui_text(
      prop, "Show Marker Lines", "Show Marker Lines\nShow a vertical line for every marker");
  RNA_def_property_update(prop, NC_SPACE | ND_SPACE_GRAPH, NULL);

  /* editing */
  prop = RNA_def_property(srna, "use_auto_merge_keyframes", PROP_BOOLEAN, PROP_NONE);
  RNA_def_property_boolean_negative_sdna(prop, NULL, "flag", SACTION_NOTRANSKEYCULL);
  RNA_def_property_ui_text(
      prop, "AutoMerge Keyframes", "AutoMerge Keyframes\nAutomatically merge nearby keyframes");
  RNA_def_property_update(prop, NC_SPACE | ND_SPACE_DOPESHEET, NULL);

  prop = RNA_def_property(srna, "use_realtime_update", PROP_BOOLEAN, PROP_NONE);
  RNA_def_property_boolean_negative_sdna(prop, NULL, "flag", SACTION_NOREALTIMEUPDATES);
  RNA_def_property_ui_text(prop,
                           "Realtime Updates",
                           "Realtime Updates\nWhen transforming keyframes, changes to the "
                           "animation data are flushed to other views");
  RNA_def_property_update(prop, NC_SPACE | ND_SPACE_DOPESHEET, NULL);

  prop = RNA_def_property(srna, "use_marker_sync", PROP_BOOLEAN, PROP_NONE);
  RNA_def_property_boolean_sdna(prop, NULL, "flag", SACTION_MARKERS_MOVE);
  RNA_def_property_ui_text(prop, "Sync Markers", "Sync Markers\nSync Markers with keyframe edits");

  /* dopesheet */
  prop = RNA_def_property(srna, "dopesheet", PROP_POINTER, PROP_NONE);
  RNA_def_property_struct_type(prop, "DopeSheet");
  RNA_def_property_pointer_sdna(prop, NULL, "ads");
  RNA_def_property_ui_text(
      prop, "Dope Sheet", "Dope Sheet\nSettings for filtering animation data");

  /* autosnap */
  prop = RNA_def_property(srna, "auto_snap", PROP_ENUM, PROP_NONE);
  RNA_def_property_enum_sdna(prop, NULL, "autosnap");
  RNA_def_property_enum_items(prop, autosnap_items);
  RNA_def_property_ui_text(
      prop, "Auto Snap", "Auto Snap\nAutomatic time snapping settings for transformations");
  RNA_def_property_update(prop, NC_SPACE | ND_SPACE_DOPESHEET, NULL);

  /* displaying cache status */
  prop = RNA_def_property(srna, "show_cache", PROP_BOOLEAN, PROP_NONE);
  RNA_def_property_boolean_sdna(prop, NULL, "cache_display", TIME_CACHE_DISPLAY);
  RNA_def_property_ui_text(
      prop, "Show Cache", "Show Cache\nShow the status of cached frames in the timeline");
  RNA_def_property_update(prop, NC_SPACE | ND_SPACE_TIME, NULL);

  prop = RNA_def_property(srna, "cache_softbody", PROP_BOOLEAN, PROP_NONE);
  RNA_def_property_boolean_sdna(prop, NULL, "cache_display", TIME_CACHE_SOFTBODY);
  RNA_def_property_ui_text(
      prop, "Softbody", "Softbody\nShow the active object's softbody point cache");
  RNA_def_property_update(prop, NC_SPACE | ND_SPACE_TIME, NULL);

  prop = RNA_def_property(srna, "cache_particles", PROP_BOOLEAN, PROP_NONE);
  RNA_def_property_boolean_sdna(prop, NULL, "cache_display", TIME_CACHE_PARTICLES);
  RNA_def_property_ui_text(
      prop, "Particles", "Particles\nShow the active object's particle point cache");
  RNA_def_property_update(prop, NC_SPACE | ND_SPACE_TIME, NULL);

  prop = RNA_def_property(srna, "cache_cloth", PROP_BOOLEAN, PROP_NONE);
  RNA_def_property_boolean_sdna(prop, NULL, "cache_display", TIME_CACHE_CLOTH);
  RNA_def_property_ui_text(prop, "Cloth", "Cloth\nShow the active object's cloth point cache");
  RNA_def_property_update(prop, NC_SPACE | ND_SPACE_TIME, NULL);

  prop = RNA_def_property(srna, "cache_smoke", PROP_BOOLEAN, PROP_NONE);
  RNA_def_property_boolean_sdna(prop, NULL, "cache_display", TIME_CACHE_SMOKE);
  RNA_def_property_ui_text(prop, "Smoke", "Smoke\nShow the active object's smoke cache");
  RNA_def_property_update(prop, NC_SPACE | ND_SPACE_TIME, NULL);

  prop = RNA_def_property(srna, "cache_dynamicpaint", PROP_BOOLEAN, PROP_NONE);
  RNA_def_property_boolean_sdna(prop, NULL, "cache_display", TIME_CACHE_DYNAMICPAINT);
  RNA_def_property_ui_text(
      prop, "Dynamic Paint", "Dynamic Paint\nShow the active object's Dynamic Paint cache");
  RNA_def_property_update(prop, NC_SPACE | ND_SPACE_TIME, NULL);

  prop = RNA_def_property(srna, "cache_rigidbody", PROP_BOOLEAN, PROP_NONE);
  RNA_def_property_boolean_sdna(prop, NULL, "cache_display", TIME_CACHE_RIGIDBODY);
  RNA_def_property_ui_text(
      prop, "Rigid Body", "Rigid Body\nShow the active object's Rigid Body cache");
  RNA_def_property_update(prop, NC_SPACE | ND_SPACE_TIME, NULL);
}

static void rna_def_space_graph(BlenderRNA *brna)
{
  StructRNA *srna;
  PropertyRNA *prop;

  /* this is basically the same as the one for the 3D-View, but with some entries omitted */
  static const EnumPropertyItem gpivot_items[] = {
      {V3D_AROUND_CENTER_BOUNDS,
       "BOUNDING_BOX_CENTER",
       ICON_PIVOT_BOUNDBOX,
       "Bounding Box Center",
       ""},
      {V3D_AROUND_CURSOR, "CURSOR", ICON_PIVOT_CURSOR, "2D Cursor", ""},
      {V3D_AROUND_LOCAL_ORIGINS,
       "INDIVIDUAL_ORIGINS",
       ICON_PIVOT_INDIVIDUAL,
       "Individual Centers",
       ""},
      /*{V3D_AROUND_CENTER_MEDIAN, "MEDIAN_POINT", 0, "Median Point", ""}, */
      /*{V3D_AROUND_ACTIVE, "ACTIVE_ELEMENT", 0, "Active Element", ""}, */
      {0, NULL, 0, NULL, NULL},
  };

  srna = RNA_def_struct(brna, "SpaceGraphEditor", "Space");
  RNA_def_struct_sdna(srna, "SpaceGraph");
  RNA_def_struct_ui_text(srna, "Space Graph Editor", "Graph Editor space data");

  rna_def_space_generic_show_region_toggles(srna, (1 << RGN_TYPE_UI));

  /* mode */
  prop = RNA_def_property(srna, "mode", PROP_ENUM, PROP_NONE);
  RNA_def_property_enum_sdna(prop, NULL, "mode");
  RNA_def_property_enum_items(prop, rna_enum_space_graph_mode_items);
  RNA_def_property_ui_text(prop, "Mode", "Mode\nEditing context being displayed");
  RNA_def_property_flag(prop, PROP_CONTEXT_UPDATE);
  RNA_def_property_update(
      prop, NC_SPACE | ND_SPACE_GRAPH, "rna_SpaceGraphEditor_display_mode_update");

  /* display */
  prop = RNA_def_property(srna, "show_seconds", PROP_BOOLEAN, PROP_NONE);
  RNA_def_property_boolean_sdna(prop, NULL, "flag", SIPO_DRAWTIME);
  RNA_def_property_ui_text(
      prop, "Show Seconds", "Show Seconds\nShow timing in seconds not frames");
  RNA_def_property_update(prop, NC_SPACE | ND_SPACE_GRAPH, NULL);

  prop = RNA_def_property(srna, "show_frame_indicator", PROP_BOOLEAN, PROP_NONE);
  RNA_def_property_boolean_negative_sdna(prop, NULL, "flag", SIPO_NODRAWCFRANUM);
  RNA_def_property_ui_text(
      prop,
      "Show Frame Number Indicator",
      "Show Frame Number Indicator\nShow frame number beside the current frame indicator line");
  RNA_def_property_update(prop, NC_SPACE | ND_SPACE_GRAPH, NULL);

  prop = RNA_def_property(srna, "show_sliders", PROP_BOOLEAN, PROP_NONE);
  RNA_def_property_boolean_sdna(prop, NULL, "flag", SIPO_SLIDERS);
  RNA_def_property_ui_text(
      prop, "Show Sliders", "Show Sliders\nShow sliders beside F-Curve channels");
  RNA_def_property_update(prop, NC_SPACE | ND_SPACE_GRAPH, NULL);

  prop = RNA_def_property(srna, "show_handles", PROP_BOOLEAN, PROP_NONE);
  RNA_def_property_boolean_negative_sdna(prop, NULL, "flag", SIPO_NOHANDLES);
  RNA_def_property_ui_text(
      prop, "Show Handles", "Show Handles\nShow handles of Bezier control points");
  RNA_def_property_update(prop, NC_SPACE | ND_SPACE_GRAPH, NULL);

  prop = RNA_def_property(srna, "use_only_selected_curves_handles", PROP_BOOLEAN, PROP_NONE);
  RNA_def_property_boolean_sdna(prop, NULL, "flag", SIPO_SELCUVERTSONLY);
  RNA_def_property_ui_text(prop,
                           "Only Selected Curve Keyframes",
                           "Only Selected Curve Keyframes\nOnly keyframes of selected F-Curves "
                           "are visible and editable");
  RNA_def_property_update(prop, NC_SPACE | ND_SPACE_GRAPH, NULL);

  prop = RNA_def_property(srna, "use_only_selected_keyframe_handles", PROP_BOOLEAN, PROP_NONE);
  RNA_def_property_boolean_sdna(prop, NULL, "flag", SIPO_SELVHANDLESONLY);
  RNA_def_property_ui_text(
      prop,
      "Only Selected Keyframes Handles",
      "Only Selected Keyframes Handles\nOnly show and edit handles of selected keyframes");
  RNA_def_property_update(prop, NC_SPACE | ND_SPACE_GRAPH, NULL);

  prop = RNA_def_property(srna, "use_beauty_drawing", PROP_BOOLEAN, PROP_NONE);
  RNA_def_property_boolean_negative_sdna(prop, NULL, "flag", SIPO_BEAUTYDRAW_OFF);
  RNA_def_property_ui_text(
      prop,
      "Use High Quality Display",
      "Use High Quality Display\nDisplay F-Curves using Anti-Aliasing and other fancy effects "
      "(disable for better performance)");
  RNA_def_property_update(prop, NC_SPACE | ND_SPACE_GRAPH, NULL);

  prop = RNA_def_property(srna, "show_group_colors", PROP_BOOLEAN, PROP_NONE);
  RNA_def_property_boolean_negative_sdna(prop, NULL, "flag", SIPO_NODRAWGCOLORS);
  RNA_def_property_ui_text(prop,
                           "Show Group Colors",
                           "Show Group Colors\nDisplay groups and channels with colors matching "
                           "their corresponding groups");
  RNA_def_property_update(prop, NC_SPACE | ND_SPACE_GRAPH, NULL);

  prop = RNA_def_property(srna, "show_marker_lines", PROP_BOOLEAN, PROP_NONE);
  RNA_def_property_boolean_sdna(prop, NULL, "flag", SIPO_MARKER_LINES);
  RNA_def_property_ui_text(
      prop, "Show Marker Lines", "Show Marker Lines\nShow a vertical line for every marker");
  RNA_def_property_update(prop, NC_SPACE | ND_SPACE_GRAPH, NULL);

  /* editing */
  prop = RNA_def_property(srna, "use_auto_merge_keyframes", PROP_BOOLEAN, PROP_NONE);
  RNA_def_property_boolean_negative_sdna(prop, NULL, "flag", SIPO_NOTRANSKEYCULL);
  RNA_def_property_ui_text(
      prop, "AutoMerge Keyframes", "AutoMerge Keyframes\nAutomatically merge nearby keyframes");
  RNA_def_property_update(prop, NC_SPACE | ND_SPACE_GRAPH, NULL);

  prop = RNA_def_property(srna, "use_realtime_update", PROP_BOOLEAN, PROP_NONE);
  RNA_def_property_boolean_negative_sdna(prop, NULL, "flag", SIPO_NOREALTIMEUPDATES);
  RNA_def_property_ui_text(
      prop,
      "Realtime Updates\nRealtime Updates",
      "When transforming keyframes, changes to the animation data are flushed to other views");
  RNA_def_property_update(prop, NC_SPACE | ND_SPACE_GRAPH, NULL);

  /* cursor */
  prop = RNA_def_property(srna, "show_cursor", PROP_BOOLEAN, PROP_NONE);
  RNA_def_property_boolean_negative_sdna(prop, NULL, "flag", SIPO_NODRAWCURSOR);
  RNA_def_property_ui_text(prop, "Show Cursor", "Show 2D cursor");
  RNA_def_property_update(prop, NC_SPACE | ND_SPACE_GRAPH, NULL);

  prop = RNA_def_property(srna, "cursor_position_x", PROP_FLOAT, PROP_NONE);
  RNA_def_property_float_sdna(prop, NULL, "cursorTime");
  RNA_def_property_ui_text(
      prop, "Cursor X-Value", "Cursor X-Value\nGraph Editor 2D-Value cursor - X-Value component");
  RNA_def_property_update(prop, NC_SPACE | ND_SPACE_GRAPH, NULL);

  prop = RNA_def_property(srna, "cursor_position_y", PROP_FLOAT, PROP_NONE);
  RNA_def_property_float_sdna(prop, NULL, "cursorVal");
  RNA_def_property_ui_text(
      prop, "Cursor Y-Value", "Cursor Y-Value\nGraph Editor 2D-Value cursor - Y-Value component");
  RNA_def_property_update(prop, NC_SPACE | ND_SPACE_GRAPH, NULL);

  prop = RNA_def_property(srna, "pivot_point", PROP_ENUM, PROP_NONE);
  RNA_def_property_enum_sdna(prop, NULL, "around");
  RNA_def_property_enum_items(prop, gpivot_items);
  RNA_def_property_ui_text(prop, "Pivot Point", "Pivot Point\nPivot center for rotation/scaling");
  RNA_def_property_update(prop, NC_SPACE | ND_SPACE_GRAPH, NULL);

  /* dopesheet */
  prop = RNA_def_property(srna, "dopesheet", PROP_POINTER, PROP_NONE);
  RNA_def_property_struct_type(prop, "DopeSheet");
  RNA_def_property_pointer_sdna(prop, NULL, "ads");
  RNA_def_property_ui_text(
      prop, "Dope Sheet", "Dope Sheet\nSettings for filtering animation data");

  /* autosnap */
  prop = RNA_def_property(srna, "auto_snap", PROP_ENUM, PROP_NONE);
  RNA_def_property_enum_sdna(prop, NULL, "autosnap");
  RNA_def_property_enum_items(prop, autosnap_items);
  RNA_def_property_ui_text(
      prop, "Auto Snap", "Auto Snap\nAutomatic time snapping settings for transformations");
  RNA_def_property_update(prop, NC_SPACE | ND_SPACE_GRAPH, NULL);

  /* readonly state info */
  prop = RNA_def_property(srna, "has_ghost_curves", PROP_BOOLEAN, PROP_NONE);
  RNA_def_property_boolean_funcs(prop, "rna_SpaceGraphEditor_has_ghost_curves_get", NULL);
  RNA_def_property_clear_flag(prop, PROP_EDITABLE);
  RNA_def_property_ui_text(prop,
                           "Has Ghost Curves",
                           "Has Ghost Curves\nGraph Editor instance has some ghost curves stored");

  /* nromalize curves */
  prop = RNA_def_property(srna, "use_normalization", PROP_BOOLEAN, PROP_NONE);
  RNA_def_property_boolean_sdna(prop, NULL, "flag", SIPO_NORMALIZE);
  RNA_def_property_ui_text(prop,
                           "Use Normalization",
                           "Use Normalization\nDisplay curves in normalized to -1..1 range, "
                           "for easier editing of multiple curves with different ranges");
  RNA_def_property_update(prop, NC_SPACE | ND_SPACE_GRAPH, NULL);

  prop = RNA_def_property(srna, "use_auto_normalization", PROP_BOOLEAN, PROP_NONE);
  RNA_def_property_boolean_negative_sdna(prop, NULL, "flag", SIPO_NORMALIZE_FREEZE);
  RNA_def_property_ui_text(
      prop,
      "Auto Normalization",
      "Auto Normalization\nAutomatically recalculate curve normalization on every curve edit");
  RNA_def_property_update(prop, NC_SPACE | ND_SPACE_GRAPH, NULL);
}

static void rna_def_space_nla(BlenderRNA *brna)
{
  StructRNA *srna;
  PropertyRNA *prop;

  srna = RNA_def_struct(brna, "SpaceNLA", "Space");
  RNA_def_struct_sdna(srna, "SpaceNla");
  RNA_def_struct_ui_text(srna, "Space Nla Editor", "NLA editor space data");

  rna_def_space_generic_show_region_toggles(srna, (1 << RGN_TYPE_UI));

  /* display */
  prop = RNA_def_property(srna, "show_seconds", PROP_BOOLEAN, PROP_NONE);
  RNA_def_property_boolean_sdna(prop, NULL, "flag", SNLA_DRAWTIME);
  RNA_def_property_ui_text(
      prop, "Show Seconds", "Show Seconds\nShow timing in seconds not frames");
  RNA_def_property_update(prop, NC_SPACE | ND_SPACE_NLA, NULL);

  prop = RNA_def_property(srna, "show_frame_indicator", PROP_BOOLEAN, PROP_NONE);
  RNA_def_property_boolean_negative_sdna(prop, NULL, "flag", SNLA_NODRAWCFRANUM);
  RNA_def_property_ui_text(
      prop,
      "Show Frame Number Indicator",
      "Show Frame Number Indicator\nShow frame number beside the current frame indicator line");
  RNA_def_property_update(prop, NC_SPACE | ND_SPACE_NLA, NULL);

  prop = RNA_def_property(srna, "show_strip_curves", PROP_BOOLEAN, PROP_NONE);
  RNA_def_property_boolean_negative_sdna(prop, NULL, "flag", SNLA_NOSTRIPCURVES);
  RNA_def_property_ui_text(
      prop, "Show Control F-Curves", "Show Control F-Curves\nShow influence F-Curves on strips");
  RNA_def_property_update(prop, NC_SPACE | ND_SPACE_NLA, NULL);

  prop = RNA_def_property(srna, "show_local_markers", PROP_BOOLEAN, PROP_NONE);
  RNA_def_property_boolean_negative_sdna(prop, NULL, "flag", SNLA_NOLOCALMARKERS);
  RNA_def_property_ui_text(prop,
                           "Show Local Markers",
                           "Show Local Markers\nShow action-local markers on the strips, useful "
                           "when synchronizing timing across strips");
  RNA_def_property_update(prop, NC_SPACE | ND_SPACE_NLA, NULL);

  prop = RNA_def_property(srna, "show_marker_lines", PROP_BOOLEAN, PROP_NONE);
  RNA_def_property_boolean_sdna(prop, NULL, "flag", SNLA_SHOW_MARKER_LINES);
  RNA_def_property_ui_text(
      prop, "Show Marker Lines", "Show Marker Lines\nShow a vertical line for every marker");
  RNA_def_property_update(prop, NC_SPACE | ND_SPACE_GRAPH, NULL);

  /* editing */
  prop = RNA_def_property(srna, "use_realtime_update", PROP_BOOLEAN, PROP_NONE);
  RNA_def_property_boolean_negative_sdna(prop, NULL, "flag", SNLA_NOREALTIMEUPDATES);
  RNA_def_property_ui_text(prop,
                           "Realtime Updates",
                           "Realtime Updates\nWhen transforming strips, changes to the animation "
                           "data are flushed to other views");
  RNA_def_property_update(prop, NC_SPACE | ND_SPACE_NLA, NULL);

  /* dopesheet */
  prop = RNA_def_property(srna, "dopesheet", PROP_POINTER, PROP_NONE);
  RNA_def_property_struct_type(prop, "DopeSheet");
  RNA_def_property_pointer_sdna(prop, NULL, "ads");
  RNA_def_property_ui_text(
      prop, "Dope Sheet", "Dope Sheet\nSettings for filtering animation data");

  /* autosnap */
  prop = RNA_def_property(srna, "auto_snap", PROP_ENUM, PROP_NONE);
  RNA_def_property_enum_sdna(prop, NULL, "autosnap");
  RNA_def_property_enum_items(prop, autosnap_items);
  RNA_def_property_ui_text(
      prop, "Auto Snap", "Auto Snap\nAutomatic time snapping settings for transformations");
  RNA_def_property_update(prop, NC_SPACE | ND_SPACE_NLA, NULL);
}

static void rna_def_console_line(BlenderRNA *brna)
{
  static const EnumPropertyItem console_line_type_items[] = {
      {CONSOLE_LINE_OUTPUT, "OUTPUT", 0, "Output", ""},
      {CONSOLE_LINE_INPUT, "INPUT", 0, "Input", ""},
      {CONSOLE_LINE_INFO, "INFO", 0, "Info", ""},
      {CONSOLE_LINE_ERROR, "ERROR", 0, "Error", ""},
      {0, NULL, 0, NULL, NULL},
  };

  StructRNA *srna;
  PropertyRNA *prop;

  srna = RNA_def_struct(brna, "ConsoleLine", NULL);
  RNA_def_struct_ui_text(srna, "Console Input", "Input line for the interactive console");

  prop = RNA_def_property(srna, "body", PROP_STRING, PROP_NONE);
  RNA_def_property_string_funcs(
      prop, "rna_ConsoleLine_body_get", "rna_ConsoleLine_body_length", "rna_ConsoleLine_body_set");
  RNA_def_property_ui_text(prop, "Line", "Line\nText in the line");
  RNA_def_property_update(prop, NC_SPACE | ND_SPACE_CONSOLE, NULL);
  RNA_def_property_translation_context(prop, BLT_I18NCONTEXT_ID_TEXT);

  prop = RNA_def_property(
      srna, "current_character", PROP_INT, PROP_NONE); /* copied from text editor */
  RNA_def_property_int_sdna(prop, NULL, "cursor");
  RNA_def_property_int_funcs(prop, NULL, NULL, "rna_ConsoleLine_cursor_index_range");
  RNA_def_property_update(prop, NC_SPACE | ND_SPACE_CONSOLE, NULL);

  prop = RNA_def_property(srna, "type", PROP_ENUM, PROP_NONE);
  RNA_def_property_enum_sdna(prop, NULL, "type");
  RNA_def_property_enum_items(prop, console_line_type_items);
  RNA_def_property_ui_text(prop, "Type", "Type\nConsole line type when used in scrollback");
}

static void rna_def_space_console(BlenderRNA *brna)
{
  StructRNA *srna;
  PropertyRNA *prop;

  srna = RNA_def_struct(brna, "SpaceConsole", "Space");
  RNA_def_struct_sdna(srna, "SpaceConsole");
  RNA_def_struct_ui_text(srna, "Space Console", "Interactive python console");

  /* display */
  prop = RNA_def_property(srna, "font_size", PROP_INT, PROP_NONE); /* copied from text editor */
  RNA_def_property_int_sdna(prop, NULL, "lheight");
  RNA_def_property_range(prop, 8, 32);
  RNA_def_property_ui_text(
      prop, "Font Size", "Font Size\nFont size to use for displaying the text");
  RNA_def_property_update(prop, 0, "rna_SpaceConsole_rect_update");

  prop = RNA_def_property(
      srna, "select_start", PROP_INT, PROP_UNSIGNED); /* copied from text editor */
  RNA_def_property_int_sdna(prop, NULL, "sel_start");
  RNA_def_property_update(prop, NC_SPACE | ND_SPACE_CONSOLE, NULL);

  prop = RNA_def_property(
      srna, "select_end", PROP_INT, PROP_UNSIGNED); /* copied from text editor */
  RNA_def_property_int_sdna(prop, NULL, "sel_end");
  RNA_def_property_update(prop, NC_SPACE | ND_SPACE_CONSOLE, NULL);

  prop = RNA_def_property(srna, "prompt", PROP_STRING, PROP_NONE);
  RNA_def_property_ui_text(prop, "Prompt", "Prompt\nCommand line prompt");

  prop = RNA_def_property(srna, "language", PROP_STRING, PROP_NONE);
  RNA_def_property_ui_text(prop, "Language", "Language\nCommand line prompt language");

  prop = RNA_def_property(srna, "history", PROP_COLLECTION, PROP_NONE);
  RNA_def_property_collection_sdna(prop, NULL, "history", NULL);
  RNA_def_property_struct_type(prop, "ConsoleLine");
  RNA_def_property_ui_text(prop, "History", "History\nCommand history");

  prop = RNA_def_property(srna, "scrollback", PROP_COLLECTION, PROP_NONE);
  RNA_def_property_collection_sdna(prop, NULL, "scrollback", NULL);
  RNA_def_property_struct_type(prop, "ConsoleLine");
  RNA_def_property_ui_text(prop, "Output", "Output\nCommand output");
}

static void rna_def_fileselect_params(BlenderRNA *brna)
{
  StructRNA *srna;
  PropertyRNA *prop;

  static const EnumPropertyItem file_display_items[] = {
      {FILE_SHORTDISPLAY,
       "LIST_SHORT",
       ICON_SHORTDISPLAY,
       "Short List",
       "Short List\nDisplay files as short list"},
      {FILE_LONGDISPLAY,
       "LIST_LONG",
       ICON_LONGDISPLAY,
       "Long List",
       "Long List\nDisplay files as a detailed list"},
      {FILE_IMGDISPLAY,
       "THUMBNAIL",
       ICON_IMGDISPLAY,
       "Thumbnails",
       "Thumbnails\nDisplay files as thumbnails"},
      {0, NULL, 0, NULL, NULL},
  };

  static const EnumPropertyItem display_size_items[] = {
      {32, "TINY", 0, "Tiny", ""},
      {64, "SMALL", 0, "Small", ""},
      {128, "NORMAL", 0, "Regular", ""},
      {256, "LARGE", 0, "Large", ""},
      {0, NULL, 0, NULL, NULL},
  };

  static const EnumPropertyItem file_filter_idtypes_items[] = {
      {FILTER_ID_AC, "ACTION", ICON_ANIM_DATA, "Actions", "Actions\nShow/hide Action data-blocks"},
      {FILTER_ID_AR,
       "ARMATURE",
       ICON_ARMATURE_DATA,
       "Armatures",
       "Show/hide Armature data-blocks"},
      {FILTER_ID_BR,
       "BRUSH",
       ICON_BRUSH_DATA,
       "Brushes",
       "Brushes\nShow/hide Brushes data-blocks"},
      {FILTER_ID_CA,
       "CAMERA",
       ICON_CAMERA_DATA,
       "Cameras",
       "Cameras\nShow/hide Camera data-blocks"},
      {FILTER_ID_CF,
       "CACHEFILE",
       ICON_FILE,
       "Cache Files",
       "Cache Files\nShow/hide Cache File data-blocks"},
      {FILTER_ID_CU, "CURVE", ICON_CURVE_DATA, "Curves", "Curves\nShow/hide Curve data-blocks"},
      {FILTER_ID_GD,
       "GREASE_PENCIL",
       ICON_GREASEPENCIL,
       "Grease Pencil",
       "Grease Pencil\nShow/hide Grease pencil data-blocks"},
      {FILTER_ID_GR,
       "GROUP",
       ICON_GROUP,
       "Collections",
       "Collections\nShow/hide Collection data-blocks"},
      {FILTER_ID_IM, "IMAGE", ICON_IMAGE_DATA, "Images", "Images\nShow/hide Image data-blocks"},
      {FILTER_ID_LA, "LIGHT", ICON_LIGHT_DATA, "Lights", "Lights\nShow/hide Light data-blocks"},
      {FILTER_ID_LS,
       "LINESTYLE",
       ICON_LINE_DATA,
       "Freestyle Linestyles",
       "Freestyle Linestyles\nShow/hide Freestyle's Line Style data-blocks"},
      {FILTER_ID_LT,
       "LATTICE",
       ICON_LATTICE_DATA,
       "Lattices",
       "Lattices\nShow/hide Lattice data-blocks"},
      {FILTER_ID_MA,
       "MATERIAL",
       ICON_MATERIAL_DATA,
       "Materials",
       "Materials\nShow/hide Material data-blocks"},
      {FILTER_ID_MB,
       "METABALL",
       ICON_META_DATA,
       "Metaballs",
       "Metaballs\nShow/hide Metaball data-blocks"},
      {FILTER_ID_MC,
       "MOVIE_CLIP",
       ICON_TRACKER_DATA,
       "Movie Clips",
       "Movie Clips\nShow/hide Movie Clip data-blocks"},
      {FILTER_ID_ME, "MESH", ICON_MESH_DATA, "Meshes", "Meshes\nShow/hide Mesh data-blocks"},
      {FILTER_ID_MSK, "MASK", ICON_MOD_MASK, "Masks", "Masks\nShow/hide Mask data-blocks"},
      {FILTER_ID_NT,
       "NODE_TREE",
       ICON_NODETREE,
       "Node Trees",
       "Node Trees\nShow/hide Node Tree data-blocks"},
      {FILTER_ID_OB,
       "OBJECT",
       ICON_OBJECT_DATA,
       "Objects",
       "Objects\nShow/hide Object data-blocks"},
      {FILTER_ID_PA,
       "PARTICLE_SETTINGS",
       ICON_PARTICLE_DATA,
       "Particles Settings",
       "Particles Settings\nShow/hide Particle Settings data-blocks"},
      {FILTER_ID_PAL,
       "PALETTE",
       ICON_COLOR,
       "Palettes",
       "Palettes\nShow/hide Palette data-blocks"},
      {FILTER_ID_PC,
       "PAINT_CURVE",
       ICON_CURVE_BEZCURVE,
       "Paint Curves",
       "Paint Curves\nShow/hide Paint Curve data-blocks"},
      {FILTER_ID_LP,
       "LIGHT_PROBE",
       ICON_OUTLINER_DATA_LIGHTPROBE,
       "Light Probes",
       "Light Probes\nShow/hide Light Probe data-blocks"},
      {FILTER_ID_SCE, "SCENE", ICON_SCENE_DATA, "Scenes", "Scenes\nShow/hide Scene data-blocks"},
      {FILTER_ID_SPK,
       "SPEAKER",
       ICON_SPEAKER,
       "Speakers",
       "Speakers\nShow/hide Speaker data-blocks"},
      {FILTER_ID_SO, "SOUND", ICON_SOUND, "Sounds", "Sounds\nShow/hide Sound data-blocks"},
      {FILTER_ID_TE,
       "TEXTURE",
       ICON_TEXTURE,
       "Textures",
       "Textures\nShow/hide Texture data-blocks"},
      {FILTER_ID_TXT, "TEXT", ICON_TEXT, "Texts", "Texts\nShow/hide Text data-blocks"},
      {FILTER_ID_VF, "FONT", ICON_FONT_DATA, "Fonts", "Fonts\nShow/hide Font data-blocks"},
      {FILTER_ID_WO, "WORLD", ICON_WORLD, "Worlds", "Worlds\nShow/hide World data-blocks"},
      {FILTER_ID_WS,
       "WORK_SPACE",
       ICON_NONE,
       "Workspaces",
       "Workspaces\nShow/hide workspace data-blocks"},
      {0, NULL, 0, NULL, NULL},
  };

  static const EnumPropertyItem file_filter_idcategories_items[] = {
      {FILTER_ID_SCE, "SCENE", ICON_SCENE_DATA, "Scenes", "Show/hide scenes"},
      {FILTER_ID_AC,
       "ANIMATION",
       ICON_ANIM_DATA,
       "Animations",
       "Animations\nShow/hide animation data"},
      {FILTER_ID_OB | FILTER_ID_GR,
       "OBJECT",
       ICON_GROUP,
       "Objects & Collections",
       "Objects & Collections\nShow/hide objects and groups"},
      {FILTER_ID_AR | FILTER_ID_CU | FILTER_ID_LT | FILTER_ID_MB | FILTER_ID_ME,
       "GEOMETRY",
       ICON_MESH_DATA,
       "Geometry",
       "Geometry\nShow/hide meshes, curves, lattice, armatures and metaballs data"},
      {FILTER_ID_LS | FILTER_ID_MA | FILTER_ID_NT | FILTER_ID_TE,
       "SHADING",
       ICON_MATERIAL_DATA,
       "Shading",
       "Shading\nShow/hide materials, nodetrees, textures and Freestyle's linestyles"},
      {FILTER_ID_IM | FILTER_ID_MC | FILTER_ID_MSK | FILTER_ID_SO,
       "IMAGE",
       ICON_IMAGE_DATA,
       "Images & Sounds",
       "Images & Sounds\nShow/hide images, movie clips, sounds and masks"},
      {FILTER_ID_CA | FILTER_ID_LA | FILTER_ID_SPK | FILTER_ID_WO | FILTER_ID_WS,
       "ENVIRONMENT",
       ICON_WORLD,
       "Environment",
       "Environment\nShow/hide worlds, lights, cameras and speakers"},
      {FILTER_ID_BR | FILTER_ID_GD | FILTER_ID_PA | FILTER_ID_PAL | FILTER_ID_PC | FILTER_ID_TXT |
           FILTER_ID_VF | FILTER_ID_CF,
       "MISC",
       ICON_GREASEPENCIL,
       "Miscellaneous",
       "Miscellaneous\nShow/hide other data types"},
      {0, NULL, 0, NULL, NULL},
  };

  srna = RNA_def_struct(brna, "FileSelectParams", NULL);
  RNA_def_struct_ui_text(srna, "File Select Parameters", "File Select Parameters");

  prop = RNA_def_property(srna, "title", PROP_STRING, PROP_NONE);
  RNA_def_property_string_sdna(prop, NULL, "title");
  RNA_def_property_ui_text(prop, "Title", "Title\nTitle for the file browser");
  RNA_def_property_clear_flag(prop, PROP_EDITABLE);

  prop = RNA_def_property(srna, "directory", PROP_STRING, PROP_DIRPATH);
  RNA_def_property_string_sdna(prop, NULL, "dir");
  RNA_def_property_ui_text(
      prop, "Directory", "Directory\nDirectory displayed in the file browser");
  RNA_def_property_update(prop, NC_SPACE | ND_SPACE_FILE_PARAMS, NULL);

  prop = RNA_def_property(srna, "filename", PROP_STRING, PROP_FILENAME);
  RNA_def_property_string_sdna(prop, NULL, "file");
  RNA_def_property_ui_text(prop, "File Name", "File Name\nActive file in the file browser");
  RNA_def_property_update(prop, NC_SPACE | ND_SPACE_FILE_PARAMS, NULL);

  prop = RNA_def_property(srna, "use_library_browsing", PROP_BOOLEAN, PROP_NONE);
  RNA_def_property_ui_text(prop,
                           "Library Browser",
                           "Library Browser\nWhether we may browse blender files' content or not");
  RNA_def_property_clear_flag(prop, PROP_EDITABLE);
  RNA_def_property_boolean_funcs(prop, "rna_FileSelectParams_use_lib_get", NULL);

  prop = RNA_def_property(srna, "display_type", PROP_ENUM, PROP_NONE);
  RNA_def_property_enum_sdna(prop, NULL, "display");
  RNA_def_property_enum_items(prop, file_display_items);
  RNA_def_property_ui_text(prop, "Display Mode", "Display Mode\nDisplay mode for the file list");
  RNA_def_property_update(prop, NC_SPACE | ND_SPACE_FILE_PARAMS, NULL);

  prop = RNA_def_property(srna, "recursion_level", PROP_ENUM, PROP_NONE);
  RNA_def_property_enum_items(prop, fileselectparams_recursion_level_items);
  RNA_def_property_enum_funcs(prop, NULL, NULL, "rna_FileSelectParams_recursion_level_itemf");
  RNA_def_property_ui_text(
      prop, "Recursion", "Recursion\nNumbers of dirtree levels to show simultaneously");
  RNA_def_property_update(prop, NC_SPACE | ND_SPACE_FILE_PARAMS, NULL);

  prop = RNA_def_property(srna, "use_filter", PROP_BOOLEAN, PROP_NONE);
  RNA_def_property_boolean_sdna(prop, NULL, "flag", FILE_FILTER);
  RNA_def_property_ui_text(prop, "Filter Files", "Filter Files\nEnable filtering of files");
  RNA_def_property_update(prop, NC_SPACE | ND_SPACE_FILE_PARAMS, NULL);

  prop = RNA_def_property(srna, "show_hidden", PROP_BOOLEAN, PROP_NONE);
  RNA_def_property_boolean_negative_sdna(prop, NULL, "flag", FILE_HIDE_DOT);
  RNA_def_property_ui_text(prop, "Show Hidden", "Show Hidden\nShow hidden dot files");
  RNA_def_property_update(prop, NC_SPACE | ND_SPACE_FILE_PARAMS, NULL);

  prop = RNA_def_property(srna, "sort_method", PROP_ENUM, PROP_NONE);
  RNA_def_property_enum_sdna(prop, NULL, "sort");
  RNA_def_property_enum_items(prop, rna_enum_file_sort_items);
  RNA_def_property_ui_text(prop, "Sort", "");
  RNA_def_property_update(prop, NC_SPACE | ND_SPACE_FILE_PARAMS, NULL);

  prop = RNA_def_property(srna, "use_filter_image", PROP_BOOLEAN, PROP_NONE);
  RNA_def_property_boolean_sdna(prop, NULL, "filter", FILE_TYPE_IMAGE);
  RNA_def_property_ui_text(prop, "Filter Images", "Filter Images\nShow image files");
  RNA_def_property_ui_icon(prop, ICON_FILE_IMAGE, 0);
  RNA_def_property_update(prop, NC_SPACE | ND_SPACE_FILE_PARAMS, NULL);

  prop = RNA_def_property(srna, "use_filter_blender", PROP_BOOLEAN, PROP_NONE);
  RNA_def_property_boolean_sdna(prop, NULL, "filter", FILE_TYPE_BLENDER);
  RNA_def_property_ui_text(prop, "Filter Blender", "Filter Blender\nShow .blend files");
  RNA_def_property_ui_icon(prop, ICON_FILE_BLEND, 0);
  RNA_def_property_update(prop, NC_SPACE | ND_SPACE_FILE_PARAMS, NULL);

  prop = RNA_def_property(srna, "use_filter_backup", PROP_BOOLEAN, PROP_NONE);
  RNA_def_property_boolean_sdna(prop, NULL, "filter", FILE_TYPE_BLENDER_BACKUP);
  RNA_def_property_ui_text(prop,
                           "Filter BlenderBackup files\nFilter BlenderBackup files",
                           "Show .blend1, .blend2, etc. files");
  RNA_def_property_ui_icon(prop, ICON_FILE_BACKUP, 0);
  RNA_def_property_update(prop, NC_SPACE | ND_SPACE_FILE_PARAMS, NULL);

  prop = RNA_def_property(srna, "use_filter_movie", PROP_BOOLEAN, PROP_NONE);
  RNA_def_property_boolean_sdna(prop, NULL, "filter", FILE_TYPE_MOVIE);
  RNA_def_property_ui_text(prop, "Filter Movies", "Filter Movies\nShow movie files");
  RNA_def_property_ui_icon(prop, ICON_FILE_MOVIE, 0);
  RNA_def_property_update(prop, NC_SPACE | ND_SPACE_FILE_PARAMS, NULL);

  prop = RNA_def_property(srna, "use_filter_script", PROP_BOOLEAN, PROP_NONE);
  RNA_def_property_boolean_sdna(prop, NULL, "filter", FILE_TYPE_PYSCRIPT);
  RNA_def_property_ui_text(prop, "Filter Script", "Filter Script\nShow script files");
  RNA_def_property_ui_icon(prop, ICON_FILE_SCRIPT, 0);
  RNA_def_property_update(prop, NC_SPACE | ND_SPACE_FILE_PARAMS, NULL);

  prop = RNA_def_property(srna, "use_filter_font", PROP_BOOLEAN, PROP_NONE);
  RNA_def_property_boolean_sdna(prop, NULL, "filter", FILE_TYPE_FTFONT);
  RNA_def_property_ui_text(prop, "Filter Fonts", "Filter Fonts\nShow font files");
  RNA_def_property_ui_icon(prop, ICON_FILE_FONT, 0);
  RNA_def_property_update(prop, NC_SPACE | ND_SPACE_FILE_PARAMS, NULL);

  prop = RNA_def_property(srna, "use_filter_sound", PROP_BOOLEAN, PROP_NONE);
  RNA_def_property_boolean_sdna(prop, NULL, "filter", FILE_TYPE_SOUND);
  RNA_def_property_ui_text(prop, "Filter Sound", "Filter Sound\nShow sound files");
  RNA_def_property_ui_icon(prop, ICON_FILE_SOUND, 0);
  RNA_def_property_update(prop, NC_SPACE | ND_SPACE_FILE_PARAMS, NULL);

  prop = RNA_def_property(srna, "use_filter_text", PROP_BOOLEAN, PROP_NONE);
  RNA_def_property_boolean_sdna(prop, NULL, "filter", FILE_TYPE_TEXT);
  RNA_def_property_ui_text(prop, "Filter Text", "Filter Text\nShow text files");
  RNA_def_property_ui_icon(prop, ICON_FILE_TEXT, 0);
  RNA_def_property_update(prop, NC_SPACE | ND_SPACE_FILE_PARAMS, NULL);

  prop = RNA_def_property(srna, "use_filter_folder", PROP_BOOLEAN, PROP_NONE);
  RNA_def_property_boolean_sdna(prop, NULL, "filter", FILE_TYPE_FOLDER);
  RNA_def_property_ui_text(prop, "Filter Folder", "Filter Folder\nShow folders");
  RNA_def_property_ui_icon(prop, ICON_FILE_FOLDER, 0);
  RNA_def_property_update(prop, NC_SPACE | ND_SPACE_FILE_PARAMS, NULL);

  prop = RNA_def_property(srna, "use_filter_blendid", PROP_BOOLEAN, PROP_NONE);
  RNA_def_property_boolean_sdna(prop, NULL, "filter", FILE_TYPE_BLENDERLIB);
  RNA_def_property_ui_text(
      prop,
      "Filter Blender IDs",
      "Filter Blender IDs\nShow .blend files items (objects, materials, etc.)");
  RNA_def_property_ui_icon(prop, ICON_BLENDER, 0);
  RNA_def_property_update(prop, NC_SPACE | ND_SPACE_FILE_PARAMS, NULL);

  prop = RNA_def_property(srna, "filter_id", PROP_ENUM, PROP_NONE);
  RNA_def_property_enum_sdna(prop, NULL, "filter_id");
  RNA_def_property_enum_items(prop, file_filter_idtypes_items);
  RNA_def_property_flag(prop, PROP_ENUM_FLAG);
  RNA_def_property_ui_text(
      prop,
      "Filter ID types",
      "Filter ID types\nWhich ID types to show/hide, when browsing a library");
  RNA_def_property_update(prop, NC_SPACE | ND_SPACE_FILE_PARAMS, NULL);

  prop = RNA_def_property(srna, "filter_id_category", PROP_ENUM, PROP_NONE);
  RNA_def_property_enum_sdna(prop, NULL, "filter_id");
  RNA_def_property_enum_items(prop, file_filter_idcategories_items);
  RNA_def_property_flag(prop, PROP_ENUM_FLAG);
  RNA_def_property_ui_text(
      prop,
      "Filter ID categories",
      "Filter ID categories\nWhich ID categories to show/hide, when browsing a library");
  RNA_def_property_update(prop, NC_SPACE | ND_SPACE_FILE_PARAMS, NULL);

  prop = RNA_def_property(srna, "filter_glob", PROP_STRING, PROP_NONE);
  RNA_def_property_string_sdna(prop, NULL, "filter_glob");
  RNA_def_property_ui_text(
      prop,
      "Extension Filter",
      "Extension Filter\nUNIX shell-like filename patterns matching, supports wildcards ('*') "
      "and list of patterns separated by ';'");
  RNA_def_property_string_funcs(prop, NULL, NULL, "rna_FileSelectPrams_filter_glob_set");
  RNA_def_property_update(prop, NC_SPACE | ND_SPACE_FILE_LIST, NULL);

  prop = RNA_def_property(srna, "filter_search", PROP_STRING, PROP_NONE);
  RNA_def_property_string_sdna(prop, NULL, "filter_search");
  RNA_def_property_ui_text(
      prop, "Name Filter", "Name Filter\nFilter by name, supports '*' wildcard");
  RNA_def_property_flag(prop, PROP_TEXTEDIT_UPDATE);
  RNA_def_property_update(prop, NC_SPACE | ND_SPACE_FILE_LIST, NULL);

  prop = RNA_def_property(srna, "display_size", PROP_ENUM, PROP_NONE);
  RNA_def_property_enum_sdna(prop, NULL, "thumbnail_size");
  RNA_def_property_enum_items(prop, display_size_items);
  RNA_def_property_ui_text(
      prop,
      "Display Size",
      "Display Size\nChange the size of the display (width of columns or thumbnails size)");
  RNA_def_property_update(prop, NC_SPACE | ND_SPACE_FILE_LIST, NULL);
}

static void rna_def_filemenu_entry(BlenderRNA *brna)
{
  StructRNA *srna;
  PropertyRNA *prop;

  srna = RNA_def_struct(brna, "FileBrowserFSMenuEntry", NULL);
  RNA_def_struct_sdna(srna, "FSMenuEntry");
  RNA_def_struct_ui_text(srna, "File Select Parameters", "File Select Parameters");

  prop = RNA_def_property(srna, "path", PROP_STRING, PROP_FILEPATH);
  RNA_def_property_string_funcs(prop,
                                "rna_FileBrowser_FSMenuEntry_path_get",
                                "rna_FileBrowser_FSMenuEntry_path_length",
                                "rna_FileBrowser_FSMenuEntry_path_set");
  RNA_def_property_ui_text(prop, "Path", "");

  prop = RNA_def_property(srna, "name", PROP_STRING, PROP_NONE);
  RNA_def_property_string_funcs(prop,
                                "rna_FileBrowser_FSMenuEntry_name_get",
                                "rna_FileBrowser_FSMenuEntry_name_length",
                                "rna_FileBrowser_FSMenuEntry_name_set");
  RNA_def_property_editable_func(prop, "rna_FileBrowser_FSMenuEntry_name_get_editable");
  RNA_def_property_ui_text(prop, "Name", "");
  RNA_def_struct_name_property(srna, prop);

  prop = RNA_def_property(srna, "use_save", PROP_BOOLEAN, PROP_NONE);
  RNA_def_property_boolean_funcs(prop, "rna_FileBrowser_FSMenuEntry_use_save_get", NULL);
  RNA_def_property_ui_text(
      prop, "Save", "Save\nWhether this path is saved in bookmarks, or generated from OS");
  RNA_def_property_clear_flag(prop, PROP_EDITABLE);

  prop = RNA_def_property(srna, "is_valid", PROP_BOOLEAN, PROP_NONE);
  RNA_def_property_boolean_funcs(prop, "rna_FileBrowser_FSMenuEntry_is_valid_get", NULL);
  RNA_def_property_ui_text(prop, "Valid", "Valid\nWhether this path is currently reachable");
  RNA_def_property_clear_flag(prop, PROP_EDITABLE);
}

static void rna_def_space_filebrowser(BlenderRNA *brna)
{
  StructRNA *srna;
  PropertyRNA *prop;

  srna = RNA_def_struct(brna, "SpaceFileBrowser", "Space");
  RNA_def_struct_sdna(srna, "SpaceFile");
  RNA_def_struct_ui_text(srna, "Space File Browser", "File browser space data");

  prop = RNA_def_property(srna, "params", PROP_POINTER, PROP_NONE);
  RNA_def_property_pointer_sdna(prop, NULL, "params");
  RNA_def_property_ui_text(prop,
                           "Filebrowser Parameter",
                           "Filebrowser Parameter\nParameters and Settings for the Filebrowser");

  prop = RNA_def_property(srna, "active_operator", PROP_POINTER, PROP_NONE);
  RNA_def_property_pointer_sdna(prop, NULL, "op");
  RNA_def_property_ui_text(prop, "Active Operator", "");

  /* keep this for compatibility with existing presets,
   * not exposed in c++ api because of keyword conflict */
  prop = RNA_def_property(srna, "operator", PROP_POINTER, PROP_NONE);
  RNA_def_property_pointer_sdna(prop, NULL, "op");
  RNA_def_property_ui_text(prop, "Active Operator", "");

  /* bookmarks, recent files etc. */
  prop = RNA_def_collection(srna,
                            "system_folders",
                            "FileBrowserFSMenuEntry",
                            "System Folders",
                            "System's folders (usually root, available hard drives, etc)");
  RNA_def_property_collection_funcs(prop,
                                    "rna_FileBrowser_FSMenuSystem_data_begin",
                                    "rna_FileBrowser_FSMenu_next",
                                    "rna_FileBrowser_FSMenu_end",
                                    "rna_FileBrowser_FSMenu_get",
                                    "rna_FileBrowser_FSMenuSystem_data_length",
                                    NULL,
                                    NULL,
                                    NULL);
  RNA_def_property_clear_flag(prop, PROP_EDITABLE);

  prop = RNA_def_int(srna,
                     "system_folders_active",
                     -1,
                     -1,
                     INT_MAX,
                     "Active System Folder",
                     "Index of active system folder (-1 if none)",
                     -1,
                     INT_MAX);
  RNA_def_property_int_sdna(prop, NULL, "systemnr");
  RNA_def_property_int_funcs(prop,
                             "rna_FileBrowser_FSMenuSystem_active_get",
                             "rna_FileBrowser_FSMenuSystem_active_set",
                             "rna_FileBrowser_FSMenuSystem_active_range");
  RNA_def_property_flag(prop, PROP_CONTEXT_UPDATE);
  RNA_def_property_update(
      prop, NC_SPACE | ND_SPACE_FILE_PARAMS, "rna_FileBrowser_FSMenu_active_update");

  prop = RNA_def_collection(srna,
                            "system_bookmarks",
                            "FileBrowserFSMenuEntry",
                            "System Bookmarks",
                            "System's bookmarks");
  RNA_def_property_collection_funcs(prop,
                                    "rna_FileBrowser_FSMenuSystemBookmark_data_begin",
                                    "rna_FileBrowser_FSMenu_next",
                                    "rna_FileBrowser_FSMenu_end",
                                    "rna_FileBrowser_FSMenu_get",
                                    "rna_FileBrowser_FSMenuSystemBookmark_data_length",
                                    NULL,
                                    NULL,
                                    NULL);
  RNA_def_property_clear_flag(prop, PROP_EDITABLE);

  prop = RNA_def_int(srna,
                     "system_bookmarks_active",
                     -1,
                     -1,
                     INT_MAX,
                     "Active System Bookmark",
                     "Index of active system bookmark (-1 if none)",
                     -1,
                     INT_MAX);
  RNA_def_property_int_sdna(prop, NULL, "system_bookmarknr");
  RNA_def_property_int_funcs(prop,
                             "rna_FileBrowser_FSMenuSystemBookmark_active_get",
                             "rna_FileBrowser_FSMenuSystemBookmark_active_set",
                             "rna_FileBrowser_FSMenuSystemBookmark_active_range");
  RNA_def_property_flag(prop, PROP_CONTEXT_UPDATE);
  RNA_def_property_update(
      prop, NC_SPACE | ND_SPACE_FILE_PARAMS, "rna_FileBrowser_FSMenu_active_update");

  prop = RNA_def_collection(
      srna, "bookmarks", "FileBrowserFSMenuEntry", "Bookmarks", "User's bookmarks");
  RNA_def_property_collection_funcs(prop,
                                    "rna_FileBrowser_FSMenuBookmark_data_begin",
                                    "rna_FileBrowser_FSMenu_next",
                                    "rna_FileBrowser_FSMenu_end",
                                    "rna_FileBrowser_FSMenu_get",
                                    "rna_FileBrowser_FSMenuBookmark_data_length",
                                    NULL,
                                    NULL,
                                    NULL);
  RNA_def_property_clear_flag(prop, PROP_EDITABLE);

  prop = RNA_def_int(srna,
                     "bookmarks_active",
                     -1,
                     -1,
                     INT_MAX,
                     "Active Bookmark",
                     "Index of active bookmark (-1 if none)",
                     -1,
                     INT_MAX);
  RNA_def_property_int_sdna(prop, NULL, "bookmarknr");
  RNA_def_property_int_funcs(prop,
                             "rna_FileBrowser_FSMenuBookmark_active_get",
                             "rna_FileBrowser_FSMenuBookmark_active_set",
                             "rna_FileBrowser_FSMenuBookmark_active_range");
  RNA_def_property_flag(prop, PROP_CONTEXT_UPDATE);
  RNA_def_property_update(
      prop, NC_SPACE | ND_SPACE_FILE_PARAMS, "rna_FileBrowser_FSMenu_active_update");

  prop = RNA_def_collection(
      srna, "recent_folders", "FileBrowserFSMenuEntry", "Recent Folders", "");
  RNA_def_property_collection_funcs(prop,
                                    "rna_FileBrowser_FSMenuRecent_data_begin",
                                    "rna_FileBrowser_FSMenu_next",
                                    "rna_FileBrowser_FSMenu_end",
                                    "rna_FileBrowser_FSMenu_get",
                                    "rna_FileBrowser_FSMenuRecent_data_length",
                                    NULL,
                                    NULL,
                                    NULL);
  RNA_def_property_clear_flag(prop, PROP_EDITABLE);

  prop = RNA_def_int(srna,
                     "recent_folders_active",
                     -1,
                     -1,
                     INT_MAX,
                     "Active Recent Folder",
                     "Index of active recent folder (-1 if none)",
                     -1,
                     INT_MAX);
  RNA_def_property_int_sdna(prop, NULL, "recentnr");
  RNA_def_property_int_funcs(prop,
                             "rna_FileBrowser_FSMenuRecent_active_get",
                             "rna_FileBrowser_FSMenuRecent_active_set",
                             "rna_FileBrowser_FSMenuRecent_active_range");
  RNA_def_property_flag(prop, PROP_CONTEXT_UPDATE);
  RNA_def_property_update(
      prop, NC_SPACE | ND_SPACE_FILE_PARAMS, "rna_FileBrowser_FSMenu_active_update");
}

static void rna_def_space_info(BlenderRNA *brna)
{
  StructRNA *srna;
  PropertyRNA *prop;

  srna = RNA_def_struct(brna, "SpaceInfo", "Space");
  RNA_def_struct_sdna(srna, "SpaceInfo");
  RNA_def_struct_ui_text(srna, "Space Info", "Info space data");

  /* reporting display */
  prop = RNA_def_property(srna, "show_report_debug", PROP_BOOLEAN, PROP_NONE);
  RNA_def_property_boolean_sdna(prop, NULL, "rpt_mask", INFO_RPT_DEBUG);
  RNA_def_property_ui_text(prop, "Show Debug", "Show Debug\nDisplay debug reporting info");
  RNA_def_property_update(prop, NC_SPACE | ND_SPACE_INFO_REPORT, NULL);

  prop = RNA_def_property(srna, "show_report_info", PROP_BOOLEAN, PROP_NONE);
  RNA_def_property_boolean_sdna(prop, NULL, "rpt_mask", INFO_RPT_INFO);
  RNA_def_property_ui_text(prop, "Show Info", "Show Info\nDisplay general information");
  RNA_def_property_update(prop, NC_SPACE | ND_SPACE_INFO_REPORT, NULL);

  prop = RNA_def_property(srna, "show_report_operator", PROP_BOOLEAN, PROP_NONE);
  RNA_def_property_boolean_sdna(prop, NULL, "rpt_mask", INFO_RPT_OP);
  RNA_def_property_ui_text(prop, "Show Operator", "Show Operator\nDisplay the operator log");
  RNA_def_property_update(prop, NC_SPACE | ND_SPACE_INFO_REPORT, NULL);

  prop = RNA_def_property(srna, "show_report_warning", PROP_BOOLEAN, PROP_NONE);
  RNA_def_property_boolean_sdna(prop, NULL, "rpt_mask", INFO_RPT_WARN);
  RNA_def_property_ui_text(prop, "Show Warn", "Show Warn\nDisplay warnings");
  RNA_def_property_update(prop, NC_SPACE | ND_SPACE_INFO_REPORT, NULL);

  prop = RNA_def_property(srna, "show_report_error", PROP_BOOLEAN, PROP_NONE);
  RNA_def_property_boolean_sdna(prop, NULL, "rpt_mask", INFO_RPT_ERR);
  RNA_def_property_ui_text(prop, "Show Error", "Show Error\nDisplay error text");
  RNA_def_property_update(prop, NC_SPACE | ND_SPACE_INFO_REPORT, NULL);
}

static void rna_def_space_userpref(BlenderRNA *brna)
{
  static const EnumPropertyItem filter_type_items[] = {
      {0, "NAME", 0, "Name", "Name\nFilter based on the operator name"},
      {1, "KEY", 0, "Key-Binding", "Key-Binding\nFilter based on key bindings"},
      {0, NULL, 0, NULL, NULL},
  };

  StructRNA *srna;
  PropertyRNA *prop;

  srna = RNA_def_struct(brna, "SpacePreferences", "Space");
  RNA_def_struct_sdna(srna, "SpaceUserPref");
  RNA_def_struct_ui_text(srna, "Space Preferences", "Blender preferences space data");

  prop = RNA_def_property(srna, "filter_type", PROP_ENUM, PROP_NONE);
  RNA_def_property_enum_sdna(prop, NULL, "filter_type");
  RNA_def_property_enum_items(prop, filter_type_items);
  RNA_def_property_ui_text(prop, "Filter Type", "Filter method");
  RNA_def_property_update(prop, NC_SPACE | ND_SPACE_NODE, NULL);

  prop = RNA_def_property(srna, "filter_text", PROP_STRING, PROP_NONE);
  RNA_def_property_string_sdna(prop, NULL, "filter");
  RNA_def_property_flag(prop, PROP_TEXTEDIT_UPDATE);
  RNA_def_property_ui_text(prop, "Filter", "Filter\nSearch term for filtering in the UI");
}

static void rna_def_node_tree_path(BlenderRNA *brna)
{
  StructRNA *srna;
  PropertyRNA *prop;

  srna = RNA_def_struct(brna, "NodeTreePath", NULL);
  RNA_def_struct_sdna(srna, "bNodeTreePath");
  RNA_def_struct_ui_text(srna, "Node Tree Path", "Element of the node space tree path");

  prop = RNA_def_property(srna, "node_tree", PROP_POINTER, PROP_NONE);
  RNA_def_property_pointer_sdna(prop, NULL, "nodetree");
  RNA_def_property_clear_flag(prop, PROP_EDITABLE);
  RNA_def_property_ui_text(prop, "Node Tree", "Node Tree\nBase node tree from context");
}

static void rna_def_space_node_path_api(BlenderRNA *brna, PropertyRNA *cprop)
{
  StructRNA *srna;
  PropertyRNA *prop, *parm;
  FunctionRNA *func;

  RNA_def_property_srna(cprop, "SpaceNodeEditorPath");
  srna = RNA_def_struct(brna, "SpaceNodeEditorPath", NULL);
  RNA_def_struct_sdna(srna, "SpaceNode");
  RNA_def_struct_ui_text(srna, "Space Node Editor Path", "History of node trees in the editor");

  prop = RNA_def_property(srna, "to_string", PROP_STRING, PROP_NONE);
  RNA_def_property_string_funcs(
      prop, "rna_SpaceNodeEditor_path_get", "rna_SpaceNodeEditor_path_length", NULL);
  RNA_def_property_clear_flag(prop, PROP_EDITABLE);
  RNA_def_struct_ui_text(srna, "Path", "Get the node tree path as a string");

  func = RNA_def_function(srna, "clear", "rna_SpaceNodeEditor_path_clear");
  RNA_def_function_ui_description(func, "Reset the node tree path");
  RNA_def_function_flag(func, FUNC_USE_CONTEXT);

  func = RNA_def_function(srna, "start", "rna_SpaceNodeEditor_path_start");
  RNA_def_function_ui_description(func, "Set the root node tree");
  RNA_def_function_flag(func, FUNC_USE_CONTEXT);
  parm = RNA_def_pointer(func, "node_tree", "NodeTree", "Node Tree", "");
  RNA_def_parameter_flags(parm, 0, PARM_REQUIRED | PARM_RNAPTR);

  func = RNA_def_function(srna, "append", "rna_SpaceNodeEditor_path_append");
  RNA_def_function_ui_description(func, "Append a node group tree to the path");
  RNA_def_function_flag(func, FUNC_USE_CONTEXT);
  parm = RNA_def_pointer(
      func, "node_tree", "NodeTree", "Node Tree", "Node tree to append to the node editor path");
  RNA_def_parameter_flags(parm, 0, PARM_REQUIRED | PARM_RNAPTR);
  parm = RNA_def_pointer(func, "node", "Node", "Node", "Group node linking to this node tree");
  RNA_def_parameter_flags(parm, 0, PARM_RNAPTR);

  func = RNA_def_function(srna, "pop", "rna_SpaceNodeEditor_path_pop");
  RNA_def_function_ui_description(func, "Remove the last node tree from the path");
  RNA_def_function_flag(func, FUNC_USE_CONTEXT);
}

static void rna_def_space_node(BlenderRNA *brna)
{
  StructRNA *srna;
  PropertyRNA *prop;

  static const EnumPropertyItem texture_id_type_items[] = {
      {SNODE_TEX_WORLD, "WORLD", ICON_WORLD, "World", "Edit texture nodes from World"},
      {SNODE_TEX_BRUSH, "BRUSH", ICON_BRUSH_DATA, "Brush", "Edit texture nodes from Brush"},
#  ifdef WITH_FREESTYLE
      {SNODE_TEX_LINESTYLE,
       "LINESTYLE",
       ICON_LINE_DATA,
       "Line Style",
       "Edit texture nodes from Line Style"},
#  endif
      {0, NULL, 0, NULL, NULL},
  };

  static const EnumPropertyItem shader_type_items[] = {
      {SNODE_SHADER_OBJECT, "OBJECT", ICON_OBJECT_DATA, "Object", "Edit shader nodes from Object"},
      {SNODE_SHADER_WORLD, "WORLD", ICON_WORLD, "World", "Edit shader nodes from World"},
#  ifdef WITH_FREESTYLE
      {SNODE_SHADER_LINESTYLE,
       "LINESTYLE",
       ICON_LINE_DATA,
       "Line Style",
       "Edit shader nodes from Line Style"},
#  endif
      {0, NULL, 0, NULL, NULL},
  };

  static const EnumPropertyItem backdrop_channels_items[] = {
      {SNODE_USE_ALPHA,
       "COLOR_ALPHA",
       ICON_IMAGE_RGB_ALPHA,
       "Color and Alpha",
       "Display image with RGB colors and alpha transparency"},
      {0, "COLOR", ICON_IMAGE_RGB, "Color", "Display image with RGB colors"},
      {SNODE_SHOW_ALPHA, "ALPHA", ICON_IMAGE_ALPHA, "Alpha", "Display alpha transparency channel"},
      {SNODE_SHOW_R, "RED", ICON_COLOR_RED, "Red", ""},
      {SNODE_SHOW_G, "GREEN", ICON_COLOR_GREEN, "Green", ""},
      {SNODE_SHOW_B, "BLUE", ICON_COLOR_BLUE, "Blue", ""},
      {0, NULL, 0, NULL, NULL},
  };

  static const EnumPropertyItem insert_ofs_dir_items[] = {
      {SNODE_INSERTOFS_DIR_RIGHT, "RIGHT", 0, "Right"},
      {SNODE_INSERTOFS_DIR_LEFT, "LEFT", 0, "Left"},
      {0, NULL, 0, NULL, NULL},
  };

  static const EnumPropertyItem dummy_items[] = {
      {0, "DUMMY", 0, "", ""},
      {0, NULL, 0, NULL, NULL},
  };

  srna = RNA_def_struct(brna, "SpaceNodeEditor", "Space");
  RNA_def_struct_sdna(srna, "SpaceNode");
  RNA_def_struct_ui_text(srna, "Space Node Editor", "Node editor space data");

  rna_def_space_generic_show_region_toggles(srna, (1 << RGN_TYPE_TOOLS) | (1 << RGN_TYPE_UI));

  prop = RNA_def_property(srna, "tree_type", PROP_ENUM, PROP_NONE);
  RNA_def_property_enum_items(prop, dummy_items);
  RNA_def_property_enum_funcs(prop,
                              "rna_SpaceNodeEditor_tree_type_get",
                              "rna_SpaceNodeEditor_tree_type_set",
                              "rna_SpaceNodeEditor_tree_type_itemf");
  RNA_def_property_ui_text(prop, "Tree Type", "Tree Type\nNode tree type to display and edit");
  RNA_def_property_update(prop, NC_SPACE | ND_SPACE_NODE, NULL);

  prop = RNA_def_property(srna, "texture_type", PROP_ENUM, PROP_NONE);
  RNA_def_property_enum_sdna(prop, NULL, "texfrom");
  RNA_def_property_enum_items(prop, texture_id_type_items);
  RNA_def_property_ui_text(
      prop, "Texture Type", "Texture Type\nType of data to take texture from");
  RNA_def_property_update(prop, NC_SPACE | ND_SPACE_NODE, NULL);

  prop = RNA_def_property(srna, "shader_type", PROP_ENUM, PROP_NONE);
  RNA_def_property_enum_sdna(prop, NULL, "shaderfrom");
  RNA_def_property_enum_items(prop, shader_type_items);
  RNA_def_property_ui_text(prop, "Shader Type", "Shader Type\nType of data to take shader from");
  RNA_def_property_update(prop, NC_SPACE | ND_SPACE_NODE, NULL);

  prop = RNA_def_property(srna, "id", PROP_POINTER, PROP_NONE);
  RNA_def_property_clear_flag(prop, PROP_EDITABLE);
  RNA_def_property_ui_text(prop, "ID", "ID\nData-block whose nodes are being edited");

  prop = RNA_def_property(srna, "id_from", PROP_POINTER, PROP_NONE);
  RNA_def_property_pointer_sdna(prop, NULL, "from");
  RNA_def_property_clear_flag(prop, PROP_EDITABLE);
  RNA_def_property_ui_text(
      prop, "ID From", "ID From\nData-block from which the edited data-block is linked");

  prop = RNA_def_property(srna, "path", PROP_COLLECTION, PROP_NONE);
  RNA_def_property_collection_sdna(prop, NULL, "treepath", NULL);
  RNA_def_property_struct_type(prop, "NodeTreePath");
  RNA_def_property_ui_text(
      prop,
      "Node Tree Path",
      "Node Tree Path\nPath from the data-block to the currently edited node tree");
  rna_def_space_node_path_api(brna, prop);

  prop = RNA_def_property(srna, "node_tree", PROP_POINTER, PROP_NONE);
  RNA_def_property_pointer_funcs(
      prop, NULL, "rna_SpaceNodeEditor_node_tree_set", NULL, "rna_SpaceNodeEditor_node_tree_poll");
  RNA_def_property_pointer_sdna(prop, NULL, "nodetree");
  RNA_def_property_flag(prop, PROP_EDITABLE | PROP_CONTEXT_UPDATE);
  RNA_def_property_ui_text(prop, "Node Tree", "Node Tree\nBase node tree from context");
  RNA_def_property_update(prop, NC_SPACE | ND_SPACE_NODE, "rna_SpaceNodeEditor_node_tree_update");

  prop = RNA_def_property(srna, "edit_tree", PROP_POINTER, PROP_NONE);
  RNA_def_property_pointer_sdna(prop, NULL, "edittree");
  RNA_def_property_clear_flag(prop, PROP_EDITABLE);
  RNA_def_property_ui_text(prop, "Edit Tree", "Edit Tree\nNode tree being displayed and edited");

  prop = RNA_def_property(srna, "pin", PROP_BOOLEAN, PROP_NONE);
  RNA_def_property_boolean_sdna(prop, NULL, "flag", SNODE_PIN);
  RNA_def_property_ui_text(prop, "Pinned", "Pinned\nUse the pinned node tree");
  RNA_def_property_ui_icon(prop, ICON_UNPINNED, 1);
  RNA_def_property_update(prop, NC_SPACE | ND_SPACE_NODE, NULL);

  prop = RNA_def_property(srna, "show_backdrop", PROP_BOOLEAN, PROP_NONE);
  RNA_def_property_boolean_sdna(prop, NULL, "flag", SNODE_BACKDRAW);
  RNA_def_property_ui_text(
      prop,
      "Backdrop",
      "Backdrop\nUse active Viewer Node output as backdrop for compositing nodes");
  RNA_def_property_update(
      prop, NC_SPACE | ND_SPACE_NODE_VIEW, "rna_SpaceNodeEditor_show_backdrop_update");

  prop = RNA_def_property(srna, "show_annotation", PROP_BOOLEAN, PROP_NONE);
  RNA_def_property_boolean_sdna(prop, NULL, "flag", SNODE_SHOW_GPENCIL);
  RNA_def_property_ui_text(
      prop, "Show Annotation", "Show Annotation\nShow annotations for this view");
  RNA_def_property_update(prop, NC_SPACE | ND_SPACE_NODE_VIEW, NULL);

  prop = RNA_def_property(srna, "use_auto_render", PROP_BOOLEAN, PROP_NONE);
  RNA_def_property_boolean_sdna(prop, NULL, "flag", SNODE_AUTO_RENDER);
  RNA_def_property_ui_text(
      prop, "Auto Render", "Auto Render\nRe-render and composite changed layers on 3D edits");
  RNA_def_property_update(prop, NC_SPACE | ND_SPACE_NODE_VIEW, NULL);

  prop = RNA_def_property(srna, "backdrop_zoom", PROP_FLOAT, PROP_NONE);
  RNA_def_property_float_sdna(prop, NULL, "zoom");
  RNA_def_property_float_default(prop, 1.0f);
  RNA_def_property_range(prop, 0.01f, FLT_MAX);
  RNA_def_property_ui_range(prop, 0.01, 100, 1, 2);
  RNA_def_property_ui_text(prop, "Backdrop Zoom", "Backdrop Zoom\nBackdrop zoom factor");
  RNA_def_property_update(prop, NC_SPACE | ND_SPACE_NODE_VIEW, NULL);

  prop = RNA_def_property(srna, "backdrop_offset", PROP_FLOAT, PROP_NONE);
  RNA_def_property_float_sdna(prop, NULL, "xof");
  RNA_def_property_array(prop, 2);
  RNA_def_property_ui_text(prop, "Backdrop Offset", "Backdrop Offset\nBackdrop offset");
  RNA_def_property_update(prop, NC_SPACE | ND_SPACE_NODE_VIEW, NULL);

  prop = RNA_def_property(srna, "backdrop_channels", PROP_ENUM, PROP_NONE);
  RNA_def_property_enum_bitflag_sdna(prop, NULL, "flag");
  RNA_def_property_enum_items(prop, backdrop_channels_items);
  RNA_def_property_ui_text(
      prop, "Display Channels", "Display Channels\nChannels of the image to draw");
  RNA_def_property_update(prop, NC_SPACE | ND_SPACE_NODE_VIEW, NULL);

  /* the mx/my "cursor" in the node editor is used only by operators to store the mouse position */
  prop = RNA_def_property(srna, "cursor_location", PROP_FLOAT, PROP_XYZ);
  RNA_def_property_array(prop, 2);
  RNA_def_property_float_sdna(prop, NULL, "cursor");
  RNA_def_property_ui_text(
      prop, "Cursor Location", "Cursor Location\nLocation for adding new nodes");
  RNA_def_property_update(prop, NC_SPACE | ND_SPACE_NODE_VIEW, NULL);

  /* insert offset (called "Auto-offset" in UI) */
  prop = RNA_def_property(srna, "use_insert_offset", PROP_BOOLEAN, PROP_NONE);
  RNA_def_property_boolean_negative_sdna(prop, NULL, "flag", SNODE_SKIP_INSOFFSET);
  RNA_def_property_ui_text(
      prop,
      "Auto-offset",
      "Auto-offset\nAutomatically offset the following or previous nodes in a "
      "chain when inserting a new node");
  RNA_def_property_ui_icon(prop, ICON_NODE_INSERT_ON, 1);
  RNA_def_property_update(prop, NC_SPACE | ND_SPACE_NODE_VIEW, NULL);

  prop = RNA_def_property(srna, "insert_offset_direction", PROP_ENUM, PROP_NONE);
  RNA_def_property_enum_bitflag_sdna(prop, NULL, "insert_ofs_dir");
  RNA_def_property_enum_items(prop, insert_ofs_dir_items);
  RNA_def_property_ui_text(prop,
                           "Auto-offset Direction",
                           "Auto-offset Direction\nDirection to offset nodes on insertion");
  RNA_def_property_update(prop, NC_SPACE | ND_SPACE_NODE_VIEW, NULL);

  RNA_api_space_node(srna);
}

static void rna_def_space_clip(BlenderRNA *brna)
{
  StructRNA *srna;
  PropertyRNA *prop;

  static const EnumPropertyItem view_items[] = {
      {SC_VIEW_CLIP, "CLIP", ICON_SEQUENCE, "Clip", "Show editing clip preview"},
      {SC_VIEW_GRAPH, "GRAPH", ICON_GRAPH, "Graph", "Show graph view for active element"},
      {SC_VIEW_DOPESHEET,
       "DOPESHEET",
       ICON_ACTION,
       "Dopesheet",
       "Dopesheet view for tracking data"},
      {0, NULL, 0, NULL, NULL},
  };

  static const EnumPropertyItem gpencil_source_items[] = {
      {SC_GPENCIL_SRC_CLIP,
       "CLIP",
       0,
       "Clip",
       "Show annotation data-block which belongs to movie clip"},
      {SC_GPENCIL_SRC_TRACK,
       "TRACK",
       0,
       "Track",
       "Show annotation data-block which belongs to active track"},
      {0, NULL, 0, NULL, NULL},
  };

  static const EnumPropertyItem pivot_items[] = {
      {V3D_AROUND_CENTER_BOUNDS,
       "BOUNDING_BOX_CENTER",
       ICON_PIVOT_BOUNDBOX,
       "Bounding Box Center",
       "Pivot around bounding box center of selected object(s)"},
      {V3D_AROUND_CURSOR, "CURSOR", ICON_PIVOT_CURSOR, "2D Cursor", "Pivot around the 2D cursor"},
      {V3D_AROUND_LOCAL_ORIGINS,
       "INDIVIDUAL_ORIGINS",
       ICON_PIVOT_INDIVIDUAL,
       "Individual Origins",
       "Pivot around each object's own origin"},
      {V3D_AROUND_CENTER_MEDIAN,
       "MEDIAN_POINT",
       ICON_PIVOT_MEDIAN,
       "Median Point",
       "Pivot around the median point of selected objects"},
      {0, NULL, 0, NULL, NULL},
  };

  srna = RNA_def_struct(brna, "SpaceClipEditor", "Space");
  RNA_def_struct_sdna(srna, "SpaceClip");
  RNA_def_struct_ui_text(srna, "Space Clip Editor", "Clip editor space data");

  rna_def_space_generic_show_region_toggles(
      srna, (1 << RGN_TYPE_TOOLS) | (1 << RGN_TYPE_UI) | (1 << RGN_TYPE_HUD));

  /* movieclip */
  prop = RNA_def_property(srna, "clip", PROP_POINTER, PROP_NONE);
  RNA_def_property_flag(prop, PROP_EDITABLE);
  RNA_def_property_ui_text(
      prop, "Movie Clip", "Movie Clip\nMovie clip displayed and edited in this space");
  RNA_def_property_pointer_funcs(prop, NULL, "rna_SpaceClipEditor_clip_set", NULL, NULL);
  RNA_def_property_update(prop, NC_SPACE | ND_SPACE_CLIP, NULL);

  /* clip user */
  prop = RNA_def_property(srna, "clip_user", PROP_POINTER, PROP_NONE);
  RNA_def_property_flag(prop, PROP_NEVER_NULL);
  RNA_def_property_struct_type(prop, "MovieClipUser");
  RNA_def_property_pointer_sdna(prop, NULL, "user");
  RNA_def_property_ui_text(
      prop,
      "Movie Clip User",
      "Movie Clip User\nParameters defining which frame of the movie clip is displayed");
  RNA_def_property_update(prop, NC_SPACE | ND_SPACE_CLIP, NULL);

  /* mask */
  rna_def_space_mask_info(srna, NC_SPACE | ND_SPACE_CLIP, "rna_SpaceClipEditor_mask_set");

  /* mode */
  prop = RNA_def_property(srna, "mode", PROP_ENUM, PROP_NONE);
  RNA_def_property_enum_sdna(prop, NULL, "mode");
  RNA_def_property_enum_items(prop, rna_enum_clip_editor_mode_items);
  RNA_def_property_ui_text(prop, "Mode", "Mode\nEditing context being displayed");
  RNA_def_property_update(prop, NC_SPACE | ND_SPACE_CLIP, "rna_SpaceClipEditor_clip_mode_update");

  /* view */
  prop = RNA_def_property(srna, "view", PROP_ENUM, PROP_NONE);
  RNA_def_property_enum_sdna(prop, NULL, "view");
  RNA_def_property_enum_items(prop, view_items);
  RNA_def_property_ui_text(prop, "View", "View\nType of the clip editor view");
  RNA_def_property_translation_context(prop, BLT_I18NCONTEXT_ID_MOVIECLIP);
  RNA_def_property_update(prop, NC_SPACE | ND_SPACE_CLIP, "rna_SpaceClipEditor_view_type_update");

  /* show pattern */
  prop = RNA_def_property(srna, "show_marker_pattern", PROP_BOOLEAN, PROP_NONE);
  RNA_def_property_ui_text(
      prop, "Show Marker Pattern", "Show Marker Pattern\nShow pattern boundbox for markers");
  RNA_def_property_boolean_sdna(prop, NULL, "flag", SC_SHOW_MARKER_PATTERN);
  RNA_def_property_update(prop, NC_SPACE | ND_SPACE_CLIP, NULL);

  /* show search */
  prop = RNA_def_property(srna, "show_marker_search", PROP_BOOLEAN, PROP_NONE);
  RNA_def_property_ui_text(prop,
                           "Show Marker Search",
                           "Show Marker Search\nShow search boundbox for markers\nTo scale just "
                           "the Marker press scale hotkey twice");
  RNA_def_property_boolean_sdna(prop, NULL, "flag", SC_SHOW_MARKER_SEARCH);
  RNA_def_property_update(prop, NC_SPACE | ND_SPACE_CLIP, NULL);

  /* lock to selection */
  prop = RNA_def_property(srna, "lock_selection", PROP_BOOLEAN, PROP_NONE);
  RNA_def_property_ui_text(prop,
                           "Lock to Selection",
                           "Lock to selection\nLock viewport to selected markers during playback");
  RNA_def_property_boolean_sdna(prop, NULL, "flag", SC_LOCK_SELECTION);
  RNA_def_property_update(
      prop, NC_SPACE | ND_SPACE_CLIP, "rna_SpaceClipEditor_lock_selection_update");

  /* lock to time cursor */
  prop = RNA_def_property(srna, "lock_time_cursor", PROP_BOOLEAN, PROP_NONE);
  RNA_def_property_ui_text(
      prop,
      "Lock to Time Cursor",
      "Lock to Time Cursor\nLock curves view to time cursor during playback and tracking");
  RNA_def_property_boolean_sdna(prop, NULL, "flag", SC_LOCK_TIMECURSOR);
  RNA_def_property_update(prop, NC_SPACE | ND_SPACE_CLIP, NULL);

  /* show markers paths */
  prop = RNA_def_property(srna, "show_track_path", PROP_BOOLEAN, PROP_NONE);
  RNA_def_property_boolean_sdna(prop, NULL, "flag", SC_SHOW_TRACK_PATH);
  RNA_def_property_ui_text(
      prop, "Show Track Path", "Show Track Path\nShow path of how track moves");
  RNA_def_property_update(prop, NC_SPACE | ND_SPACE_CLIP, NULL);

  /* path length */
  prop = RNA_def_property(srna, "path_length", PROP_INT, PROP_NONE);
  RNA_def_property_int_sdna(prop, NULL, "path_length");
  RNA_def_property_range(prop, 0, INT_MAX);
  RNA_def_property_ui_text(
      prop, "Path Length", "Path Length\nLength of displaying path, in frames");
  RNA_def_property_update(prop, NC_SPACE | ND_SPACE_CLIP, NULL);

  /* show tiny markers */
  prop = RNA_def_property(srna, "show_tiny_markers", PROP_BOOLEAN, PROP_NONE);
  RNA_def_property_ui_text(
      prop, "Show Tiny Markers", "Show Tiny Markers\nShow markers in a more compact manner");
  RNA_def_property_boolean_sdna(prop, NULL, "flag", SC_SHOW_TINY_MARKER);
  RNA_def_property_update(prop, NC_SPACE | ND_SPACE_CLIP, NULL);

  /* show bundles */
  prop = RNA_def_property(srna, "show_bundles", PROP_BOOLEAN, PROP_NONE);
  RNA_def_property_ui_text(
      prop, "Show Bundles", "Show Bundles\nShow projection of 3D markers into footage");
  RNA_def_property_boolean_sdna(prop, NULL, "flag", SC_SHOW_BUNDLES);
  RNA_def_property_update(prop, NC_SPACE | ND_SPACE_CLIP, NULL);

  /* mute footage */
  prop = RNA_def_property(srna, "use_mute_footage", PROP_BOOLEAN, PROP_NONE);
  RNA_def_property_ui_text(
      prop, "Mute Footage", "Mute Footage\nMute footage and show black background instead");
  RNA_def_property_boolean_sdna(prop, NULL, "flag", SC_MUTE_FOOTAGE);
  RNA_def_property_update(prop, NC_SPACE | ND_SPACE_CLIP, NULL);

  /* hide disabled */
  prop = RNA_def_property(srna, "show_disabled", PROP_BOOLEAN, PROP_NONE);
  RNA_def_property_ui_text(
      prop, "Show Disabled", "Show Disabled\nShow disabled tracks from the footage");
  RNA_def_property_boolean_negative_sdna(prop, NULL, "flag", SC_HIDE_DISABLED);
  RNA_def_property_update(prop, NC_SPACE | ND_SPACE_CLIP, NULL);

  prop = RNA_def_property(srna, "show_metadata", PROP_BOOLEAN, PROP_NONE);
  RNA_def_property_boolean_sdna(prop, NULL, "flag", SC_SHOW_METADATA);
  RNA_def_property_ui_text(prop, "Show Metadata", "Show Metadata\nShow metadata of clip");
  RNA_def_property_update(prop, NC_SPACE | ND_SPACE_CLIP, NULL);

  /* scopes */
  prop = RNA_def_property(srna, "scopes", PROP_POINTER, PROP_NONE);
  RNA_def_property_pointer_sdna(prop, NULL, "scopes");
  RNA_def_property_struct_type(prop, "MovieClipScopes");
  RNA_def_property_ui_text(prop, "Scopes", "Scopes\nScopes to visualize movie clip statistics");

  /* show names */
  prop = RNA_def_property(srna, "show_names", PROP_BOOLEAN, PROP_NONE);
  RNA_def_property_boolean_sdna(prop, NULL, "flag", SC_SHOW_NAMES);
  RNA_def_property_ui_text(prop, "Show Names", "Show Name\nShow track names and status");
  RNA_def_property_update(prop, NC_SPACE | ND_SPACE_CLIP, NULL);

  /* show grid */
  prop = RNA_def_property(srna, "show_grid", PROP_BOOLEAN, PROP_NONE);
  RNA_def_property_boolean_sdna(prop, NULL, "flag", SC_SHOW_GRID);
  RNA_def_property_ui_text(prop, "Show Grid", "Show Grid\nShow grid showing lens distortion");
  RNA_def_property_update(prop, NC_SPACE | ND_SPACE_CLIP, NULL);

  /* show stable */
  prop = RNA_def_property(srna, "show_stable", PROP_BOOLEAN, PROP_NONE);
  RNA_def_property_boolean_sdna(prop, NULL, "flag", SC_SHOW_STABLE);
  RNA_def_property_ui_text(
      prop,
      "Show Stable",
      "Show Stable\nShow stable footage in editor (if stabilization is enabled)");
  RNA_def_property_update(prop, NC_SPACE | ND_SPACE_CLIP, NULL);

  /* manual calibration */
  prop = RNA_def_property(srna, "use_manual_calibration", PROP_BOOLEAN, PROP_NONE);
  RNA_def_property_boolean_sdna(prop, NULL, "flag", SC_MANUAL_CALIBRATION);
  RNA_def_property_ui_text(
      prop, "Manual Calibration", "Manual Calibration\nUse manual calibration helpers");
  RNA_def_property_update(prop, NC_SPACE | ND_SPACE_CLIP, NULL);

  /* show annotation */
  prop = RNA_def_property(srna, "show_annotation", PROP_BOOLEAN, PROP_NONE);
  RNA_def_property_boolean_sdna(prop, NULL, "flag", SC_SHOW_ANNOTATION);
  RNA_def_property_ui_text(prop, "Show Annotation", "Show annotations for this view");
  RNA_def_property_update(prop, NC_SPACE | ND_SPACE_CLIP, NULL);

  /* show filters */
  prop = RNA_def_property(srna, "show_filters", PROP_BOOLEAN, PROP_NONE);
  RNA_def_property_boolean_sdna(prop, NULL, "flag", SC_SHOW_FILTERS);
  RNA_def_property_ui_text(prop, "Show Filters", "Show Filters\nShow filters for graph editor");
  RNA_def_property_update(prop, NC_SPACE | ND_SPACE_CLIP, NULL);

  /* show graph_frames */
  prop = RNA_def_property(srna, "show_graph_frames", PROP_BOOLEAN, PROP_NONE);
  RNA_def_property_boolean_sdna(prop, NULL, "flag", SC_SHOW_GRAPH_FRAMES);
  RNA_def_property_ui_text(prop,
                           "Show Frames",
                           "Show Frames\nShow curve for per-frame average error (camera motion "
                           "should be solved first)");
  RNA_def_property_update(prop, NC_SPACE | ND_SPACE_CLIP, NULL);

  /* show graph tracks motion */
  prop = RNA_def_property(srna, "show_graph_tracks_motion", PROP_BOOLEAN, PROP_NONE);
  RNA_def_property_boolean_sdna(prop, NULL, "flag", SC_SHOW_GRAPH_TRACKS_MOTION);
  RNA_def_property_ui_text(prop,
                           "Show Tracks Motion",
                           "Show Tracks Motion\nDisplay the speed curves (in \"x\" direction red, "
                           "in \"y\" direction green) "
                           "for the selected tracks");
  RNA_def_property_update(prop, NC_SPACE | ND_SPACE_CLIP, NULL);

  /* show graph tracks motion */
  prop = RNA_def_property(srna, "show_graph_tracks_error", PROP_BOOLEAN, PROP_NONE);
  RNA_def_property_boolean_sdna(prop, NULL, "flag", SC_SHOW_GRAPH_TRACKS_ERROR);
  RNA_def_property_ui_text(
      prop,
      "Show Tracks Error",
      "Show Track Error\nDisplay the reprojection error curve for selected tracks");
  RNA_def_property_update(prop, NC_SPACE | ND_SPACE_CLIP, NULL);

  /* show_only_selected */
  prop = RNA_def_property(srna, "show_graph_only_selected", PROP_BOOLEAN, PROP_NONE);
  RNA_def_property_boolean_sdna(prop, NULL, "flag", SC_SHOW_GRAPH_SEL_ONLY);
  RNA_def_property_ui_text(
      prop,
      "Only Selected",
      "Show Selected\nOnly include channels relating to selected objects and data");
  RNA_def_property_ui_icon(prop, ICON_RESTRICT_SELECT_OFF, 0);
  RNA_def_property_update(prop, NC_SPACE | ND_SPACE_CLIP, NULL);

  /* show_hidden */
  prop = RNA_def_property(srna, "show_graph_hidden", PROP_BOOLEAN, PROP_NONE);
  RNA_def_property_boolean_sdna(prop, NULL, "flag", SC_SHOW_GRAPH_HIDDEN);
  RNA_def_property_ui_text(
      prop,
      "Display Hidden",
      "Display Hidden\nInclude channels from objects/bone that aren't visible");
  RNA_def_property_ui_icon(prop, ICON_GHOST_ENABLED, 0);
  RNA_def_property_update(prop, NC_SPACE | ND_SPACE_CLIP, NULL);

  /* ** channels ** */

  /* show_red_channel */
  prop = RNA_def_property(srna, "show_red_channel", PROP_BOOLEAN, PROP_NONE);
  RNA_def_property_boolean_negative_sdna(prop, NULL, "postproc_flag", MOVIECLIP_DISABLE_RED);
  RNA_def_property_ui_text(
      prop, "Show Red Channel", "Show Red Channel\nShow red channel in the frame");
  RNA_def_property_update(prop, NC_SPACE | ND_SPACE_CLIP, NULL);

  /* show_green_channel */
  prop = RNA_def_property(srna, "show_green_channel", PROP_BOOLEAN, PROP_NONE);
  RNA_def_property_boolean_negative_sdna(prop, NULL, "postproc_flag", MOVIECLIP_DISABLE_GREEN);
  RNA_def_property_ui_text(
      prop, "Show Green Channel", "Show Green Channel\nShow green channel in the frame");
  RNA_def_property_update(prop, NC_SPACE | ND_SPACE_CLIP, NULL);

  /* show_blue_channel */
  prop = RNA_def_property(srna, "show_blue_channel", PROP_BOOLEAN, PROP_NONE);
  RNA_def_property_boolean_negative_sdna(prop, NULL, "postproc_flag", MOVIECLIP_DISABLE_BLUE);
  RNA_def_property_ui_text(
      prop, "Show Blue Channel", "Show Blue Channel\nShow blue channel in the frame");
  RNA_def_property_update(prop, NC_SPACE | ND_SPACE_CLIP, NULL);

  /* preview_grayscale */
  prop = RNA_def_property(srna, "use_grayscale_preview", PROP_BOOLEAN, PROP_NONE);
  RNA_def_property_boolean_sdna(prop, NULL, "postproc_flag", MOVIECLIP_PREVIEW_GRAYSCALE);
  RNA_def_property_ui_text(prop, "Grayscale", "Grayscale\nDisplay frame in grayscale mode");
  RNA_def_property_update(prop, NC_MOVIECLIP | ND_DISPLAY, NULL);

  /* timeline */
  prop = RNA_def_property(srna, "show_seconds", PROP_BOOLEAN, PROP_NONE);
  RNA_def_property_boolean_sdna(prop, NULL, "flag", SC_SHOW_SECONDS);
  RNA_def_property_ui_text(
      prop, "Show Seconds", "Show Seconds\nShow timing in seconds not frames");
  RNA_def_property_update(prop, NC_MOVIECLIP | ND_DISPLAY, NULL);

  /* grease pencil source */
  prop = RNA_def_property(srna, "grease_pencil_source", PROP_ENUM, PROP_NONE);
  RNA_def_property_enum_sdna(prop, NULL, "gpencil_src");
  RNA_def_property_enum_items(prop, gpencil_source_items);
  RNA_def_property_ui_text(
      prop, "Grease Pencil Source", "Grease Pencil Source\nWhere the grease pencil comes from");
  RNA_def_property_translation_context(prop, BLT_I18NCONTEXT_ID_MOVIECLIP);
  RNA_def_property_update(prop, NC_MOVIECLIP | ND_DISPLAY, NULL);

  /* pivot point */
  prop = RNA_def_property(srna, "pivot_point", PROP_ENUM, PROP_NONE);
  RNA_def_property_enum_sdna(prop, NULL, "around");
  RNA_def_property_enum_items(prop, pivot_items);
  RNA_def_property_ui_text(prop, "Pivot Point", "Pivot Point\nPivot center for rotation/scaling");
  RNA_def_property_update(prop, NC_SPACE | ND_SPACE_CLIP, NULL);
}

void RNA_def_space(BlenderRNA *brna)
{
  rna_def_space(brna);
  rna_def_space_image(brna);
  rna_def_space_sequencer(brna);
  rna_def_space_text(brna);
  rna_def_fileselect_params(brna);
  rna_def_filemenu_entry(brna);
  rna_def_space_filebrowser(brna);
  rna_def_space_outliner(brna);
  rna_def_space_view3d(brna);
  rna_def_space_buttons(brna);
  rna_def_space_dopesheet(brna);
  rna_def_space_graph(brna);
  rna_def_space_nla(brna);
  rna_def_space_toolbar(brna);
  rna_def_space_console(brna);
  rna_def_console_line(brna);
  rna_def_space_info(brna);
  rna_def_space_userpref(brna);
  rna_def_node_tree_path(brna);
  rna_def_space_node(brna);
  rna_def_space_clip(brna);
}

#endif<|MERGE_RESOLUTION|>--- conflicted
+++ resolved
@@ -3308,43 +3308,27 @@
 
   prop = RNA_def_property(srna, "show_floor", PROP_BOOLEAN, PROP_NONE);
   RNA_def_property_boolean_sdna(prop, NULL, "gridflag", V3D_SHOW_FLOOR);
-<<<<<<< HEAD
   RNA_def_property_ui_text(prop,
                            "Display Grid Floor",
-                           "Display Grid Floor\nShow the ground plane grid in perspective view");
-=======
-  RNA_def_property_ui_text(prop, "Display Grid Floor", "Show the ground plane grid");
->>>>>>> 21a42d8b
+                           "Display Grid Floor\nShow the ground plane grid");
   RNA_def_property_update(prop, NC_SPACE | ND_SPACE_VIEW3D, NULL);
 
   prop = RNA_def_property(srna, "show_axis_x", PROP_BOOLEAN, PROP_NONE);
   RNA_def_property_boolean_sdna(prop, NULL, "gridflag", V3D_SHOW_X);
-<<<<<<< HEAD
-  RNA_def_property_ui_text(
-      prop, "Display X Axis", "Display X Axis\nShow the X axis line in perspective view");
-=======
-  RNA_def_property_ui_text(prop, "Display X Axis", "Show the X axis line");
->>>>>>> 21a42d8b
+  RNA_def_property_ui_text(
+      prop, "Display X Axis", "Display X Axis\nShow the X axis line");
   RNA_def_property_update(prop, NC_SPACE | ND_SPACE_VIEW3D, NULL);
 
   prop = RNA_def_property(srna, "show_axis_y", PROP_BOOLEAN, PROP_NONE);
   RNA_def_property_boolean_sdna(prop, NULL, "gridflag", V3D_SHOW_Y);
-<<<<<<< HEAD
-  RNA_def_property_ui_text(
-      prop, "Display Y Axis", "Display Y AxisnShow the Y axis line in perspective view");
-=======
-  RNA_def_property_ui_text(prop, "Display Y Axis", "Show the Y axis line");
->>>>>>> 21a42d8b
+  RNA_def_property_ui_text(
+      prop, "Display Y Axis", "Display Y AxisnShow the Y axis line");
   RNA_def_property_update(prop, NC_SPACE | ND_SPACE_VIEW3D, NULL);
 
   prop = RNA_def_property(srna, "show_axis_z", PROP_BOOLEAN, PROP_NONE);
   RNA_def_property_boolean_sdna(prop, NULL, "gridflag", V3D_SHOW_Z);
-<<<<<<< HEAD
-  RNA_def_property_ui_text(
-      prop, "Display Z Axis", "Display Z Axis\nShow the Z axis line in perspective view");
-=======
-  RNA_def_property_ui_text(prop, "Display Z Axis", "Show the Z axis line");
->>>>>>> 21a42d8b
+  RNA_def_property_ui_text(
+      prop, "Display Z Axis", "Display Z Axis\nShow the Z axis line");
   RNA_def_property_update(prop, NC_SPACE | ND_SPACE_VIEW3D, NULL);
 
   prop = RNA_def_property(srna, "grid_scale", PROP_FLOAT, PROP_NONE);
@@ -3380,15 +3364,9 @@
 
   prop = RNA_def_property(srna, "show_outline_selected", PROP_BOOLEAN, PROP_NONE);
   RNA_def_property_boolean_sdna(prop, NULL, "flag", V3D_SELECT_OUTLINE);
-<<<<<<< HEAD
   RNA_def_property_ui_text(prop,
                            "Outline Selected",
-                           "Outline Selected\nShow an outline highlight around selected objects "
-                           "in non-wireframe views");
-=======
-  RNA_def_property_ui_text(
-      prop, "Outline Selected", "Show an outline highlight around selected objects");
->>>>>>> 21a42d8b
+                           "Outline Selected\nShow an outline highlight around selected objects ");
   RNA_def_property_update(prop, NC_SPACE | ND_SPACE_VIEW3D, NULL);
 
   prop = RNA_def_property(srna, "show_object_origins", PROP_BOOLEAN, PROP_NONE);
@@ -3542,36 +3520,23 @@
 
   prop = RNA_def_property(srna, "show_edges", PROP_BOOLEAN, PROP_NONE);
   RNA_def_property_boolean_sdna(prop, NULL, "overlay.edit_flag", V3D_OVERLAY_EDIT_EDGES);
-<<<<<<< HEAD
   RNA_def_property_ui_text(
       prop,
       "Draw Edges",
-      "Draw Edges\nDisplay selected edges using highlights");
-=======
-  RNA_def_property_ui_text(prop, "Draw Edges", "Highlight selected edges");
->>>>>>> 21a42d8b
+      "Draw Edges\nHighlight selected edges");
   RNA_def_property_update(prop, NC_SPACE | ND_SPACE_VIEW3D, NULL);
 
   prop = RNA_def_property(srna, "show_faces", PROP_BOOLEAN, PROP_NONE);
   RNA_def_property_boolean_sdna(prop, NULL, "overlay.edit_flag", V3D_OVERLAY_EDIT_FACES);
-<<<<<<< HEAD
-  RNA_def_property_ui_text(
-      prop, "Draw Faces", "Draw Faces\nDisplay shading over all faces");
-=======
-  RNA_def_property_ui_text(prop, "Draw Faces", "Highlight selected faces");
->>>>>>> 21a42d8b
+  RNA_def_property_ui_text(
+      prop, "Draw Faces", "Draw Faces\nHighlight selected faces");
   RNA_def_property_update(prop, NC_SPACE | ND_SPACE_VIEW3D, NULL);
 
   prop = RNA_def_property(srna, "show_face_center", PROP_BOOLEAN, PROP_NONE);
   RNA_def_property_boolean_sdna(prop, NULL, "overlay.edit_flag", V3D_OVERLAY_EDIT_FACE_DOT);
-<<<<<<< HEAD
   RNA_def_property_ui_text(prop,
                            "Draw Face Center",
-                           "Draw Face Center\nDisplay face center "
-                           "(when disabled, edges display wider in edge mode)");
-=======
-  RNA_def_property_ui_text(prop, "Draw Face Center", "Display face center");
->>>>>>> 21a42d8b
+                           "Draw Face Center\nDisplay face center ");
   RNA_def_property_update(prop, NC_SPACE | ND_SPACE_VIEW3D, NULL);
 
   prop = RNA_def_property(srna, "show_edge_crease", PROP_BOOLEAN, PROP_NONE);
@@ -4000,8 +3965,7 @@
 
   prop = RNA_def_property(srna, "show_gizmo_light_look_at", PROP_BOOLEAN, PROP_NONE);
   RNA_def_property_boolean_sdna(prop, NULL, "gizmo_show_light", V3D_GIZMO_SHOW_LIGHT_LOOK_AT);
-  RNA_def_property_ui_text(
-      prop, "Show Light Look-At", "Gizmo to adjust the direction of the light");
+  RNA_def_property_ui_text(prop, "Show Light Look-At", "Gizmo to adjust the direction of the light");
   RNA_def_property_update(prop, NC_SPACE | ND_SPACE_VIEW3D, NULL);
 
   /* Camera Object Data. */
