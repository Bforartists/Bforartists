--- conflicted
+++ resolved
@@ -59,52 +59,43 @@
 
 #include "RNA_enum_types.h"
 
-
 const EnumPropertyItem rna_enum_space_type_items[] = {
 	/* empty must be here for python, is skipped for UI */
-	{SPACE_EMPTY, "EMPTY", ICON_NONE, "Empty", ""},
+	{ SPACE_EMPTY, "EMPTY", ICON_NONE, "Empty", "" },
 
 	/* General */
-	{0, "", ICON_NONE, "General", ""},
-	{SPACE_VIEW3D, "VIEW_3D", ICON_VIEW3D, "3D View", "3D viewport"},
-	{SPACE_IMAGE, "IMAGE_EDITOR", ICON_IMAGE_COL, "UV/Image Editor", "View and edit images and UV Maps"},
-	{SPACE_NODE, "NODE_EDITOR", ICON_NODETREE, "Node Editor", "Editor for node-based shading and compositing tools"},
-	{SPACE_SEQ, "SEQUENCE_EDITOR", ICON_SEQUENCE, "Video Sequencer", "Video editing tools"},
-	{SPACE_CLIP, "CLIP_EDITOR", ICON_CLIP, "Movie Clip Editor", "Motion tracking tools"},
+	{ 0, "", ICON_NONE, "General", "" },
+	{ SPACE_VIEW3D, "VIEW_3D", ICON_VIEW3D, "3D View", "3D viewport" },
+	{ SPACE_IMAGE, "IMAGE_EDITOR", ICON_IMAGE_COL, "UV/Image Editor", "View and edit images and UV Maps" },
+	{ SPACE_NODE, "NODE_EDITOR", ICON_NODETREE, "Node Editor", "Editor for node-based shading and compositing tools" },
+	{ SPACE_SEQ, "SEQUENCE_EDITOR", ICON_SEQUENCE, "Video Sequencer", "Video editing tools" },
+	{ SPACE_CLIP, "CLIP_EDITOR", ICON_CLIP, "Movie Clip Editor", "Motion tracking tools" },
 
 	/* Animation */
-	{0, "", ICON_NONE, "Animation", ""},
-	{SPACE_TIME, "TIMELINE", ICON_TIME, "Timeline", "Timeline and playback controls"},
-	{SPACE_IPO, "GRAPH_EDITOR", ICON_IPO, "Graph Editor", "Edit drivers and keyframe interpolation"},
-	{SPACE_ACTION, "DOPESHEET_EDITOR", ICON_ACTION, "Dope Sheet", "Adjust timing of keyframes"},
-	{SPACE_NLA, "NLA_EDITOR", ICON_NLA, "NLA Editor", "Combine and layer Actions"},
+	{ 0, "", ICON_NONE, "Animation", "" },
+	{ SPACE_TIME, "TIMELINE", ICON_TIME, "Timeline", "Timeline and playback controls" },
+	{ SPACE_IPO, "GRAPH_EDITOR", ICON_IPO, "Graph Editor", "Edit drivers and keyframe interpolation" },
+	{ SPACE_ACTION, "DOPESHEET_EDITOR", ICON_ACTION, "Dope Sheet", "Adjust timing of keyframes" },
+	{ SPACE_NLA, "NLA_EDITOR", ICON_NLA, "NLA Editor", "Combine and layer Actions" },
 
 	/* Scripting */
-	{0, "", ICON_NONE, "Scripting", ""},
-	{SPACE_TEXT, "TEXT_EDITOR", ICON_TEXT, "Text Editor", "Edit scripts and in-file documentation"},
-	{SPACE_LOGIC, "LOGIC_EDITOR", ICON_LOGIC, "Logic Editor", "Game logic editing"},
-	{SPACE_CONSOLE, "CONSOLE", ICON_CONSOLE, "Python Console", "Interactive programmatic console for "
-	                "advanced editing and script development"},
-	{SPACE_INFO, "INFO", ICON_INFO, "Info", "Main menu bar and list of error messages "
-	             "(drag down to expand and display)"},
+	{ 0, "", ICON_NONE, "Scripting", "" },
+	{ SPACE_TEXT, "TEXT_EDITOR", ICON_TEXT, "Text Editor", "Edit scripts and in-file documentation" },
+	{ SPACE_LOGIC, "LOGIC_EDITOR", ICON_LOGIC, "Logic Editor", "Game logic editing" },
+	{ SPACE_CONSOLE, "CONSOLE", ICON_CONSOLE, "Python Console", "Interactive programmatic console for "
+	"advanced editing and script development" },
+	{ SPACE_INFO, "INFO", ICON_INFO, "Info", "Main menu bar and list of error messages "
+	"(drag down to expand and display)" },
 
 	/* Data */
-	{0, "", ICON_NONE, "Data", ""},
-	{SPACE_OUTLINER, "OUTLINER", ICON_OOPS, "Outliner", "Overview of scene graph and all available data-blocks"},
-	{SPACE_BUTS, "PROPERTIES", ICON_BUTS, "Properties", "Edit properties of active object and related data-blocks"},
-	{SPACE_FILE, "FILE_BROWSER", ICON_FILESEL, "File Browser", "Browse for files and assets"},
-<<<<<<< HEAD
-	{0, "", ICON_NONE, NULL, NULL},
-	{SPACE_TOOLBAR, "TOOLBAR", ICON_TOOLBAR, "Toolbar", "A toolbar. Here you can display various button menus" },
-	{0, "", ICON_NONE, NULL, NULL },
-	{SPACE_CONSOLE, "CONSOLE", ICON_CONSOLE, "Python Console", "Interactive programmatic console for advanced editing and script development"},
-	{0, NULL, 0, NULL, NULL},
-
-=======
-	{SPACE_USERPREF, "USER_PREFERENCES", ICON_PREFERENCES, "User Preferences",
-	                 "Edit persistent configuration settings"},
-	{0, NULL, 0, NULL, NULL}
->>>>>>> 977a4e7f
+	{ 0, "", ICON_NONE, "Data", "" },
+	{ SPACE_TOOLBAR, "TOOLBAR", ICON_TOOLBAR, "Toolbar", "A toolbar. Here you can display various button menus" },
+	{ SPACE_OUTLINER, "OUTLINER", ICON_OOPS, "Outliner", "Overview of scene graph and all available data-blocks" },
+	{ SPACE_BUTS, "PROPERTIES", ICON_BUTS, "Properties", "Edit properties of active object and related data-blocks" },
+	{ SPACE_FILE, "FILE_BROWSER", ICON_FILESEL, "File Browser", "Browse for files and assets" },
+	{ SPACE_USERPREF, "USER_PREFERENCES", ICON_PREFERENCES, "User Preferences",
+	"Edit persistent configuration settings" },
+	{ 0, NULL, 0, NULL, NULL }
 };
 
 #define V3D_S3D_CAMERA_LEFT        {STEREO_LEFT_ID, "LEFT", ICON_RESTRICT_RENDER_OFF, "Left", ""},
