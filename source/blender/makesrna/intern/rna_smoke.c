/*
 * ***** BEGIN GPL LICENSE BLOCK *****
 *
 * This program is free software; you can redistribute it and/or
 * modify it under the terms of the GNU General Public License
 * as published by the Free Software Foundation; either version 2
 * of the License, or (at your option) any later version.
 *
 * This program is distributed in the hope that it will be useful,
 * but WITHOUT ANY WARRANTY; without even the implied warranty of
 * MERCHANTABILITY or FITNESS FOR A PARTICULAR PURPOSE.  See the
 * GNU General Public License for more details.
 *
 * You should have received a copy of the GNU General Public License
 * along with this program; if not, write to the Free Software Foundation,
 * Inc., 51 Franklin Street, Fifth Floor, Boston, MA 02110-1301, USA.
 *
 * Contributor(s): Daniel Genrich
 *                 Blender Foundation
 *
 * ***** END GPL LICENSE BLOCK *****
 */

/** \file blender/makesrna/intern/rna_smoke.c
 *  \ingroup RNA
 */


#include <stdlib.h>
#include <limits.h>

#include "RNA_define.h"
#include "RNA_enum_types.h"

#include "rna_internal.h"

#include "BKE_modifier.h"
#include "BKE_smoke.h"

#include "BLI_threads.h"

#include "DNA_modifier_types.h"
#include "DNA_object_force.h"
#include "DNA_object_types.h"
#include "DNA_scene_types.h"
#include "DNA_smoke_types.h"

#include "WM_types.h"


#ifdef RNA_RUNTIME

#include "BKE_context.h"
#include "BKE_depsgraph.h"
<<<<<<< HEAD
=======
#include "BKE_particle.h"
#include "BKE_texture.h"
>>>>>>> b96728be

#include "smoke_API.h"


static void rna_Smoke_update(Main *UNUSED(bmain), Scene *UNUSED(scene), PointerRNA *ptr)
{
	DAG_id_tag_update(ptr->id.data, OB_RECALC_DATA);
}

static void rna_Smoke_dependency_update(Main *bmain, Scene *scene, PointerRNA *ptr)
{
	rna_Smoke_update(bmain, scene, ptr);
	DAG_relations_tag_update(bmain);
}

static void rna_Smoke_reset(Main *bmain, Scene *scene, PointerRNA *ptr)
{
	SmokeDomainSettings *settings = (SmokeDomainSettings *)ptr->data;

	smokeModifier_reset(settings->smd);

	rna_Smoke_update(bmain, scene, ptr);
}

static void rna_Smoke_reset_dependency(Main *bmain, Scene *scene, PointerRNA *ptr)
{
	SmokeDomainSettings *settings = (SmokeDomainSettings *)ptr->data;

	smokeModifier_reset(settings->smd);

	rna_Smoke_dependency_update(bmain, scene, ptr);
}

static char *rna_SmokeDomainSettings_path(PointerRNA *ptr)
{
	SmokeDomainSettings *settings = (SmokeDomainSettings *)ptr->data;
	ModifierData *md = (ModifierData *)settings->smd;
	char name_esc[sizeof(md->name) * 2];

	BLI_strescape(name_esc, md->name, sizeof(name_esc));
	return BLI_sprintfN("modifiers[\"%s\"].domain_settings", name_esc);
}

static char *rna_SmokeFlowSettings_path(PointerRNA *ptr)
{
	SmokeFlowSettings *settings = (SmokeFlowSettings *)ptr->data;
	ModifierData *md = (ModifierData *)settings->smd;
	char name_esc[sizeof(md->name) * 2];

	BLI_strescape(name_esc, md->name, sizeof(name_esc));
	return BLI_sprintfN("modifiers[\"%s\"].flow_settings", name_esc);
}

static char *rna_SmokeCollSettings_path(PointerRNA *ptr)
{
	SmokeCollSettings *settings = (SmokeCollSettings *)ptr->data;
	ModifierData *md = (ModifierData *)settings->smd;
	char name_esc[sizeof(md->name) * 2];

	BLI_strescape(name_esc, md->name, sizeof(name_esc));
	return BLI_sprintfN("modifiers[\"%s\"].coll_settings", name_esc);
}

static int rna_SmokeModifier_grid_get_length(PointerRNA *ptr, int length[RNA_MAX_ARRAY_DIMENSION])
{
#ifdef WITH_SMOKE
	SmokeDomainSettings *sds = (SmokeDomainSettings *)ptr->data;
	float *density = NULL;
	int size = 0;

	if (sds->flags & MOD_SMOKE_HIGHRES && sds->wt) {
		/* high resolution smoke */
		int res[3];

		smoke_turbulence_get_res(sds->wt, res);
		size = res[0] * res[1] * res[2];

		density = smoke_turbulence_get_density(sds->wt);
	}
	else if (sds->fluid) {
		/* regular resolution */
		size = sds->res[0] * sds->res[1] * sds->res[2];
		density = smoke_get_density(sds->fluid);
	}

	length[0] = (density) ? size : 0;
#else
	(void)ptr;
	length[0] = 0;
#endif
	return length[0];
}

static int rna_SmokeModifier_color_grid_get_length(PointerRNA *ptr, int length[RNA_MAX_ARRAY_DIMENSION])
{
	rna_SmokeModifier_grid_get_length(ptr, length);

	length[0] *= 4;
	return length[0];
}

static int rna_SmokeModifier_velocity_grid_get_length(PointerRNA *ptr, int length[RNA_MAX_ARRAY_DIMENSION])
{
#ifdef WITH_SMOKE
	SmokeDomainSettings *sds = (SmokeDomainSettings *)ptr->data;
	float *vx = NULL;
	float *vy = NULL;
	float *vz = NULL;
	int size = 0;

	/* Velocity data is always low-resolution. */
	if (sds->fluid) {
		size = 3 * sds->res[0] * sds->res[1] * sds->res[2];
		vx = smoke_get_velocity_x(sds->fluid);
		vy = smoke_get_velocity_y(sds->fluid);
		vz = smoke_get_velocity_z(sds->fluid);
	}

	length[0] = (vx && vy && vz) ? size : 0;
#else
	(void)ptr;
	length[0] = 0;
#endif
	return length[0];
}

static int rna_SmokeModifier_heat_grid_get_length(
        PointerRNA *ptr,
        int length[RNA_MAX_ARRAY_DIMENSION])
{
#ifdef WITH_SMOKE
	SmokeDomainSettings *sds = (SmokeDomainSettings *)ptr->data;
	float *heat = NULL;
	int size = 0;

	/* Heat data is always low-resolution. */
	if (sds->fluid) {
		size = sds->res[0] * sds->res[1] * sds->res[2];
		heat = smoke_get_heat(sds->fluid);
	}

	length[0] = (heat) ? size : 0;
#else
	(void)ptr;
	length[0] = 0;
#endif
	return length[0];
}

static void rna_SmokeModifier_density_grid_get(PointerRNA *ptr, float *values)
{
#ifdef WITH_SMOKE
	SmokeDomainSettings *sds = (SmokeDomainSettings *)ptr->data;
	int length[RNA_MAX_ARRAY_DIMENSION];
	int size = rna_SmokeModifier_grid_get_length(ptr, length);
	float *density;

	BLI_rw_mutex_lock(sds->fluid_mutex, THREAD_LOCK_READ);
	
	if (sds->flags & MOD_SMOKE_HIGHRES && sds->wt)
		density = smoke_turbulence_get_density(sds->wt);
	else
		density = smoke_get_density(sds->fluid);

	memcpy(values, density, size * sizeof(float));

	BLI_rw_mutex_unlock(sds->fluid_mutex);
#else
	UNUSED_VARS(ptr, values);
#endif
}

static void rna_SmokeModifier_velocity_grid_get(PointerRNA *ptr, float *values)
{
#ifdef WITH_SMOKE
	SmokeDomainSettings *sds = (SmokeDomainSettings *)ptr->data;
	int length[RNA_MAX_ARRAY_DIMENSION];
	int size = rna_SmokeModifier_velocity_grid_get_length(ptr, length);
	float *vx, *vy, *vz;
	int i;

	BLI_rw_mutex_lock(sds->fluid_mutex, THREAD_LOCK_READ);

	vx = smoke_get_velocity_x(sds->fluid);
	vy = smoke_get_velocity_y(sds->fluid);
	vz = smoke_get_velocity_z(sds->fluid);

	for (i = 0; i < size; i += 3) {
		*(values++) = *(vx++);
		*(values++) = *(vy++);
		*(values++) = *(vz++);
	}

	BLI_rw_mutex_unlock(sds->fluid_mutex);
#else
	UNUSED_VARS(ptr, values);
#endif
}

static void rna_SmokeModifier_color_grid_get(PointerRNA *ptr, float *values)
{
#ifdef WITH_SMOKE
	SmokeDomainSettings *sds = (SmokeDomainSettings *)ptr->data;

	BLI_rw_mutex_lock(sds->fluid_mutex, THREAD_LOCK_READ);

	if (sds->flags & MOD_SMOKE_HIGHRES) {
		if (smoke_turbulence_has_colors(sds->wt))
			smoke_turbulence_get_rgba(sds->wt, values, 0);
		else
			smoke_turbulence_get_rgba_from_density(sds->wt, sds->active_color, values, 0);
	}
	else {
		if (smoke_has_colors(sds->fluid))
			smoke_get_rgba(sds->fluid, values, 0);
		else
			smoke_get_rgba_from_density(sds->fluid, sds->active_color, values, 0);
	}

	BLI_rw_mutex_unlock(sds->fluid_mutex);
#else
	UNUSED_VARS(ptr, values);
#endif
}

static void rna_SmokeModifier_flame_grid_get(PointerRNA *ptr, float *values)
{
#ifdef WITH_SMOKE
	SmokeDomainSettings *sds = (SmokeDomainSettings *)ptr->data;
	int length[RNA_MAX_ARRAY_DIMENSION];
	int size = rna_SmokeModifier_grid_get_length(ptr, length);
	float *flame;

	BLI_rw_mutex_lock(sds->fluid_mutex, THREAD_LOCK_READ);
	
	if (sds->flags & MOD_SMOKE_HIGHRES && sds->wt)
		flame = smoke_turbulence_get_flame(sds->wt);
	else
		flame = smoke_get_flame(sds->fluid);
	
	if (flame)
		memcpy(values, flame, size * sizeof(float));
	else
		memset(values, 0, size * sizeof(float));

	BLI_rw_mutex_unlock(sds->fluid_mutex);
#else
	UNUSED_VARS(ptr, values);
#endif
}

static void rna_SmokeModifier_heat_grid_get(PointerRNA *ptr, float *values)
{
#ifdef WITH_SMOKE
	SmokeDomainSettings *sds = (SmokeDomainSettings *)ptr->data;
	int length[RNA_MAX_ARRAY_DIMENSION];
	int size = rna_SmokeModifier_heat_grid_get_length(ptr, length);
	float *heat;

	BLI_rw_mutex_lock(sds->fluid_mutex, THREAD_LOCK_READ);

	heat = smoke_get_heat(sds->fluid);

	if (heat != NULL) {
		/* scale heat values from -2.0-2.0 to -1.0-1.0. */
		for (int i = 0; i < size; i++) {
			values[i] = heat[i] * 0.5f;
		}
	}
	else {
		memset(values, 0, size * sizeof(float));
	}

	BLI_rw_mutex_unlock(sds->fluid_mutex);
#else
	UNUSED_VARS(ptr, values);
#endif
}

static void rna_SmokeFlow_density_vgroup_get(PointerRNA *ptr, char *value)
{
	SmokeFlowSettings *flow = (SmokeFlowSettings *)ptr->data;
	rna_object_vgroup_name_index_get(ptr, value, flow->vgroup_density);
}

static int rna_SmokeFlow_density_vgroup_length(PointerRNA *ptr)
{
	SmokeFlowSettings *flow = (SmokeFlowSettings *)ptr->data;
	return rna_object_vgroup_name_index_length(ptr, flow->vgroup_density);
}

static void rna_SmokeFlow_density_vgroup_set(PointerRNA *ptr, const char *value)
{
	SmokeFlowSettings *flow = (SmokeFlowSettings *)ptr->data;
	rna_object_vgroup_name_index_set(ptr, value, &flow->vgroup_density);
}

static void rna_SmokeFlow_uvlayer_set(PointerRNA *ptr, const char *value)
{
	SmokeFlowSettings *flow = (SmokeFlowSettings *)ptr->data;
	rna_object_uvlayer_name_set(ptr, value, flow->uvlayer_name, sizeof(flow->uvlayer_name));
}

static void rna_Smoke_use_color_ramp_set(PointerRNA *ptr, int value)
{
	SmokeDomainSettings *sds = (SmokeDomainSettings *)ptr->data;

	sds->use_coba = value;

	if (value && sds->coba == NULL) {
		sds->coba = add_colorband(false);
	}
}

#else

static void rna_def_smoke_domain_settings(BlenderRNA *brna)
{
	StructRNA *srna;
	PropertyRNA *prop;

	static EnumPropertyItem prop_noise_type_items[] = {
		{MOD_SMOKE_NOISEWAVE, "NOISEWAVE", 0, "Wavelet", ""},
#ifdef WITH_FFTW3
		{MOD_SMOKE_NOISEFFT, "NOISEFFT", 0, "FFT", ""},
#endif
		/*  {MOD_SMOKE_NOISECURL, "NOISECURL", 0, "Curl", ""}, */
		{0, NULL, 0, NULL, NULL}
	};

	static EnumPropertyItem prop_compression_items[] = {
		{ VDB_COMPRESSION_ZIP, "ZIP", 0, "Zip", "Effective but slow compression" },
#ifdef WITH_OPENVDB_BLOSC
		{ VDB_COMPRESSION_BLOSC, "BLOSC", 0, "Blosc", "Multithreaded compression, similar in size and quality as 'Zip'" },
#endif
		{ VDB_COMPRESSION_NONE, "NONE", 0, "None", "Do not use any compression" },
		{ 0, NULL, 0, NULL, NULL }
	};

	static EnumPropertyItem smoke_highres_sampling_items[] = {
		{SM_HRES_FULLSAMPLE, "FULLSAMPLE", 0, "Full Sample", ""},
		{SM_HRES_LINEAR, "LINEAR", 0, "Linear", ""},
		{SM_HRES_NEAREST, "NEAREST", 0, "Nearest", ""},
		{0, NULL, 0, NULL, NULL}
	};

	static EnumPropertyItem smoke_data_depth_items[] = {
		{16, "16", 0, "Float (Half)", "Half float (16 bit data)"},
		{0,  "32", 0, "Float (Full)", "Full float (32 bit data)"},  /* default */
		{0, NULL, 0, NULL, NULL},
	};

	static EnumPropertyItem smoke_domain_colli_items[] = {
		{SM_BORDER_OPEN, "BORDEROPEN", 0, "Open", "Smoke doesn't collide with any border"},
		{SM_BORDER_VERTICAL, "BORDERVERTICAL", 0, "Vertically Open",
		 "Smoke doesn't collide with top and bottom sides"},
		{SM_BORDER_CLOSED, "BORDERCLOSED", 0, "Collide All", "Smoke collides with every side"},
		{0, NULL, 0, NULL, NULL}
	};

	static EnumPropertyItem smoke_view_items[] = {
	    {MOD_SMOKE_SLICE_VIEW_ALIGNED, "VIEW_ALIGNED", 0, "View", "Slice volume parallel to the view plane"},
	    {MOD_SMOKE_SLICE_AXIS_ALIGNED, "AXIS_ALIGNED", 0, "Axis", "Slice volume parallel to the major axis"},
	    {0, NULL, 0, NULL, NULL}
	};

	static EnumPropertyItem axis_slice_method_items[] = {
	    {AXIS_SLICE_FULL, "FULL", 0, "Full", "Slice the whole domain object"},
	    {AXIS_SLICE_SINGLE, "SINGLE", 0, "Single", "Perform a single slice of the domain object"},
	    {0, NULL, 0, NULL, NULL}
	};

	static EnumPropertyItem axis_slice_position_items[] = {
	    {SLICE_AXIS_AUTO, "AUTO", 0, "Auto", "Adjust slice direction according to the view direction"},
	    {SLICE_AXIS_X, "X", 0, "X", "Slice along the X axis"},
	    {SLICE_AXIS_Y, "Y", 0, "Y", "Slice along the Y axis"},
	    {SLICE_AXIS_Z, "Z", 0, "Z", "Slice along the Z axis"},
	    {0, NULL, 0, NULL, NULL}
	};

	static EnumPropertyItem vector_draw_items[] = {
	    {VECTOR_DRAW_NEEDLE, "NEEDLE", 0, "Needle", "Draw vectors as needles"},
	    {VECTOR_DRAW_STREAMLINE, "STREAMLINE", 0, "Streamlines", "Draw vectors as streamlines"},
	    {0, NULL, 0, NULL, NULL}
	};

	srna = RNA_def_struct(brna, "SmokeDomainSettings", NULL);
	RNA_def_struct_ui_text(srna, "Domain Settings", "Smoke domain settings");
	RNA_def_struct_sdna(srna, "SmokeDomainSettings");
	RNA_def_struct_path_func(srna, "rna_SmokeDomainSettings_path");

	prop = RNA_def_property(srna, "resolution_max", PROP_INT, PROP_NONE);
	RNA_def_property_int_sdna(prop, NULL, "maxres");
	RNA_def_property_range(prop, 6, 512);
	RNA_def_property_ui_range(prop, 24, 512, 2, -1);
	RNA_def_property_ui_text(prop, "Max Res", "Maximal resolution used in the fluid domain");
	RNA_def_property_clear_flag(prop, PROP_ANIMATABLE);
	RNA_def_property_update(prop, NC_OBJECT | ND_MODIFIER, "rna_Smoke_reset");

	prop = RNA_def_property(srna, "amplify", PROP_INT, PROP_NONE);
	RNA_def_property_int_sdna(prop, NULL, "amplify");
	RNA_def_property_range(prop, 1, 10);
	RNA_def_property_ui_range(prop, 1, 10, 1, -1);
	RNA_def_property_ui_text(prop, "Amplification", "Enhance the resolution of smoke by this factor using noise");
	RNA_def_property_clear_flag(prop, PROP_ANIMATABLE);
	RNA_def_property_update(prop, NC_OBJECT | ND_MODIFIER, "rna_Smoke_reset");

	prop = RNA_def_property(srna, "use_high_resolution", PROP_BOOLEAN, PROP_NONE);
	RNA_def_property_boolean_sdna(prop, NULL, "flags", MOD_SMOKE_HIGHRES);
	RNA_def_property_ui_text(prop, "High res", "Enable high resolution (using amplification)");
	RNA_def_property_clear_flag(prop, PROP_ANIMATABLE);
	RNA_def_property_update(prop, NC_OBJECT | ND_MODIFIER, "rna_Smoke_reset");

	prop = RNA_def_property(srna, "show_high_resolution", PROP_BOOLEAN, PROP_NONE);
	RNA_def_property_boolean_sdna(prop, NULL, "viewsettings", MOD_SMOKE_VIEW_SHOWBIG);
	RNA_def_property_ui_text(prop, "Show High Resolution", "Show high resolution (using amplification)");
	RNA_def_property_update(prop, NC_OBJECT | ND_DRAW, NULL);

	prop = RNA_def_property(srna, "noise_type", PROP_ENUM, PROP_NONE);
	RNA_def_property_enum_sdna(prop, NULL, "noise");
	RNA_def_property_enum_items(prop, prop_noise_type_items);
	RNA_def_property_ui_text(prop, "Noise Method", "Noise method which is used for creating the high resolution");
	RNA_def_property_clear_flag(prop, PROP_ANIMATABLE);
	RNA_def_property_update(prop, NC_OBJECT | ND_MODIFIER, "rna_Smoke_reset");

	prop = RNA_def_property(srna, "alpha", PROP_FLOAT, PROP_NONE);
	RNA_def_property_float_sdna(prop, NULL, "alpha");
	RNA_def_property_range(prop, -5.0, 5.0);
	RNA_def_property_ui_range(prop, -5.0, 5.0, 0.02, 5);
	RNA_def_property_ui_text(prop, "Density",
	                         "How much density affects smoke motion (higher value results in faster rising smoke)");
	RNA_def_property_update(prop, NC_OBJECT | ND_MODIFIER, "rna_Smoke_update");

	prop = RNA_def_property(srna, "beta", PROP_FLOAT, PROP_NONE);
	RNA_def_property_float_sdna(prop, NULL, "beta");
	RNA_def_property_range(prop, -5.0, 5.0);
	RNA_def_property_ui_range(prop, -5.0, 5.0, 0.02, 5);
	RNA_def_property_ui_text(prop, "Heat",
	                         "How much heat affects smoke motion (higher value results in faster rising smoke)");
	RNA_def_property_update(prop, NC_OBJECT | ND_MODIFIER, "rna_Smoke_update");

	prop = RNA_def_property(srna, "collision_group", PROP_POINTER, PROP_NONE);
	RNA_def_property_pointer_sdna(prop, NULL, "coll_group");
	RNA_def_property_struct_type(prop, "Group");
	RNA_def_property_flag(prop, PROP_EDITABLE);
	RNA_def_property_ui_text(prop, "Collision Group", "Limit collisions to this group");
	RNA_def_property_update(prop, NC_OBJECT | ND_MODIFIER, "rna_Smoke_reset_dependency");

	prop = RNA_def_property(srna, "fluid_group", PROP_POINTER, PROP_NONE);
	RNA_def_property_pointer_sdna(prop, NULL, "fluid_group");
	RNA_def_property_struct_type(prop, "Group");
	RNA_def_property_flag(prop, PROP_EDITABLE);
	RNA_def_property_ui_text(prop, "Fluid Group", "Limit fluid objects to this group");
	RNA_def_property_update(prop, NC_OBJECT | ND_MODIFIER, "rna_Smoke_reset_dependency");

	prop = RNA_def_property(srna, "effector_group", PROP_POINTER, PROP_NONE);
	RNA_def_property_pointer_sdna(prop, NULL, "eff_group");
	RNA_def_property_struct_type(prop, "Group");
	RNA_def_property_flag(prop, PROP_EDITABLE);
	RNA_def_property_ui_text(prop, "Effector Group", "Limit effectors to this group");
	RNA_def_property_update(prop, NC_OBJECT | ND_MODIFIER, "rna_Smoke_reset_dependency");

	prop = RNA_def_property(srna, "strength", PROP_FLOAT, PROP_NONE);
	RNA_def_property_float_sdna(prop, NULL, "strength");
	RNA_def_property_range(prop, 0.0, 10.0);
	RNA_def_property_ui_range(prop, 0.0, 10.0, 1, 2);
	RNA_def_property_ui_text(prop, "Strength", "Strength of noise");
	RNA_def_property_update(prop, NC_OBJECT | ND_MODIFIER, "rna_Smoke_update");

	prop = RNA_def_property(srna, "dissolve_speed", PROP_INT, PROP_NONE);
	RNA_def_property_int_sdna(prop, NULL, "diss_speed");
	RNA_def_property_range(prop, 1.0, 10000.0);
	RNA_def_property_ui_range(prop, 1.0, 10000.0, 1, -1);
	RNA_def_property_ui_text(prop, "Dissolve Speed", "Dissolve Speed");
	RNA_def_property_update(prop, NC_OBJECT | ND_MODIFIER, "rna_Smoke_update");

	prop = RNA_def_property(srna, "use_dissolve_smoke", PROP_BOOLEAN, PROP_NONE);
	RNA_def_property_boolean_sdna(prop, NULL, "flags", MOD_SMOKE_DISSOLVE);
	RNA_def_property_ui_text(prop, "Dissolve Smoke", "Enable smoke to disappear over time");
	RNA_def_property_update(prop, NC_OBJECT | ND_MODIFIER, "rna_Smoke_update");

	prop = RNA_def_property(srna, "use_dissolve_smoke_log", PROP_BOOLEAN, PROP_NONE);
	RNA_def_property_boolean_sdna(prop, NULL, "flags", MOD_SMOKE_DISSOLVE_LOG);
	RNA_def_property_ui_text(prop, "Logarithmic dissolve", "Using 1/x ");
	RNA_def_property_update(prop, NC_OBJECT | ND_MODIFIER, "rna_Smoke_update");

	prop = RNA_def_property(srna, "openvdb_cache_compress_type", PROP_ENUM, PROP_NONE);
	RNA_def_property_enum_sdna(prop, NULL, "openvdb_comp");
	RNA_def_property_enum_items(prop, prop_compression_items);
	RNA_def_property_ui_text(prop, "Compression", "Compression method to be used");

	prop = RNA_def_property(srna, "data_depth", PROP_ENUM, PROP_NONE);
	RNA_def_property_enum_bitflag_sdna(prop, NULL, "data_depth");
	RNA_def_property_enum_items(prop, smoke_data_depth_items);
	RNA_def_property_ui_text(prop, "Data Depth",
	                         "Bit depth for writing all scalar (including vector) "
	                         "lower values reduce file size");
	RNA_def_property_update(prop, NC_OBJECT | ND_MODIFIER, NULL);

	prop = RNA_def_property(srna, "collision_extents", PROP_ENUM, PROP_NONE);
	RNA_def_property_enum_sdna(prop, NULL, "border_collisions");
	RNA_def_property_enum_items(prop, smoke_domain_colli_items);
	RNA_def_property_ui_text(prop, "Border Collisions",
	                         "Select which domain border will be treated as collision object");
	RNA_def_property_update(prop, NC_OBJECT | ND_MODIFIER, "rna_Smoke_reset");

	prop = RNA_def_property(srna, "effector_weights", PROP_POINTER, PROP_NONE);
	RNA_def_property_struct_type(prop, "EffectorWeights");
	RNA_def_property_clear_flag(prop, PROP_EDITABLE);
	RNA_def_property_ui_text(prop, "Effector Weights", "");

	prop = RNA_def_property(srna, "highres_sampling", PROP_ENUM, PROP_NONE);
	RNA_def_property_enum_items(prop, smoke_highres_sampling_items);
	RNA_def_property_ui_text(prop, "Emitter", "Method for sampling the high resolution flow");
	RNA_def_property_update(prop, NC_OBJECT | ND_MODIFIER, "rna_Smoke_update");

	prop = RNA_def_property(srna, "time_scale", PROP_FLOAT, PROP_NONE);
	RNA_def_property_float_sdna(prop, NULL, "time_scale");
	RNA_def_property_range(prop, 0.2, 1.5);
	RNA_def_property_ui_range(prop, 0.2, 1.5, 0.02, 5);
	RNA_def_property_ui_text(prop, "Time Scale", "Adjust simulation speed");
	RNA_def_property_update(prop, NC_OBJECT | ND_MODIFIER, "rna_Smoke_update");

	prop = RNA_def_property(srna, "vorticity", PROP_FLOAT, PROP_NONE);
	RNA_def_property_float_sdna(prop, NULL, "vorticity");
	RNA_def_property_range(prop, 0.01, 4.0);
	RNA_def_property_ui_range(prop, 0.01, 4.0, 0.02, 5);
	RNA_def_property_ui_text(prop, "Vorticity", "Amount of turbulence/rotation in fluid");
	RNA_def_property_update(prop, NC_OBJECT | ND_MODIFIER, "rna_Smoke_update");

	prop = RNA_def_property(srna, "density_grid", PROP_FLOAT, PROP_NONE);
	RNA_def_property_array(prop, 32);
	RNA_def_property_flag(prop, PROP_DYNAMIC);
	RNA_def_property_clear_flag(prop, PROP_EDITABLE);
	RNA_def_property_dynamic_array_funcs(prop, "rna_SmokeModifier_grid_get_length");
	RNA_def_property_float_funcs(prop, "rna_SmokeModifier_density_grid_get", NULL, NULL);
	RNA_def_property_ui_text(prop, "Density Grid", "Smoke density grid");

	prop = RNA_def_property(srna, "velocity_grid", PROP_FLOAT, PROP_NONE);
	RNA_def_property_array(prop, 32);
	RNA_def_property_flag(prop, PROP_DYNAMIC);
	RNA_def_property_clear_flag(prop, PROP_EDITABLE);
	RNA_def_property_dynamic_array_funcs(prop, "rna_SmokeModifier_velocity_grid_get_length");
	RNA_def_property_float_funcs(prop, "rna_SmokeModifier_velocity_grid_get", NULL, NULL);
	RNA_def_property_ui_text(prop, "Velocity Grid", "Smoke velocity grid");

	prop = RNA_def_property(srna, "flame_grid", PROP_FLOAT, PROP_NONE);
	RNA_def_property_array(prop, 32);
	RNA_def_property_flag(prop, PROP_DYNAMIC);
	RNA_def_property_clear_flag(prop, PROP_EDITABLE);
	RNA_def_property_dynamic_array_funcs(prop, "rna_SmokeModifier_grid_get_length");
	RNA_def_property_float_funcs(prop, "rna_SmokeModifier_flame_grid_get", NULL, NULL);
	RNA_def_property_ui_text(prop, "Flame Grid", "Smoke flame grid");

	prop = RNA_def_property(srna, "color_grid", PROP_FLOAT, PROP_NONE);
	RNA_def_property_array(prop, 32);
	RNA_def_property_flag(prop, PROP_DYNAMIC);
	RNA_def_property_clear_flag(prop, PROP_EDITABLE);
	RNA_def_property_dynamic_array_funcs(prop, "rna_SmokeModifier_color_grid_get_length");
	RNA_def_property_float_funcs(prop, "rna_SmokeModifier_color_grid_get", NULL, NULL);
	RNA_def_property_ui_text(prop, "Color Grid", "Smoke color grid");

	prop = RNA_def_property(srna, "heat_grid", PROP_FLOAT, PROP_NONE);
	RNA_def_property_array(prop, 32);
	RNA_def_property_flag(prop, PROP_DYNAMIC);
	RNA_def_property_clear_flag(prop, PROP_EDITABLE);
	RNA_def_property_dynamic_array_funcs(prop, "rna_SmokeModifier_heat_grid_get_length");
	RNA_def_property_float_funcs(prop, "rna_SmokeModifier_heat_grid_get", NULL, NULL);
	RNA_def_property_ui_text(prop, "Heat Grid", "Smoke heat grid");

	prop = RNA_def_property(srna, "cell_size", PROP_FLOAT, PROP_XYZ); /* can change each frame when using adaptive domain */
	RNA_def_property_clear_flag(prop, PROP_EDITABLE);
	RNA_def_property_ui_text(prop, "cell_size", "Cell Size");

	prop = RNA_def_property(srna, "start_point", PROP_FLOAT, PROP_XYZ); /* can change each frame when using adaptive domain */
	RNA_def_property_float_sdna(prop, NULL, "p0");
	RNA_def_property_clear_flag(prop, PROP_EDITABLE);
	RNA_def_property_ui_text(prop, "p0", "Start point");

	prop = RNA_def_property(srna, "domain_resolution", PROP_INT, PROP_XYZ); /* can change each frame when using adaptive domain */
	RNA_def_property_int_sdna(prop, NULL, "res");
	RNA_def_property_clear_flag(prop, PROP_EDITABLE);
	RNA_def_property_ui_text(prop, "res", "Smoke Grid Resolution");

	prop = RNA_def_property(srna, "burning_rate", PROP_FLOAT, PROP_NONE);
	RNA_def_property_range(prop, 0.01, 4.0);
	RNA_def_property_ui_range(prop, 0.01, 2.0, 1.0, 5);
	RNA_def_property_ui_text(prop, "Speed", "Speed of the burning reaction (use larger values for smaller flame)");
	RNA_def_property_update(prop, NC_OBJECT | ND_MODIFIER, "rna_Smoke_update");

	prop = RNA_def_property(srna, "flame_smoke", PROP_FLOAT, PROP_NONE);
	RNA_def_property_range(prop, 0.0, 8.0);
	RNA_def_property_ui_range(prop, 0.0, 4.0, 1.0, 5);
	RNA_def_property_ui_text(prop, "Smoke", "Amount of smoke created by burning fuel");
	RNA_def_property_update(prop, NC_OBJECT | ND_MODIFIER, "rna_Smoke_update");

	prop = RNA_def_property(srna, "flame_vorticity", PROP_FLOAT, PROP_NONE);
	RNA_def_property_range(prop, 0.0, 2.0);
	RNA_def_property_ui_range(prop, 0.0, 1.0, 1.0, 5);
	RNA_def_property_ui_text(prop, "Vorticity", "Additional vorticity for the flames");
	RNA_def_property_update(prop, NC_OBJECT | ND_MODIFIER, "rna_Smoke_update");

	prop = RNA_def_property(srna, "flame_ignition", PROP_FLOAT, PROP_NONE);
	RNA_def_property_range(prop, 0.5, 5.0);
	RNA_def_property_ui_range(prop, 0.5, 2.5, 1.0, 5);
	RNA_def_property_ui_text(prop, "Ignition", "Minimum temperature of flames");
	RNA_def_property_update(prop, NC_OBJECT | ND_MODIFIER, "rna_Smoke_update");

	prop = RNA_def_property(srna, "flame_max_temp", PROP_FLOAT, PROP_NONE);
	RNA_def_property_range(prop, 1.0, 10.0);
	RNA_def_property_ui_range(prop, 1.0, 5.0, 1.0, 5);
	RNA_def_property_ui_text(prop, "Maximum", "Maximum temperature of flames");
	RNA_def_property_update(prop, NC_OBJECT | ND_MODIFIER, "rna_Smoke_update");

	prop = RNA_def_property(srna, "flame_smoke_color", PROP_FLOAT, PROP_COLOR_GAMMA);
	RNA_def_property_array(prop, 3);
	RNA_def_property_ui_text(prop, "Smoke Color", "Color of smoke emitted from burning fuel");
	RNA_def_property_update(prop, NC_OBJECT | ND_MODIFIER, "rna_Smoke_update");

	prop = RNA_def_property(srna, "use_adaptive_domain", PROP_BOOLEAN, PROP_NONE);
	RNA_def_property_boolean_sdna(prop, NULL, "flags", MOD_SMOKE_ADAPTIVE_DOMAIN);
	RNA_def_property_ui_text(prop, "Adaptive Domain", "Adapt simulation resolution and size to fluid");
	RNA_def_property_clear_flag(prop, PROP_ANIMATABLE);
	RNA_def_property_update(prop, NC_OBJECT | ND_MODIFIER, "rna_Smoke_reset");

	prop = RNA_def_property(srna, "additional_res", PROP_INT, PROP_NONE);
	RNA_def_property_int_sdna(prop, NULL, "adapt_res");
	RNA_def_property_range(prop, 0, 512);
	RNA_def_property_ui_range(prop, 0, 512, 2, -1);
	RNA_def_property_ui_text(prop, "Additional", "Maximum number of additional cells");
	RNA_def_property_update(prop, NC_OBJECT | ND_MODIFIER, "rna_Smoke_update");

	prop = RNA_def_property(srna, "adapt_margin", PROP_INT, PROP_NONE);
	RNA_def_property_int_sdna(prop, NULL, "adapt_margin");
	RNA_def_property_range(prop, 2, 24);
	RNA_def_property_ui_range(prop, 2, 24, 2, -1);
	RNA_def_property_ui_text(prop, "Margin", "Margin added around fluid to minimize boundary interference");
	RNA_def_property_update(prop, NC_OBJECT | ND_MODIFIER, "rna_Smoke_update");

	prop = RNA_def_property(srna, "adapt_threshold", PROP_FLOAT, PROP_NONE);
	RNA_def_property_range(prop, 0.01, 0.5);
	RNA_def_property_ui_range(prop, 0.01, 0.5, 1.0, 5);
	RNA_def_property_ui_text(prop, "Threshold",
	                         "Maximum amount of fluid cell can contain before it is considered empty");

	/* display settings */

	prop = RNA_def_property(srna, "slice_method", PROP_ENUM, PROP_NONE);
	RNA_def_property_enum_sdna(prop, NULL, "slice_method");
	RNA_def_property_enum_items(prop, smoke_view_items);
	RNA_def_property_ui_text(prop, "View Method", "How to slice the volume for viewport rendering");
	RNA_def_property_update(prop, NC_OBJECT | ND_DRAW, NULL);

	prop = RNA_def_property(srna, "axis_slice_method", PROP_ENUM, PROP_NONE);
	RNA_def_property_enum_sdna(prop, NULL, "axis_slice_method");
	RNA_def_property_enum_items(prop, axis_slice_method_items);
	RNA_def_property_ui_text(prop, "Method", "");
	RNA_def_property_update(prop, NC_OBJECT | ND_DRAW, NULL);

	prop = RNA_def_property(srna, "slice_axis", PROP_ENUM, PROP_NONE);
	RNA_def_property_enum_sdna(prop, NULL, "slice_axis");
	RNA_def_property_enum_items(prop, axis_slice_position_items);
	RNA_def_property_ui_text(prop, "Axis", "");
	RNA_def_property_update(prop, NC_OBJECT | ND_DRAW, NULL);

	prop = RNA_def_property(srna, "slice_per_voxel", PROP_FLOAT, PROP_NONE);
	RNA_def_property_float_sdna(prop, NULL, "slice_per_voxel");
	RNA_def_property_range(prop, 0.0, 100.0);
	RNA_def_property_ui_range(prop, 0.0, 5.0, 0.1, 1);
	RNA_def_property_ui_text(prop, "Slice Per Voxel",
	                         "How many slices per voxel should be generated");
	RNA_def_property_update(prop, NC_OBJECT | ND_DRAW, NULL);

	prop = RNA_def_property(srna, "slice_depth", PROP_FLOAT, PROP_NONE);
	RNA_def_property_float_sdna(prop, NULL, "slice_depth");
	RNA_def_property_range(prop, 0.0, 1.0);
	RNA_def_property_ui_range(prop, 0.0, 1.0, 0.1, 3);
	RNA_def_property_ui_text(prop, "Position", "Position of the slice");
	RNA_def_property_update(prop, NC_OBJECT | ND_DRAW, NULL);

	prop = RNA_def_property(srna, "display_thickness", PROP_FLOAT, PROP_NONE);
	RNA_def_property_float_sdna(prop, NULL, "display_thickness");
	RNA_def_property_range(prop, 0.001, 1000.0);
	RNA_def_property_ui_range(prop, 0.1, 100.0, 0.1, 3);
	RNA_def_property_ui_text(prop, "Thickness", "Thickness of smoke drawing in the viewport");
	RNA_def_property_update(prop, NC_OBJECT | ND_MODIFIER, NULL);

	prop = RNA_def_property(srna, "draw_velocity", PROP_BOOLEAN, PROP_NONE);
	RNA_def_property_boolean_sdna(prop, NULL, "draw_velocity", 0);
	RNA_def_property_ui_text(prop, "Draw Velocity", "Toggle visualization of the velocity field as needles");
	RNA_def_property_update(prop, NC_OBJECT | ND_DRAW, NULL);

	prop = RNA_def_property(srna, "vector_draw_type", PROP_ENUM, PROP_NONE);
	RNA_def_property_enum_sdna(prop, NULL, "vector_draw_type");
	RNA_def_property_enum_items(prop, vector_draw_items);
	RNA_def_property_ui_text(prop, "Draw Type", "");
	RNA_def_property_update(prop, NC_OBJECT | ND_DRAW, NULL);

	prop = RNA_def_property(srna, "vector_scale", PROP_FLOAT, PROP_NONE);
	RNA_def_property_float_sdna(prop, NULL, "vector_scale");
	RNA_def_property_range(prop, 0.0, 1000.0);
	RNA_def_property_ui_range(prop, 0.0, 100.0, 0.1, 3);
	RNA_def_property_ui_text(prop, "Scale", "Multiplier for scaling the vectors");
	RNA_def_property_update(prop, NC_OBJECT | ND_DRAW, NULL);

	/* --------- Color mapping. --------- */

	prop = RNA_def_property(srna, "use_color_ramp", PROP_BOOLEAN, PROP_NONE);
	RNA_def_property_boolean_sdna(prop, NULL, "use_coba", 0);
	RNA_def_property_boolean_funcs(prop, NULL, "rna_Smoke_use_color_ramp_set");
	RNA_def_property_ui_text(prop, "Use Color Ramp",
	                         "Render a simulation field while mapping its voxels values to the colors of a ramp");
	RNA_def_property_update(prop, NC_OBJECT | ND_DRAW, NULL);

	static EnumPropertyItem coba_field_items[] = {
	    {FLUID_FIELD_COLOR_R, "COLOR_R", 0, "Red", "Red component of the color field"},
	    {FLUID_FIELD_COLOR_G, "COLOR_G", 0, "Green", "Green component of the color field"},
	    {FLUID_FIELD_COLOR_B, "COLOR_B", 0, "Blue", "Blue component of the color field"},
		{FLUID_FIELD_DENSITY, "DENSITY", 0, "Density", "Quantity of soot in the fluid"},
	    {FLUID_FIELD_FLAME, "FLAME", 0, "Flame", "Flame field"},
	    {FLUID_FIELD_FUEL, "FUEL", 0, "Fuel", "Fuel field"},
	    {FLUID_FIELD_HEAT, "HEAT", 0, "Heat", "Temperature of the fluid"},
	    {FLUID_FIELD_VELOCITY_X, "VELOCITY_X", 0, "X Velocity", "X component of the velocity field"},
	    {FLUID_FIELD_VELOCITY_Y, "VELOCITY_Y", 0, "Y Velocity", "Y component of the velocity field"},
	    {FLUID_FIELD_VELOCITY_Z, "VELOCITY_Z", 0, "Z Velocity", "Z component of the velocity field"},
		{0, NULL, 0, NULL, NULL}
	};

	prop = RNA_def_property(srna, "coba_field", PROP_ENUM, PROP_NONE);
	RNA_def_property_enum_sdna(prop, NULL, "coba_field");
	RNA_def_property_enum_items(prop, coba_field_items);
	RNA_def_property_ui_text(prop, "Field", "Simulation field to color map");
	RNA_def_property_update(prop, NC_OBJECT | ND_DRAW, NULL);

	prop = RNA_def_property(srna, "color_ramp", PROP_POINTER, PROP_NEVER_NULL);
	RNA_def_property_pointer_sdna(prop, NULL, "coba");
	RNA_def_property_struct_type(prop, "ColorRamp");
	RNA_def_property_ui_text(prop, "Color Ramp", "");
	RNA_def_property_update(prop, NC_OBJECT | ND_DRAW, NULL);
}

static void rna_def_smoke_flow_settings(BlenderRNA *brna)
{
	StructRNA *srna;
	PropertyRNA *prop;

	static EnumPropertyItem smoke_flow_types[] = {
		{MOD_SMOKE_FLOW_TYPE_OUTFLOW, "OUTFLOW", 0, "Outflow", "Delete smoke from simulation"},
		{MOD_SMOKE_FLOW_TYPE_SMOKE, "SMOKE", 0, "Smoke", "Add smoke"},
		{MOD_SMOKE_FLOW_TYPE_SMOKEFIRE, "BOTH", 0, "Fire + Smoke", "Add fire and smoke"},
		{MOD_SMOKE_FLOW_TYPE_FIRE, "FIRE", 0, "Fire", "Add fire"},
		{0, NULL, 0, NULL, NULL}
	};

	static EnumPropertyItem smoke_flow_sources[] = {
		{MOD_SMOKE_FLOW_SOURCE_PARTICLES, "PARTICLES", ICON_PARTICLES, "Particle System", "Emit smoke from particles"},
		{MOD_SMOKE_FLOW_SOURCE_MESH, "MESH", ICON_META_CUBE, "Mesh", "Emit smoke from mesh surface or volume"},
		{0, NULL, 0, NULL, NULL}
	};

	static EnumPropertyItem smoke_flow_texture_types[] = {
		{MOD_SMOKE_FLOW_TEXTURE_MAP_AUTO, "AUTO", 0, "Generated", "Generated coordinates centered to flow object"},
		{MOD_SMOKE_FLOW_TEXTURE_MAP_UV, "UV", 0, "UV", "Use UV layer for texture coordinates"},
		{0, NULL, 0, NULL, NULL}
	};

	srna = RNA_def_struct(brna, "SmokeFlowSettings", NULL);
	RNA_def_struct_ui_text(srna, "Flow Settings", "Smoke flow settings");
	RNA_def_struct_sdna(srna, "SmokeFlowSettings");
	RNA_def_struct_path_func(srna, "rna_SmokeFlowSettings_path");

	prop = RNA_def_property(srna, "density", PROP_FLOAT, PROP_NONE);
	RNA_def_property_float_sdna(prop, NULL, "density");
	RNA_def_property_range(prop, 0.0, 1);
	RNA_def_property_ui_range(prop, 0.0, 1.0, 1.0, 4);
	RNA_def_property_ui_text(prop, "Density", "");
	RNA_def_property_update(prop, NC_OBJECT | ND_MODIFIER, "rna_Smoke_reset");

	prop = RNA_def_property(srna, "smoke_color", PROP_FLOAT, PROP_COLOR_GAMMA);
	RNA_def_property_float_sdna(prop, NULL, "color");
	RNA_def_property_array(prop, 3);
	RNA_def_property_ui_text(prop, "Smoke Color", "Color of smoke");
	RNA_def_property_update(prop, NC_OBJECT | ND_MODIFIER, "rna_Smoke_reset");

	prop = RNA_def_property(srna, "fuel_amount", PROP_FLOAT, PROP_NONE);
	RNA_def_property_range(prop, 0.0, 10);
	RNA_def_property_ui_range(prop, 0.0, 5.0, 1.0, 4);
	RNA_def_property_ui_text(prop, "Flame Rate", "");
	RNA_def_property_update(prop, NC_OBJECT | ND_MODIFIER, "rna_Smoke_reset");

	prop = RNA_def_property(srna, "temperature", PROP_FLOAT, PROP_NONE);
	RNA_def_property_float_sdna(prop, NULL, "temp");
	RNA_def_property_range(prop, -10, 10);
	RNA_def_property_ui_range(prop, -10, 10, 1, 1);
	RNA_def_property_ui_text(prop, "Temp. Diff.", "Temperature difference to ambient temperature");
	RNA_def_property_update(prop, NC_OBJECT | ND_MODIFIER, "rna_Smoke_reset");
	
	prop = RNA_def_property(srna, "smoke_flow_type", PROP_ENUM, PROP_NONE);
	RNA_def_property_enum_sdna(prop, NULL, "type");
	RNA_def_property_enum_items(prop, smoke_flow_types);
	RNA_def_property_ui_text(prop, "Flow Type", "Change how flow affects the simulation");
	RNA_def_property_update(prop, NC_OBJECT | ND_MODIFIER, "rna_Smoke_reset");

	prop = RNA_def_property(srna, "smoke_flow_source", PROP_ENUM, PROP_NONE);
	RNA_def_property_enum_sdna(prop, NULL, "source");
	RNA_def_property_enum_items(prop, smoke_flow_sources);
	RNA_def_property_ui_text(prop, "Source", "Change how smoke is emitted");
	RNA_def_property_update(prop, NC_OBJECT | ND_MODIFIER, "rna_Smoke_reset");

	prop = RNA_def_property(srna, "use_absolute", PROP_BOOLEAN, PROP_NONE);
	RNA_def_property_boolean_sdna(prop, NULL, "flags", MOD_SMOKE_FLOW_ABSOLUTE);
	RNA_def_property_ui_text(prop, "Absolute Density", "Only allow given density value in emitter area");
	RNA_def_property_update(prop, NC_OBJECT | ND_MODIFIER, "rna_Smoke_reset");

	prop = RNA_def_property(srna, "use_initial_velocity", PROP_BOOLEAN, PROP_NONE);
	RNA_def_property_boolean_sdna(prop, NULL, "flags", MOD_SMOKE_FLOW_INITVELOCITY);
	RNA_def_property_ui_text(prop, "Initial Velocity", "Smoke has some initial velocity when it is emitted");
	RNA_def_property_update(prop, NC_OBJECT | ND_MODIFIER, "rna_Smoke_reset");

	prop = RNA_def_property(srna, "velocity_factor", PROP_FLOAT, PROP_NONE);
	RNA_def_property_float_sdna(prop, NULL, "vel_multi");
	RNA_def_property_range(prop, -100.0, 100.0);
	RNA_def_property_ui_range(prop, -2.0, 2.0, 0.05, 5);
	RNA_def_property_ui_text(prop, "Source", "Multiplier of source velocity passed to smoke");
	RNA_def_property_update(prop, NC_OBJECT | ND_MODIFIER, "rna_Smoke_reset");

	prop = RNA_def_property(srna, "velocity_normal", PROP_FLOAT, PROP_NONE);
	RNA_def_property_float_sdna(prop, NULL, "vel_normal");
	RNA_def_property_range(prop, -100.0, 100.0);
	RNA_def_property_ui_range(prop, -2.0, 2.0, 0.05, 5);
	RNA_def_property_ui_text(prop, "Normal", "Amount of normal directional velocity");
	RNA_def_property_update(prop, NC_OBJECT | ND_MODIFIER, "rna_Smoke_reset");

	prop = RNA_def_property(srna, "velocity_random", PROP_FLOAT, PROP_NONE);
	RNA_def_property_float_sdna(prop, NULL, "vel_random");
	RNA_def_property_range(prop, 0.0, 10.0);
	RNA_def_property_ui_range(prop, 0.0, 2.0, 0.05, 5);
	RNA_def_property_ui_text(prop, "Random", "Amount of random velocity");
	RNA_def_property_update(prop, NC_OBJECT | ND_MODIFIER, "rna_Smoke_reset");

	prop = RNA_def_property(srna, "volume_density", PROP_FLOAT, PROP_NONE);
	RNA_def_property_range(prop, 0.0, 1.0);
	RNA_def_property_ui_range(prop, 0.0, 1.0, 0.05, 5);
	RNA_def_property_ui_text(prop, "Volume", "Factor for smoke emitted from inside the mesh volume");
	RNA_def_property_update(prop, NC_OBJECT | ND_MODIFIER, "rna_Smoke_reset");

	prop = RNA_def_property(srna, "surface_distance", PROP_FLOAT, PROP_NONE);
	RNA_def_property_range(prop, 0.0, 10.0);
	RNA_def_property_ui_range(prop, 0.5, 5.0, 0.05, 5);
	RNA_def_property_ui_text(prop, "Surface", "Maximum distance from mesh surface to emit smoke");
	RNA_def_property_update(prop, NC_OBJECT | ND_MODIFIER, "rna_Smoke_reset");

	prop = RNA_def_property(srna, "particle_size", PROP_FLOAT, PROP_NONE);
	RNA_def_property_range(prop, 0.1, 20.0);
	RNA_def_property_ui_range(prop, 0.5, 5.0, 0.05, 5);
	RNA_def_property_ui_text(prop, "Size", "Particle size in simulation cells");
	RNA_def_property_update(prop, NC_OBJECT | ND_MODIFIER, "rna_Smoke_reset");

	prop = RNA_def_property(srna, "use_particle_size", PROP_BOOLEAN, PROP_NONE);
	RNA_def_property_boolean_sdna(prop, NULL, "flags", MOD_SMOKE_FLOW_USE_PART_SIZE);
	RNA_def_property_ui_text(prop, "Set Size", "Set particle size in simulation cells or use nearest cell");
	RNA_def_property_update(prop, NC_OBJECT | ND_MODIFIER, "rna_Smoke_reset");

	prop = RNA_def_property(srna, "subframes", PROP_INT, PROP_NONE);
	RNA_def_property_range(prop, 0, 50);
	RNA_def_property_ui_range(prop, 0, 10, 1, -1);
	RNA_def_property_ui_text(prop, "Subframes", "Number of additional samples to take between frames to improve quality of fast moving flows");
	RNA_def_property_update(prop, NC_OBJECT | ND_MODIFIER, "rna_Smoke_reset");

	prop = RNA_def_property(srna, "density_vertex_group", PROP_STRING, PROP_NONE);
	RNA_def_property_string_funcs(prop, "rna_SmokeFlow_density_vgroup_get",
	                              "rna_SmokeFlow_density_vgroup_length",
	                              "rna_SmokeFlow_density_vgroup_set");
	RNA_def_property_ui_text(prop, "Vertex Group",
	                         "Name of vertex group which determines surface emission rate");
	RNA_def_property_update(prop, NC_OBJECT | ND_MODIFIER, "rna_Smoke_reset");

	prop = RNA_def_property(srna, "use_texture", PROP_BOOLEAN, PROP_NONE);
	RNA_def_property_boolean_sdna(prop, NULL, "flags", MOD_SMOKE_FLOW_TEXTUREEMIT);
	RNA_def_property_ui_text(prop, "Use Texture", "Use a texture to control emission strength");
	RNA_def_property_update(prop, NC_OBJECT | ND_MODIFIER, "rna_Smoke_reset");

	prop = RNA_def_property(srna, "texture_map_type", PROP_ENUM, PROP_NONE);
	RNA_def_property_enum_sdna(prop, NULL, "texture_type");
	RNA_def_property_enum_items(prop, smoke_flow_texture_types);
	RNA_def_property_ui_text(prop, "Mapping", "Texture mapping type");
	RNA_def_property_update(prop, NC_OBJECT | ND_MODIFIER, "rna_Smoke_reset");

	prop = RNA_def_property(srna, "uv_layer", PROP_STRING, PROP_NONE);
	RNA_def_property_string_sdna(prop, NULL, "uvlayer_name");
	RNA_def_property_ui_text(prop, "UV Map", "UV map name");
	RNA_def_property_string_funcs(prop, NULL, NULL, "rna_SmokeFlow_uvlayer_set");
	RNA_def_property_update(prop, NC_OBJECT | ND_MODIFIER, "rna_Smoke_reset");

	prop = RNA_def_property(srna, "noise_texture", PROP_POINTER, PROP_NONE);
	RNA_def_property_flag(prop, PROP_EDITABLE);
	RNA_def_property_ui_text(prop, "Texture", "Texture that controls emission strength");
	RNA_def_property_update(prop, NC_OBJECT | ND_MODIFIER, "rna_Smoke_reset");

	prop = RNA_def_property(srna, "texture_size", PROP_FLOAT, PROP_NONE);
	RNA_def_property_range(prop, 0.01, 10.0);
	RNA_def_property_ui_range(prop, 0.1, 5.0, 0.05, 5);
	RNA_def_property_ui_text(prop, "Size", "Size of texture mapping");
	RNA_def_property_update(prop, NC_OBJECT | ND_MODIFIER, "rna_Smoke_reset");

	prop = RNA_def_property(srna, "texture_offset", PROP_FLOAT, PROP_NONE);
	RNA_def_property_range(prop, 0.0, 200.0);
	RNA_def_property_ui_range(prop, 0.0, 100.0, 0.05, 5);
	RNA_def_property_ui_text(prop, "Offset", "Z-offset of texture mapping");
	RNA_def_property_update(prop, NC_OBJECT | ND_MODIFIER, "rna_Smoke_reset");
}

static void rna_def_smoke_coll_settings(BlenderRNA *brna)
{
	static EnumPropertyItem smoke_coll_type_items[] = {
		{SM_COLL_STATIC, "COLLSTATIC", 0, "Static", "Non moving obstacle"},
		{SM_COLL_RIGID, "COLLRIGID", 0, "Rigid", "Rigid obstacle"},
		{SM_COLL_ANIMATED, "COLLANIMATED", 0, "Animated", "Animated obstacle"},
		{0, NULL, 0, NULL, NULL}
	};

	StructRNA *srna;
	PropertyRNA *prop;

	srna = RNA_def_struct(brna, "SmokeCollSettings", NULL);
	RNA_def_struct_ui_text(srna, "Collision Settings", "Smoke collision settings");
	RNA_def_struct_sdna(srna, "SmokeCollSettings");
	RNA_def_struct_path_func(srna, "rna_SmokeCollSettings_path");

	prop = RNA_def_property(srna, "collision_type", PROP_ENUM, PROP_NONE);
	RNA_def_property_enum_sdna(prop, NULL, "type");
	RNA_def_property_enum_items(prop, smoke_coll_type_items);
	RNA_def_property_ui_text(prop, "Collision type", "Collision type");
	RNA_def_property_update(prop, NC_OBJECT | ND_MODIFIER, "rna_Smoke_reset");
}

void RNA_def_smoke(BlenderRNA *brna)
{
	rna_def_smoke_domain_settings(brna);
	rna_def_smoke_flow_settings(brna);
	rna_def_smoke_coll_settings(brna);
}

#endif<|MERGE_RESOLUTION|>--- conflicted
+++ resolved
@@ -52,11 +52,7 @@
 
 #include "BKE_context.h"
 #include "BKE_depsgraph.h"
-<<<<<<< HEAD
-=======
-#include "BKE_particle.h"
 #include "BKE_texture.h"
->>>>>>> b96728be
 
 #include "smoke_API.h"
 
