/* SPDX-FileCopyrightText: 2023 Blender Authors
 *
 * SPDX-License-Identifier: GPL-2.0-or-later */

/** \file
 * \ingroup RNA
 */

#include <cstdlib>
#include <cstring>

#include "RNA_define.hh"
#include "RNA_enum_types.hh"

#include "rna_internal.hh"

#include "DNA_action_types.h"
#include "DNA_object_types.h"

#include "BLI_math_base.h"

#include "BLI_string_utf8_symbols.h"

#include "UI_resources.hh"

#include "WM_types.hh"

/* Bone and Group Color Sets */
const EnumPropertyItem rna_enum_color_sets_items[] = {
    {0, "DEFAULT", 0, "Default Colors", ""},
    {1, "THEME01", ICON_COLORSET_01_VEC, "01 - Theme Color Set", ""},
    {2, "THEME02", ICON_COLORSET_02_VEC, "02 - Theme Color Set", ""},
    {3, "THEME03", ICON_COLORSET_03_VEC, "03 - Theme Color Set", ""},
    {4, "THEME04", ICON_COLORSET_04_VEC, "04 - Theme Color Set", ""},
    {5, "THEME05", ICON_COLORSET_05_VEC, "05 - Theme Color Set", ""},
    {6, "THEME06", ICON_COLORSET_06_VEC, "06 - Theme Color Set", ""},
    {7, "THEME07", ICON_COLORSET_07_VEC, "07 - Theme Color Set", ""},
    {8, "THEME08", ICON_COLORSET_08_VEC, "08 - Theme Color Set", ""},
    {9, "THEME09", ICON_COLORSET_09_VEC, "09 - Theme Color Set", ""},
    {10, "THEME10", ICON_COLORSET_10_VEC, "10 - Theme Color Set", ""},
    {11, "THEME11", ICON_COLORSET_11_VEC, "11 - Theme Color Set", ""},
    {12, "THEME12", ICON_COLORSET_12_VEC, "12 - Theme Color Set", ""},
    {13, "THEME13", ICON_COLORSET_13_VEC, "13 - Theme Color Set", ""},
    {14, "THEME14", ICON_COLORSET_14_VEC, "14 - Theme Color Set", ""},
    {15, "THEME15", ICON_COLORSET_15_VEC, "15 - Theme Color Set", ""},
    {16, "THEME16", ICON_COLORSET_16_VEC, "16 - Theme Color Set", ""},
    {17, "THEME17", ICON_COLORSET_17_VEC, "17 - Theme Color Set", ""},
    {18, "THEME18", ICON_COLORSET_18_VEC, "18 - Theme Color Set", ""},
    {19, "THEME19", ICON_COLORSET_19_VEC, "19 - Theme Color Set", ""},
    {20, "THEME20", ICON_COLORSET_20_VEC, "20 - Theme Color Set", ""},
    {-1, "CUSTOM", 0, "Custom Color Set", ""},
    {0, nullptr, 0, nullptr, nullptr},
};

#ifdef RNA_RUNTIME

#  include <algorithm>

#  include <fmt/format.h>

#  include "BLI_math_vector.h"
#  include "BLI_string.h"
#  include "BLI_string_utf8.h"

#  include "MEM_guardedalloc.h"

#  include "DNA_constraint_types.h"

#  include "BIK_api.h"

#  include "BKE_action.hh"
#  include "BKE_armature.hh"
#  include "BKE_constraint.h"
#  include "BKE_context.hh"
#  include "BKE_global.hh"
#  include "BKE_lib_id.hh"
#  include "BKE_main.hh"
#  include "BKE_report.hh"

#  include "DEG_depsgraph.hh"
#  include "DEG_depsgraph_build.hh"

#  include "ED_armature.hh"
#  include "ED_object.hh"

#  include "WM_api.hh"

#  include "RNA_access.hh"

static void rna_Pose_update(Main * /*bmain*/, Scene * /*scene*/, PointerRNA *ptr)
{
  // ob->pose->flag |= (POSE_LOCKED | POSE_DO_UNLOCK); /* XXX when to use this? */

  DEG_id_tag_update(ptr->owner_id, ID_RECALC_GEOMETRY);
  WM_main_add_notifier(NC_OBJECT | ND_POSE, ptr->owner_id);
}

static void rna_PoseBone_visibility_update(Main * /* bmain */,
                                           Scene * /* scene */,
                                           PointerRNA *ptr)
{
  DEG_id_tag_update(ptr->owner_id, ID_RECALC_GEOMETRY);
  WM_main_add_notifier(NC_OBJECT | ND_POSE, ptr->owner_id);
}

static void rna_Pose_dependency_update(Main *bmain, Scene * /*scene*/, PointerRNA *ptr)
{
  DEG_relations_tag_update(bmain);

  DEG_id_tag_update(ptr->owner_id, ID_RECALC_GEOMETRY);
  WM_main_add_notifier(NC_OBJECT | ND_POSE, ptr->owner_id);
}

static void rna_Pose_IK_update(Main * /*bmain*/, Scene * /*scene*/, PointerRNA *ptr)
{
  // ob->pose->flag |= (POSE_LOCKED | POSE_DO_UNLOCK); /* XXX: when to use this? */
  Object *ob = (Object *)ptr->owner_id;

  DEG_id_tag_update(&ob->id, ID_RECALC_GEOMETRY);
  WM_main_add_notifier(NC_OBJECT | ND_POSE, ptr->owner_id);

  BIK_clear_data(ob->pose);
}

static std::optional<std::string> rna_Pose_path(const PointerRNA * /*ptr*/)
{
  return "pose";
}

static std::optional<std::string> rna_PoseBone_path(const PointerRNA *ptr)
{
  const bPoseChannel *pchan = static_cast<const bPoseChannel *>(ptr->data);
  char name_esc[sizeof(pchan->name) * 2];

  BLI_str_escape(name_esc, pchan->name, sizeof(name_esc));
  return fmt::format("pose.bones[\"{}\"]", name_esc);
}

/* shared for actions groups and bone groups */

static bool rna_bone_group_poll(Object *ob, ReportList *reports)
{
  if (ID_IS_OVERRIDE_LIBRARY(ob)) {
    BKE_report(reports, RPT_ERROR, "Cannot edit bone groups for library overrides");
    return false;
  }

  return true;
}

void rna_ActionGroup_colorset_set(PointerRNA *ptr, int value)
{
  Object *ob = (Object *)ptr->owner_id;
  if (!rna_bone_group_poll(ob, nullptr)) {
    return;
  }

  bActionGroup *grp = static_cast<bActionGroup *>(ptr->data);

  /* ensure only valid values get set */
  if ((value >= -1) && (value < 21)) {
    grp->customCol = value;

    /* sync colors stored with theme colors based on the index specified */
    action_group_colors_sync(grp, nullptr);
  }
}

bool rna_ActionGroup_is_custom_colorset_get(PointerRNA *ptr)
{
  bActionGroup *grp = static_cast<bActionGroup *>(ptr->data);

  return (grp->customCol < 0);
}

static IDProperty **rna_PoseBone_idprops(PointerRNA *ptr)
{
  bPoseChannel *pchan = static_cast<bPoseChannel *>(ptr->data);
  return &pchan->prop;
}

static IDProperty **rna_PoseBone_system_idprops(PointerRNA *ptr)
{
  bPoseChannel *pchan = static_cast<bPoseChannel *>(ptr->data);
  return &pchan->system_properties;
}

static void rna_Pose_ik_solver_set(PointerRNA *ptr, int value)
{
  bPose *pose = (bPose *)ptr->data;

  if (pose->iksolver != value) {
    /* the solver has changed, must clean any temporary structures */
    BIK_clear_data(pose);
    if (pose->ikparam) {
      MEM_freeN(pose->ikparam);
      pose->ikparam = nullptr;
    }
    pose->iksolver = value;
    BKE_pose_ikparam_init(pose);
  }
}

static void rna_Pose_ik_solver_update(Main *bmain, Scene * /*scene*/, PointerRNA *ptr)
{
  Object *ob = (Object *)ptr->owner_id;
  bPose *pose = static_cast<bPose *>(ptr->data);

  BKE_pose_tag_recalc(bmain, pose); /* checks & sorts pose channels */
  DEG_relations_tag_update(bmain);

  BKE_pose_update_constraint_flags(pose);

  blender::ed::object::object_test_constraints(bmain, ob);

  DEG_id_tag_update(&ob->id, ID_RECALC_GEOMETRY | ID_RECALC_TRANSFORM);
}

/* rotation - axis-angle */
static void rna_PoseChannel_rotation_axis_angle_get(PointerRNA *ptr, float *value)
{
  bPoseChannel *pchan = static_cast<bPoseChannel *>(ptr->data);

  /* for now, assume that rotation mode is axis-angle */
  value[0] = pchan->rotAngle;
  copy_v3_v3(&value[1], pchan->rotAxis);
}

/* rotation - axis-angle */
static void rna_PoseChannel_rotation_axis_angle_set(PointerRNA *ptr, const float *value)
{
  bPoseChannel *pchan = static_cast<bPoseChannel *>(ptr->data);

  /* for now, assume that rotation mode is axis-angle */
  pchan->rotAngle = value[0];
  copy_v3_v3(pchan->rotAxis, &value[1]);

  /* TODO: validate axis? */
}

static void rna_PoseChannel_rotation_mode_set(PointerRNA *ptr, int value)
{
  bPoseChannel *pchan = static_cast<bPoseChannel *>(ptr->data);

  /* use API Method for conversions... */
  BKE_rotMode_change_values(
      pchan->quat, pchan->eul, pchan->rotAxis, &pchan->rotAngle, pchan->rotmode, short(value));

  /* finally, set the new rotation type */
  pchan->rotmode = value;
}

static float rna_PoseChannel_length_get(PointerRNA *ptr)
{
  bPoseChannel *pchan = static_cast<bPoseChannel *>(ptr->data);
  return len_v3v3(pchan->pose_head, pchan->pose_tail);
}

static void rna_PoseChannel_name_set(PointerRNA *ptr, const char *value)
{
  Object *ob = (Object *)ptr->owner_id;
  bPoseChannel *pchan = (bPoseChannel *)ptr->data;
  char oldname[sizeof(pchan->name)], newname[sizeof(pchan->name)];

  /* need to be on the stack */
  STRNCPY_UTF8(newname, value);
  STRNCPY(oldname, pchan->name); /* Allow non UTF8 encoding for the old name. */

  BLI_assert(BKE_id_is_in_global_main(&ob->id));
  BLI_assert(BKE_id_is_in_global_main(static_cast<ID *>(ob->data)));
  ED_armature_bone_rename(G_MAIN, static_cast<bArmature *>(ob->data), oldname, newname);
}

/* See rna_Bone_update_renamed() */
static void rna_PoseChannel_name_update(Main * /*bmain*/, Scene * /*scene*/, PointerRNA *ptr)
{
  ID *id = ptr->owner_id;

  /* redraw view */
  WM_main_add_notifier(NC_GEOM | ND_DATA, id);

  /* update animation channels */
  WM_main_add_notifier(NC_ANIMATION | ND_ANIMCHAN, id);
}

static PointerRNA rna_PoseChannel_bone_get(PointerRNA *ptr)
{
  Object *ob = (Object *)ptr->owner_id;
  bPoseChannel *pchan = (bPoseChannel *)ptr->data;
  PointerRNA tmp_ptr = *ptr;

  /* Replace the id_data pointer with the Armature ID. */
  tmp_ptr.owner_id = static_cast<ID *>(ob->data);

  return RNA_pointer_create_with_parent(tmp_ptr, &RNA_Bone, pchan->bone);
}

static bool rna_PoseChannel_has_ik_get(PointerRNA *ptr)
{
  Object *ob = (Object *)ptr->owner_id;
  bPoseChannel *pchan = (bPoseChannel *)ptr->data;

  return BKE_pose_channel_in_IK_chain(ob, pchan);
}

static StructRNA *rna_IKParam_refine(PointerRNA *ptr)
{
  bIKParam *param = (bIKParam *)ptr->data;

  switch (param->iksolver) {
    case IKSOLVER_ITASC:
      return &RNA_Itasc;
    default:
      return &RNA_IKParam;
  }
}

static PointerRNA rna_Pose_ikparam_get(PointerRNA *ptr)
{
  bPose *pose = (bPose *)ptr->data;
  return RNA_pointer_create_with_parent(*ptr, &RNA_IKParam, pose->ikparam);
}

static StructRNA *rna_Pose_ikparam_typef(PointerRNA *ptr)
{
  bPose *pose = (bPose *)ptr->data;

  switch (pose->iksolver) {
    case IKSOLVER_ITASC:
      return &RNA_Itasc;
    default:
      return &RNA_IKParam;
  }
}

static void rna_Itasc_update(Main * /*bmain*/, Scene * /*scene*/, PointerRNA *ptr)
{
  Object *ob = (Object *)ptr->owner_id;
  bItasc *itasc = static_cast<bItasc *>(ptr->data);

  /* verify values */
  itasc->precision = std::max(itasc->precision, 0.0001f);
  itasc->minstep = std::max(itasc->minstep, 0.001f);
  itasc->maxstep = std::max(itasc->maxstep, itasc->minstep);
  itasc->feedback = std::max(itasc->feedback, 0.01f);
  itasc->feedback = std::min(itasc->feedback, 100.0f);
  itasc->maxvel = std::max(itasc->maxvel, 0.01f);
  itasc->maxvel = std::min(itasc->maxvel, 100.0f);
  BIK_update_param(ob->pose);

  DEG_id_tag_update(&ob->id, ID_RECALC_GEOMETRY);
}

static void rna_Itasc_update_rebuild(Main *bmain, Scene *scene, PointerRNA *ptr)
{
  Object *ob = (Object *)ptr->owner_id;
  bPose *pose = ob->pose;

  BKE_pose_tag_recalc(bmain, pose); /* checks & sorts pose channels */
  rna_Itasc_update(bmain, scene, ptr);
}

static PointerRNA rna_PoseChannel_active_constraint_get(PointerRNA *ptr)
{
  bPoseChannel *pchan = (bPoseChannel *)ptr->data;
  bConstraint *con = BKE_constraints_active_get(&pchan->constraints);
  return RNA_pointer_create_with_parent(*ptr, &RNA_Constraint, con);
}

static void rna_PoseChannel_active_constraint_set(PointerRNA *ptr,
                                                  PointerRNA value,
                                                  ReportList * /*reports*/)
{
  bPoseChannel *pchan = (bPoseChannel *)ptr->data;
  BKE_constraints_active_set(&pchan->constraints, (bConstraint *)value.data);
}

static bConstraint *rna_PoseChannel_constraints_new(ID *id,
                                                    bPoseChannel *pchan,
                                                    Main *main,
                                                    int type)
{
  Object *ob = (Object *)id;
  bConstraint *new_con = BKE_constraint_add_for_pose(ob, pchan, nullptr, type);

  blender::ed::object::constraint_dependency_tag_update(main, ob, new_con);
  WM_main_add_notifier(NC_OBJECT | ND_CONSTRAINT | NA_ADDED, id);

  return new_con;
}

static void rna_PoseChannel_constraints_remove(
    ID *id, bPoseChannel *pchan, Main *bmain, ReportList *reports, PointerRNA *con_ptr)
{
  bConstraint *con = static_cast<bConstraint *>(con_ptr->data);
  const bool is_ik = ELEM(con->type, CONSTRAINT_TYPE_KINEMATIC, CONSTRAINT_TYPE_SPLINEIK);
  Object *ob = (Object *)id;

  if (BLI_findindex(&pchan->constraints, con) == -1) {
    BKE_reportf(
        reports, RPT_ERROR, "Constraint '%s' not found in pose bone '%s'", con->name, pchan->name);
    return;
  }

  BKE_constraint_remove_ex(&pchan->constraints, ob, con);
  con_ptr->invalidate();

  blender::ed::object::constraint_update(bmain, ob);
  DEG_relations_tag_update(bmain);

  /* XXX(@ideasman42): is this really needed? */
  BKE_constraints_active_set(&pchan->constraints, nullptr);

  WM_main_add_notifier(NC_OBJECT | ND_CONSTRAINT | NA_REMOVED, id);

  if (is_ik) {
    BIK_clear_data(ob->pose);
  }
}

static void rna_PoseChannel_constraints_move(
    ID *id, bPoseChannel *pchan, Main *bmain, ReportList *reports, int from, int to)
{
  Object *ob = (Object *)id;

  if (from == to) {
    return;
  }

  if (!BLI_listbase_move_index(&pchan->constraints, from, to)) {
    BKE_reportf(reports, RPT_ERROR, "Could not move constraint from index '%d' to '%d'", from, to);
    return;
  }

  blender::ed::object::constraint_tag_update(bmain, ob, nullptr);
  WM_main_add_notifier(NC_OBJECT | ND_CONSTRAINT, ob);
}

static bConstraint *rna_PoseChannel_constraints_copy(ID *id,
                                                     bPoseChannel *pchan,
                                                     Main *bmain,
                                                     PointerRNA *con_ptr)
{
  Object *ob = (Object *)id;
  bConstraint *con = static_cast<bConstraint *>(con_ptr->data);
  bConstraint *new_con = BKE_constraint_copy_for_pose(ob, pchan, con);
  new_con->flag |= CONSTRAINT_OVERRIDE_LIBRARY_LOCAL;

  blender::ed::object::constraint_dependency_tag_update(bmain, ob, new_con);
  WM_main_add_notifier(NC_OBJECT | ND_CONSTRAINT | NA_ADDED, id);

  return new_con;
}

bool rna_PoseChannel_constraints_override_apply(Main *bmain,
                                                RNAPropertyOverrideApplyContext &rnaapply_ctx)
{
  PointerRNA *ptr_dst = &rnaapply_ctx.ptr_dst;
  PointerRNA *ptr_src = &rnaapply_ctx.ptr_src;
  PropertyRNA *prop_dst = rnaapply_ctx.prop_dst;
  IDOverrideLibraryPropertyOperation *opop = rnaapply_ctx.liboverride_operation;

  BLI_assert_msg(opop->operation == LIBOVERRIDE_OP_INSERT_AFTER,
                 "Unsupported RNA override operation on constraints collection");

  bPoseChannel *pchan_dst = (bPoseChannel *)ptr_dst->data;
  bPoseChannel *pchan_src = (bPoseChannel *)ptr_src->data;

  /* Remember that insertion operations are defined and stored in correct order, which means that
   * even if we insert several items in a row, we always insert first one, then second one, etc.
   * So we should always find 'anchor' constraint in both _src *and* _dst */
  const size_t name_offset = offsetof(bConstraint, name);
  bConstraint *con_anchor = static_cast<bConstraint *>(
      BLI_listbase_string_or_index_find(&pchan_dst->constraints,
                                        opop->subitem_reference_name,
                                        name_offset,
                                        opop->subitem_reference_index));
  /* If `con_anchor` is nullptr, `con_src` will be inserted in first position. */

  bConstraint *con_src = static_cast<bConstraint *>(BLI_listbase_string_or_index_find(
      &pchan_src->constraints, opop->subitem_local_name, name_offset, opop->subitem_local_index));

  if (con_src == nullptr) {
    BLI_assert(con_src != nullptr);
    return false;
  }

  bConstraint *con_dst = BKE_constraint_duplicate_ex(con_src, 0, true);

  /* This handles nullptr anchor as expected by adding at head of list. */
  BLI_insertlinkafter(&pchan_dst->constraints, con_anchor, con_dst);

  /* This should actually *not* be needed in typical cases.
   * However, if overridden source was edited,
   * we *may* have some new conflicting names. */
  BKE_constraint_unique_name(con_dst, &pchan_dst->constraints);

  //  printf("%s: We inserted a constraint...\n", __func__);
  RNA_property_update_main(bmain, nullptr, ptr_dst, prop_dst);
  return true;
}

static int rna_PoseChannel_proxy_editable(const PointerRNA * /*ptr*/, const char ** /*r_info*/)
{
#  if 0
  Object *ob = (Object *)ptr->owner_id;
  bArmature *arm = ob->data;
  bPoseChannel *pchan = (bPoseChannel *)ptr->data;

  if (pchan->bone && (pchan->bone->layer & arm->layer_protected)) {
    *r_info = "Can't edit property of a proxy on a protected layer";
    return 0;
  }
#  endif

  return PROP_EDITABLE;
}

static int rna_PoseChannel_location_editable(const PointerRNA *ptr, int index)
{
  bPoseChannel *pchan = (bPoseChannel *)ptr->data;

  /* only if the axis in question is locked, not editable... */
  if ((index == 0) && (pchan->protectflag & OB_LOCK_LOCX)) {
    return 0;
  }
  if ((index == 1) && (pchan->protectflag & OB_LOCK_LOCY)) {
    return 0;
  }
  if ((index == 2) && (pchan->protectflag & OB_LOCK_LOCZ)) {
    return 0;
  }
  return PROP_EDITABLE;
}

static int rna_PoseChannel_scale_editable(const PointerRNA *ptr, int index)
{
  bPoseChannel *pchan = (bPoseChannel *)ptr->data;

  /* only if the axis in question is locked, not editable... */
  if ((index == 0) && (pchan->protectflag & OB_LOCK_SCALEX)) {
    return 0;
  }
  if ((index == 1) && (pchan->protectflag & OB_LOCK_SCALEY)) {
    return 0;
  }
  if ((index == 2) && (pchan->protectflag & OB_LOCK_SCALEZ)) {
    return 0;
  }
  return PROP_EDITABLE;
}

static int rna_PoseChannel_rotation_euler_editable(const PointerRNA *ptr, int index)
{
  bPoseChannel *pchan = (bPoseChannel *)ptr->data;

  /* only if the axis in question is locked, not editable... */
  if ((index == 0) && (pchan->protectflag & OB_LOCK_ROTX)) {
    return 0;
  }
  if ((index == 1) && (pchan->protectflag & OB_LOCK_ROTY)) {
    return 0;
  }
  if ((index == 2) && (pchan->protectflag & OB_LOCK_ROTZ)) {
    return 0;
  }
  return PROP_EDITABLE;
}

static int rna_PoseChannel_rotation_4d_editable(const PointerRNA *ptr, int index)
{
  bPoseChannel *pchan = (bPoseChannel *)ptr->data;

  /* only consider locks if locking components individually... */
  if (pchan->protectflag & OB_LOCK_ROT4D) {
    /* only if the axis in question is locked, not editable... */
    if ((index == 0) && (pchan->protectflag & OB_LOCK_ROTW)) {
      return 0;
    }
    if ((index == 1) && (pchan->protectflag & OB_LOCK_ROTX)) {
      return 0;
    }
    if ((index == 2) && (pchan->protectflag & OB_LOCK_ROTY)) {
      return 0;
    }
    if ((index == 3) && (pchan->protectflag & OB_LOCK_ROTZ)) {
      return 0;
    }
  }

  return PROP_EDITABLE;
}

/* not essential, but much faster than the default lookup function */
static bool rna_PoseBones_lookup_string(PointerRNA *ptr, const char *key, PointerRNA *r_ptr)
{
  bPose *pose = (bPose *)ptr->data;
  bPoseChannel *pchan = BKE_pose_channel_find_name(pose, key);
  if (pchan) {
    rna_pointer_create_with_ancestors(*ptr, &RNA_PoseBone, pchan, *r_ptr);
    return true;
  }
  return false;
}

static void rna_PoseChannel_matrix_basis_get(PointerRNA *ptr, float *values)
{
  bPoseChannel *pchan = (bPoseChannel *)ptr->data;
  BKE_pchan_to_mat4(pchan, (float (*)[4])values);
}

static void rna_PoseChannel_matrix_basis_set(PointerRNA *ptr, const float *values)
{
  bPoseChannel *pchan = (bPoseChannel *)ptr->data;
  /* No compatibility for predictable result. */
  BKE_pchan_apply_mat4(pchan, (const float (*)[4])values, false);
}

static void rna_PoseChannel_matrix_set(PointerRNA *ptr, const float *values)
{
  bPoseChannel *pchan = (bPoseChannel *)ptr->data;
  Object *ob = (Object *)ptr->owner_id;
  float tmat[4][4];

  BKE_armature_mat_pose_to_bone_ex(nullptr, ob, pchan, (const float (*)[4])values, tmat);

  /* No compatibility for predictable result. */
  BKE_pchan_apply_mat4(pchan, tmat, false);
}

static bPoseChannel *rna_PoseChannel_ensure_own_pchan(Object *ob,
                                                      Object *ref_ob,
                                                      bPoseChannel *ref_pchan)
{
  if (ref_ob != ob) {
    /* We are trying to set a pchan from another object! Forbidden,
     * try to find by name, or abort. */
    if (ref_pchan != nullptr) {
      ref_pchan = BKE_pose_channel_find_name(ob->pose, ref_pchan->name);
    }
  }
  return ref_pchan;
}

static void rna_PoseChannel_custom_shape_transform_set(PointerRNA *ptr,
                                                       PointerRNA value,
                                                       ReportList * /*reports*/)
{
  bPoseChannel *pchan = (bPoseChannel *)ptr->data;
  Object *ob = (Object *)ptr->owner_id;

  pchan->custom_tx = rna_PoseChannel_ensure_own_pchan(
      ob, (Object *)value.owner_id, static_cast<bPoseChannel *>(value.data));
}

void rna_Pose_custom_shape_set(PointerRNA *ptr, PointerRNA value, struct ReportList *reports)
{
  bPoseChannel *pchan = static_cast<bPoseChannel *>(ptr->data);
  Object *custom_shape = static_cast<Object *>(value.data);

  if (!custom_shape) {
    id_us_min(reinterpret_cast<ID *>(pchan->custom));
    pchan->custom = nullptr;
    return;
  }

  /* This should be ensured by the RNA property type. */
  BLI_assert(GS(custom_shape->id.name) == ID_OB);

  if (custom_shape->type == OB_ARMATURE) {
    BKE_report(reports, RPT_ERROR, "Cannot use armature object as custom bone shape");
    return;
  }

  id_us_min(reinterpret_cast<ID *>(pchan->custom));
  pchan->custom = custom_shape;
  id_us_plus(reinterpret_cast<ID *>(pchan->custom));
}

bool rna_Pose_custom_shape_object_poll(PointerRNA * /*ptr*/, PointerRNA value)
{
  return (reinterpret_cast<Object *>(value.owner_id))->type != OB_ARMATURE;
}

static void rna_Pose_select_update(Main * /*bmain*/, Scene * /*scene*/, PointerRNA *ptr)
{
  ID *id = ptr->owner_id;

  if (!id) {
    /* There shouldn't be a pose bone without an object. */
    BLI_assert_unreachable();
    return;
  }
  BLI_assert(GS(id->name) == ID_OB);
  Object *ob = (Object *)id;
  bArmature *arm = (bArmature *)ob->data;

  if (arm->flag & ARM_HAS_VIZ_DEPS) {
    DEG_id_tag_update(id, ID_RECALC_GEOMETRY);
  }

  DEG_id_tag_update(&arm->id, ID_RECALC_SYNC_TO_EVAL);

  WM_main_add_notifier(NC_GEOM | ND_DATA, id);
  WM_main_add_notifier(NC_ANIMATION | ND_ANIMCHAN, id);
}

#else

void rna_def_actionbone_group_common(StructRNA *srna, int update_flag, const char *update_cb)
{
  PropertyRNA *prop;

  /* color set + colors */
  prop = RNA_def_property(srna, "color_set", PROP_ENUM, PROP_NONE);
  RNA_def_property_enum_sdna(prop, nullptr, "customCol");
  RNA_def_property_enum_items(prop, rna_enum_color_sets_items);
  RNA_def_property_enum_funcs(prop, nullptr, "rna_ActionGroup_colorset_set", nullptr);
  RNA_def_property_ui_text(prop, "Color Set", "Custom color set to use");
  RNA_def_property_update(prop, update_flag, update_cb);

  prop = RNA_def_property(srna, "is_custom_color_set", PROP_BOOLEAN, PROP_NONE);
  RNA_def_property_boolean_funcs(prop, "rna_ActionGroup_is_custom_colorset_get", nullptr);
  RNA_def_property_clear_flag(prop, PROP_EDITABLE);
  RNA_def_property_ui_text(
      prop, "Custom Color Set", "Color set is user-defined instead of a fixed theme color set");

  /* TODO: editing the colors for this should result in changes to the color type... */
  prop = RNA_def_property(srna, "colors", PROP_POINTER, PROP_NONE);
  RNA_def_property_flag(prop, PROP_NEVER_NULL);
  RNA_def_property_struct_type(prop, "ThemeBoneColorSet");
  /* NOTE: the DNA data is not really a pointer, but this code works :) */
  RNA_def_property_pointer_sdna(prop, nullptr, "cs");
  RNA_def_property_ui_text(
      prop, "Colors", "Copy of the colors associated with the group's color set");
  RNA_def_property_update(prop, update_flag, update_cb);
}

static const EnumPropertyItem prop_iksolver_items[] = {
    {IKSOLVER_STANDARD, "LEGACY", 0, "Standard", "Original IK solver"},
    {IKSOLVER_ITASC, "ITASC", 0, "iTaSC", "Multi constraint, stateful IK solver"},
    {0, nullptr, 0, nullptr, nullptr},
};

static const EnumPropertyItem prop_solver_items[] = {
    {ITASC_SOLVER_SDLS, "SDLS", 0, "SDLS", "Selective Damped Least Square"},
    {ITASC_SOLVER_DLS, "DLS", 0, "DLS", "Damped Least Square with Numerical Filtering"},
    {0, nullptr, 0, nullptr, nullptr},
};

static void rna_def_pose_channel_constraints(BlenderRNA *brna, PropertyRNA *cprop)
{
  StructRNA *srna;
  PropertyRNA *prop;

  FunctionRNA *func;
  PropertyRNA *parm;

  RNA_def_property_srna(cprop, "PoseBoneConstraints");
  srna = RNA_def_struct(brna, "PoseBoneConstraints", nullptr);
  RNA_def_struct_sdna(srna, "bPoseChannel");
  RNA_def_struct_ui_text(srna, "PoseBone Constraints", "Collection of pose bone constraints");

  /* Collection active property */
  prop = RNA_def_property(srna, "active", PROP_POINTER, PROP_NONE);
  RNA_def_property_struct_type(prop, "Constraint");
  RNA_def_property_pointer_funcs(prop,
                                 "rna_PoseChannel_active_constraint_get",
                                 "rna_PoseChannel_active_constraint_set",
                                 nullptr,
                                 nullptr);
  RNA_def_property_flag(prop, PROP_EDITABLE);
  RNA_def_property_ui_text(prop, "Active Constraint", "Active PoseChannel constraint");

  /* Constraint collection */
  func = RNA_def_function(srna, "new", "rna_PoseChannel_constraints_new");
  RNA_def_function_ui_description(func, "Add a constraint to this object");
  RNA_def_function_flag(func,
                        FUNC_USE_MAIN | FUNC_USE_SELF_ID); /* ID and Main needed for refresh */
  /* return type */
  parm = RNA_def_pointer(func, "constraint", "Constraint", "", "New constraint");
  RNA_def_function_return(func, parm);
  /* constraint to add */
  parm = RNA_def_enum(
      func, "type", rna_enum_constraint_type_items, 1, "", "Constraint type to add");
  RNA_def_parameter_flags(parm, PropertyFlag(0), PARM_REQUIRED);

  func = RNA_def_function(srna, "remove", "rna_PoseChannel_constraints_remove");
  RNA_def_function_ui_description(func, "Remove a constraint from this object");
  RNA_def_function_flag(
      func, FUNC_USE_SELF_ID | FUNC_USE_MAIN | FUNC_USE_REPORTS); /* ID needed for refresh */
  /* constraint to remove */
  parm = RNA_def_pointer(func, "constraint", "Constraint", "", "Removed constraint");
  RNA_def_parameter_flags(parm, PROP_NEVER_NULL, PARM_REQUIRED | PARM_RNAPTR);
  RNA_def_parameter_clear_flags(parm, PROP_THICK_WRAP, ParameterFlag(0));

  func = RNA_def_function(srna, "move", "rna_PoseChannel_constraints_move");
  RNA_def_function_ui_description(func, "Move a constraint to a different position");
  RNA_def_function_flag(func, FUNC_USE_SELF_ID | FUNC_USE_MAIN | FUNC_USE_REPORTS);
  parm = RNA_def_int(
      func, "from_index", -1, INT_MIN, INT_MAX, "From Index", "Index to move", 0, 10000);
  RNA_def_parameter_flags(parm, PropertyFlag(0), PARM_REQUIRED);
  parm = RNA_def_int(func, "to_index", -1, INT_MIN, INT_MAX, "To Index", "Target index", 0, 10000);
  RNA_def_parameter_flags(parm, PropertyFlag(0), PARM_REQUIRED);

  func = RNA_def_function(srna, "copy", "rna_PoseChannel_constraints_copy");
  RNA_def_function_ui_description(func, "Add a new constraint that is a copy of the given one");
  RNA_def_function_flag(func, FUNC_USE_MAIN | FUNC_USE_SELF_ID);
  /* constraint to copy */
  parm = RNA_def_pointer(func,
                         "constraint",
                         "Constraint",
                         "",
                         "Constraint to copy - may belong to a different object");
  RNA_def_parameter_flags(parm, PROP_NEVER_NULL, PARM_REQUIRED | PARM_RNAPTR);
  RNA_def_parameter_clear_flags(parm, PROP_THICK_WRAP, ParameterFlag(0));
  /* return type */
  parm = RNA_def_pointer(func, "new_constraint", "Constraint", "", "New constraint");
  RNA_def_function_return(func, parm);
}

static void rna_def_pose_channel(BlenderRNA *brna)
{
  StructRNA *srna;
  PropertyRNA *prop;

  srna = RNA_def_struct(brna, "PoseBone", nullptr);
  RNA_def_struct_sdna(srna, "bPoseChannel");
  RNA_def_struct_ui_text(srna, "Pose Bone", "Channel defining pose data for a bone in a Pose");
  RNA_def_struct_path_func(srna, "rna_PoseBone_path");
  RNA_def_struct_idprops_func(srna, "rna_PoseBone_idprops");
  RNA_def_struct_system_idprops_func(srna, "rna_PoseBone_system_idprops");
  RNA_def_struct_ui_icon(srna, ICON_BONE_DATA);

  /* Bone Constraints */
  prop = RNA_def_property(srna, "constraints", PROP_COLLECTION, PROP_NONE);
  RNA_def_property_struct_type(prop, "Constraint");
  RNA_def_property_override_flag(
      prop, PROPOVERRIDE_OVERRIDABLE_LIBRARY | PROPOVERRIDE_LIBRARY_INSERTION);
  RNA_def_property_ui_text(prop, "Constraints", "Constraints that act on this pose channel");
  RNA_def_property_override_funcs(
      prop, nullptr, nullptr, "rna_PoseChannel_constraints_override_apply");

  rna_def_pose_channel_constraints(brna, prop);

  /* Name + Selection Status */
  prop = RNA_def_property(srna, "name", PROP_STRING, PROP_NONE);
  RNA_def_property_string_funcs(prop, nullptr, nullptr, "rna_PoseChannel_name_set");
  RNA_def_property_ui_text(prop, "Name", "");
  RNA_def_property_editable_func(prop, "rna_PoseChannel_proxy_editable");
  RNA_def_struct_name_property(srna, prop);
  RNA_def_property_update(prop, 0, "rna_PoseChannel_name_update");

  /* Baked Bone Path cache data */
  rna_def_motionpath_common(srna);

  /* Relationships to other bones */
  prop = RNA_def_property(srna, "bone", PROP_POINTER, PROP_NONE);
  RNA_def_property_flag(prop, PROP_NEVER_NULL);
  RNA_def_property_struct_type(prop, "Bone");
  RNA_def_property_pointer_funcs(prop, "rna_PoseChannel_bone_get", nullptr, nullptr, nullptr);
  RNA_def_property_flag(prop, PROP_PTR_NO_OWNERSHIP);
  RNA_def_property_clear_flag(prop, PROP_EDITABLE);
  RNA_def_property_ui_text(prop, "Bone", "Bone associated with this PoseBone");

  prop = RNA_def_property(srna, "parent", PROP_POINTER, PROP_NONE);
  RNA_def_property_struct_type(prop, "PoseBone");
  RNA_def_property_flag(prop, PROP_PTR_NO_OWNERSHIP);
  RNA_def_property_clear_flag(prop, PROP_EDITABLE);
  RNA_def_property_ui_text(prop, "Parent", "Parent of this pose bone");

  prop = RNA_def_property(srna, "child", PROP_POINTER, PROP_NONE);
  RNA_def_property_struct_type(prop, "PoseBone");
  RNA_def_property_flag(prop, PROP_PTR_NO_OWNERSHIP);
  RNA_def_property_clear_flag(prop, PROP_EDITABLE);
  RNA_def_property_ui_text(prop, "Child", "Child of this pose bone");

  /* Transformation settings */
  prop = RNA_def_property(srna, "location", PROP_FLOAT, PROP_TRANSLATION);
  RNA_def_property_float_sdna(prop, nullptr, "loc");
  RNA_def_property_override_flag(prop, PROPOVERRIDE_OVERRIDABLE_LIBRARY);
  RNA_def_property_editable_array_func(prop, "rna_PoseChannel_location_editable");
  RNA_def_property_ui_text(prop, "Location", "");
  RNA_def_property_ui_range(prop, -FLT_MAX, FLT_MAX, 1, RNA_TRANSLATION_PREC_DEFAULT);
  RNA_def_property_update(prop, NC_OBJECT | ND_POSE, "rna_Pose_IK_update");

  prop = RNA_def_property(srna, "scale", PROP_FLOAT, PROP_XYZ);
  RNA_def_property_flag(prop, PROP_PROPORTIONAL);
  RNA_def_property_override_flag(prop, PROPOVERRIDE_OVERRIDABLE_LIBRARY);
  RNA_def_property_editable_array_func(prop, "rna_PoseChannel_scale_editable");
  RNA_def_property_float_array_default(prop, rna_default_scale_3d);
  RNA_def_property_ui_text(prop, "Scale", "");
  RNA_def_property_update(prop, NC_OBJECT | ND_POSE, "rna_Pose_IK_update");

  prop = RNA_def_property(srna, "rotation_quaternion", PROP_FLOAT, PROP_QUATERNION);
  RNA_def_property_float_sdna(prop, nullptr, "quat");
  RNA_def_property_override_flag(prop, PROPOVERRIDE_OVERRIDABLE_LIBRARY);
  RNA_def_property_editable_array_func(prop, "rna_PoseChannel_rotation_4d_editable");
  RNA_def_property_float_array_default(prop, rna_default_quaternion);
  RNA_def_property_ui_text(prop, "Quaternion Rotation", "Rotation in Quaternions");
  RNA_def_property_update(prop, NC_OBJECT | ND_POSE, "rna_Pose_update");

  /* XXX: for axis-angle, it would have been nice to have 2 separate fields for UI purposes, but
   * having a single one is better for Keyframing and other property-management situations...
   */
  prop = RNA_def_property(srna, "rotation_axis_angle", PROP_FLOAT, PROP_AXISANGLE);
  RNA_def_property_override_flag(prop, PROPOVERRIDE_OVERRIDABLE_LIBRARY);
  RNA_def_property_array(prop, 4);
  RNA_def_property_float_funcs(prop,
                               "rna_PoseChannel_rotation_axis_angle_get",
                               "rna_PoseChannel_rotation_axis_angle_set",
                               nullptr);
  RNA_def_property_editable_array_func(prop, "rna_PoseChannel_rotation_4d_editable");
  RNA_def_property_float_array_default(prop, rna_default_axis_angle);
  RNA_def_property_ui_text(
      prop, "Axis-Angle Rotation", "Angle of Rotation for Axis-Angle rotation representation");
  RNA_def_property_update(prop, NC_OBJECT | ND_POSE, "rna_Pose_update");

  prop = RNA_def_property(srna, "rotation_euler", PROP_FLOAT, PROP_EULER);
  RNA_def_property_float_sdna(prop, nullptr, "eul");
  RNA_def_property_override_flag(prop, PROPOVERRIDE_OVERRIDABLE_LIBRARY);
  RNA_def_property_editable_array_func(prop, "rna_PoseChannel_rotation_euler_editable");
  RNA_def_property_ui_text(prop, "Euler Rotation", "Rotation in Eulers");
  RNA_def_property_ui_range(prop, -FLT_MAX, FLT_MAX, 100, RNA_TRANSLATION_PREC_DEFAULT);
  RNA_def_property_update(prop, NC_OBJECT | ND_POSE, "rna_Pose_update");

  prop = RNA_def_property(srna, "rotation_mode", PROP_ENUM, PROP_NONE);
  RNA_def_property_enum_sdna(prop, nullptr, "rotmode");
  RNA_def_property_override_flag(prop, PROPOVERRIDE_OVERRIDABLE_LIBRARY);
  RNA_def_property_enum_items(prop, rna_enum_object_rotation_mode_items);
  RNA_def_property_enum_funcs(prop, nullptr, "rna_PoseChannel_rotation_mode_set", nullptr);
  /* XXX... disabled, since proxy-locked layers are currently
   * used for ensuring proxy-syncing too */
  RNA_def_property_editable_func(prop, "rna_PoseChannel_proxy_editable");
  RNA_def_property_ui_text(
      prop,
      "Rotation Mode",
      /* This description is shared by other "rotation_mode" properties. */
      "The kind of rotation to apply, values from other rotation modes are not used");
  RNA_def_property_update(prop, NC_OBJECT | ND_POSE, "rna_Pose_update");

  /* Curved bones settings - Applied on top of rest-pose values. */
  rna_def_bone_curved_common(srna, true, false);

  /* Custom BBone next/prev sources */
  prop = RNA_def_property(srna, "bbone_custom_handle_start", PROP_POINTER, PROP_NONE);
  RNA_def_property_pointer_sdna(prop, nullptr, "bbone_prev");
  RNA_def_property_struct_type(prop, "PoseBone");
  RNA_def_property_flag(prop, PROP_PTR_NO_OWNERSHIP);
  RNA_def_property_override_flag(prop, PROPOVERRIDE_NO_COMPARISON);
  RNA_def_property_ui_text(
      prop, "B-Bone Start Handle", "Bone that serves as the start handle for the B-Bone curve");
  RNA_def_property_update(prop, NC_OBJECT | ND_POSE, "rna_Pose_dependency_update");

  prop = RNA_def_property(srna, "bbone_custom_handle_end", PROP_POINTER, PROP_NONE);
  RNA_def_property_pointer_sdna(prop, nullptr, "bbone_next");
  RNA_def_property_struct_type(prop, "PoseBone");
  RNA_def_property_flag(prop, PROP_PTR_NO_OWNERSHIP);
  RNA_def_property_override_flag(prop, PROPOVERRIDE_NO_COMPARISON);
  RNA_def_property_ui_text(
      prop, "B-Bone End Handle", "Bone that serves as the end handle for the B-Bone curve");
  RNA_def_property_update(prop, NC_OBJECT | ND_POSE, "rna_Pose_dependency_update");

  /* transform matrices - should be read-only since these are set directly by AnimSys evaluation */
  prop = RNA_def_property(srna, "matrix_channel", PROP_FLOAT, PROP_MATRIX);
  RNA_def_property_float_sdna(prop, nullptr, "chan_mat");
  RNA_def_property_multi_array(prop, 2, rna_matrix_dimsize_4x4);
  RNA_def_property_clear_flag(prop, PROP_EDITABLE);
  RNA_def_property_ui_text(prop,
                           "Channel Matrix",
                           "4" BLI_STR_UTF8_MULTIPLICATION_SIGN
                           "4 matrix of the bone's location/rotation/scale channels (including "
                           "animation and drivers) and the effect of bone constraints");

  /* writable because it touches loc/scale/rot directly */
  prop = RNA_def_property(srna, "matrix_basis", PROP_FLOAT, PROP_MATRIX);
  RNA_def_property_multi_array(prop, 2, rna_matrix_dimsize_4x4);
  RNA_def_property_ui_text(
      prop,
      "Basis Matrix",
      "Alternative access to location/scale/rotation relative to the parent and own rest bone");
  RNA_def_property_float_funcs(
      prop, "rna_PoseChannel_matrix_basis_get", "rna_PoseChannel_matrix_basis_set", nullptr);
  RNA_def_property_clear_flag(prop, PROP_ANIMATABLE);
  RNA_def_property_update(prop, NC_OBJECT | ND_POSE, "rna_Pose_update");

  /* final matrix */
  prop = RNA_def_property(srna, "matrix", PROP_FLOAT, PROP_MATRIX);
  RNA_def_property_float_sdna(prop, nullptr, "pose_mat");
  RNA_def_property_multi_array(prop, 2, rna_matrix_dimsize_4x4);
  RNA_def_property_float_funcs(prop, nullptr, "rna_PoseChannel_matrix_set", nullptr);
  RNA_def_property_ui_text(prop,
                           "Pose Matrix",
                           "Final 4" BLI_STR_UTF8_MULTIPLICATION_SIGN
                           "4 matrix after constraints and drivers are applied, in "
                           "the armature object space");
  RNA_def_property_update(prop, NC_OBJECT | ND_POSE, "rna_Pose_update");

  /* Head/Tail Coordinates (in Pose Space) - Automatically calculated... */
  prop = RNA_def_property(srna, "head", PROP_FLOAT, PROP_TRANSLATION);
  RNA_def_property_float_sdna(prop, nullptr, "pose_head");
  RNA_def_property_clear_flag(prop, PROP_EDITABLE);
  RNA_def_property_ui_text(prop, "Pose Head Position", "Location of head of the channel's bone");
  RNA_def_property_ui_range(prop, -FLT_MAX, FLT_MAX, 1, RNA_TRANSLATION_PREC_DEFAULT);

  prop = RNA_def_property(srna, "tail", PROP_FLOAT, PROP_TRANSLATION);
  RNA_def_property_float_sdna(prop, nullptr, "pose_tail");
  RNA_def_property_clear_flag(prop, PROP_EDITABLE);
  RNA_def_property_ui_text(prop, "Pose Tail Position", "Location of tail of the channel's bone");
  RNA_def_property_ui_range(prop, -FLT_MAX, FLT_MAX, 1, RNA_TRANSLATION_PREC_DEFAULT);

  prop = RNA_def_property(srna, "length", PROP_FLOAT, PROP_DISTANCE);
  RNA_def_property_float_funcs(prop, "rna_PoseChannel_length_get", nullptr, nullptr);
  RNA_def_property_clear_flag(prop, PROP_EDITABLE);
  RNA_def_property_ui_text(prop, "Length", "Length of the bone");

  /* IK Settings */
  prop = RNA_def_property(srna, "is_in_ik_chain", PROP_BOOLEAN, PROP_NONE);
  RNA_def_property_boolean_funcs(prop, "rna_PoseChannel_has_ik_get", nullptr);
  RNA_def_property_clear_flag(prop, PROP_EDITABLE);
  RNA_def_property_override_flag(prop, PROPOVERRIDE_NO_COMPARISON);
  RNA_def_property_ui_text(prop, "Has IK", "Is part of an IK chain");
  RNA_def_property_update(prop, NC_OBJECT | ND_POSE, "rna_Pose_IK_update");

  prop = RNA_def_property(srna, "lock_ik_x", PROP_BOOLEAN, PROP_NONE);
  RNA_def_property_boolean_sdna(prop, nullptr, "ikflag", BONE_IK_NO_XDOF);
  RNA_def_property_ui_icon(prop, ICON_UNLOCKED, true);
  RNA_def_property_ui_text(prop, "IK X Lock", "Disallow movement around the X axis");
  RNA_def_property_editable_func(prop, "rna_PoseChannel_proxy_editable");
  RNA_def_property_update(prop, NC_OBJECT | ND_POSE, "rna_Pose_IK_update");

  prop = RNA_def_property(srna, "lock_ik_y", PROP_BOOLEAN, PROP_NONE);
  RNA_def_property_boolean_sdna(prop, nullptr, "ikflag", BONE_IK_NO_YDOF);
  RNA_def_property_ui_icon(prop, ICON_UNLOCKED, true);
  RNA_def_property_ui_text(prop, "IK Y Lock", "Disallow movement around the Y axis");
  RNA_def_property_editable_func(prop, "rna_PoseChannel_proxy_editable");
  RNA_def_property_update(prop, NC_OBJECT | ND_POSE, "rna_Pose_IK_update");

  prop = RNA_def_property(srna, "lock_ik_z", PROP_BOOLEAN, PROP_NONE);
  RNA_def_property_boolean_sdna(prop, nullptr, "ikflag", BONE_IK_NO_ZDOF);
  RNA_def_property_ui_icon(prop, ICON_UNLOCKED, true);
  RNA_def_property_ui_text(prop, "IK Z Lock", "Disallow movement around the Z axis");
  RNA_def_property_editable_func(prop, "rna_PoseChannel_proxy_editable");
  RNA_def_property_update(prop, NC_OBJECT | ND_POSE, "rna_Pose_IK_update");

  prop = RNA_def_property(srna, "use_ik_limit_x", PROP_BOOLEAN, PROP_NONE);
  RNA_def_property_boolean_sdna(prop, nullptr, "ikflag", BONE_IK_XLIMIT);
  RNA_def_property_ui_text(prop, "IK X Limit", "Limit movement around the X axis");
  RNA_def_property_editable_func(prop, "rna_PoseChannel_proxy_editable");
  RNA_def_property_update(prop, NC_OBJECT | ND_POSE, "rna_Pose_IK_update");

  prop = RNA_def_property(srna, "use_ik_limit_y", PROP_BOOLEAN, PROP_NONE);
  RNA_def_property_boolean_sdna(prop, nullptr, "ikflag", BONE_IK_YLIMIT);
  RNA_def_property_ui_text(prop, "IK Y Limit", "Limit movement around the Y axis");
  RNA_def_property_editable_func(prop, "rna_PoseChannel_proxy_editable");
  RNA_def_property_update(prop, NC_OBJECT | ND_POSE, "rna_Pose_IK_update");

  prop = RNA_def_property(srna, "use_ik_limit_z", PROP_BOOLEAN, PROP_NONE);
  RNA_def_property_boolean_sdna(prop, nullptr, "ikflag", BONE_IK_ZLIMIT);
  RNA_def_property_ui_text(prop, "IK Z Limit", "Limit movement around the Z axis");
  RNA_def_property_editable_func(prop, "rna_PoseChannel_proxy_editable");
  RNA_def_property_update(prop, NC_OBJECT | ND_POSE, "rna_Pose_IK_update");

  prop = RNA_def_property(srna, "use_ik_rotation_control", PROP_BOOLEAN, PROP_NONE);
  RNA_def_property_boolean_sdna(prop, nullptr, "ikflag", BONE_IK_ROTCTL);
  RNA_def_property_ui_text(prop, "IK Rotation Control", "Apply channel rotation as IK constraint");
  RNA_def_property_editable_func(prop, "rna_PoseChannel_proxy_editable");
  RNA_def_property_update(prop, NC_OBJECT | ND_POSE, "rna_Pose_IK_update");

  prop = RNA_def_property(srna, "use_ik_linear_control", PROP_BOOLEAN, PROP_NONE);
  RNA_def_property_boolean_sdna(prop, nullptr, "ikflag", BONE_IK_LINCTL);
  RNA_def_property_ui_text(
      prop, "IK Linear Control", "Apply channel size as IK constraint if stretching is enabled");
  RNA_def_property_editable_func(prop, "rna_PoseChannel_proxy_editable");
  RNA_def_property_update(prop, NC_OBJECT | ND_POSE, "rna_Pose_IK_update");

  prop = RNA_def_property(srna, "ik_min_x", PROP_FLOAT, PROP_ANGLE);
  RNA_def_property_float_sdna(prop, nullptr, "limitmin[0]");
  RNA_def_property_range(prop, -M_PI, 0.0f);
  RNA_def_property_ui_text(prop, "IK X Minimum", "Minimum angles for IK Limit");
  RNA_def_property_editable_func(prop, "rna_PoseChannel_proxy_editable");
  RNA_def_property_update(prop, NC_OBJECT | ND_POSE, "rna_Pose_IK_update");

  prop = RNA_def_property(srna, "ik_max_x", PROP_FLOAT, PROP_ANGLE);
  RNA_def_property_float_sdna(prop, nullptr, "limitmax[0]");
  RNA_def_property_range(prop, 0.0f, M_PI);
  RNA_def_property_ui_text(prop, "IK X Maximum", "Maximum angles for IK Limit");
  RNA_def_property_editable_func(prop, "rna_PoseChannel_proxy_editable");
  RNA_def_property_update(prop, NC_OBJECT | ND_POSE, "rna_Pose_IK_update");

  prop = RNA_def_property(srna, "ik_min_y", PROP_FLOAT, PROP_ANGLE);
  RNA_def_property_float_sdna(prop, nullptr, "limitmin[1]");
  RNA_def_property_range(prop, -M_PI, 0.0f);
  RNA_def_property_ui_text(prop, "IK Y Minimum", "Minimum angles for IK Limit");
  RNA_def_property_editable_func(prop, "rna_PoseChannel_proxy_editable");
  RNA_def_property_update(prop, NC_OBJECT | ND_POSE, "rna_Pose_IK_update");

  prop = RNA_def_property(srna, "ik_max_y", PROP_FLOAT, PROP_ANGLE);
  RNA_def_property_float_sdna(prop, nullptr, "limitmax[1]");
  RNA_def_property_range(prop, 0.0f, M_PI);
  RNA_def_property_ui_text(prop, "IK Y Maximum", "Maximum angles for IK Limit");
  RNA_def_property_editable_func(prop, "rna_PoseChannel_proxy_editable");
  RNA_def_property_update(prop, NC_OBJECT | ND_POSE, "rna_Pose_IK_update");

  prop = RNA_def_property(srna, "ik_min_z", PROP_FLOAT, PROP_ANGLE);
  RNA_def_property_float_sdna(prop, nullptr, "limitmin[2]");
  RNA_def_property_range(prop, -M_PI, 0.0f);
  RNA_def_property_ui_text(prop, "IK Z Minimum", "Minimum angles for IK Limit");
  RNA_def_property_editable_func(prop, "rna_PoseChannel_proxy_editable");
  RNA_def_property_update(prop, NC_OBJECT | ND_POSE, "rna_Pose_IK_update");

  prop = RNA_def_property(srna, "ik_max_z", PROP_FLOAT, PROP_ANGLE);
  RNA_def_property_float_sdna(prop, nullptr, "limitmax[2]");
  RNA_def_property_range(prop, 0.0f, M_PI);
  RNA_def_property_ui_text(prop, "IK Z Maximum", "Maximum angles for IK Limit");
  RNA_def_property_editable_func(prop, "rna_PoseChannel_proxy_editable");
  RNA_def_property_update(prop, NC_OBJECT | ND_POSE, "rna_Pose_IK_update");

  prop = RNA_def_property(srna, "ik_stiffness_x", PROP_FLOAT, PROP_NONE);
  RNA_def_property_float_sdna(prop, nullptr, "stiffness[0]");
  RNA_def_property_range(prop, 0.0f, 0.99f);
  RNA_def_property_ui_text(prop, "IK X Stiffness", "IK stiffness around the X axis");
  RNA_def_property_editable_func(prop, "rna_PoseChannel_proxy_editable");
  RNA_def_property_update(prop, NC_OBJECT | ND_POSE, "rna_Pose_IK_update");

  prop = RNA_def_property(srna, "ik_stiffness_y", PROP_FLOAT, PROP_NONE);
  RNA_def_property_float_sdna(prop, nullptr, "stiffness[1]");
  RNA_def_property_range(prop, 0.0f, 0.99f);
  RNA_def_property_ui_text(prop, "IK Y Stiffness", "IK stiffness around the Y axis");
  RNA_def_property_editable_func(prop, "rna_PoseChannel_proxy_editable");
  RNA_def_property_update(prop, NC_OBJECT | ND_POSE, "rna_Pose_IK_update");

  prop = RNA_def_property(srna, "ik_stiffness_z", PROP_FLOAT, PROP_NONE);
  RNA_def_property_float_sdna(prop, nullptr, "stiffness[2]");
  RNA_def_property_range(prop, 0.0f, 0.99f);
  RNA_def_property_ui_text(prop, "IK Z Stiffness", "IK stiffness around the Z axis");
  RNA_def_property_editable_func(prop, "rna_PoseChannel_proxy_editable");
  RNA_def_property_update(prop, NC_OBJECT | ND_POSE, "rna_Pose_IK_update");

  prop = RNA_def_property(srna, "ik_stretch", PROP_FLOAT, PROP_FACTOR);
  RNA_def_property_float_sdna(prop, nullptr, "ikstretch");
  RNA_def_property_range(prop, 0.0f, 1.0f);
  RNA_def_property_ui_text(prop, "IK Stretch", "Allow scaling of the bone for IK");
  RNA_def_property_editable_func(prop, "rna_PoseChannel_proxy_editable");
  RNA_def_property_update(prop, NC_OBJECT | ND_POSE, "rna_Pose_IK_update");

  prop = RNA_def_property(srna, "ik_rotation_weight", PROP_FLOAT, PROP_FACTOR);
  RNA_def_property_float_sdna(prop, nullptr, "ikrotweight");
  RNA_def_property_range(prop, 0.0f, 1.0f);
  RNA_def_property_ui_text(prop, "IK Rotation Weight", "Weight of rotation constraint for IK");
  RNA_def_property_editable_func(prop, "rna_PoseChannel_proxy_editable");
  RNA_def_property_update(prop, NC_OBJECT | ND_POSE, "rna_Pose_update");

  prop = RNA_def_property(srna, "ik_linear_weight", PROP_FLOAT, PROP_FACTOR);
  RNA_def_property_float_sdna(prop, nullptr, "iklinweight");
  RNA_def_property_range(prop, 0.0f, 1.0f);
  RNA_def_property_ui_text(prop, "IK Lin Weight", "Weight of scale constraint for IK");
  RNA_def_property_editable_func(prop, "rna_PoseChannel_proxy_editable");
  RNA_def_property_update(prop, NC_OBJECT | ND_POSE, "rna_Pose_update");

  /* custom bone shapes */
  prop = RNA_def_property(srna, "custom_shape", PROP_POINTER, PROP_NONE);
  RNA_def_property_pointer_sdna(prop, nullptr, "custom");
  RNA_def_property_struct_type(prop, "Object");
  RNA_def_property_flag(prop, PROP_EDITABLE | PROP_ID_REFCOUNT);
  RNA_def_property_override_flag(prop, PROPOVERRIDE_OVERRIDABLE_LIBRARY);
  RNA_def_property_ui_text(
      prop, "Custom Object", "Object that defines custom display shape for this bone");
  RNA_def_property_editable_func(prop, "rna_PoseChannel_proxy_editable");
  RNA_def_property_pointer_funcs(
      prop, nullptr, "rna_Pose_custom_shape_set", nullptr, "rna_Pose_custom_shape_object_poll");
  RNA_def_property_update(prop, NC_OBJECT | ND_POSE, "rna_Pose_dependency_update");

  prop = RNA_def_property(srna, "custom_shape_scale_xyz", PROP_FLOAT, PROP_XYZ);
  RNA_def_property_float_sdna(prop, nullptr, "custom_scale_xyz");
  RNA_def_property_flag(prop, PROP_PROPORTIONAL);
  RNA_def_property_float_array_default(prop, rna_default_scale_3d);
  RNA_def_property_ui_text(prop, "Custom Shape Scale", "Adjust the size of the custom shape");
  RNA_def_property_update(prop, NC_OBJECT | ND_POSE, "rna_Pose_update");

  prop = RNA_def_property(srna, "custom_shape_translation", PROP_FLOAT, PROP_XYZ);
  RNA_def_property_float_sdna(prop, nullptr, "custom_translation");
  RNA_def_property_flag(prop, PROP_PROPORTIONAL);
  RNA_def_property_ui_text(
      prop, "Custom Shape Translation", "Adjust the location of the custom shape");
  RNA_def_property_ui_range(prop, -FLT_MAX, FLT_MAX, 1, RNA_TRANSLATION_PREC_DEFAULT);
  RNA_def_property_update(prop, NC_OBJECT | ND_POSE, "rna_Pose_update");

  prop = RNA_def_property(srna, "custom_shape_rotation_euler", PROP_FLOAT, PROP_EULER);
  RNA_def_property_float_sdna(prop, nullptr, "custom_rotation_euler");
  RNA_def_property_ui_text(
      prop, "Custom Shape Rotation", "Adjust the rotation of the custom shape");
  RNA_def_property_ui_range(prop, -FLT_MAX, FLT_MAX, 100, RNA_TRANSLATION_PREC_DEFAULT);
  RNA_def_property_update(prop, NC_OBJECT | ND_POSE, "rna_Pose_update");

  prop = RNA_def_property(srna, "use_transform_at_custom_shape", PROP_BOOLEAN, PROP_NONE);
  RNA_def_property_boolean_sdna(prop, nullptr, "flag", POSE_TRANSFORM_AT_CUSTOM_TX);
  RNA_def_property_ui_text(
      prop,
      "Affect Gizmo",
      "The location and orientation of the Custom Shape Transform bone will be used for transform "
      "gizmos and for other transform operators in the 3D Viewport. When disabled, the 3D "
      "Viewport will still use the actual bone transform for these, even when the custom bone "
      "shape transform is overridden.");
  RNA_def_property_update(prop, NC_OBJECT | ND_POSE, "rna_Pose_update");

  prop = RNA_def_property(srna, "use_transform_around_custom_shape", PROP_BOOLEAN, PROP_NONE);
  RNA_def_property_boolean_sdna(prop, nullptr, "flag", POSE_TRANSFORM_AROUND_CUSTOM_TX);
  RNA_def_property_ui_text(
      prop,
      "Use As Pivot",
      "Transform the bone as if it was a child of the Custom Shape Transform bone. This can be "
      "useful when combining shape-key and armature deformations.");
  RNA_def_property_update(prop, NC_OBJECT | ND_POSE, "rna_Pose_update");

  prop = RNA_def_property(srna, "use_custom_shape_bone_size", PROP_BOOLEAN, PROP_NONE);
  RNA_def_property_boolean_negative_sdna(
      prop, nullptr, "drawflag", PCHAN_DRAW_NO_CUSTOM_BONE_SIZE);
  RNA_def_property_ui_text(
      prop, "Scale to Bone Length", "Scale the custom object by the bone length");
  RNA_def_property_update(prop, NC_OBJECT | ND_POSE, "rna_Pose_update");

  prop = RNA_def_property(srna, "hide", PROP_BOOLEAN, PROP_NONE);
  RNA_def_property_override_flag(prop, PROPOVERRIDE_OVERRIDABLE_LIBRARY);
  RNA_def_property_boolean_sdna(prop, nullptr, "drawflag", PCHAN_DRAW_HIDDEN);
  RNA_def_property_ui_text(prop, "Hide", "Bone is not visible except for Edit Mode");
  RNA_def_property_ui_icon(prop, ICON_RESTRICT_VIEW_OFF, -1);
  RNA_def_property_update(prop, NC_OBJECT | ND_POSE, "rna_PoseBone_visibility_update");

<<<<<<< HEAD
  /* bfa - hide pose bones - start */
  prop = RNA_def_property(srna, "hide_pose_bones_outliner", PROP_BOOLEAN, PROP_NONE);
  RNA_def_property_boolean_negative_sdna(prop, nullptr, "drawflag", PCHAN_DRAW_SHOW_OUTLINER);
  RNA_def_property_ui_text(
      prop, "Toggle Pose Bones", "Hide the pose bone in the Outliner when \"Toggle Pose Bones\" is enabled.");
  RNA_def_property_update(prop, NC_OBJECT | ND_POSE, "rna_Pose_update");
  /* bfa - hide pose bones - end */
=======
  prop = RNA_def_property(srna, "select", PROP_BOOLEAN, PROP_NONE);
  RNA_def_property_override_flag(prop, PROPOVERRIDE_OVERRIDABLE_LIBRARY);
  RNA_def_property_boolean_sdna(prop, nullptr, "flag", POSE_SELECTED);
  RNA_def_property_ui_text(prop, "Select", "Bone is selected in Pose Mode");
  RNA_def_property_ui_icon(prop, ICON_RESTRICT_VIEW_OFF, -1);
  RNA_def_property_clear_flag(prop, PROP_ANIMATABLE);
  RNA_def_property_update(prop, 0, "rna_Pose_select_update");
>>>>>>> f2f84ef6

  prop = RNA_def_property(srna, "custom_shape_transform", PROP_POINTER, PROP_NONE);
  RNA_def_property_pointer_sdna(prop, nullptr, "custom_tx");
  RNA_def_property_struct_type(prop, "PoseBone");
  RNA_def_property_flag(prop, PROP_EDITABLE | PROP_PTR_NO_OWNERSHIP);
  RNA_def_property_override_flag(prop, PROPOVERRIDE_NO_COMPARISON);
  RNA_def_property_ui_text(prop,
                           "Custom Shape Transform",
                           "Bone that defines the display transform of this custom shape");
  RNA_def_property_editable_func(prop, "rna_PoseChannel_proxy_editable");
  RNA_def_property_pointer_funcs(
      prop, nullptr, "rna_PoseChannel_custom_shape_transform_set", nullptr, nullptr);
  RNA_def_property_update(prop, NC_OBJECT | ND_POSE, "rna_Pose_update");

  prop = RNA_def_property(srna, "custom_shape_wire_width", PROP_FLOAT, PROP_NONE);
  RNA_def_property_float_sdna(prop, nullptr, "custom_shape_wire_width");
  RNA_def_property_ui_text(prop, "Wire Width", "Adjust the line thickness of custom shapes");
  /* When changing the upper limit of the range, also adjust the WIRE_WIDTH_COMPRESSION in
   * overlay_shader_shared.hh */
  RNA_def_property_range(prop, 1.0f, 16.0f);
  RNA_def_property_ui_range(prop, 1.0f, 10.0f, 1, 1);
  RNA_def_property_update(prop, NC_OBJECT | ND_POSE, "rna_Pose_update");

  prop = RNA_def_property(srna, "color", PROP_POINTER, PROP_NONE);
  RNA_def_property_struct_type(prop, "BoneColor");
  RNA_def_property_clear_flag(prop, PROP_EDITABLE);
  RNA_def_property_override_flag(prop, PROPOVERRIDE_OVERRIDABLE_LIBRARY);

  /* transform locks */
  prop = RNA_def_property(srna, "lock_location", PROP_BOOLEAN, PROP_NONE);
  RNA_def_property_boolean_bitset_array_sdna(prop, nullptr, "protectflag", OB_LOCK_LOCX, 3);
  RNA_def_property_ui_text(prop, "Lock Location", "Lock editing of location when transforming");
  RNA_def_property_ui_icon(prop, ICON_UNLOCKED, 1);
  RNA_def_property_override_flag(prop, PROPOVERRIDE_OVERRIDABLE_LIBRARY);
  RNA_def_property_editable_func(prop, "rna_PoseChannel_proxy_editable");
  RNA_def_property_update(prop, NC_OBJECT | ND_POSE, "rna_Pose_update");

  prop = RNA_def_property(srna, "lock_rotation", PROP_BOOLEAN, PROP_NONE);
  RNA_def_property_boolean_bitset_array_sdna(prop, nullptr, "protectflag", OB_LOCK_ROTX, 3);
  RNA_def_property_ui_text(prop, "Lock Rotation", "Lock editing of rotation when transforming");
  RNA_def_property_ui_icon(prop, ICON_UNLOCKED, 1);
  RNA_def_property_override_flag(prop, PROPOVERRIDE_OVERRIDABLE_LIBRARY);
  RNA_def_property_editable_func(prop, "rna_PoseChannel_proxy_editable");
  RNA_def_property_update(prop, NC_OBJECT | ND_POSE, "rna_Pose_update");

  /* XXX this is sub-optimal - it really should be included above, but due to technical reasons
   *     we can't do this! */
  prop = RNA_def_property(srna, "lock_rotation_w", PROP_BOOLEAN, PROP_NONE);
  RNA_def_property_boolean_sdna(prop, nullptr, "protectflag", OB_LOCK_ROTW);
  RNA_def_property_ui_text(
      prop,
      "Lock Rotation (4D Angle)",
      "Lock editing of 'angle' component of four-component rotations when transforming");
  RNA_def_property_ui_icon(prop, ICON_UNLOCKED, 1);
  RNA_def_property_override_flag(prop, PROPOVERRIDE_OVERRIDABLE_LIBRARY);
  RNA_def_property_editable_func(prop, "rna_PoseChannel_proxy_editable");
  RNA_def_property_update(prop, NC_OBJECT | ND_POSE, "rna_Pose_update");

  /* XXX this needs a better name */
  prop = RNA_def_property(srna, "lock_rotations_4d", PROP_BOOLEAN, PROP_NONE);
  RNA_def_property_boolean_sdna(prop, nullptr, "protectflag", OB_LOCK_ROT4D);
  RNA_def_property_ui_text(
      prop,
      "Lock Rotations (4D)",
      "Lock editing of four component rotations by components (instead of as Eulers)");
  RNA_def_property_override_flag(prop, PROPOVERRIDE_OVERRIDABLE_LIBRARY);
  RNA_def_property_editable_func(prop, "rna_PoseChannel_proxy_editable");
  RNA_def_property_update(prop, NC_OBJECT | ND_POSE, "rna_Pose_update");

  prop = RNA_def_property(srna, "lock_scale", PROP_BOOLEAN, PROP_NONE);
  RNA_def_property_boolean_bitset_array_sdna(prop, nullptr, "protectflag", OB_LOCK_SCALEX, 3);
  RNA_def_property_ui_text(prop, "Lock Scale", "Lock editing of scale when transforming");
  RNA_def_property_ui_icon(prop, ICON_UNLOCKED, 1);
  RNA_def_property_override_flag(prop, PROPOVERRIDE_OVERRIDABLE_LIBRARY);
  RNA_def_property_editable_func(prop, "rna_PoseChannel_proxy_editable");
  RNA_def_property_update(prop, NC_OBJECT | ND_POSE, "rna_Pose_update");

  RNA_api_pose_channel(srna);
}

static void rna_def_pose_itasc(BlenderRNA *brna)
{
  static const EnumPropertyItem prop_itasc_mode_items[] = {
      {0,
       "ANIMATION",
       0,
       "Animation",
       "Stateless solver computing pose starting from current action and non-IK constraints"},
      {ITASC_SIMULATION,
       "SIMULATION",
       0,
       "Simulation",
       "State-full solver running in real-time context and ignoring actions "
       "and non-IK constraints"},
      {0, nullptr, 0, nullptr, nullptr},
  };
  static const EnumPropertyItem prop_itasc_reiteration_items[] = {
      {0,
       "NEVER",
       0,
       "Never",
       "The solver does not reiterate, not even on first frame (starts from rest pose)"},
      {ITASC_INITIAL_REITERATION,
       "INITIAL",
       0,
       "Initial",
       "The solver reiterates (converges) on the first frame but not on "
       "subsequent frame"},
      {ITASC_INITIAL_REITERATION | ITASC_REITERATION,
       "ALWAYS",
       0,
       "Always",
       "The solver reiterates (converges) on all frames"},
      {0, nullptr, 0, nullptr, nullptr},
  };

  StructRNA *srna;
  PropertyRNA *prop;

  srna = RNA_def_struct(brna, "Itasc", "IKParam");
  RNA_def_struct_sdna(srna, "bItasc");
  RNA_def_struct_ui_text(srna, "bItasc", "Parameters for the iTaSC IK solver");

  prop = RNA_def_property(srna, "precision", PROP_FLOAT, PROP_NONE);
  RNA_def_property_float_sdna(prop, nullptr, "precision");
  RNA_def_property_range(prop, 0.0f, 0.1f);
  RNA_def_property_ui_text(prop, "Precision", "Precision of convergence in case of reiteration");
  RNA_def_property_update(prop, NC_OBJECT | ND_POSE, "rna_Itasc_update");

  prop = RNA_def_property(srna, "iterations", PROP_INT, PROP_NONE);
  RNA_def_property_int_sdna(prop, nullptr, "numiter");
  RNA_def_property_range(prop, 0, 1000);
  RNA_def_property_ui_text(
      prop, "Iterations", "Maximum number of iterations for convergence in case of reiteration");
  RNA_def_property_update(prop, NC_OBJECT | ND_POSE, "rna_Itasc_update");

  prop = RNA_def_property(srna, "step_count", PROP_INT, PROP_NONE);
  RNA_def_property_int_sdna(prop, nullptr, "numstep");
  RNA_def_property_range(prop, 1.0f, 50.0f);
  RNA_def_property_ui_text(prop, "Num Steps", "Divide the frame interval into this many steps");
  RNA_def_property_update(prop, NC_OBJECT | ND_POSE, "rna_Itasc_update");

  prop = RNA_def_property(srna, "translate_root_bones", PROP_BOOLEAN, PROP_NONE);
  RNA_def_property_boolean_sdna(prop, nullptr, "flag", ITASC_TRANSLATE_ROOT_BONES);
  RNA_def_property_ui_text(
      prop, "Translate Roots", "Translate root (i.e. parentless) bones to the armature origin");
  RNA_def_property_update(prop, NC_OBJECT | ND_POSE, "rna_Itasc_update");

  prop = RNA_def_property(srna, "mode", PROP_ENUM, PROP_NONE);
  RNA_def_property_enum_bitflag_sdna(prop, nullptr, "flag");
  RNA_def_property_enum_items(prop, prop_itasc_mode_items);
  RNA_def_property_ui_text(prop, "Mode", nullptr);
  RNA_def_property_update(prop, NC_OBJECT | ND_POSE, "rna_Itasc_update_rebuild");

  prop = RNA_def_property(srna, "reiteration_method", PROP_ENUM, PROP_NONE);
  RNA_def_property_enum_bitflag_sdna(prop, nullptr, "flag");
  RNA_def_property_enum_items(prop, prop_itasc_reiteration_items);
  RNA_def_property_ui_text(prop,
                           "Reiteration",
                           "Defines if the solver is allowed to reiterate (converge until "
                           "precision is met) on none, first or all frames");
  RNA_def_property_update(prop, NC_OBJECT | ND_POSE, "rna_Itasc_update");

  prop = RNA_def_property(srna, "use_auto_step", PROP_BOOLEAN, PROP_NONE);
  RNA_def_property_boolean_sdna(prop, nullptr, "flag", ITASC_AUTO_STEP);
  RNA_def_property_ui_text(prop,
                           "Auto Step",
                           "Automatically determine the optimal number of steps for best "
                           "performance/accuracy trade off");
  RNA_def_property_update(prop, NC_OBJECT | ND_POSE, "rna_Itasc_update");

  prop = RNA_def_property(srna, "step_min", PROP_FLOAT, PROP_FACTOR);
  RNA_def_property_float_sdna(prop, nullptr, "minstep");
  RNA_def_property_range(prop, 0.0f, 0.1f);
  RNA_def_property_ui_text(
      prop, "Min Step", "Lower bound for timestep in second in case of automatic substeps");
  RNA_def_property_update(prop, NC_OBJECT | ND_POSE, "rna_Itasc_update");

  prop = RNA_def_property(srna, "step_max", PROP_FLOAT, PROP_FACTOR);
  RNA_def_property_float_sdna(prop, nullptr, "maxstep");
  RNA_def_property_range(prop, 0.0f, 1.0f);
  RNA_def_property_ui_text(
      prop, "Max Step", "Higher bound for timestep in second in case of automatic substeps");
  RNA_def_property_update(prop, NC_OBJECT | ND_POSE, "rna_Itasc_update");

  prop = RNA_def_property(srna, "feedback", PROP_FLOAT, PROP_NONE);
  RNA_def_property_float_sdna(prop, nullptr, "feedback");
  RNA_def_property_range(prop, 0.0f, 100.0f);
  RNA_def_property_ui_text(
      prop,
      "Feedback",
      "Feedback coefficient for error correction, average response time is 1/feedback");
  RNA_def_property_update(prop, NC_OBJECT | ND_POSE, "rna_Itasc_update");

  prop = RNA_def_property(srna, "velocity_max", PROP_FLOAT, PROP_NONE);
  RNA_def_property_float_sdna(prop, nullptr, "maxvel");
  RNA_def_property_range(prop, 0.0f, 100.0f);
  RNA_def_property_ui_text(prop, "Max Velocity", "Maximum joint velocity in radians/second");
  RNA_def_property_update(prop, NC_OBJECT | ND_POSE, "rna_Itasc_update");

  prop = RNA_def_property(srna, "solver", PROP_ENUM, PROP_NONE);
  RNA_def_property_enum_sdna(prop, nullptr, "solver");
  RNA_def_property_enum_items(prop, prop_solver_items);
  RNA_def_property_ui_text(
      prop, "Solver", "Solving method selection: automatic damping or manual damping");
  RNA_def_property_update(prop, NC_OBJECT | ND_POSE, "rna_Itasc_update_rebuild");

  prop = RNA_def_property(srna, "damping_max", PROP_FLOAT, PROP_FACTOR);
  RNA_def_property_float_sdna(prop, nullptr, "dampmax");
  RNA_def_property_range(prop, 0.0f, 1.0f);
  RNA_def_property_ui_text(prop,
                           "Damp",
                           "Maximum damping coefficient when singular value is nearly 0 "
                           "(higher values produce results with more stability, less reactivity)");
  RNA_def_property_update(prop, NC_OBJECT | ND_POSE, "rna_Itasc_update");

  prop = RNA_def_property(srna, "damping_epsilon", PROP_FLOAT, PROP_FACTOR);
  RNA_def_property_float_sdna(prop, nullptr, "dampeps");
  RNA_def_property_range(prop, 0.0f, 1.0f);
  RNA_def_property_ui_text(prop,
                           "Epsilon",
                           "Singular value under which damping is progressively applied "
                           "(higher values produce results with more stability, less reactivity)");
  RNA_def_property_update(prop, NC_OBJECT | ND_POSE, "rna_Itasc_update");
}

static void rna_def_pose_ikparam(BlenderRNA *brna)
{
  StructRNA *srna;
  PropertyRNA *prop;

  srna = RNA_def_struct(brna, "IKParam", nullptr);
  RNA_def_struct_sdna(srna, "bIKParam");
  RNA_def_struct_ui_text(srna, "IKParam", "Base type for IK solver parameters");
  RNA_def_struct_refine_func(srna, "rna_IKParam_refine");

  prop = RNA_def_property(srna, "ik_solver", PROP_ENUM, PROP_NONE);
  RNA_def_property_enum_sdna(prop, nullptr, "iksolver");
  RNA_def_property_clear_flag(prop, PROP_EDITABLE);
  RNA_def_property_enum_items(prop, prop_iksolver_items);
  RNA_def_property_ui_text(prop, "IK Solver", "IK solver for which these parameters are defined");
}

static void rna_def_pose(BlenderRNA *brna)
{
  StructRNA *srna;
  PropertyRNA *prop;

  /* struct definition */
  srna = RNA_def_struct(brna, "Pose", nullptr);
  RNA_def_struct_sdna(srna, "bPose");
  RNA_def_struct_ui_text(
      srna, "Pose", "A collection of pose channels, including settings for animating bones");

  /* pose channels */
  prop = RNA_def_property(srna, "bones", PROP_COLLECTION, PROP_NONE);
  RNA_def_property_collection_sdna(prop, nullptr, "chanbase", nullptr);
  RNA_def_property_struct_type(prop, "PoseBone");
  RNA_def_property_override_flag(prop, PROPOVERRIDE_OVERRIDABLE_LIBRARY);
  RNA_def_property_ui_text(prop, "Pose Bones", "Individual pose bones for the armature");
  /* can be removed, only for fast lookup */
  RNA_def_property_collection_funcs(prop,
                                    nullptr,
                                    nullptr,
                                    nullptr,
                                    nullptr,
                                    nullptr,
                                    nullptr,
                                    "rna_PoseBones_lookup_string",
                                    nullptr);

  /* ik solvers */
  prop = RNA_def_property(srna, "ik_solver", PROP_ENUM, PROP_NONE);
  RNA_def_property_enum_sdna(prop, nullptr, "iksolver");
  RNA_def_property_enum_funcs(prop, nullptr, "rna_Pose_ik_solver_set", nullptr);
  RNA_def_property_enum_items(prop, prop_iksolver_items);
  RNA_def_property_ui_text(prop, "IK Solver", "Selection of IK solver for IK chain");
  RNA_def_property_update(prop, NC_OBJECT | ND_POSE, "rna_Pose_ik_solver_update");

  prop = RNA_def_property(srna, "ik_param", PROP_POINTER, PROP_NONE);
  RNA_def_property_struct_type(prop, "IKParam");
  RNA_def_property_pointer_funcs(
      prop, "rna_Pose_ikparam_get", nullptr, "rna_Pose_ikparam_typef", nullptr);
  RNA_def_property_clear_flag(prop, PROP_EDITABLE);
  RNA_def_property_ui_text(prop, "IK Param", "Parameters for IK solver");

  RNA_define_lib_overridable(true);

  /* pose edit options */
  prop = RNA_def_property(srna, "use_mirror_x", PROP_BOOLEAN, PROP_NONE);
  RNA_def_property_boolean_sdna(prop, nullptr, "flag", POSE_MIRROR_EDIT);
  RNA_def_property_ui_text(
      prop, "X-Axis Mirror", "Apply changes to matching bone on opposite side of X-Axis");
  RNA_def_struct_path_func(srna, "rna_Pose_path");
  RNA_def_property_update(prop, 0, "rna_Pose_update");
  RNA_def_property_flag(prop, PROP_LIB_EXCEPTION);

  prop = RNA_def_property(srna, "use_mirror_relative", PROP_BOOLEAN, PROP_NONE);
  RNA_def_property_boolean_sdna(prop, nullptr, "flag", POSE_MIRROR_RELATIVE);
  RNA_def_property_ui_text(
      prop,
      "Relative Mirror",
      "Apply relative transformations in X-mirror mode (not supported with Auto IK)");
  RNA_def_struct_path_func(srna, "rna_Pose_path");
  RNA_def_property_update(prop, 0, "rna_Pose_update");
  RNA_def_property_flag(prop, PROP_LIB_EXCEPTION);

  prop = RNA_def_property(srna, "use_auto_ik", PROP_BOOLEAN, PROP_NONE);
  RNA_def_property_boolean_sdna(prop, nullptr, "flag", POSE_AUTO_IK);
  RNA_def_property_ui_text(
      prop, "Auto IK", "Add temporary IK constraints while grabbing bones in Pose Mode");
  RNA_def_struct_path_func(srna, "rna_Pose_path");
  RNA_def_property_update(prop, 0, "rna_Pose_update");
  RNA_def_property_flag(prop, PROP_LIB_EXCEPTION);

  RNA_define_lib_overridable(false);

  /* animviz */
  rna_def_animviz_common(srna);

  RNA_api_pose(srna);
}

void RNA_def_pose(BlenderRNA *brna)
{
  rna_def_pose(brna);
  rna_def_pose_channel(brna);
  rna_def_pose_ikparam(brna);
  rna_def_pose_itasc(brna);
}

#endif<|MERGE_RESOLUTION|>--- conflicted
+++ resolved
@@ -1227,15 +1227,6 @@
   RNA_def_property_ui_icon(prop, ICON_RESTRICT_VIEW_OFF, -1);
   RNA_def_property_update(prop, NC_OBJECT | ND_POSE, "rna_PoseBone_visibility_update");
 
-<<<<<<< HEAD
-  /* bfa - hide pose bones - start */
-  prop = RNA_def_property(srna, "hide_pose_bones_outliner", PROP_BOOLEAN, PROP_NONE);
-  RNA_def_property_boolean_negative_sdna(prop, nullptr, "drawflag", PCHAN_DRAW_SHOW_OUTLINER);
-  RNA_def_property_ui_text(
-      prop, "Toggle Pose Bones", "Hide the pose bone in the Outliner when \"Toggle Pose Bones\" is enabled.");
-  RNA_def_property_update(prop, NC_OBJECT | ND_POSE, "rna_Pose_update");
-  /* bfa - hide pose bones - end */
-=======
   prop = RNA_def_property(srna, "select", PROP_BOOLEAN, PROP_NONE);
   RNA_def_property_override_flag(prop, PROPOVERRIDE_OVERRIDABLE_LIBRARY);
   RNA_def_property_boolean_sdna(prop, nullptr, "flag", POSE_SELECTED);
@@ -1243,7 +1234,13 @@
   RNA_def_property_ui_icon(prop, ICON_RESTRICT_VIEW_OFF, -1);
   RNA_def_property_clear_flag(prop, PROP_ANIMATABLE);
   RNA_def_property_update(prop, 0, "rna_Pose_select_update");
->>>>>>> f2f84ef6
+  /* bfa - hide pose bones - start */
+  prop = RNA_def_property(srna, "hide_pose_bones_outliner", PROP_BOOLEAN, PROP_NONE);
+  RNA_def_property_boolean_negative_sdna(prop, nullptr, "drawflag", PCHAN_DRAW_SHOW_OUTLINER);
+  RNA_def_property_ui_text(
+      prop, "Toggle Pose Bones", "Hide the pose bone in the Outliner when \"Toggle Pose Bones\" is enabled.");
+  RNA_def_property_update(prop, NC_OBJECT | ND_POSE, "rna_Pose_update");
+  /* bfa - hide pose bones - end */
 
   prop = RNA_def_property(srna, "custom_shape_transform", PROP_POINTER, PROP_NONE);
   RNA_def_property_pointer_sdna(prop, nullptr, "custom_tx");
