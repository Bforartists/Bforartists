--- conflicted
+++ resolved
@@ -314,118 +314,6 @@
 
 static void rna_def_area(BlenderRNA *brna)
 {
-<<<<<<< HEAD
-	StructRNA *srna;
-	PropertyRNA *prop;
-
-	srna = RNA_def_struct(brna, "Area", NULL);
-	RNA_def_struct_ui_text(srna, "Area", "Area in a subdivided screen, containing an editor");
-	RNA_def_struct_sdna(srna, "ScrArea");
-
-	prop = RNA_def_property(srna, "spaces", PROP_COLLECTION, PROP_NONE);
-	RNA_def_property_collection_sdna(prop, NULL, "spacedata", NULL);
-	RNA_def_property_struct_type(prop, "Space");
-	RNA_def_property_ui_text(prop, "Spaces",
-	                         "Spaces contained in this area, the first being the active space "
-	                         "(NOTE: Useful for example to restore a previously used 3D view space "
-	                         "in a certain area to get the old view orientation)");
-	rna_def_area_spaces(brna, prop);
-
-	prop = RNA_def_property(srna, "regions", PROP_COLLECTION, PROP_NONE);
-	RNA_def_property_collection_sdna(prop, NULL, "regionbase", NULL);
-	RNA_def_property_struct_type(prop, "Region");
-	RNA_def_property_ui_text(prop, "Regions", "Regions this area is subdivided in");
-
-	prop = RNA_def_property(srna, "show_menus", PROP_BOOLEAN, PROP_NONE);
-	RNA_def_property_boolean_negative_sdna(prop, NULL, "flag", HEADER_NO_PULLDOWN);
-	RNA_def_property_ui_text(prop, "Show Menus", "Show menus in the header");
-
-	// bfa - show hide the editortype menu
-	prop = RNA_def_property(srna, "show_editortypemenu", PROP_BOOLEAN, PROP_NONE);
-	RNA_def_property_boolean_negative_sdna(prop, NULL, "flag", HEADER_NO_EDITORTYPEMENU);
-	RNA_def_property_ui_text(prop, "Show Editortype menu", "Shows or hides the Editortype menu to change the editor type");
-
-	// bfa - show hide the File toolbars
-	prop = RNA_def_property(srna, "file_toolbars", PROP_BOOLEAN, PROP_NONE);
-	RNA_def_property_boolean_negative_sdna(prop, NULL, "flag", HEADER_TOOLBAR_FILE);
-	RNA_def_property_ui_text(prop, "File Toolbars", "Shows or hides the File Toolbars");
-
-	// bfa - show hide the Meshedit toolbars
-	prop = RNA_def_property(srna, "meshedit_toolbars", PROP_BOOLEAN, PROP_NONE);
-	RNA_def_property_boolean_negative_sdna(prop, NULL, "flag", HEADER_TOOLBAR_MESHEDIT);
-	RNA_def_property_ui_text(prop, "Mesh Edit Toolbars", "Shows or hides the Mesh Edit Toolbars");
-
-	// bfa - show hide the Primitives toolbars
-	prop = RNA_def_property(srna, "primitives_toolbars", PROP_BOOLEAN, PROP_NONE);
-	RNA_def_property_boolean_negative_sdna(prop, NULL, "flag", HEADER_TOOLBAR_PRIMITIVES);
-	RNA_def_property_ui_text(prop, "Primitives Toolbars", "Shows or hides the Primitives Toolbars");
-
-	// bfa - show hide the Image toolbars
-	prop = RNA_def_property(srna, "image_toolbars", PROP_BOOLEAN, PROP_NONE);
-	RNA_def_property_boolean_negative_sdna(prop, NULL, "flag", HEADER_TOOLBAR_IMAGE);
-	RNA_def_property_ui_text(prop, "Image Toolbars", "Shows or hides the Image Toolbars");
-
-	// bfa - show hide the Tools toolbars
-	prop = RNA_def_property(srna, "tools_toolbars", PROP_BOOLEAN, PROP_NONE);
-	RNA_def_property_boolean_negative_sdna(prop, NULL, "flag", HEADER_TOOLBAR_TOOLS);
-	RNA_def_property_ui_text(prop, "Tools Toolbars", "Shows or hides the Tools Toolbars");
-
-	// bfa - show hide the Animation toolbars
-	prop = RNA_def_property(srna, "animation_toolbars", PROP_BOOLEAN, PROP_NONE);
-	RNA_def_property_boolean_negative_sdna(prop, NULL, "flag", HEADER_TOOLBAR_ANIMATION);
-	RNA_def_property_ui_text(prop, "Animation Toolbars", "Shows or hides the Animation Toolbars");
-
-	// bfa - show hide the Edit toolbars
-	prop = RNA_def_property(srna, "edit_toolbars", PROP_BOOLEAN, PROP_NONE);
-	RNA_def_property_boolean_negative_sdna(prop, NULL, "flag", HEADER_TOOLBAR_EDIT);
-	RNA_def_property_ui_text(prop, "Edit Toolbars", "Shows or hides the Edit Toolbars");
-
-	// bfa - show hide the Misc toolbars
-	prop = RNA_def_property(srna, "misc_toolbars", PROP_BOOLEAN, PROP_NONE);
-	RNA_def_property_boolean_negative_sdna(prop, NULL, "flag", HEADER_TOOLBAR_MISC);
-	RNA_def_property_ui_text(prop, "Misc Toolbars", "Shows or hides the Misc Toolbars");
-
-	prop = RNA_def_property(srna, "type", PROP_ENUM, PROP_NONE);
-	RNA_def_property_enum_sdna(prop, NULL, "spacetype");
-	RNA_def_property_enum_items(prop, rna_enum_space_type_items);
-	RNA_def_property_enum_default(prop, SPACE_VIEW3D);
-	RNA_def_property_enum_funcs(prop, "rna_Area_type_get", "rna_Area_type_set", "rna_Area_type_itemf");
-	RNA_def_property_ui_text(prop, "Editor Type", "Current editor type for this area");
-	RNA_def_property_flag(prop, PROP_CONTEXT_UPDATE);
-	RNA_def_property_clear_flag(prop, PROP_ANIMATABLE);
-	RNA_def_property_update(prop, 0, "rna_Area_type_update");
-
-	prop = RNA_def_property(srna, "ui_type", PROP_ENUM, PROP_NONE);
-	RNA_def_property_enum_items(prop, DummyRNA_NULL_items);  /* infact dummy */
-	RNA_def_property_enum_default(prop, SPACE_VIEW3D << 16);
-	RNA_def_property_enum_funcs(prop, "rna_Area_ui_type_get", "rna_Area_ui_type_set", "rna_Area_ui_type_itemf");
-	RNA_def_property_ui_text(prop, "Editor Type", "Current editor type for this area");
-	RNA_def_property_flag(prop, PROP_CONTEXT_UPDATE);
-	RNA_def_property_clear_flag(prop, PROP_ANIMATABLE);
-	RNA_def_property_update(prop, 0, "rna_Area_ui_type_update");
-
-	prop = RNA_def_property(srna, "x", PROP_INT, PROP_NONE);
-	RNA_def_property_int_sdna(prop, NULL, "totrct.xmin");
-	RNA_def_property_clear_flag(prop, PROP_EDITABLE);
-	RNA_def_property_ui_text(prop, "X Position", "The window relative vertical location of the area");
-
-	prop = RNA_def_property(srna, "y", PROP_INT, PROP_NONE);
-	RNA_def_property_int_sdna(prop, NULL, "totrct.ymin");
-	RNA_def_property_clear_flag(prop, PROP_EDITABLE);
-	RNA_def_property_ui_text(prop, "Y Position", "The window relative horizontal location of the area");
-
-	prop = RNA_def_property(srna, "width", PROP_INT, PROP_UNSIGNED);
-	RNA_def_property_int_sdna(prop, NULL, "winx");
-	RNA_def_property_clear_flag(prop, PROP_EDITABLE);
-	RNA_def_property_ui_text(prop, "Width", "Area width");
-
-	prop = RNA_def_property(srna, "height", PROP_INT, PROP_UNSIGNED);
-	RNA_def_property_int_sdna(prop, NULL, "winy");
-	RNA_def_property_clear_flag(prop, PROP_EDITABLE);
-	RNA_def_property_ui_text(prop, "Height", "Area height");
-
-	rna_def_area_api(srna);
-=======
   StructRNA *srna;
   PropertyRNA *prop;
 
@@ -451,6 +339,51 @@
   prop = RNA_def_property(srna, "show_menus", PROP_BOOLEAN, PROP_NONE);
   RNA_def_property_boolean_negative_sdna(prop, NULL, "flag", HEADER_NO_PULLDOWN);
   RNA_def_property_ui_text(prop, "Show Menus", "Show menus in the header");
+
+  // bfa - show hide the editortype menu
+  prop = RNA_def_property(srna, "show_editortypemenu", PROP_BOOLEAN, PROP_NONE);
+  RNA_def_property_boolean_negative_sdna(prop, NULL, "flag", HEADER_NO_EDITORTYPEMENU);
+  RNA_def_property_ui_text(prop, "Show Editortype menu", "Shows or hides the Editortype menu to change the editor type");
+
+  // bfa - show hide the File toolbars
+  prop = RNA_def_property(srna, "file_toolbars", PROP_BOOLEAN, PROP_NONE);
+  RNA_def_property_boolean_negative_sdna(prop, NULL, "flag", HEADER_TOOLBAR_FILE);
+  RNA_def_property_ui_text(prop, "File Toolbars", "Shows or hides the File Toolbars");
+
+  // bfa - show hide the Meshedit toolbars
+  prop = RNA_def_property(srna, "meshedit_toolbars", PROP_BOOLEAN, PROP_NONE);
+  RNA_def_property_boolean_negative_sdna(prop, NULL, "flag", HEADER_TOOLBAR_MESHEDIT);
+  RNA_def_property_ui_text(prop, "Mesh Edit Toolbars", "Shows or hides the Mesh Edit Toolbars");
+
+  // bfa - show hide the Primitives toolbars
+  prop = RNA_def_property(srna, "primitives_toolbars", PROP_BOOLEAN, PROP_NONE);
+  RNA_def_property_boolean_negative_sdna(prop, NULL, "flag", HEADER_TOOLBAR_PRIMITIVES);
+  RNA_def_property_ui_text(prop, "Primitives Toolbars", "Shows or hides the Primitives Toolbars");
+
+  // bfa - show hide the Image toolbars
+  prop = RNA_def_property(srna, "image_toolbars", PROP_BOOLEAN, PROP_NONE);
+  RNA_def_property_boolean_negative_sdna(prop, NULL, "flag", HEADER_TOOLBAR_IMAGE);
+  RNA_def_property_ui_text(prop, "Image Toolbars", "Shows or hides the Image Toolbars");
+
+  // bfa - show hide the Tools toolbars
+  prop = RNA_def_property(srna, "tools_toolbars", PROP_BOOLEAN, PROP_NONE);
+  RNA_def_property_boolean_negative_sdna(prop, NULL, "flag", HEADER_TOOLBAR_TOOLS);
+  RNA_def_property_ui_text(prop, "Tools Toolbars", "Shows or hides the Tools Toolbars");
+
+  // bfa - show hide the Animation toolbars
+  prop = RNA_def_property(srna, "animation_toolbars", PROP_BOOLEAN, PROP_NONE);
+  RNA_def_property_boolean_negative_sdna(prop, NULL, "flag", HEADER_TOOLBAR_ANIMATION);
+  RNA_def_property_ui_text(prop, "Animation Toolbars", "Shows or hides the Animation Toolbars");
+
+  // bfa - show hide the Edit toolbars
+  prop = RNA_def_property(srna, "edit_toolbars", PROP_BOOLEAN, PROP_NONE);
+  RNA_def_property_boolean_negative_sdna(prop, NULL, "flag", HEADER_TOOLBAR_EDIT);
+  RNA_def_property_ui_text(prop, "Edit Toolbars", "Shows or hides the Edit Toolbars");
+
+  // bfa - show hide the Misc toolbars
+  prop = RNA_def_property(srna, "misc_toolbars", PROP_BOOLEAN, PROP_NONE);
+  RNA_def_property_boolean_negative_sdna(prop, NULL, "flag", HEADER_TOOLBAR_MISC);
+  RNA_def_property_ui_text(prop, "Misc Toolbars", "Shows or hides the Misc Toolbars");
 
   prop = RNA_def_property(srna, "type", PROP_ENUM, PROP_NONE);
   RNA_def_property_enum_sdna(prop, NULL, "spacetype");
@@ -496,7 +429,6 @@
   RNA_def_property_ui_text(prop, "Height", "Area height");
 
   rna_def_area_api(srna);
->>>>>>> 3ea04e77
 }
 
 static void rna_def_view2d_api(StructRNA *srna)
