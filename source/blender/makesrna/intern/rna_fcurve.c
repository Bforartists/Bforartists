/*
 * This program is free software; you can redistribute it and/or
 * modify it under the terms of the GNU General Public License
 * as published by the Free Software Foundation; either version 2
 * of the License, or (at your option) any later version.
 *
 * This program is distributed in the hope that it will be useful,
 * but WITHOUT ANY WARRANTY; without even the implied warranty of
 * MERCHANTABILITY or FITNESS FOR A PARTICULAR PURPOSE.  See the
 * GNU General Public License for more details.
 *
 * You should have received a copy of the GNU General Public License
 * along with this program; if not, write to the Free Software Foundation,
 * Inc., 51 Franklin Street, Fifth Floor, Boston, MA 02110-1301, USA.
 */

/** \file
 * \ingroup RNA
 */

#include <stdlib.h>

#include "DNA_anim_types.h"
#include "DNA_curve_types.h"
#include "DNA_object_types.h"
#include "DNA_scene_types.h"

#include "MEM_guardedalloc.h"

#include "BLT_translation.h"

#include "BKE_action.h"

#include "RNA_access.h"
#include "RNA_define.h"
#include "RNA_enum_types.h"

#include "rna_internal.h"

#include "WM_types.h"

#include "ED_keyframes_edit.h"
#include "ED_keyframing.h"

const EnumPropertyItem rna_enum_fmodifier_type_items[] = {
    {FMODIFIER_TYPE_NULL, "NULL", 0, "Invalid", ""},
    {FMODIFIER_TYPE_GENERATOR,
     "GENERATOR",
     ICON_GENERATOR_MODIFIER,
     "Generator",
     "Generate a curve using a factorized or expanded polynomial"},
    {FMODIFIER_TYPE_FN_GENERATOR,
     "FNGENERATOR",
     ICON_BUILTIN_MODIFIER,
     "Built-In Function",
     "Generate a curve using standard math functions such as sin and cos"},
    {FMODIFIER_TYPE_ENVELOPE,
     "ENVELOPE",
     ICON_ENVELOPE_MODIFIER,
     "Envelope",
<<<<<<< HEAD
     "Reshape F-Curve values - e.g. change amplitude of movements"},
    {FMODIFIER_TYPE_CYCLES,
     "CYCLES",
     ICON_CYCLES_MODIFIER,
     "Cycles",
     "Cyclic extend/repeat keyframe sequence"},
    {FMODIFIER_TYPE_NOISE,
     "NOISE",
     ICON_NOISE_MODIFIER,
     "Noise",
     "Add pseudo-random noise on top of F-Curves"},
=======
     "Reshape F-Curve values, e.g. change amplitude of movements"},
    {FMODIFIER_TYPE_CYCLES, "CYCLES", 0, "Cycles", "Cyclic extend/repeat keyframe sequence"},
    {FMODIFIER_TYPE_NOISE, "NOISE", 0, "Noise", "Add pseudorandom noise on top of F-Curves"},
>>>>>>> a012987c
    /*{FMODIFIER_TYPE_FILTER, "FILTER", 0, "Filter", ""},*/ /* FIXME: not implemented yet! */
    /*{FMODIFIER_TYPE_PYTHON, "PYTHON", 0, "Python", ""},*/ /* FIXME: not implemented yet! */
    {FMODIFIER_TYPE_LIMITS,
     "LIMITS",
     ICON_LIMIT_MODIFIER,
     "Limits",
     "Restrict maximum and minimum values of F-Curve"},
    {FMODIFIER_TYPE_STEPPED,
     "STEPPED",
     ICON_STEPPED_MODIFIER,
     "Stepped Interpolation",
     "Snap values to nearest grid step, e.g. for a stop-motion look"},
    {0, NULL, 0, NULL, NULL},
};

const EnumPropertyItem rna_enum_fcurve_auto_smoothing_items[] = {
    {FCURVE_SMOOTH_NONE,
     "NONE",
     0,
     "None",
     "Automatic handles only take immediately adjacent keys into account"},
    {FCURVE_SMOOTH_CONT_ACCEL,
     "CONT_ACCEL",
     0,
     "Continuous Acceleration",
     "Automatic handles are adjusted to avoid jumps in acceleration, resulting "
     "in smoother curves. However, key changes may affect interpolation over a "
     "larger stretch of the curve"},
    {0, NULL, 0, NULL, NULL},
};

const EnumPropertyItem rna_enum_beztriple_keyframe_type_items[] = {
    {BEZT_KEYTYPE_KEYFRAME,
     "KEYFRAME",
     ICON_KEYTYPE_KEYFRAME_VEC,
     "Keyframe",
     "Normal keyframe, e.g. for key poses"},
    {BEZT_KEYTYPE_BREAKDOWN,
     "BREAKDOWN",
     ICON_KEYTYPE_BREAKDOWN_VEC,
     "Breakdown",
     "A breakdown pose, e.g. for transitions between key poses"},
    {BEZT_KEYTYPE_MOVEHOLD,
     "MOVING_HOLD",
     ICON_KEYTYPE_MOVING_HOLD_VEC,
     "Moving Hold",
     "A keyframe that is part of a moving hold"},
    {BEZT_KEYTYPE_EXTREME,
     "EXTREME",
     ICON_KEYTYPE_EXTREME_VEC,
     "Extreme",
     "An 'extreme' pose, or some other purpose as needed"},
    {BEZT_KEYTYPE_JITTER,
     "JITTER",
     ICON_KEYTYPE_JITTER_VEC,
     "Jitter",
     "A filler or baked keyframe for keying on ones, or some other purpose as needed"},
    {0, NULL, 0, NULL, NULL},
};

const EnumPropertyItem rna_enum_beztriple_interpolation_easing_items[] = {
    /* XXX: auto-easing is currently using a placeholder icon... */
    {BEZT_IPO_EASE_AUTO,
     "AUTO",
     ICON_IPO_EASE_IN_OUT,
     "Automatic Easing",
     "Easing type is chosen automatically based on what the type of interpolation used "
     "(e.g. 'Ease In' for transitional types, and 'Ease Out' for dynamic effects)"},

    {BEZT_IPO_EASE_IN,
     "EASE_IN",
     ICON_IPO_EASE_IN,
     "Ease In",
     "Only on the end closest to the next keyframe"},
    {BEZT_IPO_EASE_OUT,
     "EASE_OUT",
     ICON_IPO_EASE_OUT,
     "Ease Out",
     "Only on the end closest to the first keyframe"},
    {BEZT_IPO_EASE_IN_OUT,
     "EASE_IN_OUT",
     ICON_IPO_EASE_IN_OUT,
     "Ease In and Out",
     "Segment between both keyframes"},
    {0, NULL, 0, NULL, NULL},
};

const EnumPropertyItem rna_enum_driver_target_rotation_mode_items[] = {
    {DTAR_ROTMODE_AUTO, "AUTO", 0, "Auto Euler", "Euler using the rotation order of the target"},
    {DTAR_ROTMODE_EULER_XYZ, "XYZ", 0, "XYZ Euler", "Euler using the XYZ rotation order"},
    {DTAR_ROTMODE_EULER_XZY, "XZY", 0, "XZY Euler", "Euler using the XZY rotation order"},
    {DTAR_ROTMODE_EULER_YXZ, "YXZ", 0, "YXZ Euler", "Euler using the YXZ rotation order"},
    {DTAR_ROTMODE_EULER_YZX, "YZX", 0, "YZX Euler", "Euler using the YZX rotation order"},
    {DTAR_ROTMODE_EULER_ZXY, "ZXY", 0, "ZXY Euler", "Euler using the ZXY rotation order"},
    {DTAR_ROTMODE_EULER_ZYX, "ZYX", 0, "ZYX Euler", "Euler using the ZYX rotation order"},
    {DTAR_ROTMODE_QUATERNION, "QUATERNION", 0, "Quaternion", "Quaternion rotation"},
    {DTAR_ROTMODE_SWING_TWIST_X,
     "SWING_TWIST_X",
     0,
     "Swing and X Twist",
     "Decompose into a swing rotation to aim the X axis, followed by twist around it"},
    {DTAR_ROTMODE_SWING_TWIST_Y,
     "SWING_TWIST_Y",
     0,
     "Swing and Y Twist",
     "Decompose into a swing rotation to aim the Y axis, followed by twist around it"},
    {DTAR_ROTMODE_SWING_TWIST_Z,
     "SWING_TWIST_Z",
     0,
     "Swing and Z Twist",
     "Decompose into a swing rotation to aim the Z axis, followed by twist around it"},
    {0, NULL, 0, NULL, NULL},
};

#ifdef RNA_RUNTIME

#  include "WM_api.h"

static StructRNA *rna_FModifierType_refine(struct PointerRNA *ptr)
{
  FModifier *fcm = (FModifier *)ptr->data;

  switch (fcm->type) {
    case FMODIFIER_TYPE_GENERATOR:
      return &RNA_FModifierGenerator;
    case FMODIFIER_TYPE_FN_GENERATOR:
      return &RNA_FModifierFunctionGenerator;
    case FMODIFIER_TYPE_ENVELOPE:
      return &RNA_FModifierEnvelope;
    case FMODIFIER_TYPE_CYCLES:
      return &RNA_FModifierCycles;
    case FMODIFIER_TYPE_NOISE:
      return &RNA_FModifierNoise;
#  if 0
    case FMODIFIER_TYPE_FILTER:
      return &RNA_FModifierFilter;
#  endif
    case FMODIFIER_TYPE_PYTHON:
      return &RNA_FModifierPython;
    case FMODIFIER_TYPE_LIMITS:
      return &RNA_FModifierLimits;
    case FMODIFIER_TYPE_STEPPED:
      return &RNA_FModifierStepped;
    default:
      return &RNA_UnknownType;
  }
}

/* ****************************** */

#  include "BKE_anim_data.h"
#  include "BKE_fcurve.h"
#  include "BKE_fcurve_driver.h"

#  include "DEG_depsgraph.h"
#  include "DEG_depsgraph_build.h"

static bool rna_ChannelDriver_is_simple_expression_get(PointerRNA *ptr)
{
  ChannelDriver *driver = ptr->data;

  return BKE_driver_has_simple_expression(driver);
}

static void rna_ChannelDriver_update_data(Main *bmain, Scene *scene, PointerRNA *ptr)
{
  ID *id = ptr->owner_id;
  ChannelDriver *driver = ptr->data;

  driver->flag &= ~DRIVER_FLAG_INVALID;

  /* TODO: this really needs an update guard... */
  DEG_relations_tag_update(bmain);
  DEG_id_tag_update(id, ID_RECALC_TRANSFORM | ID_RECALC_GEOMETRY);

  WM_main_add_notifier(NC_SCENE | ND_FRAME, scene);
}

static void rna_ChannelDriver_update_expr(Main *bmain, Scene *scene, PointerRNA *ptr)
{
  ChannelDriver *driver = ptr->data;

  /* tag driver as needing to be recompiled */
  BKE_driver_invalidate_expression(driver, true, false);

  /* update_data() clears invalid flag and schedules for updates */
  rna_ChannelDriver_update_data(bmain, scene, ptr);
}

static void rna_DriverTarget_update_data(Main *bmain, Scene *scene, PointerRNA *ptr)
{
  PointerRNA driverptr;
  ChannelDriver *driver;
  FCurve *fcu;
  AnimData *adt = BKE_animdata_from_id(ptr->owner_id);

  /* find the driver this belongs to and update it */
  for (fcu = adt->drivers.first; fcu; fcu = fcu->next) {
    driver = fcu->driver;
    fcu->flag &= ~FCURVE_DISABLED;

    if (driver) {
      /* FIXME: need to be able to search targets for required one... */
      /*BLI_findindex(&driver->targets, ptr->data) != -1)  */
      RNA_pointer_create(ptr->owner_id, &RNA_Driver, driver, &driverptr);
      rna_ChannelDriver_update_data(bmain, scene, &driverptr);
    }
  }
}

static void rna_DriverTarget_update_name(Main *bmain, Scene *scene, PointerRNA *ptr)
{
  ChannelDriver *driver = ptr->data;
  rna_DriverTarget_update_data(bmain, scene, ptr);

  BKE_driver_invalidate_expression(driver, false, true);
}

/* ----------- */

/* note: this function exists only to avoid id refcounting */
static void rna_DriverTarget_id_set(PointerRNA *ptr,
                                    PointerRNA value,
                                    struct ReportList *UNUSED(reports))
{
  DriverTarget *dtar = (DriverTarget *)ptr->data;
  dtar->id = value.data;
}

static StructRNA *rna_DriverTarget_id_typef(PointerRNA *ptr)
{
  DriverTarget *dtar = (DriverTarget *)ptr->data;
  return ID_code_to_RNA_type(dtar->idtype);
}

static int rna_DriverTarget_id_editable(PointerRNA *ptr, const char **UNUSED(r_info))
{
  DriverTarget *dtar = (DriverTarget *)ptr->data;
  return (dtar->idtype) ? PROP_EDITABLE : 0;
}

static int rna_DriverTarget_id_type_editable(PointerRNA *ptr, const char **UNUSED(r_info))
{
  DriverTarget *dtar = (DriverTarget *)ptr->data;

  /* when the id-type can only be object, don't allow editing
   * otherwise, there may be strange crashes
   */
  return ((dtar->flag & DTAR_FLAG_ID_OB_ONLY) == 0);
}

static void rna_DriverTarget_id_type_set(PointerRNA *ptr, int value)
{
  DriverTarget *data = (DriverTarget *)(ptr->data);

  /* check if ID-type is settable */
  if ((data->flag & DTAR_FLAG_ID_OB_ONLY) == 0) {
    /* change ID-type to the new type */
    data->idtype = value;
  }
  else {
    /* make sure ID-type is Object */
    data->idtype = ID_OB;
  }

  /* clear the id-block if the type is invalid */
  if ((data->id) && (GS(data->id->name) != data->idtype)) {
    data->id = NULL;
  }
}

static void rna_DriverTarget_RnaPath_get(PointerRNA *ptr, char *value)
{
  DriverTarget *dtar = (DriverTarget *)ptr->data;

  if (dtar->rna_path) {
    strcpy(value, dtar->rna_path);
  }
  else {
    value[0] = '\0';
  }
}

static int rna_DriverTarget_RnaPath_length(PointerRNA *ptr)
{
  DriverTarget *dtar = (DriverTarget *)ptr->data;

  if (dtar->rna_path) {
    return strlen(dtar->rna_path);
  }
  else {
    return 0;
  }
}

static void rna_DriverTarget_RnaPath_set(PointerRNA *ptr, const char *value)
{
  DriverTarget *dtar = (DriverTarget *)ptr->data;

  /* XXX in this case we need to be very careful,
   * as this will require some new dependencies to be added! */
  if (dtar->rna_path) {
    MEM_freeN(dtar->rna_path);
  }

  if (value[0]) {
    dtar->rna_path = BLI_strdup(value);
  }
  else {
    dtar->rna_path = NULL;
  }
}

static void rna_DriverVariable_type_set(PointerRNA *ptr, int value)
{
  DriverVar *dvar = (DriverVar *)ptr->data;

  /* call the API function for this */
  driver_change_variable_type(dvar, value);
}

void rna_DriverVariable_name_set(PointerRNA *ptr, const char *value)
{
  DriverVar *data = (DriverVar *)(ptr->data);

  BLI_strncpy_utf8(data->name, value, 64);
  driver_variable_name_validate(data);
}

/* ----------- */

static DriverVar *rna_Driver_new_variable(ChannelDriver *driver)
{
  /* call the API function for this */
  return driver_add_new_variable(driver);
}

static void rna_Driver_remove_variable(ChannelDriver *driver,
                                       ReportList *reports,
                                       PointerRNA *dvar_ptr)
{
  DriverVar *dvar = dvar_ptr->data;
  if (BLI_findindex(&driver->variables, dvar) == -1) {
    BKE_report(reports, RPT_ERROR, "Variable does not exist in this driver");
    return;
  }

  driver_free_variable_ex(driver, dvar);
  RNA_POINTER_INVALIDATE(dvar_ptr);
}

/* ****************************** */

static void rna_FKeyframe_handle1_get(PointerRNA *ptr, float *values)
{
  BezTriple *bezt = (BezTriple *)ptr->data;

  values[0] = bezt->vec[0][0];
  values[1] = bezt->vec[0][1];
}

static void rna_FKeyframe_handle1_set(PointerRNA *ptr, const float *values)
{
  BezTriple *bezt = (BezTriple *)ptr->data;

  bezt->vec[0][0] = values[0];
  bezt->vec[0][1] = values[1];
}

static void rna_FKeyframe_handle2_get(PointerRNA *ptr, float *values)
{
  BezTriple *bezt = (BezTriple *)ptr->data;

  values[0] = bezt->vec[2][0];
  values[1] = bezt->vec[2][1];
}

static void rna_FKeyframe_handle2_set(PointerRNA *ptr, const float *values)
{
  BezTriple *bezt = (BezTriple *)ptr->data;

  bezt->vec[2][0] = values[0];
  bezt->vec[2][1] = values[1];
}

static void rna_FKeyframe_ctrlpoint_get(PointerRNA *ptr, float *values)
{
  BezTriple *bezt = (BezTriple *)ptr->data;

  values[0] = bezt->vec[1][0];
  values[1] = bezt->vec[1][1];
}

static void rna_FKeyframe_ctrlpoint_set(PointerRNA *ptr, const float *values)
{
  BezTriple *bezt = (BezTriple *)ptr->data;

  bezt->vec[1][0] = values[0];
  bezt->vec[1][1] = values[1];
}

static void rna_FKeyframe_ctrlpoint_ui_set(PointerRNA *ptr, const float *values)
{
  BezTriple *bezt = (BezTriple *)ptr->data;

  const float frame_delta = values[0] - bezt->vec[1][0];
  const float value_delta = values[1] - bezt->vec[1][1];

  /** To match the behavior of transforming the keyframe Co using the Graph Editor
   * (transform_convert_graph.c) flushTransGraphData(), we will also move the handles by
   * the same amount as the Co delta. */

  bezt->vec[0][0] += frame_delta;
  bezt->vec[0][1] += value_delta;

  bezt->vec[1][0] = values[0];
  bezt->vec[1][1] = values[1];

  bezt->vec[2][0] += frame_delta;
  bezt->vec[2][1] += value_delta;
}

/* ****************************** */

static void rna_FCurve_RnaPath_get(PointerRNA *ptr, char *value)
{
  FCurve *fcu = (FCurve *)ptr->data;

  if (fcu->rna_path) {
    strcpy(value, fcu->rna_path);
  }
  else {
    value[0] = '\0';
  }
}

static int rna_FCurve_RnaPath_length(PointerRNA *ptr)
{
  FCurve *fcu = (FCurve *)ptr->data;

  if (fcu->rna_path) {
    return strlen(fcu->rna_path);
  }
  else {
    return 0;
  }
}

static void rna_FCurve_RnaPath_set(PointerRNA *ptr, const char *value)
{
  FCurve *fcu = (FCurve *)ptr->data;

  if (fcu->rna_path) {
    MEM_freeN(fcu->rna_path);
  }

  if (value[0]) {
    fcu->rna_path = BLI_strdup(value);
    fcu->flag &= ~FCURVE_DISABLED;
  }
  else {
    fcu->rna_path = NULL;
  }
}

static void rna_FCurve_group_set(PointerRNA *ptr,
                                 PointerRNA value,
                                 struct ReportList *UNUSED(reports))
{
  ID *pid = ptr->owner_id;
  ID *vid = value.owner_id;
  FCurve *fcu = ptr->data;
  bAction *act = NULL;

  /* get action */
  if (ELEM(NULL, pid, vid)) {
    printf("ERROR: one of the ID's for the groups to assign to is invalid (ptr=%p, val=%p)\n",
           pid,
           vid);
    return;
  }
  else if (value.data && (pid != vid)) {
    /* id's differ, cant do this, should raise an error */
    printf("ERROR: ID's differ - ptr=%p vs value=%p\n", pid, vid);
    return;
  }

  if (GS(pid->name) == ID_AC && GS(vid->name) == ID_AC) {
    /* The ID given is the action already -
     * usually when F-Curve is obtained from an action's pointer. */
    act = (bAction *)pid;
  }
  else {
    /* the ID given is the owner of the F-Curve (for drivers) */
    AnimData *adt = BKE_animdata_from_id(ptr->owner_id);
    act = (adt) ? adt->action : NULL;
  }

  /* already belongs to group? */
  if (fcu->grp == value.data) {
    /* nothing to do */
    printf("ERROR: F-Curve already belongs to this group\n");
    return;
  }

  /* can only change group if we have info about the action the F-Curve is in
   * (i.e. for drivers or random F-Curves, this cannot be done)
   */
  if (act == NULL) {
    /* can't change the grouping of F-Curve when it doesn't belong to an action */
    printf("ERROR: cannot assign F-Curve to group, since F-Curve is not attached to any ID\n");
    return;
  }
  /* make sure F-Curve exists in this action first, otherwise we could still have been tricked */
  else if (BLI_findindex(&act->curves, fcu) == -1) {
    printf("ERROR: F-Curve (%p) doesn't exist in action '%s'\n", fcu, act->id.name);
    return;
  }

  /* try to remove F-Curve from action (including from any existing groups) */
  action_groups_remove_channel(act, fcu);

  /* add the F-Curve back to the action now in the right place */
  /* TODO: make the api function handle the case where there isn't any group to assign to  */
  if (value.data) {
    /* add to its group using API function, which makes sure everything goes ok */
    action_groups_add_channel(act, value.data, fcu);
  }
  else {
    /* Need to add this back, but it can only go at the end of the list
     * (or else will corrupt groups). */
    BLI_addtail(&act->curves, fcu);
  }
}

/* calculate time extents of F-Curve */
static void rna_FCurve_range(FCurve *fcu, float range[2])
{
  BKE_fcurve_calc_range(fcu, range, range + 1, false, false);
}

static bool rna_FCurve_is_empty_get(PointerRNA *ptr)
{
  FCurve *fcu = (FCurve *)ptr->data;
  return BKE_fcurve_is_empty(fcu);
}

static void rna_tag_animation_update(Main *bmain, ID *id)
{
  const int tags = ID_RECALC_ANIMATION;
  AnimData *adt = BKE_animdata_from_id(id);

  if (adt && adt->action) {
    /* Action is separate datablock, needs separate tag. */
    DEG_id_tag_update_ex(bmain, &adt->action->id, tags);
  }

  DEG_id_tag_update_ex(bmain, id, tags);
}

/* allow scripts to update curve after editing manually */
static void rna_FCurve_update_data_ex(ID *id, FCurve *fcu, Main *bmain)
{
  sort_time_fcurve(fcu);
  calchandles_fcurve(fcu);

  rna_tag_animation_update(bmain, id);
}

/* RNA update callback for F-Curves after curve shape changes */
static void rna_FCurve_update_data(Main *bmain, Scene *UNUSED(scene), PointerRNA *ptr)
{
  BLI_assert(ptr->type == &RNA_FCurve);
  rna_FCurve_update_data_ex(ptr->owner_id, (FCurve *)ptr->data, bmain);
}

static void rna_FCurve_update_data_relations(Main *bmain,
                                             Scene *UNUSED(scene),
                                             PointerRNA *UNUSED(ptr))
{
  DEG_relations_tag_update(bmain);
}

/* RNA update callback for F-Curves to indicate that there are copy-on-write tagging/flushing
 * needed (e.g. for properties that affect how animation gets evaluated).
 */
static void rna_FCurve_update_eval(Main *bmain, Scene *UNUSED(scene), PointerRNA *ptr)
{
  rna_tag_animation_update(bmain, ptr->owner_id);
}

static PointerRNA rna_FCurve_active_modifier_get(PointerRNA *ptr)
{
  FCurve *fcu = (FCurve *)ptr->data;
  FModifier *fcm = find_active_fmodifier(&fcu->modifiers);
  return rna_pointer_inherit_refine(ptr, &RNA_FModifier, fcm);
}

static void rna_FCurve_active_modifier_set(PointerRNA *ptr,
                                           PointerRNA value,
                                           struct ReportList *UNUSED(reports))
{
  FCurve *fcu = (FCurve *)ptr->data;
  set_active_fmodifier(&fcu->modifiers, (FModifier *)value.data);
}

static FModifier *rna_FCurve_modifiers_new(FCurve *fcu, int type)
{
  return add_fmodifier(&fcu->modifiers, type, fcu);
}

static void rna_FCurve_modifiers_remove(FCurve *fcu, ReportList *reports, PointerRNA *fcm_ptr)
{
  FModifier *fcm = fcm_ptr->data;
  if (BLI_findindex(&fcu->modifiers, fcm) == -1) {
    BKE_reportf(reports, RPT_ERROR, "F-Curve modifier '%s' not found in F-Curve", fcm->name);
    return;
  }

  remove_fmodifier(&fcu->modifiers, fcm);
  RNA_POINTER_INVALIDATE(fcm_ptr);
}

static void rna_FModifier_active_set(PointerRNA *ptr, bool UNUSED(value))
{
  FModifier *fcm = (FModifier *)ptr->data;

  /* don't toggle, always switch on */
  fcm->flag |= FMODIFIER_FLAG_ACTIVE;
}

static void rna_FModifier_start_frame_set(PointerRNA *ptr, float value)
{
  FModifier *fcm = (FModifier *)ptr->data;

  CLAMP(value, MINAFRAMEF, MAXFRAMEF);
  fcm->sfra = value;

  /* XXX: maintain old offset? */
  if (fcm->sfra >= fcm->efra) {
    fcm->efra = fcm->sfra;
  }
}

static void rna_FModifier_end_frame_set(PointerRNA *ptr, float value)
{
  FModifier *fcm = (FModifier *)ptr->data;

  CLAMP(value, MINAFRAMEF, MAXFRAMEF);
  fcm->efra = value;

  /* XXX: maintain old offset? */
  if (fcm->efra <= fcm->sfra) {
    fcm->sfra = fcm->efra;
  }
}

static void rna_FModifier_start_frame_range(PointerRNA *UNUSED(ptr),
                                            float *min,
                                            float *max,
                                            float *UNUSED(softmin),
                                            float *UNUSED(softmax))
{
  // FModifier *fcm = (FModifier *)ptr->data;

  /* Technically, "sfra <= efra" must hold; however, we can't strictly enforce that,
   * or else it becomes tricky to adjust the range, see: T36844.
   *
   * NOTE: we do not set soft-limits on lower bounds, as it's too confusing when you
   *       can't easily use the slider to set things here
   */
  *min = MINAFRAMEF;
  *max = MAXFRAMEF;
}

static void rna_FModifier_end_frame_range(
    PointerRNA *ptr, float *min, float *max, float *softmin, float *softmax)
{
  FModifier *fcm = (FModifier *)ptr->data;

  /* Technically, "sfra <= efra" must hold; however, we can't strictly enforce that,
   * or else it becomes tricky to adjust the range, see: T36844. */
  *min = MINAFRAMEF;
  *softmin = (fcm->flag & FMODIFIER_FLAG_RANGERESTRICT) ? fcm->sfra : MINAFRAMEF;

  *softmax = MAXFRAMEF;
  *max = MAXFRAMEF;
}

static void rna_FModifier_blending_range(
    PointerRNA *ptr, float *min, float *max, float *UNUSED(softmin), float *UNUSED(softmax))
{
  FModifier *fcm = (FModifier *)ptr->data;

  *min = 0.0f;
  *max = fcm->efra - fcm->sfra;
}

static void rna_FModifier_update(Main *bmain, Scene *UNUSED(scene), PointerRNA *ptr)
{
  ID *id = ptr->owner_id;
  FModifier *fcm = (FModifier *)ptr->data;

  if (fcm->curve && fcm->type == FMODIFIER_TYPE_CYCLES) {
    calchandles_fcurve(fcm->curve);
  }

  rna_tag_animation_update(bmain, id);
}

static void rna_FModifier_verify_data_update(Main *bmain, Scene *scene, PointerRNA *ptr)
{
  FModifier *fcm = (FModifier *)ptr->data;
  const FModifierTypeInfo *fmi = fmodifier_get_typeinfo(fcm);

  /* call the verify callback on the modifier if applicable */
  if (fmi && fmi->verify_data) {
    fmi->verify_data(fcm);
  }

  rna_FModifier_update(bmain, scene, ptr);
}

static void rna_FModifier_active_update(Main *bmain, Scene *scene, PointerRNA *ptr)
{
  FModifier *fm, *fmo = (FModifier *)ptr->data;

  /* clear active state of other FModifiers in this list */
  for (fm = fmo->prev; fm; fm = fm->prev) {
    fm->flag &= ~FMODIFIER_FLAG_ACTIVE;
  }
  for (fm = fmo->next; fm; fm = fm->next) {
    fm->flag &= ~FMODIFIER_FLAG_ACTIVE;
  }

  rna_FModifier_update(bmain, scene, ptr);
}

static int rna_FModifierGenerator_coefficients_get_length(PointerRNA *ptr,
                                                          int length[RNA_MAX_ARRAY_DIMENSION])
{
  FModifier *fcm = (FModifier *)ptr->data;
  FMod_Generator *gen = fcm->data;

  if (gen) {
    length[0] = gen->arraysize;
  }
  else {
    length[0] = 100; /* for raw_access, untested */
  }

  return length[0];
}

static void rna_FModifierGenerator_coefficients_get(PointerRNA *ptr, float *values)
{
  FModifier *fcm = (FModifier *)ptr->data;
  FMod_Generator *gen = fcm->data;
  memcpy(values, gen->coefficients, gen->arraysize * sizeof(float));
}

static void rna_FModifierGenerator_coefficients_set(PointerRNA *ptr, const float *values)
{
  FModifier *fcm = (FModifier *)ptr->data;
  FMod_Generator *gen = fcm->data;
  memcpy(gen->coefficients, values, gen->arraysize * sizeof(float));
}

static void rna_FModifierLimits_minx_set(PointerRNA *ptr, float value)
{
  FModifier *fcm = (FModifier *)ptr->data;
  FMod_Limits *data = fcm->data;

  data->rect.xmin = value;

  if (data->rect.xmin >= data->rect.xmax) {
    data->rect.xmax = data->rect.xmin;
  }
}

static void rna_FModifierLimits_maxx_set(PointerRNA *ptr, float value)
{
  FModifier *fcm = (FModifier *)ptr->data;
  FMod_Limits *data = fcm->data;

  data->rect.xmax = value;

  if (data->rect.xmax <= data->rect.xmin) {
    data->rect.xmin = data->rect.xmax;
  }
}

static void rna_FModifierLimits_miny_set(PointerRNA *ptr, float value)
{
  FModifier *fcm = (FModifier *)ptr->data;
  FMod_Limits *data = fcm->data;

  data->rect.ymin = value;

  if (data->rect.ymin >= data->rect.ymax) {
    data->rect.ymax = data->rect.ymin;
  }
}

static void rna_FModifierLimits_maxy_set(PointerRNA *ptr, float value)
{
  FModifier *fcm = (FModifier *)ptr->data;
  FMod_Limits *data = fcm->data;

  data->rect.ymax = value;

  if (data->rect.ymax <= data->rect.ymin) {
    data->rect.ymin = data->rect.ymax;
  }
}

static void rna_FModifierLimits_minx_range(PointerRNA *UNUSED(ptr),
                                           float *min,
                                           float *max,
                                           float *UNUSED(softmin),
                                           float *UNUSED(softmax))
{
  // FModifier *fcm = (FModifier *)ptr->data;
  // FMod_Limits *data = fcm->data;

  /* No soft-limits on lower bound -
   * it's too confusing when you can't easily use the slider to set things here. */
  *min = MINAFRAMEF;
  *max = MAXFRAMEF;
}

static void rna_FModifierLimits_maxx_range(
    PointerRNA *ptr, float *min, float *max, float *softmin, float *softmax)
{
  FModifier *fcm = (FModifier *)ptr->data;
  FMod_Limits *data = fcm->data;

  *min = MINAFRAMEF;
  *softmin = (data->flag & FCM_LIMIT_XMIN) ? data->rect.xmin : MINAFRAMEF;

  *softmax = MAXFRAMEF;
  *max = MAXFRAMEF;
}

static void rna_FModifierLimits_miny_range(PointerRNA *UNUSED(ptr),
                                           float *min,
                                           float *max,
                                           float *UNUSED(softmin),
                                           float *UNUSED(softmax))
{
  // FModifier *fcm = (FModifier *)ptr->data;
  // FMod_Limits *data = fcm->data;

  /* No soft-limits on lower bound -
   * it's too confusing when you can't easily use the slider to set things here. */
  *min = -FLT_MAX;
  *max = FLT_MAX;
}

static void rna_FModifierLimits_maxy_range(
    PointerRNA *ptr, float *min, float *max, float *softmin, float *softmax)
{
  FModifier *fcm = (FModifier *)ptr->data;
  FMod_Limits *data = fcm->data;

  *min = -FLT_MAX;
  *softmin = (data->flag & FCM_LIMIT_YMIN) ? data->rect.ymin : -FLT_MAX;

  *softmax = FLT_MAX;
  *max = FLT_MAX;
}

static void rna_FModifierStepped_start_frame_range(
    PointerRNA *ptr, float *min, float *max, float *UNUSED(softmin), float *UNUSED(softmax))
{
  FModifier *fcm = (FModifier *)ptr->data;
  FMod_Stepped *data = fcm->data;

  *min = MINAFRAMEF;
  *max = (data->flag & FCM_STEPPED_NO_AFTER) ? data->end_frame : MAXFRAMEF;
}

static void rna_FModifierStepped_end_frame_range(
    PointerRNA *ptr, float *min, float *max, float *UNUSED(softmin), float *UNUSED(softmax))
{
  FModifier *fcm = (FModifier *)ptr->data;
  FMod_Stepped *data = fcm->data;

  *min = (data->flag & FCM_STEPPED_NO_BEFORE) ? data->start_frame : MINAFRAMEF;
  *max = MAXFRAMEF;
}

static void rna_FModifierStepped_frame_start_set(PointerRNA *ptr, float value)
{
  FModifier *fcm = (FModifier *)ptr->data;
  FMod_Stepped *data = fcm->data;

  float prop_clamp_min = -FLT_MAX, prop_clamp_max = FLT_MAX, prop_soft_min, prop_soft_max;
  rna_FModifierStepped_start_frame_range(
      ptr, &prop_clamp_min, &prop_clamp_max, &prop_soft_min, &prop_soft_max);
  value = CLAMPIS(value, prop_clamp_min, prop_clamp_max);

  /* Need to set both step-data's start/end and the start/end on the base-data,
   * or else Restrict-Range doesn't work due to RNA-property shadowing (T52009)
   */
  data->start_frame = value;
  fcm->sfra = value;
}

static void rna_FModifierStepped_frame_end_set(PointerRNA *ptr, float value)
{
  FModifier *fcm = (FModifier *)ptr->data;
  FMod_Stepped *data = fcm->data;

  float prop_clamp_min = -FLT_MAX, prop_clamp_max = FLT_MAX, prop_soft_min, prop_soft_max;
  rna_FModifierStepped_end_frame_range(
      ptr, &prop_clamp_min, &prop_clamp_max, &prop_soft_min, &prop_soft_max);
  value = CLAMPIS(value, prop_clamp_min, prop_clamp_max);

  /* Need to set both step-data's start/end and the start/end on the base-data,
   * or else Restrict-Range doesn't work due to RNA-property shadowing (T52009)
   */
  data->end_frame = value;
  fcm->efra = value;
}

static BezTriple *rna_FKeyframe_points_insert(
    ID *id, FCurve *fcu, Main *bmain, float frame, float value, int keyframe_type, int flag)
{
  int index = insert_vert_fcurve(
      fcu, frame, value, (char)keyframe_type, flag | INSERTKEY_NO_USERPREF);

  if ((fcu->bezt) && (index >= 0)) {
    rna_tag_animation_update(bmain, id);

    return fcu->bezt + index;
  }

  return NULL;
}

static void rna_FKeyframe_points_add(ID *id, FCurve *fcu, Main *bmain, int tot)
{
  if (tot > 0) {
    BezTriple *bezt;

    fcu->bezt = MEM_recallocN(fcu->bezt, sizeof(BezTriple) * (fcu->totvert + tot));

    bezt = fcu->bezt + fcu->totvert;
    fcu->totvert += tot;

    while (tot--) {
      /* defaults, no userprefs gives predictable results for API */
      bezt->f1 = bezt->f2 = bezt->f3 = SELECT;
      bezt->ipo = BEZT_IPO_BEZ;
      bezt->h1 = bezt->h2 = HD_AUTO_ANIM;
      bezt++;
    }

    rna_tag_animation_update(bmain, id);
  }
}

static void rna_FKeyframe_points_remove(
    ID *id, FCurve *fcu, Main *bmain, ReportList *reports, PointerRNA *bezt_ptr, bool do_fast)
{
  BezTriple *bezt = bezt_ptr->data;
  int index = (int)(bezt - fcu->bezt);
  if (index < 0 || index >= fcu->totvert) {
    BKE_report(reports, RPT_ERROR, "Keyframe not in F-Curve");
    return;
  }

  delete_fcurve_key(fcu, index, !do_fast);
  RNA_POINTER_INVALIDATE(bezt_ptr);

  rna_tag_animation_update(bmain, id);
}

static FCM_EnvelopeData *rna_FModifierEnvelope_points_add(
    ID *id, FModifier *fmod, Main *bmain, ReportList *reports, float frame)
{
  FCM_EnvelopeData fed;
  FMod_Envelope *env = (FMod_Envelope *)fmod->data;
  int i;

  rna_tag_animation_update(bmain, id);

  /* init template data */
  fed.min = -1.0f;
  fed.max = 1.0f;
  fed.time = frame;
  fed.f1 = fed.f2 = 0;

  if (env->data) {
    bool exists;
    i = BKE_fcm_envelope_find_index(env->data, frame, env->totvert, &exists);
    if (exists) {
      BKE_reportf(reports, RPT_ERROR, "Already a control point at frame %.6f", frame);
      return NULL;
    }

    /* realloc memory for extra point */
    env->data = (FCM_EnvelopeData *)MEM_reallocN((void *)env->data,
                                                 (env->totvert + 1) * sizeof(FCM_EnvelopeData));

    /* move the points after the added point */
    if (i < env->totvert) {
      memmove(env->data + i + 1, env->data + i, (env->totvert - i) * sizeof(FCM_EnvelopeData));
    }

    env->totvert++;
  }
  else {
    env->data = MEM_mallocN(sizeof(FCM_EnvelopeData), "FCM_EnvelopeData");
    env->totvert = 1;
    i = 0;
  }

  /* add point to paste at index i */
  *(env->data + i) = fed;
  return (env->data + i);
}

static void rna_FModifierEnvelope_points_remove(
    ID *id, FModifier *fmod, Main *bmain, ReportList *reports, PointerRNA *point)
{
  FCM_EnvelopeData *cp = point->data;
  FMod_Envelope *env = (FMod_Envelope *)fmod->data;

  int index = (int)(cp - env->data);

  /* test point is in range */
  if (index < 0 || index >= env->totvert) {
    BKE_report(reports, RPT_ERROR, "Control point not in Envelope F-Modifier");
    return;
  }

  rna_tag_animation_update(bmain, id);

  if (env->totvert > 1) {
    /* move data after the removed point */

    memmove(env->data + index,
            env->data + (index + 1),
            sizeof(FCM_EnvelopeData) * ((env->totvert - index) - 1));

    /* realloc smaller array */
    env->totvert--;
    env->data = (FCM_EnvelopeData *)MEM_reallocN((void *)env->data,
                                                 (env->totvert) * sizeof(FCM_EnvelopeData));
  }
  else {
    /* just free array, since the only vert was deleted */
    if (env->data) {
      MEM_freeN(env->data);
      env->data = NULL;
    }
    env->totvert = 0;
  }
  RNA_POINTER_INVALIDATE(point);
}

static void rna_Keyframe_update(Main *bmain, Scene *UNUSED(scene), PointerRNA *ptr)
{
  rna_tag_animation_update(bmain, ptr->owner_id);
}

#else

static void rna_def_fmodifier_generator(BlenderRNA *brna)
{
  StructRNA *srna;
  PropertyRNA *prop;

  static const EnumPropertyItem generator_mode_items[] = {
      {FCM_GENERATOR_POLYNOMIAL, "POLYNOMIAL", 0, "Expanded Polynomial", ""},
      {FCM_GENERATOR_POLYNOMIAL_FACTORISED,
       "POLYNOMIAL_FACTORISED",
       0,
       "Factorized Polynomial",
       ""},
      {0, NULL, 0, NULL, NULL},
  };

  srna = RNA_def_struct(brna, "FModifierGenerator", "FModifier");
  RNA_def_struct_ui_text(
      srna, "Generator F-Modifier", "Deterministically generate values for the modified F-Curve");
  RNA_def_struct_sdna_from(srna, "FMod_Generator", "data");

  /* define common props */
  prop = RNA_def_property(srna, "use_additive", PROP_BOOLEAN, PROP_NONE);
  RNA_def_property_boolean_sdna(prop, NULL, "flag", FCM_GENERATOR_ADDITIVE);
  RNA_def_property_ui_text(prop,
                           "Additive",
                           "Values generated by this modifier are applied on top of "
                           "the existing values instead of overwriting them");
  RNA_def_property_update(prop, NC_ANIMATION | ND_KEYFRAME | NA_EDITED, "rna_FModifier_update");

  prop = RNA_def_property(srna, "mode", PROP_ENUM, PROP_NONE);
  RNA_def_property_enum_items(prop, generator_mode_items);
  RNA_def_property_ui_text(prop, "Mode", "Type of generator to use");
  RNA_def_property_update(
      prop, NC_ANIMATION | ND_KEYFRAME | NA_EDITED, "rna_FModifier_verify_data_update");

  /* order of the polynomial */
  prop = RNA_def_property(srna, "poly_order", PROP_INT, PROP_NONE);
  RNA_def_property_ui_text(
      prop,
      "Polynomial Order",
      "The highest power of 'x' for this polynomial (number of coefficients - 1)");
  RNA_def_property_range(prop, 1, 100);
  RNA_def_property_update(
      prop, NC_ANIMATION | ND_KEYFRAME | NA_EDITED, "rna_FModifier_verify_data_update");

  /* coefficients array */
  prop = RNA_def_property(srna, "coefficients", PROP_FLOAT, PROP_NONE);
  RNA_def_property_array(prop, 32);
  RNA_def_property_flag(prop, PROP_DYNAMIC);
  RNA_def_property_dynamic_array_funcs(prop, "rna_FModifierGenerator_coefficients_get_length");
  RNA_def_property_float_funcs(prop,
                               "rna_FModifierGenerator_coefficients_get",
                               "rna_FModifierGenerator_coefficients_set",
                               NULL);
  RNA_def_property_ui_text(
      prop, "Coefficients", "Coefficients for 'x' (starting from lowest power of x^0)");
}

/* --------- */

static void rna_def_fmodifier_function_generator(BlenderRNA *brna)
{
  StructRNA *srna;
  PropertyRNA *prop;

  static const EnumPropertyItem prop_type_items[] = {
      {0, "SIN", 0, "Sine", ""},
      {1, "COS", 0, "Cosine", ""},
      {2, "TAN", 0, "Tangent", ""},
      {3, "SQRT", 0, "Square Root", ""},
      {4, "LN", 0, "Natural Logarithm", ""},
      {5, "SINC", 0, "Normalized Sine", "sin(x) / x"},
      {0, NULL, 0, NULL, NULL},
  };

  srna = RNA_def_struct(brna, "FModifierFunctionGenerator", "FModifier");
  RNA_def_struct_ui_text(
      srna, "Built-In Function F-Modifier", "Generate values using a built-in function");
  RNA_def_struct_sdna_from(srna, "FMod_FunctionGenerator", "data");

  /* coefficients */
  prop = RNA_def_property(srna, "amplitude", PROP_FLOAT, PROP_NONE);
  RNA_def_property_ui_text(
      prop, "Amplitude", "Scale factor determining the maximum/minimum values");
  RNA_def_property_update(prop, NC_ANIMATION | ND_KEYFRAME | NA_EDITED, "rna_FModifier_update");

  prop = RNA_def_property(srna, "phase_multiplier", PROP_FLOAT, PROP_NONE);
  RNA_def_property_ui_text(
      prop, "Phase Multiplier", "Scale factor determining the 'speed' of the function");
  RNA_def_property_update(prop, NC_ANIMATION | ND_KEYFRAME | NA_EDITED, "rna_FModifier_update");

  prop = RNA_def_property(srna, "phase_offset", PROP_FLOAT, PROP_NONE);
  RNA_def_property_ui_text(prop, "Phase Offset", "Constant factor to offset time by for function");
  RNA_def_property_update(prop, NC_ANIMATION | ND_KEYFRAME | NA_EDITED, "rna_FModifier_update");

  prop = RNA_def_property(srna, "value_offset", PROP_FLOAT, PROP_NONE);
  RNA_def_property_ui_text(prop, "Value Offset", "Constant factor to offset values by");
  RNA_def_property_update(prop, NC_ANIMATION | ND_KEYFRAME | NA_EDITED, "rna_FModifier_update");

  /* flags */
  prop = RNA_def_property(srna, "use_additive", PROP_BOOLEAN, PROP_NONE);
  RNA_def_property_boolean_sdna(prop, NULL, "flag", FCM_GENERATOR_ADDITIVE);
  RNA_def_property_ui_text(prop,
                           "Additive",
                           "Values generated by this modifier are applied on top of "
                           "the existing values instead of overwriting them");
  RNA_def_property_update(prop, NC_ANIMATION | ND_KEYFRAME | NA_EDITED, "rna_FModifier_update");

  prop = RNA_def_property(srna, "function_type", PROP_ENUM, PROP_NONE);
  RNA_def_property_enum_sdna(prop, NULL, "type");
  RNA_def_property_enum_items(prop, prop_type_items);
  RNA_def_property_ui_text(prop, "Type", "Type of built-in function to use");
  RNA_def_property_update(prop, NC_ANIMATION | ND_KEYFRAME | NA_EDITED, "rna_FModifier_update");
}

/* --------- */

static void rna_def_fmodifier_envelope_ctrl(BlenderRNA *brna)
{
  StructRNA *srna;
  PropertyRNA *prop;

  srna = RNA_def_struct(brna, "FModifierEnvelopeControlPoint", NULL);
  RNA_def_struct_ui_text(srna, "Envelope Control Point", "Control point for envelope F-Modifier");
  RNA_def_struct_sdna(srna, "FCM_EnvelopeData");

  /* min/max extents
   * - for now, these are allowed to go past each other, so that we can have inverted action
   * - technically, the range is limited by the settings in the envelope-modifier data, not here...
   */
  prop = RNA_def_property(srna, "min", PROP_FLOAT, PROP_NONE);
  RNA_def_property_float_sdna(prop, NULL, "min");
  RNA_def_property_ui_text(prop, "Minimum Value", "Lower bound of envelope at this control-point");
  RNA_def_property_update(prop, NC_ANIMATION | ND_KEYFRAME | NA_EDITED, "rna_FModifier_update");

  prop = RNA_def_property(srna, "max", PROP_FLOAT, PROP_NONE);
  RNA_def_property_float_sdna(prop, NULL, "max");
  RNA_def_property_ui_text(prop, "Maximum Value", "Upper bound of envelope at this control-point");
  RNA_def_property_update(prop, NC_ANIMATION | ND_KEYFRAME | NA_EDITED, "rna_FModifier_update");

  /* Frame */
  prop = RNA_def_property(srna, "frame", PROP_FLOAT, PROP_TIME);
  RNA_def_property_float_sdna(prop, NULL, "time");
  RNA_def_property_ui_text(prop, "Frame", "Frame this control-point occurs on");
  RNA_def_property_update(prop, NC_ANIMATION | ND_KEYFRAME | NA_EDITED, "rna_FModifier_update");

  /* TODO: */
  /* - selection flags (not implemented in UI yet though) */
}

static void rna_def_fmodifier_envelope_control_points(BlenderRNA *brna, PropertyRNA *cprop)
{
  StructRNA *srna;

  FunctionRNA *func;
  PropertyRNA *parm;

  RNA_def_property_srna(cprop, "FModifierEnvelopeControlPoints");
  srna = RNA_def_struct(brna, "FModifierEnvelopeControlPoints", NULL);
  RNA_def_struct_sdna(srna, "FModifier");

  RNA_def_struct_ui_text(
      srna, "Control Points", "Control points defining the shape of the envelope");

  func = RNA_def_function(srna, "add", "rna_FModifierEnvelope_points_add");
  RNA_def_function_ui_description(func, "Add a control point to a FModifierEnvelope");
  RNA_def_function_flag(func, FUNC_USE_SELF_ID | FUNC_USE_MAIN | FUNC_USE_REPORTS);
  parm = RNA_def_float(func,
                       "frame",
                       0.0f,
                       -FLT_MAX,
                       FLT_MAX,
                       "",
                       "Frame to add this control-point",
                       -FLT_MAX,
                       FLT_MAX);
  RNA_def_parameter_flags(parm, 0, PARM_REQUIRED);
  parm = RNA_def_pointer(
      func, "point", "FModifierEnvelopeControlPoint", "", "Newly created control-point");
  RNA_def_function_return(func, parm);

  func = RNA_def_function(srna, "remove", "rna_FModifierEnvelope_points_remove");
  RNA_def_function_ui_description(func, "Remove a control-point from an FModifierEnvelope");
  RNA_def_function_flag(func, FUNC_USE_SELF_ID | FUNC_USE_MAIN | FUNC_USE_REPORTS);
  parm = RNA_def_pointer(
      func, "point", "FModifierEnvelopeControlPoint", "", "Control-point to remove");
  RNA_def_parameter_flags(parm, PROP_NEVER_NULL, PARM_REQUIRED | PARM_RNAPTR);
}

static void rna_def_fmodifier_envelope(BlenderRNA *brna)
{
  StructRNA *srna;
  PropertyRNA *prop;

  srna = RNA_def_struct(brna, "FModifierEnvelope", "FModifier");
  RNA_def_struct_ui_text(srna, "Envelope F-Modifier", "Scale the values of the modified F-Curve");
  RNA_def_struct_sdna_from(srna, "FMod_Envelope", "data");

  /* Collections */
  prop = RNA_def_property(srna, "control_points", PROP_COLLECTION, PROP_NONE);
  RNA_def_property_collection_sdna(prop, NULL, "data", "totvert");
  RNA_def_property_struct_type(prop, "FModifierEnvelopeControlPoint");
  RNA_def_property_ui_text(
      prop, "Control Points", "Control points defining the shape of the envelope");
  rna_def_fmodifier_envelope_control_points(brna, prop);

  /* Range Settings */
  prop = RNA_def_property(srna, "reference_value", PROP_FLOAT, PROP_NONE);
  RNA_def_property_float_sdna(prop, NULL, "midval");
  RNA_def_property_ui_text(
      prop, "Reference Value", "Value that envelope's influence is centered around / based on");
  RNA_def_property_update(prop, NC_ANIMATION | ND_KEYFRAME | NA_EDITED, "rna_FModifier_update");

  prop = RNA_def_property(srna, "default_min", PROP_FLOAT, PROP_NONE);
  RNA_def_property_float_sdna(prop, NULL, "min");
  RNA_def_property_ui_text(
      prop, "Default Minimum", "Lower distance from Reference Value for 1:1 default influence");
  RNA_def_property_update(prop, NC_ANIMATION | ND_KEYFRAME | NA_EDITED, "rna_FModifier_update");

  prop = RNA_def_property(srna, "default_max", PROP_FLOAT, PROP_NONE);
  RNA_def_property_float_sdna(prop, NULL, "max");
  RNA_def_property_ui_text(
      prop, "Default Maximum", "Upper distance from Reference Value for 1:1 default influence");
  RNA_def_property_update(prop, NC_ANIMATION | ND_KEYFRAME | NA_EDITED, "rna_FModifier_update");
}

/* --------- */

static void rna_def_fmodifier_cycles(BlenderRNA *brna)
{
  StructRNA *srna;
  PropertyRNA *prop;

  static const EnumPropertyItem prop_type_items[] = {
      {FCM_EXTRAPOLATE_NONE, "NONE", 0, "No Cycles", "Don't do anything"},
      {FCM_EXTRAPOLATE_CYCLIC, "REPEAT", 0, "Repeat Motion", "Repeat keyframe range as-is"},
      {FCM_EXTRAPOLATE_CYCLIC_OFFSET,
       "REPEAT_OFFSET",
       0,
       "Repeat with Offset",
       "Repeat keyframe range, but with offset based on gradient between "
       "start and end values"},
      {FCM_EXTRAPOLATE_MIRROR,
       "MIRROR",
       0,
       "Repeat Mirrored",
       "Alternate between forward and reverse playback of keyframe range"},
      {0, NULL, 0, NULL, NULL},
  };

  srna = RNA_def_struct(brna, "FModifierCycles", "FModifier");
  RNA_def_struct_ui_text(srna, "Cycles F-Modifier", "Repeat the values of the modified F-Curve");
  RNA_def_struct_sdna_from(srna, "FMod_Cycles", "data");

  /* before */
  prop = RNA_def_property(srna, "mode_before", PROP_ENUM, PROP_NONE);
  RNA_def_property_enum_sdna(prop, NULL, "before_mode");
  RNA_def_property_enum_items(prop, prop_type_items);
  RNA_def_property_ui_text(prop, "Before Mode", "Cycling mode to use before first keyframe");
  RNA_def_property_update(prop, NC_ANIMATION | ND_KEYFRAME | NA_EDITED, "rna_FModifier_update");

  prop = RNA_def_property(srna, "cycles_before", PROP_INT, PROP_NONE);
  RNA_def_property_int_sdna(prop, NULL, "before_cycles");
  RNA_def_property_ui_text(
      prop,
      "Before Cycles",
      "Maximum number of cycles to allow before first keyframe (0 = infinite)");
  RNA_def_property_update(prop, NC_ANIMATION | ND_KEYFRAME | NA_EDITED, "rna_FModifier_update");

  /* after */
  prop = RNA_def_property(srna, "mode_after", PROP_ENUM, PROP_NONE);
  RNA_def_property_enum_sdna(prop, NULL, "after_mode");
  RNA_def_property_enum_items(prop, prop_type_items);
  RNA_def_property_ui_text(prop, "After Mode", "Cycling mode to use after last keyframe");
  RNA_def_property_update(prop, NC_ANIMATION | ND_KEYFRAME | NA_EDITED, "rna_FModifier_update");

  prop = RNA_def_property(srna, "cycles_after", PROP_INT, PROP_NONE);
  RNA_def_property_int_sdna(prop, NULL, "after_cycles");
  RNA_def_property_ui_text(prop,
                           "After Cycles",
                           "Maximum number of cycles to allow after last keyframe (0 = infinite)");
  RNA_def_property_update(prop, NC_ANIMATION | ND_KEYFRAME | NA_EDITED, "rna_FModifier_update");
}

/* --------- */

static void rna_def_fmodifier_python(BlenderRNA *brna)
{
  StructRNA *srna;
  /*PropertyRNA *prop; */

  srna = RNA_def_struct(brna, "FModifierPython", "FModifier");
  RNA_def_struct_ui_text(
      srna, "Python F-Modifier", "Perform user-defined operation on the modified F-Curve");
  RNA_def_struct_sdna_from(srna, "FMod_Python", "data");
}

/* --------- */

static void rna_def_fmodifier_limits(BlenderRNA *brna)
{
  StructRNA *srna;
  PropertyRNA *prop;

  srna = RNA_def_struct(brna, "FModifierLimits", "FModifier");
  RNA_def_struct_ui_text(
      srna, "Limit F-Modifier", "Limit the time/value ranges of the modified F-Curve");
  RNA_def_struct_sdna_from(srna, "FMod_Limits", "data");

  prop = RNA_def_property(srna, "use_min_x", PROP_BOOLEAN, PROP_NONE);
  RNA_def_property_boolean_sdna(prop, NULL, "flag", FCM_LIMIT_XMIN);
  RNA_def_property_ui_text(prop, "Minimum X", "Use the minimum X value");
  RNA_def_property_update(prop, NC_ANIMATION | ND_KEYFRAME | NA_EDITED, "rna_FModifier_update");

  prop = RNA_def_property(srna, "use_min_y", PROP_BOOLEAN, PROP_NONE);
  RNA_def_property_boolean_sdna(prop, NULL, "flag", FCM_LIMIT_YMIN);
  RNA_def_property_ui_text(prop, "Minimum Y", "Use the minimum Y value");
  RNA_def_property_update(prop, NC_ANIMATION | ND_KEYFRAME | NA_EDITED, "rna_FModifier_update");

  prop = RNA_def_property(srna, "use_max_x", PROP_BOOLEAN, PROP_NONE);
  RNA_def_property_boolean_sdna(prop, NULL, "flag", FCM_LIMIT_XMAX);
  RNA_def_property_ui_text(prop, "Maximum X", "Use the maximum X value");
  RNA_def_property_update(prop, NC_ANIMATION | ND_KEYFRAME | NA_EDITED, "rna_FModifier_update");

  prop = RNA_def_property(srna, "use_max_y", PROP_BOOLEAN, PROP_NONE);
  RNA_def_property_boolean_sdna(prop, NULL, "flag", FCM_LIMIT_YMAX);
  RNA_def_property_ui_text(prop, "Maximum Y", "Use the maximum Y value");
  RNA_def_property_update(prop, NC_ANIMATION | ND_KEYFRAME | NA_EDITED, "rna_FModifier_update");

  prop = RNA_def_property(srna, "min_x", PROP_FLOAT, PROP_NONE);
  RNA_def_property_float_sdna(prop, NULL, "rect.xmin");
  RNA_def_property_float_funcs(
      prop, NULL, "rna_FModifierLimits_minx_set", "rna_FModifierLimits_minx_range");
  RNA_def_property_ui_text(prop, "Minimum X", "Lowest X value to allow");
  RNA_def_property_update(prop, NC_ANIMATION | ND_KEYFRAME | NA_EDITED, "rna_FModifier_update");

  prop = RNA_def_property(srna, "min_y", PROP_FLOAT, PROP_NONE);
  RNA_def_property_float_sdna(prop, NULL, "rect.ymin");
  RNA_def_property_float_funcs(
      prop, NULL, "rna_FModifierLimits_miny_set", "rna_FModifierLimits_miny_range");
  RNA_def_property_ui_text(prop, "Minimum Y", "Lowest Y value to allow");
  RNA_def_property_update(prop, NC_ANIMATION | ND_KEYFRAME | NA_EDITED, "rna_FModifier_update");

  prop = RNA_def_property(srna, "max_x", PROP_FLOAT, PROP_NONE);
  RNA_def_property_float_sdna(prop, NULL, "rect.xmax");
  RNA_def_property_float_funcs(
      prop, NULL, "rna_FModifierLimits_maxx_set", "rna_FModifierLimits_maxx_range");
  RNA_def_property_ui_text(prop, "Maximum X", "Highest X value to allow");
  RNA_def_property_update(prop, NC_ANIMATION | ND_KEYFRAME | NA_EDITED, "rna_FModifier_update");

  prop = RNA_def_property(srna, "max_y", PROP_FLOAT, PROP_NONE);
  RNA_def_property_float_sdna(prop, NULL, "rect.ymax");
  RNA_def_property_float_funcs(
      prop, NULL, "rna_FModifierLimits_maxy_set", "rna_FModifierLimits_maxy_range");
  RNA_def_property_ui_text(prop, "Maximum Y", "Highest Y value to allow");
  RNA_def_property_update(prop, NC_ANIMATION | ND_KEYFRAME | NA_EDITED, "rna_FModifier_update");
}

/* --------- */

static void rna_def_fmodifier_noise(BlenderRNA *brna)
{
  StructRNA *srna;
  PropertyRNA *prop;

  static const EnumPropertyItem prop_modification_items[] = {
      {FCM_NOISE_MODIF_REPLACE, "REPLACE", 0, "Replace", ""},
      {FCM_NOISE_MODIF_ADD, "ADD", 0, "Add", ""},
      {FCM_NOISE_MODIF_SUBTRACT, "SUBTRACT", 0, "Subtract", ""},
      {FCM_NOISE_MODIF_MULTIPLY, "MULTIPLY", 0, "Multiply", ""},
      {0, NULL, 0, NULL, NULL},
  };

  srna = RNA_def_struct(brna, "FModifierNoise", "FModifier");
  RNA_def_struct_ui_text(srna, "Noise F-Modifier", "Give randomness to the modified F-Curve");
  RNA_def_struct_sdna_from(srna, "FMod_Noise", "data");

  prop = RNA_def_property(srna, "blend_type", PROP_ENUM, PROP_NONE);
  RNA_def_property_enum_sdna(prop, NULL, "modification");
  RNA_def_property_enum_items(prop, prop_modification_items);
  RNA_def_property_ui_text(prop, "Blend Type", "Method of modifying the existing F-Curve");
  RNA_def_property_update(prop, NC_ANIMATION | ND_KEYFRAME | NA_EDITED, "rna_FModifier_update");

  prop = RNA_def_property(srna, "scale", PROP_FLOAT, PROP_NONE);
  RNA_def_property_float_sdna(prop, NULL, "size");
  RNA_def_property_ui_text(prop, "Scale", "Scaling (in time) of the noise");
  RNA_def_property_update(prop, NC_ANIMATION | ND_KEYFRAME | NA_EDITED, "rna_FModifier_update");

  prop = RNA_def_property(srna, "strength", PROP_FLOAT, PROP_NONE);
  RNA_def_property_float_sdna(prop, NULL, "strength");
  RNA_def_property_ui_text(
      prop,
      "Strength",
      "Amplitude of the noise - the amount that it modifies the underlying curve");
  RNA_def_property_update(prop, NC_ANIMATION | ND_KEYFRAME | NA_EDITED, "rna_FModifier_update");

  prop = RNA_def_property(srna, "phase", PROP_FLOAT, PROP_NONE);
  RNA_def_property_float_sdna(prop, NULL, "phase");
  RNA_def_property_ui_text(prop, "Phase", "A random seed for the noise effect");
  RNA_def_property_update(prop, NC_ANIMATION | ND_KEYFRAME | NA_EDITED, "rna_FModifier_update");

  prop = RNA_def_property(srna, "offset", PROP_FLOAT, PROP_NONE);
  RNA_def_property_float_sdna(prop, NULL, "offset");
  RNA_def_property_ui_text(prop, "Offset", "Time offset for the noise effect");
  RNA_def_property_update(prop, NC_ANIMATION | ND_KEYFRAME | NA_EDITED, "rna_FModifier_update");

  prop = RNA_def_property(srna, "depth", PROP_INT, PROP_UNSIGNED);
  RNA_def_property_int_sdna(prop, NULL, "depth");
  RNA_def_property_ui_text(prop, "Depth", "Amount of fine level detail present in the noise");
  RNA_def_property_update(prop, NC_ANIMATION | ND_KEYFRAME | NA_EDITED, "rna_FModifier_update");
}

/* --------- */

static void rna_def_fmodifier_stepped(BlenderRNA *brna)
{
  StructRNA *srna;
  PropertyRNA *prop;

  srna = RNA_def_struct(brna, "FModifierStepped", "FModifier");
  RNA_def_struct_ui_text(
      srna,
      "Stepped Interpolation F-Modifier",
      "Hold each interpolated value from the F-Curve for several frames without "
      "changing the timing");
  RNA_def_struct_sdna_from(srna, "FMod_Stepped", "data");

  /* properties */
  prop = RNA_def_property(srna, "frame_step", PROP_FLOAT, PROP_NONE);
  RNA_def_property_float_sdna(prop, NULL, "step_size");
  RNA_def_property_ui_text(prop, "Step Size", "Number of frames to hold each value");
  RNA_def_property_update(prop, NC_ANIMATION | ND_KEYFRAME | NA_EDITED, "rna_FModifier_update");

  prop = RNA_def_property(srna, "frame_offset", PROP_FLOAT, PROP_NONE);
  RNA_def_property_float_sdna(prop, NULL, "offset");
  RNA_def_property_ui_text(prop,
                           "Offset",
                           "Reference number of frames before frames get held "
                           "(use to get hold for '1-3' vs '5-7' holding patterns)");
  RNA_def_property_update(prop, NC_ANIMATION | ND_KEYFRAME | NA_EDITED, "rna_FModifier_update");

  prop = RNA_def_property(srna, "use_frame_start", PROP_BOOLEAN, PROP_NONE);
  RNA_def_property_boolean_sdna(prop, NULL, "flag", FCM_STEPPED_NO_BEFORE);
  RNA_def_property_ui_text(
      prop, "Use Start Frame", "Restrict modifier to only act after its 'start' frame");
  RNA_def_property_update(prop, NC_ANIMATION | ND_KEYFRAME | NA_EDITED, "rna_FModifier_update");

  prop = RNA_def_property(srna, "use_frame_end", PROP_BOOLEAN, PROP_NONE);
  RNA_def_property_boolean_sdna(prop, NULL, "flag", FCM_STEPPED_NO_AFTER);
  RNA_def_property_ui_text(
      prop, "Use End Frame", "Restrict modifier to only act before its 'end' frame");
  RNA_def_property_update(prop, NC_ANIMATION | ND_KEYFRAME | NA_EDITED, "rna_FModifier_update");

  prop = RNA_def_property(srna, "frame_start", PROP_FLOAT, PROP_NONE);
  RNA_def_property_float_sdna(prop, NULL, "start_frame");
  RNA_def_property_float_funcs(prop,
                               NULL,
                               "rna_FModifierStepped_frame_start_set",
                               "rna_FModifierStepped_start_frame_range");
  RNA_def_property_ui_text(
      prop, "Start Frame", "Frame that modifier's influence starts (if applicable)");
  RNA_def_property_update(prop, NC_ANIMATION | ND_KEYFRAME | NA_EDITED, "rna_FModifier_update");

  prop = RNA_def_property(srna, "frame_end", PROP_FLOAT, PROP_NONE);
  RNA_def_property_float_sdna(prop, NULL, "end_frame");
  RNA_def_property_float_funcs(
      prop, NULL, "rna_FModifierStepped_frame_end_set", "rna_FModifierStepped_end_frame_range");
  RNA_def_property_ui_text(
      prop, "End Frame", "Frame that modifier's influence ends (if applicable)");
  RNA_def_property_update(prop, NC_ANIMATION | ND_KEYFRAME | NA_EDITED, "rna_FModifier_update");
}

/* --------- */

static void rna_def_fmodifier(BlenderRNA *brna)
{
  StructRNA *srna;
  PropertyRNA *prop;

  /* base struct definition */
  srna = RNA_def_struct(brna, "FModifier", NULL);
  RNA_def_struct_refine_func(srna, "rna_FModifierType_refine");
  RNA_def_struct_ui_text(srna, "F-Modifier", "Modifier for values of F-Curve");

#  if 0  /* XXX not used yet */
  /* name */
  prop = RNA_def_property(srna, "name", PROP_STRING, PROP_NONE);
  RNA_def_struct_name_property(srna, prop);
  RNA_def_property_ui_text(prop, "Name", "Short description of F-Curve Modifier");
#  endif /* XXX not used yet */

  /* type */
  prop = RNA_def_property(srna, "type", PROP_ENUM, PROP_NONE);
  RNA_def_property_clear_flag(prop, PROP_EDITABLE);
  RNA_def_property_enum_items(prop, rna_enum_fmodifier_type_items);
  RNA_def_property_translation_context(prop, BLT_I18NCONTEXT_ID_ACTION);
  RNA_def_property_ui_text(prop, "Type", "F-Curve Modifier Type");

  /* settings */
  prop = RNA_def_property(srna, "show_expanded", PROP_BOOLEAN, PROP_NONE);
  RNA_def_property_flag(prop, PROP_NO_DEG_UPDATE);
  RNA_def_property_boolean_sdna(prop, NULL, "flag", FMODIFIER_FLAG_EXPANDED);
  RNA_def_property_ui_text(prop, "Expanded", "F-Curve Modifier's panel is expanded in UI");
  RNA_def_property_ui_icon(prop, ICON_DISCLOSURE_TRI_RIGHT, 1);

  prop = RNA_def_property(srna, "mute", PROP_BOOLEAN, PROP_NONE);
  RNA_def_property_boolean_sdna(prop, NULL, "flag", FMODIFIER_FLAG_MUTED);
  RNA_def_property_ui_text(prop, "Muted", "Disable F-Curve Modifier evaluation");
  RNA_def_property_update(prop, NC_ANIMATION | ND_KEYFRAME_PROP, "rna_FModifier_update");
  RNA_def_property_ui_icon(prop, ICON_CHECKBOX_HLT, -1);

  prop = RNA_def_property(srna, "is_valid", PROP_BOOLEAN, PROP_NONE);
  RNA_def_property_clear_flag(prop, PROP_EDITABLE);
  RNA_def_property_boolean_negative_sdna(prop, NULL, "flag", FMODIFIER_FLAG_DISABLED);
  RNA_def_property_ui_text(
      prop, "Disabled", "F-Curve Modifier has invalid settings and will not be evaluated");
  RNA_def_property_update(prop, NC_ANIMATION | ND_KEYFRAME_PROP, "rna_FModifier_update");

  /* TODO: setting this to true must ensure that all others in stack are turned off too... */
  prop = RNA_def_property(srna, "active", PROP_BOOLEAN, PROP_NONE);
  RNA_def_property_boolean_sdna(prop, NULL, "flag", FMODIFIER_FLAG_ACTIVE);
  RNA_def_property_ui_text(prop, "Active", "F-Curve Modifier is the one being edited");
  RNA_def_property_boolean_funcs(prop, NULL, "rna_FModifier_active_set");
  RNA_def_property_update(prop, NC_ANIMATION | ND_KEYFRAME_PROP, "rna_FModifier_active_update");
  RNA_def_property_ui_icon(prop, ICON_RADIOBUT_OFF, 1);

  /* restricted range */
  prop = RNA_def_property(srna, "use_restricted_range", PROP_BOOLEAN, PROP_NONE);
  RNA_def_property_boolean_sdna(prop, NULL, "flag", FMODIFIER_FLAG_RANGERESTRICT);
  RNA_def_property_ui_text(
      prop,
      "Restrict Frame Range",
      "F-Curve Modifier is only applied for the specified frame range to help "
      "mask off effects in order to chain them");
  RNA_def_property_update(prop, NC_ANIMATION | ND_KEYFRAME_PROP, "rna_FModifier_update");
  RNA_def_property_ui_icon(
      prop, ICON_DISCLOSURE_TRI_RIGHT, 1); /* XXX: depends on UI implementation */

  prop = RNA_def_property(srna, "frame_start", PROP_FLOAT, PROP_NONE);
  RNA_def_property_float_sdna(prop, NULL, "sfra");
  RNA_def_property_float_funcs(
      prop, NULL, "rna_FModifier_start_frame_set", "rna_FModifier_start_frame_range");
  RNA_def_property_ui_text(
      prop,
      "Start Frame",
      "Frame that modifier's influence starts (if Restrict Frame Range is in use)");
  RNA_def_property_update(prop, NC_ANIMATION | ND_KEYFRAME_PROP, "rna_FModifier_update");

  prop = RNA_def_property(srna, "frame_end", PROP_FLOAT, PROP_NONE);
  RNA_def_property_float_sdna(prop, NULL, "efra");
  RNA_def_property_float_funcs(
      prop, NULL, "rna_FModifier_end_frame_set", "rna_FModifier_end_frame_range");
  RNA_def_property_ui_text(
      prop,
      "End Frame",
      "Frame that modifier's influence ends (if Restrict Frame Range is in use)");
  RNA_def_property_update(prop, NC_ANIMATION | ND_KEYFRAME_PROP, "rna_FModifier_update");

  prop = RNA_def_property(srna, "blend_in", PROP_FLOAT, PROP_NONE);
  RNA_def_property_float_sdna(prop, NULL, "blendin");
  RNA_def_property_float_funcs(prop, NULL, NULL, "rna_FModifier_blending_range");
  RNA_def_property_ui_text(
      prop, "Blend In", "Number of frames from start frame for influence to take effect");
  RNA_def_property_update(prop, NC_ANIMATION | ND_KEYFRAME_PROP, "rna_FModifier_update");

  prop = RNA_def_property(srna, "blend_out", PROP_FLOAT, PROP_NONE);
  RNA_def_property_float_sdna(prop, NULL, "blendout");
  RNA_def_property_float_funcs(prop, NULL, NULL, "rna_FModifier_blending_range");
  RNA_def_property_ui_text(
      prop, "Blend Out", "Number of frames from end frame for influence to fade out");
  RNA_def_property_update(prop, NC_ANIMATION | ND_KEYFRAME_PROP, "rna_FModifier_update");

  /* influence */
  prop = RNA_def_property(srna, "use_influence", PROP_BOOLEAN, PROP_NONE);
  RNA_def_property_boolean_sdna(prop, NULL, "flag", FMODIFIER_FLAG_USEINFLUENCE);
  RNA_def_property_ui_text(
      prop, "Use Influence", "F-Curve Modifier's effects will be tempered by a default factor");
  RNA_def_property_update(prop, NC_ANIMATION | ND_KEYFRAME_PROP, "rna_FModifier_update");
  RNA_def_property_ui_icon(
      prop, ICON_DISCLOSURE_TRI_RIGHT, 1); /* XXX: depends on UI implementation */

  prop = RNA_def_property(srna, "influence", PROP_FLOAT, PROP_FACTOR);
  RNA_def_property_float_sdna(prop, NULL, "influence");
  RNA_def_property_range(prop, 0.0f, 1.0f);
  RNA_def_property_float_default(prop, 1.0f);
  RNA_def_property_ui_text(
      prop, "Influence", "Amount of influence F-Curve Modifier will have when not fading in/out");
  RNA_def_property_update(prop, NC_ANIMATION | ND_KEYFRAME_PROP, "rna_FModifier_update");
}

/* *********************** */

static void rna_def_drivertarget(BlenderRNA *brna)
{
  StructRNA *srna;
  PropertyRNA *prop;

  static const EnumPropertyItem prop_trans_chan_items[] = {
      {DTAR_TRANSCHAN_LOCX, "LOC_X", 0, "X Location", ""},
      {DTAR_TRANSCHAN_LOCY, "LOC_Y", 0, "Y Location", ""},
      {DTAR_TRANSCHAN_LOCZ, "LOC_Z", 0, "Z Location", ""},
      {0, "", 0, NULL, NULL},
      {DTAR_TRANSCHAN_ROTX, "ROT_X", 0, "X Rotation", ""},
      {DTAR_TRANSCHAN_ROTY, "ROT_Y", 0, "Y Rotation", ""},
      {DTAR_TRANSCHAN_ROTZ, "ROT_Z", 0, "Z Rotation", ""},
      {DTAR_TRANSCHAN_ROTW, "ROT_W", 0, "W Rotation", ""},
      {0, "", 0, NULL, NULL},
      {DTAR_TRANSCHAN_SCALEX, "SCALE_X", 0, "X Scale", ""},
      {DTAR_TRANSCHAN_SCALEY, "SCALE_Y", 0, "Y Scale", ""},
      {DTAR_TRANSCHAN_SCALEZ, "SCALE_Z", 0, "Z Scale", ""},
      {DTAR_TRANSCHAN_SCALE_AVG, "SCALE_AVG", 0, "Average Scale", ""},
      {0, NULL, 0, NULL, NULL},
  };

  static const EnumPropertyItem prop_local_space_items[] = {
      {0,
       "WORLD_SPACE",
       0,
       "World Space",
       "Transforms include effects of parenting/restpose and constraints"},
      {DTAR_FLAG_LOCALSPACE,
       "TRANSFORM_SPACE",
       0,
       "Transform Space",
       "Transforms don't include parenting/restpose or constraints"},
      {DTAR_FLAG_LOCALSPACE | DTAR_FLAG_LOCAL_CONSTS,
       "LOCAL_SPACE",
       0,
       "Local Space",
       "Transforms include effects of constraints but not "
       "parenting/restpose"},
      {0, NULL, 0, NULL, NULL},
  };

  srna = RNA_def_struct(brna, "DriverTarget", NULL);
  RNA_def_struct_ui_text(srna, "Driver Target", "Source of input values for driver variables");

  /* Target Properties - ID-block to Drive */
  prop = RNA_def_property(srna, "id", PROP_POINTER, PROP_NONE);
  RNA_def_property_struct_type(prop, "ID");
  RNA_def_property_flag(prop, PROP_EDITABLE);
  RNA_def_property_override_flag(prop, PROPOVERRIDE_OVERRIDABLE_LIBRARY);
  RNA_def_property_editable_func(prop, "rna_DriverTarget_id_editable");
  /* note: custom set function is ONLY to avoid rna setting a user for this. */
  RNA_def_property_pointer_funcs(
      prop, NULL, "rna_DriverTarget_id_set", "rna_DriverTarget_id_typef", NULL);
  RNA_def_property_ui_text(prop,
                           "ID",
                           "ID-block that the specific property used can be found from "
                           "(id_type property must be set first)");
  RNA_def_property_update(prop, 0, "rna_DriverTarget_update_data");

  prop = RNA_def_property(srna, "id_type", PROP_ENUM, PROP_NONE);
  RNA_def_property_enum_sdna(prop, NULL, "idtype");
  RNA_def_property_enum_items(prop, rna_enum_id_type_items);
  RNA_def_property_enum_default(prop, ID_OB);
  RNA_def_property_enum_funcs(prop, NULL, "rna_DriverTarget_id_type_set", NULL);
  RNA_def_property_editable_func(prop, "rna_DriverTarget_id_type_editable");
  RNA_def_property_ui_text(prop, "ID Type", "Type of ID-block that can be used");
  RNA_def_property_translation_context(prop, BLT_I18NCONTEXT_ID_ID);
  RNA_def_property_update(prop, 0, "rna_DriverTarget_update_data");

  /* Target Properties - Property to Drive */
  prop = RNA_def_property(srna, "data_path", PROP_STRING, PROP_NONE);
  RNA_def_property_string_funcs(prop,
                                "rna_DriverTarget_RnaPath_get",
                                "rna_DriverTarget_RnaPath_length",
                                "rna_DriverTarget_RnaPath_set");
  RNA_def_property_ui_text(prop, "Data Path", "RNA Path (from ID-block) to property used");
  RNA_def_property_update(prop, 0, "rna_DriverTarget_update_data");

  prop = RNA_def_property(srna, "bone_target", PROP_STRING, PROP_NONE);
  RNA_def_property_string_sdna(prop, NULL, "pchan_name");
  RNA_def_property_ui_text(prop, "Bone Name", "Name of PoseBone to use as target");
  RNA_def_property_update(prop, 0, "rna_DriverTarget_update_data");

  prop = RNA_def_property(srna, "transform_type", PROP_ENUM, PROP_NONE);
  RNA_def_property_enum_sdna(prop, NULL, "transChan");
  RNA_def_property_enum_items(prop, prop_trans_chan_items);
  RNA_def_property_ui_text(prop, "Type", "Driver variable type");
  RNA_def_property_update(prop, 0, "rna_DriverTarget_update_data");

  prop = RNA_def_property(srna, "rotation_mode", PROP_ENUM, PROP_NONE);
  RNA_def_property_enum_sdna(prop, NULL, "rotation_mode");
  RNA_def_property_enum_items(prop, rna_enum_driver_target_rotation_mode_items);
  RNA_def_property_ui_text(prop, "Rotation Mode", "Mode for calculating rotation channel values");
  RNA_def_property_update(prop, 0, "rna_DriverTarget_update_data");

  prop = RNA_def_property(srna, "transform_space", PROP_ENUM, PROP_NONE);
  RNA_def_property_enum_bitflag_sdna(prop, NULL, "flag");
  RNA_def_property_enum_items(prop, prop_local_space_items);
  RNA_def_property_ui_text(prop, "Transform Space", "Space in which transforms are used");
  RNA_def_property_update(prop, 0, "rna_DriverTarget_update_data");
}

static void rna_def_drivervar(BlenderRNA *brna)
{
  StructRNA *srna;
  PropertyRNA *prop;

  static const EnumPropertyItem prop_type_items[] = {
      {DVAR_TYPE_SINGLE_PROP,
       "SINGLE_PROP",
       ICON_RNA,
       "Single Property",
       "Use the value from some RNA property (Default)"},
      {DVAR_TYPE_TRANSFORM_CHAN,
       "TRANSFORMS",
       ICON_DRIVER_TRANSFORM,
       "Transform Channel",
       "Final transformation value of object or bone"},
      {DVAR_TYPE_ROT_DIFF,
       "ROTATION_DIFF",
       ICON_DRIVER_ROTATIONAL_DIFFERENCE,
       "Rotational Difference",
       "Use the angle between two bones"},
      {DVAR_TYPE_LOC_DIFF,
       "LOC_DIFF",
       ICON_DRIVER_DISTANCE,
       "Distance",
       "Distance between two bones or objects"},
      {0, NULL, 0, NULL, NULL},
  };

  srna = RNA_def_struct(brna, "DriverVariable", NULL);
  RNA_def_struct_sdna(srna, "DriverVar");
  RNA_def_struct_ui_text(
      srna, "Driver Variable", "Variable from some source/target for driver relationship");

  /* Variable Name */
  prop = RNA_def_property(srna, "name", PROP_STRING, PROP_NONE);
  RNA_def_struct_name_property(srna, prop);
  RNA_def_property_string_funcs(prop, NULL, NULL, "rna_DriverVariable_name_set");
  RNA_def_property_ui_text(
      prop,
      "Name",
      "Name to use in scripted expressions/functions (no spaces or dots are allowed, "
      "and must start with a letter)");
  RNA_def_property_update(prop, 0, "rna_DriverTarget_update_name"); /* XXX */

  /* Enums */
  prop = RNA_def_property(srna, "type", PROP_ENUM, PROP_NONE);
  RNA_def_property_enum_items(prop, prop_type_items);
  RNA_def_property_enum_funcs(prop, NULL, "rna_DriverVariable_type_set", NULL);
  RNA_def_property_ui_text(prop, "Type", "Driver variable type");
  RNA_def_property_update(prop, 0, "rna_ChannelDriver_update_data"); /* XXX */

  /* Targets */
  /* TODO: for nicer api, only expose the relevant props via subclassing,
   *       instead of exposing the collection of targets */
  prop = RNA_def_property(srna, "targets", PROP_COLLECTION, PROP_NONE);
  RNA_def_property_collection_sdna(prop, NULL, "targets", "num_targets");
  RNA_def_property_struct_type(prop, "DriverTarget");
  RNA_def_property_override_flag(prop, PROPOVERRIDE_OVERRIDABLE_LIBRARY);
  RNA_def_property_ui_text(prop, "Targets", "Sources of input data for evaluating this variable");

  /* Name Validity Flags */
  prop = RNA_def_property(srna, "is_name_valid", PROP_BOOLEAN, PROP_NONE);
  RNA_def_property_boolean_negative_sdna(prop, NULL, "flag", DVAR_FLAG_INVALID_NAME);
  RNA_def_property_clear_flag(prop, PROP_EDITABLE);
  RNA_def_property_ui_text(prop, "Is Name Valid", "Is this a valid name for a driver variable");
}

/* channeldriver.variables.* */
static void rna_def_channeldriver_variables(BlenderRNA *brna, PropertyRNA *cprop)
{
  StructRNA *srna;
  /* PropertyRNA *prop; */

  FunctionRNA *func;
  PropertyRNA *parm;

  RNA_def_property_srna(cprop, "ChannelDriverVariables");
  srna = RNA_def_struct(brna, "ChannelDriverVariables", NULL);
  RNA_def_struct_sdna(srna, "ChannelDriver");
  RNA_def_struct_ui_text(
      srna, "ChannelDriver Variables", "Collection of channel driver Variables");

  /* add variable */
  func = RNA_def_function(srna, "new", "rna_Driver_new_variable");
  RNA_def_function_ui_description(func, "Add a new variable for the driver");
  /* return type */
  parm = RNA_def_pointer(func, "var", "DriverVariable", "", "Newly created Driver Variable");
  RNA_def_function_return(func, parm);

  /* remove variable */
  func = RNA_def_function(srna, "remove", "rna_Driver_remove_variable");
  RNA_def_function_ui_description(func, "Remove an existing variable from the driver");
  RNA_def_function_flag(func, FUNC_USE_REPORTS);
  /* target to remove */
  parm = RNA_def_pointer(
      func, "variable", "DriverVariable", "", "Variable to remove from the driver");
  RNA_def_parameter_flags(parm, PROP_NEVER_NULL, PARM_REQUIRED | PARM_RNAPTR);
  RNA_def_parameter_clear_flags(parm, PROP_THICK_WRAP, 0);
}

static void rna_def_channeldriver(BlenderRNA *brna)
{
  StructRNA *srna;
  PropertyRNA *prop;

  static const EnumPropertyItem prop_type_items[] = {
      {DRIVER_TYPE_AVERAGE, "AVERAGE", 0, "Averaged Value", ""},
      {DRIVER_TYPE_SUM, "SUM", 0, "Sum Values", ""},
      {DRIVER_TYPE_PYTHON, "SCRIPTED", 0, "Scripted Expression", ""},
      {DRIVER_TYPE_MIN, "MIN", 0, "Minimum Value", ""},
      {DRIVER_TYPE_MAX, "MAX", 0, "Maximum Value", ""},
      {0, NULL, 0, NULL, NULL},
  };

  srna = RNA_def_struct(brna, "Driver", NULL);
  RNA_def_struct_sdna(srna, "ChannelDriver");
  RNA_def_struct_ui_text(
      srna, "Driver", "Driver for the value of a setting based on an external value");
  RNA_def_struct_ui_icon(srna, ICON_DRIVER);

  /* Enums */
  prop = RNA_def_property(srna, "type", PROP_ENUM, PROP_NONE);
  RNA_def_property_enum_items(prop, prop_type_items);
  RNA_def_property_ui_text(prop, "Type", "Driver type");
  RNA_def_property_update(prop, 0, "rna_ChannelDriver_update_data");

  /* String values */
  prop = RNA_def_property(srna, "expression", PROP_STRING, PROP_NONE);
  RNA_def_property_ui_text(prop, "Expression", "Expression to use for Scripted Expression");
  RNA_def_property_update(prop, 0, "rna_ChannelDriver_update_expr");

  /* Collections */
  prop = RNA_def_property(srna, "variables", PROP_COLLECTION, PROP_NONE);
  RNA_def_property_collection_sdna(prop, NULL, "variables", NULL);
  RNA_def_property_struct_type(prop, "DriverVariable");
  RNA_def_property_override_flag(prop, PROPOVERRIDE_OVERRIDABLE_LIBRARY);
  RNA_def_property_ui_text(prop, "Variables", "Properties acting as inputs for this driver");
  rna_def_channeldriver_variables(brna, prop);

  /* Settings */
  prop = RNA_def_property(srna, "use_self", PROP_BOOLEAN, PROP_NONE);
  RNA_def_property_boolean_sdna(prop, NULL, "flag", DRIVER_FLAG_USE_SELF);
  RNA_def_property_ui_text(
      prop,
      "Use Self",
      "Include a 'self' variable in the name-space, "
      "so drivers can easily reference the data being modified (object, bone, etc...)");

  /* State Info (for Debugging) */
  prop = RNA_def_property(srna, "is_valid", PROP_BOOLEAN, PROP_NONE);
  RNA_def_property_boolean_negative_sdna(prop, NULL, "flag", DRIVER_FLAG_INVALID);
  RNA_def_property_ui_text(
      prop, "Invalid", "Driver could not be evaluated in past, so should be skipped");

  prop = RNA_def_property(srna, "is_simple_expression", PROP_BOOLEAN, PROP_NONE);
  RNA_def_property_clear_flag(prop, PROP_EDITABLE);
  RNA_def_property_boolean_funcs(prop, "rna_ChannelDriver_is_simple_expression_get", NULL);
  RNA_def_property_ui_text(
      prop,
      "Simple Expression",
      "The scripted expression can be evaluated without using the full python interpreter");

  /* Functions */
  RNA_api_drivers(srna);
}

/* *********************** */

static void rna_def_fpoint(BlenderRNA *brna)
{
  StructRNA *srna;
  PropertyRNA *prop;

  srna = RNA_def_struct(brna, "FCurveSample", NULL);
  RNA_def_struct_sdna(srna, "FPoint");
  RNA_def_struct_ui_text(srna, "F-Curve Sample", "Sample point for F-Curve");

  /* Boolean values */
  prop = RNA_def_property(srna, "select", PROP_BOOLEAN, PROP_NONE);
  RNA_def_property_boolean_sdna(prop, NULL, "flag", 1);
  RNA_def_property_ui_text(prop, "Select", "Selection status");
  RNA_def_property_update(prop, NC_ANIMATION | ND_KEYFRAME | NA_SELECTED, NULL);

  /* Vector value */
  prop = RNA_def_property(srna, "co", PROP_FLOAT, PROP_COORDS); /* keyframes are dimensionless */
  RNA_def_property_float_sdna(prop, NULL, "vec");
  RNA_def_property_array(prop, 2);
  RNA_def_property_ui_text(prop, "Point", "Point coordinates");
  RNA_def_property_update(prop, NC_ANIMATION | ND_KEYFRAME | NA_EDITED, NULL);
}

/* duplicate of BezTriple in rna_curve.c
 * but with F-Curve specific options updates/functionality
 */
static void rna_def_fkeyframe(BlenderRNA *brna)
{
  StructRNA *srna;
  PropertyRNA *prop;

  srna = RNA_def_struct(brna, "Keyframe", NULL);
  RNA_def_struct_sdna(srna, "BezTriple");
  RNA_def_struct_ui_text(
      srna, "Keyframe", "Bezier curve point with two handles defining a Keyframe on an F-Curve");

  /* Boolean values */
  prop = RNA_def_property(srna, "select_left_handle", PROP_BOOLEAN, PROP_NONE);
  RNA_def_property_boolean_sdna(prop, NULL, "f1", SELECT);
  RNA_def_property_ui_text(prop, "Handle 1 selected", "Left handle selection status");
  RNA_def_property_update(prop, NC_ANIMATION | ND_KEYFRAME | NA_SELECTED, NULL);

  prop = RNA_def_property(srna, "select_right_handle", PROP_BOOLEAN, PROP_NONE);
  RNA_def_property_boolean_sdna(prop, NULL, "f3", SELECT);
  RNA_def_property_ui_text(prop, "Handle 2 selected", "Right handle selection status");
  RNA_def_property_update(prop, NC_ANIMATION | ND_KEYFRAME | NA_SELECTED, NULL);

  prop = RNA_def_property(srna, "select_control_point", PROP_BOOLEAN, PROP_NONE);
  RNA_def_property_boolean_sdna(prop, NULL, "f2", SELECT);
  RNA_def_property_ui_text(prop, "Select", "Control point selection status");
  RNA_def_property_update(prop, NC_ANIMATION | ND_KEYFRAME | NA_SELECTED, NULL);

  /* Enums */
  prop = RNA_def_property(srna, "handle_left_type", PROP_ENUM, PROP_NONE);
  RNA_def_property_enum_sdna(prop, NULL, "h1");
  RNA_def_property_enum_items(prop, rna_enum_keyframe_handle_type_items);
  RNA_def_property_ui_text(prop, "Left Handle Type", "Handle types");
  RNA_def_property_update(prop, NC_ANIMATION | ND_KEYFRAME_PROP, "rna_Keyframe_update");

  prop = RNA_def_property(srna, "handle_right_type", PROP_ENUM, PROP_NONE);
  RNA_def_property_enum_sdna(prop, NULL, "h2");
  RNA_def_property_enum_items(prop, rna_enum_keyframe_handle_type_items);
  RNA_def_property_ui_text(prop, "Right Handle Type", "Handle types");
  RNA_def_property_update(prop, NC_ANIMATION | ND_KEYFRAME_PROP, "rna_Keyframe_update");

  prop = RNA_def_property(srna, "interpolation", PROP_ENUM, PROP_NONE);
  RNA_def_property_enum_sdna(prop, NULL, "ipo");
  RNA_def_property_enum_items(prop, rna_enum_beztriple_interpolation_mode_items);
  RNA_def_property_ui_text(prop,
                           "Interpolation",
                           "Interpolation method to use for segment of the F-Curve from "
                           "this Keyframe until the next Keyframe");
  RNA_def_property_update(prop, NC_ANIMATION | ND_KEYFRAME_PROP, "rna_Keyframe_update");

  prop = RNA_def_property(srna, "type", PROP_ENUM, PROP_NONE);
  RNA_def_property_enum_sdna(prop, NULL, "hide");
  RNA_def_property_enum_items(prop, rna_enum_beztriple_keyframe_type_items);
  RNA_def_property_ui_text(prop, "Type", "Type of keyframe (for visual purposes only)");
  RNA_def_property_update(prop, NC_ANIMATION | ND_KEYFRAME_PROP, "rna_Keyframe_update");

  prop = RNA_def_property(srna, "easing", PROP_ENUM, PROP_NONE);
  RNA_def_property_enum_sdna(prop, NULL, "easing");
  RNA_def_property_enum_items(prop, rna_enum_beztriple_interpolation_easing_items);
  RNA_def_property_ui_text(prop,
                           "Easing",
                           "Which ends of the segment between this and the next keyframe easing "
                           "interpolation is applied to");
  RNA_def_property_update(prop, NC_ANIMATION | ND_KEYFRAME_PROP, "rna_Keyframe_update");

  prop = RNA_def_property(srna, "back", PROP_FLOAT, PROP_NONE);
  RNA_def_property_float_sdna(prop, NULL, "back");
  RNA_def_property_ui_text(prop, "Back", "Amount of overshoot for 'back' easing");
  RNA_def_property_update(prop, NC_ANIMATION | ND_KEYFRAME_PROP, "rna_Keyframe_update");

  prop = RNA_def_property(srna, "amplitude", PROP_FLOAT, PROP_NONE);
  RNA_def_property_float_sdna(prop, NULL, "amplitude");
  RNA_def_property_range(prop, 0.0f, FLT_MAX); /* only positive values... */
  RNA_def_property_ui_text(
      prop, "Amplitude", "Amount to boost elastic bounces for 'elastic' easing");
  RNA_def_property_update(prop, NC_ANIMATION | ND_KEYFRAME_PROP, "rna_Keyframe_update");

  prop = RNA_def_property(srna, "period", PROP_FLOAT, PROP_NONE);
  RNA_def_property_float_sdna(prop, NULL, "period");
  RNA_def_property_ui_text(prop, "Period", "Time between bounces for elastic easing");
  RNA_def_property_update(prop, NC_ANIMATION | ND_KEYFRAME_PROP, "rna_Keyframe_update");

  /* Vector values */
  prop = RNA_def_property(
      srna, "handle_left", PROP_FLOAT, PROP_COORDS); /* keyframes are dimensionless */
  RNA_def_property_array(prop, 2);
  RNA_def_property_float_funcs(
      prop, "rna_FKeyframe_handle1_get", "rna_FKeyframe_handle1_set", NULL);
  RNA_def_property_ui_text(
      prop, "Left Handle", "Coordinates of the left handle (before the control point)");
  RNA_def_property_update(prop, NC_ANIMATION | ND_KEYFRAME | NA_EDITED, "rna_Keyframe_update");

  prop = RNA_def_property(srna, "co", PROP_FLOAT, PROP_COORDS); /* keyframes are dimensionless */
  RNA_def_property_array(prop, 2);
  RNA_def_property_float_funcs(
      prop, "rna_FKeyframe_ctrlpoint_get", "rna_FKeyframe_ctrlpoint_set", NULL);
  RNA_def_property_ui_text(prop, "Control Point", "Coordinates of the control point");
  RNA_def_property_update(prop, NC_ANIMATION | ND_KEYFRAME | NA_EDITED, "rna_Keyframe_update");

  prop = RNA_def_property(
      srna, "co_ui", PROP_FLOAT, PROP_COORDS); /* keyframes are dimensionless */
  RNA_def_property_array(prop, 2);
  RNA_def_property_float_funcs(
      prop, "rna_FKeyframe_ctrlpoint_get", "rna_FKeyframe_ctrlpoint_ui_set", NULL);
  RNA_def_property_ui_text(
      prop,
      "Control Point",
      "Coordinates of the control point. Note: Changing this value also updates the handles "
      "similar to using the graph editor transform operator");
  RNA_def_property_update(prop, NC_ANIMATION | ND_KEYFRAME | NA_EDITED, "rna_Keyframe_update");

  prop = RNA_def_property(
      srna, "handle_right", PROP_FLOAT, PROP_COORDS); /* keyframes are dimensionless */
  RNA_def_property_array(prop, 2);
  RNA_def_property_float_funcs(
      prop, "rna_FKeyframe_handle2_get", "rna_FKeyframe_handle2_set", NULL);
  RNA_def_property_ui_text(
      prop, "Right Handle", "Coordinates of the right handle (after the control point)");
  RNA_def_property_update(prop, NC_ANIMATION | ND_KEYFRAME | NA_EDITED, "rna_Keyframe_update");
}

static void rna_def_fcurve_modifiers(BlenderRNA *brna, PropertyRNA *cprop)
{
  /* add modifiers */
  StructRNA *srna;
  PropertyRNA *prop;

  FunctionRNA *func;
  PropertyRNA *parm;

  RNA_def_property_srna(cprop, "FCurveModifiers");
  srna = RNA_def_struct(brna, "FCurveModifiers", NULL);
  RNA_def_struct_sdna(srna, "FCurve");
  RNA_def_struct_ui_text(srna, "F-Curve Modifiers", "Collection of F-Curve Modifiers");

  /* Collection active property */
  prop = RNA_def_property(srna, "active", PROP_POINTER, PROP_NONE);
  RNA_def_property_struct_type(prop, "FModifier");
  RNA_def_property_pointer_funcs(
      prop, "rna_FCurve_active_modifier_get", "rna_FCurve_active_modifier_set", NULL, NULL);
  RNA_def_property_flag(prop, PROP_EDITABLE);
  RNA_def_property_ui_text(prop, "Active F-Curve Modifier", "Active F-Curve Modifier");

  /* Constraint collection */
  func = RNA_def_function(srna, "new", "rna_FCurve_modifiers_new");
  RNA_def_function_ui_description(func, "Add a constraint to this object");
  /* return type */
  parm = RNA_def_pointer(func, "fmodifier", "FModifier", "", "New fmodifier");
  RNA_def_function_return(func, parm);
  /* object to add */
  parm = RNA_def_enum(
      func, "type", rna_enum_fmodifier_type_items, 1, "", "Constraint type to add");
  RNA_def_parameter_flags(parm, 0, PARM_REQUIRED);

  func = RNA_def_function(srna, "remove", "rna_FCurve_modifiers_remove");
  RNA_def_function_flag(func, FUNC_USE_REPORTS);
  RNA_def_function_ui_description(func, "Remove a modifier from this F-Curve");
  /* modifier to remove */
  parm = RNA_def_pointer(func, "modifier", "FModifier", "", "Removed modifier");
  RNA_def_parameter_flags(parm, PROP_NEVER_NULL, PARM_REQUIRED | PARM_RNAPTR);
  RNA_def_parameter_clear_flags(parm, PROP_THICK_WRAP, 0);
}

/* fcurve.keyframe_points */
static void rna_def_fcurve_keyframe_points(BlenderRNA *brna, PropertyRNA *cprop)
{
  StructRNA *srna;

  FunctionRNA *func;
  PropertyRNA *parm;

  static const EnumPropertyItem keyframe_flag_items[] = {
      {INSERTKEY_REPLACE,
       "REPLACE",
       0,
       "Replace",
       "Don't add any new keyframes, but just replace existing ones"},
      {INSERTKEY_NEEDED, "NEEDED", 0, "Needed", "Only adds keyframes that are needed"},
      {INSERTKEY_FAST,
       "FAST",
       0,
       "Fast",
       "Fast keyframe insertion to avoid recalculating the curve each time"},
      {0, NULL, 0, NULL, NULL},
  };

  RNA_def_property_srna(cprop, "FCurveKeyframePoints");
  srna = RNA_def_struct(brna, "FCurveKeyframePoints", NULL);
  RNA_def_struct_sdna(srna, "FCurve");
  RNA_def_struct_ui_text(srna, "Keyframe Points", "Collection of keyframe points");

  func = RNA_def_function(srna, "insert", "rna_FKeyframe_points_insert");
  RNA_def_function_ui_description(func, "Add a keyframe point to a F-Curve");
  RNA_def_function_flag(func, FUNC_USE_SELF_ID | FUNC_USE_MAIN);
  parm = RNA_def_float(func,
                       "frame",
                       0.0f,
                       -FLT_MAX,
                       FLT_MAX,
                       "",
                       "X Value of this keyframe point",
                       -FLT_MAX,
                       FLT_MAX);
  RNA_def_parameter_flags(parm, 0, PARM_REQUIRED);
  parm = RNA_def_float(func,
                       "value",
                       0.0f,
                       -FLT_MAX,
                       FLT_MAX,
                       "",
                       "Y Value of this keyframe point",
                       -FLT_MAX,
                       FLT_MAX);
  RNA_def_parameter_flags(parm, 0, PARM_REQUIRED);
  RNA_def_enum_flag(func, "options", keyframe_flag_items, 0, "", "Keyframe options");
  RNA_def_enum(func,
               "keyframe_type",
               rna_enum_beztriple_keyframe_type_items,
               BEZT_KEYTYPE_KEYFRAME,
               "",
               "Type of keyframe to insert");
  parm = RNA_def_pointer(func, "keyframe", "Keyframe", "", "Newly created keyframe");
  RNA_def_function_return(func, parm);

  func = RNA_def_function(srna, "add", "rna_FKeyframe_points_add");
  RNA_def_function_ui_description(func, "Add a keyframe point to a F-Curve");
  RNA_def_function_flag(func, FUNC_USE_SELF_ID | FUNC_USE_MAIN);
  parm = RNA_def_int(
      func, "count", 1, 0, INT_MAX, "Number", "Number of points to add to the spline", 0, INT_MAX);
  RNA_def_parameter_flags(parm, 0, PARM_REQUIRED);

  func = RNA_def_function(srna, "remove", "rna_FKeyframe_points_remove");
  RNA_def_function_ui_description(func, "Remove keyframe from an F-Curve");
  RNA_def_function_flag(func, FUNC_USE_SELF_ID | FUNC_USE_MAIN | FUNC_USE_REPORTS);
  parm = RNA_def_pointer(func, "keyframe", "Keyframe", "", "Keyframe to remove");
  RNA_def_parameter_flags(parm, PROP_NEVER_NULL, PARM_REQUIRED | PARM_RNAPTR);
  RNA_def_parameter_clear_flags(parm, PROP_THICK_WRAP, 0);
  /* optional */
  RNA_def_boolean(
      func, "fast", 0, "Fast", "Fast keyframe removal to avoid recalculating the curve each time");
}

static void rna_def_fcurve(BlenderRNA *brna)
{
  StructRNA *srna;
  PropertyRNA *prop;
  FunctionRNA *func;
  PropertyRNA *parm;

  static const EnumPropertyItem prop_mode_extend_items[] = {
      {FCURVE_EXTRAPOLATE_CONSTANT,
       "CONSTANT",
       0,
       "Constant",
       "Hold values of endpoint keyframes"},
      {FCURVE_EXTRAPOLATE_LINEAR,
       "LINEAR",
       0,
       "Linear",
       "Use slope of curve leading in/out of endpoint keyframes"},
      {0, NULL, 0, NULL, NULL},
  };
  static const EnumPropertyItem prop_mode_color_items[] = {
      {FCURVE_COLOR_AUTO_RAINBOW,
       "AUTO_RAINBOW",
       0,
       "Auto Rainbow",
       "Cycle through the rainbow, trying to give each curve a unique color"},
      {FCURVE_COLOR_AUTO_RGB,
       "AUTO_RGB",
       0,
       "Auto XYZ to RGB",
       "Use axis colors for transform and color properties, and auto-rainbow for the rest"},
      {FCURVE_COLOR_AUTO_YRGB,
       "AUTO_YRGB",
       0,
       "Auto WXYZ to YRGB",
       "Use axis colors for XYZ parts of transform, and yellow for the 'W' channel"},
      {FCURVE_COLOR_CUSTOM,
       "CUSTOM",
       0,
       "User Defined",
       "Use custom hand-picked color for F-Curve"},
      {0, NULL, 0, NULL, NULL},
  };

  srna = RNA_def_struct(brna, "FCurve", NULL);
  RNA_def_struct_ui_text(srna, "F-Curve", "F-Curve defining values of a period of time");
  RNA_def_struct_ui_icon(srna, ICON_ANIM_DATA);

  /* Enums */
  prop = RNA_def_property(srna, "extrapolation", PROP_ENUM, PROP_NONE);
  RNA_def_property_enum_sdna(prop, NULL, "extend");
  RNA_def_property_enum_items(prop, prop_mode_extend_items);
  RNA_def_property_ui_text(
      prop,
      "Extrapolation",
      "Method used for evaluating value of F-Curve outside first and last keyframes");
  RNA_def_property_update(prop, NC_ANIMATION | ND_KEYFRAME | NA_EDITED, "rna_FCurve_update_data");

  /* Pointers */
  prop = RNA_def_property(srna, "driver", PROP_POINTER, PROP_NONE);
  RNA_def_property_override_flag(prop, PROPOVERRIDE_OVERRIDABLE_LIBRARY);
  RNA_def_property_clear_flag(prop, PROP_EDITABLE);
  RNA_def_property_ui_text(prop, "Driver", "Channel Driver (only set for Driver F-Curves)");

  prop = RNA_def_property(srna, "group", PROP_POINTER, PROP_NONE);
  RNA_def_property_pointer_sdna(prop, NULL, "grp");
  RNA_def_property_flag(prop, PROP_EDITABLE | PROP_PTR_NO_OWNERSHIP);
  RNA_def_property_ui_text(prop, "Group", "Action Group that this F-Curve belongs to");
  RNA_def_property_pointer_funcs(prop, NULL, "rna_FCurve_group_set", NULL, NULL);
  RNA_def_property_update(prop, NC_ANIMATION, NULL);

  /* Path + Array Index */
  prop = RNA_def_property(srna, "data_path", PROP_STRING, PROP_NONE);
  RNA_def_property_string_funcs(
      prop, "rna_FCurve_RnaPath_get", "rna_FCurve_RnaPath_length", "rna_FCurve_RnaPath_set");
  RNA_def_property_ui_text(prop, "Data Path", "RNA Path to property affected by F-Curve");
  /* XXX need an update callback for this to that animation gets evaluated */
  RNA_def_property_update(prop, NC_ANIMATION, "rna_FCurve_update_data_relations");

  /* called 'index' when given as function arg */
  prop = RNA_def_property(srna, "array_index", PROP_INT, PROP_UNSIGNED);
  RNA_def_property_ui_text(
      prop, "RNA Array Index", "Index to the specific property affected by F-Curve if applicable");
  /* XXX need an update callback for this so that animation gets evaluated */
  RNA_def_property_update(prop, NC_ANIMATION, "rna_FCurve_update_data_relations");

  /* Color */
  prop = RNA_def_property(srna, "color_mode", PROP_ENUM, PROP_NONE);
  RNA_def_property_enum_items(prop, prop_mode_color_items);
  RNA_def_property_ui_text(
      prop, "Color Mode", "Method used to determine color of F-Curve in Graph Editor");
  RNA_def_property_update(prop, NC_ANIMATION, NULL);

  prop = RNA_def_property(srna, "color", PROP_FLOAT, PROP_COLOR);
  RNA_def_property_array(prop, 3);
  RNA_def_property_range(prop, 0.0f, 1.0f);
  RNA_def_property_ui_text(prop, "Color", "Color of the F-Curve in the Graph Editor");
  RNA_def_property_update(prop, NC_ANIMATION, NULL);

  /* Flags */
  prop = RNA_def_property(srna, "select", PROP_BOOLEAN, PROP_NONE);
  RNA_def_property_boolean_sdna(prop, NULL, "flag", FCURVE_SELECTED);
  RNA_def_property_ui_text(prop, "Select", "F-Curve is selected for editing");
  RNA_def_property_update(prop, NC_ANIMATION | ND_KEYFRAME | NA_SELECTED, NULL);

  prop = RNA_def_property(srna, "lock", PROP_BOOLEAN, PROP_NONE);
  RNA_def_property_boolean_sdna(prop, NULL, "flag", FCURVE_PROTECTED);
  RNA_def_property_ui_text(prop, "Lock", "F-Curve's settings cannot be edited");
  RNA_def_property_update(prop, NC_ANIMATION | ND_ANIMCHAN | NA_EDITED, NULL);

  prop = RNA_def_property(srna, "mute", PROP_BOOLEAN, PROP_NONE);
  RNA_def_property_boolean_sdna(prop, NULL, "flag", FCURVE_MUTED);
  RNA_def_property_ui_text(prop, "Muted", "Disable F-Curve Modifier evaluation");
  RNA_def_property_update(prop, NC_ANIMATION | ND_ANIMCHAN | NA_EDITED, "rna_FCurve_update_eval");

  prop = RNA_def_property(srna, "hide", PROP_BOOLEAN, PROP_NONE);
  RNA_def_property_boolean_negative_sdna(prop, NULL, "flag", FCURVE_VISIBLE);
  RNA_def_property_ui_text(
      prop, "Hide", "F-Curve and its keyframes are hidden in the Graph Editor graphs");
  RNA_def_property_update(prop, NC_SPACE | ND_SPACE_GRAPH, NULL);

  prop = RNA_def_property(srna, "auto_smoothing", PROP_ENUM, PROP_NONE);
  RNA_def_property_enum_items(prop, rna_enum_fcurve_auto_smoothing_items);
  RNA_def_property_ui_text(
      prop, "Auto Handle Smoothing", "Algorithm used to compute automatic handles");
  RNA_def_property_update(prop, NC_ANIMATION | ND_KEYFRAME | NA_EDITED, "rna_FCurve_update_data");

  /* State Info (for Debugging) */
  prop = RNA_def_property(srna, "is_valid", PROP_BOOLEAN, PROP_NONE);
  RNA_def_property_boolean_negative_sdna(prop, NULL, "flag", FCURVE_DISABLED);
  RNA_def_property_ui_text(
      prop,
      "Valid",
      "False when F-Curve could not be evaluated in past, so should be skipped "
      "when evaluating");
  RNA_def_property_update(prop, NC_ANIMATION | ND_KEYFRAME_PROP, NULL);

  prop = RNA_def_property(srna, "is_empty", PROP_BOOLEAN, PROP_NONE);
  RNA_def_property_boolean_funcs(prop, "rna_FCurve_is_empty_get", NULL);
  RNA_def_property_clear_flag(prop, PROP_EDITABLE);
  RNA_def_property_ui_text(prop,
                           "Empty",
                           "True if the curve contributes no animation due to lack of "
                           "keyframes or useful modifiers, and should be deleted");

  /* Collections */
  prop = RNA_def_property(srna, "sampled_points", PROP_COLLECTION, PROP_NONE);
  RNA_def_property_collection_sdna(prop, NULL, "fpt", "totvert");
  RNA_def_property_struct_type(prop, "FCurveSample");
  RNA_def_property_ui_text(prop, "Sampled Points", "Sampled animation data");

  prop = RNA_def_property(srna, "keyframe_points", PROP_COLLECTION, PROP_NONE);
  RNA_def_property_collection_sdna(prop, NULL, "bezt", "totvert");
  RNA_def_property_struct_type(prop, "Keyframe");
  RNA_def_property_ui_text(prop, "Keyframes", "User-editable keyframes");
  rna_def_fcurve_keyframe_points(brna, prop);

  prop = RNA_def_property(srna, "modifiers", PROP_COLLECTION, PROP_NONE);
  RNA_def_property_struct_type(prop, "FModifier");
  RNA_def_property_ui_text(prop, "Modifiers", "Modifiers affecting the shape of the F-Curve");
  rna_def_fcurve_modifiers(brna, prop);

  /* Functions */
  /* -- evaluate -- */
  func = RNA_def_function(srna, "evaluate", "evaluate_fcurve"); /* calls the C/API direct */
  RNA_def_function_ui_description(func, "Evaluate F-Curve");
  parm = RNA_def_float(func,
                       "frame",
                       1.0f,
                       -FLT_MAX,
                       FLT_MAX,
                       "Frame",
                       "Evaluate F-Curve at given frame",
                       -FLT_MAX,
                       FLT_MAX);
  RNA_def_parameter_flags(parm, 0, PARM_REQUIRED);
  /* return value */
  parm = RNA_def_float(func,
                       "value",
                       0,
                       -FLT_MAX,
                       FLT_MAX,
                       "Value",
                       "Value of F-Curve specific frame",
                       -FLT_MAX,
                       FLT_MAX);
  RNA_def_function_return(func, parm);

  /* -- update / recalculate -- */
  func = RNA_def_function(srna, "update", "rna_FCurve_update_data_ex");
  RNA_def_function_flag(func, FUNC_USE_SELF_ID | FUNC_USE_MAIN);
  RNA_def_function_ui_description(
      func, "Ensure keyframes are sorted in chronological order and handles are set correctly");

  /* -- time extents/range -- */
  func = RNA_def_function(srna, "range", "rna_FCurve_range");
  RNA_def_function_ui_description(func, "Get the time extents for F-Curve");
  /* return value */
  parm = RNA_def_float_vector(
      func, "range", 2, NULL, -FLT_MAX, FLT_MAX, "Range", "Min/Max values", -FLT_MAX, FLT_MAX);
  RNA_def_parameter_flags(parm, PROP_THICK_WRAP, 0);
  RNA_def_function_output(func, parm);

  /* -- auto-flag validity (ensures valid handling for data type) -- */
  func = RNA_def_function(
      srna, "update_autoflags", "update_autoflags_fcurve"); /* calls the C/API direct */
  RNA_def_function_ui_description(
      func,
      "Update FCurve flags set automatically from affected property "
      "(currently, integer/discrete flags set when the property is not a float)");
  RNA_def_function_flag(func, FUNC_USE_CONTEXT | FUNC_USE_REPORTS);
  parm = RNA_def_pointer(
      func, "data", "AnyType", "Data", "Data containing the property controlled by given FCurve");
  RNA_def_parameter_flags(parm, PROP_NEVER_NULL, PARM_REQUIRED | PARM_RNAPTR);

  /* Functions */
  RNA_api_fcurves(srna);
}

/* *********************** */

void RNA_def_fcurve(BlenderRNA *brna)
{
  rna_def_fcurve(brna);
  rna_def_fkeyframe(brna);
  rna_def_fpoint(brna);

  rna_def_drivertarget(brna);
  rna_def_drivervar(brna);
  rna_def_channeldriver(brna);

  rna_def_fmodifier(brna);

  rna_def_fmodifier_generator(brna);
  rna_def_fmodifier_function_generator(brna);

  rna_def_fmodifier_envelope(brna);
  rna_def_fmodifier_envelope_ctrl(brna);

  rna_def_fmodifier_cycles(brna);
  rna_def_fmodifier_python(brna);
  rna_def_fmodifier_limits(brna);
  rna_def_fmodifier_noise(brna);
  rna_def_fmodifier_stepped(brna);
}

#endif<|MERGE_RESOLUTION|>--- conflicted
+++ resolved
@@ -58,8 +58,7 @@
      "ENVELOPE",
      ICON_ENVELOPE_MODIFIER,
      "Envelope",
-<<<<<<< HEAD
-     "Reshape F-Curve values - e.g. change amplitude of movements"},
+     "Reshape F-Curve values, e.g. change amplitude of movements"},
     {FMODIFIER_TYPE_CYCLES,
      "CYCLES",
      ICON_CYCLES_MODIFIER,
@@ -69,12 +68,7 @@
      "NOISE",
      ICON_NOISE_MODIFIER,
      "Noise",
-     "Add pseudo-random noise on top of F-Curves"},
-=======
-     "Reshape F-Curve values, e.g. change amplitude of movements"},
-    {FMODIFIER_TYPE_CYCLES, "CYCLES", 0, "Cycles", "Cyclic extend/repeat keyframe sequence"},
-    {FMODIFIER_TYPE_NOISE, "NOISE", 0, "Noise", "Add pseudorandom noise on top of F-Curves"},
->>>>>>> a012987c
+     "Add pseudorandom noise on top of F-Curves"},
     /*{FMODIFIER_TYPE_FILTER, "FILTER", 0, "Filter", ""},*/ /* FIXME: not implemented yet! */
     /*{FMODIFIER_TYPE_PYTHON, "PYTHON", 0, "Python", ""},*/ /* FIXME: not implemented yet! */
     {FMODIFIER_TYPE_LIMITS,
