--- conflicted
+++ resolved
@@ -454,7 +454,6 @@
 	fm->flag |= FMODIFIER_FLAG_ACTIVE;
 }
 
-<<<<<<< HEAD
 static void rna_FModifier_start_frame_range(PointerRNA *ptr, float *min, float *max)
 {
 	FModifier *fcm= (FModifier*)ptr->data;
@@ -471,10 +470,7 @@
 	*max= MAXFRAMEF;
 }
 
-static void rna_FModifier_active_update(Main *bmain, Scene *scene, PointerRNA *ptr)
-=======
 static void rna_FModifier_active_update(Main *UNUSED(bmain), Scene *UNUSED(scene), PointerRNA *ptr)
->>>>>>> 4bba9dff
 {
 	FModifier *fm, *fmo= (FModifier*)ptr->data;
 
