--- conflicted
+++ resolved
@@ -59,7 +59,6 @@
      ICON_ENVELOPE_MODIFIER,
      "Envelope",
      "Reshape F-Curve values, e.g. change amplitude of movements"},
-<<<<<<< HEAD
     {FMODIFIER_TYPE_CYCLES,
      "CYCLES",
      ICON_CYCLES_MODIFIER,
@@ -70,14 +69,8 @@
      ICON_NOISE_MODIFIER,
      "Noise",
      "Add pseudo-random noise on top of F-Curves"},
-    /*{FMODIFIER_TYPE_FILTER, "FILTER", 0, "Filter", ""},*/ /* FIXME: not implemented yet! */
-    /*{FMODIFIER_TYPE_PYTHON, "PYTHON", 0, "Python", ""},*/ /* FIXME: not implemented yet! */
-=======
-    {FMODIFIER_TYPE_CYCLES, "CYCLES", 0, "Cycles", "Cyclic extend/repeat keyframe sequence"},
-    {FMODIFIER_TYPE_NOISE, "NOISE", 0, "Noise", "Add pseudo-random noise on top of F-Curves"},
     // {FMODIFIER_TYPE_FILTER, "FILTER", 0, "Filter", ""}, /* FIXME: not implemented yet! */
     // {FMODIFIER_TYPE_PYTHON, "PYTHON", 0, "Python", ""}, /* FIXME: not implemented yet! */
->>>>>>> 02ce1d23
     {FMODIFIER_TYPE_LIMITS,
      "LIMITS",
      ICON_LIMIT_MODIFIER,
