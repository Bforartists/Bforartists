--- conflicted
+++ resolved
@@ -948,8 +948,6 @@
   if (!name) {
     return PointerRNA_NULL;
   }
-<<<<<<< HEAD
-=======
   if (owner.type() == AttributeOwnerType::PointCloud) {
     PointCloud &pointcloud = *owner.get_pointcloud();
     bke::AttributeStorage &storage = pointcloud.attribute_storage.wrap();
@@ -957,7 +955,6 @@
     return RNA_pointer_create_with_parent(*ptr, &RNA_Attribute, attr);
   }
 
->>>>>>> 9a41dc73
   CustomDataLayer *layer = BKE_attribute_search_for_write(
       owner, *name, CD_MASK_PROP_ALL, ATTR_DOMAIN_MASK_ALL);
   return RNA_pointer_create_with_parent(*ptr, &RNA_Attribute, layer);
