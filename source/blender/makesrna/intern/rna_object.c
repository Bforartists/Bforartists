--- conflicted
+++ resolved
@@ -320,73 +320,6 @@
 	WM_main_add_notifier(NC_OBJECT | ND_PARENT, ptr->id.data);
 }
 
-<<<<<<< HEAD
-=======
-/* when changing the selection flag the scene needs updating */
-static void rna_Object_select_update(Main *UNUSED(bmain), Scene *scene, PointerRNA *ptr)
-{
-	if (scene) {
-		Object *ob = (Object *)ptr->id.data;
-		short mode = (ob->flag & SELECT) ? BA_SELECT : BA_DESELECT;
-		ED_base_object_select(BKE_scene_base_find(scene, ob), mode);
-	}
-}
-
-static void rna_Base_select_update(Main *UNUSED(bmain), Scene *UNUSED(scene), PointerRNA *ptr)
-{
-	Base *base = (Base *)ptr->data;
-	short mode = (base->flag & BA_SELECT) ? BA_SELECT : BA_DESELECT;
-	ED_base_object_select(base, mode);
-}
-
-static void rna_Object_layer_update__internal(Main *bmain, Scene *scene, Base *base, Object *ob)
-{
-	/* try to avoid scene sort */
-	if (scene == NULL) {
-		/* pass - unlikely but when running scripts on startup it happens */
-	}
-	else if ((ob->lay & scene->lay) && (base->lay & scene->lay)) {
-		/* pass */
-	}
-	else if ((ob->lay & scene->lay) == 0 && (base->lay & scene->lay) == 0) {
-		/* pass */
-	}
-	else {
-		DAG_relations_tag_update(bmain);
-	}
-
-	DAG_id_type_tag(bmain, ID_OB);
-}
-
-static void rna_Object_layer_update(Main *bmain, Scene *scene, PointerRNA *ptr)
-{
-	Object *ob = (Object *)ptr->id.data;
-	Base *base;
-
-	base = scene ? BKE_scene_base_find(scene, ob) : NULL;
-	if (!base)
-		return;
-
-	SWAP(unsigned int, base->lay, ob->lay);
-
-	rna_Object_layer_update__internal(bmain, scene, base, ob);
-	ob->lay = base->lay;
-
-	WM_main_add_notifier(NC_SCENE | ND_LAYER_CONTENT, scene);
-}
-
-static void rna_Base_layer_update(Main *bmain, Scene *scene, PointerRNA *ptr)
-{
-	Base *base = (Base *)ptr->data;
-	Object *ob = (Object *)base->object;
-
-	rna_Object_layer_update__internal(bmain, scene, base, ob);
-	ob->lay = base->lay;
-
-	WM_main_add_notifier(NC_SCENE | ND_LAYER_CONTENT, scene);
-}
-
->>>>>>> b09bcd09
 static void rna_Object_data_set(PointerRNA *ptr, PointerRNA value)
 {
 	Object *ob = (Object *)ptr->data;
@@ -541,13 +474,8 @@
 static void rna_Object_dup_group_set(PointerRNA *ptr, PointerRNA value)
 {
 	Object *ob = (Object *)ptr->data;
-<<<<<<< HEAD
 	Collection *grp = (Collection *)value.data;
-	
-=======
-	Group *grp = (Group *)value.data;
-
->>>>>>> b09bcd09
+
 	/* must not let this be set if the object belongs in this group already,
 	 * thus causing a cycle/infinite-recursion leading to crashes on load [#25298]
 	 */
@@ -1084,163 +1012,6 @@
 	return rna_pointer_inherit_refine(ptr, &RNA_ParticleSystem, psys);
 }
 
-<<<<<<< HEAD
-=======
-static PointerRNA rna_Object_game_settings_get(PointerRNA *ptr)
-{
-	return rna_pointer_inherit_refine(ptr, &RNA_GameObjectSettings, ptr->id.data);
-}
-
-
-static unsigned int rna_Object_layer_validate__internal(const int *values, unsigned int lay)
-{
-	int i, tot = 0;
-
-	/* ensure we always have some layer selected */
-	for (i = 0; i < 20; i++)
-		if (values[i])
-			tot++;
-
-	if (tot == 0)
-		return 0;
-
-	for (i = 0; i < 20; i++) {
-		if (values[i]) lay |=  (1 << i);
-		else           lay &= ~(1 << i);
-	}
-
-	return lay;
-}
-
-static void rna_Object_layer_set(PointerRNA *ptr, const int *values)
-{
-	Object *ob = (Object *)ptr->data;
-	unsigned int lay;
-
-	lay = rna_Object_layer_validate__internal(values, ob->lay);
-	if (lay)
-		ob->lay = lay;
-}
-
-static void rna_Base_layer_set(PointerRNA *ptr, const int *values)
-{
-	Base *base = (Base *)ptr->data;
-
-	unsigned int lay;
-	lay = rna_Object_layer_validate__internal(values, base->lay);
-	if (lay)
-		base->lay = lay;
-
-	/* rna_Base_layer_update updates the objects layer */
-}
-
-static void rna_GameObjectSettings_state_get(PointerRNA *ptr, int *values)
-{
-	Object *ob = (Object *)ptr->data;
-	int i;
-	int all_states = (ob->scaflag & OB_ALLSTATE) ? 1 : 0;
-
-	memset(values, 0, sizeof(int) * OB_MAX_STATES);
-	for (i = 0; i < OB_MAX_STATES; i++) {
-		values[i] = (ob->state & (1 << i)) ? 1 : 0 | all_states;
-	}
-}
-
-static void rna_GameObjectSettings_state_set(PointerRNA *ptr, const int *values)
-{
-	Object *ob = (Object *)ptr->data;
-	int i, tot = 0;
-
-	/* ensure we always have some state selected */
-	for (i = 0; i < OB_MAX_STATES; i++)
-		if (values[i])
-			tot++;
-
-	if (tot == 0)
-		return;
-
-	for (i = 0; i < OB_MAX_STATES; i++) {
-		if (values[i]) ob->state |= (1 << i);
-		else ob->state &= ~(1 << i);
-	}
-}
-
-static void rna_GameObjectSettings_used_state_get(PointerRNA *ptr, int *values)
-{
-	Object *ob = (Object *)ptr->data;
-	bController *cont;
-
-	memset(values, 0, sizeof(int) * OB_MAX_STATES);
-	for (cont = ob->controllers.first; cont; cont = cont->next) {
-		int i;
-
-		for (i = 0; i < OB_MAX_STATES; i++) {
-			if (cont->state_mask & (1 << i))
-				values[i] = 1;
-		}
-	}
-}
-
-static void rna_GameObjectSettings_col_group_get(PointerRNA *ptr, int *values)
-{
-	Object *ob = (Object *)ptr->data;
-	int i;
-
-	for (i = 0; i < OB_MAX_COL_MASKS; i++) {
-		values[i] = (ob->col_group & (1 << i)) != 0;
-	}
-}
-
-static void rna_GameObjectSettings_col_group_set(PointerRNA *ptr, const int *values)
-{
-	Object *ob = (Object *)ptr->data;
-	int i, tot = 0;
-
-	/* ensure we always have some group selected */
-	for (i = 0; i < OB_MAX_COL_MASKS; i++)
-		if (values[i])
-			tot++;
-
-	if (tot == 0)
-		return;
-
-	for (i = 0; i < OB_MAX_COL_MASKS; i++) {
-		if (values[i]) ob->col_group |=  (1 << i);
-		else           ob->col_group &= ~(1 << i);
-	}
-}
-
-static void rna_GameObjectSettings_col_mask_get(PointerRNA *ptr, int *values)
-{
-	Object *ob = (Object *)ptr->data;
-	int i;
-
-	for (i = 0; i < OB_MAX_COL_MASKS; i++) {
-		values[i] = (ob->col_mask & (1 << i)) != 0;
-	}
-}
-
-static void rna_GameObjectSettings_col_mask_set(PointerRNA *ptr, const int *values)
-{
-	Object *ob = (Object *)ptr->data;
-	int i, tot = 0;
-
-	/* ensure we always have some mask selected */
-	for (i = 0; i < OB_MAX_COL_MASKS; i++)
-		if (values[i])
-			tot++;
-
-	if (tot == 0)
-		return;
-
-	for (i = 0; i < OB_MAX_COL_MASKS; i++) {
-		if (values[i]) ob->col_mask |=  (1 << i);
-		else           ob->col_mask &= ~(1 << i);
-	}
-}
-
-
->>>>>>> b09bcd09
 static void rna_Object_active_shape_key_index_range(PointerRNA *ptr, int *min, int *max,
                                                     int *UNUSED(softmin), int *UNUSED(softmax))
 {
@@ -1750,7 +1521,7 @@
 	RNA_def_property_string_funcs(prop, NULL, NULL, "rna_FaceMap_name_set");
 	/* update data because modifiers may use [#24761] */
 	RNA_def_property_update(prop, NC_GEOM | ND_DATA | NA_RENAME, "rna_Object_internal_update_data");
-	
+
 	prop = RNA_def_property(srna, "select", PROP_BOOLEAN, PROP_NONE);
 	RNA_def_property_boolean_sdna(prop, NULL, "flag", SELECT);
 	RNA_def_property_ui_text(prop, "Select", "Face-map selection state (for tools to use)");
@@ -1821,316 +1592,6 @@
 	RNA_def_struct_path_func(srna, "rna_MaterialSlot_path");
 }
 
-<<<<<<< HEAD
-=======
-static void rna_def_object_game_settings(BlenderRNA *brna)
-{
-	StructRNA *srna;
-	PropertyRNA *prop;
-
-	static const EnumPropertyItem body_type_items[] = {
-		{OB_BODY_TYPE_NO_COLLISION, "NO_COLLISION", 0, "No Collision", "Disable collision for this object"},
-		{OB_BODY_TYPE_STATIC, "STATIC", 0, "Static", "Stationary object"},
-		{OB_BODY_TYPE_DYNAMIC, "DYNAMIC", 0, "Dynamic", "Linear physics"},
-		{OB_BODY_TYPE_RIGID, "RIGID_BODY", 0, "Rigid Body", "Linear and angular physics"},
-		{OB_BODY_TYPE_SOFT, "SOFT_BODY", 0, "Soft Body", "Soft body"},
-		{OB_BODY_TYPE_OCCLUDER, "OCCLUDER", 0, "Occluder", "Occluder for optimizing scene rendering"},
-		{OB_BODY_TYPE_SENSOR, "SENSOR", 0, "Sensor",
-		                      "Collision Sensor, detects static and dynamic objects but not the other "
-		                      "collision sensor objects"},
-		{OB_BODY_TYPE_NAVMESH, "NAVMESH", 0, "Navigation Mesh", "Navigation mesh"},
-		{OB_BODY_TYPE_CHARACTER, "CHARACTER", 0, "Character",
-		                         "Simple kinematic physics appropriate for game characters"},
-		{0, NULL, 0, NULL, NULL}
-	};
-
-	srna = RNA_def_struct(brna, "GameObjectSettings", NULL);
-	RNA_def_struct_sdna(srna, "Object");
-	RNA_def_struct_nested(brna, srna, "Object");
-	RNA_def_struct_ui_text(srna, "Game Object Settings", "Game engine related settings for the object");
-	RNA_def_struct_ui_icon(srna, ICON_GAME);
-
-	/* logic */
-
-	prop = RNA_def_property(srna, "sensors", PROP_COLLECTION, PROP_NONE);
-	RNA_def_property_struct_type(prop, "Sensor");
-	RNA_def_property_ui_text(prop, "Sensors", "Game engine sensor to detect events");
-
-	prop = RNA_def_property(srna, "controllers", PROP_COLLECTION, PROP_NONE);
-	RNA_def_property_struct_type(prop, "Controller");
-	RNA_def_property_ui_text(prop, "Controllers",
-	                         "Game engine controllers to process events, connecting sensors to actuators");
-
-	prop = RNA_def_property(srna, "actuators", PROP_COLLECTION, PROP_NONE);
-	RNA_def_property_struct_type(prop, "Actuator");
-	RNA_def_property_ui_text(prop, "Actuators", "Game engine actuators to act on events");
-
-	prop = RNA_def_property(srna, "properties", PROP_COLLECTION, PROP_NONE);
-	RNA_def_property_collection_sdna(prop, NULL, "prop", NULL);
-	RNA_def_property_struct_type(prop, "GameProperty"); /* rna_property.c */
-	RNA_def_property_ui_text(prop, "Properties", "Game engine properties");
-
-	prop = RNA_def_property(srna, "show_sensors", PROP_BOOLEAN, PROP_NONE);
-	RNA_def_property_boolean_sdna(prop, NULL, "scaflag", OB_SHOWSENS);
-	RNA_def_property_ui_text(prop, "Show Sensors", "Shows sensors for this object in the user interface");
-
-	prop = RNA_def_property(srna, "show_controllers", PROP_BOOLEAN, PROP_NONE);
-	RNA_def_property_boolean_sdna(prop, NULL, "scaflag", OB_SHOWCONT);
-	RNA_def_property_ui_text(prop, "Show Controllers", "Shows controllers for this object in the user interface");
-
-	prop = RNA_def_property(srna, "show_actuators", PROP_BOOLEAN, PROP_NONE);
-	RNA_def_property_boolean_sdna(prop, NULL, "scaflag", OB_SHOWACT);
-	RNA_def_property_ui_text(prop, "Show Actuators", "Shows actuators for this object in the user interface");
-
-	/* physics */
-
-	prop = RNA_def_property(srna, "physics_type", PROP_ENUM, PROP_NONE);
-	RNA_def_property_enum_sdna(prop, NULL, "body_type");
-	RNA_def_property_enum_items(prop, body_type_items);
-	RNA_def_property_enum_default(prop, OB_BODY_TYPE_STATIC);
-	RNA_def_property_enum_funcs(prop, "rna_GameObjectSettings_physics_type_get",
-	                            "rna_GameObjectSettings_physics_type_set", NULL);
-	RNA_def_property_ui_text(prop, "Physics Type", "Select the type of physical representation");
-	RNA_def_property_update(prop, NC_LOGIC, NULL);
-
-	prop = RNA_def_property(srna, "use_record_animation", PROP_BOOLEAN, PROP_NONE);
-	RNA_def_property_boolean_sdna(prop, NULL, "gameflag", OB_RECORD_ANIMATION);
-	RNA_def_property_ui_text(prop, "Record Animation", "Record animation objects without physics");
-
-	prop = RNA_def_property(srna, "use_actor", PROP_BOOLEAN, PROP_NONE);
-	RNA_def_property_boolean_sdna(prop, NULL, "gameflag", OB_ACTOR);
-	RNA_def_property_ui_text(prop, "Actor", "Object is detected by the Near and Radar sensor");
-
-	prop = RNA_def_property(srna, "use_ghost", PROP_BOOLEAN, PROP_NONE);
-	RNA_def_property_boolean_sdna(prop, NULL, "gameflag", OB_GHOST);
-	RNA_def_property_ui_text(prop, "Ghost", "Object does not react to collisions, like a ghost");
-
-	prop = RNA_def_property(srna, "mass", PROP_FLOAT, PROP_NONE);
-	RNA_def_property_range(prop, 0.01, 10000.0);
-	RNA_def_property_float_default(prop, 1.0f);
-	RNA_def_property_ui_text(prop, "Mass", "Mass of the object");
-
-	prop = RNA_def_property(srna, "radius", PROP_FLOAT, PROP_NONE | PROP_UNIT_LENGTH);
-	RNA_def_property_float_sdna(prop, NULL, "inertia");
-	RNA_def_property_range(prop, 0.01f, FLT_MAX);
-	RNA_def_property_ui_range(prop, 0.01f, 10.0f, 1, 3);
-	RNA_def_property_float_default(prop, 1.0f);
-	RNA_def_property_ui_text(prop, "Radius", "Radius of bounding sphere and material physics");
-	RNA_def_property_update(prop, NC_OBJECT | ND_DRAW, NULL);
-
-	prop = RNA_def_property(srna, "use_sleep", PROP_BOOLEAN, PROP_NONE);
-	RNA_def_property_boolean_sdna(prop, NULL, "gameflag", OB_COLLISION_RESPONSE);
-	RNA_def_property_ui_text(prop, "No Sleeping", "Disable auto (de)activation in physics simulation");
-
-	prop = RNA_def_property(srna, "damping", PROP_FLOAT, PROP_NONE);
-	RNA_def_property_float_sdna(prop, NULL, "damping");
-	RNA_def_property_range(prop, 0.0, 1.0);
-	RNA_def_property_float_default(prop, 0.04f);
-	RNA_def_property_ui_text(prop, "Damping", "General movement damping");
-
-	prop = RNA_def_property(srna, "rotation_damping", PROP_FLOAT, PROP_NONE);
-	RNA_def_property_float_sdna(prop, NULL, "rdamping");
-	RNA_def_property_range(prop, 0.0, 1.0);
-	RNA_def_property_float_default(prop, 0.1f);
-	RNA_def_property_ui_text(prop, "Rotation Damping", "General rotation damping");
-
-	prop = RNA_def_property(srna, "velocity_min", PROP_FLOAT, PROP_DISTANCE);
-	RNA_def_property_float_sdna(prop, NULL, "min_vel");
-	RNA_def_property_range(prop, 0.0, 1000.0);
-	RNA_def_property_ui_text(prop, "Velocity Min", "Clamp velocity to this minimum speed (except when totally still), "
-	                         "in distance per second");
-
-	prop = RNA_def_property(srna, "velocity_max", PROP_FLOAT, PROP_DISTANCE);
-	RNA_def_property_float_sdna(prop, NULL, "max_vel");
-	RNA_def_property_range(prop, 0.0, 1000.0);
-	RNA_def_property_ui_text(prop, "Velocity Max", "Clamp velocity to this maximum speed, "
-	                         "in distance per second");
-
-	prop = RNA_def_property(srna, "angular_velocity_min", PROP_FLOAT, PROP_ANGLE);
-	RNA_def_property_float_sdna(prop, NULL, "min_angvel");
-	RNA_def_property_range(prop, 0.0, 1000.0);
-	RNA_def_property_ui_text(prop, "Angular Velocity Min",
-	                         "Clamp angular velocity to this minimum speed (except when totally still), "
-	                         "in angle per second");
-
-	prop = RNA_def_property(srna, "angular_velocity_max", PROP_FLOAT, PROP_ANGLE);
-	RNA_def_property_float_sdna(prop, NULL, "max_angvel");
-	RNA_def_property_range(prop, 0.0, 1000.0);
-	RNA_def_property_ui_text(prop, "Angular Velocity Max", "Clamp angular velocity to this maximum speed, "
-	                         "in angle per second");
-
-	/* Character physics */
-	prop = RNA_def_property(srna, "step_height", PROP_FLOAT, PROP_NONE);
-	RNA_def_property_float_sdna(prop, NULL, "step_height");
-	RNA_def_property_range(prop, 0.01, 1.0);
-	RNA_def_property_float_default(prop, 0.15f);
-	RNA_def_property_ui_text(prop, "Step Height", "Maximum height of steps the character can run over");
-
-	prop = RNA_def_property(srna, "jump_speed", PROP_FLOAT, PROP_NONE);
-	RNA_def_property_float_sdna(prop, NULL, "jump_speed");
-	RNA_def_property_range(prop, 0.0, 1000.0);
-	RNA_def_property_float_default(prop, 10.0f);
-	RNA_def_property_ui_text(prop, "Jump Force", "Upward velocity applied to the character when jumping");
-
-	prop = RNA_def_property(srna, "fall_speed", PROP_FLOAT, PROP_NONE);
-	RNA_def_property_float_sdna(prop, NULL, "fall_speed");
-	RNA_def_property_range(prop, 0.0, 1000.0);
-	RNA_def_property_float_default(prop, 55.0f);
-	RNA_def_property_ui_text(prop, "Fall Speed Max", "Maximum speed at which the character will fall");
-
-	prop = RNA_def_property(srna, "jump_max", PROP_INT, PROP_NONE);
-	RNA_def_property_int_sdna(prop, NULL, "max_jumps");
-	RNA_def_property_range(prop, 1, CHAR_MAX);
-	RNA_def_property_ui_range(prop, 1, 10, 1, 1);
-	RNA_def_property_int_default(prop, 1);
-	RNA_def_property_ui_text(prop, "Max Jumps",
-	                         "The maximum number of jumps the character can make before it hits the ground");
-
-	/* Collision Masks */
-	prop = RNA_def_property(srna, "collision_group", PROP_BOOLEAN, PROP_LAYER_MEMBER);
-	RNA_def_property_boolean_sdna(prop, NULL, "col_group", 1);
-	RNA_def_property_array(prop, OB_MAX_COL_MASKS);
-	RNA_def_property_ui_text(prop, "Collision Group", "The collision group of the object");
-	RNA_def_property_boolean_funcs(prop, "rna_GameObjectSettings_col_group_get", "rna_GameObjectSettings_col_group_set");
-
-	prop = RNA_def_property(srna, "collision_mask", PROP_BOOLEAN, PROP_LAYER_MEMBER);
-	RNA_def_property_boolean_sdna(prop, NULL, "col_mask", 1);
-	RNA_def_property_array(prop, OB_MAX_COL_MASKS);
-	RNA_def_property_ui_text(prop, "Collision Mask", "The groups this object can collide with");
-	RNA_def_property_boolean_funcs(prop, "rna_GameObjectSettings_col_mask_get", "rna_GameObjectSettings_col_mask_set");
-
-	/* lock position */
-	prop = RNA_def_property(srna, "lock_location_x", PROP_BOOLEAN, PROP_NONE);
-	RNA_def_property_boolean_sdna(prop, NULL, "gameflag2", OB_LOCK_RIGID_BODY_X_AXIS);
-	RNA_def_property_ui_text(prop, "Lock X Axis", "Disable simulation of linear motion along the X axis");
-
-	prop = RNA_def_property(srna, "lock_location_y", PROP_BOOLEAN, PROP_NONE);
-	RNA_def_property_boolean_sdna(prop, NULL, "gameflag2", OB_LOCK_RIGID_BODY_Y_AXIS);
-	RNA_def_property_ui_text(prop, "Lock Y Axis", "Disable simulation of linear motion along the Y axis");
-
-	prop = RNA_def_property(srna, "lock_location_z", PROP_BOOLEAN, PROP_NONE);
-	RNA_def_property_boolean_sdna(prop, NULL, "gameflag2", OB_LOCK_RIGID_BODY_Z_AXIS);
-	RNA_def_property_ui_text(prop, "Lock Z Axis", "Disable simulation of linear motion along the Z axis");
-
-
-	/* lock rotation */
-	prop = RNA_def_property(srna, "lock_rotation_x", PROP_BOOLEAN, PROP_NONE);
-	RNA_def_property_boolean_sdna(prop, NULL, "gameflag2", OB_LOCK_RIGID_BODY_X_ROT_AXIS);
-	RNA_def_property_ui_text(prop, "Lock X Rotation Axis", "Disable simulation of angular motion along the X axis");
-
-	prop = RNA_def_property(srna, "lock_rotation_y", PROP_BOOLEAN, PROP_NONE);
-	RNA_def_property_boolean_sdna(prop, NULL, "gameflag2", OB_LOCK_RIGID_BODY_Y_ROT_AXIS);
-	RNA_def_property_ui_text(prop, "Lock Y Rotation Axis", "Disable simulation of angular motion along the Y axis");
-
-	prop = RNA_def_property(srna, "lock_rotation_z", PROP_BOOLEAN, PROP_NONE);
-	RNA_def_property_boolean_sdna(prop, NULL, "gameflag2", OB_LOCK_RIGID_BODY_Z_ROT_AXIS);
-	RNA_def_property_ui_text(prop, "Lock Z Rotation Axis", "Disable simulation of angular motion along the Z axis");
-
-	/* is this used anywhere ? */
-	prop = RNA_def_property(srna, "use_activity_culling", PROP_BOOLEAN, PROP_NONE);
-	RNA_def_property_boolean_negative_sdna(prop, NULL, "gameflag2", OB_NEVER_DO_ACTIVITY_CULLING);
-	RNA_def_property_ui_text(prop, "Lock Z Rotation Axis", "Disable simulation of angular motion along the Z axis");
-
-
-	prop = RNA_def_property(srna, "use_material_physics_fh", PROP_BOOLEAN, PROP_NONE);
-	RNA_def_property_boolean_sdna(prop, NULL, "gameflag", OB_DO_FH);
-	RNA_def_property_ui_text(prop, "Use Material Force Field", "React to force field physics settings in materials");
-
-	prop = RNA_def_property(srna, "use_rotate_from_normal", PROP_BOOLEAN, PROP_NONE);
-	RNA_def_property_boolean_sdna(prop, NULL, "gameflag", OB_ROT_FH);
-	RNA_def_property_ui_text(prop, "Rotate From Normal",
-	                         "Use face normal to rotate object, so that it points away from the surface");
-
-	prop = RNA_def_property(srna, "form_factor", PROP_FLOAT, PROP_NONE);
-	RNA_def_property_float_sdna(prop, NULL, "formfactor");
-	RNA_def_property_range(prop, 0.0, 1.0);
-	RNA_def_property_float_default(prop, 0.4f);
-	RNA_def_property_ui_text(prop, "Form Factor", "Form factor scales the inertia tensor");
-
-	prop = RNA_def_property(srna, "use_anisotropic_friction", PROP_BOOLEAN, PROP_NONE);
-	RNA_def_property_boolean_sdna(prop, NULL, "gameflag", OB_ANISOTROPIC_FRICTION);
-	RNA_def_property_ui_text(prop, "Anisotropic Friction", "Enable anisotropic friction");
-
-	prop = RNA_def_property(srna, "friction_coefficients", PROP_FLOAT, PROP_XYZ);
-	RNA_def_property_float_sdna(prop, NULL, "anisotropicFriction");
-	RNA_def_property_range(prop, 0.0, 1.0);
-	RNA_def_property_ui_text(prop, "Friction Coefficients",
-	                         "Relative friction coefficients in the in the X, Y and Z directions, "
-	                         "when anisotropic friction is enabled");
-
-	prop = RNA_def_property(srna, "use_collision_bounds", PROP_BOOLEAN, PROP_NONE);
-	RNA_def_property_boolean_sdna(prop, NULL, "gameflag", OB_BOUNDS);
-	RNA_def_property_ui_text(prop, "Use Collision Bounds", "Specify a collision bounds type other than the default");
-	RNA_def_property_update(prop, NC_OBJECT | ND_DRAW, NULL);
-
-	prop = RNA_def_property(srna, "collision_bounds_type", PROP_ENUM, PROP_NONE);
-	RNA_def_property_enum_sdna(prop, NULL, "collision_boundtype");
-	RNA_def_property_enum_items(prop, collision_bounds_items);
-	RNA_def_property_enum_funcs(prop, NULL, NULL, "rna_Object_collision_bounds_itemf");
-	RNA_def_property_ui_text(prop, "Collision Shape",  "Select the collision shape that better fits the object");
-	RNA_def_property_update(prop, NC_OBJECT | ND_DRAW, NULL);
-
-	prop = RNA_def_property(srna, "use_collision_compound", PROP_BOOLEAN, PROP_NONE);
-	RNA_def_property_boolean_sdna(prop, NULL, "gameflag", OB_CHILD);
-	RNA_def_property_ui_text(prop, "Collision Compound", "Add children to form a compound collision object");
-
-	prop = RNA_def_property(srna, "collision_margin", PROP_FLOAT, PROP_NONE | PROP_UNIT_LENGTH);
-	RNA_def_property_float_sdna(prop, NULL, "margin");
-	RNA_def_property_range(prop, 0.0, 1.0);
-	RNA_def_property_float_default(prop, 0.04f);
-	RNA_def_property_ui_text(prop, "Collision Margin",
-	                         "Extra margin around object for collision detection, small amount required "
-	                         "for stability");
-
-	prop = RNA_def_property(srna, "soft_body", PROP_POINTER, PROP_NONE);
-	RNA_def_property_pointer_sdna(prop, NULL, "bsoft");
-	RNA_def_property_ui_text(prop, "Soft Body Settings", "Settings for Bullet soft body simulation");
-
-	prop = RNA_def_property(srna, "use_obstacle_create", PROP_BOOLEAN, PROP_NONE);
-	RNA_def_property_boolean_sdna(prop, NULL, "gameflag", OB_HASOBSTACLE);
-	RNA_def_property_ui_text(prop, "Create obstacle", "Create representation for obstacle simulation");
-
-	prop = RNA_def_property(srna, "obstacle_radius", PROP_FLOAT, PROP_NONE | PROP_UNIT_LENGTH);
-	RNA_def_property_float_sdna(prop, NULL, "obstacleRad");
-	RNA_def_property_range(prop, 0.0, 1000.0);
-	RNA_def_property_float_default(prop, 1.0f);
-	RNA_def_property_ui_text(prop, "Obstacle Radius", "Radius of object representation in obstacle simulation");
-
-	/* state */
-
-	prop = RNA_def_property(srna, "states_visible", PROP_BOOLEAN, PROP_LAYER_MEMBER);
-	RNA_def_property_boolean_sdna(prop, NULL, "state", 1);
-	RNA_def_property_array(prop, OB_MAX_STATES);
-	RNA_def_property_ui_text(prop, "State", "State determining which controllers are displayed");
-	RNA_def_property_boolean_funcs(prop, "rna_GameObjectSettings_state_get", "rna_GameObjectSettings_state_set");
-
-	prop = RNA_def_property(srna, "used_states", PROP_BOOLEAN, PROP_LAYER_MEMBER);
-	RNA_def_property_array(prop, OB_MAX_STATES);
-	RNA_def_property_ui_text(prop, "Used State", "States which are being used by controllers");
-	RNA_def_property_clear_flag(prop, PROP_EDITABLE);
-	RNA_def_property_boolean_funcs(prop, "rna_GameObjectSettings_used_state_get", NULL);
-
-	prop = RNA_def_property(srna, "states_initial", PROP_BOOLEAN, PROP_NONE);
-	RNA_def_property_boolean_sdna(prop, NULL, "init_state", 1);
-	RNA_def_property_array(prop, OB_MAX_STATES);
-	RNA_def_property_ui_text(prop, "Initial State", "Initial state when the game starts");
-
-	prop = RNA_def_property(srna, "show_debug_state", PROP_BOOLEAN, PROP_NONE);
-	RNA_def_property_boolean_sdna(prop, NULL, "scaflag", OB_DEBUGSTATE);
-	RNA_def_property_ui_text(prop, "Debug State", "Print state debug info in the game engine");
-	RNA_def_property_ui_icon(prop, ICON_INFO, 0);
-
-	prop = RNA_def_property(srna, "use_all_states", PROP_BOOLEAN, PROP_NONE);
-	RNA_def_property_boolean_sdna(prop, NULL, "scaflag", OB_ALLSTATE);
-	RNA_def_property_ui_text(prop, "All", "Set all state bits");
-
-	prop = RNA_def_property(srna, "show_state_panel", PROP_BOOLEAN, PROP_NONE);
-	RNA_def_property_boolean_sdna(prop, NULL, "scaflag", OB_SHOWSTATE);
-	RNA_def_property_ui_text(prop, "States", "Show state panel");
-	RNA_def_property_ui_icon(prop, ICON_DISCLOSURE_TRI_RIGHT, 1);
-}
-
->>>>>>> b09bcd09
 static void rna_def_object_constraints(BlenderRNA *brna, PropertyRNA *cprop)
 {
 	StructRNA *srna;
@@ -2316,7 +1777,7 @@
 static void rna_def_object_face_maps(BlenderRNA *brna, PropertyRNA *cprop)
 {
 	StructRNA *srna;
-	
+
 	PropertyRNA *prop;
 
 	FunctionRNA *func;
@@ -2342,7 +1803,7 @@
 	                           "rna_Object_active_face_map_index_range");
 	RNA_def_property_ui_text(prop, "Active Face Map Index", "Active index in face map array");
 	RNA_def_property_update(prop, NC_GEOM | ND_DATA, "rna_Object_internal_update_data");
-	
+
 	/* face maps */ /* add_face_map */
 	func = RNA_def_function(srna, "new", "rna_Object_fmap_new");
 	RNA_def_function_ui_description(func, "Add face map to object");
@@ -2743,14 +2204,14 @@
 	RNA_def_property_ui_text(prop, "Vertex Groups", "Vertex groups of the object");
 	rna_def_object_vertex_groups(brna, prop);
 
-	
+
 	/* face maps */
 	prop = RNA_def_property(srna, "face_maps", PROP_COLLECTION, PROP_NONE);
 	RNA_def_property_collection_sdna(prop, NULL, "fmaps", NULL);
 	RNA_def_property_struct_type(prop, "FaceMap");
 	RNA_def_property_ui_text(prop, "Face Maps", "Maps of faces of the object");
 	rna_def_object_face_maps(brna, prop);
-	
+
 	/* empty */
 	prop = RNA_def_property(srna, "empty_draw_type", PROP_ENUM, PROP_NONE);
 	RNA_def_property_enum_sdna(prop, NULL, "empty_drawtype");
@@ -2867,18 +2328,6 @@
 	RNA_def_property_ui_text(prop, "Slow Parent Offset", "Delay in the parent relationship");
 	RNA_def_property_update(prop, NC_OBJECT | ND_TRANSFORM, "rna_Object_internal_update");
 
-<<<<<<< HEAD
-=======
-	/* depsgraph hack */
-	prop = RNA_def_property(srna, "use_extra_recalc_object", PROP_BOOLEAN, PROP_NONE);
-	RNA_def_property_boolean_sdna(prop, NULL, "depsflag", OB_DEPS_EXTRA_OB_RECALC);
-	RNA_def_property_ui_text(prop, "Extra Object Update", "Refresh this object again on frame changes, dependency graph hack");
-
-	prop = RNA_def_property(srna, "use_extra_recalc_data", PROP_BOOLEAN, PROP_NONE);
-	RNA_def_property_boolean_sdna(prop, NULL, "depsflag", OB_DEPS_EXTRA_DATA_RECALC);
-	RNA_def_property_ui_text(prop, "Extra Data Update", "Refresh this object's data again on frame changes, dependency graph hack");
-
->>>>>>> b09bcd09
 	/* duplicates */
 	prop = RNA_def_property(srna, "dupli_type", PROP_ENUM, PROP_NONE);
 	RNA_def_property_enum_bitflag_sdna(prop, NULL, "transflag");
@@ -3073,22 +2522,7 @@
 	RNA_def_property_struct_type(prop, "ObjectDisplay");
 	RNA_def_property_ui_text(prop, "Object Display", "Object display settings for 3d viewport");
 
-<<<<<<< HEAD
 	RNA_api_object(srna);
-=======
-	prop = RNA_def_property(srna, "layers_local_view", PROP_BOOLEAN, PROP_LAYER_MEMBER);
-	RNA_def_property_boolean_sdna(prop, NULL, "lay", 0x01000000);
-	RNA_def_property_array(prop, 8);
-	RNA_def_property_clear_flag(prop, PROP_EDITABLE);
-	RNA_def_property_ui_text(prop, "Local View Layers", "3D local view layers the object base is on");
-
-	prop = RNA_def_property(srna, "select", PROP_BOOLEAN, PROP_NONE);
-	RNA_def_property_boolean_sdna(prop, NULL, "flag", BA_SELECT);
-	RNA_def_property_ui_text(prop, "Select", "Object base selection state");
-	RNA_def_property_update(prop, NC_OBJECT | ND_DRAW, "rna_Base_select_update");
-
-	RNA_api_object_base(srna);
->>>>>>> b09bcd09
 }
 
 void RNA_def_object(BlenderRNA *brna)
