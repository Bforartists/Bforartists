--- conflicted
+++ resolved
@@ -146,7 +146,6 @@
 };
 
 const EnumPropertyItem rna_enum_object_gpencil_type_items[] = {
-<<<<<<< HEAD
     {GP_EMPTY,
      "EMPTY",
      ICON_EMPTY_AXIS,
@@ -164,13 +163,7 @@
      "Monkey",
      "Construct a Suzanne grease pencil object\nSwitch to Draw mode to draw grease pencil "
      "strokes"},
-    {0, "", 0, NULL, NULL},
-=======
-    {GP_EMPTY, "EMPTY", ICON_EMPTY_AXIS, "Blank", "Create an empty grease pencil object"},
-    {GP_STROKE, "STROKE", ICON_STROKE, "Stroke", "Create a simple stroke with basic colors"},
-    {GP_MONKEY, "MONKEY", ICON_MONKEY, "Monkey", "Construct a Suzanne grease pencil object"},
     RNA_ENUM_ITEM_SEPR,
->>>>>>> 70694e49
     {GP_LRT_SCENE,
      "LRT_SCENE",
      ICON_LINEART_SCENE,
