/*
 * This program is free software; you can redistribute it and/or
 * modify it under the terms of the GNU General Public License
 * as published by the Free Software Foundation; either version 2
 * of the License, or (at your option) any later version.
 *
 * This program is distributed in the hope that it will be useful,
 * but WITHOUT ANY WARRANTY; without even the implied warranty of
 * MERCHANTABILITY or FITNESS FOR A PARTICULAR PURPOSE.  See the
 * GNU General Public License for more details.
 *
 * You should have received a copy of the GNU General Public License
 * along with this program; if not, write to the Free Software Foundation,
 * Inc., 51 Franklin Street, Fifth Floor, Boston, MA 02110-1301, USA.
 */

/** \file
 * \ingroup RNA
 */

#include <stdio.h>
#include <stdlib.h>

#include "DNA_action_types.h"
#include "DNA_brush_types.h"
#include "DNA_collection_types.h"
#include "DNA_customdata_types.h"
#include "DNA_gpencil_modifier_types.h"
#include "DNA_lightprobe_types.h"
#include "DNA_material_types.h"
#include "DNA_mesh_types.h"
#include "DNA_meta_types.h"
#include "DNA_object_force_types.h"
#include "DNA_object_types.h"
#include "DNA_scene_types.h"
#include "DNA_shader_fx_types.h"
#include "DNA_workspace_types.h"

#include "BLI_math.h"
#include "BLI_utildefines.h"

#include "BLT_translation.h"

#include "BKE_camera.h"
#include "BKE_collection.h"
#include "BKE_editlattice.h"
#include "BKE_editmesh.h"
#include "BKE_layer.h"
#include "BKE_object_deform.h"
#include "BKE_object_facemap.h"
#include "BKE_paint.h"

#include "RNA_access.h"
#include "RNA_define.h"
#include "RNA_enum_types.h"

#include "rna_internal.h"

#include "BLI_sys_types.h" /* needed for intptr_t used in ED_mesh.h */
#include "ED_mesh.h"

#include "WM_api.h"
#include "WM_types.h"

const EnumPropertyItem rna_enum_object_mode_items[] = {
    {OB_MODE_OBJECT, "OBJECT", ICON_OBJECT_DATAMODE, "Object Mode", ""},
    {OB_MODE_EDIT, "EDIT", ICON_EDITMODE_HLT, "Edit Mode", ""},
    {OB_MODE_POSE, "POSE", ICON_POSE_HLT, "Pose Mode", ""},
    {OB_MODE_SCULPT, "SCULPT", ICON_SCULPTMODE_HLT, "Sculpt Mode", ""},
    {OB_MODE_VERTEX_PAINT, "VERTEX_PAINT", ICON_VPAINT_HLT, "Vertex Paint", ""},
    {OB_MODE_WEIGHT_PAINT, "WEIGHT_PAINT", ICON_WPAINT_HLT, "Weight Paint", ""},
    {OB_MODE_TEXTURE_PAINT, "TEXTURE_PAINT", ICON_TPAINT_HLT, "Texture Paint", ""},
    {OB_MODE_PARTICLE_EDIT, "PARTICLE_EDIT", ICON_PARTICLEMODE, "Particle Edit", ""},
    {OB_MODE_EDIT_GPENCIL,
     "EDIT_GPENCIL",
     ICON_EDITMODE_HLT,
     "Edit Mode",
     "Edit Grease Pencil Strokes"},
    {OB_MODE_SCULPT_GPENCIL,
     "SCULPT_GPENCIL",
     ICON_SCULPTMODE_HLT,
     "Sculpt Mode",
     "Sculpt Grease Pencil Strokes"},
    {OB_MODE_PAINT_GPENCIL,
     "PAINT_GPENCIL",
     ICON_GREASEPENCIL,
     "Draw",
     "Paint Grease Pencil Strokes"},
    {OB_MODE_WEIGHT_GPENCIL,
     "WEIGHT_GPENCIL",
     ICON_WPAINT_HLT,
     "Weight Paint",
     "Grease Pencil Weight Paint Strokes"},
    {OB_MODE_VERTEX_GPENCIL,
     "VERTEX_GPENCIL",
     ICON_VPAINT_HLT,
     "Vertex Paint",
     "Grease Pencil Vertex Paint Strokes"},
    {0, NULL, 0, NULL, NULL},
};

/* Same as above, but with names that distinguish grease pencil. */
const EnumPropertyItem rna_enum_workspace_object_mode_items[] = {
    {OB_MODE_OBJECT, "OBJECT", ICON_OBJECT_DATAMODE, "Object Mode", ""},
    {OB_MODE_EDIT, "EDIT", ICON_EDITMODE_HLT, "Edit Mode", ""},
    {OB_MODE_POSE, "POSE", ICON_POSE_HLT, "Pose Mode", ""},
    {OB_MODE_SCULPT, "SCULPT", ICON_SCULPTMODE_HLT, "Sculpt Mode", ""},
    {OB_MODE_VERTEX_PAINT, "VERTEX_PAINT", ICON_VPAINT_HLT, "Vertex Paint", ""},
    {OB_MODE_WEIGHT_PAINT, "WEIGHT_PAINT", ICON_WPAINT_HLT, "Weight Paint", ""},
    {OB_MODE_TEXTURE_PAINT, "TEXTURE_PAINT", ICON_TPAINT_HLT, "Texture Paint", ""},
    {OB_MODE_PARTICLE_EDIT, "PARTICLE_EDIT", ICON_PARTICLEMODE, "Particle Edit", ""},
    {OB_MODE_EDIT_GPENCIL,
     "EDIT_GPENCIL",
     ICON_EDITMODE_HLT,
     "Grease Pencil Edit Mode",
     "Edit Grease Pencil Strokes"},
    {OB_MODE_SCULPT_GPENCIL,
     "SCULPT_GPENCIL",
     ICON_SCULPTMODE_HLT,
     "Grease Pencil Sculpt Mode",
     "Sculpt Grease Pencil Strokes"},
    {OB_MODE_PAINT_GPENCIL,
     "PAINT_GPENCIL",
     ICON_GREASEPENCIL,
     "Grease Pencil Draw",
     "Paint Grease Pencil Strokes"},
    {OB_MODE_VERTEX_GPENCIL,
     "VERTEX_GPENCIL",
     ICON_VPAINT_HLT,
     "Grease Pencil Vertex Paint",
     "Grease Pencil Vertex Paint Strokes"},
    {OB_MODE_WEIGHT_GPENCIL,
     "WEIGHT_GPENCIL",
     ICON_WPAINT_HLT,
     "Grease Pencil Weight Paint",
     "Grease Pencil Weight Paint Strokes"},
    {0, NULL, 0, NULL, NULL},
};

const EnumPropertyItem rna_enum_object_empty_drawtype_items[] = {
    {OB_PLAINAXES, "PLAIN_AXES", ICON_EMPTY_AXIS, "Plain Axes", ""},
    {OB_ARROWS, "ARROWS", ICON_EMPTY_ARROWS, "Arrows", ""},
    {OB_SINGLE_ARROW, "SINGLE_ARROW", ICON_EMPTY_SINGLE_ARROW, "Single Arrow", ""},
    {OB_CIRCLE, "CIRCLE", ICON_EMPTY_CIRCLE, "Circle", ""},
    {OB_CUBE, "CUBE", ICON_EMPTY_CUBE, "Cube", ""},
    {OB_EMPTY_SPHERE, "SPHERE", ICON_EMPTY_SPHERE, "Sphere", ""},
    {OB_EMPTY_CONE, "CONE", ICON_EMPTY_CONE, "Cone", ""},
    {OB_EMPTY_IMAGE, "IMAGE", ICON_EMPTY_IMAGE, "Image", ""},
    {0, NULL, 0, NULL, NULL},
};

static const EnumPropertyItem rna_enum_object_empty_image_depth_items[] = {
    {OB_EMPTY_IMAGE_DEPTH_DEFAULT, "DEFAULT", 0, "Default", ""},
    {OB_EMPTY_IMAGE_DEPTH_FRONT, "FRONT", 0, "Front", ""},
    {OB_EMPTY_IMAGE_DEPTH_BACK, "BACK", 0, "Back", ""},
    {0, NULL, 0, NULL, NULL},
};

const EnumPropertyItem rna_enum_object_gpencil_type_items[] = {
<<<<<<< HEAD
    {GP_EMPTY, "EMPTY", ICON_EMPTY_AXIS, "Blank", "Create an empty grease pencil object\nSwitch to Draw mode to draw grease pencil strokes"},
    {GP_STROKE, "STROKE", ICON_STROKE, "Stroke", "Create a simple stroke with basic colors\nSwitch to Draw mode to draw grease pencil strokes"},
    {GP_MONKEY, "MONKEY", ICON_MONKEY, "Monkey", "Construct a Suzanne grease pencil object\nSwitch to Draw mode to draw grease pencil strokes"},
=======
    {GP_EMPTY, "EMPTY", ICON_EMPTY_AXIS, "Blank", "Create an empty grease pencil object"},
    {GP_STROKE, "STROKE", ICON_STROKE, "Stroke", "Create a simple stroke with basic colors"},
    {GP_MONKEY, "MONKEY", ICON_MONKEY, "Monkey", "Construct a Suzanne grease pencil object"},
    {0, "", 0, NULL, NULL},
>>>>>>> d89cd277
    {GP_LRT_SCENE,
     "LRT_SCENE",
     ICON_LINEART_SCENE,
     "Scene Line Art",
     "Quickly set up line art for the entire scene"},
    {GP_LRT_COLLECTION,
     "LRT_COLLECTION",
     ICON_LINEART_COLLECTION,
     "Collection Line Art",
     "Quickly set up line art for the active collection"},
    {GP_LRT_OBJECT,
     "LRT_OBJECT",
     ICON_LINEART_OBJECT,
     "Object Line Art",
     "Quickly set up line art for the active object"},
    {0, NULL, 0, NULL, NULL}};

static const EnumPropertyItem parent_type_items[] = {
    {PAROBJECT, "OBJECT", 0, "Object", "The object is parented to an object"},
    {PARSKEL, "ARMATURE", 0, "Armature", ""},
    /* PARSKEL reuse will give issues. */
    {PARSKEL, "LATTICE", 0, "Lattice", "The object is parented to a lattice"},
    {PARVERT1, "VERTEX", 0, "Vertex", "The object is parented to a vertex"},
    {PARVERT3, "VERTEX_3", 0, "3 Vertices", ""},
    {PARBONE, "BONE", 0, "Bone", "The object is parented to a bone"},
    {0, NULL, 0, NULL, NULL},
};

#define INSTANCE_ITEMS_SHARED \
  {0, "NONE", 0, "None", ""}, \
      {OB_DUPLIVERTS, "VERTS", 0, "Vertices", "Instantiate child objects on all vertices"}, \
  { \
    OB_DUPLIFACES, "FACES", 0, "Faces", "Instantiate child objects on all faces" \
  }

#define INSTANCE_ITEM_COLLECTION \
  { \
    OB_DUPLICOLLECTION, "COLLECTION", 0, "Collection", "Enable collection instancing" \
  }
static const EnumPropertyItem instance_items[] = {
    INSTANCE_ITEMS_SHARED,
    INSTANCE_ITEM_COLLECTION,
    {0, NULL, 0, NULL, NULL},
};
#ifdef RNA_RUNTIME
static EnumPropertyItem instance_items_nogroup[] = {
    INSTANCE_ITEMS_SHARED,
    {0, NULL, 0, NULL, NULL},
};

static EnumPropertyItem instance_items_pointcloud[] = {
    {0, "NONE", 0, "None", ""},
    {OB_DUPLIVERTS, "POINTS", 0, "Points", "Instantiate child objects on all points"},
    {0, NULL, 0, NULL, NULL},
};
#endif
#undef INSTANCE_ITEMS_SHARED
#undef INSTANCE_ITEM_COLLECTION

const EnumPropertyItem rna_enum_metaelem_type_items[] = {
    {MB_BALL, "BALL", ICON_META_BALL, "Ball", ""},
    {MB_TUBE, "CAPSULE", ICON_META_CAPSULE, "Capsule", ""},
    {MB_PLANE, "PLANE", ICON_META_PLANE, "Plane", ""},
    /* NOTE: typo at original definition! */
    {MB_ELIPSOID, "ELLIPSOID", ICON_META_ELLIPSOID, "Ellipsoid", ""},
    {MB_CUBE, "CUBE", ICON_META_CUBE, "Cube", ""},
    {0, NULL, 0, NULL, NULL},
};

const EnumPropertyItem rna_enum_lightprobes_type_items[] = {
    {LIGHTPROBE_TYPE_CUBE, "CUBE", ICON_LIGHTPROBE_CUBEMAP, "Cube", ""},
    {LIGHTPROBE_TYPE_PLANAR, "PLANAR", ICON_LIGHTPROBE_PLANAR, "Planar", ""},
    {LIGHTPROBE_TYPE_GRID, "GRID", ICON_LIGHTPROBE_GRID, "Grid", ""},
    {0, NULL, 0, NULL, NULL},
};

/* used for 2 enums */
#define OBTYPE_CU_CURVE \
  { \
    OB_CURVE, "CURVE", ICON_OUTLINER_OB_CURVE, "Curve", "" \
  }
#define OBTYPE_CU_SURF \
  { \
    OB_SURF, "SURFACE", ICON_OUTLINER_OB_SURFACE, "Surface", "" \
  }
#define OBTYPE_CU_FONT \
  { \
    OB_FONT, "FONT", ICON_OUTLINER_OB_FONT, "Text", "" \
  }

const EnumPropertyItem rna_enum_object_type_items[] = {
    {OB_MESH, "MESH", ICON_OUTLINER_OB_MESH, "Mesh", ""},
    OBTYPE_CU_CURVE,
    OBTYPE_CU_SURF,
    {OB_MBALL, "META", ICON_OUTLINER_OB_META, "Metaball", ""},
    OBTYPE_CU_FONT,
    {OB_HAIR, "HAIR", ICON_OUTLINER_OB_HAIR, "Hair", ""},
    {OB_POINTCLOUD, "POINTCLOUD", ICON_OUTLINER_OB_POINTCLOUD, "Point Cloud", ""},
    {OB_VOLUME, "VOLUME", ICON_OUTLINER_OB_VOLUME, "Volume", ""},
    {OB_GPENCIL, "GPENCIL", ICON_OUTLINER_OB_GREASEPENCIL, "Grease Pencil", ""},
    {0, "", 0, NULL, NULL},
    {OB_ARMATURE, "ARMATURE", ICON_OUTLINER_OB_ARMATURE, "Armature", ""},
    {OB_LATTICE, "LATTICE", ICON_OUTLINER_OB_LATTICE, "Lattice", ""},
    {0, "", 0, NULL, NULL},
    {OB_EMPTY, "EMPTY", ICON_OUTLINER_OB_EMPTY, "Empty", ""},
    {0, "", 0, NULL, NULL},
    {OB_LAMP, "LIGHT", ICON_OUTLINER_OB_LIGHT, "Light", ""},
    {OB_LIGHTPROBE, "LIGHT_PROBE", ICON_OUTLINER_OB_LIGHTPROBE, "Light Probe", ""},
    {0, "", 0, NULL, NULL},
    {OB_CAMERA, "CAMERA", ICON_OUTLINER_OB_CAMERA, "Camera", ""},
    {0, "", 0, NULL, NULL},
    {OB_SPEAKER, "SPEAKER", ICON_OUTLINER_OB_SPEAKER, "Speaker", ""},
    {0, NULL, 0, NULL, NULL},
};

const EnumPropertyItem rna_enum_object_type_curve_items[] = {
    OBTYPE_CU_CURVE,
    OBTYPE_CU_SURF,
    OBTYPE_CU_FONT,
    {0, NULL, 0, NULL, NULL},
};

const EnumPropertyItem rna_enum_object_rotation_mode_items[] = {
    {ROT_MODE_QUAT, "QUATERNION", 0, "Quaternion (WXYZ)", "No Gimbal Lock"},
    {ROT_MODE_XYZ, "XYZ", 0, "XYZ Euler", "XYZ Rotation Order - prone to Gimbal Lock (default)"},
    {ROT_MODE_XZY, "XZY", 0, "XZY Euler", "XZY Rotation Order - prone to Gimbal Lock"},
    {ROT_MODE_YXZ, "YXZ", 0, "YXZ Euler", "YXZ Rotation Order - prone to Gimbal Lock"},
    {ROT_MODE_YZX, "YZX", 0, "YZX Euler", "YZX Rotation Order - prone to Gimbal Lock"},
    {ROT_MODE_ZXY, "ZXY", 0, "ZXY Euler", "ZXY Rotation Order - prone to Gimbal Lock"},
    {ROT_MODE_ZYX, "ZYX", 0, "ZYX Euler", "ZYX Rotation Order - prone to Gimbal Lock"},
    {ROT_MODE_AXISANGLE,
     "AXIS_ANGLE",
     0,
     "Axis Angle",
     "Axis Angle (W+XYZ), defines a rotation around some axis defined by 3D-Vector"},
    {0, NULL, 0, NULL, NULL},
};

const EnumPropertyItem rna_enum_object_axis_items[] = {
    {OB_POSX, "POS_X", 0, "+X", ""},
    {OB_POSY, "POS_Y", 0, "+Y", ""},
    {OB_POSZ, "POS_Z", 0, "+Z", ""},
    {OB_NEGX, "NEG_X", 0, "-X", ""},
    {OB_NEGY, "NEG_Y", 0, "-Y", ""},
    {OB_NEGZ, "NEG_Z", 0, "-Z", ""},
    {0, NULL, 0, NULL, NULL},
};

#ifdef RNA_RUNTIME

#  include "BLI_math.h"

#  include "DNA_ID.h"
#  include "DNA_constraint_types.h"
#  include "DNA_gpencil_types.h"
#  include "DNA_key_types.h"
#  include "DNA_lattice_types.h"
#  include "DNA_node_types.h"

#  include "BKE_armature.h"
#  include "BKE_brush.h"
#  include "BKE_constraint.h"
#  include "BKE_context.h"
#  include "BKE_curve.h"
#  include "BKE_deform.h"
#  include "BKE_effect.h"
#  include "BKE_global.h"
#  include "BKE_key.h"
#  include "BKE_material.h"
#  include "BKE_mesh.h"
#  include "BKE_modifier.h"
#  include "BKE_object.h"
#  include "BKE_particle.h"
#  include "BKE_scene.h"

#  include "DEG_depsgraph.h"
#  include "DEG_depsgraph_build.h"

#  include "ED_curve.h"
#  include "ED_lattice.h"
#  include "ED_object.h"
#  include "ED_particle.h"

static void rna_Object_internal_update(Main *UNUSED(bmain), Scene *UNUSED(scene), PointerRNA *ptr)
{
  DEG_id_tag_update(ptr->owner_id, ID_RECALC_TRANSFORM);
}

static void rna_Object_internal_update_draw(Main *UNUSED(bmain),
                                            Scene *UNUSED(scene),
                                            PointerRNA *ptr)
{
  DEG_id_tag_update(ptr->owner_id, ID_RECALC_SHADING);
  WM_main_add_notifier(NC_OBJECT | ND_DRAW, ptr->owner_id);
}

static void rna_Object_matrix_world_update(Main *bmain, Scene *scene, PointerRNA *ptr)
{
  /* don't use compat so we get predictable rotation */
  BKE_object_apply_mat4((Object *)ptr->owner_id, ((Object *)ptr->owner_id)->obmat, false, true);
  rna_Object_internal_update(bmain, scene, ptr);
}

static void rna_Object_hide_update(Main *bmain, Scene *UNUSED(scene), PointerRNA *ptr)
{
  Object *ob = (Object *)ptr->owner_id;
  BKE_main_collection_sync_remap(bmain);
  DEG_id_tag_update(&ob->id, ID_RECALC_COPY_ON_WRITE);
  DEG_relations_tag_update(bmain);
  WM_main_add_notifier(NC_OBJECT | ND_DRAW, &ob->id);
}

static void rna_Object_duplicator_visibility_flag_update(Main *UNUSED(bmain),
                                                         Scene *UNUSED(scene),
                                                         PointerRNA *ptr)
{
  Object *ob = (Object *)ptr->owner_id;
  DEG_id_tag_update(&ob->id, ID_RECALC_GEOMETRY);
}

static void rna_MaterialIndex_update(Main *UNUSED(bmain), Scene *UNUSED(scene), PointerRNA *ptr)
{
  Object *ob = (Object *)ptr->owner_id;
  if (ob && ob->type == OB_GPENCIL) {
    /* notifying material property in topbar */
    WM_main_add_notifier(NC_SPACE | ND_SPACE_VIEW3D, NULL);
  }
}

static void rna_GPencil_update(Main *UNUSED(bmain), Scene *UNUSED(scene), PointerRNA *ptr)
{
  Object *ob = (Object *)ptr->owner_id;
  if (ob && ob->type == OB_GPENCIL) {
    bGPdata *gpd = (bGPdata *)ob->data;
    DEG_id_tag_update(&gpd->id, ID_RECALC_GEOMETRY);
    WM_main_add_notifier(NC_GPENCIL | NA_EDITED, NULL);
  }
}

static void rna_Object_matrix_local_get(PointerRNA *ptr, float values[16])
{
  Object *ob = (Object *)ptr->owner_id;
  BKE_object_matrix_local_get(ob, (float(*)[4])values);
}

static void rna_Object_matrix_local_set(PointerRNA *ptr, const float values[16])
{
  Object *ob = (Object *)ptr->owner_id;
  float local_mat[4][4];

  /* Localspace matrix is truly relative to the parent,
   * but parameters stored in object are relative to parentinv matrix.
   * Undo the parent inverse part before applying it as local matrix. */
  if (ob->parent) {
    float invmat[4][4];
    invert_m4_m4(invmat, ob->parentinv);
    mul_m4_m4m4(local_mat, invmat, (float(*)[4])values);
  }
  else {
    copy_m4_m4(local_mat, (float(*)[4])values);
  }

  /* Don't use compatible so we get predictable rotation, and do not use parenting either,
   * because it's a local matrix! */
  BKE_object_apply_mat4(ob, local_mat, false, false);
}

static void rna_Object_matrix_basis_get(PointerRNA *ptr, float values[16])
{
  Object *ob = (Object *)ptr->owner_id;
  BKE_object_to_mat4(ob, (float(*)[4])values);
}

static void rna_Object_matrix_basis_set(PointerRNA *ptr, const float values[16])
{
  Object *ob = (Object *)ptr->owner_id;
  BKE_object_apply_mat4(ob, (float(*)[4])values, false, false);
}

void rna_Object_internal_update_data_impl(PointerRNA *ptr)
{
  DEG_id_tag_update(ptr->owner_id, ID_RECALC_GEOMETRY);
  WM_main_add_notifier(NC_OBJECT | ND_DRAW, ptr->owner_id);
}

void rna_Object_internal_update_data(Main *UNUSED(bmain), Scene *UNUSED(scene), PointerRNA *ptr)
{
  rna_Object_internal_update_data_impl(ptr);
}

void rna_Object_internal_update_data_dependency(Main *bmain, Scene *UNUSED(scene), PointerRNA *ptr)
{
  DEG_relations_tag_update(bmain);
  rna_Object_internal_update_data_impl(ptr);
}

static void rna_Object_active_shape_update(Main *bmain, Scene *UNUSED(scene), PointerRNA *ptr)
{
  Object *ob = (Object *)ptr->owner_id;

  if (BKE_object_is_in_editmode(ob)) {
    /* exit/enter editmode to get new shape */
    switch (ob->type) {
      case OB_MESH: {
        Mesh *me = ob->data;
        BMEditMesh *em = me->edit_mesh;
        int select_mode = em->selectmode;
        EDBM_mesh_load(bmain, ob);
        EDBM_mesh_make(ob, select_mode, true);
        em = me->edit_mesh;

        DEG_id_tag_update(&me->id, 0);

        EDBM_mesh_normals_update(em);
        BKE_editmesh_looptri_calc(em);
        break;
      }
      case OB_CURVE:
      case OB_SURF:
        ED_curve_editnurb_load(bmain, ob);
        ED_curve_editnurb_make(ob);
        break;
      case OB_LATTICE:
        BKE_editlattice_load(ob);
        BKE_editlattice_make(ob);
        break;
    }
  }

  rna_Object_internal_update_data_impl(ptr);
}

static void rna_Object_dependency_update(Main *bmain, Scene *UNUSED(scene), PointerRNA *ptr)
{
  DEG_id_tag_update(ptr->owner_id, ID_RECALC_TRANSFORM);
  DEG_relations_tag_update(bmain);
  WM_main_add_notifier(NC_OBJECT | ND_PARENT, ptr->owner_id);
}

void rna_Object_data_update(Main *bmain, Scene *scene, PointerRNA *ptr)
{
  Object *object = (Object *)ptr->data;

  if (object->mode == OB_MODE_SCULPT) {
    BKE_sculpt_ensure_orig_mesh_data(scene, object);
  }

  rna_Object_internal_update_data_dependency(bmain, scene, ptr);
}

static void rna_Object_data_set(PointerRNA *ptr, PointerRNA value, struct ReportList *reports)
{
  Object *ob = (Object *)ptr->data;
  ID *id = value.data;

  if (ob->mode & OB_MODE_EDIT) {
    return;
  }

  /* assigning NULL only for empties */
  if ((id == NULL) && (ob->type != OB_EMPTY)) {
    return;
  }

  if (id && ((id->tag & LIB_TAG_NO_MAIN) != (ob->id.tag & LIB_TAG_NO_MAIN))) {
    BKE_report(reports,
               RPT_ERROR,
               "Can only assign evaluated data to evaluated object, or original data to "
               "original object");
    return;
  }

  if (ob->type == OB_EMPTY) {
    if (ob->data) {
      id_us_min((ID *)ob->data);
      ob->data = NULL;
    }

    if (!id || GS(id->name) == ID_IM) {
      id_us_plus(id);
      ob->data = id;
    }
  }
  else if (ob->type == OB_MESH) {
    BKE_mesh_assign_object(G_MAIN, ob, (Mesh *)id);
  }
  else {
    if (ob->data) {
      id_us_min((ID *)ob->data);
    }

    /* no need to type-check here ID. this is done in the _typef() function */
    BLI_assert(OB_DATA_SUPPORT_ID(GS(id->name)));
    id_us_plus(id);

    ob->data = id;
    BKE_object_materials_test(G_MAIN, ob, id);

    if (GS(id->name) == ID_CU) {
      BKE_curve_type_test(ob);
    }
    else if (ob->type == OB_ARMATURE) {
      BKE_pose_rebuild(G_MAIN, ob, ob->data, true);
    }
  }
}

static StructRNA *rna_Object_data_typef(PointerRNA *ptr)
{
  Object *ob = (Object *)ptr->data;

  /* keep in sync with OB_DATA_SUPPORT_ID() macro */
  switch (ob->type) {
    case OB_EMPTY:
      return &RNA_Image;
    case OB_MESH:
      return &RNA_Mesh;
    case OB_CURVE:
      return &RNA_Curve;
    case OB_SURF:
      return &RNA_Curve;
    case OB_FONT:
      return &RNA_Curve;
    case OB_MBALL:
      return &RNA_MetaBall;
    case OB_LAMP:
      return &RNA_Light;
    case OB_CAMERA:
      return &RNA_Camera;
    case OB_LATTICE:
      return &RNA_Lattice;
    case OB_ARMATURE:
      return &RNA_Armature;
    case OB_SPEAKER:
      return &RNA_Speaker;
    case OB_LIGHTPROBE:
      return &RNA_LightProbe;
    case OB_GPENCIL:
      return &RNA_GreasePencil;
    case OB_HAIR:
#  ifdef WITH_HAIR_NODES
      return &RNA_Hair;
#  else
      return &RNA_ID;
#  endif
    case OB_POINTCLOUD:
#  ifdef WITH_POINT_CLOUD
      return &RNA_PointCloud;
#  else
      return &RNA_ID;
#  endif
    case OB_VOLUME:
      return &RNA_Volume;
    default:
      return &RNA_ID;
  }
}

static bool rna_Object_data_poll(PointerRNA *ptr, const PointerRNA value)
{
  Object *ob = (Object *)ptr->data;

  if (ob->type == OB_GPENCIL) {
    /* GP Object - Don't allow using "Annotation" GP datablocks here */
    bGPdata *gpd = value.data;
    return (gpd->flag & GP_DATA_ANNOTATIONS) == 0;
  }

  return true;
}

static void rna_Object_parent_set(PointerRNA *ptr,
                                  PointerRNA value,
                                  struct ReportList *UNUSED(reports))
{
  Object *ob = (Object *)ptr->data;
  Object *par = (Object *)value.data;

  {
    ED_object_parent(ob, par, ob->partype, ob->parsubstr);
  }
}

static bool rna_Object_parent_override_apply(Main *UNUSED(bmain),
                                             PointerRNA *ptr_dst,
                                             PointerRNA *ptr_src,
                                             PointerRNA *ptr_storage,
                                             PropertyRNA *prop_dst,
                                             PropertyRNA *prop_src,
                                             PropertyRNA *UNUSED(prop_storage),
                                             const int len_dst,
                                             const int len_src,
                                             const int len_storage,
                                             PointerRNA *UNUSED(ptr_item_dst),
                                             PointerRNA *UNUSED(ptr_item_src),
                                             PointerRNA *UNUSED(ptr_item_storage),
                                             IDOverrideLibraryPropertyOperation *opop)
{
  BLI_assert(len_dst == len_src && (!ptr_storage || len_dst == len_storage) && len_dst == 0);
  BLI_assert(opop->operation == IDOVERRIDE_LIBRARY_OP_REPLACE &&
             "Unsupported RNA override operation on object parent pointer");
  UNUSED_VARS_NDEBUG(ptr_storage, len_dst, len_src, len_storage, opop);

  /* We need a special handling here because setting parent resets invert parent matrix,
   * which is evil in our case. */
  Object *ob = (Object *)ptr_dst->data;
  Object *parent_dst = RNA_property_pointer_get(ptr_dst, prop_dst).data;
  Object *parent_src = RNA_property_pointer_get(ptr_src, prop_src).data;

  if (parent_src == parent_dst) {
    return false;
  }

  if (parent_src == NULL) {
    /* The only case where we do want default behavior (with matrix reset). */
    ED_object_parent(ob, parent_src, ob->partype, ob->parsubstr);
  }
  else {
    ob->parent = parent_src;
  }
  return true;
}

static void rna_Object_parent_type_set(PointerRNA *ptr, int value)
{
  Object *ob = (Object *)ptr->data;

  ED_object_parent(ob, ob->parent, value, ob->parsubstr);
}

static const EnumPropertyItem *rna_Object_parent_type_itemf(bContext *UNUSED(C),
                                                            PointerRNA *ptr,
                                                            PropertyRNA *UNUSED(prop),
                                                            bool *r_free)
{
  Object *ob = (Object *)ptr->data;
  EnumPropertyItem *item = NULL;
  int totitem = 0;

  RNA_enum_items_add_value(&item, &totitem, parent_type_items, PAROBJECT);

  if (ob->parent) {
    Object *par = ob->parent;

    if (par->type == OB_LATTICE) {
      /* special hack: prevents this overriding others */
      RNA_enum_items_add_value(&item, &totitem, &parent_type_items[2], PARSKEL);
    }
    else if (par->type == OB_ARMATURE) {
      /* special hack: prevents this being overridden */
      RNA_enum_items_add_value(&item, &totitem, &parent_type_items[1], PARSKEL);
      RNA_enum_items_add_value(&item, &totitem, parent_type_items, PARBONE);
    }

    if (OB_TYPE_SUPPORT_PARVERT(par->type)) {
      RNA_enum_items_add_value(&item, &totitem, parent_type_items, PARVERT1);
      RNA_enum_items_add_value(&item, &totitem, parent_type_items, PARVERT3);
    }
  }

  RNA_enum_item_end(&item, &totitem);
  *r_free = true;

  return item;
}

static void rna_Object_empty_display_type_set(PointerRNA *ptr, int value)
{
  Object *ob = (Object *)ptr->data;

  BKE_object_empty_draw_type_set(ob, value);
}

static void rna_Object_parent_bone_set(PointerRNA *ptr, const char *value)
{
  Object *ob = (Object *)ptr->data;

  ED_object_parent(ob, ob->parent, ob->partype, value);
}

static const EnumPropertyItem *rna_Object_instance_type_itemf(bContext *UNUSED(C),
                                                              PointerRNA *ptr,
                                                              PropertyRNA *UNUSED(prop),
                                                              bool *UNUSED(r_free))
{
  Object *ob = (Object *)ptr->data;
  const EnumPropertyItem *item;

  if (ob->type == OB_EMPTY) {
    item = instance_items;
  }
  else if (ob->type == OB_POINTCLOUD) {
    item = instance_items_pointcloud;
  }
  else {
    item = instance_items_nogroup;
  }

  return item;
}

static void rna_Object_dup_collection_set(PointerRNA *ptr,
                                          PointerRNA value,
                                          struct ReportList *UNUSED(reports))
{
  Object *ob = (Object *)ptr->data;
  Collection *grp = (Collection *)value.data;

  /* Must not let this be set if the object belongs in this group already,
   * thus causing a cycle/infinite-recursion leading to crashes on load T25298. */
  if (BKE_collection_has_object_recursive(grp, ob) == 0) {
    if (ob->type == OB_EMPTY) {
      id_us_min(&ob->instance_collection->id);
      ob->instance_collection = grp;
      id_us_plus(&ob->instance_collection->id);
    }
    else {
      BKE_report(NULL, RPT_ERROR, "Only empty objects support collection instances");
    }
  }
  else {
    BKE_report(NULL,
               RPT_ERROR,
               "Cannot set instance-collection as object belongs in group being instanced, thus "
               "causing a cycle");
  }
}

static void rna_VertexGroup_name_set(PointerRNA *ptr, const char *value)
{
  Object *ob = (Object *)ptr->owner_id;
  bDeformGroup *dg = (bDeformGroup *)ptr->data;
  BLI_strncpy_utf8(dg->name, value, sizeof(dg->name));
  BKE_object_defgroup_unique_name(dg, ob);
}

static int rna_VertexGroup_index_get(PointerRNA *ptr)
{
  Object *ob = (Object *)ptr->owner_id;

  return BLI_findindex(&ob->defbase, ptr->data);
}

static PointerRNA rna_Object_active_vertex_group_get(PointerRNA *ptr)
{
  Object *ob = (Object *)ptr->owner_id;
  return rna_pointer_inherit_refine(
      ptr, &RNA_VertexGroup, BLI_findlink(&ob->defbase, ob->actdef - 1));
}

static void rna_Object_active_vertex_group_set(PointerRNA *ptr,
                                               PointerRNA value,
                                               struct ReportList *reports)
{
  Object *ob = (Object *)ptr->owner_id;
  int index = BLI_findindex(&ob->defbase, value.data);
  if (index == -1) {
    BKE_reportf(reports,
                RPT_ERROR,
                "VertexGroup '%s' not found in object '%s'",
                ((bDeformGroup *)value.data)->name,
                ob->id.name + 2);
    return;
  }

  ob->actdef = index + 1;
}

static int rna_Object_active_vertex_group_index_get(PointerRNA *ptr)
{
  Object *ob = (Object *)ptr->owner_id;
  return ob->actdef - 1;
}

static void rna_Object_active_vertex_group_index_set(PointerRNA *ptr, int value)
{
  Object *ob = (Object *)ptr->owner_id;
  ob->actdef = value + 1;
}

static void rna_Object_active_vertex_group_index_range(
    PointerRNA *ptr, int *min, int *max, int *UNUSED(softmin), int *UNUSED(softmax))
{
  Object *ob = (Object *)ptr->owner_id;

  *min = 0;
  *max = max_ii(0, BLI_listbase_count(&ob->defbase) - 1);
}

void rna_object_vgroup_name_index_get(PointerRNA *ptr, char *value, int index)
{
  Object *ob = (Object *)ptr->owner_id;
  bDeformGroup *dg;

  dg = BLI_findlink(&ob->defbase, index - 1);

  if (dg) {
    BLI_strncpy(value, dg->name, sizeof(dg->name));
  }
  else {
    value[0] = '\0';
  }
}

int rna_object_vgroup_name_index_length(PointerRNA *ptr, int index)
{
  Object *ob = (Object *)ptr->owner_id;
  bDeformGroup *dg;

  dg = BLI_findlink(&ob->defbase, index - 1);
  return (dg) ? strlen(dg->name) : 0;
}

void rna_object_vgroup_name_index_set(PointerRNA *ptr, const char *value, short *index)
{
  Object *ob = (Object *)ptr->owner_id;
  *index = BKE_object_defgroup_name_index(ob, value) + 1;
}

void rna_object_vgroup_name_set(PointerRNA *ptr, const char *value, char *result, int maxlen)
{
  Object *ob = (Object *)ptr->owner_id;
  bDeformGroup *dg = BKE_object_defgroup_find_name(ob, value);
  if (dg) {
    /* No need for BLI_strncpy_utf8, since this matches an existing group. */
    BLI_strncpy(result, value, maxlen);
    return;
  }

  result[0] = '\0';
}

static void rna_FaceMap_name_set(PointerRNA *ptr, const char *value)
{
  Object *ob = (Object *)ptr->owner_id;
  bFaceMap *fmap = (bFaceMap *)ptr->data;
  BLI_strncpy_utf8(fmap->name, value, sizeof(fmap->name));
  BKE_object_facemap_unique_name(ob, fmap);
}

static int rna_FaceMap_index_get(PointerRNA *ptr)
{
  Object *ob = (Object *)ptr->owner_id;

  return BLI_findindex(&ob->fmaps, ptr->data);
}

static PointerRNA rna_Object_active_face_map_get(PointerRNA *ptr)
{
  Object *ob = (Object *)ptr->owner_id;
  return rna_pointer_inherit_refine(ptr, &RNA_FaceMap, BLI_findlink(&ob->fmaps, ob->actfmap - 1));
}

static int rna_Object_active_face_map_index_get(PointerRNA *ptr)
{
  Object *ob = (Object *)ptr->owner_id;
  return ob->actfmap - 1;
}

static void rna_Object_active_face_map_index_set(PointerRNA *ptr, int value)
{
  Object *ob = (Object *)ptr->owner_id;
  ob->actfmap = value + 1;
}

static void rna_Object_active_face_map_index_range(
    PointerRNA *ptr, int *min, int *max, int *UNUSED(softmin), int *UNUSED(softmax))
{
  Object *ob = (Object *)ptr->owner_id;

  *min = 0;
  *max = max_ii(0, BLI_listbase_count(&ob->fmaps) - 1);
}

void rna_object_BKE_object_facemap_name_index_get(PointerRNA *ptr, char *value, int index)
{
  Object *ob = (Object *)ptr->owner_id;
  bFaceMap *fmap;

  fmap = BLI_findlink(&ob->fmaps, index - 1);

  if (fmap) {
    BLI_strncpy(value, fmap->name, sizeof(fmap->name));
  }
  else {
    value[0] = '\0';
  }
}

int rna_object_BKE_object_facemap_name_index_length(PointerRNA *ptr, int index)
{
  Object *ob = (Object *)ptr->owner_id;
  bFaceMap *fmap;

  fmap = BLI_findlink(&ob->fmaps, index - 1);
  return (fmap) ? strlen(fmap->name) : 0;
}

void rna_object_BKE_object_facemap_name_index_set(PointerRNA *ptr, const char *value, short *index)
{
  Object *ob = (Object *)ptr->owner_id;
  *index = BKE_object_facemap_name_index(ob, value) + 1;
}

void rna_object_fmap_name_set(PointerRNA *ptr, const char *value, char *result, int maxlen)
{
  Object *ob = (Object *)ptr->owner_id;
  bFaceMap *fmap = BKE_object_facemap_find_name(ob, value);
  if (fmap) {
    /* No need for BLI_strncpy_utf8, since this matches an existing group. */
    BLI_strncpy(result, value, maxlen);
    return;
  }

  result[0] = '\0';
}

void rna_object_uvlayer_name_set(PointerRNA *ptr, const char *value, char *result, int maxlen)
{
  Object *ob = (Object *)ptr->owner_id;
  Mesh *me;
  CustomDataLayer *layer;
  int a;

  if (ob->type == OB_MESH && ob->data) {
    me = (Mesh *)ob->data;

    for (a = 0; a < me->ldata.totlayer; a++) {
      layer = &me->ldata.layers[a];

      if (layer->type == CD_MLOOPUV && STREQ(layer->name, value)) {
        BLI_strncpy(result, value, maxlen);
        return;
      }
    }
  }

  result[0] = '\0';
}

void rna_object_vcollayer_name_set(PointerRNA *ptr, const char *value, char *result, int maxlen)
{
  Object *ob = (Object *)ptr->owner_id;
  Mesh *me;
  CustomDataLayer *layer;
  int a;

  if (ob->type == OB_MESH && ob->data) {
    me = (Mesh *)ob->data;

    for (a = 0; a < me->fdata.totlayer; a++) {
      layer = &me->fdata.layers[a];

      if (layer->type == CD_MCOL && STREQ(layer->name, value)) {
        BLI_strncpy(result, value, maxlen);
        return;
      }
    }
  }

  result[0] = '\0';
}

static int rna_Object_active_material_index_get(PointerRNA *ptr)
{
  Object *ob = (Object *)ptr->owner_id;
  return MAX2(ob->actcol - 1, 0);
}

static void rna_Object_active_material_index_set(PointerRNA *ptr, int value)
{
  Object *ob = (Object *)ptr->owner_id;
  ob->actcol = value + 1;

  if (ob->type == OB_MESH) {
    Mesh *me = ob->data;

    if (me->edit_mesh) {
      me->edit_mesh->mat_nr = value;
    }
  }
}

static void rna_Object_active_material_index_range(
    PointerRNA *ptr, int *min, int *max, int *UNUSED(softmin), int *UNUSED(softmax))
{
  Object *ob = (Object *)ptr->owner_id;
  *min = 0;
  *max = max_ii(ob->totcol - 1, 0);
}

/* returns active base material */
static PointerRNA rna_Object_active_material_get(PointerRNA *ptr)
{
  Object *ob = (Object *)ptr->owner_id;
  Material *ma;

  ma = (ob->totcol) ? BKE_object_material_get(ob, ob->actcol) : NULL;
  return rna_pointer_inherit_refine(ptr, &RNA_Material, ma);
}

static void rna_Object_active_material_set(PointerRNA *ptr,
                                           PointerRNA value,
                                           struct ReportList *UNUSED(reports))
{
  Object *ob = (Object *)ptr->owner_id;

  DEG_id_tag_update(value.data, 0);
  BLI_assert(BKE_id_is_in_global_main(&ob->id));
  BLI_assert(BKE_id_is_in_global_main(value.data));
  BKE_object_material_assign(G_MAIN, ob, value.data, ob->actcol, BKE_MAT_ASSIGN_EXISTING);

  if (ob->type == OB_GPENCIL) {
    /* notifying material property in topbar */
    WM_main_add_notifier(NC_SPACE | ND_SPACE_VIEW3D, NULL);
  }
}

static int rna_Object_active_material_editable(PointerRNA *ptr, const char **UNUSED(r_info))
{
  Object *ob = (Object *)ptr->owner_id;
  bool is_editable;

  if ((ob->matbits == NULL) || (ob->actcol == 0) || ob->matbits[ob->actcol - 1]) {
    is_editable = !ID_IS_LINKED(ob);
  }
  else {
    is_editable = ob->data ? !ID_IS_LINKED(ob->data) : false;
  }

  return is_editable ? PROP_EDITABLE : 0;
}

static void rna_Object_active_particle_system_index_range(
    PointerRNA *ptr, int *min, int *max, int *UNUSED(softmin), int *UNUSED(softmax))
{
  Object *ob = (Object *)ptr->owner_id;
  *min = 0;
  *max = max_ii(0, BLI_listbase_count(&ob->particlesystem) - 1);
}

static int rna_Object_active_particle_system_index_get(PointerRNA *ptr)
{
  Object *ob = (Object *)ptr->owner_id;
  return psys_get_current_num(ob);
}

static void rna_Object_active_particle_system_index_set(PointerRNA *ptr, int value)
{
  Object *ob = (Object *)ptr->owner_id;
  psys_set_current_num(ob, value);
}

static void rna_Object_particle_update(Main *UNUSED(bmain), Scene *scene, PointerRNA *ptr)
{
  /* TODO: Disabled for now, because bContext is not available. */
#  if 0
  Object *ob = (Object *)ptr->owner_id;
  PE_current_changed(NULL, scene, ob);
#  else
  (void)scene;
  (void)ptr;
#  endif
}

/* rotation - axis-angle */
static void rna_Object_rotation_axis_angle_get(PointerRNA *ptr, float *value)
{
  Object *ob = ptr->data;

  /* for now, assume that rotation mode is axis-angle */
  value[0] = ob->rotAngle;
  copy_v3_v3(&value[1], ob->rotAxis);
}

/* rotation - axis-angle */
static void rna_Object_rotation_axis_angle_set(PointerRNA *ptr, const float *value)
{
  Object *ob = ptr->data;

  /* for now, assume that rotation mode is axis-angle */
  ob->rotAngle = value[0];
  copy_v3_v3(ob->rotAxis, &value[1]);

  /* TODO: validate axis? */
}

static void rna_Object_rotation_mode_set(PointerRNA *ptr, int value)
{
  Object *ob = ptr->data;

  /* use API Method for conversions... */
  BKE_rotMode_change_values(
      ob->quat, ob->rot, ob->rotAxis, &ob->rotAngle, ob->rotmode, (short)value);

  /* finally, set the new rotation type */
  ob->rotmode = value;
}

static void rna_Object_dimensions_get(PointerRNA *ptr, float *value)
{
  Object *ob = ptr->data;
  BKE_object_dimensions_get(ob, value);
}

static void rna_Object_dimensions_set(PointerRNA *ptr, const float *value)
{
  Object *ob = ptr->data;
  BKE_object_dimensions_set(ob, value, 0);
}

static int rna_Object_location_editable(PointerRNA *ptr, int index)
{
  Object *ob = (Object *)ptr->data;

  /* only if the axis in question is locked, not editable... */
  if ((index == 0) && (ob->protectflag & OB_LOCK_LOCX)) {
    return 0;
  }
  else if ((index == 1) && (ob->protectflag & OB_LOCK_LOCY)) {
    return 0;
  }
  else if ((index == 2) && (ob->protectflag & OB_LOCK_LOCZ)) {
    return 0;
  }
  else {
    return PROP_EDITABLE;
  }
}

static int rna_Object_scale_editable(PointerRNA *ptr, int index)
{
  Object *ob = (Object *)ptr->data;

  /* only if the axis in question is locked, not editable... */
  if ((index == 0) && (ob->protectflag & OB_LOCK_SCALEX)) {
    return 0;
  }
  else if ((index == 1) && (ob->protectflag & OB_LOCK_SCALEY)) {
    return 0;
  }
  else if ((index == 2) && (ob->protectflag & OB_LOCK_SCALEZ)) {
    return 0;
  }
  else {
    return PROP_EDITABLE;
  }
}

static int rna_Object_rotation_euler_editable(PointerRNA *ptr, int index)
{
  Object *ob = (Object *)ptr->data;

  /* only if the axis in question is locked, not editable... */
  if ((index == 0) && (ob->protectflag & OB_LOCK_ROTX)) {
    return 0;
  }
  else if ((index == 1) && (ob->protectflag & OB_LOCK_ROTY)) {
    return 0;
  }
  else if ((index == 2) && (ob->protectflag & OB_LOCK_ROTZ)) {
    return 0;
  }
  else {
    return PROP_EDITABLE;
  }
}

static int rna_Object_rotation_4d_editable(PointerRNA *ptr, int index)
{
  Object *ob = (Object *)ptr->data;

  /* only consider locks if locking components individually... */
  if (ob->protectflag & OB_LOCK_ROT4D) {
    /* only if the axis in question is locked, not editable... */
    if ((index == 0) && (ob->protectflag & OB_LOCK_ROTW)) {
      return 0;
    }
    else if ((index == 1) && (ob->protectflag & OB_LOCK_ROTX)) {
      return 0;
    }
    else if ((index == 2) && (ob->protectflag & OB_LOCK_ROTY)) {
      return 0;
    }
    else if ((index == 3) && (ob->protectflag & OB_LOCK_ROTZ)) {
      return 0;
    }
  }

  return PROP_EDITABLE;
}

static int rna_MaterialSlot_material_editable(PointerRNA *ptr, const char **UNUSED(r_info))
{
  Object *ob = (Object *)ptr->owner_id;
  const int index = (Material **)ptr->data - ob->mat;
  bool is_editable;

  if ((ob->matbits == NULL) || ob->matbits[index]) {
    is_editable = !ID_IS_LINKED(ob);
  }
  else {
    is_editable = ob->data ? !ID_IS_LINKED(ob->data) : false;
  }

  return is_editable ? PROP_EDITABLE : 0;
}

static PointerRNA rna_MaterialSlot_material_get(PointerRNA *ptr)
{
  Object *ob = (Object *)ptr->owner_id;
  Material *ma;
  const int index = (Material **)ptr->data - ob->mat;

  ma = BKE_object_material_get(ob, index + 1);
  return rna_pointer_inherit_refine(ptr, &RNA_Material, ma);
}

static void rna_MaterialSlot_material_set(PointerRNA *ptr,
                                          PointerRNA value,
                                          struct ReportList *UNUSED(reports))
{
  Object *ob = (Object *)ptr->owner_id;
  int index = (Material **)ptr->data - ob->mat;

  BLI_assert(BKE_id_is_in_global_main(&ob->id));
  BLI_assert(BKE_id_is_in_global_main(value.data));
  BKE_object_material_assign(G_MAIN, ob, value.data, index + 1, BKE_MAT_ASSIGN_EXISTING);
}

static bool rna_MaterialSlot_material_poll(PointerRNA *ptr, PointerRNA value)
{
  Object *ob = (Object *)ptr->owner_id;
  Material *ma = (Material *)value.data;

  if (ob->type == OB_GPENCIL) {
    /* GP Materials only */
    return (ma->gp_style != NULL);
  }
  else {
    /* Everything except GP materials */
    return (ma->gp_style == NULL);
  }
}

static int rna_MaterialSlot_link_get(PointerRNA *ptr)
{
  Object *ob = (Object *)ptr->owner_id;
  int index = (Material **)ptr->data - ob->mat;

  return ob->matbits[index] != 0;
}

static void rna_MaterialSlot_link_set(PointerRNA *ptr, int value)
{
  Object *ob = (Object *)ptr->owner_id;
  int index = (Material **)ptr->data - ob->mat;

  if (value) {
    ob->matbits[index] = 1;
    /* DEPRECATED */
    // ob->colbits |= (1 << index);
  }
  else {
    ob->matbits[index] = 0;
    /* DEPRECATED */
    // ob->colbits &= ~(1 << index);
  }
}

static int rna_MaterialSlot_name_length(PointerRNA *ptr)
{
  Object *ob = (Object *)ptr->owner_id;
  Material *ma;
  int index = (Material **)ptr->data - ob->mat;

  ma = BKE_object_material_get(ob, index + 1);

  if (ma) {
    return strlen(ma->id.name + 2);
  }

  return 0;
}

static void rna_MaterialSlot_name_get(PointerRNA *ptr, char *str)
{
  Object *ob = (Object *)ptr->owner_id;
  Material *ma;
  int index = (Material **)ptr->data - ob->mat;

  ma = BKE_object_material_get(ob, index + 1);

  if (ma) {
    strcpy(str, ma->id.name + 2);
  }
  else {
    str[0] = '\0';
  }
}

static void rna_MaterialSlot_update(Main *bmain, Scene *scene, PointerRNA *ptr)
{
  rna_Object_internal_update(bmain, scene, ptr);

  WM_main_add_notifier(NC_OBJECT | ND_OB_SHADING, ptr->owner_id);
  WM_main_add_notifier(NC_MATERIAL | ND_SHADING_LINKS, NULL);
  DEG_relations_tag_update(bmain);
}

static char *rna_MaterialSlot_path(PointerRNA *ptr)
{
  Object *ob = (Object *)ptr->owner_id;
  int index = (Material **)ptr->data - ob->mat;

  return BLI_sprintfN("material_slots[%d]", index);
}

static PointerRNA rna_Object_display_get(PointerRNA *ptr)
{
  return rna_pointer_inherit_refine(ptr, &RNA_ObjectDisplay, ptr->data);
}

static char *rna_ObjectDisplay_path(PointerRNA *UNUSED(ptr))
{
  return BLI_strdup("display");
}

static PointerRNA rna_Object_active_particle_system_get(PointerRNA *ptr)
{
  Object *ob = (Object *)ptr->owner_id;
  ParticleSystem *psys = psys_get_current(ob);
  return rna_pointer_inherit_refine(ptr, &RNA_ParticleSystem, psys);
}

static void rna_Object_active_shape_key_index_range(
    PointerRNA *ptr, int *min, int *max, int *UNUSED(softmin), int *UNUSED(softmax))
{
  Object *ob = (Object *)ptr->owner_id;
  Key *key = BKE_key_from_object(ob);

  *min = 0;
  if (key) {
    *max = BLI_listbase_count(&key->block) - 1;
    if (*max < 0) {
      *max = 0;
    }
  }
  else {
    *max = 0;
  }
}

static int rna_Object_active_shape_key_index_get(PointerRNA *ptr)
{
  Object *ob = (Object *)ptr->owner_id;

  return MAX2(ob->shapenr - 1, 0);
}

static void rna_Object_active_shape_key_index_set(PointerRNA *ptr, int value)
{
  Object *ob = (Object *)ptr->owner_id;

  ob->shapenr = value + 1;
}

static PointerRNA rna_Object_active_shape_key_get(PointerRNA *ptr)
{
  Object *ob = (Object *)ptr->owner_id;
  Key *key = BKE_key_from_object(ob);
  KeyBlock *kb;
  PointerRNA keyptr;

  if (key == NULL) {
    return PointerRNA_NULL;
  }

  kb = BLI_findlink(&key->block, ob->shapenr - 1);
  RNA_pointer_create((ID *)key, &RNA_ShapeKey, kb, &keyptr);
  return keyptr;
}

static PointerRNA rna_Object_field_get(PointerRNA *ptr)
{
  Object *ob = (Object *)ptr->owner_id;

  /* weak */
  if (!ob->pd) {
    ob->pd = BKE_partdeflect_new(0);
  }

  return rna_pointer_inherit_refine(ptr, &RNA_FieldSettings, ob->pd);
}

static PointerRNA rna_Object_collision_get(PointerRNA *ptr)
{
  Object *ob = (Object *)ptr->owner_id;

  if (ob->type != OB_MESH) {
    return PointerRNA_NULL;
  }

  /* weak */
  if (!ob->pd) {
    ob->pd = BKE_partdeflect_new(0);
  }

  return rna_pointer_inherit_refine(ptr, &RNA_CollisionSettings, ob->pd);
}

static PointerRNA rna_Object_active_constraint_get(PointerRNA *ptr)
{
  Object *ob = (Object *)ptr->owner_id;
  bConstraint *con = BKE_constraints_active_get(&ob->constraints);
  return rna_pointer_inherit_refine(ptr, &RNA_Constraint, con);
}

static void rna_Object_active_constraint_set(PointerRNA *ptr,
                                             PointerRNA value,
                                             struct ReportList *UNUSED(reports))
{
  Object *ob = (Object *)ptr->owner_id;
  BKE_constraints_active_set(&ob->constraints, (bConstraint *)value.data);
}

static bConstraint *rna_Object_constraints_new(Object *object, Main *bmain, int type)
{
  bConstraint *new_con = BKE_constraint_add_for_object(object, NULL, type);

  ED_object_constraint_tag_update(bmain, object, new_con);
  WM_main_add_notifier(NC_OBJECT | ND_CONSTRAINT | NA_ADDED, object);

  return new_con;
}

static void rna_Object_constraints_remove(Object *object,
                                          Main *bmain,
                                          ReportList *reports,
                                          PointerRNA *con_ptr)
{
  bConstraint *con = con_ptr->data;
  if (BLI_findindex(&object->constraints, con) == -1) {
    BKE_reportf(reports,
                RPT_ERROR,
                "Constraint '%s' not found in object '%s'",
                con->name,
                object->id.name + 2);
    return;
  }

  BKE_constraint_remove(&object->constraints, con);
  RNA_POINTER_INVALIDATE(con_ptr);

  ED_object_constraint_update(bmain, object);
  ED_object_constraint_active_set(object, NULL);
  WM_main_add_notifier(NC_OBJECT | ND_CONSTRAINT | NA_REMOVED, object);
}

static void rna_Object_constraints_clear(Object *object, Main *bmain)
{
  BKE_constraints_free(&object->constraints);

  ED_object_constraint_update(bmain, object);
  ED_object_constraint_active_set(object, NULL);

  WM_main_add_notifier(NC_OBJECT | ND_CONSTRAINT | NA_REMOVED, object);
}

static void rna_Object_constraints_move(
    Object *object, Main *bmain, ReportList *reports, int from, int to)
{
  if (from == to) {
    return;
  }

  if (!BLI_listbase_move_index(&object->constraints, from, to)) {
    BKE_reportf(reports, RPT_ERROR, "Could not move constraint from index '%d' to '%d'", from, to);
    return;
  }

  ED_object_constraint_tag_update(bmain, object, NULL);
  WM_main_add_notifier(NC_OBJECT | ND_CONSTRAINT, object);
}

static bConstraint *rna_Object_constraints_copy(Object *object, Main *bmain, PointerRNA *con_ptr)
{
  bConstraint *con = con_ptr->data;
  bConstraint *new_con = BKE_constraint_copy_for_object(object, con);

  ED_object_constraint_tag_update(bmain, object, new_con);
  WM_main_add_notifier(NC_OBJECT | ND_CONSTRAINT | NA_ADDED, object);

  return new_con;
}

bool rna_Object_constraints_override_apply(Main *UNUSED(bmain),
                                           PointerRNA *ptr_dst,
                                           PointerRNA *ptr_src,
                                           PointerRNA *UNUSED(ptr_storage),
                                           PropertyRNA *UNUSED(prop_dst),
                                           PropertyRNA *UNUSED(prop_src),
                                           PropertyRNA *UNUSED(prop_storage),
                                           const int UNUSED(len_dst),
                                           const int UNUSED(len_src),
                                           const int UNUSED(len_storage),
                                           PointerRNA *UNUSED(ptr_item_dst),
                                           PointerRNA *UNUSED(ptr_item_src),
                                           PointerRNA *UNUSED(ptr_item_storage),
                                           IDOverrideLibraryPropertyOperation *opop)
{
  BLI_assert(opop->operation == IDOVERRIDE_LIBRARY_OP_INSERT_AFTER &&
             "Unsupported RNA override operation on constraints collection");

  Object *ob_dst = (Object *)ptr_dst->owner_id;
  Object *ob_src = (Object *)ptr_src->owner_id;

  /* Remember that insertion operations are defined and stored in correct order, which means that
   * even if we insert several items in a row, we always insert first one, then second one, etc.
   * So we should always find 'anchor' constraint in both _src *and* _dst. */
  bConstraint *con_anchor = NULL;
  if (opop->subitem_local_name && opop->subitem_local_name[0]) {
    con_anchor = BLI_findstring(
        &ob_dst->constraints, opop->subitem_local_name, offsetof(bConstraint, name));
  }
  if (con_anchor == NULL && opop->subitem_local_index >= 0) {
    con_anchor = BLI_findlink(&ob_dst->constraints, opop->subitem_local_index);
  }
  /* Otherwise we just insert in first position. */

  bConstraint *con_src = NULL;
  if (opop->subitem_local_name && opop->subitem_local_name[0]) {
    con_src = BLI_findstring(
        &ob_src->constraints, opop->subitem_local_name, offsetof(bConstraint, name));
  }
  if (con_src == NULL && opop->subitem_local_index >= 0) {
    con_src = BLI_findlink(&ob_src->constraints, opop->subitem_local_index);
  }
  con_src = con_src ? con_src->next : ob_src->constraints.first;

  BLI_assert(con_src != NULL);

  bConstraint *con_dst = BKE_constraint_duplicate_ex(con_src, 0, true);

  /* This handles NULL anchor as expected by adding at head of list. */
  BLI_insertlinkafter(&ob_dst->constraints, con_anchor, con_dst);

  /* This should actually *not* be needed in typical cases.
   * However, if overridden source was edited, we *may* have some new conflicting names. */
  BKE_constraint_unique_name(con_dst, &ob_dst->constraints);

  //  printf("%s: We inserted a constraint...\n", __func__);
  return true;
}

static ModifierData *rna_Object_modifier_new(
    Object *object, bContext *C, ReportList *reports, const char *name, int type)
{
  ModifierData *md = ED_object_modifier_add(
      reports, CTX_data_main(C), CTX_data_scene(C), object, name, type);

  WM_main_add_notifier(NC_OBJECT | ND_MODIFIER | NA_ADDED, object);

  return md;
}

static void rna_Object_modifier_remove(Object *object,
                                       bContext *C,
                                       ReportList *reports,
                                       PointerRNA *md_ptr)
{
  ModifierData *md = md_ptr->data;
  if (ED_object_modifier_remove(reports, CTX_data_main(C), CTX_data_scene(C), object, md) ==
      false) {
    /* error is already set */
    return;
  }

  RNA_POINTER_INVALIDATE(md_ptr);

  WM_main_add_notifier(NC_OBJECT | ND_MODIFIER | NA_REMOVED, object);
}

static void rna_Object_modifier_clear(Object *object, bContext *C)
{
  ED_object_modifier_clear(CTX_data_main(C), CTX_data_scene(C), object);

  WM_main_add_notifier(NC_OBJECT | ND_MODIFIER | NA_REMOVED, object);
}

static PointerRNA rna_Object_active_modifier_get(PointerRNA *ptr)
{
  Object *ob = (Object *)ptr->owner_id;
  ModifierData *md = BKE_object_active_modifier(ob);
  return rna_pointer_inherit_refine(ptr, &RNA_Modifier, md);
}

static void rna_Object_active_modifier_set(PointerRNA *ptr, PointerRNA value, ReportList *reports)
{
  Object *ob = (Object *)ptr->owner_id;
  ModifierData *md = value.data;

  if (RNA_pointer_is_null(&value)) {
    BKE_object_modifier_set_active(ob, NULL);
    return;
  }

  if (BLI_findindex(&ob->modifiers, md) == -1) {
    BKE_reportf(
        reports, RPT_ERROR, "Modifier \"%s\" is not in the object's modifier list", md->name);
    return;
  }

  BKE_object_modifier_set_active(ob, md);
}

bool rna_Object_modifiers_override_apply(Main *bmain,
                                         PointerRNA *ptr_dst,
                                         PointerRNA *ptr_src,
                                         PointerRNA *UNUSED(ptr_storage),
                                         PropertyRNA *UNUSED(prop_dst),
                                         PropertyRNA *UNUSED(prop_src),
                                         PropertyRNA *UNUSED(prop_storage),
                                         const int UNUSED(len_dst),
                                         const int UNUSED(len_src),
                                         const int UNUSED(len_storage),
                                         PointerRNA *UNUSED(ptr_item_dst),
                                         PointerRNA *UNUSED(ptr_item_src),
                                         PointerRNA *UNUSED(ptr_item_storage),
                                         IDOverrideLibraryPropertyOperation *opop)
{
  BLI_assert(opop->operation == IDOVERRIDE_LIBRARY_OP_INSERT_AFTER &&
             "Unsupported RNA override operation on modifiers collection");

  Object *ob_dst = (Object *)ptr_dst->owner_id;
  Object *ob_src = (Object *)ptr_src->owner_id;

  /* Remember that insertion operations are defined and stored in correct order, which means that
   * even if we insert several items in a row, we always insert first one, then second one, etc.
   * So we should always find 'anchor' modifier in both _src *and* _dst. */
  ModifierData *mod_anchor = NULL;
  if (opop->subitem_local_name && opop->subitem_local_name[0]) {
    mod_anchor = BLI_findstring(
        &ob_dst->modifiers, opop->subitem_local_name, offsetof(ModifierData, name));
  }
  if (mod_anchor == NULL && opop->subitem_local_index >= 0) {
    mod_anchor = BLI_findlink(&ob_dst->modifiers, opop->subitem_local_index);
  }
  /* Otherwise we just insert in first position. */

  ModifierData *mod_src = NULL;
  if (opop->subitem_local_name && opop->subitem_local_name[0]) {
    mod_src = BLI_findstring(
        &ob_src->modifiers, opop->subitem_local_name, offsetof(ModifierData, name));
  }
  if (mod_src == NULL && opop->subitem_local_index >= 0) {
    mod_src = BLI_findlink(&ob_src->modifiers, opop->subitem_local_index);
  }
  mod_src = mod_src ? mod_src->next : ob_src->modifiers.first;

  if (mod_src == NULL) {
    BLI_assert(mod_src != NULL);
    return false;
  }

  /* While it would be nicer to use lower-level BKE_modifier_new() here, this one is lacking
   * special-cases handling (particles and other physics modifiers mostly), so using the ED version
   * instead, to avoid duplicating code. */
  ModifierData *mod_dst = ED_object_modifier_add(
      NULL, bmain, NULL, ob_dst, mod_src->name, mod_src->type);

  /* XXX Current handling of 'copy' from particle-system modifier is *very* bad (it keeps same psys
   * pointer as source, then calling code copies psys of object separately and do some magic
   * remapping of pointers...), unfortunately several pieces of code in Object editing area rely on
   * this behavior. So for now, hacking around it to get it doing what we want it to do, as getting
   * a proper behavior would be everything but trivial, and this whole particle thingy is
   * end-of-life. */
  ParticleSystem *psys_dst = (mod_dst->type == eModifierType_ParticleSystem) ?
                                 ((ParticleSystemModifierData *)mod_dst)->psys :
                                 NULL;
  BKE_modifier_copydata(mod_src, mod_dst);
  if (mod_dst->type == eModifierType_ParticleSystem) {
    psys_dst->flag &= ~PSYS_DELETE;
    ((ParticleSystemModifierData *)mod_dst)->psys = psys_dst;
  }

  BLI_remlink(&ob_dst->modifiers, mod_dst);
  /* This handles NULL anchor as expected by adding at head of list. */
  BLI_insertlinkafter(&ob_dst->modifiers, mod_anchor, mod_dst);

  //  printf("%s: We inserted a modifier '%s'...\n", __func__, mod_dst->name);
  return true;
}

static GpencilModifierData *rna_Object_greasepencil_modifier_new(
    Object *object, bContext *C, ReportList *reports, const char *name, int type)
{
  return ED_object_gpencil_modifier_add(
      reports, CTX_data_main(C), CTX_data_scene(C), object, name, type);
}

static void rna_Object_greasepencil_modifier_remove(Object *object,
                                                    bContext *C,
                                                    ReportList *reports,
                                                    PointerRNA *gmd_ptr)
{
  GpencilModifierData *gmd = gmd_ptr->data;
  if (ED_object_gpencil_modifier_remove(reports, CTX_data_main(C), object, gmd) == false) {
    /* error is already set */
    return;
  }

  RNA_POINTER_INVALIDATE(gmd_ptr);

  WM_main_add_notifier(NC_OBJECT | ND_MODIFIER | NA_REMOVED, object);
}

static void rna_Object_greasepencil_modifier_clear(Object *object, bContext *C)
{
  ED_object_gpencil_modifier_clear(CTX_data_main(C), object);
  WM_main_add_notifier(NC_OBJECT | ND_MODIFIER | NA_REMOVED, object);
}

bool rna_Object_greasepencil_modifiers_override_apply(Main *bmain,
                                                      PointerRNA *ptr_dst,
                                                      PointerRNA *ptr_src,
                                                      PointerRNA *UNUSED(ptr_storage),
                                                      PropertyRNA *UNUSED(prop_dst),
                                                      PropertyRNA *UNUSED(prop_src),
                                                      PropertyRNA *UNUSED(prop_storage),
                                                      const int UNUSED(len_dst),
                                                      const int UNUSED(len_src),
                                                      const int UNUSED(len_storage),
                                                      PointerRNA *UNUSED(ptr_item_dst),
                                                      PointerRNA *UNUSED(ptr_item_src),
                                                      PointerRNA *UNUSED(ptr_item_storage),
                                                      IDOverrideLibraryPropertyOperation *opop)
{
  BLI_assert(opop->operation == IDOVERRIDE_LIBRARY_OP_INSERT_AFTER &&
             "Unsupported RNA override operation on modifiers collection");

  Object *ob_dst = (Object *)ptr_dst->owner_id;
  Object *ob_src = (Object *)ptr_src->owner_id;

  /* Remember that insertion operations are defined and stored in correct order, which means that
   * even if we insert several items in a row, we always insert first one, then second one, etc.
   * So we should always find 'anchor' modifier in both _src *and* _dst. */
  GpencilModifierData *mod_anchor = NULL;
  if (opop->subitem_local_name && opop->subitem_local_name[0]) {
    mod_anchor = BLI_findstring(
        &ob_dst->greasepencil_modifiers, opop->subitem_local_name, offsetof(ModifierData, name));
  }
  if (mod_anchor == NULL && opop->subitem_local_index >= 0) {
    mod_anchor = BLI_findlink(&ob_dst->greasepencil_modifiers, opop->subitem_local_index);
  }
  /* Otherwise we just insert in first position. */

  GpencilModifierData *mod_src = NULL;
  if (opop->subitem_local_name && opop->subitem_local_name[0]) {
    mod_src = BLI_findstring(
        &ob_src->greasepencil_modifiers, opop->subitem_local_name, offsetof(ModifierData, name));
  }
  if (mod_src == NULL && opop->subitem_local_index >= 0) {
    mod_src = BLI_findlink(&ob_src->greasepencil_modifiers, opop->subitem_local_index);
  }
  mod_src = mod_src ? mod_src->next : ob_src->greasepencil_modifiers.first;

  if (mod_src == NULL) {
    BLI_assert(mod_src != NULL);
    return false;
  }

  /* While it would be nicer to use lower-level BKE_modifier_new() here, this one is lacking
   * special-cases handling (particles and other physics modifiers mostly), so using the ED version
   * instead, to avoid duplicating code. */
  GpencilModifierData *mod_dst = ED_object_gpencil_modifier_add(
      NULL, bmain, NULL, ob_dst, mod_src->name, mod_src->type);

  BLI_remlink(&ob_dst->modifiers, mod_dst);
  /* This handles NULL anchor as expected by adding at head of list. */
  BLI_insertlinkafter(&ob_dst->greasepencil_modifiers, mod_anchor, mod_dst);

  //  printf("%s: We inserted a gpencil modifier '%s'...\n", __func__, mod_dst->name);
  return true;
}

/* shader fx */
static ShaderFxData *rna_Object_shaderfx_new(
    Object *object, bContext *C, ReportList *reports, const char *name, int type)
{
  return ED_object_shaderfx_add(reports, CTX_data_main(C), CTX_data_scene(C), object, name, type);
}

static void rna_Object_shaderfx_remove(Object *object,
                                       bContext *C,
                                       ReportList *reports,
                                       PointerRNA *gmd_ptr)
{
  ShaderFxData *gmd = gmd_ptr->data;
  if (ED_object_shaderfx_remove(reports, CTX_data_main(C), object, gmd) == false) {
    /* error is already set */
    return;
  }

  RNA_POINTER_INVALIDATE(gmd_ptr);

  WM_main_add_notifier(NC_OBJECT | ND_MODIFIER | NA_REMOVED, object);
}

static void rna_Object_shaderfx_clear(Object *object, bContext *C)
{
  ED_object_shaderfx_clear(CTX_data_main(C), object);
  WM_main_add_notifier(NC_OBJECT | ND_MODIFIER | NA_REMOVED, object);
}

static void rna_Object_boundbox_get(PointerRNA *ptr, float *values)
{
  Object *ob = (Object *)ptr->owner_id;
  BoundBox *bb = BKE_object_boundbox_get(ob);
  if (bb) {
    memcpy(values, bb->vec, sizeof(bb->vec));
  }
  else {
    copy_vn_fl(values, sizeof(bb->vec) / sizeof(float), 0.0f);
  }
}

static bDeformGroup *rna_Object_vgroup_new(Object *ob,
                                           Main *bmain,
                                           ReportList *reports,
                                           const char *name)
{
  if (!OB_TYPE_SUPPORT_VGROUP(ob->type)) {
    const char *ob_type_name = "Unknown";
    RNA_enum_name_from_value(rna_enum_object_type_items, ob->type, &ob_type_name);
    BKE_reportf(
        reports, RPT_ERROR, "VertexGroups.new(): is not supported for '%s' objects", ob_type_name);
    return NULL;
  }

  bDeformGroup *defgroup = BKE_object_defgroup_add_name(ob, name);

  DEG_relations_tag_update(bmain);
  WM_main_add_notifier(NC_OBJECT | ND_DRAW, ob);

  return defgroup;
}

static void rna_Object_vgroup_remove(Object *ob,
                                     Main *bmain,
                                     ReportList *reports,
                                     PointerRNA *defgroup_ptr)
{
  bDeformGroup *defgroup = defgroup_ptr->data;
  if (BLI_findindex(&ob->defbase, defgroup) == -1) {
    BKE_reportf(reports,
                RPT_ERROR,
                "DeformGroup '%s' not in object '%s'",
                defgroup->name,
                ob->id.name + 2);
    return;
  }

  BKE_object_defgroup_remove(ob, defgroup);
  RNA_POINTER_INVALIDATE(defgroup_ptr);

  DEG_relations_tag_update(bmain);
  WM_main_add_notifier(NC_OBJECT | ND_DRAW, ob);
}

static void rna_Object_vgroup_clear(Object *ob, Main *bmain)
{
  BKE_object_defgroup_remove_all(ob);

  DEG_relations_tag_update(bmain);
  WM_main_add_notifier(NC_OBJECT | ND_DRAW, ob);
}

static void rna_VertexGroup_vertex_add(ID *id,
                                       bDeformGroup *def,
                                       ReportList *reports,
                                       int index_len,
                                       int *index,
                                       float weight,
                                       int assignmode)
{
  Object *ob = (Object *)id;

  if (BKE_object_is_in_editmode_vgroup(ob)) {
    BKE_report(
        reports, RPT_ERROR, "VertexGroup.add(): cannot be called while object is in edit mode");
    return;
  }

  while (index_len--) {
    ED_vgroup_vert_add(
        ob, def, *index++, weight, assignmode); /* XXX, not efficient calling within loop*/
  }

  DEG_id_tag_update(&ob->id, ID_RECALC_GEOMETRY);
  WM_main_add_notifier(NC_GEOM | ND_DATA, (ID *)ob->data);
}

static void rna_VertexGroup_vertex_remove(
    ID *id, bDeformGroup *dg, ReportList *reports, int index_len, int *index)
{
  Object *ob = (Object *)id;

  if (BKE_object_is_in_editmode_vgroup(ob)) {
    BKE_report(
        reports, RPT_ERROR, "VertexGroup.remove(): cannot be called while object is in edit mode");
    return;
  }

  while (index_len--) {
    ED_vgroup_vert_remove(ob, dg, *index++);
  }

  DEG_id_tag_update(&ob->id, ID_RECALC_GEOMETRY);
  WM_main_add_notifier(NC_GEOM | ND_DATA, (ID *)ob->data);
}

static float rna_VertexGroup_weight(ID *id, bDeformGroup *dg, ReportList *reports, int index)
{
  float weight = ED_vgroup_vert_weight((Object *)id, dg, index);

  if (weight < 0) {
    BKE_report(reports, RPT_ERROR, "Vertex not in group");
  }
  return weight;
}

static bFaceMap *rna_Object_fmap_new(Object *ob, const char *name)
{
  bFaceMap *fmap = BKE_object_facemap_add_name(ob, name);

  WM_main_add_notifier(NC_OBJECT | ND_DRAW, ob);

  return fmap;
}

static void rna_Object_fmap_remove(Object *ob, ReportList *reports, PointerRNA *fmap_ptr)
{
  bFaceMap *fmap = fmap_ptr->data;
  if (BLI_findindex(&ob->fmaps, fmap) == -1) {
    BKE_reportf(
        reports, RPT_ERROR, "Face map '%s' not in object '%s'", fmap->name, ob->id.name + 2);
    return;
  }

  BKE_object_facemap_remove(ob, fmap);
  RNA_POINTER_INVALIDATE(fmap_ptr);

  WM_main_add_notifier(NC_OBJECT | ND_DRAW, ob);
}

static void rna_Object_fmap_clear(Object *ob)
{
  BKE_object_facemap_clear(ob);

  WM_main_add_notifier(NC_OBJECT | ND_DRAW, ob);
}

static void rna_FaceMap_face_add(
    ID *id, bFaceMap *fmap, ReportList *reports, int index_len, int *index)
{
  Object *ob = (Object *)id;

  if (BKE_object_is_in_editmode(ob)) {
    BKE_report(reports, RPT_ERROR, "FaceMap.add(): cannot be called while object is in edit mode");
    return;
  }

  while (index_len--) {
    ED_object_facemap_face_add(ob, fmap, *index++);
  }

  WM_main_add_notifier(NC_GEOM | ND_DATA, (ID *)ob->data);
}

static void rna_FaceMap_face_remove(
    ID *id, bFaceMap *fmap, ReportList *reports, int index_len, int *index)
{
  Object *ob = (Object *)id;

  if (BKE_object_is_in_editmode(ob)) {
    BKE_report(reports, RPT_ERROR, "FaceMap.add(): cannot be called while object is in edit mode");
    return;
  }

  while (index_len--) {
    ED_object_facemap_face_remove(ob, fmap, *index++);
  }

  WM_main_add_notifier(NC_GEOM | ND_DATA, (ID *)ob->data);
}

/* generic poll functions */
bool rna_Lattice_object_poll(PointerRNA *UNUSED(ptr), PointerRNA value)
{
  return ((Object *)value.owner_id)->type == OB_LATTICE;
}

bool rna_Curve_object_poll(PointerRNA *UNUSED(ptr), PointerRNA value)
{
  return ((Object *)value.owner_id)->type == OB_CURVE;
}

bool rna_Armature_object_poll(PointerRNA *UNUSED(ptr), PointerRNA value)
{
  return ((Object *)value.owner_id)->type == OB_ARMATURE;
}

bool rna_Mesh_object_poll(PointerRNA *UNUSED(ptr), PointerRNA value)
{
  return ((Object *)value.owner_id)->type == OB_MESH;
}

bool rna_Camera_object_poll(PointerRNA *UNUSED(ptr), PointerRNA value)
{
  return ((Object *)value.owner_id)->type == OB_CAMERA;
}

bool rna_Light_object_poll(PointerRNA *UNUSED(ptr), PointerRNA value)
{
  return ((Object *)value.owner_id)->type == OB_LAMP;
}

bool rna_GPencil_object_poll(PointerRNA *UNUSED(ptr), PointerRNA value)
{
  return ((Object *)value.owner_id)->type == OB_GPENCIL;
}

int rna_Object_use_dynamic_topology_sculpting_get(PointerRNA *ptr)
{
  SculptSession *ss = ((Object *)ptr->owner_id)->sculpt;
  return (ss && ss->bm);
}

static void rna_object_lineart_update(Main *UNUSED(bmain), Scene *UNUSED(scene), PointerRNA *ptr)
{
  DEG_id_tag_update(ptr->owner_id, ID_RECALC_GEOMETRY);
  WM_main_add_notifier(NC_OBJECT | ND_MODIFIER, ptr->owner_id);
}

#else

static void rna_def_vertex_group(BlenderRNA *brna)
{
  StructRNA *srna;
  PropertyRNA *prop;
  FunctionRNA *func;
  PropertyRNA *parm;

  static const EnumPropertyItem assign_mode_items[] = {
      {WEIGHT_REPLACE, "REPLACE", 0, "Replace", "Replace"},
      {WEIGHT_ADD, "ADD", 0, "Add", "Add"},
      {WEIGHT_SUBTRACT, "SUBTRACT", 0, "Subtract", "Subtract"},
      {0, NULL, 0, NULL, NULL},
  };

  srna = RNA_def_struct(brna, "VertexGroup", NULL);
  RNA_def_struct_sdna(srna, "bDeformGroup");
  RNA_def_struct_ui_text(
      srna, "Vertex Group", "Group of vertices, used for armature deform and other purposes");
  RNA_def_struct_ui_icon(srna, ICON_GROUP_VERTEX);

  prop = RNA_def_property(srna, "name", PROP_STRING, PROP_NONE);
  RNA_def_property_ui_text(prop, "Name", "Vertex group name");
  RNA_def_struct_name_property(srna, prop);
  RNA_def_property_string_funcs(prop, NULL, NULL, "rna_VertexGroup_name_set");
  /* update data because modifiers may use T24761. */
  RNA_def_property_update(
      prop, NC_GEOM | ND_DATA | NA_RENAME, "rna_Object_internal_update_data_dependency");

  prop = RNA_def_property(srna, "lock_weight", PROP_BOOLEAN, PROP_NONE);
  RNA_def_property_ui_text(prop, "", "Maintain the relative weights for the group");
  RNA_def_property_boolean_sdna(prop, NULL, "flag", 0);
  /* update data because modifiers may use T24761. */
  RNA_def_property_update(prop, NC_GEOM | ND_DATA | NA_RENAME, "rna_Object_internal_update_data");

  prop = RNA_def_property(srna, "index", PROP_INT, PROP_UNSIGNED);
  RNA_def_property_clear_flag(prop, PROP_EDITABLE);
  RNA_def_property_int_funcs(prop, "rna_VertexGroup_index_get", NULL, NULL);
  RNA_def_property_ui_text(prop, "Index", "Index number of the vertex group");

  func = RNA_def_function(srna, "add", "rna_VertexGroup_vertex_add");
  RNA_def_function_ui_description(func, "Add vertices to the group");
  RNA_def_function_flag(func, FUNC_USE_REPORTS | FUNC_USE_SELF_ID);
  /* TODO, see how array size of 0 works, this shouldn't be used */
  parm = RNA_def_int_array(func, "index", 1, NULL, 0, 0, "", "List of indices", 0, 0);
  RNA_def_parameter_flags(parm, PROP_DYNAMIC, PARM_REQUIRED);
  parm = RNA_def_float(func, "weight", 0, 0.0f, 1.0f, "", "Vertex weight", 0.0f, 1.0f);
  RNA_def_parameter_flags(parm, 0, PARM_REQUIRED);
  parm = RNA_def_enum(func, "type", assign_mode_items, 0, "", "Vertex assign mode");
  RNA_def_parameter_flags(parm, 0, PARM_REQUIRED);

  func = RNA_def_function(srna, "remove", "rna_VertexGroup_vertex_remove");
  RNA_def_function_ui_description(func, "Remove vertices from the group");
  RNA_def_function_flag(func, FUNC_USE_REPORTS | FUNC_USE_SELF_ID);
  /* TODO, see how array size of 0 works, this shouldn't be used */
  parm = RNA_def_int_array(func, "index", 1, NULL, 0, 0, "", "List of indices", 0, 0);
  RNA_def_parameter_flags(parm, PROP_DYNAMIC, PARM_REQUIRED);

  func = RNA_def_function(srna, "weight", "rna_VertexGroup_weight");
  RNA_def_function_ui_description(func, "Get a vertex weight from the group");
  RNA_def_function_flag(func, FUNC_USE_REPORTS | FUNC_USE_SELF_ID);
  parm = RNA_def_int(func, "index", 0, 0, INT_MAX, "Index", "The index of the vertex", 0, INT_MAX);
  RNA_def_parameter_flags(parm, 0, PARM_REQUIRED);
  parm = RNA_def_float(func, "weight", 0, 0.0f, 1.0f, "", "Vertex weight", 0.0f, 1.0f);
  RNA_def_function_return(func, parm);
}

static void rna_def_face_map(BlenderRNA *brna)
{
  StructRNA *srna;
  PropertyRNA *prop;

  FunctionRNA *func;
  PropertyRNA *parm;

  srna = RNA_def_struct(brna, "FaceMap", NULL);
  RNA_def_struct_sdna(srna, "bFaceMap");
  RNA_def_struct_ui_text(
      srna, "Face Map", "Group of faces, each face can only be part of one map");
  RNA_def_struct_ui_icon(srna, ICON_MOD_TRIANGULATE);

  prop = RNA_def_property(srna, "name", PROP_STRING, PROP_NONE);
  RNA_def_property_ui_text(prop, "Name", "Face map name");
  RNA_def_struct_name_property(srna, prop);
  RNA_def_property_string_funcs(prop, NULL, NULL, "rna_FaceMap_name_set");
  /* update data because modifiers may use T24761. */
  RNA_def_property_update(prop, NC_GEOM | ND_DATA | NA_RENAME, "rna_Object_internal_update_data");

  prop = RNA_def_property(srna, "select", PROP_BOOLEAN, PROP_NONE);
  RNA_def_property_boolean_sdna(prop, NULL, "flag", SELECT);
  RNA_def_property_ui_text(prop, "Select", "Face map selection state (for tools to use)");
  /* important not to use a notifier here, creates a feedback loop! */

  prop = RNA_def_property(srna, "index", PROP_INT, PROP_UNSIGNED);
  RNA_def_property_clear_flag(prop, PROP_EDITABLE);
  RNA_def_property_int_funcs(prop, "rna_FaceMap_index_get", NULL, NULL);
  RNA_def_property_ui_text(prop, "Index", "Index number of the face map");

  func = RNA_def_function(srna, "add", "rna_FaceMap_face_add");
  RNA_def_function_ui_description(func, "Add faces to the face-map");
  RNA_def_function_flag(func, FUNC_USE_REPORTS | FUNC_USE_SELF_ID);
  /* TODO, see how array size of 0 works, this shouldn't be used */
  parm = RNA_def_int_array(func, "index", 1, NULL, 0, 0, "", "List of indices", 0, 0);
  RNA_def_parameter_flags(parm, PROP_DYNAMIC, PARM_REQUIRED);

  func = RNA_def_function(srna, "remove", "rna_FaceMap_face_remove");
  RNA_def_function_ui_description(func, "Remove faces from the face-map");
  RNA_def_function_flag(func, FUNC_USE_REPORTS | FUNC_USE_SELF_ID);
  /* TODO, see how array size of 0 works, this shouldn't be used */
  parm = RNA_def_int_array(func, "index", 1, NULL, 0, 0, "", "List of indices", 0, 0);
  RNA_def_parameter_flags(parm, PROP_DYNAMIC, PARM_REQUIRED);
}

static void rna_def_material_slot(BlenderRNA *brna)
{
  StructRNA *srna;
  PropertyRNA *prop;

  static const EnumPropertyItem link_items[] = {
      {1, "OBJECT", 0, "Object", ""},
      {0, "DATA", 0, "Data", ""},
      {0, NULL, 0, NULL, NULL},
  };

  /* NOTE: there is no MaterialSlot equivalent in DNA, so the internal
   * pointer data points to ob->mat + index, and we manually implement
   * get/set for the properties. */

  srna = RNA_def_struct(brna, "MaterialSlot", NULL);
  RNA_def_struct_ui_text(srna, "Material Slot", "Material slot in an object");
  RNA_def_struct_ui_icon(srna, ICON_MATERIAL_DATA);

  RNA_define_lib_overridable(true);

  /* WARNING! Order is crucial for override to work properly here... :/
   * 'link' must come before material pointer,
   * since it defines where (in object or obdata) that one is set! */
  prop = RNA_def_property(srna, "link", PROP_ENUM, PROP_NONE);
  RNA_def_property_enum_items(prop, link_items);
  RNA_def_property_enum_funcs(
      prop, "rna_MaterialSlot_link_get", "rna_MaterialSlot_link_set", NULL);
  RNA_def_property_ui_text(prop, "Link", "Link material to object or the object's data");
  RNA_def_property_update(prop, NC_OBJECT | ND_DRAW, "rna_MaterialSlot_update");

  prop = RNA_def_property(srna, "material", PROP_POINTER, PROP_NONE);
  RNA_def_property_struct_type(prop, "Material");
  RNA_def_property_flag(prop, PROP_EDITABLE);
  RNA_def_property_editable_func(prop, "rna_MaterialSlot_material_editable");
  RNA_def_property_pointer_funcs(prop,
                                 "rna_MaterialSlot_material_get",
                                 "rna_MaterialSlot_material_set",
                                 NULL,
                                 "rna_MaterialSlot_material_poll");
  RNA_def_property_ui_text(prop, "Material", "Material data used by this material slot");
  RNA_def_property_update(prop, NC_OBJECT | ND_DRAW, "rna_MaterialSlot_update");

  prop = RNA_def_property(srna, "name", PROP_STRING, PROP_NONE);
  RNA_def_property_string_funcs(
      prop, "rna_MaterialSlot_name_get", "rna_MaterialSlot_name_length", NULL);
  RNA_def_property_ui_text(prop, "Name", "Material slot name");
  RNA_def_property_clear_flag(prop, PROP_EDITABLE);
  RNA_def_property_override_flag(prop, PROPOVERRIDE_IGNORE);
  RNA_def_property_override_clear_flag(prop, PROPOVERRIDE_OVERRIDABLE_LIBRARY);
  RNA_def_struct_name_property(srna, prop);

  RNA_define_lib_overridable(false);

  RNA_def_struct_path_func(srna, "rna_MaterialSlot_path");
}

static void rna_def_object_constraints(BlenderRNA *brna, PropertyRNA *cprop)
{
  StructRNA *srna;
  PropertyRNA *prop;

  FunctionRNA *func;
  PropertyRNA *parm;

  RNA_def_property_srna(cprop, "ObjectConstraints");
  srna = RNA_def_struct(brna, "ObjectConstraints", NULL);
  RNA_def_struct_sdna(srna, "Object");
  RNA_def_struct_ui_text(srna, "Object Constraints", "Collection of object constraints");

  /* Collection active property */
  prop = RNA_def_property(srna, "active", PROP_POINTER, PROP_NONE);
  RNA_def_property_struct_type(prop, "Constraint");
  RNA_def_property_pointer_funcs(
      prop, "rna_Object_active_constraint_get", "rna_Object_active_constraint_set", NULL, NULL);
  RNA_def_property_flag(prop, PROP_EDITABLE);
  RNA_def_property_ui_text(prop, "Active Constraint", "Active Object constraint");

  /* Constraint collection */
  func = RNA_def_function(srna, "new", "rna_Object_constraints_new");
  RNA_def_function_ui_description(func, "Add a new constraint to this object");
  RNA_def_function_flag(func, FUNC_USE_MAIN);
  /* object to add */
  parm = RNA_def_enum(
      func, "type", rna_enum_constraint_type_items, 1, "", "Constraint type to add");
  RNA_def_parameter_flags(parm, 0, PARM_REQUIRED);
  /* return type */
  parm = RNA_def_pointer(func, "constraint", "Constraint", "", "New constraint");
  RNA_def_function_return(func, parm);

  func = RNA_def_function(srna, "remove", "rna_Object_constraints_remove");
  RNA_def_function_ui_description(func, "Remove a constraint from this object");
  RNA_def_function_flag(func, FUNC_USE_MAIN | FUNC_USE_REPORTS);
  /* constraint to remove */
  parm = RNA_def_pointer(func, "constraint", "Constraint", "", "Removed constraint");
  RNA_def_parameter_flags(parm, PROP_NEVER_NULL, PARM_REQUIRED | PARM_RNAPTR);
  RNA_def_parameter_clear_flags(parm, PROP_THICK_WRAP, 0);

  func = RNA_def_function(srna, "clear", "rna_Object_constraints_clear");
  RNA_def_function_flag(func, FUNC_USE_MAIN);
  RNA_def_function_ui_description(func, "Remove all constraint from this object");

  func = RNA_def_function(srna, "move", "rna_Object_constraints_move");
  RNA_def_function_ui_description(func, "Move a constraint to a different position");
  RNA_def_function_flag(func, FUNC_USE_MAIN | FUNC_USE_REPORTS);
  parm = RNA_def_int(
      func, "from_index", -1, INT_MIN, INT_MAX, "From Index", "Index to move", 0, 10000);
  RNA_def_parameter_flags(parm, 0, PARM_REQUIRED);
  parm = RNA_def_int(func, "to_index", -1, INT_MIN, INT_MAX, "To Index", "Target index", 0, 10000);
  RNA_def_parameter_flags(parm, 0, PARM_REQUIRED);

  func = RNA_def_function(srna, "copy", "rna_Object_constraints_copy");
  RNA_def_function_ui_description(func, "Add a new constraint that is a copy of the given one");
  RNA_def_function_flag(func, FUNC_USE_MAIN);
  /* constraint to copy */
  parm = RNA_def_pointer(func,
                         "constraint",
                         "Constraint",
                         "",
                         "Constraint to copy - may belong to a different object");
  RNA_def_parameter_flags(parm, PROP_NEVER_NULL, PARM_REQUIRED | PARM_RNAPTR);
  RNA_def_parameter_clear_flags(parm, PROP_THICK_WRAP, 0);
  /* return type */
  parm = RNA_def_pointer(func, "new_constraint", "Constraint", "", "New constraint");
  RNA_def_function_return(func, parm);
}

/* object.modifiers */
static void rna_def_object_modifiers(BlenderRNA *brna, PropertyRNA *cprop)
{
  StructRNA *srna;

  FunctionRNA *func;
  PropertyRNA *parm;
  PropertyRNA *prop;

  RNA_def_property_srna(cprop, "ObjectModifiers");
  srna = RNA_def_struct(brna, "ObjectModifiers", NULL);
  RNA_def_struct_sdna(srna, "Object");
  RNA_def_struct_ui_text(srna, "Object Modifiers", "Collection of object modifiers");

#  if 0
  prop = RNA_def_property(srna, "active", PROP_POINTER, PROP_NONE);
  RNA_def_property_struct_type(prop, "EditBone");
  RNA_def_property_pointer_sdna(prop, NULL, "act_edbone");
  RNA_def_property_flag(prop, PROP_EDITABLE);
  RNA_def_property_ui_text(prop, "Active EditBone", "Armatures active edit bone");
  /*RNA_def_property_update(prop, 0, "rna_Armature_act_editbone_update"); */
  RNA_def_property_pointer_funcs(prop, NULL, "rna_Armature_act_edit_bone_set", NULL, NULL);

  /* todo, redraw */
/*      RNA_def_property_collection_active(prop, prop_act); */
#  endif

  /* add modifier */
  func = RNA_def_function(srna, "new", "rna_Object_modifier_new");
  RNA_def_function_flag(func, FUNC_USE_CONTEXT | FUNC_USE_REPORTS);
  RNA_def_function_ui_description(func, "Add a new modifier");
  parm = RNA_def_string(func, "name", "Name", 0, "", "New name for the modifier");
  RNA_def_parameter_flags(parm, 0, PARM_REQUIRED);
  /* modifier to add */
  parm = RNA_def_enum(
      func, "type", rna_enum_object_modifier_type_items, 1, "", "Modifier type to add");
  RNA_def_parameter_flags(parm, 0, PARM_REQUIRED);
  /* return type */
  parm = RNA_def_pointer(func, "modifier", "Modifier", "", "Newly created modifier");
  RNA_def_function_return(func, parm);

  /* remove modifier */
  func = RNA_def_function(srna, "remove", "rna_Object_modifier_remove");
  RNA_def_function_flag(func, FUNC_USE_CONTEXT | FUNC_USE_REPORTS);
  RNA_def_function_ui_description(func, "Remove an existing modifier from the object");
  /* modifier to remove */
  parm = RNA_def_pointer(func, "modifier", "Modifier", "", "Modifier to remove");
  RNA_def_parameter_flags(parm, PROP_NEVER_NULL, PARM_REQUIRED | PARM_RNAPTR);
  RNA_def_parameter_clear_flags(parm, PROP_THICK_WRAP, 0);

  /* clear all modifiers */
  func = RNA_def_function(srna, "clear", "rna_Object_modifier_clear");
  RNA_def_function_flag(func, FUNC_USE_CONTEXT);
  RNA_def_function_ui_description(func, "Remove all modifiers from the object");

  /* Active modifier. */
  prop = RNA_def_property(srna, "active", PROP_POINTER, PROP_NONE);
  RNA_def_property_struct_type(prop, "Modifier");
  RNA_def_property_pointer_funcs(
      prop, "rna_Object_active_modifier_get", "rna_Object_active_modifier_set", NULL, NULL);
  RNA_def_property_flag(prop, PROP_EDITABLE);
  RNA_def_property_flag(prop, PROP_NO_DEG_UPDATE);
  RNA_def_property_override_flag(prop, PROPOVERRIDE_OVERRIDABLE_LIBRARY);
  RNA_def_property_ui_text(prop, "Active Modifier", "The active modifier in the list");
  RNA_def_property_update(prop, NC_OBJECT | ND_MODIFIER, NULL);
}

/* object.grease_pencil_modifiers */
static void rna_def_object_grease_pencil_modifiers(BlenderRNA *brna, PropertyRNA *cprop)
{
  StructRNA *srna;

  FunctionRNA *func;
  PropertyRNA *parm;

  RNA_def_property_srna(cprop, "ObjectGpencilModifiers");
  srna = RNA_def_struct(brna, "ObjectGpencilModifiers", NULL);
  RNA_def_struct_sdna(srna, "Object");
  RNA_def_struct_ui_text(
      srna, "Object Grease Pencil Modifiers", "Collection of object grease pencil modifiers");

  /* add greasepencil modifier */
  func = RNA_def_function(srna, "new", "rna_Object_greasepencil_modifier_new");
  RNA_def_function_flag(func, FUNC_USE_CONTEXT | FUNC_USE_REPORTS);
  RNA_def_function_ui_description(func, "Add a new greasepencil_modifier");
  parm = RNA_def_string(func, "name", "Name", 0, "", "New name for the greasepencil_modifier");
  RNA_def_parameter_flags(parm, 0, PARM_REQUIRED);
  /* greasepencil_modifier to add */
  parm = RNA_def_enum(func,
                      "type",
                      rna_enum_object_greasepencil_modifier_type_items,
                      1,
                      "",
                      "Modifier type to add");
  RNA_def_parameter_flags(parm, 0, PARM_REQUIRED);
  /* return type */
  parm = RNA_def_pointer(
      func, "greasepencil_modifier", "GpencilModifier", "", "Newly created modifier");
  RNA_def_function_return(func, parm);

  /* remove greasepencil_modifier */
  func = RNA_def_function(srna, "remove", "rna_Object_greasepencil_modifier_remove");
  RNA_def_function_flag(func, FUNC_USE_CONTEXT | FUNC_USE_REPORTS);
  RNA_def_function_ui_description(func,
                                  "Remove an existing greasepencil_modifier from the object");
  /* greasepencil_modifier to remove */
  parm = RNA_def_pointer(
      func, "greasepencil_modifier", "GpencilModifier", "", "Modifier to remove");
  RNA_def_parameter_flags(parm, PROP_NEVER_NULL, PARM_REQUIRED | PARM_RNAPTR);
  RNA_def_parameter_clear_flags(parm, PROP_THICK_WRAP, 0);

  /* clear all greasepencil modifiers */
  func = RNA_def_function(srna, "clear", "rna_Object_greasepencil_modifier_clear");
  RNA_def_function_flag(func, FUNC_USE_CONTEXT);
  RNA_def_function_ui_description(func, "Remove all grease pencil modifiers from the object");
}

/* object.shaderfxs */
static void rna_def_object_shaderfxs(BlenderRNA *brna, PropertyRNA *cprop)
{
  StructRNA *srna;

  FunctionRNA *func;
  PropertyRNA *parm;

  RNA_def_property_srna(cprop, "ObjectShaderFx");
  srna = RNA_def_struct(brna, "ObjectShaderFx", NULL);
  RNA_def_struct_sdna(srna, "Object");
  RNA_def_struct_ui_text(srna, "Object Shader Effects", "Collection of object effects");

  /* add shader_fx */
  func = RNA_def_function(srna, "new", "rna_Object_shaderfx_new");
  RNA_def_function_flag(func, FUNC_USE_CONTEXT | FUNC_USE_REPORTS);
  RNA_def_function_ui_description(func, "Add a new shader fx");
  parm = RNA_def_string(func, "name", "Name", 0, "", "New name for the effect");
  RNA_def_parameter_flags(parm, 0, PARM_REQUIRED);
  /* shader to add */
  parm = RNA_def_enum(
      func, "type", rna_enum_object_shaderfx_type_items, 1, "", "Effect type to add");
  RNA_def_parameter_flags(parm, 0, PARM_REQUIRED);
  /* return type */
  parm = RNA_def_pointer(func, "shader_fx", "ShaderFx", "", "Newly created effect");
  RNA_def_function_return(func, parm);

  /* remove shader_fx */
  func = RNA_def_function(srna, "remove", "rna_Object_shaderfx_remove");
  RNA_def_function_flag(func, FUNC_USE_CONTEXT | FUNC_USE_REPORTS);
  RNA_def_function_ui_description(func, "Remove an existing effect from the object");
  /* shader to remove */
  parm = RNA_def_pointer(func, "shader_fx", "ShaderFx", "", "Effect to remove");
  RNA_def_parameter_flags(parm, PROP_NEVER_NULL, PARM_REQUIRED | PARM_RNAPTR);
  RNA_def_parameter_clear_flags(parm, PROP_THICK_WRAP, 0);

  /* clear all shader fx */
  func = RNA_def_function(srna, "clear", "rna_Object_shaderfx_clear");
  RNA_def_function_flag(func, FUNC_USE_CONTEXT);
  RNA_def_function_ui_description(func, "Remove all effects from the object");
}

/* object.particle_systems */
static void rna_def_object_particle_systems(BlenderRNA *brna, PropertyRNA *cprop)
{
  StructRNA *srna;

  PropertyRNA *prop;

  /* FunctionRNA *func; */
  /* PropertyRNA *parm; */

  RNA_def_property_srna(cprop, "ParticleSystems");
  srna = RNA_def_struct(brna, "ParticleSystems", NULL);
  RNA_def_struct_sdna(srna, "Object");
  RNA_def_struct_ui_text(srna, "Particle Systems", "Collection of particle systems");

  prop = RNA_def_property(srna, "active", PROP_POINTER, PROP_NONE);
  RNA_def_property_struct_type(prop, "ParticleSystem");
  RNA_def_property_pointer_funcs(prop, "rna_Object_active_particle_system_get", NULL, NULL, NULL);
  RNA_def_property_ui_text(
      prop, "Active Particle System", "Active particle system being displayed");
  RNA_def_property_update(prop, NC_OBJECT | ND_DRAW, NULL);

  prop = RNA_def_property(srna, "active_index", PROP_INT, PROP_UNSIGNED);
  RNA_def_property_clear_flag(prop, PROP_ANIMATABLE);
  RNA_def_property_int_funcs(prop,
                             "rna_Object_active_particle_system_index_get",
                             "rna_Object_active_particle_system_index_set",
                             "rna_Object_active_particle_system_index_range");
  RNA_def_property_ui_text(
      prop, "Active Particle System Index", "Index of active particle system slot");
  RNA_def_property_update(prop, NC_OBJECT | ND_DRAW, "rna_Object_particle_update");
}

/* object.vertex_groups */
static void rna_def_object_vertex_groups(BlenderRNA *brna, PropertyRNA *cprop)
{
  StructRNA *srna;

  PropertyRNA *prop;

  FunctionRNA *func;
  PropertyRNA *parm;

  RNA_def_property_srna(cprop, "VertexGroups");
  srna = RNA_def_struct(brna, "VertexGroups", NULL);
  RNA_def_struct_sdna(srna, "Object");
  RNA_def_struct_ui_text(srna, "Vertex Groups", "Collection of vertex groups");

  prop = RNA_def_property(srna, "active", PROP_POINTER, PROP_NONE);
  RNA_def_property_struct_type(prop, "VertexGroup");
  RNA_def_property_pointer_funcs(prop,
                                 "rna_Object_active_vertex_group_get",
                                 "rna_Object_active_vertex_group_set",
                                 NULL,
                                 NULL);
  RNA_def_property_flag(prop, PROP_EDITABLE);
  RNA_def_property_ui_text(prop, "Active Vertex Group", "Vertex groups of the object");
  RNA_def_property_update(prop, NC_GEOM | ND_DATA, "rna_Object_internal_update_data");

  prop = RNA_def_property(srna, "active_index", PROP_INT, PROP_UNSIGNED);
  RNA_def_property_clear_flag(prop, PROP_ANIMATABLE);
  RNA_def_property_int_sdna(prop, NULL, "actdef");
  RNA_def_property_int_funcs(prop,
                             "rna_Object_active_vertex_group_index_get",
                             "rna_Object_active_vertex_group_index_set",
                             "rna_Object_active_vertex_group_index_range");
  RNA_def_property_ui_text(
      prop, "Active Vertex Group Index", "Active index in vertex group array");
  RNA_def_property_update(prop, NC_GEOM | ND_DATA, "rna_Object_internal_update_data");

  /* vertex groups */ /* add_vertex_group */
  func = RNA_def_function(srna, "new", "rna_Object_vgroup_new");
  RNA_def_function_flag(func, FUNC_USE_MAIN | FUNC_USE_REPORTS);
  RNA_def_function_ui_description(func, "Add vertex group to object");
  RNA_def_string(func, "name", "Group", 0, "", "Vertex group name"); /* optional */
  parm = RNA_def_pointer(func, "group", "VertexGroup", "", "New vertex group");
  RNA_def_function_return(func, parm);

  func = RNA_def_function(srna, "remove", "rna_Object_vgroup_remove");
  RNA_def_function_flag(func, FUNC_USE_MAIN | FUNC_USE_REPORTS);
  RNA_def_function_ui_description(func, "Delete vertex group from object");
  parm = RNA_def_pointer(func, "group", "VertexGroup", "", "Vertex group to remove");
  RNA_def_parameter_flags(parm, PROP_NEVER_NULL, PARM_REQUIRED | PARM_RNAPTR);
  RNA_def_parameter_clear_flags(parm, PROP_THICK_WRAP, 0);

  func = RNA_def_function(srna, "clear", "rna_Object_vgroup_clear");
  RNA_def_function_flag(func, FUNC_USE_MAIN);
  RNA_def_function_ui_description(func, "Delete all vertex groups from object");
}

/* object.face_maps */
static void rna_def_object_face_maps(BlenderRNA *brna, PropertyRNA *cprop)
{
  StructRNA *srna;

  PropertyRNA *prop;

  FunctionRNA *func;
  PropertyRNA *parm;

  RNA_def_property_srna(cprop, "FaceMaps");
  srna = RNA_def_struct(brna, "FaceMaps", NULL);
  RNA_def_struct_sdna(srna, "Object");
  RNA_def_struct_ui_text(srna, "Face Maps", "Collection of face maps");

  prop = RNA_def_property(srna, "active", PROP_POINTER, PROP_NONE);
  RNA_def_property_struct_type(prop, "FaceMap");
  RNA_def_property_pointer_funcs(
      prop, "rna_Object_active_face_map_get", "rna_Object_active_face_map_set", NULL, NULL);
  RNA_def_property_ui_text(prop, "Active Face Map", "Face maps of the object");
  RNA_def_property_update(prop, NC_GEOM | ND_DATA, "rna_Object_internal_update_data");

  prop = RNA_def_property(srna, "active_index", PROP_INT, PROP_UNSIGNED);
  RNA_def_property_clear_flag(prop, PROP_ANIMATABLE);
  RNA_def_property_int_sdna(prop, NULL, "actfmap");
  RNA_def_property_int_funcs(prop,
                             "rna_Object_active_face_map_index_get",
                             "rna_Object_active_face_map_index_set",
                             "rna_Object_active_face_map_index_range");
  RNA_def_property_ui_text(prop, "Active Face Map Index", "Active index in face map array");
  RNA_def_property_update(prop, NC_GEOM | ND_DATA, "rna_Object_internal_update_data");

  /* face maps */ /* add_face_map */
  func = RNA_def_function(srna, "new", "rna_Object_fmap_new");
  RNA_def_function_ui_description(func, "Add face map to object");
  RNA_def_string(func, "name", "Map", 0, "", "face map name"); /* optional */
  parm = RNA_def_pointer(func, "fmap", "FaceMap", "", "New face map");
  RNA_def_function_return(func, parm);

  func = RNA_def_function(srna, "remove", "rna_Object_fmap_remove");
  RNA_def_function_flag(func, FUNC_USE_REPORTS);
  RNA_def_function_ui_description(func, "Delete vertex group from object");
  parm = RNA_def_pointer(func, "group", "FaceMap", "", "Face map to remove");
  RNA_def_parameter_flags(parm, PROP_NEVER_NULL, PARM_REQUIRED | PARM_RNAPTR);
  RNA_def_property_clear_flag(parm, PROP_THICK_WRAP);

  func = RNA_def_function(srna, "clear", "rna_Object_fmap_clear");
  RNA_def_function_ui_description(func, "Delete all vertex groups from object");
}

static void rna_def_object_display(BlenderRNA *brna)
{
  StructRNA *srna;
  PropertyRNA *prop;

  srna = RNA_def_struct(brna, "ObjectDisplay", NULL);
  RNA_def_struct_ui_text(srna, "Object Display", "Object display settings for 3D viewport");
  RNA_def_struct_sdna(srna, "Object");
  RNA_def_struct_nested(brna, srna, "Object");
  RNA_def_struct_path_func(srna, "rna_ObjectDisplay_path");

  RNA_define_lib_overridable(true);

  prop = RNA_def_property(srna, "show_shadows", PROP_BOOLEAN, PROP_NONE);
  RNA_def_property_boolean_negative_sdna(prop, NULL, "dtx", OB_DRAW_NO_SHADOW_CAST);
  RNA_def_property_boolean_default(prop, true);
  RNA_def_property_ui_text(prop, "Shadow", "Object cast shadows in the 3D viewport");
  RNA_def_property_update(prop, NC_OBJECT | ND_DRAW, NULL);

  RNA_define_lib_overridable(false);
}

static void rna_def_object_lineart(BlenderRNA *brna)
{
  StructRNA *srna;
  PropertyRNA *prop;

  static EnumPropertyItem prop_feature_line_usage_items[] = {
      {OBJECT_LRT_INHERIT, "INHERIT", 0, "Inherit", "Use settings from the parent collection"},
      {OBJECT_LRT_INCLUDE,
       "INCLUDE",
       0,
       "Include",
       "Generate feature lines for this object's data"},
      {OBJECT_LRT_OCCLUSION_ONLY,
       "OCCLUSION_ONLY",
       0,
       "Occlusion Only",
       "Only use the object data to produce occlusion"},
      {OBJECT_LRT_EXCLUDE,
       "EXCLUDE",
       0,
       "Exclude",
       "Don't use this object for Line Art rendering"},
      {OBJECT_LRT_INTERSECTION_ONLY,
       "INTERSECTION_ONLY",
       0,
       "Intersection Only",
       "Only generate intersection lines for this collection"},
      {OBJECT_LRT_NO_INTERSECTION,
       "NO_INTERSECTION",
       0,
       "No Intersection",
       "Include this object but do not generate intersection lines"},
      {0, NULL, 0, NULL, NULL},
  };

  srna = RNA_def_struct(brna, "ObjectLineArt", NULL);
  RNA_def_struct_ui_text(srna, "Object Line Art", "Object line art settings");
  RNA_def_struct_sdna(srna, "ObjectLineArt");

  prop = RNA_def_property(srna, "usage", PROP_ENUM, PROP_NONE);
  RNA_def_property_enum_items(prop, prop_feature_line_usage_items);
  RNA_def_property_ui_text(prop, "Usage", "How to use this object in line art calculation");
  RNA_def_property_update(prop, 0, "rna_object_lineart_update");

  prop = RNA_def_property(srna, "use_crease_override", PROP_BOOLEAN, PROP_NONE);
  RNA_def_property_boolean_sdna(prop, NULL, "flags", OBJECT_LRT_OWN_CREASE);
  RNA_def_property_ui_text(
      prop, "Use Crease", "Use this object's crease setting to overwrite scene global");
  RNA_def_property_update(prop, 0, "rna_object_lineart_update");

  prop = RNA_def_property(srna, "crease_threshold", PROP_FLOAT, PROP_ANGLE);
  RNA_def_property_range(prop, 0, DEG2RAD(180.0f));
  RNA_def_property_ui_range(prop, 0.0f, DEG2RAD(180.0f), 0.01f, 1);
  RNA_def_property_ui_text(prop, "Crease", "Angles smaller than this will be treated as creases");
  RNA_def_property_update(prop, 0, "rna_object_lineart_update");
}

static void rna_def_object(BlenderRNA *brna)
{
  StructRNA *srna;
  PropertyRNA *prop;

  static const EnumPropertyItem up_items[] = {
      {OB_POSX, "X", 0, "X", ""},
      {OB_POSY, "Y", 0, "Y", ""},
      {OB_POSZ, "Z", 0, "Z", ""},
      {0, NULL, 0, NULL, NULL},
  };

  static const EnumPropertyItem drawtype_items[] = {
      {OB_BOUNDBOX, "BOUNDS", 0, "Bounds", "Display the bounds of the object"},
      {OB_WIRE, "WIRE", 0, "Wire", "Display the object as a wireframe"},
      {OB_SOLID,
       "SOLID",
       0,
       "Solid",
       "Display the object as a solid (if solid drawing is enabled in the viewport)"},
      {OB_TEXTURE,
       "TEXTURED",
       0,
       "Textured",
       "Display the object with textures (if textures are enabled in the viewport)"},
      {0, NULL, 0, NULL, NULL},
  };

  static const EnumPropertyItem boundtype_items[] = {
      {OB_BOUND_BOX, "BOX", 0, "Box", "Display bounds as box"},
      {OB_BOUND_SPHERE, "SPHERE", 0, "Sphere", "Display bounds as sphere"},
      {OB_BOUND_CYLINDER, "CYLINDER", 0, "Cylinder", "Display bounds as cylinder"},
      {OB_BOUND_CONE, "CONE", 0, "Cone", "Display bounds as cone"},
      {OB_BOUND_CAPSULE, "CAPSULE", 0, "Capsule", "Display bounds as capsule"},
      {0, NULL, 0, NULL, NULL},
  };

  static int boundbox_dimsize[] = {8, 3};

  srna = RNA_def_struct(brna, "Object", "ID");
  RNA_def_struct_ui_text(srna, "Object", "Object data defining an object in a scene");
  RNA_def_struct_clear_flag(srna, STRUCT_ID_REFCOUNT);
  RNA_def_struct_ui_icon(srna, ICON_OBJECT_DATA);

  RNA_define_lib_overridable(true);

  prop = RNA_def_property(srna, "data", PROP_POINTER, PROP_NONE);
  RNA_def_property_struct_type(prop, "ID");
  RNA_def_property_pointer_funcs(
      prop, NULL, "rna_Object_data_set", "rna_Object_data_typef", "rna_Object_data_poll");
  RNA_def_property_flag(prop, PROP_EDITABLE | PROP_NEVER_UNLINK);
  RNA_def_property_ui_text(prop, "Data", "Object data");
  RNA_def_property_update(prop, 0, "rna_Object_data_update");

  prop = RNA_def_property(srna, "type", PROP_ENUM, PROP_NONE);
  RNA_def_property_enum_sdna(prop, NULL, "type");
  RNA_def_property_enum_items(prop, rna_enum_object_type_items);
  RNA_def_property_clear_flag(prop, PROP_EDITABLE);
  RNA_def_property_override_clear_flag(prop, PROPOVERRIDE_OVERRIDABLE_LIBRARY);
  RNA_def_property_ui_text(prop, "Type", "Type of object");
  RNA_def_property_translation_context(prop, BLT_I18NCONTEXT_ID_ID);

  prop = RNA_def_property(srna, "mode", PROP_ENUM, PROP_NONE);
  RNA_def_property_enum_sdna(prop, NULL, "mode");
  RNA_def_property_enum_items(prop, rna_enum_object_mode_items);
  RNA_def_property_clear_flag(prop, PROP_EDITABLE);
  RNA_def_property_ui_text(prop, "Mode", "Object interaction mode");

  /* for data access */
  prop = RNA_def_property(srna, "bound_box", PROP_FLOAT, PROP_NONE);
  RNA_def_property_multi_array(prop, 2, boundbox_dimsize);
  RNA_def_property_clear_flag(prop, PROP_EDITABLE);
  RNA_def_property_override_clear_flag(prop, PROPOVERRIDE_OVERRIDABLE_LIBRARY);
  RNA_def_property_override_flag(prop, PROPOVERRIDE_NO_COMPARISON);
  RNA_def_property_float_funcs(prop, "rna_Object_boundbox_get", NULL, NULL);
  RNA_def_property_ui_text(
      prop,
      "Bounding Box",
      "Object's bounding box in object-space coordinates, all values are -1.0 when "
      "not available");

  /* parent */
  prop = RNA_def_property(srna, "parent", PROP_POINTER, PROP_NONE);
  RNA_def_property_pointer_funcs(prop, NULL, "rna_Object_parent_set", NULL, NULL);
  RNA_def_property_flag(prop, PROP_EDITABLE | PROP_ID_SELF_CHECK);
  RNA_def_property_override_funcs(prop, NULL, NULL, "rna_Object_parent_override_apply");
  RNA_def_property_ui_text(prop, "Parent", "Parent object");
  RNA_def_property_update(prop, NC_OBJECT | ND_DRAW, "rna_Object_dependency_update");

  prop = RNA_def_property(srna, "parent_type", PROP_ENUM, PROP_NONE);
  RNA_def_property_enum_bitflag_sdna(prop, NULL, "partype");
  RNA_def_property_enum_items(prop, parent_type_items);
  RNA_def_property_enum_funcs(
      prop, NULL, "rna_Object_parent_type_set", "rna_Object_parent_type_itemf");
  RNA_def_property_ui_text(prop, "Parent Type", "Type of parent relation");
  RNA_def_property_update(prop, NC_OBJECT | ND_DRAW, "rna_Object_dependency_update");

  prop = RNA_def_property(srna, "parent_vertices", PROP_INT, PROP_UNSIGNED);
  RNA_def_property_int_sdna(prop, NULL, "par1");
  RNA_def_property_array(prop, 3);
  RNA_def_property_ui_text(
      prop, "Parent Vertices", "Indices of vertices in case of a vertex parenting relation");
  RNA_def_property_update(prop, NC_OBJECT | ND_DRAW, "rna_Object_internal_update");

  prop = RNA_def_property(srna, "parent_bone", PROP_STRING, PROP_NONE);
  RNA_def_property_string_sdna(prop, NULL, "parsubstr");
  RNA_def_property_string_funcs(prop, NULL, NULL, "rna_Object_parent_bone_set");
  RNA_def_property_ui_text(
      prop, "Parent Bone", "Name of parent bone in case of a bone parenting relation");
  RNA_def_property_update(prop, NC_OBJECT | ND_DRAW, "rna_Object_dependency_update");

  prop = RNA_def_property(srna, "use_camera_lock_parent", PROP_BOOLEAN, PROP_NONE);
  RNA_def_property_boolean_sdna(
      prop, NULL, "transflag", OB_TRANSFORM_ADJUST_ROOT_PARENT_FOR_VIEW_LOCK);
  RNA_def_property_ui_text(prop,
                           "Camera Parent Lock",
                           "View Lock 3D viewport camera transformation affects the object's "
                           "parent instead");
  RNA_def_property_update(prop, NC_OBJECT | ND_DRAW, "rna_Object_internal_update");

  /* Track and Up flags */
  /* XXX: these have been saved here for a bit longer (after old track was removed),
   *      since some other tools still refer to this */
  prop = RNA_def_property(srna, "track_axis", PROP_ENUM, PROP_NONE);
  RNA_def_property_enum_sdna(prop, NULL, "trackflag");
  RNA_def_property_enum_items(prop, rna_enum_object_axis_items);
  RNA_def_property_ui_text(
      prop,
      "Track Axis",
      "Axis that points in the 'forward' direction (applies to Instance Vertices when "
      "Align to Vertex Normal is enabled)");
  RNA_def_property_update(prop, NC_OBJECT | ND_DRAW, "rna_Object_internal_update");

  prop = RNA_def_property(srna, "up_axis", PROP_ENUM, PROP_NONE);
  RNA_def_property_enum_sdna(prop, NULL, "upflag");
  RNA_def_property_enum_items(prop, up_items);
  RNA_def_property_ui_text(
      prop,
      "Up Axis",
      "Axis that points in the upward direction (applies to Instance Vertices when "
      "Align to Vertex Normal is enabled)");
  RNA_def_property_update(prop, NC_OBJECT | ND_DRAW, "rna_Object_internal_update");

  /* proxy */
  prop = RNA_def_property(srna, "proxy", PROP_POINTER, PROP_NONE);
  RNA_def_property_override_flag(prop, PROPOVERRIDE_NO_COMPARISON);
  RNA_def_property_override_clear_flag(prop, PROPOVERRIDE_OVERRIDABLE_LIBRARY);
  RNA_def_property_ui_text(prop, "Proxy", "Library object this proxy object controls");

  prop = RNA_def_property(srna, "proxy_collection", PROP_POINTER, PROP_NONE);
  RNA_def_property_pointer_sdna(prop, NULL, "proxy_group");
  RNA_def_property_override_flag(prop, PROPOVERRIDE_NO_COMPARISON);
  RNA_def_property_override_clear_flag(prop, PROPOVERRIDE_OVERRIDABLE_LIBRARY);
  RNA_def_property_ui_text(
      prop, "Proxy Collection", "Library collection duplicator object this proxy object controls");

  /* materials */
  prop = RNA_def_property(srna, "material_slots", PROP_COLLECTION, PROP_NONE);
  RNA_def_property_collection_sdna(prop, NULL, "mat", "totcol");
  RNA_def_property_struct_type(prop, "MaterialSlot");
  RNA_def_property_override_flag(prop, PROPOVERRIDE_NO_PROP_NAME);
  /* don't dereference pointer! */
  RNA_def_property_collection_funcs(
      prop, NULL, NULL, NULL, "rna_iterator_array_get", NULL, NULL, NULL, NULL);
  RNA_def_property_ui_text(prop, "Material Slots", "Material slots in the object");

  prop = RNA_def_property(srna, "active_material", PROP_POINTER, PROP_NONE);
  RNA_def_property_struct_type(prop, "Material");
  RNA_def_property_pointer_funcs(prop,
                                 "rna_Object_active_material_get",
                                 "rna_Object_active_material_set",
                                 NULL,
                                 "rna_MaterialSlot_material_poll");
  RNA_def_property_flag(prop, PROP_EDITABLE);
  RNA_def_property_editable_func(prop, "rna_Object_active_material_editable");
  RNA_def_property_ui_text(prop, "Active Material", "Active material being displayed");
  RNA_def_property_update(prop, NC_OBJECT | ND_DRAW, "rna_MaterialSlot_update");

  prop = RNA_def_property(srna, "active_material_index", PROP_INT, PROP_UNSIGNED);
  RNA_def_property_int_sdna(prop, NULL, "actcol");
  RNA_def_property_clear_flag(prop, PROP_ANIMATABLE);
  RNA_def_property_int_funcs(prop,
                             "rna_Object_active_material_index_get",
                             "rna_Object_active_material_index_set",
                             "rna_Object_active_material_index_range");
  RNA_def_property_ui_text(prop, "Active Material Index", "Index of active material slot");
  RNA_def_property_update(prop, NC_MATERIAL | ND_SHADING_LINKS, "rna_MaterialIndex_update");

  /* transform */
  prop = RNA_def_property(srna, "location", PROP_FLOAT, PROP_TRANSLATION);
  RNA_def_property_float_sdna(prop, NULL, "loc");
  RNA_def_property_editable_array_func(prop, "rna_Object_location_editable");
  RNA_def_property_ui_text(prop, "Location", "Location of the object");
  RNA_def_property_ui_range(prop, -FLT_MAX, FLT_MAX, 1, RNA_TRANSLATION_PREC_DEFAULT);
  RNA_def_property_update(prop, NC_OBJECT | ND_TRANSFORM, "rna_Object_internal_update");

  prop = RNA_def_property(srna, "rotation_quaternion", PROP_FLOAT, PROP_QUATERNION);
  RNA_def_property_float_sdna(prop, NULL, "quat");
  RNA_def_property_editable_array_func(prop, "rna_Object_rotation_4d_editable");
  RNA_def_property_ui_text(prop, "Quaternion Rotation", "Rotation in Quaternions");
  RNA_def_property_update(prop, NC_OBJECT | ND_TRANSFORM, "rna_Object_internal_update");

  /* XXX: for axis-angle, it would have been nice to have 2 separate fields for UI purposes, but
   * having a single one is better for Keyframing and other property-management situations...
   */
  prop = RNA_def_property(srna, "rotation_axis_angle", PROP_FLOAT, PROP_AXISANGLE);
  RNA_def_property_array(prop, 4);
  RNA_def_property_float_funcs(
      prop, "rna_Object_rotation_axis_angle_get", "rna_Object_rotation_axis_angle_set", NULL);
  RNA_def_property_editable_array_func(prop, "rna_Object_rotation_4d_editable");
  RNA_def_property_float_array_default(prop, rna_default_axis_angle);
  RNA_def_property_ui_text(
      prop, "Axis-Angle Rotation", "Angle of Rotation for Axis-Angle rotation representation");
  RNA_def_property_update(prop, NC_OBJECT | ND_TRANSFORM, "rna_Object_internal_update");

  prop = RNA_def_property(srna, "rotation_euler", PROP_FLOAT, PROP_EULER);
  RNA_def_property_float_sdna(prop, NULL, "rot");
  RNA_def_property_editable_array_func(prop, "rna_Object_rotation_euler_editable");
  RNA_def_property_ui_text(prop, "Euler Rotation", "Rotation in Eulers");
  RNA_def_property_update(prop, NC_OBJECT | ND_TRANSFORM, "rna_Object_internal_update");

  prop = RNA_def_property(srna, "rotation_mode", PROP_ENUM, PROP_NONE);
  RNA_def_property_enum_sdna(prop, NULL, "rotmode");
  RNA_def_property_enum_items(prop, rna_enum_object_rotation_mode_items);
  RNA_def_property_enum_funcs(prop, NULL, "rna_Object_rotation_mode_set", NULL);
  RNA_def_property_ui_text(prop, "Rotation Mode", "");
  RNA_def_property_update(prop, NC_OBJECT | ND_TRANSFORM, "rna_Object_internal_update");

  prop = RNA_def_property(srna, "scale", PROP_FLOAT, PROP_XYZ);
  RNA_def_property_flag(prop, PROP_PROPORTIONAL);
  RNA_def_property_editable_array_func(prop, "rna_Object_scale_editable");
  RNA_def_property_ui_range(prop, -FLT_MAX, FLT_MAX, 1, 3);
  RNA_def_property_ui_text(prop, "Scale", "Scaling of the object");
  RNA_def_property_update(prop, NC_OBJECT | ND_TRANSFORM, "rna_Object_internal_update");

  prop = RNA_def_property(srna, "dimensions", PROP_FLOAT, PROP_XYZ_LENGTH);
  RNA_def_property_array(prop, 3);
  /* Only as convenient helper for py API, and conflicts with animating scale. */
  RNA_def_property_clear_flag(prop, PROP_ANIMATABLE);
  RNA_def_property_override_flag(prop, PROPOVERRIDE_NO_COMPARISON);
  RNA_def_property_override_clear_flag(prop, PROPOVERRIDE_OVERRIDABLE_LIBRARY);
  RNA_def_property_float_funcs(
      prop, "rna_Object_dimensions_get", "rna_Object_dimensions_set", NULL);
  RNA_def_property_ui_range(prop, 0.0f, FLT_MAX, 1, RNA_TRANSLATION_PREC_DEFAULT);
  RNA_def_property_ui_text(prop,
                           "Dimensions",
                           "Absolute bounding box dimensions of the object.\n"
                           "Warning: Assigning to it or its members multiple consecutive times "
                           "will not work correctly, as this needs up-to-date evaluated data");
  RNA_def_property_update(prop, NC_OBJECT | ND_TRANSFORM, "rna_Object_internal_update");

  /* delta transforms */
  prop = RNA_def_property(srna, "delta_location", PROP_FLOAT, PROP_TRANSLATION);
  RNA_def_property_float_sdna(prop, NULL, "dloc");
  RNA_def_property_ui_text(
      prop, "Delta Location", "Extra translation added to the location of the object");
  RNA_def_property_ui_range(prop, -FLT_MAX, FLT_MAX, 1, RNA_TRANSLATION_PREC_DEFAULT);
  RNA_def_property_update(prop, NC_OBJECT | ND_TRANSFORM, "rna_Object_internal_update");

  prop = RNA_def_property(srna, "delta_rotation_euler", PROP_FLOAT, PROP_EULER);
  RNA_def_property_float_sdna(prop, NULL, "drot");
  RNA_def_property_ui_text(
      prop,
      "Delta Rotation (Euler)",
      "Extra rotation added to the rotation of the object (when using Euler rotations)");
  RNA_def_property_update(prop, NC_OBJECT | ND_TRANSFORM, "rna_Object_internal_update");

  prop = RNA_def_property(srna, "delta_rotation_quaternion", PROP_FLOAT, PROP_QUATERNION);
  RNA_def_property_float_sdna(prop, NULL, "dquat");
  RNA_def_property_ui_text(
      prop,
      "Delta Rotation (Quaternion)",
      "Extra rotation added to the rotation of the object (when using Quaternion rotations)");
  RNA_def_property_update(prop, NC_OBJECT | ND_TRANSFORM, "rna_Object_internal_update");

#  if 0 /* XXX not supported well yet... */
  prop = RNA_def_property(srna, "delta_rotation_axis_angle", PROP_FLOAT, PROP_AXISANGLE);
  /* FIXME: this is not a single field any more! (drotAxis and drotAngle) */
  RNA_def_property_float_sdna(prop, NULL, "dquat");
  RNA_def_property_float_array_default(prop, rna_default_axis_angle);
  RNA_def_property_ui_text(
      prop,
      "Delta Rotation (Axis Angle)",
      "Extra rotation added to the rotation of the object (when using Axis-Angle rotations)");
  RNA_def_property_update(prop, NC_OBJECT | ND_TRANSFORM, "rna_Object_internal_update");
#  endif

  prop = RNA_def_property(srna, "delta_scale", PROP_FLOAT, PROP_XYZ);
  RNA_def_property_float_sdna(prop, NULL, "dscale");
  RNA_def_property_flag(prop, PROP_PROPORTIONAL);
  RNA_def_property_ui_range(prop, -FLT_MAX, FLT_MAX, 1, 3);
  RNA_def_property_ui_text(prop, "Delta Scale", "Extra scaling added to the scale of the object");
  RNA_def_property_update(prop, NC_OBJECT | ND_TRANSFORM, "rna_Object_internal_update");

  /* transform locks */
  prop = RNA_def_property(srna, "lock_location", PROP_BOOLEAN, PROP_NONE);
  RNA_def_property_boolean_sdna(prop, NULL, "protectflag", OB_LOCK_LOCX);
  RNA_def_property_array(prop, 3);
  RNA_def_property_ui_text(prop, "Lock Location", "Lock editing of location when transforming");
  RNA_def_property_ui_icon(prop, ICON_UNLOCKED, 1);
  RNA_def_property_update(prop, NC_OBJECT | ND_TRANSFORM, "rna_Object_internal_update");

  prop = RNA_def_property(srna, "lock_rotation", PROP_BOOLEAN, PROP_NONE);
  RNA_def_property_boolean_sdna(prop, NULL, "protectflag", OB_LOCK_ROTX);
  RNA_def_property_array(prop, 3);
  RNA_def_property_ui_text(prop, "Lock Rotation", "Lock editing of rotation when transforming");
  RNA_def_property_ui_icon(prop, ICON_UNLOCKED, 1);
  RNA_def_property_update(prop, NC_OBJECT | ND_TRANSFORM, "rna_Object_internal_update");

  /* XXX this is sub-optimal - it really should be included above,
   *     but due to technical reasons we can't do this! */
  prop = RNA_def_property(srna, "lock_rotation_w", PROP_BOOLEAN, PROP_NONE);
  RNA_def_property_boolean_sdna(prop, NULL, "protectflag", OB_LOCK_ROTW);
  RNA_def_property_ui_icon(prop, ICON_UNLOCKED, 1);
  RNA_def_property_ui_text(
      prop,
      "Lock Rotation (4D Angle)",
      "Lock editing of 'angle' component of four-component rotations when transforming");
  /* XXX this needs a better name */
  prop = RNA_def_property(srna, "lock_rotations_4d", PROP_BOOLEAN, PROP_NONE);
  RNA_def_property_boolean_sdna(prop, NULL, "protectflag", OB_LOCK_ROT4D);
  RNA_def_property_ui_text(
      prop,
      "Lock Rotations (4D)",
      "Lock editing of four component rotations by components (instead of as Eulers)");

  prop = RNA_def_property(srna, "lock_scale", PROP_BOOLEAN, PROP_NONE);
  RNA_def_property_boolean_sdna(prop, NULL, "protectflag", OB_LOCK_SCALEX);
  RNA_def_property_array(prop, 3);
  RNA_def_property_ui_text(prop, "Lock Scale", "Lock editing of scale when transforming");
  RNA_def_property_ui_icon(prop, ICON_UNLOCKED, 1);
  RNA_def_property_update(prop, NC_OBJECT | ND_TRANSFORM, "rna_Object_internal_update");

  /* matrix */
  prop = RNA_def_property(srna, "matrix_world", PROP_FLOAT, PROP_MATRIX);
  RNA_def_property_float_sdna(prop, NULL, "obmat");
  RNA_def_property_multi_array(prop, 2, rna_matrix_dimsize_4x4);
  RNA_def_property_clear_flag(prop, PROP_ANIMATABLE);
  RNA_def_property_override_flag(prop, PROPOVERRIDE_NO_COMPARISON);
  RNA_def_property_override_clear_flag(prop, PROPOVERRIDE_OVERRIDABLE_LIBRARY);
  RNA_def_property_ui_text(prop, "Matrix World", "Worldspace transformation matrix");
  RNA_def_property_update(prop, NC_OBJECT | ND_TRANSFORM, "rna_Object_matrix_world_update");

  prop = RNA_def_property(srna, "matrix_local", PROP_FLOAT, PROP_MATRIX);
  RNA_def_property_multi_array(prop, 2, rna_matrix_dimsize_4x4);
  RNA_def_property_clear_flag(prop, PROP_ANIMATABLE);
  RNA_def_property_override_flag(prop, PROPOVERRIDE_NO_COMPARISON);
  RNA_def_property_override_clear_flag(prop, PROPOVERRIDE_OVERRIDABLE_LIBRARY);
  RNA_def_property_ui_text(
      prop,
      "Local Matrix",
      "Parent relative transformation matrix.\n"
      "Warning: Only takes into account object parenting, so e.g. in case of bone parenting "
      "you get a matrix relative to the Armature object, not to the actual parent bone");
  RNA_def_property_float_funcs(
      prop, "rna_Object_matrix_local_get", "rna_Object_matrix_local_set", NULL);
  RNA_def_property_update(prop, NC_OBJECT | ND_TRANSFORM, "rna_Object_internal_update");

  prop = RNA_def_property(srna, "matrix_basis", PROP_FLOAT, PROP_MATRIX);
  RNA_def_property_multi_array(prop, 2, rna_matrix_dimsize_4x4);
  RNA_def_property_clear_flag(prop, PROP_ANIMATABLE);
  RNA_def_property_override_flag(prop, PROPOVERRIDE_NO_COMPARISON);
  RNA_def_property_override_clear_flag(prop, PROPOVERRIDE_OVERRIDABLE_LIBRARY);
  RNA_def_property_ui_text(prop,
                           "Input Matrix",
                           "Matrix access to location, rotation and scale (including deltas), "
                           "before constraints and parenting are applied");
  RNA_def_property_float_funcs(
      prop, "rna_Object_matrix_basis_get", "rna_Object_matrix_basis_set", NULL);
  RNA_def_property_update(prop, NC_OBJECT | ND_TRANSFORM, "rna_Object_internal_update");

  /*parent_inverse*/
  prop = RNA_def_property(srna, "matrix_parent_inverse", PROP_FLOAT, PROP_MATRIX);
  RNA_def_property_float_sdna(prop, NULL, "parentinv");
  RNA_def_property_multi_array(prop, 2, rna_matrix_dimsize_4x4);
  RNA_def_property_ui_text(
      prop, "Parent Inverse Matrix", "Inverse of object's parent matrix at time of parenting");
  RNA_def_property_update(prop, NC_OBJECT | ND_TRANSFORM, "rna_Object_internal_update");

  /* modifiers */
  prop = RNA_def_property(srna, "modifiers", PROP_COLLECTION, PROP_NONE);
  RNA_def_property_struct_type(prop, "Modifier");
  RNA_def_property_ui_text(
      prop, "Modifiers", "Modifiers affecting the geometric data of the object");
  RNA_def_property_override_funcs(prop, NULL, NULL, "rna_Object_modifiers_override_apply");
  RNA_def_property_override_flag(prop, PROPOVERRIDE_LIBRARY_INSERTION);
  rna_def_object_modifiers(brna, prop);

  /* Grease Pencil modifiers. */
  prop = RNA_def_property(srna, "grease_pencil_modifiers", PROP_COLLECTION, PROP_NONE);
  RNA_def_property_collection_sdna(prop, NULL, "greasepencil_modifiers", NULL);
  RNA_def_property_struct_type(prop, "GpencilModifier");
  RNA_def_property_ui_text(
      prop, "Grease Pencil Modifiers", "Modifiers affecting the data of the grease pencil object");
  RNA_def_property_override_funcs(
      prop, NULL, NULL, "rna_Object_greasepencil_modifiers_override_apply");
  RNA_def_property_override_flag(prop, PROPOVERRIDE_LIBRARY_INSERTION);
  rna_def_object_grease_pencil_modifiers(brna, prop);

  /* Shader FX. */
  prop = RNA_def_property(srna, "shader_effects", PROP_COLLECTION, PROP_NONE);
  RNA_def_property_collection_sdna(prop, NULL, "shader_fx", NULL);
  RNA_def_property_struct_type(prop, "ShaderFx");
  RNA_def_property_ui_text(prop, "Shader Effects", "Effects affecting display of object");
  RNA_define_lib_overridable(false);
  rna_def_object_shaderfxs(brna, prop);
  RNA_define_lib_overridable(true);

  /* constraints */
  prop = RNA_def_property(srna, "constraints", PROP_COLLECTION, PROP_NONE);
  RNA_def_property_struct_type(prop, "Constraint");
  RNA_def_property_override_flag(prop, PROPOVERRIDE_LIBRARY_INSERTION);
  RNA_def_property_ui_text(
      prop, "Constraints", "Constraints affecting the transformation of the object");
  RNA_def_property_override_funcs(prop, NULL, NULL, "rna_Object_constraints_override_apply");
#  if 0
  RNA_def_property_collection_funcs(
      prop, NULL, NULL, NULL, NULL, NULL, NULL, NULL, "constraints__add", "constraints__remove");
#  endif
  rna_def_object_constraints(brna, prop);

  /* vertex groups */
  prop = RNA_def_property(srna, "vertex_groups", PROP_COLLECTION, PROP_NONE);
  RNA_def_property_collection_sdna(prop, NULL, "defbase", NULL);
  RNA_def_property_struct_type(prop, "VertexGroup");
  RNA_def_property_override_clear_flag(prop, PROPOVERRIDE_OVERRIDABLE_LIBRARY);
  RNA_def_property_ui_text(prop, "Vertex Groups", "Vertex groups of the object");
  rna_def_object_vertex_groups(brna, prop);

  /* face maps */
  prop = RNA_def_property(srna, "face_maps", PROP_COLLECTION, PROP_NONE);
  RNA_def_property_collection_sdna(prop, NULL, "fmaps", NULL);
  RNA_def_property_struct_type(prop, "FaceMap");
  RNA_def_property_override_clear_flag(prop, PROPOVERRIDE_OVERRIDABLE_LIBRARY);
  RNA_def_property_ui_text(prop, "Face Maps", "Maps of faces of the object");
  rna_def_object_face_maps(brna, prop);

  /* empty */
  prop = RNA_def_property(srna, "empty_display_type", PROP_ENUM, PROP_NONE);
  RNA_def_property_enum_sdna(prop, NULL, "empty_drawtype");
  RNA_def_property_enum_items(prop, rna_enum_object_empty_drawtype_items);
  RNA_def_property_enum_funcs(prop, NULL, "rna_Object_empty_display_type_set", NULL);
  RNA_def_property_ui_text(prop, "Empty Display Type", "Viewport display style for empties");
  RNA_def_property_update(prop, NC_OBJECT | ND_DRAW, NULL);

  prop = RNA_def_property(srna, "empty_display_size", PROP_FLOAT, PROP_DISTANCE);
  RNA_def_property_float_sdna(prop, NULL, "empty_drawsize");
  RNA_def_property_range(prop, 0.0001f, 1000.0f);
  RNA_def_property_ui_range(prop, 0.01, 100, 1, 2);
  RNA_def_property_ui_text(
      prop, "Empty Display Size", "Size of display for empties in the viewport");
  RNA_def_property_update(prop, NC_OBJECT | ND_DRAW, NULL);

  prop = RNA_def_property(srna, "empty_image_offset", PROP_FLOAT, PROP_NONE);
  RNA_def_property_float_sdna(prop, NULL, "ima_ofs");
  RNA_def_property_ui_text(prop, "Origin Offset", "Origin offset distance");
  RNA_def_property_ui_range(prop, -FLT_MAX, FLT_MAX, 0.1f, 2);
  RNA_def_property_update(prop, NC_OBJECT | ND_DRAW, NULL);

  prop = RNA_def_property(srna, "image_user", PROP_POINTER, PROP_NONE);
  RNA_def_property_flag(prop, PROP_NEVER_NULL);
  RNA_def_property_pointer_sdna(prop, NULL, "iuser");
  RNA_def_property_ui_text(
      prop,
      "Image User",
      "Parameters defining which layer, pass and frame of the image is displayed");
  RNA_def_property_update(prop, NC_OBJECT | ND_DRAW, NULL);

  prop = RNA_def_property(srna, "empty_image_depth", PROP_ENUM, PROP_NONE);
  RNA_def_property_enum_items(prop, rna_enum_object_empty_image_depth_items);
  RNA_def_property_ui_text(
      prop, "Empty Image Depth", "Determine which other objects will occlude the image");
  RNA_def_property_update(prop, NC_OBJECT | ND_DRAW, NULL);

  prop = RNA_def_property(srna, "show_empty_image_perspective", PROP_BOOLEAN, PROP_NONE);
  RNA_def_property_boolean_negative_sdna(
      prop, NULL, "empty_image_visibility_flag", OB_EMPTY_IMAGE_HIDE_PERSPECTIVE);
  RNA_def_property_ui_text(
      prop, "Display in Perspective Mode", "Display image in perspective mode");
  RNA_def_property_update(prop, NC_OBJECT | ND_DRAW, NULL);

  prop = RNA_def_property(srna, "show_empty_image_orthographic", PROP_BOOLEAN, PROP_NONE);
  RNA_def_property_boolean_negative_sdna(
      prop, NULL, "empty_image_visibility_flag", OB_EMPTY_IMAGE_HIDE_ORTHOGRAPHIC);
  RNA_def_property_ui_text(
      prop, "Display in Orthographic Mode", "Display image in orthographic mode");
  RNA_def_property_update(prop, NC_OBJECT | ND_DRAW, NULL);

  prop = RNA_def_property(srna, "show_empty_image_only_axis_aligned", PROP_BOOLEAN, PROP_NONE);
  RNA_def_property_boolean_sdna(
      prop, NULL, "empty_image_visibility_flag", OB_EMPTY_IMAGE_HIDE_NON_AXIS_ALIGNED);
  RNA_def_property_ui_text(prop,
                           "Display Only Axis Aligned",
                           "Only display the image when it is aligned with the view axis");
  RNA_def_property_update(prop, NC_OBJECT | ND_DRAW, NULL);

  prop = RNA_def_property(srna, "use_empty_image_alpha", PROP_BOOLEAN, PROP_NONE);
  RNA_def_property_boolean_sdna(prop, NULL, "empty_image_flag", OB_EMPTY_IMAGE_USE_ALPHA_BLEND);
  RNA_def_property_ui_text(
      prop,
      "Use Alpha",
      "Use alpha blending instead of alpha test (can produce sorting artifacts)");
  RNA_def_property_update(prop, NC_OBJECT | ND_DRAW, NULL);

  static EnumPropertyItem prop_empty_image_side_items[] = {
      {0, "DOUBLE_SIDED", 0, "Both", ""},
      {OB_EMPTY_IMAGE_HIDE_BACK, "FRONT", 0, "Front", ""},
      {OB_EMPTY_IMAGE_HIDE_FRONT, "BACK", 0, "Back", ""},
      {0, NULL, 0, NULL, NULL},
  };
  prop = RNA_def_property(srna, "empty_image_side", PROP_ENUM, PROP_NONE);
  RNA_def_property_enum_bitflag_sdna(prop, NULL, "empty_image_visibility_flag");
  RNA_def_property_enum_items(prop, prop_empty_image_side_items);
  RNA_def_property_ui_text(prop, "Empty Image Side", "Show front/back side");
  RNA_def_property_update(prop, NC_OBJECT | ND_DRAW, NULL);

  /* render */
  prop = RNA_def_property(srna, "pass_index", PROP_INT, PROP_UNSIGNED);
  RNA_def_property_int_sdna(prop, NULL, "index");
  RNA_def_property_ui_text(
      prop, "Pass Index", "Index number for the \"Object Index\" render pass");
  RNA_def_property_update(prop, NC_OBJECT, "rna_Object_internal_update_draw");

  prop = RNA_def_property(srna, "color", PROP_FLOAT, PROP_COLOR);
  RNA_def_property_ui_text(
      prop, "Color", "Object color and alpha, used when faces have the ObColor mode enabled");
  RNA_def_property_update(prop, NC_OBJECT | ND_DRAW, "rna_Object_internal_update_draw");

  /* physics */
  prop = RNA_def_property(srna, "field", PROP_POINTER, PROP_NONE);
  RNA_def_property_pointer_sdna(prop, NULL, "pd");
  RNA_def_property_struct_type(prop, "FieldSettings");
  RNA_def_property_pointer_funcs(prop, "rna_Object_field_get", NULL, NULL, NULL);
  RNA_def_property_ui_text(
      prop, "Field Settings", "Settings for using the object as a field in physics simulation");

  prop = RNA_def_property(srna, "collision", PROP_POINTER, PROP_NONE);
  RNA_def_property_pointer_sdna(prop, NULL, "pd");
  RNA_def_property_struct_type(prop, "CollisionSettings");
  RNA_def_property_pointer_funcs(prop, "rna_Object_collision_get", NULL, NULL, NULL);
  RNA_def_property_ui_text(prop,
                           "Collision Settings",
                           "Settings for using the object as a collider in physics simulation");

  prop = RNA_def_property(srna, "soft_body", PROP_POINTER, PROP_NONE);
  RNA_def_property_pointer_sdna(prop, NULL, "soft");
  RNA_def_property_struct_type(prop, "SoftBodySettings");
  RNA_def_property_ui_text(prop, "Soft Body Settings", "Settings for soft body simulation");

  prop = RNA_def_property(srna, "particle_systems", PROP_COLLECTION, PROP_NONE);
  RNA_def_property_collection_sdna(prop, NULL, "particlesystem", NULL);
  RNA_def_property_struct_type(prop, "ParticleSystem");
  RNA_def_property_ui_text(prop, "Particle Systems", "Particle systems emitted from the object");
  rna_def_object_particle_systems(brna, prop);

  prop = RNA_def_property(srna, "rigid_body", PROP_POINTER, PROP_NONE);
  RNA_def_property_pointer_sdna(prop, NULL, "rigidbody_object");
  RNA_def_property_struct_type(prop, "RigidBodyObject");
  RNA_def_property_ui_text(prop, "Rigid Body Settings", "Settings for rigid body simulation");

  prop = RNA_def_property(srna, "rigid_body_constraint", PROP_POINTER, PROP_NONE);
  RNA_def_property_pointer_sdna(prop, NULL, "rigidbody_constraint");
  RNA_def_property_struct_type(prop, "RigidBodyConstraint");
  RNA_def_property_ui_text(prop, "Rigid Body Constraint", "Constraint constraining rigid bodies");

  /* restrict */
  prop = RNA_def_property(srna, "hide_viewport", PROP_BOOLEAN, PROP_NONE);
  RNA_def_property_boolean_sdna(prop, NULL, "restrictflag", OB_RESTRICT_VIEWPORT);
  RNA_def_property_ui_text(prop, "Disable in Viewports", "Globally disable in viewports");
  RNA_def_property_ui_icon(prop, ICON_RESTRICT_VIEW_OFF, -1);
  RNA_def_property_update(prop, NC_OBJECT | ND_DRAW, "rna_Object_hide_update");

  prop = RNA_def_property(srna, "hide_select", PROP_BOOLEAN, PROP_NONE);
  RNA_def_property_boolean_sdna(prop, NULL, "restrictflag", OB_RESTRICT_SELECT);
  RNA_def_property_clear_flag(prop, PROP_ANIMATABLE);
  RNA_def_property_ui_text(prop, "Disable Selection", "Disable selection in viewport");
  RNA_def_property_ui_icon(prop, ICON_RESTRICT_SELECT_OFF, -1);
  RNA_def_property_update(prop, NC_OBJECT | ND_DRAW, "rna_Object_hide_update");

  prop = RNA_def_property(srna, "hide_render", PROP_BOOLEAN, PROP_NONE);
  RNA_def_property_boolean_sdna(prop, NULL, "restrictflag", OB_RESTRICT_RENDER);
  RNA_def_property_ui_text(prop, "Disable in Renders", "Globally disable in renders");
  RNA_def_property_ui_icon(prop, ICON_RESTRICT_RENDER_OFF, -1);
  RNA_def_property_update(prop, NC_OBJECT | ND_DRAW, "rna_Object_hide_update");

  prop = RNA_def_property(srna, "show_instancer_for_render", PROP_BOOLEAN, PROP_NONE);
  RNA_def_property_boolean_sdna(prop, NULL, "duplicator_visibility_flag", OB_DUPLI_FLAG_RENDER);
  RNA_def_property_ui_text(prop, "Render Instancer", "Make instancer visible when rendering");
  RNA_def_property_update(
      prop, NC_OBJECT | ND_DRAW, "rna_Object_duplicator_visibility_flag_update");

  prop = RNA_def_property(srna, "show_instancer_for_viewport", PROP_BOOLEAN, PROP_NONE);
  RNA_def_property_boolean_sdna(prop, NULL, "duplicator_visibility_flag", OB_DUPLI_FLAG_VIEWPORT);
  RNA_def_property_ui_text(prop, "Display Instancer", "Make instancer visible in the viewport");
  RNA_def_property_update(
      prop, NC_OBJECT | ND_DRAW, "rna_Object_duplicator_visibility_flag_update");

  /* instancing */
  prop = RNA_def_property(srna, "instance_type", PROP_ENUM, PROP_NONE);
  RNA_def_property_enum_bitflag_sdna(prop, NULL, "transflag");
  RNA_def_property_enum_items(prop, instance_items);
  RNA_def_property_enum_funcs(prop, NULL, NULL, "rna_Object_instance_type_itemf");
  RNA_def_property_ui_text(prop, "Instance Type", "If not None, object instancing method to use");
  RNA_def_property_update(prop, NC_OBJECT | ND_DRAW, "rna_Object_dependency_update");

  prop = RNA_def_property(srna, "use_instance_vertices_rotation", PROP_BOOLEAN, PROP_NONE);
  RNA_def_property_boolean_sdna(prop, NULL, "transflag", OB_DUPLIROT);
  RNA_def_property_ui_text(
      prop, "Orient with Normals", "Rotate instance according to vertex normal");
  RNA_def_property_update(prop, NC_OBJECT | ND_DRAW, NULL);

  prop = RNA_def_property(srna, "use_instance_faces_scale", PROP_BOOLEAN, PROP_NONE);
  RNA_def_property_boolean_sdna(prop, NULL, "transflag", OB_DUPLIFACES_SCALE);
  RNA_def_property_ui_text(prop, "Scale to Face Sizes", "Scale instance based on face size");
  RNA_def_property_update(prop, NC_OBJECT | ND_DRAW, "rna_Object_internal_update");

  prop = RNA_def_property(srna, "instance_faces_scale", PROP_FLOAT, PROP_NONE);
  RNA_def_property_float_sdna(prop, NULL, "instance_faces_scale");
  RNA_def_property_range(prop, 0.001f, 10000.0f);
  RNA_def_property_ui_text(prop, "Instance Faces Scale", "Scale the face instance objects");
  RNA_def_property_update(prop, NC_OBJECT | ND_DRAW, "rna_Object_internal_update");

  prop = RNA_def_property(srna, "instance_collection", PROP_POINTER, PROP_NONE);
  RNA_def_property_struct_type(prop, "Collection");
  RNA_def_property_pointer_sdna(prop, NULL, "instance_collection");
  RNA_def_property_flag(prop, PROP_EDITABLE);
  RNA_def_property_pointer_funcs(prop, NULL, "rna_Object_dup_collection_set", NULL, NULL);
  RNA_def_property_ui_text(prop, "Instance Collection", "Instance an existing collection");
  RNA_def_property_update(prop, NC_OBJECT | ND_DRAW, "rna_Object_dependency_update");

  prop = RNA_def_property(srna, "is_instancer", PROP_BOOLEAN, PROP_NONE);
  RNA_def_property_boolean_sdna(prop, NULL, "transflag", OB_DUPLI);
  RNA_def_property_clear_flag(prop, PROP_EDITABLE);
  RNA_def_property_override_flag(prop, PROPOVERRIDE_NO_COMPARISON);
  RNA_def_property_override_clear_flag(prop, PROPOVERRIDE_OVERRIDABLE_LIBRARY);

  /* drawing */
  prop = RNA_def_property(srna, "display_type", PROP_ENUM, PROP_NONE);
  RNA_def_property_enum_sdna(prop, NULL, "dt");
  RNA_def_property_enum_items(prop, drawtype_items);
  RNA_def_property_ui_text(prop, "Display As", "How to display object in viewport");
  RNA_def_property_update(prop, NC_OBJECT | ND_DRAW, "rna_Object_internal_update");

  prop = RNA_def_property(srna, "show_bounds", PROP_BOOLEAN, PROP_NONE);
  RNA_def_property_boolean_sdna(prop, NULL, "dtx", OB_DRAWBOUNDOX);
  RNA_def_property_ui_text(prop, "Display Bounds", "Display the object's bounds");
  RNA_def_property_update(prop, NC_OBJECT | ND_DRAW, NULL);

  prop = RNA_def_property(srna, "display_bounds_type", PROP_ENUM, PROP_NONE);
  RNA_def_property_enum_sdna(prop, NULL, "boundtype");
  RNA_def_property_enum_items(prop, boundtype_items);
  RNA_def_property_ui_text(prop, "Display Bounds Type", "Object boundary display type");
  RNA_def_property_update(prop, NC_OBJECT | ND_DRAW, NULL);

  prop = RNA_def_property(srna, "show_name", PROP_BOOLEAN, PROP_NONE);
  RNA_def_property_boolean_sdna(prop, NULL, "dtx", OB_DRAWNAME);
  RNA_def_property_ui_text(prop, "Display Name", "Display the object's name");
  RNA_def_property_update(prop, NC_OBJECT | ND_DRAW, NULL);

  prop = RNA_def_property(srna, "show_axis", PROP_BOOLEAN, PROP_NONE);
  RNA_def_property_boolean_sdna(prop, NULL, "dtx", OB_AXIS);
  RNA_def_property_ui_text(prop, "Display Axes", "Display the object's origin and axes");
  RNA_def_property_update(prop, NC_OBJECT | ND_DRAW, NULL);

  prop = RNA_def_property(srna, "show_texture_space", PROP_BOOLEAN, PROP_NONE);
  RNA_def_property_boolean_sdna(prop, NULL, "dtx", OB_TEXSPACE);
  RNA_def_property_ui_text(prop, "Display Texture Space", "Display the object's texture space");
  RNA_def_property_update(prop, NC_OBJECT | ND_DRAW, NULL);

  prop = RNA_def_property(srna, "show_wire", PROP_BOOLEAN, PROP_NONE);
  RNA_def_property_boolean_sdna(prop, NULL, "dtx", OB_DRAWWIRE);
  RNA_def_property_ui_text(
      prop, "Display Wire", "Display the object's wireframe over solid shading");
  RNA_def_property_update(prop, NC_OBJECT | ND_DRAW, NULL);

  prop = RNA_def_property(srna, "show_all_edges", PROP_BOOLEAN, PROP_NONE);
  RNA_def_property_boolean_sdna(prop, NULL, "dtx", OB_DRAW_ALL_EDGES);
  RNA_def_property_ui_text(prop, "Display All Edges", "Display all edges for mesh objects");
  RNA_def_property_update(prop, NC_OBJECT | ND_DRAW, NULL);

  prop = RNA_def_property(srna, "use_grease_pencil_lights", PROP_BOOLEAN, PROP_NONE);
  RNA_def_property_boolean_sdna(prop, NULL, "dtx", OB_USE_GPENCIL_LIGHTS);
  RNA_def_property_boolean_default(prop, true);
  RNA_def_property_ui_text(prop, "Use Lights", "Lights affect grease pencil object");
  RNA_def_property_update(prop, NC_OBJECT | ND_DRAW, "rna_GPencil_update");

  prop = RNA_def_property(srna, "show_transparent", PROP_BOOLEAN, PROP_NONE);
  RNA_def_property_boolean_sdna(prop, NULL, "dtx", OB_DRAWTRANSP);
  RNA_def_property_ui_text(
      prop, "Display Transparent", "Display material transparency in the object");
  RNA_def_property_update(prop, NC_OBJECT | ND_DRAW, NULL);

  prop = RNA_def_property(srna, "show_in_front", PROP_BOOLEAN, PROP_NONE);
  RNA_def_property_boolean_sdna(prop, NULL, "dtx", OB_DRAW_IN_FRONT);
  RNA_def_property_ui_text(prop, "In Front", "Make the object display in front of others");
  RNA_def_property_update(prop, NC_OBJECT | ND_DRAW, "rna_GPencil_update");

  /* pose */
  prop = RNA_def_property(srna, "pose_library", PROP_POINTER, PROP_NONE);
  RNA_def_property_pointer_sdna(prop, NULL, "poselib");
  RNA_def_property_struct_type(prop, "Action");
  RNA_def_property_flag(prop, PROP_EDITABLE | PROP_ID_REFCOUNT);
  RNA_def_property_ui_text(prop, "Pose Library", "Action used as a pose library for armatures");

  prop = RNA_def_property(srna, "pose", PROP_POINTER, PROP_NONE);
  RNA_def_property_pointer_sdna(prop, NULL, "pose");
  RNA_def_property_struct_type(prop, "Pose");
  RNA_def_property_ui_text(prop, "Pose", "Current pose for armatures");

  /* shape keys */
  prop = RNA_def_property(srna, "show_only_shape_key", PROP_BOOLEAN, PROP_NONE);
  RNA_def_property_boolean_sdna(prop, NULL, "shapeflag", OB_SHAPE_LOCK);
  RNA_def_property_ui_text(
      prop, "Shape Key Lock", "Always show the current shape for this object");
  RNA_def_property_ui_icon(prop, ICON_UNPINNED, 1);
  RNA_def_property_update(prop, 0, "rna_Object_internal_update_data");

  prop = RNA_def_property(srna, "use_shape_key_edit_mode", PROP_BOOLEAN, PROP_NONE);
  RNA_def_property_boolean_sdna(prop, NULL, "shapeflag", OB_SHAPE_EDIT_MODE);
  RNA_def_property_ui_text(
      prop, "Shape Key Edit Mode", "Apply shape keys in edit mode (for meshes only)");
  RNA_def_property_ui_icon(prop, ICON_EDITMODE_HLT, 0);
  RNA_def_property_update(prop, 0, "rna_Object_internal_update_data");

  prop = RNA_def_property(srna, "active_shape_key", PROP_POINTER, PROP_NONE);
  RNA_def_property_struct_type(prop, "ShapeKey");
  RNA_def_property_override_flag(prop, PROPOVERRIDE_IGNORE | PROPOVERRIDE_NO_COMPARISON);
  RNA_def_property_override_clear_flag(prop, PROPOVERRIDE_OVERRIDABLE_LIBRARY);
  RNA_def_property_pointer_funcs(prop, "rna_Object_active_shape_key_get", NULL, NULL, NULL);
  RNA_def_property_ui_text(prop, "Active Shape Key", "Current shape key");

  prop = RNA_def_property(srna, "active_shape_key_index", PROP_INT, PROP_NONE);
  RNA_def_property_int_sdna(prop, NULL, "shapenr");
  RNA_def_property_clear_flag(prop, PROP_ANIMATABLE); /* XXX this is really unpredictable... */
  RNA_def_property_int_funcs(prop,
                             "rna_Object_active_shape_key_index_get",
                             "rna_Object_active_shape_key_index_set",
                             "rna_Object_active_shape_key_index_range");
  RNA_def_property_ui_text(prop, "Active Shape Key Index", "Current shape key index");
  RNA_def_property_update(prop, 0, "rna_Object_active_shape_update");

  /* sculpt */
  prop = RNA_def_property(srna, "use_dynamic_topology_sculpting", PROP_BOOLEAN, PROP_NONE);
  RNA_def_property_boolean_funcs(prop, "rna_Object_use_dynamic_topology_sculpting_get", NULL);
  RNA_def_property_clear_flag(prop, PROP_EDITABLE);
  RNA_def_property_ui_text(prop, "Dynamic Topology Sculpting", NULL);

  /* Base Settings */
  prop = RNA_def_property(srna, "is_from_instancer", PROP_BOOLEAN, PROP_NONE);
  RNA_def_property_boolean_sdna(prop, NULL, "base_flag", BASE_FROM_DUPLI);
  RNA_def_property_ui_text(prop, "Base from Instancer", "Object comes from a instancer");
  RNA_def_property_clear_flag(prop, PROP_EDITABLE);
  RNA_def_property_override_flag(prop, PROPOVERRIDE_NO_COMPARISON);
  RNA_def_property_override_clear_flag(prop, PROPOVERRIDE_OVERRIDABLE_LIBRARY);

  prop = RNA_def_property(srna, "is_from_set", PROP_BOOLEAN, PROP_NONE);
  RNA_def_property_boolean_sdna(prop, NULL, "base_flag", BASE_FROM_SET);
  RNA_def_property_ui_text(prop, "Base from Set", "Object comes from a background set");
  RNA_def_property_clear_flag(prop, PROP_EDITABLE);
  RNA_def_property_override_flag(prop, PROPOVERRIDE_NO_COMPARISON);
  RNA_def_property_override_clear_flag(prop, PROPOVERRIDE_OVERRIDABLE_LIBRARY);

  /* Object Display */
  prop = RNA_def_property(srna, "display", PROP_POINTER, PROP_NONE);
  RNA_def_property_flag(prop, PROP_NEVER_NULL);
  RNA_def_property_struct_type(prop, "ObjectDisplay");
  RNA_def_property_pointer_funcs(prop, "rna_Object_display_get", NULL, NULL, NULL);
  RNA_def_property_ui_text(prop, "Object Display", "Object display settings for 3D viewport");

  /* Line Art */
  prop = RNA_def_property(srna, "lineart", PROP_POINTER, PROP_NONE);
  RNA_def_property_struct_type(prop, "ObjectLineArt");
  RNA_def_property_ui_text(prop, "Line Art", "Line art settings for the object");

  RNA_define_lib_overridable(false);

  /* anim */
  rna_def_animdata_common(srna);

  rna_def_animviz_common(srna);
  rna_def_motionpath_common(srna);

  RNA_api_object(srna);
}

void RNA_def_object(BlenderRNA *brna)
{
  rna_def_object(brna);

  RNA_define_animate_sdna(false);
  rna_def_vertex_group(brna);
  rna_def_face_map(brna);
  rna_def_material_slot(brna);
  rna_def_object_display(brna);
  rna_def_object_lineart(brna);
  RNA_define_animate_sdna(true);
}

#endif<|MERGE_RESOLUTION|>--- conflicted
+++ resolved
@@ -157,16 +157,10 @@
 };
 
 const EnumPropertyItem rna_enum_object_gpencil_type_items[] = {
-<<<<<<< HEAD
     {GP_EMPTY, "EMPTY", ICON_EMPTY_AXIS, "Blank", "Create an empty grease pencil object\nSwitch to Draw mode to draw grease pencil strokes"},
     {GP_STROKE, "STROKE", ICON_STROKE, "Stroke", "Create a simple stroke with basic colors\nSwitch to Draw mode to draw grease pencil strokes"},
     {GP_MONKEY, "MONKEY", ICON_MONKEY, "Monkey", "Construct a Suzanne grease pencil object\nSwitch to Draw mode to draw grease pencil strokes"},
-=======
-    {GP_EMPTY, "EMPTY", ICON_EMPTY_AXIS, "Blank", "Create an empty grease pencil object"},
-    {GP_STROKE, "STROKE", ICON_STROKE, "Stroke", "Create a simple stroke with basic colors"},
-    {GP_MONKEY, "MONKEY", ICON_MONKEY, "Monkey", "Construct a Suzanne grease pencil object"},
     {0, "", 0, NULL, NULL},
->>>>>>> d89cd277
     {GP_LRT_SCENE,
      "LRT_SCENE",
      ICON_LINEART_SCENE,
