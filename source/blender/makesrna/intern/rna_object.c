/*
 * ***** BEGIN GPL LICENSE BLOCK *****
 *
 * This program is free software; you can redistribute it and/or
 * modify it under the terms of the GNU General Public License
 * as published by the Free Software Foundation; either version 2
 * of the License, or (at your option) any later version.
 *
 * This program is distributed in the hope that it will be useful,
 * but WITHOUT ANY WARRANTY; without even the implied warranty of
 * MERCHANTABILITY or FITNESS FOR A PARTICULAR PURPOSE.  See the
 * GNU General Public License for more details.
 *
 * You should have received a copy of the GNU General Public License
 * along with this program; if not, write to the Free Software Foundation,
 * Inc., 51 Franklin Street, Fifth Floor, Boston, MA 02110-1301, USA.
 *
 * Contributor(s): Blender Foundation (2008).
 *
 * ***** END GPL LICENSE BLOCK *****
 */

/** \file blender/makesrna/intern/rna_object.c
 *  \ingroup RNA
 */

#include <stdio.h>
#include <stdlib.h>

#include "DNA_action_types.h"
#include "DNA_customdata_types.h"
#include "DNA_controller_types.h"
#include "DNA_group_types.h"
#include "DNA_material_types.h"
#include "DNA_mesh_types.h"
#include "DNA_object_force.h"
#include "DNA_object_types.h"
#include "DNA_property_types.h"
#include "DNA_scene_types.h"
#include "DNA_meta_types.h"

#include "BLI_utildefines.h"
#include "BLI_listbase.h"

#include "BKE_camera.h"
#include "BKE_paint.h"
#include "BKE_editmesh.h"
#include "BKE_group.h" /* needed for BKE_group_object_exists() */
#include "BKE_object_deform.h"

#include "RNA_access.h"
#include "RNA_define.h"
#include "RNA_enum_types.h"

#include "rna_internal.h"

#include "BLI_sys_types.h" /* needed for intptr_t used in ED_mesh.h */
#include "ED_mesh.h"

#include "WM_api.h"
#include "WM_types.h"

const EnumPropertyItem rna_enum_object_mode_items[] = {
	{OB_MODE_OBJECT, "OBJECT", ICON_OBJECT_DATAMODE, "Object Mode", ""},
	{OB_MODE_EDIT, "EDIT", ICON_EDITMODE_HLT, "Edit Mode", ""},
	{OB_MODE_POSE, "POSE", ICON_POSE_HLT, "Pose Mode", ""},
	{OB_MODE_SCULPT, "SCULPT", ICON_SCULPTMODE_HLT, "Sculpt Mode", ""},
	{OB_MODE_VERTEX_PAINT, "VERTEX_PAINT", ICON_VPAINT_HLT, "Vertex Paint", ""},
	{OB_MODE_WEIGHT_PAINT, "WEIGHT_PAINT", ICON_WPAINT_HLT, "Weight Paint", ""},
	{OB_MODE_TEXTURE_PAINT, "TEXTURE_PAINT", ICON_TPAINT_HLT, "Texture Paint", ""},
	{OB_MODE_PARTICLE_EDIT, "PARTICLE_EDIT", ICON_PARTICLEMODE, "Particle Edit", ""},
	{OB_MODE_GPENCIL, "GPENCIL_EDIT", ICON_GREASEPENCIL, "Edit Strokes", "Edit Grease Pencil Strokes"},
	{0, NULL, 0, NULL, NULL}
};

const EnumPropertyItem rna_enum_object_empty_drawtype_items[] = {
	{OB_PLAINAXES, "PLAIN_AXES", 0, "Plain Axes", ""},
	{OB_ARROWS, "ARROWS", 0, "Arrows", ""},
	{OB_SINGLE_ARROW, "SINGLE_ARROW", 0, "Single Arrow", ""},
	{OB_CIRCLE, "CIRCLE", 0, "Circle", ""},
	{OB_CUBE, "CUBE", 0, "Cube", ""},
	{OB_EMPTY_SPHERE, "SPHERE", 0, "Sphere", ""},
	{OB_EMPTY_CONE, "CONE", 0, "Cone", ""},
	{OB_EMPTY_IMAGE, "IMAGE", 0, "Image", ""},
	{0, NULL, 0, NULL, NULL}
};


static const EnumPropertyItem parent_type_items[] = {
	{PAROBJECT, "OBJECT", 0, "Object", "The object is parented to an object"},
	{PARSKEL, "ARMATURE", 0, "Armature", ""},
	{PARSKEL, "LATTICE", 0, "Lattice", "The object is parented to a lattice"}, /* PARSKEL reuse will give issues */
	{PARVERT1, "VERTEX", 0, "Vertex", "The object is parented to a vertex"},
	{PARVERT3, "VERTEX_3", 0, "3 Vertices", ""},
	{PARBONE, "BONE", 0, "Bone", "The object is parented to a bone"},
	{0, NULL, 0, NULL, NULL}
};

#ifndef RNA_RUNTIME
static const EnumPropertyItem dupli_items[] = {
	{0, "NONE", 0, "None", ""},
	{OB_DUPLIFRAMES, "FRAMES", 0, "Frames", "Make copy of object for every frame"},
	{OB_DUPLIVERTS, "VERTS", 0, "Verts", "Duplicate child objects on all vertices"},
	{OB_DUPLIFACES, "FACES", 0, "Faces", "Duplicate child objects on all faces"},
	{OB_DUPLIGROUP, "GROUP", 0, "Group", "Enable group instancing"},
	{0, NULL, 0, NULL, NULL}
};
#endif

static const EnumPropertyItem collision_bounds_items[] = {
	{OB_BOUND_BOX, "BOX", ICON_MESH_CUBE, "Box", ""},
	{OB_BOUND_SPHERE, "SPHERE", ICON_MESH_UVSPHERE, "Sphere", ""},
	{OB_BOUND_CYLINDER, "CYLINDER", ICON_MESH_CYLINDER, "Cylinder", ""},
	{OB_BOUND_CONE, "CONE", ICON_MESH_CONE, "Cone", ""},
	{OB_BOUND_CONVEX_HULL, "CONVEX_HULL", ICON_MESH_ICOSPHERE, "Convex Hull", ""},
	{OB_BOUND_TRIANGLE_MESH, "TRIANGLE_MESH", ICON_MESH_MONKEY, "Triangle Mesh", ""},
	{OB_BOUND_CAPSULE, "CAPSULE", ICON_MESH_CAPSULE, "Capsule", ""},
	/*{OB_DYN_MESH, "DYNAMIC_MESH", 0, "Dynamic Mesh", ""}, */
	{0, NULL, 0, NULL, NULL}
};

const EnumPropertyItem rna_enum_metaelem_type_items[] = {
	{MB_BALL, "BALL", ICON_META_BALL, "Ball", ""},
	{MB_TUBE, "CAPSULE", ICON_META_CAPSULE, "Capsule", ""},
	{MB_PLANE, "PLANE", ICON_META_PLANE, "Plane", ""},
	{MB_ELIPSOID, "ELLIPSOID", ICON_META_ELLIPSOID, "Ellipsoid", ""}, /* NOTE: typo at original definition! */
	{MB_CUBE, "CUBE", ICON_META_CUBE, "Cube", ""},
	{0, NULL, 0, NULL, NULL}
};

/* used for 2 enums */
#define OBTYPE_CU_CURVE {OB_CURVE, "CURVE", 0, "Curve", ""}
#define OBTYPE_CU_SURF {OB_SURF, "SURFACE", 0, "Surface", ""}
#define OBTYPE_CU_FONT {OB_FONT, "FONT", 0, "Font", ""}

const EnumPropertyItem rna_enum_object_type_items[] = {
	{OB_MESH, "MESH", 0, "Mesh", ""},
	OBTYPE_CU_CURVE,
	OBTYPE_CU_SURF,/* Wire Color Sets */
	{OB_MBALL, "META", 0, "Meta", ""},
	OBTYPE_CU_FONT,
	{0, "", 0, NULL, NULL},
	{OB_ARMATURE, "ARMATURE", 0, "Armature", ""},
	{OB_LATTICE, "LATTICE", 0, "Lattice", ""},
	{OB_EMPTY, "EMPTY", 0, "Empty", ""},
	{0, "", 0, NULL, NULL},
	{OB_CAMERA, "CAMERA", 0, "Camera", ""},
	{OB_LAMP, "LAMP", 0, "Lamp", ""},
	{OB_SPEAKER, "SPEAKER", 0, "Speaker", ""},
	{0, NULL, 0, NULL, NULL}
};

const EnumPropertyItem rna_enum_object_type_curve_items[] = {
	OBTYPE_CU_CURVE,
	OBTYPE_CU_SURF,
	OBTYPE_CU_FONT,
	{0, NULL, 0, NULL, NULL}
};

const EnumPropertyItem rna_enum_object_axis_items[] = {
	{OB_POSX, "POS_X", 0, "+X", ""},
	{OB_POSY, "POS_Y", 0, "+Y", ""},
	{OB_POSZ, "POS_Z", 0, "+Z", ""},
	{OB_NEGX, "NEG_X", 0, "-X", ""},
	{OB_NEGY, "NEG_Y", 0, "-Y", ""},
	{OB_NEGZ, "NEG_Z", 0, "-Z", ""},
	{0, NULL, 0, NULL, NULL}
};

/* Wire Color Sets */ // bfa - custom wireframe colors
EnumPropertyItem wire_color_sets_items[] = {
	{ 0, "DEFAULT", 0, "Default Colors", "" },
	{ 1, "THEME01", 0, "01 - Theme Color Set", "" },
	{ 2, "THEME02", 0, "02 - Theme Color Set", "" },
	{ 3, "THEME03", 0, "03 - Theme Color Set", "" },
	{ 4, "THEME04", 0, "04 - Theme Color Set", "" },
	{ 5, "THEME05", 0, "05 - Theme Color Set", "" },
	{ 6, "THEME06", 0, "06 - Theme Color Set", "" },
	{ 7, "THEME07", 0, "07 - Theme Color Set", "" },
	{ 8, "THEME08", 0, "08 - Theme Color Set", "" },
	{ 9, "THEME09", 0, "09 - Theme Color Set", "" },
	{ 10, "THEME10", 0, "10 - Theme Color Set", "" },
	{ 11, "THEME11", 0, "11 - Theme Color Set", "" },
	{ 12, "THEME12", 0, "12 - Theme Color Set", "" },
	{ 13, "THEME13", 0, "13 - Theme Color Set", "" },
	{ 14, "THEME14", 0, "14 - Theme Color Set", "" },
	{ 15, "THEME15", 0, "15 - Theme Color Set", "" },
	{ 16, "THEME16", 0, "16 - Theme Color Set", "" },
	{ 17, "THEME17", 0, "17 - Theme Color Set", "" },
	{ 18, "THEME18", 0, "18 - Theme Color Set", "" },
	{ 19, "THEME19", 0, "19 - Theme Color Set", "" },
	{ 20, "THEME20", 0, "20 - Theme Color Set", "" },
	{ -1, "CUSTOM", 0, "Custom Color Set", "" },
	{ 0, NULL, 0, NULL, NULL }
};

#ifdef RNA_RUNTIME

#include "BLI_math.h"

#include "DNA_key_types.h"
#include "DNA_constraint_types.h"
#include "DNA_lattice_types.h"
#include "DNA_node_types.h"

#include "BKE_armature.h"
#include "BKE_bullet.h"
#include "BKE_constraint.h"
#include "BKE_context.h"
#include "BKE_curve.h"
#include "BKE_depsgraph.h"
#include "BKE_effect.h"
#include "BKE_global.h"
#include "BKE_key.h"
#include "BKE_object.h"
#include "BKE_material.h"
#include "BKE_mesh.h"
#include "BKE_particle.h"
#include "BKE_scene.h"
#include "BKE_deform.h"

#include "ED_object.h"
#include "ED_particle.h"
#include "ED_curve.h"
#include "ED_lattice.h"

static void rna_Object_internal_update(Main *UNUSED(bmain), Scene *UNUSED(scene), PointerRNA *ptr)
{
	DAG_id_tag_update(ptr->id.data, OB_RECALC_OB);
}

static void rna_Object_matrix_world_update(Main *bmain, Scene *scene, PointerRNA *ptr)
{
	/* don't use compat so we get predictable rotation */
	BKE_object_apply_mat4(ptr->id.data, ((Object *)ptr->id.data)->obmat, false, true);
	rna_Object_internal_update(bmain, scene, ptr);
}

static void rna_Object_hide_update(Main *bmain, Scene *UNUSED(scene), PointerRNA *UNUSED(ptr))
{
	DAG_id_type_tag(bmain, ID_OB);
}

static void rna_Object_matrix_local_get(PointerRNA *ptr, float values[16])
{
	Object *ob = ptr->id.data;
	BKE_object_matrix_local_get(ob, (float(*)[4])values);
}

static void rna_Object_matrix_local_set(PointerRNA *ptr, const float values[16])
{
	Object *ob = ptr->id.data;
	float local_mat[4][4];

	/* localspace matrix is truly relative to the parent, but parameters stored in object are
	 * relative to parentinv matrix. Undo the parent inverse part before applying it as local matrix. */
	if (ob->parent) {
		float invmat[4][4];
		invert_m4_m4(invmat, ob->parentinv);
		mul_m4_m4m4(local_mat, invmat, (float(*)[4])values);
	}
	else {
		copy_m4_m4(local_mat, (float(*)[4])values);
	}

	/* don't use compat so we get predictable rotation, and do not use parenting either, because it's a local matrix! */
	BKE_object_apply_mat4(ob, local_mat, false, false);
}

static void rna_Object_matrix_basis_get(PointerRNA *ptr, float values[16])
{
	Object *ob = ptr->id.data;
	BKE_object_to_mat4(ob, (float(*)[4])values);
}

static void rna_Object_matrix_basis_set(PointerRNA *ptr, const float values[16])
{
	Object *ob = ptr->id.data;
	BKE_object_apply_mat4(ob, (float(*)[4])values, false, false);
}

void rna_Object_internal_update_data(Main *UNUSED(bmain), Scene *UNUSED(scene), PointerRNA *ptr)
{
	DAG_id_tag_update(ptr->id.data, OB_RECALC_DATA);
	WM_main_add_notifier(NC_OBJECT | ND_DRAW, ptr->id.data);
}

static void rna_Object_active_shape_update(Main *bmain, Scene *scene, PointerRNA *ptr)
{
	Object *ob = ptr->id.data;

	if (scene->obedit == ob) {
		/* exit/enter editmode to get new shape */
		switch (ob->type) {
			case OB_MESH:
				EDBM_mesh_load(ob);
				EDBM_mesh_make(scene->toolsettings, ob, true);

				DAG_id_tag_update(ob->data, 0);

				EDBM_mesh_normals_update(((Mesh *)ob->data)->edit_btmesh);
				BKE_editmesh_tessface_calc(((Mesh *)ob->data)->edit_btmesh);
				break;
			case OB_CURVE:
			case OB_SURF:
				ED_curve_editnurb_load(ob);
				ED_curve_editnurb_make(ob);
				break;
			case OB_LATTICE:
				ED_lattice_editlatt_load(ob);
				ED_lattice_editlatt_make(ob);
				break;
		}
	}

	rna_Object_internal_update_data(bmain, scene, ptr);
}

static void rna_Object_dependency_update(Main *bmain, Scene *UNUSED(scene), PointerRNA *ptr)
{
	DAG_id_tag_update(ptr->id.data, OB_RECALC_OB);
	DAG_relations_tag_update(bmain);
	WM_main_add_notifier(NC_OBJECT | ND_PARENT, ptr->id.data);
}

/* when changing the selection flag the scene needs updating */
static void rna_Object_select_update(Main *UNUSED(bmain), Scene *scene, PointerRNA *ptr)
{
	if (scene) {
		Object *ob = (Object *)ptr->id.data;
		short mode = (ob->flag & SELECT) ? BA_SELECT : BA_DESELECT;
		ED_base_object_select(BKE_scene_base_find(scene, ob), mode);
	}
}

static void rna_Base_select_update(Main *UNUSED(bmain), Scene *UNUSED(scene), PointerRNA *ptr)
{
	Base *base = (Base *)ptr->data;
	short mode = (base->flag & BA_SELECT) ? BA_SELECT : BA_DESELECT;
	ED_base_object_select(base, mode);
}

static void rna_Object_layer_update__internal(Main *bmain, Scene *scene, Base *base, Object *ob)
{
	/* try to avoid scene sort */
	if (scene == NULL) {
		/* pass - unlikely but when running scripts on startup it happens */
	}
	else if ((ob->lay & scene->lay) && (base->lay & scene->lay)) {
		/* pass */
	}
	else if ((ob->lay & scene->lay) == 0 && (base->lay & scene->lay) == 0) {
		/* pass */
	}
	else {
		DAG_relations_tag_update(bmain);
	}

	DAG_id_type_tag(bmain, ID_OB);
}

static void rna_Object_layer_update(Main *bmain, Scene *scene, PointerRNA *ptr)
{
	Object *ob = (Object *)ptr->id.data;
	Base *base;

	base = scene ? BKE_scene_base_find(scene, ob) : NULL;
	if (!base)
		return;
	
	SWAP(unsigned int, base->lay, ob->lay);

	rna_Object_layer_update__internal(bmain, scene, base, ob);
	ob->lay = base->lay;

	WM_main_add_notifier(NC_SCENE | ND_LAYER_CONTENT, scene);
}

static void rna_Base_layer_update(Main *bmain, Scene *scene, PointerRNA *ptr)
{
	Base *base = (Base *)ptr->data;
	Object *ob = (Object *)base->object;

	rna_Object_layer_update__internal(bmain, scene, base, ob);
	ob->lay = base->lay;

	WM_main_add_notifier(NC_SCENE | ND_LAYER_CONTENT, scene);
}

static void rna_Object_data_set(PointerRNA *ptr, PointerRNA value)
{
	Object *ob = (Object *)ptr->data;
	ID *id = value.data;

	if (ob->mode & OB_MODE_EDIT) {
		return;
	}

	/* assigning NULL only for empties */
	if ((id == NULL) && (ob->type != OB_EMPTY)) {
		return;
	}

	if (ob->type == OB_EMPTY) {
		if (ob->data) {
			id_us_min((ID *)ob->data);
			ob->data = NULL;
		}

		if (!id || GS(id->name) == ID_IM) {
			id_us_plus(id);
			ob->data = id;
		}
	}
	else if (ob->type == OB_MESH) {
		BKE_mesh_assign_object(ob, (Mesh *)id);
	}
	else {
		if (ob->data) {
			id_us_min((ID *)ob->data);
		}

		/* no need to type-check here ID. this is done in the _typef() function */
		BLI_assert(OB_DATA_SUPPORT_ID(GS(id->name)));
		id_us_plus(id);

		ob->data = id;
		test_object_materials(ob, id);

		if (GS(id->name) == ID_CU)
			BKE_curve_type_test(ob);
		else if (ob->type == OB_ARMATURE)
			BKE_pose_rebuild(ob, ob->data);
	}
}

static StructRNA *rna_Object_data_typef(PointerRNA *ptr)
{
	Object *ob = (Object *)ptr->data;

	/* keep in sync with OB_DATA_SUPPORT_ID() macro */
	switch (ob->type) {
		case OB_EMPTY: return &RNA_Image;
		case OB_MESH: return &RNA_Mesh;
		case OB_CURVE: return &RNA_Curve;
		case OB_SURF: return &RNA_Curve;
		case OB_FONT: return &RNA_Curve;
		case OB_MBALL: return &RNA_MetaBall;
		case OB_LAMP: return &RNA_Lamp;
		case OB_CAMERA: return &RNA_Camera;
		case OB_LATTICE: return &RNA_Lattice;
		case OB_ARMATURE: return &RNA_Armature;
		case OB_SPEAKER: return &RNA_Speaker;
		default: return &RNA_ID;
	}
}

static void rna_Object_parent_set(PointerRNA *ptr, PointerRNA value)
{
	Object *ob = (Object *)ptr->data;
	Object *par = (Object *)value.data;

	{
		ED_object_parent(ob, par, ob->partype, ob->parsubstr);
	}
}

static void rna_Object_parent_type_set(PointerRNA *ptr, int value)
{
	Object *ob = (Object *)ptr->data;

	ED_object_parent(ob, ob->parent, value, ob->parsubstr);
}

static const EnumPropertyItem *rna_Object_parent_type_itemf(bContext *UNUSED(C), PointerRNA *ptr,
                                                      PropertyRNA *UNUSED(prop), bool *r_free)
{
	Object *ob = (Object *)ptr->data;
	EnumPropertyItem *item = NULL;
	int totitem = 0;

	RNA_enum_items_add_value(&item, &totitem, parent_type_items, PAROBJECT);

	if (ob->parent) {
		Object *par = ob->parent;
		
		if (par->type == OB_LATTICE) {
			/* special hack: prevents this overriding others */
			RNA_enum_items_add_value(&item, &totitem, &parent_type_items[2], PARSKEL);
		}
		else if (par->type == OB_ARMATURE) {
			/* special hack: prevents this being overrided */
			RNA_enum_items_add_value(&item, &totitem, &parent_type_items[1], PARSKEL);
			RNA_enum_items_add_value(&item, &totitem, parent_type_items, PARBONE);
		}

		if (OB_TYPE_SUPPORT_PARVERT(par->type)) {
			RNA_enum_items_add_value(&item, &totitem, parent_type_items, PARVERT1);
			RNA_enum_items_add_value(&item, &totitem, parent_type_items, PARVERT3);
		}
	}

	RNA_enum_item_end(&item, &totitem);
	*r_free = true;

	return item;
}

static void rna_Object_empty_draw_type_set(PointerRNA *ptr, int value)
{
	Object *ob = (Object *)ptr->data;

	BKE_object_empty_draw_type_set(ob, value);
}

<<<<<<< HEAD
void rna_Object_wire_colorset_set(PointerRNA *ptr, int value) // bfa -custom wireframe colors
{
	Object *ob = ptr->data;

	/* ensure only valid values get set */
	if ((value >= -1) && (value < 21)) {
		ob->custom_wire_color = value;

		/* sync wire colors stored with theme colors based on the index specified */
		BKE_object_wire_colors_sync(ob);
	}
}

int rna_Object_is_custom_wire_colorset_get(PointerRNA *ptr)
{
	Object *ob = ptr->data;

	return (ob->custom_wire_color < 0);
}


static EnumPropertyItem *rna_Object_collision_bounds_itemf(bContext *UNUSED(C), PointerRNA *ptr,
=======
static const EnumPropertyItem *rna_Object_collision_bounds_itemf(bContext *UNUSED(C), PointerRNA *ptr,
>>>>>>> 57a0cb79
                                                           PropertyRNA *UNUSED(prop), bool *r_free)
{
	Object *ob = (Object *)ptr->data;
	EnumPropertyItem *item = NULL;
	int totitem = 0;

	if (ob->body_type != OB_BODY_TYPE_CHARACTER) {
		RNA_enum_items_add_value(&item, &totitem, collision_bounds_items, OB_BOUND_TRIANGLE_MESH);
	}
	RNA_enum_items_add_value(&item, &totitem, collision_bounds_items, OB_BOUND_CONVEX_HULL);

	if (ob->body_type != OB_BODY_TYPE_SOFT) {
		RNA_enum_items_add_value(&item, &totitem, collision_bounds_items, OB_BOUND_CONE);
		RNA_enum_items_add_value(&item, &totitem, collision_bounds_items, OB_BOUND_CYLINDER);
		RNA_enum_items_add_value(&item, &totitem, collision_bounds_items, OB_BOUND_SPHERE);
		RNA_enum_items_add_value(&item, &totitem, collision_bounds_items, OB_BOUND_BOX);
		RNA_enum_items_add_value(&item, &totitem, collision_bounds_items, OB_BOUND_CAPSULE);
	}

	RNA_enum_item_end(&item, &totitem);
	*r_free = true;

	return item;
}

static void rna_Object_parent_bone_set(PointerRNA *ptr, const char *value)
{
	Object *ob = (Object *)ptr->data;

	ED_object_parent(ob, ob->parent, ob->partype, value);
}

static void rna_Object_dup_group_set(PointerRNA *ptr, PointerRNA value)
{
	Object *ob = (Object *)ptr->data;
	Group *grp = (Group *)value.data;
	
	/* must not let this be set if the object belongs in this group already,
	 * thus causing a cycle/infinite-recursion leading to crashes on load [#25298]
	 */
	if (BKE_group_object_exists(grp, ob) == 0) {
		id_us_min(&ob->dup_group->id);
		ob->dup_group = grp;
		id_us_plus(&ob->dup_group->id);
	}
	else {
		BKE_report(NULL, RPT_ERROR,
		           "Cannot set dupli-group as object belongs in group being instanced, thus causing a cycle");
	}
}

static void rna_VertexGroup_name_set(PointerRNA *ptr, const char *value)
{
	Object *ob = (Object *)ptr->id.data;
	bDeformGroup *dg = (bDeformGroup *)ptr->data;
	BLI_strncpy_utf8(dg->name, value, sizeof(dg->name));
	defgroup_unique_name(dg, ob);
}

static int rna_VertexGroup_index_get(PointerRNA *ptr)
{
	Object *ob = (Object *)ptr->id.data;

	return BLI_findindex(&ob->defbase, ptr->data);
}

static PointerRNA rna_Object_active_vertex_group_get(PointerRNA *ptr)
{
	Object *ob = (Object *)ptr->id.data;
	return rna_pointer_inherit_refine(ptr, &RNA_VertexGroup, BLI_findlink(&ob->defbase, ob->actdef - 1));
}

static int rna_Object_active_vertex_group_index_get(PointerRNA *ptr)
{
	Object *ob = (Object *)ptr->id.data;
	return ob->actdef - 1;
}

static void rna_Object_active_vertex_group_index_set(PointerRNA *ptr, int value)
{
	Object *ob = (Object *)ptr->id.data;
	ob->actdef = value + 1;
}

static void rna_Object_active_vertex_group_index_range(PointerRNA *ptr, int *min, int *max,
                                                       int *UNUSED(softmin), int *UNUSED(softmax))
{
	Object *ob = (Object *)ptr->id.data;

	*min = 0;
	*max = max_ii(0, BLI_listbase_count(&ob->defbase) - 1);
}

void rna_object_vgroup_name_index_get(PointerRNA *ptr, char *value, int index)
{
	Object *ob = (Object *)ptr->id.data;
	bDeformGroup *dg;

	dg = BLI_findlink(&ob->defbase, index - 1);

	if (dg) BLI_strncpy(value, dg->name, sizeof(dg->name));
	else value[0] = '\0';
}

int rna_object_vgroup_name_index_length(PointerRNA *ptr, int index)
{
	Object *ob = (Object *)ptr->id.data;
	bDeformGroup *dg;

	dg = BLI_findlink(&ob->defbase, index - 1);
	return (dg) ? strlen(dg->name) : 0;
}

void rna_object_vgroup_name_index_set(PointerRNA *ptr, const char *value, short *index)
{
	Object *ob = (Object *)ptr->id.data;
	*index = defgroup_name_index(ob, value) + 1;
}

void rna_object_vgroup_name_set(PointerRNA *ptr, const char *value, char *result, int maxlen)
{
	Object *ob = (Object *)ptr->id.data;
	bDeformGroup *dg = defgroup_find_name(ob, value);
	if (dg) {
		BLI_strncpy(result, value, maxlen); /* no need for BLI_strncpy_utf8, since this matches an existing group */
		return;
	}

	result[0] = '\0';
}

void rna_object_uvlayer_name_set(PointerRNA *ptr, const char *value, char *result, int maxlen)
{
	Object *ob = (Object *)ptr->id.data;
	Mesh *me;
	CustomDataLayer *layer;
	int a;

	if (ob->type == OB_MESH && ob->data) {
		me = (Mesh *)ob->data;

		for (a = 0; a < me->pdata.totlayer; a++) {
			layer = &me->pdata.layers[a];

			if (layer->type == CD_MTEXPOLY && STREQ(layer->name, value)) {
				BLI_strncpy(result, value, maxlen);
				return;
			}
		}
	}

	result[0] = '\0';
}

void rna_object_vcollayer_name_set(PointerRNA *ptr, const char *value, char *result, int maxlen)
{
	Object *ob = (Object *)ptr->id.data;
	Mesh *me;
	CustomDataLayer *layer;
	int a;

	if (ob->type == OB_MESH && ob->data) {
		me = (Mesh *)ob->data;

		for (a = 0; a < me->fdata.totlayer; a++) {
			layer = &me->fdata.layers[a];

			if (layer->type == CD_MCOL && STREQ(layer->name, value)) {
				BLI_strncpy(result, value, maxlen);
				return;
			}
		}
	}

	result[0] = '\0';
}

static int rna_Object_active_material_index_get(PointerRNA *ptr)
{
	Object *ob = (Object *)ptr->id.data;
	return MAX2(ob->actcol - 1, 0);
}

static void rna_Object_active_material_index_set(PointerRNA *ptr, int value)
{
	Object *ob = (Object *)ptr->id.data;
	ob->actcol = value + 1;

	if (ob->type == OB_MESH) {
		Mesh *me = ob->data;

		if (me->edit_btmesh)
			me->edit_btmesh->mat_nr = value;
	}
}

static void rna_Object_active_material_index_range(PointerRNA *ptr, int *min, int *max,
                                                   int *UNUSED(softmin), int *UNUSED(softmax))
{
	Object *ob = (Object *)ptr->id.data;
	*min = 0;
	*max = max_ii(ob->totcol - 1, 0);
}

/* returns active base material */
static PointerRNA rna_Object_active_material_get(PointerRNA *ptr)
{
	Object *ob = (Object *)ptr->id.data;
	Material *ma;
	
	ma = (ob->totcol) ? give_current_material(ob, ob->actcol) : NULL;
	return rna_pointer_inherit_refine(ptr, &RNA_Material, ma);
}

static void rna_Object_active_material_set(PointerRNA *ptr, PointerRNA value)
{
	Object *ob = (Object *)ptr->id.data;

	DAG_id_tag_update(value.data, 0);
	assign_material(ob, value.data, ob->actcol, BKE_MAT_ASSIGN_EXISTING);
}

static int rna_Object_active_material_editable(PointerRNA *ptr, const char **UNUSED(r_info))
{
	Object *ob = (Object *)ptr->id.data;
	bool is_editable;

	if ((ob->matbits == NULL) || (ob->actcol == 0) || ob->matbits[ob->actcol - 1]) {
		is_editable = !ID_IS_LINKED_DATABLOCK(ob);
	}
	else {
		is_editable = ob->data ? !ID_IS_LINKED_DATABLOCK(ob->data) : false;
	}

	return is_editable ? PROP_EDITABLE : 0;
}


static void rna_Object_active_particle_system_index_range(PointerRNA *ptr, int *min, int *max,
                                                          int *UNUSED(softmin), int *UNUSED(softmax))
{
	Object *ob = (Object *)ptr->id.data;
	*min = 0;
	*max = max_ii(0, BLI_listbase_count(&ob->particlesystem) - 1);
}

static int rna_Object_active_particle_system_index_get(PointerRNA *ptr)
{
	Object *ob = (Object *)ptr->id.data;
	return psys_get_current_num(ob);
}

static void rna_Object_active_particle_system_index_set(PointerRNA *ptr, int value)
{
	Object *ob = (Object *)ptr->id.data;
	psys_set_current_num(ob, value);
}

static void rna_Object_particle_update(Main *UNUSED(bmain), Scene *scene, PointerRNA *ptr)
{
	Object *ob = (Object *)ptr->id.data;

	PE_current_changed(scene, ob);
}

/* rotation - axis-angle */
static void rna_Object_rotation_axis_angle_get(PointerRNA *ptr, float *value)
{
	Object *ob = ptr->data;
	
	/* for now, assume that rotation mode is axis-angle */
	value[0] = ob->rotAngle;
	copy_v3_v3(&value[1], ob->rotAxis);
}

/* rotation - axis-angle */
static void rna_Object_rotation_axis_angle_set(PointerRNA *ptr, const float *value)
{
	Object *ob = ptr->data;
	
	/* for now, assume that rotation mode is axis-angle */
	ob->rotAngle = value[0];
	copy_v3_v3(ob->rotAxis, &value[1]);
	
	/* TODO: validate axis? */
}

static void rna_Object_rotation_mode_set(PointerRNA *ptr, int value)
{
	Object *ob = ptr->data;
	
	/* use API Method for conversions... */
	BKE_rotMode_change_values(ob->quat, ob->rot, ob->rotAxis, &ob->rotAngle, ob->rotmode, (short)value);
	
	/* finally, set the new rotation type */
	ob->rotmode = value;
}

static void rna_Object_dimensions_get(PointerRNA *ptr, float *value)
{
	Object *ob = ptr->data;
	BKE_object_dimensions_get(ob, value);
}

static void rna_Object_dimensions_set(PointerRNA *ptr, const float *value)
{
	Object *ob = ptr->data;
	BKE_object_dimensions_set(ob, value);
}

static int rna_Object_location_editable(PointerRNA *ptr, int index)
{
	Object *ob = (Object *)ptr->data;
	
	/* only if the axis in question is locked, not editable... */
	if ((index == 0) && (ob->protectflag & OB_LOCK_LOCX))
		return 0;
	else if ((index == 1) && (ob->protectflag & OB_LOCK_LOCY))
		return 0;
	else if ((index == 2) && (ob->protectflag & OB_LOCK_LOCZ))
		return 0;
	else
		return PROP_EDITABLE;
}

static int rna_Object_scale_editable(PointerRNA *ptr, int index)
{
	Object *ob = (Object *)ptr->data;
	
	/* only if the axis in question is locked, not editable... */
	if ((index == 0) && (ob->protectflag & OB_LOCK_SCALEX))
		return 0;
	else if ((index == 1) && (ob->protectflag & OB_LOCK_SCALEY))
		return 0;
	else if ((index == 2) && (ob->protectflag & OB_LOCK_SCALEZ))
		return 0;
	else
		return PROP_EDITABLE;
}

static int rna_Object_rotation_euler_editable(PointerRNA *ptr, int index)
{
	Object *ob = (Object *)ptr->data;
	
	/* only if the axis in question is locked, not editable... */
	if ((index == 0) && (ob->protectflag & OB_LOCK_ROTX))
		return 0;
	else if ((index == 1) && (ob->protectflag & OB_LOCK_ROTY))
		return 0;
	else if ((index == 2) && (ob->protectflag & OB_LOCK_ROTZ))
		return 0;
	else
		return PROP_EDITABLE;
}

static int rna_Object_rotation_4d_editable(PointerRNA *ptr, int index)
{
	Object *ob = (Object *)ptr->data;
	
	/* only consider locks if locking components individually... */
	if (ob->protectflag & OB_LOCK_ROT4D) {
		/* only if the axis in question is locked, not editable... */
		if ((index == 0) && (ob->protectflag & OB_LOCK_ROTW))
			return 0;
		else if ((index == 1) && (ob->protectflag & OB_LOCK_ROTX))
			return 0;
		else if ((index == 2) && (ob->protectflag & OB_LOCK_ROTY))
			return 0;
		else if ((index == 3) && (ob->protectflag & OB_LOCK_ROTZ))
			return 0;
	}
		
	return PROP_EDITABLE;
}


static PointerRNA rna_MaterialSlot_material_get(PointerRNA *ptr)
{
	Object *ob = (Object *)ptr->id.data;
	Material *ma;
	int index = (Material **)ptr->data - ob->mat;

	ma = give_current_material(ob, index + 1);
	return rna_pointer_inherit_refine(ptr, &RNA_Material, ma);
}

static void rna_MaterialSlot_material_set(PointerRNA *ptr, PointerRNA value)
{
	Object *ob = (Object *)ptr->id.data;
	int index = (Material **)ptr->data - ob->mat;

	assign_material(ob, value.data, index + 1, BKE_MAT_ASSIGN_EXISTING);
}

static int rna_MaterialSlot_link_get(PointerRNA *ptr)
{
	Object *ob = (Object *)ptr->id.data;
	int index = (Material **)ptr->data - ob->mat;

	return ob->matbits[index] != 0;
}

static void rna_MaterialSlot_link_set(PointerRNA *ptr, int value)
{
	Object *ob = (Object *)ptr->id.data;
	int index = (Material **)ptr->data - ob->mat;
	
	if (value) {
		ob->matbits[index] = 1;
		/* ob->colbits |= (1 << index); */ /* DEPRECATED */
	}
	else {
		ob->matbits[index] = 0;
		/* ob->colbits &= ~(1 << index); */ /* DEPRECATED */
	}
}

static int rna_MaterialSlot_name_length(PointerRNA *ptr)
{
	Object *ob = (Object *)ptr->id.data;
	Material *ma;
	int index = (Material **)ptr->data - ob->mat;

	ma = give_current_material(ob, index + 1);

	if (ma)
		return strlen(ma->id.name + 2);
	
	return 0;
}

static void rna_MaterialSlot_name_get(PointerRNA *ptr, char *str)
{
	Object *ob = (Object *)ptr->id.data;
	Material *ma;
	int index = (Material **)ptr->data - ob->mat;

	ma = give_current_material(ob, index + 1);

	if (ma)
		strcpy(str, ma->id.name + 2);
	else
		str[0] = '\0';
}

static void rna_MaterialSlot_update(Main *bmain, Scene *scene, PointerRNA *ptr)
{
	rna_Object_internal_update(bmain, scene, ptr);

	WM_main_add_notifier(NC_OBJECT | ND_OB_SHADING, ptr->id.data);
	WM_main_add_notifier(NC_MATERIAL | ND_SHADING_LINKS, NULL);
	DAG_relations_tag_update(bmain);
}

static char *rna_MaterialSlot_path(PointerRNA *ptr)
{
	Object *ob = (Object *)ptr->id.data;
	int index = (Material **)ptr->data - ob->mat;

	/* from armature... */
	return BLI_sprintfN("material_slots[%d]", index);
}

/* why does this have to be so complicated?, can't all this crap be
 * moved to in BGE conversion function? - Campbell *
 *
 * logic from check_body_type()
 *  */
static int rna_GameObjectSettings_physics_type_get(PointerRNA *ptr)
{
	Object *ob = (Object *)ptr->id.data;

	/* determine the body_type setting based on flags */
	if (!(ob->gameflag & OB_COLLISION)) {
		if (ob->gameflag & OB_OCCLUDER) {
			ob->body_type = OB_BODY_TYPE_OCCLUDER;
		}
		else if (ob->gameflag & OB_NAVMESH) {
			ob->body_type = OB_BODY_TYPE_NAVMESH;
		}
		else {
			ob->body_type = OB_BODY_TYPE_NO_COLLISION;
		}
	}
	else if (ob->gameflag & OB_CHARACTER) {
		ob->body_type = OB_BODY_TYPE_CHARACTER;
	}
	else if (ob->gameflag & OB_SENSOR) {
		ob->body_type = OB_BODY_TYPE_SENSOR;
	}
	else if (!(ob->gameflag & OB_DYNAMIC)) {
		ob->body_type = OB_BODY_TYPE_STATIC;
	}
	else if (!(ob->gameflag & (OB_RIGID_BODY | OB_SOFT_BODY))) {
		ob->body_type = OB_BODY_TYPE_DYNAMIC;
	}
	else if (ob->gameflag & OB_RIGID_BODY) {
		ob->body_type = OB_BODY_TYPE_RIGID;
	}
	else {
		ob->body_type = OB_BODY_TYPE_SOFT;
		/* create the structure here because we display soft body buttons in the main panel */
		if (!ob->bsoft)
			ob->bsoft = bsbNew();
	}

	return ob->body_type;
}

static void rna_GameObjectSettings_physics_type_set(PointerRNA *ptr, int value)
{
	Object *ob = (Object *)ptr->id.data;
	const int gameflag_prev = ob->gameflag;
	ob->body_type = value;

	switch (ob->body_type) {
		case OB_BODY_TYPE_SENSOR:
			ob->gameflag |= OB_SENSOR | OB_COLLISION;
			ob->gameflag &= ~(OB_OCCLUDER | OB_CHARACTER | OB_DYNAMIC | OB_RIGID_BODY | OB_SOFT_BODY | OB_ACTOR |
			                  OB_ANISOTROPIC_FRICTION | OB_DO_FH | OB_ROT_FH | OB_COLLISION_RESPONSE | OB_NAVMESH);
			break;
		case OB_BODY_TYPE_OCCLUDER:
			ob->gameflag |= OB_OCCLUDER;
			ob->gameflag &= ~(OB_SENSOR | OB_RIGID_BODY | OB_SOFT_BODY | OB_COLLISION | OB_CHARACTER | OB_DYNAMIC | OB_NAVMESH);
			break;
		case OB_BODY_TYPE_NAVMESH:
			ob->gameflag |= OB_NAVMESH;
			ob->gameflag &= ~(OB_SENSOR | OB_RIGID_BODY | OB_SOFT_BODY | OB_COLLISION | OB_CHARACTER | OB_DYNAMIC | OB_OCCLUDER);

			if (ob->type == OB_MESH) {
				/* could be moved into mesh UI but for now ensure mesh data layer */
				BKE_mesh_ensure_navmesh(ob->data);
			}

			break;
		case OB_BODY_TYPE_NO_COLLISION:
			ob->gameflag &= ~(OB_SENSOR | OB_RIGID_BODY | OB_SOFT_BODY | OB_COLLISION | OB_CHARACTER | OB_OCCLUDER | OB_DYNAMIC | OB_NAVMESH);
			break;
		case OB_BODY_TYPE_CHARACTER:
			ob->gameflag |= OB_COLLISION | OB_CHARACTER;
			ob->gameflag &= ~(OB_SENSOR | OB_OCCLUDER | OB_DYNAMIC | OB_RIGID_BODY | OB_SOFT_BODY | OB_ACTOR |
			                  OB_ANISOTROPIC_FRICTION | OB_DO_FH | OB_ROT_FH | OB_COLLISION_RESPONSE | OB_NAVMESH);
			/* When we switch to character physics and the collision bounds is set to triangle mesh
			 * we have to change collision bounds because triangle mesh is not supported by Characters */
			if ((ob->gameflag & OB_BOUNDS) && ob->collision_boundtype == OB_BOUND_TRIANGLE_MESH) {
				ob->boundtype = ob->collision_boundtype = OB_BOUND_BOX;
			}
			break;
		case OB_BODY_TYPE_STATIC:
			ob->gameflag |= OB_COLLISION;
			ob->gameflag &= ~(OB_DYNAMIC | OB_RIGID_BODY | OB_SOFT_BODY | OB_OCCLUDER | OB_CHARACTER | OB_SENSOR | OB_NAVMESH);
			break;
		case OB_BODY_TYPE_DYNAMIC:
			ob->gameflag |= OB_COLLISION | OB_DYNAMIC | OB_ACTOR;
			ob->gameflag &= ~(OB_RIGID_BODY | OB_SOFT_BODY | OB_OCCLUDER | OB_CHARACTER | OB_SENSOR | OB_NAVMESH);
			break;
		case OB_BODY_TYPE_RIGID:
			ob->gameflag |= OB_COLLISION | OB_DYNAMIC | OB_RIGID_BODY | OB_ACTOR;
			ob->gameflag &= ~(OB_SOFT_BODY | OB_OCCLUDER | OB_CHARACTER | OB_SENSOR | OB_NAVMESH);
			break;
		default:
		case OB_BODY_TYPE_SOFT:
			ob->gameflag |= OB_COLLISION | OB_DYNAMIC | OB_SOFT_BODY | OB_ACTOR;
			ob->gameflag &= ~(OB_RIGID_BODY | OB_OCCLUDER | OB_CHARACTER | OB_SENSOR | OB_NAVMESH);

			/* assume triangle mesh, if no bounds chosen for soft body */
			if ((ob->gameflag & OB_BOUNDS) && (ob->boundtype < OB_BOUND_TRIANGLE_MESH)) {
				ob->boundtype = OB_BOUND_TRIANGLE_MESH;
			}
			/* create a BulletSoftBody structure if not already existing */
			if (!ob->bsoft)
				ob->bsoft = bsbNew();
			break;
	}

	if ((gameflag_prev & OB_NAVMESH) != (ob->gameflag & OB_NAVMESH)) {
		if (ob->type == OB_MESH) {
			/* this is needed to refresh the derived meshes draw func */
			DAG_id_tag_update(ptr->id.data, OB_RECALC_DATA);
		}
	}

	WM_main_add_notifier(NC_OBJECT | ND_DRAW, ptr->id.data);
}

static PointerRNA rna_Object_active_particle_system_get(PointerRNA *ptr)
{
	Object *ob = (Object *)ptr->id.data;
	ParticleSystem *psys = psys_get_current(ob);
	return rna_pointer_inherit_refine(ptr, &RNA_ParticleSystem, psys);
}

static PointerRNA rna_Object_game_settings_get(PointerRNA *ptr)
{
	return rna_pointer_inherit_refine(ptr, &RNA_GameObjectSettings, ptr->id.data);
}


static unsigned int rna_Object_layer_validate__internal(const int *values, unsigned int lay)
{
	int i, tot = 0;

	/* ensure we always have some layer selected */
	for (i = 0; i < 20; i++)
		if (values[i])
			tot++;

	if (tot == 0)
		return 0;

	for (i = 0; i < 20; i++) {
		if (values[i]) lay |=  (1 << i);
		else           lay &= ~(1 << i);
	}

	return lay;
}

static void rna_Object_layer_set(PointerRNA *ptr, const int *values)
{
	Object *ob = (Object *)ptr->data;
	unsigned int lay;

	lay = rna_Object_layer_validate__internal(values, ob->lay);
	if (lay)
		ob->lay = lay;
}

static void rna_Base_layer_set(PointerRNA *ptr, const int *values)
{
	Base *base = (Base *)ptr->data;

	unsigned int lay;
	lay = rna_Object_layer_validate__internal(values, base->lay);
	if (lay)
		base->lay = lay;

	/* rna_Base_layer_update updates the objects layer */
}

static void rna_GameObjectSettings_state_get(PointerRNA *ptr, int *values)
{
	Object *ob = (Object *)ptr->data;
	int i;
	int all_states = (ob->scaflag & OB_ALLSTATE) ? 1 : 0;

	memset(values, 0, sizeof(int) * OB_MAX_STATES);
	for (i = 0; i < OB_MAX_STATES; i++) {
		values[i] = (ob->state & (1 << i)) ? 1 : 0 | all_states;
	}
}

static void rna_GameObjectSettings_state_set(PointerRNA *ptr, const int *values)
{
	Object *ob = (Object *)ptr->data;
	int i, tot = 0;

	/* ensure we always have some state selected */
	for (i = 0; i < OB_MAX_STATES; i++)
		if (values[i])
			tot++;
	
	if (tot == 0)
		return;

	for (i = 0; i < OB_MAX_STATES; i++) {
		if (values[i]) ob->state |= (1 << i);
		else ob->state &= ~(1 << i);
	}
}

static void rna_GameObjectSettings_used_state_get(PointerRNA *ptr, int *values)
{
	Object *ob = (Object *)ptr->data;
	bController *cont;

	memset(values, 0, sizeof(int) * OB_MAX_STATES);
	for (cont = ob->controllers.first; cont; cont = cont->next) {
		int i;

		for (i = 0; i < OB_MAX_STATES; i++) {
			if (cont->state_mask & (1 << i))
				values[i] = 1;
		}
	}
}

static void rna_GameObjectSettings_col_group_get(PointerRNA *ptr, int *values)
{
	Object *ob = (Object *)ptr->data;
	int i;

	for (i = 0; i < OB_MAX_COL_MASKS; i++) {
		values[i] = (ob->col_group & (1 << i)) != 0;
	}
}

static void rna_GameObjectSettings_col_group_set(PointerRNA *ptr, const int *values)
{
	Object *ob = (Object *)ptr->data;
	int i, tot = 0;

	/* ensure we always have some group selected */
	for (i = 0; i < OB_MAX_COL_MASKS; i++)
		if (values[i])
			tot++;

	if (tot == 0)
		return;

	for (i = 0; i < OB_MAX_COL_MASKS; i++) {
		if (values[i]) ob->col_group |=  (1 << i);
		else           ob->col_group &= ~(1 << i);
	}
}

static void rna_GameObjectSettings_col_mask_get(PointerRNA *ptr, int *values)
{
	Object *ob = (Object *)ptr->data;
	int i;

	for (i = 0; i < OB_MAX_COL_MASKS; i++) {
		values[i] = (ob->col_mask & (1 << i)) != 0;
	}
}

static void rna_GameObjectSettings_col_mask_set(PointerRNA *ptr, const int *values)
{
	Object *ob = (Object *)ptr->data;
	int i, tot = 0;

	/* ensure we always have some mask selected */
	for (i = 0; i < OB_MAX_COL_MASKS; i++)
		if (values[i])
			tot++;

	if (tot == 0)
		return;

	for (i = 0; i < OB_MAX_COL_MASKS; i++) {
		if (values[i]) ob->col_mask |=  (1 << i);
		else           ob->col_mask &= ~(1 << i);
	}
}


static void rna_Object_active_shape_key_index_range(PointerRNA *ptr, int *min, int *max,
                                                    int *UNUSED(softmin), int *UNUSED(softmax))
{
	Object *ob = (Object *)ptr->id.data;
	Key *key = BKE_key_from_object(ob);

	*min = 0;
	if (key) {
		*max = BLI_listbase_count(&key->block) - 1;
		if (*max < 0) *max = 0;
	}
	else {
		*max = 0;
	}
}

static int rna_Object_active_shape_key_index_get(PointerRNA *ptr)
{
	Object *ob = (Object *)ptr->id.data;

	return MAX2(ob->shapenr - 1, 0);
}

static void rna_Object_active_shape_key_index_set(PointerRNA *ptr, int value)
{
	Object *ob = (Object *)ptr->id.data;

	ob->shapenr = value + 1;
}

static PointerRNA rna_Object_active_shape_key_get(PointerRNA *ptr)
{
	Object *ob = (Object *)ptr->id.data;
	Key *key = BKE_key_from_object(ob);
	KeyBlock *kb;
	PointerRNA keyptr;

	if (key == NULL)
		return PointerRNA_NULL;
	
	kb = BLI_findlink(&key->block, ob->shapenr - 1);
	RNA_pointer_create((ID *)key, &RNA_ShapeKey, kb, &keyptr);
	return keyptr;
}

static PointerRNA rna_Object_field_get(PointerRNA *ptr)
{
	Object *ob = (Object *)ptr->id.data;

	/* weak */
	if (!ob->pd)
		ob->pd = object_add_collision_fields(0);
	
	return rna_pointer_inherit_refine(ptr, &RNA_FieldSettings, ob->pd);
}

static PointerRNA rna_Object_collision_get(PointerRNA *ptr)
{
	Object *ob = (Object *)ptr->id.data;

	if (ob->type != OB_MESH)
		return PointerRNA_NULL;

	/* weak */
	if (!ob->pd)
		ob->pd = object_add_collision_fields(0);
	
	return rna_pointer_inherit_refine(ptr, &RNA_CollisionSettings, ob->pd);
}

static PointerRNA rna_Object_active_constraint_get(PointerRNA *ptr)
{
	Object *ob = (Object *)ptr->id.data;
	bConstraint *con = BKE_constraints_active_get(&ob->constraints);
	return rna_pointer_inherit_refine(ptr, &RNA_Constraint, con);
}

static void rna_Object_active_constraint_set(PointerRNA *ptr, PointerRNA value)
{
	Object *ob = (Object *)ptr->id.data;
	BKE_constraints_active_set(&ob->constraints, (bConstraint *)value.data);
}

static bConstraint *rna_Object_constraints_new(Object *object, int type)
{
	bConstraint *new_con = BKE_constraint_add_for_object(object, NULL, type);

	ED_object_constraint_tag_update(object, new_con);
	WM_main_add_notifier(NC_OBJECT | ND_CONSTRAINT | NA_ADDED, object);

	return new_con;
}

static void rna_Object_constraints_remove(Object *object, ReportList *reports, PointerRNA *con_ptr)
{
	bConstraint *con = con_ptr->data;
	if (BLI_findindex(&object->constraints, con) == -1) {
		BKE_reportf(reports, RPT_ERROR, "Constraint '%s' not found in object '%s'", con->name, object->id.name + 2);
		return;
	}

	BKE_constraint_remove(&object->constraints, con);
	RNA_POINTER_INVALIDATE(con_ptr);

	ED_object_constraint_update(object);
	ED_object_constraint_set_active(object, NULL);
	WM_main_add_notifier(NC_OBJECT | ND_CONSTRAINT | NA_REMOVED, object);
}

static void rna_Object_constraints_clear(Object *object)
{
	BKE_constraints_free(&object->constraints);

	ED_object_constraint_update(object);
	ED_object_constraint_set_active(object, NULL);

	WM_main_add_notifier(NC_OBJECT | ND_CONSTRAINT | NA_REMOVED, object);
}

static ModifierData *rna_Object_modifier_new(Object *object, bContext *C, ReportList *reports,
                                             const char *name, int type)
{
	return ED_object_modifier_add(reports, CTX_data_main(C), CTX_data_scene(C), object, name, type);
}

static void rna_Object_modifier_remove(Object *object, bContext *C, ReportList *reports, PointerRNA *md_ptr)
{
	ModifierData *md = md_ptr->data;
	if (ED_object_modifier_remove(reports, CTX_data_main(C), object, md) == false) {
		/* error is already set */
		return;
	}

	RNA_POINTER_INVALIDATE(md_ptr);

	WM_main_add_notifier(NC_OBJECT | ND_MODIFIER | NA_REMOVED, object);
}

static void rna_Object_modifier_clear(Object *object, bContext *C)
{
	ED_object_modifier_clear(CTX_data_main(C), object);

	WM_main_add_notifier(NC_OBJECT | ND_MODIFIER | NA_REMOVED, object);
}

static void rna_Object_boundbox_get(PointerRNA *ptr, float *values)
{
	Object *ob = (Object *)ptr->id.data;
	BoundBox *bb = BKE_object_boundbox_get(ob);
	if (bb) {
		memcpy(values, bb->vec, sizeof(bb->vec));
	}
	else {
		copy_vn_fl(values, sizeof(bb->vec) / sizeof(float), 0.0f);
	}

}

static bDeformGroup *rna_Object_vgroup_new(Object *ob, const char *name)
{
	bDeformGroup *defgroup = BKE_object_defgroup_add_name(ob, name);

	WM_main_add_notifier(NC_OBJECT | ND_DRAW, ob);

	return defgroup;
}

static void rna_Object_vgroup_remove(Object *ob, ReportList *reports, PointerRNA *defgroup_ptr)
{
	bDeformGroup *defgroup = defgroup_ptr->data;
	if (BLI_findindex(&ob->defbase, defgroup) == -1) {
		BKE_reportf(reports, RPT_ERROR, "DeformGroup '%s' not in object '%s'", defgroup->name, ob->id.name + 2);
		return;
	}

	BKE_object_defgroup_remove(ob, defgroup);
	RNA_POINTER_INVALIDATE(defgroup_ptr);

	WM_main_add_notifier(NC_OBJECT | ND_DRAW, ob);
}

static void rna_Object_vgroup_clear(Object *ob)
{
	BKE_object_defgroup_remove_all(ob);

	WM_main_add_notifier(NC_OBJECT | ND_DRAW, ob);
}

static void rna_VertexGroup_vertex_add(ID *id, bDeformGroup *def, ReportList *reports, int index_len,
                                       int *index, float weight, int assignmode)
{
	Object *ob = (Object *)id;

	if (BKE_object_is_in_editmode_vgroup(ob)) {
		BKE_report(reports, RPT_ERROR, "VertexGroup.add(): cannot be called while object is in edit mode");
		return;
	}

	while (index_len--)
		ED_vgroup_vert_add(ob, def, *index++, weight, assignmode);  /* XXX, not efficient calling within loop*/

	WM_main_add_notifier(NC_GEOM | ND_DATA, (ID *)ob->data);
}

static void rna_VertexGroup_vertex_remove(ID *id, bDeformGroup *dg, ReportList *reports, int index_len, int *index)
{
	Object *ob = (Object *)id;

	if (BKE_object_is_in_editmode_vgroup(ob)) {
		BKE_report(reports, RPT_ERROR, "VertexGroup.remove(): cannot be called while object is in edit mode");
		return;
	}

	while (index_len--)
		ED_vgroup_vert_remove(ob, dg, *index++);

	WM_main_add_notifier(NC_GEOM | ND_DATA, (ID *)ob->data);
}

static float rna_VertexGroup_weight(ID *id, bDeformGroup *dg, ReportList *reports, int index)
{
	float weight = ED_vgroup_vert_weight((Object *)id, dg, index);

	if (weight < 0) {
		BKE_report(reports, RPT_ERROR, "Vertex not in group");
	}
	return weight;
}

/* generic poll functions */
int rna_Lattice_object_poll(PointerRNA *UNUSED(ptr), PointerRNA value)
{
	return ((Object *)value.id.data)->type == OB_LATTICE;
}

int rna_Curve_object_poll(PointerRNA *UNUSED(ptr), PointerRNA value)
{
	return ((Object *)value.id.data)->type == OB_CURVE;
}

int rna_Armature_object_poll(PointerRNA *UNUSED(ptr), PointerRNA value)
{
	return ((Object *)value.id.data)->type == OB_ARMATURE;
}

int rna_Mesh_object_poll(PointerRNA *UNUSED(ptr), PointerRNA value)
{
	return ((Object *)value.id.data)->type == OB_MESH;
}

int rna_Camera_object_poll(PointerRNA *UNUSED(ptr), PointerRNA value)
{
	return ((Object *)value.id.data)->type == OB_CAMERA;
}

int rna_Lamp_object_poll(PointerRNA *UNUSED(ptr), PointerRNA value)
{
	return ((Object *)value.id.data)->type == OB_LAMP;
}

int rna_DupliObject_index_get(PointerRNA *ptr)
{
	DupliObject *dob = (DupliObject *)ptr->data;
	return dob->persistent_id[0];
}

int rna_Object_use_dynamic_topology_sculpting_get(PointerRNA *ptr)
{
	SculptSession *ss = ((Object *)ptr->id.data)->sculpt;
	return (ss && ss->bm);
}

static void rna_Object_lod_distance_update(Main *UNUSED(bmain), Scene *UNUSED(scene), PointerRNA *ptr)
{
	Object *ob = (Object *)ptr->id.data;

#ifdef WITH_GAMEENGINE
	BKE_object_lod_sort(ob);
#else
	(void)ob;
#endif
}
#else

static void rna_def_vertex_group(BlenderRNA *brna)
{
	StructRNA *srna;
	PropertyRNA *prop;
	FunctionRNA *func;
	PropertyRNA *parm;

	static const EnumPropertyItem assign_mode_items[] = {
		{WEIGHT_REPLACE,  "REPLACE",  0, "Replace",  "Replace"},
		{WEIGHT_ADD,      "ADD",      0, "Add",      "Add"},
		{WEIGHT_SUBTRACT, "SUBTRACT", 0, "Subtract", "Subtract"},
		{0, NULL, 0, NULL, NULL}
	};

	srna = RNA_def_struct(brna, "VertexGroup", NULL);
	RNA_def_struct_sdna(srna, "bDeformGroup");
	RNA_def_struct_ui_text(srna, "Vertex Group", "Group of vertices, used for armature deform and other purposes");
	RNA_def_struct_ui_icon(srna, ICON_GROUP_VERTEX);

	prop = RNA_def_property(srna, "name", PROP_STRING, PROP_NONE);
	RNA_def_property_ui_text(prop, "Name", "Vertex group name");
	RNA_def_struct_name_property(srna, prop);
	RNA_def_property_string_funcs(prop, NULL, NULL, "rna_VertexGroup_name_set");
	/* update data because modifiers may use [#24761] */
	RNA_def_property_update(prop, NC_GEOM | ND_DATA | NA_RENAME, "rna_Object_internal_update_data");
	
	prop = RNA_def_property(srna, "lock_weight", PROP_BOOLEAN, PROP_NONE);
	RNA_def_property_ui_text(prop, "", "Maintain the relative weights for the group");
	RNA_def_property_boolean_sdna(prop, NULL, "flag", 0);
	/* update data because modifiers may use [#24761] */
	RNA_def_property_update(prop, NC_GEOM | ND_DATA | NA_RENAME, "rna_Object_internal_update_data");

	prop = RNA_def_property(srna, "index", PROP_INT, PROP_UNSIGNED);
	RNA_def_property_clear_flag(prop, PROP_EDITABLE);
	RNA_def_property_int_funcs(prop, "rna_VertexGroup_index_get", NULL, NULL);
	RNA_def_property_ui_text(prop, "Index", "Index number of the vertex group");

	func = RNA_def_function(srna, "add", "rna_VertexGroup_vertex_add");
	RNA_def_function_ui_description(func, "Add vertices to the group");
	RNA_def_function_flag(func, FUNC_USE_REPORTS | FUNC_USE_SELF_ID);
	/* TODO, see how array size of 0 works, this shouldnt be used */
	parm = RNA_def_int_array(func, "index", 1, NULL, 0, 0, "", "Index List", 0, 0);
	RNA_def_parameter_flags(parm, PROP_DYNAMIC, PARM_REQUIRED);
	parm = RNA_def_float(func, "weight", 0, 0.0f, 1.0f, "", "Vertex weight", 0.0f, 1.0f);
	RNA_def_parameter_flags(parm, 0, PARM_REQUIRED);
	parm = RNA_def_enum(func, "type", assign_mode_items, 0, "", "Vertex assign mode");
	RNA_def_parameter_flags(parm, 0, PARM_REQUIRED);

	func = RNA_def_function(srna, "remove", "rna_VertexGroup_vertex_remove");
	RNA_def_function_ui_description(func, "Remove a vertex from the group");
	RNA_def_function_flag(func, FUNC_USE_REPORTS | FUNC_USE_SELF_ID);
	/* TODO, see how array size of 0 works, this shouldnt be used */
	parm = RNA_def_int_array(func, "index", 1, NULL, 0, 0, "", "Index List", 0, 0);
	RNA_def_parameter_flags(parm, PROP_DYNAMIC, PARM_REQUIRED);

	func = RNA_def_function(srna, "weight", "rna_VertexGroup_weight");
	RNA_def_function_ui_description(func, "Get a vertex weight from the group");
	RNA_def_function_flag(func, FUNC_USE_REPORTS | FUNC_USE_SELF_ID);
	parm = RNA_def_int(func, "index", 0, 0, INT_MAX, "Index", "The index of the vertex", 0, INT_MAX);
	RNA_def_parameter_flags(parm, 0, PARM_REQUIRED);
	parm = RNA_def_float(func, "weight", 0, 0.0f, 1.0f, "", "Vertex weight", 0.0f, 1.0f);
	RNA_def_function_return(func, parm);
}

static void rna_def_material_slot(BlenderRNA *brna)
{
	StructRNA *srna;
	PropertyRNA *prop;

	static const EnumPropertyItem link_items[] = {
		{1, "OBJECT", 0, "Object", ""},
		{0, "DATA", 0, "Data", ""},
		{0, NULL, 0, NULL, NULL}
	};
	
	/* NOTE: there is no MaterialSlot equivalent in DNA, so the internal
	 * pointer data points to ob->mat + index, and we manually implement
	 * get/set for the properties. */

	srna = RNA_def_struct(brna, "MaterialSlot", NULL);
	RNA_def_struct_ui_text(srna, "Material Slot", "Material slot in an object");
	RNA_def_struct_ui_icon(srna, ICON_MATERIAL_DATA);

	prop = RNA_def_property(srna, "material", PROP_POINTER, PROP_NONE);
	RNA_def_property_struct_type(prop, "Material");
	RNA_def_property_flag(prop, PROP_EDITABLE);
	RNA_def_property_pointer_funcs(prop, "rna_MaterialSlot_material_get", "rna_MaterialSlot_material_set", NULL, NULL);
	RNA_def_property_ui_text(prop, "Material", "Material data-block used by this material slot");
	RNA_def_property_update(prop, NC_OBJECT | ND_DRAW, "rna_MaterialSlot_update");

	prop = RNA_def_property(srna, "link", PROP_ENUM, PROP_NONE);
	RNA_def_property_enum_items(prop, link_items);
	RNA_def_property_enum_funcs(prop, "rna_MaterialSlot_link_get", "rna_MaterialSlot_link_set", NULL);
	RNA_def_property_ui_text(prop, "Link", "Link material to object or the object's data");
	RNA_def_property_update(prop, NC_OBJECT | ND_DRAW, "rna_MaterialSlot_update");

	prop = RNA_def_property(srna, "name", PROP_STRING, PROP_NONE);
	RNA_def_property_string_funcs(prop, "rna_MaterialSlot_name_get", "rna_MaterialSlot_name_length", NULL);
	RNA_def_property_ui_text(prop, "Name", "Material slot name");
	RNA_def_property_clear_flag(prop, PROP_EDITABLE);
	RNA_def_struct_name_property(srna, prop);

	RNA_def_struct_path_func(srna, "rna_MaterialSlot_path");
}

static void rna_def_object_game_settings(BlenderRNA *brna)
{
	StructRNA *srna;
	PropertyRNA *prop;

	static const EnumPropertyItem body_type_items[] = {
		{OB_BODY_TYPE_NO_COLLISION, "NO_COLLISION", 0, "No Collision", "Disable collision for this object"},
		{OB_BODY_TYPE_STATIC, "STATIC", 0, "Static", "Stationary object"},
		{OB_BODY_TYPE_DYNAMIC, "DYNAMIC", 0, "Dynamic", "Linear physics"},
		{OB_BODY_TYPE_RIGID, "RIGID_BODY", 0, "Rigid Body", "Linear and angular physics"},
		{OB_BODY_TYPE_SOFT, "SOFT_BODY", 0, "Soft Body", "Soft body"},
		{OB_BODY_TYPE_OCCLUDER, "OCCLUDER", 0, "Occluder", "Occluder for optimizing scene rendering"},
		{OB_BODY_TYPE_SENSOR, "SENSOR", 0, "Sensor",
		                      "Collision Sensor, detects static and dynamic objects but not the other "
		                      "collision sensor objects"},
		{OB_BODY_TYPE_NAVMESH, "NAVMESH", 0, "Navigation Mesh", "Navigation mesh"},
		{OB_BODY_TYPE_CHARACTER, "CHARACTER", 0, "Character",
		                         "Simple kinematic physics appropriate for game characters"},
		{0, NULL, 0, NULL, NULL}
	};

	srna = RNA_def_struct(brna, "GameObjectSettings", NULL);
	RNA_def_struct_sdna(srna, "Object");
	RNA_def_struct_nested(brna, srna, "Object");
	RNA_def_struct_ui_text(srna, "Game Object Settings", "Game engine related settings for the object");
	RNA_def_struct_ui_icon(srna, ICON_GAME);

	/* logic */

	prop = RNA_def_property(srna, "sensors", PROP_COLLECTION, PROP_NONE);
	RNA_def_property_struct_type(prop, "Sensor");
	RNA_def_property_ui_text(prop, "Sensors", "Game engine sensor to detect events");

	prop = RNA_def_property(srna, "controllers", PROP_COLLECTION, PROP_NONE);
	RNA_def_property_struct_type(prop, "Controller");
	RNA_def_property_ui_text(prop, "Controllers",
	                         "Game engine controllers to process events, connecting sensors to actuators");

	prop = RNA_def_property(srna, "actuators", PROP_COLLECTION, PROP_NONE);
	RNA_def_property_struct_type(prop, "Actuator");
	RNA_def_property_ui_text(prop, "Actuators", "Game engine actuators to act on events");

	prop = RNA_def_property(srna, "properties", PROP_COLLECTION, PROP_NONE);
	RNA_def_property_collection_sdna(prop, NULL, "prop", NULL);
	RNA_def_property_struct_type(prop, "GameProperty"); /* rna_property.c */
	RNA_def_property_ui_text(prop, "Properties", "Game engine properties");

	prop = RNA_def_property(srna, "show_sensors", PROP_BOOLEAN, PROP_NONE);
	RNA_def_property_boolean_sdna(prop, NULL, "scaflag", OB_SHOWSENS);
	RNA_def_property_ui_text(prop, "Show Sensors", "Shows sensors for this object in the user interface");

	prop = RNA_def_property(srna, "show_controllers", PROP_BOOLEAN, PROP_NONE);
	RNA_def_property_boolean_sdna(prop, NULL, "scaflag", OB_SHOWCONT);
	RNA_def_property_ui_text(prop, "Show Controllers", "Shows controllers for this object in the user interface");

	prop = RNA_def_property(srna, "show_actuators", PROP_BOOLEAN, PROP_NONE);
	RNA_def_property_boolean_sdna(prop, NULL, "scaflag", OB_SHOWACT);
	RNA_def_property_ui_text(prop, "Show Actuators", "Shows actuators for this object in the user interface");

	/* physics */

	prop = RNA_def_property(srna, "physics_type", PROP_ENUM, PROP_NONE);
	RNA_def_property_enum_sdna(prop, NULL, "body_type");
	RNA_def_property_enum_items(prop, body_type_items);
	RNA_def_property_enum_default(prop, OB_BODY_TYPE_STATIC);
	RNA_def_property_enum_funcs(prop, "rna_GameObjectSettings_physics_type_get",
	                            "rna_GameObjectSettings_physics_type_set", NULL);
	RNA_def_property_ui_text(prop, "Physics Type", "Select the type of physical representation");
	RNA_def_property_update(prop, NC_LOGIC, NULL);

	prop = RNA_def_property(srna, "use_record_animation", PROP_BOOLEAN, PROP_NONE);
	RNA_def_property_boolean_sdna(prop, NULL, "gameflag", OB_RECORD_ANIMATION);
	RNA_def_property_ui_text(prop, "Record Animation", "Record animation objects without physics");

	prop = RNA_def_property(srna, "use_actor", PROP_BOOLEAN, PROP_NONE);
	RNA_def_property_boolean_sdna(prop, NULL, "gameflag", OB_ACTOR);
	RNA_def_property_ui_text(prop, "Actor", "Object is detected by the Near and Radar sensor");

	prop = RNA_def_property(srna, "use_ghost", PROP_BOOLEAN, PROP_NONE);
	RNA_def_property_boolean_sdna(prop, NULL, "gameflag", OB_GHOST);
	RNA_def_property_ui_text(prop, "Ghost", "Object does not react to collisions, like a ghost");

	prop = RNA_def_property(srna, "mass", PROP_FLOAT, PROP_NONE);
	RNA_def_property_range(prop, 0.01, 10000.0);
	RNA_def_property_float_default(prop, 1.0f);
	RNA_def_property_ui_text(prop, "Mass", "Mass of the object");

	prop = RNA_def_property(srna, "radius", PROP_FLOAT, PROP_NONE | PROP_UNIT_LENGTH);
	RNA_def_property_float_sdna(prop, NULL, "inertia");
	RNA_def_property_range(prop, 0.01f, FLT_MAX);
	RNA_def_property_ui_range(prop, 0.01f, 10.0f, 1, 3);
	RNA_def_property_float_default(prop, 1.0f);
	RNA_def_property_ui_text(prop, "Radius", "Radius of bounding sphere and material physics");
	RNA_def_property_update(prop, NC_OBJECT | ND_DRAW, NULL);

	prop = RNA_def_property(srna, "use_sleep", PROP_BOOLEAN, PROP_NONE);
	RNA_def_property_boolean_sdna(prop, NULL, "gameflag", OB_COLLISION_RESPONSE);
	RNA_def_property_ui_text(prop, "No Sleeping", "Disable auto (de)activation in physics simulation");

	prop = RNA_def_property(srna, "damping", PROP_FLOAT, PROP_NONE);
	RNA_def_property_float_sdna(prop, NULL, "damping");
	RNA_def_property_range(prop, 0.0, 1.0);
	RNA_def_property_float_default(prop, 0.04f);
	RNA_def_property_ui_text(prop, "Damping", "General movement damping");

	prop = RNA_def_property(srna, "rotation_damping", PROP_FLOAT, PROP_NONE);
	RNA_def_property_float_sdna(prop, NULL, "rdamping");
	RNA_def_property_range(prop, 0.0, 1.0);
	RNA_def_property_float_default(prop, 0.1f);
	RNA_def_property_ui_text(prop, "Rotation Damping", "General rotation damping");

	prop = RNA_def_property(srna, "velocity_min", PROP_FLOAT, PROP_DISTANCE);
	RNA_def_property_float_sdna(prop, NULL, "min_vel");
	RNA_def_property_range(prop, 0.0, 1000.0);
	RNA_def_property_ui_text(prop, "Velocity Min", "Clamp velocity to this minimum speed (except when totally still), "
	                         "in distance per second");

	prop = RNA_def_property(srna, "velocity_max", PROP_FLOAT, PROP_DISTANCE);
	RNA_def_property_float_sdna(prop, NULL, "max_vel");
	RNA_def_property_range(prop, 0.0, 1000.0);
	RNA_def_property_ui_text(prop, "Velocity Max", "Clamp velocity to this maximum speed, "
	                         "in distance per second");
	
	prop = RNA_def_property(srna, "angular_velocity_min", PROP_FLOAT, PROP_ANGLE);
	RNA_def_property_float_sdna(prop, NULL, "min_angvel");
	RNA_def_property_range(prop, 0.0, 1000.0);
	RNA_def_property_ui_text(prop, "Angular Velocity Min",
	                         "Clamp angular velocity to this minimum speed (except when totally still), "
	                         "in angle per second");

	prop = RNA_def_property(srna, "angular_velocity_max", PROP_FLOAT, PROP_ANGLE);
	RNA_def_property_float_sdna(prop, NULL, "max_angvel");
	RNA_def_property_range(prop, 0.0, 1000.0);
	RNA_def_property_ui_text(prop, "Angular Velocity Max", "Clamp angular velocity to this maximum speed, "
	                         "in angle per second");

	/* Character physics */
	prop = RNA_def_property(srna, "step_height", PROP_FLOAT, PROP_NONE);
	RNA_def_property_float_sdna(prop, NULL, "step_height");
	RNA_def_property_range(prop, 0.01, 1.0);
	RNA_def_property_float_default(prop, 0.15f);
	RNA_def_property_ui_text(prop, "Step Height", "Maximum height of steps the character can run over");

	prop = RNA_def_property(srna, "jump_speed", PROP_FLOAT, PROP_NONE);
	RNA_def_property_float_sdna(prop, NULL, "jump_speed");
	RNA_def_property_range(prop, 0.0, 1000.0);
	RNA_def_property_float_default(prop, 10.0f);
	RNA_def_property_ui_text(prop, "Jump Force", "Upward velocity applied to the character when jumping");

	prop = RNA_def_property(srna, "fall_speed", PROP_FLOAT, PROP_NONE);
	RNA_def_property_float_sdna(prop, NULL, "fall_speed");
	RNA_def_property_range(prop, 0.0, 1000.0);
	RNA_def_property_float_default(prop, 55.0f);
	RNA_def_property_ui_text(prop, "Fall Speed Max", "Maximum speed at which the character will fall");

	prop = RNA_def_property(srna, "jump_max", PROP_INT, PROP_NONE);
	RNA_def_property_int_sdna(prop, NULL, "max_jumps");
	RNA_def_property_range(prop, 1, CHAR_MAX);
	RNA_def_property_ui_range(prop, 1, 10, 1, 1);
	RNA_def_property_int_default(prop, 1);
	RNA_def_property_ui_text(prop, "Max Jumps",
	                         "The maximum number of jumps the character can make before it hits the ground");

	/* Collision Masks */
	prop = RNA_def_property(srna, "collision_group", PROP_BOOLEAN, PROP_LAYER_MEMBER);
	RNA_def_property_boolean_sdna(prop, NULL, "col_group", 1);
	RNA_def_property_array(prop, OB_MAX_COL_MASKS);
	RNA_def_property_ui_text(prop, "Collision Group", "The collision group of the object");
	RNA_def_property_boolean_funcs(prop, "rna_GameObjectSettings_col_group_get", "rna_GameObjectSettings_col_group_set");

	prop = RNA_def_property(srna, "collision_mask", PROP_BOOLEAN, PROP_LAYER_MEMBER);
	RNA_def_property_boolean_sdna(prop, NULL, "col_mask", 1);
	RNA_def_property_array(prop, OB_MAX_COL_MASKS);
	RNA_def_property_ui_text(prop, "Collision Mask", "The groups this object can collide with");
	RNA_def_property_boolean_funcs(prop, "rna_GameObjectSettings_col_mask_get", "rna_GameObjectSettings_col_mask_set");

	/* lock position */
	prop = RNA_def_property(srna, "lock_location_x", PROP_BOOLEAN, PROP_NONE);
	RNA_def_property_boolean_sdna(prop, NULL, "gameflag2", OB_LOCK_RIGID_BODY_X_AXIS);
	RNA_def_property_ui_text(prop, "Lock X Axis", "Disable simulation of linear motion along the X axis");
	
	prop = RNA_def_property(srna, "lock_location_y", PROP_BOOLEAN, PROP_NONE);
	RNA_def_property_boolean_sdna(prop, NULL, "gameflag2", OB_LOCK_RIGID_BODY_Y_AXIS);
	RNA_def_property_ui_text(prop, "Lock Y Axis", "Disable simulation of linear motion along the Y axis");
	
	prop = RNA_def_property(srna, "lock_location_z", PROP_BOOLEAN, PROP_NONE);
	RNA_def_property_boolean_sdna(prop, NULL, "gameflag2", OB_LOCK_RIGID_BODY_Z_AXIS);
	RNA_def_property_ui_text(prop, "Lock Z Axis", "Disable simulation of linear motion along the Z axis");
	
	
	/* lock rotation */
	prop = RNA_def_property(srna, "lock_rotation_x", PROP_BOOLEAN, PROP_NONE);
	RNA_def_property_boolean_sdna(prop, NULL, "gameflag2", OB_LOCK_RIGID_BODY_X_ROT_AXIS);
	RNA_def_property_ui_text(prop, "Lock X Rotation Axis", "Disable simulation of angular motion along the X axis");
	
	prop = RNA_def_property(srna, "lock_rotation_y", PROP_BOOLEAN, PROP_NONE);
	RNA_def_property_boolean_sdna(prop, NULL, "gameflag2", OB_LOCK_RIGID_BODY_Y_ROT_AXIS);
	RNA_def_property_ui_text(prop, "Lock Y Rotation Axis", "Disable simulation of angular motion along the Y axis");
	
	prop = RNA_def_property(srna, "lock_rotation_z", PROP_BOOLEAN, PROP_NONE);
	RNA_def_property_boolean_sdna(prop, NULL, "gameflag2", OB_LOCK_RIGID_BODY_Z_ROT_AXIS);
	RNA_def_property_ui_text(prop, "Lock Z Rotation Axis", "Disable simulation of angular motion along the Z axis");
	
	/* is this used anywhere ? */
	prop = RNA_def_property(srna, "use_activity_culling", PROP_BOOLEAN, PROP_NONE);
	RNA_def_property_boolean_negative_sdna(prop, NULL, "gameflag2", OB_NEVER_DO_ACTIVITY_CULLING);
	RNA_def_property_ui_text(prop, "Lock Z Rotation Axis", "Disable simulation of angular motion along the Z axis");
	

	prop = RNA_def_property(srna, "use_material_physics_fh", PROP_BOOLEAN, PROP_NONE);
	RNA_def_property_boolean_sdna(prop, NULL, "gameflag", OB_DO_FH);
	RNA_def_property_ui_text(prop, "Use Material Force Field", "React to force field physics settings in materials");

	prop = RNA_def_property(srna, "use_rotate_from_normal", PROP_BOOLEAN, PROP_NONE);
	RNA_def_property_boolean_sdna(prop, NULL, "gameflag", OB_ROT_FH);
	RNA_def_property_ui_text(prop, "Rotate From Normal",
	                         "Use face normal to rotate object, so that it points away from the surface");

	prop = RNA_def_property(srna, "form_factor", PROP_FLOAT, PROP_NONE);
	RNA_def_property_float_sdna(prop, NULL, "formfactor");
	RNA_def_property_range(prop, 0.0, 1.0);
	RNA_def_property_float_default(prop, 0.4f);
	RNA_def_property_ui_text(prop, "Form Factor", "Form factor scales the inertia tensor");

	prop = RNA_def_property(srna, "use_anisotropic_friction", PROP_BOOLEAN, PROP_NONE);
	RNA_def_property_boolean_sdna(prop, NULL, "gameflag", OB_ANISOTROPIC_FRICTION);
	RNA_def_property_ui_text(prop, "Anisotropic Friction", "Enable anisotropic friction");

	prop = RNA_def_property(srna, "friction_coefficients", PROP_FLOAT, PROP_XYZ);
	RNA_def_property_float_sdna(prop, NULL, "anisotropicFriction");
	RNA_def_property_range(prop, 0.0, 1.0);
	RNA_def_property_ui_text(prop, "Friction Coefficients",
	                         "Relative friction coefficients in the in the X, Y and Z directions, "
	                         "when anisotropic friction is enabled");

	prop = RNA_def_property(srna, "use_collision_bounds", PROP_BOOLEAN, PROP_NONE);
	RNA_def_property_boolean_sdna(prop, NULL, "gameflag", OB_BOUNDS);
	RNA_def_property_ui_text(prop, "Use Collision Bounds", "Specify a collision bounds type other than the default");
	RNA_def_property_update(prop, NC_OBJECT | ND_DRAW, NULL);

	prop = RNA_def_property(srna, "collision_bounds_type", PROP_ENUM, PROP_NONE);
	RNA_def_property_enum_sdna(prop, NULL, "collision_boundtype");
	RNA_def_property_enum_items(prop, collision_bounds_items);
	RNA_def_property_enum_funcs(prop, NULL, NULL, "rna_Object_collision_bounds_itemf");
	RNA_def_property_ui_text(prop, "Collision Shape",  "Select the collision shape that better fits the object");
	RNA_def_property_update(prop, NC_OBJECT | ND_DRAW, NULL);

	prop = RNA_def_property(srna, "use_collision_compound", PROP_BOOLEAN, PROP_NONE);
	RNA_def_property_boolean_sdna(prop, NULL, "gameflag", OB_CHILD);
	RNA_def_property_ui_text(prop, "Collision Compound", "Add children to form a compound collision object");

	prop = RNA_def_property(srna, "collision_margin", PROP_FLOAT, PROP_NONE | PROP_UNIT_LENGTH);
	RNA_def_property_float_sdna(prop, NULL, "margin");
	RNA_def_property_range(prop, 0.0, 1.0);
	RNA_def_property_float_default(prop, 0.04f);
	RNA_def_property_ui_text(prop, "Collision Margin",
	                         "Extra margin around object for collision detection, small amount required "
	                         "for stability");

	prop = RNA_def_property(srna, "soft_body", PROP_POINTER, PROP_NONE);
	RNA_def_property_pointer_sdna(prop, NULL, "bsoft");
	RNA_def_property_ui_text(prop, "Soft Body Settings", "Settings for Bullet soft body simulation");

	prop = RNA_def_property(srna, "use_obstacle_create", PROP_BOOLEAN, PROP_NONE);
	RNA_def_property_boolean_sdna(prop, NULL, "gameflag", OB_HASOBSTACLE);
	RNA_def_property_ui_text(prop, "Create obstacle", "Create representation for obstacle simulation");

	prop = RNA_def_property(srna, "obstacle_radius", PROP_FLOAT, PROP_NONE | PROP_UNIT_LENGTH);
	RNA_def_property_float_sdna(prop, NULL, "obstacleRad");
	RNA_def_property_range(prop, 0.0, 1000.0);
	RNA_def_property_float_default(prop, 1.0f);
	RNA_def_property_ui_text(prop, "Obstacle Radius", "Radius of object representation in obstacle simulation");
	
	/* state */

	prop = RNA_def_property(srna, "states_visible", PROP_BOOLEAN, PROP_LAYER_MEMBER);
	RNA_def_property_boolean_sdna(prop, NULL, "state", 1);
	RNA_def_property_array(prop, OB_MAX_STATES);
	RNA_def_property_ui_text(prop, "State", "State determining which controllers are displayed");
	RNA_def_property_boolean_funcs(prop, "rna_GameObjectSettings_state_get", "rna_GameObjectSettings_state_set");

	prop = RNA_def_property(srna, "used_states", PROP_BOOLEAN, PROP_LAYER_MEMBER);
	RNA_def_property_array(prop, OB_MAX_STATES);
	RNA_def_property_ui_text(prop, "Used State", "States which are being used by controllers");
	RNA_def_property_clear_flag(prop, PROP_EDITABLE);
	RNA_def_property_boolean_funcs(prop, "rna_GameObjectSettings_used_state_get", NULL);
	
	prop = RNA_def_property(srna, "states_initial", PROP_BOOLEAN, PROP_NONE);
	RNA_def_property_boolean_sdna(prop, NULL, "init_state", 1);
	RNA_def_property_array(prop, OB_MAX_STATES);
	RNA_def_property_ui_text(prop, "Initial State", "Initial state when the game starts");

	prop = RNA_def_property(srna, "show_debug_state", PROP_BOOLEAN, PROP_NONE);
	RNA_def_property_boolean_sdna(prop, NULL, "scaflag", OB_DEBUGSTATE);
	RNA_def_property_ui_text(prop, "Debug State", "Print state debug info in the game engine");
	RNA_def_property_ui_icon(prop, ICON_INFO, 0);

	prop = RNA_def_property(srna, "use_all_states", PROP_BOOLEAN, PROP_NONE);
	RNA_def_property_boolean_sdna(prop, NULL, "scaflag", OB_ALLSTATE);
	RNA_def_property_ui_text(prop, "All", "Set all state bits");

	prop = RNA_def_property(srna, "show_state_panel", PROP_BOOLEAN, PROP_NONE);
	RNA_def_property_boolean_sdna(prop, NULL, "scaflag", OB_SHOWSTATE);
	RNA_def_property_ui_text(prop, "States", "Show state panel");
	RNA_def_property_ui_icon(prop, ICON_DISCLOSURE_TRI_RIGHT, 1);
}

static void rna_def_object_constraints(BlenderRNA *brna, PropertyRNA *cprop)
{
	StructRNA *srna;
	PropertyRNA *prop;

	FunctionRNA *func;
	PropertyRNA *parm;

	RNA_def_property_srna(cprop, "ObjectConstraints");
	srna = RNA_def_struct(brna, "ObjectConstraints", NULL);
	RNA_def_struct_sdna(srna, "Object");
	RNA_def_struct_ui_text(srna, "Object Constraints", "Collection of object constraints");


	/* Collection active property */
	prop = RNA_def_property(srna, "active", PROP_POINTER, PROP_NONE);
	RNA_def_property_struct_type(prop, "Constraint");
	RNA_def_property_pointer_funcs(prop, "rna_Object_active_constraint_get",
	                               "rna_Object_active_constraint_set", NULL, NULL);
	RNA_def_property_flag(prop, PROP_EDITABLE);
	RNA_def_property_ui_text(prop, "Active Constraint", "Active Object constraint");


	/* Constraint collection */
	func = RNA_def_function(srna, "new", "rna_Object_constraints_new");
	RNA_def_function_ui_description(func, "Add a new constraint to this object");
	/* object to add */
	parm = RNA_def_enum(func, "type", rna_enum_constraint_type_items, 1, "", "Constraint type to add");
	RNA_def_parameter_flags(parm, 0, PARM_REQUIRED);
	/* return type */
	parm = RNA_def_pointer(func, "constraint", "Constraint", "", "New constraint");
	RNA_def_function_return(func, parm);

	func = RNA_def_function(srna, "remove", "rna_Object_constraints_remove");
	RNA_def_function_ui_description(func, "Remove a constraint from this object");
	RNA_def_function_flag(func, FUNC_USE_REPORTS);
	/* constraint to remove */
	parm = RNA_def_pointer(func, "constraint", "Constraint", "", "Removed constraint");
	RNA_def_parameter_flags(parm, PROP_NEVER_NULL, PARM_REQUIRED | PARM_RNAPTR);
	RNA_def_parameter_clear_flags(parm, PROP_THICK_WRAP, 0);

	func = RNA_def_function(srna, "clear", "rna_Object_constraints_clear");
	RNA_def_function_ui_description(func, "Remove all constraint from this object");
}

/* object.modifiers */
static void rna_def_object_modifiers(BlenderRNA *brna, PropertyRNA *cprop)
{
	StructRNA *srna;

	FunctionRNA *func;
	PropertyRNA *parm;

	RNA_def_property_srna(cprop, "ObjectModifiers");
	srna = RNA_def_struct(brna, "ObjectModifiers", NULL);
	RNA_def_struct_sdna(srna, "Object");
	RNA_def_struct_ui_text(srna, "Object Modifiers", "Collection of object modifiers");

#if 0
	prop = RNA_def_property(srna, "active", PROP_POINTER, PROP_NONE);
	RNA_def_property_struct_type(prop, "EditBone");
	RNA_def_property_pointer_sdna(prop, NULL, "act_edbone");
	RNA_def_property_flag(prop, PROP_EDITABLE);
	RNA_def_property_ui_text(prop, "Active EditBone", "Armatures active edit bone");
	/*RNA_def_property_update(prop, 0, "rna_Armature_act_editbone_update"); */
	RNA_def_property_pointer_funcs(prop, NULL, "rna_Armature_act_edit_bone_set", NULL, NULL);

	/* todo, redraw */
/*		RNA_def_property_collection_active(prop, prop_act); */
#endif

	/* add modifier */
	func = RNA_def_function(srna, "new", "rna_Object_modifier_new");
	RNA_def_function_flag(func, FUNC_USE_CONTEXT | FUNC_USE_REPORTS);
	RNA_def_function_ui_description(func, "Add a new modifier");
	parm = RNA_def_string(func, "name", "Name", 0, "", "New name for the modifier");
	RNA_def_parameter_flags(parm, 0, PARM_REQUIRED);
	/* modifier to add */
	parm = RNA_def_enum(func, "type", rna_enum_object_modifier_type_items, 1, "", "Modifier type to add");
	RNA_def_parameter_flags(parm, 0, PARM_REQUIRED);
	/* return type */
	parm = RNA_def_pointer(func, "modifier", "Modifier", "", "Newly created modifier");
	RNA_def_function_return(func, parm);

	/* remove modifier */
	func = RNA_def_function(srna, "remove", "rna_Object_modifier_remove");
	RNA_def_function_flag(func, FUNC_USE_CONTEXT | FUNC_USE_REPORTS);
	RNA_def_function_ui_description(func, "Remove an existing modifier from the object");
	/* modifier to remove */
	parm = RNA_def_pointer(func, "modifier", "Modifier", "", "Modifier to remove");
	RNA_def_parameter_flags(parm, PROP_NEVER_NULL, PARM_REQUIRED | PARM_RNAPTR);
	RNA_def_parameter_clear_flags(parm, PROP_THICK_WRAP, 0);

	/* clear all modifiers */
	func = RNA_def_function(srna, "clear", "rna_Object_modifier_clear");
	RNA_def_function_flag(func, FUNC_USE_CONTEXT);
	RNA_def_function_ui_description(func, "Remove all modifiers from the object");
}

/* object.particle_systems */
static void rna_def_object_particle_systems(BlenderRNA *brna, PropertyRNA *cprop)
{
	StructRNA *srna;
	
	PropertyRNA *prop;

	/* FunctionRNA *func; */
	/* PropertyRNA *parm; */

	RNA_def_property_srna(cprop, "ParticleSystems");
	srna = RNA_def_struct(brna, "ParticleSystems", NULL);
	RNA_def_struct_sdna(srna, "Object");
	RNA_def_struct_ui_text(srna, "Particle Systems", "Collection of particle systems");

	prop = RNA_def_property(srna, "active", PROP_POINTER, PROP_NONE);
	RNA_def_property_struct_type(prop, "ParticleSystem");
	RNA_def_property_pointer_funcs(prop, "rna_Object_active_particle_system_get", NULL, NULL, NULL);
	RNA_def_property_ui_text(prop, "Active Particle System", "Active particle system being displayed");
	RNA_def_property_update(prop, NC_OBJECT | ND_DRAW, NULL);
	
	prop = RNA_def_property(srna, "active_index", PROP_INT, PROP_UNSIGNED);
	RNA_def_property_clear_flag(prop, PROP_ANIMATABLE);
	RNA_def_property_int_funcs(prop, "rna_Object_active_particle_system_index_get",
	                           "rna_Object_active_particle_system_index_set",
	                           "rna_Object_active_particle_system_index_range");
	RNA_def_property_ui_text(prop, "Active Particle System Index", "Index of active particle system slot");
	RNA_def_property_update(prop, NC_OBJECT | ND_DRAW, "rna_Object_particle_update");
}


/* object.vertex_groups */
static void rna_def_object_vertex_groups(BlenderRNA *brna, PropertyRNA *cprop)
{
	StructRNA *srna;
	
	PropertyRNA *prop;

	FunctionRNA *func;
	PropertyRNA *parm;

	RNA_def_property_srna(cprop, "VertexGroups");
	srna = RNA_def_struct(brna, "VertexGroups", NULL);
	RNA_def_struct_sdna(srna, "Object");
	RNA_def_struct_ui_text(srna, "Vertex Groups", "Collection of vertex groups");

	prop = RNA_def_property(srna, "active", PROP_POINTER, PROP_NONE);
	RNA_def_property_struct_type(prop, "VertexGroup");
	RNA_def_property_pointer_funcs(prop, "rna_Object_active_vertex_group_get",
	                               "rna_Object_active_vertex_group_set", NULL, NULL);
	RNA_def_property_ui_text(prop, "Active Vertex Group", "Vertex groups of the object");
	RNA_def_property_update(prop, NC_GEOM | ND_DATA, "rna_Object_internal_update_data");

	prop = RNA_def_property(srna, "active_index", PROP_INT, PROP_UNSIGNED);
	RNA_def_property_clear_flag(prop, PROP_ANIMATABLE);
	RNA_def_property_int_sdna(prop, NULL, "actdef");
	RNA_def_property_int_funcs(prop, "rna_Object_active_vertex_group_index_get",
	                           "rna_Object_active_vertex_group_index_set",
	                           "rna_Object_active_vertex_group_index_range");
	RNA_def_property_ui_text(prop, "Active Vertex Group Index", "Active index in vertex group array");
	RNA_def_property_update(prop, NC_GEOM | ND_DATA, "rna_Object_internal_update_data");
	
	/* vertex groups */ /* add_vertex_group */
	func = RNA_def_function(srna, "new", "rna_Object_vgroup_new");
	RNA_def_function_ui_description(func, "Add vertex group to object");
	RNA_def_string(func, "name", "Group", 0, "", "Vertex group name"); /* optional */
	parm = RNA_def_pointer(func, "group", "VertexGroup", "", "New vertex group");
	RNA_def_function_return(func, parm);

	func = RNA_def_function(srna, "remove", "rna_Object_vgroup_remove");
	RNA_def_function_flag(func, FUNC_USE_REPORTS);
	RNA_def_function_ui_description(func, "Delete vertex group from object");
	parm = RNA_def_pointer(func, "group", "VertexGroup", "", "Vertex group to remove");
	RNA_def_parameter_flags(parm, PROP_NEVER_NULL, PARM_REQUIRED | PARM_RNAPTR);
	RNA_def_parameter_clear_flags(parm, PROP_THICK_WRAP, 0);

	func = RNA_def_function(srna, "clear", "rna_Object_vgroup_clear");
	RNA_def_function_ui_description(func, "Delete all vertex groups from object");
}


static void rna_def_object_lodlevel(BlenderRNA *brna)
{
	StructRNA *srna;
	PropertyRNA *prop;

	srna = RNA_def_struct(brna, "LodLevel", NULL);
	RNA_def_struct_sdna(srna, "LodLevel");

	prop = RNA_def_property(srna, "distance", PROP_FLOAT, PROP_DISTANCE);
	RNA_def_property_float_sdna(prop, NULL, "distance");
	RNA_def_property_range(prop, 0.0, FLT_MAX);
	RNA_def_property_ui_text(prop, "Distance", "Distance to begin using this level of detail");
	RNA_def_property_update(prop, NC_OBJECT | ND_LOD, "rna_Object_lod_distance_update");

	prop = RNA_def_property(srna, "object_hysteresis_percentage", PROP_INT, PROP_PERCENTAGE);
	RNA_def_property_int_sdna(prop, NULL, "obhysteresis");
	RNA_def_property_range(prop, 0, 100);
	RNA_def_property_ui_range(prop, 0, 100, 10, 1);
	RNA_def_property_ui_text(prop, "Hysteresis %",
	                         "Minimum distance change required to transition to the previous level of detail");
	RNA_def_property_update(prop, NC_OBJECT | ND_LOD, NULL);

	prop = RNA_def_property(srna, "object", PROP_POINTER, PROP_NONE);
	RNA_def_property_pointer_sdna(prop, NULL, "source");
	RNA_def_property_struct_type(prop, "Object");
	RNA_def_property_flag(prop, PROP_EDITABLE);
	RNA_def_property_ui_text(prop, "Object", "Object to use for this level of detail");
	RNA_def_property_update(prop, NC_OBJECT | ND_LOD, NULL);

	prop = RNA_def_property(srna, "use_mesh", PROP_BOOLEAN, PROP_NONE);
	RNA_def_property_boolean_sdna(prop, NULL, "flags", OB_LOD_USE_MESH);
	RNA_def_property_ui_text(prop, "Use Mesh", "Use the mesh from this object at this level of detail");
	RNA_def_property_ui_icon(prop, ICON_MESH_DATA, 0);
	RNA_def_property_update(prop, NC_OBJECT | ND_LOD, NULL);

	prop = RNA_def_property(srna, "use_material", PROP_BOOLEAN, PROP_NONE);
	RNA_def_property_boolean_sdna(prop, NULL, "flags", OB_LOD_USE_MAT);
	RNA_def_property_ui_text(prop, "Use Material", "Use the material from this object at this level of detail");
	RNA_def_property_ui_icon(prop, ICON_MATERIAL, 0);
	RNA_def_property_update(prop, NC_OBJECT | ND_LOD, NULL);

	prop = RNA_def_property(srna, "use_object_hysteresis", PROP_BOOLEAN, PROP_NONE);
	RNA_def_property_boolean_sdna(prop, NULL, "flags", OB_LOD_USE_HYST);
	RNA_def_property_ui_text(prop, "Hysteresis Override", "Override LoD Hysteresis scene setting for this LoD level");
	RNA_def_property_update(prop, NC_OBJECT | ND_LOD, NULL);
}


static void rna_def_object(BlenderRNA *brna)
{
	StructRNA *srna;
	PropertyRNA *prop;

	static const EnumPropertyItem up_items[] = {
		{OB_POSX, "X", 0, "X", ""},
		{OB_POSY, "Y", 0, "Y", ""},
		{OB_POSZ, "Z", 0, "Z", ""},
		{0, NULL, 0, NULL, NULL}
	};

	static const EnumPropertyItem drawtype_items[] = {
		{OB_BOUNDBOX, "BOUNDS", 0, "Bounds", "Draw the bounds of the object"},
		{OB_WIRE, "WIRE", 0, "Wire", "Draw the object as a wireframe"},
		{OB_SOLID, "SOLID", 0, "Solid", "Draw the object as a solid (if solid drawing is enabled in the viewport)"},
		{OB_TEXTURE, "TEXTURED", 0, "Textured",
		             "Draw the object with textures (if textures are enabled in the viewport)"},
		{0, NULL, 0, NULL, NULL}
	};

	static const EnumPropertyItem boundtype_items[] = {
		{OB_BOUND_BOX, "BOX", 0, "Box", "Draw bounds as box"},
		{OB_BOUND_SPHERE, "SPHERE", 0, "Sphere", "Draw bounds as sphere"},
		{OB_BOUND_CYLINDER, "CYLINDER", 0, "Cylinder", "Draw bounds as cylinder"},
		{OB_BOUND_CONE, "CONE", 0, "Cone", "Draw bounds as cone"},
		{OB_BOUND_CAPSULE, "CAPSULE", 0, "Capsule", "Draw bounds as capsule"},
		{0, NULL, 0, NULL, NULL}
	};

	
	/* XXX: this RNA enum define is currently duplicated for objects,
	 *      since there is some text here which is not applicable */
	static const EnumPropertyItem prop_rotmode_items[] = {
		{ROT_MODE_QUAT, "QUATERNION", 0, "Quaternion (WXYZ)", "No Gimbal Lock"},
		{ROT_MODE_XYZ, "XYZ", 0, "XYZ Euler", "XYZ Rotation Order - prone to Gimbal Lock (default)"},
		{ROT_MODE_XZY, "XZY", 0, "XZY Euler", "XZY Rotation Order - prone to Gimbal Lock"},
		{ROT_MODE_YXZ, "YXZ", 0, "YXZ Euler", "YXZ Rotation Order - prone to Gimbal Lock"},
		{ROT_MODE_YZX, "YZX", 0, "YZX Euler", "YZX Rotation Order - prone to Gimbal Lock"},
		{ROT_MODE_ZXY, "ZXY", 0, "ZXY Euler", "ZXY Rotation Order - prone to Gimbal Lock"},
		{ROT_MODE_ZYX, "ZYX", 0, "ZYX Euler", "ZYX Rotation Order - prone to Gimbal Lock"},
		{ROT_MODE_AXISANGLE, "AXIS_ANGLE", 0, "Axis Angle",
		                     "Axis Angle (W+XYZ), defines a rotation around some axis defined by 3D-Vector"},
		{0, NULL, 0, NULL, NULL}
	};
	
	static float default_quat[4] = {1, 0, 0, 0};    /* default quaternion values */
	static float default_axisAngle[4] = {0, 0, 1, 0};   /* default axis-angle rotation values */
	static float default_scale[3] = {1, 1, 1}; /* default scale values */
	static int boundbox_dimsize[] = {8, 3};

	srna = RNA_def_struct(brna, "Object", "ID");
	RNA_def_struct_ui_text(srna, "Object", "Object data-block defining an object in a scene");
	RNA_def_struct_clear_flag(srna, STRUCT_ID_REFCOUNT);
	RNA_def_struct_ui_icon(srna, ICON_OBJECT_DATA);

	prop = RNA_def_property(srna, "data", PROP_POINTER, PROP_NONE);
	RNA_def_property_struct_type(prop, "ID");
	RNA_def_property_pointer_funcs(prop, NULL, "rna_Object_data_set", "rna_Object_data_typef", NULL);
	RNA_def_property_flag(prop, PROP_EDITABLE | PROP_NEVER_UNLINK);
	RNA_def_property_ui_text(prop, "Data", "Object data");
	RNA_def_property_update(prop, 0, "rna_Object_internal_update_data");

	prop = RNA_def_property(srna, "type", PROP_ENUM, PROP_NONE);
	RNA_def_property_enum_sdna(prop, NULL, "type");
	RNA_def_property_enum_items(prop, rna_enum_object_type_items);
	RNA_def_property_clear_flag(prop, PROP_EDITABLE);
	RNA_def_property_ui_text(prop, "Type", "Type of Object");

	prop = RNA_def_property(srna, "mode", PROP_ENUM, PROP_NONE);
	RNA_def_property_enum_sdna(prop, NULL, "mode");
	RNA_def_property_enum_items(prop, rna_enum_object_mode_items);
	RNA_def_property_clear_flag(prop, PROP_EDITABLE);
	RNA_def_property_ui_text(prop, "Mode", "Object interaction mode");

	prop = RNA_def_property(srna, "layers", PROP_BOOLEAN, PROP_LAYER_MEMBER);
	RNA_def_property_boolean_sdna(prop, NULL, "lay", 1);
	RNA_def_property_array(prop, 20);
	RNA_def_property_ui_text(prop, "Layers", "Layers the object is on");
	RNA_def_property_boolean_funcs(prop, NULL, "rna_Object_layer_set");
	RNA_def_property_flag(prop, PROP_LIB_EXCEPTION);
	RNA_def_property_update(prop, NC_OBJECT | ND_DRAW, "rna_Object_layer_update");
	RNA_def_property_clear_flag(prop, PROP_ANIMATABLE);

	prop = RNA_def_property(srna, "layers_local_view", PROP_BOOLEAN, PROP_LAYER_MEMBER);
	RNA_def_property_boolean_sdna(prop, NULL, "lay", 0x01000000);
	RNA_def_property_array(prop, 8);
	RNA_def_property_clear_flag(prop, PROP_EDITABLE);
	RNA_def_property_ui_text(prop, "Local View Layers", "3D local view layers the object is on");

	prop = RNA_def_property(srna, "select", PROP_BOOLEAN, PROP_NONE);
	RNA_def_property_boolean_sdna(prop, NULL, "flag", SELECT);
	RNA_def_property_ui_text(prop, "Select", "Object selection state");
	RNA_def_property_update(prop, NC_OBJECT | ND_DRAW, "rna_Object_select_update");

	/* for data access */
	prop = RNA_def_property(srna, "bound_box", PROP_FLOAT, PROP_NONE);
	RNA_def_property_multi_array(prop, 2, boundbox_dimsize);
	RNA_def_property_clear_flag(prop, PROP_EDITABLE);
	RNA_def_property_float_funcs(prop, "rna_Object_boundbox_get", NULL, NULL);
	RNA_def_property_ui_text(prop, "Bounding Box",
	                         "Object's bounding box in object-space coordinates, all values are -1.0 when "
	                         "not available");

	/* parent */
	prop = RNA_def_property(srna, "parent", PROP_POINTER, PROP_NONE);
	RNA_def_property_pointer_funcs(prop, NULL, "rna_Object_parent_set", NULL, NULL);
	RNA_def_property_flag(prop, PROP_EDITABLE | PROP_ID_SELF_CHECK);
	RNA_def_property_ui_text(prop, "Parent", "Parent Object");
	RNA_def_property_update(prop, NC_OBJECT | ND_DRAW, "rna_Object_dependency_update");
	
	prop = RNA_def_property(srna, "parent_type", PROP_ENUM, PROP_NONE);
	RNA_def_property_enum_bitflag_sdna(prop, NULL, "partype");
	RNA_def_property_enum_items(prop, parent_type_items);
	RNA_def_property_enum_funcs(prop, NULL, "rna_Object_parent_type_set", "rna_Object_parent_type_itemf");
	RNA_def_property_ui_text(prop, "Parent Type", "Type of parent relation");
	RNA_def_property_update(prop, NC_OBJECT | ND_DRAW, "rna_Object_dependency_update");

	prop = RNA_def_property(srna, "parent_vertices", PROP_INT, PROP_UNSIGNED);
	RNA_def_property_int_sdna(prop, NULL, "par1");
	RNA_def_property_array(prop, 3);
	RNA_def_property_ui_text(prop, "Parent Vertices", "Indices of vertices in case of a vertex parenting relation");
	RNA_def_property_update(prop, NC_OBJECT | ND_DRAW, "rna_Object_internal_update");

	prop = RNA_def_property(srna, "parent_bone", PROP_STRING, PROP_NONE);
	RNA_def_property_string_sdna(prop, NULL, "parsubstr");
	RNA_def_property_string_funcs(prop, NULL, NULL, "rna_Object_parent_bone_set");
	RNA_def_property_ui_text(prop, "Parent Bone", "Name of parent bone in case of a bone parenting relation");
	RNA_def_property_update(prop, NC_OBJECT | ND_DRAW, "rna_Object_dependency_update");
	
	/* Track and Up flags */
	/* XXX: these have been saved here for a bit longer (after old track was removed),
	 *      since some other tools still refer to this */
	prop = RNA_def_property(srna, "track_axis", PROP_ENUM, PROP_NONE);
	RNA_def_property_enum_sdna(prop, NULL, "trackflag");
	RNA_def_property_enum_items(prop, rna_enum_object_axis_items);
	RNA_def_property_ui_text(prop, "Track Axis",
	                         "Axis that points in 'forward' direction (applies to DupliFrame when "
	                         "parent 'Follow' is enabled)");
	RNA_def_property_update(prop, NC_OBJECT | ND_DRAW, "rna_Object_internal_update");

	prop = RNA_def_property(srna, "up_axis", PROP_ENUM, PROP_NONE);
	RNA_def_property_enum_sdna(prop, NULL, "upflag");
	RNA_def_property_enum_items(prop, up_items);
	RNA_def_property_ui_text(prop, "Up Axis",
	                         "Axis that points in the upward direction (applies to DupliFrame when "
	                         "parent 'Follow' is enabled)");
	RNA_def_property_update(prop, NC_OBJECT | ND_DRAW, "rna_Object_internal_update");
	
	/* proxy */
	prop = RNA_def_property(srna, "proxy", PROP_POINTER, PROP_NONE);
	RNA_def_property_ui_text(prop, "Proxy", "Library object this proxy object controls");

	prop = RNA_def_property(srna, "proxy_group", PROP_POINTER, PROP_NONE);
	RNA_def_property_ui_text(prop, "Proxy Group", "Library group duplicator object this proxy object controls");

	/* materials */
	prop = RNA_def_property(srna, "material_slots", PROP_COLLECTION, PROP_NONE);
	RNA_def_property_collection_sdna(prop, NULL, "mat", "totcol");
	RNA_def_property_struct_type(prop, "MaterialSlot");
	/* don't dereference pointer! */
	RNA_def_property_collection_funcs(prop, NULL, NULL, NULL, "rna_iterator_array_get", NULL, NULL, NULL, NULL);
	RNA_def_property_ui_text(prop, "Material Slots", "Material slots in the object");

	prop = RNA_def_property(srna, "active_material", PROP_POINTER, PROP_NONE);
	RNA_def_property_struct_type(prop, "Material");
	RNA_def_property_pointer_funcs(prop, "rna_Object_active_material_get",
	                               "rna_Object_active_material_set", NULL, NULL);
	RNA_def_property_flag(prop, PROP_EDITABLE);
	RNA_def_property_editable_func(prop, "rna_Object_active_material_editable");
	RNA_def_property_ui_text(prop, "Active Material", "Active material being displayed");
	RNA_def_property_update(prop, NC_OBJECT | ND_DRAW, "rna_MaterialSlot_update");

	prop = RNA_def_property(srna, "active_material_index", PROP_INT, PROP_UNSIGNED);
	RNA_def_property_int_sdna(prop, NULL, "actcol");
	RNA_def_property_clear_flag(prop, PROP_ANIMATABLE);
	RNA_def_property_int_funcs(prop, "rna_Object_active_material_index_get", "rna_Object_active_material_index_set",
	                           "rna_Object_active_material_index_range");
	RNA_def_property_ui_text(prop, "Active Material Index", "Index of active material slot");
	RNA_def_property_update(prop, NC_MATERIAL | ND_SHADING_LINKS, NULL);
	
	/* transform */
	prop = RNA_def_property(srna, "location", PROP_FLOAT, PROP_TRANSLATION);
	RNA_def_property_float_sdna(prop, NULL, "loc");
	RNA_def_property_editable_array_func(prop, "rna_Object_location_editable");
	RNA_def_property_ui_text(prop, "Location", "Location of the object");
	RNA_def_property_ui_range(prop, -FLT_MAX, FLT_MAX, 1, RNA_TRANSLATION_PREC_DEFAULT);
	RNA_def_property_update(prop, NC_OBJECT | ND_TRANSFORM, "rna_Object_internal_update");
	
	prop = RNA_def_property(srna, "rotation_quaternion", PROP_FLOAT, PROP_QUATERNION);
	RNA_def_property_float_sdna(prop, NULL, "quat");
	RNA_def_property_editable_array_func(prop, "rna_Object_rotation_4d_editable");
	RNA_def_property_float_array_default(prop, default_quat);
	RNA_def_property_ui_text(prop, "Quaternion Rotation", "Rotation in Quaternions");
	RNA_def_property_update(prop, NC_OBJECT | ND_TRANSFORM, "rna_Object_internal_update");
	
	/* XXX: for axis-angle, it would have been nice to have 2 separate fields for UI purposes, but
	 * having a single one is better for Keyframing and other property-management situations...
	 */
	prop = RNA_def_property(srna, "rotation_axis_angle", PROP_FLOAT, PROP_AXISANGLE);
	RNA_def_property_array(prop, 4);
	RNA_def_property_float_funcs(prop, "rna_Object_rotation_axis_angle_get",
	                             "rna_Object_rotation_axis_angle_set", NULL);
	RNA_def_property_editable_array_func(prop, "rna_Object_rotation_4d_editable");
	RNA_def_property_float_array_default(prop, default_axisAngle);
	RNA_def_property_ui_text(prop, "Axis-Angle Rotation", "Angle of Rotation for Axis-Angle rotation representation");
	RNA_def_property_update(prop, NC_OBJECT | ND_TRANSFORM, "rna_Object_internal_update");
	
	prop = RNA_def_property(srna, "rotation_euler", PROP_FLOAT, PROP_EULER);
	RNA_def_property_float_sdna(prop, NULL, "rot");
	RNA_def_property_editable_array_func(prop, "rna_Object_rotation_euler_editable");
	RNA_def_property_ui_text(prop, "Euler Rotation", "Rotation in Eulers");
	RNA_def_property_update(prop, NC_OBJECT | ND_TRANSFORM, "rna_Object_internal_update");
	
	prop = RNA_def_property(srna, "rotation_mode", PROP_ENUM, PROP_NONE);
	RNA_def_property_enum_sdna(prop, NULL, "rotmode");
	RNA_def_property_enum_items(prop, prop_rotmode_items); /* XXX move to using a single define of this someday */
	RNA_def_property_enum_funcs(prop, NULL, "rna_Object_rotation_mode_set", NULL);
	RNA_def_property_ui_text(prop, "Rotation Mode", "");
	RNA_def_property_update(prop, NC_OBJECT | ND_TRANSFORM, "rna_Object_internal_update");
	
	prop = RNA_def_property(srna, "scale", PROP_FLOAT, PROP_XYZ);
	RNA_def_property_float_sdna(prop, NULL, "size");
	RNA_def_property_flag(prop, PROP_PROPORTIONAL);
	RNA_def_property_editable_array_func(prop, "rna_Object_scale_editable");
	RNA_def_property_ui_range(prop, -FLT_MAX, FLT_MAX, 1, 3);
	RNA_def_property_float_array_default(prop, default_scale);
	RNA_def_property_ui_text(prop, "Scale", "Scaling of the object");
	RNA_def_property_update(prop, NC_OBJECT | ND_TRANSFORM, "rna_Object_internal_update");

	prop = RNA_def_property(srna, "dimensions", PROP_FLOAT, PROP_XYZ_LENGTH);
	RNA_def_property_array(prop, 3);
	/* only for the transform-panel and conflicts with animating scale */
	RNA_def_property_clear_flag(prop, PROP_ANIMATABLE);
	RNA_def_property_float_funcs(prop, "rna_Object_dimensions_get", "rna_Object_dimensions_set", NULL);
	RNA_def_property_ui_range(prop, 0.0f, FLT_MAX, 1, RNA_TRANSLATION_PREC_DEFAULT);
	RNA_def_property_ui_text(prop, "Dimensions", "Absolute bounding box dimensions of the object");
	RNA_def_property_update(prop, NC_OBJECT | ND_TRANSFORM, "rna_Object_internal_update");
	

	/* delta transforms */
	prop = RNA_def_property(srna, "delta_location", PROP_FLOAT, PROP_TRANSLATION);
	RNA_def_property_float_sdna(prop, NULL, "dloc");
	RNA_def_property_ui_text(prop, "Delta Location", "Extra translation added to the location of the object");
	RNA_def_property_ui_range(prop, -FLT_MAX, FLT_MAX, 1, RNA_TRANSLATION_PREC_DEFAULT);
	RNA_def_property_update(prop, NC_OBJECT | ND_TRANSFORM, "rna_Object_internal_update");
	
	prop = RNA_def_property(srna, "delta_rotation_euler", PROP_FLOAT, PROP_EULER);
	RNA_def_property_float_sdna(prop, NULL, "drot");
	RNA_def_property_ui_text(prop, "Delta Rotation (Euler)",
	                         "Extra rotation added to the rotation of the object (when using Euler rotations)");
	RNA_def_property_update(prop, NC_OBJECT | ND_TRANSFORM, "rna_Object_internal_update");
	
	prop = RNA_def_property(srna, "delta_rotation_quaternion", PROP_FLOAT, PROP_QUATERNION);
	RNA_def_property_float_sdna(prop, NULL, "dquat");
	RNA_def_property_float_array_default(prop, default_quat);
	RNA_def_property_ui_text(prop, "Delta Rotation (Quaternion)",
	                         "Extra rotation added to the rotation of the object (when using Quaternion rotations)");
	RNA_def_property_update(prop, NC_OBJECT | ND_TRANSFORM, "rna_Object_internal_update");
	
#if 0 /* XXX not supported well yet... */
	prop = RNA_def_property(srna, "delta_rotation_axis_angle", PROP_FLOAT, PROP_AXISANGLE);
	/* FIXME: this is not a single field any more! (drotAxis and drotAngle) */
	RNA_def_property_float_sdna(prop, NULL, "dquat");
	RNA_def_property_float_array_default(prop, default_axisAngle);
	RNA_def_property_ui_text(prop, "Delta Rotation (Axis Angle)",
	                         "Extra rotation added to the rotation of the object (when using Axis-Angle rotations)");
	RNA_def_property_update(prop, NC_OBJECT | ND_TRANSFORM, "rna_Object_internal_update");
#endif

	prop = RNA_def_property(srna, "delta_scale", PROP_FLOAT, PROP_XYZ);
	RNA_def_property_float_sdna(prop, NULL, "dscale");
	RNA_def_property_flag(prop, PROP_PROPORTIONAL);
	RNA_def_property_ui_range(prop, -FLT_MAX, FLT_MAX, 1, 3);
	RNA_def_property_float_array_default(prop, default_scale);
	RNA_def_property_ui_text(prop, "Delta Scale", "Extra scaling added to the scale of the object");
	RNA_def_property_update(prop, NC_OBJECT | ND_TRANSFORM, "rna_Object_internal_update");
	
	/* transform locks */
	prop = RNA_def_property(srna, "lock_location", PROP_BOOLEAN, PROP_NONE);
	RNA_def_property_boolean_sdna(prop, NULL, "protectflag", OB_LOCK_LOCX);
	RNA_def_property_array(prop, 3);
	RNA_def_property_ui_text(prop, "Lock Location", "Lock editing of location in the interface");
	RNA_def_property_ui_icon(prop, ICON_UNLOCKED, 1);
	RNA_def_property_update(prop, NC_OBJECT | ND_TRANSFORM, "rna_Object_internal_update");

	prop = RNA_def_property(srna, "lock_rotation", PROP_BOOLEAN, PROP_NONE);
	RNA_def_property_boolean_sdna(prop, NULL, "protectflag", OB_LOCK_ROTX);
	RNA_def_property_array(prop, 3);
	RNA_def_property_ui_text(prop, "Lock Rotation", "Lock editing of rotation in the interface");
	RNA_def_property_ui_icon(prop, ICON_UNLOCKED, 1);
	RNA_def_property_update(prop, NC_OBJECT | ND_TRANSFORM, "rna_Object_internal_update");
	
	/* XXX this is sub-optimal - it really should be included above,
	 *     but due to technical reasons we can't do this! */
	prop = RNA_def_property(srna, "lock_rotation_w", PROP_BOOLEAN, PROP_NONE);
	RNA_def_property_boolean_sdna(prop, NULL, "protectflag", OB_LOCK_ROTW);
	RNA_def_property_ui_icon(prop, ICON_UNLOCKED, 1);
	RNA_def_property_ui_text(prop, "Lock Rotation (4D Angle)",
	                         "Lock editing of 'angle' component of four-component rotations in the interface");
	/* XXX this needs a better name */
	prop = RNA_def_property(srna, "lock_rotations_4d", PROP_BOOLEAN, PROP_NONE);
	RNA_def_property_boolean_sdna(prop, NULL, "protectflag", OB_LOCK_ROT4D);
	RNA_def_property_ui_text(prop, "Lock Rotations (4D)",
	                         "Lock editing of four component rotations by components (instead of as Eulers)");

	prop = RNA_def_property(srna, "lock_scale", PROP_BOOLEAN, PROP_NONE);
	RNA_def_property_boolean_sdna(prop, NULL, "protectflag", OB_LOCK_SCALEX);
	RNA_def_property_array(prop, 3);
	RNA_def_property_ui_text(prop, "Lock Scale", "Lock editing of scale in the interface");
	RNA_def_property_ui_icon(prop, ICON_UNLOCKED, 1);
	RNA_def_property_update(prop, NC_OBJECT | ND_TRANSFORM, "rna_Object_internal_update");

	/* matrix */
	prop = RNA_def_property(srna, "matrix_world", PROP_FLOAT, PROP_MATRIX);
	RNA_def_property_float_sdna(prop, NULL, "obmat");
	RNA_def_property_multi_array(prop, 2, rna_matrix_dimsize_4x4);
	RNA_def_property_clear_flag(prop, PROP_ANIMATABLE);
	RNA_def_property_ui_text(prop, "Matrix World", "Worldspace transformation matrix");
	RNA_def_property_update(prop, NC_OBJECT | ND_TRANSFORM, "rna_Object_matrix_world_update");

	prop = RNA_def_property(srna, "matrix_local", PROP_FLOAT, PROP_MATRIX);
	RNA_def_property_multi_array(prop, 2, rna_matrix_dimsize_4x4);
	RNA_def_property_clear_flag(prop, PROP_ANIMATABLE);
	RNA_def_property_ui_text(prop, "Local Matrix", "Parent relative transformation matrix - "
	                         "WARNING: Only takes into account 'Object' parenting, so e.g. in case of bone parenting "
	                         "you get a matrix relative to the Armature object, not to the actual parent bone");
	RNA_def_property_float_funcs(prop, "rna_Object_matrix_local_get", "rna_Object_matrix_local_set", NULL);
	RNA_def_property_update(prop, NC_OBJECT | ND_TRANSFORM, NULL);

	prop = RNA_def_property(srna, "matrix_basis", PROP_FLOAT, PROP_MATRIX);
	RNA_def_property_multi_array(prop, 2, rna_matrix_dimsize_4x4);
	RNA_def_property_clear_flag(prop, PROP_ANIMATABLE);
	RNA_def_property_ui_text(prop, "Input Matrix",
	                         "Matrix access to location, rotation and scale (including deltas), "
	                         "before constraints and parenting are applied");
	RNA_def_property_float_funcs(prop, "rna_Object_matrix_basis_get", "rna_Object_matrix_basis_set", NULL);
	RNA_def_property_update(prop, NC_OBJECT | ND_TRANSFORM, "rna_Object_internal_update");

	/*parent_inverse*/
	prop = RNA_def_property(srna, "matrix_parent_inverse", PROP_FLOAT, PROP_MATRIX);
	RNA_def_property_float_sdna(prop, NULL, "parentinv");
	RNA_def_property_multi_array(prop, 2, rna_matrix_dimsize_4x4);
	RNA_def_property_ui_text(prop, "Matrix", "Inverse of object's parent matrix at time of parenting");
	RNA_def_property_update(prop, NC_OBJECT | ND_TRANSFORM, "rna_Object_internal_update");

	/* modifiers */
	prop = RNA_def_property(srna, "modifiers", PROP_COLLECTION, PROP_NONE);
	RNA_def_property_struct_type(prop, "Modifier");
	RNA_def_property_ui_text(prop, "Modifiers", "Modifiers affecting the geometric data of the object");
	rna_def_object_modifiers(brna, prop);

	/* constraints */
	prop = RNA_def_property(srna, "constraints", PROP_COLLECTION, PROP_NONE);
	RNA_def_property_struct_type(prop, "Constraint");
	RNA_def_property_ui_text(prop, "Constraints", "Constraints affecting the transformation of the object");
/*	RNA_def_property_collection_funcs(prop, NULL, NULL, NULL, NULL, NULL, NULL, NULL, "constraints__add", "constraints__remove"); */
	rna_def_object_constraints(brna, prop);

	/* game engine */
	prop = RNA_def_property(srna, "game", PROP_POINTER, PROP_NONE);
	RNA_def_property_flag(prop, PROP_NEVER_NULL);
	RNA_def_property_struct_type(prop, "GameObjectSettings");
	RNA_def_property_pointer_funcs(prop, "rna_Object_game_settings_get", NULL, NULL, NULL);
	RNA_def_property_ui_text(prop, "Game Settings", "Game engine related settings for the object");

	/* vertex groups */
	prop = RNA_def_property(srna, "vertex_groups", PROP_COLLECTION, PROP_NONE);
	RNA_def_property_collection_sdna(prop, NULL, "defbase", NULL);
	RNA_def_property_struct_type(prop, "VertexGroup");
	RNA_def_property_ui_text(prop, "Vertex Groups", "Vertex groups of the object");
	rna_def_object_vertex_groups(brna, prop);

	/* empty */
	prop = RNA_def_property(srna, "empty_draw_type", PROP_ENUM, PROP_NONE);
	RNA_def_property_enum_sdna(prop, NULL, "empty_drawtype");
	RNA_def_property_enum_items(prop, rna_enum_object_empty_drawtype_items);
	RNA_def_property_enum_funcs(prop, NULL, "rna_Object_empty_draw_type_set", NULL);
	RNA_def_property_ui_text(prop, "Empty Display Type", "Viewport display style for empties");
	RNA_def_property_update(prop, NC_OBJECT | ND_DRAW, NULL);

	prop = RNA_def_property(srna, "empty_draw_size", PROP_FLOAT, PROP_DISTANCE);
	RNA_def_property_float_sdna(prop, NULL, "empty_drawsize");
	RNA_def_property_range(prop, 0.0001f, 1000.0f);
	RNA_def_property_ui_range(prop, 0.01, 100, 1, 2);
	RNA_def_property_ui_text(prop, "Empty Display Size", "Size of display for empties in the viewport");
	RNA_def_property_update(prop, NC_OBJECT | ND_DRAW, NULL);

	prop = RNA_def_property(srna, "empty_image_offset", PROP_FLOAT, PROP_NONE);
	RNA_def_property_float_sdna(prop, NULL, "ima_ofs");
	RNA_def_property_ui_text(prop, "Origin Offset", "Origin offset distance");
	RNA_def_property_ui_range(prop, -FLT_MAX, FLT_MAX, 0.1f, 2);
	RNA_def_property_update(prop, NC_OBJECT | ND_DRAW, NULL);

	prop = RNA_def_property(srna, "image_user", PROP_POINTER, PROP_NONE);
	RNA_def_property_flag(prop, PROP_NEVER_NULL);
	RNA_def_property_pointer_sdna(prop, NULL, "iuser");
	RNA_def_property_ui_text(prop, "Image User",
	                         "Parameters defining which layer, pass and frame of the image is displayed");
	RNA_def_property_update(prop, NC_OBJECT | ND_DRAW, NULL);

	/* render */
	prop = RNA_def_property(srna, "pass_index", PROP_INT, PROP_UNSIGNED);
	RNA_def_property_int_sdna(prop, NULL, "index");
	RNA_def_property_ui_text(prop, "Pass Index", "Index number for the \"Object Index\" render pass");
	RNA_def_property_update(prop, NC_OBJECT, "rna_Object_internal_update");
	
	prop = RNA_def_property(srna, "color", PROP_FLOAT, PROP_COLOR);
	RNA_def_property_float_sdna(prop, NULL, "col");
	RNA_def_property_ui_text(prop, "Color", "Object color and alpha, used when faces have the ObColor mode enabled");
	RNA_def_property_update(prop, NC_OBJECT | ND_DRAW, NULL);

	/* wire color set + wire colors */
	prop = RNA_def_property(srna, "wire_color_set", PROP_ENUM, PROP_NONE);
	RNA_def_property_enum_sdna(prop, NULL, "custom_wire_color");
	RNA_def_property_enum_items(prop, wire_color_sets_items);
	RNA_def_property_enum_funcs(prop, NULL, "rna_Object_wire_colorset_set", NULL);
	RNA_def_property_ui_text(prop, "Wire Color Set", "Custom wire color set to use");
	RNA_def_property_update(prop, NC_OBJECT | ND_DRAW, NULL);

	prop = RNA_def_property(srna, "is_custom_wire_color_set", PROP_BOOLEAN, PROP_NONE);
	RNA_def_property_boolean_funcs(prop, "rna_Object_is_custom_wire_colorset_get", NULL);
	RNA_def_property_clear_flag(prop, PROP_EDITABLE);
	RNA_def_property_ui_text(prop, "Custom Wire Color Set", "Wire Color set is user-defined instead of a fixed theme color set");

	/* Comment from Bone Color Sets: TODO: editing the colors for this should result in changes to the color type... */
	prop = RNA_def_property(srna, "wire_colors", PROP_POINTER, PROP_NONE);
	RNA_def_property_flag(prop, PROP_NEVER_NULL);
	RNA_def_property_struct_type(prop, "ThemeBoneColorSet");
	/* Comment from Bone Color Sets: NOTE: the DNA data is not really a pointer, but this code works :) */
	RNA_def_property_pointer_sdna(prop, NULL, "wcs");
	RNA_def_property_ui_text(prop, "Wire Colors", "Copy of the wire colors associated with the object's wire color set");
	RNA_def_property_update(prop, NC_OBJECT | ND_DRAW, NULL);

	/* physics */
	prop = RNA_def_property(srna, "field", PROP_POINTER, PROP_NONE);
	RNA_def_property_pointer_sdna(prop, NULL, "pd");
	RNA_def_property_struct_type(prop, "FieldSettings");
	RNA_def_property_pointer_funcs(prop, "rna_Object_field_get", NULL, NULL, NULL);
	RNA_def_property_ui_text(prop, "Field Settings", "Settings for using the object as a field in physics simulation");

	prop = RNA_def_property(srna, "collision", PROP_POINTER, PROP_NONE);
	RNA_def_property_pointer_sdna(prop, NULL, "pd");
	RNA_def_property_struct_type(prop, "CollisionSettings");
	RNA_def_property_pointer_funcs(prop, "rna_Object_collision_get", NULL, NULL, NULL);
	RNA_def_property_ui_text(prop, "Collision Settings",
	                         "Settings for using the object as a collider in physics simulation");

	prop = RNA_def_property(srna, "soft_body", PROP_POINTER, PROP_NONE);
	RNA_def_property_pointer_sdna(prop, NULL, "soft");
	RNA_def_property_struct_type(prop, "SoftBodySettings");
	RNA_def_property_ui_text(prop, "Soft Body Settings", "Settings for soft body simulation");

	prop = RNA_def_property(srna, "particle_systems", PROP_COLLECTION, PROP_NONE);
	RNA_def_property_collection_sdna(prop, NULL, "particlesystem", NULL);
	RNA_def_property_struct_type(prop, "ParticleSystem");
	RNA_def_property_ui_text(prop, "Particle Systems", "Particle systems emitted from the object");
	rna_def_object_particle_systems(brna, prop);

	
	prop = RNA_def_property(srna, "rigid_body", PROP_POINTER, PROP_NONE);
	RNA_def_property_pointer_sdna(prop, NULL, "rigidbody_object");
	RNA_def_property_struct_type(prop, "RigidBodyObject");
	RNA_def_property_ui_text(prop, "Rigid Body Settings", "Settings for rigid body simulation");

	prop = RNA_def_property(srna, "rigid_body_constraint", PROP_POINTER, PROP_NONE);
	RNA_def_property_pointer_sdna(prop, NULL, "rigidbody_constraint");
	RNA_def_property_struct_type(prop, "RigidBodyConstraint");
	RNA_def_property_ui_text(prop, "Rigid Body Constraint", "Constraint constraining rigid bodies");
	
	/* restrict */
	prop = RNA_def_property(srna, "hide", PROP_BOOLEAN, PROP_NONE);
	RNA_def_property_boolean_sdna(prop, NULL, "restrictflag", OB_RESTRICT_VIEW);
	RNA_def_property_ui_text(prop, "Restrict View", "Restrict visibility in the viewport");
	RNA_def_property_ui_icon(prop, ICON_RESTRICT_VIEW_OFF, 1);
	RNA_def_property_update(prop, NC_OBJECT | ND_DRAW, "rna_Object_hide_update");

	prop = RNA_def_property(srna, "hide_select", PROP_BOOLEAN, PROP_NONE);
	RNA_def_property_boolean_sdna(prop, NULL, "restrictflag", OB_RESTRICT_SELECT);
	RNA_def_property_ui_text(prop, "Restrict Select", "Restrict selection in the viewport");
	RNA_def_property_ui_icon(prop, ICON_RESTRICT_SELECT_OFF, 1);
	RNA_def_property_update(prop, NC_OBJECT | ND_DRAW, NULL);

	prop = RNA_def_property(srna, "hide_render", PROP_BOOLEAN, PROP_NONE);
	RNA_def_property_boolean_sdna(prop, NULL, "restrictflag", OB_RESTRICT_RENDER);
	RNA_def_property_ui_text(prop, "Restrict Render", "Restrict renderability");
	RNA_def_property_ui_icon(prop, ICON_RESTRICT_RENDER_OFF, 1);
	RNA_def_property_update(prop, NC_OBJECT | ND_DRAW, "rna_Object_hide_update");

	/* anim */
	rna_def_animdata_common(srna);
	
	rna_def_animviz_common(srna);
	rna_def_motionpath_common(srna);
	
	/* slow parenting */
	/* XXX: evil old crap */
	prop = RNA_def_property(srna, "use_slow_parent", PROP_BOOLEAN, PROP_NONE);
	RNA_def_property_boolean_sdna(prop, NULL, "partype", PARSLOW);
	RNA_def_property_ui_text(prop, "Slow Parent",
	                         "Create a delay in the parent relationship (beware: this isn't renderfarm "
	                         "safe and may be invalid after jumping around the timeline)");
	RNA_def_property_update(prop, NC_OBJECT | ND_DRAW, "rna_Object_internal_update");
	
	prop = RNA_def_property(srna, "slow_parent_offset", PROP_FLOAT, PROP_NONE | PROP_UNIT_TIME);
	RNA_def_property_float_sdna(prop, NULL, "sf");
	RNA_def_property_range(prop, MINAFRAMEF, MAXFRAMEF);
	RNA_def_property_ui_text(prop, "Slow Parent Offset", "Delay in the parent relationship");
	RNA_def_property_update(prop, NC_OBJECT | ND_TRANSFORM, "rna_Object_internal_update");
	
	/* depsgraph hack */
	prop = RNA_def_property(srna, "use_extra_recalc_object", PROP_BOOLEAN, PROP_NONE);
	RNA_def_property_boolean_sdna(prop, NULL, "depsflag", OB_DEPS_EXTRA_OB_RECALC);
	RNA_def_property_ui_text(prop, "Extra Object Update", "Refresh this object again on frame changes, dependency graph hack");
	
	prop = RNA_def_property(srna, "use_extra_recalc_data", PROP_BOOLEAN, PROP_NONE);
	RNA_def_property_boolean_sdna(prop, NULL, "depsflag", OB_DEPS_EXTRA_DATA_RECALC);
	RNA_def_property_ui_text(prop, "Extra Data Update", "Refresh this object's data again on frame changes, dependency graph hack");
	
	/* duplicates */
	prop = RNA_def_property(srna, "dupli_type", PROP_ENUM, PROP_NONE);
	RNA_def_property_enum_bitflag_sdna(prop, NULL, "transflag");
	RNA_def_property_enum_items(prop, dupli_items);
	RNA_def_property_ui_text(prop, "Dupli Type", "If not None, object duplication method to use");
	RNA_def_property_update(prop, NC_OBJECT | ND_DRAW, "rna_Object_dependency_update");

	prop = RNA_def_property(srna, "use_dupli_frames_speed", PROP_BOOLEAN, PROP_NONE);
	RNA_def_property_boolean_negative_sdna(prop, NULL, "transflag", OB_DUPLINOSPEED);
	RNA_def_property_ui_text(prop, "Dupli Frames Speed",
	                         "Set dupliframes to use the current frame instead of parent curve's evaluation time");
	RNA_def_property_update(prop, NC_OBJECT | ND_DRAW, "rna_Object_internal_update");

	prop = RNA_def_property(srna, "use_dupli_vertices_rotation", PROP_BOOLEAN, PROP_NONE);
	RNA_def_property_boolean_sdna(prop, NULL, "transflag", OB_DUPLIROT);
	RNA_def_property_ui_text(prop, "Dupli Verts Rotation", "Rotate dupli according to vertex normal");
	RNA_def_property_update(prop, NC_OBJECT | ND_DRAW, NULL);

	prop = RNA_def_property(srna, "use_dupli_faces_scale", PROP_BOOLEAN, PROP_NONE);
	RNA_def_property_boolean_sdna(prop, NULL, "transflag", OB_DUPLIFACES_SCALE);
	RNA_def_property_ui_text(prop, "Dupli Faces Inherit Scale", "Scale dupli based on face size");
	RNA_def_property_update(prop, NC_OBJECT | ND_DRAW, "rna_Object_internal_update");

	prop = RNA_def_property(srna, "dupli_faces_scale", PROP_FLOAT, PROP_NONE);
	RNA_def_property_float_sdna(prop, NULL, "dupfacesca");
	RNA_def_property_range(prop, 0.001f, 10000.0f);
	RNA_def_property_ui_text(prop, "Dupli Faces Scale", "Scale the DupliFace objects");
	RNA_def_property_update(prop, NC_OBJECT | ND_DRAW, "rna_Object_internal_update");

	prop = RNA_def_property(srna, "dupli_group", PROP_POINTER, PROP_NONE);
	RNA_def_property_pointer_sdna(prop, NULL, "dup_group");
	RNA_def_property_flag(prop, PROP_EDITABLE);
	RNA_def_property_pointer_funcs(prop, NULL, "rna_Object_dup_group_set", NULL, NULL);
	RNA_def_property_ui_text(prop, "Dupli Group", "Instance an existing group");
	RNA_def_property_update(prop, NC_OBJECT | ND_DRAW, "rna_Object_dependency_update");

	prop = RNA_def_property(srna, "dupli_frames_start", PROP_INT, PROP_NONE | PROP_UNIT_TIME);
	RNA_def_property_int_sdna(prop, NULL, "dupsta");
	RNA_def_property_range(prop, MINAFRAME, MAXFRAME);
	RNA_def_property_ui_text(prop, "Dupli Frames Start", "Start frame for DupliFrames");
	RNA_def_property_update(prop, NC_OBJECT | ND_DRAW, "rna_Object_internal_update");

	prop = RNA_def_property(srna, "dupli_frames_end", PROP_INT, PROP_NONE | PROP_UNIT_TIME);
	RNA_def_property_int_sdna(prop, NULL, "dupend");
	RNA_def_property_range(prop, MINAFRAME, MAXFRAME);
	RNA_def_property_ui_text(prop, "Dupli Frames End", "End frame for DupliFrames");
	RNA_def_property_update(prop, NC_OBJECT | ND_DRAW, "rna_Object_internal_update");

	prop = RNA_def_property(srna, "dupli_frames_on", PROP_INT, PROP_NONE | PROP_UNIT_TIME);
	RNA_def_property_int_sdna(prop, NULL, "dupon");
	RNA_def_property_range(prop, MINFRAME, MAXFRAME);
	RNA_def_property_ui_range(prop, 1, 1500, 1, -1);
	RNA_def_property_ui_text(prop, "Dupli Frames On", "Number of frames to use between DupOff frames");
	RNA_def_property_update(prop, NC_OBJECT | ND_DRAW, "rna_Object_internal_update");

	prop = RNA_def_property(srna, "dupli_frames_off", PROP_INT, PROP_NONE | PROP_UNIT_TIME);
	RNA_def_property_int_sdna(prop, NULL, "dupoff");
	RNA_def_property_range(prop, 0, MAXFRAME);
	RNA_def_property_ui_range(prop, 0, 1500, 1, -1);
	RNA_def_property_ui_text(prop, "Dupli Frames Off", "Recurring frames to exclude from the Dupliframes");
	RNA_def_property_update(prop, NC_OBJECT | ND_DRAW, "rna_Object_internal_update");

	prop = RNA_def_property(srna, "dupli_list", PROP_COLLECTION, PROP_NONE);
	RNA_def_property_collection_sdna(prop, NULL, "duplilist", NULL);
	RNA_def_property_struct_type(prop, "DupliObject");
	RNA_def_property_ui_text(prop, "Dupli list", "Object duplis");

	prop = RNA_def_property(srna, "is_duplicator", PROP_BOOLEAN, PROP_NONE);
	RNA_def_property_boolean_sdna(prop, NULL, "transflag", OB_DUPLI);
	RNA_def_property_clear_flag(prop, PROP_EDITABLE);
	
	/* drawing */
	prop = RNA_def_property(srna, "draw_type", PROP_ENUM, PROP_NONE);
	RNA_def_property_enum_sdna(prop, NULL, "dt");
	RNA_def_property_enum_items(prop, drawtype_items);
	RNA_def_property_ui_text(prop, "Maximum Draw Type",  "Maximum draw type to display object with in viewport");
	RNA_def_property_update(prop, NC_OBJECT | ND_DRAW, "rna_Object_internal_update");

	prop = RNA_def_property(srna, "show_bounds", PROP_BOOLEAN, PROP_NONE);
	RNA_def_property_boolean_sdna(prop, NULL, "dtx", OB_DRAWBOUNDOX);
	RNA_def_property_ui_text(prop, "Draw Bounds", "Display the object's bounds");
	RNA_def_property_update(prop, NC_OBJECT | ND_DRAW, NULL);

	prop = RNA_def_property(srna, "draw_bounds_type", PROP_ENUM, PROP_NONE);
	RNA_def_property_enum_sdna(prop, NULL, "boundtype");
	RNA_def_property_enum_items(prop, boundtype_items);
	RNA_def_property_ui_text(prop, "Draw Bounds Type", "Object boundary display type");
	RNA_def_property_update(prop, NC_OBJECT | ND_DRAW, NULL);
	
	prop = RNA_def_property(srna, "show_name", PROP_BOOLEAN, PROP_NONE);
	RNA_def_property_boolean_sdna(prop, NULL, "dtx", OB_DRAWNAME);
	RNA_def_property_ui_text(prop, "Draw Name", "Display the object's name");
	RNA_def_property_update(prop, NC_OBJECT | ND_DRAW, NULL);
	
	prop = RNA_def_property(srna, "show_axis", PROP_BOOLEAN, PROP_NONE);
	RNA_def_property_boolean_sdna(prop, NULL, "dtx", OB_AXIS);
	RNA_def_property_ui_text(prop, "Draw Axes", "Display the object's origin and axes");
	RNA_def_property_update(prop, NC_OBJECT | ND_DRAW, NULL);
	
	prop = RNA_def_property(srna, "show_texture_space", PROP_BOOLEAN, PROP_NONE);
	RNA_def_property_boolean_sdna(prop, NULL, "dtx", OB_TEXSPACE);
	RNA_def_property_ui_text(prop, "Draw Texture Space", "Display the object's texture space");
	RNA_def_property_update(prop, NC_OBJECT | ND_DRAW, NULL);
	
	prop = RNA_def_property(srna, "show_wire", PROP_BOOLEAN, PROP_NONE);
	RNA_def_property_boolean_sdna(prop, NULL, "dtx", OB_DRAWWIRE);
	RNA_def_property_ui_text(prop, "Draw Wire", "Add the object's wireframe over solid drawing");
	RNA_def_property_update(prop, NC_OBJECT | ND_DRAW, NULL);

	prop = RNA_def_property(srna, "show_all_edges", PROP_BOOLEAN, PROP_NONE);
	RNA_def_property_boolean_sdna(prop, NULL, "dtx", OB_DRAW_ALL_EDGES);
	RNA_def_property_ui_text(prop, "Draw All Edges", "Display all edges for mesh objects");
	RNA_def_property_update(prop, NC_OBJECT | ND_DRAW, NULL);

	prop = RNA_def_property(srna, "show_transparent", PROP_BOOLEAN, PROP_NONE);
	RNA_def_property_boolean_sdna(prop, NULL, "dtx", OB_DRAWTRANSP);
	RNA_def_property_ui_text(prop, "Draw Transparent",
	                         "Display material transparency in the object (unsupported for duplicator drawing)");
	RNA_def_property_update(prop, NC_OBJECT | ND_DRAW, NULL);
	
	prop = RNA_def_property(srna, "show_x_ray", PROP_BOOLEAN, PROP_NONE);
	RNA_def_property_boolean_sdna(prop, NULL, "dtx", OB_DRAWXRAY);
	RNA_def_property_ui_text(prop, "X-Ray",
	                         "Make the object draw in front of others (unsupported for duplicator drawing)");
	RNA_def_property_update(prop, NC_OBJECT | ND_DRAW, NULL);
	
	/* Grease Pencil */
	prop = RNA_def_property(srna, "grease_pencil", PROP_POINTER, PROP_NONE);
	RNA_def_property_pointer_sdna(prop, NULL, "gpd");
	RNA_def_property_struct_type(prop, "GreasePencil");
	RNA_def_property_flag(prop, PROP_EDITABLE | PROP_ID_REFCOUNT);
	RNA_def_property_ui_text(prop, "Grease Pencil Data", "Grease Pencil data-block");
	RNA_def_property_update(prop, NC_OBJECT | ND_DRAW, NULL);
	
	/* pose */
	prop = RNA_def_property(srna, "pose_library", PROP_POINTER, PROP_NONE);
	RNA_def_property_pointer_sdna(prop, NULL, "poselib");
	RNA_def_property_struct_type(prop, "Action");
	RNA_def_property_flag(prop, PROP_EDITABLE | PROP_ID_REFCOUNT);
	RNA_def_property_ui_text(prop, "Pose Library", "Action used as a pose library for armatures");

	prop = RNA_def_property(srna, "pose", PROP_POINTER, PROP_NONE);
	RNA_def_property_pointer_sdna(prop, NULL, "pose");
	RNA_def_property_struct_type(prop, "Pose");
	RNA_def_property_ui_text(prop, "Pose", "Current pose for armatures");

	/* shape keys */
	prop = RNA_def_property(srna, "show_only_shape_key", PROP_BOOLEAN, PROP_NONE);
	RNA_def_property_boolean_sdna(prop, NULL, "shapeflag", OB_SHAPE_LOCK);
	RNA_def_property_ui_text(prop, "Shape Key Lock", "Always show the current Shape for this Object");
	RNA_def_property_ui_icon(prop, ICON_UNPINNED, 1);
	RNA_def_property_update(prop, 0, "rna_Object_internal_update_data");

	prop = RNA_def_property(srna, "use_shape_key_edit_mode", PROP_BOOLEAN, PROP_NONE);
	RNA_def_property_boolean_sdna(prop, NULL, "shapeflag", OB_SHAPE_EDIT_MODE);
	RNA_def_property_ui_text(prop, "Shape Key Edit Mode", "Apply shape keys in edit mode (for Meshes only)");
	RNA_def_property_ui_icon(prop, ICON_EDITMODE_HLT, 0);
	RNA_def_property_update(prop, 0, "rna_Object_internal_update_data");

	prop = RNA_def_property(srna, "active_shape_key", PROP_POINTER, PROP_NONE);
	RNA_def_property_struct_type(prop, "ShapeKey");
	RNA_def_property_pointer_funcs(prop, "rna_Object_active_shape_key_get", NULL, NULL, NULL);
	RNA_def_property_ui_text(prop, "Active Shape Key", "Current shape key");

	prop = RNA_def_property(srna, "active_shape_key_index", PROP_INT, PROP_NONE);
	RNA_def_property_int_sdna(prop, NULL, "shapenr");
	RNA_def_property_clear_flag(prop, PROP_ANIMATABLE); /* XXX this is really unpredictable... */
	RNA_def_property_int_funcs(prop, "rna_Object_active_shape_key_index_get", "rna_Object_active_shape_key_index_set",
	                           "rna_Object_active_shape_key_index_range");
	RNA_def_property_ui_text(prop, "Active Shape Key Index", "Current shape key index");
	RNA_def_property_update(prop, 0, "rna_Object_active_shape_update");

	/* sculpt */
	prop = RNA_def_property(srna, "use_dynamic_topology_sculpting", PROP_BOOLEAN, PROP_NONE);
	RNA_def_property_boolean_funcs(prop, "rna_Object_use_dynamic_topology_sculpting_get", NULL);
	RNA_def_property_clear_flag(prop, PROP_EDITABLE);
	RNA_def_property_ui_text(prop, "Dynamic Topology Sculpting", NULL);

	/* Levels of Detail */
	prop = RNA_def_property(srna, "lod_levels", PROP_COLLECTION, PROP_NONE);
	RNA_def_property_collection_sdna(prop, NULL, "lodlevels", NULL);
	RNA_def_property_struct_type(prop, "LodLevel");
	RNA_def_property_ui_text(prop, "Level of Detail Levels", "A collection of detail levels to automatically switch between");
	RNA_def_property_update(prop, NC_OBJECT | ND_LOD, NULL);

	RNA_api_object(srna);
}

static void rna_def_dupli_object(BlenderRNA *brna)
{
	StructRNA *srna;
	PropertyRNA *prop;

	srna = RNA_def_struct(brna, "DupliObject", NULL);
	RNA_def_struct_sdna(srna, "DupliObject");
	RNA_def_struct_ui_text(srna, "Object Duplicate", "An object duplicate");
	/* RNA_def_struct_ui_icon(srna, ICON_OBJECT_DATA); */

	prop = RNA_def_property(srna, "object", PROP_POINTER, PROP_NONE);
	RNA_def_property_pointer_sdna(prop, NULL, "ob");
	/* RNA_def_property_pointer_funcs(prop, "rna_DupliObject_object_get", NULL, NULL, NULL); */
	RNA_def_property_ui_text(prop, "Object", "Object being duplicated");

	prop = RNA_def_property(srna, "matrix", PROP_FLOAT, PROP_MATRIX);
	RNA_def_property_float_sdna(prop, NULL, "mat");
	RNA_def_property_multi_array(prop, 2, rna_matrix_dimsize_4x4);
	RNA_def_property_clear_flag(prop, PROP_ANIMATABLE | PROP_EDITABLE);
	RNA_def_property_ui_text(prop, "Object Duplicate Matrix", "Object duplicate transformation matrix");

	prop = RNA_def_property(srna, "hide", PROP_BOOLEAN, PROP_NONE);
	RNA_def_property_boolean_sdna(prop, NULL, "no_draw", 0);
	RNA_def_property_clear_flag(prop, PROP_ANIMATABLE | PROP_EDITABLE);
	RNA_def_property_ui_text(prop, "Hide", "Don't show dupli object in viewport or render");

	prop = RNA_def_property(srna, "index", PROP_INT, PROP_NONE);
	RNA_def_property_int_funcs(prop, "rna_DupliObject_index_get", NULL, NULL);
	RNA_def_property_clear_flag(prop, PROP_ANIMATABLE | PROP_EDITABLE);
	RNA_def_property_ui_text(prop, "Index", "Index in the lowest-level dupli list");

	prop = RNA_def_property(srna, "persistent_id", PROP_INT, PROP_NONE);
	RNA_def_property_clear_flag(prop, PROP_ANIMATABLE | PROP_EDITABLE);
	RNA_def_property_ui_text(prop, "Persistent ID", "Persistent identifier for inter-frame matching of objects with motion blur");

	prop = RNA_def_property(srna, "particle_system", PROP_POINTER, PROP_NONE);
	RNA_def_property_clear_flag(prop, PROP_ANIMATABLE | PROP_EDITABLE);
	RNA_def_property_ui_text(prop, "Particle System", "Particle system that this dupli object was instanced from");

	prop = RNA_def_property(srna, "orco", PROP_FLOAT, PROP_TRANSLATION);
	RNA_def_property_clear_flag(prop, PROP_ANIMATABLE | PROP_EDITABLE);
	RNA_def_property_ui_text(prop, "Generated Coordinates", "Generated coordinates in parent object space");

	prop = RNA_def_property(srna, "uv", PROP_FLOAT, PROP_NONE);
	RNA_def_property_array(prop, 2);
	RNA_def_property_clear_flag(prop, PROP_ANIMATABLE | PROP_EDITABLE);
	RNA_def_property_ui_text(prop, "UV Coordinates", "UV coordinates in parent object space");

	prop = RNA_def_property(srna, "type", PROP_ENUM, PROP_NONE);
	RNA_def_property_enum_items(prop, dupli_items);
	RNA_def_property_clear_flag(prop, PROP_ANIMATABLE | PROP_EDITABLE);
	RNA_def_property_ui_text(prop, "Dupli Type", "Duplicator type that generated this dupli object");

	prop = RNA_def_property(srna, "random_id", PROP_INT, PROP_UNSIGNED);
	RNA_def_property_clear_flag(prop, PROP_ANIMATABLE | PROP_EDITABLE);
	RNA_def_property_ui_text(prop, "Dupli random id", "Random id for this dupli object");
}

static void rna_def_object_base(BlenderRNA *brna)
{
	StructRNA *srna;
	PropertyRNA *prop;

	srna = RNA_def_struct(brna, "ObjectBase", NULL);
	RNA_def_struct_sdna(srna, "Base");
	RNA_def_struct_ui_text(srna, "Object Base", "An object instance in a scene");
	RNA_def_struct_ui_icon(srna, ICON_OBJECT_DATA);

	prop = RNA_def_property(srna, "object", PROP_POINTER, PROP_NONE);
	RNA_def_property_pointer_sdna(prop, NULL, "object");
	RNA_def_property_ui_text(prop, "Object", "Object this base links to");

	/* same as object layer */
	prop = RNA_def_property(srna, "layers", PROP_BOOLEAN, PROP_LAYER_MEMBER);
	RNA_def_property_boolean_sdna(prop, NULL, "lay", 1);
	RNA_def_property_array(prop, 20);
	RNA_def_property_ui_text(prop, "Layers", "Layers the object base is on");
	RNA_def_property_boolean_funcs(prop, NULL, "rna_Base_layer_set");
	RNA_def_property_update(prop, NC_OBJECT | ND_DRAW, "rna_Base_layer_update");

	prop = RNA_def_property(srna, "layers_local_view", PROP_BOOLEAN, PROP_LAYER_MEMBER);
	RNA_def_property_boolean_sdna(prop, NULL, "lay", 0x01000000);
	RNA_def_property_array(prop, 8);
	RNA_def_property_clear_flag(prop, PROP_EDITABLE);
	RNA_def_property_ui_text(prop, "Local View Layers", "3D local view layers the object base is on");
	
	prop = RNA_def_property(srna, "select", PROP_BOOLEAN, PROP_NONE);
	RNA_def_property_boolean_sdna(prop, NULL, "flag", BA_SELECT);
	RNA_def_property_ui_text(prop, "Select", "Object base selection state");
	RNA_def_property_update(prop, NC_OBJECT | ND_DRAW, "rna_Base_select_update");
	
	RNA_api_object_base(srna);
}

void RNA_def_object(BlenderRNA *brna)
{
	rna_def_object(brna);

	RNA_define_animate_sdna(false);
	rna_def_object_game_settings(brna);
	rna_def_object_base(brna);
	rna_def_vertex_group(brna);
	rna_def_material_slot(brna);
	rna_def_dupli_object(brna);
	RNA_define_animate_sdna(true);
	rna_def_object_lodlevel(brna);
}

#endif<|MERGE_RESOLUTION|>--- conflicted
+++ resolved
@@ -513,7 +513,6 @@
 	BKE_object_empty_draw_type_set(ob, value);
 }
 
-<<<<<<< HEAD
 void rna_Object_wire_colorset_set(PointerRNA *ptr, int value) // bfa -custom wireframe colors
 {
 	Object *ob = ptr->data;
@@ -536,9 +535,6 @@
 
 
 static EnumPropertyItem *rna_Object_collision_bounds_itemf(bContext *UNUSED(C), PointerRNA *ptr,
-=======
-static const EnumPropertyItem *rna_Object_collision_bounds_itemf(bContext *UNUSED(C), PointerRNA *ptr,
->>>>>>> 57a0cb79
                                                            PropertyRNA *UNUSED(prop), bool *r_free)
 {
 	Object *ob = (Object *)ptr->data;
