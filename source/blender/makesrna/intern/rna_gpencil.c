--- conflicted
+++ resolved
@@ -1252,12 +1252,8 @@
                      MINAFRAME,
                      MAXFRAME);
   RNA_def_parameter_flags(parm, 0, PARM_REQUIRED);
-<<<<<<< HEAD
+  RNA_def_boolean(func, "active", 0, "Active", "");
   parm = RNA_def_pointer(func, "frame", "GPencilFrame", "", "GPencilFrame\nThe newly created frame");
-=======
-  RNA_def_boolean(func, "active", 0, "Active", "");
-  parm = RNA_def_pointer(func, "frame", "GPencilFrame", "", "The newly created frame");
->>>>>>> 017a21d1
   RNA_def_function_return(func, parm);
 
   func = RNA_def_function(srna, "remove", "rna_GPencil_frame_remove");
