--- conflicted
+++ resolved
@@ -82,7 +82,7 @@
 	bGPdata *gpd = (bGPdata *)ptr->id.data;
 	bGPDlayer *gpl;
 	bool enabled = false;
-
+ 
 	/* Ensure that the datablock's onionskinning toggle flag
 	 * stays in sync with the status of the actual layers
 	 */
@@ -991,13 +991,8 @@
 
 	srna = RNA_def_struct(brna, "GPencilStroke", NULL);
 	RNA_def_struct_sdna(srna, "bGPDstroke");
-<<<<<<< HEAD
 	RNA_def_struct_ui_text(srna, "Grease Pencil Stroke", "Grease Pencil Stroke\nFreehand curve defining part of a sketch");
 	
-=======
-	RNA_def_struct_ui_text(srna, "Grease Pencil Stroke", "Freehand curve defining part of a sketch");
-
->>>>>>> 0083dc89
 	/* Points */
 	prop = RNA_def_property(srna, "points", PROP_COLLECTION, PROP_NONE);
 	RNA_def_property_collection_sdna(prop, NULL, "points", "totpoints");
@@ -1088,13 +1083,8 @@
 
 	srna = RNA_def_struct(brna, "GPencilFrame", NULL);
 	RNA_def_struct_sdna(srna, "bGPDframe");
-<<<<<<< HEAD
 	RNA_def_struct_ui_text(srna, "Grease Pencil Frame", "Grease Pencil Frame\nCollection of related sketches on a particular frame");
-	
-=======
-	RNA_def_struct_ui_text(srna, "Grease Pencil Frame", "Collection of related sketches on a particular frame");
-
->>>>>>> 0083dc89
+
 	/* Strokes */
 	prop = RNA_def_property(srna, "strokes", PROP_COLLECTION, PROP_NONE);
 	RNA_def_property_collection_sdna(prop, NULL, "strokes", NULL);
@@ -1107,33 +1097,18 @@
 	RNA_def_property_int_sdna(prop, NULL, "framenum");
 	/* XXX note: this cannot occur on the same frame as another sketch */
 	RNA_def_property_range(prop, -MAXFRAME, MAXFRAME);
-<<<<<<< HEAD
 	RNA_def_property_ui_text(prop, "Frame Number", "Frame Number\nThe frame on which this sketch appears");
-	
+
 	/* Flags */
 	prop = RNA_def_property(srna, "is_edited", PROP_BOOLEAN, PROP_NONE);
 	RNA_def_property_boolean_sdna(prop, NULL, "flag", GP_FRAME_PAINT); /* XXX should it be editable? */
 	RNA_def_property_ui_text(prop, "Paint Lock", "Paint Lock\nFrame is being edited (painted on)");
-	
+
 	prop = RNA_def_property(srna, "select", PROP_BOOLEAN, PROP_NONE);
 	RNA_def_property_boolean_sdna(prop, NULL, "flag", GP_FRAME_SELECT);
 	RNA_def_property_ui_text(prop, "Select", "Select\nFrame is selected for editing in the Dope Sheet");
-	
-	
-=======
-	RNA_def_property_ui_text(prop, "Frame Number", "The frame on which this sketch appears");
-
-	/* Flags */
-	prop = RNA_def_property(srna, "is_edited", PROP_BOOLEAN, PROP_NONE);
-	RNA_def_property_boolean_sdna(prop, NULL, "flag", GP_FRAME_PAINT); /* XXX should it be editable? */
-	RNA_def_property_ui_text(prop, "Paint Lock", "Frame is being edited (painted on)");
-
-	prop = RNA_def_property(srna, "select", PROP_BOOLEAN, PROP_NONE);
-	RNA_def_property_boolean_sdna(prop, NULL, "flag", GP_FRAME_SELECT);
-	RNA_def_property_ui_text(prop, "Select", "Frame is selected for editing in the Dope Sheet");
-
-
->>>>>>> 0083dc89
+
+
 	/* API */
 	func = RNA_def_function(srna, "clear", "rna_GPencil_frame_clear");
 	RNA_def_function_ui_description(func, "Remove all the grease pencil frame data");
@@ -1672,13 +1647,8 @@
 	prop = RNA_def_property(srna, "use_onion_skinning", PROP_BOOLEAN, PROP_NONE);
 	RNA_def_property_boolean_sdna(prop, NULL, "flag", GP_DATA_SHOW_ONIONSKINS);
 	RNA_def_property_boolean_funcs(prop, NULL, "rna_GPencil_use_onion_skinning_set");
-<<<<<<< HEAD
 	RNA_def_property_ui_text(prop, "Onion Skins", 
 	                         "Onion Skins\nShow ghosts of the frames before and after the current frame, toggle to enable on active layer or disable all");
-=======
-	RNA_def_property_ui_text(prop, "Onion Skins",
-	                         "Show ghosts of the frames before and after the current frame, toggle to enable on active layer or disable all");
->>>>>>> 0083dc89
 	RNA_def_property_update(prop, NC_GPENCIL | ND_DATA, NULL);
 
 	prop = RNA_def_property(srna, "show_stroke_direction", PROP_BOOLEAN, PROP_NONE);
