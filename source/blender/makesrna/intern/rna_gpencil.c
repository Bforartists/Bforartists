--- conflicted
+++ resolved
@@ -775,13 +775,13 @@
 	prop = RNA_def_property(srna, "uv_factor", PROP_FLOAT, PROP_NONE);
 	RNA_def_property_float_sdna(prop, NULL, "uv_fac");
 	RNA_def_property_range(prop, 0.0f, 1.0f);
-	RNA_def_property_ui_text(prop, "UV Factor", "UV Factor\nInternal UV factor");
+	RNA_def_property_ui_text(prop, "UV Factor", "Internal UV factor");
 	RNA_def_property_update(prop, NC_GPENCIL | ND_DATA, "rna_GPencil_update");
 
 	prop = RNA_def_property(srna, "uv_rotation", PROP_FLOAT, PROP_ANGLE);
 	RNA_def_property_float_sdna(prop, NULL, "uv_rot");
 	RNA_def_property_range(prop, 0.0f, M_PI * 2);
-	RNA_def_property_ui_text(prop, "UV Rotation", "UV Rotation\nInternal UV factor for dot mode");
+	RNA_def_property_ui_text(prop, "UV Rotation", "Internal UV factor for dot mode");
 	RNA_def_property_update(prop, NC_GPENCIL | ND_DATA, "rna_GPencil_update");
 
 	prop = RNA_def_property(srna, "select", PROP_BOOLEAN, PROP_NONE);
@@ -905,13 +905,13 @@
 
 	srna = RNA_def_struct(brna, "GPencilStroke", NULL);
 	RNA_def_struct_sdna(srna, "bGPDstroke");
-	RNA_def_struct_ui_text(srna, "Grease Pencil Stroke", "Grease Pencil Stroke\nFreehand curve defining part of a sketch");
+	RNA_def_struct_ui_text(srna, "Grease Pencil Stroke", "Freehand curve defining part of a sketch");
 
 	/* Points */
 	prop = RNA_def_property(srna, "points", PROP_COLLECTION, PROP_NONE);
 	RNA_def_property_collection_sdna(prop, NULL, "points", "totpoints");
 	RNA_def_property_struct_type(prop, "GPencilStrokePoint");
-	RNA_def_property_ui_text(prop, "Stroke Points", "Stroke Points\nStroke data points");
+	RNA_def_property_ui_text(prop, "Stroke Points", "Stroke data points");
 	rna_def_gpencil_stroke_points_api(brna, prop);
 
 	/* vertex groups */
@@ -930,7 +930,7 @@
 	/* Material Index */
 	prop = RNA_def_property(srna, "material_index", PROP_INT, PROP_NONE);
 	RNA_def_property_int_sdna(prop, NULL, "mat_nr");
-	RNA_def_property_ui_text(prop, "Material Index", "Material Index\nIndex of material used in this stroke");
+	RNA_def_property_ui_text(prop, "Material Index", "Index of material used in this stroke");
 	RNA_def_property_update(prop, NC_GPENCIL | ND_DATA, "rna_GPencil_update");
 
 	/* Settings */
@@ -943,7 +943,7 @@
 	prop = RNA_def_property(srna, "select", PROP_BOOLEAN, PROP_NONE);
 	RNA_def_property_boolean_sdna(prop, NULL, "flag", GP_STROKE_SELECT);
 	RNA_def_property_boolean_funcs(prop, NULL, "rna_GPencil_stroke_select_set");
-	RNA_def_property_ui_text(prop, "Select", "Select\nStroke is selected for viewport editing");
+	RNA_def_property_ui_text(prop, "Select", "Stroke is selected for viewport editing");
 	RNA_def_property_update(prop, 0, "rna_GPencil_update");
 
 	/* Cyclic: Draw a line from end to start point */
@@ -956,7 +956,7 @@
 	prop = RNA_def_property(srna, "is_nofill_stroke", PROP_BOOLEAN, PROP_NONE);
 	RNA_def_property_boolean_sdna(prop, NULL, "flag", GP_STROKE_NOFILL);
 	RNA_def_property_clear_flag(prop, PROP_EDITABLE);
-	RNA_def_property_ui_text(prop, "No Fill", "No Fill\nSpecial stroke to use as boundary for filling areas");
+	RNA_def_property_ui_text(prop, "No Fill", "Special stroke to use as boundary for filling areas");
 	RNA_def_property_update(prop, 0, "rna_GPencil_update");
 
 	/* Line Thickness */
@@ -1003,13 +1003,13 @@
 
 	srna = RNA_def_struct(brna, "GPencilFrame", NULL);
 	RNA_def_struct_sdna(srna, "bGPDframe");
-	RNA_def_struct_ui_text(srna, "Grease Pencil Frame", "Grease Pencil Frame\nCollection of related sketches on a particular frame");
+	RNA_def_struct_ui_text(srna, "Grease Pencil Frame", "Collection of related sketches on a particular frame");
 
 	/* Strokes */
 	prop = RNA_def_property(srna, "strokes", PROP_COLLECTION, PROP_NONE);
 	RNA_def_property_collection_sdna(prop, NULL, "strokes", NULL);
 	RNA_def_property_struct_type(prop, "GPencilStroke");
-	RNA_def_property_ui_text(prop, "Strokes", "Strokes\nFreehand curves defining the sketch on this frame");
+	RNA_def_property_ui_text(prop, "Strokes", "Freehand curves defining the sketch on this frame");
 	rna_def_gpencil_strokes_api(brna, prop);
 
 	/* Frame Number */
@@ -1017,16 +1017,16 @@
 	RNA_def_property_int_sdna(prop, NULL, "framenum");
 	/* XXX note: this cannot occur on the same frame as another sketch */
 	RNA_def_property_range(prop, -MAXFRAME, MAXFRAME);
-	RNA_def_property_ui_text(prop, "Frame Number", "Frame Number\nThe frame on which this sketch appears");
+	RNA_def_property_ui_text(prop, "Frame Number", "The frame on which this sketch appears");
 
 	/* Flags */
 	prop = RNA_def_property(srna, "is_edited", PROP_BOOLEAN, PROP_NONE);
 	RNA_def_property_boolean_sdna(prop, NULL, "flag", GP_FRAME_PAINT); /* XXX should it be editable? */
-	RNA_def_property_ui_text(prop, "Paint Lock", "Paint Lock\nFrame is being edited (painted on)");
+	RNA_def_property_ui_text(prop, "Paint Lock", "Frame is being edited (painted on)");
 
 	prop = RNA_def_property(srna, "select", PROP_BOOLEAN, PROP_NONE);
 	RNA_def_property_boolean_sdna(prop, NULL, "flag", GP_FRAME_SELECT);
-	RNA_def_property_ui_text(prop, "Select", "Select\nFrame is selected for editing in the Dope Sheet");
+	RNA_def_property_ui_text(prop, "Select", "Frame is selected for editing in the Dope Sheet");
 
 
 	/* API */
@@ -1095,13 +1095,13 @@
 	prop = RNA_def_property(srna, "frames", PROP_COLLECTION, PROP_NONE);
 	RNA_def_property_collection_sdna(prop, NULL, "frames", NULL);
 	RNA_def_property_struct_type(prop, "GPencilFrame");
-	RNA_def_property_ui_text(prop, "Frames", "Frames\nSketches for this layer on different frames");
+	RNA_def_property_ui_text(prop, "Frames", "Sketches for this layer on different frames");
 	rna_def_gpencil_frames_api(brna, prop);
 
 	/* Active Frame */
 	prop = RNA_def_property(srna, "active_frame", PROP_POINTER, PROP_NONE);
 	RNA_def_property_pointer_sdna(prop, NULL, "actframe");
-	RNA_def_property_ui_text(prop, "Active Frame", "Active Frame\nFrame currently being displayed for this layer");
+	RNA_def_property_ui_text(prop, "Active Frame", "Frame currently being displayed for this layer");
 	RNA_def_property_editable_func(prop, "rna_GPencilLayer_active_frame_editable");
 	RNA_def_property_update(prop, NC_GPENCIL | ND_DATA, NULL);
 
@@ -1110,7 +1110,7 @@
 	prop = RNA_def_property(srna, "opacity", PROP_FLOAT, PROP_NONE);
 	RNA_def_property_float_sdna(prop, NULL, "opacity");
 	RNA_def_property_range(prop, 0.0, 1.0f);
-	RNA_def_property_ui_text(prop, "Opacity", "Opacity\nLayer Opacity");
+	RNA_def_property_ui_text(prop, "Opacity", "Layer Opacity");
 	RNA_def_property_update(prop, NC_GPENCIL | ND_DATA, "rna_GPencil_update");
 
 
@@ -1118,14 +1118,14 @@
 	prop = RNA_def_property(srna, "color", PROP_FLOAT, PROP_COLOR_GAMMA);
 	RNA_def_property_array(prop, 3);
 	RNA_def_property_range(prop, 0.0f, 1.0f);
-	RNA_def_property_ui_text(prop, "Color", "Color\nColor for all strokes in this layer");
+	RNA_def_property_ui_text(prop, "Color", "Color for all strokes in this layer");
 	RNA_def_property_update(prop, NC_GPENCIL | ND_DATA, "rna_GPencil_update");
 
 	/* Line Thickness (Annotations) */
 	prop = RNA_def_property(srna, "thickness", PROP_INT, PROP_PIXEL);
 	RNA_def_property_int_sdna(prop, NULL, "thickness");
 	RNA_def_property_range(prop, 1, 10);
-	RNA_def_property_ui_text(prop, "Thickness", "Thickness\nThickness of annotation strokes");
+	RNA_def_property_ui_text(prop, "Thickness", "Thickness of annotation strokes");
 	RNA_def_property_update(prop, NC_GPENCIL | ND_DATA, "rna_GPencil_update");
 
 
@@ -1134,14 +1134,14 @@
 	RNA_def_property_float_sdna(prop, NULL, "tintcolor");
 	RNA_def_property_array(prop, 3);
 	RNA_def_property_range(prop, 0.0f, 1.0f);
-	RNA_def_property_ui_text(prop, "Tint Color", "Tint Color\nColor for tinting stroke colors");
+	RNA_def_property_ui_text(prop, "Tint Color", "Color for tinting stroke colors");
 	RNA_def_property_update(prop, NC_GPENCIL | ND_DATA, "rna_GPencil_update");
 
 	/* Tint factor */
 	prop = RNA_def_property(srna, "tint_factor", PROP_FLOAT, PROP_NONE);
 	RNA_def_property_float_sdna(prop, NULL, "tintcolor[3]");
 	RNA_def_property_range(prop, 0.0, 1.0f);
-	RNA_def_property_ui_text(prop, "Tint Factor", "Tint Factor\nFactor of tinting color");
+	RNA_def_property_ui_text(prop, "Tint Factor", "Factor of tinting color");
 	RNA_def_property_update(prop, NC_GPENCIL | ND_DATA, "rna_GPencil_update");
 
 	/* Line Thickness Change */
@@ -1149,34 +1149,34 @@
 	RNA_def_property_int_sdna(prop, NULL, "line_change");
 	RNA_def_property_range(prop, -300, 300);
 	RNA_def_property_ui_range(prop, -100, 100, 1.0, 1);
-	RNA_def_property_ui_text(prop, "Thickness Change", "Thickness Change\nThickness change to apply to current strokes (in pixels)");
+	RNA_def_property_ui_text(prop, "Thickness Change", "Thickness change to apply to current strokes (in pixels)");
 	RNA_def_property_update(prop, NC_GPENCIL | ND_DATA, "rna_GPencil_update");
 
 
 	/* Onion-Skinning */
 	prop = RNA_def_property(srna, "use_onion_skinning", PROP_BOOLEAN, PROP_NONE);
 	RNA_def_property_boolean_sdna(prop, NULL, "onion_flag", GP_LAYER_ONIONSKIN);
-	RNA_def_property_ui_text(prop, "Onion Skinning", "Onion Skinning\nDisplay onion skins before and after the current frame");
+	RNA_def_property_ui_text(prop, "Onion Skinning", "Display onion skins before and after the current frame");
 	RNA_def_property_update(prop, NC_GPENCIL | ND_DATA, "rna_GPencil_update");
 
 	prop = RNA_def_property(srna, "use_annotation_onion_skinning", PROP_BOOLEAN, PROP_NONE);
 	RNA_def_property_boolean_sdna(prop, NULL, "onion_flag", GP_LAYER_ONIONSKIN);
 	RNA_def_property_ui_text(prop, "Onion Skinning",
-		"Onion Skinning\nDisplay annotation onion skins before and after the current frame");
+		"Display annotation onion skins before and after the current frame");
 	RNA_def_property_update(prop, NC_GPENCIL | ND_DATA, "rna_GPencil_update");
 
 	prop = RNA_def_property(srna, "annotation_onion_before_range", PROP_INT, PROP_NONE);
 	RNA_def_property_int_sdna(prop, NULL, "gstep");
 	RNA_def_property_range(prop, -1, 120);
 	RNA_def_property_ui_text(prop, "Frames Before",
-		"Frames Before\nMaximum number of frames to show before current frame");
+		"Maximum number of frames to show before current frame");
 	RNA_def_property_update(prop, NC_GPENCIL | ND_DATA, "rna_GPencil_update");
 
 	prop = RNA_def_property(srna, "annotation_onion_after_range", PROP_INT, PROP_NONE);
 	RNA_def_property_int_sdna(prop, NULL, "gstep_next");
 	RNA_def_property_range(prop, -1, 120);
 	RNA_def_property_ui_text(prop, "Frames After",
-		"Frames After\nMaximum number of frames to show after current frame");
+		"Maximum number of frames to show after current frame");
 	RNA_def_property_update(prop, NC_GPENCIL | ND_DATA, "rna_GPencil_update");
 
 	prop = RNA_def_property(srna, "annotation_onion_before_color", PROP_FLOAT, PROP_COLOR_GAMMA);
@@ -1184,7 +1184,7 @@
 	RNA_def_property_array(prop, 3);
 	RNA_def_property_range(prop, 0.0f, 1.0f);
 	RNA_def_property_float_array_default(prop, default_onion_color_b);
-	RNA_def_property_ui_text(prop, "Before Color", "Before Color\nBase color for ghosts before the active frame");
+	RNA_def_property_ui_text(prop, "Before Color", "Base color for ghosts before the active frame");
 	RNA_def_property_update(prop, NC_GPENCIL | ND_DATA, "rna_GPencil_update");
 
 	prop = RNA_def_property(srna, "annotation_onion_after_color", PROP_FLOAT, PROP_COLOR_GAMMA);
@@ -1192,7 +1192,7 @@
 	RNA_def_property_array(prop, 3);
 	RNA_def_property_range(prop, 0.0f, 1.0f);
 	RNA_def_property_float_array_default(prop, default_onion_color_a);
-	RNA_def_property_ui_text(prop, "After Color", "After Color\nBase color for ghosts after the active frame");
+	RNA_def_property_ui_text(prop, "After Color", "Base color for ghosts after the active frame");
 	RNA_def_property_update(prop, NC_GPENCIL | ND_DATA, "rna_GPencil_update");
 
 	/* pass index for compositing and modifiers */
@@ -1217,32 +1217,32 @@
 	prop = RNA_def_property(srna, "hide", PROP_BOOLEAN, PROP_NONE);
 	RNA_def_property_boolean_sdna(prop, NULL, "flag", GP_LAYER_HIDE);
 	RNA_def_property_ui_icon(prop, ICON_HIDE_OFF, -1);
-	RNA_def_property_ui_text(prop, "Hide", "Hide\nSet layer Visibility");
+	RNA_def_property_ui_text(prop, "Hide", "Set layer Visibility");
 	RNA_def_property_update(prop, NC_GPENCIL | ND_DATA, "rna_GPencil_update");
 
 	prop = RNA_def_property(srna, "lock", PROP_BOOLEAN, PROP_NONE);
 	RNA_def_property_boolean_sdna(prop, NULL, "flag", GP_LAYER_LOCKED);
 	RNA_def_property_ui_icon(prop, ICON_UNLOCKED, 1);
-	RNA_def_property_ui_text(prop, "Locked", "Locked\nProtect layer from further editing and/or frame changes");
+	RNA_def_property_ui_text(prop, "Locked", "Protect layer from further editing and/or frame changes");
 	RNA_def_property_update(prop, NC_GPENCIL | ND_DATA, "rna_GPencil_update");
 
 	prop = RNA_def_property(srna, "lock_frame", PROP_BOOLEAN, PROP_NONE);
 	RNA_def_property_boolean_sdna(prop, NULL, "flag", GP_LAYER_FRAMELOCK);
 	RNA_def_property_ui_icon(prop, ICON_UNLOCKED, 1);
-	RNA_def_property_ui_text(prop, "Frame Locked", "Frame Locked\nLock current frame displayed by layer");
+	RNA_def_property_ui_text(prop, "Frame Locked", "Lock current frame displayed by layer");
 	RNA_def_property_update(prop, NC_GPENCIL | ND_DATA, "rna_GPencil_update");
 
 	prop = RNA_def_property(srna, "lock_material", PROP_BOOLEAN, PROP_NONE);
 	RNA_def_property_boolean_negative_sdna(prop, NULL, "flag", GP_LAYER_UNLOCK_COLOR);
 	RNA_def_property_clear_flag(prop, PROP_ANIMATABLE);
-	RNA_def_property_ui_text(prop, "Lock Material", "Lock Material\nDisable Material editing");
+	RNA_def_property_ui_text(prop, "Lock Material", "Disable Material editing");
 	RNA_def_property_update(prop, NC_GPENCIL | ND_DATA, NULL);
 
 	prop = RNA_def_property(srna, "clamp_layer", PROP_BOOLEAN, PROP_NONE);
 	RNA_def_property_boolean_sdna(prop, NULL, "flag", GP_LAYER_USE_MASK);
 	RNA_def_property_clear_flag(prop, PROP_ANIMATABLE);
 	RNA_def_property_ui_text(prop, "Clamp Layer",
-		"Clamp Layer\nClamp any pixel outside underlying layers drawing");
+		"Clamp any pixel outside underlying layers drawing");
 	RNA_def_property_update(prop, NC_GPENCIL | ND_DATA, NULL);
 
 	/* exposed as layers.active */
@@ -1250,18 +1250,18 @@
 	prop = RNA_def_property(srna, "active", PROP_BOOLEAN, PROP_NONE);
 	RNA_def_property_boolean_sdna(prop, NULL, "flag", GP_LAYER_ACTIVE);
 	RNA_def_property_boolean_funcs(prop, NULL, "rna_GPencilLayer_active_set");
-	RNA_def_property_ui_text(prop, "Active", "Active\nSet active layer for editing");
+	RNA_def_property_ui_text(prop, "Active", "Set active layer for editing");
 	RNA_def_property_update(prop, NC_GPENCIL | ND_DATA | NA_SELECTED, NULL);
 #endif
 
 	prop = RNA_def_property(srna, "select", PROP_BOOLEAN, PROP_NONE);
 	RNA_def_property_boolean_sdna(prop, NULL, "flag", GP_LAYER_SELECT);
-	RNA_def_property_ui_text(prop, "Select", "Select\nLayer is selected for editing in the Dope Sheet");
+	RNA_def_property_ui_text(prop, "Select", "Layer is selected for editing in the Dope Sheet");
 	RNA_def_property_update(prop, NC_GPENCIL | ND_DATA | NA_SELECTED, "rna_GPencil_update");
 
 	prop = RNA_def_property(srna, "show_points", PROP_BOOLEAN, PROP_NONE);
 	RNA_def_property_boolean_sdna(prop, NULL, "flag", GP_LAYER_DRAWDEBUG);
-	RNA_def_property_ui_text(prop, "Show Points", "Show Points\nDraw the points which make up the strokes (for debugging purposes)");
+	RNA_def_property_ui_text(prop, "Show Points", "Draw the points which make up the strokes (for debugging purposes)");
 	RNA_def_property_update(prop, NC_GPENCIL | ND_DATA, "rna_GPencil_update");
 
 	/* In Front */
@@ -1282,14 +1282,14 @@
 	RNA_def_property_enum_bitflag_sdna(prop, NULL, "partype");
 	RNA_def_property_enum_items(prop, parent_type_items);
 	RNA_def_property_enum_funcs(prop, NULL, "rna_GPencilLayer_parent_type_set", "rna_Object_parent_type_itemf");
-	RNA_def_property_ui_text(prop, "Parent Type", "Parent Type\nType of parent relation");
+	RNA_def_property_ui_text(prop, "Parent Type", "Type of parent relation");
 	RNA_def_property_update(prop, NC_GPENCIL | ND_DATA, "rna_GPencil_update");
 
 	/* parent bone */
 	prop = RNA_def_property(srna, "parent_bone", PROP_STRING, PROP_NONE);
 	RNA_def_property_string_sdna(prop, NULL, "parsubstr");
 	RNA_def_property_string_funcs(prop, NULL, NULL, "rna_GPencilLayer_parent_bone_set");
-	RNA_def_property_ui_text(prop, "Parent Bone", "Parent Bone\Name of parent bone in case of a bone parenting relation");
+	RNA_def_property_ui_text(prop, "Parent Bone", "Name of parent bone in case of a bone parenting relation");
 	RNA_def_property_update(prop, NC_GPENCIL | ND_DATA, "rna_GPencil_update");
 
 	/* matrix */
@@ -1297,14 +1297,14 @@
 	RNA_def_property_float_sdna(prop, NULL, "inverse");
 	RNA_def_property_multi_array(prop, 2, rna_matrix_dimsize_4x4);
 	RNA_def_property_clear_flag(prop, PROP_ANIMATABLE);
-	RNA_def_property_ui_text(prop, "Inverse Matrix", "Inverse Matrix\nParent inverse transformation matrix");
+	RNA_def_property_ui_text(prop, "Inverse Matrix", "Parent inverse transformation matrix");
 	RNA_def_property_update(prop, NC_GPENCIL | ND_DATA, "rna_GPencil_update");
 
 	/* read only parented flag */
 	prop = RNA_def_property(srna, "is_parented", PROP_BOOLEAN, PROP_NONE);
 	RNA_def_property_boolean_funcs(prop, "rna_GPencilLayer_is_parented_get", NULL);
 	RNA_def_property_clear_flag(prop, PROP_EDITABLE);
-	RNA_def_property_ui_text(prop, "Is Parented", "Is Parented\nTrue when the layer parent object is set");
+	RNA_def_property_ui_text(prop, "Is Parented", "True when the layer parent object is set");
 
 	/* Layers API */
 	func = RNA_def_function(srna, "clear", "rna_GPencil_layer_clear");
@@ -1322,7 +1322,7 @@
 	RNA_def_property_srna(cprop, "GreasePencilLayers");
 	srna = RNA_def_struct(brna, "GreasePencilLayers", NULL);
 	RNA_def_struct_sdna(srna, "bGPdata");
-	RNA_def_struct_ui_text(srna, "Grease Pencil Layers", "Grease Pencil Layers\nCollection of grease pencil layers");
+	RNA_def_struct_ui_text(srna, "Grease Pencil Layers", "Collection of grease pencil layers");
 
 	func = RNA_def_function(srna, "new", "rna_GPencil_layer_new");
 	RNA_def_function_ui_description(func, "Add a new grease pencil layer");
@@ -1372,7 +1372,7 @@
 	        "rna_GPencil_active_layer_index_set",
 	        "rna_GPencil_active_layer_itemf");
 	RNA_def_property_enum_items(prop, DummyRNA_DEFAULT_items); /* purely dynamic, as it maps to user-data */
-	RNA_def_property_ui_text(prop, "Active Note", "Active Note\nNote/Layer to add annotation strokes to");
+	RNA_def_property_ui_text(prop, "Active Note", "Note/Layer to add annotation strokes to");
 	RNA_def_property_update(prop, NC_GPENCIL | ND_DATA, "rna_GPencil_update");
 }
 
@@ -1469,69 +1469,65 @@
 
 	prop = RNA_def_property(srna, "is_stroke_paint_mode", PROP_BOOLEAN, PROP_NONE);
 	RNA_def_property_boolean_sdna(prop, NULL, "flag", GP_DATA_STROKE_PAINTMODE);
-	RNA_def_property_ui_text(prop, "Stroke Paint Mode", "Stroke Paint Mode\nDraw Grease Pencil strokes on click/drag");
+	RNA_def_property_ui_text(prop, "Stroke Paint Mode", "Draw Grease Pencil strokes on click/drag");
 	RNA_def_property_clear_flag(prop, PROP_EDITABLE);
 	RNA_def_property_update(prop, NC_GPENCIL | ND_DATA | ND_GPENCIL_EDITMODE, "rna_GPencil_editmode_update");
 
 	prop = RNA_def_property(srna, "is_stroke_sculpt_mode", PROP_BOOLEAN, PROP_NONE);
 	RNA_def_property_boolean_sdna(prop, NULL, "flag", GP_DATA_STROKE_SCULPTMODE);
-	RNA_def_property_ui_text(prop, "Stroke Sculpt Mode", "Stroke Sculpt Mode\nSculpt Grease Pencil strokes instead of viewport data");
+	RNA_def_property_ui_text(prop, "Stroke Sculpt Mode", "Sculpt Grease Pencil strokes instead of viewport data");
 	RNA_def_property_clear_flag(prop, PROP_EDITABLE);
 	RNA_def_property_update(prop, NC_GPENCIL | ND_DATA | ND_GPENCIL_EDITMODE, "rna_GPencil_editmode_update");
 
 	prop = RNA_def_property(srna, "is_stroke_weight_mode", PROP_BOOLEAN, PROP_NONE);
 	RNA_def_property_boolean_sdna(prop, NULL, "flag", GP_DATA_STROKE_WEIGHTMODE);
-	RNA_def_property_ui_text(prop, "Stroke Weight Paint Mode", "Stroke Weight Paint Mode\nGrease Pencil weight paint");
+	RNA_def_property_ui_text(prop, "Stroke Weight Paint Mode", "Grease Pencil weight paint");
 	RNA_def_property_clear_flag(prop, PROP_EDITABLE);
 	RNA_def_property_update(prop, NC_GPENCIL | ND_DATA | ND_GPENCIL_EDITMODE, "rna_GPencil_editmode_update");
 
 	prop = RNA_def_property(srna, "use_onion_skinning", PROP_BOOLEAN, PROP_NONE);
 	RNA_def_property_boolean_sdna(prop, NULL, "flag", GP_DATA_SHOW_ONIONSKINS);
-<<<<<<< HEAD
-	RNA_def_property_ui_text(prop, "Onion Skins", "Onion Skins\nShow ghosts of the keyframes before and after the current frame");
-=======
 	RNA_def_property_boolean_default(prop, true);
 	RNA_def_property_ui_text(prop, "Onion Skins", "Show ghosts of the keyframes before and after the current frame");
->>>>>>> e876b0d2
 	RNA_def_property_update(prop, NC_SCREEN | NC_SCENE | ND_TOOLSETTINGS | ND_DATA | NC_GPENCIL, "rna_GPencil_update");
 
 	prop = RNA_def_property(srna, "show_stroke_direction", PROP_BOOLEAN, PROP_NONE);
 	RNA_def_property_boolean_sdna(prop, NULL, "flag", GP_DATA_SHOW_DIRECTION);
-	RNA_def_property_ui_text(prop, "Show Direction", "Show Direction\nShow stroke drawing direction with a bigger green dot (start) "
+	RNA_def_property_ui_text(prop, "Show Direction", "Show stroke drawing direction with a bigger green dot (start) "
 	                         "and smaller red dot (end) points");
 	RNA_def_property_update(prop, NC_GPENCIL | ND_DATA, "rna_GPencil_update");
 
 	prop = RNA_def_property(srna, "show_constant_thickness", PROP_BOOLEAN, PROP_NONE);
 	RNA_def_property_boolean_sdna(prop, NULL, "flag", GP_DATA_STROKE_KEEPTHICKNESS);
-	RNA_def_property_ui_text(prop, "Keep Thickness", "Keep Thickness\nMaintain the thickness of the stroke when the viewport zoom changes");
+	RNA_def_property_ui_text(prop, "Keep Thickness", "Maintain the thickness of the stroke when the viewport zoom changes");
 	RNA_def_property_update(prop, NC_GPENCIL | ND_DATA, "rna_GPencil_update");
 
 	prop = RNA_def_property(srna, "pixel_factor", PROP_FLOAT, PROP_NONE);
 	RNA_def_property_float_sdna(prop, NULL, "pixfactor");
 	RNA_def_property_range(prop, 0.1f, 30.0f);
 	RNA_def_property_ui_range(prop, 0.1f, 30.0f, 1, 2);
-	RNA_def_property_ui_text(prop, "Scale", "Scale\nScale conversion factor for pixel size (use larger values for thicker lines)");
+	RNA_def_property_ui_text(prop, "Scale", "Scale conversion factor for pixel size (use larger values for thicker lines)");
 	RNA_def_property_update(prop, NC_GPENCIL | ND_DATA, "rna_GPencil_update");
 
 	prop = RNA_def_property(srna, "use_multiedit", PROP_BOOLEAN, PROP_NONE);
 	RNA_def_property_boolean_sdna(prop, NULL, "flag", GP_DATA_STROKE_MULTIEDIT);
-	RNA_def_property_ui_text(prop, "MultiFrame", "MultiFrame\nEdit strokes from multiple grease pencil keyframes at the same time (keyframes must be selected to be included)");
+	RNA_def_property_ui_text(prop, "MultiFrame", "Edit strokes from multiple grease pencil keyframes at the same time (keyframes must be selected to be included)");
 	RNA_def_property_update(prop, NC_GPENCIL | ND_DATA, "rna_GPencil_update");
 
 	prop = RNA_def_property(srna, "use_force_fill_recalc", PROP_BOOLEAN, PROP_NONE);
 	RNA_def_property_boolean_sdna(prop, NULL, "flag", GP_DATA_STROKE_FORCE_RECALC);
-	RNA_def_property_ui_text(prop, "Force Fill Update", "Force Fill Update\nForce recalc of fill data after use deformation modifiers (reduce FPS)");
+	RNA_def_property_ui_text(prop, "Force Fill Update", "Force recalc of fill data after use deformation modifiers (reduce FPS)");
 	RNA_def_property_update(prop, NC_GPENCIL | ND_DATA, "rna_GPencil_update");
 
 	prop = RNA_def_property(srna, "use_adaptative_uv", PROP_BOOLEAN, PROP_NONE);
 	RNA_def_property_boolean_sdna(prop, NULL, "flag", GP_DATA_UV_ADAPTATIVE);
-	RNA_def_property_ui_text(prop, "Adaptative UV", "Adaptative UV\nAutomatic UVs are calculated depending of the stroke size");
+	RNA_def_property_ui_text(prop, "Adaptative UV", "Automatic UVs are calculated depending of the stroke size");
 	RNA_def_property_update(prop, NC_GPENCIL | ND_DATA, "rna_GPencil_update");
 
 	prop = RNA_def_property(srna, "use_autolock_layers", PROP_BOOLEAN, PROP_NONE);
 	RNA_def_property_boolean_sdna(prop, NULL, "flag", GP_DATA_AUTOLOCK_LAYERS);
 	RNA_def_property_ui_text(prop, "Autolock Layers",
-		"Autolock Layer\nLock automatically all layers except active one to avoid accidental changes");
+		"Lock automatically all layers except active one to avoid accidental changes");
 	RNA_def_property_update(prop, NC_GPENCIL | ND_DATA, "rna_GPencil_autolock");
 
 	prop = RNA_def_property(srna, "edit_line_color", PROP_FLOAT, PROP_COLOR_GAMMA);
@@ -1539,7 +1535,7 @@
 	RNA_def_property_array(prop, 4);
 	RNA_def_property_range(prop, 0.0f, 1.0f);
 	RNA_def_property_float_array_default(prop, default_1);
-	RNA_def_property_ui_text(prop, "Edit Line Color", "Edit Line Color\nColor for editing line");
+	RNA_def_property_ui_text(prop, "Edit Line Color", "Color for editing line");
 	RNA_def_property_update(prop, NC_GPENCIL | ND_DATA, "rna_GPencil_update");
 
 	/* onion skinning */
@@ -1548,7 +1544,7 @@
 	RNA_def_property_range(prop, 0, 120);
 	RNA_def_property_int_default(prop, 1);
 	RNA_def_property_ui_text(prop, "Frames Before",
-		"Frames Before\nMaximum number of frames to show before current frame "
+		"Maximum number of frames to show before current frame "
 		"(0 = don't show any frames before current)");
 	RNA_def_property_update(prop, NC_GPENCIL | ND_DATA, "rna_GPencil_update");
 
@@ -1557,13 +1553,13 @@
 	RNA_def_property_range(prop, 0, 120);
 	RNA_def_property_int_default(prop, 1);
 	RNA_def_property_ui_text(prop, "Frames After",
-		"Frames After\nMaximum number of frames to show after current frame "
+		"Maximum number of frames to show after current frame "
 		"(0 = don't show any frames after current)");
 	RNA_def_property_update(prop, NC_GPENCIL | ND_DATA, "rna_GPencil_update");
 
 	prop = RNA_def_property(srna, "use_ghost_custom_colors", PROP_BOOLEAN, PROP_NONE);
 	RNA_def_property_boolean_sdna(prop, NULL, "onion_flag", GP_ONION_GHOST_PREVCOL | GP_ONION_GHOST_NEXTCOL);
-	RNA_def_property_ui_text(prop, "Use Custom Ghost Colors", "Use Custom Ghost Colors\nUse custom colors for ghost frames");
+	RNA_def_property_ui_text(prop, "Use Custom Ghost Colors", "Use custom colors for ghost frames");
 	RNA_def_property_update(prop, NC_GPENCIL | ND_DATA, "rna_GPencil_update");
 
 	prop = RNA_def_property(srna, "before_color", PROP_FLOAT, PROP_COLOR_GAMMA);
@@ -1571,7 +1567,7 @@
 	RNA_def_property_array(prop, 3);
 	RNA_def_property_range(prop, 0.0f, 1.0f);
 	RNA_def_property_float_array_default(prop, onion_dft1);
-	RNA_def_property_ui_text(prop, "Before Color", "Before Color\nBase color for ghosts before the active frame");
+	RNA_def_property_ui_text(prop, "Before Color", "Base color for ghosts before the active frame");
 	RNA_def_property_update(prop, NC_SCREEN | NC_SCENE | ND_TOOLSETTINGS | ND_DATA | NC_GPENCIL, "rna_GPencil_update");
 
 	prop = RNA_def_property(srna, "after_color", PROP_FLOAT, PROP_COLOR_GAMMA);
@@ -1579,38 +1575,38 @@
 	RNA_def_property_array(prop, 3);
 	RNA_def_property_range(prop, 0.0f, 1.0f);
 	RNA_def_property_float_array_default(prop, onion_dft2);
-	RNA_def_property_ui_text(prop, "After Color", "After Color\nBase color for ghosts after the active frame");
+	RNA_def_property_ui_text(prop, "After Color", "Base color for ghosts after the active frame");
 	RNA_def_property_update(prop, NC_SCREEN | NC_SCENE | ND_TOOLSETTINGS | ND_DATA | NC_GPENCIL, "rna_GPencil_update");
 
 	prop = RNA_def_property(srna, "use_ghosts_always", PROP_BOOLEAN, PROP_NONE);
 	RNA_def_property_boolean_sdna(prop, NULL, "onion_flag", GP_ONION_GHOST_ALWAYS);
 	RNA_def_property_ui_text(prop, "Always Show Ghosts",
-		"Always Show Ghosts\nGhosts are shown in renders and animation playback. Useful for special effects (e.g. motion blur)");
+		"Ghosts are shown in renders and animation playback. Useful for special effects (e.g. motion blur)");
 	RNA_def_property_update(prop, NC_GPENCIL | ND_DATA, "rna_GPencil_update");
 
 	prop = RNA_def_property(srna, "onion_mode", PROP_ENUM, PROP_NONE);
 	RNA_def_property_enum_sdna(prop, NULL, "onion_mode");
 	RNA_def_property_enum_items(prop, rna_enum_gpencil_onion_modes_items);
-	RNA_def_property_ui_text(prop, "Mode", "Mode\nMode to display frames");
+	RNA_def_property_ui_text(prop, "Mode", "Mode to display frames");
 	RNA_def_property_update(prop, NC_GPENCIL | ND_DATA, "rna_GPencil_update");
 
 	prop = RNA_def_property(srna, "use_onion_fade", PROP_BOOLEAN, PROP_NONE);
 	RNA_def_property_boolean_sdna(prop, NULL, "onion_flag", GP_ONION_FADE);
 	RNA_def_property_ui_text(prop, "Fade",
-		"Fade\nDisplay onion keyframes with a fade in color transparency");
+		"Display onion keyframes with a fade in color transparency");
 	RNA_def_property_update(prop, NC_GPENCIL | ND_DATA, "rna_GPencil_update");
 
 	prop = RNA_def_property(srna, "use_onion_loop", PROP_BOOLEAN, PROP_NONE);
 	RNA_def_property_boolean_sdna(prop, NULL, "onion_flag", GP_ONION_LOOP);
 	RNA_def_property_ui_text(prop, "Loop",
-		"Loop\nDisplay first onion keyframes using next frame color to show indication of loop start frame");
+		"Display first onion keyframes using next frame color to show indication of loop start frame");
 	RNA_def_property_update(prop, NC_GPENCIL | ND_DATA, "rna_GPencil_update");
 
 	prop = RNA_def_property(srna, "onion_factor", PROP_FLOAT, PROP_NONE);
 	RNA_def_property_float_sdna(prop, NULL, "onion_factor");
 	RNA_def_property_float_default(prop, 0.5f);
 	RNA_def_property_range(prop, 0.0, 1.0f);
-	RNA_def_property_ui_text(prop, "Onion Opacity", "Onion Opacity\nChange fade opacity of displayed onion frames");
+	RNA_def_property_ui_text(prop, "Onion Opacity", "Change fade opacity of displayed onion frames");
 	RNA_def_property_update(prop, NC_GPENCIL | ND_DATA, "rna_GPencil_update");
 
 	prop = RNA_def_property(srna, "zdepth_offset", PROP_FLOAT, PROP_NONE);
@@ -1618,14 +1614,14 @@
 	RNA_def_property_range(prop, 0.0f, 1.0f);
 	RNA_def_property_ui_range(prop, 0.0f, 1.0f, 0.001, 5);
 	RNA_def_property_ui_text(prop, "Surface Offset",
-		"Surface Offset\nOffset amount when drawing in surface mode");
+		"Offset amount when drawing in surface mode");
 	RNA_def_property_update(prop, NC_GPENCIL | ND_DATA, "rna_GPencil_update");
 
 	/* Nested Structs */
 	prop = RNA_def_property(srna, "grid", PROP_POINTER, PROP_NONE);
 	RNA_def_property_flag(prop, PROP_NEVER_NULL);
 	RNA_def_property_struct_type(prop, "GreasePencilGrid");
-	RNA_def_property_ui_text(prop, "Grid Settings", "Grid Settings\nSettings for grid and canvas in the 3D viewport");
+	RNA_def_property_ui_text(prop, "Grid Settings", "Settings for grid and canvas in the 3D viewport");
 
 	rna_def_gpencil_grid(brna);
 
