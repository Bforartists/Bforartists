--- conflicted
+++ resolved
@@ -65,7 +65,6 @@
 };
 
 const EnumPropertyItem rna_enum_sequence_modifier_type_items[] = {
-<<<<<<< HEAD
     {seqModifierType_ColorBalance, "COLOR_BALANCE", ICON_NODE_COLORBALANCE, "Color Balance", ""},
     {seqModifierType_Curves, "CURVES", ICON_OUTLINER_DATA_CURVE, "Curves", ""},
     {seqModifierType_HueCorrect, "HUE_CORRECT", ICON_HUECORRECT, "Hue Correct", ""},
@@ -73,32 +72,23 @@
     {seqModifierType_Mask, "MASK", ICON_MOD_MASK, "Mask", ""},
     {seqModifierType_WhiteBalance, "WHITE_BALANCE", ICON_WHITE_BALANCE, "White Balance", ""},
     {seqModifierType_Tonemap, "TONEMAP", ICON_NODE_TONEMAP, "Tone Map", ""},
-=======
-    {seqModifierType_BrightContrast, "BRIGHT_CONTRAST", ICON_NONE, "Brightness/Contrast", ""},
-    {seqModifierType_ColorBalance, "COLOR_BALANCE", ICON_NONE, "Color Balance", ""},
-    {seqModifierType_Curves, "CURVES", ICON_NONE, "Curves", ""},
-    {seqModifierType_HueCorrect, "HUE_CORRECT", ICON_NONE, "Hue Correct", ""},
-    {seqModifierType_Mask, "MASK", ICON_NONE, "Mask", ""},
-    {seqModifierType_Tonemap, "TONEMAP", ICON_NONE, "Tone Map", ""},
-    {seqModifierType_WhiteBalance, "WHITE_BALANCE", ICON_NONE, "White Balance", ""},
     {seqModifierType_SoundEqualizer, "SOUND_EQUALIZER", ICON_NONE, "Sound Equalizer", ""},
     {0, nullptr, 0, nullptr, nullptr},
 };
 
 const EnumPropertyItem rna_enum_sequence_video_modifier_type_items[] = {
-    {seqModifierType_BrightContrast, "BRIGHT_CONTRAST", ICON_NONE, "Bright/Contrast", ""},
-    {seqModifierType_ColorBalance, "COLOR_BALANCE", ICON_NONE, "Color Balance", ""},
-    {seqModifierType_Curves, "CURVES", ICON_NONE, "Curves", ""},
-    {seqModifierType_HueCorrect, "HUE_CORRECT", ICON_NONE, "Hue Correct", ""},
-    {seqModifierType_Mask, "MASK", ICON_NONE, "Mask", ""},
-    {seqModifierType_Tonemap, "TONEMAP", ICON_NONE, "Tone Map", ""},
-    {seqModifierType_WhiteBalance, "WHITE_BALANCE", ICON_NONE, "White Balance", ""},
+    {seqModifierType_ColorBalance, "COLOR_BALANCE", ICON_NODE_COLORBALANCE, "Color Balance", ""},
+    {seqModifierType_Curves, "CURVES", ICON_OUTLINER_DATA_CURVE, "Curves", ""},
+    {seqModifierType_HueCorrect, "HUE_CORRECT", ICON_HUECORRECT, "Hue Correct", ""},
+    {seqModifierType_BrightContrast, "BRIGHT_CONTRAST", ICON_BRIGHTNESS_CONTRAST, "Brightness/Contrast", ""},
+    {seqModifierType_Mask, "MASK", ICON_MOD_MASK, "Mask", ""},
+    {seqModifierType_WhiteBalance, "WHITE_BALANCE", ICON_WHITE_BALANCE, "White Balance", ""},
+    {seqModifierType_Tonemap, "TONEMAP", ICON_NODE_TONEMAP, "Tone Map", ""},
     {0, nullptr, 0, nullptr, nullptr},
 };
 
 const EnumPropertyItem rna_enum_sequence_sound_modifier_type_items[] = {
     {seqModifierType_SoundEqualizer, "SOUND_EQUALIZER", ICON_NONE, "Equalizer", ""},
->>>>>>> eebc122f
     {0, nullptr, 0, nullptr, nullptr},
 };
 
