/* SPDX-FileCopyrightText: 2023 Blender Authors
 *
 * SPDX-License-Identifier: GPL-2.0-or-later */

/** \file
 * \ingroup RNA
 */

#include <cstdlib>

#include "DNA_scene_types.h"
#include "DNA_sequence_types.h"

#include "BLI_math_rotation.h"
#include "BLI_string_utf8_symbols.h"

#include "BLT_translation.hh"

#include "BKE_animsys.h"

#include "RNA_define.hh"
#include "RNA_enum_types.hh"
#include "RNA_types.hh"
#include "rna_internal.hh"

#include "UI_resources.hh"

#include "SEQ_effects.hh"
#include "SEQ_sequencer.hh"
#include "SEQ_sound.hh"

#include "WM_types.hh"

struct EffectInfo {
  const char *struct_name;
  const char *ui_name;
  const char *ui_desc;
  void (*func)(StructRNA *);
  int inputs;
};

/* These wrap strangely, disable formatting for fixed indentation and wrapping. */
/* clang-format off */
/* BFA - Added icons*/
#define RNA_ENUM_SEQUENCER_VIDEO_MODIFIER_TYPE_ITEMS \
<<<<<<< HEAD
  {eSeqModifierType_BrightContrast, "BRIGHT_CONTRAST", ICON_BRIGHTNESS_CONTRAST, "Brightness/Contrast", ""}, \
  {eSeqModifierType_ColorBalance, "COLOR_BALANCE", ICON_NODE_COLORBALANCE, "Color Balance", ""}, \
  {eSeqModifierType_Curves, "CURVES", ICON_OUTLINER_DATA_CURVE, "Curves", ""}, \
  {eSeqModifierType_HueCorrect, "HUE_CORRECT", ICON_HUECORRECT, "Hue Correct", ""}, \
  {eSeqModifierType_Mask, "MASK", ICON_MOD_MASK, "Mask", ""}, \
  {eSeqModifierType_Tonemap, "TONEMAP", ICON_NODE_TONEMAP, "Tone Map", ""}, \
  {eSeqModifierType_WhiteBalance, "WHITE_BALANCE", ICON_WHITE_BALANCE, "White Balance", ""}
=======
  {eSeqModifierType_BrightContrast, "BRIGHT_CONTRAST", ICON_MOD_BRIGHTNESS_CONTRAST, "Brightness/Contrast", ""}, \
  {eSeqModifierType_ColorBalance, "COLOR_BALANCE", ICON_MOD_COLOR_BALANCE, "Color Balance", ""}, \
  {eSeqModifierType_Curves, "CURVES", ICON_MOD_CURVES, "Curves", ""}, \
  {eSeqModifierType_HueCorrect, "HUE_CORRECT", ICON_MOD_HUE_CORRECT, "Hue Correct", ""}, \
  {eSeqModifierType_Mask, "MASK", ICON_MOD_MASK, "Mask", ""}, \
  {eSeqModifierType_Tonemap, "TONEMAP", ICON_MOD_TONEMAP, "Tone Map", ""}, \
  {eSeqModifierType_WhiteBalance, "WHITE_BALANCE", ICON_MOD_WHITE_BALANCE, "White Balance", ""}
>>>>>>> 45dca5c9

#define RNA_ENUM_SEQUENCER_AUDIO_MODIFIER_TYPE_ITEMS \
  {eSeqModifierType_SoundEqualizer, "SOUND_EQUALIZER", ICON_MOD_EQUALIZER, "Sound Equalizer", ""}
/* clang-format on */

const EnumPropertyItem rna_enum_strip_modifier_type_items[] = {
    RNA_ENUM_SEQUENCER_VIDEO_MODIFIER_TYPE_ITEMS,
    RNA_ENUM_SEQUENCER_AUDIO_MODIFIER_TYPE_ITEMS,
    {0, nullptr, 0, nullptr, nullptr},
};

const EnumPropertyItem rna_enum_strip_video_modifier_type_items[] = {
    RNA_ENUM_SEQUENCER_VIDEO_MODIFIER_TYPE_ITEMS,
    {0, nullptr, 0, nullptr, nullptr},
};

const EnumPropertyItem rna_enum_strip_sound_modifier_type_items[] = {
    RNA_ENUM_SEQUENCER_AUDIO_MODIFIER_TYPE_ITEMS,
    {0, nullptr, 0, nullptr, nullptr},
};

const EnumPropertyItem rna_enum_strip_color_items[] = {
    {STRIP_COLOR_NONE, "NONE", ICON_X, "None", "Assign no color tag to the collection"},
    {STRIP_COLOR_01, "COLOR_01", ICON_STRIP_COLOR_01, "Color 01", ""},
    {STRIP_COLOR_02, "COLOR_02", ICON_STRIP_COLOR_02, "Color 02", ""},
    {STRIP_COLOR_03, "COLOR_03", ICON_STRIP_COLOR_03, "Color 03", ""},
    {STRIP_COLOR_04, "COLOR_04", ICON_STRIP_COLOR_04, "Color 04", ""},
    {STRIP_COLOR_05, "COLOR_05", ICON_STRIP_COLOR_05, "Color 05", ""},
    {STRIP_COLOR_06, "COLOR_06", ICON_STRIP_COLOR_06, "Color 06", ""},
    {STRIP_COLOR_07, "COLOR_07", ICON_STRIP_COLOR_07, "Color 07", ""},
    {STRIP_COLOR_08, "COLOR_08", ICON_STRIP_COLOR_08, "Color 08", ""},
    {STRIP_COLOR_09, "COLOR_09", ICON_STRIP_COLOR_09, "Color 09", ""},
    {0, nullptr, 0, nullptr, nullptr},
};

const EnumPropertyItem rna_enum_strip_scale_method_items[] = {
    {SEQ_SCALE_TO_FIT,
     "FIT",
     0,
     "Scale to Fit",
     "Fits the image bounds inside the canvas, avoiding crops while maintaining aspect ratio"},
    {SEQ_SCALE_TO_FILL,
     "FILL",
     0,
     "Scale to Fill",
     "Fills the canvas edge-to-edge, cropping if needed, while maintaining aspect ratio"},
    {SEQ_STRETCH_TO_FILL,
     "STRETCH",
     0,
     "Stretch to Fill",
     "Stretches image bounds to the canvas without preserving aspect ratio"},
    {SEQ_USE_ORIGINAL_SIZE,
     "ORIGINAL",
     0,
     "Use Original Size",
     "Display image at its original size"},
    {0, nullptr, 0, nullptr, nullptr},
};

#ifdef RNA_RUNTIME

#  include <algorithm>

#  include <fmt/format.h>

#  include "DNA_vfont_types.h"

#  include "BLI_iterator.h"
#  include "BLI_string_utils.hh"

#  include "BKE_anim_data.hh"
#  include "BKE_global.hh"
#  include "BKE_idprop.hh"
#  include "BKE_lib_id.hh"
#  include "BKE_movieclip.h"
#  include "BKE_report.hh"

#  include "WM_api.hh"

#  include "DEG_depsgraph.hh"
#  include "DEG_depsgraph_build.hh"

#  include "IMB_imbuf.hh"

#  include "MOV_read.hh"

#  include "ED_sequencer.hh"

#  include "SEQ_add.hh"
#  include "SEQ_channels.hh"
#  include "SEQ_edit.hh"
#  include "SEQ_effects.hh"
#  include "SEQ_iterator.hh"
#  include "SEQ_modifier.hh"
#  include "SEQ_prefetch.hh"
#  include "SEQ_proxy.hh"
#  include "SEQ_relations.hh"
#  include "SEQ_retiming.hh"
#  include "SEQ_select.hh"
#  include "SEQ_sequencer.hh"
#  include "SEQ_sound.hh"
#  include "SEQ_thumbnail_cache.hh"
#  include "SEQ_time.hh"
#  include "SEQ_transform.hh"
#  include "SEQ_utils.hh"

struct StripSearchData {
  Strip *strip;
  void *data;
  StripModifierData *smd;
};

static void rna_StripElement_update(Main * /*bmain*/, Scene * /*scene*/, PointerRNA *ptr)
{
  Scene *scene = (Scene *)ptr->owner_id;
  Editing *ed = blender::seq::editing_get(scene);

  if (ed) {
    StripElem *se = (StripElem *)ptr->data;
    Strip *strip;

    /* slow but we can't avoid! */
    strip = blender::seq::strip_from_strip_elem(&ed->seqbase, se);
    if (strip) {
      blender::seq::relations_invalidate_cache_raw(scene, strip);
    }
  }
}

static void rna_Strip_invalidate_raw_update(Main * /*bmain*/, Scene * /*scene*/, PointerRNA *ptr)
{
  Scene *scene = (Scene *)ptr->owner_id;
  Editing *ed = blender::seq::editing_get(scene);

  if (ed) {
    Strip *strip = (Strip *)ptr->data;

    blender::seq::relations_invalidate_cache_raw(scene, strip);
  }
}

static void rna_Strip_invalidate_preprocessed_update(Main * /*bmain*/,
                                                     Scene * /*scene*/,
                                                     PointerRNA *ptr)
{
  Scene *scene = (Scene *)ptr->owner_id;
  Editing *ed = blender::seq::editing_get(scene);

  if (ed) {
    Strip *strip = (Strip *)ptr->data;

    blender::seq::relations_invalidate_cache(scene, strip);
  }
}

static void rna_Strip_mute_update(bContext *C, PointerRNA *ptr)
{
  blender::ed::vse::sync_active_scene_and_time_with_scene_strip(*C);
  rna_Strip_invalidate_raw_update(nullptr, nullptr, ptr);
}

static void UNUSED_FUNCTION(rna_Strip_invalidate_composite_update)(Main * /*bmain*/,
                                                                   Scene * /*scene*/,
                                                                   PointerRNA *ptr)
{
  Scene *scene = (Scene *)ptr->owner_id;
  Editing *ed = blender::seq::editing_get(scene);

  if (ed) {
    Strip *strip = (Strip *)ptr->data;

    blender::seq::relations_invalidate_cache(scene, strip);
  }
}

static void rna_Strip_scene_switch_update(Main *bmain, Scene *scene, PointerRNA *ptr)
{
  rna_Strip_invalidate_raw_update(bmain, scene, ptr);
  DEG_id_tag_update(&scene->id, ID_RECALC_AUDIO | ID_RECALC_SEQUENCER_STRIPS);
  DEG_relations_tag_update(bmain);
}

static void rna_Strip_use_strip(Main *bmain, Scene * /*scene*/, PointerRNA *ptr)
{
  Scene *scene = reinterpret_cast<Scene *>(ptr->owner_id);

  /* General update callback. */
  rna_Strip_invalidate_raw_update(bmain, scene, ptr);
  /* Changing recursion changes set of IDs which needs to be remapped by the copy-on-evaluation.
   * the only way for this currently is to tag the ID for ID_RECALC_SYNC_TO_EVAL. */
  Editing *ed = blender::seq::editing_get(scene);
  if (ed) {
    Strip *strip = (Strip *)ptr->data;
    if (strip->scene != nullptr) {
      DEG_id_tag_update(&strip->scene->id, ID_RECALC_SYNC_TO_EVAL);
    }
  }
  /* The sequencer scene is to be updated as well, including new relations from the nested
   * sequencer. */
  DEG_id_tag_update(&scene->id, ID_RECALC_SEQUENCER_STRIPS);
  DEG_relations_tag_update(bmain);
}

static void add_strips_from_seqbase(const ListBase *seqbase, blender::Vector<Strip *> &strips)
{
  LISTBASE_FOREACH (Strip *, strip, seqbase) {
    strips.append(strip);

    if (strip->type == STRIP_TYPE_META) {
      add_strips_from_seqbase(&strip->seqbase, strips);
    }
  }
}

struct StripsAllIterator {
  blender::Vector<Strip *> strips;
  int index;
};

static std::optional<std::string> rna_SequenceEditor_path(const PointerRNA * /*ptr*/)
{
  return "sequence_editor";
}

static void rna_SequenceEditor_strips_all_begin(CollectionPropertyIterator *iter, PointerRNA *ptr)
{
  Scene *scene = (Scene *)ptr->owner_id;
  Editing *ed = blender::seq::editing_get(scene);

  StripsAllIterator *strip_iter = MEM_new<StripsAllIterator>(__func__);
  strip_iter->index = 0;
  add_strips_from_seqbase(&ed->seqbase, strip_iter->strips);

  BLI_Iterator *bli_iter = MEM_callocN<BLI_Iterator>(__func__);
  iter->internal.custom = bli_iter;
  bli_iter->data = strip_iter;

  Strip **strip_arr = strip_iter->strips.begin();
  bli_iter->current = *strip_arr;
  iter->valid = bli_iter->current != nullptr;
}

static void rna_SequenceEditor_strips_all_next(CollectionPropertyIterator *iter)
{
  BLI_Iterator *bli_iter = static_cast<BLI_Iterator *>(iter->internal.custom);
  StripsAllIterator *strip_iter = static_cast<StripsAllIterator *>(bli_iter->data);

  strip_iter->index++;
  Strip **strip_arr = strip_iter->strips.begin();
  bli_iter->current = *(strip_arr + strip_iter->index);

  iter->valid = bli_iter->current != nullptr && strip_iter->index < strip_iter->strips.size();
}

static PointerRNA rna_SequenceEditor_strips_all_get(CollectionPropertyIterator *iter)
{
  Strip *strip = static_cast<Strip *>(((BLI_Iterator *)iter->internal.custom)->current);
  return RNA_pointer_create_with_parent(iter->parent, &RNA_Strip, strip);
}

static void rna_SequenceEditor_strips_all_end(CollectionPropertyIterator *iter)
{
  BLI_Iterator *bli_iter = static_cast<BLI_Iterator *>(iter->internal.custom);
  StripsAllIterator *strip_iter = static_cast<StripsAllIterator *>(bli_iter->data);

  MEM_delete(strip_iter);
  MEM_freeN(bli_iter);
}

static bool rna_SequenceEditor_strips_all_lookup_string(PointerRNA *ptr,
                                                        const char *key,
                                                        PointerRNA *r_ptr)
{
  ID *id = ptr->owner_id;
  Scene *scene = (Scene *)id;

  Strip *strip = blender::seq::lookup_strip_by_name(scene->ed, key);
  if (strip) {
    rna_pointer_create_with_ancestors(*ptr, &RNA_Strip, strip, *r_ptr);
    return true;
  }
  return false;
}

static void rna_SequenceEditor_update_cache(Main * /*bmain*/, Scene *scene, PointerRNA * /*ptr*/)
{
  Editing *ed = scene->ed;

  blender::seq::relations_free_imbuf(scene, &ed->seqbase, false);
  blender::seq::cache_cleanup(scene);
}

static void rna_SequenceEditor_cache_settings_changed(Main * /*bmain*/,
                                                      Scene *scene,
                                                      PointerRNA * /*ptr*/)
{
  blender::seq::cache_settings_changed(scene);
}

/* internal use */
static int rna_Strip_elements_length(PointerRNA *ptr)
{
  Strip *strip = (Strip *)ptr->data;

  /* Hack? copied from `sequencer.cc`, #reload_sequence_new_file(). */
  size_t olen = MEM_allocN_len(strip->data->stripdata) / sizeof(StripElem);

  /* The problem with `strip->data->len` and `strip->len` is that it's discounted from the offset
   * (hard cut trim). */
  return int(olen);
}

static void rna_Strip_elements_begin(CollectionPropertyIterator *iter, PointerRNA *ptr)
{
  Strip *strip = (Strip *)ptr->data;
  rna_iterator_array_begin(iter,
                           ptr,
                           (void *)strip->data->stripdata,
                           sizeof(StripElem),
                           rna_Strip_elements_length(ptr),
                           0,
                           nullptr);
}

static int rna_Strip_retiming_keys_length(PointerRNA *ptr)
{
  return blender::seq::retiming_keys_count((Strip *)ptr->data);
}

static void rna_Strip_retiming_keys_begin(CollectionPropertyIterator *iter, PointerRNA *ptr)
{
  Strip *strip = (Strip *)ptr->data;
  rna_iterator_array_begin(iter,
                           ptr,
                           (void *)strip->retiming_keys,
                           sizeof(SeqRetimingKey),
                           blender::seq::retiming_keys_count(strip),
                           0,
                           nullptr);
}

static Strip *strip_by_key_find(Scene *scene, SeqRetimingKey *key)
{
  Editing *ed = blender::seq::editing_get(scene);
  blender::VectorSet strips = blender::seq::query_all_strips_recursive(&ed->seqbase);

  for (Strip *strip : strips) {
    const int retiming_keys_count = blender::seq::retiming_keys_count(strip);
    SeqRetimingKey *first = strip->retiming_keys;
    SeqRetimingKey *last = strip->retiming_keys + retiming_keys_count - 1;

    if (key >= first && key <= last) {
      return strip;
    }
  }

  return nullptr;
}

static void rna_Strip_retiming_key_remove(ID *id, SeqRetimingKey *key)
{
  Scene *scene = (Scene *)id;
  Strip *strip = strip_by_key_find(scene, key);

  if (strip == nullptr) {
    return;
  }

  blender::seq::retiming_remove_key(strip, key);

  blender::seq::relations_invalidate_cache_raw(scene, strip);
  WM_main_add_notifier(NC_SCENE | ND_SEQUENCER, nullptr);
}

static int rna_Strip_retiming_key_frame_get(PointerRNA *ptr)
{
  SeqRetimingKey *key = (SeqRetimingKey *)ptr->data;
  Scene *scene = (Scene *)ptr->owner_id;
  Strip *strip = strip_by_key_find(scene, key);

  if (strip == nullptr) {
    return 0;
  }

  return blender::seq::time_start_frame_get(strip) + key->strip_frame_index;
}

static void rna_Strip_retiming_key_frame_set(PointerRNA *ptr, int value)
{
  SeqRetimingKey *key = (SeqRetimingKey *)ptr->data;
  Scene *scene = (Scene *)ptr->owner_id;
  Strip *strip = strip_by_key_find(scene, key);

  if (strip == nullptr) {
    return;
  }

  blender::seq::retiming_key_timeline_frame_set(scene, strip, key, value);
  blender::seq::relations_invalidate_cache_raw(scene, strip);
}

static bool rna_SequenceEditor_selected_retiming_key_get(PointerRNA *ptr)
{
  Scene *scene = (Scene *)ptr->owner_id;
  return blender::seq::retiming_selection_get(blender::seq::editing_get(scene)).size() != 0;
}

static void rna_Strip_views_format_update(Main *bmain, Scene *scene, PointerRNA *ptr)
{
  rna_Strip_invalidate_raw_update(bmain, scene, ptr);
}

static void do_strip_frame_change_update(Scene *scene, Strip *strip)
{
  ListBase *seqbase = blender::seq::get_seqbase_by_strip(scene, strip);

  if (blender::seq::transform_test_overlap(scene, seqbase, strip)) {
    blender::seq::transform_seqbase_shuffle(seqbase, strip, scene);
  }

  if (strip->type == STRIP_TYPE_SOUND_RAM) {
    DEG_id_tag_update(&scene->id, ID_RECALC_SEQUENCER_STRIPS);
  }
}

/* A simple wrapper around above func, directly usable as prop update func.
 * Also invalidate cache if needed.
 */
static void rna_Strip_frame_change_update(Main * /*bmain*/, Scene * /*scene*/, PointerRNA *ptr)
{
  Scene *scene = (Scene *)ptr->owner_id;
  do_strip_frame_change_update(scene, (Strip *)ptr->data);
}

static int rna_Strip_frame_final_start_get(PointerRNA *ptr)
{
  Scene *scene = (Scene *)ptr->owner_id;
  return blender::seq::time_left_handle_frame_get(scene, (Strip *)ptr->data);
}

static int rna_Strip_frame_final_end_get(PointerRNA *ptr)
{
  Scene *scene = (Scene *)ptr->owner_id;
  return blender::seq::time_right_handle_frame_get(scene, (Strip *)ptr->data);
}

static void rna_Strip_start_frame_final_set(PointerRNA *ptr, int value)
{
  Strip *strip = (Strip *)ptr->data;
  Scene *scene = (Scene *)ptr->owner_id;

  blender::seq::time_left_handle_frame_set(scene, strip, value);
  do_strip_frame_change_update(scene, strip);
  blender::seq::relations_invalidate_cache(scene, strip);
}

static void rna_Strip_end_frame_final_set(PointerRNA *ptr, int value)
{
  Strip *strip = (Strip *)ptr->data;
  Scene *scene = (Scene *)ptr->owner_id;

  blender::seq::time_right_handle_frame_set(scene, strip, value);
  do_strip_frame_change_update(scene, strip);
  blender::seq::relations_invalidate_cache(scene, strip);
}

static void rna_Strip_start_frame_set(PointerRNA *ptr, float value)
{
  Strip *strip = (Strip *)ptr->data;
  Scene *scene = (Scene *)ptr->owner_id;

  blender::seq::transform_translate_strip(scene, strip, value - strip->start);
  do_strip_frame_change_update(scene, strip);
  blender::seq::relations_invalidate_cache(scene, strip);
}

static void rna_Strip_frame_offset_start_set(PointerRNA *ptr, float value)
{
  Strip *strip = (Strip *)ptr->data;
  Scene *scene = (Scene *)ptr->owner_id;

  blender::seq::relations_invalidate_cache(scene, strip);
  strip->startofs = value;
}

static void rna_Strip_frame_offset_end_set(PointerRNA *ptr, float value)
{
  Strip *strip = (Strip *)ptr->data;
  Scene *scene = (Scene *)ptr->owner_id;

  blender::seq::relations_invalidate_cache(scene, strip);
  strip->endofs = value;
}

static void rna_Strip_anim_startofs_final_set(PointerRNA *ptr, int value)
{
  Strip *strip = (Strip *)ptr->data;
  Scene *scene = (Scene *)ptr->owner_id;

  strip->anim_startofs = std::min(value, strip->len + strip->anim_startofs);

  blender::seq::add_reload_new_file(G.main, scene, strip, false);
  do_strip_frame_change_update(scene, strip);
}

static void rna_Strip_anim_endofs_final_set(PointerRNA *ptr, int value)
{
  Strip *strip = (Strip *)ptr->data;
  Scene *scene = (Scene *)ptr->owner_id;

  strip->anim_endofs = std::min(value, strip->len + strip->anim_endofs);

  blender::seq::add_reload_new_file(G.main, scene, strip, false);
  do_strip_frame_change_update(scene, strip);
}

static void rna_Strip_anim_endofs_final_range(
    PointerRNA *ptr, int *min, int *max, int * /*softmin*/, int * /*softmax*/)
{
  Strip *strip = (Strip *)ptr->data;

  *min = 0;
  *max = strip->len + strip->anim_endofs - strip->startofs - strip->endofs - 1;
}

static void rna_Strip_anim_startofs_final_range(
    PointerRNA *ptr, int *min, int *max, int * /*softmin*/, int * /*softmax*/)
{
  Strip *strip = (Strip *)ptr->data;

  *min = 0;
  *max = strip->len + strip->anim_startofs - strip->startofs - strip->endofs - 1;
}

static void rna_Strip_frame_offset_start_range(
    PointerRNA *ptr, float *min, float *max, float * /*softmin*/, float * /*softmax*/)
{
  Strip *strip = (Strip *)ptr->data;
  *min = INT_MIN;
  *max = strip->len - strip->endofs - 1;
}

static void rna_Strip_frame_offset_end_range(
    PointerRNA *ptr, float *min, float *max, float * /*softmin*/, float * /*softmax*/)
{
  Strip *strip = (Strip *)ptr->data;
  *min = INT_MIN;
  *max = strip->len - strip->startofs - 1;
}

static void rna_Strip_frame_length_set(PointerRNA *ptr, int value)
{
  Strip *strip = (Strip *)ptr->data;
  Scene *scene = (Scene *)ptr->owner_id;

  blender::seq::time_right_handle_frame_set(
      scene, strip, blender::seq::time_left_handle_frame_get(scene, strip) + value);
  do_strip_frame_change_update(scene, strip);
  blender::seq::relations_invalidate_cache(scene, strip);
}

static int rna_Strip_frame_length_get(PointerRNA *ptr)
{
  Strip *strip = (Strip *)ptr->data;
  Scene *scene = (Scene *)ptr->owner_id;
  return blender::seq::time_right_handle_frame_get(scene, strip) -
         blender::seq::time_left_handle_frame_get(scene, strip);
}

static int rna_Strip_frame_duration_get(PointerRNA *ptr)
{
  Strip *strip = static_cast<Strip *>(ptr->data);
  Scene *scene = reinterpret_cast<Scene *>(ptr->owner_id);
  return blender::seq::time_strip_length_get(scene, strip);
}

static int rna_Strip_frame_editable(const PointerRNA *ptr, const char ** /*r_info*/)
{
  Strip *strip = (Strip *)ptr->data;
  /* Effect strips' start frame and length must be readonly! */
  return (blender::seq::effect_get_num_inputs(strip->type)) ? PropertyFlag(0) : PROP_EDITABLE;
}

static void rna_Strip_channel_set(PointerRNA *ptr, int value)
{
  Strip *strip = (Strip *)ptr->data;
  Scene *scene = (Scene *)ptr->owner_id;
  ListBase *seqbase = blender::seq::get_seqbase_by_strip(scene, strip);

  /* check channel increment or decrement */
  const int channel_delta = (value >= strip->channel) ? 1 : -1;
  blender::seq::strip_channel_set(strip, value);

  if (blender::seq::transform_test_overlap(scene, seqbase, strip)) {
    blender::seq::transform_seqbase_shuffle_ex(seqbase, strip, scene, channel_delta);
  }
  blender::seq::relations_invalidate_cache(scene, strip);
}

static bool rna_Strip_lock_get(PointerRNA *ptr)
{
  Scene *scene = reinterpret_cast<Scene *>(ptr->owner_id);
  Strip *strip = static_cast<Strip *>(ptr->data);
  Editing *ed = blender::seq::editing_get(scene);
  ListBase *channels = blender::seq::get_channels_by_strip(ed, strip);
  return blender::seq::transform_is_locked(channels, strip);
}

static void rna_Strip_use_proxy_set(PointerRNA *ptr, bool value)
{
  Strip *strip = (Strip *)ptr->data;
  blender::seq::proxy_set(strip, value != 0);
}

static PointerRNA rna_Strip_active_modifier_get(PointerRNA *ptr)
{
  const Strip *strip = ptr->data_as<Strip>();
  StripModifierData *smd = blender::seq::modifier_get_active(strip);
  return RNA_pointer_create_with_parent(*ptr, &RNA_StripModifier, smd);
}

static void rna_Strip_active_modifier_set(PointerRNA *ptr, PointerRNA value, ReportList *reports)
{
  Strip *strip = ptr->data_as<Strip>();
  StripModifierData *smd = value.data_as<StripModifierData>();

  WM_main_add_notifier(NC_SCENE | ND_SEQUENCER, ptr->owner_id);

  if (RNA_pointer_is_null(&value)) {
    blender::seq::modifier_set_active(strip, nullptr);
    return;
  }

  if (BLI_findindex(&strip->modifiers, smd) == -1) {
    BKE_reportf(
        reports, RPT_ERROR, "Modifier \"%s\" is not in the strip's modifier list", smd->name);
    return;
  }

  blender::seq::modifier_set_active(strip, smd);
}

static bool transform_strip_cmp_fn(Strip *strip, void *arg_pt)
{
  StripSearchData *data = static_cast<StripSearchData *>(arg_pt);

  if (strip->data && strip->data->transform == data->data) {
    data->strip = strip;
    return false; /* done so bail out */
  }
  return true;
}

static Strip *strip_get_by_transform(Editing *ed, StripTransform *transform)
{
  StripSearchData data;

  data.strip = nullptr;
  data.data = transform;

  /* irritating we need to search for our strip! */
  blender::seq::for_each_callback(&ed->seqbase, transform_strip_cmp_fn, &data);

  return data.strip;
}

static std::optional<std::string> rna_StripTransform_path(const PointerRNA *ptr)
{
  Scene *scene = (Scene *)ptr->owner_id;
  Editing *ed = blender::seq::editing_get(scene);
  Strip *strip = strip_get_by_transform(ed, static_cast<StripTransform *>(ptr->data));

  if (strip) {
    char name_esc[(sizeof(strip->name) - 2) * 2];
    BLI_str_escape(name_esc, strip->name + 2, sizeof(name_esc));
    return fmt::format("sequence_editor.strips_all[\"{}\"].transform", name_esc);
  }
  return "";
}

static void rna_StripTransform_update(Main * /*bmain*/, Scene * /*scene*/, PointerRNA *ptr)
{
  Scene *scene = (Scene *)ptr->owner_id;
  Editing *ed = blender::seq::editing_get(scene);
  Strip *strip = strip_get_by_transform(ed, static_cast<StripTransform *>(ptr->data));

  blender::seq::relations_invalidate_cache(scene, strip);
}

static bool crop_strip_cmp_fn(Strip *strip, void *arg_pt)
{
  StripSearchData *data = static_cast<StripSearchData *>(arg_pt);

  if (strip->data && strip->data->crop == data->data) {
    data->strip = strip;
    return false; /* done so bail out */
  }
  return true;
}

static Strip *strip_get_by_crop(Editing *ed, StripCrop *crop)
{
  StripSearchData data;

  data.strip = nullptr;
  data.data = crop;

  /* irritating we need to search for our strip! */
  blender::seq::for_each_callback(&ed->seqbase, crop_strip_cmp_fn, &data);

  return data.strip;
}

static std::optional<std::string> rna_StripCrop_path(const PointerRNA *ptr)
{
  Scene *scene = (Scene *)ptr->owner_id;
  Editing *ed = blender::seq::editing_get(scene);
  Strip *strip = strip_get_by_crop(ed, static_cast<StripCrop *>(ptr->data));

  if (strip) {
    char name_esc[(sizeof(strip->name) - 2) * 2];
    BLI_str_escape(name_esc, strip->name + 2, sizeof(name_esc));
    return fmt::format("sequence_editor.strips_all[\"{}\"].crop", name_esc);
  }
  return "";
}

static void rna_StripCrop_update(Main * /*bmain*/, Scene * /*scene*/, PointerRNA *ptr)
{
  Scene *scene = (Scene *)ptr->owner_id;
  Editing *ed = blender::seq::editing_get(scene);
  Strip *strip = strip_get_by_crop(ed, static_cast<StripCrop *>(ptr->data));

  blender::seq::relations_invalidate_cache(scene, strip);
}

static void rna_Strip_text_font_set(PointerRNA *ptr,
                                    PointerRNA ptr_value,
                                    ReportList * /*reports*/)
{
  Strip *strip = static_cast<Strip *>(ptr->data);
  TextVars *data = static_cast<TextVars *>(strip->effectdata);
  VFont *value = static_cast<VFont *>(ptr_value.data);

  blender::seq::effect_text_font_unload(data, true);

  id_us_plus(&value->id);
  data->text_blf_id = STRIP_FONT_NOT_LOADED;
  data->text_font = value;
}

/* name functions that ignore the first two characters */
static void rna_Strip_name_get(PointerRNA *ptr, char *value)
{
  Strip *strip = (Strip *)ptr->data;
  strcpy(value, strip->name + 2);
}

static int rna_Strip_name_length(PointerRNA *ptr)
{
  Strip *strip = (Strip *)ptr->data;
  return strlen(strip->name + 2);
}

static void rna_Strip_name_set(PointerRNA *ptr, const char *value)
{
  Scene *scene = (Scene *)ptr->owner_id;
  Strip *strip = (Strip *)ptr->data;
  char oldname[sizeof(strip->name)];
  AnimData *adt;

  blender::seq::prefetch_stop(scene);

  /* make a copy of the old name first */
  BLI_strncpy(oldname, strip->name + 2, sizeof(strip->name) - 2);

  /* copy the new name into the name slot */
  blender::seq::edit_strip_name_set(scene, strip, value);

  /* make sure the name is unique */
  blender::seq::strip_unique_name_set(scene, &scene->ed->seqbase, strip);
  /* fix all the animation data which may link to this */

  /* Don't rename everywhere because these are per scene. */
#  if 0
  BKE_animdata_fix_paths_rename_all(
      nullptr, "sequence_editor.strips_all", oldname, strip->name + 2);
#  endif
  adt = BKE_animdata_from_id(&scene->id);
  if (adt) {
    BKE_animdata_fix_paths_rename(
        &scene->id, adt, nullptr, "sequence_editor.strips_all", oldname, strip->name + 2, 0, 0, 1);
  }
}

static int rna_Strip_text_length(PointerRNA *ptr)
{
  Strip *strip = static_cast<Strip *>(ptr->data);
  TextVars *text = static_cast<TextVars *>(strip->effectdata);
  return text->text_len_bytes;
}

static void rna_Strip_text_get(PointerRNA *ptr, char *value)
{
  Strip *strip = static_cast<Strip *>(ptr->data);
  TextVars *text = static_cast<TextVars *>(strip->effectdata);
  memcpy(value, text->text_ptr, text->text_len_bytes + 1);
}

static void rna_Strip_text_set(PointerRNA *ptr, const char *value)
{
  Strip *strip = static_cast<Strip *>(ptr->data);
  TextVars *text = static_cast<TextVars *>(strip->effectdata);

  if (text->text_ptr) {
    MEM_freeN(text->text_ptr);
  }
  text->text_ptr = BLI_strdup(value);
  text->text_len_bytes = strlen(text->text_ptr);
}

static StructRNA *rna_Strip_refine(PointerRNA *ptr)
{
  Strip *strip = (Strip *)ptr->data;

  switch (strip->type) {
    case STRIP_TYPE_IMAGE:
      return &RNA_ImageStrip;
    case STRIP_TYPE_META:
      return &RNA_MetaStrip;
    case STRIP_TYPE_SCENE:
      return &RNA_SceneStrip;
    case STRIP_TYPE_MOVIE:
      return &RNA_MovieStrip;
    case STRIP_TYPE_MOVIECLIP:
      return &RNA_MovieClipStrip;
    case STRIP_TYPE_MASK:
      return &RNA_MaskStrip;
    case STRIP_TYPE_SOUND_RAM:
      return &RNA_SoundStrip;
    case STRIP_TYPE_CROSS:
      return &RNA_CrossStrip;
    case STRIP_TYPE_ADD:
      return &RNA_AddStrip;
    case STRIP_TYPE_SUB:
      return &RNA_SubtractStrip;
    case STRIP_TYPE_ALPHAOVER:
      return &RNA_AlphaOverStrip;
    case STRIP_TYPE_ALPHAUNDER:
      return &RNA_AlphaUnderStrip;
    case STRIP_TYPE_GAMCROSS:
      return &RNA_GammaCrossStrip;
    case STRIP_TYPE_MUL:
      return &RNA_MultiplyStrip;
    case STRIP_TYPE_MULTICAM:
      return &RNA_MulticamStrip;
    case STRIP_TYPE_ADJUSTMENT:
      return &RNA_AdjustmentStrip;
    case STRIP_TYPE_WIPE:
      return &RNA_WipeStrip;
    case STRIP_TYPE_GLOW:
      return &RNA_GlowStrip;
    case STRIP_TYPE_TRANSFORM:
      return &RNA_TransformStrip;
    case STRIP_TYPE_COLOR:
      return &RNA_ColorStrip;
    case STRIP_TYPE_SPEED:
      return &RNA_SpeedControlStrip;
    case STRIP_TYPE_GAUSSIAN_BLUR:
      return &RNA_GaussianBlurStrip;
    case STRIP_TYPE_TEXT:
      return &RNA_TextStrip;
    case STRIP_TYPE_COLORMIX:
      return &RNA_ColorMixStrip;
    default:
      return &RNA_Strip;
  }
}

static std::optional<std::string> rna_Strip_path(const PointerRNA *ptr)
{
  const Strip *strip = (Strip *)ptr->data;

  /* sequencer data comes from scene...
   * TODO: would be nice to make SequenceEditor data a data-block of its own (for shorter paths)
   */
  char name_esc[(sizeof(strip->name) - 2) * 2];

  BLI_str_escape(name_esc, strip->name + 2, sizeof(name_esc));
  return fmt::format("sequence_editor.strips_all[\"{}\"]", name_esc);
}

static IDProperty **rna_Strip_idprops(PointerRNA *ptr)
{
  Strip *strip = static_cast<Strip *>(ptr->data);
  return &strip->prop;
}

static IDProperty **rna_Strip_system_idprops(PointerRNA *ptr)
{
  Strip *strip = static_cast<Strip *>(ptr->data);
  return &strip->system_properties;
}

static bool rna_MovieStrip_reload_if_needed(ID *scene_id, Strip *strip, Main *bmain)
{
  Scene *scene = (Scene *)scene_id;

  bool has_reloaded;
  bool can_produce_frames;

  blender::seq::add_movie_reload_if_needed(
      bmain, scene, strip, &has_reloaded, &can_produce_frames);

  if (has_reloaded && can_produce_frames) {
    blender::seq::relations_invalidate_cache_raw(scene, strip);

    DEG_id_tag_update(&scene->id, ID_RECALC_SEQUENCER_STRIPS);
    WM_main_add_notifier(NC_SCENE | ND_SEQUENCER, scene);
  }

  return can_produce_frames;
}

static PointerRNA rna_MovieStrip_metadata_get(ID *scene_id, Strip *strip)
{
  if (strip == nullptr || strip->anims.first == nullptr) {
    return PointerRNA_NULL;
  }

  StripAnim *sanim = static_cast<StripAnim *>(strip->anims.first);
  if (sanim->anim == nullptr) {
    return PointerRNA_NULL;
  }

  IDProperty *metadata = MOV_load_metadata(sanim->anim);
  if (metadata == nullptr) {
    return PointerRNA_NULL;
  }

  PointerRNA ptr = RNA_pointer_create_discrete(scene_id, &RNA_IDPropertyWrapPtr, metadata);
  return ptr;
}

static PointerRNA rna_SequenceEditor_meta_stack_get(CollectionPropertyIterator *iter)
{
  ListBaseIterator *internal = &iter->internal.listbase;
  MetaStack *ms = (MetaStack *)internal->link;

  return RNA_pointer_create_with_parent(iter->parent, &RNA_Strip, ms->parent_strip);
}

/* TODO: expose strip path setting as a higher level sequencer BKE function. */
static void rna_Strip_filepath_set(PointerRNA *ptr, const char *value)
{
  Strip *strip = (Strip *)(ptr->data);
  BLI_path_split_dir_file(value,
                          strip->data->dirpath,
                          sizeof(strip->data->dirpath),
                          strip->data->stripdata->filename,
                          sizeof(strip->data->stripdata->filename));
}

static void rna_Strip_filepath_get(PointerRNA *ptr, char *value)
{
  Strip *strip = (Strip *)(ptr->data);
  char filepath[FILE_MAX];

  BLI_path_join(
      filepath, sizeof(filepath), strip->data->dirpath, strip->data->stripdata->filename);
  strcpy(value, filepath);
}

static int rna_Strip_filepath_length(PointerRNA *ptr)
{
  Strip *strip = (Strip *)(ptr->data);
  char filepath[FILE_MAX];

  BLI_path_join(
      filepath, sizeof(filepath), strip->data->dirpath, strip->data->stripdata->filename);
  return strlen(filepath);
}

static void rna_Strip_proxy_filepath_set(PointerRNA *ptr, const char *value)
{
  StripProxy *proxy = (StripProxy *)(ptr->data);
  BLI_path_split_dir_file(
      value, proxy->dirpath, sizeof(proxy->dirpath), proxy->filename, sizeof(proxy->filename));
  if (proxy->anim) {
    MOV_close(proxy->anim);
    proxy->anim = nullptr;
  }
}

static void rna_Strip_proxy_filepath_get(PointerRNA *ptr, char *value)
{
  StripProxy *proxy = (StripProxy *)(ptr->data);
  char filepath[FILE_MAX];

  BLI_path_join(filepath, sizeof(filepath), proxy->dirpath, proxy->filename);
  strcpy(value, filepath);
}

static int rna_Strip_proxy_filepath_length(PointerRNA *ptr)
{
  StripProxy *proxy = (StripProxy *)(ptr->data);
  char filepath[FILE_MAX];

  BLI_path_join(filepath, sizeof(filepath), proxy->dirpath, proxy->filename);
  return strlen(filepath);
}

static void rna_Strip_audio_update(Main * /*bmain*/, Scene * /*scene*/, PointerRNA *ptr)
{
  DEG_id_tag_update(ptr->owner_id, ID_RECALC_SEQUENCER_STRIPS | ID_RECALC_AUDIO);
}

static void rna_Strip_pan_range(
    PointerRNA *ptr, float *min, float *max, float *softmin, float *softmax)
{
  Scene *scene = (Scene *)ptr->owner_id;

  *min = -FLT_MAX;
  *max = FLT_MAX;
  *softmax = 1 + int(scene->r.ffcodecdata.audio_channels > 2);
  *softmin = -*softmax;
}

static int rna_Strip_input_count_get(PointerRNA *ptr)
{
  Strip *strip = (Strip *)(ptr->data);

  return blender::seq::effect_get_num_inputs(strip->type);
}

static void rna_Strip_input_set(PointerRNA *ptr,
                                const PointerRNA &ptr_value,
                                ReportList *reports,
                                int input_num)
{

  Strip *strip = static_cast<Strip *>(ptr->data);
  Strip *input = static_cast<Strip *>(ptr_value.data);

  if (blender::seq::relations_render_loop_check(input, strip)) {
    BKE_report(reports, RPT_ERROR, "Cannot reassign inputs: recursion detected");
    return;
  }

  switch (input_num) {
    case 1:
      strip->input1 = input;
      break;
    case 2:
      strip->input2 = input;
      break;
  }
}

static void rna_Strip_input_1_set(PointerRNA *ptr, PointerRNA ptr_value, ReportList *reports)
{
  rna_Strip_input_set(ptr, ptr_value, reports, 1);
}

static void rna_Strip_input_2_set(PointerRNA *ptr, PointerRNA ptr_value, ReportList *reports)
{
  rna_Strip_input_set(ptr, ptr_value, reports, 2);
}
#  if 0
static void rna_SoundStrip_filename_set(PointerRNA *ptr, const char *value)
{
  Strip *strip = (Strip *)(ptr->data);
  BLI_path_split_dir_file(value,
                          strip->data->dirpath,
                          sizeof(strip->data->dirpath),
                          strip->data->stripdata->name,
                          sizeof(strip->data->stripdata->name));
}

static void rna_StripElement_filename_set(PointerRNA *ptr, const char *value)
{
  StripElem *elem = (StripElem *)(ptr->data);
  BLI_path_split_file_part(value, elem->name, sizeof(elem->name));
}
#  endif

static void rna_Strip_reopen_files_update(Main *bmain, Scene * /*scene*/, PointerRNA *ptr)
{
  Scene *scene = (Scene *)ptr->owner_id;
  Editing *ed = blender::seq::editing_get(scene);

  blender::seq::relations_free_imbuf(scene, &ed->seqbase, false);
  rna_Strip_invalidate_raw_update(bmain, scene, ptr);

  if (RNA_struct_is_a(ptr->type, &RNA_SoundStrip)) {
    blender::seq::sound_update_bounds(scene, static_cast<Strip *>(ptr->data));
  }
}

static void rna_Strip_filepath_update(Main *bmain, Scene * /*scene*/, PointerRNA *ptr)
{
  Scene *scene = (Scene *)ptr->owner_id;
  Strip *strip = (Strip *)(ptr->data);
  blender::seq::add_reload_new_file(bmain, scene, strip, true);
  rna_Strip_invalidate_raw_update(bmain, scene, ptr);
}

static void rna_Strip_sound_update(Main *bmain, Scene * /*active_scene*/, PointerRNA *ptr)
{
  Scene *scene = (Scene *)ptr->owner_id;
  DEG_id_tag_update(&scene->id, ID_RECALC_SEQUENCER_STRIPS | ID_RECALC_AUDIO);
  DEG_relations_tag_update(bmain);
}

static bool seqproxy_strip_cmp_fn(Strip *strip, void *arg_pt)
{
  StripSearchData *data = static_cast<StripSearchData *>(arg_pt);

  if (strip->data && strip->data->proxy == data->data) {
    data->strip = strip;
    return false; /* done so bail out */
  }
  return true;
}

static Strip *strip_get_by_proxy(Editing *ed, StripProxy *proxy)
{
  StripSearchData data;

  data.strip = nullptr;
  data.data = proxy;

  blender::seq::for_each_callback(&ed->seqbase, seqproxy_strip_cmp_fn, &data);
  return data.strip;
}

static void rna_Strip_tcindex_update(Main *bmain, Scene * /*scene*/, PointerRNA *ptr)
{
  Scene *scene = (Scene *)ptr->owner_id;
  Editing *ed = blender::seq::editing_get(scene);
  Strip *strip = strip_get_by_proxy(ed, static_cast<StripProxy *>(ptr->data));

  blender::seq::add_reload_new_file(bmain, scene, strip, false);
  do_strip_frame_change_update(scene, strip);
}

static void rna_StripProxy_update(Main * /*bmain*/, Scene * /*scene*/, PointerRNA *ptr)
{
  Scene *scene = (Scene *)ptr->owner_id;
  Editing *ed = blender::seq::editing_get(scene);
  Strip *strip = strip_get_by_proxy(ed, static_cast<StripProxy *>(ptr->data));
  blender::seq::relations_invalidate_cache(scene, strip);
}

/* do_versions? */
static float rna_Strip_opacity_get(PointerRNA *ptr)
{
  Strip *strip = (Strip *)(ptr->data);
  return strip->blend_opacity / 100.0f;
}
static void rna_Strip_opacity_set(PointerRNA *ptr, float value)
{
  Strip *strip = (Strip *)(ptr->data);
  CLAMP(value, 0.0f, 1.0f);
  strip->blend_opacity = value * 100.0f;
}

static int rna_Strip_color_tag_get(PointerRNA *ptr)
{
  Strip *strip = (Strip *)(ptr->data);
  return strip->color_tag;
}

static void rna_Strip_color_tag_set(PointerRNA *ptr, int value)
{
  Strip *strip = (Strip *)(ptr->data);
  strip->color_tag = value;
}

static bool colbalance_seq_cmp_fn(Strip *strip, void *arg_pt)
{
  StripSearchData *data = static_cast<StripSearchData *>(arg_pt);

  for (StripModifierData *smd = static_cast<StripModifierData *>(strip->modifiers.first); smd;
       smd = smd->next)
  {
    if (smd->type == eSeqModifierType_ColorBalance) {
      ColorBalanceModifierData *cbmd = (ColorBalanceModifierData *)smd;

      if (&cbmd->color_balance == data->data) {
        data->strip = strip;
        data->smd = smd;
        return false; /* done so bail out */
      }
    }
  }

  return true;
}

static Strip *strip_get_by_colorbalance(Editing *ed,
                                        StripColorBalance *cb,
                                        StripModifierData **r_smd)
{
  StripSearchData data;

  data.strip = nullptr;
  data.smd = nullptr;
  data.data = cb;

  /* irritating we need to search for our strip! */
  blender::seq::for_each_callback(&ed->seqbase, colbalance_seq_cmp_fn, &data);

  *r_smd = data.smd;

  return data.strip;
}

static std::optional<std::string> rna_StripColorBalance_path(const PointerRNA *ptr)
{
  Scene *scene = (Scene *)ptr->owner_id;
  StripModifierData *smd;
  Editing *ed = blender::seq::editing_get(scene);
  Strip *strip = strip_get_by_colorbalance(ed, static_cast<StripColorBalance *>(ptr->data), &smd);

  if (strip) {
    char name_esc[(sizeof(strip->name) - 2) * 2];

    BLI_str_escape(name_esc, strip->name + 2, sizeof(name_esc));

    if (!smd) {
      /* Path to old filter color balance. */
      return fmt::format("sequence_editor.strips_all[\"{}\"].color_balance", name_esc);
    }
    /* Path to modifier. */
    char name_esc_smd[sizeof(smd->name) * 2];

    BLI_str_escape(name_esc_smd, smd->name, sizeof(name_esc_smd));
    return fmt::format("sequence_editor.strips_all[\"{}\"].modifiers[\"{}\"].color_balance",
                       name_esc,
                       name_esc_smd);
  }
  return "";
}

static void rna_StripColorBalance_update(Main * /*bmain*/, Scene * /*scene*/, PointerRNA *ptr)
{
  Scene *scene = (Scene *)ptr->owner_id;
  Editing *ed = blender::seq::editing_get(scene);
  StripModifierData *smd;
  Strip *strip = strip_get_by_colorbalance(ed, static_cast<StripColorBalance *>(ptr->data), &smd);

  blender::seq::relations_invalidate_cache(scene, strip);
}

static void rna_SequenceEditor_overlay_lock_set(PointerRNA *ptr, bool value)
{
  Scene *scene = (Scene *)ptr->owner_id;
  Editing *ed = blender::seq::editing_get(scene);

  if (ed == nullptr) {
    return;
  }

  /* convert from abs to relative and back */
  if ((ed->overlay_frame_flag & SEQ_EDIT_OVERLAY_FRAME_ABS) == 0 && value) {
    ed->overlay_frame_abs = scene->r.cfra + ed->overlay_frame_ofs;
    ed->overlay_frame_flag |= SEQ_EDIT_OVERLAY_FRAME_ABS;
  }
  else if ((ed->overlay_frame_flag & SEQ_EDIT_OVERLAY_FRAME_ABS) && !value) {
    ed->overlay_frame_ofs = ed->overlay_frame_abs - scene->r.cfra;
    ed->overlay_frame_flag &= ~SEQ_EDIT_OVERLAY_FRAME_ABS;
  }
}

static int rna_SequenceEditor_overlay_frame_get(PointerRNA *ptr)
{
  Scene *scene = (Scene *)ptr->owner_id;
  Editing *ed = blender::seq::editing_get(scene);

  if (ed == nullptr) {
    return scene->r.cfra;
  }

  if (ed->overlay_frame_flag & SEQ_EDIT_OVERLAY_FRAME_ABS) {
    return ed->overlay_frame_abs - scene->r.cfra;
  }
  else {
    return ed->overlay_frame_ofs;
  }
}

static void rna_SequenceEditor_overlay_frame_set(PointerRNA *ptr, int value)
{
  Scene *scene = (Scene *)ptr->owner_id;
  Editing *ed = blender::seq::editing_get(scene);

  if (ed == nullptr) {
    return;
  }

  if (ed->overlay_frame_flag & SEQ_EDIT_OVERLAY_FRAME_ABS) {
    ed->overlay_frame_abs = (scene->r.cfra + value);
  }
  else {
    ed->overlay_frame_ofs = value;
  }
}

static int rna_SequenceEditor_get_cache_raw_size(PointerRNA *ptr)
{
  Scene *scene = (Scene *)ptr->owner_id;
  if (scene == nullptr) {
    return 0;
  }
  return int(blender::seq::source_image_cache_calc_memory_size(scene) / 1024 / 1024);
}

static int rna_SequenceEditor_get_cache_final_size(PointerRNA *ptr)
{
  Scene *scene = (Scene *)ptr->owner_id;
  if (scene == nullptr) {
    return 0;
  }
  return int(blender::seq::final_image_cache_calc_memory_size(scene) / 1024 / 1024);
}

static void rna_SequenceEditor_display_stack(ID *id,
                                             Editing *ed,
                                             ReportList *reports,
                                             Strip *strip_meta)
{
  /* Check for non-meta sequence */
  if (strip_meta != nullptr && strip_meta->type != STRIP_TYPE_META &&
      blender::seq::exists_in_seqbase(strip_meta, &ed->seqbase))
  {
    BKE_report(reports, RPT_ERROR, "Strip type must be 'META'");
    return;
  }

  /* Get editing base of meta sequence */
  Scene *scene = (Scene *)id;
  blender::seq::meta_stack_set(scene, strip_meta);
  /* De-activate strip. This is to prevent strip from different timeline being drawn. */
  blender::seq::select_active_set(scene, nullptr);

  WM_main_add_notifier(NC_SCENE | ND_SEQUENCER, scene);
}

static bool modifier_strip_cmp_fn(Strip *strip, void *arg_pt)
{
  StripSearchData *data = static_cast<StripSearchData *>(arg_pt);

  if (BLI_findindex(&strip->modifiers, data->data) != -1) {
    data->strip = strip;
    return false; /* done so bail out */
  }

  return true;
}

static Strip *strip_get_by_modifier(Editing *ed, StripModifierData *smd)
{
  StripSearchData data;

  data.strip = nullptr;
  data.data = smd;

  /* irritating we need to search for our strip! */
  blender::seq::for_each_callback(&ed->seqbase, modifier_strip_cmp_fn, &data);

  return data.strip;
}

static StructRNA *rna_StripModifier_refine(PointerRNA *ptr)
{
  StripModifierData *smd = (StripModifierData *)ptr->data;

  switch (smd->type) {
    case eSeqModifierType_ColorBalance:
      return &RNA_ColorBalanceModifier;
    case eSeqModifierType_Curves:
      return &RNA_CurvesModifier;
    case eSeqModifierType_HueCorrect:
      return &RNA_HueCorrectModifier;
    case eSeqModifierType_Mask:
      return &RNA_MaskStripModifier;
    case eSeqModifierType_BrightContrast:
      return &RNA_BrightContrastModifier;
    case eSeqModifierType_WhiteBalance:
      return &RNA_WhiteBalanceModifier;
    case eSeqModifierType_Tonemap:
      return &RNA_SequencerTonemapModifierData;
    case eSeqModifierType_SoundEqualizer:
      return &RNA_SoundEqualizerModifier;
    default:
      return &RNA_StripModifier;
  }
}

static std::optional<std::string> rna_StripModifier_path(const PointerRNA *ptr)
{
  Scene *scene = (Scene *)ptr->owner_id;
  Editing *ed = blender::seq::editing_get(scene);
  StripModifierData *smd = static_cast<StripModifierData *>(ptr->data);
  Strip *strip = strip_get_by_modifier(ed, smd);

  if (strip) {
    char name_esc[(sizeof(strip->name) - 2) * 2];
    char name_esc_smd[sizeof(smd->name) * 2];

    BLI_str_escape(name_esc, strip->name + 2, sizeof(name_esc));
    BLI_str_escape(name_esc_smd, smd->name, sizeof(name_esc_smd));
    return fmt::format(
        "sequence_editor.strips_all[\"{}\"].modifiers[\"{}\"]", name_esc, name_esc_smd);
  }
  return "";
}

static void rna_StripModifier_name_set(PointerRNA *ptr, const char *value)
{
  StripModifierData *smd = static_cast<StripModifierData *>(ptr->data);
  Scene *scene = (Scene *)ptr->owner_id;
  Editing *ed = blender::seq::editing_get(scene);
  Strip *strip = strip_get_by_modifier(ed, smd);
  AnimData *adt;
  char oldname[sizeof(smd->name)];

  /* make a copy of the old name first */
  STRNCPY(oldname, smd->name);

  /* copy the new name into the name slot */
  STRNCPY_UTF8(smd->name, value);

  /* make sure the name is truly unique */
  blender::seq::modifier_unique_name(strip, smd);

  /* fix all the animation data which may link to this */
  adt = BKE_animdata_from_id(&scene->id);
  if (adt) {
    char rna_path_prefix[1024];

    char strip_name_esc[(sizeof(strip->name) - 2) * 2];
    BLI_str_escape(strip_name_esc, strip->name + 2, sizeof(strip_name_esc));

    SNPRINTF(rna_path_prefix, "sequence_editor.strips_all[\"%s\"].modifiers", strip_name_esc);
    BKE_animdata_fix_paths_rename(
        &scene->id, adt, nullptr, rna_path_prefix, oldname, smd->name, 0, 0, 1);
  }
}

static void rna_StripModifier_is_active_set(PointerRNA *ptr, bool value)
{
  StripModifierData *smd = ptr->data_as<StripModifierData>();

  if (value) {
    /* Disable the active flag of all other modifiers. */
    for (StripModifierData *prev_smd = smd->prev; prev_smd != nullptr; prev_smd = prev_smd->prev) {
      prev_smd->flag &= ~STRIP_MODIFIER_FLAG_ACTIVE;
    }
    for (StripModifierData *next_smd = smd->next; next_smd != nullptr; next_smd = next_smd->next) {
      next_smd->flag &= ~STRIP_MODIFIER_FLAG_ACTIVE;
    }

    smd->flag |= STRIP_MODIFIER_FLAG_ACTIVE;
    WM_main_add_notifier(NC_SCENE | ND_SEQUENCER, ptr->owner_id);
  }
}

static void rna_StripModifier_update(Main *bmain, Scene * /*scene*/, PointerRNA *ptr)
{
  /* strip from other scenes could be modified, so using active scene is not reliable */
  Scene *scene = (Scene *)ptr->owner_id;
  Editing *ed = blender::seq::editing_get(scene);
  Strip *strip = strip_get_by_modifier(ed, static_cast<StripModifierData *>(ptr->data));

  if (ELEM(strip->type, STRIP_TYPE_SOUND_RAM, STRIP_TYPE_SOUND_HD)) {
    DEG_id_tag_update(&scene->id, ID_RECALC_SEQUENCER_STRIPS | ID_RECALC_AUDIO);
    DEG_relations_tag_update(bmain);
  }
  else {
    blender::seq::relations_invalidate_cache(scene, strip);
  }
}

/*
 * Update of Curve in an EQ Sound Modifier
 */
static void rna_StripModifier_EQCurveMapping_update(Main *bmain,
                                                    Scene * /*scene*/,
                                                    PointerRNA *ptr)
{
  Scene *scene = (Scene *)ptr->owner_id;

  DEG_id_tag_update(&scene->id, ID_RECALC_SEQUENCER_STRIPS | ID_RECALC_AUDIO);
  DEG_relations_tag_update(bmain);
  WM_main_add_notifier(NC_SCENE | ND_SEQUENCER, NULL);
}

static bool rna_StripModifier_otherStrip_poll(PointerRNA *ptr, PointerRNA value)
{
  Scene *scene = (Scene *)ptr->owner_id;
  Editing *ed = blender::seq::editing_get(scene);
  Strip *strip = strip_get_by_modifier(ed, static_cast<StripModifierData *>(ptr->data));
  Strip *cur = (Strip *)value.data;

  if ((strip == cur) || (cur->type == STRIP_TYPE_SOUND_RAM)) {
    return false;
  }

  return true;
}

static StripModifierData *rna_Strip_modifier_new(
    Strip *strip, bContext *C, ReportList *reports, const char *name, int type)
{
  if (!blender::seq::sequence_supports_modifiers(strip)) {
    BKE_report(reports, RPT_ERROR, "Strip type does not support modifiers");

    return nullptr;
  }
  else {
    Scene *scene = CTX_data_sequencer_scene(C);
    StripModifierData *smd;

    smd = blender::seq::modifier_new(strip, name, type);
    blender::seq::modifier_persistent_uid_init(*strip, *smd);

    blender::seq::relations_invalidate_cache(scene, strip);

    WM_main_add_notifier(NC_SCENE | ND_SEQUENCER, nullptr);

    return smd;
  }
}

static void rna_Strip_modifier_remove(Strip *strip,
                                      bContext *C,
                                      ReportList *reports,
                                      PointerRNA *smd_ptr)
{
  StripModifierData *smd = static_cast<StripModifierData *>(smd_ptr->data);
  Scene *scene = CTX_data_sequencer_scene(C);

  if (blender::seq::modifier_remove(strip, smd) == false) {
    BKE_report(reports, RPT_ERROR, "Modifier was not found in the stack");
    return;
  }

  smd_ptr->invalidate();
  blender::seq::relations_invalidate_cache(scene, strip);

  WM_main_add_notifier(NC_SCENE | ND_SEQUENCER, nullptr);
}

static void rna_Strip_modifier_clear(Strip *strip, bContext *C)
{
  Scene *scene = CTX_data_sequencer_scene(C);

  blender::seq::modifier_clear(strip);

  blender::seq::relations_invalidate_cache(scene, strip);

  WM_main_add_notifier(NC_SCENE | ND_SEQUENCER, nullptr);
}

static void rna_StripModifier_strip_set(PointerRNA *ptr, PointerRNA value, ReportList *reports)
{
  StripModifierData *smd = static_cast<StripModifierData *>(ptr->data);
  Scene *scene = (Scene *)ptr->owner_id;
  Editing *ed = blender::seq::editing_get(scene);
  Strip *strip = strip_get_by_modifier(ed, smd);
  Strip *target = (Strip *)value.data;

  if (target != nullptr && blender::seq::relations_render_loop_check(target, strip)) {
    BKE_report(reports, RPT_ERROR, "Recursion detected, cannot use this strip");
    return;
  }

  smd->mask_strip = target;
}

static float rna_Strip_fps_get(PointerRNA *ptr)
{
  Scene *scene = (Scene *)ptr->owner_id;
  Strip *strip = (Strip *)(ptr->data);
  return blender::seq::time_strip_fps_get(scene, strip);
}

static void rna_Strip_separate(ID *id, Strip *strip_meta, Main *bmain)
{
  Scene *scene = (Scene *)id;

  /* Find the appropriate seqbase */
  ListBase *seqbase = blender::seq::get_seqbase_by_strip(scene, strip_meta);

  LISTBASE_FOREACH_MUTABLE (Strip *, strip, &strip_meta->seqbase) {
    blender::seq::edit_move_strip_to_seqbase(scene, &strip_meta->seqbase, strip, seqbase);
  }

  blender::seq::edit_flag_for_removal(scene, seqbase, strip_meta);
  blender::seq::edit_remove_flagged_strips(scene, seqbase);

  /* Update depsgraph. */
  DEG_relations_tag_update(bmain);
  DEG_id_tag_update(&scene->id, ID_RECALC_SEQUENCER_STRIPS);

  WM_main_add_notifier(NC_SCENE | ND_SEQUENCER, scene);
}

static void rna_SequenceTimelineChannel_name_set(PointerRNA *ptr, const char *value)
{
  SeqTimelineChannel *channel = (SeqTimelineChannel *)ptr->data;
  Scene *scene = (Scene *)ptr->owner_id;
  Editing *ed = blender::seq::editing_get(scene);

  Strip *channel_owner = blender::seq::lookup_strip_by_channel_owner(ed, channel);
  ListBase *channels_base = &ed->channels;

  if (channel_owner != nullptr) {
    channels_base = &channel_owner->channels;
  }

  STRNCPY_UTF8(channel->name, value);
  BLI_uniquename(channels_base,
                 channel,
                 "Channel",
                 '.',
                 offsetof(SeqTimelineChannel, name),
                 sizeof(channel->name));
}

static void rna_SequenceTimelineChannel_mute_update(Main *bmain,
                                                    Scene *active_scene,
                                                    PointerRNA *ptr)
{
  Scene *scene = (Scene *)ptr->owner_id;
  Editing *ed = blender::seq::editing_get(scene);
  SeqTimelineChannel *channel = (SeqTimelineChannel *)ptr;

  Strip *channel_owner = blender::seq::lookup_strip_by_channel_owner(ed, channel);
  ListBase *seqbase;
  if (channel_owner == nullptr) {
    seqbase = &ed->seqbase;
  }
  else {
    seqbase = &channel_owner->seqbase;
  }

  LISTBASE_FOREACH (Strip *, strip, seqbase) {
    blender::seq::relations_invalidate_cache(scene, strip);
  }

  rna_Strip_sound_update(bmain, active_scene, ptr);
}

static std::optional<std::string> rna_SeqTimelineChannel_path(const PointerRNA *ptr)
{
  Scene *scene = (Scene *)ptr->owner_id;
  SeqTimelineChannel *channel = (SeqTimelineChannel *)ptr->data;

  Strip *channel_owner = blender::seq::lookup_strip_by_channel_owner(scene->ed, channel);

  char channel_name_esc[(sizeof(channel->name)) * 2];
  BLI_str_escape(channel_name_esc, channel->name, sizeof(channel_name_esc));

  if (channel_owner == nullptr) {
    return fmt::format("sequence_editor.channels[\"{}\"]", channel_name_esc);
  }
  char owner_name_esc[(sizeof(channel_owner->name) - 2) * 2];
  BLI_str_escape(owner_name_esc, channel_owner->name + 2, sizeof(owner_name_esc));
  return fmt::format(
      "sequence_editor.strips_all[\"{}\"].channels[\"{}\"]", owner_name_esc, channel_name_esc);
}

static EQCurveMappingData *rna_Strip_SoundEqualizer_Curve_add(SoundEqualizerModifierData *semd,
                                                              bContext * /*C*/,
                                                              float min_freq,
                                                              float max_freq)
{
  EQCurveMappingData *eqcmd = blender::seq::sound_equalizermodifier_add_graph(
      semd, min_freq, max_freq);
  WM_main_add_notifier(NC_SCENE | ND_SEQUENCER, NULL);
  return eqcmd;
}

static void rna_Strip_SoundEqualizer_Curve_clear(SoundEqualizerModifierData *semd,
                                                 bContext * /*C*/)
{
  blender::seq::sound_equalizermodifier_free((StripModifierData *)semd);
  WM_main_add_notifier(NC_SCENE | ND_SEQUENCER, NULL);
}

#else

static void rna_def_strip_element(BlenderRNA *brna)
{
  StructRNA *srna;
  PropertyRNA *prop;

  srna = RNA_def_struct(brna, "StripElement", nullptr);
  RNA_def_struct_ui_text(srna, "Strip Element", "Sequence strip data for a single frame");
  RNA_def_struct_sdna(srna, "StripElem");

  prop = RNA_def_property(srna, "filename", PROP_STRING, PROP_FILENAME);
  RNA_def_property_string_sdna(prop, nullptr, "filename");
  RNA_def_property_ui_text(prop, "Filename", "Name of the source file");
  RNA_def_property_update(prop, NC_SCENE | ND_SEQUENCER, "rna_StripElement_update");

  prop = RNA_def_property(srna, "orig_width", PROP_INT, PROP_NONE);
  RNA_def_property_int_sdna(prop, nullptr, "orig_width");
  RNA_def_property_clear_flag(prop, PROP_EDITABLE);
  RNA_def_property_ui_text(prop, "Orig Width", "Original image width");

  prop = RNA_def_property(srna, "orig_height", PROP_INT, PROP_NONE);
  RNA_def_property_int_sdna(prop, nullptr, "orig_height");
  RNA_def_property_clear_flag(prop, PROP_EDITABLE);
  RNA_def_property_ui_text(prop, "Orig Height", "Original image height");

  prop = RNA_def_property(srna, "orig_fps", PROP_FLOAT, PROP_NONE);
  RNA_def_property_float_sdna(prop, nullptr, "orig_fps");
  RNA_def_property_clear_flag(prop, PROP_EDITABLE);
  RNA_def_property_ui_text(prop, "Orig FPS", "Original frames per second");
}

static void rna_def_retiming_key(BlenderRNA *brna)
{
  StructRNA *srna;
  PropertyRNA *prop;

  srna = RNA_def_struct(brna, "RetimingKey", nullptr);
  RNA_def_struct_ui_text(
      srna,
      "Retiming Key",
      "Key mapped to particular frame that can be moved to change playback speed");
  RNA_def_struct_sdna(srna, "SeqRetimingKey");

  prop = RNA_def_property(srna, "timeline_frame", PROP_INT, PROP_NONE);
  RNA_def_property_int_funcs(
      prop, "rna_Strip_retiming_key_frame_get", "rna_Strip_retiming_key_frame_set", nullptr);
  RNA_def_property_ui_text(prop, "Timeline Frame", "Position of retiming key in timeline");

  FunctionRNA *func = RNA_def_function(srna, "remove", "rna_Strip_retiming_key_remove");
  RNA_def_function_flag(func, FUNC_USE_SELF_ID);
  RNA_def_function_ui_description(func, "Remove retiming key");
}

static void rna_def_strip_crop(BlenderRNA *brna)
{
  StructRNA *srna;
  PropertyRNA *prop;

  srna = RNA_def_struct(brna, "StripCrop", nullptr);
  RNA_def_struct_ui_text(srna, "Strip Crop", "Cropping parameters for a sequence strip");
  RNA_def_struct_sdna(srna, "StripCrop");

  prop = RNA_def_property(srna, "max_y", PROP_INT, PROP_PIXEL);
  RNA_def_property_int_sdna(prop, nullptr, "top");
  RNA_def_property_ui_text(prop, "Top", "Number of pixels to crop from the top");
  RNA_def_property_ui_range(prop, 0, 4096, 1, -1);
  RNA_def_property_update(prop, NC_SCENE | ND_SEQUENCER, "rna_StripCrop_update");

  prop = RNA_def_property(srna, "min_y", PROP_INT, PROP_PIXEL);
  RNA_def_property_int_sdna(prop, nullptr, "bottom");
  RNA_def_property_ui_text(prop, "Bottom", "Number of pixels to crop from the bottom");
  RNA_def_property_ui_range(prop, 0, 4096, 1, -1);
  RNA_def_property_update(prop, NC_SCENE | ND_SEQUENCER, "rna_StripCrop_update");

  prop = RNA_def_property(srna, "min_x", PROP_INT, PROP_PIXEL);
  RNA_def_property_int_sdna(prop, nullptr, "left");
  RNA_def_property_ui_text(prop, "Left", "Number of pixels to crop from the left side");
  RNA_def_property_ui_range(prop, 0, 4096, 1, -1);
  RNA_def_property_update(prop, NC_SCENE | ND_SEQUENCER, "rna_StripCrop_update");

  prop = RNA_def_property(srna, "max_x", PROP_INT, PROP_PIXEL);
  RNA_def_property_int_sdna(prop, nullptr, "right");
  RNA_def_property_ui_text(prop, "Right", "Number of pixels to crop from the right side");
  RNA_def_property_ui_range(prop, 0, 4096, 1, -1);
  RNA_def_property_update(prop, NC_SCENE | ND_SEQUENCER, "rna_StripCrop_update");

  RNA_def_struct_path_func(srna, "rna_StripCrop_path");
}

static const EnumPropertyItem transform_filter_items[] = {
    {SEQ_TRANSFORM_FILTER_AUTO,
     "AUTO",
     0,
     "Auto",
     "Automatically choose filter based on scaling factor"},
    {SEQ_TRANSFORM_FILTER_NEAREST, "NEAREST", 0, "Nearest", "Use nearest sample"},
    {SEQ_TRANSFORM_FILTER_BILINEAR,
     "BILINEAR",
     0,
     "Bilinear",
     "Interpolate between 2" BLI_STR_UTF8_MULTIPLICATION_SIGN "2 samples"},
    {SEQ_TRANSFORM_FILTER_CUBIC_MITCHELL,
     "CUBIC_MITCHELL",
     0,
     "Cubic Mitchell",
     "Cubic Mitchell filter on 4" BLI_STR_UTF8_MULTIPLICATION_SIGN "4 samples"},
    {SEQ_TRANSFORM_FILTER_CUBIC_BSPLINE,
     "CUBIC_BSPLINE",
     0,
     "Cubic B-Spline",
     "Cubic B-Spline filter (blurry but no ringing) on 4" BLI_STR_UTF8_MULTIPLICATION_SIGN
     "4 samples"},
    {SEQ_TRANSFORM_FILTER_BOX,
     "BOX",
     0,
     "Box",
     "Averages source image samples that fall under destination pixel"},
    {0, nullptr, 0, nullptr, nullptr},
};

static void rna_def_strip_transform(BlenderRNA *brna)
{
  StructRNA *srna;
  PropertyRNA *prop;

  srna = RNA_def_struct(brna, "StripTransform", nullptr);
  RNA_def_struct_ui_text(srna, "Strip Transform", "Transform parameters for a sequence strip");
  RNA_def_struct_sdna(srna, "StripTransform");

  prop = RNA_def_property(srna, "scale_x", PROP_FLOAT, PROP_UNSIGNED);
  RNA_def_property_float_sdna(prop, nullptr, "scale_x");
  RNA_def_property_ui_text(prop, "Scale X", "Scale along X axis");
  RNA_def_property_ui_range(prop, 0, FLT_MAX, 3, 3);
  RNA_def_property_float_default(prop, 1.0f);
  RNA_def_property_update(prop, NC_SCENE | ND_SEQUENCER, "rna_StripTransform_update");

  prop = RNA_def_property(srna, "scale_y", PROP_FLOAT, PROP_UNSIGNED);
  RNA_def_property_float_sdna(prop, nullptr, "scale_y");
  RNA_def_property_ui_text(prop, "Scale Y", "Scale along Y axis");
  RNA_def_property_ui_range(prop, 0, FLT_MAX, 3, 3);
  RNA_def_property_float_default(prop, 1.0f);
  RNA_def_property_update(prop, NC_SCENE | ND_SEQUENCER, "rna_StripTransform_update");

  prop = RNA_def_property(srna, "offset_x", PROP_FLOAT, PROP_PIXEL);
  RNA_def_property_float_sdna(prop, nullptr, "xofs");
  RNA_def_property_ui_text(prop, "Translate X", "Move along X axis");
  RNA_def_property_ui_range(prop, -FLT_MAX, FLT_MAX, 100, 3);
  RNA_def_property_update(prop, NC_SCENE | ND_SEQUENCER, "rna_StripTransform_update");

  prop = RNA_def_property(srna, "offset_y", PROP_FLOAT, PROP_PIXEL);
  RNA_def_property_float_sdna(prop, nullptr, "yofs");
  RNA_def_property_ui_text(prop, "Translate Y", "Move along Y axis");
  RNA_def_property_ui_range(prop, -FLT_MAX, FLT_MAX, 100, 3);
  RNA_def_property_update(prop, NC_SCENE | ND_SEQUENCER, "rna_StripTransform_update");

  prop = RNA_def_property(srna, "rotation", PROP_FLOAT, PROP_ANGLE);
  RNA_def_property_float_sdna(prop, nullptr, "rotation");
  RNA_def_property_ui_text(prop, "Rotation", "Rotate around image center");
  RNA_def_property_update(prop, NC_SCENE | ND_SEQUENCER, "rna_StripTransform_update");

  prop = RNA_def_property(srna, "origin", PROP_FLOAT, PROP_NONE);
  RNA_def_property_float_sdna(prop, nullptr, "origin");
  RNA_def_property_ui_text(prop, "Origin", "Origin of image for transformation");
  RNA_def_property_ui_range(prop, 0, 1, 1, 3);
  RNA_def_property_update(prop, NC_SCENE | ND_SEQUENCER, "rna_StripTransform_update");

  prop = RNA_def_property(srna, "filter", PROP_ENUM, PROP_NONE);
  RNA_def_property_enum_sdna(prop, nullptr, "filter");
  RNA_def_property_enum_items(prop, transform_filter_items);
  RNA_def_property_enum_default(prop, SEQ_TRANSFORM_FILTER_AUTO);
  RNA_def_property_ui_text(prop, "Filter", "Type of filter to use for image transformation");
  RNA_def_property_update(prop, NC_SCENE | ND_SEQUENCER, "rna_StripTransform_update");

  RNA_def_struct_path_func(srna, "rna_StripTransform_path");
}

static void rna_def_strip_proxy(BlenderRNA *brna)
{
  StructRNA *srna;
  PropertyRNA *prop;

  static const EnumPropertyItem strip_tc_items[] = {
      {SEQ_PROXY_TC_NONE,
       "NONE",
       0,
       "None",
       "Ignore generated timecodes, seek in movie stream based on calculated timestamp"},
      {SEQ_PROXY_TC_RECORD_RUN,
       "RECORD_RUN",
       0,
       "Record Run",
       "Seek based on timestamps read from movie stream, giving the best match between scene and "
       "movie times"},
      {SEQ_PROXY_TC_RECORD_RUN_NO_GAPS,
       "RECORD_RUN_NO_GAPS",
       0,
       "Record Run No Gaps",
       "Effectively convert movie to an image sequence, ignoring incomplete or dropped frames, "
       "and changes in frame rate"},
      {0, nullptr, 0, nullptr, nullptr},
  };

  srna = RNA_def_struct(brna, "StripProxy", nullptr);
  RNA_def_struct_ui_text(srna, "Strip Proxy", "Proxy parameters for a sequence strip");
  RNA_def_struct_sdna(srna, "StripProxy");

  prop = RNA_def_property(srna, "directory", PROP_STRING, PROP_DIRPATH);
  RNA_def_property_string_sdna(prop, nullptr, "dirpath");
  RNA_def_property_ui_text(prop, "Directory", "Location to store the proxy files");
  RNA_def_property_flag(prop, PROP_PATH_SUPPORTS_BLEND_RELATIVE);
  RNA_def_property_update(prop, NC_SCENE | ND_SEQUENCER, "rna_StripProxy_update");

  prop = RNA_def_property(srna, "filepath", PROP_STRING, PROP_FILEPATH);
  RNA_def_property_ui_text(prop, "Path", "Location of custom proxy file");
  RNA_def_property_translation_context(prop, BLT_I18NCONTEXT_EDITOR_FILEBROWSER);
  RNA_def_property_string_funcs(prop,
                                "rna_Strip_proxy_filepath_get",
                                "rna_Strip_proxy_filepath_length",
                                "rna_Strip_proxy_filepath_set");
  RNA_def_property_flag(prop, PROP_PATH_SUPPORTS_BLEND_RELATIVE);
  RNA_def_property_update(prop, NC_SCENE | ND_SEQUENCER, "rna_StripProxy_update");

  prop = RNA_def_property(srna, "use_overwrite", PROP_BOOLEAN, PROP_NONE);
  RNA_def_property_boolean_negative_sdna(prop, nullptr, "build_flags", SEQ_PROXY_SKIP_EXISTING);
  RNA_def_property_ui_text(prop, "Overwrite", "Overwrite existing proxy files when building");

  prop = RNA_def_property(srna, "build_25", PROP_BOOLEAN, PROP_NONE);
  RNA_def_property_boolean_sdna(prop, nullptr, "build_size_flags", SEQ_PROXY_IMAGE_SIZE_25);
  RNA_def_property_ui_text(prop, "25%", "Build 25% proxy resolution");

  prop = RNA_def_property(srna, "build_50", PROP_BOOLEAN, PROP_NONE);
  RNA_def_property_boolean_sdna(prop, nullptr, "build_size_flags", SEQ_PROXY_IMAGE_SIZE_50);
  RNA_def_property_ui_text(prop, "50%", "Build 50% proxy resolution");

  prop = RNA_def_property(srna, "build_75", PROP_BOOLEAN, PROP_NONE);
  RNA_def_property_boolean_sdna(prop, nullptr, "build_size_flags", SEQ_PROXY_IMAGE_SIZE_75);
  RNA_def_property_ui_text(prop, "75%", "Build 75% proxy resolution");

  prop = RNA_def_property(srna, "build_100", PROP_BOOLEAN, PROP_NONE);
  RNA_def_property_boolean_sdna(prop, nullptr, "build_size_flags", SEQ_PROXY_IMAGE_SIZE_100);
  RNA_def_property_ui_text(prop, "100%", "Build 100% proxy resolution");

  prop = RNA_def_property(srna, "build_record_run", PROP_BOOLEAN, PROP_NONE);
  RNA_def_property_boolean_sdna(prop, nullptr, "build_tc_flags", SEQ_PROXY_TC_RECORD_RUN);
  RNA_def_property_ui_text(prop, "Rec Run", "Build record run time code index");

  prop = RNA_def_property(srna, "quality", PROP_INT, PROP_UNSIGNED);
  RNA_def_property_int_sdna(prop, nullptr, "quality");
  RNA_def_property_ui_text(prop, "Quality", "Quality of proxies to build");
  RNA_def_property_ui_range(prop, 1, 100, 1, -1);

  prop = RNA_def_property(srna, "timecode", PROP_ENUM, PROP_NONE);
  RNA_def_property_enum_sdna(prop, nullptr, "tc");
  RNA_def_property_enum_items(prop, strip_tc_items);
  RNA_def_property_ui_text(prop, "Timecode", "Method for reading the inputs timecode");
  RNA_def_property_update(prop, NC_SCENE | ND_SEQUENCER, "rna_Strip_tcindex_update");

  prop = RNA_def_property(srna, "use_proxy_custom_directory", PROP_BOOLEAN, PROP_NONE);
  RNA_def_property_boolean_sdna(prop, nullptr, "storage", SEQ_STORAGE_PROXY_CUSTOM_DIR);
  RNA_def_property_ui_text(prop, "Proxy Custom Directory", "Use a custom directory to store data");
  RNA_def_property_update(
      prop, NC_SCENE | ND_SEQUENCER, "rna_Strip_invalidate_preprocessed_update");

  prop = RNA_def_property(srna, "use_proxy_custom_file", PROP_BOOLEAN, PROP_NONE);
  RNA_def_property_boolean_sdna(prop, nullptr, "storage", SEQ_STORAGE_PROXY_CUSTOM_FILE);
  RNA_def_property_ui_text(prop, "Proxy Custom File", "Use a custom file to read proxy data from");
  RNA_def_property_update(
      prop, NC_SCENE | ND_SEQUENCER, "rna_Strip_invalidate_preprocessed_update");
}

static void rna_def_color_balance(BlenderRNA *brna)
{
  StructRNA *srna;
  PropertyRNA *prop;

  static const EnumPropertyItem method_items[] = {
      {SEQ_COLOR_BALANCE_METHOD_LIFTGAMMAGAIN, "LIFT_GAMMA_GAIN", 0, "Lift/Gamma/Gain", ""},
      {SEQ_COLOR_BALANCE_METHOD_SLOPEOFFSETPOWER,
       "OFFSET_POWER_SLOPE",
       0,
       "Offset/Power/Slope (ASC-CDL)",
       "ASC-CDL standard color correction"},
      {0, nullptr, 0, nullptr, nullptr},
  };

  srna = RNA_def_struct(brna, "StripColorBalanceData", nullptr);
  RNA_def_struct_ui_text(srna,
                         "Strip Color Balance Data",
                         "Color balance parameters for a sequence strip and its modifiers");
  RNA_def_struct_sdna(srna, "StripColorBalance");

  prop = RNA_def_property(srna, "correction_method", PROP_ENUM, PROP_NONE);
  RNA_def_property_enum_sdna(prop, nullptr, "method");
  RNA_def_property_enum_items(prop, method_items);
  RNA_def_property_ui_text(prop, "Correction Method", "");
  RNA_def_property_update(prop, NC_SCENE | ND_SEQUENCER, "rna_StripColorBalance_update");

  prop = RNA_def_property(srna, "lift", PROP_FLOAT, PROP_COLOR_GAMMA);
  RNA_def_property_ui_text(prop, "Lift", "Color balance lift (shadows)");
  RNA_def_property_ui_range(prop, 0, 2, 0.1, 3);
  RNA_def_property_float_default(prop, 1.0f);
  RNA_def_property_update(prop, NC_SCENE | ND_SEQUENCER, "rna_StripColorBalance_update");

  prop = RNA_def_property(srna, "gamma", PROP_FLOAT, PROP_COLOR_GAMMA);
  RNA_def_property_ui_text(prop, "Gamma", "Color balance gamma (midtones)");
  RNA_def_property_ui_range(prop, 0, 2, 0.1, 3);
  RNA_def_property_float_default(prop, 1.0f);
  RNA_def_property_update(prop, NC_SCENE | ND_SEQUENCER, "rna_StripColorBalance_update");

  prop = RNA_def_property(srna, "gain", PROP_FLOAT, PROP_COLOR_GAMMA);
  RNA_def_property_ui_text(prop, "Gain", "Color balance gain (highlights)");
  RNA_def_property_ui_range(prop, 0, 2, 0.1, 3);
  RNA_def_property_float_default(prop, 1.0f);
  RNA_def_property_update(prop, NC_SCENE | ND_SEQUENCER, "rna_StripColorBalance_update");

  prop = RNA_def_property(srna, "slope", PROP_FLOAT, PROP_COLOR_GAMMA);
  RNA_def_property_ui_text(prop, "Slope", "Correction for highlights");
  RNA_def_property_ui_range(prop, 0, 2, 0.1, 3);
  RNA_def_property_float_default(prop, 1.0f);
  RNA_def_property_update(prop, NC_SCENE | ND_SEQUENCER, "rna_StripColorBalance_update");

  prop = RNA_def_property(srna, "offset", PROP_FLOAT, PROP_COLOR_GAMMA);
  RNA_def_property_ui_text(prop, "Offset", "Correction for entire tonal range");
  RNA_def_property_ui_range(prop, 0, 2, 0.1, 3);
  RNA_def_property_float_default(prop, 1.0f);
  RNA_def_property_update(prop, NC_SCENE | ND_SEQUENCER, "rna_StripColorBalance_update");

  prop = RNA_def_property(srna, "power", PROP_FLOAT, PROP_COLOR_GAMMA);
  RNA_def_property_ui_text(prop, "Power", "Correction for midtones");
  RNA_def_property_translation_context(prop, BLT_I18NCONTEXT_ID_MOVIECLIP);
  RNA_def_property_ui_range(prop, 0, 2, 0.1, 3);
  RNA_def_property_float_default(prop, 1.0f);
  RNA_def_property_update(prop, NC_SCENE | ND_SEQUENCER, "rna_StripColorBalance_update");

  prop = RNA_def_property(srna, "invert_lift", PROP_BOOLEAN, PROP_NONE);
  RNA_def_property_boolean_sdna(prop, nullptr, "flag", SEQ_COLOR_BALANCE_INVERSE_LIFT);
  RNA_def_property_ui_text(prop, "Inverse Lift", "Invert the lift color");
  RNA_def_property_update(prop, NC_SCENE | ND_SEQUENCER, "rna_StripColorBalance_update");

  prop = RNA_def_property(srna, "invert_gamma", PROP_BOOLEAN, PROP_NONE);
  RNA_def_property_boolean_sdna(prop, nullptr, "flag", SEQ_COLOR_BALANCE_INVERSE_GAMMA);
  RNA_def_property_ui_text(prop, "Inverse Gamma", "Invert the gamma color");
  RNA_def_property_update(prop, NC_SCENE | ND_SEQUENCER, "rna_StripColorBalance_update");

  prop = RNA_def_property(srna, "invert_gain", PROP_BOOLEAN, PROP_NONE);
  RNA_def_property_boolean_sdna(prop, nullptr, "flag", SEQ_COLOR_BALANCE_INVERSE_GAIN);
  RNA_def_property_ui_text(prop, "Inverse Gain", "Invert the gain color");
  RNA_def_property_update(prop, NC_SCENE | ND_SEQUENCER, "rna_StripColorBalance_update");

  prop = RNA_def_property(srna, "invert_slope", PROP_BOOLEAN, PROP_NONE);
  RNA_def_property_boolean_sdna(prop, nullptr, "flag", SEQ_COLOR_BALANCE_INVERSE_SLOPE);
  RNA_def_property_ui_text(prop, "Inverse Slope", "Invert the slope color");
  RNA_def_property_update(prop, NC_SCENE | ND_SEQUENCER, "rna_StripColorBalance_update");

  prop = RNA_def_property(srna, "invert_offset", PROP_BOOLEAN, PROP_NONE);
  RNA_def_property_boolean_sdna(prop, nullptr, "flag", SEQ_COLOR_BALANCE_INVERSE_OFFSET);
  RNA_def_property_ui_text(prop, "Inverse Offset", "Invert the offset color");
  RNA_def_property_update(prop, NC_SCENE | ND_SEQUENCER, "rna_StripColorBalance_update");

  prop = RNA_def_property(srna, "invert_power", PROP_BOOLEAN, PROP_NONE);
  RNA_def_property_boolean_sdna(prop, nullptr, "flag", SEQ_COLOR_BALANCE_INVERSE_POWER);
  RNA_def_property_ui_text(prop, "Inverse Power", "Invert the power color");
  RNA_def_property_update(prop, NC_SCENE | ND_SEQUENCER, "rna_StripColorBalance_update");

  /* not yet used */
#  if 0
  prop = RNA_def_property(srna, "exposure", PROP_FLOAT, PROP_NONE);
  RNA_def_property_range(prop, 0.0f, 1.0f);
  RNA_def_property_ui_text(prop, "Exposure", "");
  RNA_def_property_update(prop, NC_SCENE | ND_SEQUENCER, "rna_Strip_ColorBabalnce_update");

  prop = RNA_def_property(srna, "saturation", PROP_FLOAT, PROP_NONE);
  RNA_def_property_range(prop, 0.0f, 1.0f);
  RNA_def_property_ui_text(prop, "Saturation", "");
  RNA_def_property_update(prop, NC_SCENE | ND_SEQUENCER, "rna_Strip_ColorBabalnce_update");
#  endif

  RNA_def_struct_path_func(srna, "rna_StripColorBalance_path");
}

static void rna_def_strip_color_balance(BlenderRNA *brna)
{
  StructRNA *srna;

  srna = RNA_def_struct(brna, "StripColorBalance", "StripColorBalanceData");
  RNA_def_struct_ui_text(
      srna, "Strip Color Balance", "Color balance parameters for a sequence strip");
  RNA_def_struct_sdna(srna, "StripColorBalance");
}

static const EnumPropertyItem blend_mode_items[] = {
    {STRIP_BLEND_REPLACE, "REPLACE", 0, "Replace", ""},
    {STRIP_BLEND_CROSS, "CROSS", 0, "Cross", ""},
    RNA_ENUM_ITEM_SEPR,
    {STRIP_BLEND_DARKEN, "DARKEN", 0, "Darken", ""},
    {STRIP_BLEND_MUL, "MULTIPLY", 0, "Multiply", ""},
    {STRIP_BLEND_COLOR_BURN, "BURN", 0, "Color Burn", ""},
    {STRIP_BLEND_LINEAR_BURN, "LINEAR_BURN", 0, "Linear Burn", ""},
    RNA_ENUM_ITEM_SEPR,
    {STRIP_BLEND_LIGHTEN, "LIGHTEN", 0, "Lighten", ""},
    {STRIP_BLEND_SCREEN, "SCREEN", 0, "Screen", ""},
    {STRIP_BLEND_DODGE, "DODGE", 0, "Color Dodge", ""},
    {STRIP_BLEND_ADD, "ADD", 0, "Add", ""},
    RNA_ENUM_ITEM_SEPR,
    {STRIP_BLEND_OVERLAY, "OVERLAY", 0, "Overlay", ""},
    {STRIP_BLEND_SOFT_LIGHT, "SOFT_LIGHT", 0, "Soft Light", ""},
    {STRIP_BLEND_HARD_LIGHT, "HARD_LIGHT", 0, "Hard Light", ""},
    {STRIP_BLEND_VIVID_LIGHT, "VIVID_LIGHT", 0, "Vivid Light", ""},
    {STRIP_BLEND_LIN_LIGHT, "LINEAR_LIGHT", 0, "Linear Light", ""},
    {STRIP_BLEND_PIN_LIGHT, "PIN_LIGHT", 0, "Pin Light", ""},
    RNA_ENUM_ITEM_SEPR,
    {STRIP_BLEND_DIFFERENCE, "DIFFERENCE", 0, "Difference", ""},
    {STRIP_BLEND_EXCLUSION, "EXCLUSION", 0, "Exclusion", ""},
    {STRIP_BLEND_SUB, "SUBTRACT", 0, "Subtract", ""},
    RNA_ENUM_ITEM_SEPR,
    {STRIP_BLEND_HUE, "HUE", 0, "Hue", ""},
    {STRIP_BLEND_SATURATION, "SATURATION", 0, "Saturation", ""},
    {STRIP_BLEND_BLEND_COLOR, "COLOR", 0, "Color", ""},
    {STRIP_BLEND_VALUE, "VALUE", 0, "Value", ""},
    RNA_ENUM_ITEM_SEPR,
    {STRIP_BLEND_ALPHAOVER, "ALPHA_OVER", 0, "Alpha Over", ""},
    {STRIP_BLEND_ALPHAUNDER, "ALPHA_UNDER", 0, "Alpha Under", ""},
    {STRIP_BLEND_GAMCROSS, "GAMMA_CROSS", 0, "Gamma Cross", ""},
    {0, nullptr, 0, nullptr, nullptr},
};

static void rna_def_strip_modifiers(BlenderRNA *brna, PropertyRNA *cprop)
{
  StructRNA *srna;
  PropertyRNA *prop;

  FunctionRNA *func;
  PropertyRNA *parm;

  RNA_def_property_srna(cprop, "StripModifiers");
  srna = RNA_def_struct(brna, "StripModifiers", nullptr);
  RNA_def_struct_sdna(srna, "Strip");
  RNA_def_struct_ui_text(srna, "Strip Modifiers", "Collection of strip modifiers");

  /* add modifier */
  func = RNA_def_function(srna, "new", "rna_Strip_modifier_new");
  RNA_def_function_flag(func, FUNC_USE_CONTEXT | FUNC_USE_REPORTS);
  RNA_def_function_ui_description(func, "Add a new modifier");
  parm = RNA_def_string(func, "name", "Name", 0, "", "New name for the modifier");
  RNA_def_parameter_flags(parm, PropertyFlag(0), PARM_REQUIRED);
  /* modifier to add */
  parm = RNA_def_enum(func,
                      "type",
                      rna_enum_strip_modifier_type_items,
                      eSeqModifierType_ColorBalance,
                      "",
                      "Modifier type to add");
  RNA_def_parameter_flags(parm, PropertyFlag(0), PARM_REQUIRED);
  /* return type */
  parm = RNA_def_pointer(func, "modifier", "StripModifier", "", "Newly created modifier");
  RNA_def_function_return(func, parm);

  /* remove modifier */
  func = RNA_def_function(srna, "remove", "rna_Strip_modifier_remove");
  RNA_def_function_flag(func, FUNC_USE_CONTEXT | FUNC_USE_REPORTS);
  RNA_def_function_ui_description(func, "Remove an existing modifier from the strip");
  /* modifier to remove */
  parm = RNA_def_pointer(func, "modifier", "StripModifier", "", "Modifier to remove");
  RNA_def_parameter_flags(parm, PROP_NEVER_NULL, PARM_REQUIRED | PARM_RNAPTR);
  RNA_def_parameter_clear_flags(parm, PROP_THICK_WRAP, ParameterFlag(0));

  /* clear all modifiers */
  func = RNA_def_function(srna, "clear", "rna_Strip_modifier_clear");
  RNA_def_function_flag(func, FUNC_USE_CONTEXT);
  RNA_def_function_ui_description(func, "Remove all modifiers from the strip");

  /* Active modifier. */
  prop = RNA_def_property(srna, "active", PROP_POINTER, PROP_NONE);
  RNA_def_property_struct_type(prop, "StripModifier");
  RNA_def_property_pointer_funcs(
      prop, "rna_Strip_active_modifier_get", "rna_Strip_active_modifier_set", nullptr, nullptr);
  RNA_def_property_flag(prop, PROP_EDITABLE);
  RNA_def_property_flag(prop, PROP_NO_DEG_UPDATE);
  RNA_def_property_override_flag(prop, PROPOVERRIDE_OVERRIDABLE_LIBRARY);
  RNA_def_property_ui_text(prop, "Active Modifier", "The active strip modifier in the list");
  RNA_def_property_update(prop, NC_OBJECT | ND_MODIFIER, nullptr);
}

static void rna_def_strip(BlenderRNA *brna)
{
  StructRNA *srna;
  PropertyRNA *prop;

  static const EnumPropertyItem strip_type_items[] = {
      {STRIP_TYPE_IMAGE, "IMAGE", 0, "Image", ""},
      {STRIP_TYPE_META, "META", 0, "Meta", ""},
      {STRIP_TYPE_SCENE, "SCENE", 0, "Scene", ""},
      {STRIP_TYPE_MOVIE, "MOVIE", 0, "Movie", ""},
      {STRIP_TYPE_MOVIECLIP, "MOVIECLIP", 0, "Clip", ""},
      {STRIP_TYPE_MASK, "MASK", 0, "Mask", ""},
      {STRIP_TYPE_SOUND_RAM, "SOUND", 0, "Sound", ""},
      {STRIP_TYPE_CROSS, "CROSS", 0, "Crossfade", ""},
      {STRIP_TYPE_ADD, "ADD", 0, "Add", ""},
      {STRIP_TYPE_SUB, "SUBTRACT", 0, "Subtract", ""},
      {STRIP_TYPE_ALPHAOVER, "ALPHA_OVER", 0, "Alpha Over", ""},
      {STRIP_TYPE_ALPHAUNDER, "ALPHA_UNDER", 0, "Alpha Under", ""},
      {STRIP_TYPE_GAMCROSS, "GAMMA_CROSS", 0, "Gamma Crossfade", ""},
      {STRIP_TYPE_MUL, "MULTIPLY", 0, "Multiply", ""},
      {STRIP_TYPE_WIPE, "WIPE", 0, "Wipe", ""},
      {STRIP_TYPE_GLOW, "GLOW", 0, "Glow", ""},
      {STRIP_TYPE_TRANSFORM, "TRANSFORM", 0, "Transform", ""},
      {STRIP_TYPE_COLOR, "COLOR", 0, "Color", ""},
      {STRIP_TYPE_SPEED, "SPEED", 0, "Speed", ""},
      {STRIP_TYPE_MULTICAM, "MULTICAM", 0, "Multicam Selector", ""},
      {STRIP_TYPE_ADJUSTMENT, "ADJUSTMENT", 0, "Adjustment Layer", ""},
      {STRIP_TYPE_GAUSSIAN_BLUR, "GAUSSIAN_BLUR", 0, "Gaussian Blur", ""},
      {STRIP_TYPE_TEXT, "TEXT", 0, "Text", ""},
      {STRIP_TYPE_COLORMIX, "COLORMIX", 0, "Color Mix", ""},
      {0, nullptr, 0, nullptr, nullptr},
  };

  srna = RNA_def_struct(brna, "Strip", nullptr);
  RNA_def_struct_ui_text(srna, "Strip", "Sequence strip in the sequence editor");
  RNA_def_struct_refine_func(srna, "rna_Strip_refine");
  RNA_def_struct_path_func(srna, "rna_Strip_path");
  RNA_def_struct_idprops_func(srna, "rna_Strip_idprops");
  RNA_def_struct_system_idprops_func(srna, "rna_Strip_system_idprops");

  prop = RNA_def_property(srna, "name", PROP_STRING, PROP_NONE);
  RNA_def_property_string_funcs(
      prop, "rna_Strip_name_get", "rna_Strip_name_length", "rna_Strip_name_set");
  RNA_def_property_string_maxlength(prop, sizeof(Strip::name) - 2);
  RNA_def_property_ui_text(prop, "Name", "");
  RNA_def_struct_name_property(srna, prop);
  RNA_def_property_update(prop, NC_SCENE | ND_SEQUENCER, nullptr);

  prop = RNA_def_property(srna, "type", PROP_ENUM, PROP_NONE);
  RNA_def_property_clear_flag(prop, PROP_EDITABLE);
  RNA_def_property_enum_items(prop, strip_type_items);
  RNA_def_property_ui_text(prop, "Type", "");
  RNA_def_property_translation_context(prop, BLT_I18NCONTEXT_ID_SEQUENCE);
  RNA_def_property_update(prop, NC_SCENE | ND_SEQUENCER, "rna_Strip_invalidate_raw_update");

  /* flags */
  prop = RNA_def_property(srna, "select", PROP_BOOLEAN, PROP_NONE);
  RNA_def_property_boolean_sdna(prop, nullptr, "flag", SELECT);
  RNA_def_property_ui_text(prop, "Select", "");
  RNA_def_property_update(prop, NC_SCENE | ND_SEQUENCER | NA_SELECTED, nullptr);

  prop = RNA_def_property(srna, "select_left_handle", PROP_BOOLEAN, PROP_NONE);
  RNA_def_property_boolean_sdna(prop, nullptr, "flag", SEQ_LEFTSEL);
  RNA_def_property_ui_text(prop, "Left Handle Selected", "");
  RNA_def_property_update(prop, NC_SCENE | ND_SEQUENCER | NA_SELECTED, nullptr);

  prop = RNA_def_property(srna, "select_right_handle", PROP_BOOLEAN, PROP_NONE);
  RNA_def_property_boolean_sdna(prop, nullptr, "flag", SEQ_RIGHTSEL);
  RNA_def_property_ui_text(prop, "Right Handle Selected", "");
  RNA_def_property_update(prop, NC_SCENE | ND_SEQUENCER | NA_SELECTED, nullptr);

  prop = RNA_def_property(srna, "mute", PROP_BOOLEAN, PROP_NONE);
  RNA_def_property_boolean_sdna(prop, nullptr, "flag", SEQ_MUTE);
  RNA_def_property_ui_icon(prop, ICON_CHECKBOX_HLT, -1);
  RNA_def_property_ui_text(
      prop, "Mute", "Disable strip so that it cannot be viewed in the output");
  RNA_def_property_flag(prop, PROP_CONTEXT_UPDATE);
  RNA_def_property_update(prop, NC_SCENE | ND_SEQUENCER, "rna_Strip_mute_update");

  prop = RNA_def_property(srna, "lock", PROP_BOOLEAN, PROP_NONE);
  RNA_def_property_boolean_sdna(prop, nullptr, "flag", SEQ_LOCK);
  RNA_def_property_boolean_funcs(prop, "rna_Strip_lock_get", nullptr);
  RNA_def_property_clear_flag(prop, PROP_ANIMATABLE);
  RNA_def_property_ui_icon(prop, ICON_UNLOCKED, true);
  RNA_def_property_ui_text(prop, "Lock", "Lock strip so that it cannot be transformed");
  RNA_def_property_update(prop, NC_SCENE | ND_SEQUENCER, nullptr);

  /* strip positioning */
  /* Cache has to be invalidated before and after transformation. */
  prop = RNA_def_property(srna, "frame_final_duration", PROP_INT, PROP_TIME);
  RNA_def_property_range(prop, 1, MAXFRAME);
  RNA_def_property_clear_flag(prop, PROP_ANIMATABLE);
  RNA_def_property_ui_text(
      prop, "Length", "The length of the contents of this strip after the handles are applied");
  RNA_def_property_int_funcs(
      prop, "rna_Strip_frame_length_get", "rna_Strip_frame_length_set", nullptr);
  RNA_def_property_editable_func(prop, "rna_Strip_frame_editable");
  RNA_def_property_update(
      prop, NC_SCENE | ND_SEQUENCER, "rna_Strip_invalidate_preprocessed_update");

  prop = RNA_def_property(srna, "frame_duration", PROP_INT, PROP_TIME);
  RNA_def_property_int_funcs(prop, "rna_Strip_frame_duration_get", nullptr, nullptr);
  RNA_def_property_clear_flag(prop, PROP_EDITABLE | PROP_ANIMATABLE);
  RNA_def_property_range(prop, 1, MAXFRAME);
  RNA_def_property_ui_text(
      prop, "Length", "The length of the contents of this strip before the handles are applied");

  prop = RNA_def_property(srna, "frame_start", PROP_FLOAT, PROP_TIME);
  RNA_def_property_float_sdna(prop, nullptr, "start");
  RNA_def_property_clear_flag(prop, PROP_ANIMATABLE);
  RNA_def_property_ui_text(prop, "Start Frame", "X position where the strip begins");
  RNA_def_property_ui_range(prop, MINFRAME, MAXFRAME, 100.0f, 0);
  RNA_def_property_float_funcs(
      prop, nullptr, "rna_Strip_start_frame_set", nullptr); /* overlap tests and calc_seq_disp */
  RNA_def_property_editable_func(prop, "rna_Strip_frame_editable");
  RNA_def_property_update(
      prop, NC_SCENE | ND_SEQUENCER, "rna_Strip_invalidate_preprocessed_update");

  prop = RNA_def_property(srna, "frame_final_start", PROP_INT, PROP_TIME);
  RNA_def_property_int_sdna(prop, nullptr, "startdisp");
  RNA_def_property_int_funcs(
      prop, "rna_Strip_frame_final_start_get", "rna_Strip_start_frame_final_set", nullptr);
  RNA_def_property_editable_func(prop, "rna_Strip_frame_editable");
  RNA_def_property_clear_flag(prop, PROP_ANIMATABLE);
  RNA_def_property_ui_text(
      prop,
      "Start Frame",
      "Start frame displayed in the sequence editor after offsets are applied, setting this is "
      "equivalent to moving the handle, not the actual start frame");
  /* overlap tests and calc_seq_disp */
  RNA_def_property_update(
      prop, NC_SCENE | ND_SEQUENCER, "rna_Strip_invalidate_preprocessed_update");

  prop = RNA_def_property(srna, "frame_final_end", PROP_INT, PROP_TIME);
  RNA_def_property_int_sdna(prop, nullptr, "enddisp");
  RNA_def_property_int_funcs(
      prop, "rna_Strip_frame_final_end_get", "rna_Strip_end_frame_final_set", nullptr);
  RNA_def_property_editable_func(prop, "rna_Strip_frame_editable");
  RNA_def_property_clear_flag(prop, PROP_ANIMATABLE);
  RNA_def_property_ui_text(
      prop, "End Frame", "End frame displayed in the sequence editor after offsets are applied");
  /* overlap tests and calc_seq_disp */
  RNA_def_property_update(
      prop, NC_SCENE | ND_SEQUENCER, "rna_Strip_invalidate_preprocessed_update");

  prop = RNA_def_property(srna, "frame_offset_start", PROP_FLOAT, PROP_TIME);
  RNA_def_property_float_sdna(prop, nullptr, "startofs");
  //  RNA_def_property_clear_flag(prop, PROP_EDITABLE); /* overlap tests */
  RNA_def_property_ui_text(prop, "Start Offset", "");
  RNA_def_property_ui_range(prop, MINFRAME, MAXFRAME, 100.0f, 0);
  RNA_def_property_float_funcs(
      prop, nullptr, "rna_Strip_frame_offset_start_set", "rna_Strip_frame_offset_start_range");
  RNA_def_property_update(prop, NC_SCENE | ND_SEQUENCER, "rna_Strip_frame_change_update");

  prop = RNA_def_property(srna, "frame_offset_end", PROP_FLOAT, PROP_TIME);
  RNA_def_property_float_sdna(prop, nullptr, "endofs");
  //  RNA_def_property_clear_flag(prop, PROP_EDITABLE); /* overlap tests */
  RNA_def_property_ui_text(prop, "End Offset", "");
  RNA_def_property_ui_range(prop, MINFRAME, MAXFRAME, 100.0f, 0);
  RNA_def_property_float_funcs(
      prop, nullptr, "rna_Strip_frame_offset_end_set", "rna_Strip_frame_offset_end_range");
  RNA_def_property_update(prop, NC_SCENE | ND_SEQUENCER, "rna_Strip_frame_change_update");

  prop = RNA_def_property(srna, "channel", PROP_INT, PROP_UNSIGNED);
  RNA_def_property_int_sdna(prop, nullptr, "channel");
  RNA_def_property_clear_flag(prop, PROP_ANIMATABLE);
  RNA_def_property_range(prop, 1, blender::seq::MAX_CHANNELS);
  RNA_def_property_ui_text(prop, "Channel", "Y position of the sequence strip");
  RNA_def_property_int_funcs(prop, nullptr, "rna_Strip_channel_set", nullptr); /* overlap test */
  RNA_def_property_update(
      prop, NC_SCENE | ND_SEQUENCER, "rna_Strip_invalidate_preprocessed_update");

  prop = RNA_def_property(srna, "use_linear_modifiers", PROP_BOOLEAN, PROP_NONE);
  RNA_def_property_boolean_sdna(prop, nullptr, "flag", SEQ_USE_LINEAR_MODIFIERS);
  RNA_def_property_ui_text(prop,
                           "Use Linear Modifiers",
                           "Calculate modifiers in linear space instead of sequencer's space");
  RNA_def_property_update(
      prop, NC_SCENE | ND_SEQUENCER, "rna_Strip_invalidate_preprocessed_update");

  /* blending */

  prop = RNA_def_property(srna, "blend_type", PROP_ENUM, PROP_NONE);
  RNA_def_property_enum_sdna(prop, nullptr, "blend_mode");
  RNA_def_property_enum_items(prop, blend_mode_items);
  RNA_def_property_enum_default(prop, STRIP_TYPE_ALPHAOVER);
  RNA_def_property_ui_text(
      prop, "Blending Mode", "Method for controlling how the strip combines with other strips");
  RNA_def_property_update(
      prop, NC_SCENE | ND_SEQUENCER, "rna_Strip_invalidate_preprocessed_update");

  prop = RNA_def_property(srna, "blend_alpha", PROP_FLOAT, PROP_FACTOR);
  RNA_def_property_range(prop, 0.0f, 1.0f);
  RNA_def_property_float_default(prop, 1.0f);
  RNA_def_property_ui_text(
      prop, "Blend Opacity", "Percentage of how much the strip's colors affect other strips");
  /* stupid 0-100 -> 0-1 */
  RNA_def_property_float_funcs(prop, "rna_Strip_opacity_get", "rna_Strip_opacity_set", nullptr);
  RNA_def_property_update(
      prop, NC_SCENE | ND_SEQUENCER, "rna_Strip_invalidate_preprocessed_update");

  prop = RNA_def_property(srna, "effect_fader", PROP_FLOAT, PROP_FACTOR);
  RNA_def_property_range(prop, 0.0f, 1.0f);
  RNA_def_property_ui_range(prop, 0.0f, 1.0f, 0.1, 3);
  RNA_def_property_float_sdna(prop, nullptr, "effect_fader");
  RNA_def_property_ui_text(prop, "Effect Fader Position", "Custom fade value");
  RNA_def_property_update(
      prop, NC_SCENE | ND_SEQUENCER, "rna_Strip_invalidate_preprocessed_update");

  prop = RNA_def_property(srna, "use_default_fade", PROP_BOOLEAN, PROP_NONE);
  RNA_def_property_boolean_sdna(prop, nullptr, "flag", SEQ_USE_EFFECT_DEFAULT_FADE);
  RNA_def_property_ui_text(prop,
                           "Use Default Fade",
                           "Fade effect using the built-in default (usually makes the transition "
                           "as long as the effect strip)");
  RNA_def_property_update(
      prop, NC_SCENE | ND_SEQUENCER, "rna_Strip_invalidate_preprocessed_update");

  prop = RNA_def_property(srna, "color_tag", PROP_ENUM, PROP_NONE);
  RNA_def_property_enum_sdna(prop, nullptr, "color_tag");
  RNA_def_property_enum_funcs(prop, "rna_Strip_color_tag_get", "rna_Strip_color_tag_set", nullptr);
  RNA_def_property_enum_items(prop, rna_enum_strip_color_items);
  RNA_def_property_ui_text(prop, "Strip Color", "Color tag for a strip");
  RNA_def_property_update(prop, NC_SCENE | ND_SEQUENCER, nullptr);

  /* modifiers */
  prop = RNA_def_property(srna, "modifiers", PROP_COLLECTION, PROP_NONE);
  RNA_def_property_struct_type(prop, "StripModifier");
  RNA_def_property_ui_text(prop, "Modifiers", "Modifiers affecting this strip");
  rna_def_strip_modifiers(brna, prop);

  prop = RNA_def_property(srna, "show_retiming_keys", PROP_BOOLEAN, PROP_NONE);
  RNA_def_property_boolean_sdna(prop, nullptr, "flag", SEQ_SHOW_RETIMING);
  RNA_def_property_ui_text(prop, "Show Retiming Keys", "Show retiming keys, so they can be moved");

  RNA_api_strip(srna);
}

static void rna_def_channel(BlenderRNA *brna)
{
  StructRNA *srna;
  PropertyRNA *prop;

  srna = RNA_def_struct(brna, "SequenceTimelineChannel", nullptr);
  RNA_def_struct_sdna(srna, "SeqTimelineChannel");
  RNA_def_struct_path_func(srna, "rna_SeqTimelineChannel_path");
  RNA_def_struct_ui_text(srna, "Channel", "");

  prop = RNA_def_property(srna, "name", PROP_STRING, PROP_NONE);
  RNA_def_property_string_maxlength(prop, sizeof(SeqTimelineChannel::name));
  RNA_def_property_ui_text(prop, "Name", "");
  RNA_def_struct_name_property(srna, prop);
  RNA_def_property_string_funcs(prop, nullptr, nullptr, "rna_SequenceTimelineChannel_name_set");
  RNA_def_property_update(prop, NC_SCENE | ND_SEQUENCER, nullptr);

  prop = RNA_def_property(srna, "lock", PROP_BOOLEAN, PROP_NONE);
  RNA_def_property_boolean_sdna(prop, nullptr, "flag", SEQ_CHANNEL_LOCK);
  RNA_def_property_ui_text(prop, "Lock channel", "");
  RNA_def_property_update(prop, NC_SCENE | ND_SEQUENCER, nullptr);

  prop = RNA_def_property(srna, "mute", PROP_BOOLEAN, PROP_NONE);
  RNA_def_property_boolean_sdna(prop, nullptr, "flag", SEQ_CHANNEL_MUTE);
  RNA_def_property_ui_text(prop, "Mute channel", "");
  RNA_def_property_update(
      prop, NC_SCENE | ND_SEQUENCER, "rna_SequenceTimelineChannel_mute_update");
}

static void rna_def_strips_top_level(BlenderRNA *brna)
{
  StructRNA *srna;

  srna = RNA_def_struct(brna, "StripsTopLevel", nullptr);
  RNA_def_struct_sdna(srna, "Editing");
  RNA_def_struct_ui_text(srna, "Strips", "Collection of Strips");

  RNA_api_strips(srna, false);
}

static void rna_def_editor(BlenderRNA *brna)
{
  StructRNA *srna;
  FunctionRNA *func;
  PropertyRNA *parm;
  PropertyRNA *prop;

  static const EnumPropertyItem editing_storage_items[] = {
      {0, "PER_STRIP", 0, "Per Strip", "Store proxies using per strip settings"},
      {SEQ_EDIT_PROXY_DIR_STORAGE,
       "PROJECT",
       0,
       "Project",
       "Store proxies using project directory"},
      {0, nullptr, 0, nullptr, nullptr},
  };
  srna = RNA_def_struct(brna, "SequenceEditor", nullptr);
  RNA_def_struct_ui_text(srna, "Sequence Editor", "Sequence editing data for a Scene data"); /* BFA */
  RNA_def_struct_path_func(srna, "rna_SequenceEditor_path");
  RNA_def_struct_ui_icon(srna, ICON_SEQUENCE);
  RNA_def_struct_sdna(srna, "Editing");

  rna_def_strips_top_level(brna);

  prop = RNA_def_property(srna, "strips", PROP_COLLECTION, PROP_NONE);
  RNA_def_property_srna(prop, "StripsTopLevel");
  RNA_def_property_collection_sdna(prop, nullptr, "seqbase", nullptr);
  RNA_def_property_struct_type(prop, "Strip");
  RNA_def_property_ui_text(prop, "Strips", "Top-level strips only");

  prop = RNA_def_property(srna, "strips_all", PROP_COLLECTION, PROP_NONE);
  RNA_def_property_collection_sdna(prop, nullptr, "seqbase", nullptr);
  RNA_def_property_struct_type(prop, "Strip");
  RNA_def_property_ui_text(
      prop, "All Strips", "All strips, recursively including those inside metastrips");
  RNA_def_property_collection_funcs(prop,
                                    "rna_SequenceEditor_strips_all_begin",
                                    "rna_SequenceEditor_strips_all_next",
                                    "rna_SequenceEditor_strips_all_end",
                                    "rna_SequenceEditor_strips_all_get",
                                    nullptr,
                                    nullptr,
                                    "rna_SequenceEditor_strips_all_lookup_string",
                                    nullptr);

  prop = RNA_def_property(srna, "meta_stack", PROP_COLLECTION, PROP_NONE);
  RNA_def_property_collection_sdna(prop, nullptr, "metastack", nullptr);
  RNA_def_property_struct_type(prop, "Strip");
  RNA_def_property_ui_text(
      prop, "Meta Stack", "Meta strip stack, last is currently edited meta strip");
  RNA_def_property_collection_funcs(prop,
                                    nullptr,
                                    nullptr,
                                    nullptr,
                                    "rna_SequenceEditor_meta_stack_get",
                                    nullptr,
                                    nullptr,
                                    nullptr,
                                    nullptr);

  prop = RNA_def_property(srna, "channels", PROP_COLLECTION, PROP_NONE);
  RNA_def_property_collection_sdna(prop, nullptr, "channels", nullptr);
  RNA_def_property_struct_type(prop, "SequenceTimelineChannel");
  RNA_def_property_ui_text(prop, "Channels", "");

  prop = RNA_def_property(srna, "active_strip", PROP_POINTER, PROP_NONE);
  RNA_def_property_pointer_sdna(prop, nullptr, "act_strip");
  RNA_def_property_flag(prop, PROP_EDITABLE);
  RNA_def_property_ui_text(prop, "Active Strip", "Sequencer's active strip");

  prop = RNA_def_property(srna, "selected_retiming_keys", PROP_BOOLEAN, PROP_NONE);
  RNA_def_property_ui_text(prop, "Retiming Key Selection Status", "");
  RNA_def_property_boolean_funcs(prop, "rna_SequenceEditor_selected_retiming_key_get", nullptr);
  RNA_def_property_clear_flag(prop, PROP_EDITABLE);

  prop = RNA_def_property(srna, "show_overlay_frame", PROP_BOOLEAN, PROP_NONE);
  RNA_def_property_boolean_sdna(prop, nullptr, "overlay_frame_flag", SEQ_EDIT_OVERLAY_FRAME_SHOW);
  RNA_def_property_ui_text(prop,
                           "Show Overlay",
                           "Partial overlay on top of the sequencer with a frame offset\nHotkey "
                           "in the default keymap: Shift o"); /* BFA */
  RNA_def_property_update(prop, NC_SPACE | ND_SPACE_SEQUENCER, nullptr);

  prop = RNA_def_property(srna, "use_overlay_frame_lock", PROP_BOOLEAN, PROP_NONE);
  RNA_def_property_boolean_sdna(prop, nullptr, "overlay_frame_flag", SEQ_EDIT_OVERLAY_FRAME_ABS);
  RNA_def_property_ui_text(prop, "Overlay Lock", "");
  RNA_def_property_boolean_funcs(prop, nullptr, "rna_SequenceEditor_overlay_lock_set");
  RNA_def_property_update(prop, NC_SPACE | ND_SPACE_SEQUENCER, nullptr);

  prop = RNA_def_property(srna, "show_missing_media", PROP_BOOLEAN, PROP_NONE);
  RNA_def_property_boolean_sdna(
      prop, nullptr, "show_missing_media_flag", SEQ_EDIT_SHOW_MISSING_MEDIA);
  RNA_def_property_ui_text(
      prop, "Show Missing Media", "Render missing images/movies with a solid magenta color");
  RNA_def_property_update(prop, NC_SPACE | ND_SPACE_SEQUENCER, "rna_SequenceEditor_update_cache");

  /* access to fixed and relative frame */
  prop = RNA_def_property(srna, "overlay_frame", PROP_INT, PROP_NONE);
  RNA_def_property_ui_text(prop, "Overlay Offset", "Number of frames to offset");
  RNA_def_property_int_funcs(prop,
                             "rna_SequenceEditor_overlay_frame_get",
                             "rna_SequenceEditor_overlay_frame_set",
                             nullptr);
  RNA_def_property_update(prop, NC_SPACE | ND_SPACE_SEQUENCER, nullptr);

  prop = RNA_def_property(srna, "proxy_storage", PROP_ENUM, PROP_NONE);
  RNA_def_property_enum_items(prop, editing_storage_items);
  RNA_def_property_ui_text(prop, "Proxy Storage", "How to store proxies for this project");
  RNA_def_property_translation_context(prop, BLT_I18NCONTEXT_ID_SEQUENCE);
  RNA_def_property_update(prop, NC_SPACE | ND_SPACE_SEQUENCER, "rna_SequenceEditor_update_cache");

  prop = RNA_def_property(srna, "proxy_dir", PROP_STRING, PROP_DIRPATH);
  RNA_def_property_string_sdna(prop, nullptr, "proxy_dir");
  RNA_def_property_ui_text(prop, "Proxy Directory", "");
  RNA_def_property_flag(prop, PROP_PATH_SUPPORTS_BLEND_RELATIVE);
  RNA_def_property_update(prop, NC_SPACE | ND_SPACE_SEQUENCER, "rna_SequenceEditor_update_cache");

  /* cache flags */

  prop = RNA_def_property(srna, "use_cache_raw", PROP_BOOLEAN, PROP_NONE);
  RNA_def_property_boolean_sdna(prop, nullptr, "cache_flag", SEQ_CACHE_STORE_RAW);
  RNA_def_property_ui_text(prop,
                           "Cache Raw",
                           "Cache raw images read from disk, for faster tweaking of strip "
                           "parameters at the cost of memory usage");
  RNA_def_property_update(
      prop, NC_SPACE | ND_SPACE_SEQUENCER, "rna_SequenceEditor_cache_settings_changed");

  prop = RNA_def_property(srna, "use_cache_final", PROP_BOOLEAN, PROP_NONE);
  RNA_def_property_boolean_sdna(prop, nullptr, "cache_flag", SEQ_CACHE_STORE_FINAL_OUT);
  RNA_def_property_ui_text(prop, "Cache Final", "Cache final image for each frame");
  RNA_def_property_update(
      prop, NC_SPACE | ND_SPACE_SEQUENCER, "rna_SequenceEditor_cache_settings_changed");

  prop = RNA_def_property(srna, "use_prefetch", PROP_BOOLEAN, PROP_NONE);
  RNA_def_property_boolean_sdna(prop, nullptr, "cache_flag", SEQ_CACHE_PREFETCH_ENABLE);
  RNA_def_property_ui_text(
      prop,
      "Prefetch Frames",
      "Render frames ahead of current frame in the background for faster playback");
  RNA_def_property_update(prop, NC_SCENE | ND_SEQUENCER, nullptr);

  prop = RNA_def_property(srna, "cache_raw_size", PROP_INT, PROP_NONE);
  RNA_def_property_clear_flag(prop, PROP_EDITABLE | PROP_ANIMATABLE);
  RNA_def_property_int_funcs(prop, "rna_SequenceEditor_get_cache_raw_size", nullptr, nullptr);
  RNA_def_property_ui_text(prop, "Raw Cache Size", "Size of raw source images cache in megabytes");

  prop = RNA_def_property(srna, "cache_final_size", PROP_INT, PROP_NONE);
  RNA_def_property_clear_flag(prop, PROP_EDITABLE | PROP_ANIMATABLE);
  RNA_def_property_int_funcs(prop, "rna_SequenceEditor_get_cache_final_size", nullptr, nullptr);
  RNA_def_property_ui_text(
      prop, "Final Cache Size", "Size of final rendered images cache in megabytes");

  /* functions */

  func = RNA_def_function(srna, "display_stack", "rna_SequenceEditor_display_stack");
  RNA_def_function_flag(func, FUNC_USE_SELF_ID | FUNC_USE_REPORTS);
  RNA_def_function_ui_description(func, "Display strips stack");
  parm = RNA_def_pointer(
      func, "meta_sequence", "Strip", "Meta Strip", "Meta to display its stack");
  RNA_def_parameter_flags(parm, PropertyFlag(0), PARM_REQUIRED);
}

static void rna_def_filter_video(StructRNA *srna)
{
  PropertyRNA *prop;

  static const EnumPropertyItem alpha_mode_items[] = {
      {SEQ_ALPHA_STRAIGHT,
       "STRAIGHT",
       0,
       "Straight",
       "RGB channels in transparent pixels are unaffected by the alpha channel"},
      {SEQ_ALPHA_PREMUL,
       "PREMUL",
       0,
       "Premultiplied",
       "RGB channels in transparent pixels are multiplied by the alpha channel"},
      {0, nullptr, 0, nullptr, nullptr},
  };

  prop = RNA_def_property(srna, "use_deinterlace", PROP_BOOLEAN, PROP_NONE);
  RNA_def_property_boolean_sdna(prop, nullptr, "flag", SEQ_FILTERY);
  RNA_def_property_ui_text(prop, "Deinterlace", "Remove fields from video movies");
  RNA_def_property_update(prop, NC_SCENE | ND_SEQUENCER, "rna_Strip_reopen_files_update");

  prop = RNA_def_property(srna, "alpha_mode", PROP_ENUM, PROP_NONE);
  RNA_def_property_enum_items(prop, alpha_mode_items);
  RNA_def_property_ui_text(
      prop, "Alpha Mode", "Representation of alpha information in the RGBA pixels");
  RNA_def_property_update(prop, NC_SCENE | ND_SEQUENCER, "rna_Strip_invalidate_raw_update");

  prop = RNA_def_property(srna, "use_flip_x", PROP_BOOLEAN, PROP_NONE);
  RNA_def_property_boolean_sdna(prop, nullptr, "flag", SEQ_FLIPX);
  RNA_def_property_ui_text(prop, "Flip X", "Flip on the X axis");
  RNA_def_property_update(prop, NC_SCENE | ND_SEQUENCER, "rna_Strip_invalidate_raw_update");

  prop = RNA_def_property(srna, "use_flip_y", PROP_BOOLEAN, PROP_NONE);
  RNA_def_property_boolean_sdna(prop, nullptr, "flag", SEQ_FLIPY);
  RNA_def_property_ui_text(prop, "Flip Y", "Flip on the Y axis");
  RNA_def_property_update(prop, NC_SCENE | ND_SEQUENCER, "rna_Strip_invalidate_raw_update");

  prop = RNA_def_property(srna, "use_float", PROP_BOOLEAN, PROP_NONE);
  RNA_def_property_boolean_sdna(prop, nullptr, "flag", SEQ_MAKE_FLOAT);
  RNA_def_property_ui_text(prop, "Convert Float", "Convert input to float data");
  RNA_def_property_update(prop, NC_SCENE | ND_SEQUENCER, "rna_Strip_invalidate_raw_update");

  prop = RNA_def_property(srna, "use_reverse_frames", PROP_BOOLEAN, PROP_NONE);
  RNA_def_property_boolean_sdna(prop, nullptr, "flag", SEQ_REVERSE_FRAMES);
  RNA_def_property_ui_text(prop, "Reverse Frames", "Reverse frame order");
  RNA_def_property_update(
      prop, NC_SCENE | ND_SEQUENCER, "rna_Strip_invalidate_preprocessed_update");

  prop = RNA_def_property(srna, "color_multiply", PROP_FLOAT, PROP_UNSIGNED);
  RNA_def_property_float_sdna(prop, nullptr, "mul");
  RNA_def_property_range(prop, 0.0f, 20.0f);
  RNA_def_property_float_default(prop, 1.0f);
  RNA_def_property_ui_text(prop, "Multiply Colors", "");
  RNA_def_property_update(
      prop, NC_SCENE | ND_SEQUENCER, "rna_Strip_invalidate_preprocessed_update");

  prop = RNA_def_property(srna, "multiply_alpha", PROP_BOOLEAN, PROP_NONE);
  RNA_def_property_boolean_sdna(prop, nullptr, "flag", SEQ_MULTIPLY_ALPHA);
  RNA_def_property_ui_text(prop, "Multiply Alpha", "Multiply alpha along with color channels");
  RNA_def_property_update(prop, NC_SCENE | ND_SEQUENCER, "rna_Strip_invalidate_raw_update");

  prop = RNA_def_property(srna, "color_saturation", PROP_FLOAT, PROP_UNSIGNED);
  RNA_def_property_float_sdna(prop, nullptr, "sat");
  RNA_def_property_range(prop, 0.0f, 20.0f);
  RNA_def_property_ui_range(prop, 0.0f, 2.0f, 3, 3);
  RNA_def_property_float_default(prop, 1.0f);
  RNA_def_property_ui_text(prop, "Saturation", "Adjust the intensity of the input's color");
  RNA_def_property_update(
      prop, NC_SCENE | ND_SEQUENCER, "rna_Strip_invalidate_preprocessed_update");

  prop = RNA_def_property(srna, "strobe", PROP_FLOAT, PROP_NONE);
  RNA_def_property_range(prop, 1.0f, 30.0f);
  RNA_def_property_ui_text(prop, "Strobe", "Only display every nth frame");
  RNA_def_property_update(
      prop, NC_SCENE | ND_SEQUENCER, "rna_Strip_invalidate_preprocessed_update");

  prop = RNA_def_property(srna, "transform", PROP_POINTER, PROP_NONE);
  RNA_def_property_pointer_sdna(prop, nullptr, "data->transform");
  RNA_def_property_ui_text(prop, "Transform", "");

  prop = RNA_def_property(srna, "crop", PROP_POINTER, PROP_NONE);
  RNA_def_property_pointer_sdna(prop, nullptr, "data->crop");
  RNA_def_property_ui_text(prop, "Crop", "");
}

static void rna_def_proxy(StructRNA *srna)
{
  PropertyRNA *prop;

  prop = RNA_def_property(srna, "use_proxy", PROP_BOOLEAN, PROP_NONE);
  RNA_def_property_boolean_sdna(prop, nullptr, "flag", SEQ_USE_PROXY);
  RNA_def_property_ui_text(
      prop, "Use Proxy / Timecode", "Use a preview proxy and/or time-code index for this strip");
  RNA_def_property_boolean_funcs(prop, nullptr, "rna_Strip_use_proxy_set");
  RNA_def_property_update(
      prop, NC_SCENE | ND_SEQUENCER, "rna_Strip_invalidate_preprocessed_update");

  prop = RNA_def_property(srna, "proxy", PROP_POINTER, PROP_NONE);
  RNA_def_property_pointer_sdna(prop, nullptr, "data->proxy");
  RNA_def_property_ui_text(prop, "Proxy", "");
}

static void rna_def_input(StructRNA *srna)
{
  PropertyRNA *prop;

  prop = RNA_def_property(srna, "animation_offset_start", PROP_INT, PROP_UNSIGNED);
  RNA_def_property_int_sdna(prop, nullptr, "anim_startofs");
  RNA_def_property_clear_flag(prop, PROP_ANIMATABLE);
  RNA_def_property_int_funcs(prop,
                             nullptr,
                             "rna_Strip_anim_startofs_final_set",
                             "rna_Strip_anim_startofs_final_range"); /* overlap tests */
  RNA_def_property_ui_text(prop, "Animation Start Offset", "Animation start offset (trim start)");
  RNA_def_property_update(
      prop, NC_SCENE | ND_SEQUENCER, "rna_Strip_invalidate_preprocessed_update");

  prop = RNA_def_property(srna, "animation_offset_end", PROP_INT, PROP_UNSIGNED);
  RNA_def_property_int_sdna(prop, nullptr, "anim_endofs");
  RNA_def_property_clear_flag(prop, PROP_ANIMATABLE);
  RNA_def_property_int_funcs(prop,
                             nullptr,
                             "rna_Strip_anim_endofs_final_set",
                             "rna_Strip_anim_endofs_final_range"); /* overlap tests */
  RNA_def_property_ui_text(prop, "Animation End Offset", "Animation end offset (trim end)");
  RNA_def_property_update(
      prop, NC_SCENE | ND_SEQUENCER, "rna_Strip_invalidate_preprocessed_update");
}

static void rna_def_effect_inputs(StructRNA *srna, int count)
{
  PropertyRNA *prop;

  prop = RNA_def_property(srna, "input_count", PROP_INT, PROP_UNSIGNED);
  RNA_def_property_clear_flag(prop, PROP_EDITABLE);
  RNA_def_property_int_funcs(prop, "rna_Strip_input_count_get", nullptr, nullptr);

  if (count >= 1) {
    prop = RNA_def_property(srna, "input_1", PROP_POINTER, PROP_NONE);
    RNA_def_property_pointer_sdna(prop, nullptr, "input1");
    RNA_def_property_flag(prop, PROP_EDITABLE | PROP_NEVER_NULL);
    RNA_def_property_pointer_funcs(prop, nullptr, "rna_Strip_input_1_set", nullptr, nullptr);
    RNA_def_property_ui_text(prop, "Input 1", "First input for the effect strip");
  }

  if (count >= 2) {
    prop = RNA_def_property(srna, "input_2", PROP_POINTER, PROP_NONE);
    RNA_def_property_pointer_sdna(prop, nullptr, "input2");
    RNA_def_property_flag(prop, PROP_EDITABLE | PROP_NEVER_NULL);
    RNA_def_property_pointer_funcs(prop, nullptr, "rna_Strip_input_2_set", nullptr, nullptr);
    RNA_def_property_ui_text(prop, "Input 2", "Second input for the effect strip");
  }
}

static void rna_def_color_management(StructRNA *srna)
{
  PropertyRNA *prop;

  prop = RNA_def_property(srna, "colorspace_settings", PROP_POINTER, PROP_NONE);
  RNA_def_property_pointer_sdna(prop, nullptr, "data->colorspace_settings");
  RNA_def_property_struct_type(prop, "ColorManagedInputColorspaceSettings");
  RNA_def_property_ui_text(prop, "Color Space Settings", "Input color space settings");
}

static void rna_def_movie_types(StructRNA *srna)
{
  PropertyRNA *prop;

  prop = RNA_def_property(srna, "fps", PROP_FLOAT, PROP_NONE);
  RNA_def_property_ui_text(prop, "FPS", "Frames per second");
  RNA_def_property_clear_flag(prop, PROP_EDITABLE);
  RNA_def_property_float_funcs(prop, "rna_Strip_fps_get", nullptr, nullptr);
}

static void rna_def_retiming_keys(StructRNA *srna)
{
  PropertyRNA *prop = RNA_def_property(srna, "retiming_keys", PROP_COLLECTION, PROP_NONE);
  RNA_def_property_collection_sdna(prop, nullptr, "retiming_keys", nullptr);
  RNA_def_property_struct_type(prop, "RetimingKey");
  RNA_def_property_ui_text(prop, "Retiming Keys", "");
  RNA_def_property_collection_funcs(prop,
                                    "rna_Strip_retiming_keys_begin",
                                    "rna_iterator_array_next",
                                    "rna_iterator_array_end",
                                    "rna_iterator_array_get",
                                    "rna_Strip_retiming_keys_length",
                                    nullptr,
                                    nullptr,
                                    nullptr);
  RNA_def_property_srna(prop, "RetimingKeys");
}

static void rna_def_image(BlenderRNA *brna)
{
  StructRNA *srna;
  PropertyRNA *prop;

  srna = RNA_def_struct(brna, "ImageStrip", "Strip");
  RNA_def_struct_ui_text(srna, "Image Strip", "Sequence strip to load one or more images");
  RNA_def_struct_sdna(srna, "Strip");

  prop = RNA_def_property(srna, "directory", PROP_STRING, PROP_DIRPATH);
  RNA_def_property_string_sdna(prop, nullptr, "data->dirpath");
  RNA_def_property_ui_text(prop, "Directory", "");
  RNA_def_property_flag(prop, PROP_PATH_SUPPORTS_BLEND_RELATIVE);
  RNA_def_property_update(prop, NC_SCENE | ND_SEQUENCER, "rna_Strip_invalidate_raw_update");

  prop = RNA_def_property(srna, "elements", PROP_COLLECTION, PROP_NONE);
  RNA_def_property_collection_sdna(prop, nullptr, "data->stripdata", nullptr);
  RNA_def_property_struct_type(prop, "StripElement");
  RNA_def_property_ui_text(prop, "Elements", "");
  RNA_def_property_collection_funcs(prop,
                                    "rna_Strip_elements_begin",
                                    "rna_iterator_array_next",
                                    "rna_iterator_array_end",
                                    "rna_iterator_array_get",
                                    "rna_Strip_elements_length",
                                    nullptr,
                                    nullptr,
                                    nullptr);
  RNA_api_strip_elements(brna, prop);

  rna_def_retiming_keys(srna);

  /* multiview */
  prop = RNA_def_property(srna, "use_multiview", PROP_BOOLEAN, PROP_NONE);
  RNA_def_property_boolean_sdna(prop, nullptr, "flag", SEQ_USE_VIEWS);
  RNA_def_property_ui_text(prop, "Use Multi-View", "Use Multiple Views (when available)");
  RNA_def_property_update(prop, NC_SCENE | ND_SEQUENCER, "rna_Strip_views_format_update");

  prop = RNA_def_property(srna, "views_format", PROP_ENUM, PROP_NONE);
  RNA_def_property_enum_sdna(prop, nullptr, "views_format");
  RNA_def_property_enum_items(prop, rna_enum_views_format_items);
  RNA_def_property_ui_text(prop, "Views Format", "Mode to load image views");
  RNA_def_property_update(prop, NC_IMAGE | ND_DISPLAY, "rna_Strip_views_format_update");

  prop = RNA_def_property(srna, "stereo_3d_format", PROP_POINTER, PROP_NONE);
  RNA_def_property_pointer_sdna(prop, nullptr, "stereo3d_format");
  RNA_def_property_flag(prop, PROP_NEVER_NULL);
  RNA_def_property_struct_type(prop, "Stereo3dFormat");
  RNA_def_property_ui_text(prop, "Stereo 3D Format", "Settings for stereo 3D");

  rna_def_filter_video(srna);
  rna_def_proxy(srna);
  rna_def_input(srna);
  rna_def_color_management(srna);
}

static void rna_def_strips_meta(BlenderRNA *brna)
{
  StructRNA *srna;

  srna = RNA_def_struct(brna, "StripsMeta", nullptr);
  RNA_def_struct_sdna(srna, "Strip");
  RNA_def_struct_ui_text(srna, "Strips", "Collection of Strips");

  RNA_api_strips(srna, true);
}

static void rna_def_meta(BlenderRNA *brna)
{
  StructRNA *srna;
  FunctionRNA *func;
  PropertyRNA *prop;

  srna = RNA_def_struct(brna, "MetaStrip", "Strip");
  RNA_def_struct_ui_text(
      srna, "Meta Strip", "Sequence strip to group other strips as a single sequence strip");
  RNA_def_struct_sdna(srna, "Strip");

  rna_def_strips_meta(brna);

  prop = RNA_def_property(srna, "strips", PROP_COLLECTION, PROP_NONE);
  RNA_def_property_srna(prop, "StripsMeta");
  RNA_def_property_collection_sdna(prop, nullptr, "seqbase", nullptr);
  RNA_def_property_struct_type(prop, "Strip");
  RNA_def_property_ui_text(prop, "Strips", "Strips nested in meta strip");

  prop = RNA_def_property(srna, "channels", PROP_COLLECTION, PROP_NONE);
  RNA_def_property_collection_sdna(prop, nullptr, "channels", nullptr);
  RNA_def_property_struct_type(prop, "SequenceTimelineChannel");
  RNA_def_property_ui_text(prop, "Channels", "");

  func = RNA_def_function(srna, "separate", "rna_Strip_separate");
  RNA_def_function_flag(func, FUNC_USE_SELF_ID | FUNC_USE_MAIN);
  RNA_def_function_ui_description(func, "Separate meta");

  rna_def_filter_video(srna);
  rna_def_proxy(srna);
  rna_def_input(srna);
}

static void rna_def_audio_options(StructRNA *srna)
{
  PropertyRNA *prop;

  prop = RNA_def_property(srna, "volume", PROP_FLOAT, PROP_NONE);
  RNA_def_property_float_sdna(prop, nullptr, "volume");
  RNA_def_property_range(prop, 0.0f, 100.0f);
  RNA_def_property_float_default(prop, 1.0f);
  RNA_def_property_ui_text(prop, "Volume", "Playback volume of the sound");
  RNA_def_property_translation_context(prop, BLT_I18NCONTEXT_ID_SOUND);
  RNA_def_property_update(prop, NC_SCENE | ND_SEQUENCER, "rna_Strip_audio_update");
}

static void rna_def_scene(BlenderRNA *brna)
{
  StructRNA *srna;
  PropertyRNA *prop;

  static const EnumPropertyItem scene_input_items[] = {
      {0, "CAMERA", ICON_VIEW3D, "Camera", "Use the Scene's 3D camera as input"},
      {SEQ_SCENE_STRIPS,
       "SEQUENCER",
       ICON_SEQUENCE,
       "Sequencer",
       "Use the Scene's Sequencer timeline as input"},
      {0, nullptr, 0, nullptr, nullptr},
  };

  srna = RNA_def_struct(brna, "SceneStrip", "Strip");
  RNA_def_struct_ui_text(
      srna, "Scene Strip", "Sequence strip using the rendered image of a scene");
  RNA_def_struct_sdna(srna, "Strip");

  prop = RNA_def_property(srna, "scene", PROP_POINTER, PROP_NONE);
  RNA_def_property_flag(prop, PROP_EDITABLE | PROP_ID_SELF_CHECK);
  RNA_def_property_ui_text(prop, "Scene", "Scene that this strip uses");
  RNA_def_property_update(prop, NC_SCENE | ND_SEQUENCER, "rna_Strip_scene_switch_update");

  prop = RNA_def_property(srna, "scene_camera", PROP_POINTER, PROP_NONE);
  RNA_def_property_flag(prop, PROP_EDITABLE);
  RNA_def_property_pointer_funcs(prop, nullptr, nullptr, nullptr, "rna_Camera_object_poll");
  RNA_def_property_ui_text(prop, "Camera Override", "Override the scene's active camera");
  RNA_def_property_update(prop, NC_SCENE | ND_SEQUENCER, "rna_Strip_invalidate_raw_update");

  prop = RNA_def_property(srna, "scene_input", PROP_ENUM, PROP_NONE);
  RNA_def_property_enum_bitflag_sdna(prop, nullptr, "flag");
  RNA_def_property_enum_items(prop, scene_input_items);
  RNA_def_property_ui_text(prop, "Input", "Input type to use for the Scene strip");
  RNA_def_property_update(prop, NC_SCENE | ND_SEQUENCER, "rna_Strip_use_strip");

  prop = RNA_def_property(srna, "use_annotations", PROP_BOOLEAN, PROP_NONE);
  RNA_def_property_boolean_negative_sdna(prop, nullptr, "flag", SEQ_SCENE_NO_ANNOTATION);
  RNA_def_property_ui_text(prop, "Use Annotations", "Show Annotations in OpenGL previews");
  RNA_def_property_update(prop, NC_SCENE | ND_SEQUENCER, "rna_Strip_invalidate_raw_update");

  rna_def_retiming_keys(srna);
  rna_def_audio_options(srna);
  rna_def_filter_video(srna);
  rna_def_proxy(srna);
  rna_def_input(srna);
  rna_def_movie_types(srna);
}

static void rna_def_movie(BlenderRNA *brna)
{
  StructRNA *srna;
  PropertyRNA *prop;
  FunctionRNA *func;
  PropertyRNA *parm;

  srna = RNA_def_struct(brna, "MovieStrip", "Strip");
  RNA_def_struct_ui_text(srna, "Movie Strip", "Sequence strip to load a video");
  RNA_def_struct_sdna(srna, "Strip");

  prop = RNA_def_property(srna, "stream_index", PROP_INT, PROP_NONE);
  RNA_def_property_int_sdna(prop, nullptr, "streamindex");
  RNA_def_property_range(prop, 0, 20);
  RNA_def_property_ui_text(
      prop,
      "Stream Index",
      "For files with several movie streams, use the stream with the given index");
  RNA_def_property_update(prop, NC_SCENE | ND_SEQUENCER, "rna_Strip_reopen_files_update");

  prop = RNA_def_property(srna, "elements", PROP_COLLECTION, PROP_NONE);
  RNA_def_property_collection_sdna(prop, nullptr, "data->stripdata", nullptr);
  RNA_def_property_struct_type(prop, "StripElement");
  RNA_def_property_ui_text(prop, "Elements", "");
  RNA_def_property_collection_funcs(prop,
                                    "rna_Strip_elements_begin",
                                    "rna_iterator_array_next",
                                    "rna_iterator_array_end",
                                    "rna_iterator_array_get",
                                    "rna_Strip_elements_length",
                                    nullptr,
                                    nullptr,
                                    nullptr);

  rna_def_retiming_keys(srna);

  prop = RNA_def_property(srna, "filepath", PROP_STRING, PROP_FILEPATH);
  RNA_def_property_ui_text(prop, "File", "");
  RNA_def_property_string_funcs(
      prop, "rna_Strip_filepath_get", "rna_Strip_filepath_length", "rna_Strip_filepath_set");
  RNA_def_property_flag(prop, PROP_PATH_SUPPORTS_BLEND_RELATIVE);
  RNA_def_property_update(prop, NC_SCENE | ND_SEQUENCER, "rna_Strip_filepath_update");

  func = RNA_def_function(srna, "reload_if_needed", "rna_MovieStrip_reload_if_needed");
  RNA_def_function_flag(func, FUNC_USE_SELF_ID | FUNC_USE_MAIN);
  /* return type */
  parm = RNA_def_boolean(func,
                         "can_produce_frames",
                         false,
                         "True if the strip can produce frames, False otherwise",
                         "");
  RNA_def_function_return(func, parm);

  /* metadata */
  func = RNA_def_function(srna, "metadata", "rna_MovieStrip_metadata_get");
  RNA_def_function_flag(func, FUNC_USE_SELF_ID);
  RNA_def_function_ui_description(func, "Retrieve metadata of the movie file");
  /* return type */
  parm = RNA_def_pointer(
      func, "metadata", "IDPropertyWrapPtr", "", "Dict-like object containing the metadata");
  RNA_def_parameter_flags(parm, PropertyFlag(0), PARM_RNAPTR);
  RNA_def_function_return(func, parm);

  /* multiview */
  prop = RNA_def_property(srna, "use_multiview", PROP_BOOLEAN, PROP_NONE);
  RNA_def_property_boolean_sdna(prop, nullptr, "flag", SEQ_USE_VIEWS);
  RNA_def_property_ui_text(prop, "Use Multi-View", "Use Multiple Views (when available)");
  RNA_def_property_update(prop, NC_SCENE | ND_SEQUENCER, "rna_Strip_views_format_update");

  prop = RNA_def_property(srna, "views_format", PROP_ENUM, PROP_NONE);
  RNA_def_property_enum_sdna(prop, nullptr, "views_format");
  RNA_def_property_enum_items(prop, rna_enum_views_format_items);
  RNA_def_property_ui_text(prop, "Views Format", "Mode to load movie views");
  RNA_def_property_update(prop, NC_IMAGE | ND_DISPLAY, "rna_Strip_views_format_update");

  prop = RNA_def_property(srna, "stereo_3d_format", PROP_POINTER, PROP_NONE);
  RNA_def_property_pointer_sdna(prop, nullptr, "stereo3d_format");
  RNA_def_property_flag(prop, PROP_NEVER_NULL);
  RNA_def_property_struct_type(prop, "Stereo3dFormat");
  RNA_def_property_ui_text(prop, "Stereo 3D Format", "Settings for stereo 3D");

  rna_def_filter_video(srna);
  rna_def_proxy(srna);
  rna_def_input(srna);
  rna_def_color_management(srna);
  rna_def_movie_types(srna);
}

static void rna_def_movieclip(BlenderRNA *brna)
{
  StructRNA *srna;
  PropertyRNA *prop;

  srna = RNA_def_struct(brna, "MovieClipStrip", "Strip");
  RNA_def_struct_ui_text(
      srna, "MovieClip Strip", "Sequence strip to load a video from the clip editor");
  RNA_def_struct_sdna(srna, "Strip");

  prop = RNA_def_property(srna, "clip", PROP_POINTER, PROP_NONE);
  RNA_def_property_flag(prop, PROP_EDITABLE);
  RNA_def_property_ui_text(prop, "Movie Clip", "Movie clip that this strip uses");
  RNA_def_property_update(prop, NC_SCENE | ND_SEQUENCER, "rna_Strip_invalidate_raw_update");

  prop = RNA_def_property(srna, "undistort", PROP_BOOLEAN, PROP_NONE);
  RNA_def_property_boolean_sdna(prop, nullptr, "clip_flag", SEQ_MOVIECLIP_RENDER_UNDISTORTED);
  RNA_def_property_ui_text(prop, "Undistort Clip", "Use the undistorted version of the clip");
  RNA_def_property_update(prop, NC_SCENE | ND_SEQUENCER, "rna_Strip_invalidate_raw_update");

  prop = RNA_def_property(srna, "stabilize2d", PROP_BOOLEAN, PROP_NONE);
  RNA_def_property_boolean_sdna(prop, nullptr, "clip_flag", SEQ_MOVIECLIP_RENDER_STABILIZED);
  RNA_def_property_ui_text(prop, "Stabilize 2D Clip", "Use the 2D stabilized version of the clip");
  RNA_def_property_update(prop, NC_SCENE | ND_SEQUENCER, "rna_Strip_invalidate_raw_update");

  rna_def_filter_video(srna);
  rna_def_input(srna);
  rna_def_movie_types(srna);
}

static void rna_def_mask(BlenderRNA *brna)
{
  StructRNA *srna;
  PropertyRNA *prop;

  srna = RNA_def_struct(brna, "MaskStrip", "Strip");
  RNA_def_struct_ui_text(srna, "Mask Strip", "Sequence strip to load a video from a mask");
  RNA_def_struct_sdna(srna, "Strip");

  prop = RNA_def_property(srna, "mask", PROP_POINTER, PROP_NONE);
  RNA_def_property_flag(prop, PROP_EDITABLE);
  RNA_def_property_ui_text(prop, "Mask", "Mask that this strip uses");
  RNA_def_property_update(prop, NC_SCENE | ND_SEQUENCER, "rna_Strip_invalidate_raw_update");

  rna_def_filter_video(srna);
  rna_def_input(srna);
}

static void rna_def_sound(BlenderRNA *brna)
{
  StructRNA *srna;
  PropertyRNA *prop;

  srna = RNA_def_struct(brna, "SoundStrip", "Strip");
  RNA_def_struct_ui_text(
      srna, "Sound Strip", "Sequence strip defining a sound to be played over a period of time");
  RNA_def_struct_sdna(srna, "Strip");

  prop = RNA_def_property(srna, "sound", PROP_POINTER, PROP_NONE);
  RNA_def_property_flag(prop, PROP_EDITABLE);
  RNA_def_property_struct_type(prop, "Sound");
  RNA_def_property_ui_text(prop, "Sound", "Sound data used by this strip"); /* BFA */
  RNA_def_property_update(prop, NC_SCENE | ND_SEQUENCER, "rna_Strip_sound_update");

  rna_def_audio_options(srna);

  prop = RNA_def_property(srna, "pan", PROP_FLOAT, PROP_NONE);
  RNA_def_property_float_sdna(prop, nullptr, "pan");
  RNA_def_property_range(prop, -FLT_MAX, FLT_MAX);
  RNA_def_property_ui_range(prop, -2, 2, 1, 2);
  RNA_def_property_ui_text(prop, "Pan", "Playback panning of the sound (only for Mono sources)");
  RNA_def_property_translation_context(prop, BLT_I18NCONTEXT_ID_SOUND);
  RNA_def_property_float_funcs(prop, nullptr, nullptr, "rna_Strip_pan_range");
  RNA_def_property_update(prop, NC_SCENE | ND_SEQUENCER, "rna_Strip_audio_update");

  prop = RNA_def_property(srna, "sound_offset", PROP_FLOAT, PROP_TIME_ABSOLUTE);
  RNA_def_property_float_sdna(prop, nullptr, "sound_offset");
  RNA_def_property_range(prop, -FLT_MAX, FLT_MAX);
  RNA_def_property_ui_range(prop, -FLT_MAX, FLT_MAX, 1, 3);
  RNA_def_property_clear_flag(prop, PROP_ANIMATABLE); /* not meant to be animated */
  RNA_def_property_ui_text(
      prop,
      "Sound Offset",
      "Offset of the sound from the beginning of the strip, expressed in seconds");
  RNA_def_property_translation_context(prop, BLT_I18NCONTEXT_ID_SOUND);
  RNA_def_property_update(prop, NC_SCENE | ND_SEQUENCER, "rna_Strip_audio_update");

  prop = RNA_def_property(srna, "show_waveform", PROP_BOOLEAN, PROP_NONE);
  RNA_def_property_boolean_sdna(prop, nullptr, "flag", SEQ_AUDIO_DRAW_WAVEFORM);
  RNA_def_property_ui_text(
      prop, "Display Waveform", "Display the audio waveform inside the strip");
  RNA_def_property_update(prop, NC_SCENE | ND_SEQUENCER, nullptr);

  rna_def_retiming_keys(srna);
  rna_def_input(srna);
}

static void rna_def_effect(BlenderRNA *brna)
{
  StructRNA *srna;

  srna = RNA_def_struct(brna, "EffectStrip", "Strip");
  RNA_def_struct_ui_text(
      srna,
      "Effect Strip",
      "Sequence strip applying an effect on the images created by other strips");
  RNA_def_struct_sdna(srna, "Strip");

  rna_def_filter_video(srna);
  rna_def_proxy(srna);
}

static void rna_def_multicam(StructRNA *srna)
{
  PropertyRNA *prop;

  prop = RNA_def_property(srna, "multicam_source", PROP_INT, PROP_UNSIGNED);
  RNA_def_property_int_sdna(prop, nullptr, "multicam_source");
  RNA_def_property_range(prop, 0, blender::seq::MAX_CHANNELS - 1);
  RNA_def_property_ui_text(prop, "Multicam Source Channel", "");
  RNA_def_property_update(prop, NC_SCENE | ND_SEQUENCER, "rna_Strip_invalidate_raw_update");

  rna_def_input(srna);
}

static void rna_def_wipe(StructRNA *srna)
{
  PropertyRNA *prop;

  static const EnumPropertyItem wipe_type_items[] = {
      {SEQ_WIPE_SINGLE, "SINGLE", 0, "Single", ""},
      {SEQ_WIPE_DOUBLE, "DOUBLE", 0, "Double", ""},
      /* not used yet {SEQ_WIPE_BOX, "BOX", 0, "Box", ""}, */
      /* not used yet {SEQ_WIPE_CROSS, "CROSS", 0, "Cross", ""}, */
      {SEQ_WIPE_IRIS, "IRIS", 0, "Iris", ""},
      {SEQ_WIPE_CLOCK, "CLOCK", 0, "Clock", ""},
      {0, nullptr, 0, nullptr, nullptr},
  };

  static const EnumPropertyItem wipe_direction_items[] = {
      {0, "OUT", 0, "Out", ""},
      {1, "IN", 0, "In", ""},
      {0, nullptr, 0, nullptr, nullptr},
  };

  RNA_def_struct_sdna_from(srna, "WipeVars", "effectdata");

  prop = RNA_def_property(srna, "blur_width", PROP_FLOAT, PROP_FACTOR);
  RNA_def_property_float_sdna(prop, nullptr, "edgeWidth");
  RNA_def_property_range(prop, 0.0f, 1.0f);
  RNA_def_property_ui_text(
      prop,
      "Blur Width",
      "Width of the blur for the transition, in percentage relative to the image size");
  RNA_def_property_update(prop, NC_SCENE | ND_SEQUENCER, "rna_Strip_invalidate_raw_update");

  prop = RNA_def_property(srna, "angle", PROP_FLOAT, PROP_ANGLE);
  RNA_def_property_range(prop, DEG2RADF(-90.0f), DEG2RADF(90.0f));
  RNA_def_property_ui_text(prop, "Angle", "Angle of the transition");
  RNA_def_property_update(prop, NC_SCENE | ND_SEQUENCER, "rna_Strip_invalidate_raw_update");

  prop = RNA_def_property(srna, "direction", PROP_ENUM, PROP_NONE);
  RNA_def_property_enum_sdna(prop, nullptr, "forward");
  RNA_def_property_enum_items(prop, wipe_direction_items);
  RNA_def_property_ui_text(prop, "Direction", "Whether to fade in or out");
  RNA_def_property_translation_context(prop, BLT_I18NCONTEXT_ID_SEQUENCE);
  RNA_def_property_update(prop, NC_SCENE | ND_SEQUENCER, "rna_Strip_invalidate_raw_update");

  prop = RNA_def_property(srna, "transition_type", PROP_ENUM, PROP_NONE);
  RNA_def_property_enum_sdna(prop, nullptr, "wipetype");
  RNA_def_property_enum_items(prop, wipe_type_items);
  RNA_def_property_translation_context(prop, BLT_I18NCONTEXT_ID_SEQUENCE);
  RNA_def_property_ui_text(prop, "Transition Type", "");
  RNA_def_property_update(prop, NC_SCENE | ND_SEQUENCER, "rna_Strip_invalidate_raw_update");
}

static void rna_def_glow(StructRNA *srna)
{
  PropertyRNA *prop;

  RNA_def_struct_sdna_from(srna, "GlowVars", "effectdata");

  prop = RNA_def_property(srna, "threshold", PROP_FLOAT, PROP_FACTOR);
  RNA_def_property_float_sdna(prop, nullptr, "fMini");
  RNA_def_property_range(prop, 0.0f, 1.0f);
  RNA_def_property_ui_text(prop, "Threshold", "Minimum intensity to trigger a glow");
  RNA_def_property_update(prop, NC_SCENE | ND_SEQUENCER, "rna_Strip_invalidate_raw_update");

  prop = RNA_def_property(srna, "clamp", PROP_FLOAT, PROP_FACTOR);
  RNA_def_property_float_sdna(prop, nullptr, "fClamp");
  RNA_def_property_range(prop, 0.0f, 1.0f);
  RNA_def_property_ui_text(prop, "Clamp", "Brightness limit of intensity");
  RNA_def_property_update(prop, NC_SCENE | ND_SEQUENCER, "rna_Strip_invalidate_raw_update");

  prop = RNA_def_property(srna, "boost_factor", PROP_FLOAT, PROP_NONE);
  RNA_def_property_float_sdna(prop, nullptr, "fBoost");
  RNA_def_property_range(prop, 0.0f, 10.0f);
  RNA_def_property_ui_text(prop, "Boost Factor", "Brightness multiplier");
  RNA_def_property_update(prop, NC_SCENE | ND_SEQUENCER, "rna_Strip_invalidate_raw_update");

  prop = RNA_def_property(srna, "blur_radius", PROP_FLOAT, PROP_NONE);
  RNA_def_property_float_sdna(prop, nullptr, "dDist");
  RNA_def_property_range(prop, 0.5f, 20.0f);
  RNA_def_property_ui_text(prop, "Blur Distance", "Radius of glow effect");
  RNA_def_property_update(prop, NC_SCENE | ND_SEQUENCER, "rna_Strip_invalidate_raw_update");

  prop = RNA_def_property(srna, "quality", PROP_INT, PROP_NONE);
  RNA_def_property_int_sdna(prop, nullptr, "dQuality");
  RNA_def_property_range(prop, 1, 5);
  RNA_def_property_ui_text(prop, "Quality", "Accuracy of the blur effect");
  RNA_def_property_update(prop, NC_SCENE | ND_SEQUENCER, "rna_Strip_invalidate_raw_update");

  prop = RNA_def_property(srna, "use_only_boost", PROP_BOOLEAN, PROP_NONE);
  RNA_def_property_boolean_sdna(prop, nullptr, "bNoComp", 0);
  RNA_def_property_ui_text(prop, "Only Boost", "Show the glow buffer only");
  RNA_def_property_update(prop, NC_SCENE | ND_SEQUENCER, "rna_Strip_invalidate_raw_update");
}

static void rna_def_transform(StructRNA *srna)
{
  PropertyRNA *prop;

  static const EnumPropertyItem interpolation_items[] = {
      {0, "NONE", 0, "None", "No interpolation"},
      {1, "BILINEAR", 0, "Bilinear", "Bilinear interpolation"},
      {2, "BICUBIC", 0, "Bicubic", "Bicubic interpolation"},
      {0, nullptr, 0, nullptr, nullptr},
  };

  static const EnumPropertyItem translation_unit_items[] = {
      {0, "PIXELS", 0, "Pixels", ""},
      {1, "PERCENT", 0, "Percent", ""},
      {0, nullptr, 0, nullptr, nullptr},
  };

  RNA_def_struct_sdna_from(srna, "TransformVars", "effectdata");

  prop = RNA_def_property(srna, "scale_start_x", PROP_FLOAT, PROP_UNSIGNED);
  RNA_def_property_float_sdna(prop, nullptr, "ScalexIni");
  RNA_def_property_ui_text(prop, "Scale X", "Amount to scale the input in the X axis");
  RNA_def_property_ui_range(prop, 0, 10, 3, 6);
  RNA_def_property_update(prop, NC_SCENE | ND_SEQUENCER, "rna_Strip_invalidate_raw_update");

  prop = RNA_def_property(srna, "scale_start_y", PROP_FLOAT, PROP_UNSIGNED);
  RNA_def_property_float_sdna(prop, nullptr, "ScaleyIni");
  RNA_def_property_ui_text(prop, "Scale Y", "Amount to scale the input in the Y axis");
  RNA_def_property_ui_range(prop, 0, 10, 3, 6);
  RNA_def_property_update(prop, NC_SCENE | ND_SEQUENCER, "rna_Strip_invalidate_raw_update");

  prop = RNA_def_property(srna, "use_uniform_scale", PROP_BOOLEAN, PROP_NONE);
  RNA_def_property_boolean_sdna(prop, nullptr, "uniform_scale", 0);
  RNA_def_property_ui_text(prop, "Uniform Scale", "Scale uniformly, preserving aspect ratio");
  RNA_def_property_update(prop, NC_SCENE | ND_SEQUENCER, "rna_Strip_invalidate_raw_update");

  prop = RNA_def_property(srna, "translate_start_x", PROP_FLOAT, PROP_NONE);
  RNA_def_property_float_sdna(prop, nullptr, "xIni");
  RNA_def_property_ui_text(prop, "Translate X", "Amount to move the input on the X axis");
  RNA_def_property_ui_range(prop, -4000.0f, 4000.0f, 3, 6);
  RNA_def_property_update(prop, NC_SCENE | ND_SEQUENCER, "rna_Strip_invalidate_raw_update");

  prop = RNA_def_property(srna, "translate_start_y", PROP_FLOAT, PROP_NONE);
  RNA_def_property_float_sdna(prop, nullptr, "yIni");
  RNA_def_property_ui_text(prop, "Translate Y", "Amount to move the input on the Y axis");
  RNA_def_property_ui_range(prop, -4000.0f, 4000.0f, 3, 6);
  RNA_def_property_update(prop, NC_SCENE | ND_SEQUENCER, "rna_Strip_invalidate_raw_update");

  prop = RNA_def_property(srna, "rotation_start", PROP_FLOAT, PROP_NONE);
  RNA_def_property_float_sdna(prop, nullptr, "rotIni");
  RNA_def_property_ui_text(prop, "Rotation", "Degrees to rotate the input");
  RNA_def_property_update(prop, NC_SCENE | ND_SEQUENCER, "rna_Strip_invalidate_raw_update");

  prop = RNA_def_property(srna, "translation_unit", PROP_ENUM, PROP_NONE);
  RNA_def_property_enum_sdna(prop, nullptr, "percent");
  RNA_def_property_clear_flag(prop, PROP_ANIMATABLE); /* not meant to be animated */
  RNA_def_property_enum_items(prop, translation_unit_items);
  RNA_def_property_ui_text(prop, "Translation Unit", "Unit of measure to translate the input");
  RNA_def_property_update(prop, NC_SCENE | ND_SEQUENCER, "rna_Strip_invalidate_raw_update");

  prop = RNA_def_property(srna, "interpolation", PROP_ENUM, PROP_NONE);
  RNA_def_property_enum_items(prop, interpolation_items);
  RNA_def_property_clear_flag(prop, PROP_ANIMATABLE); /* not meant to be animated */
  RNA_def_property_ui_text(
      prop, "Interpolation", "Method to determine how missing pixels are created");
  RNA_def_property_update(prop, NC_SCENE | ND_SEQUENCER, "rna_Strip_invalidate_raw_update");
}

static void rna_def_solid_color(StructRNA *srna)
{
  PropertyRNA *prop;

  RNA_def_struct_sdna_from(srna, "SolidColorVars", "effectdata");

  prop = RNA_def_property(srna, "color", PROP_FLOAT, PROP_COLOR_GAMMA);
  RNA_def_property_float_sdna(prop, nullptr, "col");
  RNA_def_property_ui_text(prop, "Color", "Effect Strip color");
  RNA_def_property_update(prop, NC_SCENE | ND_SEQUENCER, "rna_Strip_invalidate_raw_update");
}

static void rna_def_speed_control(StructRNA *srna)
{
  PropertyRNA *prop;

  RNA_def_struct_sdna_from(srna, "SpeedControlVars", "effectdata");

  static const EnumPropertyItem speed_control_items[] = {
      {SEQ_SPEED_STRETCH,
       "STRETCH",
       0,
       "Stretch",
       "Adjust input playback speed, so its duration fits strip length"},
      {SEQ_SPEED_MULTIPLY, "MULTIPLY", 0, "Multiply", "Multiply with the speed factor"},
      {SEQ_SPEED_FRAME_NUMBER,
       "FRAME_NUMBER",
       0,
       "Frame Number",
       "Frame number of the input strip"},
      {SEQ_SPEED_LENGTH, "LENGTH", 0, "Length", "Percentage of the input strip length"},
      {0, nullptr, 0, nullptr, nullptr},
  };

  prop = RNA_def_property(srna, "speed_control", PROP_ENUM, PROP_NONE);
  RNA_def_property_enum_sdna(prop, nullptr, "speed_control_type");
  RNA_def_property_enum_items(prop, speed_control_items);
  RNA_def_property_clear_flag(prop, PROP_ANIMATABLE);
  RNA_def_property_ui_text(prop, "Speed Control", "Speed control method");
  RNA_def_property_update(prop, NC_SCENE | ND_SEQUENCER, "rna_Strip_invalidate_raw_update");

  prop = RNA_def_property(srna, "speed_factor", PROP_FLOAT, PROP_NONE);
  RNA_def_property_float_sdna(prop, nullptr, "speed_fader");
  RNA_def_property_ui_text(
      prop,
      "Multiply Factor",
      "Multiply the current speed of the strip with this number or remap current frame "
      "to this frame");
  RNA_def_property_update(prop, NC_SCENE | ND_SEQUENCER, "rna_Strip_invalidate_raw_update");

  prop = RNA_def_property(srna, "speed_frame_number", PROP_FLOAT, PROP_NONE);
  RNA_def_property_float_sdna(prop, nullptr, "speed_fader_frame_number");
  RNA_def_property_ui_text(prop, "Frame Number", "Frame number of input strip");
  RNA_def_property_ui_range(prop, 0.0, MAXFRAME, 1.0, -1);
  RNA_def_property_update(prop, NC_SCENE | ND_SEQUENCER, "rna_Strip_invalidate_raw_update");

  prop = RNA_def_property(srna, "speed_length", PROP_FLOAT, PROP_PERCENTAGE);
  RNA_def_property_float_sdna(prop, nullptr, "speed_fader_length");
  RNA_def_property_ui_text(prop, "Length", "Percentage of input strip length");
  RNA_def_property_ui_range(prop, 0.0, 100.0, 1, -1);
  RNA_def_property_update(prop, NC_SCENE | ND_SEQUENCER, "rna_Strip_invalidate_raw_update");

  prop = RNA_def_property(srna, "use_frame_interpolate", PROP_BOOLEAN, PROP_NONE);
  RNA_def_property_boolean_sdna(prop, nullptr, "flags", SEQ_SPEED_USE_INTERPOLATION);
  RNA_def_property_ui_text(
      prop, "Frame Interpolation", "Do crossfade blending between current and next frame");
  RNA_def_property_update(prop, NC_SCENE | ND_SEQUENCER, "rna_Strip_invalidate_raw_update");
}

static void rna_def_gaussian_blur(StructRNA *srna)
{
  PropertyRNA *prop;

  RNA_def_struct_sdna_from(srna, "GaussianBlurVars", "effectdata");
  prop = RNA_def_property(srna, "size_x", PROP_FLOAT, PROP_UNSIGNED);
  RNA_def_property_ui_text(prop, "Size X", "Size of the blur along X axis");
  RNA_def_property_ui_range(prop, 0.0f, FLT_MAX, 1, -1);
  RNA_def_property_update(prop, NC_SCENE | ND_SEQUENCER, "rna_Strip_invalidate_raw_update");

  prop = RNA_def_property(srna, "size_y", PROP_FLOAT, PROP_UNSIGNED);
  RNA_def_property_ui_text(prop, "Size Y", "Size of the blur along Y axis");
  RNA_def_property_ui_range(prop, 0.0f, FLT_MAX, 1, -1);
  RNA_def_property_update(prop, NC_SCENE | ND_SEQUENCER, "rna_Strip_invalidate_raw_update");
}

static void rna_def_text(StructRNA *srna)
{
  static const EnumPropertyItem text_alignment_x_items[] = {
      {SEQ_TEXT_ALIGN_X_LEFT, "LEFT", ICON_ALIGN_LEFT, "Left", ""},
      {SEQ_TEXT_ALIGN_X_CENTER, "CENTER", ICON_ALIGN_CENTER, "Center", ""},
      {SEQ_TEXT_ALIGN_X_RIGHT, "RIGHT", ICON_ALIGN_RIGHT, "Right", ""},
      {0, nullptr, 0, nullptr, nullptr},
  };

  static const EnumPropertyItem text_anchor_x_items[] = {
      {SEQ_TEXT_ALIGN_X_LEFT, "LEFT", ICON_ANCHOR_LEFT, "Left", ""},
      {SEQ_TEXT_ALIGN_X_CENTER, "CENTER", ICON_ANCHOR_CENTER, "Center", ""},
      {SEQ_TEXT_ALIGN_X_RIGHT, "RIGHT", ICON_ANCHOR_RIGHT, "Right", ""},
      {0, nullptr, 0, nullptr, nullptr},
  };

  static const EnumPropertyItem text_anchor_y_items[] = {
      {SEQ_TEXT_ALIGN_Y_TOP, "TOP", ICON_ANCHOR_TOP, "Top", ""},
      {SEQ_TEXT_ALIGN_Y_CENTER, "CENTER", ICON_ANCHOR_CENTER, "Center", ""},
      {SEQ_TEXT_ALIGN_Y_BOTTOM, "BOTTOM", ICON_ANCHOR_BOTTOM, "Bottom", ""},
      {0, nullptr, 0, nullptr, nullptr},
  };

  PropertyRNA *prop;

  RNA_def_struct_sdna_from(srna, "TextVars", "effectdata");

  prop = RNA_def_property(srna, "font", PROP_POINTER, PROP_NONE);
  RNA_def_property_pointer_sdna(prop, nullptr, "text_font");
  RNA_def_property_ui_icon(prop, ICON_FILE_FONT, false);
  RNA_def_property_ui_text(
      prop, "Font", "Font of the text. Falls back to the UI font by default.");
  RNA_def_property_flag(prop, PROP_EDITABLE);
  RNA_def_property_pointer_funcs(prop, nullptr, "rna_Strip_text_font_set", nullptr, nullptr);
  RNA_def_property_update(prop, NC_SCENE | ND_SEQUENCER, "rna_Strip_invalidate_raw_update");

  prop = RNA_def_property(srna, "font_size", PROP_FLOAT, PROP_UNSIGNED);
  RNA_def_property_float_sdna(prop, nullptr, "text_size");
  RNA_def_property_ui_text(prop, "Size", "Size of the text");
  RNA_def_property_range(prop, 0.0, 2000);
  RNA_def_property_ui_range(prop, 0.0f, 2000, 10.0f, 1);
  RNA_def_property_update(prop, NC_SCENE | ND_SEQUENCER, "rna_Strip_invalidate_raw_update");

  prop = RNA_def_property(srna, "color", PROP_FLOAT, PROP_COLOR_GAMMA);
  RNA_def_property_float_sdna(prop, nullptr, "color");
  RNA_def_property_ui_text(prop, "Color", "Text color");
  RNA_def_property_update(prop, NC_SCENE | ND_SEQUENCER, "rna_Strip_invalidate_raw_update");

  prop = RNA_def_property(srna, "shadow_color", PROP_FLOAT, PROP_COLOR_GAMMA);
  RNA_def_property_float_sdna(prop, nullptr, "shadow_color");
  RNA_def_property_ui_text(prop, "Shadow Color", "");
  RNA_def_property_update(prop, NC_SCENE | ND_SEQUENCER, "rna_Strip_invalidate_raw_update");

  prop = RNA_def_property(srna, "shadow_angle", PROP_FLOAT, PROP_ANGLE);
  RNA_def_property_float_sdna(prop, nullptr, "shadow_angle");
  RNA_def_property_range(prop, 0, M_PI * 2);
  RNA_def_property_ui_text(prop, "Shadow Angle", "");
  RNA_def_property_float_default(prop, DEG2RADF(65.0f));
  RNA_def_property_update(prop, NC_SCENE | ND_SEQUENCER, "rna_Strip_invalidate_raw_update");

  prop = RNA_def_property(srna, "shadow_offset", PROP_FLOAT, PROP_UNSIGNED);
  RNA_def_property_float_sdna(prop, nullptr, "shadow_offset");
  RNA_def_property_ui_text(prop, "Shadow Offset", "");
  RNA_def_property_float_default(prop, 0.04f);
  RNA_def_property_range(prop, 0.0f, 1.0f);
  RNA_def_property_ui_range(prop, 0.0f, 1.0f, 1.0f, 2);
  RNA_def_property_update(prop, NC_SCENE | ND_SEQUENCER, "rna_Strip_invalidate_raw_update");

  prop = RNA_def_property(srna, "shadow_blur", PROP_FLOAT, PROP_UNSIGNED);
  RNA_def_property_float_sdna(prop, nullptr, "shadow_blur");
  RNA_def_property_ui_text(prop, "Shadow Blur", "");
  RNA_def_property_float_default(prop, 0.0f);
  RNA_def_property_range(prop, 0.0f, 1.0f);
  RNA_def_property_ui_range(prop, 0.0f, 1.0f, 1.0f, 2);
  RNA_def_property_update(prop, NC_SCENE | ND_SEQUENCER, "rna_Strip_invalidate_raw_update");

  prop = RNA_def_property(srna, "outline_color", PROP_FLOAT, PROP_COLOR_GAMMA);
  RNA_def_property_float_sdna(prop, nullptr, "outline_color");
  RNA_def_property_ui_text(prop, "Outline Color", "");
  RNA_def_property_update(prop, NC_SCENE | ND_SEQUENCER, "rna_Strip_invalidate_raw_update");

  prop = RNA_def_property(srna, "outline_width", PROP_FLOAT, PROP_UNSIGNED);
  RNA_def_property_float_sdna(prop, nullptr, "outline_width");
  RNA_def_property_ui_text(prop, "Outline Width", "");
  RNA_def_property_float_default(prop, 0.05f);
  RNA_def_property_range(prop, 0.0f, 1.0f);
  RNA_def_property_ui_range(prop, 0.0f, 1.0f, 1.0f, 2);
  RNA_def_property_update(prop, NC_SCENE | ND_SEQUENCER, "rna_Strip_invalidate_raw_update");

  prop = RNA_def_property(srna, "box_color", PROP_FLOAT, PROP_COLOR_GAMMA);
  RNA_def_property_float_sdna(prop, nullptr, "box_color");
  RNA_def_property_ui_text(prop, "Box Color", "");
  RNA_def_property_update(prop, NC_SCENE | ND_SEQUENCER, "rna_Strip_invalidate_raw_update");

  prop = RNA_def_property(srna, "location", PROP_FLOAT, PROP_XYZ);
  RNA_def_property_float_sdna(prop, nullptr, "loc");
  RNA_def_property_ui_text(prop, "Location", "Location of the text");
  RNA_def_property_range(prop, -FLT_MAX, FLT_MAX);
  RNA_def_property_ui_range(prop, -10.0, 10.0, 1, -1);
  RNA_def_property_update(prop, NC_SCENE | ND_SEQUENCER, "rna_Strip_invalidate_raw_update");

  prop = RNA_def_property(srna, "wrap_width", PROP_FLOAT, PROP_NONE);
  RNA_def_property_float_sdna(prop, nullptr, "wrap_width");
  RNA_def_property_ui_text(prop, "Wrap Width", "Word wrap width as factor, zero disables");
  RNA_def_property_range(prop, 0, FLT_MAX);
  RNA_def_property_ui_range(prop, 0.0, 1.0, 1, -1);
  RNA_def_property_update(prop, NC_SCENE | ND_SEQUENCER, "rna_Strip_invalidate_raw_update");

  prop = RNA_def_property(srna, "box_margin", PROP_FLOAT, PROP_NONE);
  RNA_def_property_float_sdna(prop, nullptr, "box_margin");
  RNA_def_property_ui_text(prop, "Box Margin", "Box margin as factor of image width");
  RNA_def_property_range(prop, 0, 1.0);
  RNA_def_property_ui_range(prop, 0.0, 1.0, 1, -1);
  RNA_def_property_float_default(prop, 0.01f);
  RNA_def_property_update(prop, NC_SCENE | ND_SEQUENCER, "rna_Strip_invalidate_raw_update");

  prop = RNA_def_property(srna, "box_roundness", PROP_FLOAT, PROP_NONE);
  RNA_def_property_float_sdna(prop, nullptr, "box_roundness");
  RNA_def_property_ui_text(prop, "Box Roundness", "Box corner radius as a factor of box height");
  RNA_def_property_range(prop, 0, 1.0);
  RNA_def_property_update(prop, NC_SCENE | ND_SEQUENCER, "rna_Strip_invalidate_raw_update");

  prop = RNA_def_property(srna, "alignment_x", PROP_ENUM, PROP_NONE);
  RNA_def_property_enum_sdna(prop, nullptr, "align");
  RNA_def_property_enum_items(prop, text_alignment_x_items);
  RNA_def_property_ui_text(prop, "Align X", "Horizontal text alignment");
  RNA_def_property_update(prop, NC_SCENE | ND_SEQUENCER, "rna_Strip_invalidate_raw_update");

  prop = RNA_def_property(srna, "anchor_x", PROP_ENUM, PROP_NONE);
  RNA_def_property_enum_sdna(prop, nullptr, "anchor_x");
  RNA_def_property_enum_items(prop, text_anchor_x_items);
  RNA_def_property_ui_text(
      prop, "Anchor X", "Horizontal position of the text box relative to Location");
  RNA_def_property_update(prop, NC_SCENE | ND_SEQUENCER, "rna_Strip_invalidate_raw_update");

  prop = RNA_def_property(srna, "anchor_y", PROP_ENUM, PROP_NONE);
  RNA_def_property_enum_sdna(prop, nullptr, "anchor_y");
  RNA_def_property_enum_items(prop, text_anchor_y_items);
  RNA_def_property_ui_text(
      prop, "Anchor Y", "Vertical position of the text box relative to Location");
  RNA_def_property_update(prop, NC_SCENE | ND_SEQUENCER, "rna_Strip_invalidate_raw_update");

  prop = RNA_def_property(srna, "text", PROP_STRING, PROP_NONE);
  RNA_def_property_string_sdna(prop, nullptr, "text_ptr");
  RNA_def_property_string_funcs(
      prop, "rna_Strip_text_get", "rna_Strip_text_length", "rna_Strip_text_set");
  RNA_def_property_ui_text(prop, "Text", "Text that will be displayed");
  RNA_def_property_flag(prop, PROP_TEXTEDIT_UPDATE);
  RNA_def_property_update(prop, NC_SCENE | ND_SEQUENCER, "rna_Strip_invalidate_raw_update");

  prop = RNA_def_property(srna, "use_shadow", PROP_BOOLEAN, PROP_NONE);
  RNA_def_property_boolean_sdna(prop, nullptr, "flag", SEQ_TEXT_SHADOW);
  RNA_def_property_ui_text(prop, "Shadow", "Display shadow behind text");
  RNA_def_property_update(prop, NC_SCENE | ND_SEQUENCER, "rna_Strip_invalidate_raw_update");

  prop = RNA_def_property(srna, "use_outline", PROP_BOOLEAN, PROP_NONE);
  RNA_def_property_boolean_sdna(prop, nullptr, "flag", SEQ_TEXT_OUTLINE);
  RNA_def_property_ui_text(prop, "Outline", "Display outline around text");
  RNA_def_property_update(prop, NC_SCENE | ND_SEQUENCER, "rna_Strip_invalidate_raw_update");

  prop = RNA_def_property(srna, "use_box", PROP_BOOLEAN, PROP_NONE);
  RNA_def_property_boolean_sdna(prop, nullptr, "flag", SEQ_TEXT_BOX);
  RNA_def_property_ui_text(prop, "Box", "Display colored box behind text");
  RNA_def_property_translation_context(prop, BLT_I18NCONTEXT_ID_SEQUENCE);
  RNA_def_property_update(prop, NC_SCENE | ND_SEQUENCER, "rna_Strip_invalidate_raw_update");

  prop = RNA_def_property(srna, "use_bold", PROP_BOOLEAN, PROP_NONE);
  RNA_def_property_boolean_sdna(prop, nullptr, "flag", SEQ_TEXT_BOLD);
  RNA_def_property_ui_text(prop, "Bold", "Display text as bold");
  RNA_def_property_update(prop, NC_SCENE | ND_SEQUENCER, "rna_Strip_invalidate_raw_update");

  prop = RNA_def_property(srna, "use_italic", PROP_BOOLEAN, PROP_NONE);
  RNA_def_property_boolean_sdna(prop, nullptr, "flag", SEQ_TEXT_ITALIC);
  RNA_def_property_ui_text(prop, "Italic", "Display text as italic");
  RNA_def_property_update(prop, NC_SCENE | ND_SEQUENCER, "rna_Strip_invalidate_raw_update");
}

static void rna_def_color_mix(StructRNA *srna)
{
  static const EnumPropertyItem blend_color_items[] = {
      {STRIP_BLEND_DARKEN, "DARKEN", 0, "Darken", ""},
      {STRIP_BLEND_MUL, "MULTIPLY", 0, "Multiply", ""},
      {STRIP_BLEND_COLOR_BURN, "BURN", 0, "Color Burn", ""},
      {STRIP_BLEND_LINEAR_BURN, "LINEAR_BURN", 0, "Linear Burn", ""},
      RNA_ENUM_ITEM_SEPR,
      {STRIP_BLEND_LIGHTEN, "LIGHTEN", 0, "Lighten", ""},
      {STRIP_BLEND_SCREEN, "SCREEN", 0, "Screen", ""},
      {STRIP_BLEND_DODGE, "DODGE", 0, "Color Dodge", ""},
      {STRIP_BLEND_ADD, "ADD", 0, "Add", ""},
      RNA_ENUM_ITEM_SEPR,
      {STRIP_BLEND_OVERLAY, "OVERLAY", 0, "Overlay", ""},
      {STRIP_BLEND_SOFT_LIGHT, "SOFT_LIGHT", 0, "Soft Light", ""},
      {STRIP_BLEND_HARD_LIGHT, "HARD_LIGHT", 0, "Hard Light", ""},
      {STRIP_BLEND_VIVID_LIGHT, "VIVID_LIGHT", 0, "Vivid Light", ""},
      {STRIP_BLEND_LIN_LIGHT, "LINEAR_LIGHT", 0, "Linear Light", ""},
      {STRIP_BLEND_PIN_LIGHT, "PIN_LIGHT", 0, "Pin Light", ""},
      RNA_ENUM_ITEM_SEPR,
      {STRIP_BLEND_DIFFERENCE, "DIFFERENCE", 0, "Difference", ""},
      {STRIP_BLEND_EXCLUSION, "EXCLUSION", 0, "Exclusion", ""},
      {STRIP_BLEND_SUB, "SUBTRACT", 0, "Subtract", ""},
      RNA_ENUM_ITEM_SEPR,
      {STRIP_BLEND_HUE, "HUE", 0, "Hue", ""},
      {STRIP_BLEND_SATURATION, "SATURATION", 0, "Saturation", ""},
      {STRIP_BLEND_BLEND_COLOR, "COLOR", 0, "Color", ""},
      {STRIP_BLEND_VALUE, "VALUE", 0, "Value", ""},
      {0, nullptr, 0, nullptr, nullptr},
  };

  PropertyRNA *prop;

  RNA_def_struct_sdna_from(srna, "ColorMixVars", "effectdata");

  prop = RNA_def_property(srna, "blend_effect", PROP_ENUM, PROP_NONE);
  RNA_def_property_enum_sdna(prop, nullptr, "blend_effect");
  RNA_def_property_enum_items(prop, blend_color_items);
  RNA_def_property_ui_text(
      prop, "Blending Mode", "Method for controlling how the strip combines with other strips");
  RNA_def_property_update(prop, NC_SCENE | ND_SEQUENCER, "rna_Strip_invalidate_raw_update");

  prop = RNA_def_property(srna, "factor", PROP_FLOAT, PROP_FACTOR);
  RNA_def_property_range(prop, 0.0f, 1.0f);
  RNA_def_property_ui_text(
      prop, "Blend Factor", "Percentage of how much the strip's colors affect other strips");
  RNA_def_property_update(prop, NC_SCENE | ND_SEQUENCER, "rna_Strip_invalidate_raw_update");
}

static EffectInfo def_effects[] = {
    {"AddStrip", "Add Strip", "Add Strip", nullptr, 2},
    {"AdjustmentStrip",
     "Adjustment Layer Strip",
     "Sequence strip to perform filter adjustments to layers below",
     rna_def_input,
     0},
    {"AlphaOverStrip", "Alpha Over Strip", "Alpha Over Strip", nullptr, 2},
    {"AlphaUnderStrip", "Alpha Under Strip", "Alpha Under Strip", nullptr, 2},
    {"ColorStrip",
     "Color Strip",
     "Sequence strip creating an image filled with a single color",
     rna_def_solid_color,
     0},
    {"CrossStrip", "Crossfade Strip", "Crossfade Strip", nullptr, 2},
    {"GammaCrossStrip", "Gamma Crossfade Strip", "Gamma Crossfade Strip", nullptr, 2},
    {"GlowStrip", "Glow Strip", "Sequence strip creating a glow effect", rna_def_glow, 1},
    {"MulticamStrip",
     "Multicam Select Strip",
     "Sequence strip to perform multicam editing",
     rna_def_multicam,
     0},
    {"MultiplyStrip", "Multiply Strip", "Multiply Strip", nullptr, 2},
    {"SpeedControlStrip",
     "SpeedControl Strip",
     "Sequence strip to control the speed of other strips",
     rna_def_speed_control,
     1},
    {"SubtractStrip", "Subtract Strip", "Subtract Strip", nullptr, 2},
    {"TransformStrip",
     "Transform Strip",
     "Sequence strip applying affine transformations to other strips",
     rna_def_transform,
     1},
    {"WipeStrip", "Wipe Strip", "Sequence strip creating a wipe transition", rna_def_wipe, 2},
    {"GaussianBlurStrip",
     "Gaussian Blur Strip",
     "Sequence strip creating a gaussian blur",
     rna_def_gaussian_blur,
     1},
    {"TextStrip", "Text Strip", "Sequence strip creating text", rna_def_text, 0},
    {"ColorMixStrip", "Color Mix Strip", "Color Mix Strip", rna_def_color_mix, 2},
    {"", "", "", nullptr, 0},
};

static void rna_def_effects(BlenderRNA *brna)
{
  StructRNA *srna;
  EffectInfo *effect;

  for (effect = def_effects; effect->struct_name[0] != '\0'; effect++) {
    srna = RNA_def_struct(brna, effect->struct_name, "EffectStrip");
    RNA_def_struct_ui_text(srna, effect->ui_name, effect->ui_desc);
    RNA_def_struct_sdna(srna, "Strip");

    rna_def_effect_inputs(srna, effect->inputs);

    if (effect->func) {
      effect->func(srna);
    }
  }
}

static void rna_def_modifier_panel_open_prop(StructRNA *srna, const char *identifier, const int id)
{
  BLI_assert(id >= 0);
  BLI_assert(id < sizeof(StripModifierData::layout_panel_open_flag) * 8);

  PropertyRNA *prop;
  prop = RNA_def_property(srna, identifier, PROP_BOOLEAN, PROP_NONE);
  RNA_def_property_flag(prop, PROP_NO_DEG_UPDATE);
  RNA_def_property_boolean_sdna(
      prop, nullptr, "modifier.layout_panel_open_flag", (int64_t(1) << id));
  RNA_def_property_update(prop, NC_SCENE | ND_SEQUENCER, nullptr);
}

static void rna_def_modifier(BlenderRNA *brna)
{
  StructRNA *srna;
  PropertyRNA *prop;

  static const EnumPropertyItem mask_input_type_items[] = {
      {STRIP_MASK_INPUT_STRIP, "STRIP", 0, "Strip", "Use sequencer strip as mask input"},
      {STRIP_MASK_INPUT_ID, "ID", 0, "Mask", "Use mask ID as mask input"},
      {0, nullptr, 0, nullptr, nullptr},
  };

  static const EnumPropertyItem mask_time_items[] = {
      {STRIP_MASK_TIME_RELATIVE,
       "RELATIVE",
       0,
       "Relative",
       "Mask animation is offset to start of strip"},
      {STRIP_MASK_TIME_ABSOLUTE,
       "ABSOLUTE",
       0,
       "Absolute",
       "Mask animation is in sync with scene frame"},
      {0, nullptr, 0, nullptr, nullptr},
  };

  srna = RNA_def_struct(brna, "StripModifier", nullptr);
  RNA_def_struct_sdna(srna, "StripModifierData");
  RNA_def_struct_ui_text(srna, "Strip Modifier", "Modifier for sequence strip");
  RNA_def_struct_refine_func(srna, "rna_StripModifier_refine");
  RNA_def_struct_path_func(srna, "rna_StripModifier_path");

  prop = RNA_def_property(srna, "name", PROP_STRING, PROP_NONE);
  RNA_def_property_string_funcs(prop, nullptr, nullptr, "rna_StripModifier_name_set");
  RNA_def_property_ui_text(prop, "Name", "");
  RNA_def_struct_name_property(srna, prop);
  RNA_def_property_update(prop, NC_SCENE | ND_SEQUENCER, nullptr);

  prop = RNA_def_property(srna, "type", PROP_ENUM, PROP_NONE);
  RNA_def_property_clear_flag(prop, PROP_EDITABLE);
  RNA_def_property_enum_items(prop, rna_enum_strip_modifier_type_items);
  RNA_def_property_ui_text(prop, "Type", "");
  RNA_def_property_update(prop, NC_SCENE | ND_SEQUENCER, nullptr);

  prop = RNA_def_property(srna, "mute", PROP_BOOLEAN, PROP_NONE);
  RNA_def_property_boolean_sdna(prop, nullptr, "flag", STRIP_MODIFIER_FLAG_MUTE);
  RNA_def_property_ui_text(prop, "Mute", "Mute this modifier");
  RNA_def_property_ui_icon(prop, ICON_HIDE_OFF, -1);
  RNA_def_property_update(prop, NC_SCENE | ND_SEQUENCER, "rna_StripModifier_update");

  prop = RNA_def_property(srna, "enable", PROP_BOOLEAN, PROP_NONE);
  RNA_def_property_boolean_negative_sdna(prop, nullptr, "flag", STRIP_MODIFIER_FLAG_MUTE);
  RNA_def_property_ui_text(prop, "Enable", "Enable this modifier");
  RNA_def_property_ui_icon(prop, ICON_HIDE_ON, 1);
  RNA_def_property_update(prop, NC_SCENE | ND_SEQUENCER, "rna_StripModifier_update");

  prop = RNA_def_property(srna, "show_expanded", PROP_BOOLEAN, PROP_NONE);
  RNA_def_property_flag(prop, PROP_NO_DEG_UPDATE);
  RNA_def_property_boolean_sdna(
      prop, nullptr, "layout_panel_open_flag", UI_PANEL_DATA_EXPAND_ROOT);
  RNA_def_property_ui_text(prop, "Expanded", "Mute expanded settings for the modifier");
  RNA_def_property_update(prop, NC_SCENE | ND_SEQUENCER, nullptr);

  prop = RNA_def_property(srna, "input_mask_type", PROP_ENUM, PROP_NONE);
  RNA_def_property_enum_sdna(prop, nullptr, "mask_input_type");
  RNA_def_property_enum_items(prop, mask_input_type_items);
  RNA_def_property_ui_text(prop, "Type", "Type of input data used for mask");
  RNA_def_property_update(prop, NC_SCENE | ND_SEQUENCER, "rna_StripModifier_update");

  prop = RNA_def_property(srna, "mask_time", PROP_ENUM, PROP_NONE);
  RNA_def_property_enum_sdna(prop, nullptr, "mask_time");
  RNA_def_property_enum_items(prop, mask_time_items);
  RNA_def_property_ui_text(prop, "Mask Time", "Time to use for the Mask animation");
  RNA_def_property_update(prop, NC_SCENE | ND_SEQUENCER, "rna_StripModifier_update");

  prop = RNA_def_property(srna, "input_mask_strip", PROP_POINTER, PROP_NONE);
  RNA_def_property_pointer_sdna(prop, nullptr, "mask_strip");
  RNA_def_property_pointer_funcs(
      prop, nullptr, "rna_StripModifier_strip_set", nullptr, "rna_StripModifier_otherStrip_poll");
  RNA_def_property_flag(prop, PROP_EDITABLE);
  RNA_def_property_ui_text(prop, "Mask Strip", "Strip used as mask input for the modifier");
  RNA_def_property_update(prop, NC_SCENE | ND_SEQUENCER, "rna_StripModifier_update");

  prop = RNA_def_property(srna, "input_mask_id", PROP_POINTER, PROP_NONE);
  RNA_def_property_pointer_sdna(prop, nullptr, "mask_id");
  RNA_def_property_flag(prop, PROP_EDITABLE);
  RNA_def_property_ui_text(prop, "Mask", "Mask ID used as mask input for the modifier");
  RNA_def_property_update(prop, NC_SCENE | ND_SEQUENCER, "rna_StripModifier_update");

  prop = RNA_def_property(srna, "is_active", PROP_BOOLEAN, PROP_NONE);
  RNA_def_property_boolean_sdna(prop, nullptr, "flag", STRIP_MODIFIER_FLAG_ACTIVE);
  RNA_def_property_boolean_funcs(prop, nullptr, "rna_StripModifier_is_active_set");
  RNA_def_property_flag(prop, PROP_NO_DEG_UPDATE);
  RNA_def_property_clear_flag(prop, PROP_ANIMATABLE);
  RNA_def_property_override_flag(prop, PROPOVERRIDE_OVERRIDABLE_LIBRARY);
  RNA_def_property_ui_text(prop, "Is Active", "This modifier is active");
  RNA_def_property_update(prop, NC_SCENE | ND_SEQUENCER, "rna_StripModifier_update");
}

static void rna_def_colorbalance_modifier(BlenderRNA *brna)
{
  StructRNA *srna;
  PropertyRNA *prop;

  srna = RNA_def_struct(brna, "ColorBalanceModifier", "StripModifier");
  RNA_def_struct_ui_icon(srna, ICON_MOD_COLOR_BALANCE);
  RNA_def_struct_sdna(srna, "ColorBalanceModifierData");
  RNA_def_struct_ui_text(
      srna, "ColorBalanceModifier", "Color balance modifier for sequence strip");

  prop = RNA_def_property(srna, "color_balance", PROP_POINTER, PROP_NONE);
  RNA_def_property_struct_type(prop, "StripColorBalanceData");

  prop = RNA_def_property(srna, "color_multiply", PROP_FLOAT, PROP_UNSIGNED);
  RNA_def_property_float_sdna(prop, nullptr, "color_multiply");
  RNA_def_property_range(prop, 0.0f, 20.0f);
  RNA_def_property_float_default(prop, 1.0f);
  RNA_def_property_ui_text(prop, "Multiply Colors", "Multiply the intensity of each pixel");
  RNA_def_property_update(prop, NC_SCENE | ND_SEQUENCER, "rna_StripModifier_update");

  rna_def_modifier_panel_open_prop(srna, "open_mask_input_panel", 1);
}

static void rna_def_whitebalance_modifier(BlenderRNA *brna)
{
  StructRNA *srna;
  PropertyRNA *prop;

  srna = RNA_def_struct(brna, "WhiteBalanceModifier", "StripModifier");
  RNA_def_struct_sdna(srna, "WhiteBalanceModifierData");
  RNA_def_struct_ui_icon(srna, ICON_MOD_WHITE_BALANCE);
  RNA_def_struct_ui_text(
      srna, "WhiteBalanceModifier", "White balance modifier for sequence strip");

  prop = RNA_def_property(srna, "white_value", PROP_FLOAT, PROP_COLOR_GAMMA);
  RNA_def_property_range(prop, 0.0, 1.0);
  RNA_def_property_float_sdna(prop, nullptr, "white_value");
  RNA_def_property_ui_text(prop, "White Value", "This color defines white in the strip");
  RNA_def_property_update(prop, NC_SCENE | ND_SEQUENCER, "rna_StripModifier_update");

  rna_def_modifier_panel_open_prop(srna, "open_mask_input_panel", 1);
}

static void rna_def_curves_modifier(BlenderRNA *brna)
{
  StructRNA *srna;
  PropertyRNA *prop;

  srna = RNA_def_struct(brna, "CurvesModifier", "StripModifier");
  RNA_def_struct_sdna(srna, "CurvesModifierData");
  RNA_def_struct_ui_icon(srna, ICON_MOD_CURVES);
  RNA_def_struct_ui_text(srna, "CurvesModifier", "RGB curves modifier for sequence strip");

  prop = RNA_def_property(srna, "curve_mapping", PROP_POINTER, PROP_NONE);
  RNA_def_property_pointer_sdna(prop, nullptr, "curve_mapping");
  RNA_def_property_struct_type(prop, "CurveMapping");
  RNA_def_property_ui_text(prop, "Curve Mapping", "");
  RNA_def_property_update(prop, NC_SCENE | ND_SEQUENCER, "rna_StripModifier_update");

  rna_def_modifier_panel_open_prop(srna, "open_mask_input_panel", 1);
}

static void rna_def_hue_modifier(BlenderRNA *brna)
{
  StructRNA *srna;
  PropertyRNA *prop;

  srna = RNA_def_struct(brna, "HueCorrectModifier", "StripModifier");
  RNA_def_struct_sdna(srna, "HueCorrectModifierData");
  RNA_def_struct_ui_icon(srna, ICON_MOD_HUE_CORRECT);
  RNA_def_struct_ui_text(srna, "HueCorrectModifier", "Hue correction modifier for sequence strip");

  prop = RNA_def_property(srna, "curve_mapping", PROP_POINTER, PROP_NONE);
  RNA_def_property_pointer_sdna(prop, nullptr, "curve_mapping");
  RNA_def_property_struct_type(prop, "CurveMapping");
  RNA_def_property_ui_text(prop, "Curve Mapping", "");
  RNA_def_property_update(prop, NC_SCENE | ND_SEQUENCER, "rna_StripModifier_update");

  rna_def_modifier_panel_open_prop(srna, "open_mask_input_panel", 1);
}

static void rna_def_mask_modifier(BlenderRNA *brna)
{
  StructRNA *srna;
  srna = RNA_def_struct(brna, "MaskStripModifier", "StripModifier");
  RNA_def_struct_ui_icon(srna, ICON_MOD_MASK);
  RNA_def_struct_ui_text(srna, "Mask Modifier", "Mask modifier for sequence strip");

  /* Mask properties are part of #rna_def_modifier. */
}

static void rna_def_brightcontrast_modifier(BlenderRNA *brna)
{
  StructRNA *srna;
  PropertyRNA *prop;

  srna = RNA_def_struct(brna, "BrightContrastModifier", "StripModifier");
  RNA_def_struct_ui_icon(srna, ICON_MOD_BRIGHTNESS_CONTRAST);
  RNA_def_struct_sdna(srna, "BrightContrastModifierData");
  RNA_def_struct_ui_text(
      srna, "BrightContrastModifier", "Bright/contrast modifier data for sequence strip");

  prop = RNA_def_property(srna, "bright", PROP_FLOAT, PROP_UNSIGNED);
  RNA_def_property_float_sdna(prop, nullptr, "bright");
  RNA_def_property_range(prop, -FLT_MAX, FLT_MAX);
  RNA_def_property_ui_text(prop, "Brightness", "Adjust the luminosity of the colors");
  RNA_def_property_update(prop, NC_SCENE | ND_SEQUENCER, "rna_StripModifier_update");

  prop = RNA_def_property(srna, "contrast", PROP_FLOAT, PROP_UNSIGNED);
  RNA_def_property_float_sdna(prop, nullptr, "contrast");
  RNA_def_property_range(prop, -100.0f, 100.0f);
  RNA_def_property_ui_text(prop, "Contrast", "Adjust the difference in luminosity between pixels");
  RNA_def_property_update(prop, NC_SCENE | ND_SEQUENCER, "rna_StripModifier_update");

  rna_def_modifier_panel_open_prop(srna, "open_mask_input_panel", 1);
}

static void rna_def_tonemap_modifier(BlenderRNA *brna)
{
  StructRNA *srna;
  PropertyRNA *prop;

  static const EnumPropertyItem type_items[] = {
      {SEQ_TONEMAP_RD_PHOTORECEPTOR, "RD_PHOTORECEPTOR", 0, "R/D Photoreceptor", ""},
      {SEQ_TONEMAP_RH_SIMPLE, "RH_SIMPLE", 0, "Rh Simple", ""},
      {0, nullptr, 0, nullptr, nullptr},
  };

  srna = RNA_def_struct(brna, "SequencerTonemapModifierData", "StripModifier");
  RNA_def_struct_sdna(srna, "SequencerTonemapModifierData");
  RNA_def_struct_ui_icon(srna, ICON_MOD_TONEMAP);
  RNA_def_struct_ui_text(srna, "SequencerTonemapModifierData", "Tone mapping modifier");

  prop = RNA_def_property(srna, "tonemap_type", PROP_ENUM, PROP_NONE);
  RNA_def_property_enum_sdna(prop, nullptr, "type");
  RNA_def_property_enum_items(prop, type_items);
  RNA_def_property_ui_text(prop, "Tonemap Type", "Tone mapping algorithm");
  RNA_def_property_update(prop, NC_SCENE | ND_SEQUENCER, "rna_StripModifier_update");

  prop = RNA_def_property(srna, "key", PROP_FLOAT, PROP_FACTOR);
  RNA_def_property_range(prop, 0.0f, 1.0f);
  RNA_def_property_ui_text(prop, "Key", "The value the average luminance is mapped to");
  RNA_def_property_update(prop, NC_SCENE | ND_SEQUENCER, "rna_StripModifier_update");

  prop = RNA_def_property(srna, "offset", PROP_FLOAT, PROP_NONE);
  RNA_def_property_range(prop, 0.001f, 10.0f);
  RNA_def_property_ui_text(
      prop,
      "Offset",
      "Normally always 1, but can be used as an extra control to alter the brightness curve");
  RNA_def_property_update(prop, NC_SCENE | ND_SEQUENCER, "rna_StripModifier_update");

  prop = RNA_def_property(srna, "gamma", PROP_FLOAT, PROP_NONE);
  RNA_def_property_range(prop, 0.001f, 3.0f);
  RNA_def_property_ui_text(prop, "Gamma", "If not used, set to 1");
  RNA_def_property_update(prop, NC_SCENE | ND_SEQUENCER, "rna_StripModifier_update");

  prop = RNA_def_property(srna, "intensity", PROP_FLOAT, PROP_NONE);
  RNA_def_property_range(prop, -8.0f, 8.0f);
  RNA_def_property_ui_text(
      prop, "Intensity", "If less than zero, darkens image; otherwise, makes it brighter");
  RNA_def_property_update(prop, NC_SCENE | ND_SEQUENCER, "rna_StripModifier_update");

  prop = RNA_def_property(srna, "contrast", PROP_FLOAT, PROP_FACTOR);
  RNA_def_property_range(prop, 0.0f, 1.0f);
  RNA_def_property_ui_text(prop, "Contrast", "Set to 0 to use estimate from input image");
  RNA_def_property_update(prop, NC_SCENE | ND_SEQUENCER, "rna_StripModifier_update");

  prop = RNA_def_property(srna, "adaptation", PROP_FLOAT, PROP_FACTOR);
  RNA_def_property_range(prop, 0.0f, 1.0f);
  RNA_def_property_ui_text(prop, "Adaptation", "If 0, global; if 1, based on pixel intensity");
  RNA_def_property_update(prop, NC_SCENE | ND_SEQUENCER, "rna_StripModifier_update");

  prop = RNA_def_property(srna, "correction", PROP_FLOAT, PROP_FACTOR);
  RNA_def_property_range(prop, 0.0f, 1.0f);
  RNA_def_property_ui_text(
      prop, "Color Correction", "If 0, same for all channels; if 1, each independent");
  RNA_def_property_update(prop, NC_SCENE | ND_SEQUENCER, "rna_StripModifier_update");

  rna_def_modifier_panel_open_prop(srna, "open_mask_input_panel", 1);
}

static void rna_def_modifiers(BlenderRNA *brna)
{
  rna_def_modifier(brna);

  rna_def_colorbalance_modifier(brna);
  rna_def_curves_modifier(brna);
  rna_def_hue_modifier(brna);
  rna_def_mask_modifier(brna);
  rna_def_brightcontrast_modifier(brna);
  rna_def_whitebalance_modifier(brna);
  rna_def_tonemap_modifier(brna);
}

static void rna_def_graphical_sound_equalizer(BlenderRNA *brna)
{
  StructRNA *srna;
  PropertyRNA *prop;

  /* Define Sound EQ */
  srna = RNA_def_struct(brna, "EQCurveMappingData", nullptr);
  RNA_def_struct_sdna(srna, "EQCurveMappingData");
  RNA_def_struct_ui_text(srna, "EQCurveMappingData", "EQCurveMappingData");

  prop = RNA_def_property(srna, "curve_mapping", PROP_POINTER, PROP_NONE);
  RNA_def_property_pointer_sdna(prop, nullptr, "curve_mapping");
  RNA_def_property_struct_type(prop, "CurveMapping");
  RNA_def_property_ui_text(prop, "Curve Mapping", "");
  RNA_def_property_update(
      prop, NC_SCENE | ND_SEQUENCER, "rna_StripModifier_EQCurveMapping_update");
}

static void rna_def_sound_equalizer_modifier(BlenderRNA *brna)
{
  StructRNA *srna;
  PropertyRNA *prop;
  FunctionRNA *func;
  PropertyRNA *parm;

  srna = RNA_def_struct(brna, "SoundEqualizerModifier", "StripModifier");
  RNA_def_struct_sdna(srna, "SoundEqualizerModifierData");
  RNA_def_struct_ui_text(srna, "SoundEqualizerModifier", "Equalize audio");

  /* Sound Equalizers. */
  prop = RNA_def_property(srna, "graphics", PROP_COLLECTION, PROP_NONE);
  RNA_def_property_struct_type(prop, "EQCurveMappingData");
  RNA_def_property_ui_text(
      prop, "Graphical definition equalization", "Graphical definition equalization");

  /* Add band. */
  func = RNA_def_function(srna, "new_graphic", "rna_Strip_SoundEqualizer_Curve_add");
  RNA_def_function_flag(func, FUNC_USE_CONTEXT);
  RNA_def_function_ui_description(func, "Add a new EQ band");

  parm = RNA_def_float(func,
                       "min_freq",
                       SOUND_EQUALIZER_DEFAULT_MIN_FREQ,
                       0.0,
                       SOUND_EQUALIZER_DEFAULT_MAX_FREQ, /* Hard min and max */
                       "Minimum Frequency",
                       "Minimum Frequency",
                       0.0,
                       SOUND_EQUALIZER_DEFAULT_MAX_FREQ); /* Soft min and max */
  RNA_def_parameter_flags(parm, PropertyFlag(0), PARM_REQUIRED);
  parm = RNA_def_float(func,
                       "max_freq",
                       SOUND_EQUALIZER_DEFAULT_MAX_FREQ,
                       0.0,
                       SOUND_EQUALIZER_DEFAULT_MAX_FREQ, /* Hard min and max */
                       "Maximum Frequency",
                       "Maximum Frequency",
                       0.0,
                       SOUND_EQUALIZER_DEFAULT_MAX_FREQ); /* Soft min and max */
  RNA_def_parameter_flags(parm, PropertyFlag(0), PARM_REQUIRED);

  /* return type */
  parm = RNA_def_pointer(func,
                         "graphic_eqs",
                         "EQCurveMappingData",
                         "",
                         "Newly created graphical Equalizer definition");
  RNA_def_function_return(func, parm);

  /* clear all modifiers */
  func = RNA_def_function(srna, "clear_soundeqs", "rna_Strip_SoundEqualizer_Curve_clear");
  RNA_def_function_flag(func, FUNC_USE_CONTEXT);
  RNA_def_function_ui_description(func,
                                  "Remove all graphical equalizers from the Equalizer modifier");

  rna_def_graphical_sound_equalizer(brna);
}

static void rna_def_sound_modifiers(BlenderRNA *brna)
{
  rna_def_sound_equalizer_modifier(brna);
}

void RNA_def_sequencer(BlenderRNA *brna)
{
  rna_def_color_balance(brna);

  rna_def_strip_element(brna);
  rna_def_retiming_key(brna);
  rna_def_strip_proxy(brna);
  rna_def_strip_color_balance(brna);
  rna_def_strip_crop(brna);
  rna_def_strip_transform(brna);

  rna_def_strip(brna);
  rna_def_editor(brna);
  rna_def_channel(brna);

  rna_def_image(brna);
  rna_def_meta(brna);
  rna_def_scene(brna);
  rna_def_movie(brna);
  rna_def_movieclip(brna);
  rna_def_mask(brna);
  rna_def_sound(brna);
  rna_def_effect(brna);
  rna_def_effects(brna);
  rna_def_modifiers(brna);
  rna_def_sound_modifiers(brna);

  RNA_api_strip_retiming_keys(brna);
}

#endif<|MERGE_RESOLUTION|>--- conflicted
+++ resolved
@@ -43,7 +43,6 @@
 /* clang-format off */
 /* BFA - Added icons*/
 #define RNA_ENUM_SEQUENCER_VIDEO_MODIFIER_TYPE_ITEMS \
-<<<<<<< HEAD
   {eSeqModifierType_BrightContrast, "BRIGHT_CONTRAST", ICON_BRIGHTNESS_CONTRAST, "Brightness/Contrast", ""}, \
   {eSeqModifierType_ColorBalance, "COLOR_BALANCE", ICON_NODE_COLORBALANCE, "Color Balance", ""}, \
   {eSeqModifierType_Curves, "CURVES", ICON_OUTLINER_DATA_CURVE, "Curves", ""}, \
@@ -51,15 +50,6 @@
   {eSeqModifierType_Mask, "MASK", ICON_MOD_MASK, "Mask", ""}, \
   {eSeqModifierType_Tonemap, "TONEMAP", ICON_NODE_TONEMAP, "Tone Map", ""}, \
   {eSeqModifierType_WhiteBalance, "WHITE_BALANCE", ICON_WHITE_BALANCE, "White Balance", ""}
-=======
-  {eSeqModifierType_BrightContrast, "BRIGHT_CONTRAST", ICON_MOD_BRIGHTNESS_CONTRAST, "Brightness/Contrast", ""}, \
-  {eSeqModifierType_ColorBalance, "COLOR_BALANCE", ICON_MOD_COLOR_BALANCE, "Color Balance", ""}, \
-  {eSeqModifierType_Curves, "CURVES", ICON_MOD_CURVES, "Curves", ""}, \
-  {eSeqModifierType_HueCorrect, "HUE_CORRECT", ICON_MOD_HUE_CORRECT, "Hue Correct", ""}, \
-  {eSeqModifierType_Mask, "MASK", ICON_MOD_MASK, "Mask", ""}, \
-  {eSeqModifierType_Tonemap, "TONEMAP", ICON_MOD_TONEMAP, "Tone Map", ""}, \
-  {eSeqModifierType_WhiteBalance, "WHITE_BALANCE", ICON_MOD_WHITE_BALANCE, "White Balance", ""}
->>>>>>> 45dca5c9
 
 #define RNA_ENUM_SEQUENCER_AUDIO_MODIFIER_TYPE_ITEMS \
   {eSeqModifierType_SoundEqualizer, "SOUND_EQUALIZER", ICON_MOD_EQUALIZER, "Sound Equalizer", ""}
@@ -2532,7 +2522,8 @@
       {0, nullptr, 0, nullptr, nullptr},
   };
   srna = RNA_def_struct(brna, "SequenceEditor", nullptr);
-  RNA_def_struct_ui_text(srna, "Sequence Editor", "Sequence editing data for a Scene data"); /* BFA */
+  RNA_def_struct_ui_text(
+      srna, "Sequence Editor", "Sequence editing data for a Scene data"); /* BFA */
   RNA_def_struct_path_func(srna, "rna_SequenceEditor_path");
   RNA_def_struct_ui_icon(srna, ICON_SEQUENCE);
   RNA_def_struct_sdna(srna, "Editing");
