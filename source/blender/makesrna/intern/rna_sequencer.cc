--- conflicted
+++ resolved
@@ -53,14 +53,9 @@
   {eSeqModifierType_WhiteBalance, "WHITE_BALANCE", ICON_WHITE_BALANCE, "White Balance", ""}
 
 #define RNA_ENUM_SEQUENCER_AUDIO_MODIFIER_TYPE_ITEMS \
-<<<<<<< HEAD
   {eSeqModifierType_SoundEqualizer, "SOUND_EQUALIZER", ICON_MOD_EQUALIZER, "Sound Equalizer", ""}, \
-  {eSeqModifierType_Pitch, "PITCH", ICON_NONE, "Pitch", ""}
-=======
-  {eSeqModifierType_SoundEqualizer, "SOUND_EQUALIZER", ICON_NONE, "Sound Equalizer", ""}, \
   {eSeqModifierType_Pitch, "PITCH", ICON_NONE, "Pitch", ""}, \
   {eSeqModifierType_Echo, "ECHO", ICON_NONE, "Echo", ""}
->>>>>>> 85504da2
 /* clang-format on */
 
 const EnumPropertyItem rna_enum_strip_modifier_type_items[] = {
