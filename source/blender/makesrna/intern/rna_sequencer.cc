/* SPDX-FileCopyrightText: 2023 Blender Authors
 *
 * SPDX-License-Identifier: GPL-2.0-or-later */

/** \file
 * \ingroup RNA
 */

#include <cstdlib>

#include "DNA_scene_types.h"
#include "DNA_sequence_types.h"

#include "BLI_math_rotation.h"
#include "BLI_string_utf8_symbols.h"

#include "BLT_translation.hh"

#include "BKE_animsys.h"

#include "RNA_define.hh"
#include "RNA_enum_types.hh"

#include "RNA_types.hh"
#include "UI_resources.hh"
#include "rna_internal.hh"

#include "SEQ_effects.hh"
#include "SEQ_sequencer.hh"
#include "SEQ_sound.hh"

#include "WM_types.hh"

struct EffectInfo {
  const char *struct_name;
  const char *ui_name;
  const char *ui_desc;
  void (*func)(StructRNA *);
  int inputs;
};

/* These wrap strangely, disable formatting for fixed indentation and wrapping. */
/* clang-format off */
/* BFA - Added icons*/
#define RNA_ENUM_SEQUENCER_VIDEO_MODIFIER_TYPE_ITEMS \
  {seqModifierType_BrightContrast, "BRIGHT_CONTRAST", ICON_BRIGHTNESS_CONTRAST, "Brightness/Contrast", ""}, \
  {seqModifierType_ColorBalance, "COLOR_BALANCE", ICON_NODE_COLORBALANCE, "Color Balance", ""}, \
  {seqModifierType_Curves, "CURVES", ICON_OUTLINER_DATA_CURVE, "Curves", ""}, \
  {seqModifierType_HueCorrect, "HUE_CORRECT", ICON_HUECORRECT, "Hue Correct", ""}, \
  {seqModifierType_Mask, "MASK", ICON_MOD_MASK, "Mask", ""}, \
  {seqModifierType_Tonemap, "TONEMAP", ICON_NODE_TONEMAP, "Tone Map", ""}, \
  {seqModifierType_WhiteBalance, "WHITE_BALANCE", ICON_WHITE_BALANCE, "White Balance", ""}

#define RNA_ENUM_SEQUENCER_AUDIO_MODIFIER_TYPE_ITEMS \
  {seqModifierType_SoundEqualizer, "SOUND_EQUALIZER", ICON_MOD_EQUALIZER, "Sound Equalizer", ""}
/* clang-format on */

const EnumPropertyItem rna_enum_strip_modifier_type_items[] = {
    RNA_ENUM_SEQUENCER_VIDEO_MODIFIER_TYPE_ITEMS,
    RNA_ENUM_SEQUENCER_AUDIO_MODIFIER_TYPE_ITEMS,
    {0, nullptr, 0, nullptr, nullptr},
};

const EnumPropertyItem rna_enum_strip_video_modifier_type_items[] = {
    RNA_ENUM_SEQUENCER_VIDEO_MODIFIER_TYPE_ITEMS,
    {0, nullptr, 0, nullptr, nullptr},
};

const EnumPropertyItem rna_enum_strip_sound_modifier_type_items[] = {
    RNA_ENUM_SEQUENCER_AUDIO_MODIFIER_TYPE_ITEMS,
    {0, nullptr, 0, nullptr, nullptr},
};

const EnumPropertyItem rna_enum_strip_color_items[] = {
    {STRIP_COLOR_NONE, "NONE", ICON_X, "None", "Assign no color tag to the collection"},
    {STRIP_COLOR_01, "COLOR_01", ICON_STRIP_COLOR_01, "Color 01", ""},
    {STRIP_COLOR_02, "COLOR_02", ICON_STRIP_COLOR_02, "Color 02", ""},
    {STRIP_COLOR_03, "COLOR_03", ICON_STRIP_COLOR_03, "Color 03", ""},
    {STRIP_COLOR_04, "COLOR_04", ICON_STRIP_COLOR_04, "Color 04", ""},
    {STRIP_COLOR_05, "COLOR_05", ICON_STRIP_COLOR_05, "Color 05", ""},
    {STRIP_COLOR_06, "COLOR_06", ICON_STRIP_COLOR_06, "Color 06", ""},
    {STRIP_COLOR_07, "COLOR_07", ICON_STRIP_COLOR_07, "Color 07", ""},
    {STRIP_COLOR_08, "COLOR_08", ICON_STRIP_COLOR_08, "Color 08", ""},
    {STRIP_COLOR_09, "COLOR_09", ICON_STRIP_COLOR_09, "Color 09", ""},
    {0, nullptr, 0, nullptr, nullptr},
};

#ifdef RNA_RUNTIME

#  include <algorithm>

#  include <fmt/format.h>

#  include "DNA_vfont_types.h"

#  include "BLI_iterator.h"
#  include "BLI_string_utils.hh"

#  include "BKE_anim_data.hh"
#  include "BKE_global.hh"
#  include "BKE_idprop.hh"
#  include "BKE_lib_id.hh"
#  include "BKE_movieclip.h"
#  include "BKE_report.hh"

#  include "WM_api.hh"

#  include "DEG_depsgraph.hh"
#  include "DEG_depsgraph_build.hh"

#  include "IMB_imbuf.hh"

#  include "MOV_read.hh"

#  include "SEQ_add.hh"
#  include "SEQ_channels.hh"
#  include "SEQ_edit.hh"
#  include "SEQ_effects.hh"
#  include "SEQ_iterator.hh"
#  include "SEQ_modifier.hh"
#  include "SEQ_prefetch.hh"
#  include "SEQ_proxy.hh"
#  include "SEQ_relations.hh"
#  include "SEQ_retiming.hh"
#  include "SEQ_select.hh"
#  include "SEQ_sequencer.hh"
#  include "SEQ_sound.hh"
#  include "SEQ_thumbnail_cache.hh"
#  include "SEQ_time.hh"
#  include "SEQ_transform.hh"
#  include "SEQ_utils.hh"

struct StripSearchData {
  Strip *strip;
  void *data;
  StripModifierData *smd;
};

static void rna_StripElement_update(Main * /*bmain*/, Scene * /*scene*/, PointerRNA *ptr)
{
  Scene *scene = (Scene *)ptr->owner_id;
  Editing *ed = blender::seq::editing_get(scene);

  if (ed) {
    StripElem *se = (StripElem *)ptr->data;
    Strip *strip;

    /* slow but we can't avoid! */
    strip = blender::seq::strip_from_strip_elem(&ed->seqbase, se);
    if (strip) {
      blender::seq::relations_invalidate_cache_raw(scene, strip);
    }
  }
}

static void rna_Strip_invalidate_raw_update(Main * /*bmain*/, Scene * /*scene*/, PointerRNA *ptr)
{
  Scene *scene = (Scene *)ptr->owner_id;
  Editing *ed = blender::seq::editing_get(scene);

  if (ed) {
    Strip *strip = (Strip *)ptr->data;

    blender::seq::relations_invalidate_cache_raw(scene, strip);
  }
}

static void rna_Strip_invalidate_preprocessed_update(Main * /*bmain*/,
                                                     Scene * /*scene*/,
                                                     PointerRNA *ptr)
{
  Scene *scene = (Scene *)ptr->owner_id;
  Editing *ed = blender::seq::editing_get(scene);

  if (ed) {
    Strip *strip = (Strip *)ptr->data;

    blender::seq::relations_invalidate_cache(scene, strip);
  }
}

static void UNUSED_FUNCTION(rna_Strip_invalidate_composite_update)(Main * /*bmain*/,
                                                                   Scene * /*scene*/,
                                                                   PointerRNA *ptr)
{
  Scene *scene = (Scene *)ptr->owner_id;
  Editing *ed = blender::seq::editing_get(scene);

  if (ed) {
    Strip *strip = (Strip *)ptr->data;

    blender::seq::relations_invalidate_cache(scene, strip);
  }
}

static void rna_Strip_scene_switch_update(Main *bmain, Scene *scene, PointerRNA *ptr)
{
  rna_Strip_invalidate_raw_update(bmain, scene, ptr);
  DEG_id_tag_update(&scene->id, ID_RECALC_AUDIO | ID_RECALC_SEQUENCER_STRIPS);
  DEG_relations_tag_update(bmain);
}

static void rna_Strip_use_strip(Main *bmain, Scene * /*scene*/, PointerRNA *ptr)
{
  Scene *scene = reinterpret_cast<Scene *>(ptr->owner_id);

  /* General update callback. */
  rna_Strip_invalidate_raw_update(bmain, scene, ptr);
  /* Changing recursion changes set of IDs which needs to be remapped by the copy-on-evaluation.
   * the only way for this currently is to tag the ID for ID_RECALC_SYNC_TO_EVAL. */
  Editing *ed = blender::seq::editing_get(scene);
  if (ed) {
    Strip *strip = (Strip *)ptr->data;
    if (strip->scene != nullptr) {
      DEG_id_tag_update(&strip->scene->id, ID_RECALC_SYNC_TO_EVAL);
    }
  }
  /* The sequencer scene is to be updated as well, including new relations from the nested
   * sequencer. */
  DEG_id_tag_update(&scene->id, ID_RECALC_SEQUENCER_STRIPS);
  DEG_relations_tag_update(bmain);
}

static void add_strips_from_seqbase(const ListBase *seqbase, blender::Vector<Strip *> &strips)
{
  LISTBASE_FOREACH (Strip *, strip, seqbase) {
    strips.append(strip);

    if (strip->type == STRIP_TYPE_META) {
      add_strips_from_seqbase(&strip->seqbase, strips);
    }
  }
}

struct StripsAllIterator {
  blender::Vector<Strip *> strips;
  int index;
};

static std::optional<std::string> rna_SequenceEditor_path(const PointerRNA * /*ptr*/)
{
  return "sequence_editor";
}

static void rna_SequenceEditor_strips_all_begin(CollectionPropertyIterator *iter, PointerRNA *ptr)
{
  Scene *scene = (Scene *)ptr->owner_id;
  Editing *ed = blender::seq::editing_get(scene);

  StripsAllIterator *strip_iter = MEM_new<StripsAllIterator>(__func__);
  strip_iter->index = 0;
  add_strips_from_seqbase(&ed->seqbase, strip_iter->strips);

  BLI_Iterator *bli_iter = MEM_callocN<BLI_Iterator>(__func__);
  iter->internal.custom = bli_iter;
  bli_iter->data = strip_iter;

  Strip **strip_arr = strip_iter->strips.begin();
  bli_iter->current = *strip_arr;
  iter->valid = bli_iter->current != nullptr;
}

static void rna_SequenceEditor_strips_all_next(CollectionPropertyIterator *iter)
{
  BLI_Iterator *bli_iter = static_cast<BLI_Iterator *>(iter->internal.custom);
  StripsAllIterator *strip_iter = static_cast<StripsAllIterator *>(bli_iter->data);

  strip_iter->index++;
  Strip **strip_arr = strip_iter->strips.begin();
  bli_iter->current = *(strip_arr + strip_iter->index);

  iter->valid = bli_iter->current != nullptr && strip_iter->index < strip_iter->strips.size();
}

static PointerRNA rna_SequenceEditor_strips_all_get(CollectionPropertyIterator *iter)
{
  Strip *strip = static_cast<Strip *>(((BLI_Iterator *)iter->internal.custom)->current);
  return RNA_pointer_create_with_parent(iter->parent, &RNA_Strip, strip);
}

static void rna_SequenceEditor_strips_all_end(CollectionPropertyIterator *iter)
{
  BLI_Iterator *bli_iter = static_cast<BLI_Iterator *>(iter->internal.custom);
  StripsAllIterator *strip_iter = static_cast<StripsAllIterator *>(bli_iter->data);

  MEM_delete(strip_iter);
  MEM_freeN(bli_iter);
}

static bool rna_SequenceEditor_strips_all_lookup_string(PointerRNA *ptr,
                                                        const char *key,
                                                        PointerRNA *r_ptr)
{
  ID *id = ptr->owner_id;
  Scene *scene = (Scene *)id;

  Strip *strip = blender::seq::lookup_strip_by_name(scene->ed, key);
  if (strip) {
    rna_pointer_create_with_ancestors(*ptr, &RNA_Strip, strip, *r_ptr);
    return true;
  }
  return false;
}

static void rna_SequenceEditor_update_cache(Main * /*bmain*/, Scene *scene, PointerRNA * /*ptr*/)
{
  Editing *ed = scene->ed;

  blender::seq::relations_free_imbuf(scene, &ed->seqbase, false);
  blender::seq::cache_cleanup(scene);
}

static void rna_SequenceEditor_cache_settings_changed(Main * /*bmain*/,
                                                      Scene *scene,
                                                      PointerRNA * /*ptr*/)
{
  blender::seq::cache_settings_changed(scene);
}

/* internal use */
static int rna_Strip_elements_length(PointerRNA *ptr)
{
  Strip *strip = (Strip *)ptr->data;

  /* Hack? copied from `sequencer.cc`, #reload_sequence_new_file(). */
  size_t olen = MEM_allocN_len(strip->data->stripdata) / sizeof(StripElem);

  /* The problem with `strip->data->len` and `strip->len` is that it's discounted from the offset
   * (hard cut trim). */
  return int(olen);
}

static void rna_Strip_elements_begin(CollectionPropertyIterator *iter, PointerRNA *ptr)
{
  Strip *strip = (Strip *)ptr->data;
  rna_iterator_array_begin(iter,
                           ptr,
                           (void *)strip->data->stripdata,
                           sizeof(StripElem),
                           rna_Strip_elements_length(ptr),
                           0,
                           nullptr);
}

static int rna_Strip_retiming_keys_length(PointerRNA *ptr)
{
  return blender::seq::retiming_keys_count((Strip *)ptr->data);
}

static void rna_Strip_retiming_keys_begin(CollectionPropertyIterator *iter, PointerRNA *ptr)
{
  Strip *strip = (Strip *)ptr->data;
  rna_iterator_array_begin(iter,
                           ptr,
                           (void *)strip->retiming_keys,
                           sizeof(SeqRetimingKey),
                           blender::seq::retiming_keys_count(strip),
                           0,
                           nullptr);
}

static Strip *strip_by_key_find(Scene *scene, SeqRetimingKey *key)
{
  Editing *ed = blender::seq::editing_get(scene);
  blender::VectorSet strips = blender::seq::query_all_strips_recursive(&ed->seqbase);

  for (Strip *strip : strips) {
    const int retiming_keys_count = blender::seq::retiming_keys_count(strip);
    SeqRetimingKey *first = strip->retiming_keys;
    SeqRetimingKey *last = strip->retiming_keys + retiming_keys_count - 1;

    if (key >= first && key <= last) {
      return strip;
    }
  }

  return nullptr;
}

static void rna_Strip_retiming_key_remove(ID *id, SeqRetimingKey *key)
{
  Scene *scene = (Scene *)id;
  Strip *strip = strip_by_key_find(scene, key);

  if (strip == nullptr) {
    return;
  }

  blender::seq::retiming_remove_key(strip, key);

  blender::seq::relations_invalidate_cache_raw(scene, strip);
  WM_main_add_notifier(NC_SCENE | ND_SEQUENCER, nullptr);
}

static int rna_Strip_retiming_key_frame_get(PointerRNA *ptr)
{
  SeqRetimingKey *key = (SeqRetimingKey *)ptr->data;
  Scene *scene = (Scene *)ptr->owner_id;
  Strip *strip = strip_by_key_find(scene, key);

  if (strip == nullptr) {
    return 0;
  }

  return blender::seq::time_start_frame_get(strip) + key->strip_frame_index;
}

static void rna_Strip_retiming_key_frame_set(PointerRNA *ptr, int value)
{
  SeqRetimingKey *key = (SeqRetimingKey *)ptr->data;
  Scene *scene = (Scene *)ptr->owner_id;
  Strip *strip = strip_by_key_find(scene, key);

  if (strip == nullptr) {
    return;
  }

  blender::seq::retiming_key_timeline_frame_set(scene, strip, key, value);
  blender::seq::relations_invalidate_cache_raw(scene, strip);
}

static bool rna_SequenceEditor_selected_retiming_key_get(PointerRNA *ptr)
{
  Scene *scene = (Scene *)ptr->owner_id;
  return blender::seq::retiming_selection_get(blender::seq::editing_get(scene)).size() != 0;
}

static void rna_Strip_views_format_update(Main *bmain, Scene *scene, PointerRNA *ptr)
{
  rna_Strip_invalidate_raw_update(bmain, scene, ptr);
}

static void do_strip_frame_change_update(Scene *scene, Strip *strip)
{
  ListBase *seqbase = blender::seq::get_seqbase_by_strip(scene, strip);

  if (blender::seq::transform_test_overlap(scene, seqbase, strip)) {
    blender::seq::transform_seqbase_shuffle(seqbase, strip, scene);
  }

  if (strip->type == STRIP_TYPE_SOUND_RAM) {
    DEG_id_tag_update(&scene->id, ID_RECALC_SEQUENCER_STRIPS);
  }
}

/* A simple wrapper around above func, directly usable as prop update func.
 * Also invalidate cache if needed.
 */
static void rna_Strip_frame_change_update(Main * /*bmain*/, Scene * /*scene*/, PointerRNA *ptr)
{
  Scene *scene = (Scene *)ptr->owner_id;
  do_strip_frame_change_update(scene, (Strip *)ptr->data);
}

static int rna_Strip_frame_final_start_get(PointerRNA *ptr)
{
  Scene *scene = (Scene *)ptr->owner_id;
  return blender::seq::time_left_handle_frame_get(scene, (Strip *)ptr->data);
}

static int rna_Strip_frame_final_end_get(PointerRNA *ptr)
{
  Scene *scene = (Scene *)ptr->owner_id;
  return blender::seq::time_right_handle_frame_get(scene, (Strip *)ptr->data);
}

static void rna_Strip_start_frame_final_set(PointerRNA *ptr, int value)
{
  Strip *strip = (Strip *)ptr->data;
  Scene *scene = (Scene *)ptr->owner_id;

  blender::seq::time_left_handle_frame_set(scene, strip, value);
  do_strip_frame_change_update(scene, strip);
  blender::seq::relations_invalidate_cache(scene, strip);
}

static void rna_Strip_end_frame_final_set(PointerRNA *ptr, int value)
{
  Strip *strip = (Strip *)ptr->data;
  Scene *scene = (Scene *)ptr->owner_id;

  blender::seq::time_right_handle_frame_set(scene, strip, value);
  do_strip_frame_change_update(scene, strip);
  blender::seq::relations_invalidate_cache(scene, strip);
}

static void rna_Strip_start_frame_set(PointerRNA *ptr, float value)
{
  Strip *strip = (Strip *)ptr->data;
  Scene *scene = (Scene *)ptr->owner_id;

  blender::seq::transform_translate_strip(scene, strip, value - strip->start);
  do_strip_frame_change_update(scene, strip);
  blender::seq::relations_invalidate_cache(scene, strip);
}

static void rna_Strip_frame_offset_start_set(PointerRNA *ptr, float value)
{
  Strip *strip = (Strip *)ptr->data;
  Scene *scene = (Scene *)ptr->owner_id;

  blender::seq::relations_invalidate_cache(scene, strip);
  strip->startofs = value;
}

static void rna_Strip_frame_offset_end_set(PointerRNA *ptr, float value)
{
  Strip *strip = (Strip *)ptr->data;
  Scene *scene = (Scene *)ptr->owner_id;

  blender::seq::relations_invalidate_cache(scene, strip);
  strip->endofs = value;
}

static void rna_Strip_anim_startofs_final_set(PointerRNA *ptr, int value)
{
  Strip *strip = (Strip *)ptr->data;
  Scene *scene = (Scene *)ptr->owner_id;

  strip->anim_startofs = std::min(value, strip->len + strip->anim_startofs);

  blender::seq::add_reload_new_file(G.main, scene, strip, false);
  do_strip_frame_change_update(scene, strip);
}

static void rna_Strip_anim_endofs_final_set(PointerRNA *ptr, int value)
{
  Strip *strip = (Strip *)ptr->data;
  Scene *scene = (Scene *)ptr->owner_id;

  strip->anim_endofs = std::min(value, strip->len + strip->anim_endofs);

  blender::seq::add_reload_new_file(G.main, scene, strip, false);
  do_strip_frame_change_update(scene, strip);
}

static void rna_Strip_anim_endofs_final_range(
    PointerRNA *ptr, int *min, int *max, int * /*softmin*/, int * /*softmax*/)
{
  Strip *strip = (Strip *)ptr->data;

  *min = 0;
  *max = strip->len + strip->anim_endofs - strip->startofs - strip->endofs - 1;
}

static void rna_Strip_anim_startofs_final_range(
    PointerRNA *ptr, int *min, int *max, int * /*softmin*/, int * /*softmax*/)
{
  Strip *strip = (Strip *)ptr->data;

  *min = 0;
  *max = strip->len + strip->anim_startofs - strip->startofs - strip->endofs - 1;
}

static void rna_Strip_frame_offset_start_range(
    PointerRNA *ptr, float *min, float *max, float * /*softmin*/, float * /*softmax*/)
{
  Strip *strip = (Strip *)ptr->data;
  *min = INT_MIN;
  *max = strip->len - strip->endofs - 1;
}

static void rna_Strip_frame_offset_end_range(
    PointerRNA *ptr, float *min, float *max, float * /*softmin*/, float * /*softmax*/)
{
  Strip *strip = (Strip *)ptr->data;
  *min = INT_MIN;
  *max = strip->len - strip->startofs - 1;
}

static void rna_Strip_frame_length_set(PointerRNA *ptr, int value)
{
  Strip *strip = (Strip *)ptr->data;
  Scene *scene = (Scene *)ptr->owner_id;

  blender::seq::time_right_handle_frame_set(
      scene, strip, blender::seq::time_left_handle_frame_get(scene, strip) + value);
  do_strip_frame_change_update(scene, strip);
  blender::seq::relations_invalidate_cache(scene, strip);
}

static int rna_Strip_frame_length_get(PointerRNA *ptr)
{
  Strip *strip = (Strip *)ptr->data;
  Scene *scene = (Scene *)ptr->owner_id;
  return blender::seq::time_right_handle_frame_get(scene, strip) -
         blender::seq::time_left_handle_frame_get(scene, strip);
}

static int rna_Strip_frame_duration_get(PointerRNA *ptr)
{
  Strip *strip = static_cast<Strip *>(ptr->data);
  Scene *scene = reinterpret_cast<Scene *>(ptr->owner_id);
  return blender::seq::time_strip_length_get(scene, strip);
}

static int rna_Strip_frame_editable(const PointerRNA *ptr, const char ** /*r_info*/)
{
  Strip *strip = (Strip *)ptr->data;
  /* Effect strips' start frame and length must be readonly! */
  return (blender::seq::effect_get_num_inputs(strip->type)) ? PropertyFlag(0) : PROP_EDITABLE;
}

static void rna_Strip_channel_set(PointerRNA *ptr, int value)
{
  Strip *strip = (Strip *)ptr->data;
  Scene *scene = (Scene *)ptr->owner_id;
  ListBase *seqbase = blender::seq::get_seqbase_by_strip(scene, strip);

  /* check channel increment or decrement */
  const int channel_delta = (value >= strip->channel) ? 1 : -1;
  blender::seq::strip_channel_set(strip, value);

  if (blender::seq::transform_test_overlap(scene, seqbase, strip)) {
    blender::seq::transform_seqbase_shuffle_ex(seqbase, strip, scene, channel_delta);
  }
  blender::seq::relations_invalidate_cache(scene, strip);
}

static bool rna_Strip_lock_get(PointerRNA *ptr)
{
  Scene *scene = reinterpret_cast<Scene *>(ptr->owner_id);
  Strip *strip = static_cast<Strip *>(ptr->data);
  Editing *ed = blender::seq::editing_get(scene);
  ListBase *channels = blender::seq::get_channels_by_strip(ed, strip);
  return blender::seq::transform_is_locked(channels, strip);
}

static void rna_Strip_use_proxy_set(PointerRNA *ptr, bool value)
{
  Strip *strip = (Strip *)ptr->data;
  blender::seq::proxy_set(strip, value != 0);
}

static bool transform_strip_cmp_fn(Strip *strip, void *arg_pt)
{
  StripSearchData *data = static_cast<StripSearchData *>(arg_pt);

  if (strip->data && strip->data->transform == data->data) {
    data->strip = strip;
    return false; /* done so bail out */
  }
  return true;
}

static Strip *strip_get_by_transform(Editing *ed, StripTransform *transform)
{
  StripSearchData data;

  data.strip = nullptr;
  data.data = transform;

  /* irritating we need to search for our strip! */
  blender::seq::for_each_callback(&ed->seqbase, transform_strip_cmp_fn, &data);

  return data.strip;
}

static std::optional<std::string> rna_StripTransform_path(const PointerRNA *ptr)
{
  Scene *scene = (Scene *)ptr->owner_id;
  Editing *ed = blender::seq::editing_get(scene);
  Strip *strip = strip_get_by_transform(ed, static_cast<StripTransform *>(ptr->data));

  if (strip) {
    char name_esc[(sizeof(strip->name) - 2) * 2];
    BLI_str_escape(name_esc, strip->name + 2, sizeof(name_esc));
    return fmt::format("sequence_editor.strips_all[\"{}\"].transform", name_esc);
  }
  return "";
}

static void rna_StripTransform_update(Main * /*bmain*/, Scene * /*scene*/, PointerRNA *ptr)
{
  Scene *scene = (Scene *)ptr->owner_id;
  Editing *ed = blender::seq::editing_get(scene);
  Strip *strip = strip_get_by_transform(ed, static_cast<StripTransform *>(ptr->data));

  blender::seq::relations_invalidate_cache(scene, strip);
}

static bool crop_strip_cmp_fn(Strip *strip, void *arg_pt)
{
  StripSearchData *data = static_cast<StripSearchData *>(arg_pt);

  if (strip->data && strip->data->crop == data->data) {
    data->strip = strip;
    return false; /* done so bail out */
  }
  return true;
}

static Strip *strip_get_by_crop(Editing *ed, StripCrop *crop)
{
  StripSearchData data;

  data.strip = nullptr;
  data.data = crop;

  /* irritating we need to search for our strip! */
  blender::seq::for_each_callback(&ed->seqbase, crop_strip_cmp_fn, &data);

  return data.strip;
}

static std::optional<std::string> rna_StripCrop_path(const PointerRNA *ptr)
{
  Scene *scene = (Scene *)ptr->owner_id;
  Editing *ed = blender::seq::editing_get(scene);
  Strip *strip = strip_get_by_crop(ed, static_cast<StripCrop *>(ptr->data));

  if (strip) {
    char name_esc[(sizeof(strip->name) - 2) * 2];
    BLI_str_escape(name_esc, strip->name + 2, sizeof(name_esc));
    return fmt::format("sequence_editor.strips_all[\"{}\"].crop", name_esc);
  }
  return "";
}

static void rna_StripCrop_update(Main * /*bmain*/, Scene * /*scene*/, PointerRNA *ptr)
{
  Scene *scene = (Scene *)ptr->owner_id;
  Editing *ed = blender::seq::editing_get(scene);
  Strip *strip = strip_get_by_crop(ed, static_cast<StripCrop *>(ptr->data));

  blender::seq::relations_invalidate_cache(scene, strip);
}

static void rna_Strip_text_font_set(PointerRNA *ptr,
                                    PointerRNA ptr_value,
                                    ReportList * /*reports*/)
{
  Strip *strip = static_cast<Strip *>(ptr->data);
  TextVars *data = static_cast<TextVars *>(strip->effectdata);
  VFont *value = static_cast<VFont *>(ptr_value.data);

  blender::seq::effect_text_font_unload(data, true);

  id_us_plus(&value->id);
  data->text_blf_id = STRIP_FONT_NOT_LOADED;
  data->text_font = value;
}

/* name functions that ignore the first two characters */
static void rna_Strip_name_get(PointerRNA *ptr, char *value)
{
  Strip *strip = (Strip *)ptr->data;
  strcpy(value, strip->name + 2);
}

static int rna_Strip_name_length(PointerRNA *ptr)
{
  Strip *strip = (Strip *)ptr->data;
  return strlen(strip->name + 2);
}

static void rna_Strip_name_set(PointerRNA *ptr, const char *value)
{
  Scene *scene = (Scene *)ptr->owner_id;
  Strip *strip = (Strip *)ptr->data;
  char oldname[sizeof(strip->name)];
  AnimData *adt;

  blender::seq::prefetch_stop(scene);

  /* make a copy of the old name first */
  BLI_strncpy(oldname, strip->name + 2, sizeof(strip->name) - 2);

  /* copy the new name into the name slot */
  blender::seq::edit_strip_name_set(scene, strip, value);

  /* make sure the name is unique */
  blender::seq::strip_unique_name_set(scene, &scene->ed->seqbase, strip);
  /* fix all the animation data which may link to this */

  /* Don't rename everywhere because these are per scene. */
#  if 0
  BKE_animdata_fix_paths_rename_all(
      nullptr, "sequence_editor.strips_all", oldname, strip->name + 2);
#  endif
  adt = BKE_animdata_from_id(&scene->id);
  if (adt) {
    BKE_animdata_fix_paths_rename(
        &scene->id, adt, nullptr, "sequence_editor.strips_all", oldname, strip->name + 2, 0, 0, 1);
  }
}

static StructRNA *rna_Strip_refine(PointerRNA *ptr)
{
  Strip *strip = (Strip *)ptr->data;

  switch (strip->type) {
    case STRIP_TYPE_IMAGE:
      return &RNA_ImageStrip;
    case STRIP_TYPE_META:
      return &RNA_MetaStrip;
    case STRIP_TYPE_SCENE:
      return &RNA_SceneStrip;
    case STRIP_TYPE_MOVIE:
      return &RNA_MovieStrip;
    case STRIP_TYPE_MOVIECLIP:
      return &RNA_MovieClipStrip;
    case STRIP_TYPE_MASK:
      return &RNA_MaskStrip;
    case STRIP_TYPE_SOUND_RAM:
      return &RNA_SoundStrip;
    case STRIP_TYPE_CROSS:
      return &RNA_CrossStrip;
    case STRIP_TYPE_ADD:
      return &RNA_AddStrip;
    case STRIP_TYPE_SUB:
      return &RNA_SubtractStrip;
    case STRIP_TYPE_ALPHAOVER:
      return &RNA_AlphaOverStrip;
    case STRIP_TYPE_ALPHAUNDER:
      return &RNA_AlphaUnderStrip;
    case STRIP_TYPE_GAMCROSS:
      return &RNA_GammaCrossStrip;
    case STRIP_TYPE_MUL:
      return &RNA_MultiplyStrip;
    case STRIP_TYPE_MULTICAM:
      return &RNA_MulticamStrip;
    case STRIP_TYPE_ADJUSTMENT:
      return &RNA_AdjustmentStrip;
    case STRIP_TYPE_WIPE:
      return &RNA_WipeStrip;
    case STRIP_TYPE_GLOW:
      return &RNA_GlowStrip;
    case STRIP_TYPE_TRANSFORM:
      return &RNA_TransformStrip;
    case STRIP_TYPE_COLOR:
      return &RNA_ColorStrip;
    case STRIP_TYPE_SPEED:
      return &RNA_SpeedControlStrip;
    case STRIP_TYPE_GAUSSIAN_BLUR:
      return &RNA_GaussianBlurStrip;
    case STRIP_TYPE_TEXT:
      return &RNA_TextStrip;
    case STRIP_TYPE_COLORMIX:
      return &RNA_ColorMixStrip;
    default:
      return &RNA_Strip;
  }
}

static std::optional<std::string> rna_Strip_path(const PointerRNA *ptr)
{
  const Strip *strip = (Strip *)ptr->data;

  /* sequencer data comes from scene...
   * TODO: would be nice to make SequenceEditor data a data-block of its own (for shorter paths)
   */
  char name_esc[(sizeof(strip->name) - 2) * 2];

  BLI_str_escape(name_esc, strip->name + 2, sizeof(name_esc));
  return fmt::format("sequence_editor.strips_all[\"{}\"]", name_esc);
}

static IDProperty **rna_Strip_idprops(PointerRNA *ptr)
{
  Strip *strip = static_cast<Strip *>(ptr->data);
  return &strip->prop;
}

static bool rna_MovieStrip_reload_if_needed(ID *scene_id, Strip *strip, Main *bmain)
{
  Scene *scene = (Scene *)scene_id;

  bool has_reloaded;
  bool can_produce_frames;

  blender::seq::add_movie_reload_if_needed(
      bmain, scene, strip, &has_reloaded, &can_produce_frames);

  if (has_reloaded && can_produce_frames) {
    blender::seq::relations_invalidate_cache_raw(scene, strip);

    DEG_id_tag_update(&scene->id, ID_RECALC_SEQUENCER_STRIPS);
    WM_main_add_notifier(NC_SCENE | ND_SEQUENCER, scene);
  }

  return can_produce_frames;
}

static PointerRNA rna_MovieStrip_metadata_get(ID *scene_id, Strip *strip)
{
  if (strip == nullptr || strip->anims.first == nullptr) {
    return PointerRNA_NULL;
  }

  StripAnim *sanim = static_cast<StripAnim *>(strip->anims.first);
  if (sanim->anim == nullptr) {
    return PointerRNA_NULL;
  }

  IDProperty *metadata = MOV_load_metadata(sanim->anim);
  if (metadata == nullptr) {
    return PointerRNA_NULL;
  }

  PointerRNA ptr = RNA_pointer_create_discrete(scene_id, &RNA_IDPropertyWrapPtr, metadata);
  return ptr;
}

static PointerRNA rna_SequenceEditor_meta_stack_get(CollectionPropertyIterator *iter)
{
  ListBaseIterator *internal = &iter->internal.listbase;
  MetaStack *ms = (MetaStack *)internal->link;

  return RNA_pointer_create_with_parent(iter->parent, &RNA_Strip, ms->parent_strip);
}

/* TODO: expose strip path setting as a higher level sequencer BKE function. */
static void rna_Strip_filepath_set(PointerRNA *ptr, const char *value)
{
  Strip *strip = (Strip *)(ptr->data);
  BLI_path_split_dir_file(value,
                          strip->data->dirpath,
                          sizeof(strip->data->dirpath),
                          strip->data->stripdata->filename,
                          sizeof(strip->data->stripdata->filename));
}

static void rna_Strip_filepath_get(PointerRNA *ptr, char *value)
{
  Strip *strip = (Strip *)(ptr->data);
  char filepath[FILE_MAX];

  BLI_path_join(
      filepath, sizeof(filepath), strip->data->dirpath, strip->data->stripdata->filename);
  strcpy(value, filepath);
}

static int rna_Strip_filepath_length(PointerRNA *ptr)
{
  Strip *strip = (Strip *)(ptr->data);
  char filepath[FILE_MAX];

  BLI_path_join(
      filepath, sizeof(filepath), strip->data->dirpath, strip->data->stripdata->filename);
  return strlen(filepath);
}

static void rna_Strip_proxy_filepath_set(PointerRNA *ptr, const char *value)
{
  StripProxy *proxy = (StripProxy *)(ptr->data);
  BLI_path_split_dir_file(
      value, proxy->dirpath, sizeof(proxy->dirpath), proxy->filename, sizeof(proxy->filename));
  if (proxy->anim) {
    MOV_close(proxy->anim);
    proxy->anim = nullptr;
  }
}

static void rna_Strip_proxy_filepath_get(PointerRNA *ptr, char *value)
{
  StripProxy *proxy = (StripProxy *)(ptr->data);
  char filepath[FILE_MAX];

  BLI_path_join(filepath, sizeof(filepath), proxy->dirpath, proxy->filename);
  strcpy(value, filepath);
}

static int rna_Strip_proxy_filepath_length(PointerRNA *ptr)
{
  StripProxy *proxy = (StripProxy *)(ptr->data);
  char filepath[FILE_MAX];

  BLI_path_join(filepath, sizeof(filepath), proxy->dirpath, proxy->filename);
  return strlen(filepath);
}

static void rna_Strip_audio_update(Main * /*bmain*/, Scene * /*scene*/, PointerRNA *ptr)
{
  DEG_id_tag_update(ptr->owner_id, ID_RECALC_SEQUENCER_STRIPS | ID_RECALC_AUDIO);
}

static void rna_Strip_pan_range(
    PointerRNA *ptr, float *min, float *max, float *softmin, float *softmax)
{
  Scene *scene = (Scene *)ptr->owner_id;

  *min = -FLT_MAX;
  *max = FLT_MAX;
  *softmax = 1 + int(scene->r.ffcodecdata.audio_channels > 2);
  *softmin = -*softmax;
}

static int rna_Strip_input_count_get(PointerRNA *ptr)
{
  Strip *strip = (Strip *)(ptr->data);

  return blender::seq::effect_get_num_inputs(strip->type);
}

static void rna_Strip_input_set(PointerRNA *ptr,
                                const PointerRNA &ptr_value,
                                ReportList *reports,
                                int input_num)
{

  Strip *strip = static_cast<Strip *>(ptr->data);
  Strip *input = static_cast<Strip *>(ptr_value.data);

  if (blender::seq::relations_render_loop_check(input, strip)) {
    BKE_report(reports, RPT_ERROR, "Cannot reassign inputs: recursion detected");
    return;
  }

  switch (input_num) {
    case 1:
      strip->input1 = input;
      break;
    case 2:
      strip->input2 = input;
      break;
  }
}

static void rna_Strip_input_1_set(PointerRNA *ptr, PointerRNA ptr_value, ReportList *reports)
{
  rna_Strip_input_set(ptr, ptr_value, reports, 1);
}

static void rna_Strip_input_2_set(PointerRNA *ptr, PointerRNA ptr_value, ReportList *reports)
{
  rna_Strip_input_set(ptr, ptr_value, reports, 2);
}
#  if 0
static void rna_SoundStrip_filename_set(PointerRNA *ptr, const char *value)
{
  Strip *strip = (Strip *)(ptr->data);
  BLI_path_split_dir_file(value,
                          strip->data->dirpath,
                          sizeof(strip->data->dirpath),
                          strip->data->stripdata->name,
                          sizeof(strip->data->stripdata->name));
}

static void rna_StripElement_filename_set(PointerRNA *ptr, const char *value)
{
  StripElem *elem = (StripElem *)(ptr->data);
  BLI_path_split_file_part(value, elem->name, sizeof(elem->name));
}
#  endif

static void rna_Strip_reopen_files_update(Main *bmain, Scene * /*scene*/, PointerRNA *ptr)
{
  Scene *scene = (Scene *)ptr->owner_id;
  Editing *ed = blender::seq::editing_get(scene);

  blender::seq::relations_free_imbuf(scene, &ed->seqbase, false);
  rna_Strip_invalidate_raw_update(bmain, scene, ptr);

  if (RNA_struct_is_a(ptr->type, &RNA_SoundStrip)) {
    blender::seq::sound_update_bounds(scene, static_cast<Strip *>(ptr->data));
  }
}

static void rna_Strip_filepath_update(Main *bmain, Scene * /*scene*/, PointerRNA *ptr)
{
  Scene *scene = (Scene *)ptr->owner_id;
  Strip *strip = (Strip *)(ptr->data);
  blender::seq::add_reload_new_file(bmain, scene, strip, true);
  rna_Strip_invalidate_raw_update(bmain, scene, ptr);
}

static void rna_Strip_sound_update(Main *bmain, Scene * /*active_scene*/, PointerRNA *ptr)
{
  Scene *scene = (Scene *)ptr->owner_id;
  DEG_id_tag_update(&scene->id, ID_RECALC_SEQUENCER_STRIPS | ID_RECALC_AUDIO);
  DEG_relations_tag_update(bmain);
}

static bool seqproxy_strip_cmp_fn(Strip *strip, void *arg_pt)
{
  StripSearchData *data = static_cast<StripSearchData *>(arg_pt);

  if (strip->data && strip->data->proxy == data->data) {
    data->strip = strip;
    return false; /* done so bail out */
  }
  return true;
}

static Strip *strip_get_by_proxy(Editing *ed, StripProxy *proxy)
{
  StripSearchData data;

  data.strip = nullptr;
  data.data = proxy;

  blender::seq::for_each_callback(&ed->seqbase, seqproxy_strip_cmp_fn, &data);
  return data.strip;
}

static void rna_Strip_tcindex_update(Main *bmain, Scene * /*scene*/, PointerRNA *ptr)
{
  Scene *scene = (Scene *)ptr->owner_id;
  Editing *ed = blender::seq::editing_get(scene);
  Strip *strip = strip_get_by_proxy(ed, static_cast<StripProxy *>(ptr->data));

  blender::seq::add_reload_new_file(bmain, scene, strip, false);
  do_strip_frame_change_update(scene, strip);
}

static void rna_StripProxy_update(Main * /*bmain*/, Scene * /*scene*/, PointerRNA *ptr)
{
  Scene *scene = (Scene *)ptr->owner_id;
  Editing *ed = blender::seq::editing_get(scene);
  Strip *strip = strip_get_by_proxy(ed, static_cast<StripProxy *>(ptr->data));
  blender::seq::relations_invalidate_cache(scene, strip);
}

/* do_versions? */
static float rna_Strip_opacity_get(PointerRNA *ptr)
{
  Strip *strip = (Strip *)(ptr->data);
  return strip->blend_opacity / 100.0f;
}
static void rna_Strip_opacity_set(PointerRNA *ptr, float value)
{
  Strip *strip = (Strip *)(ptr->data);
  CLAMP(value, 0.0f, 1.0f);
  strip->blend_opacity = value * 100.0f;
}

static int rna_Strip_color_tag_get(PointerRNA *ptr)
{
  Strip *strip = (Strip *)(ptr->data);
  return strip->color_tag;
}

static void rna_Strip_color_tag_set(PointerRNA *ptr, int value)
{
  Strip *strip = (Strip *)(ptr->data);
  strip->color_tag = value;
}

static bool colbalance_seq_cmp_fn(Strip *strip, void *arg_pt)
{
  StripSearchData *data = static_cast<StripSearchData *>(arg_pt);

  for (StripModifierData *smd = static_cast<StripModifierData *>(strip->modifiers.first); smd;
       smd = smd->next)
  {
    if (smd->type == seqModifierType_ColorBalance) {
      ColorBalanceModifierData *cbmd = (ColorBalanceModifierData *)smd;

      if (&cbmd->color_balance == data->data) {
        data->strip = strip;
        data->smd = smd;
        return false; /* done so bail out */
      }
    }
  }

  return true;
}

static Strip *strip_get_by_colorbalance(Editing *ed,
                                        StripColorBalance *cb,
                                        StripModifierData **r_smd)
{
  StripSearchData data;

  data.strip = nullptr;
  data.smd = nullptr;
  data.data = cb;

  /* irritating we need to search for our strip! */
  blender::seq::for_each_callback(&ed->seqbase, colbalance_seq_cmp_fn, &data);

  *r_smd = data.smd;

  return data.strip;
}

static std::optional<std::string> rna_StripColorBalance_path(const PointerRNA *ptr)
{
  Scene *scene = (Scene *)ptr->owner_id;
  StripModifierData *smd;
  Editing *ed = blender::seq::editing_get(scene);
  Strip *strip = strip_get_by_colorbalance(ed, static_cast<StripColorBalance *>(ptr->data), &smd);

  if (strip) {
    char name_esc[(sizeof(strip->name) - 2) * 2];

    BLI_str_escape(name_esc, strip->name + 2, sizeof(name_esc));

    if (!smd) {
      /* Path to old filter color balance. */
      return fmt::format("sequence_editor.strips_all[\"{}\"].color_balance", name_esc);
    }
    /* Path to modifier. */
    char name_esc_smd[sizeof(smd->name) * 2];

    BLI_str_escape(name_esc_smd, smd->name, sizeof(name_esc_smd));
    return fmt::format("sequence_editor.strips_all[\"{}\"].modifiers[\"{}\"].color_balance",
                       name_esc,
                       name_esc_smd);
  }
  return "";
}

static void rna_StripColorBalance_update(Main * /*bmain*/, Scene * /*scene*/, PointerRNA *ptr)
{
  Scene *scene = (Scene *)ptr->owner_id;
  Editing *ed = blender::seq::editing_get(scene);
  StripModifierData *smd;
  Strip *strip = strip_get_by_colorbalance(ed, static_cast<StripColorBalance *>(ptr->data), &smd);

  blender::seq::relations_invalidate_cache(scene, strip);
}

static void rna_SequenceEditor_overlay_lock_set(PointerRNA *ptr, bool value)
{
  Scene *scene = (Scene *)ptr->owner_id;
  Editing *ed = blender::seq::editing_get(scene);

  if (ed == nullptr) {
    return;
  }

  /* convert from abs to relative and back */
  if ((ed->overlay_frame_flag & SEQ_EDIT_OVERLAY_FRAME_ABS) == 0 && value) {
    ed->overlay_frame_abs = scene->r.cfra + ed->overlay_frame_ofs;
    ed->overlay_frame_flag |= SEQ_EDIT_OVERLAY_FRAME_ABS;
  }
  else if ((ed->overlay_frame_flag & SEQ_EDIT_OVERLAY_FRAME_ABS) && !value) {
    ed->overlay_frame_ofs = ed->overlay_frame_abs - scene->r.cfra;
    ed->overlay_frame_flag &= ~SEQ_EDIT_OVERLAY_FRAME_ABS;
  }
}

static int rna_SequenceEditor_overlay_frame_get(PointerRNA *ptr)
{
  Scene *scene = (Scene *)ptr->owner_id;
  Editing *ed = blender::seq::editing_get(scene);

  if (ed == nullptr) {
    return scene->r.cfra;
  }

  if (ed->overlay_frame_flag & SEQ_EDIT_OVERLAY_FRAME_ABS) {
    return ed->overlay_frame_abs - scene->r.cfra;
  }
  else {
    return ed->overlay_frame_ofs;
  }
}

static void rna_SequenceEditor_overlay_frame_set(PointerRNA *ptr, int value)
{
  Scene *scene = (Scene *)ptr->owner_id;
  Editing *ed = blender::seq::editing_get(scene);

  if (ed == nullptr) {
    return;
  }

  if (ed->overlay_frame_flag & SEQ_EDIT_OVERLAY_FRAME_ABS) {
    ed->overlay_frame_abs = (scene->r.cfra + value);
  }
  else {
    ed->overlay_frame_ofs = value;
  }
}

static int rna_SequenceEditor_get_cache_raw_size(PointerRNA *ptr)
{
  Scene *scene = (Scene *)ptr->owner_id;
  if (scene == nullptr) {
    return 0;
  }
  return int(blender::seq::source_image_cache_calc_memory_size(scene) / 1024 / 1024);
}

static int rna_SequenceEditor_get_cache_final_size(PointerRNA *ptr)
{
  Scene *scene = (Scene *)ptr->owner_id;
  if (scene == nullptr) {
    return 0;
  }
  return int(blender::seq::final_image_cache_calc_memory_size(scene) / 1024 / 1024);
}

static void rna_SequenceEditor_display_stack(ID *id,
                                             Editing *ed,
                                             ReportList *reports,
                                             Strip *strip_meta)
{
  /* Check for non-meta sequence */
  if (strip_meta != nullptr && strip_meta->type != STRIP_TYPE_META &&
      blender::seq::exists_in_seqbase(strip_meta, &ed->seqbase))
  {
    BKE_report(reports, RPT_ERROR, "Strip type must be 'META'");
    return;
  }

  /* Get editing base of meta sequence */
  Scene *scene = (Scene *)id;
  blender::seq::meta_stack_set(scene, strip_meta);
  /* De-activate strip. This is to prevent strip from different timeline being drawn. */
  blender::seq::select_active_set(scene, nullptr);

  WM_main_add_notifier(NC_SCENE | ND_SEQUENCER, scene);
}

static bool modifier_strip_cmp_fn(Strip *strip, void *arg_pt)
{
  StripSearchData *data = static_cast<StripSearchData *>(arg_pt);

  if (BLI_findindex(&strip->modifiers, data->data) != -1) {
    data->strip = strip;
    return false; /* done so bail out */
  }

  return true;
}

static Strip *strip_get_by_modifier(Editing *ed, StripModifierData *smd)
{
  StripSearchData data;

  data.strip = nullptr;
  data.data = smd;

  /* irritating we need to search for our strip! */
  blender::seq::for_each_callback(&ed->seqbase, modifier_strip_cmp_fn, &data);

  return data.strip;
}

static StructRNA *rna_StripModifier_refine(PointerRNA *ptr)
{
  StripModifierData *smd = (StripModifierData *)ptr->data;

  switch (smd->type) {
    case seqModifierType_ColorBalance:
      return &RNA_ColorBalanceModifier;
    case seqModifierType_Curves:
      return &RNA_CurvesModifier;
    case seqModifierType_HueCorrect:
      return &RNA_HueCorrectModifier;
    case seqModifierType_BrightContrast:
      return &RNA_BrightContrastModifier;
    case seqModifierType_WhiteBalance:
      return &RNA_WhiteBalanceModifier;
    case seqModifierType_Tonemap:
      return &RNA_SequencerTonemapModifierData;
    case seqModifierType_SoundEqualizer:
      return &RNA_SoundEqualizerModifier;
    default:
      return &RNA_StripModifier;
  }
}

static std::optional<std::string> rna_StripModifier_path(const PointerRNA *ptr)
{
  Scene *scene = (Scene *)ptr->owner_id;
  Editing *ed = blender::seq::editing_get(scene);
  StripModifierData *smd = static_cast<StripModifierData *>(ptr->data);
  Strip *strip = strip_get_by_modifier(ed, smd);

  if (strip) {
    char name_esc[(sizeof(strip->name) - 2) * 2];
    char name_esc_smd[sizeof(smd->name) * 2];

    BLI_str_escape(name_esc, strip->name + 2, sizeof(name_esc));
    BLI_str_escape(name_esc_smd, smd->name, sizeof(name_esc_smd));
    return fmt::format(
        "sequence_editor.strips_all[\"{}\"].modifiers[\"{}\"]", name_esc, name_esc_smd);
  }
  return "";
}

static void rna_StripModifier_name_set(PointerRNA *ptr, const char *value)
{
  StripModifierData *smd = static_cast<StripModifierData *>(ptr->data);
  Scene *scene = (Scene *)ptr->owner_id;
  Editing *ed = blender::seq::editing_get(scene);
  Strip *strip = strip_get_by_modifier(ed, smd);
  AnimData *adt;
  char oldname[sizeof(smd->name)];

  /* make a copy of the old name first */
  STRNCPY(oldname, smd->name);

  /* copy the new name into the name slot */
  STRNCPY_UTF8(smd->name, value);

  /* make sure the name is truly unique */
  blender::seq::modifier_unique_name(strip, smd);

  /* fix all the animation data which may link to this */
  adt = BKE_animdata_from_id(&scene->id);
  if (adt) {
    char rna_path_prefix[1024];

    char strip_name_esc[(sizeof(strip->name) - 2) * 2];
    BLI_str_escape(strip_name_esc, strip->name + 2, sizeof(strip_name_esc));

    SNPRINTF(rna_path_prefix, "sequence_editor.strips_all[\"%s\"].modifiers", strip_name_esc);
    BKE_animdata_fix_paths_rename(
        &scene->id, adt, nullptr, rna_path_prefix, oldname, smd->name, 0, 0, 1);
  }
}

static void rna_StripModifier_update(Main *bmain, Scene * /*scene*/, PointerRNA *ptr)
{
  /* strip from other scenes could be modified, so using active scene is not reliable */
  Scene *scene = (Scene *)ptr->owner_id;
  Editing *ed = blender::seq::editing_get(scene);
  Strip *strip = strip_get_by_modifier(ed, static_cast<StripModifierData *>(ptr->data));

  if (ELEM(strip->type, STRIP_TYPE_SOUND_RAM, STRIP_TYPE_SOUND_HD)) {
    DEG_id_tag_update(&scene->id, ID_RECALC_SEQUENCER_STRIPS | ID_RECALC_AUDIO);
    DEG_relations_tag_update(bmain);
  }
  else {
    blender::seq::relations_invalidate_cache(scene, strip);
  }
}

/*
 * Update of Curve in an EQ Sound Modifier
 */
static void rna_StripModifier_EQCurveMapping_update(Main *bmain,
                                                    Scene * /*scene*/,
                                                    PointerRNA *ptr)
{
  Scene *scene = (Scene *)ptr->owner_id;

  DEG_id_tag_update(&scene->id, ID_RECALC_SEQUENCER_STRIPS | ID_RECALC_AUDIO);
  DEG_relations_tag_update(bmain);
  WM_main_add_notifier(NC_SCENE | ND_SEQUENCER, NULL);
}

static bool rna_StripModifier_otherStrip_poll(PointerRNA *ptr, PointerRNA value)
{
  Scene *scene = (Scene *)ptr->owner_id;
  Editing *ed = blender::seq::editing_get(scene);
  Strip *strip = strip_get_by_modifier(ed, static_cast<StripModifierData *>(ptr->data));
  Strip *cur = (Strip *)value.data;

  if ((strip == cur) || (cur->type == STRIP_TYPE_SOUND_RAM)) {
    return false;
  }

  return true;
}

static StripModifierData *rna_Strip_modifier_new(
    Strip *strip, bContext *C, ReportList *reports, const char *name, int type)
{
  if (!blender::seq::sequence_supports_modifiers(strip)) {
    BKE_report(reports, RPT_ERROR, "Strip type does not support modifiers");

    return nullptr;
  }
  else {
    Scene *scene = CTX_data_scene(C);
    StripModifierData *smd;

    smd = blender::seq::modifier_new(strip, name, type);

    blender::seq::relations_invalidate_cache(scene, strip);

    WM_main_add_notifier(NC_SCENE | ND_SEQUENCER, nullptr);

    return smd;
  }
}

static void rna_Strip_modifier_remove(Strip *strip,
                                      bContext *C,
                                      ReportList *reports,
                                      PointerRNA *smd_ptr)
{
  StripModifierData *smd = static_cast<StripModifierData *>(smd_ptr->data);
  Scene *scene = CTX_data_scene(C);

  if (blender::seq::modifier_remove(strip, smd) == false) {
    BKE_report(reports, RPT_ERROR, "Modifier was not found in the stack");
    return;
  }

  smd_ptr->invalidate();
  blender::seq::relations_invalidate_cache(scene, strip);

  WM_main_add_notifier(NC_SCENE | ND_SEQUENCER, nullptr);
}

static void rna_Strip_modifier_clear(Strip *strip, bContext *C)
{
  Scene *scene = CTX_data_scene(C);

  blender::seq::modifier_clear(strip);

  blender::seq::relations_invalidate_cache(scene, strip);

  WM_main_add_notifier(NC_SCENE | ND_SEQUENCER, nullptr);
}

static void rna_StripModifier_strip_set(PointerRNA *ptr, PointerRNA value, ReportList *reports)
{
  StripModifierData *smd = static_cast<StripModifierData *>(ptr->data);
  Scene *scene = (Scene *)ptr->owner_id;
  Editing *ed = blender::seq::editing_get(scene);
  Strip *strip = strip_get_by_modifier(ed, smd);
  Strip *target = (Strip *)value.data;

  if (target != nullptr && blender::seq::relations_render_loop_check(target, strip)) {
    BKE_report(reports, RPT_ERROR, "Recursion detected, cannot use this strip");
    return;
  }

  smd->mask_strip = target;
}

static float rna_Strip_fps_get(PointerRNA *ptr)
{
  Scene *scene = (Scene *)ptr->owner_id;
  Strip *strip = (Strip *)(ptr->data);
  return blender::seq::time_strip_fps_get(scene, strip);
}

static void rna_Strip_separate(ID *id, Strip *strip_meta, Main *bmain)
{
  Scene *scene = (Scene *)id;

  /* Find the appropriate seqbase */
  ListBase *seqbase = blender::seq::get_seqbase_by_strip(scene, strip_meta);

  LISTBASE_FOREACH_MUTABLE (Strip *, strip, &strip_meta->seqbase) {
    blender::seq::edit_move_strip_to_seqbase(scene, &strip_meta->seqbase, strip, seqbase);
  }

  blender::seq::edit_flag_for_removal(scene, seqbase, strip_meta);
  blender::seq::edit_remove_flagged_strips(scene, seqbase);

  /* Update depsgraph. */
  DEG_relations_tag_update(bmain);
  DEG_id_tag_update(&scene->id, ID_RECALC_SEQUENCER_STRIPS);

  WM_main_add_notifier(NC_SCENE | ND_SEQUENCER, scene);
}

static void rna_SequenceTimelineChannel_name_set(PointerRNA *ptr, const char *value)
{
  SeqTimelineChannel *channel = (SeqTimelineChannel *)ptr->data;
  Scene *scene = (Scene *)ptr->owner_id;
  Editing *ed = blender::seq::editing_get(scene);

  Strip *channel_owner = blender::seq::lookup_strip_by_channel_owner(ed, channel);
  ListBase *channels_base = &ed->channels;

  if (channel_owner != nullptr) {
    channels_base = &channel_owner->channels;
  }

  STRNCPY_UTF8(channel->name, value);
  BLI_uniquename(channels_base,
                 channel,
                 "Channel",
                 '.',
                 offsetof(SeqTimelineChannel, name),
                 sizeof(channel->name));
}

static void rna_SequenceTimelineChannel_mute_update(Main *bmain,
                                                    Scene *active_scene,
                                                    PointerRNA *ptr)
{
  Scene *scene = (Scene *)ptr->owner_id;
  Editing *ed = blender::seq::editing_get(scene);
  SeqTimelineChannel *channel = (SeqTimelineChannel *)ptr;

  Strip *channel_owner = blender::seq::lookup_strip_by_channel_owner(ed, channel);
  ListBase *seqbase;
  if (channel_owner == nullptr) {
    seqbase = &ed->seqbase;
  }
  else {
    seqbase = &channel_owner->seqbase;
  }

  LISTBASE_FOREACH (Strip *, strip, seqbase) {
    blender::seq::relations_invalidate_cache(scene, strip);
  }

  rna_Strip_sound_update(bmain, active_scene, ptr);
}

static std::optional<std::string> rna_SeqTimelineChannel_path(const PointerRNA *ptr)
{
  Scene *scene = (Scene *)ptr->owner_id;
  SeqTimelineChannel *channel = (SeqTimelineChannel *)ptr->data;

  Strip *channel_owner = blender::seq::lookup_strip_by_channel_owner(scene->ed, channel);

  char channel_name_esc[(sizeof(channel->name)) * 2];
  BLI_str_escape(channel_name_esc, channel->name, sizeof(channel_name_esc));

  if (channel_owner == nullptr) {
    return fmt::format("sequence_editor.channels[\"{}\"]", channel_name_esc);
  }
  char owner_name_esc[(sizeof(channel_owner->name) - 2) * 2];
  BLI_str_escape(owner_name_esc, channel_owner->name + 2, sizeof(owner_name_esc));
  return fmt::format(
      "sequence_editor.strips_all[\"{}\"].channels[\"{}\"]", owner_name_esc, channel_name_esc);
}

static EQCurveMappingData *rna_Strip_SoundEqualizer_Curve_add(SoundEqualizerModifierData *semd,
                                                              bContext * /*C*/,
                                                              float min_freq,
                                                              float max_freq)
{
  EQCurveMappingData *eqcmd = blender::seq::sound_equalizermodifier_add_graph(
      semd, min_freq, max_freq);
  WM_main_add_notifier(NC_SCENE | ND_SEQUENCER, NULL);
  return eqcmd;
}

static void rna_Strip_SoundEqualizer_Curve_clear(SoundEqualizerModifierData *semd,
                                                 bContext * /*C*/)
{
  blender::seq::sound_equalizermodifier_free((StripModifierData *)semd);
  WM_main_add_notifier(NC_SCENE | ND_SEQUENCER, NULL);
}

#else

static void rna_def_strip_element(BlenderRNA *brna)
{
  StructRNA *srna;
  PropertyRNA *prop;

  srna = RNA_def_struct(brna, "StripElement", nullptr);
  RNA_def_struct_ui_text(srna, "Strip Element", "Sequence strip data for a single frame");
  RNA_def_struct_sdna(srna, "StripElem");

  prop = RNA_def_property(srna, "filename", PROP_STRING, PROP_FILENAME);
  RNA_def_property_string_sdna(prop, nullptr, "filename");
  RNA_def_property_ui_text(prop, "Filename", "Name of the source file");
  RNA_def_property_update(prop, NC_SCENE | ND_SEQUENCER, "rna_StripElement_update");

  prop = RNA_def_property(srna, "orig_width", PROP_INT, PROP_NONE);
  RNA_def_property_int_sdna(prop, nullptr, "orig_width");
  RNA_def_property_clear_flag(prop, PROP_EDITABLE);
  RNA_def_property_ui_text(prop, "Orig Width", "Original image width");

  prop = RNA_def_property(srna, "orig_height", PROP_INT, PROP_NONE);
  RNA_def_property_int_sdna(prop, nullptr, "orig_height");
  RNA_def_property_clear_flag(prop, PROP_EDITABLE);
  RNA_def_property_ui_text(prop, "Orig Height", "Original image height");

  prop = RNA_def_property(srna, "orig_fps", PROP_FLOAT, PROP_NONE);
  RNA_def_property_float_sdna(prop, nullptr, "orig_fps");
  RNA_def_property_clear_flag(prop, PROP_EDITABLE);
  RNA_def_property_ui_text(prop, "Orig FPS", "Original frames per second");
}

static void rna_def_retiming_key(BlenderRNA *brna)
{
  StructRNA *srna;
  PropertyRNA *prop;

  srna = RNA_def_struct(brna, "RetimingKey", nullptr);
  RNA_def_struct_ui_text(
      srna,
      "Retiming Key",
      "Key mapped to particular frame that can be moved to change playback speed");
  RNA_def_struct_sdna(srna, "SeqRetimingKey");

  prop = RNA_def_property(srna, "timeline_frame", PROP_INT, PROP_NONE);
  RNA_def_property_int_funcs(
      prop, "rna_Strip_retiming_key_frame_get", "rna_Strip_retiming_key_frame_set", nullptr);
  RNA_def_property_ui_text(prop, "Timeline Frame", "Position of retiming key in timeline");

  FunctionRNA *func = RNA_def_function(srna, "remove", "rna_Strip_retiming_key_remove");
  RNA_def_function_flag(func, FUNC_USE_SELF_ID);
  RNA_def_function_ui_description(func, "Remove retiming key");
}

static void rna_def_strip_crop(BlenderRNA *brna)
{
  StructRNA *srna;
  PropertyRNA *prop;

  srna = RNA_def_struct(brna, "StripCrop", nullptr);
  RNA_def_struct_ui_text(srna, "Strip Crop", "Cropping parameters for a sequence strip");
  RNA_def_struct_sdna(srna, "StripCrop");

  prop = RNA_def_property(srna, "max_y", PROP_INT, PROP_PIXEL);
  RNA_def_property_int_sdna(prop, nullptr, "top");
  RNA_def_property_ui_text(prop, "Top", "Number of pixels to crop from the top");
  RNA_def_property_ui_range(prop, 0, 4096, 1, -1);
  RNA_def_property_update(prop, NC_SCENE | ND_SEQUENCER, "rna_StripCrop_update");

  prop = RNA_def_property(srna, "min_y", PROP_INT, PROP_PIXEL);
  RNA_def_property_int_sdna(prop, nullptr, "bottom");
  RNA_def_property_ui_text(prop, "Bottom", "Number of pixels to crop from the bottom");
  RNA_def_property_ui_range(prop, 0, 4096, 1, -1);
  RNA_def_property_update(prop, NC_SCENE | ND_SEQUENCER, "rna_StripCrop_update");

  prop = RNA_def_property(srna, "min_x", PROP_INT, PROP_PIXEL);
  RNA_def_property_int_sdna(prop, nullptr, "left");
  RNA_def_property_ui_text(prop, "Left", "Number of pixels to crop from the left side");
  RNA_def_property_ui_range(prop, 0, 4096, 1, -1);
  RNA_def_property_update(prop, NC_SCENE | ND_SEQUENCER, "rna_StripCrop_update");

  prop = RNA_def_property(srna, "max_x", PROP_INT, PROP_PIXEL);
  RNA_def_property_int_sdna(prop, nullptr, "right");
  RNA_def_property_ui_text(prop, "Right", "Number of pixels to crop from the right side");
  RNA_def_property_ui_range(prop, 0, 4096, 1, -1);
  RNA_def_property_update(prop, NC_SCENE | ND_SEQUENCER, "rna_StripCrop_update");

  RNA_def_struct_path_func(srna, "rna_StripCrop_path");
}

static const EnumPropertyItem transform_filter_items[] = {
    {SEQ_TRANSFORM_FILTER_AUTO,
     "AUTO",
     0,
     "Auto",
     "Automatically choose filter based on scaling factor"},
    {SEQ_TRANSFORM_FILTER_NEAREST, "NEAREST", 0, "Nearest", "Use nearest sample"},
    {SEQ_TRANSFORM_FILTER_BILINEAR,
     "BILINEAR",
     0,
     "Bilinear",
     "Interpolate between 2" BLI_STR_UTF8_MULTIPLICATION_SIGN "2 samples"},
    {SEQ_TRANSFORM_FILTER_CUBIC_MITCHELL,
     "CUBIC_MITCHELL",
     0,
     "Cubic Mitchell",
     "Cubic Mitchell filter on 4" BLI_STR_UTF8_MULTIPLICATION_SIGN "4 samples"},
    {SEQ_TRANSFORM_FILTER_CUBIC_BSPLINE,
     "CUBIC_BSPLINE",
     0,
     "Cubic B-Spline",
     "Cubic B-Spline filter (blurry but no ringing) on 4" BLI_STR_UTF8_MULTIPLICATION_SIGN
     "4 samples"},
    {SEQ_TRANSFORM_FILTER_BOX,
     "BOX",
     0,
     "Box",
     "Averages source image samples that fall under destination pixel"},
    {0, nullptr, 0, nullptr, nullptr},
};

static void rna_def_strip_transform(BlenderRNA *brna)
{
  StructRNA *srna;
  PropertyRNA *prop;

  srna = RNA_def_struct(brna, "StripTransform", nullptr);
  RNA_def_struct_ui_text(srna, "Strip Transform", "Transform parameters for a sequence strip");
  RNA_def_struct_sdna(srna, "StripTransform");

  prop = RNA_def_property(srna, "scale_x", PROP_FLOAT, PROP_UNSIGNED);
  RNA_def_property_float_sdna(prop, nullptr, "scale_x");
  RNA_def_property_ui_text(prop, "Scale X", "Scale along X axis");
  RNA_def_property_ui_range(prop, 0, FLT_MAX, 3, 3);
  RNA_def_property_float_default(prop, 1.0f);
  RNA_def_property_update(prop, NC_SCENE | ND_SEQUENCER, "rna_StripTransform_update");

  prop = RNA_def_property(srna, "scale_y", PROP_FLOAT, PROP_UNSIGNED);
  RNA_def_property_float_sdna(prop, nullptr, "scale_y");
  RNA_def_property_ui_text(prop, "Scale Y", "Scale along Y axis");
  RNA_def_property_ui_range(prop, 0, FLT_MAX, 3, 3);
  RNA_def_property_float_default(prop, 1.0f);
  RNA_def_property_update(prop, NC_SCENE | ND_SEQUENCER, "rna_StripTransform_update");

  prop = RNA_def_property(srna, "offset_x", PROP_FLOAT, PROP_PIXEL);
  RNA_def_property_float_sdna(prop, nullptr, "xofs");
  RNA_def_property_ui_text(prop, "Translate X", "Move along X axis");
  RNA_def_property_ui_range(prop, -FLT_MAX, FLT_MAX, 100, 3);
  RNA_def_property_update(prop, NC_SCENE | ND_SEQUENCER, "rna_StripTransform_update");

  prop = RNA_def_property(srna, "offset_y", PROP_FLOAT, PROP_PIXEL);
  RNA_def_property_float_sdna(prop, nullptr, "yofs");
  RNA_def_property_ui_text(prop, "Translate Y", "Move along Y axis");
  RNA_def_property_ui_range(prop, -FLT_MAX, FLT_MAX, 100, 3);
  RNA_def_property_update(prop, NC_SCENE | ND_SEQUENCER, "rna_StripTransform_update");

  prop = RNA_def_property(srna, "rotation", PROP_FLOAT, PROP_ANGLE);
  RNA_def_property_float_sdna(prop, nullptr, "rotation");
  RNA_def_property_ui_text(prop, "Rotation", "Rotate around image center");
  RNA_def_property_update(prop, NC_SCENE | ND_SEQUENCER, "rna_StripTransform_update");

  prop = RNA_def_property(srna, "origin", PROP_FLOAT, PROP_NONE);
  RNA_def_property_float_sdna(prop, nullptr, "origin");
  RNA_def_property_ui_text(prop, "Origin", "Origin of image for transformation");
  RNA_def_property_ui_range(prop, 0, 1, 1, 3);
  RNA_def_property_update(prop, NC_SCENE | ND_SEQUENCER, "rna_StripTransform_update");

  prop = RNA_def_property(srna, "filter", PROP_ENUM, PROP_NONE);
  RNA_def_property_enum_sdna(prop, nullptr, "filter");
  RNA_def_property_enum_items(prop, transform_filter_items);
  RNA_def_property_enum_default(prop, SEQ_TRANSFORM_FILTER_AUTO);
  RNA_def_property_ui_text(prop, "Filter", "Type of filter to use for image transformation");
  RNA_def_property_update(prop, NC_SCENE | ND_SEQUENCER, "rna_StripTransform_update");

  RNA_def_struct_path_func(srna, "rna_StripTransform_path");
}

static void rna_def_strip_proxy(BlenderRNA *brna)
{
  StructRNA *srna;
  PropertyRNA *prop;

  static const EnumPropertyItem strip_tc_items[] = {
      {SEQ_PROXY_TC_NONE,
       "NONE",
       0,
       "None",
       "Ignore generated timecodes, seek in movie stream based on calculated timestamp"},
      {SEQ_PROXY_TC_RECORD_RUN,
       "RECORD_RUN",
       0,
       "Record Run",
       "Seek based on timestamps read from movie stream, giving the best match between scene and "
       "movie times"},
      {SEQ_PROXY_TC_RECORD_RUN_NO_GAPS,
       "RECORD_RUN_NO_GAPS",
       0,
       "Record Run No Gaps",
       "Effectively convert movie to an image sequence, ignoring incomplete or dropped frames, "
       "and changes in frame rate"},
      {0, nullptr, 0, nullptr, nullptr},
  };

  srna = RNA_def_struct(brna, "StripProxy", nullptr);
  RNA_def_struct_ui_text(srna, "Strip Proxy", "Proxy parameters for a sequence strip");
  RNA_def_struct_sdna(srna, "StripProxy");

  prop = RNA_def_property(srna, "directory", PROP_STRING, PROP_DIRPATH);
  RNA_def_property_string_sdna(prop, nullptr, "dirpath");
  RNA_def_property_ui_text(prop, "Directory", "Location to store the proxy files");
  RNA_def_property_flag(prop, PROP_PATH_SUPPORTS_BLEND_RELATIVE);
  RNA_def_property_update(prop, NC_SCENE | ND_SEQUENCER, "rna_StripProxy_update");

  prop = RNA_def_property(srna, "filepath", PROP_STRING, PROP_FILEPATH);
  RNA_def_property_ui_text(prop, "Path", "Location of custom proxy file");
  RNA_def_property_translation_context(prop, BLT_I18NCONTEXT_EDITOR_FILEBROWSER);
  RNA_def_property_string_funcs(prop,
                                "rna_Strip_proxy_filepath_get",
                                "rna_Strip_proxy_filepath_length",
                                "rna_Strip_proxy_filepath_set");
  RNA_def_property_flag(prop, PROP_PATH_SUPPORTS_BLEND_RELATIVE);
  RNA_def_property_update(prop, NC_SCENE | ND_SEQUENCER, "rna_StripProxy_update");

  prop = RNA_def_property(srna, "use_overwrite", PROP_BOOLEAN, PROP_NONE);
  RNA_def_property_boolean_negative_sdna(prop, nullptr, "build_flags", SEQ_PROXY_SKIP_EXISTING);
  RNA_def_property_ui_text(prop, "Overwrite", "Overwrite existing proxy files when building");

  prop = RNA_def_property(srna, "build_25", PROP_BOOLEAN, PROP_NONE);
  RNA_def_property_boolean_sdna(prop, nullptr, "build_size_flags", SEQ_PROXY_IMAGE_SIZE_25);
  RNA_def_property_ui_text(prop, "25%", "Build 25% proxy resolution");

  prop = RNA_def_property(srna, "build_50", PROP_BOOLEAN, PROP_NONE);
  RNA_def_property_boolean_sdna(prop, nullptr, "build_size_flags", SEQ_PROXY_IMAGE_SIZE_50);
  RNA_def_property_ui_text(prop, "50%", "Build 50% proxy resolution");

  prop = RNA_def_property(srna, "build_75", PROP_BOOLEAN, PROP_NONE);
  RNA_def_property_boolean_sdna(prop, nullptr, "build_size_flags", SEQ_PROXY_IMAGE_SIZE_75);
  RNA_def_property_ui_text(prop, "75%", "Build 75% proxy resolution");

  prop = RNA_def_property(srna, "build_100", PROP_BOOLEAN, PROP_NONE);
  RNA_def_property_boolean_sdna(prop, nullptr, "build_size_flags", SEQ_PROXY_IMAGE_SIZE_100);
  RNA_def_property_ui_text(prop, "100%", "Build 100% proxy resolution");

  prop = RNA_def_property(srna, "build_record_run", PROP_BOOLEAN, PROP_NONE);
  RNA_def_property_boolean_sdna(prop, nullptr, "build_tc_flags", SEQ_PROXY_TC_RECORD_RUN);
  RNA_def_property_ui_text(prop, "Rec Run", "Build record run time code index");

  prop = RNA_def_property(srna, "quality", PROP_INT, PROP_UNSIGNED);
  RNA_def_property_int_sdna(prop, nullptr, "quality");
  RNA_def_property_ui_text(prop, "Quality", "Quality of proxies to build");
  RNA_def_property_ui_range(prop, 1, 100, 1, -1);

  prop = RNA_def_property(srna, "timecode", PROP_ENUM, PROP_NONE);
  RNA_def_property_enum_sdna(prop, nullptr, "tc");
  RNA_def_property_enum_items(prop, strip_tc_items);
  RNA_def_property_ui_text(prop, "Timecode", "Method for reading the inputs timecode");
  RNA_def_property_update(prop, NC_SCENE | ND_SEQUENCER, "rna_Strip_tcindex_update");

  prop = RNA_def_property(srna, "use_proxy_custom_directory", PROP_BOOLEAN, PROP_NONE);
  RNA_def_property_boolean_sdna(prop, nullptr, "storage", SEQ_STORAGE_PROXY_CUSTOM_DIR);
  RNA_def_property_ui_text(prop, "Proxy Custom Directory", "Use a custom directory to store data");
  RNA_def_property_update(
      prop, NC_SCENE | ND_SEQUENCER, "rna_Strip_invalidate_preprocessed_update");

  prop = RNA_def_property(srna, "use_proxy_custom_file", PROP_BOOLEAN, PROP_NONE);
  RNA_def_property_boolean_sdna(prop, nullptr, "storage", SEQ_STORAGE_PROXY_CUSTOM_FILE);
  RNA_def_property_ui_text(prop, "Proxy Custom File", "Use a custom file to read proxy data from");
  RNA_def_property_update(
      prop, NC_SCENE | ND_SEQUENCER, "rna_Strip_invalidate_preprocessed_update");
}

static void rna_def_color_balance(BlenderRNA *brna)
{
  StructRNA *srna;
  PropertyRNA *prop;

  static const EnumPropertyItem method_items[] = {
      {SEQ_COLOR_BALANCE_METHOD_LIFTGAMMAGAIN, "LIFT_GAMMA_GAIN", 0, "Lift/Gamma/Gain", ""},
      {SEQ_COLOR_BALANCE_METHOD_SLOPEOFFSETPOWER,
       "OFFSET_POWER_SLOPE",
       0,
       "Offset/Power/Slope (ASC-CDL)",
       "ASC-CDL standard color correction"},
      {0, nullptr, 0, nullptr, nullptr},
  };

  srna = RNA_def_struct(brna, "StripColorBalanceData", nullptr);
  RNA_def_struct_ui_text(srna,
                         "Strip Color Balance Data",
                         "Color balance parameters for a sequence strip and its modifiers");
  RNA_def_struct_sdna(srna, "StripColorBalance");

  prop = RNA_def_property(srna, "correction_method", PROP_ENUM, PROP_NONE);
  RNA_def_property_enum_sdna(prop, nullptr, "method");
  RNA_def_property_enum_items(prop, method_items);
  RNA_def_property_ui_text(prop, "Correction Method", "");
  RNA_def_property_update(prop, NC_SCENE | ND_SEQUENCER, "rna_StripColorBalance_update");

  prop = RNA_def_property(srna, "lift", PROP_FLOAT, PROP_COLOR_GAMMA);
  RNA_def_property_ui_text(prop, "Lift", "Color balance lift (shadows)");
  RNA_def_property_ui_range(prop, 0, 2, 0.1, 3);
  RNA_def_property_float_default(prop, 1.0f);
  RNA_def_property_update(prop, NC_SCENE | ND_SEQUENCER, "rna_StripColorBalance_update");

  prop = RNA_def_property(srna, "gamma", PROP_FLOAT, PROP_COLOR_GAMMA);
  RNA_def_property_ui_text(prop, "Gamma", "Color balance gamma (midtones)");
  RNA_def_property_ui_range(prop, 0, 2, 0.1, 3);
  RNA_def_property_float_default(prop, 1.0f);
  RNA_def_property_update(prop, NC_SCENE | ND_SEQUENCER, "rna_StripColorBalance_update");

  prop = RNA_def_property(srna, "gain", PROP_FLOAT, PROP_COLOR_GAMMA);
  RNA_def_property_ui_text(prop, "Gain", "Color balance gain (highlights)");
  RNA_def_property_ui_range(prop, 0, 2, 0.1, 3);
  RNA_def_property_float_default(prop, 1.0f);
  RNA_def_property_update(prop, NC_SCENE | ND_SEQUENCER, "rna_StripColorBalance_update");

  prop = RNA_def_property(srna, "slope", PROP_FLOAT, PROP_COLOR_GAMMA);
  RNA_def_property_ui_text(prop, "Slope", "Correction for highlights");
  RNA_def_property_ui_range(prop, 0, 2, 0.1, 3);
  RNA_def_property_float_default(prop, 1.0f);
  RNA_def_property_update(prop, NC_SCENE | ND_SEQUENCER, "rna_StripColorBalance_update");

  prop = RNA_def_property(srna, "offset", PROP_FLOAT, PROP_COLOR_GAMMA);
  RNA_def_property_ui_text(prop, "Offset", "Correction for entire tonal range");
  RNA_def_property_ui_range(prop, 0, 2, 0.1, 3);
  RNA_def_property_float_default(prop, 1.0f);
  RNA_def_property_update(prop, NC_SCENE | ND_SEQUENCER, "rna_StripColorBalance_update");

  prop = RNA_def_property(srna, "power", PROP_FLOAT, PROP_COLOR_GAMMA);
  RNA_def_property_ui_text(prop, "Power", "Correction for midtones");
  RNA_def_property_translation_context(prop, BLT_I18NCONTEXT_ID_MOVIECLIP);
  RNA_def_property_ui_range(prop, 0, 2, 0.1, 3);
  RNA_def_property_float_default(prop, 1.0f);
  RNA_def_property_update(prop, NC_SCENE | ND_SEQUENCER, "rna_StripColorBalance_update");

  prop = RNA_def_property(srna, "invert_lift", PROP_BOOLEAN, PROP_NONE);
  RNA_def_property_boolean_sdna(prop, nullptr, "flag", SEQ_COLOR_BALANCE_INVERSE_LIFT);
  RNA_def_property_ui_text(prop, "Inverse Lift", "Invert the lift color");
  RNA_def_property_update(prop, NC_SCENE | ND_SEQUENCER, "rna_StripColorBalance_update");

  prop = RNA_def_property(srna, "invert_gamma", PROP_BOOLEAN, PROP_NONE);
  RNA_def_property_boolean_sdna(prop, nullptr, "flag", SEQ_COLOR_BALANCE_INVERSE_GAMMA);
  RNA_def_property_ui_text(prop, "Inverse Gamma", "Invert the gamma color");
  RNA_def_property_update(prop, NC_SCENE | ND_SEQUENCER, "rna_StripColorBalance_update");

  prop = RNA_def_property(srna, "invert_gain", PROP_BOOLEAN, PROP_NONE);
  RNA_def_property_boolean_sdna(prop, nullptr, "flag", SEQ_COLOR_BALANCE_INVERSE_GAIN);
  RNA_def_property_ui_text(prop, "Inverse Gain", "Invert the gain color");
  RNA_def_property_update(prop, NC_SCENE | ND_SEQUENCER, "rna_StripColorBalance_update");

  prop = RNA_def_property(srna, "invert_slope", PROP_BOOLEAN, PROP_NONE);
  RNA_def_property_boolean_sdna(prop, nullptr, "flag", SEQ_COLOR_BALANCE_INVERSE_SLOPE);
  RNA_def_property_ui_text(prop, "Inverse Slope", "Invert the slope color");
  RNA_def_property_update(prop, NC_SCENE | ND_SEQUENCER, "rna_StripColorBalance_update");

  prop = RNA_def_property(srna, "invert_offset", PROP_BOOLEAN, PROP_NONE);
  RNA_def_property_boolean_sdna(prop, nullptr, "flag", SEQ_COLOR_BALANCE_INVERSE_OFFSET);
  RNA_def_property_ui_text(prop, "Inverse Offset", "Invert the offset color");
  RNA_def_property_update(prop, NC_SCENE | ND_SEQUENCER, "rna_StripColorBalance_update");

  prop = RNA_def_property(srna, "invert_power", PROP_BOOLEAN, PROP_NONE);
  RNA_def_property_boolean_sdna(prop, nullptr, "flag", SEQ_COLOR_BALANCE_INVERSE_POWER);
  RNA_def_property_ui_text(prop, "Inverse Power", "Invert the power color");
  RNA_def_property_update(prop, NC_SCENE | ND_SEQUENCER, "rna_StripColorBalance_update");

  /* not yet used */
#  if 0
  prop = RNA_def_property(srna, "exposure", PROP_FLOAT, PROP_NONE);
  RNA_def_property_range(prop, 0.0f, 1.0f);
  RNA_def_property_ui_text(prop, "Exposure", "");
  RNA_def_property_update(prop, NC_SCENE | ND_SEQUENCER, "rna_Strip_ColorBabalnce_update");

  prop = RNA_def_property(srna, "saturation", PROP_FLOAT, PROP_NONE);
  RNA_def_property_range(prop, 0.0f, 1.0f);
  RNA_def_property_ui_text(prop, "Saturation", "");
  RNA_def_property_update(prop, NC_SCENE | ND_SEQUENCER, "rna_Strip_ColorBabalnce_update");
#  endif

  RNA_def_struct_path_func(srna, "rna_StripColorBalance_path");
}

static void rna_def_strip_color_balance(BlenderRNA *brna)
{
  StructRNA *srna;

  srna = RNA_def_struct(brna, "StripColorBalance", "StripColorBalanceData");
  RNA_def_struct_ui_text(
      srna, "Strip Color Balance", "Color balance parameters for a sequence strip");
  RNA_def_struct_sdna(srna, "StripColorBalance");
}

static const EnumPropertyItem blend_mode_items[] = {
    {SEQ_BLEND_REPLACE, "REPLACE", 0, "Replace", ""},
    {STRIP_TYPE_CROSS, "CROSS", 0, "Cross", ""},
    RNA_ENUM_ITEM_SEPR,
    {STRIP_TYPE_DARKEN, "DARKEN", 0, "Darken", ""},
    {STRIP_TYPE_MUL, "MULTIPLY", 0, "Multiply", ""},
    {STRIP_TYPE_COLOR_BURN, "BURN", 0, "Color Burn", ""},
    {STRIP_TYPE_LINEAR_BURN, "LINEAR_BURN", 0, "Linear Burn", ""},
    RNA_ENUM_ITEM_SEPR,
    {STRIP_TYPE_LIGHTEN, "LIGHTEN", 0, "Lighten", ""},
    {STRIP_TYPE_SCREEN, "SCREEN", 0, "Screen", ""},
    {STRIP_TYPE_DODGE, "DODGE", 0, "Color Dodge", ""},
    {STRIP_TYPE_ADD, "ADD", 0, "Add", ""},
    RNA_ENUM_ITEM_SEPR,
    {STRIP_TYPE_OVERLAY, "OVERLAY", 0, "Overlay", ""},
    {STRIP_TYPE_SOFT_LIGHT, "SOFT_LIGHT", 0, "Soft Light", ""},
    {STRIP_TYPE_HARD_LIGHT, "HARD_LIGHT", 0, "Hard Light", ""},
    {STRIP_TYPE_VIVID_LIGHT, "VIVID_LIGHT", 0, "Vivid Light", ""},
    {STRIP_TYPE_LIN_LIGHT, "LINEAR_LIGHT", 0, "Linear Light", ""},
    {STRIP_TYPE_PIN_LIGHT, "PIN_LIGHT", 0, "Pin Light", ""},
    RNA_ENUM_ITEM_SEPR,
    {STRIP_TYPE_DIFFERENCE, "DIFFERENCE", 0, "Difference", ""},
    {STRIP_TYPE_EXCLUSION, "EXCLUSION", 0, "Exclusion", ""},
    {STRIP_TYPE_SUB, "SUBTRACT", 0, "Subtract", ""},
    RNA_ENUM_ITEM_SEPR,
    {STRIP_TYPE_HUE, "HUE", 0, "Hue", ""},
    {STRIP_TYPE_SATURATION, "SATURATION", 0, "Saturation", ""},
    {STRIP_TYPE_BLEND_COLOR, "COLOR", 0, "Color", ""},
    {STRIP_TYPE_VALUE, "VALUE", 0, "Value", ""},
    RNA_ENUM_ITEM_SEPR,
    {STRIP_TYPE_ALPHAOVER, "ALPHA_OVER", 0, "Alpha Over", ""},
    {STRIP_TYPE_ALPHAUNDER, "ALPHA_UNDER", 0, "Alpha Under", ""},
    {STRIP_TYPE_GAMCROSS, "GAMMA_CROSS", 0, "Gamma Cross", ""},
    {0, nullptr, 0, nullptr, nullptr},
};

static void rna_def_strip_modifiers(BlenderRNA *brna, PropertyRNA *cprop)
{
  StructRNA *srna;

  FunctionRNA *func;
  PropertyRNA *parm;

  RNA_def_property_srna(cprop, "StripModifiers");
  srna = RNA_def_struct(brna, "StripModifiers", nullptr);
  RNA_def_struct_sdna(srna, "Strip");
  RNA_def_struct_ui_text(srna, "Strip Modifiers", "Collection of strip modifiers");

  /* add modifier */
  func = RNA_def_function(srna, "new", "rna_Strip_modifier_new");
  RNA_def_function_flag(func, FUNC_USE_CONTEXT | FUNC_USE_REPORTS);
  RNA_def_function_ui_description(func, "Add a new modifier");
  parm = RNA_def_string(func, "name", "Name", 0, "", "New name for the modifier");
  RNA_def_parameter_flags(parm, PropertyFlag(0), PARM_REQUIRED);
  /* modifier to add */
  parm = RNA_def_enum(func,
                      "type",
                      rna_enum_strip_modifier_type_items,
                      seqModifierType_ColorBalance,
                      "",
                      "Modifier type to add");
  RNA_def_parameter_flags(parm, PropertyFlag(0), PARM_REQUIRED);
  /* return type */
  parm = RNA_def_pointer(func, "modifier", "StripModifier", "", "Newly created modifier");
  RNA_def_function_return(func, parm);

  /* remove modifier */
  func = RNA_def_function(srna, "remove", "rna_Strip_modifier_remove");
  RNA_def_function_flag(func, FUNC_USE_CONTEXT | FUNC_USE_REPORTS);
  RNA_def_function_ui_description(func, "Remove an existing modifier from the sequence");
  /* modifier to remove */
  parm = RNA_def_pointer(func, "modifier", "StripModifier", "", "Modifier to remove");
  RNA_def_parameter_flags(parm, PROP_NEVER_NULL, PARM_REQUIRED | PARM_RNAPTR);
  RNA_def_parameter_clear_flags(parm, PROP_THICK_WRAP, ParameterFlag(0));

  /* clear all modifiers */
  func = RNA_def_function(srna, "clear", "rna_Strip_modifier_clear");
  RNA_def_function_flag(func, FUNC_USE_CONTEXT);
  RNA_def_function_ui_description(func, "Remove all modifiers from the sequence");
}

static void rna_def_strip(BlenderRNA *brna)
{
  StructRNA *srna;
  PropertyRNA *prop;

  static const EnumPropertyItem strip_type_items[] = {
      {STRIP_TYPE_IMAGE, "IMAGE", 0, "Image", ""},
      {STRIP_TYPE_META, "META", 0, "Meta", ""},
      {STRIP_TYPE_SCENE, "SCENE", 0, "Scene", ""},
      {STRIP_TYPE_MOVIE, "MOVIE", 0, "Movie", ""},
      {STRIP_TYPE_MOVIECLIP, "MOVIECLIP", 0, "Clip", ""},
      {STRIP_TYPE_MASK, "MASK", 0, "Mask", ""},
      {STRIP_TYPE_SOUND_RAM, "SOUND", 0, "Sound", ""},
      {STRIP_TYPE_CROSS, "CROSS", 0, "Crossfade", ""},
      {STRIP_TYPE_ADD, "ADD", 0, "Add", ""},
      {STRIP_TYPE_SUB, "SUBTRACT", 0, "Subtract", ""},
      {STRIP_TYPE_ALPHAOVER, "ALPHA_OVER", 0, "Alpha Over", ""},
      {STRIP_TYPE_ALPHAUNDER, "ALPHA_UNDER", 0, "Alpha Under", ""},
      {STRIP_TYPE_GAMCROSS, "GAMMA_CROSS", 0, "Gamma Crossfade", ""},
      {STRIP_TYPE_MUL, "MULTIPLY", 0, "Multiply", ""},
      {STRIP_TYPE_WIPE, "WIPE", 0, "Wipe", ""},
      {STRIP_TYPE_GLOW, "GLOW", 0, "Glow", ""},
      {STRIP_TYPE_TRANSFORM, "TRANSFORM", 0, "Transform", ""},
      {STRIP_TYPE_COLOR, "COLOR", 0, "Color", ""},
      {STRIP_TYPE_SPEED, "SPEED", 0, "Speed", ""},
      {STRIP_TYPE_MULTICAM, "MULTICAM", 0, "Multicam Selector", ""},
      {STRIP_TYPE_ADJUSTMENT, "ADJUSTMENT", 0, "Adjustment Layer", ""},
      {STRIP_TYPE_GAUSSIAN_BLUR, "GAUSSIAN_BLUR", 0, "Gaussian Blur", ""},
      {STRIP_TYPE_TEXT, "TEXT", 0, "Text", ""},
      {STRIP_TYPE_COLORMIX, "COLORMIX", 0, "Color Mix", ""},
      {0, nullptr, 0, nullptr, nullptr},
  };

  srna = RNA_def_struct(brna, "Strip", nullptr);
  RNA_def_struct_ui_text(srna, "Strip", "Sequence strip in the sequence editor");
  RNA_def_struct_refine_func(srna, "rna_Strip_refine");
  RNA_def_struct_path_func(srna, "rna_Strip_path");
  RNA_def_struct_idprops_func(srna, "rna_Strip_idprops");

  prop = RNA_def_property(srna, "name", PROP_STRING, PROP_NONE);
  RNA_def_property_string_funcs(
      prop, "rna_Strip_name_get", "rna_Strip_name_length", "rna_Strip_name_set");
  RNA_def_property_string_maxlength(prop, sizeof(Strip::name) - 2);
  RNA_def_property_ui_text(prop, "Name", "");
  RNA_def_struct_name_property(srna, prop);
  RNA_def_property_update(prop, NC_SCENE | ND_SEQUENCER, nullptr);

  prop = RNA_def_property(srna, "type", PROP_ENUM, PROP_NONE);
  RNA_def_property_clear_flag(prop, PROP_EDITABLE);
  RNA_def_property_enum_items(prop, strip_type_items);
  RNA_def_property_ui_text(prop, "Type", "");
  RNA_def_property_translation_context(prop, BLT_I18NCONTEXT_ID_SEQUENCE);
  RNA_def_property_update(prop, NC_SCENE | ND_SEQUENCER, "rna_Strip_invalidate_raw_update");

  /* flags */
  prop = RNA_def_property(srna, "select", PROP_BOOLEAN, PROP_NONE);
  RNA_def_property_boolean_sdna(prop, nullptr, "flag", SELECT);
  RNA_def_property_ui_text(prop, "Select", "");
  RNA_def_property_update(prop, NC_SCENE | ND_SEQUENCER | NA_SELECTED, nullptr);

  prop = RNA_def_property(srna, "select_left_handle", PROP_BOOLEAN, PROP_NONE);
  RNA_def_property_boolean_sdna(prop, nullptr, "flag", SEQ_LEFTSEL);
  RNA_def_property_ui_text(prop, "Left Handle Selected", "");
  RNA_def_property_update(prop, NC_SCENE | ND_SEQUENCER | NA_SELECTED, nullptr);

  prop = RNA_def_property(srna, "select_right_handle", PROP_BOOLEAN, PROP_NONE);
  RNA_def_property_boolean_sdna(prop, nullptr, "flag", SEQ_RIGHTSEL);
  RNA_def_property_ui_text(prop, "Right Handle Selected", "");
  RNA_def_property_update(prop, NC_SCENE | ND_SEQUENCER | NA_SELECTED, nullptr);

  prop = RNA_def_property(srna, "mute", PROP_BOOLEAN, PROP_NONE);
  RNA_def_property_boolean_sdna(prop, nullptr, "flag", SEQ_MUTE);
  RNA_def_property_ui_icon(prop, ICON_CHECKBOX_HLT, -1);
  RNA_def_property_ui_text(
      prop, "Mute", "Disable strip so that it cannot be viewed in the output");
  RNA_def_property_update(prop, NC_SCENE | ND_SEQUENCER, "rna_Strip_invalidate_raw_update");

  prop = RNA_def_property(srna, "lock", PROP_BOOLEAN, PROP_NONE);
  RNA_def_property_boolean_sdna(prop, nullptr, "flag", SEQ_LOCK);
  RNA_def_property_boolean_funcs(prop, "rna_Strip_lock_get", nullptr);
  RNA_def_property_clear_flag(prop, PROP_ANIMATABLE);
  RNA_def_property_ui_icon(prop, ICON_UNLOCKED, true);
  RNA_def_property_ui_text(prop, "Lock", "Lock strip so that it cannot be transformed");
  RNA_def_property_update(prop, NC_SCENE | ND_SEQUENCER, nullptr);

  /* strip positioning */
  /* Cache has to be invalidated before and after transformation. */
  prop = RNA_def_property(srna, "frame_final_duration", PROP_INT, PROP_TIME);
  RNA_def_property_range(prop, 1, MAXFRAME);
  RNA_def_property_clear_flag(prop, PROP_ANIMATABLE);
  RNA_def_property_ui_text(
      prop, "Length", "The length of the contents of this strip after the handles are applied");
  RNA_def_property_int_funcs(
      prop, "rna_Strip_frame_length_get", "rna_Strip_frame_length_set", nullptr);
  RNA_def_property_editable_func(prop, "rna_Strip_frame_editable");
  RNA_def_property_update(
      prop, NC_SCENE | ND_SEQUENCER, "rna_Strip_invalidate_preprocessed_update");

  prop = RNA_def_property(srna, "frame_duration", PROP_INT, PROP_TIME);
  RNA_def_property_int_funcs(prop, "rna_Strip_frame_duration_get", nullptr, nullptr);
  RNA_def_property_clear_flag(prop, PROP_EDITABLE | PROP_ANIMATABLE);
  RNA_def_property_range(prop, 1, MAXFRAME);
  RNA_def_property_ui_text(
      prop, "Length", "The length of the contents of this strip before the handles are applied");

  prop = RNA_def_property(srna, "frame_start", PROP_FLOAT, PROP_TIME);
  RNA_def_property_float_sdna(prop, nullptr, "start");
  RNA_def_property_clear_flag(prop, PROP_ANIMATABLE);
  RNA_def_property_ui_text(prop, "Start Frame", "X position where the strip begins");
  RNA_def_property_ui_range(prop, MINFRAME, MAXFRAME, 100.0f, 0);
  RNA_def_property_float_funcs(
      prop, nullptr, "rna_Strip_start_frame_set", nullptr); /* overlap tests and calc_seq_disp */
  RNA_def_property_editable_func(prop, "rna_Strip_frame_editable");
  RNA_def_property_update(
      prop, NC_SCENE | ND_SEQUENCER, "rna_Strip_invalidate_preprocessed_update");

  prop = RNA_def_property(srna, "frame_final_start", PROP_INT, PROP_TIME);
  RNA_def_property_int_sdna(prop, nullptr, "startdisp");
  RNA_def_property_int_funcs(
      prop, "rna_Strip_frame_final_start_get", "rna_Strip_start_frame_final_set", nullptr);
  RNA_def_property_editable_func(prop, "rna_Strip_frame_editable");
  RNA_def_property_clear_flag(prop, PROP_ANIMATABLE);
  RNA_def_property_ui_text(
      prop,
      "Start Frame",
      "Start frame displayed in the sequence editor after offsets are applied, setting this is "
      "equivalent to moving the handle, not the actual start frame");
  /* overlap tests and calc_seq_disp */
  RNA_def_property_update(
      prop, NC_SCENE | ND_SEQUENCER, "rna_Strip_invalidate_preprocessed_update");

  prop = RNA_def_property(srna, "frame_final_end", PROP_INT, PROP_TIME);
  RNA_def_property_int_sdna(prop, nullptr, "enddisp");
  RNA_def_property_int_funcs(
      prop, "rna_Strip_frame_final_end_get", "rna_Strip_end_frame_final_set", nullptr);
  RNA_def_property_editable_func(prop, "rna_Strip_frame_editable");
  RNA_def_property_clear_flag(prop, PROP_ANIMATABLE);
  RNA_def_property_ui_text(
      prop, "End Frame", "End frame displayed in the sequence editor after offsets are applied");
  /* overlap tests and calc_seq_disp */
  RNA_def_property_update(
      prop, NC_SCENE | ND_SEQUENCER, "rna_Strip_invalidate_preprocessed_update");

  prop = RNA_def_property(srna, "frame_offset_start", PROP_FLOAT, PROP_TIME);
  RNA_def_property_float_sdna(prop, nullptr, "startofs");
  //  RNA_def_property_clear_flag(prop, PROP_EDITABLE); /* overlap tests */
  RNA_def_property_ui_text(prop, "Start Offset", "");
  RNA_def_property_ui_range(prop, MINFRAME, MAXFRAME, 100.0f, 0);
  RNA_def_property_float_funcs(
      prop, nullptr, "rna_Strip_frame_offset_start_set", "rna_Strip_frame_offset_start_range");
  RNA_def_property_update(prop, NC_SCENE | ND_SEQUENCER, "rna_Strip_frame_change_update");

  prop = RNA_def_property(srna, "frame_offset_end", PROP_FLOAT, PROP_TIME);
  RNA_def_property_float_sdna(prop, nullptr, "endofs");
  //  RNA_def_property_clear_flag(prop, PROP_EDITABLE); /* overlap tests */
  RNA_def_property_ui_text(prop, "End Offset", "");
  RNA_def_property_ui_range(prop, MINFRAME, MAXFRAME, 100.0f, 0);
  RNA_def_property_float_funcs(
      prop, nullptr, "rna_Strip_frame_offset_end_set", "rna_Strip_frame_offset_end_range");
  RNA_def_property_update(prop, NC_SCENE | ND_SEQUENCER, "rna_Strip_frame_change_update");

  prop = RNA_def_property(srna, "channel", PROP_INT, PROP_UNSIGNED);
  RNA_def_property_int_sdna(prop, nullptr, "channel");
  RNA_def_property_clear_flag(prop, PROP_ANIMATABLE);
  RNA_def_property_range(prop, 1, blender::seq::MAX_CHANNELS);
  RNA_def_property_ui_text(prop, "Channel", "Y position of the sequence strip");
  RNA_def_property_int_funcs(prop, nullptr, "rna_Strip_channel_set", nullptr); /* overlap test */
  RNA_def_property_update(
      prop, NC_SCENE | ND_SEQUENCER, "rna_Strip_invalidate_preprocessed_update");

  prop = RNA_def_property(srna, "use_linear_modifiers", PROP_BOOLEAN, PROP_NONE);
  RNA_def_property_boolean_sdna(prop, nullptr, "flag", SEQ_USE_LINEAR_MODIFIERS);
  RNA_def_property_ui_text(prop,
                           "Use Linear Modifiers",
                           "Calculate modifiers in linear space instead of sequencer's space");
  RNA_def_property_update(
      prop, NC_SCENE | ND_SEQUENCER, "rna_Strip_invalidate_preprocessed_update");

  /* blending */

  prop = RNA_def_property(srna, "blend_type", PROP_ENUM, PROP_NONE);
  RNA_def_property_enum_sdna(prop, nullptr, "blend_mode");
  RNA_def_property_enum_items(prop, blend_mode_items);
  RNA_def_property_enum_default(prop, STRIP_TYPE_ALPHAOVER);
  RNA_def_property_ui_text(
      prop, "Blending Mode", "Method for controlling how the strip combines with other strips");
  RNA_def_property_update(
      prop, NC_SCENE | ND_SEQUENCER, "rna_Strip_invalidate_preprocessed_update");

  prop = RNA_def_property(srna, "blend_alpha", PROP_FLOAT, PROP_FACTOR);
  RNA_def_property_range(prop, 0.0f, 1.0f);
  RNA_def_property_float_default(prop, 1.0f);
  RNA_def_property_ui_text(
      prop, "Blend Opacity", "Percentage of how much the strip's colors affect other strips");
  /* stupid 0-100 -> 0-1 */
  RNA_def_property_float_funcs(prop, "rna_Strip_opacity_get", "rna_Strip_opacity_set", nullptr);
  RNA_def_property_update(
      prop, NC_SCENE | ND_SEQUENCER, "rna_Strip_invalidate_preprocessed_update");

  prop = RNA_def_property(srna, "effect_fader", PROP_FLOAT, PROP_FACTOR);
  RNA_def_property_range(prop, 0.0f, 1.0f);
  RNA_def_property_ui_range(prop, 0.0f, 1.0f, 0.1, 3);
  RNA_def_property_float_sdna(prop, nullptr, "effect_fader");
  RNA_def_property_ui_text(prop, "Effect Fader Position", "Custom fade value");
  RNA_def_property_update(
      prop, NC_SCENE | ND_SEQUENCER, "rna_Strip_invalidate_preprocessed_update");

  prop = RNA_def_property(srna, "use_default_fade", PROP_BOOLEAN, PROP_NONE);
  RNA_def_property_boolean_sdna(prop, nullptr, "flag", SEQ_USE_EFFECT_DEFAULT_FADE);
  RNA_def_property_ui_text(prop,
                           "Use Default Fade",
                           "Fade effect using the built-in default (usually makes the transition "
                           "as long as the effect strip)");
  RNA_def_property_update(
      prop, NC_SCENE | ND_SEQUENCER, "rna_Strip_invalidate_preprocessed_update");

  prop = RNA_def_property(srna, "color_tag", PROP_ENUM, PROP_NONE);
  RNA_def_property_enum_sdna(prop, nullptr, "color_tag");
  RNA_def_property_enum_funcs(prop, "rna_Strip_color_tag_get", "rna_Strip_color_tag_set", nullptr);
  RNA_def_property_enum_items(prop, rna_enum_strip_color_items);
  RNA_def_property_ui_text(prop, "Strip Color", "Color tag for a strip");
  RNA_def_property_update(prop, NC_SCENE | ND_SEQUENCER, nullptr);

  /* modifiers */
  prop = RNA_def_property(srna, "modifiers", PROP_COLLECTION, PROP_NONE);
  RNA_def_property_struct_type(prop, "StripModifier");
  RNA_def_property_ui_text(prop, "Modifiers", "Modifiers affecting this strip");
  rna_def_strip_modifiers(brna, prop);

  prop = RNA_def_property(srna, "show_retiming_keys", PROP_BOOLEAN, PROP_NONE);
  RNA_def_property_boolean_sdna(prop, nullptr, "flag", SEQ_SHOW_RETIMING);
  RNA_def_property_ui_text(prop, "Show Retiming Keys", "Show retiming keys, so they can be moved");

  RNA_api_strip(srna);
}

static void rna_def_channel(BlenderRNA *brna)
{
  StructRNA *srna;
  PropertyRNA *prop;

  srna = RNA_def_struct(brna, "SequenceTimelineChannel", nullptr);
  RNA_def_struct_sdna(srna, "SeqTimelineChannel");
  RNA_def_struct_path_func(srna, "rna_SeqTimelineChannel_path");
  RNA_def_struct_ui_text(srna, "Channel", "");

  prop = RNA_def_property(srna, "name", PROP_STRING, PROP_NONE);
  RNA_def_property_string_maxlength(prop, sizeof(SeqTimelineChannel::name));
  RNA_def_property_ui_text(prop, "Name", "");
  RNA_def_struct_name_property(srna, prop);
  RNA_def_property_string_funcs(prop, nullptr, nullptr, "rna_SequenceTimelineChannel_name_set");
  RNA_def_property_update(prop, NC_SCENE | ND_SEQUENCER, nullptr);

  prop = RNA_def_property(srna, "lock", PROP_BOOLEAN, PROP_NONE);
  RNA_def_property_boolean_sdna(prop, nullptr, "flag", SEQ_CHANNEL_LOCK);
  RNA_def_property_ui_text(prop, "Lock channel", "");
  RNA_def_property_update(prop, NC_SCENE | ND_SEQUENCER, nullptr);

  prop = RNA_def_property(srna, "mute", PROP_BOOLEAN, PROP_NONE);
  RNA_def_property_boolean_sdna(prop, nullptr, "flag", SEQ_CHANNEL_MUTE);
  RNA_def_property_ui_text(prop, "Mute channel", "");
  RNA_def_property_update(
      prop, NC_SCENE | ND_SEQUENCER, "rna_SequenceTimelineChannel_mute_update");
}

static void rna_def_strips_top_level(BlenderRNA *brna)
{
  StructRNA *srna;

  srna = RNA_def_struct(brna, "StripsTopLevel", nullptr);
  RNA_def_struct_sdna(srna, "Editing");
  RNA_def_struct_ui_text(srna, "Strips", "Collection of Strips");

  RNA_api_strips(srna, false);
}

static void rna_def_editor(BlenderRNA *brna)
{
  StructRNA *srna;
  FunctionRNA *func;
  PropertyRNA *parm;
  PropertyRNA *prop;

  static const EnumPropertyItem editing_storage_items[] = {
      {0, "PER_STRIP", 0, "Per Strip", "Store proxies using per strip settings"},
      {SEQ_EDIT_PROXY_DIR_STORAGE,
       "PROJECT",
       0,
       "Project",
       "Store proxies using project directory"},
      {0, nullptr, 0, nullptr, nullptr},
  };
  srna = RNA_def_struct(brna, "SequenceEditor", nullptr);
  RNA_def_struct_ui_text(srna, "Sequence Editor", "Sequence editing data for a Scene data"); /* BFA */
  RNA_def_struct_path_func(srna, "rna_SequenceEditor_path");
  RNA_def_struct_ui_icon(srna, ICON_SEQUENCE);
  RNA_def_struct_sdna(srna, "Editing");

  rna_def_strips_top_level(brna);

  /* DEPRECATED */
  prop = RNA_def_property(srna, "sequences", PROP_COLLECTION, PROP_NONE);
  RNA_def_property_srna(prop, "StripsTopLevel");
  RNA_def_property_collection_sdna(prop, nullptr, "seqbase", nullptr);
  RNA_def_property_struct_type(prop, "Strip");
  RNA_def_property_ui_text(
      prop, "Strips", "(Deprecated: Replaced by '.strips') Top-level strips only");

  /* DEPRECATED */
  prop = RNA_def_property(srna, "sequences_all", PROP_COLLECTION, PROP_NONE);
  RNA_def_property_collection_sdna(prop, nullptr, "seqbase", nullptr);
  RNA_def_property_struct_type(prop, "Strip");
  RNA_def_property_ui_text(prop,
                           "All Strips",
                           "(Deprecated: Replaced by '.strips_all') All strips, recursively "
                           "including those inside metastrips");
  RNA_def_property_collection_funcs(prop,
                                    "rna_SequenceEditor_strips_all_begin",
                                    "rna_SequenceEditor_strips_all_next",
                                    "rna_SequenceEditor_strips_all_end",
                                    "rna_SequenceEditor_strips_all_get",
                                    nullptr,
                                    nullptr,
                                    "rna_SequenceEditor_strips_all_lookup_string",
                                    nullptr);

  prop = RNA_def_property(srna, "strips", PROP_COLLECTION, PROP_NONE);
  RNA_def_property_srna(prop, "StripsTopLevel");
  RNA_def_property_collection_sdna(prop, nullptr, "seqbase", nullptr);
  RNA_def_property_struct_type(prop, "Strip");
  RNA_def_property_ui_text(prop, "Strips", "Top-level strips only");

  prop = RNA_def_property(srna, "strips_all", PROP_COLLECTION, PROP_NONE);
  RNA_def_property_collection_sdna(prop, nullptr, "seqbase", nullptr);
  RNA_def_property_struct_type(prop, "Strip");
  RNA_def_property_ui_text(
      prop, "All Strips", "All strips, recursively including those inside metastrips");
  RNA_def_property_collection_funcs(prop,
                                    "rna_SequenceEditor_strips_all_begin",
                                    "rna_SequenceEditor_strips_all_next",
                                    "rna_SequenceEditor_strips_all_end",
                                    "rna_SequenceEditor_strips_all_get",
                                    nullptr,
                                    nullptr,
                                    "rna_SequenceEditor_strips_all_lookup_string",
                                    nullptr);

  prop = RNA_def_property(srna, "meta_stack", PROP_COLLECTION, PROP_NONE);
  RNA_def_property_collection_sdna(prop, nullptr, "metastack", nullptr);
  RNA_def_property_struct_type(prop, "Strip");
  RNA_def_property_ui_text(
      prop, "Meta Stack", "Meta strip stack, last is currently edited meta strip");
  RNA_def_property_collection_funcs(prop,
                                    nullptr,
                                    nullptr,
                                    nullptr,
                                    "rna_SequenceEditor_meta_stack_get",
                                    nullptr,
                                    nullptr,
                                    nullptr,
                                    nullptr);

  prop = RNA_def_property(srna, "channels", PROP_COLLECTION, PROP_NONE);
  RNA_def_property_collection_sdna(prop, nullptr, "channels", nullptr);
  RNA_def_property_struct_type(prop, "SequenceTimelineChannel");
  RNA_def_property_ui_text(prop, "Channels", "");

  prop = RNA_def_property(srna, "active_strip", PROP_POINTER, PROP_NONE);
  RNA_def_property_pointer_sdna(prop, nullptr, "act_strip");
  RNA_def_property_flag(prop, PROP_EDITABLE);
  RNA_def_property_ui_text(prop, "Active Strip", "Sequencer's active strip");

  prop = RNA_def_property(srna, "selected_retiming_keys", PROP_BOOLEAN, PROP_NONE);
  RNA_def_property_ui_text(prop, "Retiming Key Selection Status", "");
  RNA_def_property_boolean_funcs(prop, "rna_SequenceEditor_selected_retiming_key_get", nullptr);
  RNA_def_property_clear_flag(prop, PROP_EDITABLE);

  prop = RNA_def_property(srna, "show_overlay_frame", PROP_BOOLEAN, PROP_NONE);
  RNA_def_property_boolean_sdna(prop, nullptr, "overlay_frame_flag", SEQ_EDIT_OVERLAY_FRAME_SHOW);
  RNA_def_property_ui_text(prop,
                           "Show Overlay",
                           "Partial overlay on top of the sequencer with a frame offset\nHotkey "
                           "in the default keymap: Shift o"); /* BFA */
  RNA_def_property_update(prop, NC_SPACE | ND_SPACE_SEQUENCER, nullptr);

  prop = RNA_def_property(srna, "use_overlay_frame_lock", PROP_BOOLEAN, PROP_NONE);
  RNA_def_property_boolean_sdna(prop, nullptr, "overlay_frame_flag", SEQ_EDIT_OVERLAY_FRAME_ABS);
  RNA_def_property_ui_text(prop, "Overlay Lock", "");
  RNA_def_property_boolean_funcs(prop, nullptr, "rna_SequenceEditor_overlay_lock_set");
  RNA_def_property_update(prop, NC_SPACE | ND_SPACE_SEQUENCER, nullptr);

  prop = RNA_def_property(srna, "show_missing_media", PROP_BOOLEAN, PROP_NONE);
  RNA_def_property_boolean_sdna(
      prop, nullptr, "show_missing_media_flag", SEQ_EDIT_SHOW_MISSING_MEDIA);
  RNA_def_property_ui_text(
      prop, "Show Missing Media", "Render missing images/movies with a solid magenta color");
  RNA_def_property_update(prop, NC_SPACE | ND_SPACE_SEQUENCER, "rna_SequenceEditor_update_cache");

  /* access to fixed and relative frame */
  prop = RNA_def_property(srna, "overlay_frame", PROP_INT, PROP_NONE);
  RNA_def_property_ui_text(prop, "Overlay Offset", "Number of frames to offset");
  RNA_def_property_int_funcs(prop,
                             "rna_SequenceEditor_overlay_frame_get",
                             "rna_SequenceEditor_overlay_frame_set",
                             nullptr);
  RNA_def_property_update(prop, NC_SPACE | ND_SPACE_SEQUENCER, nullptr);

  prop = RNA_def_property(srna, "proxy_storage", PROP_ENUM, PROP_NONE);
  RNA_def_property_enum_items(prop, editing_storage_items);
  RNA_def_property_ui_text(prop, "Proxy Storage", "How to store proxies for this project");
  RNA_def_property_translation_context(prop, BLT_I18NCONTEXT_ID_SEQUENCE);
  RNA_def_property_update(prop, NC_SPACE | ND_SPACE_SEQUENCER, "rna_SequenceEditor_update_cache");

  prop = RNA_def_property(srna, "proxy_dir", PROP_STRING, PROP_DIRPATH);
  RNA_def_property_string_sdna(prop, nullptr, "proxy_dir");
  RNA_def_property_ui_text(prop, "Proxy Directory", "");
  RNA_def_property_flag(prop, PROP_PATH_SUPPORTS_BLEND_RELATIVE);
  RNA_def_property_update(prop, NC_SPACE | ND_SPACE_SEQUENCER, "rna_SequenceEditor_update_cache");

  /* cache flags */

  prop = RNA_def_property(srna, "use_cache_raw", PROP_BOOLEAN, PROP_NONE);
  RNA_def_property_boolean_sdna(prop, nullptr, "cache_flag", SEQ_CACHE_STORE_RAW);
  RNA_def_property_ui_text(prop,
                           "Cache Raw",
                           "Cache raw images read from disk, for faster tweaking of strip "
                           "parameters at the cost of memory usage");
<<<<<<< HEAD
=======
  RNA_def_property_update(
      prop, NC_SPACE | ND_SPACE_SEQUENCER, "rna_SequenceEditor_cache_settings_changed");
>>>>>>> 9a41dc73

  prop = RNA_def_property(srna, "use_cache_final", PROP_BOOLEAN, PROP_NONE);
  RNA_def_property_boolean_sdna(prop, nullptr, "cache_flag", SEQ_CACHE_STORE_FINAL_OUT);
  RNA_def_property_ui_text(prop, "Cache Final", "Cache final image for each frame");
  RNA_def_property_update(
      prop, NC_SPACE | ND_SPACE_SEQUENCER, "rna_SequenceEditor_cache_settings_changed");

  prop = RNA_def_property(srna, "use_prefetch", PROP_BOOLEAN, PROP_NONE);
  RNA_def_property_boolean_sdna(prop, nullptr, "cache_flag", SEQ_CACHE_PREFETCH_ENABLE);
  RNA_def_property_ui_text(
      prop,
      "Prefetch Frames",
      "Render frames ahead of current frame in the background for faster playback");
  RNA_def_property_update(prop, NC_SCENE | ND_SEQUENCER, nullptr);

  prop = RNA_def_property(srna, "cache_raw_size", PROP_INT, PROP_NONE);
  RNA_def_property_clear_flag(prop, PROP_EDITABLE | PROP_ANIMATABLE);
  RNA_def_property_int_funcs(prop, "rna_SequenceEditor_get_cache_raw_size", nullptr, nullptr);
  RNA_def_property_ui_text(prop, "Raw Cache Size", "Size of raw source images cache in megabytes");

  prop = RNA_def_property(srna, "cache_final_size", PROP_INT, PROP_NONE);
  RNA_def_property_clear_flag(prop, PROP_EDITABLE | PROP_ANIMATABLE);
  RNA_def_property_int_funcs(prop, "rna_SequenceEditor_get_cache_final_size", nullptr, nullptr);
  RNA_def_property_ui_text(
      prop, "Final Cache Size", "Size of final rendered images cache in megabytes");

  /* functions */

  func = RNA_def_function(srna, "display_stack", "rna_SequenceEditor_display_stack");
  RNA_def_function_flag(func, FUNC_USE_SELF_ID | FUNC_USE_REPORTS);
  RNA_def_function_ui_description(func, "Display strips stack");
  parm = RNA_def_pointer(
      func, "meta_sequence", "Strip", "Meta Strip", "Meta to display its stack");
  RNA_def_parameter_flags(parm, PropertyFlag(0), PARM_REQUIRED);
}

static void rna_def_filter_video(StructRNA *srna)
{
  PropertyRNA *prop;

  static const EnumPropertyItem alpha_mode_items[] = {
      {SEQ_ALPHA_STRAIGHT,
       "STRAIGHT",
       0,
       "Straight",
       "RGB channels in transparent pixels are unaffected by the alpha channel"},
      {SEQ_ALPHA_PREMUL,
       "PREMUL",
       0,
       "Premultiplied",
       "RGB channels in transparent pixels are multiplied by the alpha channel"},
      {0, nullptr, 0, nullptr, nullptr},
  };

  prop = RNA_def_property(srna, "use_deinterlace", PROP_BOOLEAN, PROP_NONE);
  RNA_def_property_boolean_sdna(prop, nullptr, "flag", SEQ_FILTERY);
  RNA_def_property_ui_text(prop, "Deinterlace", "Remove fields from video movies");
  RNA_def_property_update(prop, NC_SCENE | ND_SEQUENCER, "rna_Strip_reopen_files_update");

  prop = RNA_def_property(srna, "alpha_mode", PROP_ENUM, PROP_NONE);
  RNA_def_property_enum_items(prop, alpha_mode_items);
  RNA_def_property_ui_text(
      prop, "Alpha Mode", "Representation of alpha information in the RGBA pixels");
  RNA_def_property_update(prop, NC_SCENE | ND_SEQUENCER, "rna_Strip_invalidate_raw_update");

  prop = RNA_def_property(srna, "use_flip_x", PROP_BOOLEAN, PROP_NONE);
  RNA_def_property_boolean_sdna(prop, nullptr, "flag", SEQ_FLIPX);
  RNA_def_property_ui_text(prop, "Flip X", "Flip on the X axis");
  RNA_def_property_update(prop, NC_SCENE | ND_SEQUENCER, "rna_Strip_invalidate_raw_update");

  prop = RNA_def_property(srna, "use_flip_y", PROP_BOOLEAN, PROP_NONE);
  RNA_def_property_boolean_sdna(prop, nullptr, "flag", SEQ_FLIPY);
  RNA_def_property_ui_text(prop, "Flip Y", "Flip on the Y axis");
  RNA_def_property_update(prop, NC_SCENE | ND_SEQUENCER, "rna_Strip_invalidate_raw_update");

  prop = RNA_def_property(srna, "use_float", PROP_BOOLEAN, PROP_NONE);
  RNA_def_property_boolean_sdna(prop, nullptr, "flag", SEQ_MAKE_FLOAT);
  RNA_def_property_ui_text(prop, "Convert Float", "Convert input to float data");
  RNA_def_property_update(prop, NC_SCENE | ND_SEQUENCER, "rna_Strip_invalidate_raw_update");

  prop = RNA_def_property(srna, "use_reverse_frames", PROP_BOOLEAN, PROP_NONE);
  RNA_def_property_boolean_sdna(prop, nullptr, "flag", SEQ_REVERSE_FRAMES);
  RNA_def_property_ui_text(prop, "Reverse Frames", "Reverse frame order");
  RNA_def_property_update(
      prop, NC_SCENE | ND_SEQUENCER, "rna_Strip_invalidate_preprocessed_update");

  prop = RNA_def_property(srna, "color_multiply", PROP_FLOAT, PROP_UNSIGNED);
  RNA_def_property_float_sdna(prop, nullptr, "mul");
  RNA_def_property_range(prop, 0.0f, 20.0f);
  RNA_def_property_float_default(prop, 1.0f);
  RNA_def_property_ui_text(prop, "Multiply Colors", "");
  RNA_def_property_update(
      prop, NC_SCENE | ND_SEQUENCER, "rna_Strip_invalidate_preprocessed_update");

  prop = RNA_def_property(srna, "multiply_alpha", PROP_BOOLEAN, PROP_NONE);
  RNA_def_property_boolean_sdna(prop, nullptr, "flag", SEQ_MULTIPLY_ALPHA);
  RNA_def_property_ui_text(prop, "Multiply Alpha", "Multiply alpha along with color channels");
  RNA_def_property_update(prop, NC_SCENE | ND_SEQUENCER, "rna_Strip_invalidate_raw_update");

  prop = RNA_def_property(srna, "color_saturation", PROP_FLOAT, PROP_UNSIGNED);
  RNA_def_property_float_sdna(prop, nullptr, "sat");
  RNA_def_property_range(prop, 0.0f, 20.0f);
  RNA_def_property_ui_range(prop, 0.0f, 2.0f, 3, 3);
  RNA_def_property_float_default(prop, 1.0f);
  RNA_def_property_ui_text(prop, "Saturation", "Adjust the intensity of the input's color");
  RNA_def_property_update(
      prop, NC_SCENE | ND_SEQUENCER, "rna_Strip_invalidate_preprocessed_update");

  prop = RNA_def_property(srna, "strobe", PROP_FLOAT, PROP_NONE);
  RNA_def_property_range(prop, 1.0f, 30.0f);
  RNA_def_property_ui_text(prop, "Strobe", "Only display every nth frame");
  RNA_def_property_update(
      prop, NC_SCENE | ND_SEQUENCER, "rna_Strip_invalidate_preprocessed_update");

  prop = RNA_def_property(srna, "transform", PROP_POINTER, PROP_NONE);
  RNA_def_property_pointer_sdna(prop, nullptr, "data->transform");
  RNA_def_property_ui_text(prop, "Transform", "");

  prop = RNA_def_property(srna, "crop", PROP_POINTER, PROP_NONE);
  RNA_def_property_pointer_sdna(prop, nullptr, "data->crop");
  RNA_def_property_ui_text(prop, "Crop", "");
}

static void rna_def_proxy(StructRNA *srna)
{
  PropertyRNA *prop;

  prop = RNA_def_property(srna, "use_proxy", PROP_BOOLEAN, PROP_NONE);
  RNA_def_property_boolean_sdna(prop, nullptr, "flag", SEQ_USE_PROXY);
  RNA_def_property_ui_text(
      prop, "Use Proxy / Timecode", "Use a preview proxy and/or time-code index for this strip");
  RNA_def_property_boolean_funcs(prop, nullptr, "rna_Strip_use_proxy_set");
  RNA_def_property_update(
      prop, NC_SCENE | ND_SEQUENCER, "rna_Strip_invalidate_preprocessed_update");

  prop = RNA_def_property(srna, "proxy", PROP_POINTER, PROP_NONE);
  RNA_def_property_pointer_sdna(prop, nullptr, "data->proxy");
  RNA_def_property_ui_text(prop, "Proxy", "");
}

static void rna_def_input(StructRNA *srna)
{
  PropertyRNA *prop;

  prop = RNA_def_property(srna, "animation_offset_start", PROP_INT, PROP_UNSIGNED);
  RNA_def_property_int_sdna(prop, nullptr, "anim_startofs");
  RNA_def_property_clear_flag(prop, PROP_ANIMATABLE);
  RNA_def_property_int_funcs(prop,
                             nullptr,
                             "rna_Strip_anim_startofs_final_set",
                             "rna_Strip_anim_startofs_final_range"); /* overlap tests */
  RNA_def_property_ui_text(prop, "Animation Start Offset", "Animation start offset (trim start)");
  RNA_def_property_update(
      prop, NC_SCENE | ND_SEQUENCER, "rna_Strip_invalidate_preprocessed_update");

  prop = RNA_def_property(srna, "animation_offset_end", PROP_INT, PROP_UNSIGNED);
  RNA_def_property_int_sdna(prop, nullptr, "anim_endofs");
  RNA_def_property_clear_flag(prop, PROP_ANIMATABLE);
  RNA_def_property_int_funcs(prop,
                             nullptr,
                             "rna_Strip_anim_endofs_final_set",
                             "rna_Strip_anim_endofs_final_range"); /* overlap tests */
  RNA_def_property_ui_text(prop, "Animation End Offset", "Animation end offset (trim end)");
  RNA_def_property_update(
      prop, NC_SCENE | ND_SEQUENCER, "rna_Strip_invalidate_preprocessed_update");
}

static void rna_def_effect_inputs(StructRNA *srna, int count)
{
  PropertyRNA *prop;

  prop = RNA_def_property(srna, "input_count", PROP_INT, PROP_UNSIGNED);
  RNA_def_property_clear_flag(prop, PROP_EDITABLE);
  RNA_def_property_int_funcs(prop, "rna_Strip_input_count_get", nullptr, nullptr);

  if (count >= 1) {
    prop = RNA_def_property(srna, "input_1", PROP_POINTER, PROP_NONE);
    RNA_def_property_pointer_sdna(prop, nullptr, "input1");
    RNA_def_property_flag(prop, PROP_EDITABLE | PROP_NEVER_NULL);
    RNA_def_property_pointer_funcs(prop, nullptr, "rna_Strip_input_1_set", nullptr, nullptr);
    RNA_def_property_ui_text(prop, "Input 1", "First input for the effect strip");
  }

  if (count >= 2) {
    prop = RNA_def_property(srna, "input_2", PROP_POINTER, PROP_NONE);
    RNA_def_property_pointer_sdna(prop, nullptr, "input2");
    RNA_def_property_flag(prop, PROP_EDITABLE | PROP_NEVER_NULL);
    RNA_def_property_pointer_funcs(prop, nullptr, "rna_Strip_input_2_set", nullptr, nullptr);
    RNA_def_property_ui_text(prop, "Input 2", "Second input for the effect strip");
  }
}

static void rna_def_color_management(StructRNA *srna)
{
  PropertyRNA *prop;

  prop = RNA_def_property(srna, "colorspace_settings", PROP_POINTER, PROP_NONE);
  RNA_def_property_pointer_sdna(prop, nullptr, "data->colorspace_settings");
  RNA_def_property_struct_type(prop, "ColorManagedInputColorspaceSettings");
  RNA_def_property_ui_text(prop, "Color Space Settings", "Input color space settings");
}

static void rna_def_movie_types(StructRNA *srna)
{
  PropertyRNA *prop;

  prop = RNA_def_property(srna, "fps", PROP_FLOAT, PROP_NONE);
  RNA_def_property_ui_text(prop, "FPS", "Frames per second");
  RNA_def_property_clear_flag(prop, PROP_EDITABLE);
  RNA_def_property_float_funcs(prop, "rna_Strip_fps_get", nullptr, nullptr);
}

static void rna_def_retiming_keys(StructRNA *srna)
{
  PropertyRNA *prop = RNA_def_property(srna, "retiming_keys", PROP_COLLECTION, PROP_NONE);
  RNA_def_property_collection_sdna(prop, nullptr, "retiming_keys", nullptr);
  RNA_def_property_struct_type(prop, "RetimingKey");
  RNA_def_property_ui_text(prop, "Retiming Keys", "");
  RNA_def_property_collection_funcs(prop,
                                    "rna_Strip_retiming_keys_begin",
                                    "rna_iterator_array_next",
                                    "rna_iterator_array_end",
                                    "rna_iterator_array_get",
                                    "rna_Strip_retiming_keys_length",
                                    nullptr,
                                    nullptr,
                                    nullptr);
  RNA_def_property_srna(prop, "RetimingKeys");
}

static void rna_def_image(BlenderRNA *brna)
{
  StructRNA *srna;
  PropertyRNA *prop;

  srna = RNA_def_struct(brna, "ImageStrip", "Strip");
  RNA_def_struct_ui_text(srna, "Image Strip", "Sequence strip to load one or more images");
  RNA_def_struct_sdna(srna, "Strip");

  prop = RNA_def_property(srna, "directory", PROP_STRING, PROP_DIRPATH);
  RNA_def_property_string_sdna(prop, nullptr, "data->dirpath");
  RNA_def_property_ui_text(prop, "Directory", "");
  RNA_def_property_flag(prop, PROP_PATH_SUPPORTS_BLEND_RELATIVE);
  RNA_def_property_update(prop, NC_SCENE | ND_SEQUENCER, "rna_Strip_invalidate_raw_update");

  prop = RNA_def_property(srna, "elements", PROP_COLLECTION, PROP_NONE);
  RNA_def_property_collection_sdna(prop, nullptr, "data->stripdata", nullptr);
  RNA_def_property_struct_type(prop, "StripElement");
  RNA_def_property_ui_text(prop, "Elements", "");
  RNA_def_property_collection_funcs(prop,
                                    "rna_Strip_elements_begin",
                                    "rna_iterator_array_next",
                                    "rna_iterator_array_end",
                                    "rna_iterator_array_get",
                                    "rna_Strip_elements_length",
                                    nullptr,
                                    nullptr,
                                    nullptr);
  RNA_api_strip_elements(brna, prop);

  rna_def_retiming_keys(srna);

  /* multiview */
  prop = RNA_def_property(srna, "use_multiview", PROP_BOOLEAN, PROP_NONE);
  RNA_def_property_boolean_sdna(prop, nullptr, "flag", SEQ_USE_VIEWS);
  RNA_def_property_ui_text(prop, "Use Multi-View", "Use Multiple Views (when available)");
  RNA_def_property_update(prop, NC_SCENE | ND_SEQUENCER, "rna_Strip_views_format_update");

  prop = RNA_def_property(srna, "views_format", PROP_ENUM, PROP_NONE);
  RNA_def_property_enum_sdna(prop, nullptr, "views_format");
  RNA_def_property_enum_items(prop, rna_enum_views_format_items);
  RNA_def_property_ui_text(prop, "Views Format", "Mode to load image views");
  RNA_def_property_update(prop, NC_IMAGE | ND_DISPLAY, "rna_Strip_views_format_update");

  prop = RNA_def_property(srna, "stereo_3d_format", PROP_POINTER, PROP_NONE);
  RNA_def_property_pointer_sdna(prop, nullptr, "stereo3d_format");
  RNA_def_property_flag(prop, PROP_NEVER_NULL);
  RNA_def_property_struct_type(prop, "Stereo3dFormat");
  RNA_def_property_ui_text(prop, "Stereo 3D Format", "Settings for stereo 3D");

  rna_def_filter_video(srna);
  rna_def_proxy(srna);
  rna_def_input(srna);
  rna_def_color_management(srna);
}

static void rna_def_strips_meta(BlenderRNA *brna)
{
  StructRNA *srna;

  srna = RNA_def_struct(brna, "StripsMeta", nullptr);
  RNA_def_struct_sdna(srna, "Strip");
  RNA_def_struct_ui_text(srna, "Strips", "Collection of Strips");

  RNA_api_strips(srna, true);
}

static void rna_def_meta(BlenderRNA *brna)
{
  StructRNA *srna;
  FunctionRNA *func;
  PropertyRNA *prop;

  srna = RNA_def_struct(brna, "MetaStrip", "Strip");
  RNA_def_struct_ui_text(
      srna, "Meta Strip", "Sequence strip to group other strips as a single sequence strip");
  RNA_def_struct_sdna(srna, "Strip");

  rna_def_strips_meta(brna);

  /* DEPRECATED */
  prop = RNA_def_property(srna, "sequences", PROP_COLLECTION, PROP_NONE);
  RNA_def_property_srna(prop, "StripsMeta");
  RNA_def_property_collection_sdna(prop, nullptr, "seqbase", nullptr);
  RNA_def_property_struct_type(prop, "Strip");
  RNA_def_property_ui_text(
      prop, "Strips", "(Deprecated: Replaced by '.strips') Strips nested in meta strip");

  prop = RNA_def_property(srna, "strips", PROP_COLLECTION, PROP_NONE);
  RNA_def_property_srna(prop, "StripsMeta");
  RNA_def_property_collection_sdna(prop, nullptr, "seqbase", nullptr);
  RNA_def_property_struct_type(prop, "Strip");
  RNA_def_property_ui_text(prop, "Strips", "Strips nested in meta strip");

  prop = RNA_def_property(srna, "channels", PROP_COLLECTION, PROP_NONE);
  RNA_def_property_collection_sdna(prop, nullptr, "channels", nullptr);
  RNA_def_property_struct_type(prop, "SequenceTimelineChannel");
  RNA_def_property_ui_text(prop, "Channels", "");

  func = RNA_def_function(srna, "separate", "rna_Strip_separate");
  RNA_def_function_flag(func, FUNC_USE_SELF_ID | FUNC_USE_MAIN);
  RNA_def_function_ui_description(func, "Separate meta");

  rna_def_filter_video(srna);
  rna_def_proxy(srna);
  rna_def_input(srna);
}

static void rna_def_audio_options(StructRNA *srna)
{
  PropertyRNA *prop;

  prop = RNA_def_property(srna, "volume", PROP_FLOAT, PROP_NONE);
  RNA_def_property_float_sdna(prop, nullptr, "volume");
  RNA_def_property_range(prop, 0.0f, 100.0f);
  RNA_def_property_float_default(prop, 1.0f);
  RNA_def_property_ui_text(prop, "Volume", "Playback volume of the sound");
  RNA_def_property_translation_context(prop, BLT_I18NCONTEXT_ID_SOUND);
  RNA_def_property_update(prop, NC_SCENE | ND_SEQUENCER, "rna_Strip_audio_update");
}

static void rna_def_scene(BlenderRNA *brna)
{
  StructRNA *srna;
  PropertyRNA *prop;

  static const EnumPropertyItem scene_input_items[] = {
      {0, "CAMERA", ICON_VIEW3D, "Camera", "Use the Scene's 3D camera as input"},
      {SEQ_SCENE_STRIPS,
       "SEQUENCER",
       ICON_SEQUENCE,
       "Sequencer",
       "Use the Scene's Sequencer timeline as input"},
      {0, nullptr, 0, nullptr, nullptr},
  };

  srna = RNA_def_struct(brna, "SceneStrip", "Strip");
  RNA_def_struct_ui_text(
      srna, "Scene Strip", "Sequence strip using the rendered image of a scene");
  RNA_def_struct_sdna(srna, "Strip");

  prop = RNA_def_property(srna, "scene", PROP_POINTER, PROP_NONE);
  RNA_def_property_flag(prop, PROP_EDITABLE | PROP_ID_SELF_CHECK);
  RNA_def_property_ui_text(prop, "Scene", "Scene that this sequence uses");
  RNA_def_property_update(prop, NC_SCENE | ND_SEQUENCER, "rna_Strip_scene_switch_update");

  prop = RNA_def_property(srna, "scene_camera", PROP_POINTER, PROP_NONE);
  RNA_def_property_flag(prop, PROP_EDITABLE);
  RNA_def_property_pointer_funcs(prop, nullptr, nullptr, nullptr, "rna_Camera_object_poll");
  RNA_def_property_ui_text(prop, "Camera Override", "Override the scene's active camera");
  RNA_def_property_update(prop, NC_SCENE | ND_SEQUENCER, "rna_Strip_invalidate_raw_update");

  prop = RNA_def_property(srna, "scene_input", PROP_ENUM, PROP_NONE);
  RNA_def_property_enum_bitflag_sdna(prop, nullptr, "flag");
  RNA_def_property_enum_items(prop, scene_input_items);
  RNA_def_property_ui_text(prop, "Input", "Input type to use for the Scene strip");
  RNA_def_property_update(prop, NC_SCENE | ND_SEQUENCER, "rna_Strip_use_strip");

  prop = RNA_def_property(srna, "use_annotations", PROP_BOOLEAN, PROP_NONE);
  RNA_def_property_boolean_negative_sdna(prop, nullptr, "flag", SEQ_SCENE_NO_ANNOTATION);
  RNA_def_property_ui_text(prop, "Use Annotations", "Show Annotations in OpenGL previews");
  RNA_def_property_update(prop, NC_SCENE | ND_SEQUENCER, "rna_Strip_invalidate_raw_update");

  rna_def_retiming_keys(srna);
  rna_def_audio_options(srna);
  rna_def_filter_video(srna);
  rna_def_proxy(srna);
  rna_def_input(srna);
  rna_def_movie_types(srna);
}

static void rna_def_movie(BlenderRNA *brna)
{
  StructRNA *srna;
  PropertyRNA *prop;
  FunctionRNA *func;
  PropertyRNA *parm;

  srna = RNA_def_struct(brna, "MovieStrip", "Strip");
  RNA_def_struct_ui_text(srna, "Movie Strip", "Sequence strip to load a video");
  RNA_def_struct_sdna(srna, "Strip");

  prop = RNA_def_property(srna, "stream_index", PROP_INT, PROP_NONE);
  RNA_def_property_int_sdna(prop, nullptr, "streamindex");
  RNA_def_property_range(prop, 0, 20);
  RNA_def_property_ui_text(
      prop,
      "Stream Index",
      "For files with several movie streams, use the stream with the given index");
  RNA_def_property_update(prop, NC_SCENE | ND_SEQUENCER, "rna_Strip_reopen_files_update");

  prop = RNA_def_property(srna, "elements", PROP_COLLECTION, PROP_NONE);
  RNA_def_property_collection_sdna(prop, nullptr, "data->stripdata", nullptr);
  RNA_def_property_struct_type(prop, "StripElement");
  RNA_def_property_ui_text(prop, "Elements", "");
  RNA_def_property_collection_funcs(prop,
                                    "rna_Strip_elements_begin",
                                    "rna_iterator_array_next",
                                    "rna_iterator_array_end",
                                    "rna_iterator_array_get",
                                    "rna_Strip_elements_length",
                                    nullptr,
                                    nullptr,
                                    nullptr);

  rna_def_retiming_keys(srna);

  prop = RNA_def_property(srna, "filepath", PROP_STRING, PROP_FILEPATH);
  RNA_def_property_ui_text(prop, "File", "");
  RNA_def_property_string_funcs(
      prop, "rna_Strip_filepath_get", "rna_Strip_filepath_length", "rna_Strip_filepath_set");
  RNA_def_property_flag(prop, PROP_PATH_SUPPORTS_BLEND_RELATIVE);
  RNA_def_property_update(prop, NC_SCENE | ND_SEQUENCER, "rna_Strip_filepath_update");

  func = RNA_def_function(srna, "reload_if_needed", "rna_MovieStrip_reload_if_needed");
  RNA_def_function_flag(func, FUNC_USE_SELF_ID | FUNC_USE_MAIN);
  /* return type */
  parm = RNA_def_boolean(func,
                         "can_produce_frames",
                         false,
                         "True if the strip can produce frames, False otherwise",
                         "");
  RNA_def_function_return(func, parm);

  /* metadata */
  func = RNA_def_function(srna, "metadata", "rna_MovieStrip_metadata_get");
  RNA_def_function_flag(func, FUNC_USE_SELF_ID);
  RNA_def_function_ui_description(func, "Retrieve metadata of the movie file");
  /* return type */
  parm = RNA_def_pointer(
      func, "metadata", "IDPropertyWrapPtr", "", "Dict-like object containing the metadata");
  RNA_def_parameter_flags(parm, PropertyFlag(0), PARM_RNAPTR);
  RNA_def_function_return(func, parm);

  /* multiview */
  prop = RNA_def_property(srna, "use_multiview", PROP_BOOLEAN, PROP_NONE);
  RNA_def_property_boolean_sdna(prop, nullptr, "flag", SEQ_USE_VIEWS);
  RNA_def_property_ui_text(prop, "Use Multi-View", "Use Multiple Views (when available)");
  RNA_def_property_update(prop, NC_SCENE | ND_SEQUENCER, "rna_Strip_views_format_update");

  prop = RNA_def_property(srna, "views_format", PROP_ENUM, PROP_NONE);
  RNA_def_property_enum_sdna(prop, nullptr, "views_format");
  RNA_def_property_enum_items(prop, rna_enum_views_format_items);
  RNA_def_property_ui_text(prop, "Views Format", "Mode to load movie views");
  RNA_def_property_update(prop, NC_IMAGE | ND_DISPLAY, "rna_Strip_views_format_update");

  prop = RNA_def_property(srna, "stereo_3d_format", PROP_POINTER, PROP_NONE);
  RNA_def_property_pointer_sdna(prop, nullptr, "stereo3d_format");
  RNA_def_property_flag(prop, PROP_NEVER_NULL);
  RNA_def_property_struct_type(prop, "Stereo3dFormat");
  RNA_def_property_ui_text(prop, "Stereo 3D Format", "Settings for stereo 3D");

  rna_def_filter_video(srna);
  rna_def_proxy(srna);
  rna_def_input(srna);
  rna_def_color_management(srna);
  rna_def_movie_types(srna);
}

static void rna_def_movieclip(BlenderRNA *brna)
{
  StructRNA *srna;
  PropertyRNA *prop;

  srna = RNA_def_struct(brna, "MovieClipStrip", "Strip");
  RNA_def_struct_ui_text(
      srna, "MovieClip Strip", "Sequence strip to load a video from the clip editor");
  RNA_def_struct_sdna(srna, "Strip");

  prop = RNA_def_property(srna, "clip", PROP_POINTER, PROP_NONE);
  RNA_def_property_flag(prop, PROP_EDITABLE);
  RNA_def_property_ui_text(prop, "Movie Clip", "Movie clip that this sequence uses");
  RNA_def_property_update(prop, NC_SCENE | ND_SEQUENCER, "rna_Strip_invalidate_raw_update");

  prop = RNA_def_property(srna, "undistort", PROP_BOOLEAN, PROP_NONE);
  RNA_def_property_boolean_sdna(prop, nullptr, "clip_flag", SEQ_MOVIECLIP_RENDER_UNDISTORTED);
  RNA_def_property_ui_text(prop, "Undistort Clip", "Use the undistorted version of the clip");
  RNA_def_property_update(prop, NC_SCENE | ND_SEQUENCER, "rna_Strip_invalidate_raw_update");

  prop = RNA_def_property(srna, "stabilize2d", PROP_BOOLEAN, PROP_NONE);
  RNA_def_property_boolean_sdna(prop, nullptr, "clip_flag", SEQ_MOVIECLIP_RENDER_STABILIZED);
  RNA_def_property_ui_text(prop, "Stabilize 2D Clip", "Use the 2D stabilized version of the clip");
  RNA_def_property_update(prop, NC_SCENE | ND_SEQUENCER, "rna_Strip_invalidate_raw_update");

  rna_def_filter_video(srna);
  rna_def_input(srna);
  rna_def_movie_types(srna);
}

static void rna_def_mask(BlenderRNA *brna)
{
  StructRNA *srna;
  PropertyRNA *prop;

  srna = RNA_def_struct(brna, "MaskStrip", "Strip");
  RNA_def_struct_ui_text(srna, "Mask Strip", "Sequence strip to load a video from a mask");
  RNA_def_struct_sdna(srna, "Strip");

  prop = RNA_def_property(srna, "mask", PROP_POINTER, PROP_NONE);
  RNA_def_property_flag(prop, PROP_EDITABLE);
  RNA_def_property_ui_text(prop, "Mask", "Mask that this sequence uses");
  RNA_def_property_update(prop, NC_SCENE | ND_SEQUENCER, "rna_Strip_invalidate_raw_update");

  rna_def_filter_video(srna);
  rna_def_input(srna);
}

static void rna_def_sound(BlenderRNA *brna)
{
  StructRNA *srna;
  PropertyRNA *prop;

  srna = RNA_def_struct(brna, "SoundStrip", "Strip");
  RNA_def_struct_ui_text(
      srna, "Sound Strip", "Sequence strip defining a sound to be played over a period of time");
  RNA_def_struct_sdna(srna, "Strip");

  prop = RNA_def_property(srna, "sound", PROP_POINTER, PROP_NONE);
  RNA_def_property_flag(prop, PROP_EDITABLE);
  RNA_def_property_struct_type(prop, "Sound");
  RNA_def_property_ui_text(prop, "Sound", "Sound data used by this sequence"); /* BFA */
  RNA_def_property_update(prop, NC_SCENE | ND_SEQUENCER, "rna_Strip_sound_update");

  rna_def_audio_options(srna);

  prop = RNA_def_property(srna, "pan", PROP_FLOAT, PROP_NONE);
  RNA_def_property_float_sdna(prop, nullptr, "pan");
  RNA_def_property_range(prop, -FLT_MAX, FLT_MAX);
  RNA_def_property_ui_range(prop, -2, 2, 1, 2);
  RNA_def_property_ui_text(prop, "Pan", "Playback panning of the sound (only for Mono sources)");
  RNA_def_property_translation_context(prop, BLT_I18NCONTEXT_ID_SOUND);
  RNA_def_property_float_funcs(prop, nullptr, nullptr, "rna_Strip_pan_range");
  RNA_def_property_update(prop, NC_SCENE | ND_SEQUENCER, "rna_Strip_audio_update");

  prop = RNA_def_property(srna, "sound_offset", PROP_FLOAT, PROP_TIME_ABSOLUTE);
  RNA_def_property_float_sdna(prop, nullptr, "sound_offset");
  RNA_def_property_range(prop, -FLT_MAX, FLT_MAX);
  RNA_def_property_ui_range(prop, -FLT_MAX, FLT_MAX, 1, 3);
  RNA_def_property_clear_flag(prop, PROP_ANIMATABLE); /* not meant to be animated */
  RNA_def_property_ui_text(
      prop,
      "Sound Offset",
      "Offset of the sound from the beginning of the strip, expressed in seconds");
  RNA_def_property_translation_context(prop, BLT_I18NCONTEXT_ID_SOUND);
  RNA_def_property_update(prop, NC_SCENE | ND_SEQUENCER, "rna_Strip_audio_update");

  prop = RNA_def_property(srna, "show_waveform", PROP_BOOLEAN, PROP_NONE);
  RNA_def_property_boolean_sdna(prop, nullptr, "flag", SEQ_AUDIO_DRAW_WAVEFORM);
  RNA_def_property_ui_text(
      prop, "Display Waveform", "Display the audio waveform inside the strip");
  RNA_def_property_update(prop, NC_SCENE | ND_SEQUENCER, nullptr);

  rna_def_retiming_keys(srna);
  rna_def_input(srna);
}

static void rna_def_effect(BlenderRNA *brna)
{
  StructRNA *srna;

  srna = RNA_def_struct(brna, "EffectStrip", "Strip");
  RNA_def_struct_ui_text(
      srna,
      "Effect Strip",
      "Sequence strip applying an effect on the images created by other strips");
  RNA_def_struct_sdna(srna, "Strip");

  rna_def_filter_video(srna);
  rna_def_proxy(srna);
}

static void rna_def_multicam(StructRNA *srna)
{
  PropertyRNA *prop;

  prop = RNA_def_property(srna, "multicam_source", PROP_INT, PROP_UNSIGNED);
  RNA_def_property_int_sdna(prop, nullptr, "multicam_source");
  RNA_def_property_range(prop, 0, blender::seq::MAX_CHANNELS - 1);
  RNA_def_property_ui_text(prop, "Multicam Source Channel", "");
  RNA_def_property_update(prop, NC_SCENE | ND_SEQUENCER, "rna_Strip_invalidate_raw_update");

  rna_def_input(srna);
}

static void rna_def_wipe(StructRNA *srna)
{
  PropertyRNA *prop;

  static const EnumPropertyItem wipe_type_items[] = {
      {blender::seq::DO_SINGLE_WIPE, "SINGLE", 0, "Single", ""},
      {blender::seq::DO_DOUBLE_WIPE, "DOUBLE", 0, "Double", ""},
      /* not used yet {DO_BOX_WIPE, "BOX", 0, "Box", ""}, */
      /* not used yet {DO_CROSS_WIPE, "CROSS", 0, "Cross", ""}, */
      {blender::seq::DO_IRIS_WIPE, "IRIS", 0, "Iris", ""},
      {blender::seq::DO_CLOCK_WIPE, "CLOCK", 0, "Clock", ""},
      {0, nullptr, 0, nullptr, nullptr},
  };

  static const EnumPropertyItem wipe_direction_items[] = {
      {0, "OUT", 0, "Out", ""},
      {1, "IN", 0, "In", ""},
      {0, nullptr, 0, nullptr, nullptr},
  };

  RNA_def_struct_sdna_from(srna, "WipeVars", "effectdata");

  prop = RNA_def_property(srna, "blur_width", PROP_FLOAT, PROP_FACTOR);
  RNA_def_property_float_sdna(prop, nullptr, "edgeWidth");
  RNA_def_property_range(prop, 0.0f, 1.0f);
  RNA_def_property_ui_text(
      prop,
      "Blur Width",
      "Width of the blur for the transition, in percentage relative to the image size");
  RNA_def_property_update(prop, NC_SCENE | ND_SEQUENCER, "rna_Strip_invalidate_raw_update");

  prop = RNA_def_property(srna, "angle", PROP_FLOAT, PROP_ANGLE);
  RNA_def_property_range(prop, DEG2RADF(-90.0f), DEG2RADF(90.0f));
  RNA_def_property_ui_text(prop, "Angle", "Angle of the transition");
  RNA_def_property_update(prop, NC_SCENE | ND_SEQUENCER, "rna_Strip_invalidate_raw_update");

  prop = RNA_def_property(srna, "direction", PROP_ENUM, PROP_NONE);
  RNA_def_property_enum_sdna(prop, nullptr, "forward");
  RNA_def_property_enum_items(prop, wipe_direction_items);
  RNA_def_property_ui_text(prop, "Direction", "Whether to fade in or out");
  RNA_def_property_translation_context(prop, BLT_I18NCONTEXT_ID_SEQUENCE);
  RNA_def_property_update(prop, NC_SCENE | ND_SEQUENCER, "rna_Strip_invalidate_raw_update");

  prop = RNA_def_property(srna, "transition_type", PROP_ENUM, PROP_NONE);
  RNA_def_property_enum_sdna(prop, nullptr, "wipetype");
  RNA_def_property_enum_items(prop, wipe_type_items);
  RNA_def_property_translation_context(prop, BLT_I18NCONTEXT_ID_SEQUENCE);
  RNA_def_property_ui_text(prop, "Transition Type", "");
  RNA_def_property_update(prop, NC_SCENE | ND_SEQUENCER, "rna_Strip_invalidate_raw_update");
}

static void rna_def_glow(StructRNA *srna)
{
  PropertyRNA *prop;

  RNA_def_struct_sdna_from(srna, "GlowVars", "effectdata");

  prop = RNA_def_property(srna, "threshold", PROP_FLOAT, PROP_FACTOR);
  RNA_def_property_float_sdna(prop, nullptr, "fMini");
  RNA_def_property_range(prop, 0.0f, 1.0f);
  RNA_def_property_ui_text(prop, "Threshold", "Minimum intensity to trigger a glow");
  RNA_def_property_update(prop, NC_SCENE | ND_SEQUENCER, "rna_Strip_invalidate_raw_update");

  prop = RNA_def_property(srna, "clamp", PROP_FLOAT, PROP_FACTOR);
  RNA_def_property_float_sdna(prop, nullptr, "fClamp");
  RNA_def_property_range(prop, 0.0f, 1.0f);
  RNA_def_property_ui_text(prop, "Clamp", "Brightness limit of intensity");
  RNA_def_property_update(prop, NC_SCENE | ND_SEQUENCER, "rna_Strip_invalidate_raw_update");

  prop = RNA_def_property(srna, "boost_factor", PROP_FLOAT, PROP_NONE);
  RNA_def_property_float_sdna(prop, nullptr, "fBoost");
  RNA_def_property_range(prop, 0.0f, 10.0f);
  RNA_def_property_ui_text(prop, "Boost Factor", "Brightness multiplier");
  RNA_def_property_update(prop, NC_SCENE | ND_SEQUENCER, "rna_Strip_invalidate_raw_update");

  prop = RNA_def_property(srna, "blur_radius", PROP_FLOAT, PROP_NONE);
  RNA_def_property_float_sdna(prop, nullptr, "dDist");
  RNA_def_property_range(prop, 0.5f, 20.0f);
  RNA_def_property_ui_text(prop, "Blur Distance", "Radius of glow effect");
  RNA_def_property_update(prop, NC_SCENE | ND_SEQUENCER, "rna_Strip_invalidate_raw_update");

  prop = RNA_def_property(srna, "quality", PROP_INT, PROP_NONE);
  RNA_def_property_int_sdna(prop, nullptr, "dQuality");
  RNA_def_property_range(prop, 1, 5);
  RNA_def_property_ui_text(prop, "Quality", "Accuracy of the blur effect");
  RNA_def_property_update(prop, NC_SCENE | ND_SEQUENCER, "rna_Strip_invalidate_raw_update");

  prop = RNA_def_property(srna, "use_only_boost", PROP_BOOLEAN, PROP_NONE);
  RNA_def_property_boolean_sdna(prop, nullptr, "bNoComp", 0);
  RNA_def_property_ui_text(prop, "Only Boost", "Show the glow buffer only");
  RNA_def_property_update(prop, NC_SCENE | ND_SEQUENCER, "rna_Strip_invalidate_raw_update");
}

static void rna_def_transform(StructRNA *srna)
{
  PropertyRNA *prop;

  static const EnumPropertyItem interpolation_items[] = {
      {0, "NONE", 0, "None", "No interpolation"},
      {1, "BILINEAR", 0, "Bilinear", "Bilinear interpolation"},
      {2, "BICUBIC", 0, "Bicubic", "Bicubic interpolation"},
      {0, nullptr, 0, nullptr, nullptr},
  };

  static const EnumPropertyItem translation_unit_items[] = {
      {0, "PIXELS", 0, "Pixels", ""},
      {1, "PERCENT", 0, "Percent", ""},
      {0, nullptr, 0, nullptr, nullptr},
  };

  RNA_def_struct_sdna_from(srna, "TransformVars", "effectdata");

  prop = RNA_def_property(srna, "scale_start_x", PROP_FLOAT, PROP_UNSIGNED);
  RNA_def_property_float_sdna(prop, nullptr, "ScalexIni");
  RNA_def_property_ui_text(prop, "Scale X", "Amount to scale the input in the X axis");
  RNA_def_property_ui_range(prop, 0, 10, 3, 6);
  RNA_def_property_update(prop, NC_SCENE | ND_SEQUENCER, "rna_Strip_invalidate_raw_update");

  prop = RNA_def_property(srna, "scale_start_y", PROP_FLOAT, PROP_UNSIGNED);
  RNA_def_property_float_sdna(prop, nullptr, "ScaleyIni");
  RNA_def_property_ui_text(prop, "Scale Y", "Amount to scale the input in the Y axis");
  RNA_def_property_ui_range(prop, 0, 10, 3, 6);
  RNA_def_property_update(prop, NC_SCENE | ND_SEQUENCER, "rna_Strip_invalidate_raw_update");

  prop = RNA_def_property(srna, "use_uniform_scale", PROP_BOOLEAN, PROP_NONE);
  RNA_def_property_boolean_sdna(prop, nullptr, "uniform_scale", 0);
  RNA_def_property_ui_text(prop, "Uniform Scale", "Scale uniformly, preserving aspect ratio");
  RNA_def_property_update(prop, NC_SCENE | ND_SEQUENCER, "rna_Strip_invalidate_raw_update");

  prop = RNA_def_property(srna, "translate_start_x", PROP_FLOAT, PROP_NONE);
  RNA_def_property_float_sdna(prop, nullptr, "xIni");
  RNA_def_property_ui_text(prop, "Translate X", "Amount to move the input on the X axis");
  RNA_def_property_ui_range(prop, -4000.0f, 4000.0f, 3, 6);
  RNA_def_property_update(prop, NC_SCENE | ND_SEQUENCER, "rna_Strip_invalidate_raw_update");

  prop = RNA_def_property(srna, "translate_start_y", PROP_FLOAT, PROP_NONE);
  RNA_def_property_float_sdna(prop, nullptr, "yIni");
  RNA_def_property_ui_text(prop, "Translate Y", "Amount to move the input on the Y axis");
  RNA_def_property_ui_range(prop, -4000.0f, 4000.0f, 3, 6);
  RNA_def_property_update(prop, NC_SCENE | ND_SEQUENCER, "rna_Strip_invalidate_raw_update");

  prop = RNA_def_property(srna, "rotation_start", PROP_FLOAT, PROP_NONE);
  RNA_def_property_float_sdna(prop, nullptr, "rotIni");
  RNA_def_property_ui_text(prop, "Rotation", "Degrees to rotate the input");
  RNA_def_property_update(prop, NC_SCENE | ND_SEQUENCER, "rna_Strip_invalidate_raw_update");

  prop = RNA_def_property(srna, "translation_unit", PROP_ENUM, PROP_NONE);
  RNA_def_property_enum_sdna(prop, nullptr, "percent");
  RNA_def_property_clear_flag(prop, PROP_ANIMATABLE); /* not meant to be animated */
  RNA_def_property_enum_items(prop, translation_unit_items);
  RNA_def_property_ui_text(prop, "Translation Unit", "Unit of measure to translate the input");
  RNA_def_property_update(prop, NC_SCENE | ND_SEQUENCER, "rna_Strip_invalidate_raw_update");

  prop = RNA_def_property(srna, "interpolation", PROP_ENUM, PROP_NONE);
  RNA_def_property_enum_items(prop, interpolation_items);
  RNA_def_property_clear_flag(prop, PROP_ANIMATABLE); /* not meant to be animated */
  RNA_def_property_ui_text(
      prop, "Interpolation", "Method to determine how missing pixels are created");
  RNA_def_property_update(prop, NC_SCENE | ND_SEQUENCER, "rna_Strip_invalidate_raw_update");
}

static void rna_def_solid_color(StructRNA *srna)
{
  PropertyRNA *prop;

  RNA_def_struct_sdna_from(srna, "SolidColorVars", "effectdata");

  prop = RNA_def_property(srna, "color", PROP_FLOAT, PROP_COLOR_GAMMA);
  RNA_def_property_float_sdna(prop, nullptr, "col");
  RNA_def_property_ui_text(prop, "Color", "Effect Strip color");
  RNA_def_property_update(prop, NC_SCENE | ND_SEQUENCER, "rna_Strip_invalidate_raw_update");
}

static void rna_def_speed_control(StructRNA *srna)
{
  PropertyRNA *prop;

  RNA_def_struct_sdna_from(srna, "SpeedControlVars", "effectdata");

  static const EnumPropertyItem speed_control_items[] = {
      {SEQ_SPEED_STRETCH,
       "STRETCH",
       0,
       "Stretch",
       "Adjust input playback speed, so its duration fits strip length"},
      {SEQ_SPEED_MULTIPLY, "MULTIPLY", 0, "Multiply", "Multiply with the speed factor"},
      {SEQ_SPEED_FRAME_NUMBER,
       "FRAME_NUMBER",
       0,
       "Frame Number",
       "Frame number of the input strip"},
      {SEQ_SPEED_LENGTH, "LENGTH", 0, "Length", "Percentage of the input strip length"},
      {0, nullptr, 0, nullptr, nullptr},
  };

  prop = RNA_def_property(srna, "speed_control", PROP_ENUM, PROP_NONE);
  RNA_def_property_enum_sdna(prop, nullptr, "speed_control_type");
  RNA_def_property_enum_items(prop, speed_control_items);
  RNA_def_property_clear_flag(prop, PROP_ANIMATABLE);
  RNA_def_property_ui_text(prop, "Speed Control", "Speed control method");
  RNA_def_property_update(prop, NC_SCENE | ND_SEQUENCER, "rna_Strip_invalidate_raw_update");

  prop = RNA_def_property(srna, "speed_factor", PROP_FLOAT, PROP_NONE);
  RNA_def_property_float_sdna(prop, nullptr, "speed_fader");
  RNA_def_property_ui_text(
      prop,
      "Multiply Factor",
      "Multiply the current speed of the sequence with this number or remap current frame "
      "to this frame");
  RNA_def_property_update(prop, NC_SCENE | ND_SEQUENCER, "rna_Strip_invalidate_raw_update");

  prop = RNA_def_property(srna, "speed_frame_number", PROP_FLOAT, PROP_NONE);
  RNA_def_property_float_sdna(prop, nullptr, "speed_fader_frame_number");
  RNA_def_property_ui_text(prop, "Frame Number", "Frame number of input strip");
  RNA_def_property_ui_range(prop, 0.0, MAXFRAME, 1.0, -1);
  RNA_def_property_update(prop, NC_SCENE | ND_SEQUENCER, "rna_Strip_invalidate_raw_update");

  prop = RNA_def_property(srna, "speed_length", PROP_FLOAT, PROP_PERCENTAGE);
  RNA_def_property_float_sdna(prop, nullptr, "speed_fader_length");
  RNA_def_property_ui_text(prop, "Length", "Percentage of input strip length");
  RNA_def_property_ui_range(prop, 0.0, 100.0, 1, -1);
  RNA_def_property_update(prop, NC_SCENE | ND_SEQUENCER, "rna_Strip_invalidate_raw_update");

  prop = RNA_def_property(srna, "use_frame_interpolate", PROP_BOOLEAN, PROP_NONE);
  RNA_def_property_boolean_sdna(prop, nullptr, "flags", SEQ_SPEED_USE_INTERPOLATION);
  RNA_def_property_ui_text(
      prop, "Frame Interpolation", "Do crossfade blending between current and next frame");
  RNA_def_property_update(prop, NC_SCENE | ND_SEQUENCER, "rna_Strip_invalidate_raw_update");
}

static void rna_def_gaussian_blur(StructRNA *srna)
{
  PropertyRNA *prop;

  RNA_def_struct_sdna_from(srna, "GaussianBlurVars", "effectdata");
  prop = RNA_def_property(srna, "size_x", PROP_FLOAT, PROP_UNSIGNED);
  RNA_def_property_ui_text(prop, "Size X", "Size of the blur along X axis");
  RNA_def_property_ui_range(prop, 0.0f, FLT_MAX, 1, -1);
  RNA_def_property_update(prop, NC_SCENE | ND_SEQUENCER, "rna_Strip_invalidate_raw_update");

  prop = RNA_def_property(srna, "size_y", PROP_FLOAT, PROP_UNSIGNED);
  RNA_def_property_ui_text(prop, "Size Y", "Size of the blur along Y axis");
  RNA_def_property_ui_range(prop, 0.0f, FLT_MAX, 1, -1);
  RNA_def_property_update(prop, NC_SCENE | ND_SEQUENCER, "rna_Strip_invalidate_raw_update");
}

static void rna_def_text(StructRNA *srna)
{
  static const EnumPropertyItem text_alignment_x_items[] = {
      {SEQ_TEXT_ALIGN_X_LEFT, "LEFT", ICON_ALIGN_LEFT, "Left", ""},
      {SEQ_TEXT_ALIGN_X_CENTER, "CENTER", ICON_ALIGN_CENTER, "Center", ""},
      {SEQ_TEXT_ALIGN_X_RIGHT, "RIGHT", ICON_ALIGN_RIGHT, "Right", ""},
      {0, nullptr, 0, nullptr, nullptr},
  };

  static const EnumPropertyItem text_anchor_x_items[] = {
      {SEQ_TEXT_ALIGN_X_LEFT, "LEFT", ICON_ANCHOR_LEFT, "Left", ""},
      {SEQ_TEXT_ALIGN_X_CENTER, "CENTER", ICON_ANCHOR_CENTER, "Center", ""},
      {SEQ_TEXT_ALIGN_X_RIGHT, "RIGHT", ICON_ANCHOR_RIGHT, "Right", ""},
      {0, nullptr, 0, nullptr, nullptr},
  };

  static const EnumPropertyItem text_anchor_y_items[] = {
      {SEQ_TEXT_ALIGN_Y_TOP, "TOP", ICON_ANCHOR_TOP, "Top", ""},
      {SEQ_TEXT_ALIGN_Y_CENTER, "CENTER", ICON_ANCHOR_CENTER, "Center", ""},
      {SEQ_TEXT_ALIGN_Y_BOTTOM, "BOTTOM", ICON_ANCHOR_BOTTOM, "Bottom", ""},
      {0, nullptr, 0, nullptr, nullptr},
  };

  PropertyRNA *prop;

  RNA_def_struct_sdna_from(srna, "TextVars", "effectdata");

  prop = RNA_def_property(srna, "font", PROP_POINTER, PROP_NONE);
  RNA_def_property_pointer_sdna(prop, nullptr, "text_font");
  RNA_def_property_ui_icon(prop, ICON_FILE_FONT, false);
  RNA_def_property_ui_text(
      prop, "Font", "Font of the text. Falls back to the UI font by default.");
  RNA_def_property_flag(prop, PROP_EDITABLE);
  RNA_def_property_pointer_funcs(prop, nullptr, "rna_Strip_text_font_set", nullptr, nullptr);
  RNA_def_property_update(prop, NC_SCENE | ND_SEQUENCER, "rna_Strip_invalidate_raw_update");

  prop = RNA_def_property(srna, "font_size", PROP_FLOAT, PROP_UNSIGNED);
  RNA_def_property_float_sdna(prop, nullptr, "text_size");
  RNA_def_property_ui_text(prop, "Size", "Size of the text");
  RNA_def_property_range(prop, 0.0, 2000);
  RNA_def_property_ui_range(prop, 0.0f, 2000, 10.0f, 1);
  RNA_def_property_update(prop, NC_SCENE | ND_SEQUENCER, "rna_Strip_invalidate_raw_update");

  prop = RNA_def_property(srna, "color", PROP_FLOAT, PROP_COLOR_GAMMA);
  RNA_def_property_float_sdna(prop, nullptr, "color");
  RNA_def_property_ui_text(prop, "Color", "Text color");
  RNA_def_property_update(prop, NC_SCENE | ND_SEQUENCER, "rna_Strip_invalidate_raw_update");

  prop = RNA_def_property(srna, "shadow_color", PROP_FLOAT, PROP_COLOR_GAMMA);
  RNA_def_property_float_sdna(prop, nullptr, "shadow_color");
  RNA_def_property_ui_text(prop, "Shadow Color", "");
  RNA_def_property_update(prop, NC_SCENE | ND_SEQUENCER, "rna_Strip_invalidate_raw_update");

  prop = RNA_def_property(srna, "shadow_angle", PROP_FLOAT, PROP_ANGLE);
  RNA_def_property_float_sdna(prop, nullptr, "shadow_angle");
  RNA_def_property_range(prop, 0, M_PI * 2);
  RNA_def_property_ui_text(prop, "Shadow Angle", "");
  RNA_def_property_float_default(prop, DEG2RADF(65.0f));
  RNA_def_property_update(prop, NC_SCENE | ND_SEQUENCER, "rna_Strip_invalidate_raw_update");

  prop = RNA_def_property(srna, "shadow_offset", PROP_FLOAT, PROP_UNSIGNED);
  RNA_def_property_float_sdna(prop, nullptr, "shadow_offset");
  RNA_def_property_ui_text(prop, "Shadow Offset", "");
  RNA_def_property_float_default(prop, 0.04f);
  RNA_def_property_range(prop, 0.0f, 1.0f);
  RNA_def_property_ui_range(prop, 0.0f, 1.0f, 1.0f, 2);
  RNA_def_property_update(prop, NC_SCENE | ND_SEQUENCER, "rna_Strip_invalidate_raw_update");

  prop = RNA_def_property(srna, "shadow_blur", PROP_FLOAT, PROP_UNSIGNED);
  RNA_def_property_float_sdna(prop, nullptr, "shadow_blur");
  RNA_def_property_ui_text(prop, "Shadow Blur", "");
  RNA_def_property_float_default(prop, 0.0f);
  RNA_def_property_range(prop, 0.0f, 1.0f);
  RNA_def_property_ui_range(prop, 0.0f, 1.0f, 1.0f, 2);
  RNA_def_property_update(prop, NC_SCENE | ND_SEQUENCER, "rna_Strip_invalidate_raw_update");

  prop = RNA_def_property(srna, "outline_color", PROP_FLOAT, PROP_COLOR_GAMMA);
  RNA_def_property_float_sdna(prop, nullptr, "outline_color");
  RNA_def_property_ui_text(prop, "Outline Color", "");
  RNA_def_property_update(prop, NC_SCENE | ND_SEQUENCER, "rna_Strip_invalidate_raw_update");

  prop = RNA_def_property(srna, "outline_width", PROP_FLOAT, PROP_UNSIGNED);
  RNA_def_property_float_sdna(prop, nullptr, "outline_width");
  RNA_def_property_ui_text(prop, "Outline Width", "");
  RNA_def_property_float_default(prop, 0.05f);
  RNA_def_property_range(prop, 0.0f, 1.0f);
  RNA_def_property_ui_range(prop, 0.0f, 1.0f, 1.0f, 2);
  RNA_def_property_update(prop, NC_SCENE | ND_SEQUENCER, "rna_Strip_invalidate_raw_update");

  prop = RNA_def_property(srna, "box_color", PROP_FLOAT, PROP_COLOR_GAMMA);
  RNA_def_property_float_sdna(prop, nullptr, "box_color");
  RNA_def_property_ui_text(prop, "Box Color", "");
  RNA_def_property_update(prop, NC_SCENE | ND_SEQUENCER, "rna_Strip_invalidate_raw_update");

  prop = RNA_def_property(srna, "location", PROP_FLOAT, PROP_XYZ);
  RNA_def_property_float_sdna(prop, nullptr, "loc");
  RNA_def_property_ui_text(prop, "Location", "Location of the text");
  RNA_def_property_range(prop, -FLT_MAX, FLT_MAX);
  RNA_def_property_ui_range(prop, -10.0, 10.0, 1, -1);
  RNA_def_property_update(prop, NC_SCENE | ND_SEQUENCER, "rna_Strip_invalidate_raw_update");

  prop = RNA_def_property(srna, "wrap_width", PROP_FLOAT, PROP_NONE);
  RNA_def_property_float_sdna(prop, nullptr, "wrap_width");
  RNA_def_property_ui_text(prop, "Wrap Width", "Word wrap width as factor, zero disables");
  RNA_def_property_range(prop, 0, FLT_MAX);
  RNA_def_property_ui_range(prop, 0.0, 1.0, 1, -1);
  RNA_def_property_update(prop, NC_SCENE | ND_SEQUENCER, "rna_Strip_invalidate_raw_update");

  prop = RNA_def_property(srna, "box_margin", PROP_FLOAT, PROP_NONE);
  RNA_def_property_float_sdna(prop, nullptr, "box_margin");
  RNA_def_property_ui_text(prop, "Box Margin", "Box margin as factor of image width");
  RNA_def_property_range(prop, 0, 1.0);
  RNA_def_property_ui_range(prop, 0.0, 1.0, 1, -1);
  RNA_def_property_float_default(prop, 0.01f);
  RNA_def_property_update(prop, NC_SCENE | ND_SEQUENCER, "rna_Strip_invalidate_raw_update");

  prop = RNA_def_property(srna, "box_roundness", PROP_FLOAT, PROP_NONE);
  RNA_def_property_float_sdna(prop, nullptr, "box_roundness");
  RNA_def_property_ui_text(prop, "Box Roundness", "Box corner radius as a factor of box height");
  RNA_def_property_range(prop, 0, 1.0);
  RNA_def_property_update(prop, NC_SCENE | ND_SEQUENCER, "rna_Strip_invalidate_raw_update");

  prop = RNA_def_property(srna, "alignment_x", PROP_ENUM, PROP_NONE);
  RNA_def_property_enum_sdna(prop, nullptr, "align");
  RNA_def_property_enum_items(prop, text_alignment_x_items);
  RNA_def_property_ui_text(prop, "Align X", "Horizontal text alignment");
  RNA_def_property_update(prop, NC_SCENE | ND_SEQUENCER, "rna_Strip_invalidate_raw_update");

  prop = RNA_def_property(srna, "anchor_x", PROP_ENUM, PROP_NONE);
  RNA_def_property_enum_sdna(prop, nullptr, "anchor_x");
  RNA_def_property_enum_items(prop, text_anchor_x_items);
  RNA_def_property_ui_text(
      prop, "Anchor X", "Horizontal position of the text box relative to Location");
  RNA_def_property_update(prop, NC_SCENE | ND_SEQUENCER, "rna_Strip_invalidate_raw_update");

  prop = RNA_def_property(srna, "anchor_y", PROP_ENUM, PROP_NONE);
  RNA_def_property_enum_sdna(prop, nullptr, "anchor_y");
  RNA_def_property_enum_items(prop, text_anchor_y_items);
  RNA_def_property_ui_text(
      prop, "Anchor Y", "Vertical position of the text box relative to Location");
  RNA_def_property_update(prop, NC_SCENE | ND_SEQUENCER, "rna_Strip_invalidate_raw_update");

  prop = RNA_def_property(srna, "text", PROP_STRING, PROP_NONE);
  RNA_def_property_ui_text(prop, "Text", "Text that will be displayed");
  RNA_def_property_flag(prop, PROP_TEXTEDIT_UPDATE);
  RNA_def_property_update(prop, NC_SCENE | ND_SEQUENCER, "rna_Strip_invalidate_raw_update");

  prop = RNA_def_property(srna, "use_shadow", PROP_BOOLEAN, PROP_NONE);
  RNA_def_property_boolean_sdna(prop, nullptr, "flag", SEQ_TEXT_SHADOW);
  RNA_def_property_ui_text(prop, "Shadow", "Display shadow behind text");
  RNA_def_property_update(prop, NC_SCENE | ND_SEQUENCER, "rna_Strip_invalidate_raw_update");

  prop = RNA_def_property(srna, "use_outline", PROP_BOOLEAN, PROP_NONE);
  RNA_def_property_boolean_sdna(prop, nullptr, "flag", SEQ_TEXT_OUTLINE);
  RNA_def_property_ui_text(prop, "Outline", "Display outline around text");
  RNA_def_property_update(prop, NC_SCENE | ND_SEQUENCER, "rna_Strip_invalidate_raw_update");

  prop = RNA_def_property(srna, "use_box", PROP_BOOLEAN, PROP_NONE);
  RNA_def_property_boolean_sdna(prop, nullptr, "flag", SEQ_TEXT_BOX);
  RNA_def_property_ui_text(prop, "Box", "Display colored box behind text");
  RNA_def_property_translation_context(prop, BLT_I18NCONTEXT_ID_SEQUENCE);
  RNA_def_property_update(prop, NC_SCENE | ND_SEQUENCER, "rna_Strip_invalidate_raw_update");

  prop = RNA_def_property(srna, "use_bold", PROP_BOOLEAN, PROP_NONE);
  RNA_def_property_boolean_sdna(prop, nullptr, "flag", SEQ_TEXT_BOLD);
  RNA_def_property_ui_text(prop, "Bold", "Display text as bold");
  RNA_def_property_update(prop, NC_SCENE | ND_SEQUENCER, "rna_Strip_invalidate_raw_update");

  prop = RNA_def_property(srna, "use_italic", PROP_BOOLEAN, PROP_NONE);
  RNA_def_property_boolean_sdna(prop, nullptr, "flag", SEQ_TEXT_ITALIC);
  RNA_def_property_ui_text(prop, "Italic", "Display text as italic");
  RNA_def_property_update(prop, NC_SCENE | ND_SEQUENCER, "rna_Strip_invalidate_raw_update");
}

static void rna_def_color_mix(StructRNA *srna)
{
  static const EnumPropertyItem blend_color_items[] = {
      {STRIP_TYPE_DARKEN, "DARKEN", 0, "Darken", ""},
      {STRIP_TYPE_MUL, "MULTIPLY", 0, "Multiply", ""},
      {STRIP_TYPE_COLOR_BURN, "BURN", 0, "Color Burn", ""},
      {STRIP_TYPE_LINEAR_BURN, "LINEAR_BURN", 0, "Linear Burn", ""},
      RNA_ENUM_ITEM_SEPR,
      {STRIP_TYPE_LIGHTEN, "LIGHTEN", 0, "Lighten", ""},
      {STRIP_TYPE_SCREEN, "SCREEN", 0, "Screen", ""},
      {STRIP_TYPE_DODGE, "DODGE", 0, "Color Dodge", ""},
      {STRIP_TYPE_ADD, "ADD", 0, "Add", ""},
      RNA_ENUM_ITEM_SEPR,
      {STRIP_TYPE_OVERLAY, "OVERLAY", 0, "Overlay", ""},
      {STRIP_TYPE_SOFT_LIGHT, "SOFT_LIGHT", 0, "Soft Light", ""},
      {STRIP_TYPE_HARD_LIGHT, "HARD_LIGHT", 0, "Hard Light", ""},
      {STRIP_TYPE_VIVID_LIGHT, "VIVID_LIGHT", 0, "Vivid Light", ""},
      {STRIP_TYPE_LIN_LIGHT, "LINEAR_LIGHT", 0, "Linear Light", ""},
      {STRIP_TYPE_PIN_LIGHT, "PIN_LIGHT", 0, "Pin Light", ""},
      RNA_ENUM_ITEM_SEPR,
      {STRIP_TYPE_DIFFERENCE, "DIFFERENCE", 0, "Difference", ""},
      {STRIP_TYPE_EXCLUSION, "EXCLUSION", 0, "Exclusion", ""},
      {STRIP_TYPE_SUB, "SUBTRACT", 0, "Subtract", ""},
      RNA_ENUM_ITEM_SEPR,
      {STRIP_TYPE_HUE, "HUE", 0, "Hue", ""},
      {STRIP_TYPE_SATURATION, "SATURATION", 0, "Saturation", ""},
      {STRIP_TYPE_BLEND_COLOR, "COLOR", 0, "Color", ""},
      {STRIP_TYPE_VALUE, "VALUE", 0, "Value", ""},
      {0, nullptr, 0, nullptr, nullptr},
  };

  PropertyRNA *prop;

  RNA_def_struct_sdna_from(srna, "ColorMixVars", "effectdata");

  prop = RNA_def_property(srna, "blend_effect", PROP_ENUM, PROP_NONE);
  RNA_def_property_enum_sdna(prop, nullptr, "blend_effect");
  RNA_def_property_enum_items(prop, blend_color_items);
  RNA_def_property_ui_text(
      prop, "Blending Mode", "Method for controlling how the strip combines with other strips");
  RNA_def_property_update(prop, NC_SCENE | ND_SEQUENCER, "rna_Strip_invalidate_raw_update");

  prop = RNA_def_property(srna, "factor", PROP_FLOAT, PROP_FACTOR);
  RNA_def_property_range(prop, 0.0f, 1.0f);
  RNA_def_property_ui_text(
      prop, "Blend Factor", "Percentage of how much the strip's colors affect other strips");
  RNA_def_property_update(prop, NC_SCENE | ND_SEQUENCER, "rna_Strip_invalidate_raw_update");
}

static EffectInfo def_effects[] = {
    {"AddStrip", "Add Strip", "Add Strip", nullptr, 2},
    {"AdjustmentStrip",
     "Adjustment Layer Strip",
     "Sequence strip to perform filter adjustments to layers below",
     rna_def_input,
     0},
    {"AlphaOverStrip", "Alpha Over Strip", "Alpha Over Strip", nullptr, 2},
    {"AlphaUnderStrip", "Alpha Under Strip", "Alpha Under Strip", nullptr, 2},
    {"ColorStrip",
     "Color Strip",
     "Sequence strip creating an image filled with a single color",
     rna_def_solid_color,
     0},
    {"CrossStrip", "Crossfade Strip", "Crossfade Strip", nullptr, 2},
    {"GammaCrossStrip", "Gamma Crossfade Strip", "Gamma Crossfade Strip", nullptr, 2},
    {"GlowStrip", "Glow Strip", "Sequence strip creating a glow effect", rna_def_glow, 1},
    {"MulticamStrip",
     "Multicam Select Strip",
     "Sequence strip to perform multicam editing",
     rna_def_multicam,
     0},
    {"MultiplyStrip", "Multiply Strip", "Multiply Strip", nullptr, 2},
    {"SpeedControlStrip",
     "SpeedControl Strip",
     "Sequence strip to control the speed of other strips",
     rna_def_speed_control,
     1},
    {"SubtractStrip", "Subtract Strip", "Subtract Strip", nullptr, 2},
    {"TransformStrip",
     "Transform Strip",
     "Sequence strip applying affine transformations to other strips",
     rna_def_transform,
     1},
    {"WipeStrip", "Wipe Strip", "Sequence strip creating a wipe transition", rna_def_wipe, 2},
    {"GaussianBlurStrip",
     "Gaussian Blur Strip",
     "Sequence strip creating a gaussian blur",
     rna_def_gaussian_blur,
     1},
    {"TextStrip", "Text Strip", "Sequence strip creating text", rna_def_text, 0},
    {"ColorMixStrip", "Color Mix Strip", "Color Mix Strip", rna_def_color_mix, 2},
    {"", "", "", nullptr, 0},
};

static void rna_def_effects(BlenderRNA *brna)
{
  StructRNA *srna;
  EffectInfo *effect;

  for (effect = def_effects; effect->struct_name[0] != '\0'; effect++) {
    srna = RNA_def_struct(brna, effect->struct_name, "EffectStrip");
    RNA_def_struct_ui_text(srna, effect->ui_name, effect->ui_desc);
    RNA_def_struct_sdna(srna, "Strip");

    rna_def_effect_inputs(srna, effect->inputs);

    if (effect->func) {
      effect->func(srna);
    }
  }
}

static void rna_def_modifier(BlenderRNA *brna)
{
  StructRNA *srna;
  PropertyRNA *prop;

  static const EnumPropertyItem mask_input_type_items[] = {
      {SEQUENCE_MASK_INPUT_STRIP, "STRIP", 0, "Strip", "Use sequencer strip as mask input"},
      {SEQUENCE_MASK_INPUT_ID, "ID", 0, "Mask", "Use mask ID as mask input"},
      {0, nullptr, 0, nullptr, nullptr},
  };

  static const EnumPropertyItem mask_time_items[] = {
      {SEQUENCE_MASK_TIME_RELATIVE,
       "RELATIVE",
       0,
       "Relative",
       "Mask animation is offset to start of strip"},
      {SEQUENCE_MASK_TIME_ABSOLUTE,
       "ABSOLUTE",
       0,
       "Absolute",
       "Mask animation is in sync with scene frame"},
      {0, nullptr, 0, nullptr, nullptr},
  };

  srna = RNA_def_struct(brna, "StripModifier", nullptr);
  RNA_def_struct_sdna(srna, "StripModifierData");
  RNA_def_struct_ui_text(srna, "Strip Modifier", "Modifier for sequence strip");
  RNA_def_struct_refine_func(srna, "rna_StripModifier_refine");
  RNA_def_struct_path_func(srna, "rna_StripModifier_path");

  prop = RNA_def_property(srna, "name", PROP_STRING, PROP_NONE);
  RNA_def_property_string_funcs(prop, nullptr, nullptr, "rna_StripModifier_name_set");
  RNA_def_property_ui_text(prop, "Name", "");
  RNA_def_struct_name_property(srna, prop);
  RNA_def_property_update(prop, NC_SCENE | ND_SEQUENCER, nullptr);

  prop = RNA_def_property(srna, "type", PROP_ENUM, PROP_NONE);
  RNA_def_property_clear_flag(prop, PROP_EDITABLE);
  RNA_def_property_enum_items(prop, rna_enum_strip_modifier_type_items);
  RNA_def_property_ui_text(prop, "Type", "");
  RNA_def_property_update(prop, NC_SCENE | ND_SEQUENCER, nullptr);

  prop = RNA_def_property(srna, "mute", PROP_BOOLEAN, PROP_NONE);
  RNA_def_property_boolean_sdna(prop, nullptr, "flag", SEQUENCE_MODIFIER_MUTE);
  RNA_def_property_ui_text(prop, "Mute", "Mute this modifier");
  RNA_def_property_ui_icon(prop, ICON_HIDE_OFF, -1);
  RNA_def_property_update(prop, NC_SCENE | ND_SEQUENCER, "rna_StripModifier_update");

  prop = RNA_def_property(srna, "show_expanded", PROP_BOOLEAN, PROP_NONE);
  RNA_def_property_flag(prop, PROP_NO_DEG_UPDATE);
  RNA_def_property_boolean_sdna(prop, nullptr, "flag", SEQUENCE_MODIFIER_EXPANDED);
  RNA_def_property_ui_text(prop, "Expanded", "Mute expanded settings for the modifier");
  RNA_def_property_ui_icon(prop, ICON_DISCLOSURE_TRI_RIGHT, 1); /* BFA */
  RNA_def_property_update(prop, NC_SCENE | ND_SEQUENCER, nullptr);

  prop = RNA_def_property(srna, "input_mask_type", PROP_ENUM, PROP_NONE);
  RNA_def_property_enum_sdna(prop, nullptr, "mask_input_type");
  RNA_def_property_enum_items(prop, mask_input_type_items);
  RNA_def_property_ui_text(prop, "Mask Input Type", "Type of input data used for mask");
  RNA_def_property_update(prop, NC_SCENE | ND_SEQUENCER, "rna_StripModifier_update");

  prop = RNA_def_property(srna, "mask_time", PROP_ENUM, PROP_NONE);
  RNA_def_property_enum_sdna(prop, nullptr, "mask_time");
  RNA_def_property_enum_items(prop, mask_time_items);
  RNA_def_property_ui_text(prop, "Mask Time", "Time to use for the Mask animation");
  RNA_def_property_update(prop, NC_SCENE | ND_SEQUENCER, "rna_StripModifier_update");

  prop = RNA_def_property(srna, "input_mask_strip", PROP_POINTER, PROP_NONE);
  RNA_def_property_pointer_sdna(prop, nullptr, "mask_strip");
  RNA_def_property_pointer_funcs(
      prop, nullptr, "rna_StripModifier_strip_set", nullptr, "rna_StripModifier_otherStrip_poll");
  RNA_def_property_flag(prop, PROP_EDITABLE);
  RNA_def_property_ui_text(prop, "Mask Strip", "Strip used as mask input for the modifier");
  RNA_def_property_update(prop, NC_SCENE | ND_SEQUENCER, "rna_StripModifier_update");

  prop = RNA_def_property(srna, "input_mask_id", PROP_POINTER, PROP_NONE);
  RNA_def_property_pointer_sdna(prop, nullptr, "mask_id");
  RNA_def_property_flag(prop, PROP_EDITABLE);
  RNA_def_property_ui_text(prop, "Mask", "Mask ID used as mask input for the modifier");
  RNA_def_property_update(prop, NC_SCENE | ND_SEQUENCER, "rna_StripModifier_update");
}

static void rna_def_colorbalance_modifier(BlenderRNA *brna)
{
  StructRNA *srna;
  PropertyRNA *prop;

  srna = RNA_def_struct(brna, "ColorBalanceModifier", "StripModifier");
  RNA_def_struct_sdna(srna, "ColorBalanceModifierData");
  RNA_def_struct_ui_text(
      srna, "ColorBalanceModifier", "Color balance modifier for sequence strip");

  prop = RNA_def_property(srna, "color_balance", PROP_POINTER, PROP_NONE);
  RNA_def_property_struct_type(prop, "StripColorBalanceData");

  prop = RNA_def_property(srna, "color_multiply", PROP_FLOAT, PROP_UNSIGNED);
  RNA_def_property_float_sdna(prop, nullptr, "color_multiply");
  RNA_def_property_range(prop, 0.0f, 20.0f);
  RNA_def_property_float_default(prop, 1.0f);
  RNA_def_property_ui_text(prop, "Multiply Colors", "Multiply the intensity of each pixel");
  RNA_def_property_update(prop, NC_SCENE | ND_SEQUENCER, "rna_StripModifier_update");
}

static void rna_def_whitebalance_modifier(BlenderRNA *brna)
{
  StructRNA *srna;
  PropertyRNA *prop;

  srna = RNA_def_struct(brna, "WhiteBalanceModifier", "StripModifier");
  RNA_def_struct_sdna(srna, "WhiteBalanceModifierData");
  RNA_def_struct_ui_text(
      srna, "WhiteBalanceModifier", "White balance modifier for sequence strip");

  prop = RNA_def_property(srna, "white_value", PROP_FLOAT, PROP_COLOR_GAMMA);
  RNA_def_property_range(prop, 0.0, 1.0);
  RNA_def_property_float_sdna(prop, nullptr, "white_value");
  RNA_def_property_ui_text(prop, "White Value", "This color defines white in the strip");
  RNA_def_property_update(prop, NC_SCENE | ND_SEQUENCER, "rna_StripModifier_update");
}

static void rna_def_curves_modifier(BlenderRNA *brna)
{
  StructRNA *srna;
  PropertyRNA *prop;

  srna = RNA_def_struct(brna, "CurvesModifier", "StripModifier");
  RNA_def_struct_sdna(srna, "CurvesModifierData");
  RNA_def_struct_ui_text(srna, "CurvesModifier", "RGB curves modifier for sequence strip");

  prop = RNA_def_property(srna, "curve_mapping", PROP_POINTER, PROP_NONE);
  RNA_def_property_pointer_sdna(prop, nullptr, "curve_mapping");
  RNA_def_property_struct_type(prop, "CurveMapping");
  RNA_def_property_ui_text(prop, "Curve Mapping", "");
  RNA_def_property_update(prop, NC_SCENE | ND_SEQUENCER, "rna_StripModifier_update");
}

static void rna_def_hue_modifier(BlenderRNA *brna)
{
  StructRNA *srna;
  PropertyRNA *prop;

  srna = RNA_def_struct(brna, "HueCorrectModifier", "StripModifier");
  RNA_def_struct_sdna(srna, "HueCorrectModifierData");
  RNA_def_struct_ui_text(srna, "HueCorrectModifier", "Hue correction modifier for sequence strip");

  prop = RNA_def_property(srna, "curve_mapping", PROP_POINTER, PROP_NONE);
  RNA_def_property_pointer_sdna(prop, nullptr, "curve_mapping");
  RNA_def_property_struct_type(prop, "CurveMapping");
  RNA_def_property_ui_text(prop, "Curve Mapping", "");
  RNA_def_property_update(prop, NC_SCENE | ND_SEQUENCER, "rna_StripModifier_update");
}

static void rna_def_brightcontrast_modifier(BlenderRNA *brna)
{
  StructRNA *srna;
  PropertyRNA *prop;

  srna = RNA_def_struct(brna, "BrightContrastModifier", "StripModifier");
  RNA_def_struct_sdna(srna, "BrightContrastModifierData");
  RNA_def_struct_ui_text(
      srna, "BrightContrastModifier", "Bright/contrast modifier data for sequence strip");

  prop = RNA_def_property(srna, "bright", PROP_FLOAT, PROP_UNSIGNED);
  RNA_def_property_float_sdna(prop, nullptr, "bright");
  RNA_def_property_range(prop, -FLT_MAX, FLT_MAX);
  RNA_def_property_ui_text(prop, "Brightness", "Adjust the luminosity of the colors");
  RNA_def_property_update(prop, NC_SCENE | ND_SEQUENCER, "rna_StripModifier_update");

  prop = RNA_def_property(srna, "contrast", PROP_FLOAT, PROP_UNSIGNED);
  RNA_def_property_float_sdna(prop, nullptr, "contrast");
  RNA_def_property_range(prop, -100.0f, 100.0f);
  RNA_def_property_ui_text(prop, "Contrast", "Adjust the difference in luminosity between pixels");
  RNA_def_property_update(prop, NC_SCENE | ND_SEQUENCER, "rna_StripModifier_update");
}

static void rna_def_tonemap_modifier(BlenderRNA *brna)
{
  StructRNA *srna;
  PropertyRNA *prop;

  static const EnumPropertyItem type_items[] = {
      {SEQ_TONEMAP_RD_PHOTORECEPTOR, "RD_PHOTORECEPTOR", 0, "R/D Photoreceptor", ""},
      {SEQ_TONEMAP_RH_SIMPLE, "RH_SIMPLE", 0, "Rh Simple", ""},
      {0, nullptr, 0, nullptr, nullptr},
  };

  srna = RNA_def_struct(brna, "SequencerTonemapModifierData", "StripModifier");
  RNA_def_struct_sdna(srna, "SequencerTonemapModifierData");
  RNA_def_struct_ui_text(srna, "SequencerTonemapModifierData", "Tone mapping modifier");

  prop = RNA_def_property(srna, "tonemap_type", PROP_ENUM, PROP_NONE);
  RNA_def_property_enum_sdna(prop, nullptr, "type");
  RNA_def_property_enum_items(prop, type_items);
  RNA_def_property_ui_text(prop, "Tonemap Type", "Tone mapping algorithm");
  RNA_def_property_update(prop, NC_SCENE | ND_SEQUENCER, "rna_StripModifier_update");

  prop = RNA_def_property(srna, "key", PROP_FLOAT, PROP_FACTOR);
  RNA_def_property_range(prop, 0.0f, 1.0f);
  RNA_def_property_ui_text(prop, "Key", "The value the average luminance is mapped to");
  RNA_def_property_update(prop, NC_SCENE | ND_SEQUENCER, "rna_StripModifier_update");

  prop = RNA_def_property(srna, "offset", PROP_FLOAT, PROP_NONE);
  RNA_def_property_range(prop, 0.001f, 10.0f);
  RNA_def_property_ui_text(
      prop,
      "Offset",
      "Normally always 1, but can be used as an extra control to alter the brightness curve");
  RNA_def_property_update(prop, NC_SCENE | ND_SEQUENCER, "rna_StripModifier_update");

  prop = RNA_def_property(srna, "gamma", PROP_FLOAT, PROP_NONE);
  RNA_def_property_range(prop, 0.001f, 3.0f);
  RNA_def_property_ui_text(prop, "Gamma", "If not used, set to 1");
  RNA_def_property_update(prop, NC_SCENE | ND_SEQUENCER, "rna_StripModifier_update");

  prop = RNA_def_property(srna, "intensity", PROP_FLOAT, PROP_NONE);
  RNA_def_property_range(prop, -8.0f, 8.0f);
  RNA_def_property_ui_text(
      prop, "Intensity", "If less than zero, darkens image; otherwise, makes it brighter");
  RNA_def_property_update(prop, NC_SCENE | ND_SEQUENCER, "rna_StripModifier_update");

  prop = RNA_def_property(srna, "contrast", PROP_FLOAT, PROP_FACTOR);
  RNA_def_property_range(prop, 0.0f, 1.0f);
  RNA_def_property_ui_text(prop, "Contrast", "Set to 0 to use estimate from input image");
  RNA_def_property_update(prop, NC_SCENE | ND_SEQUENCER, "rna_StripModifier_update");

  prop = RNA_def_property(srna, "adaptation", PROP_FLOAT, PROP_FACTOR);
  RNA_def_property_range(prop, 0.0f, 1.0f);
  RNA_def_property_ui_text(prop, "Adaptation", "If 0, global; if 1, based on pixel intensity");
  RNA_def_property_update(prop, NC_SCENE | ND_SEQUENCER, "rna_StripModifier_update");

  prop = RNA_def_property(srna, "correction", PROP_FLOAT, PROP_FACTOR);
  RNA_def_property_range(prop, 0.0f, 1.0f);
  RNA_def_property_ui_text(
      prop, "Color Correction", "If 0, same for all channels; if 1, each independent");
  RNA_def_property_update(prop, NC_SCENE | ND_SEQUENCER, "rna_StripModifier_update");
}

static void rna_def_modifiers(BlenderRNA *brna)
{
  rna_def_modifier(brna);

  rna_def_colorbalance_modifier(brna);
  rna_def_curves_modifier(brna);
  rna_def_hue_modifier(brna);
  rna_def_brightcontrast_modifier(brna);
  rna_def_whitebalance_modifier(brna);
  rna_def_tonemap_modifier(brna);
}

static void rna_def_graphical_sound_equalizer(BlenderRNA *brna)
{
  StructRNA *srna;
  PropertyRNA *prop;

  /* Define Sound EQ */
  srna = RNA_def_struct(brna, "EQCurveMappingData", nullptr);
  RNA_def_struct_sdna(srna, "EQCurveMappingData");
  RNA_def_struct_ui_text(srna, "EQCurveMappingData", "EQCurveMappingData");

  prop = RNA_def_property(srna, "curve_mapping", PROP_POINTER, PROP_NONE);
  RNA_def_property_pointer_sdna(prop, nullptr, "curve_mapping");
  RNA_def_property_struct_type(prop, "CurveMapping");
  RNA_def_property_ui_text(prop, "Curve Mapping", "");
  RNA_def_property_update(
      prop, NC_SCENE | ND_SEQUENCER, "rna_StripModifier_EQCurveMapping_update");
}

static void rna_def_sound_equalizer_modifier(BlenderRNA *brna)
{
  StructRNA *srna;
  PropertyRNA *prop;
  FunctionRNA *func;
  PropertyRNA *parm;

  srna = RNA_def_struct(brna, "SoundEqualizerModifier", "StripModifier");
  RNA_def_struct_sdna(srna, "SoundEqualizerModifierData");
  RNA_def_struct_ui_text(srna, "SoundEqualizerModifier", "Equalize audio");

  /* Sound Equalizers. */
  prop = RNA_def_property(srna, "graphics", PROP_COLLECTION, PROP_NONE);
  RNA_def_property_struct_type(prop, "EQCurveMappingData");
  RNA_def_property_ui_text(
      prop, "Graphical definition equalization", "Graphical definition equalization");

  /* Add band. */
  func = RNA_def_function(srna, "new_graphic", "rna_Strip_SoundEqualizer_Curve_add");
  RNA_def_function_flag(func, FUNC_USE_CONTEXT);
  RNA_def_function_ui_description(func, "Add a new EQ band");

  parm = RNA_def_float(func,
                       "min_freq",
                       SOUND_EQUALIZER_DEFAULT_MIN_FREQ,
                       0.0,
                       SOUND_EQUALIZER_DEFAULT_MAX_FREQ, /*  Hard min and max */
                       "Minimum Frequency",
                       "Minimum Frequency",
                       0.0,
                       SOUND_EQUALIZER_DEFAULT_MAX_FREQ); /*  Soft min and max */
  RNA_def_parameter_flags(parm, PropertyFlag(0), PARM_REQUIRED);
  parm = RNA_def_float(func,
                       "max_freq",
                       SOUND_EQUALIZER_DEFAULT_MAX_FREQ,
                       0.0,
                       SOUND_EQUALIZER_DEFAULT_MAX_FREQ, /*  Hard min and max */
                       "Maximum Frequency",
                       "Maximum Frequency",
                       0.0,
                       SOUND_EQUALIZER_DEFAULT_MAX_FREQ); /*  Soft min and max */
  RNA_def_parameter_flags(parm, PropertyFlag(0), PARM_REQUIRED);

  /* return type */
  parm = RNA_def_pointer(func,
                         "graphic_eqs",
                         "EQCurveMappingData",
                         "",
                         "Newly created graphical Equalizer definition");
  RNA_def_function_return(func, parm);

  /* clear all modifiers */
  func = RNA_def_function(srna, "clear_soundeqs", "rna_Strip_SoundEqualizer_Curve_clear");
  RNA_def_function_flag(func, FUNC_USE_CONTEXT);
  RNA_def_function_ui_description(func,
                                  "Remove all graphical equalizers from the Equalizer modifier");

  rna_def_graphical_sound_equalizer(brna);
}

static void rna_def_sound_modifiers(BlenderRNA *brna)
{
  rna_def_sound_equalizer_modifier(brna);
}

void RNA_def_sequencer(BlenderRNA *brna)
{
  rna_def_color_balance(brna);

  rna_def_strip_element(brna);
  rna_def_retiming_key(brna);
  rna_def_strip_proxy(brna);
  rna_def_strip_color_balance(brna);
  rna_def_strip_crop(brna);
  rna_def_strip_transform(brna);

  rna_def_strip(brna);
  rna_def_editor(brna);
  rna_def_channel(brna);

  rna_def_image(brna);
  rna_def_meta(brna);
  rna_def_scene(brna);
  rna_def_movie(brna);
  rna_def_movieclip(brna);
  rna_def_mask(brna);
  rna_def_sound(brna);
  rna_def_effect(brna);
  rna_def_effects(brna);
  rna_def_modifiers(brna);
  rna_def_sound_modifiers(brna);

  RNA_api_strip_retiming_keys(brna);
}

#endif<|MERGE_RESOLUTION|>--- conflicted
+++ resolved
@@ -2529,11 +2529,8 @@
                            "Cache Raw",
                            "Cache raw images read from disk, for faster tweaking of strip "
                            "parameters at the cost of memory usage");
-<<<<<<< HEAD
-=======
   RNA_def_property_update(
       prop, NC_SPACE | ND_SPACE_SEQUENCER, "rna_SequenceEditor_cache_settings_changed");
->>>>>>> 9a41dc73
 
   prop = RNA_def_property(srna, "use_cache_final", PROP_BOOLEAN, PROP_NONE);
   RNA_def_property_boolean_sdna(prop, nullptr, "cache_flag", SEQ_CACHE_STORE_FINAL_OUT);
