--- conflicted
+++ resolved
@@ -839,236 +839,6 @@
 
 static void rna_def_trackingSettings(BlenderRNA *brna)
 {
-<<<<<<< HEAD
-	StructRNA *srna;
-	PropertyRNA *prop;
-
-	static const EnumPropertyItem speed_items[] = {
-		{0, "FASTEST", 0, "Fastest", "Track as fast as it's possible"},
-		{TRACKING_SPEED_DOUBLE, "DOUBLE", 0, "Double", "Track with double speed"},
-		{TRACKING_SPEED_REALTIME, "REALTIME", 0, "Realtime", "Track with realtime speed"},
-		{TRACKING_SPEED_HALF, "HALF", 0, "Half", "Track with half of realtime speed"},
-		{TRACKING_SPEED_QUARTER, "QUARTER", 0, "Quarter", "Track with quarter of realtime speed"},
-		{0, NULL, 0, NULL, NULL},
-	};
-
-	static const EnumPropertyItem cleanup_items[] = {
-		{TRACKING_CLEAN_SELECT, "SELECT", 0, "Select", "Select unclean tracks"},
-		{TRACKING_CLEAN_DELETE_TRACK, "DELETE_TRACK", 0, "Delete Track", "Delete unclean tracks"},
-		{TRACKING_CLEAN_DELETE_SEGMENT, "DELETE_SEGMENTS", 0, "Delete Segments", "Delete unclean segments of tracks"},
-		{0, NULL, 0, NULL, NULL},
-	};
-
-	static const EnumPropertyItem refine_items[] = {
-		{0, "NONE", 0, "Nothing", "Do not refine camera intrinsics"},
-		{REFINE_FOCAL_LENGTH, "FOCAL_LENGTH", 0, "Focal Length", "Refine focal length"},
-		{REFINE_FOCAL_LENGTH | REFINE_RADIAL_DISTORTION_K1, "FOCAL_LENGTH_RADIAL_K1", 0, "Focal length, K1",
-		 "Refine focal length and radial distortion K1"},
-		{REFINE_FOCAL_LENGTH |
-		 REFINE_RADIAL_DISTORTION_K1 |
-		 REFINE_RADIAL_DISTORTION_K2, "FOCAL_LENGTH_RADIAL_K1_K2", 0, "Focal length, K1, K2",
-		 "Refine focal length and radial distortion K1 and K2"},
-		{REFINE_FOCAL_LENGTH |
-		 REFINE_PRINCIPAL_POINT |
-		 REFINE_RADIAL_DISTORTION_K1 |
-		 REFINE_RADIAL_DISTORTION_K2, "FOCAL_LENGTH_PRINCIPAL_POINT_RADIAL_K1_K2", 0,
-		 "Focal Length, Optical Center, K1, K2",
-		 "Refine focal length, optical center and radial distortion K1 and K2"},
-		{REFINE_FOCAL_LENGTH |
-		 REFINE_PRINCIPAL_POINT, "FOCAL_LENGTH_PRINCIPAL_POINT", 0, "Focal Length, Optical Center",
-		 "Refine focal length and optical center"},
-		{REFINE_RADIAL_DISTORTION_K1 |
-		 REFINE_RADIAL_DISTORTION_K2, "RADIAL_K1_K2", 0, "K1, K2",
-		 "Refine radial distortion K1 and K2"},
-		{0, NULL, 0, NULL, NULL},
-	};
-
-	srna = RNA_def_struct(brna, "MovieTrackingSettings", NULL);
-	RNA_def_struct_ui_text(srna, "Movie tracking settings", "Match moving settings");
-
-	/* speed */
-	prop = RNA_def_property(srna, "speed", PROP_ENUM, PROP_NONE);
-	RNA_def_property_clear_flag(prop, PROP_ANIMATABLE);
-	RNA_def_property_enum_items(prop, speed_items);
-	RNA_def_property_ui_text(prop, "Speed",
-	                         "Speed\nLimit speed of tracking to make visual feedback easier "
-	                         "(this does not affect the tracking quality)");
-
-	/* use keyframe selection */
-	prop = RNA_def_property(srna, "use_keyframe_selection", PROP_BOOLEAN, PROP_NONE);
-	RNA_def_property_clear_flag(prop, PROP_ANIMATABLE);
-	RNA_def_property_boolean_sdna(prop, NULL, "reconstruction_flag", TRACKING_USE_KEYFRAME_SELECTION);
-	RNA_def_property_ui_text(prop, "Keyframe Selection",
-	                         "Keyframe Selection\nAutomatically select keyframes when solving camera/object motion");
-
-	/* intrinsics refinement during bundle adjustment */
-	prop = RNA_def_property(srna, "refine_intrinsics", PROP_ENUM, PROP_NONE);
-	RNA_def_property_enum_sdna(prop, NULL, "refine_camera_intrinsics");
-	RNA_def_property_clear_flag(prop, PROP_ANIMATABLE);
-	RNA_def_property_enum_items(prop, refine_items);
-	RNA_def_property_ui_text(prop, "Refine", "Refine\nRefine intrinsics during camera solving");
-
-	/* tool settings */
-
-	/* distance */
-	prop = RNA_def_property(srna, "distance", PROP_FLOAT, PROP_NONE);
-	RNA_def_property_clear_flag(prop, PROP_ANIMATABLE);
-	RNA_def_property_float_sdna(prop, NULL, "dist");
-	RNA_def_property_float_default(prop, 1.0f);
-	RNA_def_property_ui_text(prop, "Distance", "Distance\nDistance between two bundles used for scene scaling");
-
-	/* frames count */
-	prop = RNA_def_property(srna, "clean_frames", PROP_INT, PROP_NONE);
-	RNA_def_property_clear_flag(prop, PROP_ANIMATABLE);
-	RNA_def_property_int_sdna(prop, NULL, "clean_frames");
-	RNA_def_property_range(prop, 0, INT_MAX);
-	RNA_def_property_ui_text(prop, "Tracked Frames",
-	                         "Tracked Frames\nEffect on tracks which are tracked less than the specified amount of frames");
-
-	/* re-projection error */
-	prop = RNA_def_property(srna, "clean_error", PROP_FLOAT, PROP_NONE);
-	RNA_def_property_clear_flag(prop, PROP_ANIMATABLE);
-	RNA_def_property_float_sdna(prop, NULL, "clean_error");
-	RNA_def_property_range(prop, 0, FLT_MAX);
-	RNA_def_property_ui_text(prop, "Reprojection Error", "Reprojection Error\nEffect on tracks which have a larger re-projection error");
-
-	/* cleanup action */
-	prop = RNA_def_property(srna, "clean_action", PROP_ENUM, PROP_NONE);
-	RNA_def_property_enum_sdna(prop, NULL, "clean_action");
-	RNA_def_property_clear_flag(prop, PROP_ANIMATABLE);
-	RNA_def_property_enum_items(prop, cleanup_items);
-	RNA_def_property_ui_text(prop, "Action", "Action\nCleanup action to execute");
-
-	/* ** default tracker settings ** */
-	prop = RNA_def_property(srna, "show_default_expanded", PROP_BOOLEAN, PROP_NONE);
-	RNA_def_property_clear_flag(prop, PROP_ANIMATABLE);
-	RNA_def_property_boolean_sdna(prop, NULL, "flag", TRACKING_SETTINGS_SHOW_DEFAULT_EXPANDED);
-	RNA_def_property_ui_text(prop, "Show Expanded", "Show Expanded\nShow default options expanded in the user interface");
-	RNA_def_property_ui_icon(prop, ICON_DISCLOSURE_TRI_RIGHT, 1);
-
-	/* ** extra tracker settings ** */
-	prop = RNA_def_property(srna, "show_extra_expanded", PROP_BOOLEAN, PROP_NONE);
-	RNA_def_property_clear_flag(prop, PROP_ANIMATABLE);
-	RNA_def_property_boolean_sdna(prop, NULL, "flag", TRACKING_SETTINGS_SHOW_EXTRA_EXPANDED);
-	RNA_def_property_ui_text(prop, "Show Expanded", "Show Expanded\nShow extra options expanded in the user interface");
-	RNA_def_property_ui_icon(prop, ICON_DISCLOSURE_TRI_RIGHT, 1);
-
-	/* solver settings */
-	prop = RNA_def_property(srna, "use_tripod_solver", PROP_BOOLEAN, PROP_NONE);
-	RNA_def_property_clear_flag(prop, PROP_ANIMATABLE);
-	RNA_def_property_boolean_sdna(prop, NULL, "motion_flag", TRACKING_MOTION_TRIPOD);
-	RNA_def_property_ui_text(prop, "Tripod Motion",
-	                         "Tripod Motion\nUse special solver to track a stable camera position, such as a tripod");
-
-	/* default_limit_frames */
-	prop = RNA_def_property(srna, "default_frames_limit", PROP_INT, PROP_NONE);
-	RNA_def_property_clear_flag(prop, PROP_ANIMATABLE);
-	RNA_def_property_int_sdna(prop, NULL, "default_frames_limit");
-	RNA_def_property_range(prop, 0, SHRT_MAX);
-	RNA_def_property_ui_text(prop, "Frames Limit", "Frames Limit\nEvery tracking cycle, this number of frames are tracked");
-
-	/* default_pattern_match */
-	prop = RNA_def_property(srna, "default_pattern_match", PROP_ENUM, PROP_NONE);
-	RNA_def_property_clear_flag(prop, PROP_ANIMATABLE);
-	RNA_def_property_enum_sdna(prop, NULL, "default_pattern_match");
-	RNA_def_property_enum_items(prop, pattern_match_items);
-	RNA_def_property_ui_text(prop, "Pattern Match",
-	                         "Pattern Match\nTrack pattern from given frame when tracking marker to next frame");
-
-	/* default_margin */
-	prop = RNA_def_property(srna, "default_margin", PROP_INT, PROP_PIXEL);
-	RNA_def_property_clear_flag(prop, PROP_ANIMATABLE);
-	RNA_def_property_int_sdna(prop, NULL, "default_margin");
-	RNA_def_property_range(prop, 0, 300);
-	RNA_def_property_ui_text(prop, "Margin", "Margin\nDefault distance from image boundary at which marker stops tracking");
-
-	/* default_tracking_motion_model */
-	prop = RNA_def_property(srna, "default_motion_model", PROP_ENUM, PROP_NONE);
-	RNA_def_property_clear_flag(prop, PROP_ANIMATABLE);
-	RNA_def_property_clear_flag(prop, PROP_ANIMATABLE);
-	RNA_def_property_enum_items(prop, tracker_motion_model);
-	RNA_def_property_ui_text(prop, "Motion model", "Motion model\nDefault motion model to use for tracking");
-
-	/* default_use_brute */
-	prop = RNA_def_property(srna, "use_default_brute", PROP_BOOLEAN, PROP_NONE);
-	RNA_def_property_boolean_sdna(prop, NULL, "default_algorithm_flag", TRACK_ALGORITHM_FLAG_USE_BRUTE);
-	RNA_def_property_ui_text(prop, "Prepass", "Prepass\nUse a brute-force translation-only initialization when tracking");
-	RNA_def_property_update(prop, NC_MOVIECLIP | ND_DISPLAY, NULL);
-
-	/* default_use_brute */
-	prop = RNA_def_property(srna, "use_default_mask", PROP_BOOLEAN, PROP_NONE);
-	RNA_def_property_boolean_sdna(prop, NULL, "default_algorithm_flag", TRACK_ALGORITHM_FLAG_USE_MASK);
-	RNA_def_property_ui_text(prop, "Use Mask",
-	                         "Use Mask\nUse a grease pencil data-block as a mask to use only specified areas of pattern "
-	                         "when tracking");
-	RNA_def_property_update(prop, NC_MOVIECLIP | ND_DISPLAY, NULL);
-
-	/* default_use_normalization */
-	prop = RNA_def_property(srna, "use_default_normalization", PROP_BOOLEAN, PROP_NONE);
-	RNA_def_property_boolean_sdna(prop, NULL, "default_algorithm_flag", TRACK_ALGORITHM_FLAG_USE_NORMALIZATION);
-	RNA_def_property_ui_text(prop, "Normalize", "Normalize\nNormalize light intensities while tracking (slower)");
-	RNA_def_property_update(prop, NC_MOVIECLIP | ND_DISPLAY, NULL);
-
-	/* default minmal correlation */
-	prop = RNA_def_property(srna, "default_correlation_min", PROP_FLOAT, PROP_NONE);
-	RNA_def_property_clear_flag(prop, PROP_ANIMATABLE);
-	RNA_def_property_clear_flag(prop, PROP_ANIMATABLE);
-	RNA_def_property_float_sdna(prop, NULL, "default_minimum_correlation");
-	RNA_def_property_range(prop, 0.0f, 1.0f);
-	RNA_def_property_ui_range(prop, 0.0f, 1.0f, 0.05, 3);
-	RNA_def_property_ui_text(prop, "Correlation",
-	                         "Correlation\nDefault minimum value of correlation between matched pattern and reference "
-	                         "that is still treated as successful tracking");
-
-	/* default pattern size */
-	prop = RNA_def_property(srna, "default_pattern_size", PROP_INT, PROP_NONE);
-	RNA_def_property_clear_flag(prop, PROP_ANIMATABLE);
-	RNA_def_property_int_sdna(prop, NULL, "default_pattern_size");
-	RNA_def_property_range(prop, 5, 1000);
-	RNA_def_property_update(prop, 0, "rna_tracking_defaultSettings_patternUpdate");
-	RNA_def_property_ui_text(prop, "Pattern Size", "Pattern Size\nSize of pattern area for newly created tracks");
-
-	/* default search size */
-	prop = RNA_def_property(srna, "default_search_size", PROP_INT, PROP_NONE);
-	RNA_def_property_clear_flag(prop, PROP_ANIMATABLE);
-	RNA_def_property_int_sdna(prop, NULL, "default_search_size");
-	RNA_def_property_range(prop, 5, 1000);
-	RNA_def_property_update(prop, 0, "rna_tracking_defaultSettings_searchUpdate");
-	RNA_def_property_ui_text(prop, "Search Size", "Search Size\nSize of search area for newly created tracks");
-
-	/* default use_red_channel */
-	prop = RNA_def_property(srna, "use_default_red_channel", PROP_BOOLEAN, PROP_NONE);
-	RNA_def_property_boolean_negative_sdna(prop, NULL, "default_flag", TRACK_DISABLE_RED);
-	RNA_def_property_ui_text(prop, "Use Red Channel", "Use Red Channel\nUse red channel from footage for tracking");
-	RNA_def_property_update(prop, NC_MOVIECLIP | ND_DISPLAY, NULL);
-
-	/* default_use_green_channel */
-	prop = RNA_def_property(srna, "use_default_green_channel", PROP_BOOLEAN, PROP_NONE);
-	RNA_def_property_boolean_negative_sdna(prop, NULL, "default_flag", TRACK_DISABLE_GREEN);
-	RNA_def_property_ui_text(prop, "Use Green Channel", "Use Green Channel\nUse green channel from footage for tracking");
-	RNA_def_property_update(prop, NC_MOVIECLIP | ND_DISPLAY, NULL);
-
-	/* default_use_blue_channel */
-	prop = RNA_def_property(srna, "use_default_blue_channel", PROP_BOOLEAN, PROP_NONE);
-	RNA_def_property_boolean_negative_sdna(prop, NULL, "default_flag", TRACK_DISABLE_BLUE);
-	RNA_def_property_ui_text(prop, "Use Blue Channel", "Use Blue Channel\nUse blue channel from footage for tracking");
-	RNA_def_property_update(prop, NC_MOVIECLIP | ND_DISPLAY, NULL);
-
-	prop = RNA_def_property(srna, "default_weight", PROP_FLOAT, PROP_FACTOR);
-	RNA_def_property_range(prop, 0.0f, 1.0f);
-	RNA_def_property_ui_text(prop, "Weight", "Weight\nInfluence of newly created track on a final solution");
-
-	/* ** object tracking ** */
-
-	/* object distance */
-	prop = RNA_def_property(srna, "object_distance", PROP_FLOAT, PROP_NONE);
-	RNA_def_property_clear_flag(prop, PROP_ANIMATABLE);
-	RNA_def_property_float_sdna(prop, NULL, "object_distance");
-	RNA_def_property_ui_text(prop, "Distance", "Distance\nDistance between two bundles used for object scaling");
-	RNA_def_property_range(prop, 0.001, 10000);
-	RNA_def_property_float_default(prop, 1.0f);
-	RNA_def_property_ui_range(prop, 0.001, 10000.0, 1, 3);
-=======
   StructRNA *srna;
   PropertyRNA *prop;
 
@@ -1133,7 +903,7 @@
   RNA_def_property_enum_items(prop, speed_items);
   RNA_def_property_ui_text(prop,
                            "Speed",
-                           "Limit speed of tracking to make visual feedback easier "
+                           "Speed\nLimit speed of tracking to make visual feedback easier "
                            "(this does not affect the tracking quality)");
 
   /* use keyframe selection */
@@ -1143,14 +913,14 @@
       prop, NULL, "reconstruction_flag", TRACKING_USE_KEYFRAME_SELECTION);
   RNA_def_property_ui_text(prop,
                            "Keyframe Selection",
-                           "Automatically select keyframes when solving camera/object motion");
+                           "Keyframe Selection\nAutomatically select keyframes when solving camera/object motion");
 
   /* intrinsics refinement during bundle adjustment */
   prop = RNA_def_property(srna, "refine_intrinsics", PROP_ENUM, PROP_NONE);
   RNA_def_property_enum_sdna(prop, NULL, "refine_camera_intrinsics");
   RNA_def_property_clear_flag(prop, PROP_ANIMATABLE);
   RNA_def_property_enum_items(prop, refine_items);
-  RNA_def_property_ui_text(prop, "Refine", "Refine intrinsics during camera solving");
+  RNA_def_property_ui_text(prop, "Refine", "Refine\nRefine intrinsics during camera solving");
 
   /* tool settings */
 
@@ -1160,7 +930,7 @@
   RNA_def_property_float_sdna(prop, NULL, "dist");
   RNA_def_property_float_default(prop, 1.0f);
   RNA_def_property_ui_text(
-      prop, "Distance", "Distance between two bundles used for scene scaling");
+      prop, "Distance", "Distance\nDistance between two bundles used for scene scaling");
 
   /* frames count */
   prop = RNA_def_property(srna, "clean_frames", PROP_INT, PROP_NONE);
@@ -1170,7 +940,7 @@
   RNA_def_property_ui_text(
       prop,
       "Tracked Frames",
-      "Effect on tracks which are tracked less than the specified amount of frames");
+      "Tracked Frames\nEffect on tracks which are tracked less than the specified amount of frames");
 
   /* re-projection error */
   prop = RNA_def_property(srna, "clean_error", PROP_FLOAT, PROP_NONE);
@@ -1178,21 +948,21 @@
   RNA_def_property_float_sdna(prop, NULL, "clean_error");
   RNA_def_property_range(prop, 0, FLT_MAX);
   RNA_def_property_ui_text(
-      prop, "Reprojection Error", "Effect on tracks which have a larger re-projection error");
+      prop, "Reprojection Error", "Reprojection Error\nEffect on tracks which have a larger re-projection error");
 
   /* cleanup action */
   prop = RNA_def_property(srna, "clean_action", PROP_ENUM, PROP_NONE);
   RNA_def_property_enum_sdna(prop, NULL, "clean_action");
   RNA_def_property_clear_flag(prop, PROP_ANIMATABLE);
   RNA_def_property_enum_items(prop, cleanup_items);
-  RNA_def_property_ui_text(prop, "Action", "Cleanup action to execute");
+  RNA_def_property_ui_text(prop, "Action", "Action\nCleanup action to execute");
 
   /* ** default tracker settings ** */
   prop = RNA_def_property(srna, "show_default_expanded", PROP_BOOLEAN, PROP_NONE);
   RNA_def_property_clear_flag(prop, PROP_ANIMATABLE);
   RNA_def_property_boolean_sdna(prop, NULL, "flag", TRACKING_SETTINGS_SHOW_DEFAULT_EXPANDED);
   RNA_def_property_ui_text(
-      prop, "Show Expanded", "Show default options expanded in the user interface");
+      prop, "Show Expanded", "Show Expanded\nShow default options expanded in the user interface");
   RNA_def_property_ui_icon(prop, ICON_DISCLOSURE_TRI_RIGHT, 1);
 
   /* ** extra tracker settings ** */
@@ -1200,7 +970,7 @@
   RNA_def_property_clear_flag(prop, PROP_ANIMATABLE);
   RNA_def_property_boolean_sdna(prop, NULL, "flag", TRACKING_SETTINGS_SHOW_EXTRA_EXPANDED);
   RNA_def_property_ui_text(
-      prop, "Show Expanded", "Show extra options expanded in the user interface");
+      prop, "Show Expanded", "Show Expanded\nShow extra options expanded in the user interface");
   RNA_def_property_ui_icon(prop, ICON_DISCLOSURE_TRI_RIGHT, 1);
 
   /* solver settings */
@@ -1210,7 +980,7 @@
   RNA_def_property_ui_text(
       prop,
       "Tripod Motion",
-      "Use special solver to track a stable camera position, such as a tripod");
+      "Tripod Motion\nUse special solver to track a stable camera position, such as a tripod");
 
   /* default_limit_frames */
   prop = RNA_def_property(srna, "default_frames_limit", PROP_INT, PROP_NONE);
@@ -1218,7 +988,7 @@
   RNA_def_property_int_sdna(prop, NULL, "default_frames_limit");
   RNA_def_property_range(prop, 0, SHRT_MAX);
   RNA_def_property_ui_text(
-      prop, "Frames Limit", "Every tracking cycle, this number of frames are tracked");
+      prop, "Frames Limit", "Frames Limit\nEvery tracking cycle, this number of frames are tracked");
 
   /* default_pattern_match */
   prop = RNA_def_property(srna, "default_pattern_match", PROP_ENUM, PROP_NONE);
@@ -1226,7 +996,7 @@
   RNA_def_property_enum_sdna(prop, NULL, "default_pattern_match");
   RNA_def_property_enum_items(prop, pattern_match_items);
   RNA_def_property_ui_text(
-      prop, "Pattern Match", "Track pattern from given frame when tracking marker to next frame");
+      prop, "Pattern Match", "Pattern Match\nTrack pattern from given frame when tracking marker to next frame");
 
   /* default_margin */
   prop = RNA_def_property(srna, "default_margin", PROP_INT, PROP_PIXEL);
@@ -1234,21 +1004,21 @@
   RNA_def_property_int_sdna(prop, NULL, "default_margin");
   RNA_def_property_range(prop, 0, 300);
   RNA_def_property_ui_text(
-      prop, "Margin", "Default distance from image boundary at which marker stops tracking");
+      prop, "Margin", "Margin\nDefault distance from image boundary at which marker stops tracking");
 
   /* default_tracking_motion_model */
   prop = RNA_def_property(srna, "default_motion_model", PROP_ENUM, PROP_NONE);
   RNA_def_property_clear_flag(prop, PROP_ANIMATABLE);
   RNA_def_property_clear_flag(prop, PROP_ANIMATABLE);
   RNA_def_property_enum_items(prop, tracker_motion_model);
-  RNA_def_property_ui_text(prop, "Motion model", "Default motion model to use for tracking");
+  RNA_def_property_ui_text(prop, "Motion model", "Motion model\nDefault motion model to use for tracking");
 
   /* default_use_brute */
   prop = RNA_def_property(srna, "use_default_brute", PROP_BOOLEAN, PROP_NONE);
   RNA_def_property_boolean_sdna(
       prop, NULL, "default_algorithm_flag", TRACK_ALGORITHM_FLAG_USE_BRUTE);
   RNA_def_property_ui_text(
-      prop, "Prepass", "Use a brute-force translation-only initialization when tracking");
+      prop, "Prepass", "Prepass\nUse a brute-force translation-only initialization when tracking");
   RNA_def_property_update(prop, NC_MOVIECLIP | ND_DISPLAY, NULL);
 
   /* default_use_brute */
@@ -1258,7 +1028,7 @@
   RNA_def_property_ui_text(
       prop,
       "Use Mask",
-      "Use a grease pencil data-block as a mask to use only specified areas of pattern "
+      "Use Mask\nUse a grease pencil data-block as a mask to use only specified areas of pattern "
       "when tracking");
   RNA_def_property_update(prop, NC_MOVIECLIP | ND_DISPLAY, NULL);
 
@@ -1267,7 +1037,7 @@
   RNA_def_property_boolean_sdna(
       prop, NULL, "default_algorithm_flag", TRACK_ALGORITHM_FLAG_USE_NORMALIZATION);
   RNA_def_property_ui_text(
-      prop, "Normalize", "Normalize light intensities while tracking (slower)");
+      prop, "Normalize", "Normalize\nNormalize light intensities while tracking (slower)");
   RNA_def_property_update(prop, NC_MOVIECLIP | ND_DISPLAY, NULL);
 
   /* default minmal correlation */
@@ -1280,7 +1050,7 @@
   RNA_def_property_ui_text(
       prop,
       "Correlation",
-      "Default minimum value of correlation between matched pattern and reference "
+      "Correlation\nDefault minimum value of correlation between matched pattern and reference "
       "that is still treated as successful tracking");
 
   /* default pattern size */
@@ -1289,7 +1059,7 @@
   RNA_def_property_int_sdna(prop, NULL, "default_pattern_size");
   RNA_def_property_range(prop, 5, 1000);
   RNA_def_property_update(prop, 0, "rna_tracking_defaultSettings_patternUpdate");
-  RNA_def_property_ui_text(prop, "Pattern Size", "Size of pattern area for newly created tracks");
+  RNA_def_property_ui_text(prop, "Pattern Size", "Pattern Size\nSize of pattern area for newly created tracks");
 
   /* default search size */
   prop = RNA_def_property(srna, "default_search_size", PROP_INT, PROP_NONE);
@@ -1297,30 +1067,30 @@
   RNA_def_property_int_sdna(prop, NULL, "default_search_size");
   RNA_def_property_range(prop, 5, 1000);
   RNA_def_property_update(prop, 0, "rna_tracking_defaultSettings_searchUpdate");
-  RNA_def_property_ui_text(prop, "Search Size", "Size of search area for newly created tracks");
+  RNA_def_property_ui_text(prop, "Search Size", "Search Size\nSize of search area for newly created tracks");
 
   /* default use_red_channel */
   prop = RNA_def_property(srna, "use_default_red_channel", PROP_BOOLEAN, PROP_NONE);
   RNA_def_property_boolean_negative_sdna(prop, NULL, "default_flag", TRACK_DISABLE_RED);
-  RNA_def_property_ui_text(prop, "Use Red Channel", "Use red channel from footage for tracking");
+  RNA_def_property_ui_text(prop, "Use Red Channel", "Use Red Channel\nUse red channel from footage for tracking");
   RNA_def_property_update(prop, NC_MOVIECLIP | ND_DISPLAY, NULL);
 
   /* default_use_green_channel */
   prop = RNA_def_property(srna, "use_default_green_channel", PROP_BOOLEAN, PROP_NONE);
   RNA_def_property_boolean_negative_sdna(prop, NULL, "default_flag", TRACK_DISABLE_GREEN);
   RNA_def_property_ui_text(
-      prop, "Use Green Channel", "Use green channel from footage for tracking");
+      prop, "Use Green Channel", "Use Green Channel\nUse green channel from footage for tracking");
   RNA_def_property_update(prop, NC_MOVIECLIP | ND_DISPLAY, NULL);
 
   /* default_use_blue_channel */
   prop = RNA_def_property(srna, "use_default_blue_channel", PROP_BOOLEAN, PROP_NONE);
   RNA_def_property_boolean_negative_sdna(prop, NULL, "default_flag", TRACK_DISABLE_BLUE);
-  RNA_def_property_ui_text(prop, "Use Blue Channel", "Use blue channel from footage for tracking");
+  RNA_def_property_ui_text(prop, "Use Blue Channel", "Use Blue Channel\nUse blue channel from footage for tracking");
   RNA_def_property_update(prop, NC_MOVIECLIP | ND_DISPLAY, NULL);
 
   prop = RNA_def_property(srna, "default_weight", PROP_FLOAT, PROP_FACTOR);
   RNA_def_property_range(prop, 0.0f, 1.0f);
-  RNA_def_property_ui_text(prop, "Weight", "Influence of newly created track on a final solution");
+  RNA_def_property_ui_text(prop, "Weight", "Weight\nInfluence of newly created track on a final solution");
 
   /* ** object tracking ** */
 
@@ -1329,131 +1099,14 @@
   RNA_def_property_clear_flag(prop, PROP_ANIMATABLE);
   RNA_def_property_float_sdna(prop, NULL, "object_distance");
   RNA_def_property_ui_text(
-      prop, "Distance", "Distance between two bundles used for object scaling");
+      prop, "Distance", "Distance\nDistance between two bundles used for object scaling");
   RNA_def_property_range(prop, 0.001, 10000);
   RNA_def_property_float_default(prop, 1.0f);
   RNA_def_property_ui_range(prop, 0.001, 10000.0, 1, 3);
->>>>>>> 38bd6dcc
 }
 
 static void rna_def_trackingCamera(BlenderRNA *brna)
 {
-<<<<<<< HEAD
-	StructRNA *srna;
-	PropertyRNA *prop;
-
-	static const EnumPropertyItem distortion_model_items[] = {
-		{TRACKING_DISTORTION_MODEL_POLYNOMIAL, "POLYNOMIAL", 0, "Polynomial", "Radial distortion model which fits common cameras"},
-		{TRACKING_DISTORTION_MODEL_DIVISION, "DIVISION", 0, "Divisions", "Divisions\nDivision distortion model which "
-		                                                                 "better represents wide-angle cameras"},
-		{0, NULL, 0, NULL, NULL},
-	};
-
-	static const EnumPropertyItem camera_units_items[] = {
-		{CAMERA_UNITS_PX, "PIXELS", 0, "px", "Use pixels for units of focal length"},
-		{CAMERA_UNITS_MM, "MILLIMETERS", 0, "mm", "Milimeters\nUse millimeters for units of focal length"},
-		{0, NULL, 0, NULL, NULL}
-	};
-
-	srna = RNA_def_struct(brna, "MovieTrackingCamera", NULL);
-	RNA_def_struct_path_func(srna, "rna_trackingCamera_path");
-	RNA_def_struct_ui_text(srna, "Movie tracking camera data", "Movie tracking camera data\nMatch-moving camera data for tracking");
-
-	/* Distortion model */
-	prop = RNA_def_property(srna, "distortion_model", PROP_ENUM, PROP_NONE);
-	RNA_def_property_clear_flag(prop, PROP_ANIMATABLE);
-	RNA_def_property_enum_items(prop, distortion_model_items);
-	RNA_def_property_ui_text(prop, "Distortion Model", "Distortion Model\nDistortion model used for camera lenses");
-	RNA_def_property_update(prop, NC_MOVIECLIP | NA_EDITED, "rna_tracking_resetIntrinsics");
-
-	/* Sensor */
-	prop = RNA_def_property(srna, "sensor_width", PROP_FLOAT, PROP_NONE);
-	RNA_def_property_float_sdna(prop, NULL, "sensor_width");
-	RNA_def_property_clear_flag(prop, PROP_ANIMATABLE);
-	RNA_def_property_range(prop, 0.0f, 500.0f);
-	RNA_def_property_ui_text(prop, "Sensor", "Sensor\nWidth of CCD sensor in millimeters");
-	RNA_def_property_update(prop, NC_MOVIECLIP | NA_EDITED, NULL);
-
-	/* Focal Length */
-	prop = RNA_def_property(srna, "focal_length", PROP_FLOAT, PROP_NONE);
-	RNA_def_property_float_sdna(prop, NULL, "focal");
-	RNA_def_property_clear_flag(prop, PROP_ANIMATABLE);
-	RNA_def_property_range(prop, 0.0001f, FLT_MAX);
-	RNA_def_property_ui_range(prop, 0.0001f, 5000.0f, 1, 2);
-	RNA_def_property_float_funcs(prop, "rna_trackingCamera_focal_mm_get", "rna_trackingCamera_focal_mm_set", NULL);
-	RNA_def_property_ui_text(prop, "Focal Length", "Camera's focal length");
-	RNA_def_property_update(prop, NC_MOVIECLIP | NA_EDITED, NULL);
-
-	/* Focal Length in pixels */
-	prop = RNA_def_property(srna, "focal_length_pixels", PROP_FLOAT, PROP_NONE);
-	RNA_def_property_float_sdna(prop, NULL, "focal");
-	RNA_def_property_clear_flag(prop, PROP_ANIMATABLE);
-	RNA_def_property_range(prop, 0.0f, FLT_MAX);
-	RNA_def_property_ui_range(prop, 0.0f, 5000.f, 1, 2);
-	RNA_def_property_ui_text(prop, "Focal Length", "Focal Length\nCamera's focal length");
-	RNA_def_property_update(prop, NC_MOVIECLIP | NA_EDITED, NULL);
-
-	/* Units */
-	prop = RNA_def_property(srna, "units", PROP_ENUM, PROP_NONE);
-	RNA_def_property_enum_sdna(prop, NULL, "units");
-	RNA_def_property_clear_flag(prop, PROP_ANIMATABLE);
-	RNA_def_property_clear_flag(prop, PROP_ANIMATABLE);
-	RNA_def_property_enum_items(prop, camera_units_items);
-	RNA_def_property_ui_text(prop, "Units", "Units\nUnits used for camera focal length");
-
-	/* Principal Point */
-	prop = RNA_def_property(srna, "principal", PROP_FLOAT, PROP_PIXEL);
-	RNA_def_property_array(prop, 2);
-	RNA_def_property_float_sdna(prop, NULL, "principal");
-	RNA_def_property_clear_flag(prop, PROP_ANIMATABLE);
-	RNA_def_property_ui_text(prop, "Principal Point", "Principal Point\nOptical center of lens");
-	RNA_def_property_update(prop, NC_MOVIECLIP | NA_EDITED, NULL);
-
-	/* Radial distortion parameters */
-	prop = RNA_def_property(srna, "k1", PROP_FLOAT, PROP_NONE);
-	RNA_def_property_float_sdna(prop, NULL, "k1");
-	RNA_def_property_clear_flag(prop, PROP_ANIMATABLE);
-	RNA_def_property_ui_range(prop, -10, 10, 0.1, 3);
-	RNA_def_property_ui_text(prop, "K1", "First coefficient of third order polynomial radial distortion");
-	RNA_def_property_update(prop, NC_MOVIECLIP | NA_EDITED, "rna_tracking_flushUpdate");
-
-	prop = RNA_def_property(srna, "k2", PROP_FLOAT, PROP_NONE);
-	RNA_def_property_float_sdna(prop, NULL, "k2");
-	RNA_def_property_clear_flag(prop, PROP_ANIMATABLE);
-	RNA_def_property_ui_range(prop, -10, 10, 0.1, 3);
-	RNA_def_property_ui_text(prop, "K2", "Second coefficient of third order polynomial radial distortion");
-	RNA_def_property_update(prop, NC_MOVIECLIP | NA_EDITED, "rna_tracking_flushUpdate");
-
-	prop = RNA_def_property(srna, "k3", PROP_FLOAT, PROP_NONE);
-	RNA_def_property_float_sdna(prop, NULL, "k3");
-	RNA_def_property_clear_flag(prop, PROP_ANIMATABLE);
-	RNA_def_property_ui_range(prop, -10, 10, 0.1, 3);
-	RNA_def_property_ui_text(prop, "K3", "Third coefficient of third order polynomial radial distortion");
-	RNA_def_property_update(prop, NC_MOVIECLIP | NA_EDITED, "rna_tracking_flushUpdate");
-
-	/* Division distortion parameters */
-	prop = RNA_def_property(srna, "division_k1", PROP_FLOAT, PROP_NONE);
-	RNA_def_property_clear_flag(prop, PROP_ANIMATABLE);
-	RNA_def_property_ui_range(prop, -10, 10, 0.1, 3);
-	RNA_def_property_ui_text(prop, "K1", "First coefficient of second order division distortion");
-	RNA_def_property_update(prop, NC_MOVIECLIP | NA_EDITED, "rna_tracking_flushUpdate");
-
-	prop = RNA_def_property(srna, "division_k2", PROP_FLOAT, PROP_NONE);
-	RNA_def_property_clear_flag(prop, PROP_ANIMATABLE);
-	RNA_def_property_ui_range(prop, -10, 10, 0.1, 3);
-	RNA_def_property_ui_text(prop, "K2", "First coefficient of second order division distortion");
-	RNA_def_property_update(prop, NC_MOVIECLIP | NA_EDITED, "rna_tracking_flushUpdate");
-
-	/* pixel aspect */
-	prop = RNA_def_property(srna, "pixel_aspect", PROP_FLOAT, PROP_XYZ);
-	RNA_def_property_float_sdna(prop, NULL, "pixel_aspect");
-	RNA_def_property_clear_flag(prop, PROP_ANIMATABLE);
-	RNA_def_property_range(prop, 0.1f, FLT_MAX);
-	RNA_def_property_ui_range(prop, 0.1f, 5000.0f, 1, 2);
-	RNA_def_property_float_default(prop, 1.0f);
-	RNA_def_property_ui_text(prop, "Pixel Aspect Ratio", "Pixel aspect ratio");
-	RNA_def_property_update(prop, NC_MOVIECLIP | ND_DISPLAY, "rna_tracking_flushUpdate");
-=======
   StructRNA *srna;
   PropertyRNA *prop;
 
@@ -1467,27 +1120,27 @@
        "DIVISION",
        0,
        "Divisions",
-       "Division distortion model which "
+       "Divisions\nDivision distortion model which "
        "better represents wide-angle cameras"},
       {0, NULL, 0, NULL, NULL},
   };
 
   static const EnumPropertyItem camera_units_items[] = {
       {CAMERA_UNITS_PX, "PIXELS", 0, "px", "Use pixels for units of focal length"},
-      {CAMERA_UNITS_MM, "MILLIMETERS", 0, "mm", "Use millimeters for units of focal length"},
+      {CAMERA_UNITS_MM, "MILLIMETERS", 0, "mm", "Milimeters\nUse millimeters for units of focal length"},
       {0, NULL, 0, NULL, NULL},
   };
 
   srna = RNA_def_struct(brna, "MovieTrackingCamera", NULL);
   RNA_def_struct_path_func(srna, "rna_trackingCamera_path");
   RNA_def_struct_ui_text(
-      srna, "Movie tracking camera data", "Match-moving camera data for tracking");
+      srna, "Movie tracking camera data", "Movie tracking camera data\nMatch-moving camera data for tracking");
 
   /* Distortion model */
   prop = RNA_def_property(srna, "distortion_model", PROP_ENUM, PROP_NONE);
   RNA_def_property_clear_flag(prop, PROP_ANIMATABLE);
   RNA_def_property_enum_items(prop, distortion_model_items);
-  RNA_def_property_ui_text(prop, "Distortion Model", "Distortion model used for camera lenses");
+  RNA_def_property_ui_text(prop, "Distortion Model", "Distortion Model\nDistortion model used for camera lenses");
   RNA_def_property_update(prop, NC_MOVIECLIP | NA_EDITED, "rna_tracking_resetIntrinsics");
 
   /* Sensor */
@@ -1495,7 +1148,7 @@
   RNA_def_property_float_sdna(prop, NULL, "sensor_width");
   RNA_def_property_clear_flag(prop, PROP_ANIMATABLE);
   RNA_def_property_range(prop, 0.0f, 500.0f);
-  RNA_def_property_ui_text(prop, "Sensor", "Width of CCD sensor in millimeters");
+  RNA_def_property_ui_text(prop, "Sensor", "Sensor\nWidth of CCD sensor in millimeters");
   RNA_def_property_update(prop, NC_MOVIECLIP | NA_EDITED, NULL);
 
   /* Focal Length */
@@ -1515,7 +1168,7 @@
   RNA_def_property_clear_flag(prop, PROP_ANIMATABLE);
   RNA_def_property_range(prop, 0.0f, FLT_MAX);
   RNA_def_property_ui_range(prop, 0.0f, 5000.f, 1, 2);
-  RNA_def_property_ui_text(prop, "Focal Length", "Camera's focal length");
+  RNA_def_property_ui_text(prop, "Focal Length", "Focal Length\nCamera's focal length");
   RNA_def_property_update(prop, NC_MOVIECLIP | NA_EDITED, NULL);
 
   /* Units */
@@ -1524,14 +1177,14 @@
   RNA_def_property_clear_flag(prop, PROP_ANIMATABLE);
   RNA_def_property_clear_flag(prop, PROP_ANIMATABLE);
   RNA_def_property_enum_items(prop, camera_units_items);
-  RNA_def_property_ui_text(prop, "Units", "Units used for camera focal length");
+  RNA_def_property_ui_text(prop, "Units", "Units\nUnits used for camera focal length");
 
   /* Principal Point */
   prop = RNA_def_property(srna, "principal", PROP_FLOAT, PROP_PIXEL);
   RNA_def_property_array(prop, 2);
   RNA_def_property_float_sdna(prop, NULL, "principal");
   RNA_def_property_clear_flag(prop, PROP_ANIMATABLE);
-  RNA_def_property_ui_text(prop, "Principal Point", "Optical center of lens");
+  RNA_def_property_ui_text(prop, "Principal Point", "Principal Point\nOptical center of lens");
   RNA_def_property_update(prop, NC_MOVIECLIP | NA_EDITED, NULL);
 
   /* Radial distortion parameters */
@@ -1581,85 +1234,10 @@
   RNA_def_property_float_default(prop, 1.0f);
   RNA_def_property_ui_text(prop, "Pixel Aspect Ratio", "Pixel aspect ratio");
   RNA_def_property_update(prop, NC_MOVIECLIP | ND_DISPLAY, "rna_tracking_flushUpdate");
->>>>>>> 38bd6dcc
 }
 
 static void rna_def_trackingMarker(BlenderRNA *brna)
 {
-<<<<<<< HEAD
-	StructRNA *srna;
-	PropertyRNA *prop;
-
-	static int boundbox_dimsize[] = {2, 2};
-
-	srna = RNA_def_struct(brna, "MovieTrackingMarker", NULL);
-	RNA_def_struct_ui_text(srna, "Movie tracking marker data", "Movie tracking marker data\nMatch-moving marker data for tracking");
-
-	/* position */
-	prop = RNA_def_property(srna, "co", PROP_FLOAT, PROP_TRANSLATION);
-	RNA_def_property_array(prop, 2);
-	RNA_def_property_ui_range(prop, -FLT_MAX, FLT_MAX, 1, RNA_TRANSLATION_PREC_DEFAULT);
-	RNA_def_property_float_sdna(prop, NULL, "pos");
-	RNA_def_property_ui_text(prop, "Position", "Marker position at frame in normalized coordinates");
-	RNA_def_property_update(prop, NC_MOVIECLIP | NA_EDITED, NULL);
-
-	/* frame */
-	prop = RNA_def_property(srna, "frame", PROP_INT, PROP_NONE);
-	RNA_def_property_int_sdna(prop, NULL, "framenr");
-	RNA_def_property_ui_text(prop, "Frame", "Frame\jnFrame number marker is keyframed on");
-	RNA_def_property_int_funcs(prop, NULL, "rna_trackingMarker_frame_set", NULL);
-	RNA_def_property_update(prop, NC_MOVIECLIP | NA_EDITED, NULL);
-
-	/* enable */
-	prop = RNA_def_property(srna, "mute", PROP_BOOLEAN, PROP_NONE);
-	RNA_def_property_boolean_sdna(prop, NULL, "flag", MARKER_DISABLED);
-	RNA_def_property_ui_text(prop, "Mode", "Is marker muted for current frame");
-	RNA_def_property_update(prop, NC_MOVIECLIP | NA_EDITED, NULL);
-
-	/* pattern */
-	prop = RNA_def_property(srna, "pattern_corners", PROP_FLOAT, PROP_MATRIX);
-	RNA_def_property_float_sdna(prop, NULL, "pattern_corners");
-	RNA_def_property_clear_flag(prop, PROP_ANIMATABLE);
-	RNA_def_property_multi_array(prop, 2, rna_matrix_dimsize_4x2);
-	RNA_def_property_ui_range(prop, -FLT_MAX, FLT_MAX, 1, RNA_TRANSLATION_PREC_DEFAULT);
-	RNA_def_property_ui_text(prop, "Pattern Corners",
-	                         "Array of coordinates which represents pattern's corners in "
-	                         "normalized coordinates relative to marker position");
-	RNA_def_property_update(prop, NC_MOVIECLIP | NA_EDITED, "rna_tracking_markerPattern_update");
-
-	prop = RNA_def_property(srna, "pattern_bound_box", PROP_FLOAT, PROP_NONE);
-	RNA_def_property_multi_array(prop, 2, boundbox_dimsize);
-	RNA_def_property_clear_flag(prop, PROP_EDITABLE);
-	RNA_def_property_float_funcs(prop, "rna_tracking_markerPattern_boundbox_get", NULL, NULL);
-	RNA_def_property_ui_text(prop, "Pattern Bounding Box", "Pattern area bounding box in normalized coordinates");
-
-	/* search */
-	prop = RNA_def_property(srna, "search_min", PROP_FLOAT, PROP_TRANSLATION);
-	RNA_def_property_array(prop, 2);
-	RNA_def_property_ui_range(prop, -FLT_MAX, FLT_MAX, 1, RNA_TRANSLATION_PREC_DEFAULT);
-	RNA_def_property_float_sdna(prop, NULL, "search_min");
-	RNA_def_property_clear_flag(prop, PROP_ANIMATABLE);
-	RNA_def_property_ui_text(prop, "Search Min",
-	                         "Left-bottom corner of search area in normalized coordinates relative "
-	                         "to marker position");
-	RNA_def_property_update(prop, NC_MOVIECLIP | NA_EDITED, "rna_tracking_markerSearch_update");
-
-	prop = RNA_def_property(srna, "search_max", PROP_FLOAT, PROP_TRANSLATION);
-	RNA_def_property_array(prop, 2);
-	RNA_def_property_ui_range(prop, -FLT_MAX, FLT_MAX, 1, RNA_TRANSLATION_PREC_DEFAULT);
-	RNA_def_property_float_sdna(prop, NULL, "search_max");
-	RNA_def_property_clear_flag(prop, PROP_ANIMATABLE);
-	RNA_def_property_ui_text(prop, "Search Max",
-	                         "Right-bottom corner of search area in normalized coordinates relative "
-	                         "to marker position");
-	RNA_def_property_update(prop, NC_MOVIECLIP | NA_EDITED, "rna_tracking_markerSearch_update");
-
-	/* is marker keyframed */
-	prop = RNA_def_property(srna, "is_keyed", PROP_BOOLEAN, PROP_NONE);
-	RNA_def_property_clear_flag(prop, PROP_ANIMATABLE);
-	RNA_def_property_boolean_negative_sdna(prop, NULL, "flag", MARKER_TRACKED);
-	RNA_def_property_ui_text(prop, "Keyframed", "Whether the position of the marker is keyframed or tracked");
-=======
   StructRNA *srna;
   PropertyRNA *prop;
 
@@ -1667,7 +1245,7 @@
 
   srna = RNA_def_struct(brna, "MovieTrackingMarker", NULL);
   RNA_def_struct_ui_text(
-      srna, "Movie tracking marker data", "Match-moving marker data for tracking");
+      srna, "Movie tracking marker data", "Movie tracking marker data\nMatch-moving marker data for tracking");
 
   /* position */
   prop = RNA_def_property(srna, "co", PROP_FLOAT, PROP_TRANSLATION);
@@ -1680,7 +1258,7 @@
   /* frame */
   prop = RNA_def_property(srna, "frame", PROP_INT, PROP_NONE);
   RNA_def_property_int_sdna(prop, NULL, "framenr");
-  RNA_def_property_ui_text(prop, "Frame", "Frame number marker is keyframed on");
+  RNA_def_property_ui_text(prop, "Frame", "Frame\jnFrame number marker is keyframed on");
   RNA_def_property_int_funcs(prop, NULL, "rna_trackingMarker_frame_set", NULL);
   RNA_def_property_update(prop, NC_MOVIECLIP | NA_EDITED, NULL);
 
@@ -1738,7 +1316,6 @@
   RNA_def_property_boolean_negative_sdna(prop, NULL, "flag", MARKER_TRACKED);
   RNA_def_property_ui_text(
       prop, "Keyframed", "Whether the position of the marker is keyframed or tracked");
->>>>>>> 38bd6dcc
 }
 
 static void rna_def_trackingMarkers(BlenderRNA *brna, PropertyRNA *cprop)
@@ -1816,235 +1393,6 @@
 
 static void rna_def_trackingTrack(BlenderRNA *brna)
 {
-<<<<<<< HEAD
-	StructRNA *srna;
-	PropertyRNA *prop;
-
-	rna_def_trackingMarker(brna);
-
-	srna = RNA_def_struct(brna, "MovieTrackingTrack", NULL);
-	RNA_def_struct_path_func(srna, "rna_trackingTrack_path");
-	RNA_def_struct_ui_text(srna, "Movie tracking track data", "Match-moving track data for tracking");
-	RNA_def_struct_ui_icon(srna, ICON_ANIM_DATA);
-
-	/* name */
-	prop = RNA_def_property(srna, "name", PROP_STRING, PROP_NONE);
-	RNA_def_property_ui_text(prop, "Name", "Unique name of track");
-	RNA_def_property_string_funcs(prop, NULL, NULL, "rna_trackingTrack_name_set");
-	RNA_def_property_string_maxlength(prop, MAX_ID_NAME - 2);
-	RNA_def_property_update(prop, NC_MOVIECLIP | NA_EDITED, NULL);
-	RNA_def_struct_name_property(srna, prop);
-
-	/* limit frames */
-	prop = RNA_def_property(srna, "frames_limit", PROP_INT, PROP_NONE);
-	RNA_def_property_clear_flag(prop, PROP_ANIMATABLE);
-	RNA_def_property_int_sdna(prop, NULL, "frames_limit");
-	RNA_def_property_clear_flag(prop, PROP_ANIMATABLE);
-	RNA_def_property_range(prop, 0, SHRT_MAX);
-	RNA_def_property_ui_text(prop, "Frames Limit", "Every tracking cycle, this number of frames are tracked");
-
-	/* pattern match */
-	prop = RNA_def_property(srna, "pattern_match", PROP_ENUM, PROP_NONE);
-	RNA_def_property_clear_flag(prop, PROP_ANIMATABLE);
-	RNA_def_property_enum_sdna(prop, NULL, "pattern_match");
-	RNA_def_property_clear_flag(prop, PROP_ANIMATABLE);
-	RNA_def_property_enum_items(prop, pattern_match_items);
-	RNA_def_property_ui_text(prop, "Pattern Match",
-	                         "Track pattern from given frame when tracking marker to next frame");
-
-	/* margin */
-	prop = RNA_def_property(srna, "margin", PROP_INT, PROP_PIXEL);
-	RNA_def_property_clear_flag(prop, PROP_ANIMATABLE);
-	RNA_def_property_int_sdna(prop, NULL, "margin");
-	RNA_def_property_clear_flag(prop, PROP_ANIMATABLE);
-	RNA_def_property_range(prop, 0, 300);
-	RNA_def_property_ui_text(prop, "Margin", "Distance from image boundary at which marker stops tracking");
-
-	/* tracking motion model */
-	prop = RNA_def_property(srna, "motion_model", PROP_ENUM, PROP_NONE);
-	RNA_def_property_clear_flag(prop, PROP_ANIMATABLE);
-	RNA_def_property_enum_items(prop, tracker_motion_model);
-	RNA_def_property_clear_flag(prop, PROP_ANIMATABLE);
-	RNA_def_property_ui_text(prop, "Motion model", "Default motion model to use for tracking");
-
-	/* minimum correlation */
-	prop = RNA_def_property(srna, "correlation_min", PROP_FLOAT, PROP_NONE);
-	RNA_def_property_clear_flag(prop, PROP_ANIMATABLE);
-	RNA_def_property_float_sdna(prop, NULL, "minimum_correlation");
-	RNA_def_property_range(prop, 0.0f, 1.0f);
-	RNA_def_property_ui_range(prop, 0.0f, 1.0f, 0.05, 3);
-	RNA_def_property_ui_text(prop, "Correlation",
-	                         "Minimal value of correlation between matched pattern and reference "
-	                         "that is still treated as successful tracking");
-
-	/* use_brute */
-	prop = RNA_def_property(srna, "use_brute", PROP_BOOLEAN, PROP_NONE);
-	RNA_def_property_boolean_sdna(prop, NULL, "algorithm_flag", TRACK_ALGORITHM_FLAG_USE_BRUTE);
-	RNA_def_property_clear_flag(prop, PROP_ANIMATABLE);
-	RNA_def_property_ui_text(prop, "Prepass", "Prepass\nUse a brute-force translation only pre-track before refinement");
-	RNA_def_property_update(prop, NC_MOVIECLIP | ND_DISPLAY, NULL);
-
-	/* use_brute */
-	prop = RNA_def_property(srna, "use_mask", PROP_BOOLEAN, PROP_NONE);
-	RNA_def_property_boolean_sdna(prop, NULL, "algorithm_flag", TRACK_ALGORITHM_FLAG_USE_MASK);
-	RNA_def_property_ui_text(prop, "Use Mask",
-	                         "Use Mask\nUse a grease pencil data-block as a mask to use only specified areas of pattern "
-	                         "when tracking");
-	RNA_def_property_update(prop, NC_MOVIECLIP | ND_DISPLAY, NULL);
-
-	/* use_normalization */
-	prop = RNA_def_property(srna, "use_normalization", PROP_BOOLEAN, PROP_NONE);
-	RNA_def_property_boolean_sdna(prop, NULL, "algorithm_flag", TRACK_ALGORITHM_FLAG_USE_NORMALIZATION);
-	RNA_def_property_clear_flag(prop, PROP_ANIMATABLE);
-	RNA_def_property_ui_text(prop, "Normalize", "Normalize\nNormalize light intensities while tracking. Slower");
-	RNA_def_property_update(prop, NC_MOVIECLIP | ND_DISPLAY, NULL);
-
-	/* markers */
-	prop = RNA_def_property(srna, "markers", PROP_COLLECTION, PROP_NONE);
-	RNA_def_property_struct_type(prop, "MovieTrackingMarker");
-	RNA_def_property_collection_sdna(prop, NULL, "markers", "markersnr");
-	RNA_def_property_ui_text(prop, "Markers", "Collection of markers in track");
-	rna_def_trackingMarkers(brna, prop);
-
-	/* ** channels ** */
-
-	/* use_red_channel */
-	prop = RNA_def_property(srna, "use_red_channel", PROP_BOOLEAN, PROP_NONE);
-	RNA_def_property_boolean_negative_sdna(prop, NULL, "flag", TRACK_DISABLE_RED);
-	RNA_def_property_clear_flag(prop, PROP_ANIMATABLE);
-	RNA_def_property_ui_text(prop, "Use Red Channel", "Use red channel from footage for tracking");
-	RNA_def_property_update(prop, NC_MOVIECLIP | ND_DISPLAY, NULL);
-
-	/* use_green_channel */
-	prop = RNA_def_property(srna, "use_green_channel", PROP_BOOLEAN, PROP_NONE);
-	RNA_def_property_boolean_negative_sdna(prop, NULL, "flag", TRACK_DISABLE_GREEN);
-	RNA_def_property_clear_flag(prop, PROP_ANIMATABLE);
-	RNA_def_property_ui_text(prop, "Use Green Channel", "Use green channel from footage for tracking");
-	RNA_def_property_update(prop, NC_MOVIECLIP | ND_DISPLAY, NULL);
-
-	/* use_blue_channel */
-	prop = RNA_def_property(srna, "use_blue_channel", PROP_BOOLEAN, PROP_NONE);
-	RNA_def_property_boolean_negative_sdna(prop, NULL, "flag", TRACK_DISABLE_BLUE);
-	RNA_def_property_clear_flag(prop, PROP_ANIMATABLE);
-	RNA_def_property_ui_text(prop, "Use Blue Channel", "Use blue channel from footage for tracking");
-	RNA_def_property_update(prop, NC_MOVIECLIP | ND_DISPLAY, NULL);
-
-	/* preview_grayscale */
-	prop = RNA_def_property(srna, "use_grayscale_preview", PROP_BOOLEAN, PROP_NONE);
-	RNA_def_property_boolean_sdna(prop, NULL, "flag", TRACK_PREVIEW_GRAYSCALE);
-	RNA_def_property_clear_flag(prop, PROP_ANIMATABLE);
-	RNA_def_property_ui_text(prop, "Grayscale", "Display what the tracking algorithm sees in the preview");
-	RNA_def_property_update(prop, NC_MOVIECLIP | ND_DISPLAY, NULL);
-
-	/* preview_alpha */
-	prop = RNA_def_property(srna, "use_alpha_preview", PROP_BOOLEAN, PROP_NONE);
-	RNA_def_property_boolean_sdna(prop, NULL, "flag", TRACK_PREVIEW_ALPHA);
-	RNA_def_property_clear_flag(prop, PROP_ANIMATABLE);
-	RNA_def_property_ui_text(prop, "Alpha", "Apply track's mask on displaying preview");
-	RNA_def_property_update(prop, NC_MOVIECLIP | ND_DISPLAY, NULL);
-
-	/* has bundle */
-	prop = RNA_def_property(srna, "has_bundle", PROP_BOOLEAN, PROP_NONE);
-	RNA_def_property_boolean_sdna(prop, NULL, "flag", TRACK_HAS_BUNDLE);
-	RNA_def_property_clear_flag(prop, PROP_EDITABLE);
-	RNA_def_property_ui_text(prop, "Has Bundle", "True if track has a valid bundle");
-
-	/* bundle position */
-	prop = RNA_def_property(srna, "bundle", PROP_FLOAT, PROP_TRANSLATION);
-	RNA_def_property_array(prop, 3);
-	RNA_def_property_float_sdna(prop, NULL, "bundle_pos");
-	RNA_def_property_clear_flag(prop, PROP_EDITABLE);
-	RNA_def_property_ui_text(prop, "Bundle", "Position of bundle reconstructed from this track");
-	RNA_def_property_ui_range(prop, -FLT_MAX, FLT_MAX, 1, RNA_TRANSLATION_PREC_DEFAULT);
-
-	/* hide */
-	prop = RNA_def_property(srna, "hide", PROP_BOOLEAN, PROP_NONE);
-	RNA_def_property_boolean_sdna(prop, NULL, "flag", TRACK_HIDDEN);
-	RNA_def_property_clear_flag(prop, PROP_ANIMATABLE);
-	RNA_def_property_ui_text(prop, "Hide", "Track is hidden");
-	RNA_def_property_update(prop, NC_MOVIECLIP | ND_DISPLAY, NULL);
-
-	/* select */
-	prop = RNA_def_property(srna, "select", PROP_BOOLEAN, PROP_NONE);
-	RNA_def_property_boolean_funcs(prop, "rna_trackingTrack_select_get", "rna_trackingTrack_select_set");
-	RNA_def_property_ui_text(prop, "Select", "Track is selected");
-	RNA_def_property_update(prop, NC_MOVIECLIP | ND_DISPLAY, NULL);
-
-	/* select_anchor */
-	prop = RNA_def_property(srna, "select_anchor", PROP_BOOLEAN, PROP_NONE);
-	RNA_def_property_boolean_sdna(prop, NULL, "flag", SELECT);
-	RNA_def_property_ui_text(prop, "Select Anchor", "Track's anchor point is selected");
-	RNA_def_property_update(prop, NC_MOVIECLIP | ND_DISPLAY, NULL);
-
-	/* select_pattern */
-	prop = RNA_def_property(srna, "select_pattern", PROP_BOOLEAN, PROP_NONE);
-	RNA_def_property_boolean_sdna(prop, NULL, "pat_flag", SELECT);
-	RNA_def_property_ui_text(prop, "Select Pattern", "Track's pattern area is selected");
-	RNA_def_property_update(prop, NC_MOVIECLIP | ND_DISPLAY, NULL);
-
-	/* select_search */
-	prop = RNA_def_property(srna, "select_search", PROP_BOOLEAN, PROP_NONE);
-	RNA_def_property_boolean_sdna(prop, NULL, "search_flag", SELECT);
-	RNA_def_property_ui_text(prop, "Select Search", "Track's search area is selected");
-	RNA_def_property_update(prop, NC_MOVIECLIP | ND_DISPLAY, NULL);
-
-	/* locked */
-	prop = RNA_def_property(srna, "lock", PROP_BOOLEAN, PROP_NONE);
-	RNA_def_property_boolean_sdna(prop, NULL, "flag", TRACK_LOCKED);
-	RNA_def_property_clear_flag(prop, PROP_ANIMATABLE);
-	RNA_def_property_ui_text(prop, "Lock", "Lock\nTrack is locked and all changes to it are disabled");
-	RNA_def_property_update(prop, NC_MOVIECLIP | ND_DISPLAY, NULL);
-
-	/* custom color */
-	prop = RNA_def_property(srna, "use_custom_color", PROP_BOOLEAN, PROP_NONE);
-	RNA_def_property_boolean_sdna(prop, NULL, "flag", TRACK_CUSTOMCOLOR);
-	RNA_def_property_clear_flag(prop, PROP_ANIMATABLE);
-	RNA_def_property_ui_text(prop, "Custom Color", "Use custom color instead of theme-defined");
-	RNA_def_property_update(prop, NC_MOVIECLIP | ND_DISPLAY, NULL);
-
-	/* color */
-	prop = RNA_def_property(srna, "color", PROP_FLOAT, PROP_COLOR);
-	RNA_def_property_array(prop, 3);
-	RNA_def_property_range(prop, 0.0f, 1.0f);
-	RNA_def_property_ui_text(prop, "Color",
-	                         "Color of the track in the Movie Clip Editor and the 3D viewport after a solve");
-	RNA_def_property_update(prop, NC_MOVIECLIP | ND_DISPLAY, NULL);
-
-	/* average error */
-	prop = RNA_def_property(srna, "average_error", PROP_FLOAT, PROP_NONE);
-	RNA_def_property_float_sdna(prop, NULL, "error");
-	RNA_def_property_clear_flag(prop, PROP_EDITABLE);
-	RNA_def_property_ui_text(prop, "Average Error", "Average error of re-projection");
-
-	/* grease pencil */
-	prop = RNA_def_property(srna, "grease_pencil", PROP_POINTER, PROP_NONE);
-	RNA_def_property_pointer_sdna(prop, NULL, "gpd");
-	RNA_def_property_struct_type(prop, "GreasePencil");
-	RNA_def_property_pointer_funcs(prop, NULL, NULL, NULL, "rna_GPencil_datablocks_annotations_poll");
-	RNA_def_property_flag(prop, PROP_EDITABLE | PROP_ID_REFCOUNT);
-	RNA_def_property_ui_text(prop, "Grease Pencil", "Grease pencil data for this track");
-	RNA_def_property_update(prop, NC_MOVIECLIP | ND_DISPLAY, NULL);
-
-	/* weight */
-	prop = RNA_def_property(srna, "weight", PROP_FLOAT, PROP_FACTOR);
-	RNA_def_property_float_sdna(prop, NULL, "weight");
-	RNA_def_property_range(prop, 0.0f, 1.0f);
-	RNA_def_property_ui_text(prop, "Weight", "Influence of this track on a final solution");
-
-	/* weight_stab */
-	prop = RNA_def_property(srna, "weight_stab", PROP_FLOAT, PROP_FACTOR);
-	RNA_def_property_float_sdna(prop, NULL, "weight_stab");
-	RNA_def_property_range(prop, 0.0f, 1.0f);
-	RNA_def_property_ui_text(prop, "Stab Weight", "Influence of this track on 2D stabilization");
-
-	/* offset */
-	prop = RNA_def_property(srna, "offset", PROP_FLOAT, PROP_TRANSLATION);
-	RNA_def_property_array(prop, 2);
-	RNA_def_property_ui_range(prop, -FLT_MAX, FLT_MAX, 1, RNA_TRANSLATION_PREC_DEFAULT);
-	RNA_def_property_float_sdna(prop, NULL, "offset");
-	RNA_def_property_ui_text(prop, "Offset", "Offset of track from the parenting point");
-	RNA_def_property_update(prop, NC_MOVIECLIP | NA_EDITED, NULL);
-=======
   StructRNA *srna;
   PropertyRNA *prop;
 
@@ -2114,7 +1462,7 @@
   RNA_def_property_boolean_sdna(prop, NULL, "algorithm_flag", TRACK_ALGORITHM_FLAG_USE_BRUTE);
   RNA_def_property_clear_flag(prop, PROP_ANIMATABLE);
   RNA_def_property_ui_text(
-      prop, "Prepass", "Use a brute-force translation only pre-track before refinement");
+      prop, "Prepass", "Prepass\nUse a brute-force translation only pre-track before refinement");
   RNA_def_property_update(prop, NC_MOVIECLIP | ND_DISPLAY, NULL);
 
   /* use_brute */
@@ -2123,7 +1471,7 @@
   RNA_def_property_ui_text(
       prop,
       "Use Mask",
-      "Use a grease pencil data-block as a mask to use only specified areas of pattern "
+      "Use Mask\nUse a grease pencil data-block as a mask to use only specified areas of pattern "
       "when tracking");
   RNA_def_property_update(prop, NC_MOVIECLIP | ND_DISPLAY, NULL);
 
@@ -2133,7 +1481,7 @@
       prop, NULL, "algorithm_flag", TRACK_ALGORITHM_FLAG_USE_NORMALIZATION);
   RNA_def_property_clear_flag(prop, PROP_ANIMATABLE);
   RNA_def_property_ui_text(
-      prop, "Normalize", "Normalize light intensities while tracking. Slower");
+      prop, "Normalize", "Normalize\nNormalize light intensities while tracking. Slower");
   RNA_def_property_update(prop, NC_MOVIECLIP | ND_DISPLAY, NULL);
 
   /* markers */
@@ -2232,7 +1580,7 @@
   prop = RNA_def_property(srna, "lock", PROP_BOOLEAN, PROP_NONE);
   RNA_def_property_boolean_sdna(prop, NULL, "flag", TRACK_LOCKED);
   RNA_def_property_clear_flag(prop, PROP_ANIMATABLE);
-  RNA_def_property_ui_text(prop, "Lock", "Track is locked and all changes to it are disabled");
+  RNA_def_property_ui_text(prop, "Lock", "Lock\nTrack is locked and all changes to it are disabled");
   RNA_def_property_update(prop, NC_MOVIECLIP | ND_DISPLAY, NULL);
 
   /* custom color */
@@ -2287,7 +1635,6 @@
   RNA_def_property_float_sdna(prop, NULL, "offset");
   RNA_def_property_ui_text(prop, "Offset", "Offset of track from the parenting point");
   RNA_def_property_update(prop, NC_MOVIECLIP | NA_EDITED, NULL);
->>>>>>> 38bd6dcc
 }
 
 static void rna_def_trackingPlaneMarker(BlenderRNA *brna)
