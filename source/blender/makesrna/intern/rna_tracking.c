/*
 * This program is free software; you can redistribute it and/or
 * modify it under the terms of the GNU General Public License
 * as published by the Free Software Foundation; either version 2
 * of the License, or (at your option) any later version.
 *
 * This program is distributed in the hope that it will be useful,
 * but WITHOUT ANY WARRANTY; without even the implied warranty of
 * MERCHANTABILITY or FITNESS FOR A PARTICULAR PURPOSE.  See the
 * GNU General Public License for more details.
 *
 * You should have received a copy of the GNU General Public License
 * along with this program; if not, write to the Free Software Foundation,
 * Inc., 51 Franklin Street, Fifth Floor, Boston, MA 02110-1301, USA.
 */

/** \file blender/makesrna/intern/rna_tracking.c
 *  \ingroup RNA
 */


#include <stdlib.h>
#include <limits.h>

#include "MEM_guardedalloc.h"

#include "BKE_movieclip.h"
#include "BKE_tracking.h"

#include "RNA_access.h"
#include "RNA_define.h"

#include "rna_internal.h"

#include "DNA_movieclip_types.h"
#include "DNA_object_types.h"   /* SELECT */
#include "DNA_scene_types.h"

#include "WM_types.h"

#ifdef RNA_RUNTIME

#include "BLI_math.h"

#include "DNA_anim_types.h"

#include "BKE_animsys.h"
#include "BKE_node.h"

#include "DEG_depsgraph.h"

#include "IMB_imbuf.h"

#include "WM_api.h"

static char *rna_tracking_path(PointerRNA *UNUSED(ptr))
{
	return BLI_sprintfN("tracking");
}

static void rna_tracking_defaultSettings_patternUpdate(Main *UNUSED(bmain), Scene *UNUSED(scene), PointerRNA *ptr)
{
	MovieClip *clip = (MovieClip *)ptr->id.data;
	MovieTracking *tracking = &clip->tracking;
	MovieTrackingSettings *settings = &tracking->settings;

	if (settings->default_search_size < settings->default_pattern_size)
		settings->default_search_size = settings->default_pattern_size;
}

static void rna_tracking_defaultSettings_searchUpdate(Main *UNUSED(bmain), Scene *UNUSED(scene), PointerRNA *ptr)
{
	MovieClip *clip = (MovieClip *)ptr->id.data;
	MovieTracking *tracking = &clip->tracking;
	MovieTrackingSettings *settings = &tracking->settings;

	if (settings->default_pattern_size > settings->default_search_size)
		settings->default_pattern_size = settings->default_search_size;
}

static char *rna_trackingTrack_path(PointerRNA *ptr)
{
	MovieClip *clip = (MovieClip *)ptr->id.data;
	MovieTrackingTrack *track = (MovieTrackingTrack *)ptr->data;
	/* Escaped object name, escaped track name, rest of the path. */
	char rna_path[MAX_NAME * 4 + 64];
	BKE_tracking_get_rna_path_for_track(&clip->tracking,
	                                    track,
	                                    rna_path, sizeof(rna_path));
	return BLI_strdup(rna_path);
}

static void rna_trackingTracks_begin(CollectionPropertyIterator *iter, PointerRNA *ptr)
{
	MovieClip *clip = (MovieClip *)ptr->id.data;

	rna_iterator_listbase_begin(iter, &clip->tracking.tracks, NULL);
}

static void rna_trackingPlaneTracks_begin(CollectionPropertyIterator *iter, PointerRNA *ptr)
{
	MovieClip *clip = (MovieClip *)ptr->id.data;

	rna_iterator_listbase_begin(iter, &clip->tracking.plane_tracks, NULL);
}

static void rna_trackingObjects_begin(CollectionPropertyIterator *iter, PointerRNA *ptr)
{
	MovieClip *clip = (MovieClip *)ptr->id.data;

	rna_iterator_listbase_begin(iter, &clip->tracking.objects, NULL);
}

static int rna_tracking_active_object_index_get(PointerRNA *ptr)
{
	MovieClip *clip = (MovieClip *)ptr->id.data;

	return clip->tracking.objectnr;
}

static void rna_tracking_active_object_index_set(PointerRNA *ptr, int value)
{
	MovieClip *clip = (MovieClip *)ptr->id.data;

	clip->tracking.objectnr = value;
	BKE_tracking_dopesheet_tag_update(&clip->tracking);
}

static void rna_tracking_active_object_index_range(PointerRNA *ptr, int *min, int *max,
                                                   int *UNUSED(softmin), int *UNUSED(softmax))
{
	MovieClip *clip = (MovieClip *)ptr->id.data;

	*min = 0;
	*max = max_ii(0, clip->tracking.tot_object - 1);
}

static PointerRNA rna_tracking_active_track_get(PointerRNA *ptr)
{
	MovieClip *clip = (MovieClip *)ptr->id.data;
	MovieTrackingTrack *act_track = BKE_tracking_track_get_active(&clip->tracking);

	return rna_pointer_inherit_refine(ptr, &RNA_MovieTrackingTrack, act_track);
}

static void rna_tracking_active_track_set(PointerRNA *ptr, PointerRNA value)
{
	MovieClip *clip = (MovieClip *)ptr->id.data;
	MovieTrackingTrack *track = (MovieTrackingTrack *)value.data;
	ListBase *tracksbase = BKE_tracking_get_active_tracks(&clip->tracking);
	int index = BLI_findindex(tracksbase, track);

	if (index != -1)
		clip->tracking.act_track = track;
	else
		clip->tracking.act_track = NULL;
}

static PointerRNA rna_tracking_active_plane_track_get(PointerRNA *ptr)
{
	MovieClip *clip = (MovieClip *)ptr->id.data;
	MovieTrackingPlaneTrack *act_plane_track = BKE_tracking_plane_track_get_active(&clip->tracking);

	return rna_pointer_inherit_refine(ptr, &RNA_MovieTrackingPlaneTrack, act_plane_track);
}

static void rna_tracking_active_plane_track_set(PointerRNA *ptr, PointerRNA value)
{
	MovieClip *clip = (MovieClip *)ptr->id.data;
	MovieTrackingPlaneTrack *plane_track = (MovieTrackingPlaneTrack *) value.data;
	ListBase *plane_tracks_base = BKE_tracking_get_active_plane_tracks(&clip->tracking);
	int index = BLI_findindex(plane_tracks_base, plane_track);

	if (index != -1)
		clip->tracking.act_plane_track = plane_track;
	else
		clip->tracking.act_plane_track = NULL;
}

static void rna_trackingTrack_name_set(PointerRNA *ptr, const char *value)
{
	MovieClip *clip = (MovieClip *)ptr->id.data;
	MovieTrackingTrack *track = (MovieTrackingTrack *)ptr->data;
	ListBase *tracksbase =
	        BKE_tracking_find_tracks_list_for_track(&clip->tracking, track);
	/* Store old name, for the animation fix later. */
	char old_name[sizeof(track->name)];
	BLI_strncpy(old_name, track->name, sizeof(track->name));
	/* Update the name, */
	BLI_strncpy(track->name, value, sizeof(track->name));
	BKE_tracking_track_unique_name(tracksbase, track);
	/* Fix animation paths. */
	AnimData *adt = BKE_animdata_from_id(&clip->id);
	if (adt != NULL) {
		char rna_path[MAX_NAME * 2 + 64];
		BKE_tracking_get_rna_path_prefix_for_track(&clip->tracking,
		                                           track,
		                                           rna_path, sizeof(rna_path));
		BKE_animdata_fix_paths_rename(&clip->id, adt, NULL,
		                              rna_path,
		                              old_name, track->name,
		                              0, 0, 1);
	}
}

static bool rna_trackingTrack_select_get(PointerRNA *ptr)
{
	MovieTrackingTrack *track = (MovieTrackingTrack *)ptr->data;

	return TRACK_SELECTED(track);
}

static void rna_trackingTrack_select_set(PointerRNA *ptr, bool value)
{
	MovieTrackingTrack *track = (MovieTrackingTrack *)ptr->data;

	if (value) {
		track->flag |= SELECT;
		track->pat_flag |= SELECT;
		track->search_flag |= SELECT;
	}
	else {
		track->flag &= ~SELECT;
		track->pat_flag &= ~SELECT;
		track->search_flag &= ~SELECT;
	}
}

static void rna_trackingPlaneMarker_frame_set(PointerRNA *ptr, int value)
{
	MovieClip *clip = (MovieClip *) ptr->id.data;
	MovieTracking *tracking = &clip->tracking;
	MovieTrackingPlaneMarker *plane_marker = (MovieTrackingPlaneMarker *) ptr->data;
	MovieTrackingObject *tracking_object;
	bool found = false;
	MovieTrackingPlaneTrack *plane_track = NULL;

	for (tracking_object = tracking->objects.first;
	     tracking_object;
	     tracking_object = tracking_object->next)
	{
		ListBase *tracksbase = BKE_tracking_object_get_plane_tracks(tracking, tracking_object);

		for (plane_track = tracksbase->first;
		     plane_track;
		     plane_track = plane_track->next)
		{
			if (plane_marker >= plane_track->markers && plane_marker < plane_track->markers + plane_track->markersnr) {
				found = true;
				break;
			}
		}

		if (found) {
			break;
		}
	}

	if (found) {
		MovieTrackingPlaneMarker new_plane_marker = *plane_marker;
		new_plane_marker.framenr = value;

		BKE_tracking_plane_marker_delete(plane_track, plane_marker->framenr);
		BKE_tracking_plane_marker_insert(plane_track, &new_plane_marker);
	}
}

static char *rna_trackingPlaneTrack_path(PointerRNA *ptr)
{
	MovieClip *clip = (MovieClip *)ptr->id.data;
	MovieTrackingPlaneTrack *plane_track = (MovieTrackingPlaneTrack *)ptr->data;
	/* Escaped object name, escaped track name, rest of the path. */
	char rna_path[MAX_NAME * 4 + 64];
	BKE_tracking_get_rna_path_for_plane_track(&clip->tracking,
	                                          plane_track,
	                                          rna_path, sizeof(rna_path));
	return BLI_strdup(rna_path);
}

static void rna_trackingPlaneTrack_name_set(PointerRNA *ptr, const char *value)
{
	MovieClip *clip = (MovieClip *)ptr->id.data;
	MovieTrackingPlaneTrack *plane_track = (MovieTrackingPlaneTrack *)ptr->data;
	ListBase *plane_tracks_base =
	        BKE_tracking_find_tracks_list_for_plane_track(&clip->tracking,
	                                                      plane_track);
	/* Store old name, for the animation fix later. */
	char old_name[sizeof(plane_track->name)];
	BLI_strncpy(old_name, plane_track->name, sizeof(plane_track->name));
	/* Update the name, */
	BLI_strncpy(plane_track->name, value, sizeof(plane_track->name));
	BKE_tracking_plane_track_unique_name(plane_tracks_base, plane_track);
	/* Fix animation paths. */
	AnimData *adt = BKE_animdata_from_id(&clip->id);
	if (adt != NULL) {
		char rna_path[MAX_NAME * 2 + 64];
		BKE_tracking_get_rna_path_prefix_for_plane_track(&clip->tracking,
		                                                 plane_track,
		                                                 rna_path,
		                                                 sizeof(rna_path));
		BKE_animdata_fix_paths_rename(&clip->id, adt, NULL,
		                              rna_path,
		                              old_name, plane_track->name,
		                              0, 0, 1);
	}
}

static char *rna_trackingCamera_path(PointerRNA *UNUSED(ptr))
{
	return BLI_sprintfN("tracking.camera");
}

static float rna_trackingCamera_focal_mm_get(PointerRNA *ptr)
{
	MovieClip *clip = (MovieClip *)ptr->id.data;
	MovieTrackingCamera *camera = &clip->tracking.camera;
	float val = camera->focal;

	if (clip->lastsize[0])
		val = val * camera->sensor_width / (float)clip->lastsize[0];

	return val;
}

static void rna_trackingCamera_focal_mm_set(PointerRNA *ptr, float value)
{
	MovieClip *clip = (MovieClip *)ptr->id.data;
	MovieTrackingCamera *camera = &clip->tracking.camera;

	if (clip->lastsize[0])
		value = clip->lastsize[0] * value / camera->sensor_width;

	if (value >= 0.0001f)
		camera->focal = value;
}

static char *rna_trackingStabilization_path(PointerRNA *UNUSED(ptr))
{
	return BLI_sprintfN("tracking.stabilization");
}

static int rna_track_2d_stabilization(CollectionPropertyIterator *UNUSED(iter), void *data)
{
	MovieTrackingTrack *track = (MovieTrackingTrack *)data;

	if ((track->flag & TRACK_USE_2D_STAB) == 0)
		return 1;

	return 0;
}

static int rna_track_2d_stabilization_rotation(CollectionPropertyIterator *UNUSED(iter), void *data)
{
	MovieTrackingTrack *track = (MovieTrackingTrack *)data;

	if ((track->flag & TRACK_USE_2D_STAB_ROT) == 0)
		return 1;

	return 0;
}

static void rna_tracking_stabTracks_begin(CollectionPropertyIterator *iter, PointerRNA *ptr)
{
	MovieClip *clip = (MovieClip *)ptr->id.data;
	rna_iterator_listbase_begin(iter, &clip->tracking.tracks, rna_track_2d_stabilization);
}

static int rna_tracking_stabTracks_active_index_get(PointerRNA *ptr)
{
	MovieClip *clip = (MovieClip *)ptr->id.data;
	return clip->tracking.stabilization.act_track;
}

static void rna_tracking_stabTracks_active_index_set(PointerRNA *ptr, int value)
{
	MovieClip *clip = (MovieClip *)ptr->id.data;
	clip->tracking.stabilization.act_track = value;
}

static void rna_tracking_stabTracks_active_index_range(PointerRNA *ptr, int *min, int *max,
                                                       int *UNUSED(softmin), int *UNUSED(softmax))
{
	MovieClip *clip = (MovieClip *)ptr->id.data;

	*min = 0;
	*max = max_ii(0, clip->tracking.stabilization.tot_track - 1);
}

static void rna_tracking_stabRotTracks_begin(CollectionPropertyIterator *iter, PointerRNA *ptr)
{
	MovieClip *clip = (MovieClip *)ptr->id.data;
	rna_iterator_listbase_begin(iter, &clip->tracking.tracks, rna_track_2d_stabilization_rotation);
}

static int rna_tracking_stabRotTracks_active_index_get(PointerRNA *ptr)
{
	MovieClip *clip = (MovieClip *)ptr->id.data;
	return clip->tracking.stabilization.act_rot_track;
}

static void rna_tracking_stabRotTracks_active_index_set(PointerRNA *ptr, int value)
{
	MovieClip *clip = (MovieClip *)ptr->id.data;
	clip->tracking.stabilization.act_rot_track = value;
}

static void rna_tracking_stabRotTracks_active_index_range(PointerRNA *ptr, int *min, int *max,
                                                          int *UNUSED(softmin), int *UNUSED(softmax))
{
	MovieClip *clip = (MovieClip *)ptr->id.data;

	*min = 0;
	*max = max_ii(0, clip->tracking.stabilization.tot_rot_track - 1);
}

static void rna_tracking_flushUpdate(Main *UNUSED(bmain), Scene *scene, PointerRNA *ptr)
{
	MovieClip *clip = (MovieClip *)ptr->id.data;

	nodeUpdateID(scene->nodetree, &clip->id);

	WM_main_add_notifier(NC_SCENE | ND_NODES, NULL);
	WM_main_add_notifier(NC_SCENE, NULL);
	DEG_id_tag_update(&clip->id, 0);
}

static void rna_tracking_resetIntrinsics(Main *UNUSED(bmain), Scene *UNUSED(scene), PointerRNA *ptr)
{
	MovieClip *clip = (MovieClip *)ptr->id.data;
	MovieTracking *tracking = &clip->tracking;

	if (tracking->camera.intrinsics) {
		BKE_tracking_distortion_free(tracking->camera.intrinsics);
		tracking->camera.intrinsics = NULL;
	}
}

static void rna_trackingObject_tracks_begin(CollectionPropertyIterator *iter, PointerRNA *ptr)
{
	MovieTrackingObject *object = (MovieTrackingObject *)ptr->data;

	if (object->flag & TRACKING_OBJECT_CAMERA) {
		MovieClip *clip = (MovieClip *)ptr->id.data;

		rna_iterator_listbase_begin(iter, &clip->tracking.tracks, NULL);
	}
	else {
		rna_iterator_listbase_begin(iter, &object->tracks, NULL);
	}
}

static void rna_trackingObject_plane_tracks_begin(CollectionPropertyIterator *iter, PointerRNA *ptr)
{
	MovieTrackingObject *object = (MovieTrackingObject *)ptr->data;

	if (object->flag & TRACKING_OBJECT_CAMERA) {
		MovieClip *clip = (MovieClip *)ptr->id.data;

		rna_iterator_listbase_begin(iter, &clip->tracking.plane_tracks, NULL);
	}
	else {
		rna_iterator_listbase_begin(iter, &object->plane_tracks, NULL);
	}
}

static PointerRNA rna_trackingObject_reconstruction_get(PointerRNA *ptr)
{
	MovieTrackingObject *object = (MovieTrackingObject *)ptr->data;

	if (object->flag & TRACKING_OBJECT_CAMERA) {
		MovieClip *clip = (MovieClip *)ptr->id.data;

		return rna_pointer_inherit_refine(ptr, &RNA_MovieTrackingReconstruction, &clip->tracking.reconstruction);
	}
	else {
		return rna_pointer_inherit_refine(ptr, &RNA_MovieTrackingReconstruction, &object->reconstruction);
	}
}

static PointerRNA rna_tracking_active_object_get(PointerRNA *ptr)
{
	MovieClip *clip = (MovieClip *)ptr->id.data;
	MovieTrackingObject *object = BLI_findlink(&clip->tracking.objects, clip->tracking.objectnr);

	return rna_pointer_inherit_refine(ptr, &RNA_MovieTrackingObject, object);
}

static void rna_tracking_active_object_set(PointerRNA *ptr, PointerRNA value)
{
	MovieClip *clip = (MovieClip *)ptr->id.data;
	MovieTrackingObject *object = (MovieTrackingObject *)value.data;
	int index = BLI_findindex(&clip->tracking.objects, object);

	if (index != -1) clip->tracking.objectnr = index;
	else clip->tracking.objectnr = 0;
}

static void rna_trackingObject_name_set(PointerRNA *ptr, const char *value)
{
	MovieClip *clip = (MovieClip *)ptr->id.data;
	MovieTrackingObject *object = (MovieTrackingObject *)ptr->data;

	BLI_strncpy(object->name, value, sizeof(object->name));

	BKE_tracking_object_unique_name(&clip->tracking, object);
}

static void rna_trackingObject_flushUpdate(Main *UNUSED(bmain), Scene *UNUSED(scene), PointerRNA *ptr)
{
	MovieClip *clip = (MovieClip *)ptr->id.data;

	WM_main_add_notifier(NC_OBJECT | ND_TRANSFORM, NULL);
	DEG_id_tag_update(&clip->id, 0);
}

static void rna_trackingMarker_frame_set(PointerRNA *ptr, int value)
{
	MovieClip *clip = (MovieClip *) ptr->id.data;
	MovieTracking *tracking = &clip->tracking;
	MovieTrackingMarker *marker = (MovieTrackingMarker *) ptr->data;
	MovieTrackingObject *tracking_object;
	bool found = false;
	MovieTrackingTrack *track = NULL;

	for (tracking_object = tracking->objects.first;
	     tracking_object;
	     tracking_object = tracking_object->next)
	{
		ListBase *tracksbase = BKE_tracking_object_get_tracks(tracking, tracking_object);

		for (track = tracksbase->first;
		     track;
		     track = track->next)
		{
			if (marker >= track->markers && marker < track->markers + track->markersnr) {
				found = true;
				break;
			}
		}

		if (found) {
			break;
		}
	}

	if (found) {
		MovieTrackingMarker new_marker = *marker;
		new_marker.framenr = value;

		BKE_tracking_marker_delete(track, marker->framenr);
		BKE_tracking_marker_insert(track, &new_marker);
	}
}

static void rna_tracking_markerPattern_update(Main *UNUSED(bmain), Scene *UNUSED(scene), PointerRNA *ptr)
{
	MovieTrackingMarker *marker = (MovieTrackingMarker *)ptr->data;

	BKE_tracking_marker_clamp(marker, CLAMP_PAT_DIM);
}

static void rna_tracking_markerSearch_update(Main *UNUSED(bmain), Scene *UNUSED(scene), PointerRNA *ptr)
{
	MovieTrackingMarker *marker = (MovieTrackingMarker *)ptr->data;

	BKE_tracking_marker_clamp(marker, CLAMP_SEARCH_DIM);
}

static void rna_tracking_markerPattern_boundbox_get(PointerRNA *ptr, float *values)
{
	MovieTrackingMarker *marker = (MovieTrackingMarker *)ptr->data;
	float min[2], max[2];

	BKE_tracking_marker_pattern_minmax(marker, min, max);

	copy_v2_v2(values, min);
	copy_v2_v2(values + 2, max);
}

static void rna_trackingDopesheet_tagUpdate(Main *UNUSED(bmain), Scene *UNUSED(scene), PointerRNA *ptr)
{
	MovieClip *clip = (MovieClip *)ptr->id.data;
	MovieTrackingDopesheet *dopesheet = &clip->tracking.dopesheet;

	dopesheet->ok = 0;
}

/* API */

static MovieTrackingTrack *add_track_to_base(MovieClip *clip, MovieTracking *tracking, ListBase *tracksbase,
                                             const char *name, int frame)
{
	int width, height;
	MovieClipUser user = {0};
	MovieTrackingTrack *track;

	user.framenr = 1;

	BKE_movieclip_get_size(clip, &user, &width, &height);

	track = BKE_tracking_track_add(tracking, tracksbase, 0, 0, frame, width, height);

	if (name && name[0]) {
		BLI_strncpy(track->name, name, sizeof(track->name));
		BKE_tracking_track_unique_name(tracksbase, track);
	}

	return track;
}

static MovieTrackingTrack *rna_trackingTracks_new(ID *id, MovieTracking *tracking, const char *name, int frame)
{
	MovieClip *clip = (MovieClip *) id;
	MovieTrackingTrack *track;

	track = add_track_to_base(clip, tracking, &tracking->tracks, name, frame);

	WM_main_add_notifier(NC_MOVIECLIP | NA_EDITED, clip);

	return track;
}

static MovieTrackingTrack *rna_trackingObject_tracks_new(ID *id, MovieTrackingObject *object, const char *name,
                                                         int frame)
{
	MovieClip *clip = (MovieClip *) id;
	ListBase *tracksbase = &object->tracks;
	MovieTrackingTrack *track;

	if (object->flag & TRACKING_OBJECT_CAMERA)
		tracksbase = &clip->tracking.tracks;

	track = add_track_to_base(clip, &clip->tracking, tracksbase, name, frame);

	WM_main_add_notifier(NC_MOVIECLIP | NA_EDITED, NULL);

	return track;
}

static MovieTrackingObject *rna_trackingObject_new(MovieTracking *tracking, const char *name)
{
	MovieTrackingObject *object = BKE_tracking_object_add(tracking, name);

	WM_main_add_notifier(NC_MOVIECLIP | NA_EDITED, NULL);

	return object;
}

static void rna_trackingObject_remove(MovieTracking *tracking, ReportList *reports, PointerRNA *object_ptr)
{
	MovieTrackingObject *object = object_ptr->data;
	if (BKE_tracking_object_delete(tracking, object) == false) {
		BKE_reportf(reports, RPT_ERROR, "MovieTracking '%s' cannot be removed", object->name);
		return;
	}

	RNA_POINTER_INVALIDATE(object_ptr);

	WM_main_add_notifier(NC_MOVIECLIP | NA_EDITED, NULL);
}

static MovieTrackingMarker *rna_trackingMarkers_find_frame(MovieTrackingTrack *track, int framenr, bool exact)
{
	if (exact)
		return BKE_tracking_marker_get_exact(track, framenr);
	else
		return BKE_tracking_marker_get(track, framenr);
}

static MovieTrackingMarker *rna_trackingMarkers_insert_frame(MovieTrackingTrack *track, int framenr, float *co)
{
	MovieTrackingMarker marker, *new_marker;

	memset(&marker, 0, sizeof(marker));
	marker.framenr = framenr;
	copy_v2_v2(marker.pos, co);

	/* a bit arbitrary, but better than creating markers with zero pattern
	 * which is forbidden actually
	 */
	copy_v2_v2(marker.pattern_corners[0], track->markers[0].pattern_corners[0]);
	copy_v2_v2(marker.pattern_corners[1], track->markers[0].pattern_corners[1]);
	copy_v2_v2(marker.pattern_corners[2], track->markers[0].pattern_corners[2]);
	copy_v2_v2(marker.pattern_corners[3], track->markers[0].pattern_corners[3]);

	new_marker = BKE_tracking_marker_insert(track, &marker);

	WM_main_add_notifier(NC_MOVIECLIP | NA_EDITED, NULL);

	return new_marker;
}

static void rna_trackingMarkers_delete_frame(MovieTrackingTrack *track, int framenr)
{
	if (track->markersnr == 1)
		return;

	BKE_tracking_marker_delete(track, framenr);

	WM_main_add_notifier(NC_MOVIECLIP | NA_EDITED, NULL);
}

static MovieTrackingPlaneMarker *rna_trackingPlaneMarkers_find_frame(MovieTrackingPlaneTrack *plane_track,
                                                                     int framenr, bool exact)
{
	if (exact)
		return BKE_tracking_plane_marker_get_exact(plane_track, framenr);
	else
		return BKE_tracking_plane_marker_get(plane_track, framenr);
}

static MovieTrackingPlaneMarker *rna_trackingPlaneMarkers_insert_frame(MovieTrackingPlaneTrack *plane_track,
                                                                       int framenr)
{
	MovieTrackingPlaneMarker plane_marker, *new_plane_marker;

	memset(&plane_marker, 0, sizeof(plane_marker));
	plane_marker.framenr = framenr;

	/* a bit arbitrary, but better than creating zero markers */
	copy_v2_v2(plane_marker.corners[0], plane_track->markers[0].corners[0]);
	copy_v2_v2(plane_marker.corners[1], plane_track->markers[0].corners[1]);
	copy_v2_v2(plane_marker.corners[2], plane_track->markers[0].corners[2]);
	copy_v2_v2(plane_marker.corners[3], plane_track->markers[0].corners[3]);

	new_plane_marker = BKE_tracking_plane_marker_insert(plane_track, &plane_marker);

	WM_main_add_notifier(NC_MOVIECLIP | NA_EDITED, NULL);

	return new_plane_marker;
}

static void rna_trackingPlaneMarkers_delete_frame(MovieTrackingPlaneTrack *plane_track, int framenr)
{
	if (plane_track->markersnr == 1)
		return;

	BKE_tracking_plane_marker_delete(plane_track, framenr);

	WM_main_add_notifier(NC_MOVIECLIP | NA_EDITED, NULL);
}

static MovieTrackingObject *find_object_for_reconstruction(MovieTracking *tracking,
                                                           MovieTrackingReconstruction *reconstruction)
{
	MovieTrackingObject *object;

	for (object = tracking->objects.first; object; object = object->next) {
		if (object->flag & TRACKING_OBJECT_CAMERA) {
			if (&tracking->reconstruction == reconstruction) {
				return object;
			}
		}
		else if (&object->reconstruction == reconstruction) {
			return object;
		}
	}

	return NULL;
}

static MovieReconstructedCamera *rna_trackingCameras_find_frame(ID *id, MovieTrackingReconstruction *reconstruction, int framenr)
{
	MovieClip *clip = (MovieClip *) id;
	MovieTracking *tracking = &clip->tracking;
	MovieTrackingObject *object = find_object_for_reconstruction(tracking, reconstruction);
	return BKE_tracking_camera_get_reconstructed(tracking, object, framenr);
}

static void rna_trackingCameras_matrix_from_frame(ID *id, MovieTrackingReconstruction *reconstruction, int framenr, float matrix[16])
{
	float mat[4][4];

	MovieClip *clip = (MovieClip *) id;
	MovieTracking *tracking = &clip->tracking;
	MovieTrackingObject *object = find_object_for_reconstruction(tracking, reconstruction);
	BKE_tracking_camera_get_reconstructed_interpolate(tracking, object, framenr, mat);

	memcpy(matrix, mat, sizeof(float) * 16);
}

#else

static const EnumPropertyItem tracker_motion_model[] = {
	{TRACK_MOTION_MODEL_HOMOGRAPHY, "Perspective", 0, "Perspective",
	              "Search for markers that are perspectively deformed (homography) between frames"},
	{TRACK_MOTION_MODEL_AFFINE, "Affine", 0, "Affine",
	              "Search for markers that are affine-deformed (t, r, k, and skew) between frames"},
	{TRACK_MOTION_MODEL_TRANSLATION_ROTATION_SCALE, "LocRotScale", 0, "LocRotScale",
	              "Search for markers that are translated, rotated, and scaled between frames"},
	{TRACK_MOTION_MODEL_TRANSLATION_SCALE, "LocScale", 0, "LocScale",
	              "Search for markers that are translated and scaled between frames"},
	{TRACK_MOTION_MODEL_TRANSLATION_ROTATION, "LocRot", 0, "LocRot",
	              "Search for markers that are translated and rotated between frames"},
	{TRACK_MOTION_MODEL_TRANSLATION, "Loc", 0, "Loc",
	              "Search for markers that are translated between frames"},
	{0, NULL, 0, NULL, NULL},
};

static const EnumPropertyItem pattern_match_items[] = {
	{TRACK_MATCH_KEYFRAME, "KEYFRAME", 0, "Keyframe", "Track pattern from keyframe to next frame"},
	{TRACK_MATCH_PREVFRAME, "PREV_FRAME", 0, "Previous frame", "Track pattern from current frame to next frame"},
	{0, NULL, 0, NULL, NULL},
};

static void rna_def_trackingSettings(BlenderRNA *brna)
{
	StructRNA *srna;
	PropertyRNA *prop;

	static const EnumPropertyItem speed_items[] = {
		{0, "FASTEST", 0, "Fastest", "Track as fast as it's possible"},
		{TRACKING_SPEED_DOUBLE, "DOUBLE", 0, "Double", "Track with double speed"},
		{TRACKING_SPEED_REALTIME, "REALTIME", 0, "Realtime", "Track with realtime speed"},
		{TRACKING_SPEED_HALF, "HALF", 0, "Half", "Track with half of realtime speed"},
		{TRACKING_SPEED_QUARTER, "QUARTER", 0, "Quarter", "Track with quarter of realtime speed"},
		{0, NULL, 0, NULL, NULL},
	};

	static const EnumPropertyItem cleanup_items[] = {
		{TRACKING_CLEAN_SELECT, "SELECT", 0, "Select", "Select unclean tracks"},
		{TRACKING_CLEAN_DELETE_TRACK, "DELETE_TRACK", 0, "Delete Track", "Delete unclean tracks"},
		{TRACKING_CLEAN_DELETE_SEGMENT, "DELETE_SEGMENTS", 0, "Delete Segments", "Delete unclean segments of tracks"},
		{0, NULL, 0, NULL, NULL},
	};

	static const EnumPropertyItem refine_items[] = {
		{0, "NONE", 0, "Nothing", "Do not refine camera intrinsics"},
		{REFINE_FOCAL_LENGTH, "FOCAL_LENGTH", 0, "Focal Length", "Refine focal length"},
		{REFINE_FOCAL_LENGTH | REFINE_RADIAL_DISTORTION_K1, "FOCAL_LENGTH_RADIAL_K1", 0, "Focal length, K1",
		 "Refine focal length and radial distortion K1"},
		{REFINE_FOCAL_LENGTH |
		 REFINE_RADIAL_DISTORTION_K1 |
		 REFINE_RADIAL_DISTORTION_K2, "FOCAL_LENGTH_RADIAL_K1_K2", 0, "Focal length, K1, K2",
		 "Refine focal length and radial distortion K1 and K2"},
		{REFINE_FOCAL_LENGTH |
		 REFINE_PRINCIPAL_POINT |
		 REFINE_RADIAL_DISTORTION_K1 |
		 REFINE_RADIAL_DISTORTION_K2, "FOCAL_LENGTH_PRINCIPAL_POINT_RADIAL_K1_K2", 0,
		 "Focal Length, Optical Center, K1, K2",
		 "Refine focal length, optical center and radial distortion K1 and K2"},
		{REFINE_FOCAL_LENGTH |
		 REFINE_PRINCIPAL_POINT, "FOCAL_LENGTH_PRINCIPAL_POINT", 0, "Focal Length, Optical Center",
		 "Refine focal length and optical center"},
		{REFINE_RADIAL_DISTORTION_K1 |
		 REFINE_RADIAL_DISTORTION_K2, "RADIAL_K1_K2", 0, "K1, K2",
		 "Refine radial distortion K1 and K2"},
		{0, NULL, 0, NULL, NULL},
	};

	srna = RNA_def_struct(brna, "MovieTrackingSettings", NULL);
	RNA_def_struct_ui_text(srna, "Movie tracking settings", "Match moving settings");

	/* speed */
	prop = RNA_def_property(srna, "speed", PROP_ENUM, PROP_NONE);
	RNA_def_property_clear_flag(prop, PROP_ANIMATABLE);
	RNA_def_property_enum_items(prop, speed_items);
	RNA_def_property_ui_text(prop, "Speed",
	                         "Speed\nLimit speed of tracking to make visual feedback easier "
	                         "(this does not affect the tracking quality)");

	/* use keyframe selection */
	prop = RNA_def_property(srna, "use_keyframe_selection", PROP_BOOLEAN, PROP_NONE);
	RNA_def_property_clear_flag(prop, PROP_ANIMATABLE);
	RNA_def_property_boolean_sdna(prop, NULL, "reconstruction_flag", TRACKING_USE_KEYFRAME_SELECTION);
	RNA_def_property_ui_text(prop, "Keyframe Selection",
	                         "Keyframe Selection\nAutomatically select keyframes when solving camera/object motion");

	/* intrinsics refinement during bundle adjustment */
	prop = RNA_def_property(srna, "refine_intrinsics", PROP_ENUM, PROP_NONE);
	RNA_def_property_enum_sdna(prop, NULL, "refine_camera_intrinsics");
	RNA_def_property_clear_flag(prop, PROP_ANIMATABLE);
	RNA_def_property_enum_items(prop, refine_items);
	RNA_def_property_ui_text(prop, "Refine", "Refine\nRefine intrinsics during camera solving");

	/* tool settings */

	/* distance */
	prop = RNA_def_property(srna, "distance", PROP_FLOAT, PROP_NONE);
	RNA_def_property_clear_flag(prop, PROP_ANIMATABLE);
	RNA_def_property_float_sdna(prop, NULL, "dist");
	RNA_def_property_float_default(prop, 1.0f);
	RNA_def_property_ui_text(prop, "Distance", "Distance\nDistance between two bundles used for scene scaling");

	/* frames count */
	prop = RNA_def_property(srna, "clean_frames", PROP_INT, PROP_NONE);
	RNA_def_property_clear_flag(prop, PROP_ANIMATABLE);
	RNA_def_property_int_sdna(prop, NULL, "clean_frames");
	RNA_def_property_range(prop, 0, INT_MAX);
	RNA_def_property_ui_text(prop, "Tracked Frames",
	                         "Tracked Frames\nEffect on tracks which are tracked less than the specified amount of frames");

	/* re-projection error */
	prop = RNA_def_property(srna, "clean_error", PROP_FLOAT, PROP_NONE);
	RNA_def_property_clear_flag(prop, PROP_ANIMATABLE);
	RNA_def_property_float_sdna(prop, NULL, "clean_error");
	RNA_def_property_range(prop, 0, FLT_MAX);
	RNA_def_property_ui_text(prop, "Reprojection Error", "Reprojection Error\nEffect on tracks which have a larger re-projection error");

	/* cleanup action */
	prop = RNA_def_property(srna, "clean_action", PROP_ENUM, PROP_NONE);
	RNA_def_property_enum_sdna(prop, NULL, "clean_action");
	RNA_def_property_clear_flag(prop, PROP_ANIMATABLE);
	RNA_def_property_enum_items(prop, cleanup_items);
	RNA_def_property_ui_text(prop, "Action", "Action\nCleanup action to execute");

	/* ** default tracker settings ** */
	prop = RNA_def_property(srna, "show_default_expanded", PROP_BOOLEAN, PROP_NONE);
	RNA_def_property_clear_flag(prop, PROP_ANIMATABLE);
	RNA_def_property_boolean_sdna(prop, NULL, "flag", TRACKING_SETTINGS_SHOW_DEFAULT_EXPANDED);
	RNA_def_property_ui_text(prop, "Show Expanded", "Show Expanded\nShow default options expanded in the user interface");
	RNA_def_property_ui_icon(prop, ICON_DISCLOSURE_TRI_RIGHT, 1);

	/* ** extra tracker settings ** */
	prop = RNA_def_property(srna, "show_extra_expanded", PROP_BOOLEAN, PROP_NONE);
	RNA_def_property_clear_flag(prop, PROP_ANIMATABLE);
	RNA_def_property_boolean_sdna(prop, NULL, "flag", TRACKING_SETTINGS_SHOW_EXTRA_EXPANDED);
	RNA_def_property_ui_text(prop, "Show Expanded", "Show Expanded\nShow extra options expanded in the user interface");
	RNA_def_property_ui_icon(prop, ICON_DISCLOSURE_TRI_RIGHT, 1);

	/* solver settings */
	prop = RNA_def_property(srna, "use_tripod_solver", PROP_BOOLEAN, PROP_NONE);
	RNA_def_property_clear_flag(prop, PROP_ANIMATABLE);
	RNA_def_property_boolean_sdna(prop, NULL, "motion_flag", TRACKING_MOTION_TRIPOD);
	RNA_def_property_ui_text(prop, "Tripod Motion",
	                         "Tripod Motion\nUse special solver to track a stable camera position, such as a tripod");

	/* default_limit_frames */
	prop = RNA_def_property(srna, "default_frames_limit", PROP_INT, PROP_NONE);
	RNA_def_property_clear_flag(prop, PROP_ANIMATABLE);
	RNA_def_property_int_sdna(prop, NULL, "default_frames_limit");
	RNA_def_property_range(prop, 0, SHRT_MAX);
	RNA_def_property_ui_text(prop, "Frames Limit", "Frames Limit\nEvery tracking cycle, this number of frames are tracked");

	/* default_pattern_match */
	prop = RNA_def_property(srna, "default_pattern_match", PROP_ENUM, PROP_NONE);
	RNA_def_property_clear_flag(prop, PROP_ANIMATABLE);
	RNA_def_property_enum_sdna(prop, NULL, "default_pattern_match");
	RNA_def_property_enum_items(prop, pattern_match_items);
	RNA_def_property_ui_text(prop, "Pattern Match",
	                         "Pattern Match\nTrack pattern from given frame when tracking marker to next frame");

	/* default_margin */
	prop = RNA_def_property(srna, "default_margin", PROP_INT, PROP_PIXEL);
	RNA_def_property_clear_flag(prop, PROP_ANIMATABLE);
	RNA_def_property_int_sdna(prop, NULL, "default_margin");
	RNA_def_property_range(prop, 0, 300);
	RNA_def_property_ui_text(prop, "Margin", "Margin\nDefault distance from image boundary at which marker stops tracking");

	/* default_tracking_motion_model */
	prop = RNA_def_property(srna, "default_motion_model", PROP_ENUM, PROP_NONE);
	RNA_def_property_clear_flag(prop, PROP_ANIMATABLE);
	RNA_def_property_clear_flag(prop, PROP_ANIMATABLE);
	RNA_def_property_enum_items(prop, tracker_motion_model);
	RNA_def_property_ui_text(prop, "Motion model", "Motion model\nDefault motion model to use for tracking");

	/* default_use_brute */
	prop = RNA_def_property(srna, "use_default_brute", PROP_BOOLEAN, PROP_NONE);
	RNA_def_property_boolean_sdna(prop, NULL, "default_algorithm_flag", TRACK_ALGORITHM_FLAG_USE_BRUTE);
	RNA_def_property_ui_text(prop, "Prepass", "Prepass\nUse a brute-force translation-only initialization when tracking");
	RNA_def_property_update(prop, NC_MOVIECLIP | ND_DISPLAY, NULL);

	/* default_use_brute */
	prop = RNA_def_property(srna, "use_default_mask", PROP_BOOLEAN, PROP_NONE);
	RNA_def_property_boolean_sdna(prop, NULL, "default_algorithm_flag", TRACK_ALGORITHM_FLAG_USE_MASK);
	RNA_def_property_ui_text(prop, "Use Mask",
	                         "Use Mask\nUse a grease pencil data-block as a mask to use only specified areas of pattern "
	                         "when tracking");
	RNA_def_property_update(prop, NC_MOVIECLIP | ND_DISPLAY, NULL);

	/* default_use_normalization */
	prop = RNA_def_property(srna, "use_default_normalization", PROP_BOOLEAN, PROP_NONE);
	RNA_def_property_boolean_sdna(prop, NULL, "default_algorithm_flag", TRACK_ALGORITHM_FLAG_USE_NORMALIZATION);
	RNA_def_property_ui_text(prop, "Normalize", "Normalize\nNormalize light intensities while tracking (slower)");
	RNA_def_property_update(prop, NC_MOVIECLIP | ND_DISPLAY, NULL);

	/* default minmal correlation */
	prop = RNA_def_property(srna, "default_correlation_min", PROP_FLOAT, PROP_NONE);
	RNA_def_property_clear_flag(prop, PROP_ANIMATABLE);
	RNA_def_property_clear_flag(prop, PROP_ANIMATABLE);
	RNA_def_property_float_sdna(prop, NULL, "default_minimum_correlation");
	RNA_def_property_range(prop, 0.0f, 1.0f);
	RNA_def_property_ui_range(prop, 0.0f, 1.0f, 0.05, 3);
	RNA_def_property_ui_text(prop, "Correlation",
	                         "Correlation\nDefault minimum value of correlation between matched pattern and reference "
	                         "that is still treated as successful tracking");

	/* default pattern size */
	prop = RNA_def_property(srna, "default_pattern_size", PROP_INT, PROP_NONE);
	RNA_def_property_clear_flag(prop, PROP_ANIMATABLE);
	RNA_def_property_int_sdna(prop, NULL, "default_pattern_size");
	RNA_def_property_range(prop, 5, 1000);
	RNA_def_property_update(prop, 0, "rna_tracking_defaultSettings_patternUpdate");
	RNA_def_property_ui_text(prop, "Pattern Size", "Pattern Size\nSize of pattern area for newly created tracks");

	/* default search size */
	prop = RNA_def_property(srna, "default_search_size", PROP_INT, PROP_NONE);
	RNA_def_property_clear_flag(prop, PROP_ANIMATABLE);
	RNA_def_property_int_sdna(prop, NULL, "default_search_size");
	RNA_def_property_range(prop, 5, 1000);
	RNA_def_property_update(prop, 0, "rna_tracking_defaultSettings_searchUpdate");
	RNA_def_property_ui_text(prop, "Search Size", "Search Size\nSize of search area for newly created tracks");

	/* default use_red_channel */
	prop = RNA_def_property(srna, "use_default_red_channel", PROP_BOOLEAN, PROP_NONE);
	RNA_def_property_boolean_negative_sdna(prop, NULL, "default_flag", TRACK_DISABLE_RED);
	RNA_def_property_ui_text(prop, "Use Red Channel", "Use Red Channel\nUse red channel from footage for tracking");
	RNA_def_property_update(prop, NC_MOVIECLIP | ND_DISPLAY, NULL);

	/* default_use_green_channel */
	prop = RNA_def_property(srna, "use_default_green_channel", PROP_BOOLEAN, PROP_NONE);
	RNA_def_property_boolean_negative_sdna(prop, NULL, "default_flag", TRACK_DISABLE_GREEN);
	RNA_def_property_ui_text(prop, "Use Green Channel", "Use Green Channel\nUse green channel from footage for tracking");
	RNA_def_property_update(prop, NC_MOVIECLIP | ND_DISPLAY, NULL);

	/* default_use_blue_channel */
	prop = RNA_def_property(srna, "use_default_blue_channel", PROP_BOOLEAN, PROP_NONE);
	RNA_def_property_boolean_negative_sdna(prop, NULL, "default_flag", TRACK_DISABLE_BLUE);
	RNA_def_property_ui_text(prop, "Use Blue Channel", "Use Blue Channel\nUse blue channel from footage for tracking");
	RNA_def_property_update(prop, NC_MOVIECLIP | ND_DISPLAY, NULL);

	prop = RNA_def_property(srna, "default_weight", PROP_FLOAT, PROP_FACTOR);
	RNA_def_property_range(prop, 0.0f, 1.0f);
	RNA_def_property_ui_text(prop, "Weight", "Weight\nInfluence of newly created track on a final solution");

	/* ** object tracking ** */

	/* object distance */
	prop = RNA_def_property(srna, "object_distance", PROP_FLOAT, PROP_NONE);
	RNA_def_property_clear_flag(prop, PROP_ANIMATABLE);
	RNA_def_property_float_sdna(prop, NULL, "object_distance");
	RNA_def_property_ui_text(prop, "Distance", "Distance\nDistance between two bundles used for object scaling");
	RNA_def_property_range(prop, 0.001, 10000);
	RNA_def_property_float_default(prop, 1.0f);
	RNA_def_property_ui_range(prop, 0.001, 10000.0, 1, 3);
}

static void rna_def_trackingCamera(BlenderRNA *brna)
{
	StructRNA *srna;
	PropertyRNA *prop;

	static const EnumPropertyItem distortion_model_items[] = {
		{TRACKING_DISTORTION_MODEL_POLYNOMIAL, "POLYNOMIAL", 0, "Polynomial", "Radial distortion model which fits common cameras"},
		{TRACKING_DISTORTION_MODEL_DIVISION, "DIVISION", 0, "Divisions", "Divisions\nDivision distortion model which "
		                                                                 "better represents wide-angle cameras"},
		{0, NULL, 0, NULL, NULL},
	};

	static const EnumPropertyItem camera_units_items[] = {
		{CAMERA_UNITS_PX, "PIXELS", 0, "px", "Use pixels for units of focal length"},
<<<<<<< HEAD
		{CAMERA_UNITS_MM, "MILLIMETERS", 0, "mm", "Milimeters\nUse millimeters for units of focal length"},
		{0, NULL, 0, NULL, NULL}
=======
		{CAMERA_UNITS_MM, "MILLIMETERS", 0, "mm", "Use millimeters for units of focal length"},
		{0, NULL, 0, NULL, NULL},
>>>>>>> fa8a1540
	};

	srna = RNA_def_struct(brna, "MovieTrackingCamera", NULL);
	RNA_def_struct_path_func(srna, "rna_trackingCamera_path");
	RNA_def_struct_ui_text(srna, "Movie tracking camera data", "Movie tracking camera data\nMatch-moving camera data for tracking");

	/* Distortion model */
	prop = RNA_def_property(srna, "distortion_model", PROP_ENUM, PROP_NONE);
	RNA_def_property_clear_flag(prop, PROP_ANIMATABLE);
	RNA_def_property_enum_items(prop, distortion_model_items);
	RNA_def_property_ui_text(prop, "Distortion Model", "Distortion Model\nDistortion model used for camera lenses");
	RNA_def_property_update(prop, NC_MOVIECLIP | NA_EDITED, "rna_tracking_resetIntrinsics");

	/* Sensor */
	prop = RNA_def_property(srna, "sensor_width", PROP_FLOAT, PROP_NONE);
	RNA_def_property_float_sdna(prop, NULL, "sensor_width");
	RNA_def_property_clear_flag(prop, PROP_ANIMATABLE);
	RNA_def_property_range(prop, 0.0f, 500.0f);
	RNA_def_property_ui_text(prop, "Sensor", "Sensor\nWidth of CCD sensor in millimeters");
	RNA_def_property_update(prop, NC_MOVIECLIP | NA_EDITED, NULL);

	/* Focal Length */
	prop = RNA_def_property(srna, "focal_length", PROP_FLOAT, PROP_NONE);
	RNA_def_property_float_sdna(prop, NULL, "focal");
	RNA_def_property_clear_flag(prop, PROP_ANIMATABLE);
	RNA_def_property_range(prop, 0.0001f, FLT_MAX);
	RNA_def_property_ui_range(prop, 0.0001f, 5000.0f, 1, 2);
	RNA_def_property_float_funcs(prop, "rna_trackingCamera_focal_mm_get", "rna_trackingCamera_focal_mm_set", NULL);
	RNA_def_property_ui_text(prop, "Focal Length", "Camera's focal length");
	RNA_def_property_update(prop, NC_MOVIECLIP | NA_EDITED, NULL);

	/* Focal Length in pixels */
	prop = RNA_def_property(srna, "focal_length_pixels", PROP_FLOAT, PROP_NONE);
	RNA_def_property_float_sdna(prop, NULL, "focal");
	RNA_def_property_clear_flag(prop, PROP_ANIMATABLE);
	RNA_def_property_range(prop, 0.0f, FLT_MAX);
	RNA_def_property_ui_range(prop, 0.0f, 5000.f, 1, 2);
	RNA_def_property_ui_text(prop, "Focal Length", "Focal Length\nCamera's focal length");
	RNA_def_property_update(prop, NC_MOVIECLIP | NA_EDITED, NULL);

	/* Units */
	prop = RNA_def_property(srna, "units", PROP_ENUM, PROP_NONE);
	RNA_def_property_enum_sdna(prop, NULL, "units");
	RNA_def_property_clear_flag(prop, PROP_ANIMATABLE);
	RNA_def_property_clear_flag(prop, PROP_ANIMATABLE);
	RNA_def_property_enum_items(prop, camera_units_items);
	RNA_def_property_ui_text(prop, "Units", "Units\nUnits used for camera focal length");

	/* Principal Point */
	prop = RNA_def_property(srna, "principal", PROP_FLOAT, PROP_PIXEL);
	RNA_def_property_array(prop, 2);
	RNA_def_property_float_sdna(prop, NULL, "principal");
	RNA_def_property_clear_flag(prop, PROP_ANIMATABLE);
	RNA_def_property_ui_text(prop, "Principal Point", "Principal Point\nOptical center of lens");
	RNA_def_property_update(prop, NC_MOVIECLIP | NA_EDITED, NULL);

	/* Radial distortion parameters */
	prop = RNA_def_property(srna, "k1", PROP_FLOAT, PROP_NONE);
	RNA_def_property_float_sdna(prop, NULL, "k1");
	RNA_def_property_clear_flag(prop, PROP_ANIMATABLE);
	RNA_def_property_ui_range(prop, -10, 10, 0.1, 3);
	RNA_def_property_ui_text(prop, "K1", "First coefficient of third order polynomial radial distortion");
	RNA_def_property_update(prop, NC_MOVIECLIP | NA_EDITED, "rna_tracking_flushUpdate");

	prop = RNA_def_property(srna, "k2", PROP_FLOAT, PROP_NONE);
	RNA_def_property_float_sdna(prop, NULL, "k2");
	RNA_def_property_clear_flag(prop, PROP_ANIMATABLE);
	RNA_def_property_ui_range(prop, -10, 10, 0.1, 3);
	RNA_def_property_ui_text(prop, "K2", "Second coefficient of third order polynomial radial distortion");
	RNA_def_property_update(prop, NC_MOVIECLIP | NA_EDITED, "rna_tracking_flushUpdate");

	prop = RNA_def_property(srna, "k3", PROP_FLOAT, PROP_NONE);
	RNA_def_property_float_sdna(prop, NULL, "k3");
	RNA_def_property_clear_flag(prop, PROP_ANIMATABLE);
	RNA_def_property_ui_range(prop, -10, 10, 0.1, 3);
	RNA_def_property_ui_text(prop, "K3", "Third coefficient of third order polynomial radial distortion");
	RNA_def_property_update(prop, NC_MOVIECLIP | NA_EDITED, "rna_tracking_flushUpdate");

	/* Division distortion parameters */
	prop = RNA_def_property(srna, "division_k1", PROP_FLOAT, PROP_NONE);
	RNA_def_property_clear_flag(prop, PROP_ANIMATABLE);
	RNA_def_property_ui_range(prop, -10, 10, 0.1, 3);
	RNA_def_property_ui_text(prop, "K1", "First coefficient of second order division distortion");
	RNA_def_property_update(prop, NC_MOVIECLIP | NA_EDITED, "rna_tracking_flushUpdate");

	prop = RNA_def_property(srna, "division_k2", PROP_FLOAT, PROP_NONE);
	RNA_def_property_clear_flag(prop, PROP_ANIMATABLE);
	RNA_def_property_ui_range(prop, -10, 10, 0.1, 3);
	RNA_def_property_ui_text(prop, "K2", "First coefficient of second order division distortion");
	RNA_def_property_update(prop, NC_MOVIECLIP | NA_EDITED, "rna_tracking_flushUpdate");

	/* pixel aspect */
	prop = RNA_def_property(srna, "pixel_aspect", PROP_FLOAT, PROP_XYZ);
	RNA_def_property_float_sdna(prop, NULL, "pixel_aspect");
	RNA_def_property_clear_flag(prop, PROP_ANIMATABLE);
	RNA_def_property_range(prop, 0.1f, FLT_MAX);
	RNA_def_property_ui_range(prop, 0.1f, 5000.0f, 1, 2);
	RNA_def_property_float_default(prop, 1.0f);
	RNA_def_property_ui_text(prop, "Pixel Aspect Ratio", "Pixel aspect ratio");
	RNA_def_property_update(prop, NC_MOVIECLIP | ND_DISPLAY, "rna_tracking_flushUpdate");
}

static void rna_def_trackingMarker(BlenderRNA *brna)
{
	StructRNA *srna;
	PropertyRNA *prop;

	static int boundbox_dimsize[] = {2, 2};

	srna = RNA_def_struct(brna, "MovieTrackingMarker", NULL);
	RNA_def_struct_ui_text(srna, "Movie tracking marker data", "Movie tracking marker data\nMatch-moving marker data for tracking");

	/* position */
	prop = RNA_def_property(srna, "co", PROP_FLOAT, PROP_TRANSLATION);
	RNA_def_property_array(prop, 2);
	RNA_def_property_ui_range(prop, -FLT_MAX, FLT_MAX, 1, RNA_TRANSLATION_PREC_DEFAULT);
	RNA_def_property_float_sdna(prop, NULL, "pos");
	RNA_def_property_ui_text(prop, "Position", "Marker position at frame in normalized coordinates");
	RNA_def_property_update(prop, NC_MOVIECLIP | NA_EDITED, NULL);

	/* frame */
	prop = RNA_def_property(srna, "frame", PROP_INT, PROP_NONE);
	RNA_def_property_int_sdna(prop, NULL, "framenr");
	RNA_def_property_ui_text(prop, "Frame", "Frame\jnFrame number marker is keyframed on");
	RNA_def_property_int_funcs(prop, NULL, "rna_trackingMarker_frame_set", NULL);
	RNA_def_property_update(prop, NC_MOVIECLIP | NA_EDITED, NULL);

	/* enable */
	prop = RNA_def_property(srna, "mute", PROP_BOOLEAN, PROP_NONE);
	RNA_def_property_boolean_sdna(prop, NULL, "flag", MARKER_DISABLED);
	RNA_def_property_ui_text(prop, "Mode", "Is marker muted for current frame");
	RNA_def_property_update(prop, NC_MOVIECLIP | NA_EDITED, NULL);

	/* pattern */
	prop = RNA_def_property(srna, "pattern_corners", PROP_FLOAT, PROP_MATRIX);
	RNA_def_property_float_sdna(prop, NULL, "pattern_corners");
	RNA_def_property_clear_flag(prop, PROP_ANIMATABLE);
	RNA_def_property_multi_array(prop, 2, rna_matrix_dimsize_4x2);
	RNA_def_property_ui_range(prop, -FLT_MAX, FLT_MAX, 1, RNA_TRANSLATION_PREC_DEFAULT);
	RNA_def_property_ui_text(prop, "Pattern Corners",
	                         "Array of coordinates which represents pattern's corners in "
	                         "normalized coordinates relative to marker position");
	RNA_def_property_update(prop, NC_MOVIECLIP | NA_EDITED, "rna_tracking_markerPattern_update");

	prop = RNA_def_property(srna, "pattern_bound_box", PROP_FLOAT, PROP_NONE);
	RNA_def_property_multi_array(prop, 2, boundbox_dimsize);
	RNA_def_property_clear_flag(prop, PROP_EDITABLE);
	RNA_def_property_float_funcs(prop, "rna_tracking_markerPattern_boundbox_get", NULL, NULL);
	RNA_def_property_ui_text(prop, "Pattern Bounding Box", "Pattern area bounding box in normalized coordinates");

	/* search */
	prop = RNA_def_property(srna, "search_min", PROP_FLOAT, PROP_TRANSLATION);
	RNA_def_property_array(prop, 2);
	RNA_def_property_ui_range(prop, -FLT_MAX, FLT_MAX, 1, RNA_TRANSLATION_PREC_DEFAULT);
	RNA_def_property_float_sdna(prop, NULL, "search_min");
	RNA_def_property_clear_flag(prop, PROP_ANIMATABLE);
	RNA_def_property_ui_text(prop, "Search Min",
	                         "Left-bottom corner of search area in normalized coordinates relative "
	                         "to marker position");
	RNA_def_property_update(prop, NC_MOVIECLIP | NA_EDITED, "rna_tracking_markerSearch_update");

	prop = RNA_def_property(srna, "search_max", PROP_FLOAT, PROP_TRANSLATION);
	RNA_def_property_array(prop, 2);
	RNA_def_property_ui_range(prop, -FLT_MAX, FLT_MAX, 1, RNA_TRANSLATION_PREC_DEFAULT);
	RNA_def_property_float_sdna(prop, NULL, "search_max");
	RNA_def_property_clear_flag(prop, PROP_ANIMATABLE);
	RNA_def_property_ui_text(prop, "Search Max",
	                         "Right-bottom corner of search area in normalized coordinates relative "
	                         "to marker position");
	RNA_def_property_update(prop, NC_MOVIECLIP | NA_EDITED, "rna_tracking_markerSearch_update");

	/* is marker keyframed */
	prop = RNA_def_property(srna, "is_keyed", PROP_BOOLEAN, PROP_NONE);
	RNA_def_property_clear_flag(prop, PROP_ANIMATABLE);
	RNA_def_property_boolean_negative_sdna(prop, NULL, "flag", MARKER_TRACKED);
	RNA_def_property_ui_text(prop, "Keyframed", "Whether the position of the marker is keyframed or tracked");
}

static void rna_def_trackingMarkers(BlenderRNA *brna, PropertyRNA *cprop)
{
	StructRNA *srna;
	FunctionRNA *func;
	PropertyRNA *parm;

	RNA_def_property_srna(cprop, "MovieTrackingMarkers");
	srna = RNA_def_struct(brna, "MovieTrackingMarkers", NULL);
	RNA_def_struct_sdna(srna, "MovieTrackingTrack");
	RNA_def_struct_ui_text(srna, "Movie Tracking Markers", "Collection of markers for movie tracking track");

	func = RNA_def_function(srna, "find_frame", "rna_trackingMarkers_find_frame");
	RNA_def_function_ui_description(func, "Get marker for specified frame");
	parm = RNA_def_int(func, "frame", 1, MINFRAME, MAXFRAME, "Frame",
	                   "Frame number to find marker for", MINFRAME, MAXFRAME);
	RNA_def_parameter_flags(parm, 0, PARM_REQUIRED);
	RNA_def_boolean(func, "exact", true, "Exact",
	                "Get marker at exact frame number rather than get estimated marker");
	parm = RNA_def_pointer(func, "marker", "MovieTrackingMarker", "", "Marker for specified frame");
	RNA_def_function_return(func, parm);

	func = RNA_def_function(srna, "insert_frame", "rna_trackingMarkers_insert_frame");
	RNA_def_function_ui_description(func, "Insert a new marker at the specified frame");
	parm = RNA_def_int(func, "frame", 1, MINFRAME, MAXFRAME, "Frame",
	                   "Frame number to insert marker to", MINFRAME, MAXFRAME);
	RNA_def_parameter_flags(parm, 0, PARM_REQUIRED);
	RNA_def_float_vector(func, "co", 2, NULL, -1.0, 1.0, "Coordinate",
	                     "Place new marker at the given frame using specified in normalized space coordinates",
	                     -1.0, 1.0);
	RNA_def_parameter_flags(parm, 0, PARM_REQUIRED);
	parm = RNA_def_pointer(func, "marker", "MovieTrackingMarker", "", "Newly created marker");
	RNA_def_function_return(func, parm);

	func = RNA_def_function(srna, "delete_frame", "rna_trackingMarkers_delete_frame");
	RNA_def_function_ui_description(func, "Delete marker at specified frame");
	parm = RNA_def_int(func, "frame", 1, MINFRAME, MAXFRAME, "Frame",
	                   "Frame number to delete marker from", MINFRAME, MAXFRAME);
	RNA_def_parameter_flags(parm, 0, PARM_REQUIRED);
}

static void rna_def_trackingTrack(BlenderRNA *brna)
{
	StructRNA *srna;
	PropertyRNA *prop;

	rna_def_trackingMarker(brna);

	srna = RNA_def_struct(brna, "MovieTrackingTrack", NULL);
	RNA_def_struct_path_func(srna, "rna_trackingTrack_path");
	RNA_def_struct_ui_text(srna, "Movie tracking track data", "Match-moving track data for tracking");
	RNA_def_struct_ui_icon(srna, ICON_ANIM_DATA);

	/* name */
	prop = RNA_def_property(srna, "name", PROP_STRING, PROP_NONE);
	RNA_def_property_ui_text(prop, "Name", "Unique name of track");
	RNA_def_property_string_funcs(prop, NULL, NULL, "rna_trackingTrack_name_set");
	RNA_def_property_string_maxlength(prop, MAX_ID_NAME - 2);
	RNA_def_property_update(prop, NC_MOVIECLIP | NA_EDITED, NULL);
	RNA_def_struct_name_property(srna, prop);

	/* limit frames */
	prop = RNA_def_property(srna, "frames_limit", PROP_INT, PROP_NONE);
	RNA_def_property_clear_flag(prop, PROP_ANIMATABLE);
	RNA_def_property_int_sdna(prop, NULL, "frames_limit");
	RNA_def_property_clear_flag(prop, PROP_ANIMATABLE);
	RNA_def_property_range(prop, 0, SHRT_MAX);
	RNA_def_property_ui_text(prop, "Frames Limit", "Every tracking cycle, this number of frames are tracked");

	/* pattern match */
	prop = RNA_def_property(srna, "pattern_match", PROP_ENUM, PROP_NONE);
	RNA_def_property_clear_flag(prop, PROP_ANIMATABLE);
	RNA_def_property_enum_sdna(prop, NULL, "pattern_match");
	RNA_def_property_clear_flag(prop, PROP_ANIMATABLE);
	RNA_def_property_enum_items(prop, pattern_match_items);
	RNA_def_property_ui_text(prop, "Pattern Match",
	                         "Track pattern from given frame when tracking marker to next frame");

	/* margin */
	prop = RNA_def_property(srna, "margin", PROP_INT, PROP_PIXEL);
	RNA_def_property_clear_flag(prop, PROP_ANIMATABLE);
	RNA_def_property_int_sdna(prop, NULL, "margin");
	RNA_def_property_clear_flag(prop, PROP_ANIMATABLE);
	RNA_def_property_range(prop, 0, 300);
	RNA_def_property_ui_text(prop, "Margin", "Distance from image boundary at which marker stops tracking");

	/* tracking motion model */
	prop = RNA_def_property(srna, "motion_model", PROP_ENUM, PROP_NONE);
	RNA_def_property_clear_flag(prop, PROP_ANIMATABLE);
	RNA_def_property_enum_items(prop, tracker_motion_model);
	RNA_def_property_clear_flag(prop, PROP_ANIMATABLE);
	RNA_def_property_ui_text(prop, "Motion model", "Default motion model to use for tracking");

	/* minimum correlation */
	prop = RNA_def_property(srna, "correlation_min", PROP_FLOAT, PROP_NONE);
	RNA_def_property_clear_flag(prop, PROP_ANIMATABLE);
	RNA_def_property_float_sdna(prop, NULL, "minimum_correlation");
	RNA_def_property_range(prop, 0.0f, 1.0f);
	RNA_def_property_ui_range(prop, 0.0f, 1.0f, 0.05, 3);
	RNA_def_property_ui_text(prop, "Correlation",
	                         "Minimal value of correlation between matched pattern and reference "
	                         "that is still treated as successful tracking");

	/* use_brute */
	prop = RNA_def_property(srna, "use_brute", PROP_BOOLEAN, PROP_NONE);
	RNA_def_property_boolean_sdna(prop, NULL, "algorithm_flag", TRACK_ALGORITHM_FLAG_USE_BRUTE);
	RNA_def_property_clear_flag(prop, PROP_ANIMATABLE);
	RNA_def_property_ui_text(prop, "Prepass", "Prepass\nUse a brute-force translation only pre-track before refinement");
	RNA_def_property_update(prop, NC_MOVIECLIP | ND_DISPLAY, NULL);

	/* use_brute */
	prop = RNA_def_property(srna, "use_mask", PROP_BOOLEAN, PROP_NONE);
	RNA_def_property_boolean_sdna(prop, NULL, "algorithm_flag", TRACK_ALGORITHM_FLAG_USE_MASK);
	RNA_def_property_ui_text(prop, "Use Mask",
	                         "Use Mask\nUse a grease pencil data-block as a mask to use only specified areas of pattern "
	                         "when tracking");
	RNA_def_property_update(prop, NC_MOVIECLIP | ND_DISPLAY, NULL);

	/* use_normalization */
	prop = RNA_def_property(srna, "use_normalization", PROP_BOOLEAN, PROP_NONE);
	RNA_def_property_boolean_sdna(prop, NULL, "algorithm_flag", TRACK_ALGORITHM_FLAG_USE_NORMALIZATION);
	RNA_def_property_clear_flag(prop, PROP_ANIMATABLE);
	RNA_def_property_ui_text(prop, "Normalize", "Normalize\nNormalize light intensities while tracking. Slower");
	RNA_def_property_update(prop, NC_MOVIECLIP | ND_DISPLAY, NULL);

	/* markers */
	prop = RNA_def_property(srna, "markers", PROP_COLLECTION, PROP_NONE);
	RNA_def_property_struct_type(prop, "MovieTrackingMarker");
	RNA_def_property_collection_sdna(prop, NULL, "markers", "markersnr");
	RNA_def_property_ui_text(prop, "Markers", "Collection of markers in track");
	rna_def_trackingMarkers(brna, prop);

	/* ** channels ** */

	/* use_red_channel */
	prop = RNA_def_property(srna, "use_red_channel", PROP_BOOLEAN, PROP_NONE);
	RNA_def_property_boolean_negative_sdna(prop, NULL, "flag", TRACK_DISABLE_RED);
	RNA_def_property_clear_flag(prop, PROP_ANIMATABLE);
	RNA_def_property_ui_text(prop, "Use Red Channel", "Use red channel from footage for tracking");
	RNA_def_property_update(prop, NC_MOVIECLIP | ND_DISPLAY, NULL);

	/* use_green_channel */
	prop = RNA_def_property(srna, "use_green_channel", PROP_BOOLEAN, PROP_NONE);
	RNA_def_property_boolean_negative_sdna(prop, NULL, "flag", TRACK_DISABLE_GREEN);
	RNA_def_property_clear_flag(prop, PROP_ANIMATABLE);
	RNA_def_property_ui_text(prop, "Use Green Channel", "Use green channel from footage for tracking");
	RNA_def_property_update(prop, NC_MOVIECLIP | ND_DISPLAY, NULL);

	/* use_blue_channel */
	prop = RNA_def_property(srna, "use_blue_channel", PROP_BOOLEAN, PROP_NONE);
	RNA_def_property_boolean_negative_sdna(prop, NULL, "flag", TRACK_DISABLE_BLUE);
	RNA_def_property_clear_flag(prop, PROP_ANIMATABLE);
	RNA_def_property_ui_text(prop, "Use Blue Channel", "Use blue channel from footage for tracking");
	RNA_def_property_update(prop, NC_MOVIECLIP | ND_DISPLAY, NULL);

	/* preview_grayscale */
	prop = RNA_def_property(srna, "use_grayscale_preview", PROP_BOOLEAN, PROP_NONE);
	RNA_def_property_boolean_sdna(prop, NULL, "flag", TRACK_PREVIEW_GRAYSCALE);
	RNA_def_property_clear_flag(prop, PROP_ANIMATABLE);
	RNA_def_property_ui_text(prop, "Grayscale", "Display what the tracking algorithm sees in the preview");
	RNA_def_property_update(prop, NC_MOVIECLIP | ND_DISPLAY, NULL);

	/* preview_alpha */
	prop = RNA_def_property(srna, "use_alpha_preview", PROP_BOOLEAN, PROP_NONE);
	RNA_def_property_boolean_sdna(prop, NULL, "flag", TRACK_PREVIEW_ALPHA);
	RNA_def_property_clear_flag(prop, PROP_ANIMATABLE);
	RNA_def_property_ui_text(prop, "Alpha", "Apply track's mask on displaying preview");
	RNA_def_property_update(prop, NC_MOVIECLIP | ND_DISPLAY, NULL);

	/* has bundle */
	prop = RNA_def_property(srna, "has_bundle", PROP_BOOLEAN, PROP_NONE);
	RNA_def_property_boolean_sdna(prop, NULL, "flag", TRACK_HAS_BUNDLE);
	RNA_def_property_clear_flag(prop, PROP_EDITABLE);
	RNA_def_property_ui_text(prop, "Has Bundle", "True if track has a valid bundle");

	/* bundle position */
	prop = RNA_def_property(srna, "bundle", PROP_FLOAT, PROP_TRANSLATION);
	RNA_def_property_array(prop, 3);
	RNA_def_property_float_sdna(prop, NULL, "bundle_pos");
	RNA_def_property_clear_flag(prop, PROP_EDITABLE);
	RNA_def_property_ui_text(prop, "Bundle", "Position of bundle reconstructed from this track");
	RNA_def_property_ui_range(prop, -FLT_MAX, FLT_MAX, 1, RNA_TRANSLATION_PREC_DEFAULT);

	/* hide */
	prop = RNA_def_property(srna, "hide", PROP_BOOLEAN, PROP_NONE);
	RNA_def_property_boolean_sdna(prop, NULL, "flag", TRACK_HIDDEN);
	RNA_def_property_clear_flag(prop, PROP_ANIMATABLE);
	RNA_def_property_ui_text(prop, "Hide", "Track is hidden");
	RNA_def_property_update(prop, NC_MOVIECLIP | ND_DISPLAY, NULL);

	/* select */
	prop = RNA_def_property(srna, "select", PROP_BOOLEAN, PROP_NONE);
	RNA_def_property_boolean_funcs(prop, "rna_trackingTrack_select_get", "rna_trackingTrack_select_set");
	RNA_def_property_ui_text(prop, "Select", "Track is selected");
	RNA_def_property_update(prop, NC_MOVIECLIP | ND_DISPLAY, NULL);

	/* select_anchor */
	prop = RNA_def_property(srna, "select_anchor", PROP_BOOLEAN, PROP_NONE);
	RNA_def_property_boolean_sdna(prop, NULL, "flag", SELECT);
	RNA_def_property_ui_text(prop, "Select Anchor", "Track's anchor point is selected");
	RNA_def_property_update(prop, NC_MOVIECLIP | ND_DISPLAY, NULL);

	/* select_pattern */
	prop = RNA_def_property(srna, "select_pattern", PROP_BOOLEAN, PROP_NONE);
	RNA_def_property_boolean_sdna(prop, NULL, "pat_flag", SELECT);
	RNA_def_property_ui_text(prop, "Select Pattern", "Track's pattern area is selected");
	RNA_def_property_update(prop, NC_MOVIECLIP | ND_DISPLAY, NULL);

	/* select_search */
	prop = RNA_def_property(srna, "select_search", PROP_BOOLEAN, PROP_NONE);
	RNA_def_property_boolean_sdna(prop, NULL, "search_flag", SELECT);
	RNA_def_property_ui_text(prop, "Select Search", "Track's search area is selected");
	RNA_def_property_update(prop, NC_MOVIECLIP | ND_DISPLAY, NULL);

	/* locked */
	prop = RNA_def_property(srna, "lock", PROP_BOOLEAN, PROP_NONE);
	RNA_def_property_boolean_sdna(prop, NULL, "flag", TRACK_LOCKED);
	RNA_def_property_clear_flag(prop, PROP_ANIMATABLE);
	RNA_def_property_ui_text(prop, "Lock", "Lock\nTrack is locked and all changes to it are disabled");
	RNA_def_property_update(prop, NC_MOVIECLIP | ND_DISPLAY, NULL);

	/* custom color */
	prop = RNA_def_property(srna, "use_custom_color", PROP_BOOLEAN, PROP_NONE);
	RNA_def_property_boolean_sdna(prop, NULL, "flag", TRACK_CUSTOMCOLOR);
	RNA_def_property_clear_flag(prop, PROP_ANIMATABLE);
	RNA_def_property_ui_text(prop, "Custom Color", "Use custom color instead of theme-defined");
	RNA_def_property_update(prop, NC_MOVIECLIP | ND_DISPLAY, NULL);

	/* color */
	prop = RNA_def_property(srna, "color", PROP_FLOAT, PROP_COLOR);
	RNA_def_property_array(prop, 3);
	RNA_def_property_range(prop, 0.0f, 1.0f);
	RNA_def_property_ui_text(prop, "Color",
	                         "Color of the track in the Movie Clip Editor and the 3D viewport after a solve");
	RNA_def_property_update(prop, NC_MOVIECLIP | ND_DISPLAY, NULL);

	/* average error */
	prop = RNA_def_property(srna, "average_error", PROP_FLOAT, PROP_NONE);
	RNA_def_property_float_sdna(prop, NULL, "error");
	RNA_def_property_clear_flag(prop, PROP_EDITABLE);
	RNA_def_property_ui_text(prop, "Average Error", "Average error of re-projection");

	/* grease pencil */
	prop = RNA_def_property(srna, "grease_pencil", PROP_POINTER, PROP_NONE);
	RNA_def_property_pointer_sdna(prop, NULL, "gpd");
	RNA_def_property_struct_type(prop, "GreasePencil");
	RNA_def_property_pointer_funcs(prop, NULL, NULL, NULL, "rna_GPencil_datablocks_annotations_poll");
	RNA_def_property_flag(prop, PROP_EDITABLE | PROP_ID_REFCOUNT);
	RNA_def_property_ui_text(prop, "Grease Pencil", "Grease pencil data for this track");
	RNA_def_property_update(prop, NC_MOVIECLIP | ND_DISPLAY, NULL);

	/* weight */
	prop = RNA_def_property(srna, "weight", PROP_FLOAT, PROP_FACTOR);
	RNA_def_property_float_sdna(prop, NULL, "weight");
	RNA_def_property_range(prop, 0.0f, 1.0f);
	RNA_def_property_ui_text(prop, "Weight", "Influence of this track on a final solution");

	/* weight_stab */
	prop = RNA_def_property(srna, "weight_stab", PROP_FLOAT, PROP_FACTOR);
	RNA_def_property_float_sdna(prop, NULL, "weight_stab");
	RNA_def_property_range(prop, 0.0f, 1.0f);
	RNA_def_property_ui_text(prop, "Stab Weight", "Influence of this track on 2D stabilization");

	/* offset */
	prop = RNA_def_property(srna, "offset", PROP_FLOAT, PROP_TRANSLATION);
	RNA_def_property_array(prop, 2);
	RNA_def_property_ui_range(prop, -FLT_MAX, FLT_MAX, 1, RNA_TRANSLATION_PREC_DEFAULT);
	RNA_def_property_float_sdna(prop, NULL, "offset");
	RNA_def_property_ui_text(prop, "Offset", "Offset of track from the parenting point");
	RNA_def_property_update(prop, NC_MOVIECLIP | NA_EDITED, NULL);
}

static void rna_def_trackingPlaneMarker(BlenderRNA *brna)
{
	StructRNA *srna;
	PropertyRNA *prop;

	srna = RNA_def_struct(brna, "MovieTrackingPlaneMarker", NULL);
	RNA_def_struct_ui_text(srna, "Movie Tracking Plane Marker Data", "Match-moving plane marker data for tracking");

	/* frame */
	prop = RNA_def_property(srna, "frame", PROP_INT, PROP_NONE);
	RNA_def_property_int_sdna(prop, NULL, "framenr");
	RNA_def_property_ui_text(prop, "Frame", "Frame number marker is keyframed on");
	RNA_def_property_int_funcs(prop, NULL, "rna_trackingPlaneMarker_frame_set", NULL);
	RNA_def_property_update(prop, NC_MOVIECLIP | NA_EDITED, NULL);

	/* Corners */
	prop = RNA_def_property(srna, "corners", PROP_FLOAT, PROP_MATRIX);
	RNA_def_property_float_sdna(prop, NULL, "corners");
	RNA_def_property_clear_flag(prop, PROP_ANIMATABLE);
	RNA_def_property_multi_array(prop, 2, rna_matrix_dimsize_4x2);
	RNA_def_property_ui_range(prop, -FLT_MAX, FLT_MAX, 1, RNA_TRANSLATION_PREC_DEFAULT);
	RNA_def_property_ui_text(prop, "Corners",
	                         "Array of coordinates which represents UI rectangle corners in "
	                         "frame normalized coordinates");
	RNA_def_property_update(prop, NC_MOVIECLIP | NA_EDITED, NULL);

	/* enable */
	prop = RNA_def_property(srna, "mute", PROP_BOOLEAN, PROP_NONE);
	RNA_def_property_boolean_sdna(prop, NULL, "flag", PLANE_MARKER_DISABLED);
	RNA_def_property_ui_text(prop, "Mode", "Is marker muted for current frame");
	RNA_def_property_update(prop, NC_MOVIECLIP | NA_EDITED, NULL);
}

static void rna_def_trackingPlaneMarkers(BlenderRNA *brna, PropertyRNA *cprop)
{
	StructRNA *srna;
	FunctionRNA *func;
	PropertyRNA *parm;

	RNA_def_property_srna(cprop, "MovieTrackingPlaneMarkers");
	srna = RNA_def_struct(brna, "MovieTrackingPlaneMarkers", NULL);
	RNA_def_struct_sdna(srna, "MovieTrackingPlaneTrack");
	RNA_def_struct_ui_text(srna, "Movie Tracking Plane Markers",
	                       "Collection of markers for movie tracking plane track");

	func = RNA_def_function(srna, "find_frame", "rna_trackingPlaneMarkers_find_frame");
	RNA_def_function_ui_description(func, "Get plane marker for specified frame");
	parm = RNA_def_int(func, "frame", 1, MINFRAME, MAXFRAME, "Frame",
	                   "Frame number to find marker for", MINFRAME, MAXFRAME);
	RNA_def_parameter_flags(parm, 0, PARM_REQUIRED);
	RNA_def_boolean(func, "exact", true, "Exact",
	                "Get plane marker at exact frame number rather than get estimated marker");
	parm = RNA_def_pointer(func, "plane_marker", "MovieTrackingPlaneMarker", "", "Plane marker for specified frame");
	RNA_def_function_return(func, parm);

	func = RNA_def_function(srna, "insert_frame", "rna_trackingPlaneMarkers_insert_frame");
	RNA_def_function_ui_description(func, "Insert a new plane marker at the specified frame");
	parm = RNA_def_int(func, "frame", 1, MINFRAME, MAXFRAME, "Frame",
	                   "Frame number to insert marker to", MINFRAME, MAXFRAME);
	RNA_def_parameter_flags(parm, 0, PARM_REQUIRED);
	parm = RNA_def_pointer(func, "plane_marker", "MovieTrackingPlaneMarker", "", "Newly created plane marker");
	RNA_def_function_return(func, parm);

	func = RNA_def_function(srna, "delete_frame", "rna_trackingPlaneMarkers_delete_frame");
	RNA_def_function_ui_description(func, "Delete plane marker at specified frame");
	parm = RNA_def_int(func, "frame", 1, MINFRAME, MAXFRAME, "Frame",
	                   "Frame number to delete plane marker from", MINFRAME, MAXFRAME);
	RNA_def_parameter_flags(parm, 0, PARM_REQUIRED);
}

static void rna_def_trackingPlaneTrack(BlenderRNA *brna)
{
	StructRNA *srna;
	PropertyRNA *prop;

	rna_def_trackingPlaneMarker(brna);

	srna = RNA_def_struct(brna, "MovieTrackingPlaneTrack", NULL);
	RNA_def_struct_path_func(srna, "rna_trackingPlaneTrack_path");
	RNA_def_struct_ui_text(srna, "Movie tracking plane track data", "Match-moving plane track data for tracking");
	RNA_def_struct_ui_icon(srna, ICON_ANIM_DATA);

	/* name */
	prop = RNA_def_property(srna, "name", PROP_STRING, PROP_NONE);
	RNA_def_property_ui_text(prop, "Name", "Unique name of track");
	RNA_def_property_string_funcs(prop, NULL, NULL, "rna_trackingPlaneTrack_name_set");
	RNA_def_property_string_maxlength(prop, MAX_ID_NAME - 2);
	RNA_def_property_update(prop, NC_MOVIECLIP | NA_EDITED, NULL);
	RNA_def_struct_name_property(srna, prop);

	/* markers */
	prop = RNA_def_property(srna, "markers", PROP_COLLECTION, PROP_NONE);
	RNA_def_property_struct_type(prop, "MovieTrackingPlaneMarker");
	RNA_def_property_collection_sdna(prop, NULL, "markers", "markersnr");
	RNA_def_property_ui_text(prop, "Markers", "Collection of markers in track");
	rna_def_trackingPlaneMarkers(brna, prop);

	/* select */
	prop = RNA_def_property(srna, "select", PROP_BOOLEAN, PROP_NONE);
	RNA_def_property_boolean_sdna(prop, NULL, "flag", SELECT);
	RNA_def_property_ui_text(prop, "Select", "Plane track is selected");
	RNA_def_property_update(prop, NC_MOVIECLIP | ND_DISPLAY, NULL);

	/* auto keyframing */
	prop = RNA_def_property(srna, "use_auto_keying", PROP_BOOLEAN, PROP_NONE);
	RNA_def_property_boolean_sdna(prop, NULL, "flag", PLANE_TRACK_AUTOKEY);
	RNA_def_property_clear_flag(prop, PROP_ANIMATABLE);
	RNA_def_property_ui_text(prop, "Auto Keyframe", "Automatic keyframe insertion when moving plane corners");
	RNA_def_property_ui_icon(prop, ICON_REC, 0);

	/* image */
	prop = RNA_def_property(srna, "image", PROP_POINTER, PROP_NONE);
	RNA_def_property_struct_type(prop, "Image");
	RNA_def_property_flag(prop, PROP_EDITABLE);
	RNA_def_property_ui_text(prop, "Image", "Image displayed in the track during editing in clip editor");
	RNA_def_property_update(prop, NC_MOVIECLIP | ND_DISPLAY, NULL);

	/* image opacity */
	prop = RNA_def_property(srna, "image_opacity", PROP_FLOAT, PROP_FACTOR);
	RNA_def_property_clear_flag(prop, PROP_ANIMATABLE);
	RNA_def_property_range(prop, 0.0, 1.0);
	RNA_def_property_ui_text(prop, "Image Opacity", "Opacity of the image");
	RNA_def_property_update(prop, NC_MOVIECLIP | ND_DISPLAY, NULL);
}

static void rna_def_trackingStabilization(BlenderRNA *brna)
{
	StructRNA *srna;
	PropertyRNA *prop;

	static const EnumPropertyItem filter_items[] = {
		{TRACKING_FILTER_NEAREST,  "NEAREST",  0, "Nearest",  "No interpolation, use nearest neighbor pixel"},
		{TRACKING_FILTER_BILINEAR, "BILINEAR", 0, "Bilinear", "Simple interpolation between adjacent pixels"},
		{TRACKING_FILTER_BICUBIC,  "BICUBIC",  0, "Bicubic",  "High quality pixel interpolation"},
		{0, NULL, 0, NULL, NULL},
	};

	srna = RNA_def_struct(brna, "MovieTrackingStabilization", NULL);
	RNA_def_struct_path_func(srna, "rna_trackingStabilization_path");
	RNA_def_struct_ui_text(srna, "Movie tracking stabilization data", "2D stabilization based on tracking markers");

	/* 2d stabilization */
	prop = RNA_def_property(srna, "use_2d_stabilization", PROP_BOOLEAN, PROP_NONE);
	RNA_def_property_boolean_sdna(prop, NULL, "flag", TRACKING_2D_STABILIZATION);
	RNA_def_property_clear_flag(prop, PROP_ANIMATABLE);
	RNA_def_property_ui_text(prop, "Use 2D stabilization", "Use 2D stabilization for footage");
	RNA_def_property_update(prop, NC_MOVIECLIP | ND_DISPLAY, "rna_tracking_flushUpdate");

	/* use_stabilize_rotation */
	prop = RNA_def_property(srna, "use_stabilize_rotation", PROP_BOOLEAN, PROP_NONE);
	RNA_def_property_clear_flag(prop, PROP_ANIMATABLE);
	RNA_def_property_boolean_sdna(prop, NULL, "flag", TRACKING_STABILIZE_ROTATION);
	RNA_def_property_ui_text(prop, "Stabilize Rotation", "Stabilize detected rotation around center of frame");
	RNA_def_property_update(prop, NC_MOVIECLIP | ND_DISPLAY, "rna_tracking_flushUpdate");

	/* use_stabilize_scale */
	prop = RNA_def_property(srna, "use_stabilize_scale", PROP_BOOLEAN, PROP_NONE);
	RNA_def_property_clear_flag(prop, PROP_ANIMATABLE);
	RNA_def_property_boolean_sdna(prop, NULL, "flag", TRACKING_STABILIZE_SCALE);
	RNA_def_property_ui_text(prop, "Stabilize Scale", "Compensate any scale changes relative to center of rotation");
	RNA_def_property_update(prop, NC_MOVIECLIP | ND_DISPLAY, "rna_tracking_flushUpdate");

	/* tracks */
	prop = RNA_def_property(srna, "tracks", PROP_COLLECTION, PROP_NONE);
	RNA_def_property_collection_funcs(prop, "rna_tracking_stabTracks_begin", "rna_iterator_listbase_next",
	                                  "rna_iterator_listbase_end", "rna_iterator_listbase_get",
	                                  NULL, NULL, NULL, NULL);
	RNA_def_property_struct_type(prop, "MovieTrackingTrack");
	RNA_def_property_ui_text(prop, "Translation Tracks",
	                         "Collection of tracks used for 2D stabilization (translation)");
	RNA_def_property_update(prop, NC_MOVIECLIP | ND_DISPLAY, "rna_tracking_flushUpdate");

	/* active track index */
	prop = RNA_def_property(srna, "active_track_index", PROP_INT, PROP_NONE);
	RNA_def_property_int_sdna(prop, NULL, "act_track");
	RNA_def_property_clear_flag(prop, PROP_ANIMATABLE);
	RNA_def_property_int_funcs(prop, "rna_tracking_stabTracks_active_index_get",
	                           "rna_tracking_stabTracks_active_index_set",
	                           "rna_tracking_stabTracks_active_index_range");
	RNA_def_property_ui_text(prop, "Active Track Index",
	                         "Index of active track in translation stabilization tracks list");

	/* tracks used for rotation stabilization */
	prop = RNA_def_property(srna, "rotation_tracks", PROP_COLLECTION, PROP_NONE);
	RNA_def_property_collection_funcs(prop, "rna_tracking_stabRotTracks_begin", "rna_iterator_listbase_next",
	                                  "rna_iterator_listbase_end", "rna_iterator_listbase_get",
	                                  NULL, NULL, NULL, NULL);
	RNA_def_property_struct_type(prop, "MovieTrackingTrack");
	RNA_def_property_ui_text(prop, "Rotation Tracks", "Collection of tracks used for 2D stabilization (translation)");
	RNA_def_property_update(prop, NC_MOVIECLIP | ND_DISPLAY, "rna_tracking_flushUpdate");

	/* active rotation track index */
	prop = RNA_def_property(srna, "active_rotation_track_index", PROP_INT, PROP_NONE);
	RNA_def_property_int_sdna(prop, NULL, "act_rot_track");
	RNA_def_property_clear_flag(prop, PROP_ANIMATABLE);
	RNA_def_property_int_funcs(prop, "rna_tracking_stabRotTracks_active_index_get",
	                           "rna_tracking_stabRotTracks_active_index_set",
	                           "rna_tracking_stabRotTracks_active_index_range");
	RNA_def_property_ui_text(prop, "Active Rotation Track Index",
	                         "Index of active track in rotation stabilization tracks list");

	/* anchor frame */
	prop = RNA_def_property(srna, "anchor_frame", PROP_INT, PROP_NONE);
	RNA_def_property_int_sdna(prop, NULL, "anchor_frame");
	RNA_def_property_clear_flag(prop, PROP_ANIMATABLE);
	RNA_def_property_range(prop, MINFRAME, MAXFRAME);
	RNA_def_property_ui_text(prop, "Anchor Frame",
	                         "Reference point to anchor stabilization "
	                         "(other frames will be adjusted relative to this frame's position)");
	RNA_def_property_update(prop, NC_MOVIECLIP | ND_DISPLAY, "rna_tracking_flushUpdate");

	/* target position */
	prop = RNA_def_property(srna, "target_position", PROP_FLOAT, PROP_TRANSLATION);
	RNA_def_property_array(prop, 2);
	RNA_def_property_ui_range(prop, -FLT_MAX, FLT_MAX, 1, 3); /* increment in steps of 0.01 and show 3 digit after point */
	RNA_def_property_float_sdna(prop, NULL, "target_pos");
	RNA_def_property_ui_text(prop, "Expected Position",
	                         "Known relative offset of original shot, will be subtracted "
	                         "(e.g. for panning shot, can be animated)");
	RNA_def_property_update(prop, NC_MOVIECLIP | ND_DISPLAY, NULL);

	/* target rotation */
	prop = RNA_def_property(srna, "target_rotation", PROP_FLOAT, PROP_ANGLE);
	RNA_def_property_float_sdna(prop, NULL, "target_rot");
	RNA_def_property_range(prop, -FLT_MAX, FLT_MAX);
	RNA_def_property_ui_range(prop, -FLT_MAX, FLT_MAX, 10.0f, 3);
	RNA_def_property_ui_text(prop, "Expected Rotation",
	                         "Rotation present on original shot, will be compensated (e.g. for deliberate tilting)");
	RNA_def_property_update(prop, NC_MOVIECLIP | ND_DISPLAY, NULL);

	/* target scale */
	prop = RNA_def_property(srna, "target_scale", PROP_FLOAT, PROP_FACTOR);
	RNA_def_property_float_sdna(prop, NULL, "scale");
	RNA_def_property_range(prop, FLT_EPSILON, FLT_MAX);
	RNA_def_property_ui_range(prop, 0.01f, 10.0f, 0.001f, 3); /* increment in steps of 0.001. Show 3 digit after point */
	RNA_def_property_ui_text(prop, "Expected Scale",
	                         "Explicitly scale resulting frame to compensate zoom of original shot");
	RNA_def_property_update(prop, NC_MOVIECLIP | ND_DISPLAY, "rna_tracking_flushUpdate");

	/* autoscale */
	prop = RNA_def_property(srna, "use_autoscale", PROP_BOOLEAN, PROP_NONE);
	RNA_def_property_boolean_sdna(prop, NULL, "flag", TRACKING_AUTOSCALE);
	RNA_def_property_clear_flag(prop, PROP_ANIMATABLE);
	RNA_def_property_ui_text(prop, "Autoscale",
	                         "Automatically scale footage to cover unfilled areas when stabilizing");
	RNA_def_property_update(prop, NC_MOVIECLIP | ND_DISPLAY, "rna_tracking_flushUpdate");

	/* max scale */
	prop = RNA_def_property(srna, "scale_max", PROP_FLOAT, PROP_FACTOR);
	RNA_def_property_float_sdna(prop, NULL, "maxscale");
	RNA_def_property_range(prop, 0.0f, 10.0f);
	RNA_def_property_ui_text(prop, "Maximal Scale", "Limit the amount of automatic scaling");
	RNA_def_property_update(prop, NC_MOVIECLIP | ND_DISPLAY, "rna_tracking_flushUpdate");

	/* influence_location */
	prop = RNA_def_property(srna, "influence_location", PROP_FLOAT, PROP_FACTOR);
	RNA_def_property_float_sdna(prop, NULL, "locinf");
	RNA_def_property_range(prop, 0.0f, 1.0f);
	RNA_def_property_ui_text(prop, "Location Influence", "Influence of stabilization algorithm on footage location");
	RNA_def_property_update(prop, NC_MOVIECLIP | ND_DISPLAY, "rna_tracking_flushUpdate");

	/* influence_scale */
	prop = RNA_def_property(srna, "influence_scale", PROP_FLOAT, PROP_FACTOR);
	RNA_def_property_float_sdna(prop, NULL, "scaleinf");
	RNA_def_property_range(prop, 0.0f, 1.0f);
	RNA_def_property_ui_text(prop, "Scale Influence", "Influence of stabilization algorithm on footage scale");
	RNA_def_property_update(prop, NC_MOVIECLIP | ND_DISPLAY, "rna_tracking_flushUpdate");

	/* influence_rotation */
	prop = RNA_def_property(srna, "influence_rotation", PROP_FLOAT, PROP_FACTOR);
	RNA_def_property_float_sdna(prop, NULL, "rotinf");
	RNA_def_property_range(prop, 0.0f, 1.0f);
	RNA_def_property_ui_text(prop, "Rotation Influence", "Influence of stabilization algorithm on footage rotation");
	RNA_def_property_update(prop, NC_MOVIECLIP | ND_DISPLAY, "rna_tracking_flushUpdate");

	/* filter */
	prop = RNA_def_property(srna, "filter_type", PROP_ENUM, PROP_NONE);
	RNA_def_property_enum_sdna(prop, NULL, "filter");
	RNA_def_property_enum_items(prop, filter_items);
	RNA_def_property_ui_text(prop, "Interpolate",
	                         "Interpolation to use for sub-pixel shifts and rotations due to stabilization");
	RNA_def_property_update(prop, NC_MOVIECLIP | ND_DISPLAY, "rna_tracking_flushUpdate");

	/* UI display : show participating tracks */
	prop = RNA_def_property(srna, "show_tracks_expanded", PROP_BOOLEAN, PROP_NONE);
	RNA_def_property_clear_flag(prop, PROP_ANIMATABLE);
	RNA_def_property_boolean_sdna(prop, NULL, "flag", TRACKING_SHOW_STAB_TRACKS);
	RNA_def_property_ui_text(prop, "Show Tracks", "Show UI list of tracks participating in stabilization");
	RNA_def_property_ui_icon(prop, ICON_DISCLOSURE_TRI_RIGHT, 1);
}

static void rna_def_reconstructedCamera(BlenderRNA *brna)
{
	StructRNA *srna;
	PropertyRNA *prop;

	srna = RNA_def_struct(brna, "MovieReconstructedCamera", NULL);
	RNA_def_struct_ui_text(srna, "Movie tracking reconstructed camera data",
	                       "Match-moving reconstructed camera data from tracker");

	/* frame */
	prop = RNA_def_property(srna, "frame", PROP_INT, PROP_NONE);
	RNA_def_property_clear_flag(prop, PROP_EDITABLE);
	RNA_def_property_int_sdna(prop, NULL, "framenr");
	RNA_def_property_ui_text(prop, "Frame", "Frame number marker is keyframed on");

	/* matrix */
	prop = RNA_def_property(srna, "matrix", PROP_FLOAT, PROP_MATRIX);
	RNA_def_property_float_sdna(prop, NULL, "mat");
	RNA_def_property_clear_flag(prop, PROP_EDITABLE);
	RNA_def_property_multi_array(prop, 2, rna_matrix_dimsize_4x4);
	RNA_def_property_ui_text(prop, "Matrix", "Worldspace transformation matrix");

	/* average_error */
	prop = RNA_def_property(srna, "average_error", PROP_FLOAT, PROP_NONE);
	RNA_def_property_float_sdna(prop, NULL, "error");
	RNA_def_property_clear_flag(prop, PROP_EDITABLE);
	RNA_def_property_ui_text(prop, "Average Error", "Average error of reconstruction");
}

static void rna_def_trackingReconstructedCameras(BlenderRNA *brna)
{
	StructRNA *srna;
	FunctionRNA *func;
	PropertyRNA *parm;

	srna = RNA_def_struct(brna, "MovieTrackingReconstructedCameras", NULL);
	RNA_def_struct_sdna(srna, "MovieTrackingReconstruction");
	RNA_def_struct_ui_text(srna, "Reconstructed Cameras", "Collection of solved cameras");

	func = RNA_def_function(srna, "find_frame", "rna_trackingCameras_find_frame");
	RNA_def_function_flag(func, FUNC_USE_SELF_ID);
	RNA_def_function_ui_description(func, "Find a reconstructed camera for a give frame number");
	RNA_def_int(func, "frame", 1, MINFRAME, MAXFRAME, "Frame", "Frame number to find camera for", MINFRAME, MAXFRAME);
	parm = RNA_def_pointer(func, "camera", "MovieReconstructedCamera", "", "Camera for a given frame");
	RNA_def_function_return(func, parm);

	func = RNA_def_function(srna, "matrix_from_frame", "rna_trackingCameras_matrix_from_frame");
	RNA_def_function_flag(func, FUNC_USE_SELF_ID);
	RNA_def_function_ui_description(func, "Return interpolated camera matrix for a given frame");
	RNA_def_int(func, "frame", 1, MINFRAME, MAXFRAME, "Frame", "Frame number to find camera for", MINFRAME, MAXFRAME);
	parm = RNA_def_float_matrix(func, "matrix", 4, 4, NULL, -FLT_MAX, FLT_MAX, "Matrix",
	                            "Interpolated camera matrix for a given frame", -FLT_MAX, FLT_MAX);
	RNA_def_parameter_flags(parm, PROP_THICK_WRAP, 0);  /* needed for string return value */
	RNA_def_function_output(func, parm);
}

static void rna_def_trackingReconstruction(BlenderRNA *brna)
{
	StructRNA *srna;
	PropertyRNA *prop;

	rna_def_reconstructedCamera(brna);

	srna = RNA_def_struct(brna, "MovieTrackingReconstruction", NULL);
	RNA_def_struct_ui_text(srna, "Movie tracking reconstruction data",
	                       "Match-moving reconstruction data from tracker");

	/* is_valid */
	prop = RNA_def_property(srna, "is_valid", PROP_BOOLEAN, PROP_NONE);
	RNA_def_property_clear_flag(prop, PROP_EDITABLE);
	RNA_def_property_boolean_sdna(prop, NULL, "flag", TRACKING_RECONSTRUCTED);
	RNA_def_property_ui_text(prop, "Reconstructed", "Is tracking data contains valid reconstruction information");

	/* average_error */
	prop = RNA_def_property(srna, "average_error", PROP_FLOAT, PROP_NONE);
	RNA_def_property_float_sdna(prop, NULL, "error");
	RNA_def_property_clear_flag(prop, PROP_EDITABLE);
	RNA_def_property_ui_text(prop, "Average Error", "Average error of reconstruction");

	/* cameras */
	prop = RNA_def_property(srna, "cameras", PROP_COLLECTION, PROP_NONE);
	RNA_def_property_struct_type(prop, "MovieReconstructedCamera");
	RNA_def_property_collection_sdna(prop, NULL, "cameras", "camnr");
	RNA_def_property_ui_text(prop, "Cameras", "Collection of solved cameras");
	RNA_def_property_srna(prop, "MovieTrackingReconstructedCameras");

}

static void rna_def_trackingTracks(BlenderRNA *brna)
{
	StructRNA *srna;
	FunctionRNA *func;
	PropertyRNA *prop;
	PropertyRNA *parm;

	srna = RNA_def_struct(brna, "MovieTrackingTracks", NULL);
	RNA_def_struct_sdna(srna, "MovieTracking");
	RNA_def_struct_ui_text(srna, "Movie Tracks", "Collection of movie tracking tracks");

	func = RNA_def_function(srna, "new", "rna_trackingTracks_new");
	RNA_def_function_flag(func, FUNC_USE_SELF_ID);
	RNA_def_function_ui_description(func, "Create new motion track in this movie clip");
	RNA_def_string(func, "name", NULL, 0, "", "Name of new track");
	RNA_def_int(func, "frame", 1, MINFRAME, MAXFRAME, "Frame", "Frame number to add track on", MINFRAME, MAXFRAME);
	parm = RNA_def_pointer(func, "track", "MovieTrackingTrack", "", "Newly created track");
	RNA_def_function_return(func, parm);

	/* active track */
	prop = RNA_def_property(srna, "active", PROP_POINTER, PROP_NONE);
	RNA_def_property_struct_type(prop, "MovieTrackingTrack");
	RNA_def_property_pointer_funcs(prop, "rna_tracking_active_track_get", "rna_tracking_active_track_set", NULL, NULL);
	RNA_def_property_flag(prop, PROP_EDITABLE | PROP_NEVER_UNLINK);
	RNA_def_property_ui_text(prop, "Active Track", "Active track in this tracking data object");
}

static void rna_def_trackingPlaneTracks(BlenderRNA *brna)
{
	StructRNA *srna;
	PropertyRNA *prop;

	srna = RNA_def_struct(brna, "MovieTrackingPlaneTracks", NULL);
	RNA_def_struct_sdna(srna, "MovieTracking");
	RNA_def_struct_ui_text(srna, "Movie Plane Tracks", "Collection of movie tracking plane tracks");

	/* TODO(sergey): Add API to create new plane tracks */

	/* active plane track */
	prop = RNA_def_property(srna, "active", PROP_POINTER, PROP_NONE);
	RNA_def_property_struct_type(prop, "MovieTrackingPlaneTrack");
	RNA_def_property_pointer_funcs(prop, "rna_tracking_active_plane_track_get", "rna_tracking_active_plane_track_set",
	                               NULL, NULL);
	RNA_def_property_flag(prop, PROP_EDITABLE | PROP_NEVER_UNLINK);
	RNA_def_property_ui_text(prop, "Active Plane Track", "Active plane track in this tracking data object");
}

static void rna_def_trackingObjectTracks(BlenderRNA *brna)
{
	StructRNA *srna;
	FunctionRNA *func;
	PropertyRNA *prop;
	PropertyRNA *parm;

	srna = RNA_def_struct(brna, "MovieTrackingObjectTracks", NULL);
	RNA_def_struct_sdna(srna, "MovieTrackingObject");
	RNA_def_struct_ui_text(srna, "Movie Tracks", "Collection of movie tracking tracks");

	func = RNA_def_function(srna, "new", "rna_trackingObject_tracks_new");
	RNA_def_function_flag(func, FUNC_USE_SELF_ID);
	RNA_def_function_ui_description(func, "create new motion track in this movie clip");
	RNA_def_string(func, "name", NULL, 0, "", "Name of new track");
	RNA_def_int(func, "frame", 1, MINFRAME, MAXFRAME, "Frame", "Frame number to add tracks on", MINFRAME, MAXFRAME);
	parm = RNA_def_pointer(func, "track", "MovieTrackingTrack", "", "Newly created track");
	RNA_def_function_return(func, parm);

	/* active track */
	prop = RNA_def_property(srna, "active", PROP_POINTER, PROP_NONE);
	RNA_def_property_struct_type(prop, "MovieTrackingTrack");
	RNA_def_property_pointer_funcs(prop, "rna_tracking_active_track_get", "rna_tracking_active_track_set", NULL, NULL);
	RNA_def_property_flag(prop, PROP_EDITABLE | PROP_NEVER_UNLINK);
	RNA_def_property_ui_text(prop, "Active Track", "Active track in this tracking data object");
}

static void rna_def_trackingObjectPlaneTracks(BlenderRNA *brna)
{
	StructRNA *srna;
	PropertyRNA *prop;

	srna = RNA_def_struct(brna, "MovieTrackingObjectPlaneTracks", NULL);
	RNA_def_struct_sdna(srna, "MovieTrackingObject");
	RNA_def_struct_ui_text(srna, "Plane Tracks", "Collection of tracking plane tracks");

	/* active track */
	prop = RNA_def_property(srna, "active", PROP_POINTER, PROP_NONE);
	RNA_def_property_struct_type(prop, "MovieTrackingTrack");
	RNA_def_property_pointer_funcs(prop, "rna_tracking_active_plane_track_get", "rna_tracking_active_plane_track_set",
	                               NULL, NULL);
	RNA_def_property_flag(prop, PROP_EDITABLE | PROP_NEVER_UNLINK);
	RNA_def_property_ui_text(prop, "Active Track", "Active track in this tracking data object");
}

static void rna_def_trackingObject(BlenderRNA *brna)
{
	StructRNA *srna;
	PropertyRNA *prop;

	srna = RNA_def_struct(brna, "MovieTrackingObject", NULL);
	RNA_def_struct_ui_text(srna, "Movie tracking object data", "Match-moving object tracking and reconstruction data");

	/* name */
	prop = RNA_def_property(srna, "name", PROP_STRING, PROP_NONE);
	RNA_def_property_ui_text(prop, "Name", "Unique name of object");
	RNA_def_property_string_funcs(prop, NULL, NULL, "rna_trackingObject_name_set");
	RNA_def_property_string_maxlength(prop, MAX_ID_NAME - 2);
	RNA_def_property_update(prop, NC_MOVIECLIP | NA_EDITED, NULL);
	RNA_def_struct_name_property(srna, prop);

	/* is_camera */
	prop = RNA_def_property(srna, "is_camera", PROP_BOOLEAN, PROP_NONE);
	RNA_def_property_clear_flag(prop, PROP_EDITABLE);
	RNA_def_property_boolean_sdna(prop, NULL, "flag", TRACKING_OBJECT_CAMERA);
	RNA_def_property_ui_text(prop, "Camera", "Object is used for camera tracking");
	RNA_def_property_update(prop, NC_MOVIECLIP | ND_DISPLAY, NULL);

	/* tracks */
	prop = RNA_def_property(srna, "tracks", PROP_COLLECTION, PROP_NONE);
	RNA_def_property_collection_funcs(prop, "rna_trackingObject_tracks_begin", "rna_iterator_listbase_next",
	                                  "rna_iterator_listbase_end", "rna_iterator_listbase_get",
	                                  NULL, NULL, NULL, NULL);
	RNA_def_property_struct_type(prop, "MovieTrackingTrack");
	RNA_def_property_ui_text(prop, "Tracks", "Collection of tracks in this tracking data object");
	RNA_def_property_srna(prop, "MovieTrackingObjectTracks");

	/* plane tracks */
	prop = RNA_def_property(srna, "plane_tracks", PROP_COLLECTION, PROP_NONE);
	RNA_def_property_collection_funcs(prop, "rna_trackingObject_plane_tracks_begin", "rna_iterator_listbase_next",
	                                  "rna_iterator_listbase_end", "rna_iterator_listbase_get",
	                                  NULL, NULL, NULL, NULL);
	RNA_def_property_struct_type(prop, "MovieTrackingPlaneTrack");
	RNA_def_property_ui_text(prop, "Plane Tracks", "Collection of plane tracks in this tracking data object");
	RNA_def_property_srna(prop, "MovieTrackingObjectPlaneTracks");

	/* reconstruction */
	prop = RNA_def_property(srna, "reconstruction", PROP_POINTER, PROP_NONE);
	RNA_def_property_struct_type(prop, "MovieTrackingReconstruction");
	RNA_def_property_pointer_funcs(prop, "rna_trackingObject_reconstruction_get", NULL, NULL, NULL);

	/* scale */
	prop = RNA_def_property(srna, "scale", PROP_FLOAT, PROP_NONE);
	RNA_def_property_clear_flag(prop, PROP_ANIMATABLE);
	RNA_def_property_float_sdna(prop, NULL, "scale");
	RNA_def_property_range(prop, 0.0001f, 10000.0f);
	RNA_def_property_ui_range(prop, 0.0001f, 10000.0, 1, 4);
	RNA_def_property_float_default(prop, 1.0f);
	RNA_def_property_ui_text(prop, "Scale", "Scale of object solution in camera space");
	RNA_def_property_update(prop, NC_MOVIECLIP | NA_EDITED, "rna_trackingObject_flushUpdate");

	/* keyframe_a */
	prop = RNA_def_property(srna, "keyframe_a", PROP_INT, PROP_NONE);
	RNA_def_property_clear_flag(prop, PROP_ANIMATABLE);
	RNA_def_property_int_sdna(prop, NULL, "keyframe1");
	RNA_def_property_ui_text(prop, "Keyframe A", "First keyframe used for reconstruction initialization");

	/* keyframe_b */
	prop = RNA_def_property(srna, "keyframe_b", PROP_INT, PROP_NONE);
	RNA_def_property_clear_flag(prop, PROP_ANIMATABLE);
	RNA_def_property_int_sdna(prop, NULL, "keyframe2");
	RNA_def_property_ui_text(prop, "Keyframe B", "Second keyframe used for reconstruction initialization");
}

static void rna_def_trackingObjects(BlenderRNA *brna, PropertyRNA *cprop)
{
	StructRNA *srna;
	PropertyRNA *prop;

	FunctionRNA *func;
	PropertyRNA *parm;

	RNA_def_property_srna(cprop, "MovieTrackingObjects");
	srna = RNA_def_struct(brna, "MovieTrackingObjects", NULL);
	RNA_def_struct_sdna(srna, "MovieTracking");
	RNA_def_struct_ui_text(srna, "Movie Objects", "Collection of movie tracking objects");

	func = RNA_def_function(srna, "new", "rna_trackingObject_new");
	RNA_def_function_ui_description(func, "Add tracking object to this movie clip");
	parm = RNA_def_string(func, "name", NULL, 0, "", "Name of new object");
	RNA_def_parameter_flags(parm, 0, PARM_REQUIRED);
	parm = RNA_def_pointer(func, "object", "MovieTrackingObject", "", "New motion tracking object");
	RNA_def_function_return(func, parm);

	func = RNA_def_function(srna, "remove", "rna_trackingObject_remove");
	RNA_def_function_flag(func, FUNC_USE_REPORTS);
	RNA_def_function_ui_description(func, "Remove tracking object from this movie clip");
	parm = RNA_def_pointer(func, "object", "MovieTrackingObject", "", "Motion tracking object to be removed");
	RNA_def_parameter_flags(parm, PROP_NEVER_NULL, PARM_REQUIRED | PARM_RNAPTR);
	RNA_def_parameter_clear_flags(parm, PROP_THICK_WRAP, 0);

	/* active object */
	prop = RNA_def_property(srna, "active", PROP_POINTER, PROP_NONE);
	RNA_def_property_struct_type(prop, "MovieTrackingObject");
	RNA_def_property_pointer_funcs(prop, "rna_tracking_active_object_get",
	                               "rna_tracking_active_object_set", NULL, NULL);
	RNA_def_property_flag(prop, PROP_EDITABLE | PROP_NEVER_UNLINK);
	RNA_def_property_ui_text(prop, "Active Object", "Active object in this tracking data object");
}

static void rna_def_trackingDopesheet(BlenderRNA *brna)
{
	StructRNA *srna;
	PropertyRNA *prop;

	static const EnumPropertyItem sort_items[] = {
		{TRACKING_DOPE_SORT_NAME, "NAME", 0, "Name", "Sort channels by their names"},
		{TRACKING_DOPE_SORT_LONGEST, "LONGEST", 0, "Longest", "Sort channels by longest tracked segment"},
		{TRACKING_DOPE_SORT_TOTAL, "TOTAL", 0, "Total", "Sort channels by overall amount of tracked segments"},
		{TRACKING_DOPE_SORT_AVERAGE_ERROR, "AVERAGE_ERROR", 0, "Average Error",
		                                   "Sort channels by average reprojection error of tracks after solve"},
		{0, NULL, 0, NULL, NULL},
	};

	srna = RNA_def_struct(brna, "MovieTrackingDopesheet", NULL);
	RNA_def_struct_ui_text(srna, "Movie Tracking Dopesheet", "Match-moving dopesheet data");

	/* dopesheet sort */
	prop = RNA_def_property(srna, "sort_method", PROP_ENUM, PROP_NONE);
	RNA_def_property_enum_sdna(prop, NULL, "sort_method");
	RNA_def_property_enum_items(prop, sort_items);
	RNA_def_property_ui_text(prop, "Dopesheet Sort Field", "Method to be used to sort channels in dopesheet view");
	RNA_def_property_update(prop, NC_MOVIECLIP | NA_EDITED, "rna_trackingDopesheet_tagUpdate");

	/* invert_dopesheet_sort */
	prop = RNA_def_property(srna, "use_invert_sort", PROP_BOOLEAN, PROP_NONE);
	RNA_def_property_boolean_sdna(prop, NULL, "flag", TRACKING_DOPE_SORT_INVERSE);
	RNA_def_property_ui_text(prop, "Invert Dopesheet Sort", "Invert sort order of dopesheet channels");
	RNA_def_property_update(prop, NC_MOVIECLIP | NA_EDITED, "rna_trackingDopesheet_tagUpdate");

	/* show_only_selected */
	prop = RNA_def_property(srna, "show_only_selected", PROP_BOOLEAN, PROP_NONE);
	RNA_def_property_boolean_sdna(prop, NULL, "flag", TRACKING_DOPE_SELECTED_ONLY);
	RNA_def_property_ui_text(prop, "Only Selected", "Only include channels relating to selected objects and data");
	RNA_def_property_ui_icon(prop, ICON_RESTRICT_SELECT_OFF, 0);
	RNA_def_property_update(prop, NC_MOVIECLIP | NA_EDITED, "rna_trackingDopesheet_tagUpdate");

	/* show_hidden */
	prop = RNA_def_property(srna, "show_hidden", PROP_BOOLEAN, PROP_NONE);
	RNA_def_property_boolean_sdna(prop, NULL, "flag", TRACKING_DOPE_SHOW_HIDDEN);
	RNA_def_property_ui_text(prop, "Display Hidden", "Include channels from objects/bone that aren't visible");
	RNA_def_property_ui_icon(prop, ICON_GHOST_ENABLED, 0);
	RNA_def_property_update(prop, NC_MOVIECLIP | NA_EDITED, "rna_trackingDopesheet_tagUpdate");
}

static void rna_def_tracking(BlenderRNA *brna)
{
	StructRNA *srna;
	PropertyRNA *prop;

	rna_def_trackingSettings(brna);
	rna_def_trackingCamera(brna);
	rna_def_trackingTrack(brna);
	rna_def_trackingPlaneTrack(brna);
	rna_def_trackingTracks(brna);
	rna_def_trackingPlaneTracks(brna);
	rna_def_trackingObjectTracks(brna);
	rna_def_trackingObjectPlaneTracks(brna);
	rna_def_trackingStabilization(brna);
	rna_def_trackingReconstructedCameras(brna);
	rna_def_trackingReconstruction(brna);
	rna_def_trackingObject(brna);
	rna_def_trackingDopesheet(brna);

	srna = RNA_def_struct(brna, "MovieTracking", NULL);
	RNA_def_struct_path_func(srna, "rna_tracking_path");
	RNA_def_struct_ui_text(srna, "Movie tracking data", "Match-moving data for tracking");

	/* settings */
	prop = RNA_def_property(srna, "settings", PROP_POINTER, PROP_NONE);
	RNA_def_property_struct_type(prop, "MovieTrackingSettings");

	/* camera properties */
	prop = RNA_def_property(srna, "camera", PROP_POINTER, PROP_NONE);
	RNA_def_property_struct_type(prop, "MovieTrackingCamera");

	/* tracks */
	prop = RNA_def_property(srna, "tracks", PROP_COLLECTION, PROP_NONE);
	RNA_def_property_collection_funcs(prop, "rna_trackingTracks_begin", "rna_iterator_listbase_next",
	                                  "rna_iterator_listbase_end", "rna_iterator_listbase_get",
	                                  NULL, NULL, NULL, NULL);
	RNA_def_property_struct_type(prop, "MovieTrackingTrack");
	RNA_def_property_ui_text(prop, "Tracks", "Collection of tracks in this tracking data object");
	RNA_def_property_srna(prop, "MovieTrackingTracks");

	/* tracks */
	prop = RNA_def_property(srna, "plane_tracks", PROP_COLLECTION, PROP_NONE);
	RNA_def_property_collection_funcs(prop, "rna_trackingPlaneTracks_begin", "rna_iterator_listbase_next",
	                                  "rna_iterator_listbase_end", "rna_iterator_listbase_get",
	                                  NULL, NULL, NULL, NULL);
	RNA_def_property_struct_type(prop, "MovieTrackingPlaneTrack");
	RNA_def_property_ui_text(prop, "Plane Tracks", "Collection of plane tracks in this tracking data object");
	RNA_def_property_srna(prop, "MovieTrackingPlaneTracks");

	/* stabilization */
	prop = RNA_def_property(srna, "stabilization", PROP_POINTER, PROP_NONE);
	RNA_def_property_struct_type(prop, "MovieTrackingStabilization");

	/* reconstruction */
	prop = RNA_def_property(srna, "reconstruction", PROP_POINTER, PROP_NONE);
	RNA_def_property_struct_type(prop, "MovieTrackingReconstruction");

	/* objects */
	prop = RNA_def_property(srna, "objects", PROP_COLLECTION, PROP_NONE);
	RNA_def_property_collection_funcs(prop, "rna_trackingObjects_begin", "rna_iterator_listbase_next",
	                                  "rna_iterator_listbase_end", "rna_iterator_listbase_get",
	                                  NULL, NULL, NULL, NULL);
	RNA_def_property_struct_type(prop, "MovieTrackingObject");
	RNA_def_property_ui_text(prop, "Objects", "Collection of objects in this tracking data object");
	rna_def_trackingObjects(brna, prop);

	/* active object index */
	prop = RNA_def_property(srna, "active_object_index", PROP_INT, PROP_NONE);
	RNA_def_property_int_sdna(prop, NULL, "objectnr");
	RNA_def_property_clear_flag(prop, PROP_ANIMATABLE);
	RNA_def_property_int_funcs(prop, "rna_tracking_active_object_index_get", "rna_tracking_active_object_index_set",
	                           "rna_tracking_active_object_index_range");
	RNA_def_property_ui_text(prop, "Active Object Index", "Index of active object");
	RNA_def_property_update(prop, NC_MOVIECLIP | ND_DISPLAY, NULL);

	/* dopesheet */
	prop = RNA_def_property(srna, "dopesheet", PROP_POINTER, PROP_NONE);
	RNA_def_property_struct_type(prop, "MovieTrackingDopesheet");
}

void RNA_def_tracking(BlenderRNA *brna)
{
	rna_def_tracking(brna);
}

#endif<|MERGE_RESOLUTION|>--- conflicted
+++ resolved
@@ -1049,13 +1049,8 @@
 
 	static const EnumPropertyItem camera_units_items[] = {
 		{CAMERA_UNITS_PX, "PIXELS", 0, "px", "Use pixels for units of focal length"},
-<<<<<<< HEAD
 		{CAMERA_UNITS_MM, "MILLIMETERS", 0, "mm", "Milimeters\nUse millimeters for units of focal length"},
 		{0, NULL, 0, NULL, NULL}
-=======
-		{CAMERA_UNITS_MM, "MILLIMETERS", 0, "mm", "Use millimeters for units of focal length"},
-		{0, NULL, 0, NULL, NULL},
->>>>>>> fa8a1540
 	};
 
 	srna = RNA_def_struct(brna, "MovieTrackingCamera", NULL);
