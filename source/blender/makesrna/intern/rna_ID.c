--- conflicted
+++ resolved
@@ -26,7 +26,7 @@
 
 #include "rna_internal.h"
 
-/* enum of ID types
+/* enum of ID-block types
  * NOTE: need to keep this in line with the other defines for these
  */
 const EnumPropertyItem rna_enum_id_type_items[] = {
@@ -61,15 +61,9 @@
     {ID_SO, "SOUND", ICON_SOUND, "Sound", ""},
     {ID_SPK, "SPEAKER", ICON_SPEAKER, "Speaker", ""},
     {ID_TXT, "TEXT", ICON_TEXT, "Text", ""},
-<<<<<<< HEAD
     {ID_TE, "TEXTURE", ICON_TEXTURE, "Texture", ""},
-    {ID_HA, "HAIR", ICON_HAIR, "Hair", ""},
-    {ID_PT, "POINTCLOUD", ICON_POINTCLOUD_DATA, "PointCloud", ""},
-=======
-    {ID_TE, "TEXTURE", ICON_TEXTURE_DATA, "Texture", ""},
-    {ID_CV, "CURVES", ICON_CURVES_DATA, "Hair Curves", ""},
+    {ID_CV, "CURVES", ICON_HAIR, "Hair Curves", ""},
     {ID_PT, "POINTCLOUD", ICON_POINTCLOUD_DATA, "Point Cloud", ""},
->>>>>>> f9f13d48
     {ID_VO, "VOLUME", ICON_VOLUME_DATA, "Volume", ""},
     {ID_WM, "WINDOWMANAGER", ICON_WINDOW, "Window Manager", ""},
     {ID_WO, "WORLD", ICON_WORLD, "World", ""},
@@ -143,7 +137,7 @@
      ICON_OUTLINER_COLLECTION,
      "Collections",
      "Show Collection data-blocks"},
-    {FILTER_ID_CV, "filter_hair", ICON_CURVES_DATA, "Hairs", "Show/hide Hair data-blocks"},
+    {FILTER_ID_CV, "filter_hair", ICON_HAIR_DATA, "Hairs", "Show/hide Hair data-blocks"},
     {FILTER_ID_IM, "filter_image", ICON_IMAGE_DATA, "Images", "Show Image data-blocks"},
     {FILTER_ID_LA, "filter_light", ICON_LIGHT_DATA, "Lights", "Show Light data-blocks"},
     {FILTER_ID_LP,
@@ -1903,7 +1897,8 @@
   RNA_def_struct_name_property(srna, prop);
 
   prop = RNA_def_property(srna, "name_full", PROP_STRING, PROP_NONE);
-  RNA_def_property_ui_text(prop, "Full Name", "Unique data ID name, including library one is any");
+  RNA_def_property_ui_text(
+      prop, "Full Name", "Unique data ID name, including library one is any");
   RNA_def_property_string_funcs(prop, "rna_ID_name_full_get", "rna_ID_name_full_length", NULL);
   RNA_def_property_string_maxlength(prop, MAX_ID_FULL_NAME);
   RNA_def_property_clear_flag(prop, PROP_EDITABLE);
