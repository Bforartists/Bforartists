--- conflicted
+++ resolved
@@ -1230,30 +1230,6 @@
        "NOOP",
        0,
        "No-Op",
-<<<<<<< HEAD
-       "No-Op\nDoes nothing, prevents adding actual overrides (NOT USED)"},
-      {IDOVERRIDESTATIC_OP_REPLACE,
-       "REPLACE",
-       0,
-       "Replace",
-       "Replace\nReplace value of reference by overriding one"},
-      {IDOVERRIDESTATIC_OP_ADD,
-       "DIFF_ADD",
-       0,
-       "Differential",
-       "Differential\nStores and apply difference between reference and local value (NOT USED)"},
-      {IDOVERRIDESTATIC_OP_SUBTRACT,
-       "DIFF_SUB",
-       0,
-       "Differential",
-       "Differential\nStores and apply difference between reference and local value (NOT USED)"},
-      {IDOVERRIDESTATIC_OP_MULTIPLY,
-       "FACT_MULTIPLY",
-       0,
-       "Factor",
-       "Factor\nStores and apply multiplication factor between reference and local value (NOT USED)"},
-      {IDOVERRIDESTATIC_OP_INSERT_AFTER,
-=======
        "Does nothing, prevents adding actual overrides (NOT USED)"},
       {IDOVERRIDE_LIBRARY_OP_REPLACE,
        "REPLACE",
@@ -1276,11 +1252,10 @@
        "Factor",
        "Stores and apply multiplication factor between reference and local value (NOT USED)"},
       {IDOVERRIDE_LIBRARY_OP_INSERT_AFTER,
->>>>>>> f96fe94e
        "INSERT_AFTER",
        0,
        "Insert After",
-       "Insert After\nInsert a new item into collection after the one referenced in subitem_reference_name or "
+       "Insert a new item into collection after the one referenced in subitem_reference_name or "
        "_index"},
       {IDOVERRIDE_LIBRARY_OP_INSERT_BEFORE,
        "INSERT_BEFORE",
@@ -1296,41 +1271,30 @@
        "MANDATORY",
        0,
        "Mandatory",
-<<<<<<< HEAD
-       "Mandatory\nFor templates, prevents the user from removing pre-defined operation (NOT USED)"},
-      {IDOVERRIDESTATIC_FLAG_LOCKED,
-=======
        "For templates, prevents the user from removing pre-defined operation (NOT USED)"},
       {IDOVERRIDE_LIBRARY_FLAG_LOCKED,
->>>>>>> f96fe94e
        "LOCKED",
        0,
        "Locked",
-       "Locked\nPrevents the user from modifying that override operation (NOT USED)"},
+       "Prevents the user from modifying that override operation (NOT USED)"},
       {0, NULL, 0, NULL, NULL},
   };
 
   srna = RNA_def_struct(brna, "IDOverrideLibraryPropertyOperation", NULL);
   RNA_def_struct_ui_text(srna,
-<<<<<<< HEAD
-                         "ID Static Override Property Operation",
-                         "ID Static Override Property Operation\nDescription of an override operation over an overridden property");
-=======
                          "ID Library Override Property Operation",
                          "Description of an override operation over an overridden property");
->>>>>>> f96fe94e
 
   prop = RNA_def_enum(srna,
                       "operation",
                       override_library_property_operation_items,
                       IDOVERRIDE_LIBRARY_OP_REPLACE,
                       "Operation",
-                      "Operation\nWhat override operation is performed");
+                      "What override operation is performed");
   RNA_def_property_clear_flag(prop, PROP_EDITABLE); /* For now. */
 
   prop = RNA_def_enum(
       srna, "flag", override_library_property_flag_items, 0, "Flags", "Optional flags (NOT USED)");
-  RNA_def_property_clear_flag(prop, PROP_EDITABLE); /* For now. */
 
   prop = RNA_def_string(srna,
                         "subitem_reference_name",
@@ -1386,11 +1350,7 @@
 
   srna = RNA_def_struct(brna, "IDOverrideLibraryProperty", NULL);
   RNA_def_struct_ui_text(
-<<<<<<< HEAD
-      srna, "ID Static Override Property", "ID Static Override Property\nDescription of an overridden property");
-=======
-      srna, "ID Library Override Property", "Description of an overridden property");
->>>>>>> f96fe94e
+      srna, "ID Library Override Property", "ID Library Override Property\nDescription of an overridden property");
 
   /* String pointer, we *should* add get/set/etc.
    * But NULL rna_path would be a nasty bug anyway. */
@@ -1418,11 +1378,7 @@
 
   srna = RNA_def_struct(brna, "IDOverrideLibrary", NULL);
   RNA_def_struct_ui_text(
-<<<<<<< HEAD
-      srna, "ID Static Override", "ID Static Override\nStruct gathering all data needed by statically overridden IDs");
-=======
       srna, "ID Library Override", "Struct gathering all data needed by overridden linked IDs");
->>>>>>> f96fe94e
 
   RNA_def_pointer(
       srna, "reference", "ID", "Reference ID", "Linked ID used as reference by this override");
