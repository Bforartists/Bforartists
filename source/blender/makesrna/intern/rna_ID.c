/*
 * This program is free software; you can redistribute it and/or
 * modify it under the terms of the GNU General Public License
 * as published by the Free Software Foundation; either version 2
 * of the License, or (at your option) any later version.
 *
 * This program is distributed in the hope that it will be useful,
 * but WITHOUT ANY WARRANTY; without even the implied warranty of
 * MERCHANTABILITY or FITNESS FOR A PARTICULAR PURPOSE.  See the
 * GNU General Public License for more details.
 *
 * You should have received a copy of the GNU General Public License
 * along with this program; if not, write to the Free Software Foundation,
 * Inc., 51 Franklin Street, Fifth Floor, Boston, MA 02110-1301, USA.
 */

/** \file
 * \ingroup RNA
 */

#include <stdio.h>
#include <stdlib.h>

#include "DNA_ID.h"
#include "DNA_material_types.h"
#include "DNA_object_types.h"
#include "DNA_vfont_types.h"

#include "BLI_utildefines.h"

#include "BKE_icons.h"
#include "BKE_lib_id.h"
#include "BKE_object.h"

#include "RNA_access.h"
#include "RNA_define.h"
#include "RNA_enum_types.h"

#include "WM_types.h"

#include "rna_internal.h"

/* enum of ID types
 * NOTE: need to keep this in line with the other defines for these
 */
const EnumPropertyItem rna_enum_id_type_items[] = {
    {ID_AC, "ACTION", ICON_ACTION, "Action", ""},
    {ID_AR, "ARMATURE", ICON_ARMATURE_DATA, "Armature", ""},
    {ID_BR, "BRUSH", ICON_BRUSH_DATA, "Brush", ""},
    {ID_CA, "CAMERA", ICON_CAMERA_DATA, "Camera", ""},
    {ID_CF, "CACHEFILE", ICON_FILE, "Cache File", ""},
    {ID_CU, "CURVE", ICON_CURVE_DATA, "Curve", ""},
    {ID_VF, "FONT", ICON_FONT_DATA, "Font", ""},
    {ID_GD, "GREASEPENCIL", ICON_GREASEPENCIL, "Grease Pencil", ""},
    {ID_GR, "COLLECTION", ICON_OUTLINER_COLLECTION, "Collection", ""},
    {ID_IM, "IMAGE", ICON_IMAGE_DATA, "Image", ""},
    {ID_KE, "KEY", ICON_SHAPEKEY_DATA, "Key", ""},
    {ID_LA, "LIGHT", ICON_LIGHT_DATA, "Light", ""},
    {ID_LI, "LIBRARY", ICON_LIBRARY_DATA_DIRECT, "Library", ""},
    {ID_LS, "LINESTYLE", ICON_LINE_DATA, "Line Style", ""},
    {ID_LT, "LATTICE", ICON_LATTICE_DATA, "Lattice", ""},
    {ID_MSK, "MASK", ICON_MOD_MASK, "Mask", ""},
    {ID_MA, "MATERIAL", ICON_MATERIAL_DATA, "Material", ""},
    {ID_MB, "META", ICON_META_DATA, "Metaball", ""},
    {ID_ME, "MESH", ICON_MESH_DATA, "Mesh", ""},
    {ID_MC, "MOVIECLIP", ICON_TRACKER, "Movie Clip", ""},
    {ID_NT, "NODETREE", ICON_NODETREE, "Node Tree", ""},
    {ID_OB, "OBJECT", ICON_OBJECT_DATA, "Object", ""},
    {ID_PC, "PAINTCURVE", ICON_CURVE_BEZCURVE, "Paint Curve", ""},
    {ID_PAL, "PALETTE", ICON_COLOR, "Palette", ""},
    {ID_PA, "PARTICLE", ICON_PARTICLE_DATA, "Particle", ""},
    {ID_LP, "LIGHT_PROBE", ICON_LIGHTPROBE_CUBEMAP, "Light Probe", ""},
    {ID_SCE, "SCENE", ICON_SCENE_DATA, "Scene", ""},
    {ID_SIM, "SIMULATION", ICON_PHYSICS, "Simulation", ""}, /* TODO: Use correct icon. */
    {ID_SO, "SOUND", ICON_SOUND, "Sound", ""},
    {ID_SPK, "SPEAKER", ICON_SPEAKER, "Speaker", ""},
    {ID_TXT, "TEXT", ICON_TEXT, "Text", ""},
    {ID_TE, "TEXTURE", ICON_TEXTURE, "Texture", ""},
    {ID_HA, "HAIR", ICON_HAIR, "Hair", ""},
    {ID_PT, "POINTCLOUD", ICON_POINTCLOUD_DATA, "PointCloud", ""},
    {ID_VO, "VOLUME", ICON_VOLUME_DATA, "Volume", ""},
    {ID_WM, "WINDOWMANAGER", ICON_WINDOW, "Window Manager", ""},
    {ID_WO, "WORLD", ICON_WORLD, "World", ""},
    {ID_WS, "WORKSPACE", ICON_WORKSPACE, "Workspace", ""},
    {0, NULL, 0, NULL, NULL},
};

static const EnumPropertyItem rna_enum_override_library_property_operation_items[] = {
    {IDOVERRIDE_LIBRARY_OP_NOOP,
     "NOOP",
     0,
     "No-Op",
     "Does nothing, prevents adding actual overrides (NOT USED)"},
    {IDOVERRIDE_LIBRARY_OP_REPLACE,
     "REPLACE",
     0,
     "Replace",
     "Replace value of reference by overriding one"},
    {IDOVERRIDE_LIBRARY_OP_ADD,
     "DIFF_ADD",
     0,
     "Differential",
     "Stores and apply difference between reference and local value (NOT USED)"},
    {IDOVERRIDE_LIBRARY_OP_SUBTRACT,
     "DIFF_SUB",
     0,
     "Differential",
     "Stores and apply difference between reference and local value (NOT USED)"},
    {IDOVERRIDE_LIBRARY_OP_MULTIPLY,
     "FACT_MULTIPLY",
     0,
     "Factor",
     "Stores and apply multiplication factor between reference and local value (NOT USED)"},
    {IDOVERRIDE_LIBRARY_OP_INSERT_AFTER,
     "INSERT_AFTER",
     0,
     "Insert After",
     "Insert a new item into collection after the one referenced in subitem_reference_name or "
     "_index"},
    {IDOVERRIDE_LIBRARY_OP_INSERT_BEFORE,
     "INSERT_BEFORE",
     0,
     "Insert Before",
     "Insert a new item into collection after the one referenced in subitem_reference_name or "
     "_index (NOT USED)"},
    {0, NULL, 0, NULL, NULL},
};

#ifdef RNA_RUNTIME

#  include "DNA_anim_types.h"

#  include "BLI_listbase.h"
#  include "BLI_math_base.h"

#  include "BKE_anim_data.h"
#  include "BKE_font.h"
#  include "BKE_global.h" /* XXX, remove me */
#  include "BKE_idprop.h"
#  include "BKE_idtype.h"
#  include "BKE_lib_override.h"
#  include "BKE_lib_query.h"
#  include "BKE_lib_remap.h"
#  include "BKE_library.h"
#  include "BKE_material.h"

#  include "DEG_depsgraph.h"
#  include "DEG_depsgraph_build.h"
#  include "DEG_depsgraph_query.h"

#  include "ED_asset.h"

#  include "WM_api.h"

void rna_ID_override_library_property_operation_refname_get(PointerRNA *ptr, char *value)
{
  IDOverrideLibraryPropertyOperation *opop = ptr->data;
  strcpy(value, (opop->subitem_reference_name == NULL) ? "" : opop->subitem_reference_name);
}

int rna_ID_override_library_property_operation_refname_length(PointerRNA *ptr)
{
  IDOverrideLibraryPropertyOperation *opop = ptr->data;
  return (opop->subitem_reference_name == NULL) ? 0 : strlen(opop->subitem_reference_name);
}

void rna_ID_override_library_property_operation_locname_get(PointerRNA *ptr, char *value)
{
  IDOverrideLibraryPropertyOperation *opop = ptr->data;
  strcpy(value, (opop->subitem_local_name == NULL) ? "" : opop->subitem_local_name);
}

int rna_ID_override_library_property_operation_locname_length(PointerRNA *ptr)
{
  IDOverrideLibraryPropertyOperation *opop = ptr->data;
  return (opop->subitem_local_name == NULL) ? 0 : strlen(opop->subitem_local_name);
}

/* name functions that ignore the first two ID characters */
void rna_ID_name_get(PointerRNA *ptr, char *value)
{
  ID *id = (ID *)ptr->data;
  BLI_strncpy(value, id->name + 2, sizeof(id->name) - 2);
}

int rna_ID_name_length(PointerRNA *ptr)
{
  ID *id = (ID *)ptr->data;
  return strlen(id->name + 2);
}

void rna_ID_name_set(PointerRNA *ptr, const char *value)
{
  ID *id = (ID *)ptr->data;
  BLI_strncpy_utf8(id->name + 2, value, sizeof(id->name) - 2);
  BLI_assert(BKE_id_is_in_global_main(id));
  BLI_libblock_ensure_unique_name(G_MAIN, id->name);

  if (GS(id->name) == ID_OB) {
    Object *ob = (Object *)id;
    if (ob->type == OB_MBALL) {
      DEG_id_tag_update(&ob->id, ID_RECALC_GEOMETRY);
    }
  }
}

static int rna_ID_name_editable(PointerRNA *ptr, const char **UNUSED(r_info))
{
  ID *id = (ID *)ptr->data;

  if (GS(id->name) == ID_VF) {
    VFont *vfont = (VFont *)id;
    if (BKE_vfont_is_builtin(vfont)) {
      return 0;
    }
  }
  else if (!BKE_id_is_in_global_main(id)) {
    return 0;
  }

  return PROP_EDITABLE;
}

void rna_ID_name_full_get(PointerRNA *ptr, char *value)
{
  ID *id = (ID *)ptr->data;
  BKE_id_full_name_get(value, id, 0);
}

int rna_ID_name_full_length(PointerRNA *ptr)
{
  ID *id = (ID *)ptr->data;
  char name[MAX_ID_FULL_NAME];
  BKE_id_full_name_get(name, id, 0);
  return strlen(name);
}

static int rna_ID_is_evaluated_get(PointerRNA *ptr)
{
  ID *id = (ID *)ptr->data;

  return (DEG_get_original_id(id) != id);
}

static PointerRNA rna_ID_original_get(PointerRNA *ptr)
{
  ID *id = (ID *)ptr->data;

  return rna_pointer_inherit_refine(ptr, &RNA_ID, DEG_get_original_id(id));
}

short RNA_type_to_ID_code(const StructRNA *type)
{
  const StructRNA *base_type = RNA_struct_base_child_of(type, &RNA_ID);
  if (UNLIKELY(base_type == NULL)) {
    return 0;
  }
  if (base_type == &RNA_Action) {
    return ID_AC;
  }
  if (base_type == &RNA_Armature) {
    return ID_AR;
  }
  if (base_type == &RNA_Brush) {
    return ID_BR;
  }
  if (base_type == &RNA_CacheFile) {
    return ID_CF;
  }
  if (base_type == &RNA_Camera) {
    return ID_CA;
  }
  if (base_type == &RNA_Curve) {
    return ID_CU;
  }
  if (base_type == &RNA_GreasePencil) {
    return ID_GD;
  }
  if (base_type == &RNA_Collection) {
    return ID_GR;
  }
  if (base_type == &RNA_Image) {
    return ID_IM;
  }
  if (base_type == &RNA_Key) {
    return ID_KE;
  }
  if (base_type == &RNA_Light) {
    return ID_LA;
  }
  if (base_type == &RNA_Library) {
    return ID_LI;
  }
  if (base_type == &RNA_FreestyleLineStyle) {
    return ID_LS;
  }
#  ifdef WITH_HAIR_NODES
  if (base_type == &RNA_Hair) {
    return ID_HA;
  }
#  endif
  if (base_type == &RNA_Lattice) {
    return ID_LT;
  }
  if (base_type == &RNA_Material) {
    return ID_MA;
  }
  if (base_type == &RNA_MetaBall) {
    return ID_MB;
  }
  if (base_type == &RNA_MovieClip) {
    return ID_MC;
  }
  if (base_type == &RNA_Mesh) {
    return ID_ME;
  }
  if (base_type == &RNA_Mask) {
    return ID_MSK;
  }
  if (base_type == &RNA_NodeTree) {
    return ID_NT;
  }
  if (base_type == &RNA_Object) {
    return ID_OB;
  }
  if (base_type == &RNA_ParticleSettings) {
    return ID_PA;
  }
  if (base_type == &RNA_Palette) {
    return ID_PAL;
  }
  if (base_type == &RNA_PaintCurve) {
    return ID_PC;
  }
#  ifdef WITH_POINT_CLOUD
  if (base_type == &RNA_PointCloud) {
    return ID_PT;
  }
#  endif
  if (base_type == &RNA_LightProbe) {
    return ID_LP;
  }
  if (base_type == &RNA_Scene) {
    return ID_SCE;
  }
  if (base_type == &RNA_Screen) {
    return ID_SCR;
  }
#  ifdef WITH_SIMULATION_DATABLOCK
  if (base_type == &RNA_Simulation) {
    return ID_SIM;
  }
#  endif
  if (base_type == &RNA_Sound) {
    return ID_SO;
  }
  if (base_type == &RNA_Speaker) {
    return ID_SPK;
  }
  if (base_type == &RNA_Texture) {
    return ID_TE;
  }
  if (base_type == &RNA_Text) {
    return ID_TXT;
  }
  if (base_type == &RNA_VectorFont) {
    return ID_VF;
  }
  if (base_type == &RNA_Volume) {
    return ID_VO;
  }
  if (base_type == &RNA_WorkSpace) {
    return ID_WS;
  }
  if (base_type == &RNA_World) {
    return ID_WO;
  }
  if (base_type == &RNA_WindowManager) {
    return ID_WM;
  }

  return 0;
}

StructRNA *ID_code_to_RNA_type(short idcode)
{
  /* Note, this switch doesn't use a 'default',
   * so adding new ID's causes a warning. */
  switch ((ID_Type)idcode) {
    case ID_AC:
      return &RNA_Action;
    case ID_AR:
      return &RNA_Armature;
    case ID_BR:
      return &RNA_Brush;
    case ID_CA:
      return &RNA_Camera;
    case ID_CF:
      return &RNA_CacheFile;
    case ID_CU:
      return &RNA_Curve;
    case ID_GD:
      return &RNA_GreasePencil;
    case ID_GR:
      return &RNA_Collection;
    case ID_HA:
#  ifdef WITH_HAIR_NODES
      return &RNA_Hair;
#  else
      return &RNA_ID;
#  endif
    case ID_IM:
      return &RNA_Image;
    case ID_KE:
      return &RNA_Key;
    case ID_LA:
      return &RNA_Light;
    case ID_LI:
      return &RNA_Library;
    case ID_LS:
      return &RNA_FreestyleLineStyle;
    case ID_LT:
      return &RNA_Lattice;
    case ID_MA:
      return &RNA_Material;
    case ID_MB:
      return &RNA_MetaBall;
    case ID_MC:
      return &RNA_MovieClip;
    case ID_ME:
      return &RNA_Mesh;
    case ID_MSK:
      return &RNA_Mask;
    case ID_NT:
      return &RNA_NodeTree;
    case ID_OB:
      return &RNA_Object;
    case ID_PA:
      return &RNA_ParticleSettings;
    case ID_PAL:
      return &RNA_Palette;
    case ID_PC:
      return &RNA_PaintCurve;
    case ID_PT:
#  ifdef WITH_POINT_CLOUD
      return &RNA_PointCloud;
#  else
      return &RNA_ID;
#  endif
    case ID_LP:
      return &RNA_LightProbe;
    case ID_SCE:
      return &RNA_Scene;
    case ID_SCR:
      return &RNA_Screen;
    case ID_SIM:
#  ifdef WITH_SIMULATION_DATABLOCK
      return &RNA_Simulation;
#  else
      return &RNA_ID;
#  endif
    case ID_SO:
      return &RNA_Sound;
    case ID_SPK:
      return &RNA_Speaker;
    case ID_TE:
      return &RNA_Texture;
    case ID_TXT:
      return &RNA_Text;
    case ID_VF:
      return &RNA_VectorFont;
    case ID_VO:
      return &RNA_Volume;
    case ID_WM:
      return &RNA_WindowManager;
    case ID_WO:
      return &RNA_World;
    case ID_WS:
      return &RNA_WorkSpace;

    /* deprecated */
    case ID_IP:
      break;
  }

  return &RNA_ID;
}

StructRNA *rna_ID_refine(PointerRNA *ptr)
{
  ID *id = (ID *)ptr->data;

  return ID_code_to_RNA_type(GS(id->name));
}

IDProperty *rna_ID_idprops(PointerRNA *ptr, bool create)
{
  return IDP_GetProperties(ptr->data, create);
}

void rna_ID_fake_user_set(PointerRNA *ptr, bool value)
{
  ID *id = (ID *)ptr->data;

  if (value) {
    id_fake_user_set(id);
  }
  else {
    id_fake_user_clear(id);
  }
}

IDProperty *rna_PropertyGroup_idprops(PointerRNA *ptr, bool UNUSED(create))
{
  return ptr->data;
}

void rna_PropertyGroup_unregister(Main *UNUSED(bmain), StructRNA *type)
{
  RNA_struct_free(&BLENDER_RNA, type);
}

StructRNA *rna_PropertyGroup_register(Main *UNUSED(bmain),
                                      ReportList *reports,
                                      void *data,
                                      const char *identifier,
                                      StructValidateFunc validate,
                                      StructCallbackFunc UNUSED(call),
                                      StructFreeFunc UNUSED(free))
{
  PointerRNA dummyptr;

  /* create dummy pointer */
  RNA_pointer_create(NULL, &RNA_PropertyGroup, NULL, &dummyptr);

  /* validate the python class */
  if (validate(&dummyptr, data, NULL) != 0) {
    return NULL;
  }

  /* note: it looks like there is no length limit on the srna id since its
   * just a char pointer, but take care here, also be careful that python
   * owns the string pointer which it could potentially free while blender
   * is running. */
  if (BLI_strnlen(identifier, MAX_IDPROP_NAME) == MAX_IDPROP_NAME) {
    BKE_reportf(reports,
                RPT_ERROR,
                "Registering id property class: '%s' is too long, maximum length is %d",
                identifier,
                MAX_IDPROP_NAME);
    return NULL;
  }

  return RNA_def_struct_ptr(&BLENDER_RNA, identifier, &RNA_PropertyGroup); /* XXX */
}

StructRNA *rna_PropertyGroup_refine(PointerRNA *ptr)
{
  return ptr->type;
}

static ID *rna_ID_evaluated_get(ID *id, struct Depsgraph *depsgraph)
{
  return DEG_get_evaluated_id(depsgraph, id);
}

static ID *rna_ID_copy(ID *id, Main *bmain)
{
  ID *newid = BKE_id_copy(bmain, id);

  if (newid != NULL) {
    id_us_min(newid);
  }

  WM_main_add_notifier(NC_ID | NA_ADDED, NULL);

  return newid;
}

static void rna_ID_asset_mark(ID *id, bContext *C)
{
  if (ED_asset_mark_id(C, id)) {
    WM_main_add_notifier(NC_ID | NA_EDITED, NULL);
    WM_main_add_notifier(NC_ASSET | NA_ADDED, NULL);
  }
}

static void rna_ID_asset_clear(ID *id)
{
  if (ED_asset_clear_id(id)) {
    WM_main_add_notifier(NC_ID | NA_EDITED, NULL);
    WM_main_add_notifier(NC_ASSET | NA_REMOVED, NULL);
  }
}

static ID *rna_ID_override_create(ID *id, Main *bmain, bool remap_local_usages)
{
  if (!ID_IS_OVERRIDABLE_LIBRARY(id)) {
    return NULL;
  }

  if (remap_local_usages) {
    BKE_main_id_tag_all(bmain, LIB_TAG_DOIT, true);
  }

  ID *local_id = BKE_lib_override_library_create_from_id(bmain, id, remap_local_usages);

  if (remap_local_usages) {
    BKE_main_id_tag_all(bmain, LIB_TAG_DOIT, false);
  }
  return local_id;
}

static void rna_ID_override_template_create(ID *id, ReportList *reports)
{
  if (!U.experimental.use_override_templates) {
    BKE_report(reports, RPT_ERROR, "Override template experimental feature is disabled");
    return;
  }
  if (ID_IS_LINKED(id)) {
    BKE_report(reports, RPT_ERROR, "Unable to create override template for linked data-blocks");
    return;
  }
  if (ID_IS_OVERRIDE_LIBRARY(id)) {
    BKE_report(
        reports, RPT_ERROR, "Unable to create override template for overridden data-blocks");
    return;
  }
  BKE_lib_override_library_template_create(id);
}

static IDOverrideLibraryProperty *rna_ID_override_library_properties_add(
    IDOverrideLibrary *override_library, ReportList *reports, const char rna_path[])
{
  bool created;
  IDOverrideLibraryProperty *result = BKE_lib_override_library_property_get(
      override_library, rna_path, &created);

  if (!created) {
    BKE_report(reports, RPT_DEBUG, "No new override property created, property already exists");
  }

  return result;
}

static IDOverrideLibraryPropertyOperation *rna_ID_override_library_property_operations_add(
    IDOverrideLibraryProperty *override_property,
    ReportList *reports,
    int operation,
    const char *subitem_refname,
    const char *subitem_locname,
    int subitem_refindex,
    int subitem_locindex)
{
  bool created;
  bool strict;
  IDOverrideLibraryPropertyOperation *result = BKE_lib_override_library_property_operation_get(
      override_property,
      operation,
      subitem_refname,
      subitem_locname,
      subitem_refindex,
      subitem_locindex,
      false,
      &strict,
      &created);
  if (!created) {
    BKE_report(reports, RPT_DEBUG, "No new override operation created, operation already exists");
  }
  return result;
}

static void rna_ID_update_tag(ID *id, Main *bmain, ReportList *reports, int flag)
{
  /* XXX, new function for this! */
#  if 0
  if (ob->type == OB_FONT) {
    Curve *cu = ob->data;
    freedisplist(&cu->disp);
    BKE_vfont_to_curve(bmain, sce, ob, FO_EDIT, NULL);
  }
#  endif

  if (flag == 0) {
    /* pass */
  }
  else {
    int allow_flag = 0;

    /* ensure flag us correct for the type */
    switch (GS(id->name)) {
      case ID_OB:
        /* TODO(sergey): This is kind of difficult to predict since different
         * object types supports different flags. Maybe does not worth checking
         * for this at all. Or maybe let dependency graph to return whether
         * the tag was valid or not. */
        allow_flag = ID_RECALC_ALL;
        break;
        /* Could add particle updates later */
#  if 0
      case ID_PA:
        allow_flag = OB_RECALC_ALL | PSYS_RECALC;
        break;
#  endif
      case ID_AC:
        allow_flag = ID_RECALC_ANIMATION;
        break;
      default:
        if (id_can_have_animdata(id)) {
          allow_flag = ID_RECALC_ANIMATION;
        }
    }

    if (flag & ~allow_flag) {
      StructRNA *srna = ID_code_to_RNA_type(GS(id->name));
      BKE_reportf(reports,
                  RPT_ERROR,
                  "%s is not compatible with %s 'refresh' options",
                  RNA_struct_identifier(srna),
                  allow_flag ? "the specified" : "any");
      return;
    }
  }

  DEG_id_tag_update_ex(bmain, id, flag);
}

static void rna_ID_user_clear(ID *id)
{
  id_fake_user_clear(id);
  id->us = 0; /* don't save */
}

static void rna_ID_user_remap(ID *id, Main *bmain, ID *new_id)
{
  if ((GS(id->name) == GS(new_id->name)) && (id != new_id)) {
    /* For now, do not allow remapping data in linked data from here... */
    BKE_libblock_remap(
        bmain, id, new_id, ID_REMAP_SKIP_INDIRECT_USAGE | ID_REMAP_SKIP_NEVER_NULL_USAGE);
  }
}

static struct ID *rna_ID_make_local(struct ID *self, Main *bmain, bool clear_proxy)
{
  BKE_lib_id_make_local(
      bmain, self, false, clear_proxy ? 0 : LIB_ID_MAKELOCAL_OBJECT_NO_PROXY_CLEARING);

  ID *ret_id = self->newid ? self->newid : self;
  BKE_id_clear_newpoin(self);
  return ret_id;
}

static AnimData *rna_ID_animation_data_create(ID *id, Main *bmain)
{
  AnimData *adt = BKE_animdata_add_id(id);
  DEG_relations_tag_update(bmain);
  return adt;
}

static void rna_ID_animation_data_free(ID *id, Main *bmain)
{
  BKE_animdata_free(id, true);
  DEG_relations_tag_update(bmain);
}

#  ifdef WITH_PYTHON
void **rna_ID_instance(PointerRNA *ptr)
{
  ID *id = (ID *)ptr->data;
  return &id->py_instance;
}
#  endif

static void rna_IDPArray_begin(CollectionPropertyIterator *iter, PointerRNA *ptr)
{
  IDProperty *prop = (IDProperty *)ptr->data;
  rna_iterator_array_begin(iter, IDP_IDPArray(prop), sizeof(IDProperty), prop->len, 0, NULL);
}

static int rna_IDPArray_length(PointerRNA *ptr)
{
  IDProperty *prop = (IDProperty *)ptr->data;
  return prop->len;
}

int rna_IDMaterials_assign_int(PointerRNA *ptr, int key, const PointerRNA *assign_ptr)
{
  ID *id = ptr->owner_id;
  short *totcol = BKE_id_material_len_p(id);
  Material *mat_id = (Material *)assign_ptr->owner_id;
  if (totcol && (key >= 0 && key < *totcol)) {
    BLI_assert(BKE_id_is_in_global_main(id));
    BLI_assert(BKE_id_is_in_global_main(&mat_id->id));
    BKE_id_material_assign(G_MAIN, id, mat_id, key + 1);
    return 1;
  }
  else {
    return 0;
  }
}

static void rna_IDMaterials_append_id(ID *id, Main *bmain, Material *ma)
{
  BKE_id_material_append(bmain, id, ma);

  WM_main_add_notifier(NC_OBJECT | ND_DRAW, id);
  WM_main_add_notifier(NC_OBJECT | ND_OB_SHADING, id);
}

static Material *rna_IDMaterials_pop_id(ID *id, Main *bmain, ReportList *reports, int index_i)
{
  Material *ma;
  short *totcol = BKE_id_material_len_p(id);
  const short totcol_orig = *totcol;
  if (index_i < 0) {
    index_i += (*totcol);
  }

  if ((index_i < 0) || (index_i >= (*totcol))) {
    BKE_report(reports, RPT_ERROR, "Index out of range");
    return NULL;
  }

  ma = BKE_id_material_pop(bmain, id, index_i);

  if (*totcol == totcol_orig) {
    BKE_report(reports, RPT_ERROR, "No material to removed");
    return NULL;
  }

  DEG_id_tag_update(id, ID_RECALC_GEOMETRY);
  WM_main_add_notifier(NC_OBJECT | ND_DRAW, id);
  WM_main_add_notifier(NC_OBJECT | ND_OB_SHADING, id);

  return ma;
}

static void rna_IDMaterials_clear_id(ID *id, Main *bmain)
{
  BKE_id_material_clear(bmain, id);

  DEG_id_tag_update(id, ID_RECALC_GEOMETRY);
  WM_main_add_notifier(NC_OBJECT | ND_DRAW, id);
  WM_main_add_notifier(NC_OBJECT | ND_OB_SHADING, id);
}

static void rna_Library_filepath_set(PointerRNA *ptr, const char *value)
{
  Library *lib = (Library *)ptr->data;
  BLI_assert(BKE_id_is_in_global_main(&lib->id));
  BKE_library_filepath_set(G_MAIN, lib, value);
}

/* ***** ImagePreview ***** */

static void rna_ImagePreview_is_custom_set(PointerRNA *ptr, int value, enum eIconSizes size)
{
  ID *id = ptr->owner_id;
  PreviewImage *prv_img = (PreviewImage *)ptr->data;

  if (id != NULL) {
    BLI_assert(prv_img == BKE_previewimg_id_ensure(id));
  }

  if ((value && (prv_img->flag[size] & PRV_USER_EDITED)) ||
      (!value && !(prv_img->flag[size] & PRV_USER_EDITED))) {
    return;
  }

  if (value) {
    prv_img->flag[size] |= PRV_USER_EDITED;
  }
  else {
    prv_img->flag[size] &= ~PRV_USER_EDITED;
  }

  prv_img->flag[size] |= PRV_CHANGED;

  BKE_previewimg_clear_single(prv_img, size);
}

static void rna_ImagePreview_size_get(PointerRNA *ptr, int *values, enum eIconSizes size)
{
  ID *id = ptr->owner_id;
  PreviewImage *prv_img = (PreviewImage *)ptr->data;

  if (id != NULL) {
    BLI_assert(prv_img == BKE_previewimg_id_ensure(id));
  }

  BKE_previewimg_ensure(prv_img, size);

  values[0] = prv_img->w[size];
  values[1] = prv_img->h[size];
}

static void rna_ImagePreview_size_set(PointerRNA *ptr, const int *values, enum eIconSizes size)
{
  ID *id = ptr->owner_id;
  PreviewImage *prv_img = (PreviewImage *)ptr->data;

  if (id != NULL) {
    BLI_assert(prv_img == BKE_previewimg_id_ensure(id));
  }

  BKE_previewimg_clear_single(prv_img, size);

  if (values[0] && values[1]) {
    prv_img->rect[size] = MEM_callocN(values[0] * values[1] * sizeof(unsigned int), "prv_rect");

    prv_img->w[size] = values[0];
    prv_img->h[size] = values[1];
  }

  prv_img->flag[size] |= (PRV_CHANGED | PRV_USER_EDITED);
}

static int rna_ImagePreview_pixels_get_length(PointerRNA *ptr,
                                              int length[RNA_MAX_ARRAY_DIMENSION],
                                              enum eIconSizes size)
{
  ID *id = ptr->owner_id;
  PreviewImage *prv_img = (PreviewImage *)ptr->data;

  if (id != NULL) {
    BLI_assert(prv_img == BKE_previewimg_id_ensure(id));
  }

  BKE_previewimg_ensure(prv_img, size);

  length[0] = prv_img->w[size] * prv_img->h[size];

  return length[0];
}

static void rna_ImagePreview_pixels_get(PointerRNA *ptr, int *values, enum eIconSizes size)
{
  ID *id = ptr->owner_id;
  PreviewImage *prv_img = (PreviewImage *)ptr->data;

  if (id != NULL) {
    BLI_assert(prv_img == BKE_previewimg_id_ensure(id));
  }

  BKE_previewimg_ensure(prv_img, size);

  memcpy(values, prv_img->rect[size], prv_img->w[size] * prv_img->h[size] * sizeof(unsigned int));
}

static void rna_ImagePreview_pixels_set(PointerRNA *ptr, const int *values, enum eIconSizes size)
{
  ID *id = ptr->owner_id;
  PreviewImage *prv_img = (PreviewImage *)ptr->data;

  if (id != NULL) {
    BLI_assert(prv_img == BKE_previewimg_id_ensure(id));
  }

  memcpy(prv_img->rect[size], values, prv_img->w[size] * prv_img->h[size] * sizeof(unsigned int));
  prv_img->flag[size] |= PRV_USER_EDITED;
}

static int rna_ImagePreview_pixels_float_get_length(PointerRNA *ptr,
                                                    int length[RNA_MAX_ARRAY_DIMENSION],
                                                    enum eIconSizes size)
{
  ID *id = ptr->owner_id;
  PreviewImage *prv_img = (PreviewImage *)ptr->data;

  BLI_assert(sizeof(unsigned int) == 4);

  if (id != NULL) {
    BLI_assert(prv_img == BKE_previewimg_id_ensure(id));
  }

  BKE_previewimg_ensure(prv_img, size);

  length[0] = prv_img->w[size] * prv_img->h[size] * 4;

  return length[0];
}

static void rna_ImagePreview_pixels_float_get(PointerRNA *ptr, float *values, enum eIconSizes size)
{
  ID *id = ptr->owner_id;
  PreviewImage *prv_img = (PreviewImage *)ptr->data;

  unsigned char *data = (unsigned char *)prv_img->rect[size];
  const size_t len = prv_img->w[size] * prv_img->h[size] * 4;
  size_t i;

  BLI_assert(sizeof(unsigned int) == 4);

  if (id != NULL) {
    BLI_assert(prv_img == BKE_previewimg_id_ensure(id));
  }

  BKE_previewimg_ensure(prv_img, size);

  for (i = 0; i < len; i++) {
    values[i] = data[i] * (1.0f / 255.0f);
  }
}

static void rna_ImagePreview_pixels_float_set(PointerRNA *ptr,
                                              const float *values,
                                              enum eIconSizes size)
{
  ID *id = ptr->owner_id;
  PreviewImage *prv_img = (PreviewImage *)ptr->data;

  unsigned char *data = (unsigned char *)prv_img->rect[size];
  const size_t len = prv_img->w[size] * prv_img->h[size] * 4;
  size_t i;

  BLI_assert(sizeof(unsigned int) == 4);

  if (id != NULL) {
    BLI_assert(prv_img == BKE_previewimg_id_ensure(id));
  }

  for (i = 0; i < len; i++) {
    data[i] = unit_float_to_uchar_clamp(values[i]);
  }
  prv_img->flag[size] |= PRV_USER_EDITED;
}

static void rna_ImagePreview_is_image_custom_set(PointerRNA *ptr, bool value)
{
  rna_ImagePreview_is_custom_set(ptr, value, ICON_SIZE_PREVIEW);
}

static void rna_ImagePreview_image_size_get(PointerRNA *ptr, int *values)
{
  rna_ImagePreview_size_get(ptr, values, ICON_SIZE_PREVIEW);
}

static void rna_ImagePreview_image_size_set(PointerRNA *ptr, const int *values)
{
  rna_ImagePreview_size_set(ptr, values, ICON_SIZE_PREVIEW);
}

static int rna_ImagePreview_image_pixels_get_length(PointerRNA *ptr,
                                                    int length[RNA_MAX_ARRAY_DIMENSION])
{
  return rna_ImagePreview_pixels_get_length(ptr, length, ICON_SIZE_PREVIEW);
}

static void rna_ImagePreview_image_pixels_get(PointerRNA *ptr, int *values)
{
  rna_ImagePreview_pixels_get(ptr, values, ICON_SIZE_PREVIEW);
}

static void rna_ImagePreview_image_pixels_set(PointerRNA *ptr, const int *values)
{
  rna_ImagePreview_pixels_set(ptr, values, ICON_SIZE_PREVIEW);
}

static int rna_ImagePreview_image_pixels_float_get_length(PointerRNA *ptr,
                                                          int length[RNA_MAX_ARRAY_DIMENSION])
{
  return rna_ImagePreview_pixels_float_get_length(ptr, length, ICON_SIZE_PREVIEW);
}

static void rna_ImagePreview_image_pixels_float_get(PointerRNA *ptr, float *values)
{
  rna_ImagePreview_pixels_float_get(ptr, values, ICON_SIZE_PREVIEW);
}

static void rna_ImagePreview_image_pixels_float_set(PointerRNA *ptr, const float *values)
{
  rna_ImagePreview_pixels_float_set(ptr, values, ICON_SIZE_PREVIEW);
}

static void rna_ImagePreview_is_icon_custom_set(PointerRNA *ptr, bool value)
{
  rna_ImagePreview_is_custom_set(ptr, value, ICON_SIZE_ICON);
}

static void rna_ImagePreview_icon_size_get(PointerRNA *ptr, int *values)
{
  rna_ImagePreview_size_get(ptr, values, ICON_SIZE_ICON);
}

static void rna_ImagePreview_icon_size_set(PointerRNA *ptr, const int *values)
{
  rna_ImagePreview_size_set(ptr, values, ICON_SIZE_ICON);
}

static int rna_ImagePreview_icon_pixels_get_length(PointerRNA *ptr,
                                                   int length[RNA_MAX_ARRAY_DIMENSION])
{
  return rna_ImagePreview_pixels_get_length(ptr, length, ICON_SIZE_ICON);
}

static void rna_ImagePreview_icon_pixels_get(PointerRNA *ptr, int *values)
{
  rna_ImagePreview_pixels_get(ptr, values, ICON_SIZE_ICON);
}

static void rna_ImagePreview_icon_pixels_set(PointerRNA *ptr, const int *values)
{
  rna_ImagePreview_pixels_set(ptr, values, ICON_SIZE_ICON);
}

static int rna_ImagePreview_icon_pixels_float_get_length(PointerRNA *ptr,
                                                         int length[RNA_MAX_ARRAY_DIMENSION])
{
  return rna_ImagePreview_pixels_float_get_length(ptr, length, ICON_SIZE_ICON);
}

static void rna_ImagePreview_icon_pixels_float_get(PointerRNA *ptr, float *values)
{
  rna_ImagePreview_pixels_float_get(ptr, values, ICON_SIZE_ICON);
}

static void rna_ImagePreview_icon_pixels_float_set(PointerRNA *ptr, const float *values)
{
  rna_ImagePreview_pixels_float_set(ptr, values, ICON_SIZE_ICON);
}

static int rna_ImagePreview_icon_id_get(PointerRNA *ptr)
{
  /* Using a callback here allows us to only generate icon matching
   * that preview when icon_id is requested. */
  return BKE_icon_preview_ensure(ptr->owner_id, (PreviewImage *)(ptr->data));
}
static void rna_ImagePreview_icon_reload(PreviewImage *prv)
{
  /* will lazy load on next use, but only in case icon is not user-modified! */
  if (!(prv->flag[ICON_SIZE_ICON] & PRV_USER_EDITED) &&
      !(prv->flag[ICON_SIZE_PREVIEW] & PRV_USER_EDITED)) {
    BKE_previewimg_clear(prv);
  }
}

static PointerRNA rna_IDPreview_get(PointerRNA *ptr)
{
  ID *id = (ID *)ptr->data;
  PreviewImage *prv_img = BKE_previewimg_id_get(id);

  return rna_pointer_inherit_refine(ptr, &RNA_ImagePreview, prv_img);
}

static IDProperty *rna_IDPropertyWrapPtr_idprops(PointerRNA *ptr, bool UNUSED(create))
{
  if (ptr == NULL) {
    return NULL;
  }
  return ptr->data;
}

static void rna_Library_version_get(PointerRNA *ptr, int *value)
{
  Library *lib = (Library *)ptr->data;
  value[0] = lib->versionfile / 100;
  value[1] = lib->versionfile % 100;
  value[2] = lib->subversionfile;
}

#else

static void rna_def_ID_properties(BlenderRNA *brna)
{
  StructRNA *srna;
  PropertyRNA *prop;

  /* this is struct is used for holding the virtual
   * PropertyRNA's for ID properties */
  srna = RNA_def_struct(brna, "PropertyGroupItem", NULL);
  RNA_def_struct_sdna(srna, "IDProperty");
  RNA_def_struct_ui_text(
      srna, "ID Property", "Property that stores arbitrary, user defined properties");

  /* IDP_STRING */
  prop = RNA_def_property(srna, "string", PROP_STRING, PROP_NONE);
  RNA_def_property_flag(prop, PROP_IDPROPERTY);

  /* IDP_INT */
  prop = RNA_def_property(srna, "int", PROP_INT, PROP_NONE);
  RNA_def_property_flag(prop, PROP_IDPROPERTY);

  prop = RNA_def_property(srna, "int_array", PROP_INT, PROP_NONE);
  RNA_def_property_flag(prop, PROP_IDPROPERTY);
  RNA_def_property_array(prop, 1);

  /* IDP_FLOAT */
  prop = RNA_def_property(srna, "float", PROP_FLOAT, PROP_NONE);
  RNA_def_property_flag(prop, PROP_IDPROPERTY);

  prop = RNA_def_property(srna, "float_array", PROP_FLOAT, PROP_NONE);
  RNA_def_property_flag(prop, PROP_IDPROPERTY);
  RNA_def_property_array(prop, 1);

  /* IDP_DOUBLE */
  prop = RNA_def_property(srna, "double", PROP_FLOAT, PROP_NONE);
  RNA_def_property_flag(prop, PROP_IDPROPERTY);

  prop = RNA_def_property(srna, "double_array", PROP_FLOAT, PROP_NONE);
  RNA_def_property_flag(prop, PROP_IDPROPERTY);
  RNA_def_property_array(prop, 1);

  /* IDP_GROUP */
  prop = RNA_def_property(srna, "group", PROP_POINTER, PROP_NONE);
  RNA_def_property_flag(prop, PROP_IDPROPERTY);
  RNA_def_property_clear_flag(prop, PROP_EDITABLE);
  RNA_def_property_struct_type(prop, "PropertyGroup");

  prop = RNA_def_property(srna, "collection", PROP_COLLECTION, PROP_NONE);
  RNA_def_property_flag(prop, PROP_IDPROPERTY);
  RNA_def_property_struct_type(prop, "PropertyGroup");

  prop = RNA_def_property(srna, "idp_array", PROP_COLLECTION, PROP_NONE);
  RNA_def_property_struct_type(prop, "PropertyGroup");
  RNA_def_property_collection_funcs(prop,
                                    "rna_IDPArray_begin",
                                    "rna_iterator_array_next",
                                    "rna_iterator_array_end",
                                    "rna_iterator_array_get",
                                    "rna_IDPArray_length",
                                    NULL,
                                    NULL,
                                    NULL);
  RNA_def_property_flag(prop, PROP_IDPROPERTY);

  /* never tested, maybe its useful to have this? */
#  if 0
  prop = RNA_def_property(srna, "name", PROP_STRING, PROP_NONE);
  RNA_def_property_flag(prop, PROP_IDPROPERTY);
  RNA_def_property_clear_flag(prop, PROP_EDITABLE);
  RNA_def_property_ui_text(prop, "Name", "Unique name used in the code and scripting");
  RNA_def_struct_name_property(srna, prop);
#  endif

  /* IDP_ID */
  prop = RNA_def_property(srna, "id", PROP_POINTER, PROP_NONE);
  RNA_def_property_flag(prop, PROP_IDPROPERTY | PROP_EDITABLE);
  RNA_def_property_struct_type(prop, "ID");

  /* ID property groups > level 0, since level 0 group is merged
   * with native RNA properties. the builtin_properties will take
   * care of the properties here */
  srna = RNA_def_struct(brna, "PropertyGroup", NULL);
  RNA_def_struct_sdna(srna, "IDPropertyGroup");
  RNA_def_struct_ui_text(srna, "ID Property Group", "Group of ID properties");
  RNA_def_struct_idprops_func(srna, "rna_PropertyGroup_idprops");
  RNA_def_struct_register_funcs(
      srna, "rna_PropertyGroup_register", "rna_PropertyGroup_unregister", NULL);
  RNA_def_struct_refine_func(srna, "rna_PropertyGroup_refine");

  /* important so python types can have their name used in list views
   * however this isn't prefect because it overrides how python would set the name
   * when we only really want this so RNA_def_struct_name_property() is set to something useful */
  prop = RNA_def_property(srna, "name", PROP_STRING, PROP_NONE);
  RNA_def_property_flag(prop, PROP_IDPROPERTY);
  /*RNA_def_property_clear_flag(prop, PROP_EDITABLE); */
  RNA_def_property_ui_text(prop, "Name", "Unique name used in the code and scripting");
  RNA_def_struct_name_property(srna, prop);
}

static void rna_def_ID_materials(BlenderRNA *brna)
{
  StructRNA *srna;
  FunctionRNA *func;
  PropertyRNA *parm;

  /* for mesh/mball/curve materials */
  srna = RNA_def_struct(brna, "IDMaterials", NULL);
  RNA_def_struct_sdna(srna, "ID");
  RNA_def_struct_ui_text(srna, "ID Materials", "Collection of materials");

  func = RNA_def_function(srna, "append", "rna_IDMaterials_append_id");
  RNA_def_function_flag(func, FUNC_USE_MAIN);
  RNA_def_function_ui_description(func, "Add a new material to the data");
  parm = RNA_def_pointer(func, "material", "Material", "", "Material to add");
  RNA_def_parameter_flags(parm, 0, PARM_REQUIRED);

  func = RNA_def_function(srna, "pop", "rna_IDMaterials_pop_id");
  RNA_def_function_flag(func, FUNC_USE_REPORTS | FUNC_USE_MAIN);
  RNA_def_function_ui_description(func, "Remove a material from the data");
  parm = RNA_def_int(
      func, "index", -1, -MAXMAT, MAXMAT, "", "Index of material to remove", 0, MAXMAT);
  parm = RNA_def_pointer(func, "material", "Material", "", "Material to remove");
  RNA_def_function_return(func, parm);

  func = RNA_def_function(srna, "clear", "rna_IDMaterials_clear_id");
  RNA_def_function_flag(func, FUNC_USE_MAIN);
  RNA_def_function_ui_description(func, "Remove all materials from the data");
}

static void rna_def_image_preview(BlenderRNA *brna)
{
  StructRNA *srna;
  FunctionRNA *func;
  PropertyRNA *prop;

  srna = RNA_def_struct(brna, "ImagePreview", NULL);
  RNA_def_struct_sdna(srna, "PreviewImage");
  RNA_def_struct_ui_text(srna, "Image Preview", "Preview image and icon");

  prop = RNA_def_property(srna, "is_image_custom", PROP_BOOLEAN, PROP_NONE);
  RNA_def_property_boolean_sdna(prop, NULL, "flag[ICON_SIZE_PREVIEW]", PRV_USER_EDITED);
  RNA_def_property_boolean_funcs(prop, NULL, "rna_ImagePreview_is_image_custom_set");
  RNA_def_property_ui_text(prop,
                           "Custom Image",
                           "True if this preview image has been modified by py script,"
                           "and is no more auto-generated by Blender");

  prop = RNA_def_int_vector(
      srna, "image_size", 2, NULL, 0, 0, "Image Size", "Width and height in pixels", 0, 0);
  RNA_def_property_subtype(prop, PROP_PIXEL);
  RNA_def_property_int_funcs(
      prop, "rna_ImagePreview_image_size_get", "rna_ImagePreview_image_size_set", NULL);

  prop = RNA_def_property(srna, "image_pixels", PROP_INT, PROP_NONE);
  RNA_def_property_flag(prop, PROP_DYNAMIC);
  RNA_def_property_multi_array(prop, 1, NULL);
  RNA_def_property_ui_text(prop, "Image Pixels", "Image pixels, as bytes (always 32-bit RGBA)");
  RNA_def_property_dynamic_array_funcs(prop, "rna_ImagePreview_image_pixels_get_length");
  RNA_def_property_int_funcs(
      prop, "rna_ImagePreview_image_pixels_get", "rna_ImagePreview_image_pixels_set", NULL);

  prop = RNA_def_property(srna, "image_pixels_float", PROP_FLOAT, PROP_NONE);
  RNA_def_property_flag(prop, PROP_DYNAMIC);
  RNA_def_property_multi_array(prop, 1, NULL);
  RNA_def_property_ui_text(
      prop, "Float Image Pixels", "Image pixels components, as floats (RGBA concatenated values)");
  RNA_def_property_dynamic_array_funcs(prop, "rna_ImagePreview_image_pixels_float_get_length");
  RNA_def_property_float_funcs(prop,
                               "rna_ImagePreview_image_pixels_float_get",
                               "rna_ImagePreview_image_pixels_float_set",
                               NULL);

  prop = RNA_def_property(srna, "is_icon_custom", PROP_BOOLEAN, PROP_NONE);
  RNA_def_property_boolean_sdna(prop, NULL, "flag[ICON_SIZE_ICON]", PRV_USER_EDITED);
  RNA_def_property_boolean_funcs(prop, NULL, "rna_ImagePreview_is_icon_custom_set");
  RNA_def_property_ui_text(prop,
                           "Custom Icon",
                           "True if this preview icon has been modified by py script,"
                           "and is no more auto-generated by Blender");

  prop = RNA_def_int_vector(
      srna, "icon_size", 2, NULL, 0, 0, "Icon Size", "Width and height in pixels", 0, 0);
  RNA_def_property_subtype(prop, PROP_PIXEL);
  RNA_def_property_int_funcs(
      prop, "rna_ImagePreview_icon_size_get", "rna_ImagePreview_icon_size_set", NULL);

  prop = RNA_def_property(srna, "icon_pixels", PROP_INT, PROP_NONE);
  RNA_def_property_flag(prop, PROP_DYNAMIC);
  RNA_def_property_multi_array(prop, 1, NULL);
  RNA_def_property_ui_text(prop, "Icon Pixels", "Icon pixels, as bytes (always 32-bit RGBA)");
  RNA_def_property_dynamic_array_funcs(prop, "rna_ImagePreview_icon_pixels_get_length");
  RNA_def_property_int_funcs(
      prop, "rna_ImagePreview_icon_pixels_get", "rna_ImagePreview_icon_pixels_set", NULL);

  prop = RNA_def_property(srna, "icon_pixels_float", PROP_FLOAT, PROP_NONE);
  RNA_def_property_flag(prop, PROP_DYNAMIC);
  RNA_def_property_multi_array(prop, 1, NULL);
  RNA_def_property_ui_text(
      prop, "Float Icon Pixels", "Icon pixels components, as floats (RGBA concatenated values)");
  RNA_def_property_dynamic_array_funcs(prop, "rna_ImagePreview_icon_pixels_float_get_length");
  RNA_def_property_float_funcs(prop,
                               "rna_ImagePreview_icon_pixels_float_get",
                               "rna_ImagePreview_icon_pixels_float_set",
                               NULL);

  prop = RNA_def_int(srna,
                     "icon_id",
                     0,
                     INT_MIN,
                     INT_MAX,
                     "Icon ID",
                     "Unique integer identifying this preview as an icon (zero means invalid)",
                     INT_MIN,
                     INT_MAX);
  RNA_def_property_clear_flag(prop, PROP_EDITABLE);
  RNA_def_property_int_funcs(prop, "rna_ImagePreview_icon_id_get", NULL, NULL);

  func = RNA_def_function(srna, "reload", "rna_ImagePreview_icon_reload");
  RNA_def_function_ui_description(func, "Reload the preview from its source path");
}

static void rna_def_ID_override_library_property_operation(BlenderRNA *brna)
{
  StructRNA *srna;
  PropertyRNA *prop;

  static const EnumPropertyItem override_library_property_flag_items[] = {
      {IDOVERRIDE_LIBRARY_FLAG_MANDATORY,
       "MANDATORY",
       0,
       "Mandatory",
       "For templates, prevents the user from removing predefined operation (NOT USED)"},
      {IDOVERRIDE_LIBRARY_FLAG_LOCKED,
       "LOCKED",
       0,
       "Locked",
       "Prevents the user from modifying that override operation (NOT USED)"},
      {0, NULL, 0, NULL, NULL},
  };

  srna = RNA_def_struct(brna, "IDOverrideLibraryPropertyOperation", NULL);
  RNA_def_struct_ui_text(srna,
                         "ID Library Override Property Operation",
                         "Description of an override operation over an overridden property");

  prop = RNA_def_enum(srna,
                      "operation",
                      rna_enum_override_library_property_operation_items,
                      IDOVERRIDE_LIBRARY_OP_REPLACE,
                      "Operation",
                      "What override operation is performed");
  RNA_def_property_clear_flag(prop, PROP_EDITABLE); /* For now. */

  prop = RNA_def_enum(
      srna, "flag", override_library_property_flag_items, 0, "Flags", "Optional flags (NOT USED)");
  RNA_def_property_clear_flag(prop, PROP_EDITABLE); /* For now. */

  prop = RNA_def_string(srna,
                        "subitem_reference_name",
                        NULL,
                        INT_MAX,
                        "Subitem Reference Name",
                        "Used to handle insertions into collection");
  RNA_def_property_clear_flag(prop, PROP_EDITABLE); /* For now. */
  RNA_def_property_string_funcs(prop,
                                "rna_ID_override_library_property_operation_refname_get",
                                "rna_ID_override_library_property_operation_refname_length",
                                NULL);

  prop = RNA_def_string(srna,
                        "subitem_local_name",
                        NULL,
                        INT_MAX,
                        "Subitem Local Name",
                        "Used to handle insertions into collection");
  RNA_def_property_clear_flag(prop, PROP_EDITABLE); /* For now. */
  RNA_def_property_string_funcs(prop,
                                "rna_ID_override_library_property_operation_locname_get",
                                "rna_ID_override_library_property_operation_locname_length",
                                NULL);

  prop = RNA_def_int(srna,
                     "subitem_reference_index",
                     -1,
                     -1,
                     INT_MAX,
                     "Subitem Reference Index",
                     "Used to handle insertions into collection",
                     -1,
                     INT_MAX);
  RNA_def_property_clear_flag(prop, PROP_EDITABLE); /* For now. */

  prop = RNA_def_int(srna,
                     "subitem_local_index",
                     -1,
                     -1,
                     INT_MAX,
                     "Subitem Local Index",
                     "Used to handle insertions into collection",
                     -1,
                     INT_MAX);
  RNA_def_property_clear_flag(prop, PROP_EDITABLE); /* For now. */
}

static void rna_def_ID_override_library_property_operations(BlenderRNA *brna, PropertyRNA *cprop)
{
  StructRNA *srna;
  FunctionRNA *func;
  PropertyRNA *parm;

  RNA_def_property_srna(cprop, "IDOverrideLibraryPropertyOperations");
  srna = RNA_def_struct(brna, "IDOverrideLibraryPropertyOperations", NULL);
  RNA_def_struct_sdna(srna, "IDOverrideLibraryProperty");
  RNA_def_struct_ui_text(srna, "Override Operations", "Collection of override operations");

  /* Add Property */
  func = RNA_def_function(srna, "add", "rna_ID_override_library_property_operations_add");
  RNA_def_function_ui_description(func, "Add a new operation");
  RNA_def_function_flag(func, FUNC_USE_REPORTS);
  parm = RNA_def_enum(func,
                      "operation",
                      rna_enum_override_library_property_operation_items,
                      IDOVERRIDE_LIBRARY_OP_REPLACE,
                      "Operation",
                      "What override operation is performed");
  RNA_def_parameter_flags(parm, 0, PARM_REQUIRED);
  parm = RNA_def_string(func,
                        "subitem_reference_name",
                        NULL,
                        INT_MAX,
                        "Subitem Reference Name",
                        "Used to handle insertions into collection");
  parm = RNA_def_string(func,
                        "subitem_local_name",
                        NULL,
                        INT_MAX,
                        "Subitem Local Name",
                        "Used to handle insertions into collection");
  parm = RNA_def_int(func,
                     "subitem_reference_index",
                     -1,
                     -1,
                     INT_MAX,
                     "Subitem Reference Index",
                     "Used to handle insertions into collection",
                     -1,
                     INT_MAX);
  parm = RNA_def_int(func,
                     "subitem_local_index",
                     -1,
                     -1,
                     INT_MAX,
                     "Subitem Local Index",
                     "Used to handle insertions into collection",
                     -1,
                     INT_MAX);
  parm = RNA_def_pointer(func,
                         "property",
                         "IDOverrideLibraryPropertyOperation",
                         "New Operation",
                         "Created operation");
  RNA_def_function_return(func, parm);
}

static void rna_def_ID_override_library_property(BlenderRNA *brna)
{
  StructRNA *srna;
  PropertyRNA *prop;

  srna = RNA_def_struct(brna, "IDOverrideLibraryProperty", NULL);
  RNA_def_struct_ui_text(
      srna, "ID Library Override Property", "Description of an overridden property");

  /* String pointer, we *should* add get/set/etc.
   * But NULL rna_path would be a nasty bug anyway. */
  prop = RNA_def_string(srna,
                        "rna_path",
                        NULL,
                        INT_MAX,
                        "RNA Path",
                        "RNA path leading to that property, from owning ID");
  RNA_def_property_clear_flag(prop, PROP_EDITABLE); /* For now. */

  prop = RNA_def_collection(srna,
                            "operations",
                            "IDOverrideLibraryPropertyOperation",
                            "Operations",
                            "List of overriding operations for a property");
  rna_def_ID_override_library_property_operations(brna, prop);

  rna_def_ID_override_library_property_operation(brna);
}

static void rna_def_ID_override_library_properties(BlenderRNA *brna, PropertyRNA *cprop)
{
  StructRNA *srna;
  FunctionRNA *func;
  PropertyRNA *parm;

  RNA_def_property_srna(cprop, "IDOverrideLibraryProperties");
  srna = RNA_def_struct(brna, "IDOverrideLibraryProperties", NULL);
  RNA_def_struct_sdna(srna, "IDOverrideLibrary");
  RNA_def_struct_ui_text(srna, "Override Properties", "Collection of override properties");

  /* Add Property */
  func = RNA_def_function(srna, "add", "rna_ID_override_library_properties_add");
  RNA_def_function_ui_description(
      func, "Add a property to the override library when it doesn't exist yet");
  RNA_def_function_flag(func, FUNC_USE_REPORTS);
  parm = RNA_def_pointer(func,
                         "property",
                         "IDOverrideLibraryProperty",
                         "New Property",
                         "Newly created override property or existing one");
  RNA_def_function_return(func, parm);
  parm = RNA_def_string(
      func, "rna_path", NULL, 256, "RNA Path", "RNA-Path of the property to add");
  RNA_def_parameter_flags(parm, 0, PARM_REQUIRED);
}

static void rna_def_ID_override_library(BlenderRNA *brna)
{
  StructRNA *srna;
  PropertyRNA *prop;

  srna = RNA_def_struct(brna, "IDOverrideLibrary", NULL);
  RNA_def_struct_ui_text(
      srna, "ID Library Override", "Struct gathering all data needed by overridden linked IDs");

  RNA_def_pointer(
      srna, "reference", "ID", "Reference ID", "Linked ID used as reference by this override");

  prop = RNA_def_collection(srna,
                            "properties",
                            "IDOverrideLibraryProperty",
                            "Properties",
                            "List of overridden properties");
  rna_def_ID_override_library_properties(brna, prop);

  rna_def_ID_override_library_property(brna);
}

static void rna_def_ID(BlenderRNA *brna)
{
  StructRNA *srna;
  FunctionRNA *func;
  PropertyRNA *prop, *parm;

  static const EnumPropertyItem update_flag_items[] = {
      {ID_RECALC_TRANSFORM, "OBJECT", 0, "Object", ""},
      {ID_RECALC_GEOMETRY, "DATA", 0, "Data", ""},
      {ID_RECALC_ANIMATION, "TIME", 0, "Time", ""},
      {0, NULL, 0, NULL, NULL},
  };

  srna = RNA_def_struct(brna, "ID", NULL);
  RNA_def_struct_ui_text(
      srna,
      "ID",
      "Base type for datas, defining a unique name, linking from other libraries "
      "and garbage collection");
  RNA_def_struct_flag(srna, STRUCT_ID | STRUCT_ID_REFCOUNT);
  RNA_def_struct_refine_func(srna, "rna_ID_refine");
  RNA_def_struct_idprops_func(srna, "rna_ID_idprops");

  prop = RNA_def_property(srna, "name", PROP_STRING, PROP_NONE);
  RNA_def_property_ui_text(prop, "Name", "Unique data ID name");
  RNA_def_property_string_funcs(prop, "rna_ID_name_get", "rna_ID_name_length", "rna_ID_name_set");
  RNA_def_property_string_maxlength(prop, MAX_ID_NAME - 2);
  RNA_def_property_editable_func(prop, "rna_ID_name_editable");
  RNA_def_property_update(prop, NC_ID | NA_RENAME, NULL);
  RNA_def_property_override_flag(prop, PROPOVERRIDE_IGNORE);
  RNA_def_struct_name_property(srna, prop);

  prop = RNA_def_property(srna, "name_full", PROP_STRING, PROP_NONE);
  RNA_def_property_ui_text(prop, "Full Name", "Unique data ID name, including library one is any");
  RNA_def_property_string_funcs(prop, "rna_ID_name_full_get", "rna_ID_name_full_length", NULL);
  RNA_def_property_string_maxlength(prop, MAX_ID_FULL_NAME);
  RNA_def_property_clear_flag(prop, PROP_EDITABLE);

  prop = RNA_def_property(srna, "is_evaluated", PROP_BOOLEAN, PROP_NONE);
  RNA_def_property_ui_text(
      prop,
      "Is Evaluated",
      "Whether this ID is runtime-only, evaluated data, or actual data from .blend file");
  RNA_def_property_boolean_funcs(prop, "rna_ID_is_evaluated_get", NULL);
  RNA_def_property_clear_flag(prop, PROP_EDITABLE);

  prop = RNA_def_property(srna, "original", PROP_POINTER, PROP_NONE);
  RNA_def_property_struct_type(prop, "ID");
  RNA_def_property_ui_text(
      prop,
      "Original ID",
      "Actual data from .blend file (Main database) that generated that evaluated one");
  RNA_def_property_pointer_funcs(prop, "rna_ID_original_get", NULL, NULL, NULL);
  RNA_def_property_clear_flag(prop, PROP_EDITABLE | PROP_PTR_NO_OWNERSHIP);
  RNA_def_property_flag(prop, PROP_HIDDEN);
  RNA_def_property_override_flag(prop, PROPOVERRIDE_NO_COMPARISON);

  prop = RNA_def_property(srna, "users", PROP_INT, PROP_UNSIGNED);
  RNA_def_property_int_sdna(prop, NULL, "us");
  RNA_def_property_clear_flag(prop, PROP_EDITABLE);
  RNA_def_property_ui_text(prop, "Users", "Number of times this data is referenced");

  prop = RNA_def_property(srna, "use_fake_user", PROP_BOOLEAN, PROP_NONE);
  RNA_def_property_boolean_sdna(prop, NULL, "flag", LIB_FAKEUSER);
  RNA_def_property_ui_text(prop, "Fake User", "Save this data even if it has no users");
  RNA_def_property_ui_icon(prop, ICON_FAKE_USER_OFF, true);
  RNA_def_property_boolean_funcs(prop, NULL, "rna_ID_fake_user_set");

  prop = RNA_def_property(srna, "is_embedded_data", PROP_BOOLEAN, PROP_NONE);
  RNA_def_property_boolean_sdna(prop, NULL, "flag", LIB_EMBEDDED_DATA);
  RNA_def_property_clear_flag(prop, PROP_EDITABLE);
  RNA_def_property_ui_text(
      prop,
      "Embedded Data",
      "This data is not an independent one, but is actually a sub-data of another ID "
      "(typical example: root node trees or master collections)");

  prop = RNA_def_property(srna, "tag", PROP_BOOLEAN, PROP_NONE);
  RNA_def_property_boolean_sdna(prop, NULL, "tag", LIB_TAG_DOIT);
  RNA_def_property_flag(prop, PROP_LIB_EXCEPTION);
  RNA_def_property_ui_text(prop,
                           "Tag",
                           "Tools can use this to tag data for their own purposes "
                           "(initial state is undefined)");

  prop = RNA_def_property(srna, "is_library_indirect", PROP_BOOLEAN, PROP_NONE);
  RNA_def_property_boolean_sdna(prop, NULL, "tag", LIB_TAG_INDIRECT);
  RNA_def_property_clear_flag(prop, PROP_EDITABLE);
  RNA_def_property_ui_text(prop, "Is Indirect", "Is this ID block linked indirectly");

  prop = RNA_def_property(srna, "library", PROP_POINTER, PROP_NONE);
  RNA_def_property_pointer_sdna(prop, NULL, "lib");
  RNA_def_property_clear_flag(prop, PROP_EDITABLE);
  RNA_def_property_override_flag(prop, PROPOVERRIDE_NO_COMPARISON);
  RNA_def_property_ui_text(prop, "Library", "Library file the data is linked from");

  prop = RNA_def_property(srna, "asset_data", PROP_POINTER, PROP_NONE);
  RNA_def_property_clear_flag(prop, PROP_EDITABLE);
  RNA_def_property_override_flag(prop, PROPOVERRIDE_NO_COMPARISON);
  RNA_def_property_ui_text(prop, "Asset Data", "Additional data for an asset data-block");

  prop = RNA_def_pointer(
      srna, "override_library", "IDOverrideLibrary", "Library Override", "Library override data");
  RNA_def_property_clear_flag(prop, PROP_EDITABLE);

<<<<<<< HEAD
  prop = RNA_def_pointer(
      srna,
      "preview",
      "ImagePreview",
      "Preview",
      "Preview image and icon of this data (None if not supported for this type of data)");
=======
  prop = RNA_def_pointer(srna,
                         "preview",
                         "ImagePreview",
                         "Preview",
                         "Preview image and icon of this data-block (always None if not supported "
                         "for this type of data)");
>>>>>>> 66058069
  RNA_def_property_clear_flag(prop, PROP_EDITABLE);
  RNA_def_property_override_flag(prop, PROPOVERRIDE_NO_COMPARISON);
  RNA_def_property_pointer_funcs(prop, "rna_IDPreview_get", NULL, NULL, NULL);

  /* functions */
  func = RNA_def_function(srna, "evaluated_get", "rna_ID_evaluated_get");
  RNA_def_function_ui_description(
      func, "Get corresponding evaluated ID from the given dependency graph");
  parm = RNA_def_pointer(
      func, "depsgraph", "Depsgraph", "", "Dependency graph to perform lookup in");
  RNA_def_parameter_flags(parm, PROP_NEVER_NULL, PARM_REQUIRED);
  parm = RNA_def_pointer(func, "id", "ID", "", "New copy of the ID");
  RNA_def_function_return(func, parm);

  func = RNA_def_function(srna, "copy", "rna_ID_copy");
  RNA_def_function_ui_description(func,
                                  "Create a copy of this data (not supported for all datas)");
  RNA_def_function_flag(func, FUNC_USE_MAIN);
  parm = RNA_def_pointer(func, "id", "ID", "", "New copy of the ID");
  RNA_def_function_return(func, parm);

  func = RNA_def_function(srna, "asset_mark", "rna_ID_asset_mark");
  RNA_def_function_ui_description(
      func,
      "Enable easier reuse of the data-block through the Asset Browser, with the help of "
      "customizable metadata (like previews, descriptions and tags)");
  RNA_def_function_flag(func, FUNC_USE_CONTEXT);

  func = RNA_def_function(srna, "asset_clear", "rna_ID_asset_clear");
  RNA_def_function_ui_description(
      func,
      "Delete all asset metadata and turn the asset data-block back into a normal data-block");

  func = RNA_def_function(srna, "override_create", "rna_ID_override_create");
  RNA_def_function_ui_description(func,
                                  "Create an overridden local copy of this linked data (not "
                                  "supported for all datas)");
  RNA_def_function_flag(func, FUNC_USE_MAIN);
  parm = RNA_def_pointer(func, "id", "ID", "", "New overridden local copy of the ID");
  RNA_def_function_return(func, parm);
  RNA_def_boolean(func,
                  "remap_local_usages",
                  false,
                  "",
                  "Whether local usages of the linked ID should be remapped to the new "
                  "library override of it");

  func = RNA_def_function(srna, "override_template_create", "rna_ID_override_template_create");
  RNA_def_function_ui_description(func, "Create an override template for this ID");
  RNA_def_function_flag(func, FUNC_USE_REPORTS);

  func = RNA_def_function(srna, "user_clear", "rna_ID_user_clear");
  RNA_def_function_ui_description(func,
                                  "Clear the user count of a data so its not saved, "
                                  "on reload the data will be removed");

  func = RNA_def_function(srna, "user_remap", "rna_ID_user_remap");
  RNA_def_function_ui_description(
      func, "Replace all usage in the .blend file of this ID by new given one");
  RNA_def_function_flag(func, FUNC_USE_MAIN);
  parm = RNA_def_pointer(func, "new_id", "ID", "", "New ID to use");
  RNA_def_parameter_flags(parm, PROP_NEVER_NULL, PARM_REQUIRED);

  func = RNA_def_function(srna, "make_local", "rna_ID_make_local");
  RNA_def_function_ui_description(
      func,
      "Make this datablock local, return local one "
      "(may be a copy of the original, in case it is also indirectly used)");
  RNA_def_function_flag(func, FUNC_USE_MAIN);
  parm = RNA_def_boolean(
      func,
      "clear_proxy",
      true,
      "",
      "Whether to clear proxies (the default behavior, "
      "note that if object has to be duplicated to be made local, proxies are always cleared)");
  parm = RNA_def_pointer(func, "id", "ID", "", "This ID, or the new ID if it was copied");
  RNA_def_function_return(func, parm);

  func = RNA_def_function(srna, "user_of_id", "BKE_library_ID_use_ID");
  RNA_def_function_ui_description(func,
                                  "Count the number of times that ID uses/references given one");
  parm = RNA_def_pointer(func, "id", "ID", "", "ID to count usages");
  RNA_def_parameter_flags(parm, PROP_NEVER_NULL, PARM_REQUIRED);
  parm = RNA_def_int(func,
                     "count",
                     0,
                     0,
                     INT_MAX,
                     "",
                     "Number of usages/references of given id by current data",
                     0,
                     INT_MAX);
  RNA_def_function_return(func, parm);

  func = RNA_def_function(srna, "animation_data_create", "rna_ID_animation_data_create");
  RNA_def_function_flag(func, FUNC_USE_MAIN);
  RNA_def_function_ui_description(
      func, "Create animation data to this ID, note that not all ID types support this");
  parm = RNA_def_pointer(func, "anim_data", "AnimData", "", "New animation data or NULL");
  RNA_def_function_return(func, parm);

  func = RNA_def_function(srna, "animation_data_clear", "rna_ID_animation_data_free");
  RNA_def_function_flag(func, FUNC_USE_MAIN);
  RNA_def_function_ui_description(func, "Clear animation on this this ID");

  func = RNA_def_function(srna, "update_tag", "rna_ID_update_tag");
  RNA_def_function_flag(func, FUNC_USE_MAIN | FUNC_USE_REPORTS);
  RNA_def_function_ui_description(func,
                                  "Tag the ID to update its display data, "
                                  "e.g. when calling :class:`bpy.types.Scene.update`");
  RNA_def_enum_flag(func, "refresh", update_flag_items, 0, "", "Type of updates to perform");

  func = RNA_def_function(srna, "preview_ensure", "BKE_previewimg_id_ensure");
  RNA_def_function_ui_description(func,
                                  "Ensure that this ID has preview data (if ID type supports it)");
  parm = RNA_def_pointer(
      func, "preview_image", "ImagePreview", "", "The existing or created preview");
  RNA_def_function_return(func, parm);

#  ifdef WITH_PYTHON
  RNA_def_struct_register_funcs(srna, NULL, NULL, "rna_ID_instance");
#  endif
}

static void rna_def_library(BlenderRNA *brna)
{
  StructRNA *srna;
  FunctionRNA *func;
  PropertyRNA *prop;

  srna = RNA_def_struct(brna, "Library", "ID");
  RNA_def_struct_ui_text(srna, "Library", "External .blend file from which data is linked");
  RNA_def_struct_ui_icon(srna, ICON_LIBRARY_DATA_DIRECT);

  prop = RNA_def_property(srna, "filepath", PROP_STRING, PROP_FILEPATH);
  RNA_def_property_string_sdna(prop, NULL, "filepath");
  RNA_def_property_ui_text(prop, "File Path", "Path to the library .blend file");
  RNA_def_property_string_funcs(prop, NULL, NULL, "rna_Library_filepath_set");

  prop = RNA_def_property(srna, "parent", PROP_POINTER, PROP_NONE);
  RNA_def_property_struct_type(prop, "Library");
  RNA_def_property_override_flag(prop, PROPOVERRIDE_NO_COMPARISON);
  RNA_def_property_ui_text(prop, "Parent", "Parent");

  prop = RNA_def_property(srna, "packed_file", PROP_POINTER, PROP_NONE);
  RNA_def_property_pointer_sdna(prop, NULL, "packedfile");
  RNA_def_property_ui_text(prop, "Packed File", "Packed File");

  prop = RNA_def_int_vector(srna,
                            "version",
                            3,
                            NULL,
                            0,
                            INT_MAX,
                            "Version",
                            "Version of Blender the library .blend was saved with",
                            0,
                            INT_MAX);
  RNA_def_property_int_funcs(prop, "rna_Library_version_get", NULL, NULL);
  RNA_def_property_clear_flag(prop, PROP_EDITABLE);
  RNA_def_property_flag(prop, PROP_THICK_WRAP);

  func = RNA_def_function(srna, "reload", "WM_lib_reload");
  RNA_def_function_flag(func, FUNC_USE_REPORTS | FUNC_USE_CONTEXT);
  RNA_def_function_ui_description(func, "Reload this library and all its linked datas");
}

/**
 * \attention This is separate from the above. It allows for RNA functions to
 * return an IDProperty *. See MovieClip.metadata for a usage example.
 */
static void rna_def_idproperty_wrap_ptr(BlenderRNA *brna)
{
  StructRNA *srna;

  srna = RNA_def_struct(brna, "IDPropertyWrapPtr", NULL);
  RNA_def_struct_idprops_func(srna, "rna_IDPropertyWrapPtr_idprops");
  RNA_def_struct_flag(srna, STRUCT_NO_DATABLOCK_IDPROPERTIES);
}

void RNA_def_ID(BlenderRNA *brna)
{
  StructRNA *srna;

  /* built-in unknown type */
  srna = RNA_def_struct(brna, "UnknownType", NULL);
  RNA_def_struct_ui_text(
      srna, "Unknown Type", "Stub RNA type used for pointers to unknown or internal data");

  /* built-in any type */
  srna = RNA_def_struct(brna, "AnyType", NULL);
  RNA_def_struct_ui_text(srna, "Any Type", "RNA type used for pointers to any possible data");

  rna_def_ID(brna);
  rna_def_ID_override_library(brna);
  rna_def_image_preview(brna);
  rna_def_ID_properties(brna);
  rna_def_ID_materials(brna);
  rna_def_library(brna);
  rna_def_idproperty_wrap_ptr(brna);
}

#endif<|MERGE_RESOLUTION|>--- conflicted
+++ resolved
@@ -1706,21 +1706,12 @@
       srna, "override_library", "IDOverrideLibrary", "Library Override", "Library override data");
   RNA_def_property_clear_flag(prop, PROP_EDITABLE);
 
-<<<<<<< HEAD
-  prop = RNA_def_pointer(
-      srna,
-      "preview",
-      "ImagePreview",
-      "Preview",
-      "Preview image and icon of this data (None if not supported for this type of data)");
-=======
   prop = RNA_def_pointer(srna,
                          "preview",
                          "ImagePreview",
                          "Preview",
-                         "Preview image and icon of this data-block (always None if not supported "
+                         "Preview image and icon of this data (always None if not supported "
                          "for this type of data)");
->>>>>>> 66058069
   RNA_def_property_clear_flag(prop, PROP_EDITABLE);
   RNA_def_property_override_flag(prop, PROPOVERRIDE_NO_COMPARISON);
   RNA_def_property_pointer_funcs(prop, "rna_IDPreview_get", NULL, NULL, NULL);
@@ -1736,8 +1727,8 @@
   RNA_def_function_return(func, parm);
 
   func = RNA_def_function(srna, "copy", "rna_ID_copy");
-  RNA_def_function_ui_description(func,
-                                  "Create a copy of this data (not supported for all datas)");
+  RNA_def_function_ui_description(
+      func, "Create a copy of this data(not supported for all data)");
   RNA_def_function_flag(func, FUNC_USE_MAIN);
   parm = RNA_def_pointer(func, "id", "ID", "", "New copy of the ID");
   RNA_def_function_return(func, parm);
