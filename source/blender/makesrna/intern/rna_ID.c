/* SPDX-License-Identifier: GPL-2.0-or-later */

/** \file
 * \ingroup RNA
 */

#include <stdio.h>
#include <stdlib.h>

#include "DNA_ID.h"
#include "DNA_material_types.h"
#include "DNA_object_types.h"
#include "DNA_vfont_types.h"

#include "BLI_utildefines.h"

#include "BKE_icons.h"
#include "BKE_lib_id.h"
#include "BKE_object.h"

#include "RNA_access.h"
#include "RNA_define.h"
#include "RNA_enum_types.h"

#include "WM_types.h"

#include "rna_internal.h"

/* enum of ID-block types
 * NOTE: need to keep this in line with the other defines for these
 */
const EnumPropertyItem rna_enum_id_type_items[] = {
    {ID_AC, "ACTION", ICON_ACTION, "Action", ""},
    {ID_AR, "ARMATURE", ICON_ARMATURE_DATA, "Armature", ""},
    {ID_BR, "BRUSH", ICON_BRUSH_DATA, "Brush", ""},
    {ID_CA, "CAMERA", ICON_CAMERA_DATA, "Camera", ""},
    {ID_CF, "CACHEFILE", ICON_FILE, "Cache File", ""},
    {ID_CU_LEGACY, "CURVE", ICON_CURVE_DATA, "Curve", ""},
    {ID_VF, "FONT", ICON_FONT_DATA, "Font", ""},
    {ID_GD, "GREASEPENCIL", ICON_GREASEPENCIL, "Grease Pencil", ""},
    {ID_GR, "COLLECTION", ICON_OUTLINER_COLLECTION, "Collection", ""},
    {ID_IM, "IMAGE", ICON_IMAGE_DATA, "Image", ""},
    {ID_KE, "KEY", ICON_SHAPEKEY_DATA, "Key", ""},
    {ID_LA, "LIGHT", ICON_LIGHT_DATA, "Light", ""},
    {ID_LI, "LIBRARY", ICON_LIBRARY_DATA_DIRECT, "Library", ""},
    {ID_LS, "LINESTYLE", ICON_LINE_DATA, "Line Style", ""},
    {ID_LT, "LATTICE", ICON_LATTICE_DATA, "Lattice", ""},
    {ID_MSK, "MASK", ICON_MOD_MASK, "Mask", ""},
    {ID_MA, "MATERIAL", ICON_MATERIAL_DATA, "Material", ""},
    {ID_MB, "META", ICON_META_DATA, "Metaball", ""},
    {ID_ME, "MESH", ICON_MESH_DATA, "Mesh", ""},
    {ID_MC, "MOVIECLIP", ICON_TRACKER, "Movie Clip", ""},
    {ID_NT, "NODETREE", ICON_NODETREE, "Node Tree", ""},
    {ID_OB, "OBJECT", ICON_OBJECT_DATA, "Object", ""},
    {ID_PC, "PAINTCURVE", ICON_CURVE_BEZCURVE, "Paint Curve", ""},
    {ID_PAL, "PALETTE", ICON_COLOR, "Palette", ""},
    {ID_PA, "PARTICLE", ICON_PARTICLE_DATA, "Particle", ""},
    {ID_LP, "LIGHT_PROBE", ICON_LIGHTPROBE_CUBEMAP, "Light Probe", ""},
    {ID_SCE, "SCENE", ICON_SCENE_DATA, "Scene", ""},
    {ID_SIM, "SIMULATION", ICON_PHYSICS, "Simulation", ""}, /* TODO: Use correct icon. */
    {ID_SO, "SOUND", ICON_SOUND, "Sound", ""},
    {ID_SPK, "SPEAKER", ICON_SPEAKER, "Speaker", ""},
    {ID_TXT, "TEXT", ICON_TEXT, "Text", ""},
    {ID_TE, "TEXTURE", ICON_TEXTURE, "Texture", ""},
    {ID_CV, "CURVES", ICON_HAIR, "Hair Curves", ""},
    {ID_PT, "POINTCLOUD", ICON_POINTCLOUD_DATA, "Point Cloud", ""},
    {ID_VO, "VOLUME", ICON_VOLUME_DATA, "Volume", ""},
    {ID_WM, "WINDOWMANAGER", ICON_WINDOW, "Window Manager", ""},
    {ID_WO, "WORLD", ICON_WORLD, "World", ""},
    {ID_WS, "WORKSPACE", ICON_WORKSPACE, "Workspace", ""},
    {0, NULL, 0, NULL, NULL},
};

static const EnumPropertyItem rna_enum_override_library_property_operation_items[] = {
    {IDOVERRIDE_LIBRARY_OP_NOOP,
     "NOOP",
     0,
     "No-Op",
     "Does nothing, prevents adding actual overrides (NOT USED)"},
    {IDOVERRIDE_LIBRARY_OP_REPLACE,
     "REPLACE",
     0,
     "Replace",
     "Replace value of reference by overriding one"},
    {IDOVERRIDE_LIBRARY_OP_ADD,
     "DIFF_ADD",
     0,
     "Differential",
     "Stores and apply difference between reference and local value (NOT USED)"},
    {IDOVERRIDE_LIBRARY_OP_SUBTRACT,
     "DIFF_SUB",
     0,
     "Differential",
     "Stores and apply difference between reference and local value (NOT USED)"},
    {IDOVERRIDE_LIBRARY_OP_MULTIPLY,
     "FACT_MULTIPLY",
     0,
     "Factor",
     "Stores and apply multiplication factor between reference and local value (NOT USED)"},
    {IDOVERRIDE_LIBRARY_OP_INSERT_AFTER,
     "INSERT_AFTER",
     0,
     "Insert After",
     "Insert a new item into collection after the one referenced in subitem_reference_name or "
     "_index"},
    {IDOVERRIDE_LIBRARY_OP_INSERT_BEFORE,
     "INSERT_BEFORE",
     0,
     "Insert Before",
     "Insert a new item into collection after the one referenced in subitem_reference_name or "
     "_index (NOT USED)"},
    {0, NULL, 0, NULL, NULL},
};

/**
 * \note Uses #IDFilterEnumPropertyItem, not EnumPropertyItem, to support 64 bit items.
 */
const struct IDFilterEnumPropertyItem rna_enum_id_type_filter_items[] = {
    /* Datablocks */
    {FILTER_ID_AC, "filter_action", ICON_ACTION, "Actions", "Show Action data-blocks"},
    {FILTER_ID_AR,
     "filter_armature",
     ICON_ARMATURE_DATA,
     "Armatures",
     "Show Armature data-blocks"},
    {FILTER_ID_BR, "filter_brush", ICON_BRUSH_DATA, "Brushes", "Show Brushes data-blocks"},
    {FILTER_ID_CA, "filter_camera", ICON_CAMERA_DATA, "Cameras", "Show Camera data-blocks"},
    {FILTER_ID_CF, "filter_cachefile", ICON_FILE, "Cache Files", "Show Cache File data-blocks"},
    {FILTER_ID_CU_LEGACY, "filter_curve", ICON_CURVE_DATA, "Curves", "Show Curve data-blocks"},
    {FILTER_ID_GD,
     "filter_grease_pencil",
     ICON_GREASEPENCIL,
     "Grease Pencil",
     "Show Grease pencil data-blocks"},
    {FILTER_ID_GR,
     "filter_group",
     ICON_OUTLINER_COLLECTION,
     "Collections",
     "Show Collection data-blocks"},
    {FILTER_ID_CV, "filter_hair", ICON_HAIR_DATA, "Hair Curves", "Show/hide Hair Curves data"},
    {FILTER_ID_IM, "filter_image", ICON_IMAGE_DATA, "Images", "Show Image data"},
    {FILTER_ID_LA, "filter_light", ICON_LIGHT_DATA, "Lights", "Show Light data"},
    {FILTER_ID_LP,
     "filter_light_probe",
     ICON_OUTLINER_DATA_LIGHTPROBE,
     "Light Probes",
     "Show Light Probe data-blocks"},
    {FILTER_ID_LS,
     "filter_linestyle",
     ICON_LINE_DATA,
     "Freestyle Linestyles",
     "Show Freestyle's Line Style data-blocks"},
    {FILTER_ID_LT, "filter_lattice", ICON_LATTICE_DATA, "Lattices", "Show Lattice data-blocks"},
    {FILTER_ID_MA,
     "filter_material",
     ICON_MATERIAL_DATA,
     "Materials",
     "Show Material data-blocks"},
    {FILTER_ID_MB, "filter_metaball", ICON_META_DATA, "Metaballs", "Show Metaball data-blocks"},
    {FILTER_ID_MC,
     "filter_movie_clip",
     ICON_TRACKER,
     "Movie Clips",
     "Show Movie Clip data-blocks"},
    {FILTER_ID_ME, "filter_mesh", ICON_MESH_DATA, "Meshes", "Show Mesh data-blocks"},
    {FILTER_ID_MSK, "filter_mask", ICON_MOD_MASK, "Masks", "Show Mask data-blocks"},
    {FILTER_ID_NT, "filter_node_tree", ICON_NODETREE, "Node Trees", "Show Node Tree data-blocks"},
    {FILTER_ID_OB, "filter_object", ICON_OBJECT_DATA, "Objects", "Show Object data-blocks"},
    {FILTER_ID_PA,
     "filter_particle_settings",
     ICON_PARTICLE_DATA,
     "Particles Settings",
     "Show Particle Settings data-blocks"},
    {FILTER_ID_PAL, "filter_palette", ICON_COLOR, "Palettes", "Show Palette data-blocks"},
    {FILTER_ID_PC,
     "filter_paint_curve",
     ICON_CURVE_BEZCURVE,
     "Paint Curves",
     "Show Paint Curve data-blocks"},
    {FILTER_ID_PT,
     "filter_pointcloud",
     ICON_POINTCLOUD_DATA,
     "Point Clouds",
     "Show/hide Point Cloud data-blocks"},
    {FILTER_ID_SCE, "filter_scene", ICON_SCENE_DATA, "Scenes", "Show Scene data-blocks"},
    {FILTER_ID_SIM,
     "filter_simulation",
     ICON_PHYSICS,
     "Simulations",
     "Show Simulation data-blocks"}, /* TODO: Use correct icon. */
    {FILTER_ID_SPK, "filter_speaker", ICON_SPEAKER, "Speakers", "Show Speaker data-blocks"},
    {FILTER_ID_SO, "filter_sound", ICON_SOUND, "Sounds", "Show Sound data-blocks"},
    {FILTER_ID_TE, "filter_texture", ICON_TEXTURE_DATA, "Textures", "Show Texture data-blocks"},
    {FILTER_ID_TXT, "filter_text", ICON_TEXT, "Texts", "Show Text data-blocks"},
    {FILTER_ID_VF, "filter_font", ICON_FONT_DATA, "Fonts", "Show Font data-blocks"},
    {FILTER_ID_VO, "filter_volume", ICON_VOLUME_DATA, "Volumes", "Show/hide Volume data-blocks"},
    {FILTER_ID_WO, "filter_world", ICON_WORLD_DATA, "Worlds", "Show World data-blocks"},
    {FILTER_ID_WS,
     "filter_work_space",
     ICON_WORKSPACE,
     "Workspaces",
     "Show workspace data-blocks"},
    {0, NULL, 0, NULL, NULL},
};

#ifdef RNA_RUNTIME

#  include "DNA_anim_types.h"

#  include "BLI_listbase.h"
#  include "BLI_math_base.h"

#  include "BKE_anim_data.h"
#  include "BKE_global.h" /* XXX, remove me */
#  include "BKE_idprop.h"
#  include "BKE_idtype.h"
#  include "BKE_lib_override.h"
#  include "BKE_lib_query.h"
#  include "BKE_lib_remap.h"
#  include "BKE_library.h"
#  include "BKE_material.h"
#  include "BKE_vfont.h"

#  include "DEG_depsgraph.h"
#  include "DEG_depsgraph_build.h"
#  include "DEG_depsgraph_query.h"

#  include "ED_asset.h"

#  include "WM_api.h"

void rna_ID_override_library_property_operation_refname_get(PointerRNA *ptr, char *value)
{
  IDOverrideLibraryPropertyOperation *opop = ptr->data;
  strcpy(value, (opop->subitem_reference_name == NULL) ? "" : opop->subitem_reference_name);
}

int rna_ID_override_library_property_operation_refname_length(PointerRNA *ptr)
{
  IDOverrideLibraryPropertyOperation *opop = ptr->data;
  return (opop->subitem_reference_name == NULL) ? 0 : strlen(opop->subitem_reference_name);
}

void rna_ID_override_library_property_operation_locname_get(PointerRNA *ptr, char *value)
{
  IDOverrideLibraryPropertyOperation *opop = ptr->data;
  strcpy(value, (opop->subitem_local_name == NULL) ? "" : opop->subitem_local_name);
}

int rna_ID_override_library_property_operation_locname_length(PointerRNA *ptr)
{
  IDOverrideLibraryPropertyOperation *opop = ptr->data;
  return (opop->subitem_local_name == NULL) ? 0 : strlen(opop->subitem_local_name);
}

/* name functions that ignore the first two ID characters */
void rna_ID_name_get(PointerRNA *ptr, char *value)
{
  ID *id = (ID *)ptr->data;
  BLI_strncpy(value, id->name + 2, sizeof(id->name) - 2);
}

int rna_ID_name_length(PointerRNA *ptr)
{
  ID *id = (ID *)ptr->data;
  return strlen(id->name + 2);
}

void rna_ID_name_set(PointerRNA *ptr, const char *value)
{
  ID *id = (ID *)ptr->data;
  BLI_strncpy_utf8(id->name + 2, value, sizeof(id->name) - 2);
  BLI_assert(BKE_id_is_in_global_main(id));
  BLI_libblock_ensure_unique_name(G_MAIN, id->name);

  if (GS(id->name) == ID_OB) {
    Object *ob = (Object *)id;
    if (ob->type == OB_MBALL) {
      DEG_id_tag_update(&ob->id, ID_RECALC_GEOMETRY);
    }
  }
}

static int rna_ID_name_editable(PointerRNA *ptr, const char **UNUSED(r_info))
{
  ID *id = (ID *)ptr->data;

  if (GS(id->name) == ID_VF) {
    VFont *vfont = (VFont *)id;
    if (BKE_vfont_is_builtin(vfont)) {
      return 0;
    }
  }
  else if (!BKE_id_is_in_global_main(id)) {
    return 0;
  }

  return PROP_EDITABLE;
}

void rna_ID_name_full_get(PointerRNA *ptr, char *value)
{
  ID *id = (ID *)ptr->data;
  BKE_id_full_name_get(value, id, 0);
}

int rna_ID_name_full_length(PointerRNA *ptr)
{
  ID *id = (ID *)ptr->data;
  char name[MAX_ID_FULL_NAME];
  BKE_id_full_name_get(name, id, 0);
  return strlen(name);
}

static int rna_ID_is_evaluated_get(PointerRNA *ptr)
{
  ID *id = (ID *)ptr->data;

  return (DEG_get_original_id(id) != id);
}

static PointerRNA rna_ID_original_get(PointerRNA *ptr)
{
  ID *id = (ID *)ptr->data;

  return rna_pointer_inherit_refine(ptr, &RNA_ID, DEG_get_original_id(id));
}

short RNA_type_to_ID_code(const StructRNA *type)
{
  const StructRNA *base_type = RNA_struct_base_child_of(type, &RNA_ID);
  if (UNLIKELY(base_type == NULL)) {
    return 0;
  }
  if (base_type == &RNA_Action) {
    return ID_AC;
  }
  if (base_type == &RNA_Armature) {
    return ID_AR;
  }
  if (base_type == &RNA_Brush) {
    return ID_BR;
  }
  if (base_type == &RNA_CacheFile) {
    return ID_CF;
  }
  if (base_type == &RNA_Camera) {
    return ID_CA;
  }
  if (base_type == &RNA_Curve) {
    return ID_CU_LEGACY;
  }
  if (base_type == &RNA_GreasePencil) {
    return ID_GD;
  }
  if (base_type == &RNA_Collection) {
    return ID_GR;
  }
  if (base_type == &RNA_Image) {
    return ID_IM;
  }
  if (base_type == &RNA_Key) {
    return ID_KE;
  }
  if (base_type == &RNA_Light) {
    return ID_LA;
  }
  if (base_type == &RNA_Library) {
    return ID_LI;
  }
  if (base_type == &RNA_FreestyleLineStyle) {
    return ID_LS;
  }
#  ifdef WITH_NEW_CURVES_TYPE
  if (base_type == &RNA_Curves) {
    return ID_CV;
  }
#  endif
  if (base_type == &RNA_Lattice) {
    return ID_LT;
  }
  if (base_type == &RNA_Material) {
    return ID_MA;
  }
  if (base_type == &RNA_MetaBall) {
    return ID_MB;
  }
  if (base_type == &RNA_MovieClip) {
    return ID_MC;
  }
  if (base_type == &RNA_Mesh) {
    return ID_ME;
  }
  if (base_type == &RNA_Mask) {
    return ID_MSK;
  }
  if (base_type == &RNA_NodeTree) {
    return ID_NT;
  }
  if (base_type == &RNA_Object) {
    return ID_OB;
  }
  if (base_type == &RNA_ParticleSettings) {
    return ID_PA;
  }
  if (base_type == &RNA_Palette) {
    return ID_PAL;
  }
  if (base_type == &RNA_PaintCurve) {
    return ID_PC;
  }
  if (base_type == &RNA_PointCloud) {
    return ID_PT;
  }
  if (base_type == &RNA_LightProbe) {
    return ID_LP;
  }
  if (base_type == &RNA_Scene) {
    return ID_SCE;
  }
  if (base_type == &RNA_Screen) {
    return ID_SCR;
  }
#  ifdef WITH_SIMULATION_DATABLOCK
  if (base_type == &RNA_Simulation) {
    return ID_SIM;
  }
#  endif
  if (base_type == &RNA_Sound) {
    return ID_SO;
  }
  if (base_type == &RNA_Speaker) {
    return ID_SPK;
  }
  if (base_type == &RNA_Texture) {
    return ID_TE;
  }
  if (base_type == &RNA_Text) {
    return ID_TXT;
  }
  if (base_type == &RNA_VectorFont) {
    return ID_VF;
  }
  if (base_type == &RNA_Volume) {
    return ID_VO;
  }
  if (base_type == &RNA_WorkSpace) {
    return ID_WS;
  }
  if (base_type == &RNA_World) {
    return ID_WO;
  }
  if (base_type == &RNA_WindowManager) {
    return ID_WM;
  }

  return 0;
}

StructRNA *ID_code_to_RNA_type(short idcode)
{
  /* NOTE: this switch doesn't use a 'default',
   * so adding new ID's causes a warning. */
  switch ((ID_Type)idcode) {
    case ID_AC:
      return &RNA_Action;
    case ID_AR:
      return &RNA_Armature;
    case ID_BR:
      return &RNA_Brush;
    case ID_CA:
      return &RNA_Camera;
    case ID_CF:
      return &RNA_CacheFile;
    case ID_CU_LEGACY:
      return &RNA_Curve;
    case ID_GD:
      return &RNA_GreasePencil;
    case ID_GR:
      return &RNA_Collection;
    case ID_CV:
#  ifdef WITH_NEW_CURVES_TYPE
      return &RNA_Curves;
#  else
      return &RNA_ID;
#  endif
    case ID_IM:
      return &RNA_Image;
    case ID_KE:
      return &RNA_Key;
    case ID_LA:
      return &RNA_Light;
    case ID_LI:
      return &RNA_Library;
    case ID_LS:
      return &RNA_FreestyleLineStyle;
    case ID_LT:
      return &RNA_Lattice;
    case ID_MA:
      return &RNA_Material;
    case ID_MB:
      return &RNA_MetaBall;
    case ID_MC:
      return &RNA_MovieClip;
    case ID_ME:
      return &RNA_Mesh;
    case ID_MSK:
      return &RNA_Mask;
    case ID_NT:
      return &RNA_NodeTree;
    case ID_OB:
      return &RNA_Object;
    case ID_PA:
      return &RNA_ParticleSettings;
    case ID_PAL:
      return &RNA_Palette;
    case ID_PC:
      return &RNA_PaintCurve;
    case ID_PT:
      return &RNA_PointCloud;
    case ID_LP:
      return &RNA_LightProbe;
    case ID_SCE:
      return &RNA_Scene;
    case ID_SCR:
      return &RNA_Screen;
    case ID_SIM:
#  ifdef WITH_SIMULATION_DATABLOCK
      return &RNA_Simulation;
#  else
      return &RNA_ID;
#  endif
    case ID_SO:
      return &RNA_Sound;
    case ID_SPK:
      return &RNA_Speaker;
    case ID_TE:
      return &RNA_Texture;
    case ID_TXT:
      return &RNA_Text;
    case ID_VF:
      return &RNA_VectorFont;
    case ID_VO:
      return &RNA_Volume;
    case ID_WM:
      return &RNA_WindowManager;
    case ID_WO:
      return &RNA_World;
    case ID_WS:
      return &RNA_WorkSpace;

    /* deprecated */
    case ID_IP:
      break;
  }

  return &RNA_ID;
}

StructRNA *rna_ID_refine(PointerRNA *ptr)
{
  ID *id = (ID *)ptr->data;

  return ID_code_to_RNA_type(GS(id->name));
}

IDProperty **rna_ID_idprops(PointerRNA *ptr)
{
  ID *id = (ID *)ptr->data;
  return &id->properties;
}

void rna_ID_fake_user_set(PointerRNA *ptr, bool value)
{
  ID *id = (ID *)ptr->data;

  if (value) {
    id_fake_user_set(id);
  }
  else {
    id_fake_user_clear(id);
  }
}

IDProperty **rna_PropertyGroup_idprops(PointerRNA *ptr)
{
  return (IDProperty **)&ptr->data;
}

void rna_PropertyGroup_unregister(Main *UNUSED(bmain), StructRNA *type)
{
  RNA_struct_free(&BLENDER_RNA, type);
}

StructRNA *rna_PropertyGroup_register(Main *UNUSED(bmain),
                                      ReportList *reports,
                                      void *data,
                                      const char *identifier,
                                      StructValidateFunc validate,
                                      StructCallbackFunc UNUSED(call),
                                      StructFreeFunc UNUSED(free))
{
  PointerRNA dummyptr;

  /* create dummy pointer */
  RNA_pointer_create(NULL, &RNA_PropertyGroup, NULL, &dummyptr);

  /* validate the python class */
  if (validate(&dummyptr, data, NULL) != 0) {
    return NULL;
  }

  /* NOTE: it looks like there is no length limit on the srna id since its
   * just a char pointer, but take care here, also be careful that python
   * owns the string pointer which it could potentially free while blender
   * is running. */
  if (BLI_strnlen(identifier, MAX_IDPROP_NAME) == MAX_IDPROP_NAME) {
    BKE_reportf(reports,
                RPT_ERROR,
                "Registering id property class: '%s' is too long, maximum length is %d",
                identifier,
                MAX_IDPROP_NAME);
    return NULL;
  }

  return RNA_def_struct_ptr(&BLENDER_RNA, identifier, &RNA_PropertyGroup); /* XXX */
}

StructRNA *rna_PropertyGroup_refine(PointerRNA *ptr)
{
  return ptr->type;
}

static ID *rna_ID_evaluated_get(ID *id, struct Depsgraph *depsgraph)
{
  return DEG_get_evaluated_id(depsgraph, id);
}

static ID *rna_ID_copy(ID *id, Main *bmain)
{
  ID *newid = BKE_id_copy(bmain, id);

  if (newid != NULL) {
    id_us_min(newid);
  }

  WM_main_add_notifier(NC_ID | NA_ADDED, NULL);

  return newid;
}

static void rna_ID_asset_mark(ID *id)
{
  if (ED_asset_mark_id(id)) {
    WM_main_add_notifier(NC_ID | NA_EDITED, NULL);
    WM_main_add_notifier(NC_ASSET | NA_ADDED, NULL);
  }
}

static void rna_ID_asset_generate_preview(ID *id, bContext *C)
{
  ED_asset_generate_preview(C, id);

  WM_main_add_notifier(NC_ID | NA_EDITED, NULL);
  WM_main_add_notifier(NC_ASSET | NA_EDITED, NULL);
}

static void rna_ID_asset_clear(ID *id)
{
  if (ED_asset_clear_id(id)) {
    WM_main_add_notifier(NC_ID | NA_EDITED, NULL);
    WM_main_add_notifier(NC_ASSET | NA_REMOVED, NULL);
  }
}

static ID *rna_ID_override_create(ID *id, Main *bmain, bool remap_local_usages)
{
  if (!ID_IS_OVERRIDABLE_LIBRARY(id)) {
    return NULL;
  }

  if (remap_local_usages) {
    BKE_main_id_tag_all(bmain, LIB_TAG_DOIT, true);
  }

  ID *local_id = BKE_lib_override_library_create_from_id(bmain, id, remap_local_usages);

  if (remap_local_usages) {
    BKE_main_id_tag_all(bmain, LIB_TAG_DOIT, false);
  }

  WM_main_add_notifier(NC_ID | NA_ADDED, NULL);
  WM_main_add_notifier(NC_WM | ND_LIB_OVERRIDE_CHANGED, NULL);

  return local_id;
}

static ID *rna_ID_override_hierarchy_create(
    ID *id, Main *bmain, Scene *scene, ViewLayer *view_layer, ID *id_instance_hint)
{
  if (!ID_IS_OVERRIDABLE_LIBRARY(id)) {
    return NULL;
  }

  BKE_main_id_tag_all(bmain, LIB_TAG_DOIT, false);

  ID *id_root_override = NULL;
  BKE_lib_override_library_create(
      bmain, scene, view_layer, NULL, id, id, id_instance_hint, &id_root_override);

  WM_main_add_notifier(NC_ID | NA_ADDED, NULL);
  WM_main_add_notifier(NC_WM | ND_LIB_OVERRIDE_CHANGED, NULL);

  return id_root_override;
}

static void rna_ID_override_template_create(ID *id, ReportList *reports)
{
  if (!U.experimental.use_override_templates) {
    BKE_report(reports, RPT_ERROR, "Override template experimental feature is disabled");
    return;
  }
  if (ID_IS_LINKED(id)) {
    BKE_report(reports, RPT_ERROR, "Unable to create override template for linked data-blocks");
    return;
  }
  if (ID_IS_OVERRIDE_LIBRARY(id)) {
    BKE_report(
        reports, RPT_ERROR, "Unable to create override template for overridden data-blocks");
    return;
  }
  BKE_lib_override_library_template_create(id);

  WM_main_add_notifier(NC_WM | ND_LIB_OVERRIDE_CHANGED, NULL);
}

static void rna_ID_override_library_operations_update(ID *id,
                                                      IDOverrideLibrary *UNUSED(override_library),
                                                      Main *bmain,
                                                      ReportList *reports)
{
  if (!ID_IS_OVERRIDE_LIBRARY_REAL(id)) {
    BKE_reportf(reports, RPT_ERROR, "ID '%s' isn't an override", id->name);
    return;
  }

  if (ID_IS_LINKED(id)) {
    BKE_reportf(reports, RPT_ERROR, "ID '%s' is linked, cannot edit its overrides", id->name);
    return;
  }

  BKE_lib_override_library_operations_create(bmain, id);

  WM_main_add_notifier(NC_WM | ND_LIB_OVERRIDE_CHANGED, NULL);
}

static void rna_ID_override_library_reset(ID *id,
                                          IDOverrideLibrary *UNUSED(override_library),
                                          Main *bmain,
                                          ReportList *reports,
                                          bool do_hierarchy,
                                          bool set_system_override)
{
  if (!ID_IS_OVERRIDE_LIBRARY_REAL(id)) {
    BKE_reportf(reports, RPT_ERROR, "ID '%s' isn't an override", id->name);
    return;
  }

  if (do_hierarchy) {
    BKE_lib_override_library_id_hierarchy_reset(bmain, id, set_system_override);
  }
  else {
    BKE_lib_override_library_id_reset(bmain, id, set_system_override);
  }

  WM_main_add_notifier(NC_WM | ND_LIB_OVERRIDE_CHANGED, NULL);
}

static void rna_ID_override_library_destroy(ID *id,
                                            IDOverrideLibrary *UNUSED(override_library),
                                            Main *bmain,
                                            ReportList *reports,
                                            bool do_hierarchy)
{
  if (!ID_IS_OVERRIDE_LIBRARY_REAL(id)) {
    BKE_reportf(reports, RPT_ERROR, "ID '%s' isn't an override", id->name);
    return;
  }

  if (do_hierarchy) {
    BKE_lib_override_library_delete(bmain, id);
  }
  else {
    BKE_libblock_remap(bmain, id, id->override_library->reference, ID_REMAP_SKIP_INDIRECT_USAGE);
    BKE_id_delete(bmain, id);
  }

  WM_main_add_notifier(NC_WM | ND_LIB_OVERRIDE_CHANGED, NULL);
}

static IDOverrideLibraryProperty *rna_ID_override_library_properties_add(
    IDOverrideLibrary *override_library, ReportList *reports, const char rna_path[])
{
  bool created;
  IDOverrideLibraryProperty *result = BKE_lib_override_library_property_get(
      override_library, rna_path, &created);

  if (!created) {
    BKE_report(reports, RPT_DEBUG, "No new override property created, property already exists");
  }

  WM_main_add_notifier(NC_WM | ND_LIB_OVERRIDE_CHANGED, NULL);
  return result;
}

static void rna_ID_override_library_properties_remove(IDOverrideLibrary *override_library,
                                                      ReportList *reports,
                                                      IDOverrideLibraryProperty *override_property)
{
  if (BLI_findindex(&override_library->properties, override_property) == -1) {
    BKE_report(reports, RPT_ERROR, "Override property cannot be removed");
    return;
  }

  BKE_lib_override_library_property_delete(override_library, override_property);

  WM_main_add_notifier(NC_WM | ND_LIB_OVERRIDE_CHANGED, NULL);
}

static IDOverrideLibraryPropertyOperation *rna_ID_override_library_property_operations_add(
    IDOverrideLibraryProperty *override_property,
    ReportList *reports,
    int operation,
    const char *subitem_refname,
    const char *subitem_locname,
    int subitem_refindex,
    int subitem_locindex)
{
  bool created;
  bool strict;
  IDOverrideLibraryPropertyOperation *result = BKE_lib_override_library_property_operation_get(
      override_property,
      operation,
      subitem_refname,
      subitem_locname,
      subitem_refindex,
      subitem_locindex,
      false,
      &strict,
      &created);
  if (!created) {
    BKE_report(reports, RPT_DEBUG, "No new override operation created, operation already exists");
  }

  WM_main_add_notifier(NC_WM | ND_LIB_OVERRIDE_CHANGED, NULL);
  return result;
}

static void rna_ID_override_library_property_operations_remove(
    IDOverrideLibraryProperty *override_property,
    ReportList *reports,
    IDOverrideLibraryPropertyOperation *override_operation)
{
  if (BLI_findindex(&override_property->operations, override_operation) == -1) {
    BKE_report(reports, RPT_ERROR, "Override operation cannot be removed");
    return;
  }

  BKE_lib_override_library_property_operation_delete(override_property, override_operation);

  WM_main_add_notifier(NC_WM | ND_LIB_OVERRIDE_CHANGED, NULL);
}

static void rna_ID_update_tag(ID *id, Main *bmain, ReportList *reports, int flag)
{
  /* XXX, new function for this! */
#  if 0
  if (ob->type == OB_FONT) {
    Curve *cu = ob->data;
    freedisplist(&cu->disp);
    BKE_vfont_to_curve(bmain, sce, ob, FO_EDIT, NULL);
  }
#  endif

  if (flag == 0) {
    /* pass */
  }
  else {
    int allow_flag = 0;

    /* ensure flag us correct for the type */
    switch (GS(id->name)) {
      case ID_OB:
        /* TODO(sergey): This is kind of difficult to predict since different
         * object types supports different flags. Maybe does not worth checking
         * for this at all. Or maybe let dependency graph to return whether
         * the tag was valid or not. */
        allow_flag = ID_RECALC_ALL;
        break;
        /* Could add particle updates later */
#  if 0
      case ID_PA:
        allow_flag = OB_RECALC_ALL | PSYS_RECALC;
        break;
#  endif
      case ID_AC:
        allow_flag = ID_RECALC_ANIMATION;
        break;
      default:
        if (id_can_have_animdata(id)) {
          allow_flag = ID_RECALC_ANIMATION;
        }
    }

    if (flag & ~allow_flag) {
      StructRNA *srna = ID_code_to_RNA_type(GS(id->name));
      BKE_reportf(reports,
                  RPT_ERROR,
                  "%s is not compatible with %s 'refresh' options",
                  RNA_struct_identifier(srna),
                  allow_flag ? "the specified" : "any");
      return;
    }
  }

  DEG_id_tag_update_ex(bmain, id, flag);
}

static void rna_ID_user_clear(ID *id)
{
  id_fake_user_clear(id);
  id->us = 0; /* don't save */
}

static void rna_ID_user_remap(ID *id, Main *bmain, ID *new_id)
{
  if ((GS(id->name) == GS(new_id->name)) && (id != new_id)) {
    /* For now, do not allow remapping data in linked data from here... */
    BKE_libblock_remap(
        bmain, id, new_id, ID_REMAP_SKIP_INDIRECT_USAGE | ID_REMAP_SKIP_NEVER_NULL_USAGE);
  }
}

static struct ID *rna_ID_make_local(struct ID *self, Main *bmain, bool UNUSED(clear_proxy))
{
  BKE_lib_id_make_local(bmain, self, 0);

  ID *ret_id = self->newid ? self->newid : self;
  BKE_id_newptr_and_tag_clear(self);
  return ret_id;
}

static AnimData *rna_ID_animation_data_create(ID *id, Main *bmain)
{
  AnimData *adt = BKE_animdata_ensure_id(id);
  DEG_relations_tag_update(bmain);
  return adt;
}

static void rna_ID_animation_data_free(ID *id, Main *bmain)
{
  BKE_animdata_free(id, true);
  DEG_relations_tag_update(bmain);
}

#  ifdef WITH_PYTHON
void **rna_ID_instance(PointerRNA *ptr)
{
  ID *id = (ID *)ptr->data;
  return &id->py_instance;
}
#  endif

static void rna_IDPArray_begin(CollectionPropertyIterator *iter, PointerRNA *ptr)
{
  IDProperty *prop = (IDProperty *)ptr->data;
  rna_iterator_array_begin(iter, IDP_IDPArray(prop), sizeof(IDProperty), prop->len, 0, NULL);
}

static int rna_IDPArray_length(PointerRNA *ptr)
{
  IDProperty *prop = (IDProperty *)ptr->data;
  return prop->len;
}

int rna_IDMaterials_assign_int(PointerRNA *ptr, int key, const PointerRNA *assign_ptr)
{
  ID *id = ptr->owner_id;
  short *totcol = BKE_id_material_len_p(id);
  Material *mat_id = (Material *)assign_ptr->owner_id;
  if (totcol && (key >= 0 && key < *totcol)) {
    BLI_assert(BKE_id_is_in_global_main(id));
    BLI_assert(BKE_id_is_in_global_main(&mat_id->id));
    BKE_id_material_assign(G_MAIN, id, mat_id, key + 1);
    return 1;
  }
  else {
    return 0;
  }
}

static void rna_IDMaterials_append_id(ID *id, Main *bmain, Material *ma)
{
  BKE_id_material_append(bmain, id, ma);

  WM_main_add_notifier(NC_OBJECT | ND_DRAW, id);
  WM_main_add_notifier(NC_OBJECT | ND_OB_SHADING, id);
}

static Material *rna_IDMaterials_pop_id(ID *id, Main *bmain, ReportList *reports, int index_i)
{
  Material *ma;
  short *totcol = BKE_id_material_len_p(id);
  const short totcol_orig = *totcol;
  if (index_i < 0) {
    index_i += (*totcol);
  }

  if ((index_i < 0) || (index_i >= (*totcol))) {
    BKE_report(reports, RPT_ERROR, "Index out of range");
    return NULL;
  }

  ma = BKE_id_material_pop(bmain, id, index_i);

  if (*totcol == totcol_orig) {
    BKE_report(reports, RPT_ERROR, "No material to removed");
    return NULL;
  }

  DEG_id_tag_update(id, ID_RECALC_GEOMETRY);
  WM_main_add_notifier(NC_OBJECT | ND_DRAW, id);
  WM_main_add_notifier(NC_OBJECT | ND_OB_SHADING, id);

  return ma;
}

static void rna_IDMaterials_clear_id(ID *id, Main *bmain)
{
  BKE_id_material_clear(bmain, id);

  DEG_id_tag_update(id, ID_RECALC_GEOMETRY);
  WM_main_add_notifier(NC_OBJECT | ND_DRAW, id);
  WM_main_add_notifier(NC_OBJECT | ND_OB_SHADING, id);
}

static void rna_Library_filepath_set(PointerRNA *ptr, const char *value)
{
  Library *lib = (Library *)ptr->data;
  BLI_assert(BKE_id_is_in_global_main(&lib->id));
  BKE_library_filepath_set(G_MAIN, lib, value);
}

/* ***** ImagePreview ***** */

static void rna_ImagePreview_is_custom_set(PointerRNA *ptr, int value, enum eIconSizes size)
{
  ID *id = ptr->owner_id;
  PreviewImage *prv_img = (PreviewImage *)ptr->data;

  if (id != NULL) {
    BLI_assert(prv_img == BKE_previewimg_id_ensure(id));
  }

  if ((value && (prv_img->flag[size] & PRV_USER_EDITED)) ||
      (!value && !(prv_img->flag[size] & PRV_USER_EDITED))) {
    return;
  }

  if (value) {
    prv_img->flag[size] |= PRV_USER_EDITED;
  }
  else {
    prv_img->flag[size] &= ~PRV_USER_EDITED;
  }

  prv_img->flag[size] |= PRV_CHANGED;

  BKE_previewimg_clear_single(prv_img, size);
}

static void rna_ImagePreview_size_get(PointerRNA *ptr, int *values, enum eIconSizes size)
{
  ID *id = ptr->owner_id;
  PreviewImage *prv_img = (PreviewImage *)ptr->data;

  if (id != NULL) {
    BLI_assert(prv_img == BKE_previewimg_id_ensure(id));
  }

  BKE_previewimg_ensure(prv_img, size);

  values[0] = prv_img->w[size];
  values[1] = prv_img->h[size];
}

static void rna_ImagePreview_size_set(PointerRNA *ptr, const int *values, enum eIconSizes size)
{
  ID *id = ptr->owner_id;
  PreviewImage *prv_img = (PreviewImage *)ptr->data;

  if (id != NULL) {
    BLI_assert(prv_img == BKE_previewimg_id_ensure(id));
  }

  BKE_previewimg_clear_single(prv_img, size);

  if (values[0] && values[1]) {
    prv_img->rect[size] = MEM_callocN(values[0] * values[1] * sizeof(unsigned int), "prv_rect");

    prv_img->w[size] = values[0];
    prv_img->h[size] = values[1];
  }

  prv_img->flag[size] |= (PRV_CHANGED | PRV_USER_EDITED);
}

static int rna_ImagePreview_pixels_get_length(PointerRNA *ptr,
                                              int length[RNA_MAX_ARRAY_DIMENSION],
                                              enum eIconSizes size)
{
  ID *id = ptr->owner_id;
  PreviewImage *prv_img = (PreviewImage *)ptr->data;

  if (id != NULL) {
    BLI_assert(prv_img == BKE_previewimg_id_ensure(id));
  }

  BKE_previewimg_ensure(prv_img, size);

  length[0] = prv_img->w[size] * prv_img->h[size];

  return length[0];
}

static void rna_ImagePreview_pixels_get(PointerRNA *ptr, int *values, enum eIconSizes size)
{
  ID *id = ptr->owner_id;
  PreviewImage *prv_img = (PreviewImage *)ptr->data;

  if (id != NULL) {
    BLI_assert(prv_img == BKE_previewimg_id_ensure(id));
  }

  BKE_previewimg_ensure(prv_img, size);

  memcpy(values, prv_img->rect[size], prv_img->w[size] * prv_img->h[size] * sizeof(unsigned int));
}

static void rna_ImagePreview_pixels_set(PointerRNA *ptr, const int *values, enum eIconSizes size)
{
  ID *id = ptr->owner_id;
  PreviewImage *prv_img = (PreviewImage *)ptr->data;

  if (id != NULL) {
    BLI_assert(prv_img == BKE_previewimg_id_ensure(id));
  }

  memcpy(prv_img->rect[size], values, prv_img->w[size] * prv_img->h[size] * sizeof(unsigned int));
  prv_img->flag[size] |= PRV_USER_EDITED;
}

static int rna_ImagePreview_pixels_float_get_length(PointerRNA *ptr,
                                                    int length[RNA_MAX_ARRAY_DIMENSION],
                                                    enum eIconSizes size)
{
  ID *id = ptr->owner_id;
  PreviewImage *prv_img = (PreviewImage *)ptr->data;

  BLI_assert(sizeof(unsigned int) == 4);

  if (id != NULL) {
    BLI_assert(prv_img == BKE_previewimg_id_ensure(id));
  }

  BKE_previewimg_ensure(prv_img, size);

  length[0] = prv_img->w[size] * prv_img->h[size] * 4;

  return length[0];
}

static void rna_ImagePreview_pixels_float_get(PointerRNA *ptr, float *values, enum eIconSizes size)
{
  ID *id = ptr->owner_id;
  PreviewImage *prv_img = (PreviewImage *)ptr->data;

  unsigned char *data = (unsigned char *)prv_img->rect[size];
  const size_t len = prv_img->w[size] * prv_img->h[size] * 4;
  size_t i;

  BLI_assert(sizeof(unsigned int) == 4);

  if (id != NULL) {
    BLI_assert(prv_img == BKE_previewimg_id_ensure(id));
  }

  BKE_previewimg_ensure(prv_img, size);

  for (i = 0; i < len; i++) {
    values[i] = data[i] * (1.0f / 255.0f);
  }
}

static void rna_ImagePreview_pixels_float_set(PointerRNA *ptr,
                                              const float *values,
                                              enum eIconSizes size)
{
  ID *id = ptr->owner_id;
  PreviewImage *prv_img = (PreviewImage *)ptr->data;

  unsigned char *data = (unsigned char *)prv_img->rect[size];
  const size_t len = prv_img->w[size] * prv_img->h[size] * 4;
  size_t i;

  BLI_assert(sizeof(unsigned int) == 4);

  if (id != NULL) {
    BLI_assert(prv_img == BKE_previewimg_id_ensure(id));
  }

  for (i = 0; i < len; i++) {
    data[i] = unit_float_to_uchar_clamp(values[i]);
  }
  prv_img->flag[size] |= PRV_USER_EDITED;
}

static void rna_ImagePreview_is_image_custom_set(PointerRNA *ptr, bool value)
{
  rna_ImagePreview_is_custom_set(ptr, value, ICON_SIZE_PREVIEW);
}

static void rna_ImagePreview_image_size_get(PointerRNA *ptr, int *values)
{
  rna_ImagePreview_size_get(ptr, values, ICON_SIZE_PREVIEW);
}

static void rna_ImagePreview_image_size_set(PointerRNA *ptr, const int *values)
{
  rna_ImagePreview_size_set(ptr, values, ICON_SIZE_PREVIEW);
}

static int rna_ImagePreview_image_pixels_get_length(PointerRNA *ptr,
                                                    int length[RNA_MAX_ARRAY_DIMENSION])
{
  return rna_ImagePreview_pixels_get_length(ptr, length, ICON_SIZE_PREVIEW);
}

static void rna_ImagePreview_image_pixels_get(PointerRNA *ptr, int *values)
{
  rna_ImagePreview_pixels_get(ptr, values, ICON_SIZE_PREVIEW);
}

static void rna_ImagePreview_image_pixels_set(PointerRNA *ptr, const int *values)
{
  rna_ImagePreview_pixels_set(ptr, values, ICON_SIZE_PREVIEW);
}

static int rna_ImagePreview_image_pixels_float_get_length(PointerRNA *ptr,
                                                          int length[RNA_MAX_ARRAY_DIMENSION])
{
  return rna_ImagePreview_pixels_float_get_length(ptr, length, ICON_SIZE_PREVIEW);
}

static void rna_ImagePreview_image_pixels_float_get(PointerRNA *ptr, float *values)
{
  rna_ImagePreview_pixels_float_get(ptr, values, ICON_SIZE_PREVIEW);
}

static void rna_ImagePreview_image_pixels_float_set(PointerRNA *ptr, const float *values)
{
  rna_ImagePreview_pixels_float_set(ptr, values, ICON_SIZE_PREVIEW);
}

static void rna_ImagePreview_is_icon_custom_set(PointerRNA *ptr, bool value)
{
  rna_ImagePreview_is_custom_set(ptr, value, ICON_SIZE_ICON);
}

static void rna_ImagePreview_icon_size_get(PointerRNA *ptr, int *values)
{
  rna_ImagePreview_size_get(ptr, values, ICON_SIZE_ICON);
}

static void rna_ImagePreview_icon_size_set(PointerRNA *ptr, const int *values)
{
  rna_ImagePreview_size_set(ptr, values, ICON_SIZE_ICON);
}

static int rna_ImagePreview_icon_pixels_get_length(PointerRNA *ptr,
                                                   int length[RNA_MAX_ARRAY_DIMENSION])
{
  return rna_ImagePreview_pixels_get_length(ptr, length, ICON_SIZE_ICON);
}

static void rna_ImagePreview_icon_pixels_get(PointerRNA *ptr, int *values)
{
  rna_ImagePreview_pixels_get(ptr, values, ICON_SIZE_ICON);
}

static void rna_ImagePreview_icon_pixels_set(PointerRNA *ptr, const int *values)
{
  rna_ImagePreview_pixels_set(ptr, values, ICON_SIZE_ICON);
}

static int rna_ImagePreview_icon_pixels_float_get_length(PointerRNA *ptr,
                                                         int length[RNA_MAX_ARRAY_DIMENSION])
{
  return rna_ImagePreview_pixels_float_get_length(ptr, length, ICON_SIZE_ICON);
}

static void rna_ImagePreview_icon_pixels_float_get(PointerRNA *ptr, float *values)
{
  rna_ImagePreview_pixels_float_get(ptr, values, ICON_SIZE_ICON);
}

static void rna_ImagePreview_icon_pixels_float_set(PointerRNA *ptr, const float *values)
{
  rna_ImagePreview_pixels_float_set(ptr, values, ICON_SIZE_ICON);
}

static int rna_ImagePreview_icon_id_get(PointerRNA *ptr)
{
  /* Using a callback here allows us to only generate icon matching
   * that preview when icon_id is requested. */
  return BKE_icon_preview_ensure(ptr->owner_id, (PreviewImage *)(ptr->data));
}
static void rna_ImagePreview_icon_reload(PreviewImage *prv)
{
  /* will lazy load on next use, but only in case icon is not user-modified! */
  if (!(prv->flag[ICON_SIZE_ICON] & PRV_USER_EDITED) &&
      !(prv->flag[ICON_SIZE_PREVIEW] & PRV_USER_EDITED)) {
    BKE_previewimg_clear(prv);
  }
}

static PointerRNA rna_IDPreview_get(PointerRNA *ptr)
{
  ID *id = (ID *)ptr->data;
  PreviewImage *prv_img = BKE_previewimg_id_get(id);

  return rna_pointer_inherit_refine(ptr, &RNA_ImagePreview, prv_img);
}

static IDProperty **rna_IDPropertyWrapPtr_idprops(PointerRNA *ptr)
{
  if (ptr == NULL) {
    return NULL;
  }
  return (IDProperty **)&ptr->data;
}

static void rna_Library_version_get(PointerRNA *ptr, int *value)
{
  Library *lib = (Library *)ptr->data;
  value[0] = lib->versionfile / 100;
  value[1] = lib->versionfile % 100;
  value[2] = lib->subversionfile;
}

#else

static void rna_def_ID_properties(BlenderRNA *brna)
{
  StructRNA *srna;
  PropertyRNA *prop;

  /* this is struct is used for holding the virtual
   * PropertyRNA's for ID properties */
  srna = RNA_def_struct(brna, "PropertyGroupItem", NULL);
  RNA_def_struct_sdna(srna, "IDProperty");
  RNA_def_struct_ui_text(
      srna, "ID Property", "Property that stores arbitrary, user defined properties");

  /* IDP_STRING */
  prop = RNA_def_property(srna, "string", PROP_STRING, PROP_NONE);
  RNA_def_property_flag(prop, PROP_IDPROPERTY);

  /* IDP_INT */
  prop = RNA_def_property(srna, "int", PROP_INT, PROP_NONE);
  RNA_def_property_flag(prop, PROP_IDPROPERTY);

  prop = RNA_def_property(srna, "int_array", PROP_INT, PROP_NONE);
  RNA_def_property_flag(prop, PROP_IDPROPERTY);
  RNA_def_property_array(prop, 1);

  /* IDP_FLOAT */
  prop = RNA_def_property(srna, "float", PROP_FLOAT, PROP_NONE);
  RNA_def_property_flag(prop, PROP_IDPROPERTY);

  prop = RNA_def_property(srna, "float_array", PROP_FLOAT, PROP_NONE);
  RNA_def_property_flag(prop, PROP_IDPROPERTY);
  RNA_def_property_array(prop, 1);

  /* IDP_DOUBLE */
  prop = RNA_def_property(srna, "double", PROP_FLOAT, PROP_NONE);
  RNA_def_property_flag(prop, PROP_IDPROPERTY);

  prop = RNA_def_property(srna, "double_array", PROP_FLOAT, PROP_NONE);
  RNA_def_property_flag(prop, PROP_IDPROPERTY);
  RNA_def_property_array(prop, 1);

  /* IDP_GROUP */
  prop = RNA_def_property(srna, "group", PROP_POINTER, PROP_NONE);
  RNA_def_property_flag(prop, PROP_IDPROPERTY);
  RNA_def_property_clear_flag(prop, PROP_EDITABLE);
  RNA_def_property_struct_type(prop, "PropertyGroup");

  prop = RNA_def_property(srna, "collection", PROP_COLLECTION, PROP_NONE);
  RNA_def_property_flag(prop, PROP_IDPROPERTY);
  RNA_def_property_struct_type(prop, "PropertyGroup");

  prop = RNA_def_property(srna, "idp_array", PROP_COLLECTION, PROP_NONE);
  RNA_def_property_struct_type(prop, "PropertyGroup");
  RNA_def_property_collection_funcs(prop,
                                    "rna_IDPArray_begin",
                                    "rna_iterator_array_next",
                                    "rna_iterator_array_end",
                                    "rna_iterator_array_get",
                                    "rna_IDPArray_length",
                                    NULL,
                                    NULL,
                                    NULL);
  RNA_def_property_flag(prop, PROP_IDPROPERTY);

  /* never tested, maybe its useful to have this? */
#  if 0
  prop = RNA_def_property(srna, "name", PROP_STRING, PROP_NONE);
  RNA_def_property_flag(prop, PROP_IDPROPERTY);
  RNA_def_property_clear_flag(prop, PROP_EDITABLE);
  RNA_def_property_ui_text(prop, "Name", "Unique name used in the code and scripting");
  RNA_def_struct_name_property(srna, prop);
#  endif

  /* IDP_ID */
  prop = RNA_def_property(srna, "id", PROP_POINTER, PROP_NONE);
  RNA_def_property_flag(prop, PROP_IDPROPERTY | PROP_EDITABLE);
  RNA_def_property_struct_type(prop, "ID");

  /* ID property groups > level 0, since level 0 group is merged
   * with native RNA properties. the builtin_properties will take
   * care of the properties here */
  srna = RNA_def_struct(brna, "PropertyGroup", NULL);
  RNA_def_struct_sdna(srna, "IDPropertyGroup");
  RNA_def_struct_ui_text(srna, "ID Property Group", "Group of ID properties");
  RNA_def_struct_idprops_func(srna, "rna_PropertyGroup_idprops");
  RNA_def_struct_register_funcs(
      srna, "rna_PropertyGroup_register", "rna_PropertyGroup_unregister", NULL);
  RNA_def_struct_refine_func(srna, "rna_PropertyGroup_refine");

  /* important so python types can have their name used in list views
   * however this isn't perfect because it overrides how python would set the name
   * when we only really want this so RNA_def_struct_name_property() is set to something useful */
  prop = RNA_def_property(srna, "name", PROP_STRING, PROP_NONE);
  RNA_def_property_flag(prop, PROP_IDPROPERTY);
  // RNA_def_property_clear_flag(prop, PROP_EDITABLE);
  RNA_def_property_ui_text(prop, "Name", "Unique name used in the code and scripting");
  RNA_def_struct_name_property(srna, prop);
}

static void rna_def_ID_materials(BlenderRNA *brna)
{
  StructRNA *srna;
  FunctionRNA *func;
  PropertyRNA *parm;

  /* for mesh/mball/curve materials */
  srna = RNA_def_struct(brna, "IDMaterials", NULL);
  RNA_def_struct_sdna(srna, "ID");
  RNA_def_struct_ui_text(srna, "ID Materials", "Collection of materials");

  func = RNA_def_function(srna, "append", "rna_IDMaterials_append_id");
  RNA_def_function_flag(func, FUNC_USE_MAIN);
  RNA_def_function_ui_description(func, "Add a new material to the data");
  parm = RNA_def_pointer(func, "material", "Material", "", "Material to add");
  RNA_def_parameter_flags(parm, 0, PARM_REQUIRED);

  func = RNA_def_function(srna, "pop", "rna_IDMaterials_pop_id");
  RNA_def_function_flag(func, FUNC_USE_REPORTS | FUNC_USE_MAIN);
  RNA_def_function_ui_description(func, "Remove a material from the data");
  parm = RNA_def_int(
      func, "index", -1, -MAXMAT, MAXMAT, "", "Index of material to remove", 0, MAXMAT);
  parm = RNA_def_pointer(func, "material", "Material", "", "Material to remove");
  RNA_def_function_return(func, parm);

  func = RNA_def_function(srna, "clear", "rna_IDMaterials_clear_id");
  RNA_def_function_flag(func, FUNC_USE_MAIN);
  RNA_def_function_ui_description(func, "Remove all materials from the data");
}

static void rna_def_image_preview(BlenderRNA *brna)
{
  StructRNA *srna;
  FunctionRNA *func;
  PropertyRNA *prop;

  srna = RNA_def_struct(brna, "ImagePreview", NULL);
  RNA_def_struct_sdna(srna, "PreviewImage");
  RNA_def_struct_ui_text(srna, "Image Preview", "Preview image and icon");

  prop = RNA_def_property(srna, "is_image_custom", PROP_BOOLEAN, PROP_NONE);
  RNA_def_property_boolean_sdna(prop, NULL, "flag[ICON_SIZE_PREVIEW]", PRV_USER_EDITED);
  RNA_def_property_boolean_funcs(prop, NULL, "rna_ImagePreview_is_image_custom_set");
  RNA_def_property_ui_text(prop,
                           "Custom Image",
                           "True if this preview image has been modified by py script,"
                           "and is no more auto-generated by Blender");

  prop = RNA_def_int_vector(
      srna, "image_size", 2, NULL, 0, 0, "Image Size", "Width and height in pixels", 0, 0);
  RNA_def_property_subtype(prop, PROP_PIXEL);
  RNA_def_property_int_funcs(
      prop, "rna_ImagePreview_image_size_get", "rna_ImagePreview_image_size_set", NULL);

  prop = RNA_def_property(srna, "image_pixels", PROP_INT, PROP_NONE);
  RNA_def_property_flag(prop, PROP_DYNAMIC);
  RNA_def_property_multi_array(prop, 1, NULL);
  RNA_def_property_ui_text(prop, "Image Pixels", "Image pixels, as bytes (always 32-bit RGBA)");
  RNA_def_property_dynamic_array_funcs(prop, "rna_ImagePreview_image_pixels_get_length");
  RNA_def_property_int_funcs(
      prop, "rna_ImagePreview_image_pixels_get", "rna_ImagePreview_image_pixels_set", NULL);

  prop = RNA_def_property(srna, "image_pixels_float", PROP_FLOAT, PROP_NONE);
  RNA_def_property_flag(prop, PROP_DYNAMIC);
  RNA_def_property_multi_array(prop, 1, NULL);
  RNA_def_property_ui_text(
      prop, "Float Image Pixels", "Image pixels components, as floats (RGBA concatenated values)");
  RNA_def_property_dynamic_array_funcs(prop, "rna_ImagePreview_image_pixels_float_get_length");
  RNA_def_property_float_funcs(prop,
                               "rna_ImagePreview_image_pixels_float_get",
                               "rna_ImagePreview_image_pixels_float_set",
                               NULL);

  prop = RNA_def_property(srna, "is_icon_custom", PROP_BOOLEAN, PROP_NONE);
  RNA_def_property_boolean_sdna(prop, NULL, "flag[ICON_SIZE_ICON]", PRV_USER_EDITED);
  RNA_def_property_boolean_funcs(prop, NULL, "rna_ImagePreview_is_icon_custom_set");
  RNA_def_property_ui_text(prop,
                           "Custom Icon",
                           "True if this preview icon has been modified by py script,"
                           "and is no more auto-generated by Blender");

  prop = RNA_def_int_vector(
      srna, "icon_size", 2, NULL, 0, 0, "Icon Size", "Width and height in pixels", 0, 0);
  RNA_def_property_subtype(prop, PROP_PIXEL);
  RNA_def_property_int_funcs(
      prop, "rna_ImagePreview_icon_size_get", "rna_ImagePreview_icon_size_set", NULL);

  prop = RNA_def_property(srna, "icon_pixels", PROP_INT, PROP_NONE);
  RNA_def_property_flag(prop, PROP_DYNAMIC);
  RNA_def_property_multi_array(prop, 1, NULL);
  RNA_def_property_ui_text(prop, "Icon Pixels", "Icon pixels, as bytes (always 32-bit RGBA)");
  RNA_def_property_dynamic_array_funcs(prop, "rna_ImagePreview_icon_pixels_get_length");
  RNA_def_property_int_funcs(
      prop, "rna_ImagePreview_icon_pixels_get", "rna_ImagePreview_icon_pixels_set", NULL);

  prop = RNA_def_property(srna, "icon_pixels_float", PROP_FLOAT, PROP_NONE);
  RNA_def_property_flag(prop, PROP_DYNAMIC);
  RNA_def_property_multi_array(prop, 1, NULL);
  RNA_def_property_ui_text(
      prop, "Float Icon Pixels", "Icon pixels components, as floats (RGBA concatenated values)");
  RNA_def_property_dynamic_array_funcs(prop, "rna_ImagePreview_icon_pixels_float_get_length");
  RNA_def_property_float_funcs(prop,
                               "rna_ImagePreview_icon_pixels_float_get",
                               "rna_ImagePreview_icon_pixels_float_set",
                               NULL);

  prop = RNA_def_int(srna,
                     "icon_id",
                     0,
                     INT_MIN,
                     INT_MAX,
                     "Icon ID",
                     "Unique integer identifying this preview as an icon (zero means invalid)",
                     INT_MIN,
                     INT_MAX);
  RNA_def_property_clear_flag(prop, PROP_EDITABLE);
  RNA_def_property_int_funcs(prop, "rna_ImagePreview_icon_id_get", NULL, NULL);

  func = RNA_def_function(srna, "reload", "rna_ImagePreview_icon_reload");
  RNA_def_function_ui_description(func, "Reload the preview from its source path");
}

static void rna_def_ID_override_library_property_operation(BlenderRNA *brna)
{
  StructRNA *srna;
  PropertyRNA *prop;

  static const EnumPropertyItem override_library_property_flag_items[] = {
      {IDOVERRIDE_LIBRARY_FLAG_MANDATORY,
       "MANDATORY",
       0,
       "Mandatory",
       "For templates, prevents the user from removing predefined operation (NOT USED)"},
      {IDOVERRIDE_LIBRARY_FLAG_LOCKED,
       "LOCKED",
       0,
       "Locked",
       "Prevents the user from modifying that override operation (NOT USED)"},
      {0, NULL, 0, NULL, NULL},
  };

  srna = RNA_def_struct(brna, "IDOverrideLibraryPropertyOperation", NULL);
  RNA_def_struct_ui_text(srna,
                         "ID Library Override Property Operation",
                         "Description of an override operation over an overridden property");

  prop = RNA_def_enum(srna,
                      "operation",
                      rna_enum_override_library_property_operation_items,
                      IDOVERRIDE_LIBRARY_OP_REPLACE,
                      "Operation",
                      "What override operation is performed");
  RNA_def_property_clear_flag(prop, PROP_EDITABLE); /* For now. */

  prop = RNA_def_enum(
      srna, "flag", override_library_property_flag_items, 0, "Flags", "Optional flags (NOT USED)");
  RNA_def_property_clear_flag(prop, PROP_EDITABLE); /* For now. */

  prop = RNA_def_string(srna,
                        "subitem_reference_name",
                        NULL,
                        INT_MAX,
                        "Subitem Reference Name",
                        "Used to handle insertions into collection");
  RNA_def_property_clear_flag(prop, PROP_EDITABLE); /* For now. */
  RNA_def_property_string_funcs(prop,
                                "rna_ID_override_library_property_operation_refname_get",
                                "rna_ID_override_library_property_operation_refname_length",
                                NULL);

  prop = RNA_def_string(srna,
                        "subitem_local_name",
                        NULL,
                        INT_MAX,
                        "Subitem Local Name",
                        "Used to handle insertions into collection");
  RNA_def_property_clear_flag(prop, PROP_EDITABLE); /* For now. */
  RNA_def_property_string_funcs(prop,
                                "rna_ID_override_library_property_operation_locname_get",
                                "rna_ID_override_library_property_operation_locname_length",
                                NULL);

  prop = RNA_def_int(srna,
                     "subitem_reference_index",
                     -1,
                     -1,
                     INT_MAX,
                     "Subitem Reference Index",
                     "Used to handle insertions into collection",
                     -1,
                     INT_MAX);
  RNA_def_property_clear_flag(prop, PROP_EDITABLE); /* For now. */

  prop = RNA_def_int(srna,
                     "subitem_local_index",
                     -1,
                     -1,
                     INT_MAX,
                     "Subitem Local Index",
                     "Used to handle insertions into collection",
                     -1,
                     INT_MAX);
  RNA_def_property_clear_flag(prop, PROP_EDITABLE); /* For now. */
}

static void rna_def_ID_override_library_property_operations(BlenderRNA *brna, PropertyRNA *cprop)
{
  StructRNA *srna;
  FunctionRNA *func;
  PropertyRNA *parm;

  RNA_def_property_srna(cprop, "IDOverrideLibraryPropertyOperations");
  srna = RNA_def_struct(brna, "IDOverrideLibraryPropertyOperations", NULL);
  RNA_def_struct_sdna(srna, "IDOverrideLibraryProperty");
  RNA_def_struct_ui_text(srna, "Override Operations", "Collection of override operations");

  /* Add Property */
  func = RNA_def_function(srna, "add", "rna_ID_override_library_property_operations_add");
  RNA_def_function_ui_description(func, "Add a new operation");
  RNA_def_function_flag(func, FUNC_USE_REPORTS);
  parm = RNA_def_enum(func,
                      "operation",
                      rna_enum_override_library_property_operation_items,
                      IDOVERRIDE_LIBRARY_OP_REPLACE,
                      "Operation",
                      "What override operation is performed");
  RNA_def_parameter_flags(parm, 0, PARM_REQUIRED);
  parm = RNA_def_string(func,
                        "subitem_reference_name",
                        NULL,
                        INT_MAX,
                        "Subitem Reference Name",
                        "Used to handle insertions into collection");
  parm = RNA_def_string(func,
                        "subitem_local_name",
                        NULL,
                        INT_MAX,
                        "Subitem Local Name",
                        "Used to handle insertions into collection");
  parm = RNA_def_int(func,
                     "subitem_reference_index",
                     -1,
                     -1,
                     INT_MAX,
                     "Subitem Reference Index",
                     "Used to handle insertions into collection",
                     -1,
                     INT_MAX);
  parm = RNA_def_int(func,
                     "subitem_local_index",
                     -1,
                     -1,
                     INT_MAX,
                     "Subitem Local Index",
                     "Used to handle insertions into collection",
                     -1,
                     INT_MAX);
  parm = RNA_def_pointer(func,
                         "property",
                         "IDOverrideLibraryPropertyOperation",
                         "New Operation",
                         "Created operation");
  RNA_def_function_return(func, parm);

  func = RNA_def_function(srna, "remove", "rna_ID_override_library_property_operations_remove");
  RNA_def_function_ui_description(func, "Remove and delete an operation");
  RNA_def_function_flag(func, FUNC_USE_REPORTS);
  parm = RNA_def_pointer(func,
                         "operation",
                         "IDOverrideLibraryPropertyOperation",
                         "Operation",
                         "Override operation to be deleted");
  RNA_def_parameter_flags(parm, 0, PARM_REQUIRED);
}

static void rna_def_ID_override_library_property(BlenderRNA *brna)
{
  StructRNA *srna;
  PropertyRNA *prop;

  srna = RNA_def_struct(brna, "IDOverrideLibraryProperty", NULL);
  RNA_def_struct_ui_text(
      srna, "ID Library Override Property", "Description of an overridden property");

  /* String pointer, we *should* add get/set/etc.
   * But NULL rna_path would be a nasty bug anyway. */
  prop = RNA_def_string(srna,
                        "rna_path",
                        NULL,
                        INT_MAX,
                        "RNA Path",
                        "RNA path leading to that property, from owning ID");
  RNA_def_property_clear_flag(prop, PROP_EDITABLE); /* For now. */

  prop = RNA_def_collection(srna,
                            "operations",
                            "IDOverrideLibraryPropertyOperation",
                            "Operations",
                            "List of overriding operations for a property");
  RNA_def_property_update(prop, NC_WM | ND_LIB_OVERRIDE_CHANGED, NULL);
  rna_def_ID_override_library_property_operations(brna, prop);

  rna_def_ID_override_library_property_operation(brna);
}

static void rna_def_ID_override_library_properties(BlenderRNA *brna, PropertyRNA *cprop)
{
  StructRNA *srna;
  FunctionRNA *func;
  PropertyRNA *parm;

  RNA_def_property_srna(cprop, "IDOverrideLibraryProperties");
  srna = RNA_def_struct(brna, "IDOverrideLibraryProperties", NULL);
  RNA_def_struct_sdna(srna, "IDOverrideLibrary");
  RNA_def_struct_ui_text(srna, "Override Properties", "Collection of override properties");

  /* Add Property */
  func = RNA_def_function(srna, "add", "rna_ID_override_library_properties_add");
  RNA_def_function_ui_description(
      func, "Add a property to the override library when it doesn't exist yet");
  RNA_def_function_flag(func, FUNC_USE_REPORTS);
  parm = RNA_def_pointer(func,
                         "property",
                         "IDOverrideLibraryProperty",
                         "New Property",
                         "Newly created override property or existing one");
  RNA_def_function_return(func, parm);
  parm = RNA_def_string(
      func, "rna_path", NULL, 256, "RNA Path", "RNA-Path of the property to add");
  RNA_def_parameter_flags(parm, 0, PARM_REQUIRED);

  func = RNA_def_function(srna, "remove", "rna_ID_override_library_properties_remove");
  RNA_def_function_ui_description(func, "Remove and delete a property");
  RNA_def_function_flag(func, FUNC_USE_REPORTS);
  parm = RNA_def_pointer(func,
                         "property",
                         "IDOverrideLibraryProperty",
                         "Property",
                         "Override property to be deleted");
  RNA_def_parameter_flags(parm, 0, PARM_REQUIRED);
}

static void rna_def_ID_override_library(BlenderRNA *brna)
{
  StructRNA *srna;
  PropertyRNA *prop;
  FunctionRNA *func;

  srna = RNA_def_struct(brna, "IDOverrideLibrary", NULL);
  RNA_def_struct_ui_text(
      srna, "ID Library Override", "Struct gathering all data needed by overridden linked IDs");

  prop = RNA_def_pointer(
      srna, "reference", "ID", "Reference ID", "Linked ID used as reference by this override");
  RNA_def_property_update(prop, NC_WM | ND_LIB_OVERRIDE_CHANGED, NULL);

  RNA_def_pointer(
      srna,
      "hierarchy_root",
      "ID",
      "Hierarchy Root ID",
      "Library override ID used as root of the override hierarchy this ID is a member of");

  prop = RNA_def_boolean(srna,
                         "is_in_hierarchy",
                         true,
                         "Is In Hierarchy",
                         "Whether this library override is defined as part of a library "
                         "hierarchy, or as a single, isolated and autonomous override");
  RNA_def_property_update(prop, NC_WM | ND_LIB_OVERRIDE_CHANGED, NULL);
  RNA_def_property_boolean_negative_sdna(prop, NULL, "flag", IDOVERRIDE_LIBRARY_FLAG_NO_HIERARCHY);
  RNA_def_property_override_flag(prop, PROPOVERRIDE_OVERRIDABLE_LIBRARY);

  prop = RNA_def_boolean(srna,
                         "is_system_override",
                         false,
                         "Is System Override",
                         "Whether this library override exists only for the override hierarchy, "
                         "or if it is actually editable by the user");
  RNA_def_property_update(prop, NC_WM | ND_LIB_OVERRIDE_CHANGED, NULL);
  RNA_def_property_boolean_sdna(prop, NULL, "flag", IDOVERRIDE_LIBRARY_FLAG_SYSTEM_DEFINED);
  RNA_def_property_override_flag(prop, PROPOVERRIDE_OVERRIDABLE_LIBRARY);

  prop = RNA_def_collection(srna,
                            "properties",
                            "IDOverrideLibraryProperty",
                            "Properties",
                            "List of overridden properties");
  RNA_def_property_update(prop, NC_WM | ND_LIB_OVERRIDE_CHANGED, NULL);
  rna_def_ID_override_library_properties(brna, prop);

  /* Update function. */
  func = RNA_def_function(srna, "operations_update", "rna_ID_override_library_operations_update");
  RNA_def_function_flag(func, FUNC_USE_MAIN | FUNC_USE_SELF_ID | FUNC_USE_REPORTS);
  RNA_def_function_ui_description(func,
                                  "Update the library override operations based on the "
                                  "differences between this override ID and its reference");

  func = RNA_def_function(srna, "reset", "rna_ID_override_library_reset");
  RNA_def_function_ui_description(func,
                                  "Reset this override to match again its linked reference ID");
  RNA_def_function_flag(func, FUNC_USE_MAIN | FUNC_USE_SELF_ID | FUNC_USE_REPORTS);
  RNA_def_boolean(
      func,
      "do_hierarchy",
      true,
      "",
      "Also reset all the dependencies of this override to match their reference linked IDs");
  RNA_def_boolean(func,
                  "set_system_override",
                  false,
                  "",
                  "Reset all user-editable overrides as (non-editable) system overrides");

  func = RNA_def_function(srna, "destroy", "rna_ID_override_library_destroy");
  RNA_def_function_ui_description(
      func, "Delete this override ID and remap its usages to its linked reference ID instead");
  RNA_def_function_flag(func, FUNC_USE_MAIN | FUNC_USE_SELF_ID | FUNC_USE_REPORTS);
  RNA_def_boolean(func,
                  "do_hierarchy",
                  true,
                  "",
                  "Also delete all the dependencies of this override and remap their usages to "
                  "their reference linked IDs");

  rna_def_ID_override_library_property(brna);
}

static void rna_def_ID(BlenderRNA *brna)
{
  StructRNA *srna;
  FunctionRNA *func;
  PropertyRNA *prop, *parm;

  static const EnumPropertyItem update_flag_items[] = {
      {ID_RECALC_TRANSFORM, "OBJECT", 0, "Object", ""},
      {ID_RECALC_GEOMETRY, "DATA", 0, "Data", ""},
      {ID_RECALC_ANIMATION, "TIME", 0, "Time", ""},
      {0, NULL, 0, NULL, NULL},
  };

  srna = RNA_def_struct(brna, "ID", NULL);
  RNA_def_struct_ui_text(
      srna,
      "ID",
      "Base type for datas, defining a unique name, linking from other libraries "
      "and garbage collection");
  RNA_def_struct_flag(srna, STRUCT_ID | STRUCT_ID_REFCOUNT);
  RNA_def_struct_refine_func(srna, "rna_ID_refine");
  RNA_def_struct_idprops_func(srna, "rna_ID_idprops");

  prop = RNA_def_property(srna, "name", PROP_STRING, PROP_NONE);
  RNA_def_property_ui_text(prop, "Name", "Unique data ID name");
  RNA_def_property_string_funcs(prop, "rna_ID_name_get", "rna_ID_name_length", "rna_ID_name_set");
  RNA_def_property_string_maxlength(prop, MAX_ID_NAME - 2);
  RNA_def_property_editable_func(prop, "rna_ID_name_editable");
  RNA_def_property_update(prop, NC_ID | NA_RENAME, NULL);
  RNA_def_property_override_flag(prop, PROPOVERRIDE_IGNORE);
  RNA_def_struct_name_property(srna, prop);

  prop = RNA_def_property(srna, "name_full", PROP_STRING, PROP_NONE);
<<<<<<< HEAD
  RNA_def_property_ui_text(
      prop, "Full Name", "Unique data ID name, including library one is any");
=======
  RNA_def_property_ui_text(prop, "Full Name", "Unique data ID name, including library one is any");
>>>>>>> dc0c5fa9
  RNA_def_property_string_funcs(prop, "rna_ID_name_full_get", "rna_ID_name_full_length", NULL);
  RNA_def_property_string_maxlength(prop, MAX_ID_FULL_NAME);
  RNA_def_property_clear_flag(prop, PROP_EDITABLE);

  prop = RNA_def_property(srna, "is_evaluated", PROP_BOOLEAN, PROP_NONE);
  RNA_def_property_ui_text(
      prop,
      "Is Evaluated",
      "Whether this ID is runtime-only, evaluated data, or actual data from .blend file");
  RNA_def_property_boolean_funcs(prop, "rna_ID_is_evaluated_get", NULL);
  RNA_def_property_clear_flag(prop, PROP_EDITABLE);

  prop = RNA_def_property(srna, "original", PROP_POINTER, PROP_NONE);
  RNA_def_property_struct_type(prop, "ID");
  RNA_def_property_ui_text(
      prop,
      "Original ID",
      "Actual data from .blend file (Main database) that generated that evaluated one");
  RNA_def_property_pointer_funcs(prop, "rna_ID_original_get", NULL, NULL, NULL);
  RNA_def_property_clear_flag(prop, PROP_EDITABLE | PROP_PTR_NO_OWNERSHIP);
  RNA_def_property_flag(prop, PROP_HIDDEN);
  RNA_def_property_override_flag(prop, PROPOVERRIDE_NO_COMPARISON);

  prop = RNA_def_property(srna, "users", PROP_INT, PROP_UNSIGNED);
  RNA_def_property_int_sdna(prop, NULL, "us");
  RNA_def_property_clear_flag(prop, PROP_EDITABLE);
  RNA_def_property_ui_text(prop, "Users", "Number of times this data is referenced");

  prop = RNA_def_property(srna, "use_fake_user", PROP_BOOLEAN, PROP_NONE);
  RNA_def_property_boolean_sdna(prop, NULL, "flag", LIB_FAKEUSER);
  RNA_def_property_ui_text(prop, "Fake User", "Save this data even if it has no users");
  RNA_def_property_ui_icon(prop, ICON_FAKE_USER_OFF, true);
  RNA_def_property_boolean_funcs(prop, NULL, "rna_ID_fake_user_set");

  prop = RNA_def_property(srna, "is_embedded_data", PROP_BOOLEAN, PROP_NONE);
  RNA_def_property_boolean_sdna(prop, NULL, "flag", LIB_EMBEDDED_DATA);
  RNA_def_property_clear_flag(prop, PROP_EDITABLE);
  RNA_def_property_ui_text(
      prop,
      "Embedded Data",
      "This data is not an independent one, but is actually a sub-data of another ID "
      "(typical example: root node trees or master collections)");

  prop = RNA_def_property(srna, "tag", PROP_BOOLEAN, PROP_NONE);
  RNA_def_property_boolean_sdna(prop, NULL, "tag", LIB_TAG_DOIT);
  RNA_def_property_flag(prop, PROP_LIB_EXCEPTION);
  RNA_def_property_ui_text(prop,
                           "Tag",
                           "Tools can use this to tag data for their own purposes "
                           "(initial state is undefined)");

  prop = RNA_def_property(srna, "is_library_indirect", PROP_BOOLEAN, PROP_NONE);
  RNA_def_property_boolean_sdna(prop, NULL, "tag", LIB_TAG_INDIRECT);
  RNA_def_property_clear_flag(prop, PROP_EDITABLE);
  RNA_def_property_ui_text(prop, "Is Indirect", "Is this ID block linked indirectly");

  prop = RNA_def_property(srna, "library", PROP_POINTER, PROP_NONE);
  RNA_def_property_pointer_sdna(prop, NULL, "lib");
  RNA_def_property_clear_flag(prop, PROP_EDITABLE);
  RNA_def_property_override_flag(prop, PROPOVERRIDE_NO_COMPARISON);
  RNA_def_property_ui_text(prop, "Library", "Library file the data is linked from");

  prop = RNA_def_pointer(srna,
                         "library_weak_reference",
                         "LibraryWeakReference",
                         "Library Weak Reference",
                         "Weak reference to a data-block in another library .blend file (used to "
                         "re-use already appended data instead of appending new copies)");
  RNA_def_property_clear_flag(prop, PROP_EDITABLE);
  RNA_def_property_override_flag(prop, PROPOVERRIDE_NO_COMPARISON);

  prop = RNA_def_property(srna, "asset_data", PROP_POINTER, PROP_NONE);
  RNA_def_property_clear_flag(prop, PROP_EDITABLE);
  RNA_def_property_override_flag(prop, PROPOVERRIDE_NO_COMPARISON);
  RNA_def_property_ui_text(prop, "Asset Data", "Additional data for an asset data-block");

  prop = RNA_def_pointer(
      srna, "override_library", "IDOverrideLibrary", "Library Override", "Library override data");
  RNA_def_property_clear_flag(prop, PROP_EDITABLE);
  RNA_def_property_override_flag(prop,
                                 PROPOVERRIDE_NO_COMPARISON | PROPOVERRIDE_OVERRIDABLE_LIBRARY);

  prop = RNA_def_pointer(srna,
                         "preview",
                         "ImagePreview",
                         "Preview",
                         "Preview image and icon of this data (always None if not supported "
                         "for this type of data)");
  RNA_def_property_clear_flag(prop, PROP_EDITABLE);
  RNA_def_property_override_flag(prop, PROPOVERRIDE_NO_COMPARISON);
  RNA_def_property_pointer_funcs(prop, "rna_IDPreview_get", NULL, NULL, NULL);

  /* functions */
  func = RNA_def_function(srna, "evaluated_get", "rna_ID_evaluated_get");
  RNA_def_function_ui_description(
      func, "Get corresponding evaluated ID from the given dependency graph");
  parm = RNA_def_pointer(
      func, "depsgraph", "Depsgraph", "", "Dependency graph to perform lookup in");
  RNA_def_parameter_flags(parm, PROP_NEVER_NULL, PARM_REQUIRED);
  parm = RNA_def_pointer(func, "id", "ID", "", "New copy of the ID");
  RNA_def_function_return(func, parm);

  func = RNA_def_function(srna, "copy", "rna_ID_copy");
<<<<<<< HEAD
  RNA_def_function_ui_description(
      func, "Create a copy of this data(not supported for all data)");
=======
  RNA_def_function_ui_description(func, "Create a copy of this data(not supported for all data)");
>>>>>>> dc0c5fa9
  RNA_def_function_flag(func, FUNC_USE_MAIN);
  parm = RNA_def_pointer(func, "id", "ID", "", "New copy of the ID");
  RNA_def_function_return(func, parm);

  func = RNA_def_function(srna, "asset_mark", "rna_ID_asset_mark");
  RNA_def_function_ui_description(
      func,
      "Enable easier reuse of the data-block through the Asset Browser, with the help of "
      "customizable metadata (like previews, descriptions and tags)");

  func = RNA_def_function(srna, "asset_clear", "rna_ID_asset_clear");
  RNA_def_function_ui_description(
      func,
      "Delete all asset metadata and turn the asset data-block back into a normal data-block");

  func = RNA_def_function(srna, "asset_generate_preview", "rna_ID_asset_generate_preview");
  RNA_def_function_ui_description(
      func, "Generate preview image (might be scheduled in a background thread)");
  RNA_def_function_flag(func, FUNC_USE_CONTEXT);

  func = RNA_def_function(srna, "override_create", "rna_ID_override_create");
  RNA_def_function_ui_description(func,
                                  "Create an overridden local copy of this linked data (not "
                                  "supported for all datas)");
  RNA_def_function_flag(func, FUNC_USE_MAIN);
  parm = RNA_def_pointer(func, "id", "ID", "", "New overridden local copy of the ID");
  RNA_def_function_return(func, parm);
  RNA_def_boolean(func,
                  "remap_local_usages",
                  false,
                  "",
                  "Whether local usages of the linked ID should be remapped to the new "
                  "library override of it");

  func = RNA_def_function(srna, "override_hierarchy_create", "rna_ID_override_hierarchy_create");
  RNA_def_function_ui_description(
      func,
      "Create an overridden local copy of this linked data-block, and most of its dependencies "
      "when it is a Collection or and Object");
  RNA_def_function_flag(func, FUNC_USE_MAIN);
  parm = RNA_def_pointer(func, "id", "ID", "", "New overridden local copy of the root ID");
  RNA_def_function_return(func, parm);
  parm = RNA_def_pointer(
      func, "scene", "Scene", "", "In which scene the new overrides should be instantiated");
  RNA_def_parameter_flags(parm, PROP_NEVER_NULL, PARM_REQUIRED);
  parm = RNA_def_pointer(func,
                         "view_layer",
                         "ViewLayer",
                         "",
                         "In which view layer the new overrides should be instantiated");
  RNA_def_parameter_flags(parm, PROP_NEVER_NULL, PARM_REQUIRED);
  RNA_def_pointer(func,
                  "reference",
                  "ID",
                  "",
                  "Another ID (usually an Object or Collection) used as a hint to decide where to "
                  "instantiate the new overrides");

  func = RNA_def_function(srna, "override_template_create", "rna_ID_override_template_create");
  RNA_def_function_ui_description(func, "Create an override template for this ID");
  RNA_def_function_flag(func, FUNC_USE_REPORTS);

  func = RNA_def_function(srna, "user_clear", "rna_ID_user_clear");
  RNA_def_function_ui_description(func,
                                  "Clear the user count of a data so its not saved, "
                                  "on reload the data will be removed");

  func = RNA_def_function(srna, "user_remap", "rna_ID_user_remap");
  RNA_def_function_ui_description(
      func, "Replace all usage in the .blend file of this ID by new given one");
  RNA_def_function_flag(func, FUNC_USE_MAIN);
  parm = RNA_def_pointer(func, "new_id", "ID", "", "New ID to use");
  RNA_def_parameter_flags(parm, PROP_NEVER_NULL, PARM_REQUIRED);

  func = RNA_def_function(srna, "make_local", "rna_ID_make_local");
  RNA_def_function_ui_description(
      func,
      "Make this datablock local, return local one "
      "(may be a copy of the original, in case it is also indirectly used)");
  RNA_def_function_flag(func, FUNC_USE_MAIN);
  parm = RNA_def_boolean(func, "clear_proxy", true, "", "Deprecated, has no effect");
  parm = RNA_def_pointer(func, "id", "ID", "", "This ID, or the new ID if it was copied");
  RNA_def_function_return(func, parm);

  func = RNA_def_function(srna, "user_of_id", "BKE_library_ID_use_ID");
  RNA_def_function_ui_description(func,
                                  "Count the number of times that ID uses/references given one");
  parm = RNA_def_pointer(func, "id", "ID", "", "ID to count usages");
  RNA_def_parameter_flags(parm, PROP_NEVER_NULL, PARM_REQUIRED);
  parm = RNA_def_int(func,
                     "count",
                     0,
                     0,
                     INT_MAX,
                     "",
                     "Number of usages/references of given id by current data",
                     0,
                     INT_MAX);
  RNA_def_function_return(func, parm);

  func = RNA_def_function(srna, "animation_data_create", "rna_ID_animation_data_create");
  RNA_def_function_flag(func, FUNC_USE_MAIN);
  RNA_def_function_ui_description(
      func, "Create animation data to this ID, note that not all ID types support this");
  parm = RNA_def_pointer(func, "anim_data", "AnimData", "", "New animation data or NULL");
  RNA_def_function_return(func, parm);

  func = RNA_def_function(srna, "animation_data_clear", "rna_ID_animation_data_free");
  RNA_def_function_flag(func, FUNC_USE_MAIN);
  RNA_def_function_ui_description(func, "Clear animation on this this ID");

  func = RNA_def_function(srna, "update_tag", "rna_ID_update_tag");
  RNA_def_function_flag(func, FUNC_USE_MAIN | FUNC_USE_REPORTS);
  RNA_def_function_ui_description(func,
                                  "Tag the ID to update its display data, "
                                  "e.g. when calling :class:`bpy.types.Scene.update`");
  RNA_def_enum_flag(func, "refresh", update_flag_items, 0, "", "Type of updates to perform");

  func = RNA_def_function(srna, "preview_ensure", "BKE_previewimg_id_ensure");
  RNA_def_function_ui_description(func,
                                  "Ensure that this ID has preview data (if ID type supports it)");
  parm = RNA_def_pointer(
      func, "preview_image", "ImagePreview", "", "The existing or created preview");
  RNA_def_function_return(func, parm);

#  ifdef WITH_PYTHON
  RNA_def_struct_register_funcs(srna, NULL, NULL, "rna_ID_instance");
#  endif
}

static void rna_def_library(BlenderRNA *brna)
{
  StructRNA *srna;
  FunctionRNA *func;
  PropertyRNA *prop;

  srna = RNA_def_struct(brna, "Library", "ID");
  RNA_def_struct_ui_text(srna, "Library", "External .blend file from which data is linked");
  RNA_def_struct_ui_icon(srna, ICON_LIBRARY_DATA_DIRECT);

  prop = RNA_def_property(srna, "filepath", PROP_STRING, PROP_FILEPATH);
  RNA_def_property_string_sdna(prop, NULL, "filepath");
  RNA_def_property_ui_text(prop, "File Path", "Path to the library .blend file");
  RNA_def_property_string_funcs(prop, NULL, NULL, "rna_Library_filepath_set");

  prop = RNA_def_property(srna, "parent", PROP_POINTER, PROP_NONE);
  RNA_def_property_struct_type(prop, "Library");
  RNA_def_property_override_flag(prop, PROPOVERRIDE_NO_COMPARISON);
  RNA_def_property_ui_text(prop, "Parent", "Parent");

  prop = RNA_def_property(srna, "packed_file", PROP_POINTER, PROP_NONE);
  RNA_def_property_pointer_sdna(prop, NULL, "packedfile");
  RNA_def_property_ui_text(prop, "Packed File", "Packed File");

  prop = RNA_def_int_vector(srna,
                            "version",
                            3,
                            NULL,
                            0,
                            INT_MAX,
                            "Version",
                            "Version of Blender the library .blend was saved with",
                            0,
                            INT_MAX);
  RNA_def_property_int_funcs(prop, "rna_Library_version_get", NULL, NULL);
  RNA_def_property_clear_flag(prop, PROP_EDITABLE);
  RNA_def_property_flag(prop, PROP_THICK_WRAP);

  func = RNA_def_function(srna, "reload", "WM_lib_reload");
  RNA_def_function_flag(func, FUNC_USE_REPORTS | FUNC_USE_CONTEXT);
  RNA_def_function_ui_description(func, "Reload this library and all its linked datas");
}

static void rna_def_library_weak_reference(BlenderRNA *brna)
{
  StructRNA *srna;
  PropertyRNA *prop;

  srna = RNA_def_struct(brna, "LibraryWeakReference", NULL);
  RNA_def_struct_ui_text(
      srna,
      "LibraryWeakReference",
      "Read-only external reference to a linked data-block and its library file");

  prop = RNA_def_property(srna, "filepath", PROP_STRING, PROP_FILEPATH);
  RNA_def_property_string_sdna(prop, NULL, "library_filepath");
  RNA_def_property_clear_flag(prop, PROP_EDITABLE);
  RNA_def_property_ui_text(prop, "File Path", "Path to the library .blend file");

  prop = RNA_def_property(srna, "id_name", PROP_STRING, PROP_FILEPATH);
  RNA_def_property_string_sdna(prop, NULL, "library_id_name");
  RNA_def_property_clear_flag(prop, PROP_EDITABLE);
  RNA_def_property_ui_text(
      prop,
      "ID name",
      "Full ID name in the library .blend file (including the two leading 'id type' chars)");
}

/**
 * \attention This is separate from the above. It allows for RNA functions to
 * return an IDProperty *. See MovieClip.metadata for a usage example.
 */
static void rna_def_idproperty_wrap_ptr(BlenderRNA *brna)
{
  StructRNA *srna;

  srna = RNA_def_struct(brna, "IDPropertyWrapPtr", NULL);
  RNA_def_struct_idprops_func(srna, "rna_IDPropertyWrapPtr_idprops");
  RNA_def_struct_flag(srna, STRUCT_NO_DATABLOCK_IDPROPERTIES);
}

void RNA_def_ID(BlenderRNA *brna)
{
  StructRNA *srna;

  /* built-in unknown type */
  srna = RNA_def_struct(brna, "UnknownType", NULL);
  RNA_def_struct_ui_text(
      srna, "Unknown Type", "Stub RNA type used for pointers to unknown or internal data");

  /* built-in any type */
  srna = RNA_def_struct(brna, "AnyType", NULL);
  RNA_def_struct_ui_text(srna, "Any Type", "RNA type used for pointers to any possible data");

  rna_def_ID(brna);
  rna_def_ID_override_library(brna);
  rna_def_image_preview(brna);
  rna_def_ID_properties(brna);
  rna_def_ID_materials(brna);
  rna_def_library(brna);
  rna_def_library_weak_reference(brna);
  rna_def_idproperty_wrap_ptr(brna);
}

#endif<|MERGE_RESOLUTION|>--- conflicted
+++ resolved
@@ -1919,12 +1919,7 @@
   RNA_def_struct_name_property(srna, prop);
 
   prop = RNA_def_property(srna, "name_full", PROP_STRING, PROP_NONE);
-<<<<<<< HEAD
-  RNA_def_property_ui_text(
-      prop, "Full Name", "Unique data ID name, including library one is any");
-=======
   RNA_def_property_ui_text(prop, "Full Name", "Unique data ID name, including library one is any");
->>>>>>> dc0c5fa9
   RNA_def_property_string_funcs(prop, "rna_ID_name_full_get", "rna_ID_name_full_length", NULL);
   RNA_def_property_string_maxlength(prop, MAX_ID_FULL_NAME);
   RNA_def_property_clear_flag(prop, PROP_EDITABLE);
@@ -2028,12 +2023,7 @@
   RNA_def_function_return(func, parm);
 
   func = RNA_def_function(srna, "copy", "rna_ID_copy");
-<<<<<<< HEAD
-  RNA_def_function_ui_description(
-      func, "Create a copy of this data(not supported for all data)");
-=======
   RNA_def_function_ui_description(func, "Create a copy of this data(not supported for all data)");
->>>>>>> dc0c5fa9
   RNA_def_function_flag(func, FUNC_USE_MAIN);
   parm = RNA_def_pointer(func, "id", "ID", "", "New copy of the ID");
   RNA_def_function_return(func, parm);
