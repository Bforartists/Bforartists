--- conflicted
+++ resolved
@@ -3032,7 +3032,7 @@
       prop,
       "Corner Normals",
       "The \"slit\" normal direction of each face corner, influenced by vertex normals, "
-      "sharp faces, sharp edges, and custom normals. May be empty.");
+      "sharp faces, sharp edges, and custom normals. May be empty");
   RNA_def_property_collection_funcs(prop,
                                     "rna_Mesh_corner_normals_begin",
                                     "rna_iterator_array_next",
@@ -3152,7 +3152,7 @@
   RNA_def_property_ui_text(
       prop,
       "Vertex Colors",
-      "Legacy vertex color layers. Deprecated, use color attributes instead.");
+      "Legacy vertex color layers. Deprecated, use color attributes instead");
   rna_def_loop_colors(brna, prop);
 
   /* Skin vertices */
@@ -3184,11 +3184,7 @@
   RNA_def_property_ui_text(prop,
                            "Voxel Size",
                            "Size of the voxel in object space used for volume evaluation. Lower "
-<<<<<<< HEAD
                            "values preserve finer details\nHotkey in the default keymap: S");
-=======
-                           "values preserve finer details.");
->>>>>>> 494e7655
   RNA_def_property_update(prop, 0, "rna_Mesh_update_draw");
   RNA_def_property_flag(prop, PROP_NO_DEG_UPDATE);
 
@@ -3200,7 +3196,7 @@
       prop,
       "Adaptivity",
       "Reduces the final face count by simplifying geometry where detail is not needed, "
-      "generating triangles. A value greater than 0 disables Fix Poles.");
+      "generating triangles. A value greater than 0 disables Fix Poles");
   RNA_def_property_update(prop, 0, "rna_Mesh_update_draw");
   RNA_def_property_flag(prop, PROP_NO_DEG_UPDATE);
 
@@ -3255,7 +3251,7 @@
   RNA_def_property_ui_text(prop,
                            "Mirror Vertex Groups",
                            "Mirror the left/right vertex groups when painting. The symmetry axis "
-                           "is determined by the symmetry settings.");
+                           "is determined by the symmetry settings");
   RNA_def_property_update(prop, 0, "rna_Mesh_update_draw");
   /* End Symmetry */
 
