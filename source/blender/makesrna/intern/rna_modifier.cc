--- conflicted
+++ resolved
@@ -230,7 +230,7 @@
      "Duplicate strokes into an array"},
     {eModifierType_GreasePencilLength,
      "GREASE_PENCIL_LENGTH",
-     ICON_MOD_LENGTH,
+     ICON_SPLINE_LENGTH,
      "Length",
      "Grease Pencil length modifier"},
     {eModifierType_GreasePencilMirror,
@@ -248,11 +248,6 @@
      ICON_MOD_SUBSURF,
      "Subdivide strokes",
      "Grease Pencil subdivide modifier"},
-    {eModifierType_GreasePencilMirror,
-     "GREASE_PENCIL_MIRROR",
-     ICON_MOD_MIRROR,
-     "Mirror strokes",
-     "Duplicate strokes like a mirror"},
 
     RNA_ENUM_ITEM_HEADING(N_("Deform"), nullptr),
     {eModifierType_Armature,
@@ -991,10 +986,7 @@
 RNA_MOD_OBJECT_SET(GreasePencilMirror, object, OB_EMPTY);
 RNA_MOD_OBJECT_SET(GreasePencilTint, object, OB_EMPTY);
 RNA_MOD_OBJECT_SET(GreasePencilLattice, object, OB_LATTICE);
-<<<<<<< HEAD
-=======
 RNA_MOD_OBJECT_SET(GreasePencilWeightProximity, object, OB_EMPTY);
->>>>>>> 83744daf
 
 static void rna_HookModifier_object_set(PointerRNA *ptr,
                                         PointerRNA value,
@@ -1908,14 +1900,11 @@
 RNA_MOD_GREASE_PENCIL_MATERIAL_FILTER_SET(GreasePencilThick);
 RNA_MOD_GREASE_PENCIL_MATERIAL_FILTER_SET(GreasePencilLattice);
 RNA_MOD_GREASE_PENCIL_MATERIAL_FILTER_SET(GreasePencilDash);
-<<<<<<< HEAD
-=======
 RNA_MOD_GREASE_PENCIL_MATERIAL_FILTER_SET(GreasePencilMulti);
 RNA_MOD_GREASE_PENCIL_MATERIAL_FILTER_SET(GreasePencilLength);
 RNA_MOD_GREASE_PENCIL_MATERIAL_FILTER_SET(GreasePencilWeightAngle);
 RNA_MOD_GREASE_PENCIL_MATERIAL_FILTER_SET(GreasePencilArray);
 RNA_MOD_GREASE_PENCIL_MATERIAL_FILTER_SET(GreasePencilWeightProximity);
->>>>>>> 83744daf
 
 RNA_MOD_GREASE_PENCIL_VERTEX_GROUP_SET(GreasePencilOffset);
 RNA_MOD_GREASE_PENCIL_VERTEX_GROUP_SET(GreasePencilOpacity);
@@ -1925,12 +1914,9 @@
 RNA_MOD_GREASE_PENCIL_VERTEX_GROUP_SET(GreasePencilNoise);
 RNA_MOD_GREASE_PENCIL_VERTEX_GROUP_SET(GreasePencilThick);
 RNA_MOD_GREASE_PENCIL_VERTEX_GROUP_SET(GreasePencilLattice);
-<<<<<<< HEAD
-=======
 RNA_MOD_GREASE_PENCIL_VERTEX_GROUP_SET(GreasePencilLength);
 RNA_MOD_GREASE_PENCIL_VERTEX_GROUP_SET(GreasePencilWeightAngle);
 RNA_MOD_GREASE_PENCIL_VERTEX_GROUP_SET(GreasePencilWeightProximity);
->>>>>>> 83744daf
 
 static void rna_GreasePencilOpacityModifier_opacity_factor_range(
     PointerRNA *ptr, float *min, float *max, float *softmin, float *softmax)
@@ -1974,17 +1960,10 @@
   const GreasePencilDashModifierData *dmd = find_grease_pencil_dash_modifier_of_segment(
       *ob, *dash_segment);
   BLI_assert(dmd != nullptr);
-<<<<<<< HEAD
 
   char name_esc[sizeof(dmd->modifier.name) * 2];
   BLI_str_escape(name_esc, dmd->modifier.name, sizeof(name_esc));
 
-=======
-
-  char name_esc[sizeof(dmd->modifier.name) * 2];
-  BLI_str_escape(name_esc, dmd->modifier.name, sizeof(name_esc));
-
->>>>>>> 83744daf
   char ds_name_esc[sizeof(dash_segment->name) * 2];
   BLI_str_escape(ds_name_esc, dash_segment->name, sizeof(ds_name_esc));
 
@@ -8367,7 +8346,6 @@
 }
 
 static void rna_def_modifier_grease_pencil_noise(BlenderRNA *brna)
-<<<<<<< HEAD
 {
   StructRNA *srna;
   PropertyRNA *prop;
@@ -8455,6 +8433,153 @@
   RNA_def_property_enum_sdna(prop, nullptr, "noise_mode");
   RNA_def_property_enum_items(prop, modifier_noise_random_mode_items);
   RNA_def_property_ui_text(prop, "Mode", "Where to perform randomization");
+
+  RNA_define_lib_overridable(false);
+}
+
+static void rna_def_modifier_grease_pencil_length(BlenderRNA *brna)
+{
+  StructRNA *srna;
+  PropertyRNA *prop;
+  static const EnumPropertyItem gpencil_length_mode_items[] = {
+      {GP_LENGTH_RELATIVE, "RELATIVE", 0, "Relative", "Length in ratio to the stroke's length"},
+      {GP_LENGTH_ABSOLUTE, "ABSOLUTE", 0, "Absolute", "Length in geometry space"},
+      {0, nullptr, 0, nullptr, nullptr},
+  };
+
+  srna = RNA_def_struct(brna, "GreasePencilLengthModifier", "Modifier");
+  RNA_def_struct_ui_text(srna, "Length Modifier", "Stretch or shrink strokes");
+  RNA_def_struct_sdna(srna, "GreasePencilLengthModifierData");
+  RNA_def_struct_ui_icon(srna, ICON_SPLINE_LENGTH);
+
+  rna_def_modifier_grease_pencil_layer_filter(srna);
+  rna_def_modifier_grease_pencil_material_filter(
+      srna, "rna_GreasePencilLengthModifier_material_filter_set");
+  rna_def_modifier_grease_pencil_vertex_group(
+      srna, "rna_GreasePencilLengthModifier_vertex_group_name_set");
+
+  rna_def_modifier_panel_open_prop(srna, "open_random_panel", 0);
+  rna_def_modifier_panel_open_prop(srna, "open_curvature_panel", 1);
+  rna_def_modifier_panel_open_prop(srna, "open_influence_panel", 2);
+
+  RNA_define_lib_overridable(true);
+
+  prop = RNA_def_property(srna, "start_factor", PROP_FLOAT, PROP_NONE);
+  RNA_def_property_float_sdna(prop, nullptr, "start_fac");
+  RNA_def_property_ui_range(prop, -10.0f, 10.0f, 0.1, 2);
+  RNA_def_property_ui_text(
+      prop, "Start Factor", "Added length to the start of each stroke relative to its length");
+  RNA_def_property_update(prop, 0, "rna_Modifier_update");
+
+  prop = RNA_def_property(srna, "end_factor", PROP_FLOAT, PROP_NONE);
+  RNA_def_property_float_sdna(prop, nullptr, "end_fac");
+  RNA_def_property_ui_range(prop, -10.0f, 10.0f, 0.1, 2);
+  RNA_def_property_ui_text(
+      prop, "End Factor", "Added length to the end of each stroke relative to its length");
+  RNA_def_property_update(prop, 0, "rna_Modifier_update");
+
+  prop = RNA_def_property(srna, "start_length", PROP_FLOAT, PROP_DISTANCE);
+  RNA_def_property_float_sdna(prop, nullptr, "start_fac");
+  RNA_def_property_ui_range(prop, -100.0f, 100.0f, 0.1f, 3);
+  RNA_def_property_ui_text(
+      prop, "Start Factor", "Absolute added length to the start of each stroke");
+  RNA_def_property_update(prop, 0, "rna_Modifier_update");
+
+  prop = RNA_def_property(srna, "end_length", PROP_FLOAT, PROP_DISTANCE);
+  RNA_def_property_float_sdna(prop, nullptr, "end_fac");
+  RNA_def_property_ui_range(prop, -100.0f, 100.0f, 0.1f, 3);
+  RNA_def_property_ui_text(prop, "End Factor", "Absolute added length to the end of each stroke");
+  RNA_def_property_update(prop, 0, "rna_Modifier_update");
+
+  prop = RNA_def_property(srna, "random_start_factor", PROP_FLOAT, PROP_NONE);
+  RNA_def_property_float_sdna(prop, nullptr, "rand_start_fac");
+  RNA_def_property_ui_range(prop, -10.0f, 10.0f, 0.1, 1);
+  RNA_def_property_ui_text(
+      prop, "Random Start Factor", "Size of random length added to the start of each stroke");
+  RNA_def_property_update(prop, 0, "rna_Modifier_update");
+
+  prop = RNA_def_property(srna, "random_end_factor", PROP_FLOAT, PROP_NONE);
+  RNA_def_property_float_sdna(prop, nullptr, "rand_end_fac");
+  RNA_def_property_ui_range(prop, -10.0f, 10.0f, 0.1, 1);
+  RNA_def_property_ui_text(
+      prop, "Random End Factor", "Size of random length added to the end of each stroke");
+  RNA_def_property_update(prop, 0, "rna_Modifier_update");
+
+  prop = RNA_def_property(srna, "random_offset", PROP_FLOAT, PROP_NONE);
+  RNA_def_property_float_sdna(prop, nullptr, "rand_offset");
+  RNA_def_property_ui_range(prop, 0.0f, 100.0f, 0.1, 3);
+  RNA_def_property_ui_text(
+      prop, "Random Noise Offset", "Smoothly offset each stroke's random value");
+  RNA_def_property_update(prop, 0, "rna_Modifier_update");
+
+  prop = RNA_def_property(srna, "use_random", PROP_BOOLEAN, PROP_NONE);
+  RNA_def_property_boolean_sdna(prop, nullptr, "flag", GP_LENGTH_USE_RANDOM);
+  RNA_def_property_ui_text(prop, "Random", "Use random values over time");
+  RNA_def_property_update(prop, 0, "rna_Modifier_update");
+
+  prop = RNA_def_property(srna, "seed", PROP_INT, PROP_UNSIGNED);
+  RNA_def_property_ui_text(prop, "Seed", "Random seed");
+  RNA_def_property_update(prop, 0, "rna_Modifier_update");
+
+  prop = RNA_def_property(srna, "step", PROP_INT, PROP_NONE);
+  RNA_def_property_int_sdna(prop, nullptr, "step");
+  RNA_def_property_range(prop, 1, 100);
+  RNA_def_property_ui_text(prop, "Step", "Number of frames between randomization steps");
+  RNA_def_property_update(prop, 0, "rna_Modifier_update");
+
+  prop = RNA_def_property(srna, "overshoot_factor", PROP_FLOAT, PROP_FACTOR);
+  RNA_def_property_float_sdna(prop, nullptr, "overshoot_fac");
+  RNA_def_property_range(prop, 0.0f, 1.0f);
+  RNA_def_property_ui_text(
+      prop,
+      "Used Length",
+      "Defines what portion of the stroke is used for the calculation of the extension");
+  RNA_def_property_update(prop, 0, "rna_Modifier_update");
+
+  prop = RNA_def_property(srna, "mode", PROP_ENUM, PROP_NONE);
+  RNA_def_property_enum_sdna(prop, nullptr, "mode");
+  RNA_def_property_enum_items(prop, gpencil_length_mode_items);
+  RNA_def_property_ui_text(prop, "Mode", "Mode to define length");
+  RNA_def_property_update(prop, 0, "rna_Modifier_update");
+
+  prop = RNA_def_property(srna, "use_curvature", PROP_BOOLEAN, PROP_NONE);
+  RNA_def_property_boolean_sdna(prop, nullptr, "flag", GP_LENGTH_USE_CURVATURE);
+  RNA_def_property_ui_text(prop, "Use Curvature", "Follow the curvature of the stroke");
+  RNA_def_property_update(prop, 0, "rna_Modifier_update");
+
+  prop = RNA_def_property(srna, "invert_curvature", PROP_BOOLEAN, PROP_NONE);
+  RNA_def_property_boolean_sdna(prop, nullptr, "flag", GP_LENGTH_INVERT_CURVATURE);
+  RNA_def_property_ui_text(
+      prop, "Invert Curvature", "Invert the curvature of the stroke's extension");
+  RNA_def_property_update(prop, 0, "rna_Modifier_update");
+
+  prop = RNA_def_property(srna, "point_density", PROP_FLOAT, PROP_NONE);
+  RNA_def_property_range(prop, 0.1f, 1000.0f);
+  RNA_def_property_ui_range(prop, 0.1f, 1000.0f, 1.0f, 1);
+  RNA_def_property_ui_scale_type(prop, PROP_SCALE_CUBIC);
+  RNA_def_property_ui_text(
+      prop, "Point Density", "Multiplied by Start/End for the total added point count");
+  RNA_def_property_update(prop, 0, "rna_Modifier_update");
+
+  prop = RNA_def_property(srna, "segment_influence", PROP_FLOAT, PROP_FACTOR);
+  RNA_def_property_range(prop, -2.0f, 3.0f);
+  RNA_def_property_ui_range(prop, 0.0f, 1.0f, 0.1f, 2);
+  RNA_def_property_ui_text(prop,
+                           "Segment Influence",
+                           "Factor to determine how much the length of the individual segments "
+                           "should influence the final computed curvature. Higher factors makes "
+                           "small segments influence the overall curvature less");
+  RNA_def_property_update(prop, 0, "rna_Modifier_update");
+
+  prop = RNA_def_property(srna, "max_angle", PROP_FLOAT, PROP_ANGLE);
+  RNA_def_property_ui_text(prop,
+                           "Filter Angle",
+                           "Ignore points on the stroke that deviate from their neighbors by more "
+                           "than this angle when determining the extrapolation shape");
+  RNA_def_property_range(prop, 0.0f, DEG2RAD(180.0f));
+  RNA_def_property_ui_range(prop, 0.0f, DEG2RAD(179.5f), 10.0f, 1);
+  RNA_def_property_update(prop, NC_SCENE, "rna_Modifier_update");
+
   RNA_define_lib_overridable(false);
 }
 
@@ -8544,6 +8669,116 @@
   prop = RNA_def_property(srna, "use_uniform_thickness", PROP_BOOLEAN, PROP_NONE);
   RNA_def_property_boolean_sdna(prop, nullptr, "flag", MOD_GREASE_PENCIL_THICK_NORMALIZE);
   RNA_def_property_ui_text(prop, "Uniform Thickness", "Replace the stroke thickness");
+  RNA_def_property_update(prop, 0, "rna_Modifier_update");
+
+  RNA_define_lib_overridable(false);
+}
+
+static void rna_def_modifier_grease_pencil_array(BlenderRNA *brna)
+{
+  StructRNA *srna;
+  PropertyRNA *prop;
+
+  srna = RNA_def_struct(brna, "GreasePencilArrayModifier", "Modifier");
+  RNA_def_struct_ui_text(srna, "Instance Modifier", "Create grid of duplicate instances");
+  RNA_def_struct_sdna(srna, "GreasePencilArrayModifierData");
+  RNA_def_struct_ui_icon(srna, ICON_MOD_ARRAY);
+
+  rna_def_modifier_grease_pencil_layer_filter(srna);
+  rna_def_modifier_grease_pencil_material_filter(
+      srna, "rna_GreasePencilArrayModifier_material_filter_set");
+
+  rna_def_modifier_panel_open_prop(srna, "open_constant_offset_panel", 0);
+  rna_def_modifier_panel_open_prop(srna, "open_relative_offset_panel", 1);
+  rna_def_modifier_panel_open_prop(srna, "open_object_offset_panel", 2);
+  rna_def_modifier_panel_open_prop(srna, "open_randomize_panel", 3);
+  rna_def_modifier_panel_open_prop(srna, "open_influence_panel", 4);
+
+  RNA_define_lib_overridable(true);
+
+  prop = RNA_def_property(srna, "count", PROP_INT, PROP_NONE);
+  RNA_def_property_range(prop, 1, SHRT_MAX);
+  RNA_def_property_ui_range(prop, 1, 50, 1, -1);
+  RNA_def_property_ui_text(prop, "Count", "Number of items");
+  RNA_def_property_update(prop, 0, "rna_Modifier_update");
+
+  /* Offset parameters */
+  prop = RNA_def_property(srna, "offset_object", PROP_POINTER, PROP_NONE);
+  RNA_def_property_pointer_sdna(prop, nullptr, "object");
+  RNA_def_property_ui_text(
+      prop,
+      "Offset Object",
+      "Use the location and rotation of another object to determine the distance and "
+      "rotational change between arrayed items");
+  RNA_def_property_flag(prop, PROP_EDITABLE | PROP_ID_SELF_CHECK);
+  RNA_def_property_update(prop, 0, "rna_Modifier_dependency_update");
+
+  prop = RNA_def_property(srna, "constant_offset", PROP_FLOAT, PROP_TRANSLATION);
+  RNA_def_property_float_sdna(prop, nullptr, "offset");
+  RNA_def_property_ui_text(prop, "Constant Offset", "Value for the distance between items");
+  RNA_def_property_ui_range(prop, -FLT_MAX, FLT_MAX, 1, RNA_TRANSLATION_PREC_DEFAULT);
+  RNA_def_property_update(prop, 0, "rna_Modifier_update");
+
+  prop = RNA_def_property(srna, "relative_offset", PROP_FLOAT, PROP_XYZ);
+  RNA_def_property_float_sdna(prop, nullptr, "shift");
+  RNA_def_property_ui_text(
+      prop,
+      "Relative Offset",
+      "The size of the geometry will determine the distance between arrayed items");
+  RNA_def_property_ui_range(prop, -FLT_MAX, FLT_MAX, 1, RNA_TRANSLATION_PREC_DEFAULT);
+  RNA_def_property_update(prop, 0, "rna_Modifier_update");
+
+  prop = RNA_def_property(srna, "random_offset", PROP_FLOAT, PROP_XYZ);
+  RNA_def_property_float_sdna(prop, nullptr, "rnd_offset");
+  RNA_def_property_ui_text(prop, "Random Offset", "Value for changes in location");
+  RNA_def_property_ui_range(prop, -FLT_MAX, FLT_MAX, 1, RNA_TRANSLATION_PREC_DEFAULT);
+  RNA_def_property_update(prop, 0, "rna_Modifier_update");
+
+  prop = RNA_def_property(srna, "random_rotation", PROP_FLOAT, PROP_EULER);
+  RNA_def_property_float_sdna(prop, nullptr, "rnd_rot");
+  RNA_def_property_ui_text(prop, "Random Rotation", "Value for changes in rotation");
+  RNA_def_property_ui_range(prop, -FLT_MAX, FLT_MAX, 100, RNA_TRANSLATION_PREC_DEFAULT);
+  RNA_def_property_update(prop, 0, "rna_Modifier_update");
+
+  prop = RNA_def_property(srna, "random_scale", PROP_FLOAT, PROP_XYZ);
+  RNA_def_property_float_sdna(prop, nullptr, "rnd_scale");
+  RNA_def_property_ui_text(prop, "Scale", "Value for changes in scale");
+  RNA_def_property_ui_range(prop, -FLT_MAX, FLT_MAX, 1, RNA_TRANSLATION_PREC_DEFAULT);
+  RNA_def_property_update(prop, 0, "rna_Modifier_update");
+
+  prop = RNA_def_property(srna, "seed", PROP_INT, PROP_UNSIGNED);
+  RNA_def_property_ui_text(prop, "Seed", "Random seed");
+  RNA_def_property_update(prop, 0, "rna_Modifier_update");
+
+  prop = RNA_def_property(srna, "replace_material", PROP_INT, PROP_NONE);
+  RNA_def_property_int_sdna(prop, nullptr, "mat_rpl");
+  RNA_def_property_range(prop, 0, SHRT_MAX);
+  RNA_def_property_ui_text(
+      prop,
+      "Material",
+      "Index of the material used for generated strokes (0 keep original material)");
+  RNA_def_property_update(prop, 0, "rna_Modifier_update");
+
+  prop = RNA_def_property(srna, "use_constant_offset", PROP_BOOLEAN, PROP_NONE);
+  RNA_def_property_boolean_sdna(prop, nullptr, "flag", MOD_GREASE_PENCIL_ARRAY_USE_OFFSET);
+  RNA_def_property_ui_text(prop, "Offset", "Enable offset");
+  RNA_def_property_update(prop, 0, "rna_Modifier_update");
+
+  prop = RNA_def_property(srna, "use_object_offset", PROP_BOOLEAN, PROP_NONE);
+  RNA_def_property_boolean_sdna(prop, nullptr, "flag", MOD_GREASE_PENCIL_ARRAY_USE_OB_OFFSET);
+  RNA_def_property_ui_text(prop, "Use Object Offset", "Enable object offset");
+  RNA_def_property_update(prop, 0, "rna_Modifier_update");
+
+  prop = RNA_def_property(srna, "use_relative_offset", PROP_BOOLEAN, PROP_NONE);
+  RNA_def_property_boolean_sdna(prop, nullptr, "flag", MOD_GREASE_PENCIL_ARRAY_USE_RELATIVE);
+  RNA_def_property_ui_text(prop, "Shift", "Enable shift");
+  RNA_def_property_update(prop, 0, "rna_Modifier_update");
+
+  prop = RNA_def_property(srna, "use_uniform_random_scale", PROP_BOOLEAN, PROP_NONE);
+  RNA_def_property_boolean_sdna(
+      prop, nullptr, "flag", MOD_GREASE_PENCIL_ARRAY_UNIFORM_RANDOM_SCALE);
+  RNA_def_property_ui_text(
+      prop, "Uniform Scale", "Use the same random seed for each scale axis for a uniform scale");
   RNA_def_property_update(prop, 0, "rna_Modifier_update");
 
   RNA_define_lib_overridable(false);
@@ -8694,65 +8929,272 @@
   RNA_define_lib_overridable(false);
 }
 
-void RNA_def_modifier(BlenderRNA *brna)
-=======
->>>>>>> 83744daf
+static void rna_def_modifier_grease_pencil_weight_angle(BlenderRNA *brna)
 {
   StructRNA *srna;
   PropertyRNA *prop;
 
-  static const EnumPropertyItem modifier_noise_random_mode_items[] = {
-      {GP_NOISE_RANDOM_STEP, "STEP", 0, "Steps", "Randomize every number of frames"},
-      {GP_NOISE_RANDOM_KEYFRAME, "KEYFRAME", 0, "Keyframes", "Randomize on keyframes only"},
+  static const EnumPropertyItem axis_items[] = {
+      {0, "X", 0, "X", ""},
+      {1, "Y", 0, "Y", ""},
+      {2, "Z", 0, "Z", ""},
       {0, nullptr, 0, nullptr, nullptr},
   };
 
-  srna = RNA_def_struct(brna, "GreasePencilNoiseModifier", "Modifier");
-  RNA_def_struct_ui_text(srna, "Grease Pencil Noise Modifier", "Noise effect modifier");
-  RNA_def_struct_sdna(srna, "GreasePencilNoiseModifierData");
-  RNA_def_struct_ui_icon(srna, ICON_MOD_NOISE);
+  static const EnumPropertyItem space_items[] = {
+      {MOD_GREASE_PENCIL_WEIGHT_ANGLE_SPACE_LOCAL, "LOCAL", 0, "Local Space", ""},
+      {MOD_GREASE_PENCIL_WEIGHT_ANGLE_SPACE_WORLD, "WORLD", 0, "World Space", ""},
+      {0, nullptr, 0, nullptr, nullptr},
+  };
+
+  srna = RNA_def_struct(brna, "GreasePencilWeightAngleModifier", "Modifier");
+  RNA_def_struct_ui_text(srna, "Weight Modifier Angle", "Calculate Vertex Weight dynamically");
+  RNA_def_struct_sdna(srna, "GreasePencilWeightAngleModifierData");
+  RNA_def_struct_ui_icon(srna, ICON_MOD_VERTEX_WEIGHT);
 
   rna_def_modifier_grease_pencil_layer_filter(srna);
   rna_def_modifier_grease_pencil_material_filter(
-      srna, "rna_GreasePencilNoiseModifier_material_filter_set");
+      srna, "rna_GreasePencilWeightAngleModifier_material_filter_set");
   rna_def_modifier_grease_pencil_vertex_group(
-      srna, "rna_GreasePencilNoiseModifier_vertex_group_name_set");
-  rna_def_modifier_grease_pencil_custom_curve(srna);
+      srna, "rna_GreasePencilWeightAngleModifier_vertex_group_name_set");
 
   rna_def_modifier_panel_open_prop(srna, "open_influence_panel", 0);
-  rna_def_modifier_panel_open_prop(srna, "open_random_panel", 1);
 
   RNA_define_lib_overridable(true);
 
-  prop = RNA_def_property(srna, "factor", PROP_FLOAT, PROP_FACTOR);
-  RNA_def_property_float_sdna(prop, nullptr, "factor");
+  prop = RNA_def_property(srna, "target_vertex_group", PROP_STRING, PROP_NONE);
+  RNA_def_property_string_sdna(prop, nullptr, "target_vgname");
+  RNA_def_property_ui_text(prop, "Vertex Group", "Output Vertex group");
+  RNA_def_property_string_funcs(
+      prop, nullptr, nullptr, "rna_GreasePencilWeightAngleModifier_target_vgname_set");
+  RNA_def_property_update(prop, 0, "rna_Modifier_update");
+
+  prop = RNA_def_property(srna, "use_multiply", PROP_BOOLEAN, PROP_NONE);
+  RNA_def_property_boolean_sdna(prop, nullptr, "flag", GP_WEIGHT_MULTIPLY_DATA);
+  RNA_def_property_ui_text(
+      prop,
+      "Multiply Weights",
+      "Multiply the calculated weights with the existing values in the vertex group");
+  RNA_def_property_update(prop, 0, "rna_Modifier_update");
+
+  prop = RNA_def_property(srna, "use_invert_output", PROP_BOOLEAN, PROP_NONE);
+  RNA_def_property_boolean_sdna(prop, nullptr, "flag", GP_WEIGHT_INVERT_OUTPUT);
+  RNA_def_property_ui_text(prop, "Invert", "Invert output weight values");
+  RNA_def_property_update(prop, 0, "rna_Modifier_update");
+
+  prop = RNA_def_property(srna, "angle", PROP_FLOAT, PROP_ANGLE);
+  RNA_def_property_float_sdna(prop, nullptr, "angle");
+  RNA_def_property_ui_text(prop, "Angle", "Angle");
+  RNA_def_property_range(prop, 0.0f, DEG2RAD(180.0f));
+  RNA_def_property_update(prop, NC_SCENE, "rna_Modifier_update");
+
+  prop = RNA_def_property(srna, "axis", PROP_ENUM, PROP_NONE);
+  RNA_def_property_enum_sdna(prop, nullptr, "axis");
+  RNA_def_property_enum_items(prop, axis_items);
+  RNA_def_property_ui_text(prop, "Axis", "");
+  RNA_def_property_update(prop, 0, "rna_Modifier_update");
+
+  prop = RNA_def_property(srna, "space", PROP_ENUM, PROP_NONE);
+  RNA_def_property_enum_sdna(prop, nullptr, "space");
+  RNA_def_property_enum_items(prop, space_items);
+  RNA_def_property_ui_text(prop, "Space", "Coordinates space");
+  RNA_def_property_update(prop, 0, "rna_Modifier_update");
+
+  prop = RNA_def_property(srna, "minimum_weight", PROP_FLOAT, PROP_FACTOR);
+  RNA_def_property_float_sdna(prop, nullptr, "min_weight");
+  RNA_def_property_ui_text(prop, "Minimum", "Minimum value for vertex weight");
+  RNA_def_property_update(prop, 0, "rna_Modifier_update");
+
+  RNA_define_lib_overridable(false);
+}
+
+static void rna_def_modifier_grease_pencil_multiply(BlenderRNA *brna)
+{
+  StructRNA *srna;
+  PropertyRNA *prop;
+
+  srna = RNA_def_struct(brna, "GreasePencilMultiplyModifier", "Modifier");
+  RNA_def_struct_ui_text(srna, "Multiply Modifier", "Generate multiple strokes from one stroke");
+  RNA_def_struct_sdna(srna, "GreasePencilMultiModifierData");
+  RNA_def_struct_ui_icon(srna, ICON_GP_MULTIFRAME_EDITING);
+
+  rna_def_modifier_grease_pencil_layer_filter(srna);
+  rna_def_modifier_grease_pencil_material_filter(
+      srna, "rna_GreasePencilMultiModifier_material_filter_set");
+
+  rna_def_modifier_panel_open_prop(srna, "open_fading_panel", 1);
+  rna_def_modifier_panel_open_prop(srna, "open_influence_panel", 0);
+
+  RNA_define_lib_overridable(true);
+
+  prop = RNA_def_property(srna, "use_fade", PROP_BOOLEAN, PROP_NONE);
+  RNA_def_property_boolean_sdna(prop, nullptr, "flag", MOD_GREASE_PENCIL_MULTIPLY_ENABLE_FADING);
+  RNA_def_property_ui_text(prop, "Fade", "Fade the stroke thickness for each generated stroke");
+  RNA_def_property_update(prop, 0, "rna_Modifier_update");
+
+  prop = RNA_def_property(srna, "duplicates", PROP_INT, PROP_NONE);
+  RNA_def_property_int_sdna(prop, nullptr, "duplications");
+  RNA_def_property_range(prop, 0, 999);
+  RNA_def_property_ui_range(prop, 1, 10, 1, 1);
+  RNA_def_property_ui_text(prop, "duplicates", "How many copies of strokes be displayed");
+  RNA_def_property_update(prop, 0, "rna_Modifier_update");
+
+  prop = RNA_def_property(srna, "distance", PROP_FLOAT, PROP_DISTANCE);
+  RNA_def_property_range(prop, -FLT_MAX, FLT_MAX);
+  RNA_def_property_ui_range(prop, 0.0, 1.0, 0.01, 3);
+  RNA_def_property_ui_text(prop, "Distance", "Distance of duplications");
+  RNA_def_property_update(prop, 0, "rna_Modifier_update");
+
+  prop = RNA_def_property(srna, "offset", PROP_FLOAT, PROP_NONE);
+  RNA_def_property_ui_range(prop, -1, 1, 0.01, 3);
+  RNA_def_property_ui_text(prop, "Offset", "Offset of duplicates. -1 to 1: inner to outer");
+  RNA_def_property_update(prop, 0, "rna_Modifier_update");
+
+  prop = RNA_def_property(srna, "fading_thickness", PROP_FLOAT, PROP_NONE);
+  RNA_def_property_range(prop, 0, 1);
+  RNA_def_property_ui_text(prop, "Thickness", "Fade influence of stroke's thickness");
+  RNA_def_property_update(prop, 0, "rna_Modifier_update");
+
+  prop = RNA_def_property(srna, "fading_opacity", PROP_FLOAT, PROP_NONE);
+  RNA_def_property_range(prop, 0, 1);
+  RNA_def_property_ui_text(prop, "Opacity", "Fade influence of stroke's opacity");
+  RNA_def_property_update(prop, 0, "rna_Modifier_update");
+
+  prop = RNA_def_property(srna, "fading_center", PROP_FLOAT, PROP_FACTOR);
+  RNA_def_property_range(prop, 0, 1);
+  RNA_def_property_ui_text(prop, "Center", "Fade center");
+  RNA_def_property_update(prop, 0, "rna_Modifier_update");
+
+  RNA_define_lib_overridable(false);
+}
+
+static void rna_def_modifier_grease_pencil_weight_proximity(BlenderRNA *brna)
+{
+  StructRNA *srna;
+  PropertyRNA *prop;
+
+  srna = RNA_def_struct(brna, "GreasePencilWeightProximityModifier", "Modifier");
+  RNA_def_struct_ui_text(srna, "Weight Modifier Proximity", "Calculate Vertex Weight dynamically");
+  RNA_def_struct_sdna(srna, "GreasePencilWeightProximityModifierData");
+  RNA_def_struct_ui_icon(srna, ICON_MOD_VERTEX_WEIGHT);
+
+  rna_def_modifier_grease_pencil_layer_filter(srna);
+  rna_def_modifier_grease_pencil_material_filter(
+      srna, "rna_GreasePencilWeightProximityModifier_material_filter_set");
+  rna_def_modifier_grease_pencil_vertex_group(
+      srna, "rna_GreasePencilWeightProximityModifier_vertex_group_name_set");
+
+  rna_def_modifier_panel_open_prop(srna, "open_influence_panel", 0);
+
+  RNA_define_lib_overridable(true);
+
+  prop = RNA_def_property(srna, "use_multiply", PROP_BOOLEAN, PROP_NONE);
+  RNA_def_property_boolean_sdna(
+      prop, nullptr, "flag", MOD_GREASE_PENCIL_WEIGHT_PROXIMITY_MULTIPLY_DATA);
+  RNA_def_property_ui_text(
+      prop,
+      "Multiply Weights",
+      "Multiply the calculated weights with the existing values in the vertex group");
+  RNA_def_property_update(prop, 0, "rna_Modifier_update");
+
+  prop = RNA_def_property(srna, "use_invert_output", PROP_BOOLEAN, PROP_NONE);
+  RNA_def_property_boolean_sdna(
+      prop, nullptr, "flag", MOD_GREASE_PENCIL_WEIGHT_PROXIMITY_INVERT_OUTPUT);
+  RNA_def_property_ui_text(prop, "Invert", "Invert output weight values");
+  RNA_def_property_update(prop, 0, "rna_Modifier_update");
+
+  prop = RNA_def_property(srna, "target_vertex_group", PROP_STRING, PROP_NONE);
+  RNA_def_property_string_sdna(prop, nullptr, "target_vgname");
+  RNA_def_property_ui_text(prop, "Vertex Group", "Output Vertex group");
+  RNA_def_property_string_funcs(
+      prop, nullptr, nullptr, "rna_GreasePencilWeightProximityModifier_target_vgname_set");
+  RNA_def_property_update(prop, 0, "rna_Modifier_update");
+
+  /* Distance reference object */
+  prop = RNA_def_property(srna, "object", PROP_POINTER, PROP_NONE);
+  RNA_def_property_ui_text(prop, "Target Object", "Object used as distance reference");
+  RNA_def_property_pointer_funcs(
+      prop, nullptr, "rna_GreasePencilWeightProximityModifier_object_set", nullptr, nullptr);
+  RNA_def_property_flag(prop, PROP_EDITABLE | PROP_ID_SELF_CHECK);
+  RNA_def_property_update(prop, 0, "rna_Modifier_dependency_update");
+
+  prop = RNA_def_property(srna, "distance_start", PROP_FLOAT, PROP_DISTANCE);
+  RNA_def_property_float_sdna(prop, nullptr, "dist_start");
   RNA_def_property_range(prop, 0.0, FLT_MAX);
-  RNA_def_property_ui_range(prop, 0.0, 1.0, 0.1, 2);
-  RNA_def_property_ui_text(prop, "Offset Factor", "Amount of noise to apply");
-  RNA_def_property_update(prop, 0, "rna_Modifier_update");
-
-  prop = RNA_def_property(srna, "factor_strength", PROP_FLOAT, PROP_FACTOR);
-  RNA_def_property_float_sdna(prop, nullptr, "factor_strength");
+  RNA_def_property_ui_range(prop, 0.0, 1000.0, 1.0, 2);
+  RNA_def_property_ui_text(prop, "Lowest", "Distance mapping to 0.0 weight");
+  RNA_def_property_update(prop, 0, "rna_Modifier_update");
+
+  prop = RNA_def_property(srna, "minimum_weight", PROP_FLOAT, PROP_FACTOR);
+  RNA_def_property_float_sdna(prop, nullptr, "min_weight");
+  RNA_def_property_ui_text(prop, "Minimum", "Minimum value for vertex weight");
+  RNA_def_property_update(prop, 0, "rna_Modifier_update");
+
+  prop = RNA_def_property(srna, "distance_end", PROP_FLOAT, PROP_DISTANCE);
+  RNA_def_property_float_sdna(prop, nullptr, "dist_end");
   RNA_def_property_range(prop, 0.0, FLT_MAX);
-  RNA_def_property_ui_range(prop, 0.0, 1.0, 0.1, 2);
-  RNA_def_property_ui_text(prop, "Strength Factor", "Amount of noise to apply to opacity");
-  RNA_def_property_update(prop, 0, "rna_Modifier_update");
-
-  prop = RNA_def_property(srna, "factor_thickness", PROP_FLOAT, PROP_FACTOR);
-  RNA_def_property_float_sdna(prop, nullptr, "factor_thickness");
-  RNA_def_property_range(prop, 0.0, FLT_MAX);
-  RNA_def_property_ui_range(prop, 0.0, 1.0, 0.1, 2);
-  RNA_def_property_ui_text(prop, "Thickness Factor", "Amount of noise to apply to thickness");
-  RNA_def_property_update(prop, 0, "rna_Modifier_update");
-
-  prop = RNA_def_property(srna, "factor_uvs", PROP_FLOAT, PROP_FACTOR);
-  RNA_def_property_float_sdna(prop, nullptr, "factor_uvs");
-  RNA_def_property_range(prop, 0.0, FLT_MAX);
-  RNA_def_property_ui_range(prop, 0.0, 1.0, 0.1, 2);
-  RNA_def_property_ui_text(prop, "UV Factor", "Amount of noise to apply to UV rotation");
-  RNA_def_property_update(prop, 0, "rna_Modifier_update");
-
-<<<<<<< HEAD
+  RNA_def_property_ui_range(prop, 0.0, 1000.0, 1.0, 2);
+  RNA_def_property_ui_text(prop, "Highest", "Distance mapping to 1.0 weight");
+  RNA_def_property_update(prop, 0, "rna_Modifier_update");
+
+  RNA_define_lib_overridable(false);
+}
+
+void RNA_def_modifier(BlenderRNA *brna)
+{
+  StructRNA *srna;
+  PropertyRNA *prop;
+
+  /* data */
+  srna = RNA_def_struct(brna, "Modifier", nullptr);
+  RNA_def_struct_ui_text(srna, "Modifier", "Modifier affecting the geometry data of an object");
+  RNA_def_struct_refine_func(srna, "rna_Modifier_refine");
+  RNA_def_struct_path_func(srna, "rna_Modifier_path");
+  RNA_def_struct_sdna(srna, "ModifierData");
+  RNA_def_struct_ui_icon(srna, ICON_MODIFIER);
+
+  /* strings */
+  prop = RNA_def_property(srna, "name", PROP_STRING, PROP_NONE);
+  RNA_def_property_string_funcs(prop, nullptr, nullptr, "rna_Modifier_name_set");
+  RNA_def_property_ui_text(prop, "Name", "Modifier name");
+  RNA_def_property_update(prop, NC_OBJECT | ND_MODIFIER | NA_RENAME, "rna_Modifier_name_update");
+  RNA_def_struct_name_property(srna, prop);
+
+  /* enums */
+  prop = RNA_def_property(srna, "type", PROP_ENUM, PROP_NONE);
+  RNA_def_property_clear_flag(prop, PROP_EDITABLE);
+  RNA_def_property_enum_sdna(prop, nullptr, "type");
+  RNA_def_property_enum_items(prop, rna_enum_object_modifier_type_items);
+  RNA_def_property_ui_text(prop, "Type", "");
+
+  /* flags */
+  prop = RNA_def_property(srna, "show_viewport", PROP_BOOLEAN, PROP_NONE);
+  RNA_def_property_boolean_sdna(prop, nullptr, "mode", eModifierMode_Realtime);
+  RNA_def_property_ui_text(prop, "Realtime", "Display modifier in viewport");
+  RNA_def_property_flag(prop, PROP_LIB_EXCEPTION);
+  RNA_def_property_override_flag(prop, PROPOVERRIDE_OVERRIDABLE_LIBRARY);
+  RNA_def_property_update(prop, 0, "rna_Modifier_update");
+  RNA_def_property_ui_icon(prop, ICON_RESTRICT_VIEW_ON, 1);
+
+  prop = RNA_def_property(srna, "show_render", PROP_BOOLEAN, PROP_NONE);
+  RNA_def_property_boolean_sdna(prop, nullptr, "mode", eModifierMode_Render);
+  RNA_def_property_override_flag(prop, PROPOVERRIDE_OVERRIDABLE_LIBRARY);
+  RNA_def_property_ui_text(prop, "Render", "Use modifier during render");
+  RNA_def_property_ui_icon(prop, ICON_RESTRICT_RENDER_ON, 1);
+  RNA_def_property_update(prop, NC_OBJECT | ND_MODIFIER, nullptr);
+
+  prop = RNA_def_property(srna, "show_in_editmode", PROP_BOOLEAN, PROP_NONE);
+  RNA_def_property_boolean_sdna(prop, nullptr, "mode", eModifierMode_Editmode);
+  RNA_def_property_ui_text(prop, "Edit Mode", "Display modifier in Edit mode");
+  RNA_def_property_update(prop, 0, "rna_Modifier_update");
+  RNA_def_property_ui_icon(prop, ICON_EDITMODE_HLT, 0);
+
+  prop = RNA_def_property(srna, "show_on_cage", PROP_BOOLEAN, PROP_NONE);
+  RNA_def_property_boolean_sdna(prop, nullptr, "mode", eModifierMode_OnCage);
+  RNA_def_property_ui_text(prop, "On Cage", "Adjust edit cage to modifier result");
+  RNA_def_property_ui_icon(prop, ICON_MESH_DATA, 0);
+  RNA_def_property_update(prop, 0, "rna_Modifier_update");
+
   prop = RNA_def_property(srna, "show_expanded", PROP_BOOLEAN, PROP_NONE);
   RNA_def_property_boolean_funcs(
       prop, "rna_Modifier_show_expanded_get", "rna_Modifier_show_expanded_set");
@@ -8762,811 +9204,6 @@
   RNA_def_property_ui_text(prop, "Expanded", "Set modifier expanded in the user interface");
   RNA_def_property_ui_icon(prop, ICON_RIGHTARROW, 1);
   RNA_def_property_update(prop, NC_OBJECT | ND_MODIFIER, nullptr);
-=======
-  prop = RNA_def_property(srna, "use_random", PROP_BOOLEAN, PROP_NONE);
-  RNA_def_property_boolean_sdna(prop, nullptr, "flag", GP_NOISE_USE_RANDOM);
-  RNA_def_property_ui_text(prop, "Random", "Use random values over time");
-  RNA_def_property_update(prop, 0, "rna_Modifier_update");
->>>>>>> 83744daf
-
-  prop = RNA_def_property(srna, "seed", PROP_INT, PROP_UNSIGNED);
-  RNA_def_property_ui_text(prop, "Noise Seed", "Random seed");
-  RNA_def_property_update(prop, 0, "rna_Modifier_update");
-
-  prop = RNA_def_property(srna, "noise_scale", PROP_FLOAT, PROP_FACTOR);
-  RNA_def_property_float_sdna(prop, nullptr, "noise_scale");
-  RNA_def_property_range(prop, 0.0, 1.0);
-  RNA_def_property_ui_text(prop, "Noise Scale", "Scale the noise frequency");
-  RNA_def_property_update(prop, 0, "rna_Modifier_update");
-
-  prop = RNA_def_property(srna, "noise_offset", PROP_FLOAT, PROP_FACTOR);
-  RNA_def_property_float_sdna(prop, nullptr, "noise_offset");
-  RNA_def_property_range(prop, 0.0, FLT_MAX);
-  RNA_def_property_ui_range(prop, 0.0, 100.0, 0.1, 3);
-  RNA_def_property_ui_text(prop, "Noise Offset", "Offset the noise along the strokes");
-  RNA_def_property_update(prop, 0, "rna_Modifier_update");
-
-  prop = RNA_def_property(srna, "step", PROP_INT, PROP_NONE);
-  RNA_def_property_int_sdna(prop, nullptr, "step");
-  RNA_def_property_range(prop, 1, 100);
-  RNA_def_property_ui_text(prop, "Step", "Number of frames between randomization steps");
-  RNA_def_property_update(prop, 0, "rna_Modifier_update");
-
-  prop = RNA_def_property(srna, "random_mode", PROP_ENUM, PROP_NONE);
-  RNA_def_property_enum_sdna(prop, nullptr, "noise_mode");
-  RNA_def_property_enum_items(prop, modifier_noise_random_mode_items);
-  RNA_def_property_ui_text(prop, "Mode", "Where to perform randomization");
-
-  RNA_define_lib_overridable(false);
-}
-
-static void rna_def_modifier_grease_pencil_length(BlenderRNA *brna)
-{
-  StructRNA *srna;
-  PropertyRNA *prop;
-  static const EnumPropertyItem gpencil_length_mode_items[] = {
-      {GP_LENGTH_RELATIVE, "RELATIVE", 0, "Relative", "Length in ratio to the stroke's length"},
-      {GP_LENGTH_ABSOLUTE, "ABSOLUTE", 0, "Absolute", "Length in geometry space"},
-      {0, nullptr, 0, nullptr, nullptr},
-  };
-
-  srna = RNA_def_struct(brna, "GreasePencilLengthModifier", "Modifier");
-  RNA_def_struct_ui_text(srna, "Length Modifier", "Stretch or shrink strokes");
-  RNA_def_struct_sdna(srna, "GreasePencilLengthModifierData");
-  RNA_def_struct_ui_icon(srna, ICON_MOD_LENGTH);
-
-  rna_def_modifier_grease_pencil_layer_filter(srna);
-  rna_def_modifier_grease_pencil_material_filter(
-      srna, "rna_GreasePencilLengthModifier_material_filter_set");
-  rna_def_modifier_grease_pencil_vertex_group(
-      srna, "rna_GreasePencilLengthModifier_vertex_group_name_set");
-
-  rna_def_modifier_panel_open_prop(srna, "open_random_panel", 0);
-  rna_def_modifier_panel_open_prop(srna, "open_curvature_panel", 1);
-  rna_def_modifier_panel_open_prop(srna, "open_influence_panel", 2);
-
-  RNA_define_lib_overridable(true);
-
-  prop = RNA_def_property(srna, "start_factor", PROP_FLOAT, PROP_NONE);
-  RNA_def_property_float_sdna(prop, nullptr, "start_fac");
-  RNA_def_property_ui_range(prop, -10.0f, 10.0f, 0.1, 2);
-  RNA_def_property_ui_text(
-      prop, "Start Factor", "Added length to the start of each stroke relative to its length");
-  RNA_def_property_update(prop, 0, "rna_Modifier_update");
-
-  prop = RNA_def_property(srna, "end_factor", PROP_FLOAT, PROP_NONE);
-  RNA_def_property_float_sdna(prop, nullptr, "end_fac");
-  RNA_def_property_ui_range(prop, -10.0f, 10.0f, 0.1, 2);
-  RNA_def_property_ui_text(
-      prop, "End Factor", "Added length to the end of each stroke relative to its length");
-  RNA_def_property_update(prop, 0, "rna_Modifier_update");
-
-  prop = RNA_def_property(srna, "start_length", PROP_FLOAT, PROP_DISTANCE);
-  RNA_def_property_float_sdna(prop, nullptr, "start_fac");
-  RNA_def_property_ui_range(prop, -100.0f, 100.0f, 0.1f, 3);
-  RNA_def_property_ui_text(
-      prop, "Start Factor", "Absolute added length to the start of each stroke");
-  RNA_def_property_update(prop, 0, "rna_Modifier_update");
-
-  prop = RNA_def_property(srna, "end_length", PROP_FLOAT, PROP_DISTANCE);
-  RNA_def_property_float_sdna(prop, nullptr, "end_fac");
-  RNA_def_property_ui_range(prop, -100.0f, 100.0f, 0.1f, 3);
-  RNA_def_property_ui_text(prop, "End Factor", "Absolute added length to the end of each stroke");
-  RNA_def_property_update(prop, 0, "rna_Modifier_update");
-
-  prop = RNA_def_property(srna, "random_start_factor", PROP_FLOAT, PROP_NONE);
-  RNA_def_property_float_sdna(prop, nullptr, "rand_start_fac");
-  RNA_def_property_ui_range(prop, -10.0f, 10.0f, 0.1, 1);
-  RNA_def_property_ui_text(
-      prop, "Random Start Factor", "Size of random length added to the start of each stroke");
-  RNA_def_property_update(prop, 0, "rna_Modifier_update");
-
-  prop = RNA_def_property(srna, "random_end_factor", PROP_FLOAT, PROP_NONE);
-  RNA_def_property_float_sdna(prop, nullptr, "rand_end_fac");
-  RNA_def_property_ui_range(prop, -10.0f, 10.0f, 0.1, 1);
-  RNA_def_property_ui_text(
-      prop, "Random End Factor", "Size of random length added to the end of each stroke");
-  RNA_def_property_update(prop, 0, "rna_Modifier_update");
-
-  prop = RNA_def_property(srna, "random_offset", PROP_FLOAT, PROP_NONE);
-  RNA_def_property_float_sdna(prop, nullptr, "rand_offset");
-  RNA_def_property_ui_range(prop, 0.0f, 100.0f, 0.1, 3);
-  RNA_def_property_ui_text(
-      prop, "Random Noise Offset", "Smoothly offset each stroke's random value");
-  RNA_def_property_update(prop, 0, "rna_Modifier_update");
-
-  prop = RNA_def_property(srna, "use_random", PROP_BOOLEAN, PROP_NONE);
-  RNA_def_property_boolean_sdna(prop, nullptr, "flag", GP_LENGTH_USE_RANDOM);
-  RNA_def_property_ui_text(prop, "Random", "Use random values over time");
-  RNA_def_property_update(prop, 0, "rna_Modifier_update");
-
-  prop = RNA_def_property(srna, "seed", PROP_INT, PROP_UNSIGNED);
-  RNA_def_property_ui_text(prop, "Seed", "Random seed");
-  RNA_def_property_update(prop, 0, "rna_Modifier_update");
-
-  prop = RNA_def_property(srna, "step", PROP_INT, PROP_NONE);
-  RNA_def_property_int_sdna(prop, nullptr, "step");
-  RNA_def_property_range(prop, 1, 100);
-  RNA_def_property_ui_text(prop, "Step", "Number of frames between randomization steps");
-  RNA_def_property_update(prop, 0, "rna_Modifier_update");
-
-  prop = RNA_def_property(srna, "overshoot_factor", PROP_FLOAT, PROP_FACTOR);
-  RNA_def_property_float_sdna(prop, nullptr, "overshoot_fac");
-  RNA_def_property_range(prop, 0.0f, 1.0f);
-  RNA_def_property_ui_text(
-      prop,
-      "Used Length",
-      "Defines what portion of the stroke is used for the calculation of the extension");
-  RNA_def_property_update(prop, 0, "rna_Modifier_update");
-
-  prop = RNA_def_property(srna, "mode", PROP_ENUM, PROP_NONE);
-  RNA_def_property_enum_sdna(prop, nullptr, "mode");
-  RNA_def_property_enum_items(prop, gpencil_length_mode_items);
-  RNA_def_property_ui_text(prop, "Mode", "Mode to define length");
-  RNA_def_property_update(prop, 0, "rna_Modifier_update");
-
-  prop = RNA_def_property(srna, "use_curvature", PROP_BOOLEAN, PROP_NONE);
-  RNA_def_property_boolean_sdna(prop, nullptr, "flag", GP_LENGTH_USE_CURVATURE);
-  RNA_def_property_ui_text(prop, "Use Curvature", "Follow the curvature of the stroke");
-  RNA_def_property_update(prop, 0, "rna_Modifier_update");
-
-  prop = RNA_def_property(srna, "invert_curvature", PROP_BOOLEAN, PROP_NONE);
-  RNA_def_property_boolean_sdna(prop, nullptr, "flag", GP_LENGTH_INVERT_CURVATURE);
-  RNA_def_property_ui_text(
-      prop, "Invert Curvature", "Invert the curvature of the stroke's extension");
-  RNA_def_property_update(prop, 0, "rna_Modifier_update");
-
-  prop = RNA_def_property(srna, "point_density", PROP_FLOAT, PROP_NONE);
-  RNA_def_property_range(prop, 0.1f, 1000.0f);
-  RNA_def_property_ui_range(prop, 0.1f, 1000.0f, 1.0f, 1);
-  RNA_def_property_ui_scale_type(prop, PROP_SCALE_CUBIC);
-  RNA_def_property_ui_text(
-      prop, "Point Density", "Multiplied by Start/End for the total added point count");
-  RNA_def_property_update(prop, 0, "rna_Modifier_update");
-
-  prop = RNA_def_property(srna, "segment_influence", PROP_FLOAT, PROP_FACTOR);
-  RNA_def_property_range(prop, -2.0f, 3.0f);
-  RNA_def_property_ui_range(prop, 0.0f, 1.0f, 0.1f, 2);
-  RNA_def_property_ui_text(prop,
-                           "Segment Influence",
-                           "Factor to determine how much the length of the individual segments "
-                           "should influence the final computed curvature. Higher factors makes "
-                           "small segments influence the overall curvature less");
-  RNA_def_property_update(prop, 0, "rna_Modifier_update");
-
-  prop = RNA_def_property(srna, "max_angle", PROP_FLOAT, PROP_ANGLE);
-  RNA_def_property_ui_text(prop,
-                           "Filter Angle",
-                           "Ignore points on the stroke that deviate from their neighbors by more "
-                           "than this angle when determining the extrapolation shape");
-  RNA_def_property_range(prop, 0.0f, DEG2RAD(180.0f));
-  RNA_def_property_ui_range(prop, 0.0f, DEG2RAD(179.5f), 10.0f, 1);
-  RNA_def_property_update(prop, NC_SCENE, "rna_Modifier_update");
-
-  RNA_define_lib_overridable(false);
-}
-
-static void rna_def_modifier_grease_pencil_mirror(BlenderRNA *brna)
-{
-  StructRNA *srna;
-  PropertyRNA *prop;
-
-  srna = RNA_def_struct(brna, "GreasePencilMirrorModifier", "Modifier");
-  RNA_def_struct_ui_text(srna, "Grease Pencil Mirror Modifier", "");
-  RNA_def_struct_sdna(srna, "GreasePencilMirrorModifierData");
-  RNA_def_struct_ui_icon(srna, ICON_MOD_MIRROR);
-
-  rna_def_modifier_grease_pencil_layer_filter(srna);
-  rna_def_modifier_grease_pencil_material_filter(
-      srna, "rna_GreasePencilMirrorModifier_material_filter_set");
-
-  rna_def_modifier_panel_open_prop(srna, "open_influence_panel", 0);
-
-  RNA_define_lib_overridable(true);
-
-  prop = RNA_def_property(srna, "object", PROP_POINTER, PROP_NONE);
-  RNA_def_property_ui_text(prop, "Object", "Object used as center");
-  RNA_def_property_pointer_funcs(
-      prop, nullptr, "rna_GreasePencilMirrorModifier_object_set", nullptr, nullptr);
-  RNA_def_property_flag(prop, PROP_EDITABLE | PROP_ID_SELF_CHECK);
-  RNA_def_property_update(prop, 0, "rna_Modifier_dependency_update");
-
-  prop = RNA_def_property(srna, "use_axis_x", PROP_BOOLEAN, PROP_NONE);
-  RNA_def_property_boolean_sdna(prop, nullptr, "flag", MOD_GREASE_PENCIL_MIRROR_AXIS_X);
-  RNA_def_property_ui_text(prop, "X", "Mirror the X axis");
-  RNA_def_property_update(prop, 0, "rna_Modifier_update");
-
-  prop = RNA_def_property(srna, "use_axis_y", PROP_BOOLEAN, PROP_NONE);
-  RNA_def_property_boolean_sdna(prop, nullptr, "flag", MOD_GREASE_PENCIL_MIRROR_AXIS_Y);
-  RNA_def_property_ui_text(prop, "Y", "Mirror the Y axis");
-  RNA_def_property_update(prop, 0, "rna_Modifier_update");
-
-  prop = RNA_def_property(srna, "use_axis_z", PROP_BOOLEAN, PROP_NONE);
-  RNA_def_property_boolean_sdna(prop, nullptr, "flag", MOD_GREASE_PENCIL_MIRROR_AXIS_Z);
-  RNA_def_property_ui_text(prop, "Z", "Mirror the Z axis");
-  RNA_def_property_update(prop, 0, "rna_Modifier_update");
-
-  RNA_define_lib_overridable(false);
-}
-
-static void rna_def_modifier_grease_pencil_thickness(BlenderRNA *brna)
-{
-  StructRNA *srna;
-  PropertyRNA *prop;
-
-  srna = RNA_def_struct(brna, "GreasePencilThickModifierData", "Modifier");
-  RNA_def_struct_ui_text(srna, "Grease Pencil Thickness Modifier", "Adjust stroke thickness");
-  RNA_def_struct_sdna(srna, "GreasePencilThickModifierData");
-  RNA_def_struct_ui_icon(srna, ICON_MOD_THICKNESS);
-
-  rna_def_modifier_grease_pencil_layer_filter(srna);
-  rna_def_modifier_grease_pencil_material_filter(
-      srna, "rna_GreasePencilThickModifier_material_filter_set");
-  rna_def_modifier_grease_pencil_vertex_group(
-      srna, "rna_GreasePencilThickModifier_vertex_group_name_set");
-  rna_def_modifier_grease_pencil_custom_curve(srna);
-
-  rna_def_modifier_panel_open_prop(srna, "open_influence_panel", 0);
-
-  RNA_define_lib_overridable(true);
-
-  prop = RNA_def_property(srna, "thickness", PROP_FLOAT, PROP_NONE);
-  RNA_def_property_float_sdna(prop, nullptr, "thickness");
-  RNA_def_property_range(prop, -10.0f, 100.0f);
-  RNA_def_property_ui_range(prop, -1.0f, 1.0f, 0.005, 3);
-  RNA_def_property_ui_text(prop, "Thickness", "Absolute thickness to apply everywhere");
-  RNA_def_property_update(prop, 0, "rna_Modifier_update");
-
-  prop = RNA_def_property(srna, "thickness_factor", PROP_FLOAT, PROP_NONE);
-  RNA_def_property_float_sdna(prop, nullptr, "thickness_fac");
-  RNA_def_property_range(prop, 0.0, FLT_MAX);
-  RNA_def_property_ui_range(prop, 0.0, 10.0, 0.1, 3);
-  RNA_def_property_ui_text(prop, "Thickness Factor", "Factor to multiply the thickness with");
-  RNA_def_property_update(prop, 0, "rna_Modifier_update");
-
-  prop = RNA_def_property(srna, "use_weight_factor", PROP_BOOLEAN, PROP_NONE);
-  RNA_def_property_boolean_sdna(prop, nullptr, "flag", MOD_GREASE_PENCIL_THICK_WEIGHT_FACTOR);
-  RNA_def_property_ui_text(prop, "Weighted", "Use weight to modulate effect");
-  RNA_def_property_update(prop, 0, "rna_Modifier_update");
-
-  prop = RNA_def_property(srna, "use_uniform_thickness", PROP_BOOLEAN, PROP_NONE);
-  RNA_def_property_boolean_sdna(prop, nullptr, "flag", MOD_GREASE_PENCIL_THICK_NORMALIZE);
-  RNA_def_property_ui_text(prop, "Uniform Thickness", "Replace the stroke thickness");
-  RNA_def_property_update(prop, 0, "rna_Modifier_update");
-
-  RNA_define_lib_overridable(false);
-}
-
-static void rna_def_modifier_grease_pencil_array(BlenderRNA *brna)
-{
-  StructRNA *srna;
-  PropertyRNA *prop;
-
-  srna = RNA_def_struct(brna, "GreasePencilArrayModifier", "Modifier");
-  RNA_def_struct_ui_text(srna, "Instance Modifier", "Create grid of duplicate instances");
-  RNA_def_struct_sdna(srna, "GreasePencilArrayModifierData");
-  RNA_def_struct_ui_icon(srna, ICON_MOD_ARRAY);
-
-  rna_def_modifier_grease_pencil_layer_filter(srna);
-  rna_def_modifier_grease_pencil_material_filter(
-      srna, "rna_GreasePencilArrayModifier_material_filter_set");
-
-  rna_def_modifier_panel_open_prop(srna, "open_constant_offset_panel", 0);
-  rna_def_modifier_panel_open_prop(srna, "open_relative_offset_panel", 1);
-  rna_def_modifier_panel_open_prop(srna, "open_object_offset_panel", 2);
-  rna_def_modifier_panel_open_prop(srna, "open_randomize_panel", 3);
-  rna_def_modifier_panel_open_prop(srna, "open_influence_panel", 4);
-
-  RNA_define_lib_overridable(true);
-
-  prop = RNA_def_property(srna, "count", PROP_INT, PROP_NONE);
-  RNA_def_property_range(prop, 1, SHRT_MAX);
-  RNA_def_property_ui_range(prop, 1, 50, 1, -1);
-  RNA_def_property_ui_text(prop, "Count", "Number of items");
-  RNA_def_property_update(prop, 0, "rna_Modifier_update");
-
-  /* Offset parameters */
-  prop = RNA_def_property(srna, "offset_object", PROP_POINTER, PROP_NONE);
-  RNA_def_property_pointer_sdna(prop, nullptr, "object");
-  RNA_def_property_ui_text(
-      prop,
-      "Offset Object",
-      "Use the location and rotation of another object to determine the distance and "
-      "rotational change between arrayed items");
-  RNA_def_property_flag(prop, PROP_EDITABLE | PROP_ID_SELF_CHECK);
-  RNA_def_property_update(prop, 0, "rna_Modifier_dependency_update");
-
-  prop = RNA_def_property(srna, "constant_offset", PROP_FLOAT, PROP_TRANSLATION);
-  RNA_def_property_float_sdna(prop, nullptr, "offset");
-  RNA_def_property_ui_text(prop, "Constant Offset", "Value for the distance between items");
-  RNA_def_property_ui_range(prop, -FLT_MAX, FLT_MAX, 1, RNA_TRANSLATION_PREC_DEFAULT);
-  RNA_def_property_update(prop, 0, "rna_Modifier_update");
-
-  prop = RNA_def_property(srna, "relative_offset", PROP_FLOAT, PROP_XYZ);
-  RNA_def_property_float_sdna(prop, nullptr, "shift");
-  RNA_def_property_ui_text(
-      prop,
-      "Relative Offset",
-      "The size of the geometry will determine the distance between arrayed items");
-  RNA_def_property_ui_range(prop, -FLT_MAX, FLT_MAX, 1, RNA_TRANSLATION_PREC_DEFAULT);
-  RNA_def_property_update(prop, 0, "rna_Modifier_update");
-
-  prop = RNA_def_property(srna, "random_offset", PROP_FLOAT, PROP_XYZ);
-  RNA_def_property_float_sdna(prop, nullptr, "rnd_offset");
-  RNA_def_property_ui_text(prop, "Random Offset", "Value for changes in location");
-  RNA_def_property_ui_range(prop, -FLT_MAX, FLT_MAX, 1, RNA_TRANSLATION_PREC_DEFAULT);
-  RNA_def_property_update(prop, 0, "rna_Modifier_update");
-
-  prop = RNA_def_property(srna, "random_rotation", PROP_FLOAT, PROP_EULER);
-  RNA_def_property_float_sdna(prop, nullptr, "rnd_rot");
-  RNA_def_property_ui_text(prop, "Random Rotation", "Value for changes in rotation");
-  RNA_def_property_ui_range(prop, -FLT_MAX, FLT_MAX, 100, RNA_TRANSLATION_PREC_DEFAULT);
-  RNA_def_property_update(prop, 0, "rna_Modifier_update");
-
-  prop = RNA_def_property(srna, "random_scale", PROP_FLOAT, PROP_XYZ);
-  RNA_def_property_float_sdna(prop, nullptr, "rnd_scale");
-  RNA_def_property_ui_text(prop, "Scale", "Value for changes in scale");
-  RNA_def_property_ui_range(prop, -FLT_MAX, FLT_MAX, 1, RNA_TRANSLATION_PREC_DEFAULT);
-  RNA_def_property_update(prop, 0, "rna_Modifier_update");
-
-  prop = RNA_def_property(srna, "seed", PROP_INT, PROP_UNSIGNED);
-  RNA_def_property_ui_text(prop, "Seed", "Random seed");
-  RNA_def_property_update(prop, 0, "rna_Modifier_update");
-
-  prop = RNA_def_property(srna, "replace_material", PROP_INT, PROP_NONE);
-  RNA_def_property_int_sdna(prop, nullptr, "mat_rpl");
-  RNA_def_property_range(prop, 0, SHRT_MAX);
-  RNA_def_property_ui_text(
-      prop,
-      "Material",
-      "Index of the material used for generated strokes (0 keep original material)");
-  RNA_def_property_update(prop, 0, "rna_Modifier_update");
-
-  prop = RNA_def_property(srna, "use_constant_offset", PROP_BOOLEAN, PROP_NONE);
-  RNA_def_property_boolean_sdna(prop, nullptr, "flag", MOD_GREASE_PENCIL_ARRAY_USE_OFFSET);
-  RNA_def_property_ui_text(prop, "Offset", "Enable offset");
-  RNA_def_property_update(prop, 0, "rna_Modifier_update");
-
-  prop = RNA_def_property(srna, "use_object_offset", PROP_BOOLEAN, PROP_NONE);
-  RNA_def_property_boolean_sdna(prop, nullptr, "flag", MOD_GREASE_PENCIL_ARRAY_USE_OB_OFFSET);
-  RNA_def_property_ui_text(prop, "Use Object Offset", "Enable object offset");
-  RNA_def_property_update(prop, 0, "rna_Modifier_update");
-
-  prop = RNA_def_property(srna, "use_relative_offset", PROP_BOOLEAN, PROP_NONE);
-  RNA_def_property_boolean_sdna(prop, nullptr, "flag", MOD_GREASE_PENCIL_ARRAY_USE_RELATIVE);
-  RNA_def_property_ui_text(prop, "Shift", "Enable shift");
-  RNA_def_property_update(prop, 0, "rna_Modifier_update");
-
-  prop = RNA_def_property(srna, "use_uniform_random_scale", PROP_BOOLEAN, PROP_NONE);
-  RNA_def_property_boolean_sdna(
-      prop, nullptr, "flag", MOD_GREASE_PENCIL_ARRAY_UNIFORM_RANDOM_SCALE);
-  RNA_def_property_ui_text(
-      prop, "Uniform Scale", "Use the same random seed for each scale axis for a uniform scale");
-  RNA_def_property_update(prop, 0, "rna_Modifier_update");
-
-  RNA_define_lib_overridable(false);
-}
-
-static void rna_def_modifier_grease_pencil_lattice(BlenderRNA *brna)
-{
-  StructRNA *srna;
-  PropertyRNA *prop;
-
-  srna = RNA_def_struct(brna, "GreasePencilLatticeModifier", "Modifier");
-  RNA_def_struct_ui_text(
-      srna, "Grease Pencil Lattice Modifier", "Deform strokes using a lattice object");
-  RNA_def_struct_sdna(srna, "GreasePencilLatticeModifierData");
-  RNA_def_struct_ui_icon(srna, ICON_MOD_LATTICE);
-
-  rna_def_modifier_grease_pencil_layer_filter(srna);
-  rna_def_modifier_grease_pencil_material_filter(
-      srna, "rna_GreasePencilLatticeModifier_material_filter_set");
-  rna_def_modifier_grease_pencil_vertex_group(
-      srna, "rna_GreasePencilLatticeModifier_vertex_group_name_set");
-
-  rna_def_modifier_panel_open_prop(srna, "open_influence_panel", 0);
-
-  RNA_define_lib_overridable(true);
-
-  prop = RNA_def_property(srna, "object", PROP_POINTER, PROP_NONE);
-  RNA_def_property_ui_text(prop, "Object", "Lattice object to deform with");
-  RNA_def_property_pointer_funcs(prop,
-                                 nullptr,
-                                 "rna_GreasePencilLatticeModifier_object_set",
-                                 nullptr,
-                                 "rna_Lattice_object_poll");
-  RNA_def_property_flag(prop, PROP_EDITABLE | PROP_ID_SELF_CHECK);
-  RNA_def_property_update(prop, 0, "rna_Modifier_dependency_update");
-
-  prop = RNA_def_property(srna, "strength", PROP_FLOAT, PROP_NONE);
-  RNA_def_property_range(prop, -FLT_MAX, FLT_MAX);
-  RNA_def_property_ui_range(prop, 0, 1, 10, 2);
-  RNA_def_property_ui_text(prop, "Strength", "Strength of modifier effect");
-  RNA_def_property_update(prop, 0, "rna_Modifier_update");
-
-  RNA_define_lib_overridable(false);
-}
-
-static void rna_def_modifier_grease_pencil_dash_segment(BlenderRNA *brna)
-{
-  StructRNA *srna;
-  PropertyRNA *prop;
-
-  srna = RNA_def_struct(brna, "GreasePencilDashModifierSegment", nullptr);
-  RNA_def_struct_ui_text(srna, "Dash Modifier Segment", "Configuration for a single dash segment");
-  RNA_def_struct_sdna(srna, "GreasePencilDashModifierSegment");
-  RNA_def_struct_path_func(srna, "rna_GreasePencilDashModifierSegment_path");
-
-  prop = RNA_def_property(srna, "name", PROP_STRING, PROP_NONE);
-  RNA_def_property_ui_text(prop, "Name", "Name of the dash segment");
-  RNA_def_property_string_funcs(
-      prop, nullptr, nullptr, "rna_GreasePencilDashModifierSegment_name_set");
-  RNA_def_property_update(prop, NC_OBJECT | ND_MODIFIER | NA_RENAME, nullptr);
-  RNA_def_struct_name_property(srna, prop);
-  RNA_def_property_update(prop, 0, "rna_Modifier_update");
-
-  prop = RNA_def_property(srna, "dash", PROP_INT, PROP_NONE);
-  RNA_def_property_range(prop, 1, INT16_MAX);
-  RNA_def_property_ui_text(
-      prop,
-      "Dash",
-      "The number of consecutive points from the original stroke to include in this segment");
-  RNA_def_property_update(prop, 0, "rna_Modifier_update");
-
-  prop = RNA_def_property(srna, "gap", PROP_INT, PROP_NONE);
-  RNA_def_property_range(prop, 0, INT16_MAX);
-  RNA_def_property_ui_text(prop, "Gap", "The number of points skipped after this segment");
-  RNA_def_property_update(prop, 0, "rna_Modifier_update");
-
-  prop = RNA_def_property(srna, "radius", PROP_FLOAT, PROP_FACTOR | PROP_UNSIGNED);
-  RNA_def_property_ui_range(prop, 0, 1, 0.1, 2);
-  RNA_def_property_ui_text(
-      prop, "Radius", "The factor to apply to the original point's radius for the new points");
-  RNA_def_property_update(prop, 0, "rna_Modifier_update");
-
-  prop = RNA_def_property(srna, "opacity", PROP_FLOAT, PROP_FACTOR);
-  RNA_def_property_ui_range(prop, 0, 1, 0.1, 2);
-  RNA_def_property_ui_text(
-      prop, "Opacity", "The factor to apply to the original point's opacity for the new points");
-  RNA_def_property_update(prop, 0, "rna_Modifier_update");
-
-  prop = RNA_def_property(srna, "material_index", PROP_INT, PROP_NONE);
-  RNA_def_property_int_sdna(prop, nullptr, "mat_nr");
-  RNA_def_property_range(prop, -1, INT16_MAX);
-  RNA_def_property_ui_text(
-      prop,
-      "Material Index",
-      "Use this index on generated segment. -1 means using the existing material");
-  RNA_def_property_update(prop, 0, "rna_Modifier_update");
-
-  prop = RNA_def_property(srna, "use_cyclic", PROP_BOOLEAN, PROP_NONE);
-  RNA_def_property_boolean_sdna(prop, nullptr, "flag", MOD_GREASE_PENCIL_DASH_USE_CYCLIC);
-  RNA_def_property_ui_text(prop, "Cyclic", "Enable cyclic on individual stroke dashes");
-  RNA_def_property_update(prop, 0, "rna_Modifier_update");
-}
-
-static void rna_def_modifier_grease_pencil_dash(BlenderRNA *brna)
-{
-  StructRNA *srna;
-  PropertyRNA *prop;
-
-  srna = RNA_def_struct(brna, "GreasePencilDashModifierData", "Modifier");
-  RNA_def_struct_ui_text(
-      srna, "Grease Pencil Dash Modifier", "Create dot-dash effect for strokes");
-  RNA_def_struct_sdna(srna, "GreasePencilDashModifierData");
-  RNA_def_struct_ui_icon(srna, ICON_MOD_DASH);
-
-  rna_def_modifier_grease_pencil_layer_filter(srna);
-  rna_def_modifier_grease_pencil_material_filter(
-      srna, "rna_GreasePencilDashModifier_material_filter_set");
-
-  rna_def_modifier_panel_open_prop(srna, "open_influence_panel", 0);
-
-  RNA_define_lib_overridable(true);
-
-  prop = RNA_def_property(srna, "segments", PROP_COLLECTION, PROP_NONE);
-  RNA_def_property_struct_type(prop, "GreasePencilDashModifierSegment");
-  RNA_def_property_collection_sdna(prop, nullptr, "segments_array", nullptr);
-  RNA_def_property_collection_funcs(prop,
-                                    "rna_GreasePencilDashModifier_segments_begin",
-                                    "rna_iterator_array_next",
-                                    "rna_iterator_array_end",
-                                    "rna_iterator_array_get",
-                                    nullptr,
-                                    nullptr,
-                                    nullptr,
-                                    nullptr);
-  RNA_def_property_ui_text(prop, "Segments", "");
-
-  prop = RNA_def_property(srna, "segment_active_index", PROP_INT, PROP_UNSIGNED);
-  RNA_def_property_clear_flag(prop, PROP_ANIMATABLE);
-  RNA_def_property_ui_text(prop, "Active Dash Segment Index", "Active index in the segment list");
-
-  prop = RNA_def_property(srna, "dash_offset", PROP_INT, PROP_NONE);
-  RNA_def_property_ui_text(
-      prop,
-      "Offset",
-      "Offset into each stroke before the beginning of the dashed segment generation");
-  RNA_def_property_update(prop, 0, "rna_Modifier_update");
-
-  RNA_define_lib_overridable(false);
-}
-
-static void rna_def_modifier_grease_pencil_weight_angle(BlenderRNA *brna)
-{
-  StructRNA *srna;
-  PropertyRNA *prop;
-
-  static const EnumPropertyItem axis_items[] = {
-      {0, "X", 0, "X", ""},
-      {1, "Y", 0, "Y", ""},
-      {2, "Z", 0, "Z", ""},
-      {0, nullptr, 0, nullptr, nullptr},
-  };
-
-  static const EnumPropertyItem space_items[] = {
-      {MOD_GREASE_PENCIL_WEIGHT_ANGLE_SPACE_LOCAL, "LOCAL", 0, "Local Space", ""},
-      {MOD_GREASE_PENCIL_WEIGHT_ANGLE_SPACE_WORLD, "WORLD", 0, "World Space", ""},
-      {0, nullptr, 0, nullptr, nullptr},
-  };
-
-  srna = RNA_def_struct(brna, "GreasePencilWeightAngleModifier", "Modifier");
-  RNA_def_struct_ui_text(srna, "Weight Modifier Angle", "Calculate Vertex Weight dynamically");
-  RNA_def_struct_sdna(srna, "GreasePencilWeightAngleModifierData");
-  RNA_def_struct_ui_icon(srna, ICON_MOD_VERTEX_WEIGHT);
-
-  rna_def_modifier_grease_pencil_layer_filter(srna);
-  rna_def_modifier_grease_pencil_material_filter(
-      srna, "rna_GreasePencilWeightAngleModifier_material_filter_set");
-  rna_def_modifier_grease_pencil_vertex_group(
-      srna, "rna_GreasePencilWeightAngleModifier_vertex_group_name_set");
-
-  rna_def_modifier_panel_open_prop(srna, "open_influence_panel", 0);
-
-  RNA_define_lib_overridable(true);
-
-  prop = RNA_def_property(srna, "target_vertex_group", PROP_STRING, PROP_NONE);
-  RNA_def_property_string_sdna(prop, nullptr, "target_vgname");
-  RNA_def_property_ui_text(prop, "Vertex Group", "Output Vertex group");
-  RNA_def_property_string_funcs(
-      prop, nullptr, nullptr, "rna_GreasePencilWeightAngleModifier_target_vgname_set");
-  RNA_def_property_update(prop, 0, "rna_Modifier_update");
-
-  prop = RNA_def_property(srna, "use_multiply", PROP_BOOLEAN, PROP_NONE);
-  RNA_def_property_boolean_sdna(prop, nullptr, "flag", GP_WEIGHT_MULTIPLY_DATA);
-  RNA_def_property_ui_text(
-      prop,
-      "Multiply Weights",
-      "Multiply the calculated weights with the existing values in the vertex group");
-  RNA_def_property_update(prop, 0, "rna_Modifier_update");
-
-  prop = RNA_def_property(srna, "use_invert_output", PROP_BOOLEAN, PROP_NONE);
-  RNA_def_property_boolean_sdna(prop, nullptr, "flag", GP_WEIGHT_INVERT_OUTPUT);
-  RNA_def_property_ui_text(prop, "Invert", "Invert output weight values");
-  RNA_def_property_update(prop, 0, "rna_Modifier_update");
-
-  prop = RNA_def_property(srna, "angle", PROP_FLOAT, PROP_ANGLE);
-  RNA_def_property_float_sdna(prop, nullptr, "angle");
-  RNA_def_property_ui_text(prop, "Angle", "Angle");
-  RNA_def_property_range(prop, 0.0f, DEG2RAD(180.0f));
-  RNA_def_property_update(prop, NC_SCENE, "rna_Modifier_update");
-
-  prop = RNA_def_property(srna, "axis", PROP_ENUM, PROP_NONE);
-  RNA_def_property_enum_sdna(prop, nullptr, "axis");
-  RNA_def_property_enum_items(prop, axis_items);
-  RNA_def_property_ui_text(prop, "Axis", "");
-  RNA_def_property_update(prop, 0, "rna_Modifier_update");
-
-  prop = RNA_def_property(srna, "space", PROP_ENUM, PROP_NONE);
-  RNA_def_property_enum_sdna(prop, nullptr, "space");
-  RNA_def_property_enum_items(prop, space_items);
-  RNA_def_property_ui_text(prop, "Space", "Coordinates space");
-  RNA_def_property_update(prop, 0, "rna_Modifier_update");
-
-  prop = RNA_def_property(srna, "minimum_weight", PROP_FLOAT, PROP_FACTOR);
-  RNA_def_property_float_sdna(prop, nullptr, "min_weight");
-  RNA_def_property_ui_text(prop, "Minimum", "Minimum value for vertex weight");
-  RNA_def_property_update(prop, 0, "rna_Modifier_update");
-
-  RNA_define_lib_overridable(false);
-}
-
-static void rna_def_modifier_grease_pencil_multiply(BlenderRNA *brna)
-{
-  StructRNA *srna;
-  PropertyRNA *prop;
-
-  srna = RNA_def_struct(brna, "GreasePencilMultiplyModifier", "Modifier");
-  RNA_def_struct_ui_text(srna, "Multiply Modifier", "Generate multiple strokes from one stroke");
-  RNA_def_struct_sdna(srna, "GreasePencilMultiModifierData");
-  RNA_def_struct_ui_icon(srna, ICON_GP_MULTIFRAME_EDITING);
-
-  rna_def_modifier_grease_pencil_layer_filter(srna);
-  rna_def_modifier_grease_pencil_material_filter(
-      srna, "rna_GreasePencilMultiModifier_material_filter_set");
-
-  rna_def_modifier_panel_open_prop(srna, "open_fading_panel", 1);
-  rna_def_modifier_panel_open_prop(srna, "open_influence_panel", 0);
-
-  RNA_define_lib_overridable(true);
-
-  prop = RNA_def_property(srna, "use_fade", PROP_BOOLEAN, PROP_NONE);
-  RNA_def_property_boolean_sdna(prop, nullptr, "flag", MOD_GREASE_PENCIL_MULTIPLY_ENABLE_FADING);
-  RNA_def_property_ui_text(prop, "Fade", "Fade the stroke thickness for each generated stroke");
-  RNA_def_property_update(prop, 0, "rna_Modifier_update");
-
-  prop = RNA_def_property(srna, "duplicates", PROP_INT, PROP_NONE);
-  RNA_def_property_int_sdna(prop, nullptr, "duplications");
-  RNA_def_property_range(prop, 0, 999);
-  RNA_def_property_ui_range(prop, 1, 10, 1, 1);
-  RNA_def_property_ui_text(prop, "duplicates", "How many copies of strokes be displayed");
-  RNA_def_property_update(prop, 0, "rna_Modifier_update");
-
-  prop = RNA_def_property(srna, "distance", PROP_FLOAT, PROP_DISTANCE);
-  RNA_def_property_range(prop, -FLT_MAX, FLT_MAX);
-  RNA_def_property_ui_range(prop, 0.0, 1.0, 0.01, 3);
-  RNA_def_property_ui_text(prop, "Distance", "Distance of duplications");
-  RNA_def_property_update(prop, 0, "rna_Modifier_update");
-
-  prop = RNA_def_property(srna, "offset", PROP_FLOAT, PROP_NONE);
-  RNA_def_property_ui_range(prop, -1, 1, 0.01, 3);
-  RNA_def_property_ui_text(prop, "Offset", "Offset of duplicates. -1 to 1: inner to outer");
-  RNA_def_property_update(prop, 0, "rna_Modifier_update");
-
-  prop = RNA_def_property(srna, "fading_thickness", PROP_FLOAT, PROP_NONE);
-  RNA_def_property_range(prop, 0, 1);
-  RNA_def_property_ui_text(prop, "Thickness", "Fade influence of stroke's thickness");
-  RNA_def_property_update(prop, 0, "rna_Modifier_update");
-
-  prop = RNA_def_property(srna, "fading_opacity", PROP_FLOAT, PROP_NONE);
-  RNA_def_property_range(prop, 0, 1);
-  RNA_def_property_ui_text(prop, "Opacity", "Fade influence of stroke's opacity");
-  RNA_def_property_update(prop, 0, "rna_Modifier_update");
-
-  prop = RNA_def_property(srna, "fading_center", PROP_FLOAT, PROP_FACTOR);
-  RNA_def_property_range(prop, 0, 1);
-  RNA_def_property_ui_text(prop, "Center", "Fade center");
-  RNA_def_property_update(prop, 0, "rna_Modifier_update");
-
-  RNA_define_lib_overridable(false);
-}
-
-static void rna_def_modifier_grease_pencil_weight_proximity(BlenderRNA *brna)
-{
-  StructRNA *srna;
-  PropertyRNA *prop;
-
-  srna = RNA_def_struct(brna, "GreasePencilWeightProximityModifier", "Modifier");
-  RNA_def_struct_ui_text(srna, "Weight Modifier Proximity", "Calculate Vertex Weight dynamically");
-  RNA_def_struct_sdna(srna, "GreasePencilWeightProximityModifierData");
-  RNA_def_struct_ui_icon(srna, ICON_MOD_VERTEX_WEIGHT);
-
-  rna_def_modifier_grease_pencil_layer_filter(srna);
-  rna_def_modifier_grease_pencil_material_filter(
-      srna, "rna_GreasePencilWeightProximityModifier_material_filter_set");
-  rna_def_modifier_grease_pencil_vertex_group(
-      srna, "rna_GreasePencilWeightProximityModifier_vertex_group_name_set");
-
-  rna_def_modifier_panel_open_prop(srna, "open_influence_panel", 0);
-
-  RNA_define_lib_overridable(true);
-
-  prop = RNA_def_property(srna, "use_multiply", PROP_BOOLEAN, PROP_NONE);
-  RNA_def_property_boolean_sdna(
-      prop, nullptr, "flag", MOD_GREASE_PENCIL_WEIGHT_PROXIMITY_MULTIPLY_DATA);
-  RNA_def_property_ui_text(
-      prop,
-      "Multiply Weights",
-      "Multiply the calculated weights with the existing values in the vertex group");
-  RNA_def_property_update(prop, 0, "rna_Modifier_update");
-
-  prop = RNA_def_property(srna, "use_invert_output", PROP_BOOLEAN, PROP_NONE);
-  RNA_def_property_boolean_sdna(
-      prop, nullptr, "flag", MOD_GREASE_PENCIL_WEIGHT_PROXIMITY_INVERT_OUTPUT);
-  RNA_def_property_ui_text(prop, "Invert", "Invert output weight values");
-  RNA_def_property_update(prop, 0, "rna_Modifier_update");
-
-  prop = RNA_def_property(srna, "target_vertex_group", PROP_STRING, PROP_NONE);
-  RNA_def_property_string_sdna(prop, nullptr, "target_vgname");
-  RNA_def_property_ui_text(prop, "Vertex Group", "Output Vertex group");
-  RNA_def_property_string_funcs(
-      prop, nullptr, nullptr, "rna_GreasePencilWeightProximityModifier_target_vgname_set");
-  RNA_def_property_update(prop, 0, "rna_Modifier_update");
-
-  /* Distance reference object */
-  prop = RNA_def_property(srna, "object", PROP_POINTER, PROP_NONE);
-  RNA_def_property_ui_text(prop, "Target Object", "Object used as distance reference");
-  RNA_def_property_pointer_funcs(
-      prop, nullptr, "rna_GreasePencilWeightProximityModifier_object_set", nullptr, nullptr);
-  RNA_def_property_flag(prop, PROP_EDITABLE | PROP_ID_SELF_CHECK);
-  RNA_def_property_update(prop, 0, "rna_Modifier_dependency_update");
-
-  prop = RNA_def_property(srna, "distance_start", PROP_FLOAT, PROP_DISTANCE);
-  RNA_def_property_float_sdna(prop, nullptr, "dist_start");
-  RNA_def_property_range(prop, 0.0, FLT_MAX);
-  RNA_def_property_ui_range(prop, 0.0, 1000.0, 1.0, 2);
-  RNA_def_property_ui_text(prop, "Lowest", "Distance mapping to 0.0 weight");
-  RNA_def_property_update(prop, 0, "rna_Modifier_update");
-
-  prop = RNA_def_property(srna, "minimum_weight", PROP_FLOAT, PROP_FACTOR);
-  RNA_def_property_float_sdna(prop, nullptr, "min_weight");
-  RNA_def_property_ui_text(prop, "Minimum", "Minimum value for vertex weight");
-  RNA_def_property_update(prop, 0, "rna_Modifier_update");
-
-  prop = RNA_def_property(srna, "distance_end", PROP_FLOAT, PROP_DISTANCE);
-  RNA_def_property_float_sdna(prop, nullptr, "dist_end");
-  RNA_def_property_range(prop, 0.0, FLT_MAX);
-  RNA_def_property_ui_range(prop, 0.0, 1000.0, 1.0, 2);
-  RNA_def_property_ui_text(prop, "Highest", "Distance mapping to 1.0 weight");
-  RNA_def_property_update(prop, 0, "rna_Modifier_update");
-
-  RNA_define_lib_overridable(false);
-}
-
-void RNA_def_modifier(BlenderRNA *brna)
-{
-  StructRNA *srna;
-  PropertyRNA *prop;
-
-  /* data */
-  srna = RNA_def_struct(brna, "Modifier", nullptr);
-  RNA_def_struct_ui_text(srna, "Modifier", "Modifier affecting the geometry data of an object");
-  RNA_def_struct_refine_func(srna, "rna_Modifier_refine");
-  RNA_def_struct_path_func(srna, "rna_Modifier_path");
-  RNA_def_struct_sdna(srna, "ModifierData");
-  RNA_def_struct_ui_icon(srna, ICON_MODIFIER);
-
-  /* strings */
-  prop = RNA_def_property(srna, "name", PROP_STRING, PROP_NONE);
-  RNA_def_property_string_funcs(prop, nullptr, nullptr, "rna_Modifier_name_set");
-  RNA_def_property_ui_text(prop, "Name", "Modifier name");
-  RNA_def_property_update(prop, NC_OBJECT | ND_MODIFIER | NA_RENAME, "rna_Modifier_name_update");
-  RNA_def_struct_name_property(srna, prop);
-
-  /* enums */
-  prop = RNA_def_property(srna, "type", PROP_ENUM, PROP_NONE);
-  RNA_def_property_clear_flag(prop, PROP_EDITABLE);
-  RNA_def_property_enum_sdna(prop, nullptr, "type");
-  RNA_def_property_enum_items(prop, rna_enum_object_modifier_type_items);
-  RNA_def_property_ui_text(prop, "Type", "");
-
-  /* flags */
-  prop = RNA_def_property(srna, "show_viewport", PROP_BOOLEAN, PROP_NONE);
-  RNA_def_property_boolean_sdna(prop, nullptr, "mode", eModifierMode_Realtime);
-  RNA_def_property_ui_text(prop, "Realtime", "Display modifier in viewport");
-  RNA_def_property_flag(prop, PROP_LIB_EXCEPTION);
-  RNA_def_property_override_flag(prop, PROPOVERRIDE_OVERRIDABLE_LIBRARY);
-  RNA_def_property_update(prop, 0, "rna_Modifier_update");
-  RNA_def_property_ui_icon(prop, ICON_RESTRICT_VIEW_ON, 1);
-
-  prop = RNA_def_property(srna, "show_render", PROP_BOOLEAN, PROP_NONE);
-  RNA_def_property_boolean_sdna(prop, nullptr, "mode", eModifierMode_Render);
-  RNA_def_property_override_flag(prop, PROPOVERRIDE_OVERRIDABLE_LIBRARY);
-  RNA_def_property_ui_text(prop, "Render", "Use modifier during render");
-  RNA_def_property_ui_icon(prop, ICON_RESTRICT_RENDER_ON, 1);
-  RNA_def_property_update(prop, NC_OBJECT | ND_MODIFIER, nullptr);
-
-  prop = RNA_def_property(srna, "show_in_editmode", PROP_BOOLEAN, PROP_NONE);
-  RNA_def_property_boolean_sdna(prop, nullptr, "mode", eModifierMode_Editmode);
-  RNA_def_property_ui_text(prop, "Edit Mode", "Display modifier in Edit mode");
-  RNA_def_property_update(prop, 0, "rna_Modifier_update");
-  RNA_def_property_ui_icon(prop, ICON_EDITMODE_HLT, 0);
-
-  prop = RNA_def_property(srna, "show_on_cage", PROP_BOOLEAN, PROP_NONE);
-  RNA_def_property_boolean_sdna(prop, nullptr, "mode", eModifierMode_OnCage);
-  RNA_def_property_ui_text(prop, "On Cage", "Adjust edit cage to modifier result");
-  RNA_def_property_ui_icon(prop, ICON_MESH_DATA, 0);
-  RNA_def_property_update(prop, 0, "rna_Modifier_update");
-
-  prop = RNA_def_property(srna, "show_expanded", PROP_BOOLEAN, PROP_NONE);
-  RNA_def_property_boolean_funcs(
-      prop, "rna_Modifier_show_expanded_get", "rna_Modifier_show_expanded_set");
-  RNA_def_property_flag(prop, PROP_NO_DEG_UPDATE);
-  RNA_def_property_boolean_sdna(prop, nullptr, "ui_expand_flag", 0);
-  RNA_def_property_override_flag(prop, PROPOVERRIDE_OVERRIDABLE_LIBRARY);
-  RNA_def_property_ui_text(prop, "Expanded", "Set modifier expanded in the user interface");
-  RNA_def_property_ui_icon(prop, ICON_RIGHTARROW, 1);
-  RNA_def_property_update(prop, NC_OBJECT | ND_MODIFIER, nullptr);
 
   prop = RNA_def_property(srna, "is_active", PROP_BOOLEAN, PROP_NONE);
   RNA_def_property_boolean_sdna(prop, nullptr, "flag", eModifierFlag_Active);
@@ -9604,13 +9241,6 @@
       "Execution Time",
       "Time in seconds that the modifier took to evaluate. This is only set on evaluated objects. "
       "If multiple modifiers run in parallel, execution time is not a reliable metric");
-
-  prop = RNA_def_property(srna, "persistent_uid", PROP_INT, PROP_NONE);
-  RNA_def_property_clear_flag(prop, PROP_EDITABLE);
-  RNA_def_property_ui_text(
-      prop,
-      "Persistent UID",
-      "Uniquely identifies the modifier within the modifier stack that it is part of");
 
   prop = RNA_def_property(srna, "persistent_uid", PROP_INT, PROP_NONE);
   RNA_def_property_clear_flag(prop, PROP_EDITABLE);
@@ -9689,14 +9319,11 @@
   rna_def_modifier_grease_pencil_lattice(brna);
   rna_def_modifier_grease_pencil_dash_segment(brna);
   rna_def_modifier_grease_pencil_dash(brna);
-<<<<<<< HEAD
-=======
   rna_def_modifier_grease_pencil_multiply(brna);
   rna_def_modifier_grease_pencil_length(brna);
   rna_def_modifier_grease_pencil_weight_angle(brna);
   rna_def_modifier_grease_pencil_array(brna);
   rna_def_modifier_grease_pencil_weight_proximity(brna);
->>>>>>> 83744daf
 }
 
 #endif