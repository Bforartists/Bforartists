--- conflicted
+++ resolved
@@ -1,10 +1,5 @@
-<<<<<<< HEAD
-/**
+/*
  * $Id: rna_mesh_api.c 21283 2009-07-01 12:19:00Z blendix $
-=======
-/*
- * $Id$
->>>>>>> f4691c11
  *
  * ***** BEGIN GPL LICENSE BLOCK *****
  *
@@ -42,8 +37,7 @@
 #include "ED_mesh.h"
 
 #ifdef RNA_RUNTIME
-<<<<<<< HEAD
-char *rna_Mesh_unit_test_compare(struct Mesh *mesh, bContext *C, struct Mesh *mesh2)
+const char *rna_Mesh_unit_test_compare(struct Mesh *mesh, bContext *C, struct Mesh *mesh2)
 {
 	char *ret = mesh_cmp(mesh, mesh2, FLT_EPSILON*60);
 	
@@ -52,10 +46,7 @@
 	
 	return ret;
 }
-=======
 
-
->>>>>>> f4691c11
 #else
 
 void RNA_api_mesh(StructRNA *srna)
@@ -75,7 +66,6 @@
 	RNA_def_boolean(func, "calc_edges", 0, "Calculate Edges", "Force recalculation of edges.");
 	RNA_def_function_flag(func, FUNC_USE_CONTEXT);
 
-<<<<<<< HEAD
 	func= RNA_def_function(srna, "unit_test_compare", "rna_Mesh_unit_test_compare");
 	parm= RNA_def_pointer(func, "mesh", "Mesh", "", "Mesh to compare to");
 	RNA_def_function_flag(func, FUNC_USE_CONTEXT);
@@ -83,13 +73,11 @@
 	parm= RNA_def_string(func, "result", "nothing", 64, "Return value", "String description of result of comparison");
 	RNA_def_function_return(func, parm);
 
-=======
 	func= RNA_def_function(srna, "validate", "BKE_mesh_validate");
 	RNA_def_function_ui_description(func, "validate geometry, return True when the mesh has had invalid geometry corrected/removed.");
 	parm= RNA_def_boolean(func, "verbose", 0, "Verbose", "Output information about the errors found");
 	parm= RNA_def_boolean(func, "result", 0, "Result", "");
 	RNA_def_function_return(func, parm);
->>>>>>> f4691c11
 }
 
 #endif
