/* SPDX-License-Identifier: GPL-2.0-or-later */

/** \file
 * \ingroup RNA
 */

#include <stdlib.h>

#include "DNA_brush_types.h"
#include "DNA_gpencil_types.h"
#include "DNA_material_types.h"
#include "DNA_object_types.h"
#include "DNA_scene_types.h"
#include "DNA_texture_types.h"
#include "DNA_workspace_types.h"

#include "BLI_math.h"

#include "RNA_define.h"
#include "RNA_enum_types.h"

#include "rna_internal.h"

#include "IMB_imbuf.h"

#include "WM_types.h"

static const EnumPropertyItem prop_direction_items[] = {
    {0, "ADD", ICON_ADD, "Add", "Add effect of brush"},
    {BRUSH_DIR_IN, "SUBTRACT", ICON_REMOVE, "Subtract", "Subtract effect of brush"},
    {0, NULL, 0, NULL, NULL},
};

#ifdef RNA_RUNTIME
static const EnumPropertyItem prop_smooth_direction_items[] = {
    {0, "SMOOTH", ICON_ADD, "Smooth", "Smooth the surfae"},
    {BRUSH_DIR_IN,
     "ENHANCE_DETAILS",
     ICON_REMOVE,
     "Enhance Details",
     "Enhance the surface detail"},
    {0, NULL, 0, NULL, NULL},
};
#endif

static const EnumPropertyItem sculpt_stroke_method_items[] = {
    {0, "DOTS", 0, "Dots", "Apply paint on each mouse move step"},
    {BRUSH_DRAG_DOT, "DRAG_DOT", 0, "Drag Dot", "Allows a single dot to be carefully positioned"},
    {BRUSH_SPACE,
     "SPACE",
     0,
     "Space",
     "Limit brush application to the distance specified by spacing"},
    {BRUSH_AIRBRUSH,
     "AIRBRUSH",
     0,
     "Airbrush",
     "Keep applying paint effect while holding mouse (spray)"},
    {BRUSH_ANCHORED, "ANCHORED", 0, "Anchored", "Keep the brush anchored to the initial location"},
    {BRUSH_LINE, "LINE", 0, "Line", "Draw a line with dabs separated according to spacing"},
    {BRUSH_CURVE,
     "CURVE",
     0,
     "Curve",
     "Define the stroke curve with a bezier curve (dabs are separated according to spacing)"},
    {0, NULL, 0, NULL, NULL},
};

static const EnumPropertyItem rna_enum_brush_texture_slot_map_all_mode_items[] = {
    {MTEX_MAP_MODE_VIEW, "VIEW_PLANE", 0, "View Plane", ""},
    {MTEX_MAP_MODE_AREA, "AREA_PLANE", 0, "Area Plane", ""},
    {MTEX_MAP_MODE_TILED, "TILED", 0, "Tiled", ""},
    {MTEX_MAP_MODE_3D, "3D", 0, "3D", ""},
    {MTEX_MAP_MODE_RANDOM, "RANDOM", 0, "Random", ""},
    {MTEX_MAP_MODE_STENCIL, "STENCIL", 0, "Stencil", ""},
    {0, NULL, 0, NULL, NULL},
};

#ifdef RNA_RUNTIME
static const EnumPropertyItem rna_enum_brush_texture_slot_map_texture_mode_items[] = {
    {MTEX_MAP_MODE_VIEW, "VIEW_PLANE", 0, "View Plane", ""},
    {MTEX_MAP_MODE_TILED, "TILED", 0, "Tiled", ""},
    {MTEX_MAP_MODE_3D, "3D", 0, "3D", ""},
    {MTEX_MAP_MODE_RANDOM, "RANDOM", 0, "Random", ""},
    {MTEX_MAP_MODE_STENCIL, "STENCIL", 0, "Stencil", ""},
    {0, NULL, 0, NULL, NULL},
};
#endif

/* clang-format off */
const EnumPropertyItem rna_enum_brush_sculpt_tool_items[] = {
    {SCULPT_TOOL_DRAW, "DRAW", ICON_BRUSH_SCULPT_DRAW, "Draw", ""},
    {SCULPT_TOOL_DRAW_SHARP, "DRAW_SHARP", ICON_BRUSH_SCULPT_DRAW, "Draw Sharp", ""},
    {SCULPT_TOOL_CLAY, "CLAY", ICON_BRUSH_CLAY, "Clay", ""},
    {SCULPT_TOOL_CLAY_STRIPS, "CLAY_STRIPS", ICON_BRUSH_CLAY_STRIPS, "Clay Strips", ""},
    {SCULPT_TOOL_CLAY_THUMB, "CLAY_THUMB", ICON_BRUSH_CLAY_STRIPS, "Clay Thumb", ""},
    {SCULPT_TOOL_LAYER, "LAYER", ICON_BRUSH_LAYER, "Layer", ""},
    {SCULPT_TOOL_INFLATE, "INFLATE", ICON_BRUSH_INFLATE, "Inflate", ""},
    {SCULPT_TOOL_BLOB, "BLOB", ICON_BRUSH_BLOB, "Blob", ""},
    {SCULPT_TOOL_CREASE, "CREASE", ICON_BRUSH_CREASE, "Crease", ""},
    {0, "", 0, NULL, NULL},
    {SCULPT_TOOL_SMOOTH, "SMOOTH", ICON_BRUSH_SMOOTH, "Smooth", ""},
    {SCULPT_TOOL_FLATTEN, "FLATTEN", ICON_BRUSH_FLATTEN, "Flatten", ""},
    {SCULPT_TOOL_FILL, "FILL", ICON_BRUSH_FILL, "Fill", ""},
    {SCULPT_TOOL_SCRAPE, "SCRAPE", ICON_BRUSH_SCRAPE, "Scrape", ""},
    {SCULPT_TOOL_MULTIPLANE_SCRAPE, "MULTIPLANE_SCRAPE", ICON_BRUSH_SCRAPE, "Multi-plane Scrape", ""},
    {SCULPT_TOOL_PINCH, "PINCH", ICON_BRUSH_PINCH, "Pinch", ""},
    {0, "", 0, NULL, NULL},
    {SCULPT_TOOL_GRAB, "GRAB", ICON_BRUSH_GRAB, "Grab", ""},
    {SCULPT_TOOL_ELASTIC_DEFORM, "ELASTIC_DEFORM", ICON_BRUSH_GRAB, "Elastic Deform", ""},
    {SCULPT_TOOL_SNAKE_HOOK, "SNAKE_HOOK", ICON_BRUSH_SNAKE_HOOK, "Snake Hook", ""},
    {SCULPT_TOOL_THUMB, "THUMB", ICON_BRUSH_THUMB, "Thumb", ""},
    {SCULPT_TOOL_POSE, "POSE", ICON_BRUSH_GRAB, "Pose", ""},
    {SCULPT_TOOL_NUDGE, "NUDGE", ICON_BRUSH_NUDGE, "Nudge", ""},
    {SCULPT_TOOL_ROTATE, "ROTATE", ICON_BRUSH_ROTATE, "Rotate", ""},
    {SCULPT_TOOL_SLIDE_RELAX, "TOPOLOGY", ICON_BRUSH_GRAB, "Slide Relax", ""},
    {SCULPT_TOOL_BOUNDARY, "BOUNDARY", ICON_BRUSH_GRAB, "Boundary", ""},
    {0, "", 0, NULL, NULL},
    {SCULPT_TOOL_CLOTH, "CLOTH", ICON_BRUSH_SCULPT_DRAW, "Cloth", ""},
    {SCULPT_TOOL_SIMPLIFY, "SIMPLIFY", ICON_BRUSH_DATA, "Simplify", ""},
    {SCULPT_TOOL_MASK, "MASK", ICON_BRUSH_MASK, "Mask", ""},
    {SCULPT_TOOL_DISPLACEMENT_ERASER, "DISPLACEMENT_ERASER", ICON_BRUSH_SCULPT_DRAW, "Multires Displacement Eraser", ""},
    {SCULPT_TOOL_DISPLACEMENT_SMEAR, "DISPLACEMENT_SMEAR", ICON_BRUSH_SCULPT_DRAW, "Multires Displacement Smear", ""},
    {SCULPT_TOOL_PAINT, "PAINT", ICON_BRUSH_SCULPT_DRAW, "Paint", ""},
    {SCULPT_TOOL_SMEAR, "SMEAR", ICON_BRUSH_SCULPT_DRAW, "Smear", ""},
    {SCULPT_TOOL_DRAW_FACE_SETS, "DRAW_FACE_SETS", ICON_BRUSH_MASK, "Draw Face Sets", ""},
    {0, NULL, 0, NULL, NULL},
};
/* clang-format on */

const EnumPropertyItem rna_enum_brush_uv_sculpt_tool_items[] = {
    {UV_SCULPT_TOOL_GRAB, "GRAB", 0, "Grab", "Grab UVs"},
    {UV_SCULPT_TOOL_RELAX, "RELAX", 0, "Relax", "Relax UVs"},
    {UV_SCULPT_TOOL_PINCH, "PINCH", 0, "Pinch", "Pinch UVs"},
    {0, NULL, 0, NULL, NULL},
};

const EnumPropertyItem rna_enum_brush_vertex_tool_items[] = {
    {VPAINT_TOOL_DRAW, "DRAW", ICON_BRUSH_MIX, "Draw", ""},
    {VPAINT_TOOL_BLUR, "BLUR", ICON_BRUSH_BLUR, "Blur", ""},
    {VPAINT_TOOL_AVERAGE, "AVERAGE", ICON_BRUSH_BLUR, "Average", ""},
    {VPAINT_TOOL_SMEAR, "SMEAR", ICON_BRUSH_BLUR, "Smear", ""},
    {0, NULL, 0, NULL, NULL},
};

const EnumPropertyItem rna_enum_brush_weight_tool_items[] = {
    {WPAINT_TOOL_DRAW, "DRAW", ICON_BRUSH_MIX, "Draw", ""},
    {WPAINT_TOOL_BLUR, "BLUR", ICON_BRUSH_BLUR, "Blur", ""},
    {WPAINT_TOOL_AVERAGE, "AVERAGE", ICON_BRUSH_BLUR, "Average", ""},
    {WPAINT_TOOL_SMEAR, "SMEAR", ICON_BRUSH_BLUR, "Smear", ""},
    {0, NULL, 0, NULL, NULL},
};

const EnumPropertyItem rna_enum_brush_image_tool_items[] = {
    {PAINT_TOOL_DRAW, "DRAW", ICON_BRUSH_TEXDRAW, "Draw", ""},
    {PAINT_TOOL_SOFTEN, "SOFTEN", ICON_BRUSH_SOFTEN, "Soften", ""},
    {PAINT_TOOL_SMEAR, "SMEAR", ICON_BRUSH_SMEAR, "Smear", ""},
    {PAINT_TOOL_CLONE, "CLONE", ICON_BRUSH_CLONE, "Clone", ""},
    {PAINT_TOOL_FILL, "FILL", ICON_BRUSH_TEXFILL, "Fill", ""},
    {PAINT_TOOL_MASK, "MASK", ICON_BRUSH_TEXMASK, "Mask", ""},
    {0, NULL, 0, NULL, NULL},
};

const EnumPropertyItem rna_enum_brush_gpencil_types_items[] = {
    {GPAINT_TOOL_DRAW,
     "DRAW",
     ICON_STROKE,
     "Draw",
     "The brush is of type used for drawing strokes"},
    {GPAINT_TOOL_FILL, "FILL", ICON_COLOR, "Fill", "The brush is of type used for filling areas"},
    {GPAINT_TOOL_ERASE,
     "ERASE",
     ICON_PANEL_CLOSE,
     "Erase",
     "The brush is used for erasing strokes"},
    {GPAINT_TOOL_TINT,
     "TINT",
     ICON_BRUSH_TEXDRAW,
     "Tint",
     "The brush is of type used for tinting strokes"},
    {0, NULL, 0, NULL, NULL},
};

const EnumPropertyItem rna_enum_brush_gpencil_vertex_types_items[] = {
    {GPVERTEX_TOOL_DRAW, "DRAW", ICON_BRUSH_MIX, "Draw", ""},
    {GPVERTEX_TOOL_BLUR, "BLUR", ICON_BRUSH_BLUR, "Blur", ""},
    {GPVERTEX_TOOL_AVERAGE, "AVERAGE", ICON_BRUSH_BLUR, "Average", ""},
    {GPVERTEX_TOOL_SMEAR, "SMEAR", ICON_BRUSH_BLUR, "Smear", ""},
    {GPVERTEX_TOOL_REPLACE, "REPLACE", ICON_BRUSH_BLUR, "Replace", ""},
    {0, NULL, 0, NULL, NULL},
};

const EnumPropertyItem rna_enum_brush_gpencil_sculpt_types_items[] = {
    {GPSCULPT_TOOL_SMOOTH, "SMOOTH", ICON_GPBRUSH_SMOOTH, "Smooth", "Smooth stroke points"},
    {GPSCULPT_TOOL_THICKNESS,
     "THICKNESS",
     ICON_GPBRUSH_THICKNESS,
     "Thickness",
     "Adjust thickness of strokes"},
    {GPSCULPT_TOOL_STRENGTH,
     "STRENGTH",
     ICON_GPBRUSH_STRENGTH,
     "Strength",
     "Adjust color strength of strokes"},
    {GPSCULPT_TOOL_RANDOMIZE,
     "RANDOMIZE",
     ICON_GPBRUSH_RANDOMIZE,
     "Randomize",
     "Introduce jitter/randomness into strokes"},
    {GPSCULPT_TOOL_GRAB,
     "GRAB",
     ICON_GPBRUSH_GRAB,
     "Grab",
     "Translate the set of points initially within the brush circle"},
    {GPSCULPT_TOOL_PUSH,
     "PUSH",
     ICON_GPBRUSH_PUSH,
     "Push",
     "Move points out of the way, as if combing them"},
    {GPSCULPT_TOOL_TWIST,
     "TWIST",
     ICON_GPBRUSH_TWIST,
     "Twist",
     "Rotate points around the midpoint of the brush"},
    {GPSCULPT_TOOL_PINCH,
     "PINCH",
     ICON_GPBRUSH_PINCH,
     "Pinch",
     "Pull points towards the midpoint of the brush"},
    {GPSCULPT_TOOL_CLONE,
     "CLONE",
     ICON_GPBRUSH_CLONE,
     "Clone",
     "Paste copies of the strokes stored on the clipboard"},
    {0, NULL, 0, NULL, NULL}};

const EnumPropertyItem rna_enum_brush_gpencil_weight_types_items[] = {
    {GPWEIGHT_TOOL_DRAW,
     "WEIGHT",
     ICON_GPBRUSH_WEIGHT,
     "Weight",
     "Weight Paint for Vertex Groups"},
    {0, NULL, 0, NULL, NULL},
};

const EnumPropertyItem rna_enum_brush_curves_sculpt_tool_items[] = {
    {CURVES_SCULPT_TOOL_TEST1, "TEST1", ICON_NONE, "Test 1", ""},
    {CURVES_SCULPT_TOOL_TEST2, "TEST2", ICON_NONE, "Test 2", ""},
    {CURVES_SCULPT_TOOL_TEST3, "TEST3", ICON_NONE, "Test 3", ""},
    {0, NULL, 0, NULL, NULL},
};

#ifndef RNA_RUNTIME
static EnumPropertyItem rna_enum_gpencil_brush_eraser_modes_items[] = {
    {GP_BRUSH_ERASER_SOFT,
     "SOFT",
     0,
     "Dissolve",
     "Erase strokes, fading their points strength and thickness"},
    {GP_BRUSH_ERASER_HARD, "HARD", 0, "Point", "Erase stroke points"},
    {GP_BRUSH_ERASER_STROKE, "STROKE", 0, "Stroke", "Erase entire strokes"},
    {0, NULL, 0, NULL, NULL},
};

static EnumPropertyItem rna_enum_gpencil_fill_draw_modes_items[] = {
    {GP_FILL_DMODE_BOTH,
     "BOTH",
     0,
     "All",
     "Use both visible strokes and edit lines as fill boundary limits"},
    {GP_FILL_DMODE_STROKE, "STROKE", 0, "Strokes", "Use visible strokes as fill boundary limits"},
    {GP_FILL_DMODE_CONTROL, "CONTROL", 0, "Edit Lines", "Use edit lines as fill boundary limits"},
    {0, NULL, 0, NULL, NULL}};

static EnumPropertyItem rna_enum_gpencil_fill_layers_modes_items[] = {
    {GP_FILL_GPLMODE_VISIBLE, "VISIBLE", 0, "Visible", "Visible layers"},
    {GP_FILL_GPLMODE_ACTIVE, "ACTIVE", 0, "Active", "Only active layer"},
    {GP_FILL_GPLMODE_ABOVE, "ABOVE", 0, "Layer Above", "Layer above active"},
    {GP_FILL_GPLMODE_BELOW, "BELOW", 0, "Layer Below", "Layer below active"},
    {GP_FILL_GPLMODE_ALL_ABOVE, "ALL_ABOVE", 0, "All Above", "All layers above active"},
    {GP_FILL_GPLMODE_ALL_BELOW, "ALL_BELOW", 0, "All Below", "All layers below active"},
    {0, NULL, 0, NULL, NULL}};

static EnumPropertyItem rna_enum_gpencil_fill_direction_items[] = {
    {0, "NORMAL", ICON_ADD, "Normal", "Fill internal area"},
    {BRUSH_DIR_IN, "INVERT", ICON_REMOVE, "Inverted", "Fill inverted area"},
    {0, NULL, 0, NULL, NULL},
};

static EnumPropertyItem rna_enum_gpencil_brush_modes_items[] = {
    {GP_BRUSH_MODE_ACTIVE, "ACTIVE", 0, "Active", "Use current mode"},
    {GP_BRUSH_MODE_MATERIAL, "MATERIAL", 0, "Material", "Use always material mode"},
    {GP_BRUSH_MODE_VERTEXCOLOR, "VERTEXCOLOR", 0, "Vertex Color", "Use always Vertex Color mode"},
    {0, NULL, 0, NULL, NULL}};

static EnumPropertyItem rna_enum_gpencil_brush_paint_icons_items[] = {
    {GP_BRUSH_ICON_PENCIL, "PENCIL", ICON_GPBRUSH_PENCIL, "Pencil", ""},
    {GP_BRUSH_ICON_PEN, "PEN", ICON_GPBRUSH_PEN, "Pen", ""},
    {GP_BRUSH_ICON_INK, "INK", ICON_GPBRUSH_INK, "Ink", ""},
    {GP_BRUSH_ICON_INKNOISE, "INKNOISE", ICON_GPBRUSH_INKNOISE, "Ink Noise", ""},
    {GP_BRUSH_ICON_BLOCK, "BLOCK", ICON_GPBRUSH_BLOCK, "Block", ""},
    {GP_BRUSH_ICON_MARKER, "MARKER", ICON_GPBRUSH_MARKER, "Marker", ""},
    {GP_BRUSH_ICON_AIRBRUSH, "AIRBRUSH", ICON_GPBRUSH_AIRBRUSH, "Airbrush", ""},
    {GP_BRUSH_ICON_CHISEL, "CHISEL", ICON_GPBRUSH_CHISEL, "Chisel", ""},
    {GP_BRUSH_ICON_FILL, "FILL", ICON_GPBRUSH_FILL, "Fill", ""},
    {GP_BRUSH_ICON_ERASE_SOFT, "SOFT", ICON_GPBRUSH_ERASE_SOFT, "Eraser Soft", ""},
    {GP_BRUSH_ICON_ERASE_HARD, "HARD", ICON_GPBRUSH_ERASE_HARD, "Eraser Hard", ""},
    {GP_BRUSH_ICON_ERASE_STROKE, "STROKE", ICON_GPBRUSH_ERASE_STROKE, "Eraser Stroke", ""},
    {0, NULL, 0, NULL, NULL},
};

static EnumPropertyItem rna_enum_gpencil_brush_sculpt_icons_items[] = {
    {GP_BRUSH_ICON_GPBRUSH_SMOOTH, "SMOOTH", ICON_GPBRUSH_SMOOTH, "Smooth", ""},
    {GP_BRUSH_ICON_GPBRUSH_THICKNESS, "THICKNESS", ICON_GPBRUSH_THICKNESS, "Thickness", ""},
    {GP_BRUSH_ICON_GPBRUSH_STRENGTH, "STRENGTH", ICON_GPBRUSH_STRENGTH, "Strength", ""},
    {GP_BRUSH_ICON_GPBRUSH_RANDOMIZE, "RANDOMIZE", ICON_GPBRUSH_RANDOMIZE, "Randomize", ""},
    {GP_BRUSH_ICON_GPBRUSH_GRAB, "GRAB", ICON_GPBRUSH_GRAB, "Grab", ""},
    {GP_BRUSH_ICON_GPBRUSH_PUSH, "PUSH", ICON_GPBRUSH_PUSH, "Push", ""},
    {GP_BRUSH_ICON_GPBRUSH_TWIST, "TWIST", ICON_GPBRUSH_TWIST, "Twist", ""},
    {GP_BRUSH_ICON_GPBRUSH_PINCH, "PINCH", ICON_GPBRUSH_PINCH, "Pinch", ""},
    {GP_BRUSH_ICON_GPBRUSH_CLONE, "CLONE", ICON_GPBRUSH_CLONE, "Clone", ""},
    {0, NULL, 0, NULL, NULL},
};

static EnumPropertyItem rna_enum_gpencil_brush_weight_icons_items[] = {
    {GP_BRUSH_ICON_GPBRUSH_WEIGHT, "DRAW", ICON_GPBRUSH_WEIGHT, "Draw", ""},
    {0, NULL, 0, NULL, NULL},
};
static EnumPropertyItem rna_enum_gpencil_brush_vertex_icons_items[] = {
    {GP_BRUSH_ICON_VERTEX_DRAW, "DRAW", ICON_BRUSH_MIX, "Draw", ""},
    {GP_BRUSH_ICON_VERTEX_BLUR, "BLUR", ICON_BRUSH_BLUR, "Blur", ""},
    {GP_BRUSH_ICON_VERTEX_AVERAGE, "AVERAGE", ICON_BRUSH_BLUR, "Average", ""},
    {GP_BRUSH_ICON_VERTEX_SMEAR, "SMEAR", ICON_BRUSH_BLUR, "Smear", ""},
    {GP_BRUSH_ICON_VERTEX_REPLACE, "REPLACE", ICON_BRUSH_MIX, "Replace", ""},
    {0, NULL, 0, NULL, NULL},
};
#endif

#ifdef RNA_RUNTIME

#  include "MEM_guardedalloc.h"

#  include "RNA_access.h"

#  include "BKE_brush.h"
#  include "BKE_colorband.h"
#  include "BKE_gpencil.h"
#  include "BKE_icons.h"
#  include "BKE_material.h"
#  include "BKE_paint.h"

#  include "WM_api.h"

static bool rna_BrushCapabilitiesSculpt_has_accumulate_get(PointerRNA *ptr)
{
  Brush *br = (Brush *)ptr->data;
  return SCULPT_TOOL_HAS_ACCUMULATE(br->sculpt_tool);
}

static bool rna_BrushCapabilitiesSculpt_has_topology_rake_get(PointerRNA *ptr)
{
  Brush *br = (Brush *)ptr->data;
  return SCULPT_TOOL_HAS_TOPOLOGY_RAKE(br->sculpt_tool);
}

static bool rna_BrushCapabilitiesSculpt_has_auto_smooth_get(PointerRNA *ptr)
{
  Brush *br = (Brush *)ptr->data;
  return !ELEM(
      br->sculpt_tool, SCULPT_TOOL_MASK, SCULPT_TOOL_SMOOTH, SCULPT_TOOL_PAINT, SCULPT_TOOL_SMEAR);
}

static bool rna_BrushCapabilitiesSculpt_has_height_get(PointerRNA *ptr)
{
  Brush *br = (Brush *)ptr->data;
  return br->sculpt_tool == SCULPT_TOOL_LAYER;
}

static bool rna_BrushCapabilitiesSculpt_has_jitter_get(PointerRNA *ptr)
{
  Brush *br = (Brush *)ptr->data;
  return (!(br->flag & BRUSH_ANCHORED) && !(br->flag & BRUSH_DRAG_DOT) &&
          !ELEM(br->sculpt_tool,
                SCULPT_TOOL_GRAB,
                SCULPT_TOOL_ROTATE,
                SCULPT_TOOL_SNAKE_HOOK,
                SCULPT_TOOL_THUMB));
}

static bool rna_BrushCapabilitiesSculpt_has_normal_weight_get(PointerRNA *ptr)
{
  Brush *br = (Brush *)ptr->data;
  return SCULPT_TOOL_HAS_NORMAL_WEIGHT(br->sculpt_tool);
}

static bool rna_BrushCapabilitiesSculpt_has_rake_factor_get(PointerRNA *ptr)
{
  Brush *br = (Brush *)ptr->data;
  return SCULPT_TOOL_HAS_RAKE(br->sculpt_tool);
}

static bool rna_BrushCapabilities_has_overlay_get(PointerRNA *ptr)
{
  Brush *br = (Brush *)ptr->data;
  return ELEM(
      br->mtex.brush_map_mode, MTEX_MAP_MODE_VIEW, MTEX_MAP_MODE_TILED, MTEX_MAP_MODE_STENCIL);
}

static bool rna_BrushCapabilitiesSculpt_has_persistence_get(PointerRNA *ptr)
{
  Brush *br = (Brush *)ptr->data;
  return ELEM(br->sculpt_tool, SCULPT_TOOL_LAYER, SCULPT_TOOL_CLOTH);
}

static bool rna_BrushCapabilitiesSculpt_has_pinch_factor_get(PointerRNA *ptr)
{
  Brush *br = (Brush *)ptr->data;
  return ELEM(br->sculpt_tool, SCULPT_TOOL_BLOB, SCULPT_TOOL_CREASE, SCULPT_TOOL_SNAKE_HOOK);
}

static bool rna_BrushCapabilitiesSculpt_has_plane_offset_get(PointerRNA *ptr)
{
  Brush *br = (Brush *)ptr->data;
  return ELEM(br->sculpt_tool,
              SCULPT_TOOL_CLAY,
              SCULPT_TOOL_CLAY_STRIPS,
              SCULPT_TOOL_CLAY_THUMB,
              SCULPT_TOOL_FILL,
              SCULPT_TOOL_FLATTEN,
              SCULPT_TOOL_SCRAPE);
}

static bool rna_BrushCapabilitiesSculpt_has_random_texture_angle_get(PointerRNA *ptr)
{
  Brush *br = (Brush *)ptr->data;
  return (!ELEM(br->sculpt_tool,
                SCULPT_TOOL_GRAB,
                SCULPT_TOOL_ROTATE,
                SCULPT_TOOL_SNAKE_HOOK,
                SCULPT_TOOL_THUMB));
}

static bool rna_TextureCapabilities_has_random_texture_angle_get(PointerRNA *ptr)
{
  MTex *mtex = (MTex *)ptr->data;
  return ELEM(mtex->brush_map_mode, MTEX_MAP_MODE_VIEW, MTEX_MAP_MODE_AREA, MTEX_MAP_MODE_RANDOM);
}

static bool rna_BrushCapabilities_has_random_texture_angle_get(PointerRNA *ptr)
{
  Brush *br = (Brush *)ptr->data;
  return !(br->flag & BRUSH_ANCHORED);
}

static bool rna_BrushCapabilitiesSculpt_has_sculpt_plane_get(PointerRNA *ptr)
{
  Brush *br = (Brush *)ptr->data;
  return !ELEM(br->sculpt_tool,
               SCULPT_TOOL_INFLATE,
               SCULPT_TOOL_MASK,
               SCULPT_TOOL_PINCH,
               SCULPT_TOOL_SMOOTH);
}

static bool rna_BrushCapabilitiesSculpt_has_color_get(PointerRNA *ptr)
{
  Brush *br = (Brush *)ptr->data;
  return ELEM(br->sculpt_tool, SCULPT_TOOL_PAINT);
}

static bool rna_BrushCapabilitiesSculpt_has_secondary_color_get(PointerRNA *ptr)
{
  Brush *br = (Brush *)ptr->data;
  return BKE_brush_sculpt_has_secondary_color(br);
}

static bool rna_BrushCapabilitiesSculpt_has_smooth_stroke_get(PointerRNA *ptr)
{
  Brush *br = (Brush *)ptr->data;
  return (!(br->flag & BRUSH_ANCHORED) && !(br->flag & BRUSH_DRAG_DOT) &&
          !(br->flag & BRUSH_LINE) && !(br->flag & BRUSH_CURVE) &&
          !ELEM(br->sculpt_tool,
                SCULPT_TOOL_GRAB,
                SCULPT_TOOL_ROTATE,
                SCULPT_TOOL_SNAKE_HOOK,
                SCULPT_TOOL_THUMB));
}

static bool rna_BrushCapabilities_has_smooth_stroke_get(PointerRNA *ptr)
{
  Brush *br = (Brush *)ptr->data;
  return (!(br->flag & BRUSH_ANCHORED) && !(br->flag & BRUSH_DRAG_DOT) &&
          !(br->flag & BRUSH_LINE) && !(br->flag & BRUSH_CURVE));
}

static bool rna_BrushCapabilitiesSculpt_has_space_attenuation_get(PointerRNA *ptr)
{
  Brush *br = (Brush *)ptr->data;
  return ((br->flag & (BRUSH_SPACE | BRUSH_LINE | BRUSH_CURVE)) && !ELEM(br->sculpt_tool,
                                                                         SCULPT_TOOL_GRAB,
                                                                         SCULPT_TOOL_ROTATE,
                                                                         SCULPT_TOOL_SMOOTH,
                                                                         SCULPT_TOOL_SNAKE_HOOK));
}

static bool rna_BrushCapabilitiesImagePaint_has_space_attenuation_get(PointerRNA *ptr)
{
  Brush *br = (Brush *)ptr->data;
  return (br->flag & (BRUSH_SPACE | BRUSH_LINE | BRUSH_CURVE)) &&
         br->imagepaint_tool != PAINT_TOOL_FILL;
}

static bool rna_BrushCapabilitiesImagePaint_has_color_get(PointerRNA *ptr)
{
  Brush *br = (Brush *)ptr->data;
  return ELEM(br->imagepaint_tool, PAINT_TOOL_DRAW, PAINT_TOOL_FILL);
}

static bool rna_BrushCapabilitiesVertexPaint_has_color_get(PointerRNA *ptr)
{
  Brush *br = (Brush *)ptr->data;
  return ELEM(br->vertexpaint_tool, VPAINT_TOOL_DRAW);
}

static bool rna_BrushCapabilitiesWeightPaint_has_weight_get(PointerRNA *ptr)
{
  Brush *br = (Brush *)ptr->data;
  return ELEM(br->weightpaint_tool, WPAINT_TOOL_DRAW);
}

static bool rna_BrushCapabilities_has_spacing_get(PointerRNA *ptr)
{
  Brush *br = (Brush *)ptr->data;
  return (!(br->flag & BRUSH_ANCHORED));
}

static bool rna_BrushCapabilitiesSculpt_has_strength_pressure_get(PointerRNA *ptr)
{
  Brush *br = (Brush *)ptr->data;
  return !ELEM(br->sculpt_tool, SCULPT_TOOL_GRAB, SCULPT_TOOL_SNAKE_HOOK);
}

static bool rna_TextureCapabilities_has_texture_angle_get(PointerRNA *ptr)
{
  MTex *mtex = (MTex *)ptr->data;
  return mtex->brush_map_mode != MTEX_MAP_MODE_3D;
}

static bool rna_BrushCapabilitiesSculpt_has_direction_get(PointerRNA *ptr)
{
  Brush *br = (Brush *)ptr->data;
  return !ELEM(br->sculpt_tool,
               SCULPT_TOOL_DRAW,
               SCULPT_TOOL_DRAW_SHARP,
               SCULPT_TOOL_CLAY,
               SCULPT_TOOL_CLAY_STRIPS,
               SCULPT_TOOL_SMOOTH,
               SCULPT_TOOL_LAYER,
               SCULPT_TOOL_INFLATE,
               SCULPT_TOOL_BLOB,
               SCULPT_TOOL_CREASE,
               SCULPT_TOOL_FLATTEN,
               SCULPT_TOOL_FILL,
               SCULPT_TOOL_SCRAPE,
               SCULPT_TOOL_CLAY,
               SCULPT_TOOL_PINCH,
               SCULPT_TOOL_MASK);
}

static bool rna_BrushCapabilitiesSculpt_has_gravity_get(PointerRNA *ptr)
{
  Brush *br = (Brush *)ptr->data;
  return !ELEM(br->sculpt_tool, SCULPT_TOOL_MASK, SCULPT_TOOL_SMOOTH);
}

static bool rna_BrushCapabilitiesSculpt_has_tilt_get(PointerRNA *ptr)
{
  Brush *br = (Brush *)ptr->data;
  return ELEM(br->sculpt_tool,
              SCULPT_TOOL_DRAW,
              SCULPT_TOOL_DRAW_SHARP,
              SCULPT_TOOL_FLATTEN,
              SCULPT_TOOL_FILL,
              SCULPT_TOOL_SCRAPE,
              SCULPT_TOOL_CLAY_STRIPS,
              SCULPT_TOOL_CLAY_THUMB);
}

static bool rna_TextureCapabilities_has_texture_angle_source_get(PointerRNA *ptr)
{
  MTex *mtex = (MTex *)ptr->data;
  return ELEM(mtex->brush_map_mode, MTEX_MAP_MODE_VIEW, MTEX_MAP_MODE_AREA, MTEX_MAP_MODE_RANDOM);
}

static bool rna_BrushCapabilitiesImagePaint_has_accumulate_get(PointerRNA *ptr)
{
  /* only support for draw tool */
  Brush *br = (Brush *)ptr->data;

  return ((br->flag & BRUSH_AIRBRUSH) || (br->flag & BRUSH_DRAG_DOT) ||
          (br->flag & BRUSH_ANCHORED) || (br->imagepaint_tool == PAINT_TOOL_SOFTEN) ||
          (br->imagepaint_tool == PAINT_TOOL_SMEAR) || (br->imagepaint_tool == PAINT_TOOL_FILL) ||
          (br->mtex.tex && !ELEM(br->mtex.brush_map_mode,
                                 MTEX_MAP_MODE_TILED,
                                 MTEX_MAP_MODE_STENCIL,
                                 MTEX_MAP_MODE_3D))) ?
             false :
             true;
}

static bool rna_BrushCapabilitiesImagePaint_has_radius_get(PointerRNA *ptr)
{
  /* only support for draw tool */
  Brush *br = (Brush *)ptr->data;

  return (br->imagepaint_tool != PAINT_TOOL_FILL);
}

static PointerRNA rna_Sculpt_tool_capabilities_get(PointerRNA *ptr)
{
  return rna_pointer_inherit_refine(ptr, &RNA_BrushCapabilitiesSculpt, ptr->owner_id);
}

static PointerRNA rna_Imapaint_tool_capabilities_get(PointerRNA *ptr)
{
  return rna_pointer_inherit_refine(ptr, &RNA_BrushCapabilitiesImagePaint, ptr->owner_id);
}

static PointerRNA rna_Vertexpaint_tool_capabilities_get(PointerRNA *ptr)
{
  return rna_pointer_inherit_refine(ptr, &RNA_BrushCapabilitiesVertexPaint, ptr->owner_id);
}

static PointerRNA rna_Weightpaint_tool_capabilities_get(PointerRNA *ptr)
{
  return rna_pointer_inherit_refine(ptr, &RNA_BrushCapabilitiesWeightPaint, ptr->owner_id);
}

static PointerRNA rna_Brush_capabilities_get(PointerRNA *ptr)
{
  return rna_pointer_inherit_refine(ptr, &RNA_BrushCapabilities, ptr->owner_id);
}

static void rna_Brush_reset_icon(Brush *br)
{
  ID *id = &br->id;

  if (br->flag & BRUSH_CUSTOM_ICON) {
    return;
  }

  if (id->icon_id >= BIFICONID_LAST) {
    BKE_icon_id_delete(id);
    BKE_previewimg_id_free(id);
  }

  id->icon_id = 0;
}

static void rna_Brush_update(Main *UNUSED(bmain), Scene *UNUSED(scene), PointerRNA *ptr)
{
  Brush *br = (Brush *)ptr->data;
  WM_main_add_notifier(NC_BRUSH | NA_EDITED, br);
  /*WM_main_add_notifier(NC_SPACE|ND_SPACE_VIEW3D, NULL); */
}

static void rna_Brush_material_update(bContext *UNUSED(C), PointerRNA *UNUSED(ptr))
{
  /* number of material users changed */
  WM_main_add_notifier(NC_SPACE | ND_SPACE_PROPERTIES, NULL);
}

static void rna_Brush_main_tex_update(bContext *C, PointerRNA *ptr)
{
  Main *bmain = CTX_data_main(C);
  Scene *scene = CTX_data_scene(C);
  ViewLayer *view_layer = CTX_data_view_layer(C);
  Brush *br = (Brush *)ptr->data;
  BKE_paint_invalidate_overlay_tex(scene, view_layer, br->mtex.tex);
  rna_Brush_update(bmain, scene, ptr);
}

static void rna_Brush_secondary_tex_update(bContext *C, PointerRNA *ptr)
{
  Main *bmain = CTX_data_main(C);
  Scene *scene = CTX_data_scene(C);
  ViewLayer *view_layer = CTX_data_view_layer(C);
  Brush *br = (Brush *)ptr->data;
  BKE_paint_invalidate_overlay_tex(scene, view_layer, br->mask_mtex.tex);
  rna_Brush_update(bmain, scene, ptr);
}

static void rna_Brush_size_update(Main *bmain, Scene *scene, PointerRNA *ptr)
{
  BKE_paint_invalidate_overlay_all();
  rna_Brush_update(bmain, scene, ptr);
}

static void rna_Brush_update_and_reset_icon(Main *bmain, Scene *scene, PointerRNA *ptr)
{
  Brush *br = ptr->data;
  rna_Brush_reset_icon(br);
  rna_Brush_update(bmain, scene, ptr);
}

static void rna_Brush_stroke_update(Main *bmain, Scene *scene, PointerRNA *ptr)
{
  WM_main_add_notifier(NC_SCENE | ND_TOOLSETTINGS, scene);
  rna_Brush_update(bmain, scene, ptr);
}

static void rna_Brush_icon_update(Main *UNUSED(bmain), Scene *UNUSED(scene), PointerRNA *ptr)
{
  Brush *br = (Brush *)ptr->data;

  if (br->icon_imbuf) {
    IMB_freeImBuf(br->icon_imbuf);
    br->icon_imbuf = NULL;
  }

  br->id.icon_id = 0;

  if (br->flag & BRUSH_CUSTOM_ICON) {
    BKE_icon_changed(BKE_icon_id_ensure(&br->id));
  }

  WM_main_add_notifier(NC_BRUSH | NA_EDITED, br);
}

static bool rna_Brush_imagetype_poll(PointerRNA *UNUSED(ptr), PointerRNA value)
{
  Image *image = (Image *)value.owner_id;
  return image->type != IMA_TYPE_R_RESULT && image->type != IMA_TYPE_COMPOSITE;
}

static void rna_TextureSlot_brush_angle_update(bContext *C, PointerRNA *ptr)
{
  Scene *scene = CTX_data_scene(C);
  MTex *mtex = ptr->data;
  /* skip invalidation of overlay for stencil mode */
  if (mtex->mapping != MTEX_MAP_MODE_STENCIL) {
    ViewLayer *view_layer = CTX_data_view_layer(C);
    BKE_paint_invalidate_overlay_tex(scene, view_layer, mtex->tex);
  }

  rna_TextureSlot_update(C, ptr);
}

static void rna_Brush_set_size(PointerRNA *ptr, int value)
{
  Brush *brush = ptr->data;

  /* scale unprojected radius so it stays consistent with brush size */
  BKE_brush_scale_unprojected_radius(&brush->unprojected_radius, value, brush->size);
  brush->size = value;
}

static void rna_Brush_use_gradient_set(PointerRNA *ptr, bool value)
{
  Brush *br = (Brush *)ptr->data;

  if (value) {
    br->flag |= BRUSH_USE_GRADIENT;
  }
  else {
    br->flag &= ~BRUSH_USE_GRADIENT;
  }

  if ((br->flag & BRUSH_USE_GRADIENT) && br->gradient == NULL) {
    br->gradient = BKE_colorband_add(true);
  }
}

static void rna_Brush_set_unprojected_radius(PointerRNA *ptr, float value)
{
  Brush *brush = ptr->data;

  /* scale brush size so it stays consistent with unprojected_radius */
  BKE_brush_scale_size(&brush->size, value, brush->unprojected_radius);
  brush->unprojected_radius = value;
}

static const EnumPropertyItem *rna_Brush_direction_itemf(bContext *C,
                                                         PointerRNA *ptr,
                                                         PropertyRNA *UNUSED(prop),
                                                         bool *UNUSED(r_free))
{
  ePaintMode mode = BKE_paintmode_get_active_from_context(C);

  /* sculpt mode */
  static const EnumPropertyItem prop_flatten_contrast_items[] = {
      {BRUSH_DIR_IN, "CONTRAST", ICON_ADD, "Contrast", "Subtract effect of brush"},
      {0, "FLATTEN", ICON_REMOVE, "Flatten", "Add effect of brush"},
      {0, NULL, 0, NULL, NULL},
  };

  static const EnumPropertyItem prop_fill_deepen_items[] = {
      {0, "FILL", ICON_ADD, "Fill", "Add effect of brush"},
      {BRUSH_DIR_IN, "DEEPEN", ICON_REMOVE, "Deepen", "Subtract effect of brush"},
      {0, NULL, 0, NULL, NULL},
  };

  static const EnumPropertyItem prop_scrape_peaks_items[] = {
      {0, "SCRAPE", ICON_ADD, "Scrape", "Add effect of brush"},
      {BRUSH_DIR_IN, "PEAKS", ICON_REMOVE, "Peaks", "Subtract effect of brush"},
      {0, NULL, 0, NULL, NULL},
  };

  static const EnumPropertyItem prop_pinch_magnify_items[] = {
      {BRUSH_DIR_IN, "MAGNIFY", ICON_ADD, "Magnify", "Subtract effect of brush"},
      {0, "PINCH", ICON_REMOVE, "Pinch", "Add effect of brush"},
      {0, NULL, 0, NULL, NULL},
  };

  static const EnumPropertyItem prop_inflate_deflate_items[] = {
      {0, "INFLATE", ICON_ADD, "Inflate", "Add effect of brush"},
      {BRUSH_DIR_IN, "DEFLATE", ICON_REMOVE, "Deflate", "Subtract effect of brush"},
      {0, NULL, 0, NULL, NULL},
  };

  /* texture paint mode */
  static const EnumPropertyItem prop_soften_sharpen_items[] = {
      {BRUSH_DIR_IN, "SHARPEN", ICON_ADD, "Sharpen", "Sharpen effect of brush"},
      {0, "SOFTEN", ICON_REMOVE, "Soften", "Blur effect of brush"},
      {0, NULL, 0, NULL, NULL},
  };

  Brush *me = (Brush *)(ptr->data);

  switch (mode) {
    case PAINT_MODE_SCULPT:
      switch (me->sculpt_tool) {
        case SCULPT_TOOL_DRAW:
        case SCULPT_TOOL_DRAW_SHARP:
        case SCULPT_TOOL_CREASE:
        case SCULPT_TOOL_BLOB:
        case SCULPT_TOOL_LAYER:
        case SCULPT_TOOL_CLAY:
        case SCULPT_TOOL_CLAY_STRIPS:
          return prop_direction_items;
        case SCULPT_TOOL_SMOOTH:
          return prop_smooth_direction_items;
        case SCULPT_TOOL_MASK:
          switch ((BrushMaskTool)me->mask_tool) {
            case BRUSH_MASK_DRAW:
              return prop_direction_items;

            case BRUSH_MASK_SMOOTH:
              return DummyRNA_DEFAULT_items;

            default:
              return DummyRNA_DEFAULT_items;
          }

        case SCULPT_TOOL_FLATTEN:
          return prop_flatten_contrast_items;

        case SCULPT_TOOL_FILL:
          return prop_fill_deepen_items;

        case SCULPT_TOOL_SCRAPE:
          return prop_scrape_peaks_items;

        case SCULPT_TOOL_PINCH:
          return prop_pinch_magnify_items;

        case SCULPT_TOOL_INFLATE:
          return prop_inflate_deflate_items;

        default:
          return DummyRNA_DEFAULT_items;
      }

    case PAINT_MODE_TEXTURE_2D:
    case PAINT_MODE_TEXTURE_3D:
      switch (me->imagepaint_tool) {
        case PAINT_TOOL_SOFTEN:
          return prop_soften_sharpen_items;

        default:
          return DummyRNA_DEFAULT_items;
      }

    default:
      return DummyRNA_DEFAULT_items;
  }
}

static const EnumPropertyItem *rna_Brush_stroke_itemf(bContext *C,
                                                      PointerRNA *UNUSED(ptr),
                                                      PropertyRNA *UNUSED(prop),
                                                      bool *UNUSED(r_free))
{
  ePaintMode mode = BKE_paintmode_get_active_from_context(C);

  static const EnumPropertyItem brush_stroke_method_items[] = {
      {0, "DOTS", 0, "Dots", "Apply paint on each mouse move step"},
      {BRUSH_SPACE,
       "SPACE",
       0,
       "Space",
       "Limit brush application to the distance specified by spacing"},
      {BRUSH_AIRBRUSH,
       "AIRBRUSH",
       0,
       "Airbrush",
       "Keep applying paint effect while holding mouse (spray)"},
      {BRUSH_LINE, "LINE", 0, "Line", "Drag a line with dabs separated according to spacing"},
      {BRUSH_CURVE,
       "CURVE",
       0,
       "Curve",
       "Define the stroke curve with a bezier curve. Dabs are separated according to spacing"},
      {0, NULL, 0, NULL, NULL},
  };

  switch (mode) {
    case PAINT_MODE_SCULPT:
    case PAINT_MODE_TEXTURE_2D:
    case PAINT_MODE_TEXTURE_3D:
      return sculpt_stroke_method_items;

    default:
      return brush_stroke_method_items;
  }
}

/* Grease Pencil Drawing Brushes Settings */
static char *rna_BrushGpencilSettings_path(PointerRNA *UNUSED(ptr))
{
  return BLI_strdup("tool_settings.gpencil_paint.brush.gpencil_settings");
}

static void rna_BrushGpencilSettings_default_eraser_update(Main *bmain,
                                                           Scene *scene,
                                                           PointerRNA *UNUSED(ptr))
{
  ToolSettings *ts = scene->toolsettings;
  Paint *paint = &ts->gp_paint->paint;
  Brush *brush_cur = paint->brush;

  /* disable default eraser in all brushes */
  for (Brush *brush = bmain->brushes.first; brush; brush = brush->id.next) {
    if ((brush != brush_cur) && (brush->ob_mode == OB_MODE_PAINT_GPENCIL) &&
        (brush->gpencil_tool == GPAINT_TOOL_ERASE)) {
      brush->gpencil_settings->flag &= ~GP_BRUSH_DEFAULT_ERASER;
    }
  }
}

static void rna_BrushGpencilSettings_use_material_pin_update(bContext *C, PointerRNA *ptr)
{
  ViewLayer *view_layer = CTX_data_view_layer(C);
  Object *ob = OBACT(view_layer);
  Brush *brush = (Brush *)ptr->owner_id;

  if (brush->gpencil_settings->flag & GP_BRUSH_MATERIAL_PINNED) {
    Material *material = BKE_object_material_get(ob, ob->actcol);
    BKE_gpencil_brush_material_set(brush, material);
  }
  else {
    BKE_gpencil_brush_material_set(brush, NULL);
  }

  /* number of material users changed */
  WM_event_add_notifier(C, NC_SPACE | ND_SPACE_PROPERTIES, NULL);
}

static void rna_BrushGpencilSettings_eraser_mode_update(Main *UNUSED(bmain),
                                                        Scene *scene,
                                                        PointerRNA *UNUSED(ptr))
{
  ToolSettings *ts = scene->toolsettings;
  Paint *paint = &ts->gp_paint->paint;
  Brush *brush = paint->brush;

  /* set eraser icon */
  if ((brush) && (brush->gpencil_tool == GPAINT_TOOL_ERASE)) {
    switch (brush->gpencil_settings->eraser_mode) {
      case GP_BRUSH_ERASER_SOFT:
        brush->gpencil_settings->icon_id = GP_BRUSH_ICON_ERASE_SOFT;
        break;
      case GP_BRUSH_ERASER_HARD:
        brush->gpencil_settings->icon_id = GP_BRUSH_ICON_ERASE_HARD;
        break;
      case GP_BRUSH_ERASER_STROKE:
        brush->gpencil_settings->icon_id = GP_BRUSH_ICON_ERASE_STROKE;
        break;
      default:
        brush->gpencil_settings->icon_id = GP_BRUSH_ICON_ERASE_SOFT;
        break;
    }
  }
}

static bool rna_BrushGpencilSettings_material_poll(PointerRNA *UNUSED(ptr), PointerRNA value)
{
  Material *ma = (Material *)value.data;

  /* GP materials only */
  return (ma->gp_style != NULL);
}

static bool rna_GPencilBrush_pin_mode_get(PointerRNA *ptr)
{
  Brush *brush = (Brush *)ptr->owner_id;
  if ((brush != NULL) && (brush->gpencil_settings != NULL)) {
    return (brush->gpencil_settings->brush_draw_mode != GP_BRUSH_MODE_ACTIVE);
  }
  return false;
}

static void rna_GPencilBrush_pin_mode_set(PointerRNA *UNUSED(ptr), bool UNUSED(value))
{
  /* All data is set in update. Keep this function only to avoid RNA compilation errors. */
  return;
}

static void rna_GPencilBrush_pin_mode_update(bContext *C, PointerRNA *ptr)
{
  Brush *brush = (Brush *)ptr->owner_id;
  if ((brush != NULL) && (brush->gpencil_settings != NULL)) {
    if (brush->gpencil_settings->brush_draw_mode != GP_BRUSH_MODE_ACTIVE) {
      /* If not active, means that must be set to off. */
      brush->gpencil_settings->brush_draw_mode = GP_BRUSH_MODE_ACTIVE;
    }
    else {
      ToolSettings *ts = CTX_data_tool_settings(C);
      brush->gpencil_settings->brush_draw_mode = GPENCIL_USE_VERTEX_COLOR(ts) ?
                                                     GP_BRUSH_MODE_VERTEXCOLOR :
                                                     GP_BRUSH_MODE_MATERIAL;
    }
  }
}

static const EnumPropertyItem *rna_BrushTextureSlot_map_mode_itemf(bContext *C,
                                                                   PointerRNA *UNUSED(ptr),
                                                                   PropertyRNA *UNUSED(prop),
                                                                   bool *UNUSED(r_free))
{

  if (C == NULL) {
    return rna_enum_brush_texture_slot_map_all_mode_items;
  }

#  define rna_enum_brush_texture_slot_map_sculpt_mode_items \
    rna_enum_brush_texture_slot_map_all_mode_items;

  const ePaintMode mode = BKE_paintmode_get_active_from_context(C);
  if (mode == PAINT_MODE_SCULPT) {
    return rna_enum_brush_texture_slot_map_sculpt_mode_items;
  }
  return rna_enum_brush_texture_slot_map_texture_mode_items;

#  undef rna_enum_brush_texture_slot_map_sculpt_mode_items
}

#else

static void rna_def_brush_texture_slot(BlenderRNA *brna)
{
  StructRNA *srna;
  PropertyRNA *prop;

  static const EnumPropertyItem prop_mask_paint_map_mode_items[] = {
      {MTEX_MAP_MODE_VIEW, "VIEW_PLANE", 0, "View Plane", ""},
      {MTEX_MAP_MODE_TILED, "TILED", 0, "Tiled", ""},
      {MTEX_MAP_MODE_RANDOM, "RANDOM", 0, "Random", ""},
      {MTEX_MAP_MODE_STENCIL, "STENCIL", 0, "Stencil", ""},
      {0, NULL, 0, NULL, NULL},
  };

#  define TEXTURE_CAPABILITY(prop_name_, ui_name_) \
    prop = RNA_def_property(srna, #prop_name_, PROP_BOOLEAN, PROP_NONE); \
    RNA_def_property_clear_flag(prop, PROP_EDITABLE); \
    RNA_def_property_boolean_funcs(prop, "rna_TextureCapabilities_" #prop_name_ "_get", NULL); \
    RNA_def_property_ui_text(prop, ui_name_, NULL)

  srna = RNA_def_struct(brna, "BrushTextureSlot", "TextureSlot");
  RNA_def_struct_sdna(srna, "MTex");
  RNA_def_struct_ui_text(srna, "Brush Texture Slot", "Texture slot for textures in a Brush data");

  prop = RNA_def_property(srna, "angle", PROP_FLOAT, PROP_ANGLE);
  RNA_def_property_float_sdna(prop, NULL, "rot");
  RNA_def_property_range(prop, 0, M_PI * 2);
  RNA_def_property_ui_text(
      prop,
      "Angle",
      "Brush texture rotation\nTexture angle Hotkey in the default keymap: C\nTexture Mask "
      "angle Hotkey in the default keymap: V");
  RNA_def_property_flag(prop, PROP_CONTEXT_UPDATE);
  RNA_def_property_update(prop, 0, "rna_TextureSlot_brush_angle_update");

  prop = RNA_def_property(srna, "map_mode", PROP_ENUM, PROP_NONE);
  RNA_def_property_enum_sdna(prop, NULL, "brush_map_mode");
  RNA_def_property_enum_items(prop, rna_enum_brush_texture_slot_map_all_mode_items);
  RNA_def_property_enum_funcs(prop, NULL, NULL, "rna_BrushTextureSlot_map_mode_itemf");
  RNA_def_property_ui_text(prop, "Mode", "");
  RNA_def_property_flag(prop, PROP_CONTEXT_UPDATE);
  RNA_def_property_update(prop, 0, "rna_TextureSlot_update");

  prop = RNA_def_property(srna, "mask_map_mode", PROP_ENUM, PROP_NONE);
  RNA_def_property_enum_sdna(prop, NULL, "brush_map_mode");
  RNA_def_property_enum_items(prop, prop_mask_paint_map_mode_items);
  RNA_def_property_ui_text(prop, "Mode", "");
  RNA_def_property_flag(prop, PROP_CONTEXT_UPDATE);
  RNA_def_property_update(prop, 0, "rna_TextureSlot_update");

  prop = RNA_def_property(srna, "use_rake", PROP_BOOLEAN, PROP_NONE);
  RNA_def_property_boolean_sdna(prop, NULL, "brush_angle_mode", MTEX_ANGLE_RAKE);
  RNA_def_property_ui_text(prop, "Rake", "");
  RNA_def_property_flag(prop, PROP_CONTEXT_UPDATE);
  RNA_def_property_update(prop, 0, "rna_TextureSlot_update");

  prop = RNA_def_property(srna, "use_random", PROP_BOOLEAN, PROP_NONE);
  RNA_def_property_boolean_sdna(prop, NULL, "brush_angle_mode", MTEX_ANGLE_RANDOM);
  RNA_def_property_ui_text(prop, "Random", "");
  RNA_def_property_flag(prop, PROP_CONTEXT_UPDATE);
  RNA_def_property_update(prop, 0, "rna_TextureSlot_update");

  prop = RNA_def_property(srna, "random_angle", PROP_FLOAT, PROP_ANGLE);
  RNA_def_property_range(prop, 0, M_PI * 2);
  RNA_def_property_ui_text(prop, "Random Angle", "Brush texture random angle");
  RNA_def_property_flag(prop, PROP_CONTEXT_UPDATE);
  RNA_def_property_update(prop, 0, "rna_TextureSlot_update");

  TEXTURE_CAPABILITY(has_texture_angle_source, "Has Texture Angle Source");
  TEXTURE_CAPABILITY(has_random_texture_angle, "Has Random Texture Angle");
  TEXTURE_CAPABILITY(has_texture_angle, "Has Texture Angle Source");
}

static void rna_def_sculpt_capabilities(BlenderRNA *brna)
{
  StructRNA *srna;
  PropertyRNA *prop;

  srna = RNA_def_struct(brna, "BrushCapabilitiesSculpt", NULL);
  RNA_def_struct_sdna(srna, "Brush");
  RNA_def_struct_nested(brna, srna, "Brush");
  RNA_def_struct_ui_text(srna,
                         "Sculpt Capabilities",
                         "Read-only indications of which brush operations "
                         "are supported by the current sculpt tool");

#  define SCULPT_TOOL_CAPABILITY(prop_name_, ui_name_) \
    prop = RNA_def_property(srna, #prop_name_, PROP_BOOLEAN, PROP_NONE); \
    RNA_def_property_clear_flag(prop, PROP_EDITABLE); \
    RNA_def_property_boolean_funcs( \
        prop, "rna_BrushCapabilitiesSculpt_" #prop_name_ "_get", NULL); \
    RNA_def_property_ui_text(prop, ui_name_, NULL)

  SCULPT_TOOL_CAPABILITY(has_accumulate, "Has Accumulate");
  SCULPT_TOOL_CAPABILITY(has_auto_smooth, "Has Auto Smooth");
  SCULPT_TOOL_CAPABILITY(has_topology_rake, "Has Topology Rake");
  SCULPT_TOOL_CAPABILITY(has_height, "Has Height");
  SCULPT_TOOL_CAPABILITY(has_jitter, "Has Jitter");
  SCULPT_TOOL_CAPABILITY(has_normal_weight, "Has Crease/Pinch Factor");
  SCULPT_TOOL_CAPABILITY(has_rake_factor, "Has Rake Factor");
  SCULPT_TOOL_CAPABILITY(has_persistence, "Has Persistence");
  SCULPT_TOOL_CAPABILITY(has_pinch_factor, "Has Pinch Factor");
  SCULPT_TOOL_CAPABILITY(has_plane_offset, "Has Plane Offset");
  SCULPT_TOOL_CAPABILITY(has_random_texture_angle, "Has Random Texture Angle");
  SCULPT_TOOL_CAPABILITY(has_sculpt_plane, "Has Sculpt Plane");
  SCULPT_TOOL_CAPABILITY(has_color, "Has Color");
  SCULPT_TOOL_CAPABILITY(has_secondary_color, "Has Secondary Color");
  SCULPT_TOOL_CAPABILITY(has_smooth_stroke, "Has Smooth Stroke");
  SCULPT_TOOL_CAPABILITY(has_space_attenuation, "Has Space Attenuation");
  SCULPT_TOOL_CAPABILITY(has_strength_pressure, "Has Strength Pressure");
  SCULPT_TOOL_CAPABILITY(has_direction, "Has Direction");
  SCULPT_TOOL_CAPABILITY(has_gravity, "Has Gravity");
  SCULPT_TOOL_CAPABILITY(has_tilt, "Has Tilt");

#  undef SCULPT_CAPABILITY
}

static void rna_def_brush_capabilities(BlenderRNA *brna)
{
  StructRNA *srna;
  PropertyRNA *prop;

  srna = RNA_def_struct(brna, "BrushCapabilities", NULL);
  RNA_def_struct_sdna(srna, "Brush");
  RNA_def_struct_nested(brna, srna, "Brush");
  RNA_def_struct_ui_text(
      srna, "Brush Capabilities", "Read-only indications of supported operations");

#  define BRUSH_CAPABILITY(prop_name_, ui_name_) \
    prop = RNA_def_property(srna, #prop_name_, PROP_BOOLEAN, PROP_NONE); \
    RNA_def_property_clear_flag(prop, PROP_EDITABLE); \
    RNA_def_property_boolean_funcs(prop, "rna_BrushCapabilities_" #prop_name_ "_get", NULL); \
    RNA_def_property_ui_text(prop, ui_name_, NULL)

  BRUSH_CAPABILITY(has_overlay, "Has Overlay");
  BRUSH_CAPABILITY(has_random_texture_angle, "Has Random Texture Angle");
  BRUSH_CAPABILITY(has_spacing, "Has Spacing");
  BRUSH_CAPABILITY(has_smooth_stroke, "Has Smooth Stroke");

#  undef BRUSH_CAPABILITY
}

static void rna_def_image_paint_capabilities(BlenderRNA *brna)
{
  StructRNA *srna;
  PropertyRNA *prop;

  srna = RNA_def_struct(brna, "BrushCapabilitiesImagePaint", NULL);
  RNA_def_struct_sdna(srna, "Brush");
  RNA_def_struct_nested(brna, srna, "Brush");
  RNA_def_struct_ui_text(
      srna, "Image Paint Capabilities", "Read-only indications of supported operations");

#  define IMAPAINT_TOOL_CAPABILITY(prop_name_, ui_name_) \
    prop = RNA_def_property(srna, #prop_name_, PROP_BOOLEAN, PROP_NONE); \
    RNA_def_property_clear_flag(prop, PROP_EDITABLE); \
    RNA_def_property_boolean_funcs( \
        prop, "rna_BrushCapabilitiesImagePaint_" #prop_name_ "_get", NULL); \
    RNA_def_property_ui_text(prop, ui_name_, NULL)

  IMAPAINT_TOOL_CAPABILITY(has_accumulate, "Has Accumulate");
  IMAPAINT_TOOL_CAPABILITY(has_space_attenuation, "Has Space Attenuation");
  IMAPAINT_TOOL_CAPABILITY(has_radius, "Has Radius");
  IMAPAINT_TOOL_CAPABILITY(has_color, "Has Color");

#  undef IMAPAINT_TOOL_CAPABILITY
}

static void rna_def_vertex_paint_capabilities(BlenderRNA *brna)
{
  StructRNA *srna;
  PropertyRNA *prop;

  srna = RNA_def_struct(brna, "BrushCapabilitiesVertexPaint", NULL);
  RNA_def_struct_sdna(srna, "Brush");
  RNA_def_struct_nested(brna, srna, "Brush");
  RNA_def_struct_ui_text(
      srna, "Vertex Paint Capabilities", "Read-only indications of supported operations");

#  define VPAINT_TOOL_CAPABILITY(prop_name_, ui_name_) \
    prop = RNA_def_property(srna, #prop_name_, PROP_BOOLEAN, PROP_NONE); \
    RNA_def_property_clear_flag(prop, PROP_EDITABLE); \
    RNA_def_property_boolean_funcs( \
        prop, "rna_BrushCapabilitiesVertexPaint_" #prop_name_ "_get", NULL); \
    RNA_def_property_ui_text(prop, ui_name_, NULL)

  VPAINT_TOOL_CAPABILITY(has_color, "Has Color");

#  undef VPAINT_TOOL_CAPABILITY
}

static void rna_def_weight_paint_capabilities(BlenderRNA *brna)
{
  StructRNA *srna;
  PropertyRNA *prop;

  srna = RNA_def_struct(brna, "BrushCapabilitiesWeightPaint", NULL);
  RNA_def_struct_sdna(srna, "Brush");
  RNA_def_struct_nested(brna, srna, "Brush");
  RNA_def_struct_ui_text(
      srna, "Weight Paint Capabilities", "Read-only indications of supported operations");

#  define WPAINT_TOOL_CAPABILITY(prop_name_, ui_name_) \
    prop = RNA_def_property(srna, #prop_name_, PROP_BOOLEAN, PROP_NONE); \
    RNA_def_property_clear_flag(prop, PROP_EDITABLE); \
    RNA_def_property_boolean_funcs( \
        prop, "rna_BrushCapabilitiesWeightPaint_" #prop_name_ "_get", NULL); \
    RNA_def_property_ui_text(prop, ui_name_, NULL)

  WPAINT_TOOL_CAPABILITY(has_weight, "Has Weight");

#  undef WPAINT_TOOL_CAPABILITY
}

static void rna_def_gpencil_options(BlenderRNA *brna)
{
  StructRNA *srna;
  PropertyRNA *prop;

  /* modes */
  static EnumPropertyItem gppaint_mode_types_items[] = {
      {GPPAINT_MODE_STROKE, "STROKE", 0, "Stroke", "Vertex Color affects to Stroke only"},
      {GPPAINT_MODE_FILL, "FILL", 0, "Fill", "Vertex Color affects to Fill only"},
      {GPPAINT_MODE_BOTH, "BOTH", 0, "Stroke & Fill", "Vertex Color affects to Stroke and Fill"},
      {0, NULL, 0, NULL, NULL},
  };

  static EnumPropertyItem rna_enum_gpencil_brush_caps_types_items[] = {
      {GP_STROKE_CAP_ROUND, "ROUND", ICON_GP_CAPS_ROUND, "Round", ""},
      {GP_STROKE_CAP_FLAT, "FLAT", ICON_GP_CAPS_FLAT, "Flat", ""},
      {0, NULL, 0, NULL, NULL},
  };

  srna = RNA_def_struct(brna, "BrushGpencilSettings", NULL);
  RNA_def_struct_sdna(srna, "BrushGpencilSettings");
  RNA_def_struct_path_func(srna, "rna_BrushGpencilSettings_path");
  RNA_def_struct_ui_text(srna, "Grease Pencil Brush Settings", "Settings for grease pencil brush");

  /* Strength factor for new strokes */
  prop = RNA_def_property(srna, "pen_strength", PROP_FLOAT, PROP_FACTOR);
  RNA_def_property_float_sdna(prop, NULL, "draw_strength");
  RNA_def_property_range(prop, 0.0f, 1.0f);
  RNA_def_property_ui_range(prop, 0.0f, 1.0f, 0.001, 3);
  RNA_def_property_ui_text(prop,
                           "Strength",
                           "Color strength for new strokes (affect alpha factor of color)\nHotkey "
                           "in the default keymap: Shift + F");
  RNA_def_property_clear_flag(prop, PROP_ANIMATABLE);
  RNA_def_property_update(prop, NC_GPENCIL | ND_DATA, NULL);

  /* Jitter factor for new strokes */
  prop = RNA_def_property(srna, "pen_jitter", PROP_FLOAT, PROP_FACTOR);
  RNA_def_property_float_sdna(prop, NULL, "draw_jitter");
  RNA_def_property_range(prop, 0.0f, 1.0f);
  RNA_def_property_ui_text(prop, "Jitter", "Jitter factor for new strokes");
  RNA_def_property_clear_flag(prop, PROP_ANIMATABLE);
  RNA_def_property_update(prop, NC_GPENCIL | ND_DATA, NULL);

  /* Randomness factor for pressure */
  prop = RNA_def_property(srna, "random_pressure", PROP_FLOAT, PROP_FACTOR);
  RNA_def_property_float_sdna(prop, NULL, "draw_random_press");
  RNA_def_property_range(prop, 0.0f, 1.0f);
  RNA_def_property_ui_text(
      prop, "Pressure Randomness", "Randomness factor for pressure in new strokes");
  RNA_def_property_clear_flag(prop, PROP_ANIMATABLE);
  RNA_def_property_update(prop, NC_GPENCIL | ND_DATA, NULL);

  /* Randomness factor for strength */
  prop = RNA_def_property(srna, "random_strength", PROP_FLOAT, PROP_FACTOR);
  RNA_def_property_float_sdna(prop, NULL, "draw_random_strength");
  RNA_def_property_range(prop, 0.0f, 1.0f);
  RNA_def_property_ui_text(
      prop, "Strength Randomness", "Randomness factor strength in new strokes");
  RNA_def_property_clear_flag(prop, PROP_ANIMATABLE);
  RNA_def_property_update(prop, NC_GPENCIL | ND_DATA, NULL);

  /* Angle when brush is full size */
  prop = RNA_def_property(srna, "angle", PROP_FLOAT, PROP_ANGLE);
  RNA_def_property_float_sdna(prop, NULL, "draw_angle");
  RNA_def_property_range(prop, -M_PI_2, M_PI_2);
  RNA_def_property_ui_text(prop,
                           "Angle",
                           "Direction of the stroke at which brush gives maximal thickness "
                           "(0° for horizontal)");
  RNA_def_property_clear_flag(prop, PROP_ANIMATABLE);
  RNA_def_property_update(prop, NC_GPENCIL | ND_DATA, NULL);

  /* Factor to change brush size depending of angle */
  prop = RNA_def_property(srna, "angle_factor", PROP_FLOAT, PROP_FACTOR);
  RNA_def_property_float_sdna(prop, NULL, "draw_angle_factor");
  RNA_def_property_range(prop, 0.0f, 1.0f);
  RNA_def_property_ui_text(
      prop,
      "Angle Factor",
      "Reduce brush thickness by this factor when stroke is perpendicular to 'Angle' direction");
  RNA_def_property_clear_flag(prop, PROP_ANIMATABLE);
  RNA_def_property_update(prop, NC_GPENCIL | ND_DATA, NULL);

  /* Smoothing factor for new strokes */
  prop = RNA_def_property(srna, "pen_smooth_factor", PROP_FLOAT, PROP_NONE);
  RNA_def_property_float_sdna(prop, NULL, "draw_smoothfac");
  RNA_def_property_range(prop, 0.0, 2.0f);
  RNA_def_property_ui_text(
      prop,
      "Smooth",
      "Amount of smoothing to apply after finish newly created strokes, to reduce jitter/noise");
  RNA_def_property_clear_flag(prop, PROP_ANIMATABLE);
  RNA_def_property_update(prop, NC_GPENCIL | ND_DATA, NULL);

  /* Iterations of the Smoothing factor */
  prop = RNA_def_property(srna, "pen_smooth_steps", PROP_INT, PROP_NONE);
  RNA_def_property_int_sdna(prop, NULL, "draw_smoothlvl");
  RNA_def_property_range(prop, 1, 3);
  RNA_def_property_ui_text(prop, "Iterations", "Number of times to smooth newly created strokes");
  RNA_def_property_clear_flag(prop, PROP_ANIMATABLE);
  RNA_def_property_update(prop, NC_GPENCIL | ND_DATA, NULL);

  /* Subdivision level for new strokes */
  prop = RNA_def_property(srna, "pen_subdivision_steps", PROP_INT, PROP_NONE);
  RNA_def_property_int_sdna(prop, NULL, "draw_subdivide");
  RNA_def_property_range(prop, 0, 3);
  RNA_def_property_ui_text(
      prop,
      "Subdivision Steps",
      "Number of times to subdivide newly created strokes, for less jagged strokes");
  RNA_def_property_clear_flag(prop, PROP_ANIMATABLE);
  RNA_def_property_update(prop, NC_GPENCIL | ND_DATA, NULL);

  /* Simplify factor */
  prop = RNA_def_property(srna, "simplify_factor", PROP_FLOAT, PROP_NONE);
  RNA_def_property_float_sdna(prop, NULL, "simplify_f");
  RNA_def_property_range(prop, 0, 100.0);
  RNA_def_property_ui_range(prop, 0, 100.0, 1.0f, 3);
  RNA_def_property_ui_text(prop, "Simplify", "Factor of Simplify using adaptive algorithm");
  RNA_def_parameter_clear_flags(prop, PROP_ANIMATABLE, 0);

  /* Curves for pressure */
  prop = RNA_def_property(srna, "curve_sensitivity", PROP_POINTER, PROP_NONE);
  RNA_def_property_pointer_sdna(prop, NULL, "curve_sensitivity");
  RNA_def_property_struct_type(prop, "CurveMapping");
  RNA_def_property_ui_text(prop, "Curve Sensitivity", "Curve used for the sensitivity");
  RNA_def_property_clear_flag(prop, PROP_ANIMATABLE);
  RNA_def_property_update(prop, NC_GPENCIL | ND_DATA, NULL);

  prop = RNA_def_property(srna, "curve_strength", PROP_POINTER, PROP_NONE);
  RNA_def_property_pointer_sdna(prop, NULL, "curve_strength");
  RNA_def_property_struct_type(prop, "CurveMapping");
  RNA_def_property_ui_text(prop, "Curve Strength", "Curve used for the strength");
  RNA_def_property_clear_flag(prop, PROP_ANIMATABLE);
  RNA_def_property_update(prop, NC_GPENCIL | ND_DATA, NULL);

  prop = RNA_def_property(srna, "curve_jitter", PROP_POINTER, PROP_NONE);
  RNA_def_property_pointer_sdna(prop, NULL, "curve_jitter");
  RNA_def_property_struct_type(prop, "CurveMapping");
  RNA_def_property_ui_text(prop, "Curve Jitter", "Curve used for the jitter effect");
  RNA_def_property_clear_flag(prop, PROP_ANIMATABLE);
  RNA_def_property_update(prop, NC_GPENCIL | ND_DATA, NULL);

  prop = RNA_def_property(srna, "curve_random_pressure", PROP_POINTER, PROP_NONE);
  RNA_def_property_pointer_sdna(prop, NULL, "curve_rand_pressure");
  RNA_def_property_struct_type(prop, "CurveMapping");
  RNA_def_property_ui_text(prop, "Random Curve", "Curve used for modulating effect");
  RNA_def_property_clear_flag(prop, PROP_ANIMATABLE);
  RNA_def_property_update(prop, NC_GPENCIL | ND_DATA, NULL);

  prop = RNA_def_property(srna, "curve_random_strength", PROP_POINTER, PROP_NONE);
  RNA_def_property_pointer_sdna(prop, NULL, "curve_rand_strength");
  RNA_def_property_struct_type(prop, "CurveMapping");
  RNA_def_property_ui_text(prop, "Random Curve", "Curve used for modulating effect");
  RNA_def_property_clear_flag(prop, PROP_ANIMATABLE);
  RNA_def_property_update(prop, NC_GPENCIL | ND_DATA, NULL);

  prop = RNA_def_property(srna, "curve_random_uv", PROP_POINTER, PROP_NONE);
  RNA_def_property_pointer_sdna(prop, NULL, "curve_rand_uv");
  RNA_def_property_struct_type(prop, "CurveMapping");
  RNA_def_property_ui_text(prop, "Random Curve", "Curve used for modulating effect");
  RNA_def_property_clear_flag(prop, PROP_ANIMATABLE);
  RNA_def_property_update(prop, NC_GPENCIL | ND_DATA, NULL);

  prop = RNA_def_property(srna, "curve_random_hue", PROP_POINTER, PROP_NONE);
  RNA_def_property_pointer_sdna(prop, NULL, "curve_rand_hue");
  RNA_def_property_struct_type(prop, "CurveMapping");
  RNA_def_property_ui_text(prop, "Random Curve", "Curve used for modulating effect");
  RNA_def_property_clear_flag(prop, PROP_ANIMATABLE);
  RNA_def_property_update(prop, NC_GPENCIL | ND_DATA, NULL);

  prop = RNA_def_property(srna, "curve_random_saturation", PROP_POINTER, PROP_NONE);
  RNA_def_property_pointer_sdna(prop, NULL, "curve_rand_saturation");
  RNA_def_property_struct_type(prop, "CurveMapping");
  RNA_def_property_ui_text(prop, "Random Curve", "Curve used for modulating effect");
  RNA_def_property_clear_flag(prop, PROP_ANIMATABLE);
  RNA_def_property_update(prop, NC_GPENCIL | ND_DATA, NULL);

  prop = RNA_def_property(srna, "curve_random_value", PROP_POINTER, PROP_NONE);
  RNA_def_property_pointer_sdna(prop, NULL, "curve_rand_value");
  RNA_def_property_struct_type(prop, "CurveMapping");
  RNA_def_property_ui_text(prop, "Random Curve", "Curve used for modulating effect");
  RNA_def_property_clear_flag(prop, PROP_ANIMATABLE);
  RNA_def_property_update(prop, NC_GPENCIL | ND_DATA, NULL);

  /* Fill threshold for transparency. */
  prop = RNA_def_property(srna, "fill_threshold", PROP_FLOAT, PROP_FACTOR);
  RNA_def_property_float_sdna(prop, NULL, "fill_threshold");
  RNA_def_property_range(prop, 0.0f, 1.0f);
  RNA_def_property_ui_text(
      prop, "Threshold", "Threshold to consider color transparent for filling");
  RNA_def_property_clear_flag(prop, PROP_ANIMATABLE);
  RNA_def_property_update(prop, NC_GPENCIL | ND_DATA, NULL);

  /* fill leak size */
  prop = RNA_def_property(srna, "fill_leak", PROP_INT, PROP_PIXEL);
  RNA_def_property_int_sdna(prop, NULL, "fill_leak");
  RNA_def_property_range(prop, 0, 100);
  RNA_def_property_ui_text(prop, "Leak Size", "Size in pixels to consider the leak closed");
  RNA_def_property_clear_flag(prop, PROP_ANIMATABLE);
  RNA_def_property_update(prop, NC_GPENCIL | ND_DATA, NULL);

  /* fill factor size */
  prop = RNA_def_property(srna, "fill_factor", PROP_FLOAT, PROP_NONE);
  RNA_def_property_float_sdna(prop, NULL, "fill_factor");
  RNA_def_property_range(prop, GPENCIL_MIN_FILL_FAC, GPENCIL_MAX_FILL_FAC);
  RNA_def_property_ui_text(
      prop,
      "Precision",
      "Factor for fill boundary accuracy, higher values are more accurate but slower");
  RNA_def_property_clear_flag(prop, PROP_ANIMATABLE);
  RNA_def_property_update(prop, NC_GPENCIL | ND_DATA, NULL);

  /* fill simplify steps */
  prop = RNA_def_property(srna, "fill_simplify_level", PROP_INT, PROP_NONE);
  RNA_def_property_int_sdna(prop, NULL, "fill_simplylvl");
  RNA_def_property_range(prop, 0, 10);
  RNA_def_property_ui_text(
      prop, "Simplify", "Number of simplify steps (large values reduce fill accuracy)");
  RNA_def_property_clear_flag(prop, PROP_ANIMATABLE);
  RNA_def_property_update(prop, NC_GPENCIL | ND_DATA, NULL);

  prop = RNA_def_property(srna, "uv_random", PROP_FLOAT, PROP_FACTOR);
  RNA_def_property_float_sdna(prop, NULL, "uv_random");
  RNA_def_property_range(prop, 0.0, 1.0);
  RNA_def_property_ui_text(prop, "UV Random", "Random factor for auto-generated UV rotation");
  RNA_def_property_clear_flag(prop, PROP_ANIMATABLE);
  RNA_def_property_update(prop, NC_GPENCIL | ND_DATA, NULL);

  /* gradient control */
  prop = RNA_def_property(srna, "hardness", PROP_FLOAT, PROP_FACTOR);
  RNA_def_property_float_sdna(prop, NULL, "hardeness");
  RNA_def_property_range(prop, 0.001f, 1.0f);
  RNA_def_property_float_default(prop, 1.0f);
  RNA_def_property_ui_text(
      prop,
      "Hardness",
      "Gradient from the center of Dot and Box strokes (set to 1 for a solid stroke)");
  RNA_def_parameter_clear_flags(prop, PROP_ANIMATABLE, 0);

  /* gradient shape ratio */
  prop = RNA_def_property(srna, "aspect", PROP_FLOAT, PROP_XYZ);
  RNA_def_property_float_sdna(prop, NULL, "aspect_ratio");
  RNA_def_property_array(prop, 2);
  RNA_def_property_range(prop, 0.01f, 1.0f);
  RNA_def_property_float_default(prop, 1.0f);
  RNA_def_property_ui_text(prop, "Aspect", "");
  RNA_def_parameter_clear_flags(prop, PROP_ANIMATABLE, 0);

  prop = RNA_def_property(srna, "input_samples", PROP_INT, PROP_NONE);
  RNA_def_property_int_sdna(prop, NULL, "input_samples");
  RNA_def_property_range(prop, 0, GP_MAX_INPUT_SAMPLES);
  RNA_def_property_ui_text(
      prop,
      "Input Samples",
      "Generate intermediate points for very fast mouse movements. Set to 0 to disable");
  RNA_def_property_clear_flag(prop, PROP_ANIMATABLE);
  RNA_def_property_update(prop, NC_GPENCIL | ND_DATA, NULL);

  /* active smooth factor while drawing */
  prop = RNA_def_property(srna, "active_smooth_factor", PROP_FLOAT, PROP_FACTOR);
  RNA_def_property_float_sdna(prop, NULL, "active_smooth");
  RNA_def_property_range(prop, 0.0f, 1.0f);
  RNA_def_property_ui_text(prop, "Active Smooth", "Amount of smoothing while drawing");
  RNA_def_property_clear_flag(prop, PROP_ANIMATABLE);
  RNA_def_property_update(prop, NC_GPENCIL | ND_DATA, NULL);

  prop = RNA_def_property(srna, "eraser_strength_factor", PROP_FLOAT, PROP_PERCENTAGE);
  RNA_def_property_float_sdna(prop, NULL, "era_strength_f");
  RNA_def_property_range(prop, 0.0, 100.0);
  RNA_def_property_ui_range(prop, 0.0, 100.0, 10, 1);
  RNA_def_property_ui_text(prop, "Affect Stroke Strength", "Amount of erasing for strength");
  RNA_def_property_clear_flag(prop, PROP_ANIMATABLE);
  RNA_def_property_update(prop, NC_GPENCIL | ND_DATA, NULL);

  prop = RNA_def_property(srna, "eraser_thickness_factor", PROP_FLOAT, PROP_PERCENTAGE);
  RNA_def_property_float_sdna(prop, NULL, "era_thickness_f");
  RNA_def_property_range(prop, 0.0, 100.0);
  RNA_def_property_ui_range(prop, 0.0, 100.0, 10, 1);
  RNA_def_property_ui_text(prop, "Affect Stroke Thickness", "Amount of erasing for thickness");
  RNA_def_property_clear_flag(prop, PROP_ANIMATABLE);
  RNA_def_property_update(prop, NC_GPENCIL | ND_DATA, NULL);

  /* brush standard icon */
  prop = RNA_def_property(srna, "gpencil_paint_icon", PROP_ENUM, PROP_NONE);
  RNA_def_property_enum_sdna(prop, NULL, "icon_id");
  RNA_def_property_enum_items(prop, rna_enum_gpencil_brush_paint_icons_items);
  RNA_def_property_clear_flag(prop, PROP_ANIMATABLE);
  RNA_def_property_ui_text(prop, "Grease Pencil Icon", "");

  prop = RNA_def_property(srna, "gpencil_sculpt_icon", PROP_ENUM, PROP_NONE);
  RNA_def_property_enum_sdna(prop, NULL, "icon_id");
  RNA_def_property_enum_items(prop, rna_enum_gpencil_brush_sculpt_icons_items);
  RNA_def_property_clear_flag(prop, PROP_ANIMATABLE);
  RNA_def_property_ui_text(prop, "Grease Pencil Icon", "");

  prop = RNA_def_property(srna, "gpencil_weight_icon", PROP_ENUM, PROP_NONE);
  RNA_def_property_enum_sdna(prop, NULL, "icon_id");
  RNA_def_property_enum_items(prop, rna_enum_gpencil_brush_weight_icons_items);
  RNA_def_property_clear_flag(prop, PROP_ANIMATABLE);
  RNA_def_property_ui_text(prop, "Grease Pencil Icon", "");

  prop = RNA_def_property(srna, "gpencil_vertex_icon", PROP_ENUM, PROP_NONE);
  RNA_def_property_enum_sdna(prop, NULL, "icon_id");
  RNA_def_property_enum_items(prop, rna_enum_gpencil_brush_vertex_icons_items);
  RNA_def_property_clear_flag(prop, PROP_ANIMATABLE);
  RNA_def_property_ui_text(prop, "Grease Pencil Icon", "");

  /* Mode type. */
  prop = RNA_def_property(srna, "vertex_mode", PROP_ENUM, PROP_NONE);
  RNA_def_property_enum_bitflag_sdna(prop, NULL, "vertex_mode");
  RNA_def_property_enum_items(prop, gppaint_mode_types_items);
  RNA_def_property_ui_text(prop, "Mode Type", "Defines how vertex color affect to the strokes");
  RNA_def_property_clear_flag(prop, PROP_ANIMATABLE);

  /* Vertex Color mix factor. */
  prop = RNA_def_property(srna, "vertex_color_factor", PROP_FLOAT, PROP_FACTOR);
  RNA_def_property_float_sdna(prop, NULL, "vertex_factor");
  RNA_def_property_range(prop, 0.0f, 1.0f);
  RNA_def_property_clear_flag(prop, PROP_ANIMATABLE);
  RNA_def_property_ui_text(
      prop, "Vertex Color Factor", "Factor used to mix vertex color to get final color");

  /* Hue randomness. */
  prop = RNA_def_property(srna, "random_hue_factor", PROP_FLOAT, PROP_FACTOR);
  RNA_def_property_float_sdna(prop, NULL, "random_hue");
  RNA_def_property_range(prop, 0.0f, 1.0f);
  RNA_def_property_float_default(prop, 0.0f);
  RNA_def_property_ui_text(prop, "Hue", "Random factor to modify original hue");
  RNA_def_parameter_clear_flags(prop, PROP_ANIMATABLE, 0);

  /* Saturation randomness. */
  prop = RNA_def_property(srna, "random_saturation_factor", PROP_FLOAT, PROP_FACTOR);
  RNA_def_property_float_sdna(prop, NULL, "random_saturation");
  RNA_def_property_range(prop, 0.0f, 1.0f);
  RNA_def_property_float_default(prop, 0.0f);
  RNA_def_property_ui_text(prop, "Saturation", "Random factor to modify original saturation");
  RNA_def_parameter_clear_flags(prop, PROP_ANIMATABLE, 0);

  /* Value randomness. */
  prop = RNA_def_property(srna, "random_value_factor", PROP_FLOAT, PROP_FACTOR);
  RNA_def_property_float_sdna(prop, NULL, "random_value");
  RNA_def_property_range(prop, 0.0f, 1.0f);
  RNA_def_property_float_default(prop, 0.0f);
  RNA_def_property_ui_text(prop, "Value", "Random factor to modify original value");
  RNA_def_parameter_clear_flags(prop, PROP_ANIMATABLE, 0);

  /* Factor to extend stroke extremes in Fill tool. */
  prop = RNA_def_property(srna, "extend_stroke_factor", PROP_FLOAT, PROP_NONE);
  RNA_def_property_float_sdna(prop, NULL, "fill_extend_fac");
  RNA_def_property_range(prop, 0.0f, 10.0f);
  RNA_def_property_float_default(prop, 0.0f);
  RNA_def_property_ui_text(
      prop, "Stroke Extension", "Strokes end extension for closing gaps, use zero to disable");
  RNA_def_parameter_clear_flags(prop, PROP_ANIMATABLE, 0);

  /* Number of pixels to dilate fill area. Negative values contract the filled area. */
  prop = RNA_def_property(srna, "dilate", PROP_INT, PROP_PIXEL);
  RNA_def_property_int_sdna(prop, NULL, "dilate_pixels");
  RNA_def_property_range(prop, -40, 40);
  RNA_def_property_int_default(prop, 1);
  RNA_def_property_ui_text(
      prop, "Dilate/Contract", "Number of pixels to expand or contract fill area");
  RNA_def_property_clear_flag(prop, PROP_ANIMATABLE);
  RNA_def_property_update(prop, NC_GPENCIL | ND_DATA, NULL);

  /* Flags */
  prop = RNA_def_property(srna, "use_pressure", PROP_BOOLEAN, PROP_NONE);
  RNA_def_property_boolean_sdna(prop, NULL, "flag", GP_BRUSH_USE_PRESSURE);
  RNA_def_property_ui_icon(prop, ICON_STYLUS_PRESSURE, 0);
  RNA_def_property_ui_text(prop, "Use Pressure", "Use tablet pressure");
  RNA_def_property_clear_flag(prop, PROP_ANIMATABLE);
  RNA_def_property_update(prop, NC_GPENCIL | ND_DATA, NULL);

  prop = RNA_def_property(srna, "use_strength_pressure", PROP_BOOLEAN, PROP_NONE);
  RNA_def_property_boolean_sdna(prop, NULL, "flag", GP_BRUSH_USE_STRENGTH_PRESSURE);
  RNA_def_property_ui_icon(prop, ICON_STYLUS_PRESSURE, 0);
  RNA_def_property_ui_text(
      prop, "Use Pressure Strength", "Use tablet pressure for color strength");
  RNA_def_property_clear_flag(prop, PROP_ANIMATABLE);
  RNA_def_property_update(prop, NC_GPENCIL | ND_DATA, NULL);

  prop = RNA_def_property(srna, "use_jitter_pressure", PROP_BOOLEAN, PROP_NONE);
  RNA_def_property_boolean_sdna(prop, NULL, "flag", GP_BRUSH_USE_JITTER_PRESSURE);
  RNA_def_property_ui_icon(prop, ICON_STYLUS_PRESSURE, 0);
  RNA_def_property_ui_text(prop, "Use Pressure Jitter", "Use tablet pressure for jitter");
  RNA_def_property_clear_flag(prop, PROP_ANIMATABLE);
  RNA_def_property_update(prop, NC_GPENCIL | ND_DATA, NULL);

  prop = RNA_def_property(srna, "use_stroke_random_hue", PROP_BOOLEAN, PROP_NONE);
  RNA_def_property_boolean_sdna(prop, NULL, "flag2", GP_BRUSH_USE_HUE_AT_STROKE);
  RNA_def_property_ui_icon(prop, ICON_GP_SELECT_STROKES, 0);
  RNA_def_property_ui_text(prop, "Stroke Random", "Use randomness at stroke level");
  RNA_def_property_clear_flag(prop, PROP_ANIMATABLE);
  RNA_def_property_update(prop, NC_GPENCIL | ND_DATA, NULL);

  prop = RNA_def_property(srna, "use_stroke_random_sat", PROP_BOOLEAN, PROP_NONE);
  RNA_def_property_boolean_sdna(prop, NULL, "flag2", GP_BRUSH_USE_SAT_AT_STROKE);
  RNA_def_property_ui_icon(prop, ICON_GP_SELECT_STROKES, 0);
  RNA_def_property_ui_text(prop, "Stroke Random", "Use randomness at stroke level");
  RNA_def_property_clear_flag(prop, PROP_ANIMATABLE);
  RNA_def_property_update(prop, NC_GPENCIL | ND_DATA, NULL);

  prop = RNA_def_property(srna, "use_stroke_random_val", PROP_BOOLEAN, PROP_NONE);
  RNA_def_property_boolean_sdna(prop, NULL, "flag2", GP_BRUSH_USE_VAL_AT_STROKE);
  RNA_def_property_ui_icon(prop, ICON_GP_SELECT_STROKES, 0);
  RNA_def_property_ui_text(prop, "Stroke Random", "Use randomness at stroke level");
  RNA_def_property_clear_flag(prop, PROP_ANIMATABLE);
  RNA_def_property_update(prop, NC_GPENCIL | ND_DATA, NULL);

  prop = RNA_def_property(srna, "use_stroke_random_radius", PROP_BOOLEAN, PROP_NONE);
  RNA_def_property_boolean_sdna(prop, NULL, "flag2", GP_BRUSH_USE_PRESS_AT_STROKE);
  RNA_def_property_ui_icon(prop, ICON_GP_SELECT_STROKES, 0);
  RNA_def_property_ui_text(prop, "Stroke Random", "Use randomness at stroke level");
  RNA_def_property_clear_flag(prop, PROP_ANIMATABLE);
  RNA_def_property_update(prop, NC_GPENCIL | ND_DATA, NULL);

  prop = RNA_def_property(srna, "use_stroke_random_strength", PROP_BOOLEAN, PROP_NONE);
  RNA_def_property_boolean_sdna(prop, NULL, "flag2", GP_BRUSH_USE_STRENGTH_AT_STROKE);
  RNA_def_property_ui_icon(prop, ICON_GP_SELECT_STROKES, 0);
  RNA_def_property_ui_text(prop, "Stroke Random", "Use randomness at stroke level");
  RNA_def_property_clear_flag(prop, PROP_ANIMATABLE);
  RNA_def_property_update(prop, NC_GPENCIL | ND_DATA, NULL);

  prop = RNA_def_property(srna, "use_stroke_random_uv", PROP_BOOLEAN, PROP_NONE);
  RNA_def_property_boolean_sdna(prop, NULL, "flag2", GP_BRUSH_USE_UV_AT_STROKE);
  RNA_def_property_ui_icon(prop, ICON_GP_SELECT_STROKES, 0);
  RNA_def_property_ui_text(prop, "Stroke Random", "Use randomness at stroke level");
  RNA_def_property_clear_flag(prop, PROP_ANIMATABLE);
  RNA_def_property_update(prop, NC_GPENCIL | ND_DATA, NULL);

  prop = RNA_def_property(srna, "use_random_press_hue", PROP_BOOLEAN, PROP_NONE);
  RNA_def_property_boolean_sdna(prop, NULL, "flag2", GP_BRUSH_USE_HUE_RAND_PRESS);
  RNA_def_property_ui_icon(prop, ICON_STYLUS_PRESSURE, 0);
  RNA_def_property_ui_text(prop, "Use Pressure", "Use pressure to modulate randomness");
  RNA_def_property_clear_flag(prop, PROP_ANIMATABLE);
  RNA_def_property_update(prop, NC_GPENCIL | ND_DATA, NULL);

  prop = RNA_def_property(srna, "use_random_press_sat", PROP_BOOLEAN, PROP_NONE);
  RNA_def_property_boolean_sdna(prop, NULL, "flag2", GP_BRUSH_USE_SAT_RAND_PRESS);
  RNA_def_property_ui_icon(prop, ICON_STYLUS_PRESSURE, 0);
  RNA_def_property_ui_text(prop, "Use Pressure", "Use pressure to modulate randomness");
  RNA_def_property_clear_flag(prop, PROP_ANIMATABLE);
  RNA_def_property_update(prop, NC_GPENCIL | ND_DATA, NULL);

  prop = RNA_def_property(srna, "use_random_press_val", PROP_BOOLEAN, PROP_NONE);
  RNA_def_property_boolean_sdna(prop, NULL, "flag2", GP_BRUSH_USE_VAL_RAND_PRESS);
  RNA_def_property_ui_icon(prop, ICON_STYLUS_PRESSURE, 0);
  RNA_def_property_ui_text(prop, "Use Pressure", "Use pressure to modulate randomness");
  RNA_def_property_clear_flag(prop, PROP_ANIMATABLE);
  RNA_def_property_update(prop, NC_GPENCIL | ND_DATA, NULL);

  prop = RNA_def_property(srna, "use_random_press_radius", PROP_BOOLEAN, PROP_NONE);
  RNA_def_property_boolean_sdna(prop, NULL, "flag2", GP_BRUSH_USE_PRESSURE_RAND_PRESS);
  RNA_def_property_ui_icon(prop, ICON_STYLUS_PRESSURE, 0);
  RNA_def_property_ui_text(prop, "Use Pressure", "Use pressure to modulate randomness");
  RNA_def_property_clear_flag(prop, PROP_ANIMATABLE);
  RNA_def_property_update(prop, NC_GPENCIL | ND_DATA, NULL);

  prop = RNA_def_property(srna, "use_random_press_strength", PROP_BOOLEAN, PROP_NONE);
  RNA_def_property_boolean_sdna(prop, NULL, "flag2", GP_BRUSH_USE_STRENGTH_RAND_PRESS);
  RNA_def_property_ui_icon(prop, ICON_STYLUS_PRESSURE, 0);
  RNA_def_property_ui_text(prop, "Use Pressure", "Use pressure to modulate randomness");
  RNA_def_property_clear_flag(prop, PROP_ANIMATABLE);
  RNA_def_property_update(prop, NC_GPENCIL | ND_DATA, NULL);

  prop = RNA_def_property(srna, "use_random_press_uv", PROP_BOOLEAN, PROP_NONE);
  RNA_def_property_boolean_sdna(prop, NULL, "flag2", GP_BRUSH_USE_UV_RAND_PRESS);
  RNA_def_property_ui_icon(prop, ICON_STYLUS_PRESSURE, 0);
  RNA_def_property_ui_text(prop, "Use Pressure", "Use pressure to modulate randomness");
  RNA_def_property_clear_flag(prop, PROP_ANIMATABLE);
  RNA_def_property_update(prop, NC_GPENCIL | ND_DATA, NULL);

  prop = RNA_def_property(srna, "use_settings_stabilizer", PROP_BOOLEAN, PROP_NONE);
  RNA_def_property_boolean_sdna(prop, NULL, "flag", GP_BRUSH_STABILIZE_MOUSE);
  RNA_def_property_boolean_default(prop, true);
  RNA_def_property_ui_text(prop,
                           "Use Stabilizer",
                           "Draw lines with a delay to allow smooth strokes. Press Shift key to "
                           "override while drawing");
  RNA_def_property_clear_flag(prop, PROP_ANIMATABLE);

  prop = RNA_def_property(srna, "eraser_mode", PROP_ENUM, PROP_NONE);
  RNA_def_property_enum_sdna(prop, NULL, "eraser_mode");
  RNA_def_property_enum_items(prop, rna_enum_gpencil_brush_eraser_modes_items);
  RNA_def_property_ui_text(prop, "Mode", "Eraser Mode");
  RNA_def_property_clear_flag(prop, PROP_ANIMATABLE);
  RNA_def_property_update(
      prop, NC_GPENCIL | ND_DATA, "rna_BrushGpencilSettings_eraser_mode_update");

  prop = RNA_def_property(srna, "caps_type", PROP_ENUM, PROP_NONE);
  RNA_def_property_enum_sdna(prop, NULL, "caps_type");
  RNA_def_property_enum_items(prop, rna_enum_gpencil_brush_caps_types_items);
  RNA_def_property_ui_text(prop, "Caps Type", "The shape of the start and end of the stroke");
  RNA_def_property_clear_flag(prop, PROP_ANIMATABLE);

  prop = RNA_def_property(srna, "fill_draw_mode", PROP_ENUM, PROP_NONE);
  RNA_def_property_enum_sdna(prop, NULL, "fill_draw_mode");
  RNA_def_property_enum_items(prop, rna_enum_gpencil_fill_draw_modes_items);
  RNA_def_property_ui_text(prop, "Mode", "Mode to draw boundary limits");
  RNA_def_property_clear_flag(prop, PROP_ANIMATABLE);

  prop = RNA_def_property(srna, "fill_layer_mode", PROP_ENUM, PROP_NONE);
  RNA_def_property_enum_sdna(prop, NULL, "fill_layer_mode");
  RNA_def_property_enum_items(prop, rna_enum_gpencil_fill_layers_modes_items);
  RNA_def_property_ui_text(prop, "Layer Mode", "Layers used as boundaries");
  RNA_def_property_clear_flag(prop, PROP_ANIMATABLE);

  prop = RNA_def_property(srna, "fill_direction", PROP_ENUM, PROP_NONE);
  RNA_def_property_enum_sdna(prop, NULL, "fill_direction");
  RNA_def_property_enum_items(prop, rna_enum_gpencil_fill_direction_items);
  RNA_def_property_ui_text(prop, "Direction", "Direction of the fill");
  RNA_def_property_clear_flag(prop, PROP_ANIMATABLE);

  prop = RNA_def_property(srna, "pin_draw_mode", PROP_BOOLEAN, PROP_NONE);
  RNA_def_property_boolean_funcs(
      prop, "rna_GPencilBrush_pin_mode_get", "rna_GPencilBrush_pin_mode_set");
  RNA_def_property_ui_icon(prop, ICON_UNPINNED, 1);
  RNA_def_property_flag(prop, PROP_CONTEXT_UPDATE);
  RNA_def_property_clear_flag(prop, PROP_ANIMATABLE);
  RNA_def_property_update(prop, NC_GPENCIL | ND_DATA, "rna_GPencilBrush_pin_mode_update");
  RNA_def_property_ui_text(prop, "Pin Mode", "Pin the mode to the brush");

  prop = RNA_def_property(srna, "brush_draw_mode", PROP_ENUM, PROP_NONE);
  RNA_def_property_enum_sdna(prop, NULL, "brush_draw_mode");
  RNA_def_property_enum_items(prop, rna_enum_gpencil_brush_modes_items);
  RNA_def_property_ui_text(prop, "Mode", "Preselected mode when using this brush");
  RNA_def_property_clear_flag(prop, PROP_ANIMATABLE);

  prop = RNA_def_property(srna, "use_trim", PROP_BOOLEAN, PROP_NONE);
  RNA_def_property_boolean_sdna(prop, NULL, "flag", GP_BRUSH_TRIM_STROKE);
  RNA_def_property_boolean_default(prop, false);
  RNA_def_property_ui_text(prop, "Trim Stroke Ends", "Trim intersecting stroke ends");
  RNA_def_property_clear_flag(prop, PROP_ANIMATABLE);

  prop = RNA_def_property(srna, "direction", PROP_ENUM, PROP_NONE);
  RNA_def_property_enum_bitflag_sdna(prop, NULL, "sculpt_flag");
  RNA_def_property_enum_items(prop, prop_direction_items);
  RNA_def_property_ui_text(prop, "Direction", "");
  RNA_def_property_clear_flag(prop, PROP_ANIMATABLE);
  RNA_def_property_update(prop, NC_SCENE | ND_TOOLSETTINGS, NULL);

  prop = RNA_def_property(srna, "use_edit_position", PROP_BOOLEAN, PROP_NONE);
  RNA_def_property_boolean_sdna(prop, NULL, "sculpt_mode_flag", GP_SCULPT_FLAGMODE_APPLY_POSITION);
  RNA_def_property_ui_text(prop, "Affect Position", "The brush affects the position of the point");
  RNA_def_property_clear_flag(prop, PROP_ANIMATABLE);
  RNA_def_property_update(prop, NC_SCENE | ND_TOOLSETTINGS, NULL);

  prop = RNA_def_property(srna, "use_edit_strength", PROP_BOOLEAN, PROP_NONE);
  RNA_def_property_boolean_sdna(prop, NULL, "sculpt_mode_flag", GP_SCULPT_FLAGMODE_APPLY_STRENGTH);
  RNA_def_property_ui_text(
      prop, "Affect Strength", "The brush affects the color strength of the point");
  RNA_def_property_clear_flag(prop, PROP_ANIMATABLE);
  RNA_def_property_update(prop, NC_SCENE | ND_TOOLSETTINGS, NULL);

  prop = RNA_def_property(srna, "use_edit_thickness", PROP_BOOLEAN, PROP_NONE);
  RNA_def_property_boolean_sdna(
      prop, NULL, "sculpt_mode_flag", GP_SCULPT_FLAGMODE_APPLY_THICKNESS);
  RNA_def_property_ui_text(
      prop, "Affect Thickness", "The brush affects the thickness of the point");
  RNA_def_property_clear_flag(prop, PROP_ANIMATABLE);
  RNA_def_property_update(prop, NC_SCENE | ND_TOOLSETTINGS, NULL);

  prop = RNA_def_property(srna, "use_edit_uv", PROP_BOOLEAN, PROP_NONE);
  RNA_def_property_boolean_sdna(prop, NULL, "sculpt_mode_flag", GP_SCULPT_FLAGMODE_APPLY_UV);
  RNA_def_property_ui_text(prop, "Affect UV", "The brush affects the UV rotation of the point");
  RNA_def_property_clear_flag(prop, PROP_ANIMATABLE);
  RNA_def_property_update(prop, NC_SCENE | ND_TOOLSETTINGS, NULL);

  /* Material */
  prop = RNA_def_property(srna, "material", PROP_POINTER, PROP_NONE);
  RNA_def_property_struct_type(prop, "Material");
  RNA_def_property_pointer_funcs(prop, NULL, NULL, NULL, "rna_BrushGpencilSettings_material_poll");
  RNA_def_property_flag(prop, PROP_EDITABLE | PROP_ID_SELF_CHECK | PROP_CONTEXT_UPDATE);
  RNA_def_property_ui_text(prop, "Material", "Material used for strokes drawn using this brush");
  RNA_def_property_clear_flag(prop, PROP_ANIMATABLE);
  RNA_def_property_update(prop, NC_GPENCIL | ND_DATA, "rna_Brush_material_update");

  prop = RNA_def_property(srna, "show_fill_boundary", PROP_BOOLEAN, PROP_NONE);
  RNA_def_property_boolean_sdna(prop, NULL, "flag", GP_BRUSH_FILL_SHOW_HELPLINES);
  RNA_def_property_boolean_default(prop, true);
  RNA_def_property_ui_text(prop, "Show Lines", "Show help lines for filling to see boundaries");
  RNA_def_property_clear_flag(prop, PROP_ANIMATABLE);

  prop = RNA_def_property(srna, "show_fill_extend", PROP_BOOLEAN, PROP_NONE);
  RNA_def_property_boolean_sdna(prop, NULL, "flag", GP_BRUSH_FILL_SHOW_EXTENDLINES);
  RNA_def_property_boolean_default(prop, true);
  RNA_def_property_ui_text(prop, "Show Extend Lines", "Show help lines for stroke extension");
  RNA_def_property_clear_flag(prop, PROP_ANIMATABLE);

  prop = RNA_def_property(srna, "show_fill", PROP_BOOLEAN, PROP_NONE);
  RNA_def_property_boolean_negative_sdna(prop, NULL, "flag", GP_BRUSH_FILL_HIDE);
  RNA_def_property_boolean_default(prop, true);
  RNA_def_property_ui_text(
      prop, "Show Fill", "Show transparent lines to use as boundary for filling");
  RNA_def_property_clear_flag(prop, PROP_ANIMATABLE);

  prop = RNA_def_property(srna, "use_fill_limit", PROP_BOOLEAN, PROP_NONE);
  RNA_def_property_boolean_sdna(prop, NULL, "flag", GP_BRUSH_FILL_FIT_DISABLE);
  RNA_def_property_boolean_default(prop, true);
  RNA_def_property_ui_text(prop, "Limit to Viewport", "Fill only visible areas in viewport");
  RNA_def_property_clear_flag(prop, PROP_ANIMATABLE);

  prop = RNA_def_property(srna, "use_default_eraser", PROP_BOOLEAN, PROP_NONE);
  RNA_def_property_boolean_sdna(prop, NULL, "flag", GP_BRUSH_DEFAULT_ERASER);
  RNA_def_property_boolean_default(prop, true);
  RNA_def_property_ui_icon(prop, ICON_UNPINNED, 1);
  RNA_def_property_ui_text(
      prop, "Default Eraser", "Use this brush when enable eraser with fast switch key");
  RNA_def_property_clear_flag(prop, PROP_ANIMATABLE);
  RNA_def_property_update(
      prop, NC_GPENCIL | ND_DATA, "rna_BrushGpencilSettings_default_eraser_update");

  prop = RNA_def_property(srna, "use_settings_postprocess", PROP_BOOLEAN, PROP_NONE);
  RNA_def_property_boolean_sdna(prop, NULL, "flag", GP_BRUSH_GROUP_SETTINGS);
  RNA_def_property_ui_text(
      prop, "Use Post-Process Settings", "Additional post processing options for new strokes");
  RNA_def_property_clear_flag(prop, PROP_ANIMATABLE);

  prop = RNA_def_property(srna, "use_settings_random", PROP_BOOLEAN, PROP_NONE);
  RNA_def_property_boolean_sdna(prop, NULL, "flag", GP_BRUSH_GROUP_RANDOM);
  RNA_def_property_ui_text(prop, "Random Settings", "Random brush settings");
  RNA_def_property_clear_flag(prop, PROP_ANIMATABLE);

  prop = RNA_def_property(srna, "use_material_pin", PROP_BOOLEAN, PROP_NONE);
  RNA_def_property_boolean_sdna(prop, NULL, "flag", GP_BRUSH_MATERIAL_PINNED);
  RNA_def_property_flag(prop, PROP_CONTEXT_UPDATE);
  RNA_def_property_ui_icon(prop, ICON_UNPINNED, 1);
  RNA_def_property_ui_text(prop, "Pin Material", "Keep material assigned to brush");
  RNA_def_property_clear_flag(prop, PROP_ANIMATABLE);
  RNA_def_property_update(
      prop, NC_GPENCIL | ND_DATA, "rna_BrushGpencilSettings_use_material_pin_update");

  prop = RNA_def_property(srna, "show_lasso", PROP_BOOLEAN, PROP_NONE);
  RNA_def_property_boolean_negative_sdna(prop, NULL, "flag", GP_BRUSH_DISSABLE_LASSO);
  RNA_def_property_ui_text(
      prop, "Show Lasso", "Do not display fill color while drawing the stroke");
  RNA_def_property_clear_flag(prop, PROP_ANIMATABLE);

  prop = RNA_def_property(srna, "use_occlude_eraser", PROP_BOOLEAN, PROP_NONE);
  RNA_def_property_boolean_sdna(prop, NULL, "flag", GP_BRUSH_OCCLUDE_ERASER);
  RNA_def_property_ui_text(prop, "Occlude Eraser", "Erase only strokes visible and not occluded");
  RNA_def_property_clear_flag(prop, PROP_ANIMATABLE);
}

static void rna_def_brush(BlenderRNA *brna)
{
  StructRNA *srna;
  PropertyRNA *prop;

  static const EnumPropertyItem prop_blend_items[] = {
      {IMB_BLEND_MIX, "MIX", 0, "Mix", "Use Mix blending mode while painting"},
      {0, "", ICON_NONE, NULL, NULL},
      {IMB_BLEND_DARKEN, "DARKEN", 0, "Darken", "Use Darken blending mode while painting"},
      {IMB_BLEND_MUL, "MUL", 0, "Multiply", "Use Multiply blending mode while painting"},
      {IMB_BLEND_COLORBURN,
       "COLORBURN",
       0,
       "Color Burn",
       "Use Color Burn blending mode while painting"},
      {IMB_BLEND_LINEARBURN,
       "LINEARBURN",
       0,
       "Linear Burn",
       "Use Linear Burn blending mode while painting"},
      {0, "", ICON_NONE, NULL, NULL},
      {IMB_BLEND_LIGHTEN, "LIGHTEN", 0, "Lighten", "Use Lighten blending mode while painting"},
      {IMB_BLEND_SCREEN, "SCREEN", 0, "Screen", "Use Screen blending mode while painting"},
      {IMB_BLEND_COLORDODGE,
       "COLORDODGE",
       0,
       "Color Dodge",
       "Use Color Dodge blending mode while painting"},
      {IMB_BLEND_ADD, "ADD", 0, "Add", "Use Add blending mode while painting"},
      {0, "", ICON_NONE, NULL, NULL},
      {IMB_BLEND_OVERLAY, "OVERLAY", 0, "Overlay", "Use Overlay blending mode while painting"},
      {IMB_BLEND_SOFTLIGHT,
       "SOFTLIGHT",
       0,
       "Soft Light",
       "Use Soft Light blending mode while painting"},
      {IMB_BLEND_HARDLIGHT,
       "HARDLIGHT",
       0,
       "Hard Light",
       "Use Hard Light blending mode while painting"},
      {IMB_BLEND_VIVIDLIGHT,
       "VIVIDLIGHT",
       0,
       "Vivid Light",
       "Use Vivid Light blending mode while painting"},
      {IMB_BLEND_LINEARLIGHT,
       "LINEARLIGHT",
       0,
       "Linear Light",
       "Use Linear Light blending mode while painting"},
      {IMB_BLEND_PINLIGHT,
       "PINLIGHT",
       0,
       "Pin Light",
       "Use Pin Light blending mode while painting"},
      {0, "", ICON_NONE, NULL, NULL},
      {IMB_BLEND_DIFFERENCE,
       "DIFFERENCE",
       0,
       "Difference",
       "Use Difference blending mode while painting"},
      {IMB_BLEND_EXCLUSION,
       "EXCLUSION",
       0,
       "Exclusion",
       "Use Exclusion blending mode while painting"},
      {IMB_BLEND_SUB, "SUB", 0, "Subtract", "Use Subtract blending mode while painting"},
      {0, "", ICON_NONE, NULL, NULL},
      {IMB_BLEND_HUE, "HUE", 0, "Hue", "Use Hue blending mode while painting"},
      {IMB_BLEND_SATURATION,
       "SATURATION",
       0,
       "Saturation",
       "Use Saturation blending mode while painting"},
      {IMB_BLEND_COLOR, "COLOR", 0, "Color", "Use Color blending mode while painting"},
      {IMB_BLEND_LUMINOSITY, "LUMINOSITY", 0, "Value", "Use Value blending mode while painting"},
      {0, "", ICON_NONE, NULL, NULL},
      {IMB_BLEND_ERASE_ALPHA, "ERASE_ALPHA", 0, "Erase Alpha", "Erase alpha while painting"},
      {IMB_BLEND_ADD_ALPHA, "ADD_ALPHA", 0, "Add Alpha", "Add alpha while painting"},
      {0, NULL, 0, NULL, NULL},
  };

  static const EnumPropertyItem brush_sculpt_plane_items[] = {
      {SCULPT_DISP_DIR_AREA, "AREA", 0, "Area Plane", ""},
      {SCULPT_DISP_DIR_VIEW, "VIEW", 0, "View Plane", ""},
      {SCULPT_DISP_DIR_X, "X", 0, "X Plane", ""},
      {SCULPT_DISP_DIR_Y, "Y", 0, "Y Plane", ""},
      {SCULPT_DISP_DIR_Z, "Z", 0, "Z Plane", ""},
      {0, NULL, 0, NULL, NULL},
  };

  static const EnumPropertyItem brush_mask_tool_items[] = {
      {BRUSH_MASK_DRAW, "DRAW", 0, "Draw", ""},
      {BRUSH_MASK_SMOOTH, "SMOOTH", 0, "Smooth", ""},
      {0, NULL, 0, NULL, NULL},
  };

  static const EnumPropertyItem brush_blur_mode_items[] = {
      {KERNEL_BOX, "BOX", 0, "Box", ""},
      {KERNEL_GAUSSIAN, "GAUSSIAN", 0, "Gaussian", ""},
      {0, NULL, 0, NULL, NULL},
  };

  static const EnumPropertyItem brush_gradient_items[] = {
      {BRUSH_GRADIENT_PRESSURE, "PRESSURE", 0, "Pressure", ""},
      {BRUSH_GRADIENT_SPACING_REPEAT, "SPACING_REPEAT", 0, "Repeat", ""},
      {BRUSH_GRADIENT_SPACING_CLAMP, "SPACING_CLAMP", 0, "Clamp", ""},
      {0, NULL, 0, NULL, NULL},
  };

  static const EnumPropertyItem brush_gradient_fill_items[] = {
      {BRUSH_GRADIENT_LINEAR, "LINEAR", 0, "Linear", ""},
      {BRUSH_GRADIENT_RADIAL, "RADIAL", 0, "Radial", ""},
      {0, NULL, 0, NULL, NULL},
  };

  static const EnumPropertyItem brush_mask_pressure_items[] = {
      {0, "NONE", 0, "Off", ""},
      {BRUSH_MASK_PRESSURE_RAMP, "RAMP", ICON_STYLUS_PRESSURE, "Ramp", ""},
      {BRUSH_MASK_PRESSURE_CUTOFF, "CUTOFF", ICON_STYLUS_PRESSURE, "Cutoff", ""},
      {0, NULL, 0, NULL, NULL},
  };

  static const EnumPropertyItem brush_size_unit_items[] = {
      {0, "VIEW", 0, "View", "Measure brush size relative to the view"},
      {BRUSH_LOCK_SIZE, "SCENE", 0, "Scene", "Measure brush size relative to the scene"},
      {0, NULL, 0, NULL, NULL},
  };

  static const EnumPropertyItem color_gradient_items[] = {
      {0, "COLOR", 0, "Color", "Paint with a single color"},
      {BRUSH_USE_GRADIENT, "GRADIENT", 0, "Gradient", "Paint with a gradient"},
      {0, NULL, 0, NULL, NULL},
  };

  static const EnumPropertyItem brush_spacing_unit_items[] = {
      {0, "VIEW", 0, "View", "Calculate brush spacing relative to the view"},
      {BRUSH_SCENE_SPACING,
       "SCENE",
       0,
       "Scene",
       "Calculate brush spacing relative to the scene using the stroke location"},
      {0, NULL, 0, NULL, NULL},
  };

  static const EnumPropertyItem brush_jitter_unit_items[] = {
      {BRUSH_ABSOLUTE_JITTER, "VIEW", 0, "View", "Jittering happens in screen space, in pixels"},
      {0, "BRUSH", 0, "Brush", "Jittering happens relative to the brush size"},
      {0, NULL, 0, NULL, NULL},
  };

  static const EnumPropertyItem falloff_shape_unit_items[] = {
      {0, "SPHERE", 0, "Sphere", "Apply brush influence in a Sphere, outwards from the center"},
      {PAINT_FALLOFF_SHAPE_TUBE,
       "PROJECTED",
       0,
       "Projected",
       "Apply brush influence in a 2D circle, projected from the view"},
      {0, NULL, 0, NULL, NULL},
  };

  static const EnumPropertyItem brush_curve_preset_items[] = {
      {BRUSH_CURVE_CUSTOM, "CUSTOM", ICON_RNDCURVE, "Custom", ""},
      {BRUSH_CURVE_SMOOTH, "SMOOTH", ICON_SMOOTHCURVE, "Smooth", ""},
      {BRUSH_CURVE_SMOOTHER, "SMOOTHER", ICON_SMOOTHCURVE, "Smoother", ""},
      {BRUSH_CURVE_SPHERE, "SPHERE", ICON_SPHERECURVE, "Sphere", ""},
      {BRUSH_CURVE_ROOT, "ROOT", ICON_ROOTCURVE, "Root", ""},
      {BRUSH_CURVE_SHARP, "SHARP", ICON_SHARPCURVE, "Sharp", ""},
      {BRUSH_CURVE_LIN, "LIN", ICON_LINCURVE, "Linear", ""},
      {BRUSH_CURVE_POW4, "POW4", ICON_SHARPCURVE, "Sharper", ""},
      {BRUSH_CURVE_INVSQUARE, "INVSQUARE", ICON_INVERSESQUARECURVE, "Inverse Square", ""},
      {BRUSH_CURVE_CONSTANT, "CONSTANT", ICON_NOCURVE, "Constant", ""},
      {0, NULL, 0, NULL, NULL},
  };

  static const EnumPropertyItem brush_deformation_target_items[] = {
      {BRUSH_DEFORM_TARGET_GEOMETRY,
       "GEOMETRY",
       0,
       "Geometry",
       "Brush deformation displaces the vertices of the mesh"},
      {BRUSH_DEFORM_TARGET_CLOTH_SIM,
       "CLOTH_SIM",
       0,
       "Cloth Simulation",
       "Brush deforms the mesh by deforming the constraints of a cloth simulation"},
      {0, NULL, 0, NULL, NULL},
  };

  static const EnumPropertyItem brush_elastic_deform_type_items[] = {
      {BRUSH_ELASTIC_DEFORM_GRAB, "GRAB", 0, "Grab", ""},
      {BRUSH_ELASTIC_DEFORM_GRAB_BISCALE, "GRAB_BISCALE", 0, "Bi-Scale Grab", ""},
      {BRUSH_ELASTIC_DEFORM_GRAB_TRISCALE, "GRAB_TRISCALE", 0, "Tri-Scale Grab", ""},
      {BRUSH_ELASTIC_DEFORM_SCALE, "SCALE", 0, "Scale", ""},
      {BRUSH_ELASTIC_DEFORM_TWIST, "TWIST", 0, "Twist", ""},
      {0, NULL, 0, NULL, NULL},
  };

  static const EnumPropertyItem brush_snake_hook_deform_type_items[] = {
      {BRUSH_SNAKE_HOOK_DEFORM_FALLOFF,
       "FALLOFF",
       0,
       "Radius Falloff",
       "Applies the brush falloff in the tip of the brush"},
      {BRUSH_SNAKE_HOOK_DEFORM_ELASTIC,
       "ELASTIC",
       0,
       "Elastic",
       "Modifies the entire mesh using elastic deform"},
      {0, NULL, 0, NULL, NULL},
  };

  static const EnumPropertyItem brush_cloth_deform_type_items[] = {
      {BRUSH_CLOTH_DEFORM_DRAG, "DRAG", 0, "Drag", ""},
      {BRUSH_CLOTH_DEFORM_PUSH, "PUSH", 0, "Push", ""},
      {BRUSH_CLOTH_DEFORM_PINCH_POINT, "PINCH_POINT", 0, "Pinch Point", ""},
      {BRUSH_CLOTH_DEFORM_PINCH_PERPENDICULAR,
       "PINCH_PERPENDICULAR",
       0,
       "Pinch Perpendicular",
       ""},
      {BRUSH_CLOTH_DEFORM_INFLATE, "INFLATE", 0, "Inflate", ""},
      {BRUSH_CLOTH_DEFORM_GRAB, "GRAB", 0, "Grab", ""},
      {BRUSH_CLOTH_DEFORM_EXPAND, "EXPAND", 0, "Expand", ""},
      {BRUSH_CLOTH_DEFORM_SNAKE_HOOK, "SNAKE_HOOK", 0, "Snake Hook", ""},
      {0, NULL, 0, NULL, NULL},
  };

  static const EnumPropertyItem brush_cloth_force_falloff_type_items[] = {
      {BRUSH_CLOTH_FORCE_FALLOFF_RADIAL, "RADIAL", 0, "Radial", ""},
      {BRUSH_CLOTH_FORCE_FALLOFF_PLANE, "PLANE", 0, "Plane", ""},
      {0, NULL, 0, NULL, NULL},
  };

  static const EnumPropertyItem brush_boundary_falloff_type_items[] = {
      {BRUSH_BOUNDARY_FALLOFF_CONSTANT,
       "CONSTANT",
       0,
       "Constant",
       "Applies the same deformation in the entire boundary"},
      {BRUSH_BOUNDARY_FALLOFF_RADIUS,
       "RADIUS",
       0,
       "Brush Radius",
       "Applies the deformation in a localized area limited by the brush radius"},
      {BRUSH_BOUNDARY_FALLOFF_LOOP,
       "LOOP",
       0,
       "Loop",
       "Applies the brush falloff in a loop pattern"},
      {BRUSH_BOUNDARY_FALLOFF_LOOP_INVERT,
       "LOOP_INVERT",
       0,
       "Loop and Invert",
       "Applies the falloff radius in a loop pattern, inverting the displacement direction in "
       "each pattern repetition"},
      {0, NULL, 0, NULL, NULL},
  };

  static const EnumPropertyItem brush_cloth_simulation_area_type_items[] = {
      {BRUSH_CLOTH_SIMULATION_AREA_LOCAL,
       "LOCAL",
       0,
       "Local",
       "Simulates only a specific area around the brush limited by a fixed radius"},
      {BRUSH_CLOTH_SIMULATION_AREA_GLOBAL, "GLOBAL", 0, "Global", "Simulates the entire mesh"},
      {BRUSH_CLOTH_SIMULATION_AREA_DYNAMIC,
       "DYNAMIC",
       0,
       "Dynamic",
       "The active simulation area moves with the brush"},
      {0, NULL, 0, NULL, NULL},
  };

  static const EnumPropertyItem brush_smooth_deform_type_items[] = {
      {BRUSH_SMOOTH_DEFORM_LAPLACIAN,
       "LAPLACIAN",
       0,
       "Laplacian",
       "Smooths the surface and the volume"},
      {BRUSH_SMOOTH_DEFORM_SURFACE,
       "SURFACE",
       0,
       "Surface",
       "Smooths the surface of the mesh, preserving the volume"},
      {0, NULL, 0, NULL, NULL},
  };

  static const EnumPropertyItem brush_pose_deform_type_items[] = {
      {BRUSH_POSE_DEFORM_ROTATE_TWIST, "ROTATE_TWIST", 0, "Rotate/Twist", ""},
      {BRUSH_POSE_DEFORM_SCALE_TRASLATE, "SCALE_TRANSLATE", 0, "Scale/Translate", ""},
      {BRUSH_POSE_DEFORM_SQUASH_STRETCH, "SQUASH_STRETCH", 0, "Squash & Stretch", ""},
      {0, NULL, 0, NULL, NULL},
  };

  static const EnumPropertyItem brush_pose_origin_type_items[] = {
      {BRUSH_POSE_ORIGIN_TOPOLOGY,
       "TOPOLOGY",
       0,
       "Topology",
       "Sets the rotation origin automatically using the topology and shape of the mesh as a "
       "guide"},
      {BRUSH_POSE_ORIGIN_FACE_SETS,
       "FACE_SETS",
       0,
       "Face Sets",
       "Creates a pose segment per face sets, starting from the active face set"},
      {BRUSH_POSE_ORIGIN_FACE_SETS_FK,
       "FACE_SETS_FK",
       0,
       "Face Sets FK",
       "Simulates an FK deformation using the Face Set under the cursor as control"},
      {0, NULL, 0, NULL, NULL},
  };

  static const EnumPropertyItem brush_smear_deform_type_items[] = {
      {BRUSH_SMEAR_DEFORM_DRAG, "DRAG", 0, "Drag", ""},
      {BRUSH_SMEAR_DEFORM_PINCH, "PINCH", 0, "Pinch", ""},
      {BRUSH_SMEAR_DEFORM_EXPAND, "EXPAND", 0, "Expand", ""},
      {0, NULL, 0, NULL, NULL},
  };

  static const EnumPropertyItem brush_slide_deform_type_items[] = {
      {BRUSH_SLIDE_DEFORM_DRAG, "DRAG", 0, "Drag", ""},
      {BRUSH_SLIDE_DEFORM_PINCH, "PINCH", 0, "Pinch", ""},
      {BRUSH_SLIDE_DEFORM_EXPAND, "EXPAND", 0, "Expand", ""},
      {0, NULL, 0, NULL, NULL},
  };

  static const EnumPropertyItem brush_boundary_deform_type_items[] = {
      {BRUSH_BOUNDARY_DEFORM_BEND, "BEND", 0, "Bend", ""},
      {BRUSH_BOUNDARY_DEFORM_EXPAND, "EXPAND", 0, "Expand", ""},
      {BRUSH_BOUNDARY_DEFORM_INFLATE, "INFLATE", 0, "Inflate", ""},
      {BRUSH_BOUNDARY_DEFORM_GRAB, "GRAB", 0, "Grab", ""},
      {BRUSH_BOUNDARY_DEFORM_TWIST, "TWIST", 0, "Twist", ""},
      {BRUSH_BOUNDARY_DEFORM_SMOOTH, "SMOOTH", 0, "Smooth", ""},
      {0, NULL, 0, NULL, NULL},
  };

  srna = RNA_def_struct(brna, "Brush", "ID");
  RNA_def_struct_ui_text(
      srna, "Brush", "Brush data for storing brush settings for painting and sculpting");
  RNA_def_struct_ui_icon(srna, ICON_BRUSH_DATA);

  /* enums */
  prop = RNA_def_property(srna, "blend", PROP_ENUM, PROP_NONE);
  RNA_def_property_enum_items(prop, prop_blend_items);
  RNA_def_property_ui_text(prop, "Blending Mode", "Brush blending mode");
  RNA_def_property_update(prop, 0, "rna_Brush_update");

  /**
   * Begin per-mode tool properties.
   *
   * keep in sync with #BKE_paint_get_tool_prop_id_from_paintmode
   */
  prop = RNA_def_property(srna, "sculpt_tool", PROP_ENUM, PROP_NONE);
  RNA_def_property_enum_items(prop, rna_enum_brush_sculpt_tool_items);
  RNA_def_property_ui_text(prop, "Sculpt Tool", "");
  RNA_def_property_update(prop, 0, "rna_Brush_update_and_reset_icon");

  prop = RNA_def_property(srna, "uv_sculpt_tool", PROP_ENUM, PROP_NONE);
  RNA_def_property_enum_items(prop, rna_enum_brush_uv_sculpt_tool_items);
  RNA_def_property_ui_text(prop, "Sculpt Tool", "");
  RNA_def_property_update(prop, 0, "rna_Brush_update_and_reset_icon");

  prop = RNA_def_property(srna, "vertex_tool", PROP_ENUM, PROP_NONE);
  RNA_def_property_enum_sdna(prop, NULL, "vertexpaint_tool");
  RNA_def_property_enum_items(prop, rna_enum_brush_vertex_tool_items);
  RNA_def_property_ui_text(prop, "Vertex Paint Tool", "");
  RNA_def_property_update(prop, 0, "rna_Brush_update_and_reset_icon");

  prop = RNA_def_property(srna, "weight_tool", PROP_ENUM, PROP_NONE);
  RNA_def_property_enum_sdna(prop, NULL, "weightpaint_tool");
  RNA_def_property_enum_items(prop, rna_enum_brush_weight_tool_items);
  RNA_def_property_ui_text(prop, "Weight Paint Tool", "");
  RNA_def_property_update(prop, 0, "rna_Brush_update_and_reset_icon");

  prop = RNA_def_property(srna, "image_tool", PROP_ENUM, PROP_NONE);
  RNA_def_property_enum_sdna(prop, NULL, "imagepaint_tool");
  RNA_def_property_enum_items(prop, rna_enum_brush_image_tool_items);
  RNA_def_property_ui_text(prop, "Image Paint Tool", "");
  RNA_def_property_update(prop, NC_SPACE | ND_SPACE_IMAGE, "rna_Brush_update_and_reset_icon");

  prop = RNA_def_property(srna, "gpencil_tool", PROP_ENUM, PROP_NONE);
  RNA_def_property_enum_sdna(prop, NULL, "gpencil_tool");
  RNA_def_property_enum_items(prop, rna_enum_brush_gpencil_types_items);
  RNA_def_property_ui_text(prop, "Grease Pencil Draw Tool", "");
  RNA_def_property_clear_flag(prop, PROP_ANIMATABLE);

  prop = RNA_def_property(srna, "gpencil_vertex_tool", PROP_ENUM, PROP_NONE);
  RNA_def_property_enum_sdna(prop, NULL, "gpencil_vertex_tool");
  RNA_def_property_enum_items(prop, rna_enum_brush_gpencil_vertex_types_items);
  RNA_def_property_ui_text(prop, "Grease Pencil Vertex Paint Tool", "");
  RNA_def_property_clear_flag(prop, PROP_ANIMATABLE);

  prop = RNA_def_property(srna, "gpencil_sculpt_tool", PROP_ENUM, PROP_NONE);
  RNA_def_property_enum_sdna(prop, NULL, "gpencil_sculpt_tool");
  RNA_def_property_enum_items(prop, rna_enum_brush_gpencil_sculpt_types_items);
  RNA_def_property_ui_text(prop, "Grease Pencil Sculpt Paint Tool", "");
  RNA_def_property_clear_flag(prop, PROP_ANIMATABLE);

  prop = RNA_def_property(srna, "gpencil_weight_tool", PROP_ENUM, PROP_NONE);
  RNA_def_property_enum_sdna(prop, NULL, "gpencil_weight_tool");
  RNA_def_property_enum_items(prop, rna_enum_brush_gpencil_weight_types_items);
  RNA_def_property_ui_text(prop, "Grease Pencil Weight Paint Tool", "");
  RNA_def_property_clear_flag(prop, PROP_ANIMATABLE);

  prop = RNA_def_property(srna, "curves_sculpt_tool", PROP_ENUM, PROP_NONE);
  RNA_def_property_enum_items(prop, rna_enum_brush_curves_sculpt_tool_items);
  RNA_def_property_ui_text(prop, "Curves Sculpt Tool", "");
  RNA_def_property_clear_flag(prop, PROP_ANIMATABLE);

  /** End per mode tool properties. */

  prop = RNA_def_property(srna, "direction", PROP_ENUM, PROP_NONE);
  RNA_def_property_enum_bitflag_sdna(prop, NULL, "flag");
  RNA_def_property_enum_items(prop, prop_direction_items);
  RNA_def_property_enum_funcs(prop, NULL, NULL, "rna_Brush_direction_itemf");
  RNA_def_property_ui_text(prop, "Direction", "");
  RNA_def_property_update(prop, 0, "rna_Brush_update");

  prop = RNA_def_property(srna, "stroke_method", PROP_ENUM, PROP_NONE);
  RNA_def_property_enum_bitflag_sdna(prop, NULL, "flag");
  RNA_def_property_enum_items(prop, sculpt_stroke_method_items);
  RNA_def_property_enum_funcs(prop, NULL, NULL, "rna_Brush_stroke_itemf");
  RNA_def_property_ui_text(prop, "Stroke Method", "");
  RNA_def_property_update(prop, 0, "rna_Brush_stroke_update");

  prop = RNA_def_property(srna, "sculpt_plane", PROP_ENUM, PROP_NONE);
  RNA_def_property_enum_items(prop, brush_sculpt_plane_items);
  RNA_def_property_ui_text(prop, "Sculpt Plane", "");
  RNA_def_property_update(prop, 0, "rna_Brush_update");

  prop = RNA_def_property(srna, "mask_tool", PROP_ENUM, PROP_NONE);
  RNA_def_property_enum_items(prop, brush_mask_tool_items);
  RNA_def_property_ui_text(prop, "Mask Tool", "");
  RNA_def_property_update(prop, 0, "rna_Brush_update");

  prop = RNA_def_property(srna, "curve_preset", PROP_ENUM, PROP_NONE);
  RNA_def_property_enum_items(prop, brush_curve_preset_items);
  RNA_def_property_ui_text(prop, "Curve Preset", "");
  RNA_def_property_update(prop, 0, "rna_Brush_update");

  prop = RNA_def_property(srna, "deform_target", PROP_ENUM, PROP_NONE);
  RNA_def_property_enum_items(prop, brush_deformation_target_items);
  RNA_def_property_ui_text(
      prop, "Deformation Target", "How the deformation of the brush will affect the object");
  RNA_def_property_update(prop, 0, "rna_Brush_update");

  prop = RNA_def_property(srna, "elastic_deform_type", PROP_ENUM, PROP_NONE);
  RNA_def_property_enum_items(prop, brush_elastic_deform_type_items);
  RNA_def_property_ui_text(prop, "Deformation", "Deformation type that is used in the brush");
  RNA_def_property_update(prop, 0, "rna_Brush_update");

  prop = RNA_def_property(srna, "snake_hook_deform_type", PROP_ENUM, PROP_NONE);
  RNA_def_property_enum_items(prop, brush_snake_hook_deform_type_items);
  RNA_def_property_ui_text(prop, "Deformation", "Deformation type that is used in the brush");
  RNA_def_property_update(prop, 0, "rna_Brush_update");

  prop = RNA_def_property(srna, "cloth_deform_type", PROP_ENUM, PROP_NONE);
  RNA_def_property_enum_items(prop, brush_cloth_deform_type_items);
  RNA_def_property_ui_text(prop, "Deformation", "Deformation type that is used in the brush");
  RNA_def_property_update(prop, 0, "rna_Brush_update");

  prop = RNA_def_property(srna, "cloth_force_falloff_type", PROP_ENUM, PROP_NONE);
  RNA_def_property_enum_items(prop, brush_cloth_force_falloff_type_items);
  RNA_def_property_ui_text(
      prop, "Force Falloff", "Shape used in the brush to apply force to the cloth");
  RNA_def_property_update(prop, 0, "rna_Brush_update");

  prop = RNA_def_property(srna, "cloth_simulation_area_type", PROP_ENUM, PROP_NONE);
  RNA_def_property_enum_items(prop, brush_cloth_simulation_area_type_items);
  RNA_def_property_ui_text(
      prop,
      "Simulation Area",
      "Part of the mesh that is going to be simulated when the stroke is active");
  RNA_def_property_update(prop, 0, "rna_Brush_update");

  prop = RNA_def_property(srna, "boundary_falloff_type", PROP_ENUM, PROP_NONE);
  RNA_def_property_enum_items(prop, brush_boundary_falloff_type_items);
  RNA_def_property_ui_text(
      prop, "Boundary Falloff", "How the brush falloff is applied across the boundary");
  RNA_def_property_update(prop, 0, "rna_Brush_update");

  prop = RNA_def_property(srna, "smooth_deform_type", PROP_ENUM, PROP_NONE);
  RNA_def_property_enum_items(prop, brush_smooth_deform_type_items);
  RNA_def_property_ui_text(prop, "Deformation", "Deformation type that is used in the brush");
  RNA_def_property_update(prop, 0, "rna_Brush_update");

  prop = RNA_def_property(srna, "smear_deform_type", PROP_ENUM, PROP_NONE);
  RNA_def_property_enum_items(prop, brush_smear_deform_type_items);
  RNA_def_property_ui_text(prop, "Deformation", "Deformation type that is used in the brush");
  RNA_def_property_update(prop, 0, "rna_Brush_update");

  prop = RNA_def_property(srna, "slide_deform_type", PROP_ENUM, PROP_NONE);
  RNA_def_property_enum_items(prop, brush_slide_deform_type_items);
  RNA_def_property_ui_text(prop, "Deformation", "Deformation type that is used in the brush");
  RNA_def_property_update(prop, 0, "rna_Brush_update");

  prop = RNA_def_property(srna, "boundary_deform_type", PROP_ENUM, PROP_NONE);
  RNA_def_property_enum_items(prop, brush_boundary_deform_type_items);
  RNA_def_property_ui_text(prop, "Deformation", "Deformation type that is used in the brush");
  RNA_def_property_update(prop, 0, "rna_Brush_update");

  prop = RNA_def_property(srna, "pose_deform_type", PROP_ENUM, PROP_NONE);
  RNA_def_property_enum_items(prop, brush_pose_deform_type_items);
  RNA_def_property_ui_text(prop, "Deformation", "Deformation type that is used in the brush");
  RNA_def_property_update(prop, 0, "rna_Brush_update");

  prop = RNA_def_property(srna, "pose_origin_type", PROP_ENUM, PROP_NONE);
  RNA_def_property_enum_items(prop, brush_pose_origin_type_items);
  RNA_def_property_ui_text(prop,
                           "Rotation Origins",
                           "Method to set the rotation origins for the segments of the brush");
  RNA_def_property_update(prop, 0, "rna_Brush_update");

  prop = RNA_def_property(srna, "jitter_unit", PROP_ENUM, PROP_NONE); /* as an enum */
  RNA_def_property_enum_bitflag_sdna(prop, NULL, "flag");
  RNA_def_property_enum_items(prop, brush_jitter_unit_items);
  RNA_def_property_ui_text(
      prop, "Jitter Unit", "Jitter in screen space or relative to brush size");
  RNA_def_property_update(prop, 0, "rna_Brush_update");

  prop = RNA_def_property(srna, "falloff_shape", PROP_ENUM, PROP_NONE); /* as an enum */
  RNA_def_property_enum_bitflag_sdna(prop, NULL, "falloff_shape");
  RNA_def_property_enum_items(prop, falloff_shape_unit_items);
  RNA_def_property_ui_text(prop, "Falloff Shape", "Use projected or spherical falloff");
  RNA_def_property_update(prop, 0, "rna_Brush_update");

  /* number values */
  prop = RNA_def_property(srna, "size", PROP_INT, PROP_PIXEL);
  RNA_def_property_int_funcs(prop, NULL, "rna_Brush_set_size", NULL);
  RNA_def_property_range(prop, 1, MAX_BRUSH_PIXEL_RADIUS * 10);
  RNA_def_property_ui_range(prop, 1, MAX_BRUSH_PIXEL_RADIUS, 1, -1);
  RNA_def_property_ui_text(
      prop, "Radius", "Radius of the brush in pixels\nHotkey in the default keymap: X");
  RNA_def_property_update(prop, 0, "rna_Brush_size_update");

  prop = RNA_def_property(srna, "unprojected_radius", PROP_FLOAT, PROP_DISTANCE);
  RNA_def_property_float_funcs(prop, NULL, "rna_Brush_set_unprojected_radius", NULL);
  RNA_def_property_range(prop, 0.001, FLT_MAX);
  RNA_def_property_ui_range(prop, 0.001, 1, 1, -1);
  RNA_def_property_ui_text(prop, "Unprojected Radius", "Radius of brush in Blender units");
  RNA_def_property_update(prop, 0, "rna_Brush_size_update");

  prop = RNA_def_property(srna, "jitter", PROP_FLOAT, PROP_NONE);
  RNA_def_property_float_sdna(prop, NULL, "jitter");
  RNA_def_property_range(prop, 0.0f, 1000.0f);
  RNA_def_property_ui_range(prop, 0.0f, 2.0f, 0.1, 4);
  RNA_def_property_ui_text(prop, "Jitter", "Jitter the position of the brush while painting");
  RNA_def_property_update(prop, 0, "rna_Brush_update");

  prop = RNA_def_property(srna, "jitter_absolute", PROP_INT, PROP_PIXEL);
  RNA_def_property_int_sdna(prop, NULL, "jitter_absolute");
  RNA_def_property_range(prop, 0, 1000000);
  RNA_def_property_ui_text(
      prop, "Jitter", "Jitter the position of the brush in pixels while painting");
  RNA_def_property_update(prop, 0, "rna_Brush_update");

  prop = RNA_def_property(srna, "spacing", PROP_INT, PROP_PERCENTAGE);
  RNA_def_property_int_sdna(prop, NULL, "spacing");
  RNA_def_property_range(prop, 1, 1000);
  RNA_def_property_ui_range(prop, 1, 500, 5, -1);
  RNA_def_property_ui_text(
      prop, "Spacing", "Spacing between brush daubs as a percentage of brush diameter");
  RNA_def_property_update(prop, 0, "rna_Brush_update");

  prop = RNA_def_property(srna, "grad_spacing", PROP_INT, PROP_PIXEL);
  RNA_def_property_int_sdna(prop, NULL, "gradient_spacing");
  RNA_def_property_range(prop, 1, 10000);
  RNA_def_property_ui_range(prop, 1, 10000, 5, -1);
  RNA_def_property_ui_text(
      prop, "Gradient Spacing", "Spacing before brush gradient goes full circle");
  RNA_def_property_update(prop, 0, "rna_Brush_update");

  prop = RNA_def_property(srna, "smooth_stroke_radius", PROP_INT, PROP_PIXEL);
  RNA_def_property_range(prop, 10, 200);
  RNA_def_property_ui_text(
      prop, "Smooth Stroke Radius", "Minimum distance from last point before stroke continues");
  RNA_def_property_update(prop, 0, "rna_Brush_update");

  prop = RNA_def_property(srna, "smooth_stroke_factor", PROP_FLOAT, PROP_FACTOR);
  RNA_def_property_range(prop, 0.5, 0.99);
  RNA_def_property_ui_text(prop, "Smooth Stroke Factor", "Higher values give a smoother stroke");
  RNA_def_property_update(prop, 0, "rna_Brush_update");

  prop = RNA_def_property(srna, "rate", PROP_FLOAT, PROP_NONE);
  RNA_def_property_float_sdna(prop, NULL, "rate");
  RNA_def_property_range(prop, 0.0001f, 10000.0f);
  RNA_def_property_ui_range(prop, 0.01f, 1.0f, 1, 3);
  RNA_def_property_ui_text(prop, "Rate", "Interval between paints for Airbrush");
  RNA_def_property_update(prop, 0, "rna_Brush_update");

  prop = RNA_def_property(srna, "color", PROP_FLOAT, PROP_COLOR_GAMMA);
  RNA_def_property_range(prop, 0.0, 1.0);
  RNA_def_property_float_sdna(prop, NULL, "rgb");
  RNA_def_property_ui_text(prop, "Color", "");
  RNA_def_property_update(prop, 0, "rna_Brush_update");

  prop = RNA_def_property(srna, "secondary_color", PROP_FLOAT, PROP_COLOR_GAMMA);
  RNA_def_property_range(prop, 0.0, 1.0);
  RNA_def_property_float_sdna(prop, NULL, "secondary_rgb");
  RNA_def_property_ui_text(prop, "Secondary Color", "");
  RNA_def_property_update(prop, 0, "rna_Brush_update");

  prop = RNA_def_property(srna, "weight", PROP_FLOAT, PROP_FACTOR);
  RNA_def_property_range(prop, 0.0f, 1.0f);
  RNA_def_property_ui_range(prop, 0.0f, 1.0f, 0.001, 3);
  RNA_def_property_ui_text(prop, "Weight", "Vertex weight when brush is applied");
  RNA_def_property_update(prop, 0, "rna_Brush_update");

  prop = RNA_def_property(srna, "strength", PROP_FLOAT, PROP_FACTOR);
  RNA_def_property_float_sdna(prop, NULL, "alpha");
  RNA_def_property_range(prop, 0.0f, 10.0f);
  RNA_def_property_ui_range(prop, 0.0f, 1.0f, 0.001, 3);
  RNA_def_property_ui_text(prop,
                           "Strength",
                           "How powerful the effect of the brush is when applied\nHotkey in the "
                           "default keymap: Shift F");
  RNA_def_property_update(prop, 0, "rna_Brush_update");

  prop = RNA_def_property(srna, "flow", PROP_FLOAT, PROP_FACTOR);
  RNA_def_property_float_sdna(prop, NULL, "flow");
  RNA_def_property_range(prop, 0.0f, 1.0f);
  RNA_def_property_ui_range(prop, 0.0f, 1.0f, 0.001, 3);
  RNA_def_property_ui_text(prop, "Flow", "Amount of paint that is applied per stroke sample");
  RNA_def_property_update(prop, 0, "rna_Brush_update");

  prop = RNA_def_property(srna, "wet_mix", PROP_FLOAT, PROP_FACTOR);
  RNA_def_property_float_sdna(prop, NULL, "wet_mix");
  RNA_def_property_range(prop, 0.0f, 1.0f);
  RNA_def_property_ui_range(prop, 0.0f, 1.0f, 0.001, 3);
  RNA_def_property_ui_text(
      prop, "Wet Mix", "Amount of paint that is picked from the surface into the brush color");
  RNA_def_property_update(prop, 0, "rna_Brush_update");

  prop = RNA_def_property(srna, "wet_persistence", PROP_FLOAT, PROP_FACTOR);
  RNA_def_property_float_sdna(prop, NULL, "wet_persistence");
  RNA_def_property_range(prop, 0.0f, 1.0f);
  RNA_def_property_ui_range(prop, 0.0f, 1.0f, 0.001, 3);
  RNA_def_property_ui_text(
      prop,
      "Wet Persistence",
      "Amount of wet paint that stays in the brush after applying paint to the surface");
  RNA_def_property_update(prop, 0, "rna_Brush_update");

  prop = RNA_def_property(srna, "density", PROP_FLOAT, PROP_FACTOR);
  RNA_def_property_float_sdna(prop, NULL, "density");
  RNA_def_property_range(prop, 0.0f, 1.0f);
  RNA_def_property_ui_range(prop, 0.0f, 1.0f, 0.001, 3);
  RNA_def_property_ui_text(
      prop, "Density", "Amount of random elements that are going to be affected by the brush");
  RNA_def_property_update(prop, 0, "rna_Brush_update");

  prop = RNA_def_property(srna, "tip_scale_x", PROP_FLOAT, PROP_FACTOR);
  RNA_def_property_float_sdna(prop, NULL, "tip_scale_x");
  RNA_def_property_range(prop, 0.0f, 1.0f);
  RNA_def_property_ui_range(prop, 0.0f, 1.0f, 0.001, 3);
  RNA_def_property_ui_text(prop, "Tip Scale X", "Scale of the brush tip in the X axis");
  RNA_def_property_update(prop, 0, "rna_Brush_update");

  prop = RNA_def_property(srna, "use_hardness_pressure", PROP_BOOLEAN, PROP_NONE);
  RNA_def_property_boolean_sdna(prop, NULL, "paint_flags", BRUSH_PAINT_HARDNESS_PRESSURE);
  RNA_def_property_ui_icon(prop, ICON_STYLUS_PRESSURE, 0);
  RNA_def_property_ui_text(prop, "Use Pressure for Hardness", "Use pressure to modulate hardness");
  RNA_def_property_clear_flag(prop, PROP_ANIMATABLE);
  RNA_def_property_update(prop, 0, "rna_Brush_update");

  prop = RNA_def_property(srna, "invert_hardness_pressure", PROP_BOOLEAN, PROP_NONE);
  RNA_def_property_boolean_sdna(prop, NULL, "paint_flags", BRUSH_PAINT_HARDNESS_PRESSURE_INVERT);
  RNA_def_property_ui_icon(prop, ICON_ARROW_LEFTRIGHT, 0);
  RNA_def_property_ui_text(
      prop, "Invert Pressure for Hardness", "Invert the modulation of pressure in hardness");
  RNA_def_property_clear_flag(prop, PROP_ANIMATABLE);
  RNA_def_property_update(prop, 0, "rna_Brush_update");

  prop = RNA_def_property(srna, "use_flow_pressure", PROP_BOOLEAN, PROP_NONE);
  RNA_def_property_boolean_sdna(prop, NULL, "paint_flags", BRUSH_PAINT_FLOW_PRESSURE);
  RNA_def_property_ui_icon(prop, ICON_STYLUS_PRESSURE, 0);
  RNA_def_property_ui_text(prop, "Use Pressure for Flow", "Use pressure to modulate flow");
  RNA_def_property_clear_flag(prop, PROP_ANIMATABLE);
  RNA_def_property_update(prop, 0, "rna_Brush_update");

  prop = RNA_def_property(srna, "invert_flow_pressure", PROP_BOOLEAN, PROP_NONE);
  RNA_def_property_boolean_sdna(prop, NULL, "paint_flags", BRUSH_PAINT_FLOW_PRESSURE_INVERT);
  RNA_def_property_ui_icon(prop, ICON_ARROW_LEFTRIGHT, 0);
  RNA_def_property_ui_text(
      prop, "Invert Pressure for Flow", "Invert the modulation of pressure in flow");
  RNA_def_property_clear_flag(prop, PROP_ANIMATABLE);
  RNA_def_property_update(prop, 0, "rna_Brush_update");

  prop = RNA_def_property(srna, "use_wet_mix_pressure", PROP_BOOLEAN, PROP_NONE);
  RNA_def_property_boolean_sdna(prop, NULL, "paint_flags", BRUSH_PAINT_WET_MIX_PRESSURE);
  RNA_def_property_ui_icon(prop, ICON_STYLUS_PRESSURE, 0);
  RNA_def_property_ui_text(prop, "Use Pressure for Wet Mix", "Use pressure to modulate wet mix");
  RNA_def_property_clear_flag(prop, PROP_ANIMATABLE);
  RNA_def_property_update(prop, 0, "rna_Brush_update");

  prop = RNA_def_property(srna, "invert_wet_mix_pressure", PROP_BOOLEAN, PROP_NONE);
  RNA_def_property_boolean_sdna(prop, NULL, "paint_flags", BRUSH_PAINT_WET_MIX_PRESSURE_INVERT);
  RNA_def_property_ui_icon(prop, ICON_ARROW_LEFTRIGHT, 0);
  RNA_def_property_ui_text(
      prop, "Invert Pressure for Wet Mix", "Invert the modulation of pressure in wet mix");
  RNA_def_property_clear_flag(prop, PROP_ANIMATABLE);
  RNA_def_property_update(prop, 0, "rna_Brush_update");

  prop = RNA_def_property(srna, "use_wet_persistence_pressure", PROP_BOOLEAN, PROP_NONE);
  RNA_def_property_boolean_sdna(prop, NULL, "paint_flags", BRUSH_PAINT_WET_PERSISTENCE_PRESSURE);
  RNA_def_property_ui_icon(prop, ICON_STYLUS_PRESSURE, 0);
  RNA_def_property_ui_text(
      prop, "Use Pressure for Wet Persistence", "Use pressure to modulate wet persistence");
  RNA_def_property_clear_flag(prop, PROP_ANIMATABLE);
  RNA_def_property_update(prop, 0, "rna_Brush_update");

  prop = RNA_def_property(srna, "invert_wet_persistence_pressure", PROP_BOOLEAN, PROP_NONE);
  RNA_def_property_boolean_sdna(
      prop, NULL, "paint_flags", BRUSH_PAINT_WET_PERSISTENCE_PRESSURE_INVERT);
  RNA_def_property_ui_icon(prop, ICON_ARROW_LEFTRIGHT, 0);
  RNA_def_property_ui_text(prop,
                           "Invert Pressure for Wet Persistence",
                           "Invert the modulation of pressure in wet persistence");
  RNA_def_property_clear_flag(prop, PROP_ANIMATABLE);
  RNA_def_property_update(prop, 0, "rna_Brush_update");

  prop = RNA_def_property(srna, "use_density_pressure", PROP_BOOLEAN, PROP_NONE);
  RNA_def_property_boolean_sdna(prop, NULL, "paint_flags", BRUSH_PAINT_DENSITY_PRESSURE);
  RNA_def_property_ui_icon(prop, ICON_STYLUS_PRESSURE, 0);
  RNA_def_property_ui_text(prop, "Use Pressure for Density", "Use pressure to modulate density");
  RNA_def_property_clear_flag(prop, PROP_ANIMATABLE);
  RNA_def_property_update(prop, 0, "rna_Brush_update");

  prop = RNA_def_property(srna, "invert_density_pressure", PROP_BOOLEAN, PROP_NONE);
  RNA_def_property_boolean_sdna(prop, NULL, "paint_flags", BRUSH_PAINT_DENSITY_PRESSURE_INVERT);
  RNA_def_property_ui_icon(prop, ICON_ARROW_LEFTRIGHT, 0);
  RNA_def_property_ui_text(
      prop, "Invert Pressure for Density", "Invert the modulation of pressure in density");
  RNA_def_property_clear_flag(prop, PROP_ANIMATABLE);
  RNA_def_property_update(prop, 0, "rna_Brush_update");

  prop = RNA_def_property(srna, "dash_ratio", PROP_FLOAT, PROP_FACTOR);
  RNA_def_property_float_sdna(prop, NULL, "dash_ratio");
  RNA_def_property_range(prop, 0.0f, 1.0f);
  RNA_def_property_ui_range(prop, 0.0f, 1.0f, 0.001, 3);
  RNA_def_property_ui_text(
      prop, "Dash Ratio", "Ratio of samples in a cycle that the brush is enabled");
  RNA_def_property_update(prop, 0, "rna_Brush_update");

  prop = RNA_def_property(srna, "dash_samples", PROP_INT, PROP_UNSIGNED);
  RNA_def_property_int_sdna(prop, NULL, "dash_samples");
  RNA_def_property_range(prop, 1, 10000);
  RNA_def_property_ui_range(prop, 1, 10000, 5, -1);
  RNA_def_property_ui_text(
      prop, "Dash Length", "Length of a dash cycle measured in stroke samples");
  RNA_def_property_update(prop, 0, "rna_Brush_update");

  prop = RNA_def_property(srna, "plane_offset", PROP_FLOAT, PROP_DISTANCE);
  RNA_def_property_float_sdna(prop, NULL, "plane_offset");
  RNA_def_property_float_default(prop, 0);
  RNA_def_property_range(prop, -2.0f, 2.0f);
  RNA_def_property_ui_range(prop, -0.5f, 0.5f, 0.001, 3);
  RNA_def_property_ui_text(
      prop,
      "Plane Offset",
      "Adjust plane on which the brush acts towards or away from the object surface");
  RNA_def_property_update(prop, 0, "rna_Brush_update");

  prop = RNA_def_property(srna, "plane_trim", PROP_FLOAT, PROP_DISTANCE);
  RNA_def_property_float_sdna(prop, NULL, "plane_trim");
  RNA_def_property_range(prop, 0, 1.0f);
  RNA_def_property_ui_text(
      prop,
      "Plane Trim",
      "If a vertex is further away from offset plane than this, then it is not affected");
  RNA_def_property_update(prop, 0, "rna_Brush_update");

  prop = RNA_def_property(srna, "height", PROP_FLOAT, PROP_DISTANCE);
  RNA_def_property_float_sdna(prop, NULL, "height");
  RNA_def_property_float_default(prop, 0.5f);
  RNA_def_property_range(prop, 0, 1.0f);
  RNA_def_property_ui_range(prop, 0, 0.2f, 1, 3);
  RNA_def_property_ui_text(
      prop, "Brush Height", "Affectable height of brush (layer height for layer tool, i.e.)");
  RNA_def_property_update(prop, 0, "rna_Brush_update");

  prop = RNA_def_property(srna, "texture_sample_bias", PROP_FLOAT, PROP_DISTANCE);
  RNA_def_property_float_sdna(prop, NULL, "texture_sample_bias");
  RNA_def_property_float_default(prop, 0);
  RNA_def_property_range(prop, -1, 1);
  RNA_def_property_ui_text(prop, "Texture Sample Bias", "Value added to texture samples");
  RNA_def_property_update(prop, 0, "rna_Brush_update");

  prop = RNA_def_property(srna, "normal_weight", PROP_FLOAT, PROP_FACTOR);
  RNA_def_property_float_sdna(prop, NULL, "normal_weight");
  RNA_def_property_float_default(prop, 0);
  RNA_def_property_range(prop, 0.0f, 1.0f);
  RNA_def_property_ui_text(
      prop, "Normal Weight", "How much grab will pull vertices out of surface during a grab");
  RNA_def_property_update(prop, 0, "rna_Brush_update");

  prop = RNA_def_property(srna, "elastic_deform_volume_preservation", PROP_FLOAT, PROP_NONE);
  RNA_def_property_float_sdna(prop, NULL, "elastic_deform_volume_preservation");
  RNA_def_property_range(prop, 0.0f, 0.9f);
  RNA_def_property_ui_range(prop, 0.0f, 0.9f, 0.01f, 3);
  RNA_def_property_ui_text(prop,
                           "Volume Preservation",
                           "Poisson ratio for elastic deformation. Higher values preserve volume "
                           "more, but also lead to more bulging");
  RNA_def_property_update(prop, 0, "rna_Brush_update");

  prop = RNA_def_property(srna, "rake_factor", PROP_FLOAT, PROP_FACTOR);
  RNA_def_property_float_sdna(prop, NULL, "rake_factor");
  RNA_def_property_float_default(prop, 0);
  RNA_def_property_range(prop, 0.0f, 10.0f);
  RNA_def_property_ui_range(prop, 0.0f, 1.0f, 0.001, 3);
  RNA_def_property_ui_text(prop, "Rake", "How much grab will follow cursor rotation");
  RNA_def_property_update(prop, 0, "rna_Brush_update");

  prop = RNA_def_property(srna, "crease_pinch_factor", PROP_FLOAT, PROP_FACTOR);
  RNA_def_property_float_sdna(prop, NULL, "crease_pinch_factor");
  RNA_def_property_range(prop, 0.0f, 1.0f);
  RNA_def_property_ui_text(prop, "Crease Brush Pinch Factor", "How much the crease brush pinches");
  RNA_def_property_update(prop, 0, "rna_Brush_update");

  prop = RNA_def_property(srna, "pose_offset", PROP_FLOAT, PROP_FACTOR);
  RNA_def_property_float_sdna(prop, NULL, "pose_offset");
  RNA_def_property_range(prop, 0.0f, 2.0f);
  RNA_def_property_ui_text(
      prop, "Pose Origin Offset", "Offset of the pose origin in relation to the brush radius");
  RNA_def_property_update(prop, 0, "rna_Brush_update");

  prop = RNA_def_property(srna, "disconnected_distance_max", PROP_FLOAT, PROP_DISTANCE);
  RNA_def_property_float_sdna(prop, NULL, "disconnected_distance_max");
  RNA_def_property_range(prop, 0.0f, 10.0f);
  RNA_def_property_ui_text(prop,
                           "Max Element Distance",
                           "Maximum distance to search for disconnected loose parts in the mesh");
  RNA_def_property_update(prop, 0, "rna_Brush_update");

  prop = RNA_def_property(srna, "boundary_offset", PROP_FLOAT, PROP_FACTOR);
  RNA_def_property_float_sdna(prop, NULL, "boundary_offset");
  RNA_def_property_range(prop, 0.0f, 30.0f);
  RNA_def_property_ui_text(prop,
                           "Boundary Origin Offset",
                           "Offset of the boundary origin in relation to the brush radius");
  RNA_def_property_update(prop, 0, "rna_Brush_update");

  prop = RNA_def_property(srna, "surface_smooth_shape_preservation", PROP_FLOAT, PROP_FACTOR);
  RNA_def_property_float_sdna(prop, NULL, "surface_smooth_shape_preservation");
  RNA_def_property_range(prop, 0.0f, 1.0f);
  RNA_def_property_ui_text(
      prop, "Shape Preservation", "How much of the original shape is preserved when smoothing");
  RNA_def_property_update(prop, 0, "rna_Brush_update");

  prop = RNA_def_property(srna, "surface_smooth_current_vertex", PROP_FLOAT, PROP_FACTOR);
  RNA_def_property_float_sdna(prop, NULL, "surface_smooth_current_vertex");
  RNA_def_property_range(prop, 0.0f, 1.0f);
  RNA_def_property_ui_text(
      prop,
      "Per Vertex Displacement",
      "How much the position of each individual vertex influences the final result");
  RNA_def_property_update(prop, 0, "rna_Brush_update");

  prop = RNA_def_property(srna, "surface_smooth_iterations", PROP_INT, PROP_UNSIGNED);
  RNA_def_property_int_sdna(prop, NULL, "surface_smooth_iterations");
  RNA_def_property_range(prop, 1, 10);
  RNA_def_property_ui_range(prop, 1, 10, 1, 3);
  RNA_def_property_ui_text(prop, "Iterations", "Number of smoothing iterations per brush step");
  RNA_def_property_update(prop, 0, "rna_Brush_update");

  prop = RNA_def_property(srna, "multiplane_scrape_angle", PROP_FLOAT, PROP_FACTOR);
  RNA_def_property_float_sdna(prop, NULL, "multiplane_scrape_angle");
  RNA_def_property_range(prop, 0.0f, 160.0f);
  RNA_def_property_ui_text(prop, "Plane Angle", "Angle between the planes of the crease");
  RNA_def_property_update(prop, 0, "rna_Brush_update");

  prop = RNA_def_property(srna, "pose_smooth_iterations", PROP_INT, PROP_UNSIGNED);
  RNA_def_property_int_sdna(prop, NULL, "pose_smooth_iterations");
  RNA_def_property_range(prop, 0, 100);
  RNA_def_property_ui_text(
      prop,
      "Smooth Iterations",
      "Smooth iterations applied after calculating the pose factor of each vertex");
  RNA_def_property_update(prop, 0, "rna_Brush_update");

  prop = RNA_def_property(srna, "pose_ik_segments", PROP_INT, PROP_UNSIGNED);
  RNA_def_property_int_sdna(prop, NULL, "pose_ik_segments");
  RNA_def_property_range(prop, 1, 20);
  RNA_def_property_ui_range(prop, 1, 20, 1, 3);
  RNA_def_property_ui_text(
      prop,
      "Pose IK Segments",
      "Number of segments of the inverse kinematics chain that will deform the mesh");
  RNA_def_property_update(prop, 0, "rna_Brush_update");

  prop = RNA_def_property(srna, "tip_roundness", PROP_FLOAT, PROP_FACTOR);
  RNA_def_property_float_sdna(prop, NULL, "tip_roundness");
  RNA_def_property_range(prop, 0.0f, 1.0f);
  RNA_def_property_ui_text(prop, "Tip Roundness", "Roundness of the brush tip");
  RNA_def_property_update(prop, 0, "rna_Brush_update");

  prop = RNA_def_property(srna, "cloth_mass", PROP_FLOAT, PROP_FACTOR);
  RNA_def_property_float_sdna(prop, NULL, "cloth_mass");
  RNA_def_property_range(prop, 0.01f, 2.0f);
  RNA_def_property_ui_text(prop, "Cloth Mass", "Mass of each simulation particle");
  RNA_def_property_update(prop, 0, "rna_Brush_update");

  prop = RNA_def_property(srna, "cloth_damping", PROP_FLOAT, PROP_FACTOR);
  RNA_def_property_float_sdna(prop, NULL, "cloth_damping");
  RNA_def_property_range(prop, 0.01f, 1.0f);
  RNA_def_property_ui_text(
      prop, "Cloth Damping", "How much the applied forces are propagated through the cloth");
  RNA_def_property_update(prop, 0, "rna_Brush_update");

  prop = RNA_def_property(srna, "cloth_sim_limit", PROP_FLOAT, PROP_FACTOR);
  RNA_def_property_float_sdna(prop, NULL, "cloth_sim_limit");
  RNA_def_property_range(prop, 0.1f, 10.0f);
  RNA_def_property_ui_text(
      prop,
      "Simulation Limit",
      "Factor added relative to the size of the radius to limit the cloth simulation effects");
  RNA_def_property_update(prop, 0, "rna_Brush_update");

  prop = RNA_def_property(srna, "cloth_sim_falloff", PROP_FLOAT, PROP_FACTOR);
  RNA_def_property_float_sdna(prop, NULL, "cloth_sim_falloff");
  RNA_def_property_range(prop, 0.0f, 1.0f);
  RNA_def_property_ui_text(prop,
                           "Simulation Falloff",
                           "Area to apply deformation falloff to the effects of the simulation");
  RNA_def_property_update(prop, 0, "rna_Brush_update");

  prop = RNA_def_property(srna, "cloth_constraint_softbody_strength", PROP_FLOAT, PROP_FACTOR);
  RNA_def_property_float_sdna(prop, NULL, "cloth_constraint_softbody_strength");
  RNA_def_property_range(prop, 0.0f, 1.0f);
  RNA_def_property_ui_text(
      prop,
      "Soft Body Plasticity",
      "How much the cloth preserves the original shape, acting as a soft body");
  RNA_def_property_update(prop, 0, "rna_Brush_update");

  prop = RNA_def_property(srna, "hardness", PROP_FLOAT, PROP_FACTOR);
  RNA_def_property_float_sdna(prop, NULL, "hardness");
  RNA_def_property_range(prop, 0.0f, 1.0f);
  RNA_def_property_ui_text(
      prop, "Hardness", "How close the brush falloff starts from the edge of the brush");
  RNA_def_property_update(prop, 0, "rna_Brush_update");

  prop = RNA_def_property(
      srna, "automasking_boundary_edges_propagation_steps", PROP_INT, PROP_UNSIGNED);
  RNA_def_property_int_sdna(prop, NULL, "automasking_boundary_edges_propagation_steps");
  RNA_def_property_range(prop, 1, 20);
  RNA_def_property_ui_range(prop, 1, 20, 1, 3);
  RNA_def_property_ui_text(prop,
                           "Propagation Steps",
                           "Distance where boundary edge automasking is going to protect vertices "
                           "from the fully masked edge");
  RNA_def_property_update(prop, 0, "rna_Brush_update");

  prop = RNA_def_property(srna, "auto_smooth_factor", PROP_FLOAT, PROP_FACTOR);
  RNA_def_property_float_sdna(prop, NULL, "autosmooth_factor");
  RNA_def_property_float_default(prop, 0);
  RNA_def_property_range(prop, 0.0f, 1.0f);
  RNA_def_property_ui_range(prop, 0.0f, 1.0f, 0.001, 3);
  RNA_def_property_ui_text(
      prop, "Auto-Smooth", "Amount of smoothing to automatically apply to each stroke");
  RNA_def_property_update(prop, 0, "rna_Brush_update");

  prop = RNA_def_property(srna, "topology_rake_factor", PROP_FLOAT, PROP_FACTOR);
  RNA_def_property_float_sdna(prop, NULL, "topology_rake_factor");
  RNA_def_property_float_default(prop, 0);
  RNA_def_property_range(prop, 0.0f, 1.0f);
  RNA_def_property_ui_range(prop, 0.0f, 1.0f, 0.001, 3);
  RNA_def_property_ui_text(prop,
                           "Topology Rake",
                           "Automatically align edges to the brush direction to "
                           "generate cleaner topology and define sharp features. "
                           "Best used on low-poly meshes as it has a performance impact");
  RNA_def_property_update(prop, 0, "rna_Brush_update");

  prop = RNA_def_property(srna, "tilt_strength_factor", PROP_FLOAT, PROP_FACTOR);
  RNA_def_property_float_sdna(prop, NULL, "tilt_strength_factor");
  RNA_def_property_float_default(prop, 0);
  RNA_def_property_range(prop, 0.0f, 1.0f);
  RNA_def_property_ui_range(prop, 0.0f, 1.0f, 0.001, 3);
  RNA_def_property_ui_text(
      prop, "Tilt Strength", "How much the tilt of the pen will affect the brush");
  RNA_def_property_update(prop, 0, "rna_Brush_update");

  prop = RNA_def_property(srna, "normal_radius_factor", PROP_FLOAT, PROP_FACTOR);
  RNA_def_property_float_sdna(prop, NULL, "normal_radius_factor");
  RNA_def_property_range(prop, 0.0f, 2.0f);
  RNA_def_property_ui_range(prop, 0.0f, 2.0f, 0.001, 3);
  RNA_def_property_ui_text(prop,
                           "Normal Radius",
                           "Ratio between the brush radius and the radius that is going to be "
                           "used to sample the normal");
  RNA_def_property_update(prop, 0, "rna_Brush_update");

  prop = RNA_def_property(srna, "area_radius_factor", PROP_FLOAT, PROP_FACTOR);
  RNA_def_property_float_sdna(prop, NULL, "area_radius_factor");
  RNA_def_property_range(prop, 0.0f, 2.0f);
  RNA_def_property_ui_range(prop, 0.0f, 2.0f, 0.001, 3);
  RNA_def_property_ui_text(prop,
                           "Area Radius",
                           "Ratio between the brush radius and the radius that is going to be "
                           "used to sample the area center");
  RNA_def_property_update(prop, 0, "rna_Brush_update");

  prop = RNA_def_property(srna, "wet_paint_radius_factor", PROP_FLOAT, PROP_FACTOR);
  RNA_def_property_float_sdna(prop, NULL, "wet_paint_radius_factor");
  RNA_def_property_range(prop, 0.0f, 2.0f);
  RNA_def_property_ui_range(prop, 0.0f, 2.0f, 0.001, 3);
  RNA_def_property_ui_text(prop,
                           "Wet Paint Radius",
                           "Ratio between the brush radius and the radius that is going to be "
                           "used to sample the color to blend in wet paint");
  RNA_def_property_update(prop, 0, "rna_Brush_update");

  prop = RNA_def_property(srna, "stencil_pos", PROP_FLOAT, PROP_XYZ);
  RNA_def_property_float_sdna(prop, NULL, "stencil_pos");
  RNA_def_property_array(prop, 2);
  RNA_def_property_ui_text(prop, "Stencil Position", "Position of stencil in viewport");
  RNA_def_property_update(prop, 0, "rna_Brush_update");

  prop = RNA_def_property(srna, "stencil_dimension", PROP_FLOAT, PROP_XYZ);
  RNA_def_property_float_sdna(prop, NULL, "stencil_dimension");
  RNA_def_property_array(prop, 2);
  RNA_def_property_ui_text(prop, "Stencil Dimensions", "Dimensions of stencil in viewport");
  RNA_def_property_update(prop, 0, "rna_Brush_update");

  prop = RNA_def_property(srna, "mask_stencil_pos", PROP_FLOAT, PROP_XYZ);
  RNA_def_property_float_sdna(prop, NULL, "mask_stencil_pos");
  RNA_def_property_array(prop, 2);
  RNA_def_property_ui_text(prop, "Mask Stencil Position", "Position of mask stencil in viewport");
  RNA_def_property_update(prop, 0, "rna_Brush_update");

  prop = RNA_def_property(srna, "mask_stencil_dimension", PROP_FLOAT, PROP_XYZ);
  RNA_def_property_float_sdna(prop, NULL, "mask_stencil_dimension");
  RNA_def_property_array(prop, 2);
  RNA_def_property_ui_text(
      prop, "Mask Stencil Dimensions", "Dimensions of mask stencil in viewport");
  RNA_def_property_update(prop, 0, "rna_Brush_update");

  prop = RNA_def_property(srna, "sharp_threshold", PROP_FLOAT, PROP_NONE);
  RNA_def_property_range(prop, 0.0, 100.0);
  RNA_def_property_ui_range(prop, 0.0, 1.0, 1, 3);
  RNA_def_property_float_sdna(prop, NULL, "sharp_threshold");
  RNA_def_property_ui_text(
      prop, "Sharp Threshold", "Threshold below which, no sharpening is done");
  RNA_def_property_update(prop, 0, "rna_Brush_update");

  prop = RNA_def_property(srna, "fill_threshold", PROP_FLOAT, PROP_NONE);
  RNA_def_property_range(prop, 0.0, 100.0);
  RNA_def_property_ui_range(prop, 0.0, 1.0, 1, 3);
  RNA_def_property_float_sdna(prop, NULL, "fill_threshold");
  RNA_def_property_ui_text(
      prop, "Fill Threshold", "Threshold above which filling is not propagated");
  RNA_def_property_update(prop, 0, "rna_Brush_update");

  prop = RNA_def_property(srna, "blur_kernel_radius", PROP_INT, PROP_NONE);
  RNA_def_property_int_sdna(prop, NULL, "blur_kernel_radius");
  RNA_def_property_range(prop, 1, 10000);
  RNA_def_property_ui_range(prop, 1, 50, 1, -1);
  RNA_def_property_ui_text(
      prop, "Kernel Radius", "Radius of kernel used for soften and sharpen in pixels");
  RNA_def_property_update(prop, 0, "rna_Brush_update");

  prop = RNA_def_property(srna, "blur_mode", PROP_ENUM, PROP_NONE);
  RNA_def_property_enum_items(prop, brush_blur_mode_items);
  RNA_def_property_ui_text(prop, "Blur Mode", "");
  RNA_def_property_update(prop, 0, "rna_Brush_update");

  prop = RNA_def_property(srna, "falloff_angle", PROP_FLOAT, PROP_ANGLE);
  RNA_def_property_float_sdna(prop, NULL, "falloff_angle");
  RNA_def_property_range(prop, 0, M_PI / 2);
  RNA_def_property_ui_text(
      prop,
      "Falloff Angle",
      "Paint most on faces pointing towards the view according to this angle");
  RNA_def_property_update(prop, 0, "rna_Brush_update");

  /* flag */
  prop = RNA_def_property(srna, "use_airbrush", PROP_BOOLEAN, PROP_NONE);
  RNA_def_property_boolean_sdna(prop, NULL, "flag", BRUSH_AIRBRUSH);
  RNA_def_property_ui_text(
      prop, "Airbrush", "Keep applying paint effect while holding mouse (spray)");
  RNA_def_property_update(prop, 0, "rna_Brush_update");

  prop = RNA_def_property(srna, "use_original_normal", PROP_BOOLEAN, PROP_NONE);
  RNA_def_property_boolean_sdna(prop, NULL, "flag", BRUSH_ORIGINAL_NORMAL);
  RNA_def_property_ui_text(prop,
                           "Original Normal",
                           "When locked keep using normal of surface where stroke was initiated");
  RNA_def_property_update(prop, 0, "rna_Brush_update");

  prop = RNA_def_property(srna, "use_original_plane", PROP_BOOLEAN, PROP_NONE);
  RNA_def_property_boolean_sdna(prop, NULL, "flag", BRUSH_ORIGINAL_PLANE);
  RNA_def_property_ui_text(
      prop,
      "Original Plane",
      "When locked keep using the plane origin of surface where stroke was initiated");
  RNA_def_property_update(prop, 0, "rna_Brush_update");

  prop = RNA_def_property(srna, "use_automasking_topology", PROP_BOOLEAN, PROP_NONE);
  RNA_def_property_boolean_sdna(prop, NULL, "automasking_flags", BRUSH_AUTOMASKING_TOPOLOGY);
  RNA_def_property_ui_text(prop,
                           "Topology Auto-Masking",
                           "Affect only vertices connected to the active vertex under the brush");
  RNA_def_property_update(prop, 0, "rna_Brush_update");

  prop = RNA_def_property(srna, "use_automasking_face_sets", PROP_BOOLEAN, PROP_NONE);
  RNA_def_property_boolean_sdna(prop, NULL, "automasking_flags", BRUSH_AUTOMASKING_FACE_SETS);
  RNA_def_property_ui_text(prop,
                           "Face Sets Auto-Masking",
                           "Affect only vertices that share Face Sets with the active vertex");
  RNA_def_property_update(prop, 0, "rna_Brush_update");

  prop = RNA_def_property(srna, "use_automasking_boundary_edges", PROP_BOOLEAN, PROP_NONE);
  RNA_def_property_boolean_sdna(prop, NULL, "automasking_flags", BRUSH_AUTOMASKING_BOUNDARY_EDGES);
  RNA_def_property_ui_text(
      prop, "Mesh Boundary Auto-Masking", "Do not affect non manifold boundary edges");
  RNA_def_property_update(prop, 0, "rna_Brush_update");

  prop = RNA_def_property(srna, "use_automasking_boundary_face_sets", PROP_BOOLEAN, PROP_NONE);
  RNA_def_property_boolean_sdna(
      prop, NULL, "automasking_flags", BRUSH_AUTOMASKING_BOUNDARY_FACE_SETS);
  RNA_def_property_ui_text(prop,
                           "Face Sets Boundary Automasking",
                           "Do not affect vertices that belong to a Face Set boundary");
  RNA_def_property_update(prop, 0, "rna_Brush_update");

  prop = RNA_def_property(srna, "use_scene_spacing", PROP_ENUM, PROP_NONE);
  RNA_def_property_enum_bitflag_sdna(prop, NULL, "flag");
  RNA_def_property_enum_items(prop, brush_spacing_unit_items);
  RNA_def_property_ui_text(
      prop, "Spacing Distance", "Calculate the brush spacing using view or scene distance");
  RNA_def_property_update(prop, 0, "rna_Brush_update");

  prop = RNA_def_property(srna, "use_grab_active_vertex", PROP_BOOLEAN, PROP_NONE);
  RNA_def_property_boolean_sdna(prop, NULL, "flag", BRUSH_GRAB_ACTIVE_VERTEX);
  RNA_def_property_ui_text(
      prop,
      "Grab Active Vertex",
      "Apply the maximum grab strength to the active vertex instead of the cursor location");
  RNA_def_property_update(prop, 0, "rna_Brush_update");

  prop = RNA_def_property(srna, "use_grab_silhouette", PROP_BOOLEAN, PROP_NONE);
  RNA_def_property_boolean_sdna(prop, NULL, "flag2", BRUSH_GRAB_SILHOUETTE);
  RNA_def_property_ui_text(
      prop, "Grab Silhouette", "Grabs trying to automask the silhouette of the object");
  RNA_def_property_update(prop, 0, "rna_Brush_update");

  prop = RNA_def_property(srna, "use_paint_antialiasing", PROP_BOOLEAN, PROP_NONE);
  RNA_def_property_boolean_sdna(prop, NULL, "sampling_flag", BRUSH_PAINT_ANTIALIASING);
  RNA_def_property_ui_text(prop, "Anti-Aliasing", "Smooths the edges of the strokes");

  prop = RNA_def_property(srna, "use_multiplane_scrape_dynamic", PROP_BOOLEAN, PROP_NONE);
  RNA_def_property_boolean_sdna(prop, NULL, "flag2", BRUSH_MULTIPLANE_SCRAPE_DYNAMIC);
  RNA_def_property_ui_text(prop,
                           "Dynamic Mode",
                           "The angle between the planes changes during the stroke to fit the "
                           "surface under the cursor");
  RNA_def_property_update(prop, 0, "rna_Brush_update");

  prop = RNA_def_property(srna, "show_multiplane_scrape_planes_preview", PROP_BOOLEAN, PROP_NONE);
  RNA_def_property_boolean_sdna(prop, NULL, "flag2", BRUSH_MULTIPLANE_SCRAPE_PLANES_PREVIEW);
  RNA_def_property_ui_text(
      prop, "Show Cursor Preview", "Preview the scrape planes in the cursor during the stroke");
  RNA_def_property_update(prop, 0, "rna_Brush_update");

  prop = RNA_def_property(srna, "use_pose_ik_anchored", PROP_BOOLEAN, PROP_NONE);
  RNA_def_property_boolean_sdna(prop, NULL, "flag2", BRUSH_POSE_IK_ANCHORED);
  RNA_def_property_ui_text(
      prop, "Keep Anchor Point", "Keep the position of the last segment in the IK chain fixed");
  RNA_def_property_update(prop, 0, "rna_Brush_update");

  prop = RNA_def_property(srna, "use_pose_lock_rotation", PROP_BOOLEAN, PROP_NONE);
  RNA_def_property_boolean_sdna(prop, NULL, "flag2", BRUSH_POSE_USE_LOCK_ROTATION);
  RNA_def_property_ui_text(prop,
                           "Lock Rotation When Scaling",
                           "Do not rotate the segment when using the scale deform mode");
  RNA_def_property_update(prop, 0, "rna_Brush_update");

  prop = RNA_def_property(srna, "use_connected_only", PROP_BOOLEAN, PROP_NONE);
  RNA_def_property_boolean_sdna(prop, NULL, "flag2", BRUSH_USE_CONNECTED_ONLY);
  RNA_def_property_ui_text(prop, "Connected Only", "Affect only topologically connected elements");
  RNA_def_property_update(prop, 0, "rna_Brush_update");

  prop = RNA_def_property(srna, "use_cloth_pin_simulation_boundary", PROP_BOOLEAN, PROP_NONE);
  RNA_def_property_boolean_sdna(prop, NULL, "flag2", BRUSH_CLOTH_PIN_SIMULATION_BOUNDARY);
  RNA_def_property_ui_text(
      prop,
      "Pin Simulation Boundary",
      "Lock the position of the vertices in the simulation falloff area to avoid artifacts and "
      "create a softer transition with unaffected areas");
  RNA_def_property_update(prop, 0, "rna_Brush_update");

  prop = RNA_def_property(srna, "use_cloth_collision", PROP_BOOLEAN, PROP_NONE);
  RNA_def_property_boolean_sdna(prop, NULL, "flag2", BRUSH_CLOTH_USE_COLLISION);
  RNA_def_property_ui_text(prop, "Enable Collision", "Collide with objects during the simulation");
  RNA_def_property_update(prop, 0, "rna_Brush_update");

  prop = RNA_def_property(srna, "invert_to_scrape_fill", PROP_BOOLEAN, PROP_NONE);
  RNA_def_property_boolean_sdna(prop, NULL, "flag", BRUSH_INVERT_TO_SCRAPE_FILL);
  RNA_def_property_ui_text(prop,
                           "Invert to Scrape or Fill",
                           "Use Scrape or Fill tool when inverting this brush instead of "
                           "inverting its displacement direction");
  RNA_def_property_update(prop, 0, "rna_Brush_update");

  prop = RNA_def_property(srna, "use_pressure_strength", PROP_BOOLEAN, PROP_NONE);
  RNA_def_property_boolean_sdna(prop, NULL, "flag", BRUSH_ALPHA_PRESSURE);
  RNA_def_property_ui_icon(prop, ICON_STYLUS_PRESSURE, 0);
  RNA_def_property_ui_text(
      prop, "Strength Pressure", "Enable tablet pressure sensitivity for strength");
  RNA_def_property_update(prop, 0, "rna_Brush_update");

  prop = RNA_def_property(srna, "use_offset_pressure", PROP_BOOLEAN, PROP_NONE);
  RNA_def_property_boolean_sdna(prop, NULL, "flag", BRUSH_OFFSET_PRESSURE);
  RNA_def_property_ui_icon(prop, ICON_STYLUS_PRESSURE, 0);
  RNA_def_property_ui_text(
      prop, "Plane Offset Pressure", "Enable tablet pressure sensitivity for offset");
  RNA_def_property_update(prop, 0, "rna_Brush_update");

  prop = RNA_def_property(srna, "use_pressure_area_radius", PROP_BOOLEAN, PROP_NONE);
  RNA_def_property_boolean_sdna(prop, NULL, "flag2", BRUSH_AREA_RADIUS_PRESSURE);
  RNA_def_property_ui_icon(prop, ICON_STYLUS_PRESSURE, 0);
  RNA_def_property_ui_text(
      prop, "Area Radius Pressure", "Enable tablet pressure sensitivity for area radius");
  RNA_def_property_update(prop, 0, "rna_Brush_update");

  prop = RNA_def_property(srna, "use_pressure_size", PROP_BOOLEAN, PROP_NONE);
  RNA_def_property_boolean_sdna(prop, NULL, "flag", BRUSH_SIZE_PRESSURE);
  RNA_def_property_ui_icon(prop, ICON_STYLUS_PRESSURE, 0);
  RNA_def_property_ui_text(prop, "Size Pressure", "Enable tablet pressure sensitivity for size");
  RNA_def_property_update(prop, 0, "rna_Brush_update");

  prop = RNA_def_property(srna, "use_pressure_jitter", PROP_BOOLEAN, PROP_NONE);
  RNA_def_property_boolean_sdna(prop, NULL, "flag", BRUSH_JITTER_PRESSURE);
  RNA_def_property_ui_icon(prop, ICON_STYLUS_PRESSURE, 0);
  RNA_def_property_ui_text(
      prop, "Jitter Pressure", "Enable tablet pressure sensitivity for jitter");
  RNA_def_property_update(prop, 0, "rna_Brush_update");

  prop = RNA_def_property(srna, "use_pressure_spacing", PROP_BOOLEAN, PROP_NONE);
  RNA_def_property_boolean_sdna(prop, NULL, "flag", BRUSH_SPACING_PRESSURE);
  RNA_def_property_ui_icon(prop, ICON_STYLUS_PRESSURE, 0);
  RNA_def_property_ui_text(
      prop, "Spacing Pressure", "Enable tablet pressure sensitivity for spacing");
  RNA_def_property_update(prop, 0, "rna_Brush_update");

  prop = RNA_def_property(srna, "use_pressure_masking", PROP_ENUM, PROP_NONE);
  RNA_def_property_enum_sdna(prop, NULL, "mask_pressure");
  RNA_def_property_enum_items(prop, brush_mask_pressure_items);
  RNA_def_property_ui_text(
      prop, "Mask Pressure Mode", "Pen pressure makes texture influence smaller");
  RNA_def_property_update(prop, 0, "rna_Brush_update");

  prop = RNA_def_property(srna, "use_inverse_smooth_pressure", PROP_BOOLEAN, PROP_NONE);
  RNA_def_property_boolean_sdna(prop, NULL, "flag", BRUSH_INVERSE_SMOOTH_PRESSURE);
  RNA_def_property_ui_icon(prop, ICON_STYLUS_PRESSURE, 0);
  RNA_def_property_ui_text(
      prop, "Inverse Smooth Pressure", "Lighter pressure causes more smoothing to be applied");
  RNA_def_property_update(prop, 0, "rna_Brush_update");

  prop = RNA_def_property(srna, "use_plane_trim", PROP_BOOLEAN, PROP_NONE);
  RNA_def_property_boolean_sdna(prop, NULL, "flag", BRUSH_PLANE_TRIM);
  RNA_def_property_ui_text(prop, "Use Plane Trim", "Enable Plane Trim");
  RNA_def_property_update(prop, 0, "rna_Brush_update");

  prop = RNA_def_property(srna, "use_frontface", PROP_BOOLEAN, PROP_NONE);
  RNA_def_property_boolean_sdna(prop, NULL, "flag", BRUSH_FRONTFACE);
  RNA_def_property_ui_text(
<<<<<<< HEAD
      prop,
      "Use Front-Face",
      "Brush only affects vertices that face the viewer. Projected falloff only");
=======
      prop, "Use Front-Face", "Brush only affects vertices that face the viewer");
>>>>>>> 887ccb85
  RNA_def_property_update(prop, 0, "rna_Brush_update");

  prop = RNA_def_property(srna, "use_frontface_falloff", PROP_BOOLEAN, PROP_NONE);
  RNA_def_property_boolean_sdna(prop, NULL, "flag", BRUSH_FRONTFACE_FALLOFF);
  RNA_def_property_ui_text(
      prop, "Use Front-Face Falloff", "Blend brush influence by how much they face the front");
  RNA_def_property_update(prop, 0, "rna_Brush_update");

  prop = RNA_def_property(srna, "use_anchor", PROP_BOOLEAN, PROP_NONE);
  RNA_def_property_boolean_sdna(prop, NULL, "flag", BRUSH_ANCHORED);
  RNA_def_property_ui_text(prop, "Anchored", "Keep the brush anchored to the initial location");
  RNA_def_property_update(prop, 0, "rna_Brush_update");

  prop = RNA_def_property(srna, "use_space", PROP_BOOLEAN, PROP_NONE);
  RNA_def_property_boolean_sdna(prop, NULL, "flag", BRUSH_SPACE);
  RNA_def_property_ui_text(
      prop, "Space", "Limit brush application to the distance specified by spacing");
  RNA_def_property_update(prop, 0, "rna_Brush_update");

  prop = RNA_def_property(srna, "use_line", PROP_BOOLEAN, PROP_NONE);
  RNA_def_property_boolean_sdna(prop, NULL, "flag", BRUSH_LINE);
  RNA_def_property_ui_text(prop, "Line", "Draw a line with dabs separated according to spacing");
  RNA_def_property_update(prop, 0, "rna_Brush_update");

  prop = RNA_def_property(srna, "use_curve", PROP_BOOLEAN, PROP_NONE);
  RNA_def_property_boolean_sdna(prop, NULL, "flag", BRUSH_CURVE);
  RNA_def_property_ui_text(
      prop,
      "Curve",
      "Define the stroke curve with a bezier curve. Dabs are separated according to spacing");
  RNA_def_property_update(prop, 0, "rna_Brush_update");

  prop = RNA_def_property(srna, "use_smooth_stroke", PROP_BOOLEAN, PROP_NONE);
  RNA_def_property_boolean_sdna(prop, NULL, "flag", BRUSH_SMOOTH_STROKE);
  RNA_def_property_ui_text(
      prop, "Smooth Stroke", "Brush lags behind mouse and follows a smoother path");
  RNA_def_property_update(prop, 0, "rna_Brush_update");

  prop = RNA_def_property(srna, "use_persistent", PROP_BOOLEAN, PROP_NONE);
  RNA_def_property_boolean_sdna(prop, NULL, "flag", BRUSH_PERSISTENT);
  RNA_def_property_ui_text(prop, "Persistent", "Sculpt on a persistent layer of the mesh");
  RNA_def_property_update(prop, 0, "rna_Brush_update");

  prop = RNA_def_property(srna, "use_accumulate", PROP_BOOLEAN, PROP_NONE);
  RNA_def_property_boolean_sdna(prop, NULL, "flag", BRUSH_ACCUMULATE);
  RNA_def_property_ui_text(prop, "Accumulate", "Accumulate stroke daubs on top of each other");
  RNA_def_property_update(prop, 0, "rna_Brush_update");

  prop = RNA_def_property(srna, "use_space_attenuation", PROP_BOOLEAN, PROP_NONE);
  RNA_def_property_boolean_sdna(prop, NULL, "flag", BRUSH_SPACE_ATTEN);
  RNA_def_property_ui_text(
      prop,
      "Adjust Strength for Spacing",
      "Automatically adjust strength to give consistent results for different spacings");
  RNA_def_property_update(prop, 0, "rna_Brush_update");

  /* adaptive space is not implemented yet */
  prop = RNA_def_property(srna, "use_adaptive_space", PROP_BOOLEAN, PROP_NONE);
  RNA_def_property_boolean_sdna(prop, NULL, "flag", BRUSH_ADAPTIVE_SPACE);
  RNA_def_property_ui_text(prop,
                           "Adaptive Spacing",
                           "Space daubs according to surface orientation instead of screen space");
  RNA_def_property_update(prop, 0, "rna_Brush_update");

  prop = RNA_def_property(srna, "use_locked_size", PROP_ENUM, PROP_NONE); /* as an enum */
  RNA_def_property_enum_bitflag_sdna(prop, NULL, "flag");
  RNA_def_property_enum_items(prop, brush_size_unit_items);
  RNA_def_property_ui_text(
      prop, "Radius Unit", "Measure brush size relative to the view or the scene");
  RNA_def_property_update(prop, 0, "rna_Brush_update");

  prop = RNA_def_property(srna, "color_type", PROP_ENUM, PROP_NONE); /* as an enum */
  RNA_def_property_enum_bitflag_sdna(prop, NULL, "flag");
  RNA_def_property_enum_items(prop, color_gradient_items);
  RNA_def_property_enum_funcs(prop, NULL, "rna_Brush_use_gradient_set", NULL);
  RNA_def_property_ui_text(prop, "Color Type", "Use single color or gradient when painting");
  RNA_def_property_update(prop, 0, "rna_Brush_update");

  prop = RNA_def_property(srna, "use_edge_to_edge", PROP_BOOLEAN, PROP_NONE);
  RNA_def_property_boolean_sdna(prop, NULL, "flag", BRUSH_EDGE_TO_EDGE);
  RNA_def_property_ui_text(prop, "Edge-to-Edge", "Drag anchor brush from edge-to-edge");
  RNA_def_property_update(prop, 0, "rna_Brush_update");

  prop = RNA_def_property(srna, "use_restore_mesh", PROP_BOOLEAN, PROP_NONE);
  RNA_def_property_boolean_sdna(prop, NULL, "flag", BRUSH_DRAG_DOT);
  RNA_def_property_ui_text(prop, "Restore Mesh", "Allow a single dot to be carefully positioned");
  RNA_def_property_update(prop, 0, "rna_Brush_update");

  /* only for projection paint & vertex paint, TODO: other paint modes. */
  prop = RNA_def_property(srna, "use_alpha", PROP_BOOLEAN, PROP_NONE);
  RNA_def_property_boolean_negative_sdna(prop, NULL, "flag", BRUSH_LOCK_ALPHA);
  RNA_def_property_ui_text(
      prop, "Affect Alpha", "When this is disabled, lock alpha while painting");
  RNA_def_property_update(prop, 0, "rna_Brush_update");

  prop = RNA_def_property(srna, "curve", PROP_POINTER, PROP_NONE);
  RNA_def_property_flag(prop, PROP_NEVER_NULL);
  RNA_def_property_ui_text(prop, "Curve", "Editable falloff curve");
  RNA_def_property_update(prop, 0, "rna_Brush_update");

  prop = RNA_def_property(srna, "paint_curve", PROP_POINTER, PROP_NONE);
  RNA_def_property_flag(prop, PROP_EDITABLE);
  RNA_def_property_ui_text(prop, "Paint Curve", "Active paint curve");
  RNA_def_property_update(prop, 0, "rna_Brush_update");

  prop = RNA_def_property(srna, "gradient", PROP_POINTER, PROP_NEVER_NULL);
  RNA_def_property_pointer_sdna(prop, NULL, "gradient");
  RNA_def_property_struct_type(prop, "ColorRamp");
  RNA_def_property_ui_text(prop, "Gradient", "");
  RNA_def_property_update(prop, 0, "rna_Brush_update");

  /* gradient source */
  prop = RNA_def_property(srna, "gradient_stroke_mode", PROP_ENUM, PROP_NONE);
  RNA_def_property_enum_items(prop, brush_gradient_items);
  RNA_def_property_ui_text(prop, "Gradient Stroke Mode", "");
  RNA_def_property_update(prop, 0, "rna_Brush_update");

  prop = RNA_def_property(srna, "gradient_fill_mode", PROP_ENUM, PROP_NONE);
  RNA_def_property_enum_items(prop, brush_gradient_fill_items);
  RNA_def_property_ui_text(prop, "Gradient Fill Mode", "");
  RNA_def_property_update(prop, 0, "rna_Brush_update");

  /* overlay flags */
  prop = RNA_def_property(srna, "use_primary_overlay", PROP_BOOLEAN, PROP_NONE);
  RNA_def_property_boolean_sdna(prop, NULL, "overlay_flags", BRUSH_OVERLAY_PRIMARY);
  RNA_def_property_ui_text(prop, "Use Texture Overlay", "Show texture in viewport");
  RNA_def_property_update(prop, 0, "rna_Brush_update");

  prop = RNA_def_property(srna, "use_secondary_overlay", PROP_BOOLEAN, PROP_NONE);
  RNA_def_property_boolean_sdna(prop, NULL, "overlay_flags", BRUSH_OVERLAY_SECONDARY);
  RNA_def_property_ui_text(prop, "Use Texture Overlay", "Show texture in viewport");
  RNA_def_property_update(prop, 0, "rna_Brush_update");

  prop = RNA_def_property(srna, "use_cursor_overlay", PROP_BOOLEAN, PROP_NONE);
  RNA_def_property_boolean_sdna(prop, NULL, "overlay_flags", BRUSH_OVERLAY_CURSOR);
  RNA_def_property_ui_text(prop, "Use Cursor Overlay", "Show cursor in viewport");
  RNA_def_property_update(prop, 0, "rna_Brush_update");

  prop = RNA_def_property(srna, "use_cursor_overlay_override", PROP_BOOLEAN, PROP_NONE);
  RNA_def_property_boolean_sdna(
      prop, NULL, "overlay_flags", BRUSH_OVERLAY_CURSOR_OVERRIDE_ON_STROKE);
  RNA_def_property_ui_text(prop, "Override Overlay", "Don't show overlay during a stroke");
  RNA_def_property_update(prop, 0, "rna_Brush_update");

  prop = RNA_def_property(srna, "use_primary_overlay_override", PROP_BOOLEAN, PROP_NONE);
  RNA_def_property_boolean_sdna(
      prop, NULL, "overlay_flags", BRUSH_OVERLAY_PRIMARY_OVERRIDE_ON_STROKE);
  RNA_def_property_ui_text(prop, "Override Overlay", "Don't show overlay during a stroke");
  RNA_def_property_update(prop, 0, "rna_Brush_update");

  prop = RNA_def_property(srna, "use_secondary_overlay_override", PROP_BOOLEAN, PROP_NONE);
  RNA_def_property_boolean_sdna(
      prop, NULL, "overlay_flags", BRUSH_OVERLAY_SECONDARY_OVERRIDE_ON_STROKE);
  RNA_def_property_ui_text(prop, "Override Overlay", "Don't show overlay during a stroke");
  RNA_def_property_update(prop, 0, "rna_Brush_update");

  /* paint mode flags */
  prop = RNA_def_property(srna, "use_paint_sculpt", PROP_BOOLEAN, PROP_NONE);
  RNA_def_property_boolean_sdna(prop, NULL, "ob_mode", OB_MODE_SCULPT);
  RNA_def_property_ui_text(prop, "Use Sculpt", "Use this brush in sculpt mode");

  prop = RNA_def_property(srna, "use_paint_uv_sculpt", PROP_BOOLEAN, PROP_NONE);
  RNA_def_property_boolean_sdna(prop, NULL, "ob_mode", OB_MODE_EDIT);
  RNA_def_property_ui_text(prop, "Use UV Sculpt", "Use this brush in UV sculpt mode");

  prop = RNA_def_property(srna, "use_paint_vertex", PROP_BOOLEAN, PROP_NONE);
  RNA_def_property_boolean_sdna(prop, NULL, "ob_mode", OB_MODE_VERTEX_PAINT);
  RNA_def_property_ui_text(prop, "Use Vertex", "Use this brush in vertex paint mode");

  prop = RNA_def_property(srna, "use_paint_weight", PROP_BOOLEAN, PROP_NONE);
  RNA_def_property_boolean_sdna(prop, NULL, "ob_mode", OB_MODE_WEIGHT_PAINT);
  RNA_def_property_ui_text(prop, "Use Weight", "Use this brush in weight paint mode");

  prop = RNA_def_property(srna, "use_paint_image", PROP_BOOLEAN, PROP_NONE);
  RNA_def_property_boolean_sdna(prop, NULL, "ob_mode", OB_MODE_TEXTURE_PAINT);
  RNA_def_property_ui_text(prop, "Use Texture", "Use this brush in texture paint mode");

  prop = RNA_def_property(srna, "use_paint_grease_pencil", PROP_BOOLEAN, PROP_NONE);
  RNA_def_property_boolean_sdna(prop, NULL, "ob_mode", OB_MODE_PAINT_GPENCIL);
  RNA_def_property_ui_text(prop, "Use Paint", "Use this brush in grease pencil drawing mode");

  prop = RNA_def_property(srna, "use_vertex_grease_pencil", PROP_BOOLEAN, PROP_NONE);
  RNA_def_property_boolean_sdna(prop, NULL, "ob_mode", OB_MODE_VERTEX_GPENCIL);
  RNA_def_property_ui_text(
      prop, "Use Vertex", "Use this brush in grease pencil vertex color mode");

  /* texture */
  prop = RNA_def_property(srna, "texture_slot", PROP_POINTER, PROP_NONE);
  RNA_def_property_struct_type(prop, "BrushTextureSlot");
  RNA_def_property_pointer_sdna(prop, NULL, "mtex");
  RNA_def_property_clear_flag(prop, PROP_EDITABLE);
  RNA_def_property_ui_text(prop, "Texture Slot", "");

  prop = RNA_def_property(srna, "texture", PROP_POINTER, PROP_NONE);
  RNA_def_property_pointer_sdna(prop, NULL, "mtex.tex");
  RNA_def_property_flag(prop, PROP_EDITABLE | PROP_CONTEXT_UPDATE);
  RNA_def_property_ui_text(prop, "Texture", "");
  RNA_def_property_update(prop, NC_TEXTURE, "rna_Brush_main_tex_update");

  prop = RNA_def_property(srna, "mask_texture_slot", PROP_POINTER, PROP_NONE);
  RNA_def_property_struct_type(prop, "BrushTextureSlot");
  RNA_def_property_pointer_sdna(prop, NULL, "mask_mtex");
  RNA_def_property_clear_flag(prop, PROP_EDITABLE);
  RNA_def_property_ui_text(prop, "Mask Texture Slot", "");

  prop = RNA_def_property(srna, "mask_texture", PROP_POINTER, PROP_NONE);
  RNA_def_property_pointer_sdna(prop, NULL, "mask_mtex.tex");
  RNA_def_property_flag(prop, PROP_EDITABLE | PROP_CONTEXT_UPDATE);
  RNA_def_property_ui_text(prop, "Mask Texture", "");
  RNA_def_property_update(prop, NC_TEXTURE, "rna_Brush_secondary_tex_update");

  prop = RNA_def_property(srna, "texture_overlay_alpha", PROP_INT, PROP_PERCENTAGE);
  RNA_def_property_int_sdna(prop, NULL, "texture_overlay_alpha");
  RNA_def_property_range(prop, 0, 100);
  RNA_def_property_ui_text(prop, "Texture Overlay Alpha", "");
  RNA_def_property_update(prop, 0, "rna_Brush_update");

  prop = RNA_def_property(srna, "mask_overlay_alpha", PROP_INT, PROP_PERCENTAGE);
  RNA_def_property_int_sdna(prop, NULL, "mask_overlay_alpha");
  RNA_def_property_range(prop, 0, 100);
  RNA_def_property_ui_text(prop, "Mask Texture Overlay Alpha", "");
  RNA_def_property_update(prop, 0, "rna_Brush_update");

  prop = RNA_def_property(srna, "cursor_overlay_alpha", PROP_INT, PROP_PERCENTAGE);
  RNA_def_property_int_sdna(prop, NULL, "cursor_overlay_alpha");
  RNA_def_property_range(prop, 0, 100);
  RNA_def_property_ui_text(prop, "Mask Texture Overlay Alpha", "");
  RNA_def_property_update(prop, 0, "rna_Brush_update");

  prop = RNA_def_property(srna, "cursor_color_add", PROP_FLOAT, PROP_COLOR);
  RNA_def_property_float_sdna(prop, NULL, "add_col");
  RNA_def_property_array(prop, 4);
  RNA_def_property_ui_text(prop, "Add Color", "Color of cursor when adding");
  RNA_def_property_update(prop, 0, "rna_Brush_update");

  prop = RNA_def_property(srna, "cursor_color_subtract", PROP_FLOAT, PROP_COLOR);
  RNA_def_property_float_sdna(prop, NULL, "sub_col");
  RNA_def_property_array(prop, 4);
  RNA_def_property_ui_text(prop, "Subtract Color", "Color of cursor when subtracting");
  RNA_def_property_update(prop, 0, "rna_Brush_update");

  prop = RNA_def_property(srna, "use_custom_icon", PROP_BOOLEAN, PROP_NONE);
  RNA_def_property_boolean_sdna(prop, NULL, "flag", BRUSH_CUSTOM_ICON);
  RNA_def_property_ui_text(prop, "Custom Icon", "Set the brush icon from an image file");
  RNA_def_property_update(prop, 0, "rna_Brush_icon_update");

  prop = RNA_def_property(srna, "icon_filepath", PROP_STRING, PROP_FILEPATH);
  RNA_def_property_string_sdna(prop, NULL, "icon_filepath");
  RNA_def_property_ui_text(prop, "Brush Icon Filepath", "File path to brush icon");
  RNA_def_property_update(prop, 0, "rna_Brush_icon_update");

  /* clone tool */
  prop = RNA_def_property(srna, "clone_image", PROP_POINTER, PROP_NONE);
  RNA_def_property_pointer_sdna(prop, NULL, "clone.image");
  RNA_def_property_flag(prop, PROP_EDITABLE);
  RNA_def_property_ui_text(prop, "Clone Image", "Image for clone tool");
  RNA_def_property_update(prop, NC_SPACE | ND_SPACE_IMAGE, "rna_Brush_update");
  RNA_def_property_pointer_funcs(prop, NULL, NULL, NULL, "rna_Brush_imagetype_poll");

  prop = RNA_def_property(srna, "clone_alpha", PROP_FLOAT, PROP_FACTOR);
  RNA_def_property_float_sdna(prop, NULL, "clone.alpha");
  RNA_def_property_range(prop, 0.0f, 1.0f);
  RNA_def_property_ui_text(prop, "Clone Alpha", "Opacity of clone image display");
  RNA_def_property_update(prop, NC_SPACE | ND_SPACE_IMAGE, "rna_Brush_update");

  prop = RNA_def_property(srna, "clone_offset", PROP_FLOAT, PROP_XYZ);
  RNA_def_property_float_sdna(prop, NULL, "clone.offset");
  RNA_def_property_ui_text(prop, "Clone Offset", "");
  RNA_def_property_ui_range(prop, -1.0f, 1.0f, 10.0f, 3);
  RNA_def_property_update(prop, NC_SPACE | ND_SPACE_IMAGE, "rna_Brush_update");

  prop = RNA_def_property(srna, "brush_capabilities", PROP_POINTER, PROP_NONE);
  RNA_def_property_flag(prop, PROP_NEVER_NULL);
  RNA_def_property_struct_type(prop, "BrushCapabilities");
  RNA_def_property_pointer_funcs(prop, "rna_Brush_capabilities_get", NULL, NULL, NULL);
  RNA_def_property_ui_text(prop, "Brush Capabilities", "Brush's capabilities");

  /* brush capabilities (mode-dependent) */
  prop = RNA_def_property(srna, "sculpt_capabilities", PROP_POINTER, PROP_NONE);
  RNA_def_property_flag(prop, PROP_NEVER_NULL);
  RNA_def_property_struct_type(prop, "BrushCapabilitiesSculpt");
  RNA_def_property_pointer_funcs(prop, "rna_Sculpt_tool_capabilities_get", NULL, NULL, NULL);
  RNA_def_property_ui_text(prop, "Sculpt Capabilities", "");

  prop = RNA_def_property(srna, "image_paint_capabilities", PROP_POINTER, PROP_NONE);
  RNA_def_property_flag(prop, PROP_NEVER_NULL);
  RNA_def_property_struct_type(prop, "BrushCapabilitiesImagePaint");
  RNA_def_property_pointer_funcs(prop, "rna_Imapaint_tool_capabilities_get", NULL, NULL, NULL);
  RNA_def_property_ui_text(prop, "Image Paint Capabilities", "");

  prop = RNA_def_property(srna, "vertex_paint_capabilities", PROP_POINTER, PROP_NONE);
  RNA_def_property_flag(prop, PROP_NEVER_NULL);
  RNA_def_property_struct_type(prop, "BrushCapabilitiesVertexPaint");
  RNA_def_property_pointer_funcs(prop, "rna_Vertexpaint_tool_capabilities_get", NULL, NULL, NULL);
  RNA_def_property_ui_text(prop, "Vertex Paint Capabilities", "");

  prop = RNA_def_property(srna, "weight_paint_capabilities", PROP_POINTER, PROP_NONE);
  RNA_def_property_flag(prop, PROP_NEVER_NULL);
  RNA_def_property_struct_type(prop, "BrushCapabilitiesWeightPaint");
  RNA_def_property_pointer_funcs(prop, "rna_Weightpaint_tool_capabilities_get", NULL, NULL, NULL);
  RNA_def_property_ui_text(prop, "Weight Paint Capabilities", "");

  prop = RNA_def_property(srna, "gpencil_settings", PROP_POINTER, PROP_NONE);
  RNA_def_property_struct_type(prop, "BrushGpencilSettings");
  RNA_def_property_pointer_sdna(prop, NULL, "gpencil_settings");
  RNA_def_property_clear_flag(prop, PROP_EDITABLE);
  RNA_def_property_ui_text(prop, "Gpencil Settings", "");
}

/**
 * A brush stroke is a list of changes to the brush that
 * can occur during a stroke
 *
 * - 3D location of the brush
 * - 2D mouse location
 * - Tablet pressure
 * - Direction flip
 * - Tool switch
 * - Time
 */
static void rna_def_operator_stroke_element(BlenderRNA *brna)
{
  StructRNA *srna;
  PropertyRNA *prop;

  srna = RNA_def_struct(brna, "OperatorStrokeElement", "PropertyGroup");
  RNA_def_struct_ui_text(srna, "Operator Stroke Element", "");

  prop = RNA_def_property(srna, "location", PROP_FLOAT, PROP_XYZ);
  RNA_def_property_flag(prop, PROP_IDPROPERTY);
  RNA_def_property_array(prop, 3);
  RNA_def_property_ui_text(prop, "Location", "");

  prop = RNA_def_property(srna, "mouse", PROP_FLOAT, PROP_XYZ);
  RNA_def_property_flag(prop, PROP_IDPROPERTY);
  RNA_def_property_array(prop, 2);
  RNA_def_property_ui_text(prop, "Mouse", "");

  prop = RNA_def_property(srna, "mouse_event", PROP_FLOAT, PROP_XYZ);
  RNA_def_property_flag(prop, PROP_IDPROPERTY);
  RNA_def_property_array(prop, 2);
  RNA_def_property_ui_text(prop, "Mouse Event", "");

  prop = RNA_def_property(srna, "pressure", PROP_FLOAT, PROP_FACTOR);
  RNA_def_property_flag(prop, PROP_IDPROPERTY);
  RNA_def_property_range(prop, 0.0f, 1.0f);
  RNA_def_property_ui_text(prop, "Pressure", "Tablet pressure");

  prop = RNA_def_property(srna, "size", PROP_FLOAT, PROP_NONE);
  RNA_def_property_flag(prop, PROP_IDPROPERTY);
  RNA_def_property_range(prop, 0.0f, FLT_MAX);
  RNA_def_property_ui_text(prop, "Brush Size", "Brush size in screen space");

  prop = RNA_def_property(srna, "pen_flip", PROP_BOOLEAN, PROP_NONE);
  RNA_def_property_flag(prop, PROP_IDPROPERTY);
  RNA_def_property_ui_text(prop, "Flip", "");

  prop = RNA_def_property(srna, "x_tilt", PROP_FLOAT, PROP_FACTOR);
  RNA_def_property_flag(prop, PROP_IDPROPERTY);
  RNA_def_property_range(prop, -1.0f, 1.0f);
  RNA_def_property_ui_text(prop, "Tilt X", "");

  prop = RNA_def_property(srna, "y_tilt", PROP_FLOAT, PROP_FACTOR);
  RNA_def_property_flag(prop, PROP_IDPROPERTY);
  RNA_def_property_range(prop, -1.0f, 1.0f);
  RNA_def_property_ui_text(prop, "Tilt Y", "");

  /* used in uv painting */
  prop = RNA_def_property(srna, "time", PROP_FLOAT, PROP_UNSIGNED);
  RNA_def_property_flag(prop, PROP_IDPROPERTY);
  RNA_def_property_ui_text(prop, "Time", "");

  /* used for Grease Pencil sketching sessions */
  prop = RNA_def_property(srna, "is_start", PROP_BOOLEAN, PROP_NONE);
  RNA_def_property_flag(prop, PROP_IDPROPERTY);
  RNA_def_property_ui_text(prop, "Is Stroke Start", "");

  /* XXX: Tool (this will be for pressing a modifier key for a different brush,
   *      e.g. switching to a Smooth brush in the middle of the stroke */

  /* XXX: i don't think blender currently supports the ability to properly do a remappable modifier
   *      in the middle of a stroke */
}

void RNA_def_brush(BlenderRNA *brna)
{
  rna_def_brush(brna);
  rna_def_brush_capabilities(brna);
  rna_def_sculpt_capabilities(brna);
  rna_def_image_paint_capabilities(brna);
  rna_def_vertex_paint_capabilities(brna);
  rna_def_weight_paint_capabilities(brna);
  rna_def_gpencil_options(brna);
  rna_def_brush_texture_slot(brna);
  rna_def_operator_stroke_element(brna);
}

#endif<|MERGE_RESOLUTION|>--- conflicted
+++ resolved
@@ -3189,13 +3189,9 @@
   prop = RNA_def_property(srna, "use_frontface", PROP_BOOLEAN, PROP_NONE);
   RNA_def_property_boolean_sdna(prop, NULL, "flag", BRUSH_FRONTFACE);
   RNA_def_property_ui_text(
-<<<<<<< HEAD
       prop,
       "Use Front-Face",
       "Brush only affects vertices that face the viewer. Projected falloff only");
-=======
-      prop, "Use Front-Face", "Brush only affects vertices that face the viewer");
->>>>>>> 887ccb85
   RNA_def_property_update(prop, 0, "rna_Brush_update");
 
   prop = RNA_def_property(srna, "use_frontface_falloff", PROP_BOOLEAN, PROP_NONE);
