/* SPDX-FileCopyrightText: 2023 Blender Authors
 *
 * SPDX-License-Identifier: GPL-2.0-or-later */

/** \file
 * \ingroup RNA
 */

#include <cstdlib>

#include "DNA_brush_types.h"
#include "DNA_collection_types.h"
#include "DNA_gpencil_legacy_types.h"
#include "DNA_grease_pencil_types.h"
#include "DNA_layer_types.h"
#include "DNA_linestyle_types.h"
#include "DNA_modifier_types.h"
#include "DNA_particle_types.h"
#include "DNA_rigidbody_types.h"
#include "DNA_scene_types.h"
#include "DNA_screen_types.h" /* TransformOrientation */
#include "DNA_userdef_types.h"
#include "DNA_view3d_types.h"
#include "DNA_world_types.h"

#include "IMB_imbuf_types.hh"

#include "BLI_listbase.h"
#include "BLI_math_matrix.h"
#include "BLI_math_rotation.h"
#include "BLI_math_vector.h"
#include "BLI_string_utf8_symbols.h"

#include "BLT_translation.h"

#include "BKE_armature.hh"
#include "BKE_editmesh.hh"
#include "BKE_idtype.hh"
#include "BKE_paint.hh"
#include "BKE_volume.hh"

#include "ED_gpencil_legacy.hh"
#include "ED_object.hh"
#include "ED_uvedit.hh"

#include "RNA_define.hh"
#include "RNA_enum_types.hh"

#include "rna_internal.h"

/* Include for Bake Options */
#include "RE_engine.h"
#include "RE_pipeline.h"

#ifdef WITH_FFMPEG
#  include "BKE_writeffmpeg.hh"
#  include "ffmpeg_compat.h"
#  include <libavcodec/avcodec.h>
#  include <libavformat/avformat.h>
#endif

#include "ED_render.hh"
#include "ED_transform.hh"

#include "WM_api.hh"
#include "WM_types.hh"

#include "BLI_threads.h"

#include "DEG_depsgraph.hh"

#ifdef WITH_OPENEXR
const EnumPropertyItem rna_enum_exr_codec_items[] = {
    {R_IMF_EXR_CODEC_NONE, "NONE", 0, "None", ""},
    {R_IMF_EXR_CODEC_PXR24, "PXR24", 0, "Pxr24 (lossy)", ""},
    {R_IMF_EXR_CODEC_ZIP, "ZIP", 0, "ZIP (lossless)", ""},
    {R_IMF_EXR_CODEC_PIZ, "PIZ", 0, "PIZ (lossless)", ""},
    {R_IMF_EXR_CODEC_RLE, "RLE", 0, "RLE (lossless)", ""},
    {R_IMF_EXR_CODEC_ZIPS, "ZIPS", 0, "ZIPS (lossless)", ""},
    {R_IMF_EXR_CODEC_B44, "B44", 0, "B44 (lossy)", ""},
    {R_IMF_EXR_CODEC_B44A, "B44A", 0, "B44A (lossy)", ""},
    {R_IMF_EXR_CODEC_DWAA, "DWAA", 0, "DWAA (lossy)", ""},
    {R_IMF_EXR_CODEC_DWAB, "DWAB", 0, "DWAB (lossy)", ""},
    {0, nullptr, 0, nullptr, nullptr},
};
#endif

#ifndef RNA_RUNTIME
static const EnumPropertyItem uv_sculpt_relaxation_items[] = {
    {UV_SCULPT_TOOL_RELAX_LAPLACIAN,
     "LAPLACIAN",
     0,
     "Laplacian",
     "Use Laplacian method for relaxation"},
    {UV_SCULPT_TOOL_RELAX_HC, "HC", 0, "HC", "Use HC method for relaxation"},
    {UV_SCULPT_TOOL_RELAX_COTAN,
     "COTAN",
     0,
     "Geometry",
     "Use Geometry (cotangent) relaxation, making UVs follow the underlying 3D geometry"},
    {0, nullptr, 0, nullptr, nullptr},
};
#endif

const EnumPropertyItem rna_enum_snap_source_items[] = {
    {SCE_SNAP_SOURCE_CLOSEST, "CLOSEST", 0, "Closest", "Snap closest point onto target"},
    {SCE_SNAP_SOURCE_CENTER, "CENTER", 0, "Center", "Snap transformation center onto target"},
    {SCE_SNAP_SOURCE_MEDIAN, "MEDIAN", 0, "Median", "Snap median onto target"},
    {SCE_SNAP_SOURCE_ACTIVE, "ACTIVE", 0, "Active", "Snap active onto target"},
    {0, nullptr, 0, nullptr, nullptr},
};

const EnumPropertyItem rna_enum_proportional_falloff_items[] = {
    {PROP_SMOOTH, "SMOOTH", ICON_SMOOTHCURVE, "Smooth", "Smooth falloff"},
    {PROP_SPHERE, "SPHERE", ICON_SPHERECURVE, "Sphere", "Spherical falloff"},
    {PROP_ROOT, "ROOT", ICON_ROOTCURVE, "Root", "Root falloff"},
    {PROP_INVSQUARE,
     "INVERSE_SQUARE",
     ICON_INVERSESQUARECURVE,
     "Inverse Square",
     "Inverse Square falloff"},
    {PROP_SHARP, "SHARP", ICON_SHARPCURVE, "Sharp", "Sharp falloff"},
    {PROP_LIN, "LINEAR", ICON_LINCURVE, "Linear", "Linear falloff"},
    {PROP_CONST, "CONSTANT", ICON_NOCURVE, "Constant", "Constant falloff"},
    {PROP_RANDOM, "RANDOM", ICON_RNDCURVE, "Random", "Random falloff"},
    {0, nullptr, 0, nullptr, nullptr},
};

/* subset of the enum - only curves, missing random and const */
const EnumPropertyItem rna_enum_proportional_falloff_curve_only_items[] = {
    {PROP_SMOOTH, "SMOOTH", ICON_SMOOTHCURVE, "Smooth", "Smooth falloff"},
    {PROP_SPHERE, "SPHERE", ICON_SPHERECURVE, "Sphere", "Spherical falloff"},
    {PROP_ROOT, "ROOT", ICON_ROOTCURVE, "Root", "Root falloff"},
    {PROP_INVSQUARE, "INVERSE_SQUARE", ICON_ROOTCURVE, "Inverse Square", "Inverse Square falloff"},
    {PROP_SHARP, "SHARP", ICON_SHARPCURVE, "Sharp", "Sharp falloff"},
    {PROP_LIN, "LINEAR", ICON_LINCURVE, "Linear", "Linear falloff"},
    {0, nullptr, 0, nullptr, nullptr},
};

/* Keep for operators, not used here. */

const EnumPropertyItem rna_enum_mesh_select_mode_items[] = {
    {SCE_SELECT_VERTEX, "VERT", ICON_VERTEXSEL, "Vertex", "Vertex selection mode"},
    {SCE_SELECT_EDGE, "EDGE", ICON_EDGESEL, "Edge", "Edge selection mode"},
    {SCE_SELECT_FACE, "FACE", ICON_FACESEL, "Face", "Face selection mode"},
    {0, nullptr, 0, nullptr, nullptr},
};

const EnumPropertyItem rna_enum_mesh_select_mode_uv_items[] = {
    {UV_SELECT_VERTEX, "VERTEX", ICON_UV_VERTEXSEL, "Vertex", "Vertex selection mode"},
    {UV_SELECT_EDGE, "EDGE", ICON_UV_EDGESEL, "Edge", "Edge selection mode"},
    {UV_SELECT_FACE, "FACE", ICON_UV_FACESEL, "Face", "Face selection mode"},
    {UV_SELECT_ISLAND, "ISLAND", ICON_UV_ISLANDSEL, "Island", "Island selection mode"},
    {0, nullptr, 0, nullptr, nullptr},
};

/* clang-format off */
#define RNA_SNAP_ELEMENTS_BASE \
  {SCE_SNAP_TO_INCREMENT, "INCREMENT", ICON_SNAP_INCREMENT, "Increment", "Snap to increments"}, \
  {SCE_SNAP_TO_VERTEX, "VERTEX", ICON_SNAP_VERTEX, "Vertex", "Snap to vertices"}, \
  {SCE_SNAP_TO_EDGE, "EDGE", ICON_SNAP_EDGE, "Edge", "Snap to edges"}, \
  {SCE_SNAP_TO_FACE, "FACE", ICON_SNAP_FACE, "Face", "Snap by projecting onto faces"}, \
  {SCE_SNAP_TO_VOLUME, "VOLUME", ICON_SNAP_VOLUME, "Volume", "Snap to volume"}, \
  {SCE_SNAP_TO_EDGE_MIDPOINT, "EDGE_MIDPOINT", ICON_SNAP_MIDPOINT, "Edge Center", "Snap to the middle of edges"}, \
  {SCE_SNAP_TO_EDGE_PERPENDICULAR, "EDGE_PERPENDICULAR", ICON_SNAP_PERPENDICULAR, "Edge Perpendicular", "Snap to the nearest point on an edge"}
/* clang-format on */

const EnumPropertyItem rna_enum_snap_element_items[] = {
    RNA_SNAP_ELEMENTS_BASE,
    {SCE_SNAP_INDIVIDUAL_PROJECT,
     "FACE_PROJECT",
     ICON_SNAP_FACE,
     "Face Project",
     "Snap by projecting onto faces"},
    {SCE_SNAP_INDIVIDUAL_NEAREST,
     "FACE_NEAREST",
     ICON_SNAP_FACE_NEAREST,
     "Face Nearest",
     "Snap to nearest point on faces"},
    {0, nullptr, 0, nullptr, nullptr},
};

static const EnumPropertyItem rna_enum_snap_element_base_items[] = {
    RNA_SNAP_ELEMENTS_BASE,
    {0, nullptr, 0, nullptr, nullptr},
};

#ifndef RNA_RUNTIME
/* Last two snap elements from #rna_enum_snap_element_items. */
static const EnumPropertyItem *rna_enum_snap_element_individual_items =
    &rna_enum_snap_element_items[ARRAY_SIZE(rna_enum_snap_element_items) - 3];
#endif

const EnumPropertyItem rna_enum_snap_node_element_items[] = {
    {SCE_SNAP_TO_GRID, "GRID", ICON_SNAP_GRID, "Grid", "Snap to grid"},
    {SCE_SNAP_TO_NODE_X, "NODE_X", ICON_NODE_SIDE, "Node X", "Snap to left/right node border"},
    {SCE_SNAP_TO_NODE_Y, "NODE_Y", ICON_NODE_TOP, "Node Y", "Snap to top/bottom node border"},
    {SCE_SNAP_TO_NODE_X | SCE_SNAP_TO_NODE_Y,
     "NODE_XY",
     ICON_NODE_CORNER,
     "Node X / Y",
     "Snap to any node border"},
    {0, nullptr, 0, nullptr, nullptr},
};

const EnumPropertyItem rna_enum_snap_animation_element_items[] = {
    {SCE_SNAP_TO_FRAME, "FRAME", ICON_SNAP_STEP, "Frame", "Snap to frame"},
    {SCE_SNAP_TO_SECOND, "SECOND", ICON_SNAP_STEP_SECOND, "Second", "Snap to seconds"},
    {SCE_SNAP_TO_MARKERS, "MARKER", ICON_SNAP_NEARESTMARKER, "Nearest Marker", "Snap to nearest marker"},
    {0, nullptr, 0, nullptr, nullptr},
};

#ifndef RNA_RUNTIME
static const EnumPropertyItem snap_uv_element_items[] = {
    {SCE_SNAP_TO_INCREMENT,
     "INCREMENT",
     ICON_SNAP_INCREMENT,
     "Increment",
     "Snap to increments of grid"},
    {SCE_SNAP_TO_VERTEX, "VERTEX", ICON_SNAP_VERTEX, "Vertex", "Snap to vertices"},
    {0, nullptr, 0, nullptr, nullptr},
};

static const EnumPropertyItem rna_enum_scene_display_aa_methods[] = {
    {SCE_DISPLAY_AA_OFF,
     "OFF",
     0,
     "No Anti-Aliasing",
     "Scene will be rendering without any anti-aliasing"},
    {SCE_DISPLAY_AA_FXAA,
     "FXAA",
     0,
     "Single Pass Anti-Aliasing",
     "Scene will be rendered using a single pass anti-aliasing method (FXAA)"},
    {SCE_DISPLAY_AA_SAMPLES_5,
     "5",
     0,
     "5 Samples",
     "Scene will be rendered using 5 anti-aliasing samples"},
    {SCE_DISPLAY_AA_SAMPLES_8,
     "8",
     0,
     "8 Samples",
     "Scene will be rendered using 8 anti-aliasing samples"},
    {SCE_DISPLAY_AA_SAMPLES_11,
     "11",
     0,
     "11 Samples",
     "Scene will be rendered using 11 anti-aliasing samples"},
    {SCE_DISPLAY_AA_SAMPLES_16,
     "16",
     0,
     "16 Samples",
     "Scene will be rendered using 16 anti-aliasing samples"},
    {SCE_DISPLAY_AA_SAMPLES_32,
     "32",
     0,
     "32 Samples",
     "Scene will be rendered using 32 anti-aliasing samples"},
    {0, nullptr, 0, nullptr, nullptr},
};
#endif

const EnumPropertyItem rna_enum_curve_fit_method_items[] = {
    {CURVE_PAINT_FIT_METHOD_REFIT,
     "REFIT",
     0,
     "Refit",
     "Incrementally refit the curve (high quality)"},
    {CURVE_PAINT_FIT_METHOD_SPLIT,
     "SPLIT",
     0,
     "Split",
     "Split the curve until the tolerance is met (fast)"},
    {0, nullptr, 0, nullptr, nullptr},
};

/* workaround for duplicate enums,
 * have each enum line as a define then conditionally set it or not
 */

#define R_IMF_ENUM_BMP \
  {R_IMF_IMTYPE_BMP, "BMP", ICON_FILE_IMAGE, "BMP", "Output image in bitmap format"},
#define R_IMF_ENUM_IRIS \
  {R_IMF_IMTYPE_IRIS, "IRIS", ICON_FILE_IMAGE, "Iris", "Output image in SGI IRIS format"},
#define R_IMF_ENUM_PNG \
  {R_IMF_IMTYPE_PNG, "PNG", ICON_FILE_IMAGE, "PNG", "Output image in PNG format"},
#define R_IMF_ENUM_JPEG \
  {R_IMF_IMTYPE_JPEG90, "JPEG", ICON_FILE_IMAGE, "JPEG", "Output image in JPEG format"},
#define R_IMF_ENUM_TAGA \
  {R_IMF_IMTYPE_TARGA, "TARGA", ICON_FILE_IMAGE, "Targa", "Output image in Targa format"},
#define R_IMF_ENUM_TAGA_RAW \
  {R_IMF_IMTYPE_RAWTGA, \
   "TARGA_RAW", \
   ICON_FILE_IMAGE, \
   "Targa Raw", \
   "Output image in uncompressed Targa format"},

#if 0 /* UNUSED (so far) */
#  define R_IMF_ENUM_DDS \
    {R_IMF_IMTYPE_DDS, "DDS", ICON_FILE_IMAGE, "DDS", "Output image in DDS format"},
#endif

#ifdef WITH_OPENJPEG
#  define R_IMF_ENUM_JPEG2K \
    {R_IMF_IMTYPE_JP2, \
     "JPEG2000", \
     ICON_FILE_IMAGE, \
     "JPEG 2000", \
     "Output image in JPEG 2000 format"},
#else
#  define R_IMF_ENUM_JPEG2K
#endif

#ifdef WITH_CINEON
#  define R_IMF_ENUM_CINEON \
    {R_IMF_IMTYPE_CINEON, "CINEON", ICON_FILE_IMAGE, "Cineon", "Output image in Cineon format"},
#  define R_IMF_ENUM_DPX \
    {R_IMF_IMTYPE_DPX, "DPX", ICON_FILE_IMAGE, "DPX", "Output image in DPX format"},
#else
#  define R_IMF_ENUM_CINEON
#  define R_IMF_ENUM_DPX
#endif

#ifdef WITH_OPENEXR
#  define R_IMF_ENUM_EXR_MULTILAYER \
    {R_IMF_IMTYPE_MULTILAYER, \
     "OPEN_EXR_MULTILAYER", \
     ICON_FILE_IMAGE, \
     "OpenEXR MultiLayer", \
     "Output image in multilayer OpenEXR format"},
#  define R_IMF_ENUM_EXR \
    {R_IMF_IMTYPE_OPENEXR, \
     "OPEN_EXR", \
     ICON_FILE_IMAGE, \
     "OpenEXR", \
     "Output image in OpenEXR format"},
#else
#  define R_IMF_ENUM_EXR_MULTILAYER
#  define R_IMF_ENUM_EXR
#endif

#define R_IMF_ENUM_HDR \
  {R_IMF_IMTYPE_RADHDR, \
   "HDR", \
   ICON_FILE_IMAGE, \
   "Radiance HDR", \
   "Output image in Radiance HDR format"},

#define R_IMF_ENUM_TIFF \
  {R_IMF_IMTYPE_TIFF, "TIFF", ICON_FILE_IMAGE, "TIFF", "Output image in TIFF format"},

#ifdef WITH_WEBP
#  define R_IMF_ENUM_WEBP \
    {R_IMF_IMTYPE_WEBP, "WEBP", ICON_FILE_IMAGE, "WebP", "Output image in WebP format"},
#else
#  define R_IMF_ENUM_WEBP
#endif

#define IMAGE_TYPE_ITEMS_IMAGE_ONLY \
  R_IMF_ENUM_BMP \
  /* DDS save not supported yet R_IMF_ENUM_DDS */ \
  R_IMF_ENUM_IRIS \
  R_IMF_ENUM_PNG \
  R_IMF_ENUM_JPEG \
  R_IMF_ENUM_JPEG2K \
  R_IMF_ENUM_TAGA \
  R_IMF_ENUM_TAGA_RAW \
  RNA_ENUM_ITEM_SEPR_COLUMN, R_IMF_ENUM_CINEON R_IMF_ENUM_DPX R_IMF_ENUM_EXR_MULTILAYER \
                                 R_IMF_ENUM_EXR R_IMF_ENUM_HDR R_IMF_ENUM_TIFF R_IMF_ENUM_WEBP

#ifdef RNA_RUNTIME
static const EnumPropertyItem image_only_type_items[] = {

    IMAGE_TYPE_ITEMS_IMAGE_ONLY

    {0, nullptr, 0, nullptr, nullptr},
};
#endif

const EnumPropertyItem rna_enum_image_type_items[] = {
    RNA_ENUM_ITEM_HEADING(N_("Image"), nullptr),

    IMAGE_TYPE_ITEMS_IMAGE_ONLY

        RNA_ENUM_ITEM_HEADING(N_("Movie"), nullptr),
    {R_IMF_IMTYPE_AVIJPEG,
     "AVI_JPEG",
     ICON_FILE_MOVIE,
     "AVI JPEG",
     "Output video in AVI JPEG format"},
    {R_IMF_IMTYPE_AVIRAW, "AVI_RAW", ICON_FILE_MOVIE, "AVI Raw", "Output video in AVI Raw format"},
#ifdef WITH_FFMPEG
    {R_IMF_IMTYPE_FFMPEG,
     "FFMPEG",
     ICON_FILE_MOVIE,
     "FFmpeg Video",
     "The most versatile way to output video files"},
#endif
    {0, nullptr, 0, nullptr, nullptr},
};

const EnumPropertyItem rna_enum_image_color_mode_items[] = {
    {R_IMF_PLANES_BW,
     "BW",
     0,
     "BW",
     "Images get saved in 8-bit grayscale (only PNG, JPEG, TGA, TIF)"},
    {R_IMF_PLANES_RGB, "RGB", 0, "RGB", "Images are saved with RGB (color) data"},
    {R_IMF_PLANES_RGBA,
     "RGBA",
     0,
     "RGBA",
     "Images are saved with RGB and Alpha data (if supported)"},
    {0, nullptr, 0, nullptr, nullptr},
};

#ifdef RNA_RUNTIME
#  define IMAGE_COLOR_MODE_BW rna_enum_image_color_mode_items[0]
#  define IMAGE_COLOR_MODE_RGB rna_enum_image_color_mode_items[1]
#  define IMAGE_COLOR_MODE_RGBA rna_enum_image_color_mode_items[2]
#endif

const EnumPropertyItem rna_enum_image_color_depth_items[] = {
    /* 1 (monochrome) not used */
    {R_IMF_CHAN_DEPTH_8, "8", 0, "8", "8-bit color channels"},
    {R_IMF_CHAN_DEPTH_10, "10", 0, "10", "10-bit color channels"},
    {R_IMF_CHAN_DEPTH_12, "12", 0, "12", "12-bit color channels"},
    {R_IMF_CHAN_DEPTH_16, "16", 0, "16", "16-bit color channels"},
    /* 24 not used */
    {R_IMF_CHAN_DEPTH_32, "32", 0, "32", "32-bit color channels"},
    {0, nullptr, 0, nullptr, nullptr},
};

const EnumPropertyItem rna_enum_normal_space_items[] = {
    {R_BAKE_SPACE_OBJECT, "OBJECT", 0, "Object", "Bake the normals in object space"},
    {R_BAKE_SPACE_TANGENT, "TANGENT", 0, "Tangent", "Bake the normals in tangent space"},
    {0, nullptr, 0, nullptr, nullptr},
};

const EnumPropertyItem rna_enum_normal_swizzle_items[] = {
    {R_BAKE_POSX, "POS_X", 0, "+X", ""},
    {R_BAKE_POSY, "POS_Y", 0, "+Y", ""},
    {R_BAKE_POSZ, "POS_Z", 0, "+Z", ""},
    {R_BAKE_NEGX, "NEG_X", 0, "-X", ""},
    {R_BAKE_NEGY, "NEG_Y", 0, "-Y", ""},
    {R_BAKE_NEGZ, "NEG_Z", 0, "-Z", ""},
    {0, nullptr, 0, nullptr, nullptr},
};

const EnumPropertyItem rna_enum_bake_margin_type_items[] = {
    {R_BAKE_ADJACENT_FACES,
     "ADJACENT_FACES",
     0,
     "Adjacent Faces",
     "Use pixels from adjacent faces across UV seams"},
    {R_BAKE_EXTEND, "EXTEND", 0, "Extend", "Extend border pixels outwards"},
    {0, nullptr, 0, nullptr, nullptr},
};

const EnumPropertyItem rna_enum_bake_target_items[] = {
    {R_BAKE_TARGET_IMAGE_TEXTURES,
     "IMAGE_TEXTURES",
     0,
     "Image Textures",
     "Bake to image data-blocks associated with active image texture nodes in materials"},
    {R_BAKE_TARGET_VERTEX_COLORS,
     "VERTEX_COLORS",
     0,
     "Active Color Attribute",
     "Bake to the active color attribute on meshes"},
    {0, nullptr, 0, nullptr, nullptr},
};

const EnumPropertyItem rna_enum_bake_save_mode_items[] = {
    {R_BAKE_SAVE_INTERNAL,
     "INTERNAL",
     0,
     "Internal",
     "Save the baking map in an internal image file"},
    {R_BAKE_SAVE_EXTERNAL, "EXTERNAL", 0, "External", "Save the baking map in an external file"},
    {0, nullptr, 0, nullptr, nullptr},
};

static const EnumPropertyItem rna_enum_bake_view_from_items[] = {
    {R_BAKE_VIEW_FROM_ABOVE_SURFACE,
     "ABOVE_SURFACE",
     0,
     "Above Surface",
     "Cast rays from above the surface"},
    {R_BAKE_VIEW_FROM_ACTIVE_CAMERA,
     "ACTIVE_CAMERA",
     0,
     "Active Camera",
     "Use the active camera's position to cast rays"},
    {0, nullptr, 0, nullptr, nullptr},
};

#define R_IMF_VIEWS_ENUM_IND \
  {R_IMF_VIEWS_INDIVIDUAL, \
   "INDIVIDUAL", \
   0, \
   "Individual", \
   "Individual files for each view with the prefix as defined by the scene views"},
#define R_IMF_VIEWS_ENUM_S3D \
  {R_IMF_VIEWS_STEREO_3D, "STEREO_3D", 0, "Stereo 3D", "Single file with an encoded stereo pair"},
#define R_IMF_VIEWS_ENUM_MV \
  {R_IMF_VIEWS_MULTIVIEW, "MULTIVIEW", 0, "Multi-View", "Single file with all the views"},

const EnumPropertyItem rna_enum_views_format_items[] = {
    R_IMF_VIEWS_ENUM_IND R_IMF_VIEWS_ENUM_S3D{0, nullptr, 0, nullptr, nullptr},
};

const EnumPropertyItem rna_enum_views_format_multilayer_items[] = {
    R_IMF_VIEWS_ENUM_IND R_IMF_VIEWS_ENUM_MV{0, nullptr, 0, nullptr, nullptr},
};

const EnumPropertyItem rna_enum_views_format_multiview_items[] = {
    R_IMF_VIEWS_ENUM_IND R_IMF_VIEWS_ENUM_S3D R_IMF_VIEWS_ENUM_MV{0, nullptr, 0, nullptr, nullptr},
};

#undef R_IMF_VIEWS_ENUM_IND
#undef R_IMF_VIEWS_ENUM_S3D
#undef R_IMF_VIEWS_ENUM_MV

const EnumPropertyItem rna_enum_stereo3d_display_items[] = {
    {S3D_DISPLAY_ANAGLYPH,
     "ANAGLYPH",
     0,
     "Anaglyph",
     "Render views for left and right eyes as two differently filtered colors in a single image "
     "(anaglyph glasses are required)"},
    {S3D_DISPLAY_INTERLACE,
     "INTERLACE",
     0,
     "Interlace",
     "Render views for left and right eyes interlaced in a single image (3D-ready monitor is "
     "required)"},
    {S3D_DISPLAY_PAGEFLIP,
     "TIMESEQUENTIAL",
     0,
     "Time Sequential",
     "Render alternate eyes (also known as page flip, quad buffer support in the graphic card is "
     "required)"},
    {S3D_DISPLAY_SIDEBYSIDE,
     "SIDEBYSIDE",
     0,
     "Side-by-Side",
     "Render views for left and right eyes side-by-side"},
    {S3D_DISPLAY_TOPBOTTOM,
     "TOPBOTTOM",
     0,
     "Top-Bottom",
     "Render views for left and right eyes one above another"},
    {0, nullptr, 0, nullptr, nullptr},
};

const EnumPropertyItem rna_enum_stereo3d_anaglyph_type_items[] = {
    {S3D_ANAGLYPH_REDCYAN, "RED_CYAN", 0, "Red-Cyan", ""},
    {S3D_ANAGLYPH_GREENMAGENTA, "GREEN_MAGENTA", 0, "Green-Magenta", ""},
    {S3D_ANAGLYPH_YELLOWBLUE, "YELLOW_BLUE", 0, "Yellow-Blue", ""},
    {0, nullptr, 0, nullptr, nullptr},
};

const EnumPropertyItem rna_enum_stereo3d_interlace_type_items[] = {
    {S3D_INTERLACE_ROW, "ROW_INTERLEAVED", 0, "Row Interleaved", ""},
    {S3D_INTERLACE_COLUMN, "COLUMN_INTERLEAVED", 0, "Column Interleaved", ""},
    {S3D_INTERLACE_CHECKERBOARD, "CHECKERBOARD_INTERLEAVED", 0, "Checkerboard Interleaved", ""},
    {0, nullptr, 0, nullptr, nullptr},
};

const EnumPropertyItem rna_enum_bake_pass_filter_type_items[] = {
    {R_BAKE_PASS_FILTER_NONE, "NONE", 0, "None", ""},
    {R_BAKE_PASS_FILTER_EMIT, "EMIT", 0, "Emit", ""},
    {R_BAKE_PASS_FILTER_DIRECT, "DIRECT", 0, "Direct", ""},
    {R_BAKE_PASS_FILTER_INDIRECT, "INDIRECT", 0, "Indirect", ""},
    {R_BAKE_PASS_FILTER_COLOR, "COLOR", 0, "Color", ""},
    {R_BAKE_PASS_FILTER_DIFFUSE, "DIFFUSE", 0, "Diffuse", ""},
    {R_BAKE_PASS_FILTER_GLOSSY, "GLOSSY", 0, "Glossy", ""},
    {R_BAKE_PASS_FILTER_TRANSM, "TRANSMISSION", 0, "Transmission", ""},
    {0, nullptr, 0, nullptr, nullptr},
};

static const EnumPropertyItem rna_enum_view_layer_aov_type_items[] = {
    {AOV_TYPE_COLOR, "COLOR", 0, "Color", ""},
    {AOV_TYPE_VALUE, "VALUE", 0, "Value", ""},
    {0, nullptr, 0, nullptr, nullptr},
};

const EnumPropertyItem rna_enum_transform_pivot_full_items[] = {
    {V3D_AROUND_CENTER_BOUNDS,
     "BOUNDING_BOX_CENTER",
     ICON_PIVOT_BOUNDBOX,
     "Bounding Box Center",
     "Pivot around bounding box center of selected object(s)"},
    {V3D_AROUND_CURSOR, "CURSOR", ICON_PIVOT_CURSOR, "3D Cursor", "Pivot around the 3D cursor"},
    {V3D_AROUND_LOCAL_ORIGINS,
     "INDIVIDUAL_ORIGINS",
     ICON_PIVOT_INDIVIDUAL,
     "Individual Origins",
     "Pivot around each object's own origin"},
    {V3D_AROUND_CENTER_MEDIAN,
     "MEDIAN_POINT",
     ICON_PIVOT_MEDIAN,
     "Median Point",
     "Pivot around the median point of selected objects"},
    {V3D_AROUND_ACTIVE,
     "ACTIVE_ELEMENT",
     ICON_PIVOT_ACTIVE,
     "Active Element",
     "Pivot around active object"},
    {0, nullptr, 0, nullptr, nullptr},
};

/* Icons could be made a consistent set of images. */
const EnumPropertyItem rna_enum_transform_orientation_items[] = {
    {V3D_ORIENT_GLOBAL,
     "GLOBAL",
     ICON_ORIENTATION_GLOBAL,
     "Global",
     "Align the transformation axes to world space"},
    {V3D_ORIENT_LOCAL,
     "LOCAL",
     ICON_ORIENTATION_LOCAL,
     "Local",
     "Align the transformation axes to the selected objects' local space"},
    {V3D_ORIENT_NORMAL,
     "NORMAL",
     ICON_ORIENTATION_NORMAL,
     "Normal",
     "Align the transformation axes to average normal of selected elements "
     "(bone Y axis for pose mode)"},
    {V3D_ORIENT_GIMBAL,
     "GIMBAL",
     ICON_ORIENTATION_GIMBAL,
     "Gimbal",
     "Align each axis to the Euler rotation axis as used for input"},
    {V3D_ORIENT_VIEW,
     "VIEW",
     ICON_ORIENTATION_VIEW,
     "View",
     "Align the transformation axes to the window"},
    {V3D_ORIENT_CURSOR,
     "CURSOR",
     ICON_ORIENTATION_CURSOR,
     "Cursor",
     "Align the transformation axes to the 3D cursor"},
    {V3D_ORIENT_PARENT,
     "PARENT",
     ICON_PARENT,
     "Parent",
     "Align the transformation axes to the object's parent space"},
    // {V3D_ORIENT_CUSTOM, "CUSTOM", 0, "Custom", "Use a custom transform orientation"},
    {0, nullptr, 0, nullptr, nullptr},
};

static const EnumPropertyItem plane_depth_items[] = {
    {V3D_PLACE_DEPTH_SURFACE,
     "SURFACE",
     0,
     "Surface",
     "Start placing on the surface, using the 3D cursor position as a fallback"},
    {V3D_PLACE_DEPTH_CURSOR_PLANE,
     "CURSOR_PLANE",
     0,
     "Cursor Plane",
     "Start placement using a point projected onto the orientation axis "
     "at the 3D cursor position"},
    {V3D_PLACE_DEPTH_CURSOR_VIEW,
     "CURSOR_VIEW",
     0,
     "Cursor View",
     "Start placement using a point projected onto the view plane at the 3D cursor position"},
    {0, nullptr, 0, nullptr, nullptr},
};

static const EnumPropertyItem plane_orientation_items[] = {
    {V3D_PLACE_ORIENT_SURFACE,
     "SURFACE",
     ICON_SNAP_NORMAL,
     "Surface",
     "Use the surface normal (using the transform orientation as a fallback)"},
    {V3D_PLACE_ORIENT_DEFAULT,
     "DEFAULT",
     ICON_ORIENTATION_GLOBAL,
     "Default",
     "Use the current transform orientation"},
    {0, nullptr, 0, nullptr, nullptr},
};

static const EnumPropertyItem snap_to_items[] = {
    {SCE_SNAP_TO_GEOM, "GEOMETRY", 0, "Geometry", "Snap to all geometry"},
    {SCE_SNAP_TO_NONE, "DEFAULT", 0, "Default", "Use the current snap settings"},
    {0, nullptr, 0, nullptr, nullptr},
};

const EnumPropertyItem rna_enum_grease_pencil_selectmode_items[] = {
    {GP_SELECTMODE_POINT, "POINT", ICON_GP_SELECT_POINTS, "Point", "Select only points"},
    {GP_SELECTMODE_STROKE, "STROKE", ICON_GP_SELECT_STROKES, "Stroke", "Select all stroke points"},
    {GP_SELECTMODE_SEGMENT,
     "SEGMENT",
     ICON_GP_SELECT_BETWEEN_STROKES,
     "Segment",
     "Select all stroke points between other strokes"},
    {0, nullptr, 0, nullptr, nullptr},
};

#ifdef RNA_RUNTIME

#  include <algorithm>

#  include "BLI_string_utils.hh"

#  include "DNA_anim_types.h"
#  include "DNA_cachefile_types.h"
#  include "DNA_color_types.h"
#  include "DNA_mesh_types.h"
#  include "DNA_node_types.h"
#  include "DNA_object_types.h"
#  include "DNA_text_types.h"
#  include "DNA_workspace_types.h"

#  include "RNA_access.hh"

#  include "MEM_guardedalloc.h"

#  include "BKE_animsys.h"
#  include "BKE_bake_geometry_nodes_modifier.hh"
#  include "BKE_brush.hh"
#  include "BKE_collection.h"
#  include "BKE_context.hh"
#  include "BKE_freestyle.h"
#  include "BKE_global.h"
#  include "BKE_gpencil_legacy.h"
#  include "BKE_idprop.h"
#  include "BKE_image.h"
#  include "BKE_image_format.h"
#  include "BKE_layer.hh"
#  include "BKE_main.hh"
#  include "BKE_mesh.hh"
#  include "BKE_node.h"
#  include "BKE_pointcache.h"
#  include "BKE_scene.h"
#  include "BKE_screen.hh"
#  include "BKE_unit.hh"

#  include "NOD_composite.hh"

#  include "ED_image.hh"
#  include "ED_info.hh"
#  include "ED_keyframing.hh"
#  include "ED_mesh.hh"
#  include "ED_node.hh"
#  include "ED_scene.hh"
#  include "ED_view3d.hh"

#  include "DEG_depsgraph_build.hh"
#  include "DEG_depsgraph_query.hh"

#  include "SEQ_relations.hh"
#  include "SEQ_sequencer.hh"
#  include "SEQ_sound.hh"

#  ifdef WITH_FREESTYLE
#    include "FRS_freestyle.h"
#  endif

using blender::Vector;

static int rna_ToolSettings_snap_mode_get(PointerRNA *ptr)
{
  ToolSettings *ts = (ToolSettings *)(ptr->data);
  return ts->snap_mode;
}

static void rna_ToolSettings_snap_mode_set(PointerRNA *ptr, int value)
{
  ToolSettings *ts = (ToolSettings *)ptr->data;
  if (value != 0) {
    ts->snap_mode = value;
  }
}

/* Grease Pencil update cache */
static void rna_GPencil_update(Main * /*bmain*/, Scene *scene, PointerRNA * /*ptr*/)
{
  if (scene != nullptr) {
    ED_gpencil_tag_scene_gpencil(scene);
  }
}

static void rna_Gpencil_extend_selection(bContext *C, PointerRNA * /*ptr*/)
{
  /* Extend selection to all points in all selected strokes. */
  const Scene *scene = CTX_data_scene(C);
  ViewLayer *view_layer = CTX_data_view_layer(C);
  BKE_view_layer_synced_ensure(scene, view_layer);
  Object *ob = BKE_view_layer_active_object_get(view_layer);
  if ((ob) && (ob->type == OB_GPENCIL_LEGACY)) {
    bGPdata *gpd = (bGPdata *)ob->data;
    CTX_DATA_BEGIN (C, bGPDstroke *, gps, editable_gpencil_strokes) {
      if ((gps->flag & GP_STROKE_SELECT) && (gps->totpoints > 1)) {
        bGPDspoint *pt;
        for (int i = 0; i < gps->totpoints; i++) {
          pt = &gps->points[i];
          pt->flag |= GP_SPOINT_SELECT;
        }
      }
    }
    CTX_DATA_END;

    gpd->flag |= GP_DATA_CACHE_IS_DIRTY;
    DEG_id_tag_update(&gpd->id, ID_RECALC_TRANSFORM | ID_RECALC_GEOMETRY);
  }
}

static void rna_Gpencil_selectmode_update(bContext *C, PointerRNA *ptr)
{
  ToolSettings *ts = (ToolSettings *)ptr->data;
  /* If the mode is not Stroke, don't extend selection. */
  if ((ts->gpencil_selectmode_edit & GP_SELECTMODE_STROKE) == 0) {
    return;
  }

  rna_Gpencil_extend_selection(C, ptr);
}

static void rna_Gpencil_mask_point_update(bContext * /*C*/, PointerRNA *ptr)
{
  ToolSettings *ts = (ToolSettings *)ptr->data;

  ts->gpencil_selectmode_sculpt &= ~GP_SCULPT_MASK_SELECTMODE_STROKE;
  ts->gpencil_selectmode_sculpt &= ~GP_SCULPT_MASK_SELECTMODE_SEGMENT;
}

static void rna_Gpencil_mask_stroke_update(bContext *C, PointerRNA *ptr)
{
  ToolSettings *ts = (ToolSettings *)ptr->data;

  ts->gpencil_selectmode_sculpt &= ~GP_SCULPT_MASK_SELECTMODE_POINT;
  ts->gpencil_selectmode_sculpt &= ~GP_SCULPT_MASK_SELECTMODE_SEGMENT;

  rna_Gpencil_extend_selection(C, ptr);
}

static void rna_Gpencil_mask_segment_update(bContext * /*C*/, PointerRNA *ptr)
{
  ToolSettings *ts = (ToolSettings *)ptr->data;

  ts->gpencil_selectmode_sculpt &= ~GP_SCULPT_MASK_SELECTMODE_POINT;
  ts->gpencil_selectmode_sculpt &= ~GP_SCULPT_MASK_SELECTMODE_STROKE;
}

static void rna_Gpencil_vertex_mask_point_update(bContext *C, PointerRNA *ptr)
{
  ToolSettings *ts = (ToolSettings *)ptr->data;

  ts->gpencil_selectmode_vertex &= ~GP_VERTEX_MASK_SELECTMODE_STROKE;
  ts->gpencil_selectmode_vertex &= ~GP_VERTEX_MASK_SELECTMODE_SEGMENT;

  ED_gpencil_tag_scene_gpencil(CTX_data_scene(C));
}

static void rna_Gpencil_vertex_mask_stroke_update(bContext *C, PointerRNA *ptr)
{
  ToolSettings *ts = (ToolSettings *)ptr->data;

  ts->gpencil_selectmode_vertex &= ~GP_VERTEX_MASK_SELECTMODE_POINT;
  ts->gpencil_selectmode_vertex &= ~GP_VERTEX_MASK_SELECTMODE_SEGMENT;

  rna_Gpencil_extend_selection(C, ptr);

  ED_gpencil_tag_scene_gpencil(CTX_data_scene(C));
}

static void rna_Gpencil_vertex_mask_segment_update(bContext *C, PointerRNA *ptr)
{
  ToolSettings *ts = (ToolSettings *)ptr->data;

  ts->gpencil_selectmode_vertex &= ~GP_VERTEX_MASK_SELECTMODE_POINT;
  ts->gpencil_selectmode_vertex &= ~GP_VERTEX_MASK_SELECTMODE_STROKE;

  ED_gpencil_tag_scene_gpencil(CTX_data_scene(C));
}

#  ifdef WITH_GREASE_PENCIL_V3
static void rna_active_grease_pencil_update(bContext *C, PointerRNA * /*ptr*/)
{
  Object *active_object = CTX_data_active_object(C);
  if (!active_object || active_object->type != OB_GREASE_PENCIL) {
    return;
  }
  GreasePencil *grease_pencil = static_cast<GreasePencil *>(active_object->data);
  DEG_id_tag_update(&grease_pencil->id, ID_RECALC_GEOMETRY);
  WM_main_add_notifier(NC_GPENCIL | NA_EDITED, nullptr);
}
#  endif

/* Read-only Iterator of all the scene objects. */

static void rna_Scene_objects_begin(CollectionPropertyIterator *iter, PointerRNA *ptr)
{
  Scene *scene = (Scene *)ptr->data;
  iter->internal.custom = MEM_callocN(sizeof(BLI_Iterator), __func__);

  BKE_scene_objects_iterator_begin(static_cast<BLI_Iterator *>(iter->internal.custom),
                                   (void *)scene);
  iter->valid = ((BLI_Iterator *)iter->internal.custom)->valid;
}

static void rna_Scene_objects_next(CollectionPropertyIterator *iter)
{
  BKE_scene_objects_iterator_next(static_cast<BLI_Iterator *>(iter->internal.custom));
  iter->valid = ((BLI_Iterator *)iter->internal.custom)->valid;
}

static void rna_Scene_objects_end(CollectionPropertyIterator *iter)
{
  BKE_scene_objects_iterator_end(static_cast<BLI_Iterator *>(iter->internal.custom));
  MEM_freeN(iter->internal.custom);
}

static PointerRNA rna_Scene_objects_get(CollectionPropertyIterator *iter)
{
  Object *ob = static_cast<Object *>(((BLI_Iterator *)iter->internal.custom)->current);
  return rna_pointer_inherit_refine(&iter->parent, &RNA_Object, ob);
}

/* End of read-only Iterator of all the scene objects. */

static void rna_Scene_set_set(PointerRNA *ptr, PointerRNA value, ReportList * /*reports*/)
{
  Scene *scene = (Scene *)ptr->data;
  Scene *set = (Scene *)value.data;
  Scene *nested_set;

  for (nested_set = set; nested_set; nested_set = nested_set->set) {
    if (nested_set == scene) {
      return;
    }
    /* prevent eternal loops, set can point to next, and next to set, without problems usually */
    if (nested_set->set == set) {
      return;
    }
  }

  id_lib_extern((ID *)set);
  scene->set = set;
}

void rna_Scene_set_update(Main *bmain, Scene * /*scene*/, PointerRNA *ptr)
{
  Scene *scene = (Scene *)ptr->owner_id;

  DEG_relations_tag_update(bmain);
  DEG_id_tag_update_ex(bmain, &scene->id, ID_RECALC_BASE_FLAGS);
  if (scene->set != nullptr) {
    /* Objects which are pulled into main scene's depsgraph needs to have
     * their base flags updated.
     */
    DEG_id_tag_update_ex(bmain, &scene->set->id, ID_RECALC_BASE_FLAGS);
  }
}

static void rna_Scene_camera_update(Main *bmain, Scene * /*scene_unused*/, PointerRNA *ptr)
{
  wmWindowManager *wm = static_cast<wmWindowManager *>(bmain->wm.first);
  Scene *scene = (Scene *)ptr->data;

  WM_windows_scene_data_sync(&wm->windows, scene);
  DEG_id_tag_update(&scene->id, ID_RECALC_COPY_ON_WRITE);
  DEG_relations_tag_update(bmain);
}

static void rna_Scene_fps_update(Main *bmain, Scene * /*active_scene*/, PointerRNA *ptr)
{
  Scene *scene = (Scene *)ptr->owner_id;
  DEG_id_tag_update(&scene->id, ID_RECALC_AUDIO_FPS | ID_RECALC_SEQUENCER_STRIPS);
  /* NOTE: Tag via dependency graph will take care of all the updates ion the evaluated domain,
   * however, changes in FPS actually modifies an original skip length,
   * so this we take care about here. */
  SEQ_sound_update_length(bmain, scene);
  /* Reset simulation states because new frame interval doesn't apply anymore. */
  blender::bke::bake::scene_simulation_states_reset(*scene);
}

static void rna_Scene_listener_update(Main * /*bmain*/, Scene * /*scene*/, PointerRNA *ptr)
{
  DEG_id_tag_update(ptr->owner_id, ID_RECALC_AUDIO_LISTENER);
}

static void rna_Scene_volume_update(Main * /*bmain*/, Scene * /*scene*/, PointerRNA *ptr)
{
  Scene *scene = (Scene *)ptr->owner_id;
  DEG_id_tag_update(&scene->id, ID_RECALC_AUDIO_VOLUME | ID_RECALC_SEQUENCER_STRIPS);
}

static const char *rna_Scene_statistics_string_get(Scene *scene,
                                                   Main *bmain,
                                                   ReportList *reports,
                                                   ViewLayer *view_layer)
{
  if (!BKE_scene_has_view_layer(scene, view_layer)) {
    BKE_reportf(reports,
                RPT_ERROR,
                "View Layer '%s' not found in scene '%s'",
                view_layer->name,
                scene->id.name + 2);
    return "";
  }

  return ED_info_statistics_string(bmain, scene, view_layer);
}

static void rna_Scene_framelen_update(Main * /*bmain*/, Scene * /*active_scene*/, PointerRNA *ptr)
{
  Scene *scene = (Scene *)ptr->owner_id;
  scene->r.framelen = float(scene->r.framapto) / float(scene->r.images);
}

static void rna_Scene_frame_current_set(PointerRNA *ptr, int value)
{
  Scene *data = (Scene *)ptr->data;

  /* if negative frames aren't allowed, then we can't use them */
  FRAMENUMBER_MIN_CLAMP(value);
  data->r.cfra = value;
}

static float rna_Scene_frame_float_get(PointerRNA *ptr)
{
  Scene *data = (Scene *)ptr->data;
  return float(data->r.cfra) + data->r.subframe;
}

static void rna_Scene_frame_float_set(PointerRNA *ptr, float value)
{
  Scene *data = (Scene *)ptr->data;
  /* if negative frames aren't allowed, then we can't use them */
  FRAMENUMBER_MIN_CLAMP(value);
  data->r.cfra = int(value);
  data->r.subframe = value - data->r.cfra;
}

static float rna_Scene_frame_current_final_get(PointerRNA *ptr)
{
  Scene *scene = (Scene *)ptr->data;

  return BKE_scene_frame_to_ctime(scene, float(scene->r.cfra));
}

static void rna_Scene_start_frame_set(PointerRNA *ptr, int value)
{
  Scene *data = (Scene *)ptr->data;
  /* MINFRAME not MINAFRAME, since some output formats can't taken negative frames */
  CLAMP(value, MINFRAME, MAXFRAME);
  data->r.sfra = value;

  if (value > data->r.efra) {
    data->r.efra = std::min(value, MAXFRAME);
  }
}

static void rna_Scene_end_frame_set(PointerRNA *ptr, int value)
{
  Scene *data = (Scene *)ptr->data;
  CLAMP(value, MINFRAME, MAXFRAME);
  data->r.efra = value;

  if (data->r.sfra > value) {
    data->r.sfra = std::max(value, MINFRAME);
  }
}

static void rna_Scene_use_preview_range_set(PointerRNA *ptr, bool value)
{
  Scene *data = (Scene *)ptr->data;

  if (value) {
    /* copy range from scene if not set before */
    if ((data->r.psfra == data->r.pefra) && (data->r.psfra == 0)) {
      data->r.psfra = data->r.sfra;
      data->r.pefra = data->r.efra;
    }

    data->r.flag |= SCER_PRV_RANGE;
  }
  else {
    data->r.flag &= ~SCER_PRV_RANGE;
  }
}

static void rna_Scene_preview_range_start_frame_set(PointerRNA *ptr, int value)
{
  Scene *data = (Scene *)ptr->data;

  /* check if enabled already */
  if ((data->r.flag & SCER_PRV_RANGE) == 0) {
    /* set end of preview range to end frame, then clamp as per normal */
    /* TODO: or just refuse to set instead? */
    data->r.pefra = data->r.efra;
  }
  CLAMP(value, MINAFRAME, MAXFRAME);
  data->r.psfra = value;

  if (value > data->r.pefra) {
    data->r.pefra = std::min(value, MAXFRAME);
  }
}

static void rna_Scene_preview_range_end_frame_set(PointerRNA *ptr, int value)
{
  Scene *data = (Scene *)ptr->data;

  /* check if enabled already */
  if ((data->r.flag & SCER_PRV_RANGE) == 0) {
    /* set start of preview range to start frame, then clamp as per normal */
    /* TODO: or just refuse to set instead? */
    data->r.psfra = data->r.sfra;
  }
  CLAMP(value, MINAFRAME, MAXFRAME);
  data->r.pefra = value;

  if (data->r.psfra > value) {
    data->r.psfra = std::max(value, MINAFRAME);
  }
}

static void rna_Scene_show_subframe_update(Main * /*bmain*/,
                                           Scene * /*current_scene*/,
                                           PointerRNA *ptr)
{
  Scene *scene = (Scene *)ptr->owner_id;
  scene->r.subframe = 0.0f;
}

static void rna_Scene_frame_update(Main * /*bmain*/, Scene * /*current_scene*/, PointerRNA *ptr)
{
  Scene *scene = (Scene *)ptr->owner_id;
  DEG_id_tag_update(&scene->id, ID_RECALC_FRAME_CHANGE);
  WM_main_add_notifier(NC_SCENE | ND_FRAME, scene);
}

static PointerRNA rna_Scene_active_keying_set_get(PointerRNA *ptr)
{
  Scene *scene = (Scene *)ptr->data;
  return rna_pointer_inherit_refine(ptr, &RNA_KeyingSet, ANIM_scene_get_active_keyingset(scene));
}

static void rna_Scene_active_keying_set_set(PointerRNA *ptr,
                                            PointerRNA value,
                                            ReportList * /*reports*/)
{
  Scene *scene = (Scene *)ptr->data;
  KeyingSet *ks = (KeyingSet *)value.data;

  scene->active_keyingset = ANIM_scene_get_keyingset_index(scene, ks);
}

/* get KeyingSet index stuff for list of Keying Sets editing UI
 * - active_keyingset-1 since 0 is reserved for 'none'
 * - don't clamp, otherwise can never set builtin's types as active...
 */
static int rna_Scene_active_keying_set_index_get(PointerRNA *ptr)
{
  Scene *scene = (Scene *)ptr->data;
  return scene->active_keyingset - 1;
}

/* get KeyingSet index stuff for list of Keying Sets editing UI
 * - value+1 since 0 is reserved for 'none'
 */
static void rna_Scene_active_keying_set_index_set(PointerRNA *ptr, int value)
{
  Scene *scene = (Scene *)ptr->data;
  scene->active_keyingset = value + 1;
}

/* XXX: evil... builtin_keyingsets is defined in `keyingsets.cc`! */
/* TODO: make API function to retrieve this... */
extern "C" ListBase builtin_keyingsets;

static void rna_Scene_all_keyingsets_begin(CollectionPropertyIterator *iter, PointerRNA *ptr)
{
  Scene *scene = (Scene *)ptr->data;

  /* start going over the scene KeyingSets first, while we still have pointer to it
   * but only if we have any Keying Sets to use...
   */
  if (scene->keyingsets.first) {
    rna_iterator_listbase_begin(iter, &scene->keyingsets, nullptr);
  }
  else {
    rna_iterator_listbase_begin(iter, &builtin_keyingsets, nullptr);
  }
}

static void rna_Scene_all_keyingsets_next(CollectionPropertyIterator *iter)
{
  ListBaseIterator *internal = &iter->internal.listbase;
  KeyingSet *ks = (KeyingSet *)internal->link;

  /* If we've run out of links in Scene list,
   * jump over to the builtins list unless we're there already. */
  if ((ks->next == nullptr) && (ks != builtin_keyingsets.last)) {
    internal->link = (Link *)builtin_keyingsets.first;
  }
  else {
    internal->link = (Link *)ks->next;
  }

  iter->valid = (internal->link != nullptr);
}

static char *rna_SceneEEVEE_path(const PointerRNA * /*ptr*/)
{
  return BLI_strdup("eevee");
}

static char *rna_SceneGpencil_path(const PointerRNA * /*ptr*/)
{
  return BLI_strdup("grease_pencil_settings");
}

static char *rna_SceneHydra_path(const PointerRNA * /*ptr*/)
{
  return BLI_strdup("hydra");
}

static int rna_RenderSettings_stereoViews_skip(CollectionPropertyIterator *iter, void * /*data*/)
{
  ListBaseIterator *internal = &iter->internal.listbase;
  SceneRenderView *srv = (SceneRenderView *)internal->link;

  if (STR_ELEM(srv->name, STEREO_LEFT_NAME, STEREO_RIGHT_NAME)) {
    return 0;
  }

  return 1;
};

static void rna_RenderSettings_stereoViews_begin(CollectionPropertyIterator *iter, PointerRNA *ptr)
{
  RenderData *rd = (RenderData *)ptr->data;
  rna_iterator_listbase_begin(iter, &rd->views, rna_RenderSettings_stereoViews_skip);
}

static char *rna_RenderSettings_path(const PointerRNA * /*ptr*/)
{
  return BLI_strdup("render");
}

static char *rna_BakeSettings_path(const PointerRNA * /*ptr*/)
{
  return BLI_strdup("render.bake");
}

static char *rna_ImageFormatSettings_path(const PointerRNA *ptr)
{
  ImageFormatData *imf = (ImageFormatData *)ptr->data;
  ID *id = ptr->owner_id;

  switch (GS(id->name)) {
    case ID_SCE: {
      Scene *scene = (Scene *)id;

      if (&scene->r.im_format == imf) {
        return BLI_strdup("render.image_settings");
      }
      else if (&scene->r.bake.im_format == imf) {
        return BLI_strdup("render.bake.image_settings");
      }
      return BLI_strdup("..");
    }
    case ID_NT: {
      bNodeTree *ntree = (bNodeTree *)id;
      bNode *node;

      for (node = static_cast<bNode *>(ntree->nodes.first); node; node = node->next) {
        if (node->type == CMP_NODE_OUTPUT_FILE) {
          if (&((NodeImageMultiFile *)node->storage)->format == imf) {
            char node_name_esc[sizeof(node->name) * 2];
            BLI_str_escape(node_name_esc, node->name, sizeof(node_name_esc));
            return BLI_sprintfN("nodes[\"%s\"].format", node_name_esc);
          }
          else {
            bNodeSocket *sock;

            for (sock = static_cast<bNodeSocket *>(node->inputs.first); sock; sock = sock->next) {
              NodeImageMultiFileSocket *sockdata = static_cast<NodeImageMultiFileSocket *>(
                  sock->storage);
              if (&sockdata->format == imf) {
                char node_name_esc[sizeof(node->name) * 2];
                BLI_str_escape(node_name_esc, node->name, sizeof(node_name_esc));

                char socketdata_path_esc[sizeof(sockdata->path) * 2];
                BLI_str_escape(socketdata_path_esc, sockdata->path, sizeof(socketdata_path_esc));

                return BLI_sprintfN(
                    "nodes[\"%s\"].file_slots[\"%s\"].format", node_name_esc, socketdata_path_esc);
              }
            }
          }
        }
      }
      return BLI_strdup("..");
    }
    default:
      return BLI_strdup("..");
  }
}

static int rna_RenderSettings_threads_get(PointerRNA *ptr)
{
  RenderData *rd = (RenderData *)ptr->data;
  return BKE_render_num_threads(rd);
}

static int rna_RenderSettings_threads_mode_get(PointerRNA *ptr)
{
  RenderData *rd = (RenderData *)ptr->data;
  int override = BLI_system_num_threads_override_get();

  if (override > 0) {
    return R_FIXED_THREADS;
  }
  else {
    return (rd->mode & R_FIXED_THREADS);
  }
}

static bool rna_RenderSettings_is_movie_format_get(PointerRNA *ptr)
{
  RenderData *rd = (RenderData *)ptr->data;
  return BKE_imtype_is_movie(rd->im_format.imtype);
}

static void rna_ImageFormatSettings_file_format_set(PointerRNA *ptr, int value)
{
  ImageFormatData *imf = (ImageFormatData *)ptr->data;
  ID *id = ptr->owner_id;
  imf->imtype = value;

  const bool is_render = (id && GS(id->name) == ID_SCE);
  /* see note below on why this is */
  const char chan_flag = BKE_imtype_valid_channels(imf->imtype, true) |
                         (is_render ? IMA_CHAN_FLAG_BW : 0);

  /* ensure depth and color settings match */
  if ((imf->planes == R_IMF_PLANES_BW) && !(chan_flag & IMA_CHAN_FLAG_BW)) {
    imf->planes = R_IMF_PLANES_RGBA;
  }
  if ((imf->planes == R_IMF_PLANES_RGBA) && !(chan_flag & IMA_CHAN_FLAG_RGBA)) {
    imf->planes = R_IMF_PLANES_RGB;
  }

  /* ensure usable depth */
  {
    const int depth_ok = BKE_imtype_valid_depths(imf->imtype);
    if ((imf->depth & depth_ok) == 0) {
      /* set first available depth */
      char depth_ls[] = {
          R_IMF_CHAN_DEPTH_32,
          R_IMF_CHAN_DEPTH_24,
          R_IMF_CHAN_DEPTH_16,
          R_IMF_CHAN_DEPTH_12,
          R_IMF_CHAN_DEPTH_10,
          R_IMF_CHAN_DEPTH_8,
          R_IMF_CHAN_DEPTH_1,
          0,
      };
      int i;

      for (i = 0; depth_ls[i]; i++) {
        if (depth_ok & depth_ls[i]) {
          imf->depth = depth_ls[i];
          break;
        }
      }
    }
  }

  if (id && GS(id->name) == ID_SCE) {
    Scene *scene = (Scene *)ptr->owner_id;
    RenderData *rd = &scene->r;
#  ifdef WITH_FFMPEG
    BKE_ffmpeg_image_type_verify(rd, imf);
#  endif
    (void)rd;
  }
}

static const EnumPropertyItem *rna_ImageFormatSettings_file_format_itemf(bContext * /*C*/,
                                                                         PointerRNA *ptr,
                                                                         PropertyRNA * /*prop*/,
                                                                         bool * /*r_free*/)
{
  ID *id = ptr->owner_id;
  if (id && GS(id->name) == ID_SCE) {
    return rna_enum_image_type_items;
  }
  else {
    return image_only_type_items;
  }
}

static const EnumPropertyItem *rna_ImageFormatSettings_color_mode_itemf(bContext * /*C*/,
                                                                        PointerRNA *ptr,
                                                                        PropertyRNA * /*prop*/,
                                                                        bool *r_free)
{
  ImageFormatData *imf = (ImageFormatData *)ptr->data;
  ID *id = ptr->owner_id;
  const bool is_render = (id && GS(id->name) == ID_SCE);

  /* NOTE(@ideasman42): we need to act differently for render
   * where 'BW' will force grayscale even if the output format writes
   * as RGBA, this is age old blender convention and not sure how useful
   * it really is but keep it for now. */
  char chan_flag = BKE_imtype_valid_channels(imf->imtype, true) |
                   (is_render ? IMA_CHAN_FLAG_BW : 0);

#  ifdef WITH_FFMPEG
  /* a WAY more crappy case than B&W flag: depending on codec, file format MIGHT support
   * alpha channel. for example MPEG format with h264 codec can't do alpha channel, but
   * the same MPEG format with QTRLE codec can easily handle alpha channel.
   * not sure how to deal with such cases in a nicer way (sergey) */
  if (is_render) {
    Scene *scene = (Scene *)ptr->owner_id;
    RenderData *rd = &scene->r;

    if (BKE_ffmpeg_alpha_channel_is_supported(rd)) {
      chan_flag |= IMA_CHAN_FLAG_RGBA;
    }
  }
#  endif

  if (chan_flag == (IMA_CHAN_FLAG_BW | IMA_CHAN_FLAG_RGB | IMA_CHAN_FLAG_RGBA)) {
    return rna_enum_image_color_mode_items;
  }
  else {
    int totitem = 0;
    EnumPropertyItem *item = nullptr;

    if (chan_flag & IMA_CHAN_FLAG_BW) {
      RNA_enum_item_add(&item, &totitem, &IMAGE_COLOR_MODE_BW);
    }
    if (chan_flag & IMA_CHAN_FLAG_RGB) {
      RNA_enum_item_add(&item, &totitem, &IMAGE_COLOR_MODE_RGB);
    }
    if (chan_flag & IMA_CHAN_FLAG_RGBA) {
      RNA_enum_item_add(&item, &totitem, &IMAGE_COLOR_MODE_RGBA);
    }

    RNA_enum_item_end(&item, &totitem);
    *r_free = true;

    return item;
  }
}

static const EnumPropertyItem *rna_ImageFormatSettings_color_depth_itemf(bContext * /*C*/,
                                                                         PointerRNA *ptr,
                                                                         PropertyRNA * /*prop*/,
                                                                         bool *r_free)
{
  ImageFormatData *imf = (ImageFormatData *)ptr->data;

  if (imf == nullptr) {
    return rna_enum_image_color_depth_items;
  }
  else {
    const int depth_ok = BKE_imtype_valid_depths(imf->imtype);
    const int is_float = ELEM(
        imf->imtype, R_IMF_IMTYPE_RADHDR, R_IMF_IMTYPE_OPENEXR, R_IMF_IMTYPE_MULTILAYER);

    const EnumPropertyItem *item_8bit = &rna_enum_image_color_depth_items[0];
    const EnumPropertyItem *item_10bit = &rna_enum_image_color_depth_items[1];
    const EnumPropertyItem *item_12bit = &rna_enum_image_color_depth_items[2];
    const EnumPropertyItem *item_16bit = &rna_enum_image_color_depth_items[3];
    const EnumPropertyItem *item_32bit = &rna_enum_image_color_depth_items[4];

    int totitem = 0;
    EnumPropertyItem *item = nullptr;
    EnumPropertyItem tmp = {0, "", 0, "", ""};

    if (depth_ok & R_IMF_CHAN_DEPTH_8) {
      RNA_enum_item_add(&item, &totitem, item_8bit);
    }

    if (depth_ok & R_IMF_CHAN_DEPTH_10) {
      RNA_enum_item_add(&item, &totitem, item_10bit);
    }

    if (depth_ok & R_IMF_CHAN_DEPTH_12) {
      RNA_enum_item_add(&item, &totitem, item_12bit);
    }

    if (depth_ok & R_IMF_CHAN_DEPTH_16) {
      if (is_float) {
        tmp = *item_16bit;
        tmp.name = "Float (Half)";
        RNA_enum_item_add(&item, &totitem, &tmp);
      }
      else {
        RNA_enum_item_add(&item, &totitem, item_16bit);
      }
    }

    if (depth_ok & R_IMF_CHAN_DEPTH_32) {
      if (is_float) {
        tmp = *item_32bit;
        tmp.name = "Float (Full)";
        RNA_enum_item_add(&item, &totitem, &tmp);
      }
      else {
        RNA_enum_item_add(&item, &totitem, item_32bit);
      }
    }

    RNA_enum_item_end(&item, &totitem);
    *r_free = true;

    return item;
  }
}

static const EnumPropertyItem *rna_ImageFormatSettings_views_format_itemf(bContext * /*C*/,
                                                                          PointerRNA *ptr,
                                                                          PropertyRNA * /*prop*/,
                                                                          bool * /*r_free*/)
{
  ImageFormatData *imf = (ImageFormatData *)ptr->data;

  if (imf == nullptr) {
    return rna_enum_views_format_items;
  }
  else if (imf->imtype == R_IMF_IMTYPE_OPENEXR) {
    return rna_enum_views_format_multiview_items;
  }
  else if (imf->imtype == R_IMF_IMTYPE_MULTILAYER) {
    return rna_enum_views_format_multilayer_items;
  }
  else {
    return rna_enum_views_format_items;
  }
}

#  ifdef WITH_OPENEXR
/* OpenEXR */

static const EnumPropertyItem *rna_ImageFormatSettings_exr_codec_itemf(bContext * /*C*/,
                                                                       PointerRNA *ptr,
                                                                       PropertyRNA * /*prop*/,
                                                                       bool *r_free)
{
  ImageFormatData *imf = (ImageFormatData *)ptr->data;

  EnumPropertyItem *item = nullptr;
  int i = 1, totitem = 0;

  if (imf->depth == 16) {
    return rna_enum_exr_codec_items; /* All compression types are defined for half-float. */
  }

  for (i = 0; i < R_IMF_EXR_CODEC_MAX; i++) {
    if (ELEM(i, R_IMF_EXR_CODEC_B44, R_IMF_EXR_CODEC_B44A)) {
      continue; /* B44 and B44A are not defined for 32 bit floats */
    }

    RNA_enum_item_add(&item, &totitem, &rna_enum_exr_codec_items[i]);
  }

  RNA_enum_item_end(&item, &totitem);
  *r_free = true;

  return item;
}

#  endif

static bool rna_ImageFormatSettings_has_linear_colorspace_get(PointerRNA *ptr)
{
  ImageFormatData *imf = (ImageFormatData *)ptr->data;
  return BKE_imtype_requires_linear_float(imf->imtype);
}

static void rna_ImageFormatSettings_color_management_set(PointerRNA *ptr, int value)
{
  ImageFormatData *imf = (ImageFormatData *)ptr->data;

  if (imf->color_management != value) {
    imf->color_management = value;

    /* Copy from scene when enabling override. */
    if (imf->color_management == R_IMF_COLOR_MANAGEMENT_OVERRIDE) {
      ID *owner_id = ptr->owner_id;
      if (owner_id && GS(owner_id->name) == ID_NT) {
        /* For compositing nodes, find the corresponding scene. */
        owner_id = BKE_id_owner_get(owner_id);
      }
      if (owner_id && GS(owner_id->name) == ID_SCE) {
        BKE_image_format_color_management_copy_from_scene(imf, (Scene *)owner_id);
      }
    }
  }
}

static int rna_SceneRender_file_ext_length(PointerRNA *ptr)
{
  const RenderData *rd = (RenderData *)ptr->data;
  const char *ext_array[BKE_IMAGE_PATH_EXT_MAX];
  int ext_num = BKE_image_path_ext_from_imformat(&rd->im_format, ext_array);
  return ext_num ? strlen(ext_array[0]) : 0;
}

static void rna_SceneRender_file_ext_get(PointerRNA *ptr, char *value)
{
  const RenderData *rd = (RenderData *)ptr->data;
  const char *ext_array[BKE_IMAGE_PATH_EXT_MAX];
  int ext_num = BKE_image_path_ext_from_imformat(&rd->im_format, ext_array);
  strcpy(value, ext_num ? ext_array[0] : "");
}

#  ifdef WITH_FFMPEG
static void rna_FFmpegSettings_lossless_output_set(PointerRNA *ptr, bool value)
{
  Scene *scene = (Scene *)ptr->owner_id;
  RenderData *rd = &scene->r;

  if (value) {
    rd->ffcodecdata.flags |= FFMPEG_LOSSLESS_OUTPUT;
  }
  else {
    rd->ffcodecdata.flags &= ~FFMPEG_LOSSLESS_OUTPUT;
  }
}
#  endif

static int rna_RenderSettings_active_view_index_get(PointerRNA *ptr)
{
  RenderData *rd = (RenderData *)ptr->data;
  return rd->actview;
}

static void rna_RenderSettings_active_view_index_set(PointerRNA *ptr, int value)
{
  RenderData *rd = (RenderData *)ptr->data;
  rd->actview = value;
}

static void rna_RenderSettings_active_view_index_range(
    PointerRNA *ptr, int *min, int *max, int * /*softmin*/, int * /*softmax*/)
{
  RenderData *rd = (RenderData *)ptr->data;

  *min = 0;
  *max = max_ii(0, BLI_listbase_count(&rd->views) - 1);
}

static PointerRNA rna_RenderSettings_active_view_get(PointerRNA *ptr)
{
  RenderData *rd = (RenderData *)ptr->data;
  SceneRenderView *srv = static_cast<SceneRenderView *>(BLI_findlink(&rd->views, rd->actview));

  return rna_pointer_inherit_refine(ptr, &RNA_SceneRenderView, srv);
}

static void rna_RenderSettings_active_view_set(PointerRNA *ptr,
                                               PointerRNA value,
                                               ReportList * /*reports*/)
{
  RenderData *rd = (RenderData *)ptr->data;
  SceneRenderView *srv = (SceneRenderView *)value.data;
  const int index = BLI_findindex(&rd->views, srv);
  if (index != -1) {
    rd->actview = index;
  }
}

static SceneRenderView *rna_RenderView_new(ID *id, RenderData * /*rd*/, const char *name)
{
  Scene *scene = (Scene *)id;
  SceneRenderView *srv = BKE_scene_add_render_view(scene, name);

  WM_main_add_notifier(NC_SCENE | ND_RENDER_OPTIONS, nullptr);

  return srv;
}

static void rna_RenderView_remove(
    ID *id, RenderData * /*rd*/, Main * /*bmain*/, ReportList *reports, PointerRNA *srv_ptr)
{
  SceneRenderView *srv = static_cast<SceneRenderView *>(srv_ptr->data);
  Scene *scene = (Scene *)id;

  if (!BKE_scene_remove_render_view(scene, srv)) {
    BKE_reportf(reports,
                RPT_ERROR,
                "Render view '%s' could not be removed from scene '%s'",
                srv->name,
                scene->id.name + 2);
    return;
  }

  RNA_POINTER_INVALIDATE(srv_ptr);

  WM_main_add_notifier(NC_SCENE | ND_RENDER_OPTIONS, nullptr);
}

static void rna_RenderSettings_views_format_set(PointerRNA *ptr, int value)
{
  RenderData *rd = (RenderData *)ptr->data;

  if (rd->views_format == SCE_VIEWS_FORMAT_MULTIVIEW && value == SCE_VIEWS_FORMAT_STEREO_3D) {
    /* make sure the actview is visible */
    if (rd->actview > 1) {
      rd->actview = 1;
    }
  }

  rd->views_format = value;
}

static void rna_RenderSettings_engine_set(PointerRNA *ptr, int value)
{
  RenderData *rd = (RenderData *)ptr->data;
  RenderEngineType *type = static_cast<RenderEngineType *>(BLI_findlink(&R_engines, value));

  if (type) {
    STRNCPY_UTF8(rd->engine, type->idname);
    DEG_id_tag_update(ptr->owner_id, ID_RECALC_COPY_ON_WRITE);
  }
}

static const EnumPropertyItem *rna_RenderSettings_engine_itemf(bContext * /*C*/,
                                                               PointerRNA * /*ptr*/,
                                                               PropertyRNA * /*prop*/,
                                                               bool *r_free)
{
  RenderEngineType *type;
  EnumPropertyItem *item = nullptr;
  EnumPropertyItem tmp = {0, "", 0, "", ""};
  int a = 0, totitem = 0;

  for (type = static_cast<RenderEngineType *>(R_engines.first); type; type = type->next, a++) {
    tmp.value = a;
    tmp.identifier = type->idname;
    tmp.name = type->name;
    RNA_enum_item_add(&item, &totitem, &tmp);
  }

  RNA_enum_item_end(&item, &totitem);
  *r_free = true;

  return item;
}

static int rna_RenderSettings_engine_get(PointerRNA *ptr)
{
  RenderData *rd = (RenderData *)ptr->data;
  RenderEngineType *type;
  int a = 0;

  for (type = static_cast<RenderEngineType *>(R_engines.first); type; type = type->next, a++) {
    if (STREQ(type->idname, rd->engine)) {
      return a;
    }
  }

  return 0;
}

static void rna_RenderSettings_engine_update(Main *bmain, Scene * /*unused*/, PointerRNA * /*ptr*/)
{
  ED_render_engine_changed(bmain, true);
}

static void rna_Scene_update_render_engine(Main *bmain)
{
  ED_render_engine_changed(bmain, true);
}

static bool rna_RenderSettings_multiple_engines_get(PointerRNA * /*ptr*/)
{
  return (BLI_listbase_count(&R_engines) > 1);
}

static bool rna_RenderSettings_use_spherical_stereo_get(PointerRNA *ptr)
{
  Scene *scene = (Scene *)ptr->owner_id;
  return BKE_scene_use_spherical_stereo(scene);
}

void rna_Scene_render_update(Main * /*bmain*/, Scene * /*scene*/, PointerRNA *ptr)
{
  Scene *scene = (Scene *)ptr->owner_id;

  DEG_id_tag_update(&scene->id, ID_RECALC_COPY_ON_WRITE);
}

static void rna_Scene_world_update(Main *bmain, Scene *scene, PointerRNA *ptr)
{
  Scene *screen = (Scene *)ptr->owner_id;

  rna_Scene_render_update(bmain, scene, ptr);
  WM_main_add_notifier(NC_WORLD | ND_WORLD, &screen->id);
  DEG_relations_tag_update(bmain);
}

static void rna_Scene_mesh_quality_update(Main *bmain, Scene * /*scene*/, PointerRNA *ptr)
{
  Scene *scene = (Scene *)ptr->owner_id;

  FOREACH_SCENE_OBJECT_BEGIN (scene, ob) {
    if (ELEM(ob->type, OB_MESH, OB_CURVES_LEGACY, OB_VOLUME, OB_MBALL)) {
      DEG_id_tag_update(&ob->id, ID_RECALC_GEOMETRY);
    }
  }
  FOREACH_SCENE_OBJECT_END;

  rna_Scene_render_update(bmain, scene, ptr);
}

void rna_Scene_freestyle_update(Main * /*bmain*/, Scene * /*scene*/, PointerRNA *ptr)
{
  Scene *scene = (Scene *)ptr->owner_id;

  DEG_id_tag_update(&scene->id, ID_RECALC_COPY_ON_WRITE);
}

void rna_Scene_use_freestyle_update(Main * /*bmain*/, Scene * /*scene*/, PointerRNA *ptr)
{
  Scene *scene = (Scene *)ptr->owner_id;

  DEG_id_tag_update(&scene->id, ID_RECALC_COPY_ON_WRITE);

  if (scene->nodetree) {
    ntreeCompositUpdateRLayers(scene->nodetree);
  }
}

void rna_Scene_use_view_map_cache_update(Main * /*bmain*/, Scene * /*scene*/, PointerRNA * /*ptr*/)
{
#  ifdef WITH_FREESTYLE
  FRS_free_view_map_cache();
#  endif
}

void rna_ViewLayer_name_set(PointerRNA *ptr, const char *value)
{
  Scene *scene = (Scene *)ptr->owner_id;
  ViewLayer *view_layer = (ViewLayer *)ptr->data;
  BLI_assert(BKE_id_is_in_global_main(&scene->id));
  BKE_view_layer_rename(G_MAIN, scene, view_layer, value);
}

static void rna_SceneRenderView_name_set(PointerRNA *ptr, const char *value)
{
  Scene *scene = (Scene *)ptr->owner_id;
  SceneRenderView *rv = (SceneRenderView *)ptr->data;
  STRNCPY_UTF8(rv->name, value);
  BLI_uniquename(&scene->r.views,
                 rv,
                 DATA_("RenderView"),
                 '.',
                 offsetof(SceneRenderView, name),
                 sizeof(rv->name));
}

void rna_ViewLayer_material_override_update(Main *bmain, Scene * /*scene*/, PointerRNA *ptr)
{
  Scene *scene = (Scene *)ptr->owner_id;
  rna_Scene_render_update(bmain, scene, ptr);
  DEG_relations_tag_update(bmain);
}

void rna_ViewLayer_pass_update(Main *bmain, Scene *activescene, PointerRNA *ptr)
{
  Scene *scene = (Scene *)ptr->owner_id;

  ViewLayer *view_layer = nullptr;
  if (ptr->type == &RNA_ViewLayer) {
    view_layer = (ViewLayer *)ptr->data;
  }
  else if (ptr->type == &RNA_AOV) {
    ViewLayerAOV *aov = (ViewLayerAOV *)ptr->data;
    view_layer = BKE_view_layer_find_with_aov(scene, aov);
  }
  else if (ptr->type == &RNA_Lightgroup) {
    ViewLayerLightgroup *lightgroup = (ViewLayerLightgroup *)ptr->data;
    view_layer = BKE_view_layer_find_with_lightgroup(scene, lightgroup);
  }

  if (view_layer) {
    RenderEngineType *engine_type = RE_engines_find(scene->r.engine);
    if (engine_type->update_render_passes) {
      RenderEngine *engine = RE_engine_create(engine_type);
      if (engine) {
        BKE_view_layer_verify_aov(engine, scene, view_layer);
      }
      RE_engine_free(engine);
      engine = nullptr;
    }
  }

  if (scene->nodetree) {
    ntreeCompositUpdateRLayers(scene->nodetree);
  }

  rna_Scene_render_update(bmain, activescene, ptr);
}

static char *rna_ViewLayerEEVEE_path(const PointerRNA *ptr)
{
  const ViewLayerEEVEE *view_layer_eevee = (ViewLayerEEVEE *)ptr->data;
  const ViewLayer *view_layer = (ViewLayer *)((uint8_t *)view_layer_eevee -
                                              offsetof(ViewLayer, eevee));
  char rna_path[sizeof(view_layer->name) * 3];

  const size_t view_layer_path_len = rna_ViewLayer_path_buffer_get(
      view_layer, rna_path, sizeof(rna_path));

  BLI_strncpy(rna_path + view_layer_path_len, ".eevee", sizeof(rna_path) - view_layer_path_len);

  return BLI_strdup(rna_path);
}

static char *rna_SceneRenderView_path(const PointerRNA *ptr)
{
  const SceneRenderView *srv = (SceneRenderView *)ptr->data;
  char srv_name_esc[sizeof(srv->name) * 2];
  BLI_str_escape(srv_name_esc, srv->name, sizeof(srv_name_esc));
  return BLI_sprintfN("render.views[\"%s\"]", srv_name_esc);
}

static void rna_Scene_use_nodes_update(bContext *C, PointerRNA *ptr)
{
  Scene *scene = (Scene *)ptr->data;
  if (scene->use_nodes && scene->nodetree == nullptr) {
    ED_node_composit_default(C, scene);
  }
  DEG_relations_tag_update(CTX_data_main(C));
}

static void rna_Physics_relations_update(Main *bmain, Scene * /*scene*/, PointerRNA * /*ptr*/)
{
  DEG_relations_tag_update(bmain);
}

static void rna_Physics_update(Main * /*bmain*/, Scene * /*scene*/, PointerRNA *ptr)
{
  Scene *scene = (Scene *)ptr->owner_id;
  FOREACH_SCENE_OBJECT_BEGIN (scene, ob) {
    BKE_ptcache_object_reset(scene, ob, PTCACHE_RESET_DEPSGRAPH);
  }
  FOREACH_SCENE_OBJECT_END;

  DEG_id_tag_update(&scene->id, ID_RECALC_COPY_ON_WRITE);
}

static void rna_Scene_editmesh_select_mode_set(PointerRNA *ptr, const bool *value)
{
  ToolSettings *ts = (ToolSettings *)ptr->data;
  int flag = (value[0] ? SCE_SELECT_VERTEX : 0) | (value[1] ? SCE_SELECT_EDGE : 0) |
             (value[2] ? SCE_SELECT_FACE : 0);

  if (flag) {
    ts->selectmode = flag;

    /* Update select mode in all the workspaces in mesh edit mode. */
    wmWindowManager *wm = static_cast<wmWindowManager *>(G_MAIN->wm.first);
    LISTBASE_FOREACH (wmWindow *, win, &wm->windows) {
      const Scene *scene = WM_window_get_active_scene(win);
      ViewLayer *view_layer = WM_window_get_active_view_layer(win);
      if (view_layer) {
        BKE_view_layer_synced_ensure(scene, view_layer);
        Object *object = BKE_view_layer_active_object_get(view_layer);
        if (object) {
          Mesh *mesh = BKE_mesh_from_object(object);
          if (mesh && mesh->edit_mesh && mesh->edit_mesh->selectmode != flag) {
            mesh->edit_mesh->selectmode = flag;
            EDBM_selectmode_set(mesh->edit_mesh);
          }
        }
      }
    }
  }
}

static void rna_Scene_editmesh_select_mode_update(bContext *C, PointerRNA * /*ptr*/)
{
  const Scene *scene = CTX_data_scene(C);
  ViewLayer *view_layer = CTX_data_view_layer(C);
  Mesh *mesh = nullptr;

  BKE_view_layer_synced_ensure(scene, view_layer);
  Object *object = BKE_view_layer_active_object_get(view_layer);
  if (object) {
    mesh = BKE_mesh_from_object(object);
    if (mesh && mesh->edit_mesh == nullptr) {
      mesh = nullptr;
    }
  }

  if (mesh) {
    DEG_id_tag_update(&mesh->id, ID_RECALC_SELECT);
    WM_main_add_notifier(NC_SCENE | ND_TOOLSETTINGS, nullptr);
  }
}

static void rna_Scene_uv_select_mode_update(bContext *C, PointerRNA * /*ptr*/)
{
  /* Makes sure that the UV selection states are consistent with the current UV select mode and
   * sticky mode. */
  ED_uvedit_selectmode_clean_multi(C);
}

static void object_simplify_update(Scene *scene, Object *ob, bool update_normals)
{
  ModifierData *md;
  ParticleSystem *psys;

  if ((ob->id.tag & LIB_TAG_DOIT) == 0) {
    return;
  }

  ob->id.tag &= ~LIB_TAG_DOIT;

  for (md = static_cast<ModifierData *>(ob->modifiers.first); md; md = md->next) {
    if (ELEM(
            md->type, eModifierType_Subsurf, eModifierType_Multires, eModifierType_ParticleSystem))
    {
      DEG_id_tag_update(&ob->id, ID_RECALC_GEOMETRY);
    }
  }

  for (psys = static_cast<ParticleSystem *>(ob->particlesystem.first); psys; psys = psys->next) {
    psys->recalc |= ID_RECALC_PSYS_CHILD;
  }

  if (ob->instance_collection) {
    FOREACH_COLLECTION_OBJECT_RECURSIVE_BEGIN (ob->instance_collection, ob_collection) {
      object_simplify_update(scene, ob_collection, update_normals);
    }
    FOREACH_COLLECTION_OBJECT_RECURSIVE_END;
  }

  if (ob->type == OB_VOLUME) {
    DEG_id_tag_update(&ob->id, ID_RECALC_GEOMETRY);
  }

  if (scene->r.mode & R_SIMPLIFY_NORMALS || update_normals) {
    if (OB_TYPE_IS_GEOMETRY(ob->type)) {
      DEG_id_tag_update(&ob->id, ID_RECALC_GEOMETRY);
    }
  }
}

static void rna_Scene_simplify_update_impl(Main *bmain, Scene *sce, bool update_normals)
{
  Scene *sce_iter;
  Base *base;

  BKE_main_id_tag_listbase(&bmain->objects, LIB_TAG_DOIT, true);
  FOREACH_SCENE_OBJECT_BEGIN (sce, ob) {
    object_simplify_update(sce, ob, update_normals);
  }
  FOREACH_SCENE_OBJECT_END;

  for (SETLOOPER_SET_ONLY(sce, sce_iter, base)) {
    object_simplify_update(sce, base->object, update_normals);
  }

  WM_main_add_notifier(NC_GEOM | ND_DATA, nullptr);
  WM_main_add_notifier(NC_OBJECT | ND_DRAW, nullptr);
  DEG_id_tag_update(&sce->id, ID_RECALC_COPY_ON_WRITE);
}

static void rna_Scene_use_simplify_update(Main *bmain, Scene * /*scene*/, PointerRNA *ptr)
{
  Scene *sce = (Scene *)ptr->owner_id;
  rna_Scene_simplify_update_impl(bmain, sce, false);
}

static void rna_Scene_simplify_update(Main *bmain, Scene *scene, PointerRNA * /*ptr*/)
{
  if (scene->r.mode & R_SIMPLIFY) {
    rna_Scene_simplify_update_impl(bmain, scene, false);
  }
}

static void rna_Scene_use_simplify_normals_update(Main *bmain, Scene *scene, PointerRNA * /*ptr*/)
{
  /* NOTE: Ideally this would just force recalculation of the draw batch cache normals.
   * That's complicated enough to not be worth it here. */
  if (scene->r.mode & R_SIMPLIFY) {
    rna_Scene_simplify_update_impl(bmain, scene, true);
  }
}

static void rna_Scene_use_persistent_data_update(Main * /*bmain*/,
                                                 Scene * /*scene*/,
                                                 PointerRNA *ptr)
{
  Scene *scene = (Scene *)ptr->owner_id;

  if (!(scene->r.mode & R_PERSISTENT_DATA)) {
    RE_FreePersistentData(scene);
  }
}

/* Scene.transform_orientation_slots */
static void rna_Scene_transform_orientation_slots_begin(CollectionPropertyIterator *iter,
                                                        PointerRNA *ptr)
{
  Scene *scene = (Scene *)ptr->owner_id;
  TransformOrientationSlot *orient_slot = &scene->orientation_slots[0];
  rna_iterator_array_begin(
      iter, orient_slot, sizeof(*orient_slot), ARRAY_SIZE(scene->orientation_slots), 0, nullptr);
}

static int rna_Scene_transform_orientation_slots_length(PointerRNA * /*ptr*/)
{
  return ARRAY_SIZE(((Scene *)nullptr)->orientation_slots);
}

static bool rna_Scene_use_audio_get(PointerRNA *ptr)
{
  Scene *scene = (Scene *)ptr->data;
  return (scene->audio.flag & AUDIO_MUTE) == 0;
}

static void rna_Scene_use_audio_set(PointerRNA *ptr, bool value)
{
  Scene *scene = (Scene *)ptr->data;

  if (!value) {
    scene->audio.flag |= AUDIO_MUTE;
  }
  else {
    scene->audio.flag &= ~AUDIO_MUTE;
  }
}

static void rna_Scene_use_audio_update(Main * /*bmain*/, Scene * /*scene*/, PointerRNA *ptr)
{
  DEG_id_tag_update(ptr->owner_id, ID_RECALC_AUDIO_MUTE);
}

static int rna_Scene_sync_mode_get(PointerRNA *ptr)
{
  Scene *scene = (Scene *)ptr->data;
  if (scene->audio.flag & AUDIO_SYNC) {
    return AUDIO_SYNC;
  }
  return scene->flag & SCE_FRAME_DROP;
}

static void rna_Scene_sync_mode_set(PointerRNA *ptr, int value)
{
  Scene *scene = (Scene *)ptr->data;

  if (value == AUDIO_SYNC) {
    scene->audio.flag |= AUDIO_SYNC;
  }
  else if (value == SCE_FRAME_DROP) {
    scene->audio.flag &= ~AUDIO_SYNC;
    scene->flag |= SCE_FRAME_DROP;
  }
  else {
    scene->audio.flag &= ~AUDIO_SYNC;
    scene->flag &= ~SCE_FRAME_DROP;
  }
}

static void rna_View3DCursor_rotation_mode_set(PointerRNA *ptr, int value)
{
  View3DCursor *cursor = static_cast<View3DCursor *>(ptr->data);

  /* use API Method for conversions... */
  BKE_rotMode_change_values(cursor->rotation_quaternion,
                            cursor->rotation_euler,
                            cursor->rotation_axis,
                            &cursor->rotation_angle,
                            cursor->rotation_mode,
                            short(value));

  /* finally, set the new rotation type */
  cursor->rotation_mode = value;
}

static void rna_View3DCursor_rotation_axis_angle_get(PointerRNA *ptr, float *value)
{
  View3DCursor *cursor = static_cast<View3DCursor *>(ptr->data);
  value[0] = cursor->rotation_angle;
  copy_v3_v3(&value[1], cursor->rotation_axis);
}

static void rna_View3DCursor_rotation_axis_angle_set(PointerRNA *ptr, const float *value)
{
  View3DCursor *cursor = static_cast<View3DCursor *>(ptr->data);
  cursor->rotation_angle = value[0];
  copy_v3_v3(cursor->rotation_axis, &value[1]);
}

static void rna_View3DCursor_matrix_get(PointerRNA *ptr, float *values)
{
  const View3DCursor *cursor = static_cast<const View3DCursor *>(ptr->data);
  BKE_scene_cursor_to_mat4(cursor, (float(*)[4])values);
}

static void rna_View3DCursor_matrix_set(PointerRNA *ptr, const float *values)
{
  View3DCursor *cursor = static_cast<View3DCursor *>(ptr->data);
  float unit_mat[4][4];
  normalize_m4_m4(unit_mat, (const float(*)[4])values);
  BKE_scene_cursor_from_mat4(cursor, unit_mat, false);
}

static char *rna_TransformOrientationSlot_path(const PointerRNA *ptr)
{
  const Scene *scene = (Scene *)ptr->owner_id;
  const TransformOrientationSlot *orientation_slot = static_cast<const TransformOrientationSlot *>(
      ptr->data);

  if (!ELEM(nullptr, scene, orientation_slot)) {
    for (int i = 0; i < ARRAY_SIZE(scene->orientation_slots); i++) {
      if (&scene->orientation_slots[i] == orientation_slot) {
        return BLI_sprintfN("transform_orientation_slots[%d]", i);
      }
    }
  }

  /* Should not happen, but in case, just return default path. */
  BLI_assert_unreachable();
  return BLI_strdup("transform_orientation_slots[0]");
}

static char *rna_View3DCursor_path(const PointerRNA * /*ptr*/)
{
  return BLI_strdup("cursor");
}

static TimeMarker *rna_TimeLine_add(Scene *scene, const char name[], int frame)
{
  TimeMarker *marker = MEM_cnew<TimeMarker>("TimeMarker");
  marker->flag = SELECT;
  marker->frame = frame;
  STRNCPY_UTF8(marker->name, name);
  BLI_addtail(&scene->markers, marker);

  WM_main_add_notifier(NC_SCENE | ND_MARKERS, nullptr);
  WM_main_add_notifier(NC_ANIMATION | ND_MARKERS, nullptr);

  return marker;
}

static void rna_TimeLine_remove(Scene *scene, ReportList *reports, PointerRNA *marker_ptr)
{
  TimeMarker *marker = static_cast<TimeMarker *>(marker_ptr->data);
  if (BLI_remlink_safe(&scene->markers, marker) == false) {
    BKE_reportf(reports,
                RPT_ERROR,
                "Timeline marker '%s' not found in scene '%s'",
                marker->name,
                scene->id.name + 2);
    return;
  }

  MEM_freeN(marker);
  RNA_POINTER_INVALIDATE(marker_ptr);

  WM_main_add_notifier(NC_SCENE | ND_MARKERS, nullptr);
  WM_main_add_notifier(NC_ANIMATION | ND_MARKERS, nullptr);
}

static void rna_TimeLine_clear(Scene *scene)
{
  BLI_freelistN(&scene->markers);

  WM_main_add_notifier(NC_SCENE | ND_MARKERS, nullptr);
  WM_main_add_notifier(NC_ANIMATION | ND_MARKERS, nullptr);
}

static KeyingSet *rna_Scene_keying_set_new(Scene *sce,
                                           ReportList *reports,
                                           const char idname[],
                                           const char name[])
{
  KeyingSet *ks = nullptr;

  /* call the API func, and set the active keyingset index */
  ks = BKE_keyingset_add(&sce->keyingsets, idname, name, KEYINGSET_ABSOLUTE, 0);

  if (ks) {
    sce->active_keyingset = BLI_listbase_count(&sce->keyingsets);
    return ks;
  }
  else {
    BKE_report(reports, RPT_ERROR, "Keying set could not be added");
    return nullptr;
  }
}

static void rna_UnifiedPaintSettings_update(bContext *C, PointerRNA * /*ptr*/)
{
  Scene *scene = CTX_data_scene(C);
  ViewLayer *view_layer = CTX_data_view_layer(C);
  Brush *br = BKE_paint_brush(BKE_paint_get_active(scene, view_layer));
  WM_main_add_notifier(NC_BRUSH | NA_EDITED, br);
}

static void rna_UnifiedPaintSettings_size_set(PointerRNA *ptr, int value)
{
  UnifiedPaintSettings *ups = static_cast<UnifiedPaintSettings *>(ptr->data);

  /* scale unprojected radius so it stays consistent with brush size */
  BKE_brush_scale_unprojected_radius(&ups->unprojected_radius, value, ups->size);
  ups->size = value;
}

static void rna_UnifiedPaintSettings_unprojected_radius_set(PointerRNA *ptr, float value)
{
  UnifiedPaintSettings *ups = static_cast<UnifiedPaintSettings *>(ptr->data);

  /* scale brush size so it stays consistent with unprojected_radius */
  BKE_brush_scale_size(&ups->size, value, ups->unprojected_radius);
  ups->unprojected_radius = value;
}

static void rna_UnifiedPaintSettings_radius_update(bContext *C, PointerRNA *ptr)
{
  /* changing the unified size should invalidate the overlay but also update the brush */
  BKE_paint_invalidate_overlay_all();
  rna_UnifiedPaintSettings_update(C, ptr);
}

static char *rna_UnifiedPaintSettings_path(const PointerRNA * /*ptr*/)
{
  return BLI_strdup("tool_settings.unified_paint_settings");
}

static char *rna_CurvePaintSettings_path(const PointerRNA * /*ptr*/)
{
  return BLI_strdup("tool_settings.curve_paint_settings");
}

static char *rna_SequencerToolSettings_path(const PointerRNA * /*ptr*/)
{
  return BLI_strdup("tool_settings.sequencer_tool_settings");
}

/* generic function to recalc geometry */
static void rna_EditMesh_update(bContext *C, PointerRNA * /*ptr*/)
{
  const Scene *scene = CTX_data_scene(C);
  ViewLayer *view_layer = CTX_data_view_layer(C);
  BKE_view_layer_synced_ensure(scene, view_layer);

  Vector<Object *> objects = BKE_view_layer_array_from_objects_in_edit_mode_unique_data(
      scene, view_layer, CTX_wm_view3d(C));
  for (Object *obedit : objects) {
    Mesh *mesh = BKE_mesh_from_object(obedit);

    DEG_id_tag_update(&mesh->id, ID_RECALC_GEOMETRY);
    WM_main_add_notifier(NC_GEOM | ND_DATA, mesh);
  }
}

static char *rna_MeshStatVis_path(const PointerRNA * /*ptr*/)
{
  return BLI_strdup("tool_settings.statvis");
}

/* NOTE: without this, when Multi-Paint is activated/deactivated, the colors
 * will not change right away when multiple bones are selected, this function
 * is not for general use and only for the few cases where changing scene
 * settings and NOT for general purpose updates, possibly this should be
 * given its own notifier. */
static void rna_Scene_update_active_object_data(bContext *C, PointerRNA * /*ptr*/)
{
  const Scene *scene = CTX_data_scene(C);
  ViewLayer *view_layer = CTX_data_view_layer(C);
  BKE_view_layer_synced_ensure(scene, view_layer);
  Object *ob = BKE_view_layer_active_object_get(view_layer);

  if (ob) {
    DEG_id_tag_update(&ob->id, ID_RECALC_GEOMETRY);
    WM_main_add_notifier(NC_OBJECT | ND_DRAW, &ob->id);
  }
}

static void rna_SceneCamera_update(Main * /*bmain*/, Scene * /*scene*/, PointerRNA *ptr)
{
  Scene *scene = (Scene *)ptr->owner_id;
  Object *camera = scene->camera;

  SEQ_cache_cleanup(scene);

  if (camera && (camera->type == OB_CAMERA)) {
    DEG_id_tag_update(&camera->id, ID_RECALC_GEOMETRY);
  }
}

static void rna_SceneSequencer_update(Main * /*bmain*/, Scene * /*scene*/, PointerRNA *ptr)
{
  SEQ_cache_cleanup((Scene *)ptr->owner_id);
}

static char *rna_ToolSettings_path(const PointerRNA * /*ptr*/)
{
  return BLI_strdup("tool_settings");
}

PointerRNA rna_FreestyleLineSet_linestyle_get(PointerRNA *ptr)
{
  FreestyleLineSet *lineset = (FreestyleLineSet *)ptr->data;

  return rna_pointer_inherit_refine(ptr, &RNA_FreestyleLineStyle, lineset->linestyle);
}

void rna_FreestyleLineSet_linestyle_set(PointerRNA *ptr,
                                        PointerRNA value,
                                        ReportList * /*reports*/)
{
  FreestyleLineSet *lineset = (FreestyleLineSet *)ptr->data;

  if (lineset->linestyle) {
    id_us_min(&lineset->linestyle->id);
  }
  lineset->linestyle = (FreestyleLineStyle *)value.data;
  id_us_plus(&lineset->linestyle->id);
}

FreestyleLineSet *rna_FreestyleSettings_lineset_add(ID *id,
                                                    FreestyleSettings *config,
                                                    Main *bmain,
                                                    const char *name)
{
  Scene *scene = (Scene *)id;
  FreestyleLineSet *lineset = BKE_freestyle_lineset_add(bmain, (FreestyleConfig *)config, name);

  DEG_id_tag_update(&scene->id, ID_RECALC_COPY_ON_WRITE);
  WM_main_add_notifier(NC_SCENE | ND_RENDER_OPTIONS, nullptr);

  return lineset;
}

void rna_FreestyleSettings_lineset_remove(ID *id,
                                          FreestyleSettings *config,
                                          ReportList *reports,
                                          PointerRNA *lineset_ptr)
{
  FreestyleLineSet *lineset = static_cast<FreestyleLineSet *>(lineset_ptr->data);
  Scene *scene = (Scene *)id;

  if (!BKE_freestyle_lineset_delete((FreestyleConfig *)config, lineset)) {
    BKE_reportf(reports, RPT_ERROR, "Line set '%s' could not be removed", lineset->name);
    return;
  }

  RNA_POINTER_INVALIDATE(lineset_ptr);

  DEG_id_tag_update(&scene->id, ID_RECALC_COPY_ON_WRITE);
  WM_main_add_notifier(NC_SCENE | ND_RENDER_OPTIONS, nullptr);
}

PointerRNA rna_FreestyleSettings_active_lineset_get(PointerRNA *ptr)
{
  FreestyleConfig *config = (FreestyleConfig *)ptr->data;
  FreestyleLineSet *lineset = BKE_freestyle_lineset_get_active(config);
  return rna_pointer_inherit_refine(ptr, &RNA_FreestyleLineSet, lineset);
}

void rna_FreestyleSettings_active_lineset_index_range(
    PointerRNA *ptr, int *min, int *max, int * /*softmin*/, int * /*softmax*/)
{
  FreestyleConfig *config = (FreestyleConfig *)ptr->data;

  *min = 0;
  *max = max_ii(0, BLI_listbase_count(&config->linesets) - 1);
}

int rna_FreestyleSettings_active_lineset_index_get(PointerRNA *ptr)
{
  FreestyleConfig *config = (FreestyleConfig *)ptr->data;
  return BKE_freestyle_lineset_get_active_index(config);
}

void rna_FreestyleSettings_active_lineset_index_set(PointerRNA *ptr, int value)
{
  FreestyleConfig *config = (FreestyleConfig *)ptr->data;
  BKE_freestyle_lineset_set_active_index(config, value);
}

FreestyleModuleConfig *rna_FreestyleSettings_module_add(ID *id, FreestyleSettings *config)
{
  Scene *scene = (Scene *)id;
  FreestyleModuleConfig *module = BKE_freestyle_module_add((FreestyleConfig *)config);

  DEG_id_tag_update(&scene->id, ID_RECALC_COPY_ON_WRITE);
  WM_main_add_notifier(NC_SCENE | ND_RENDER_OPTIONS, nullptr);

  return module;
}

void rna_FreestyleSettings_module_remove(ID *id,
                                         FreestyleSettings *config,
                                         ReportList *reports,
                                         PointerRNA *module_ptr)
{
  Scene *scene = (Scene *)id;
  FreestyleModuleConfig *module = static_cast<FreestyleModuleConfig *>(module_ptr->data);

  if (!BKE_freestyle_module_delete((FreestyleConfig *)config, module)) {
    if (module->script) {
      BKE_reportf(reports,
                  RPT_ERROR,
                  "Style module '%s' could not be removed",
                  module->script->id.name + 2);
    }
    else {
      BKE_report(reports, RPT_ERROR, "Style module could not be removed");
    }
    return;
  }

  RNA_POINTER_INVALIDATE(module_ptr);

  DEG_id_tag_update(&scene->id, ID_RECALC_COPY_ON_WRITE);
  WM_main_add_notifier(NC_SCENE | ND_RENDER_OPTIONS, nullptr);
}

static void rna_Stereo3dFormat_update(Main *bmain, Scene * /*scene*/, PointerRNA *ptr)
{
  ID *id = ptr->owner_id;

  if (id && GS(id->name) == ID_IM) {
    Image *ima = (Image *)id;
    ImBuf *ibuf;
    void *lock;

    if (!BKE_image_is_stereo(ima)) {
      return;
    }

    ibuf = BKE_image_acquire_ibuf(ima, nullptr, &lock);

    if (ibuf) {
      BKE_image_signal(bmain, ima, nullptr, IMA_SIGNAL_FREE);
    }
    BKE_image_release_ibuf(ima, ibuf, lock);
  }
}

static ViewLayer *rna_ViewLayer_new(ID *id, Scene * /*sce*/, Main *bmain, const char *name)
{
  Scene *scene = (Scene *)id;
  ViewLayer *view_layer = BKE_view_layer_add(scene, name, nullptr, VIEWLAYER_ADD_NEW);

  DEG_id_tag_update(&scene->id, ID_RECALC_BASE_FLAGS);
  DEG_relations_tag_update(bmain);
  WM_main_add_notifier(NC_SCENE | ND_LAYER, nullptr);

  return view_layer;
}

static void rna_ViewLayer_remove(
    ID *id, Scene * /*sce*/, Main *bmain, ReportList *reports, PointerRNA *sl_ptr)
{
  Scene *scene = (Scene *)id;
  ViewLayer *view_layer = static_cast<ViewLayer *>(sl_ptr->data);

  if (ED_scene_view_layer_delete(bmain, scene, view_layer, reports)) {
    RNA_POINTER_INVALIDATE(sl_ptr);
  }
}

static void rna_ViewLayer_move(
    ID *id, Scene * /*sce*/, Main *bmain, ReportList *reports, int from, int to)
{
  if (from == to) {
    return;
  }

  Scene *scene = (Scene *)id;

  if (!BLI_listbase_move_index(&scene->view_layers, from, to)) {
    BKE_reportf(reports, RPT_ERROR, "Could not move layer from index '%d' to '%d'", from, to);
    return;
  }

  DEG_id_tag_update(&scene->id, ID_RECALC_BASE_FLAGS);
  DEG_relations_tag_update(bmain);
  WM_main_add_notifier(NC_SCENE | ND_LAYER, nullptr);
}

void rna_ViewLayer_active_aov_index_range(
    PointerRNA *ptr, int *min, int *max, int * /*softmin*/, int * /*softmax*/)
{
  ViewLayer *view_layer = (ViewLayer *)ptr->data;

  *min = 0;
  *max = max_ii(0, BLI_listbase_count(&view_layer->aovs) - 1);
}

int rna_ViewLayer_active_aov_index_get(PointerRNA *ptr)
{
  ViewLayer *view_layer = (ViewLayer *)ptr->data;
  return BLI_findindex(&view_layer->aovs, view_layer->active_aov);
}

void rna_ViewLayer_active_aov_index_set(PointerRNA *ptr, int value)
{
  ViewLayer *view_layer = (ViewLayer *)ptr->data;
  ViewLayerAOV *aov = static_cast<ViewLayerAOV *>(BLI_findlink(&view_layer->aovs, value));
  view_layer->active_aov = aov;
}

void rna_ViewLayer_active_lightgroup_index_range(
    PointerRNA *ptr, int *min, int *max, int * /*softmin*/, int * /*softmax*/)
{
  ViewLayer *view_layer = (ViewLayer *)ptr->data;

  *min = 0;
  *max = max_ii(0, BLI_listbase_count(&view_layer->lightgroups) - 1);
}

int rna_ViewLayer_active_lightgroup_index_get(PointerRNA *ptr)
{
  ViewLayer *view_layer = (ViewLayer *)ptr->data;
  return BLI_findindex(&view_layer->lightgroups, view_layer->active_lightgroup);
}

void rna_ViewLayer_active_lightgroup_index_set(PointerRNA *ptr, int value)
{
  ViewLayer *view_layer = (ViewLayer *)ptr->data;
  ViewLayerLightgroup *lightgroup = static_cast<ViewLayerLightgroup *>(
      BLI_findlink(&view_layer->lightgroups, value));
  view_layer->active_lightgroup = lightgroup;
}

static void rna_ViewLayerLightgroup_name_get(PointerRNA *ptr, char *value)
{
  ViewLayerLightgroup *lightgroup = (ViewLayerLightgroup *)ptr->data;
  strcpy(value, lightgroup->name);
}

static int rna_ViewLayerLightgroup_name_length(PointerRNA *ptr)
{
  ViewLayerLightgroup *lightgroup = (ViewLayerLightgroup *)ptr->data;
  return strlen(lightgroup->name);
}

static void rna_ViewLayerLightgroup_name_set(PointerRNA *ptr, const char *value)
{
  ViewLayerLightgroup *lightgroup = (ViewLayerLightgroup *)ptr->data;
  Scene *scene = (Scene *)ptr->owner_id;
  ViewLayer *view_layer = BKE_view_layer_find_with_lightgroup(scene, lightgroup);

  BKE_view_layer_rename_lightgroup(scene, view_layer, lightgroup, value);
}

/* Fake value, used internally (not saved to DNA). */
#  define V3D_ORIENT_DEFAULT -1

static int rna_TransformOrientationSlot_type_get(PointerRNA *ptr)
{
  Scene *scene = (Scene *)ptr->owner_id;
  TransformOrientationSlot *orient_slot = static_cast<TransformOrientationSlot *>(ptr->data);
  if (orient_slot != &scene->orientation_slots[SCE_ORIENT_DEFAULT]) {
    if ((orient_slot->flag & SELECT) == 0) {
      return V3D_ORIENT_DEFAULT;
    }
  }
  return BKE_scene_orientation_slot_get_index(orient_slot);
}

void rna_TransformOrientationSlot_type_set(PointerRNA *ptr, int value)
{
  Scene *scene = (Scene *)ptr->owner_id;
  TransformOrientationSlot *orient_slot = static_cast<TransformOrientationSlot *>(ptr->data);

  if (orient_slot != &scene->orientation_slots[SCE_ORIENT_DEFAULT]) {
    if (value == V3D_ORIENT_DEFAULT) {
      orient_slot->flag &= ~SELECT;
      return;
    }
    else {
      orient_slot->flag |= SELECT;
    }
  }

  BKE_scene_orientation_slot_set_index(orient_slot, value);
}

static PointerRNA rna_TransformOrientationSlot_get(PointerRNA *ptr)
{
  Scene *scene = (Scene *)ptr->owner_id;
  TransformOrientationSlot *orient_slot = static_cast<TransformOrientationSlot *>(ptr->data);
  TransformOrientation *orientation;
  if (orient_slot->type < V3D_ORIENT_CUSTOM) {
    orientation = nullptr;
  }
  else {
    orientation = BKE_scene_transform_orientation_find(scene, orient_slot->index_custom);
  }
  return rna_pointer_inherit_refine(ptr, &RNA_TransformOrientation, orientation);
}

static const EnumPropertyItem *rna_TransformOrientation_impl_itemf(Scene *scene,
                                                                   const bool include_default,
                                                                   bool *r_free)
{
  EnumPropertyItem tmp = {0, "", 0, "", ""};
  EnumPropertyItem *item = nullptr;
  int i = V3D_ORIENT_CUSTOM, totitem = 0;

  if (include_default) {
    tmp.identifier = "DEFAULT";
    tmp.name = N_("Default");
    tmp.description = N_("Use the scene orientation");
    tmp.value = V3D_ORIENT_DEFAULT;
    tmp.icon = ICON_OBJECT_ORIGIN;
    RNA_enum_item_add(&item, &totitem, &tmp);
    tmp.icon = 0;

    RNA_enum_item_add_separator(&item, &totitem);
  }

  RNA_enum_items_add(&item, &totitem, rna_enum_transform_orientation_items);

  const ListBase *transform_orientations = scene ? &scene->transform_spaces : nullptr;

  if (transform_orientations && (BLI_listbase_is_empty(transform_orientations) == false)) {
    RNA_enum_item_add_separator(&item, &totitem);

    LISTBASE_FOREACH (TransformOrientation *, ts, transform_orientations) {
      tmp.identifier = ts->name;
      tmp.name = ts->name;
      tmp.value = i++;
      RNA_enum_item_add(&item, &totitem, &tmp);
    }
  }

  RNA_enum_item_end(&item, &totitem);
  *r_free = true;

  return item;
}
const EnumPropertyItem *rna_TransformOrientation_itemf(bContext *C,
                                                       PointerRNA *ptr,
                                                       PropertyRNA * /*prop*/,
                                                       bool *r_free)
{
  if (C == nullptr) {
    return rna_enum_transform_orientation_items;
  }

  Scene *scene;
  if (ptr->owner_id && (GS(ptr->owner_id->name) == ID_SCE)) {
    scene = (Scene *)ptr->owner_id;
  }
  else {
    scene = CTX_data_scene(C);
  }
  return rna_TransformOrientation_impl_itemf(scene, false, r_free);
}

const EnumPropertyItem *rna_TransformOrientation_with_scene_itemf(bContext *C,
                                                                  PointerRNA *ptr,
                                                                  PropertyRNA * /*prop*/,
                                                                  bool *r_free)
{
  if (C == nullptr) {
    return rna_enum_transform_orientation_items;
  }

  Scene *scene = (Scene *)ptr->owner_id;
  TransformOrientationSlot *orient_slot = static_cast<TransformOrientationSlot *>(ptr->data);
  bool include_default = (orient_slot != &scene->orientation_slots[SCE_ORIENT_DEFAULT]);
  return rna_TransformOrientation_impl_itemf(scene, include_default, r_free);
}

#  undef V3D_ORIENT_DEFAULT

static const EnumPropertyItem *rna_UnitSettings_itemf_wrapper(const int system,
                                                              const int type,
                                                              bool *r_free)
{
  const void *usys;
  int len;
  BKE_unit_system_get(system, type, &usys, &len);

  EnumPropertyItem *items = nullptr;
  int totitem = 0;

  EnumPropertyItem adaptive = {0};
  adaptive.identifier = "ADAPTIVE";
  adaptive.name = N_("Adaptive");
  adaptive.value = USER_UNIT_ADAPTIVE;
  RNA_enum_item_add(&items, &totitem, &adaptive);

  for (int i = 0; i < len; i++) {
    if (!BKE_unit_is_suppressed(usys, i)) {
      EnumPropertyItem tmp = {0};
      tmp.identifier = BKE_unit_identifier_get(usys, i);
      tmp.name = BKE_unit_display_name_get(usys, i);
      tmp.value = i;
      RNA_enum_item_add(&items, &totitem, &tmp);
    }
  }

  RNA_enum_item_end(&items, &totitem);
  *r_free = true;

  return items;
}

const EnumPropertyItem *rna_UnitSettings_length_unit_itemf(bContext * /*C*/,
                                                           PointerRNA *ptr,
                                                           PropertyRNA * /*prop*/,
                                                           bool *r_free)
{
  UnitSettings *units = static_cast<UnitSettings *>(ptr->data);
  return rna_UnitSettings_itemf_wrapper(units->system, B_UNIT_LENGTH, r_free);
}

const EnumPropertyItem *rna_UnitSettings_mass_unit_itemf(bContext * /*C*/,
                                                         PointerRNA *ptr,
                                                         PropertyRNA * /*prop*/,
                                                         bool *r_free)
{
  UnitSettings *units = static_cast<UnitSettings *>(ptr->data);
  return rna_UnitSettings_itemf_wrapper(units->system, B_UNIT_MASS, r_free);
}

const EnumPropertyItem *rna_UnitSettings_time_unit_itemf(bContext * /*C*/,
                                                         PointerRNA *ptr,
                                                         PropertyRNA * /*prop*/,
                                                         bool *r_free)
{
  UnitSettings *units = static_cast<UnitSettings *>(ptr->data);
  return rna_UnitSettings_itemf_wrapper(units->system, B_UNIT_TIME, r_free);
}

const EnumPropertyItem *rna_UnitSettings_temperature_unit_itemf(bContext * /*C*/,
                                                                PointerRNA *ptr,
                                                                PropertyRNA * /*prop*/,
                                                                bool *r_free)
{
  UnitSettings *units = static_cast<UnitSettings *>(ptr->data);
  return rna_UnitSettings_itemf_wrapper(units->system, B_UNIT_TEMPERATURE, r_free);
}

static void rna_UnitSettings_system_update(Main * /*bmain*/, Scene *scene, PointerRNA * /*ptr*/)
{
  UnitSettings *unit = &scene->unit;
  if (unit->system == USER_UNIT_NONE) {
    unit->length_unit = USER_UNIT_ADAPTIVE;
    unit->mass_unit = USER_UNIT_ADAPTIVE;
  }
  else {
    unit->length_unit = BKE_unit_base_of_type_get(unit->system, B_UNIT_LENGTH);
    unit->mass_unit = BKE_unit_base_of_type_get(unit->system, B_UNIT_MASS);
  }
}

static char *rna_UnitSettings_path(const PointerRNA * /*ptr*/)
{
  return BLI_strdup("unit_settings");
}

static char *rna_FFmpegSettings_path(const PointerRNA * /*ptr*/)
{
  return BLI_strdup("render.ffmpeg");
}

#  ifdef WITH_FFMPEG
/* FFMpeg Codec setting update hook. */
static void rna_FFmpegSettings_codec_update(Main * /*bmain*/, Scene * /*scene*/, PointerRNA *ptr)
{
  FFMpegCodecData *codec_data = (FFMpegCodecData *)ptr->data;
  if (!ELEM(codec_data->codec,
            AV_CODEC_ID_H264,
            AV_CODEC_ID_MPEG4,
            AV_CODEC_ID_VP9,
            AV_CODEC_ID_DNXHD))
  {
    /* Constant Rate Factor (CRF) setting is only available for H264,
     * MPEG4 and WEBM/VP9 codecs. So changing encoder quality mode to
     * CBR as CRF is not supported.
     */
    codec_data->constant_rate_factor = FFM_CRF_NONE;
  }
}
#  endif

#else

/* Grease Pencil Interpolation tool settings */
static void rna_def_gpencil_interpolate(BlenderRNA *brna)
{
  StructRNA *srna;
  PropertyRNA *prop;

  srna = RNA_def_struct(brna, "GPencilInterpolateSettings", nullptr);
  RNA_def_struct_sdna(srna, "GP_Interpolate_Settings");
  RNA_def_struct_ui_text(srna,
                         "Grease Pencil Interpolate Settings",
                         "Settings for Grease Pencil interpolation tools");

  /* Custom curve-map. */
  prop = RNA_def_property(srna, "interpolation_curve", PROP_POINTER, PROP_NONE);
  RNA_def_property_pointer_sdna(prop, nullptr, "custom_ipo");
  RNA_def_property_struct_type(prop, "CurveMapping");
  RNA_def_property_ui_text(
      prop,
      "Interpolation Curve",
      "Custom curve to control 'sequence' interpolation between Grease Pencil frames");
}

static void rna_def_transform_orientation(BlenderRNA *brna)
{
  StructRNA *srna;
  PropertyRNA *prop;

  srna = RNA_def_struct(brna, "TransformOrientation", nullptr);

  prop = RNA_def_property(srna, "matrix", PROP_FLOAT, PROP_MATRIX);
  RNA_def_property_float_sdna(prop, nullptr, "mat");
  RNA_def_property_multi_array(prop, 2, rna_matrix_dimsize_3x3);
  RNA_def_property_update(prop, NC_SCENE | ND_TRANSFORM, nullptr);

  prop = RNA_def_property(srna, "name", PROP_STRING, PROP_NONE);
  RNA_def_struct_name_property(srna, prop);
  RNA_def_property_ui_text(prop, "Name", "Name of the custom transform orientation");
  RNA_def_property_update(prop, NC_SCENE | ND_TRANSFORM, nullptr);
}

static void rna_def_transform_orientation_slot(BlenderRNA *brna)
{
  StructRNA *srna;
  PropertyRNA *prop;

  srna = RNA_def_struct(brna, "TransformOrientationSlot", nullptr);
  RNA_def_struct_sdna(srna, "TransformOrientationSlot");
  RNA_def_struct_path_func(srna, "rna_TransformOrientationSlot_path");
  RNA_def_struct_ui_text(srna, "Orientation Slot", "");

  /* Orientations */
  prop = RNA_def_property(srna, "type", PROP_ENUM, PROP_NONE);
  RNA_def_property_enum_items(prop, rna_enum_transform_orientation_items);
  RNA_def_property_enum_funcs(prop,
                              "rna_TransformOrientationSlot_type_get",
                              "rna_TransformOrientationSlot_type_set",
                              "rna_TransformOrientation_with_scene_itemf");
  RNA_def_property_ui_text(prop, "Orientation", "Transformation orientation");
  RNA_def_property_update(prop, NC_SCENE | ND_TRANSFORM, nullptr);

  prop = RNA_def_property(srna, "custom_orientation", PROP_POINTER, PROP_NONE);
  RNA_def_property_struct_type(prop, "TransformOrientation");
  RNA_def_property_pointer_funcs(
      prop, "rna_TransformOrientationSlot_get", nullptr, nullptr, nullptr);
  RNA_def_property_ui_text(prop, "Current Transform Orientation", "");

  /* flag */
  prop = RNA_def_property(srna, "use", PROP_BOOLEAN, PROP_NONE);
  RNA_def_property_boolean_sdna(prop, nullptr, "flag", SELECT);
  RNA_def_property_ui_text(prop, "Use", "Use scene orientation instead of a custom setting");
  RNA_def_property_update(prop, NC_SCENE | ND_TOOLSETTINGS, nullptr);
}

static void rna_def_view3d_cursor(BlenderRNA *brna)
{
  StructRNA *srna;
  PropertyRNA *prop;

  srna = RNA_def_struct(brna, "View3DCursor", nullptr);
  RNA_def_struct_sdna(srna, "View3DCursor");
  RNA_def_struct_path_func(srna, "rna_View3DCursor_path");
  RNA_def_struct_ui_text(srna, "3D Cursor", "");
  RNA_def_struct_ui_icon(srna, ICON_CURSOR);
  RNA_def_struct_clear_flag(srna, STRUCT_UNDO);

  prop = RNA_def_property(srna, "location", PROP_FLOAT, PROP_XYZ_LENGTH);
  RNA_def_property_clear_flag(prop, PROP_ANIMATABLE);
  RNA_def_property_float_sdna(prop, nullptr, "location");
  RNA_def_property_ui_text(prop, "Location", "");
  RNA_def_property_ui_range(prop, -10000.0, 10000.0, 10, 4);
  RNA_def_property_update(prop, NC_WINDOW, nullptr);

  prop = RNA_def_property(srna, "rotation_quaternion", PROP_FLOAT, PROP_QUATERNION);
  RNA_def_property_clear_flag(prop, PROP_ANIMATABLE);
  RNA_def_property_float_sdna(prop, nullptr, "rotation_quaternion");
  RNA_def_property_ui_text(
      prop, "Quaternion Rotation", "Rotation in quaternions (keep normalized)");
  RNA_def_property_update(prop, NC_WINDOW, nullptr);

  prop = RNA_def_property(srna, "rotation_axis_angle", PROP_FLOAT, PROP_AXISANGLE);
  RNA_def_property_clear_flag(prop, PROP_ANIMATABLE);
  RNA_def_property_array(prop, 4);
  RNA_def_property_float_funcs(prop,
                               "rna_View3DCursor_rotation_axis_angle_get",
                               "rna_View3DCursor_rotation_axis_angle_set",
                               nullptr);
  RNA_def_property_float_array_default(prop, rna_default_axis_angle);
  RNA_def_property_ui_text(
      prop, "Axis-Angle Rotation", "Angle of Rotation for Axis-Angle rotation representation");
  RNA_def_property_update(prop, NC_WINDOW, nullptr);

  prop = RNA_def_property(srna, "rotation_euler", PROP_FLOAT, PROP_EULER);
  RNA_def_property_clear_flag(prop, PROP_ANIMATABLE);
  RNA_def_property_float_sdna(prop, nullptr, "rotation_euler");
  RNA_def_property_ui_text(prop, "Euler Rotation", "3D rotation");
  RNA_def_property_ui_range(prop, -FLT_MAX, FLT_MAX, 100, RNA_TRANSLATION_PREC_DEFAULT);
  RNA_def_property_update(prop, NC_WINDOW, nullptr);

  prop = RNA_def_property(srna, "rotation_mode", PROP_ENUM, PROP_NONE);
  RNA_def_property_clear_flag(prop, PROP_ANIMATABLE);
  RNA_def_property_enum_sdna(prop, nullptr, "rotation_mode");
  RNA_def_property_enum_items(prop, rna_enum_object_rotation_mode_items);
  RNA_def_property_enum_funcs(prop, nullptr, "rna_View3DCursor_rotation_mode_set", nullptr);
  RNA_def_property_ui_text(prop, "Rotation Mode", "");
  RNA_def_property_update(prop, NC_WINDOW, nullptr);

  /* Matrix access to avoid having to check current rotation mode. */
  prop = RNA_def_property(srna, "matrix", PROP_FLOAT, PROP_MATRIX);
  RNA_def_property_multi_array(prop, 2, rna_matrix_dimsize_4x4);
  RNA_def_property_flag(prop, PROP_THICK_WRAP); /* no reference to original data */
  RNA_def_property_ui_text(
      prop, "Transform Matrix", "Matrix combining location and rotation of the cursor");
  RNA_def_property_float_funcs(
      prop, "rna_View3DCursor_matrix_get", "rna_View3DCursor_matrix_set", nullptr);
  RNA_def_property_update(prop, NC_WINDOW, nullptr);
}

static void rna_def_tool_settings(BlenderRNA *brna)
{
  StructRNA *srna;
  PropertyRNA *prop;

  /* the construction of this enum is quite special - everything is stored as bitflags,
   * with 1st position only for on/off (and exposed as boolean), while others are mutually
   * exclusive options but which will only have any effect when autokey is enabled
   */
  static const EnumPropertyItem auto_key_items[] = {
      {AUTOKEY_MODE_NORMAL & ~AUTOKEY_ON, "ADD_REPLACE_KEYS", 0, "Add & Replace", ""},
      {AUTOKEY_MODE_EDITKEYS & ~AUTOKEY_ON, "REPLACE_KEYS", 0, "Replace", ""},
      {0, nullptr, 0, nullptr, nullptr},
  };

  static const EnumPropertyItem draw_groupuser_items[] = {
      {OB_DRAW_GROUPUSER_NONE, "NONE", 0, "None", ""},
      {OB_DRAW_GROUPUSER_ACTIVE,
       "ACTIVE",
       0,
       "Active",
       "Show vertices with no weights in the active group"},
      {OB_DRAW_GROUPUSER_ALL, "ALL", 0, "All", "Show vertices with no weights in any group"},
      {0, nullptr, 0, nullptr, nullptr},
  };

  static const EnumPropertyItem vertex_group_select_items[] = {
      {WT_VGROUP_ALL, "ALL", 0, "All", "All Vertex Groups"},
      {WT_VGROUP_BONE_DEFORM,
       "BONE_DEFORM",
       0,
       "Deform",
       "Vertex Groups assigned to Deform Bones"},
      {WT_VGROUP_BONE_DEFORM_OFF,
       "OTHER_DEFORM",
       0,
       "Other",
       "Vertex Groups assigned to non Deform Bones"},
      {0, nullptr, 0, nullptr, nullptr},
  };

  static const EnumPropertyItem gpencil_stroke_placement_items[] = {
      {GP_PROJECT_VIEWSPACE,
       "ORIGIN",
       ICON_OBJECT_ORIGIN,
       "Origin",
       "Draw stroke at Object origin"},
      {GP_PROJECT_VIEWSPACE | GP_PROJECT_CURSOR,
       "CURSOR",
       ICON_PIVOT_CURSOR,
       "3D Cursor",
       "Draw stroke at 3D cursor location"},
      {GP_PROJECT_VIEWSPACE | GP_PROJECT_DEPTH_VIEW,
       "SURFACE",
       ICON_SNAP_FACE,
       "Surface",
       "Stick stroke to surfaces"},
      {GP_PROJECT_VIEWSPACE | GP_PROJECT_DEPTH_STROKE,
       "STROKE",
       ICON_STROKE,
       "Stroke",
       "Stick stroke to other strokes"},
      {0, nullptr, 0, nullptr, nullptr},
  };

  static const EnumPropertyItem gpencil_stroke_snap_items[] = {
      {0, "NONE", 0, "All Points", "Snap to all points"},
      {GP_PROJECT_DEPTH_STROKE_ENDPOINTS,
       "ENDS",
       0,
       "End Points",
       "Snap to first and last points and interpolate"},
      {GP_PROJECT_DEPTH_STROKE_FIRST, "FIRST", 0, "First Point", "Snap to first point"},
      {0, nullptr, 0, nullptr, nullptr},
  };

  static const EnumPropertyItem annotation_stroke_placement_view2d_items[] = {
      {GP_PROJECT_VIEWSPACE | GP_PROJECT_CURSOR,
       "IMAGE",
       ICON_IMAGE_DATA,
       "Image",
       "Stick stroke to the image"},
      /* Weird, GP_PROJECT_VIEWALIGN is inverted. */
      {0, "VIEW", ICON_RESTRICT_VIEW_ON, "View", "Stick stroke to the view"},
      {0, nullptr, 0, nullptr, nullptr},
  };

  static const EnumPropertyItem annotation_stroke_placement_view3d_items[] = {
      {GP_PROJECT_VIEWSPACE | GP_PROJECT_CURSOR,
       "CURSOR",
       ICON_PIVOT_CURSOR,
       "3D Cursor",
       "Draw stroke at 3D cursor location"},
      /* Weird, GP_PROJECT_VIEWALIGN is inverted. */
      {0, "VIEW", ICON_RESTRICT_VIEW_ON, "View", "Stick stroke to the view"},
      {GP_PROJECT_VIEWSPACE | GP_PROJECT_DEPTH_VIEW,
       "SURFACE",
       ICON_FACESEL,
       "Surface",
       "Stick stroke to surfaces"},
      {0, nullptr, 0, nullptr, nullptr},
  };

  static const EnumPropertyItem uv_sticky_mode_items[] = {
      {SI_STICKY_DISABLE,
       "DISABLED",
       ICON_STICKY_UVS_DISABLE,
       "Disabled",
       "Sticky vertex selection disabled"},
      {SI_STICKY_LOC,
       "SHARED_LOCATION",
       ICON_STICKY_UVS_LOC,
       "Shared Location",
       "Select UVs that are at the same location and share a mesh vertex"},
      {SI_STICKY_VERTEX,
       "SHARED_VERTEX",
       ICON_STICKY_UVS_VERT,
       "Shared Vertex",
       "Select UVs that share a mesh vertex, whether or not they are at the same location"},
      {0, nullptr, 0, nullptr, nullptr},
  };

  srna = RNA_def_struct(brna, "ToolSettings", nullptr);
  RNA_def_struct_path_func(srna, "rna_ToolSettings_path");
  RNA_def_struct_ui_text(srna, "Tool Settings", "");

  prop = RNA_def_property(srna, "sculpt", PROP_POINTER, PROP_NONE);
  RNA_def_property_struct_type(prop, "Sculpt");
  RNA_def_property_ui_text(prop, "Sculpt", "");

  prop = RNA_def_property(srna, "curves_sculpt", PROP_POINTER, PROP_NONE);
  RNA_def_property_struct_type(prop, "CurvesSculpt");
  RNA_def_property_ui_text(prop, "Curves Sculpt", "");

  prop = RNA_def_property(srna, "use_auto_normalize", PROP_BOOLEAN, PROP_NONE);
  RNA_def_property_flag(prop, PROP_CONTEXT_UPDATE | PROP_DEG_SYNC_ONLY);
  RNA_def_property_boolean_sdna(prop, nullptr, "auto_normalize", 1);
  RNA_def_property_ui_text(prop,
                           "Weight Paint Auto-Normalize",
                           "Ensure all bone-deforming vertex groups add up "
                           "to 1.0 while weight painting");
  RNA_def_property_update(prop, 0, "rna_Scene_update_active_object_data");

  prop = RNA_def_property(srna, "use_lock_relative", PROP_BOOLEAN, PROP_NONE);
  RNA_def_property_flag(prop, PROP_CONTEXT_UPDATE | PROP_DEG_SYNC_ONLY);
  RNA_def_property_boolean_sdna(prop, nullptr, "wpaint_lock_relative", 1);
  RNA_def_property_ui_text(prop,
                           "Weight Paint Lock-Relative",
                           "Display bone-deforming groups as if all locked deform groups "
                           "were deleted, and the remaining ones were re-normalized");
  RNA_def_property_update(prop, 0, "rna_Scene_update_active_object_data");

  prop = RNA_def_property(srna, "use_multipaint", PROP_BOOLEAN, PROP_NONE);
  RNA_def_property_flag(prop, PROP_CONTEXT_UPDATE | PROP_DEG_SYNC_ONLY);
  RNA_def_property_boolean_sdna(prop, nullptr, "multipaint", 1);
  RNA_def_property_ui_text(prop,
                           "Weight Paint Multi-Paint",
                           "Paint across the weights of all selected bones, "
                           "maintaining their relative influence");
  RNA_def_property_update(prop, 0, "rna_Scene_update_active_object_data");

  prop = RNA_def_property(srna, "vertex_group_user", PROP_ENUM, PROP_NONE);
  RNA_def_property_flag(prop, PROP_CONTEXT_UPDATE | PROP_DEG_SYNC_ONLY);
  RNA_def_property_enum_sdna(prop, nullptr, "weightuser");
  RNA_def_property_enum_items(prop, draw_groupuser_items);
  RNA_def_property_ui_text(prop, "Mask Non-Group Vertices", "Display unweighted vertices");
  RNA_def_property_update(prop, 0, "rna_Scene_update_active_object_data");

  prop = RNA_def_property(srna, "vertex_group_subset", PROP_ENUM, PROP_NONE);
  RNA_def_property_flag(prop, PROP_CONTEXT_UPDATE | PROP_DEG_SYNC_ONLY);
  RNA_def_property_enum_sdna(prop, nullptr, "vgroupsubset");
  RNA_def_property_enum_items(prop, vertex_group_select_items);
  RNA_def_property_ui_text(prop, "Subset", "Filter Vertex groups for Display");
  RNA_def_property_update(prop, 0, "rna_Scene_update_active_object_data");

  prop = RNA_def_property(srna, "vertex_paint", PROP_POINTER, PROP_NONE);
  RNA_def_property_pointer_sdna(prop, nullptr, "vpaint");
  RNA_def_property_ui_text(prop, "Vertex Paint", "");

  prop = RNA_def_property(srna, "weight_paint", PROP_POINTER, PROP_NONE);
  RNA_def_property_pointer_sdna(prop, nullptr, "wpaint");
  RNA_def_property_ui_text(prop, "Weight Paint", "");

  prop = RNA_def_property(srna, "image_paint", PROP_POINTER, PROP_NONE);
  RNA_def_property_pointer_sdna(prop, nullptr, "imapaint");
  RNA_def_property_ui_text(prop, "Image Paint", "");

  prop = RNA_def_property(srna, "paint_mode", PROP_POINTER, PROP_NONE);
  RNA_def_property_pointer_sdna(prop, nullptr, "paint_mode");
  RNA_def_property_ui_text(prop, "Paint Mode", "");

  prop = RNA_def_property(srna, "uv_sculpt", PROP_POINTER, PROP_NONE);
  RNA_def_property_pointer_sdna(prop, nullptr, "uvsculpt");
  RNA_def_property_ui_text(prop, "UV Sculpt", "");

  prop = RNA_def_property(srna, "gpencil_paint", PROP_POINTER, PROP_NONE);
  RNA_def_property_pointer_sdna(prop, nullptr, "gp_paint");
  RNA_def_property_ui_text(prop, "Grease Pencil Paint", "");

  prop = RNA_def_property(srna, "gpencil_vertex_paint", PROP_POINTER, PROP_NONE);
  RNA_def_property_pointer_sdna(prop, nullptr, "gp_vertexpaint");
  RNA_def_property_ui_text(prop, "Grease Pencil Vertex Paint", "");

  prop = RNA_def_property(srna, "gpencil_sculpt_paint", PROP_POINTER, PROP_NONE);
  RNA_def_property_pointer_sdna(prop, nullptr, "gp_sculptpaint");
  RNA_def_property_ui_text(prop, "Grease Pencil Sculpt Paint", "");

  prop = RNA_def_property(srna, "gpencil_weight_paint", PROP_POINTER, PROP_NONE);
  RNA_def_property_pointer_sdna(prop, nullptr, "gp_weightpaint");
  RNA_def_property_ui_text(prop, "Grease Pencil Weight Paint", "");

  prop = RNA_def_property(srna, "particle_edit", PROP_POINTER, PROP_NONE);
  RNA_def_property_pointer_sdna(prop, nullptr, "particle");
  RNA_def_property_ui_text(prop, "Particle Edit", "");

  prop = RNA_def_property(srna, "uv_sculpt_lock_borders", PROP_BOOLEAN, PROP_NONE);
  RNA_def_property_boolean_sdna(prop, nullptr, "uv_sculpt_settings", UV_SCULPT_LOCK_BORDERS);
  RNA_def_property_flag(prop, PROP_DEG_SYNC_ONLY);
  RNA_def_property_ui_text(prop, "Lock Borders", "Disable editing of boundary edges");

  prop = RNA_def_property(srna, "uv_sculpt_all_islands", PROP_BOOLEAN, PROP_NONE);
  RNA_def_property_boolean_sdna(prop, nullptr, "uv_sculpt_settings", UV_SCULPT_ALL_ISLANDS);
  RNA_def_property_flag(prop, PROP_DEG_SYNC_ONLY);
  RNA_def_property_ui_text(prop, "Sculpt All Islands", "Brush operates on all islands");

  prop = RNA_def_property(srna, "uv_relax_method", PROP_ENUM, PROP_NONE);
  RNA_def_property_enum_sdna(prop, nullptr, "uv_relax_method");
  RNA_def_property_flag(prop, PROP_DEG_SYNC_ONLY);
  RNA_def_property_enum_items(prop, uv_sculpt_relaxation_items);
  RNA_def_property_ui_text(prop, "Relaxation Method", "Algorithm used for UV relaxation");

  prop = RNA_def_property(srna, "lock_object_mode", PROP_BOOLEAN, PROP_NONE);
  RNA_def_property_boolean_sdna(prop, nullptr, "object_flag", SCE_OBJECT_MODE_LOCK);
  RNA_def_property_flag(prop, PROP_DEG_SYNC_ONLY);
  RNA_def_property_ui_text(prop,
                           "Lock Object Modes",
                           "Restrict selection to objects using the same mode as the active "
                           "object, to prevent accidental mode switch when selecting");
  RNA_def_property_update(prop, NC_SCENE | ND_TOOLSETTINGS, nullptr);

  static const EnumPropertyItem workspace_tool_items[] = {
      {SCE_WORKSPACE_TOOL_DEFAULT, "DEFAULT", 0, "Active Tool", ""},
      {SCE_WORKSPACE_TOOL_FALLBACK, "FALLBACK", 0, "Select", ""},
      {0, nullptr, 0, nullptr, nullptr},
  };

  prop = RNA_def_property(srna, "workspace_tool_type", PROP_ENUM, PROP_NONE);
  RNA_def_property_enum_sdna(prop, nullptr, "workspace_tool_type");
  RNA_def_property_flag(prop, PROP_DEG_SYNC_ONLY);
  RNA_def_property_enum_items(prop, workspace_tool_items);
  RNA_def_property_translation_context(prop, BLT_I18NCONTEXT_EDITOR_VIEW3D);
  RNA_def_property_ui_text(prop, "Drag", "Action when dragging in the viewport");

  /* Transform */
  prop = RNA_def_property(srna, "use_proportional_edit", PROP_BOOLEAN, PROP_NONE);
  RNA_def_property_boolean_sdna(prop, nullptr, "proportional_edit", PROP_EDIT_USE);
  RNA_def_property_flag(prop, PROP_DEG_SYNC_ONLY);
  RNA_def_property_ui_text(prop, "Proportional Editing", "Proportional edit mode");
  RNA_def_property_ui_icon(prop, ICON_PROP_ON, 0);
  RNA_def_property_update(prop, NC_SCENE | ND_TOOLSETTINGS, nullptr); /* header redraw */

  prop = RNA_def_property(srna, "use_proportional_edit_objects", PROP_BOOLEAN, PROP_NONE);
  RNA_def_property_boolean_sdna(prop, nullptr, "proportional_objects", 0);
  RNA_def_property_flag(prop, PROP_DEG_SYNC_ONLY);
  RNA_def_property_ui_text(
      prop, "Proportional Editing Objects", "Proportional editing object mode");
  RNA_def_property_ui_icon(prop, ICON_PROP_OFF, 1);
  RNA_def_property_update(prop, NC_SCENE | ND_TOOLSETTINGS, nullptr); /* header redraw */

  prop = RNA_def_property(srna, "use_proportional_projected", PROP_BOOLEAN, PROP_NONE);
  RNA_def_property_boolean_sdna(prop, nullptr, "proportional_edit", PROP_EDIT_PROJECTED);
  RNA_def_property_flag(prop, PROP_DEG_SYNC_ONLY);
  RNA_def_property_ui_text(
      prop, "Projected from View", "Proportional Editing using screen space locations");
  RNA_def_property_update(prop, NC_SCENE | ND_TOOLSETTINGS, nullptr); /* header redraw */

  prop = RNA_def_property(srna, "use_proportional_connected", PROP_BOOLEAN, PROP_NONE);
  RNA_def_property_boolean_sdna(prop, nullptr, "proportional_edit", PROP_EDIT_CONNECTED);
  RNA_def_property_flag(prop, PROP_DEG_SYNC_ONLY);
  RNA_def_property_ui_text(
      prop, "Connected Only", "Proportional Editing using connected geometry only");
  RNA_def_property_update(prop, NC_SCENE | ND_TOOLSETTINGS, nullptr); /* header redraw */

  prop = RNA_def_property(srna, "use_proportional_edit_mask", PROP_BOOLEAN, PROP_NONE);
  RNA_def_property_boolean_sdna(prop, nullptr, "proportional_mask", 0);
  RNA_def_property_flag(prop, PROP_DEG_SYNC_ONLY);
  RNA_def_property_ui_text(prop, "Proportional Editing Objects", "Proportional editing mask mode");
  RNA_def_property_ui_icon(prop, ICON_PROP_OFF, 1);
  RNA_def_property_update(prop, NC_SCENE | ND_TOOLSETTINGS, nullptr); /* header redraw */

  prop = RNA_def_property(srna, "use_proportional_action", PROP_BOOLEAN, PROP_NONE);
  RNA_def_property_boolean_sdna(prop, nullptr, "proportional_action", 0);
  RNA_def_property_flag(prop, PROP_DEG_SYNC_ONLY);
  RNA_def_property_ui_text(
      prop, "Proportional Editing Actions", "Proportional editing in action editor");
  RNA_def_property_ui_icon(prop, ICON_PROP_OFF, 1);
  RNA_def_property_update(prop, NC_SCENE | ND_TOOLSETTINGS, nullptr); /* header redraw */

  prop = RNA_def_property(srna, "use_proportional_fcurve", PROP_BOOLEAN, PROP_NONE);
  RNA_def_property_boolean_sdna(prop, nullptr, "proportional_fcurve", 0);
  RNA_def_property_flag(prop, PROP_DEG_SYNC_ONLY);
  RNA_def_property_ui_text(
      prop, "Proportional Editing F-Curves", "Proportional editing in F-Curve editor");
  RNA_def_property_ui_icon(prop, ICON_PROP_OFF, 1);
  RNA_def_property_update(prop, NC_SCENE | ND_TOOLSETTINGS, nullptr); /* header redraw */

  prop = RNA_def_property(srna, "lock_markers", PROP_BOOLEAN, PROP_NONE);
  RNA_def_property_boolean_sdna(prop, nullptr, "lock_markers", 0);
  RNA_def_property_flag(prop, PROP_DEG_SYNC_ONLY);
  RNA_def_property_ui_text(prop, "Lock Markers", "Prevent marker editing");

  prop = RNA_def_property(srna, "proportional_edit_falloff", PROP_ENUM, PROP_NONE);
  RNA_def_property_enum_sdna(prop, nullptr, "prop_mode");
  RNA_def_property_flag(prop, PROP_DEG_SYNC_ONLY);
  RNA_def_property_enum_items(prop, rna_enum_proportional_falloff_items);
  RNA_def_property_ui_text(
      prop, "Proportional Editing Falloff", "Falloff type for proportional editing mode");
  /* Abusing id_curve :/ */
  RNA_def_property_translation_context(prop, BLT_I18NCONTEXT_ID_CURVE_LEGACY);
  RNA_def_property_update(prop, NC_SCENE | ND_TOOLSETTINGS, nullptr); /* header redraw */

  prop = RNA_def_property(srna, "proportional_size", PROP_FLOAT, PROP_NONE);
  RNA_def_property_float_sdna(prop, nullptr, "proportional_size");
  RNA_def_property_flag(prop, PROP_DEG_SYNC_ONLY);
  RNA_def_property_ui_text(
      prop, "Proportional Size", "Display size for proportional editing circle");
  RNA_def_property_range(prop, 0.00001, 5000.0);

  prop = RNA_def_property(srna, "proportional_distance", PROP_FLOAT, PROP_DISTANCE);
  RNA_def_property_float_sdna(prop, nullptr, "proportional_size");
  RNA_def_property_flag(prop, PROP_DEG_SYNC_ONLY);
  RNA_def_property_ui_text(
      prop, "Proportional Size", "Display size for proportional editing circle");
  RNA_def_property_range(prop, 0.00001, 5000.0);

  prop = RNA_def_property(srna, "double_threshold", PROP_FLOAT, PROP_DISTANCE);
  RNA_def_property_float_sdna(prop, nullptr, "doublimit");
  RNA_def_property_flag(prop, PROP_DEG_SYNC_ONLY);
  RNA_def_property_ui_text(prop, "Merge Threshold", "Threshold distance for Auto Merge");
  RNA_def_property_range(prop, 0.0, 1.0);
  RNA_def_property_ui_range(prop, 0.0, 0.1, 0.01, 6);

  /* Pivot Point */
  prop = RNA_def_property(srna, "transform_pivot_point", PROP_ENUM, PROP_NONE);
  RNA_def_property_enum_sdna(prop, nullptr, "transform_pivot_point");
  RNA_def_property_flag(prop, PROP_DEG_SYNC_ONLY);
  RNA_def_property_enum_items(prop, rna_enum_transform_pivot_full_items);
  RNA_def_property_ui_text(prop, "Transform Pivot Point", "Pivot center for rotation/scaling");
  RNA_def_property_update(prop, NC_SCENE | ND_TOOLSETTINGS, nullptr);

  prop = RNA_def_property(srna, "use_transform_pivot_point_align", PROP_BOOLEAN, PROP_NONE);
  RNA_def_property_boolean_sdna(prop, nullptr, "transform_flag", SCE_XFORM_AXIS_ALIGN);
  RNA_def_property_flag(prop, PROP_DEG_SYNC_ONLY);
  RNA_def_property_ui_text(
      prop,
      "Only Locations",
      "Only transform object locations, without affecting rotation or scaling");
  RNA_def_property_update(prop, NC_SCENE | ND_TRANSFORM, nullptr);

  prop = RNA_def_property(srna, "use_transform_data_origin", PROP_BOOLEAN, PROP_NONE);
  RNA_def_property_boolean_sdna(prop, nullptr, "transform_flag", SCE_XFORM_DATA_ORIGIN);
  RNA_def_property_flag(prop, PROP_DEG_SYNC_ONLY);
  RNA_def_property_ui_text(
      prop, "Transform Origins", "Transform object origins, while leaving the shape in place");
  RNA_def_property_update(prop, NC_SCENE | ND_TRANSFORM, nullptr);

  prop = RNA_def_property(srna, "use_transform_skip_children", PROP_BOOLEAN, PROP_NONE);
  RNA_def_property_boolean_sdna(prop, nullptr, "transform_flag", SCE_XFORM_SKIP_CHILDREN);
  RNA_def_property_flag(prop, PROP_DEG_SYNC_ONLY);
  RNA_def_property_ui_text(
      prop, "Transform Parents", "Transform the parents, leaving the children in place");
  RNA_def_property_update(prop, NC_SCENE | ND_TRANSFORM, nullptr);

  prop = RNA_def_property(srna, "use_transform_correct_face_attributes", PROP_BOOLEAN, PROP_NONE);
  RNA_def_property_boolean_sdna(prop, nullptr, "uvcalc_flag", UVCALC_TRANSFORM_CORRECT);
  RNA_def_property_flag(prop, PROP_DEG_SYNC_ONLY);
  RNA_def_property_ui_text(prop,
                           "Correct Face Attributes",
                           "Correct data such as UVs and color attributes when transforming");
  RNA_def_property_update(prop, NC_SCENE | ND_TOOLSETTINGS, nullptr);

  prop = RNA_def_property(srna, "use_transform_correct_keep_connected", PROP_BOOLEAN, PROP_NONE);
  RNA_def_property_boolean_sdna(
      prop, nullptr, "uvcalc_flag", UVCALC_TRANSFORM_CORRECT_KEEP_CONNECTED);
  RNA_def_property_flag(prop, PROP_DEG_SYNC_ONLY);
  RNA_def_property_ui_text(
      prop,
      "Keep Connected",
      "During the Face Attributes correction, merge attributes connected to the same vertex");
  RNA_def_property_update(prop, NC_SCENE | ND_TOOLSETTINGS, nullptr);

  prop = RNA_def_property(srna, "use_mesh_automerge", PROP_BOOLEAN, PROP_NONE);
  RNA_def_property_boolean_sdna(prop, nullptr, "automerge", AUTO_MERGE);
  RNA_def_property_flag(prop, PROP_DEG_SYNC_ONLY);
  RNA_def_property_ui_text(
      prop, "Auto Merge Vertices", "Automatically merge vertices moved to the same location");
  RNA_def_property_ui_icon(prop, ICON_AUTOMERGE_OFF, 1);
  RNA_def_property_update(prop, NC_SCENE | ND_TOOLSETTINGS, nullptr); /* header redraw */

  prop = RNA_def_property(srna, "use_mesh_automerge_and_split", PROP_BOOLEAN, PROP_NONE);
  RNA_def_property_boolean_sdna(prop, nullptr, "automerge", AUTO_MERGE_AND_SPLIT);
  RNA_def_property_flag(prop, PROP_DEG_SYNC_ONLY);
  RNA_def_property_ui_text(prop, "Split Edges & Faces", "Automatically split edges and faces");
  RNA_def_property_ui_icon(prop, ICON_AUTOMERGE_OFF, 1);
  RNA_def_property_update(prop, NC_SCENE | ND_TOOLSETTINGS, nullptr); /* header redraw */

  prop = RNA_def_property(srna, "use_snap", PROP_BOOLEAN, PROP_NONE);
  RNA_def_property_boolean_sdna(prop, nullptr, "snap_flag", SCE_SNAP);
  RNA_def_property_flag(prop, PROP_DEG_SYNC_ONLY);
  RNA_def_property_ui_text(prop, "Snap", "Snap during transform");
  RNA_def_property_ui_icon(prop, ICON_SNAP_OFF, 1);
  RNA_def_property_update(prop, NC_SCENE | ND_TOOLSETTINGS, nullptr); /* header redraw */

  prop = RNA_def_property(srna, "use_snap_node", PROP_BOOLEAN, PROP_NONE);
  RNA_def_property_boolean_sdna(prop, nullptr, "snap_flag_node", SCE_SNAP);
  RNA_def_property_flag(prop, PROP_DEG_SYNC_ONLY);
  RNA_def_property_ui_text(prop, "Snap", "Snap Node during transform");
  RNA_def_property_ui_icon(prop, ICON_SNAP_OFF, 1);
  RNA_def_property_update(prop, NC_SCENE | ND_TOOLSETTINGS, nullptr); /* header redraw */

  prop = RNA_def_property(srna, "use_snap_sequencer", PROP_BOOLEAN, PROP_NONE);
  RNA_def_property_boolean_sdna(prop, nullptr, "snap_flag_seq", SCE_SNAP);
  RNA_def_property_flag(prop, PROP_DEG_SYNC_ONLY);
  RNA_def_property_ui_text(prop, "Use Snapping", "Snap to strip edges or current frame");
  RNA_def_property_ui_icon(prop, ICON_SNAP_OFF, 1);
  RNA_def_property_boolean_default(prop, true);
  RNA_def_property_update(prop, NC_SCENE | ND_TOOLSETTINGS, nullptr); /* Publish message-bus. */

  prop = RNA_def_property(srna, "use_snap_uv", PROP_BOOLEAN, PROP_NONE);
  RNA_def_property_boolean_sdna(prop, nullptr, "snap_uv_flag", SCE_SNAP);
  RNA_def_property_flag(prop, PROP_DEG_SYNC_ONLY);
  RNA_def_property_ui_text(prop, "Snap", "Snap UV during transform");
  RNA_def_property_ui_icon(prop, ICON_SNAP_OFF, 1);
  RNA_def_property_update(prop, NC_SCENE | ND_TOOLSETTINGS, nullptr); /* header redraw */

  prop = RNA_def_property(srna, "use_snap_align_rotation", PROP_BOOLEAN, PROP_NONE);
  RNA_def_property_boolean_sdna(prop, nullptr, "snap_flag", SCE_SNAP_ROTATE);
  RNA_def_property_flag(prop, PROP_DEG_SYNC_ONLY);
  RNA_def_property_ui_text(
      prop, "Align Rotation to Target", "Align rotation with the snapping target");
  RNA_def_property_update(prop, NC_SCENE | ND_TOOLSETTINGS, nullptr); /* header redraw */

  prop = RNA_def_property(srna, "use_snap_grid_absolute", PROP_BOOLEAN, PROP_NONE);
  RNA_def_property_boolean_sdna(prop, nullptr, "snap_flag", SCE_SNAP_ABS_GRID);
  RNA_def_property_flag(prop, PROP_DEG_SYNC_ONLY);
  RNA_def_property_ui_text(
      prop,
      "Absolute Grid Snap",
      "Absolute grid alignment while translating (based on the pivot center)");
  RNA_def_property_update(prop, NC_SCENE | ND_TOOLSETTINGS, nullptr); /* header redraw */

  prop = RNA_def_property(srna, "snap_elements", PROP_ENUM, PROP_NONE);
  RNA_def_property_enum_bitflag_sdna(prop, nullptr, "snap_mode");
  RNA_def_property_flag(prop, PROP_DEG_SYNC_ONLY);
  RNA_def_property_enum_items(prop, rna_enum_snap_element_items);
  RNA_def_property_enum_funcs(
      prop, "rna_ToolSettings_snap_mode_get", "rna_ToolSettings_snap_mode_set", nullptr);
  RNA_def_property_flag(prop, PROP_ENUM_FLAG);
  RNA_def_property_ui_text(prop, "Snap Element", "Type of element to snap to");
  RNA_def_property_update(prop, NC_SCENE | ND_TOOLSETTINGS, nullptr); /* header redraw */

  prop = RNA_def_property(srna, "snap_elements_base", PROP_ENUM, PROP_NONE);
  RNA_def_property_enum_bitflag_sdna(prop, nullptr, "snap_mode");
  RNA_def_property_flag(prop, PROP_DEG_SYNC_ONLY);
  RNA_def_property_enum_items(prop, rna_enum_snap_element_base_items);
  RNA_def_property_enum_funcs(
      prop, "rna_ToolSettings_snap_mode_get", "rna_ToolSettings_snap_mode_set", nullptr);
  RNA_def_property_flag(prop, PROP_ENUM_FLAG);
  RNA_def_property_ui_text(prop, "Snap Element", "Type of element for the 'Snap With' to snap to");
  RNA_def_property_update(prop, NC_SCENE | ND_TOOLSETTINGS, nullptr); /* header redraw */

  prop = RNA_def_property(srna, "snap_elements_individual", PROP_ENUM, PROP_NONE);
  RNA_def_property_enum_bitflag_sdna(prop, nullptr, "snap_mode");
  RNA_def_property_flag(prop, PROP_DEG_SYNC_ONLY);
  RNA_def_property_enum_items(prop, rna_enum_snap_element_individual_items);
  RNA_def_property_enum_funcs(
      prop, "rna_ToolSettings_snap_mode_get", "rna_ToolSettings_snap_mode_set", nullptr);
  RNA_def_property_flag(prop, PROP_ENUM_FLAG);
  RNA_def_property_ui_text(
      prop, "Project Mode", "Type of element for individual transformed elements to snap to");
  RNA_def_property_update(prop, NC_SCENE | ND_TOOLSETTINGS, nullptr); /* header redraw */

  prop = RNA_def_property(srna, "snap_face_nearest_steps", PROP_INT, PROP_FACTOR);
  RNA_def_property_int_sdna(prop, nullptr, "snap_face_nearest_steps");
  RNA_def_property_flag(prop, PROP_DEG_SYNC_ONLY);
  RNA_def_property_range(prop, 1, 100);
  RNA_def_property_ui_text(
      prop,
      "Face Nearest Steps",
      "Number of steps to break transformation into for face nearest snapping");

  prop = RNA_def_property(srna, "use_snap_to_same_target", PROP_BOOLEAN, PROP_NONE);
  RNA_def_property_boolean_sdna(prop, nullptr, "snap_flag", SCE_SNAP_KEEP_ON_SAME_OBJECT);
  RNA_def_property_flag(prop, PROP_DEG_SYNC_ONLY);
  RNA_def_property_ui_text(
      prop,
      "Snap to Same Target",
      "Snap only to target that source was initially near (Face Nearest Only)");

  /* node editor uses own set of snap modes */
  prop = RNA_def_property(srna, "snap_node_element", PROP_ENUM, PROP_NONE);
  RNA_def_property_enum_bitflag_sdna(prop, nullptr, "snap_node_mode");
  RNA_def_property_flag(prop, PROP_DEG_SYNC_ONLY);
  RNA_def_property_enum_items(prop, rna_enum_snap_node_element_items);
  RNA_def_property_ui_text(prop, "Snap Node Element", "Type of element to snap to");
  RNA_def_property_update(prop, NC_SCENE | ND_TOOLSETTINGS, nullptr); /* header redraw */

  prop = RNA_def_property(srna, "use_snap_anim", PROP_BOOLEAN, PROP_NONE);
  RNA_def_property_boolean_sdna(prop, nullptr, "snap_flag_anim", SCE_SNAP);
  RNA_def_property_flag(prop, PROP_DEG_SYNC_ONLY);
  RNA_def_property_ui_text(prop, "Snap", "Enable snapping when transforming keyframes");
  RNA_def_property_ui_icon(prop, ICON_SNAP_OFF, 1);
  RNA_def_property_update(prop, NC_SCENE | ND_TOOLSETTINGS, nullptr); /* header redraw */

  prop = RNA_def_property(srna, "use_snap_time_absolute", PROP_BOOLEAN, PROP_NONE);
  RNA_def_property_boolean_sdna(prop, nullptr, "snap_flag_anim", SCE_SNAP_ABS_TIME_STEP);
  RNA_def_property_flag(prop, PROP_DEG_SYNC_ONLY);
  RNA_def_property_ui_text(
      prop, "Absolute Time Snap", "Absolute time alignment when transforming keyframes");
  RNA_def_property_update(prop, NC_SCENE | ND_TOOLSETTINGS, nullptr); /* header redraw */

  prop = RNA_def_property(srna, "snap_anim_element", PROP_ENUM, PROP_NONE);
  RNA_def_property_enum_bitflag_sdna(prop, nullptr, "snap_anim_mode");
  RNA_def_property_flag(prop, PROP_DEG_SYNC_ONLY);
  RNA_def_property_enum_items(prop, rna_enum_snap_animation_element_items);
  RNA_def_property_ui_text(prop, "Snap Anim Element", "Type of element to snap to");
  RNA_def_property_translation_context(prop, BLT_I18NCONTEXT_UNIT);
  RNA_def_property_update(prop, NC_SCENE | ND_TOOLSETTINGS, nullptr); /* header redraw */

  /* image editor uses own set of snap modes */
  prop = RNA_def_property(srna, "snap_uv_element", PROP_ENUM, PROP_NONE);
  RNA_def_property_enum_bitflag_sdna(prop, nullptr, "snap_uv_mode");
  RNA_def_property_flag(prop, PROP_DEG_SYNC_ONLY);
  RNA_def_property_enum_items(prop, snap_uv_element_items);
  RNA_def_property_ui_text(prop, "Snap UV Element", "Type of element to snap to");
  RNA_def_property_update(prop, NC_SCENE | ND_TOOLSETTINGS, nullptr); /* header redraw */

  prop = RNA_def_property(srna, "use_snap_uv_grid_absolute", PROP_BOOLEAN, PROP_NONE);
  RNA_def_property_boolean_sdna(prop, nullptr, "snap_uv_flag", SCE_SNAP_ABS_GRID);
  RNA_def_property_flag(prop, PROP_DEG_SYNC_ONLY);
  RNA_def_property_ui_text(
      prop,
      "Absolute Grid Snap",
      "Absolute grid alignment while translating (based on the pivot center)");
  RNA_def_property_update(prop, NC_SCENE | ND_TOOLSETTINGS, nullptr); /* header redraw */

  /* TODO(@gfxcoder): Rename `snap_target` to `snap_source` to avoid previous ambiguity of "target"
   * (now, "source" is geometry to be moved and "target" is geometry to which moved geometry is
   * snapped). */
  prop = RNA_def_property(srna, "snap_target", PROP_ENUM, PROP_NONE);
  RNA_def_property_enum_sdna(prop, nullptr, "snap_target");
  RNA_def_property_flag(prop, PROP_DEG_SYNC_ONLY);
  RNA_def_property_enum_items(prop, rna_enum_snap_source_items);
  RNA_def_property_ui_text(prop, "Snap Target", "Which part to snap onto the target");
  RNA_def_property_update(prop, NC_SCENE | ND_TOOLSETTINGS, nullptr); /* header redraw */

  prop = RNA_def_property(srna, "use_snap_peel_object", PROP_BOOLEAN, PROP_NONE);
  RNA_def_property_boolean_sdna(prop, nullptr, "snap_flag", SCE_SNAP_PEEL_OBJECT);
  RNA_def_property_flag(prop, PROP_DEG_SYNC_ONLY);
  RNA_def_property_ui_text(
      prop, "Snap Peel Object", "Consider objects as whole when finding volume center");
  RNA_def_property_update(prop, NC_SCENE | ND_TOOLSETTINGS, nullptr); /* header redraw */

  prop = RNA_def_property(srna, "use_snap_backface_culling", PROP_BOOLEAN, PROP_NONE);
  RNA_def_property_boolean_sdna(prop, nullptr, "snap_flag", SCE_SNAP_BACKFACE_CULLING);
  RNA_def_property_flag(prop, PROP_DEG_SYNC_ONLY);
  RNA_def_property_ui_text(prop, "Backface Culling", "Exclude back facing geometry from snapping");
  RNA_def_property_update(prop, NC_SCENE | ND_TOOLSETTINGS, nullptr); /* header redraw */

  /* TODO(@gfxcoder): Rename `use_snap_self` to `use_snap_active`, because active is correct but
   * self is not (breaks API). This only makes a difference when more than one mesh is edited. */
  prop = RNA_def_property(srna, "use_snap_self", PROP_BOOLEAN, PROP_NONE);
  RNA_def_property_boolean_negative_sdna(prop, nullptr, "snap_flag", SCE_SNAP_NOT_TO_ACTIVE);
  RNA_def_property_flag(prop, PROP_DEG_SYNC_ONLY);
  RNA_def_property_ui_text(
      prop, "Snap onto Active", "Snap onto itself only if enabled (Edit Mode Only)");
  RNA_def_property_update(prop, NC_SCENE | ND_TOOLSETTINGS, nullptr); /* header redraw */

  prop = RNA_def_property(srna, "use_snap_edit", PROP_BOOLEAN, PROP_NONE);
  RNA_def_property_boolean_sdna(prop, nullptr, "snap_flag", SCE_SNAP_TO_INCLUDE_EDITED);
  RNA_def_property_flag(prop, PROP_DEG_SYNC_ONLY);
  RNA_def_property_ui_text(
      prop, "Snap onto Edited", "Snap onto non-active objects in Edit Mode (Edit Mode Only)");
  RNA_def_property_update(prop, NC_SCENE | ND_TOOLSETTINGS, nullptr); /* header redraw */

  prop = RNA_def_property(srna, "use_snap_nonedit", PROP_BOOLEAN, PROP_NONE);
  RNA_def_property_boolean_sdna(prop, nullptr, "snap_flag", SCE_SNAP_TO_INCLUDE_NONEDITED);
  RNA_def_property_flag(prop, PROP_DEG_SYNC_ONLY);
  RNA_def_property_ui_text(
      prop, "Snap onto Non-edited", "Snap onto objects not in Edit Mode (Edit Mode Only)");
  RNA_def_property_update(prop, NC_SCENE | ND_TOOLSETTINGS, nullptr); /* header redraw */

  prop = RNA_def_property(srna, "use_snap_selectable", PROP_BOOLEAN, PROP_NONE);
  RNA_def_property_boolean_sdna(prop, nullptr, "snap_flag", SCE_SNAP_TO_ONLY_SELECTABLE);
  RNA_def_property_flag(prop, PROP_DEG_SYNC_ONLY);
  RNA_def_property_ui_text(
      prop, "Snap onto Selectable Only", "Snap only onto objects that are selectable");
  RNA_def_property_update(prop, NC_SCENE | ND_TOOLSETTINGS, nullptr); /* header redraw */

  prop = RNA_def_property(srna, "use_snap_translate", PROP_BOOLEAN, PROP_NONE);
  RNA_def_property_boolean_sdna(
      prop, nullptr, "snap_transform_mode_flag", SCE_SNAP_TRANSFORM_MODE_TRANSLATE);
  RNA_def_property_flag(prop, PROP_DEG_SYNC_ONLY);
  RNA_def_property_ui_text(
      prop, "Use Snap for Translation", "Move is affected by snapping settings");
  RNA_def_property_update(prop, NC_SCENE | ND_TOOLSETTINGS, nullptr); /* header redraw */

  prop = RNA_def_property(srna, "use_snap_rotate", PROP_BOOLEAN, PROP_NONE);
  RNA_def_property_boolean_sdna(
      prop, nullptr, "snap_transform_mode_flag", SCE_SNAP_TRANSFORM_MODE_ROTATE);
  RNA_def_property_flag(prop, PROP_DEG_SYNC_ONLY);
  RNA_def_property_boolean_default(prop, false);
  RNA_def_property_ui_text(
      prop, "Use Snap for Rotation", "Rotate is affected by the snapping settings");
  RNA_def_property_update(prop, NC_SCENE | ND_TOOLSETTINGS, nullptr); /* header redraw */

  prop = RNA_def_property(srna, "use_snap_scale", PROP_BOOLEAN, PROP_NONE);
  RNA_def_property_boolean_sdna(
      prop, nullptr, "snap_transform_mode_flag", SCE_SNAP_TRANSFORM_MODE_SCALE);
  RNA_def_property_flag(prop, PROP_DEG_SYNC_ONLY);
  RNA_def_property_boolean_default(prop, false);
  RNA_def_property_ui_text(prop, "Use Snap for Scale", "Scale is affected by snapping settings");
  RNA_def_property_update(prop, NC_SCENE | ND_TOOLSETTINGS, nullptr); /* header redraw */

  prop = RNA_def_property(srna, "plane_axis", PROP_ENUM, PROP_NONE);
  RNA_def_property_enum_sdna(prop, nullptr, "plane_axis");
  RNA_def_property_flag(prop, PROP_DEG_SYNC_ONLY);
  RNA_def_property_enum_items(prop, rna_enum_axis_xyz_items);
  RNA_def_property_enum_default(prop, 2);
  RNA_def_property_ui_text(prop, "Plane Axis", "The axis used for placing the base region");

  prop = RNA_def_property(srna, "plane_axis_auto", PROP_BOOLEAN, PROP_NONE);
  RNA_def_property_boolean_sdna(prop, nullptr, "use_plane_axis_auto", 1);
  RNA_def_property_flag(prop, PROP_DEG_SYNC_ONLY);
  RNA_def_property_boolean_default(prop, true);
  RNA_def_property_ui_text(prop,
                           "Auto Axis",
                           "Select the closest axis when placing objects "
                           "(surface overrides)");

  prop = RNA_def_property(srna, "plane_depth", PROP_ENUM, PROP_NONE);
  RNA_def_property_enum_sdna(prop, nullptr, "plane_depth");
  RNA_def_property_flag(prop, PROP_DEG_SYNC_ONLY);
  RNA_def_property_enum_items(prop, plane_depth_items);
  RNA_def_property_enum_default(prop, V3D_PLACE_DEPTH_SURFACE);
  RNA_def_property_ui_text(prop, "Position", "The initial depth used when placing the cursor");

  prop = RNA_def_property(srna, "plane_orientation", PROP_ENUM, PROP_NONE);
  RNA_def_property_enum_sdna(prop, nullptr, "plane_orient");
  RNA_def_property_flag(prop, PROP_DEG_SYNC_ONLY);
  RNA_def_property_enum_items(prop, plane_orientation_items);
  RNA_def_property_enum_default(prop, V3D_PLACE_ORIENT_SURFACE);
  RNA_def_property_ui_text(prop, "Orientation", "The initial depth used when placing the cursor");

  prop = RNA_def_property(srna, "snap_elements_tool", PROP_ENUM, PROP_NONE);
  RNA_def_property_enum_sdna(prop, nullptr, "snap_mode_tools");
  RNA_def_property_flag(prop, PROP_DEG_SYNC_ONLY);
  RNA_def_property_enum_items(prop, snap_to_items);
  RNA_def_property_enum_default(prop, SCE_SNAP_TO_GEOM);
  RNA_def_property_ui_text(prop, "Snap to", "The target to use while snapping");

  /* Grease Pencil */
  prop = RNA_def_property(srna, "use_gpencil_draw_additive", PROP_BOOLEAN, PROP_NONE);
  RNA_def_property_boolean_sdna(prop, nullptr, "gpencil_flags", GP_TOOL_FLAG_RETAIN_LAST);
  RNA_def_property_flag(prop, PROP_DEG_SYNC_ONLY);
  RNA_def_property_ui_text(prop,
                           "Use Additive Drawing",
                           "When creating new frames, the strokes from the previous/active frame "
                           "are included as the basis for the new one");
  RNA_def_property_update(prop, NC_SCENE | ND_TOOLSETTINGS, nullptr);

  prop = RNA_def_property(srna, "use_gpencil_draw_onback", PROP_BOOLEAN, PROP_NONE);
  RNA_def_property_boolean_sdna(prop, nullptr, "gpencil_flags", GP_TOOL_FLAG_PAINT_ONBACK);
  RNA_def_property_flag(prop, PROP_DEG_SYNC_ONLY);
  RNA_def_property_ui_text(
      prop,
      "Draw Strokes on Back",
      "When draw new strokes, the new stroke is drawn below of all strokes in the layer");
  RNA_def_property_update(prop, NC_SCENE | ND_TOOLSETTINGS, nullptr);

  prop = RNA_def_property(srna, "use_gpencil_thumbnail_list", PROP_BOOLEAN, PROP_NONE);
  RNA_def_property_boolean_negative_sdna(
      prop, nullptr, "gpencil_flags", GP_TOOL_FLAG_THUMBNAIL_LIST);
  RNA_def_property_flag(prop, PROP_DEG_SYNC_ONLY);
  RNA_def_property_ui_text(
      prop, "Compact List", "Show compact list of color instead of thumbnails");
  RNA_def_property_update(prop, NC_SCENE | ND_TOOLSETTINGS, nullptr);

  prop = RNA_def_property(srna, "use_gpencil_weight_data_add", PROP_BOOLEAN, PROP_NONE);
  RNA_def_property_boolean_sdna(prop, nullptr, "gpencil_flags", GP_TOOL_FLAG_CREATE_WEIGHTS);
  RNA_def_property_flag(prop, PROP_DEG_SYNC_ONLY);
  RNA_def_property_ui_text(prop,
                           "Add weight data for new strokes",
                           "When creating new strokes, the weight data is added according to the "
                           "current vertex group and weight, "
                           "if no vertex group selected, weight is not added");
  RNA_def_property_update(prop, NC_SCENE | ND_TOOLSETTINGS, nullptr);

  prop = RNA_def_property(srna, "use_gpencil_automerge_strokes", PROP_BOOLEAN, PROP_NONE);
  RNA_def_property_boolean_sdna(prop, nullptr, "gpencil_flags", GP_TOOL_FLAG_AUTOMERGE_STROKE);
  RNA_def_property_flag(prop, PROP_DEG_SYNC_ONLY);
  RNA_def_property_boolean_default(prop, false);
  RNA_def_property_ui_icon(prop, ICON_AUTOMERGE_OFF, 1);
  RNA_def_property_ui_text(
      prop,
      "Automerge",
      "Join by distance last drawn stroke with previous strokes in the active layer");
  RNA_def_property_clear_flag(prop, PROP_ANIMATABLE);
  RNA_def_property_update(prop, NC_SCENE | ND_TOOLSETTINGS, nullptr);

  prop = RNA_def_property(srna, "gpencil_sculpt", PROP_POINTER, PROP_NONE);
  RNA_def_property_pointer_sdna(prop, nullptr, "gp_sculpt");
  RNA_def_property_flag(prop, PROP_DEG_SYNC_ONLY);
  RNA_def_property_struct_type(prop, "GPencilSculptSettings");
  RNA_def_property_ui_text(
      prop, "Grease Pencil Sculpt", "Settings for stroke sculpting tools and brushes");

  prop = RNA_def_property(srna, "gpencil_interpolate", PROP_POINTER, PROP_NONE);
  RNA_def_property_pointer_sdna(prop, nullptr, "gp_interpolate");
  RNA_def_property_flag(prop, PROP_DEG_SYNC_ONLY);
  RNA_def_property_struct_type(prop, "GPencilInterpolateSettings");
  RNA_def_property_ui_text(
      prop, "Grease Pencil Interpolate", "Settings for Grease Pencil Interpolation tools");

  /* Grease Pencil - 3D View Stroke Placement */
  prop = RNA_def_property(srna, "gpencil_stroke_placement_view3d", PROP_ENUM, PROP_NONE);
  RNA_def_property_enum_bitflag_sdna(prop, nullptr, "gpencil_v3d_align");
  RNA_def_property_flag(prop, PROP_DEG_SYNC_ONLY);
  RNA_def_property_enum_items(prop, gpencil_stroke_placement_items);
  RNA_def_property_ui_text(prop, "Stroke Placement (3D View)", "");
  RNA_def_property_update(prop, NC_GPENCIL | ND_DATA, nullptr);

  prop = RNA_def_property(srna, "gpencil_stroke_snap_mode", PROP_ENUM, PROP_NONE);
  RNA_def_property_enum_bitflag_sdna(prop, nullptr, "gpencil_v3d_align");
  RNA_def_property_flag(prop, PROP_DEG_SYNC_ONLY);
  RNA_def_property_enum_items(prop, gpencil_stroke_snap_items);
  RNA_def_property_ui_text(prop, "Stroke Snap", "");
  RNA_def_property_update(prop, NC_GPENCIL | ND_DATA, nullptr);

  prop = RNA_def_property(srna, "use_gpencil_stroke_endpoints", PROP_BOOLEAN, PROP_NONE);
  RNA_def_property_boolean_sdna(
      prop, nullptr, "gpencil_v3d_align", GP_PROJECT_DEPTH_STROKE_ENDPOINTS);
  RNA_def_property_ui_text(
      prop, "Only Endpoints", "Only use the first and last parts of the stroke for snapping");
  RNA_def_property_update(prop, NC_GPENCIL | ND_DATA, nullptr);

  prop = RNA_def_property(srna, "gpencil_surface_offset", PROP_FLOAT, PROP_DISTANCE);
  RNA_def_property_float_sdna(prop, nullptr, "gpencil_surface_offset");
  RNA_def_property_flag(prop, PROP_DEG_SYNC_ONLY);
  RNA_def_property_ui_text(prop, "Surface Offset", "Offset along normal when drawing on surfaces");
  RNA_def_property_range(prop, 0.0f, 1.0f);
  RNA_def_property_ui_range(prop, 0.0f, 1.0f, 0.1f, 3);
  RNA_def_property_float_default(prop, 0.150f);

  /* Grease Pencil - Select mode Edit */
  prop = RNA_def_property(srna, "gpencil_selectmode_edit", PROP_ENUM, PROP_NONE);
  RNA_def_property_enum_sdna(prop, nullptr, "gpencil_selectmode_edit");
  RNA_def_property_flag(prop, PROP_DEG_SYNC_ONLY);
  RNA_def_property_enum_items(prop, rna_enum_grease_pencil_selectmode_items);
  RNA_def_property_ui_text(prop, "Select Mode", "");
  RNA_def_property_clear_flag(prop, PROP_ANIMATABLE);
  RNA_def_property_flag(prop, PROP_CONTEXT_UPDATE);
  RNA_def_property_update(prop, NC_SPACE | ND_SPACE_VIEW3D, "rna_Gpencil_selectmode_update");

  /* Grease Pencil - Select mode Sculpt */
  prop = RNA_def_property(srna, "use_gpencil_select_mask_point", PROP_BOOLEAN, PROP_NONE);
  RNA_def_property_boolean_sdna(
      prop, nullptr, "gpencil_selectmode_sculpt", GP_SCULPT_MASK_SELECTMODE_POINT);
  RNA_def_property_flag(prop, PROP_DEG_SYNC_ONLY);
  RNA_def_property_ui_text(prop, "Selection Mask", "Only sculpt selected stroke points");
  RNA_def_property_ui_icon(prop, ICON_GP_SELECT_POINTS, 0);
  RNA_def_property_clear_flag(prop, PROP_ANIMATABLE);
  RNA_def_property_flag(prop, PROP_CONTEXT_UPDATE);
  RNA_def_property_update(prop, NC_SPACE | ND_SPACE_VIEW3D, "rna_Gpencil_mask_point_update");

  prop = RNA_def_property(srna, "use_gpencil_select_mask_stroke", PROP_BOOLEAN, PROP_NONE);
  RNA_def_property_boolean_sdna(
      prop, nullptr, "gpencil_selectmode_sculpt", GP_SCULPT_MASK_SELECTMODE_STROKE);
  RNA_def_property_flag(prop, PROP_DEG_SYNC_ONLY);
  RNA_def_property_ui_text(prop, "Selection Mask", "Only sculpt selected stroke");
  RNA_def_property_ui_icon(prop, ICON_GP_SELECT_STROKES, 0);
  RNA_def_property_clear_flag(prop, PROP_ANIMATABLE);
  RNA_def_property_flag(prop, PROP_CONTEXT_UPDATE);
  RNA_def_property_update(prop, NC_SPACE | ND_SPACE_VIEW3D, "rna_Gpencil_mask_stroke_update");

  prop = RNA_def_property(srna, "use_gpencil_select_mask_segment", PROP_BOOLEAN, PROP_NONE);
  RNA_def_property_boolean_sdna(
      prop, nullptr, "gpencil_selectmode_sculpt", GP_SCULPT_MASK_SELECTMODE_SEGMENT);
  RNA_def_property_flag(prop, PROP_DEG_SYNC_ONLY);
  RNA_def_property_ui_text(
      prop, "Selection Mask", "Only sculpt selected stroke points between other strokes");
  RNA_def_property_ui_icon(prop, ICON_GP_SELECT_BETWEEN_STROKES, 0);
  RNA_def_property_clear_flag(prop, PROP_ANIMATABLE);
  RNA_def_property_flag(prop, PROP_CONTEXT_UPDATE);
  RNA_def_property_update(prop, NC_SPACE | ND_SPACE_VIEW3D, "rna_Gpencil_mask_segment_update");

  /* Grease Pencil - Select mode Vertex Paint */
  prop = RNA_def_property(srna, "use_gpencil_vertex_select_mask_point", PROP_BOOLEAN, PROP_NONE);
  RNA_def_property_boolean_sdna(
      prop, nullptr, "gpencil_selectmode_vertex", GP_VERTEX_MASK_SELECTMODE_POINT);
  RNA_def_property_flag(prop, PROP_DEG_SYNC_ONLY);
  RNA_def_property_ui_text(prop, "Selection Mask", "Only paint selected stroke points");
  RNA_def_property_ui_icon(prop, ICON_GP_SELECT_POINTS, 0);
  RNA_def_property_clear_flag(prop, PROP_ANIMATABLE);
  RNA_def_property_flag(prop, PROP_CONTEXT_UPDATE);
  RNA_def_property_update(
      prop, NC_SPACE | ND_SPACE_VIEW3D, "rna_Gpencil_vertex_mask_point_update");

  prop = RNA_def_property(srna, "use_gpencil_vertex_select_mask_stroke", PROP_BOOLEAN, PROP_NONE);
  RNA_def_property_boolean_sdna(
      prop, nullptr, "gpencil_selectmode_vertex", GP_VERTEX_MASK_SELECTMODE_STROKE);
  RNA_def_property_flag(prop, PROP_DEG_SYNC_ONLY);
  RNA_def_property_ui_text(prop, "Selection Mask", "Only paint selected stroke");
  RNA_def_property_ui_icon(prop, ICON_GP_SELECT_STROKES, 0);
  RNA_def_property_clear_flag(prop, PROP_ANIMATABLE);
  RNA_def_property_flag(prop, PROP_CONTEXT_UPDATE);
  RNA_def_property_update(
      prop, NC_SPACE | ND_SPACE_VIEW3D, "rna_Gpencil_vertex_mask_stroke_update");

  prop = RNA_def_property(srna, "use_gpencil_vertex_select_mask_segment", PROP_BOOLEAN, PROP_NONE);
  RNA_def_property_boolean_sdna(
      prop, nullptr, "gpencil_selectmode_vertex", GP_VERTEX_MASK_SELECTMODE_SEGMENT);
  RNA_def_property_flag(prop, PROP_DEG_SYNC_ONLY);
  RNA_def_property_ui_text(
      prop, "Selection Mask", "Only paint selected stroke points between other strokes");
  RNA_def_property_ui_icon(prop, ICON_GP_SELECT_BETWEEN_STROKES, 0);
  RNA_def_property_clear_flag(prop, PROP_ANIMATABLE);
  RNA_def_property_flag(prop, PROP_CONTEXT_UPDATE);
  RNA_def_property_update(
      prop, NC_SPACE | ND_SPACE_VIEW3D, "rna_Gpencil_vertex_mask_segment_update");

#  ifdef WITH_GREASE_PENCIL_V3
  prop = RNA_def_property(srna, "use_grease_pencil_multi_frame_editing", PROP_BOOLEAN, PROP_NONE);
  RNA_def_property_boolean_sdna(prop, nullptr, "gpencil_flags", GP_USE_MULTI_FRAME_EDITING);
  RNA_def_property_flag(prop, PROP_DEG_SYNC_ONLY);
  RNA_def_property_ui_text(prop, "Multi-frame Editing", "Enable multi-frame editing");
  RNA_def_property_ui_icon(prop, ICON_GP_MULTIFRAME_EDITING, 0);
  RNA_def_property_clear_flag(prop, PROP_ANIMATABLE);
  RNA_def_property_flag(prop, PROP_CONTEXT_UPDATE);
  RNA_def_property_update(prop, NC_GPENCIL | ND_DATA, "rna_active_grease_pencil_update");
#  endif

  /* Annotations - 2D Views Stroke Placement */
  prop = RNA_def_property(srna, "annotation_stroke_placement_view2d", PROP_ENUM, PROP_NONE);
  RNA_def_property_enum_bitflag_sdna(prop, nullptr, "gpencil_v2d_align");
  RNA_def_property_flag(prop, PROP_DEG_SYNC_ONLY);
  RNA_def_property_enum_items(prop, annotation_stroke_placement_view2d_items);
  RNA_def_property_ui_text(prop, "Stroke Placement (2D View)", "");
  RNA_def_property_update(prop, NC_GPENCIL | ND_DATA, nullptr);

  /* Annotations - 3D View Stroke Placement */
  /* XXX: Do we need to decouple the stroke_endpoints setting too? */
  prop = RNA_def_property(srna, "annotation_stroke_placement_view3d", PROP_ENUM, PROP_NONE);
  RNA_def_property_enum_bitflag_sdna(prop, nullptr, "annotate_v3d_align");
  RNA_def_property_flag(prop, PROP_DEG_SYNC_ONLY);
  RNA_def_property_enum_items(prop, annotation_stroke_placement_view3d_items);
  RNA_def_property_enum_default(prop, GP_PROJECT_VIEWSPACE | GP_PROJECT_CURSOR);
  RNA_def_property_ui_text(prop,
                           "Annotation Stroke Placement (3D View)",
                           "How annotation strokes are orientated in 3D space");
  RNA_def_property_update(prop, NC_GPENCIL | ND_DATA, nullptr);

  /* Annotations - Stroke Thickness */
  prop = RNA_def_property(srna, "annotation_thickness", PROP_INT, PROP_PIXEL);
  RNA_def_property_int_sdna(prop, nullptr, "annotate_thickness");
  RNA_def_property_flag(prop, PROP_DEG_SYNC_ONLY);
  RNA_def_property_range(prop, 1, 10);
  RNA_def_property_ui_text(prop, "Annotation Stroke Thickness", "Thickness of annotation strokes");
  RNA_def_property_update(prop, NC_GPENCIL | ND_DATA, "rna_GPencil_update");

  /* Auto Keying */
  prop = RNA_def_property(srna, "use_keyframe_insert_auto", PROP_BOOLEAN, PROP_NONE);
  RNA_def_property_boolean_sdna(prop, nullptr, "autokey_mode", AUTOKEY_ON);
  RNA_def_property_flag(prop, PROP_DEG_SYNC_ONLY);
  RNA_def_property_ui_text(
      prop, "Auto Keying", "Automatic keyframe insertion for Objects, Bones and Masks");
  RNA_def_property_ui_icon(prop, ICON_REC, 0);

  prop = RNA_def_property(srna, "auto_keying_mode", PROP_ENUM, PROP_NONE);
  RNA_def_property_enum_bitflag_sdna(prop, nullptr, "autokey_mode");
  RNA_def_property_flag(prop, PROP_DEG_SYNC_ONLY);
  RNA_def_property_enum_items(prop, auto_key_items);
  RNA_def_property_ui_text(prop,
                           "Auto-Keying Mode",
                           "Mode of automatic keyframe insertion for Objects, Bones and Masks");

  prop = RNA_def_property(srna, "use_record_with_nla", PROP_BOOLEAN, PROP_NONE);
  RNA_def_property_boolean_sdna(prop, nullptr, "keying_flag", AUTOKEY_FLAG_LAYERED_RECORD);
  RNA_def_property_flag(prop, PROP_DEG_SYNC_ONLY);
  RNA_def_property_ui_text(
      prop,
      "Layered",
      "Add a new NLA Track + Strip for every loop/pass made over the animation "
      "to allow non-destructive tweaking");

  prop = RNA_def_property(srna, "use_keyframe_insert_keyingset", PROP_BOOLEAN, PROP_NONE);
  RNA_def_property_boolean_sdna(prop, nullptr, "keying_flag", AUTOKEY_FLAG_ONLYKEYINGSET);
  RNA_def_property_flag(prop, PROP_DEG_SYNC_ONLY);
  RNA_def_property_ui_text(prop,
                           "Auto Keyframe Insert Keying Set",
                           "Automatic keyframe insertion using active Keying Set only");
  RNA_def_property_ui_icon(prop, ICON_KEYINGSET, 0);

  prop = RNA_def_property(srna, "use_keyframe_cycle_aware", PROP_BOOLEAN, PROP_NONE);
  RNA_def_property_boolean_sdna(prop, nullptr, "keying_flag", KEYING_FLAG_CYCLEAWARE);
  RNA_def_property_flag(prop, PROP_DEG_SYNC_ONLY);
  RNA_def_property_ui_text(
      prop,
      "Cycle-Aware Keying",
      "For channels with cyclic extrapolation, keyframe insertion is automatically "
      "remapped inside the cycle time range, and keeps ends in sync. Curves newly added to "
      "actions with a Manual Frame Range and Cyclic Animation are automatically made cyclic");

  /* Keyframing */
  prop = RNA_def_property(srna, "keyframe_type", PROP_ENUM, PROP_NONE);
  RNA_def_property_enum_sdna(prop, nullptr, "keyframe_type");
  RNA_def_property_flag(prop, PROP_DEG_SYNC_ONLY);
  RNA_def_property_enum_items(prop, rna_enum_beztriple_keyframe_type_items);
  RNA_def_property_ui_text(
      prop, "New Keyframe Type", "Type of keyframes to create when inserting keyframes");

  /* UV */
  prop = RNA_def_property(srna, "uv_select_mode", PROP_ENUM, PROP_NONE);
  RNA_def_property_enum_sdna(prop, nullptr, "uv_selectmode");
  RNA_def_property_flag(prop, PROP_DEG_SYNC_ONLY);
  RNA_def_property_enum_items(prop, rna_enum_mesh_select_mode_uv_items);
  RNA_def_property_ui_text(prop, "UV Selection Mode", "UV selection and display mode");
  RNA_def_property_flag(prop, PROP_CONTEXT_UPDATE);
  RNA_def_property_update(prop, NC_SPACE | ND_SPACE_IMAGE, "rna_Scene_uv_select_mode_update");

  prop = RNA_def_property(srna, "uv_sticky_select_mode", PROP_ENUM, PROP_NONE);
  RNA_def_property_enum_sdna(prop, nullptr, "uv_sticky");
  RNA_def_property_flag(prop, PROP_DEG_SYNC_ONLY);
  RNA_def_property_enum_items(prop, uv_sticky_mode_items);
  RNA_def_property_ui_text(
      prop, "Sticky Selection Mode", "Method for extending UV vertex selection");
  RNA_def_property_update(prop, NC_SPACE | ND_SPACE_IMAGE, nullptr);

  prop = RNA_def_property(srna, "use_uv_select_sync", PROP_BOOLEAN, PROP_NONE);
  RNA_def_property_boolean_sdna(prop, nullptr, "uv_flag", UV_SYNC_SELECTION);
  RNA_def_property_flag(prop, PROP_DEG_SYNC_ONLY);
  RNA_def_property_ui_text(
      prop, "UV Sync Selection", "Keep UV and edit mode mesh selection in sync");
  RNA_def_property_ui_icon(prop, ICON_UV_SYNC_SELECT, 0);
  RNA_def_property_update(prop, NC_SPACE | ND_SPACE_IMAGE, nullptr);

  prop = RNA_def_property(srna, "show_uv_local_view", PROP_BOOLEAN, PROP_NONE);
  RNA_def_property_boolean_sdna(prop, nullptr, "uv_flag", UV_SHOW_SAME_IMAGE);
  RNA_def_property_flag(prop, PROP_DEG_SYNC_ONLY);
  RNA_def_property_ui_text(
      prop, "UV Local View", "Display only faces with the currently displayed image assigned");
  RNA_def_property_update(prop, NC_SPACE | ND_SPACE_IMAGE, nullptr);

  /* Mesh */
  prop = RNA_def_property(srna, "mesh_select_mode", PROP_BOOLEAN, PROP_NONE);
  RNA_def_property_boolean_sdna(prop, nullptr, "selectmode", 1);
  RNA_def_property_flag(prop, PROP_DEG_SYNC_ONLY);
  RNA_def_property_array(prop, 3);
  RNA_def_property_boolean_funcs(prop, nullptr, "rna_Scene_editmesh_select_mode_set");
  RNA_def_property_ui_text(prop, "Mesh Selection Mode", "Which mesh elements selection works on");
  RNA_def_property_flag(prop, PROP_CONTEXT_UPDATE);
  RNA_def_property_update(prop, 0, "rna_Scene_editmesh_select_mode_update");

  prop = RNA_def_property(srna, "vertex_group_weight", PROP_FLOAT, PROP_FACTOR);
  RNA_def_property_float_sdna(prop, nullptr, "vgroup_weight");
<<<<<<< HEAD
  RNA_def_property_ui_text(prop,
                           "Vertex Group Weight",
                           "Weight to assign in vertex groups\nHotkey in default keymap: V");
=======
  RNA_def_property_flag(prop, PROP_DEG_SYNC_ONLY);
  RNA_def_property_ui_text(prop, "Vertex Group Weight", "Weight to assign in vertex groups");
>>>>>>> dc1861c4

  prop = RNA_def_property(srna, "use_edge_path_live_unwrap", PROP_BOOLEAN, PROP_NONE);
  RNA_def_property_boolean_sdna(prop, nullptr, "edge_mode_live_unwrap", 1);
  RNA_def_property_flag(prop, PROP_DEG_SYNC_ONLY);
  RNA_def_property_ui_text(prop, "Live Unwrap", "Changing edge seams recalculates UV unwrap");

  prop = RNA_def_property(srna, "normal_vector", PROP_FLOAT, PROP_XYZ);
  RNA_def_property_ui_text(prop, "Normal Vector", "Normal Vector used to copy, add or multiply");
  RNA_def_property_ui_range(prop, -10000.0, 10000.0, 1, 3);

  /* Unified Paint Settings */
  prop = RNA_def_property(srna, "unified_paint_settings", PROP_POINTER, PROP_NONE);
  RNA_def_property_flag(prop, PROP_NEVER_NULL);
  RNA_def_property_struct_type(prop, "UnifiedPaintSettings");
  RNA_def_property_ui_text(prop, "Unified Paint Settings", nullptr);

  /* Curve Paint Settings */
  prop = RNA_def_property(srna, "curve_paint_settings", PROP_POINTER, PROP_NONE);
  RNA_def_property_flag(prop, PROP_NEVER_NULL);
  RNA_def_property_struct_type(prop, "CurvePaintSettings");
  RNA_def_property_ui_text(prop, "Curve Paint Settings", nullptr);

  /* Mesh Statistics */
  prop = RNA_def_property(srna, "statvis", PROP_POINTER, PROP_NONE);
  RNA_def_property_flag(prop, PROP_NEVER_NULL);
  RNA_def_property_struct_type(prop, "MeshStatVis");
  RNA_def_property_ui_text(prop, "Mesh Statistics Visualization", nullptr);

  /* CurveProfile */
  prop = RNA_def_property(srna, "custom_bevel_profile_preset", PROP_POINTER, PROP_NONE);
  RNA_def_property_pointer_sdna(prop, nullptr, "custom_bevel_profile_preset");
  RNA_def_property_struct_type(prop, "CurveProfile");
  RNA_def_property_ui_text(prop, "Curve Profile Widget", "Used for defining a profile's path");

  /* Sequencer tool settings */
  prop = RNA_def_property(srna, "sequencer_tool_settings", PROP_POINTER, PROP_NONE);
  RNA_def_property_flag(prop, PROP_NEVER_NULL);
  RNA_def_property_struct_type(prop, "SequencerToolSettings");
  RNA_def_property_ui_text(prop, "Sequencer Tool Settings", nullptr);
}

static void rna_def_sequencer_tool_settings(BlenderRNA *brna)
{
  StructRNA *srna;
  PropertyRNA *prop;

  static const EnumPropertyItem scale_fit_methods[] = {
      {SEQ_SCALE_TO_FIT, "FIT", 0, "Scale to Fit", "Scale image to fit within the canvas"},
      {SEQ_SCALE_TO_FILL, "FILL", 0, "Scale to Fill", "Scale image to completely fill the canvas"},
      {SEQ_STRETCH_TO_FILL, "STRETCH", 0, "Stretch to Fill", "Stretch image to fill the canvas"},
      {SEQ_USE_ORIGINAL_SIZE,
       "ORIGINAL",
       0,
       "Use Original Size",
       "Keep image at its original size"},
      {0, nullptr, 0, nullptr, nullptr},
  };

  static const EnumPropertyItem scale_overlap_modes[] = {
      {SEQ_OVERLAP_EXPAND, "EXPAND", 0, "Expand", "Move strips so transformed strips fit"},
      {SEQ_OVERLAP_OVERWRITE,
       "OVERWRITE",
       0,
       "Overwrite",
       "Trim or split strips to resolve overlap"},
      {SEQ_OVERLAP_SHUFFLE,
       "SHUFFLE",
       0,
       "Shuffle",
       "Move transformed strips to nearest free space to resolve overlap"},
      {0, nullptr, 0, nullptr, nullptr},
  };

  static const EnumPropertyItem pivot_points[] = {
      {V3D_AROUND_CENTER_BOUNDS, "CENTER", ICON_PIVOT_BOUNDBOX, "Bounding Box Center", ""},
      {V3D_AROUND_CENTER_MEDIAN, "MEDIAN", ICON_PIVOT_MEDIAN, "Median Point", ""},
      {V3D_AROUND_CURSOR, "CURSOR", ICON_PIVOT_CURSOR, "2D Cursor", "Pivot around the 2D cursor"},
      {V3D_AROUND_LOCAL_ORIGINS,
       "INDIVIDUAL_ORIGINS",
       ICON_PIVOT_INDIVIDUAL,
       "Individual Origins",
       "Pivot around each selected island's own median point"},
      {0, nullptr, 0, nullptr, nullptr},

  };
  srna = RNA_def_struct(brna, "SequencerToolSettings", nullptr);
  RNA_def_struct_path_func(srna, "rna_SequencerToolSettings_path");
  RNA_def_struct_ui_text(srna, "Sequencer Tool Settings", "");

  /* Add strip settings. */
  prop = RNA_def_property(srna, "fit_method", PROP_ENUM, PROP_NONE);
  RNA_def_property_enum_items(prop, scale_fit_methods);
  RNA_def_property_ui_text(prop, "Fit Method", "Scale fit method");

  /* Transform snapping. */
  prop = RNA_def_property(srna, "snap_to_current_frame", PROP_BOOLEAN, PROP_NONE);
  RNA_def_property_boolean_sdna(prop, nullptr, "snap_mode", SEQ_SNAP_TO_CURRENT_FRAME);
  RNA_def_property_ui_text(prop, "Current Frame", "Snap to current frame");
  RNA_def_property_update(prop, NC_SCENE | ND_TOOLSETTINGS, nullptr); /* header redraw */

  prop = RNA_def_property(srna, "snap_to_hold_offset", PROP_BOOLEAN, PROP_NONE);
  RNA_def_property_boolean_sdna(prop, nullptr, "snap_mode", SEQ_SNAP_TO_STRIP_HOLD);
  RNA_def_property_ui_text(prop, "Hold Offset", "Snap to strip hold offsets");
  RNA_def_property_update(prop, NC_SCENE | ND_TOOLSETTINGS, nullptr); /* header redraw */

  prop = RNA_def_property(srna, "snap_ignore_muted", PROP_BOOLEAN, PROP_NONE);
  RNA_def_property_boolean_sdna(prop, nullptr, "snap_flag", SEQ_SNAP_IGNORE_MUTED);
  RNA_def_property_ui_text(prop, "Ignore Muted Strips", "Don't snap to hidden strips");

  prop = RNA_def_property(srna, "snap_ignore_sound", PROP_BOOLEAN, PROP_NONE);
  RNA_def_property_boolean_sdna(prop, nullptr, "snap_flag", SEQ_SNAP_IGNORE_SOUND);
  RNA_def_property_ui_text(prop, "Ignore Sound Strips", "Don't snap to sound strips");

  prop = RNA_def_property(srna, "use_snap_current_frame_to_strips", PROP_BOOLEAN, PROP_NONE);
  RNA_def_property_boolean_sdna(prop, nullptr, "snap_flag", SEQ_SNAP_CURRENT_FRAME_TO_STRIPS);
  RNA_def_property_ui_text(
      prop, "Snap Current Frame to Strips", "Snap current frame to strip start or end");

  prop = RNA_def_property(srna, "snap_distance", PROP_INT, PROP_PIXEL);
  RNA_def_property_int_sdna(prop, nullptr, "snap_distance");
  RNA_def_property_int_default(prop, 15);
  RNA_def_property_ui_range(prop, 0, 50, 1, 1);
  RNA_def_property_ui_text(prop, "Snapping Distance", "Maximum distance for snapping in pixels");

  /* Transform overlap handling. */
  prop = RNA_def_property(srna, "overlap_mode", PROP_ENUM, PROP_NONE);
  RNA_def_property_enum_items(prop, scale_overlap_modes);
  RNA_def_property_ui_text(prop, "Overlap Mode", "How to resolve overlap after transformation");

  prop = RNA_def_property(srna, "pivot_point", PROP_ENUM, PROP_NONE);
  RNA_def_property_enum_items(prop, pivot_points);
  RNA_def_property_ui_text(prop, "Pivot Point", "Rotation or scaling pivot point");
  RNA_def_property_update(prop, NC_SPACE | ND_SPACE_SEQUENCER, nullptr);
}

static void rna_def_unified_paint_settings(BlenderRNA *brna)
{
  StructRNA *srna;
  PropertyRNA *prop;

  static const EnumPropertyItem brush_size_unit_items[] = {
      {0, "VIEW", 0, "View", "Measure brush size relative to the view"},
      {UNIFIED_PAINT_BRUSH_LOCK_SIZE,
       "SCENE",
       0,
       "Scene",
       "Measure brush size relative to the scene"},
      {0, nullptr, 0, nullptr, nullptr},
  };

  srna = RNA_def_struct(brna, "UnifiedPaintSettings", nullptr);
  RNA_def_struct_path_func(srna, "rna_UnifiedPaintSettings_path");
  RNA_def_struct_ui_text(
      srna, "Unified Paint Settings", "Overrides for some of the active brush's settings");

  /* high-level flags to enable or disable unified paint settings */
  prop = RNA_def_property(srna, "use_unified_size", PROP_BOOLEAN, PROP_NONE);
  RNA_def_property_boolean_sdna(prop, nullptr, "flag", UNIFIED_PAINT_SIZE);
  RNA_def_property_ui_text(prop,
                           "Use Unified Radius",
                           "Instead of per-brush radius, the radius is shared across brushes");

  prop = RNA_def_property(srna, "use_unified_strength", PROP_BOOLEAN, PROP_NONE);
  RNA_def_property_boolean_sdna(prop, nullptr, "flag", UNIFIED_PAINT_ALPHA);
  RNA_def_property_ui_text(prop,
                           "Use Unified Strength",
                           "Instead of per-brush strength, the strength is shared across brushes");

  prop = RNA_def_property(srna, "use_unified_weight", PROP_BOOLEAN, PROP_NONE);
  RNA_def_property_boolean_sdna(prop, nullptr, "flag", UNIFIED_PAINT_WEIGHT);
  RNA_def_property_ui_text(prop,
                           "Use Unified Weight",
                           "Instead of per-brush weight, the weight is shared across brushes");

  prop = RNA_def_property(srna, "use_unified_color", PROP_BOOLEAN, PROP_NONE);
  RNA_def_property_boolean_sdna(prop, nullptr, "flag", UNIFIED_PAINT_COLOR);
  RNA_def_property_ui_text(
      prop, "Use Unified Color", "Instead of per-brush color, the color is shared across brushes");

  /* unified paint settings that override the equivalent settings
   * from the active brush */
  prop = RNA_def_property(srna, "size", PROP_INT, PROP_PIXEL);
  RNA_def_property_int_funcs(prop, nullptr, "rna_UnifiedPaintSettings_size_set", nullptr);
  RNA_def_property_flag(prop, PROP_CONTEXT_UPDATE);
  RNA_def_property_range(prop, 1, MAX_BRUSH_PIXEL_RADIUS * 10);
  RNA_def_property_ui_range(prop, 1, MAX_BRUSH_PIXEL_RADIUS, 1, -1);
  RNA_def_property_ui_text(prop, "Radius", "Radius of the brush\nHotkey in the default keymap: X");
  RNA_def_property_update(prop, 0, "rna_UnifiedPaintSettings_radius_update");

  prop = RNA_def_property(srna, "unprojected_radius", PROP_FLOAT, PROP_DISTANCE);
  RNA_def_property_float_funcs(
      prop, nullptr, "rna_UnifiedPaintSettings_unprojected_radius_set", nullptr);
  RNA_def_property_flag(prop, PROP_CONTEXT_UPDATE);
  RNA_def_property_range(prop, 0.001, FLT_MAX);
  RNA_def_property_ui_range(prop, 0.001, 1, 1, -1);
  RNA_def_property_ui_text(prop, "Unprojected Radius", "Radius of brush in Blender units");
  RNA_def_property_update(prop, 0, "rna_UnifiedPaintSettings_radius_update");

  prop = RNA_def_property(srna, "strength", PROP_FLOAT, PROP_FACTOR);
  RNA_def_property_float_sdna(prop, nullptr, "alpha");
  RNA_def_property_flag(prop, PROP_CONTEXT_UPDATE);
  RNA_def_property_range(prop, 0.0f, 10.0f);
  RNA_def_property_ui_range(prop, 0.0f, 1.0f, 0.001, 3);
  RNA_def_property_ui_text(
      prop, "Strength", "How powerful the effect of the brush is when applied");
  RNA_def_property_update(prop, 0, "rna_UnifiedPaintSettings_update");

  prop = RNA_def_property(srna, "weight", PROP_FLOAT, PROP_FACTOR);
  RNA_def_property_float_sdna(prop, nullptr, "weight");
  RNA_def_property_flag(prop, PROP_CONTEXT_UPDATE);
  RNA_def_property_range(prop, 0.0f, 1.0f);
  RNA_def_property_ui_range(prop, 0.0f, 1.0f, 0.001, 3);
  RNA_def_property_ui_text(
      prop, "Weight", "Weight to assign in vertex groups\nHotkey in default keymap: V");
  RNA_def_property_update(prop, 0, "rna_UnifiedPaintSettings_update");

  prop = RNA_def_property(srna, "color", PROP_FLOAT, PROP_COLOR_GAMMA);
  RNA_def_property_flag(prop, PROP_CONTEXT_UPDATE);
  RNA_def_property_range(prop, 0.0, 1.0);
  RNA_def_property_float_sdna(prop, nullptr, "rgb");
  RNA_def_property_ui_text(prop, "Color", "");
  RNA_def_property_update(prop, 0, "rna_UnifiedPaintSettings_update");

  prop = RNA_def_property(srna, "secondary_color", PROP_FLOAT, PROP_COLOR_GAMMA);
  RNA_def_property_flag(prop, PROP_CONTEXT_UPDATE);
  RNA_def_property_range(prop, 0.0, 1.0);
  RNA_def_property_float_sdna(prop, nullptr, "secondary_rgb");
  RNA_def_property_ui_text(prop, "Secondary Color", "");
  RNA_def_property_update(prop, 0, "rna_UnifiedPaintSettings_update");

  prop = RNA_def_property(srna, "use_locked_size", PROP_ENUM, PROP_NONE); /* as an enum */
  RNA_def_property_enum_bitflag_sdna(prop, nullptr, "flag");
  RNA_def_property_enum_items(prop, brush_size_unit_items);
  RNA_def_property_ui_text(
      prop, "Radius Unit", "Measure brush size relative to the view or the scene");
}

static void rna_def_curve_paint_settings(BlenderRNA *brna)
{
  StructRNA *srna;
  PropertyRNA *prop;

  srna = RNA_def_struct(brna, "CurvePaintSettings", nullptr);
  RNA_def_struct_path_func(srna, "rna_CurvePaintSettings_path");
  RNA_def_struct_ui_text(srna, "Curve Paint Settings", "");

  static const EnumPropertyItem curve_type_items[] = {
      {CU_POLY, "POLY", 0, "Poly", ""},
      {CU_BEZIER, "BEZIER", 0, "Bezier", ""},
      {0, nullptr, 0, nullptr, nullptr},
  };

  prop = RNA_def_property(srna, "curve_type", PROP_ENUM, PROP_NONE);
  RNA_def_property_enum_sdna(prop, nullptr, "curve_type");
  RNA_def_property_enum_items(prop, curve_type_items);
  RNA_def_property_ui_text(prop, "Type", "Type of curve to use for new strokes");

  prop = RNA_def_property(srna, "use_corners_detect", PROP_BOOLEAN, PROP_NONE);
  RNA_def_property_boolean_sdna(prop, nullptr, "flag", CURVE_PAINT_FLAG_CORNERS_DETECT);
  RNA_def_property_ui_text(prop, "Detect Corners", "Detect corners and use non-aligned handles");

  prop = RNA_def_property(srna, "use_pressure_radius", PROP_BOOLEAN, PROP_NONE);
  RNA_def_property_boolean_sdna(prop, nullptr, "flag", CURVE_PAINT_FLAG_PRESSURE_RADIUS);
  RNA_def_property_ui_icon(prop, ICON_STYLUS_PRESSURE, 0);
  RNA_def_property_ui_text(prop, "Use Pressure", "Map tablet pressure to curve radius");

  prop = RNA_def_property(srna, "use_stroke_endpoints", PROP_BOOLEAN, PROP_NONE);
  RNA_def_property_boolean_sdna(prop, nullptr, "flag", CURVE_PAINT_FLAG_DEPTH_STROKE_ENDPOINTS);
  RNA_def_property_ui_text(prop, "Only First", "Use the start of the stroke for the depth");

  prop = RNA_def_property(srna, "use_offset_absolute", PROP_BOOLEAN, PROP_NONE);
  RNA_def_property_boolean_sdna(prop, nullptr, "flag", CURVE_PAINT_FLAG_DEPTH_STROKE_OFFSET_ABS);
  RNA_def_property_ui_text(
      prop, "Absolute Offset", "Apply a fixed offset (don't scale by the radius)");

  prop = RNA_def_property(srna, "error_threshold", PROP_INT, PROP_PIXEL);
  RNA_def_property_range(prop, 1, 100);
  RNA_def_property_ui_text(prop, "Tolerance", "Allow deviation for a smoother, less precise line");

  prop = RNA_def_property(srna, "fit_method", PROP_ENUM, PROP_PIXEL);
  RNA_def_property_enum_sdna(prop, nullptr, "fit_method");
  RNA_def_property_enum_items(prop, rna_enum_curve_fit_method_items);
  RNA_def_property_ui_text(prop, "Method", "Curve fitting method");

  prop = RNA_def_property(srna, "corner_angle", PROP_FLOAT, PROP_ANGLE);
  RNA_def_property_range(prop, 0, M_PI);
  RNA_def_property_ui_text(prop, "Corner Angle", "Angles above this are considered corners");

  prop = RNA_def_property(srna, "radius_min", PROP_FLOAT, PROP_NONE);
  RNA_def_property_range(prop, 0.0, 100.0);
  RNA_def_property_ui_range(prop, 0.0f, 10.0, 10, 2);
  RNA_def_property_ui_text(
      prop,
      "Radius Min",
      "Minimum radius when the minimum pressure is applied (also the minimum when tapering)");

  prop = RNA_def_property(srna, "radius_max", PROP_FLOAT, PROP_NONE);
  RNA_def_property_range(prop, 0.0, 100.0);
  RNA_def_property_ui_range(prop, 0.0f, 10.0, 10, 2);
  RNA_def_property_ui_text(
      prop,
      "Radius Max",
      "Radius to use when the maximum pressure is applied (or when a tablet isn't used)");

  prop = RNA_def_property(srna, "radius_taper_start", PROP_FLOAT, PROP_NONE);
  RNA_def_property_range(prop, 0.0, 1.0);
  RNA_def_property_ui_range(prop, 0.0f, 1.0, 1, 2);
  RNA_def_property_ui_text(
      prop, "Radius Min", "Taper factor for the radius of each point along the curve");

  prop = RNA_def_property(srna, "radius_taper_end", PROP_FLOAT, PROP_NONE);
  RNA_def_property_range(prop, 0.0, 10.0);
  RNA_def_property_ui_range(prop, 0.0f, 1.0, 1, 2);
  RNA_def_property_ui_text(
      prop, "Radius Max", "Taper factor for the radius of each point along the curve");

  prop = RNA_def_property(srna, "surface_offset", PROP_FLOAT, PROP_NONE);
  RNA_def_property_range(prop, -10.0, 10.0);
  RNA_def_property_ui_range(prop, -1.0f, 1.0, 1, 2);
  RNA_def_property_ui_text(prop, "Offset", "Offset the stroke from the surface");

  static const EnumPropertyItem depth_mode_items[] = {
      {CURVE_PAINT_PROJECT_CURSOR, "CURSOR", 0, "Cursor", ""},
      {CURVE_PAINT_PROJECT_SURFACE, "SURFACE", 0, "Surface", ""},
      {0, nullptr, 0, nullptr, nullptr},
  };

  prop = RNA_def_property(srna, "depth_mode", PROP_ENUM, PROP_NONE);
  RNA_def_property_enum_sdna(prop, nullptr, "depth_mode");
  RNA_def_property_enum_items(prop, depth_mode_items);
  RNA_def_property_ui_text(prop, "Depth", "Method of projecting depth");

  static const EnumPropertyItem surface_plane_items[] = {
      {CURVE_PAINT_SURFACE_PLANE_NORMAL_VIEW,
       "NORMAL_VIEW",
       0,
       "Normal to Surface",
       "Draw in a plane perpendicular to the surface"},
      {CURVE_PAINT_SURFACE_PLANE_NORMAL_SURFACE,
       "NORMAL_SURFACE",
       0,
       "Tangent to Surface",
       "Draw in the surface plane"},
      {CURVE_PAINT_SURFACE_PLANE_VIEW,
       "VIEW",
       0,
       "View",
       "Draw in a plane aligned to the viewport"},
      {0, nullptr, 0, nullptr, nullptr},
  };

  prop = RNA_def_property(srna, "surface_plane", PROP_ENUM, PROP_NONE);
  RNA_def_property_enum_sdna(prop, nullptr, "surface_plane");
  RNA_def_property_enum_items(prop, surface_plane_items);
  RNA_def_property_ui_text(prop, "Plane", "Plane for projected stroke");
}

static void rna_def_statvis(BlenderRNA *brna)
{
  StructRNA *srna;
  PropertyRNA *prop;

  static const EnumPropertyItem stat_type[] = {
      {SCE_STATVIS_OVERHANG, "OVERHANG", 0, "Overhang", ""},
      {SCE_STATVIS_THICKNESS, "THICKNESS", 0, "Thickness", ""},
      {SCE_STATVIS_INTERSECT, "INTERSECT", 0, "Intersect", ""},
      {SCE_STATVIS_DISTORT, "DISTORT", 0, "Distortion", ""},
      {SCE_STATVIS_SHARP, "SHARP", 0, "Sharp", ""},
      {0, nullptr, 0, nullptr, nullptr},
  };

  srna = RNA_def_struct(brna, "MeshStatVis", nullptr);
  RNA_def_struct_path_func(srna, "rna_MeshStatVis_path");
  RNA_def_struct_ui_text(srna, "Mesh Visualize Statistics", "");

  prop = RNA_def_property(srna, "type", PROP_ENUM, PROP_NONE);
  RNA_def_property_enum_items(prop, stat_type);
  RNA_def_property_ui_text(prop, "Type", "Type of data to visualize/check");
  RNA_def_property_flag(prop, PROP_CONTEXT_UPDATE);
  RNA_def_property_update(prop, 0, "rna_EditMesh_update");

  /* overhang */
  prop = RNA_def_property(srna, "overhang_min", PROP_FLOAT, PROP_ANGLE);
  RNA_def_property_float_sdna(prop, nullptr, "overhang_min");
  RNA_def_property_range(prop, 0.0f, DEG2RADF(180.0f));
  RNA_def_property_ui_range(prop, 0.0f, DEG2RADF(180.0f), 10, 3);
  RNA_def_property_ui_text(prop, "Overhang Min", "Minimum angle to display");
  RNA_def_property_flag(prop, PROP_CONTEXT_UPDATE);
  RNA_def_property_update(prop, 0, "rna_EditMesh_update");

  prop = RNA_def_property(srna, "overhang_max", PROP_FLOAT, PROP_ANGLE);
  RNA_def_property_float_sdna(prop, nullptr, "overhang_max");
  RNA_def_property_range(prop, 0.0f, DEG2RADF(180.0f));
  RNA_def_property_ui_range(prop, 0.0f, DEG2RADF(180.0f), 10, 3);
  RNA_def_property_ui_text(prop, "Overhang Max", "Maximum angle to display");
  RNA_def_property_flag(prop, PROP_CONTEXT_UPDATE);
  RNA_def_property_update(prop, 0, "rna_EditMesh_update");

  prop = RNA_def_property(srna, "overhang_axis", PROP_ENUM, PROP_NONE);
  RNA_def_property_enum_sdna(prop, nullptr, "overhang_axis");
  RNA_def_property_enum_items(prop, rna_enum_object_axis_items);
  RNA_def_property_ui_text(prop, "Axis", "");
  RNA_def_property_flag(prop, PROP_CONTEXT_UPDATE);
  RNA_def_property_update(prop, 0, "rna_EditMesh_update");

  /* thickness */
  prop = RNA_def_property(srna, "thickness_min", PROP_FLOAT, PROP_DISTANCE);
  RNA_def_property_float_sdna(prop, nullptr, "thickness_min");
  RNA_def_property_range(prop, 0.0f, 1000.0);
  RNA_def_property_ui_range(prop, 0.0f, 100.0, 0.001, 3);
  RNA_def_property_ui_text(prop, "Thickness Min", "Minimum for measuring thickness");
  RNA_def_property_flag(prop, PROP_CONTEXT_UPDATE);
  RNA_def_property_update(prop, 0, "rna_EditMesh_update");

  prop = RNA_def_property(srna, "thickness_max", PROP_FLOAT, PROP_DISTANCE);
  RNA_def_property_float_sdna(prop, nullptr, "thickness_max");
  RNA_def_property_range(prop, 0.0f, 1000.0);
  RNA_def_property_ui_range(prop, 0.0f, 100.0, 0.001, 3);
  RNA_def_property_ui_text(prop, "Thickness Max", "Maximum for measuring thickness");
  RNA_def_property_flag(prop, PROP_CONTEXT_UPDATE);
  RNA_def_property_update(prop, 0, "rna_EditMesh_update");

  prop = RNA_def_property(srna, "thickness_samples", PROP_INT, PROP_UNSIGNED);
  RNA_def_property_int_sdna(prop, nullptr, "thickness_samples");
  RNA_def_property_range(prop, 1, 32);
  RNA_def_property_ui_text(prop, "Samples", "Number of samples to test per face");
  RNA_def_property_flag(prop, PROP_CONTEXT_UPDATE);
  RNA_def_property_update(prop, 0, "rna_EditMesh_update");

  /* distort */
  prop = RNA_def_property(srna, "distort_min", PROP_FLOAT, PROP_ANGLE);
  RNA_def_property_float_sdna(prop, nullptr, "distort_min");
  RNA_def_property_range(prop, 0.0f, DEG2RADF(180.0f));
  RNA_def_property_ui_range(prop, 0.0f, DEG2RADF(180.0f), 10, 3);
  RNA_def_property_ui_text(prop, "Distort Min", "Minimum angle to display");
  RNA_def_property_flag(prop, PROP_CONTEXT_UPDATE);
  RNA_def_property_update(prop, 0, "rna_EditMesh_update");

  prop = RNA_def_property(srna, "distort_max", PROP_FLOAT, PROP_ANGLE);
  RNA_def_property_float_sdna(prop, nullptr, "distort_max");
  RNA_def_property_range(prop, 0.0f, DEG2RADF(180.0f));
  RNA_def_property_ui_range(prop, 0.0f, DEG2RADF(180.0f), 10, 3);
  RNA_def_property_ui_text(prop, "Distort Max", "Maximum angle to display");
  RNA_def_property_flag(prop, PROP_CONTEXT_UPDATE);
  RNA_def_property_update(prop, 0, "rna_EditMesh_update");

  /* sharp */
  prop = RNA_def_property(srna, "sharp_min", PROP_FLOAT, PROP_ANGLE);
  RNA_def_property_float_sdna(prop, nullptr, "sharp_min");
  RNA_def_property_range(prop, -DEG2RADF(180.0f), DEG2RADF(180.0f));
  RNA_def_property_ui_range(prop, -DEG2RADF(180.0f), DEG2RADF(180.0f), 10, 3);
  RNA_def_property_ui_text(prop, "Sharpness Min", "Minimum angle to display");
  RNA_def_property_flag(prop, PROP_CONTEXT_UPDATE);
  RNA_def_property_update(prop, 0, "rna_EditMesh_update");

  prop = RNA_def_property(srna, "sharp_max", PROP_FLOAT, PROP_ANGLE);
  RNA_def_property_float_sdna(prop, nullptr, "sharp_max");
  RNA_def_property_range(prop, -DEG2RADF(180.0f), DEG2RADF(180.0f));
  RNA_def_property_ui_range(prop, -DEG2RADF(180.0f), DEG2RADF(180.0f), 10, 3);
  RNA_def_property_ui_text(prop, "Sharpness Max", "Maximum angle to display");
  RNA_def_property_flag(prop, PROP_CONTEXT_UPDATE);
  RNA_def_property_update(prop, 0, "rna_EditMesh_update");
}

static void rna_def_unit_settings(BlenderRNA *brna)
{
  StructRNA *srna;
  PropertyRNA *prop;

  static const EnumPropertyItem unit_systems[] = {
      {USER_UNIT_NONE, "NONE", 0, "None", ""},
      {USER_UNIT_METRIC, "METRIC", 0, "Metric", ""},
      {USER_UNIT_IMPERIAL, "IMPERIAL", 0, "Imperial", ""},
      {0, nullptr, 0, nullptr, nullptr},
  };

  static const EnumPropertyItem rotation_units[] = {
      {0, "DEGREES", 0, "Degrees", "Use degrees for measuring angles and rotations"},
      {USER_UNIT_ROT_RADIANS, "RADIANS", 0, "Radians", ""},
      {0, nullptr, 0, nullptr, nullptr},
  };

  srna = RNA_def_struct(brna, "UnitSettings", nullptr);
  RNA_def_struct_ui_text(srna, "Unit Settings", "");
  RNA_def_struct_nested(brna, srna, "Scene");
  RNA_def_struct_path_func(srna, "rna_UnitSettings_path");

  /* Units */
  prop = RNA_def_property(srna, "system", PROP_ENUM, PROP_NONE);
  RNA_def_property_enum_items(prop, unit_systems);
  RNA_def_property_ui_text(
      prop, "Unit System", "The unit system to use for user interface controls");
  RNA_def_property_update(prop, NC_WINDOW, "rna_UnitSettings_system_update");

  prop = RNA_def_property(srna, "system_rotation", PROP_ENUM, PROP_NONE);
  RNA_def_property_enum_items(prop, rotation_units);
  RNA_def_property_ui_text(
      prop, "Rotation Units", "Unit to use for displaying/editing rotation values");
  RNA_def_property_update(prop, NC_WINDOW, nullptr);

  prop = RNA_def_property(srna, "scale_length", PROP_FLOAT, PROP_UNSIGNED);
  RNA_def_property_ui_text(
      prop,
      "Unit Scale",
      "Scale to use when converting between Blender units and dimensions."
      " When working at microscopic or astronomical scale, a small or large unit scale"
      " respectively can be used to avoid numerical precision problems");
  RNA_def_property_range(prop, 1e-9f, 1e+9f);
  RNA_def_property_ui_range(prop, 0.001, 100.0, 0.1, 6);
  RNA_def_property_update(prop, NC_WINDOW, nullptr);

  prop = RNA_def_property(srna, "use_separate", PROP_BOOLEAN, PROP_NONE);
  RNA_def_property_boolean_sdna(prop, nullptr, "flag", USER_UNIT_OPT_SPLIT);
  RNA_def_property_ui_text(prop, "Separate Units", "Display units in pairs (e.g. 1m 0cm)");
  RNA_def_property_update(prop, NC_WINDOW, nullptr);

  prop = RNA_def_property(srna, "length_unit", PROP_ENUM, PROP_NONE);
  RNA_def_property_enum_items(prop, rna_enum_dummy_DEFAULT_items);
  RNA_def_property_enum_funcs(prop, nullptr, nullptr, "rna_UnitSettings_length_unit_itemf");
  RNA_def_property_ui_text(prop, "Length Unit", "Unit that will be used to display length values");
  RNA_def_property_update(prop, NC_WINDOW, nullptr);

  prop = RNA_def_property(srna, "mass_unit", PROP_ENUM, PROP_NONE);
  RNA_def_property_enum_items(prop, rna_enum_dummy_DEFAULT_items);
  RNA_def_property_enum_funcs(prop, nullptr, nullptr, "rna_UnitSettings_mass_unit_itemf");
  RNA_def_property_ui_text(prop, "Mass Unit", "Unit that will be used to display mass values");
  RNA_def_property_update(prop, NC_WINDOW, nullptr);

  prop = RNA_def_property(srna, "time_unit", PROP_ENUM, PROP_NONE);
  RNA_def_property_enum_items(prop, rna_enum_dummy_DEFAULT_items);
  RNA_def_property_enum_funcs(prop, nullptr, nullptr, "rna_UnitSettings_time_unit_itemf");
  RNA_def_property_ui_text(prop, "Time Unit", "Unit that will be used to display time values");
  RNA_def_property_update(prop, NC_WINDOW, nullptr);

  prop = RNA_def_property(srna, "temperature_unit", PROP_ENUM, PROP_NONE);
  RNA_def_property_enum_items(prop, rna_enum_dummy_DEFAULT_items);
  RNA_def_property_enum_funcs(prop, nullptr, nullptr, "rna_UnitSettings_temperature_unit_itemf");
  RNA_def_property_ui_text(
      prop, "Temperature Unit", "Unit that will be used to display temperature values");
  RNA_def_property_update(prop, NC_WINDOW, nullptr);
}

static void rna_def_view_layer_eevee(BlenderRNA *brna)
{
  StructRNA *srna;
  PropertyRNA *prop;
  srna = RNA_def_struct(brna, "ViewLayerEEVEE", nullptr);
  RNA_def_struct_path_func(srna, "rna_ViewLayerEEVEE_path");
  RNA_def_struct_ui_text(srna, "EEVEE Settings", "View Layer settings for EEVEE");

  prop = RNA_def_property(srna, "use_pass_volume_direct", PROP_BOOLEAN, PROP_NONE);
  RNA_def_property_boolean_sdna(prop, nullptr, "render_passes", EEVEE_RENDER_PASS_VOLUME_LIGHT);
  RNA_def_property_ui_text(prop, "Volume Light", "Deliver volume direct light pass");
  RNA_def_property_update(prop, NC_SCENE | ND_RENDER_OPTIONS, "rna_ViewLayer_pass_update");

  prop = RNA_def_property(srna, "use_pass_bloom", PROP_BOOLEAN, PROP_NONE);
  RNA_def_property_boolean_sdna(prop, nullptr, "render_passes", EEVEE_RENDER_PASS_BLOOM);
  RNA_def_property_ui_text(prop, "Bloom", "Deliver bloom pass");
  RNA_def_property_update(prop, NC_SCENE | ND_RENDER_OPTIONS, "rna_ViewLayer_pass_update");

  prop = RNA_def_property(srna, "use_pass_transparent", PROP_BOOLEAN, PROP_NONE);
  RNA_def_property_boolean_sdna(prop, nullptr, "render_passes", EEVEE_RENDER_PASS_TRANSPARENT);
  RNA_def_property_ui_text(
      prop, "Transparent", "Deliver alpha blended surfaces in a separate pass");
  RNA_def_property_update(prop, NC_SCENE | ND_RENDER_OPTIONS, "rna_ViewLayer_pass_update");
}

static void rna_def_view_layer_aovs(BlenderRNA *brna, PropertyRNA *cprop)
{
  StructRNA *srna;
  // PropertyRNA *prop;

  FunctionRNA *func;
  PropertyRNA *parm;

  RNA_def_property_srna(cprop, "AOVs");
  srna = RNA_def_struct(brna, "AOVs", nullptr);
  RNA_def_struct_sdna(srna, "ViewLayer");
  RNA_def_struct_ui_text(srna, "List of AOVs", "Collection of AOVs");

  func = RNA_def_function(srna, "add", "BKE_view_layer_add_aov");
  parm = RNA_def_pointer(func, "aov", "AOV", "", "Newly created AOV");
  RNA_def_function_return(func, parm);

  /* Defined in `rna_layer.cc`. */
  func = RNA_def_function(srna, "remove", "rna_ViewLayer_remove_aov");
  parm = RNA_def_pointer(func, "aov", "AOV", "", "AOV to remove");
  RNA_def_function_ui_description(func, "Remove an AOV");
  RNA_def_function_flag(func, FUNC_USE_REPORTS);
  RNA_def_parameter_flags(parm, PROP_NEVER_NULL, PARM_REQUIRED);
  RNA_def_parameter_clear_flags(parm, PROP_THICK_WRAP, ParameterFlag(0));
}

static void rna_def_view_layer_aov(BlenderRNA *brna)
{
  StructRNA *srna;
  PropertyRNA *prop;
  srna = RNA_def_struct(brna, "AOV", nullptr);
  RNA_def_struct_sdna(srna, "ViewLayerAOV");
  RNA_def_struct_ui_text(srna, "Shader AOV", "");

  prop = RNA_def_property(srna, "name", PROP_STRING, PROP_NONE);
  RNA_def_property_string_sdna(prop, nullptr, "name");
  RNA_def_property_clear_flag(prop, PROP_ANIMATABLE);
  RNA_def_property_ui_text(prop, "Name", "Name of the AOV");
  RNA_def_property_update(prop, NC_SCENE | ND_RENDER_OPTIONS, "rna_ViewLayer_pass_update");
  RNA_def_struct_name_property(srna, prop);

  prop = RNA_def_property(srna, "is_valid", PROP_BOOLEAN, PROP_NONE);
  RNA_def_property_boolean_negative_sdna(prop, nullptr, "flag", AOV_CONFLICT);
  RNA_def_property_ui_text(prop, "Valid", "Is the name of the AOV conflicting");

  prop = RNA_def_property(srna, "type", PROP_ENUM, PROP_NONE);
  RNA_def_property_enum_sdna(prop, nullptr, "type");
  RNA_def_property_enum_items(prop, rna_enum_view_layer_aov_type_items);
  RNA_def_property_enum_default(prop, AOV_TYPE_COLOR);
  RNA_def_property_ui_text(prop, "Type", "Data type of the AOV");
  RNA_def_property_update(prop, NC_SCENE | ND_RENDER_OPTIONS, "rna_ViewLayer_pass_update");
}

static void rna_def_view_layer_lightgroups(BlenderRNA *brna, PropertyRNA *cprop)
{
  StructRNA *srna;
  // PropertyRNA *prop;

  FunctionRNA *func;
  PropertyRNA *parm;

  RNA_def_property_srna(cprop, "Lightgroups");
  srna = RNA_def_struct(brna, "Lightgroups", nullptr);
  RNA_def_struct_sdna(srna, "ViewLayer");
  RNA_def_struct_ui_text(srna, "List of Lightgroups", "Collection of Lightgroups");

  func = RNA_def_function(srna, "add", "BKE_view_layer_add_lightgroup");
  parm = RNA_def_pointer(func, "lightgroup", "Lightgroup", "", "Newly created Lightgroup");
  RNA_def_function_return(func, parm);
  parm = RNA_def_string(func, "name", nullptr, 0, "Name", "Name of newly created lightgroup");
}

static void rna_def_view_layer_lightgroup(BlenderRNA *brna)
{
  StructRNA *srna;
  PropertyRNA *prop;
  srna = RNA_def_struct(brna, "Lightgroup", nullptr);
  RNA_def_struct_sdna(srna, "ViewLayerLightgroup");
  RNA_def_struct_ui_text(srna, "Light Group", "");

  prop = RNA_def_property(srna, "name", PROP_STRING, PROP_NONE);
  RNA_def_property_clear_flag(prop, PROP_ANIMATABLE);
  RNA_def_property_string_funcs(prop,
                                "rna_ViewLayerLightgroup_name_get",
                                "rna_ViewLayerLightgroup_name_length",
                                "rna_ViewLayerLightgroup_name_set");
  RNA_def_property_ui_text(prop, "Name", "Name of the Lightgroup");
  RNA_def_property_update(prop, NC_SCENE | ND_RENDER_OPTIONS, "rna_ViewLayer_pass_update");
  RNA_def_struct_name_property(srna, prop);
}

void rna_def_view_layer_common(BlenderRNA *brna, StructRNA *srna, const bool scene)
{
  PropertyRNA *prop;

  prop = RNA_def_property(srna, "name", PROP_STRING, PROP_NONE);
  if (scene) {
    RNA_def_property_string_funcs(prop, nullptr, nullptr, "rna_ViewLayer_name_set");
  }
  else {
    RNA_def_property_string_sdna(prop, nullptr, "name");
  }
  RNA_def_property_ui_text(prop, "Name", "View layer name");
  RNA_def_struct_name_property(srna, prop);
  if (scene) {
    RNA_def_property_update(prop, NC_SCENE | ND_RENDER_OPTIONS, nullptr);
  }
  else {
    RNA_def_property_clear_flag(prop, PROP_EDITABLE);
  }

  if (scene) {
    prop = RNA_def_property(srna, "material_override", PROP_POINTER, PROP_NONE);
    RNA_def_property_pointer_sdna(prop, nullptr, "mat_override");
    RNA_def_property_struct_type(prop, "Material");
    RNA_def_property_flag(prop, PROP_EDITABLE);
    RNA_def_property_override_flag(prop, PROPOVERRIDE_OVERRIDABLE_LIBRARY);
    RNA_def_property_ui_text(
        prop, "Material Override", "Material to override all other materials in this view layer");
    RNA_def_property_update(
        prop, NC_SCENE | ND_RENDER_OPTIONS, "rna_ViewLayer_material_override_update");

    prop = RNA_def_property(srna, "samples", PROP_INT, PROP_UNSIGNED);
    RNA_def_property_ui_text(prop,
                             "Samples",
                             "Override number of render samples for this view layer, "
                             "0 will use the scene setting");
    RNA_def_property_update(prop, NC_SCENE | ND_RENDER_OPTIONS, nullptr);

    prop = RNA_def_property(srna, "pass_alpha_threshold", PROP_FLOAT, PROP_FACTOR);
    RNA_def_property_ui_text(
        prop,
        "Alpha Threshold",
        "Z, Index, normal, UV and vector passes are only affected by surfaces with "
        "alpha transparency equal to or higher than this threshold");
    RNA_def_property_update(prop, NC_SCENE | ND_RENDER_OPTIONS, nullptr);

    prop = RNA_def_property(srna, "eevee", PROP_POINTER, PROP_NONE);
    RNA_def_property_flag(prop, PROP_NEVER_NULL);
    RNA_def_property_struct_type(prop, "ViewLayerEEVEE");
    RNA_def_property_ui_text(prop, "EEVEE Settings", "View layer settings for EEVEE");

    prop = RNA_def_property(srna, "aovs", PROP_COLLECTION, PROP_NONE);
    RNA_def_property_collection_sdna(prop, nullptr, "aovs", nullptr);
    RNA_def_property_struct_type(prop, "AOV");
    RNA_def_property_ui_text(prop, "Shader AOV", "");
    rna_def_view_layer_aovs(brna, prop);

    prop = RNA_def_property(srna, "active_aov", PROP_POINTER, PROP_NONE);
    RNA_def_property_struct_type(prop, "AOV");
    RNA_def_property_clear_flag(prop, PROP_EDITABLE);
    RNA_def_property_ui_text(prop, "Shader AOV", "Active AOV");

    prop = RNA_def_property(srna, "active_aov_index", PROP_INT, PROP_UNSIGNED);
    RNA_def_property_int_funcs(prop,
                               "rna_ViewLayer_active_aov_index_get",
                               "rna_ViewLayer_active_aov_index_set",
                               "rna_ViewLayer_active_aov_index_range");
    RNA_def_property_ui_text(prop, "Active AOV Index", "Index of active AOV");
    RNA_def_property_update(prop, NC_SCENE | ND_RENDER_OPTIONS, nullptr);

    prop = RNA_def_property(srna, "lightgroups", PROP_COLLECTION, PROP_NONE);
    RNA_def_property_collection_sdna(prop, nullptr, "lightgroups", nullptr);
    RNA_def_property_struct_type(prop, "Lightgroup");
    RNA_def_property_ui_text(prop, "Light Groups", "");
    rna_def_view_layer_lightgroups(brna, prop);

    prop = RNA_def_property(srna, "active_lightgroup", PROP_POINTER, PROP_NONE);
    RNA_def_property_struct_type(prop, "Lightgroup");
    RNA_def_property_clear_flag(prop, PROP_EDITABLE);
    RNA_def_property_ui_text(prop, "Light Groups", "Active Lightgroup");

    prop = RNA_def_property(srna, "active_lightgroup_index", PROP_INT, PROP_UNSIGNED);
    RNA_def_property_int_funcs(prop,
                               "rna_ViewLayer_active_lightgroup_index_get",
                               "rna_ViewLayer_active_lightgroup_index_set",
                               "rna_ViewLayer_active_lightgroup_index_range");
    RNA_def_property_ui_text(prop, "Active Lightgroup Index", "Index of active lightgroup");
    RNA_def_property_update(prop, NC_SCENE | ND_RENDER_OPTIONS, nullptr);

    prop = RNA_def_property(srna, "use_pass_cryptomatte_object", PROP_BOOLEAN, PROP_NONE);
    RNA_def_property_boolean_sdna(
        prop, nullptr, "cryptomatte_flag", VIEW_LAYER_CRYPTOMATTE_OBJECT);
    RNA_def_property_ui_text(
        prop,
        "Cryptomatte Object",
        "Render cryptomatte object pass, for isolating objects in compositing");
    RNA_def_property_update(prop, NC_SCENE | ND_RENDER_OPTIONS, "rna_ViewLayer_pass_update");

    prop = RNA_def_property(srna, "use_pass_cryptomatte_material", PROP_BOOLEAN, PROP_NONE);
    RNA_def_property_boolean_sdna(
        prop, nullptr, "cryptomatte_flag", VIEW_LAYER_CRYPTOMATTE_MATERIAL);
    RNA_def_property_ui_text(
        prop,
        "Cryptomatte Material",
        "Render cryptomatte material pass, for isolating materials in compositing");
    RNA_def_property_update(prop, NC_SCENE | ND_RENDER_OPTIONS, "rna_ViewLayer_pass_update");

    prop = RNA_def_property(srna, "use_pass_cryptomatte_asset", PROP_BOOLEAN, PROP_NONE);
    RNA_def_property_boolean_sdna(prop, nullptr, "cryptomatte_flag", VIEW_LAYER_CRYPTOMATTE_ASSET);
    RNA_def_property_ui_text(
        prop,
        "Cryptomatte Asset",
        "Render cryptomatte asset pass, for isolating groups of objects with the same parent");
    RNA_def_property_update(prop, NC_SCENE | ND_RENDER_OPTIONS, "rna_ViewLayer_pass_update");

    prop = RNA_def_property(srna, "pass_cryptomatte_depth", PROP_INT, PROP_NONE);
    RNA_def_property_int_sdna(prop, nullptr, "cryptomatte_levels");
    RNA_def_property_int_default(prop, 6);
    RNA_def_property_range(prop, 2.0, 16.0);
    RNA_def_property_ui_text(
        prop, "Cryptomatte Levels", "Sets how many unique objects can be distinguished per pixel");
    RNA_def_property_ui_range(prop, 2.0, 16.0, 2.0, 0.0);
    RNA_def_property_update(prop, NC_SCENE | ND_RENDER_OPTIONS, "rna_ViewLayer_pass_update");

    prop = RNA_def_property(srna, "use_pass_cryptomatte_accurate", PROP_BOOLEAN, PROP_NONE);
    RNA_def_property_boolean_sdna(
        prop, nullptr, "cryptomatte_flag", VIEW_LAYER_CRYPTOMATTE_ACCURATE);
    RNA_def_property_boolean_default(prop, true);
    RNA_def_property_ui_text(
        prop, "Cryptomatte Accurate", "Generate a more accurate cryptomatte pass");
    RNA_def_property_update(prop, NC_SCENE | ND_RENDER_OPTIONS, "rna_ViewLayer_pass_update");
  }

  prop = RNA_def_property(srna, "use_solid", PROP_BOOLEAN, PROP_NONE);
  RNA_def_property_boolean_sdna(prop, nullptr, "layflag", SCE_LAY_SOLID);
  RNA_def_property_ui_text(prop, "Solid", "Render Solid faces in this Layer");
  if (scene) {
    RNA_def_property_update(prop, NC_SCENE | ND_RENDER_OPTIONS, nullptr);
  }
  else {
    RNA_def_property_clear_flag(prop, PROP_EDITABLE);
  }
  prop = RNA_def_property(srna, "use_sky", PROP_BOOLEAN, PROP_NONE);
  RNA_def_property_boolean_sdna(prop, nullptr, "layflag", SCE_LAY_SKY);
  RNA_def_property_ui_text(prop, "Sky", "Render Sky in this Layer");
  if (scene) {
    RNA_def_property_update(prop, NC_SCENE | ND_RENDER_OPTIONS, "rna_Scene_render_update");
  }
  else {
    RNA_def_property_clear_flag(prop, PROP_EDITABLE);
  }

  prop = RNA_def_property(srna, "use_ao", PROP_BOOLEAN, PROP_NONE);
  RNA_def_property_boolean_sdna(prop, nullptr, "layflag", SCE_LAY_AO);
  RNA_def_property_ui_text(prop, "Ambient Occlusion", "Render Ambient Occlusion in this Layer");
  if (scene) {
    RNA_def_property_update(prop, NC_SCENE | ND_RENDER_OPTIONS, "rna_Scene_render_update");
  }
  else {
    RNA_def_property_clear_flag(prop, PROP_EDITABLE);
  }

  prop = RNA_def_property(srna, "use_strand", PROP_BOOLEAN, PROP_NONE);
  RNA_def_property_boolean_sdna(prop, nullptr, "layflag", SCE_LAY_STRAND);
  RNA_def_property_ui_text(prop, "Strand", "Render Strands in this Layer");
  if (scene) {
    RNA_def_property_update(prop, NC_SCENE | ND_RENDER_OPTIONS, nullptr);
  }
  else {
    RNA_def_property_clear_flag(prop, PROP_EDITABLE);
  }

  prop = RNA_def_property(srna, "use_volumes", PROP_BOOLEAN, PROP_NONE);
  RNA_def_property_boolean_sdna(prop, nullptr, "layflag", SCE_LAY_VOLUMES);
  RNA_def_property_ui_text(prop, "Volumes", "Render volumes in this Layer");
  if (scene) {
    RNA_def_property_update(prop, NC_SCENE | ND_RENDER_OPTIONS, nullptr);
  }
  else {
    RNA_def_property_clear_flag(prop, PROP_EDITABLE);
  }

  prop = RNA_def_property(srna, "use_motion_blur", PROP_BOOLEAN, PROP_NONE);
  RNA_def_property_boolean_sdna(prop, nullptr, "layflag", SCE_LAY_MOTION_BLUR);
  RNA_def_property_ui_text(
      prop, "Motion Blur", "Render motion blur in this Layer, if enabled in the scene");
  if (scene) {
    RNA_def_property_update(prop, NC_SCENE | ND_RENDER_OPTIONS, nullptr);
  }
  else {
    RNA_def_property_clear_flag(prop, PROP_EDITABLE);
  }

  /* passes */
  prop = RNA_def_property(srna, "use_pass_combined", PROP_BOOLEAN, PROP_NONE);
  RNA_def_property_boolean_sdna(prop, nullptr, "passflag", SCE_PASS_COMBINED);
  RNA_def_property_ui_text(prop, "Combined", "Deliver full combined RGBA buffer");
  if (scene) {
    RNA_def_property_update(prop, NC_SCENE | ND_RENDER_OPTIONS, "rna_ViewLayer_pass_update");
  }
  else {
    RNA_def_property_clear_flag(prop, PROP_EDITABLE);
  }

  prop = RNA_def_property(srna, "use_pass_z", PROP_BOOLEAN, PROP_NONE);
  RNA_def_property_boolean_sdna(prop, nullptr, "passflag", SCE_PASS_Z);
  RNA_def_property_ui_text(prop, "Z", "Deliver Z values pass");
  if (scene) {
    RNA_def_property_update(prop, NC_SCENE | ND_RENDER_OPTIONS, "rna_ViewLayer_pass_update");
  }
  else {
    RNA_def_property_clear_flag(prop, PROP_EDITABLE);
  }

  prop = RNA_def_property(srna, "use_pass_vector", PROP_BOOLEAN, PROP_NONE);
  RNA_def_property_boolean_sdna(prop, nullptr, "passflag", SCE_PASS_VECTOR);
  RNA_def_property_ui_text(prop, "Vector", "Deliver speed vector pass");
  if (scene) {
    RNA_def_property_update(prop, NC_SCENE | ND_RENDER_OPTIONS, "rna_ViewLayer_pass_update");
  }
  else {
    RNA_def_property_clear_flag(prop, PROP_EDITABLE);
  }

  prop = RNA_def_property(srna, "use_pass_position", PROP_BOOLEAN, PROP_NONE);
  RNA_def_property_boolean_sdna(prop, nullptr, "passflag", SCE_PASS_POSITION);
  RNA_def_property_ui_text(prop, "Position", "Deliver position pass");
  if (scene) {
    RNA_def_property_update(prop, NC_SCENE | ND_RENDER_OPTIONS, "rna_ViewLayer_pass_update");
  }
  else {
    RNA_def_property_clear_flag(prop, PROP_EDITABLE);
  }

  prop = RNA_def_property(srna, "use_pass_normal", PROP_BOOLEAN, PROP_NONE);
  RNA_def_property_boolean_sdna(prop, nullptr, "passflag", SCE_PASS_NORMAL);
  RNA_def_property_ui_text(prop, "Normal", "Deliver normal pass");
  if (scene) {
    RNA_def_property_update(prop, NC_SCENE | ND_RENDER_OPTIONS, "rna_ViewLayer_pass_update");
  }
  else {
    RNA_def_property_clear_flag(prop, PROP_EDITABLE);
  }

  prop = RNA_def_property(srna, "use_pass_uv", PROP_BOOLEAN, PROP_NONE);
  RNA_def_property_boolean_sdna(prop, nullptr, "passflag", SCE_PASS_UV);
  RNA_def_property_ui_text(prop, "UV", "Deliver texture UV pass");
  if (scene) {
    RNA_def_property_update(prop, NC_SCENE | ND_RENDER_OPTIONS, "rna_ViewLayer_pass_update");
  }
  else {
    RNA_def_property_clear_flag(prop, PROP_EDITABLE);
  }

  prop = RNA_def_property(srna, "use_pass_mist", PROP_BOOLEAN, PROP_NONE);
  RNA_def_property_boolean_sdna(prop, nullptr, "passflag", SCE_PASS_MIST);
  RNA_def_property_ui_text(prop, "Mist", "Deliver mist factor pass (0.0 to 1.0)");
  if (scene) {
    RNA_def_property_update(prop, NC_SCENE | ND_RENDER_OPTIONS, "rna_ViewLayer_pass_update");
  }
  else {
    RNA_def_property_clear_flag(prop, PROP_EDITABLE);
  }

  prop = RNA_def_property(srna, "use_pass_object_index", PROP_BOOLEAN, PROP_NONE);
  RNA_def_property_boolean_sdna(prop, nullptr, "passflag", SCE_PASS_INDEXOB);
  RNA_def_property_ui_text(prop, "Object Index", "Deliver object index pass");
  RNA_def_property_translation_context(prop, BLT_I18NCONTEXT_ID_SCENE);
  if (scene) {
    RNA_def_property_update(prop, NC_SCENE | ND_RENDER_OPTIONS, "rna_ViewLayer_pass_update");
  }
  else {
    RNA_def_property_clear_flag(prop, PROP_EDITABLE);
  }

  prop = RNA_def_property(srna, "use_pass_material_index", PROP_BOOLEAN, PROP_NONE);
  RNA_def_property_boolean_sdna(prop, nullptr, "passflag", SCE_PASS_INDEXMA);
  RNA_def_property_ui_text(prop, "Material Index", "Deliver material index pass");
  if (scene) {
    RNA_def_property_update(prop, NC_SCENE | ND_RENDER_OPTIONS, "rna_ViewLayer_pass_update");
  }
  else {
    RNA_def_property_clear_flag(prop, PROP_EDITABLE);
  }

  prop = RNA_def_property(srna, "use_pass_shadow", PROP_BOOLEAN, PROP_NONE);
  RNA_def_property_boolean_sdna(prop, nullptr, "passflag", SCE_PASS_SHADOW);
  RNA_def_property_ui_text(prop, "Shadow", "Deliver shadow pass");
  if (scene) {
    RNA_def_property_update(prop, NC_SCENE | ND_RENDER_OPTIONS, "rna_ViewLayer_pass_update");
  }
  else {
    RNA_def_property_clear_flag(prop, PROP_EDITABLE);
  }

  prop = RNA_def_property(srna, "use_pass_ambient_occlusion", PROP_BOOLEAN, PROP_NONE);
  RNA_def_property_boolean_sdna(prop, nullptr, "passflag", SCE_PASS_AO);
  RNA_def_property_ui_text(prop, "Ambient Occlusion", "Deliver Ambient Occlusion pass");
  if (scene) {
    RNA_def_property_update(prop, NC_SCENE | ND_RENDER_OPTIONS, "rna_ViewLayer_pass_update");
  }
  else {
    RNA_def_property_clear_flag(prop, PROP_EDITABLE);
  }

  prop = RNA_def_property(srna, "use_pass_emit", PROP_BOOLEAN, PROP_NONE);
  RNA_def_property_boolean_sdna(prop, nullptr, "passflag", SCE_PASS_EMIT);
  RNA_def_property_ui_text(prop, "Emit", "Deliver emission pass");
  if (scene) {
    RNA_def_property_update(prop, NC_SCENE | ND_RENDER_OPTIONS, "rna_ViewLayer_pass_update");
  }
  else {
    RNA_def_property_clear_flag(prop, PROP_EDITABLE);
  }

  prop = RNA_def_property(srna, "use_pass_environment", PROP_BOOLEAN, PROP_NONE);
  RNA_def_property_boolean_sdna(prop, nullptr, "passflag", SCE_PASS_ENVIRONMENT);
  RNA_def_property_ui_text(prop, "Environment", "Deliver environment lighting pass");
  if (scene) {
    RNA_def_property_update(prop, NC_SCENE | ND_RENDER_OPTIONS, "rna_ViewLayer_pass_update");
  }
  else {
    RNA_def_property_clear_flag(prop, PROP_EDITABLE);
  }

  prop = RNA_def_property(srna, "use_pass_diffuse_direct", PROP_BOOLEAN, PROP_NONE);
  RNA_def_property_boolean_sdna(prop, nullptr, "passflag", SCE_PASS_DIFFUSE_DIRECT);
  RNA_def_property_ui_text(prop, "Diffuse Direct", "Deliver diffuse direct pass");
  if (scene) {
    RNA_def_property_update(prop, NC_SCENE | ND_RENDER_OPTIONS, "rna_ViewLayer_pass_update");
  }
  else {
    RNA_def_property_clear_flag(prop, PROP_EDITABLE);
  }

  prop = RNA_def_property(srna, "use_pass_diffuse_indirect", PROP_BOOLEAN, PROP_NONE);
  RNA_def_property_boolean_sdna(prop, nullptr, "passflag", SCE_PASS_DIFFUSE_INDIRECT);
  RNA_def_property_ui_text(prop, "Diffuse Indirect", "Deliver diffuse indirect pass");
  if (scene) {
    RNA_def_property_update(prop, NC_SCENE | ND_RENDER_OPTIONS, "rna_ViewLayer_pass_update");
  }
  else {
    RNA_def_property_clear_flag(prop, PROP_EDITABLE);
  }

  prop = RNA_def_property(srna, "use_pass_diffuse_color", PROP_BOOLEAN, PROP_NONE);
  RNA_def_property_boolean_sdna(prop, nullptr, "passflag", SCE_PASS_DIFFUSE_COLOR);
  RNA_def_property_ui_text(prop, "Diffuse Color", "Deliver diffuse color pass");
  if (scene) {
    RNA_def_property_update(prop, NC_SCENE | ND_RENDER_OPTIONS, "rna_ViewLayer_pass_update");
  }
  else {
    RNA_def_property_clear_flag(prop, PROP_EDITABLE);
  }

  prop = RNA_def_property(srna, "use_pass_glossy_direct", PROP_BOOLEAN, PROP_NONE);
  RNA_def_property_boolean_sdna(prop, nullptr, "passflag", SCE_PASS_GLOSSY_DIRECT);
  RNA_def_property_ui_text(prop, "Glossy Direct", "Deliver glossy direct pass");
  if (scene) {
    RNA_def_property_update(prop, NC_SCENE | ND_RENDER_OPTIONS, "rna_ViewLayer_pass_update");
  }
  else {
    RNA_def_property_clear_flag(prop, PROP_EDITABLE);
  }

  prop = RNA_def_property(srna, "use_pass_glossy_indirect", PROP_BOOLEAN, PROP_NONE);
  RNA_def_property_boolean_sdna(prop, nullptr, "passflag", SCE_PASS_GLOSSY_INDIRECT);
  RNA_def_property_ui_text(prop, "Glossy Indirect", "Deliver glossy indirect pass");
  if (scene) {
    RNA_def_property_update(prop, NC_SCENE | ND_RENDER_OPTIONS, "rna_ViewLayer_pass_update");
  }
  else {
    RNA_def_property_clear_flag(prop, PROP_EDITABLE);
  }

  prop = RNA_def_property(srna, "use_pass_glossy_color", PROP_BOOLEAN, PROP_NONE);
  RNA_def_property_boolean_sdna(prop, nullptr, "passflag", SCE_PASS_GLOSSY_COLOR);
  RNA_def_property_ui_text(prop, "Glossy Color", "Deliver glossy color pass");
  if (scene) {
    RNA_def_property_update(prop, NC_SCENE | ND_RENDER_OPTIONS, "rna_ViewLayer_pass_update");
  }
  else {
    RNA_def_property_clear_flag(prop, PROP_EDITABLE);
  }

  prop = RNA_def_property(srna, "use_pass_transmission_direct", PROP_BOOLEAN, PROP_NONE);
  RNA_def_property_boolean_sdna(prop, nullptr, "passflag", SCE_PASS_TRANSM_DIRECT);
  RNA_def_property_ui_text(prop, "Transmission Direct", "Deliver transmission direct pass");
  if (scene) {
    RNA_def_property_update(prop, NC_SCENE | ND_RENDER_OPTIONS, "rna_ViewLayer_pass_update");
  }
  else {
    RNA_def_property_clear_flag(prop, PROP_EDITABLE);
  }

  prop = RNA_def_property(srna, "use_pass_transmission_indirect", PROP_BOOLEAN, PROP_NONE);
  RNA_def_property_boolean_sdna(prop, nullptr, "passflag", SCE_PASS_TRANSM_INDIRECT);
  RNA_def_property_ui_text(prop, "Transmission Indirect", "Deliver transmission indirect pass");
  if (scene) {
    RNA_def_property_update(prop, NC_SCENE | ND_RENDER_OPTIONS, "rna_ViewLayer_pass_update");
  }
  else {
    RNA_def_property_clear_flag(prop, PROP_EDITABLE);
  }

  prop = RNA_def_property(srna, "use_pass_transmission_color", PROP_BOOLEAN, PROP_NONE);
  RNA_def_property_boolean_sdna(prop, nullptr, "passflag", SCE_PASS_TRANSM_COLOR);
  RNA_def_property_ui_text(prop, "Transmission Color", "Deliver transmission color pass");
  if (scene) {
    RNA_def_property_update(prop, NC_SCENE | ND_RENDER_OPTIONS, "rna_ViewLayer_pass_update");
  }
  else {
    RNA_def_property_clear_flag(prop, PROP_EDITABLE);
  }

  prop = RNA_def_property(srna, "use_pass_subsurface_direct", PROP_BOOLEAN, PROP_NONE);
  RNA_def_property_boolean_sdna(prop, nullptr, "passflag", SCE_PASS_SUBSURFACE_DIRECT);
  RNA_def_property_ui_text(prop, "Subsurface Direct", "Deliver subsurface direct pass");
  if (scene) {
    RNA_def_property_update(prop, NC_SCENE | ND_RENDER_OPTIONS, "rna_ViewLayer_pass_update");
  }
  else {
    RNA_def_property_clear_flag(prop, PROP_EDITABLE);
  }

  prop = RNA_def_property(srna, "use_pass_subsurface_indirect", PROP_BOOLEAN, PROP_NONE);
  RNA_def_property_boolean_sdna(prop, nullptr, "passflag", SCE_PASS_SUBSURFACE_INDIRECT);
  RNA_def_property_ui_text(prop, "Subsurface Indirect", "Deliver subsurface indirect pass");
  if (scene) {
    RNA_def_property_update(prop, NC_SCENE | ND_RENDER_OPTIONS, "rna_ViewLayer_pass_update");
  }
  else {
    RNA_def_property_clear_flag(prop, PROP_EDITABLE);
  }

  prop = RNA_def_property(srna, "use_pass_subsurface_color", PROP_BOOLEAN, PROP_NONE);
  RNA_def_property_boolean_sdna(prop, nullptr, "passflag", SCE_PASS_SUBSURFACE_COLOR);
  RNA_def_property_ui_text(prop, "Subsurface Color", "Deliver subsurface color pass");
  if (scene) {
    RNA_def_property_update(prop, NC_SCENE | ND_RENDER_OPTIONS, "rna_ViewLayer_pass_update");
  }
  else {
    RNA_def_property_clear_flag(prop, PROP_EDITABLE);
  }
}

static void rna_def_freestyle_modules(BlenderRNA *brna, PropertyRNA *cprop)
{
  StructRNA *srna;
  FunctionRNA *func;
  PropertyRNA *parm;

  RNA_def_property_srna(cprop, "FreestyleModules");
  srna = RNA_def_struct(brna, "FreestyleModules", nullptr);
  RNA_def_struct_sdna(srna, "FreestyleSettings");
  RNA_def_struct_ui_text(
      srna, "Style Modules", "A list of style modules (to be applied from top to bottom)");

  func = RNA_def_function(srna, "new", "rna_FreestyleSettings_module_add");
  RNA_def_function_ui_description(func,
                                  "Add a style module to scene render layer Freestyle settings");
  RNA_def_function_flag(func, FUNC_USE_SELF_ID);
  parm = RNA_def_pointer(
      func, "module", "FreestyleModuleSettings", "", "Newly created style module");
  RNA_def_function_return(func, parm);

  func = RNA_def_function(srna, "remove", "rna_FreestyleSettings_module_remove");
  RNA_def_function_ui_description(
      func, "Remove a style module from scene render layer Freestyle settings");
  RNA_def_function_flag(func, FUNC_USE_SELF_ID | FUNC_USE_REPORTS);
  parm = RNA_def_pointer(func, "module", "FreestyleModuleSettings", "", "Style module to remove");
  RNA_def_parameter_flags(parm, PROP_NEVER_NULL, PARM_REQUIRED | PARM_RNAPTR);
  RNA_def_parameter_clear_flags(parm, PROP_THICK_WRAP, ParameterFlag(0));
}

static void rna_def_freestyle_linesets(BlenderRNA *brna, PropertyRNA *cprop)
{
  StructRNA *srna;
  PropertyRNA *prop;
  FunctionRNA *func;
  PropertyRNA *parm;

  RNA_def_property_srna(cprop, "Linesets");
  srna = RNA_def_struct(brna, "Linesets", nullptr);
  RNA_def_struct_sdna(srna, "FreestyleSettings");
  RNA_def_struct_ui_text(
      srna, "Line Sets", "Line sets for associating lines and style parameters");

  prop = RNA_def_property(srna, "active", PROP_POINTER, PROP_NONE);
  RNA_def_property_struct_type(prop, "FreestyleLineSet");
  RNA_def_property_pointer_funcs(
      prop, "rna_FreestyleSettings_active_lineset_get", nullptr, nullptr, nullptr);
  RNA_def_property_ui_text(prop, "Active Line Set", "Active line set being displayed");
  RNA_def_property_update(prop, NC_SCENE | ND_RENDER_OPTIONS, nullptr);

  prop = RNA_def_property(srna, "active_index", PROP_INT, PROP_UNSIGNED);
  RNA_def_property_int_funcs(prop,
                             "rna_FreestyleSettings_active_lineset_index_get",
                             "rna_FreestyleSettings_active_lineset_index_set",
                             "rna_FreestyleSettings_active_lineset_index_range");
  RNA_def_property_ui_text(prop, "Active Line Set Index", "Index of active line set slot");
  RNA_def_property_update(prop, NC_SCENE | ND_RENDER_OPTIONS, nullptr);

  func = RNA_def_function(srna, "new", "rna_FreestyleSettings_lineset_add");
  RNA_def_function_ui_description(func, "Add a line set to scene render layer Freestyle settings");
  RNA_def_function_flag(func, FUNC_USE_MAIN | FUNC_USE_SELF_ID);
  parm = RNA_def_string(func, "name", "LineSet", 0, "", "New name for the line set (not unique)");
  RNA_def_parameter_flags(parm, PropertyFlag(0), PARM_REQUIRED);
  parm = RNA_def_pointer(func, "lineset", "FreestyleLineSet", "", "Newly created line set");
  RNA_def_function_return(func, parm);

  func = RNA_def_function(srna, "remove", "rna_FreestyleSettings_lineset_remove");
  RNA_def_function_ui_description(func,
                                  "Remove a line set from scene render layer Freestyle settings");
  RNA_def_function_flag(func, FUNC_USE_SELF_ID | FUNC_USE_REPORTS);
  parm = RNA_def_pointer(func, "lineset", "FreestyleLineSet", "", "Line set to remove");
  RNA_def_parameter_flags(parm, PROP_NEVER_NULL, PARM_REQUIRED | PARM_RNAPTR);
  RNA_def_parameter_clear_flags(parm, PROP_THICK_WRAP, ParameterFlag(0));
}

void rna_def_freestyle_settings(BlenderRNA *brna)
{
  StructRNA *srna;
  PropertyRNA *prop;

  static const EnumPropertyItem edge_type_negation_items[] = {
      {0,
       "INCLUSIVE",
       0,
       "Inclusive",
       "Select feature edges satisfying the given edge type conditions"},
      {FREESTYLE_LINESET_FE_NOT,
       "EXCLUSIVE",
       0,
       "Exclusive",
       "Select feature edges not satisfying the given edge type conditions"},
      {0, nullptr, 0, nullptr, nullptr},
  };

  static const EnumPropertyItem edge_type_combination_items[] = {
      {0,
       "OR",
       0,
       "Logical OR",
       "Select feature edges satisfying at least one of edge type conditions"},
      {FREESTYLE_LINESET_FE_AND,
       "AND",
       0,
       "Logical AND",
       "Select feature edges satisfying all edge type conditions"},
      {0, nullptr, 0, nullptr, nullptr},
  };

  static const EnumPropertyItem collection_negation_items[] = {
      {0,
       "INCLUSIVE",
       0,
       "Inclusive",
       "Select feature edges belonging to some object in the group"},
      {FREESTYLE_LINESET_GR_NOT,
       "EXCLUSIVE",
       0,
       "Exclusive",
       "Select feature edges not belonging to any object in the group"},
      {0, nullptr, 0, nullptr, nullptr},
  };

  static const EnumPropertyItem face_mark_negation_items[] = {
      {0,
       "INCLUSIVE",
       0,
       "Inclusive",
       "Select feature edges satisfying the given face mark conditions"},
      {FREESTYLE_LINESET_FM_NOT,
       "EXCLUSIVE",
       0,
       "Exclusive",
       "Select feature edges not satisfying the given face mark conditions"},
      {0, nullptr, 0, nullptr, nullptr},
  };

  static const EnumPropertyItem face_mark_condition_items[] = {
      {0, "ONE", 0, "One Face", "Select a feature edge if either of its adjacent faces is marked"},
      {FREESTYLE_LINESET_FM_BOTH,
       "BOTH",
       0,
       "Both Faces",
       "Select a feature edge if both of its adjacent faces are marked"},
      {0, nullptr, 0, nullptr, nullptr},
  };

  static const EnumPropertyItem freestyle_ui_mode_items[] = {
      {FREESTYLE_CONTROL_SCRIPT_MODE,
       "SCRIPT",
       0,
       "Python Scripting",
       "Advanced mode for using style modules written in Python"},
      {FREESTYLE_CONTROL_EDITOR_MODE,
       "EDITOR",
       0,
       "Parameter Editor",
       "Basic mode for interactive style parameter editing"},
      {0, nullptr, 0, nullptr, nullptr},
  };

  static const EnumPropertyItem visibility_items[] = {
      {FREESTYLE_QI_VISIBLE, "VISIBLE", 0, "Visible", "Select visible feature edges"},
      {FREESTYLE_QI_HIDDEN, "HIDDEN", 0, "Hidden", "Select hidden feature edges"},
      {FREESTYLE_QI_RANGE,
       "RANGE",
       0,
       "Quantitative Invisibility",
       "Select feature edges within a range of quantitative invisibility (QI) values"},
      {0, nullptr, 0, nullptr, nullptr},
  };

  /* FreestyleLineSet */

  srna = RNA_def_struct(brna, "FreestyleLineSet", nullptr);
  RNA_def_struct_ui_text(
      srna, "Freestyle Line Set", "Line set for associating lines and style parameters");

  /* access to line style settings is redirected through functions
   * to allow proper id-buttons functionality
   */
  prop = RNA_def_property(srna, "linestyle", PROP_POINTER, PROP_NONE);
  RNA_def_property_struct_type(prop, "FreestyleLineStyle");
  RNA_def_property_flag(prop, PROP_EDITABLE | PROP_NEVER_NULL);
  RNA_def_property_pointer_funcs(prop,
                                 "rna_FreestyleLineSet_linestyle_get",
                                 "rna_FreestyleLineSet_linestyle_set",
                                 nullptr,
                                 nullptr);
  RNA_def_property_ui_text(prop, "Line Style", "Line style settings");
  RNA_def_property_update(prop, NC_SCENE | ND_RENDER_OPTIONS, "rna_Scene_freestyle_update");

  prop = RNA_def_property(srna, "name", PROP_STRING, PROP_NONE);
  RNA_def_property_string_sdna(prop, nullptr, "name");
  RNA_def_property_ui_text(prop, "Line Set Name", "Line set name");
  RNA_def_property_update(prop, NC_SCENE | ND_RENDER_OPTIONS, nullptr);
  RNA_def_struct_name_property(srna, prop);

  prop = RNA_def_property(srna, "show_render", PROP_BOOLEAN, PROP_NONE);
  RNA_def_property_boolean_sdna(prop, nullptr, "flags", FREESTYLE_LINESET_ENABLED);
  RNA_def_property_ui_text(
      prop, "Render", "Enable or disable this line set during stroke rendering");
  RNA_def_property_update(prop, NC_SCENE | ND_RENDER_OPTIONS, "rna_Scene_freestyle_update");

  prop = RNA_def_property(srna, "select_by_visibility", PROP_BOOLEAN, PROP_NONE);
  RNA_def_property_boolean_sdna(prop, nullptr, "selection", FREESTYLE_SEL_VISIBILITY);
  RNA_def_property_ui_text(
      prop, "Selection by Visibility", "Select feature edges based on visibility");
  RNA_def_property_update(prop, NC_SCENE | ND_RENDER_OPTIONS, "rna_Scene_freestyle_update");

  prop = RNA_def_property(srna, "select_by_edge_types", PROP_BOOLEAN, PROP_NONE);
  RNA_def_property_boolean_sdna(prop, nullptr, "selection", FREESTYLE_SEL_EDGE_TYPES);
  RNA_def_property_ui_text(
      prop, "Selection by Edge Types", "Select feature edges based on edge types");
  RNA_def_property_update(prop, NC_SCENE | ND_RENDER_OPTIONS, "rna_Scene_freestyle_update");

  prop = RNA_def_property(srna, "select_by_collection", PROP_BOOLEAN, PROP_NONE);
  RNA_def_property_boolean_sdna(prop, nullptr, "selection", FREESTYLE_SEL_GROUP);
  RNA_def_property_ui_text(
      prop, "Selection by Collection", "Select feature edges based on a collection of objects");
  RNA_def_property_update(prop, NC_SCENE | ND_RENDER_OPTIONS, "rna_Scene_freestyle_update");

  prop = RNA_def_property(srna, "select_by_image_border", PROP_BOOLEAN, PROP_NONE);
  RNA_def_property_boolean_sdna(prop, nullptr, "selection", FREESTYLE_SEL_IMAGE_BORDER);
  RNA_def_property_ui_text(prop,
                           "Selection by Image Border",
                           "Select feature edges by image border (less memory consumption)");
  RNA_def_property_update(prop, NC_SCENE | ND_RENDER_OPTIONS, "rna_Scene_freestyle_update");

  prop = RNA_def_property(srna, "select_by_face_marks", PROP_BOOLEAN, PROP_NONE);
  RNA_def_property_boolean_sdna(prop, nullptr, "selection", FREESTYLE_SEL_FACE_MARK);
  RNA_def_property_ui_text(prop, "Selection by Face Marks", "Select feature edges by face marks");
  RNA_def_property_update(prop, NC_SCENE | ND_RENDER_OPTIONS, "rna_Scene_freestyle_update");

  prop = RNA_def_property(srna, "edge_type_negation", PROP_ENUM, PROP_NONE);
  RNA_def_property_enum_bitflag_sdna(prop, nullptr, "flags");
  RNA_def_property_enum_items(prop, edge_type_negation_items);
  RNA_def_property_ui_text(
      prop,
      "Edge Type Negation",
      "Specify either inclusion or exclusion of feature edges selected by edge types");
  RNA_def_property_update(prop, NC_SCENE | ND_RENDER_OPTIONS, "rna_Scene_freestyle_update");

  prop = RNA_def_property(srna, "edge_type_combination", PROP_ENUM, PROP_NONE);
  RNA_def_property_enum_bitflag_sdna(prop, nullptr, "flags");
  RNA_def_property_enum_items(prop, edge_type_combination_items);
  RNA_def_property_ui_text(
      prop,
      "Edge Type Combination",
      "Specify a logical combination of selection conditions on feature edge types");
  RNA_def_property_update(prop, NC_SCENE | ND_RENDER_OPTIONS, "rna_Scene_freestyle_update");

  prop = RNA_def_property(srna, "collection", PROP_POINTER, PROP_NONE);
  RNA_def_property_pointer_sdna(prop, nullptr, "group");
  RNA_def_property_struct_type(prop, "Collection");
  RNA_def_property_flag(prop, PROP_EDITABLE);
  RNA_def_property_ui_text(
      prop, "Collection", "A collection of objects based on which feature edges are selected");
  RNA_def_property_update(prop, NC_SCENE | ND_RENDER_OPTIONS, "rna_Scene_freestyle_update");

  prop = RNA_def_property(srna, "collection_negation", PROP_ENUM, PROP_NONE);
  RNA_def_property_enum_bitflag_sdna(prop, nullptr, "flags");
  RNA_def_property_enum_items(prop, collection_negation_items);
  RNA_def_property_ui_text(prop,
                           "Collection Negation",
                           "Specify either inclusion or exclusion of feature edges belonging to a "
                           "collection of objects");
  RNA_def_property_update(prop, NC_SCENE | ND_RENDER_OPTIONS, "rna_Scene_freestyle_update");

  prop = RNA_def_property(srna, "face_mark_negation", PROP_ENUM, PROP_NONE);
  RNA_def_property_enum_bitflag_sdna(prop, nullptr, "flags");
  RNA_def_property_enum_items(prop, face_mark_negation_items);
  RNA_def_property_ui_text(
      prop,
      "Face Mark Negation",
      "Specify either inclusion or exclusion of feature edges selected by face marks");
  RNA_def_property_update(prop, NC_SCENE | ND_RENDER_OPTIONS, "rna_Scene_freestyle_update");

  prop = RNA_def_property(srna, "face_mark_condition", PROP_ENUM, PROP_NONE);
  RNA_def_property_enum_bitflag_sdna(prop, nullptr, "flags");
  RNA_def_property_enum_items(prop, face_mark_condition_items);
  RNA_def_property_ui_text(prop,
                           "Face Mark Condition",
                           "Specify a feature edge selection condition based on face marks");
  RNA_def_property_update(prop, NC_SCENE | ND_RENDER_OPTIONS, "rna_Scene_freestyle_update");

  prop = RNA_def_property(srna, "select_silhouette", PROP_BOOLEAN, PROP_NONE);
  RNA_def_property_boolean_sdna(prop, nullptr, "edge_types", FREESTYLE_FE_SILHOUETTE);
  RNA_def_property_ui_text(
      prop,
      "Silhouette",
      "Select silhouettes (edges at the boundary of visible and hidden faces)");
  RNA_def_property_update(prop, NC_SCENE | ND_RENDER_OPTIONS, "rna_Scene_freestyle_update");

  prop = RNA_def_property(srna, "select_border", PROP_BOOLEAN, PROP_NONE);
  RNA_def_property_boolean_sdna(prop, nullptr, "edge_types", FREESTYLE_FE_BORDER);
  RNA_def_property_ui_text(prop, "Border", "Select border edges (open mesh edges)");
  RNA_def_property_update(prop, NC_SCENE | ND_RENDER_OPTIONS, "rna_Scene_freestyle_update");

  prop = RNA_def_property(srna, "select_crease", PROP_BOOLEAN, PROP_NONE);
  RNA_def_property_boolean_sdna(prop, nullptr, "edge_types", FREESTYLE_FE_CREASE);
  RNA_def_property_ui_text(prop,
                           "Crease",
                           "Select crease edges (those between two faces making an angle smaller "
                           "than the Crease Angle)");
  RNA_def_property_update(prop, NC_SCENE | ND_RENDER_OPTIONS, "rna_Scene_freestyle_update");

  prop = RNA_def_property(srna, "select_ridge_valley", PROP_BOOLEAN, PROP_NONE);
  RNA_def_property_boolean_sdna(prop, nullptr, "edge_types", FREESTYLE_FE_RIDGE_VALLEY);
  RNA_def_property_ui_text(
      prop,
      "Ridge & Valley",
      "Select ridges and valleys (boundary lines between convex and concave areas of surface)");
  RNA_def_property_update(prop, NC_SCENE | ND_RENDER_OPTIONS, "rna_Scene_freestyle_update");

  prop = RNA_def_property(srna, "select_suggestive_contour", PROP_BOOLEAN, PROP_NONE);
  RNA_def_property_boolean_sdna(prop, nullptr, "edge_types", FREESTYLE_FE_SUGGESTIVE_CONTOUR);
  RNA_def_property_ui_text(
      prop, "Suggestive Contour", "Select suggestive contours (almost silhouette/contour edges)");
  RNA_def_property_update(prop, NC_SCENE | ND_RENDER_OPTIONS, "rna_Scene_freestyle_update");

  prop = RNA_def_property(srna, "select_material_boundary", PROP_BOOLEAN, PROP_NONE);
  RNA_def_property_boolean_sdna(prop, nullptr, "edge_types", FREESTYLE_FE_MATERIAL_BOUNDARY);
  RNA_def_property_ui_text(prop, "Material Boundary", "Select edges at material boundaries");
  RNA_def_property_update(prop, NC_SCENE | ND_RENDER_OPTIONS, "rna_Scene_freestyle_update");

  prop = RNA_def_property(srna, "select_contour", PROP_BOOLEAN, PROP_NONE);
  RNA_def_property_boolean_sdna(prop, nullptr, "edge_types", FREESTYLE_FE_CONTOUR);
  RNA_def_property_ui_text(prop, "Contour", "Select contours (outer silhouettes of each object)");
  RNA_def_property_update(prop, NC_SCENE | ND_RENDER_OPTIONS, "rna_Scene_freestyle_update");

  prop = RNA_def_property(srna, "select_external_contour", PROP_BOOLEAN, PROP_NONE);
  RNA_def_property_boolean_sdna(prop, nullptr, "edge_types", FREESTYLE_FE_EXTERNAL_CONTOUR);
  RNA_def_property_ui_text(
      prop,
      "External Contour",
      "Select external contours (outer silhouettes of occluding and occluded objects)");
  RNA_def_property_update(prop, NC_SCENE | ND_RENDER_OPTIONS, "rna_Scene_freestyle_update");

  prop = RNA_def_property(srna, "select_edge_mark", PROP_BOOLEAN, PROP_NONE);
  RNA_def_property_boolean_sdna(prop, nullptr, "edge_types", FREESTYLE_FE_EDGE_MARK);
  RNA_def_property_ui_text(
      prop, "Edge Mark", "Select edge marks (edges annotated by Freestyle edge marks)");
  RNA_def_property_update(prop, NC_SCENE | ND_RENDER_OPTIONS, "rna_Scene_freestyle_update");

  prop = RNA_def_property(srna, "exclude_silhouette", PROP_BOOLEAN, PROP_NONE);
  RNA_def_property_boolean_sdna(prop, nullptr, "exclude_edge_types", FREESTYLE_FE_SILHOUETTE);
  RNA_def_property_ui_text(prop, "Silhouette", "Exclude silhouette edges");
  RNA_def_property_ui_icon(prop, ICON_X, 0);
  RNA_def_property_update(prop, NC_SCENE | ND_RENDER_OPTIONS, "rna_Scene_freestyle_update");

  prop = RNA_def_property(srna, "exclude_border", PROP_BOOLEAN, PROP_NONE);
  RNA_def_property_boolean_sdna(prop, nullptr, "exclude_edge_types", FREESTYLE_FE_BORDER);
  RNA_def_property_ui_text(prop, "Border", "Exclude border edges");
  RNA_def_property_ui_icon(prop, ICON_X, 0);
  RNA_def_property_update(prop, NC_SCENE | ND_RENDER_OPTIONS, "rna_Scene_freestyle_update");

  prop = RNA_def_property(srna, "exclude_crease", PROP_BOOLEAN, PROP_NONE);
  RNA_def_property_boolean_sdna(prop, nullptr, "exclude_edge_types", FREESTYLE_FE_CREASE);
  RNA_def_property_ui_text(prop, "Crease", "Exclude crease edges");
  RNA_def_property_ui_icon(prop, ICON_X, 0);
  RNA_def_property_update(prop, NC_SCENE | ND_RENDER_OPTIONS, "rna_Scene_freestyle_update");

  prop = RNA_def_property(srna, "exclude_ridge_valley", PROP_BOOLEAN, PROP_NONE);
  RNA_def_property_boolean_sdna(prop, nullptr, "exclude_edge_types", FREESTYLE_FE_RIDGE_VALLEY);
  RNA_def_property_ui_text(prop, "Ridge & Valley", "Exclude ridges and valleys");
  RNA_def_property_ui_icon(prop, ICON_X, 0);
  RNA_def_property_update(prop, NC_SCENE | ND_RENDER_OPTIONS, "rna_Scene_freestyle_update");

  prop = RNA_def_property(srna, "exclude_suggestive_contour", PROP_BOOLEAN, PROP_NONE);
  RNA_def_property_boolean_sdna(
      prop, nullptr, "exclude_edge_types", FREESTYLE_FE_SUGGESTIVE_CONTOUR);
  RNA_def_property_ui_text(prop, "Suggestive Contour", "Exclude suggestive contours");
  RNA_def_property_ui_icon(prop, ICON_X, 0);
  RNA_def_property_update(prop, NC_SCENE | ND_RENDER_OPTIONS, "rna_Scene_freestyle_update");

  prop = RNA_def_property(srna, "exclude_material_boundary", PROP_BOOLEAN, PROP_NONE);
  RNA_def_property_boolean_sdna(
      prop, nullptr, "exclude_edge_types", FREESTYLE_FE_MATERIAL_BOUNDARY);
  RNA_def_property_ui_text(prop, "Material Boundary", "Exclude edges at material boundaries");
  RNA_def_property_ui_icon(prop, ICON_X, 0);
  RNA_def_property_update(prop, NC_SCENE | ND_RENDER_OPTIONS, "rna_Scene_freestyle_update");

  prop = RNA_def_property(srna, "exclude_contour", PROP_BOOLEAN, PROP_NONE);
  RNA_def_property_boolean_sdna(prop, nullptr, "exclude_edge_types", FREESTYLE_FE_CONTOUR);
  RNA_def_property_ui_text(prop, "Contour", "Exclude contours");
  RNA_def_property_ui_icon(prop, ICON_X, 0);
  RNA_def_property_update(prop, NC_SCENE | ND_RENDER_OPTIONS, "rna_Scene_freestyle_update");

  prop = RNA_def_property(srna, "exclude_external_contour", PROP_BOOLEAN, PROP_NONE);
  RNA_def_property_boolean_sdna(
      prop, nullptr, "exclude_edge_types", FREESTYLE_FE_EXTERNAL_CONTOUR);
  RNA_def_property_ui_text(prop, "External Contour", "Exclude external contours");
  RNA_def_property_ui_icon(prop, ICON_X, 0);
  RNA_def_property_update(prop, NC_SCENE | ND_RENDER_OPTIONS, "rna_Scene_freestyle_update");

  prop = RNA_def_property(srna, "exclude_edge_mark", PROP_BOOLEAN, PROP_NONE);
  RNA_def_property_boolean_sdna(prop, nullptr, "exclude_edge_types", FREESTYLE_FE_EDGE_MARK);
  RNA_def_property_ui_text(prop, "Edge Mark", "Exclude edge marks");
  RNA_def_property_ui_icon(prop, ICON_X, 0);
  RNA_def_property_update(prop, NC_SCENE | ND_RENDER_OPTIONS, "rna_Scene_freestyle_update");

  prop = RNA_def_property(srna, "visibility", PROP_ENUM, PROP_NONE);
  RNA_def_property_enum_sdna(prop, nullptr, "qi");
  RNA_def_property_enum_items(prop, visibility_items);
  RNA_def_property_ui_text(
      prop, "Visibility", "Determine how to use visibility for feature edge selection");
  RNA_def_property_update(prop, NC_SCENE | ND_RENDER_OPTIONS, "rna_Scene_freestyle_update");

  prop = RNA_def_property(srna, "qi_start", PROP_INT, PROP_UNSIGNED);
  RNA_def_property_int_sdna(prop, nullptr, "qi_start");
  RNA_def_property_range(prop, 0, INT_MAX);
  RNA_def_property_ui_text(prop, "Start", "First QI value of the QI range");
  RNA_def_property_update(prop, NC_SCENE | ND_RENDER_OPTIONS, "rna_Scene_freestyle_update");

  prop = RNA_def_property(srna, "qi_end", PROP_INT, PROP_UNSIGNED);
  RNA_def_property_int_sdna(prop, nullptr, "qi_end");
  RNA_def_property_range(prop, 0, INT_MAX);
  RNA_def_property_ui_text(prop, "End", "Last QI value of the QI range");
  RNA_def_property_update(prop, NC_SCENE | ND_RENDER_OPTIONS, "rna_Scene_freestyle_update");

  /* FreestyleModuleSettings */

  srna = RNA_def_struct(brna, "FreestyleModuleSettings", nullptr);
  RNA_def_struct_sdna(srna, "FreestyleModuleConfig");
  RNA_def_struct_ui_text(
      srna, "Freestyle Module", "Style module configuration for specifying a style module");

  prop = RNA_def_property(srna, "script", PROP_POINTER, PROP_NONE);
  RNA_def_property_struct_type(prop, "Text");
  RNA_def_property_flag(prop, PROP_EDITABLE);
  RNA_def_property_ui_text(prop, "Style Module", "Python script to define a style module");
  RNA_def_property_update(prop, NC_SCENE | ND_RENDER_OPTIONS, "rna_Scene_freestyle_update");

  prop = RNA_def_property(srna, "use", PROP_BOOLEAN, PROP_NONE);
  RNA_def_property_boolean_sdna(prop, nullptr, "is_displayed", 1);
  RNA_def_property_ui_text(
      prop, "Use", "Enable or disable this style module during stroke rendering");
  RNA_def_property_update(prop, NC_SCENE | ND_RENDER_OPTIONS, "rna_Scene_freestyle_update");

  /* FreestyleSettings */

  srna = RNA_def_struct(brna, "FreestyleSettings", nullptr);
  RNA_def_struct_sdna(srna, "FreestyleConfig");
  RNA_def_struct_nested(brna, srna, "ViewLayer");
  RNA_def_struct_ui_text(srna, "Freestyle Settings", "Freestyle settings for a ViewLayer");

  prop = RNA_def_property(srna, "modules", PROP_COLLECTION, PROP_NONE);
  RNA_def_property_collection_sdna(prop, nullptr, "modules", nullptr);
  RNA_def_property_struct_type(prop, "FreestyleModuleSettings");
  RNA_def_property_ui_text(
      prop, "Style Modules", "A list of style modules (to be applied from top to bottom)");
  rna_def_freestyle_modules(brna, prop);

  prop = RNA_def_property(srna, "mode", PROP_ENUM, PROP_NONE);
  RNA_def_property_enum_sdna(prop, nullptr, "mode");
  RNA_def_property_enum_items(prop, freestyle_ui_mode_items);
  RNA_def_property_ui_text(prop, "Control Mode", "Select the Freestyle control mode");
  RNA_def_property_update(prop, NC_SCENE | ND_RENDER_OPTIONS, "rna_Scene_freestyle_update");

  prop = RNA_def_property(srna, "use_culling", PROP_BOOLEAN, PROP_NONE);
  RNA_def_property_boolean_sdna(prop, nullptr, "flags", FREESTYLE_CULLING);
  RNA_def_property_ui_text(prop, "Culling", "If enabled, out-of-view edges are ignored");
  RNA_def_property_update(prop, NC_SCENE | ND_RENDER_OPTIONS, "rna_Scene_freestyle_update");

  prop = RNA_def_property(srna, "use_suggestive_contours", PROP_BOOLEAN, PROP_NONE);
  RNA_def_property_boolean_sdna(prop, nullptr, "flags", FREESTYLE_SUGGESTIVE_CONTOURS_FLAG);
  RNA_def_property_ui_text(prop, "Suggestive Contours", "Enable suggestive contours");
  RNA_def_property_update(prop, NC_SCENE | ND_RENDER_OPTIONS, "rna_Scene_freestyle_update");

  prop = RNA_def_property(srna, "use_ridges_and_valleys", PROP_BOOLEAN, PROP_NONE);
  RNA_def_property_boolean_sdna(prop, nullptr, "flags", FREESTYLE_RIDGES_AND_VALLEYS_FLAG);
  RNA_def_property_ui_text(prop, "Ridges and Valleys", "Enable ridges and valleys");
  RNA_def_property_update(prop, NC_SCENE | ND_RENDER_OPTIONS, "rna_Scene_freestyle_update");

  prop = RNA_def_property(srna, "use_material_boundaries", PROP_BOOLEAN, PROP_NONE);
  RNA_def_property_boolean_sdna(prop, nullptr, "flags", FREESTYLE_MATERIAL_BOUNDARIES_FLAG);
  RNA_def_property_ui_text(prop, "Material Boundaries", "Enable material boundaries");
  RNA_def_property_update(prop, NC_SCENE | ND_RENDER_OPTIONS, "rna_Scene_freestyle_update");

  prop = RNA_def_property(srna, "use_smoothness", PROP_BOOLEAN, PROP_NONE);
  RNA_def_property_boolean_sdna(prop, nullptr, "flags", FREESTYLE_FACE_SMOOTHNESS_FLAG);
  RNA_def_property_ui_text(
      prop, "Face Smoothness", "Take face smoothness into account in view map calculation");
  RNA_def_property_update(prop, NC_SCENE | ND_RENDER_OPTIONS, "rna_Scene_freestyle_update");

  prop = RNA_def_property(srna, "use_view_map_cache", PROP_BOOLEAN, PROP_NONE);
  RNA_def_property_boolean_sdna(prop, nullptr, "flags", FREESTYLE_VIEW_MAP_CACHE);
  RNA_def_property_ui_text(
      prop,
      "View Map Cache",
      "Keep the computed view map and avoid recalculating it if mesh geometry is unchanged");
  RNA_def_property_update(
      prop, NC_SCENE | ND_RENDER_OPTIONS, "rna_Scene_use_view_map_cache_update");

  prop = RNA_def_property(srna, "as_render_pass", PROP_BOOLEAN, PROP_NONE);
  RNA_def_property_boolean_sdna(prop, nullptr, "flags", FREESTYLE_AS_RENDER_PASS);
  RNA_def_property_ui_text(
      prop,
      "As Render Pass",
      "Renders Freestyle output to a separate pass instead of overlaying it on the Combined pass");
  RNA_def_property_update(prop, NC_SCENE | ND_RENDER_OPTIONS, "rna_ViewLayer_pass_update");

  prop = RNA_def_property(srna, "sphere_radius", PROP_FLOAT, PROP_NONE);
  RNA_def_property_float_sdna(prop, nullptr, "sphere_radius");
  RNA_def_property_float_default(prop, 1.0);
  RNA_def_property_range(prop, 0.0, 1000.0);
  RNA_def_property_ui_text(prop, "Sphere Radius", "Sphere radius for computing curvatures");
  RNA_def_property_update(prop, NC_SCENE | ND_RENDER_OPTIONS, "rna_Scene_freestyle_update");

  prop = RNA_def_property(srna, "kr_derivative_epsilon", PROP_FLOAT, PROP_NONE);
  RNA_def_property_float_default(prop, 0.0);
  RNA_def_property_float_sdna(prop, nullptr, "dkr_epsilon");
  RNA_def_property_range(prop, -1000.0, 1000.0);
  RNA_def_property_ui_text(
      prop, "Kr Derivative Epsilon", "Kr derivative epsilon for computing suggestive contours");
  RNA_def_property_update(prop, NC_SCENE | ND_RENDER_OPTIONS, "rna_Scene_freestyle_update");

  prop = RNA_def_property(srna, "crease_angle", PROP_FLOAT, PROP_ANGLE);
  RNA_def_property_float_sdna(prop, nullptr, "crease_angle");
  RNA_def_property_range(prop, 0.0, DEG2RAD(180.0));
  RNA_def_property_ui_text(prop, "Crease Angle", "Angular threshold for detecting crease edges");
  RNA_def_property_update(prop, NC_SCENE | ND_RENDER_OPTIONS, "rna_Scene_freestyle_update");

  prop = RNA_def_property(srna, "linesets", PROP_COLLECTION, PROP_NONE);
  RNA_def_property_collection_sdna(prop, nullptr, "linesets", nullptr);
  RNA_def_property_struct_type(prop, "FreestyleLineSet");
  RNA_def_property_ui_text(prop, "Line Sets", "");
  rna_def_freestyle_linesets(brna, prop);
}

static void rna_def_bake_data(BlenderRNA *brna)
{
  StructRNA *srna;
  PropertyRNA *prop;

  srna = RNA_def_struct(brna, "BakeSettings", nullptr);
  RNA_def_struct_sdna(srna, "BakeData");
  RNA_def_struct_nested(brna, srna, "RenderSettings");
  RNA_def_struct_ui_text(srna, "Bake Data", "Bake data for a Scene");
  RNA_def_struct_path_func(srna, "rna_BakeSettings_path");

  prop = RNA_def_property(srna, "cage_object", PROP_POINTER, PROP_NONE);
  RNA_def_property_ui_text(
      prop,
      "Cage Object",
      "Object to use as cage "
      "instead of calculating the cage from the active object with cage extrusion");
  RNA_def_property_flag(prop, PROP_EDITABLE);
  RNA_def_property_update(prop, NC_SCENE | ND_RENDER_OPTIONS, nullptr);

  prop = RNA_def_property(srna, "filepath", PROP_STRING, PROP_FILEPATH);
  RNA_def_property_ui_text(prop, "File Path", "Image filepath to use when saving externally");
  RNA_def_property_update(prop, NC_SCENE | ND_RENDER_OPTIONS, nullptr);

  prop = RNA_def_property(srna, "width", PROP_INT, PROP_PIXEL);
  RNA_def_property_range(prop, 4, 10000);
  RNA_def_property_ui_text(prop, "Width", "Horizontal dimension of the baking map");
  RNA_def_property_update(prop, NC_SCENE | ND_RENDER_OPTIONS, nullptr);

  prop = RNA_def_property(srna, "height", PROP_INT, PROP_PIXEL);
  RNA_def_property_range(prop, 4, 10000);
  RNA_def_property_ui_text(prop, "Height", "Vertical dimension of the baking map");
  RNA_def_property_update(prop, NC_SCENE | ND_RENDER_OPTIONS, nullptr);

  prop = RNA_def_property(srna, "margin", PROP_INT, PROP_PIXEL);
  RNA_def_property_range(prop, 0, SHRT_MAX);
  RNA_def_property_ui_range(prop, 0, 64, 1, 1);
  RNA_def_property_ui_text(prop, "Margin", "Extends the baked result as a post process filter");
  RNA_def_property_update(prop, NC_SCENE | ND_RENDER_OPTIONS, nullptr);

  prop = RNA_def_property(srna, "margin_type", PROP_ENUM, PROP_NONE);
  RNA_def_property_enum_items(prop, rna_enum_bake_margin_type_items);
  RNA_def_property_ui_text(prop, "Margin Type", "Algorithm to extend the baked result");
  RNA_def_property_update(prop, NC_SCENE | ND_RENDER_OPTIONS, nullptr);

  prop = RNA_def_property(srna, "max_ray_distance", PROP_FLOAT, PROP_DISTANCE);
  RNA_def_property_range(prop, 0.0, FLT_MAX);
  RNA_def_property_ui_range(prop, 0.0, 1.0, 1, 3);
  RNA_def_property_ui_text(prop,
                           "Max Ray Distance",
                           "The maximum ray distance for matching points between the active and "
                           "selected objects. If zero, there is no limit");
  RNA_def_property_update(prop, NC_SCENE | ND_RENDER_OPTIONS, nullptr);

  prop = RNA_def_property(srna, "cage_extrusion", PROP_FLOAT, PROP_DISTANCE);
  RNA_def_property_range(prop, 0.0, FLT_MAX);
  RNA_def_property_ui_range(prop, 0.0, 1.0, 1, 3);
  RNA_def_property_ui_text(
      prop,
      "Cage Extrusion",
      "Inflate the active object by the specified distance for baking. This helps matching to "
      "points nearer to the outside of the selected object meshes");
  RNA_def_property_update(prop, NC_SCENE | ND_RENDER_OPTIONS, nullptr);

  prop = RNA_def_property(srna, "normal_space", PROP_ENUM, PROP_NONE);
  RNA_def_property_enum_bitflag_sdna(prop, nullptr, "normal_space");
  RNA_def_property_enum_items(prop, rna_enum_normal_space_items);
  RNA_def_property_ui_text(prop, "Normal Space", "Choose normal space for baking");
  RNA_def_property_update(prop, NC_SCENE | ND_RENDER_OPTIONS, nullptr);

  prop = RNA_def_property(srna, "normal_r", PROP_ENUM, PROP_NONE);
  RNA_def_property_enum_bitflag_sdna(prop, nullptr, "normal_swizzle[0]");
  RNA_def_property_enum_items(prop, rna_enum_normal_swizzle_items);
  RNA_def_property_ui_text(prop, "Normal Space", "Axis to bake in red channel");
  RNA_def_property_update(prop, NC_SCENE | ND_RENDER_OPTIONS, nullptr);

  prop = RNA_def_property(srna, "normal_g", PROP_ENUM, PROP_NONE);
  RNA_def_property_enum_bitflag_sdna(prop, nullptr, "normal_swizzle[1]");
  RNA_def_property_enum_items(prop, rna_enum_normal_swizzle_items);
  RNA_def_property_ui_text(prop, "Normal Space", "Axis to bake in green channel");
  RNA_def_property_update(prop, NC_SCENE | ND_RENDER_OPTIONS, nullptr);

  prop = RNA_def_property(srna, "normal_b", PROP_ENUM, PROP_NONE);
  RNA_def_property_enum_bitflag_sdna(prop, nullptr, "normal_swizzle[2]");
  RNA_def_property_enum_items(prop, rna_enum_normal_swizzle_items);
  RNA_def_property_ui_text(prop, "Normal Space", "Axis to bake in blue channel");
  RNA_def_property_update(prop, NC_SCENE | ND_RENDER_OPTIONS, nullptr);

  prop = RNA_def_property(srna, "image_settings", PROP_POINTER, PROP_NONE);
  RNA_def_property_flag(prop, PROP_NEVER_NULL);
  RNA_def_property_pointer_sdna(prop, nullptr, "im_format");
  RNA_def_property_struct_type(prop, "ImageFormatSettings");
  RNA_def_property_ui_text(prop, "Image Format", "");

  prop = RNA_def_property(srna, "target", PROP_ENUM, PROP_NONE);
  RNA_def_property_enum_items(prop, rna_enum_bake_target_items);
  RNA_def_property_ui_text(prop, "Target", "Where to output the baked map");
  RNA_def_property_update(prop, NC_SCENE | ND_RENDER_OPTIONS, nullptr);

  prop = RNA_def_property(srna, "save_mode", PROP_ENUM, PROP_NONE);
  RNA_def_property_enum_bitflag_sdna(prop, nullptr, "save_mode");
  RNA_def_property_enum_items(prop, rna_enum_bake_save_mode_items);
  RNA_def_property_ui_text(prop, "Save Mode", "Where to save baked image textures");
  RNA_def_property_update(prop, NC_SCENE | ND_RENDER_OPTIONS, nullptr);

  prop = RNA_def_property(srna, "view_from", PROP_ENUM, PROP_NONE);
  RNA_def_property_enum_items(prop, rna_enum_bake_view_from_items);
  RNA_def_property_ui_text(prop, "View From", "Source of reflection ray directions");
  RNA_def_property_update(prop, NC_SCENE | ND_RENDER_OPTIONS, nullptr);

  /* flags */
  prop = RNA_def_property(srna, "use_selected_to_active", PROP_BOOLEAN, PROP_NONE);
  RNA_def_property_boolean_sdna(prop, nullptr, "flag", R_BAKE_TO_ACTIVE);
  RNA_def_property_ui_text(prop,
                           "Selected to Active",
                           "Bake shading on the surface of selected objects to the active object");
  RNA_def_property_update(prop, NC_SCENE | ND_RENDER_OPTIONS, nullptr);

  prop = RNA_def_property(srna, "use_clear", PROP_BOOLEAN, PROP_NONE);
  RNA_def_property_boolean_sdna(prop, nullptr, "flag", R_BAKE_CLEAR);
  RNA_def_property_ui_text(prop, "Clear", "Clear Images before baking (internal only)");
  RNA_def_property_update(prop, NC_SCENE | ND_RENDER_OPTIONS, nullptr);

  prop = RNA_def_property(srna, "use_split_materials", PROP_BOOLEAN, PROP_NONE);
  RNA_def_property_boolean_sdna(prop, nullptr, "flag", R_BAKE_SPLIT_MAT);
  RNA_def_property_ui_text(
      prop, "Split Materials", "Split external images per material (external only)");
  RNA_def_property_update(prop, NC_SCENE | ND_RENDER_OPTIONS, nullptr);

  prop = RNA_def_property(srna, "use_automatic_name", PROP_BOOLEAN, PROP_NONE);
  RNA_def_property_boolean_sdna(prop, nullptr, "flag", R_BAKE_AUTO_NAME);
  RNA_def_property_ui_text(
      prop,
      "Automatic Name",
      "Automatically name the output file with the pass type (external only)");
  RNA_def_property_update(prop, NC_SCENE | ND_RENDER_OPTIONS, nullptr);

  prop = RNA_def_property(srna, "use_cage", PROP_BOOLEAN, PROP_NONE);
  RNA_def_property_boolean_sdna(prop, nullptr, "flag", R_BAKE_CAGE);
  RNA_def_property_ui_text(prop, "Cage", "Cast rays to active object from a cage");
  RNA_def_property_update(prop, NC_SCENE | ND_RENDER_OPTIONS, nullptr);

  /* custom passes flags */
  prop = RNA_def_property(srna, "use_pass_emit", PROP_BOOLEAN, PROP_NONE);
  RNA_def_property_boolean_sdna(prop, nullptr, "pass_filter", R_BAKE_PASS_FILTER_EMIT);
  RNA_def_property_ui_text(prop, "Emit", "Add emission contribution");

  prop = RNA_def_property(srna, "use_pass_direct", PROP_BOOLEAN, PROP_NONE);
  RNA_def_property_boolean_sdna(prop, nullptr, "pass_filter", R_BAKE_PASS_FILTER_DIRECT);
  RNA_def_property_ui_text(prop, "Direct", "Add direct lighting contribution");
  RNA_def_property_update(prop, NC_SCENE | ND_RENDER_OPTIONS, nullptr);

  prop = RNA_def_property(srna, "use_pass_indirect", PROP_BOOLEAN, PROP_NONE);
  RNA_def_property_boolean_sdna(prop, nullptr, "pass_filter", R_BAKE_PASS_FILTER_INDIRECT);
  RNA_def_property_ui_text(prop, "Indirect", "Add indirect lighting contribution");
  RNA_def_property_update(prop, NC_SCENE | ND_RENDER_OPTIONS, nullptr);

  prop = RNA_def_property(srna, "use_pass_color", PROP_BOOLEAN, PROP_NONE);
  RNA_def_property_boolean_sdna(prop, nullptr, "pass_filter", R_BAKE_PASS_FILTER_COLOR);
  RNA_def_property_ui_text(prop, "Color", "Color the pass");
  RNA_def_property_update(prop, NC_SCENE | ND_RENDER_OPTIONS, nullptr);

  prop = RNA_def_property(srna, "use_pass_diffuse", PROP_BOOLEAN, PROP_NONE);
  RNA_def_property_boolean_sdna(prop, nullptr, "pass_filter", R_BAKE_PASS_FILTER_DIFFUSE);
  RNA_def_property_ui_text(prop, "Diffuse", "Add diffuse contribution");
  RNA_def_property_update(prop, NC_SCENE | ND_RENDER_OPTIONS, nullptr);

  prop = RNA_def_property(srna, "use_pass_glossy", PROP_BOOLEAN, PROP_NONE);
  RNA_def_property_boolean_sdna(prop, nullptr, "pass_filter", R_BAKE_PASS_FILTER_GLOSSY);
  RNA_def_property_ui_text(prop, "Glossy", "Add glossy contribution");
  RNA_def_property_update(prop, NC_SCENE | ND_RENDER_OPTIONS, nullptr);

  prop = RNA_def_property(srna, "use_pass_transmission", PROP_BOOLEAN, PROP_NONE);
  RNA_def_property_boolean_sdna(prop, nullptr, "pass_filter", R_BAKE_PASS_FILTER_TRANSM);
  RNA_def_property_ui_text(prop, "Transmission", "Add transmission contribution");
  RNA_def_property_update(prop, NC_SCENE | ND_RENDER_OPTIONS, nullptr);

  prop = RNA_def_property(srna, "pass_filter", PROP_ENUM, PROP_NONE);
  RNA_def_property_enum_sdna(prop, nullptr, "pass_filter");
  RNA_def_property_enum_items(prop, rna_enum_bake_pass_filter_type_items);
  RNA_def_property_flag(prop, PROP_ENUM_FLAG);
  RNA_def_property_ui_text(prop, "Pass Filter", "Passes to include in the active baking pass");
  RNA_def_property_clear_flag(prop, PROP_EDITABLE);
}

static void rna_def_view_layers(BlenderRNA *brna, PropertyRNA *cprop)
{
  StructRNA *srna;
  FunctionRNA *func;
  PropertyRNA *parm;

  RNA_def_property_srna(cprop, "ViewLayers");
  srna = RNA_def_struct(brna, "ViewLayers", nullptr);
  RNA_def_struct_sdna(srna, "Scene");
  RNA_def_struct_ui_text(srna, "Render Layers", "Collection of render layers");

  func = RNA_def_function(srna, "new", "rna_ViewLayer_new");
  RNA_def_function_ui_description(func, "Add a view layer to scene");
  RNA_def_function_flag(func, FUNC_USE_SELF_ID | FUNC_USE_MAIN);
  parm = RNA_def_string(
      func, "name", "ViewLayer", 0, "", "New name for the view layer (not unique)");
  RNA_def_parameter_flags(parm, PropertyFlag(0), PARM_REQUIRED);
  parm = RNA_def_pointer(func, "result", "ViewLayer", "", "Newly created view layer");
  RNA_def_function_return(func, parm);

  func = RNA_def_function(srna, "remove", "rna_ViewLayer_remove");
  RNA_def_function_ui_description(func, "Remove a view layer");
  RNA_def_function_flag(func, FUNC_USE_SELF_ID | FUNC_USE_MAIN | FUNC_USE_REPORTS);
  parm = RNA_def_pointer(func, "layer", "ViewLayer", "", "View layer to remove");
  RNA_def_parameter_flags(parm, PROP_NEVER_NULL, PARM_REQUIRED | PARM_RNAPTR);
  RNA_def_parameter_clear_flags(parm, PROP_THICK_WRAP, ParameterFlag(0));

  func = RNA_def_function(srna, "move", "rna_ViewLayer_move");
  RNA_def_function_ui_description(func, "Move a view layer");
  RNA_def_function_flag(func, FUNC_USE_SELF_ID | FUNC_USE_MAIN | FUNC_USE_REPORTS);
  parm = RNA_def_int(
      func, "from_index", -1, INT_MIN, INT_MAX, "From Index", "Index to move", 0, 10000);
  RNA_def_parameter_flags(parm, PropertyFlag(0), PARM_REQUIRED);
  parm = RNA_def_int(func, "to_index", -1, INT_MIN, INT_MAX, "To Index", "Target index", 0, 10000);
  RNA_def_parameter_flags(parm, PropertyFlag(0), PARM_REQUIRED);
}

/* Render Views - MultiView */
static void rna_def_scene_render_view(BlenderRNA *brna)
{
  StructRNA *srna;
  PropertyRNA *prop;

  srna = RNA_def_struct(brna, "SceneRenderView", nullptr);
  RNA_def_struct_ui_text(
      srna, "Scene Render View", "Render viewpoint for 3D stereo and multiview rendering");
  RNA_def_struct_ui_icon(srna, ICON_RESTRICT_RENDER_OFF);
  RNA_def_struct_path_func(srna, "rna_SceneRenderView_path");

  prop = RNA_def_property(srna, "name", PROP_STRING, PROP_NONE);
  RNA_def_property_string_funcs(prop, nullptr, nullptr, "rna_SceneRenderView_name_set");
  RNA_def_property_ui_text(prop, "Name", "Render view name");
  RNA_def_struct_name_property(srna, prop);
  RNA_def_property_update(prop, NC_SCENE | ND_RENDER_OPTIONS, nullptr);

  prop = RNA_def_property(srna, "file_suffix", PROP_STRING, PROP_NONE);
  RNA_def_property_string_sdna(prop, nullptr, "suffix");
  RNA_def_property_ui_text(prop, "File Suffix", "Suffix added to the render images for this view");
  RNA_def_property_update(prop, NC_SCENE | ND_RENDER_OPTIONS, nullptr);

  prop = RNA_def_property(srna, "camera_suffix", PROP_STRING, PROP_NONE);
  RNA_def_property_string_sdna(prop, nullptr, "suffix");
  RNA_def_property_ui_text(
      prop,
      "Camera Suffix",
      "Suffix to identify the cameras to use, and added to the render images for this view");
  RNA_def_property_update(prop, NC_SCENE | ND_RENDER_OPTIONS, nullptr);

  prop = RNA_def_property(srna, "use", PROP_BOOLEAN, PROP_NONE);
  RNA_def_property_boolean_negative_sdna(prop, nullptr, "viewflag", SCE_VIEW_DISABLE);
  RNA_def_property_clear_flag(prop, PROP_ANIMATABLE);
  RNA_def_property_ui_text(prop, "Enabled", "Disable or enable the render view");
  RNA_def_property_update(prop, NC_SCENE | ND_RENDER_OPTIONS, nullptr);
}

static void rna_def_render_views(BlenderRNA *brna, PropertyRNA *cprop)
{
  StructRNA *srna;
  PropertyRNA *prop;

  FunctionRNA *func;
  PropertyRNA *parm;

  RNA_def_property_srna(cprop, "RenderViews");
  srna = RNA_def_struct(brna, "RenderViews", nullptr);
  RNA_def_struct_sdna(srna, "RenderData");
  RNA_def_struct_ui_text(srna, "Render Views", "Collection of render views");

  prop = RNA_def_property(srna, "active_index", PROP_INT, PROP_UNSIGNED);
  RNA_def_property_int_sdna(prop, nullptr, "actview");
  RNA_def_property_int_funcs(prop,
                             "rna_RenderSettings_active_view_index_get",
                             "rna_RenderSettings_active_view_index_set",
                             "rna_RenderSettings_active_view_index_range");
  RNA_def_property_ui_text(prop, "Active View Index", "Active index in render view array");
  RNA_def_property_update(prop, NC_SCENE | ND_RENDER_OPTIONS, nullptr);

  prop = RNA_def_property(srna, "active", PROP_POINTER, PROP_NONE);
  RNA_def_property_struct_type(prop, "SceneRenderView");
  RNA_def_property_pointer_funcs(prop,
                                 "rna_RenderSettings_active_view_get",
                                 "rna_RenderSettings_active_view_set",
                                 nullptr,
                                 nullptr);
  RNA_def_property_flag(prop, PROP_EDITABLE | PROP_NEVER_NULL);
  RNA_def_property_ui_text(prop, "Active Render View", "Active Render View");
  RNA_def_property_update(prop, NC_SCENE | ND_RENDER_OPTIONS, nullptr);

  func = RNA_def_function(srna, "new", "rna_RenderView_new");
  RNA_def_function_ui_description(func, "Add a render view to scene");
  RNA_def_function_flag(func, FUNC_USE_SELF_ID);
  parm = RNA_def_string(func, "name", "RenderView", 0, "", "New name for the marker (not unique)");
  RNA_def_parameter_flags(parm, PropertyFlag(0), PARM_REQUIRED);
  parm = RNA_def_pointer(func, "result", "SceneRenderView", "", "Newly created render view");
  RNA_def_function_return(func, parm);

  func = RNA_def_function(srna, "remove", "rna_RenderView_remove");
  RNA_def_function_ui_description(func, "Remove a render view");
  RNA_def_function_flag(func, FUNC_USE_MAIN | FUNC_USE_REPORTS | FUNC_USE_SELF_ID);
  parm = RNA_def_pointer(func, "view", "SceneRenderView", "", "Render view to remove");
  RNA_def_parameter_flags(parm, PROP_NEVER_NULL, PARM_REQUIRED | PARM_RNAPTR);
  RNA_def_parameter_clear_flags(parm, PROP_THICK_WRAP, ParameterFlag(0));
}

static void rna_def_image_format_stereo3d_format(BlenderRNA *brna)
{
  StructRNA *srna;
  PropertyRNA *prop;

  /* rna_enum_stereo3d_display_items, without (S3D_DISPLAY_PAGEFLIP) */
  static const EnumPropertyItem stereo3d_display_items[] = {
      {S3D_DISPLAY_ANAGLYPH,
       "ANAGLYPH",
       0,
       "Anaglyph",
       "Render views for left and right eyes as two differently filtered colors in a single image "
       "(anaglyph glasses are required)"},
      {S3D_DISPLAY_INTERLACE,
       "INTERLACE",
       0,
       "Interlace",
       "Render views for left and right eyes interlaced in a single image (3D-ready monitor is "
       "required)"},
      {S3D_DISPLAY_SIDEBYSIDE,
       "SIDEBYSIDE",
       0,
       "Side-by-Side",
       "Render views for left and right eyes side-by-side"},
      {S3D_DISPLAY_TOPBOTTOM,
       "TOPBOTTOM",
       0,
       "Top-Bottom",
       "Render views for left and right eyes one above another"},
      {0, nullptr, 0, nullptr, nullptr},
  };

  srna = RNA_def_struct(brna, "Stereo3dFormat", nullptr);
  RNA_def_struct_sdna(srna, "Stereo3dFormat");
  RNA_def_struct_clear_flag(srna, STRUCT_UNDO);
  RNA_def_struct_ui_text(srna, "Stereo Output", "Settings for stereo output");

  prop = RNA_def_property(srna, "display_mode", PROP_ENUM, PROP_NONE);
  RNA_def_property_enum_sdna(prop, nullptr, "display_mode");
  RNA_def_property_enum_items(prop, stereo3d_display_items);
  RNA_def_property_ui_text(prop, "Stereo Mode", "");
  RNA_def_property_update(prop, NC_IMAGE | ND_DISPLAY, "rna_Stereo3dFormat_update");

  prop = RNA_def_property(srna, "anaglyph_type", PROP_ENUM, PROP_NONE);
  RNA_def_property_enum_items(prop, rna_enum_stereo3d_anaglyph_type_items);
  RNA_def_property_ui_text(prop, "Anaglyph Type", "");
  RNA_def_property_update(prop, NC_IMAGE | ND_DISPLAY, "rna_Stereo3dFormat_update");

  prop = RNA_def_property(srna, "interlace_type", PROP_ENUM, PROP_NONE);
  RNA_def_property_enum_items(prop, rna_enum_stereo3d_interlace_type_items);
  RNA_def_property_ui_text(prop, "Interlace Type", "");
  RNA_def_property_update(prop, NC_IMAGE | ND_DISPLAY, "rna_Stereo3dFormat_update");

  prop = RNA_def_property(srna, "use_interlace_swap", PROP_BOOLEAN, PROP_BOOLEAN);
  RNA_def_property_boolean_sdna(prop, nullptr, "flag", S3D_INTERLACE_SWAP);
  RNA_def_property_ui_text(prop, "Swap Left/Right", "Swap left and right stereo channels");
  RNA_def_property_update(prop, NC_IMAGE | ND_DISPLAY, "rna_Stereo3dFormat_update");

  prop = RNA_def_property(srna, "use_sidebyside_crosseyed", PROP_BOOLEAN, PROP_BOOLEAN);
  RNA_def_property_boolean_sdna(prop, nullptr, "flag", S3D_SIDEBYSIDE_CROSSEYED);
  RNA_def_property_ui_text(prop, "Cross-Eyed", "Right eye should see left image and vice versa");
  RNA_def_property_update(prop, NC_IMAGE | ND_DISPLAY, "rna_Stereo3dFormat_update");

  prop = RNA_def_property(srna, "use_squeezed_frame", PROP_BOOLEAN, PROP_BOOLEAN);
  RNA_def_property_boolean_sdna(prop, nullptr, "flag", S3D_SQUEEZED_FRAME);
  RNA_def_property_ui_text(prop, "Squeezed Frame", "Combine both views in a squeezed image");
  RNA_def_property_update(prop, NC_IMAGE | ND_DISPLAY, "rna_Stereo3dFormat_update");
}

/* use for render output and image save operator,
 * NOTE: there are some cases where the members act differently when this is
 * used from a scene, video formats can only be selected for render output
 * for example, this is checked by seeing if the ptr->owner_id is a Scene id */

static void rna_def_scene_image_format_data(BlenderRNA *brna)
{

#  ifdef WITH_OPENJPEG
  static const EnumPropertyItem jp2_codec_items[] = {
      {R_IMF_JP2_CODEC_JP2, "JP2", 0, "JP2", ""},
      {R_IMF_JP2_CODEC_J2K, "J2K", 0, "J2K", ""},
      {0, nullptr, 0, nullptr, nullptr},
  };
#  endif

  static const EnumPropertyItem tiff_codec_items[] = {
      {R_IMF_TIFF_CODEC_NONE, "NONE", 0, "None", ""},
      {R_IMF_TIFF_CODEC_DEFLATE, "DEFLATE", 0, "Deflate", ""},
      {R_IMF_TIFF_CODEC_LZW, "LZW", 0, "LZW", ""},
      {R_IMF_TIFF_CODEC_PACKBITS, "PACKBITS", 0, "Pack Bits", ""},
      {0, nullptr, 0, nullptr, nullptr},
  };

  static const EnumPropertyItem color_management_items[] = {
      {R_IMF_COLOR_MANAGEMENT_FOLLOW_SCENE, "FOLLOW_SCENE", 0, "Follow Scene", ""},
      {R_IMF_COLOR_MANAGEMENT_OVERRIDE, "OVERRIDE", 0, "Override", ""},
      {0, nullptr, 0, nullptr, nullptr},
  };

  StructRNA *srna;
  PropertyRNA *prop;

  rna_def_image_format_stereo3d_format(brna);

  srna = RNA_def_struct(brna, "ImageFormatSettings", nullptr);
  RNA_def_struct_sdna(srna, "ImageFormatData");
  RNA_def_struct_nested(brna, srna, "Scene");
  RNA_def_struct_path_func(srna, "rna_ImageFormatSettings_path");
  RNA_def_struct_ui_text(srna, "Image Format", "Settings for image formats");

  prop = RNA_def_property(srna, "file_format", PROP_ENUM, PROP_NONE);
  RNA_def_property_enum_sdna(prop, nullptr, "imtype");
  RNA_def_property_enum_items(prop, rna_enum_image_type_items);
  RNA_def_property_enum_funcs(prop,
                              nullptr,
                              "rna_ImageFormatSettings_file_format_set",
                              "rna_ImageFormatSettings_file_format_itemf");
  RNA_def_property_ui_text(prop, "File Format", "File format to save the rendered images as");
  RNA_def_property_update(prop, NC_SCENE | ND_RENDER_OPTIONS, nullptr);

  prop = RNA_def_property(srna, "color_mode", PROP_ENUM, PROP_NONE);
  RNA_def_property_enum_bitflag_sdna(prop, nullptr, "planes");
  RNA_def_property_enum_items(prop, rna_enum_image_color_mode_items);
  RNA_def_property_enum_funcs(prop, nullptr, nullptr, "rna_ImageFormatSettings_color_mode_itemf");
  RNA_def_property_ui_text(
      prop,
      "Color Mode",
      "Choose BW for saving grayscale images, RGB for saving red, green and blue channels, "
      "and RGBA for saving red, green, blue and alpha channels");
  RNA_def_property_update(prop, NC_SCENE | ND_RENDER_OPTIONS, nullptr);

  prop = RNA_def_property(srna, "color_depth", PROP_ENUM, PROP_NONE);
  RNA_def_property_enum_bitflag_sdna(prop, nullptr, "depth");
  RNA_def_property_enum_items(prop, rna_enum_image_color_depth_items);
  RNA_def_property_enum_funcs(prop, nullptr, nullptr, "rna_ImageFormatSettings_color_depth_itemf");
  RNA_def_property_ui_text(prop, "Color Depth", "Bit depth per channel");
  RNA_def_property_update(prop, NC_SCENE | ND_RENDER_OPTIONS, nullptr);

  /* was 'file_quality' */
  prop = RNA_def_property(srna, "quality", PROP_INT, PROP_PERCENTAGE);
  RNA_def_property_int_sdna(prop, nullptr, "quality");
  RNA_def_property_range(prop, 0, 100); /* 0 is needed for compression. */
  RNA_def_property_ui_text(
      prop, "Quality", "Quality for image formats that support lossy compression");
  RNA_def_property_update(prop, NC_SCENE | ND_RENDER_OPTIONS, nullptr);

  /* was shared with file_quality */
  prop = RNA_def_property(srna, "compression", PROP_INT, PROP_PERCENTAGE);
  RNA_def_property_int_sdna(prop, nullptr, "compress");
  RNA_def_property_range(prop, 0, 100); /* 0 is needed for compression. */
  RNA_def_property_ui_text(prop,
                           "Compression",
                           "Amount of time to determine best compression: "
                           "0 = no compression with fast file output, "
                           "100 = maximum lossless compression with slow file output");
  RNA_def_property_update(prop, NC_SCENE | ND_RENDER_OPTIONS, nullptr);

  prop = RNA_def_property(srna, "use_preview", PROP_BOOLEAN, PROP_NONE);
  RNA_def_property_boolean_sdna(prop, nullptr, "flag", R_IMF_FLAG_PREVIEW_JPG);
  RNA_def_property_ui_text(
      prop, "Preview", "When rendering animations, save JPG preview images in same directory");
  RNA_def_property_update(prop, NC_SCENE | ND_RENDER_OPTIONS, nullptr);

  /* format specific */

#  ifdef WITH_OPENEXR
  /* OpenEXR */

  prop = RNA_def_property(srna, "exr_codec", PROP_ENUM, PROP_NONE);
  RNA_def_property_enum_sdna(prop, nullptr, "exr_codec");
  RNA_def_property_enum_items(prop, rna_enum_exr_codec_items);
  RNA_def_property_enum_funcs(prop, nullptr, nullptr, "rna_ImageFormatSettings_exr_codec_itemf");
  RNA_def_property_ui_text(prop, "Codec", "Codec settings for OpenEXR");
  RNA_def_property_update(prop, NC_SCENE | ND_RENDER_OPTIONS, nullptr);
#  endif

#  ifdef WITH_OPENJPEG
  /* JPEG 2000 */
  prop = RNA_def_property(srna, "use_jpeg2k_ycc", PROP_BOOLEAN, PROP_NONE);
  RNA_def_property_boolean_sdna(prop, nullptr, "jp2_flag", R_IMF_JP2_FLAG_YCC);
  RNA_def_property_ui_text(
      prop, "YCC", "Save luminance-chrominance-chrominance channels instead of RGB colors");
  RNA_def_property_update(prop, NC_SCENE | ND_RENDER_OPTIONS, nullptr);

  prop = RNA_def_property(srna, "use_jpeg2k_cinema_preset", PROP_BOOLEAN, PROP_NONE);
  RNA_def_property_boolean_sdna(prop, nullptr, "jp2_flag", R_IMF_JP2_FLAG_CINE_PRESET);
  RNA_def_property_ui_text(prop, "Cinema", "Use OpenJPEG Cinema Preset");
  RNA_def_property_update(prop, NC_SCENE | ND_RENDER_OPTIONS, nullptr);

  prop = RNA_def_property(srna, "use_jpeg2k_cinema_48", PROP_BOOLEAN, PROP_NONE);
  RNA_def_property_boolean_sdna(prop, nullptr, "jp2_flag", R_IMF_JP2_FLAG_CINE_48);
  RNA_def_property_ui_text(prop, "Cinema (48)", "Use OpenJPEG Cinema Preset (48fps)");
  RNA_def_property_update(prop, NC_SCENE | ND_RENDER_OPTIONS, nullptr);

  prop = RNA_def_property(srna, "jpeg2k_codec", PROP_ENUM, PROP_NONE);
  RNA_def_property_enum_sdna(prop, nullptr, "jp2_codec");
  RNA_def_property_enum_items(prop, jp2_codec_items);
  RNA_def_property_ui_text(prop, "Codec", "Codec settings for JPEG 2000");
  RNA_def_property_update(prop, NC_SCENE | ND_RENDER_OPTIONS, nullptr);
#  endif

  /* TIFF */
  prop = RNA_def_property(srna, "tiff_codec", PROP_ENUM, PROP_NONE);
  RNA_def_property_enum_sdna(prop, nullptr, "tiff_codec");
  RNA_def_property_enum_items(prop, tiff_codec_items);
  RNA_def_property_ui_text(prop, "Compression", "Compression mode for TIFF");
  RNA_def_property_update(prop, NC_SCENE | ND_RENDER_OPTIONS, nullptr);

  /* Cineon and DPX */

  prop = RNA_def_property(srna, "use_cineon_log", PROP_BOOLEAN, PROP_NONE);
  RNA_def_property_boolean_sdna(prop, nullptr, "cineon_flag", R_IMF_CINEON_FLAG_LOG);
  RNA_def_property_ui_text(prop, "Log", "Convert to logarithmic color space");
  RNA_def_property_update(prop, NC_SCENE | ND_RENDER_OPTIONS, nullptr);

  prop = RNA_def_property(srna, "cineon_black", PROP_INT, PROP_NONE);
  RNA_def_property_int_sdna(prop, nullptr, "cineon_black");
  RNA_def_property_range(prop, 0, 1024);
  RNA_def_property_ui_text(prop, "Black", "Log conversion reference blackpoint");
  RNA_def_property_update(prop, NC_SCENE | ND_RENDER_OPTIONS, nullptr);

  prop = RNA_def_property(srna, "cineon_white", PROP_INT, PROP_NONE);
  RNA_def_property_int_sdna(prop, nullptr, "cineon_white");
  RNA_def_property_range(prop, 0, 1024);
  RNA_def_property_ui_text(prop, "White", "Log conversion reference whitepoint");
  RNA_def_property_update(prop, NC_SCENE | ND_RENDER_OPTIONS, nullptr);

  prop = RNA_def_property(srna, "cineon_gamma", PROP_FLOAT, PROP_NONE);
  RNA_def_property_float_sdna(prop, nullptr, "cineon_gamma");
  RNA_def_property_range(prop, 0.0f, 10.0f);
  RNA_def_property_ui_text(prop, "Gamma", "Log conversion gamma");
  RNA_def_property_update(prop, NC_SCENE | ND_RENDER_OPTIONS, nullptr);

  /* multiview */
  prop = RNA_def_property(srna, "views_format", PROP_ENUM, PROP_NONE);
  RNA_def_property_enum_sdna(prop, nullptr, "views_format");
  RNA_def_property_enum_items(prop, rna_enum_views_format_multiview_items);
  RNA_def_property_enum_funcs(
      prop, nullptr, nullptr, "rna_ImageFormatSettings_views_format_itemf");
  RNA_def_property_ui_text(prop, "Views Format", "Format of multiview media");
  RNA_def_property_update(prop, NC_SCENE | ND_RENDER_OPTIONS, nullptr);

  prop = RNA_def_property(srna, "stereo_3d_format", PROP_POINTER, PROP_NONE);
  RNA_def_property_pointer_sdna(prop, nullptr, "stereo3d_format");
  RNA_def_property_flag(prop, PROP_NEVER_NULL);
  RNA_def_property_struct_type(prop, "Stereo3dFormat");
  RNA_def_property_ui_text(prop, "Stereo 3D Format", "Settings for stereo 3D");

  /* color management */
  prop = RNA_def_property(srna, "color_management", PROP_ENUM, PROP_NONE);
  RNA_def_property_enum_items(prop, color_management_items);
  RNA_def_property_ui_text(
      prop, "Color Management", "Which color management settings to use for file saving");
  RNA_def_property_enum_funcs(
      prop, nullptr, "rna_ImageFormatSettings_color_management_set", nullptr);
  RNA_def_property_update(prop, NC_SCENE | ND_RENDER_OPTIONS, nullptr);

  prop = RNA_def_property(srna, "view_settings", PROP_POINTER, PROP_NONE);
  RNA_def_property_struct_type(prop, "ColorManagedViewSettings");
  RNA_def_property_ui_text(
      prop, "View Settings", "Color management settings applied on image before saving");

  prop = RNA_def_property(srna, "display_settings", PROP_POINTER, PROP_NONE);
  RNA_def_property_struct_type(prop, "ColorManagedDisplaySettings");
  RNA_def_property_ui_text(
      prop, "Display Settings", "Settings of device saved image would be displayed on");

  prop = RNA_def_property(srna, "linear_colorspace_settings", PROP_POINTER, PROP_NONE);
  RNA_def_property_struct_type(prop, "ColorManagedInputColorspaceSettings");
  RNA_def_property_ui_text(prop, "Color Space Settings", "Output color space settings");

  prop = RNA_def_property(srna, "has_linear_colorspace", PROP_BOOLEAN, PROP_NONE);
  RNA_def_property_boolean_funcs(
      prop, "rna_ImageFormatSettings_has_linear_colorspace_get", nullptr);
  RNA_def_property_clear_flag(prop, PROP_EDITABLE);
  RNA_def_property_ui_text(
      prop, "Has Linear Color Space", "File format expects linear color space");
}

static void rna_def_scene_ffmpeg_settings(BlenderRNA *brna)
{
  StructRNA *srna;
  PropertyRNA *prop;

#  ifdef WITH_FFMPEG
  /* Container types */
  static const EnumPropertyItem ffmpeg_format_items[] = {
      {FFMPEG_MPEG1, "MPEG1", 0, "MPEG-1", ""},
      {FFMPEG_MPEG2, "MPEG2", 0, "MPEG-2", ""},
      {FFMPEG_MPEG4, "MPEG4", 0, "MPEG-4", ""},
      {FFMPEG_AVI, "AVI", 0, "AVI", ""},
      {FFMPEG_MOV, "QUICKTIME", 0, "QuickTime", ""},
      {FFMPEG_DV, "DV", 0, "DV", ""},
      {FFMPEG_OGG, "OGG", 0, "Ogg", ""},
      {FFMPEG_MKV, "MKV", 0, "Matroska", ""},
      {FFMPEG_FLV, "FLASH", 0, "Flash", ""},
      {FFMPEG_WEBM, "WEBM", 0, "WebM", ""},
      {0, nullptr, 0, nullptr, nullptr},
  };

  static const EnumPropertyItem ffmpeg_codec_items[] = {
      {AV_CODEC_ID_NONE, "NONE", 0, "No Video", "Disables video output, for audio-only renders"},
      {AV_CODEC_ID_DNXHD, "DNXHD", 0, "DNxHD", ""},
      {AV_CODEC_ID_DVVIDEO, "DV", 0, "DV", ""},
      {AV_CODEC_ID_FFV1, "FFV1", 0, "FFmpeg video codec #1", ""},
      {AV_CODEC_ID_FLV1, "FLASH", 0, "Flash Video", ""},
      {AV_CODEC_ID_H264, "H264", 0, "H.264", ""},
      {AV_CODEC_ID_HUFFYUV, "HUFFYUV", 0, "HuffYUV", ""},
      {AV_CODEC_ID_MPEG1VIDEO, "MPEG1", 0, "MPEG-1", ""},
      {AV_CODEC_ID_MPEG2VIDEO, "MPEG2", 0, "MPEG-2", ""},
      {AV_CODEC_ID_MPEG4, "MPEG4", 0, "MPEG-4 (divx)", ""},
      {AV_CODEC_ID_PNG, "PNG", 0, "PNG", ""},
      {AV_CODEC_ID_QTRLE, "QTRLE", 0, "QT rle / QT Animation", ""},
      {AV_CODEC_ID_THEORA, "THEORA", 0, "Theora", ""},
      {AV_CODEC_ID_VP9, "WEBM", 0, "WebM / VP9", ""},
      {AV_CODEC_ID_AV1, "AV1", 0, "AV1", ""},
      {0, nullptr, 0, nullptr, nullptr},
  };

  /* Recommendations come from the FFmpeg wiki, https://trac.ffmpeg.org/wiki/Encode/VP9.
   * The label for BEST has been changed to "Slowest" so that it fits the "Encoding Speed"
   * property label in the UI. */
  static const EnumPropertyItem ffmpeg_preset_items[] = {
      {FFM_PRESET_BEST,
       "BEST",
       0,
       "Slowest",
       "Recommended if you have lots of time and want the best compression efficiency"},
      {FFM_PRESET_GOOD, "GOOD", 0, "Good", "The default and recommended for most applications"},
      {FFM_PRESET_REALTIME, "REALTIME", 0, "Realtime", "Recommended for fast encoding"},
      {0, nullptr, 0, nullptr, nullptr},
  };

  static const EnumPropertyItem ffmpeg_crf_items[] = {
      {FFM_CRF_NONE,
       "NONE",
       0,
       "Constant Bitrate",
       "Configure constant bit rate, rather than constant output quality"},
      {FFM_CRF_LOSSLESS, "LOSSLESS", 0, "Lossless", ""},
      {FFM_CRF_PERC_LOSSLESS, "PERC_LOSSLESS", 0, "Perceptually Lossless", ""},
      {FFM_CRF_HIGH, "HIGH", 0, "High Quality", ""},
      {FFM_CRF_MEDIUM, "MEDIUM", 0, "Medium Quality", ""},
      {FFM_CRF_LOW, "LOW", 0, "Low Quality", ""},
      {FFM_CRF_VERYLOW, "VERYLOW", 0, "Very Low Quality", ""},
      {FFM_CRF_LOWEST, "LOWEST", 0, "Lowest Quality", ""},
      {0, nullptr, 0, nullptr, nullptr},
  };

  static const EnumPropertyItem ffmpeg_audio_codec_items[] = {
      {AV_CODEC_ID_NONE, "NONE", 0, "No Audio", "Disables audio output, for video-only renders"},
      {AV_CODEC_ID_AAC, "AAC", 0, "AAC", ""},
      {AV_CODEC_ID_AC3, "AC3", 0, "AC3", ""},
      {AV_CODEC_ID_FLAC, "FLAC", 0, "FLAC", ""},
      {AV_CODEC_ID_MP2, "MP2", 0, "MP2", ""},
      {AV_CODEC_ID_MP3, "MP3", 0, "MP3", ""},
      {AV_CODEC_ID_OPUS, "OPUS", 0, "Opus", ""},
      {AV_CODEC_ID_PCM_S16LE, "PCM", 0, "PCM", ""},
      {AV_CODEC_ID_VORBIS, "VORBIS", 0, "Vorbis", ""},
      {0, nullptr, 0, nullptr, nullptr},
  };
#  endif

  static const EnumPropertyItem audio_channel_items[] = {
      {FFM_CHANNELS_MONO, "MONO", 0, "Mono", "Set audio channels to mono"},
      {FFM_CHANNELS_STEREO, "STEREO", 0, "Stereo", "Set audio channels to stereo"},
      {FFM_CHANNELS_SURROUND4, "SURROUND4", 0, "4 Channels", "Set audio channels to 4 channels"},
      {FFM_CHANNELS_SURROUND51,
       "SURROUND51",
       0,
       "5.1 Surround",
       "Set audio channels to 5.1 surround sound"},
      {FFM_CHANNELS_SURROUND71,
       "SURROUND71",
       0,
       "7.1 Surround",
       "Set audio channels to 7.1 surround sound"},
      {0, nullptr, 0, nullptr, nullptr},
  };

  srna = RNA_def_struct(brna, "FFmpegSettings", nullptr);
  RNA_def_struct_sdna(srna, "FFMpegCodecData");
  RNA_def_struct_path_func(srna, "rna_FFmpegSettings_path");
  RNA_def_struct_ui_text(srna, "FFmpeg Settings", "FFmpeg related settings for the scene");

#  ifdef WITH_FFMPEG
  prop = RNA_def_property(srna, "format", PROP_ENUM, PROP_NONE);
  RNA_def_property_enum_bitflag_sdna(prop, nullptr, "type");
  RNA_def_property_clear_flag(prop, PROP_ANIMATABLE);
  RNA_def_property_enum_items(prop, ffmpeg_format_items);
  RNA_def_property_enum_default(prop, FFMPEG_MKV);
  RNA_def_property_ui_text(prop, "Container", "Output file container");

  prop = RNA_def_property(srna, "codec", PROP_ENUM, PROP_NONE);
  RNA_def_property_enum_bitflag_sdna(prop, nullptr, "codec");
  RNA_def_property_clear_flag(prop, PROP_ANIMATABLE);
  RNA_def_property_enum_items(prop, ffmpeg_codec_items);
  RNA_def_property_enum_default(prop, AV_CODEC_ID_H264);
  RNA_def_property_ui_text(prop, "Video Codec", "FFmpeg codec to use for video output");
  RNA_def_property_update(prop, NC_SCENE | ND_RENDER_OPTIONS, "rna_FFmpegSettings_codec_update");

  prop = RNA_def_property(srna, "video_bitrate", PROP_INT, PROP_NONE);
  RNA_def_property_int_sdna(prop, nullptr, "video_bitrate");
  RNA_def_property_clear_flag(prop, PROP_ANIMATABLE);
  RNA_def_property_ui_text(prop, "Bitrate", "Video bitrate (kbit/s)");
  RNA_def_property_update(prop, NC_SCENE | ND_RENDER_OPTIONS, nullptr);

  prop = RNA_def_property(srna, "minrate", PROP_INT, PROP_NONE);
  RNA_def_property_int_sdna(prop, nullptr, "rc_min_rate");
  RNA_def_property_clear_flag(prop, PROP_ANIMATABLE);
  RNA_def_property_ui_text(prop, "Min Rate", "Rate control: min rate (kbit/s)");
  RNA_def_property_update(prop, NC_SCENE | ND_RENDER_OPTIONS, nullptr);

  prop = RNA_def_property(srna, "maxrate", PROP_INT, PROP_NONE);
  RNA_def_property_int_sdna(prop, nullptr, "rc_max_rate");
  RNA_def_property_clear_flag(prop, PROP_ANIMATABLE);
  RNA_def_property_ui_text(prop, "Max Rate", "Rate control: max rate (kbit/s)");
  RNA_def_property_update(prop, NC_SCENE | ND_RENDER_OPTIONS, nullptr);

  prop = RNA_def_property(srna, "muxrate", PROP_INT, PROP_NONE);
  RNA_def_property_int_sdna(prop, nullptr, "mux_rate");
  RNA_def_property_clear_flag(prop, PROP_ANIMATABLE);
  RNA_def_property_range(prop, 0, 100000000);
  RNA_def_property_ui_text(prop, "Mux Rate", "Mux rate (bits/second)");
  RNA_def_property_update(prop, NC_SCENE | ND_RENDER_OPTIONS, nullptr);

  prop = RNA_def_property(srna, "gopsize", PROP_INT, PROP_NONE);
  RNA_def_property_int_sdna(prop, nullptr, "gop_size");
  RNA_def_property_clear_flag(prop, PROP_ANIMATABLE);
  RNA_def_property_range(prop, 0, 500);
  RNA_def_property_int_default(prop, 25);
  RNA_def_property_ui_text(prop,
                           "Keyframe Interval",
                           "Distance between key frames, also known as GOP size; "
                           "influences file size and seekability");
  RNA_def_property_update(prop, NC_SCENE | ND_RENDER_OPTIONS, nullptr);

  prop = RNA_def_property(srna, "max_b_frames", PROP_INT, PROP_NONE);
  RNA_def_property_int_sdna(prop, nullptr, "max_b_frames");
  RNA_def_property_clear_flag(prop, PROP_ANIMATABLE);
  RNA_def_property_range(prop, 0, 16);
  RNA_def_property_ui_text(
      prop,
      "Max B-Frames",
      "Maximum number of B-frames between non-B-frames; influences file size and seekability");
  RNA_def_property_update(prop, NC_SCENE | ND_RENDER_OPTIONS, nullptr);

  prop = RNA_def_property(srna, "use_max_b_frames", PROP_BOOLEAN, PROP_NONE);
  RNA_def_property_boolean_sdna(prop, nullptr, "flags", FFMPEG_USE_MAX_B_FRAMES);
  RNA_def_property_clear_flag(prop, PROP_ANIMATABLE);
  RNA_def_property_ui_text(prop, "Use Max B-Frames", "Set a maximum number of B-frames");
  RNA_def_property_update(prop, NC_SCENE | ND_RENDER_OPTIONS, nullptr);

  prop = RNA_def_property(srna, "buffersize", PROP_INT, PROP_NONE);
  RNA_def_property_int_sdna(prop, nullptr, "rc_buffer_size");
  RNA_def_property_clear_flag(prop, PROP_ANIMATABLE);
  RNA_def_property_range(prop, 0, 2000);
  RNA_def_property_ui_text(prop, "Buffersize", "Rate control: buffer size (kb)");
  RNA_def_property_update(prop, NC_SCENE | ND_RENDER_OPTIONS, nullptr);

  prop = RNA_def_property(srna, "packetsize", PROP_INT, PROP_NONE);
  RNA_def_property_int_sdna(prop, nullptr, "mux_packet_size");
  RNA_def_property_clear_flag(prop, PROP_ANIMATABLE);
  RNA_def_property_range(prop, 0, 16384);
  RNA_def_property_ui_text(prop, "Mux Packet Size", "Mux packet size (byte)");
  RNA_def_property_update(prop, NC_SCENE | ND_RENDER_OPTIONS, nullptr);

  prop = RNA_def_property(srna, "constant_rate_factor", PROP_ENUM, PROP_NONE);
  RNA_def_property_enum_sdna(prop, nullptr, "constant_rate_factor");
  RNA_def_property_clear_flag(prop, PROP_ANIMATABLE);
  RNA_def_property_enum_items(prop, ffmpeg_crf_items);
  RNA_def_property_enum_default(prop, FFM_CRF_MEDIUM);
  RNA_def_property_ui_text(
      prop,
      "Output Quality",
      "Constant Rate Factor (CRF); tradeoff between video quality and file size");
  RNA_def_property_update(prop, NC_SCENE | ND_RENDER_OPTIONS, nullptr);

  prop = RNA_def_property(srna, "ffmpeg_preset", PROP_ENUM, PROP_NONE);
  RNA_def_property_enum_bitflag_sdna(prop, nullptr, "ffmpeg_preset");
  RNA_def_property_clear_flag(prop, PROP_ANIMATABLE);
  RNA_def_property_enum_items(prop, ffmpeg_preset_items);
  RNA_def_property_enum_default(prop, FFM_PRESET_GOOD);
  RNA_def_property_ui_text(
      prop, "Encoding Speed", "Tradeoff between encoding speed and compression ratio");
  RNA_def_property_update(prop, NC_SCENE | ND_RENDER_OPTIONS, nullptr);

  prop = RNA_def_property(srna, "use_autosplit", PROP_BOOLEAN, PROP_NONE);
  RNA_def_property_boolean_sdna(prop, nullptr, "flags", FFMPEG_AUTOSPLIT_OUTPUT);
  RNA_def_property_clear_flag(prop, PROP_ANIMATABLE);
  RNA_def_property_ui_text(prop, "Autosplit Output", "Autosplit output at 2GB boundary");
  RNA_def_property_update(prop, NC_SCENE | ND_RENDER_OPTIONS, nullptr);

  prop = RNA_def_property(srna, "use_lossless_output", PROP_BOOLEAN, PROP_NONE);
  RNA_def_property_boolean_sdna(prop, nullptr, "flags", FFMPEG_LOSSLESS_OUTPUT);
  RNA_def_property_clear_flag(prop, PROP_ANIMATABLE);
  RNA_def_property_boolean_funcs(prop, nullptr, "rna_FFmpegSettings_lossless_output_set");
  RNA_def_property_ui_text(prop, "Lossless Output", "Use lossless output for video streams");
  RNA_def_property_update(prop, NC_SCENE | ND_RENDER_OPTIONS, nullptr);

  /* FFMPEG Audio. */
  prop = RNA_def_property(srna, "audio_codec", PROP_ENUM, PROP_NONE);
  RNA_def_property_enum_bitflag_sdna(prop, nullptr, "audio_codec");
  RNA_def_property_clear_flag(prop, PROP_ANIMATABLE);
  RNA_def_property_enum_items(prop, ffmpeg_audio_codec_items);
  RNA_def_property_ui_text(prop, "Audio Codec", "FFmpeg audio codec to use");
  RNA_def_property_update(prop, NC_SCENE | ND_RENDER_OPTIONS, nullptr);

  prop = RNA_def_property(srna, "audio_bitrate", PROP_INT, PROP_NONE);
  RNA_def_property_int_sdna(prop, nullptr, "audio_bitrate");
  RNA_def_property_clear_flag(prop, PROP_ANIMATABLE);
  RNA_def_property_range(prop, 32, 384);
  RNA_def_property_ui_text(prop, "Bitrate", "Audio bitrate (kb/s)");
  RNA_def_property_update(prop, NC_SCENE | ND_RENDER_OPTIONS, nullptr);

  prop = RNA_def_property(srna, "audio_volume", PROP_FLOAT, PROP_NONE);
  RNA_def_property_float_sdna(prop, nullptr, "audio_volume");
  RNA_def_property_clear_flag(prop, PROP_ANIMATABLE);
  RNA_def_property_range(prop, 0.0f, 1.0f);
  RNA_def_property_ui_text(prop, "Volume", "Audio volume");
  RNA_def_property_translation_context(prop, BLT_I18NCONTEXT_ID_SOUND);
  RNA_def_property_update(prop, NC_SCENE | ND_RENDER_OPTIONS, nullptr);
#  endif

  /* the following two "ffmpeg" settings are general audio settings */
  prop = RNA_def_property(srna, "audio_mixrate", PROP_INT, PROP_NONE);
  RNA_def_property_int_sdna(prop, nullptr, "audio_mixrate");
  RNA_def_property_clear_flag(prop, PROP_ANIMATABLE);
  RNA_def_property_range(prop, 8000, 192000);
  RNA_def_property_ui_text(prop, "Sample Rate", "Audio sample rate (samples/s)");
  RNA_def_property_update(prop, NC_SCENE | ND_RENDER_OPTIONS, nullptr);

  prop = RNA_def_property(srna, "audio_channels", PROP_ENUM, PROP_NONE);
  RNA_def_property_enum_sdna(prop, nullptr, "audio_channels");
  RNA_def_property_clear_flag(prop, PROP_ANIMATABLE);
  RNA_def_property_enum_items(prop, audio_channel_items);
  RNA_def_property_ui_text(prop, "Audio Channels", "Audio channel count");
}

static void rna_def_scene_render_data(BlenderRNA *brna)
{
  StructRNA *srna;
  PropertyRNA *prop;

  /* Bake */
  static const EnumPropertyItem bake_mode_items[] = {
      //{RE_BAKE_AO, "AO", 0, "Ambient Occlusion", "Bake ambient occlusion"},
      {RE_BAKE_NORMALS, "NORMALS", 0, "Normals", "Bake normals"},
      {RE_BAKE_DISPLACEMENT, "DISPLACEMENT", 0, "Displacement", "Bake displacement"},
      {0, nullptr, 0, nullptr, nullptr},
  };

  static const EnumPropertyItem bake_margin_type_items[] = {
      {R_BAKE_ADJACENT_FACES,
       "ADJACENT_FACES",
       0,
       "Adjacent Faces",
       "Use pixels from adjacent faces across UV seams"},
      {R_BAKE_EXTEND, "EXTEND", 0, "Extend", "Extend border pixels outwards"},
      {0, nullptr, 0, nullptr, nullptr},
  };

  static const EnumPropertyItem pixel_size_items[] = {
      {0, "AUTO", 0, "Automatic", "Automatic pixel size, depends on the user interface scale"},
      {1, "1", 0, "1" BLI_STR_UTF8_MULTIPLICATION_SIGN, "Render at full resolution"},
      {2, "2", 0, "2" BLI_STR_UTF8_MULTIPLICATION_SIGN, "Render at 50% resolution"},
      {4, "4", 0, "4" BLI_STR_UTF8_MULTIPLICATION_SIGN, "Render at 25% resolution"},
      {8, "8", 0, "8" BLI_STR_UTF8_MULTIPLICATION_SIGN, "Render at 12.5% resolution"},
      {0, nullptr, 0, nullptr, nullptr},
  };

  static const EnumPropertyItem threads_mode_items[] = {
      {0,
       "AUTO",
       0,
       "Auto-Detect",
       "Automatically determine the number of threads, based on CPUs"},
      {R_FIXED_THREADS, "FIXED", 0, "Fixed", "Manually determine the number of threads"},
      {0, nullptr, 0, nullptr, nullptr},
  };

  static const EnumPropertyItem engine_items[] = {
      {0, "BLENDER_EEVEE", 0, "EEVEE", ""},
      {0, nullptr, 0, nullptr, nullptr},
  };

  static const EnumPropertyItem freestyle_thickness_items[] = {
      {R_LINE_THICKNESS_ABSOLUTE,
       "ABSOLUTE",
       0,
       "Absolute",
       "Specify unit line thickness in pixels"},
      {R_LINE_THICKNESS_RELATIVE,
       "RELATIVE",
       0,
       "Relative",
       "Unit line thickness is scaled by the proportion of the present vertical image "
       "resolution to 480 pixels"},
      {0, nullptr, 0, nullptr, nullptr},
  };

  static const EnumPropertyItem views_format_items[] = {
      {SCE_VIEWS_FORMAT_STEREO_3D,
       "STEREO_3D",
       0,
       "Stereo 3D",
       "Single stereo camera system, adjust the stereo settings in the camera panel"},
      {SCE_VIEWS_FORMAT_MULTIVIEW,
       "MULTIVIEW",
       0,
       "Multi-View",
       "Multi camera system, adjust the cameras individually"},
      {0, nullptr, 0, nullptr, nullptr},
  };

  static const EnumPropertyItem hair_shape_type_items[] = {
      {SCE_HAIR_SHAPE_STRAND, "STRAND", 0, "Strand", ""},
      {SCE_HAIR_SHAPE_STRIP, "STRIP", 0, "Strip", ""},
      {0, nullptr, 0, nullptr, nullptr},
  };

  static const EnumPropertyItem meta_input_items[] = {
      {0, "SCENE", 0, "Scene", "Use metadata from the current scene"},
      {R_STAMP_STRIPMETA,
       "STRIPS",
       0,
       "Sequencer Strips",
       "Use metadata from the strips in the sequencer"},
      {0, nullptr, 0, nullptr, nullptr},
  };

  rna_def_scene_ffmpeg_settings(brna);

  srna = RNA_def_struct(brna, "RenderSettings", nullptr);
  RNA_def_struct_sdna(srna, "RenderData");
  RNA_def_struct_nested(brna, srna, "Scene");
  RNA_def_struct_path_func(srna, "rna_RenderSettings_path");
  RNA_def_struct_ui_text(srna, "Render Data", "Rendering settings for a Scene");

  /* Render Data */
  prop = RNA_def_property(srna, "image_settings", PROP_POINTER, PROP_NONE);
  RNA_def_property_flag(prop, PROP_NEVER_NULL);
  RNA_def_property_pointer_sdna(prop, nullptr, "im_format");
  RNA_def_property_struct_type(prop, "ImageFormatSettings");
  RNA_def_property_ui_text(prop, "Image Format", "");

  prop = RNA_def_property(srna, "resolution_x", PROP_INT, PROP_PIXEL);
  RNA_def_property_int_sdna(prop, nullptr, "xsch");
  RNA_def_property_flag(prop, PROP_PROPORTIONAL);
  RNA_def_property_clear_flag(prop, PROP_ANIMATABLE);
  RNA_def_property_range(prop, 4, 65536);
  RNA_def_property_ui_text(
      prop, "Resolution X", "Number of horizontal pixels in the rendered image");
  RNA_def_property_update(prop, NC_SCENE | ND_RENDER_OPTIONS, "rna_SceneCamera_update");

  prop = RNA_def_property(srna, "resolution_y", PROP_INT, PROP_PIXEL);
  RNA_def_property_int_sdna(prop, nullptr, "ysch");
  RNA_def_property_flag(prop, PROP_PROPORTIONAL);
  RNA_def_property_clear_flag(prop, PROP_ANIMATABLE);
  RNA_def_property_range(prop, 4, 65536);
  RNA_def_property_ui_text(
      prop, "Resolution Y", "Number of vertical pixels in the rendered image");
  RNA_def_property_update(prop, NC_SCENE | ND_RENDER_OPTIONS, "rna_SceneCamera_update");

  prop = RNA_def_property(srna, "resolution_percentage", PROP_INT, PROP_PERCENTAGE);
  RNA_def_property_int_sdna(prop, nullptr, "size");
  RNA_def_property_clear_flag(prop, PROP_ANIMATABLE);
  RNA_def_property_range(prop, 1, SHRT_MAX);
  RNA_def_property_ui_range(prop, 1, 100, 10, 1);
  RNA_def_property_ui_text(prop, "Resolution Scale", "Percentage scale for render resolution");
  RNA_def_property_update(prop, NC_SCENE | ND_RENDER_OPTIONS, "rna_SceneSequencer_update");

  prop = RNA_def_property(srna, "preview_pixel_size", PROP_ENUM, PROP_NONE);
  RNA_def_property_enum_sdna(prop, nullptr, "preview_pixel_size");
  RNA_def_property_enum_items(prop, pixel_size_items);
  RNA_def_property_ui_text(prop, "Pixel Size", "Pixel size for viewport rendering");
  RNA_def_property_update(prop, NC_SCENE | ND_RENDER_OPTIONS, nullptr);

  prop = RNA_def_property(srna, "pixel_aspect_x", PROP_FLOAT, PROP_NONE);
  RNA_def_property_float_sdna(prop, nullptr, "xasp");
  RNA_def_property_flag(prop, PROP_PROPORTIONAL);
  RNA_def_property_clear_flag(prop, PROP_ANIMATABLE);
  RNA_def_property_range(prop, 1.0f, 200.0f);
  RNA_def_property_ui_text(prop,
                           "Pixel Aspect X",
                           "Horizontal aspect ratio - for anamorphic or non-square pixel output");
  RNA_def_property_update(prop, NC_SCENE | ND_RENDER_OPTIONS, "rna_SceneCamera_update");

  prop = RNA_def_property(srna, "pixel_aspect_y", PROP_FLOAT, PROP_NONE);
  RNA_def_property_float_sdna(prop, nullptr, "yasp");
  RNA_def_property_flag(prop, PROP_PROPORTIONAL);
  RNA_def_property_clear_flag(prop, PROP_ANIMATABLE);
  RNA_def_property_range(prop, 1.0f, 200.0f);
  RNA_def_property_ui_text(
      prop, "Pixel Aspect Y", "Vertical aspect ratio - for anamorphic or non-square pixel output");
  RNA_def_property_update(prop, NC_SCENE | ND_RENDER_OPTIONS, "rna_SceneCamera_update");

  prop = RNA_def_property(srna, "ffmpeg", PROP_POINTER, PROP_NONE);
  RNA_def_property_struct_type(prop, "FFmpegSettings");
  RNA_def_property_pointer_sdna(prop, nullptr, "ffcodecdata");
  RNA_def_property_flag(prop, PROP_NEVER_UNLINK);
  RNA_def_property_ui_text(prop, "FFmpeg Settings", "FFmpeg related settings for the scene");

  prop = RNA_def_property(srna, "fps", PROP_INT, PROP_NONE);
  RNA_def_property_int_sdna(prop, nullptr, "frs_sec");
  RNA_def_property_clear_flag(prop, PROP_ANIMATABLE);
  RNA_def_property_range(prop, 1, SHRT_MAX);
  RNA_def_property_ui_range(prop, 1, 240, 1, -1);
  RNA_def_property_ui_text(prop, "FPS", "Framerate, expressed in frames per second");
  RNA_def_property_update(prop, NC_SCENE | ND_RENDER_OPTIONS, "rna_Scene_fps_update");

  prop = RNA_def_property(srna, "fps_base", PROP_FLOAT, PROP_NONE);
  RNA_def_property_float_sdna(prop, nullptr, "frs_sec_base");
  RNA_def_property_clear_flag(prop, PROP_ANIMATABLE);
  RNA_def_property_range(prop, 1e-5f, 1e6f);
  /* Important to show at least 3 decimal points because multiple presets set this to 1.001. */
  RNA_def_property_ui_range(prop, 0.1f, 120.0f, 2, 3);
  RNA_def_property_ui_text(prop, "FPS Base", "Framerate base");
  RNA_def_property_update(prop, NC_SCENE | ND_RENDER_OPTIONS, "rna_Scene_fps_update");

  /* frame mapping */
  prop = RNA_def_property(srna, "frame_map_old", PROP_INT, PROP_NONE);
  RNA_def_property_int_sdna(prop, nullptr, "framapto");
  RNA_def_property_clear_flag(prop, PROP_ANIMATABLE);
  RNA_def_property_range(prop, 1, 900);
  RNA_def_property_ui_text(prop, "Frame Map Old", "Old mapping value in frames");
  RNA_def_property_update(prop, NC_SCENE | ND_FRAME, "rna_Scene_framelen_update");

  prop = RNA_def_property(srna, "frame_map_new", PROP_INT, PROP_NONE);
  RNA_def_property_int_sdna(prop, nullptr, "images");
  RNA_def_property_clear_flag(prop, PROP_ANIMATABLE);
  RNA_def_property_range(prop, 1, 900);
  RNA_def_property_ui_text(prop, "Frame Map New", "How many frames the Map Old will last");
  RNA_def_property_update(prop, NC_SCENE | ND_FRAME, "rna_Scene_framelen_update");

  prop = RNA_def_property(srna, "dither_intensity", PROP_FLOAT, PROP_NONE);
  RNA_def_property_float_sdna(prop, nullptr, "dither_intensity");
  RNA_def_property_range(prop, 0.0, FLT_MAX);
  RNA_def_property_ui_range(prop, 0.0, 2.0, 0.1, 2);
  RNA_def_property_ui_text(
      prop,
      "Dither Intensity",
      "Amount of dithering noise added to the rendered image to break up banding");
  RNA_def_property_update(prop, NC_SCENE | ND_RENDER_OPTIONS, nullptr);

  prop = RNA_def_property(srna, "filter_size", PROP_FLOAT, PROP_PIXEL);
  RNA_def_property_float_sdna(prop, nullptr, "gauss");
  RNA_def_property_range(prop, 0.0f, 500.0f);
  RNA_def_property_ui_range(prop, 0.01f, 10.0f, 1, 2);
  RNA_def_property_ui_text(
      prop, "Filter Size", "Width over which the reconstruction filter combines samples");
  RNA_def_property_update(prop, NC_SCENE | ND_RENDER_OPTIONS, nullptr);

  prop = RNA_def_property(srna, "film_transparent", PROP_BOOLEAN, PROP_NONE);
  RNA_def_property_boolean_sdna(prop, nullptr, "alphamode", R_ALPHAPREMUL);
  RNA_def_property_ui_text(prop,
                           "Transparent",
                           "Render the world background as transparent. This allows compositing "
                           "the rendered image over another background");
  RNA_def_property_update(prop, NC_SCENE | ND_RENDER_OPTIONS, "rna_Scene_render_update");

  prop = RNA_def_property(srna, "use_freestyle", PROP_BOOLEAN, PROP_NONE);
  RNA_def_property_clear_flag(prop, PROP_ANIMATABLE);
  RNA_def_property_boolean_sdna(prop, nullptr, "mode", R_EDGE_FRS);
  RNA_def_property_ui_text(prop, "Use Freestyle", "Draw stylized strokes using Freestyle");
  RNA_def_property_update(prop, NC_SCENE | ND_RENDER_OPTIONS, "rna_Scene_use_freestyle_update");

  /* threads */
  prop = RNA_def_property(srna, "threads", PROP_INT, PROP_NONE);
  RNA_def_property_int_sdna(prop, nullptr, "threads");
  RNA_def_property_range(prop, 1, BLENDER_MAX_THREADS);
  RNA_def_property_int_funcs(prop, "rna_RenderSettings_threads_get", nullptr, nullptr);
  RNA_def_property_ui_text(prop,
                           "Threads",
                           "Maximum number of CPU cores to use simultaneously while rendering "
                           "(for multi-core/CPU systems)");
  RNA_def_property_update(prop, NC_SCENE | ND_RENDER_OPTIONS, nullptr);

  prop = RNA_def_property(srna, "threads_mode", PROP_ENUM, PROP_NONE);
  RNA_def_property_enum_bitflag_sdna(prop, nullptr, "mode");
  RNA_def_property_enum_items(prop, threads_mode_items);
  RNA_def_property_enum_funcs(prop, "rna_RenderSettings_threads_mode_get", nullptr, nullptr);
  RNA_def_property_ui_text(prop, "Threads Mode", "Determine the amount of render threads used");
  RNA_def_property_update(prop, NC_SCENE | ND_RENDER_OPTIONS, nullptr);

  /* motion blur */
  prop = RNA_def_property(srna, "use_motion_blur", PROP_BOOLEAN, PROP_NONE);
  RNA_def_property_boolean_sdna(prop, nullptr, "mode", R_MBLUR);
  RNA_def_property_ui_text(prop, "Motion Blur", "Use multi-sampled 3D scene motion blur");
  RNA_def_property_clear_flag(prop, PROP_ANIMATABLE);
  RNA_def_property_update(prop, NC_SCENE | ND_RENDER_OPTIONS, "rna_Scene_render_update");

  prop = RNA_def_property(srna, "motion_blur_shutter", PROP_FLOAT, PROP_FACTOR);
  RNA_def_property_float_sdna(prop, nullptr, "blurfac");
  RNA_def_property_range(prop, 0.0f, FLT_MAX);
  RNA_def_property_ui_range(prop, 0.01f, 1.0f, 1, 2);
  RNA_def_property_ui_text(prop, "Shutter", "Time taken in frames between shutter open and close");
  RNA_def_property_update(prop, NC_SCENE | ND_RENDER_OPTIONS, "rna_Scene_render_update");

  prop = RNA_def_property(srna, "motion_blur_shutter_curve", PROP_POINTER, PROP_NONE);
  RNA_def_property_pointer_sdna(prop, nullptr, "mblur_shutter_curve");
  RNA_def_property_struct_type(prop, "CurveMapping");
  RNA_def_property_ui_text(
      prop, "Shutter Curve", "Curve defining the shutter's openness over time");

  /* Hairs */
  prop = RNA_def_property(srna, "hair_type", PROP_ENUM, PROP_NONE);
  RNA_def_property_enum_items(prop, hair_shape_type_items);
  RNA_def_property_ui_text(prop, "Curves Shape Type", "Curves shape type");
  RNA_def_property_translation_context(prop, BLT_I18NCONTEXT_ID_CURVES);
  RNA_def_property_update(prop, NC_SCENE | ND_RENDER_OPTIONS, "rna_Scene_render_update");

  prop = RNA_def_property(srna, "hair_subdiv", PROP_INT, PROP_NONE);
  RNA_def_property_range(prop, 0, 3);
  RNA_def_property_ui_text(
      prop, "Additional Subdivision", "Additional subdivision along the curves");
  RNA_def_property_update(prop, NC_SCENE | ND_RENDER_OPTIONS, "rna_Scene_render_update");

  /* Performance */
  prop = RNA_def_property(srna, "use_high_quality_normals", PROP_BOOLEAN, PROP_NONE);
  RNA_def_property_boolean_sdna(prop, nullptr, "perf_flag", SCE_PERF_HQ_NORMALS);
  RNA_def_property_ui_text(prop,
                           "High Quality Normals",
                           "Use high quality tangent space at the cost of lower performance");
  RNA_def_property_update(prop, NC_SCENE | ND_RENDER_OPTIONS, "rna_Scene_mesh_quality_update");

  /* border */
  prop = RNA_def_property(srna, "use_border", PROP_BOOLEAN, PROP_NONE);
  RNA_def_property_boolean_sdna(prop, nullptr, "mode", R_BORDER);
  RNA_def_property_clear_flag(prop, PROP_ANIMATABLE);
  RNA_def_property_ui_text(
      prop, "Render Region", "Box select an area to render a part of the image");
  RNA_def_property_update(prop, NC_SCENE | ND_RENDER_OPTIONS, nullptr);

  prop = RNA_def_property(srna, "border_min_x", PROP_FLOAT, PROP_NONE);
  RNA_def_property_float_sdna(prop, nullptr, "border.xmin");
  RNA_def_property_range(prop, 0.0f, 1.0f);
  RNA_def_property_clear_flag(prop, PROP_ANIMATABLE);
  RNA_def_property_ui_text(prop, "Region Minimum X", "Minimum X value for the render region");
  RNA_def_property_update(prop, NC_SCENE | ND_RENDER_OPTIONS, nullptr);

  prop = RNA_def_property(srna, "border_min_y", PROP_FLOAT, PROP_NONE);
  RNA_def_property_float_sdna(prop, nullptr, "border.ymin");
  RNA_def_property_range(prop, 0.0f, 1.0f);
  RNA_def_property_clear_flag(prop, PROP_ANIMATABLE);
  RNA_def_property_ui_text(prop, "Region Minimum Y", "Minimum Y value for the render region");
  RNA_def_property_update(prop, NC_SCENE | ND_RENDER_OPTIONS, nullptr);

  prop = RNA_def_property(srna, "border_max_x", PROP_FLOAT, PROP_NONE);
  RNA_def_property_float_sdna(prop, nullptr, "border.xmax");
  RNA_def_property_range(prop, 0.0f, 1.0f);
  RNA_def_property_clear_flag(prop, PROP_ANIMATABLE);
  RNA_def_property_ui_text(prop, "Region Maximum X", "Maximum X value for the render region");
  RNA_def_property_update(prop, NC_SCENE | ND_RENDER_OPTIONS, nullptr);

  prop = RNA_def_property(srna, "border_max_y", PROP_FLOAT, PROP_NONE);
  RNA_def_property_float_sdna(prop, nullptr, "border.ymax");
  RNA_def_property_range(prop, 0.0f, 1.0f);
  RNA_def_property_clear_flag(prop, PROP_ANIMATABLE);
  RNA_def_property_ui_text(prop, "Region Maximum Y", "Maximum Y value for the render region");
  RNA_def_property_update(prop, NC_SCENE | ND_RENDER_OPTIONS, nullptr);

  prop = RNA_def_property(srna, "use_crop_to_border", PROP_BOOLEAN, PROP_NONE);
  RNA_def_property_boolean_sdna(prop, nullptr, "mode", R_CROP);
  RNA_def_property_clear_flag(prop, PROP_ANIMATABLE);
  RNA_def_property_ui_text(
      prop, "Crop to Render Region", "Crop the rendered frame to the defined render region size");
  RNA_def_property_update(prop, NC_SCENE | ND_RENDER_OPTIONS, nullptr);

  prop = RNA_def_property(srna, "use_placeholder", PROP_BOOLEAN, PROP_NONE);
  RNA_def_property_boolean_sdna(prop, nullptr, "mode", R_TOUCH);
  RNA_def_property_clear_flag(prop, PROP_ANIMATABLE);
  RNA_def_property_ui_text(
      prop,
      "Placeholders",
      "Create empty placeholder files while rendering frames (similar to Unix 'touch')");
  RNA_def_property_update(prop, NC_SCENE | ND_RENDER_OPTIONS, nullptr);

  prop = RNA_def_property(srna, "use_overwrite", PROP_BOOLEAN, PROP_NONE);
  RNA_def_property_boolean_negative_sdna(prop, nullptr, "mode", R_NO_OVERWRITE);
  RNA_def_property_ui_text(prop, "Overwrite", "Overwrite existing files while rendering");
  RNA_def_property_update(prop, NC_SCENE | ND_RENDER_OPTIONS, nullptr);

  prop = RNA_def_property(srna, "use_compositing", PROP_BOOLEAN, PROP_NONE);
  RNA_def_property_boolean_sdna(prop, nullptr, "scemode", R_DOCOMP);
  RNA_def_property_clear_flag(prop, PROP_ANIMATABLE);
  RNA_def_property_ui_text(prop,
                           "Compositing",
                           "Process the render result through the compositing pipeline, "
                           "if compositing nodes are enabled");
  RNA_def_property_update(prop, NC_SCENE | ND_RENDER_OPTIONS, nullptr);

  prop = RNA_def_property(srna, "use_sequencer", PROP_BOOLEAN, PROP_NONE);
  RNA_def_property_boolean_sdna(prop, nullptr, "scemode", R_DOSEQ);
  RNA_def_property_clear_flag(prop, PROP_ANIMATABLE);
  RNA_def_property_ui_text(prop,
                           "Sequencer",
                           "Process the render (and composited) result through the video sequence "
                           "editor pipeline, if sequencer strips exist");
  RNA_def_property_update(prop, NC_SCENE | ND_RENDER_OPTIONS, nullptr);

  prop = RNA_def_property(srna, "use_file_extension", PROP_BOOLEAN, PROP_NONE);
  RNA_def_property_boolean_sdna(prop, nullptr, "scemode", R_EXTENSION);
  RNA_def_property_clear_flag(prop, PROP_ANIMATABLE);
  RNA_def_property_ui_text(
      prop,
      "File Extensions",
      "Add the file format extensions to the rendered file name (eg: filename + .jpg)");
  RNA_def_property_update(prop, NC_SCENE | ND_RENDER_OPTIONS, nullptr);

#  if 0 /* moved */
  prop = RNA_def_property(srna, "file_format", PROP_ENUM, PROP_NONE);
  RNA_def_property_enum_sdna(prop, nullptr, "imtype");
  RNA_def_property_enum_items(prop, rna_enum_image_type_items);
  RNA_def_property_enum_funcs(prop, nullptr, "rna_RenderSettings_file_format_set", nullptr);
  RNA_def_property_ui_text(prop, "File Format", "File format to save the rendered images as");
  RNA_def_property_update(prop, NC_SCENE | ND_RENDER_OPTIONS, nullptr);
#  endif

  prop = RNA_def_property(srna, "file_extension", PROP_STRING, PROP_NONE);
  RNA_def_property_string_funcs(
      prop, "rna_SceneRender_file_ext_get", "rna_SceneRender_file_ext_length", nullptr);
  RNA_def_property_ui_text(prop, "Extension", "The file extension used for saving renders");
  RNA_def_property_clear_flag(prop, PROP_EDITABLE);

  prop = RNA_def_property(srna, "is_movie_format", PROP_BOOLEAN, PROP_NONE);
  RNA_def_property_boolean_funcs(prop, "rna_RenderSettings_is_movie_format_get", nullptr);
  RNA_def_property_clear_flag(prop, PROP_EDITABLE);
  RNA_def_property_ui_text(prop, "Movie Format", "When true the format is a movie");

  prop = RNA_def_property(srna, "use_lock_interface", PROP_BOOLEAN, PROP_NONE);
  RNA_def_property_boolean_sdna(prop, nullptr, "use_lock_interface", 1);
  RNA_def_property_clear_flag(prop, PROP_ANIMATABLE);
  RNA_def_property_ui_icon(prop, ICON_UNLOCKED, true);
  RNA_def_property_ui_text(
      prop,
      "Lock Interface",
      "Lock interface during rendering in favor of giving more memory to the renderer");
  RNA_def_property_update(prop, NC_SCENE | ND_RENDER_OPTIONS, nullptr);

  prop = RNA_def_property(srna, "filepath", PROP_STRING, PROP_FILEPATH);
  RNA_def_property_string_sdna(prop, nullptr, "pic");
  RNA_def_property_ui_text(prop,
                           "Output Path",
                           "Directory/name to save animations, # characters define the position "
                           "and padding of frame numbers");
  RNA_def_property_flag(prop, PROP_PATH_OUTPUT);
  RNA_def_property_update(prop, NC_SCENE | ND_RENDER_OPTIONS, nullptr);

  /* Render result EXR cache. */
  prop = RNA_def_property(srna, "use_render_cache", PROP_BOOLEAN, PROP_NONE);
  RNA_def_property_boolean_sdna(prop, nullptr, "scemode", R_EXR_CACHE_FILE);
  RNA_def_property_clear_flag(prop, PROP_ANIMATABLE);
  RNA_def_property_ui_text(prop,
                           "Cache Result",
                           "Save render cache to EXR files (useful for heavy compositing, "
                           "Note: affects indirectly rendered scenes)");
  RNA_def_property_update(prop, NC_SCENE | ND_RENDER_OPTIONS, nullptr);

  /* Bake */

  prop = RNA_def_property(srna, "bake_type", PROP_ENUM, PROP_NONE);
  RNA_def_property_enum_bitflag_sdna(prop, nullptr, "bake_mode");
  RNA_def_property_enum_items(prop, bake_mode_items);
  RNA_def_property_ui_text(prop, "Bake Type", "Choose shading information to bake into the image");
  RNA_def_property_update(prop, NC_SCENE | ND_RENDER_OPTIONS, nullptr);

  prop = RNA_def_property(srna, "use_bake_selected_to_active", PROP_BOOLEAN, PROP_NONE);
  RNA_def_property_boolean_sdna(prop, nullptr, "bake_flag", R_BAKE_TO_ACTIVE);
  RNA_def_property_ui_text(prop,
                           "Selected to Active",
                           "Bake shading on the surface of selected objects to the active object");
  RNA_def_property_update(prop, NC_SCENE | ND_RENDER_OPTIONS, nullptr);

  prop = RNA_def_property(srna, "use_bake_clear", PROP_BOOLEAN, PROP_NONE);
  RNA_def_property_boolean_sdna(prop, nullptr, "bake_flag", R_BAKE_CLEAR);
  RNA_def_property_ui_text(prop, "Clear", "Clear Images before baking");
  RNA_def_property_update(prop, NC_SCENE | ND_RENDER_OPTIONS, nullptr);

  prop = RNA_def_property(srna, "bake_margin", PROP_INT, PROP_PIXEL);
  RNA_def_property_int_sdna(prop, nullptr, "bake_margin");
  RNA_def_property_range(prop, 0, 64);
  RNA_def_property_ui_text(prop, "Margin", "Extends the baked result as a post process filter");
  RNA_def_property_update(prop, NC_SCENE | ND_RENDER_OPTIONS, nullptr);

  prop = RNA_def_property(srna, "bake_margin_type", PROP_ENUM, PROP_NONE);
  RNA_def_property_enum_sdna(prop, nullptr, "bake_margin_type");
  RNA_def_property_enum_items(prop, bake_margin_type_items);
  RNA_def_property_ui_text(prop, "Margin Type", "Algorithm to generate the margin");
  RNA_def_property_update(prop, NC_SCENE | ND_RENDER_OPTIONS, nullptr);

  prop = RNA_def_property(srna, "bake_bias", PROP_FLOAT, PROP_NONE);
  RNA_def_property_float_sdna(prop, nullptr, "bake_biasdist");
  RNA_def_property_range(prop, 0.0, 1000.0);
  RNA_def_property_ui_text(
      prop, "Bias", "Bias towards faces further away from the object (in Blender units)");
  RNA_def_property_update(prop, NC_SCENE | ND_RENDER_OPTIONS, nullptr);

  prop = RNA_def_property(srna, "use_bake_multires", PROP_BOOLEAN, PROP_NONE);
  RNA_def_property_boolean_sdna(prop, nullptr, "bake_flag", R_BAKE_MULTIRES);
  RNA_def_property_ui_text(prop, "Bake from Multires", "Bake directly from multires object");
  RNA_def_property_update(prop, NC_SCENE | ND_RENDER_OPTIONS, nullptr);

  prop = RNA_def_property(srna, "use_bake_lores_mesh", PROP_BOOLEAN, PROP_NONE);
  RNA_def_property_boolean_sdna(prop, nullptr, "bake_flag", R_BAKE_LORES_MESH);
  RNA_def_property_ui_text(
      prop, "Low Resolution Mesh", "Calculate heights against unsubdivided low resolution mesh");
  RNA_def_property_update(prop, NC_SCENE | ND_RENDER_OPTIONS, nullptr);

  prop = RNA_def_property(srna, "bake_samples", PROP_INT, PROP_NONE);
  RNA_def_property_int_sdna(prop, nullptr, "bake_samples");
  RNA_def_property_range(prop, 64, 1024);
  RNA_def_property_ui_text(
      prop, "Samples", "Number of samples used for ambient occlusion baking from multires");
  RNA_def_property_update(prop, NC_SCENE | ND_RENDER_OPTIONS, nullptr);

  prop = RNA_def_property(srna, "use_bake_user_scale", PROP_BOOLEAN, PROP_NONE);
  RNA_def_property_boolean_sdna(prop, nullptr, "bake_flag", R_BAKE_USERSCALE);
  RNA_def_property_ui_text(prop, "User Scale", "Use a user scale for the derivative map");

  prop = RNA_def_property(srna, "bake_user_scale", PROP_FLOAT, PROP_NONE);
  RNA_def_property_float_sdna(prop, nullptr, "bake_user_scale");
  RNA_def_property_range(prop, 0.0, 1000.0);
  RNA_def_property_ui_text(prop,
                           "Scale",
                           "Instead of automatically normalizing to the range 0 to 1, "
                           "apply a user scale to the derivative map");

  /* stamp */

  prop = RNA_def_property(srna, "use_stamp_time", PROP_BOOLEAN, PROP_NONE);
  RNA_def_property_boolean_sdna(prop, nullptr, "stamp", R_STAMP_TIME);
  RNA_def_property_ui_text(
      prop, "Stamp Time", "Include the rendered frame timecode as HH:MM:SS.FF in image metadata");
  RNA_def_property_update(prop, NC_SCENE | ND_RENDER_OPTIONS, nullptr);

  prop = RNA_def_property(srna, "use_stamp_date", PROP_BOOLEAN, PROP_NONE);
  RNA_def_property_boolean_sdna(prop, nullptr, "stamp", R_STAMP_DATE);
  RNA_def_property_ui_text(prop, "Stamp Date", "Include the current date in image/video metadata");
  RNA_def_property_update(prop, NC_SCENE | ND_RENDER_OPTIONS, nullptr);

  prop = RNA_def_property(srna, "use_stamp_frame", PROP_BOOLEAN, PROP_NONE);
  RNA_def_property_boolean_sdna(prop, nullptr, "stamp", R_STAMP_FRAME);
  RNA_def_property_ui_text(prop, "Stamp Frame", "Include the frame number in image metadata");
  RNA_def_property_update(prop, NC_SCENE | ND_RENDER_OPTIONS, nullptr);

  prop = RNA_def_property(srna, "use_stamp_frame_range", PROP_BOOLEAN, PROP_NONE);
  RNA_def_property_boolean_sdna(prop, nullptr, "stamp", R_STAMP_FRAME_RANGE);
  RNA_def_property_ui_text(
      prop, "Stamp Frame", "Include the rendered frame range in image/video metadata");
  RNA_def_property_update(prop, NC_SCENE | ND_RENDER_OPTIONS, nullptr);

  prop = RNA_def_property(srna, "use_stamp_camera", PROP_BOOLEAN, PROP_NONE);
  RNA_def_property_boolean_sdna(prop, nullptr, "stamp", R_STAMP_CAMERA);
  RNA_def_property_ui_text(
      prop, "Stamp Camera", "Include the name of the active camera in image metadata");
  RNA_def_property_update(prop, NC_SCENE | ND_RENDER_OPTIONS, nullptr);

  prop = RNA_def_property(srna, "use_stamp_lens", PROP_BOOLEAN, PROP_NONE);
  RNA_def_property_boolean_sdna(prop, nullptr, "stamp", R_STAMP_CAMERALENS);
  RNA_def_property_ui_text(
      prop, "Stamp Lens", "Include the active camera's lens in image metadata");
  RNA_def_property_update(prop, NC_SCENE | ND_RENDER_OPTIONS, nullptr);

  prop = RNA_def_property(srna, "use_stamp_scene", PROP_BOOLEAN, PROP_NONE);
  RNA_def_property_boolean_sdna(prop, nullptr, "stamp", R_STAMP_SCENE);
  RNA_def_property_ui_text(
      prop, "Stamp Scene", "Include the name of the active scene in image/video metadata");
  RNA_def_property_update(prop, NC_SCENE | ND_RENDER_OPTIONS, nullptr);

  prop = RNA_def_property(srna, "use_stamp_note", PROP_BOOLEAN, PROP_NONE);
  RNA_def_property_boolean_sdna(prop, nullptr, "stamp", R_STAMP_NOTE);
  RNA_def_property_ui_text(prop, "Stamp Note", "Include a custom note in image/video metadata");
  RNA_def_property_update(prop, NC_SCENE | ND_RENDER_OPTIONS, nullptr);

  prop = RNA_def_property(srna, "use_stamp_marker", PROP_BOOLEAN, PROP_NONE);
  RNA_def_property_boolean_sdna(prop, nullptr, "stamp", R_STAMP_MARKER);
  RNA_def_property_ui_text(
      prop, "Stamp Marker", "Include the name of the last marker in image metadata");
  RNA_def_property_update(prop, NC_SCENE | ND_RENDER_OPTIONS, nullptr);

  prop = RNA_def_property(srna, "use_stamp_filename", PROP_BOOLEAN, PROP_NONE);
  RNA_def_property_boolean_sdna(prop, nullptr, "stamp", R_STAMP_FILENAME);
  RNA_def_property_ui_text(
      prop, "Stamp Filename", "Include the .blend filename in image/video metadata");
  RNA_def_property_update(prop, NC_SCENE | ND_RENDER_OPTIONS, nullptr);

  prop = RNA_def_property(srna, "use_stamp_sequencer_strip", PROP_BOOLEAN, PROP_NONE);
  RNA_def_property_boolean_sdna(prop, nullptr, "stamp", R_STAMP_SEQSTRIP);
  RNA_def_property_ui_text(prop,
                           "Stamp Sequence Strip",
                           "Include the name of the foreground sequence strip in image metadata");
  RNA_def_property_update(prop, NC_SCENE | ND_RENDER_OPTIONS, nullptr);

  prop = RNA_def_property(srna, "use_stamp_render_time", PROP_BOOLEAN, PROP_NONE);
  RNA_def_property_boolean_sdna(prop, nullptr, "stamp", R_STAMP_RENDERTIME);
  RNA_def_property_ui_text(prop, "Stamp Render Time", "Include the render time in image metadata");
  RNA_def_property_update(prop, NC_SCENE | ND_RENDER_OPTIONS, nullptr);

  prop = RNA_def_property(srna, "stamp_note_text", PROP_STRING, PROP_NONE);
  RNA_def_property_string_sdna(prop, nullptr, "stamp_udata");
  RNA_def_property_ui_text(prop, "Stamp Note Text", "Custom text to appear in the stamp note");
  RNA_def_property_update(prop, NC_SCENE | ND_RENDER_OPTIONS, nullptr);

  prop = RNA_def_property(srna, "use_stamp", PROP_BOOLEAN, PROP_NONE);
  RNA_def_property_boolean_sdna(prop, nullptr, "stamp", R_STAMP_DRAW);
  RNA_def_property_ui_text(
      prop, "Stamp Output", "Render the stamp info text in the rendered image");
  RNA_def_property_update(prop, NC_SCENE | ND_RENDER_OPTIONS, nullptr);

  prop = RNA_def_property(srna, "use_stamp_labels", PROP_BOOLEAN, PROP_NONE);
  RNA_def_property_boolean_negative_sdna(prop, nullptr, "stamp", R_STAMP_HIDE_LABELS);
  RNA_def_property_ui_text(
      prop, "Stamp Labels", "Display stamp labels (\"Camera\" in front of camera name, etc.)");
  RNA_def_property_update(prop, NC_SCENE | ND_RENDER_OPTIONS, nullptr);

  prop = RNA_def_property(srna, "metadata_input", PROP_ENUM, PROP_NONE); /* as an enum */
  RNA_def_property_enum_bitflag_sdna(prop, nullptr, "stamp");
  RNA_def_property_enum_items(prop, meta_input_items);
  RNA_def_property_ui_text(prop, "Metadata Input", "Where to take the metadata from");
  RNA_def_property_update(prop, NC_SCENE | ND_RENDER_OPTIONS, nullptr);

  prop = RNA_def_property(srna, "use_stamp_memory", PROP_BOOLEAN, PROP_NONE);
  RNA_def_property_boolean_sdna(prop, nullptr, "stamp", R_STAMP_MEMORY);
  RNA_def_property_ui_text(
      prop, "Stamp Peak Memory", "Include the peak memory usage in image metadata");
  RNA_def_property_update(prop, NC_SCENE | ND_RENDER_OPTIONS, nullptr);

  prop = RNA_def_property(srna, "use_stamp_hostname", PROP_BOOLEAN, PROP_NONE);
  RNA_def_property_boolean_sdna(prop, nullptr, "stamp", R_STAMP_HOSTNAME);
  RNA_def_property_ui_text(
      prop, "Stamp Hostname", "Include the hostname of the machine that rendered the frame");
  RNA_def_property_update(prop, NC_SCENE | ND_RENDER_OPTIONS, nullptr);

  prop = RNA_def_property(srna, "stamp_font_size", PROP_INT, PROP_PIXEL);
  RNA_def_property_int_sdna(prop, nullptr, "stamp_font_id");
  RNA_def_property_range(prop, 8, 64);
  RNA_def_property_ui_text(prop, "Font Size", "Size of the font used when rendering stamp text");
  RNA_def_property_update(prop, NC_SCENE | ND_RENDER_OPTIONS, nullptr);

  prop = RNA_def_property(srna, "stamp_foreground", PROP_FLOAT, PROP_COLOR);
  RNA_def_property_float_sdna(prop, nullptr, "fg_stamp");
  RNA_def_property_array(prop, 4);
  RNA_def_property_range(prop, 0.0, 1.0);
  RNA_def_property_ui_text(prop, "Text Color", "Color to use for stamp text");
  RNA_def_property_update(prop, NC_SCENE | ND_RENDER_OPTIONS, nullptr);

  prop = RNA_def_property(srna, "stamp_background", PROP_FLOAT, PROP_COLOR);
  RNA_def_property_float_sdna(prop, nullptr, "bg_stamp");
  RNA_def_property_array(prop, 4);
  RNA_def_property_range(prop, 0.0, 1.0);
  RNA_def_property_ui_text(prop, "Background", "Color to use behind stamp text");
  RNA_def_property_update(prop, NC_SCENE | ND_RENDER_OPTIONS, nullptr);

  /* sequencer draw options */

  prop = RNA_def_property(srna, "sequencer_gl_preview", PROP_ENUM, PROP_NONE);
  RNA_def_property_enum_sdna(prop, nullptr, "seq_prev_type");
  RNA_def_property_enum_items(prop, rna_enum_shading_type_items);
  RNA_def_property_ui_text(
      prop, "Sequencer Preview Shading", "Display method used in the sequencer view");
  RNA_def_property_update(prop, NC_SCENE | ND_SEQUENCER, "rna_SceneSequencer_update");

  prop = RNA_def_property(srna, "use_sequencer_override_scene_strip", PROP_BOOLEAN, PROP_NONE);
  RNA_def_property_boolean_sdna(prop, nullptr, "seq_flag", R_SEQ_OVERRIDE_SCENE_SETTINGS);
  RNA_def_property_ui_text(prop,
                           "Override Scene Settings",
                           "Use workbench render settings from the sequencer scene, instead of "
                           "each individual scene used in the strip");
  RNA_def_property_update(prop, NC_SCENE | ND_SEQUENCER, "rna_SceneSequencer_update");

  prop = RNA_def_property(srna, "use_single_layer", PROP_BOOLEAN, PROP_NONE);
  RNA_def_property_boolean_sdna(prop, nullptr, "scemode", R_SINGLE_LAYER);
  RNA_def_property_ui_text(prop,
                           "Render Single Layer",
                           "Only render the active layer. Only affects rendering from the "
                           "interface, ignored for rendering from command line");
  RNA_def_property_clear_flag(prop, PROP_ANIMATABLE);
  RNA_def_property_update(prop, NC_SCENE | ND_RENDER_OPTIONS, nullptr);

  /* views (stereoscopy et al) */
  prop = RNA_def_property(srna, "views", PROP_COLLECTION, PROP_NONE);
  RNA_def_property_struct_type(prop, "SceneRenderView");
  RNA_def_property_ui_text(prop, "Render Views", "");
  rna_def_render_views(brna, prop);

  prop = RNA_def_property(srna, "stereo_views", PROP_COLLECTION, PROP_NONE);
  RNA_def_property_collection_sdna(prop, nullptr, "views", nullptr);
  RNA_def_property_collection_funcs(prop,
                                    "rna_RenderSettings_stereoViews_begin",
                                    "rna_iterator_listbase_next",
                                    "rna_iterator_listbase_end",
                                    "rna_iterator_listbase_get",
                                    nullptr,
                                    nullptr,
                                    nullptr,
                                    nullptr);
  RNA_def_property_struct_type(prop, "SceneRenderView");
  RNA_def_property_ui_text(prop, "Render Views", "");

  prop = RNA_def_property(srna, "use_multiview", PROP_BOOLEAN, PROP_NONE);
  RNA_def_property_boolean_sdna(prop, nullptr, "scemode", R_MULTIVIEW);
  RNA_def_property_ui_text(prop, "Multiple Views", "Use multiple views in the scene");
  RNA_def_property_update(prop, NC_WINDOW, nullptr);

  prop = RNA_def_property(srna, "views_format", PROP_ENUM, PROP_NONE);
  RNA_def_property_enum_items(prop, views_format_items);
  RNA_def_property_clear_flag(prop, PROP_ANIMATABLE);
  RNA_def_property_ui_text(prop, "Setup Stereo Mode", "");
  RNA_def_property_enum_funcs(prop, nullptr, "rna_RenderSettings_views_format_set", nullptr);
  RNA_def_property_update(prop, NC_WINDOW, nullptr);

  /* engine */
  prop = RNA_def_property(srna, "engine", PROP_ENUM, PROP_NONE);
  RNA_def_property_enum_items(prop, engine_items);
  RNA_def_property_enum_funcs(prop,
                              "rna_RenderSettings_engine_get",
                              "rna_RenderSettings_engine_set",
                              "rna_RenderSettings_engine_itemf");
  RNA_def_property_clear_flag(prop, PROP_ANIMATABLE);
  RNA_def_property_ui_text(prop, "Engine", "Engine to use for rendering");
  RNA_def_property_update(prop, NC_WINDOW, "rna_RenderSettings_engine_update");

  prop = RNA_def_property(srna, "has_multiple_engines", PROP_BOOLEAN, PROP_NONE);
  RNA_def_property_boolean_funcs(prop, "rna_RenderSettings_multiple_engines_get", nullptr);
  RNA_def_property_clear_flag(prop, PROP_EDITABLE);
  RNA_def_property_ui_text(
      prop, "Multiple Engines", "More than one rendering engine is available");

  prop = RNA_def_property(srna, "use_spherical_stereo", PROP_BOOLEAN, PROP_NONE);
  RNA_def_property_boolean_funcs(prop, "rna_RenderSettings_use_spherical_stereo_get", nullptr);
  RNA_def_property_clear_flag(prop, PROP_EDITABLE);
  RNA_def_property_ui_text(
      prop, "Use Spherical Stereo", "Active render engine supports spherical stereo rendering");

  /* simplify */
  prop = RNA_def_property(srna, "use_simplify", PROP_BOOLEAN, PROP_NONE);
  RNA_def_property_boolean_sdna(prop, nullptr, "mode", R_SIMPLIFY);
  RNA_def_property_ui_text(
      prop, "Use Simplify", "Enable simplification of scene for quicker preview renders");
  RNA_def_property_update(prop, 0, "rna_Scene_use_simplify_update");

  prop = RNA_def_property(srna, "simplify_subdivision", PROP_INT, PROP_UNSIGNED);
  RNA_def_property_int_sdna(prop, nullptr, "simplify_subsurf");
  RNA_def_property_ui_range(prop, 0, 6, 1, -1);
  RNA_def_property_ui_text(prop, "Simplify Subdivision", "Global maximum subdivision level");
  RNA_def_property_update(prop, 0, "rna_Scene_simplify_update");

  prop = RNA_def_property(srna, "simplify_child_particles", PROP_FLOAT, PROP_FACTOR);
  RNA_def_property_float_sdna(prop, nullptr, "simplify_particles");
  RNA_def_property_ui_text(prop, "Simplify Child Particles", "Global child particles percentage");
  RNA_def_property_update(prop, 0, "rna_Scene_simplify_update");

  prop = RNA_def_property(srna, "simplify_subdivision_render", PROP_INT, PROP_UNSIGNED);
  RNA_def_property_int_sdna(prop, nullptr, "simplify_subsurf_render");
  RNA_def_property_ui_range(prop, 0, 6, 1, -1);
  RNA_def_property_ui_text(
      prop, "Simplify Subdivision", "Global maximum subdivision level during rendering");
  RNA_def_property_update(prop, 0, "rna_Scene_simplify_update");

  prop = RNA_def_property(srna, "simplify_child_particles_render", PROP_FLOAT, PROP_FACTOR);
  RNA_def_property_float_sdna(prop, nullptr, "simplify_particles_render");
  RNA_def_property_ui_text(
      prop, "Simplify Child Particles", "Global child particles percentage during rendering");
  RNA_def_property_update(prop, 0, "rna_Scene_simplify_update");

  prop = RNA_def_property(srna, "simplify_volumes", PROP_FLOAT, PROP_FACTOR);
  RNA_def_property_range(prop, 0.0, 1.0f);
  RNA_def_property_ui_text(
      prop, "Simplify Volumes", "Resolution percentage of volume objects in viewport");
  RNA_def_property_update(prop, 0, "rna_Scene_simplify_update");

  prop = RNA_def_property(srna, "use_simplify_normals", PROP_BOOLEAN, PROP_NONE);
  RNA_def_property_boolean_sdna(prop, nullptr, "mode", R_SIMPLIFY_NORMALS);
  RNA_def_property_ui_text(prop,
                           "Mesh Normals",
                           "Skip computing custom normals and face corner normals for displaying "
                           "meshes in the viewport");
  RNA_def_property_update(prop, 0, "rna_Scene_use_simplify_normals_update");

  /* EEVEE - Simplify Options */
  prop = RNA_def_property(srna, "simplify_shadows_render", PROP_FLOAT, PROP_FACTOR);
  RNA_def_property_float_default(prop, 1.0);
  RNA_def_property_range(prop, 0.0, 1.0f);
  RNA_def_property_ui_text(
      prop, "Simplify Shadows", "Resolution percentage of shadows in viewport");
  RNA_def_property_update(prop, 0, "rna_Scene_simplify_update");

  prop = RNA_def_property(srna, "simplify_shadows", PROP_FLOAT, PROP_FACTOR);
  RNA_def_property_float_default(prop, 1.0);
  RNA_def_property_range(prop, 0.0, 1.0f);
  RNA_def_property_ui_text(
      prop, "Simplify Shadows", "Resolution percentage of shadows in viewport");
  RNA_def_property_update(prop, 0, "rna_Scene_simplify_update");

  /* Grease Pencil - Simplify Options */
  prop = RNA_def_property(srna, "simplify_gpencil", PROP_BOOLEAN, PROP_NONE);
  RNA_def_property_boolean_sdna(prop, nullptr, "simplify_gpencil", SIMPLIFY_GPENCIL_ENABLE);
  RNA_def_property_ui_text(prop, "Simplify", "Simplify Grease Pencil drawing");
  RNA_def_property_update(prop, NC_GPENCIL | ND_DATA, "rna_GPencil_update");

  prop = RNA_def_property(srna, "simplify_gpencil_onplay", PROP_BOOLEAN, PROP_NONE);
  RNA_def_property_boolean_sdna(prop, nullptr, "simplify_gpencil", SIMPLIFY_GPENCIL_ON_PLAY);
  RNA_def_property_ui_text(
      prop, "Playback Only", "Simplify Grease Pencil only during animation playback");
  RNA_def_property_update(prop, NC_GPENCIL | ND_DATA, "rna_GPencil_update");

  prop = RNA_def_property(srna, "simplify_gpencil_antialiasing", PROP_BOOLEAN, PROP_NONE);
  RNA_def_property_boolean_negative_sdna(prop, nullptr, "simplify_gpencil", SIMPLIFY_GPENCIL_AA);
  RNA_def_property_ui_text(prop, "Antialiasing", "Use Antialiasing to smooth stroke edges");
  RNA_def_property_update(prop, NC_GPENCIL | ND_DATA, "rna_GPencil_update");

  prop = RNA_def_property(srna, "simplify_gpencil_view_fill", PROP_BOOLEAN, PROP_NONE);
  RNA_def_property_boolean_negative_sdna(prop, nullptr, "simplify_gpencil", SIMPLIFY_GPENCIL_FILL);
  RNA_def_property_ui_text(prop, "Fill", "Display fill strokes in the viewport");
  RNA_def_property_update(prop, NC_GPENCIL | ND_DATA, "rna_GPencil_update");

  prop = RNA_def_property(srna, "simplify_gpencil_modifier", PROP_BOOLEAN, PROP_NONE);
  RNA_def_property_boolean_negative_sdna(
      prop, nullptr, "simplify_gpencil", SIMPLIFY_GPENCIL_MODIFIER);
  RNA_def_property_ui_text(prop, "Modifiers", "Display modifiers");
  RNA_def_property_update(prop, NC_GPENCIL | ND_DATA, "rna_GPencil_update");

  prop = RNA_def_property(srna, "simplify_gpencil_shader_fx", PROP_BOOLEAN, PROP_NONE);
  RNA_def_property_boolean_negative_sdna(prop, nullptr, "simplify_gpencil", SIMPLIFY_GPENCIL_FX);
  RNA_def_property_ui_text(prop, "Shader Effects", "Display Shader Effects");
  RNA_def_property_update(prop, NC_GPENCIL | ND_DATA, "rna_GPencil_update");

  prop = RNA_def_property(srna, "simplify_gpencil_tint", PROP_BOOLEAN, PROP_NONE);
  RNA_def_property_boolean_negative_sdna(prop, nullptr, "simplify_gpencil", SIMPLIFY_GPENCIL_TINT);
  RNA_def_property_ui_text(prop, "Layers Tinting", "Display layer tint");
  RNA_def_property_update(prop, NC_GPENCIL | ND_DATA, "rna_GPencil_update");

  /* persistent data */
  prop = RNA_def_property(srna, "use_persistent_data", PROP_BOOLEAN, PROP_NONE);
  RNA_def_property_boolean_sdna(prop, nullptr, "mode", R_PERSISTENT_DATA);
  RNA_def_property_ui_text(prop,
                           "Persistent Data",
                           "Keep render data around for faster re-renders and animation renders, "
                           "at the cost of increased memory usage");
  RNA_def_property_update(prop, 0, "rna_Scene_use_persistent_data_update");

  /* Freestyle line thickness options */
  prop = RNA_def_property(srna, "line_thickness_mode", PROP_ENUM, PROP_NONE);
  RNA_def_property_enum_sdna(prop, nullptr, "line_thickness_mode");
  RNA_def_property_enum_items(prop, freestyle_thickness_items);
  RNA_def_property_ui_text(
      prop, "Line Thickness Mode", "Line thickness mode for Freestyle line drawing");
  RNA_def_property_update(prop, NC_SCENE | ND_RENDER_OPTIONS, "rna_Scene_freestyle_update");

  prop = RNA_def_property(srna, "line_thickness", PROP_FLOAT, PROP_PIXEL);
  RNA_def_property_float_sdna(prop, nullptr, "unit_line_thickness");
  RNA_def_property_range(prop, 0.0f, 10000.0f);
  RNA_def_property_ui_text(prop, "Line Thickness", "Line thickness in pixels");
  RNA_def_property_update(prop, NC_SCENE | ND_RENDER_OPTIONS, "rna_Scene_freestyle_update");

  /* Bake Settings */
  prop = RNA_def_property(srna, "bake", PROP_POINTER, PROP_NONE);
  RNA_def_property_flag(prop, PROP_NEVER_NULL);
  RNA_def_property_pointer_sdna(prop, nullptr, "bake");
  RNA_def_property_struct_type(prop, "BakeSettings");
  RNA_def_property_ui_text(prop, "Bake Data", "");

  /* Nestled Data. */
  /* *** Non-Animated *** */
  RNA_define_animate_sdna(false);
  rna_def_bake_data(brna);
  RNA_define_animate_sdna(true);

  /* *** Animated *** */

  /* Scene API */
  RNA_api_scene_render(srna);
}

/* scene.objects */
static void rna_def_scene_objects(BlenderRNA *brna, PropertyRNA *cprop)
{
  StructRNA *srna;

  RNA_def_property_srna(cprop, "SceneObjects");
  srna = RNA_def_struct(brna, "SceneObjects", nullptr);
  RNA_def_struct_sdna(srna, "Scene");
  RNA_def_struct_ui_text(srna, "Scene Objects", "All of the scene objects");
}

/* scene.timeline_markers */
static void rna_def_timeline_markers(BlenderRNA *brna, PropertyRNA *cprop)
{
  StructRNA *srna;

  FunctionRNA *func;
  PropertyRNA *parm;

  RNA_def_property_srna(cprop, "TimelineMarkers");
  srna = RNA_def_struct(brna, "TimelineMarkers", nullptr);
  RNA_def_struct_sdna(srna, "Scene");
  RNA_def_struct_ui_text(srna, "Timeline Markers", "Collection of timeline markers");

  func = RNA_def_function(srna, "new", "rna_TimeLine_add");
  RNA_def_function_ui_description(func, "Add a keyframe to the curve");
  parm = RNA_def_string(func, "name", "Marker", 0, "", "New name for the marker (not unique)");
  RNA_def_parameter_flags(parm, PropertyFlag(0), PARM_REQUIRED);
  parm = RNA_def_int(func,
                     "frame",
                     1,
                     -MAXFRAME,
                     MAXFRAME,
                     "",
                     "The frame for the new marker",
                     -MAXFRAME,
                     MAXFRAME);
  parm = RNA_def_pointer(func, "marker", "TimelineMarker", "", "Newly created timeline marker");
  RNA_def_function_return(func, parm);

  func = RNA_def_function(srna, "remove", "rna_TimeLine_remove");
  RNA_def_function_ui_description(func, "Remove a timeline marker");
  RNA_def_function_flag(func, FUNC_USE_REPORTS);
  parm = RNA_def_pointer(func, "marker", "TimelineMarker", "", "Timeline marker to remove");
  RNA_def_parameter_flags(parm, PROP_NEVER_NULL, PARM_REQUIRED | PARM_RNAPTR);
  RNA_def_parameter_clear_flags(parm, PROP_THICK_WRAP, ParameterFlag(0));

  func = RNA_def_function(srna, "clear", "rna_TimeLine_clear");
  RNA_def_function_ui_description(func, "Remove all timeline markers");
}

/* scene.keying_sets */
static void rna_def_scene_keying_sets(BlenderRNA *brna, PropertyRNA *cprop)
{
  StructRNA *srna;
  PropertyRNA *prop;

  FunctionRNA *func;
  PropertyRNA *parm;

  RNA_def_property_srna(cprop, "KeyingSets");
  srna = RNA_def_struct(brna, "KeyingSets", nullptr);
  RNA_def_struct_sdna(srna, "Scene");
  RNA_def_struct_ui_text(srna, "Keying Sets", "Scene keying sets");

  /* Add Keying Set */
  func = RNA_def_function(srna, "new", "rna_Scene_keying_set_new");
  RNA_def_function_ui_description(func, "Add a new Keying Set to Scene");
  RNA_def_function_flag(func, FUNC_USE_REPORTS);
  /* name */
  RNA_def_string(func, "idname", "KeyingSet", 64, "IDName", "Internal identifier of Keying Set");
  RNA_def_string(func, "name", "KeyingSet", 64, "Name", "User visible name of Keying Set");
  /* returns the new KeyingSet */
  parm = RNA_def_pointer(func, "keyingset", "KeyingSet", "", "Newly created Keying Set");
  RNA_def_function_return(func, parm);

  prop = RNA_def_property(srna, "active", PROP_POINTER, PROP_NONE);
  RNA_def_property_struct_type(prop, "KeyingSet");
  RNA_def_property_flag(prop, PROP_EDITABLE);
  RNA_def_property_pointer_funcs(prop,
                                 "rna_Scene_active_keying_set_get",
                                 "rna_Scene_active_keying_set_set",
                                 nullptr,
                                 nullptr);
  RNA_def_property_ui_text(
      prop, "Active Keying Set", "Active Keying Set used to insert/delete keyframes");
  RNA_def_property_update(prop, NC_SCENE | ND_KEYINGSET, nullptr);

  prop = RNA_def_property(srna, "active_index", PROP_INT, PROP_NONE);
  RNA_def_property_int_sdna(prop, nullptr, "active_keyingset");
  RNA_def_property_int_funcs(prop,
                             "rna_Scene_active_keying_set_index_get",
                             "rna_Scene_active_keying_set_index_set",
                             nullptr);
  RNA_def_property_ui_text(
      prop,
      "Active Keying Set Index",
      "Current Keying Set index (negative for 'builtin' and positive for 'absolute')");
  RNA_def_property_update(prop, NC_SCENE | ND_KEYINGSET, nullptr);
}

static void rna_def_scene_keying_sets_all(BlenderRNA *brna, PropertyRNA *cprop)
{
  StructRNA *srna;
  PropertyRNA *prop;

  RNA_def_property_srna(cprop, "KeyingSetsAll");
  srna = RNA_def_struct(brna, "KeyingSetsAll", nullptr);
  RNA_def_struct_sdna(srna, "Scene");
  RNA_def_struct_ui_text(srna, "Keying Sets All", "All available keying sets");

  /* NOTE: no add/remove available here, without screwing up this amalgamated list... */

  prop = RNA_def_property(srna, "active", PROP_POINTER, PROP_NONE);
  RNA_def_property_struct_type(prop, "KeyingSet");
  RNA_def_property_flag(prop, PROP_EDITABLE);
  RNA_def_property_pointer_funcs(prop,
                                 "rna_Scene_active_keying_set_get",
                                 "rna_Scene_active_keying_set_set",
                                 nullptr,
                                 nullptr);
  RNA_def_property_ui_text(
      prop, "Active Keying Set", "Active Keying Set used to insert/delete keyframes");
  RNA_def_property_update(prop, NC_SCENE | ND_KEYINGSET, nullptr);

  prop = RNA_def_property(srna, "active_index", PROP_INT, PROP_NONE);
  RNA_def_property_int_sdna(prop, nullptr, "active_keyingset");
  RNA_def_property_int_funcs(prop,
                             "rna_Scene_active_keying_set_index_get",
                             "rna_Scene_active_keying_set_index_set",
                             nullptr);
  RNA_def_property_ui_text(
      prop,
      "Active Keying Set Index",
      "Current Keying Set index (negative for 'builtin' and positive for 'absolute')");
  RNA_def_property_update(prop, NC_SCENE | ND_KEYINGSET, nullptr);
}

/* Runtime property, used to remember uv indices, used only in UV stitch for now.
 */
static void rna_def_selected_uv_element(BlenderRNA *brna)
{
  StructRNA *srna;
  PropertyRNA *prop;

  srna = RNA_def_struct(brna, "SelectedUvElement", "PropertyGroup");
  RNA_def_struct_ui_text(srna, "Selected UV Element", "");

  /* store the index to the UV element selected */
  prop = RNA_def_property(srna, "element_index", PROP_INT, PROP_UNSIGNED);
  RNA_def_property_flag(prop, PROP_IDPROPERTY);
  RNA_def_property_ui_text(prop, "Element Index", "");

  prop = RNA_def_property(srna, "face_index", PROP_INT, PROP_UNSIGNED);
  RNA_def_property_flag(prop, PROP_IDPROPERTY);
  RNA_def_property_ui_text(prop, "Face Index", "");
}

static void rna_def_display_safe_areas(BlenderRNA *brna)
{
  StructRNA *srna;
  PropertyRNA *prop;

  srna = RNA_def_struct(brna, "DisplaySafeAreas", nullptr);
  RNA_def_struct_ui_text(srna, "Safe Areas", "Safe areas used in 3D view and the sequencer");
  RNA_def_struct_sdna(srna, "DisplaySafeAreas");

  /* SAFE AREAS */
  prop = RNA_def_property(srna, "title", PROP_FLOAT, PROP_XYZ);
  RNA_def_property_float_sdna(prop, nullptr, "title");
  RNA_def_property_array(prop, 2);
  RNA_def_property_range(prop, 0.0f, 1.0f);
  RNA_def_property_ui_text(prop, "Title Safe Margins", "Safe area for text and graphics");
  RNA_def_property_update(prop, NC_SCENE | ND_DRAW_RENDER_VIEWPORT, nullptr);

  prop = RNA_def_property(srna, "action", PROP_FLOAT, PROP_XYZ);
  RNA_def_property_float_sdna(prop, nullptr, "action");
  RNA_def_property_array(prop, 2);
  RNA_def_property_range(prop, 0.0f, 1.0f);
  RNA_def_property_ui_text(prop, "Action Safe Margins", "Safe area for general elements");
  RNA_def_property_update(prop, NC_SCENE | ND_DRAW_RENDER_VIEWPORT, nullptr);

  prop = RNA_def_property(srna, "title_center", PROP_FLOAT, PROP_XYZ);
  RNA_def_property_float_sdna(prop, nullptr, "title_center");
  RNA_def_property_array(prop, 2);
  RNA_def_property_range(prop, 0.0f, 1.0f);
  RNA_def_property_ui_text(prop,
                           "Center Title Safe Margins",
                           "Safe area for text and graphics in a different aspect ratio");
  RNA_def_property_update(prop, NC_SCENE | ND_DRAW_RENDER_VIEWPORT, nullptr);

  prop = RNA_def_property(srna, "action_center", PROP_FLOAT, PROP_XYZ);
  RNA_def_property_float_sdna(prop, nullptr, "action_center");
  RNA_def_property_array(prop, 2);
  RNA_def_property_range(prop, 0.0f, 1.0f);
  RNA_def_property_ui_text(prop,
                           "Center Action Safe Margins",
                           "Safe area for general elements in a different aspect ratio");
  RNA_def_property_update(prop, NC_SCENE | ND_DRAW_RENDER_VIEWPORT, nullptr);
}

static void rna_def_scene_display(BlenderRNA *brna)
{
  StructRNA *srna;
  PropertyRNA *prop;

  srna = RNA_def_struct(brna, "SceneDisplay", nullptr);
  RNA_def_struct_ui_text(srna, "Scene Display", "Scene display settings for 3D viewport");
  RNA_def_struct_sdna(srna, "SceneDisplay");

  prop = RNA_def_property(srna, "light_direction", PROP_FLOAT, PROP_DIRECTION);
  RNA_def_property_float_sdna(prop, nullptr, "light_direction");
  RNA_def_property_clear_flag(prop, PROP_ANIMATABLE);
  RNA_def_property_array(prop, 3);
  RNA_def_property_ui_text(
      prop, "Light Direction", "Direction of the light for shadows and highlights");
  RNA_def_property_update(prop, NC_SCENE | NA_EDITED, "rna_Scene_set_update");

  prop = RNA_def_property(srna, "shadow_shift", PROP_FLOAT, PROP_ANGLE);
  RNA_def_property_ui_text(prop, "Shadow Shift", "Shadow termination angle");
  RNA_def_property_range(prop, 0.0f, 1.0f);
  RNA_def_property_ui_range(prop, 0.00f, 1.0f, 1, 2);
  RNA_def_property_clear_flag(prop, PROP_ANIMATABLE);
  RNA_def_property_update(prop, NC_SCENE | NA_EDITED, "rna_Scene_set_update");

  prop = RNA_def_property(srna, "shadow_focus", PROP_FLOAT, PROP_FACTOR);
  RNA_def_property_float_default(prop, 0.0);
  RNA_def_property_ui_text(prop, "Shadow Focus", "Shadow factor hardness");
  RNA_def_property_range(prop, 0.0f, 1.0f);
  RNA_def_property_ui_range(prop, 0.0f, 1.0f, 1, 2);
  RNA_def_property_clear_flag(prop, PROP_ANIMATABLE);
  RNA_def_property_update(prop, NC_SCENE | NA_EDITED, "rna_Scene_set_update");

  prop = RNA_def_property(srna, "matcap_ssao_distance", PROP_FLOAT, PROP_DISTANCE);
  RNA_def_property_ui_text(
      prop, "Distance", "Distance of object that contribute to the Cavity/Edge effect");
  RNA_def_property_range(prop, 0.0f, 100000.0f);
  RNA_def_property_ui_range(prop, 0.0f, 100.0f, 1, 3);

  prop = RNA_def_property(srna, "matcap_ssao_attenuation", PROP_FLOAT, PROP_NONE);
  RNA_def_property_ui_text(prop, "Attenuation", "Attenuation constant");
  RNA_def_property_range(prop, 1.0f, 100000.0f);
  RNA_def_property_ui_range(prop, 1.0f, 100.0f, 1, 3);

  prop = RNA_def_property(srna, "matcap_ssao_samples", PROP_INT, PROP_NONE);
  RNA_def_property_ui_text(prop, "Samples", "Number of samples");
  RNA_def_property_range(prop, 1, 500);

  prop = RNA_def_property(srna, "render_aa", PROP_ENUM, PROP_NONE);
  RNA_def_property_enum_items(prop, rna_enum_scene_display_aa_methods);
  RNA_def_property_ui_text(
      prop, "Render Anti-Aliasing", "Method of anti-aliasing when rendering final image");
  RNA_def_property_clear_flag(prop, PROP_ANIMATABLE);

  prop = RNA_def_property(srna, "viewport_aa", PROP_ENUM, PROP_NONE);
  RNA_def_property_enum_items(prop, rna_enum_scene_display_aa_methods);
  RNA_def_property_ui_text(
      prop, "Viewport Anti-Aliasing", "Method of anti-aliasing when rendering 3d viewport");
  RNA_def_property_clear_flag(prop, PROP_ANIMATABLE);

  /* OpenGL render engine settings. */
  prop = RNA_def_property(srna, "shading", PROP_POINTER, PROP_NONE);
  RNA_def_property_ui_text(prop, "Shading Settings", "Shading settings for OpenGL render engine");
}

static void rna_def_raytrace_eevee(BlenderRNA *brna)
{
  StructRNA *srna;
  PropertyRNA *prop;

  static const EnumPropertyItem pixel_rate_items[] = {
      {1, "1", 0, "1 rpp", "1 ray per pixel"},
      {2, "2", 0, "1/4 rpp", "1 ray for every 4 pixels"},
      {4, "4", 0, "1/16 rpp", "1 ray for every 16 pixels"},
      {0, nullptr, 0, nullptr, nullptr},
  };

  srna = RNA_def_struct(brna, "RaytraceEEVEE", nullptr);

  prop = RNA_def_property(srna, "resolution_scale", PROP_ENUM, PROP_NONE);
  RNA_def_property_enum_items(prop, pixel_rate_items);
  RNA_def_property_ui_text(prop, "Resolution", "Number of rays per pixel");
  RNA_def_property_override_flag(prop, PROPOVERRIDE_OVERRIDABLE_LIBRARY);
  RNA_def_property_update(prop, NC_SCENE | ND_RENDER_OPTIONS, nullptr);

  prop = RNA_def_property(srna, "use_denoise", PROP_BOOLEAN, PROP_NONE);
  RNA_def_property_boolean_sdna(prop, nullptr, "flag", RAYTRACE_EEVEE_USE_DENOISE);
  RNA_def_property_ui_text(
      prop, "Denoise", "Enable noise reduction techniques for raytraced effects");
  RNA_def_property_override_flag(prop, PROPOVERRIDE_OVERRIDABLE_LIBRARY);
  RNA_def_property_update(prop, NC_SCENE | ND_RENDER_OPTIONS, nullptr);

  prop = RNA_def_property(srna, "denoise_spatial", PROP_BOOLEAN, PROP_NONE);
  RNA_def_property_boolean_sdna(prop, nullptr, "denoise_stages", RAYTRACE_EEVEE_DENOISE_SPATIAL);
  RNA_def_property_ui_text(prop, "Spatial Reuse", "Reuse neighbor pixels' rays");
  RNA_def_property_override_flag(prop, PROPOVERRIDE_OVERRIDABLE_LIBRARY);
  RNA_def_property_update(prop, NC_SCENE | ND_RENDER_OPTIONS, nullptr);

  prop = RNA_def_property(srna, "denoise_temporal", PROP_BOOLEAN, PROP_NONE);
  RNA_def_property_boolean_sdna(prop, nullptr, "denoise_stages", RAYTRACE_EEVEE_DENOISE_TEMPORAL);
  RNA_def_property_ui_text(
      prop, "Temporal Accumulation", "Accumulate samples by reprojecting last tracing results");
  RNA_def_property_override_flag(prop, PROPOVERRIDE_OVERRIDABLE_LIBRARY);
  RNA_def_property_update(prop, NC_SCENE | ND_RENDER_OPTIONS, nullptr);

  prop = RNA_def_property(srna, "denoise_bilateral", PROP_BOOLEAN, PROP_NONE);
  RNA_def_property_boolean_sdna(prop, nullptr, "denoise_stages", RAYTRACE_EEVEE_DENOISE_BILATERAL);
  RNA_def_property_ui_text(
      prop, "Bilateral Filter", "Blur the resolved radiance using a bilateral filter");
  RNA_def_property_override_flag(prop, PROPOVERRIDE_OVERRIDABLE_LIBRARY);
  RNA_def_property_update(prop, NC_SCENE | ND_RENDER_OPTIONS, nullptr);

  prop = RNA_def_property(srna, "sample_clamp", PROP_FLOAT, PROP_NONE);
  RNA_def_property_ui_text(prop, "Clamp", "Clamp ray intensity to reduce noise (0 to disable)");
  RNA_def_property_range(prop, 0.0f, FLT_MAX);
  RNA_def_property_override_flag(prop, PROPOVERRIDE_OVERRIDABLE_LIBRARY);
  RNA_def_property_update(prop, NC_SCENE | ND_RENDER_OPTIONS, nullptr);

  prop = RNA_def_property(srna, "screen_trace_thickness", PROP_FLOAT, PROP_DISTANCE);
  RNA_def_property_ui_text(
      prop,
      "Screen-Trace Thickness",
      "Surface thickness used to detect intersection when using screen-tracing");
  RNA_def_property_range(prop, 1e-6f, FLT_MAX);
  RNA_def_property_ui_range(prop, 0.001f, FLT_MAX, 5, 3);
  RNA_def_property_override_flag(prop, PROPOVERRIDE_OVERRIDABLE_LIBRARY);
  RNA_def_property_update(prop, NC_SCENE | ND_RENDER_OPTIONS, nullptr);

  prop = RNA_def_property(srna, "screen_trace_max_roughness", PROP_FLOAT, PROP_FACTOR);
  RNA_def_property_ui_text(
      prop,
      "Screen-Trace Max Roughness",
      "Maximum roughness to use the tracing pipeline for. Higher "
      "roughness surfaces will use horizon scan. A value of 1 will disable horizon scan");
  RNA_def_property_range(prop, 0.0f, 1.0f);
  RNA_def_property_override_flag(prop, PROPOVERRIDE_OVERRIDABLE_LIBRARY);
  RNA_def_property_update(prop, NC_SCENE | ND_RENDER_OPTIONS, nullptr);

  prop = RNA_def_property(srna, "screen_trace_quality", PROP_FLOAT, PROP_FACTOR);
  RNA_def_property_ui_text(
      prop, "Screen-Trace Precision", "Precision of the screen space ray-tracing");
  RNA_def_property_range(prop, 0.0f, 1.0f);
  RNA_def_property_override_flag(prop, PROPOVERRIDE_OVERRIDABLE_LIBRARY);
  RNA_def_property_update(prop, NC_SCENE | ND_RENDER_OPTIONS, nullptr);
}

static void rna_def_scene_eevee(BlenderRNA *brna)
{
  StructRNA *srna;
  PropertyRNA *prop;

  static const EnumPropertyItem eevee_shadow_size_items[] = {
      {64, "64", 0, "64 px", ""},
      {128, "128", 0, "128 px", ""},
      {256, "256", 0, "256 px", ""},
      {512, "512", 0, "512 px", ""},
      {1024, "1024", 0, "1024 px", ""},
      {2048, "2048", 0, "2048 px", ""},
      {4096, "4096", 0, "4096 px", ""},
      {0, nullptr, 0, nullptr, nullptr},
  };

  static const EnumPropertyItem eevee_pool_size_items[] = {
      {16, "16", 0, "16 MB", ""},
      {32, "32", 0, "32 MB", ""},
      {64, "64", 0, "64 MB", ""},
      {128, "128", 0, "128 MB", ""},
      {256, "256", 0, "256 MB", ""},
      {512, "512", 0, "512 MB", ""},
      {1024, "1024", 0, "1 GB", ""},
      {0, nullptr, 0, nullptr, nullptr},
  };

  static const EnumPropertyItem eevee_gi_visibility_size_items[] = {
      {8, "8", 0, "8 px", ""},
      {16, "16", 0, "16 px", ""},
      {32, "32", 0, "32 px", ""},
      {64, "64", 0, "64 px", ""},
      {0, nullptr, 0, nullptr, nullptr},
  };

  static const EnumPropertyItem eevee_volumetric_tile_size_items[] = {
      {1, "1", 0, "1 px", ""}, /*bfa - added one pixel*/
      {2, "2", 0, "2 px", ""},
      {4, "4", 0, "4 px", ""},
      {8, "8", 0, "8 px", ""},
      {16, "16", 0, "16 px", ""},
      {0, nullptr, 0, nullptr, nullptr},
  };

  static const EnumPropertyItem eevee_motion_blur_position_items[] = {
      {SCE_EEVEE_MB_START, "START", 0, "Start on Frame", "The shutter opens at the current frame"},
      {SCE_EEVEE_MB_CENTER,
       "CENTER",
       0,
       "Center on Frame",
       "The shutter is open during the current frame"},
      {SCE_EEVEE_MB_END, "END", 0, "End on Frame", "The shutter closes at the current frame"},
      {0, nullptr, 0, nullptr, nullptr},
  };

  static const EnumPropertyItem ray_tracing_method_items[] = {
      {RAYTRACE_EEVEE_METHOD_NONE, "NONE", 0, "None", "No intersection with scene geometry"},
      {RAYTRACE_EEVEE_METHOD_SCREEN,
       "SCREEN",
       0,
       "Screen-Trace",
       "Raytrace against the depth buffer"},
      {0, nullptr, 0, nullptr, nullptr},
  };

  srna = RNA_def_struct(brna, "SceneEEVEE", nullptr);
  RNA_def_struct_path_func(srna, "rna_SceneEEVEE_path");
  RNA_def_struct_ui_text(srna, "Scene Display", "Scene display settings for 3D viewport");

  /* Indirect Lighting */
  prop = RNA_def_property(srna, "gi_diffuse_bounces", PROP_INT, PROP_NONE);
  RNA_def_property_ui_text(prop,
                           "Diffuse Bounces",
                           "Number of times the light is reinjected inside light grids, "
                           "0 disable indirect diffuse light");
  RNA_def_property_range(prop, 0, INT_MAX);
  RNA_def_property_override_flag(prop, PROPOVERRIDE_OVERRIDABLE_LIBRARY);

  prop = RNA_def_property(srna, "gi_cubemap_resolution", PROP_ENUM, PROP_NONE);
  RNA_def_property_enum_items(prop, eevee_shadow_size_items);
  RNA_def_property_ui_text(prop, "Cubemap Size", "Size of every cubemaps");
  RNA_def_property_override_flag(prop, PROPOVERRIDE_OVERRIDABLE_LIBRARY);

  prop = RNA_def_property(srna, "gi_visibility_resolution", PROP_ENUM, PROP_NONE);
  RNA_def_property_enum_items(prop, eevee_gi_visibility_size_items);
  RNA_def_property_ui_text(prop,
                           "Irradiance Visibility Size",
                           "Size of the shadow map applied to each irradiance sample");
  RNA_def_property_override_flag(prop, PROPOVERRIDE_OVERRIDABLE_LIBRARY);

  prop = RNA_def_property(srna, "gi_irradiance_smoothing", PROP_FLOAT, PROP_FACTOR);
  RNA_def_property_range(prop, 0.0f, FLT_MAX);
  RNA_def_property_ui_range(prop, 0.0f, 1.0f, 5, 2);
  RNA_def_property_ui_text(prop,
                           "Irradiance Smoothing",
                           "Smoother irradiance interpolation but introduce light bleeding");
  RNA_def_property_override_flag(prop, PROPOVERRIDE_OVERRIDABLE_LIBRARY);
  RNA_def_property_update(prop, NC_SCENE | ND_RENDER_OPTIONS, nullptr);

  prop = RNA_def_property(srna, "gi_glossy_clamp", PROP_FLOAT, PROP_NONE);
  RNA_def_property_ui_text(prop,
                           "Clamp Glossy",
                           "Clamp pixel intensity to reduce noise inside glossy reflections "
                           "from reflection cubemaps (0 to disable)");
  RNA_def_property_range(prop, 0.0f, FLT_MAX);
  RNA_def_property_override_flag(prop, PROPOVERRIDE_OVERRIDABLE_LIBRARY);

  prop = RNA_def_property(srna, "gi_filter_quality", PROP_FLOAT, PROP_NONE);
  RNA_def_property_ui_text(
      prop, "Filter Quality", "Take more samples during cubemap filtering to remove artifacts");
  RNA_def_property_range(prop, 1.0f, 8.0f);
  RNA_def_property_override_flag(prop, PROPOVERRIDE_OVERRIDABLE_LIBRARY);

  /* TODO(Miguel Pozo): Remove once EEVEE is fully replaced. */
  {
    prop = RNA_def_property(srna, "gi_show_irradiance", PROP_BOOLEAN, PROP_NONE);
    RNA_def_property_boolean_sdna(prop, nullptr, "flag", SCE_EEVEE_SHOW_IRRADIANCE);
    RNA_def_property_ui_icon(prop, ICON_HIDE_ON, 1);
    RNA_def_property_ui_text(
        prop, "Show Irradiance Cache", "Display irradiance samples in the viewport");
    RNA_def_property_override_flag(prop, PROPOVERRIDE_OVERRIDABLE_LIBRARY);
    RNA_def_property_update(prop, NC_SCENE | ND_RENDER_OPTIONS, nullptr);

    prop = RNA_def_property(srna, "gi_show_cubemaps", PROP_BOOLEAN, PROP_NONE);
    RNA_def_property_boolean_sdna(prop, nullptr, "flag", SCE_EEVEE_SHOW_CUBEMAPS);
    RNA_def_property_ui_icon(prop, ICON_HIDE_ON, 1);
    RNA_def_property_ui_text(
        prop, "Show Cubemap Cache", "Display captured cubemaps in the viewport");
    RNA_def_property_override_flag(prop, PROPOVERRIDE_OVERRIDABLE_LIBRARY);
    RNA_def_property_update(prop, NC_SCENE | ND_RENDER_OPTIONS, nullptr);

    prop = RNA_def_property(srna, "gi_irradiance_display_size", PROP_FLOAT, PROP_DISTANCE);
    RNA_def_property_float_sdna(prop, nullptr, "gi_irradiance_draw_size");
    RNA_def_property_range(prop, 0.0f, FLT_MAX);
    RNA_def_property_ui_range(prop, 0.01f, 1.0f, 1, 3);
    RNA_def_property_ui_text(prop,
                             "Irradiance Display Size",
                             "Size of the irradiance sample spheres to debug captured light");
    RNA_def_property_update(prop, NC_SCENE | ND_RENDER_OPTIONS, nullptr);

    prop = RNA_def_property(srna, "gi_cubemap_display_size", PROP_FLOAT, PROP_DISTANCE);
    RNA_def_property_float_sdna(prop, nullptr, "gi_cubemap_draw_size");
    RNA_def_property_range(prop, 0.05f, 10.0f);
    RNA_def_property_ui_text(
        prop, "Cubemap Display Size", "Size of the cubemap spheres to debug captured light");
    RNA_def_property_update(prop, NC_SCENE | ND_RENDER_OPTIONS, nullptr);
  }

  prop = RNA_def_property(srna, "gi_auto_bake", PROP_BOOLEAN, PROP_NONE);
  RNA_def_property_boolean_sdna(prop, nullptr, "flag", SCE_EEVEE_GI_AUTOBAKE);
  RNA_def_property_ui_text(prop, "Auto Bake", "Auto bake indirect lighting when editing probes");

  prop = RNA_def_property(srna, "gi_cache_info", PROP_STRING, PROP_NONE);
  RNA_def_property_string_sdna(prop, nullptr, "light_cache_info");
  RNA_def_property_clear_flag(prop, PROP_EDITABLE);
  RNA_def_property_ui_text(prop, "Light Cache Info", "Info on current cache status");

  prop = RNA_def_property(srna, "gi_irradiance_pool_size", PROP_ENUM, PROP_NONE);
  RNA_def_property_enum_items(prop, eevee_pool_size_items);
  RNA_def_property_ui_text(prop,
                           "Irradiance Pool Size",
                           "Size of the irradiance pool, "
                           "a bigger pool size allows for more irradiance grid in the scene "
                           "but might not fit into GPU memory and decrease performance");
  RNA_def_property_override_flag(prop, PROPOVERRIDE_OVERRIDABLE_LIBRARY);
  RNA_def_property_update(prop, NC_SCENE | ND_RENDER_OPTIONS, nullptr);

  /* Temporal Anti-Aliasing (super sampling) */
  prop = RNA_def_property(srna, "taa_samples", PROP_INT, PROP_NONE);
  RNA_def_property_ui_text(prop, "Viewport Samples", "Number of samples, unlimited if 0");
  RNA_def_property_range(prop, 0, INT_MAX);
  RNA_def_property_override_flag(prop, PROPOVERRIDE_OVERRIDABLE_LIBRARY);
  RNA_def_property_update(prop, NC_SCENE | ND_RENDER_OPTIONS, nullptr);
  RNA_def_property_flag(prop, PROP_ANIMATABLE);

  prop = RNA_def_property(srna, "taa_render_samples", PROP_INT, PROP_NONE);
  RNA_def_property_ui_text(prop, "Render Samples", "Number of samples per pixel for rendering");
  RNA_def_property_range(prop, 1, INT_MAX);
  RNA_def_property_override_flag(prop, PROPOVERRIDE_OVERRIDABLE_LIBRARY);
  RNA_def_property_update(prop, NC_SCENE | ND_RENDER_OPTIONS, nullptr);
  RNA_def_property_flag(prop, PROP_ANIMATABLE);

  prop = RNA_def_property(srna, "use_taa_reprojection", PROP_BOOLEAN, PROP_NONE);
  RNA_def_property_boolean_sdna(prop, nullptr, "flag", SCE_EEVEE_TAA_REPROJECTION);
  RNA_def_property_ui_text(prop,
                           "Viewport Denoising",
                           "Denoise image using temporal reprojection "
                           "(can leave some ghosting)");
  RNA_def_property_override_flag(prop, PROPOVERRIDE_OVERRIDABLE_LIBRARY);
  RNA_def_property_update(prop, NC_SCENE | ND_RENDER_OPTIONS, nullptr);
  RNA_def_property_flag(prop, PROP_ANIMATABLE);

  /* Screen Space Subsurface Scattering */
  prop = RNA_def_property(srna, "sss_samples", PROP_INT, PROP_NONE);
  RNA_def_property_ui_text(prop, "Samples", "Number of samples to compute the scattering effect");
  RNA_def_property_range(prop, 1, 32);
  RNA_def_property_override_flag(prop, PROPOVERRIDE_OVERRIDABLE_LIBRARY);
  RNA_def_property_update(prop, NC_SCENE | ND_RENDER_OPTIONS, nullptr);

  prop = RNA_def_property(srna, "sss_jitter_threshold", PROP_FLOAT, PROP_FACTOR);
  RNA_def_property_ui_text(
      prop, "Jitter Threshold", "Rotate samples that are below this threshold");
  RNA_def_property_range(prop, 0.0f, 1.0f);
  RNA_def_property_override_flag(prop, PROPOVERRIDE_OVERRIDABLE_LIBRARY);
  RNA_def_property_update(prop, NC_SCENE | ND_RENDER_OPTIONS, nullptr);

  /* Screen Space Reflection */
  prop = RNA_def_property(srna, "use_ssr", PROP_BOOLEAN, PROP_NONE);
  RNA_def_property_boolean_sdna(prop, nullptr, "flag", SCE_EEVEE_SSR_ENABLED);
  RNA_def_property_ui_text(prop, "Screen Space Reflections", "Enable screen space reflection");
  RNA_def_property_override_flag(prop, PROPOVERRIDE_OVERRIDABLE_LIBRARY);
  RNA_def_property_update(prop, NC_SCENE | ND_RENDER_OPTIONS, nullptr);

  prop = RNA_def_property(srna, "use_ssr_refraction", PROP_BOOLEAN, PROP_NONE);
  RNA_def_property_boolean_sdna(prop, nullptr, "flag", SCE_EEVEE_SSR_REFRACTION);
  RNA_def_property_ui_text(prop, "Screen Space Refractions", "Enable screen space Refractions");
  RNA_def_property_override_flag(prop, PROPOVERRIDE_OVERRIDABLE_LIBRARY);
  RNA_def_property_update(prop, NC_SCENE | ND_RENDER_OPTIONS, nullptr);

  prop = RNA_def_property(srna, "use_ssr_halfres", PROP_BOOLEAN, PROP_NONE);
  RNA_def_property_boolean_sdna(prop, nullptr, "flag", SCE_EEVEE_SSR_HALF_RESOLUTION);
  RNA_def_property_ui_text(prop, "Half Res Trace", "Raytrace at a lower resolution");
  RNA_def_property_override_flag(prop, PROPOVERRIDE_OVERRIDABLE_LIBRARY);
  RNA_def_property_update(prop, NC_SCENE | ND_RENDER_OPTIONS, nullptr);

  prop = RNA_def_property(srna, "ssr_quality", PROP_FLOAT, PROP_FACTOR);
  RNA_def_property_ui_text(prop, "Trace Precision", "Precision of the screen space ray-tracing");
  RNA_def_property_range(prop, 0.0f, 1.0f);
  RNA_def_property_override_flag(prop, PROPOVERRIDE_OVERRIDABLE_LIBRARY);
  RNA_def_property_update(prop, NC_SCENE | ND_RENDER_OPTIONS, nullptr);

  prop = RNA_def_property(srna, "ssr_max_roughness", PROP_FLOAT, PROP_FACTOR);
  RNA_def_property_ui_text(
      prop, "Max Roughness", "Do not raytrace reflections for roughness above this value");
  RNA_def_property_range(prop, 0.0f, 1.0f);
  RNA_def_property_override_flag(prop, PROPOVERRIDE_OVERRIDABLE_LIBRARY);
  RNA_def_property_update(prop, NC_SCENE | ND_RENDER_OPTIONS, nullptr);

  prop = RNA_def_property(srna, "ssr_thickness", PROP_FLOAT, PROP_DISTANCE);
  RNA_def_property_ui_text(prop, "Thickness", "Pixel thickness used to detect intersection");
  RNA_def_property_range(prop, 1e-6f, FLT_MAX);
  RNA_def_property_ui_range(prop, 0.001f, FLT_MAX, 5, 3);
  RNA_def_property_override_flag(prop, PROPOVERRIDE_OVERRIDABLE_LIBRARY);
  RNA_def_property_update(prop, NC_SCENE | ND_RENDER_OPTIONS, nullptr);

  prop = RNA_def_property(srna, "ssr_border_fade", PROP_FLOAT, PROP_FACTOR);
  RNA_def_property_ui_text(prop, "Edge Fading", "Screen percentage used to fade the SSR");
  RNA_def_property_range(prop, 0.0f, 0.5f);
  RNA_def_property_override_flag(prop, PROPOVERRIDE_OVERRIDABLE_LIBRARY);
  RNA_def_property_update(prop, NC_SCENE | ND_RENDER_OPTIONS, nullptr);

  prop = RNA_def_property(srna, "ssr_firefly_fac", PROP_FLOAT, PROP_NONE);
  RNA_def_property_ui_text(prop, "Clamp", "Clamp pixel intensity to remove noise (0 to disable)");
  RNA_def_property_range(prop, 0.0f, FLT_MAX);
  RNA_def_property_override_flag(prop, PROPOVERRIDE_OVERRIDABLE_LIBRARY);
  RNA_def_property_update(prop, NC_SCENE | ND_RENDER_OPTIONS, nullptr);

  prop = RNA_def_property(srna, "ray_tracing_method", PROP_ENUM, PROP_NONE);
  RNA_def_property_enum_items(prop, ray_tracing_method_items);
  RNA_def_property_ui_text(
      prop, "Tracing Method", "Select the tracing method used to find scene-ray intersections");
  RNA_def_property_update(prop, NC_SCENE | ND_RENDER_OPTIONS, nullptr);

  /* Volumetrics */
  prop = RNA_def_property(srna, "volumetric_start", PROP_FLOAT, PROP_DISTANCE);
  RNA_def_property_ui_text(prop, "Start", "Start distance of the volumetric effect");
  RNA_def_property_range(prop, 1e-6f, FLT_MAX);
  RNA_def_property_ui_range(prop, 0.001f, FLT_MAX, 10, 3);
  RNA_def_property_override_flag(prop, PROPOVERRIDE_OVERRIDABLE_LIBRARY);
  RNA_def_property_update(prop, NC_SCENE | ND_RENDER_OPTIONS, nullptr);

  prop = RNA_def_property(srna, "volumetric_end", PROP_FLOAT, PROP_DISTANCE);
  RNA_def_property_ui_text(prop, "End", "End distance of the volumetric effect");
  RNA_def_property_range(prop, 1e-6f, FLT_MAX);
  RNA_def_property_ui_range(prop, 0.001f, FLT_MAX, 10, 3);
  RNA_def_property_override_flag(prop, PROPOVERRIDE_OVERRIDABLE_LIBRARY);
  RNA_def_property_update(prop, NC_SCENE | ND_RENDER_OPTIONS, nullptr);

  prop = RNA_def_property(srna, "volumetric_tile_size", PROP_ENUM, PROP_NONE);
  RNA_def_property_enum_items(prop, eevee_volumetric_tile_size_items);
  RNA_def_property_ui_text(prop,
                           "Tile Size",
                           "Control the quality of the volumetric effects "
                           "(lower sizes increase quality, vram usage"
                           "and render times)");
  RNA_def_property_override_flag(prop, PROPOVERRIDE_OVERRIDABLE_LIBRARY);
  RNA_def_property_update(prop, NC_SCENE | ND_RENDER_OPTIONS, nullptr);

  prop = RNA_def_property(srna, "volumetric_samples", PROP_INT, PROP_NONE);
  RNA_def_property_ui_text(prop, "Samples", "Number of samples to compute volumetric effects");
  RNA_def_property_range(prop, 1, 512); /* BFA - doubled*/
  RNA_def_property_override_flag(prop, PROPOVERRIDE_OVERRIDABLE_LIBRARY);
  RNA_def_property_update(prop, NC_SCENE | ND_RENDER_OPTIONS, nullptr);

  prop = RNA_def_property(srna, "volumetric_sample_distribution", PROP_FLOAT, PROP_FACTOR);
  RNA_def_property_ui_text(
      prop, "Exponential Sampling", "Distribute more samples closer to the camera");
  RNA_def_property_override_flag(prop, PROPOVERRIDE_OVERRIDABLE_LIBRARY);
  RNA_def_property_update(prop, NC_SCENE | ND_RENDER_OPTIONS, nullptr);

  prop = RNA_def_property(srna, "volumetric_ray_depth", PROP_INT, PROP_NONE);
  RNA_def_property_ui_text(prop,
                           "Volume Max Ray Depth",
                           "Maximum surface intersection count used by the accurate volume "
                           "intersection method. Will create artifact if it is exceeded");
  RNA_def_property_range(prop, 1, 16);
  RNA_def_property_override_flag(prop, PROPOVERRIDE_OVERRIDABLE_LIBRARY);
  RNA_def_property_update(prop, NC_SCENE | ND_RENDER_OPTIONS, nullptr);

  prop = RNA_def_property(srna, "use_volumetric_lights", PROP_BOOLEAN, PROP_NONE);
  RNA_def_property_boolean_sdna(prop, nullptr, "flag", SCE_EEVEE_VOLUMETRIC_LIGHTS);
  RNA_def_property_ui_text(
      prop, "Volumetric Lighting", "Enable scene light interactions with volumetrics");
  RNA_def_property_override_flag(prop, PROPOVERRIDE_OVERRIDABLE_LIBRARY);
  RNA_def_property_update(prop, NC_SCENE | ND_RENDER_OPTIONS, nullptr);

  /*bfa - volumetric blending patch form lordloki*/
  prop = RNA_def_property(srna, "use_volumetric_blending", PROP_BOOLEAN, PROP_NONE);
  RNA_def_property_boolean_sdna(prop, NULL, "flag", SCE_EEVEE_VOLUMETRIC_BLENDING);
  RNA_def_property_ui_text(
      prop,
      "Volumetric Blending",
      "Enable volumes blending with previous frame in Viewport\nRender result is not affected");
  RNA_def_property_override_flag(prop, PROPOVERRIDE_OVERRIDABLE_LIBRARY);
  RNA_def_property_update(prop, NC_SCENE | ND_RENDER_OPTIONS, NULL);

  prop = RNA_def_property(srna, "volumetric_light_clamp", PROP_FLOAT, PROP_NONE);
  RNA_def_property_range(prop, 0.0f, FLT_MAX);
  RNA_def_property_ui_text(prop, "Clamp", "Maximum light contribution, reducing noise");
  RNA_def_property_override_flag(prop, PROPOVERRIDE_OVERRIDABLE_LIBRARY);
  RNA_def_property_update(prop, NC_SCENE | ND_RENDER_OPTIONS, nullptr);

  prop = RNA_def_property(srna, "use_volumetric_shadows", PROP_BOOLEAN, PROP_NONE);
  RNA_def_property_boolean_sdna(prop, nullptr, "flag", SCE_EEVEE_VOLUMETRIC_SHADOWS);
  RNA_def_property_ui_text(
      prop, "Volumetric Shadows", "Generate shadows from volumetric material (Very expensive)");
  RNA_def_property_override_flag(prop, PROPOVERRIDE_OVERRIDABLE_LIBRARY);
  RNA_def_property_update(prop, NC_SCENE | ND_RENDER_OPTIONS, nullptr);

  prop = RNA_def_property(srna, "volumetric_shadow_samples", PROP_INT, PROP_NONE);
  RNA_def_property_range(prop, 1, 256); /* BFA - doubled*/
  RNA_def_property_ui_text(
      prop, "Volumetric Shadow Samples", "Number of samples to compute volumetric shadowing");
  RNA_def_property_override_flag(prop, PROPOVERRIDE_OVERRIDABLE_LIBRARY);
  RNA_def_property_update(prop, NC_SCENE | ND_RENDER_OPTIONS, nullptr);

  /* Ambient Occlusion */
  prop = RNA_def_property(srna, "use_gtao", PROP_BOOLEAN, PROP_NONE);
  RNA_def_property_boolean_sdna(prop, nullptr, "flag", SCE_EEVEE_GTAO_ENABLED);
  RNA_def_property_ui_text(prop,
                           "Ambient Occlusion",
                           "Enable ambient occlusion to simulate medium scale indirect shadowing");
  RNA_def_property_override_flag(prop, PROPOVERRIDE_OVERRIDABLE_LIBRARY);
  RNA_def_property_update(prop, NC_SCENE | ND_RENDER_OPTIONS, nullptr);

  prop = RNA_def_property(srna, "use_gtao_bent_normals", PROP_BOOLEAN, PROP_NONE);
  RNA_def_property_boolean_sdna(prop, nullptr, "flag", SCE_EEVEE_GTAO_BENT_NORMALS);
  RNA_def_property_ui_text(
      prop, "Bent Normals", "Compute main non occluded direction to sample the environment");
  RNA_def_property_override_flag(prop, PROPOVERRIDE_OVERRIDABLE_LIBRARY);
  RNA_def_property_update(prop, NC_SCENE | ND_RENDER_OPTIONS, nullptr);

  prop = RNA_def_property(srna, "use_gtao_bounce", PROP_BOOLEAN, PROP_NONE);
  RNA_def_property_boolean_sdna(prop, nullptr, "flag", SCE_EEVEE_GTAO_BOUNCE);
  RNA_def_property_ui_text(prop,
                           "Bounces Approximation",
                           "An approximation to simulate light bounces "
                           "giving less occlusion on brighter objects");
  RNA_def_property_override_flag(prop, PROPOVERRIDE_OVERRIDABLE_LIBRARY);
  RNA_def_property_update(prop, NC_SCENE | ND_RENDER_OPTIONS, nullptr);

  prop = RNA_def_property(srna, "gtao_factor", PROP_FLOAT, PROP_FACTOR);
  RNA_def_property_ui_text(prop, "Factor", "Factor for ambient occlusion blending");
  RNA_def_property_range(prop, 0.0f, FLT_MAX);
  RNA_def_property_ui_range(prop, 0.0f, 1.0f, 0.1f, 2);
  RNA_def_property_override_flag(prop, PROPOVERRIDE_OVERRIDABLE_LIBRARY);
  RNA_def_property_update(prop, NC_SCENE | ND_RENDER_OPTIONS, nullptr);

  prop = RNA_def_property(srna, "gtao_quality", PROP_FLOAT, PROP_FACTOR);
  RNA_def_property_ui_text(prop, "Trace Precision", "Precision of the horizon search");
  RNA_def_property_range(prop, 0.0f, 1.0f);
  RNA_def_property_override_flag(prop, PROPOVERRIDE_OVERRIDABLE_LIBRARY);
  RNA_def_property_update(prop, NC_SCENE | ND_RENDER_OPTIONS, nullptr);

  prop = RNA_def_property(srna, "gtao_distance", PROP_FLOAT, PROP_DISTANCE);
  RNA_def_property_ui_text(
      prop, "Distance", "Distance of object that contribute to the ambient occlusion effect");
  RNA_def_property_range(prop, 0.0f, 100000.0f);
  RNA_def_property_ui_range(prop, 0.0f, 100.0f, 1, 3);
  RNA_def_property_override_flag(prop, PROPOVERRIDE_OVERRIDABLE_LIBRARY);
  RNA_def_property_update(prop, NC_SCENE | ND_RENDER_OPTIONS, nullptr);

  /* Horizon Scan */

  prop = RNA_def_property(srna, "horizon_thickness", PROP_FLOAT, PROP_DISTANCE);
  RNA_def_property_float_sdna(prop, nullptr, "gtao_thickness");
  RNA_def_property_ui_text(prop,
                           "Thickness",
                           "Constant thickness of the surfaces considered when doing horizon scan "
                           "and by extension ambient occlusion");
  RNA_def_property_range(prop, 0.0f, FLT_MAX);
  RNA_def_property_ui_range(prop, 0.0f, 100.0f, 1, 3);
  RNA_def_property_override_flag(prop, PROPOVERRIDE_OVERRIDABLE_LIBRARY);
  RNA_def_property_update(prop, NC_SCENE | ND_RENDER_OPTIONS, nullptr);

  prop = RNA_def_property(srna, "horizon_quality", PROP_FLOAT, PROP_FACTOR);
  RNA_def_property_float_sdna(prop, nullptr, "gtao_quality");
  RNA_def_property_ui_text(prop, "Trace Precision", "Precision of the horizon scan");
  RNA_def_property_range(prop, 0.0f, 1.0f);
  RNA_def_property_override_flag(prop, PROPOVERRIDE_OVERRIDABLE_LIBRARY);
  RNA_def_property_update(prop, NC_SCENE | ND_RENDER_OPTIONS, nullptr);

  prop = RNA_def_property(srna, "horizon_bias", PROP_FLOAT, PROP_FACTOR);
  RNA_def_property_float_sdna(prop, nullptr, "gtao_focus");
  RNA_def_property_ui_text(
      prop, "Bias", "Bias the horizon angles to reduce self intersection artifacts");
  RNA_def_property_range(prop, 0.0f, 1.0f);
  RNA_def_property_override_flag(prop, PROPOVERRIDE_OVERRIDABLE_LIBRARY);
  RNA_def_property_update(prop, NC_SCENE | ND_RENDER_OPTIONS, nullptr);

  /* Depth of Field */

  prop = RNA_def_property(srna, "bokeh_max_size", PROP_FLOAT, PROP_PIXEL);
  RNA_def_property_ui_text(
      prop, "Max Size", "Max size of the bokeh shape for the depth of field (lower is faster)");
  RNA_def_property_range(prop, 0.0f, 2000.0f);
  RNA_def_property_ui_range(prop, 0.0f, 200.0f, 100.0f, 1);
  RNA_def_property_override_flag(prop, PROPOVERRIDE_OVERRIDABLE_LIBRARY);

  prop = RNA_def_property(srna, "bokeh_threshold", PROP_FLOAT, PROP_FACTOR);
  RNA_def_property_ui_text(
      prop, "Sprite Threshold", "Brightness threshold for using sprite base depth of field");
  RNA_def_property_range(prop, 0.0f, 100000.0f);
  RNA_def_property_ui_range(prop, 0.0f, 10.0f, 10, 2);
  RNA_def_property_override_flag(prop, PROPOVERRIDE_OVERRIDABLE_LIBRARY);
  RNA_def_property_update(prop, NC_SCENE | ND_RENDER_OPTIONS, nullptr);

  prop = RNA_def_property(srna, "bokeh_neighbor_max", PROP_FLOAT, PROP_FACTOR);
  RNA_def_property_ui_text(prop,
                           "Neighbor Rejection",
                           "Maximum brightness to consider when rejecting bokeh sprites "
                           "based on neighborhood (lower is faster)");
  RNA_def_property_range(prop, 0.0f, 100000.0f);
  RNA_def_property_ui_range(prop, 0.0f, 40.0f, 10, 2);
  RNA_def_property_override_flag(prop, PROPOVERRIDE_OVERRIDABLE_LIBRARY);
  RNA_def_property_update(prop, NC_SCENE | ND_RENDER_OPTIONS, nullptr);

  prop = RNA_def_property(srna, "bokeh_denoise_fac", PROP_FLOAT, PROP_FACTOR);
  RNA_def_property_ui_text(
      prop, "Denoise Amount", "Amount of flicker removal applied to bokeh highlights");
  RNA_def_property_range(prop, 0.0f, 1.0f);
  RNA_def_property_ui_range(prop, 0.0f, 1.0f, 10, 2);
  RNA_def_property_override_flag(prop, PROPOVERRIDE_OVERRIDABLE_LIBRARY);
  RNA_def_property_update(prop, NC_SCENE | ND_RENDER_OPTIONS, nullptr);

  prop = RNA_def_property(srna, "use_bokeh_high_quality_slight_defocus", PROP_BOOLEAN, PROP_NONE);
  RNA_def_property_boolean_sdna(prop, nullptr, "flag", SCE_EEVEE_DOF_HQ_SLIGHT_FOCUS);
  RNA_def_property_ui_text(prop,
                           "High Quality Slight Defocus",
                           "Sample all pixels in almost in-focus regions to eliminate noise");
  RNA_def_property_override_flag(prop, PROPOVERRIDE_OVERRIDABLE_LIBRARY);
  RNA_def_property_update(prop, NC_SCENE | ND_RENDER_OPTIONS, nullptr);

  prop = RNA_def_property(srna, "use_bokeh_jittered", PROP_BOOLEAN, PROP_NONE);
  RNA_def_property_boolean_sdna(prop, nullptr, "flag", SCE_EEVEE_DOF_JITTER);
  RNA_def_property_ui_text(prop,
                           "Jitter Camera",
                           "Jitter camera position to create accurate blurring "
                           "using render samples");
  RNA_def_property_override_flag(prop, PROPOVERRIDE_OVERRIDABLE_LIBRARY);
  RNA_def_property_update(prop, NC_SCENE | ND_RENDER_OPTIONS, nullptr);

  prop = RNA_def_property(srna, "bokeh_overblur", PROP_FLOAT, PROP_PERCENTAGE);
  RNA_def_property_ui_text(prop,
                           "Over-blur",
                           "Apply blur to each jittered sample to reduce "
                           "under-sampling artifacts");
  RNA_def_property_range(prop, 0, 100);
  RNA_def_property_ui_range(prop, 0.0f, 20.0f, 1, 1);
  RNA_def_property_override_flag(prop, PROPOVERRIDE_OVERRIDABLE_LIBRARY);

  /* Bloom */
  prop = RNA_def_property(srna, "use_bloom", PROP_BOOLEAN, PROP_NONE);
  RNA_def_property_boolean_sdna(prop, nullptr, "flag", SCE_EEVEE_BLOOM_ENABLED);
  RNA_def_property_ui_text(prop, "Bloom", "High brightness pixels generate a glowing effect");
  RNA_def_property_override_flag(prop, PROPOVERRIDE_OVERRIDABLE_LIBRARY);
  RNA_def_property_update(prop, NC_SCENE | ND_RENDER_OPTIONS, nullptr);

  prop = RNA_def_property(srna, "bloom_threshold", PROP_FLOAT, PROP_FACTOR);
  RNA_def_property_ui_text(prop, "Threshold", "Filters out pixels under this level of brightness");
  RNA_def_property_range(prop, 0.0f, 100000.0f);
  RNA_def_property_ui_range(prop, 0.0f, 10.0f, 1, 3);
  RNA_def_property_override_flag(prop, PROPOVERRIDE_OVERRIDABLE_LIBRARY);
  RNA_def_property_update(prop, NC_SCENE | ND_RENDER_OPTIONS, nullptr);

  prop = RNA_def_property(srna, "bloom_color", PROP_FLOAT, PROP_COLOR);
  RNA_def_property_array(prop, 3);
  RNA_def_property_ui_text(prop, "Color", "Color applied to the bloom effect");
  RNA_def_property_override_flag(prop, PROPOVERRIDE_OVERRIDABLE_LIBRARY);
  RNA_def_property_update(prop, NC_SCENE | ND_RENDER_OPTIONS, nullptr);

  prop = RNA_def_property(srna, "bloom_knee", PROP_FLOAT, PROP_FACTOR);
  RNA_def_property_ui_text(prop, "Knee", "Makes transition between under/over-threshold gradual");
  RNA_def_property_range(prop, 0.0f, 1.0f);
  RNA_def_property_override_flag(prop, PROPOVERRIDE_OVERRIDABLE_LIBRARY);
  RNA_def_property_update(prop, NC_SCENE | ND_RENDER_OPTIONS, nullptr);

  prop = RNA_def_property(srna, "bloom_radius", PROP_FLOAT, PROP_FACTOR);
  RNA_def_property_ui_text(prop, "Radius", "Bloom spread distance");
  RNA_def_property_range(prop, 0.0f, 100.0f);
  RNA_def_property_ui_range(prop, 0.0f, 10.0f, 1, 3);
  RNA_def_property_override_flag(prop, PROPOVERRIDE_OVERRIDABLE_LIBRARY);
  RNA_def_property_update(prop, NC_SCENE | ND_RENDER_OPTIONS, nullptr);

  prop = RNA_def_property(srna, "bloom_clamp", PROP_FLOAT, PROP_FACTOR);
  RNA_def_property_ui_text(
      prop, "Clamp", "Maximum intensity a bloom pixel can have (0 to disable)");
  RNA_def_property_range(prop, 0.0f, 100000.0f);
  RNA_def_property_ui_range(prop, 0.0f, 1000.0f, 1, 3);
  RNA_def_property_override_flag(prop, PROPOVERRIDE_OVERRIDABLE_LIBRARY);
  RNA_def_property_update(prop, NC_SCENE | ND_RENDER_OPTIONS, nullptr);

  prop = RNA_def_property(srna, "bloom_intensity", PROP_FLOAT, PROP_FACTOR);
  RNA_def_property_ui_text(prop, "Intensity", "Blend factor");
  RNA_def_property_range(prop, 0.0f, 10000.0f);
  RNA_def_property_ui_range(prop, 0.0f, 0.1f, 1, 3);
  RNA_def_property_override_flag(prop, PROPOVERRIDE_OVERRIDABLE_LIBRARY);
  RNA_def_property_update(prop, NC_SCENE | ND_RENDER_OPTIONS, nullptr);

  /* Motion blur */
  prop = RNA_def_property(srna, "use_motion_blur", PROP_BOOLEAN, PROP_NONE);
  RNA_def_property_boolean_sdna(prop, nullptr, "flag", SCE_EEVEE_MOTION_BLUR_ENABLED);
  RNA_def_property_ui_text(prop, "Motion Blur", "Enable motion blur effect (only in camera view)");
  RNA_def_property_override_flag(prop, PROPOVERRIDE_OVERRIDABLE_LIBRARY);
  RNA_def_property_update(prop, NC_SCENE | ND_RENDER_OPTIONS, nullptr);

  prop = RNA_def_property(srna, "motion_blur_shutter", PROP_FLOAT, PROP_FACTOR);
  RNA_def_property_ui_text(prop, "Shutter", "Time taken in frames between shutter open and close");
  RNA_def_property_range(prop, 0.0f, FLT_MAX);
  RNA_def_property_ui_range(prop, 0.01f, 1.0f, 1, 2);
  RNA_def_property_override_flag(prop, PROPOVERRIDE_OVERRIDABLE_LIBRARY);
  RNA_def_property_update(prop, NC_SCENE | ND_RENDER_OPTIONS, nullptr);

  prop = RNA_def_property(srna, "motion_blur_depth_scale", PROP_FLOAT, PROP_NONE);
  RNA_def_property_ui_text(prop,
                           "Background Separation",
                           "Lower values will reduce background"
                           " bleeding onto foreground elements");
  RNA_def_property_range(prop, 0.0f, FLT_MAX);
  RNA_def_property_ui_range(prop, 0.01f, 1000.0f, 1, 2);
  RNA_def_property_override_flag(prop, PROPOVERRIDE_OVERRIDABLE_LIBRARY);
  RNA_def_property_update(prop, NC_SCENE | ND_RENDER_OPTIONS, nullptr);

  prop = RNA_def_property(srna, "motion_blur_max", PROP_INT, PROP_PIXEL);
  RNA_def_property_ui_text(prop, "Max Blur", "Maximum blur distance a pixel can spread over");
  RNA_def_property_range(prop, 0, 2048);
  RNA_def_property_ui_range(prop, 0, 512, 1, -1);
  RNA_def_property_override_flag(prop, PROPOVERRIDE_OVERRIDABLE_LIBRARY);
  RNA_def_property_update(prop, NC_SCENE | ND_RENDER_OPTIONS, nullptr);

  prop = RNA_def_property(srna, "motion_blur_steps", PROP_INT, PROP_NONE);
  RNA_def_property_ui_text(prop,
                           "Motion steps",
                           "Controls accuracy of motion blur, "
                           "more steps means longer render time");
  RNA_def_property_range(prop, 1, INT_MAX);
  RNA_def_property_ui_range(prop, 1, 64, 1, -1);
  RNA_def_property_override_flag(prop, PROPOVERRIDE_OVERRIDABLE_LIBRARY);
  RNA_def_property_update(prop, NC_SCENE | ND_RENDER_OPTIONS, nullptr);

  prop = RNA_def_property(srna, "motion_blur_position", PROP_ENUM, PROP_NONE);
  RNA_def_property_enum_items(prop, eevee_motion_blur_position_items);
  RNA_def_property_ui_text(prop,
                           "Motion Blur Position",
                           "Offset for the shutter's time interval, "
                           "allows to change the motion blur trails");
  RNA_def_property_override_flag(prop, PROPOVERRIDE_OVERRIDABLE_LIBRARY);
  RNA_def_property_update(prop, NC_SCENE | ND_RENDER_OPTIONS, nullptr);

  /* Shadows */
  prop = RNA_def_property(srna, "use_shadows", PROP_BOOLEAN, PROP_NONE);
  RNA_def_property_boolean_sdna(prop, nullptr, "flag", SCE_EEVEE_SHADOW_ENABLED);
  RNA_def_property_ui_text(prop, "Shadows", "Enable shadow casting from lights");
  RNA_def_property_override_flag(prop, PROPOVERRIDE_OVERRIDABLE_LIBRARY);
  RNA_def_property_update(prop, NC_SCENE | ND_RENDER_OPTIONS, nullptr);

  prop = RNA_def_property(srna, "shadow_cube_size", PROP_ENUM, PROP_NONE);
  RNA_def_property_enum_items(prop, eevee_shadow_size_items);
  RNA_def_property_ui_text(
      prop, "Cube Shadows Resolution", "Size of point and area light shadow maps");
  RNA_def_property_override_flag(prop, PROPOVERRIDE_OVERRIDABLE_LIBRARY);
  RNA_def_property_update(prop, NC_SCENE | ND_RENDER_OPTIONS, nullptr);

  prop = RNA_def_property(srna, "shadow_cascade_size", PROP_ENUM, PROP_NONE);
  RNA_def_property_enum_items(prop, eevee_shadow_size_items);
  RNA_def_property_ui_text(
      prop, "Directional Shadows Resolution", "Size of sun light shadow maps");
  RNA_def_property_override_flag(prop, PROPOVERRIDE_OVERRIDABLE_LIBRARY);
  RNA_def_property_update(prop, NC_SCENE | ND_RENDER_OPTIONS, nullptr);

  prop = RNA_def_property(srna, "shadow_pool_size", PROP_ENUM, PROP_NONE);
  RNA_def_property_enum_items(prop, eevee_pool_size_items);
  RNA_def_property_ui_text(prop,
                           "Shadow Pool Size",
                           "Size of the shadow pool, "
                           "a bigger pool size allows for more shadows in the scene "
                           "but might not fit into GPU memory");
  RNA_def_property_override_flag(prop, PROPOVERRIDE_OVERRIDABLE_LIBRARY);
  RNA_def_property_update(prop, NC_SCENE | ND_RENDER_OPTIONS, nullptr);

  prop = RNA_def_property(srna, "shadow_ray_count", PROP_INT, PROP_UNSIGNED);
  RNA_def_property_range(prop, 1, 4);
  RNA_def_property_ui_text(
      prop, "Shadow Ray Count", "Amount of shadow ray to trace for each light");
  RNA_def_property_override_flag(prop, PROPOVERRIDE_OVERRIDABLE_LIBRARY);
  RNA_def_property_update(prop, NC_SCENE | ND_RENDER_OPTIONS, nullptr);

  prop = RNA_def_property(srna, "shadow_step_count", PROP_INT, PROP_UNSIGNED);
  RNA_def_property_range(prop, 1, 16);
  RNA_def_property_ui_text(
      prop, "Shadow Step Count", "Amount of shadow map sample per shadow ray");
  RNA_def_property_override_flag(prop, PROPOVERRIDE_OVERRIDABLE_LIBRARY);
  RNA_def_property_update(prop, NC_SCENE | ND_RENDER_OPTIONS, nullptr);

  prop = RNA_def_property(srna, "shadow_normal_bias", PROP_FLOAT, PROP_FACTOR);
  RNA_def_property_range(prop, 0.0f, FLT_MAX);
  RNA_def_property_ui_range(prop, 0.001f, 0.1f, 0.001, 3);
  RNA_def_property_ui_text(prop, "Shadow Normal Bias", "Move shadows along their normal");
  RNA_def_property_override_flag(prop, PROPOVERRIDE_OVERRIDABLE_LIBRARY);
  RNA_def_property_update(prop, NC_SCENE | ND_RENDER_OPTIONS, nullptr);

  prop = RNA_def_property(srna, "use_shadow_high_bitdepth", PROP_BOOLEAN, PROP_NONE);
  RNA_def_property_boolean_sdna(prop, nullptr, "flag", SCE_EEVEE_SHADOW_HIGH_BITDEPTH);
  RNA_def_property_ui_text(prop, "High Bit Depth", "Use 32-bit shadows");
  RNA_def_property_override_flag(prop, PROPOVERRIDE_OVERRIDABLE_LIBRARY);
  RNA_def_property_update(prop, NC_SCENE | ND_RENDER_OPTIONS, nullptr);

  prop = RNA_def_property(srna, "use_soft_shadows", PROP_BOOLEAN, PROP_NONE);
  RNA_def_property_boolean_sdna(prop, nullptr, "flag", SCE_EEVEE_SHADOW_SOFT);
  RNA_def_property_ui_text(
      prop, "Soft Shadows", "Randomize shadowmaps origin to create soft shadows");
  RNA_def_property_override_flag(prop, PROPOVERRIDE_OVERRIDABLE_LIBRARY);
  RNA_def_property_update(prop, NC_SCENE | ND_RENDER_OPTIONS, nullptr);

  prop = RNA_def_property(srna, "light_threshold", PROP_FLOAT, PROP_UNSIGNED);
  RNA_def_property_ui_text(prop,
                           "Light Threshold",
                           "Minimum light intensity for a light to contribute to the lighting");
  RNA_def_property_range(prop, 0.0f, FLT_MAX);
  RNA_def_property_ui_range(prop, 0.0f, 1.0f, 0.1, 3);
  RNA_def_property_override_flag(prop, PROPOVERRIDE_OVERRIDABLE_LIBRARY);
  RNA_def_property_update(prop, NC_SCENE | ND_RENDER_OPTIONS, nullptr);

  /* Overscan */
  prop = RNA_def_property(srna, "use_overscan", PROP_BOOLEAN, PROP_NONE);
  RNA_def_property_boolean_sdna(prop, nullptr, "flag", SCE_EEVEE_OVERSCAN);
  RNA_def_property_ui_text(prop,
                           "Overscan",
                           "Internally render past the image border to avoid "
                           "screen-space effects disappearing");
  RNA_def_property_override_flag(prop, PROPOVERRIDE_OVERRIDABLE_LIBRARY);

  prop = RNA_def_property(srna, "overscan_size", PROP_FLOAT, PROP_PERCENTAGE);
  RNA_def_property_float_sdna(prop, nullptr, "overscan");
  RNA_def_property_ui_text(prop,
                           "Overscan Size",
                           "Percentage of render size to add as overscan to the "
                           "internal render buffers");
  RNA_def_property_range(prop, 0.0f, 50.0f);
  RNA_def_property_ui_range(prop, 0.0f, 10.0f, 1, 2);
  RNA_def_property_override_flag(prop, PROPOVERRIDE_OVERRIDABLE_LIBRARY);

  prop = RNA_def_property(srna, "ray_tracing_options", PROP_POINTER, PROP_NONE);
  RNA_def_property_struct_type(prop, "RaytraceEEVEE");
  RNA_def_property_ui_text(
      prop, "Reflection Trace Options", "EEVEE settings for tracing reflections");

  prop = RNA_def_property(srna, "use_raytracing", PROP_BOOLEAN, PROP_NONE);
  /* Reuse the same property as legacy EEVEE for compatibility. */
  RNA_def_property_boolean_sdna(prop, nullptr, "flag", SCE_EEVEE_SSR_ENABLED);
  RNA_def_property_ui_text(prop, "Use Ray-Tracing", "Enable the ray-tracing module");
  RNA_def_property_override_flag(prop, PROPOVERRIDE_OVERRIDABLE_LIBRARY);
  RNA_def_property_update(prop, NC_SCENE | ND_RENDER_OPTIONS, nullptr);
}

static void rna_def_scene_gpencil(BlenderRNA *brna)
{
  StructRNA *srna;
  PropertyRNA *prop;

  srna = RNA_def_struct(brna, "SceneGpencil", nullptr);
  RNA_def_struct_path_func(srna, "rna_SceneGpencil_path");
  RNA_def_struct_ui_text(srna, "Grease Pencil Render", "Render settings");

  prop = RNA_def_property(srna, "antialias_threshold", PROP_FLOAT, PROP_NONE);
  RNA_def_property_float_sdna(prop, nullptr, "smaa_threshold");
  RNA_def_property_float_default(prop, 1.0f);
  RNA_def_property_range(prop, 0.0f, FLT_MAX);
  RNA_def_property_ui_range(prop, 0.0f, 2.0f, 1, 3);
  RNA_def_property_ui_text(prop,
                           "Anti-Aliasing Threshold",
                           "Threshold for edge detection algorithm (higher values might over-blur "
                           "some part of the image)");
  RNA_def_property_override_flag(prop, PROPOVERRIDE_OVERRIDABLE_LIBRARY);
  RNA_def_property_update(prop, NC_SCENE | ND_RENDER_OPTIONS, nullptr);
}

static void rna_def_scene_hydra(BlenderRNA *brna)
{
  StructRNA *srna;
  PropertyRNA *prop;

  static const EnumPropertyItem hydra_export_method_items[] = {
      {SCE_HYDRA_EXPORT_HYDRA,
       "HYDRA",
       0,
       "Hydra",
       "Fast interactive editing through native Hydra integration"},
      {SCE_HYDRA_EXPORT_USD,
       "USD",
       0,
       "USD",
       "Export scene through USD file, for accurate comparison with USD file export"},
      {0, nullptr, 0, nullptr, nullptr},
  };

  srna = RNA_def_struct(brna, "SceneHydra", nullptr);
  RNA_def_struct_path_func(srna, "rna_SceneHydra_path");
  RNA_def_struct_ui_text(srna, "Scene Hydra", "Scene Hydra render engine settings");

  prop = RNA_def_property(srna, "export_method", PROP_ENUM, PROP_NONE);
  RNA_def_property_enum_items(prop, hydra_export_method_items);
  RNA_def_property_ui_text(
      prop, "Export Method", "How to export the Blender scene to the Hydra render engine");
  RNA_def_property_update(prop, NC_SCENE | ND_RENDER_OPTIONS, nullptr);
}

void RNA_def_scene(BlenderRNA *brna)
{
  StructRNA *srna;
  PropertyRNA *prop;

  FunctionRNA *func;
  PropertyRNA *parm;

  static const EnumPropertyItem audio_distance_model_items[] = {
      {0, "NONE", 0, "None", "No distance attenuation"},
      {1, "INVERSE", 0, "Inverse", "Inverse distance model"},
      {2, "INVERSE_CLAMPED", 0, "Inverse Clamped", "Inverse distance model with clamping"},
      {3, "LINEAR", 0, "Linear", "Linear distance model"},
      {4, "LINEAR_CLAMPED", 0, "Linear Clamped", "Linear distance model with clamping"},
      {5, "EXPONENT", 0, "Exponential", "Exponential distance model"},
      {6,
       "EXPONENT_CLAMPED",
       0,
       "Exponential Clamped",
       "Exponential distance model with clamping"},
      {0, nullptr, 0, nullptr, nullptr},
  };

  static const EnumPropertyItem sync_mode_items[] = {
      {0, "NONE", 0, "Play Every Frame", "Do not sync, play every frame"},
      {SCE_FRAME_DROP, "FRAME_DROP", 0, "Frame Dropping", "Drop frames if playback is too slow"},
      {AUDIO_SYNC, "AUDIO_SYNC", 0, "Sync to Audio", "Sync to audio playback, dropping frames"},
      {0, nullptr, 0, nullptr, nullptr},
  };

  /* Struct definition */
  srna = RNA_def_struct(brna, "Scene", "ID");
  RNA_def_struct_ui_text(srna,
                         "Scene",
                         "Scene, consisting in objects and "
                         "defining time and render related settings");
  RNA_def_struct_ui_icon(srna, ICON_SCENE_DATA);
  RNA_def_struct_clear_flag(srna, STRUCT_ID_REFCOUNT);

  /* Global Settings */
  prop = RNA_def_property(srna, "camera", PROP_POINTER, PROP_NONE);
  RNA_def_property_flag(prop, PROP_EDITABLE);
  RNA_def_property_override_flag(prop, PROPOVERRIDE_OVERRIDABLE_LIBRARY);
  RNA_def_property_pointer_funcs(prop, nullptr, nullptr, nullptr, "rna_Camera_object_poll");
  RNA_def_property_ui_text(prop, "Camera", "Active camera, used for rendering the scene");
  RNA_def_property_update(prop, NC_SCENE | NA_EDITED, "rna_Scene_camera_update");

  prop = RNA_def_property(srna, "background_set", PROP_POINTER, PROP_NONE);
  RNA_def_property_pointer_sdna(prop, nullptr, "set");
  RNA_def_property_struct_type(prop, "Scene");
  RNA_def_property_flag(prop, PROP_EDITABLE | PROP_ID_SELF_CHECK);
  RNA_def_property_override_flag(prop, PROPOVERRIDE_OVERRIDABLE_LIBRARY);
  RNA_def_property_pointer_funcs(prop, nullptr, "rna_Scene_set_set", nullptr, nullptr);
  RNA_def_property_ui_text(prop, "Background Scene", "Background set scene");
  RNA_def_property_update(prop, NC_SCENE | NA_EDITED, "rna_Scene_set_update");

  prop = RNA_def_property(srna, "world", PROP_POINTER, PROP_NONE);
  RNA_def_property_flag(prop, PROP_EDITABLE);
  RNA_def_property_override_flag(prop, PROPOVERRIDE_OVERRIDABLE_LIBRARY);
  RNA_def_property_ui_text(prop, "World", "World used for rendering the scene");
  RNA_def_property_translation_context(prop, BLT_I18NCONTEXT_ID_WORLD);
  RNA_def_property_update(prop, NC_SCENE | ND_WORLD, "rna_Scene_world_update");

  prop = RNA_def_property(srna, "objects", PROP_COLLECTION, PROP_NONE);
  RNA_def_property_struct_type(prop, "Object");
  RNA_def_property_ui_text(prop, "Objects", "");
  RNA_def_property_collection_funcs(prop,
                                    "rna_Scene_objects_begin",
                                    "rna_Scene_objects_next",
                                    "rna_Scene_objects_end",
                                    "rna_Scene_objects_get",
                                    nullptr,
                                    nullptr,
                                    nullptr,
                                    nullptr);
  rna_def_scene_objects(brna, prop);

  /* Frame Range Stuff */
  prop = RNA_def_property(srna, "frame_current", PROP_INT, PROP_TIME);
  RNA_def_property_clear_flag(prop, PROP_ANIMATABLE);
  RNA_def_property_int_sdna(prop, nullptr, "r.cfra");
  RNA_def_property_range(prop, MINAFRAME, MAXFRAME);
  RNA_def_property_int_funcs(prop, nullptr, "rna_Scene_frame_current_set", nullptr);
  RNA_def_property_ui_text(
      prop,
      "Current Frame",
      "Current frame, to update animation data from Python frame_set() instead");
  RNA_def_property_update(prop, NC_SCENE | ND_FRAME, "rna_Scene_frame_update");

  prop = RNA_def_property(srna, "frame_subframe", PROP_FLOAT, PROP_TIME);
  RNA_def_property_float_sdna(prop, nullptr, "r.subframe");
  RNA_def_property_ui_text(prop, "Current Subframe", "");
  RNA_def_property_clear_flag(prop, PROP_ANIMATABLE);
  RNA_def_property_range(prop, 0.0f, 1.0f);
  RNA_def_property_ui_range(prop, 0.0f, 1.0f, 0.01, 2);
  RNA_def_property_update(prop, NC_SCENE | ND_FRAME, "rna_Scene_frame_update");

  prop = RNA_def_property(srna, "frame_float", PROP_FLOAT, PROP_TIME);
  RNA_def_property_ui_text(prop, "Current Subframe", "");
  RNA_def_property_clear_flag(prop, PROP_ANIMATABLE);
  RNA_def_property_range(prop, MINAFRAME, MAXFRAME);
  RNA_def_property_ui_range(prop, MINAFRAME, MAXFRAME, 0.1, 2);
  RNA_def_property_float_funcs(
      prop, "rna_Scene_frame_float_get", "rna_Scene_frame_float_set", nullptr);
  RNA_def_property_update(prop, NC_SCENE | ND_FRAME, "rna_Scene_frame_update");

  prop = RNA_def_property(srna, "frame_start", PROP_INT, PROP_TIME);
  RNA_def_property_clear_flag(prop, PROP_ANIMATABLE);
  RNA_def_property_int_sdna(prop, nullptr, "r.sfra");
  RNA_def_property_int_funcs(prop, nullptr, "rna_Scene_start_frame_set", nullptr);
  RNA_def_property_range(prop, MINFRAME, MAXFRAME);
  RNA_def_property_ui_text(prop, "Start Frame", "First frame of the playback/rendering range");
  RNA_def_property_update(prop, NC_SCENE | ND_FRAME_RANGE, nullptr);

  prop = RNA_def_property(srna, "frame_end", PROP_INT, PROP_TIME);
  RNA_def_property_clear_flag(prop, PROP_ANIMATABLE);
  RNA_def_property_int_sdna(prop, nullptr, "r.efra");
  RNA_def_property_int_funcs(prop, nullptr, "rna_Scene_end_frame_set", nullptr);
  RNA_def_property_range(prop, MINFRAME, MAXFRAME);
  RNA_def_property_ui_text(prop, "End Frame", "Final frame of the playback/rendering range");
  RNA_def_property_update(prop, NC_SCENE | ND_FRAME_RANGE, nullptr);

  prop = RNA_def_property(srna, "frame_step", PROP_INT, PROP_TIME);
  RNA_def_property_clear_flag(prop, PROP_ANIMATABLE);
  RNA_def_property_int_sdna(prop, nullptr, "r.frame_step");
  RNA_def_property_range(prop, 0, MAXFRAME);
  RNA_def_property_ui_range(prop, 1, 100, 1, -1);
  RNA_def_property_ui_text(
      prop,
      "Frame Step",
      "Number of frames to skip forward while rendering/playing back each frame");
  RNA_def_property_update(prop, NC_SCENE | ND_FRAME, nullptr);

  prop = RNA_def_property(srna, "frame_current_final", PROP_FLOAT, PROP_TIME);
  RNA_def_property_clear_flag(prop, PROP_ANIMATABLE | PROP_EDITABLE);
  RNA_def_property_range(prop, MINAFRAME, MAXFRAME);
  RNA_def_property_float_funcs(prop, "rna_Scene_frame_current_final_get", nullptr, nullptr);
  RNA_def_property_ui_text(
      prop, "Current Frame Final", "Current frame with subframe and time remapping applied");

  prop = RNA_def_property(srna, "lock_frame_selection_to_range", PROP_BOOLEAN, PROP_NONE);
  RNA_def_property_clear_flag(prop, PROP_ANIMATABLE);
  RNA_def_property_boolean_sdna(prop, nullptr, "r.flag", SCER_LOCK_FRAME_SELECTION);
  RNA_def_property_ui_text(prop,
                           "Lock Frame Selection",
                           "Don't allow frame to be selected with mouse outside of frame range");
  RNA_def_property_update(prop, NC_SCENE | ND_FRAME, nullptr);

  /* Preview Range (frame-range for UI playback) */
  prop = RNA_def_property(srna, "use_preview_range", PROP_BOOLEAN, PROP_NONE);
  RNA_def_property_clear_flag(prop, PROP_ANIMATABLE);
  RNA_def_property_boolean_sdna(prop, nullptr, "r.flag", SCER_PRV_RANGE);
  RNA_def_property_boolean_funcs(prop, nullptr, "rna_Scene_use_preview_range_set");
  RNA_def_property_ui_text(
      prop,
      "Use Preview Range",
      "Use an alternative start/end frame range for animation playback and view renders");
  RNA_def_property_update(prop, NC_SCENE | ND_FRAME, nullptr);
  RNA_def_property_ui_icon(prop, ICON_PREVIEW_RANGE, 0);

  prop = RNA_def_property(srna, "frame_preview_start", PROP_INT, PROP_TIME);
  RNA_def_property_clear_flag(prop, PROP_ANIMATABLE);
  RNA_def_property_int_sdna(prop, nullptr, "r.psfra");
  RNA_def_property_int_funcs(prop, nullptr, "rna_Scene_preview_range_start_frame_set", nullptr);
  RNA_def_property_ui_text(
      prop, "Preview Range Start Frame", "Alternative start frame for UI playback");
  RNA_def_property_update(prop, NC_SCENE | ND_FRAME, nullptr);

  prop = RNA_def_property(srna, "frame_preview_end", PROP_INT, PROP_TIME);
  RNA_def_property_clear_flag(prop, PROP_ANIMATABLE);
  RNA_def_property_int_sdna(prop, nullptr, "r.pefra");
  RNA_def_property_int_funcs(prop, nullptr, "rna_Scene_preview_range_end_frame_set", nullptr);
  RNA_def_property_ui_text(
      prop, "Preview Range End Frame", "Alternative end frame for UI playback");
  RNA_def_property_update(prop, NC_SCENE | ND_FRAME, nullptr);

  /* Sub-frame for motion-blur debug. */
  prop = RNA_def_property(srna, "show_subframe", PROP_BOOLEAN, PROP_NONE);
  RNA_def_property_clear_flag(prop, PROP_ANIMATABLE);
  RNA_def_property_boolean_sdna(prop, nullptr, "r.flag", SCER_SHOW_SUBFRAME);
  RNA_def_property_ui_text(
      prop, "Show Subframe", "Show current scene subframe and allow set it using interface tools");
  RNA_def_property_update(prop, NC_SCENE | ND_FRAME, "rna_Scene_show_subframe_update");

  /* Timeline / Time Navigation settings */
  prop = RNA_def_property(srna, "show_keys_from_selected_only", PROP_BOOLEAN, PROP_NONE);
  RNA_def_property_boolean_negative_sdna(prop, nullptr, "flag", SCE_KEYS_NO_SELONLY);
  RNA_def_property_ui_text(
      prop, "Only Show Selected", "Only include channels relating to selected objects and data");
  RNA_def_property_update(prop, NC_SCENE | ND_FRAME, nullptr);

  /* Stamp */
  prop = RNA_def_property(srna, "use_stamp_note", PROP_STRING, PROP_NONE);
  RNA_def_property_string_sdna(prop, nullptr, "r.stamp_udata");
  RNA_def_property_ui_text(prop, "Stamp Note", "User defined note for the render stamping");
  RNA_def_property_update(prop, NC_SCENE | ND_RENDER_OPTIONS, nullptr);

  /* Animation Data (for Scene) */
  rna_def_animdata_common(srna);

  /* Readonly Properties */
  prop = RNA_def_property(srna, "is_nla_tweakmode", PROP_BOOLEAN, PROP_NONE);
  RNA_def_property_boolean_sdna(prop, nullptr, "flag", SCE_NLA_EDIT_ON);
  RNA_def_property_clear_flag(prop,
                              PROP_EDITABLE); /* DO NOT MAKE THIS EDITABLE, OR NLA EDITOR BREAKS */
  RNA_def_property_ui_text(
      prop,
      "NLA Tweak Mode",
      "Whether there is any action referenced by NLA being edited (strictly read-only)");
  RNA_def_property_update(prop, NC_SPACE | ND_SPACE_GRAPH, nullptr);

  /* Frame dropping flag for playback and sync enum */
#  if 0 /* XXX: Is this actually needed? */
  prop = RNA_def_property(srna, "use_frame_drop", PROP_BOOLEAN, PROP_NONE);
  RNA_def_property_boolean_sdna(prop, nullptr, "flag", SCE_FRAME_DROP);
  RNA_def_property_ui_text(
      prop, "Frame Dropping", "Play back dropping frames if frame display is too slow");
  RNA_def_property_update(prop, NC_SCENE, nullptr);
#  endif

  prop = RNA_def_property(srna, "use_custom_simulation_range", PROP_BOOLEAN, PROP_NONE);
  RNA_def_property_boolean_sdna(prop, nullptr, "flag", SCE_CUSTOM_SIMULATION_RANGE);
  RNA_def_property_ui_text(prop,
                           "Custom Simulation Range",
                           "Use a simulation range that is different from the scene range for "
                           "simulation nodes that don't override the frame range themselves");
  RNA_def_property_clear_flag(prop, PROP_ANIMATABLE);
  RNA_def_property_update(prop, NC_SCENE, "rna_Scene_set_update");

  prop = RNA_def_property(srna, "simulation_frame_start", PROP_INT, PROP_NONE);
  RNA_def_property_ui_text(prop, "Simulation Frame Start", "Frame at which simulations start");
  RNA_def_property_clear_flag(prop, PROP_ANIMATABLE);
  RNA_def_property_update(prop, NC_SCENE, "rna_Scene_set_update");

  prop = RNA_def_property(srna, "simulation_frame_end", PROP_INT, PROP_NONE);
  RNA_def_property_ui_text(prop, "Simulation Frame End", "Frame at which simulations end");
  RNA_def_property_clear_flag(prop, PROP_ANIMATABLE);
  RNA_def_property_update(prop, NC_SCENE, "rna_Scene_set_update");

  prop = RNA_def_property(srna, "sync_mode", PROP_ENUM, PROP_NONE);
  RNA_def_property_enum_funcs(prop, "rna_Scene_sync_mode_get", "rna_Scene_sync_mode_set", nullptr);
  RNA_def_property_enum_items(prop, sync_mode_items);
  RNA_def_property_enum_default(prop, AUDIO_SYNC);
  RNA_def_property_ui_text(prop, "Sync Mode", "How to sync playback");
  RNA_def_property_update(prop, NC_SCENE, nullptr);

  /* Nodes (Compositing) */
  prop = RNA_def_property(srna, "node_tree", PROP_POINTER, PROP_NONE);
  RNA_def_property_pointer_sdna(prop, nullptr, "nodetree");
  RNA_def_property_clear_flag(prop, PROP_PTR_NO_OWNERSHIP);
  RNA_def_property_override_flag(prop, PROPOVERRIDE_OVERRIDABLE_LIBRARY);
  RNA_def_property_ui_text(prop, "Node Tree", "Compositing node tree");

  prop = RNA_def_property(srna, "use_nodes", PROP_BOOLEAN, PROP_NONE);
  RNA_def_property_boolean_sdna(prop, nullptr, "use_nodes", 1);
  RNA_def_property_flag(prop, PROP_CONTEXT_UPDATE);
  RNA_def_property_ui_text(prop, "Use Nodes", "Enable the compositing node tree");
  RNA_def_property_update(prop, NC_SCENE | ND_RENDER_OPTIONS, "rna_Scene_use_nodes_update");

  /* Sequencer */
  prop = RNA_def_property(srna, "sequence_editor", PROP_POINTER, PROP_NONE);
  RNA_def_property_pointer_sdna(prop, nullptr, "ed");
  RNA_def_property_struct_type(prop, "SequenceEditor");
  RNA_def_property_ui_text(prop, "Sequence Editor", "");

  /* Keying Sets */
  prop = RNA_def_property(srna, "keying_sets", PROP_COLLECTION, PROP_NONE);
  RNA_def_property_collection_sdna(prop, nullptr, "keyingsets", nullptr);
  RNA_def_property_struct_type(prop, "KeyingSet");
  RNA_def_property_ui_text(prop, "Absolute Keying Sets", "Absolute Keying Sets for this Scene");
  RNA_def_property_update(prop, NC_SCENE | ND_KEYINGSET, nullptr);
  rna_def_scene_keying_sets(brna, prop);

  prop = RNA_def_property(srna, "keying_sets_all", PROP_COLLECTION, PROP_NONE);
  RNA_def_property_collection_funcs(prop,
                                    "rna_Scene_all_keyingsets_begin",
                                    "rna_Scene_all_keyingsets_next",
                                    "rna_iterator_listbase_end",
                                    "rna_iterator_listbase_get",
                                    nullptr,
                                    nullptr,
                                    nullptr,
                                    nullptr);
  RNA_def_property_struct_type(prop, "KeyingSet");
  RNA_def_property_ui_text(
      prop,
      "All Keying Sets",
      "All Keying Sets available for use (Builtins and Absolute Keying Sets for this Scene)");
  RNA_def_property_update(prop, NC_SCENE | ND_KEYINGSET, nullptr);
  rna_def_scene_keying_sets_all(brna, prop);

  /* Rigid Body Simulation */
  prop = RNA_def_property(srna, "rigidbody_world", PROP_POINTER, PROP_NONE);
  RNA_def_property_pointer_sdna(prop, nullptr, "rigidbody_world");
  RNA_def_property_struct_type(prop, "RigidBodyWorld");
  RNA_def_property_ui_text(prop, "Rigid Body World", "");
  RNA_def_property_update(prop, NC_SCENE, "rna_Physics_relations_update");

  /* Tool Settings */
  prop = RNA_def_property(srna, "tool_settings", PROP_POINTER, PROP_NONE);
  RNA_def_property_flag(prop, PROP_NEVER_NULL);
  RNA_def_property_pointer_sdna(prop, nullptr, "toolsettings");
  RNA_def_property_struct_type(prop, "ToolSettings");
  RNA_def_property_ui_text(prop, "Tool Settings", "");

  /* Unit Settings */
  prop = RNA_def_property(srna, "unit_settings", PROP_POINTER, PROP_NONE);
  RNA_def_property_flag(prop, PROP_NEVER_NULL);
  RNA_def_property_pointer_sdna(prop, nullptr, "unit");
  RNA_def_property_struct_type(prop, "UnitSettings");
  RNA_def_property_ui_text(prop, "Unit Settings", "Unit editing settings");

  /* Physics Settings */
  prop = RNA_def_property(srna, "gravity", PROP_FLOAT, PROP_ACCELERATION);
  RNA_def_property_float_sdna(prop, nullptr, "physics_settings.gravity");
  RNA_def_property_array(prop, 3);
  RNA_def_property_ui_range(prop, -200.0f, 200.0f, 1, 2);
  RNA_def_property_ui_text(prop, "Gravity", "Constant acceleration in a given direction");
  RNA_def_property_update(prop, 0, "rna_Physics_update");

  prop = RNA_def_property(srna, "use_gravity", PROP_BOOLEAN, PROP_NONE);
  RNA_def_property_boolean_sdna(prop, nullptr, "physics_settings.flag", PHYS_GLOBAL_GRAVITY);
  RNA_def_property_ui_text(prop, "Global Gravity", "Use global gravity for all dynamics");
  RNA_def_property_update(prop, 0, "rna_Physics_update");

  /* Render Data */
  prop = RNA_def_property(srna, "render", PROP_POINTER, PROP_NONE);
  RNA_def_property_flag(prop, PROP_NEVER_NULL);
  RNA_def_property_pointer_sdna(prop, nullptr, "r");
  RNA_def_property_struct_type(prop, "RenderSettings");
  RNA_def_property_ui_text(prop, "Render Data", "");

  /* Safe Areas */
  prop = RNA_def_property(srna, "safe_areas", PROP_POINTER, PROP_NONE);
  RNA_def_property_pointer_sdna(prop, nullptr, "safe_areas");
  RNA_def_property_flag(prop, PROP_NEVER_NULL);
  RNA_def_property_struct_type(prop, "DisplaySafeAreas");
  RNA_def_property_ui_text(prop, "Safe Areas", "");

  /* Markers */
  prop = RNA_def_property(srna, "timeline_markers", PROP_COLLECTION, PROP_NONE);
  RNA_def_property_collection_sdna(prop, nullptr, "markers", nullptr);
  RNA_def_property_struct_type(prop, "TimelineMarker");
  RNA_def_property_ui_text(
      prop, "Timeline Markers", "Markers used in all timelines for the current scene");
  rna_def_timeline_markers(brna, prop);

  /* Transform Orientations */
  prop = RNA_def_property(srna, "transform_orientation_slots", PROP_COLLECTION, PROP_NONE);
  RNA_def_property_collection_funcs(prop,
                                    "rna_Scene_transform_orientation_slots_begin",
                                    "rna_iterator_array_next",
                                    "rna_iterator_array_end",
                                    "rna_iterator_array_get",
                                    "rna_Scene_transform_orientation_slots_length",
                                    nullptr,
                                    nullptr,
                                    nullptr);
  RNA_def_property_struct_type(prop, "TransformOrientationSlot");
  RNA_def_property_ui_text(prop, "Transform Orientation Slots", "");

  /* 3D View Cursor */
  prop = RNA_def_property(srna, "cursor", PROP_POINTER, PROP_NONE);
  RNA_def_property_flag(prop, PROP_NEVER_NULL);
  RNA_def_property_pointer_sdna(prop, nullptr, "cursor");
  RNA_def_property_struct_type(prop, "View3DCursor");
  RNA_def_property_ui_text(prop, "3D Cursor", "");

  /* Audio Settings */
  prop = RNA_def_property(srna, "use_audio", PROP_BOOLEAN, PROP_NONE);
  RNA_def_property_boolean_funcs(prop, "rna_Scene_use_audio_get", "rna_Scene_use_audio_set");
  RNA_def_property_ui_text(
      prop, "Play Audio", "Play back of audio from Sequence Editor, otherwise mute audio");
  RNA_def_property_update(prop, NC_SCENE, "rna_Scene_use_audio_update");

#  if 0 /* XXX: Is this actually needed? */
  prop = RNA_def_property(srna, "use_audio_sync", PROP_BOOLEAN, PROP_NONE);
  RNA_def_property_boolean_sdna(prop, nullptr, "audio.flag", AUDIO_SYNC);
  RNA_def_property_ui_text(
      prop,
      "Audio Sync",
      "Play back and sync with audio clock, dropping frames if frame display is too slow");
  RNA_def_property_update(prop, NC_SCENE, nullptr);
#  endif

  prop = RNA_def_property(srna, "use_audio_scrub", PROP_BOOLEAN, PROP_NONE);
  RNA_def_property_boolean_sdna(prop, nullptr, "audio.flag", AUDIO_SCRUB);
  RNA_def_property_ui_text(
      prop, "Audio Scrubbing", "Play audio from Sequence Editor while scrubbing");
  RNA_def_property_update(prop, NC_SCENE, nullptr);

  prop = RNA_def_property(srna, "audio_doppler_speed", PROP_FLOAT, PROP_NONE);
  RNA_def_property_float_sdna(prop, nullptr, "audio.speed_of_sound");
  RNA_def_property_clear_flag(prop, PROP_ANIMATABLE);
  RNA_def_property_range(prop, 0.01f, FLT_MAX);
  RNA_def_property_ui_text(
      prop, "Speed of Sound", "Speed of sound for Doppler effect calculation");
  RNA_def_property_update(prop, NC_SCENE, "rna_Scene_listener_update");

  prop = RNA_def_property(srna, "audio_doppler_factor", PROP_FLOAT, PROP_NONE);
  RNA_def_property_float_sdna(prop, nullptr, "audio.doppler_factor");
  RNA_def_property_clear_flag(prop, PROP_ANIMATABLE);
  RNA_def_property_range(prop, 0.0, FLT_MAX);
  RNA_def_property_ui_text(prop, "Doppler Factor", "Pitch factor for Doppler effect calculation");
  RNA_def_property_update(prop, NC_SCENE, "rna_Scene_listener_update");

  prop = RNA_def_property(srna, "audio_distance_model", PROP_ENUM, PROP_NONE);
  RNA_def_property_enum_bitflag_sdna(prop, nullptr, "audio.distance_model");
  RNA_def_property_clear_flag(prop, PROP_ANIMATABLE);
  RNA_def_property_enum_items(prop, audio_distance_model_items);
  RNA_def_property_ui_text(
      prop, "Distance Model", "Distance model for distance attenuation calculation");
  RNA_def_property_update(prop, NC_SCENE, "rna_Scene_listener_update");

  prop = RNA_def_property(srna, "audio_volume", PROP_FLOAT, PROP_NONE);
  RNA_def_property_float_sdna(prop, nullptr, "audio.volume");
  RNA_def_property_range(prop, 0.0f, 100.0f);
  RNA_def_property_ui_text(prop, "Volume", "Audio volume");
  RNA_def_property_translation_context(prop, BLT_I18NCONTEXT_ID_SOUND);
  RNA_def_property_update(prop, NC_SCENE, nullptr);
  RNA_def_property_update(prop, NC_SCENE, "rna_Scene_volume_update");

  func = RNA_def_function(srna, "update_render_engine", "rna_Scene_update_render_engine");
  RNA_def_function_flag(func, FUNC_NO_SELF | FUNC_USE_MAIN);
  RNA_def_function_ui_description(func, "Trigger a render engine update");

  /* Statistics */
  func = RNA_def_function(srna, "statistics", "rna_Scene_statistics_string_get");
  RNA_def_function_flag(func, FUNC_USE_MAIN | FUNC_USE_REPORTS);
  parm = RNA_def_pointer(func, "view_layer", "ViewLayer", "View Layer", "");
  RNA_def_parameter_flags(parm, PROP_NEVER_NULL, PARM_REQUIRED);
  parm = RNA_def_string(func, "statistics", nullptr, 0, "Statistics", "");
  RNA_def_function_return(func, parm);

  /* Grease Pencil */
  prop = RNA_def_property(srna, "grease_pencil", PROP_POINTER, PROP_NONE);
  RNA_def_property_pointer_sdna(prop, nullptr, "gpd");
  RNA_def_property_struct_type(prop, "GreasePencil");
  RNA_def_property_pointer_funcs(
      prop, nullptr, nullptr, nullptr, "rna_GPencil_datablocks_annotations_poll");
  RNA_def_property_flag(prop, PROP_EDITABLE | PROP_ID_REFCOUNT);
  RNA_def_property_override_flag(prop, PROPOVERRIDE_OVERRIDABLE_LIBRARY);
  RNA_def_property_ui_text(
      prop, "Annotations", "Grease Pencil data used for annotations in the 3D view");
  RNA_def_property_update(prop, NC_GPENCIL | ND_DATA | NA_EDITED, nullptr);

  /* active MovieClip */
  prop = RNA_def_property(srna, "active_clip", PROP_POINTER, PROP_NONE);
  RNA_def_property_pointer_sdna(prop, nullptr, "clip");
  RNA_def_property_flag(prop, PROP_EDITABLE);
  RNA_def_property_struct_type(prop, "MovieClip");
  RNA_def_property_ui_text(prop,
                           "Active Movie Clip",
                           "Active Movie Clip that can be used by motion tracking constraints "
                           "or as a camera's background image");
  RNA_def_property_update(prop, NC_SCENE | ND_DRAW_RENDER_VIEWPORT, nullptr);

  /* color management */
  prop = RNA_def_property(srna, "view_settings", PROP_POINTER, PROP_NONE);
  RNA_def_property_pointer_sdna(prop, nullptr, "view_settings");
  RNA_def_property_struct_type(prop, "ColorManagedViewSettings");
  RNA_def_property_ui_text(
      prop, "View Settings", "Color management settings applied on image before saving");

  prop = RNA_def_property(srna, "display_settings", PROP_POINTER, PROP_NONE);
  RNA_def_property_pointer_sdna(prop, nullptr, "display_settings");
  RNA_def_property_struct_type(prop, "ColorManagedDisplaySettings");
  RNA_def_property_ui_text(
      prop, "Display Settings", "Settings of device saved image would be displayed on");

  prop = RNA_def_property(srna, "sequencer_colorspace_settings", PROP_POINTER, PROP_NONE);
  RNA_def_property_pointer_sdna(prop, nullptr, "sequencer_colorspace_settings");
  RNA_def_property_struct_type(prop, "ColorManagedSequencerColorspaceSettings");
  RNA_def_property_ui_text(
      prop, "Sequencer Color Space Settings", "Settings of color space sequencer is working in");

  /* Layer and Collections */
  prop = RNA_def_property(srna, "view_layers", PROP_COLLECTION, PROP_NONE);
  RNA_def_property_collection_sdna(prop, nullptr, "view_layers", nullptr);
  RNA_def_property_struct_type(prop, "ViewLayer");
  RNA_def_property_ui_text(prop, "View Layers", "");
  rna_def_view_layers(brna, prop);

  prop = RNA_def_property(srna, "collection", PROP_POINTER, PROP_NONE);
  RNA_def_property_flag(prop, PROP_NEVER_NULL);
  RNA_def_property_pointer_sdna(prop, nullptr, "master_collection");
  RNA_def_property_struct_type(prop, "Collection");
  RNA_def_property_clear_flag(prop, PROP_PTR_NO_OWNERSHIP);
  RNA_def_property_override_flag(prop, PROPOVERRIDE_OVERRIDABLE_LIBRARY);
  RNA_def_property_ui_text(prop,
                           "Collection",
                           "Scene root collection that owns all the objects and other collections "
                           "instantiated in the scene");

  /* Scene Display */
  prop = RNA_def_property(srna, "display", PROP_POINTER, PROP_NONE);
  RNA_def_property_pointer_sdna(prop, nullptr, "display");
  RNA_def_property_struct_type(prop, "SceneDisplay");
  RNA_def_property_ui_text(prop, "Scene Display", "Scene display settings for 3D viewport");

  /* EEVEE */
  prop = RNA_def_property(srna, "eevee", PROP_POINTER, PROP_NONE);
  RNA_def_property_struct_type(prop, "SceneEEVEE");
  RNA_def_property_ui_text(prop, "EEVEE", "EEVEE settings for the scene");

  /* Grease Pencil */
  prop = RNA_def_property(srna, "grease_pencil_settings", PROP_POINTER, PROP_NONE);
  RNA_def_property_struct_type(prop, "SceneGpencil");
  RNA_def_property_ui_text(prop, "Grease Pencil", "Grease Pencil settings for the scene");

  /* Hydra */
  prop = RNA_def_property(srna, "hydra", PROP_POINTER, PROP_NONE);
  RNA_def_property_struct_type(prop, "SceneHydra");
  RNA_def_property_ui_text(prop, "Hydra", "Hydra settings for the scene");

  /* Nestled Data. */
  /* *** Non-Animated *** */
  RNA_define_animate_sdna(false);
  rna_def_tool_settings(brna);
  rna_def_gpencil_interpolate(brna);
  rna_def_unified_paint_settings(brna);
  rna_def_curve_paint_settings(brna);
  rna_def_sequencer_tool_settings(brna);
  rna_def_statvis(brna);
  rna_def_unit_settings(brna);
  rna_def_scene_image_format_data(brna);
  rna_def_transform_orientation(brna);
  rna_def_transform_orientation_slot(brna);
  rna_def_view3d_cursor(brna);
  rna_def_selected_uv_element(brna);
  rna_def_display_safe_areas(brna);
  rna_def_scene_display(brna);
  rna_def_raytrace_eevee(brna);
  rna_def_scene_eevee(brna);
  rna_def_scene_hydra(brna);
  rna_def_view_layer_aov(brna);
  rna_def_view_layer_lightgroup(brna);
  rna_def_view_layer_eevee(brna);
  rna_def_scene_gpencil(brna);
  RNA_define_animate_sdna(true);
  /* *** Animated *** */
  rna_def_scene_render_data(brna);
  rna_def_scene_render_view(brna);

  /* Scene API */
  RNA_api_scene(srna);
}

#endif<|MERGE_RESOLUTION|>--- conflicted
+++ resolved
@@ -4001,14 +4001,10 @@
 
   prop = RNA_def_property(srna, "vertex_group_weight", PROP_FLOAT, PROP_FACTOR);
   RNA_def_property_float_sdna(prop, nullptr, "vgroup_weight");
-<<<<<<< HEAD
+  RNA_def_property_flag(prop, PROP_DEG_SYNC_ONLY);
   RNA_def_property_ui_text(prop,
                            "Vertex Group Weight",
                            "Weight to assign in vertex groups\nHotkey in default keymap: V");
-=======
-  RNA_def_property_flag(prop, PROP_DEG_SYNC_ONLY);
-  RNA_def_property_ui_text(prop, "Vertex Group Weight", "Weight to assign in vertex groups");
->>>>>>> dc1861c4
 
   prop = RNA_def_property(srna, "use_edge_path_live_unwrap", PROP_BOOLEAN, PROP_NONE);
   RNA_def_property_boolean_sdna(prop, nullptr, "edge_mode_live_unwrap", 1);
