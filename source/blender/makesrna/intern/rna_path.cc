/* SPDX-License-Identifier: GPL-2.0-or-later */

/** \file
 * \ingroup RNA
 */

#include <cstdlib>
#include <stdlib.h>
#include <string.h>

#include "BLI_alloca.h"
#include "BLI_dynstr.h"
#include "BLI_listbase.h"
#include "BLI_string.h"
#include "BLI_utildefines.h"

#include "BKE_idprop.h"
#include "BKE_idtype.h"

#include "DNA_ID.h" /* For ID properties. */

#include "MEM_guardedalloc.h"

#include "RNA_access.h"
#include "RNA_define.h"
#include "RNA_path.h"
#include "RNA_prototypes.h"

#include "rna_access_internal.h"
#include "rna_internal.h"

/**
 * Extract the first token from `path`.
 *
 * \param path: Extract the token from path, step the pointer to the beginning of the next token
 * \return The nil terminated token.
 */
static char *rna_path_token(const char **path, char *fixedbuf, int fixedlen)
{
  int len = 0;

  /* Get data until `.` or `[`. */
  const char *p = *path;
  while (*p && !ELEM(*p, '.', '[')) {
    len++;
    p++;
  }

  /* Empty, return. */
  if (UNLIKELY(len == 0)) {
    return nullptr;
  }

  /* Try to use fixed buffer if possible. */
  char *buf = (len + 1 < fixedlen) ? fixedbuf :
                                     (char *)MEM_mallocN(sizeof(char) * (len + 1), __func__);
  memcpy(buf, *path, sizeof(char) * len);
  buf[len] = '\0';

  if (*p == '.') {
    p++;
  }
  *path = p;

  return buf;
}

/**
 * Extract the first token in brackets from `path` (with quoted text support).
 *
 * - `[0]` -> `0`
 * - `["Some\"Quote"]` -> `Some"Quote`
 *
 * \param path: Extract the token from path, step the pointer to the beginning of the next token
 * (past quoted text and brackets).
 * \return The nil terminated token.
 */
static char *rna_path_token_in_brackets(const char **path,
                                        char *fixedbuf,
                                        int fixedlen,
                                        bool *r_quoted)
{
  int len = 0;
  bool quoted = false;

  BLI_assert(r_quoted != nullptr);

  /* Get data between `[]`, check escaping quotes and back-slashes with #BLI_str_unescape. */
  if (UNLIKELY(**path != '[')) {
    return nullptr;
  }

  (*path)++;
  const char *p = *path;

  /* 2 kinds of look-ups now, quoted or unquoted. */
  if (*p == '"') {
    /* Find the matching quote. */
    (*path)++;
    p = *path;
    const char *p_end = BLI_str_escape_find_quote(p);
    if (p_end == nullptr) {
      /* No Matching quote. */
      return nullptr;
    }
    /* Exclude the last quote from the length. */
    len += (p_end - p);

    /* Skip the last quoted char to get the `]`. */
    p_end += 1;
    p = p_end;
    quoted = true;
  }
  else {
    /* Find the matching bracket. */
    while (*p && (*p != ']')) {
      len++;
      p++;
    }
  }

  if (UNLIKELY(*p != ']')) {
    return nullptr;
  }

  /* Empty, return. */
  if (UNLIKELY(len == 0)) {
    return nullptr;
  }

  /* Try to use fixed buffer if possible. */
  char *buf = (len + 1 < fixedlen) ? fixedbuf :
                                     (char *)MEM_mallocN(sizeof(char) * (len + 1), __func__);

  /* Copy string, taking into account escaped ']' */
  if (quoted) {
    BLI_str_unescape(buf, *path, len);
    /* +1 to step over the last quote. */
    BLI_assert((*path)[len] == '"');
    p = (*path) + len + 1;
  }
  else {
    memcpy(buf, *path, sizeof(char) * len);
    buf[len] = '\0';
  }
  /* Set path to start of next token. */
  if (*p == ']') {
    p++;
  }
  if (*p == '.') {
    p++;
  }
  *path = p;

  *r_quoted = quoted;

  return buf;
}

/**
 * \return true when the key in the path is correctly parsed and found in the collection
 * or when the path is empty.
 */
static bool rna_path_parse_collection_key(const char **path,
                                          PointerRNA *ptr,
                                          PropertyRNA *prop,
                                          PointerRNA *r_nextptr)
{
  char fixedbuf[256];
  int intkey;

  *r_nextptr = *ptr;

  /* end of path, ok */
  if (!(**path)) {
    return true;
  }

  bool found = false;
  if (**path == '[') {
    bool quoted;
    char *token;

    /* resolve the lookup with [] brackets */
    token = rna_path_token_in_brackets(path, fixedbuf, sizeof(fixedbuf), &quoted);

    if (!token) {
      return false;
    }

    /* check for "" to see if it is a string */
    if (quoted) {
      if (RNA_property_collection_lookup_string(ptr, prop, token, r_nextptr)) {
        found = true;
      }
      else {
        r_nextptr->data = nullptr;
      }
    }
    else {
      /* otherwise do int lookup */
      intkey = atoi(token);
      if (intkey == 0 && (token[0] != '0' || token[1] != '\0')) {
        return false; /* we can be sure the fixedbuf was used in this case */
      }
      if (RNA_property_collection_lookup_int(ptr, prop, intkey, r_nextptr)) {
        found = true;
      }
      else {
        r_nextptr->data = nullptr;
      }
    }

    if (token != fixedbuf) {
      MEM_freeN(token);
    }
  }
  else {
    if (RNA_property_collection_type_get(ptr, prop, r_nextptr)) {
      found = true;
    }
    else {
      /* ensure we quit on invalid values */
      r_nextptr->data = nullptr;
    }
  }

  return found;
}

static bool rna_path_parse_array_index(const char **path,
                                       PointerRNA *ptr,
                                       PropertyRNA *prop,
                                       int *r_index)
{
  char fixedbuf[256];
  int index_arr[RNA_MAX_ARRAY_DIMENSION] = {0};
  int len[RNA_MAX_ARRAY_DIMENSION];
  const int dim = RNA_property_array_dimension(ptr, prop, len);
  int i;

  *r_index = -1;

  /* end of path, ok */
  if (!(**path)) {
    return true;
  }

  for (i = 0; i < dim; i++) {
    int temp_index = -1;
    char *token;

    /* multi index resolve */
    if (**path == '[') {
      bool quoted;
      token = rna_path_token_in_brackets(path, fixedbuf, sizeof(fixedbuf), &quoted);

      if (token == nullptr) {
        /* invalid syntax blah[] */
        return false;
      }
      /* check for "" to see if it is a string */
      if (quoted) {
        temp_index = RNA_property_array_item_index(prop, *token);
      }
      else {
        /* otherwise do int lookup */
        temp_index = atoi(token);

        if (temp_index == 0 && (token[0] != '0' || token[1] != '\0')) {
          if (token != fixedbuf) {
            MEM_freeN(token);
          }

          return false;
        }
      }
    }
    else if (dim == 1) {
      /* location.x || scale.X, single dimension arrays only */
      token = rna_path_token(path, fixedbuf, sizeof(fixedbuf));
      if (token == nullptr) {
        /* invalid syntax blah. */
        return false;
      }
      temp_index = RNA_property_array_item_index(prop, *token);
    }
    else {
      /* just to avoid uninitialized pointer use */
      token = fixedbuf;
    }

    if (token != fixedbuf) {
      MEM_freeN(token);
    }

    /* out of range */
    if (temp_index < 0 || temp_index >= len[i]) {
      return false;
    }

    index_arr[i] = temp_index;
    /* end multi index resolve */
  }

  /* arrays always contain numbers so further values are not valid */
  if (**path) {
    return false;
  }

  /* flatten index over all dimensions */
  {
    int totdim = 1;
    int flat_index = 0;

    for (i = dim - 1; i >= 0; i--) {
      flat_index += index_arr[i] * totdim;
      totdim *= len[i];
    }

    *r_index = flat_index;
  }
  return true;
}

/**
 * Generic rna path parser.
 *
 * \note All parameters besides \a ptr and \a path are optional.
 *
 * \param ptr: The root of given RNA path.
 * \param path: The RNA path.
 * \param r_ptr: The final RNA data holding the last property in \a path.
 * \param r_prop: The final property of \a r_ptr, from \a path.
 * \param r_index: The final index in the \a r_prop, if defined by \a path.
 * \param r_item_ptr: Only valid for Pointer and Collection, return the actual value of the
 *                    pointer, or of the collection item.
 *                    Mutually exclusive with \a eval_pointer option.
 * \param r_elements: A list of \a PropertyElemRNA items(pairs of \a PointerRNA, \a PropertyRNA
 *                    that represent the whole given \a path).
 * \param eval_pointer: If \a true, and \a path leads to a Pointer property, or an item in a
 *                      Collection property, \a r_ptr will be set to the value of that property,
 *                      and \a r_prop will be NULL.
 *                      Mutually exclusive with \a r_item_ptr.
 *
 * \return \a true on success, \a false if the path is somehow invalid.
 */
static bool rna_path_parse(const PointerRNA *ptr,
                           const char *path,
                           PointerRNA *r_ptr,
                           PropertyRNA **r_prop,
                           int *r_index,
                           PointerRNA *r_item_ptr,
                           ListBase *r_elements,
                           const bool eval_pointer)
{
  BLI_assert(r_item_ptr == nullptr || !eval_pointer);
  PropertyRNA *prop;
  PointerRNA curptr, nextptr;
  PropertyElemRNA *prop_elem = nullptr;
  int index = -1;
  char fixedbuf[256];
  int type;
  const bool do_item_ptr = r_item_ptr != nullptr && !eval_pointer;

  if (do_item_ptr) {
    RNA_POINTER_INVALIDATE(&nextptr);
  }

  prop = nullptr;
  curptr = *ptr;

  if (path == nullptr || *path == '\0') {
    return false;
  }

  while (*path) {
    if (do_item_ptr) {
      RNA_POINTER_INVALIDATE(&nextptr);
    }

    const bool use_id_prop = (*path == '[');
    /* Custom property lookup: e.g. `C.object["someprop"]`. */

    if (!curptr.data) {
      return false;
    }

    /* look up property name in current struct */
    bool quoted = false;
    char *token = use_id_prop ?
                      rna_path_token_in_brackets(&path, fixedbuf, sizeof(fixedbuf), &quoted) :
                      rna_path_token(&path, fixedbuf, sizeof(fixedbuf));
    if (!token) {
      return false;
    }

    prop = nullptr;
    if (use_id_prop) { /* look up property name in current struct */
      IDProperty *group = RNA_struct_idprops(&curptr, 0);
      if (group && quoted) {
        prop = (PropertyRNA *)IDP_GetPropertyFromGroup(group, token);
      }
    }
    else {
      prop = RNA_struct_find_property(&curptr, token);
    }

    if (token != fixedbuf) {
      MEM_freeN(token);
    }

    if (!prop) {
      return false;
    }

    if (r_elements) {
      prop_elem = MEM_cnew<PropertyElemRNA>(__func__);
      prop_elem->ptr = curptr;
      prop_elem->prop = prop;
      prop_elem->index = -1; /* index will be added later, if needed. */
      BLI_addtail(r_elements, prop_elem);
    }

    type = RNA_property_type(prop);

    /* now look up the value of this property if it is a pointer or
     * collection, otherwise return the property rna so that the
     * caller can read the value of the property itself */
    switch (type) {
      case PROP_POINTER: {
        /* resolve pointer if further path elements follow
         * or explicitly requested
         */
        if (do_item_ptr || eval_pointer || *path != '\0') {
          nextptr = RNA_property_pointer_get(&curptr, prop);
        }

        if (eval_pointer || *path != '\0') {
          curptr = nextptr;
          prop = nullptr; /* now we have a PointerRNA, the prop is our parent so forget it */
          index = -1;
        }
        break;
      }
      case PROP_COLLECTION: {
        /* Resolve pointer if further path elements follow.
         * Note that if path is empty, rna_path_parse_collection_key will do nothing anyway,
         * so do_item_ptr is of no use in that case.
         */
        if (*path) {
          if (!rna_path_parse_collection_key(&path, &curptr, prop, &nextptr)) {
            return false;
          }

          if (eval_pointer || *path != '\0') {
            curptr = nextptr;
            prop = nullptr; /* now we have a PointerRNA, the prop is our parent so forget it */
            index = -1;
          }
        }
        break;
      }
      default:
        if (r_index || prop_elem) {
          if (!rna_path_parse_array_index(&path, &curptr, prop, &index)) {
            return false;
          }

          if (prop_elem) {
            prop_elem->index = index;
          }
        }
        break;
    }
  }

  if (r_ptr) {
    *r_ptr = curptr;
  }
  if (r_prop) {
    *r_prop = prop;
  }
  if (r_index) {
    *r_index = index;
  }
  if (r_item_ptr && do_item_ptr) {
    *r_item_ptr = nextptr;
  }

  if (prop_elem && (prop_elem->ptr.data != curptr.data || prop_elem->prop != prop ||
                    prop_elem->index != index)) {
    prop_elem = MEM_cnew<PropertyElemRNA>(__func__);
    prop_elem->ptr = curptr;
    prop_elem->prop = prop;
    prop_elem->index = index;
    BLI_addtail(r_elements, prop_elem);
  }

  return true;
}

bool RNA_path_resolve(const PointerRNA *ptr,
                      const char *path,
                      PointerRNA *r_ptr,
                      PropertyRNA **r_prop)
{
  if (!rna_path_parse(ptr, path, r_ptr, r_prop, nullptr, nullptr, nullptr, true)) {
    return false;
  }

  return r_ptr->data != nullptr;
}

bool RNA_path_resolve_full(
    const PointerRNA *ptr, const char *path, PointerRNA *r_ptr, PropertyRNA **r_prop, int *r_index)
{
  if (!rna_path_parse(ptr, path, r_ptr, r_prop, r_index, nullptr, nullptr, true)) {
    return false;
  }

  return r_ptr->data != nullptr;
}

bool RNA_path_resolve_full_maybe_null(
    const PointerRNA *ptr, const char *path, PointerRNA *r_ptr, PropertyRNA **r_prop, int *r_index)
{
  return rna_path_parse(ptr, path, r_ptr, r_prop, r_index, nullptr, nullptr, true);
}

bool RNA_path_resolve_property(const PointerRNA *ptr,
                               const char *path,
                               PointerRNA *r_ptr,
                               PropertyRNA **r_prop)
{
  if (!rna_path_parse(ptr, path, r_ptr, r_prop, nullptr, nullptr, nullptr, false)) {
    return false;
  }

  return r_ptr->data != nullptr && *r_prop != nullptr;
}

bool RNA_path_resolve_property_full(
    const PointerRNA *ptr, const char *path, PointerRNA *r_ptr, PropertyRNA **r_prop, int *r_index)
{
  if (!rna_path_parse(ptr, path, r_ptr, r_prop, r_index, nullptr, nullptr, false)) {
    return false;
  }

  return r_ptr->data != nullptr && *r_prop != nullptr;
}

bool RNA_path_resolve_property_and_item_pointer(const PointerRNA *ptr,
                                                const char *path,
                                                PointerRNA *r_ptr,
                                                PropertyRNA **r_prop,
                                                PointerRNA *r_item_ptr)
{
  if (!rna_path_parse(ptr, path, r_ptr, r_prop, nullptr, r_item_ptr, nullptr, false)) {
    return false;
  }

  return r_ptr->data != nullptr && *r_prop != nullptr;
}

bool RNA_path_resolve_property_and_item_pointer_full(const PointerRNA *ptr,
                                                     const char *path,
                                                     PointerRNA *r_ptr,
                                                     PropertyRNA **r_prop,
                                                     int *r_index,
                                                     PointerRNA *r_item_ptr)
{
  if (!rna_path_parse(ptr, path, r_ptr, r_prop, r_index, r_item_ptr, nullptr, false)) {
    return false;
  }

  return r_ptr->data != nullptr && *r_prop != nullptr;
}
bool RNA_path_resolve_elements(PointerRNA *ptr, const char *path, ListBase *r_elements)
{
  return rna_path_parse(ptr, path, nullptr, nullptr, nullptr, nullptr, r_elements, false);
}

char *RNA_path_append(const char *path,
                      const PointerRNA *UNUSED(ptr),
                      PropertyRNA *prop,
                      int intkey,
                      const char *strkey)
{
  DynStr *dynstr;
  char *result;

  dynstr = BLI_dynstr_new();

  /* add .identifier */
  if (path) {
    BLI_dynstr_append(dynstr, path);
    if (*path) {
      BLI_dynstr_append(dynstr, ".");
    }
  }

  BLI_dynstr_append(dynstr, RNA_property_identifier(prop));

  const bool has_key = (intkey > -1) || (strkey != nullptr);
  if (has_key && (RNA_property_type(prop) == PROP_COLLECTION)) {
    /* add ["strkey"] or [intkey] */
    BLI_dynstr_append(dynstr, "[");

    if (strkey) {
      const int strkey_esc_max_size = (strlen(strkey) * 2) + 1;
      char *strkey_esc = static_cast<char *>(BLI_array_alloca(strkey_esc, strkey_esc_max_size));
      BLI_str_escape(strkey_esc, strkey, strkey_esc_max_size);
      BLI_dynstr_append(dynstr, "\"");
      BLI_dynstr_append(dynstr, strkey_esc);
      BLI_dynstr_append(dynstr, "\"");
    }
    else {
      char appendstr[128];
      BLI_snprintf(appendstr, sizeof(appendstr), "%d", intkey);
      BLI_dynstr_append(dynstr, appendstr);
    }

    BLI_dynstr_append(dynstr, "]");
  }

  result = BLI_dynstr_get_cstring(dynstr);
  BLI_dynstr_free(dynstr);

  return result;
}

/* Having both path append & back seems like it could be useful,
 * this function isn't used at the moment. */
static UNUSED_FUNCTION_WITH_RETURN_TYPE(char *, RNA_path_back)(const char *path)
{
  char fixedbuf[256];
  const char *previous, *current;
  char *result;
  int i;

  if (!path) {
    return nullptr;
  }

  previous = nullptr;
  current = path;

  /* parse token by token until the end, then we back up to the previous
   * position and strip of the next token to get the path one step back */
  while (*current) {
    char *token;

    token = rna_path_token(&current, fixedbuf, sizeof(fixedbuf));

    if (!token) {
      return nullptr;
    }
    if (token != fixedbuf) {
      MEM_freeN(token);
    }

    /* in case of collection we also need to strip off [] */
    bool quoted;
    token = rna_path_token_in_brackets(&current, fixedbuf, sizeof(fixedbuf), &quoted);
    if (token && token != fixedbuf) {
      MEM_freeN(token);
    }

    if (!*current) {
      break;
    }

    previous = current;
  }

  if (!previous) {
    return nullptr;
  }

  /* copy and strip off last token */
  i = previous - path;
  result = BLI_strdup(path);

  if (i > 0 && result[i - 1] == '.') {
    i--;
  }
  result[i] = 0;

  return result;
}

const char *RNA_path_array_index_token_find(const char *rna_path, const PropertyRNA *array_prop)
{
  if (array_prop != nullptr) {
    if (!ELEM(array_prop->type, PROP_BOOLEAN, PROP_INT, PROP_FLOAT)) {
      BLI_assert(array_prop->arraydimension == 0);
      return nullptr;
    }
    if (array_prop->arraydimension == 0) {
      return nullptr;
    }
  }

  /* Valid 'array part' of a rna path can only have '[', ']' and digit characters.
   * It may have more than one of those (e.g. `[12][1]`) in case of multi-dimensional arrays. */
  if (UNLIKELY(rna_path[0] == '\0')) {
<<<<<<< HEAD
    return NULL;
=======
    return nullptr;
>>>>>>> 28a508a9
  }
  size_t rna_path_len = (size_t)strlen(rna_path) - 1;
  if (rna_path[rna_path_len] != ']') {
    return nullptr;
  }

<<<<<<< HEAD
  const char *last_valid_index_token_start = NULL;
=======
  const char *last_valid_index_token_start = nullptr;
>>>>>>> 28a508a9
  while (rna_path_len--) {
    switch (rna_path[rna_path_len]) {
      case '[':
        if (rna_path_len <= 0 || rna_path[rna_path_len - 1] != ']') {
          return &rna_path[rna_path_len];
        }
        last_valid_index_token_start = &rna_path[rna_path_len];
        rna_path_len--;
        break;
      case '0':
      case '1':
      case '2':
      case '3':
      case '4':
      case '5':
      case '6':
      case '7':
      case '8':
      case '9':
        break;
      default:
        return last_valid_index_token_start;
    }
  }
  return last_valid_index_token_start;
}

/* generic path search func
 * if its needed this could also reference the IDProperty direct */
typedef struct IDP_Chain {
  struct IDP_Chain *up; /* parent member, reverse and set to child for path conversion. */

  const char *name;
  int index;

} IDP_Chain;

static char *rna_idp_path_create(IDP_Chain *child_link)
{
  DynStr *dynstr = BLI_dynstr_new();
  char *path;
  bool is_first = true;

  int tot = 0;
  IDP_Chain *link = child_link;

  /* reverse the list */
  IDP_Chain *link_prev;
  link_prev = nullptr;
  while (link) {
    IDP_Chain *link_next = link->up;
    link->up = link_prev;
    link_prev = link;
    link = link_next;
    tot++;
  }

  for (link = link_prev; link; link = link->up) {
    /* pass */
    if (link->index >= 0) {
      BLI_dynstr_appendf(dynstr, is_first ? "%s[%d]" : ".%s[%d]", link->name, link->index);
    }
    else {
      BLI_dynstr_appendf(dynstr, is_first ? "%s" : ".%s", link->name);
    }

    is_first = false;
  }

  path = BLI_dynstr_get_cstring(dynstr);
  BLI_dynstr_free(dynstr);

  if (*path == '\0') {
    MEM_freeN(path);
    path = nullptr;
  }

  return path;
}

static char *rna_idp_path(PointerRNA *ptr,
                          IDProperty *haystack,
                          IDProperty *needle,
                          IDP_Chain *parent_link)
{
  char *path = nullptr;
  IDP_Chain link;

  IDProperty *iter;
  int i;

  BLI_assert(haystack->type == IDP_GROUP);

  link.up = parent_link;
  /* Always set both name and index, else a stale value might get used. */
  link.name = nullptr;
  link.index = -1;

  for (i = 0, iter = static_cast<IDProperty *>(haystack->data.group.first); iter;
       iter = iter->next, i++) {
    if (needle == iter) { /* found! */
      link.name = iter->name;
      link.index = -1;
      path = rna_idp_path_create(&link);
      break;
    }

    /* Early out in case the IDProperty type cannot contain RNA properties. */
    if (!ELEM(iter->type, IDP_GROUP, IDP_IDPARRAY)) {
      continue;
    }

    /* Ensure this is RNA. */
    /* NOTE: `iter` might be a fully user-defined IDProperty (a.k.a. custom data), which name
     * collides with an actual fully static RNA property of the same struct (which would then not
     * be flagged with `PROP_IDPROPERTY`).
     *
     * That case must be ignored here, we only want to deal with runtime RNA properties stored in
     * IDProps.
     *
     * See T84091. */
    PropertyRNA *prop = RNA_struct_find_property(ptr, iter->name);
    if (prop == nullptr || (prop->flag & PROP_IDPROPERTY) == 0) {
      continue;
    }

    if (iter->type == IDP_GROUP) {
      if (prop->type == PROP_POINTER) {
        PointerRNA child_ptr = RNA_property_pointer_get(ptr, prop);
        if (RNA_pointer_is_null(&child_ptr)) {
          /* Pointer ID prop might be a 'leaf' in the IDProp group hierarchy, in which case a NULL
           * value is perfectly valid. Just means it won't match the searched needle. */
          continue;
        }

        link.name = iter->name;
        link.index = -1;
        if ((path = rna_idp_path(&child_ptr, iter, needle, &link))) {
          break;
        }
      }
    }
    else if (iter->type == IDP_IDPARRAY) {
      if (prop->type == PROP_COLLECTION) {
        IDProperty *array = IDP_IDPArray(iter);
        if (needle >= array && needle < (iter->len + array)) { /* found! */
          link.name = iter->name;
          link.index = (int)(needle - array);
          path = rna_idp_path_create(&link);
          break;
        }
        int j;
        link.name = iter->name;
        for (j = 0; j < iter->len; j++, array++) {
          PointerRNA child_ptr;
          if (RNA_property_collection_lookup_int(ptr, prop, j, &child_ptr)) {
            if (RNA_pointer_is_null(&child_ptr)) {
              /* Array item ID prop might be a 'leaf' in the IDProp group hierarchy, in which case
               * a NULL value is perfectly valid. Just means it won't match the searched needle. */
              continue;
            }
            link.index = j;
            if ((path = rna_idp_path(&child_ptr, array, needle, &link))) {
              break;
            }
          }
        }
        if (path) {
          break;
        }
      }
    }
  }

  return path;
}

char *RNA_path_from_struct_to_idproperty(PointerRNA *ptr, IDProperty *needle)
{
  IDProperty *haystack = RNA_struct_idprops(ptr, false);

  if (haystack) { /* can fail when called on bones */
    return rna_idp_path(ptr, haystack, needle, nullptr);
  }
  return nullptr;
}

static char *rna_path_from_ID_to_idpgroup(const PointerRNA *ptr)
{
  PointerRNA id_ptr;

  BLI_assert(ptr->owner_id != nullptr);

  /* TODO: Support Bones/PoseBones. no pointers stored to the bones from here, only the ID.
   *       See example in T25746.
   *       Unless this is added only way to find this is to also search
   *       all bones and pose bones of an armature or object.
   */
  RNA_id_pointer_create(ptr->owner_id, &id_ptr);

  return RNA_path_from_struct_to_idproperty(&id_ptr, static_cast<IDProperty *>(ptr->data));
}

ID *RNA_find_real_ID_and_path(Main *bmain, ID *id, const char **r_path)
{
  if (r_path) {
    *r_path = "";
  }

  if ((id == nullptr) || (id->flag & LIB_EMBEDDED_DATA) == 0) {
    return id;
  }

  const IDTypeInfo *id_type = BKE_idtype_get_info_from_id(id);
  if (r_path) {
    switch (GS(id->name)) {
      case ID_NT:
        *r_path = "node_tree";
        break;
      case ID_GR:
        *r_path = "collection";
        break;
      default:
        BLI_assert_msg(0, "Missing handling of embedded id type.");
    }
  }

  if (id_type->owner_get == nullptr) {
    BLI_assert_msg(0, "Missing handling of embedded id type.");
    return id;
  }
  return id_type->owner_get(bmain, id, nullptr);
}

static char *rna_prepend_real_ID_path(Main *bmain, ID *id, char *path, ID **r_real_id)
{
  if (r_real_id != nullptr) {
    *r_real_id = nullptr;
  }

  const char *prefix;
  ID *real_id = RNA_find_real_ID_and_path(bmain, id, &prefix);

  if (r_real_id != nullptr) {
    *r_real_id = real_id;
  }

  if (path != nullptr) {
    char *new_path = nullptr;

    if (real_id) {
      if (prefix[0]) {
        new_path = BLI_sprintfN("%s%s%s", prefix, path[0] == '[' ? "" : ".", path);
      }
      else {
        return path;
      }
    }

    MEM_freeN(path);
    return new_path;
  }
  return prefix[0] != '\0' ? BLI_strdup(prefix) : nullptr;
}

char *RNA_path_from_ID_to_struct(const PointerRNA *ptr)
{
  char *ptrpath = nullptr;

  if (!ptr->owner_id || !ptr->data) {
    return nullptr;
  }

  if (!RNA_struct_is_ID(ptr->type)) {
    if (ptr->type->path) {
      /* if type has a path to some ID, use it */
      ptrpath = ptr->type->path((PointerRNA *)ptr);
    }
    else if (ptr->type->nested && RNA_struct_is_ID(ptr->type->nested)) {
      PointerRNA parentptr;
      PropertyRNA *userprop;

      /* find the property in the struct we're nested in that references this struct, and
       * use its identifier as the first part of the path used...
       */
      RNA_id_pointer_create(ptr->owner_id, &parentptr);
      userprop = rna_struct_find_nested(&parentptr, ptr->type);

      if (userprop) {
        ptrpath = BLI_strdup(RNA_property_identifier(userprop));
      }
      else {
        return nullptr; /* can't do anything about this case yet... */
      }
    }
    else if (RNA_struct_is_a(ptr->type, &RNA_PropertyGroup)) {
      /* special case, easier to deal with here than in ptr->type->path() */
      return rna_path_from_ID_to_idpgroup(ptr);
    }
    else {
      return nullptr;
    }
  }

  return ptrpath;
}

char *RNA_path_from_real_ID_to_struct(Main *bmain, const PointerRNA *ptr, struct ID **r_real)
{
  char *path = RNA_path_from_ID_to_struct(ptr);

  /* NULL path is valid in that case, when given struct is an ID one... */
  return rna_prepend_real_ID_path(bmain, ptr->owner_id, path, r_real);
}

static void rna_path_array_multi_from_flat_index(const int dimsize[RNA_MAX_ARRAY_LENGTH],
                                                 const int totdims,
                                                 const int index_dim,
                                                 int index,
                                                 int r_index_multi[RNA_MAX_ARRAY_LENGTH])
{
  int dimsize_step[RNA_MAX_ARRAY_LENGTH + 1];
  int i = totdims - 1;
  dimsize_step[i + 1] = 1;
  dimsize_step[i] = dimsize[i];
  while (--i != -1) {
    dimsize_step[i] = dimsize[i] * dimsize_step[i + 1];
  }
  while (++i != index_dim) {
    int index_round = index / dimsize_step[i + 1];
    r_index_multi[i] = index_round;
    index -= (index_round * dimsize_step[i + 1]);
  }
  BLI_assert(index == 0);
}

static void rna_path_array_multi_string_from_flat_index(const PointerRNA *ptr,
                                                        PropertyRNA *prop,
                                                        int index_dim,
                                                        int index,
                                                        char *index_str,
                                                        int index_str_len)
{
  int dimsize[RNA_MAX_ARRAY_LENGTH];
  int totdims = RNA_property_array_dimension(ptr, prop, dimsize);
  int index_multi[RNA_MAX_ARRAY_LENGTH];

  rna_path_array_multi_from_flat_index(dimsize, totdims, index_dim, index, index_multi);

  for (int i = 0, offset = 0; (i < index_dim) && (offset < index_str_len); i++) {
    offset += BLI_snprintf_rlen(
        &index_str[offset], index_str_len - offset, "[%d]", index_multi[i]);
  }
}

char *RNA_path_from_ID_to_property_index(const PointerRNA *ptr,
                                         PropertyRNA *prop,
                                         int index_dim,
                                         int index)
{
  const bool is_rna = (prop->magic == RNA_MAGIC);
  const char *propname;
  char *ptrpath, *path;

  if (!ptr->owner_id || !ptr->data) {
    return nullptr;
  }

  /* path from ID to the struct holding this property */
  ptrpath = RNA_path_from_ID_to_struct(ptr);

  propname = RNA_property_identifier(prop);

  /* support indexing w/ multi-dimensional arrays */
  char index_str[RNA_MAX_ARRAY_LENGTH * 12 + 1];
  if (index_dim == 0) {
    index_str[0] = '\0';
  }
  else {
    rna_path_array_multi_string_from_flat_index(
        ptr, prop, index_dim, index, index_str, sizeof(index_str));
  }

  if (ptrpath) {
    if (is_rna) {
      path = BLI_sprintfN("%s.%s%s", ptrpath, propname, index_str);
    }
    else {
      char propname_esc[MAX_IDPROP_NAME * 2];
      BLI_str_escape(propname_esc, propname, sizeof(propname_esc));
      path = BLI_sprintfN("%s[\"%s\"]%s", ptrpath, propname_esc, index_str);
    }
    MEM_freeN(ptrpath);
  }
  else if (RNA_struct_is_ID(ptr->type)) {
    if (is_rna) {
      path = BLI_sprintfN("%s%s", propname, index_str);
    }
    else {
      char propname_esc[MAX_IDPROP_NAME * 2];
      BLI_str_escape(propname_esc, propname, sizeof(propname_esc));
      path = BLI_sprintfN("[\"%s\"]%s", propname_esc, index_str);
    }
  }
  else {
    path = nullptr;
  }

  return path;
}

char *RNA_path_from_ID_to_property(const PointerRNA *ptr, PropertyRNA *prop)
{
  return RNA_path_from_ID_to_property_index(ptr, prop, 0, -1);
}

char *RNA_path_from_real_ID_to_property_index(Main *bmain,
                                              const PointerRNA *ptr,
                                              PropertyRNA *prop,
                                              int index_dim,
                                              int index,
                                              ID **r_real_id)
{
  char *path = RNA_path_from_ID_to_property_index(ptr, prop, index_dim, index);

  /* NULL path is always an error here, in that case do not return the 'fake ID from real ID' part
   * of the path either. */
  return path != nullptr ? rna_prepend_real_ID_path(bmain, ptr->owner_id, path, r_real_id) :
                           nullptr;
}

char *RNA_path_resolve_from_type_to_property(const PointerRNA *ptr,
                                             PropertyRNA *prop,
                                             const StructRNA *type)
{
  /* Try to recursively find an "type"'d ancestor,
   * to handle situations where path from ID is not enough. */
  PointerRNA idptr;
  ListBase path_elems = {nullptr};
  char *path = nullptr;
  char *full_path = RNA_path_from_ID_to_property(ptr, prop);

  if (full_path == nullptr) {
    return nullptr;
  }

  RNA_id_pointer_create(ptr->owner_id, &idptr);

  if (RNA_path_resolve_elements(&idptr, full_path, &path_elems)) {
    LISTBASE_FOREACH_BACKWARD (PropertyElemRNA *, prop_elem, &path_elems) {
      if (RNA_struct_is_a(prop_elem->ptr.type, type)) {
        char *ref_path = RNA_path_from_ID_to_struct(&prop_elem->ptr);
        if (ref_path) {
          path = BLI_strdup(full_path + strlen(ref_path) + 1); /* +1 for the linking '.' */
          MEM_freeN(ref_path);
        }
        break;
      }
    }

    BLI_freelistN(&path_elems);
  }

  MEM_freeN(full_path);
  return path;
}

char *RNA_path_full_ID_py(Main *bmain, ID *id)
{
  const char *path;
  ID *id_real = RNA_find_real_ID_and_path(bmain, id, &path);

  if (id_real) {
    id = id_real;
  }
  else {
    path = "";
  }

  char lib_filepath_esc[(sizeof(id->lib->filepath) * 2) + 4];
  if (ID_IS_LINKED(id)) {
    int ofs = 0;
    memcpy(lib_filepath_esc, ", \"", 3);
    ofs += 3;
    ofs += BLI_str_escape(lib_filepath_esc + ofs, id->lib->filepath, sizeof(lib_filepath_esc));
    memcpy(lib_filepath_esc + ofs, "\"", 2);
  }
  else {
    lib_filepath_esc[0] = '\0';
  }

  char id_esc[(sizeof(id->name) - 2) * 2];
  BLI_str_escape(id_esc, id->name + 2, sizeof(id_esc));

  return BLI_sprintfN("bpy.data.%s[\"%s\"%s]%s%s",
                      BKE_idtype_idcode_to_name_plural(GS(id->name)),
                      id_esc,
                      lib_filepath_esc,
                      path[0] ? "." : "",
                      path);
}

char *RNA_path_full_struct_py(Main *bmain, const PointerRNA *ptr)
{
  char *id_path;
  char *data_path;

  char *ret;

  if (!ptr->owner_id) {
    return nullptr;
  }

  /* never fails */
  id_path = RNA_path_full_ID_py(bmain, ptr->owner_id);

  data_path = RNA_path_from_ID_to_struct(ptr);

  /* XXX data_path may be NULL (see T36788),
   * do we want to get the 'bpy.data.foo["bar"].(null)' stuff? */
  ret = BLI_sprintfN("%s.%s", id_path, data_path);

  if (data_path) {
    MEM_freeN(data_path);
  }
  MEM_freeN(id_path);

  return ret;
}

char *RNA_path_full_property_py_ex(
    Main *bmain, const PointerRNA *ptr, PropertyRNA *prop, int index, bool use_fallback)
{
  char *id_path;
  const char *data_delim;
  const char *data_path;
  bool data_path_free;

  char *ret;

  if (!ptr->owner_id) {
    return nullptr;
  }

  /* never fails */
  id_path = RNA_path_full_ID_py(bmain, ptr->owner_id);

  data_path = RNA_path_from_ID_to_property(ptr, prop);
  if (data_path) {
    data_delim = (data_path[0] == '[') ? "" : ".";
    data_path_free = true;
  }
  else {
    if (use_fallback) {
      /* Fuzzy fallback. Be explicit in our ignorance. */
      data_path = RNA_property_identifier(prop);
      data_delim = " ... ";
    }
    else {
      data_delim = ".";
    }
    data_path_free = false;
  }

  if ((index == -1) || (RNA_property_array_check(prop) == false)) {
    ret = BLI_sprintfN("%s%s%s", id_path, data_delim, data_path);
  }
  else {
    ret = BLI_sprintfN("%s%s%s[%d]", id_path, data_delim, data_path, index);
  }
  MEM_freeN(id_path);
  if (data_path_free) {
    MEM_freeN((void *)data_path);
  }

  return ret;
}

char *RNA_path_full_property_py(Main *bmain, const PointerRNA *ptr, PropertyRNA *prop, int index)
{
  return RNA_path_full_property_py_ex(bmain, ptr, prop, index, false);
}

char *RNA_path_struct_property_py(PointerRNA *ptr, PropertyRNA *prop, int index)
{
  char *data_path;

  char *ret;

  if (!ptr->owner_id) {
    return nullptr;
  }

  data_path = RNA_path_from_ID_to_property(ptr, prop);

  if (data_path == nullptr) {
    /* This may not be an ID at all, check for simple when pointer owns property.
     * TODO: more complex nested case. */
    if (!RNA_struct_is_ID(ptr->type)) {
      const char *prop_identifier = RNA_property_identifier(prop);
      if (RNA_struct_find_property(ptr, prop_identifier) == prop) {
        data_path = BLI_strdup(prop_identifier);
      }
    }
  }

  if ((index == -1) || (RNA_property_array_check(prop) == false)) {
    ret = BLI_strdup(data_path);
  }
  else {
    ret = BLI_sprintfN("%s[%d]", data_path, index);
  }

  if (data_path) {
    MEM_freeN(data_path);
  }

  return ret;
}

char *RNA_path_property_py(const PointerRNA *UNUSED(ptr), PropertyRNA *prop, int index)
{
  const bool is_rna = (prop->magic == RNA_MAGIC);
  const char *propname = RNA_property_identifier(prop);
  char *ret;

  if ((index == -1) || (RNA_property_array_check(prop) == false)) {
    if (is_rna) {
      ret = BLI_strdup(propname);
    }
    else {
      char propname_esc[MAX_IDPROP_NAME * 2];
      BLI_str_escape(propname_esc, propname, sizeof(propname_esc));
      ret = BLI_sprintfN("[\"%s\"]", propname_esc);
    }
  }
  else {
    if (is_rna) {
      ret = BLI_sprintfN("%s[%d]", propname, index);
    }
    else {
      char propname_esc[MAX_IDPROP_NAME * 2];
      BLI_str_escape(propname_esc, propname, sizeof(propname_esc));
      ret = BLI_sprintfN("[\"%s\"][%d]", propname_esc, index);
    }
  }

  return ret;
}<|MERGE_RESOLUTION|>--- conflicted
+++ resolved
@@ -705,22 +705,14 @@
   /* Valid 'array part' of a rna path can only have '[', ']' and digit characters.
    * It may have more than one of those (e.g. `[12][1]`) in case of multi-dimensional arrays. */
   if (UNLIKELY(rna_path[0] == '\0')) {
-<<<<<<< HEAD
-    return NULL;
-=======
     return nullptr;
->>>>>>> 28a508a9
   }
   size_t rna_path_len = (size_t)strlen(rna_path) - 1;
   if (rna_path[rna_path_len] != ']') {
     return nullptr;
   }
 
-<<<<<<< HEAD
-  const char *last_valid_index_token_start = NULL;
-=======
   const char *last_valid_index_token_start = nullptr;
->>>>>>> 28a508a9
   while (rna_path_len--) {
     switch (rna_path[rna_path_len]) {
       case '[':
