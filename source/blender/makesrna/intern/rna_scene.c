--- conflicted
+++ resolved
@@ -5143,65 +5143,41 @@
 	prop = RNA_def_property(srna, "use_border", PROP_BOOLEAN, PROP_NONE);
 	RNA_def_property_boolean_sdna(prop, NULL, "mode", R_BORDER);
 	RNA_def_property_clear_flag(prop, PROP_ANIMATABLE);
-<<<<<<< HEAD
 	RNA_def_property_ui_text(prop, "Border", "Border\nRender a user-defined border region, within the frame size ");
-=======
-	RNA_def_property_ui_text(prop, "Render Region", "Render a user-defined render region, within the frame size");
->>>>>>> ad5de4d7
 	RNA_def_property_update(prop, NC_SCENE | ND_RENDER_OPTIONS, NULL);
 
 	prop = RNA_def_property(srna, "border_min_x", PROP_FLOAT, PROP_NONE);
 	RNA_def_property_float_sdna(prop, NULL, "border.xmin");
 	RNA_def_property_range(prop, 0.0f, 1.0f);
 	RNA_def_property_clear_flag(prop, PROP_ANIMATABLE);
-<<<<<<< HEAD
 	RNA_def_property_ui_text(prop, "Border Minimum X", "Border Minimum X\nMinimum X value for the render border");
-=======
-	RNA_def_property_ui_text(prop, "Region Minimum X", "Minimum X value for the render region");
->>>>>>> ad5de4d7
 	RNA_def_property_update(prop, NC_SCENE | ND_RENDER_OPTIONS, NULL);
 
 	prop = RNA_def_property(srna, "border_min_y", PROP_FLOAT, PROP_NONE);
 	RNA_def_property_float_sdna(prop, NULL, "border.ymin");
 	RNA_def_property_range(prop, 0.0f, 1.0f);
 	RNA_def_property_clear_flag(prop, PROP_ANIMATABLE);
-<<<<<<< HEAD
 	RNA_def_property_ui_text(prop, "Border Minimum Y", "Border Minimum Y\nMinimum Y value for the render border");
-=======
-	RNA_def_property_ui_text(prop, "Region Minimum Y", "Minimum Y value for the render region");
->>>>>>> ad5de4d7
 	RNA_def_property_update(prop, NC_SCENE | ND_RENDER_OPTIONS, NULL);
 
 	prop = RNA_def_property(srna, "border_max_x", PROP_FLOAT, PROP_NONE);
 	RNA_def_property_float_sdna(prop, NULL, "border.xmax");
 	RNA_def_property_range(prop, 0.0f, 1.0f);
 	RNA_def_property_clear_flag(prop, PROP_ANIMATABLE);
-<<<<<<< HEAD
 	RNA_def_property_ui_text(prop, "Border Maximum X", "Border Maximum X\nMaximum X value for the render border");
-=======
-	RNA_def_property_ui_text(prop, "Region Maximum X", "Maximum X value for the render region");
->>>>>>> ad5de4d7
 	RNA_def_property_update(prop, NC_SCENE | ND_RENDER_OPTIONS, NULL);
 
 	prop = RNA_def_property(srna, "border_max_y", PROP_FLOAT, PROP_NONE);
 	RNA_def_property_float_sdna(prop, NULL, "border.ymax");
 	RNA_def_property_range(prop, 0.0f, 1.0f);
 	RNA_def_property_clear_flag(prop, PROP_ANIMATABLE);
-<<<<<<< HEAD
 	RNA_def_property_ui_text(prop, "Border Maximum Y", "Border Maximum Y\nMaximum Y value for the render border");
-=======
-	RNA_def_property_ui_text(prop, "Region Maximum Y", "Maximum Y value for the render region");
->>>>>>> ad5de4d7
 	RNA_def_property_update(prop, NC_SCENE | ND_RENDER_OPTIONS, NULL);
 
 	prop = RNA_def_property(srna, "use_crop_to_border", PROP_BOOLEAN, PROP_NONE);
 	RNA_def_property_boolean_sdna(prop, NULL, "mode", R_CROP);
 	RNA_def_property_clear_flag(prop, PROP_ANIMATABLE);
-<<<<<<< HEAD
 	RNA_def_property_ui_text(prop, "Crop to Border", "Crop to Border\nCrop the rendered frame to the defined border size");
-=======
-	RNA_def_property_ui_text(prop, "Crop to Render Region", "Crop the rendered frame to the defined render region size");
->>>>>>> ad5de4d7
 	RNA_def_property_update(prop, NC_SCENE | ND_RENDER_OPTIONS, NULL);
 
 	prop = RNA_def_property(srna, "use_placeholder", PROP_BOOLEAN, PROP_NONE);
@@ -5592,11 +5568,7 @@
 
 	prop = RNA_def_property(srna, "use_simplify_smoke_highres", PROP_BOOLEAN, PROP_NONE);
 	RNA_def_property_boolean_negative_sdna(prop, NULL, "simplify_smoke_ignore_highres", 1);
-<<<<<<< HEAD
 	RNA_def_property_ui_text(prop, "Use Smoke Highres", "Use Smoke Highres\nAllow drawing high-res smoke in viewport");
-=======
-	RNA_def_property_ui_text(prop, "Use High-resolution Smoke", "Display high-resolution smoke in the viewport");
->>>>>>> ad5de4d7
 	RNA_def_property_update(prop, NC_OBJECT | ND_DRAW, NULL);
 
 	/* Grease Pencil - Simplify Options */
@@ -6415,13 +6387,8 @@
 	prop = RNA_def_property(srna, "camera", PROP_POINTER, PROP_NONE);
 	RNA_def_property_flag(prop, PROP_EDITABLE);
 	RNA_def_property_pointer_funcs(prop, NULL, NULL, NULL, "rna_Camera_object_poll");
-<<<<<<< HEAD
 	RNA_def_property_ui_text(prop, "Camera", "Camera\nActive camera, used for rendering the scene");
-	RNA_def_property_update(prop, NC_SCENE | NA_EDITED, "rna_Scene_view3d_update");
-=======
-	RNA_def_property_ui_text(prop, "Camera", "Active camera, used for rendering the scene");
 	RNA_def_property_update(prop, NC_SCENE | NA_EDITED, "rna_Scene_camera_update");
->>>>>>> ad5de4d7
 
 	prop = RNA_def_property(srna, "background_set", PROP_POINTER, PROP_NONE);
 	RNA_def_property_pointer_sdna(prop, NULL, "set");
