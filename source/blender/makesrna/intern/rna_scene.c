--- conflicted
+++ resolved
@@ -2782,16 +2782,6 @@
   RNA_def_property_pointer_sdna(prop, NULL, "particle");
   RNA_def_property_ui_text(prop, "Particle Edit", "");
 
-<<<<<<< HEAD
-  prop = RNA_def_property(srna, "use_uv_sculpt", PROP_BOOLEAN, PROP_NONE);
-  RNA_def_property_boolean_sdna(prop, NULL, "use_uv_sculpt", 1);
-  RNA_def_property_ui_text(prop, "UV Sculpt", "UV Sculpt\nEnable brush for UV sculpting");
-  RNA_def_property_ui_icon(prop, ICON_TPAINT_HLT, 0);
-  RNA_def_property_update(
-      prop, NC_SPACE | ND_SPACE_IMAGE, "rna_SpaceImageEditor_uv_sculpt_update");
-
-=======
->>>>>>> 141f80a3
   prop = RNA_def_property(srna, "uv_sculpt_lock_borders", PROP_BOOLEAN, PROP_NONE);
   RNA_def_property_boolean_sdna(prop, NULL, "uv_sculpt_settings", UV_SCULPT_LOCK_BORDERS);
   RNA_def_property_ui_text(
@@ -2799,18 +2789,8 @@
 
   prop = RNA_def_property(srna, "uv_sculpt_all_islands", PROP_BOOLEAN, PROP_NONE);
   RNA_def_property_boolean_sdna(prop, NULL, "uv_sculpt_settings", UV_SCULPT_ALL_ISLANDS);
-  RNA_def_property_ui_text(
-      prop, "Sculpt All Islands", "Sculpt All Islands\nBrush operates on all islands");
-
-<<<<<<< HEAD
-  prop = RNA_def_property(srna, "uv_sculpt_tool", PROP_ENUM, PROP_NONE);
-  RNA_def_property_enum_sdna(prop, NULL, "uv_sculpt_tool");
-  RNA_def_property_enum_items(prop, rna_enum_uv_sculpt_tool_items);
-  RNA_def_property_ui_text(
-      prop, "UV Sculpt Tools", "UV Sculpt Tools\nSelect Tools for the UV sculpt brushes");
-
-=======
->>>>>>> 141f80a3
+  RNA_def_property_ui_text(prop, "Sculpt All Islands", "Sculpt All Islands\nBrush operates on all islands");
+
   prop = RNA_def_property(srna, "uv_relax_method", PROP_ENUM, PROP_NONE);
   RNA_def_property_enum_sdna(prop, NULL, "uv_relax_method");
   RNA_def_property_enum_items(prop, uv_sculpt_relaxation_items);
@@ -2824,46 +2804,29 @@
   RNA_def_property_update(prop, NC_SCENE | ND_TOOLSETTINGS, NULL);
 
   /* Transform */
-<<<<<<< HEAD
-  prop = RNA_def_property(srna, "proportional_edit", PROP_ENUM, PROP_NONE);
-  RNA_def_property_enum_sdna(prop, NULL, "proportional");
-  RNA_def_property_enum_items(prop, rna_enum_proportional_editing_items);
-  RNA_def_property_ui_text(
-      prop,
-      "Proportional Editing",
-      "Proportional Editing\nProportional Editing mode, allows transforms with distance fall-off");
-=======
   prop = RNA_def_property(srna, "use_proportional_edit", PROP_BOOLEAN, PROP_NONE);
   RNA_def_property_boolean_sdna(prop, NULL, "proportional_edit", PROP_EDIT_USE);
-  RNA_def_property_ui_text(prop, "Proportional Editing", "Proportional edit mode");
+  RNA_def_property_ui_text(prop, "Proportional Editing", "Proportional Editing\nProportional edit mode");
   RNA_def_property_ui_icon(prop, ICON_PROP_ON, 0);
->>>>>>> 141f80a3
   RNA_def_property_update(prop, NC_SCENE | ND_TOOLSETTINGS, NULL); /* header redraw */
 
   prop = RNA_def_property(srna, "use_proportional_edit_objects", PROP_BOOLEAN, PROP_NONE);
   RNA_def_property_boolean_sdna(prop, NULL, "proportional_objects", 0);
-<<<<<<< HEAD
-  RNA_def_property_ui_text(prop,
-                           "Proportional Editing Objects",
-                           "Proportional Editing Objects\nProportional editing object mode");
-  RNA_def_property_ui_icon(prop, ICON_PROP_OFF, 1);
-=======
-  RNA_def_property_ui_text(
-      prop, "Proportional Editing Objects", "Proportional editing object mode");
+  RNA_def_property_ui_text(
+      prop, "Proportional Editing Objects", "Proportional Editing Objects\nProportional editing object mode");
   RNA_def_property_ui_icon(prop, ICON_PROP_ON, 0);
   RNA_def_property_update(prop, NC_SCENE | ND_TOOLSETTINGS, NULL); /* header redraw */
 
   prop = RNA_def_property(srna, "use_proportional_projected", PROP_BOOLEAN, PROP_NONE);
   RNA_def_property_boolean_sdna(prop, NULL, "proportional_edit", PROP_EDIT_PROJECTED);
   RNA_def_property_ui_text(
-      prop, "Projected from View", "Proportional Editing using screen space locations");
+      prop, "Projected from View", "Projected from View\nProportional Editing using screen space locations");
   RNA_def_property_update(prop, NC_SCENE | ND_TOOLSETTINGS, NULL); /* header redraw */
 
   prop = RNA_def_property(srna, "use_proportional_connected", PROP_BOOLEAN, PROP_NONE);
   RNA_def_property_boolean_sdna(prop, NULL, "proportional_edit", PROP_EDIT_CONNECTED);
   RNA_def_property_ui_text(
-      prop, "Connected Only", "Proportional Editing using connected geometry only");
->>>>>>> 141f80a3
+      prop, "Connected Only", "Connected Only\nProportional Editing using connected geometry only");
   RNA_def_property_update(prop, NC_SCENE | ND_TOOLSETTINGS, NULL); /* header redraw */
 
   prop = RNA_def_property(srna, "use_proportional_edit_mask", PROP_BOOLEAN, PROP_NONE);
@@ -5804,14 +5767,9 @@
   RNA_def_property_clear_flag(prop, PROP_ANIMATABLE);
   RNA_def_property_range(prop, 1, SHRT_MAX);
   RNA_def_property_ui_range(prop, 1, 100, 10, 1);
-<<<<<<< HEAD
   RNA_def_property_ui_text(
       prop, "Resolution %", "Resolution %\nPercentage scale for render resolution");
-  RNA_def_property_update(prop, NC_SCENE | ND_RENDER_OPTIONS, NULL);
-=======
-  RNA_def_property_ui_text(prop, "Resolution %", "Percentage scale for render resolution");
   RNA_def_property_update(prop, NC_SCENE | ND_RENDER_OPTIONS, "rna_SceneSequencer_update");
->>>>>>> 141f80a3
 
   prop = RNA_def_property(srna, "tile_x", PROP_INT, PROP_NONE);
   RNA_def_property_int_sdna(prop, NULL, "tilex");
@@ -5930,25 +5888,6 @@
       prop, "Alpha Mode", "Alpha Mode\nRepresentation of alpha information in the RGBA pixels");
   RNA_def_property_update(prop, NC_SCENE | ND_RENDER_OPTIONS, "rna_Scene_glsl_update");
 
-<<<<<<< HEAD
-  prop = RNA_def_property(srna, "use_antialiasing", PROP_BOOLEAN, PROP_NONE);
-  RNA_def_property_boolean_sdna(prop, NULL, "mode", R_OSA);
-  RNA_def_property_ui_text(
-      prop,
-      "Anti-Aliasing",
-      "Anti-Aliasing\nRender and combine multiple samples per pixel to prevent jagged edges");
-  RNA_def_property_update(prop, NC_SCENE | ND_RENDER_OPTIONS, NULL);
-
-  prop = RNA_def_property(srna, "antialiasing_samples", PROP_ENUM, PROP_NONE);
-  RNA_def_property_enum_sdna(prop, NULL, "osa");
-  RNA_def_property_enum_items(prop, fixed_oversample_items);
-  RNA_def_property_ui_text(prop,
-                           "Anti-Aliasing Samples",
-                           "Anti-Aliasing Samples\nAmount of anti-aliasing samples per pixel");
-  RNA_def_property_update(prop, NC_SCENE | ND_RENDER_OPTIONS, NULL);
-
-=======
->>>>>>> 141f80a3
   prop = RNA_def_property(srna, "use_freestyle", PROP_BOOLEAN, PROP_NONE);
   RNA_def_property_clear_flag(prop, PROP_ANIMATABLE);
   RNA_def_property_boolean_sdna(prop, NULL, "mode", R_EDGE_FRS);
@@ -6425,28 +6364,12 @@
   RNA_def_property_ui_text(prop, "Sequencer Preview Shading", "Method to draw in the sequencer view");
 #  endif
 
-<<<<<<< HEAD
-  prop = RNA_def_property(srna, "use_sequencer_gl_textured_solid", PROP_BOOLEAN, PROP_NONE);
-  RNA_def_property_boolean_sdna(prop, NULL, "seq_flag", R_SEQ_SOLID_TEX);
-  RNA_def_property_ui_text(prop,
-                           "Textured Solid",
-                           "Textured Solid\nDisplay face-assigned textures in solid draw method");
-  RNA_def_property_update(prop, NC_SCENE | ND_SEQUENCER, "rna_SceneSequencer_update");
-
-  prop = RNA_def_property(srna, "use_sequencer_gl_dof", PROP_BOOLEAN, PROP_NONE);
-  RNA_def_property_boolean_sdna(prop, NULL, "seq_flag", R_SEQ_CAMERA_DOF);
-  RNA_def_property_ui_text(
-      prop,
-      "Depth of Field",
-      "Depth of Field\nUse depth of field using the values from scene strip active camera");
-=======
   prop = RNA_def_property(srna, "use_sequencer_override_scene_strip", PROP_BOOLEAN, PROP_NONE);
   RNA_def_property_boolean_sdna(prop, NULL, "seq_flag", R_SEQ_OVERRIDE_SCENE_SETTINGS);
   RNA_def_property_ui_text(prop,
                            "Override Scene Settings",
-                           "Use workbench render settings from the sequencer scene, instead of "
+                           "Override Scene Settings\nUse workbench render settings from the sequencer scene, instead of "
                            "each individual scene used in the strip");
->>>>>>> 141f80a3
   RNA_def_property_update(prop, NC_SCENE | ND_SEQUENCER, "rna_SceneSequencer_update");
 
   prop = RNA_def_property(srna, "use_single_layer", PROP_BOOLEAN, PROP_NONE);
@@ -6560,7 +6483,7 @@
   prop = RNA_def_property(srna, "use_simplify_smoke_highres", PROP_BOOLEAN, PROP_NONE);
   RNA_def_property_boolean_negative_sdna(prop, NULL, "simplify_smoke_ignore_highres", 1);
   RNA_def_property_ui_text(
-      prop, "Use Smoke Highres", "Use Smoke Highres\nAllow drawing high-res smoke in viewport");
+      prop, "Use High-resolution Smoke", "Use High-resolution Smoke\nDisplay high-resolution smoke in the viewport");
   RNA_def_property_update(prop, NC_OBJECT | ND_DRAW, NULL);
 
   /* Grease Pencil - Simplify Options */
@@ -6918,13 +6841,13 @@
 
   prop = RNA_def_property(srna, "render_aa", PROP_ENUM, PROP_NONE);
   RNA_def_property_enum_items(prop, rna_enum_scene_display_aa_methods);
-  RNA_def_property_ui_text(prop, "Render Anti-Aliasing", "Method of anti-aliasing when rendering");
+  RNA_def_property_ui_text(prop, "Render Anti-Aliasing", "Render Anti-Aliasing\nMethod of anti-aliasing when rendering");
   RNA_def_property_clear_flag(prop, PROP_ANIMATABLE);
 
   prop = RNA_def_property(srna, "viewport_aa", PROP_ENUM, PROP_NONE);
   RNA_def_property_enum_items(prop, rna_enum_scene_display_aa_methods);
   RNA_def_property_ui_text(
-      prop, "Viewport Anti-Aliasing", "Method of anti-aliasing in 3d viewport");
+      prop, "Viewport Anti-Aliasing", "Viewport Anti-Aliasing\nMethod of anti-aliasing in 3d viewport");
   RNA_def_property_clear_flag(prop, PROP_ANIMATABLE);
 
   /* OpenGL render engine settings. */
