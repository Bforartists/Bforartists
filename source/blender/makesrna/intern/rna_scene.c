--- conflicted
+++ resolved
@@ -6275,17 +6275,10 @@
 
   prop = RNA_def_property(srna, "film_transparent", PROP_BOOLEAN, PROP_NONE);
   RNA_def_property_boolean_sdna(prop, NULL, "alphamode", R_ALPHAPREMUL);
-<<<<<<< HEAD
-  RNA_def_property_ui_text(
-      prop,
-      "Transparent",
-      "Render the world background as transparent. This allows compositing the rendered image over another background");
-=======
   RNA_def_property_ui_text(prop,
                            "Transparent",
                            "Render the world background as transparent. This allows compositing "
                            "the rendered image over another background");
->>>>>>> db9a6179
   RNA_def_property_update(prop, NC_SCENE | ND_RENDER_OPTIONS, "rna_Scene_glsl_update");
 
   prop = RNA_def_property(srna, "use_freestyle", PROP_BOOLEAN, PROP_NONE);
