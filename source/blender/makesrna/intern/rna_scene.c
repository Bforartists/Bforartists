--- conflicted
+++ resolved
@@ -2789,7 +2789,8 @@
 
   prop = RNA_def_property(srna, "uv_sculpt_all_islands", PROP_BOOLEAN, PROP_NONE);
   RNA_def_property_boolean_sdna(prop, NULL, "uv_sculpt_settings", UV_SCULPT_ALL_ISLANDS);
-  RNA_def_property_ui_text(prop, "Sculpt All Islands", "Sculpt All Islands\nBrush operates on all islands");
+  RNA_def_property_ui_text(
+      prop, "Sculpt All Islands", "Sculpt All Islands\nBrush operates on all islands");
 
   prop = RNA_def_property(srna, "uv_relax_method", PROP_ENUM, PROP_NONE);
   RNA_def_property_enum_sdna(prop, NULL, "uv_relax_method");
@@ -2806,32 +2807,32 @@
   /* Transform */
   prop = RNA_def_property(srna, "use_proportional_edit", PROP_BOOLEAN, PROP_NONE);
   RNA_def_property_boolean_sdna(prop, NULL, "proportional_edit", PROP_EDIT_USE);
-  RNA_def_property_ui_text(prop, "Proportional Editing", "Proportional Editing\nProportional edit mode");
+  RNA_def_property_ui_text(
+      prop, "Proportional Editing", "Proportional Editing\nProportional edit mode");
   RNA_def_property_ui_icon(prop, ICON_PROP_ON, 0);
   RNA_def_property_update(prop, NC_SCENE | ND_TOOLSETTINGS, NULL); /* header redraw */
 
   prop = RNA_def_property(srna, "use_proportional_edit_objects", PROP_BOOLEAN, PROP_NONE);
   RNA_def_property_boolean_sdna(prop, NULL, "proportional_objects", 0);
-  RNA_def_property_ui_text(
-<<<<<<< HEAD
-      prop, "Proportional Editing Objects", "Proportional Editing Objects\nProportional editing object mode");
+  RNA_def_property_ui_text(prop,
+                           "Proportional Editing Objects",
+                           "Proportional Editing Objects\nProportional editing object mode");
   RNA_def_property_ui_icon(prop, ICON_PROP_ON, 0);
-=======
-      prop, "Proportional Editing Objects", "Proportional editing object mode");
-  RNA_def_property_ui_icon(prop, ICON_PROP_OFF, 1);
->>>>>>> 470bdca1
   RNA_def_property_update(prop, NC_SCENE | ND_TOOLSETTINGS, NULL); /* header redraw */
 
   prop = RNA_def_property(srna, "use_proportional_projected", PROP_BOOLEAN, PROP_NONE);
   RNA_def_property_boolean_sdna(prop, NULL, "proportional_edit", PROP_EDIT_PROJECTED);
   RNA_def_property_ui_text(
-      prop, "Projected from View", "Projected from View\nProportional Editing using screen space locations");
+      prop,
+      "Projected from View",
+      "Projected from View\nProportional Editing using screen space locations");
   RNA_def_property_update(prop, NC_SCENE | ND_TOOLSETTINGS, NULL); /* header redraw */
 
   prop = RNA_def_property(srna, "use_proportional_connected", PROP_BOOLEAN, PROP_NONE);
   RNA_def_property_boolean_sdna(prop, NULL, "proportional_edit", PROP_EDIT_CONNECTED);
-  RNA_def_property_ui_text(
-      prop, "Connected Only", "Connected Only\nProportional Editing using connected geometry only");
+  RNA_def_property_ui_text(prop,
+                           "Connected Only",
+                           "Connected Only\nProportional Editing using connected geometry only");
   RNA_def_property_update(prop, NC_SCENE | ND_TOOLSETTINGS, NULL); /* header redraw */
 
   prop = RNA_def_property(srna, "use_proportional_edit_mask", PROP_BOOLEAN, PROP_NONE);
@@ -3648,11 +3649,7 @@
   prop = RNA_def_property(srna, "system", PROP_ENUM, PROP_NONE);
   RNA_def_property_enum_items(prop, unit_systems);
   RNA_def_property_ui_text(
-<<<<<<< HEAD
-      prop, "Unit System", "Unit System\nThe unit system to use for button display");
-=======
-      prop, "Unit System", "The unit system to use for user interface controls");
->>>>>>> 470bdca1
+      prop, "Unit System", "Unit System\nThe unit system to use for user interface controls");
   RNA_def_property_update(prop, NC_WINDOW, "rna_UnitSettings_system_update");
 
   prop = RNA_def_property(srna, "system_rotation", PROP_ENUM, PROP_NONE);
@@ -6377,7 +6374,8 @@
   RNA_def_property_boolean_sdna(prop, NULL, "seq_flag", R_SEQ_OVERRIDE_SCENE_SETTINGS);
   RNA_def_property_ui_text(prop,
                            "Override Scene Settings",
-                           "Override Scene Settings\nUse workbench render settings from the sequencer scene, instead of "
+                           "Override Scene Settings\nUse workbench render settings from the "
+                           "sequencer scene, instead of "
                            "each individual scene used in the strip");
   RNA_def_property_update(prop, NC_SCENE | ND_SEQUENCER, "rna_SceneSequencer_update");
 
@@ -6492,7 +6490,9 @@
   prop = RNA_def_property(srna, "use_simplify_smoke_highres", PROP_BOOLEAN, PROP_NONE);
   RNA_def_property_boolean_negative_sdna(prop, NULL, "simplify_smoke_ignore_highres", 1);
   RNA_def_property_ui_text(
-      prop, "Use High-resolution Smoke", "Use High-resolution Smoke\nDisplay high-resolution smoke in the viewport");
+      prop,
+      "Use High-resolution Smoke",
+      "Use High-resolution Smoke\nDisplay high-resolution smoke in the viewport");
   RNA_def_property_update(prop, NC_OBJECT | ND_DRAW, NULL);
 
   /* Grease Pencil - Simplify Options */
@@ -6850,22 +6850,18 @@
 
   prop = RNA_def_property(srna, "render_aa", PROP_ENUM, PROP_NONE);
   RNA_def_property_enum_items(prop, rna_enum_scene_display_aa_methods);
-<<<<<<< HEAD
-  RNA_def_property_ui_text(prop, "Render Anti-Aliasing", "Render Anti-Aliasing\nMethod of anti-aliasing when rendering");
-=======
-  RNA_def_property_ui_text(
-      prop, "Render Anti-Aliasing", "Method of anti-aliasing when rendering final image");
->>>>>>> 470bdca1
+  RNA_def_property_ui_text(
+      prop,
+      "Render Anti-Aliasing",
+      "Render Anti-Aliasing\nMethod of anti-aliasing when rendering final image");
   RNA_def_property_clear_flag(prop, PROP_ANIMATABLE);
 
   prop = RNA_def_property(srna, "viewport_aa", PROP_ENUM, PROP_NONE);
   RNA_def_property_enum_items(prop, rna_enum_scene_display_aa_methods);
   RNA_def_property_ui_text(
-<<<<<<< HEAD
-      prop, "Viewport Anti-Aliasing", "Viewport Anti-Aliasing\nMethod of anti-aliasing in 3d viewport");
-=======
-      prop, "Viewport Anti-Aliasing", "Method of anti-aliasing when rendering 3d viewport");
->>>>>>> 470bdca1
+      prop,
+      "Viewport Anti-Aliasing",
+      "Viewport Anti-Aliasing\nMethod of anti-aliasing when rendering 3d viewport");
   RNA_def_property_clear_flag(prop, PROP_ANIMATABLE);
 
   /* OpenGL render engine settings. */
@@ -7599,7 +7595,8 @@
   RNA_def_property_int_funcs(prop, NULL, "rna_Scene_start_frame_set", NULL);
   RNA_def_property_range(prop, MINFRAME, MAXFRAME);
   RNA_def_property_int_default(prop, 1);
-  RNA_def_property_ui_text(prop, "Start Frame", "Start Frame\nFirst frame of the playback/rendering range");
+  RNA_def_property_ui_text(
+      prop, "Start Frame", "Start Frame\nFirst frame of the playback/rendering range");
   RNA_def_property_update(prop, NC_SCENE | ND_FRAME_RANGE, NULL);
 
   prop = RNA_def_property(srna, "frame_end", PROP_INT, PROP_TIME);
@@ -7608,7 +7605,8 @@
   RNA_def_property_int_funcs(prop, NULL, "rna_Scene_end_frame_set", NULL);
   RNA_def_property_range(prop, MINFRAME, MAXFRAME);
   RNA_def_property_int_default(prop, 250);
-  RNA_def_property_ui_text(prop, "End Frame", "End Frame\nFinal frame of the playback/rendering range");
+  RNA_def_property_ui_text(
+      prop, "End Frame", "End Frame\nFinal frame of the playback/rendering range");
   RNA_def_property_update(prop, NC_SCENE | ND_FRAME_RANGE, NULL);
 
   prop = RNA_def_property(srna, "frame_step", PROP_INT, PROP_TIME);
@@ -7627,15 +7625,17 @@
   RNA_def_property_range(prop, MINAFRAME, MAXFRAME);
   RNA_def_property_float_funcs(prop, "rna_Scene_frame_current_final_get", NULL, NULL);
   RNA_def_property_ui_text(
-      prop, "Current Frame Final", "Current Frame Final\nCurrent frame with subframe and time remapping applied");
+      prop,
+      "Current Frame Final",
+      "Current Frame Final\nCurrent frame with subframe and time remapping applied");
 
   prop = RNA_def_property(srna, "lock_frame_selection_to_range", PROP_BOOLEAN, PROP_NONE);
   RNA_def_property_clear_flag(prop, PROP_ANIMATABLE);
   RNA_def_property_boolean_sdna(prop, NULL, "r.flag", SCER_LOCK_FRAME_SELECTION);
-  RNA_def_property_ui_text(
-      prop,
-      "Lock Frame Selection",
-      "Limit Playhead to Frame Range\nDon't allow frame to be selected with mouse outside of frame range");
+  RNA_def_property_ui_text(prop,
+                           "Lock Frame Selection",
+                           "Limit Playhead to Frame Range\nDon't allow frame to be selected with "
+                           "mouse outside of frame range");
   RNA_def_property_update(prop, NC_SCENE | ND_FRAME, NULL);
 
   /* Preview Range (frame-range for UI playback) */
@@ -7655,16 +7655,18 @@
   RNA_def_property_clear_flag(prop, PROP_ANIMATABLE);
   RNA_def_property_int_sdna(prop, NULL, "r.psfra");
   RNA_def_property_int_funcs(prop, NULL, "rna_Scene_preview_range_start_frame_set", NULL);
-  RNA_def_property_ui_text(
-      prop, "Preview Range Start Frame", "Preview Range Start Frame\nAlternative start frame for UI playback");
+  RNA_def_property_ui_text(prop,
+                           "Preview Range Start Frame",
+                           "Preview Range Start Frame\nAlternative start frame for UI playback");
   RNA_def_property_update(prop, NC_SCENE | ND_FRAME, NULL);
 
   prop = RNA_def_property(srna, "frame_preview_end", PROP_INT, PROP_TIME);
   RNA_def_property_clear_flag(prop, PROP_ANIMATABLE);
   RNA_def_property_int_sdna(prop, NULL, "r.pefra");
   RNA_def_property_int_funcs(prop, NULL, "rna_Scene_preview_range_end_frame_set", NULL);
-  RNA_def_property_ui_text(
-      prop, "Preview Range End Frame", "Preview Range End Frame\nAlternative end frame for UI playback");
+  RNA_def_property_ui_text(prop,
+                           "Preview Range End Frame",
+                           "Preview Range End Frame\nAlternative end frame for UI playback");
   RNA_def_property_update(prop, NC_SCENE | ND_FRAME, NULL);
 
   /* Subframe for moblur debug. */
@@ -7672,7 +7674,9 @@
   RNA_def_property_clear_flag(prop, PROP_ANIMATABLE);
   RNA_def_property_boolean_sdna(prop, NULL, "r.flag", SCER_SHOW_SUBFRAME);
   RNA_def_property_ui_text(
-      prop, "Show Subframe", "Subframes\nShow current scene subframe and allow set it using interface tools");
+      prop,
+      "Show Subframe",
+      "Subframes\nShow current scene subframe and allow set it using interface tools");
   RNA_def_property_update(prop, NC_SCENE | ND_FRAME, "rna_Scene_show_subframe_update");
 
   /* Timeline / Time Navigation settings */
@@ -7680,14 +7684,16 @@
   RNA_def_property_boolean_negative_sdna(prop, NULL, "flag", SCE_KEYS_NO_SELONLY);
   RNA_def_property_ui_text(prop,
                            "Only Keyframes from Selected Channels",
-                           "Only Keyframes from Selected Channels\nConsider keyframes for active Object and/or its selected bones only "
+                           "Only Keyframes from Selected Channels\nConsider keyframes for active "
+                           "Object and/or its selected bones only "
                            "(in timeline and when jumping between keyframes)");
   RNA_def_property_update(prop, NC_SCENE | ND_FRAME, NULL);
 
   /* Stamp */
   prop = RNA_def_property(srna, "use_stamp_note", PROP_STRING, PROP_NONE);
   RNA_def_property_string_sdna(prop, NULL, "r.stamp_udata");
-  RNA_def_property_ui_text(prop, "Stamp Note", "Stamp Note\nUser defined note for the render stamping");
+  RNA_def_property_ui_text(
+      prop, "Stamp Note", "Stamp Note\nUser defined note for the render stamping");
   RNA_def_property_update(prop, NC_SCENE | ND_RENDER_OPTIONS, NULL);
 
   /* Animation Data (for Scene) */
@@ -7698,10 +7704,10 @@
   RNA_def_property_boolean_sdna(prop, NULL, "flag", SCE_NLA_EDIT_ON);
   RNA_def_property_clear_flag(prop,
                               PROP_EDITABLE); /* DO NOT MAKE THIS EDITABLE, OR NLA EDITOR BREAKS */
-  RNA_def_property_ui_text(
-      prop,
-      "NLA TweakMode",
-      "NLA TweakMode\nWhether there is any action referenced by NLA being edited (strictly read-only)");
+  RNA_def_property_ui_text(prop,
+                           "NLA TweakMode",
+                           "NLA TweakMode\nWhether there is any action referenced by NLA being "
+                           "edited (strictly read-only)");
   RNA_def_property_update(prop, NC_SPACE | ND_SPACE_GRAPH, NULL);
 
   /* Frame dropping flag for playback and sync enum */
@@ -7740,7 +7746,8 @@
   prop = RNA_def_property(srna, "keying_sets", PROP_COLLECTION, PROP_NONE);
   RNA_def_property_collection_sdna(prop, NULL, "keyingsets", NULL);
   RNA_def_property_struct_type(prop, "KeyingSet");
-  RNA_def_property_ui_text(prop, "Absolute Keying Sets", "Absolute Keying Sets\nAbsolute Keying Sets for this Scene");
+  RNA_def_property_ui_text(
+      prop, "Absolute Keying Sets", "Absolute Keying Sets\nAbsolute Keying Sets for this Scene");
   RNA_def_property_update(prop, NC_SCENE | ND_KEYINGSET, NULL);
   rna_def_scene_keying_sets(brna, prop);
 
@@ -7755,10 +7762,10 @@
                                     NULL,
                                     NULL);
   RNA_def_property_struct_type(prop, "KeyingSet");
-  RNA_def_property_ui_text(
-      prop,
-      "All Keying Sets",
-      "All Keying Sets\nAll Keying Sets available for use (Builtins and Absolute Keying Sets for this Scene)");
+  RNA_def_property_ui_text(prop,
+                           "All Keying Sets",
+                           "All Keying Sets\nAll Keying Sets available for use (Builtins and "
+                           "Absolute Keying Sets for this Scene)");
   RNA_def_property_update(prop, NC_SCENE | ND_KEYINGSET, NULL);
   rna_def_scene_keying_sets_all(brna, prop);
 
@@ -7793,7 +7800,8 @@
 
   prop = RNA_def_property(srna, "use_gravity", PROP_BOOLEAN, PROP_NONE);
   RNA_def_property_boolean_sdna(prop, NULL, "physics_settings.flag", PHYS_GLOBAL_GRAVITY);
-  RNA_def_property_ui_text(prop, "Global Gravity", "Global Gravity\nUse global gravity for all dynamics");
+  RNA_def_property_ui_text(
+      prop, "Global Gravity", "Global Gravity\nUse global gravity for all dynamics");
   RNA_def_property_update(prop, 0, "rna_Physics_update");
 
   /* Render Data */
@@ -7815,7 +7823,9 @@
   RNA_def_property_collection_sdna(prop, NULL, "markers", NULL);
   RNA_def_property_struct_type(prop, "TimelineMarker");
   RNA_def_property_ui_text(
-      prop, "Timeline Markers", "Timeline Markers\nMarkers used in all timelines for the current scene");
+      prop,
+      "Timeline Markers",
+      "Timeline Markers\nMarkers used in all timelines for the current scene");
   rna_def_timeline_markers(brna, prop);
 
   /* Transform Orientations */
@@ -7874,15 +7884,17 @@
   RNA_def_property_float_sdna(prop, NULL, "audio.doppler_factor");
   RNA_def_property_clear_flag(prop, PROP_ANIMATABLE);
   RNA_def_property_range(prop, 0.0, FLT_MAX);
-  RNA_def_property_ui_text(prop, "Doppler Factor", "Doppler Factor\nPitch factor for Doppler effect calculation");
+  RNA_def_property_ui_text(
+      prop, "Doppler Factor", "Doppler Factor\nPitch factor for Doppler effect calculation");
   RNA_def_property_update(prop, NC_SCENE, "rna_Scene_listener_update");
 
   prop = RNA_def_property(srna, "audio_distance_model", PROP_ENUM, PROP_NONE);
   RNA_def_property_enum_bitflag_sdna(prop, NULL, "audio.distance_model");
   RNA_def_property_clear_flag(prop, PROP_ANIMATABLE);
   RNA_def_property_enum_items(prop, audio_distance_model_items);
-  RNA_def_property_ui_text(
-      prop, "Distance Model", "Distance Model\nDistance model for distance attenuation calculation");
+  RNA_def_property_ui_text(prop,
+                           "Distance Model",
+                           "Distance Model\nDistance model for distance attenuation calculation");
   RNA_def_property_update(prop, NC_SCENE, "rna_Scene_listener_update");
 
   prop = RNA_def_property(srna, "audio_volume", PROP_FLOAT, PROP_NONE);
@@ -7909,7 +7921,9 @@
       prop, NULL, NULL, NULL, "rna_GPencil_datablocks_annotations_poll");
   RNA_def_property_flag(prop, PROP_EDITABLE | PROP_ID_REFCOUNT);
   RNA_def_property_ui_text(
-      prop, "Annotations", "Annotations\nGrease Pencil data-block used for annotations in the 3D view");
+      prop,
+      "Annotations",
+      "Annotations\nGrease Pencil data-block used for annotations in the 3D view");
   RNA_def_property_update(prop, NC_GPENCIL | ND_DATA | NA_EDITED, NULL);
 
   /* active MovieClip */
@@ -7918,7 +7932,9 @@
   RNA_def_property_flag(prop, PROP_EDITABLE);
   RNA_def_property_struct_type(prop, "MovieClip");
   RNA_def_property_ui_text(
-      prop, "Active Movie Clip", "Active Movie Clip\nActive movie clip used for constraints and viewport drawing");
+      prop,
+      "Active Movie Clip",
+      "Active Movie Clip\nActive movie clip used for constraints and viewport drawing");
   RNA_def_property_update(prop, NC_SPACE | ND_SPACE_VIEW3D, NULL);
 
   /* color management */
@@ -7926,19 +7942,25 @@
   RNA_def_property_pointer_sdna(prop, NULL, "view_settings");
   RNA_def_property_struct_type(prop, "ColorManagedViewSettings");
   RNA_def_property_ui_text(
-      prop, "View Settings", "View Settings\nColor management settings applied on image before saving");
+      prop,
+      "View Settings",
+      "View Settings\nColor management settings applied on image before saving");
 
   prop = RNA_def_property(srna, "display_settings", PROP_POINTER, PROP_NONE);
   RNA_def_property_pointer_sdna(prop, NULL, "display_settings");
   RNA_def_property_struct_type(prop, "ColorManagedDisplaySettings");
   RNA_def_property_ui_text(
-      prop, "Display Settings", "Display Settings\nSettings of device saved image would be displayed on");
+      prop,
+      "Display Settings",
+      "Display Settings\nSettings of device saved image would be displayed on");
 
   prop = RNA_def_property(srna, "sequencer_colorspace_settings", PROP_POINTER, PROP_NONE);
   RNA_def_property_pointer_sdna(prop, NULL, "sequencer_colorspace_settings");
   RNA_def_property_struct_type(prop, "ColorManagedSequencerColorspaceSettings");
   RNA_def_property_ui_text(
-      prop, "Sequencer Color Space Settings", "Sequencer Color Space Settings\nSettings of color space sequencer is working in");
+      prop,
+      "Sequencer Color Space Settings",
+      "Sequencer Color Space Settings\nSettings of color space sequencer is working in");
 
   /* Layer and Collections */
   prop = RNA_def_property(srna, "view_layers", PROP_COLLECTION, PROP_NONE);
@@ -7960,7 +7982,8 @@
   prop = RNA_def_property(srna, "display", PROP_POINTER, PROP_NONE);
   RNA_def_property_pointer_sdna(prop, NULL, "display");
   RNA_def_property_struct_type(prop, "SceneDisplay");
-  RNA_def_property_ui_text(prop, "Scene Display", "Scene Display\nScene display settings for 3d viewport");
+  RNA_def_property_ui_text(
+      prop, "Scene Display", "Scene Display\nScene display settings for 3d viewport");
 
   /* EEVEE */
   prop = RNA_def_property(srna, "eevee", PROP_POINTER, PROP_NONE);
