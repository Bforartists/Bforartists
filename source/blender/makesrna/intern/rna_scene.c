/*
 * This program is free software; you can redistribute it and/or
 * modify it under the terms of the GNU General Public License
 * as published by the Free Software Foundation; either version 2
 * of the License, or (at your option) any later version.
 *
 * This program is distributed in the hope that it will be useful,
 * but WITHOUT ANY WARRANTY; without even the implied warranty of
 * MERCHANTABILITY or FITNESS FOR A PARTICULAR PURPOSE.  See the
 * GNU General Public License for more details.
 *
 * You should have received a copy of the GNU General Public License
 * along with this program; if not, write to the Free Software Foundation,
 * Inc., 51 Franklin Street, Fifth Floor, Boston, MA 02110-1301, USA.
 */

/** \file
 * \ingroup RNA
 */

#include <stdlib.h>

#include "DNA_brush_types.h"
#include "DNA_collection_types.h"
#include "DNA_modifier_types.h"
#include "DNA_particle_types.h"
#include "DNA_rigidbody_types.h"
#include "DNA_scene_types.h"
#include "DNA_layer_types.h"
#include "DNA_linestyle_types.h"
#include "DNA_userdef_types.h"
#include "DNA_world_types.h"
#include "DNA_gpencil_types.h"
#include "DNA_view3d_types.h"
#include "DNA_screen_types.h" /* TransformOrientation */

#include "IMB_imbuf_types.h"

#include "BLI_math.h"

#include "BLT_translation.h"

#include "BKE_armature.h"
#include "BKE_editmesh.h"
#include "BKE_paint.h"

#include "ED_object.h"
#include "ED_gpencil.h"

#include "GPU_extensions.h"

#include "DRW_engine.h"

#include "RNA_define.h"
#include "RNA_enum_types.h"

#include "rna_internal.h"

/* Include for Bake Options */
#include "RE_engine.h"
#include "RE_pipeline.h"

#ifdef WITH_FFMPEG
#  include "BKE_writeffmpeg.h"
#  include <libavcodec/avcodec.h>
#  include <libavformat/avformat.h>
#  include "ffmpeg_compat.h"
#endif

#include "ED_render.h"
#include "ED_transform.h"

#include "WM_api.h"
#include "WM_types.h"

#include "BLI_threads.h"

#include "DEG_depsgraph.h"

#ifdef WITH_OPENEXR
const EnumPropertyItem rna_enum_exr_codec_items[] = {
    {R_IMF_EXR_CODEC_NONE, "NONE", 0, "None", ""},
    {R_IMF_EXR_CODEC_PXR24, "PXR24", 0, "Pxr24 (lossy)", ""},
    {R_IMF_EXR_CODEC_ZIP, "ZIP", 0, "ZIP (lossless)", ""},
    {R_IMF_EXR_CODEC_PIZ, "PIZ", 0, "PIZ (lossless)", ""},
    {R_IMF_EXR_CODEC_RLE, "RLE", 0, "RLE (lossless)", ""},
    {R_IMF_EXR_CODEC_ZIPS, "ZIPS", 0, "ZIPS (lossless)", ""},
    {R_IMF_EXR_CODEC_B44, "B44", 0, "B44 (lossy)", ""},
    {R_IMF_EXR_CODEC_B44A, "B44A", 0, "B44A (lossy)", ""},
    {R_IMF_EXR_CODEC_DWAA, "DWAA", 0, "DWAA (lossy)", ""},
    /* NOTE: Commented out for until new OpenEXR is released, see T50673. */
    /* {R_IMF_EXR_CODEC_DWAB, "DWAB", 0, "DWAB (lossy)", ""}, */
    {0, NULL, 0, NULL, NULL},
};
#endif

#ifndef RNA_RUNTIME
static const EnumPropertyItem uv_sculpt_relaxation_items[] = {
    {UV_SCULPT_TOOL_RELAX_LAPLACIAN,
     "LAPLACIAN",
     0,
     "Laplacian",
     "Laplacian\nUse Laplacian method for relaxation"},
    {UV_SCULPT_TOOL_RELAX_HC, "HC", 0, "HC", "Use HC method for relaxation"},
    {0, NULL, 0, NULL, NULL},
};
#endif

const EnumPropertyItem rna_enum_snap_target_items[] = {
    {SCE_SNAP_TARGET_CLOSEST, "CLOSEST", 0, "Closest", "Closest\nSnap closest point onto target"},
    {SCE_SNAP_TARGET_CENTER, "CENTER", 0, "Center", "Center\nSnap transformation center onto target"},
    {SCE_SNAP_TARGET_MEDIAN, "MEDIAN", 0, "Median", "Median\nSnap median onto target"},
    {SCE_SNAP_TARGET_ACTIVE, "ACTIVE", 0, "Active", "Active\nSnap active onto target"},
    {0, NULL, 0, NULL, NULL},
};

const EnumPropertyItem rna_enum_proportional_falloff_items[] = {
    {PROP_SMOOTH, "SMOOTH", ICON_SMOOTHCURVE, "Smooth", "Smooth\nSmooth falloff"},
    {PROP_SPHERE, "SPHERE", ICON_SPHERECURVE, "Sphere", "Sphere\nSpherical falloff"},
    {PROP_ROOT, "ROOT", ICON_ROOTCURVE, "Root", "Root\nRoot falloff"},
    {PROP_INVSQUARE,
     "INVERSE_SQUARE",
     ICON_INVERSESQUARECURVE,
     "Inverse Square",
     "Inverse Square\nInverse Square falloff"},
    {PROP_SHARP, "SHARP", ICON_SHARPCURVE, "Sharp", "Sharp\nSharp falloff"},
    {PROP_LIN, "LINEAR", ICON_LINCURVE, "Linear", "Linear\nLinear falloff"},
    {PROP_CONST, "CONSTANT", ICON_NOCURVE, "Constant", "Constant\nConstant falloff"},
    {PROP_RANDOM, "RANDOM", ICON_RNDCURVE, "Random", "Random\nRandom falloff"},
    {0, NULL, 0, NULL, NULL},
};

/* subset of the enum - only curves, missing random and const */
const EnumPropertyItem rna_enum_proportional_falloff_curve_only_items[] = {
    {PROP_SMOOTH, "SMOOTH", ICON_SMOOTHCURVE, "Smooth", "Smooth\nSmooth falloff"},
    {PROP_SPHERE, "SPHERE", ICON_SPHERECURVE, "Sphere", "Sphere\nSpherical falloff"},
    {PROP_ROOT, "ROOT", ICON_ROOTCURVE, "Root", "Root\nRoot falloff"},
    {PROP_INVSQUARE, "INVERSE_SQUARE", ICON_ROOTCURVE, "Inverse Square", "Inverse Square\nInverse Square falloff"},
    {PROP_SHARP, "SHARP", ICON_SHARPCURVE, "Sharp", "Sharp\nSharp falloff"},
    {PROP_LIN, "LINEAR", ICON_LINCURVE, "Linear", "Linear\nLinear falloff"},
    {0, NULL, 0, NULL, NULL},
};

/* keep for operators, not used here */
const EnumPropertyItem rna_enum_mesh_select_mode_items[] = {
    {SCE_SELECT_VERTEX, "VERTEX", ICON_VERTEXSEL, "Vertex", "Vertex\nVertex selection mode"},
    {SCE_SELECT_EDGE, "EDGE", ICON_EDGESEL, "Edge", "Edge\nEdge selection mode"},
    {SCE_SELECT_FACE, "FACE", ICON_FACESEL, "Face", "Face\nFace selection mode"},
    {0, NULL, 0, NULL, NULL},
};

const EnumPropertyItem rna_enum_mesh_select_mode_uv_items[] = {
    {UV_SELECT_VERTEX, "VERTEX", ICON_UV_VERTEXSEL, "Vertex", "Vertex\nVertex selection mode"},
    {UV_SELECT_EDGE, "EDGE", ICON_UV_EDGESEL, "Edge", "Edge\nEdge selection mode"},
    {UV_SELECT_FACE, "FACE", ICON_UV_FACESEL, "Face", "Face\nFace selection mode"},
    {UV_SELECT_ISLAND, "ISLAND", ICON_UV_ISLANDSEL, "Island", "Island\nIsland selection mode"},
    {0, NULL, 0, NULL, NULL},
};

const EnumPropertyItem rna_enum_snap_element_items[] = {
    {SCE_SNAP_MODE_INCREMENT,
     "INCREMENT",
     ICON_SNAP_INCREMENT,
     "Increment",
     "Snap to increments of grid"},
    {SCE_SNAP_MODE_VERTEX, "VERTEX", ICON_SNAP_VERTEX, "Vertex", "Vertex\nSnap to vertices"},
    {SCE_SNAP_MODE_EDGE, "EDGE", ICON_SNAP_EDGE, "Edge", "Edge\nSnap to edges"},
    {SCE_SNAP_MODE_FACE, "FACE", ICON_SNAP_FACE, "Face", "Face\nSnap to faces"},
    {SCE_SNAP_MODE_VOLUME, "VOLUME", ICON_SNAP_VOLUME, "Volume", "Volume\nSnap to volume"},
    {0, NULL, 0, NULL, NULL},
};

const EnumPropertyItem rna_enum_snap_node_element_items[] = {
    {SCE_SNAP_MODE_GRID, "GRID", ICON_SNAP_GRID, "Grid", "Grid\nSnap to grid"},
    {SCE_SNAP_MODE_NODE_X, "NODE_X", ICON_NODE_SIDE, "Node X", "Node X\nSnap to left/right node border"},
    {SCE_SNAP_MODE_NODE_Y, "NODE_Y", ICON_NODE_TOP, "Node Y", "Node Y\nSnap to top/bottom node border"},
    {SCE_SNAP_MODE_NODE_X | SCE_SNAP_MODE_NODE_Y,
     "NODE_XY",
     ICON_NODE_CORNER,
     "Node X / Y",
     "Snap to any node border"},
    {0, NULL, 0, NULL, NULL},
};

#ifndef RNA_RUNTIME
static const EnumPropertyItem snap_uv_element_items[] = {
    {SCE_SNAP_MODE_INCREMENT,
     "INCREMENT",
     ICON_SNAP_INCREMENT,
     "Increment",
     "Snap to increments of grid"},
    {SCE_SNAP_MODE_VERTEX, "VERTEX", ICON_SNAP_VERTEX, "Vertex", "Vertex\nSnap to vertices"},
    {0, NULL, 0, NULL, NULL},
};

static const EnumPropertyItem rna_enum_scene_display_aa_methods[] = {
    {SCE_DISPLAY_AA_OFF,
     "OFF",
     0,
     "No Anti-Aliasing",
     "No Anti-Aliasing\nScene will be rendering without any anti-aliasing"},
    {SCE_DISPLAY_AA_FXAA,
     "FXAA",
     0,
     "Single Pass Anti-Aliasing",
     "Single Pass Anti-Aliasing\nScene will be rendered using a single pass anti-aliasing method (FXAA)"},
    {SCE_DISPLAY_AA_SAMPLES_5,
     "5",
     0,
     "5 Samples",
     "5 Samples\nScene will be rendered using 5 anti-aliasing samples"},
    {SCE_DISPLAY_AA_SAMPLES_8,
     "8",
     0,
     "8 Samples",
     "8 Samples\nScene will be rendered using 8 anti-aliasing samples"},
    {SCE_DISPLAY_AA_SAMPLES_11,
     "11",
     0,
     "11 Samples",
     "11 Samples\nScene will be rendered using 11 anti-aliasing samples"},
    {SCE_DISPLAY_AA_SAMPLES_16,
     "16",
     0,
     "16 Samples",
     "16 Samples\nScene will be rendered using 16 anti-aliasing samples"},
    {SCE_DISPLAY_AA_SAMPLES_32,
     "32",
     0,
     "32 Samples",
     "32 Samples\nScene will be rendered using 32 anti-aliasing samples"},
    {0, NULL, 0, NULL, NULL},
};
#endif

const EnumPropertyItem rna_enum_curve_fit_method_items[] = {
    {CURVE_PAINT_FIT_METHOD_REFIT,
     "REFIT",
     0,
     "Refit",
     "Refit\nIncrementally re-fit the curve (high quality)"},
    {CURVE_PAINT_FIT_METHOD_SPLIT,
     "SPLIT",
     0,
     "Split",
     "Split\nSplit the curve until the tolerance is met (fast)"},
    {0, NULL, 0, NULL, NULL},
};

/* workaround for duplicate enums,
 * have each enum line as a define then conditionally set it or not
 */

#define R_IMF_ENUM_BMP \
  {R_IMF_IMTYPE_BMP, "BMP", ICON_FILE_IMAGE, "BMP", "BMP\nOutput image in bitmap format"},
#define R_IMF_ENUM_IRIS \
  {R_IMF_IMTYPE_IRIS, "IRIS", ICON_FILE_IMAGE, "Iris", "Iris\nOutput image in (old!) SGI IRIS format"},
#define R_IMF_ENUM_PNG \
  {R_IMF_IMTYPE_PNG, "PNG", ICON_FILE_IMAGE, "PNG", "PNG\nOutput image in PNG format"},
#define R_IMF_ENUM_JPEG \
  {R_IMF_IMTYPE_JPEG90, "JPEG", ICON_FILE_IMAGE, "JPEG", "JPEG\nOutput image in JPEG format"},
#define R_IMF_ENUM_TAGA \
  {R_IMF_IMTYPE_TARGA, "TARGA", ICON_FILE_IMAGE, "Targa", "Targa\nOutput image in Targa format"},
#define R_IMF_ENUM_TAGA_RAW \
  {R_IMF_IMTYPE_RAWTGA, \
   "TARGA_RAW", \
   ICON_FILE_IMAGE, \
   "Targa Raw", \
   "Targa Raw\nOutput image in uncompressed Targa format"},

#if 0 /* UNUSED (so far) */
#  ifdef WITH_DDS
#    define R_IMF_ENUM_DDS \
      {R_IMF_IMTYPE_DDS, "DDS", ICON_FILE_IMAGE, "DDS", "Output image in DDS format"},
#  else
#    define R_IMF_ENUM_DDS
#  endif
#endif

#ifdef WITH_OPENJPEG
#  define R_IMF_ENUM_JPEG2K \
    {R_IMF_IMTYPE_JP2, \
     "JPEG2000", \
     ICON_FILE_IMAGE, \
     "JPEG 2000", \
     "Output image in JPEG 2000 format"},
#else
#  define R_IMF_ENUM_JPEG2K
#endif

#ifdef WITH_CINEON
#  define R_IMF_ENUM_CINEON \
    {R_IMF_IMTYPE_CINEON, "CINEON", ICON_FILE_IMAGE, "Cineon", "Output image in Cineon format"},
#  define R_IMF_ENUM_DPX \
    {R_IMF_IMTYPE_DPX, "DPX", ICON_FILE_IMAGE, "DPX", "Output image in DPX format"},
#else
#  define R_IMF_ENUM_CINEON
#  define R_IMF_ENUM_DPX
#endif

#ifdef WITH_OPENEXR
#  define R_IMF_ENUM_EXR_MULTILAYER \
    {R_IMF_IMTYPE_MULTILAYER, \
     "OPEN_EXR_MULTILAYER", \
     ICON_FILE_IMAGE, \
     "OpenEXR MultiLayer", \
     "Output image in multilayer OpenEXR format"},
#  define R_IMF_ENUM_EXR \
    {R_IMF_IMTYPE_OPENEXR, \
     "OPEN_EXR", \
     ICON_FILE_IMAGE, \
     "OpenEXR", \
     "Output image in OpenEXR format"},
#else
#  define R_IMF_ENUM_EXR_MULTILAYER
#  define R_IMF_ENUM_EXR
#endif

#ifdef WITH_HDR
#  define R_IMF_ENUM_HDR \
    {R_IMF_IMTYPE_RADHDR, \
     "HDR", \
     ICON_FILE_IMAGE, \
     "Radiance HDR", \
     "Output image in Radiance HDR format"},
#else
#  define R_IMF_ENUM_HDR
#endif

#ifdef WITH_TIFF
#  define R_IMF_ENUM_TIFF \
    {R_IMF_IMTYPE_TIFF, "TIFF", ICON_FILE_IMAGE, "TIFF", "Output image in TIFF format"},
#else
#  define R_IMF_ENUM_TIFF
#endif

#define IMAGE_TYPE_ITEMS_IMAGE_ONLY \
  R_IMF_ENUM_BMP \
  /* DDS save not supported yet R_IMF_ENUM_DDS */ \
  R_IMF_ENUM_IRIS \
  R_IMF_ENUM_PNG \
  R_IMF_ENUM_JPEG \
  R_IMF_ENUM_JPEG2K \
  R_IMF_ENUM_TAGA \
  R_IMF_ENUM_TAGA_RAW{0, "", 0, " ", NULL}, \
      R_IMF_ENUM_CINEON R_IMF_ENUM_DPX R_IMF_ENUM_EXR_MULTILAYER R_IMF_ENUM_EXR R_IMF_ENUM_HDR \
          R_IMF_ENUM_TIFF

#ifdef RNA_RUNTIME
static const EnumPropertyItem image_only_type_items[] = {

    IMAGE_TYPE_ITEMS_IMAGE_ONLY

    {0, NULL, 0, NULL, NULL},
};
#endif

const EnumPropertyItem rna_enum_image_type_items[] = {
    {0, "", 0, N_("Image"), NULL},

    IMAGE_TYPE_ITEMS_IMAGE_ONLY

    {0, "", 0, N_("Movie"), NULL},
    {R_IMF_IMTYPE_AVIJPEG,
     "AVI_JPEG",
     ICON_FILE_MOVIE,
     "AVI JPEG",
     "Output video in AVI JPEG format"},
    {R_IMF_IMTYPE_AVIRAW, "AVI_RAW", ICON_FILE_MOVIE, "AVI Raw", "AVI Raw\nOutput video in AVI Raw format"},
#ifdef WITH_FFMPEG
    {R_IMF_IMTYPE_FFMPEG,
     "FFMPEG",
     ICON_FILE_MOVIE,
     "FFmpeg video",
     "The most versatile way to output video files"},
#endif
    {0, NULL, 0, NULL, NULL},
};

const EnumPropertyItem rna_enum_image_color_mode_items[] = {
    {R_IMF_PLANES_BW,
     "BW",
     0,
     "BW",
     "Images get saved in 8 bits grayscale (only PNG, JPEG, TGA, TIF)"},
    {R_IMF_PLANES_RGB, "RGB", 0, "RGB", "RGB\nImages are saved with RGB (color) data"},
    {R_IMF_PLANES_RGBA,
     "RGBA",
     0,
     "RGBA",
     "RGBA\nImages are saved with RGB and Alpha data (if supported)"},
    {0, NULL, 0, NULL, NULL},
};

#ifdef RNA_RUNTIME
#  define IMAGE_COLOR_MODE_BW rna_enum_image_color_mode_items[0]
#  define IMAGE_COLOR_MODE_RGB rna_enum_image_color_mode_items[1]
#  define IMAGE_COLOR_MODE_RGBA rna_enum_image_color_mode_items[2]
#endif

const EnumPropertyItem rna_enum_image_color_depth_items[] = {
    /* 1 (monochrome) not used */
    {R_IMF_CHAN_DEPTH_8, "8", 0, "8", "8 bit color channels"},
    {R_IMF_CHAN_DEPTH_10, "10", 0, "10", "10 bit color channels"},
    {R_IMF_CHAN_DEPTH_12, "12", 0, "12", "12 bit color channels"},
    {R_IMF_CHAN_DEPTH_16, "16", 0, "16", "16 bit color channels"},
    /* 24 not used */
    {R_IMF_CHAN_DEPTH_32, "32", 0, "32", "32 bit color channels"},
    {0, NULL, 0, NULL, NULL},
};

const EnumPropertyItem rna_enum_normal_space_items[] = {
    {R_BAKE_SPACE_OBJECT, "OBJECT", 0, "Object", "Object\nBake the normals in object space"},
    {R_BAKE_SPACE_TANGENT, "TANGENT", 0, "Tangent", "Tangent\nBake the normals in tangent space"},
    {0, NULL, 0, NULL, NULL},
};

const EnumPropertyItem rna_enum_normal_swizzle_items[] = {
    {R_BAKE_POSX, "POS_X", 0, "+X", ""},
    {R_BAKE_POSY, "POS_Y", 0, "+Y", ""},
    {R_BAKE_POSZ, "POS_Z", 0, "+Z", ""},
    {R_BAKE_NEGX, "NEG_X", 0, "-X", ""},
    {R_BAKE_NEGY, "NEG_Y", 0, "-Y", ""},
    {R_BAKE_NEGZ, "NEG_Z", 0, "-Z", ""},
    {0, NULL, 0, NULL, NULL},
};

const EnumPropertyItem rna_enum_bake_save_mode_items[] = {
    {R_BAKE_SAVE_INTERNAL,
     "INTERNAL",
     0,
     "Internal",
     "Save the baking map in an internal image data-block"},
    {R_BAKE_SAVE_EXTERNAL, "EXTERNAL", 0, "External", "External\nSave the baking map in an external file"},
    {0, NULL, 0, NULL, NULL},
};

#define R_IMF_VIEWS_ENUM_IND \
  {R_IMF_VIEWS_INDIVIDUAL, \
   "INDIVIDUAL", \
   0, \
   "Individual", \
   "Individual\nIndividual files for each view with the prefix as defined by the scene views"},
#define R_IMF_VIEWS_ENUM_S3D \
  {R_IMF_VIEWS_STEREO_3D, "STEREO_3D", 0, "Stereo 3D", "Stereo 3D\nSingle file with an encoded stereo pair"},
#define R_IMF_VIEWS_ENUM_MV \
  {R_IMF_VIEWS_MULTIVIEW, "MULTIVIEW", 0, "Multi-View", "Multi-View\nSingle file with all the views"},

const EnumPropertyItem rna_enum_views_format_items[] = {
    R_IMF_VIEWS_ENUM_IND R_IMF_VIEWS_ENUM_S3D{0, NULL, 0, NULL, NULL},
};

const EnumPropertyItem rna_enum_views_format_multilayer_items[] = {
    R_IMF_VIEWS_ENUM_IND R_IMF_VIEWS_ENUM_MV{0, NULL, 0, NULL, NULL},
};

const EnumPropertyItem rna_enum_views_format_multiview_items[] = {
    R_IMF_VIEWS_ENUM_IND R_IMF_VIEWS_ENUM_S3D R_IMF_VIEWS_ENUM_MV{0, NULL, 0, NULL, NULL},
};

#undef R_IMF_VIEWS_ENUM_IND
#undef R_IMF_VIEWS_ENUM_S3D
#undef R_IMF_VIEWS_ENUM_MV

const EnumPropertyItem rna_enum_stereo3d_display_items[] = {
    {S3D_DISPLAY_ANAGLYPH,
     "ANAGLYPH",
     0,
     "Anaglyph",
     "Anaglyph\nRender views for left and right eyes as two differently filtered colors in a single image "
     "(anaglyph glasses are required)"},
    {S3D_DISPLAY_INTERLACE,
     "INTERLACE",
     0,
     "Interlace",
     "Interlace\nRender views for left and right eyes interlaced in a single image (3D-ready monitor is "
     "required)"},
    {S3D_DISPLAY_PAGEFLIP,
     "TIMESEQUENTIAL",
     0,
     "Time Sequential",
     "Time Sequential\nRender alternate eyes (also known as page flip, quad buffer support in the graphic card is "
     "required)"},
    {S3D_DISPLAY_SIDEBYSIDE,
     "SIDEBYSIDE",
     0,
     "Side-by-Side",
     "Side-by-Side\nRender views for left and right eyes side-by-side"},
    {S3D_DISPLAY_TOPBOTTOM,
     "TOPBOTTOM",
     0,
     "Top-Bottom",
     "Top-Bottom\nRender views for left and right eyes one above another"},
    {0, NULL, 0, NULL, NULL},
};

const EnumPropertyItem rna_enum_stereo3d_anaglyph_type_items[] = {
    {S3D_ANAGLYPH_REDCYAN, "RED_CYAN", 0, "Red-Cyan", ""},
    {S3D_ANAGLYPH_GREENMAGENTA, "GREEN_MAGENTA", 0, "Green-Magenta", ""},
    {S3D_ANAGLYPH_YELLOWBLUE, "YELLOW_BLUE", 0, "Yellow-Blue", ""},
    {0, NULL, 0, NULL, NULL},
};

const EnumPropertyItem rna_enum_stereo3d_interlace_type_items[] = {
    {S3D_INTERLACE_ROW, "ROW_INTERLEAVED", 0, "Row Interleaved", ""},
    {S3D_INTERLACE_COLUMN, "COLUMN_INTERLEAVED", 0, "Column Interleaved", ""},
    {S3D_INTERLACE_CHECKERBOARD, "CHECKERBOARD_INTERLEAVED", 0, "Checkerboard Interleaved", ""},
    {0, NULL, 0, NULL, NULL},
};

const EnumPropertyItem rna_enum_bake_pass_filter_type_items[] = {
    {R_BAKE_PASS_FILTER_NONE, "NONE", 0, "None", ""},
    {R_BAKE_PASS_FILTER_AO, "AO", 0, "Ambient Occlusion", ""},
    {R_BAKE_PASS_FILTER_EMIT, "EMIT", 0, "Emit", ""},
    {R_BAKE_PASS_FILTER_DIRECT, "DIRECT", 0, "Direct", ""},
    {R_BAKE_PASS_FILTER_INDIRECT, "INDIRECT", 0, "Indirect", ""},
    {R_BAKE_PASS_FILTER_COLOR, "COLOR", 0, "Color", ""},
    {R_BAKE_PASS_FILTER_DIFFUSE, "DIFFUSE", 0, "Diffuse", ""},
    {R_BAKE_PASS_FILTER_GLOSSY, "GLOSSY", 0, "Glossy", ""},
    {R_BAKE_PASS_FILTER_TRANSM, "TRANSMISSION", 0, "Transmission", ""},
    {R_BAKE_PASS_FILTER_SUBSURFACE, "SUBSURFACE", 0, "Subsurface", ""},
    {0, NULL, 0, NULL, NULL},
};

#ifndef RNA_RUNTIME
static const EnumPropertyItem rna_enum_gpencil_interpolation_mode_items[] = {
    /* interpolation */
    {0, "", 0, N_("Interpolation"), "Standard transitions between keyframes"},
    {GP_IPO_LINEAR,
     "LINEAR",
     ICON_IPO_LINEAR,
     "Linear",
     "Linear\nStraight-line interpolation between A and B (i.e. no ease in/out)"},
    {GP_IPO_CURVEMAP,
     "CUSTOM",
     ICON_IPO_BEZIER,
     "Custom",
     "Custom\nCustom interpolation defined using a curve map"},

    /* easing */
    {0,
     "",
     0,
     N_("Easing (by strength)"),
     "Predefined inertial transitions, useful for motion graphics (from least to most "
     "''dramatic'')"},
    {GP_IPO_SINE,
     "SINE",
     ICON_IPO_SINE,
     "Sinusoidal",
     "Sinusoidal easing (weakest, almost linear but with a slight curvature)"},
    {GP_IPO_QUAD, "QUAD", ICON_IPO_QUAD, "Quadratic", "Quadratic easing"},
    {GP_IPO_CUBIC, "CUBIC", ICON_IPO_CUBIC, "Cubic", "Cubic easing"},
    {GP_IPO_QUART, "QUART", ICON_IPO_QUART, "Quartic", "Quartic easing"},
    {GP_IPO_QUINT, "QUINT", ICON_IPO_QUINT, "Quintic", "Quintic easing"},
    {GP_IPO_EXPO, "EXPO", ICON_IPO_EXPO, "Exponential", "Exponential easing (dramatic)"},
    {GP_IPO_CIRC,
     "CIRC",
     ICON_IPO_CIRC,
     "Circular",
     "Circular easing (strongest and most dynamic)"},

    {0, "", 0, N_("Dynamic Effects"), "Simple physics-inspired easing effects"},
    {GP_IPO_BACK, "BACK", ICON_IPO_BACK, "Back", "Back\nCubic easing with overshoot and settle"},
    {GP_IPO_BOUNCE,
     "BOUNCE",
     ICON_IPO_BOUNCE,
     "Bounce",
     "Bounce\nExponentially decaying parabolic bounce, like when objects collide"},
    {GP_IPO_ELASTIC,
     "ELASTIC",
     ICON_IPO_ELASTIC,
     "Elastic",
     "Elastic\nExponentially decaying sine wave, like an elastic band"},

    {0, NULL, 0, NULL, NULL},
};

#endif

const EnumPropertyItem rna_enum_transform_pivot_items_full[] = {
    {V3D_AROUND_CENTER_BOUNDS,
     "BOUNDING_BOX_CENTER",
     ICON_PIVOT_BOUNDBOX,
     "Bounding Box Center",
     "Pivot around bounding box center of selected object(s)"},
    {V3D_AROUND_CURSOR, "CURSOR", ICON_PIVOT_CURSOR, "3D Cursor", "3D Cursor\nPivot around the 3D cursor"},
    {V3D_AROUND_LOCAL_ORIGINS,
     "INDIVIDUAL_ORIGINS",
     ICON_PIVOT_INDIVIDUAL,
     "Individual Origins",
     "Individual Origins\nPivot around each object's own origin"},
    {V3D_AROUND_CENTER_MEDIAN,
     "MEDIAN_POINT",
     ICON_PIVOT_MEDIAN,
     "Median Point",
     "Median Point\nPivot around the median point of selected objects"},
    {V3D_AROUND_ACTIVE,
     "ACTIVE_ELEMENT",
     ICON_PIVOT_ACTIVE,
     "Active Element",
     "Active Element\nPivot around active object"},
    {0, NULL, 0, NULL, NULL},
};

/* Icons could be made a consistent set of images. */
const EnumPropertyItem rna_enum_transform_orientation_items[] = {
    {V3D_ORIENT_GLOBAL,
     "GLOBAL",
     ICON_ORIENTATION_GLOBAL,
     "Global",
     "Global\nAlign the transformation axes to world space"},
    {V3D_ORIENT_LOCAL,
     "LOCAL",
     ICON_ORIENTATION_LOCAL,
     "Local",
     "Local\nAlign the transformation axes to the selected objects' local space"},
    {V3D_ORIENT_NORMAL,
     "NORMAL",
     ICON_ORIENTATION_NORMAL,
     "Normal",
     "Normal\nAlign the transformation axes to average normal of selected elements "
     "(bone Y axis for pose mode)"},
    {V3D_ORIENT_GIMBAL,
     "GIMBAL",
     ICON_ORIENTATION_GIMBAL,
     "Gimbal",
     "Gimbal\nAlign each axis to the Euler rotation axis as used for input"},
    {V3D_ORIENT_VIEW,
     "VIEW",
     ICON_ORIENTATION_VIEW,
     "View",
     "View\nAlign the transformation axes to the window"},
    {V3D_ORIENT_CURSOR,
     "CURSOR",
     ICON_ORIENTATION_CURSOR,
     "Cursor",
     "Cursor\nAlign the transformation axes to the 3D cursor"},
    // {V3D_ORIENT_CUSTOM, "CUSTOM", 0, "Custom", "Use a custom transform orientation"},
    {0, NULL, 0, NULL, NULL},
};

#ifdef RNA_RUNTIME

#  include "BLI_string_utils.h"

#  include "DNA_anim_types.h"
#  include "DNA_color_types.h"
#  include "DNA_node_types.h"
#  include "DNA_object_types.h"
#  include "DNA_mesh_types.h"
#  include "DNA_text_types.h"
#  include "DNA_workspace_types.h"

#  include "RNA_access.h"

#  include "MEM_guardedalloc.h"

#  include "BKE_brush.h"
#  include "BKE_collection.h"
#  include "BKE_colortools.h"
#  include "BKE_context.h"
#  include "BKE_global.h"
#  include "BKE_idprop.h"
#  include "BKE_image.h"
#  include "BKE_layer.h"
#  include "BKE_main.h"
#  include "BKE_node.h"
#  include "BKE_pointcache.h"
#  include "BKE_scene.h"
#  include "BKE_mesh.h"
#  include "BKE_screen.h"
#  include "BKE_sequencer.h"
#  include "BKE_animsys.h"
#  include "BKE_freestyle.h"
#  include "BKE_gpencil.h"
#  include "BKE_unit.h"

#  include "ED_info.h"
#  include "ED_node.h"
#  include "ED_view3d.h"
#  include "ED_mesh.h"
#  include "ED_keyframing.h"
#  include "ED_image.h"
#  include "ED_scene.h"

#  include "DEG_depsgraph_build.h"
#  include "DEG_depsgraph_query.h"

#  ifdef WITH_FREESTYLE
#    include "FRS_freestyle.h"
#  endif

static void rna_ToolSettings_snap_mode_set(struct PointerRNA *ptr, int value)
{
  ToolSettings *ts = (ToolSettings *)ptr->data;
  if (value != 0) {
    ts->snap_mode = value;
  }
}

/* Grease Pencil update cache */
static void rna_GPencil_update(Main *UNUSED(bmain), Scene *scene, PointerRNA *UNUSED(ptr))
{
  /* mark all grease pencil datablocks of the scene */
  FOREACH_SCENE_COLLECTION_BEGIN (scene, collection) {
    FOREACH_COLLECTION_OBJECT_RECURSIVE_BEGIN (collection, ob) {
      if (ob->type == OB_GPENCIL) {
        bGPdata *gpd = (bGPdata *)ob->data;
        gpd->flag |= GP_DATA_CACHE_IS_DIRTY;
        DEG_id_tag_update(&gpd->id, ID_RECALC_TRANSFORM | ID_RECALC_GEOMETRY);
      }
    }
    FOREACH_COLLECTION_OBJECT_RECURSIVE_END;
  }
  FOREACH_SCENE_COLLECTION_END;

  WM_main_add_notifier(NC_GPENCIL | NA_EDITED, NULL);
}

/* Grease Pencil Interpolation settings */
static char *rna_GPencilInterpolateSettings_path(PointerRNA *UNUSED(ptr))
{
  return BLI_strdup("tool_settings.gpencil_interpolate");
}

static void rna_GPencilInterpolateSettings_type_set(PointerRNA *ptr, int value)
{
  GP_Interpolate_Settings *settings = (GP_Interpolate_Settings *)ptr->data;

  /* NOTE: This cast should be fine, as we have a small + finite set of values
   * (#eGP_Interpolate_Type) that should fit well within a char.
   */
  settings->type = (char)value;

  /* init custom interpolation curve here now the first time it's used */
  if ((settings->type == GP_IPO_CURVEMAP) && (settings->custom_ipo == NULL)) {
    settings->custom_ipo = curvemapping_add(1, 0.0f, 0.0f, 1.0f, 1.0f);
  }
}

/* Read-only Iterator of all the scene objects. */

static void rna_Scene_objects_begin(CollectionPropertyIterator *iter, PointerRNA *ptr)
{
  Scene *scene = (Scene *)ptr->data;
  iter->internal.custom = MEM_callocN(sizeof(BLI_Iterator), __func__);

  ((BLI_Iterator *)iter->internal.custom)->valid = true;
  BKE_scene_objects_iterator_begin(iter->internal.custom, (void *)scene);
  iter->valid = ((BLI_Iterator *)iter->internal.custom)->valid;
}

static void rna_Scene_objects_next(CollectionPropertyIterator *iter)
{
  BKE_scene_objects_iterator_next(iter->internal.custom);
  iter->valid = ((BLI_Iterator *)iter->internal.custom)->valid;
}

static void rna_Scene_objects_end(CollectionPropertyIterator *iter)
{
  BKE_scene_objects_iterator_end(iter->internal.custom);
  MEM_freeN(iter->internal.custom);
}

static PointerRNA rna_Scene_objects_get(CollectionPropertyIterator *iter)
{
  Object *ob = ((BLI_Iterator *)iter->internal.custom)->current;
  return rna_pointer_inherit_refine(&iter->parent, &RNA_Object, ob);
}

/* End of read-only Iterator of all the scene objects. */

static void rna_Scene_set_set(PointerRNA *ptr,
                              PointerRNA value,
                              struct ReportList *UNUSED(reports))
{
  Scene *scene = (Scene *)ptr->data;
  Scene *set = (Scene *)value.data;
  Scene *nested_set;

  for (nested_set = set; nested_set; nested_set = nested_set->set) {
    if (nested_set == scene) {
      return;
    }
    /* prevent eternal loops, set can point to next, and next to set, without problems usually */
    if (nested_set->set == set) {
      return;
    }
  }

  id_lib_extern((ID *)set);
  scene->set = set;
}

void rna_Scene_set_update(Main *bmain, Scene *UNUSED(scene), PointerRNA *ptr)
{
  Scene *scene = (Scene *)ptr->id.data;

  DEG_relations_tag_update(bmain);
  DEG_id_tag_update_ex(bmain, &scene->id, 0);
  if (scene->set != NULL) {
    /* Objects which are pulled into main scene's depsgraph needs to have
     * their base flags updated.
     */
    DEG_id_tag_update_ex(bmain, &scene->set->id, 0);
  }
}

static void rna_Scene_camera_update(Main *bmain, Scene *UNUSED(scene_unused), PointerRNA *ptr)
{
  wmWindowManager *wm = bmain->wm.first;
  Scene *scene = (Scene *)ptr->data;

  WM_windows_scene_data_sync(&wm->windows, scene);
  DEG_id_tag_update(&scene->id, ID_RECALC_COPY_ON_WRITE);
  DEG_relations_tag_update(bmain);
}

static void rna_Scene_fps_update(Main *bmain, Scene *scene, PointerRNA *UNUSED(ptr))
{
  DEG_id_tag_update(&scene->id, ID_RECALC_AUDIO_FPS | ID_RECALC_SEQUENCER_STRIPS);
  /* NOTE: Tag via dependency graph will take care of all the updates ion the evaluated domain,
   * however, changes in FPS actually modifies an original stip length, so this we take care about
   * here. */
  BKE_sequencer_refresh_sound_length(bmain, scene);
}

static void rna_Scene_listener_update(Main *UNUSED(bmain), Scene *scene, PointerRNA *UNUSED(ptr))
{
  DEG_id_tag_update(&scene->id, ID_RECALC_AUDIO_LISTENER);
}

static void rna_Scene_volume_update(Main *UNUSED(bmain), Scene *scene, PointerRNA *UNUSED(ptr))
{
  DEG_id_tag_update(&scene->id, ID_RECALC_AUDIO_VOLUME);
}

static const char *rna_Scene_statistics_string_get(Scene *scene,
                                                   Main *bmain,
                                                   ViewLayer *view_layer)
{
  return ED_info_stats_string(bmain, scene, view_layer);
}

static void rna_Scene_framelen_update(Main *UNUSED(bmain), Scene *scene, PointerRNA *UNUSED(ptr))
{
  scene->r.framelen = (float)scene->r.framapto / (float)scene->r.images;
}

static void rna_Scene_frame_current_set(PointerRNA *ptr, int value)
{
  Scene *data = (Scene *)ptr->data;

  /* if negative frames aren't allowed, then we can't use them */
  FRAMENUMBER_MIN_CLAMP(value);
  data->r.cfra = value;
}

static float rna_Scene_frame_float_get(PointerRNA *ptr)
{
  Scene *data = (Scene *)ptr->data;
  return (float)data->r.cfra + data->r.subframe;
}

static void rna_Scene_frame_float_set(PointerRNA *ptr, float value)
{
  Scene *data = (Scene *)ptr->data;
  /* if negative frames aren't allowed, then we can't use them */
  FRAMENUMBER_MIN_CLAMP(value);
  data->r.cfra = (int)value;
  data->r.subframe = value - data->r.cfra;
}

static float rna_Scene_frame_current_final_get(PointerRNA *ptr)
{
  Scene *scene = (Scene *)ptr->data;

  return BKE_scene_frame_get_from_ctime(scene, (float)scene->r.cfra);
}

static void rna_Scene_start_frame_set(PointerRNA *ptr, int value)
{
  Scene *data = (Scene *)ptr->data;
  /* MINFRAME not MINAFRAME, since some output formats can't taken negative frames */
  CLAMP(value, MINFRAME, MAXFRAME);
  data->r.sfra = value;

  if (data->r.sfra >= data->r.efra) {
    data->r.efra = MIN2(data->r.sfra, MAXFRAME);
  }
}

static void rna_Scene_end_frame_set(PointerRNA *ptr, int value)
{
  Scene *data = (Scene *)ptr->data;
  CLAMP(value, MINFRAME, MAXFRAME);
  data->r.efra = value;

  if (data->r.sfra >= data->r.efra) {
    data->r.sfra = MAX2(data->r.efra, MINFRAME);
  }
}

static void rna_Scene_use_preview_range_set(PointerRNA *ptr, bool value)
{
  Scene *data = (Scene *)ptr->data;

  if (value) {
    /* copy range from scene if not set before */
    if ((data->r.psfra == data->r.pefra) && (data->r.psfra == 0)) {
      data->r.psfra = data->r.sfra;
      data->r.pefra = data->r.efra;
    }

    data->r.flag |= SCER_PRV_RANGE;
  }
  else {
    data->r.flag &= ~SCER_PRV_RANGE;
  }
}

static void rna_Scene_preview_range_start_frame_set(PointerRNA *ptr, int value)
{
  Scene *data = (Scene *)ptr->data;

  /* check if enabled already */
  if ((data->r.flag & SCER_PRV_RANGE) == 0) {
    /* set end of preview range to end frame, then clamp as per normal */
    /* TODO: or just refuse to set instead? */
    data->r.pefra = data->r.efra;
  }

  /* now set normally */
  CLAMP(value, MINAFRAME, data->r.pefra);
  data->r.psfra = value;
}

static void rna_Scene_preview_range_end_frame_set(PointerRNA *ptr, int value)
{
  Scene *data = (Scene *)ptr->data;

  /* check if enabled already */
  if ((data->r.flag & SCER_PRV_RANGE) == 0) {
    /* set start of preview range to start frame, then clamp as per normal */
    /* TODO: or just refuse to set instead? */
    data->r.psfra = data->r.sfra;
  }

  /* now set normally */
  CLAMP(value, data->r.psfra, MAXFRAME);
  data->r.pefra = value;
}

static void rna_Scene_show_subframe_update(Main *UNUSED(bmain),
                                           Scene *UNUSED(current_scene),
                                           PointerRNA *ptr)
{
  Scene *scene = (Scene *)ptr->id.data;
  scene->r.subframe = 0.0f;
}

static void rna_Scene_frame_update(Main *UNUSED(bmain),
                                   Scene *UNUSED(current_scene),
                                   PointerRNA *ptr)
{
  Scene *scene = (Scene *)ptr->id.data;
  DEG_id_tag_update(&scene->id, ID_RECALC_AUDIO_SEEK);
  WM_main_add_notifier(NC_SCENE | ND_FRAME, scene);
}

static PointerRNA rna_Scene_active_keying_set_get(PointerRNA *ptr)
{
  Scene *scene = (Scene *)ptr->data;
  return rna_pointer_inherit_refine(ptr, &RNA_KeyingSet, ANIM_scene_get_active_keyingset(scene));
}

static void rna_Scene_active_keying_set_set(PointerRNA *ptr,
                                            PointerRNA value,
                                            struct ReportList *UNUSED(reports))
{
  Scene *scene = (Scene *)ptr->data;
  KeyingSet *ks = (KeyingSet *)value.data;

  scene->active_keyingset = ANIM_scene_get_keyingset_index(scene, ks);
}

/* get KeyingSet index stuff for list of Keying Sets editing UI
 * - active_keyingset-1 since 0 is reserved for 'none'
 * - don't clamp, otherwise can never set builtins types as active...
 */
static int rna_Scene_active_keying_set_index_get(PointerRNA *ptr)
{
  Scene *scene = (Scene *)ptr->data;
  return scene->active_keyingset - 1;
}

/* get KeyingSet index stuff for list of Keying Sets editing UI
 * - value+1 since 0 is reserved for 'none'
 */
static void rna_Scene_active_keying_set_index_set(PointerRNA *ptr, int value)
{
  Scene *scene = (Scene *)ptr->data;
  scene->active_keyingset = value + 1;
}

/* XXX: evil... builtin_keyingsets is defined in keyingsets.c! */
/* TODO: make API function to retrieve this... */
extern ListBase builtin_keyingsets;

static void rna_Scene_all_keyingsets_begin(CollectionPropertyIterator *iter, PointerRNA *ptr)
{
  Scene *scene = (Scene *)ptr->data;

  /* start going over the scene KeyingSets first, while we still have pointer to it
   * but only if we have any Keying Sets to use...
   */
  if (scene->keyingsets.first) {
    rna_iterator_listbase_begin(iter, &scene->keyingsets, NULL);
  }
  else {
    rna_iterator_listbase_begin(iter, &builtin_keyingsets, NULL);
  }
}

static void rna_Scene_all_keyingsets_next(CollectionPropertyIterator *iter)
{
  ListBaseIterator *internal = &iter->internal.listbase;
  KeyingSet *ks = (KeyingSet *)internal->link;

  /* If we've run out of links in Scene list,
   * jump over to the builtins list unless we're there already. */
  if ((ks->next == NULL) && (ks != builtin_keyingsets.last)) {
    internal->link = (Link *)builtin_keyingsets.first;
  }
  else {
    internal->link = (Link *)ks->next;
  }

  iter->valid = (internal->link != NULL);
}

static char *rna_SceneEEVEE_path(PointerRNA *UNUSED(ptr))
{
  return BLI_strdup("eevee");
}

static int rna_RenderSettings_stereoViews_skip(CollectionPropertyIterator *iter,
                                               void *UNUSED(data))
{
  ListBaseIterator *internal = &iter->internal.listbase;
  SceneRenderView *srv = (SceneRenderView *)internal->link;

  if ((STREQ(srv->name, STEREO_LEFT_NAME)) || (STREQ(srv->name, STEREO_RIGHT_NAME))) {
    return 0;
  }

  return 1;
};

static void rna_RenderSettings_stereoViews_begin(CollectionPropertyIterator *iter, PointerRNA *ptr)
{
  RenderData *rd = (RenderData *)ptr->data;
  rna_iterator_listbase_begin(iter, &rd->views, rna_RenderSettings_stereoViews_skip);
}

static char *rna_RenderSettings_path(PointerRNA *UNUSED(ptr))
{
  return BLI_strdup("render");
}

static char *rna_BakeSettings_path(PointerRNA *UNUSED(ptr))
{
  return BLI_strdup("render.bake");
}

static char *rna_ImageFormatSettings_path(PointerRNA *ptr)
{
  ImageFormatData *imf = (ImageFormatData *)ptr->data;
  ID *id = ptr->id.data;

  switch (GS(id->name)) {
    case ID_SCE: {
      Scene *scene = (Scene *)id;

      if (&scene->r.im_format == imf) {
        return BLI_strdup("render.image_settings");
      }
      else if (&scene->r.bake.im_format == imf) {
        return BLI_strdup("render.bake.image_settings");
      }
      return BLI_strdup("..");
    }
    case ID_NT: {
      bNodeTree *ntree = (bNodeTree *)id;
      bNode *node;

      for (node = ntree->nodes.first; node; node = node->next) {
        if (node->type == CMP_NODE_OUTPUT_FILE) {
          if (&((NodeImageMultiFile *)node->storage)->format == imf) {
            return BLI_sprintfN("nodes['%s'].format", node->name);
          }
          else {
            bNodeSocket *sock;

            for (sock = node->inputs.first; sock; sock = sock->next) {
              NodeImageMultiFileSocket *sockdata = sock->storage;
              if (&sockdata->format == imf) {
                return BLI_sprintfN(
                    "nodes['%s'].file_slots['%s'].format", node->name, sockdata->path);
              }
            }
          }
        }
      }
      return BLI_strdup("..");
    }
    default:
      return BLI_strdup("..");
  }
}

static int rna_RenderSettings_threads_get(PointerRNA *ptr)
{
  RenderData *rd = (RenderData *)ptr->data;
  return BKE_render_num_threads(rd);
}

static int rna_RenderSettings_threads_mode_get(PointerRNA *ptr)
{
  RenderData *rd = (RenderData *)ptr->data;
  int override = BLI_system_num_threads_override_get();

  if (override > 0) {
    return R_FIXED_THREADS;
  }
  else {
    return (rd->mode & R_FIXED_THREADS);
  }
}

static bool rna_RenderSettings_is_movie_format_get(PointerRNA *ptr)
{
  RenderData *rd = (RenderData *)ptr->data;
  return BKE_imtype_is_movie(rd->im_format.imtype);
}

static void rna_ImageFormatSettings_file_format_set(PointerRNA *ptr, int value)
{
  ImageFormatData *imf = (ImageFormatData *)ptr->data;
  ID *id = ptr->id.data;
  imf->imtype = value;

  const bool is_render = (id && GS(id->name) == ID_SCE);
  /* see note below on why this is */
  const char chan_flag = BKE_imtype_valid_channels(imf->imtype, true) |
                         (is_render ? IMA_CHAN_FLAG_BW : 0);

  /* ensure depth and color settings match */
  if (((imf->planes == R_IMF_PLANES_BW) && !(chan_flag & IMA_CHAN_FLAG_BW)) ||
      ((imf->planes == R_IMF_PLANES_RGBA) && !(chan_flag & IMA_CHAN_FLAG_ALPHA))) {
    imf->planes = R_IMF_PLANES_RGB;
  }

  /* ensure usable depth */
  {
    const int depth_ok = BKE_imtype_valid_depths(imf->imtype);
    if ((imf->depth & depth_ok) == 0) {
      /* set first available depth */
      char depth_ls[] = {
          R_IMF_CHAN_DEPTH_32,
          R_IMF_CHAN_DEPTH_24,
          R_IMF_CHAN_DEPTH_16,
          R_IMF_CHAN_DEPTH_12,
          R_IMF_CHAN_DEPTH_10,
          R_IMF_CHAN_DEPTH_8,
          R_IMF_CHAN_DEPTH_1,
          0,
      };
      int i;

      for (i = 0; depth_ls[i]; i++) {
        if (depth_ok & depth_ls[i]) {
          imf->depth = depth_ls[i];
          break;
        }
      }
    }
  }

  if (id && GS(id->name) == ID_SCE) {
    Scene *scene = ptr->id.data;
    RenderData *rd = &scene->r;
#  ifdef WITH_FFMPEG
    BKE_ffmpeg_image_type_verify(rd, imf);
#  endif
    (void)rd;
  }
}

static const EnumPropertyItem *rna_ImageFormatSettings_file_format_itemf(bContext *UNUSED(C),
                                                                         PointerRNA *ptr,
                                                                         PropertyRNA *UNUSED(prop),
                                                                         bool *UNUSED(r_free))
{
  ID *id = ptr->id.data;
  if (id && GS(id->name) == ID_SCE) {
    return rna_enum_image_type_items;
  }
  else {
    return image_only_type_items;
  }
}

static const EnumPropertyItem *rna_ImageFormatSettings_color_mode_itemf(bContext *UNUSED(C),
                                                                        PointerRNA *ptr,
                                                                        PropertyRNA *UNUSED(prop),
                                                                        bool *r_free)
{
  ImageFormatData *imf = (ImageFormatData *)ptr->data;
  ID *id = ptr->id.data;
  const bool is_render = (id && GS(id->name) == ID_SCE);

  /* note, we need to act differently for render
   * where 'BW' will force grayscale even if the output format writes
   * as RGBA, this is age old blender convention and not sure how useful
   * it really is but keep it for now - campbell */
  char chan_flag = BKE_imtype_valid_channels(imf->imtype, true) |
                   (is_render ? IMA_CHAN_FLAG_BW : 0);

#  ifdef WITH_FFMPEG
  /* a WAY more crappy case than B&W flag: depending on codec, file format MIGHT support
   * alpha channel. for example MPEG format with h264 codec can't do alpha channel, but
   * the same MPEG format with QTRLE codec can easily handle alpha channel.
   * not sure how to deal with such cases in a nicer way (sergey) */
  if (is_render) {
    Scene *scene = ptr->id.data;
    RenderData *rd = &scene->r;

    if (BKE_ffmpeg_alpha_channel_is_supported(rd)) {
      chan_flag |= IMA_CHAN_FLAG_ALPHA;
    }
  }
#  endif

  if (chan_flag == (IMA_CHAN_FLAG_BW | IMA_CHAN_FLAG_RGB | IMA_CHAN_FLAG_ALPHA)) {
    return rna_enum_image_color_mode_items;
  }
  else {
    int totitem = 0;
    EnumPropertyItem *item = NULL;

    if (chan_flag & IMA_CHAN_FLAG_BW) {
      RNA_enum_item_add(&item, &totitem, &IMAGE_COLOR_MODE_BW);
    }
    if (chan_flag & IMA_CHAN_FLAG_RGB) {
      RNA_enum_item_add(&item, &totitem, &IMAGE_COLOR_MODE_RGB);
    }
    if (chan_flag & IMA_CHAN_FLAG_ALPHA) {
      RNA_enum_item_add(&item, &totitem, &IMAGE_COLOR_MODE_RGBA);
    }

    RNA_enum_item_end(&item, &totitem);
    *r_free = true;

    return item;
  }
}

static const EnumPropertyItem *rna_ImageFormatSettings_color_depth_itemf(bContext *UNUSED(C),
                                                                         PointerRNA *ptr,
                                                                         PropertyRNA *UNUSED(prop),
                                                                         bool *r_free)
{
  ImageFormatData *imf = (ImageFormatData *)ptr->data;

  if (imf == NULL) {
    return rna_enum_image_color_depth_items;
  }
  else {
    const int depth_ok = BKE_imtype_valid_depths(imf->imtype);
    const int is_float = ELEM(
        imf->imtype, R_IMF_IMTYPE_RADHDR, R_IMF_IMTYPE_OPENEXR, R_IMF_IMTYPE_MULTILAYER);

    const EnumPropertyItem *item_8bit = &rna_enum_image_color_depth_items[0];
    const EnumPropertyItem *item_10bit = &rna_enum_image_color_depth_items[1];
    const EnumPropertyItem *item_12bit = &rna_enum_image_color_depth_items[2];
    const EnumPropertyItem *item_16bit = &rna_enum_image_color_depth_items[3];
    const EnumPropertyItem *item_32bit = &rna_enum_image_color_depth_items[4];

    int totitem = 0;
    EnumPropertyItem *item = NULL;
    EnumPropertyItem tmp = {0, "", 0, "", ""};

    if (depth_ok & R_IMF_CHAN_DEPTH_8) {
      RNA_enum_item_add(&item, &totitem, item_8bit);
    }

    if (depth_ok & R_IMF_CHAN_DEPTH_10) {
      RNA_enum_item_add(&item, &totitem, item_10bit);
    }

    if (depth_ok & R_IMF_CHAN_DEPTH_12) {
      RNA_enum_item_add(&item, &totitem, item_12bit);
    }

    if (depth_ok & R_IMF_CHAN_DEPTH_16) {
      if (is_float) {
        tmp = *item_16bit;
        tmp.name = "Float (Half)";
        RNA_enum_item_add(&item, &totitem, &tmp);
      }
      else {
        RNA_enum_item_add(&item, &totitem, item_16bit);
      }
    }

    if (depth_ok & R_IMF_CHAN_DEPTH_32) {
      if (is_float) {
        tmp = *item_32bit;
        tmp.name = "Float (Full)";
        RNA_enum_item_add(&item, &totitem, &tmp);
      }
      else {
        RNA_enum_item_add(&item, &totitem, item_32bit);
      }
    }

    RNA_enum_item_end(&item, &totitem);
    *r_free = true;

    return item;
  }
}

static const EnumPropertyItem *rna_ImageFormatSettings_views_format_itemf(
    bContext *UNUSED(C), PointerRNA *ptr, PropertyRNA *UNUSED(prop), bool *UNUSED(r_free))
{
  ImageFormatData *imf = (ImageFormatData *)ptr->data;

  if (imf == NULL) {
    return rna_enum_views_format_items;
  }
  else if (imf->imtype == R_IMF_IMTYPE_OPENEXR) {
    return rna_enum_views_format_multiview_items;
  }
  else if (imf->imtype == R_IMF_IMTYPE_MULTILAYER) {
    return rna_enum_views_format_multilayer_items;
  }
  else {
    return rna_enum_views_format_items;
  }
}

#  ifdef WITH_OPENEXR
/* OpenEXR */

static const EnumPropertyItem *rna_ImageFormatSettings_exr_codec_itemf(bContext *UNUSED(C),
                                                                       PointerRNA *ptr,
                                                                       PropertyRNA *UNUSED(prop),
                                                                       bool *r_free)
{
  ImageFormatData *imf = (ImageFormatData *)ptr->data;

  EnumPropertyItem *item = NULL;
  int i = 1, totitem = 0;

  if (imf->depth == 16) {
    return rna_enum_exr_codec_items; /* All compression types are defined for halfs */
  }

  for (i = 0; i < R_IMF_EXR_CODEC_MAX; i++) {
    if ((i == R_IMF_EXR_CODEC_B44 || i == R_IMF_EXR_CODEC_B44A)) {
      continue; /* B44 and B44A are not defined for 32 bit floats */
    }

    RNA_enum_item_add(&item, &totitem, &rna_enum_exr_codec_items[i]);
  }

  RNA_enum_item_end(&item, &totitem);
  *r_free = true;

  return item;
}

#  endif
static int rna_SceneRender_file_ext_length(PointerRNA *ptr)
{
  RenderData *rd = (RenderData *)ptr->data;
  char ext[8];
  ext[0] = '\0';
  BKE_image_path_ensure_ext_from_imformat(ext, &rd->im_format);
  return strlen(ext);
}

static void rna_SceneRender_file_ext_get(PointerRNA *ptr, char *str)
{
  RenderData *rd = (RenderData *)ptr->data;
  str[0] = '\0';
  BKE_image_path_ensure_ext_from_imformat(str, &rd->im_format);
}

#  ifdef WITH_FFMPEG
static void rna_FFmpegSettings_lossless_output_set(PointerRNA *ptr, bool value)
{
  Scene *scene = (Scene *)ptr->id.data;
  RenderData *rd = &scene->r;

  if (value) {
    rd->ffcodecdata.flags |= FFMPEG_LOSSLESS_OUTPUT;
  }
  else {
    rd->ffcodecdata.flags &= ~FFMPEG_LOSSLESS_OUTPUT;
  }

  BKE_ffmpeg_codec_settings_verify(rd);
}

static void rna_FFmpegSettings_codec_settings_update(Main *UNUSED(bmain),
                                                     Scene *UNUSED(scene_unused),
                                                     PointerRNA *ptr)
{
  Scene *scene = (Scene *)ptr->id.data;
  RenderData *rd = &scene->r;

  BKE_ffmpeg_codec_settings_verify(rd);
}
#  endif

static int rna_RenderSettings_active_view_index_get(PointerRNA *ptr)
{
  RenderData *rd = (RenderData *)ptr->data;
  return rd->actview;
}

static void rna_RenderSettings_active_view_index_set(PointerRNA *ptr, int value)
{
  RenderData *rd = (RenderData *)ptr->data;
  rd->actview = value;
}

static void rna_RenderSettings_active_view_index_range(
    PointerRNA *ptr, int *min, int *max, int *UNUSED(softmin), int *UNUSED(softmax))
{
  RenderData *rd = (RenderData *)ptr->data;

  *min = 0;
  *max = max_ii(0, BLI_listbase_count(&rd->views) - 1);
}

static PointerRNA rna_RenderSettings_active_view_get(PointerRNA *ptr)
{
  RenderData *rd = (RenderData *)ptr->data;
  SceneRenderView *srv = BLI_findlink(&rd->views, rd->actview);

  return rna_pointer_inherit_refine(ptr, &RNA_SceneRenderView, srv);
}

static void rna_RenderSettings_active_view_set(PointerRNA *ptr,
                                               PointerRNA value,
                                               struct ReportList *UNUSED(reports))
{
  RenderData *rd = (RenderData *)ptr->data;
  SceneRenderView *srv = (SceneRenderView *)value.data;
  const int index = BLI_findindex(&rd->views, srv);
  if (index != -1) {
    rd->actview = index;
  }
}

static SceneRenderView *rna_RenderView_new(ID *id, RenderData *UNUSED(rd), const char *name)
{
  Scene *scene = (Scene *)id;
  SceneRenderView *srv = BKE_scene_add_render_view(scene, name);

  WM_main_add_notifier(NC_SCENE | ND_RENDER_OPTIONS, NULL);

  return srv;
}

static void rna_RenderView_remove(
    ID *id, RenderData *UNUSED(rd), Main *UNUSED(bmain), ReportList *reports, PointerRNA *srv_ptr)
{
  SceneRenderView *srv = srv_ptr->data;
  Scene *scene = (Scene *)id;

  if (!BKE_scene_remove_render_view(scene, srv)) {
    BKE_reportf(reports,
                RPT_ERROR,
                "Render view '%s' could not be removed from scene '%s'",
                srv->name,
                scene->id.name + 2);
    return;
  }

  RNA_POINTER_INVALIDATE(srv_ptr);

  WM_main_add_notifier(NC_SCENE | ND_RENDER_OPTIONS, NULL);
}

static void rna_RenderSettings_views_format_set(PointerRNA *ptr, int value)
{
  RenderData *rd = (RenderData *)ptr->data;

  if (rd->views_format == SCE_VIEWS_FORMAT_MULTIVIEW && value == SCE_VIEWS_FORMAT_STEREO_3D) {
    /* make sure the actview is visible */
    if (rd->actview > 1) {
      rd->actview = 1;
    }
  }

  rd->views_format = value;
}

static void rna_RenderSettings_engine_set(PointerRNA *ptr, int value)
{
  RenderData *rd = (RenderData *)ptr->data;
  RenderEngineType *type = BLI_findlink(&R_engines, value);

  if (type) {
    BLI_strncpy_utf8(rd->engine, type->idname, sizeof(rd->engine));
    DEG_id_tag_update(ptr->id.data, ID_RECALC_COPY_ON_WRITE);
  }
}

static const EnumPropertyItem *rna_RenderSettings_engine_itemf(bContext *UNUSED(C),
                                                               PointerRNA *UNUSED(ptr),
                                                               PropertyRNA *UNUSED(prop),
                                                               bool *r_free)
{
  RenderEngineType *type;
  EnumPropertyItem *item = NULL;
  EnumPropertyItem tmp = {0, "", 0, "", ""};
  int a = 0, totitem = 0;

  for (type = R_engines.first; type; type = type->next, a++) {
    tmp.value = a;
    tmp.identifier = type->idname;
    tmp.name = type->name;
    RNA_enum_item_add(&item, &totitem, &tmp);
  }

  RNA_enum_item_end(&item, &totitem);
  *r_free = true;

  return item;
}

static int rna_RenderSettings_engine_get(PointerRNA *ptr)
{
  RenderData *rd = (RenderData *)ptr->data;
  RenderEngineType *type;
  int a = 0;

  for (type = R_engines.first; type; type = type->next, a++) {
    if (STREQ(type->idname, rd->engine)) {
      return a;
    }
  }

  return 0;
}

static void rna_RenderSettings_engine_update(Main *bmain,
                                             Scene *UNUSED(unused),
                                             PointerRNA *UNUSED(ptr))
{
  ED_render_engine_changed(bmain);
}

static bool rna_RenderSettings_multiple_engines_get(PointerRNA *UNUSED(ptr))
{
  return (BLI_listbase_count(&R_engines) > 1);
}

static bool rna_RenderSettings_use_spherical_stereo_get(PointerRNA *ptr)
{
  Scene *scene = (Scene *)ptr->id.data;
  return BKE_scene_use_spherical_stereo(scene);
}

void rna_Scene_glsl_update(Main *UNUSED(bmain), Scene *UNUSED(scene), PointerRNA *ptr)
{
  Scene *scene = (Scene *)ptr->id.data;

  DEG_id_tag_update(&scene->id, 0);
}

static void rna_Scene_world_update(Main *bmain, Scene *scene, PointerRNA *ptr)
{
  Scene *sc = (Scene *)ptr->id.data;

  rna_Scene_glsl_update(bmain, scene, ptr);
  WM_main_add_notifier(NC_WORLD | ND_WORLD, &sc->id);
  DEG_relations_tag_update(bmain);
}

void rna_Scene_freestyle_update(Main *UNUSED(bmain), Scene *UNUSED(scene), PointerRNA *ptr)
{
  Scene *scene = (Scene *)ptr->id.data;

  DEG_id_tag_update(&scene->id, 0);
}

void rna_Scene_use_view_map_cache_update(Main *UNUSED(bmain),
                                         Scene *UNUSED(scene),
                                         PointerRNA *UNUSED(ptr))
{
#  ifdef WITH_FREESTYLE
  FRS_free_view_map_cache();
#  endif
}

void rna_ViewLayer_name_set(PointerRNA *ptr, const char *value)
{
  Scene *scene = (Scene *)ptr->id.data;
  ViewLayer *view_layer = (ViewLayer *)ptr->data;
  BLI_assert(BKE_id_is_in_global_main(&scene->id));
  BKE_view_layer_rename(G_MAIN, scene, view_layer, value);
}

static void rna_SceneRenderView_name_set(PointerRNA *ptr, const char *value)
{
  Scene *scene = (Scene *)ptr->id.data;
  SceneRenderView *rv = (SceneRenderView *)ptr->data;
  BLI_strncpy_utf8(rv->name, value, sizeof(rv->name));
  BLI_uniquename(&scene->r.views,
                 rv,
                 DATA_("RenderView"),
                 '.',
                 offsetof(SceneRenderView, name),
                 sizeof(rv->name));
}

void rna_ViewLayer_material_override_update(Main *bmain, Scene *UNUSED(scene), PointerRNA *ptr)
{
  Scene *scene = (Scene *)ptr->id.data;
  rna_Scene_glsl_update(bmain, scene, ptr);
  DEG_relations_tag_update(bmain);
}

void rna_ViewLayer_pass_update(Main *bmain, Scene *activescene, PointerRNA *ptr)
{
  Scene *scene = (Scene *)ptr->id.data;

  if (scene->nodetree) {
    ntreeCompositUpdateRLayers(scene->nodetree);
  }

  rna_Scene_glsl_update(bmain, activescene, ptr);
}

static char *rna_SceneRenderView_path(PointerRNA *ptr)
{
  SceneRenderView *srv = (SceneRenderView *)ptr->data;
  return BLI_sprintfN("render.views[\"%s\"]", srv->name);
}

static void rna_Scene_use_nodes_update(bContext *C, PointerRNA *ptr)
{
  Scene *scene = (Scene *)ptr->data;
  if (scene->use_nodes && scene->nodetree == NULL) {
    ED_node_composit_default(C, scene);
  }
  DEG_relations_tag_update(CTX_data_main(C));
}

static void rna_Physics_update(Main *UNUSED(bmain), Scene *UNUSED(scene), PointerRNA *ptr)
{
  Scene *scene = (Scene *)ptr->id.data;
  FOREACH_SCENE_OBJECT_BEGIN (scene, ob) {
    BKE_ptcache_object_reset(scene, ob, PTCACHE_RESET_DEPSGRAPH);
  }
  FOREACH_SCENE_OBJECT_END;

  DEG_id_tag_update(&scene->id, ID_RECALC_COPY_ON_WRITE);
}

static void rna_Scene_editmesh_select_mode_set(PointerRNA *ptr, const bool *value)
{
  ToolSettings *ts = (ToolSettings *)ptr->data;
  int flag = (value[0] ? SCE_SELECT_VERTEX : 0) | (value[1] ? SCE_SELECT_EDGE : 0) |
             (value[2] ? SCE_SELECT_FACE : 0);

  if (flag) {
    ts->selectmode = flag;

    /* Update select mode in all the workspaces in mesh edit mode. */
    wmWindowManager *wm = G_MAIN->wm.first;
    for (wmWindow *win = wm->windows.first; win; win = win->next) {
      ViewLayer *view_layer = WM_window_get_active_view_layer(win);

      if (view_layer && view_layer->basact) {
        Mesh *me = BKE_mesh_from_object(view_layer->basact->object);
        if (me && me->edit_mesh && me->edit_mesh->selectmode != flag) {
          me->edit_mesh->selectmode = flag;
          EDBM_selectmode_set(me->edit_mesh);
        }
      }
    }
  }
}

static void rna_Scene_editmesh_select_mode_update(bContext *C, PointerRNA *UNUSED(ptr))
{
  ViewLayer *view_layer = CTX_data_view_layer(C);
  Mesh *me = NULL;

  if (view_layer->basact) {
    me = BKE_mesh_from_object(view_layer->basact->object);
    if (me && me->edit_mesh == NULL) {
      me = NULL;
    }
  }

  if (me) {
    DEG_id_tag_update(&me->id, ID_RECALC_SELECT);
    WM_main_add_notifier(NC_SCENE | ND_TOOLSETTINGS, NULL);
  }
}

static void object_simplify_update(Object *ob)
{
  ModifierData *md;
  ParticleSystem *psys;

  if ((ob->id.tag & LIB_TAG_DOIT) == 0) {
    return;
  }

  ob->id.tag &= ~LIB_TAG_DOIT;

  for (md = ob->modifiers.first; md; md = md->next) {
    if (ELEM(md->type,
             eModifierType_Subsurf,
             eModifierType_Multires,
             eModifierType_ParticleSystem)) {
      DEG_id_tag_update(&ob->id, ID_RECALC_GEOMETRY);
    }
  }

  for (psys = ob->particlesystem.first; psys; psys = psys->next) {
    psys->recalc |= ID_RECALC_PSYS_CHILD;
  }

  if (ob->instance_collection) {
    CollectionObject *cob;

    for (cob = ob->instance_collection->gobject.first; cob; cob = cob->next) {
      object_simplify_update(cob->ob);
    }
  }
}

static void rna_Scene_use_simplify_update(Main *bmain, Scene *UNUSED(scene), PointerRNA *ptr)
{
  Scene *sce = ptr->id.data;
  Scene *sce_iter;
  Base *base;

  BKE_main_id_tag_listbase(&bmain->objects, LIB_TAG_DOIT, true);
  FOREACH_SCENE_OBJECT_BEGIN (sce, ob) {
    object_simplify_update(ob);
  }
  FOREACH_SCENE_OBJECT_END;

  for (SETLOOPER_SET_ONLY(sce, sce_iter, base)) {
    object_simplify_update(base->object);
  }

  WM_main_add_notifier(NC_GEOM | ND_DATA, NULL);
  WM_main_add_notifier(NC_OBJECT | ND_DRAW, NULL);
  DEG_id_tag_update(&sce->id, 0);
}

static void rna_Scene_simplify_update(Main *bmain, Scene *scene, PointerRNA *ptr)
{
  Scene *sce = ptr->id.data;

  if (sce->r.mode & R_SIMPLIFY) {
    rna_Scene_use_simplify_update(bmain, scene, ptr);
  }
}

static void rna_Scene_use_persistent_data_update(Main *UNUSED(bmain),
                                                 Scene *UNUSED(scene),
                                                 PointerRNA *ptr)
{
  Scene *sce = ptr->id.data;

  if (!(sce->r.mode & R_PERSISTENT_DATA)) {
    RE_FreePersistentData();
  }
}

/* Scene.transform_orientation_slots */
static void rna_Scene_transform_orientation_slots_begin(CollectionPropertyIterator *iter,
                                                        PointerRNA *ptr)
{
  Scene *scene = (Scene *)ptr->id.data;
  TransformOrientationSlot *orient_slot = &scene->orientation_slots[0];
  rna_iterator_array_begin(
      iter, orient_slot, sizeof(*orient_slot), ARRAY_SIZE(scene->orientation_slots), 0, NULL);
}

static int rna_Scene_transform_orientation_slots_length(PointerRNA *ptr)
{
  Scene *scene = (Scene *)ptr->id.data;
  return ARRAY_SIZE(scene->orientation_slots);
}

static bool rna_Scene_use_audio_get(PointerRNA *ptr)
{
  Scene *scene = (Scene *)ptr->data;
  return (scene->audio.flag & AUDIO_MUTE) != 0;
}

static void rna_Scene_use_audio_set(PointerRNA *ptr, bool value)
{
  Scene *scene = (Scene *)ptr->data;

  if (value) {
    scene->audio.flag |= AUDIO_MUTE;
  }
  else {
    scene->audio.flag &= ~AUDIO_MUTE;
  }
}

static void rna_Scene_use_audio_update(Main *UNUSED(bmain), Scene *scene, PointerRNA *UNUSED(ptr))
{
  DEG_id_tag_update(&scene->id, ID_RECALC_AUDIO_MUTE);
}

static int rna_Scene_sync_mode_get(PointerRNA *ptr)
{
  Scene *scene = (Scene *)ptr->data;
  if (scene->audio.flag & AUDIO_SYNC) {
    return AUDIO_SYNC;
  }
  return scene->flag & SCE_FRAME_DROP;
}

static void rna_Scene_sync_mode_set(PointerRNA *ptr, int value)
{
  Scene *scene = (Scene *)ptr->data;

  if (value == AUDIO_SYNC) {
    scene->audio.flag |= AUDIO_SYNC;
  }
  else if (value == SCE_FRAME_DROP) {
    scene->audio.flag &= ~AUDIO_SYNC;
    scene->flag |= SCE_FRAME_DROP;
  }
  else {
    scene->audio.flag &= ~AUDIO_SYNC;
    scene->flag &= ~SCE_FRAME_DROP;
  }
}

static void rna_View3DCursor_rotation_mode_set(PointerRNA *ptr, int value)
{
  View3DCursor *cursor = ptr->data;

  /* use API Method for conversions... */
  BKE_rotMode_change_values(cursor->rotation_quaternion,
                            cursor->rotation_euler,
                            cursor->rotation_axis,
                            &cursor->rotation_angle,
                            cursor->rotation_mode,
                            (short)value);

  /* finally, set the new rotation type */
  cursor->rotation_mode = value;
}

static void rna_View3DCursor_rotation_axis_angle_get(PointerRNA *ptr, float *value)
{
  View3DCursor *cursor = ptr->data;
  value[0] = cursor->rotation_angle;
  copy_v3_v3(&value[1], cursor->rotation_axis);
}

static void rna_View3DCursor_rotation_axis_angle_set(PointerRNA *ptr, const float *value)
{
  View3DCursor *cursor = ptr->data;
  cursor->rotation_angle = value[0];
  copy_v3_v3(cursor->rotation_axis, &value[1]);
}

static void rna_View3DCursor_matrix_get(PointerRNA *ptr, float *values)
{
  const View3DCursor *cursor = ptr->data;
  BKE_scene_cursor_to_mat4(cursor, (float(*)[4])values);
}

static void rna_View3DCursor_matrix_set(PointerRNA *ptr, const float *values)
{
  View3DCursor *cursor = ptr->data;
  float unit_mat[4][4];
  normalize_m4_m4(unit_mat, (const float(*)[4])values);
  BKE_scene_cursor_from_mat4(cursor, unit_mat, false);
}

static char *rna_View3DCursor_path(PointerRNA *UNUSED(ptr))
{
  return BLI_strdup("cursor");
}

static TimeMarker *rna_TimeLine_add(Scene *scene, const char name[], int frame)
{
  TimeMarker *marker = MEM_callocN(sizeof(TimeMarker), "TimeMarker");
  marker->flag = SELECT;
  marker->frame = frame;
  BLI_strncpy_utf8(marker->name, name, sizeof(marker->name));
  BLI_addtail(&scene->markers, marker);

  WM_main_add_notifier(NC_SCENE | ND_MARKERS, NULL);
  WM_main_add_notifier(NC_ANIMATION | ND_MARKERS, NULL);

  return marker;
}

static void rna_TimeLine_remove(Scene *scene, ReportList *reports, PointerRNA *marker_ptr)
{
  TimeMarker *marker = marker_ptr->data;
  if (BLI_remlink_safe(&scene->markers, marker) == false) {
    BKE_reportf(reports,
                RPT_ERROR,
                "Timeline marker '%s' not found in scene '%s'",
                marker->name,
                scene->id.name + 2);
    return;
  }

  MEM_freeN(marker);
  RNA_POINTER_INVALIDATE(marker_ptr);

  WM_main_add_notifier(NC_SCENE | ND_MARKERS, NULL);
  WM_main_add_notifier(NC_ANIMATION | ND_MARKERS, NULL);
}

static void rna_TimeLine_clear(Scene *scene)
{
  BLI_freelistN(&scene->markers);

  WM_main_add_notifier(NC_SCENE | ND_MARKERS, NULL);
  WM_main_add_notifier(NC_ANIMATION | ND_MARKERS, NULL);
}

static KeyingSet *rna_Scene_keying_set_new(Scene *sce,
                                           ReportList *reports,
                                           const char idname[],
                                           const char name[])
{
  KeyingSet *ks = NULL;

  /* call the API func, and set the active keyingset index */
  ks = BKE_keyingset_add(&sce->keyingsets, idname, name, KEYINGSET_ABSOLUTE, 0);

  if (ks) {
    sce->active_keyingset = BLI_listbase_count(&sce->keyingsets);
    return ks;
  }
  else {
    BKE_report(reports, RPT_ERROR, "Keying set could not be added");
    return NULL;
  }
}

static void rna_UnifiedPaintSettings_update(bContext *C, PointerRNA *UNUSED(ptr))
{
  Scene *scene = CTX_data_scene(C);
  ViewLayer *view_layer = CTX_data_view_layer(C);
  Brush *br = BKE_paint_brush(BKE_paint_get_active(scene, view_layer));
  WM_main_add_notifier(NC_BRUSH | NA_EDITED, br);
}

static void rna_UnifiedPaintSettings_size_set(PointerRNA *ptr, int value)
{
  UnifiedPaintSettings *ups = ptr->data;

  /* scale unprojected radius so it stays consistent with brush size */
  BKE_brush_scale_unprojected_radius(&ups->unprojected_radius, value, ups->size);
  ups->size = value;
}

static void rna_UnifiedPaintSettings_unprojected_radius_set(PointerRNA *ptr, float value)
{
  UnifiedPaintSettings *ups = ptr->data;

  /* scale brush size so it stays consistent with unprojected_radius */
  BKE_brush_scale_size(&ups->size, value, ups->unprojected_radius);
  ups->unprojected_radius = value;
}

static void rna_UnifiedPaintSettings_radius_update(bContext *C, PointerRNA *ptr)
{
  /* changing the unified size should invalidate the overlay but also update the brush */
  BKE_paint_invalidate_overlay_all();
  rna_UnifiedPaintSettings_update(C, ptr);
}

static char *rna_UnifiedPaintSettings_path(PointerRNA *UNUSED(ptr))
{
  return BLI_strdup("tool_settings.unified_paint_settings");
}

static char *rna_CurvePaintSettings_path(PointerRNA *UNUSED(ptr))
{
  return BLI_strdup("tool_settings.curve_paint_settings");
}

/* generic function to recalc geometry */
static void rna_EditMesh_update(bContext *C, PointerRNA *UNUSED(ptr))
{
  ViewLayer *view_layer = CTX_data_view_layer(C);
  Mesh *me = NULL;

  if (view_layer->basact) {
    me = BKE_mesh_from_object(view_layer->basact->object);
    if (me && me->edit_mesh == NULL) {
      me = NULL;
    }
  }

  if (me) {
    DEG_id_tag_update(&me->id, ID_RECALC_GEOMETRY);
    WM_main_add_notifier(NC_GEOM | ND_DATA, me);
  }
}

static char *rna_MeshStatVis_path(PointerRNA *UNUSED(ptr))
{
  return BLI_strdup("tool_settings.statvis");
}

/* note: without this, when Multi-Paint is activated/deactivated, the colors
 * will not change right away when multiple bones are selected, this function
 * is not for general use and only for the few cases where changing scene
 * settings and NOT for general purpose updates, possibly this should be
 * given its own notifier. */
static void rna_Scene_update_active_object_data(bContext *C, PointerRNA *UNUSED(ptr))
{
  ViewLayer *view_layer = CTX_data_view_layer(C);
  Object *ob = OBACT(view_layer);

  if (ob) {
    DEG_id_tag_update(&ob->id, ID_RECALC_GEOMETRY);
    WM_main_add_notifier(NC_OBJECT | ND_DRAW, &ob->id);
  }
}

static void rna_SceneCamera_update(Main *bmain, Scene *UNUSED(scene), PointerRNA *ptr)
{
  Scene *scene = (Scene *)ptr->id.data;
  Object *camera = scene->camera;

  BKE_sequence_invalidate_scene_strips(bmain, scene);

  if (camera && (camera->type == OB_CAMERA)) {
    DEG_id_tag_update(&camera->id, ID_RECALC_GEOMETRY);
  }
}

static void rna_SceneSequencer_update(Main *UNUSED(bmain), Scene *scene, PointerRNA *UNUSED(ptr))
{
  BKE_sequencer_cache_cleanup(scene);
}

static char *rna_ToolSettings_path(PointerRNA *UNUSED(ptr))
{
  return BLI_strdup("tool_settings");
}

PointerRNA rna_FreestyleLineSet_linestyle_get(PointerRNA *ptr)
{
  FreestyleLineSet *lineset = (FreestyleLineSet *)ptr->data;

  return rna_pointer_inherit_refine(ptr, &RNA_FreestyleLineStyle, lineset->linestyle);
}

void rna_FreestyleLineSet_linestyle_set(PointerRNA *ptr,
                                        PointerRNA value,
                                        struct ReportList *UNUSED(reports))
{
  FreestyleLineSet *lineset = (FreestyleLineSet *)ptr->data;

  if (lineset->linestyle) {
    id_us_min(&lineset->linestyle->id);
  }
  lineset->linestyle = (FreestyleLineStyle *)value.data;
  id_us_plus(&lineset->linestyle->id);
}

FreestyleLineSet *rna_FreestyleSettings_lineset_add(ID *id,
                                                    FreestyleSettings *config,
                                                    Main *bmain,
                                                    const char *name)
{
  Scene *scene = (Scene *)id;
  FreestyleLineSet *lineset = BKE_freestyle_lineset_add(bmain, (FreestyleConfig *)config, name);

  DEG_id_tag_update(&scene->id, 0);
  WM_main_add_notifier(NC_SCENE | ND_RENDER_OPTIONS, NULL);

  return lineset;
}

void rna_FreestyleSettings_lineset_remove(ID *id,
                                          FreestyleSettings *config,
                                          ReportList *reports,
                                          PointerRNA *lineset_ptr)
{
  FreestyleLineSet *lineset = lineset_ptr->data;
  Scene *scene = (Scene *)id;

  if (!BKE_freestyle_lineset_delete((FreestyleConfig *)config, lineset)) {
    BKE_reportf(reports, RPT_ERROR, "Line set '%s' could not be removed", lineset->name);
    return;
  }

  RNA_POINTER_INVALIDATE(lineset_ptr);

  DEG_id_tag_update(&scene->id, 0);
  WM_main_add_notifier(NC_SCENE | ND_RENDER_OPTIONS, NULL);
}

PointerRNA rna_FreestyleSettings_active_lineset_get(PointerRNA *ptr)
{
  FreestyleConfig *config = (FreestyleConfig *)ptr->data;
  FreestyleLineSet *lineset = BKE_freestyle_lineset_get_active(config);
  return rna_pointer_inherit_refine(ptr, &RNA_FreestyleLineSet, lineset);
}

void rna_FreestyleSettings_active_lineset_index_range(
    PointerRNA *ptr, int *min, int *max, int *UNUSED(softmin), int *UNUSED(softmax))
{
  FreestyleConfig *config = (FreestyleConfig *)ptr->data;

  *min = 0;
  *max = max_ii(0, BLI_listbase_count(&config->linesets) - 1);
}

int rna_FreestyleSettings_active_lineset_index_get(PointerRNA *ptr)
{
  FreestyleConfig *config = (FreestyleConfig *)ptr->data;
  return BKE_freestyle_lineset_get_active_index(config);
}

void rna_FreestyleSettings_active_lineset_index_set(PointerRNA *ptr, int value)
{
  FreestyleConfig *config = (FreestyleConfig *)ptr->data;
  BKE_freestyle_lineset_set_active_index(config, value);
}

FreestyleModuleConfig *rna_FreestyleSettings_module_add(ID *id, FreestyleSettings *config)
{
  Scene *scene = (Scene *)id;
  FreestyleModuleConfig *module = BKE_freestyle_module_add((FreestyleConfig *)config);

  DEG_id_tag_update(&scene->id, 0);
  WM_main_add_notifier(NC_SCENE | ND_RENDER_OPTIONS, NULL);

  return module;
}

void rna_FreestyleSettings_module_remove(ID *id,
                                         FreestyleSettings *config,
                                         ReportList *reports,
                                         PointerRNA *module_ptr)
{
  Scene *scene = (Scene *)id;
  FreestyleModuleConfig *module = module_ptr->data;

  if (!BKE_freestyle_module_delete((FreestyleConfig *)config, module)) {
    if (module->script) {
      BKE_reportf(reports,
                  RPT_ERROR,
                  "Style module '%s' could not be removed",
                  module->script->id.name + 2);
    }
    else {
      BKE_report(reports, RPT_ERROR, "Style module could not be removed");
    }
    return;
  }

  RNA_POINTER_INVALIDATE(module_ptr);

  DEG_id_tag_update(&scene->id, 0);
  WM_main_add_notifier(NC_SCENE | ND_RENDER_OPTIONS, NULL);
}

static void rna_Stereo3dFormat_update(Main *bmain, Scene *UNUSED(scene), PointerRNA *ptr)
{
  ID *id = ptr->id.data;

  if (id && GS(id->name) == ID_IM) {
    Image *ima = (Image *)id;
    ImBuf *ibuf;
    void *lock;

    if (!BKE_image_is_stereo(ima)) {
      return;
    }

    ibuf = BKE_image_acquire_ibuf(ima, NULL, &lock);

    if (ibuf) {
      BKE_image_signal(bmain, ima, NULL, IMA_SIGNAL_FREE);
    }
    BKE_image_release_ibuf(ima, ibuf, lock);
  }
}

static ViewLayer *rna_ViewLayer_new(ID *id, Scene *UNUSED(sce), Main *bmain, const char *name)
{
  Scene *scene = (Scene *)id;
  ViewLayer *view_layer = BKE_view_layer_add(scene, name);

  DEG_id_tag_update(&scene->id, 0);
  DEG_relations_tag_update(bmain);
  WM_main_add_notifier(NC_SCENE | ND_LAYER, NULL);

  return view_layer;
}

static void rna_ViewLayer_remove(
    ID *id, Scene *UNUSED(sce), Main *bmain, ReportList *reports, PointerRNA *sl_ptr)
{
  Scene *scene = (Scene *)id;
  ViewLayer *view_layer = sl_ptr->data;

  if (ED_scene_view_layer_delete(bmain, scene, view_layer, reports)) {
    RNA_POINTER_INVALIDATE(sl_ptr);
  }
}

/* Fake value, used internally (not saved to DNA). */
#  define V3D_ORIENT_DEFAULT -1

static int rna_TransformOrientationSlot_type_get(PointerRNA *ptr)
{
  Scene *scene = ptr->id.data;
  TransformOrientationSlot *orient_slot = ptr->data;
  if (orient_slot != &scene->orientation_slots[SCE_ORIENT_DEFAULT]) {
    if ((orient_slot->flag & SELECT) == 0) {
      return V3D_ORIENT_DEFAULT;
    }
  }
  return BKE_scene_orientation_slot_get_index(orient_slot);
}

void rna_TransformOrientationSlot_type_set(PointerRNA *ptr, int value)
{
  Scene *scene = ptr->id.data;
  TransformOrientationSlot *orient_slot = ptr->data;

  if (orient_slot != &scene->orientation_slots[SCE_ORIENT_DEFAULT]) {
    if (value == V3D_ORIENT_DEFAULT) {
      orient_slot->flag &= ~SELECT;
      return;
    }
    else {
      orient_slot->flag |= SELECT;
    }
  }

  BKE_scene_orientation_slot_set_index(orient_slot, value);
}

static PointerRNA rna_TransformOrientationSlot_get(PointerRNA *ptr)
{
  Scene *scene = ptr->id.data;
  TransformOrientationSlot *orient_slot = ptr->data;
  TransformOrientation *orientation;
  if (orient_slot->type < V3D_ORIENT_CUSTOM) {
    orientation = NULL;
  }
  else {
    orientation = BKE_scene_transform_orientation_find(scene, orient_slot->index_custom);
  }
  return rna_pointer_inherit_refine(ptr, &RNA_TransformOrientation, orientation);
}

static const EnumPropertyItem *rna_TransformOrientation_impl_itemf(Scene *scene,
                                                                   const bool include_default,
                                                                   bool *r_free)
{
  EnumPropertyItem tmp = {0, "", 0, "", ""};
  EnumPropertyItem *item = NULL;
  int i = V3D_ORIENT_CUSTOM, totitem = 0;

  if (include_default) {
    tmp.identifier = "DEFAULT";
    tmp.name = "Default";
    tmp.description = "Use the scene orientation";
    tmp.value = V3D_ORIENT_DEFAULT;
    tmp.icon = ICON_OBJECT_ORIGIN;
    RNA_enum_item_add(&item, &totitem, &tmp);
    tmp.icon = 0;

    RNA_enum_item_add_separator(&item, &totitem);
  }

  RNA_enum_items_add(&item, &totitem, rna_enum_transform_orientation_items);

  const ListBase *transform_orientations = scene ? &scene->transform_spaces : NULL;

  if (transform_orientations && (BLI_listbase_is_empty(transform_orientations) == false)) {
    RNA_enum_item_add_separator(&item, &totitem);

    for (TransformOrientation *ts = transform_orientations->first; ts; ts = ts->next) {
      tmp.identifier = ts->name;
      tmp.name = ts->name;
      tmp.value = i++;
      RNA_enum_item_add(&item, &totitem, &tmp);
    }
  }

  RNA_enum_item_end(&item, &totitem);
  *r_free = true;

  return item;
}
const EnumPropertyItem *rna_TransformOrientation_itemf(bContext *C,
                                                       PointerRNA *ptr,
                                                       PropertyRNA *UNUSED(prop),
                                                       bool *r_free)
{
  Scene *scene;
  if (ptr->id.data && (GS(((ID *)ptr->id.data)->name) == ID_SCE)) {
    scene = ptr->id.data;
  }
  else {
    scene = CTX_data_scene(C);
  }
  return rna_TransformOrientation_impl_itemf(scene, false, r_free);
}

const EnumPropertyItem *rna_TransformOrientation_with_scene_itemf(bContext *UNUSED(C),
                                                                  PointerRNA *ptr,
                                                                  PropertyRNA *UNUSED(prop),
                                                                  bool *r_free)
{
  Scene *scene = ptr->id.data;
  TransformOrientationSlot *orient_slot = ptr->data;
  bool include_default = (orient_slot != &scene->orientation_slots[SCE_ORIENT_DEFAULT]);
  return rna_TransformOrientation_impl_itemf(scene, include_default, r_free);
}

#  undef V3D_ORIENT_DEFAULT

static const EnumPropertyItem *rna_UnitSettings_itemf_wrapper(const int system,
                                                              const int type,
                                                              bool *r_free)
{
  const void *usys;
  int len;
  bUnit_GetSystem(system, type, &usys, &len);

  EnumPropertyItem *items = NULL;
  int totitem = 0;

  EnumPropertyItem adaptive = {0};
  adaptive.identifier = "ADAPTIVE";
  adaptive.name = "Adaptive";
  adaptive.value = USER_UNIT_ADAPTIVE;
  RNA_enum_item_add(&items, &totitem, &adaptive);

  for (int i = 0; i < len; i++) {
    if (!bUnit_IsSuppressed(usys, i)) {
      EnumPropertyItem tmp = {0};
      tmp.identifier = bUnit_GetIdentifier(usys, i);
      tmp.name = bUnit_GetNameDisplay(usys, i);
      tmp.value = i;
      RNA_enum_item_add(&items, &totitem, &tmp);
    }
  }

  *r_free = true;
  return items;
}

const EnumPropertyItem *rna_UnitSettings_length_unit_itemf(bContext *UNUSED(C),
                                                           PointerRNA *ptr,
                                                           PropertyRNA *UNUSED(prop),
                                                           bool *r_free)
{
  UnitSettings *units = ptr->data;
  return rna_UnitSettings_itemf_wrapper(units->system, B_UNIT_LENGTH, r_free);
}

const EnumPropertyItem *rna_UnitSettings_mass_unit_itemf(bContext *UNUSED(C),
                                                         PointerRNA *ptr,
                                                         PropertyRNA *UNUSED(prop),
                                                         bool *r_free)
{
  UnitSettings *units = ptr->data;
  return rna_UnitSettings_itemf_wrapper(units->system, B_UNIT_MASS, r_free);
}

const EnumPropertyItem *rna_UnitSettings_time_unit_itemf(bContext *UNUSED(C),
                                                         PointerRNA *ptr,
                                                         PropertyRNA *UNUSED(prop),
                                                         bool *r_free)
{
  UnitSettings *units = ptr->data;
  return rna_UnitSettings_itemf_wrapper(units->system, B_UNIT_TIME, r_free);
}

static void rna_UnitSettings_system_update(Main *UNUSED(bmain),
                                           Scene *scene,
                                           PointerRNA *UNUSED(ptr))
{
  UnitSettings *unit = &scene->unit;
  if (unit->system == USER_UNIT_NONE) {
    unit->length_unit = USER_UNIT_ADAPTIVE;
    unit->mass_unit = USER_UNIT_ADAPTIVE;
  }
  else {
    unit->length_unit = bUnit_GetBaseUnitOfType(unit->system, B_UNIT_LENGTH);
    unit->mass_unit = bUnit_GetBaseUnitOfType(unit->system, B_UNIT_MASS);
  }
}

static char *rna_UnitSettings_path(PointerRNA *UNUSED(ptr))
{
  return BLI_strdup("unit_settings");
}

#else

/* Grease Pencil Interpolation tool settings */
static void rna_def_gpencil_interpolate(BlenderRNA *brna)
{
  StructRNA *srna;
  PropertyRNA *prop;

  srna = RNA_def_struct(brna, "GPencilInterpolateSettings", NULL);
  RNA_def_struct_sdna(srna, "GP_Interpolate_Settings");
  RNA_def_struct_path_func(srna, "rna_GPencilInterpolateSettings_path");
  RNA_def_struct_ui_text(
      srna,
      "Grease Pencil Interpolate Settings",
      "Grease Pencil Interpolate Settings\nSettings for Grease Pencil interpolation tools");

  /* flags */
  prop = RNA_def_property(srna, "interpolate_all_layers", PROP_BOOLEAN, PROP_NONE);
  RNA_def_property_boolean_sdna(prop, NULL, "flag", GP_TOOLFLAG_INTERPOLATE_ALL_LAYERS);
  RNA_def_property_ui_text(prop,
                           "Interpolate All Layers",
                           "Interpolate All Layers\nInterpolate all layers, not only active");
  RNA_def_property_update(prop, NC_SCENE | ND_TOOLSETTINGS, NULL);

  prop = RNA_def_property(srna, "interpolate_selected_only", PROP_BOOLEAN, PROP_NONE);
  RNA_def_property_boolean_sdna(prop, NULL, "flag", GP_TOOLFLAG_INTERPOLATE_ONLY_SELECTED);
  RNA_def_property_ui_text(
      prop,
      "Interpolate Selected Strokes",
      "Interpolate Selected Strokes\nInterpolate only selected strokes in the original frame");
  RNA_def_property_update(prop, NC_SCENE | ND_TOOLSETTINGS, NULL);

  /* interpolation type */
  prop = RNA_def_property(srna, "type", PROP_ENUM, PROP_NONE);
  RNA_def_property_enum_sdna(prop, NULL, "type");
  RNA_def_property_enum_items(prop, rna_enum_gpencil_interpolation_mode_items);
  RNA_def_property_enum_funcs(prop, NULL, "rna_GPencilInterpolateSettings_type_set", NULL);
  RNA_def_property_ui_text(
      prop,
      "Type",
      "Type\nInterpolation method to use the next time 'Interpolate Sequence' is run");
  RNA_def_property_update(prop, NC_SCENE | ND_TOOLSETTINGS, NULL);

  /* easing */
  prop = RNA_def_property(srna, "easing", PROP_ENUM, PROP_NONE);
  RNA_def_property_enum_sdna(prop, NULL, "easing");
  RNA_def_property_enum_items(prop, rna_enum_beztriple_interpolation_easing_items);
  RNA_def_property_ui_text(
      prop,
      "Easing",
      "Easing\nWhich ends of the segment between the preceding and following grease pencil frames "
      "easing interpolation is applied to");
  RNA_def_property_update(prop, NC_SCENE | ND_TOOLSETTINGS, NULL);

  /* easing options */
  prop = RNA_def_property(srna, "back", PROP_FLOAT, PROP_NONE);
  RNA_def_property_float_sdna(prop, NULL, "back");
  RNA_def_property_ui_text(prop, "Back", "Back\nAmount of overshoot for 'back' easing");
  RNA_def_property_update(prop, NC_SCENE | ND_TOOLSETTINGS, NULL);

  prop = RNA_def_property(srna, "amplitude", PROP_FLOAT, PROP_NONE);
  RNA_def_property_float_sdna(prop, NULL, "amplitude");
  RNA_def_property_range(prop, 0.0f, FLT_MAX); /* only positive values... */
  RNA_def_property_ui_text(
      prop, "Amplitude", "Amplitude\nAmount to boost elastic bounces for 'elastic' easing");
  RNA_def_property_update(prop, NC_SCENE | ND_TOOLSETTINGS, NULL);

  prop = RNA_def_property(srna, "period", PROP_FLOAT, PROP_NONE);
  RNA_def_property_float_sdna(prop, NULL, "period");
  RNA_def_property_ui_text(prop, "Period", "Period\nTime between bounces for elastic easing");
  RNA_def_property_update(prop, NC_SCENE | ND_TOOLSETTINGS, NULL);

  /* custom curvemap */
  prop = RNA_def_property(srna, "interpolation_curve", PROP_POINTER, PROP_NONE);
  RNA_def_property_pointer_sdna(prop, NULL, "custom_ipo");
  RNA_def_property_struct_type(prop, "CurveMapping");
  RNA_def_property_ui_text(prop,
                           "Interpolation Curve",
                           "Interpolation Curve\nCustom curve to control 'sequence' interpolation "
                           "between Grease Pencil frames");
  RNA_def_property_update(prop, NC_SCENE | ND_TOOLSETTINGS, NULL);
}

static void rna_def_transform_orientation(BlenderRNA *brna)
{
  StructRNA *srna;
  PropertyRNA *prop;

  srna = RNA_def_struct(brna, "TransformOrientation", NULL);

  prop = RNA_def_property(srna, "matrix", PROP_FLOAT, PROP_MATRIX);
  RNA_def_property_float_sdna(prop, NULL, "mat");
  RNA_def_property_multi_array(prop, 2, rna_matrix_dimsize_3x3);
  RNA_def_property_update(prop, NC_SPACE | ND_SPACE_VIEW3D, NULL);

  prop = RNA_def_property(srna, "name", PROP_STRING, PROP_NONE);
  RNA_def_struct_name_property(srna, prop);
  RNA_def_property_ui_text(prop, "Name", "Name\nName of the custom transform orientation");
  RNA_def_property_update(prop, NC_SPACE | ND_SPACE_VIEW3D, NULL);
}

static void rna_def_transform_orientation_slot(BlenderRNA *brna)
{
  StructRNA *srna;
  PropertyRNA *prop;

  srna = RNA_def_struct(brna, "TransformOrientationSlot", NULL);
  RNA_def_struct_sdna(srna, "TransformOrientationSlot");
  RNA_def_struct_ui_text(srna, "Orientation Slot", "");

  /* Orientations */
  prop = RNA_def_property(srna, "type", PROP_ENUM, PROP_NONE);
  RNA_def_property_enum_items(prop, rna_enum_transform_orientation_items);
  RNA_def_property_enum_funcs(prop,
                              "rna_TransformOrientationSlot_type_get",
                              "rna_TransformOrientationSlot_type_set",
                              "rna_TransformOrientation_with_scene_itemf");
  RNA_def_property_ui_text(prop, "Orientation", "Transformation orientation");
  RNA_def_property_update(prop, NC_SPACE | ND_SPACE_VIEW3D, NULL);

  prop = RNA_def_property(srna, "custom_orientation", PROP_POINTER, PROP_NONE);
  RNA_def_property_struct_type(prop, "TransformOrientation");
  RNA_def_property_pointer_funcs(prop, "rna_TransformOrientationSlot_get", NULL, NULL, NULL);
  RNA_def_property_ui_text(prop, "Current Transform Orientation", "");

  /* flag */
  prop = RNA_def_property(srna, "use", PROP_BOOLEAN, PROP_NONE);
  RNA_def_property_boolean_sdna(prop, NULL, "flag", SELECT);
  RNA_def_property_ui_text(prop, "Use", "Use\nUse scene orientation instead of a custom setting");
  RNA_def_property_update(prop, NC_SCENE | ND_TOOLSETTINGS, NULL);
}

static void rna_def_view3d_cursor(BlenderRNA *brna)
{
  StructRNA *srna;
  PropertyRNA *prop;

  srna = RNA_def_struct(brna, "View3DCursor", NULL);
  RNA_def_struct_sdna(srna, "View3DCursor");
  RNA_def_struct_path_func(srna, "rna_View3DCursor_path");
  RNA_def_struct_ui_text(srna, "3D Cursor", "");

  prop = RNA_def_property(srna, "location", PROP_FLOAT, PROP_XYZ_LENGTH);
  RNA_def_property_clear_flag(prop, PROP_ANIMATABLE);
  RNA_def_property_float_sdna(prop, NULL, "location");
  RNA_def_property_ui_text(prop, "Location", "");
  RNA_def_property_ui_range(prop, -10000.0, 10000.0, 10, 4);
  RNA_def_property_update(prop, NC_WINDOW, NULL);

  prop = RNA_def_property(srna, "rotation_quaternion", PROP_FLOAT, PROP_QUATERNION);
  RNA_def_property_clear_flag(prop, PROP_ANIMATABLE);
  RNA_def_property_float_sdna(prop, NULL, "rotation_quaternion");
  RNA_def_property_float_array_default(prop, rna_default_quaternion);
  RNA_def_property_ui_text(
      prop, "Quaternion Rotation", "Quaternion Rotation\nRotation in quaternions (keep normalized)");
  RNA_def_property_update(prop, NC_WINDOW, NULL);

  prop = RNA_def_property(srna, "rotation_axis_angle", PROP_FLOAT, PROP_AXISANGLE);
  RNA_def_property_clear_flag(prop, PROP_ANIMATABLE);
  RNA_def_property_array(prop, 4);
  RNA_def_property_float_funcs(prop,
                               "rna_View3DCursor_rotation_axis_angle_get",
                               "rna_View3DCursor_rotation_axis_angle_set",
                               NULL);
  RNA_def_property_float_array_default(prop, rna_default_axis_angle);
  RNA_def_property_ui_text(
      prop, "Axis-Angle Rotation", "Axis-Angle Rotation\nAngle of Rotation for Axis-Angle rotation representation");
  RNA_def_property_update(prop, NC_WINDOW, NULL);

  prop = RNA_def_property(srna, "rotation_euler", PROP_FLOAT, PROP_EULER);
  RNA_def_property_clear_flag(prop, PROP_ANIMATABLE);
  RNA_def_property_float_sdna(prop, NULL, "rotation_euler");
  RNA_def_property_ui_text(prop, "Euler Rotation", "Euler Rotation\n3D rotation");
  RNA_def_property_update(prop, NC_WINDOW, NULL);

  prop = RNA_def_property(srna, "rotation_mode", PROP_ENUM, PROP_NONE);
  RNA_def_property_clear_flag(prop, PROP_ANIMATABLE);
  RNA_def_property_enum_sdna(prop, NULL, "rotation_mode");
  RNA_def_property_enum_items(prop, rna_enum_object_rotation_mode_items);
  RNA_def_property_enum_funcs(prop, NULL, "rna_View3DCursor_rotation_mode_set", NULL);
  RNA_def_property_ui_text(prop, "Rotation Mode", "");
  RNA_def_property_update(prop, NC_WINDOW, NULL);

  /* Matrix access to avoid having to check current rotation mode. */
  prop = RNA_def_property(srna, "matrix", PROP_FLOAT, PROP_MATRIX);
  RNA_def_property_multi_array(prop, 2, rna_matrix_dimsize_4x4);
  RNA_def_property_flag(prop, PROP_THICK_WRAP); /* no reference to original data */
  RNA_def_property_ui_text(prop, "Transform Matrix", "Transform Matrix\nMatrix combining loc/rot of the cursor");
  RNA_def_property_float_funcs(
      prop, "rna_View3DCursor_matrix_get", "rna_View3DCursor_matrix_set", NULL);
}

static void rna_def_tool_settings(BlenderRNA *brna)
{
  StructRNA *srna;
  PropertyRNA *prop;

  /* the construction of this enum is quite special - everything is stored as bitflags,
   * with 1st position only for for on/off (and exposed as boolean), while others are mutually
   * exclusive options but which will only have any effect when autokey is enabled
   */
  static const EnumPropertyItem auto_key_items[] = {
      {AUTOKEY_MODE_NORMAL & ~AUTOKEY_ON, "ADD_REPLACE_KEYS", 0, "Add & Replace", ""},
      {AUTOKEY_MODE_EDITKEYS & ~AUTOKEY_ON, "REPLACE_KEYS", 0, "Replace", ""},
      {0, NULL, 0, NULL, NULL},
  };

  static const EnumPropertyItem draw_groupuser_items[] = {
      {OB_DRAW_GROUPUSER_NONE, "NONE", 0, "None", ""},
      {OB_DRAW_GROUPUSER_ACTIVE,
       "ACTIVE",
       0,
       "Active",
       "Active\nShow vertices with no weights in the active group"},
      {OB_DRAW_GROUPUSER_ALL, "ALL", 0, "All", "All\nShow vertices with no weights in any group"},
      {0, NULL, 0, NULL, NULL},
  };

  static const EnumPropertyItem vertex_group_select_items[] = {
      {WT_VGROUP_ALL, "ALL", 0, "All", "All\nAll Vertex Groups"},
      {WT_VGROUP_BONE_DEFORM,
       "BONE_DEFORM",
       0,
       "Deform",
       "Deform\nVertex Groups assigned to Deform Bones"},
      {WT_VGROUP_BONE_DEFORM_OFF,
       "OTHER_DEFORM",
       0,
       "Other",
       "Other\nVertex Groups assigned to non Deform Bones"},
      {0, NULL, 0, NULL, NULL},
  };

  static const EnumPropertyItem gpencil_stroke_placement_items[] = {
      {GP_PROJECT_VIEWSPACE,
       "ORIGIN",
       ICON_OBJECT_ORIGIN,
       "Origin",
       "Origin\nDraw stroke at Object origin"},
      {GP_PROJECT_VIEWSPACE | GP_PROJECT_CURSOR,
       "CURSOR",
       ICON_PIVOT_CURSOR,
       "3D Cursor",
       "3D Cursor\nDraw stroke at 3D cursor location"},
      {GP_PROJECT_VIEWSPACE | GP_PROJECT_DEPTH_VIEW,
       "SURFACE",
       ICON_SNAP_FACE,
       "Surface",
       "Surface\nStick stroke to surfaces"},
      {GP_PROJECT_VIEWSPACE | GP_PROJECT_DEPTH_STROKE,
       "STROKE",
       ICON_STROKE,
       "Stroke",
       "Stroke\nStick stroke to other strokes"},
      {0, NULL, 0, NULL, NULL},
  };

  static const EnumPropertyItem gpencil_stroke_snap_items[] = {
      {0, "NONE", 0, "All points", "All points\nSnap to all points"},
      {GP_PROJECT_DEPTH_STROKE_ENDPOINTS,
       "ENDS",
       0,
       "End points",
       "End points\nSnap to first and last points and interpolate"},
      {GP_PROJECT_DEPTH_STROKE_FIRST, "FIRST", 0, "First point", "First point\nSnap to first point"},
      {0, NULL, 0, NULL, NULL},
  };

  static const EnumPropertyItem gpencil_selectmode_items[] = {
      {GP_SELECTMODE_POINT, "POINT", ICON_GP_SELECT_POINTS, "Point", "Point\nSelect only points"},
      {GP_SELECTMODE_STROKE,
       "STROKE",
       ICON_GP_SELECT_STROKES,
       "Stroke",
       "Stroke\nSelect all stroke points"},
      {GP_SELECTMODE_SEGMENT,
       "SEGMENT",
       ICON_GP_SELECT_BETWEEN_STROKES,
       "Segment",
       "Segment\nSelect all stroke points between other strokes"},
      {0, NULL, 0, NULL, NULL},
  };

  static const EnumPropertyItem annotation_stroke_placement_items[] = {
      {GP_PROJECT_VIEWSPACE | GP_PROJECT_CURSOR,
       "CURSOR",
       ICON_PIVOT_CURSOR,
       "3D Cursor",
       "3D Cursor\nDraw stroke at 3D cursor location"},
      /* Weird, GP_PROJECT_VIEWALIGN is inverted. */
      {0, "VIEW", ICON_RESTRICT_VIEW_ON, "View", "View\nStick stroke to the view "},
      {GP_PROJECT_VIEWSPACE | GP_PROJECT_DEPTH_VIEW,
       "SURFACE",
       ICON_FACESEL,
       "Surface",
       "Surface\nStick stroke to surfaces"},
      {0, NULL, 0, NULL, NULL},
  };

  srna = RNA_def_struct(brna, "ToolSettings", NULL);
  RNA_def_struct_path_func(srna, "rna_ToolSettings_path");
  RNA_def_struct_ui_text(srna, "Tool Settings", "");

  prop = RNA_def_property(srna, "sculpt", PROP_POINTER, PROP_NONE);
  RNA_def_property_struct_type(prop, "Sculpt");
  RNA_def_property_ui_text(prop, "Sculpt", "");

  prop = RNA_def_property(srna, "use_auto_normalize", PROP_BOOLEAN, PROP_NONE);
  RNA_def_property_flag(prop, PROP_CONTEXT_UPDATE);
  RNA_def_property_boolean_sdna(prop, NULL, "auto_normalize", 1);
  RNA_def_property_ui_text(prop,
                           "WPaint Auto-Normalize",
                           "WPaint Auto-Normalize\nEnsure all bone-deforming vertex groups add up "
                           "to 1.0 while weight painting");
  RNA_def_property_update(prop, 0, "rna_Scene_update_active_object_data");

  prop = RNA_def_property(srna, "use_multipaint", PROP_BOOLEAN, PROP_NONE);
  RNA_def_property_flag(prop, PROP_CONTEXT_UPDATE);
  RNA_def_property_boolean_sdna(prop, NULL, "multipaint", 1);
  RNA_def_property_ui_text(prop,
                           "WPaint Multi-Paint",
                           "WPaint Multi-Paint\nPaint across the weights of all selected bones, "
                           "maintaining their relative influence");
  RNA_def_property_update(prop, 0, "rna_Scene_update_active_object_data");

  prop = RNA_def_property(srna, "vertex_group_user", PROP_ENUM, PROP_NONE);
  RNA_def_property_flag(prop, PROP_CONTEXT_UPDATE);
  RNA_def_property_enum_sdna(prop, NULL, "weightuser");
  RNA_def_property_enum_items(prop, draw_groupuser_items);
  RNA_def_property_ui_text(
      prop, "Mask Non-Group Vertices", "Mask Non-Group Vertices\nDisplay unweighted vertices");
  RNA_def_property_update(prop, 0, "rna_Scene_update_active_object_data");

  prop = RNA_def_property(srna, "vertex_group_subset", PROP_ENUM, PROP_NONE);
  RNA_def_property_flag(prop, PROP_CONTEXT_UPDATE);
  RNA_def_property_enum_sdna(prop, NULL, "vgroupsubset");
  RNA_def_property_enum_items(prop, vertex_group_select_items);
  RNA_def_property_ui_text(prop, "Subset", "Subset\nFilter Vertex groups for Display");
  RNA_def_property_update(prop, 0, "rna_Scene_update_active_object_data");

  prop = RNA_def_property(srna, "vertex_paint", PROP_POINTER, PROP_NONE);
  RNA_def_property_pointer_sdna(prop, NULL, "vpaint");
  RNA_def_property_ui_text(prop, "Vertex Paint", "");

  prop = RNA_def_property(srna, "weight_paint", PROP_POINTER, PROP_NONE);
  RNA_def_property_pointer_sdna(prop, NULL, "wpaint");
  RNA_def_property_ui_text(prop, "Weight Paint", "");

  prop = RNA_def_property(srna, "image_paint", PROP_POINTER, PROP_NONE);
  RNA_def_property_pointer_sdna(prop, NULL, "imapaint");
  RNA_def_property_ui_text(prop, "Image Paint", "");

  prop = RNA_def_property(srna, "uv_sculpt", PROP_POINTER, PROP_NONE);
  RNA_def_property_pointer_sdna(prop, NULL, "uvsculpt");
  RNA_def_property_ui_text(prop, "UV Sculpt", "");

  prop = RNA_def_property(srna, "gpencil_paint", PROP_POINTER, PROP_NONE);
  RNA_def_property_pointer_sdna(prop, NULL, "gp_paint");
  RNA_def_property_ui_text(prop, "Grease Pencil Paint", "");

  prop = RNA_def_property(srna, "particle_edit", PROP_POINTER, PROP_NONE);
  RNA_def_property_pointer_sdna(prop, NULL, "particle");
  RNA_def_property_ui_text(prop, "Particle Edit", "");

  prop = RNA_def_property(srna, "uv_sculpt_lock_borders", PROP_BOOLEAN, PROP_NONE);
  RNA_def_property_boolean_sdna(prop, NULL, "uv_sculpt_settings", UV_SCULPT_LOCK_BORDERS);
  RNA_def_property_ui_text(
      prop, "Lock Borders", "Lock Borders\nDisable editing of boundary edges");

  prop = RNA_def_property(srna, "uv_sculpt_all_islands", PROP_BOOLEAN, PROP_NONE);
  RNA_def_property_boolean_sdna(prop, NULL, "uv_sculpt_settings", UV_SCULPT_ALL_ISLANDS);
  RNA_def_property_ui_text(
      prop, "Sculpt All Islands", "Sculpt All Islands\nBrush operates on all islands");

  prop = RNA_def_property(srna, "uv_relax_method", PROP_ENUM, PROP_NONE);
  RNA_def_property_enum_sdna(prop, NULL, "uv_relax_method");
  RNA_def_property_enum_items(prop, uv_sculpt_relaxation_items);
  RNA_def_property_ui_text(
      prop, "Relaxation Method", "Relaxation Method\nAlgorithm used for UV relaxation");

  prop = RNA_def_property(srna, "lock_object_mode", PROP_BOOLEAN, PROP_NONE);
  RNA_def_property_boolean_sdna(prop, NULL, "object_flag", SCE_OBJECT_MODE_LOCK);
  RNA_def_property_ui_text(
      prop, "Lock Object Modes", "Lock Object Modes\nRestrict select to the current mode");
  RNA_def_property_update(prop, NC_SCENE | ND_TOOLSETTINGS, NULL);

  /* Transform */
  prop = RNA_def_property(srna, "use_proportional_edit", PROP_BOOLEAN, PROP_NONE);
  RNA_def_property_boolean_sdna(prop, NULL, "proportional_edit", PROP_EDIT_USE);
  RNA_def_property_ui_text(
      prop, "Proportional Editing", "Proportional Editing\nProportional edit mode");
  RNA_def_property_ui_icon(prop, ICON_PROP_ON, 0);
  RNA_def_property_update(prop, NC_SCENE | ND_TOOLSETTINGS, NULL); /* header redraw */

  prop = RNA_def_property(srna, "use_proportional_edit_objects", PROP_BOOLEAN, PROP_NONE);
  RNA_def_property_boolean_sdna(prop, NULL, "proportional_objects", 0);
  RNA_def_property_ui_text(prop,
                           "Proportional Editing Objects",
                           "Proportional Editing Objects\nProportional editing object mode");
  RNA_def_property_ui_icon(prop, ICON_PROP_OFF, 1);
  RNA_def_property_update(prop, NC_SCENE | ND_TOOLSETTINGS, NULL); /* header redraw */

  prop = RNA_def_property(srna, "use_proportional_projected", PROP_BOOLEAN, PROP_NONE);
  RNA_def_property_boolean_sdna(prop, NULL, "proportional_edit", PROP_EDIT_PROJECTED);
  RNA_def_property_ui_text(
      prop,
      "Projected from View",
      "Projected from View\nProportional Editing using screen space locations");
  RNA_def_property_update(prop, NC_SCENE | ND_TOOLSETTINGS, NULL); /* header redraw */

  prop = RNA_def_property(srna, "use_proportional_connected", PROP_BOOLEAN, PROP_NONE);
  RNA_def_property_boolean_sdna(prop, NULL, "proportional_edit", PROP_EDIT_CONNECTED);
  RNA_def_property_ui_text(prop,
                           "Connected Only",
                           "Connected Only\nProportional Editing using connected geometry only");
  RNA_def_property_update(prop, NC_SCENE | ND_TOOLSETTINGS, NULL); /* header redraw */

  prop = RNA_def_property(srna, "use_proportional_edit_mask", PROP_BOOLEAN, PROP_NONE);
  RNA_def_property_boolean_sdna(prop, NULL, "proportional_mask", 0);
  RNA_def_property_ui_text(prop,
                           "Proportional Editing Objects",
                           "Proportional Editing Objects\nProportional editing mask mode");
  RNA_def_property_ui_icon(prop, ICON_PROP_OFF, 1);
  RNA_def_property_update(prop, NC_SCENE | ND_TOOLSETTINGS, NULL); /* header redraw */

  prop = RNA_def_property(srna, "use_proportional_action", PROP_BOOLEAN, PROP_NONE);
  RNA_def_property_boolean_sdna(prop, NULL, "proportional_action", 0);
  RNA_def_property_ui_text(prop,
                           "Proportional Editing Actions",
                           "Proportional Editing Actions\nProportional editing in action editor");
  RNA_def_property_ui_icon(prop, ICON_PROP_OFF, 1);
  RNA_def_property_update(prop, NC_SCENE | ND_TOOLSETTINGS, NULL); /* header redraw */

  prop = RNA_def_property(srna, "use_proportional_fcurve", PROP_BOOLEAN, PROP_NONE);
  RNA_def_property_boolean_sdna(prop, NULL, "proportional_fcurve", 0);
  RNA_def_property_ui_text(prop,
                           "Proportional Editing FCurves",
                           "Proportional Editing FCurves\nProportional editing in FCurve editor");
  RNA_def_property_ui_icon(prop, ICON_PROP_OFF, 1);
  RNA_def_property_update(prop, NC_SCENE | ND_TOOLSETTINGS, NULL); /* header redraw */

  prop = RNA_def_property(srna, "lock_markers", PROP_BOOLEAN, PROP_NONE);
  RNA_def_property_boolean_sdna(prop, NULL, "lock_markers", 0);
  RNA_def_property_ui_text(prop, "Lock Markers", "Lock Markers\nPrevent marker editing");

  prop = RNA_def_property(srna, "proportional_edit_falloff", PROP_ENUM, PROP_NONE);
  RNA_def_property_enum_sdna(prop, NULL, "prop_mode");
  RNA_def_property_enum_items(prop, rna_enum_proportional_falloff_items);
  RNA_def_property_ui_text(
      prop,
      "Proportional Editing Falloff",
      "Proportional Editing Falloff\nFalloff type for proportional editing mode");
  RNA_def_property_update(prop, NC_SCENE | ND_TOOLSETTINGS, NULL); /* header redraw */

  prop = RNA_def_property(srna, "proportional_size", PROP_FLOAT, PROP_DISTANCE);
  RNA_def_property_float_sdna(prop, NULL, "proportional_size");
  RNA_def_property_ui_text(prop,
                           "Proportional Size",
                           "Proportional Size\nDisplay size for proportional editing circle");
  RNA_def_property_range(prop, 0.00001, 5000.0);

  prop = RNA_def_property(srna, "double_threshold", PROP_FLOAT, PROP_DISTANCE);
  RNA_def_property_float_sdna(prop, NULL, "doublimit");
  RNA_def_property_ui_text(prop,
                           "Double Threshold",
                           "Double Threshold\nLimit for removing duplicates and 'Auto Merge'");
  RNA_def_property_range(prop, 0.0, 1.0);
  RNA_def_property_ui_range(prop, 0.0, 0.1, 0.01, 6);

  /* Pivot Point */
  prop = RNA_def_property(srna, "transform_pivot_point", PROP_ENUM, PROP_NONE);
  RNA_def_property_enum_sdna(prop, NULL, "transform_pivot_point");
  RNA_def_property_enum_items(prop, rna_enum_transform_pivot_items_full);
  RNA_def_property_ui_text(prop, "Pivot Point", "Pivot Point\nPivot center for rotation/scaling");
  RNA_def_property_update(prop, NC_SCENE | ND_TOOLSETTINGS, NULL);

  prop = RNA_def_property(srna, "use_transform_pivot_point_align", PROP_BOOLEAN, PROP_NONE);
  RNA_def_property_boolean_sdna(prop, NULL, "transform_flag", SCE_XFORM_AXIS_ALIGN);
  RNA_def_property_ui_text(
<<<<<<< HEAD
      prop,
      "Only Origins",
      "Only Origins\nManipulate center points (object, pose and weight paint mode only)");
=======
      prop, "Only Origins", "Manipulate origins (object, pose and weight paint mode only)");
>>>>>>> 56a06556
  RNA_def_property_ui_icon(prop, ICON_CENTER_ONLY, 0);
  RNA_def_property_update(prop, NC_SCENE, NULL);

  prop = RNA_def_property(srna, "use_mesh_automerge", PROP_BOOLEAN, PROP_NONE);
  RNA_def_property_boolean_sdna(prop, NULL, "automerge", 0);
  RNA_def_property_ui_text(
      prop,
      "AutoMerge Editing",
      "AutoMerge Editing\nAutomatically merge vertices moved to the same location");
  RNA_def_property_ui_icon(prop, ICON_AUTOMERGE_OFF, 1);
  RNA_def_property_update(prop, NC_SCENE | ND_TOOLSETTINGS, NULL); /* header redraw */

  prop = RNA_def_property(srna, "use_snap", PROP_BOOLEAN, PROP_NONE);
  RNA_def_property_boolean_sdna(prop, NULL, "snap_flag", SCE_SNAP);
  RNA_def_property_ui_text(prop, "Snap", "Snap\nSnap during transform");
  RNA_def_property_ui_icon(prop, ICON_SNAP_OFF, 1);
  RNA_def_property_update(prop, NC_SCENE | ND_TOOLSETTINGS, NULL); /* header redraw */

  prop = RNA_def_property(srna, "use_snap_align_rotation", PROP_BOOLEAN, PROP_NONE);
  RNA_def_property_boolean_sdna(prop, NULL, "snap_flag", SCE_SNAP_ROTATE);
  RNA_def_property_ui_text(prop,
                           "Align Rotation to Target",
                           "Align Rotation to Target\nAlign rotation with the snapping target");
  RNA_def_property_update(prop, NC_SCENE | ND_TOOLSETTINGS, NULL); /* header redraw */

  prop = RNA_def_property(srna, "use_snap_grid_absolute", PROP_BOOLEAN, PROP_NONE);
  RNA_def_property_boolean_sdna(prop, NULL, "snap_flag", SCE_SNAP_ABS_GRID);
  RNA_def_property_ui_text(
      prop,
      "Absolute Grid Snap",
      "Absolute Grid Snap\nAbsolute grid alignment while translating (based on the pivot center)");
  RNA_def_property_update(prop, NC_SCENE | ND_TOOLSETTINGS, NULL); /* header redraw */

  prop = RNA_def_property(srna, "snap_elements", PROP_ENUM, PROP_NONE);
  RNA_def_property_enum_bitflag_sdna(prop, NULL, "snap_mode");
  RNA_def_property_enum_items(prop, rna_enum_snap_element_items);
  RNA_def_property_enum_funcs(prop, NULL, "rna_ToolSettings_snap_mode_set", NULL);
  RNA_def_property_flag(prop, PROP_ENUM_FLAG);
  RNA_def_property_ui_text(prop, "Snap Element", "Snap Element\nType of element to snap to");
  RNA_def_property_update(prop, NC_SCENE | ND_TOOLSETTINGS, NULL); /* header redraw */

  /* node editor uses own set of snap modes */
  prop = RNA_def_property(srna, "snap_node_element", PROP_ENUM, PROP_NONE);
  RNA_def_property_enum_bitflag_sdna(prop, NULL, "snap_node_mode");
  RNA_def_property_enum_items(prop, rna_enum_snap_node_element_items);
  RNA_def_property_ui_text(
      prop, "Snap Node Element", "Snap Node Element\nType of element to snap to");
  RNA_def_property_update(prop, NC_SCENE | ND_TOOLSETTINGS, NULL); /* header redraw */

  /* image editor uses own set of snap modes */
  prop = RNA_def_property(srna, "snap_uv_element", PROP_ENUM, PROP_NONE);
  RNA_def_property_enum_bitflag_sdna(prop, NULL, "snap_uv_mode");
  RNA_def_property_enum_items(prop, snap_uv_element_items);
  RNA_def_property_ui_text(prop, "Snap UV Element", "Snap UV Element\nType of element to snap to");
  RNA_def_property_update(prop, NC_SCENE | ND_TOOLSETTINGS, NULL); /* header redraw */

  prop = RNA_def_property(srna, "snap_target", PROP_ENUM, PROP_NONE);
  RNA_def_property_enum_sdna(prop, NULL, "snap_target");
  RNA_def_property_enum_items(prop, rna_enum_snap_target_items);
  RNA_def_property_ui_text(prop, "Snap Target", "Snap Target\nWhich part to snap onto the target");
  RNA_def_property_update(prop, NC_SCENE | ND_TOOLSETTINGS, NULL); /* header redraw */

  prop = RNA_def_property(srna, "use_snap_peel_object", PROP_BOOLEAN, PROP_NONE);
  RNA_def_property_boolean_sdna(prop, NULL, "snap_flag", SCE_SNAP_PEEL_OBJECT);
  RNA_def_property_ui_text(
      prop,
      "Snap Peel Object",
      "Snap Peel Object\nConsider objects as whole when finding volume center");
  RNA_def_property_update(prop, NC_SCENE | ND_TOOLSETTINGS, NULL); /* header redraw */

  prop = RNA_def_property(srna, "use_snap_project", PROP_BOOLEAN, PROP_NONE);
  RNA_def_property_boolean_sdna(prop, NULL, "snap_flag", SCE_SNAP_PROJECT);
  RNA_def_property_ui_text(
      prop,
      "Project Individual Elements",
      "Project Individual Elements\nProject individual elements on the surface of other objects");
  RNA_def_property_update(prop, NC_SCENE | ND_TOOLSETTINGS, NULL); /* header redraw */

  prop = RNA_def_property(srna, "use_snap_self", PROP_BOOLEAN, PROP_NONE);
  RNA_def_property_boolean_negative_sdna(prop, NULL, "snap_flag", SCE_SNAP_NO_SELF);
  RNA_def_property_ui_text(
      prop, "Project onto Self", "Project onto Self\nSnap onto itself (Edit Mode Only)");
  RNA_def_property_update(prop, NC_SCENE | ND_TOOLSETTINGS, NULL); /* header redraw */

  prop = RNA_def_property(srna, "use_snap_translate", PROP_BOOLEAN, PROP_NONE);
  RNA_def_property_boolean_sdna(
      prop, NULL, "snap_transform_mode_flag", SCE_SNAP_TRANSFORM_MODE_TRANSLATE);
  RNA_def_property_ui_text(prop,
                           "Use Snap for Translation",
                           "Use Snap for Translation\nMove is affected by snapping settings");
  RNA_def_property_update(prop, NC_SCENE | ND_TOOLSETTINGS, NULL); /* header redraw */

  prop = RNA_def_property(srna, "use_snap_rotate", PROP_BOOLEAN, PROP_NONE);
  RNA_def_property_boolean_sdna(
      prop, NULL, "snap_transform_mode_flag", SCE_SNAP_TRANSFORM_MODE_ROTATE);
  RNA_def_property_boolean_default(prop, false);
  RNA_def_property_ui_text(prop,
                           "Use Snap for Rotation",
                           "Use Snap for Rotation\nRotate is affected by the snapping settings");
  RNA_def_property_update(prop, NC_SCENE | ND_TOOLSETTINGS, NULL); /* header redraw */

  prop = RNA_def_property(srna, "use_snap_scale", PROP_BOOLEAN, PROP_NONE);
  RNA_def_property_boolean_sdna(
      prop, NULL, "snap_transform_mode_flag", SCE_SNAP_TRANSFORM_MODE_SCALE);
  RNA_def_property_boolean_default(prop, false);
  RNA_def_property_ui_text(
      prop, "Use Snap for Scale", "Use Snap for Scale\nScale is affected by snapping settings");
  RNA_def_property_update(prop, NC_SCENE | ND_TOOLSETTINGS, NULL); /* header redraw */

  /* Grease Pencil */
  prop = RNA_def_property(srna, "use_gpencil_draw_additive", PROP_BOOLEAN, PROP_NONE);
  RNA_def_property_boolean_sdna(prop, NULL, "gpencil_flags", GP_TOOL_FLAG_RETAIN_LAST);
  RNA_def_property_ui_text(
      prop,
      "Use Additive Drawing",
      "Use Additive Drawing\nWhen creating new frames, the strokes from the previous/active frame "
      "are included as the basis for the new one");
  RNA_def_property_update(prop, NC_SCENE | ND_TOOLSETTINGS, NULL);

  prop = RNA_def_property(srna, "use_gpencil_draw_onback", PROP_BOOLEAN, PROP_NONE);
  RNA_def_property_boolean_sdna(prop, NULL, "gpencil_flags", GP_TOOL_FLAG_PAINT_ONBACK);
  RNA_def_property_ui_text(prop,
                           "Draw Strokes on Back",
                           "Draw Strokes on Back\nWhen draw new strokes, the new stroke is drawn "
                           "below of all strokes in the layer");
  RNA_def_property_update(prop, NC_SCENE | ND_TOOLSETTINGS, NULL);

  prop = RNA_def_property(srna, "use_gpencil_thumbnail_list", PROP_BOOLEAN, PROP_NONE);
  RNA_def_property_boolean_negative_sdna(prop, NULL, "gpencil_flags", GP_TOOL_FLAG_THUMBNAIL_LIST);
  RNA_def_property_ui_text(
      prop, "Compact List", "Compact List\nShow compact list of color instead of thumbnails");
  RNA_def_property_update(prop, NC_SCENE | ND_TOOLSETTINGS, NULL);

  prop = RNA_def_property(srna, "use_gpencil_weight_data_add", PROP_BOOLEAN, PROP_NONE);
  RNA_def_property_boolean_sdna(prop, NULL, "gpencil_flags", GP_TOOL_FLAG_CREATE_WEIGHTS);
  RNA_def_property_ui_text(prop,
                           "Add weight data for new strokes",
                           "Add weight data for new strokes\nWhen creating new strokes, the "
                           "weight data is added according to the "
                           "current vertex group and weight, "
                           "if no vertex group selected, weight is not added");
  RNA_def_property_update(prop, NC_SCENE | ND_TOOLSETTINGS, NULL);

  prop = RNA_def_property(srna, "gpencil_sculpt", PROP_POINTER, PROP_NONE);
  RNA_def_property_pointer_sdna(prop, NULL, "gp_sculpt");
  RNA_def_property_struct_type(prop, "GPencilSculptSettings");
  RNA_def_property_ui_text(
      prop,
      "Grease Pencil Sculpt",
      "Grease Pencil Sculpt\nSettings for stroke sculpting tools and brushes");

  prop = RNA_def_property(srna, "gpencil_interpolate", PROP_POINTER, PROP_NONE);
  RNA_def_property_pointer_sdna(prop, NULL, "gp_interpolate");
  RNA_def_property_struct_type(prop, "GPencilInterpolateSettings");
  RNA_def_property_ui_text(
      prop,
      "Grease Pencil Interpolate",
      "Grease Pencil Interpolate\nSettings for Grease Pencil Interpolation tools");

  /* Grease Pencil - 3D View Stroke Placement */
  prop = RNA_def_property(srna, "gpencil_stroke_placement_view3d", PROP_ENUM, PROP_NONE);
  RNA_def_property_enum_bitflag_sdna(prop, NULL, "gpencil_v3d_align");
  RNA_def_property_enum_items(prop, gpencil_stroke_placement_items);
  RNA_def_property_ui_text(prop, "Stroke Placement (3D View)", "");
  RNA_def_property_update(prop, NC_GPENCIL | ND_DATA, NULL);

  prop = RNA_def_property(srna, "gpencil_stroke_snap_mode", PROP_ENUM, PROP_NONE);
  RNA_def_property_enum_bitflag_sdna(prop, NULL, "gpencil_v3d_align");
  RNA_def_property_enum_items(prop, gpencil_stroke_snap_items);
  RNA_def_property_ui_text(prop, "Stroke Snap", "");
  RNA_def_property_update(prop, NC_GPENCIL | ND_DATA, NULL);

  prop = RNA_def_property(srna, "use_gpencil_stroke_endpoints", PROP_BOOLEAN, PROP_NONE);
  RNA_def_property_boolean_sdna(
      prop, NULL, "gpencil_v3d_align", GP_PROJECT_DEPTH_STROKE_ENDPOINTS);
  RNA_def_property_ui_text(
      prop,
      "Only Endpoints",
      "Only Endpoints\nOnly use the first and last parts of the stroke for snapping");
  RNA_def_property_update(prop, NC_GPENCIL | ND_DATA, NULL);

  /* Grease Pencil - Select mode */
  prop = RNA_def_property(srna, "gpencil_selectmode", PROP_ENUM, PROP_NONE);
  RNA_def_property_enum_sdna(prop, NULL, "gpencil_selectmode");
  RNA_def_property_enum_items(prop, gpencil_selectmode_items);
  RNA_def_property_ui_text(prop, "Select Mode", "");
  RNA_def_property_clear_flag(prop, PROP_ANIMATABLE);

  /* Annotations - 2D Views Stroke Placement */
  prop = RNA_def_property(srna, "annotation_stroke_placement_view2d", PROP_ENUM, PROP_NONE);
  RNA_def_property_enum_bitflag_sdna(prop, NULL, "gpencil_v2d_align");
  RNA_def_property_enum_items(prop, annotation_stroke_placement_items);
  RNA_def_property_ui_text(prop, "Stroke Placement (2D View)", "");
  RNA_def_property_update(prop, NC_GPENCIL | ND_DATA, NULL);

  /* Annotations - Sequencer Preview Stroke Placement */
  prop = RNA_def_property(
      srna, "annotation_stroke_placement_sequencer_preview", PROP_ENUM, PROP_NONE);
  RNA_def_property_enum_bitflag_sdna(prop, NULL, "gpencil_seq_align");
  RNA_def_property_enum_items(prop, annotation_stroke_placement_items);
  RNA_def_property_ui_text(prop, "Stroke Placement (Sequencer Preview)", "");
  RNA_def_property_update(prop, NC_GPENCIL | ND_DATA, NULL);

  /* Annotations - Image Editor Stroke Placement */
  prop = RNA_def_property(srna, "annotation_stroke_placement_image_editor", PROP_ENUM, PROP_NONE);
  RNA_def_property_enum_bitflag_sdna(prop, NULL, "gpencil_ima_align");
  RNA_def_property_enum_items(prop, annotation_stroke_placement_items);
  RNA_def_property_ui_text(prop, "Stroke Placement (Image Editor)", "");
  RNA_def_property_update(prop, NC_GPENCIL | ND_DATA, NULL);

  /* Annotations - 3D View Stroke Placement */
  /* XXX: Do we need to decouple the stroke_endpoints setting too?  */
  prop = RNA_def_property(srna, "annotation_stroke_placement_view3d", PROP_ENUM, PROP_NONE);
  RNA_def_property_enum_bitflag_sdna(prop, NULL, "annotate_v3d_align");
  RNA_def_property_enum_items(prop, annotation_stroke_placement_items);
  RNA_def_property_enum_default(prop, GP_PROJECT_VIEWSPACE | GP_PROJECT_CURSOR);
  RNA_def_property_ui_text(
      prop,
      "Annotation Stroke Placement (3D View)",
      "Annotation Stroke Placement (3D View)\nHow annotation strokes are orientated in 3D space");
  RNA_def_property_update(prop, NC_GPENCIL | ND_DATA, NULL);

  /* Annotations - Stroke Thickness */
  prop = RNA_def_property(srna, "annotation_thickness", PROP_INT, PROP_PIXEL);
  RNA_def_property_int_sdna(prop, NULL, "annotate_thickness");
  RNA_def_property_range(prop, 1, 10);
  RNA_def_property_ui_text(prop,
                           "Annotation Stroke Thickness",
                           "Annotation Stroke Thickness\nThickness of annotation strokes");
  RNA_def_property_update(prop, NC_GPENCIL | ND_DATA, "rna_GPencil_update");

  /* Auto Keying */
  prop = RNA_def_property(srna, "use_keyframe_insert_auto", PROP_BOOLEAN, PROP_NONE);
  RNA_def_property_boolean_sdna(prop, NULL, "autokey_mode", AUTOKEY_ON);
  RNA_def_property_ui_text(
      prop, "Auto Keying", "Auto Keying\nAutomatic keyframe insertion for Objects and Bones");
  RNA_def_property_ui_icon(prop, ICON_REC, 0);

  prop = RNA_def_property(srna, "auto_keying_mode", PROP_ENUM, PROP_NONE);
  RNA_def_property_enum_bitflag_sdna(prop, NULL, "autokey_mode");
  RNA_def_property_enum_items(prop, auto_key_items);
  RNA_def_property_ui_text(
      prop,
      "Auto-Keying Mode",
      "Auto-Keying Mode\nMode of automatic keyframe insertion for Objects and Bones");

  prop = RNA_def_property(srna, "use_record_with_nla", PROP_BOOLEAN, PROP_NONE);
  RNA_def_property_boolean_sdna(prop, NULL, "autokey_flag", ANIMRECORD_FLAG_WITHNLA);
  RNA_def_property_ui_text(
      prop,
      "Layered",
      "Layered\nAdd a new NLA Track + Strip for every loop/pass made over the animation "
      "to allow non-destructive tweaking");

  prop = RNA_def_property(srna, "use_keyframe_insert_keyingset", PROP_BOOLEAN, PROP_NONE);
  RNA_def_property_boolean_sdna(prop, NULL, "autokey_flag", AUTOKEY_FLAG_ONLYKEYINGSET);
  RNA_def_property_ui_text(prop,
                           "Auto Keyframe Insert Keying Set",
                           "Auto Keyframe Insert Keying Set\nAutomatic keyframe insertion using "
                           "active Keying Set only");
  RNA_def_property_ui_icon(prop, ICON_KEYINGSET, 0);

  prop = RNA_def_property(srna, "use_keyframe_cycle_aware", PROP_BOOLEAN, PROP_NONE);
  RNA_def_property_boolean_sdna(prop, NULL, "autokey_flag", AUTOKEY_FLAG_CYCLEAWARE);
  RNA_def_property_ui_text(prop,
                           "Cycle-Aware Keying",
                           "Cycle-Aware Keying\nFor channels with cyclic extrapolation, keyframe "
                           "insertion is automatically "
                           "remapped inside the cycle time range, and keeps ends in sync");

  /* Keyframing */
  prop = RNA_def_property(srna, "keyframe_type", PROP_ENUM, PROP_NONE);
  RNA_def_property_enum_sdna(prop, NULL, "keyframe_type");
  RNA_def_property_enum_items(prop, rna_enum_beztriple_keyframe_type_items);
  RNA_def_property_ui_text(
      prop,
      "New Keyframe Type",
      "New Keyframe Type\nType of keyframes to create when inserting keyframes");

  /* UV */
  prop = RNA_def_property(srna, "uv_select_mode", PROP_ENUM, PROP_NONE);
  RNA_def_property_enum_sdna(prop, NULL, "uv_selectmode");
  RNA_def_property_enum_items(prop, rna_enum_mesh_select_mode_uv_items);
  RNA_def_property_ui_text(
      prop, "UV Selection Mode", "UV Selection Mode\nUV selection and display mode");
  RNA_def_property_update(prop, NC_SPACE | ND_SPACE_IMAGE, NULL);

  prop = RNA_def_property(srna, "use_uv_select_sync", PROP_BOOLEAN, PROP_NONE);
  RNA_def_property_boolean_sdna(prop, NULL, "uv_flag", UV_SYNC_SELECTION);
  RNA_def_property_ui_text(prop,
                           "UV Sync Selection",
                           "UV Sync Selection\nKeep UV and edit mode mesh selection in sync");
  RNA_def_property_ui_icon(prop, ICON_UV_SYNC_SELECT, 0);
  RNA_def_property_update(prop, NC_SPACE | ND_SPACE_IMAGE, NULL);

  prop = RNA_def_property(srna, "show_uv_local_view", PROP_BOOLEAN, PROP_NONE);
  RNA_def_property_boolean_sdna(prop, NULL, "uv_flag", UV_SHOW_SAME_IMAGE);
  RNA_def_property_ui_text(
      prop,
      "UV Local View",
      "UV Local View\nDisplay only faces with the currently displayed image assigned");
  RNA_def_property_update(prop, NC_SPACE | ND_SPACE_IMAGE, NULL);

  /* Mesh */
  prop = RNA_def_property(srna, "mesh_select_mode", PROP_BOOLEAN, PROP_NONE);
  RNA_def_property_boolean_sdna(prop, NULL, "selectmode", 1);
  RNA_def_property_array(prop, 3);
  RNA_def_property_boolean_funcs(prop, NULL, "rna_Scene_editmesh_select_mode_set");
  RNA_def_property_ui_text(
      prop, "Mesh Selection Mode", "Mesh Selection Mode\nWhich mesh elements selection works on");
  RNA_def_property_flag(prop, PROP_CONTEXT_UPDATE);
  RNA_def_property_update(prop, 0, "rna_Scene_editmesh_select_mode_update");

  prop = RNA_def_property(srna, "vertex_group_weight", PROP_FLOAT, PROP_FACTOR);
  RNA_def_property_float_sdna(prop, NULL, "vgroup_weight");
  RNA_def_property_ui_text(prop, "Vertex Group Weight", "Vertex Group Weight\nWeight to assign in vertex groups");

  prop = RNA_def_property(srna, "use_edge_path_live_unwrap", PROP_BOOLEAN, PROP_NONE);
  RNA_def_property_boolean_sdna(prop, NULL, "edge_mode_live_unwrap", 1);
  RNA_def_property_ui_text(
      prop, "Live Unwrap", "Live Unwrap\nChanging edges seam re-calculates UV unwrap");

  prop = RNA_def_property(srna, "normal_vector", PROP_FLOAT, PROP_XYZ);
  RNA_def_property_ui_text(
      prop, "Normal Vector", "Normal Vector\nNormal Vector used to copy, add or multiply");
  RNA_def_property_ui_range(prop, -10000.0, 10000.0, 1, 3);

  /* Unified Paint Settings */
  prop = RNA_def_property(srna, "unified_paint_settings", PROP_POINTER, PROP_NONE);
  RNA_def_property_flag(prop, PROP_NEVER_NULL);
  RNA_def_property_struct_type(prop, "UnifiedPaintSettings");
  RNA_def_property_ui_text(prop, "Unified Paint Settings", NULL);

  /* Curve Paint Settings */
  prop = RNA_def_property(srna, "curve_paint_settings", PROP_POINTER, PROP_NONE);
  RNA_def_property_flag(prop, PROP_NEVER_NULL);
  RNA_def_property_struct_type(prop, "CurvePaintSettings");
  RNA_def_property_ui_text(prop, "Curve Paint Settings", NULL);

  /* Mesh Statistics */
  prop = RNA_def_property(srna, "statvis", PROP_POINTER, PROP_NONE);
  RNA_def_property_flag(prop, PROP_NEVER_NULL);
  RNA_def_property_struct_type(prop, "MeshStatVis");
  RNA_def_property_ui_text(prop, "Mesh Statistics Visualization", NULL);
}

static void rna_def_unified_paint_settings(BlenderRNA *brna)
{
  StructRNA *srna;
  PropertyRNA *prop;

  static const EnumPropertyItem brush_size_unit_items[] = {
      {0, "VIEW", 0, "View", "View\nMeasure brush size relative to the view"},
      {UNIFIED_PAINT_BRUSH_LOCK_SIZE,
       "SCENE",
       0,
       "Scene",
       "Scene\nMeasure brush size relative to the scene"},
      {0, NULL, 0, NULL, NULL},
  };

  srna = RNA_def_struct(brna, "UnifiedPaintSettings", NULL);
  RNA_def_struct_path_func(srna, "rna_UnifiedPaintSettings_path");
  RNA_def_struct_ui_text(
      srna,
      "Unified Paint Settings",
      "Unified Paint Settings\nOverrides for some of the active brush's settings");

  /* high-level flags to enable or disable unified paint settings */
  prop = RNA_def_property(srna, "use_unified_size", PROP_BOOLEAN, PROP_NONE);
  RNA_def_property_boolean_sdna(prop, NULL, "flag", UNIFIED_PAINT_SIZE);
  RNA_def_property_ui_text(
      prop,
      "Use Unified Radius",
      "Use Unified Radius\nInstead of per-brush radius, the radius is shared across brushes");

  prop = RNA_def_property(srna, "use_unified_strength", PROP_BOOLEAN, PROP_NONE);
  RNA_def_property_boolean_sdna(prop, NULL, "flag", UNIFIED_PAINT_ALPHA);
  RNA_def_property_ui_text(prop,
                           "Use Unified Strength",
                           "Use Unified Strength\nInstead of per-brush strength, the strength is "
                           "shared across brushes");

  prop = RNA_def_property(srna, "use_unified_weight", PROP_BOOLEAN, PROP_NONE);
  RNA_def_property_boolean_sdna(prop, NULL, "flag", UNIFIED_PAINT_WEIGHT);
  RNA_def_property_ui_text(
      prop,
      "Use Unified Weight",
      "Use Unified Weight\nInstead of per-brush weight, the weight is shared across brushes");

  prop = RNA_def_property(srna, "use_unified_color", PROP_BOOLEAN, PROP_NONE);
  RNA_def_property_boolean_sdna(prop, NULL, "flag", UNIFIED_PAINT_COLOR);
  RNA_def_property_ui_text(
      prop,
      "Use Unified Color",
      "Use Unified Color\nInstead of per-brush color, the color is shared across brushes");

  /* unified paint settings that override the equivalent settings
   * from the active brush */
  prop = RNA_def_property(srna, "size", PROP_INT, PROP_PIXEL);
  RNA_def_property_int_funcs(prop, NULL, "rna_UnifiedPaintSettings_size_set", NULL);
  RNA_def_property_flag(prop, PROP_CONTEXT_UPDATE);
  RNA_def_property_range(prop, 1, MAX_BRUSH_PIXEL_RADIUS * 10);
  RNA_def_property_ui_range(prop, 1, MAX_BRUSH_PIXEL_RADIUS, 1, -1);
  RNA_def_property_ui_text(prop, "Radius", "Radius\nRadius of the brush");
  RNA_def_property_update(prop, 0, "rna_UnifiedPaintSettings_radius_update");

  prop = RNA_def_property(srna, "unprojected_radius", PROP_FLOAT, PROP_DISTANCE);
  RNA_def_property_float_funcs(
      prop, NULL, "rna_UnifiedPaintSettings_unprojected_radius_set", NULL);
  RNA_def_property_flag(prop, PROP_CONTEXT_UPDATE);
  RNA_def_property_range(prop, 0.001, FLT_MAX);
  RNA_def_property_ui_range(prop, 0.001, 1, 0, -1);
  RNA_def_property_ui_text(
      prop, "Unprojected Radius", "Unprojected Radius\nRadius of brush in Blender units");
  RNA_def_property_update(prop, 0, "rna_UnifiedPaintSettings_radius_update");

  prop = RNA_def_property(srna, "strength", PROP_FLOAT, PROP_FACTOR);
  RNA_def_property_float_sdna(prop, NULL, "alpha");
  RNA_def_property_flag(prop, PROP_CONTEXT_UPDATE);
  RNA_def_property_float_default(prop, 0.5f);
  RNA_def_property_range(prop, 0.0f, 10.0f);
  RNA_def_property_ui_range(prop, 0.0f, 1.0f, 0.001, 3);
  RNA_def_property_ui_text(
      prop, "Strength", "Strength\nHow powerful the effect of the brush is when applied");
  RNA_def_property_update(prop, 0, "rna_UnifiedPaintSettings_update");

  prop = RNA_def_property(srna, "weight", PROP_FLOAT, PROP_FACTOR);
  RNA_def_property_float_sdna(prop, NULL, "weight");
  RNA_def_property_flag(prop, PROP_CONTEXT_UPDATE);
  RNA_def_property_float_default(prop, 0.5f);
  RNA_def_property_range(prop, 0.0f, 1.0f);
  RNA_def_property_ui_range(prop, 0.0f, 1.0f, 0.001, 3);
  RNA_def_property_ui_text(prop, "Weight", "Weight\nWeight to assign in vertex groups");
  RNA_def_property_update(prop, 0, "rna_UnifiedPaintSettings_update");

  prop = RNA_def_property(srna, "color", PROP_FLOAT, PROP_COLOR_GAMMA);
  RNA_def_property_flag(prop, PROP_CONTEXT_UPDATE);
  RNA_def_property_range(prop, 0.0, 1.0);
  RNA_def_property_float_sdna(prop, NULL, "rgb");
  RNA_def_property_ui_text(prop, "Color", "");
  RNA_def_property_update(prop, 0, "rna_UnifiedPaintSettings_update");

  prop = RNA_def_property(srna, "secondary_color", PROP_FLOAT, PROP_COLOR_GAMMA);
  RNA_def_property_flag(prop, PROP_CONTEXT_UPDATE);
  RNA_def_property_range(prop, 0.0, 1.0);
  RNA_def_property_float_sdna(prop, NULL, "secondary_rgb");
  RNA_def_property_ui_text(prop, "Secondary Color", "");
  RNA_def_property_update(prop, 0, "rna_UnifiedPaintSettings_update");

  prop = RNA_def_property(srna, "use_pressure_size", PROP_BOOLEAN, PROP_NONE);
  RNA_def_property_boolean_sdna(prop, NULL, "flag", UNIFIED_PAINT_BRUSH_SIZE_PRESSURE);
  RNA_def_property_ui_icon(prop, ICON_STYLUS_PRESSURE, 0);
  RNA_def_property_ui_text(
      prop, "Size Pressure", "Size Pressure\nEnable tablet pressure sensitivity for size");

  prop = RNA_def_property(srna, "use_pressure_strength", PROP_BOOLEAN, PROP_NONE);
  RNA_def_property_boolean_sdna(prop, NULL, "flag", UNIFIED_PAINT_BRUSH_ALPHA_PRESSURE);
  RNA_def_property_ui_icon(prop, ICON_STYLUS_PRESSURE, 0);
  RNA_def_property_ui_text(prop,
                           "Strength Pressure",
                           "Strength Pressure\nEnable tablet pressure sensitivity for strength");

  prop = RNA_def_property(srna, "use_locked_size", PROP_ENUM, PROP_NONE); /* as an enum */
  RNA_def_property_enum_bitflag_sdna(prop, NULL, "flag");
  RNA_def_property_enum_items(prop, brush_size_unit_items);
  RNA_def_property_ui_text(
      prop, "Radius Unit", "Radius Unit\nMeasure brush size relative to the view or the scene ");
}

static void rna_def_curve_paint_settings(BlenderRNA *brna)
{
  StructRNA *srna;
  PropertyRNA *prop;

  srna = RNA_def_struct(brna, "CurvePaintSettings", NULL);
  RNA_def_struct_path_func(srna, "rna_CurvePaintSettings_path");
  RNA_def_struct_ui_text(srna, "Curve Paint Settings", "");

  static const EnumPropertyItem curve_type_items[] = {
      {CU_POLY, "POLY", 0, "Poly", ""},
      {CU_BEZIER, "BEZIER", 0, "Bezier", ""},
      {0, NULL, 0, NULL, NULL},
  };

  prop = RNA_def_property(srna, "curve_type", PROP_ENUM, PROP_NONE);
  RNA_def_property_enum_sdna(prop, NULL, "curve_type");
  RNA_def_property_enum_items(prop, curve_type_items);
  RNA_def_property_ui_text(prop, "Type", "Type\nType of curve to use for new strokes");

  prop = RNA_def_property(srna, "use_corners_detect", PROP_BOOLEAN, PROP_NONE);
  RNA_def_property_boolean_sdna(prop, NULL, "flag", CURVE_PAINT_FLAG_CORNERS_DETECT);
  RNA_def_property_ui_text(
      prop, "Detect Corners", "Detect Corners\nDetect corners and use non-aligned handles");

  prop = RNA_def_property(srna, "use_pressure_radius", PROP_BOOLEAN, PROP_NONE);
  RNA_def_property_boolean_sdna(prop, NULL, "flag", CURVE_PAINT_FLAG_PRESSURE_RADIUS);
  RNA_def_property_ui_icon(prop, ICON_STYLUS_PRESSURE, 0);
  RNA_def_property_ui_text(
      prop, "Use Pressure", "Use Pressure\nMap tablet pressure to curve radius");

  prop = RNA_def_property(srna, "use_stroke_endpoints", PROP_BOOLEAN, PROP_NONE);
  RNA_def_property_boolean_sdna(prop, NULL, "flag", CURVE_PAINT_FLAG_DEPTH_STROKE_ENDPOINTS);
  RNA_def_property_ui_text(
      prop, "Only First", "Only First\nUse the start of the stroke for the depth");

  prop = RNA_def_property(srna, "use_offset_absolute", PROP_BOOLEAN, PROP_NONE);
  RNA_def_property_boolean_sdna(prop, NULL, "flag", CURVE_PAINT_FLAG_DEPTH_STROKE_OFFSET_ABS);
  RNA_def_property_ui_text(prop,
                           "Absolute Offset",
                           "Absolute Offset\nApply a fixed offset (don't scale by the radius)");

  prop = RNA_def_property(srna, "error_threshold", PROP_INT, PROP_PIXEL);
  RNA_def_property_range(prop, 1, 100);
  RNA_def_property_ui_text(
      prop, "Tolerance", "Tolerance\nAllow deviation for a smoother, less precise line");

  prop = RNA_def_property(srna, "fit_method", PROP_ENUM, PROP_PIXEL);
  RNA_def_property_enum_sdna(prop, NULL, "fit_method");
  RNA_def_property_enum_items(prop, rna_enum_curve_fit_method_items);
  RNA_def_property_ui_text(prop, "Method", "Method\nCurve fitting method");

  prop = RNA_def_property(srna, "corner_angle", PROP_FLOAT, PROP_ANGLE);
  RNA_def_property_range(prop, 0, M_PI);
  RNA_def_property_ui_text(
      prop, "Corner Angle", "Corner Angle\nAngles above this are considered corners");

  prop = RNA_def_property(srna, "radius_min", PROP_FLOAT, PROP_NONE);
  RNA_def_property_range(prop, 0.0, 100.0);
  RNA_def_property_ui_range(prop, 0.0f, 10.0, 10, 2);
  RNA_def_property_ui_text(prop,
                           "Radius Min",
                           "Radius Min\nMinimum radius when the minimum pressure is applied (also "
                           "the minimum when tapering)");

  prop = RNA_def_property(srna, "radius_max", PROP_FLOAT, PROP_NONE);
  RNA_def_property_range(prop, 0.0, 100.0);
  RNA_def_property_ui_range(prop, 0.0f, 10.0, 10, 2);
  RNA_def_property_ui_text(prop,
                           "Radius Max",
                           "Radius Max\nRadius to use when the maximum pressure is applied (or "
                           "when a tablet isn't used)");

  prop = RNA_def_property(srna, "radius_taper_start", PROP_FLOAT, PROP_NONE);
  RNA_def_property_range(prop, 0.0, 1.0);
  RNA_def_property_ui_range(prop, 0.0f, 1.0, 1, 2);
  RNA_def_property_ui_text(
      prop, "Radius Min", "Radius Min\nTaper factor for the radius of each point along the curve");

  prop = RNA_def_property(srna, "radius_taper_end", PROP_FLOAT, PROP_NONE);
  RNA_def_property_range(prop, 0.0, 10.0);
  RNA_def_property_ui_range(prop, 0.0f, 1.0, 1, 2);
  RNA_def_property_ui_text(
      prop, "Radius Max", "Radius Max\nTaper factor for the radius of each point along the curve");

  prop = RNA_def_property(srna, "surface_offset", PROP_FLOAT, PROP_NONE);
  RNA_def_property_range(prop, -10.0, 10.0);
  RNA_def_property_ui_range(prop, -1.0f, 1.0, 1, 2);
  RNA_def_property_ui_text(prop, "Offset", "Offset\nOffset the stroke from the surface");

  static const EnumPropertyItem depth_mode_items[] = {
      {CURVE_PAINT_PROJECT_CURSOR, "CURSOR", 0, "Cursor", ""},
      {CURVE_PAINT_PROJECT_SURFACE, "SURFACE", 0, "Surface", ""},
      {0, NULL, 0, NULL, NULL},
  };

  prop = RNA_def_property(srna, "depth_mode", PROP_ENUM, PROP_NONE);
  RNA_def_property_enum_sdna(prop, NULL, "depth_mode");
  RNA_def_property_enum_items(prop, depth_mode_items);
  RNA_def_property_ui_text(prop, "Depth", "Depth\nMethod of projecting depth");

  static const EnumPropertyItem surface_plane_items[] = {
      {CURVE_PAINT_SURFACE_PLANE_NORMAL_VIEW,
       "NORMAL_VIEW",
       0,
       "Normal/View",
       "Normal/View\nDisplay perpendicular to the surface"},
      {CURVE_PAINT_SURFACE_PLANE_NORMAL_SURFACE,
       "NORMAL_SURFACE",
       0,
       "Normal/Surface",
       "Normal/Surface\nDisplay aligned to the surface"},
      {CURVE_PAINT_SURFACE_PLANE_VIEW, "VIEW", 0, "View", "View\nDisplay aligned to the viewport"},
      {0, NULL, 0, NULL, NULL},
  };

  prop = RNA_def_property(srna, "surface_plane", PROP_ENUM, PROP_NONE);
  RNA_def_property_enum_sdna(prop, NULL, "surface_plane");
  RNA_def_property_enum_items(prop, surface_plane_items);
  RNA_def_property_ui_text(prop, "Plane", "Plane\nPlane for projected stroke");
}

static void rna_def_statvis(BlenderRNA *brna)
{
  StructRNA *srna;
  PropertyRNA *prop;

  static const EnumPropertyItem stat_type[] = {
      {SCE_STATVIS_OVERHANG, "OVERHANG", 0, "Overhang", ""},
      {SCE_STATVIS_THICKNESS, "THICKNESS", 0, "Thickness", ""},
      {SCE_STATVIS_INTERSECT, "INTERSECT", 0, "Intersect", ""},
      {SCE_STATVIS_DISTORT, "DISTORT", 0, "Distortion", ""},
      {SCE_STATVIS_SHARP, "SHARP", 0, "Sharp", ""},
      {0, NULL, 0, NULL, NULL},
  };

  srna = RNA_def_struct(brna, "MeshStatVis", NULL);
  RNA_def_struct_path_func(srna, "rna_MeshStatVis_path");
  RNA_def_struct_ui_text(srna, "Mesh Visualize Statistics", "");

  prop = RNA_def_property(srna, "type", PROP_ENUM, PROP_NONE);
  RNA_def_property_enum_items(prop, stat_type);
  RNA_def_property_ui_text(prop, "Type", "Type\nType of data to visualize/check");
  RNA_def_property_flag(prop, PROP_CONTEXT_UPDATE);
  RNA_def_property_update(prop, 0, "rna_EditMesh_update");

  /* overhang */
  prop = RNA_def_property(srna, "overhang_min", PROP_FLOAT, PROP_ANGLE);
  RNA_def_property_float_sdna(prop, NULL, "overhang_min");
  RNA_def_property_float_default(prop, 0.5f);
  RNA_def_property_range(prop, 0.0f, DEG2RADF(180.0f));
  RNA_def_property_ui_range(prop, 0.0f, DEG2RADF(180.0f), 0.001, 3);
  RNA_def_property_ui_text(prop, "Overhang Min", "Overhang Min\nMinimum angle to display");
  RNA_def_property_flag(prop, PROP_CONTEXT_UPDATE);
  RNA_def_property_update(prop, 0, "rna_EditMesh_update");

  prop = RNA_def_property(srna, "overhang_max", PROP_FLOAT, PROP_ANGLE);
  RNA_def_property_float_sdna(prop, NULL, "overhang_max");
  RNA_def_property_float_default(prop, 0.5f);
  RNA_def_property_range(prop, 0.0f, DEG2RADF(180.0f));
  RNA_def_property_ui_range(prop, 0.0f, DEG2RADF(180.0f), 10, 3);
  RNA_def_property_ui_text(prop, "Overhang Max", "Overhang Max\nMaximum angle to display");
  RNA_def_property_flag(prop, PROP_CONTEXT_UPDATE);
  RNA_def_property_update(prop, 0, "rna_EditMesh_update");

  prop = RNA_def_property(srna, "overhang_axis", PROP_ENUM, PROP_NONE);
  RNA_def_property_enum_sdna(prop, NULL, "overhang_axis");
  RNA_def_property_enum_items(prop, rna_enum_object_axis_items);
  RNA_def_property_ui_text(prop, "Axis", "");
  RNA_def_property_flag(prop, PROP_CONTEXT_UPDATE);
  RNA_def_property_update(prop, 0, "rna_EditMesh_update");

  /* thickness */
  prop = RNA_def_property(srna, "thickness_min", PROP_FLOAT, PROP_DISTANCE);
  RNA_def_property_float_sdna(prop, NULL, "thickness_min");
  RNA_def_property_float_default(prop, 0.5f);
  RNA_def_property_range(prop, 0.0f, 1000.0);
  RNA_def_property_ui_range(prop, 0.0f, 100.0, 0.001, 3);
  RNA_def_property_ui_text(
      prop, "Thickness Min", "Thickness Min\nMinimum for measuring thickness");
  RNA_def_property_flag(prop, PROP_CONTEXT_UPDATE);
  RNA_def_property_update(prop, 0, "rna_EditMesh_update");

  prop = RNA_def_property(srna, "thickness_max", PROP_FLOAT, PROP_DISTANCE);
  RNA_def_property_float_sdna(prop, NULL, "thickness_max");
  RNA_def_property_float_default(prop, 0.5f);
  RNA_def_property_range(prop, 0.0f, 1000.0);
  RNA_def_property_ui_range(prop, 0.0f, 100.0, 0.001, 3);
  RNA_def_property_ui_text(
      prop, "Thickness Max", "Thickness Max\nMaximum for measuring thickness");
  RNA_def_property_flag(prop, PROP_CONTEXT_UPDATE);
  RNA_def_property_update(prop, 0, "rna_EditMesh_update");

  prop = RNA_def_property(srna, "thickness_samples", PROP_INT, PROP_UNSIGNED);
  RNA_def_property_int_sdna(prop, NULL, "thickness_samples");
  RNA_def_property_range(prop, 1, 32);
  RNA_def_property_ui_text(prop, "Samples", "Samples\nNumber of samples to test per face");
  RNA_def_property_flag(prop, PROP_CONTEXT_UPDATE);
  RNA_def_property_update(prop, 0, "rna_EditMesh_update");

  /* distort */
  prop = RNA_def_property(srna, "distort_min", PROP_FLOAT, PROP_ANGLE);
  RNA_def_property_float_sdna(prop, NULL, "distort_min");
  RNA_def_property_float_default(prop, 0.5f);
  RNA_def_property_range(prop, 0.0f, DEG2RADF(180.0f));
  RNA_def_property_ui_range(prop, 0.0f, DEG2RADF(180.0f), 10, 3);
  RNA_def_property_ui_text(prop, "Distort Min", "Distort Min\nMinimum angle to display");
  RNA_def_property_flag(prop, PROP_CONTEXT_UPDATE);
  RNA_def_property_update(prop, 0, "rna_EditMesh_update");

  prop = RNA_def_property(srna, "distort_max", PROP_FLOAT, PROP_ANGLE);
  RNA_def_property_float_sdna(prop, NULL, "distort_max");
  RNA_def_property_float_default(prop, 0.5f);
  RNA_def_property_range(prop, 0.0f, DEG2RADF(180.0f));
  RNA_def_property_ui_range(prop, 0.0f, DEG2RADF(180.0f), 10, 3);
  RNA_def_property_ui_text(prop, "Distort Max", "Distort Max\nMaximum angle to display");
  RNA_def_property_flag(prop, PROP_CONTEXT_UPDATE);
  RNA_def_property_update(prop, 0, "rna_EditMesh_update");

  /* sharp */
  prop = RNA_def_property(srna, "sharp_min", PROP_FLOAT, PROP_ANGLE);
  RNA_def_property_float_sdna(prop, NULL, "sharp_min");
  RNA_def_property_float_default(prop, 0.5f);
  RNA_def_property_range(prop, -DEG2RADF(180.0f), DEG2RADF(180.0f));
  RNA_def_property_ui_range(prop, -DEG2RADF(180.0f), DEG2RADF(180.0f), 10, 3);
  RNA_def_property_ui_text(prop, "Distort Min", "Distort Min\nMinimum angle to display");
  RNA_def_property_flag(prop, PROP_CONTEXT_UPDATE);
  RNA_def_property_update(prop, 0, "rna_EditMesh_update");

  prop = RNA_def_property(srna, "sharp_max", PROP_FLOAT, PROP_ANGLE);
  RNA_def_property_float_sdna(prop, NULL, "sharp_max");
  RNA_def_property_float_default(prop, 0.5f);
  RNA_def_property_range(prop, -DEG2RADF(180.0f), DEG2RADF(180.0f));
  RNA_def_property_ui_range(prop, -DEG2RADF(180.0f), DEG2RADF(180.0f), 10, 3);
  RNA_def_property_ui_text(prop, "Distort Max", "Distort Max\nMaximum angle to display");
  RNA_def_property_flag(prop, PROP_CONTEXT_UPDATE);
  RNA_def_property_update(prop, 0, "rna_EditMesh_update");
}

static void rna_def_unit_settings(BlenderRNA *brna)
{
  StructRNA *srna;
  PropertyRNA *prop;

  static const EnumPropertyItem unit_systems[] = {
      {USER_UNIT_NONE, "NONE", 0, "None", ""},
      {USER_UNIT_METRIC, "METRIC", 0, "Metric", ""},
      {USER_UNIT_IMPERIAL, "IMPERIAL", 0, "Imperial", ""},
      {0, NULL, 0, NULL, NULL},
  };

  static const EnumPropertyItem rotation_units[] = {
      {0, "DEGREES", 0, "Degrees", "Degrees\nUse degrees for measuring angles and rotations"},
      {USER_UNIT_ROT_RADIANS, "RADIANS", 0, "Radians", ""},
      {0, NULL, 0, NULL, NULL},
  };

  srna = RNA_def_struct(brna, "UnitSettings", NULL);
  RNA_def_struct_ui_text(srna, "Unit Settings", "");
  RNA_def_struct_nested(brna, srna, "Scene");
  RNA_def_struct_path_func(srna, "rna_UnitSettings_path");

  /* Units */
  prop = RNA_def_property(srna, "system", PROP_ENUM, PROP_NONE);
  RNA_def_property_enum_items(prop, unit_systems);
  RNA_def_property_ui_text(
      prop, "Unit System", "Unit System\nThe unit system to use for user interface controls");
  RNA_def_property_update(prop, NC_WINDOW, "rna_UnitSettings_system_update");

  prop = RNA_def_property(srna, "system_rotation", PROP_ENUM, PROP_NONE);
  RNA_def_property_enum_items(prop, rotation_units);
  RNA_def_property_ui_text(prop,
                           "Rotation Units",
                           "Rotation Units\nUnit to use for displaying/editing rotation values");
  RNA_def_property_update(prop, NC_WINDOW, NULL);

  prop = RNA_def_property(srna, "scale_length", PROP_FLOAT, PROP_UNSIGNED);
  RNA_def_property_ui_text(
      prop,
      "Unit Scale",
      "Unit Scale\nScale to use when converting between blender units and dimensions."
      " When working at microscopic or astronomical scale, a small or large unit scale"
      " respectively can be used to avoid numerical precision problems");
  RNA_def_property_range(prop, 0.00001, 100000.0);
  RNA_def_property_ui_range(prop, 0.001, 100.0, 0.1, 6);
  RNA_def_property_update(prop, NC_WINDOW, NULL);

  prop = RNA_def_property(srna, "use_separate", PROP_BOOLEAN, PROP_NONE);
  RNA_def_property_boolean_sdna(prop, NULL, "flag", USER_UNIT_OPT_SPLIT);
  RNA_def_property_ui_text(
      prop, "Separate Units", "Separate Units\nDisplay units in pairs (e.g. 1m 0cm)");
  RNA_def_property_update(prop, NC_WINDOW, NULL);

  prop = RNA_def_property(srna, "length_unit", PROP_ENUM, PROP_NONE);
  RNA_def_property_enum_items(prop, DummyRNA_DEFAULT_items);
  RNA_def_property_enum_funcs(prop, NULL, NULL, "rna_UnitSettings_length_unit_itemf");
  RNA_def_property_ui_text(
      prop, "Length Unit", "Length Unit\nUnit that will be used to display length values");
  RNA_def_property_update(prop, NC_WINDOW, NULL);

  prop = RNA_def_property(srna, "mass_unit", PROP_ENUM, PROP_NONE);
  RNA_def_property_enum_items(prop, DummyRNA_DEFAULT_items);
  RNA_def_property_enum_funcs(prop, NULL, NULL, "rna_UnitSettings_mass_unit_itemf");
  RNA_def_property_ui_text(
      prop, "Mass Unit", "Mass Unit\nUnit that will be used to display mass values");
  RNA_def_property_update(prop, NC_WINDOW, NULL);

  prop = RNA_def_property(srna, "time_unit", PROP_ENUM, PROP_NONE);
  RNA_def_property_enum_items(prop, DummyRNA_DEFAULT_items);
  RNA_def_property_enum_funcs(prop, NULL, NULL, "rna_UnitSettings_time_unit_itemf");
  RNA_def_property_ui_text(
      prop, "Time Unit", "Time Unit\nUnit that will be used to display time values");
  RNA_def_property_update(prop, NC_WINDOW, NULL);
}

void rna_def_view_layer_common(StructRNA *srna, const bool scene)
{
  PropertyRNA *prop;

  prop = RNA_def_property(srna, "name", PROP_STRING, PROP_NONE);
  if (scene) {
    RNA_def_property_string_funcs(prop, NULL, NULL, "rna_ViewLayer_name_set");
  }
  else {
    RNA_def_property_string_sdna(prop, NULL, "name");
  }
  RNA_def_property_ui_text(prop, "Name", "Name\nView layer name");
  RNA_def_struct_name_property(srna, prop);
  if (scene) {
    RNA_def_property_update(prop, NC_SCENE | ND_RENDER_OPTIONS, NULL);
  }
  else {
    RNA_def_property_clear_flag(prop, PROP_EDITABLE);
  }

  if (scene) {
    prop = RNA_def_property(srna, "material_override", PROP_POINTER, PROP_NONE);
    RNA_def_property_pointer_sdna(prop, NULL, "mat_override");
    RNA_def_property_struct_type(prop, "Material");
    RNA_def_property_flag(prop, PROP_EDITABLE);
    RNA_def_property_ui_text(
        prop, "Material Override", "Material to override all other materials in this view layer");
    RNA_def_property_update(
        prop, NC_SCENE | ND_RENDER_OPTIONS, "rna_ViewLayer_material_override_update");

    prop = RNA_def_property(srna, "samples", PROP_INT, PROP_UNSIGNED);
    RNA_def_property_ui_text(prop,
                             "Samples",
                             "Samples\nOverride number of render samples for this view layer, "
                             "0 will use the scene setting");
    RNA_def_property_update(prop, NC_SCENE | ND_RENDER_OPTIONS, NULL);

    prop = RNA_def_property(srna, "pass_alpha_threshold", PROP_FLOAT, PROP_FACTOR);
    RNA_def_property_ui_text(prop,
                             "Alpha Threshold",
                             "Alpha Threshold\nZ, Index, normal, UV and vector passes are only "
                             "affected by surfaces with "
                             "alpha transparency equal to or higher than this threshold");
    RNA_def_property_update(prop, NC_SCENE | ND_RENDER_OPTIONS, NULL);
  }

  /* layer options */
  prop = RNA_def_property(srna, "use_zmask", PROP_BOOLEAN, PROP_NONE);
  RNA_def_property_boolean_sdna(prop, NULL, "layflag", SCE_LAY_ZMASK);
  RNA_def_property_ui_text(
      prop, "Zmask", "Zmask\nOnly render what's in front of the solid z values");
  if (scene) {
    RNA_def_property_update(prop, NC_SCENE | ND_RENDER_OPTIONS, "rna_Scene_glsl_update");
  }
  else {
    RNA_def_property_clear_flag(prop, PROP_EDITABLE);
  }

  prop = RNA_def_property(srna, "invert_zmask", PROP_BOOLEAN, PROP_NONE);
  RNA_def_property_boolean_sdna(prop, NULL, "layflag", SCE_LAY_NEG_ZMASK);
  RNA_def_property_ui_text(
      prop,
      "Zmask Negate",
      "Zmask Negate\nFor Zmask, only render what is behind solid z values instead of in front");
  if (scene) {
    RNA_def_property_update(prop, NC_SCENE | ND_RENDER_OPTIONS, "rna_Scene_glsl_update");
  }
  else {
    RNA_def_property_clear_flag(prop, PROP_EDITABLE);
  }

  prop = RNA_def_property(srna, "use_all_z", PROP_BOOLEAN, PROP_NONE);
  RNA_def_property_boolean_sdna(prop, NULL, "layflag", SCE_LAY_ALL_Z);
  RNA_def_property_ui_text(
      prop, "All Z", "All Z\nFill in Z values for solid faces in invisible layers, for masking");
  if (scene) {
    RNA_def_property_update(prop, NC_SCENE | ND_RENDER_OPTIONS, NULL);
  }
  else {
    RNA_def_property_clear_flag(prop, PROP_EDITABLE);
  }

  prop = RNA_def_property(srna, "use_solid", PROP_BOOLEAN, PROP_NONE);
  RNA_def_property_boolean_sdna(prop, NULL, "layflag", SCE_LAY_SOLID);
  RNA_def_property_ui_text(prop, "Solid", "Solid\nRender Solid faces in this Layer");
  if (scene) {
    RNA_def_property_update(prop, NC_SCENE | ND_RENDER_OPTIONS, NULL);
  }
  else {
    RNA_def_property_clear_flag(prop, PROP_EDITABLE);
  }

  prop = RNA_def_property(srna, "use_halo", PROP_BOOLEAN, PROP_NONE);
  RNA_def_property_boolean_sdna(prop, NULL, "layflag", SCE_LAY_HALO);
  RNA_def_property_ui_text(prop, "Halo", "Halo\nRender Halos in this Layer (on top of Solid)");
  if (scene) {
    RNA_def_property_update(prop, NC_SCENE | ND_RENDER_OPTIONS, NULL);
  }
  else {
    RNA_def_property_clear_flag(prop, PROP_EDITABLE);
  }

  prop = RNA_def_property(srna, "use_ztransp", PROP_BOOLEAN, PROP_NONE);
  RNA_def_property_boolean_sdna(prop, NULL, "layflag", SCE_LAY_ZTRA);
  RNA_def_property_ui_text(
      prop,
      "ZTransp",
      "ZTransp\nRender Z-Transparent faces in this Layer (on top of Solid and Halos)");
  if (scene) {
    RNA_def_property_update(prop, NC_SCENE | ND_RENDER_OPTIONS, NULL);
  }
  else {
    RNA_def_property_clear_flag(prop, PROP_EDITABLE);
  }

  prop = RNA_def_property(srna, "use_sky", PROP_BOOLEAN, PROP_NONE);
  RNA_def_property_boolean_sdna(prop, NULL, "layflag", SCE_LAY_SKY);
  RNA_def_property_ui_text(prop, "Sky", "Sky\nRender Sky in this Layer");
  if (scene) {
    RNA_def_property_update(prop, NC_SCENE | ND_RENDER_OPTIONS, "rna_Scene_glsl_update");
  }
  else {
    RNA_def_property_clear_flag(prop, PROP_EDITABLE);
  }

  prop = RNA_def_property(srna, "use_ao", PROP_BOOLEAN, PROP_NONE);
  RNA_def_property_boolean_sdna(prop, NULL, "layflag", SCE_LAY_AO);
  RNA_def_property_ui_text(
      prop, "Ambient Occlusion", "Ambient Occlusion\nRender Ambient Occlusion in this Layer");
  if (scene) {
    RNA_def_property_update(prop, NC_SCENE | ND_RENDER_OPTIONS, "rna_Scene_glsl_update");
  }
  else {
    RNA_def_property_clear_flag(prop, PROP_EDITABLE);
  }

  prop = RNA_def_property(srna, "use_edge_enhance", PROP_BOOLEAN, PROP_NONE);
  RNA_def_property_boolean_sdna(prop, NULL, "layflag", SCE_LAY_EDGE);
  RNA_def_property_ui_text(
      prop, "Edge", "Edge\nRender Edge-enhance in this Layer (only works for Solid faces)");
  if (scene) {
    RNA_def_property_update(prop, NC_SCENE | ND_RENDER_OPTIONS, NULL);
  }
  else {
    RNA_def_property_clear_flag(prop, PROP_EDITABLE);
  }

  prop = RNA_def_property(srna, "use_strand", PROP_BOOLEAN, PROP_NONE);
  RNA_def_property_boolean_sdna(prop, NULL, "layflag", SCE_LAY_STRAND);
  RNA_def_property_ui_text(prop, "Strand", "Strand\nRender Strands in this Layer");
  if (scene) {
    RNA_def_property_update(prop, NC_SCENE | ND_RENDER_OPTIONS, NULL);
  }
  else {
    RNA_def_property_clear_flag(prop, PROP_EDITABLE);
  }

  /* passes */
  prop = RNA_def_property(srna, "use_pass_combined", PROP_BOOLEAN, PROP_NONE);
  RNA_def_property_boolean_sdna(prop, NULL, "passflag", SCE_PASS_COMBINED);
  RNA_def_property_ui_text(prop, "Combined", "Combined\nDeliver full combined RGBA buffer");
  if (scene) {
    RNA_def_property_update(prop, NC_SCENE | ND_RENDER_OPTIONS, "rna_ViewLayer_pass_update");
  }
  else {
    RNA_def_property_clear_flag(prop, PROP_EDITABLE);
  }

  prop = RNA_def_property(srna, "use_pass_z", PROP_BOOLEAN, PROP_NONE);
  RNA_def_property_boolean_sdna(prop, NULL, "passflag", SCE_PASS_Z);
  RNA_def_property_ui_text(prop, "Z", "Z\nDeliver Z values pass");
  if (scene) {
    RNA_def_property_update(prop, NC_SCENE | ND_RENDER_OPTIONS, "rna_ViewLayer_pass_update");
  }
  else {
    RNA_def_property_clear_flag(prop, PROP_EDITABLE);
  }

  prop = RNA_def_property(srna, "use_pass_vector", PROP_BOOLEAN, PROP_NONE);
  RNA_def_property_boolean_sdna(prop, NULL, "passflag", SCE_PASS_VECTOR);
  RNA_def_property_ui_text(prop, "Vector", "Vector\nDeliver speed vector pass");
  if (scene) {
    RNA_def_property_update(prop, NC_SCENE | ND_RENDER_OPTIONS, "rna_ViewLayer_pass_update");
  }
  else {
    RNA_def_property_clear_flag(prop, PROP_EDITABLE);
  }

  prop = RNA_def_property(srna, "use_pass_normal", PROP_BOOLEAN, PROP_NONE);
  RNA_def_property_boolean_sdna(prop, NULL, "passflag", SCE_PASS_NORMAL);
  RNA_def_property_ui_text(prop, "Normal", "Normal\nDeliver normal pass");
  if (scene) {
    RNA_def_property_update(prop, NC_SCENE | ND_RENDER_OPTIONS, "rna_ViewLayer_pass_update");
  }
  else {
    RNA_def_property_clear_flag(prop, PROP_EDITABLE);
  }

  prop = RNA_def_property(srna, "use_pass_uv", PROP_BOOLEAN, PROP_NONE);
  RNA_def_property_boolean_sdna(prop, NULL, "passflag", SCE_PASS_UV);
  RNA_def_property_ui_text(prop, "UV", "UV\nDeliver texture UV pass");
  if (scene) {
    RNA_def_property_update(prop, NC_SCENE | ND_RENDER_OPTIONS, "rna_ViewLayer_pass_update");
  }
  else {
    RNA_def_property_clear_flag(prop, PROP_EDITABLE);
  }

  prop = RNA_def_property(srna, "use_pass_mist", PROP_BOOLEAN, PROP_NONE);
  RNA_def_property_boolean_sdna(prop, NULL, "passflag", SCE_PASS_MIST);
  RNA_def_property_ui_text(prop, "Mist", "Mist\nDeliver mist factor pass (0.0-1.0)");
  if (scene) {
    RNA_def_property_update(prop, NC_SCENE | ND_RENDER_OPTIONS, "rna_ViewLayer_pass_update");
  }
  else {
    RNA_def_property_clear_flag(prop, PROP_EDITABLE);
  }

  prop = RNA_def_property(srna, "use_pass_object_index", PROP_BOOLEAN, PROP_NONE);
  RNA_def_property_boolean_sdna(prop, NULL, "passflag", SCE_PASS_INDEXOB);
  RNA_def_property_ui_text(prop, "Object Index", "Object Index\nDeliver object index pass");
  if (scene) {
    RNA_def_property_update(prop, NC_SCENE | ND_RENDER_OPTIONS, "rna_ViewLayer_pass_update");
  }
  else {
    RNA_def_property_clear_flag(prop, PROP_EDITABLE);
  }

  prop = RNA_def_property(srna, "use_pass_material_index", PROP_BOOLEAN, PROP_NONE);
  RNA_def_property_boolean_sdna(prop, NULL, "passflag", SCE_PASS_INDEXMA);
  RNA_def_property_ui_text(prop, "Material Index", "Material Index\nDeliver material index pass");
  if (scene) {
    RNA_def_property_update(prop, NC_SCENE | ND_RENDER_OPTIONS, "rna_ViewLayer_pass_update");
  }
  else {
    RNA_def_property_clear_flag(prop, PROP_EDITABLE);
  }

  prop = RNA_def_property(srna, "use_pass_shadow", PROP_BOOLEAN, PROP_NONE);
  RNA_def_property_boolean_sdna(prop, NULL, "passflag", SCE_PASS_SHADOW);
  RNA_def_property_ui_text(prop, "Shadow", "Shadow\nDeliver shadow pass");
  if (scene) {
    RNA_def_property_update(prop, NC_SCENE | ND_RENDER_OPTIONS, "rna_ViewLayer_pass_update");
  }
  else {
    RNA_def_property_clear_flag(prop, PROP_EDITABLE);
  }

  prop = RNA_def_property(srna, "use_pass_ambient_occlusion", PROP_BOOLEAN, PROP_NONE);
  RNA_def_property_boolean_sdna(prop, NULL, "passflag", SCE_PASS_AO);
  RNA_def_property_ui_text(
      prop, "Ambient Occlusion", "Ambient Occlusion\nDeliver Ambient Occlusion pass");
  if (scene) {
    RNA_def_property_update(prop, NC_SCENE | ND_RENDER_OPTIONS, "rna_ViewLayer_pass_update");
  }
  else {
    RNA_def_property_clear_flag(prop, PROP_EDITABLE);
  }

  prop = RNA_def_property(srna, "use_pass_emit", PROP_BOOLEAN, PROP_NONE);
  RNA_def_property_boolean_sdna(prop, NULL, "passflag", SCE_PASS_EMIT);
  RNA_def_property_ui_text(prop, "Emit", "Emit\nDeliver emission pass");
  if (scene) {
    RNA_def_property_update(prop, NC_SCENE | ND_RENDER_OPTIONS, "rna_ViewLayer_pass_update");
  }
  else {
    RNA_def_property_clear_flag(prop, PROP_EDITABLE);
  }

  prop = RNA_def_property(srna, "use_pass_environment", PROP_BOOLEAN, PROP_NONE);
  RNA_def_property_boolean_sdna(prop, NULL, "passflag", SCE_PASS_ENVIRONMENT);
  RNA_def_property_ui_text(prop, "Environment", "Environment\nDeliver environment lighting pass");
  if (scene) {
    RNA_def_property_update(prop, NC_SCENE | ND_RENDER_OPTIONS, "rna_ViewLayer_pass_update");
  }
  else {
    RNA_def_property_clear_flag(prop, PROP_EDITABLE);
  }

  prop = RNA_def_property(srna, "use_pass_diffuse_direct", PROP_BOOLEAN, PROP_NONE);
  RNA_def_property_boolean_sdna(prop, NULL, "passflag", SCE_PASS_DIFFUSE_DIRECT);
  RNA_def_property_ui_text(prop, "Diffuse Direct", "Diffuse Direct\nDeliver diffuse direct pass");
  if (scene) {
    RNA_def_property_update(prop, NC_SCENE | ND_RENDER_OPTIONS, "rna_ViewLayer_pass_update");
  }
  else {
    RNA_def_property_clear_flag(prop, PROP_EDITABLE);
  }

  prop = RNA_def_property(srna, "use_pass_diffuse_indirect", PROP_BOOLEAN, PROP_NONE);
  RNA_def_property_boolean_sdna(prop, NULL, "passflag", SCE_PASS_DIFFUSE_INDIRECT);
  RNA_def_property_ui_text(
      prop, "Diffuse Indirect", "Diffuse Indirect\nDeliver diffuse indirect pass");
  if (scene) {
    RNA_def_property_update(prop, NC_SCENE | ND_RENDER_OPTIONS, "rna_ViewLayer_pass_update");
  }
  else {
    RNA_def_property_clear_flag(prop, PROP_EDITABLE);
  }

  prop = RNA_def_property(srna, "use_pass_diffuse_color", PROP_BOOLEAN, PROP_NONE);
  RNA_def_property_boolean_sdna(prop, NULL, "passflag", SCE_PASS_DIFFUSE_COLOR);
  RNA_def_property_ui_text(prop, "Diffuse Color", "Diffuse Color\nDeliver diffuse color pass");
  if (scene) {
    RNA_def_property_update(prop, NC_SCENE | ND_RENDER_OPTIONS, "rna_ViewLayer_pass_update");
  }
  else {
    RNA_def_property_clear_flag(prop, PROP_EDITABLE);
  }

  prop = RNA_def_property(srna, "use_pass_glossy_direct", PROP_BOOLEAN, PROP_NONE);
  RNA_def_property_boolean_sdna(prop, NULL, "passflag", SCE_PASS_GLOSSY_DIRECT);
  RNA_def_property_ui_text(prop, "Glossy Direct", "Glossy Direct\nDeliver glossy direct pass");
  if (scene) {
    RNA_def_property_update(prop, NC_SCENE | ND_RENDER_OPTIONS, "rna_ViewLayer_pass_update");
  }
  else {
    RNA_def_property_clear_flag(prop, PROP_EDITABLE);
  }

  prop = RNA_def_property(srna, "use_pass_glossy_indirect", PROP_BOOLEAN, PROP_NONE);
  RNA_def_property_boolean_sdna(prop, NULL, "passflag", SCE_PASS_GLOSSY_INDIRECT);
  RNA_def_property_ui_text(
      prop, "Glossy Indirect", "Glossy Indirect\nDeliver glossy indirect pass");
  if (scene) {
    RNA_def_property_update(prop, NC_SCENE | ND_RENDER_OPTIONS, "rna_ViewLayer_pass_update");
  }
  else {
    RNA_def_property_clear_flag(prop, PROP_EDITABLE);
  }

  prop = RNA_def_property(srna, "use_pass_glossy_color", PROP_BOOLEAN, PROP_NONE);
  RNA_def_property_boolean_sdna(prop, NULL, "passflag", SCE_PASS_GLOSSY_COLOR);
  RNA_def_property_ui_text(prop, "Glossy Color", "Glossy Color\nDeliver glossy color pass");
  if (scene) {
    RNA_def_property_update(prop, NC_SCENE | ND_RENDER_OPTIONS, "rna_ViewLayer_pass_update");
  }
  else {
    RNA_def_property_clear_flag(prop, PROP_EDITABLE);
  }

  prop = RNA_def_property(srna, "use_pass_transmission_direct", PROP_BOOLEAN, PROP_NONE);
  RNA_def_property_boolean_sdna(prop, NULL, "passflag", SCE_PASS_TRANSM_DIRECT);
  RNA_def_property_ui_text(
      prop, "Transmission Direct", "Transmission Direct\nDeliver transmission direct pass");
  if (scene) {
    RNA_def_property_update(prop, NC_SCENE | ND_RENDER_OPTIONS, "rna_ViewLayer_pass_update");
  }
  else {
    RNA_def_property_clear_flag(prop, PROP_EDITABLE);
  }

  prop = RNA_def_property(srna, "use_pass_transmission_indirect", PROP_BOOLEAN, PROP_NONE);
  RNA_def_property_boolean_sdna(prop, NULL, "passflag", SCE_PASS_TRANSM_INDIRECT);
  RNA_def_property_ui_text(
      prop, "Transmission Indirect", "Transmission Indirect\nDeliver transmission indirect pass");
  if (scene) {
    RNA_def_property_update(prop, NC_SCENE | ND_RENDER_OPTIONS, "rna_ViewLayer_pass_update");
  }
  else {
    RNA_def_property_clear_flag(prop, PROP_EDITABLE);
  }

  prop = RNA_def_property(srna, "use_pass_transmission_color", PROP_BOOLEAN, PROP_NONE);
  RNA_def_property_boolean_sdna(prop, NULL, "passflag", SCE_PASS_TRANSM_COLOR);
  RNA_def_property_ui_text(
      prop, "Transmission Color", "Transmission Color\nDeliver transmission color pass");
  if (scene) {
    RNA_def_property_update(prop, NC_SCENE | ND_RENDER_OPTIONS, "rna_ViewLayer_pass_update");
  }
  else {
    RNA_def_property_clear_flag(prop, PROP_EDITABLE);
  }

  prop = RNA_def_property(srna, "use_pass_subsurface_direct", PROP_BOOLEAN, PROP_NONE);
  RNA_def_property_boolean_sdna(prop, NULL, "passflag", SCE_PASS_SUBSURFACE_DIRECT);
  RNA_def_property_ui_text(
      prop, "Subsurface Direct", "Subsurface Direct\nDeliver subsurface direct pass");
  if (scene) {
    RNA_def_property_update(prop, NC_SCENE | ND_RENDER_OPTIONS, "rna_ViewLayer_pass_update");
  }
  else {
    RNA_def_property_clear_flag(prop, PROP_EDITABLE);
  }

  prop = RNA_def_property(srna, "use_pass_subsurface_indirect", PROP_BOOLEAN, PROP_NONE);
  RNA_def_property_boolean_sdna(prop, NULL, "passflag", SCE_PASS_SUBSURFACE_INDIRECT);
  RNA_def_property_ui_text(
      prop, "Subsurface Indirect", "Subsurface Indirect\nDeliver subsurface indirect pass");
  if (scene) {
    RNA_def_property_update(prop, NC_SCENE | ND_RENDER_OPTIONS, "rna_ViewLayer_pass_update");
  }
  else {
    RNA_def_property_clear_flag(prop, PROP_EDITABLE);
  }

  prop = RNA_def_property(srna, "use_pass_subsurface_color", PROP_BOOLEAN, PROP_NONE);
  RNA_def_property_boolean_sdna(prop, NULL, "passflag", SCE_PASS_SUBSURFACE_COLOR);
  RNA_def_property_ui_text(
      prop, "Subsurface Color", "Subsurface Color\nDeliver subsurface color pass");
  if (scene) {
    RNA_def_property_update(prop, NC_SCENE | ND_RENDER_OPTIONS, "rna_ViewLayer_pass_update");
  }
  else {
    RNA_def_property_clear_flag(prop, PROP_EDITABLE);
  }
}

static void rna_def_freestyle_modules(BlenderRNA *brna, PropertyRNA *cprop)
{
  StructRNA *srna;
  FunctionRNA *func;
  PropertyRNA *parm;

  RNA_def_property_srna(cprop, "FreestyleModules");
  srna = RNA_def_struct(brna, "FreestyleModules", NULL);
  RNA_def_struct_sdna(srna, "FreestyleSettings");
  RNA_def_struct_ui_text(
      srna,
      "Style Modules",
      "Style Module\nA list of style modules (to be applied from top to bottom)");

  func = RNA_def_function(srna, "new", "rna_FreestyleSettings_module_add");
  RNA_def_function_ui_description(func,
                                  "Add a style module to scene render layer Freestyle settings");
  RNA_def_function_flag(func, FUNC_USE_SELF_ID);
  parm = RNA_def_pointer(
      func, "module", "FreestyleModuleSettings", "", "Newly created style module");
  RNA_def_function_return(func, parm);

  func = RNA_def_function(srna, "remove", "rna_FreestyleSettings_module_remove");
  RNA_def_function_ui_description(
      func, "Remove a style module from scene render layer Freestyle settings");
  RNA_def_function_flag(func, FUNC_USE_SELF_ID | FUNC_USE_REPORTS);
  parm = RNA_def_pointer(func, "module", "FreestyleModuleSettings", "", "Style module to remove");
  RNA_def_parameter_flags(parm, PROP_NEVER_NULL, PARM_REQUIRED | PARM_RNAPTR);
  RNA_def_parameter_clear_flags(parm, PROP_THICK_WRAP, 0);
}

static void rna_def_freestyle_linesets(BlenderRNA *brna, PropertyRNA *cprop)
{
  StructRNA *srna;
  PropertyRNA *prop;
  FunctionRNA *func;
  PropertyRNA *parm;

  RNA_def_property_srna(cprop, "Linesets");
  srna = RNA_def_struct(brna, "Linesets", NULL);
  RNA_def_struct_sdna(srna, "FreestyleSettings");
  RNA_def_struct_ui_text(
      srna, "Line Sets", "Line Sets\nLine sets for associating lines and style parameters");

  prop = RNA_def_property(srna, "active", PROP_POINTER, PROP_NONE);
  RNA_def_property_struct_type(prop, "FreestyleLineSet");
  RNA_def_property_pointer_funcs(
      prop, "rna_FreestyleSettings_active_lineset_get", NULL, NULL, NULL);
  RNA_def_property_ui_text(
      prop, "Active Line Set", "Active Line Set\nActive line set being displayed");
  RNA_def_property_update(prop, NC_SCENE | ND_RENDER_OPTIONS, NULL);

  prop = RNA_def_property(srna, "active_index", PROP_INT, PROP_UNSIGNED);
  RNA_def_property_int_funcs(prop,
                             "rna_FreestyleSettings_active_lineset_index_get",
                             "rna_FreestyleSettings_active_lineset_index_set",
                             "rna_FreestyleSettings_active_lineset_index_range");
  RNA_def_property_ui_text(
      prop, "Active Line Set Index", "Active Line Set Index\nIndex of active line set slot");
  RNA_def_property_update(prop, NC_SCENE | ND_RENDER_OPTIONS, NULL);

  func = RNA_def_function(srna, "new", "rna_FreestyleSettings_lineset_add");
  RNA_def_function_ui_description(func, "Add a line set to scene render layer Freestyle settings");
  RNA_def_function_flag(func, FUNC_USE_MAIN | FUNC_USE_SELF_ID);
  parm = RNA_def_string(func, "name", "LineSet", 0, "", "New name for the line set (not unique)");
  RNA_def_parameter_flags(parm, 0, PARM_REQUIRED);
  parm = RNA_def_pointer(func, "lineset", "FreestyleLineSet", "", "Newly created line set");
  RNA_def_function_return(func, parm);

  func = RNA_def_function(srna, "remove", "rna_FreestyleSettings_lineset_remove");
  RNA_def_function_ui_description(func,
                                  "Remove a line set from scene render layer Freestyle settings");
  RNA_def_function_flag(func, FUNC_USE_SELF_ID | FUNC_USE_REPORTS);
  parm = RNA_def_pointer(func, "lineset", "FreestyleLineSet", "", "Line set to remove");
  RNA_def_parameter_flags(parm, PROP_NEVER_NULL, PARM_REQUIRED | PARM_RNAPTR);
  RNA_def_parameter_clear_flags(parm, PROP_THICK_WRAP, 0);
}

void rna_def_freestyle_settings(BlenderRNA *brna)
{
  StructRNA *srna;
  PropertyRNA *prop;

  static const EnumPropertyItem edge_type_negation_items[] = {
      {0,
       "INCLUSIVE",
       0,
       "Inclusive",
       "Inclusive\nSelect feature edges satisfying the given edge type conditions"},
      {FREESTYLE_LINESET_FE_NOT,
       "EXCLUSIVE",
       0,
       "Exclusive",
       "Exclusive\nSelect feature edges not satisfying the given edge type conditions"},
      {0, NULL, 0, NULL, NULL},
  };

  static const EnumPropertyItem edge_type_combination_items[] = {
      {0,
       "OR",
       0,
       "Logical OR",
       "Logical OR\nSelect feature edges satisfying at least one of edge type conditions"},
      {FREESTYLE_LINESET_FE_AND,
       "AND",
       0,
       "Logical AND",
       "Logical AND\nSelect feature edges satisfying all edge type conditions"},
      {0, NULL, 0, NULL, NULL},
  };

  static const EnumPropertyItem collection_negation_items[] = {
      {0,
       "INCLUSIVE",
       0,
       "Inclusive",
       "Inclusive\nSelect feature edges belonging to some object in the group"},
      {FREESTYLE_LINESET_GR_NOT,
       "EXCLUSIVE",
       0,
       "Exclusive",
       "Exclusive\nSelect feature edges not belonging to any object in the group"},
      {0, NULL, 0, NULL, NULL},
  };

  static const EnumPropertyItem face_mark_negation_items[] = {
      {0,
       "INCLUSIVE",
       0,
       "Inclusive",
       "Inclusive\nSelect feature edges satisfying the given face mark conditions"},
      {FREESTYLE_LINESET_FM_NOT,
       "EXCLUSIVE",
       0,
       "Exclusive",
       "Exclusive\nSelect feature edges not satisfying the given face mark conditions"},
      {0, NULL, 0, NULL, NULL},
  };

  static const EnumPropertyItem face_mark_condition_items[] = {
      {0, "ONE", 0, "One Face", "One Face\nSelect a feature edge if either of its adjacent faces is marked"},
      {FREESTYLE_LINESET_FM_BOTH,
       "BOTH",
       0,
       "Both Faces",
       "Both Faces\nSelect a feature edge if both of its adjacent faces are marked"},
      {0, NULL, 0, NULL, NULL},
  };

  static const EnumPropertyItem freestyle_ui_mode_items[] = {
      {FREESTYLE_CONTROL_SCRIPT_MODE,
       "SCRIPT",
       0,
       "Python Scripting Mode",
       "Python Scripting Mode\nAdvanced mode for using style modules written in Python"},
      {FREESTYLE_CONTROL_EDITOR_MODE,
       "EDITOR",
       0,
       "Parameter Editor Mode",
       "Parameter Editor Mode\nBasic mode for interactive style parameter editing"},
      {0, NULL, 0, NULL, NULL},
  };

  static const EnumPropertyItem visibility_items[] = {
      {FREESTYLE_QI_VISIBLE, "VISIBLE", 0, "Visible", "Visible\nSelect visible feature edges"},
      {FREESTYLE_QI_HIDDEN, "HIDDEN", 0, "Hidden", "Hidden\nSelect hidden feature edges"},
      {FREESTYLE_QI_RANGE,
       "RANGE",
       0,
       "QI Range",
       "QI Range\nSelect feature edges within a range of quantitative invisibility (QI) values"},
      {0, NULL, 0, NULL, NULL},
  };

  /* FreestyleLineSet */

  srna = RNA_def_struct(brna, "FreestyleLineSet", NULL);
  RNA_def_struct_ui_text(
      srna,
      "Freestyle Line Set",
      "Freestyle Line Set\nLine set for associating lines and style parameters");

  /* access to line style settings is redirected through functions
   * to allow proper id-buttons functionality
   */
  prop = RNA_def_property(srna, "linestyle", PROP_POINTER, PROP_NONE);
  RNA_def_property_struct_type(prop, "FreestyleLineStyle");
  RNA_def_property_flag(prop, PROP_EDITABLE | PROP_NEVER_NULL);
  RNA_def_property_pointer_funcs(prop,
                                 "rna_FreestyleLineSet_linestyle_get",
                                 "rna_FreestyleLineSet_linestyle_set",
                                 NULL,
                                 NULL);
  RNA_def_property_ui_text(prop, "Line Style", "Line Style\nLine style settings");
  RNA_def_property_update(prop, NC_SCENE | ND_RENDER_OPTIONS, "rna_Scene_freestyle_update");

  prop = RNA_def_property(srna, "name", PROP_STRING, PROP_NONE);
  RNA_def_property_string_sdna(prop, NULL, "name");
  RNA_def_property_ui_text(prop, "Line Set Name", "Line set name");
  RNA_def_property_update(prop, NC_SCENE | ND_RENDER_OPTIONS, NULL);
  RNA_def_struct_name_property(srna, prop);

  prop = RNA_def_property(srna, "show_render", PROP_BOOLEAN, PROP_NONE);
  RNA_def_property_boolean_sdna(prop, NULL, "flags", FREESTYLE_LINESET_ENABLED);
  RNA_def_property_ui_text(
      prop, "Render", "Render\nEnable or disable this line set during stroke rendering");
  RNA_def_property_update(prop, NC_SCENE | ND_RENDER_OPTIONS, "rna_Scene_freestyle_update");

  prop = RNA_def_property(srna, "select_by_visibility", PROP_BOOLEAN, PROP_NONE);
  RNA_def_property_boolean_sdna(prop, NULL, "selection", FREESTYLE_SEL_VISIBILITY);
  RNA_def_property_ui_text(prop,
                           "Selection by Visibility",
                           "Selection by Visibility\nSelect feature edges based on visibility");
  RNA_def_property_update(prop, NC_SCENE | ND_RENDER_OPTIONS, "rna_Scene_freestyle_update");

  prop = RNA_def_property(srna, "select_by_edge_types", PROP_BOOLEAN, PROP_NONE);
  RNA_def_property_boolean_sdna(prop, NULL, "selection", FREESTYLE_SEL_EDGE_TYPES);
  RNA_def_property_ui_text(prop,
                           "Selection by Edge Types",
                           "Selection by Edge Types\nSelect feature edges based on edge types");
  RNA_def_property_update(prop, NC_SCENE | ND_RENDER_OPTIONS, "rna_Scene_freestyle_update");

  prop = RNA_def_property(srna, "select_by_collection", PROP_BOOLEAN, PROP_NONE);
  RNA_def_property_boolean_sdna(prop, NULL, "selection", FREESTYLE_SEL_GROUP);
  RNA_def_property_ui_text(
      prop,
      "Selection by Collection",
      "Selection by Collection\nSelect feature edges based on a collection of objects");
  RNA_def_property_update(prop, NC_SCENE | ND_RENDER_OPTIONS, "rna_Scene_freestyle_update");

  prop = RNA_def_property(srna, "select_by_image_border", PROP_BOOLEAN, PROP_NONE);
  RNA_def_property_boolean_sdna(prop, NULL, "selection", FREESTYLE_SEL_IMAGE_BORDER);
  RNA_def_property_ui_text(
      prop,
      "Selection by Image Border",
      "Selection by Image Border\nSelect feature edges by image border (less memory consumption)");
  RNA_def_property_update(prop, NC_SCENE | ND_RENDER_OPTIONS, "rna_Scene_freestyle_update");

  prop = RNA_def_property(srna, "select_by_face_marks", PROP_BOOLEAN, PROP_NONE);
  RNA_def_property_boolean_sdna(prop, NULL, "selection", FREESTYLE_SEL_FACE_MARK);
  RNA_def_property_ui_text(prop,
                           "Selection by Face Marks",
                           "Selection by Face Marks\nSelect feature edges by face marks");
  RNA_def_property_update(prop, NC_SCENE | ND_RENDER_OPTIONS, "rna_Scene_freestyle_update");

  prop = RNA_def_property(srna, "edge_type_negation", PROP_ENUM, PROP_NONE);
  RNA_def_property_enum_bitflag_sdna(prop, NULL, "flags");
  RNA_def_property_enum_items(prop, edge_type_negation_items);
  RNA_def_property_ui_text(prop,
                           "Edge Type Negation",
                           "Edge Type Negation\nSpecify either inclusion or exclusion of feature "
                           "edges selected by edge types");
  RNA_def_property_update(prop, NC_SCENE | ND_RENDER_OPTIONS, "rna_Scene_freestyle_update");

  prop = RNA_def_property(srna, "edge_type_combination", PROP_ENUM, PROP_NONE);
  RNA_def_property_enum_bitflag_sdna(prop, NULL, "flags");
  RNA_def_property_enum_items(prop, edge_type_combination_items);
  RNA_def_property_ui_text(prop,
                           "Edge Type Combination",
                           "Edge Type Combination\nSpecify a logical combination of selection "
                           "conditions on feature edge types");
  RNA_def_property_update(prop, NC_SCENE | ND_RENDER_OPTIONS, "rna_Scene_freestyle_update");

  prop = RNA_def_property(srna, "collection", PROP_POINTER, PROP_NONE);
  RNA_def_property_pointer_sdna(prop, NULL, "group");
  RNA_def_property_struct_type(prop, "Collection");
  RNA_def_property_flag(prop, PROP_EDITABLE);
  RNA_def_property_ui_text(
      prop,
      "Collection",
      "Collection\nA collection of objects based on which feature edges are selected");
  RNA_def_property_update(prop, NC_SCENE | ND_RENDER_OPTIONS, "rna_Scene_freestyle_update");

  prop = RNA_def_property(srna, "collection_negation", PROP_ENUM, PROP_NONE);
  RNA_def_property_enum_bitflag_sdna(prop, NULL, "flags");
  RNA_def_property_enum_items(prop, collection_negation_items);
  RNA_def_property_ui_text(
      prop,
      "Collection Negation",
      "Collection Negation\nSpecify either inclusion or exclusion of feature edges belonging to a "
      "collection of objects");
  RNA_def_property_update(prop, NC_SCENE | ND_RENDER_OPTIONS, "rna_Scene_freestyle_update");

  prop = RNA_def_property(srna, "face_mark_negation", PROP_ENUM, PROP_NONE);
  RNA_def_property_enum_bitflag_sdna(prop, NULL, "flags");
  RNA_def_property_enum_items(prop, face_mark_negation_items);
  RNA_def_property_ui_text(prop,
                           "Face Mark Negation",
                           "Face Mark Negation\nSpecify either inclusion or exclusion of feature "
                           "edges selected by face marks");
  RNA_def_property_update(prop, NC_SCENE | ND_RENDER_OPTIONS, "rna_Scene_freestyle_update");

  prop = RNA_def_property(srna, "face_mark_condition", PROP_ENUM, PROP_NONE);
  RNA_def_property_enum_bitflag_sdna(prop, NULL, "flags");
  RNA_def_property_enum_items(prop, face_mark_condition_items);
  RNA_def_property_ui_text(
      prop,
      "Face Mark Condition",
      "Face Mark Condition\nSpecify a feature edge selection condition based on face marks");
  RNA_def_property_update(prop, NC_SCENE | ND_RENDER_OPTIONS, "rna_Scene_freestyle_update");

  prop = RNA_def_property(srna, "select_silhouette", PROP_BOOLEAN, PROP_NONE);
  RNA_def_property_boolean_sdna(prop, NULL, "edge_types", FREESTYLE_FE_SILHOUETTE);
  RNA_def_property_ui_text(
      prop,
      "Silhouette",
      "Silhouette\nSelect silhouettes (edges at the boundary of visible and hidden faces)");
  RNA_def_property_update(prop, NC_SCENE | ND_RENDER_OPTIONS, "rna_Scene_freestyle_update");

  prop = RNA_def_property(srna, "select_border", PROP_BOOLEAN, PROP_NONE);
  RNA_def_property_boolean_sdna(prop, NULL, "edge_types", FREESTYLE_FE_BORDER);
  RNA_def_property_ui_text(prop, "Border", "Border\nSelect border edges (open mesh edges)");
  RNA_def_property_update(prop, NC_SCENE | ND_RENDER_OPTIONS, "rna_Scene_freestyle_update");

  prop = RNA_def_property(srna, "select_crease", PROP_BOOLEAN, PROP_NONE);
  RNA_def_property_boolean_sdna(prop, NULL, "edge_types", FREESTYLE_FE_CREASE);
  RNA_def_property_ui_text(
      prop,
      "Crease",
      "Crease\nSelect crease edges (those between two faces making an angle smaller "
      "than the Crease Angle)");
  RNA_def_property_update(prop, NC_SCENE | ND_RENDER_OPTIONS, "rna_Scene_freestyle_update");

  prop = RNA_def_property(srna, "select_ridge_valley", PROP_BOOLEAN, PROP_NONE);
  RNA_def_property_boolean_sdna(prop, NULL, "edge_types", FREESTYLE_FE_RIDGE_VALLEY);
  RNA_def_property_ui_text(prop,
                           "Ridge & Valley",
                           "Ridge & Valley\nSelect ridges and valleys (boundary lines between "
                           "convex and concave areas of surface)");
  RNA_def_property_update(prop, NC_SCENE | ND_RENDER_OPTIONS, "rna_Scene_freestyle_update");

  prop = RNA_def_property(srna, "select_suggestive_contour", PROP_BOOLEAN, PROP_NONE);
  RNA_def_property_boolean_sdna(prop, NULL, "edge_types", FREESTYLE_FE_SUGGESTIVE_CONTOUR);
  RNA_def_property_ui_text(
      prop,
      "Suggestive Contour",
      "Suggestive Contour\nSelect suggestive contours (almost silhouette/contour edges)");
  RNA_def_property_update(prop, NC_SCENE | ND_RENDER_OPTIONS, "rna_Scene_freestyle_update");

  prop = RNA_def_property(srna, "select_material_boundary", PROP_BOOLEAN, PROP_NONE);
  RNA_def_property_boolean_sdna(prop, NULL, "edge_types", FREESTYLE_FE_MATERIAL_BOUNDARY);
  RNA_def_property_ui_text(
      prop, "Material Boundary", "Material Boundary\nSelect edges at material boundaries");
  RNA_def_property_update(prop, NC_SCENE | ND_RENDER_OPTIONS, "rna_Scene_freestyle_update");

  prop = RNA_def_property(srna, "select_contour", PROP_BOOLEAN, PROP_NONE);
  RNA_def_property_boolean_sdna(prop, NULL, "edge_types", FREESTYLE_FE_CONTOUR);
  RNA_def_property_ui_text(
      prop, "Contour", "Contour\nSelect contours (outer silhouettes of each object)");
  RNA_def_property_update(prop, NC_SCENE | ND_RENDER_OPTIONS, "rna_Scene_freestyle_update");

  prop = RNA_def_property(srna, "select_external_contour", PROP_BOOLEAN, PROP_NONE);
  RNA_def_property_boolean_sdna(prop, NULL, "edge_types", FREESTYLE_FE_EXTERNAL_CONTOUR);
  RNA_def_property_ui_text(prop,
                           "External Contour",
                           "External Contour\nSelect external contours (outer silhouettes of "
                           "occluding and occluded objects)");
  RNA_def_property_update(prop, NC_SCENE | ND_RENDER_OPTIONS, "rna_Scene_freestyle_update");

  prop = RNA_def_property(srna, "select_edge_mark", PROP_BOOLEAN, PROP_NONE);
  RNA_def_property_boolean_sdna(prop, NULL, "edge_types", FREESTYLE_FE_EDGE_MARK);
  RNA_def_property_ui_text(
      prop, "Edge Mark", "Edge Mark\nSelect edge marks (edges annotated by Freestyle edge marks)");
  RNA_def_property_update(prop, NC_SCENE | ND_RENDER_OPTIONS, "rna_Scene_freestyle_update");

  prop = RNA_def_property(srna, "exclude_silhouette", PROP_BOOLEAN, PROP_NONE);
  RNA_def_property_boolean_sdna(prop, NULL, "exclude_edge_types", FREESTYLE_FE_SILHOUETTE);
  RNA_def_property_ui_text(prop, "Silhouette", "Silhouette\nExclude silhouette edges");
  RNA_def_property_ui_icon(prop, ICON_X, 0);
  RNA_def_property_update(prop, NC_SCENE | ND_RENDER_OPTIONS, "rna_Scene_freestyle_update");

  prop = RNA_def_property(srna, "exclude_border", PROP_BOOLEAN, PROP_NONE);
  RNA_def_property_boolean_sdna(prop, NULL, "exclude_edge_types", FREESTYLE_FE_BORDER);
  RNA_def_property_ui_text(prop, "Border", "Border\nExclude border edges");
  RNA_def_property_ui_icon(prop, ICON_X, 0);
  RNA_def_property_update(prop, NC_SCENE | ND_RENDER_OPTIONS, "rna_Scene_freestyle_update");

  prop = RNA_def_property(srna, "exclude_crease", PROP_BOOLEAN, PROP_NONE);
  RNA_def_property_boolean_sdna(prop, NULL, "exclude_edge_types", FREESTYLE_FE_CREASE);
  RNA_def_property_ui_text(prop, "Crease", "Crease\nExclude crease edges");
  RNA_def_property_ui_icon(prop, ICON_X, 0);
  RNA_def_property_update(prop, NC_SCENE | ND_RENDER_OPTIONS, "rna_Scene_freestyle_update");

  prop = RNA_def_property(srna, "exclude_ridge_valley", PROP_BOOLEAN, PROP_NONE);
  RNA_def_property_boolean_sdna(prop, NULL, "exclude_edge_types", FREESTYLE_FE_RIDGE_VALLEY);
  RNA_def_property_ui_text(prop, "Ridge & Valley", "Ridge & Valley\nExclude ridges and valleys");
  RNA_def_property_ui_icon(prop, ICON_X, 0);
  RNA_def_property_update(prop, NC_SCENE | ND_RENDER_OPTIONS, "rna_Scene_freestyle_update");

  prop = RNA_def_property(srna, "exclude_suggestive_contour", PROP_BOOLEAN, PROP_NONE);
  RNA_def_property_boolean_sdna(prop, NULL, "exclude_edge_types", FREESTYLE_FE_SUGGESTIVE_CONTOUR);
  RNA_def_property_ui_text(
      prop, "Suggestive Contour", "Suggestive Contour\nExclude suggestive contours");
  RNA_def_property_ui_icon(prop, ICON_X, 0);
  RNA_def_property_update(prop, NC_SCENE | ND_RENDER_OPTIONS, "rna_Scene_freestyle_update");

  prop = RNA_def_property(srna, "exclude_material_boundary", PROP_BOOLEAN, PROP_NONE);
  RNA_def_property_boolean_sdna(prop, NULL, "exclude_edge_types", FREESTYLE_FE_MATERIAL_BOUNDARY);
  RNA_def_property_ui_text(
      prop, "Material Boundary", "Material Boundary\nExclude edges at material boundaries");
  RNA_def_property_ui_icon(prop, ICON_X, 0);
  RNA_def_property_update(prop, NC_SCENE | ND_RENDER_OPTIONS, "rna_Scene_freestyle_update");

  prop = RNA_def_property(srna, "exclude_contour", PROP_BOOLEAN, PROP_NONE);
  RNA_def_property_boolean_sdna(prop, NULL, "exclude_edge_types", FREESTYLE_FE_CONTOUR);
  RNA_def_property_ui_text(prop, "Contour", "Contour\nExclude contours");
  RNA_def_property_ui_icon(prop, ICON_X, 0);
  RNA_def_property_update(prop, NC_SCENE | ND_RENDER_OPTIONS, "rna_Scene_freestyle_update");

  prop = RNA_def_property(srna, "exclude_external_contour", PROP_BOOLEAN, PROP_NONE);
  RNA_def_property_boolean_sdna(prop, NULL, "exclude_edge_types", FREESTYLE_FE_EXTERNAL_CONTOUR);
  RNA_def_property_ui_text(
      prop, "External Contour", "External Contour\nExclude external contours");
  RNA_def_property_ui_icon(prop, ICON_X, 0);
  RNA_def_property_update(prop, NC_SCENE | ND_RENDER_OPTIONS, "rna_Scene_freestyle_update");

  prop = RNA_def_property(srna, "exclude_edge_mark", PROP_BOOLEAN, PROP_NONE);
  RNA_def_property_boolean_sdna(prop, NULL, "exclude_edge_types", FREESTYLE_FE_EDGE_MARK);
  RNA_def_property_ui_text(prop, "Edge Mark", "Edge Mark\nExclude edge marks");
  RNA_def_property_ui_icon(prop, ICON_X, 0);
  RNA_def_property_update(prop, NC_SCENE | ND_RENDER_OPTIONS, "rna_Scene_freestyle_update");

  prop = RNA_def_property(srna, "visibility", PROP_ENUM, PROP_NONE);
  RNA_def_property_enum_sdna(prop, NULL, "qi");
  RNA_def_property_enum_items(prop, visibility_items);
  RNA_def_property_ui_text(
      prop,
      "Visibility",
      "Visibility\nDetermine how to use visibility for feature edge selection");
  RNA_def_property_update(prop, NC_SCENE | ND_RENDER_OPTIONS, "rna_Scene_freestyle_update");

  prop = RNA_def_property(srna, "qi_start", PROP_INT, PROP_UNSIGNED);
  RNA_def_property_int_sdna(prop, NULL, "qi_start");
  RNA_def_property_range(prop, 0, INT_MAX);
  RNA_def_property_ui_text(prop, "Start", "Start\nFirst QI value of the QI range");
  RNA_def_property_update(prop, NC_SCENE | ND_RENDER_OPTIONS, "rna_Scene_freestyle_update");

  prop = RNA_def_property(srna, "qi_end", PROP_INT, PROP_UNSIGNED);
  RNA_def_property_int_sdna(prop, NULL, "qi_end");
  RNA_def_property_range(prop, 0, INT_MAX);
  RNA_def_property_ui_text(prop, "End", "EndnLast QI value of the QI range");
  RNA_def_property_update(prop, NC_SCENE | ND_RENDER_OPTIONS, "rna_Scene_freestyle_update");

  /* FreestyleModuleSettings */

  srna = RNA_def_struct(brna, "FreestyleModuleSettings", NULL);
  RNA_def_struct_sdna(srna, "FreestyleModuleConfig");
  RNA_def_struct_ui_text(
      srna,
      "Freestyle Module",
      "Freestyle Module\nStyle module configuration for specifying a style module");

  prop = RNA_def_property(srna, "script", PROP_POINTER, PROP_NONE);
  RNA_def_property_struct_type(prop, "Text");
  RNA_def_property_flag(prop, PROP_EDITABLE);
  RNA_def_property_ui_text(
      prop, "Style Module", "Style Module\nPython script to define a style module");
  RNA_def_property_update(prop, NC_SCENE | ND_RENDER_OPTIONS, "rna_Scene_freestyle_update");

  prop = RNA_def_property(srna, "use", PROP_BOOLEAN, PROP_NONE);
  RNA_def_property_boolean_sdna(prop, NULL, "is_displayed", 1);
  RNA_def_property_ui_text(
      prop, "Use", "Use\nEnable or disable this style module during stroke rendering");
  RNA_def_property_update(prop, NC_SCENE | ND_RENDER_OPTIONS, "rna_Scene_freestyle_update");

  /* FreestyleSettings */

  srna = RNA_def_struct(brna, "FreestyleSettings", NULL);
  RNA_def_struct_sdna(srna, "FreestyleConfig");
  RNA_def_struct_nested(brna, srna, "ViewLayer");
  RNA_def_struct_ui_text(srna,
                         "Freestyle Settings",
                         "Freestyle Settings\nFreestyle settings for a ViewLayer data-block");

  prop = RNA_def_property(srna, "modules", PROP_COLLECTION, PROP_NONE);
  RNA_def_property_collection_sdna(prop, NULL, "modules", NULL);
  RNA_def_property_struct_type(prop, "FreestyleModuleSettings");
  RNA_def_property_ui_text(
      prop,
      "Style Modules",
      "Style Modules\nA list of style modules (to be applied from top to bottom)");
  rna_def_freestyle_modules(brna, prop);

  prop = RNA_def_property(srna, "mode", PROP_ENUM, PROP_NONE);
  RNA_def_property_enum_sdna(prop, NULL, "mode");
  RNA_def_property_enum_items(prop, freestyle_ui_mode_items);
  RNA_def_property_ui_text(
      prop, "Control Mode", "Control Mode\nSelect the Freestyle control mode");
  RNA_def_property_update(prop, NC_SCENE | ND_RENDER_OPTIONS, "rna_Scene_freestyle_update");

  prop = RNA_def_property(srna, "use_culling", PROP_BOOLEAN, PROP_NONE);
  RNA_def_property_boolean_sdna(prop, NULL, "flags", FREESTYLE_CULLING);
  RNA_def_property_ui_text(prop, "Culling", "Culling\nIf enabled, out-of-view edges are ignored");
  RNA_def_property_update(prop, NC_SCENE | ND_RENDER_OPTIONS, "rna_Scene_freestyle_update");

  prop = RNA_def_property(srna, "use_suggestive_contours", PROP_BOOLEAN, PROP_NONE);
  RNA_def_property_boolean_sdna(prop, NULL, "flags", FREESTYLE_SUGGESTIVE_CONTOURS_FLAG);
  RNA_def_property_ui_text(
      prop, "Suggestive Contours", "Suggestive Contours\nEnable suggestive contours");
  RNA_def_property_update(prop, NC_SCENE | ND_RENDER_OPTIONS, "rna_Scene_freestyle_update");

  prop = RNA_def_property(srna, "use_ridges_and_valleys", PROP_BOOLEAN, PROP_NONE);
  RNA_def_property_boolean_sdna(prop, NULL, "flags", FREESTYLE_RIDGES_AND_VALLEYS_FLAG);
  RNA_def_property_ui_text(
      prop, "Ridges and Valleys", "Ridges and Valleys\nEnable ridges and valleys");
  RNA_def_property_update(prop, NC_SCENE | ND_RENDER_OPTIONS, "rna_Scene_freestyle_update");

  prop = RNA_def_property(srna, "use_material_boundaries", PROP_BOOLEAN, PROP_NONE);
  RNA_def_property_boolean_sdna(prop, NULL, "flags", FREESTYLE_MATERIAL_BOUNDARIES_FLAG);
  RNA_def_property_ui_text(
      prop, "Material Boundaries", "Material Boundaries\nEnable material boundaries");
  RNA_def_property_update(prop, NC_SCENE | ND_RENDER_OPTIONS, "rna_Scene_freestyle_update");

  prop = RNA_def_property(srna, "use_smoothness", PROP_BOOLEAN, PROP_NONE);
  RNA_def_property_boolean_sdna(prop, NULL, "flags", FREESTYLE_FACE_SMOOTHNESS_FLAG);
  RNA_def_property_ui_text(
      prop,
      "Face Smoothness",
      "Face Smoothness\nTake face smoothness into account in view map calculation");
  RNA_def_property_update(prop, NC_SCENE | ND_RENDER_OPTIONS, "rna_Scene_freestyle_update");

  prop = RNA_def_property(srna, "use_advanced_options", PROP_BOOLEAN, PROP_NONE);
  RNA_def_property_boolean_sdna(prop, NULL, "flags", FREESTYLE_ADVANCED_OPTIONS_FLAG);
  RNA_def_property_ui_text(prop,
                           "Advanced Options",
                           "Advanced Options\nEnable advanced edge detection options (sphere "
                           "radius and Kr derivative epsilon)");
  RNA_def_property_update(prop, NC_SCENE | ND_RENDER_OPTIONS, "rna_Scene_freestyle_update");

  prop = RNA_def_property(srna, "use_view_map_cache", PROP_BOOLEAN, PROP_NONE);
  RNA_def_property_boolean_sdna(prop, NULL, "flags", FREESTYLE_VIEW_MAP_CACHE);
  RNA_def_property_ui_text(prop,
                           "View Map Cache",
                           "View Map Cache\nKeep the computed view map and avoid re-calculating "
                           "it if mesh geometry is unchanged");
  RNA_def_property_update(
      prop, NC_SCENE | ND_RENDER_OPTIONS, "rna_Scene_use_view_map_cache_update");

  prop = RNA_def_property(srna, "sphere_radius", PROP_FLOAT, PROP_NONE);
  RNA_def_property_float_sdna(prop, NULL, "sphere_radius");
  RNA_def_property_range(prop, 0.0, 1000.0);
  RNA_def_property_ui_text(
      prop, "Sphere Radius", "Sphere Radius\nSphere radius for computing curvatures");
  RNA_def_property_update(prop, NC_SCENE | ND_RENDER_OPTIONS, "rna_Scene_freestyle_update");

  prop = RNA_def_property(srna, "kr_derivative_epsilon", PROP_FLOAT, PROP_NONE);
  RNA_def_property_float_sdna(prop, NULL, "dkr_epsilon");
  RNA_def_property_range(prop, -1000.0, 1000.0);
  RNA_def_property_ui_text(
      prop,
      "Kr Derivative Epsilon",
      "Kr Derivative Epsilon\nKr derivative epsilon for computing suggestive contours");
  RNA_def_property_update(prop, NC_SCENE | ND_RENDER_OPTIONS, "rna_Scene_freestyle_update");

  prop = RNA_def_property(srna, "crease_angle", PROP_FLOAT, PROP_ANGLE);
  RNA_def_property_float_sdna(prop, NULL, "crease_angle");
  RNA_def_property_range(prop, 0.0, DEG2RAD(180.0));
  RNA_def_property_ui_text(
      prop, "Crease Angle", "Crease Angle\nAngular threshold for detecting crease edges");
  RNA_def_property_update(prop, NC_SCENE | ND_RENDER_OPTIONS, "rna_Scene_freestyle_update");

  prop = RNA_def_property(srna, "linesets", PROP_COLLECTION, PROP_NONE);
  RNA_def_property_collection_sdna(prop, NULL, "linesets", NULL);
  RNA_def_property_struct_type(prop, "FreestyleLineSet");
  RNA_def_property_ui_text(prop, "Line Sets", "");
  rna_def_freestyle_linesets(brna, prop);
}

static void rna_def_bake_data(BlenderRNA *brna)
{
  StructRNA *srna;
  PropertyRNA *prop;

  srna = RNA_def_struct(brna, "BakeSettings", NULL);
  RNA_def_struct_sdna(srna, "BakeData");
  RNA_def_struct_nested(brna, srna, "RenderSettings");
  RNA_def_struct_ui_text(srna, "Bake Data", "Bake Data\nBake data for a Scene data-block");
  RNA_def_struct_path_func(srna, "rna_BakeSettings_path");

  prop = RNA_def_property(srna, "cage_object", PROP_POINTER, PROP_NONE);
  RNA_def_property_ui_text(
      prop,
      "Cage Object",
      "Cage Object\nObject to use as cage "
      "instead of calculating the cage from the active object with cage extrusion");
  RNA_def_property_flag(prop, PROP_EDITABLE);
  RNA_def_property_update(prop, NC_SCENE | ND_RENDER_OPTIONS, NULL);

  prop = RNA_def_property(srna, "filepath", PROP_STRING, PROP_FILEPATH);
  RNA_def_property_ui_text(
      prop, "File Path", "File Path\nImage filepath to use when saving externally");
  RNA_def_property_update(prop, NC_SCENE | ND_RENDER_OPTIONS, NULL);

  prop = RNA_def_property(srna, "width", PROP_INT, PROP_PIXEL);
  RNA_def_property_range(prop, 4, 10000);
  RNA_def_property_ui_text(prop, "Width", "Width\nHorizontal dimension of the baking map");
  RNA_def_property_update(prop, NC_SCENE | ND_RENDER_OPTIONS, NULL);

  prop = RNA_def_property(srna, "height", PROP_INT, PROP_PIXEL);
  RNA_def_property_range(prop, 4, 10000);
  RNA_def_property_ui_text(prop, "Height", "Height\nVertical dimension of the baking map");
  RNA_def_property_update(prop, NC_SCENE | ND_RENDER_OPTIONS, NULL);

  prop = RNA_def_property(srna, "margin", PROP_INT, PROP_PIXEL);
  RNA_def_property_range(prop, 0, SHRT_MAX);
  RNA_def_property_ui_range(prop, 0, 64, 1, 1);
  RNA_def_property_ui_text(
      prop, "Margin", "Margin\nExtends the baked result as a post process filter");
  RNA_def_property_update(prop, NC_SCENE | ND_RENDER_OPTIONS, NULL);

  prop = RNA_def_property(srna, "cage_extrusion", PROP_FLOAT, PROP_DISTANCE);
  RNA_def_property_range(prop, 0.0, FLT_MAX);
  RNA_def_property_ui_range(prop, 0.0, 1.0, 1, 3);
  RNA_def_property_ui_text(
      prop,
      "Cage Extrusion",
      "Distance to use for the inward ray cast when using selected to active");
  RNA_def_property_update(prop, NC_SCENE | ND_RENDER_OPTIONS, NULL);

  prop = RNA_def_property(srna, "normal_space", PROP_ENUM, PROP_NONE);
  RNA_def_property_enum_bitflag_sdna(prop, NULL, "normal_space");
  RNA_def_property_enum_items(prop, rna_enum_normal_space_items);
  RNA_def_property_ui_text(prop, "Normal Space", "Normal Space\nChoose normal space for baking");
  RNA_def_property_update(prop, NC_SCENE | ND_RENDER_OPTIONS, NULL);

  prop = RNA_def_property(srna, "normal_r", PROP_ENUM, PROP_NONE);
  RNA_def_property_enum_bitflag_sdna(prop, NULL, "normal_swizzle[0]");
  RNA_def_property_enum_items(prop, rna_enum_normal_swizzle_items);
  RNA_def_property_ui_text(prop, "Normal Space", "Normal Space Red\nAxis to bake in red channel");
  RNA_def_property_update(prop, NC_SCENE | ND_RENDER_OPTIONS, NULL);

  prop = RNA_def_property(srna, "normal_g", PROP_ENUM, PROP_NONE);
  RNA_def_property_enum_bitflag_sdna(prop, NULL, "normal_swizzle[1]");
  RNA_def_property_enum_items(prop, rna_enum_normal_swizzle_items);
  RNA_def_property_ui_text(
      prop, "Normal Space", "Normal Space Green\nAxis to bake in green channel");
  RNA_def_property_update(prop, NC_SCENE | ND_RENDER_OPTIONS, NULL);

  prop = RNA_def_property(srna, "normal_b", PROP_ENUM, PROP_NONE);
  RNA_def_property_enum_bitflag_sdna(prop, NULL, "normal_swizzle[2]");
  RNA_def_property_enum_items(prop, rna_enum_normal_swizzle_items);
  RNA_def_property_ui_text(
      prop, "Normal Space", "Normal Space Blue\nAxis to bake in blue channel");
  RNA_def_property_update(prop, NC_SCENE | ND_RENDER_OPTIONS, NULL);

  prop = RNA_def_property(srna, "image_settings", PROP_POINTER, PROP_NONE);
  RNA_def_property_flag(prop, PROP_NEVER_NULL);
  RNA_def_property_pointer_sdna(prop, NULL, "im_format");
  RNA_def_property_struct_type(prop, "ImageFormatSettings");
  RNA_def_property_ui_text(prop, "Image Format", "");

  prop = RNA_def_property(srna, "save_mode", PROP_ENUM, PROP_NONE);
  RNA_def_property_enum_bitflag_sdna(prop, NULL, "save_mode");
  RNA_def_property_enum_items(prop, rna_enum_bake_save_mode_items);
  RNA_def_property_ui_text(prop, "Save Mode", "Save Mode\nChoose how to save the baking map");
  RNA_def_property_update(prop, NC_SCENE | ND_RENDER_OPTIONS, NULL);

  /* flags */
  prop = RNA_def_property(srna, "use_selected_to_active", PROP_BOOLEAN, PROP_NONE);
  RNA_def_property_boolean_sdna(prop, NULL, "flag", R_BAKE_TO_ACTIVE);
  RNA_def_property_ui_text(
      prop,
      "Selected to Active",
      "Selected to Active\nBake shading on the surface of selected objects to the active object");
  RNA_def_property_update(prop, NC_SCENE | ND_RENDER_OPTIONS, NULL);

  prop = RNA_def_property(srna, "use_clear", PROP_BOOLEAN, PROP_NONE);
  RNA_def_property_boolean_sdna(prop, NULL, "flag", R_BAKE_CLEAR);
  RNA_def_property_ui_text(prop, "Clear", "Clear\nClear Images before baking (internal only)");
  RNA_def_property_update(prop, NC_SCENE | ND_RENDER_OPTIONS, NULL);

  prop = RNA_def_property(srna, "use_split_materials", PROP_BOOLEAN, PROP_NONE);
  RNA_def_property_boolean_sdna(prop, NULL, "flag", R_BAKE_SPLIT_MAT);
  RNA_def_property_ui_text(prop,
                           "Split Materials",
                           "Split Materials\nSplit external images per material (external only)");
  RNA_def_property_update(prop, NC_SCENE | ND_RENDER_OPTIONS, NULL);

  prop = RNA_def_property(srna, "use_automatic_name", PROP_BOOLEAN, PROP_NONE);
  RNA_def_property_boolean_sdna(prop, NULL, "flag", R_BAKE_AUTO_NAME);
  RNA_def_property_ui_text(
      prop,
      "Automatic Name",
      "Automatic Name\nAutomatically name the output file with the pass type (external only)");
  RNA_def_property_update(prop, NC_SCENE | ND_RENDER_OPTIONS, NULL);

  prop = RNA_def_property(srna, "use_cage", PROP_BOOLEAN, PROP_NONE);
  RNA_def_property_boolean_sdna(prop, NULL, "flag", R_BAKE_CAGE);
  RNA_def_property_ui_text(prop, "Cage", "Cage\nCast rays to active object from a cage");
  RNA_def_property_update(prop, NC_SCENE | ND_RENDER_OPTIONS, NULL);

  /* custom passes flags */
  prop = RNA_def_property(srna, "use_pass_ambient_occlusion", PROP_BOOLEAN, PROP_NONE);
  RNA_def_property_boolean_sdna(prop, NULL, "pass_filter", R_BAKE_PASS_FILTER_AO);
  RNA_def_property_ui_text(
      prop, "Ambient Occlusion", "Ambient Occlusion\nAdd ambient occlusion contribution");

  prop = RNA_def_property(srna, "use_pass_emit", PROP_BOOLEAN, PROP_NONE);
  RNA_def_property_boolean_sdna(prop, NULL, "pass_filter", R_BAKE_PASS_FILTER_EMIT);
  RNA_def_property_ui_text(prop, "Emit", "Emit\nAdd emission contribution");

  prop = RNA_def_property(srna, "use_pass_direct", PROP_BOOLEAN, PROP_NONE);
  RNA_def_property_boolean_sdna(prop, NULL, "pass_filter", R_BAKE_PASS_FILTER_DIRECT);
  RNA_def_property_ui_text(prop, "Direct", "Direct\nAdd direct lighting contribution");
  RNA_def_property_update(prop, NC_SCENE | ND_RENDER_OPTIONS, NULL);

  prop = RNA_def_property(srna, "use_pass_indirect", PROP_BOOLEAN, PROP_NONE);
  RNA_def_property_boolean_sdna(prop, NULL, "pass_filter", R_BAKE_PASS_FILTER_INDIRECT);
  RNA_def_property_ui_text(prop, "Indirect", "Indirect\nAdd indirect lighting contribution");
  RNA_def_property_update(prop, NC_SCENE | ND_RENDER_OPTIONS, NULL);

  prop = RNA_def_property(srna, "use_pass_color", PROP_BOOLEAN, PROP_NONE);
  RNA_def_property_boolean_sdna(prop, NULL, "pass_filter", R_BAKE_PASS_FILTER_COLOR);
  RNA_def_property_ui_text(prop, "Color", "Color\nColor the pass");
  RNA_def_property_update(prop, NC_SCENE | ND_RENDER_OPTIONS, NULL);

  prop = RNA_def_property(srna, "use_pass_diffuse", PROP_BOOLEAN, PROP_NONE);
  RNA_def_property_boolean_sdna(prop, NULL, "pass_filter", R_BAKE_PASS_FILTER_DIFFUSE);
  RNA_def_property_ui_text(prop, "Diffuse", "Diffuse\nAdd diffuse contribution");
  RNA_def_property_update(prop, NC_SCENE | ND_RENDER_OPTIONS, NULL);

  prop = RNA_def_property(srna, "use_pass_glossy", PROP_BOOLEAN, PROP_NONE);
  RNA_def_property_boolean_sdna(prop, NULL, "pass_filter", R_BAKE_PASS_FILTER_GLOSSY);
  RNA_def_property_ui_text(prop, "Glossy", "Glossy\nAdd glossy contribution");
  RNA_def_property_update(prop, NC_SCENE | ND_RENDER_OPTIONS, NULL);

  prop = RNA_def_property(srna, "use_pass_transmission", PROP_BOOLEAN, PROP_NONE);
  RNA_def_property_boolean_sdna(prop, NULL, "pass_filter", R_BAKE_PASS_FILTER_TRANSM);
  RNA_def_property_ui_text(prop, "Transmission", "Transmission\nAdd transmission contribution");
  RNA_def_property_update(prop, NC_SCENE | ND_RENDER_OPTIONS, NULL);

  prop = RNA_def_property(srna, "use_pass_subsurface", PROP_BOOLEAN, PROP_NONE);
  RNA_def_property_boolean_sdna(prop, NULL, "pass_filter", R_BAKE_PASS_FILTER_SUBSURFACE);
  RNA_def_property_ui_text(prop, "Subsurface", "Subsurface\nAdd subsurface contribution");
  RNA_def_property_update(prop, NC_SCENE | ND_RENDER_OPTIONS, NULL);

  prop = RNA_def_property(srna, "pass_filter", PROP_ENUM, PROP_NONE);
  RNA_def_property_enum_sdna(prop, NULL, "pass_filter");
  RNA_def_property_enum_items(prop, rna_enum_bake_pass_filter_type_items);
  RNA_def_property_flag(prop, PROP_ENUM_FLAG);
  RNA_def_property_ui_text(
      prop, "Pass Filter", "Pass Filter\nPasses to include in the active baking pass");
  RNA_def_property_clear_flag(prop, PROP_EDITABLE);
}

static void rna_def_gpu_ssao_fx(BlenderRNA *brna)
{
  StructRNA *srna;
  PropertyRNA *prop;

  srna = RNA_def_struct(brna, "GPUSSAOSettings", NULL);
  RNA_def_struct_ui_text(
      srna, "GPU SSAO", "GPU SSAO\nSettings for GPU based screen space ambient occlusion");

  prop = RNA_def_property(srna, "factor", PROP_FLOAT, PROP_NONE);
  RNA_def_property_ui_text(prop, "Strength", "Strength\nStrength of the SSAO effect");
  RNA_def_property_range(prop, 0.0f, 250.0f);
  RNA_def_property_update(prop, NC_SPACE | ND_SPACE_VIEW3D, NULL);

  prop = RNA_def_property(srna, "distance_max", PROP_FLOAT, PROP_NONE);
  RNA_def_property_ui_text(
      prop, "Distance", "Distance\nDistance of object that contribute to the SSAO effect");
  RNA_def_property_range(prop, 0.0f, 100000.0f);
  RNA_def_property_ui_range(prop, 0.0f, 100.0f, 1, 3);
  RNA_def_property_update(prop, NC_SPACE | ND_SPACE_VIEW3D, NULL);

  prop = RNA_def_property(srna, "attenuation", PROP_FLOAT, PROP_NONE);
  RNA_def_property_ui_text(prop, "Attenuation", "Attenuation\nAttenuation constant");
  RNA_def_property_range(prop, 1.0f, 100000.0f);
  RNA_def_property_ui_range(prop, 1.0f, 100.0f, 1, 3);
  RNA_def_property_update(prop, NC_SPACE | ND_SPACE_VIEW3D, NULL);

  prop = RNA_def_property(srna, "samples", PROP_INT, PROP_NONE);
  RNA_def_property_ui_text(prop, "Samples", "Samples\nNumber of samples");
  RNA_def_property_range(prop, 1, 500);
  RNA_def_property_update(prop, NC_SPACE | ND_SPACE_VIEW3D, NULL);

  prop = RNA_def_property(srna, "color", PROP_FLOAT, PROP_COLOR_GAMMA);
  RNA_def_property_ui_text(
      prop, "Color", "Color\nColor for screen space ambient occlusion effect");
  RNA_def_property_range(prop, 0.0f, 1.0f);
  RNA_def_property_update(prop, NC_SPACE | ND_SPACE_VIEW3D, NULL);
}

static void rna_def_gpu_fx(BlenderRNA *brna)
{
  StructRNA *srna;
  PropertyRNA *prop;

  rna_def_gpu_ssao_fx(brna);

  srna = RNA_def_struct(brna, "GPUFXSettings", NULL);
  RNA_def_struct_ui_text(srna, "GPU FX Settings", "GPU FX Settings\nSettings for GPU based compositing");

  prop = RNA_def_property(srna, "ssao", PROP_POINTER, PROP_NONE);
  RNA_def_property_flag(prop, PROP_NEVER_NULL);
  RNA_def_property_struct_type(prop, "GPUSSAOSettings");
  RNA_def_property_ui_text(prop, "Screen Space Ambient Occlusion settings", "");

  prop = RNA_def_property(srna, "use_ssao", PROP_BOOLEAN, PROP_NONE);
  RNA_def_property_boolean_sdna(prop, NULL, "fx_flag", GPU_FX_FLAG_SSAO);
  RNA_def_property_ui_text(
      prop, "SSAO", "SSAO\nUse screen space ambient occlusion of field on viewport");
  RNA_def_property_update(prop, NC_SPACE | ND_SPACE_VIEW3D, NULL);
}

static void rna_def_view_layers(BlenderRNA *brna, PropertyRNA *cprop)
{
  StructRNA *srna;
  FunctionRNA *func;
  PropertyRNA *parm;

  RNA_def_property_srna(cprop, "ViewLayers");
  srna = RNA_def_struct(brna, "ViewLayers", NULL);
  RNA_def_struct_sdna(srna, "Scene");
  RNA_def_struct_ui_text(srna, "Render Layers", "Render Layers\nCollection of render layers");

  func = RNA_def_function(srna, "new", "rna_ViewLayer_new");
  RNA_def_function_ui_description(func, "Add a view layer to scene");
  RNA_def_function_flag(func, FUNC_USE_SELF_ID | FUNC_USE_MAIN);
  parm = RNA_def_string(
      func, "name", "ViewLayer", 0, "", "New name for the view layer (not unique)");
  RNA_def_parameter_flags(parm, 0, PARM_REQUIRED);
  parm = RNA_def_pointer(func, "result", "ViewLayer", "", "Newly created view layer");
  RNA_def_function_return(func, parm);

  func = RNA_def_function(srna, "remove", "rna_ViewLayer_remove");
  RNA_def_function_ui_description(func, "Remove a view layer");
  RNA_def_function_flag(func, FUNC_USE_SELF_ID | FUNC_USE_MAIN | FUNC_USE_REPORTS);
  parm = RNA_def_pointer(func, "layer", "ViewLayer", "", "View layer to remove");
  RNA_def_parameter_flags(parm, PROP_NEVER_NULL, PARM_REQUIRED | PARM_RNAPTR);
  RNA_def_parameter_clear_flags(parm, PROP_THICK_WRAP, 0);
}

/* Render Views - MultiView */
static void rna_def_scene_render_view(BlenderRNA *brna)
{
  StructRNA *srna;
  PropertyRNA *prop;

  srna = RNA_def_struct(brna, "SceneRenderView", NULL);
  RNA_def_struct_ui_text(
      srna,
      "Scene Render View",
      "Scene Render View\nRender viewpoint for 3D stereo and multiview rendering");
  RNA_def_struct_ui_icon(srna, ICON_RESTRICT_RENDER_OFF);
  RNA_def_struct_path_func(srna, "rna_SceneRenderView_path");

  prop = RNA_def_property(srna, "name", PROP_STRING, PROP_NONE);
  RNA_def_property_string_funcs(prop, NULL, NULL, "rna_SceneRenderView_name_set");
  RNA_def_property_ui_text(prop, "Name", "Name\nRender view name");
  RNA_def_struct_name_property(srna, prop);
  RNA_def_property_update(prop, NC_SCENE | ND_RENDER_OPTIONS, NULL);

  prop = RNA_def_property(srna, "file_suffix", PROP_STRING, PROP_NONE);
  RNA_def_property_string_sdna(prop, NULL, "suffix");
  RNA_def_property_ui_text(
      prop, "File Suffix", "File Suffix\nSuffix added to the render images for this view");
  RNA_def_property_update(prop, NC_SCENE | ND_RENDER_OPTIONS, NULL);

  prop = RNA_def_property(srna, "camera_suffix", PROP_STRING, PROP_NONE);
  RNA_def_property_string_sdna(prop, NULL, "suffix");
  RNA_def_property_ui_text(prop,
                           "Camera Suffix",
                           "Camera Suffix\nSuffix to identify the cameras to use, and added to "
                           "the render images for this view");
  RNA_def_property_update(prop, NC_SCENE | ND_RENDER_OPTIONS, NULL);

  prop = RNA_def_property(srna, "use", PROP_BOOLEAN, PROP_NONE);
  RNA_def_property_boolean_negative_sdna(prop, NULL, "viewflag", SCE_VIEW_DISABLE);
  RNA_def_property_clear_flag(prop, PROP_ANIMATABLE);
  RNA_def_property_ui_text(prop, "Enabled", "Enabled\nDisable or enable the render view");
  RNA_def_property_update(prop, NC_SCENE | ND_RENDER_OPTIONS, NULL);
}

static void rna_def_render_views(BlenderRNA *brna, PropertyRNA *cprop)
{
  StructRNA *srna;
  PropertyRNA *prop;

  FunctionRNA *func;
  PropertyRNA *parm;

  RNA_def_property_srna(cprop, "RenderViews");
  srna = RNA_def_struct(brna, "RenderViews", NULL);
  RNA_def_struct_sdna(srna, "RenderData");
  RNA_def_struct_ui_text(srna, "Render Views", "Render Views\nCollection of render views");

  prop = RNA_def_property(srna, "active_index", PROP_INT, PROP_UNSIGNED);
  RNA_def_property_int_sdna(prop, NULL, "actview");
  RNA_def_property_int_funcs(prop,
                             "rna_RenderSettings_active_view_index_get",
                             "rna_RenderSettings_active_view_index_set",
                             "rna_RenderSettings_active_view_index_range");
  RNA_def_property_ui_text(prop, "Active View Index", "Active index in render view array");
  RNA_def_property_update(prop, NC_SCENE | ND_RENDER_OPTIONS, NULL);

  prop = RNA_def_property(srna, "active", PROP_POINTER, PROP_NONE);
  RNA_def_property_struct_type(prop, "SceneRenderView");
  RNA_def_property_pointer_funcs(prop,
                                 "rna_RenderSettings_active_view_get",
                                 "rna_RenderSettings_active_view_set",
                                 NULL,
                                 NULL);
  RNA_def_property_flag(prop, PROP_EDITABLE | PROP_NEVER_NULL);
  RNA_def_property_ui_text(prop, "Active Render View", "Active Render View");
  RNA_def_property_update(prop, NC_SCENE | ND_RENDER_OPTIONS, NULL);

  func = RNA_def_function(srna, "new", "rna_RenderView_new");
  RNA_def_function_ui_description(func, "Add a render view to scene");
  RNA_def_function_flag(func, FUNC_USE_SELF_ID);
  parm = RNA_def_string(func, "name", "RenderView", 0, "", "New name for the marker (not unique)");
  RNA_def_parameter_flags(parm, 0, PARM_REQUIRED);
  parm = RNA_def_pointer(func, "result", "SceneRenderView", "", "Newly created render view");
  RNA_def_function_return(func, parm);

  func = RNA_def_function(srna, "remove", "rna_RenderView_remove");
  RNA_def_function_ui_description(func, "Remove a render view");
  RNA_def_function_flag(func, FUNC_USE_MAIN | FUNC_USE_REPORTS | FUNC_USE_SELF_ID);
  parm = RNA_def_pointer(func, "view", "SceneRenderView", "", "Render view to remove");
  RNA_def_parameter_flags(parm, PROP_NEVER_NULL, PARM_REQUIRED | PARM_RNAPTR);
  RNA_def_parameter_clear_flags(parm, PROP_THICK_WRAP, 0);
}

static void rna_def_image_format_stereo3d_format(BlenderRNA *brna)
{
  StructRNA *srna;
  PropertyRNA *prop;

  /* rna_enum_stereo3d_display_items, without (S3D_DISPLAY_PAGEFLIP) */
  static const EnumPropertyItem stereo3d_display_items[] = {
      {S3D_DISPLAY_ANAGLYPH,
       "ANAGLYPH",
       0,
       "Anaglyph",
       "Anaglyph\nRender views for left and right eyes as two differently filtered colors in a single image "
       "(anaglyph glasses are required)"},
      {S3D_DISPLAY_INTERLACE,
       "INTERLACE",
       0,
       "Interlace",
       "Interlace\nRender views for left and right eyes interlaced in a single image (3D-ready monitor is "
       "required)"},
      {S3D_DISPLAY_SIDEBYSIDE,
       "SIDEBYSIDE",
       0,
       "Side-by-Side",
       "Side-by-Side\nRender views for left and right eyes side-by-side"},
      {S3D_DISPLAY_TOPBOTTOM,
       "TOPBOTTOM",
       0,
       "Top-Bottom",
       "Top-Bottom\nRender views for left and right eyes one above another"},
      {0, NULL, 0, NULL, NULL},
  };

  srna = RNA_def_struct(brna, "Stereo3dFormat", NULL);
  RNA_def_struct_sdna(srna, "Stereo3dFormat");
  RNA_def_struct_clear_flag(srna, STRUCT_UNDO);
  RNA_def_struct_ui_text(srna, "Stereo Output", "Stereo Output\nSettings for stereo output");

  prop = RNA_def_property(srna, "display_mode", PROP_ENUM, PROP_NONE);
  RNA_def_property_enum_sdna(prop, NULL, "display_mode");
  RNA_def_property_enum_items(prop, stereo3d_display_items);
  RNA_def_property_ui_text(prop, "Stereo Mode", "");
  RNA_def_property_update(prop, NC_IMAGE | ND_DISPLAY, "rna_Stereo3dFormat_update");

  prop = RNA_def_property(srna, "anaglyph_type", PROP_ENUM, PROP_NONE);
  RNA_def_property_enum_items(prop, rna_enum_stereo3d_anaglyph_type_items);
  RNA_def_property_ui_text(prop, "Anaglyph Type", "");
  RNA_def_property_update(prop, NC_IMAGE | ND_DISPLAY, "rna_Stereo3dFormat_update");

  prop = RNA_def_property(srna, "interlace_type", PROP_ENUM, PROP_NONE);
  RNA_def_property_enum_items(prop, rna_enum_stereo3d_interlace_type_items);
  RNA_def_property_ui_text(prop, "Interlace Type", "");
  RNA_def_property_update(prop, NC_IMAGE | ND_DISPLAY, "rna_Stereo3dFormat_update");

  prop = RNA_def_property(srna, "use_interlace_swap", PROP_BOOLEAN, PROP_BOOLEAN);
  RNA_def_property_boolean_sdna(prop, NULL, "flag", S3D_INTERLACE_SWAP);
  RNA_def_property_ui_text(
      prop, "Swap Left/Right", "Swap Left/Right\nSwap left and right stereo channels");
  RNA_def_property_update(prop, NC_IMAGE | ND_DISPLAY, "rna_Stereo3dFormat_update");

  prop = RNA_def_property(srna, "use_sidebyside_crosseyed", PROP_BOOLEAN, PROP_BOOLEAN);
  RNA_def_property_boolean_sdna(prop, NULL, "flag", S3D_SIDEBYSIDE_CROSSEYED);
  RNA_def_property_ui_text(
      prop, "Cross-Eyed", "Cross-Eyed\nRight eye should see left image and vice-versa");
  RNA_def_property_update(prop, NC_IMAGE | ND_DISPLAY, "rna_Stereo3dFormat_update");

  prop = RNA_def_property(srna, "use_squeezed_frame", PROP_BOOLEAN, PROP_BOOLEAN);
  RNA_def_property_boolean_sdna(prop, NULL, "flag", S3D_SQUEEZED_FRAME);
  RNA_def_property_ui_text(
      prop, "Squeezed Frame", "Squeezed Frame\nCombine both views in a squeezed image");
  RNA_def_property_update(prop, NC_IMAGE | ND_DISPLAY, "rna_Stereo3dFormat_update");
}

/* use for render output and image save operator,
 * note: there are some cases where the members act differently when this is
 * used from a scene, video formats can only be selected for render output
 * for example, this is checked by seeing if the ptr->id.data is a Scene id */

static void rna_def_scene_image_format_data(BlenderRNA *brna)
{

#  ifdef WITH_OPENJPEG
  static const EnumPropertyItem jp2_codec_items[] = {
      {R_IMF_JP2_CODEC_JP2, "JP2", 0, "JP2", ""},
      {R_IMF_JP2_CODEC_J2K, "J2K", 0, "J2K", ""},
      {0, NULL, 0, NULL, NULL},
  };
#  endif

#  ifdef WITH_TIFF
  static const EnumPropertyItem tiff_codec_items[] = {
      {R_IMF_TIFF_CODEC_NONE, "NONE", 0, "None", ""},
      {R_IMF_TIFF_CODEC_DEFLATE, "DEFLATE", 0, "Deflate", ""},
      {R_IMF_TIFF_CODEC_LZW, "LZW", 0, "LZW", ""},
      {R_IMF_TIFF_CODEC_PACKBITS, "PACKBITS", 0, "Pack Bits", ""},
      {0, NULL, 0, NULL, NULL},
  };
#  endif

  StructRNA *srna;
  PropertyRNA *prop;

  rna_def_image_format_stereo3d_format(brna);

  srna = RNA_def_struct(brna, "ImageFormatSettings", NULL);
  RNA_def_struct_sdna(srna, "ImageFormatData");
  RNA_def_struct_nested(brna, srna, "Scene");
  RNA_def_struct_path_func(srna, "rna_ImageFormatSettings_path");
  RNA_def_struct_ui_text(srna, "Image Format", "Image Format\nSettings for image formats");

  prop = RNA_def_property(srna, "file_format", PROP_ENUM, PROP_NONE);
  RNA_def_property_enum_sdna(prop, NULL, "imtype");
  RNA_def_property_enum_items(prop, rna_enum_image_type_items);
  RNA_def_property_enum_funcs(prop,
                              NULL,
                              "rna_ImageFormatSettings_file_format_set",
                              "rna_ImageFormatSettings_file_format_itemf");
  RNA_def_property_ui_text(
      prop, "File Format", "File Format\nFile format to save the rendered images as");
  RNA_def_property_update(prop, NC_SCENE | ND_RENDER_OPTIONS, NULL);

  prop = RNA_def_property(srna, "color_mode", PROP_ENUM, PROP_NONE);
  RNA_def_property_enum_bitflag_sdna(prop, NULL, "planes");
  RNA_def_property_enum_items(prop, rna_enum_image_color_mode_items);
  RNA_def_property_enum_funcs(prop, NULL, NULL, "rna_ImageFormatSettings_color_mode_itemf");
  RNA_def_property_ui_text(prop,
                           "Color Mode",
                           "Color Mode\nChoose BW for saving grayscale images, RGB for saving "
                           "red, green and blue channels, "
                           "and RGBA for saving red, green, blue and alpha channels");
  RNA_def_property_update(prop, NC_SCENE | ND_RENDER_OPTIONS, NULL);

  prop = RNA_def_property(srna, "color_depth", PROP_ENUM, PROP_NONE);
  RNA_def_property_enum_bitflag_sdna(prop, NULL, "depth");
  RNA_def_property_enum_items(prop, rna_enum_image_color_depth_items);
  RNA_def_property_enum_funcs(prop, NULL, NULL, "rna_ImageFormatSettings_color_depth_itemf");
  RNA_def_property_ui_text(prop, "Color Depth", "Color Depth\nBit depth per channel");
  RNA_def_property_update(prop, NC_SCENE | ND_RENDER_OPTIONS, NULL);

  /* was 'file_quality' */
  prop = RNA_def_property(srna, "quality", PROP_INT, PROP_PERCENTAGE);
  RNA_def_property_int_sdna(prop, NULL, "quality");
  RNA_def_property_range(prop, 0, 100); /* 0 is needed for compression. */
  RNA_def_property_ui_text(
      prop, "Quality", "Quality\nQuality for image formats that support lossy compression");
  RNA_def_property_update(prop, NC_SCENE | ND_RENDER_OPTIONS, NULL);

  /* was shared with file_quality */
  prop = RNA_def_property(srna, "compression", PROP_INT, PROP_PERCENTAGE);
  RNA_def_property_int_sdna(prop, NULL, "compress");
  RNA_def_property_range(prop, 0, 100); /* 0 is needed for compression. */
  RNA_def_property_ui_text(prop,
                           "Compression",
                           "Amount of time to determine best compression: "
                           "0 = no compression with fast file output, "
                           "100 = maximum lossless compression with slow file output");
  RNA_def_property_update(prop, NC_SCENE | ND_RENDER_OPTIONS, NULL);

  /* flag */
  prop = RNA_def_property(srna, "use_zbuffer", PROP_BOOLEAN, PROP_NONE);
  RNA_def_property_boolean_sdna(prop, NULL, "flag", R_IMF_FLAG_ZBUF);
  RNA_def_property_ui_text(
      prop, "Z Buffer", "Z Buffer\nSave the z-depth per pixel (32 bit unsigned int z-buffer)");
  RNA_def_property_update(prop, NC_SCENE | ND_RENDER_OPTIONS, NULL);

  prop = RNA_def_property(srna, "use_preview", PROP_BOOLEAN, PROP_NONE);
  RNA_def_property_boolean_sdna(prop, NULL, "flag", R_IMF_FLAG_PREVIEW_JPG);
  RNA_def_property_ui_text(
      prop,
      "Preview",
      "Preview\nWhen rendering animations, save JPG preview images in same directory");
  RNA_def_property_update(prop, NC_SCENE | ND_RENDER_OPTIONS, NULL);

  /* format specific */

#  ifdef WITH_OPENEXR
  /* OpenEXR */

  prop = RNA_def_property(srna, "exr_codec", PROP_ENUM, PROP_NONE);
  RNA_def_property_enum_sdna(prop, NULL, "exr_codec");
  RNA_def_property_enum_items(prop, rna_enum_exr_codec_items);
  RNA_def_property_enum_funcs(prop, NULL, NULL, "rna_ImageFormatSettings_exr_codec_itemf");
  RNA_def_property_ui_text(prop, "Codec", "Codec settings for OpenEXR");
  RNA_def_property_update(prop, NC_SCENE | ND_RENDER_OPTIONS, NULL);
#  endif

#  ifdef WITH_OPENJPEG
  /* Jpeg 2000 */
  prop = RNA_def_property(srna, "use_jpeg2k_ycc", PROP_BOOLEAN, PROP_NONE);
  RNA_def_property_boolean_sdna(prop, NULL, "jp2_flag", R_IMF_JP2_FLAG_YCC);
  RNA_def_property_ui_text(
      prop, "YCC", "Save luminance-chrominance-chrominance channels instead of RGB colors");
  RNA_def_property_update(prop, NC_SCENE | ND_RENDER_OPTIONS, NULL);

  prop = RNA_def_property(srna, "use_jpeg2k_cinema_preset", PROP_BOOLEAN, PROP_NONE);
  RNA_def_property_boolean_sdna(prop, NULL, "jp2_flag", R_IMF_JP2_FLAG_CINE_PRESET);
  RNA_def_property_ui_text(prop, "Cinema", "Use Openjpeg Cinema Preset");
  RNA_def_property_update(prop, NC_SCENE | ND_RENDER_OPTIONS, NULL);

  prop = RNA_def_property(srna, "use_jpeg2k_cinema_48", PROP_BOOLEAN, PROP_NONE);
  RNA_def_property_boolean_sdna(prop, NULL, "jp2_flag", R_IMF_JP2_FLAG_CINE_48);
  RNA_def_property_ui_text(prop, "Cinema (48)", "Use Openjpeg Cinema Preset (48fps)");
  RNA_def_property_update(prop, NC_SCENE | ND_RENDER_OPTIONS, NULL);

  prop = RNA_def_property(srna, "jpeg2k_codec", PROP_ENUM, PROP_NONE);
  RNA_def_property_enum_sdna(prop, NULL, "jp2_codec");
  RNA_def_property_enum_items(prop, jp2_codec_items);
  RNA_def_property_ui_text(prop, "Codec", "Codec settings for Jpeg2000");
  RNA_def_property_update(prop, NC_SCENE | ND_RENDER_OPTIONS, NULL);
#  endif

#  ifdef WITH_TIFF
  /* TIFF */
  prop = RNA_def_property(srna, "tiff_codec", PROP_ENUM, PROP_NONE);
  RNA_def_property_enum_sdna(prop, NULL, "tiff_codec");
  RNA_def_property_enum_items(prop, tiff_codec_items);
  RNA_def_property_ui_text(prop, "Compression", "Compression mode for TIFF");
  RNA_def_property_update(prop, NC_SCENE | ND_RENDER_OPTIONS, NULL);
#  endif

  /* Cineon and DPX */

  prop = RNA_def_property(srna, "use_cineon_log", PROP_BOOLEAN, PROP_NONE);
  RNA_def_property_boolean_sdna(prop, NULL, "cineon_flag", R_IMF_CINEON_FLAG_LOG);
  RNA_def_property_ui_text(prop, "Log", "Convert to logarithmic color space");
  RNA_def_property_update(prop, NC_SCENE | ND_RENDER_OPTIONS, NULL);

  prop = RNA_def_property(srna, "cineon_black", PROP_INT, PROP_NONE);
  RNA_def_property_int_sdna(prop, NULL, "cineon_black");
  RNA_def_property_range(prop, 0, 1024);
  RNA_def_property_ui_text(prop, "B", "Log conversion reference blackpoint");
  RNA_def_property_update(prop, NC_SCENE | ND_RENDER_OPTIONS, NULL);

  prop = RNA_def_property(srna, "cineon_white", PROP_INT, PROP_NONE);
  RNA_def_property_int_sdna(prop, NULL, "cineon_white");
  RNA_def_property_range(prop, 0, 1024);
  RNA_def_property_ui_text(prop, "W", "Log conversion reference whitepoint");
  RNA_def_property_update(prop, NC_SCENE | ND_RENDER_OPTIONS, NULL);

  prop = RNA_def_property(srna, "cineon_gamma", PROP_FLOAT, PROP_NONE);
  RNA_def_property_float_sdna(prop, NULL, "cineon_gamma");
  RNA_def_property_range(prop, 0.0f, 10.0f);
  RNA_def_property_ui_text(prop, "G", "Log conversion gamma");
  RNA_def_property_update(prop, NC_SCENE | ND_RENDER_OPTIONS, NULL);

  /* multiview */
  prop = RNA_def_property(srna, "views_format", PROP_ENUM, PROP_NONE);
  RNA_def_property_enum_sdna(prop, NULL, "views_format");
  RNA_def_property_enum_items(prop, rna_enum_views_format_items);
  RNA_def_property_enum_funcs(prop, NULL, NULL, "rna_ImageFormatSettings_views_format_itemf");
  RNA_def_property_ui_text(prop, "Views Format", "Views Format\nFormat of multiview media");
  RNA_def_property_update(prop, NC_SCENE | ND_RENDER_OPTIONS, NULL);

  prop = RNA_def_property(srna, "stereo_3d_format", PROP_POINTER, PROP_NONE);
  RNA_def_property_pointer_sdna(prop, NULL, "stereo3d_format");
  RNA_def_property_flag(prop, PROP_NEVER_NULL);
  RNA_def_property_struct_type(prop, "Stereo3dFormat");
  RNA_def_property_ui_text(prop, "Stereo 3D Format", "Stereo 3D Format\nSettings for stereo 3d");

  /* color management */
  prop = RNA_def_property(srna, "view_settings", PROP_POINTER, PROP_NONE);
  RNA_def_property_pointer_sdna(prop, NULL, "view_settings");
  RNA_def_property_struct_type(prop, "ColorManagedViewSettings");
  RNA_def_property_ui_text(
      prop,
      "View Settings",
      "View Settings\nColor management settings applied on image before saving");

  prop = RNA_def_property(srna, "display_settings", PROP_POINTER, PROP_NONE);
  RNA_def_property_pointer_sdna(prop, NULL, "display_settings");
  RNA_def_property_struct_type(prop, "ColorManagedDisplaySettings");
  RNA_def_property_ui_text(
      prop,
      "Display Settings",
      "Display Settings\nSettings of device saved image would be displayed on");
}

static void rna_def_scene_ffmpeg_settings(BlenderRNA *brna)
{
  StructRNA *srna;
  PropertyRNA *prop;

#  ifdef WITH_FFMPEG
  /* Container types */
  static const EnumPropertyItem ffmpeg_format_items[] = {
      {FFMPEG_MPEG1, "MPEG1", 0, "MPEG-1", ""},
      {FFMPEG_MPEG2, "MPEG2", 0, "MPEG-2", ""},
      {FFMPEG_MPEG4, "MPEG4", 0, "MPEG-4", ""},
      {FFMPEG_AVI, "AVI", 0, "AVI", ""},
      {FFMPEG_MOV, "QUICKTIME", 0, "Quicktime", ""},
      {FFMPEG_DV, "DV", 0, "DV", ""},
      {FFMPEG_OGG, "OGG", 0, "Ogg", ""},
      {FFMPEG_MKV, "MKV", 0, "Matroska", ""},
      {FFMPEG_FLV, "FLASH", 0, "Flash", ""},
      {0, NULL, 0, NULL, NULL},
  };

  static const EnumPropertyItem ffmpeg_codec_items[] = {
      {AV_CODEC_ID_NONE, "NONE", 0, "No Video", "Disables video output, for audio-only renders"},
      {AV_CODEC_ID_DNXHD, "DNXHD", 0, "DNxHD", ""},
      {AV_CODEC_ID_DVVIDEO, "DV", 0, "DV", ""},
      {AV_CODEC_ID_FFV1, "FFV1", 0, "FFmpeg video codec #1", ""},
      {AV_CODEC_ID_FLV1, "FLASH", 0, "Flash Video", ""},
      {AV_CODEC_ID_H264, "H264", 0, "H.264", ""},
      {AV_CODEC_ID_HUFFYUV, "HUFFYUV", 0, "HuffYUV", ""},
      {AV_CODEC_ID_MPEG1VIDEO, "MPEG1", 0, "MPEG-1", ""},
      {AV_CODEC_ID_MPEG2VIDEO, "MPEG2", 0, "MPEG-2", ""},
      {AV_CODEC_ID_MPEG4, "MPEG4", 0, "MPEG-4 (divx)", ""},
      {AV_CODEC_ID_PNG, "PNG", 0, "PNG", ""},
      {AV_CODEC_ID_QTRLE, "QTRLE", 0, "QT rle / QT Animation", ""},
      {AV_CODEC_ID_THEORA, "THEORA", 0, "Theora", ""},
      {AV_CODEC_ID_VP9, "WEBM", 0, "WEBM / VP9", ""},
      {0, NULL, 0, NULL, NULL},
  };

  /* Recommendations come from the FFmpeg wiki, https://trac.ffmpeg.org/wiki/Encode/VP9.
   * The label for BEST has been changed to "Slowest" so that it fits the "Encoding Speed"
   * property label in the UI. */
  static const EnumPropertyItem ffmpeg_preset_items[] = {
      {FFM_PRESET_BEST,
       "BEST",
       0,
       "Slowest",
       "Slowest\nRecommended if you have lots of time and want the best compression efficiency"},
      {FFM_PRESET_GOOD, "GOOD", 0, "Good", "The default and recommended for most applications"},
      {FFM_PRESET_REALTIME, "REALTIME", 0, "Realtime", "Recommended for fast encoding"},
      {0, NULL, 0, NULL, NULL},
  };

  static const EnumPropertyItem ffmpeg_crf_items[] = {
      {FFM_CRF_NONE,
       "NONE",
       0,
       "Constant Bitrate",
       "Configure constant bit rate, rather than constant output quality"},
      {FFM_CRF_LOSSLESS, "LOSSLESS", 0, "Lossless", ""},
      {FFM_CRF_PERC_LOSSLESS, "PERC_LOSSLESS", 0, "Perceptually lossless", ""},
      {FFM_CRF_HIGH, "HIGH", 0, "High quality", ""},
      {FFM_CRF_MEDIUM, "MEDIUM", 0, "Medium quality", ""},
      {FFM_CRF_LOW, "LOW", 0, "Low quality", ""},
      {FFM_CRF_VERYLOW, "VERYLOW", 0, "Very low quality", ""},
      {FFM_CRF_LOWEST, "LOWEST", 0, "Lowest quality", ""},
      {0, NULL, 0, NULL, NULL},
  };

  static const EnumPropertyItem ffmpeg_audio_codec_items[] = {
      {AV_CODEC_ID_NONE, "NONE", 0, "No Audio", "No Audio\nDisables audio output, for video-only renders"},
      {AV_CODEC_ID_AAC, "AAC", 0, "AAC", ""},
      {AV_CODEC_ID_AC3, "AC3", 0, "AC3", ""},
      {AV_CODEC_ID_FLAC, "FLAC", 0, "FLAC", ""},
      {AV_CODEC_ID_MP2, "MP2", 0, "MP2", ""},
      {AV_CODEC_ID_MP3, "MP3", 0, "MP3", ""},
      {AV_CODEC_ID_PCM_S16LE, "PCM", 0, "PCM", ""},
      {AV_CODEC_ID_VORBIS, "VORBIS", 0, "Vorbis", ""},
      {0, NULL, 0, NULL, NULL},
  };
#  endif

  static const EnumPropertyItem audio_channel_items[] = {
      {FFM_CHANNELS_MONO, "MONO", 0, "Mono", "Mono\nSet audio channels to mono"},
      {FFM_CHANNELS_STEREO, "STEREO", 0, "Stereo", "Stereo\nSet audio channels to stereo"},
      {FFM_CHANNELS_SURROUND4, "SURROUND4", 0, "4 Channels", "4 Channels\nSet audio channels to 4 channels"},
      {FFM_CHANNELS_SURROUND51,
       "SURROUND51",
       0,
       "5.1 Surround",
       "5.1 Surround\nSet audio channels to 5.1 surround sound"},
      {FFM_CHANNELS_SURROUND71,
       "SURROUND71",
       0,
       "7.1 Surround",
       "7.1 Surround\nSet audio channels to 7.1 surround sound"},
      {0, NULL, 0, NULL, NULL},
  };

  srna = RNA_def_struct(brna, "FFmpegSettings", NULL);
  RNA_def_struct_sdna(srna, "FFMpegCodecData");
  RNA_def_struct_ui_text(
      srna, "FFmpeg Settings", "FFmpeg Settings\nFFmpeg Settings\nFFmpeg related settings for the scene");

#  ifdef WITH_FFMPEG
  prop = RNA_def_property(srna, "format", PROP_ENUM, PROP_NONE);
  RNA_def_property_enum_bitflag_sdna(prop, NULL, "type");
  RNA_def_property_clear_flag(prop, PROP_ANIMATABLE);
  RNA_def_property_enum_items(prop, ffmpeg_format_items);
  RNA_def_property_enum_default(prop, FFMPEG_MKV);
  RNA_def_property_ui_text(prop, "Container", "Container\nOutput file container");
  RNA_def_property_update(
      prop, NC_SCENE | ND_RENDER_OPTIONS, "rna_FFmpegSettings_codec_settings_update");

  prop = RNA_def_property(srna, "codec", PROP_ENUM, PROP_NONE);
  RNA_def_property_enum_bitflag_sdna(prop, NULL, "codec");
  RNA_def_property_clear_flag(prop, PROP_ANIMATABLE);
  RNA_def_property_enum_items(prop, ffmpeg_codec_items);
  RNA_def_property_enum_default(prop, AV_CODEC_ID_H264);
  RNA_def_property_ui_text(prop, "Video Codec", "Video Codec\nFFmpeg codec to use for video output");
  RNA_def_property_update(
      prop, NC_SCENE | ND_RENDER_OPTIONS, "rna_FFmpegSettings_codec_settings_update");

  prop = RNA_def_property(srna, "video_bitrate", PROP_INT, PROP_NONE);
  RNA_def_property_int_sdna(prop, NULL, "video_bitrate");
  RNA_def_property_clear_flag(prop, PROP_ANIMATABLE);
  RNA_def_property_ui_text(prop, "Bitrate", "Bitrate\nVideo bitrate (kb/s)");
  RNA_def_property_update(prop, NC_SCENE | ND_RENDER_OPTIONS, NULL);

  prop = RNA_def_property(srna, "minrate", PROP_INT, PROP_NONE);
  RNA_def_property_int_sdna(prop, NULL, "rc_min_rate");
  RNA_def_property_clear_flag(prop, PROP_ANIMATABLE);
  RNA_def_property_ui_text(prop, "Min Rate", "Min Rate\nRate control: min rate (kb/s)");
  RNA_def_property_update(prop, NC_SCENE | ND_RENDER_OPTIONS, NULL);

  prop = RNA_def_property(srna, "maxrate", PROP_INT, PROP_NONE);
  RNA_def_property_int_sdna(prop, NULL, "rc_max_rate");
  RNA_def_property_clear_flag(prop, PROP_ANIMATABLE);
  RNA_def_property_ui_text(prop, "Max Rate", "Max RatenRate control: max rate (kb/s)");
  RNA_def_property_update(prop, NC_SCENE | ND_RENDER_OPTIONS, NULL);

  prop = RNA_def_property(srna, "muxrate", PROP_INT, PROP_NONE);
  RNA_def_property_int_sdna(prop, NULL, "mux_rate");
  RNA_def_property_clear_flag(prop, PROP_ANIMATABLE);
  RNA_def_property_range(prop, 0, 100000000);
  RNA_def_property_ui_text(prop, "Mux Rate", "Mux Rate\nMux rate (bits/s(!))");
  RNA_def_property_update(prop, NC_SCENE | ND_RENDER_OPTIONS, NULL);

  prop = RNA_def_property(srna, "gopsize", PROP_INT, PROP_NONE);
  RNA_def_property_int_sdna(prop, NULL, "gop_size");
  RNA_def_property_clear_flag(prop, PROP_ANIMATABLE);
  RNA_def_property_range(prop, 0, 500);
  RNA_def_property_int_default(prop, 25);
  RNA_def_property_ui_text(prop,
                           "Keyframe interval",
                           "Keyframe interval\nDistance between key frames, also known as GOP size; "
                           "influences file size and seekability");
  RNA_def_property_update(prop, NC_SCENE | ND_RENDER_OPTIONS, NULL);

  prop = RNA_def_property(srna, "max_b_frames", PROP_INT, PROP_NONE);
  RNA_def_property_int_sdna(prop, NULL, "max_b_frames");
  RNA_def_property_clear_flag(prop, PROP_ANIMATABLE);
  RNA_def_property_range(prop, 0, 16);
  RNA_def_property_ui_text(
      prop,
      "Max B-frames",
      "Max B-frames\nMaximum number of B-frames between non-B-frames; influences file size and seekability");
  RNA_def_property_update(prop, NC_SCENE | ND_RENDER_OPTIONS, NULL);

  prop = RNA_def_property(srna, "use_max_b_frames", PROP_BOOLEAN, PROP_NONE);
  RNA_def_property_boolean_sdna(prop, NULL, "flags", FFMPEG_USE_MAX_B_FRAMES);
  RNA_def_property_clear_flag(prop, PROP_ANIMATABLE);
  RNA_def_property_ui_text(prop, "Use max B-frames", "Use max B-frames\nSet a maximum number of B-frames");
  RNA_def_property_update(prop, NC_SCENE | ND_RENDER_OPTIONS, NULL);

  prop = RNA_def_property(srna, "buffersize", PROP_INT, PROP_NONE);
  RNA_def_property_int_sdna(prop, NULL, "rc_buffer_size");
  RNA_def_property_clear_flag(prop, PROP_ANIMATABLE);
  RNA_def_property_range(prop, 0, 2000);
  RNA_def_property_ui_text(prop, "Buffersize", "Buffersize\nRate control: buffer size (kb)");
  RNA_def_property_update(prop, NC_SCENE | ND_RENDER_OPTIONS, NULL);

  prop = RNA_def_property(srna, "packetsize", PROP_INT, PROP_NONE);
  RNA_def_property_int_sdna(prop, NULL, "mux_packet_size");
  RNA_def_property_clear_flag(prop, PROP_ANIMATABLE);
  RNA_def_property_range(prop, 0, 16384);
  RNA_def_property_ui_text(prop, "Mux Packet Size", "Mux Packet Size\nMux packet size (byte)");
  RNA_def_property_update(prop, NC_SCENE | ND_RENDER_OPTIONS, NULL);

  prop = RNA_def_property(srna, "constant_rate_factor", PROP_ENUM, PROP_NONE);
  RNA_def_property_enum_sdna(prop, NULL, "constant_rate_factor");
  RNA_def_property_clear_flag(prop, PROP_ANIMATABLE);
  RNA_def_property_enum_items(prop, ffmpeg_crf_items);
  RNA_def_property_enum_default(prop, FFM_CRF_MEDIUM);
  RNA_def_property_ui_text(
      prop,
      "Output quality",
      "Output quality\nConstant Rate Factor (CRF); tradeoff between video quality and file size");
  RNA_def_property_update(prop, NC_SCENE | ND_RENDER_OPTIONS, NULL);

  prop = RNA_def_property(srna, "ffmpeg_preset", PROP_ENUM, PROP_NONE);
  RNA_def_property_enum_bitflag_sdna(prop, NULL, "ffmpeg_preset");
  RNA_def_property_clear_flag(prop, PROP_ANIMATABLE);
  RNA_def_property_enum_items(prop, ffmpeg_preset_items);
  RNA_def_property_enum_default(prop, FFM_PRESET_GOOD);
  RNA_def_property_ui_text(
      prop, "Encoding speed", "Encoding speed\nTradeoff between encoding speed and compression ratio");
  RNA_def_property_update(prop, NC_SCENE | ND_RENDER_OPTIONS, NULL);

  prop = RNA_def_property(srna, "use_autosplit", PROP_BOOLEAN, PROP_NONE);
  RNA_def_property_boolean_sdna(prop, NULL, "flags", FFMPEG_AUTOSPLIT_OUTPUT);
  RNA_def_property_clear_flag(prop, PROP_ANIMATABLE);
  RNA_def_property_ui_text(prop, "Autosplit Output", "Autosplit Output\nAutosplit output at 2GB boundary");
  RNA_def_property_update(prop, NC_SCENE | ND_RENDER_OPTIONS, NULL);

  prop = RNA_def_property(srna, "use_lossless_output", PROP_BOOLEAN, PROP_NONE);
  RNA_def_property_boolean_sdna(prop, NULL, "flags", FFMPEG_LOSSLESS_OUTPUT);
  RNA_def_property_clear_flag(prop, PROP_ANIMATABLE);
  RNA_def_property_boolean_funcs(prop, NULL, "rna_FFmpegSettings_lossless_output_set");
  RNA_def_property_ui_text(prop, "Lossless Output", "Lossless Output\nUse lossless output for video streams");
  RNA_def_property_update(prop, NC_SCENE | ND_RENDER_OPTIONS, NULL);

  /* FFMPEG Audio*/
  prop = RNA_def_property(srna, "audio_codec", PROP_ENUM, PROP_NONE);
  RNA_def_property_enum_bitflag_sdna(prop, NULL, "audio_codec");
  RNA_def_property_clear_flag(prop, PROP_ANIMATABLE);
  RNA_def_property_enum_items(prop, ffmpeg_audio_codec_items);
  RNA_def_property_ui_text(prop, "Audio Codec", "Audio Codec\nFFmpeg audio codec to use");
  RNA_def_property_update(prop, NC_SCENE | ND_RENDER_OPTIONS, NULL);

  prop = RNA_def_property(srna, "audio_bitrate", PROP_INT, PROP_NONE);
  RNA_def_property_int_sdna(prop, NULL, "audio_bitrate");
  RNA_def_property_clear_flag(prop, PROP_ANIMATABLE);
  RNA_def_property_range(prop, 32, 384);
  RNA_def_property_ui_text(prop, "Bitrate", "Bitrate\nAudio bitrate (kb/s)");
  RNA_def_property_update(prop, NC_SCENE | ND_RENDER_OPTIONS, NULL);

  prop = RNA_def_property(srna, "audio_volume", PROP_FLOAT, PROP_NONE);
  RNA_def_property_float_sdna(prop, NULL, "audio_volume");
  RNA_def_property_clear_flag(prop, PROP_ANIMATABLE);
  RNA_def_property_range(prop, 0.0f, 1.0f);
  RNA_def_property_ui_text(prop, "Volume", "Volume\nAudio volume");
  RNA_def_property_translation_context(prop, BLT_I18NCONTEXT_ID_SOUND);
  RNA_def_property_update(prop, NC_SCENE | ND_RENDER_OPTIONS, NULL);
#  endif

  /* the following two "ffmpeg" settings are general audio settings */
  prop = RNA_def_property(srna, "audio_mixrate", PROP_INT, PROP_NONE);
  RNA_def_property_int_sdna(prop, NULL, "audio_mixrate");
  RNA_def_property_clear_flag(prop, PROP_ANIMATABLE);
  RNA_def_property_range(prop, 8000, 192000);
  RNA_def_property_ui_text(prop, "Samplerate", "Samplerate\nAudio samplerate(samples/s)");
  RNA_def_property_update(prop, NC_SCENE | ND_RENDER_OPTIONS, NULL);

  prop = RNA_def_property(srna, "audio_channels", PROP_ENUM, PROP_NONE);
  RNA_def_property_enum_sdna(prop, NULL, "audio_channels");
  RNA_def_property_clear_flag(prop, PROP_ANIMATABLE);
  RNA_def_property_enum_items(prop, audio_channel_items);
  RNA_def_property_ui_text(prop, "Audio Channels", "Audio Channels\nAudio channel count");
}

static void rna_def_scene_render_data(BlenderRNA *brna)
{
  StructRNA *srna;
  PropertyRNA *prop;

  static const EnumPropertyItem display_mode_items[] = {
      {R_OUTPUT_SCREEN,
       "SCREEN",
       0,
       "Full Screen",
       "Full Screen\nImages are rendered in a maximized Image Editor"},
      {R_OUTPUT_AREA, "AREA", 0, "Image Editor", "Image Editor\nImages are rendered in an Image Editor"},
      {R_OUTPUT_WINDOW, "WINDOW", 0, "New Window", "Images are rendered in a new window"},
      {R_OUTPUT_NONE,
       "NONE",
       0,
       "Keep User Interface",
       "Keep User Interface\nImages are rendered without changing the user interface"},
      {0, NULL, 0, NULL, NULL},
  };

  /* Bake */
  static const EnumPropertyItem bake_mode_items[] = {
      //{RE_BAKE_AO, "AO", 0, "Ambient Occlusion", "Bake ambient occlusion"},
      {RE_BAKE_NORMALS, "NORMALS", 0, "Normals", "Bake normals"},
      {RE_BAKE_DISPLACEMENT, "DISPLACEMENT", 0, "Displacement", "Displacement\nBake displacement"},
      {0, NULL, 0, NULL, NULL},
  };

  static const EnumPropertyItem pixel_size_items[] = {
      {0, "AUTO", 0, "Automatic", "Automatic\nAutomatic pixel size, depends on the user interface scale"},
      {1, "1", 0, "1x", "1x\nRender at full resolution"},
      {2, "2", 0, "2x", "2x\nRender at 50% resolution"},
      {4, "4", 0, "4x", "4x\nRender at 25% resolution"},
      {8, "8", 0, "8x", "8x\nRender at 12.5% resolution"},
      {0, NULL, 0, NULL, NULL},
  };

  static const EnumPropertyItem threads_mode_items[] = {
      {0,
       "AUTO",
       0,
       "Auto-detect",
       "Auto-detect\nAutomatically determine the number of threads, based on CPUs"},
      {R_FIXED_THREADS, "FIXED", 0, "Fixed", "Fixed\nManually determine the number of threads"},
      {0, NULL, 0, NULL, NULL},
  };

  static const EnumPropertyItem engine_items[] = {
      {0, "BLENDER_EEVEE", 0, "Eevee", ""},
      {0, NULL, 0, NULL, NULL},
  };

  static const EnumPropertyItem freestyle_thickness_items[] = {
      {R_LINE_THICKNESS_ABSOLUTE,
       "ABSOLUTE",
       0,
       "Absolute",
       "Absolute\nSpecify unit line thickness in pixels"},
      {R_LINE_THICKNESS_RELATIVE,
       "RELATIVE",
       0,
       "Relative",
       "Relative\nUnit line thickness is scaled by the proportion of the present vertical image "
       "resolution to 480 pixels"},
      {0, NULL, 0, NULL, NULL},
  };

  static const EnumPropertyItem views_format_items[] = {
      {SCE_VIEWS_FORMAT_STEREO_3D,
       "STEREO_3D",
       0,
       "Stereo 3D",
       "Stereo 3D\nSingle stereo camera system, adjust the stereo settings in the camera panel"},
      {SCE_VIEWS_FORMAT_MULTIVIEW,
       "MULTIVIEW",
       0,
       "Multi-View",
       "Multi-View\nMulti camera system, adjust the cameras individually"},
      {0, NULL, 0, NULL, NULL},
  };

  static const EnumPropertyItem hair_shape_type_items[] = {
      {SCE_HAIR_SHAPE_STRAND, "STRAND", 0, "Strand", ""},
      {SCE_HAIR_SHAPE_STRIP, "STRIP", 0, "Strip", ""},
      {0, NULL, 0, NULL, NULL},
  };

  rna_def_scene_ffmpeg_settings(brna);

  srna = RNA_def_struct(brna, "RenderSettings", NULL);
  RNA_def_struct_sdna(srna, "RenderData");
  RNA_def_struct_nested(brna, srna, "Scene");
  RNA_def_struct_path_func(srna, "rna_RenderSettings_path");
  RNA_def_struct_ui_text(
      srna, "Render Data", "Render Data\nRendering settings for a Scene data-block");

  /* Render Data */
  prop = RNA_def_property(srna, "image_settings", PROP_POINTER, PROP_NONE);
  RNA_def_property_flag(prop, PROP_NEVER_NULL);
  RNA_def_property_pointer_sdna(prop, NULL, "im_format");
  RNA_def_property_struct_type(prop, "ImageFormatSettings");
  RNA_def_property_ui_text(prop, "Image Format", "");

  prop = RNA_def_property(srna, "resolution_x", PROP_INT, PROP_PIXEL);
  RNA_def_property_int_sdna(prop, NULL, "xsch");
  RNA_def_property_flag(prop, PROP_PROPORTIONAL);
  RNA_def_property_clear_flag(prop, PROP_ANIMATABLE);
  RNA_def_property_range(prop, 4, 65536);
  RNA_def_property_ui_text(
      prop, "Resolution X", "Resolution X\nNumber of horizontal pixels in the rendered image");
  RNA_def_property_update(prop, NC_SCENE | ND_RENDER_OPTIONS, "rna_SceneCamera_update");

  prop = RNA_def_property(srna, "resolution_y", PROP_INT, PROP_PIXEL);
  RNA_def_property_int_sdna(prop, NULL, "ysch");
  RNA_def_property_flag(prop, PROP_PROPORTIONAL);
  RNA_def_property_clear_flag(prop, PROP_ANIMATABLE);
  RNA_def_property_range(prop, 4, 65536);
  RNA_def_property_ui_text(
      prop, "Resolution Y", "Resolution Y\nNumber of vertical pixels in the rendered image");
  RNA_def_property_update(prop, NC_SCENE | ND_RENDER_OPTIONS, "rna_SceneCamera_update");

  prop = RNA_def_property(srna, "resolution_percentage", PROP_INT, PROP_PERCENTAGE);
  RNA_def_property_int_sdna(prop, NULL, "size");
  RNA_def_property_clear_flag(prop, PROP_ANIMATABLE);
  RNA_def_property_range(prop, 1, SHRT_MAX);
  RNA_def_property_ui_range(prop, 1, 100, 10, 1);
  RNA_def_property_ui_text(
      prop, "Resolution %", "Resolution %\nPercentage scale for render resolution");
  RNA_def_property_update(prop, NC_SCENE | ND_RENDER_OPTIONS, "rna_SceneSequencer_update");

  prop = RNA_def_property(srna, "tile_x", PROP_INT, PROP_NONE);
  RNA_def_property_int_sdna(prop, NULL, "tilex");
  RNA_def_property_clear_flag(prop, PROP_ANIMATABLE);
  RNA_def_property_range(prop, 8, 65536);
  RNA_def_property_ui_text(prop, "Tile X", "Tile X\nHorizontal tile size to use while rendering");
  RNA_def_property_update(prop, NC_SCENE | ND_RENDER_OPTIONS, NULL);

  prop = RNA_def_property(srna, "tile_y", PROP_INT, PROP_NONE);
  RNA_def_property_int_sdna(prop, NULL, "tiley");
  RNA_def_property_clear_flag(prop, PROP_ANIMATABLE);
  RNA_def_property_range(prop, 8, 65536);
  RNA_def_property_ui_text(prop, "Tile Y", "Tile Y\nVertical tile size to use while rendering");
  RNA_def_property_update(prop, NC_SCENE | ND_RENDER_OPTIONS, NULL);

  prop = RNA_def_property(srna, "preview_start_resolution", PROP_INT, PROP_NONE);
  RNA_def_property_clear_flag(prop, PROP_ANIMATABLE);
  RNA_def_property_range(prop, 8, 16384);
  RNA_def_property_int_default(prop, 64);
  RNA_def_property_ui_text(prop,
                           "Start Resolution",
                           "Start Resolution\nResolution to start rendering preview at, "
                           "progressively increasing it to the full viewport size");
  RNA_def_property_update(prop, NC_SCENE | ND_RENDER_OPTIONS, NULL);

  prop = RNA_def_property(srna, "preview_pixel_size", PROP_ENUM, PROP_NONE);
  RNA_def_property_enum_sdna(prop, NULL, "preview_pixel_size");
  RNA_def_property_enum_items(prop, pixel_size_items);
  RNA_def_property_ui_text(prop, "Pixel Size", "Pixel Size\nPixel size for viewport rendering");
  RNA_def_property_update(prop, NC_SCENE | ND_RENDER_OPTIONS, NULL);

  prop = RNA_def_property(srna, "pixel_aspect_x", PROP_FLOAT, PROP_NONE);
  RNA_def_property_float_sdna(prop, NULL, "xasp");
  RNA_def_property_flag(prop, PROP_PROPORTIONAL);
  RNA_def_property_clear_flag(prop, PROP_ANIMATABLE);
  RNA_def_property_range(prop, 1.0f, 200.0f);
  RNA_def_property_ui_text(
      prop,
      "Pixel Aspect X",
      "Pixel Aspect X\nHorizontal aspect ratio - for anamorphic or non-square pixel output");
  RNA_def_property_update(prop, NC_SCENE | ND_RENDER_OPTIONS, "rna_SceneCamera_update");

  prop = RNA_def_property(srna, "pixel_aspect_y", PROP_FLOAT, PROP_NONE);
  RNA_def_property_float_sdna(prop, NULL, "yasp");
  RNA_def_property_flag(prop, PROP_PROPORTIONAL);
  RNA_def_property_clear_flag(prop, PROP_ANIMATABLE);
  RNA_def_property_range(prop, 1.0f, 200.0f);
  RNA_def_property_ui_text(
      prop,
      "Pixel Aspect Y",
      "Pixel Aspect Y\nVertical aspect ratio - for anamorphic or non-square pixel output");
  RNA_def_property_update(prop, NC_SCENE | ND_RENDER_OPTIONS, "rna_SceneCamera_update");

  prop = RNA_def_property(srna, "ffmpeg", PROP_POINTER, PROP_NONE);
  RNA_def_property_struct_type(prop, "FFmpegSettings");
  RNA_def_property_pointer_sdna(prop, NULL, "ffcodecdata");
  RNA_def_property_flag(prop, PROP_NEVER_UNLINK);
  RNA_def_property_ui_text(
      prop, "FFmpeg Settings", "FFmpeg Settings\nFFmpeg related settings for the scene");

  prop = RNA_def_property(srna, "fps", PROP_INT, PROP_NONE);
  RNA_def_property_int_sdna(prop, NULL, "frs_sec");
  RNA_def_property_clear_flag(prop, PROP_ANIMATABLE);
  RNA_def_property_range(prop, 1, SHRT_MAX);
  RNA_def_property_ui_range(prop, 1, 120, 1, -1);
  RNA_def_property_ui_text(prop, "FPS", "FPS\nFramerate, expressed in frames per second");
  RNA_def_property_update(prop, NC_SCENE | ND_RENDER_OPTIONS, "rna_Scene_fps_update");

  prop = RNA_def_property(srna, "fps_base", PROP_FLOAT, PROP_NONE);
  RNA_def_property_float_sdna(prop, NULL, "frs_sec_base");
  RNA_def_property_clear_flag(prop, PROP_ANIMATABLE);
  RNA_def_property_range(prop, 1e-5f, 1e6f);
  RNA_def_property_ui_range(prop, 0.1f, 120.0f, 2, -1);
  RNA_def_property_ui_text(prop, "FPS Base", "FPS Base\nFramerate base");
  RNA_def_property_update(prop, NC_SCENE | ND_RENDER_OPTIONS, "rna_Scene_fps_update");

  /* frame mapping */
  prop = RNA_def_property(srna, "frame_map_old", PROP_INT, PROP_NONE);
  RNA_def_property_int_sdna(prop, NULL, "framapto");
  RNA_def_property_clear_flag(prop, PROP_ANIMATABLE);
  RNA_def_property_range(prop, 1, 900);
  RNA_def_property_ui_text(prop, "Frame Map Old", "Frame Map Old\nOld mapping value in frames");
  RNA_def_property_update(prop, NC_SCENE | ND_FRAME, "rna_Scene_framelen_update");

  prop = RNA_def_property(srna, "frame_map_new", PROP_INT, PROP_NONE);
  RNA_def_property_int_sdna(prop, NULL, "images");
  RNA_def_property_clear_flag(prop, PROP_ANIMATABLE);
  RNA_def_property_range(prop, 1, 900);
  RNA_def_property_ui_text(
      prop, "Frame Map New", "Frame Map New\nHow many frames the Map Old will last");
  RNA_def_property_update(prop, NC_SCENE | ND_FRAME, "rna_Scene_framelen_update");

  prop = RNA_def_property(srna, "dither_intensity", PROP_FLOAT, PROP_NONE);
  RNA_def_property_float_sdna(prop, NULL, "dither_intensity");
  RNA_def_property_range(prop, 0.0f, 2.0f);
  RNA_def_property_ui_text(prop,
                           "Dither Intensity",
                           "Dither Intensity\nAmount of dithering noise added to the rendered "
                           "image to break up banding");
  RNA_def_property_update(prop, NC_SCENE | ND_RENDER_OPTIONS, NULL);

  prop = RNA_def_property(srna, "filter_size", PROP_FLOAT, PROP_PIXEL);
  RNA_def_property_float_sdna(prop, NULL, "gauss");
  RNA_def_property_range(prop, 0.0f, 500.0f);
  RNA_def_property_ui_range(prop, 0.01f, 10.0f, 1, 2);
  RNA_def_property_ui_text(
      prop,
      "Filter Size",
      "Filter Size\nWidth over which the reconstruction filter combines samples");
  RNA_def_property_update(prop, NC_SCENE | ND_RENDER_OPTIONS, NULL);

  prop = RNA_def_property(srna, "film_transparent", PROP_BOOLEAN, PROP_NONE);
  RNA_def_property_boolean_sdna(prop, NULL, "alphamode", R_ALPHAPREMUL);
  RNA_def_property_ui_text(
      prop,
      "Transparent",
      "Transparent\nWorld background is transparent, for compositing the render over another background");
  RNA_def_property_update(prop, NC_SCENE | ND_RENDER_OPTIONS, "rna_Scene_glsl_update");

  prop = RNA_def_property(srna, "use_freestyle", PROP_BOOLEAN, PROP_NONE);
  RNA_def_property_clear_flag(prop, PROP_ANIMATABLE);
  RNA_def_property_boolean_sdna(prop, NULL, "mode", R_EDGE_FRS);
  RNA_def_property_ui_text(prop, "Edge", "Edge\nDraw stylized strokes using Freestyle");
  RNA_def_property_update(prop, NC_SCENE | ND_RENDER_OPTIONS, "rna_Scene_freestyle_update");

  /* threads */
  prop = RNA_def_property(srna, "threads", PROP_INT, PROP_NONE);
  RNA_def_property_int_sdna(prop, NULL, "threads");
  RNA_def_property_range(prop, 1, BLENDER_MAX_THREADS);
  RNA_def_property_int_funcs(prop, "rna_RenderSettings_threads_get", NULL, NULL);
  RNA_def_property_ui_text(prop,
                           "Threads",
                           "Threads\nNumber of CPU threads to use simultaneously while rendering "
                           "(for multi-core/CPU systems)");
  RNA_def_property_update(prop, NC_SCENE | ND_RENDER_OPTIONS, NULL);

  prop = RNA_def_property(srna, "threads_mode", PROP_ENUM, PROP_NONE);
  RNA_def_property_enum_bitflag_sdna(prop, NULL, "mode");
  RNA_def_property_enum_items(prop, threads_mode_items);
  RNA_def_property_enum_funcs(prop, "rna_RenderSettings_threads_mode_get", NULL, NULL);
  RNA_def_property_ui_text(
      prop, "Threads Mode", "Threads Mode\nDetermine the amount of render threads used");
  RNA_def_property_update(prop, NC_SCENE | ND_RENDER_OPTIONS, NULL);

  /* motion blur */
  prop = RNA_def_property(srna, "use_motion_blur", PROP_BOOLEAN, PROP_NONE);
  RNA_def_property_boolean_sdna(prop, NULL, "mode", R_MBLUR);
  RNA_def_property_ui_text(
      prop, "Motion Blur", "Motion Blur\nUse multi-sampled 3D scene motion blur");
  RNA_def_property_clear_flag(prop, PROP_ANIMATABLE);
  RNA_def_property_update(prop, NC_SCENE | ND_RENDER_OPTIONS, "rna_Scene_glsl_update");

  prop = RNA_def_property(srna, "motion_blur_shutter", PROP_FLOAT, PROP_FACTOR);
  RNA_def_property_float_sdna(prop, NULL, "blurfac");
  RNA_def_property_range(prop, 0.0f, FLT_MAX);
  RNA_def_property_ui_range(prop, 0.01f, 1.0f, 1, 2);
  RNA_def_property_ui_text(
      prop, "Shutter", "Shutter\nTime taken in frames between shutter open and close");
  RNA_def_property_update(prop, NC_SCENE | ND_RENDER_OPTIONS, "rna_Scene_glsl_update");

  prop = RNA_def_property(srna, "motion_blur_shutter_curve", PROP_POINTER, PROP_NONE);
  RNA_def_property_pointer_sdna(prop, NULL, "mblur_shutter_curve");
  RNA_def_property_struct_type(prop, "CurveMapping");
  RNA_def_property_ui_text(
      prop, "Shutter Curve", "Shutter Curve\nCurve defining the shutter's openness over time");

  /* Hairs */
  prop = RNA_def_property(srna, "hair_type", PROP_ENUM, PROP_NONE);
  RNA_def_property_enum_items(prop, hair_shape_type_items);
  RNA_def_property_ui_text(prop, "Hair Shape Type", "Hair shape type");
  RNA_def_property_update(prop, NC_SCENE | ND_RENDER_OPTIONS, "rna_Scene_glsl_update");

  prop = RNA_def_property(srna, "hair_subdiv", PROP_INT, PROP_NONE);
  RNA_def_property_range(prop, 0, 3);
  RNA_def_property_ui_text(
      prop, "Additional Subdiv", "Additional Subdiv\nAdditional subdivision along the hair");
  RNA_def_property_update(prop, NC_SCENE | ND_RENDER_OPTIONS, "rna_Scene_glsl_update");

  /* border */
  prop = RNA_def_property(srna, "use_border", PROP_BOOLEAN, PROP_NONE);
  RNA_def_property_boolean_sdna(prop, NULL, "mode", R_BORDER);
  RNA_def_property_clear_flag(prop, PROP_ANIMATABLE);
  RNA_def_property_ui_text(
      prop,
      "Render Region",
      "Render Region\nRender a user-defined render region, within the frame size");
  RNA_def_property_update(prop, NC_SCENE | ND_RENDER_OPTIONS, NULL);

  prop = RNA_def_property(srna, "border_min_x", PROP_FLOAT, PROP_NONE);
  RNA_def_property_float_sdna(prop, NULL, "border.xmin");
  RNA_def_property_range(prop, 0.0f, 1.0f);
  RNA_def_property_clear_flag(prop, PROP_ANIMATABLE);
  RNA_def_property_ui_text(
      prop, "Region Minimum X", "Region Minimum X\nMinimum X value for the render region");
  RNA_def_property_update(prop, NC_SCENE | ND_RENDER_OPTIONS, NULL);

  prop = RNA_def_property(srna, "border_min_y", PROP_FLOAT, PROP_NONE);
  RNA_def_property_float_sdna(prop, NULL, "border.ymin");
  RNA_def_property_range(prop, 0.0f, 1.0f);
  RNA_def_property_clear_flag(prop, PROP_ANIMATABLE);
  RNA_def_property_ui_text(
      prop, "Region Minimum Y", "Region Minimum Y\nMinimum Y value for the render region");
  RNA_def_property_update(prop, NC_SCENE | ND_RENDER_OPTIONS, NULL);

  prop = RNA_def_property(srna, "border_max_x", PROP_FLOAT, PROP_NONE);
  RNA_def_property_float_sdna(prop, NULL, "border.xmax");
  RNA_def_property_range(prop, 0.0f, 1.0f);
  RNA_def_property_clear_flag(prop, PROP_ANIMATABLE);
  RNA_def_property_ui_text(
      prop, "Region Maximum X", "Region Maximum X\nMaximum X value for the render region");
  RNA_def_property_update(prop, NC_SCENE | ND_RENDER_OPTIONS, NULL);

  prop = RNA_def_property(srna, "border_max_y", PROP_FLOAT, PROP_NONE);
  RNA_def_property_float_sdna(prop, NULL, "border.ymax");
  RNA_def_property_range(prop, 0.0f, 1.0f);
  RNA_def_property_clear_flag(prop, PROP_ANIMATABLE);
  RNA_def_property_ui_text(
      prop, "Region Maximum Y", "Region Maximum Y\nMaximum Y value for the render region");
  RNA_def_property_update(prop, NC_SCENE | ND_RENDER_OPTIONS, NULL);

  prop = RNA_def_property(srna, "use_crop_to_border", PROP_BOOLEAN, PROP_NONE);
  RNA_def_property_boolean_sdna(prop, NULL, "mode", R_CROP);
  RNA_def_property_clear_flag(prop, PROP_ANIMATABLE);
  RNA_def_property_ui_text(
      prop,
      "Crop to Render Region",
      "Crop to Render Region\nCrop the rendered frame to the defined render region size");
  RNA_def_property_update(prop, NC_SCENE | ND_RENDER_OPTIONS, NULL);

  prop = RNA_def_property(srna, "use_placeholder", PROP_BOOLEAN, PROP_NONE);
  RNA_def_property_boolean_sdna(prop, NULL, "mode", R_TOUCH);
  RNA_def_property_clear_flag(prop, PROP_ANIMATABLE);
  RNA_def_property_ui_text(prop,
                           "Placeholders",
                           "Placeholders\nCreate empty placeholder files while rendering frames "
                           "(similar to Unix 'touch')");
  RNA_def_property_update(prop, NC_SCENE | ND_RENDER_OPTIONS, NULL);

  prop = RNA_def_property(srna, "use_overwrite", PROP_BOOLEAN, PROP_NONE);
  RNA_def_property_boolean_negative_sdna(prop, NULL, "mode", R_NO_OVERWRITE);
  RNA_def_property_clear_flag(prop, PROP_ANIMATABLE);
  RNA_def_property_ui_text(
      prop, "Overwrite", "Overwrite\nOverwrite existing files while rendering");
  RNA_def_property_update(prop, NC_SCENE | ND_RENDER_OPTIONS, NULL);

  prop = RNA_def_property(srna, "use_compositing", PROP_BOOLEAN, PROP_NONE);
  RNA_def_property_boolean_sdna(prop, NULL, "scemode", R_DOCOMP);
  RNA_def_property_clear_flag(prop, PROP_ANIMATABLE);
  RNA_def_property_ui_text(
      prop,
      "Compositing",
      "Compositing\nProcess the render result through the compositing pipeline, "
      "if compositing nodes are enabled");
  RNA_def_property_update(prop, NC_SCENE | ND_RENDER_OPTIONS, NULL);

  prop = RNA_def_property(srna, "use_sequencer", PROP_BOOLEAN, PROP_NONE);
  RNA_def_property_boolean_sdna(prop, NULL, "scemode", R_DOSEQ);
  RNA_def_property_clear_flag(prop, PROP_ANIMATABLE);
  RNA_def_property_ui_text(
      prop,
      "Sequencer",
      "Sequencer\nProcess the render (and composited) result through the video sequence "
      "editor pipeline, if sequencer strips exist");
  RNA_def_property_update(prop, NC_SCENE | ND_RENDER_OPTIONS, NULL);

  prop = RNA_def_property(srna, "use_file_extension", PROP_BOOLEAN, PROP_NONE);
  RNA_def_property_boolean_sdna(prop, NULL, "scemode", R_EXTENSION);
  RNA_def_property_clear_flag(prop, PROP_ANIMATABLE);
  RNA_def_property_ui_text(prop,
                           "File Extensions",
                           "File Extensions\nAdd the file format extensions to the rendered file "
                           "name (eg: filename + .jpg)");
  RNA_def_property_update(prop, NC_SCENE | ND_RENDER_OPTIONS, NULL);

#  if 0 /* moved */
  prop = RNA_def_property(srna, "file_format", PROP_ENUM, PROP_NONE);
  RNA_def_property_enum_sdna(prop, NULL, "imtype");
  RNA_def_property_enum_items(prop, rna_enum_image_type_items);
  RNA_def_property_enum_funcs(prop, NULL, "rna_RenderSettings_file_format_set", NULL);
  RNA_def_property_ui_text(prop, "File Format", "File format to save the rendered images as");
  RNA_def_property_update(prop, NC_SCENE | ND_RENDER_OPTIONS, NULL);
#  endif

  prop = RNA_def_property(srna, "file_extension", PROP_STRING, PROP_NONE);
  RNA_def_property_string_funcs(
      prop, "rna_SceneRender_file_ext_get", "rna_SceneRender_file_ext_length", NULL);
  RNA_def_property_ui_text(
      prop, "Extension", "Extension\nThe file extension used for saving renders");
  RNA_def_property_clear_flag(prop, PROP_EDITABLE);

  prop = RNA_def_property(srna, "is_movie_format", PROP_BOOLEAN, PROP_NONE);
  RNA_def_property_boolean_funcs(prop, "rna_RenderSettings_is_movie_format_get", NULL);
  RNA_def_property_clear_flag(prop, PROP_EDITABLE);
  RNA_def_property_ui_text(prop, "Movie Format", "Movie Format\nWhen true the format is a movie");

  prop = RNA_def_property(srna, "use_save_buffers", PROP_BOOLEAN, PROP_NONE);
  RNA_def_property_boolean_sdna(prop, NULL, "scemode", R_EXR_TILE_FILE);
  RNA_def_property_clear_flag(prop, PROP_ANIMATABLE);
  RNA_def_property_ui_text(prop,
                           "Save Buffers",
                           "Save Buffers\nSave tiles for all RenderLayers and SceneNodes to files "
                           "in the temp directory "
                           "(saves memory, required for Full Sample)");
  RNA_def_property_update(prop, NC_SCENE | ND_RENDER_OPTIONS, NULL);

  prop = RNA_def_property(srna, "use_full_sample", PROP_BOOLEAN, PROP_NONE);
  RNA_def_property_boolean_sdna(prop, NULL, "scemode", R_FULL_SAMPLE);
  RNA_def_property_ui_text(
      prop,
      "Full Sample",
      "Full Sample\nSave for every anti-aliasing sample the entire RenderLayer results "
      "(this solves anti-aliasing issues with compositing)");
  RNA_def_property_update(prop, NC_SCENE | ND_RENDER_OPTIONS, NULL);

  prop = RNA_def_property(srna, "display_mode", PROP_ENUM, PROP_NONE);
  RNA_def_property_enum_bitflag_sdna(prop, NULL, "displaymode");
  RNA_def_property_clear_flag(prop, PROP_ANIMATABLE);
  RNA_def_property_enum_items(prop, display_mode_items);
  RNA_def_property_ui_text(
      prop, "Display", "Display\nSelect where rendered images will be displayed");
  RNA_def_property_update(prop, NC_SCENE | ND_RENDER_OPTIONS, NULL);

  prop = RNA_def_property(srna, "use_lock_interface", PROP_BOOLEAN, PROP_NONE);
  RNA_def_property_boolean_sdna(prop, NULL, "use_lock_interface", 1);
  RNA_def_property_clear_flag(prop, PROP_ANIMATABLE);
  RNA_def_property_ui_icon(prop, ICON_UNLOCKED, true);
  RNA_def_property_ui_text(prop,
                           "Lock Interface",
                           "Lock Interface\nLock interface during rendering in favor of giving "
                           "more memory to the renderer");
  RNA_def_property_update(prop, NC_SCENE | ND_RENDER_OPTIONS, NULL);

  prop = RNA_def_property(srna, "filepath", PROP_STRING, PROP_FILEPATH);
  RNA_def_property_string_sdna(prop, NULL, "pic");
  RNA_def_property_ui_text(prop,
                           "Output Path",
                           "Directory/name to save animations, # characters defines the position "
                           "and length of frame numbers");
  RNA_def_property_update(prop, NC_SCENE | ND_RENDER_OPTIONS, NULL);

  /* Render result EXR cache. */
  prop = RNA_def_property(srna, "use_render_cache", PROP_BOOLEAN, PROP_NONE);
  RNA_def_property_boolean_sdna(prop, NULL, "scemode", R_EXR_CACHE_FILE);
  RNA_def_property_clear_flag(prop, PROP_ANIMATABLE);
  RNA_def_property_ui_text(
      prop,
      "Cache Result",
      "Cache Result\nSave render cache to EXR files (useful for heavy compositing, "
      "Note: affects indirectly rendered scenes)");
  RNA_def_property_update(prop, NC_SCENE | ND_RENDER_OPTIONS, NULL);

  /* Bake */

  prop = RNA_def_property(srna, "bake_type", PROP_ENUM, PROP_NONE);
  RNA_def_property_enum_bitflag_sdna(prop, NULL, "bake_mode");
  RNA_def_property_enum_items(prop, bake_mode_items);
  RNA_def_property_ui_text(
      prop, "Bake Type", "Bake Type\nChoose shading information to bake into the image");
  RNA_def_property_update(prop, NC_SCENE | ND_RENDER_OPTIONS, NULL);

  prop = RNA_def_property(srna, "use_bake_selected_to_active", PROP_BOOLEAN, PROP_NONE);
  RNA_def_property_boolean_sdna(prop, NULL, "bake_flag", R_BAKE_TO_ACTIVE);
  RNA_def_property_ui_text(
      prop,
      "Selected to Active",
      "Selected to Active\nBake shading on the surface of selected objects to the active object");
  RNA_def_property_update(prop, NC_SCENE | ND_RENDER_OPTIONS, NULL);

  prop = RNA_def_property(srna, "use_bake_clear", PROP_BOOLEAN, PROP_NONE);
  RNA_def_property_boolean_sdna(prop, NULL, "bake_flag", R_BAKE_CLEAR);
  RNA_def_property_ui_text(prop, "Clear", "Clear\nClear Images before baking");
  RNA_def_property_update(prop, NC_SCENE | ND_RENDER_OPTIONS, NULL);

  prop = RNA_def_property(srna, "bake_margin", PROP_INT, PROP_PIXEL);
  RNA_def_property_int_sdna(prop, NULL, "bake_filter");
  RNA_def_property_range(prop, 0, 64);
  RNA_def_property_ui_text(
      prop, "Margin", "Margin\nExtends the baked result as a post process filter");
  RNA_def_property_update(prop, NC_SCENE | ND_RENDER_OPTIONS, NULL);

  prop = RNA_def_property(srna, "bake_bias", PROP_FLOAT, PROP_NONE);
  RNA_def_property_float_sdna(prop, NULL, "bake_biasdist");
  RNA_def_property_range(prop, 0.0, 1000.0);
  RNA_def_property_ui_text(
      prop, "Bias", "Bias\nBias towards faces further away from the object (in blender units)");
  RNA_def_property_update(prop, NC_SCENE | ND_RENDER_OPTIONS, NULL);

  prop = RNA_def_property(srna, "use_bake_multires", PROP_BOOLEAN, PROP_NONE);
  RNA_def_property_boolean_sdna(prop, NULL, "bake_flag", R_BAKE_MULTIRES);
  RNA_def_property_ui_text(
      prop, "Bake from Multires", "Bake from Multires\nBake directly from multires object");
  RNA_def_property_update(prop, NC_SCENE | ND_RENDER_OPTIONS, NULL);

  prop = RNA_def_property(srna, "use_bake_lores_mesh", PROP_BOOLEAN, PROP_NONE);
  RNA_def_property_boolean_sdna(prop, NULL, "bake_flag", R_BAKE_LORES_MESH);
  RNA_def_property_ui_text(
      prop,
      "Low Resolution Mesh",
      "Low Resolution Mesh\nCalculate heights against unsubdivided low resolution mesh");
  RNA_def_property_update(prop, NC_SCENE | ND_RENDER_OPTIONS, NULL);

  prop = RNA_def_property(srna, "bake_samples", PROP_INT, PROP_NONE);
  RNA_def_property_int_sdna(prop, NULL, "bake_samples");
  RNA_def_property_range(prop, 64, 1024);
  RNA_def_property_int_default(prop, 256);
  RNA_def_property_ui_text(
      prop,
      "Samples",
      "Samples\nNumber of samples used for ambient occlusion baking from multires");
  RNA_def_property_update(prop, NC_SCENE | ND_RENDER_OPTIONS, NULL);

  prop = RNA_def_property(srna, "use_bake_user_scale", PROP_BOOLEAN, PROP_NONE);
  RNA_def_property_boolean_sdna(prop, NULL, "bake_flag", R_BAKE_USERSCALE);
  RNA_def_property_ui_text(
      prop, "User scale", "User scale\nUse a user scale for the derivative map");

  prop = RNA_def_property(srna, "bake_user_scale", PROP_FLOAT, PROP_NONE);
  RNA_def_property_float_sdna(prop, NULL, "bake_user_scale");
  RNA_def_property_range(prop, 0.0, 1000.0);
  RNA_def_property_ui_text(prop,
                           "Scale",
                           "Scale\nInstead of automatically normalizing to 0..1, "
                           "apply a user scale to the derivative map");

  /* stamp */

  prop = RNA_def_property(srna, "use_stamp_time", PROP_BOOLEAN, PROP_NONE);
  RNA_def_property_boolean_sdna(prop, NULL, "stamp", R_STAMP_TIME);
  RNA_def_property_ui_text(
      prop,
      "Stamp Time",
      "Stamp Time\nInclude the rendered frame timecode as HH:MM:SS.FF in image metadata");
  RNA_def_property_update(prop, NC_SCENE | ND_RENDER_OPTIONS, NULL);

  prop = RNA_def_property(srna, "use_stamp_date", PROP_BOOLEAN, PROP_NONE);
  RNA_def_property_boolean_sdna(prop, NULL, "stamp", R_STAMP_DATE);
  RNA_def_property_ui_text(
      prop, "Stamp Date", "Stamp Date\nInclude the current date in image/video metadata");
  RNA_def_property_update(prop, NC_SCENE | ND_RENDER_OPTIONS, NULL);

  prop = RNA_def_property(srna, "use_stamp_frame", PROP_BOOLEAN, PROP_NONE);
  RNA_def_property_boolean_sdna(prop, NULL, "stamp", R_STAMP_FRAME);
  RNA_def_property_ui_text(
      prop, "Stamp Frame", "Stamp Frame\nInclude the frame number in image metadata");
  RNA_def_property_update(prop, NC_SCENE | ND_RENDER_OPTIONS, NULL);

  prop = RNA_def_property(srna, "use_stamp_frame_range", PROP_BOOLEAN, PROP_NONE);
  RNA_def_property_boolean_sdna(prop, NULL, "stamp", R_STAMP_FRAME_RANGE);
  RNA_def_property_ui_text(
      prop,
      "Stamp Frame",
      "Stamp Frame Range\nInclude the rendered frame range in image/video metadata");
  RNA_def_property_update(prop, NC_SCENE | ND_RENDER_OPTIONS, NULL);

  prop = RNA_def_property(srna, "use_stamp_camera", PROP_BOOLEAN, PROP_NONE);
  RNA_def_property_boolean_sdna(prop, NULL, "stamp", R_STAMP_CAMERA);
  RNA_def_property_ui_text(
      prop,
      "Stamp Camera",
      "Stamp Camera\nInclude the name of the active camera in image metadata");
  RNA_def_property_update(prop, NC_SCENE | ND_RENDER_OPTIONS, NULL);

  prop = RNA_def_property(srna, "use_stamp_lens", PROP_BOOLEAN, PROP_NONE);
  RNA_def_property_boolean_sdna(prop, NULL, "stamp", R_STAMP_CAMERALENS);
  RNA_def_property_ui_text(
      prop, "Stamp Lens", "Stamp Lens\nInclude the active camera's lens in image metadata");
  RNA_def_property_update(prop, NC_SCENE | ND_RENDER_OPTIONS, NULL);

  prop = RNA_def_property(srna, "use_stamp_scene", PROP_BOOLEAN, PROP_NONE);
  RNA_def_property_boolean_sdna(prop, NULL, "stamp", R_STAMP_SCENE);
  RNA_def_property_ui_text(
      prop,
      "Stamp Scene",
      "Stamp Scene\nInclude the name of the active scene in image/video metadata");
  RNA_def_property_update(prop, NC_SCENE | ND_RENDER_OPTIONS, NULL);

  prop = RNA_def_property(srna, "use_stamp_note", PROP_BOOLEAN, PROP_NONE);
  RNA_def_property_boolean_sdna(prop, NULL, "stamp", R_STAMP_NOTE);
  RNA_def_property_ui_text(
      prop, "Stamp Note", "Stamp Note\nInclude a custom note in image/video metadata");
  RNA_def_property_update(prop, NC_SCENE | ND_RENDER_OPTIONS, NULL);

  prop = RNA_def_property(srna, "use_stamp_marker", PROP_BOOLEAN, PROP_NONE);
  RNA_def_property_boolean_sdna(prop, NULL, "stamp", R_STAMP_MARKER);
  RNA_def_property_ui_text(
      prop, "Stamp Marker", "Stamp Marker\nInclude the name of the last marker in image metadata");
  RNA_def_property_update(prop, NC_SCENE | ND_RENDER_OPTIONS, NULL);

  prop = RNA_def_property(srna, "use_stamp_filename", PROP_BOOLEAN, PROP_NONE);
  RNA_def_property_boolean_sdna(prop, NULL, "stamp", R_STAMP_FILENAME);
  RNA_def_property_ui_text(prop,
                           "Stamp Filename",
                           "Stamp Filename\nInclude the .blend filename in image/video metadata");
  RNA_def_property_update(prop, NC_SCENE | ND_RENDER_OPTIONS, NULL);

  prop = RNA_def_property(srna, "use_stamp_sequencer_strip", PROP_BOOLEAN, PROP_NONE);
  RNA_def_property_boolean_sdna(prop, NULL, "stamp", R_STAMP_SEQSTRIP);
  RNA_def_property_ui_text(
      prop,
      "Stamp Sequence Strip",
      "Stamp Sequence Strip\nInclude the name of the foreground sequence strip in image metadata");
  RNA_def_property_update(prop, NC_SCENE | ND_RENDER_OPTIONS, NULL);

  prop = RNA_def_property(srna, "use_stamp_render_time", PROP_BOOLEAN, PROP_NONE);
  RNA_def_property_boolean_sdna(prop, NULL, "stamp", R_STAMP_RENDERTIME);
  RNA_def_property_ui_text(
      prop, "Stamp Render Time", "Stamp Render Time\nInclude the render time in image metadata");
  RNA_def_property_update(prop, NC_SCENE | ND_RENDER_OPTIONS, NULL);

  prop = RNA_def_property(srna, "stamp_note_text", PROP_STRING, PROP_NONE);
  RNA_def_property_string_sdna(prop, NULL, "stamp_udata");
  RNA_def_property_ui_text(
      prop, "Stamp Note Text", "Stamp Note Text\nCustom text to appear in the stamp note");
  RNA_def_property_update(prop, NC_SCENE | ND_RENDER_OPTIONS, NULL);

  prop = RNA_def_property(srna, "use_stamp", PROP_BOOLEAN, PROP_NONE);
  RNA_def_property_boolean_sdna(prop, NULL, "stamp", R_STAMP_DRAW);
  RNA_def_property_ui_text(
      prop, "Stamp Output", "Stamp Output\nRender the stamp info text in the rendered image");
  RNA_def_property_update(prop, NC_SCENE | ND_RENDER_OPTIONS, NULL);

  prop = RNA_def_property(srna, "use_stamp_labels", PROP_BOOLEAN, PROP_NONE);
  RNA_def_property_boolean_negative_sdna(prop, NULL, "stamp", R_STAMP_HIDE_LABELS);
  RNA_def_property_ui_text(
      prop,
      "Stamp Labels",
      "Stamp Labels\nDisplay stamp labels (\"Camera\" in front of camera name, etc.)");
  RNA_def_property_update(prop, NC_SCENE | ND_RENDER_OPTIONS, NULL);

  prop = RNA_def_property(srna, "use_stamp_strip_meta", PROP_BOOLEAN, PROP_NONE);
  RNA_def_property_boolean_sdna(prop, NULL, "stamp", R_STAMP_STRIPMETA);
  RNA_def_property_ui_text(
      prop, "Strip Metadata", "Strip Metadata\nUse metadata from the strips in the sequencer");
  RNA_def_property_update(prop, NC_SCENE | ND_RENDER_OPTIONS, NULL);

  prop = RNA_def_property(srna, "use_stamp_memory", PROP_BOOLEAN, PROP_NONE);
  RNA_def_property_boolean_sdna(prop, NULL, "stamp", R_STAMP_MEMORY);
  RNA_def_property_ui_text(prop,
                           "Stamp Peak Memory",
                           "Stamp Peak Memory\nInclude the peak memory usage in image metadata");
  RNA_def_property_update(prop, NC_SCENE | ND_RENDER_OPTIONS, NULL);

  prop = RNA_def_property(srna, "use_stamp_hostname", PROP_BOOLEAN, PROP_NONE);
  RNA_def_property_boolean_sdna(prop, NULL, "stamp", R_STAMP_HOSTNAME);
  RNA_def_property_ui_text(
      prop,
      "Stamp Hostname",
      "Stamp Hostname\nInclude the hostname of the machine that rendered the frame");
  RNA_def_property_update(prop, NC_SCENE | ND_RENDER_OPTIONS, NULL);

  prop = RNA_def_property(srna, "stamp_font_size", PROP_INT, PROP_PIXEL);
  RNA_def_property_int_sdna(prop, NULL, "stamp_font_id");
  RNA_def_property_range(prop, 8, 64);
  RNA_def_property_ui_text(
      prop, "Font Size", "Font Size\nSize of the font used when rendering stamp text");
  RNA_def_property_update(prop, NC_SCENE | ND_RENDER_OPTIONS, NULL);

  prop = RNA_def_property(srna, "stamp_foreground", PROP_FLOAT, PROP_COLOR);
  RNA_def_property_float_sdna(prop, NULL, "fg_stamp");
  RNA_def_property_array(prop, 4);
  RNA_def_property_range(prop, 0.0, 1.0);
  RNA_def_property_ui_text(prop, "Text Color", "Text Color\nColor to use for stamp text");
  RNA_def_property_update(prop, NC_SCENE | ND_RENDER_OPTIONS, NULL);

  prop = RNA_def_property(srna, "stamp_background", PROP_FLOAT, PROP_COLOR);
  RNA_def_property_float_sdna(prop, NULL, "bg_stamp");
  RNA_def_property_array(prop, 4);
  RNA_def_property_range(prop, 0.0, 1.0);
  RNA_def_property_ui_text(prop, "Background", "Background\nColor to use behind stamp text");
  RNA_def_property_update(prop, NC_SCENE | ND_RENDER_OPTIONS, NULL);

  /* sequencer draw options */

#  if 0 /* see R_SEQ_GL_REND comment */
  prop = RNA_def_property(srna, "use_sequencer_gl_render", PROP_BOOLEAN, PROP_NONE);
  RNA_def_property_boolean_sdna(prop, NULL, "seq_flag", R_SEQ_GL_REND);
  RNA_def_property_ui_text(prop, "Sequencer OpenGL", "");
#  endif

  prop = RNA_def_property(srna, "sequencer_gl_preview", PROP_ENUM, PROP_NONE);
  RNA_def_property_enum_sdna(prop, NULL, "seq_prev_type");
  RNA_def_property_enum_items(prop, rna_enum_shading_type_items);
  RNA_def_property_ui_text(prop,
                           "Sequencer Preview Shading",
                           "Sequencer Preview Shading\nMethod to draw in the sequencer view");
  RNA_def_property_update(prop, NC_SCENE | ND_SEQUENCER, "rna_SceneSequencer_update");

#  if 0 /* UNUSED, see R_SEQ_GL_REND comment */
  prop = RNA_def_property(srna, "sequencer_gl_render", PROP_ENUM, PROP_NONE);
  RNA_def_property_enum_sdna(prop, NULL, "seq_rend_type");
  RNA_def_property_enum_items(prop, rna_enum_shading_type_items);
  /* XXX Label and tooltips are obviously wrong! */
  RNA_def_property_ui_text(prop, "Sequencer Preview Shading", "Method to draw in the sequencer view");
#  endif

  prop = RNA_def_property(srna, "use_sequencer_override_scene_strip", PROP_BOOLEAN, PROP_NONE);
  RNA_def_property_boolean_sdna(prop, NULL, "seq_flag", R_SEQ_OVERRIDE_SCENE_SETTINGS);
  RNA_def_property_ui_text(prop,
                           "Override Scene Settings",
                           "Override Scene Settings\nUse workbench render settings from the "
                           "sequencer scene, instead of "
                           "each individual scene used in the strip");
  RNA_def_property_update(prop, NC_SCENE | ND_SEQUENCER, "rna_SceneSequencer_update");

  prop = RNA_def_property(srna, "use_single_layer", PROP_BOOLEAN, PROP_NONE);
  RNA_def_property_boolean_sdna(prop, NULL, "scemode", R_SINGLE_LAYER);
  RNA_def_property_ui_text(
      prop,
      "Render Single Layer",
      "Render Single Layer\nOnly render the active layer. Only affects rendering from the "
      "interface, ignored for rendering from command line");
  RNA_def_property_clear_flag(prop, PROP_ANIMATABLE);
  RNA_def_property_update(prop, NC_SCENE | ND_RENDER_OPTIONS, NULL);

  /* views (stereoscopy et al) */
  prop = RNA_def_property(srna, "views", PROP_COLLECTION, PROP_NONE);
  RNA_def_property_struct_type(prop, "SceneRenderView");
  RNA_def_property_ui_text(prop, "Render Views", "");
  rna_def_render_views(brna, prop);

  prop = RNA_def_property(srna, "stereo_views", PROP_COLLECTION, PROP_NONE);
  RNA_def_property_collection_sdna(prop, NULL, "views", NULL);
  RNA_def_property_collection_funcs(prop,
                                    "rna_RenderSettings_stereoViews_begin",
                                    "rna_iterator_listbase_next",
                                    "rna_iterator_listbase_end",
                                    "rna_iterator_listbase_get",
                                    NULL,
                                    NULL,
                                    NULL,
                                    NULL);
  RNA_def_property_struct_type(prop, "SceneRenderView");
  RNA_def_property_ui_text(prop, "Render Views", "");

  prop = RNA_def_property(srna, "use_multiview", PROP_BOOLEAN, PROP_NONE);
  RNA_def_property_boolean_sdna(prop, NULL, "scemode", R_MULTIVIEW);
  RNA_def_property_ui_text(
      prop, "Multiple Views", "Multiple Views\nUse multiple views in the scene");
  RNA_def_property_update(prop, NC_WINDOW, NULL);

  prop = RNA_def_property(srna, "views_format", PROP_ENUM, PROP_NONE);
  RNA_def_property_enum_items(prop, views_format_items);
  RNA_def_property_clear_flag(prop, PROP_ANIMATABLE);
  RNA_def_property_ui_text(prop, "Setup Stereo Mode", "");
  RNA_def_property_enum_funcs(prop, NULL, "rna_RenderSettings_views_format_set", NULL);
  RNA_def_property_update(prop, NC_SPACE | ND_SPACE_VIEW3D, NULL);

  /* engine */
  prop = RNA_def_property(srna, "engine", PROP_ENUM, PROP_NONE);
  RNA_def_property_enum_items(prop, engine_items);
  RNA_def_property_enum_funcs(prop,
                              "rna_RenderSettings_engine_get",
                              "rna_RenderSettings_engine_set",
                              "rna_RenderSettings_engine_itemf");
  RNA_def_property_clear_flag(prop, PROP_ANIMATABLE);
  RNA_def_property_ui_text(prop, "Engine", "Engine\nEngine to use for rendering");
  RNA_def_property_update(prop, NC_WINDOW, "rna_RenderSettings_engine_update");

  prop = RNA_def_property(srna, "has_multiple_engines", PROP_BOOLEAN, PROP_NONE);
  RNA_def_property_boolean_funcs(prop, "rna_RenderSettings_multiple_engines_get", NULL);
  RNA_def_property_clear_flag(prop, PROP_EDITABLE);
  RNA_def_property_ui_text(
      prop, "Multiple Engines", "Multiple Engines\nMore than one rendering engine is available");

  prop = RNA_def_property(srna, "use_spherical_stereo", PROP_BOOLEAN, PROP_NONE);
  RNA_def_property_boolean_funcs(prop, "rna_RenderSettings_use_spherical_stereo_get", NULL);
  RNA_def_property_clear_flag(prop, PROP_EDITABLE);
  RNA_def_property_ui_text(
      prop,
      "Use Spherical Stereo",
      "Use Spherical Stereo\nActive render engine supports spherical stereo rendering");

  /* simplify */
  prop = RNA_def_property(srna, "use_simplify", PROP_BOOLEAN, PROP_NONE);
  RNA_def_property_boolean_sdna(prop, NULL, "mode", R_SIMPLIFY);
  RNA_def_property_ui_text(
      prop,
      "Use Simplify",
      "Use Simplify\nEnable simplification of scene for quicker preview renders");
  RNA_def_property_update(prop, 0, "rna_Scene_use_simplify_update");

  prop = RNA_def_property(srna, "simplify_subdivision", PROP_INT, PROP_UNSIGNED);
  RNA_def_property_int_sdna(prop, NULL, "simplify_subsurf");
  RNA_def_property_ui_range(prop, 0, 6, 1, -1);
  RNA_def_property_ui_text(
      prop, "Simplify Subdivision", "Simplify Subdivision\nGlobal maximum subdivision level");
  RNA_def_property_update(prop, 0, "rna_Scene_simplify_update");

  prop = RNA_def_property(srna, "simplify_child_particles", PROP_FLOAT, PROP_FACTOR);
  RNA_def_property_float_sdna(prop, NULL, "simplify_particles");
  RNA_def_property_ui_text(prop,
                           "Simplify Child Particles",
                           "Simplify Child Particles\nGlobal child particles percentage");
  RNA_def_property_update(prop, 0, "rna_Scene_simplify_update");

  prop = RNA_def_property(srna, "simplify_subdivision_render", PROP_INT, PROP_UNSIGNED);
  RNA_def_property_int_sdna(prop, NULL, "simplify_subsurf_render");
  RNA_def_property_ui_range(prop, 0, 6, 1, -1);
  RNA_def_property_ui_text(
      prop,
      "Simplify Subdivision",
      "Simplify Subdivision\nGlobal maximum subdivision level during rendering");
  RNA_def_property_update(prop, 0, "rna_Scene_simplify_update");

  prop = RNA_def_property(srna, "simplify_child_particles_render", PROP_FLOAT, PROP_FACTOR);
  RNA_def_property_float_sdna(prop, NULL, "simplify_particles_render");
  RNA_def_property_ui_text(
      prop,
      "Simplify Child Particles",
      "Simplify Child Particles\nGlobal child particles percentage during rendering");
  RNA_def_property_update(prop, 0, "rna_Scene_simplify_update");

  prop = RNA_def_property(srna, "use_simplify_smoke_highres", PROP_BOOLEAN, PROP_NONE);
  RNA_def_property_boolean_negative_sdna(prop, NULL, "simplify_smoke_ignore_highres", 1);
  RNA_def_property_ui_text(
      prop,
      "Use High-resolution Smoke",
      "Use High-resolution Smoke\nDisplay high-resolution smoke in the viewport");
  RNA_def_property_update(prop, NC_OBJECT | ND_DRAW, NULL);

  /* Grease Pencil - Simplify Options */
  prop = RNA_def_property(srna, "simplify_gpencil", PROP_BOOLEAN, PROP_NONE);
  RNA_def_property_boolean_sdna(prop, NULL, "simplify_gpencil", SIMPLIFY_GPENCIL_ENABLE);
  RNA_def_property_ui_text(prop, "Simplify", "Simplify\nSimplify Grease Pencil drawing");
  RNA_def_property_update(prop, NC_GPENCIL | ND_DATA, "rna_GPencil_update");

  prop = RNA_def_property(srna, "simplify_gpencil_onplay", PROP_BOOLEAN, PROP_NONE);
  RNA_def_property_boolean_sdna(prop, NULL, "simplify_gpencil", SIMPLIFY_GPENCIL_ON_PLAY);
  RNA_def_property_ui_text(
      prop,
      "Simplify Playback",
      "Simplify Playback\nSimplify Grease Pencil only during animation playback");
  RNA_def_property_update(prop, NC_GPENCIL | ND_DATA, "rna_GPencil_update");

  prop = RNA_def_property(srna, "simplify_gpencil_view_fill", PROP_BOOLEAN, PROP_NONE);
  RNA_def_property_boolean_sdna(prop, NULL, "simplify_gpencil", SIMPLIFY_GPENCIL_FILL);
  RNA_def_property_ui_text(
      prop, "Disable Fill", "Disable Fill\nDisable fill strokes in the viewport");
  RNA_def_property_update(prop, NC_GPENCIL | ND_DATA, "rna_GPencil_update");

  prop = RNA_def_property(srna, "simplify_gpencil_remove_lines", PROP_BOOLEAN, PROP_NONE);
  RNA_def_property_boolean_sdna(prop, NULL, "simplify_gpencil", SIMPLIFY_GPENCIL_REMOVE_FILL_LINE);
  RNA_def_property_ui_text(
      prop, "Disable Lines", "Disable Lines\nDisable external lines of fill strokes");
  RNA_def_property_update(prop, NC_GPENCIL | ND_DATA, "rna_GPencil_update");

  prop = RNA_def_property(srna, "simplify_gpencil_view_modifier", PROP_BOOLEAN, PROP_NONE);
  RNA_def_property_boolean_sdna(prop, NULL, "simplify_gpencil", SIMPLIFY_GPENCIL_MODIFIER);
  RNA_def_property_ui_text(
      prop, "Disable Modifiers", "Disable Modifiers\nDo not apply modifiers in the viewport");
  RNA_def_property_update(prop, NC_GPENCIL | ND_DATA, "rna_GPencil_update");

  prop = RNA_def_property(srna, "simplify_gpencil_shader_fx", PROP_BOOLEAN, PROP_NONE);
  RNA_def_property_boolean_sdna(prop, NULL, "simplify_gpencil", SIMPLIFY_GPENCIL_FX);
  RNA_def_property_ui_text(prop, "Simplify Shaders", "Simplify Shaders\nDo not apply shader fx");
  RNA_def_property_update(prop, NC_GPENCIL | ND_DATA, "rna_GPencil_update");

  prop = RNA_def_property(srna, "simplify_gpencil_blend", PROP_BOOLEAN, PROP_NONE);
  RNA_def_property_boolean_sdna(prop, NULL, "simplify_gpencil", SIMPLIFY_GPENCIL_BLEND);
  RNA_def_property_ui_text(
      prop, "Layers Blending", "Layers Blending\nDo not display blend layers");
  RNA_def_property_update(prop, NC_GPENCIL | ND_DATA, "rna_GPencil_update");

  /* persistent data */
  prop = RNA_def_property(srna, "use_persistent_data", PROP_BOOLEAN, PROP_NONE);
  RNA_def_property_boolean_sdna(prop, NULL, "mode", R_PERSISTENT_DATA);
  RNA_def_property_ui_text(
      prop, "Persistent Data", "Persistent Data\nKeep render data around for faster re-renders");
  RNA_def_property_update(prop, 0, "rna_Scene_use_persistent_data_update");

  /* Freestyle line thickness options */
  prop = RNA_def_property(srna, "line_thickness_mode", PROP_ENUM, PROP_NONE);
  RNA_def_property_enum_sdna(prop, NULL, "line_thickness_mode");
  RNA_def_property_enum_items(prop, freestyle_thickness_items);
  RNA_def_property_ui_text(prop,
                           "Line Thickness Mode",
                           "Line Thickness Mode\nLine thickness mode for Freestyle line drawing");
  RNA_def_property_update(prop, NC_SCENE | ND_RENDER_OPTIONS, "rna_Scene_freestyle_update");

  prop = RNA_def_property(srna, "line_thickness", PROP_FLOAT, PROP_PIXEL);
  RNA_def_property_float_sdna(prop, NULL, "unit_line_thickness");
  RNA_def_property_range(prop, 0.f, 10000.f);
  RNA_def_property_ui_text(prop, "Line Thickness", "Line Thickness\nLine thickness in pixels");
  RNA_def_property_update(prop, NC_SCENE | ND_RENDER_OPTIONS, "rna_Scene_freestyle_update");

  /* Bake Settings */
  prop = RNA_def_property(srna, "bake", PROP_POINTER, PROP_NONE);
  RNA_def_property_flag(prop, PROP_NEVER_NULL);
  RNA_def_property_pointer_sdna(prop, NULL, "bake");
  RNA_def_property_struct_type(prop, "BakeSettings");
  RNA_def_property_ui_text(prop, "Bake Data", "");

  /* Nestled Data  */
  /* *** Non-Animated *** */
  RNA_define_animate_sdna(false);
  rna_def_bake_data(brna);
  RNA_define_animate_sdna(true);

  /* *** Animated *** */

  /* Scene API */
  RNA_api_scene_render(srna);
}

/* scene.objects */
static void rna_def_scene_objects(BlenderRNA *brna, PropertyRNA *cprop)
{
  StructRNA *srna;

  RNA_def_property_srna(cprop, "SceneObjects");
  srna = RNA_def_struct(brna, "SceneObjects", NULL);
  RNA_def_struct_sdna(srna, "Scene");
  RNA_def_struct_ui_text(srna, "Scene Objects", "Scene Objects\nAll the of scene objects");
}

/* scene.timeline_markers */
static void rna_def_timeline_markers(BlenderRNA *brna, PropertyRNA *cprop)
{
  StructRNA *srna;

  FunctionRNA *func;
  PropertyRNA *parm;

  RNA_def_property_srna(cprop, "TimelineMarkers");
  srna = RNA_def_struct(brna, "TimelineMarkers", NULL);
  RNA_def_struct_sdna(srna, "Scene");
  RNA_def_struct_ui_text(
      srna, "Timeline Markers", "Timeline Markers\nCollection of timeline markers");

  func = RNA_def_function(srna, "new", "rna_TimeLine_add");
  RNA_def_function_ui_description(func, "Add a keyframe to the curve");
  parm = RNA_def_string(func, "name", "Marker", 0, "", "New name for the marker (not unique)");
  RNA_def_parameter_flags(parm, 0, PARM_REQUIRED);
  parm = RNA_def_int(func,
                     "frame",
                     1,
                     -MAXFRAME,
                     MAXFRAME,
                     "",
                     "The frame for the new marker",
                     -MAXFRAME,
                     MAXFRAME);
  parm = RNA_def_pointer(func, "marker", "TimelineMarker", "", "Newly created timeline marker");
  RNA_def_function_return(func, parm);

  func = RNA_def_function(srna, "remove", "rna_TimeLine_remove");
  RNA_def_function_ui_description(func, "Remove a timeline marker");
  RNA_def_function_flag(func, FUNC_USE_REPORTS);
  parm = RNA_def_pointer(func, "marker", "TimelineMarker", "", "Timeline marker to remove");
  RNA_def_parameter_flags(parm, PROP_NEVER_NULL, PARM_REQUIRED | PARM_RNAPTR);
  RNA_def_parameter_clear_flags(parm, PROP_THICK_WRAP, 0);

  func = RNA_def_function(srna, "clear", "rna_TimeLine_clear");
  RNA_def_function_ui_description(func, "Remove all timeline markers");
}

/* scene.keying_sets */
static void rna_def_scene_keying_sets(BlenderRNA *brna, PropertyRNA *cprop)
{
  StructRNA *srna;
  PropertyRNA *prop;

  FunctionRNA *func;
  PropertyRNA *parm;

  RNA_def_property_srna(cprop, "KeyingSets");
  srna = RNA_def_struct(brna, "KeyingSets", NULL);
  RNA_def_struct_sdna(srna, "Scene");
  RNA_def_struct_ui_text(srna, "Keying Sets", "Keying Sets\nScene keying sets");

  /* Add Keying Set */
  func = RNA_def_function(srna, "new", "rna_Scene_keying_set_new");
  RNA_def_function_ui_description(func, "Add a new Keying Set to Scene");
  RNA_def_function_flag(func, FUNC_USE_REPORTS);
  /* name */
  RNA_def_string(func, "idname", "KeyingSet", 64, "IDName", "Internal identifier of Keying Set");
  RNA_def_string(func, "name", "KeyingSet", 64, "Name", "User visible name of Keying Set");
  /* returns the new KeyingSet */
  parm = RNA_def_pointer(func, "keyingset", "KeyingSet", "", "Newly created Keying Set");
  RNA_def_function_return(func, parm);

  prop = RNA_def_property(srna, "active", PROP_POINTER, PROP_NONE);
  RNA_def_property_struct_type(prop, "KeyingSet");
  RNA_def_property_flag(prop, PROP_EDITABLE);
  RNA_def_property_pointer_funcs(
      prop, "rna_Scene_active_keying_set_get", "rna_Scene_active_keying_set_set", NULL, NULL);
  RNA_def_property_ui_text(prop,
                           "Active Keying Set",
                           "Active Keying Set\nActive Keying Set used to insert/delete keyframes");
  RNA_def_property_update(prop, NC_SCENE | ND_KEYINGSET, NULL);

  prop = RNA_def_property(srna, "active_index", PROP_INT, PROP_NONE);
  RNA_def_property_int_sdna(prop, NULL, "active_keyingset");
  RNA_def_property_int_funcs(prop,
                             "rna_Scene_active_keying_set_index_get",
                             "rna_Scene_active_keying_set_index_set",
                             NULL);
  RNA_def_property_ui_text(prop,
                           "Active Keying Set Index",
                           "Active Keying Set Index\nCurrent Keying Set index (negative for "
                           "'builtin' and positive for 'absolute')");
  RNA_def_property_update(prop, NC_SCENE | ND_KEYINGSET, NULL);
}

static void rna_def_scene_keying_sets_all(BlenderRNA *brna, PropertyRNA *cprop)
{
  StructRNA *srna;
  PropertyRNA *prop;

  RNA_def_property_srna(cprop, "KeyingSetsAll");
  srna = RNA_def_struct(brna, "KeyingSetsAll", NULL);
  RNA_def_struct_sdna(srna, "Scene");
  RNA_def_struct_ui_text(srna, "Keying Sets All", "Keying Sets All\nAll available keying sets");

  /* NOTE: no add/remove available here, without screwing up this amalgamated list... */

  prop = RNA_def_property(srna, "active", PROP_POINTER, PROP_NONE);
  RNA_def_property_struct_type(prop, "KeyingSet");
  RNA_def_property_flag(prop, PROP_EDITABLE);
  RNA_def_property_pointer_funcs(
      prop, "rna_Scene_active_keying_set_get", "rna_Scene_active_keying_set_set", NULL, NULL);
  RNA_def_property_ui_text(prop,
                           "Active Keying Set",
                           "Active Keying Set\nActive Keying Set used to insert/delete keyframes");
  RNA_def_property_update(prop, NC_SCENE | ND_KEYINGSET, NULL);

  prop = RNA_def_property(srna, "active_index", PROP_INT, PROP_NONE);
  RNA_def_property_int_sdna(prop, NULL, "active_keyingset");
  RNA_def_property_int_funcs(prop,
                             "rna_Scene_active_keying_set_index_get",
                             "rna_Scene_active_keying_set_index_set",
                             NULL);
  RNA_def_property_ui_text(prop,
                           "Active Keying Set Index",
                           "Active Keying Set Index\nCurrent Keying Set index (negative for "
                           "'builtin' and positive for 'absolute')");
  RNA_def_property_update(prop, NC_SCENE | ND_KEYINGSET, NULL);
}

/* Runtime property, used to remember uv indices, used only in UV stitch for now.
 */
static void rna_def_selected_uv_element(BlenderRNA *brna)
{
  StructRNA *srna;
  PropertyRNA *prop;

  srna = RNA_def_struct(brna, "SelectedUvElement", "PropertyGroup");
  RNA_def_struct_ui_text(srna, "Selected UV Element", "");

  /* store the index to the UV element selected */
  prop = RNA_def_property(srna, "element_index", PROP_INT, PROP_UNSIGNED);
  RNA_def_property_flag(prop, PROP_IDPROPERTY);
  RNA_def_property_ui_text(prop, "Element Index", "");

  prop = RNA_def_property(srna, "face_index", PROP_INT, PROP_UNSIGNED);
  RNA_def_property_flag(prop, PROP_IDPROPERTY);
  RNA_def_property_ui_text(prop, "Face Index", "");
}

static void rna_def_display_safe_areas(BlenderRNA *brna)
{
  StructRNA *srna;
  PropertyRNA *prop;

  static float default_title[2] = {0.1f, 0.05f};
  static float default_action[2] = {0.035f, 0.035f};

  static float default_title_center[2] = {0.175f, 0.05f};
  static float default_action_center[2] = {0.15f, 0.05f};

  srna = RNA_def_struct(brna, "DisplaySafeAreas", NULL);
  RNA_def_struct_ui_text(
      srna, "Safe Areas", "Safe Areas\nSafe areas used in 3D view and the sequencer");
  RNA_def_struct_sdna(srna, "DisplaySafeAreas");

  /* SAFE AREAS */
  prop = RNA_def_property(srna, "title", PROP_FLOAT, PROP_XYZ);
  RNA_def_property_float_sdna(prop, NULL, "title");
  RNA_def_property_array(prop, 2);
  RNA_def_property_range(prop, 0.0f, 1.0f);
  RNA_def_property_float_array_default(prop, default_title);
  RNA_def_property_ui_text(
      prop, "Title Safe Margins", "Title Safe Margins\nSafe area for text and graphics");
  RNA_def_property_update(prop, NC_SCENE | ND_DRAW_RENDER_VIEWPORT, NULL);

  prop = RNA_def_property(srna, "action", PROP_FLOAT, PROP_XYZ);
  RNA_def_property_float_sdna(prop, NULL, "action");
  RNA_def_property_array(prop, 2);
  RNA_def_property_float_array_default(prop, default_action);
  RNA_def_property_range(prop, 0.0f, 1.0f);
  RNA_def_property_ui_text(
      prop, "Action Safe Margins", "Action Safe Margins\nSafe area for general elements");
  RNA_def_property_update(prop, NC_SCENE | ND_DRAW_RENDER_VIEWPORT, NULL);

  prop = RNA_def_property(srna, "title_center", PROP_FLOAT, PROP_XYZ);
  RNA_def_property_float_sdna(prop, NULL, "title_center");
  RNA_def_property_array(prop, 2);
  RNA_def_property_float_array_default(prop, default_title_center);
  RNA_def_property_range(prop, 0.0f, 1.0f);
  RNA_def_property_ui_text(
      prop,
      "Center Title Safe Margins",
      "Center Title Safe Margins\nSafe area for text and graphics in a different aspect ratio");
  RNA_def_property_update(prop, NC_SCENE | ND_DRAW_RENDER_VIEWPORT, NULL);

  prop = RNA_def_property(srna, "action_center", PROP_FLOAT, PROP_XYZ);
  RNA_def_property_float_sdna(prop, NULL, "action_center");
  RNA_def_property_array(prop, 2);
  RNA_def_property_float_array_default(prop, default_action_center);
  RNA_def_property_range(prop, 0.0f, 1.0f);
  RNA_def_property_ui_text(
      prop,
      "Center Action Safe Margins",
      "Center Action Safe Margins\nSafe area for general elements in a different aspect ratio");
  RNA_def_property_update(prop, NC_SCENE | ND_DRAW_RENDER_VIEWPORT, NULL);
}

static void rna_def_scene_display(BlenderRNA *brna)
{
  StructRNA *srna;
  PropertyRNA *prop;

  static float default_light_direction[3] = {-M_SQRT1_3, -M_SQRT1_3, M_SQRT1_3};

  srna = RNA_def_struct(brna, "SceneDisplay", NULL);
  RNA_def_struct_ui_text(
      srna, "Scene Display", "Scene Display\nScene display settings for 3d viewport");
  RNA_def_struct_sdna(srna, "SceneDisplay");

  prop = RNA_def_property(srna, "light_direction", PROP_FLOAT, PROP_DIRECTION);
  RNA_def_property_float_sdna(prop, NULL, "light_direction");
  RNA_def_property_clear_flag(prop, PROP_ANIMATABLE);
  RNA_def_property_array(prop, 3);
  RNA_def_property_float_array_default(prop, default_light_direction);
  RNA_def_property_ui_text(prop,
                           "Light Direction",
                           "Light Direction\nDirection of the light for shadows and highlights");
  RNA_def_property_update(prop, NC_SCENE | NA_EDITED, "rna_Scene_set_update");

  prop = RNA_def_property(srna, "shadow_shift", PROP_FLOAT, PROP_ANGLE);
  RNA_def_property_float_default(prop, 0.1);
  RNA_def_property_ui_text(prop, "Shadow Shift", "Shadow Shift\nShadow termination angle");
  RNA_def_property_range(prop, 0.0f, 1.0f);
  RNA_def_property_ui_range(prop, 0.00f, 1.0f, 1, 2);
  RNA_def_property_clear_flag(prop, PROP_ANIMATABLE);
  RNA_def_property_update(prop, NC_SCENE | NA_EDITED, "rna_Scene_set_update");

  prop = RNA_def_property(srna, "shadow_focus", PROP_FLOAT, PROP_FACTOR);
  RNA_def_property_float_default(prop, 0.0);
  RNA_def_property_ui_text(prop, "Shadow Focus", "Shadow Focus\nShadow factor hardness");
  RNA_def_property_range(prop, 0.0f, 1.0f);
  RNA_def_property_ui_range(prop, 0.0f, 1.0f, 1, 2);
  RNA_def_property_clear_flag(prop, PROP_ANIMATABLE);
  RNA_def_property_update(prop, NC_SCENE | NA_EDITED, "rna_Scene_set_update");

  prop = RNA_def_property(srna, "matcap_ssao_distance", PROP_FLOAT, PROP_NONE);
  RNA_def_property_float_default(prop, 0.2f);
  RNA_def_property_ui_text(
      prop, "Distance", "Distance\nDistance of object that contribute to the Cavity/Edge effect");
  RNA_def_property_range(prop, 0.0f, 100000.0f);
  RNA_def_property_ui_range(prop, 0.0f, 100.0f, 1, 3);

  prop = RNA_def_property(srna, "matcap_ssao_attenuation", PROP_FLOAT, PROP_NONE);
  RNA_def_property_float_default(prop, 1.0f);
  RNA_def_property_ui_text(prop, "Attenuation", "Attenuation\nAttenuation constant");
  RNA_def_property_range(prop, 1.0f, 100000.0f);
  RNA_def_property_ui_range(prop, 1.0f, 100.0f, 1, 3);

  prop = RNA_def_property(srna, "matcap_ssao_samples", PROP_INT, PROP_NONE);
  RNA_def_property_int_default(prop, 16);
  RNA_def_property_ui_text(prop, "Samples", "Samples\nNumber of samples");
  RNA_def_property_range(prop, 1, 500);

  prop = RNA_def_property(srna, "render_aa", PROP_ENUM, PROP_NONE);
  RNA_def_property_enum_items(prop, rna_enum_scene_display_aa_methods);
  RNA_def_property_ui_text(
      prop,
      "Render Anti-Aliasing",
      "Render Anti-Aliasing\nMethod of anti-aliasing when rendering final image");
  RNA_def_property_clear_flag(prop, PROP_ANIMATABLE);

  prop = RNA_def_property(srna, "viewport_aa", PROP_ENUM, PROP_NONE);
  RNA_def_property_enum_items(prop, rna_enum_scene_display_aa_methods);
  RNA_def_property_ui_text(
      prop,
      "Viewport Anti-Aliasing",
      "Viewport Anti-Aliasing\nMethod of anti-aliasing when rendering 3d viewport");
  RNA_def_property_clear_flag(prop, PROP_ANIMATABLE);

  /* OpenGL render engine settings. */
  prop = RNA_def_property(srna, "shading", PROP_POINTER, PROP_NONE);
  RNA_def_property_ui_text(
      prop, "Shading Settings", "Shading Settings\nShading settings for OpenGL render engine");
}

static void rna_def_scene_eevee(BlenderRNA *brna)
{
  StructRNA *srna;
  PropertyRNA *prop;

  static const EnumPropertyItem eevee_shadow_method_items[] = {
      {SHADOW_ESM, "ESM", 0, "ESM", "Exponential Shadow Mapping"},
      {SHADOW_VSM, "VSM", 0, "VSM", "Variance Shadow Mapping"},
      {0, NULL, 0, NULL, NULL},
  };

  static const EnumPropertyItem eevee_shadow_size_items[] = {
      {64, "64", 0, "64px", ""},
      {128, "128", 0, "128px", ""},
      {256, "256", 0, "256px", ""},
      {512, "512", 0, "512px", ""},
      {1024, "1024", 0, "1024px", ""},
      {2048, "2048", 0, "2048px", ""},
      {4096, "4096", 0, "4096px", ""},
      {0, NULL, 0, NULL, NULL},
  };

  static const EnumPropertyItem eevee_gi_visibility_size_items[] = {
      {8, "8", 0, "8px", ""},
      {16, "16", 0, "16px", ""},
      {32, "32", 0, "32px", ""},
      {64, "64", 0, "64px", ""},
      {0, NULL, 0, NULL, NULL},
  };

  static const EnumPropertyItem eevee_volumetric_tile_size_items[] = {
      {2, "2", 0, "2px", ""},
      {4, "4", 0, "4px", ""},
      {8, "8", 0, "8px", ""},
      {16, "16", 0, "16px", ""},
      {0, NULL, 0, NULL, NULL},
  };

  static float default_bloom_color[3] = {1.0f, 1.0f, 1.0f};

  srna = RNA_def_struct(brna, "SceneEEVEE", NULL);
  RNA_def_struct_path_func(srna, "rna_SceneEEVEE_path");
  RNA_def_struct_ui_text(
      srna, "Scene Display", "Scene Display\nScene display settings for 3d viewport");

  /* Indirect Lighting */
  prop = RNA_def_property(srna, "gi_diffuse_bounces", PROP_INT, PROP_NONE);
  RNA_def_property_int_default(prop, 3);
  RNA_def_property_ui_text(
      prop,
      "Diffuse Bounces",
      "Diffuse Bounces\nNumber of time the light is reinjected inside light grids, "
      "0 disable indirect diffuse light");
  RNA_def_property_range(prop, 0, INT_MAX);
  RNA_def_property_override_flag(prop, PROPOVERRIDE_OVERRIDABLE_LIBRARY);

  prop = RNA_def_property(srna, "gi_cubemap_resolution", PROP_ENUM, PROP_NONE);
  RNA_def_property_enum_items(prop, eevee_shadow_size_items);
  RNA_def_property_enum_default(prop, 512);
  RNA_def_property_ui_text(prop, "Cubemap Size", "Cubemap Size\nSize of every cubemaps");
  RNA_def_property_override_flag(prop, PROPOVERRIDE_OVERRIDABLE_LIBRARY);

  prop = RNA_def_property(srna, "gi_visibility_resolution", PROP_ENUM, PROP_NONE);
  RNA_def_property_enum_items(prop, eevee_gi_visibility_size_items);
  RNA_def_property_enum_default(prop, 32);
  RNA_def_property_ui_text(
      prop,
      "Irradiance Visibility Size",
      "Irradiance Visibility Size\nSize of the shadow map applied to each irradiance sample");
  RNA_def_property_override_flag(prop, PROPOVERRIDE_OVERRIDABLE_LIBRARY);

  prop = RNA_def_property(srna, "gi_irradiance_smoothing", PROP_FLOAT, PROP_FACTOR);
  RNA_def_property_range(prop, 0.0f, FLT_MAX);
  RNA_def_property_ui_range(prop, 0.0f, 1.0f, 5, 2);
  RNA_def_property_float_default(prop, 0.1f);
  RNA_def_property_ui_text(
      prop,
      "Irradiance Smoothing",
      "Irradiance Smoothing\nSmoother irradiance interpolation but introduce light bleeding");
  RNA_def_property_override_flag(prop, PROPOVERRIDE_OVERRIDABLE_LIBRARY);
  RNA_def_property_update(prop, NC_SCENE | ND_RENDER_OPTIONS, NULL);

  prop = RNA_def_property(srna, "gi_glossy_clamp", PROP_FLOAT, PROP_NONE);
  RNA_def_property_float_default(prop, 0.0f);
  RNA_def_property_ui_text(
      prop,
      "Clamp Glossy",
      "Clamp Glossy\nClamp pixel intensity to reduce noise inside glossy reflections "
      "from reflection cubemaps (0 to disabled)");
  RNA_def_property_range(prop, 0.0f, FLT_MAX);
  RNA_def_property_override_flag(prop, PROPOVERRIDE_OVERRIDABLE_LIBRARY);

  prop = RNA_def_property(srna, "gi_filter_quality", PROP_FLOAT, PROP_NONE);
  RNA_def_property_float_default(prop, 3.0f);
  RNA_def_property_ui_text(
      prop,
      "Filter Quality",
      "Filter Quality\nTake more samples during cubemap filtering to remove artifacts");
  RNA_def_property_range(prop, 1.0f, 8.0f);
  RNA_def_property_override_flag(prop, PROPOVERRIDE_OVERRIDABLE_LIBRARY);

  prop = RNA_def_property(srna, "gi_show_irradiance", PROP_BOOLEAN, PROP_NONE);
  RNA_def_property_boolean_sdna(prop, NULL, "flag", SCE_EEVEE_SHOW_IRRADIANCE);
  RNA_def_property_boolean_default(prop, 0);
  RNA_def_property_ui_icon(prop, ICON_HIDE_ON, 1);
  RNA_def_property_ui_text(prop,
                           "Show Irradiance Cache",
                           "Show Irradiance Cache\nDisplay irradiance samples in the viewport");
  RNA_def_property_override_flag(prop, PROPOVERRIDE_OVERRIDABLE_LIBRARY);
  RNA_def_property_update(prop, NC_SCENE | ND_RENDER_OPTIONS, NULL);

  prop = RNA_def_property(srna, "gi_show_cubemaps", PROP_BOOLEAN, PROP_NONE);
  RNA_def_property_boolean_sdna(prop, NULL, "flag", SCE_EEVEE_SHOW_CUBEMAPS);
  RNA_def_property_boolean_default(prop, 0);
  RNA_def_property_ui_icon(prop, ICON_HIDE_ON, 1);
  RNA_def_property_ui_text(
      prop, "Show Cubemap Cache", "Show Cubemap Cache\nDisplay captured cubemaps in the viewport");
  RNA_def_property_override_flag(prop, PROPOVERRIDE_OVERRIDABLE_LIBRARY);
  RNA_def_property_update(prop, NC_SCENE | ND_RENDER_OPTIONS, NULL);

  prop = RNA_def_property(srna, "gi_irradiance_display_size", PROP_FLOAT, PROP_DISTANCE);
  RNA_def_property_float_sdna(prop, NULL, "gi_irradiance_draw_size");
  RNA_def_property_range(prop, 0.05f, 10.0f);
  RNA_def_property_float_default(prop, 0.1f);
  RNA_def_property_ui_text(
      prop,
      "Irradiance Display Size",
      "Irradiance Display Size\nSize of the irradiance sample spheres to debug captured light");
  RNA_def_property_update(prop, NC_SCENE | ND_RENDER_OPTIONS, NULL);

  prop = RNA_def_property(srna, "gi_cubemap_display_size", PROP_FLOAT, PROP_DISTANCE);
  RNA_def_property_float_sdna(prop, NULL, "gi_cubemap_draw_size");
  RNA_def_property_range(prop, 0.05f, 10.0f);
  RNA_def_property_float_default(prop, 0.3f);
  RNA_def_property_ui_text(
      prop,
      "Cubemap Display Size",
      "Cubemap Display Size\nSize of the cubemap spheres to debug captured light");
  RNA_def_property_update(prop, NC_SCENE | ND_RENDER_OPTIONS, NULL);

  prop = RNA_def_property(srna, "gi_auto_bake", PROP_BOOLEAN, PROP_NONE);
  RNA_def_property_boolean_sdna(prop, NULL, "flag", SCE_EEVEE_GI_AUTOBAKE);
  RNA_def_property_boolean_default(prop, 0);
  RNA_def_property_ui_text(
      prop, "Auto Bake", "Auto Bake\nAuto bake indirect lighting when editing probes");

  prop = RNA_def_property(srna, "gi_cache_info", PROP_STRING, PROP_NONE);
  RNA_def_property_string_sdna(prop, NULL, "light_cache_info");
  RNA_def_property_clear_flag(prop, PROP_EDITABLE);
  RNA_def_property_ui_text(
      prop, "Light Cache Info", "Light Cache Info\nInfo on current cache status");

  /* Temporal Anti-Aliasing (super sampling) */
  prop = RNA_def_property(srna, "taa_samples", PROP_INT, PROP_NONE);
  RNA_def_property_int_default(prop, 16);
  RNA_def_property_ui_text(
      prop, "Viewport Samples", "Viewport Samples\nNumber of samples, unlimited if 0");
  RNA_def_property_range(prop, 0, INT_MAX);
  RNA_def_property_override_flag(prop, PROPOVERRIDE_OVERRIDABLE_LIBRARY);
  RNA_def_property_update(prop, NC_SCENE | ND_RENDER_OPTIONS, NULL);

  prop = RNA_def_property(srna, "taa_render_samples", PROP_INT, PROP_NONE);
  RNA_def_property_int_default(prop, 64);
  RNA_def_property_ui_text(
      prop, "Render Samples", "Render Samples\nNumber of samples per pixels for rendering");
  RNA_def_property_range(prop, 1, INT_MAX);
  RNA_def_property_override_flag(prop, PROPOVERRIDE_OVERRIDABLE_LIBRARY);
  RNA_def_property_update(prop, NC_SCENE | ND_RENDER_OPTIONS, NULL);

  prop = RNA_def_property(srna, "use_taa_reprojection", PROP_BOOLEAN, PROP_NONE);
  RNA_def_property_boolean_sdna(prop, NULL, "flag", SCE_EEVEE_TAA_REPROJECTION);
  RNA_def_property_boolean_default(prop, 1);
  RNA_def_property_ui_text(prop,
                           "Viewport Denoising",
                           "Viewport Denoising\nDenoise image using temporal reprojection "
                           "(can leave some ghosting)");
  RNA_def_property_override_flag(prop, PROPOVERRIDE_OVERRIDABLE_LIBRARY);
  RNA_def_property_update(prop, NC_SCENE | ND_RENDER_OPTIONS, NULL);

  /* Screen Space Subsurface Scattering */
  prop = RNA_def_property(srna, "sss_samples", PROP_INT, PROP_NONE);
  RNA_def_property_int_default(prop, 7);
  RNA_def_property_ui_text(
      prop, "Samples", "Samples\nNumber of samples to compute the scattering effect");
  RNA_def_property_range(prop, 1, 32);
  RNA_def_property_override_flag(prop, PROPOVERRIDE_OVERRIDABLE_LIBRARY);
  RNA_def_property_update(prop, NC_SCENE | ND_RENDER_OPTIONS, NULL);

  prop = RNA_def_property(srna, "sss_jitter_threshold", PROP_FLOAT, PROP_FACTOR);
  RNA_def_property_float_default(prop, 0.3f);
  RNA_def_property_ui_text(
      prop, "Jitter Threshold", "Jitter Threshold\nRotate samples that are below this threshold");
  RNA_def_property_range(prop, 0.0f, 1.0f);
  RNA_def_property_override_flag(prop, PROPOVERRIDE_OVERRIDABLE_LIBRARY);
  RNA_def_property_update(prop, NC_SCENE | ND_RENDER_OPTIONS, NULL);

  prop = RNA_def_property(srna, "use_sss_separate_albedo", PROP_BOOLEAN, PROP_NONE);
  RNA_def_property_boolean_sdna(prop, NULL, "flag", SCE_EEVEE_SSS_SEPARATE_ALBEDO);
  RNA_def_property_boolean_default(prop, 0);
  RNA_def_property_ui_text(
      prop,
      "Separate Albedo",
      "Separate Albedo\nAvoid albedo being blurred by the subsurface scattering "
      "but uses more video memory");
  RNA_def_property_override_flag(prop, PROPOVERRIDE_OVERRIDABLE_LIBRARY);
  RNA_def_property_update(prop, NC_SCENE | ND_RENDER_OPTIONS, NULL);

  /* Screen Space Reflection */
  prop = RNA_def_property(srna, "use_ssr", PROP_BOOLEAN, PROP_NONE);
  RNA_def_property_boolean_sdna(prop, NULL, "flag", SCE_EEVEE_SSR_ENABLED);
  RNA_def_property_boolean_default(prop, 0);
  RNA_def_property_ui_text(prop,
                           "Screen Space Reflections",
                           "Screen Space Reflections\nEnable screen space reflection");
  RNA_def_property_override_flag(prop, PROPOVERRIDE_OVERRIDABLE_LIBRARY);
  RNA_def_property_update(prop, NC_SCENE | ND_RENDER_OPTIONS, NULL);

  prop = RNA_def_property(srna, "use_ssr_refraction", PROP_BOOLEAN, PROP_NONE);
  RNA_def_property_boolean_sdna(prop, NULL, "flag", SCE_EEVEE_SSR_REFRACTION);
  RNA_def_property_boolean_default(prop, 0);
  RNA_def_property_ui_text(prop,
                           "Screen Space Refractions",
                           "Screen Space Refractions\nEnable screen space Refractions");
  RNA_def_property_override_flag(prop, PROPOVERRIDE_OVERRIDABLE_LIBRARY);
  RNA_def_property_update(prop, NC_SCENE | ND_RENDER_OPTIONS, NULL);

  prop = RNA_def_property(srna, "use_ssr_halfres", PROP_BOOLEAN, PROP_NONE);
  RNA_def_property_boolean_sdna(prop, NULL, "flag", SCE_EEVEE_SSR_HALF_RESOLUTION);
  RNA_def_property_boolean_default(prop, 1);
  RNA_def_property_ui_text(
      prop, "Half Res Trace", "Half Res Trace\nRaytrace at a lower resolution");
  RNA_def_property_override_flag(prop, PROPOVERRIDE_OVERRIDABLE_LIBRARY);
  RNA_def_property_update(prop, NC_SCENE | ND_RENDER_OPTIONS, NULL);

  prop = RNA_def_property(srna, "ssr_quality", PROP_FLOAT, PROP_FACTOR);
  RNA_def_property_float_default(prop, 0.25f);
  RNA_def_property_ui_text(
      prop, "Trace Precision", "Trace Precision\nPrecision of the screen space raytracing");
  RNA_def_property_range(prop, 0.0f, 1.0f);
  RNA_def_property_override_flag(prop, PROPOVERRIDE_OVERRIDABLE_LIBRARY);
  RNA_def_property_update(prop, NC_SCENE | ND_RENDER_OPTIONS, NULL);

  prop = RNA_def_property(srna, "ssr_max_roughness", PROP_FLOAT, PROP_FACTOR);
  RNA_def_property_float_default(prop, 0.5f);
  RNA_def_property_ui_text(
      prop,
      "Max Roughness",
      "Max Roughness\nDo not raytrace reflections for roughness above this value");
  RNA_def_property_range(prop, 0.0f, 1.0f);
  RNA_def_property_override_flag(prop, PROPOVERRIDE_OVERRIDABLE_LIBRARY);
  RNA_def_property_update(prop, NC_SCENE | ND_RENDER_OPTIONS, NULL);

  prop = RNA_def_property(srna, "ssr_thickness", PROP_FLOAT, PROP_DISTANCE);
  RNA_def_property_float_default(prop, 0.2f);
  RNA_def_property_ui_text(
      prop, "Thickness", "Thickness\nPixel thickness used to detect intersection");
  RNA_def_property_range(prop, 1e-6f, FLT_MAX);
  RNA_def_property_ui_range(prop, 0.001f, FLT_MAX, 5, 3);
  RNA_def_property_override_flag(prop, PROPOVERRIDE_OVERRIDABLE_LIBRARY);
  RNA_def_property_update(prop, NC_SCENE | ND_RENDER_OPTIONS, NULL);

  prop = RNA_def_property(srna, "ssr_border_fade", PROP_FLOAT, PROP_FACTOR);
  RNA_def_property_float_default(prop, 0.075f);
  RNA_def_property_ui_text(
      prop, "Edge Fading", "Edge Fading\nScreen percentage used to fade the SSR");
  RNA_def_property_range(prop, 0.0f, 0.5f);
  RNA_def_property_override_flag(prop, PROPOVERRIDE_OVERRIDABLE_LIBRARY);
  RNA_def_property_update(prop, NC_SCENE | ND_RENDER_OPTIONS, NULL);

  prop = RNA_def_property(srna, "ssr_firefly_fac", PROP_FLOAT, PROP_NONE);
  RNA_def_property_float_default(prop, 10.0f);
  RNA_def_property_ui_text(
      prop, "Clamp", "Clamp\nClamp pixel intensity to remove noise (0 to disabled)");
  RNA_def_property_range(prop, 0.0f, FLT_MAX);
  RNA_def_property_override_flag(prop, PROPOVERRIDE_OVERRIDABLE_LIBRARY);
  RNA_def_property_update(prop, NC_SCENE | ND_RENDER_OPTIONS, NULL);

  /* Volumetrics */
  prop = RNA_def_property(srna, "volumetric_start", PROP_FLOAT, PROP_DISTANCE);
  RNA_def_property_float_default(prop, 0.1f);
  RNA_def_property_ui_text(prop, "Start", "Start\nStart distance of the volumetric effect");
  RNA_def_property_range(prop, 1e-6f, FLT_MAX);
  RNA_def_property_ui_range(prop, 0.001f, FLT_MAX, 10, 3);
  RNA_def_property_override_flag(prop, PROPOVERRIDE_OVERRIDABLE_LIBRARY);
  RNA_def_property_update(prop, NC_SCENE | ND_RENDER_OPTIONS, NULL);

  prop = RNA_def_property(srna, "volumetric_end", PROP_FLOAT, PROP_DISTANCE);
  RNA_def_property_float_default(prop, 100.0f);
  RNA_def_property_ui_text(prop, "End", "End\nEnd distance of the volumetric effect");
  RNA_def_property_range(prop, 1e-6f, FLT_MAX);
  RNA_def_property_ui_range(prop, 0.001f, FLT_MAX, 10, 3);
  RNA_def_property_override_flag(prop, PROPOVERRIDE_OVERRIDABLE_LIBRARY);
  RNA_def_property_update(prop, NC_SCENE | ND_RENDER_OPTIONS, NULL);

  prop = RNA_def_property(srna, "volumetric_tile_size", PROP_ENUM, PROP_NONE);
  RNA_def_property_enum_default(prop, 8);
  RNA_def_property_enum_items(prop, eevee_volumetric_tile_size_items);
  RNA_def_property_ui_text(prop,
                           "Tile Size",
                           "Tile Size\nControl the quality of the volumetric effects "
                           "(lower size increase vram usage and quality)");
  RNA_def_property_override_flag(prop, PROPOVERRIDE_OVERRIDABLE_LIBRARY);
  RNA_def_property_update(prop, NC_SCENE | ND_RENDER_OPTIONS, NULL);

  prop = RNA_def_property(srna, "volumetric_samples", PROP_INT, PROP_NONE);
  RNA_def_property_int_default(prop, 64);
  RNA_def_property_ui_text(
      prop, "Samples", "Samples\nNumber of samples to compute volumetric effects");
  RNA_def_property_range(prop, 1, 256);
  RNA_def_property_override_flag(prop, PROPOVERRIDE_OVERRIDABLE_LIBRARY);
  RNA_def_property_update(prop, NC_SCENE | ND_RENDER_OPTIONS, NULL);

  prop = RNA_def_property(srna, "volumetric_sample_distribution", PROP_FLOAT, PROP_FACTOR);
  RNA_def_property_float_default(prop, 0.8f);
  RNA_def_property_ui_text(prop,
                           "Exponential Sampling",
                           "Exponential Sampling\nDistribute more samples closer to the camera");
  RNA_def_property_override_flag(prop, PROPOVERRIDE_OVERRIDABLE_LIBRARY);
  RNA_def_property_update(prop, NC_SCENE | ND_RENDER_OPTIONS, NULL);

  prop = RNA_def_property(srna, "use_volumetric_lights", PROP_BOOLEAN, PROP_NONE);
  RNA_def_property_boolean_sdna(prop, NULL, "flag", SCE_EEVEE_VOLUMETRIC_LIGHTS);
  RNA_def_property_boolean_default(prop, 1);
  RNA_def_property_ui_text(
      prop,
      "Volumetric Lighting",
      "Volumetric Lighting\nEnable scene light interactions with volumetrics");
  RNA_def_property_override_flag(prop, PROPOVERRIDE_OVERRIDABLE_LIBRARY);
  RNA_def_property_update(prop, NC_SCENE | ND_RENDER_OPTIONS, NULL);

  prop = RNA_def_property(srna, "volumetric_light_clamp", PROP_FLOAT, PROP_NONE);
  RNA_def_property_float_default(prop, 0.0f);
  RNA_def_property_range(prop, 0.0f, FLT_MAX);
  RNA_def_property_ui_text(prop, "Clamp", "Clamp\nMaximum light contribution, reducing noise");
  RNA_def_property_override_flag(prop, PROPOVERRIDE_OVERRIDABLE_LIBRARY);
  RNA_def_property_update(prop, NC_SCENE | ND_RENDER_OPTIONS, NULL);

  prop = RNA_def_property(srna, "use_volumetric_shadows", PROP_BOOLEAN, PROP_NONE);
  RNA_def_property_boolean_sdna(prop, NULL, "flag", SCE_EEVEE_VOLUMETRIC_SHADOWS);
  RNA_def_property_boolean_default(prop, 0);
  RNA_def_property_ui_text(
      prop,
      "Volumetric Shadows",
      "Volumetric Shadows\nGenerate shadows from volumetric material (Very expensive)");
  RNA_def_property_override_flag(prop, PROPOVERRIDE_OVERRIDABLE_LIBRARY);
  RNA_def_property_update(prop, NC_SCENE | ND_RENDER_OPTIONS, NULL);

  prop = RNA_def_property(srna, "volumetric_shadow_samples", PROP_INT, PROP_NONE);
  RNA_def_property_int_default(prop, 16);
  RNA_def_property_range(prop, 1, 128);
  RNA_def_property_ui_text(
      prop,
      "Volumetric Shadow Samples",
      "Volumetric Shadow Samples\nNumber of samples to compute volumetric shadowing");
  RNA_def_property_override_flag(prop, PROPOVERRIDE_OVERRIDABLE_LIBRARY);
  RNA_def_property_update(prop, NC_SCENE | ND_RENDER_OPTIONS, NULL);

  /* Ambient Occlusion */
  prop = RNA_def_property(srna, "use_gtao", PROP_BOOLEAN, PROP_NONE);
  RNA_def_property_boolean_sdna(prop, NULL, "flag", SCE_EEVEE_GTAO_ENABLED);
  RNA_def_property_boolean_default(prop, 0);
  RNA_def_property_ui_text(
      prop,
      "Ambient Occlusion",
      "Ambient Occlusion\nEnable ambient occlusion to simulate medium scale indirect shadowing");
  RNA_def_property_override_flag(prop, PROPOVERRIDE_OVERRIDABLE_LIBRARY);
  RNA_def_property_update(prop, NC_SCENE | ND_RENDER_OPTIONS, NULL);

  prop = RNA_def_property(srna, "use_gtao_bent_normals", PROP_BOOLEAN, PROP_NONE);
  RNA_def_property_boolean_sdna(prop, NULL, "flag", SCE_EEVEE_GTAO_BENT_NORMALS);
  RNA_def_property_boolean_default(prop, 1);
  RNA_def_property_ui_text(
      prop,
      "Bent Normals",
      "Bent Normals\nCompute main non occluded direction to sample the environment");
  RNA_def_property_override_flag(prop, PROPOVERRIDE_OVERRIDABLE_LIBRARY);
  RNA_def_property_update(prop, NC_SCENE | ND_RENDER_OPTIONS, NULL);

  prop = RNA_def_property(srna, "use_gtao_bounce", PROP_BOOLEAN, PROP_NONE);
  RNA_def_property_boolean_sdna(prop, NULL, "flag", SCE_EEVEE_GTAO_BOUNCE);
  RNA_def_property_boolean_default(prop, 1);
  RNA_def_property_ui_text(prop,
                           "Bounces Approximation",
                           "Bounces Approximation\nAn approximation to simulate light bounces "
                           "giving less occlusion on brighter objects");
  RNA_def_property_override_flag(prop, PROPOVERRIDE_OVERRIDABLE_LIBRARY);
  RNA_def_property_update(prop, NC_SCENE | ND_RENDER_OPTIONS, NULL);

  prop = RNA_def_property(srna, "gtao_factor", PROP_FLOAT, PROP_FACTOR);
  RNA_def_property_float_default(prop, 1.0f);
  RNA_def_property_ui_text(prop, "Factor", "Factor\nFactor for ambient occlusion blending");
  RNA_def_property_range(prop, 0.0f, FLT_MAX);
  RNA_def_property_ui_range(prop, 0.0f, 1.0f, 0.1f, 2);
  RNA_def_property_override_flag(prop, PROPOVERRIDE_OVERRIDABLE_LIBRARY);
  RNA_def_property_update(prop, NC_SCENE | ND_RENDER_OPTIONS, NULL);

  prop = RNA_def_property(srna, "gtao_quality", PROP_FLOAT, PROP_FACTOR);
  RNA_def_property_float_default(prop, 0.25f);
  RNA_def_property_ui_text(
      prop, "Trace Precision", "Trace Precision\nPrecision of the horizon search");
  RNA_def_property_range(prop, 0.0f, 1.0f);
  RNA_def_property_override_flag(prop, PROPOVERRIDE_OVERRIDABLE_LIBRARY);
  RNA_def_property_update(prop, NC_SCENE | ND_RENDER_OPTIONS, NULL);

  prop = RNA_def_property(srna, "gtao_distance", PROP_FLOAT, PROP_DISTANCE);
  RNA_def_property_float_default(prop, 0.2f);
  RNA_def_property_ui_text(
      prop,
      "Distance",
      "Distance\nDistance of object that contribute to the ambient occlusion effect");
  RNA_def_property_range(prop, 0.0f, 100000.0f);
  RNA_def_property_ui_range(prop, 0.0f, 100.0f, 1, 3);
  RNA_def_property_override_flag(prop, PROPOVERRIDE_OVERRIDABLE_LIBRARY);
  RNA_def_property_update(prop, NC_SCENE | ND_RENDER_OPTIONS, NULL);

  /* Depth of Field */
  prop = RNA_def_property(srna, "bokeh_max_size", PROP_FLOAT, PROP_PIXEL);
  RNA_def_property_float_default(prop, 100.0f);
  RNA_def_property_ui_text(
      prop,
      "Max Size",
      "Max Size\nMax size of the bokeh shape for the depth of field (lower is faster)");
  RNA_def_property_range(prop, 0.0f, 2000.0f);
  RNA_def_property_ui_range(prop, 2.0f, 200.0f, 1, 3);
  RNA_def_property_override_flag(prop, PROPOVERRIDE_OVERRIDABLE_LIBRARY);

  prop = RNA_def_property(srna, "bokeh_threshold", PROP_FLOAT, PROP_FACTOR);
  RNA_def_property_float_default(prop, 1.0f);
  RNA_def_property_ui_text(
      prop,
      "Sprite Threshold",
      "Sprite Threshold\nBrightness threshold for using sprite base depth of field");
  RNA_def_property_range(prop, 0.0f, 100000.0f);
  RNA_def_property_ui_range(prop, 0.0f, 10.0f, 1, 3);
  RNA_def_property_override_flag(prop, PROPOVERRIDE_OVERRIDABLE_LIBRARY);
  RNA_def_property_update(prop, NC_SCENE | ND_RENDER_OPTIONS, NULL);

  /* Bloom */
  prop = RNA_def_property(srna, "use_bloom", PROP_BOOLEAN, PROP_NONE);
  RNA_def_property_boolean_sdna(prop, NULL, "flag", SCE_EEVEE_BLOOM_ENABLED);
  RNA_def_property_boolean_default(prop, 0);
  RNA_def_property_ui_text(
      prop, "Bloom", "Bloom\nHigh brightness pixels generate a glowing effect");
  RNA_def_property_override_flag(prop, PROPOVERRIDE_OVERRIDABLE_LIBRARY);
  RNA_def_property_update(prop, NC_SCENE | ND_RENDER_OPTIONS, NULL);

  prop = RNA_def_property(srna, "bloom_threshold", PROP_FLOAT, PROP_FACTOR);
  RNA_def_property_float_default(prop, 0.8f);
  RNA_def_property_ui_text(
      prop, "Threshold", "Threshold\nFilters out pixels under this level of brightness");
  RNA_def_property_range(prop, 0.0f, 100000.0f);
  RNA_def_property_ui_range(prop, 0.0f, 10.0f, 1, 3);
  RNA_def_property_override_flag(prop, PROPOVERRIDE_OVERRIDABLE_LIBRARY);
  RNA_def_property_update(prop, NC_SCENE | ND_RENDER_OPTIONS, NULL);

  prop = RNA_def_property(srna, "bloom_color", PROP_FLOAT, PROP_COLOR);
  RNA_def_property_float_array_default(prop, default_bloom_color);
  RNA_def_property_array(prop, 3);
  RNA_def_property_ui_text(prop, "Color", "Color\nColor applied to the bloom effect");
  RNA_def_property_override_flag(prop, PROPOVERRIDE_OVERRIDABLE_LIBRARY);
  RNA_def_property_update(prop, NC_SCENE | ND_RENDER_OPTIONS, NULL);

  prop = RNA_def_property(srna, "bloom_knee", PROP_FLOAT, PROP_FACTOR);
  RNA_def_property_float_default(prop, 0.5f);
  RNA_def_property_ui_text(
      prop, "Knee", "Knee\nMakes transition between under/over-threshold gradual");
  RNA_def_property_range(prop, 0.0f, 1.0f);
  RNA_def_property_override_flag(prop, PROPOVERRIDE_OVERRIDABLE_LIBRARY);
  RNA_def_property_update(prop, NC_SCENE | ND_RENDER_OPTIONS, NULL);

  prop = RNA_def_property(srna, "bloom_radius", PROP_FLOAT, PROP_FACTOR);
  RNA_def_property_float_default(prop, 6.5f);
  RNA_def_property_ui_text(prop, "Radius", "Radius\nBloom spread distance");
  RNA_def_property_range(prop, 0.0f, 100.0f);
  RNA_def_property_ui_range(prop, 0.0f, 10.0f, 1, 3);
  RNA_def_property_override_flag(prop, PROPOVERRIDE_OVERRIDABLE_LIBRARY);
  RNA_def_property_update(prop, NC_SCENE | ND_RENDER_OPTIONS, NULL);

  prop = RNA_def_property(srna, "bloom_clamp", PROP_FLOAT, PROP_FACTOR);
  RNA_def_property_float_default(prop, 0.0f);
  RNA_def_property_ui_text(
      prop, "Clamp", "Clamp\nMaximum intensity a bloom pixel can have (0 to disabled)");
  RNA_def_property_range(prop, 0.0f, 100000.0f);
  RNA_def_property_ui_range(prop, 0.0f, 1000.0f, 1, 3);
  RNA_def_property_override_flag(prop, PROPOVERRIDE_OVERRIDABLE_LIBRARY);
  RNA_def_property_update(prop, NC_SCENE | ND_RENDER_OPTIONS, NULL);

  prop = RNA_def_property(srna, "bloom_intensity", PROP_FLOAT, PROP_FACTOR);
  RNA_def_property_float_default(prop, 0.05f);
  RNA_def_property_ui_text(prop, "Intensity", "Intensity\nBlend factor");
  RNA_def_property_range(prop, 0.0f, 10000.0f);
  RNA_def_property_ui_range(prop, 0.0f, 0.1f, 1, 3);
  RNA_def_property_override_flag(prop, PROPOVERRIDE_OVERRIDABLE_LIBRARY);
  RNA_def_property_update(prop, NC_SCENE | ND_RENDER_OPTIONS, NULL);

  /* Motion blur */
  prop = RNA_def_property(srna, "use_motion_blur", PROP_BOOLEAN, PROP_NONE);
  RNA_def_property_boolean_sdna(prop, NULL, "flag", SCE_EEVEE_MOTION_BLUR_ENABLED);
  RNA_def_property_boolean_default(prop, 0);
  RNA_def_property_ui_text(
      prop, "Motion Blur", "Motion Blur\nEnable motion blur effect (only in camera view)");
  RNA_def_property_override_flag(prop, PROPOVERRIDE_OVERRIDABLE_LIBRARY);
  RNA_def_property_update(prop, NC_SCENE | ND_RENDER_OPTIONS, NULL);

  prop = RNA_def_property(srna, "motion_blur_samples", PROP_INT, PROP_UNSIGNED);
  RNA_def_property_int_default(prop, 8);
  RNA_def_property_ui_text(prop, "Samples", "Samples\nNumber of samples to take with motion blur");
  RNA_def_property_range(prop, 1, 64);
  RNA_def_property_override_flag(prop, PROPOVERRIDE_OVERRIDABLE_LIBRARY);
  RNA_def_property_update(prop, NC_SCENE | ND_RENDER_OPTIONS, NULL);

  prop = RNA_def_property(srna, "motion_blur_shutter", PROP_FLOAT, PROP_FACTOR);
  RNA_def_property_float_default(prop, 1.0f);
  RNA_def_property_ui_text(
      prop, "Shutter", "Shutter\nTime taken in frames between shutter open and close");
  RNA_def_property_range(prop, 0.0f, FLT_MAX);
  RNA_def_property_ui_range(prop, 0.01f, 1.0f, 1, 2);
  RNA_def_property_override_flag(prop, PROPOVERRIDE_OVERRIDABLE_LIBRARY);
  RNA_def_property_update(prop, NC_SCENE | ND_RENDER_OPTIONS, NULL);

  /* Shadows */
  prop = RNA_def_property(srna, "shadow_method", PROP_ENUM, PROP_NONE);
  RNA_def_property_enum_default(prop, SHADOW_ESM);
  RNA_def_property_enum_items(prop, eevee_shadow_method_items);
  RNA_def_property_ui_text(prop, "Method", "Method\nTechnique use to compute the shadows");
  RNA_def_property_override_flag(prop, PROPOVERRIDE_OVERRIDABLE_LIBRARY);
  RNA_def_property_update(prop, NC_SCENE | ND_RENDER_OPTIONS, NULL);

  prop = RNA_def_property(srna, "shadow_cube_size", PROP_ENUM, PROP_NONE);
  RNA_def_property_enum_default(prop, 512);
  RNA_def_property_enum_items(prop, eevee_shadow_size_items);
  RNA_def_property_ui_text(prop,
                           "Cube Shadows Resolution",
                           "Cube Shadows Resolution\nSize of point and area light shadow maps");
  RNA_def_property_override_flag(prop, PROPOVERRIDE_OVERRIDABLE_LIBRARY);
  RNA_def_property_update(prop, NC_SCENE | ND_RENDER_OPTIONS, NULL);

  prop = RNA_def_property(srna, "shadow_cascade_size", PROP_ENUM, PROP_NONE);
  RNA_def_property_enum_default(prop, 1024);
  RNA_def_property_enum_items(prop, eevee_shadow_size_items);
  RNA_def_property_ui_text(prop,
                           "Directional Shadows Resolution",
                           "Directional Shadows Resolution\nSize of sun light shadow maps");
  RNA_def_property_override_flag(prop, PROPOVERRIDE_OVERRIDABLE_LIBRARY);
  RNA_def_property_update(prop, NC_SCENE | ND_RENDER_OPTIONS, NULL);

  prop = RNA_def_property(srna, "use_shadow_high_bitdepth", PROP_BOOLEAN, PROP_NONE);
  RNA_def_property_boolean_sdna(prop, NULL, "flag", SCE_EEVEE_SHADOW_HIGH_BITDEPTH);
  RNA_def_property_boolean_default(prop, 0);
  RNA_def_property_ui_text(prop, "High Bitdepth", "High Bitdepth\nUse 32bit shadows");
  RNA_def_property_override_flag(prop, PROPOVERRIDE_OVERRIDABLE_LIBRARY);
  RNA_def_property_update(prop, NC_SCENE | ND_RENDER_OPTIONS, NULL);

  prop = RNA_def_property(srna, "use_soft_shadows", PROP_BOOLEAN, PROP_NONE);
  RNA_def_property_boolean_sdna(prop, NULL, "flag", SCE_EEVEE_SHADOW_SOFT);
  RNA_def_property_boolean_default(prop, 0);
  RNA_def_property_ui_text(
      prop, "Soft Shadows", "Soft Shadows\nRandomize shadowmaps origin to create soft shadows");
  RNA_def_property_override_flag(prop, PROPOVERRIDE_OVERRIDABLE_LIBRARY);
  RNA_def_property_update(prop, NC_SCENE | ND_RENDER_OPTIONS, NULL);

  prop = RNA_def_property(srna, "light_threshold", PROP_FLOAT, PROP_UNSIGNED);
  RNA_def_property_float_default(prop, 0.01f);
  RNA_def_property_ui_text(
      prop,
      "Light Threshold",
      "Light Threshold\nMinimum light intensity for a light to contribute to the lighting");
  RNA_def_property_range(prop, 0.0f, FLT_MAX);
  RNA_def_property_ui_range(prop, 0.0f, 1.0f, 0.1, 3);
  RNA_def_property_override_flag(prop, PROPOVERRIDE_OVERRIDABLE_LIBRARY);
  RNA_def_property_update(prop, NC_SCENE | ND_RENDER_OPTIONS, NULL);

  /* Overscan */
  prop = RNA_def_property(srna, "use_overscan", PROP_BOOLEAN, PROP_NONE);
  RNA_def_property_boolean_sdna(prop, NULL, "flag", SCE_EEVEE_OVERSCAN);
  RNA_def_property_boolean_default(prop, 0);
  RNA_def_property_ui_text(prop,
                           "Overscan",
                           "Overscan\nInternally render past the image border to avoid "
                           "screen-space effects disappearing");
  RNA_def_property_override_flag(prop, PROPOVERRIDE_OVERRIDABLE_LIBRARY);

  prop = RNA_def_property(srna, "overscan_size", PROP_FLOAT, PROP_PERCENTAGE);
  RNA_def_property_float_sdna(prop, NULL, "overscan");
  RNA_def_property_float_default(prop, 3.0f);
  RNA_def_property_ui_text(prop,
                           "Overscan Size",
                           "Overscan Size\nPercentage of render size to add as overscan to the "
                           "internal render buffers");
  RNA_def_property_range(prop, 0.0f, 50.0f);
  RNA_def_property_ui_range(prop, 0.0f, 10.0f, 1, 2);
  RNA_def_property_override_flag(prop, PROPOVERRIDE_OVERRIDABLE_LIBRARY);
}

void RNA_def_scene(BlenderRNA *brna)
{
  StructRNA *srna;
  PropertyRNA *prop;

  FunctionRNA *func;
  PropertyRNA *parm;

  static const EnumPropertyItem audio_distance_model_items[] = {
      {0, "NONE", 0, "None", "None\nNo distance attenuation"},
      {1, "INVERSE", 0, "Inverse", "Inverse\nInverse distance model"},
      {2, "INVERSE_CLAMPED", 0, "Inverse Clamped", "Inverse Clamped\nInverse distance model with clamping"},
      {3, "LINEAR", 0, "Linear", "Linear\nLinear distance model"},
      {4, "LINEAR_CLAMPED", 0, "Linear Clamped", "Linear Clamped\nLinear distance model with clamping"},
      {5, "EXPONENT", 0, "Exponent", "Exponent\nExponent distance model"},
      {6, "EXPONENT_CLAMPED", 0, "Exponent Clamped", "Exponent Clamped\nExponent distance model with clamping"},
      {0, NULL, 0, NULL, NULL},
  };

  static const EnumPropertyItem sync_mode_items[] = {
      {0, "NONE", 0, "No Sync", "No Sync\nDo not sync, play every frame"},
      {SCE_FRAME_DROP, "FRAME_DROP", 0, "Frame Dropping", "Frame Dropping\nDrop frames if playback is too slow"},
      {AUDIO_SYNC, "AUDIO_SYNC", 0, "AV-sync", "AV-sync\nSync to audio playback, dropping frames"},
      {0, NULL, 0, NULL, NULL},
  };

  /* Struct definition */
  srna = RNA_def_struct(brna, "Scene", "ID");
  RNA_def_struct_ui_text(srna,
                         "Scene",
                         "Scene\nScene data-block, consisting in objects and "
                         "defining time and render related settings");
  RNA_def_struct_ui_icon(srna, ICON_SCENE_DATA);
  RNA_def_struct_clear_flag(srna, STRUCT_ID_REFCOUNT);

  /* Global Settings */
  prop = RNA_def_property(srna, "camera", PROP_POINTER, PROP_NONE);
  RNA_def_property_flag(prop, PROP_EDITABLE);
  RNA_def_property_pointer_funcs(prop, NULL, NULL, NULL, "rna_Camera_object_poll");
  RNA_def_property_ui_text(prop, "Camera", "Camera\nActive camera, used for rendering the scene");
  RNA_def_property_update(prop, NC_SCENE | NA_EDITED, "rna_Scene_camera_update");

  prop = RNA_def_property(srna, "background_set", PROP_POINTER, PROP_NONE);
  RNA_def_property_pointer_sdna(prop, NULL, "set");
  RNA_def_property_struct_type(prop, "Scene");
  RNA_def_property_flag(prop, PROP_EDITABLE | PROP_ID_SELF_CHECK);
  RNA_def_property_pointer_funcs(prop, NULL, "rna_Scene_set_set", NULL, NULL);
  RNA_def_property_ui_text(prop, "Background Scene", "Background Scene\nBackground set scene");
  RNA_def_property_update(prop, NC_SCENE | NA_EDITED, "rna_Scene_set_update");

  prop = RNA_def_property(srna, "world", PROP_POINTER, PROP_NONE);
  RNA_def_property_flag(prop, PROP_EDITABLE);
  RNA_def_property_ui_text(prop, "World", "World\nWorld used for rendering the scene");
  RNA_def_property_update(prop, NC_SCENE | ND_WORLD, "rna_Scene_world_update");

  prop = RNA_def_property(srna, "objects", PROP_COLLECTION, PROP_NONE);
  RNA_def_property_struct_type(prop, "Object");
  RNA_def_property_ui_text(prop, "Objects", "Objects");
  RNA_def_property_collection_funcs(prop,
                                    "rna_Scene_objects_begin",
                                    "rna_Scene_objects_next",
                                    "rna_Scene_objects_end",
                                    "rna_Scene_objects_get",
                                    NULL,
                                    NULL,
                                    NULL,
                                    NULL);
  rna_def_scene_objects(brna, prop);

  /* Frame Range Stuff */
  prop = RNA_def_property(srna, "frame_current", PROP_INT, PROP_TIME);
  RNA_def_property_clear_flag(prop, PROP_ANIMATABLE);
  RNA_def_property_int_sdna(prop, NULL, "r.cfra");
  RNA_def_property_range(prop, MINAFRAME, MAXFRAME);
  RNA_def_property_int_funcs(prop, NULL, "rna_Scene_frame_current_set", NULL);
  RNA_def_property_ui_text(
      prop,
      "Current Frame",
      "Current Frame\nCurrent Frame, to update animation data from python frame_set() instead");
  RNA_def_property_update(prop, NC_SCENE | ND_FRAME, "rna_Scene_frame_update");

  prop = RNA_def_property(srna, "frame_subframe", PROP_FLOAT, PROP_TIME);
  RNA_def_property_float_sdna(prop, NULL, "r.subframe");
  RNA_def_property_ui_text(prop, "Current Sub-Frame", "Current Sub-Frame");
  RNA_def_property_clear_flag(prop, PROP_ANIMATABLE);
  RNA_def_property_range(prop, 0.0f, 1.0f);
  RNA_def_property_ui_range(prop, 0.0f, 1.0f, 0.01, 2);
  RNA_def_property_update(prop, NC_SCENE | ND_FRAME, "rna_Scene_frame_update");

  prop = RNA_def_property(srna, "frame_float", PROP_FLOAT, PROP_TIME);
  RNA_def_property_ui_text(prop, "Current Sub-Frame", "Current Sub-Frame");
  RNA_def_property_clear_flag(prop, PROP_ANIMATABLE);
  RNA_def_property_range(prop, MINAFRAME, MAXFRAME);
  RNA_def_property_ui_range(prop, MINAFRAME, MAXFRAME, 0.1, 2);
  RNA_def_property_float_funcs(
      prop, "rna_Scene_frame_float_get", "rna_Scene_frame_float_set", NULL);
  RNA_def_property_update(prop, NC_SCENE | ND_FRAME, "rna_Scene_frame_update");

  prop = RNA_def_property(srna, "frame_start", PROP_INT, PROP_TIME);
  RNA_def_property_clear_flag(prop, PROP_ANIMATABLE);
  RNA_def_property_int_sdna(prop, NULL, "r.sfra");
  RNA_def_property_int_funcs(prop, NULL, "rna_Scene_start_frame_set", NULL);
  RNA_def_property_range(prop, MINFRAME, MAXFRAME);
  RNA_def_property_int_default(prop, 1);
  RNA_def_property_ui_text(
      prop, "Start Frame", "Start Frame\nFirst frame of the playback/rendering range");
  RNA_def_property_update(prop, NC_SCENE | ND_FRAME_RANGE, NULL);

  prop = RNA_def_property(srna, "frame_end", PROP_INT, PROP_TIME);
  RNA_def_property_clear_flag(prop, PROP_ANIMATABLE);
  RNA_def_property_int_sdna(prop, NULL, "r.efra");
  RNA_def_property_int_funcs(prop, NULL, "rna_Scene_end_frame_set", NULL);
  RNA_def_property_range(prop, MINFRAME, MAXFRAME);
  RNA_def_property_int_default(prop, 250);
  RNA_def_property_ui_text(
      prop, "End Frame", "End Frame\nFinal frame of the playback/rendering range");
  RNA_def_property_update(prop, NC_SCENE | ND_FRAME_RANGE, NULL);

  prop = RNA_def_property(srna, "frame_step", PROP_INT, PROP_TIME);
  RNA_def_property_clear_flag(prop, PROP_ANIMATABLE);
  RNA_def_property_int_sdna(prop, NULL, "r.frame_step");
  RNA_def_property_range(prop, 0, MAXFRAME);
  RNA_def_property_ui_range(prop, 1, 100, 1, -1);
  RNA_def_property_ui_text(
      prop,
      "Frame Step",
      "Frame Step\nNumber of frames to skip forward while rendering/playing back each frame");
  RNA_def_property_update(prop, NC_SCENE | ND_FRAME, NULL);

  prop = RNA_def_property(srna, "frame_current_final", PROP_FLOAT, PROP_TIME);
  RNA_def_property_clear_flag(prop, PROP_ANIMATABLE | PROP_EDITABLE);
  RNA_def_property_range(prop, MINAFRAME, MAXFRAME);
  RNA_def_property_float_funcs(prop, "rna_Scene_frame_current_final_get", NULL, NULL);
  RNA_def_property_ui_text(
      prop,
      "Current Frame Final",
      "Current Frame Final\nCurrent frame with subframe and time remapping applied");

  prop = RNA_def_property(srna, "lock_frame_selection_to_range", PROP_BOOLEAN, PROP_NONE);
  RNA_def_property_clear_flag(prop, PROP_ANIMATABLE);
  RNA_def_property_boolean_sdna(prop, NULL, "r.flag", SCER_LOCK_FRAME_SELECTION);
  RNA_def_property_ui_text(prop,
                           "Lock Frame Selection",
                           "Limit Playhead to Frame Range\nDon't allow frame to be selected with "
                           "mouse outside of frame range");
  RNA_def_property_update(prop, NC_SCENE | ND_FRAME, NULL);

  /* Preview Range (frame-range for UI playback) */
  prop = RNA_def_property(srna, "use_preview_range", PROP_BOOLEAN, PROP_NONE);
  RNA_def_property_clear_flag(prop, PROP_ANIMATABLE);
  RNA_def_property_boolean_sdna(prop, NULL, "r.flag", SCER_PRV_RANGE);
  RNA_def_property_boolean_funcs(prop, NULL, "rna_Scene_use_preview_range_set");
  RNA_def_property_ui_text(
      prop,
      "Use Preview Range",
      "Use Preview Range\nUse an alternative start/end frame range for animation playback and view renders");
  RNA_def_property_update(prop, NC_SCENE | ND_FRAME, NULL);
  RNA_def_property_ui_icon(prop, ICON_PREVIEW_RANGE, 0);

  prop = RNA_def_property(srna, "frame_preview_start", PROP_INT, PROP_TIME);
  RNA_def_property_clear_flag(prop, PROP_ANIMATABLE);
  RNA_def_property_int_sdna(prop, NULL, "r.psfra");
  RNA_def_property_int_funcs(prop, NULL, "rna_Scene_preview_range_start_frame_set", NULL);
  RNA_def_property_ui_text(prop,
                           "Preview Range Start Frame",
                           "Preview Range Start Frame\nAlternative start frame for UI playback");
  RNA_def_property_update(prop, NC_SCENE | ND_FRAME, NULL);

  prop = RNA_def_property(srna, "frame_preview_end", PROP_INT, PROP_TIME);
  RNA_def_property_clear_flag(prop, PROP_ANIMATABLE);
  RNA_def_property_int_sdna(prop, NULL, "r.pefra");
  RNA_def_property_int_funcs(prop, NULL, "rna_Scene_preview_range_end_frame_set", NULL);
  RNA_def_property_ui_text(prop,
                           "Preview Range End Frame",
                           "Preview Range End Frame\nAlternative end frame for UI playback");
  RNA_def_property_update(prop, NC_SCENE | ND_FRAME, NULL);

  /* Subframe for moblur debug. */
  prop = RNA_def_property(srna, "show_subframe", PROP_BOOLEAN, PROP_NONE);
  RNA_def_property_clear_flag(prop, PROP_ANIMATABLE);
  RNA_def_property_boolean_sdna(prop, NULL, "r.flag", SCER_SHOW_SUBFRAME);
  RNA_def_property_ui_text(
      prop,
      "Show Subframe",
      "Subframes\nShow current scene subframe and allow set it using interface tools");
  RNA_def_property_update(prop, NC_SCENE | ND_FRAME, "rna_Scene_show_subframe_update");

  /* Timeline / Time Navigation settings */
  prop = RNA_def_property(srna, "show_keys_from_selected_only", PROP_BOOLEAN, PROP_NONE);
  RNA_def_property_boolean_negative_sdna(prop, NULL, "flag", SCE_KEYS_NO_SELONLY);
  RNA_def_property_ui_text(prop,
                           "Only Keyframes from Selected Channels",
                           "Only Keyframes from Selected Channels\nConsider keyframes for active "
                           "Object and/or its selected bones only "
                           "(in timeline and when jumping between keyframes)");
  RNA_def_property_update(prop, NC_SCENE | ND_FRAME, NULL);

  /* Stamp */
  prop = RNA_def_property(srna, "use_stamp_note", PROP_STRING, PROP_NONE);
  RNA_def_property_string_sdna(prop, NULL, "r.stamp_udata");
  RNA_def_property_ui_text(
      prop, "Stamp Note", "Stamp Note\nUser defined note for the render stamping");
  RNA_def_property_update(prop, NC_SCENE | ND_RENDER_OPTIONS, NULL);

  /* Animation Data (for Scene) */
  rna_def_animdata_common(srna);

  /* Readonly Properties */
  prop = RNA_def_property(srna, "is_nla_tweakmode", PROP_BOOLEAN, PROP_NONE);
  RNA_def_property_boolean_sdna(prop, NULL, "flag", SCE_NLA_EDIT_ON);
  RNA_def_property_clear_flag(prop,
                              PROP_EDITABLE); /* DO NOT MAKE THIS EDITABLE, OR NLA EDITOR BREAKS */
  RNA_def_property_ui_text(prop,
                           "NLA TweakMode",
                           "NLA TweakMode\nWhether there is any action referenced by NLA being "
                           "edited (strictly read-only)");
  RNA_def_property_update(prop, NC_SPACE | ND_SPACE_GRAPH, NULL);

  /* Frame dropping flag for playback and sync enum */
#  if 0 /* XXX: Is this actually needed? */
  prop = RNA_def_property(srna, "use_frame_drop", PROP_BOOLEAN, PROP_NONE);
  RNA_def_property_boolean_sdna(prop, NULL, "flag", SCE_FRAME_DROP);
  RNA_def_property_ui_text(prop, "Frame Dropping", "Frame Dropping\nPlay back dropping frames if frame display is too slow");
  RNA_def_property_update(prop, NC_SCENE, NULL);
#  endif

  prop = RNA_def_property(srna, "sync_mode", PROP_ENUM, PROP_NONE);
  RNA_def_property_enum_funcs(prop, "rna_Scene_sync_mode_get", "rna_Scene_sync_mode_set", NULL);
  RNA_def_property_enum_items(prop, sync_mode_items);
  RNA_def_property_enum_default(prop, AUDIO_SYNC);
  RNA_def_property_ui_text(prop, "Sync Mode", "Sync Mode\nHow to sync playback");
  RNA_def_property_update(prop, NC_SCENE, NULL);

  /* Nodes (Compositing) */
  prop = RNA_def_property(srna, "node_tree", PROP_POINTER, PROP_NONE);
  RNA_def_property_pointer_sdna(prop, NULL, "nodetree");
  RNA_def_property_ui_text(prop, "Node Tree", "Node Tree\nCompositing node tree");

  prop = RNA_def_property(srna, "use_nodes", PROP_BOOLEAN, PROP_NONE);
  RNA_def_property_boolean_sdna(prop, NULL, "use_nodes", 1);
  RNA_def_property_flag(prop, PROP_CONTEXT_UPDATE);
  RNA_def_property_ui_text(prop, "Use Nodes", "Use Nodes\nEnable the compositing node tree");
  RNA_def_property_update(prop, NC_SCENE | ND_RENDER_OPTIONS, "rna_Scene_use_nodes_update");

  /* Sequencer */
  prop = RNA_def_property(srna, "sequence_editor", PROP_POINTER, PROP_NONE);
  RNA_def_property_pointer_sdna(prop, NULL, "ed");
  RNA_def_property_struct_type(prop, "SequenceEditor");
  RNA_def_property_ui_text(prop, "Sequence Editor", "Sequence Editor");

  /* Keying Sets */
  prop = RNA_def_property(srna, "keying_sets", PROP_COLLECTION, PROP_NONE);
  RNA_def_property_collection_sdna(prop, NULL, "keyingsets", NULL);
  RNA_def_property_struct_type(prop, "KeyingSet");
  RNA_def_property_ui_text(
      prop, "Absolute Keying Sets", "Absolute Keying Sets\nAbsolute Keying Sets for this Scene");
  RNA_def_property_update(prop, NC_SCENE | ND_KEYINGSET, NULL);
  rna_def_scene_keying_sets(brna, prop);

  prop = RNA_def_property(srna, "keying_sets_all", PROP_COLLECTION, PROP_NONE);
  RNA_def_property_collection_funcs(prop,
                                    "rna_Scene_all_keyingsets_begin",
                                    "rna_Scene_all_keyingsets_next",
                                    "rna_iterator_listbase_end",
                                    "rna_iterator_listbase_get",
                                    NULL,
                                    NULL,
                                    NULL,
                                    NULL);
  RNA_def_property_struct_type(prop, "KeyingSet");
  RNA_def_property_ui_text(prop,
                           "All Keying Sets",
                           "All Keying Sets\nAll Keying Sets available for use (Builtins and "
                           "Absolute Keying Sets for this Scene)");
  RNA_def_property_update(prop, NC_SCENE | ND_KEYINGSET, NULL);
  rna_def_scene_keying_sets_all(brna, prop);

  /* Rigid Body Simulation */
  prop = RNA_def_property(srna, "rigidbody_world", PROP_POINTER, PROP_NONE);
  RNA_def_property_pointer_sdna(prop, NULL, "rigidbody_world");
  RNA_def_property_struct_type(prop, "RigidBodyWorld");
  RNA_def_property_ui_text(prop, "Rigid Body World", "Rigid Body World");
  RNA_def_property_update(prop, NC_SCENE, NULL);

  /* Tool Settings */
  prop = RNA_def_property(srna, "tool_settings", PROP_POINTER, PROP_NONE);
  RNA_def_property_flag(prop, PROP_NEVER_NULL);
  RNA_def_property_pointer_sdna(prop, NULL, "toolsettings");
  RNA_def_property_struct_type(prop, "ToolSettings");
  RNA_def_property_ui_text(prop, "Tool Settings", "Tool Settings");

  /* Unit Settings */
  prop = RNA_def_property(srna, "unit_settings", PROP_POINTER, PROP_NONE);
  RNA_def_property_flag(prop, PROP_NEVER_NULL);
  RNA_def_property_pointer_sdna(prop, NULL, "unit");
  RNA_def_property_struct_type(prop, "UnitSettings");
  RNA_def_property_ui_text(prop, "Unit Settings", "Unit Settings\nUnit editing settings");

  /* Physics Settings */
  prop = RNA_def_property(srna, "gravity", PROP_FLOAT, PROP_ACCELERATION);
  RNA_def_property_float_sdna(prop, NULL, "physics_settings.gravity");
  RNA_def_property_array(prop, 3);
  RNA_def_property_ui_range(prop, -200.0f, 200.0f, 1, 2);
  RNA_def_property_ui_text(prop, "Gravity", "Gravity\nConstant acceleration in a given direction");
  RNA_def_property_update(prop, 0, "rna_Physics_update");

  prop = RNA_def_property(srna, "use_gravity", PROP_BOOLEAN, PROP_NONE);
  RNA_def_property_boolean_sdna(prop, NULL, "physics_settings.flag", PHYS_GLOBAL_GRAVITY);
  RNA_def_property_ui_text(
      prop, "Global Gravity", "Global Gravity\nUse global gravity for all dynamics");
  RNA_def_property_update(prop, 0, "rna_Physics_update");

  /* Render Data */
  prop = RNA_def_property(srna, "render", PROP_POINTER, PROP_NONE);
  RNA_def_property_flag(prop, PROP_NEVER_NULL);
  RNA_def_property_pointer_sdna(prop, NULL, "r");
  RNA_def_property_struct_type(prop, "RenderSettings");
  RNA_def_property_ui_text(prop, "Render Data", "Render Data");

  /* Safe Areas */
  prop = RNA_def_property(srna, "safe_areas", PROP_POINTER, PROP_NONE);
  RNA_def_property_pointer_sdna(prop, NULL, "safe_areas");
  RNA_def_property_flag(prop, PROP_NEVER_NULL);
  RNA_def_property_struct_type(prop, "DisplaySafeAreas");
  RNA_def_property_ui_text(prop, "Safe Areas", "Safe Areas");

  /* Markers */
  prop = RNA_def_property(srna, "timeline_markers", PROP_COLLECTION, PROP_NONE);
  RNA_def_property_collection_sdna(prop, NULL, "markers", NULL);
  RNA_def_property_struct_type(prop, "TimelineMarker");
  RNA_def_property_ui_text(
      prop,
      "Timeline Markers",
      "Timeline Markers\nMarkers used in all timelines for the current scene");
  rna_def_timeline_markers(brna, prop);

  /* Transform Orientations */
  prop = RNA_def_property(srna, "transform_orientation_slots", PROP_COLLECTION, PROP_NONE);
  RNA_def_property_collection_funcs(prop,
                                    "rna_Scene_transform_orientation_slots_begin",
                                    "rna_iterator_array_next",
                                    "rna_iterator_array_end",
                                    "rna_iterator_array_get",
                                    "rna_Scene_transform_orientation_slots_length",
                                    NULL,
                                    NULL,
                                    NULL);
  RNA_def_property_struct_type(prop, "TransformOrientationSlot");
  RNA_def_property_ui_text(prop, "Transform Orientation Slots", "Transform Orientation Slots");

  /* 3D View Cursor */
  prop = RNA_def_property(srna, "cursor", PROP_POINTER, PROP_NONE);
  RNA_def_property_flag(prop, PROP_NEVER_NULL);
  RNA_def_property_pointer_sdna(prop, NULL, "cursor");
  RNA_def_property_struct_type(prop, "View3DCursor");
  RNA_def_property_ui_text(prop, "3D Cursor", "3D Cursor");

  /* Audio Settings */
  prop = RNA_def_property(srna, "use_audio", PROP_BOOLEAN, PROP_NONE);
  RNA_def_property_boolean_funcs(prop, "rna_Scene_use_audio_get", "rna_Scene_use_audio_set");
  RNA_def_property_ui_text(
      prop, "Audio Muted", "Mute Audio\nPlayback of audio from Sequence Editor will be muted");
  RNA_def_property_update(prop, NC_SCENE, "rna_Scene_use_audio_update");

#  if 0 /* XXX: Is this actually needed? */
  prop = RNA_def_property(srna, "use_audio_sync", PROP_BOOLEAN, PROP_NONE);
  RNA_def_property_boolean_sdna(prop, NULL, "audio.flag", AUDIO_SYNC);
  RNA_def_property_ui_text(
      prop,
      "Audio Sync",
      "Audio Sync\nPlay back and sync with audio clock, dropping frames if frame display is too slow");
  RNA_def_property_update(prop, NC_SCENE, NULL);
#  endif

  prop = RNA_def_property(srna, "use_audio_scrub", PROP_BOOLEAN, PROP_NONE);
  RNA_def_property_boolean_sdna(prop, NULL, "audio.flag", AUDIO_SCRUB);
  RNA_def_property_ui_text(
      prop, "Audio Scrubbing", "Audio Scrubbing\nPlay audio from Sequence Editor while scrubbing");
  RNA_def_property_update(prop, NC_SCENE, NULL);

  prop = RNA_def_property(srna, "audio_doppler_speed", PROP_FLOAT, PROP_NONE);
  RNA_def_property_float_sdna(prop, NULL, "audio.speed_of_sound");
  RNA_def_property_clear_flag(prop, PROP_ANIMATABLE);
  RNA_def_property_range(prop, 0.01f, FLT_MAX);
  RNA_def_property_ui_text(
      prop, "Speed of Sound", "Speed of SoundnSpeed of sound for Doppler effect calculation");
  RNA_def_property_update(prop, NC_SCENE, "rna_Scene_listener_update");

  prop = RNA_def_property(srna, "audio_doppler_factor", PROP_FLOAT, PROP_NONE);
  RNA_def_property_float_sdna(prop, NULL, "audio.doppler_factor");
  RNA_def_property_clear_flag(prop, PROP_ANIMATABLE);
  RNA_def_property_range(prop, 0.0, FLT_MAX);
  RNA_def_property_ui_text(
      prop, "Doppler Factor", "Doppler Factor\nPitch factor for Doppler effect calculation");
  RNA_def_property_update(prop, NC_SCENE, "rna_Scene_listener_update");

  prop = RNA_def_property(srna, "audio_distance_model", PROP_ENUM, PROP_NONE);
  RNA_def_property_enum_bitflag_sdna(prop, NULL, "audio.distance_model");
  RNA_def_property_clear_flag(prop, PROP_ANIMATABLE);
  RNA_def_property_enum_items(prop, audio_distance_model_items);
  RNA_def_property_ui_text(prop,
                           "Distance Model",
                           "Distance Model\nDistance model for distance attenuation calculation");
  RNA_def_property_update(prop, NC_SCENE, "rna_Scene_listener_update");

  prop = RNA_def_property(srna, "audio_volume", PROP_FLOAT, PROP_NONE);
  RNA_def_property_float_sdna(prop, NULL, "audio.volume");
  RNA_def_property_range(prop, 0.0f, 100.0f);
  RNA_def_property_ui_text(prop, "Volume", "Volume\nAudio volume");
  RNA_def_property_translation_context(prop, BLT_I18NCONTEXT_ID_SOUND);
  RNA_def_property_update(prop, NC_SCENE, NULL);
  RNA_def_property_update(prop, NC_SCENE, "rna_Scene_volume_update");

  /* Statistics */
  func = RNA_def_function(srna, "statistics", "rna_Scene_statistics_string_get");
  RNA_def_function_flag(func, FUNC_USE_MAIN);
  parm = RNA_def_pointer(func, "view_layer", "ViewLayer", "", "Active layer");
  RNA_def_parameter_flags(parm, PROP_NEVER_NULL, PARM_REQUIRED);
  parm = RNA_def_string(func, "statistics", NULL, 0, "Statistics", "");
  RNA_def_function_return(func, parm);

  /* Grease Pencil */
  prop = RNA_def_property(srna, "grease_pencil", PROP_POINTER, PROP_NONE);
  RNA_def_property_pointer_sdna(prop, NULL, "gpd");
  RNA_def_property_struct_type(prop, "GreasePencil");
  RNA_def_property_pointer_funcs(
      prop, NULL, NULL, NULL, "rna_GPencil_datablocks_annotations_poll");
  RNA_def_property_flag(prop, PROP_EDITABLE | PROP_ID_REFCOUNT);
  RNA_def_property_ui_text(
      prop,
      "Annotations",
      "Annotations\nGrease Pencil data-block used for annotations in the 3D view");
  RNA_def_property_update(prop, NC_GPENCIL | ND_DATA | NA_EDITED, NULL);

  /* active MovieClip */
  prop = RNA_def_property(srna, "active_clip", PROP_POINTER, PROP_NONE);
  RNA_def_property_pointer_sdna(prop, NULL, "clip");
  RNA_def_property_flag(prop, PROP_EDITABLE);
  RNA_def_property_struct_type(prop, "MovieClip");
  RNA_def_property_ui_text(
      prop,
      "Active Movie Clip",
      "Active Movie Clip\nActive movie clip used for constraints and viewport drawing");
  RNA_def_property_update(prop, NC_SPACE | ND_SPACE_VIEW3D, NULL);

  /* color management */
  prop = RNA_def_property(srna, "view_settings", PROP_POINTER, PROP_NONE);
  RNA_def_property_pointer_sdna(prop, NULL, "view_settings");
  RNA_def_property_struct_type(prop, "ColorManagedViewSettings");
  RNA_def_property_ui_text(
      prop,
      "View Settings",
      "View Settings\nColor management settings applied on image before saving");

  prop = RNA_def_property(srna, "display_settings", PROP_POINTER, PROP_NONE);
  RNA_def_property_pointer_sdna(prop, NULL, "display_settings");
  RNA_def_property_struct_type(prop, "ColorManagedDisplaySettings");
  RNA_def_property_ui_text(
      prop,
      "Display Settings",
      "Display Settings\nSettings of device saved image would be displayed on");

  prop = RNA_def_property(srna, "sequencer_colorspace_settings", PROP_POINTER, PROP_NONE);
  RNA_def_property_pointer_sdna(prop, NULL, "sequencer_colorspace_settings");
  RNA_def_property_struct_type(prop, "ColorManagedSequencerColorspaceSettings");
  RNA_def_property_ui_text(
      prop,
      "Sequencer Color Space Settings",
      "Sequencer Color Space Settings\nSettings of color space sequencer is working in");

  /* Layer and Collections */
  prop = RNA_def_property(srna, "view_layers", PROP_COLLECTION, PROP_NONE);
  RNA_def_property_collection_sdna(prop, NULL, "view_layers", NULL);
  RNA_def_property_struct_type(prop, "ViewLayer");
  RNA_def_property_ui_text(prop, "View Layers", "View Layers");
  rna_def_view_layers(brna, prop);

  prop = RNA_def_property(srna, "collection", PROP_POINTER, PROP_NONE);
  RNA_def_property_flag(prop, PROP_NEVER_NULL);
  RNA_def_property_pointer_sdna(prop, NULL, "master_collection");
  RNA_def_property_struct_type(prop, "Collection");
  RNA_def_property_ui_text(
      prop,
      "Collection",
      "Collection\nScene master collection that objects and other collections in the scene");

  /* Scene Display */
  prop = RNA_def_property(srna, "display", PROP_POINTER, PROP_NONE);
  RNA_def_property_pointer_sdna(prop, NULL, "display");
  RNA_def_property_struct_type(prop, "SceneDisplay");
  RNA_def_property_ui_text(
      prop, "Scene Display", "Scene Display\nScene display settings for 3d viewport");

  /* EEVEE */
  prop = RNA_def_property(srna, "eevee", PROP_POINTER, PROP_NONE);
  RNA_def_property_struct_type(prop, "SceneEEVEE");
  RNA_def_property_ui_text(prop, "EEVEE", "EEVEE\nEEVEE settings for the scene");

  /* Nestled Data  */
  /* *** Non-Animated *** */
  RNA_define_animate_sdna(false);
  rna_def_tool_settings(brna);
  rna_def_gpencil_interpolate(brna);
  rna_def_unified_paint_settings(brna);
  rna_def_curve_paint_settings(brna);
  rna_def_statvis(brna);
  rna_def_unit_settings(brna);
  rna_def_scene_image_format_data(brna);
  rna_def_transform_orientation(brna);
  rna_def_transform_orientation_slot(brna);
  rna_def_view3d_cursor(brna);
  rna_def_selected_uv_element(brna);
  rna_def_display_safe_areas(brna);
  rna_def_scene_display(brna);
  rna_def_scene_eevee(brna);
  RNA_define_animate_sdna(true);
  /* *** Animated *** */
  rna_def_scene_render_data(brna);
  rna_def_gpu_fx(brna);
  rna_def_scene_render_view(brna);

  /* Scene API */
  RNA_api_scene(srna);
}

#endif<|MERGE_RESOLUTION|>--- conflicted
+++ resolved
@@ -2909,13 +2909,9 @@
   prop = RNA_def_property(srna, "use_transform_pivot_point_align", PROP_BOOLEAN, PROP_NONE);
   RNA_def_property_boolean_sdna(prop, NULL, "transform_flag", SCE_XFORM_AXIS_ALIGN);
   RNA_def_property_ui_text(
-<<<<<<< HEAD
       prop,
       "Only Origins",
-      "Only Origins\nManipulate center points (object, pose and weight paint mode only)");
-=======
-      prop, "Only Origins", "Manipulate origins (object, pose and weight paint mode only)");
->>>>>>> 56a06556
+      "Only Origins\nManipulate origins (object, pose and weight paint mode only)");
   RNA_def_property_ui_icon(prop, ICON_CENTER_ONLY, 0);
   RNA_def_property_update(prop, NC_SCENE, NULL);
 
