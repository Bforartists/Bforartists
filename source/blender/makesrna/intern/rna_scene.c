--- conflicted
+++ resolved
@@ -2234,13 +2234,6 @@
 		{0, NULL, 0, NULL, NULL}
 	};
 
-<<<<<<< HEAD
-	static const EnumPropertyItem gpencil_stroke_placement_items[] = {
-		{GP_PROJECT_VIEWSPACE, "CURSOR", 0, "Cursor", "Stroke Placement Cursor\nDraw stroke at the 3D cursor"},
-		{0, "VIEW", 0, "View", "Stroke Placement View\nStick stroke to the view "}, /* weird, GP_PROJECT_VIEWALIGN is inverted */
-		{GP_PROJECT_VIEWSPACE | GP_PROJECT_DEPTH_VIEW, "SURFACE", 0, "Surface", "Stroke Placement Surface\nStick stroke to surfaces"},
-		{GP_PROJECT_VIEWSPACE | GP_PROJECT_DEPTH_STROKE, "STROKE", 0, "Stroke", "Stroke Placement View\nStick stroke to other strokes"},
-=======
 	static const EnumPropertyItem gpencil_stroke_snap_items[] = {
 		{0, "NONE", 0, "All points", "No snap"},
 		{GP_PROJECT_DEPTH_STROKE_ENDPOINTS, "ENDS", 0, "End points", "Snap to first and last points and interpolate" },
@@ -2258,7 +2251,6 @@
 		{GP_PROJECT_VIEWSPACE | GP_PROJECT_CURSOR, "CURSOR", ICON_PIVOT_CURSOR, "3D Cursor", "Draw stroke at 3D cursor location" },
 		{0, "VIEW", ICON_RESTRICT_VIEW_ON, "View", "Stick stroke to the view "}, /* weird, GP_PROJECT_VIEWALIGN is inverted */
 		{GP_PROJECT_VIEWSPACE | GP_PROJECT_DEPTH_VIEW, "SURFACE", ICON_FACESEL, "Surface", "Stick stroke to surfaces"},
->>>>>>> 24888ec9
 		{0, NULL, 0, NULL, NULL}
 	};
 
@@ -2486,34 +2478,25 @@
 	RNA_def_property_ui_text(prop, "Project onto Self", "Snap onto itself (Edit Mode Only)");
 	RNA_def_property_update(prop, NC_SCENE | ND_TOOLSETTINGS, NULL); /* header redraw */
 
-<<<<<<< HEAD
-	/* Grease Pencil */
-	prop = RNA_def_property(srna, "use_gpencil_continuous_drawing", PROP_BOOLEAN, PROP_NONE);
-	RNA_def_property_boolean_sdna(prop, NULL, "gpencil_flags", GP_TOOL_FLAG_PAINTSESSIONS_ON);
-	RNA_def_property_ui_text(prop, "Use Continuous Drawing",
-	                         "Continuous Drawing\nAllow drawing multiple strokes at a time with Grease Pencil");
-	RNA_def_property_update(prop, NC_SCENE | ND_TOOLSETTINGS, NULL); /* xxx: need toolbar to be redrawn... */
-=======
 	prop = RNA_def_property(srna, "use_gizmo_mode", PROP_ENUM, PROP_NONE);
 	RNA_def_property_enum_sdna(prop, NULL, "gizmo_flag");
 	RNA_def_property_enum_items(prop, rna_enum_gizmo_items);
 	RNA_def_property_flag(prop, PROP_ENUM_FLAG);
 	RNA_def_property_ui_text(prop, "Gizmo Mode",  "");
 	RNA_def_property_update(prop, NC_SCENE | ND_TOOLSETTINGS, "rna_ToolSettings_gizmo_flag_update");
->>>>>>> 24888ec9
 
 	/* Grease Pencil */
 	prop = RNA_def_property(srna, "use_gpencil_draw_additive", PROP_BOOLEAN, PROP_NONE);
 	RNA_def_property_boolean_sdna(prop, NULL, "gpencil_flags", GP_TOOL_FLAG_RETAIN_LAST);
 	RNA_def_property_ui_text(prop, "Use Additive Drawing",
-	                         "Additive Drawing\nWhen creating new frames, the strokes from the previous/active frame "
+	                         "When creating new frames, the strokes from the previous/active frame "
 	                         "are included as the basis for the new one");
 	RNA_def_property_update(prop, NC_SCENE | ND_TOOLSETTINGS, NULL);
 
 	prop = RNA_def_property(srna, "use_gpencil_draw_onback", PROP_BOOLEAN, PROP_NONE);
 	RNA_def_property_boolean_sdna(prop, NULL, "gpencil_flags", GP_TOOL_FLAG_PAINT_ONBACK);
 	RNA_def_property_ui_text(prop, "Draw Strokes on Back",
-		"Draw on Back\nWhen draw new strokes, the new stroke is drawn below of all strokes in the layer");
+		"When draw new strokes, the new stroke is drawn below of all strokes in the layer");
 	RNA_def_property_update(prop, NC_SCENE | ND_TOOLSETTINGS, NULL);
 
 	prop = RNA_def_property(srna, "use_gpencil_thumbnail_list", PROP_BOOLEAN, PROP_NONE);
