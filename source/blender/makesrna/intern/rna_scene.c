/* SPDX-License-Identifier: GPL-2.0-or-later */

/** \file
 * \ingroup RNA
 */

#include <stdlib.h>

#include "DNA_brush_types.h"
#include "DNA_collection_types.h"
#include "DNA_gpencil_legacy_types.h"
#include "DNA_layer_types.h"
#include "DNA_linestyle_types.h"
#include "DNA_modifier_types.h"
#include "DNA_particle_types.h"
#include "DNA_rigidbody_types.h"
#include "DNA_scene_types.h"
#include "DNA_screen_types.h" /* TransformOrientation */
#include "DNA_userdef_types.h"
#include "DNA_view3d_types.h"
#include "DNA_world_types.h"

#include "IMB_colormanagement.h"
#include "IMB_imbuf_types.h"

#include "BLI_listbase.h"
#include "BLI_math.h"

#include "BLT_translation.h"

#include "BKE_armature.h"
#include "BKE_editmesh.h"
#include "BKE_idtype.h"
#include "BKE_paint.h"
#include "BKE_volume.h"

#include "ED_gpencil_legacy.h"
#include "ED_object.h"
#include "ED_uvedit.h"

#include "RNA_define.h"
#include "RNA_enum_types.h"

#include "rna_internal.h"

/* Include for Bake Options */
#include "RE_engine.h"
#include "RE_pipeline.h"

#ifdef WITH_FFMPEG
#  include "BKE_writeffmpeg.h"
#  include "ffmpeg_compat.h"
#  include <libavcodec/avcodec.h>
#  include <libavformat/avformat.h>
#endif

#include "ED_render.h"
#include "ED_transform.h"

#include "WM_api.h"
#include "WM_types.h"

#include "BLI_threads.h"

#include "DEG_depsgraph.h"

#ifdef WITH_OPENEXR
const EnumPropertyItem rna_enum_exr_codec_items[] = {
    {R_IMF_EXR_CODEC_NONE, "NONE", 0, "None", ""},
    {R_IMF_EXR_CODEC_PXR24, "PXR24", 0, "Pxr24 (lossy)", ""},
    {R_IMF_EXR_CODEC_ZIP, "ZIP", 0, "ZIP (lossless)", ""},
    {R_IMF_EXR_CODEC_PIZ, "PIZ", 0, "PIZ (lossless)", ""},
    {R_IMF_EXR_CODEC_RLE, "RLE", 0, "RLE (lossless)", ""},
    {R_IMF_EXR_CODEC_ZIPS, "ZIPS", 0, "ZIPS (lossless)", ""},
    {R_IMF_EXR_CODEC_B44, "B44", 0, "B44 (lossy)", ""},
    {R_IMF_EXR_CODEC_B44A, "B44A", 0, "B44A (lossy)", ""},
    {R_IMF_EXR_CODEC_DWAA, "DWAA", 0, "DWAA (lossy)", ""},
    {R_IMF_EXR_CODEC_DWAB, "DWAB", 0, "DWAB (lossy)", ""},
    {0, NULL, 0, NULL, NULL},
};
#endif

#ifndef RNA_RUNTIME
static const EnumPropertyItem uv_sculpt_relaxation_items[] = {
    {UV_SCULPT_TOOL_RELAX_LAPLACIAN,
     "LAPLACIAN",
     0,
     "Laplacian",
     "Use Laplacian method for relaxation"},
    {UV_SCULPT_TOOL_RELAX_HC, "HC", 0, "HC", "Use HC method for relaxation"},
    {UV_SCULPT_TOOL_RELAX_COTAN,
     "COTAN",
     0,
     "Geometry",
     "Use Geometry (cotangent) relaxation, making UVs follow the underlying 3D geometry"},
    {0, NULL, 0, NULL, NULL},
};
#endif

const EnumPropertyItem rna_enum_snap_source_items[] = {
    {SCE_SNAP_SOURCE_CLOSEST, "CLOSEST", 0, "Closest", "Snap closest point onto target"},
    {SCE_SNAP_SOURCE_CENTER, "CENTER", 0, "Center", "Snap transformation center onto target"},
    {SCE_SNAP_SOURCE_MEDIAN, "MEDIAN", 0, "Median", "Snap median onto target"},
    {SCE_SNAP_SOURCE_ACTIVE, "ACTIVE", 0, "Active", "Snap active onto target"},
    {0, NULL, 0, NULL, NULL},
};

const EnumPropertyItem rna_enum_proportional_falloff_items[] = {
    {PROP_SMOOTH, "SMOOTH", ICON_SMOOTHCURVE, "Smooth", "Smooth falloff"},
    {PROP_SPHERE, "SPHERE", ICON_SPHERECURVE, "Sphere", "Spherical falloff"},
    {PROP_ROOT, "ROOT", ICON_ROOTCURVE, "Root", "Root falloff"},
    {PROP_INVSQUARE,
     "INVERSE_SQUARE",
     ICON_INVERSESQUARECURVE,
     "Inverse Square",
     "Inverse Square falloff"},
    {PROP_SHARP, "SHARP", ICON_SHARPCURVE, "Sharp", "Sharp falloff"},
    {PROP_LIN, "LINEAR", ICON_LINCURVE, "Linear", "Linear falloff"},
    {PROP_CONST, "CONSTANT", ICON_NOCURVE, "Constant", "Constant falloff"},
    {PROP_RANDOM, "RANDOM", ICON_RNDCURVE, "Random", "Random falloff"},
    {0, NULL, 0, NULL, NULL},
};

/* subset of the enum - only curves, missing random and const */
const EnumPropertyItem rna_enum_proportional_falloff_curve_only_items[] = {
    {PROP_SMOOTH, "SMOOTH", ICON_SMOOTHCURVE, "Smooth", "Smooth falloff"},
    {PROP_SPHERE, "SPHERE", ICON_SPHERECURVE, "Sphere", "Spherical falloff"},
    {PROP_ROOT, "ROOT", ICON_ROOTCURVE, "Root", "Root falloff"},
    {PROP_INVSQUARE, "INVERSE_SQUARE", ICON_ROOTCURVE, "Inverse Square", "Inverse Square falloff"},
    {PROP_SHARP, "SHARP", ICON_SHARPCURVE, "Sharp", "Sharp falloff"},
    {PROP_LIN, "LINEAR", ICON_LINCURVE, "Linear", "Linear falloff"},
    {0, NULL, 0, NULL, NULL},
};

/* Keep for operators, not used here. */

const EnumPropertyItem rna_enum_mesh_select_mode_items[] = {
    {SCE_SELECT_VERTEX, "VERT", ICON_VERTEXSEL, "Vertex", "Vertex selection mode"},
    {SCE_SELECT_EDGE, "EDGE", ICON_EDGESEL, "Edge", "Edge selection mode"},
    {SCE_SELECT_FACE, "FACE", ICON_FACESEL, "Face", "Face selection mode"},
    {0, NULL, 0, NULL, NULL},
};

const EnumPropertyItem rna_enum_mesh_select_mode_uv_items[] = {
    {UV_SELECT_VERTEX, "VERTEX", ICON_UV_VERTEXSEL, "Vertex", "Vertex selection mode"},
    {UV_SELECT_EDGE, "EDGE", ICON_UV_EDGESEL, "Edge", "Edge selection mode"},
    {UV_SELECT_FACE, "FACE", ICON_UV_FACESEL, "Face", "Face selection mode"},
    {UV_SELECT_ISLAND, "ISLAND", ICON_UV_ISLANDSEL, "Island", "Island selection mode"},
    {0, NULL, 0, NULL, NULL},
};

const EnumPropertyItem rna_enum_snap_element_items[] = {
    {SCE_SNAP_MODE_INCREMENT,
     "INCREMENT",
     ICON_SNAP_INCREMENT,
     "Increment",
     "Snap to increments of grid"},
    {SCE_SNAP_MODE_VERTEX, "VERTEX", ICON_SNAP_VERTEX, "Vertex", "Snap to vertices"},
    {SCE_SNAP_MODE_EDGE, "EDGE", ICON_SNAP_EDGE, "Edge", "Snap to edges"},
    {SCE_SNAP_MODE_FACE_RAYCAST,
     "FACE", /* TODO(@gfxcoder): replace with "FACE_RAYCAST" as "FACE" is not descriptive. */
     ICON_SNAP_FACE,
     "Face Project",
     "Snap by projecting onto faces"},
    {SCE_SNAP_MODE_FACE_NEAREST,
     "FACE_NEAREST",
     ICON_SNAP_FACE_NEAREST,
     "Face Nearest",
     "Snap to nearest point on faces"},
    {SCE_SNAP_MODE_VOLUME, "VOLUME", ICON_SNAP_VOLUME, "Volume", "Snap to volume"},
    {SCE_SNAP_MODE_EDGE_MIDPOINT,
     "EDGE_MIDPOINT",
     ICON_SNAP_MIDPOINT,
     "Edge Center",
     "Snap to the middle of edges"},
    {SCE_SNAP_MODE_EDGE_PERPENDICULAR,
     "EDGE_PERPENDICULAR",
     ICON_SNAP_PERPENDICULAR,
     "Edge Perpendicular",
     "Snap to the nearest point on an edge"},
    {0, NULL, 0, NULL, NULL},
};

const EnumPropertyItem rna_enum_snap_node_element_items[] = {
    {SCE_SNAP_MODE_GRID, "GRID", ICON_SNAP_GRID, "Grid", "Snap to grid"},
    {SCE_SNAP_MODE_NODE_X, "NODE_X", ICON_NODE_SIDE, "Node X", "Snap to left/right node border"},
    {SCE_SNAP_MODE_NODE_Y, "NODE_Y", ICON_NODE_TOP, "Node Y", "Snap to top/bottom node border"},
    {SCE_SNAP_MODE_NODE_X | SCE_SNAP_MODE_NODE_Y,
     "NODE_XY",
     ICON_NODE_CORNER,
     "Node X / Y",
     "Snap to any node border"},
    {0, NULL, 0, NULL, NULL},
};

#ifndef RNA_RUNTIME
static const EnumPropertyItem snap_uv_element_items[] = {
    {SCE_SNAP_MODE_INCREMENT,
     "INCREMENT",
     ICON_SNAP_INCREMENT,
     "Increment",
     "Snap to increments of grid"},
    {SCE_SNAP_MODE_VERTEX, "VERTEX", ICON_SNAP_VERTEX, "Vertex", "Snap to vertices"},
    {0, NULL, 0, NULL, NULL},
};

static const EnumPropertyItem rna_enum_scene_display_aa_methods[] = {
    {SCE_DISPLAY_AA_OFF,
     "OFF",
     0,
     "No Anti-Aliasing",
     "Scene will be rendering without any anti-aliasing"},
    {SCE_DISPLAY_AA_FXAA,
     "FXAA",
     0,
     "Single Pass Anti-Aliasing",
     "Scene will be rendered using a single pass anti-aliasing method (FXAA)"},
    {SCE_DISPLAY_AA_SAMPLES_5,
     "5",
     0,
     "5 Samples",
     "Scene will be rendered using 5 anti-aliasing samples"},
    {SCE_DISPLAY_AA_SAMPLES_8,
     "8",
     0,
     "8 Samples",
     "Scene will be rendered using 8 anti-aliasing samples"},
    {SCE_DISPLAY_AA_SAMPLES_11,
     "11",
     0,
     "11 Samples",
     "Scene will be rendered using 11 anti-aliasing samples"},
    {SCE_DISPLAY_AA_SAMPLES_16,
     "16",
     0,
     "16 Samples",
     "Scene will be rendered using 16 anti-aliasing samples"},
    {SCE_DISPLAY_AA_SAMPLES_32,
     "32",
     0,
     "32 Samples",
     "Scene will be rendered using 32 anti-aliasing samples"},
    {0, NULL, 0, NULL, NULL},
};
#endif

const EnumPropertyItem rna_enum_curve_fit_method_items[] = {
    {CURVE_PAINT_FIT_METHOD_REFIT,
     "REFIT",
     0,
     "Refit",
     "Incrementally refit the curve (high quality)"},
    {CURVE_PAINT_FIT_METHOD_SPLIT,
     "SPLIT",
     0,
     "Split",
     "Split the curve until the tolerance is met (fast)"},
    {0, NULL, 0, NULL, NULL},
};

/* workaround for duplicate enums,
 * have each enum line as a define then conditionally set it or not
 */

#define R_IMF_ENUM_BMP \
  {R_IMF_IMTYPE_BMP, "BMP", ICON_FILE_IMAGE, "BMP", "Output image in bitmap format"},
#define R_IMF_ENUM_IRIS \
  {R_IMF_IMTYPE_IRIS, "IRIS", ICON_FILE_IMAGE, "Iris", "Output image in SGI IRIS format"},
#define R_IMF_ENUM_PNG \
  {R_IMF_IMTYPE_PNG, "PNG", ICON_FILE_IMAGE, "PNG", "Output image in PNG format"},
#define R_IMF_ENUM_JPEG \
  {R_IMF_IMTYPE_JPEG90, "JPEG", ICON_FILE_IMAGE, "JPEG", "Output image in JPEG format"},
#define R_IMF_ENUM_TAGA \
  {R_IMF_IMTYPE_TARGA, "TARGA", ICON_FILE_IMAGE, "Targa", "Output image in Targa format"},
#define R_IMF_ENUM_TAGA_RAW \
  {R_IMF_IMTYPE_RAWTGA, \
   "TARGA_RAW", \
   ICON_FILE_IMAGE, \
   "Targa Raw", \
   "Output image in uncompressed Targa format"},

#if 0 /* UNUSED (so far) */
#  define R_IMF_ENUM_DDS \
    {R_IMF_IMTYPE_DDS, "DDS", ICON_FILE_IMAGE, "DDS", "Output image in DDS format"},
#endif

#ifdef WITH_OPENJPEG
#  define R_IMF_ENUM_JPEG2K \
    {R_IMF_IMTYPE_JP2, \
     "JPEG2000", \
     ICON_FILE_IMAGE, \
     "JPEG 2000", \
     "Output image in JPEG 2000 format"},
#else
#  define R_IMF_ENUM_JPEG2K
#endif

#ifdef WITH_CINEON
#  define R_IMF_ENUM_CINEON \
    {R_IMF_IMTYPE_CINEON, "CINEON", ICON_FILE_IMAGE, "Cineon", "Output image in Cineon format"},
#  define R_IMF_ENUM_DPX \
    {R_IMF_IMTYPE_DPX, "DPX", ICON_FILE_IMAGE, "DPX", "Output image in DPX format"},
#else
#  define R_IMF_ENUM_CINEON
#  define R_IMF_ENUM_DPX
#endif

#ifdef WITH_OPENEXR
#  define R_IMF_ENUM_EXR_MULTILAYER \
    {R_IMF_IMTYPE_MULTILAYER, \
     "OPEN_EXR_MULTILAYER", \
     ICON_FILE_IMAGE, \
     "OpenEXR MultiLayer", \
     "Output image in multilayer OpenEXR format"},
#  define R_IMF_ENUM_EXR \
    {R_IMF_IMTYPE_OPENEXR, \
     "OPEN_EXR", \
     ICON_FILE_IMAGE, \
     "OpenEXR", \
     "Output image in OpenEXR format"},
#else
#  define R_IMF_ENUM_EXR_MULTILAYER
#  define R_IMF_ENUM_EXR
#endif

#define R_IMF_ENUM_HDR \
  {R_IMF_IMTYPE_RADHDR, \
   "HDR", \
   ICON_FILE_IMAGE, \
   "Radiance HDR", \
   "Output image in Radiance HDR format"},

#define R_IMF_ENUM_TIFF \
  {R_IMF_IMTYPE_TIFF, "TIFF", ICON_FILE_IMAGE, "TIFF", "Output image in TIFF format"},

#ifdef WITH_WEBP
#  define R_IMF_ENUM_WEBP \
    {R_IMF_IMTYPE_WEBP, "WEBP", ICON_FILE_IMAGE, "WebP", "Output image in WebP format"},
#else
#  define R_IMF_ENUM_WEBP
#endif

#define IMAGE_TYPE_ITEMS_IMAGE_ONLY \
  R_IMF_ENUM_BMP \
  /* DDS save not supported yet R_IMF_ENUM_DDS */ \
  R_IMF_ENUM_IRIS \
  R_IMF_ENUM_PNG \
  R_IMF_ENUM_JPEG \
  R_IMF_ENUM_JPEG2K \
  R_IMF_ENUM_TAGA \
  R_IMF_ENUM_TAGA_RAW \
  RNA_ENUM_ITEM_SEPR_COLUMN, R_IMF_ENUM_CINEON R_IMF_ENUM_DPX R_IMF_ENUM_EXR_MULTILAYER \
                                 R_IMF_ENUM_EXR R_IMF_ENUM_HDR R_IMF_ENUM_TIFF R_IMF_ENUM_WEBP

#ifdef RNA_RUNTIME
static const EnumPropertyItem image_only_type_items[] = {

    IMAGE_TYPE_ITEMS_IMAGE_ONLY

    {0, NULL, 0, NULL, NULL},
};
#endif

const EnumPropertyItem rna_enum_image_type_items[] = {
    RNA_ENUM_ITEM_HEADING(N_("Image"), NULL),

    IMAGE_TYPE_ITEMS_IMAGE_ONLY

        RNA_ENUM_ITEM_HEADING(N_("Movie"), NULL),
    {R_IMF_IMTYPE_AVIJPEG,
     "AVI_JPEG",
     ICON_FILE_MOVIE,
     "AVI JPEG",
     "Output video in AVI JPEG format"},
    {R_IMF_IMTYPE_AVIRAW, "AVI_RAW", ICON_FILE_MOVIE, "AVI Raw", "Output video in AVI Raw format"},
#ifdef WITH_FFMPEG
    {R_IMF_IMTYPE_FFMPEG,
     "FFMPEG",
     ICON_FILE_MOVIE,
     "FFmpeg Video",
     "The most versatile way to output video files"},
#endif
    {0, NULL, 0, NULL, NULL},
};

const EnumPropertyItem rna_enum_image_color_mode_items[] = {
    {R_IMF_PLANES_BW,
     "BW",
     0,
     "BW",
     "Images get saved in 8-bit grayscale (only PNG, JPEG, TGA, TIF)"},
    {R_IMF_PLANES_RGB, "RGB", 0, "RGB", "Images are saved with RGB (color) data"},
    {R_IMF_PLANES_RGBA,
     "RGBA",
     0,
     "RGBA",
     "Images are saved with RGB and Alpha data (if supported)"},
    {0, NULL, 0, NULL, NULL},
};

#ifdef RNA_RUNTIME
#  define IMAGE_COLOR_MODE_BW rna_enum_image_color_mode_items[0]
#  define IMAGE_COLOR_MODE_RGB rna_enum_image_color_mode_items[1]
#  define IMAGE_COLOR_MODE_RGBA rna_enum_image_color_mode_items[2]
#endif

const EnumPropertyItem rna_enum_image_color_depth_items[] = {
    /* 1 (monochrome) not used */
    {R_IMF_CHAN_DEPTH_8, "8", 0, "8", "8-bit color channels"},
    {R_IMF_CHAN_DEPTH_10, "10", 0, "10", "10-bit color channels"},
    {R_IMF_CHAN_DEPTH_12, "12", 0, "12", "12-bit color channels"},
    {R_IMF_CHAN_DEPTH_16, "16", 0, "16", "16-bit color channels"},
    /* 24 not used */
    {R_IMF_CHAN_DEPTH_32, "32", 0, "32", "32-bit color channels"},
    {0, NULL, 0, NULL, NULL},
};

const EnumPropertyItem rna_enum_normal_space_items[] = {
    {R_BAKE_SPACE_OBJECT, "OBJECT", 0, "Object", "Bake the normals in object space"},
    {R_BAKE_SPACE_TANGENT, "TANGENT", 0, "Tangent", "Bake the normals in tangent space"},
    {0, NULL, 0, NULL, NULL},
};

const EnumPropertyItem rna_enum_normal_swizzle_items[] = {
    {R_BAKE_POSX, "POS_X", 0, "+X", ""},
    {R_BAKE_POSY, "POS_Y", 0, "+Y", ""},
    {R_BAKE_POSZ, "POS_Z", 0, "+Z", ""},
    {R_BAKE_NEGX, "NEG_X", 0, "-X", ""},
    {R_BAKE_NEGY, "NEG_Y", 0, "-Y", ""},
    {R_BAKE_NEGZ, "NEG_Z", 0, "-Z", ""},
    {0, NULL, 0, NULL, NULL},
};

const EnumPropertyItem rna_enum_bake_margin_type_items[] = {
    {R_BAKE_ADJACENT_FACES,
     "ADJACENT_FACES",
     0,
     "Adjacent Faces",
     "Use pixels from adjacent faces across UV seams"},
    {R_BAKE_EXTEND, "EXTEND", 0, "Extend", "Extend border pixels outwards"},
    {0, NULL, 0, NULL, NULL},
};

const EnumPropertyItem rna_enum_bake_target_items[] = {
    {R_BAKE_TARGET_IMAGE_TEXTURES,
     "IMAGE_TEXTURES",
     0,
     "Image Textures",
     "Bake to image data-blocks associated with active image texture nodes in materials"},
    {R_BAKE_TARGET_VERTEX_COLORS,
     "VERTEX_COLORS",
     0,
     "Active Color Attribute",
     "Bake to the active color attribute on meshes"},
    {0, NULL, 0, NULL, NULL},
};

const EnumPropertyItem rna_enum_bake_save_mode_items[] = {
    {R_BAKE_SAVE_INTERNAL,
     "INTERNAL",
     0,
     "Internal",
     "Save the baking map in an internal image file"},
    {R_BAKE_SAVE_EXTERNAL, "EXTERNAL", 0, "External", "Save the baking map in an external file"},
    {0, NULL, 0, NULL, NULL},
};

static const EnumPropertyItem rna_enum_bake_view_from_items[] = {
    {R_BAKE_VIEW_FROM_ABOVE_SURFACE,
     "ABOVE_SURFACE",
     0,
     "Above Surface",
     "Cast rays from above the surface"},
    {R_BAKE_VIEW_FROM_ACTIVE_CAMERA,
     "ACTIVE_CAMERA",
     0,
     "Active Camera",
     "Use the active camera's position to cast rays"},
    {0, NULL, 0, NULL, NULL},
};

#define R_IMF_VIEWS_ENUM_IND \
  {R_IMF_VIEWS_INDIVIDUAL, \
   "INDIVIDUAL", \
   0, \
   "Individual", \
   "Individual files for each view with the prefix as defined by the scene views"},
#define R_IMF_VIEWS_ENUM_S3D \
  {R_IMF_VIEWS_STEREO_3D, "STEREO_3D", 0, "Stereo 3D", "Single file with an encoded stereo pair"},
#define R_IMF_VIEWS_ENUM_MV \
  {R_IMF_VIEWS_MULTIVIEW, "MULTIVIEW", 0, "Multi-View", "Single file with all the views"},

const EnumPropertyItem rna_enum_views_format_items[] = {
    R_IMF_VIEWS_ENUM_IND R_IMF_VIEWS_ENUM_S3D{0, NULL, 0, NULL, NULL},
};

const EnumPropertyItem rna_enum_views_format_multilayer_items[] = {
    R_IMF_VIEWS_ENUM_IND R_IMF_VIEWS_ENUM_MV{0, NULL, 0, NULL, NULL},
};

const EnumPropertyItem rna_enum_views_format_multiview_items[] = {
    R_IMF_VIEWS_ENUM_IND R_IMF_VIEWS_ENUM_S3D R_IMF_VIEWS_ENUM_MV{0, NULL, 0, NULL, NULL},
};

#undef R_IMF_VIEWS_ENUM_IND
#undef R_IMF_VIEWS_ENUM_S3D
#undef R_IMF_VIEWS_ENUM_MV

const EnumPropertyItem rna_enum_stereo3d_display_items[] = {
    {S3D_DISPLAY_ANAGLYPH,
     "ANAGLYPH",
     0,
     "Anaglyph",
     "Render views for left and right eyes as two differently filtered colors in a single image "
     "(anaglyph glasses are required)"},
    {S3D_DISPLAY_INTERLACE,
     "INTERLACE",
     0,
     "Interlace",
     "Render views for left and right eyes interlaced in a single image (3D-ready monitor is "
     "required)"},
    {S3D_DISPLAY_PAGEFLIP,
     "TIMESEQUENTIAL",
     0,
     "Time Sequential",
     "Render alternate eyes (also known as page flip, quad buffer support in the graphic card is "
     "required)"},
    {S3D_DISPLAY_SIDEBYSIDE,
     "SIDEBYSIDE",
     0,
     "Side-by-Side",
     "Render views for left and right eyes side-by-side"},
    {S3D_DISPLAY_TOPBOTTOM,
     "TOPBOTTOM",
     0,
     "Top-Bottom",
     "Render views for left and right eyes one above another"},
    {0, NULL, 0, NULL, NULL},
};

const EnumPropertyItem rna_enum_stereo3d_anaglyph_type_items[] = {
    {S3D_ANAGLYPH_REDCYAN, "RED_CYAN", 0, "Red-Cyan", ""},
    {S3D_ANAGLYPH_GREENMAGENTA, "GREEN_MAGENTA", 0, "Green-Magenta", ""},
    {S3D_ANAGLYPH_YELLOWBLUE, "YELLOW_BLUE", 0, "Yellow-Blue", ""},
    {0, NULL, 0, NULL, NULL},
};

const EnumPropertyItem rna_enum_stereo3d_interlace_type_items[] = {
    {S3D_INTERLACE_ROW, "ROW_INTERLEAVED", 0, "Row Interleaved", ""},
    {S3D_INTERLACE_COLUMN, "COLUMN_INTERLEAVED", 0, "Column Interleaved", ""},
    {S3D_INTERLACE_CHECKERBOARD, "CHECKERBOARD_INTERLEAVED", 0, "Checkerboard Interleaved", ""},
    {0, NULL, 0, NULL, NULL},
};

const EnumPropertyItem rna_enum_bake_pass_filter_type_items[] = {
    {R_BAKE_PASS_FILTER_NONE, "NONE", 0, "None", ""},
    {R_BAKE_PASS_FILTER_EMIT, "EMIT", 0, "Emit", ""},
    {R_BAKE_PASS_FILTER_DIRECT, "DIRECT", 0, "Direct", ""},
    {R_BAKE_PASS_FILTER_INDIRECT, "INDIRECT", 0, "Indirect", ""},
    {R_BAKE_PASS_FILTER_COLOR, "COLOR", 0, "Color", ""},
    {R_BAKE_PASS_FILTER_DIFFUSE, "DIFFUSE", 0, "Diffuse", ""},
    {R_BAKE_PASS_FILTER_GLOSSY, "GLOSSY", 0, "Glossy", ""},
    {R_BAKE_PASS_FILTER_TRANSM, "TRANSMISSION", 0, "Transmission", ""},
    {0, NULL, 0, NULL, NULL},
};

static const EnumPropertyItem rna_enum_view_layer_aov_type_items[] = {
    {AOV_TYPE_COLOR, "COLOR", 0, "Color", ""},
    {AOV_TYPE_VALUE, "VALUE", 0, "Value", ""},
    {0, NULL, 0, NULL, NULL},
};

const EnumPropertyItem rna_enum_transform_pivot_items_full[] = {
    {V3D_AROUND_CENTER_BOUNDS,
     "BOUNDING_BOX_CENTER",
     ICON_PIVOT_BOUNDBOX,
     "Bounding Box Center",
     "Pivot around bounding box center of selected object(s)"},
    {V3D_AROUND_CURSOR, "CURSOR", ICON_PIVOT_CURSOR, "3D Cursor", "Pivot around the 3D cursor"},
    {V3D_AROUND_LOCAL_ORIGINS,
     "INDIVIDUAL_ORIGINS",
     ICON_PIVOT_INDIVIDUAL,
     "Individual Origins",
     "Pivot around each object's own origin"},
    {V3D_AROUND_CENTER_MEDIAN,
     "MEDIAN_POINT",
     ICON_PIVOT_MEDIAN,
     "Median Point",
     "Pivot around the median point of selected objects"},
    {V3D_AROUND_ACTIVE,
     "ACTIVE_ELEMENT",
     ICON_PIVOT_ACTIVE,
     "Active Element",
     "Pivot around active object"},
    {0, NULL, 0, NULL, NULL},
};

/* Icons could be made a consistent set of images. */
const EnumPropertyItem rna_enum_transform_orientation_items[] = {
    {V3D_ORIENT_GLOBAL,
     "GLOBAL",
     ICON_ORIENTATION_GLOBAL,
     "Global",
     "Align the transformation axes to world space"},
    {V3D_ORIENT_LOCAL,
     "LOCAL",
     ICON_ORIENTATION_LOCAL,
     "Local",
     "Align the transformation axes to the selected objects' local space"},
    {V3D_ORIENT_NORMAL,
     "NORMAL",
     ICON_ORIENTATION_NORMAL,
     "Normal",
     "Align the transformation axes to average normal of selected elements "
     "(bone Y axis for pose mode)"},
    {V3D_ORIENT_GIMBAL,
     "GIMBAL",
     ICON_ORIENTATION_GIMBAL,
     "Gimbal",
     "Align each axis to the Euler rotation axis as used for input"},
    {V3D_ORIENT_VIEW,
     "VIEW",
     ICON_ORIENTATION_VIEW,
     "View",
     "Align the transformation axes to the window"},
    {V3D_ORIENT_CURSOR,
     "CURSOR",
     ICON_ORIENTATION_CURSOR,
     "Cursor",
     "Align the transformation axes to the 3D cursor"},
    {V3D_ORIENT_PARENT,
     "PARENT",
<<<<<<< HEAD
     ICON_PARENT,
=======
     ICON_ORIENTATION_PARENT,
>>>>>>> aaa57eae
     "Parent",
     "Align the transformation axes to the object's parent space"},
    // {V3D_ORIENT_CUSTOM, "CUSTOM", 0, "Custom", "Use a custom transform orientation"},
    {0, NULL, 0, NULL, NULL},
};

static const EnumPropertyItem plane_depth_items[] = {
    {V3D_PLACE_DEPTH_SURFACE,
     "SURFACE",
     0,
     "Surface",
     "Start placing on the surface, using the 3D cursor position as a fallback"},
    {V3D_PLACE_DEPTH_CURSOR_PLANE,
     "CURSOR_PLANE",
     0,
     "Cursor Plane",
     "Start placement using a point projected onto the orientation axis "
     "at the 3D cursor position"},
    {V3D_PLACE_DEPTH_CURSOR_VIEW,
     "CURSOR_VIEW",
     0,
     "Cursor View",
     "Start placement using a point projected onto the view plane at the 3D cursor position"},
    {0, NULL, 0, NULL, NULL},
};

static const EnumPropertyItem plane_orientation_items[] = {
    {V3D_PLACE_ORIENT_SURFACE,
     "SURFACE",
     ICON_SNAP_NORMAL,
     "Surface",
     "Use the surface normal (using the transform orientation as a fallback)"},
    {V3D_PLACE_ORIENT_DEFAULT,
     "DEFAULT",
     ICON_ORIENTATION_GLOBAL,
     "Default",
     "Use the current transform orientation"},
    {0, NULL, 0, NULL, NULL},
};

static const EnumPropertyItem snap_to_items[] = {
    {SCE_SNAP_MODE_GEOM, "GEOMETRY", 0, "Geometry", "Snap to all geometry"},
    {SCE_SNAP_MODE_NONE, "DEFAULT", 0, "Default", "Use the current snap settings"},
    {0, NULL, 0, NULL, NULL},
};

#ifdef RNA_RUNTIME

#  include "BLI_string_utils.h"

#  include "DNA_anim_types.h"
#  include "DNA_cachefile_types.h"
#  include "DNA_color_types.h"
#  include "DNA_mesh_types.h"
#  include "DNA_node_types.h"
#  include "DNA_object_types.h"
#  include "DNA_text_types.h"
#  include "DNA_workspace_types.h"

#  include "RNA_access.h"

#  include "MEM_guardedalloc.h"

#  include "BKE_animsys.h"
#  include "BKE_brush.h"
#  include "BKE_collection.h"
#  include "BKE_colortools.h"
#  include "BKE_context.h"
#  include "BKE_freestyle.h"
#  include "BKE_global.h"
#  include "BKE_gpencil_legacy.h"
#  include "BKE_idprop.h"
#  include "BKE_image.h"
#  include "BKE_image_format.h"
#  include "BKE_layer.h"
#  include "BKE_main.h"
#  include "BKE_mesh.h"
#  include "BKE_node.h"
#  include "BKE_pointcache.h"
#  include "BKE_scene.h"
#  include "BKE_screen.h"
#  include "BKE_unit.h"

#  include "NOD_composite.h"

#  include "ED_image.h"
#  include "ED_info.h"
#  include "ED_keyframing.h"
#  include "ED_mesh.h"
#  include "ED_node.h"
#  include "ED_scene.h"
#  include "ED_view3d.h"

#  include "DEG_depsgraph_build.h"
#  include "DEG_depsgraph_query.h"

#  include "SEQ_relations.h"
#  include "SEQ_sequencer.h"
#  include "SEQ_sound.h"

#  ifdef WITH_FREESTYLE
#    include "FRS_freestyle.h"
#  endif

static void rna_ToolSettings_snap_mode_set(struct PointerRNA *ptr, int value)
{
  ToolSettings *ts = (ToolSettings *)ptr->data;
  if (value != 0) {
    ts->snap_mode = value;
  }
}

/* Grease Pencil update cache */
static void rna_GPencil_update(Main *UNUSED(bmain), Scene *scene, PointerRNA *UNUSED(ptr))
{
  if (scene != NULL) {
    ED_gpencil_tag_scene_gpencil(scene);
  }
}

static void rna_Gpencil_extend_selection(bContext *C, PointerRNA *UNUSED(ptr))
{
  /* Extend selection to all points in all selected strokes. */
  const Scene *scene = CTX_data_scene(C);
  ViewLayer *view_layer = CTX_data_view_layer(C);
  BKE_view_layer_synced_ensure(scene, view_layer);
  Object *ob = BKE_view_layer_active_object_get(view_layer);
  if ((ob) && (ob->type == OB_GPENCIL_LEGACY)) {
    bGPdata *gpd = (bGPdata *)ob->data;
    CTX_DATA_BEGIN (C, bGPDstroke *, gps, editable_gpencil_strokes) {
      if ((gps->flag & GP_STROKE_SELECT) && (gps->totpoints > 1)) {
        bGPDspoint *pt;
        for (int i = 0; i < gps->totpoints; i++) {
          pt = &gps->points[i];
          pt->flag |= GP_SPOINT_SELECT;
        }
      }
    }
    CTX_DATA_END;

    gpd->flag |= GP_DATA_CACHE_IS_DIRTY;
    DEG_id_tag_update(&gpd->id, ID_RECALC_TRANSFORM | ID_RECALC_GEOMETRY);
  }
}

static void rna_Gpencil_selectmode_update(bContext *C, PointerRNA *ptr)
{
  ToolSettings *ts = (ToolSettings *)ptr->data;
  /* If the mode is not Stroke, don't extend selection. */
  if ((ts->gpencil_selectmode_edit & GP_SELECTMODE_STROKE) == 0) {
    return;
  }

  rna_Gpencil_extend_selection(C, ptr);
}

static void rna_Gpencil_mask_point_update(bContext *UNUSED(C), PointerRNA *ptr)
{
  ToolSettings *ts = (ToolSettings *)ptr->data;

  ts->gpencil_selectmode_sculpt &= ~GP_SCULPT_MASK_SELECTMODE_STROKE;
  ts->gpencil_selectmode_sculpt &= ~GP_SCULPT_MASK_SELECTMODE_SEGMENT;
}

static void rna_Gpencil_mask_stroke_update(bContext *C, PointerRNA *ptr)
{
  ToolSettings *ts = (ToolSettings *)ptr->data;

  ts->gpencil_selectmode_sculpt &= ~GP_SCULPT_MASK_SELECTMODE_POINT;
  ts->gpencil_selectmode_sculpt &= ~GP_SCULPT_MASK_SELECTMODE_SEGMENT;

  rna_Gpencil_extend_selection(C, ptr);
}

static void rna_Gpencil_mask_segment_update(bContext *UNUSED(C), PointerRNA *ptr)
{
  ToolSettings *ts = (ToolSettings *)ptr->data;

  ts->gpencil_selectmode_sculpt &= ~GP_SCULPT_MASK_SELECTMODE_POINT;
  ts->gpencil_selectmode_sculpt &= ~GP_SCULPT_MASK_SELECTMODE_STROKE;
}

static void rna_Gpencil_vertex_mask_point_update(bContext *C, PointerRNA *ptr)
{
  ToolSettings *ts = (ToolSettings *)ptr->data;

  ts->gpencil_selectmode_vertex &= ~GP_VERTEX_MASK_SELECTMODE_STROKE;
  ts->gpencil_selectmode_vertex &= ~GP_VERTEX_MASK_SELECTMODE_SEGMENT;

  ED_gpencil_tag_scene_gpencil(CTX_data_scene(C));
}

static void rna_Gpencil_vertex_mask_stroke_update(bContext *C, PointerRNA *ptr)
{
  ToolSettings *ts = (ToolSettings *)ptr->data;

  ts->gpencil_selectmode_vertex &= ~GP_VERTEX_MASK_SELECTMODE_POINT;
  ts->gpencil_selectmode_vertex &= ~GP_VERTEX_MASK_SELECTMODE_SEGMENT;

  rna_Gpencil_extend_selection(C, ptr);

  ED_gpencil_tag_scene_gpencil(CTX_data_scene(C));
}

static void rna_Gpencil_vertex_mask_segment_update(bContext *C, PointerRNA *ptr)
{
  ToolSettings *ts = (ToolSettings *)ptr->data;

  ts->gpencil_selectmode_vertex &= ~GP_VERTEX_MASK_SELECTMODE_POINT;
  ts->gpencil_selectmode_vertex &= ~GP_VERTEX_MASK_SELECTMODE_STROKE;

  ED_gpencil_tag_scene_gpencil(CTX_data_scene(C));
}

/* Read-only Iterator of all the scene objects. */

static void rna_Scene_objects_begin(CollectionPropertyIterator *iter, PointerRNA *ptr)
{
  Scene *scene = (Scene *)ptr->data;
  iter->internal.custom = MEM_callocN(sizeof(BLI_Iterator), __func__);

  BKE_scene_objects_iterator_begin(iter->internal.custom, (void *)scene);
  iter->valid = ((BLI_Iterator *)iter->internal.custom)->valid;
}

static void rna_Scene_objects_next(CollectionPropertyIterator *iter)
{
  BKE_scene_objects_iterator_next(iter->internal.custom);
  iter->valid = ((BLI_Iterator *)iter->internal.custom)->valid;
}

static void rna_Scene_objects_end(CollectionPropertyIterator *iter)
{
  BKE_scene_objects_iterator_end(iter->internal.custom);
  MEM_freeN(iter->internal.custom);
}

static PointerRNA rna_Scene_objects_get(CollectionPropertyIterator *iter)
{
  Object *ob = ((BLI_Iterator *)iter->internal.custom)->current;
  return rna_pointer_inherit_refine(&iter->parent, &RNA_Object, ob);
}

/* End of read-only Iterator of all the scene objects. */

static void rna_Scene_set_set(PointerRNA *ptr,
                              PointerRNA value,
                              struct ReportList *UNUSED(reports))
{
  Scene *scene = (Scene *)ptr->data;
  Scene *set = (Scene *)value.data;
  Scene *nested_set;

  for (nested_set = set; nested_set; nested_set = nested_set->set) {
    if (nested_set == scene) {
      return;
    }
    /* prevent eternal loops, set can point to next, and next to set, without problems usually */
    if (nested_set->set == set) {
      return;
    }
  }

  id_lib_extern((ID *)set);
  scene->set = set;
}

void rna_Scene_set_update(Main *bmain, Scene *UNUSED(scene), PointerRNA *ptr)
{
  Scene *scene = (Scene *)ptr->owner_id;

  DEG_relations_tag_update(bmain);
  DEG_id_tag_update_ex(bmain, &scene->id, ID_RECALC_BASE_FLAGS);
  if (scene->set != NULL) {
    /* Objects which are pulled into main scene's depsgraph needs to have
     * their base flags updated.
     */
    DEG_id_tag_update_ex(bmain, &scene->set->id, ID_RECALC_BASE_FLAGS);
  }
}

static void rna_Scene_camera_update(Main *bmain, Scene *UNUSED(scene_unused), PointerRNA *ptr)
{
  wmWindowManager *wm = bmain->wm.first;
  Scene *scene = (Scene *)ptr->data;

  WM_windows_scene_data_sync(&wm->windows, scene);
  DEG_id_tag_update(&scene->id, ID_RECALC_COPY_ON_WRITE);
  DEG_relations_tag_update(bmain);
}

static void rna_Scene_fps_update(Main *bmain, Scene *UNUSED(active_scene), PointerRNA *ptr)
{
  Scene *scene = (Scene *)ptr->owner_id;
  DEG_id_tag_update(&scene->id, ID_RECALC_AUDIO_FPS | ID_RECALC_SEQUENCER_STRIPS);
  /* NOTE: Tag via dependency graph will take care of all the updates ion the evaluated domain,
   * however, changes in FPS actually modifies an original skip length,
   * so this we take care about here. */
  SEQ_sound_update_length(bmain, scene);
}

static void rna_Scene_listener_update(Main *UNUSED(bmain), Scene *UNUSED(scene), PointerRNA *ptr)
{
  DEG_id_tag_update(ptr->owner_id, ID_RECALC_AUDIO_LISTENER);
}

static void rna_Scene_volume_update(Main *UNUSED(bmain), Scene *UNUSED(scene), PointerRNA *ptr)
{
  Scene *scene = (Scene *)ptr->owner_id;
  DEG_id_tag_update(&scene->id, ID_RECALC_AUDIO_VOLUME | ID_RECALC_SEQUENCER_STRIPS);
}

static const char *rna_Scene_statistics_string_get(Scene *scene,
                                                   Main *bmain,
                                                   ReportList *reports,
                                                   ViewLayer *view_layer)
{
  if (!BKE_scene_has_view_layer(scene, view_layer)) {
    BKE_reportf(reports,
                RPT_ERROR,
                "View Layer '%s' not found in scene '%s'",
                view_layer->name,
                scene->id.name + 2);
    return "";
  }

  return ED_info_statistics_string(bmain, scene, view_layer);
}

static void rna_Scene_framelen_update(Main *UNUSED(bmain),
                                      Scene *UNUSED(active_scene),
                                      PointerRNA *ptr)
{
  Scene *scene = (Scene *)ptr->owner_id;
  scene->r.framelen = (float)scene->r.framapto / (float)scene->r.images;
}

static void rna_Scene_frame_current_set(PointerRNA *ptr, int value)
{
  Scene *data = (Scene *)ptr->data;

  /* if negative frames aren't allowed, then we can't use them */
  FRAMENUMBER_MIN_CLAMP(value);
  data->r.cfra = value;
}

static float rna_Scene_frame_float_get(PointerRNA *ptr)
{
  Scene *data = (Scene *)ptr->data;
  return (float)data->r.cfra + data->r.subframe;
}

static void rna_Scene_frame_float_set(PointerRNA *ptr, float value)
{
  Scene *data = (Scene *)ptr->data;
  /* if negative frames aren't allowed, then we can't use them */
  FRAMENUMBER_MIN_CLAMP(value);
  data->r.cfra = (int)value;
  data->r.subframe = value - data->r.cfra;
}

static float rna_Scene_frame_current_final_get(PointerRNA *ptr)
{
  Scene *scene = (Scene *)ptr->data;

  return BKE_scene_frame_to_ctime(scene, (float)scene->r.cfra);
}

static void rna_Scene_start_frame_set(PointerRNA *ptr, int value)
{
  Scene *data = (Scene *)ptr->data;
  /* MINFRAME not MINAFRAME, since some output formats can't taken negative frames */
  CLAMP(value, MINFRAME, MAXFRAME);
  data->r.sfra = value;

  if (value > data->r.efra) {
    data->r.efra = MIN2(value, MAXFRAME);
  }
}

static void rna_Scene_end_frame_set(PointerRNA *ptr, int value)
{
  Scene *data = (Scene *)ptr->data;
  CLAMP(value, MINFRAME, MAXFRAME);
  data->r.efra = value;

  if (data->r.sfra > value) {
    data->r.sfra = MAX2(value, MINFRAME);
  }
}

static void rna_Scene_use_preview_range_set(PointerRNA *ptr, bool value)
{
  Scene *data = (Scene *)ptr->data;

  if (value) {
    /* copy range from scene if not set before */
    if ((data->r.psfra == data->r.pefra) && (data->r.psfra == 0)) {
      data->r.psfra = data->r.sfra;
      data->r.pefra = data->r.efra;
    }

    data->r.flag |= SCER_PRV_RANGE;
  }
  else {
    data->r.flag &= ~SCER_PRV_RANGE;
  }
}

static void rna_Scene_preview_range_start_frame_set(PointerRNA *ptr, int value)
{
  Scene *data = (Scene *)ptr->data;

  /* check if enabled already */
  if ((data->r.flag & SCER_PRV_RANGE) == 0) {
    /* set end of preview range to end frame, then clamp as per normal */
    /* TODO: or just refuse to set instead? */
    data->r.pefra = data->r.efra;
  }
  CLAMP(value, MINAFRAME, MAXFRAME);
  data->r.psfra = value;

  if (value > data->r.pefra) {
    data->r.pefra = MIN2(value, MAXFRAME);
  }
}

static void rna_Scene_preview_range_end_frame_set(PointerRNA *ptr, int value)
{
  Scene *data = (Scene *)ptr->data;

  /* check if enabled already */
  if ((data->r.flag & SCER_PRV_RANGE) == 0) {
    /* set start of preview range to start frame, then clamp as per normal */
    /* TODO: or just refuse to set instead? */
    data->r.psfra = data->r.sfra;
  }
  CLAMP(value, MINAFRAME, MAXFRAME);
  data->r.pefra = value;

  if (data->r.psfra > value) {
    data->r.psfra = MAX2(value, MINAFRAME);
  }
}

static void rna_Scene_show_subframe_update(Main *UNUSED(bmain),
                                           Scene *UNUSED(current_scene),
                                           PointerRNA *ptr)
{
  Scene *scene = (Scene *)ptr->owner_id;
  scene->r.subframe = 0.0f;
}

static void rna_Scene_frame_update(Main *UNUSED(bmain),
                                   Scene *UNUSED(current_scene),
                                   PointerRNA *ptr)
{
  Scene *scene = (Scene *)ptr->owner_id;
  DEG_id_tag_update(&scene->id, ID_RECALC_FRAME_CHANGE);
  WM_main_add_notifier(NC_SCENE | ND_FRAME, scene);
}

static PointerRNA rna_Scene_active_keying_set_get(PointerRNA *ptr)
{
  Scene *scene = (Scene *)ptr->data;
  return rna_pointer_inherit_refine(ptr, &RNA_KeyingSet, ANIM_scene_get_active_keyingset(scene));
}

static void rna_Scene_active_keying_set_set(PointerRNA *ptr,
                                            PointerRNA value,
                                            struct ReportList *UNUSED(reports))
{
  Scene *scene = (Scene *)ptr->data;
  KeyingSet *ks = (KeyingSet *)value.data;

  scene->active_keyingset = ANIM_scene_get_keyingset_index(scene, ks);
}

/* get KeyingSet index stuff for list of Keying Sets editing UI
 * - active_keyingset-1 since 0 is reserved for 'none'
 * - don't clamp, otherwise can never set builtin's types as active...
 */
static int rna_Scene_active_keying_set_index_get(PointerRNA *ptr)
{
  Scene *scene = (Scene *)ptr->data;
  return scene->active_keyingset - 1;
}

/* get KeyingSet index stuff for list of Keying Sets editing UI
 * - value+1 since 0 is reserved for 'none'
 */
static void rna_Scene_active_keying_set_index_set(PointerRNA *ptr, int value)
{
  Scene *scene = (Scene *)ptr->data;
  scene->active_keyingset = value + 1;
}

/* XXX: evil... builtin_keyingsets is defined in keyingsets.c! */
/* TODO: make API function to retrieve this... */
extern ListBase builtin_keyingsets;

static void rna_Scene_all_keyingsets_begin(CollectionPropertyIterator *iter, PointerRNA *ptr)
{
  Scene *scene = (Scene *)ptr->data;

  /* start going over the scene KeyingSets first, while we still have pointer to it
   * but only if we have any Keying Sets to use...
   */
  if (scene->keyingsets.first) {
    rna_iterator_listbase_begin(iter, &scene->keyingsets, NULL);
  }
  else {
    rna_iterator_listbase_begin(iter, &builtin_keyingsets, NULL);
  }
}

static void rna_Scene_all_keyingsets_next(CollectionPropertyIterator *iter)
{
  ListBaseIterator *internal = &iter->internal.listbase;
  KeyingSet *ks = (KeyingSet *)internal->link;

  /* If we've run out of links in Scene list,
   * jump over to the builtins list unless we're there already. */
  if ((ks->next == NULL) && (ks != builtin_keyingsets.last)) {
    internal->link = (Link *)builtin_keyingsets.first;
  }
  else {
    internal->link = (Link *)ks->next;
  }

  iter->valid = (internal->link != NULL);
}

static char *rna_SceneEEVEE_path(const PointerRNA *UNUSED(ptr))
{
  return BLI_strdup("eevee");
}

static char *rna_SceneGpencil_path(const PointerRNA *UNUSED(ptr))
{
  return BLI_strdup("grease_pencil_settings");
}

static int rna_RenderSettings_stereoViews_skip(CollectionPropertyIterator *iter,
                                               void *UNUSED(data))
{
  ListBaseIterator *internal = &iter->internal.listbase;
  SceneRenderView *srv = (SceneRenderView *)internal->link;

  if (STR_ELEM(srv->name, STEREO_LEFT_NAME, STEREO_RIGHT_NAME)) {
    return 0;
  }

  return 1;
};

static void rna_RenderSettings_stereoViews_begin(CollectionPropertyIterator *iter, PointerRNA *ptr)
{
  RenderData *rd = (RenderData *)ptr->data;
  rna_iterator_listbase_begin(iter, &rd->views, rna_RenderSettings_stereoViews_skip);
}

static char *rna_RenderSettings_path(const PointerRNA *UNUSED(ptr))
{
  return BLI_strdup("render");
}

static char *rna_BakeSettings_path(const PointerRNA *UNUSED(ptr))
{
  return BLI_strdup("render.bake");
}

static char *rna_ImageFormatSettings_path(const PointerRNA *ptr)
{
  ImageFormatData *imf = (ImageFormatData *)ptr->data;
  ID *id = ptr->owner_id;

  switch (GS(id->name)) {
    case ID_SCE: {
      Scene *scene = (Scene *)id;

      if (&scene->r.im_format == imf) {
        return BLI_strdup("render.image_settings");
      }
      else if (&scene->r.bake.im_format == imf) {
        return BLI_strdup("render.bake.image_settings");
      }
      return BLI_strdup("..");
    }
    case ID_NT: {
      bNodeTree *ntree = (bNodeTree *)id;
      bNode *node;

      for (node = ntree->nodes.first; node; node = node->next) {
        if (node->type == CMP_NODE_OUTPUT_FILE) {
          if (&((NodeImageMultiFile *)node->storage)->format == imf) {
            char node_name_esc[sizeof(node->name) * 2];
            BLI_str_escape(node_name_esc, node->name, sizeof(node_name_esc));
            return BLI_sprintfN("nodes[\"%s\"].format", node_name_esc);
          }
          else {
            bNodeSocket *sock;

            for (sock = node->inputs.first; sock; sock = sock->next) {
              NodeImageMultiFileSocket *sockdata = sock->storage;
              if (&sockdata->format == imf) {
                char node_name_esc[sizeof(node->name) * 2];
                BLI_str_escape(node_name_esc, node->name, sizeof(node_name_esc));

                char socketdata_path_esc[sizeof(sockdata->path) * 2];
                BLI_str_escape(socketdata_path_esc, sockdata->path, sizeof(socketdata_path_esc));

                return BLI_sprintfN(
                    "nodes[\"%s\"].file_slots[\"%s\"].format", node_name_esc, socketdata_path_esc);
              }
            }
          }
        }
      }
      return BLI_strdup("..");
    }
    default:
      return BLI_strdup("..");
  }
}

static int rna_RenderSettings_threads_get(PointerRNA *ptr)
{
  RenderData *rd = (RenderData *)ptr->data;
  return BKE_render_num_threads(rd);
}

static int rna_RenderSettings_threads_mode_get(PointerRNA *ptr)
{
  RenderData *rd = (RenderData *)ptr->data;
  int override = BLI_system_num_threads_override_get();

  if (override > 0) {
    return R_FIXED_THREADS;
  }
  else {
    return (rd->mode & R_FIXED_THREADS);
  }
}

static bool rna_RenderSettings_is_movie_format_get(PointerRNA *ptr)
{
  RenderData *rd = (RenderData *)ptr->data;
  return BKE_imtype_is_movie(rd->im_format.imtype);
}

static void rna_ImageFormatSettings_file_format_set(PointerRNA *ptr, int value)
{
  ImageFormatData *imf = (ImageFormatData *)ptr->data;
  ID *id = ptr->owner_id;
  imf->imtype = value;

  const bool is_render = (id && GS(id->name) == ID_SCE);
  /* see note below on why this is */
  const char chan_flag = BKE_imtype_valid_channels(imf->imtype, true) |
                         (is_render ? IMA_CHAN_FLAG_BW : 0);

  /* ensure depth and color settings match */
  if ((imf->planes == R_IMF_PLANES_BW) && !(chan_flag & IMA_CHAN_FLAG_BW)) {
    imf->planes = R_IMF_PLANES_RGBA;
  }
  if ((imf->planes == R_IMF_PLANES_RGBA) && !(chan_flag & IMA_CHAN_FLAG_RGBA)) {
    imf->planes = R_IMF_PLANES_RGB;
  }

  /* ensure usable depth */
  {
    const int depth_ok = BKE_imtype_valid_depths(imf->imtype);
    if ((imf->depth & depth_ok) == 0) {
      /* set first available depth */
      char depth_ls[] = {
          R_IMF_CHAN_DEPTH_32,
          R_IMF_CHAN_DEPTH_24,
          R_IMF_CHAN_DEPTH_16,
          R_IMF_CHAN_DEPTH_12,
          R_IMF_CHAN_DEPTH_10,
          R_IMF_CHAN_DEPTH_8,
          R_IMF_CHAN_DEPTH_1,
          0,
      };
      int i;

      for (i = 0; depth_ls[i]; i++) {
        if (depth_ok & depth_ls[i]) {
          imf->depth = depth_ls[i];
          break;
        }
      }
    }
  }

  if (id && GS(id->name) == ID_SCE) {
    Scene *scene = (Scene *)ptr->owner_id;
    RenderData *rd = &scene->r;
#  ifdef WITH_FFMPEG
    BKE_ffmpeg_image_type_verify(rd, imf);
#  endif
    (void)rd;
  }
}

static const EnumPropertyItem *rna_ImageFormatSettings_file_format_itemf(bContext *UNUSED(C),
                                                                         PointerRNA *ptr,
                                                                         PropertyRNA *UNUSED(prop),
                                                                         bool *UNUSED(r_free))
{
  ID *id = ptr->owner_id;
  if (id && GS(id->name) == ID_SCE) {
    return rna_enum_image_type_items;
  }
  else {
    return image_only_type_items;
  }
}

static const EnumPropertyItem *rna_ImageFormatSettings_color_mode_itemf(bContext *UNUSED(C),
                                                                        PointerRNA *ptr,
                                                                        PropertyRNA *UNUSED(prop),
                                                                        bool *r_free)
{
  ImageFormatData *imf = (ImageFormatData *)ptr->data;
  ID *id = ptr->owner_id;
  const bool is_render = (id && GS(id->name) == ID_SCE);

  /* NOTE(@ideasman42): we need to act differently for render
   * where 'BW' will force grayscale even if the output format writes
   * as RGBA, this is age old blender convention and not sure how useful
   * it really is but keep it for now. */
  char chan_flag = BKE_imtype_valid_channels(imf->imtype, true) |
                   (is_render ? IMA_CHAN_FLAG_BW : 0);

#  ifdef WITH_FFMPEG
  /* a WAY more crappy case than B&W flag: depending on codec, file format MIGHT support
   * alpha channel. for example MPEG format with h264 codec can't do alpha channel, but
   * the same MPEG format with QTRLE codec can easily handle alpha channel.
   * not sure how to deal with such cases in a nicer way (sergey) */
  if (is_render) {
    Scene *scene = (Scene *)ptr->owner_id;
    RenderData *rd = &scene->r;

    if (BKE_ffmpeg_alpha_channel_is_supported(rd)) {
      chan_flag |= IMA_CHAN_FLAG_RGBA;
    }
  }
#  endif

  if (chan_flag == (IMA_CHAN_FLAG_BW | IMA_CHAN_FLAG_RGB | IMA_CHAN_FLAG_RGBA)) {
    return rna_enum_image_color_mode_items;
  }
  else {
    int totitem = 0;
    EnumPropertyItem *item = NULL;

    if (chan_flag & IMA_CHAN_FLAG_BW) {
      RNA_enum_item_add(&item, &totitem, &IMAGE_COLOR_MODE_BW);
    }
    if (chan_flag & IMA_CHAN_FLAG_RGB) {
      RNA_enum_item_add(&item, &totitem, &IMAGE_COLOR_MODE_RGB);
    }
    if (chan_flag & IMA_CHAN_FLAG_RGBA) {
      RNA_enum_item_add(&item, &totitem, &IMAGE_COLOR_MODE_RGBA);
    }

    RNA_enum_item_end(&item, &totitem);
    *r_free = true;

    return item;
  }
}

static const EnumPropertyItem *rna_ImageFormatSettings_color_depth_itemf(bContext *UNUSED(C),
                                                                         PointerRNA *ptr,
                                                                         PropertyRNA *UNUSED(prop),
                                                                         bool *r_free)
{
  ImageFormatData *imf = (ImageFormatData *)ptr->data;

  if (imf == NULL) {
    return rna_enum_image_color_depth_items;
  }
  else {
    const int depth_ok = BKE_imtype_valid_depths(imf->imtype);
    const int is_float = ELEM(
        imf->imtype, R_IMF_IMTYPE_RADHDR, R_IMF_IMTYPE_OPENEXR, R_IMF_IMTYPE_MULTILAYER);

    const EnumPropertyItem *item_8bit = &rna_enum_image_color_depth_items[0];
    const EnumPropertyItem *item_10bit = &rna_enum_image_color_depth_items[1];
    const EnumPropertyItem *item_12bit = &rna_enum_image_color_depth_items[2];
    const EnumPropertyItem *item_16bit = &rna_enum_image_color_depth_items[3];
    const EnumPropertyItem *item_32bit = &rna_enum_image_color_depth_items[4];

    int totitem = 0;
    EnumPropertyItem *item = NULL;
    EnumPropertyItem tmp = {0, "", 0, "", ""};

    if (depth_ok & R_IMF_CHAN_DEPTH_8) {
      RNA_enum_item_add(&item, &totitem, item_8bit);
    }

    if (depth_ok & R_IMF_CHAN_DEPTH_10) {
      RNA_enum_item_add(&item, &totitem, item_10bit);
    }

    if (depth_ok & R_IMF_CHAN_DEPTH_12) {
      RNA_enum_item_add(&item, &totitem, item_12bit);
    }

    if (depth_ok & R_IMF_CHAN_DEPTH_16) {
      if (is_float) {
        tmp = *item_16bit;
        tmp.name = "Float (Half)";
        RNA_enum_item_add(&item, &totitem, &tmp);
      }
      else {
        RNA_enum_item_add(&item, &totitem, item_16bit);
      }
    }

    if (depth_ok & R_IMF_CHAN_DEPTH_32) {
      if (is_float) {
        tmp = *item_32bit;
        tmp.name = "Float (Full)";
        RNA_enum_item_add(&item, &totitem, &tmp);
      }
      else {
        RNA_enum_item_add(&item, &totitem, item_32bit);
      }
    }

    RNA_enum_item_end(&item, &totitem);
    *r_free = true;

    return item;
  }
}

static const EnumPropertyItem *rna_ImageFormatSettings_views_format_itemf(
    bContext *UNUSED(C), PointerRNA *ptr, PropertyRNA *UNUSED(prop), bool *UNUSED(r_free))
{
  ImageFormatData *imf = (ImageFormatData *)ptr->data;

  if (imf == NULL) {
    return rna_enum_views_format_items;
  }
  else if (imf->imtype == R_IMF_IMTYPE_OPENEXR) {
    return rna_enum_views_format_multiview_items;
  }
  else if (imf->imtype == R_IMF_IMTYPE_MULTILAYER) {
    return rna_enum_views_format_multilayer_items;
  }
  else {
    return rna_enum_views_format_items;
  }
}

#  ifdef WITH_OPENEXR
/* OpenEXR */

static const EnumPropertyItem *rna_ImageFormatSettings_exr_codec_itemf(bContext *UNUSED(C),
                                                                       PointerRNA *ptr,
                                                                       PropertyRNA *UNUSED(prop),
                                                                       bool *r_free)
{
  ImageFormatData *imf = (ImageFormatData *)ptr->data;

  EnumPropertyItem *item = NULL;
  int i = 1, totitem = 0;

  if (imf->depth == 16) {
    return rna_enum_exr_codec_items; /* All compression types are defined for half-float. */
  }

  for (i = 0; i < R_IMF_EXR_CODEC_MAX; i++) {
    if (ELEM(i, R_IMF_EXR_CODEC_B44, R_IMF_EXR_CODEC_B44A)) {
      continue; /* B44 and B44A are not defined for 32 bit floats */
    }

    RNA_enum_item_add(&item, &totitem, &rna_enum_exr_codec_items[i]);
  }

  RNA_enum_item_end(&item, &totitem);
  *r_free = true;

  return item;
}

#  endif

static bool rna_ImageFormatSettings_has_linear_colorspace_get(PointerRNA *ptr)
{
  ImageFormatData *imf = (ImageFormatData *)ptr->data;
  return BKE_imtype_requires_linear_float(imf->imtype);
}

static void rna_ImageFormatSettings_color_management_set(PointerRNA *ptr, int value)
{
  ImageFormatData *imf = (ImageFormatData *)ptr->data;

  if (imf->color_management != value) {
    imf->color_management = value;

    /* Copy from scene when enabling override. */
    if (imf->color_management == R_IMF_COLOR_MANAGEMENT_OVERRIDE) {
      ID *owner_id = ptr->owner_id;
      if (owner_id && GS(owner_id->name) == ID_NT) {
        /* For compositing nodes, find the corresponding scene. */
        owner_id = BKE_id_owner_get(owner_id);
      }
      if (owner_id && GS(owner_id->name) == ID_SCE) {
        BKE_image_format_color_management_copy_from_scene(imf, (Scene *)owner_id);
      }
    }
  }
}

static int rna_SceneRender_file_ext_length(PointerRNA *ptr)
{
  const RenderData *rd = (RenderData *)ptr->data;
  const char *ext_array[BKE_IMAGE_PATH_EXT_MAX];
  int ext_num = BKE_image_path_ext_from_imformat(&rd->im_format, ext_array);
  return ext_num ? strlen(ext_array[0]) : 0;
}

static void rna_SceneRender_file_ext_get(PointerRNA *ptr, char *value)
{
  const RenderData *rd = (RenderData *)ptr->data;
  const char *ext_array[BKE_IMAGE_PATH_EXT_MAX];
  int ext_num = BKE_image_path_ext_from_imformat(&rd->im_format, ext_array);
  strcpy(value, ext_num ? ext_array[0] : "");
}

#  ifdef WITH_FFMPEG
static void rna_FFmpegSettings_lossless_output_set(PointerRNA *ptr, bool value)
{
  Scene *scene = (Scene *)ptr->owner_id;
  RenderData *rd = &scene->r;

  if (value) {
    rd->ffcodecdata.flags |= FFMPEG_LOSSLESS_OUTPUT;
  }
  else {
    rd->ffcodecdata.flags &= ~FFMPEG_LOSSLESS_OUTPUT;
  }
}
#  endif

static int rna_RenderSettings_active_view_index_get(PointerRNA *ptr)
{
  RenderData *rd = (RenderData *)ptr->data;
  return rd->actview;
}

static void rna_RenderSettings_active_view_index_set(PointerRNA *ptr, int value)
{
  RenderData *rd = (RenderData *)ptr->data;
  rd->actview = value;
}

static void rna_RenderSettings_active_view_index_range(
    PointerRNA *ptr, int *min, int *max, int *UNUSED(softmin), int *UNUSED(softmax))
{
  RenderData *rd = (RenderData *)ptr->data;

  *min = 0;
  *max = max_ii(0, BLI_listbase_count(&rd->views) - 1);
}

static PointerRNA rna_RenderSettings_active_view_get(PointerRNA *ptr)
{
  RenderData *rd = (RenderData *)ptr->data;
  SceneRenderView *srv = BLI_findlink(&rd->views, rd->actview);

  return rna_pointer_inherit_refine(ptr, &RNA_SceneRenderView, srv);
}

static void rna_RenderSettings_active_view_set(PointerRNA *ptr,
                                               PointerRNA value,
                                               struct ReportList *UNUSED(reports))
{
  RenderData *rd = (RenderData *)ptr->data;
  SceneRenderView *srv = (SceneRenderView *)value.data;
  const int index = BLI_findindex(&rd->views, srv);
  if (index != -1) {
    rd->actview = index;
  }
}

static SceneRenderView *rna_RenderView_new(ID *id, RenderData *UNUSED(rd), const char *name)
{
  Scene *scene = (Scene *)id;
  SceneRenderView *srv = BKE_scene_add_render_view(scene, name);

  WM_main_add_notifier(NC_SCENE | ND_RENDER_OPTIONS, NULL);

  return srv;
}

static void rna_RenderView_remove(
    ID *id, RenderData *UNUSED(rd), Main *UNUSED(bmain), ReportList *reports, PointerRNA *srv_ptr)
{
  SceneRenderView *srv = srv_ptr->data;
  Scene *scene = (Scene *)id;

  if (!BKE_scene_remove_render_view(scene, srv)) {
    BKE_reportf(reports,
                RPT_ERROR,
                "Render view '%s' could not be removed from scene '%s'",
                srv->name,
                scene->id.name + 2);
    return;
  }

  RNA_POINTER_INVALIDATE(srv_ptr);

  WM_main_add_notifier(NC_SCENE | ND_RENDER_OPTIONS, NULL);
}

static void rna_RenderSettings_views_format_set(PointerRNA *ptr, int value)
{
  RenderData *rd = (RenderData *)ptr->data;

  if (rd->views_format == SCE_VIEWS_FORMAT_MULTIVIEW && value == SCE_VIEWS_FORMAT_STEREO_3D) {
    /* make sure the actview is visible */
    if (rd->actview > 1) {
      rd->actview = 1;
    }
  }

  rd->views_format = value;
}

static void rna_RenderSettings_engine_set(PointerRNA *ptr, int value)
{
  RenderData *rd = (RenderData *)ptr->data;
  RenderEngineType *type = BLI_findlink(&R_engines, value);

  if (type) {
    STRNCPY_UTF8(rd->engine, type->idname);
    DEG_id_tag_update(ptr->owner_id, ID_RECALC_COPY_ON_WRITE);
  }
}

static const EnumPropertyItem *rna_RenderSettings_engine_itemf(bContext *UNUSED(C),
                                                               PointerRNA *UNUSED(ptr),
                                                               PropertyRNA *UNUSED(prop),
                                                               bool *r_free)
{
  RenderEngineType *type;
  EnumPropertyItem *item = NULL;
  EnumPropertyItem tmp = {0, "", 0, "", ""};
  int a = 0, totitem = 0;

  for (type = R_engines.first; type; type = type->next, a++) {
    tmp.value = a;
    tmp.identifier = type->idname;
    tmp.name = type->name;
    RNA_enum_item_add(&item, &totitem, &tmp);
  }

  RNA_enum_item_end(&item, &totitem);
  *r_free = true;

  return item;
}

static int rna_RenderSettings_engine_get(PointerRNA *ptr)
{
  RenderData *rd = (RenderData *)ptr->data;
  RenderEngineType *type;
  int a = 0;

  for (type = R_engines.first; type; type = type->next, a++) {
    if (STREQ(type->idname, rd->engine)) {
      return a;
    }
  }

  return 0;
}

static void rna_RenderSettings_engine_update(Main *bmain,
                                             Scene *UNUSED(unused),
                                             PointerRNA *UNUSED(ptr))
{
  ED_render_engine_changed(bmain, true);
}

static void rna_Scene_update_render_engine(Main *bmain)
{
  ED_render_engine_changed(bmain, true);
}

static bool rna_RenderSettings_multiple_engines_get(PointerRNA *UNUSED(ptr))
{
  return (BLI_listbase_count(&R_engines) > 1);
}

static bool rna_RenderSettings_use_spherical_stereo_get(PointerRNA *ptr)
{
  Scene *scene = (Scene *)ptr->owner_id;
  return BKE_scene_use_spherical_stereo(scene);
}

void rna_Scene_render_update(Main *UNUSED(bmain), Scene *UNUSED(scene), PointerRNA *ptr)
{
  Scene *scene = (Scene *)ptr->owner_id;

  DEG_id_tag_update(&scene->id, ID_RECALC_COPY_ON_WRITE);
}

static void rna_Scene_world_update(Main *bmain, Scene *scene, PointerRNA *ptr)
{
  Scene *screen = (Scene *)ptr->owner_id;

  rna_Scene_render_update(bmain, scene, ptr);
  WM_main_add_notifier(NC_WORLD | ND_WORLD, &screen->id);
  DEG_relations_tag_update(bmain);
}

static void rna_Scene_mesh_quality_update(Main *bmain, Scene *UNUSED(scene), PointerRNA *ptr)
{
  Scene *scene = (Scene *)ptr->owner_id;

  FOREACH_SCENE_OBJECT_BEGIN (scene, ob) {
    if (ELEM(ob->type, OB_MESH, OB_CURVES_LEGACY, OB_VOLUME, OB_MBALL)) {
      DEG_id_tag_update(&ob->id, ID_RECALC_GEOMETRY);
    }
  }
  FOREACH_SCENE_OBJECT_END;

  rna_Scene_render_update(bmain, scene, ptr);
}

void rna_Scene_freestyle_update(Main *UNUSED(bmain), Scene *UNUSED(scene), PointerRNA *ptr)
{
  Scene *scene = (Scene *)ptr->owner_id;

  DEG_id_tag_update(&scene->id, ID_RECALC_COPY_ON_WRITE);
}

void rna_Scene_use_freestyle_update(Main *UNUSED(bmain), Scene *UNUSED(scene), PointerRNA *ptr)
{
  Scene *scene = (Scene *)ptr->owner_id;

  DEG_id_tag_update(&scene->id, ID_RECALC_COPY_ON_WRITE);

  if (scene->nodetree) {
    ntreeCompositUpdateRLayers(scene->nodetree);
  }
}

void rna_Scene_use_view_map_cache_update(Main *UNUSED(bmain),
                                         Scene *UNUSED(scene),
                                         PointerRNA *UNUSED(ptr))
{
#  ifdef WITH_FREESTYLE
  FRS_free_view_map_cache();
#  endif
}

void rna_ViewLayer_name_set(PointerRNA *ptr, const char *value)
{
  Scene *scene = (Scene *)ptr->owner_id;
  ViewLayer *view_layer = (ViewLayer *)ptr->data;
  BLI_assert(BKE_id_is_in_global_main(&scene->id));
  BKE_view_layer_rename(G_MAIN, scene, view_layer, value);
}

static void rna_SceneRenderView_name_set(PointerRNA *ptr, const char *value)
{
  Scene *scene = (Scene *)ptr->owner_id;
  SceneRenderView *rv = (SceneRenderView *)ptr->data;
  STRNCPY_UTF8(rv->name, value);
  BLI_uniquename(&scene->r.views,
                 rv,
                 DATA_("RenderView"),
                 '.',
                 offsetof(SceneRenderView, name),
                 sizeof(rv->name));
}

void rna_ViewLayer_material_override_update(Main *bmain, Scene *UNUSED(scene), PointerRNA *ptr)
{
  Scene *scene = (Scene *)ptr->owner_id;
  rna_Scene_render_update(bmain, scene, ptr);
  DEG_relations_tag_update(bmain);
}

void rna_ViewLayer_pass_update(Main *bmain, Scene *activescene, PointerRNA *ptr)
{
  Scene *scene = (Scene *)ptr->owner_id;

  if (scene->nodetree) {
    ntreeCompositUpdateRLayers(scene->nodetree);
  }

  ViewLayer *view_layer = NULL;
  if (ptr->type == &RNA_ViewLayer) {
    view_layer = (ViewLayer *)ptr->data;
  }
  else if (ptr->type == &RNA_AOV) {
    ViewLayerAOV *aov = (ViewLayerAOV *)ptr->data;
    view_layer = BKE_view_layer_find_with_aov(scene, aov);
  }
  else if (ptr->type == &RNA_Lightgroup) {
    ViewLayerLightgroup *lightgroup = (ViewLayerLightgroup *)ptr->data;
    view_layer = BKE_view_layer_find_with_lightgroup(scene, lightgroup);
  }

  if (view_layer) {
    RenderEngineType *engine_type = RE_engines_find(scene->r.engine);
    if (engine_type->update_render_passes) {
      RenderEngine *engine = RE_engine_create(engine_type);
      if (engine) {
        BKE_view_layer_verify_aov(engine, scene, view_layer);
      }
      RE_engine_free(engine);
      engine = NULL;
    }
  }

  rna_Scene_render_update(bmain, activescene, ptr);
}

static char *rna_ViewLayerEEVEE_path(const PointerRNA *ptr)
{
  const ViewLayerEEVEE *view_layer_eevee = (ViewLayerEEVEE *)ptr->data;
  const ViewLayer *view_layer = (ViewLayer *)((uint8_t *)view_layer_eevee -
                                              offsetof(ViewLayer, eevee));
  char rna_path[sizeof(view_layer->name) * 3];

  const size_t view_layer_path_len = rna_ViewLayer_path_buffer_get(
      view_layer, rna_path, sizeof(rna_path));

  BLI_strncpy(rna_path + view_layer_path_len, ".eevee", sizeof(rna_path) - view_layer_path_len);

  return BLI_strdup(rna_path);
}

static char *rna_SceneRenderView_path(const PointerRNA *ptr)
{
  const SceneRenderView *srv = (SceneRenderView *)ptr->data;
  char srv_name_esc[sizeof(srv->name) * 2];
  BLI_str_escape(srv_name_esc, srv->name, sizeof(srv_name_esc));
  return BLI_sprintfN("render.views[\"%s\"]", srv_name_esc);
}

static void rna_Scene_use_nodes_update(bContext *C, PointerRNA *ptr)
{
  Scene *scene = (Scene *)ptr->data;
  if (scene->use_nodes && scene->nodetree == NULL) {
    ED_node_composit_default(C, scene);
  }
  DEG_relations_tag_update(CTX_data_main(C));
}

static void rna_Physics_relations_update(Main *bmain,
                                         Scene *UNUSED(scene),
                                         PointerRNA *UNUSED(ptr))
{
  DEG_relations_tag_update(bmain);
}

static void rna_Physics_update(Main *UNUSED(bmain), Scene *UNUSED(scene), PointerRNA *ptr)
{
  Scene *scene = (Scene *)ptr->owner_id;
  FOREACH_SCENE_OBJECT_BEGIN (scene, ob) {
    BKE_ptcache_object_reset(scene, ob, PTCACHE_RESET_DEPSGRAPH);
  }
  FOREACH_SCENE_OBJECT_END;

  DEG_id_tag_update(&scene->id, ID_RECALC_COPY_ON_WRITE);
}

static void rna_Scene_editmesh_select_mode_set(PointerRNA *ptr, const bool *value)
{
  ToolSettings *ts = (ToolSettings *)ptr->data;
  int flag = (value[0] ? SCE_SELECT_VERTEX : 0) | (value[1] ? SCE_SELECT_EDGE : 0) |
             (value[2] ? SCE_SELECT_FACE : 0);

  if (flag) {
    ts->selectmode = flag;

    /* Update select mode in all the workspaces in mesh edit mode. */
    wmWindowManager *wm = G_MAIN->wm.first;
    LISTBASE_FOREACH (wmWindow *, win, &wm->windows) {
      const Scene *scene = WM_window_get_active_scene(win);
      ViewLayer *view_layer = WM_window_get_active_view_layer(win);
      if (view_layer) {
        BKE_view_layer_synced_ensure(scene, view_layer);
        Object *object = BKE_view_layer_active_object_get(view_layer);
        if (object) {
          Mesh *me = BKE_mesh_from_object(object);
          if (me && me->edit_mesh && me->edit_mesh->selectmode != flag) {
            me->edit_mesh->selectmode = flag;
            EDBM_selectmode_set(me->edit_mesh);
          }
        }
      }
    }
  }
}

static void rna_Scene_editmesh_select_mode_update(bContext *C, PointerRNA *UNUSED(ptr))
{
  const Scene *scene = CTX_data_scene(C);
  ViewLayer *view_layer = CTX_data_view_layer(C);
  Mesh *me = NULL;

  BKE_view_layer_synced_ensure(scene, view_layer);
  Object *object = BKE_view_layer_active_object_get(view_layer);
  if (object) {
    me = BKE_mesh_from_object(object);
    if (me && me->edit_mesh == NULL) {
      me = NULL;
    }
  }

  if (me) {
    DEG_id_tag_update(&me->id, ID_RECALC_SELECT);
    WM_main_add_notifier(NC_SCENE | ND_TOOLSETTINGS, NULL);
  }
}

static void rna_Scene_uv_select_mode_update(bContext *C, PointerRNA *UNUSED(ptr))
{
  /* Makes sure that the UV selection states are consistent with the current UV select mode and
   * sticky mode. */
  ED_uvedit_selectmode_clean_multi(C);
}

static void object_simplify_update(Object *ob)
{
  ModifierData *md;
  ParticleSystem *psys;

  if ((ob->id.tag & LIB_TAG_DOIT) == 0) {
    return;
  }

  ob->id.tag &= ~LIB_TAG_DOIT;

  for (md = ob->modifiers.first; md; md = md->next) {
    if (ELEM(
            md->type, eModifierType_Subsurf, eModifierType_Multires, eModifierType_ParticleSystem))
    {
      DEG_id_tag_update(&ob->id, ID_RECALC_GEOMETRY);
    }
  }

  for (psys = ob->particlesystem.first; psys; psys = psys->next) {
    psys->recalc |= ID_RECALC_PSYS_CHILD;
  }

  if (ob->instance_collection) {
    FOREACH_COLLECTION_OBJECT_RECURSIVE_BEGIN (ob->instance_collection, ob_collection) {
      object_simplify_update(ob_collection);
    }
    FOREACH_COLLECTION_OBJECT_RECURSIVE_END;
  }

  if (ob->type == OB_VOLUME) {
    DEG_id_tag_update(&ob->id, ID_RECALC_GEOMETRY);
  }
}

static void rna_Scene_use_simplify_update(Main *bmain, Scene *UNUSED(scene), PointerRNA *ptr)
{
  Scene *sce = (Scene *)ptr->owner_id;
  Scene *sce_iter;
  Base *base;

  BKE_main_id_tag_listbase(&bmain->objects, LIB_TAG_DOIT, true);
  FOREACH_SCENE_OBJECT_BEGIN (sce, ob) {
    object_simplify_update(ob);
  }
  FOREACH_SCENE_OBJECT_END;

  for (SETLOOPER_SET_ONLY(sce, sce_iter, base)) {
    object_simplify_update(base->object);
  }

  WM_main_add_notifier(NC_GEOM | ND_DATA, NULL);
  WM_main_add_notifier(NC_OBJECT | ND_DRAW, NULL);
  DEG_id_tag_update(&sce->id, ID_RECALC_COPY_ON_WRITE);
}

static void rna_Scene_simplify_update(Main *bmain, Scene *scene, PointerRNA *ptr)
{
  Scene *sce = (Scene *)ptr->owner_id;

  if (sce->r.mode & R_SIMPLIFY) {
    rna_Scene_use_simplify_update(bmain, scene, ptr);
  }
}

static void rna_Scene_use_persistent_data_update(Main *UNUSED(bmain),
                                                 Scene *UNUSED(scene),
                                                 PointerRNA *ptr)
{
  Scene *scene = (Scene *)ptr->owner_id;

  if (!(scene->r.mode & R_PERSISTENT_DATA)) {
    RE_FreePersistentData(scene);
  }
}

/* Scene.transform_orientation_slots */
static void rna_Scene_transform_orientation_slots_begin(CollectionPropertyIterator *iter,
                                                        PointerRNA *ptr)
{
  Scene *scene = (Scene *)ptr->owner_id;
  TransformOrientationSlot *orient_slot = &scene->orientation_slots[0];
  rna_iterator_array_begin(
      iter, orient_slot, sizeof(*orient_slot), ARRAY_SIZE(scene->orientation_slots), 0, NULL);
}

static int rna_Scene_transform_orientation_slots_length(PointerRNA *UNUSED(ptr))
{
  return ARRAY_SIZE(((Scene *)NULL)->orientation_slots);
}

static bool rna_Scene_use_audio_get(PointerRNA *ptr)
{
  Scene *scene = (Scene *)ptr->data;
  return (scene->audio.flag & AUDIO_MUTE) != 0;
}

static void rna_Scene_use_audio_set(PointerRNA *ptr, bool value)
{
  Scene *scene = (Scene *)ptr->data;

  if (value) {
    scene->audio.flag |= AUDIO_MUTE;
  }
  else {
    scene->audio.flag &= ~AUDIO_MUTE;
  }
}

static void rna_Scene_use_audio_update(Main *UNUSED(bmain), Scene *UNUSED(scene), PointerRNA *ptr)
{
  DEG_id_tag_update(ptr->owner_id, ID_RECALC_AUDIO_MUTE);
}

static int rna_Scene_sync_mode_get(PointerRNA *ptr)
{
  Scene *scene = (Scene *)ptr->data;
  if (scene->audio.flag & AUDIO_SYNC) {
    return AUDIO_SYNC;
  }
  return scene->flag & SCE_FRAME_DROP;
}

static void rna_Scene_sync_mode_set(PointerRNA *ptr, int value)
{
  Scene *scene = (Scene *)ptr->data;

  if (value == AUDIO_SYNC) {
    scene->audio.flag |= AUDIO_SYNC;
  }
  else if (value == SCE_FRAME_DROP) {
    scene->audio.flag &= ~AUDIO_SYNC;
    scene->flag |= SCE_FRAME_DROP;
  }
  else {
    scene->audio.flag &= ~AUDIO_SYNC;
    scene->flag &= ~SCE_FRAME_DROP;
  }
}

static void rna_View3DCursor_rotation_mode_set(PointerRNA *ptr, int value)
{
  View3DCursor *cursor = ptr->data;

  /* use API Method for conversions... */
  BKE_rotMode_change_values(cursor->rotation_quaternion,
                            cursor->rotation_euler,
                            cursor->rotation_axis,
                            &cursor->rotation_angle,
                            cursor->rotation_mode,
                            (short)value);

  /* finally, set the new rotation type */
  cursor->rotation_mode = value;
}

static void rna_View3DCursor_rotation_axis_angle_get(PointerRNA *ptr, float *value)
{
  View3DCursor *cursor = ptr->data;
  value[0] = cursor->rotation_angle;
  copy_v3_v3(&value[1], cursor->rotation_axis);
}

static void rna_View3DCursor_rotation_axis_angle_set(PointerRNA *ptr, const float *value)
{
  View3DCursor *cursor = ptr->data;
  cursor->rotation_angle = value[0];
  copy_v3_v3(cursor->rotation_axis, &value[1]);
}

static void rna_View3DCursor_matrix_get(PointerRNA *ptr, float *values)
{
  const View3DCursor *cursor = ptr->data;
  BKE_scene_cursor_to_mat4(cursor, (float(*)[4])values);
}

static void rna_View3DCursor_matrix_set(PointerRNA *ptr, const float *values)
{
  View3DCursor *cursor = ptr->data;
  float unit_mat[4][4];
  normalize_m4_m4(unit_mat, (const float(*)[4])values);
  BKE_scene_cursor_from_mat4(cursor, unit_mat, false);
}

static char *rna_TransformOrientationSlot_path(const PointerRNA *ptr)
{
  const Scene *scene = (Scene *)ptr->owner_id;
  const TransformOrientationSlot *orientation_slot = ptr->data;

  if (!ELEM(NULL, scene, orientation_slot)) {
    for (int i = 0; i < ARRAY_SIZE(scene->orientation_slots); i++) {
      if (&scene->orientation_slots[i] == orientation_slot) {
        return BLI_sprintfN("transform_orientation_slots[%d]", i);
      }
    }
  }

  /* Should not happen, but in case, just return default path. */
  BLI_assert_unreachable();
  return BLI_strdup("transform_orientation_slots[0]");
}

static char *rna_View3DCursor_path(const PointerRNA *UNUSED(ptr))
{
  return BLI_strdup("cursor");
}

static TimeMarker *rna_TimeLine_add(Scene *scene, const char name[], int frame)
{
  TimeMarker *marker = MEM_callocN(sizeof(TimeMarker), "TimeMarker");
  marker->flag = SELECT;
  marker->frame = frame;
  STRNCPY_UTF8(marker->name, name);
  BLI_addtail(&scene->markers, marker);

  WM_main_add_notifier(NC_SCENE | ND_MARKERS, NULL);
  WM_main_add_notifier(NC_ANIMATION | ND_MARKERS, NULL);

  return marker;
}

static void rna_TimeLine_remove(Scene *scene, ReportList *reports, PointerRNA *marker_ptr)
{
  TimeMarker *marker = marker_ptr->data;
  if (BLI_remlink_safe(&scene->markers, marker) == false) {
    BKE_reportf(reports,
                RPT_ERROR,
                "Timeline marker '%s' not found in scene '%s'",
                marker->name,
                scene->id.name + 2);
    return;
  }

  MEM_freeN(marker);
  RNA_POINTER_INVALIDATE(marker_ptr);

  WM_main_add_notifier(NC_SCENE | ND_MARKERS, NULL);
  WM_main_add_notifier(NC_ANIMATION | ND_MARKERS, NULL);
}

static void rna_TimeLine_clear(Scene *scene)
{
  BLI_freelistN(&scene->markers);

  WM_main_add_notifier(NC_SCENE | ND_MARKERS, NULL);
  WM_main_add_notifier(NC_ANIMATION | ND_MARKERS, NULL);
}

static KeyingSet *rna_Scene_keying_set_new(Scene *sce,
                                           ReportList *reports,
                                           const char idname[],
                                           const char name[])
{
  KeyingSet *ks = NULL;

  /* call the API func, and set the active keyingset index */
  ks = BKE_keyingset_add(&sce->keyingsets, idname, name, KEYINGSET_ABSOLUTE, 0);

  if (ks) {
    sce->active_keyingset = BLI_listbase_count(&sce->keyingsets);
    return ks;
  }
  else {
    BKE_report(reports, RPT_ERROR, "Keying set could not be added");
    return NULL;
  }
}

static void rna_UnifiedPaintSettings_update(bContext *C, PointerRNA *UNUSED(ptr))
{
  Scene *scene = CTX_data_scene(C);
  ViewLayer *view_layer = CTX_data_view_layer(C);
  Brush *br = BKE_paint_brush(BKE_paint_get_active(scene, view_layer));
  WM_main_add_notifier(NC_BRUSH | NA_EDITED, br);
}

static void rna_UnifiedPaintSettings_size_set(PointerRNA *ptr, int value)
{
  UnifiedPaintSettings *ups = ptr->data;

  /* scale unprojected radius so it stays consistent with brush size */
  BKE_brush_scale_unprojected_radius(&ups->unprojected_radius, value, ups->size);
  ups->size = value;
}

static void rna_UnifiedPaintSettings_unprojected_radius_set(PointerRNA *ptr, float value)
{
  UnifiedPaintSettings *ups = ptr->data;

  /* scale brush size so it stays consistent with unprojected_radius */
  BKE_brush_scale_size(&ups->size, value, ups->unprojected_radius);
  ups->unprojected_radius = value;
}

static void rna_UnifiedPaintSettings_radius_update(bContext *C, PointerRNA *ptr)
{
  /* changing the unified size should invalidate the overlay but also update the brush */
  BKE_paint_invalidate_overlay_all();
  rna_UnifiedPaintSettings_update(C, ptr);
}

static char *rna_UnifiedPaintSettings_path(const PointerRNA *UNUSED(ptr))
{
  return BLI_strdup("tool_settings.unified_paint_settings");
}

static char *rna_CurvePaintSettings_path(const PointerRNA *UNUSED(ptr))
{
  return BLI_strdup("tool_settings.curve_paint_settings");
}

static char *rna_SequencerToolSettings_path(const PointerRNA *UNUSED(ptr))
{
  return BLI_strdup("tool_settings.sequencer_tool_settings");
}

/* generic function to recalc geometry */
static void rna_EditMesh_update(bContext *C, PointerRNA *UNUSED(ptr))
{
  const Scene *scene = CTX_data_scene(C);
  ViewLayer *view_layer = CTX_data_view_layer(C);
  Mesh *me = NULL;

  BKE_view_layer_synced_ensure(scene, view_layer);
  Object *object = BKE_view_layer_active_object_get(view_layer);
  if (object) {
    me = BKE_mesh_from_object(object);
    if (me && me->edit_mesh == NULL) {
      me = NULL;
    }
  }

  if (me) {
    DEG_id_tag_update(&me->id, ID_RECALC_GEOMETRY);
    WM_main_add_notifier(NC_GEOM | ND_DATA, me);
  }
}

static char *rna_MeshStatVis_path(const PointerRNA *UNUSED(ptr))
{
  return BLI_strdup("tool_settings.statvis");
}

/* NOTE: without this, when Multi-Paint is activated/deactivated, the colors
 * will not change right away when multiple bones are selected, this function
 * is not for general use and only for the few cases where changing scene
 * settings and NOT for general purpose updates, possibly this should be
 * given its own notifier. */
static void rna_Scene_update_active_object_data(bContext *C, PointerRNA *UNUSED(ptr))
{
  const Scene *scene = CTX_data_scene(C);
  ViewLayer *view_layer = CTX_data_view_layer(C);
  BKE_view_layer_synced_ensure(scene, view_layer);
  Object *ob = BKE_view_layer_active_object_get(view_layer);

  if (ob) {
    DEG_id_tag_update(&ob->id, ID_RECALC_GEOMETRY);
    WM_main_add_notifier(NC_OBJECT | ND_DRAW, &ob->id);
  }
}

static void rna_SceneCamera_update(Main *UNUSED(bmain), Scene *UNUSED(scene), PointerRNA *ptr)
{
  Scene *scene = (Scene *)ptr->owner_id;
  Object *camera = scene->camera;

  SEQ_cache_cleanup(scene);

  if (camera && (camera->type == OB_CAMERA)) {
    DEG_id_tag_update(&camera->id, ID_RECALC_GEOMETRY);
  }
}

static void rna_SceneSequencer_update(Main *UNUSED(bmain), Scene *UNUSED(scene), PointerRNA *ptr)
{
  SEQ_cache_cleanup((Scene *)ptr->owner_id);
}

static char *rna_ToolSettings_path(const PointerRNA *UNUSED(ptr))
{
  return BLI_strdup("tool_settings");
}

PointerRNA rna_FreestyleLineSet_linestyle_get(PointerRNA *ptr)
{
  FreestyleLineSet *lineset = (FreestyleLineSet *)ptr->data;

  return rna_pointer_inherit_refine(ptr, &RNA_FreestyleLineStyle, lineset->linestyle);
}

void rna_FreestyleLineSet_linestyle_set(PointerRNA *ptr,
                                        PointerRNA value,
                                        struct ReportList *UNUSED(reports))
{
  FreestyleLineSet *lineset = (FreestyleLineSet *)ptr->data;

  if (lineset->linestyle) {
    id_us_min(&lineset->linestyle->id);
  }
  lineset->linestyle = (FreestyleLineStyle *)value.data;
  id_us_plus(&lineset->linestyle->id);
}

FreestyleLineSet *rna_FreestyleSettings_lineset_add(ID *id,
                                                    FreestyleSettings *config,
                                                    Main *bmain,
                                                    const char *name)
{
  Scene *scene = (Scene *)id;
  FreestyleLineSet *lineset = BKE_freestyle_lineset_add(bmain, (FreestyleConfig *)config, name);

  DEG_id_tag_update(&scene->id, ID_RECALC_COPY_ON_WRITE);
  WM_main_add_notifier(NC_SCENE | ND_RENDER_OPTIONS, NULL);

  return lineset;
}

void rna_FreestyleSettings_lineset_remove(ID *id,
                                          FreestyleSettings *config,
                                          ReportList *reports,
                                          PointerRNA *lineset_ptr)
{
  FreestyleLineSet *lineset = lineset_ptr->data;
  Scene *scene = (Scene *)id;

  if (!BKE_freestyle_lineset_delete((FreestyleConfig *)config, lineset)) {
    BKE_reportf(reports, RPT_ERROR, "Line set '%s' could not be removed", lineset->name);
    return;
  }

  RNA_POINTER_INVALIDATE(lineset_ptr);

  DEG_id_tag_update(&scene->id, ID_RECALC_COPY_ON_WRITE);
  WM_main_add_notifier(NC_SCENE | ND_RENDER_OPTIONS, NULL);
}

PointerRNA rna_FreestyleSettings_active_lineset_get(PointerRNA *ptr)
{
  FreestyleConfig *config = (FreestyleConfig *)ptr->data;
  FreestyleLineSet *lineset = BKE_freestyle_lineset_get_active(config);
  return rna_pointer_inherit_refine(ptr, &RNA_FreestyleLineSet, lineset);
}

void rna_FreestyleSettings_active_lineset_index_range(
    PointerRNA *ptr, int *min, int *max, int *UNUSED(softmin), int *UNUSED(softmax))
{
  FreestyleConfig *config = (FreestyleConfig *)ptr->data;

  *min = 0;
  *max = max_ii(0, BLI_listbase_count(&config->linesets) - 1);
}

int rna_FreestyleSettings_active_lineset_index_get(PointerRNA *ptr)
{
  FreestyleConfig *config = (FreestyleConfig *)ptr->data;
  return BKE_freestyle_lineset_get_active_index(config);
}

void rna_FreestyleSettings_active_lineset_index_set(PointerRNA *ptr, int value)
{
  FreestyleConfig *config = (FreestyleConfig *)ptr->data;
  BKE_freestyle_lineset_set_active_index(config, value);
}

FreestyleModuleConfig *rna_FreestyleSettings_module_add(ID *id, FreestyleSettings *config)
{
  Scene *scene = (Scene *)id;
  FreestyleModuleConfig *module = BKE_freestyle_module_add((FreestyleConfig *)config);

  DEG_id_tag_update(&scene->id, ID_RECALC_COPY_ON_WRITE);
  WM_main_add_notifier(NC_SCENE | ND_RENDER_OPTIONS, NULL);

  return module;
}

void rna_FreestyleSettings_module_remove(ID *id,
                                         FreestyleSettings *config,
                                         ReportList *reports,
                                         PointerRNA *module_ptr)
{
  Scene *scene = (Scene *)id;
  FreestyleModuleConfig *module = module_ptr->data;

  if (!BKE_freestyle_module_delete((FreestyleConfig *)config, module)) {
    if (module->script) {
      BKE_reportf(reports,
                  RPT_ERROR,
                  "Style module '%s' could not be removed",
                  module->script->id.name + 2);
    }
    else {
      BKE_report(reports, RPT_ERROR, "Style module could not be removed");
    }
    return;
  }

  RNA_POINTER_INVALIDATE(module_ptr);

  DEG_id_tag_update(&scene->id, ID_RECALC_COPY_ON_WRITE);
  WM_main_add_notifier(NC_SCENE | ND_RENDER_OPTIONS, NULL);
}

static void rna_Stereo3dFormat_update(Main *bmain, Scene *UNUSED(scene), PointerRNA *ptr)
{
  ID *id = ptr->owner_id;

  if (id && GS(id->name) == ID_IM) {
    Image *ima = (Image *)id;
    ImBuf *ibuf;
    void *lock;

    if (!BKE_image_is_stereo(ima)) {
      return;
    }

    ibuf = BKE_image_acquire_ibuf(ima, NULL, &lock);

    if (ibuf) {
      BKE_image_signal(bmain, ima, NULL, IMA_SIGNAL_FREE);
    }
    BKE_image_release_ibuf(ima, ibuf, lock);
  }
}

static ViewLayer *rna_ViewLayer_new(ID *id, Scene *UNUSED(sce), Main *bmain, const char *name)
{
  Scene *scene = (Scene *)id;
  ViewLayer *view_layer = BKE_view_layer_add(scene, name, NULL, VIEWLAYER_ADD_NEW);

  DEG_id_tag_update(&scene->id, ID_RECALC_BASE_FLAGS);
  DEG_relations_tag_update(bmain);
  WM_main_add_notifier(NC_SCENE | ND_LAYER, NULL);

  return view_layer;
}

static void rna_ViewLayer_remove(
    ID *id, Scene *UNUSED(sce), Main *bmain, ReportList *reports, PointerRNA *sl_ptr)
{
  Scene *scene = (Scene *)id;
  ViewLayer *view_layer = sl_ptr->data;

  if (ED_scene_view_layer_delete(bmain, scene, view_layer, reports)) {
    RNA_POINTER_INVALIDATE(sl_ptr);
  }
}

void rna_ViewLayer_active_aov_index_range(
    PointerRNA *ptr, int *min, int *max, int *UNUSED(softmin), int *UNUSED(softmax))
{
  ViewLayer *view_layer = (ViewLayer *)ptr->data;

  *min = 0;
  *max = max_ii(0, BLI_listbase_count(&view_layer->aovs) - 1);
}

int rna_ViewLayer_active_aov_index_get(PointerRNA *ptr)
{
  ViewLayer *view_layer = (ViewLayer *)ptr->data;
  return BLI_findindex(&view_layer->aovs, view_layer->active_aov);
}

void rna_ViewLayer_active_aov_index_set(PointerRNA *ptr, int value)
{
  ViewLayer *view_layer = (ViewLayer *)ptr->data;
  ViewLayerAOV *aov = BLI_findlink(&view_layer->aovs, value);
  view_layer->active_aov = aov;
}

void rna_ViewLayer_active_lightgroup_index_range(
    PointerRNA *ptr, int *min, int *max, int *UNUSED(softmin), int *UNUSED(softmax))
{
  ViewLayer *view_layer = (ViewLayer *)ptr->data;

  *min = 0;
  *max = max_ii(0, BLI_listbase_count(&view_layer->lightgroups) - 1);
}

int rna_ViewLayer_active_lightgroup_index_get(PointerRNA *ptr)
{
  ViewLayer *view_layer = (ViewLayer *)ptr->data;
  return BLI_findindex(&view_layer->lightgroups, view_layer->active_lightgroup);
}

void rna_ViewLayer_active_lightgroup_index_set(PointerRNA *ptr, int value)
{
  ViewLayer *view_layer = (ViewLayer *)ptr->data;
  ViewLayerLightgroup *lightgroup = BLI_findlink(&view_layer->lightgroups, value);
  view_layer->active_lightgroup = lightgroup;
}

static void rna_ViewLayerLightgroup_name_get(PointerRNA *ptr, char *value)
{
  ViewLayerLightgroup *lightgroup = (ViewLayerLightgroup *)ptr->data;
  strcpy(value, lightgroup->name);
}

static int rna_ViewLayerLightgroup_name_length(PointerRNA *ptr)
{
  ViewLayerLightgroup *lightgroup = (ViewLayerLightgroup *)ptr->data;
  return strlen(lightgroup->name);
}

static void rna_ViewLayerLightgroup_name_set(PointerRNA *ptr, const char *value)
{
  ViewLayerLightgroup *lightgroup = (ViewLayerLightgroup *)ptr->data;
  Scene *scene = (Scene *)ptr->owner_id;
  ViewLayer *view_layer = BKE_view_layer_find_with_lightgroup(scene, lightgroup);

  BKE_view_layer_rename_lightgroup(scene, view_layer, lightgroup, value);
}

/* Fake value, used internally (not saved to DNA). */
#  define V3D_ORIENT_DEFAULT -1

static int rna_TransformOrientationSlot_type_get(PointerRNA *ptr)
{
  Scene *scene = (Scene *)ptr->owner_id;
  TransformOrientationSlot *orient_slot = ptr->data;
  if (orient_slot != &scene->orientation_slots[SCE_ORIENT_DEFAULT]) {
    if ((orient_slot->flag & SELECT) == 0) {
      return V3D_ORIENT_DEFAULT;
    }
  }
  return BKE_scene_orientation_slot_get_index(orient_slot);
}

void rna_TransformOrientationSlot_type_set(PointerRNA *ptr, int value)
{
  Scene *scene = (Scene *)ptr->owner_id;
  TransformOrientationSlot *orient_slot = ptr->data;

  if (orient_slot != &scene->orientation_slots[SCE_ORIENT_DEFAULT]) {
    if (value == V3D_ORIENT_DEFAULT) {
      orient_slot->flag &= ~SELECT;
      return;
    }
    else {
      orient_slot->flag |= SELECT;
    }
  }

  BKE_scene_orientation_slot_set_index(orient_slot, value);
}

static PointerRNA rna_TransformOrientationSlot_get(PointerRNA *ptr)
{
  Scene *scene = (Scene *)ptr->owner_id;
  TransformOrientationSlot *orient_slot = ptr->data;
  TransformOrientation *orientation;
  if (orient_slot->type < V3D_ORIENT_CUSTOM) {
    orientation = NULL;
  }
  else {
    orientation = BKE_scene_transform_orientation_find(scene, orient_slot->index_custom);
  }
  return rna_pointer_inherit_refine(ptr, &RNA_TransformOrientation, orientation);
}

static const EnumPropertyItem *rna_TransformOrientation_impl_itemf(Scene *scene,
                                                                   const bool include_default,
                                                                   bool *r_free)
{
  EnumPropertyItem tmp = {0, "", 0, "", ""};
  EnumPropertyItem *item = NULL;
  int i = V3D_ORIENT_CUSTOM, totitem = 0;

  if (include_default) {
    tmp.identifier = "DEFAULT";
    tmp.name = N_("Default");
    tmp.description = N_("Use the scene orientation");
    tmp.value = V3D_ORIENT_DEFAULT;
    tmp.icon = ICON_OBJECT_ORIGIN;
    RNA_enum_item_add(&item, &totitem, &tmp);
    tmp.icon = 0;

    RNA_enum_item_add_separator(&item, &totitem);
  }

  RNA_enum_items_add(&item, &totitem, rna_enum_transform_orientation_items);

  const ListBase *transform_orientations = scene ? &scene->transform_spaces : NULL;

  if (transform_orientations && (BLI_listbase_is_empty(transform_orientations) == false)) {
    RNA_enum_item_add_separator(&item, &totitem);

    LISTBASE_FOREACH (TransformOrientation *, ts, transform_orientations) {
      tmp.identifier = ts->name;
      tmp.name = ts->name;
      tmp.value = i++;
      RNA_enum_item_add(&item, &totitem, &tmp);
    }
  }

  RNA_enum_item_end(&item, &totitem);
  *r_free = true;

  return item;
}
const EnumPropertyItem *rna_TransformOrientation_itemf(bContext *C,
                                                       PointerRNA *ptr,
                                                       PropertyRNA *UNUSED(prop),
                                                       bool *r_free)
{
  if (C == NULL) {
    return rna_enum_transform_orientation_items;
  }

  Scene *scene;
  if (ptr->owner_id && (GS(ptr->owner_id->name) == ID_SCE)) {
    scene = (Scene *)ptr->owner_id;
  }
  else {
    scene = CTX_data_scene(C);
  }
  return rna_TransformOrientation_impl_itemf(scene, false, r_free);
}

const EnumPropertyItem *rna_TransformOrientation_with_scene_itemf(bContext *C,
                                                                  PointerRNA *ptr,
                                                                  PropertyRNA *UNUSED(prop),
                                                                  bool *r_free)
{
  if (C == NULL) {
    return rna_enum_transform_orientation_items;
  }

  Scene *scene = (Scene *)ptr->owner_id;
  TransformOrientationSlot *orient_slot = ptr->data;
  bool include_default = (orient_slot != &scene->orientation_slots[SCE_ORIENT_DEFAULT]);
  return rna_TransformOrientation_impl_itemf(scene, include_default, r_free);
}

#  undef V3D_ORIENT_DEFAULT

static const EnumPropertyItem *rna_UnitSettings_itemf_wrapper(const int system,
                                                              const int type,
                                                              bool *r_free)
{
  const void *usys;
  int len;
  BKE_unit_system_get(system, type, &usys, &len);

  EnumPropertyItem *items = NULL;
  int totitem = 0;

  EnumPropertyItem adaptive = {0};
  adaptive.identifier = "ADAPTIVE";
  adaptive.name = N_("Adaptive");
  adaptive.value = USER_UNIT_ADAPTIVE;
  RNA_enum_item_add(&items, &totitem, &adaptive);

  for (int i = 0; i < len; i++) {
    if (!BKE_unit_is_suppressed(usys, i)) {
      EnumPropertyItem tmp = {0};
      tmp.identifier = BKE_unit_identifier_get(usys, i);
      tmp.name = BKE_unit_display_name_get(usys, i);
      tmp.value = i;
      RNA_enum_item_add(&items, &totitem, &tmp);
    }
  }

  RNA_enum_item_end(&items, &totitem);
  *r_free = true;

  return items;
}

const EnumPropertyItem *rna_UnitSettings_length_unit_itemf(bContext *UNUSED(C),
                                                           PointerRNA *ptr,
                                                           PropertyRNA *UNUSED(prop),
                                                           bool *r_free)
{
  UnitSettings *units = ptr->data;
  return rna_UnitSettings_itemf_wrapper(units->system, B_UNIT_LENGTH, r_free);
}

const EnumPropertyItem *rna_UnitSettings_mass_unit_itemf(bContext *UNUSED(C),
                                                         PointerRNA *ptr,
                                                         PropertyRNA *UNUSED(prop),
                                                         bool *r_free)
{
  UnitSettings *units = ptr->data;
  return rna_UnitSettings_itemf_wrapper(units->system, B_UNIT_MASS, r_free);
}

const EnumPropertyItem *rna_UnitSettings_time_unit_itemf(bContext *UNUSED(C),
                                                         PointerRNA *ptr,
                                                         PropertyRNA *UNUSED(prop),
                                                         bool *r_free)
{
  UnitSettings *units = ptr->data;
  return rna_UnitSettings_itemf_wrapper(units->system, B_UNIT_TIME, r_free);
}

const EnumPropertyItem *rna_UnitSettings_temperature_unit_itemf(bContext *UNUSED(C),
                                                                PointerRNA *ptr,
                                                                PropertyRNA *UNUSED(prop),
                                                                bool *r_free)
{
  UnitSettings *units = ptr->data;
  return rna_UnitSettings_itemf_wrapper(units->system, B_UNIT_TEMPERATURE, r_free);
}

static void rna_UnitSettings_system_update(Main *UNUSED(bmain),
                                           Scene *scene,
                                           PointerRNA *UNUSED(ptr))
{
  UnitSettings *unit = &scene->unit;
  if (unit->system == USER_UNIT_NONE) {
    unit->length_unit = USER_UNIT_ADAPTIVE;
    unit->mass_unit = USER_UNIT_ADAPTIVE;
  }
  else {
    unit->length_unit = BKE_unit_base_of_type_get(unit->system, B_UNIT_LENGTH);
    unit->mass_unit = BKE_unit_base_of_type_get(unit->system, B_UNIT_MASS);
  }
}

static char *rna_UnitSettings_path(const PointerRNA *UNUSED(ptr))
{
  return BLI_strdup("unit_settings");
}

static char *rna_FFmpegSettings_path(const PointerRNA *UNUSED(ptr))
{
  return BLI_strdup("render.ffmpeg");
}

#  ifdef WITH_FFMPEG
/* FFMpeg Codec setting update hook. */
static void rna_FFmpegSettings_codec_update(Main *UNUSED(bmain),
                                            Scene *UNUSED(scene),
                                            PointerRNA *ptr)
{
  FFMpegCodecData *codec_data = (FFMpegCodecData *)ptr->data;
  if (!ELEM(codec_data->codec,
            AV_CODEC_ID_H264,
            AV_CODEC_ID_MPEG4,
            AV_CODEC_ID_VP9,
            AV_CODEC_ID_DNXHD))
  {
    /* Constant Rate Factor (CRF) setting is only available for H264,
     * MPEG4 and WEBM/VP9 codecs. So changing encoder quality mode to
     * CBR as CRF is not supported.
     */
    codec_data->constant_rate_factor = FFM_CRF_NONE;
  }
}
#  endif

#else

/* Grease Pencil Interpolation tool settings */
static void rna_def_gpencil_interpolate(BlenderRNA *brna)
{
  StructRNA *srna;
  PropertyRNA *prop;

  srna = RNA_def_struct(brna, "GPencilInterpolateSettings", NULL);
  RNA_def_struct_sdna(srna, "GP_Interpolate_Settings");
  RNA_def_struct_ui_text(srna,
                         "Grease Pencil Interpolate Settings",
                         "Settings for Grease Pencil interpolation tools");

  /* Custom curve-map. */
  prop = RNA_def_property(srna, "interpolation_curve", PROP_POINTER, PROP_NONE);
  RNA_def_property_pointer_sdna(prop, NULL, "custom_ipo");
  RNA_def_property_struct_type(prop, "CurveMapping");
  RNA_def_property_ui_text(
      prop,
      "Interpolation Curve",
      "Custom curve to control 'sequence' interpolation between Grease Pencil frames");
}

static void rna_def_transform_orientation(BlenderRNA *brna)
{
  StructRNA *srna;
  PropertyRNA *prop;

  srna = RNA_def_struct(brna, "TransformOrientation", NULL);

  prop = RNA_def_property(srna, "matrix", PROP_FLOAT, PROP_MATRIX);
  RNA_def_property_float_sdna(prop, NULL, "mat");
  RNA_def_property_multi_array(prop, 2, rna_matrix_dimsize_3x3);
  RNA_def_property_update(prop, NC_SCENE | ND_TRANSFORM, NULL);

  prop = RNA_def_property(srna, "name", PROP_STRING, PROP_NONE);
  RNA_def_struct_name_property(srna, prop);
  RNA_def_property_ui_text(prop, "Name", "Name of the custom transform orientation");
  RNA_def_property_update(prop, NC_SCENE | ND_TRANSFORM, NULL);
}

static void rna_def_transform_orientation_slot(BlenderRNA *brna)
{
  StructRNA *srna;
  PropertyRNA *prop;

  srna = RNA_def_struct(brna, "TransformOrientationSlot", NULL);
  RNA_def_struct_sdna(srna, "TransformOrientationSlot");
  RNA_def_struct_path_func(srna, "rna_TransformOrientationSlot_path");
  RNA_def_struct_ui_text(srna, "Orientation Slot", "");

  /* Orientations */
  prop = RNA_def_property(srna, "type", PROP_ENUM, PROP_NONE);
  RNA_def_property_enum_items(prop, rna_enum_transform_orientation_items);
  RNA_def_property_enum_funcs(prop,
                              "rna_TransformOrientationSlot_type_get",
                              "rna_TransformOrientationSlot_type_set",
                              "rna_TransformOrientation_with_scene_itemf");
  RNA_def_property_ui_text(prop, "Orientation", "Transformation orientation");
  RNA_def_property_update(prop, NC_SCENE | ND_TRANSFORM, NULL);

  prop = RNA_def_property(srna, "custom_orientation", PROP_POINTER, PROP_NONE);
  RNA_def_property_struct_type(prop, "TransformOrientation");
  RNA_def_property_pointer_funcs(prop, "rna_TransformOrientationSlot_get", NULL, NULL, NULL);
  RNA_def_property_ui_text(prop, "Current Transform Orientation", "");

  /* flag */
  prop = RNA_def_property(srna, "use", PROP_BOOLEAN, PROP_NONE);
  RNA_def_property_boolean_sdna(prop, NULL, "flag", SELECT);
  RNA_def_property_ui_text(prop, "Use", "Use scene orientation instead of a custom setting");
  RNA_def_property_update(prop, NC_SCENE | ND_TOOLSETTINGS, NULL);
}

static void rna_def_view3d_cursor(BlenderRNA *brna)
{
  StructRNA *srna;
  PropertyRNA *prop;

  srna = RNA_def_struct(brna, "View3DCursor", NULL);
  RNA_def_struct_sdna(srna, "View3DCursor");
  RNA_def_struct_path_func(srna, "rna_View3DCursor_path");
  RNA_def_struct_ui_text(srna, "3D Cursor", "");
  RNA_def_struct_ui_icon(srna, ICON_CURSOR);
  RNA_def_struct_clear_flag(srna, STRUCT_UNDO);

  prop = RNA_def_property(srna, "location", PROP_FLOAT, PROP_XYZ_LENGTH);
  RNA_def_property_clear_flag(prop, PROP_ANIMATABLE);
  RNA_def_property_float_sdna(prop, NULL, "location");
  RNA_def_property_ui_text(prop, "Location", "");
  RNA_def_property_ui_range(prop, -10000.0, 10000.0, 10, 4);
  RNA_def_property_update(prop, NC_WINDOW, NULL);

  prop = RNA_def_property(srna, "rotation_quaternion", PROP_FLOAT, PROP_QUATERNION);
  RNA_def_property_clear_flag(prop, PROP_ANIMATABLE);
  RNA_def_property_float_sdna(prop, NULL, "rotation_quaternion");
  RNA_def_property_ui_text(
      prop, "Quaternion Rotation", "Rotation in quaternions (keep normalized)");
  RNA_def_property_update(prop, NC_WINDOW, NULL);

  prop = RNA_def_property(srna, "rotation_axis_angle", PROP_FLOAT, PROP_AXISANGLE);
  RNA_def_property_clear_flag(prop, PROP_ANIMATABLE);
  RNA_def_property_array(prop, 4);
  RNA_def_property_float_funcs(prop,
                               "rna_View3DCursor_rotation_axis_angle_get",
                               "rna_View3DCursor_rotation_axis_angle_set",
                               NULL);
  RNA_def_property_float_array_default(prop, rna_default_axis_angle);
  RNA_def_property_ui_text(
      prop, "Axis-Angle Rotation", "Angle of Rotation for Axis-Angle rotation representation");
  RNA_def_property_update(prop, NC_WINDOW, NULL);

  prop = RNA_def_property(srna, "rotation_euler", PROP_FLOAT, PROP_EULER);
  RNA_def_property_clear_flag(prop, PROP_ANIMATABLE);
  RNA_def_property_float_sdna(prop, NULL, "rotation_euler");
  RNA_def_property_ui_text(prop, "Euler Rotation", "3D rotation");
  RNA_def_property_update(prop, NC_WINDOW, NULL);

  prop = RNA_def_property(srna, "rotation_mode", PROP_ENUM, PROP_NONE);
  RNA_def_property_clear_flag(prop, PROP_ANIMATABLE);
  RNA_def_property_enum_sdna(prop, NULL, "rotation_mode");
  RNA_def_property_enum_items(prop, rna_enum_object_rotation_mode_items);
  RNA_def_property_enum_funcs(prop, NULL, "rna_View3DCursor_rotation_mode_set", NULL);
  RNA_def_property_ui_text(prop, "Rotation Mode", "");
  RNA_def_property_update(prop, NC_WINDOW, NULL);

  /* Matrix access to avoid having to check current rotation mode. */
  prop = RNA_def_property(srna, "matrix", PROP_FLOAT, PROP_MATRIX);
  RNA_def_property_multi_array(prop, 2, rna_matrix_dimsize_4x4);
  RNA_def_property_flag(prop, PROP_THICK_WRAP); /* no reference to original data */
  RNA_def_property_ui_text(
      prop, "Transform Matrix", "Matrix combining location and rotation of the cursor");
  RNA_def_property_float_funcs(
      prop, "rna_View3DCursor_matrix_get", "rna_View3DCursor_matrix_set", NULL);
  RNA_def_property_update(prop, NC_WINDOW, NULL);
}

static void rna_def_tool_settings(BlenderRNA *brna)
{
  StructRNA *srna;
  PropertyRNA *prop;

  /* the construction of this enum is quite special - everything is stored as bitflags,
   * with 1st position only for on/off (and exposed as boolean), while others are mutually
   * exclusive options but which will only have any effect when autokey is enabled
   */
  static const EnumPropertyItem auto_key_items[] = {
      {AUTOKEY_MODE_NORMAL & ~AUTOKEY_ON, "ADD_REPLACE_KEYS", 0, "Add & Replace", ""},
      {AUTOKEY_MODE_EDITKEYS & ~AUTOKEY_ON, "REPLACE_KEYS", 0, "Replace", ""},
      {0, NULL, 0, NULL, NULL},
  };

  static const EnumPropertyItem draw_groupuser_items[] = {
      {OB_DRAW_GROUPUSER_NONE, "NONE", 0, "None", ""},
      {OB_DRAW_GROUPUSER_ACTIVE,
       "ACTIVE",
       0,
       "Active",
       "Show vertices with no weights in the active group"},
      {OB_DRAW_GROUPUSER_ALL, "ALL", 0, "All", "Show vertices with no weights in any group"},
      {0, NULL, 0, NULL, NULL},
  };

  static const EnumPropertyItem vertex_group_select_items[] = {
      {WT_VGROUP_ALL, "ALL", 0, "All", "All Vertex Groups"},
      {WT_VGROUP_BONE_DEFORM,
       "BONE_DEFORM",
       0,
       "Deform",
       "Vertex Groups assigned to Deform Bones"},
      {WT_VGROUP_BONE_DEFORM_OFF,
       "OTHER_DEFORM",
       0,
       "Other",
       "Vertex Groups assigned to non Deform Bones"},
      {0, NULL, 0, NULL, NULL},
  };

  static const EnumPropertyItem gpencil_stroke_placement_items[] = {
      {GP_PROJECT_VIEWSPACE,
       "ORIGIN",
       ICON_OBJECT_ORIGIN,
       "Origin",
       "Draw stroke at Object origin"},
      {GP_PROJECT_VIEWSPACE | GP_PROJECT_CURSOR,
       "CURSOR",
       ICON_PIVOT_CURSOR,
       "3D Cursor",
       "Draw stroke at 3D cursor location"},
      {GP_PROJECT_VIEWSPACE | GP_PROJECT_DEPTH_VIEW,
       "SURFACE",
       ICON_SNAP_FACE,
       "Surface",
       "Stick stroke to surfaces"},
      {GP_PROJECT_VIEWSPACE | GP_PROJECT_DEPTH_STROKE,
       "STROKE",
       ICON_STROKE,
       "Stroke",
       "Stick stroke to other strokes"},
      {0, NULL, 0, NULL, NULL},
  };

  static const EnumPropertyItem gpencil_stroke_snap_items[] = {
      {0, "NONE", 0, "All Points", "Snap to all points"},
      {GP_PROJECT_DEPTH_STROKE_ENDPOINTS,
       "ENDS",
       0,
       "End Points",
       "Snap to first and last points and interpolate"},
      {GP_PROJECT_DEPTH_STROKE_FIRST, "FIRST", 0, "First Point", "Snap to first point"},
      {0, NULL, 0, NULL, NULL},
  };

  static const EnumPropertyItem gpencil_selectmode_items[] = {
      {GP_SELECTMODE_POINT, "POINT", ICON_GP_SELECT_POINTS, "Point", "Select only points"},
      {GP_SELECTMODE_STROKE,
       "STROKE",
       ICON_GP_SELECT_STROKES,
       "Stroke",
       "Select all stroke points"},
      {GP_SELECTMODE_SEGMENT,
       "SEGMENT",
       ICON_GP_SELECT_BETWEEN_STROKES,
       "Segment",
       "Select all stroke points between other strokes"},
      {0, NULL, 0, NULL, NULL},
  };

  static const EnumPropertyItem annotation_stroke_placement_view2d_items[] = {
      {GP_PROJECT_VIEWSPACE | GP_PROJECT_CURSOR,
       "IMAGE",
       ICON_IMAGE_DATA,
       "Image",
       "Stick stroke to the image"},
      /* Weird, GP_PROJECT_VIEWALIGN is inverted. */
      {0, "VIEW", ICON_RESTRICT_VIEW_ON, "View", "Stick stroke to the view"},
      {0, NULL, 0, NULL, NULL},
  };

  static const EnumPropertyItem annotation_stroke_placement_view3d_items[] = {
      {GP_PROJECT_VIEWSPACE | GP_PROJECT_CURSOR,
       "CURSOR",
       ICON_PIVOT_CURSOR,
       "3D Cursor",
       "Draw stroke at 3D cursor location"},
      /* Weird, GP_PROJECT_VIEWALIGN is inverted. */
      {0, "VIEW", ICON_RESTRICT_VIEW_ON, "View", "Stick stroke to the view"},
      {GP_PROJECT_VIEWSPACE | GP_PROJECT_DEPTH_VIEW,
       "SURFACE",
       ICON_FACESEL,
       "Surface",
       "Stick stroke to surfaces"},
      {0, NULL, 0, NULL, NULL},
  };

  static const EnumPropertyItem uv_sticky_mode_items[] = {
      {SI_STICKY_DISABLE,
       "DISABLED",
       ICON_STICKY_UVS_DISABLE,
       "Disabled",
       "Sticky vertex selection disabled"},
      {SI_STICKY_LOC,
       "SHARED_LOCATION",
       ICON_STICKY_UVS_LOC,
       "Shared Location",
       "Select UVs that are at the same location and share a mesh vertex"},
      {SI_STICKY_VERTEX,
       "SHARED_VERTEX",
       ICON_STICKY_UVS_VERT,
       "Shared Vertex",
       "Select UVs that share a mesh vertex, whether or not they are at the same location"},
      {0, NULL, 0, NULL, NULL},
  };

  srna = RNA_def_struct(brna, "ToolSettings", NULL);
  RNA_def_struct_path_func(srna, "rna_ToolSettings_path");
  RNA_def_struct_ui_text(srna, "Tool Settings", "");

  prop = RNA_def_property(srna, "sculpt", PROP_POINTER, PROP_NONE);
  RNA_def_property_struct_type(prop, "Sculpt");
  RNA_def_property_ui_text(prop, "Sculpt", "");

  prop = RNA_def_property(srna, "curves_sculpt", PROP_POINTER, PROP_NONE);
  RNA_def_property_struct_type(prop, "CurvesSculpt");
  RNA_def_property_ui_text(prop, "Curves Sculpt", "");

  prop = RNA_def_property(srna, "use_auto_normalize", PROP_BOOLEAN, PROP_NONE);
  RNA_def_property_flag(prop, PROP_CONTEXT_UPDATE);
  RNA_def_property_boolean_sdna(prop, NULL, "auto_normalize", 1);
  RNA_def_property_ui_text(prop,
                           "Weight Paint Auto-Normalize",
                           "Ensure all bone-deforming vertex groups add up "
                           "to 1.0 while weight painting");
  RNA_def_property_update(prop, 0, "rna_Scene_update_active_object_data");

  prop = RNA_def_property(srna, "use_lock_relative", PROP_BOOLEAN, PROP_NONE);
  RNA_def_property_flag(prop, PROP_CONTEXT_UPDATE);
  RNA_def_property_boolean_sdna(prop, NULL, "wpaint_lock_relative", 1);
  RNA_def_property_ui_text(prop,
                           "Weight Paint Lock-Relative",
                           "Display bone-deforming groups as if all locked deform groups "
                           "were deleted, and the remaining ones were re-normalized");
  RNA_def_property_update(prop, 0, "rna_Scene_update_active_object_data");

  prop = RNA_def_property(srna, "use_multipaint", PROP_BOOLEAN, PROP_NONE);
  RNA_def_property_flag(prop, PROP_CONTEXT_UPDATE);
  RNA_def_property_boolean_sdna(prop, NULL, "multipaint", 1);
  RNA_def_property_ui_text(prop,
                           "Weight Paint Multi-Paint",
                           "Paint across the weights of all selected bones, "
                           "maintaining their relative influence");
  RNA_def_property_update(prop, 0, "rna_Scene_update_active_object_data");

  prop = RNA_def_property(srna, "vertex_group_user", PROP_ENUM, PROP_NONE);
  RNA_def_property_flag(prop, PROP_CONTEXT_UPDATE);
  RNA_def_property_enum_sdna(prop, NULL, "weightuser");
  RNA_def_property_enum_items(prop, draw_groupuser_items);
  RNA_def_property_ui_text(prop, "Mask Non-Group Vertices", "Display unweighted vertices");
  RNA_def_property_update(prop, 0, "rna_Scene_update_active_object_data");

  prop = RNA_def_property(srna, "vertex_group_subset", PROP_ENUM, PROP_NONE);
  RNA_def_property_flag(prop, PROP_CONTEXT_UPDATE);
  RNA_def_property_enum_sdna(prop, NULL, "vgroupsubset");
  RNA_def_property_enum_items(prop, vertex_group_select_items);
  RNA_def_property_ui_text(prop, "Subset", "Filter Vertex groups for Display");
  RNA_def_property_update(prop, 0, "rna_Scene_update_active_object_data");

  prop = RNA_def_property(srna, "vertex_paint", PROP_POINTER, PROP_NONE);
  RNA_def_property_pointer_sdna(prop, NULL, "vpaint");
  RNA_def_property_ui_text(prop, "Vertex Paint", "");

  prop = RNA_def_property(srna, "weight_paint", PROP_POINTER, PROP_NONE);
  RNA_def_property_pointer_sdna(prop, NULL, "wpaint");
  RNA_def_property_ui_text(prop, "Weight Paint", "");

  prop = RNA_def_property(srna, "image_paint", PROP_POINTER, PROP_NONE);
  RNA_def_property_pointer_sdna(prop, NULL, "imapaint");
  RNA_def_property_ui_text(prop, "Image Paint", "");

  prop = RNA_def_property(srna, "paint_mode", PROP_POINTER, PROP_NONE);
  RNA_def_property_pointer_sdna(prop, NULL, "paint_mode");
  RNA_def_property_ui_text(prop, "Paint Mode", "");

  prop = RNA_def_property(srna, "uv_sculpt", PROP_POINTER, PROP_NONE);
  RNA_def_property_pointer_sdna(prop, NULL, "uvsculpt");
  RNA_def_property_ui_text(prop, "UV Sculpt", "");

  prop = RNA_def_property(srna, "gpencil_paint", PROP_POINTER, PROP_NONE);
  RNA_def_property_pointer_sdna(prop, NULL, "gp_paint");
  RNA_def_property_ui_text(prop, "Grease Pencil Paint", "");

  prop = RNA_def_property(srna, "gpencil_vertex_paint", PROP_POINTER, PROP_NONE);
  RNA_def_property_pointer_sdna(prop, NULL, "gp_vertexpaint");
  RNA_def_property_ui_text(prop, "Grease Pencil Vertex Paint", "");

  prop = RNA_def_property(srna, "gpencil_sculpt_paint", PROP_POINTER, PROP_NONE);
  RNA_def_property_pointer_sdna(prop, NULL, "gp_sculptpaint");
  RNA_def_property_ui_text(prop, "Grease Pencil Sculpt Paint", "");

  prop = RNA_def_property(srna, "gpencil_weight_paint", PROP_POINTER, PROP_NONE);
  RNA_def_property_pointer_sdna(prop, NULL, "gp_weightpaint");
  RNA_def_property_ui_text(prop, "Grease Pencil Weight Paint", "");

  prop = RNA_def_property(srna, "particle_edit", PROP_POINTER, PROP_NONE);
  RNA_def_property_pointer_sdna(prop, NULL, "particle");
  RNA_def_property_ui_text(prop, "Particle Edit", "");

  prop = RNA_def_property(srna, "uv_sculpt_lock_borders", PROP_BOOLEAN, PROP_NONE);
  RNA_def_property_boolean_sdna(prop, NULL, "uv_sculpt_settings", UV_SCULPT_LOCK_BORDERS);
  RNA_def_property_ui_text(prop, "Lock Borders", "Disable editing of boundary edges");

  prop = RNA_def_property(srna, "uv_sculpt_all_islands", PROP_BOOLEAN, PROP_NONE);
  RNA_def_property_boolean_sdna(prop, NULL, "uv_sculpt_settings", UV_SCULPT_ALL_ISLANDS);
  RNA_def_property_ui_text(prop, "Sculpt All Islands", "Brush operates on all islands");

  prop = RNA_def_property(srna, "uv_relax_method", PROP_ENUM, PROP_NONE);
  RNA_def_property_enum_sdna(prop, NULL, "uv_relax_method");
  RNA_def_property_enum_items(prop, uv_sculpt_relaxation_items);
  RNA_def_property_ui_text(prop, "Relaxation Method", "Algorithm used for UV relaxation");

  prop = RNA_def_property(srna, "lock_object_mode", PROP_BOOLEAN, PROP_NONE);
  RNA_def_property_boolean_sdna(prop, NULL, "object_flag", SCE_OBJECT_MODE_LOCK);
  RNA_def_property_ui_text(prop,
                           "Lock Object Modes",
                           "Restrict selection to objects using the same mode as the active "
                           "object, to prevent accidental mode switch when selecting");
  RNA_def_property_update(prop, NC_SCENE | ND_TOOLSETTINGS, NULL);

  static const EnumPropertyItem workspace_tool_items[] = {
      {SCE_WORKSPACE_TOOL_DEFAULT, "DEFAULT", 0, "Active Tool", ""},
      {SCE_WORKSPACE_TOOL_FALLBACK, "FALLBACK", 0, "Select", ""},
      {0, NULL, 0, NULL, NULL},
  };

  prop = RNA_def_property(srna, "workspace_tool_type", PROP_ENUM, PROP_NONE);
  RNA_def_property_enum_sdna(prop, NULL, "workspace_tool_type");
  RNA_def_property_enum_items(prop, workspace_tool_items);
  RNA_def_property_translation_context(prop, BLT_I18NCONTEXT_EDITOR_VIEW3D);
  RNA_def_property_ui_text(prop, "Drag", "Action when dragging in the viewport");

  /* Transform */
  prop = RNA_def_property(srna, "use_proportional_edit", PROP_BOOLEAN, PROP_NONE);
  RNA_def_property_boolean_sdna(prop, NULL, "proportional_edit", PROP_EDIT_USE);
  RNA_def_property_ui_text(prop, "Proportional Editing", "Proportional edit mode");
  RNA_def_property_ui_icon(prop, ICON_PROP_ON, 0);
  RNA_def_property_update(prop, NC_SCENE | ND_TOOLSETTINGS, NULL); /* header redraw */

  prop = RNA_def_property(srna, "use_proportional_edit_objects", PROP_BOOLEAN, PROP_NONE);
  RNA_def_property_boolean_sdna(prop, NULL, "proportional_objects", 0);
  RNA_def_property_ui_text(
      prop, "Proportional Editing Objects", "Proportional editing object mode");
  RNA_def_property_ui_icon(prop, ICON_PROP_OFF, 1);
  RNA_def_property_update(prop, NC_SCENE | ND_TOOLSETTINGS, NULL); /* header redraw */

  prop = RNA_def_property(srna, "use_proportional_projected", PROP_BOOLEAN, PROP_NONE);
  RNA_def_property_boolean_sdna(prop, NULL, "proportional_edit", PROP_EDIT_PROJECTED);
  RNA_def_property_ui_text(
      prop, "Projected from View", "Proportional Editing using screen space locations");
  RNA_def_property_update(prop, NC_SCENE | ND_TOOLSETTINGS, NULL); /* header redraw */

  prop = RNA_def_property(srna, "use_proportional_connected", PROP_BOOLEAN, PROP_NONE);
  RNA_def_property_boolean_sdna(prop, NULL, "proportional_edit", PROP_EDIT_CONNECTED);
  RNA_def_property_ui_text(
      prop, "Connected Only", "Proportional Editing using connected geometry only");
  RNA_def_property_update(prop, NC_SCENE | ND_TOOLSETTINGS, NULL); /* header redraw */

  prop = RNA_def_property(srna, "use_proportional_edit_mask", PROP_BOOLEAN, PROP_NONE);
  RNA_def_property_boolean_sdna(prop, NULL, "proportional_mask", 0);
  RNA_def_property_ui_text(prop, "Proportional Editing Objects", "Proportional editing mask mode");
  RNA_def_property_ui_icon(prop, ICON_PROP_OFF, 1);
  RNA_def_property_update(prop, NC_SCENE | ND_TOOLSETTINGS, NULL); /* header redraw */

  prop = RNA_def_property(srna, "use_proportional_action", PROP_BOOLEAN, PROP_NONE);
  RNA_def_property_boolean_sdna(prop, NULL, "proportional_action", 0);
  RNA_def_property_ui_text(
      prop, "Proportional Editing Actions", "Proportional editing in action editor");
  RNA_def_property_ui_icon(prop, ICON_PROP_OFF, 1);
  RNA_def_property_update(prop, NC_SCENE | ND_TOOLSETTINGS, NULL); /* header redraw */

  prop = RNA_def_property(srna, "use_proportional_fcurve", PROP_BOOLEAN, PROP_NONE);
  RNA_def_property_boolean_sdna(prop, NULL, "proportional_fcurve", 0);
  RNA_def_property_ui_text(
      prop, "Proportional Editing F-Curves", "Proportional editing in F-Curve editor");
  RNA_def_property_ui_icon(prop, ICON_PROP_OFF, 1);
  RNA_def_property_update(prop, NC_SCENE | ND_TOOLSETTINGS, NULL); /* header redraw */

  prop = RNA_def_property(srna, "lock_markers", PROP_BOOLEAN, PROP_NONE);
  RNA_def_property_boolean_sdna(prop, NULL, "lock_markers", 0);
  RNA_def_property_ui_text(prop, "Lock Markers", "Prevent marker editing");

  prop = RNA_def_property(srna, "proportional_edit_falloff", PROP_ENUM, PROP_NONE);
  RNA_def_property_enum_sdna(prop, NULL, "prop_mode");
  RNA_def_property_enum_items(prop, rna_enum_proportional_falloff_items);
  RNA_def_property_ui_text(
      prop, "Proportional Editing Falloff", "Falloff type for proportional editing mode");
  /* Abusing id_curve :/ */
  RNA_def_property_translation_context(prop, BLT_I18NCONTEXT_ID_CURVE_LEGACY);
  RNA_def_property_update(prop, NC_SCENE | ND_TOOLSETTINGS, NULL); /* header redraw */

  prop = RNA_def_property(srna, "proportional_size", PROP_FLOAT, PROP_NONE);
  RNA_def_property_float_sdna(prop, NULL, "proportional_size");
  RNA_def_property_ui_text(
      prop, "Proportional Size", "Display size for proportional editing circle");
  RNA_def_property_range(prop, 0.00001, 5000.0);

  prop = RNA_def_property(srna, "proportional_distance", PROP_FLOAT, PROP_DISTANCE);
  RNA_def_property_float_sdna(prop, NULL, "proportional_size");
  RNA_def_property_ui_text(
      prop, "Proportional Size", "Display size for proportional editing circle");
  RNA_def_property_range(prop, 0.00001, 5000.0);

  prop = RNA_def_property(srna, "double_threshold", PROP_FLOAT, PROP_DISTANCE);
  RNA_def_property_float_sdna(prop, NULL, "doublimit");
  RNA_def_property_ui_text(prop, "Merge Threshold", "Threshold distance for Auto Merge");
  RNA_def_property_range(prop, 0.0, 1.0);
  RNA_def_property_ui_range(prop, 0.0, 0.1, 0.01, 6);

  /* Pivot Point */
  prop = RNA_def_property(srna, "transform_pivot_point", PROP_ENUM, PROP_NONE);
  RNA_def_property_enum_sdna(prop, NULL, "transform_pivot_point");
  RNA_def_property_enum_items(prop, rna_enum_transform_pivot_items_full);
  RNA_def_property_ui_text(prop, "Transform Pivot Point", "Pivot center for rotation/scaling");
  RNA_def_property_update(prop, NC_SCENE | ND_TOOLSETTINGS, NULL);

  prop = RNA_def_property(srna, "use_transform_pivot_point_align", PROP_BOOLEAN, PROP_NONE);
  RNA_def_property_boolean_sdna(prop, NULL, "transform_flag", SCE_XFORM_AXIS_ALIGN);
  RNA_def_property_ui_text(
      prop,
      "Only Locations",
      "Only transform object locations, without affecting rotation or scaling");
  RNA_def_property_update(prop, NC_SCENE | ND_TRANSFORM, NULL);

  prop = RNA_def_property(srna, "use_transform_data_origin", PROP_BOOLEAN, PROP_NONE);
  RNA_def_property_boolean_sdna(prop, NULL, "transform_flag", SCE_XFORM_DATA_ORIGIN);
  RNA_def_property_ui_text(
      prop, "Transform Origins", "Transform object origins, while leaving the shape in place");
  RNA_def_property_update(prop, NC_SCENE | ND_TRANSFORM, NULL);

  prop = RNA_def_property(srna, "use_transform_skip_children", PROP_BOOLEAN, PROP_NONE);
  RNA_def_property_boolean_sdna(prop, NULL, "transform_flag", SCE_XFORM_SKIP_CHILDREN);
  RNA_def_property_ui_text(
      prop, "Transform Parents", "Transform the parents, leaving the children in place");
  RNA_def_property_update(prop, NC_SCENE | ND_TRANSFORM, NULL);

  prop = RNA_def_property(srna, "use_transform_correct_face_attributes", PROP_BOOLEAN, PROP_NONE);
  RNA_def_property_boolean_sdna(prop, NULL, "uvcalc_flag", UVCALC_TRANSFORM_CORRECT);
  RNA_def_property_ui_text(prop,
                           "Correct Face Attributes",
                           "Correct data such as UVs and color attributes when transforming");
  RNA_def_property_update(prop, NC_SCENE | ND_TOOLSETTINGS, NULL);

  prop = RNA_def_property(srna, "use_transform_correct_keep_connected", PROP_BOOLEAN, PROP_NONE);
  RNA_def_property_boolean_sdna(
      prop, NULL, "uvcalc_flag", UVCALC_TRANSFORM_CORRECT_KEEP_CONNECTED);
  RNA_def_property_ui_text(
      prop,
      "Keep Connected",
      "During the Face Attributes correction, merge attributes connected to the same vertex");
  RNA_def_property_update(prop, NC_SCENE | ND_TOOLSETTINGS, NULL);

  prop = RNA_def_property(srna, "use_mesh_automerge", PROP_BOOLEAN, PROP_NONE);
  RNA_def_property_boolean_sdna(prop, NULL, "automerge", AUTO_MERGE);
  RNA_def_property_ui_text(
      prop, "Auto Merge Vertices", "Automatically merge vertices moved to the same location");
  RNA_def_property_ui_icon(prop, ICON_AUTOMERGE_OFF, 1);
  RNA_def_property_update(prop, NC_SCENE | ND_TOOLSETTINGS, NULL); /* header redraw */

  prop = RNA_def_property(srna, "use_mesh_automerge_and_split", PROP_BOOLEAN, PROP_NONE);
  RNA_def_property_boolean_sdna(prop, NULL, "automerge", AUTO_MERGE_AND_SPLIT);
  RNA_def_property_ui_text(prop, "Split Edges & Faces", "Automatically split edges and faces");
  RNA_def_property_ui_icon(prop, ICON_AUTOMERGE_OFF, 1);
  RNA_def_property_update(prop, NC_SCENE | ND_TOOLSETTINGS, NULL); /* header redraw */

  prop = RNA_def_property(srna, "use_snap", PROP_BOOLEAN, PROP_NONE);
  RNA_def_property_boolean_sdna(prop, NULL, "snap_flag", SCE_SNAP);
  RNA_def_property_ui_text(prop, "Snap", "Snap during transform");
  RNA_def_property_ui_icon(prop, ICON_SNAP_OFF, 1);
  RNA_def_property_update(prop, NC_SCENE | ND_TOOLSETTINGS, NULL); /* header redraw */

  prop = RNA_def_property(srna, "use_snap_node", PROP_BOOLEAN, PROP_NONE);
  RNA_def_property_boolean_sdna(prop, NULL, "snap_flag_node", SCE_SNAP);
  RNA_def_property_ui_text(prop, "Snap", "Snap Node during transform");
  RNA_def_property_ui_icon(prop, ICON_SNAP_OFF, 1);
  RNA_def_property_update(prop, NC_SCENE | ND_TOOLSETTINGS, NULL); /* header redraw */

  prop = RNA_def_property(srna, "use_snap_sequencer", PROP_BOOLEAN, PROP_NONE);
  RNA_def_property_boolean_sdna(prop, NULL, "snap_flag_seq", SCE_SNAP);
  RNA_def_property_ui_text(prop, "Use Snapping", "Snap to strip edges or current frame");
  RNA_def_property_ui_icon(prop, ICON_SNAP_OFF, 1);
  RNA_def_property_boolean_default(prop, true);
  RNA_def_property_update(prop, NC_SCENE | ND_TOOLSETTINGS, NULL); /* Publish message-bus. */

  prop = RNA_def_property(srna, "use_snap_uv", PROP_BOOLEAN, PROP_NONE);
  RNA_def_property_boolean_sdna(prop, NULL, "snap_uv_flag", SCE_SNAP);
  RNA_def_property_ui_text(prop, "Snap", "Snap UV during transform");
  RNA_def_property_ui_icon(prop, ICON_SNAP_OFF, 1);
  RNA_def_property_update(prop, NC_SCENE | ND_TOOLSETTINGS, NULL); /* header redraw */

  prop = RNA_def_property(srna, "use_snap_align_rotation", PROP_BOOLEAN, PROP_NONE);
  RNA_def_property_boolean_sdna(prop, NULL, "snap_flag", SCE_SNAP_ROTATE);
  RNA_def_property_ui_text(
      prop, "Align Rotation to Target", "Align rotation with the snapping target");
  RNA_def_property_update(prop, NC_SCENE | ND_TOOLSETTINGS, NULL); /* header redraw */

  prop = RNA_def_property(srna, "use_snap_grid_absolute", PROP_BOOLEAN, PROP_NONE);
  RNA_def_property_boolean_sdna(prop, NULL, "snap_flag", SCE_SNAP_ABS_GRID);
  RNA_def_property_ui_text(
      prop,
      "Absolute Grid Snap",
      "Absolute grid alignment while translating (based on the pivot center)");
  RNA_def_property_update(prop, NC_SCENE | ND_TOOLSETTINGS, NULL); /* header redraw */

  prop = RNA_def_property(srna, "snap_elements", PROP_ENUM, PROP_NONE);
  RNA_def_property_enum_bitflag_sdna(prop, NULL, "snap_mode");
  RNA_def_property_enum_items(prop, rna_enum_snap_element_items);
  RNA_def_property_enum_funcs(prop, NULL, "rna_ToolSettings_snap_mode_set", NULL);
  RNA_def_property_flag(prop, PROP_ENUM_FLAG);
  RNA_def_property_ui_text(prop, "Snap Element", "Type of element to snap to");
  RNA_def_property_update(prop, NC_SCENE | ND_TOOLSETTINGS, NULL); /* header redraw */

  prop = RNA_def_property(srna, "snap_face_nearest_steps", PROP_INT, PROP_FACTOR);
  RNA_def_property_int_sdna(prop, NULL, "snap_face_nearest_steps");
  RNA_def_property_range(prop, 1, 100);
  RNA_def_property_ui_text(
      prop,
      "Face Nearest Steps",
      "Number of steps to break transformation into for face nearest snapping");

  prop = RNA_def_property(srna, "use_snap_to_same_target", PROP_BOOLEAN, PROP_NONE);
  RNA_def_property_boolean_sdna(prop, NULL, "snap_flag", SCE_SNAP_KEEP_ON_SAME_OBJECT);
  RNA_def_property_ui_text(
      prop,
      "Snap to Same Target",
      "Snap only to target that source was initially near (Face Nearest Only)");

  /* node editor uses own set of snap modes */
  prop = RNA_def_property(srna, "snap_node_element", PROP_ENUM, PROP_NONE);
  RNA_def_property_enum_bitflag_sdna(prop, NULL, "snap_node_mode");
  RNA_def_property_enum_items(prop, rna_enum_snap_node_element_items);
  RNA_def_property_ui_text(prop, "Snap Node Element", "Type of element to snap to");
  RNA_def_property_update(prop, NC_SCENE | ND_TOOLSETTINGS, NULL); /* header redraw */

  /* image editor uses own set of snap modes */
  prop = RNA_def_property(srna, "snap_uv_element", PROP_ENUM, PROP_NONE);
  RNA_def_property_enum_bitflag_sdna(prop, NULL, "snap_uv_mode");
  RNA_def_property_enum_items(prop, snap_uv_element_items);
  RNA_def_property_ui_text(prop, "Snap UV Element", "Type of element to snap to");
  RNA_def_property_update(prop, NC_SCENE | ND_TOOLSETTINGS, NULL); /* header redraw */

  prop = RNA_def_property(srna, "use_snap_uv_grid_absolute", PROP_BOOLEAN, PROP_NONE);
  RNA_def_property_boolean_sdna(prop, NULL, "snap_uv_flag", SCE_SNAP_ABS_GRID);
  RNA_def_property_ui_text(
      prop,
      "Absolute Grid Snap",
      "Absolute grid alignment while translating (based on the pivot center)");
  RNA_def_property_update(prop, NC_SCENE | ND_TOOLSETTINGS, NULL); /* header redraw */

  /* TODO(@gfxcoder): Rename `snap_target` to `snap_source` to avoid previous ambiguity of "target"
   * (now, "source" is geometry to be moved and "target" is geometry to which moved geometry is
   * snapped). */
  prop = RNA_def_property(srna, "snap_target", PROP_ENUM, PROP_NONE);
  RNA_def_property_enum_sdna(prop, NULL, "snap_target");
  RNA_def_property_enum_items(prop, rna_enum_snap_source_items);
  RNA_def_property_ui_text(prop, "Snap Target", "Which part to snap onto the target");
  RNA_def_property_update(prop, NC_SCENE | ND_TOOLSETTINGS, NULL); /* header redraw */

  prop = RNA_def_property(srna, "use_snap_peel_object", PROP_BOOLEAN, PROP_NONE);
  RNA_def_property_boolean_sdna(prop, NULL, "snap_flag", SCE_SNAP_PEEL_OBJECT);
  RNA_def_property_ui_text(
      prop, "Snap Peel Object", "Consider objects as whole when finding volume center");
  RNA_def_property_update(prop, NC_SCENE | ND_TOOLSETTINGS, NULL); /* header redraw */

  prop = RNA_def_property(srna, "use_snap_project", PROP_BOOLEAN, PROP_NONE);
  RNA_def_property_boolean_sdna(prop, NULL, "snap_flag", SCE_SNAP_PROJECT);
  RNA_def_property_ui_text(prop,
                           "Project Individual Elements",
                           "Project individual elements on the surface of other objects (Always "
                           "enabled with Face Nearest)");
  RNA_def_property_update(prop, NC_SCENE | ND_TOOLSETTINGS, NULL); /* header redraw */

  prop = RNA_def_property(srna, "use_snap_backface_culling", PROP_BOOLEAN, PROP_NONE);
  RNA_def_property_boolean_sdna(prop, NULL, "snap_flag", SCE_SNAP_BACKFACE_CULLING);
  RNA_def_property_ui_text(prop, "Backface Culling", "Exclude back facing geometry from snapping");
  RNA_def_property_update(prop, NC_SCENE | ND_TOOLSETTINGS, NULL); /* header redraw */

  /* TODO(@gfxcoder): Rename `use_snap_self` to `use_snap_active`, because active is correct but
   * self is not (breaks API). This only makes a difference when more than one mesh is edited. */
  prop = RNA_def_property(srna, "use_snap_self", PROP_BOOLEAN, PROP_NONE);
  RNA_def_property_boolean_negative_sdna(prop, NULL, "snap_flag", SCE_SNAP_NOT_TO_ACTIVE);
  RNA_def_property_ui_text(
      prop, "Snap onto Active", "Snap onto itself only if enabled (Edit Mode Only)");
  RNA_def_property_update(prop, NC_SCENE | ND_TOOLSETTINGS, NULL); /* header redraw */

  prop = RNA_def_property(srna, "use_snap_edit", PROP_BOOLEAN, PROP_NONE);
  RNA_def_property_boolean_sdna(prop, NULL, "snap_flag", SCE_SNAP_TO_INCLUDE_EDITED);
  RNA_def_property_ui_text(
      prop, "Snap onto Edited", "Snap onto non-active objects in Edit Mode (Edit Mode Only)");
  RNA_def_property_update(prop, NC_SCENE | ND_TOOLSETTINGS, NULL); /* header redraw */

  prop = RNA_def_property(srna, "use_snap_nonedit", PROP_BOOLEAN, PROP_NONE);
  RNA_def_property_boolean_sdna(prop, NULL, "snap_flag", SCE_SNAP_TO_INCLUDE_NONEDITED);
  RNA_def_property_ui_text(
      prop, "Snap onto Non-edited", "Snap onto objects not in Edit Mode (Edit Mode Only)");
  RNA_def_property_update(prop, NC_SCENE | ND_TOOLSETTINGS, NULL); /* header redraw */

  prop = RNA_def_property(srna, "use_snap_selectable", PROP_BOOLEAN, PROP_NONE);
  RNA_def_property_boolean_sdna(prop, NULL, "snap_flag", SCE_SNAP_TO_ONLY_SELECTABLE);
  RNA_def_property_ui_text(
      prop, "Snap onto Selectable Only", "Snap only onto objects that are selectable");
  RNA_def_property_update(prop, NC_SCENE | ND_TOOLSETTINGS, NULL); /* header redraw */

  prop = RNA_def_property(srna, "use_snap_translate", PROP_BOOLEAN, PROP_NONE);
  RNA_def_property_boolean_sdna(
      prop, NULL, "snap_transform_mode_flag", SCE_SNAP_TRANSFORM_MODE_TRANSLATE);
  RNA_def_property_ui_text(
      prop, "Use Snap for Translation", "Move is affected by snapping settings");
  RNA_def_property_update(prop, NC_SCENE | ND_TOOLSETTINGS, NULL); /* header redraw */

  prop = RNA_def_property(srna, "use_snap_rotate", PROP_BOOLEAN, PROP_NONE);
  RNA_def_property_boolean_sdna(
      prop, NULL, "snap_transform_mode_flag", SCE_SNAP_TRANSFORM_MODE_ROTATE);
  RNA_def_property_boolean_default(prop, false);
  RNA_def_property_ui_text(
      prop, "Use Snap for Rotation", "Rotate is affected by the snapping settings");
  RNA_def_property_update(prop, NC_SCENE | ND_TOOLSETTINGS, NULL); /* header redraw */

  prop = RNA_def_property(srna, "use_snap_scale", PROP_BOOLEAN, PROP_NONE);
  RNA_def_property_boolean_sdna(
      prop, NULL, "snap_transform_mode_flag", SCE_SNAP_TRANSFORM_MODE_SCALE);
  RNA_def_property_boolean_default(prop, false);
  RNA_def_property_ui_text(prop, "Use Snap for Scale", "Scale is affected by snapping settings");
  RNA_def_property_update(prop, NC_SCENE | ND_TOOLSETTINGS, NULL); /* header redraw */

  prop = RNA_def_property(srna, "plane_axis", PROP_ENUM, PROP_NONE);
  RNA_def_property_enum_sdna(prop, NULL, "plane_axis");
  RNA_def_property_enum_items(prop, rna_enum_axis_xyz_items);
  RNA_def_property_enum_default(prop, 2);
  RNA_def_property_ui_text(prop, "Plane Axis", "The axis used for placing the base region");

  prop = RNA_def_property(srna, "plane_axis_auto", PROP_BOOLEAN, PROP_NONE);
  RNA_def_property_boolean_sdna(prop, NULL, "use_plane_axis_auto", 1);
  RNA_def_property_boolean_default(prop, true);
  RNA_def_property_ui_text(prop,
                           "Auto Axis",
                           "Select the closest axis when placing objects "
                           "(surface overrides)");

  prop = RNA_def_property(srna, "plane_depth", PROP_ENUM, PROP_NONE);
  RNA_def_property_enum_sdna(prop, NULL, "plane_depth");
  RNA_def_property_enum_items(prop, plane_depth_items);
  RNA_def_property_enum_default(prop, V3D_PLACE_DEPTH_SURFACE);
  RNA_def_property_ui_text(prop, "Position", "The initial depth used when placing the cursor");

  prop = RNA_def_property(srna, "plane_orientation", PROP_ENUM, PROP_NONE);
  RNA_def_property_enum_sdna(prop, NULL, "plane_orient");
  RNA_def_property_enum_items(prop, plane_orientation_items);
  RNA_def_property_enum_default(prop, V3D_PLACE_ORIENT_SURFACE);
  RNA_def_property_ui_text(prop, "Orientation", "The initial depth used when placing the cursor");

  prop = RNA_def_property(srna, "snap_elements_tool", PROP_ENUM, PROP_NONE);
  RNA_def_property_enum_sdna(prop, NULL, "snap_mode_tools");
  RNA_def_property_enum_items(prop, snap_to_items);
  RNA_def_property_enum_default(prop, SCE_SNAP_MODE_GEOM);
  RNA_def_property_ui_text(prop, "Snap to", "The target to use while snapping");

  /* Grease Pencil */
  prop = RNA_def_property(srna, "use_gpencil_draw_additive", PROP_BOOLEAN, PROP_NONE);
  RNA_def_property_boolean_sdna(prop, NULL, "gpencil_flags", GP_TOOL_FLAG_RETAIN_LAST);
  RNA_def_property_ui_text(prop,
                           "Use Additive Drawing",
                           "When creating new frames, the strokes from the previous/active frame "
                           "are included as the basis for the new one");
  RNA_def_property_update(prop, NC_SCENE | ND_TOOLSETTINGS, NULL);

  prop = RNA_def_property(srna, "use_gpencil_draw_onback", PROP_BOOLEAN, PROP_NONE);
  RNA_def_property_boolean_sdna(prop, NULL, "gpencil_flags", GP_TOOL_FLAG_PAINT_ONBACK);
  RNA_def_property_ui_text(
      prop,
      "Draw Strokes on Back",
      "When draw new strokes, the new stroke is drawn below of all strokes in the layer");
  RNA_def_property_update(prop, NC_SCENE | ND_TOOLSETTINGS, NULL);

  prop = RNA_def_property(srna, "use_gpencil_thumbnail_list", PROP_BOOLEAN, PROP_NONE);
  RNA_def_property_boolean_negative_sdna(prop, NULL, "gpencil_flags", GP_TOOL_FLAG_THUMBNAIL_LIST);
  RNA_def_property_ui_text(
      prop, "Compact List", "Show compact list of color instead of thumbnails");
  RNA_def_property_update(prop, NC_SCENE | ND_TOOLSETTINGS, NULL);

  prop = RNA_def_property(srna, "use_gpencil_weight_data_add", PROP_BOOLEAN, PROP_NONE);
  RNA_def_property_boolean_sdna(prop, NULL, "gpencil_flags", GP_TOOL_FLAG_CREATE_WEIGHTS);
  RNA_def_property_ui_text(prop,
                           "Add weight data for new strokes",
                           "When creating new strokes, the weight data is added according to the "
                           "current vertex group and weight, "
                           "if no vertex group selected, weight is not added");
  RNA_def_property_update(prop, NC_SCENE | ND_TOOLSETTINGS, NULL);

  prop = RNA_def_property(srna, "use_gpencil_automerge_strokes", PROP_BOOLEAN, PROP_NONE);
  RNA_def_property_boolean_sdna(prop, NULL, "gpencil_flags", GP_TOOL_FLAG_AUTOMERGE_STROKE);
  RNA_def_property_boolean_default(prop, false);
  RNA_def_property_ui_icon(prop, ICON_AUTOMERGE_OFF, 1);
  RNA_def_property_ui_text(
      prop,
      "Automerge",
      "Join by distance last drawn stroke with previous strokes in the active layer");
  RNA_def_property_clear_flag(prop, PROP_ANIMATABLE);
  RNA_def_property_update(prop, NC_SCENE | ND_TOOLSETTINGS, NULL);

  prop = RNA_def_property(srna, "gpencil_sculpt", PROP_POINTER, PROP_NONE);
  RNA_def_property_pointer_sdna(prop, NULL, "gp_sculpt");
  RNA_def_property_struct_type(prop, "GPencilSculptSettings");
  RNA_def_property_ui_text(
      prop, "Grease Pencil Sculpt", "Settings for stroke sculpting tools and brushes");

  prop = RNA_def_property(srna, "gpencil_interpolate", PROP_POINTER, PROP_NONE);
  RNA_def_property_pointer_sdna(prop, NULL, "gp_interpolate");
  RNA_def_property_struct_type(prop, "GPencilInterpolateSettings");
  RNA_def_property_ui_text(
      prop, "Grease Pencil Interpolate", "Settings for Grease Pencil Interpolation tools");

  /* Grease Pencil - 3D View Stroke Placement */
  prop = RNA_def_property(srna, "gpencil_stroke_placement_view3d", PROP_ENUM, PROP_NONE);
  RNA_def_property_enum_bitflag_sdna(prop, NULL, "gpencil_v3d_align");
  RNA_def_property_enum_items(prop, gpencil_stroke_placement_items);
  RNA_def_property_ui_text(prop, "Stroke Placement (3D View)", "");
  RNA_def_property_update(prop, NC_GPENCIL | ND_DATA, NULL);

  prop = RNA_def_property(srna, "gpencil_stroke_snap_mode", PROP_ENUM, PROP_NONE);
  RNA_def_property_enum_bitflag_sdna(prop, NULL, "gpencil_v3d_align");
  RNA_def_property_enum_items(prop, gpencil_stroke_snap_items);
  RNA_def_property_ui_text(prop, "Stroke Snap", "");
  RNA_def_property_update(prop, NC_GPENCIL | ND_DATA, NULL);

  prop = RNA_def_property(srna, "use_gpencil_stroke_endpoints", PROP_BOOLEAN, PROP_NONE);
  RNA_def_property_boolean_sdna(
      prop, NULL, "gpencil_v3d_align", GP_PROJECT_DEPTH_STROKE_ENDPOINTS);
  RNA_def_property_ui_text(
      prop, "Only Endpoints", "Only use the first and last parts of the stroke for snapping");
  RNA_def_property_update(prop, NC_GPENCIL | ND_DATA, NULL);

  /* Grease Pencil - Select mode Edit */
  prop = RNA_def_property(srna, "gpencil_selectmode_edit", PROP_ENUM, PROP_NONE);
  RNA_def_property_enum_sdna(prop, NULL, "gpencil_selectmode_edit");
  RNA_def_property_enum_items(prop, gpencil_selectmode_items);
  RNA_def_property_ui_text(prop, "Select Mode", "");
  RNA_def_property_clear_flag(prop, PROP_ANIMATABLE);
  RNA_def_property_flag(prop, PROP_CONTEXT_UPDATE);
  RNA_def_property_update(prop, NC_SPACE | ND_SPACE_VIEW3D, "rna_Gpencil_selectmode_update");

  /* Grease Pencil - Select mode Sculpt */
  prop = RNA_def_property(srna, "use_gpencil_select_mask_point", PROP_BOOLEAN, PROP_NONE);
  RNA_def_property_boolean_sdna(
      prop, NULL, "gpencil_selectmode_sculpt", GP_SCULPT_MASK_SELECTMODE_POINT);
  RNA_def_property_ui_text(prop, "Selection Mask", "Only sculpt selected stroke points");
  RNA_def_property_ui_icon(prop, ICON_GP_SELECT_POINTS, 0);
  RNA_def_property_clear_flag(prop, PROP_ANIMATABLE);
  RNA_def_property_flag(prop, PROP_CONTEXT_UPDATE);
  RNA_def_property_update(prop, NC_SPACE | ND_SPACE_VIEW3D, "rna_Gpencil_mask_point_update");

  prop = RNA_def_property(srna, "use_gpencil_select_mask_stroke", PROP_BOOLEAN, PROP_NONE);
  RNA_def_property_boolean_sdna(
      prop, NULL, "gpencil_selectmode_sculpt", GP_SCULPT_MASK_SELECTMODE_STROKE);
  RNA_def_property_ui_text(prop, "Selection Mask", "Only sculpt selected stroke");
  RNA_def_property_ui_icon(prop, ICON_GP_SELECT_STROKES, 0);
  RNA_def_property_clear_flag(prop, PROP_ANIMATABLE);
  RNA_def_property_flag(prop, PROP_CONTEXT_UPDATE);
  RNA_def_property_update(prop, NC_SPACE | ND_SPACE_VIEW3D, "rna_Gpencil_mask_stroke_update");

  prop = RNA_def_property(srna, "use_gpencil_select_mask_segment", PROP_BOOLEAN, PROP_NONE);
  RNA_def_property_boolean_sdna(
      prop, NULL, "gpencil_selectmode_sculpt", GP_SCULPT_MASK_SELECTMODE_SEGMENT);
  RNA_def_property_ui_text(
      prop, "Selection Mask", "Only sculpt selected stroke points between other strokes");
  RNA_def_property_ui_icon(prop, ICON_GP_SELECT_BETWEEN_STROKES, 0);
  RNA_def_property_clear_flag(prop, PROP_ANIMATABLE);
  RNA_def_property_flag(prop, PROP_CONTEXT_UPDATE);
  RNA_def_property_update(prop, NC_SPACE | ND_SPACE_VIEW3D, "rna_Gpencil_mask_segment_update");

  /* Grease Pencil - Select mode Vertex Paint */
  prop = RNA_def_property(srna, "use_gpencil_vertex_select_mask_point", PROP_BOOLEAN, PROP_NONE);
  RNA_def_property_boolean_sdna(
      prop, NULL, "gpencil_selectmode_vertex", GP_VERTEX_MASK_SELECTMODE_POINT);
  RNA_def_property_ui_text(prop, "Selection Mask", "Only paint selected stroke points");
  RNA_def_property_ui_icon(prop, ICON_GP_SELECT_POINTS, 0);
  RNA_def_property_clear_flag(prop, PROP_ANIMATABLE);
  RNA_def_property_flag(prop, PROP_CONTEXT_UPDATE);
  RNA_def_property_update(
      prop, NC_SPACE | ND_SPACE_VIEW3D, "rna_Gpencil_vertex_mask_point_update");

  prop = RNA_def_property(srna, "use_gpencil_vertex_select_mask_stroke", PROP_BOOLEAN, PROP_NONE);
  RNA_def_property_boolean_sdna(
      prop, NULL, "gpencil_selectmode_vertex", GP_VERTEX_MASK_SELECTMODE_STROKE);
  RNA_def_property_ui_text(prop, "Selection Mask", "Only paint selected stroke");
  RNA_def_property_ui_icon(prop, ICON_GP_SELECT_STROKES, 0);
  RNA_def_property_clear_flag(prop, PROP_ANIMATABLE);
  RNA_def_property_flag(prop, PROP_CONTEXT_UPDATE);
  RNA_def_property_update(
      prop, NC_SPACE | ND_SPACE_VIEW3D, "rna_Gpencil_vertex_mask_stroke_update");

  prop = RNA_def_property(srna, "use_gpencil_vertex_select_mask_segment", PROP_BOOLEAN, PROP_NONE);
  RNA_def_property_boolean_sdna(
      prop, NULL, "gpencil_selectmode_vertex", GP_VERTEX_MASK_SELECTMODE_SEGMENT);
  RNA_def_property_ui_text(
      prop, "Selection Mask", "Only paint selected stroke points between other strokes");
  RNA_def_property_ui_icon(prop, ICON_GP_SELECT_BETWEEN_STROKES, 0);
  RNA_def_property_clear_flag(prop, PROP_ANIMATABLE);
  RNA_def_property_flag(prop, PROP_CONTEXT_UPDATE);
  RNA_def_property_update(
      prop, NC_SPACE | ND_SPACE_VIEW3D, "rna_Gpencil_vertex_mask_segment_update");

  /* Annotations - 2D Views Stroke Placement */
  prop = RNA_def_property(srna, "annotation_stroke_placement_view2d", PROP_ENUM, PROP_NONE);
  RNA_def_property_enum_bitflag_sdna(prop, NULL, "gpencil_v2d_align");
  RNA_def_property_enum_items(prop, annotation_stroke_placement_view2d_items);
  RNA_def_property_ui_text(prop, "Stroke Placement (2D View)", "");
  RNA_def_property_update(prop, NC_GPENCIL | ND_DATA, NULL);

  /* Annotations - 3D View Stroke Placement */
  /* XXX: Do we need to decouple the stroke_endpoints setting too? */
  prop = RNA_def_property(srna, "annotation_stroke_placement_view3d", PROP_ENUM, PROP_NONE);
  RNA_def_property_enum_bitflag_sdna(prop, NULL, "annotate_v3d_align");
  RNA_def_property_enum_items(prop, annotation_stroke_placement_view3d_items);
  RNA_def_property_enum_default(prop, GP_PROJECT_VIEWSPACE | GP_PROJECT_CURSOR);
  RNA_def_property_ui_text(prop,
                           "Annotation Stroke Placement (3D View)",
                           "How annotation strokes are orientated in 3D space");
  RNA_def_property_update(prop, NC_GPENCIL | ND_DATA, NULL);

  /* Annotations - Stroke Thickness */
  prop = RNA_def_property(srna, "annotation_thickness", PROP_INT, PROP_PIXEL);
  RNA_def_property_int_sdna(prop, NULL, "annotate_thickness");
  RNA_def_property_range(prop, 1, 10);
  RNA_def_property_ui_text(prop, "Annotation Stroke Thickness", "Thickness of annotation strokes");
  RNA_def_property_update(prop, NC_GPENCIL | ND_DATA, "rna_GPencil_update");

  /* Auto Keying */
  prop = RNA_def_property(srna, "use_keyframe_insert_auto", PROP_BOOLEAN, PROP_NONE);
  RNA_def_property_boolean_sdna(prop, NULL, "autokey_mode", AUTOKEY_ON);
  RNA_def_property_ui_text(
      prop, "Auto Keying", "Automatic keyframe insertion for Objects, Bones and Masks");
  RNA_def_property_ui_icon(prop, ICON_REC, 0);

  prop = RNA_def_property(srna, "auto_keying_mode", PROP_ENUM, PROP_NONE);
  RNA_def_property_enum_bitflag_sdna(prop, NULL, "autokey_mode");
  RNA_def_property_enum_items(prop, auto_key_items);
  RNA_def_property_ui_text(prop,
                           "Auto-Keying Mode",
                           "Mode of automatic keyframe insertion for Objects, Bones and Masks");

  prop = RNA_def_property(srna, "use_record_with_nla", PROP_BOOLEAN, PROP_NONE);
  RNA_def_property_boolean_sdna(prop, NULL, "autokey_flag", ANIMRECORD_FLAG_WITHNLA);
  RNA_def_property_ui_text(
      prop,
      "Layered",
      "Add a new NLA Track + Strip for every loop/pass made over the animation "
      "to allow non-destructive tweaking");

  prop = RNA_def_property(srna, "use_keyframe_insert_keyingset", PROP_BOOLEAN, PROP_NONE);
  RNA_def_property_boolean_sdna(prop, NULL, "autokey_flag", AUTOKEY_FLAG_ONLYKEYINGSET);
  RNA_def_property_ui_text(prop,
                           "Auto Keyframe Insert Keying Set",
                           "Automatic keyframe insertion using active Keying Set only");
  RNA_def_property_ui_icon(prop, ICON_KEYINGSET, 0);

  prop = RNA_def_property(srna, "use_keyframe_cycle_aware", PROP_BOOLEAN, PROP_NONE);
  RNA_def_property_boolean_sdna(prop, NULL, "autokey_flag", AUTOKEY_FLAG_CYCLEAWARE);
  RNA_def_property_ui_text(
      prop,
      "Cycle-Aware Keying",
      "For channels with cyclic extrapolation, keyframe insertion is automatically "
      "remapped inside the cycle time range, and keeps ends in sync. Curves newly added to "
      "actions with a Manual Frame Range and Cyclic Animation are automatically made cyclic");

  /* Keyframing */
  prop = RNA_def_property(srna, "keyframe_type", PROP_ENUM, PROP_NONE);
  RNA_def_property_enum_sdna(prop, NULL, "keyframe_type");
  RNA_def_property_enum_items(prop, rna_enum_beztriple_keyframe_type_items);
  RNA_def_property_ui_text(
      prop, "New Keyframe Type", "Type of keyframes to create when inserting keyframes");

  /* UV */
  prop = RNA_def_property(srna, "uv_select_mode", PROP_ENUM, PROP_NONE);
  RNA_def_property_enum_sdna(prop, NULL, "uv_selectmode");
  RNA_def_property_enum_items(prop, rna_enum_mesh_select_mode_uv_items);
  RNA_def_property_ui_text(prop, "UV Selection Mode", "UV selection and display mode");
  RNA_def_property_flag(prop, PROP_CONTEXT_UPDATE);
  RNA_def_property_update(prop, NC_SPACE | ND_SPACE_IMAGE, "rna_Scene_uv_select_mode_update");

  prop = RNA_def_property(srna, "uv_sticky_select_mode", PROP_ENUM, PROP_NONE);
  RNA_def_property_enum_sdna(prop, NULL, "uv_sticky");
  RNA_def_property_enum_items(prop, uv_sticky_mode_items);
  RNA_def_property_ui_text(
      prop, "Sticky Selection Mode", "Method for extending UV vertex selection");
  RNA_def_property_update(prop, NC_SPACE | ND_SPACE_IMAGE, NULL);

  prop = RNA_def_property(srna, "use_uv_select_sync", PROP_BOOLEAN, PROP_NONE);
  RNA_def_property_boolean_sdna(prop, NULL, "uv_flag", UV_SYNC_SELECTION);
  RNA_def_property_ui_text(
      prop, "UV Sync Selection", "Keep UV and edit mode mesh selection in sync");
  RNA_def_property_ui_icon(prop, ICON_UV_SYNC_SELECT, 0);
  RNA_def_property_update(prop, NC_SPACE | ND_SPACE_IMAGE, NULL);

  prop = RNA_def_property(srna, "show_uv_local_view", PROP_BOOLEAN, PROP_NONE);
  RNA_def_property_boolean_sdna(prop, NULL, "uv_flag", UV_SHOW_SAME_IMAGE);
  RNA_def_property_ui_text(
      prop, "UV Local View", "Display only faces with the currently displayed image assigned");
  RNA_def_property_update(prop, NC_SPACE | ND_SPACE_IMAGE, NULL);

  /* Mesh */
  prop = RNA_def_property(srna, "mesh_select_mode", PROP_BOOLEAN, PROP_NONE);
  RNA_def_property_boolean_sdna(prop, NULL, "selectmode", 1);
  RNA_def_property_array(prop, 3);
  RNA_def_property_boolean_funcs(prop, NULL, "rna_Scene_editmesh_select_mode_set");
  RNA_def_property_ui_text(prop, "Mesh Selection Mode", "Which mesh elements selection works on");
  RNA_def_property_flag(prop, PROP_CONTEXT_UPDATE);
  RNA_def_property_update(prop, 0, "rna_Scene_editmesh_select_mode_update");

  prop = RNA_def_property(srna, "vertex_group_weight", PROP_FLOAT, PROP_FACTOR);
  RNA_def_property_float_sdna(prop, NULL, "vgroup_weight");
  RNA_def_property_ui_text(prop,
                           "Vertex Group Weight",
                           "Weight to assign in vertex groups\nHotkey in default keymap: CTRL+F");

  prop = RNA_def_property(srna, "use_edge_path_live_unwrap", PROP_BOOLEAN, PROP_NONE);
  RNA_def_property_boolean_sdna(prop, NULL, "edge_mode_live_unwrap", 1);
  RNA_def_property_ui_text(prop, "Live Unwrap", "Changing edge seams recalculates UV unwrap");

  prop = RNA_def_property(srna, "normal_vector", PROP_FLOAT, PROP_XYZ);
  RNA_def_property_ui_text(prop, "Normal Vector", "Normal Vector used to copy, add or multiply");
  RNA_def_property_ui_range(prop, -10000.0, 10000.0, 1, 3);

  /* Unified Paint Settings */
  prop = RNA_def_property(srna, "unified_paint_settings", PROP_POINTER, PROP_NONE);
  RNA_def_property_flag(prop, PROP_NEVER_NULL);
  RNA_def_property_struct_type(prop, "UnifiedPaintSettings");
  RNA_def_property_ui_text(prop, "Unified Paint Settings", NULL);

  /* Curve Paint Settings */
  prop = RNA_def_property(srna, "curve_paint_settings", PROP_POINTER, PROP_NONE);
  RNA_def_property_flag(prop, PROP_NEVER_NULL);
  RNA_def_property_struct_type(prop, "CurvePaintSettings");
  RNA_def_property_ui_text(prop, "Curve Paint Settings", NULL);

  /* Mesh Statistics */
  prop = RNA_def_property(srna, "statvis", PROP_POINTER, PROP_NONE);
  RNA_def_property_flag(prop, PROP_NEVER_NULL);
  RNA_def_property_struct_type(prop, "MeshStatVis");
  RNA_def_property_ui_text(prop, "Mesh Statistics Visualization", NULL);

  /* CurveProfile */
  prop = RNA_def_property(srna, "custom_bevel_profile_preset", PROP_POINTER, PROP_NONE);
  RNA_def_property_pointer_sdna(prop, NULL, "custom_bevel_profile_preset");
  RNA_def_property_struct_type(prop, "CurveProfile");
  RNA_def_property_ui_text(prop, "Curve Profile Widget", "Used for defining a profile's path");

  /* Sequencer tool settings */
  prop = RNA_def_property(srna, "sequencer_tool_settings", PROP_POINTER, PROP_NONE);
  RNA_def_property_flag(prop, PROP_NEVER_NULL);
  RNA_def_property_struct_type(prop, "SequencerToolSettings");
  RNA_def_property_ui_text(prop, "Sequencer Tool Settings", NULL);
}

static void rna_def_sequencer_tool_settings(BlenderRNA *brna)
{
  StructRNA *srna;
  PropertyRNA *prop;

  static const EnumPropertyItem scale_fit_methods[] = {
      {SEQ_SCALE_TO_FIT, "FIT", 0, "Scale to Fit", "Scale image to fit within the canvas"},
      {SEQ_SCALE_TO_FILL, "FILL", 0, "Scale to Fill", "Scale image to completely fill the canvas"},
      {SEQ_STRETCH_TO_FILL, "STRETCH", 0, "Stretch to Fill", "Stretch image to fill the canvas"},
      {SEQ_USE_ORIGINAL_SIZE,
       "ORIGINAL",
       0,
       "Use Original Size",
       "Keep image at its original size"},
      {0, NULL, 0, NULL, NULL},
  };

  static const EnumPropertyItem scale_overlap_modes[] = {
      {SEQ_OVERLAP_EXPAND, "EXPAND", 0, "Expand", "Move strips so transformed strips fit"},
      {SEQ_OVERLAP_OVERWRITE,
       "OVERWRITE",
       0,
       "Overwrite",
       "Trim or split strips to resolve overlap"},
      {SEQ_OVERLAP_SHUFFLE,
       "SHUFFLE",
       0,
       "Shuffle",
       "Move transformed strips to nearest free space to resolve overlap"},
      {0, NULL, 0, NULL, NULL},
  };

  static const EnumPropertyItem pivot_points[] = {
      {V3D_AROUND_CENTER_BOUNDS, "CENTER", ICON_PIVOT_BOUNDBOX, "Bounding Box Center", ""},
      {V3D_AROUND_CENTER_MEDIAN, "MEDIAN", ICON_PIVOT_MEDIAN, "Median Point", ""},
      {V3D_AROUND_CURSOR, "CURSOR", ICON_PIVOT_CURSOR, "2D Cursor", "Pivot around the 2D cursor"},
      {V3D_AROUND_LOCAL_ORIGINS,
       "INDIVIDUAL_ORIGINS",
       ICON_PIVOT_INDIVIDUAL,
       "Individual Origins",
       "Pivot around each selected island's own median point"},
      {0, NULL, 0, NULL, NULL},

  };
  srna = RNA_def_struct(brna, "SequencerToolSettings", NULL);
  RNA_def_struct_path_func(srna, "rna_SequencerToolSettings_path");
  RNA_def_struct_ui_text(srna, "Sequencer Tool Settings", "");

  /* Add strip settings. */
  prop = RNA_def_property(srna, "fit_method", PROP_ENUM, PROP_NONE);
  RNA_def_property_enum_items(prop, scale_fit_methods);
  RNA_def_property_ui_text(prop, "Fit Method", "Scale fit method");

  /* Transform snapping. */
  prop = RNA_def_property(srna, "snap_to_current_frame", PROP_BOOLEAN, PROP_NONE);
  RNA_def_property_boolean_sdna(prop, NULL, "snap_mode", SEQ_SNAP_TO_CURRENT_FRAME);
  RNA_def_property_ui_text(prop, "Current Frame", "Snap to current frame");
  RNA_def_property_update(prop, NC_SCENE | ND_TOOLSETTINGS, NULL); /* header redraw */

  prop = RNA_def_property(srna, "snap_to_hold_offset", PROP_BOOLEAN, PROP_NONE);
  RNA_def_property_boolean_sdna(prop, NULL, "snap_mode", SEQ_SNAP_TO_STRIP_HOLD);
  RNA_def_property_ui_text(prop, "Hold Offset", "Snap to strip hold offsets");
  RNA_def_property_update(prop, NC_SCENE | ND_TOOLSETTINGS, NULL); /* header redraw */

  prop = RNA_def_property(srna, "snap_ignore_muted", PROP_BOOLEAN, PROP_NONE);
  RNA_def_property_boolean_sdna(prop, NULL, "snap_flag", SEQ_SNAP_IGNORE_MUTED);
  RNA_def_property_ui_text(prop, "Ignore Muted Strips", "Don't snap to hidden strips");

  prop = RNA_def_property(srna, "snap_ignore_sound", PROP_BOOLEAN, PROP_NONE);
  RNA_def_property_boolean_sdna(prop, NULL, "snap_flag", SEQ_SNAP_IGNORE_SOUND);
  RNA_def_property_ui_text(prop, "Ignore Sound Strips", "Don't snap to sound strips");

  prop = RNA_def_property(srna, "use_snap_current_frame_to_strips", PROP_BOOLEAN, PROP_NONE);
  RNA_def_property_boolean_sdna(prop, NULL, "snap_flag", SEQ_SNAP_CURRENT_FRAME_TO_STRIPS);
  RNA_def_property_ui_text(
      prop, "Snap Current Frame to Strips", "Snap current frame to strip start or end");

  prop = RNA_def_property(srna, "snap_distance", PROP_INT, PROP_PIXEL);
  RNA_def_property_int_sdna(prop, NULL, "snap_distance");
  RNA_def_property_int_default(prop, 15);
  RNA_def_property_ui_range(prop, 0, 50, 1, 1);
  RNA_def_property_ui_text(prop, "Snapping Distance", "Maximum distance for snapping in pixels");

  /* Transform overlap handling. */
  prop = RNA_def_property(srna, "overlap_mode", PROP_ENUM, PROP_NONE);
  RNA_def_property_enum_items(prop, scale_overlap_modes);
  RNA_def_property_ui_text(prop, "Overlap Mode", "How to resolve overlap after transformation");

  prop = RNA_def_property(srna, "pivot_point", PROP_ENUM, PROP_NONE);
  RNA_def_property_enum_items(prop, pivot_points);
  RNA_def_property_ui_text(prop, "Pivot Point", "Rotation or scaling pivot point");
}

static void rna_def_unified_paint_settings(BlenderRNA *brna)
{
  StructRNA *srna;
  PropertyRNA *prop;

  static const EnumPropertyItem brush_size_unit_items[] = {
      {0, "VIEW", 0, "View", "Measure brush size relative to the view"},
      {UNIFIED_PAINT_BRUSH_LOCK_SIZE,
       "SCENE",
       0,
       "Scene",
       "Measure brush size relative to the scene"},
      {0, NULL, 0, NULL, NULL},
  };

  srna = RNA_def_struct(brna, "UnifiedPaintSettings", NULL);
  RNA_def_struct_path_func(srna, "rna_UnifiedPaintSettings_path");
  RNA_def_struct_ui_text(
      srna, "Unified Paint Settings", "Overrides for some of the active brush's settings");

  /* high-level flags to enable or disable unified paint settings */
  prop = RNA_def_property(srna, "use_unified_size", PROP_BOOLEAN, PROP_NONE);
  RNA_def_property_boolean_sdna(prop, NULL, "flag", UNIFIED_PAINT_SIZE);
  RNA_def_property_ui_text(prop,
                           "Use Unified Radius",
                           "Instead of per-brush radius, the radius is shared across brushes");

  prop = RNA_def_property(srna, "use_unified_strength", PROP_BOOLEAN, PROP_NONE);
  RNA_def_property_boolean_sdna(prop, NULL, "flag", UNIFIED_PAINT_ALPHA);
  RNA_def_property_ui_text(prop,
                           "Use Unified Strength",
                           "Instead of per-brush strength, the strength is shared across brushes");

  prop = RNA_def_property(srna, "use_unified_weight", PROP_BOOLEAN, PROP_NONE);
  RNA_def_property_boolean_sdna(prop, NULL, "flag", UNIFIED_PAINT_WEIGHT);
  RNA_def_property_ui_text(prop,
                           "Use Unified Weight",
                           "Instead of per-brush weight, the weight is shared across brushes");

  prop = RNA_def_property(srna, "use_unified_color", PROP_BOOLEAN, PROP_NONE);
  RNA_def_property_boolean_sdna(prop, NULL, "flag", UNIFIED_PAINT_COLOR);
  RNA_def_property_ui_text(
      prop, "Use Unified Color", "Instead of per-brush color, the color is shared across brushes");

  /* unified paint settings that override the equivalent settings
   * from the active brush */
  prop = RNA_def_property(srna, "size", PROP_INT, PROP_PIXEL);
  RNA_def_property_int_funcs(prop, NULL, "rna_UnifiedPaintSettings_size_set", NULL);
  RNA_def_property_flag(prop, PROP_CONTEXT_UPDATE);
  RNA_def_property_range(prop, 1, MAX_BRUSH_PIXEL_RADIUS * 10);
  RNA_def_property_ui_range(prop, 1, MAX_BRUSH_PIXEL_RADIUS, 1, -1);
  RNA_def_property_ui_text(prop, "Radius", "Radius of the brush\nHotkey in the default keymap: X");
  RNA_def_property_update(prop, 0, "rna_UnifiedPaintSettings_radius_update");

  prop = RNA_def_property(srna, "unprojected_radius", PROP_FLOAT, PROP_DISTANCE);
  RNA_def_property_float_funcs(
      prop, NULL, "rna_UnifiedPaintSettings_unprojected_radius_set", NULL);
  RNA_def_property_flag(prop, PROP_CONTEXT_UPDATE);
  RNA_def_property_range(prop, 0.001, FLT_MAX);
  RNA_def_property_ui_range(prop, 0.001, 1, 1, -1);
  RNA_def_property_ui_text(prop, "Unprojected Radius", "Radius of brush in Blender units");
  RNA_def_property_update(prop, 0, "rna_UnifiedPaintSettings_radius_update");

  prop = RNA_def_property(srna, "strength", PROP_FLOAT, PROP_FACTOR);
  RNA_def_property_float_sdna(prop, NULL, "alpha");
  RNA_def_property_flag(prop, PROP_CONTEXT_UPDATE);
  RNA_def_property_range(prop, 0.0f, 10.0f);
  RNA_def_property_ui_range(prop, 0.0f, 1.0f, 0.001, 3);
  RNA_def_property_ui_text(
      prop, "Strength", "How powerful the effect of the brush is when applied");
  RNA_def_property_update(prop, 0, "rna_UnifiedPaintSettings_update");

  prop = RNA_def_property(srna, "weight", PROP_FLOAT, PROP_FACTOR);
  RNA_def_property_float_sdna(prop, NULL, "weight");
  RNA_def_property_flag(prop, PROP_CONTEXT_UPDATE);
  RNA_def_property_range(prop, 0.0f, 1.0f);
  RNA_def_property_ui_range(prop, 0.0f, 1.0f, 0.001, 3);
  RNA_def_property_ui_text(
      prop, "Weight", "Weight to assign in vertex groups\nHotkey in default keymap: CTRL+F");
  RNA_def_property_update(prop, 0, "rna_UnifiedPaintSettings_update");

  prop = RNA_def_property(srna, "color", PROP_FLOAT, PROP_COLOR_GAMMA);
  RNA_def_property_flag(prop, PROP_CONTEXT_UPDATE);
  RNA_def_property_range(prop, 0.0, 1.0);
  RNA_def_property_float_sdna(prop, NULL, "rgb");
  RNA_def_property_ui_text(prop, "Color", "");
  RNA_def_property_update(prop, 0, "rna_UnifiedPaintSettings_update");

  prop = RNA_def_property(srna, "secondary_color", PROP_FLOAT, PROP_COLOR_GAMMA);
  RNA_def_property_flag(prop, PROP_CONTEXT_UPDATE);
  RNA_def_property_range(prop, 0.0, 1.0);
  RNA_def_property_float_sdna(prop, NULL, "secondary_rgb");
  RNA_def_property_ui_text(prop, "Secondary Color", "");
  RNA_def_property_update(prop, 0, "rna_UnifiedPaintSettings_update");

  prop = RNA_def_property(srna, "use_locked_size", PROP_ENUM, PROP_NONE); /* as an enum */
  RNA_def_property_enum_bitflag_sdna(prop, NULL, "flag");
  RNA_def_property_enum_items(prop, brush_size_unit_items);
  RNA_def_property_ui_text(
      prop, "Radius Unit", "Measure brush size relative to the view or the scene");
}

static void rna_def_curve_paint_settings(BlenderRNA *brna)
{
  StructRNA *srna;
  PropertyRNA *prop;

  srna = RNA_def_struct(brna, "CurvePaintSettings", NULL);
  RNA_def_struct_path_func(srna, "rna_CurvePaintSettings_path");
  RNA_def_struct_ui_text(srna, "Curve Paint Settings", "");

  static const EnumPropertyItem curve_type_items[] = {
      {CU_POLY, "POLY", 0, "Poly", ""},
      {CU_BEZIER, "BEZIER", 0, "Bezier", ""},
      {0, NULL, 0, NULL, NULL},
  };

  prop = RNA_def_property(srna, "curve_type", PROP_ENUM, PROP_NONE);
  RNA_def_property_enum_sdna(prop, NULL, "curve_type");
  RNA_def_property_enum_items(prop, curve_type_items);
  RNA_def_property_ui_text(prop, "Type", "Type of curve to use for new strokes");

  prop = RNA_def_property(srna, "use_corners_detect", PROP_BOOLEAN, PROP_NONE);
  RNA_def_property_boolean_sdna(prop, NULL, "flag", CURVE_PAINT_FLAG_CORNERS_DETECT);
  RNA_def_property_ui_text(prop, "Detect Corners", "Detect corners and use non-aligned handles");

  prop = RNA_def_property(srna, "use_pressure_radius", PROP_BOOLEAN, PROP_NONE);
  RNA_def_property_boolean_sdna(prop, NULL, "flag", CURVE_PAINT_FLAG_PRESSURE_RADIUS);
  RNA_def_property_ui_icon(prop, ICON_STYLUS_PRESSURE, 0);
  RNA_def_property_ui_text(prop, "Use Pressure", "Map tablet pressure to curve radius");

  prop = RNA_def_property(srna, "use_stroke_endpoints", PROP_BOOLEAN, PROP_NONE);
  RNA_def_property_boolean_sdna(prop, NULL, "flag", CURVE_PAINT_FLAG_DEPTH_STROKE_ENDPOINTS);
  RNA_def_property_ui_text(prop, "Only First", "Use the start of the stroke for the depth");

  prop = RNA_def_property(srna, "use_offset_absolute", PROP_BOOLEAN, PROP_NONE);
  RNA_def_property_boolean_sdna(prop, NULL, "flag", CURVE_PAINT_FLAG_DEPTH_STROKE_OFFSET_ABS);
  RNA_def_property_ui_text(
      prop, "Absolute Offset", "Apply a fixed offset (don't scale by the radius)");

  prop = RNA_def_property(srna, "error_threshold", PROP_INT, PROP_PIXEL);
  RNA_def_property_range(prop, 1, 100);
  RNA_def_property_ui_text(prop, "Tolerance", "Allow deviation for a smoother, less precise line");

  prop = RNA_def_property(srna, "fit_method", PROP_ENUM, PROP_PIXEL);
  RNA_def_property_enum_sdna(prop, NULL, "fit_method");
  RNA_def_property_enum_items(prop, rna_enum_curve_fit_method_items);
  RNA_def_property_ui_text(prop, "Method", "Curve fitting method");

  prop = RNA_def_property(srna, "corner_angle", PROP_FLOAT, PROP_ANGLE);
  RNA_def_property_range(prop, 0, M_PI);
  RNA_def_property_ui_text(prop, "Corner Angle", "Angles above this are considered corners");

  prop = RNA_def_property(srna, "radius_min", PROP_FLOAT, PROP_NONE);
  RNA_def_property_range(prop, 0.0, 100.0);
  RNA_def_property_ui_range(prop, 0.0f, 10.0, 10, 2);
  RNA_def_property_ui_text(
      prop,
      "Radius Min",
      "Minimum radius when the minimum pressure is applied (also the minimum when tapering)");

  prop = RNA_def_property(srna, "radius_max", PROP_FLOAT, PROP_NONE);
  RNA_def_property_range(prop, 0.0, 100.0);
  RNA_def_property_ui_range(prop, 0.0f, 10.0, 10, 2);
  RNA_def_property_ui_text(
      prop,
      "Radius Max",
      "Radius to use when the maximum pressure is applied (or when a tablet isn't used)");

  prop = RNA_def_property(srna, "radius_taper_start", PROP_FLOAT, PROP_NONE);
  RNA_def_property_range(prop, 0.0, 1.0);
  RNA_def_property_ui_range(prop, 0.0f, 1.0, 1, 2);
  RNA_def_property_ui_text(
      prop, "Radius Min", "Taper factor for the radius of each point along the curve");

  prop = RNA_def_property(srna, "radius_taper_end", PROP_FLOAT, PROP_NONE);
  RNA_def_property_range(prop, 0.0, 10.0);
  RNA_def_property_ui_range(prop, 0.0f, 1.0, 1, 2);
  RNA_def_property_ui_text(
      prop, "Radius Max", "Taper factor for the radius of each point along the curve");

  prop = RNA_def_property(srna, "surface_offset", PROP_FLOAT, PROP_NONE);
  RNA_def_property_range(prop, -10.0, 10.0);
  RNA_def_property_ui_range(prop, -1.0f, 1.0, 1, 2);
  RNA_def_property_ui_text(prop, "Offset", "Offset the stroke from the surface");

  static const EnumPropertyItem depth_mode_items[] = {
      {CURVE_PAINT_PROJECT_CURSOR, "CURSOR", 0, "Cursor", ""},
      {CURVE_PAINT_PROJECT_SURFACE, "SURFACE", 0, "Surface", ""},
      {0, NULL, 0, NULL, NULL},
  };

  prop = RNA_def_property(srna, "depth_mode", PROP_ENUM, PROP_NONE);
  RNA_def_property_enum_sdna(prop, NULL, "depth_mode");
  RNA_def_property_enum_items(prop, depth_mode_items);
  RNA_def_property_ui_text(prop, "Depth", "Method of projecting depth");

  static const EnumPropertyItem surface_plane_items[] = {
      {CURVE_PAINT_SURFACE_PLANE_NORMAL_VIEW,
       "NORMAL_VIEW",
       0,
       "Normal to Surface",
       "Draw in a plane perpendicular to the surface"},
      {CURVE_PAINT_SURFACE_PLANE_NORMAL_SURFACE,
       "NORMAL_SURFACE",
       0,
       "Tangent to Surface",
       "Draw in the surface plane"},
      {CURVE_PAINT_SURFACE_PLANE_VIEW,
       "VIEW",
       0,
       "View",
       "Draw in a plane aligned to the viewport"},
      {0, NULL, 0, NULL, NULL},
  };

  prop = RNA_def_property(srna, "surface_plane", PROP_ENUM, PROP_NONE);
  RNA_def_property_enum_sdna(prop, NULL, "surface_plane");
  RNA_def_property_enum_items(prop, surface_plane_items);
  RNA_def_property_ui_text(prop, "Plane", "Plane for projected stroke");
}

static void rna_def_statvis(BlenderRNA *brna)
{
  StructRNA *srna;
  PropertyRNA *prop;

  static const EnumPropertyItem stat_type[] = {
      {SCE_STATVIS_OVERHANG, "OVERHANG", 0, "Overhang", ""},
      {SCE_STATVIS_THICKNESS, "THICKNESS", 0, "Thickness", ""},
      {SCE_STATVIS_INTERSECT, "INTERSECT", 0, "Intersect", ""},
      {SCE_STATVIS_DISTORT, "DISTORT", 0, "Distortion", ""},
      {SCE_STATVIS_SHARP, "SHARP", 0, "Sharp", ""},
      {0, NULL, 0, NULL, NULL},
  };

  srna = RNA_def_struct(brna, "MeshStatVis", NULL);
  RNA_def_struct_path_func(srna, "rna_MeshStatVis_path");
  RNA_def_struct_ui_text(srna, "Mesh Visualize Statistics", "");

  prop = RNA_def_property(srna, "type", PROP_ENUM, PROP_NONE);
  RNA_def_property_enum_items(prop, stat_type);
  RNA_def_property_ui_text(prop, "Type", "Type of data to visualize/check");
  RNA_def_property_flag(prop, PROP_CONTEXT_UPDATE);
  RNA_def_property_update(prop, 0, "rna_EditMesh_update");

  /* overhang */
  prop = RNA_def_property(srna, "overhang_min", PROP_FLOAT, PROP_ANGLE);
  RNA_def_property_float_sdna(prop, NULL, "overhang_min");
  RNA_def_property_range(prop, 0.0f, DEG2RADF(180.0f));
  RNA_def_property_ui_range(prop, 0.0f, DEG2RADF(180.0f), 10, 3);
  RNA_def_property_ui_text(prop, "Overhang Min", "Minimum angle to display");
  RNA_def_property_flag(prop, PROP_CONTEXT_UPDATE);
  RNA_def_property_update(prop, 0, "rna_EditMesh_update");

  prop = RNA_def_property(srna, "overhang_max", PROP_FLOAT, PROP_ANGLE);
  RNA_def_property_float_sdna(prop, NULL, "overhang_max");
  RNA_def_property_range(prop, 0.0f, DEG2RADF(180.0f));
  RNA_def_property_ui_range(prop, 0.0f, DEG2RADF(180.0f), 10, 3);
  RNA_def_property_ui_text(prop, "Overhang Max", "Maximum angle to display");
  RNA_def_property_flag(prop, PROP_CONTEXT_UPDATE);
  RNA_def_property_update(prop, 0, "rna_EditMesh_update");

  prop = RNA_def_property(srna, "overhang_axis", PROP_ENUM, PROP_NONE);
  RNA_def_property_enum_sdna(prop, NULL, "overhang_axis");
  RNA_def_property_enum_items(prop, rna_enum_object_axis_items);
  RNA_def_property_ui_text(prop, "Axis", "");
  RNA_def_property_flag(prop, PROP_CONTEXT_UPDATE);
  RNA_def_property_update(prop, 0, "rna_EditMesh_update");

  /* thickness */
  prop = RNA_def_property(srna, "thickness_min", PROP_FLOAT, PROP_DISTANCE);
  RNA_def_property_float_sdna(prop, NULL, "thickness_min");
  RNA_def_property_range(prop, 0.0f, 1000.0);
  RNA_def_property_ui_range(prop, 0.0f, 100.0, 0.001, 3);
  RNA_def_property_ui_text(prop, "Thickness Min", "Minimum for measuring thickness");
  RNA_def_property_flag(prop, PROP_CONTEXT_UPDATE);
  RNA_def_property_update(prop, 0, "rna_EditMesh_update");

  prop = RNA_def_property(srna, "thickness_max", PROP_FLOAT, PROP_DISTANCE);
  RNA_def_property_float_sdna(prop, NULL, "thickness_max");
  RNA_def_property_range(prop, 0.0f, 1000.0);
  RNA_def_property_ui_range(prop, 0.0f, 100.0, 0.001, 3);
  RNA_def_property_ui_text(prop, "Thickness Max", "Maximum for measuring thickness");
  RNA_def_property_flag(prop, PROP_CONTEXT_UPDATE);
  RNA_def_property_update(prop, 0, "rna_EditMesh_update");

  prop = RNA_def_property(srna, "thickness_samples", PROP_INT, PROP_UNSIGNED);
  RNA_def_property_int_sdna(prop, NULL, "thickness_samples");
  RNA_def_property_range(prop, 1, 32);
  RNA_def_property_ui_text(prop, "Samples", "Number of samples to test per face");
  RNA_def_property_flag(prop, PROP_CONTEXT_UPDATE);
  RNA_def_property_update(prop, 0, "rna_EditMesh_update");

  /* distort */
  prop = RNA_def_property(srna, "distort_min", PROP_FLOAT, PROP_ANGLE);
  RNA_def_property_float_sdna(prop, NULL, "distort_min");
  RNA_def_property_range(prop, 0.0f, DEG2RADF(180.0f));
  RNA_def_property_ui_range(prop, 0.0f, DEG2RADF(180.0f), 10, 3);
  RNA_def_property_ui_text(prop, "Distort Min", "Minimum angle to display");
  RNA_def_property_flag(prop, PROP_CONTEXT_UPDATE);
  RNA_def_property_update(prop, 0, "rna_EditMesh_update");

  prop = RNA_def_property(srna, "distort_max", PROP_FLOAT, PROP_ANGLE);
  RNA_def_property_float_sdna(prop, NULL, "distort_max");
  RNA_def_property_range(prop, 0.0f, DEG2RADF(180.0f));
  RNA_def_property_ui_range(prop, 0.0f, DEG2RADF(180.0f), 10, 3);
  RNA_def_property_ui_text(prop, "Distort Max", "Maximum angle to display");
  RNA_def_property_flag(prop, PROP_CONTEXT_UPDATE);
  RNA_def_property_update(prop, 0, "rna_EditMesh_update");

  /* sharp */
  prop = RNA_def_property(srna, "sharp_min", PROP_FLOAT, PROP_ANGLE);
  RNA_def_property_float_sdna(prop, NULL, "sharp_min");
  RNA_def_property_range(prop, -DEG2RADF(180.0f), DEG2RADF(180.0f));
  RNA_def_property_ui_range(prop, -DEG2RADF(180.0f), DEG2RADF(180.0f), 10, 3);
  RNA_def_property_ui_text(prop, "Distort Min", "Minimum angle to display");
  RNA_def_property_flag(prop, PROP_CONTEXT_UPDATE);
  RNA_def_property_update(prop, 0, "rna_EditMesh_update");

  prop = RNA_def_property(srna, "sharp_max", PROP_FLOAT, PROP_ANGLE);
  RNA_def_property_float_sdna(prop, NULL, "sharp_max");
  RNA_def_property_range(prop, -DEG2RADF(180.0f), DEG2RADF(180.0f));
  RNA_def_property_ui_range(prop, -DEG2RADF(180.0f), DEG2RADF(180.0f), 10, 3);
  RNA_def_property_ui_text(prop, "Distort Max", "Maximum angle to display");
  RNA_def_property_flag(prop, PROP_CONTEXT_UPDATE);
  RNA_def_property_update(prop, 0, "rna_EditMesh_update");
}

static void rna_def_unit_settings(BlenderRNA *brna)
{
  StructRNA *srna;
  PropertyRNA *prop;

  static const EnumPropertyItem unit_systems[] = {
      {USER_UNIT_NONE, "NONE", 0, "None", ""},
      {USER_UNIT_METRIC, "METRIC", 0, "Metric", ""},
      {USER_UNIT_IMPERIAL, "IMPERIAL", 0, "Imperial", ""},
      {0, NULL, 0, NULL, NULL},
  };

  static const EnumPropertyItem rotation_units[] = {
      {0, "DEGREES", 0, "Degrees", "Use degrees for measuring angles and rotations"},
      {USER_UNIT_ROT_RADIANS, "RADIANS", 0, "Radians", ""},
      {0, NULL, 0, NULL, NULL},
  };

  srna = RNA_def_struct(brna, "UnitSettings", NULL);
  RNA_def_struct_ui_text(srna, "Unit Settings", "");
  RNA_def_struct_nested(brna, srna, "Scene");
  RNA_def_struct_path_func(srna, "rna_UnitSettings_path");

  /* Units */
  prop = RNA_def_property(srna, "system", PROP_ENUM, PROP_NONE);
  RNA_def_property_enum_items(prop, unit_systems);
  RNA_def_property_ui_text(
      prop, "Unit System", "The unit system to use for user interface controls");
  RNA_def_property_update(prop, NC_WINDOW, "rna_UnitSettings_system_update");

  prop = RNA_def_property(srna, "system_rotation", PROP_ENUM, PROP_NONE);
  RNA_def_property_enum_items(prop, rotation_units);
  RNA_def_property_ui_text(
      prop, "Rotation Units", "Unit to use for displaying/editing rotation values");
  RNA_def_property_update(prop, NC_WINDOW, NULL);

  prop = RNA_def_property(srna, "scale_length", PROP_FLOAT, PROP_UNSIGNED);
  RNA_def_property_ui_text(
      prop,
      "Unit Scale",
      "Scale to use when converting between Blender units and dimensions."
      " When working at microscopic or astronomical scale, a small or large unit scale"
      " respectively can be used to avoid numerical precision problems");
  RNA_def_property_range(prop, 1e-9f, 1e+9f);
  RNA_def_property_ui_range(prop, 0.001, 100.0, 0.1, 6);
  RNA_def_property_update(prop, NC_WINDOW, NULL);

  prop = RNA_def_property(srna, "use_separate", PROP_BOOLEAN, PROP_NONE);
  RNA_def_property_boolean_sdna(prop, NULL, "flag", USER_UNIT_OPT_SPLIT);
  RNA_def_property_ui_text(prop, "Separate Units", "Display units in pairs (e.g. 1m 0cm)");
  RNA_def_property_update(prop, NC_WINDOW, NULL);

  prop = RNA_def_property(srna, "length_unit", PROP_ENUM, PROP_NONE);
  RNA_def_property_enum_items(prop, DummyRNA_DEFAULT_items);
  RNA_def_property_enum_funcs(prop, NULL, NULL, "rna_UnitSettings_length_unit_itemf");
  RNA_def_property_ui_text(prop, "Length Unit", "Unit that will be used to display length values");
  RNA_def_property_update(prop, NC_WINDOW, NULL);

  prop = RNA_def_property(srna, "mass_unit", PROP_ENUM, PROP_NONE);
  RNA_def_property_enum_items(prop, DummyRNA_DEFAULT_items);
  RNA_def_property_enum_funcs(prop, NULL, NULL, "rna_UnitSettings_mass_unit_itemf");
  RNA_def_property_ui_text(prop, "Mass Unit", "Unit that will be used to display mass values");
  RNA_def_property_update(prop, NC_WINDOW, NULL);

  prop = RNA_def_property(srna, "time_unit", PROP_ENUM, PROP_NONE);
  RNA_def_property_enum_items(prop, DummyRNA_DEFAULT_items);
  RNA_def_property_enum_funcs(prop, NULL, NULL, "rna_UnitSettings_time_unit_itemf");
  RNA_def_property_ui_text(prop, "Time Unit", "Unit that will be used to display time values");
  RNA_def_property_update(prop, NC_WINDOW, NULL);

  prop = RNA_def_property(srna, "temperature_unit", PROP_ENUM, PROP_NONE);
  RNA_def_property_enum_items(prop, DummyRNA_DEFAULT_items);
  RNA_def_property_enum_funcs(prop, NULL, NULL, "rna_UnitSettings_temperature_unit_itemf");
  RNA_def_property_ui_text(
      prop, "Temperature Unit", "Unit that will be used to display temperature values");
  RNA_def_property_update(prop, NC_WINDOW, NULL);
}

static void rna_def_view_layer_eevee(BlenderRNA *brna)
{
  StructRNA *srna;
  PropertyRNA *prop;
  srna = RNA_def_struct(brna, "ViewLayerEEVEE", NULL);
  RNA_def_struct_path_func(srna, "rna_ViewLayerEEVEE_path");
  RNA_def_struct_ui_text(srna, "Eevee Settings", "View layer settings for Eevee");

  prop = RNA_def_property(srna, "use_pass_volume_direct", PROP_BOOLEAN, PROP_NONE);
  RNA_def_property_boolean_sdna(prop, NULL, "render_passes", EEVEE_RENDER_PASS_VOLUME_LIGHT);
  RNA_def_property_ui_text(prop, "Volume Light", "Deliver volume direct light pass");
  RNA_def_property_update(prop, NC_SCENE | ND_RENDER_OPTIONS, "rna_ViewLayer_pass_update");

  prop = RNA_def_property(srna, "use_pass_bloom", PROP_BOOLEAN, PROP_NONE);
  RNA_def_property_boolean_sdna(prop, NULL, "render_passes", EEVEE_RENDER_PASS_BLOOM);
  RNA_def_property_ui_text(prop, "Bloom", "Deliver bloom pass");
  RNA_def_property_update(prop, NC_SCENE | ND_RENDER_OPTIONS, "rna_ViewLayer_pass_update");

  prop = RNA_def_property(srna, "use_pass_transparent", PROP_BOOLEAN, PROP_NONE);
  RNA_def_property_boolean_sdna(prop, NULL, "render_passes", EEVEE_RENDER_PASS_TRANSPARENT);
  RNA_def_property_ui_text(
      prop, "Transparent", "Deliver alpha blended surfaces in a separate pass");
  RNA_def_property_update(prop, NC_SCENE | ND_RENDER_OPTIONS, "rna_ViewLayer_pass_update");
}

static void rna_def_view_layer_aovs(BlenderRNA *brna, PropertyRNA *cprop)
{
  StructRNA *srna;
  // PropertyRNA *prop;

  FunctionRNA *func;
  PropertyRNA *parm;

  RNA_def_property_srna(cprop, "AOVs");
  srna = RNA_def_struct(brna, "AOVs", NULL);
  RNA_def_struct_sdna(srna, "ViewLayer");
  RNA_def_struct_ui_text(srna, "List of AOVs", "Collection of AOVs");

  func = RNA_def_function(srna, "add", "BKE_view_layer_add_aov");
  parm = RNA_def_pointer(func, "aov", "AOV", "", "Newly created AOV");
  RNA_def_function_return(func, parm);

  /* Defined in `rna_layer.c`. */
  func = RNA_def_function(srna, "remove", "rna_ViewLayer_remove_aov");
  parm = RNA_def_pointer(func, "aov", "AOV", "", "AOV to remove");
  RNA_def_function_ui_description(func, "Remove an AOV");
  RNA_def_function_flag(func, FUNC_USE_REPORTS);
  RNA_def_parameter_flags(parm, PROP_NEVER_NULL, PARM_REQUIRED);
  RNA_def_parameter_clear_flags(parm, PROP_THICK_WRAP, 0);
}

static void rna_def_view_layer_aov(BlenderRNA *brna)
{
  StructRNA *srna;
  PropertyRNA *prop;
  srna = RNA_def_struct(brna, "AOV", NULL);
  RNA_def_struct_sdna(srna, "ViewLayerAOV");
  RNA_def_struct_ui_text(srna, "Shader AOV", "");

  prop = RNA_def_property(srna, "name", PROP_STRING, PROP_NONE);
  RNA_def_property_string_sdna(prop, NULL, "name");
  RNA_def_property_clear_flag(prop, PROP_ANIMATABLE);
  RNA_def_property_ui_text(prop, "Name", "Name of the AOV");
  RNA_def_property_update(prop, NC_SCENE | ND_RENDER_OPTIONS, "rna_ViewLayer_pass_update");
  RNA_def_struct_name_property(srna, prop);

  prop = RNA_def_property(srna, "is_valid", PROP_BOOLEAN, PROP_NONE);
  RNA_def_property_boolean_negative_sdna(prop, NULL, "flag", AOV_CONFLICT);
  RNA_def_property_ui_text(prop, "Valid", "Is the name of the AOV conflicting");

  prop = RNA_def_property(srna, "type", PROP_ENUM, PROP_NONE);
  RNA_def_property_enum_sdna(prop, NULL, "type");
  RNA_def_property_enum_items(prop, rna_enum_view_layer_aov_type_items);
  RNA_def_property_enum_default(prop, AOV_TYPE_COLOR);
  RNA_def_property_ui_text(prop, "Type", "Data type of the AOV");
  RNA_def_property_update(prop, NC_SCENE | ND_RENDER_OPTIONS, "rna_ViewLayer_pass_update");
}

static void rna_def_view_layer_lightgroups(BlenderRNA *brna, PropertyRNA *cprop)
{
  StructRNA *srna;
  /*  PropertyRNA *prop; */

  FunctionRNA *func;
  PropertyRNA *parm;

  RNA_def_property_srna(cprop, "Lightgroups");
  srna = RNA_def_struct(brna, "Lightgroups", NULL);
  RNA_def_struct_sdna(srna, "ViewLayer");
  RNA_def_struct_ui_text(srna, "List of Lightgroups", "Collection of Lightgroups");

  func = RNA_def_function(srna, "add", "BKE_view_layer_add_lightgroup");
  parm = RNA_def_pointer(func, "lightgroup", "Lightgroup", "", "Newly created Lightgroup");
  RNA_def_function_return(func, parm);
  parm = RNA_def_string(func, "name", NULL, 0, "Name", "Name of newly created lightgroup");
}

static void rna_def_view_layer_lightgroup(BlenderRNA *brna)
{
  StructRNA *srna;
  PropertyRNA *prop;
  srna = RNA_def_struct(brna, "Lightgroup", NULL);
  RNA_def_struct_sdna(srna, "ViewLayerLightgroup");
  RNA_def_struct_ui_text(srna, "Light Group", "");

  prop = RNA_def_property(srna, "name", PROP_STRING, PROP_NONE);
  RNA_def_property_clear_flag(prop, PROP_ANIMATABLE);
  RNA_def_property_string_funcs(prop,
                                "rna_ViewLayerLightgroup_name_get",
                                "rna_ViewLayerLightgroup_name_length",
                                "rna_ViewLayerLightgroup_name_set");
  RNA_def_property_ui_text(prop, "Name", "Name of the Lightgroup");
  RNA_def_property_update(prop, NC_SCENE | ND_RENDER_OPTIONS, "rna_ViewLayer_pass_update");
  RNA_def_struct_name_property(srna, prop);
}

void rna_def_view_layer_common(BlenderRNA *brna, StructRNA *srna, const bool scene)
{
  PropertyRNA *prop;

  prop = RNA_def_property(srna, "name", PROP_STRING, PROP_NONE);
  if (scene) {
    RNA_def_property_string_funcs(prop, NULL, NULL, "rna_ViewLayer_name_set");
  }
  else {
    RNA_def_property_string_sdna(prop, NULL, "name");
  }
  RNA_def_property_ui_text(prop, "Name", "View layer name");
  RNA_def_struct_name_property(srna, prop);
  if (scene) {
    RNA_def_property_update(prop, NC_SCENE | ND_RENDER_OPTIONS, NULL);
  }
  else {
    RNA_def_property_clear_flag(prop, PROP_EDITABLE);
  }

  if (scene) {
    prop = RNA_def_property(srna, "material_override", PROP_POINTER, PROP_NONE);
    RNA_def_property_pointer_sdna(prop, NULL, "mat_override");
    RNA_def_property_struct_type(prop, "Material");
    RNA_def_property_flag(prop, PROP_EDITABLE);
    RNA_def_property_override_flag(prop, PROPOVERRIDE_OVERRIDABLE_LIBRARY);
    RNA_def_property_ui_text(
        prop, "Material Override", "Material to override all other materials in this view layer");
    RNA_def_property_update(
        prop, NC_SCENE | ND_RENDER_OPTIONS, "rna_ViewLayer_material_override_update");

    prop = RNA_def_property(srna, "samples", PROP_INT, PROP_UNSIGNED);
    RNA_def_property_ui_text(prop,
                             "Samples",
                             "Override number of render samples for this view layer, "
                             "0 will use the scene setting");
    RNA_def_property_update(prop, NC_SCENE | ND_RENDER_OPTIONS, NULL);

    prop = RNA_def_property(srna, "pass_alpha_threshold", PROP_FLOAT, PROP_FACTOR);
    RNA_def_property_ui_text(
        prop,
        "Alpha Threshold",
        "Z, Index, normal, UV and vector passes are only affected by surfaces with "
        "alpha transparency equal to or higher than this threshold");
    RNA_def_property_update(prop, NC_SCENE | ND_RENDER_OPTIONS, NULL);

    prop = RNA_def_property(srna, "eevee", PROP_POINTER, PROP_NONE);
    RNA_def_property_flag(prop, PROP_NEVER_NULL);
    RNA_def_property_struct_type(prop, "ViewLayerEEVEE");
    RNA_def_property_ui_text(prop, "Eevee Settings", "View layer settings for Eevee");

    prop = RNA_def_property(srna, "aovs", PROP_COLLECTION, PROP_NONE);
    RNA_def_property_collection_sdna(prop, NULL, "aovs", NULL);
    RNA_def_property_struct_type(prop, "AOV");
    RNA_def_property_ui_text(prop, "Shader AOV", "");
    rna_def_view_layer_aovs(brna, prop);

    prop = RNA_def_property(srna, "active_aov", PROP_POINTER, PROP_NONE);
    RNA_def_property_struct_type(prop, "AOV");
    RNA_def_property_clear_flag(prop, PROP_EDITABLE);
    RNA_def_property_ui_text(prop, "Shader AOV", "Active AOV");

    prop = RNA_def_property(srna, "active_aov_index", PROP_INT, PROP_UNSIGNED);
    RNA_def_property_int_funcs(prop,
                               "rna_ViewLayer_active_aov_index_get",
                               "rna_ViewLayer_active_aov_index_set",
                               "rna_ViewLayer_active_aov_index_range");
    RNA_def_property_ui_text(prop, "Active AOV Index", "Index of active AOV");
    RNA_def_property_update(prop, NC_SCENE | ND_RENDER_OPTIONS, NULL);

    prop = RNA_def_property(srna, "lightgroups", PROP_COLLECTION, PROP_NONE);
    RNA_def_property_collection_sdna(prop, NULL, "lightgroups", NULL);
    RNA_def_property_struct_type(prop, "Lightgroup");
    RNA_def_property_ui_text(prop, "Light Groups", "");
    rna_def_view_layer_lightgroups(brna, prop);

    prop = RNA_def_property(srna, "active_lightgroup", PROP_POINTER, PROP_NONE);
    RNA_def_property_struct_type(prop, "Lightgroup");
    RNA_def_property_clear_flag(prop, PROP_EDITABLE);
    RNA_def_property_ui_text(prop, "Light Groups", "Active Lightgroup");

    prop = RNA_def_property(srna, "active_lightgroup_index", PROP_INT, PROP_UNSIGNED);
    RNA_def_property_int_funcs(prop,
                               "rna_ViewLayer_active_lightgroup_index_get",
                               "rna_ViewLayer_active_lightgroup_index_set",
                               "rna_ViewLayer_active_lightgroup_index_range");
    RNA_def_property_ui_text(prop, "Active Lightgroup Index", "Index of active lightgroup");
    RNA_def_property_update(prop, NC_SCENE | ND_RENDER_OPTIONS, NULL);

    prop = RNA_def_property(srna, "use_pass_cryptomatte_object", PROP_BOOLEAN, PROP_NONE);
    RNA_def_property_boolean_sdna(prop, NULL, "cryptomatte_flag", VIEW_LAYER_CRYPTOMATTE_OBJECT);
    RNA_def_property_ui_text(
        prop,
        "Cryptomatte Object",
        "Render cryptomatte object pass, for isolating objects in compositing");
    RNA_def_property_update(prop, NC_SCENE | ND_RENDER_OPTIONS, "rna_ViewLayer_pass_update");

    prop = RNA_def_property(srna, "use_pass_cryptomatte_material", PROP_BOOLEAN, PROP_NONE);
    RNA_def_property_boolean_sdna(prop, NULL, "cryptomatte_flag", VIEW_LAYER_CRYPTOMATTE_MATERIAL);
    RNA_def_property_ui_text(
        prop,
        "Cryptomatte Material",
        "Render cryptomatte material pass, for isolating materials in compositing");
    RNA_def_property_update(prop, NC_SCENE | ND_RENDER_OPTIONS, "rna_ViewLayer_pass_update");

    prop = RNA_def_property(srna, "use_pass_cryptomatte_asset", PROP_BOOLEAN, PROP_NONE);
    RNA_def_property_boolean_sdna(prop, NULL, "cryptomatte_flag", VIEW_LAYER_CRYPTOMATTE_ASSET);
    RNA_def_property_ui_text(
        prop,
        "Cryptomatte Asset",
        "Render cryptomatte asset pass, for isolating groups of objects with the same parent");
    RNA_def_property_update(prop, NC_SCENE | ND_RENDER_OPTIONS, "rna_ViewLayer_pass_update");

    prop = RNA_def_property(srna, "pass_cryptomatte_depth", PROP_INT, PROP_NONE);
    RNA_def_property_int_sdna(prop, NULL, "cryptomatte_levels");
    RNA_def_property_int_default(prop, 6);
    RNA_def_property_range(prop, 2.0, 16.0);
    RNA_def_property_ui_text(
        prop, "Cryptomatte Levels", "Sets how many unique objects can be distinguished per pixel");
    RNA_def_property_ui_range(prop, 2.0, 16.0, 2.0, 0.0);
    RNA_def_property_update(prop, NC_SCENE | ND_RENDER_OPTIONS, "rna_ViewLayer_pass_update");

    prop = RNA_def_property(srna, "use_pass_cryptomatte_accurate", PROP_BOOLEAN, PROP_NONE);
    RNA_def_property_boolean_sdna(prop, NULL, "cryptomatte_flag", VIEW_LAYER_CRYPTOMATTE_ACCURATE);
    RNA_def_property_boolean_default(prop, true);
    RNA_def_property_ui_text(
        prop, "Cryptomatte Accurate", "Generate a more accurate cryptomatte pass");
    RNA_def_property_update(prop, NC_SCENE | ND_RENDER_OPTIONS, "rna_ViewLayer_pass_update");
  }

  prop = RNA_def_property(srna, "use_solid", PROP_BOOLEAN, PROP_NONE);
  RNA_def_property_boolean_sdna(prop, NULL, "layflag", SCE_LAY_SOLID);
  RNA_def_property_ui_text(prop, "Solid", "Render Solid faces in this Layer");
  if (scene) {
    RNA_def_property_update(prop, NC_SCENE | ND_RENDER_OPTIONS, NULL);
  }
  else {
    RNA_def_property_clear_flag(prop, PROP_EDITABLE);
  }
  prop = RNA_def_property(srna, "use_sky", PROP_BOOLEAN, PROP_NONE);
  RNA_def_property_boolean_sdna(prop, NULL, "layflag", SCE_LAY_SKY);
  RNA_def_property_ui_text(prop, "Sky", "Render Sky in this Layer");
  if (scene) {
    RNA_def_property_update(prop, NC_SCENE | ND_RENDER_OPTIONS, "rna_Scene_render_update");
  }
  else {
    RNA_def_property_clear_flag(prop, PROP_EDITABLE);
  }

  prop = RNA_def_property(srna, "use_ao", PROP_BOOLEAN, PROP_NONE);
  RNA_def_property_boolean_sdna(prop, NULL, "layflag", SCE_LAY_AO);
  RNA_def_property_ui_text(prop, "Ambient Occlusion", "Render Ambient Occlusion in this Layer");
  if (scene) {
    RNA_def_property_update(prop, NC_SCENE | ND_RENDER_OPTIONS, "rna_Scene_render_update");
  }
  else {
    RNA_def_property_clear_flag(prop, PROP_EDITABLE);
  }

  prop = RNA_def_property(srna, "use_strand", PROP_BOOLEAN, PROP_NONE);
  RNA_def_property_boolean_sdna(prop, NULL, "layflag", SCE_LAY_STRAND);
  RNA_def_property_ui_text(prop, "Strand", "Render Strands in this Layer");
  if (scene) {
    RNA_def_property_update(prop, NC_SCENE | ND_RENDER_OPTIONS, NULL);
  }
  else {
    RNA_def_property_clear_flag(prop, PROP_EDITABLE);
  }

  prop = RNA_def_property(srna, "use_volumes", PROP_BOOLEAN, PROP_NONE);
  RNA_def_property_boolean_sdna(prop, NULL, "layflag", SCE_LAY_VOLUMES);
  RNA_def_property_ui_text(prop, "Volumes", "Render volumes in this Layer");
  if (scene) {
    RNA_def_property_update(prop, NC_SCENE | ND_RENDER_OPTIONS, NULL);
  }
  else {
    RNA_def_property_clear_flag(prop, PROP_EDITABLE);
  }

  prop = RNA_def_property(srna, "use_motion_blur", PROP_BOOLEAN, PROP_NONE);
  RNA_def_property_boolean_sdna(prop, NULL, "layflag", SCE_LAY_MOTION_BLUR);
  RNA_def_property_ui_text(
      prop, "Motion Blur", "Render motion blur in this Layer, if enabled in the scene");
  if (scene) {
    RNA_def_property_update(prop, NC_SCENE | ND_RENDER_OPTIONS, NULL);
  }
  else {
    RNA_def_property_clear_flag(prop, PROP_EDITABLE);
  }

  /* passes */
  prop = RNA_def_property(srna, "use_pass_combined", PROP_BOOLEAN, PROP_NONE);
  RNA_def_property_boolean_sdna(prop, NULL, "passflag", SCE_PASS_COMBINED);
  RNA_def_property_ui_text(prop, "Combined", "Deliver full combined RGBA buffer");
  if (scene) {
    RNA_def_property_update(prop, NC_SCENE | ND_RENDER_OPTIONS, "rna_ViewLayer_pass_update");
  }
  else {
    RNA_def_property_clear_flag(prop, PROP_EDITABLE);
  }

  prop = RNA_def_property(srna, "use_pass_z", PROP_BOOLEAN, PROP_NONE);
  RNA_def_property_boolean_sdna(prop, NULL, "passflag", SCE_PASS_Z);
  RNA_def_property_ui_text(prop, "Z", "Deliver Z values pass");
  if (scene) {
    RNA_def_property_update(prop, NC_SCENE | ND_RENDER_OPTIONS, "rna_ViewLayer_pass_update");
  }
  else {
    RNA_def_property_clear_flag(prop, PROP_EDITABLE);
  }

  prop = RNA_def_property(srna, "use_pass_vector", PROP_BOOLEAN, PROP_NONE);
  RNA_def_property_boolean_sdna(prop, NULL, "passflag", SCE_PASS_VECTOR);
  RNA_def_property_ui_text(prop, "Vector", "Deliver speed vector pass");
  if (scene) {
    RNA_def_property_update(prop, NC_SCENE | ND_RENDER_OPTIONS, "rna_ViewLayer_pass_update");
  }
  else {
    RNA_def_property_clear_flag(prop, PROP_EDITABLE);
  }

  prop = RNA_def_property(srna, "use_pass_position", PROP_BOOLEAN, PROP_NONE);
  RNA_def_property_boolean_sdna(prop, NULL, "passflag", SCE_PASS_POSITION);
  RNA_def_property_ui_text(prop, "Position", "Deliver position pass");
  if (scene) {
    RNA_def_property_update(prop, NC_SCENE | ND_RENDER_OPTIONS, "rna_ViewLayer_pass_update");
  }
  else {
    RNA_def_property_clear_flag(prop, PROP_EDITABLE);
  }

  prop = RNA_def_property(srna, "use_pass_normal", PROP_BOOLEAN, PROP_NONE);
  RNA_def_property_boolean_sdna(prop, NULL, "passflag", SCE_PASS_NORMAL);
  RNA_def_property_ui_text(prop, "Normal", "Deliver normal pass");
  if (scene) {
    RNA_def_property_update(prop, NC_SCENE | ND_RENDER_OPTIONS, "rna_ViewLayer_pass_update");
  }
  else {
    RNA_def_property_clear_flag(prop, PROP_EDITABLE);
  }

  prop = RNA_def_property(srna, "use_pass_uv", PROP_BOOLEAN, PROP_NONE);
  RNA_def_property_boolean_sdna(prop, NULL, "passflag", SCE_PASS_UV);
  RNA_def_property_ui_text(prop, "UV", "Deliver texture UV pass");
  if (scene) {
    RNA_def_property_update(prop, NC_SCENE | ND_RENDER_OPTIONS, "rna_ViewLayer_pass_update");
  }
  else {
    RNA_def_property_clear_flag(prop, PROP_EDITABLE);
  }

  prop = RNA_def_property(srna, "use_pass_mist", PROP_BOOLEAN, PROP_NONE);
  RNA_def_property_boolean_sdna(prop, NULL, "passflag", SCE_PASS_MIST);
  RNA_def_property_ui_text(prop, "Mist", "Deliver mist factor pass (0.0 to 1.0)");
  if (scene) {
    RNA_def_property_update(prop, NC_SCENE | ND_RENDER_OPTIONS, "rna_ViewLayer_pass_update");
  }
  else {
    RNA_def_property_clear_flag(prop, PROP_EDITABLE);
  }

  prop = RNA_def_property(srna, "use_pass_object_index", PROP_BOOLEAN, PROP_NONE);
  RNA_def_property_boolean_sdna(prop, NULL, "passflag", SCE_PASS_INDEXOB);
  RNA_def_property_ui_text(prop, "Object Index", "Deliver object index pass");
  RNA_def_property_translation_context(prop, BLT_I18NCONTEXT_ID_SCENE);
  if (scene) {
    RNA_def_property_update(prop, NC_SCENE | ND_RENDER_OPTIONS, "rna_ViewLayer_pass_update");
  }
  else {
    RNA_def_property_clear_flag(prop, PROP_EDITABLE);
  }

  prop = RNA_def_property(srna, "use_pass_material_index", PROP_BOOLEAN, PROP_NONE);
  RNA_def_property_boolean_sdna(prop, NULL, "passflag", SCE_PASS_INDEXMA);
  RNA_def_property_ui_text(prop, "Material Index", "Deliver material index pass");
  if (scene) {
    RNA_def_property_update(prop, NC_SCENE | ND_RENDER_OPTIONS, "rna_ViewLayer_pass_update");
  }
  else {
    RNA_def_property_clear_flag(prop, PROP_EDITABLE);
  }

  prop = RNA_def_property(srna, "use_pass_shadow", PROP_BOOLEAN, PROP_NONE);
  RNA_def_property_boolean_sdna(prop, NULL, "passflag", SCE_PASS_SHADOW);
  RNA_def_property_ui_text(prop, "Shadow", "Deliver shadow pass");
  if (scene) {
    RNA_def_property_update(prop, NC_SCENE | ND_RENDER_OPTIONS, "rna_ViewLayer_pass_update");
  }
  else {
    RNA_def_property_clear_flag(prop, PROP_EDITABLE);
  }

  prop = RNA_def_property(srna, "use_pass_ambient_occlusion", PROP_BOOLEAN, PROP_NONE);
  RNA_def_property_boolean_sdna(prop, NULL, "passflag", SCE_PASS_AO);
  RNA_def_property_ui_text(prop, "Ambient Occlusion", "Deliver Ambient Occlusion pass");
  if (scene) {
    RNA_def_property_update(prop, NC_SCENE | ND_RENDER_OPTIONS, "rna_ViewLayer_pass_update");
  }
  else {
    RNA_def_property_clear_flag(prop, PROP_EDITABLE);
  }

  prop = RNA_def_property(srna, "use_pass_emit", PROP_BOOLEAN, PROP_NONE);
  RNA_def_property_boolean_sdna(prop, NULL, "passflag", SCE_PASS_EMIT);
  RNA_def_property_ui_text(prop, "Emit", "Deliver emission pass");
  if (scene) {
    RNA_def_property_update(prop, NC_SCENE | ND_RENDER_OPTIONS, "rna_ViewLayer_pass_update");
  }
  else {
    RNA_def_property_clear_flag(prop, PROP_EDITABLE);
  }

  prop = RNA_def_property(srna, "use_pass_environment", PROP_BOOLEAN, PROP_NONE);
  RNA_def_property_boolean_sdna(prop, NULL, "passflag", SCE_PASS_ENVIRONMENT);
  RNA_def_property_ui_text(prop, "Environment", "Deliver environment lighting pass");
  if (scene) {
    RNA_def_property_update(prop, NC_SCENE | ND_RENDER_OPTIONS, "rna_ViewLayer_pass_update");
  }
  else {
    RNA_def_property_clear_flag(prop, PROP_EDITABLE);
  }

  prop = RNA_def_property(srna, "use_pass_diffuse_direct", PROP_BOOLEAN, PROP_NONE);
  RNA_def_property_boolean_sdna(prop, NULL, "passflag", SCE_PASS_DIFFUSE_DIRECT);
  RNA_def_property_ui_text(prop, "Diffuse Direct", "Deliver diffuse direct pass");
  if (scene) {
    RNA_def_property_update(prop, NC_SCENE | ND_RENDER_OPTIONS, "rna_ViewLayer_pass_update");
  }
  else {
    RNA_def_property_clear_flag(prop, PROP_EDITABLE);
  }

  prop = RNA_def_property(srna, "use_pass_diffuse_indirect", PROP_BOOLEAN, PROP_NONE);
  RNA_def_property_boolean_sdna(prop, NULL, "passflag", SCE_PASS_DIFFUSE_INDIRECT);
  RNA_def_property_ui_text(prop, "Diffuse Indirect", "Deliver diffuse indirect pass");
  if (scene) {
    RNA_def_property_update(prop, NC_SCENE | ND_RENDER_OPTIONS, "rna_ViewLayer_pass_update");
  }
  else {
    RNA_def_property_clear_flag(prop, PROP_EDITABLE);
  }

  prop = RNA_def_property(srna, "use_pass_diffuse_color", PROP_BOOLEAN, PROP_NONE);
  RNA_def_property_boolean_sdna(prop, NULL, "passflag", SCE_PASS_DIFFUSE_COLOR);
  RNA_def_property_ui_text(prop, "Diffuse Color", "Deliver diffuse color pass");
  if (scene) {
    RNA_def_property_update(prop, NC_SCENE | ND_RENDER_OPTIONS, "rna_ViewLayer_pass_update");
  }
  else {
    RNA_def_property_clear_flag(prop, PROP_EDITABLE);
  }

  prop = RNA_def_property(srna, "use_pass_glossy_direct", PROP_BOOLEAN, PROP_NONE);
  RNA_def_property_boolean_sdna(prop, NULL, "passflag", SCE_PASS_GLOSSY_DIRECT);
  RNA_def_property_ui_text(prop, "Glossy Direct", "Deliver glossy direct pass");
  if (scene) {
    RNA_def_property_update(prop, NC_SCENE | ND_RENDER_OPTIONS, "rna_ViewLayer_pass_update");
  }
  else {
    RNA_def_property_clear_flag(prop, PROP_EDITABLE);
  }

  prop = RNA_def_property(srna, "use_pass_glossy_indirect", PROP_BOOLEAN, PROP_NONE);
  RNA_def_property_boolean_sdna(prop, NULL, "passflag", SCE_PASS_GLOSSY_INDIRECT);
  RNA_def_property_ui_text(prop, "Glossy Indirect", "Deliver glossy indirect pass");
  if (scene) {
    RNA_def_property_update(prop, NC_SCENE | ND_RENDER_OPTIONS, "rna_ViewLayer_pass_update");
  }
  else {
    RNA_def_property_clear_flag(prop, PROP_EDITABLE);
  }

  prop = RNA_def_property(srna, "use_pass_glossy_color", PROP_BOOLEAN, PROP_NONE);
  RNA_def_property_boolean_sdna(prop, NULL, "passflag", SCE_PASS_GLOSSY_COLOR);
  RNA_def_property_ui_text(prop, "Glossy Color", "Deliver glossy color pass");
  if (scene) {
    RNA_def_property_update(prop, NC_SCENE | ND_RENDER_OPTIONS, "rna_ViewLayer_pass_update");
  }
  else {
    RNA_def_property_clear_flag(prop, PROP_EDITABLE);
  }

  prop = RNA_def_property(srna, "use_pass_transmission_direct", PROP_BOOLEAN, PROP_NONE);
  RNA_def_property_boolean_sdna(prop, NULL, "passflag", SCE_PASS_TRANSM_DIRECT);
  RNA_def_property_ui_text(prop, "Transmission Direct", "Deliver transmission direct pass");
  if (scene) {
    RNA_def_property_update(prop, NC_SCENE | ND_RENDER_OPTIONS, "rna_ViewLayer_pass_update");
  }
  else {
    RNA_def_property_clear_flag(prop, PROP_EDITABLE);
  }

  prop = RNA_def_property(srna, "use_pass_transmission_indirect", PROP_BOOLEAN, PROP_NONE);
  RNA_def_property_boolean_sdna(prop, NULL, "passflag", SCE_PASS_TRANSM_INDIRECT);
  RNA_def_property_ui_text(prop, "Transmission Indirect", "Deliver transmission indirect pass");
  if (scene) {
    RNA_def_property_update(prop, NC_SCENE | ND_RENDER_OPTIONS, "rna_ViewLayer_pass_update");
  }
  else {
    RNA_def_property_clear_flag(prop, PROP_EDITABLE);
  }

  prop = RNA_def_property(srna, "use_pass_transmission_color", PROP_BOOLEAN, PROP_NONE);
  RNA_def_property_boolean_sdna(prop, NULL, "passflag", SCE_PASS_TRANSM_COLOR);
  RNA_def_property_ui_text(prop, "Transmission Color", "Deliver transmission color pass");
  if (scene) {
    RNA_def_property_update(prop, NC_SCENE | ND_RENDER_OPTIONS, "rna_ViewLayer_pass_update");
  }
  else {
    RNA_def_property_clear_flag(prop, PROP_EDITABLE);
  }

  prop = RNA_def_property(srna, "use_pass_subsurface_direct", PROP_BOOLEAN, PROP_NONE);
  RNA_def_property_boolean_sdna(prop, NULL, "passflag", SCE_PASS_SUBSURFACE_DIRECT);
  RNA_def_property_ui_text(prop, "Subsurface Direct", "Deliver subsurface direct pass");
  if (scene) {
    RNA_def_property_update(prop, NC_SCENE | ND_RENDER_OPTIONS, "rna_ViewLayer_pass_update");
  }
  else {
    RNA_def_property_clear_flag(prop, PROP_EDITABLE);
  }

  prop = RNA_def_property(srna, "use_pass_subsurface_indirect", PROP_BOOLEAN, PROP_NONE);
  RNA_def_property_boolean_sdna(prop, NULL, "passflag", SCE_PASS_SUBSURFACE_INDIRECT);
  RNA_def_property_ui_text(prop, "Subsurface Indirect", "Deliver subsurface indirect pass");
  if (scene) {
    RNA_def_property_update(prop, NC_SCENE | ND_RENDER_OPTIONS, "rna_ViewLayer_pass_update");
  }
  else {
    RNA_def_property_clear_flag(prop, PROP_EDITABLE);
  }

  prop = RNA_def_property(srna, "use_pass_subsurface_color", PROP_BOOLEAN, PROP_NONE);
  RNA_def_property_boolean_sdna(prop, NULL, "passflag", SCE_PASS_SUBSURFACE_COLOR);
  RNA_def_property_ui_text(prop, "Subsurface Color", "Deliver subsurface color pass");
  if (scene) {
    RNA_def_property_update(prop, NC_SCENE | ND_RENDER_OPTIONS, "rna_ViewLayer_pass_update");
  }
  else {
    RNA_def_property_clear_flag(prop, PROP_EDITABLE);
  }
}

static void rna_def_freestyle_modules(BlenderRNA *brna, PropertyRNA *cprop)
{
  StructRNA *srna;
  FunctionRNA *func;
  PropertyRNA *parm;

  RNA_def_property_srna(cprop, "FreestyleModules");
  srna = RNA_def_struct(brna, "FreestyleModules", NULL);
  RNA_def_struct_sdna(srna, "FreestyleSettings");
  RNA_def_struct_ui_text(
      srna, "Style Modules", "A list of style modules (to be applied from top to bottom)");

  func = RNA_def_function(srna, "new", "rna_FreestyleSettings_module_add");
  RNA_def_function_ui_description(func,
                                  "Add a style module to scene render layer Freestyle settings");
  RNA_def_function_flag(func, FUNC_USE_SELF_ID);
  parm = RNA_def_pointer(
      func, "module", "FreestyleModuleSettings", "", "Newly created style module");
  RNA_def_function_return(func, parm);

  func = RNA_def_function(srna, "remove", "rna_FreestyleSettings_module_remove");
  RNA_def_function_ui_description(
      func, "Remove a style module from scene render layer Freestyle settings");
  RNA_def_function_flag(func, FUNC_USE_SELF_ID | FUNC_USE_REPORTS);
  parm = RNA_def_pointer(func, "module", "FreestyleModuleSettings", "", "Style module to remove");
  RNA_def_parameter_flags(parm, PROP_NEVER_NULL, PARM_REQUIRED | PARM_RNAPTR);
  RNA_def_parameter_clear_flags(parm, PROP_THICK_WRAP, 0);
}

static void rna_def_freestyle_linesets(BlenderRNA *brna, PropertyRNA *cprop)
{
  StructRNA *srna;
  PropertyRNA *prop;
  FunctionRNA *func;
  PropertyRNA *parm;

  RNA_def_property_srna(cprop, "Linesets");
  srna = RNA_def_struct(brna, "Linesets", NULL);
  RNA_def_struct_sdna(srna, "FreestyleSettings");
  RNA_def_struct_ui_text(
      srna, "Line Sets", "Line sets for associating lines and style parameters");

  prop = RNA_def_property(srna, "active", PROP_POINTER, PROP_NONE);
  RNA_def_property_struct_type(prop, "FreestyleLineSet");
  RNA_def_property_pointer_funcs(
      prop, "rna_FreestyleSettings_active_lineset_get", NULL, NULL, NULL);
  RNA_def_property_ui_text(prop, "Active Line Set", "Active line set being displayed");
  RNA_def_property_update(prop, NC_SCENE | ND_RENDER_OPTIONS, NULL);

  prop = RNA_def_property(srna, "active_index", PROP_INT, PROP_UNSIGNED);
  RNA_def_property_int_funcs(prop,
                             "rna_FreestyleSettings_active_lineset_index_get",
                             "rna_FreestyleSettings_active_lineset_index_set",
                             "rna_FreestyleSettings_active_lineset_index_range");
  RNA_def_property_ui_text(prop, "Active Line Set Index", "Index of active line set slot");
  RNA_def_property_update(prop, NC_SCENE | ND_RENDER_OPTIONS, NULL);

  func = RNA_def_function(srna, "new", "rna_FreestyleSettings_lineset_add");
  RNA_def_function_ui_description(func, "Add a line set to scene render layer Freestyle settings");
  RNA_def_function_flag(func, FUNC_USE_MAIN | FUNC_USE_SELF_ID);
  parm = RNA_def_string(func, "name", "LineSet", 0, "", "New name for the line set (not unique)");
  RNA_def_parameter_flags(parm, 0, PARM_REQUIRED);
  parm = RNA_def_pointer(func, "lineset", "FreestyleLineSet", "", "Newly created line set");
  RNA_def_function_return(func, parm);

  func = RNA_def_function(srna, "remove", "rna_FreestyleSettings_lineset_remove");
  RNA_def_function_ui_description(func,
                                  "Remove a line set from scene render layer Freestyle settings");
  RNA_def_function_flag(func, FUNC_USE_SELF_ID | FUNC_USE_REPORTS);
  parm = RNA_def_pointer(func, "lineset", "FreestyleLineSet", "", "Line set to remove");
  RNA_def_parameter_flags(parm, PROP_NEVER_NULL, PARM_REQUIRED | PARM_RNAPTR);
  RNA_def_parameter_clear_flags(parm, PROP_THICK_WRAP, 0);
}

void rna_def_freestyle_settings(BlenderRNA *brna)
{
  StructRNA *srna;
  PropertyRNA *prop;

  static const EnumPropertyItem edge_type_negation_items[] = {
      {0,
       "INCLUSIVE",
       0,
       "Inclusive",
       "Select feature edges satisfying the given edge type conditions"},
      {FREESTYLE_LINESET_FE_NOT,
       "EXCLUSIVE",
       0,
       "Exclusive",
       "Select feature edges not satisfying the given edge type conditions"},
      {0, NULL, 0, NULL, NULL},
  };

  static const EnumPropertyItem edge_type_combination_items[] = {
      {0,
       "OR",
       0,
       "Logical OR",
       "Select feature edges satisfying at least one of edge type conditions"},
      {FREESTYLE_LINESET_FE_AND,
       "AND",
       0,
       "Logical AND",
       "Select feature edges satisfying all edge type conditions"},
      {0, NULL, 0, NULL, NULL},
  };

  static const EnumPropertyItem collection_negation_items[] = {
      {0,
       "INCLUSIVE",
       0,
       "Inclusive",
       "Select feature edges belonging to some object in the group"},
      {FREESTYLE_LINESET_GR_NOT,
       "EXCLUSIVE",
       0,
       "Exclusive",
       "Select feature edges not belonging to any object in the group"},
      {0, NULL, 0, NULL, NULL},
  };

  static const EnumPropertyItem face_mark_negation_items[] = {
      {0,
       "INCLUSIVE",
       0,
       "Inclusive",
       "Select feature edges satisfying the given face mark conditions"},
      {FREESTYLE_LINESET_FM_NOT,
       "EXCLUSIVE",
       0,
       "Exclusive",
       "Select feature edges not satisfying the given face mark conditions"},
      {0, NULL, 0, NULL, NULL},
  };

  static const EnumPropertyItem face_mark_condition_items[] = {
      {0, "ONE", 0, "One Face", "Select a feature edge if either of its adjacent faces is marked"},
      {FREESTYLE_LINESET_FM_BOTH,
       "BOTH",
       0,
       "Both Faces",
       "Select a feature edge if both of its adjacent faces are marked"},
      {0, NULL, 0, NULL, NULL},
  };

  static const EnumPropertyItem freestyle_ui_mode_items[] = {
      {FREESTYLE_CONTROL_SCRIPT_MODE,
       "SCRIPT",
       0,
       "Python Scripting",
       "Advanced mode for using style modules written in Python"},
      {FREESTYLE_CONTROL_EDITOR_MODE,
       "EDITOR",
       0,
       "Parameter Editor",
       "Basic mode for interactive style parameter editing"},
      {0, NULL, 0, NULL, NULL},
  };

  static const EnumPropertyItem visibility_items[] = {
      {FREESTYLE_QI_VISIBLE, "VISIBLE", 0, "Visible", "Select visible feature edges"},
      {FREESTYLE_QI_HIDDEN, "HIDDEN", 0, "Hidden", "Select hidden feature edges"},
      {FREESTYLE_QI_RANGE,
       "RANGE",
       0,
       "Quantitative Invisibility",
       "Select feature edges within a range of quantitative invisibility (QI) values"},
      {0, NULL, 0, NULL, NULL},
  };

  /* FreestyleLineSet */

  srna = RNA_def_struct(brna, "FreestyleLineSet", NULL);
  RNA_def_struct_ui_text(
      srna, "Freestyle Line Set", "Line set for associating lines and style parameters");

  /* access to line style settings is redirected through functions
   * to allow proper id-buttons functionality
   */
  prop = RNA_def_property(srna, "linestyle", PROP_POINTER, PROP_NONE);
  RNA_def_property_struct_type(prop, "FreestyleLineStyle");
  RNA_def_property_flag(prop, PROP_EDITABLE | PROP_NEVER_NULL);
  RNA_def_property_pointer_funcs(prop,
                                 "rna_FreestyleLineSet_linestyle_get",
                                 "rna_FreestyleLineSet_linestyle_set",
                                 NULL,
                                 NULL);
  RNA_def_property_ui_text(prop, "Line Style", "Line style settings");
  RNA_def_property_update(prop, NC_SCENE | ND_RENDER_OPTIONS, "rna_Scene_freestyle_update");

  prop = RNA_def_property(srna, "name", PROP_STRING, PROP_NONE);
  RNA_def_property_string_sdna(prop, NULL, "name");
  RNA_def_property_ui_text(prop, "Line Set Name", "Line set name");
  RNA_def_property_update(prop, NC_SCENE | ND_RENDER_OPTIONS, NULL);
  RNA_def_struct_name_property(srna, prop);

  prop = RNA_def_property(srna, "show_render", PROP_BOOLEAN, PROP_NONE);
  RNA_def_property_boolean_sdna(prop, NULL, "flags", FREESTYLE_LINESET_ENABLED);
  RNA_def_property_ui_text(
      prop, "Render", "Enable or disable this line set during stroke rendering");
  RNA_def_property_update(prop, NC_SCENE | ND_RENDER_OPTIONS, "rna_Scene_freestyle_update");

  prop = RNA_def_property(srna, "select_by_visibility", PROP_BOOLEAN, PROP_NONE);
  RNA_def_property_boolean_sdna(prop, NULL, "selection", FREESTYLE_SEL_VISIBILITY);
  RNA_def_property_ui_text(
      prop, "Selection by Visibility", "Select feature edges based on visibility");
  RNA_def_property_update(prop, NC_SCENE | ND_RENDER_OPTIONS, "rna_Scene_freestyle_update");

  prop = RNA_def_property(srna, "select_by_edge_types", PROP_BOOLEAN, PROP_NONE);
  RNA_def_property_boolean_sdna(prop, NULL, "selection", FREESTYLE_SEL_EDGE_TYPES);
  RNA_def_property_ui_text(
      prop, "Selection by Edge Types", "Select feature edges based on edge types");
  RNA_def_property_update(prop, NC_SCENE | ND_RENDER_OPTIONS, "rna_Scene_freestyle_update");

  prop = RNA_def_property(srna, "select_by_collection", PROP_BOOLEAN, PROP_NONE);
  RNA_def_property_boolean_sdna(prop, NULL, "selection", FREESTYLE_SEL_GROUP);
  RNA_def_property_ui_text(
      prop, "Selection by Collection", "Select feature edges based on a collection of objects");
  RNA_def_property_update(prop, NC_SCENE | ND_RENDER_OPTIONS, "rna_Scene_freestyle_update");

  prop = RNA_def_property(srna, "select_by_image_border", PROP_BOOLEAN, PROP_NONE);
  RNA_def_property_boolean_sdna(prop, NULL, "selection", FREESTYLE_SEL_IMAGE_BORDER);
  RNA_def_property_ui_text(prop,
                           "Selection by Image Border",
                           "Select feature edges by image border (less memory consumption)");
  RNA_def_property_update(prop, NC_SCENE | ND_RENDER_OPTIONS, "rna_Scene_freestyle_update");

  prop = RNA_def_property(srna, "select_by_face_marks", PROP_BOOLEAN, PROP_NONE);
  RNA_def_property_boolean_sdna(prop, NULL, "selection", FREESTYLE_SEL_FACE_MARK);
  RNA_def_property_ui_text(prop, "Selection by Face Marks", "Select feature edges by face marks");
  RNA_def_property_update(prop, NC_SCENE | ND_RENDER_OPTIONS, "rna_Scene_freestyle_update");

  prop = RNA_def_property(srna, "edge_type_negation", PROP_ENUM, PROP_NONE);
  RNA_def_property_enum_bitflag_sdna(prop, NULL, "flags");
  RNA_def_property_enum_items(prop, edge_type_negation_items);
  RNA_def_property_ui_text(
      prop,
      "Edge Type Negation",
      "Specify either inclusion or exclusion of feature edges selected by edge types");
  RNA_def_property_update(prop, NC_SCENE | ND_RENDER_OPTIONS, "rna_Scene_freestyle_update");

  prop = RNA_def_property(srna, "edge_type_combination", PROP_ENUM, PROP_NONE);
  RNA_def_property_enum_bitflag_sdna(prop, NULL, "flags");
  RNA_def_property_enum_items(prop, edge_type_combination_items);
  RNA_def_property_ui_text(
      prop,
      "Edge Type Combination",
      "Specify a logical combination of selection conditions on feature edge types");
  RNA_def_property_update(prop, NC_SCENE | ND_RENDER_OPTIONS, "rna_Scene_freestyle_update");

  prop = RNA_def_property(srna, "collection", PROP_POINTER, PROP_NONE);
  RNA_def_property_pointer_sdna(prop, NULL, "group");
  RNA_def_property_struct_type(prop, "Collection");
  RNA_def_property_flag(prop, PROP_EDITABLE);
  RNA_def_property_ui_text(
      prop, "Collection", "A collection of objects based on which feature edges are selected");
  RNA_def_property_update(prop, NC_SCENE | ND_RENDER_OPTIONS, "rna_Scene_freestyle_update");

  prop = RNA_def_property(srna, "collection_negation", PROP_ENUM, PROP_NONE);
  RNA_def_property_enum_bitflag_sdna(prop, NULL, "flags");
  RNA_def_property_enum_items(prop, collection_negation_items);
  RNA_def_property_ui_text(prop,
                           "Collection Negation",
                           "Specify either inclusion or exclusion of feature edges belonging to a "
                           "collection of objects");
  RNA_def_property_update(prop, NC_SCENE | ND_RENDER_OPTIONS, "rna_Scene_freestyle_update");

  prop = RNA_def_property(srna, "face_mark_negation", PROP_ENUM, PROP_NONE);
  RNA_def_property_enum_bitflag_sdna(prop, NULL, "flags");
  RNA_def_property_enum_items(prop, face_mark_negation_items);
  RNA_def_property_ui_text(
      prop,
      "Face Mark Negation",
      "Specify either inclusion or exclusion of feature edges selected by face marks");
  RNA_def_property_update(prop, NC_SCENE | ND_RENDER_OPTIONS, "rna_Scene_freestyle_update");

  prop = RNA_def_property(srna, "face_mark_condition", PROP_ENUM, PROP_NONE);
  RNA_def_property_enum_bitflag_sdna(prop, NULL, "flags");
  RNA_def_property_enum_items(prop, face_mark_condition_items);
  RNA_def_property_ui_text(prop,
                           "Face Mark Condition",
                           "Specify a feature edge selection condition based on face marks");
  RNA_def_property_update(prop, NC_SCENE | ND_RENDER_OPTIONS, "rna_Scene_freestyle_update");

  prop = RNA_def_property(srna, "select_silhouette", PROP_BOOLEAN, PROP_NONE);
  RNA_def_property_boolean_sdna(prop, NULL, "edge_types", FREESTYLE_FE_SILHOUETTE);
  RNA_def_property_ui_text(
      prop,
      "Silhouette",
      "Select silhouettes (edges at the boundary of visible and hidden faces)");
  RNA_def_property_update(prop, NC_SCENE | ND_RENDER_OPTIONS, "rna_Scene_freestyle_update");

  prop = RNA_def_property(srna, "select_border", PROP_BOOLEAN, PROP_NONE);
  RNA_def_property_boolean_sdna(prop, NULL, "edge_types", FREESTYLE_FE_BORDER);
  RNA_def_property_ui_text(prop, "Border", "Select border edges (open mesh edges)");
  RNA_def_property_update(prop, NC_SCENE | ND_RENDER_OPTIONS, "rna_Scene_freestyle_update");

  prop = RNA_def_property(srna, "select_crease", PROP_BOOLEAN, PROP_NONE);
  RNA_def_property_boolean_sdna(prop, NULL, "edge_types", FREESTYLE_FE_CREASE);
  RNA_def_property_ui_text(prop,
                           "Crease",
                           "Select crease edges (those between two faces making an angle smaller "
                           "than the Crease Angle)");
  RNA_def_property_update(prop, NC_SCENE | ND_RENDER_OPTIONS, "rna_Scene_freestyle_update");

  prop = RNA_def_property(srna, "select_ridge_valley", PROP_BOOLEAN, PROP_NONE);
  RNA_def_property_boolean_sdna(prop, NULL, "edge_types", FREESTYLE_FE_RIDGE_VALLEY);
  RNA_def_property_ui_text(
      prop,
      "Ridge & Valley",
      "Select ridges and valleys (boundary lines between convex and concave areas of surface)");
  RNA_def_property_update(prop, NC_SCENE | ND_RENDER_OPTIONS, "rna_Scene_freestyle_update");

  prop = RNA_def_property(srna, "select_suggestive_contour", PROP_BOOLEAN, PROP_NONE);
  RNA_def_property_boolean_sdna(prop, NULL, "edge_types", FREESTYLE_FE_SUGGESTIVE_CONTOUR);
  RNA_def_property_ui_text(
      prop, "Suggestive Contour", "Select suggestive contours (almost silhouette/contour edges)");
  RNA_def_property_update(prop, NC_SCENE | ND_RENDER_OPTIONS, "rna_Scene_freestyle_update");

  prop = RNA_def_property(srna, "select_material_boundary", PROP_BOOLEAN, PROP_NONE);
  RNA_def_property_boolean_sdna(prop, NULL, "edge_types", FREESTYLE_FE_MATERIAL_BOUNDARY);
  RNA_def_property_ui_text(prop, "Material Boundary", "Select edges at material boundaries");
  RNA_def_property_update(prop, NC_SCENE | ND_RENDER_OPTIONS, "rna_Scene_freestyle_update");

  prop = RNA_def_property(srna, "select_contour", PROP_BOOLEAN, PROP_NONE);
  RNA_def_property_boolean_sdna(prop, NULL, "edge_types", FREESTYLE_FE_CONTOUR);
  RNA_def_property_ui_text(prop, "Contour", "Select contours (outer silhouettes of each object)");
  RNA_def_property_update(prop, NC_SCENE | ND_RENDER_OPTIONS, "rna_Scene_freestyle_update");

  prop = RNA_def_property(srna, "select_external_contour", PROP_BOOLEAN, PROP_NONE);
  RNA_def_property_boolean_sdna(prop, NULL, "edge_types", FREESTYLE_FE_EXTERNAL_CONTOUR);
  RNA_def_property_ui_text(
      prop,
      "External Contour",
      "Select external contours (outer silhouettes of occluding and occluded objects)");
  RNA_def_property_update(prop, NC_SCENE | ND_RENDER_OPTIONS, "rna_Scene_freestyle_update");

  prop = RNA_def_property(srna, "select_edge_mark", PROP_BOOLEAN, PROP_NONE);
  RNA_def_property_boolean_sdna(prop, NULL, "edge_types", FREESTYLE_FE_EDGE_MARK);
  RNA_def_property_ui_text(
      prop, "Edge Mark", "Select edge marks (edges annotated by Freestyle edge marks)");
  RNA_def_property_update(prop, NC_SCENE | ND_RENDER_OPTIONS, "rna_Scene_freestyle_update");

  prop = RNA_def_property(srna, "exclude_silhouette", PROP_BOOLEAN, PROP_NONE);
  RNA_def_property_boolean_sdna(prop, NULL, "exclude_edge_types", FREESTYLE_FE_SILHOUETTE);
  RNA_def_property_ui_text(prop, "Silhouette", "Exclude silhouette edges");
  RNA_def_property_ui_icon(prop, ICON_X, 0);
  RNA_def_property_update(prop, NC_SCENE | ND_RENDER_OPTIONS, "rna_Scene_freestyle_update");

  prop = RNA_def_property(srna, "exclude_border", PROP_BOOLEAN, PROP_NONE);
  RNA_def_property_boolean_sdna(prop, NULL, "exclude_edge_types", FREESTYLE_FE_BORDER);
  RNA_def_property_ui_text(prop, "Border", "Exclude border edges");
  RNA_def_property_ui_icon(prop, ICON_X, 0);
  RNA_def_property_update(prop, NC_SCENE | ND_RENDER_OPTIONS, "rna_Scene_freestyle_update");

  prop = RNA_def_property(srna, "exclude_crease", PROP_BOOLEAN, PROP_NONE);
  RNA_def_property_boolean_sdna(prop, NULL, "exclude_edge_types", FREESTYLE_FE_CREASE);
  RNA_def_property_ui_text(prop, "Crease", "Exclude crease edges");
  RNA_def_property_ui_icon(prop, ICON_X, 0);
  RNA_def_property_update(prop, NC_SCENE | ND_RENDER_OPTIONS, "rna_Scene_freestyle_update");

  prop = RNA_def_property(srna, "exclude_ridge_valley", PROP_BOOLEAN, PROP_NONE);
  RNA_def_property_boolean_sdna(prop, NULL, "exclude_edge_types", FREESTYLE_FE_RIDGE_VALLEY);
  RNA_def_property_ui_text(prop, "Ridge & Valley", "Exclude ridges and valleys");
  RNA_def_property_ui_icon(prop, ICON_X, 0);
  RNA_def_property_update(prop, NC_SCENE | ND_RENDER_OPTIONS, "rna_Scene_freestyle_update");

  prop = RNA_def_property(srna, "exclude_suggestive_contour", PROP_BOOLEAN, PROP_NONE);
  RNA_def_property_boolean_sdna(prop, NULL, "exclude_edge_types", FREESTYLE_FE_SUGGESTIVE_CONTOUR);
  RNA_def_property_ui_text(prop, "Suggestive Contour", "Exclude suggestive contours");
  RNA_def_property_ui_icon(prop, ICON_X, 0);
  RNA_def_property_update(prop, NC_SCENE | ND_RENDER_OPTIONS, "rna_Scene_freestyle_update");

  prop = RNA_def_property(srna, "exclude_material_boundary", PROP_BOOLEAN, PROP_NONE);
  RNA_def_property_boolean_sdna(prop, NULL, "exclude_edge_types", FREESTYLE_FE_MATERIAL_BOUNDARY);
  RNA_def_property_ui_text(prop, "Material Boundary", "Exclude edges at material boundaries");
  RNA_def_property_ui_icon(prop, ICON_X, 0);
  RNA_def_property_update(prop, NC_SCENE | ND_RENDER_OPTIONS, "rna_Scene_freestyle_update");

  prop = RNA_def_property(srna, "exclude_contour", PROP_BOOLEAN, PROP_NONE);
  RNA_def_property_boolean_sdna(prop, NULL, "exclude_edge_types", FREESTYLE_FE_CONTOUR);
  RNA_def_property_ui_text(prop, "Contour", "Exclude contours");
  RNA_def_property_ui_icon(prop, ICON_X, 0);
  RNA_def_property_update(prop, NC_SCENE | ND_RENDER_OPTIONS, "rna_Scene_freestyle_update");

  prop = RNA_def_property(srna, "exclude_external_contour", PROP_BOOLEAN, PROP_NONE);
  RNA_def_property_boolean_sdna(prop, NULL, "exclude_edge_types", FREESTYLE_FE_EXTERNAL_CONTOUR);
  RNA_def_property_ui_text(prop, "External Contour", "Exclude external contours");
  RNA_def_property_ui_icon(prop, ICON_X, 0);
  RNA_def_property_update(prop, NC_SCENE | ND_RENDER_OPTIONS, "rna_Scene_freestyle_update");

  prop = RNA_def_property(srna, "exclude_edge_mark", PROP_BOOLEAN, PROP_NONE);
  RNA_def_property_boolean_sdna(prop, NULL, "exclude_edge_types", FREESTYLE_FE_EDGE_MARK);
  RNA_def_property_ui_text(prop, "Edge Mark", "Exclude edge marks");
  RNA_def_property_ui_icon(prop, ICON_X, 0);
  RNA_def_property_update(prop, NC_SCENE | ND_RENDER_OPTIONS, "rna_Scene_freestyle_update");

  prop = RNA_def_property(srna, "visibility", PROP_ENUM, PROP_NONE);
  RNA_def_property_enum_sdna(prop, NULL, "qi");
  RNA_def_property_enum_items(prop, visibility_items);
  RNA_def_property_ui_text(
      prop, "Visibility", "Determine how to use visibility for feature edge selection");
  RNA_def_property_update(prop, NC_SCENE | ND_RENDER_OPTIONS, "rna_Scene_freestyle_update");

  prop = RNA_def_property(srna, "qi_start", PROP_INT, PROP_UNSIGNED);
  RNA_def_property_int_sdna(prop, NULL, "qi_start");
  RNA_def_property_range(prop, 0, INT_MAX);
  RNA_def_property_ui_text(prop, "Start", "First QI value of the QI range");
  RNA_def_property_update(prop, NC_SCENE | ND_RENDER_OPTIONS, "rna_Scene_freestyle_update");

  prop = RNA_def_property(srna, "qi_end", PROP_INT, PROP_UNSIGNED);
  RNA_def_property_int_sdna(prop, NULL, "qi_end");
  RNA_def_property_range(prop, 0, INT_MAX);
  RNA_def_property_ui_text(prop, "End", "Last QI value of the QI range");
  RNA_def_property_update(prop, NC_SCENE | ND_RENDER_OPTIONS, "rna_Scene_freestyle_update");

  /* FreestyleModuleSettings */

  srna = RNA_def_struct(brna, "FreestyleModuleSettings", NULL);
  RNA_def_struct_sdna(srna, "FreestyleModuleConfig");
  RNA_def_struct_ui_text(
      srna, "Freestyle Module", "Style module configuration for specifying a style module");

  prop = RNA_def_property(srna, "script", PROP_POINTER, PROP_NONE);
  RNA_def_property_struct_type(prop, "Text");
  RNA_def_property_flag(prop, PROP_EDITABLE);
  RNA_def_property_ui_text(prop, "Style Module", "Python script to define a style module");
  RNA_def_property_update(prop, NC_SCENE | ND_RENDER_OPTIONS, "rna_Scene_freestyle_update");

  prop = RNA_def_property(srna, "use", PROP_BOOLEAN, PROP_NONE);
  RNA_def_property_boolean_sdna(prop, NULL, "is_displayed", 1);
  RNA_def_property_ui_text(
      prop, "Use", "Enable or disable this style module during stroke rendering");
  RNA_def_property_update(prop, NC_SCENE | ND_RENDER_OPTIONS, "rna_Scene_freestyle_update");

  /* FreestyleSettings */

  srna = RNA_def_struct(brna, "FreestyleSettings", NULL);
  RNA_def_struct_sdna(srna, "FreestyleConfig");
  RNA_def_struct_nested(brna, srna, "ViewLayer");
  RNA_def_struct_ui_text(srna, "Freestyle Settings", "Freestyle settings for a ViewLayer");

  prop = RNA_def_property(srna, "modules", PROP_COLLECTION, PROP_NONE);
  RNA_def_property_collection_sdna(prop, NULL, "modules", NULL);
  RNA_def_property_struct_type(prop, "FreestyleModuleSettings");
  RNA_def_property_ui_text(
      prop, "Style Modules", "A list of style modules (to be applied from top to bottom)");
  rna_def_freestyle_modules(brna, prop);

  prop = RNA_def_property(srna, "mode", PROP_ENUM, PROP_NONE);
  RNA_def_property_enum_sdna(prop, NULL, "mode");
  RNA_def_property_enum_items(prop, freestyle_ui_mode_items);
  RNA_def_property_ui_text(prop, "Control Mode", "Select the Freestyle control mode");
  RNA_def_property_update(prop, NC_SCENE | ND_RENDER_OPTIONS, "rna_Scene_freestyle_update");

  prop = RNA_def_property(srna, "use_culling", PROP_BOOLEAN, PROP_NONE);
  RNA_def_property_boolean_sdna(prop, NULL, "flags", FREESTYLE_CULLING);
  RNA_def_property_ui_text(prop, "Culling", "If enabled, out-of-view edges are ignored");
  RNA_def_property_update(prop, NC_SCENE | ND_RENDER_OPTIONS, "rna_Scene_freestyle_update");

  prop = RNA_def_property(srna, "use_suggestive_contours", PROP_BOOLEAN, PROP_NONE);
  RNA_def_property_boolean_sdna(prop, NULL, "flags", FREESTYLE_SUGGESTIVE_CONTOURS_FLAG);
  RNA_def_property_ui_text(prop, "Suggestive Contours", "Enable suggestive contours");
  RNA_def_property_update(prop, NC_SCENE | ND_RENDER_OPTIONS, "rna_Scene_freestyle_update");

  prop = RNA_def_property(srna, "use_ridges_and_valleys", PROP_BOOLEAN, PROP_NONE);
  RNA_def_property_boolean_sdna(prop, NULL, "flags", FREESTYLE_RIDGES_AND_VALLEYS_FLAG);
  RNA_def_property_ui_text(prop, "Ridges and Valleys", "Enable ridges and valleys");
  RNA_def_property_update(prop, NC_SCENE | ND_RENDER_OPTIONS, "rna_Scene_freestyle_update");

  prop = RNA_def_property(srna, "use_material_boundaries", PROP_BOOLEAN, PROP_NONE);
  RNA_def_property_boolean_sdna(prop, NULL, "flags", FREESTYLE_MATERIAL_BOUNDARIES_FLAG);
  RNA_def_property_ui_text(prop, "Material Boundaries", "Enable material boundaries");
  RNA_def_property_update(prop, NC_SCENE | ND_RENDER_OPTIONS, "rna_Scene_freestyle_update");

  prop = RNA_def_property(srna, "use_smoothness", PROP_BOOLEAN, PROP_NONE);
  RNA_def_property_boolean_sdna(prop, NULL, "flags", FREESTYLE_FACE_SMOOTHNESS_FLAG);
  RNA_def_property_ui_text(
      prop, "Face Smoothness", "Take face smoothness into account in view map calculation");
  RNA_def_property_update(prop, NC_SCENE | ND_RENDER_OPTIONS, "rna_Scene_freestyle_update");

  prop = RNA_def_property(srna, "use_view_map_cache", PROP_BOOLEAN, PROP_NONE);
  RNA_def_property_boolean_sdna(prop, NULL, "flags", FREESTYLE_VIEW_MAP_CACHE);
  RNA_def_property_ui_text(
      prop,
      "View Map Cache",
      "Keep the computed view map and avoid recalculating it if mesh geometry is unchanged");
  RNA_def_property_update(
      prop, NC_SCENE | ND_RENDER_OPTIONS, "rna_Scene_use_view_map_cache_update");

  prop = RNA_def_property(srna, "as_render_pass", PROP_BOOLEAN, PROP_NONE);
  RNA_def_property_boolean_sdna(prop, NULL, "flags", FREESTYLE_AS_RENDER_PASS);
  RNA_def_property_ui_text(
      prop,
      "As Render Pass",
      "Renders Freestyle output to a separate pass instead of overlaying it on the Combined pass");
  RNA_def_property_update(prop, NC_SCENE | ND_RENDER_OPTIONS, "rna_ViewLayer_pass_update");

  prop = RNA_def_property(srna, "sphere_radius", PROP_FLOAT, PROP_NONE);
  RNA_def_property_float_sdna(prop, NULL, "sphere_radius");
  RNA_def_property_float_default(prop, 1.0);
  RNA_def_property_range(prop, 0.0, 1000.0);
  RNA_def_property_ui_text(prop, "Sphere Radius", "Sphere radius for computing curvatures");
  RNA_def_property_update(prop, NC_SCENE | ND_RENDER_OPTIONS, "rna_Scene_freestyle_update");

  prop = RNA_def_property(srna, "kr_derivative_epsilon", PROP_FLOAT, PROP_NONE);
  RNA_def_property_float_default(prop, 0.0);
  RNA_def_property_float_sdna(prop, NULL, "dkr_epsilon");
  RNA_def_property_range(prop, -1000.0, 1000.0);
  RNA_def_property_ui_text(
      prop, "Kr Derivative Epsilon", "Kr derivative epsilon for computing suggestive contours");
  RNA_def_property_update(prop, NC_SCENE | ND_RENDER_OPTIONS, "rna_Scene_freestyle_update");

  prop = RNA_def_property(srna, "crease_angle", PROP_FLOAT, PROP_ANGLE);
  RNA_def_property_float_sdna(prop, NULL, "crease_angle");
  RNA_def_property_range(prop, 0.0, DEG2RAD(180.0));
  RNA_def_property_ui_text(prop, "Crease Angle", "Angular threshold for detecting crease edges");
  RNA_def_property_update(prop, NC_SCENE | ND_RENDER_OPTIONS, "rna_Scene_freestyle_update");

  prop = RNA_def_property(srna, "linesets", PROP_COLLECTION, PROP_NONE);
  RNA_def_property_collection_sdna(prop, NULL, "linesets", NULL);
  RNA_def_property_struct_type(prop, "FreestyleLineSet");
  RNA_def_property_ui_text(prop, "Line Sets", "");
  rna_def_freestyle_linesets(brna, prop);
}

static void rna_def_bake_data(BlenderRNA *brna)
{
  StructRNA *srna;
  PropertyRNA *prop;

  srna = RNA_def_struct(brna, "BakeSettings", NULL);
  RNA_def_struct_sdna(srna, "BakeData");
  RNA_def_struct_nested(brna, srna, "RenderSettings");
  RNA_def_struct_ui_text(srna, "Bake Data", "Bake data for a Scene");
  RNA_def_struct_path_func(srna, "rna_BakeSettings_path");

  prop = RNA_def_property(srna, "cage_object", PROP_POINTER, PROP_NONE);
  RNA_def_property_ui_text(
      prop,
      "Cage Object",
      "Object to use as cage "
      "instead of calculating the cage from the active object with cage extrusion");
  RNA_def_property_flag(prop, PROP_EDITABLE);
  RNA_def_property_update(prop, NC_SCENE | ND_RENDER_OPTIONS, NULL);

  prop = RNA_def_property(srna, "filepath", PROP_STRING, PROP_FILEPATH);
  RNA_def_property_ui_text(prop, "File Path", "Image filepath to use when saving externally");
  RNA_def_property_update(prop, NC_SCENE | ND_RENDER_OPTIONS, NULL);

  prop = RNA_def_property(srna, "width", PROP_INT, PROP_PIXEL);
  RNA_def_property_range(prop, 4, 10000);
  RNA_def_property_ui_text(prop, "Width", "Horizontal dimension of the baking map");
  RNA_def_property_update(prop, NC_SCENE | ND_RENDER_OPTIONS, NULL);

  prop = RNA_def_property(srna, "height", PROP_INT, PROP_PIXEL);
  RNA_def_property_range(prop, 4, 10000);
  RNA_def_property_ui_text(prop, "Height", "Vertical dimension of the baking map");
  RNA_def_property_update(prop, NC_SCENE | ND_RENDER_OPTIONS, NULL);

  prop = RNA_def_property(srna, "margin", PROP_INT, PROP_PIXEL);
  RNA_def_property_range(prop, 0, SHRT_MAX);
  RNA_def_property_ui_range(prop, 0, 64, 1, 1);
  RNA_def_property_ui_text(prop, "Margin", "Extends the baked result as a post process filter");
  RNA_def_property_update(prop, NC_SCENE | ND_RENDER_OPTIONS, NULL);

  prop = RNA_def_property(srna, "margin_type", PROP_ENUM, PROP_NONE);
  RNA_def_property_enum_items(prop, rna_enum_bake_margin_type_items);
  RNA_def_property_ui_text(prop, "Margin Type", "Algorithm to extend the baked result");
  RNA_def_property_update(prop, NC_SCENE | ND_RENDER_OPTIONS, NULL);

  prop = RNA_def_property(srna, "max_ray_distance", PROP_FLOAT, PROP_DISTANCE);
  RNA_def_property_range(prop, 0.0, FLT_MAX);
  RNA_def_property_ui_range(prop, 0.0, 1.0, 1, 3);
  RNA_def_property_ui_text(prop,
                           "Max Ray Distance",
                           "The maximum ray distance for matching points between the active and "
                           "selected objects. If zero, there is no limit");
  RNA_def_property_update(prop, NC_SCENE | ND_RENDER_OPTIONS, NULL);

  prop = RNA_def_property(srna, "cage_extrusion", PROP_FLOAT, PROP_DISTANCE);
  RNA_def_property_range(prop, 0.0, FLT_MAX);
  RNA_def_property_ui_range(prop, 0.0, 1.0, 1, 3);
  RNA_def_property_ui_text(
      prop,
      "Cage Extrusion",
      "Inflate the active object by the specified distance for baking. This helps matching to "
      "points nearer to the outside of the selected object meshes");
  RNA_def_property_update(prop, NC_SCENE | ND_RENDER_OPTIONS, NULL);

  prop = RNA_def_property(srna, "normal_space", PROP_ENUM, PROP_NONE);
  RNA_def_property_enum_bitflag_sdna(prop, NULL, "normal_space");
  RNA_def_property_enum_items(prop, rna_enum_normal_space_items);
  RNA_def_property_ui_text(prop, "Normal Space", "Choose normal space for baking");
  RNA_def_property_update(prop, NC_SCENE | ND_RENDER_OPTIONS, NULL);

  prop = RNA_def_property(srna, "normal_r", PROP_ENUM, PROP_NONE);
  RNA_def_property_enum_bitflag_sdna(prop, NULL, "normal_swizzle[0]");
  RNA_def_property_enum_items(prop, rna_enum_normal_swizzle_items);
  RNA_def_property_ui_text(prop, "Normal Space", "Axis to bake in red channel");
  RNA_def_property_update(prop, NC_SCENE | ND_RENDER_OPTIONS, NULL);

  prop = RNA_def_property(srna, "normal_g", PROP_ENUM, PROP_NONE);
  RNA_def_property_enum_bitflag_sdna(prop, NULL, "normal_swizzle[1]");
  RNA_def_property_enum_items(prop, rna_enum_normal_swizzle_items);
  RNA_def_property_ui_text(prop, "Normal Space", "Axis to bake in green channel");
  RNA_def_property_update(prop, NC_SCENE | ND_RENDER_OPTIONS, NULL);

  prop = RNA_def_property(srna, "normal_b", PROP_ENUM, PROP_NONE);
  RNA_def_property_enum_bitflag_sdna(prop, NULL, "normal_swizzle[2]");
  RNA_def_property_enum_items(prop, rna_enum_normal_swizzle_items);
  RNA_def_property_ui_text(prop, "Normal Space", "Axis to bake in blue channel");
  RNA_def_property_update(prop, NC_SCENE | ND_RENDER_OPTIONS, NULL);

  prop = RNA_def_property(srna, "image_settings", PROP_POINTER, PROP_NONE);
  RNA_def_property_flag(prop, PROP_NEVER_NULL);
  RNA_def_property_pointer_sdna(prop, NULL, "im_format");
  RNA_def_property_struct_type(prop, "ImageFormatSettings");
  RNA_def_property_ui_text(prop, "Image Format", "");

  prop = RNA_def_property(srna, "target", PROP_ENUM, PROP_NONE);
  RNA_def_property_enum_items(prop, rna_enum_bake_target_items);
  RNA_def_property_ui_text(prop, "Target", "Where to output the baked map");
  RNA_def_property_update(prop, NC_SCENE | ND_RENDER_OPTIONS, NULL);

  prop = RNA_def_property(srna, "save_mode", PROP_ENUM, PROP_NONE);
  RNA_def_property_enum_bitflag_sdna(prop, NULL, "save_mode");
  RNA_def_property_enum_items(prop, rna_enum_bake_save_mode_items);
  RNA_def_property_ui_text(prop, "Save Mode", "Where to save baked image textures");
  RNA_def_property_update(prop, NC_SCENE | ND_RENDER_OPTIONS, NULL);

  prop = RNA_def_property(srna, "view_from", PROP_ENUM, PROP_NONE);
  RNA_def_property_enum_items(prop, rna_enum_bake_view_from_items);
  RNA_def_property_ui_text(prop, "View From", "Source of reflection ray directions");
  RNA_def_property_update(prop, NC_SCENE | ND_RENDER_OPTIONS, NULL);

  /* flags */
  prop = RNA_def_property(srna, "use_selected_to_active", PROP_BOOLEAN, PROP_NONE);
  RNA_def_property_boolean_sdna(prop, NULL, "flag", R_BAKE_TO_ACTIVE);
  RNA_def_property_ui_text(prop,
                           "Selected to Active",
                           "Bake shading on the surface of selected objects to the active object");
  RNA_def_property_update(prop, NC_SCENE | ND_RENDER_OPTIONS, NULL);

  prop = RNA_def_property(srna, "use_clear", PROP_BOOLEAN, PROP_NONE);
  RNA_def_property_boolean_sdna(prop, NULL, "flag", R_BAKE_CLEAR);
  RNA_def_property_ui_text(prop, "Clear", "Clear Images before baking (internal only)");
  RNA_def_property_update(prop, NC_SCENE | ND_RENDER_OPTIONS, NULL);

  prop = RNA_def_property(srna, "use_split_materials", PROP_BOOLEAN, PROP_NONE);
  RNA_def_property_boolean_sdna(prop, NULL, "flag", R_BAKE_SPLIT_MAT);
  RNA_def_property_ui_text(
      prop, "Split Materials", "Split external images per material (external only)");
  RNA_def_property_update(prop, NC_SCENE | ND_RENDER_OPTIONS, NULL);

  prop = RNA_def_property(srna, "use_automatic_name", PROP_BOOLEAN, PROP_NONE);
  RNA_def_property_boolean_sdna(prop, NULL, "flag", R_BAKE_AUTO_NAME);
  RNA_def_property_ui_text(
      prop,
      "Automatic Name",
      "Automatically name the output file with the pass type (external only)");
  RNA_def_property_update(prop, NC_SCENE | ND_RENDER_OPTIONS, NULL);

  prop = RNA_def_property(srna, "use_cage", PROP_BOOLEAN, PROP_NONE);
  RNA_def_property_boolean_sdna(prop, NULL, "flag", R_BAKE_CAGE);
  RNA_def_property_ui_text(prop, "Cage", "Cast rays to active object from a cage");
  RNA_def_property_update(prop, NC_SCENE | ND_RENDER_OPTIONS, NULL);

  /* custom passes flags */
  prop = RNA_def_property(srna, "use_pass_emit", PROP_BOOLEAN, PROP_NONE);
  RNA_def_property_boolean_sdna(prop, NULL, "pass_filter", R_BAKE_PASS_FILTER_EMIT);
  RNA_def_property_ui_text(prop, "Emit", "Add emission contribution");

  prop = RNA_def_property(srna, "use_pass_direct", PROP_BOOLEAN, PROP_NONE);
  RNA_def_property_boolean_sdna(prop, NULL, "pass_filter", R_BAKE_PASS_FILTER_DIRECT);
  RNA_def_property_ui_text(prop, "Direct", "Add direct lighting contribution");
  RNA_def_property_update(prop, NC_SCENE | ND_RENDER_OPTIONS, NULL);

  prop = RNA_def_property(srna, "use_pass_indirect", PROP_BOOLEAN, PROP_NONE);
  RNA_def_property_boolean_sdna(prop, NULL, "pass_filter", R_BAKE_PASS_FILTER_INDIRECT);
  RNA_def_property_ui_text(prop, "Indirect", "Add indirect lighting contribution");
  RNA_def_property_update(prop, NC_SCENE | ND_RENDER_OPTIONS, NULL);

  prop = RNA_def_property(srna, "use_pass_color", PROP_BOOLEAN, PROP_NONE);
  RNA_def_property_boolean_sdna(prop, NULL, "pass_filter", R_BAKE_PASS_FILTER_COLOR);
  RNA_def_property_ui_text(prop, "Color", "Color the pass");
  RNA_def_property_update(prop, NC_SCENE | ND_RENDER_OPTIONS, NULL);

  prop = RNA_def_property(srna, "use_pass_diffuse", PROP_BOOLEAN, PROP_NONE);
  RNA_def_property_boolean_sdna(prop, NULL, "pass_filter", R_BAKE_PASS_FILTER_DIFFUSE);
  RNA_def_property_ui_text(prop, "Diffuse", "Add diffuse contribution");
  RNA_def_property_update(prop, NC_SCENE | ND_RENDER_OPTIONS, NULL);

  prop = RNA_def_property(srna, "use_pass_glossy", PROP_BOOLEAN, PROP_NONE);
  RNA_def_property_boolean_sdna(prop, NULL, "pass_filter", R_BAKE_PASS_FILTER_GLOSSY);
  RNA_def_property_ui_text(prop, "Glossy", "Add glossy contribution");
  RNA_def_property_update(prop, NC_SCENE | ND_RENDER_OPTIONS, NULL);

  prop = RNA_def_property(srna, "use_pass_transmission", PROP_BOOLEAN, PROP_NONE);
  RNA_def_property_boolean_sdna(prop, NULL, "pass_filter", R_BAKE_PASS_FILTER_TRANSM);
  RNA_def_property_ui_text(prop, "Transmission", "Add transmission contribution");
  RNA_def_property_update(prop, NC_SCENE | ND_RENDER_OPTIONS, NULL);

  prop = RNA_def_property(srna, "pass_filter", PROP_ENUM, PROP_NONE);
  RNA_def_property_enum_sdna(prop, NULL, "pass_filter");
  RNA_def_property_enum_items(prop, rna_enum_bake_pass_filter_type_items);
  RNA_def_property_flag(prop, PROP_ENUM_FLAG);
  RNA_def_property_ui_text(prop, "Pass Filter", "Passes to include in the active baking pass");
  RNA_def_property_clear_flag(prop, PROP_EDITABLE);
}

static void rna_def_view_layers(BlenderRNA *brna, PropertyRNA *cprop)
{
  StructRNA *srna;
  FunctionRNA *func;
  PropertyRNA *parm;

  RNA_def_property_srna(cprop, "ViewLayers");
  srna = RNA_def_struct(brna, "ViewLayers", NULL);
  RNA_def_struct_sdna(srna, "Scene");
  RNA_def_struct_ui_text(srna, "Render Layers", "Collection of render layers");

  func = RNA_def_function(srna, "new", "rna_ViewLayer_new");
  RNA_def_function_ui_description(func, "Add a view layer to scene");
  RNA_def_function_flag(func, FUNC_USE_SELF_ID | FUNC_USE_MAIN);
  parm = RNA_def_string(
      func, "name", "ViewLayer", 0, "", "New name for the view layer (not unique)");
  RNA_def_parameter_flags(parm, 0, PARM_REQUIRED);
  parm = RNA_def_pointer(func, "result", "ViewLayer", "", "Newly created view layer");
  RNA_def_function_return(func, parm);

  func = RNA_def_function(srna, "remove", "rna_ViewLayer_remove");
  RNA_def_function_ui_description(func, "Remove a view layer");
  RNA_def_function_flag(func, FUNC_USE_SELF_ID | FUNC_USE_MAIN | FUNC_USE_REPORTS);
  parm = RNA_def_pointer(func, "layer", "ViewLayer", "", "View layer to remove");
  RNA_def_parameter_flags(parm, PROP_NEVER_NULL, PARM_REQUIRED | PARM_RNAPTR);
  RNA_def_parameter_clear_flags(parm, PROP_THICK_WRAP, 0);
}

/* Render Views - MultiView */
static void rna_def_scene_render_view(BlenderRNA *brna)
{
  StructRNA *srna;
  PropertyRNA *prop;

  srna = RNA_def_struct(brna, "SceneRenderView", NULL);
  RNA_def_struct_ui_text(
      srna, "Scene Render View", "Render viewpoint for 3D stereo and multiview rendering");
  RNA_def_struct_ui_icon(srna, ICON_RESTRICT_RENDER_OFF);
  RNA_def_struct_path_func(srna, "rna_SceneRenderView_path");

  prop = RNA_def_property(srna, "name", PROP_STRING, PROP_NONE);
  RNA_def_property_string_funcs(prop, NULL, NULL, "rna_SceneRenderView_name_set");
  RNA_def_property_ui_text(prop, "Name", "Render view name");
  RNA_def_struct_name_property(srna, prop);
  RNA_def_property_update(prop, NC_SCENE | ND_RENDER_OPTIONS, NULL);

  prop = RNA_def_property(srna, "file_suffix", PROP_STRING, PROP_NONE);
  RNA_def_property_string_sdna(prop, NULL, "suffix");
  RNA_def_property_ui_text(prop, "File Suffix", "Suffix added to the render images for this view");
  RNA_def_property_update(prop, NC_SCENE | ND_RENDER_OPTIONS, NULL);

  prop = RNA_def_property(srna, "camera_suffix", PROP_STRING, PROP_NONE);
  RNA_def_property_string_sdna(prop, NULL, "suffix");
  RNA_def_property_ui_text(
      prop,
      "Camera Suffix",
      "Suffix to identify the cameras to use, and added to the render images for this view");
  RNA_def_property_update(prop, NC_SCENE | ND_RENDER_OPTIONS, NULL);

  prop = RNA_def_property(srna, "use", PROP_BOOLEAN, PROP_NONE);
  RNA_def_property_boolean_negative_sdna(prop, NULL, "viewflag", SCE_VIEW_DISABLE);
  RNA_def_property_clear_flag(prop, PROP_ANIMATABLE);
  RNA_def_property_ui_text(prop, "Enabled", "Disable or enable the render view");
  RNA_def_property_update(prop, NC_SCENE | ND_RENDER_OPTIONS, NULL);
}

static void rna_def_render_views(BlenderRNA *brna, PropertyRNA *cprop)
{
  StructRNA *srna;
  PropertyRNA *prop;

  FunctionRNA *func;
  PropertyRNA *parm;

  RNA_def_property_srna(cprop, "RenderViews");
  srna = RNA_def_struct(brna, "RenderViews", NULL);
  RNA_def_struct_sdna(srna, "RenderData");
  RNA_def_struct_ui_text(srna, "Render Views", "Collection of render views");

  prop = RNA_def_property(srna, "active_index", PROP_INT, PROP_UNSIGNED);
  RNA_def_property_int_sdna(prop, NULL, "actview");
  RNA_def_property_int_funcs(prop,
                             "rna_RenderSettings_active_view_index_get",
                             "rna_RenderSettings_active_view_index_set",
                             "rna_RenderSettings_active_view_index_range");
  RNA_def_property_ui_text(prop, "Active View Index", "Active index in render view array");
  RNA_def_property_update(prop, NC_SCENE | ND_RENDER_OPTIONS, NULL);

  prop = RNA_def_property(srna, "active", PROP_POINTER, PROP_NONE);
  RNA_def_property_struct_type(prop, "SceneRenderView");
  RNA_def_property_pointer_funcs(prop,
                                 "rna_RenderSettings_active_view_get",
                                 "rna_RenderSettings_active_view_set",
                                 NULL,
                                 NULL);
  RNA_def_property_flag(prop, PROP_EDITABLE | PROP_NEVER_NULL);
  RNA_def_property_ui_text(prop, "Active Render View", "Active Render View");
  RNA_def_property_update(prop, NC_SCENE | ND_RENDER_OPTIONS, NULL);

  func = RNA_def_function(srna, "new", "rna_RenderView_new");
  RNA_def_function_ui_description(func, "Add a render view to scene");
  RNA_def_function_flag(func, FUNC_USE_SELF_ID);
  parm = RNA_def_string(func, "name", "RenderView", 0, "", "New name for the marker (not unique)");
  RNA_def_parameter_flags(parm, 0, PARM_REQUIRED);
  parm = RNA_def_pointer(func, "result", "SceneRenderView", "", "Newly created render view");
  RNA_def_function_return(func, parm);

  func = RNA_def_function(srna, "remove", "rna_RenderView_remove");
  RNA_def_function_ui_description(func, "Remove a render view");
  RNA_def_function_flag(func, FUNC_USE_MAIN | FUNC_USE_REPORTS | FUNC_USE_SELF_ID);
  parm = RNA_def_pointer(func, "view", "SceneRenderView", "", "Render view to remove");
  RNA_def_parameter_flags(parm, PROP_NEVER_NULL, PARM_REQUIRED | PARM_RNAPTR);
  RNA_def_parameter_clear_flags(parm, PROP_THICK_WRAP, 0);
}

static void rna_def_image_format_stereo3d_format(BlenderRNA *brna)
{
  StructRNA *srna;
  PropertyRNA *prop;

  /* rna_enum_stereo3d_display_items, without (S3D_DISPLAY_PAGEFLIP) */
  static const EnumPropertyItem stereo3d_display_items[] = {
      {S3D_DISPLAY_ANAGLYPH,
       "ANAGLYPH",
       0,
       "Anaglyph",
       "Render views for left and right eyes as two differently filtered colors in a single image "
       "(anaglyph glasses are required)"},
      {S3D_DISPLAY_INTERLACE,
       "INTERLACE",
       0,
       "Interlace",
       "Render views for left and right eyes interlaced in a single image (3D-ready monitor is "
       "required)"},
      {S3D_DISPLAY_SIDEBYSIDE,
       "SIDEBYSIDE",
       0,
       "Side-by-Side",
       "Render views for left and right eyes side-by-side"},
      {S3D_DISPLAY_TOPBOTTOM,
       "TOPBOTTOM",
       0,
       "Top-Bottom",
       "Render views for left and right eyes one above another"},
      {0, NULL, 0, NULL, NULL},
  };

  srna = RNA_def_struct(brna, "Stereo3dFormat", NULL);
  RNA_def_struct_sdna(srna, "Stereo3dFormat");
  RNA_def_struct_clear_flag(srna, STRUCT_UNDO);
  RNA_def_struct_ui_text(srna, "Stereo Output", "Settings for stereo output");

  prop = RNA_def_property(srna, "display_mode", PROP_ENUM, PROP_NONE);
  RNA_def_property_enum_sdna(prop, NULL, "display_mode");
  RNA_def_property_enum_items(prop, stereo3d_display_items);
  RNA_def_property_ui_text(prop, "Stereo Mode", "");
  RNA_def_property_update(prop, NC_IMAGE | ND_DISPLAY, "rna_Stereo3dFormat_update");

  prop = RNA_def_property(srna, "anaglyph_type", PROP_ENUM, PROP_NONE);
  RNA_def_property_enum_items(prop, rna_enum_stereo3d_anaglyph_type_items);
  RNA_def_property_ui_text(prop, "Anaglyph Type", "");
  RNA_def_property_update(prop, NC_IMAGE | ND_DISPLAY, "rna_Stereo3dFormat_update");

  prop = RNA_def_property(srna, "interlace_type", PROP_ENUM, PROP_NONE);
  RNA_def_property_enum_items(prop, rna_enum_stereo3d_interlace_type_items);
  RNA_def_property_ui_text(prop, "Interlace Type", "");
  RNA_def_property_update(prop, NC_IMAGE | ND_DISPLAY, "rna_Stereo3dFormat_update");

  prop = RNA_def_property(srna, "use_interlace_swap", PROP_BOOLEAN, PROP_BOOLEAN);
  RNA_def_property_boolean_sdna(prop, NULL, "flag", S3D_INTERLACE_SWAP);
  RNA_def_property_ui_text(prop, "Swap Left/Right", "Swap left and right stereo channels");
  RNA_def_property_update(prop, NC_IMAGE | ND_DISPLAY, "rna_Stereo3dFormat_update");

  prop = RNA_def_property(srna, "use_sidebyside_crosseyed", PROP_BOOLEAN, PROP_BOOLEAN);
  RNA_def_property_boolean_sdna(prop, NULL, "flag", S3D_SIDEBYSIDE_CROSSEYED);
  RNA_def_property_ui_text(prop, "Cross-Eyed", "Right eye should see left image and vice versa");
  RNA_def_property_update(prop, NC_IMAGE | ND_DISPLAY, "rna_Stereo3dFormat_update");

  prop = RNA_def_property(srna, "use_squeezed_frame", PROP_BOOLEAN, PROP_BOOLEAN);
  RNA_def_property_boolean_sdna(prop, NULL, "flag", S3D_SQUEEZED_FRAME);
  RNA_def_property_ui_text(prop, "Squeezed Frame", "Combine both views in a squeezed image");
  RNA_def_property_update(prop, NC_IMAGE | ND_DISPLAY, "rna_Stereo3dFormat_update");
}

/* use for render output and image save operator,
 * NOTE: there are some cases where the members act differently when this is
 * used from a scene, video formats can only be selected for render output
 * for example, this is checked by seeing if the ptr->owner_id is a Scene id */

static void rna_def_scene_image_format_data(BlenderRNA *brna)
{

#  ifdef WITH_OPENJPEG
  static const EnumPropertyItem jp2_codec_items[] = {
      {R_IMF_JP2_CODEC_JP2, "JP2", 0, "JP2", ""},
      {R_IMF_JP2_CODEC_J2K, "J2K", 0, "J2K", ""},
      {0, NULL, 0, NULL, NULL},
  };
#  endif

  static const EnumPropertyItem tiff_codec_items[] = {
      {R_IMF_TIFF_CODEC_NONE, "NONE", 0, "None", ""},
      {R_IMF_TIFF_CODEC_DEFLATE, "DEFLATE", 0, "Deflate", ""},
      {R_IMF_TIFF_CODEC_LZW, "LZW", 0, "LZW", ""},
      {R_IMF_TIFF_CODEC_PACKBITS, "PACKBITS", 0, "Pack Bits", ""},
      {0, NULL, 0, NULL, NULL},
  };

  static const EnumPropertyItem color_management_items[] = {
      {R_IMF_COLOR_MANAGEMENT_FOLLOW_SCENE, "FOLLOW_SCENE", 0, "Follow Scene", ""},
      {R_IMF_COLOR_MANAGEMENT_OVERRIDE, "OVERRIDE", 0, "Override", ""},
      {0, NULL, 0, NULL, NULL},
  };

  StructRNA *srna;
  PropertyRNA *prop;

  rna_def_image_format_stereo3d_format(brna);

  srna = RNA_def_struct(brna, "ImageFormatSettings", NULL);
  RNA_def_struct_sdna(srna, "ImageFormatData");
  RNA_def_struct_nested(brna, srna, "Scene");
  RNA_def_struct_path_func(srna, "rna_ImageFormatSettings_path");
  RNA_def_struct_ui_text(srna, "Image Format", "Settings for image formats");

  prop = RNA_def_property(srna, "file_format", PROP_ENUM, PROP_NONE);
  RNA_def_property_enum_sdna(prop, NULL, "imtype");
  RNA_def_property_enum_items(prop, rna_enum_image_type_items);
  RNA_def_property_enum_funcs(prop,
                              NULL,
                              "rna_ImageFormatSettings_file_format_set",
                              "rna_ImageFormatSettings_file_format_itemf");
  RNA_def_property_ui_text(prop, "File Format", "File format to save the rendered images as");
  RNA_def_property_update(prop, NC_SCENE | ND_RENDER_OPTIONS, NULL);

  prop = RNA_def_property(srna, "color_mode", PROP_ENUM, PROP_NONE);
  RNA_def_property_enum_bitflag_sdna(prop, NULL, "planes");
  RNA_def_property_enum_items(prop, rna_enum_image_color_mode_items);
  RNA_def_property_enum_funcs(prop, NULL, NULL, "rna_ImageFormatSettings_color_mode_itemf");
  RNA_def_property_ui_text(
      prop,
      "Color Mode",
      "Choose BW for saving grayscale images, RGB for saving red, green and blue channels, "
      "and RGBA for saving red, green, blue and alpha channels");
  RNA_def_property_update(prop, NC_SCENE | ND_RENDER_OPTIONS, NULL);

  prop = RNA_def_property(srna, "color_depth", PROP_ENUM, PROP_NONE);
  RNA_def_property_enum_bitflag_sdna(prop, NULL, "depth");
  RNA_def_property_enum_items(prop, rna_enum_image_color_depth_items);
  RNA_def_property_enum_funcs(prop, NULL, NULL, "rna_ImageFormatSettings_color_depth_itemf");
  RNA_def_property_ui_text(prop, "Color Depth", "Bit depth per channel");
  RNA_def_property_update(prop, NC_SCENE | ND_RENDER_OPTIONS, NULL);

  /* was 'file_quality' */
  prop = RNA_def_property(srna, "quality", PROP_INT, PROP_PERCENTAGE);
  RNA_def_property_int_sdna(prop, NULL, "quality");
  RNA_def_property_range(prop, 0, 100); /* 0 is needed for compression. */
  RNA_def_property_ui_text(
      prop, "Quality", "Quality for image formats that support lossy compression");
  RNA_def_property_update(prop, NC_SCENE | ND_RENDER_OPTIONS, NULL);

  /* was shared with file_quality */
  prop = RNA_def_property(srna, "compression", PROP_INT, PROP_PERCENTAGE);
  RNA_def_property_int_sdna(prop, NULL, "compress");
  RNA_def_property_range(prop, 0, 100); /* 0 is needed for compression. */
  RNA_def_property_ui_text(prop,
                           "Compression",
                           "Amount of time to determine best compression: "
                           "0 = no compression with fast file output, "
                           "100 = maximum lossless compression with slow file output");
  RNA_def_property_update(prop, NC_SCENE | ND_RENDER_OPTIONS, NULL);

  /* flag */
  prop = RNA_def_property(srna, "use_zbuffer", PROP_BOOLEAN, PROP_NONE);
  RNA_def_property_boolean_sdna(prop, NULL, "flag", R_IMF_FLAG_ZBUF);
  RNA_def_property_ui_text(
      prop, "Z Buffer", "Save the z-depth per pixel (32-bit unsigned integer z-buffer)");
  RNA_def_property_update(prop, NC_SCENE | ND_RENDER_OPTIONS, NULL);

  prop = RNA_def_property(srna, "use_preview", PROP_BOOLEAN, PROP_NONE);
  RNA_def_property_boolean_sdna(prop, NULL, "flag", R_IMF_FLAG_PREVIEW_JPG);
  RNA_def_property_ui_text(
      prop, "Preview", "When rendering animations, save JPG preview images in same directory");
  RNA_def_property_update(prop, NC_SCENE | ND_RENDER_OPTIONS, NULL);

  /* format specific */

#  ifdef WITH_OPENEXR
  /* OpenEXR */

  prop = RNA_def_property(srna, "exr_codec", PROP_ENUM, PROP_NONE);
  RNA_def_property_enum_sdna(prop, NULL, "exr_codec");
  RNA_def_property_enum_items(prop, rna_enum_exr_codec_items);
  RNA_def_property_enum_funcs(prop, NULL, NULL, "rna_ImageFormatSettings_exr_codec_itemf");
  RNA_def_property_ui_text(prop, "Codec", "Codec settings for OpenEXR");
  RNA_def_property_update(prop, NC_SCENE | ND_RENDER_OPTIONS, NULL);
#  endif

#  ifdef WITH_OPENJPEG
  /* Jpeg 2000 */
  prop = RNA_def_property(srna, "use_jpeg2k_ycc", PROP_BOOLEAN, PROP_NONE);
  RNA_def_property_boolean_sdna(prop, NULL, "jp2_flag", R_IMF_JP2_FLAG_YCC);
  RNA_def_property_ui_text(
      prop, "YCC", "Save luminance-chrominance-chrominance channels instead of RGB colors");
  RNA_def_property_update(prop, NC_SCENE | ND_RENDER_OPTIONS, NULL);

  prop = RNA_def_property(srna, "use_jpeg2k_cinema_preset", PROP_BOOLEAN, PROP_NONE);
  RNA_def_property_boolean_sdna(prop, NULL, "jp2_flag", R_IMF_JP2_FLAG_CINE_PRESET);
  RNA_def_property_ui_text(prop, "Cinema", "Use Openjpeg Cinema Preset");
  RNA_def_property_update(prop, NC_SCENE | ND_RENDER_OPTIONS, NULL);

  prop = RNA_def_property(srna, "use_jpeg2k_cinema_48", PROP_BOOLEAN, PROP_NONE);
  RNA_def_property_boolean_sdna(prop, NULL, "jp2_flag", R_IMF_JP2_FLAG_CINE_48);
  RNA_def_property_ui_text(prop, "Cinema (48)", "Use Openjpeg Cinema Preset (48fps)");
  RNA_def_property_update(prop, NC_SCENE | ND_RENDER_OPTIONS, NULL);

  prop = RNA_def_property(srna, "jpeg2k_codec", PROP_ENUM, PROP_NONE);
  RNA_def_property_enum_sdna(prop, NULL, "jp2_codec");
  RNA_def_property_enum_items(prop, jp2_codec_items);
  RNA_def_property_ui_text(prop, "Codec", "Codec settings for Jpeg2000");
  RNA_def_property_update(prop, NC_SCENE | ND_RENDER_OPTIONS, NULL);
#  endif

  /* TIFF */
  prop = RNA_def_property(srna, "tiff_codec", PROP_ENUM, PROP_NONE);
  RNA_def_property_enum_sdna(prop, NULL, "tiff_codec");
  RNA_def_property_enum_items(prop, tiff_codec_items);
  RNA_def_property_ui_text(prop, "Compression", "Compression mode for TIFF");
  RNA_def_property_update(prop, NC_SCENE | ND_RENDER_OPTIONS, NULL);

  /* Cineon and DPX */

  prop = RNA_def_property(srna, "use_cineon_log", PROP_BOOLEAN, PROP_NONE);
  RNA_def_property_boolean_sdna(prop, NULL, "cineon_flag", R_IMF_CINEON_FLAG_LOG);
  RNA_def_property_ui_text(prop, "Log", "Convert to logarithmic color space");
  RNA_def_property_update(prop, NC_SCENE | ND_RENDER_OPTIONS, NULL);

  prop = RNA_def_property(srna, "cineon_black", PROP_INT, PROP_NONE);
  RNA_def_property_int_sdna(prop, NULL, "cineon_black");
  RNA_def_property_range(prop, 0, 1024);
  RNA_def_property_ui_text(prop, "Black", "Log conversion reference blackpoint");
  RNA_def_property_update(prop, NC_SCENE | ND_RENDER_OPTIONS, NULL);

  prop = RNA_def_property(srna, "cineon_white", PROP_INT, PROP_NONE);
  RNA_def_property_int_sdna(prop, NULL, "cineon_white");
  RNA_def_property_range(prop, 0, 1024);
  RNA_def_property_ui_text(prop, "White", "Log conversion reference whitepoint");
  RNA_def_property_update(prop, NC_SCENE | ND_RENDER_OPTIONS, NULL);

  prop = RNA_def_property(srna, "cineon_gamma", PROP_FLOAT, PROP_NONE);
  RNA_def_property_float_sdna(prop, NULL, "cineon_gamma");
  RNA_def_property_range(prop, 0.0f, 10.0f);
  RNA_def_property_ui_text(prop, "Gamma", "Log conversion gamma");
  RNA_def_property_update(prop, NC_SCENE | ND_RENDER_OPTIONS, NULL);

  /* multiview */
  prop = RNA_def_property(srna, "views_format", PROP_ENUM, PROP_NONE);
  RNA_def_property_enum_sdna(prop, NULL, "views_format");
  RNA_def_property_enum_items(prop, rna_enum_views_format_items);
  RNA_def_property_enum_funcs(prop, NULL, NULL, "rna_ImageFormatSettings_views_format_itemf");
  RNA_def_property_ui_text(prop, "Views Format", "Format of multiview media");
  RNA_def_property_update(prop, NC_SCENE | ND_RENDER_OPTIONS, NULL);

  prop = RNA_def_property(srna, "stereo_3d_format", PROP_POINTER, PROP_NONE);
  RNA_def_property_pointer_sdna(prop, NULL, "stereo3d_format");
  RNA_def_property_flag(prop, PROP_NEVER_NULL);
  RNA_def_property_struct_type(prop, "Stereo3dFormat");
  RNA_def_property_ui_text(prop, "Stereo 3D Format", "Settings for stereo 3D");

  /* color management */
  prop = RNA_def_property(srna, "color_management", PROP_ENUM, PROP_NONE);
  RNA_def_property_enum_items(prop, color_management_items);
  RNA_def_property_ui_text(
      prop, "Color Management", "Which color management settings to use for file saving");
  RNA_def_property_enum_funcs(prop, NULL, "rna_ImageFormatSettings_color_management_set", NULL);
  RNA_def_property_update(prop, NC_SCENE | ND_RENDER_OPTIONS, NULL);

  prop = RNA_def_property(srna, "view_settings", PROP_POINTER, PROP_NONE);
  RNA_def_property_struct_type(prop, "ColorManagedViewSettings");
  RNA_def_property_ui_text(
      prop, "View Settings", "Color management settings applied on image before saving");

  prop = RNA_def_property(srna, "display_settings", PROP_POINTER, PROP_NONE);
  RNA_def_property_struct_type(prop, "ColorManagedDisplaySettings");
  RNA_def_property_ui_text(
      prop, "Display Settings", "Settings of device saved image would be displayed on");

  prop = RNA_def_property(srna, "linear_colorspace_settings", PROP_POINTER, PROP_NONE);
  RNA_def_property_struct_type(prop, "ColorManagedInputColorspaceSettings");
  RNA_def_property_ui_text(prop, "Color Space Settings", "Output color space settings");

  prop = RNA_def_property(srna, "has_linear_colorspace", PROP_BOOLEAN, PROP_NONE);
  RNA_def_property_boolean_funcs(prop, "rna_ImageFormatSettings_has_linear_colorspace_get", NULL);
  RNA_def_property_clear_flag(prop, PROP_EDITABLE);
  RNA_def_property_ui_text(
      prop, "Has Linear Color Space", "File format expects linear color space");
}

static void rna_def_scene_ffmpeg_settings(BlenderRNA *brna)
{
  StructRNA *srna;
  PropertyRNA *prop;

#  ifdef WITH_FFMPEG
  /* Container types */
  static const EnumPropertyItem ffmpeg_format_items[] = {
      {FFMPEG_MPEG1, "MPEG1", 0, "MPEG-1", ""},
      {FFMPEG_MPEG2, "MPEG2", 0, "MPEG-2", ""},
      {FFMPEG_MPEG4, "MPEG4", 0, "MPEG-4", ""},
      {FFMPEG_AVI, "AVI", 0, "AVI", ""},
      {FFMPEG_MOV, "QUICKTIME", 0, "QuickTime", ""},
      {FFMPEG_DV, "DV", 0, "DV", ""},
      {FFMPEG_OGG, "OGG", 0, "Ogg", ""},
      {FFMPEG_MKV, "MKV", 0, "Matroska", ""},
      {FFMPEG_FLV, "FLASH", 0, "Flash", ""},
      {FFMPEG_WEBM, "WEBM", 0, "WebM", ""},
      {0, NULL, 0, NULL, NULL},
  };

  static const EnumPropertyItem ffmpeg_codec_items[] = {
      {AV_CODEC_ID_NONE, "NONE", 0, "No Video", "Disables video output, for audio-only renders"},
      {AV_CODEC_ID_DNXHD, "DNXHD", 0, "DNxHD", ""},
      {AV_CODEC_ID_DVVIDEO, "DV", 0, "DV", ""},
      {AV_CODEC_ID_FFV1, "FFV1", 0, "FFmpeg video codec #1", ""},
      {AV_CODEC_ID_FLV1, "FLASH", 0, "Flash Video", ""},
      {AV_CODEC_ID_H264, "H264", 0, "H.264", ""},
      {AV_CODEC_ID_HUFFYUV, "HUFFYUV", 0, "HuffYUV", ""},
      {AV_CODEC_ID_MPEG1VIDEO, "MPEG1", 0, "MPEG-1", ""},
      {AV_CODEC_ID_MPEG2VIDEO, "MPEG2", 0, "MPEG-2", ""},
      {AV_CODEC_ID_MPEG4, "MPEG4", 0, "MPEG-4 (divx)", ""},
      {AV_CODEC_ID_PNG, "PNG", 0, "PNG", ""},
      {AV_CODEC_ID_QTRLE, "QTRLE", 0, "QT rle / QT Animation", ""},
      {AV_CODEC_ID_THEORA, "THEORA", 0, "Theora", ""},
      {AV_CODEC_ID_VP9, "WEBM", 0, "WebM / VP9", ""},
      {AV_CODEC_ID_AV1, "AV1", 0, "AV1", ""},
      {0, NULL, 0, NULL, NULL},
  };

  /* Recommendations come from the FFmpeg wiki, https://trac.ffmpeg.org/wiki/Encode/VP9.
   * The label for BEST has been changed to "Slowest" so that it fits the "Encoding Speed"
   * property label in the UI. */
  static const EnumPropertyItem ffmpeg_preset_items[] = {
      {FFM_PRESET_BEST,
       "BEST",
       0,
       "Slowest",
       "Recommended if you have lots of time and want the best compression efficiency"},
      {FFM_PRESET_GOOD, "GOOD", 0, "Good", "The default and recommended for most applications"},
      {FFM_PRESET_REALTIME, "REALTIME", 0, "Realtime", "Recommended for fast encoding"},
      {0, NULL, 0, NULL, NULL},
  };

  static const EnumPropertyItem ffmpeg_crf_items[] = {
      {FFM_CRF_NONE,
       "NONE",
       0,
       "Constant Bitrate",
       "Configure constant bit rate, rather than constant output quality"},
      {FFM_CRF_LOSSLESS, "LOSSLESS", 0, "Lossless", ""},
      {FFM_CRF_PERC_LOSSLESS, "PERC_LOSSLESS", 0, "Perceptually Lossless", ""},
      {FFM_CRF_HIGH, "HIGH", 0, "High Quality", ""},
      {FFM_CRF_MEDIUM, "MEDIUM", 0, "Medium Quality", ""},
      {FFM_CRF_LOW, "LOW", 0, "Low Quality", ""},
      {FFM_CRF_VERYLOW, "VERYLOW", 0, "Very Low Quality", ""},
      {FFM_CRF_LOWEST, "LOWEST", 0, "Lowest Quality", ""},
      {0, NULL, 0, NULL, NULL},
  };

  static const EnumPropertyItem ffmpeg_audio_codec_items[] = {
      {AV_CODEC_ID_NONE, "NONE", 0, "No Audio", "Disables audio output, for video-only renders"},
      {AV_CODEC_ID_AAC, "AAC", 0, "AAC", ""},
      {AV_CODEC_ID_AC3, "AC3", 0, "AC3", ""},
      {AV_CODEC_ID_FLAC, "FLAC", 0, "FLAC", ""},
      {AV_CODEC_ID_MP2, "MP2", 0, "MP2", ""},
      {AV_CODEC_ID_MP3, "MP3", 0, "MP3", ""},
      {AV_CODEC_ID_OPUS, "OPUS", 0, "Opus", ""},
      {AV_CODEC_ID_PCM_S16LE, "PCM", 0, "PCM", ""},
      {AV_CODEC_ID_VORBIS, "VORBIS", 0, "Vorbis", ""},
      {0, NULL, 0, NULL, NULL},
  };
#  endif

  static const EnumPropertyItem audio_channel_items[] = {
      {FFM_CHANNELS_MONO, "MONO", 0, "Mono", "Set audio channels to mono"},
      {FFM_CHANNELS_STEREO, "STEREO", 0, "Stereo", "Set audio channels to stereo"},
      {FFM_CHANNELS_SURROUND4, "SURROUND4", 0, "4 Channels", "Set audio channels to 4 channels"},
      {FFM_CHANNELS_SURROUND51,
       "SURROUND51",
       0,
       "5.1 Surround",
       "Set audio channels to 5.1 surround sound"},
      {FFM_CHANNELS_SURROUND71,
       "SURROUND71",
       0,
       "7.1 Surround",
       "Set audio channels to 7.1 surround sound"},
      {0, NULL, 0, NULL, NULL},
  };

  srna = RNA_def_struct(brna, "FFmpegSettings", NULL);
  RNA_def_struct_sdna(srna, "FFMpegCodecData");
  RNA_def_struct_path_func(srna, "rna_FFmpegSettings_path");
  RNA_def_struct_ui_text(srna, "FFmpeg Settings", "FFmpeg related settings for the scene");

#  ifdef WITH_FFMPEG
  prop = RNA_def_property(srna, "format", PROP_ENUM, PROP_NONE);
  RNA_def_property_enum_bitflag_sdna(prop, NULL, "type");
  RNA_def_property_clear_flag(prop, PROP_ANIMATABLE);
  RNA_def_property_enum_items(prop, ffmpeg_format_items);
  RNA_def_property_enum_default(prop, FFMPEG_MKV);
  RNA_def_property_ui_text(prop, "Container", "Output file container");

  prop = RNA_def_property(srna, "codec", PROP_ENUM, PROP_NONE);
  RNA_def_property_enum_bitflag_sdna(prop, NULL, "codec");
  RNA_def_property_clear_flag(prop, PROP_ANIMATABLE);
  RNA_def_property_enum_items(prop, ffmpeg_codec_items);
  RNA_def_property_enum_default(prop, AV_CODEC_ID_H264);
  RNA_def_property_ui_text(prop, "Video Codec", "FFmpeg codec to use for video output");
  RNA_def_property_update(prop, NC_SCENE | ND_RENDER_OPTIONS, "rna_FFmpegSettings_codec_update");

  prop = RNA_def_property(srna, "video_bitrate", PROP_INT, PROP_NONE);
  RNA_def_property_int_sdna(prop, NULL, "video_bitrate");
  RNA_def_property_clear_flag(prop, PROP_ANIMATABLE);
  RNA_def_property_ui_text(prop, "Bitrate", "Video bitrate (kbit/s)");
  RNA_def_property_update(prop, NC_SCENE | ND_RENDER_OPTIONS, NULL);

  prop = RNA_def_property(srna, "minrate", PROP_INT, PROP_NONE);
  RNA_def_property_int_sdna(prop, NULL, "rc_min_rate");
  RNA_def_property_clear_flag(prop, PROP_ANIMATABLE);
  RNA_def_property_ui_text(prop, "Min Rate", "Rate control: min rate (kbit/s)");
  RNA_def_property_update(prop, NC_SCENE | ND_RENDER_OPTIONS, NULL);

  prop = RNA_def_property(srna, "maxrate", PROP_INT, PROP_NONE);
  RNA_def_property_int_sdna(prop, NULL, "rc_max_rate");
  RNA_def_property_clear_flag(prop, PROP_ANIMATABLE);
  RNA_def_property_ui_text(prop, "Max Rate", "Rate control: max rate (kbit/s)");
  RNA_def_property_update(prop, NC_SCENE | ND_RENDER_OPTIONS, NULL);

  prop = RNA_def_property(srna, "muxrate", PROP_INT, PROP_NONE);
  RNA_def_property_int_sdna(prop, NULL, "mux_rate");
  RNA_def_property_clear_flag(prop, PROP_ANIMATABLE);
  RNA_def_property_range(prop, 0, 100000000);
  RNA_def_property_ui_text(prop, "Mux Rate", "Mux rate (bits/second)");
  RNA_def_property_update(prop, NC_SCENE | ND_RENDER_OPTIONS, NULL);

  prop = RNA_def_property(srna, "gopsize", PROP_INT, PROP_NONE);
  RNA_def_property_int_sdna(prop, NULL, "gop_size");
  RNA_def_property_clear_flag(prop, PROP_ANIMATABLE);
  RNA_def_property_range(prop, 0, 500);
  RNA_def_property_int_default(prop, 25);
  RNA_def_property_ui_text(prop,
                           "Keyframe Interval",
                           "Distance between key frames, also known as GOP size; "
                           "influences file size and seekability");
  RNA_def_property_update(prop, NC_SCENE | ND_RENDER_OPTIONS, NULL);

  prop = RNA_def_property(srna, "max_b_frames", PROP_INT, PROP_NONE);
  RNA_def_property_int_sdna(prop, NULL, "max_b_frames");
  RNA_def_property_clear_flag(prop, PROP_ANIMATABLE);
  RNA_def_property_range(prop, 0, 16);
  RNA_def_property_ui_text(
      prop,
      "Max B-Frames",
      "Maximum number of B-frames between non-B-frames; influences file size and seekability");
  RNA_def_property_update(prop, NC_SCENE | ND_RENDER_OPTIONS, NULL);

  prop = RNA_def_property(srna, "use_max_b_frames", PROP_BOOLEAN, PROP_NONE);
  RNA_def_property_boolean_sdna(prop, NULL, "flags", FFMPEG_USE_MAX_B_FRAMES);
  RNA_def_property_clear_flag(prop, PROP_ANIMATABLE);
  RNA_def_property_ui_text(prop, "Use Max B-Frames", "Set a maximum number of B-frames");
  RNA_def_property_update(prop, NC_SCENE | ND_RENDER_OPTIONS, NULL);

  prop = RNA_def_property(srna, "buffersize", PROP_INT, PROP_NONE);
  RNA_def_property_int_sdna(prop, NULL, "rc_buffer_size");
  RNA_def_property_clear_flag(prop, PROP_ANIMATABLE);
  RNA_def_property_range(prop, 0, 2000);
  RNA_def_property_ui_text(prop, "Buffersize", "Rate control: buffer size (kb)");
  RNA_def_property_update(prop, NC_SCENE | ND_RENDER_OPTIONS, NULL);

  prop = RNA_def_property(srna, "packetsize", PROP_INT, PROP_NONE);
  RNA_def_property_int_sdna(prop, NULL, "mux_packet_size");
  RNA_def_property_clear_flag(prop, PROP_ANIMATABLE);
  RNA_def_property_range(prop, 0, 16384);
  RNA_def_property_ui_text(prop, "Mux Packet Size", "Mux packet size (byte)");
  RNA_def_property_update(prop, NC_SCENE | ND_RENDER_OPTIONS, NULL);

  prop = RNA_def_property(srna, "constant_rate_factor", PROP_ENUM, PROP_NONE);
  RNA_def_property_enum_sdna(prop, NULL, "constant_rate_factor");
  RNA_def_property_clear_flag(prop, PROP_ANIMATABLE);
  RNA_def_property_enum_items(prop, ffmpeg_crf_items);
  RNA_def_property_enum_default(prop, FFM_CRF_MEDIUM);
  RNA_def_property_ui_text(
      prop,
      "Output Quality",
      "Constant Rate Factor (CRF); tradeoff between video quality and file size");
  RNA_def_property_update(prop, NC_SCENE | ND_RENDER_OPTIONS, NULL);

  prop = RNA_def_property(srna, "ffmpeg_preset", PROP_ENUM, PROP_NONE);
  RNA_def_property_enum_bitflag_sdna(prop, NULL, "ffmpeg_preset");
  RNA_def_property_clear_flag(prop, PROP_ANIMATABLE);
  RNA_def_property_enum_items(prop, ffmpeg_preset_items);
  RNA_def_property_enum_default(prop, FFM_PRESET_GOOD);
  RNA_def_property_ui_text(
      prop, "Encoding Speed", "Tradeoff between encoding speed and compression ratio");
  RNA_def_property_update(prop, NC_SCENE | ND_RENDER_OPTIONS, NULL);

  prop = RNA_def_property(srna, "use_autosplit", PROP_BOOLEAN, PROP_NONE);
  RNA_def_property_boolean_sdna(prop, NULL, "flags", FFMPEG_AUTOSPLIT_OUTPUT);
  RNA_def_property_clear_flag(prop, PROP_ANIMATABLE);
  RNA_def_property_ui_text(prop, "Autosplit Output", "Autosplit output at 2GB boundary");
  RNA_def_property_update(prop, NC_SCENE | ND_RENDER_OPTIONS, NULL);

  prop = RNA_def_property(srna, "use_lossless_output", PROP_BOOLEAN, PROP_NONE);
  RNA_def_property_boolean_sdna(prop, NULL, "flags", FFMPEG_LOSSLESS_OUTPUT);
  RNA_def_property_clear_flag(prop, PROP_ANIMATABLE);
  RNA_def_property_boolean_funcs(prop, NULL, "rna_FFmpegSettings_lossless_output_set");
  RNA_def_property_ui_text(prop, "Lossless Output", "Use lossless output for video streams");
  RNA_def_property_update(prop, NC_SCENE | ND_RENDER_OPTIONS, NULL);

  /* FFMPEG Audio. */
  prop = RNA_def_property(srna, "audio_codec", PROP_ENUM, PROP_NONE);
  RNA_def_property_enum_bitflag_sdna(prop, NULL, "audio_codec");
  RNA_def_property_clear_flag(prop, PROP_ANIMATABLE);
  RNA_def_property_enum_items(prop, ffmpeg_audio_codec_items);
  RNA_def_property_ui_text(prop, "Audio Codec", "FFmpeg audio codec to use");
  RNA_def_property_update(prop, NC_SCENE | ND_RENDER_OPTIONS, NULL);

  prop = RNA_def_property(srna, "audio_bitrate", PROP_INT, PROP_NONE);
  RNA_def_property_int_sdna(prop, NULL, "audio_bitrate");
  RNA_def_property_clear_flag(prop, PROP_ANIMATABLE);
  RNA_def_property_range(prop, 32, 384);
  RNA_def_property_ui_text(prop, "Bitrate", "Audio bitrate (kb/s)");
  RNA_def_property_update(prop, NC_SCENE | ND_RENDER_OPTIONS, NULL);

  prop = RNA_def_property(srna, "audio_volume", PROP_FLOAT, PROP_NONE);
  RNA_def_property_float_sdna(prop, NULL, "audio_volume");
  RNA_def_property_clear_flag(prop, PROP_ANIMATABLE);
  RNA_def_property_range(prop, 0.0f, 1.0f);
  RNA_def_property_ui_text(prop, "Volume", "Audio volume");
  RNA_def_property_translation_context(prop, BLT_I18NCONTEXT_ID_SOUND);
  RNA_def_property_update(prop, NC_SCENE | ND_RENDER_OPTIONS, NULL);
#  endif

  /* the following two "ffmpeg" settings are general audio settings */
  prop = RNA_def_property(srna, "audio_mixrate", PROP_INT, PROP_NONE);
  RNA_def_property_int_sdna(prop, NULL, "audio_mixrate");
  RNA_def_property_clear_flag(prop, PROP_ANIMATABLE);
  RNA_def_property_range(prop, 8000, 192000);
  RNA_def_property_ui_text(prop, "Samplerate", "Audio samplerate(samples/s)");
  RNA_def_property_update(prop, NC_SCENE | ND_RENDER_OPTIONS, NULL);

  prop = RNA_def_property(srna, "audio_channels", PROP_ENUM, PROP_NONE);
  RNA_def_property_enum_sdna(prop, NULL, "audio_channels");
  RNA_def_property_clear_flag(prop, PROP_ANIMATABLE);
  RNA_def_property_enum_items(prop, audio_channel_items);
  RNA_def_property_ui_text(prop, "Audio Channels", "Audio channel count");
}

static void rna_def_scene_render_data(BlenderRNA *brna)
{
  StructRNA *srna;
  PropertyRNA *prop;

  /* Bake */
  static const EnumPropertyItem bake_mode_items[] = {
      //{RE_BAKE_AO, "AO", 0, "Ambient Occlusion", "Bake ambient occlusion"},
      {RE_BAKE_NORMALS, "NORMALS", 0, "Normals", "Bake normals"},
      {RE_BAKE_DISPLACEMENT, "DISPLACEMENT", 0, "Displacement", "Bake displacement"},
      {0, NULL, 0, NULL, NULL},
  };

  static const EnumPropertyItem bake_margin_type_items[] = {
      {R_BAKE_ADJACENT_FACES,
       "ADJACENT_FACES",
       0,
       "Adjacent Faces",
       "Use pixels from adjacent faces across UV seams"},
      {R_BAKE_EXTEND, "EXTEND", 0, "Extend", "Extend border pixels outwards"},
      {0, NULL, 0, NULL, NULL},
  };

  static const EnumPropertyItem pixel_size_items[] = {
      {0, "AUTO", 0, "Automatic", "Automatic pixel size, depends on the user interface scale"},
      {1, "1", 0, "1x", "Render at full resolution"},
      {2, "2", 0, "2x", "Render at 50% resolution"},
      {4, "4", 0, "4x", "Render at 25% resolution"},
      {8, "8", 0, "8x", "Render at 12.5% resolution"},
      {0, NULL, 0, NULL, NULL},
  };

  static const EnumPropertyItem threads_mode_items[] = {
      {0,
       "AUTO",
       0,
       "Auto-Detect",
       "Automatically determine the number of threads, based on CPUs"},
      {R_FIXED_THREADS, "FIXED", 0, "Fixed", "Manually determine the number of threads"},
      {0, NULL, 0, NULL, NULL},
  };

  static const EnumPropertyItem engine_items[] = {
      {0, "BLENDER_EEVEE", 0, "Eevee", ""},
      {0, NULL, 0, NULL, NULL},
  };

  static const EnumPropertyItem freestyle_thickness_items[] = {
      {R_LINE_THICKNESS_ABSOLUTE,
       "ABSOLUTE",
       0,
       "Absolute",
       "Specify unit line thickness in pixels"},
      {R_LINE_THICKNESS_RELATIVE,
       "RELATIVE",
       0,
       "Relative",
       "Unit line thickness is scaled by the proportion of the present vertical image "
       "resolution to 480 pixels"},
      {0, NULL, 0, NULL, NULL},
  };

  static const EnumPropertyItem views_format_items[] = {
      {SCE_VIEWS_FORMAT_STEREO_3D,
       "STEREO_3D",
       0,
       "Stereo 3D",
       "Single stereo camera system, adjust the stereo settings in the camera panel"},
      {SCE_VIEWS_FORMAT_MULTIVIEW,
       "MULTIVIEW",
       0,
       "Multi-View",
       "Multi camera system, adjust the cameras individually"},
      {0, NULL, 0, NULL, NULL},
  };

  static const EnumPropertyItem hair_shape_type_items[] = {
      {SCE_HAIR_SHAPE_STRAND, "STRAND", 0, "Strand", ""},
      {SCE_HAIR_SHAPE_STRIP, "STRIP", 0, "Strip", ""},
      {0, NULL, 0, NULL, NULL},
  };

  static const EnumPropertyItem meta_input_items[] = {
      {0, "SCENE", 0, "Scene", "Use metadata from the current scene"},
      {R_STAMP_STRIPMETA,
       "STRIPS",
       0,
       "Sequencer Strips",
       "Use metadata from the strips in the sequencer"},
      {0, NULL, 0, NULL, NULL},
  };

  rna_def_scene_ffmpeg_settings(brna);

  srna = RNA_def_struct(brna, "RenderSettings", NULL);
  RNA_def_struct_sdna(srna, "RenderData");
  RNA_def_struct_nested(brna, srna, "Scene");
  RNA_def_struct_path_func(srna, "rna_RenderSettings_path");
  RNA_def_struct_ui_text(srna, "Render Data", "Rendering settings for a Scene");

  /* Render Data */
  prop = RNA_def_property(srna, "image_settings", PROP_POINTER, PROP_NONE);
  RNA_def_property_flag(prop, PROP_NEVER_NULL);
  RNA_def_property_pointer_sdna(prop, NULL, "im_format");
  RNA_def_property_struct_type(prop, "ImageFormatSettings");
  RNA_def_property_ui_text(prop, "Image Format", "");

  prop = RNA_def_property(srna, "resolution_x", PROP_INT, PROP_PIXEL);
  RNA_def_property_int_sdna(prop, NULL, "xsch");
  RNA_def_property_flag(prop, PROP_PROPORTIONAL);
  RNA_def_property_clear_flag(prop, PROP_ANIMATABLE);
  RNA_def_property_range(prop, 4, 65536);
  RNA_def_property_ui_text(
      prop, "Resolution X", "Number of horizontal pixels in the rendered image");
  RNA_def_property_update(prop, NC_SCENE | ND_RENDER_OPTIONS, "rna_SceneCamera_update");

  prop = RNA_def_property(srna, "resolution_y", PROP_INT, PROP_PIXEL);
  RNA_def_property_int_sdna(prop, NULL, "ysch");
  RNA_def_property_flag(prop, PROP_PROPORTIONAL);
  RNA_def_property_clear_flag(prop, PROP_ANIMATABLE);
  RNA_def_property_range(prop, 4, 65536);
  RNA_def_property_ui_text(
      prop, "Resolution Y", "Number of vertical pixels in the rendered image");
  RNA_def_property_update(prop, NC_SCENE | ND_RENDER_OPTIONS, "rna_SceneCamera_update");

  prop = RNA_def_property(srna, "resolution_percentage", PROP_INT, PROP_PERCENTAGE);
  RNA_def_property_int_sdna(prop, NULL, "size");
  RNA_def_property_clear_flag(prop, PROP_ANIMATABLE);
  RNA_def_property_range(prop, 1, SHRT_MAX);
  RNA_def_property_ui_range(prop, 1, 100, 10, 1);
  RNA_def_property_ui_text(prop, "Resolution %", "Percentage scale for render resolution");
  RNA_def_property_update(prop, NC_SCENE | ND_RENDER_OPTIONS, "rna_SceneSequencer_update");

  prop = RNA_def_property(srna, "preview_pixel_size", PROP_ENUM, PROP_NONE);
  RNA_def_property_enum_sdna(prop, NULL, "preview_pixel_size");
  RNA_def_property_enum_items(prop, pixel_size_items);
  RNA_def_property_ui_text(prop, "Pixel Size", "Pixel size for viewport rendering");
  RNA_def_property_update(prop, NC_SCENE | ND_RENDER_OPTIONS, NULL);

  prop = RNA_def_property(srna, "pixel_aspect_x", PROP_FLOAT, PROP_NONE);
  RNA_def_property_float_sdna(prop, NULL, "xasp");
  RNA_def_property_flag(prop, PROP_PROPORTIONAL);
  RNA_def_property_clear_flag(prop, PROP_ANIMATABLE);
  RNA_def_property_range(prop, 1.0f, 200.0f);
  RNA_def_property_ui_text(prop,
                           "Pixel Aspect X",
                           "Horizontal aspect ratio - for anamorphic or non-square pixel output");
  RNA_def_property_update(prop, NC_SCENE | ND_RENDER_OPTIONS, "rna_SceneCamera_update");

  prop = RNA_def_property(srna, "pixel_aspect_y", PROP_FLOAT, PROP_NONE);
  RNA_def_property_float_sdna(prop, NULL, "yasp");
  RNA_def_property_flag(prop, PROP_PROPORTIONAL);
  RNA_def_property_clear_flag(prop, PROP_ANIMATABLE);
  RNA_def_property_range(prop, 1.0f, 200.0f);
  RNA_def_property_ui_text(
      prop, "Pixel Aspect Y", "Vertical aspect ratio - for anamorphic or non-square pixel output");
  RNA_def_property_update(prop, NC_SCENE | ND_RENDER_OPTIONS, "rna_SceneCamera_update");

  prop = RNA_def_property(srna, "ffmpeg", PROP_POINTER, PROP_NONE);
  RNA_def_property_struct_type(prop, "FFmpegSettings");
  RNA_def_property_pointer_sdna(prop, NULL, "ffcodecdata");
  RNA_def_property_flag(prop, PROP_NEVER_UNLINK);
  RNA_def_property_ui_text(prop, "FFmpeg Settings", "FFmpeg related settings for the scene");

  prop = RNA_def_property(srna, "fps", PROP_INT, PROP_NONE);
  RNA_def_property_int_sdna(prop, NULL, "frs_sec");
  RNA_def_property_clear_flag(prop, PROP_ANIMATABLE);
  RNA_def_property_range(prop, 1, SHRT_MAX);
  RNA_def_property_ui_range(prop, 1, 240, 1, -1);
  RNA_def_property_ui_text(prop, "FPS", "Framerate, expressed in frames per second");
  RNA_def_property_update(prop, NC_SCENE | ND_RENDER_OPTIONS, "rna_Scene_fps_update");

  prop = RNA_def_property(srna, "fps_base", PROP_FLOAT, PROP_NONE);
  RNA_def_property_float_sdna(prop, NULL, "frs_sec_base");
  RNA_def_property_clear_flag(prop, PROP_ANIMATABLE);
  RNA_def_property_range(prop, 1e-5f, 1e6f);
  /* Important to show at least 3 decimal points because multiple presets set this to 1.001. */
  RNA_def_property_ui_range(prop, 0.1f, 120.0f, 2, 3);
  RNA_def_property_ui_text(prop, "FPS Base", "Framerate base");
  RNA_def_property_update(prop, NC_SCENE | ND_RENDER_OPTIONS, "rna_Scene_fps_update");

  /* frame mapping */
  prop = RNA_def_property(srna, "frame_map_old", PROP_INT, PROP_NONE);
  RNA_def_property_int_sdna(prop, NULL, "framapto");
  RNA_def_property_clear_flag(prop, PROP_ANIMATABLE);
  RNA_def_property_range(prop, 1, 900);
  RNA_def_property_ui_text(prop, "Frame Map Old", "Old mapping value in frames");
  RNA_def_property_update(prop, NC_SCENE | ND_FRAME, "rna_Scene_framelen_update");

  prop = RNA_def_property(srna, "frame_map_new", PROP_INT, PROP_NONE);
  RNA_def_property_int_sdna(prop, NULL, "images");
  RNA_def_property_clear_flag(prop, PROP_ANIMATABLE);
  RNA_def_property_range(prop, 1, 900);
  RNA_def_property_ui_text(prop, "Frame Map New", "How many frames the Map Old will last");
  RNA_def_property_update(prop, NC_SCENE | ND_FRAME, "rna_Scene_framelen_update");

  prop = RNA_def_property(srna, "dither_intensity", PROP_FLOAT, PROP_NONE);
  RNA_def_property_float_sdna(prop, NULL, "dither_intensity");
  RNA_def_property_range(prop, 0.0, FLT_MAX);
  RNA_def_property_ui_range(prop, 0.0, 2.0, 0.1, 2);
  RNA_def_property_ui_text(
      prop,
      "Dither Intensity",
      "Amount of dithering noise added to the rendered image to break up banding");
  RNA_def_property_update(prop, NC_SCENE | ND_RENDER_OPTIONS, NULL);

  prop = RNA_def_property(srna, "filter_size", PROP_FLOAT, PROP_PIXEL);
  RNA_def_property_float_sdna(prop, NULL, "gauss");
  RNA_def_property_range(prop, 0.0f, 500.0f);
  RNA_def_property_ui_range(prop, 0.01f, 10.0f, 1, 2);
  RNA_def_property_ui_text(
      prop, "Filter Size", "Width over which the reconstruction filter combines samples");
  RNA_def_property_update(prop, NC_SCENE | ND_RENDER_OPTIONS, NULL);

  prop = RNA_def_property(srna, "film_transparent", PROP_BOOLEAN, PROP_NONE);
  RNA_def_property_boolean_sdna(prop, NULL, "alphamode", R_ALPHAPREMUL);
  RNA_def_property_ui_text(prop,
                           "Transparent",
                           "Render the world background as transparent. This allows compositing "
                           "the rendered image over another background");
  RNA_def_property_update(prop, NC_SCENE | ND_RENDER_OPTIONS, "rna_Scene_render_update");

  prop = RNA_def_property(srna, "use_freestyle", PROP_BOOLEAN, PROP_NONE);
  RNA_def_property_clear_flag(prop, PROP_ANIMATABLE);
  RNA_def_property_boolean_sdna(prop, NULL, "mode", R_EDGE_FRS);
  RNA_def_property_ui_text(prop, "Edge", "Draw stylized strokes using Freestyle");
  RNA_def_property_update(prop, NC_SCENE | ND_RENDER_OPTIONS, "rna_Scene_use_freestyle_update");

  /* threads */
  prop = RNA_def_property(srna, "threads", PROP_INT, PROP_NONE);
  RNA_def_property_int_sdna(prop, NULL, "threads");
  RNA_def_property_range(prop, 1, BLENDER_MAX_THREADS);
  RNA_def_property_int_funcs(prop, "rna_RenderSettings_threads_get", NULL, NULL);
  RNA_def_property_ui_text(prop,
                           "Threads",
                           "Maximum number of CPU cores to use simultaneously while rendering "
                           "(for multi-core/CPU systems)");
  RNA_def_property_update(prop, NC_SCENE | ND_RENDER_OPTIONS, NULL);

  prop = RNA_def_property(srna, "threads_mode", PROP_ENUM, PROP_NONE);
  RNA_def_property_enum_bitflag_sdna(prop, NULL, "mode");
  RNA_def_property_enum_items(prop, threads_mode_items);
  RNA_def_property_enum_funcs(prop, "rna_RenderSettings_threads_mode_get", NULL, NULL);
  RNA_def_property_ui_text(prop, "Threads Mode", "Determine the amount of render threads used");
  RNA_def_property_update(prop, NC_SCENE | ND_RENDER_OPTIONS, NULL);

  /* motion blur */
  prop = RNA_def_property(srna, "use_motion_blur", PROP_BOOLEAN, PROP_NONE);
  RNA_def_property_boolean_sdna(prop, NULL, "mode", R_MBLUR);
  RNA_def_property_ui_text(prop, "Motion Blur", "Use multi-sampled 3D scene motion blur");
  RNA_def_property_clear_flag(prop, PROP_ANIMATABLE);
  RNA_def_property_update(prop, NC_SCENE | ND_RENDER_OPTIONS, "rna_Scene_render_update");

  prop = RNA_def_property(srna, "motion_blur_shutter", PROP_FLOAT, PROP_FACTOR);
  RNA_def_property_float_sdna(prop, NULL, "blurfac");
  RNA_def_property_range(prop, 0.0f, FLT_MAX);
  RNA_def_property_ui_range(prop, 0.01f, 1.0f, 1, 2);
  RNA_def_property_ui_text(prop, "Shutter", "Time taken in frames between shutter open and close");
  RNA_def_property_update(prop, NC_SCENE | ND_RENDER_OPTIONS, "rna_Scene_render_update");

  prop = RNA_def_property(srna, "motion_blur_shutter_curve", PROP_POINTER, PROP_NONE);
  RNA_def_property_pointer_sdna(prop, NULL, "mblur_shutter_curve");
  RNA_def_property_struct_type(prop, "CurveMapping");
  RNA_def_property_ui_text(
      prop, "Shutter Curve", "Curve defining the shutter's openness over time");

  /* Hairs */
  prop = RNA_def_property(srna, "hair_type", PROP_ENUM, PROP_NONE);
  RNA_def_property_enum_items(prop, hair_shape_type_items);
  RNA_def_property_ui_text(prop, "Curves Shape Type", "Curves shape type");
  RNA_def_property_translation_context(prop, BLT_I18NCONTEXT_ID_CURVES);
  RNA_def_property_update(prop, NC_SCENE | ND_RENDER_OPTIONS, "rna_Scene_render_update");

  prop = RNA_def_property(srna, "hair_subdiv", PROP_INT, PROP_NONE);
  RNA_def_property_range(prop, 0, 3);
  RNA_def_property_ui_text(
      prop, "Additional Subdivision", "Additional subdivision along the curves");
  RNA_def_property_update(prop, NC_SCENE | ND_RENDER_OPTIONS, "rna_Scene_render_update");

  /* Performance */
  prop = RNA_def_property(srna, "use_high_quality_normals", PROP_BOOLEAN, PROP_NONE);
  RNA_def_property_boolean_sdna(prop, NULL, "perf_flag", SCE_PERF_HQ_NORMALS);
  RNA_def_property_ui_text(prop,
                           "High Quality Normals",
                           "Use high quality tangent space at the cost of lower performance");
  RNA_def_property_update(prop, NC_SCENE | ND_RENDER_OPTIONS, "rna_Scene_mesh_quality_update");

  /* border */
  prop = RNA_def_property(srna, "use_border", PROP_BOOLEAN, PROP_NONE);
  RNA_def_property_boolean_sdna(prop, NULL, "mode", R_BORDER);
  RNA_def_property_clear_flag(prop, PROP_ANIMATABLE);
  RNA_def_property_ui_text(
      prop, "Render Region", "Box select an area to render a part of the image");
  RNA_def_property_update(prop, NC_SCENE | ND_RENDER_OPTIONS, NULL);

  prop = RNA_def_property(srna, "border_min_x", PROP_FLOAT, PROP_NONE);
  RNA_def_property_float_sdna(prop, NULL, "border.xmin");
  RNA_def_property_range(prop, 0.0f, 1.0f);
  RNA_def_property_clear_flag(prop, PROP_ANIMATABLE);
  RNA_def_property_ui_text(prop, "Region Minimum X", "Minimum X value for the render region");
  RNA_def_property_update(prop, NC_SCENE | ND_RENDER_OPTIONS, NULL);

  prop = RNA_def_property(srna, "border_min_y", PROP_FLOAT, PROP_NONE);
  RNA_def_property_float_sdna(prop, NULL, "border.ymin");
  RNA_def_property_range(prop, 0.0f, 1.0f);
  RNA_def_property_clear_flag(prop, PROP_ANIMATABLE);
  RNA_def_property_ui_text(prop, "Region Minimum Y", "Minimum Y value for the render region");
  RNA_def_property_update(prop, NC_SCENE | ND_RENDER_OPTIONS, NULL);

  prop = RNA_def_property(srna, "border_max_x", PROP_FLOAT, PROP_NONE);
  RNA_def_property_float_sdna(prop, NULL, "border.xmax");
  RNA_def_property_range(prop, 0.0f, 1.0f);
  RNA_def_property_clear_flag(prop, PROP_ANIMATABLE);
  RNA_def_property_ui_text(prop, "Region Maximum X", "Maximum X value for the render region");
  RNA_def_property_update(prop, NC_SCENE | ND_RENDER_OPTIONS, NULL);

  prop = RNA_def_property(srna, "border_max_y", PROP_FLOAT, PROP_NONE);
  RNA_def_property_float_sdna(prop, NULL, "border.ymax");
  RNA_def_property_range(prop, 0.0f, 1.0f);
  RNA_def_property_clear_flag(prop, PROP_ANIMATABLE);
  RNA_def_property_ui_text(prop, "Region Maximum Y", "Maximum Y value for the render region");
  RNA_def_property_update(prop, NC_SCENE | ND_RENDER_OPTIONS, NULL);

  prop = RNA_def_property(srna, "use_crop_to_border", PROP_BOOLEAN, PROP_NONE);
  RNA_def_property_boolean_sdna(prop, NULL, "mode", R_CROP);
  RNA_def_property_clear_flag(prop, PROP_ANIMATABLE);
  RNA_def_property_ui_text(
      prop, "Crop to Render Region", "Crop the rendered frame to the defined render region size");
  RNA_def_property_update(prop, NC_SCENE | ND_RENDER_OPTIONS, NULL);

  prop = RNA_def_property(srna, "use_placeholder", PROP_BOOLEAN, PROP_NONE);
  RNA_def_property_boolean_sdna(prop, NULL, "mode", R_TOUCH);
  RNA_def_property_clear_flag(prop, PROP_ANIMATABLE);
  RNA_def_property_ui_text(
      prop,
      "Placeholders",
      "Create empty placeholder files while rendering frames (similar to Unix 'touch')");
  RNA_def_property_update(prop, NC_SCENE | ND_RENDER_OPTIONS, NULL);

  prop = RNA_def_property(srna, "use_overwrite", PROP_BOOLEAN, PROP_NONE);
  RNA_def_property_boolean_negative_sdna(prop, NULL, "mode", R_NO_OVERWRITE);
  RNA_def_property_ui_text(prop, "Overwrite", "Overwrite existing files while rendering");
  RNA_def_property_update(prop, NC_SCENE | ND_RENDER_OPTIONS, NULL);

  prop = RNA_def_property(srna, "use_compositing", PROP_BOOLEAN, PROP_NONE);
  RNA_def_property_boolean_sdna(prop, NULL, "scemode", R_DOCOMP);
  RNA_def_property_clear_flag(prop, PROP_ANIMATABLE);
  RNA_def_property_ui_text(prop,
                           "Compositing",
                           "Process the render result through the compositing pipeline, "
                           "if compositing nodes are enabled");
  RNA_def_property_update(prop, NC_SCENE | ND_RENDER_OPTIONS, NULL);

  prop = RNA_def_property(srna, "use_sequencer", PROP_BOOLEAN, PROP_NONE);
  RNA_def_property_boolean_sdna(prop, NULL, "scemode", R_DOSEQ);
  RNA_def_property_clear_flag(prop, PROP_ANIMATABLE);
  RNA_def_property_ui_text(prop,
                           "Sequencer",
                           "Process the render (and composited) result through the video sequence "
                           "editor pipeline, if sequencer strips exist");
  RNA_def_property_update(prop, NC_SCENE | ND_RENDER_OPTIONS, NULL);

  prop = RNA_def_property(srna, "use_file_extension", PROP_BOOLEAN, PROP_NONE);
  RNA_def_property_boolean_sdna(prop, NULL, "scemode", R_EXTENSION);
  RNA_def_property_clear_flag(prop, PROP_ANIMATABLE);
  RNA_def_property_ui_text(
      prop,
      "File Extensions",
      "Add the file format extensions to the rendered file name (eg: filename + .jpg)");
  RNA_def_property_update(prop, NC_SCENE | ND_RENDER_OPTIONS, NULL);

#  if 0 /* moved */
  prop = RNA_def_property(srna, "file_format", PROP_ENUM, PROP_NONE);
  RNA_def_property_enum_sdna(prop, NULL, "imtype");
  RNA_def_property_enum_items(prop, rna_enum_image_type_items);
  RNA_def_property_enum_funcs(prop, NULL, "rna_RenderSettings_file_format_set", NULL);
  RNA_def_property_ui_text(prop, "File Format", "File format to save the rendered images as");
  RNA_def_property_update(prop, NC_SCENE | ND_RENDER_OPTIONS, NULL);
#  endif

  prop = RNA_def_property(srna, "file_extension", PROP_STRING, PROP_NONE);
  RNA_def_property_string_funcs(
      prop, "rna_SceneRender_file_ext_get", "rna_SceneRender_file_ext_length", NULL);
  RNA_def_property_ui_text(prop, "Extension", "The file extension used for saving renders");
  RNA_def_property_clear_flag(prop, PROP_EDITABLE);

  prop = RNA_def_property(srna, "is_movie_format", PROP_BOOLEAN, PROP_NONE);
  RNA_def_property_boolean_funcs(prop, "rna_RenderSettings_is_movie_format_get", NULL);
  RNA_def_property_clear_flag(prop, PROP_EDITABLE);
  RNA_def_property_ui_text(prop, "Movie Format", "When true the format is a movie");

  prop = RNA_def_property(srna, "use_lock_interface", PROP_BOOLEAN, PROP_NONE);
  RNA_def_property_boolean_sdna(prop, NULL, "use_lock_interface", 1);
  RNA_def_property_clear_flag(prop, PROP_ANIMATABLE);
  RNA_def_property_ui_icon(prop, ICON_UNLOCKED, true);
  RNA_def_property_ui_text(
      prop,
      "Lock Interface",
      "Lock interface during rendering in favor of giving more memory to the renderer");
  RNA_def_property_update(prop, NC_SCENE | ND_RENDER_OPTIONS, NULL);

  prop = RNA_def_property(srna, "filepath", PROP_STRING, PROP_FILEPATH);
  RNA_def_property_string_sdna(prop, NULL, "pic");
  RNA_def_property_ui_text(prop,
                           "Output Path",
                           "Directory/name to save animations, # characters defines the position "
                           "and length of frame numbers");
  RNA_def_property_flag(prop, PROP_PATH_OUTPUT);
  RNA_def_property_update(prop, NC_SCENE | ND_RENDER_OPTIONS, NULL);

  /* Render result EXR cache. */
  prop = RNA_def_property(srna, "use_render_cache", PROP_BOOLEAN, PROP_NONE);
  RNA_def_property_boolean_sdna(prop, NULL, "scemode", R_EXR_CACHE_FILE);
  RNA_def_property_clear_flag(prop, PROP_ANIMATABLE);
  RNA_def_property_ui_text(prop,
                           "Cache Result",
                           "Save render cache to EXR files (useful for heavy compositing, "
                           "Note: affects indirectly rendered scenes)");
  RNA_def_property_update(prop, NC_SCENE | ND_RENDER_OPTIONS, NULL);

  /* Bake */

  prop = RNA_def_property(srna, "bake_type", PROP_ENUM, PROP_NONE);
  RNA_def_property_enum_bitflag_sdna(prop, NULL, "bake_mode");
  RNA_def_property_enum_items(prop, bake_mode_items);
  RNA_def_property_ui_text(prop, "Bake Type", "Choose shading information to bake into the image");
  RNA_def_property_update(prop, NC_SCENE | ND_RENDER_OPTIONS, NULL);

  prop = RNA_def_property(srna, "use_bake_selected_to_active", PROP_BOOLEAN, PROP_NONE);
  RNA_def_property_boolean_sdna(prop, NULL, "bake_flag", R_BAKE_TO_ACTIVE);
  RNA_def_property_ui_text(prop,
                           "Selected to Active",
                           "Bake shading on the surface of selected objects to the active object");
  RNA_def_property_update(prop, NC_SCENE | ND_RENDER_OPTIONS, NULL);

  prop = RNA_def_property(srna, "use_bake_clear", PROP_BOOLEAN, PROP_NONE);
  RNA_def_property_boolean_sdna(prop, NULL, "bake_flag", R_BAKE_CLEAR);
  RNA_def_property_ui_text(prop, "Clear", "Clear Images before baking");
  RNA_def_property_update(prop, NC_SCENE | ND_RENDER_OPTIONS, NULL);

  prop = RNA_def_property(srna, "bake_margin", PROP_INT, PROP_PIXEL);
  RNA_def_property_int_sdna(prop, NULL, "bake_margin");
  RNA_def_property_range(prop, 0, 64);
  RNA_def_property_ui_text(prop, "Margin", "Extends the baked result as a post process filter");
  RNA_def_property_update(prop, NC_SCENE | ND_RENDER_OPTIONS, NULL);

  prop = RNA_def_property(srna, "bake_margin_type", PROP_ENUM, PROP_NONE);
  RNA_def_property_enum_sdna(prop, NULL, "bake_margin_type");
  RNA_def_property_enum_items(prop, bake_margin_type_items);
  RNA_def_property_ui_text(prop, "Margin Type", "Algorithm to generate the margin");
  RNA_def_property_update(prop, NC_SCENE | ND_RENDER_OPTIONS, NULL);

  prop = RNA_def_property(srna, "bake_bias", PROP_FLOAT, PROP_NONE);
  RNA_def_property_float_sdna(prop, NULL, "bake_biasdist");
  RNA_def_property_range(prop, 0.0, 1000.0);
  RNA_def_property_ui_text(
      prop, "Bias", "Bias towards faces further away from the object (in Blender units)");
  RNA_def_property_update(prop, NC_SCENE | ND_RENDER_OPTIONS, NULL);

  prop = RNA_def_property(srna, "use_bake_multires", PROP_BOOLEAN, PROP_NONE);
  RNA_def_property_boolean_sdna(prop, NULL, "bake_flag", R_BAKE_MULTIRES);
  RNA_def_property_ui_text(prop, "Bake from Multires", "Bake directly from multires object");
  RNA_def_property_update(prop, NC_SCENE | ND_RENDER_OPTIONS, NULL);

  prop = RNA_def_property(srna, "use_bake_lores_mesh", PROP_BOOLEAN, PROP_NONE);
  RNA_def_property_boolean_sdna(prop, NULL, "bake_flag", R_BAKE_LORES_MESH);
  RNA_def_property_ui_text(
      prop, "Low Resolution Mesh", "Calculate heights against unsubdivided low resolution mesh");
  RNA_def_property_update(prop, NC_SCENE | ND_RENDER_OPTIONS, NULL);

  prop = RNA_def_property(srna, "bake_samples", PROP_INT, PROP_NONE);
  RNA_def_property_int_sdna(prop, NULL, "bake_samples");
  RNA_def_property_range(prop, 64, 1024);
  RNA_def_property_ui_text(
      prop, "Samples", "Number of samples used for ambient occlusion baking from multires");
  RNA_def_property_update(prop, NC_SCENE | ND_RENDER_OPTIONS, NULL);

  prop = RNA_def_property(srna, "use_bake_user_scale", PROP_BOOLEAN, PROP_NONE);
  RNA_def_property_boolean_sdna(prop, NULL, "bake_flag", R_BAKE_USERSCALE);
  RNA_def_property_ui_text(prop, "User Scale", "Use a user scale for the derivative map");

  prop = RNA_def_property(srna, "bake_user_scale", PROP_FLOAT, PROP_NONE);
  RNA_def_property_float_sdna(prop, NULL, "bake_user_scale");
  RNA_def_property_range(prop, 0.0, 1000.0);
  RNA_def_property_ui_text(prop,
                           "Scale",
                           "Instead of automatically normalizing to the range 0 to 1, "
                           "apply a user scale to the derivative map");

  /* stamp */

  prop = RNA_def_property(srna, "use_stamp_time", PROP_BOOLEAN, PROP_NONE);
  RNA_def_property_boolean_sdna(prop, NULL, "stamp", R_STAMP_TIME);
  RNA_def_property_ui_text(
      prop, "Stamp Time", "Include the rendered frame timecode as HH:MM:SS.FF in image metadata");
  RNA_def_property_update(prop, NC_SCENE | ND_RENDER_OPTIONS, NULL);

  prop = RNA_def_property(srna, "use_stamp_date", PROP_BOOLEAN, PROP_NONE);
  RNA_def_property_boolean_sdna(prop, NULL, "stamp", R_STAMP_DATE);
  RNA_def_property_ui_text(prop, "Stamp Date", "Include the current date in image/video metadata");
  RNA_def_property_update(prop, NC_SCENE | ND_RENDER_OPTIONS, NULL);

  prop = RNA_def_property(srna, "use_stamp_frame", PROP_BOOLEAN, PROP_NONE);
  RNA_def_property_boolean_sdna(prop, NULL, "stamp", R_STAMP_FRAME);
  RNA_def_property_ui_text(prop, "Stamp Frame", "Include the frame number in image metadata");
  RNA_def_property_update(prop, NC_SCENE | ND_RENDER_OPTIONS, NULL);

  prop = RNA_def_property(srna, "use_stamp_frame_range", PROP_BOOLEAN, PROP_NONE);
  RNA_def_property_boolean_sdna(prop, NULL, "stamp", R_STAMP_FRAME_RANGE);
  RNA_def_property_ui_text(
      prop, "Stamp Frame", "Include the rendered frame range in image/video metadata");
  RNA_def_property_update(prop, NC_SCENE | ND_RENDER_OPTIONS, NULL);

  prop = RNA_def_property(srna, "use_stamp_camera", PROP_BOOLEAN, PROP_NONE);
  RNA_def_property_boolean_sdna(prop, NULL, "stamp", R_STAMP_CAMERA);
  RNA_def_property_ui_text(
      prop, "Stamp Camera", "Include the name of the active camera in image metadata");
  RNA_def_property_update(prop, NC_SCENE | ND_RENDER_OPTIONS, NULL);

  prop = RNA_def_property(srna, "use_stamp_lens", PROP_BOOLEAN, PROP_NONE);
  RNA_def_property_boolean_sdna(prop, NULL, "stamp", R_STAMP_CAMERALENS);
  RNA_def_property_ui_text(
      prop, "Stamp Lens", "Include the active camera's lens in image metadata");
  RNA_def_property_update(prop, NC_SCENE | ND_RENDER_OPTIONS, NULL);

  prop = RNA_def_property(srna, "use_stamp_scene", PROP_BOOLEAN, PROP_NONE);
  RNA_def_property_boolean_sdna(prop, NULL, "stamp", R_STAMP_SCENE);
  RNA_def_property_ui_text(
      prop, "Stamp Scene", "Include the name of the active scene in image/video metadata");
  RNA_def_property_update(prop, NC_SCENE | ND_RENDER_OPTIONS, NULL);

  prop = RNA_def_property(srna, "use_stamp_note", PROP_BOOLEAN, PROP_NONE);
  RNA_def_property_boolean_sdna(prop, NULL, "stamp", R_STAMP_NOTE);
  RNA_def_property_ui_text(prop, "Stamp Note", "Include a custom note in image/video metadata");
  RNA_def_property_update(prop, NC_SCENE | ND_RENDER_OPTIONS, NULL);

  prop = RNA_def_property(srna, "use_stamp_marker", PROP_BOOLEAN, PROP_NONE);
  RNA_def_property_boolean_sdna(prop, NULL, "stamp", R_STAMP_MARKER);
  RNA_def_property_ui_text(
      prop, "Stamp Marker", "Include the name of the last marker in image metadata");
  RNA_def_property_update(prop, NC_SCENE | ND_RENDER_OPTIONS, NULL);

  prop = RNA_def_property(srna, "use_stamp_filename", PROP_BOOLEAN, PROP_NONE);
  RNA_def_property_boolean_sdna(prop, NULL, "stamp", R_STAMP_FILENAME);
  RNA_def_property_ui_text(
      prop, "Stamp Filename", "Include the .blend filename in image/video metadata");
  RNA_def_property_update(prop, NC_SCENE | ND_RENDER_OPTIONS, NULL);

  prop = RNA_def_property(srna, "use_stamp_sequencer_strip", PROP_BOOLEAN, PROP_NONE);
  RNA_def_property_boolean_sdna(prop, NULL, "stamp", R_STAMP_SEQSTRIP);
  RNA_def_property_ui_text(prop,
                           "Stamp Sequence Strip",
                           "Include the name of the foreground sequence strip in image metadata");
  RNA_def_property_update(prop, NC_SCENE | ND_RENDER_OPTIONS, NULL);

  prop = RNA_def_property(srna, "use_stamp_render_time", PROP_BOOLEAN, PROP_NONE);
  RNA_def_property_boolean_sdna(prop, NULL, "stamp", R_STAMP_RENDERTIME);
  RNA_def_property_ui_text(prop, "Stamp Render Time", "Include the render time in image metadata");
  RNA_def_property_update(prop, NC_SCENE | ND_RENDER_OPTIONS, NULL);

  prop = RNA_def_property(srna, "stamp_note_text", PROP_STRING, PROP_NONE);
  RNA_def_property_string_sdna(prop, NULL, "stamp_udata");
  RNA_def_property_ui_text(prop, "Stamp Note Text", "Custom text to appear in the stamp note");
  RNA_def_property_update(prop, NC_SCENE | ND_RENDER_OPTIONS, NULL);

  prop = RNA_def_property(srna, "use_stamp", PROP_BOOLEAN, PROP_NONE);
  RNA_def_property_boolean_sdna(prop, NULL, "stamp", R_STAMP_DRAW);
  RNA_def_property_ui_text(
      prop, "Stamp Output", "Render the stamp info text in the rendered image");
  RNA_def_property_update(prop, NC_SCENE | ND_RENDER_OPTIONS, NULL);

  prop = RNA_def_property(srna, "use_stamp_labels", PROP_BOOLEAN, PROP_NONE);
  RNA_def_property_boolean_negative_sdna(prop, NULL, "stamp", R_STAMP_HIDE_LABELS);
  RNA_def_property_ui_text(
      prop, "Stamp Labels", "Display stamp labels (\"Camera\" in front of camera name, etc.)");
  RNA_def_property_update(prop, NC_SCENE | ND_RENDER_OPTIONS, NULL);

  prop = RNA_def_property(srna, "metadata_input", PROP_ENUM, PROP_NONE); /* as an enum */
  RNA_def_property_enum_bitflag_sdna(prop, NULL, "stamp");
  RNA_def_property_enum_items(prop, meta_input_items);
  RNA_def_property_ui_text(prop, "Metadata Input", "Where to take the metadata from");
  RNA_def_property_update(prop, NC_SCENE | ND_RENDER_OPTIONS, NULL);

  prop = RNA_def_property(srna, "use_stamp_memory", PROP_BOOLEAN, PROP_NONE);
  RNA_def_property_boolean_sdna(prop, NULL, "stamp", R_STAMP_MEMORY);
  RNA_def_property_ui_text(
      prop, "Stamp Peak Memory", "Include the peak memory usage in image metadata");
  RNA_def_property_update(prop, NC_SCENE | ND_RENDER_OPTIONS, NULL);

  prop = RNA_def_property(srna, "use_stamp_hostname", PROP_BOOLEAN, PROP_NONE);
  RNA_def_property_boolean_sdna(prop, NULL, "stamp", R_STAMP_HOSTNAME);
  RNA_def_property_ui_text(
      prop, "Stamp Hostname", "Include the hostname of the machine that rendered the frame");
  RNA_def_property_update(prop, NC_SCENE | ND_RENDER_OPTIONS, NULL);

  prop = RNA_def_property(srna, "stamp_font_size", PROP_INT, PROP_PIXEL);
  RNA_def_property_int_sdna(prop, NULL, "stamp_font_id");
  RNA_def_property_range(prop, 8, 64);
  RNA_def_property_ui_text(prop, "Font Size", "Size of the font used when rendering stamp text");
  RNA_def_property_update(prop, NC_SCENE | ND_RENDER_OPTIONS, NULL);

  prop = RNA_def_property(srna, "stamp_foreground", PROP_FLOAT, PROP_COLOR);
  RNA_def_property_float_sdna(prop, NULL, "fg_stamp");
  RNA_def_property_array(prop, 4);
  RNA_def_property_range(prop, 0.0, 1.0);
  RNA_def_property_ui_text(prop, "Text Color", "Color to use for stamp text");
  RNA_def_property_update(prop, NC_SCENE | ND_RENDER_OPTIONS, NULL);

  prop = RNA_def_property(srna, "stamp_background", PROP_FLOAT, PROP_COLOR);
  RNA_def_property_float_sdna(prop, NULL, "bg_stamp");
  RNA_def_property_array(prop, 4);
  RNA_def_property_range(prop, 0.0, 1.0);
  RNA_def_property_ui_text(prop, "Background", "Color to use behind stamp text");
  RNA_def_property_update(prop, NC_SCENE | ND_RENDER_OPTIONS, NULL);

  /* sequencer draw options */

  prop = RNA_def_property(srna, "sequencer_gl_preview", PROP_ENUM, PROP_NONE);
  RNA_def_property_enum_sdna(prop, NULL, "seq_prev_type");
  RNA_def_property_enum_items(prop, rna_enum_shading_type_items);
  RNA_def_property_ui_text(
      prop, "Sequencer Preview Shading", "Display method used in the sequencer view");
  RNA_def_property_update(prop, NC_SCENE | ND_SEQUENCER, "rna_SceneSequencer_update");

  prop = RNA_def_property(srna, "use_sequencer_override_scene_strip", PROP_BOOLEAN, PROP_NONE);
  RNA_def_property_boolean_sdna(prop, NULL, "seq_flag", R_SEQ_OVERRIDE_SCENE_SETTINGS);
  RNA_def_property_ui_text(prop,
                           "Override Scene Settings",
                           "Use workbench render settings from the sequencer scene, instead of "
                           "each individual scene used in the strip");
  RNA_def_property_update(prop, NC_SCENE | ND_SEQUENCER, "rna_SceneSequencer_update");

  prop = RNA_def_property(srna, "use_single_layer", PROP_BOOLEAN, PROP_NONE);
  RNA_def_property_boolean_sdna(prop, NULL, "scemode", R_SINGLE_LAYER);
  RNA_def_property_ui_text(prop,
                           "Render Single Layer",
                           "Only render the active layer. Only affects rendering from the "
                           "interface, ignored for rendering from command line");
  RNA_def_property_clear_flag(prop, PROP_ANIMATABLE);
  RNA_def_property_update(prop, NC_SCENE | ND_RENDER_OPTIONS, NULL);

  /* views (stereoscopy et al) */
  prop = RNA_def_property(srna, "views", PROP_COLLECTION, PROP_NONE);
  RNA_def_property_struct_type(prop, "SceneRenderView");
  RNA_def_property_ui_text(prop, "Render Views", "");
  rna_def_render_views(brna, prop);

  prop = RNA_def_property(srna, "stereo_views", PROP_COLLECTION, PROP_NONE);
  RNA_def_property_collection_sdna(prop, NULL, "views", NULL);
  RNA_def_property_collection_funcs(prop,
                                    "rna_RenderSettings_stereoViews_begin",
                                    "rna_iterator_listbase_next",
                                    "rna_iterator_listbase_end",
                                    "rna_iterator_listbase_get",
                                    NULL,
                                    NULL,
                                    NULL,
                                    NULL);
  RNA_def_property_struct_type(prop, "SceneRenderView");
  RNA_def_property_ui_text(prop, "Render Views", "");

  prop = RNA_def_property(srna, "use_multiview", PROP_BOOLEAN, PROP_NONE);
  RNA_def_property_boolean_sdna(prop, NULL, "scemode", R_MULTIVIEW);
  RNA_def_property_ui_text(prop, "Multiple Views", "Use multiple views in the scene");
  RNA_def_property_update(prop, NC_WINDOW, NULL);

  prop = RNA_def_property(srna, "views_format", PROP_ENUM, PROP_NONE);
  RNA_def_property_enum_items(prop, views_format_items);
  RNA_def_property_clear_flag(prop, PROP_ANIMATABLE);
  RNA_def_property_ui_text(prop, "Setup Stereo Mode", "");
  RNA_def_property_enum_funcs(prop, NULL, "rna_RenderSettings_views_format_set", NULL);
  RNA_def_property_update(prop, NC_WINDOW, NULL);

  /* engine */
  prop = RNA_def_property(srna, "engine", PROP_ENUM, PROP_NONE);
  RNA_def_property_enum_items(prop, engine_items);
  RNA_def_property_enum_funcs(prop,
                              "rna_RenderSettings_engine_get",
                              "rna_RenderSettings_engine_set",
                              "rna_RenderSettings_engine_itemf");
  RNA_def_property_clear_flag(prop, PROP_ANIMATABLE);
  RNA_def_property_ui_text(prop, "Engine", "Engine to use for rendering");
  RNA_def_property_update(prop, NC_WINDOW, "rna_RenderSettings_engine_update");

  prop = RNA_def_property(srna, "has_multiple_engines", PROP_BOOLEAN, PROP_NONE);
  RNA_def_property_boolean_funcs(prop, "rna_RenderSettings_multiple_engines_get", NULL);
  RNA_def_property_clear_flag(prop, PROP_EDITABLE);
  RNA_def_property_ui_text(
      prop, "Multiple Engines", "More than one rendering engine is available");

  prop = RNA_def_property(srna, "use_spherical_stereo", PROP_BOOLEAN, PROP_NONE);
  RNA_def_property_boolean_funcs(prop, "rna_RenderSettings_use_spherical_stereo_get", NULL);
  RNA_def_property_clear_flag(prop, PROP_EDITABLE);
  RNA_def_property_ui_text(
      prop, "Use Spherical Stereo", "Active render engine supports spherical stereo rendering");

  /* simplify */
  prop = RNA_def_property(srna, "use_simplify", PROP_BOOLEAN, PROP_NONE);
  RNA_def_property_boolean_sdna(prop, NULL, "mode", R_SIMPLIFY);
  RNA_def_property_ui_text(
      prop, "Use Simplify", "Enable simplification of scene for quicker preview renders");
  RNA_def_property_update(prop, 0, "rna_Scene_use_simplify_update");

  prop = RNA_def_property(srna, "simplify_subdivision", PROP_INT, PROP_UNSIGNED);
  RNA_def_property_int_sdna(prop, NULL, "simplify_subsurf");
  RNA_def_property_ui_range(prop, 0, 6, 1, -1);
  RNA_def_property_ui_text(prop, "Simplify Subdivision", "Global maximum subdivision level");
  RNA_def_property_update(prop, 0, "rna_Scene_simplify_update");

  prop = RNA_def_property(srna, "simplify_child_particles", PROP_FLOAT, PROP_FACTOR);
  RNA_def_property_float_sdna(prop, NULL, "simplify_particles");
  RNA_def_property_ui_text(prop, "Simplify Child Particles", "Global child particles percentage");
  RNA_def_property_update(prop, 0, "rna_Scene_simplify_update");

  prop = RNA_def_property(srna, "simplify_subdivision_render", PROP_INT, PROP_UNSIGNED);
  RNA_def_property_int_sdna(prop, NULL, "simplify_subsurf_render");
  RNA_def_property_ui_range(prop, 0, 6, 1, -1);
  RNA_def_property_ui_text(
      prop, "Simplify Subdivision", "Global maximum subdivision level during rendering");
  RNA_def_property_update(prop, 0, "rna_Scene_simplify_update");

  prop = RNA_def_property(srna, "simplify_child_particles_render", PROP_FLOAT, PROP_FACTOR);
  RNA_def_property_float_sdna(prop, NULL, "simplify_particles_render");
  RNA_def_property_ui_text(
      prop, "Simplify Child Particles", "Global child particles percentage during rendering");
  RNA_def_property_update(prop, 0, "rna_Scene_simplify_update");

  prop = RNA_def_property(srna, "simplify_volumes", PROP_FLOAT, PROP_FACTOR);
  RNA_def_property_range(prop, 0.0, 1.0f);
  RNA_def_property_ui_text(
      prop, "Simplify Volumes", "Resolution percentage of volume objects in viewport");
  RNA_def_property_update(prop, 0, "rna_Scene_simplify_update");

  /* EEVEE - Simplify Options */
  prop = RNA_def_property(srna, "simplify_shadows_render", PROP_FLOAT, PROP_FACTOR);
  RNA_def_property_float_default(prop, 1.0);
  RNA_def_property_range(prop, 0.0, 1.0f);
  RNA_def_property_ui_text(
      prop, "Simplify Shadows", "Resolution percentage of shadows in viewport");
  RNA_def_property_update(prop, 0, "rna_Scene_simplify_update");

  prop = RNA_def_property(srna, "simplify_shadows", PROP_FLOAT, PROP_FACTOR);
  RNA_def_property_float_default(prop, 1.0);
  RNA_def_property_range(prop, 0.0, 1.0f);
  RNA_def_property_ui_text(
      prop, "Simplify Shadows", "Resolution percentage of shadows in viewport");
  RNA_def_property_update(prop, 0, "rna_Scene_simplify_update");

  /* Grease Pencil - Simplify Options */
  prop = RNA_def_property(srna, "simplify_gpencil", PROP_BOOLEAN, PROP_NONE);
  RNA_def_property_boolean_sdna(prop, NULL, "simplify_gpencil", SIMPLIFY_GPENCIL_ENABLE);
  RNA_def_property_ui_text(prop, "Simplify", "Simplify Grease Pencil drawing");
  RNA_def_property_update(prop, NC_GPENCIL | ND_DATA, "rna_GPencil_update");

  prop = RNA_def_property(srna, "simplify_gpencil_onplay", PROP_BOOLEAN, PROP_NONE);
  RNA_def_property_boolean_sdna(prop, NULL, "simplify_gpencil", SIMPLIFY_GPENCIL_ON_PLAY);
  RNA_def_property_ui_text(
      prop, "Playback Only", "Simplify Grease Pencil only during animation playback");
  RNA_def_property_update(prop, NC_GPENCIL | ND_DATA, "rna_GPencil_update");

  prop = RNA_def_property(srna, "simplify_gpencil_antialiasing", PROP_BOOLEAN, PROP_NONE);
  RNA_def_property_boolean_negative_sdna(prop, NULL, "simplify_gpencil", SIMPLIFY_GPENCIL_AA);
  RNA_def_property_ui_text(prop, "Antialiasing", "Use Antialiasing to smooth stroke edges");
  RNA_def_property_update(prop, NC_GPENCIL | ND_DATA, "rna_GPencil_update");

  prop = RNA_def_property(srna, "simplify_gpencil_view_fill", PROP_BOOLEAN, PROP_NONE);
  RNA_def_property_boolean_negative_sdna(prop, NULL, "simplify_gpencil", SIMPLIFY_GPENCIL_FILL);
  RNA_def_property_ui_text(prop, "Fill", "Display fill strokes in the viewport");
  RNA_def_property_update(prop, NC_GPENCIL | ND_DATA, "rna_GPencil_update");

  prop = RNA_def_property(srna, "simplify_gpencil_modifier", PROP_BOOLEAN, PROP_NONE);
  RNA_def_property_boolean_negative_sdna(
      prop, NULL, "simplify_gpencil", SIMPLIFY_GPENCIL_MODIFIER);
  RNA_def_property_ui_text(prop, "Modifiers", "Display modifiers");
  RNA_def_property_update(prop, NC_GPENCIL | ND_DATA, "rna_GPencil_update");

  prop = RNA_def_property(srna, "simplify_gpencil_shader_fx", PROP_BOOLEAN, PROP_NONE);
  RNA_def_property_boolean_negative_sdna(prop, NULL, "simplify_gpencil", SIMPLIFY_GPENCIL_FX);
  RNA_def_property_ui_text(prop, "Shader Effects", "Display Shader Effects");
  RNA_def_property_update(prop, NC_GPENCIL | ND_DATA, "rna_GPencil_update");

  prop = RNA_def_property(srna, "simplify_gpencil_tint", PROP_BOOLEAN, PROP_NONE);
  RNA_def_property_boolean_negative_sdna(prop, NULL, "simplify_gpencil", SIMPLIFY_GPENCIL_TINT);
  RNA_def_property_ui_text(prop, "Layers Tinting", "Display layer tint");
  RNA_def_property_update(prop, NC_GPENCIL | ND_DATA, "rna_GPencil_update");

  /* persistent data */
  prop = RNA_def_property(srna, "use_persistent_data", PROP_BOOLEAN, PROP_NONE);
  RNA_def_property_boolean_sdna(prop, NULL, "mode", R_PERSISTENT_DATA);
  RNA_def_property_ui_text(prop,
                           "Persistent Data",
                           "Keep render data around for faster re-renders and animation renders, "
                           "at the cost of increased memory usage");
  RNA_def_property_update(prop, 0, "rna_Scene_use_persistent_data_update");

  /* Freestyle line thickness options */
  prop = RNA_def_property(srna, "line_thickness_mode", PROP_ENUM, PROP_NONE);
  RNA_def_property_enum_sdna(prop, NULL, "line_thickness_mode");
  RNA_def_property_enum_items(prop, freestyle_thickness_items);
  RNA_def_property_ui_text(
      prop, "Line Thickness Mode", "Line thickness mode for Freestyle line drawing");
  RNA_def_property_update(prop, NC_SCENE | ND_RENDER_OPTIONS, "rna_Scene_freestyle_update");

  prop = RNA_def_property(srna, "line_thickness", PROP_FLOAT, PROP_PIXEL);
  RNA_def_property_float_sdna(prop, NULL, "unit_line_thickness");
  RNA_def_property_range(prop, 0.0f, 10000.0f);
  RNA_def_property_ui_text(prop, "Line Thickness", "Line thickness in pixels");
  RNA_def_property_update(prop, NC_SCENE | ND_RENDER_OPTIONS, "rna_Scene_freestyle_update");

  /* Bake Settings */
  prop = RNA_def_property(srna, "bake", PROP_POINTER, PROP_NONE);
  RNA_def_property_flag(prop, PROP_NEVER_NULL);
  RNA_def_property_pointer_sdna(prop, NULL, "bake");
  RNA_def_property_struct_type(prop, "BakeSettings");
  RNA_def_property_ui_text(prop, "Bake Data", "");

  /* Nestled Data. */
  /* *** Non-Animated *** */
  RNA_define_animate_sdna(false);
  rna_def_bake_data(brna);
  RNA_define_animate_sdna(true);

  /* *** Animated *** */

  /* Scene API */
  RNA_api_scene_render(srna);
}

/* scene.objects */
static void rna_def_scene_objects(BlenderRNA *brna, PropertyRNA *cprop)
{
  StructRNA *srna;

  RNA_def_property_srna(cprop, "SceneObjects");
  srna = RNA_def_struct(brna, "SceneObjects", NULL);
  RNA_def_struct_sdna(srna, "Scene");
  RNA_def_struct_ui_text(srna, "Scene Objects", "All of the scene objects");
}

/* scene.timeline_markers */
static void rna_def_timeline_markers(BlenderRNA *brna, PropertyRNA *cprop)
{
  StructRNA *srna;

  FunctionRNA *func;
  PropertyRNA *parm;

  RNA_def_property_srna(cprop, "TimelineMarkers");
  srna = RNA_def_struct(brna, "TimelineMarkers", NULL);
  RNA_def_struct_sdna(srna, "Scene");
  RNA_def_struct_ui_text(srna, "Timeline Markers", "Collection of timeline markers");

  func = RNA_def_function(srna, "new", "rna_TimeLine_add");
  RNA_def_function_ui_description(func, "Add a keyframe to the curve");
  parm = RNA_def_string(func, "name", "Marker", 0, "", "New name for the marker (not unique)");
  RNA_def_parameter_flags(parm, 0, PARM_REQUIRED);
  parm = RNA_def_int(func,
                     "frame",
                     1,
                     -MAXFRAME,
                     MAXFRAME,
                     "",
                     "The frame for the new marker",
                     -MAXFRAME,
                     MAXFRAME);
  parm = RNA_def_pointer(func, "marker", "TimelineMarker", "", "Newly created timeline marker");
  RNA_def_function_return(func, parm);

  func = RNA_def_function(srna, "remove", "rna_TimeLine_remove");
  RNA_def_function_ui_description(func, "Remove a timeline marker");
  RNA_def_function_flag(func, FUNC_USE_REPORTS);
  parm = RNA_def_pointer(func, "marker", "TimelineMarker", "", "Timeline marker to remove");
  RNA_def_parameter_flags(parm, PROP_NEVER_NULL, PARM_REQUIRED | PARM_RNAPTR);
  RNA_def_parameter_clear_flags(parm, PROP_THICK_WRAP, 0);

  func = RNA_def_function(srna, "clear", "rna_TimeLine_clear");
  RNA_def_function_ui_description(func, "Remove all timeline markers");
}

/* scene.keying_sets */
static void rna_def_scene_keying_sets(BlenderRNA *brna, PropertyRNA *cprop)
{
  StructRNA *srna;
  PropertyRNA *prop;

  FunctionRNA *func;
  PropertyRNA *parm;

  RNA_def_property_srna(cprop, "KeyingSets");
  srna = RNA_def_struct(brna, "KeyingSets", NULL);
  RNA_def_struct_sdna(srna, "Scene");
  RNA_def_struct_ui_text(srna, "Keying Sets", "Scene keying sets");

  /* Add Keying Set */
  func = RNA_def_function(srna, "new", "rna_Scene_keying_set_new");
  RNA_def_function_ui_description(func, "Add a new Keying Set to Scene");
  RNA_def_function_flag(func, FUNC_USE_REPORTS);
  /* name */
  RNA_def_string(func, "idname", "KeyingSet", 64, "IDName", "Internal identifier of Keying Set");
  RNA_def_string(func, "name", "KeyingSet", 64, "Name", "User visible name of Keying Set");
  /* returns the new KeyingSet */
  parm = RNA_def_pointer(func, "keyingset", "KeyingSet", "", "Newly created Keying Set");
  RNA_def_function_return(func, parm);

  prop = RNA_def_property(srna, "active", PROP_POINTER, PROP_NONE);
  RNA_def_property_struct_type(prop, "KeyingSet");
  RNA_def_property_flag(prop, PROP_EDITABLE);
  RNA_def_property_pointer_funcs(
      prop, "rna_Scene_active_keying_set_get", "rna_Scene_active_keying_set_set", NULL, NULL);
  RNA_def_property_ui_text(
      prop, "Active Keying Set", "Active Keying Set used to insert/delete keyframes");
  RNA_def_property_update(prop, NC_SCENE | ND_KEYINGSET, NULL);

  prop = RNA_def_property(srna, "active_index", PROP_INT, PROP_NONE);
  RNA_def_property_int_sdna(prop, NULL, "active_keyingset");
  RNA_def_property_int_funcs(prop,
                             "rna_Scene_active_keying_set_index_get",
                             "rna_Scene_active_keying_set_index_set",
                             NULL);
  RNA_def_property_ui_text(
      prop,
      "Active Keying Set Index",
      "Current Keying Set index (negative for 'builtin' and positive for 'absolute')");
  RNA_def_property_update(prop, NC_SCENE | ND_KEYINGSET, NULL);
}

static void rna_def_scene_keying_sets_all(BlenderRNA *brna, PropertyRNA *cprop)
{
  StructRNA *srna;
  PropertyRNA *prop;

  RNA_def_property_srna(cprop, "KeyingSetsAll");
  srna = RNA_def_struct(brna, "KeyingSetsAll", NULL);
  RNA_def_struct_sdna(srna, "Scene");
  RNA_def_struct_ui_text(srna, "Keying Sets All", "All available keying sets");

  /* NOTE: no add/remove available here, without screwing up this amalgamated list... */

  prop = RNA_def_property(srna, "active", PROP_POINTER, PROP_NONE);
  RNA_def_property_struct_type(prop, "KeyingSet");
  RNA_def_property_flag(prop, PROP_EDITABLE);
  RNA_def_property_pointer_funcs(
      prop, "rna_Scene_active_keying_set_get", "rna_Scene_active_keying_set_set", NULL, NULL);
  RNA_def_property_ui_text(
      prop, "Active Keying Set", "Active Keying Set used to insert/delete keyframes");
  RNA_def_property_update(prop, NC_SCENE | ND_KEYINGSET, NULL);

  prop = RNA_def_property(srna, "active_index", PROP_INT, PROP_NONE);
  RNA_def_property_int_sdna(prop, NULL, "active_keyingset");
  RNA_def_property_int_funcs(prop,
                             "rna_Scene_active_keying_set_index_get",
                             "rna_Scene_active_keying_set_index_set",
                             NULL);
  RNA_def_property_ui_text(
      prop,
      "Active Keying Set Index",
      "Current Keying Set index (negative for 'builtin' and positive for 'absolute')");
  RNA_def_property_update(prop, NC_SCENE | ND_KEYINGSET, NULL);
}

/* Runtime property, used to remember uv indices, used only in UV stitch for now.
 */
static void rna_def_selected_uv_element(BlenderRNA *brna)
{
  StructRNA *srna;
  PropertyRNA *prop;

  srna = RNA_def_struct(brna, "SelectedUvElement", "PropertyGroup");
  RNA_def_struct_ui_text(srna, "Selected UV Element", "");

  /* store the index to the UV element selected */
  prop = RNA_def_property(srna, "element_index", PROP_INT, PROP_UNSIGNED);
  RNA_def_property_flag(prop, PROP_IDPROPERTY);
  RNA_def_property_ui_text(prop, "Element Index", "");

  prop = RNA_def_property(srna, "face_index", PROP_INT, PROP_UNSIGNED);
  RNA_def_property_flag(prop, PROP_IDPROPERTY);
  RNA_def_property_ui_text(prop, "Face Index", "");
}

static void rna_def_display_safe_areas(BlenderRNA *brna)
{
  StructRNA *srna;
  PropertyRNA *prop;

  srna = RNA_def_struct(brna, "DisplaySafeAreas", NULL);
  RNA_def_struct_ui_text(srna, "Safe Areas", "Safe areas used in 3D view and the sequencer");
  RNA_def_struct_sdna(srna, "DisplaySafeAreas");

  /* SAFE AREAS */
  prop = RNA_def_property(srna, "title", PROP_FLOAT, PROP_XYZ);
  RNA_def_property_float_sdna(prop, NULL, "title");
  RNA_def_property_array(prop, 2);
  RNA_def_property_range(prop, 0.0f, 1.0f);
  RNA_def_property_ui_text(prop, "Title Safe Margins", "Safe area for text and graphics");
  RNA_def_property_update(prop, NC_SCENE | ND_DRAW_RENDER_VIEWPORT, NULL);

  prop = RNA_def_property(srna, "action", PROP_FLOAT, PROP_XYZ);
  RNA_def_property_float_sdna(prop, NULL, "action");
  RNA_def_property_array(prop, 2);
  RNA_def_property_range(prop, 0.0f, 1.0f);
  RNA_def_property_ui_text(prop, "Action Safe Margins", "Safe area for general elements");
  RNA_def_property_update(prop, NC_SCENE | ND_DRAW_RENDER_VIEWPORT, NULL);

  prop = RNA_def_property(srna, "title_center", PROP_FLOAT, PROP_XYZ);
  RNA_def_property_float_sdna(prop, NULL, "title_center");
  RNA_def_property_array(prop, 2);
  RNA_def_property_range(prop, 0.0f, 1.0f);
  RNA_def_property_ui_text(prop,
                           "Center Title Safe Margins",
                           "Safe area for text and graphics in a different aspect ratio");
  RNA_def_property_update(prop, NC_SCENE | ND_DRAW_RENDER_VIEWPORT, NULL);

  prop = RNA_def_property(srna, "action_center", PROP_FLOAT, PROP_XYZ);
  RNA_def_property_float_sdna(prop, NULL, "action_center");
  RNA_def_property_array(prop, 2);
  RNA_def_property_range(prop, 0.0f, 1.0f);
  RNA_def_property_ui_text(prop,
                           "Center Action Safe Margins",
                           "Safe area for general elements in a different aspect ratio");
  RNA_def_property_update(prop, NC_SCENE | ND_DRAW_RENDER_VIEWPORT, NULL);
}

static void rna_def_scene_display(BlenderRNA *brna)
{
  StructRNA *srna;
  PropertyRNA *prop;

  srna = RNA_def_struct(brna, "SceneDisplay", NULL);
  RNA_def_struct_ui_text(srna, "Scene Display", "Scene display settings for 3D viewport");
  RNA_def_struct_sdna(srna, "SceneDisplay");

  prop = RNA_def_property(srna, "light_direction", PROP_FLOAT, PROP_DIRECTION);
  RNA_def_property_float_sdna(prop, NULL, "light_direction");
  RNA_def_property_clear_flag(prop, PROP_ANIMATABLE);
  RNA_def_property_array(prop, 3);
  RNA_def_property_ui_text(
      prop, "Light Direction", "Direction of the light for shadows and highlights");
  RNA_def_property_update(prop, NC_SCENE | NA_EDITED, "rna_Scene_set_update");

  prop = RNA_def_property(srna, "shadow_shift", PROP_FLOAT, PROP_ANGLE);
  RNA_def_property_ui_text(prop, "Shadow Shift", "Shadow termination angle");
  RNA_def_property_range(prop, 0.0f, 1.0f);
  RNA_def_property_ui_range(prop, 0.00f, 1.0f, 1, 2);
  RNA_def_property_clear_flag(prop, PROP_ANIMATABLE);
  RNA_def_property_update(prop, NC_SCENE | NA_EDITED, "rna_Scene_set_update");

  prop = RNA_def_property(srna, "shadow_focus", PROP_FLOAT, PROP_FACTOR);
  RNA_def_property_float_default(prop, 0.0);
  RNA_def_property_ui_text(prop, "Shadow Focus", "Shadow factor hardness");
  RNA_def_property_range(prop, 0.0f, 1.0f);
  RNA_def_property_ui_range(prop, 0.0f, 1.0f, 1, 2);
  RNA_def_property_clear_flag(prop, PROP_ANIMATABLE);
  RNA_def_property_update(prop, NC_SCENE | NA_EDITED, "rna_Scene_set_update");

  prop = RNA_def_property(srna, "matcap_ssao_distance", PROP_FLOAT, PROP_DISTANCE);
  RNA_def_property_ui_text(
      prop, "Distance", "Distance of object that contribute to the Cavity/Edge effect");
  RNA_def_property_range(prop, 0.0f, 100000.0f);
  RNA_def_property_ui_range(prop, 0.0f, 100.0f, 1, 3);

  prop = RNA_def_property(srna, "matcap_ssao_attenuation", PROP_FLOAT, PROP_NONE);
  RNA_def_property_ui_text(prop, "Attenuation", "Attenuation constant");
  RNA_def_property_range(prop, 1.0f, 100000.0f);
  RNA_def_property_ui_range(prop, 1.0f, 100.0f, 1, 3);

  prop = RNA_def_property(srna, "matcap_ssao_samples", PROP_INT, PROP_NONE);
  RNA_def_property_ui_text(prop, "Samples", "Number of samples");
  RNA_def_property_range(prop, 1, 500);

  prop = RNA_def_property(srna, "render_aa", PROP_ENUM, PROP_NONE);
  RNA_def_property_enum_items(prop, rna_enum_scene_display_aa_methods);
  RNA_def_property_ui_text(
      prop, "Render Anti-Aliasing", "Method of anti-aliasing when rendering final image");
  RNA_def_property_clear_flag(prop, PROP_ANIMATABLE);

  prop = RNA_def_property(srna, "viewport_aa", PROP_ENUM, PROP_NONE);
  RNA_def_property_enum_items(prop, rna_enum_scene_display_aa_methods);
  RNA_def_property_ui_text(
      prop, "Viewport Anti-Aliasing", "Method of anti-aliasing when rendering 3d viewport");
  RNA_def_property_clear_flag(prop, PROP_ANIMATABLE);

  /* OpenGL render engine settings. */
  prop = RNA_def_property(srna, "shading", PROP_POINTER, PROP_NONE);
  RNA_def_property_ui_text(prop, "Shading Settings", "Shading settings for OpenGL render engine");
}

static void rna_def_scene_eevee(BlenderRNA *brna)
{
  StructRNA *srna;
  PropertyRNA *prop;

  static const EnumPropertyItem eevee_shadow_size_items[] = {
      {64, "64", 0, "64 px", ""},
      {128, "128", 0, "128 px", ""},
      {256, "256", 0, "256 px", ""},
      {512, "512", 0, "512 px", ""},
      {1024, "1024", 0, "1024 px", ""},
      {2048, "2048", 0, "2048 px", ""},
      {4096, "4096", 0, "4096 px", ""},
      {0, NULL, 0, NULL, NULL},
  };

  static const EnumPropertyItem eevee_shadow_pool_size_items[] = {
      {16, "16", 0, "16 MB", ""},
      {32, "32", 0, "32 MB", ""},
      {64, "64", 0, "64 MB", ""},
      {128, "128", 0, "128 MB", ""},
      {256, "256", 0, "256 MB", ""},
      {512, "512", 0, "512 MB", ""},
      {1024, "1024", 0, "1 GB", ""},
      {0, NULL, 0, NULL, NULL},
  };

  static const EnumPropertyItem eevee_gi_visibility_size_items[] = {
      {8, "8", 0, "8 px", ""},
      {16, "16", 0, "16 px", ""},
      {32, "32", 0, "32 px", ""},
      {64, "64", 0, "64 px", ""},
      {0, NULL, 0, NULL, NULL},
  };

  static const EnumPropertyItem eevee_volumetric_tile_size_items[] = {
      {1, "1", 0, "1 px", ""}, /*bfa - added one pixel*/
      {2, "2", 0, "2 px", ""},
      {4, "4", 0, "4 px", ""},
      {8, "8", 0, "8 px", ""},
      {16, "16", 0, "16 px", ""},
      {0, NULL, 0, NULL, NULL},
  };

  static const EnumPropertyItem eevee_motion_blur_position_items[] = {
      {SCE_EEVEE_MB_START, "START", 0, "Start on Frame", "The shutter opens at the current frame"},
      {SCE_EEVEE_MB_CENTER,
       "CENTER",
       0,
       "Center on Frame",
       "The shutter is open during the current frame"},
      {SCE_EEVEE_MB_END, "END", 0, "End on Frame", "The shutter closes at the current frame"},
      {0, NULL, 0, NULL, NULL},
  };

  srna = RNA_def_struct(brna, "SceneEEVEE", NULL);
  RNA_def_struct_path_func(srna, "rna_SceneEEVEE_path");
  RNA_def_struct_ui_text(srna, "Scene Display", "Scene display settings for 3D viewport");

  /* Indirect Lighting */
  prop = RNA_def_property(srna, "gi_diffuse_bounces", PROP_INT, PROP_NONE);
  RNA_def_property_ui_text(prop,
                           "Diffuse Bounces",
                           "Number of times the light is reinjected inside light grids, "
                           "0 disable indirect diffuse light");
  RNA_def_property_range(prop, 0, INT_MAX);
  RNA_def_property_override_flag(prop, PROPOVERRIDE_OVERRIDABLE_LIBRARY);

  prop = RNA_def_property(srna, "gi_cubemap_resolution", PROP_ENUM, PROP_NONE);
  RNA_def_property_enum_items(prop, eevee_shadow_size_items);
  RNA_def_property_ui_text(prop, "Cubemap Size", "Size of every cubemaps");
  RNA_def_property_override_flag(prop, PROPOVERRIDE_OVERRIDABLE_LIBRARY);

  prop = RNA_def_property(srna, "gi_visibility_resolution", PROP_ENUM, PROP_NONE);
  RNA_def_property_enum_items(prop, eevee_gi_visibility_size_items);
  RNA_def_property_ui_text(prop,
                           "Irradiance Visibility Size",
                           "Size of the shadow map applied to each irradiance sample");
  RNA_def_property_override_flag(prop, PROPOVERRIDE_OVERRIDABLE_LIBRARY);

  prop = RNA_def_property(srna, "gi_irradiance_smoothing", PROP_FLOAT, PROP_FACTOR);
  RNA_def_property_range(prop, 0.0f, FLT_MAX);
  RNA_def_property_ui_range(prop, 0.0f, 1.0f, 5, 2);
  RNA_def_property_ui_text(prop,
                           "Irradiance Smoothing",
                           "Smoother irradiance interpolation but introduce light bleeding");
  RNA_def_property_override_flag(prop, PROPOVERRIDE_OVERRIDABLE_LIBRARY);
  RNA_def_property_update(prop, NC_SCENE | ND_RENDER_OPTIONS, NULL);

  prop = RNA_def_property(srna, "gi_glossy_clamp", PROP_FLOAT, PROP_NONE);
  RNA_def_property_ui_text(prop,
                           "Clamp Glossy",
                           "Clamp pixel intensity to reduce noise inside glossy reflections "
                           "from reflection cubemaps (0 to disable)");
  RNA_def_property_range(prop, 0.0f, FLT_MAX);
  RNA_def_property_override_flag(prop, PROPOVERRIDE_OVERRIDABLE_LIBRARY);

  prop = RNA_def_property(srna, "gi_filter_quality", PROP_FLOAT, PROP_NONE);
  RNA_def_property_ui_text(
      prop, "Filter Quality", "Take more samples during cubemap filtering to remove artifacts");
  RNA_def_property_range(prop, 1.0f, 8.0f);
  RNA_def_property_override_flag(prop, PROPOVERRIDE_OVERRIDABLE_LIBRARY);

  prop = RNA_def_property(srna, "gi_show_irradiance", PROP_BOOLEAN, PROP_NONE);
  RNA_def_property_boolean_sdna(prop, NULL, "flag", SCE_EEVEE_SHOW_IRRADIANCE);
  RNA_def_property_ui_icon(prop, ICON_HIDE_ON, 1);
  RNA_def_property_ui_text(
      prop, "Show Irradiance Cache", "Display irradiance samples in the viewport");
  RNA_def_property_override_flag(prop, PROPOVERRIDE_OVERRIDABLE_LIBRARY);
  RNA_def_property_update(prop, NC_SCENE | ND_RENDER_OPTIONS, NULL);

  prop = RNA_def_property(srna, "gi_show_cubemaps", PROP_BOOLEAN, PROP_NONE);
  RNA_def_property_boolean_sdna(prop, NULL, "flag", SCE_EEVEE_SHOW_CUBEMAPS);
  RNA_def_property_ui_icon(prop, ICON_HIDE_ON, 1);
  RNA_def_property_ui_text(
      prop, "Show Cubemap Cache", "Display captured cubemaps in the viewport");
  RNA_def_property_override_flag(prop, PROPOVERRIDE_OVERRIDABLE_LIBRARY);
  RNA_def_property_update(prop, NC_SCENE | ND_RENDER_OPTIONS, NULL);

  prop = RNA_def_property(srna, "gi_irradiance_display_size", PROP_FLOAT, PROP_DISTANCE);
  RNA_def_property_float_sdna(prop, NULL, "gi_irradiance_draw_size");
  RNA_def_property_range(prop, 0.05f, 10.0f);
  RNA_def_property_ui_text(prop,
                           "Irradiance Display Size",
                           "Size of the irradiance sample spheres to debug captured light");
  RNA_def_property_update(prop, NC_SCENE | ND_RENDER_OPTIONS, NULL);

  prop = RNA_def_property(srna, "gi_cubemap_display_size", PROP_FLOAT, PROP_DISTANCE);
  RNA_def_property_float_sdna(prop, NULL, "gi_cubemap_draw_size");
  RNA_def_property_range(prop, 0.05f, 10.0f);
  RNA_def_property_ui_text(
      prop, "Cubemap Display Size", "Size of the cubemap spheres to debug captured light");
  RNA_def_property_update(prop, NC_SCENE | ND_RENDER_OPTIONS, NULL);

  prop = RNA_def_property(srna, "gi_auto_bake", PROP_BOOLEAN, PROP_NONE);
  RNA_def_property_boolean_sdna(prop, NULL, "flag", SCE_EEVEE_GI_AUTOBAKE);
  RNA_def_property_ui_text(prop, "Auto Bake", "Auto bake indirect lighting when editing probes");

  prop = RNA_def_property(srna, "gi_cache_info", PROP_STRING, PROP_NONE);
  RNA_def_property_string_sdna(prop, NULL, "light_cache_info");
  RNA_def_property_clear_flag(prop, PROP_EDITABLE);
  RNA_def_property_ui_text(prop, "Light Cache Info", "Info on current cache status");

  /* Temporal Anti-Aliasing (super sampling) */
  prop = RNA_def_property(srna, "taa_samples", PROP_INT, PROP_NONE);
  RNA_def_property_ui_text(prop, "Viewport Samples", "Number of samples, unlimited if 0");
  RNA_def_property_range(prop, 0, INT_MAX);
  RNA_def_property_override_flag(prop, PROPOVERRIDE_OVERRIDABLE_LIBRARY);
  RNA_def_property_update(prop, NC_SCENE | ND_RENDER_OPTIONS, NULL);
  RNA_def_property_flag(prop, PROP_ANIMATABLE);

  prop = RNA_def_property(srna, "taa_render_samples", PROP_INT, PROP_NONE);
  RNA_def_property_ui_text(prop, "Render Samples", "Number of samples per pixel for rendering");
  RNA_def_property_range(prop, 1, INT_MAX);
  RNA_def_property_override_flag(prop, PROPOVERRIDE_OVERRIDABLE_LIBRARY);
  RNA_def_property_update(prop, NC_SCENE | ND_RENDER_OPTIONS, NULL);
  RNA_def_property_flag(prop, PROP_ANIMATABLE);

  prop = RNA_def_property(srna, "use_taa_reprojection", PROP_BOOLEAN, PROP_NONE);
  RNA_def_property_boolean_sdna(prop, NULL, "flag", SCE_EEVEE_TAA_REPROJECTION);
  RNA_def_property_ui_text(prop,
                           "Viewport Denoising",
                           "Denoise image using temporal reprojection "
                           "(can leave some ghosting)");
  RNA_def_property_override_flag(prop, PROPOVERRIDE_OVERRIDABLE_LIBRARY);
  RNA_def_property_update(prop, NC_SCENE | ND_RENDER_OPTIONS, NULL);
  RNA_def_property_flag(prop, PROP_ANIMATABLE);

  /* Screen Space Subsurface Scattering */
  prop = RNA_def_property(srna, "sss_samples", PROP_INT, PROP_NONE);
  RNA_def_property_ui_text(prop, "Samples", "Number of samples to compute the scattering effect");
  RNA_def_property_range(prop, 1, 32);
  RNA_def_property_override_flag(prop, PROPOVERRIDE_OVERRIDABLE_LIBRARY);
  RNA_def_property_update(prop, NC_SCENE | ND_RENDER_OPTIONS, NULL);

  prop = RNA_def_property(srna, "sss_jitter_threshold", PROP_FLOAT, PROP_FACTOR);
  RNA_def_property_ui_text(
      prop, "Jitter Threshold", "Rotate samples that are below this threshold");
  RNA_def_property_range(prop, 0.0f, 1.0f);
  RNA_def_property_override_flag(prop, PROPOVERRIDE_OVERRIDABLE_LIBRARY);
  RNA_def_property_update(prop, NC_SCENE | ND_RENDER_OPTIONS, NULL);

  /* Screen Space Reflection */
  prop = RNA_def_property(srna, "use_ssr", PROP_BOOLEAN, PROP_NONE);
  RNA_def_property_boolean_sdna(prop, NULL, "flag", SCE_EEVEE_SSR_ENABLED);
  RNA_def_property_ui_text(prop, "Screen Space Reflections", "Enable screen space reflection");
  RNA_def_property_override_flag(prop, PROPOVERRIDE_OVERRIDABLE_LIBRARY);
  RNA_def_property_update(prop, NC_SCENE | ND_RENDER_OPTIONS, NULL);

  prop = RNA_def_property(srna, "use_ssr_refraction", PROP_BOOLEAN, PROP_NONE);
  RNA_def_property_boolean_sdna(prop, NULL, "flag", SCE_EEVEE_SSR_REFRACTION);
  RNA_def_property_ui_text(prop, "Screen Space Refractions", "Enable screen space Refractions");
  RNA_def_property_override_flag(prop, PROPOVERRIDE_OVERRIDABLE_LIBRARY);
  RNA_def_property_update(prop, NC_SCENE | ND_RENDER_OPTIONS, NULL);

  prop = RNA_def_property(srna, "use_ssr_halfres", PROP_BOOLEAN, PROP_NONE);
  RNA_def_property_boolean_sdna(prop, NULL, "flag", SCE_EEVEE_SSR_HALF_RESOLUTION);
  RNA_def_property_ui_text(prop, "Half Res Trace", "Raytrace at a lower resolution");
  RNA_def_property_override_flag(prop, PROPOVERRIDE_OVERRIDABLE_LIBRARY);
  RNA_def_property_update(prop, NC_SCENE | ND_RENDER_OPTIONS, NULL);

  prop = RNA_def_property(srna, "ssr_quality", PROP_FLOAT, PROP_FACTOR);
  RNA_def_property_ui_text(prop, "Trace Precision", "Precision of the screen space ray-tracing");
  RNA_def_property_range(prop, 0.0f, 1.0f);
  RNA_def_property_override_flag(prop, PROPOVERRIDE_OVERRIDABLE_LIBRARY);
  RNA_def_property_update(prop, NC_SCENE | ND_RENDER_OPTIONS, NULL);

  prop = RNA_def_property(srna, "ssr_max_roughness", PROP_FLOAT, PROP_FACTOR);
  RNA_def_property_ui_text(
      prop, "Max Roughness", "Do not raytrace reflections for roughness above this value");
  RNA_def_property_range(prop, 0.0f, 1.0f);
  RNA_def_property_override_flag(prop, PROPOVERRIDE_OVERRIDABLE_LIBRARY);
  RNA_def_property_update(prop, NC_SCENE | ND_RENDER_OPTIONS, NULL);

  prop = RNA_def_property(srna, "ssr_thickness", PROP_FLOAT, PROP_DISTANCE);
  RNA_def_property_ui_text(prop, "Thickness", "Pixel thickness used to detect intersection");
  RNA_def_property_range(prop, 1e-6f, FLT_MAX);
  RNA_def_property_ui_range(prop, 0.001f, FLT_MAX, 5, 3);
  RNA_def_property_override_flag(prop, PROPOVERRIDE_OVERRIDABLE_LIBRARY);
  RNA_def_property_update(prop, NC_SCENE | ND_RENDER_OPTIONS, NULL);

  prop = RNA_def_property(srna, "ssr_border_fade", PROP_FLOAT, PROP_FACTOR);
  RNA_def_property_ui_text(prop, "Edge Fading", "Screen percentage used to fade the SSR");
  RNA_def_property_range(prop, 0.0f, 0.5f);
  RNA_def_property_override_flag(prop, PROPOVERRIDE_OVERRIDABLE_LIBRARY);
  RNA_def_property_update(prop, NC_SCENE | ND_RENDER_OPTIONS, NULL);

  prop = RNA_def_property(srna, "ssr_firefly_fac", PROP_FLOAT, PROP_NONE);
  RNA_def_property_ui_text(prop, "Clamp", "Clamp pixel intensity to remove noise (0 to disable)");
  RNA_def_property_range(prop, 0.0f, FLT_MAX);
  RNA_def_property_override_flag(prop, PROPOVERRIDE_OVERRIDABLE_LIBRARY);
  RNA_def_property_update(prop, NC_SCENE | ND_RENDER_OPTIONS, NULL);

  /* Volumetrics */
  prop = RNA_def_property(srna, "volumetric_start", PROP_FLOAT, PROP_DISTANCE);
  RNA_def_property_ui_text(prop, "Start", "Start distance of the volumetric effect");
  RNA_def_property_range(prop, 1e-6f, FLT_MAX);
  RNA_def_property_ui_range(prop, 0.001f, FLT_MAX, 10, 3);
  RNA_def_property_override_flag(prop, PROPOVERRIDE_OVERRIDABLE_LIBRARY);
  RNA_def_property_update(prop, NC_SCENE | ND_RENDER_OPTIONS, NULL);

  prop = RNA_def_property(srna, "volumetric_end", PROP_FLOAT, PROP_DISTANCE);
  RNA_def_property_ui_text(prop, "End", "End distance of the volumetric effect");
  RNA_def_property_range(prop, 1e-6f, FLT_MAX);
  RNA_def_property_ui_range(prop, 0.001f, FLT_MAX, 10, 3);
  RNA_def_property_override_flag(prop, PROPOVERRIDE_OVERRIDABLE_LIBRARY);
  RNA_def_property_update(prop, NC_SCENE | ND_RENDER_OPTIONS, NULL);

  prop = RNA_def_property(srna, "volumetric_tile_size", PROP_ENUM, PROP_NONE);
  RNA_def_property_enum_items(prop, eevee_volumetric_tile_size_items);
  RNA_def_property_ui_text(prop,
                           "Tile Size",
                           "Control the quality of the volumetric effects "
                           "(lower sizes increase quality, vram usage"
                           "and render times)");
  RNA_def_property_override_flag(prop, PROPOVERRIDE_OVERRIDABLE_LIBRARY);
  RNA_def_property_update(prop, NC_SCENE | ND_RENDER_OPTIONS, NULL);

  prop = RNA_def_property(srna, "volumetric_samples", PROP_INT, PROP_NONE);
  RNA_def_property_ui_text(prop, "Samples", "Number of samples to compute volumetric effects");
  RNA_def_property_range(prop, 1, 512); /* BFA - doubled*/
  RNA_def_property_override_flag(prop, PROPOVERRIDE_OVERRIDABLE_LIBRARY);
  RNA_def_property_update(prop, NC_SCENE | ND_RENDER_OPTIONS, NULL);

  prop = RNA_def_property(srna, "volumetric_sample_distribution", PROP_FLOAT, PROP_FACTOR);
  RNA_def_property_ui_text(
      prop, "Exponential Sampling", "Distribute more samples closer to the camera");
  RNA_def_property_override_flag(prop, PROPOVERRIDE_OVERRIDABLE_LIBRARY);
  RNA_def_property_update(prop, NC_SCENE | ND_RENDER_OPTIONS, NULL);

  prop = RNA_def_property(srna, "use_volumetric_lights", PROP_BOOLEAN, PROP_NONE);
  RNA_def_property_boolean_sdna(prop, NULL, "flag", SCE_EEVEE_VOLUMETRIC_LIGHTS);
  RNA_def_property_ui_text(
      prop, "Volumetric Lighting", "Enable scene light interactions with volumetrics");
  RNA_def_property_override_flag(prop, PROPOVERRIDE_OVERRIDABLE_LIBRARY);
  RNA_def_property_update(prop, NC_SCENE | ND_RENDER_OPTIONS, NULL);

  /*bfa - volumetric blending patch form lordloki*/
  prop = RNA_def_property(srna, "use_volumetric_blending", PROP_BOOLEAN, PROP_NONE);
  RNA_def_property_boolean_sdna(prop, NULL, "flag", SCE_EEVEE_VOLUMETRIC_BLENDING);
  RNA_def_property_ui_text(
      prop,
      "Volumetric Blending",
      "Enable volumes blending with previous frame in Viewport\nRender result is not affected");
  RNA_def_property_override_flag(prop, PROPOVERRIDE_OVERRIDABLE_LIBRARY);
  RNA_def_property_update(prop, NC_SCENE | ND_RENDER_OPTIONS, NULL);

  prop = RNA_def_property(srna, "volumetric_light_clamp", PROP_FLOAT, PROP_NONE);
  RNA_def_property_range(prop, 0.0f, FLT_MAX);
  RNA_def_property_ui_text(prop, "Clamp", "Maximum light contribution, reducing noise");
  RNA_def_property_override_flag(prop, PROPOVERRIDE_OVERRIDABLE_LIBRARY);
  RNA_def_property_update(prop, NC_SCENE | ND_RENDER_OPTIONS, NULL);

  prop = RNA_def_property(srna, "use_volumetric_shadows", PROP_BOOLEAN, PROP_NONE);
  RNA_def_property_boolean_sdna(prop, NULL, "flag", SCE_EEVEE_VOLUMETRIC_SHADOWS);
  RNA_def_property_ui_text(
      prop, "Volumetric Shadows", "Generate shadows from volumetric material (Very expensive)");
  RNA_def_property_override_flag(prop, PROPOVERRIDE_OVERRIDABLE_LIBRARY);
  RNA_def_property_update(prop, NC_SCENE | ND_RENDER_OPTIONS, NULL);

  prop = RNA_def_property(srna, "volumetric_shadow_samples", PROP_INT, PROP_NONE);
  RNA_def_property_range(prop, 1, 256); /* BFA - doubled*/
  RNA_def_property_ui_text(
      prop, "Volumetric Shadow Samples", "Number of samples to compute volumetric shadowing");
  RNA_def_property_override_flag(prop, PROPOVERRIDE_OVERRIDABLE_LIBRARY);
  RNA_def_property_update(prop, NC_SCENE | ND_RENDER_OPTIONS, NULL);

  /* Ambient Occlusion */
  prop = RNA_def_property(srna, "use_gtao", PROP_BOOLEAN, PROP_NONE);
  RNA_def_property_boolean_sdna(prop, NULL, "flag", SCE_EEVEE_GTAO_ENABLED);
  RNA_def_property_ui_text(prop,
                           "Ambient Occlusion",
                           "Enable ambient occlusion to simulate medium scale indirect shadowing");
  RNA_def_property_override_flag(prop, PROPOVERRIDE_OVERRIDABLE_LIBRARY);
  RNA_def_property_update(prop, NC_SCENE | ND_RENDER_OPTIONS, NULL);

  prop = RNA_def_property(srna, "use_gtao_bent_normals", PROP_BOOLEAN, PROP_NONE);
  RNA_def_property_boolean_sdna(prop, NULL, "flag", SCE_EEVEE_GTAO_BENT_NORMALS);
  RNA_def_property_ui_text(
      prop, "Bent Normals", "Compute main non occluded direction to sample the environment");
  RNA_def_property_override_flag(prop, PROPOVERRIDE_OVERRIDABLE_LIBRARY);
  RNA_def_property_update(prop, NC_SCENE | ND_RENDER_OPTIONS, NULL);

  prop = RNA_def_property(srna, "use_gtao_bounce", PROP_BOOLEAN, PROP_NONE);
  RNA_def_property_boolean_sdna(prop, NULL, "flag", SCE_EEVEE_GTAO_BOUNCE);
  RNA_def_property_ui_text(prop,
                           "Bounces Approximation",
                           "An approximation to simulate light bounces "
                           "giving less occlusion on brighter objects");
  RNA_def_property_override_flag(prop, PROPOVERRIDE_OVERRIDABLE_LIBRARY);
  RNA_def_property_update(prop, NC_SCENE | ND_RENDER_OPTIONS, NULL);

  prop = RNA_def_property(srna, "gtao_factor", PROP_FLOAT, PROP_FACTOR);
  RNA_def_property_ui_text(prop, "Factor", "Factor for ambient occlusion blending");
  RNA_def_property_range(prop, 0.0f, FLT_MAX);
  RNA_def_property_ui_range(prop, 0.0f, 1.0f, 0.1f, 2);
  RNA_def_property_override_flag(prop, PROPOVERRIDE_OVERRIDABLE_LIBRARY);
  RNA_def_property_update(prop, NC_SCENE | ND_RENDER_OPTIONS, NULL);

  prop = RNA_def_property(srna, "gtao_quality", PROP_FLOAT, PROP_FACTOR);
  RNA_def_property_ui_text(prop, "Trace Precision", "Precision of the horizon search");
  RNA_def_property_range(prop, 0.0f, 1.0f);
  RNA_def_property_override_flag(prop, PROPOVERRIDE_OVERRIDABLE_LIBRARY);
  RNA_def_property_update(prop, NC_SCENE | ND_RENDER_OPTIONS, NULL);

  prop = RNA_def_property(srna, "gtao_distance", PROP_FLOAT, PROP_DISTANCE);
  RNA_def_property_ui_text(
      prop, "Distance", "Distance of object that contribute to the ambient occlusion effect");
  RNA_def_property_range(prop, 0.0f, 100000.0f);
  RNA_def_property_ui_range(prop, 0.0f, 100.0f, 1, 3);
  RNA_def_property_override_flag(prop, PROPOVERRIDE_OVERRIDABLE_LIBRARY);
  RNA_def_property_update(prop, NC_SCENE | ND_RENDER_OPTIONS, NULL);

  /* Depth of Field */

  prop = RNA_def_property(srna, "bokeh_max_size", PROP_FLOAT, PROP_PIXEL);
  RNA_def_property_ui_text(
      prop, "Max Size", "Max size of the bokeh shape for the depth of field (lower is faster)");
  RNA_def_property_range(prop, 0.0f, 2000.0f);
  RNA_def_property_ui_range(prop, 0.0f, 200.0f, 100.0f, 1);
  RNA_def_property_override_flag(prop, PROPOVERRIDE_OVERRIDABLE_LIBRARY);

  prop = RNA_def_property(srna, "bokeh_threshold", PROP_FLOAT, PROP_FACTOR);
  RNA_def_property_ui_text(
      prop, "Sprite Threshold", "Brightness threshold for using sprite base depth of field");
  RNA_def_property_range(prop, 0.0f, 100000.0f);
  RNA_def_property_ui_range(prop, 0.0f, 10.0f, 10, 2);
  RNA_def_property_override_flag(prop, PROPOVERRIDE_OVERRIDABLE_LIBRARY);
  RNA_def_property_update(prop, NC_SCENE | ND_RENDER_OPTIONS, NULL);

  prop = RNA_def_property(srna, "bokeh_neighbor_max", PROP_FLOAT, PROP_FACTOR);
  RNA_def_property_ui_text(prop,
                           "Neighbor Rejection",
                           "Maximum brightness to consider when rejecting bokeh sprites "
                           "based on neighborhood (lower is faster)");
  RNA_def_property_range(prop, 0.0f, 100000.0f);
  RNA_def_property_ui_range(prop, 0.0f, 40.0f, 10, 2);
  RNA_def_property_override_flag(prop, PROPOVERRIDE_OVERRIDABLE_LIBRARY);
  RNA_def_property_update(prop, NC_SCENE | ND_RENDER_OPTIONS, NULL);

  prop = RNA_def_property(srna, "bokeh_denoise_fac", PROP_FLOAT, PROP_FACTOR);
  RNA_def_property_ui_text(
      prop, "Denoise Amount", "Amount of flicker removal applied to bokeh highlights");
  RNA_def_property_range(prop, 0.0f, 1.0f);
  RNA_def_property_ui_range(prop, 0.0f, 1.0f, 10, 2);
  RNA_def_property_override_flag(prop, PROPOVERRIDE_OVERRIDABLE_LIBRARY);
  RNA_def_property_update(prop, NC_SCENE | ND_RENDER_OPTIONS, NULL);

  prop = RNA_def_property(srna, "use_bokeh_high_quality_slight_defocus", PROP_BOOLEAN, PROP_NONE);
  RNA_def_property_boolean_sdna(prop, NULL, "flag", SCE_EEVEE_DOF_HQ_SLIGHT_FOCUS);
  RNA_def_property_ui_text(prop,
                           "High Quality Slight Defocus",
                           "Sample all pixels in almost in-focus regions to eliminate noise");
  RNA_def_property_override_flag(prop, PROPOVERRIDE_OVERRIDABLE_LIBRARY);
  RNA_def_property_update(prop, NC_SCENE | ND_RENDER_OPTIONS, NULL);

  prop = RNA_def_property(srna, "use_bokeh_jittered", PROP_BOOLEAN, PROP_NONE);
  RNA_def_property_boolean_sdna(prop, NULL, "flag", SCE_EEVEE_DOF_JITTER);
  RNA_def_property_ui_text(prop,
                           "Jitter Camera",
                           "Jitter camera position to create accurate blurring "
                           "using render samples");
  RNA_def_property_override_flag(prop, PROPOVERRIDE_OVERRIDABLE_LIBRARY);
  RNA_def_property_update(prop, NC_SCENE | ND_RENDER_OPTIONS, NULL);

  prop = RNA_def_property(srna, "bokeh_overblur", PROP_FLOAT, PROP_PERCENTAGE);
  RNA_def_property_ui_text(prop,
                           "Over-blur",
                           "Apply blur to each jittered sample to reduce "
                           "under-sampling artifacts");
  RNA_def_property_range(prop, 0, 100);
  RNA_def_property_ui_range(prop, 0.0f, 20.0f, 1, 1);
  RNA_def_property_override_flag(prop, PROPOVERRIDE_OVERRIDABLE_LIBRARY);

  /* Bloom */
  prop = RNA_def_property(srna, "use_bloom", PROP_BOOLEAN, PROP_NONE);
  RNA_def_property_boolean_sdna(prop, NULL, "flag", SCE_EEVEE_BLOOM_ENABLED);
  RNA_def_property_ui_text(prop, "Bloom", "High brightness pixels generate a glowing effect");
  RNA_def_property_override_flag(prop, PROPOVERRIDE_OVERRIDABLE_LIBRARY);
  RNA_def_property_update(prop, NC_SCENE | ND_RENDER_OPTIONS, NULL);

  prop = RNA_def_property(srna, "bloom_threshold", PROP_FLOAT, PROP_FACTOR);
  RNA_def_property_ui_text(prop, "Threshold", "Filters out pixels under this level of brightness");
  RNA_def_property_range(prop, 0.0f, 100000.0f);
  RNA_def_property_ui_range(prop, 0.0f, 10.0f, 1, 3);
  RNA_def_property_override_flag(prop, PROPOVERRIDE_OVERRIDABLE_LIBRARY);
  RNA_def_property_update(prop, NC_SCENE | ND_RENDER_OPTIONS, NULL);

  prop = RNA_def_property(srna, "bloom_color", PROP_FLOAT, PROP_COLOR);
  RNA_def_property_array(prop, 3);
  RNA_def_property_ui_text(prop, "Color", "Color applied to the bloom effect");
  RNA_def_property_override_flag(prop, PROPOVERRIDE_OVERRIDABLE_LIBRARY);
  RNA_def_property_update(prop, NC_SCENE | ND_RENDER_OPTIONS, NULL);

  prop = RNA_def_property(srna, "bloom_knee", PROP_FLOAT, PROP_FACTOR);
  RNA_def_property_ui_text(prop, "Knee", "Makes transition between under/over-threshold gradual");
  RNA_def_property_range(prop, 0.0f, 1.0f);
  RNA_def_property_override_flag(prop, PROPOVERRIDE_OVERRIDABLE_LIBRARY);
  RNA_def_property_update(prop, NC_SCENE | ND_RENDER_OPTIONS, NULL);

  prop = RNA_def_property(srna, "bloom_radius", PROP_FLOAT, PROP_FACTOR);
  RNA_def_property_ui_text(prop, "Radius", "Bloom spread distance");
  RNA_def_property_range(prop, 0.0f, 100.0f);
  RNA_def_property_ui_range(prop, 0.0f, 10.0f, 1, 3);
  RNA_def_property_override_flag(prop, PROPOVERRIDE_OVERRIDABLE_LIBRARY);
  RNA_def_property_update(prop, NC_SCENE | ND_RENDER_OPTIONS, NULL);

  prop = RNA_def_property(srna, "bloom_clamp", PROP_FLOAT, PROP_FACTOR);
  RNA_def_property_ui_text(
      prop, "Clamp", "Maximum intensity a bloom pixel can have (0 to disable)");
  RNA_def_property_range(prop, 0.0f, 100000.0f);
  RNA_def_property_ui_range(prop, 0.0f, 1000.0f, 1, 3);
  RNA_def_property_override_flag(prop, PROPOVERRIDE_OVERRIDABLE_LIBRARY);
  RNA_def_property_update(prop, NC_SCENE | ND_RENDER_OPTIONS, NULL);

  prop = RNA_def_property(srna, "bloom_intensity", PROP_FLOAT, PROP_FACTOR);
  RNA_def_property_ui_text(prop, "Intensity", "Blend factor");
  RNA_def_property_range(prop, 0.0f, 10000.0f);
  RNA_def_property_ui_range(prop, 0.0f, 0.1f, 1, 3);
  RNA_def_property_override_flag(prop, PROPOVERRIDE_OVERRIDABLE_LIBRARY);
  RNA_def_property_update(prop, NC_SCENE | ND_RENDER_OPTIONS, NULL);

  /* Motion blur */
  prop = RNA_def_property(srna, "use_motion_blur", PROP_BOOLEAN, PROP_NONE);
  RNA_def_property_boolean_sdna(prop, NULL, "flag", SCE_EEVEE_MOTION_BLUR_ENABLED);
  RNA_def_property_ui_text(prop, "Motion Blur", "Enable motion blur effect (only in camera view)");
  RNA_def_property_override_flag(prop, PROPOVERRIDE_OVERRIDABLE_LIBRARY);
  RNA_def_property_update(prop, NC_SCENE | ND_RENDER_OPTIONS, NULL);

  prop = RNA_def_property(srna, "motion_blur_shutter", PROP_FLOAT, PROP_FACTOR);
  RNA_def_property_ui_text(prop, "Shutter", "Time taken in frames between shutter open and close");
  RNA_def_property_range(prop, 0.0f, FLT_MAX);
  RNA_def_property_ui_range(prop, 0.01f, 1.0f, 1, 2);
  RNA_def_property_override_flag(prop, PROPOVERRIDE_OVERRIDABLE_LIBRARY);
  RNA_def_property_update(prop, NC_SCENE | ND_RENDER_OPTIONS, NULL);

  prop = RNA_def_property(srna, "motion_blur_depth_scale", PROP_FLOAT, PROP_NONE);
  RNA_def_property_ui_text(prop,
                           "Background Separation",
                           "Lower values will reduce background"
                           " bleeding onto foreground elements");
  RNA_def_property_range(prop, 0.0f, FLT_MAX);
  RNA_def_property_ui_range(prop, 0.01f, 1000.0f, 1, 2);
  RNA_def_property_override_flag(prop, PROPOVERRIDE_OVERRIDABLE_LIBRARY);
  RNA_def_property_update(prop, NC_SCENE | ND_RENDER_OPTIONS, NULL);

  prop = RNA_def_property(srna, "motion_blur_max", PROP_INT, PROP_PIXEL);
  RNA_def_property_ui_text(prop, "Max Blur", "Maximum blur distance a pixel can spread over");
  RNA_def_property_range(prop, 0, 2048);
  RNA_def_property_ui_range(prop, 0, 512, 1, -1);
  RNA_def_property_override_flag(prop, PROPOVERRIDE_OVERRIDABLE_LIBRARY);
  RNA_def_property_update(prop, NC_SCENE | ND_RENDER_OPTIONS, NULL);

  prop = RNA_def_property(srna, "motion_blur_steps", PROP_INT, PROP_NONE);
  RNA_def_property_ui_text(prop,
                           "Motion steps",
                           "Controls accuracy of motion blur, "
                           "more steps means longer render time");
  RNA_def_property_range(prop, 1, INT_MAX);
  RNA_def_property_ui_range(prop, 1, 64, 1, -1);
  RNA_def_property_override_flag(prop, PROPOVERRIDE_OVERRIDABLE_LIBRARY);
  RNA_def_property_update(prop, NC_SCENE | ND_RENDER_OPTIONS, NULL);

  prop = RNA_def_property(srna, "motion_blur_position", PROP_ENUM, PROP_NONE);
  RNA_def_property_enum_items(prop, eevee_motion_blur_position_items);
  RNA_def_property_ui_text(prop,
                           "Motion Blur Position",
                           "Offset for the shutter's time interval, "
                           "allows to change the motion blur trails");
  RNA_def_property_override_flag(prop, PROPOVERRIDE_OVERRIDABLE_LIBRARY);
  RNA_def_property_update(prop, NC_SCENE | ND_RENDER_OPTIONS, NULL);

  /* Shadows */
  prop = RNA_def_property(srna, "use_shadows", PROP_BOOLEAN, PROP_NONE);
  RNA_def_property_boolean_sdna(prop, NULL, "flag", SCE_EEVEE_SHADOW_ENABLED);
  RNA_def_property_ui_text(prop, "Shadows", "Enable shadow casting from lights");
  RNA_def_property_override_flag(prop, PROPOVERRIDE_OVERRIDABLE_LIBRARY);
  RNA_def_property_update(prop, NC_SCENE | ND_RENDER_OPTIONS, NULL);

  prop = RNA_def_property(srna, "shadow_cube_size", PROP_ENUM, PROP_NONE);
  RNA_def_property_enum_items(prop, eevee_shadow_size_items);
  RNA_def_property_ui_text(
      prop, "Cube Shadows Resolution", "Size of point and area light shadow maps");
  RNA_def_property_override_flag(prop, PROPOVERRIDE_OVERRIDABLE_LIBRARY);
  RNA_def_property_update(prop, NC_SCENE | ND_RENDER_OPTIONS, NULL);

  prop = RNA_def_property(srna, "shadow_cascade_size", PROP_ENUM, PROP_NONE);
  RNA_def_property_enum_items(prop, eevee_shadow_size_items);
  RNA_def_property_ui_text(
      prop, "Directional Shadows Resolution", "Size of sun light shadow maps");
  RNA_def_property_override_flag(prop, PROPOVERRIDE_OVERRIDABLE_LIBRARY);
  RNA_def_property_update(prop, NC_SCENE | ND_RENDER_OPTIONS, NULL);

  prop = RNA_def_property(srna, "shadow_pool_size", PROP_ENUM, PROP_NONE);
  RNA_def_property_enum_items(prop, eevee_shadow_pool_size_items);
  RNA_def_property_ui_text(prop,
                           "Shadow Pool Size",
                           "Size of the shadow pool, "
                           "a bigger pool size allows for more shadows in the scene "
                           "but might not fit into GPU memory");
  RNA_def_property_override_flag(prop, PROPOVERRIDE_OVERRIDABLE_LIBRARY);
  RNA_def_property_update(prop, NC_SCENE | ND_RENDER_OPTIONS, NULL);

  prop = RNA_def_property(srna, "use_shadow_high_bitdepth", PROP_BOOLEAN, PROP_NONE);
  RNA_def_property_boolean_sdna(prop, NULL, "flag", SCE_EEVEE_SHADOW_HIGH_BITDEPTH);
  RNA_def_property_ui_text(prop, "High Bit Depth", "Use 32-bit shadows");
  RNA_def_property_override_flag(prop, PROPOVERRIDE_OVERRIDABLE_LIBRARY);
  RNA_def_property_update(prop, NC_SCENE | ND_RENDER_OPTIONS, NULL);

  prop = RNA_def_property(srna, "use_soft_shadows", PROP_BOOLEAN, PROP_NONE);
  RNA_def_property_boolean_sdna(prop, NULL, "flag", SCE_EEVEE_SHADOW_SOFT);
  RNA_def_property_ui_text(
      prop, "Soft Shadows", "Randomize shadowmaps origin to create soft shadows");
  RNA_def_property_override_flag(prop, PROPOVERRIDE_OVERRIDABLE_LIBRARY);
  RNA_def_property_update(prop, NC_SCENE | ND_RENDER_OPTIONS, NULL);

  prop = RNA_def_property(srna, "light_threshold", PROP_FLOAT, PROP_UNSIGNED);
  RNA_def_property_ui_text(prop,
                           "Light Threshold",
                           "Minimum light intensity for a light to contribute to the lighting");
  RNA_def_property_range(prop, 0.0f, FLT_MAX);
  RNA_def_property_ui_range(prop, 0.0f, 1.0f, 0.1, 3);
  RNA_def_property_override_flag(prop, PROPOVERRIDE_OVERRIDABLE_LIBRARY);
  RNA_def_property_update(prop, NC_SCENE | ND_RENDER_OPTIONS, NULL);

  /* Overscan */
  prop = RNA_def_property(srna, "use_overscan", PROP_BOOLEAN, PROP_NONE);
  RNA_def_property_boolean_sdna(prop, NULL, "flag", SCE_EEVEE_OVERSCAN);
  RNA_def_property_ui_text(prop,
                           "Overscan",
                           "Internally render past the image border to avoid "
                           "screen-space effects disappearing");
  RNA_def_property_override_flag(prop, PROPOVERRIDE_OVERRIDABLE_LIBRARY);

  prop = RNA_def_property(srna, "overscan_size", PROP_FLOAT, PROP_PERCENTAGE);
  RNA_def_property_float_sdna(prop, NULL, "overscan");
  RNA_def_property_ui_text(prop,
                           "Overscan Size",
                           "Percentage of render size to add as overscan to the "
                           "internal render buffers");
  RNA_def_property_range(prop, 0.0f, 50.0f);
  RNA_def_property_ui_range(prop, 0.0f, 10.0f, 1, 2);
  RNA_def_property_override_flag(prop, PROPOVERRIDE_OVERRIDABLE_LIBRARY);
}

static void rna_def_scene_gpencil(BlenderRNA *brna)
{
  StructRNA *srna;
  PropertyRNA *prop;

  srna = RNA_def_struct(brna, "SceneGpencil", NULL);
  RNA_def_struct_path_func(srna, "rna_SceneGpencil_path");
  RNA_def_struct_ui_text(srna, "Grease Pencil Render", "Render settings");

  prop = RNA_def_property(srna, "antialias_threshold", PROP_FLOAT, PROP_NONE);
  RNA_def_property_float_sdna(prop, NULL, "smaa_threshold");
  RNA_def_property_float_default(prop, 1.0f);
  RNA_def_property_range(prop, 0.0f, FLT_MAX);
  RNA_def_property_ui_range(prop, 0.0f, 2.0f, 1, 3);
  RNA_def_property_ui_text(prop,
                           "Anti-Aliasing Threshold",
                           "Threshold for edge detection algorithm (higher values might over-blur "
                           "some part of the image)");
  RNA_def_property_override_flag(prop, PROPOVERRIDE_OVERRIDABLE_LIBRARY);
  RNA_def_property_update(prop, NC_SCENE | ND_RENDER_OPTIONS, NULL);
}

void RNA_def_scene(BlenderRNA *brna)
{
  StructRNA *srna;
  PropertyRNA *prop;

  FunctionRNA *func;
  PropertyRNA *parm;

  static const EnumPropertyItem audio_distance_model_items[] = {
      {0, "NONE", 0, "None", "No distance attenuation"},
      {1, "INVERSE", 0, "Inverse", "Inverse distance model"},
      {2, "INVERSE_CLAMPED", 0, "Inverse Clamped", "Inverse distance model with clamping"},
      {3, "LINEAR", 0, "Linear", "Linear distance model"},
      {4, "LINEAR_CLAMPED", 0, "Linear Clamped", "Linear distance model with clamping"},
      {5, "EXPONENT", 0, "Exponential", "Exponential distance model"},
      {6,
       "EXPONENT_CLAMPED",
       0,
       "Exponential Clamped",
       "Exponential distance model with clamping"},
      {0, NULL, 0, NULL, NULL},
  };

  static const EnumPropertyItem sync_mode_items[] = {
      {0, "NONE", 0, "Play Every Frame", "Do not sync, play every frame"},
      {SCE_FRAME_DROP, "FRAME_DROP", 0, "Frame Dropping", "Drop frames if playback is too slow"},
      {AUDIO_SYNC, "AUDIO_SYNC", 0, "Sync to Audio", "Sync to audio playback, dropping frames"},
      {0, NULL, 0, NULL, NULL},
  };

  /* Struct definition */
  srna = RNA_def_struct(brna, "Scene", "ID");
  RNA_def_struct_ui_text(srna,
                         "Scene",
                         "Scene, consisting in objects and "
                         "defining time and render related settings");
  RNA_def_struct_ui_icon(srna, ICON_SCENE_DATA);
  RNA_def_struct_clear_flag(srna, STRUCT_ID_REFCOUNT);

  /* Global Settings */
  prop = RNA_def_property(srna, "camera", PROP_POINTER, PROP_NONE);
  RNA_def_property_flag(prop, PROP_EDITABLE);
  RNA_def_property_override_flag(prop, PROPOVERRIDE_OVERRIDABLE_LIBRARY);
  RNA_def_property_pointer_funcs(prop, NULL, NULL, NULL, "rna_Camera_object_poll");
  RNA_def_property_ui_text(prop, "Camera", "Active camera, used for rendering the scene");
  RNA_def_property_update(prop, NC_SCENE | NA_EDITED, "rna_Scene_camera_update");

  prop = RNA_def_property(srna, "background_set", PROP_POINTER, PROP_NONE);
  RNA_def_property_pointer_sdna(prop, NULL, "set");
  RNA_def_property_struct_type(prop, "Scene");
  RNA_def_property_flag(prop, PROP_EDITABLE | PROP_ID_SELF_CHECK);
  RNA_def_property_override_flag(prop, PROPOVERRIDE_OVERRIDABLE_LIBRARY);
  RNA_def_property_pointer_funcs(prop, NULL, "rna_Scene_set_set", NULL, NULL);
  RNA_def_property_ui_text(prop, "Background Scene", "Background set scene");
  RNA_def_property_update(prop, NC_SCENE | NA_EDITED, "rna_Scene_set_update");

  prop = RNA_def_property(srna, "world", PROP_POINTER, PROP_NONE);
  RNA_def_property_flag(prop, PROP_EDITABLE);
  RNA_def_property_override_flag(prop, PROPOVERRIDE_OVERRIDABLE_LIBRARY);
  RNA_def_property_ui_text(prop, "World", "World used for rendering the scene");
  RNA_def_property_translation_context(prop, BLT_I18NCONTEXT_ID_WORLD);
  RNA_def_property_update(prop, NC_SCENE | ND_WORLD, "rna_Scene_world_update");

  prop = RNA_def_property(srna, "objects", PROP_COLLECTION, PROP_NONE);
  RNA_def_property_struct_type(prop, "Object");
  RNA_def_property_ui_text(prop, "Objects", "");
  RNA_def_property_collection_funcs(prop,
                                    "rna_Scene_objects_begin",
                                    "rna_Scene_objects_next",
                                    "rna_Scene_objects_end",
                                    "rna_Scene_objects_get",
                                    NULL,
                                    NULL,
                                    NULL,
                                    NULL);
  rna_def_scene_objects(brna, prop);

  /* Frame Range Stuff */
  prop = RNA_def_property(srna, "frame_current", PROP_INT, PROP_TIME);
  RNA_def_property_clear_flag(prop, PROP_ANIMATABLE);
  RNA_def_property_int_sdna(prop, NULL, "r.cfra");
  RNA_def_property_range(prop, MINAFRAME, MAXFRAME);
  RNA_def_property_int_funcs(prop, NULL, "rna_Scene_frame_current_set", NULL);
  RNA_def_property_ui_text(
      prop,
      "Current Frame",
      "Current frame, to update animation data from Python frame_set() instead");
  RNA_def_property_update(prop, NC_SCENE | ND_FRAME, "rna_Scene_frame_update");

  prop = RNA_def_property(srna, "frame_subframe", PROP_FLOAT, PROP_TIME);
  RNA_def_property_float_sdna(prop, NULL, "r.subframe");
  RNA_def_property_ui_text(prop, "Current Subframe", "");
  RNA_def_property_clear_flag(prop, PROP_ANIMATABLE);
  RNA_def_property_range(prop, 0.0f, 1.0f);
  RNA_def_property_ui_range(prop, 0.0f, 1.0f, 0.01, 2);
  RNA_def_property_update(prop, NC_SCENE | ND_FRAME, "rna_Scene_frame_update");

  prop = RNA_def_property(srna, "frame_float", PROP_FLOAT, PROP_TIME);
  RNA_def_property_ui_text(prop, "Current Subframe", "");
  RNA_def_property_clear_flag(prop, PROP_ANIMATABLE);
  RNA_def_property_range(prop, MINAFRAME, MAXFRAME);
  RNA_def_property_ui_range(prop, MINAFRAME, MAXFRAME, 0.1, 2);
  RNA_def_property_float_funcs(
      prop, "rna_Scene_frame_float_get", "rna_Scene_frame_float_set", NULL);
  RNA_def_property_update(prop, NC_SCENE | ND_FRAME, "rna_Scene_frame_update");

  prop = RNA_def_property(srna, "frame_start", PROP_INT, PROP_TIME);
  RNA_def_property_clear_flag(prop, PROP_ANIMATABLE);
  RNA_def_property_int_sdna(prop, NULL, "r.sfra");
  RNA_def_property_int_funcs(prop, NULL, "rna_Scene_start_frame_set", NULL);
  RNA_def_property_range(prop, MINFRAME, MAXFRAME);
  RNA_def_property_ui_text(prop, "Start Frame", "First frame of the playback/rendering range");
  RNA_def_property_update(prop, NC_SCENE | ND_FRAME_RANGE, NULL);

  prop = RNA_def_property(srna, "frame_end", PROP_INT, PROP_TIME);
  RNA_def_property_clear_flag(prop, PROP_ANIMATABLE);
  RNA_def_property_int_sdna(prop, NULL, "r.efra");
  RNA_def_property_int_funcs(prop, NULL, "rna_Scene_end_frame_set", NULL);
  RNA_def_property_range(prop, MINFRAME, MAXFRAME);
  RNA_def_property_ui_text(prop, "End Frame", "Final frame of the playback/rendering range");
  RNA_def_property_update(prop, NC_SCENE | ND_FRAME_RANGE, NULL);

  prop = RNA_def_property(srna, "frame_step", PROP_INT, PROP_TIME);
  RNA_def_property_clear_flag(prop, PROP_ANIMATABLE);
  RNA_def_property_int_sdna(prop, NULL, "r.frame_step");
  RNA_def_property_range(prop, 0, MAXFRAME);
  RNA_def_property_ui_range(prop, 1, 100, 1, -1);
  RNA_def_property_ui_text(
      prop,
      "Frame Step",
      "Number of frames to skip forward while rendering/playing back each frame");
  RNA_def_property_update(prop, NC_SCENE | ND_FRAME, NULL);

  prop = RNA_def_property(srna, "frame_current_final", PROP_FLOAT, PROP_TIME);
  RNA_def_property_clear_flag(prop, PROP_ANIMATABLE | PROP_EDITABLE);
  RNA_def_property_range(prop, MINAFRAME, MAXFRAME);
  RNA_def_property_float_funcs(prop, "rna_Scene_frame_current_final_get", NULL, NULL);
  RNA_def_property_ui_text(
      prop, "Current Frame Final", "Current frame with subframe and time remapping applied");

  prop = RNA_def_property(srna, "lock_frame_selection_to_range", PROP_BOOLEAN, PROP_NONE);
  RNA_def_property_clear_flag(prop, PROP_ANIMATABLE);
  RNA_def_property_boolean_sdna(prop, NULL, "r.flag", SCER_LOCK_FRAME_SELECTION);
  RNA_def_property_ui_text(prop,
                           "Lock Frame Selection",
                           "Don't allow frame to be selected with mouse outside of frame range");
  RNA_def_property_update(prop, NC_SCENE | ND_FRAME, NULL);

  /* Preview Range (frame-range for UI playback) */
  prop = RNA_def_property(srna, "use_preview_range", PROP_BOOLEAN, PROP_NONE);
  RNA_def_property_clear_flag(prop, PROP_ANIMATABLE);
  RNA_def_property_boolean_sdna(prop, NULL, "r.flag", SCER_PRV_RANGE);
  RNA_def_property_boolean_funcs(prop, NULL, "rna_Scene_use_preview_range_set");
  RNA_def_property_ui_text(
      prop,
      "Use Preview Range",
      "Use an alternative start/end frame range for animation playback and view renders");
  RNA_def_property_update(prop, NC_SCENE | ND_FRAME, NULL);
  RNA_def_property_ui_icon(prop, ICON_PREVIEW_RANGE, 0);

  prop = RNA_def_property(srna, "frame_preview_start", PROP_INT, PROP_TIME);
  RNA_def_property_clear_flag(prop, PROP_ANIMATABLE);
  RNA_def_property_int_sdna(prop, NULL, "r.psfra");
  RNA_def_property_int_funcs(prop, NULL, "rna_Scene_preview_range_start_frame_set", NULL);
  RNA_def_property_ui_text(
      prop, "Preview Range Start Frame", "Alternative start frame for UI playback");
  RNA_def_property_update(prop, NC_SCENE | ND_FRAME, NULL);

  prop = RNA_def_property(srna, "frame_preview_end", PROP_INT, PROP_TIME);
  RNA_def_property_clear_flag(prop, PROP_ANIMATABLE);
  RNA_def_property_int_sdna(prop, NULL, "r.pefra");
  RNA_def_property_int_funcs(prop, NULL, "rna_Scene_preview_range_end_frame_set", NULL);
  RNA_def_property_ui_text(
      prop, "Preview Range End Frame", "Alternative end frame for UI playback");
  RNA_def_property_update(prop, NC_SCENE | ND_FRAME, NULL);

  /* Sub-frame for motion-blur debug. */
  prop = RNA_def_property(srna, "show_subframe", PROP_BOOLEAN, PROP_NONE);
  RNA_def_property_clear_flag(prop, PROP_ANIMATABLE);
  RNA_def_property_boolean_sdna(prop, NULL, "r.flag", SCER_SHOW_SUBFRAME);
  RNA_def_property_ui_text(
      prop, "Show Subframe", "Show current scene subframe and allow set it using interface tools");
  RNA_def_property_update(prop, NC_SCENE | ND_FRAME, "rna_Scene_show_subframe_update");

  /* Timeline / Time Navigation settings */
  prop = RNA_def_property(srna, "show_keys_from_selected_only", PROP_BOOLEAN, PROP_NONE);
  RNA_def_property_boolean_negative_sdna(prop, NULL, "flag", SCE_KEYS_NO_SELONLY);
  RNA_def_property_ui_text(prop,
                           "Only Keyframes from Selected Channels",
                           "Consider keyframes for active object and/or its selected bones only "
                           "(in timeline and when jumping between keyframes)");
  RNA_def_property_update(prop, NC_SCENE | ND_FRAME, NULL);

  /* Stamp */
  prop = RNA_def_property(srna, "use_stamp_note", PROP_STRING, PROP_NONE);
  RNA_def_property_string_sdna(prop, NULL, "r.stamp_udata");
  RNA_def_property_ui_text(prop, "Stamp Note", "User defined note for the render stamping");
  RNA_def_property_update(prop, NC_SCENE | ND_RENDER_OPTIONS, NULL);

  /* Animation Data (for Scene) */
  rna_def_animdata_common(srna);

  /* Readonly Properties */
  prop = RNA_def_property(srna, "is_nla_tweakmode", PROP_BOOLEAN, PROP_NONE);
  RNA_def_property_boolean_sdna(prop, NULL, "flag", SCE_NLA_EDIT_ON);
  RNA_def_property_clear_flag(prop,
                              PROP_EDITABLE); /* DO NOT MAKE THIS EDITABLE, OR NLA EDITOR BREAKS */
  RNA_def_property_ui_text(
      prop,
      "NLA Tweak Mode",
      "Whether there is any action referenced by NLA being edited (strictly read-only)");
  RNA_def_property_update(prop, NC_SPACE | ND_SPACE_GRAPH, NULL);

  /* Frame dropping flag for playback and sync enum */
#  if 0 /* XXX: Is this actually needed? */
  prop = RNA_def_property(srna, "use_frame_drop", PROP_BOOLEAN, PROP_NONE);
  RNA_def_property_boolean_sdna(prop, NULL, "flag", SCE_FRAME_DROP);
  RNA_def_property_ui_text(
      prop, "Frame Dropping", "Play back dropping frames if frame display is too slow");
  RNA_def_property_update(prop, NC_SCENE, NULL);
#  endif

  prop = RNA_def_property(srna, "sync_mode", PROP_ENUM, PROP_NONE);
  RNA_def_property_enum_funcs(prop, "rna_Scene_sync_mode_get", "rna_Scene_sync_mode_set", NULL);
  RNA_def_property_enum_items(prop, sync_mode_items);
  RNA_def_property_enum_default(prop, AUDIO_SYNC);
  RNA_def_property_ui_text(prop, "Sync Mode", "How to sync playback");
  RNA_def_property_update(prop, NC_SCENE, NULL);

  /* Nodes (Compositing) */
  prop = RNA_def_property(srna, "node_tree", PROP_POINTER, PROP_NONE);
  RNA_def_property_pointer_sdna(prop, NULL, "nodetree");
  RNA_def_property_clear_flag(prop, PROP_PTR_NO_OWNERSHIP);
  RNA_def_property_override_flag(prop, PROPOVERRIDE_OVERRIDABLE_LIBRARY);
  RNA_def_property_ui_text(prop, "Node Tree", "Compositing node tree");

  prop = RNA_def_property(srna, "use_nodes", PROP_BOOLEAN, PROP_NONE);
  RNA_def_property_boolean_sdna(prop, NULL, "use_nodes", 1);
  RNA_def_property_flag(prop, PROP_CONTEXT_UPDATE);
  RNA_def_property_ui_text(prop, "Use Nodes", "Enable the compositing node tree");
  RNA_def_property_update(prop, NC_SCENE | ND_RENDER_OPTIONS, "rna_Scene_use_nodes_update");

  /* Sequencer */
  prop = RNA_def_property(srna, "sequence_editor", PROP_POINTER, PROP_NONE);
  RNA_def_property_pointer_sdna(prop, NULL, "ed");
  RNA_def_property_struct_type(prop, "SequenceEditor");
  RNA_def_property_ui_text(prop, "Sequence Editor", "");

  /* Keying Sets */
  prop = RNA_def_property(srna, "keying_sets", PROP_COLLECTION, PROP_NONE);
  RNA_def_property_collection_sdna(prop, NULL, "keyingsets", NULL);
  RNA_def_property_struct_type(prop, "KeyingSet");
  RNA_def_property_ui_text(prop, "Absolute Keying Sets", "Absolute Keying Sets for this Scene");
  RNA_def_property_update(prop, NC_SCENE | ND_KEYINGSET, NULL);
  rna_def_scene_keying_sets(brna, prop);

  prop = RNA_def_property(srna, "keying_sets_all", PROP_COLLECTION, PROP_NONE);
  RNA_def_property_collection_funcs(prop,
                                    "rna_Scene_all_keyingsets_begin",
                                    "rna_Scene_all_keyingsets_next",
                                    "rna_iterator_listbase_end",
                                    "rna_iterator_listbase_get",
                                    NULL,
                                    NULL,
                                    NULL,
                                    NULL);
  RNA_def_property_struct_type(prop, "KeyingSet");
  RNA_def_property_ui_text(
      prop,
      "All Keying Sets",
      "All Keying Sets available for use (Builtins and Absolute Keying Sets for this Scene)");
  RNA_def_property_update(prop, NC_SCENE | ND_KEYINGSET, NULL);
  rna_def_scene_keying_sets_all(brna, prop);

  /* Rigid Body Simulation */
  prop = RNA_def_property(srna, "rigidbody_world", PROP_POINTER, PROP_NONE);
  RNA_def_property_pointer_sdna(prop, NULL, "rigidbody_world");
  RNA_def_property_struct_type(prop, "RigidBodyWorld");
  RNA_def_property_ui_text(prop, "Rigid Body World", "");
  RNA_def_property_update(prop, NC_SCENE, "rna_Physics_relations_update");

  /* Tool Settings */
  prop = RNA_def_property(srna, "tool_settings", PROP_POINTER, PROP_NONE);
  RNA_def_property_flag(prop, PROP_NEVER_NULL);
  RNA_def_property_pointer_sdna(prop, NULL, "toolsettings");
  RNA_def_property_struct_type(prop, "ToolSettings");
  RNA_def_property_ui_text(prop, "Tool Settings", "");

  /* Unit Settings */
  prop = RNA_def_property(srna, "unit_settings", PROP_POINTER, PROP_NONE);
  RNA_def_property_flag(prop, PROP_NEVER_NULL);
  RNA_def_property_pointer_sdna(prop, NULL, "unit");
  RNA_def_property_struct_type(prop, "UnitSettings");
  RNA_def_property_ui_text(prop, "Unit Settings", "Unit editing settings");

  /* Physics Settings */
  prop = RNA_def_property(srna, "gravity", PROP_FLOAT, PROP_ACCELERATION);
  RNA_def_property_float_sdna(prop, NULL, "physics_settings.gravity");
  RNA_def_property_array(prop, 3);
  RNA_def_property_ui_range(prop, -200.0f, 200.0f, 1, 2);
  RNA_def_property_ui_text(prop, "Gravity", "Constant acceleration in a given direction");
  RNA_def_property_update(prop, 0, "rna_Physics_update");

  prop = RNA_def_property(srna, "use_gravity", PROP_BOOLEAN, PROP_NONE);
  RNA_def_property_boolean_sdna(prop, NULL, "physics_settings.flag", PHYS_GLOBAL_GRAVITY);
  RNA_def_property_ui_text(prop, "Global Gravity", "Use global gravity for all dynamics");
  RNA_def_property_update(prop, 0, "rna_Physics_update");

  /* Render Data */
  prop = RNA_def_property(srna, "render", PROP_POINTER, PROP_NONE);
  RNA_def_property_flag(prop, PROP_NEVER_NULL);
  RNA_def_property_pointer_sdna(prop, NULL, "r");
  RNA_def_property_struct_type(prop, "RenderSettings");
  RNA_def_property_ui_text(prop, "Render Data", "");

  /* Safe Areas */
  prop = RNA_def_property(srna, "safe_areas", PROP_POINTER, PROP_NONE);
  RNA_def_property_pointer_sdna(prop, NULL, "safe_areas");
  RNA_def_property_flag(prop, PROP_NEVER_NULL);
  RNA_def_property_struct_type(prop, "DisplaySafeAreas");
  RNA_def_property_ui_text(prop, "Safe Areas", "");

  /* Markers */
  prop = RNA_def_property(srna, "timeline_markers", PROP_COLLECTION, PROP_NONE);
  RNA_def_property_collection_sdna(prop, NULL, "markers", NULL);
  RNA_def_property_struct_type(prop, "TimelineMarker");
  RNA_def_property_ui_text(
      prop, "Timeline Markers", "Markers used in all timelines for the current scene");
  rna_def_timeline_markers(brna, prop);

  /* Transform Orientations */
  prop = RNA_def_property(srna, "transform_orientation_slots", PROP_COLLECTION, PROP_NONE);
  RNA_def_property_collection_funcs(prop,
                                    "rna_Scene_transform_orientation_slots_begin",
                                    "rna_iterator_array_next",
                                    "rna_iterator_array_end",
                                    "rna_iterator_array_get",
                                    "rna_Scene_transform_orientation_slots_length",
                                    NULL,
                                    NULL,
                                    NULL);
  RNA_def_property_struct_type(prop, "TransformOrientationSlot");
  RNA_def_property_ui_text(prop, "Transform Orientation Slots", "");

  /* 3D View Cursor */
  prop = RNA_def_property(srna, "cursor", PROP_POINTER, PROP_NONE);
  RNA_def_property_flag(prop, PROP_NEVER_NULL);
  RNA_def_property_pointer_sdna(prop, NULL, "cursor");
  RNA_def_property_struct_type(prop, "View3DCursor");
  RNA_def_property_ui_text(prop, "3D Cursor", "");

  /* Audio Settings */
  prop = RNA_def_property(srna, "use_audio", PROP_BOOLEAN, PROP_NONE);
  RNA_def_property_boolean_funcs(prop, "rna_Scene_use_audio_get", "rna_Scene_use_audio_set");
  RNA_def_property_ui_text(
      prop, "Audio Muted", "Play back of audio from Sequence Editor will be muted");
  RNA_def_property_update(prop, NC_SCENE, "rna_Scene_use_audio_update");

#  if 0 /* XXX: Is this actually needed? */
  prop = RNA_def_property(srna, "use_audio_sync", PROP_BOOLEAN, PROP_NONE);
  RNA_def_property_boolean_sdna(prop, NULL, "audio.flag", AUDIO_SYNC);
  RNA_def_property_ui_text(
      prop,
      "Audio Sync",
      "Play back and sync with audio clock, dropping frames if frame display is too slow");
  RNA_def_property_update(prop, NC_SCENE, NULL);
#  endif

  prop = RNA_def_property(srna, "use_audio_scrub", PROP_BOOLEAN, PROP_NONE);
  RNA_def_property_boolean_sdna(prop, NULL, "audio.flag", AUDIO_SCRUB);
  RNA_def_property_ui_text(
      prop, "Audio Scrubbing", "Play audio from Sequence Editor while scrubbing");
  RNA_def_property_update(prop, NC_SCENE, NULL);

  prop = RNA_def_property(srna, "audio_doppler_speed", PROP_FLOAT, PROP_NONE);
  RNA_def_property_float_sdna(prop, NULL, "audio.speed_of_sound");
  RNA_def_property_clear_flag(prop, PROP_ANIMATABLE);
  RNA_def_property_range(prop, 0.01f, FLT_MAX);
  RNA_def_property_ui_text(
      prop, "Speed of Sound", "Speed of sound for Doppler effect calculation");
  RNA_def_property_update(prop, NC_SCENE, "rna_Scene_listener_update");

  prop = RNA_def_property(srna, "audio_doppler_factor", PROP_FLOAT, PROP_NONE);
  RNA_def_property_float_sdna(prop, NULL, "audio.doppler_factor");
  RNA_def_property_clear_flag(prop, PROP_ANIMATABLE);
  RNA_def_property_range(prop, 0.0, FLT_MAX);
  RNA_def_property_ui_text(prop, "Doppler Factor", "Pitch factor for Doppler effect calculation");
  RNA_def_property_update(prop, NC_SCENE, "rna_Scene_listener_update");

  prop = RNA_def_property(srna, "audio_distance_model", PROP_ENUM, PROP_NONE);
  RNA_def_property_enum_bitflag_sdna(prop, NULL, "audio.distance_model");
  RNA_def_property_clear_flag(prop, PROP_ANIMATABLE);
  RNA_def_property_enum_items(prop, audio_distance_model_items);
  RNA_def_property_ui_text(
      prop, "Distance Model", "Distance model for distance attenuation calculation");
  RNA_def_property_update(prop, NC_SCENE, "rna_Scene_listener_update");

  prop = RNA_def_property(srna, "audio_volume", PROP_FLOAT, PROP_NONE);
  RNA_def_property_float_sdna(prop, NULL, "audio.volume");
  RNA_def_property_range(prop, 0.0f, 100.0f);
  RNA_def_property_ui_text(prop, "Volume", "Audio volume");
  RNA_def_property_translation_context(prop, BLT_I18NCONTEXT_ID_SOUND);
  RNA_def_property_update(prop, NC_SCENE, NULL);
  RNA_def_property_update(prop, NC_SCENE, "rna_Scene_volume_update");

  func = RNA_def_function(srna, "update_render_engine", "rna_Scene_update_render_engine");
  RNA_def_function_flag(func, FUNC_NO_SELF | FUNC_USE_MAIN);
  RNA_def_function_ui_description(func, "Trigger a render engine update");

  /* Statistics */
  func = RNA_def_function(srna, "statistics", "rna_Scene_statistics_string_get");
  RNA_def_function_flag(func, FUNC_USE_MAIN | FUNC_USE_REPORTS);
  parm = RNA_def_pointer(func, "view_layer", "ViewLayer", "View Layer", "");
  RNA_def_parameter_flags(parm, PROP_NEVER_NULL, PARM_REQUIRED);
  parm = RNA_def_string(func, "statistics", NULL, 0, "Statistics", "");
  RNA_def_function_return(func, parm);

  /* Grease Pencil */
  prop = RNA_def_property(srna, "grease_pencil", PROP_POINTER, PROP_NONE);
  RNA_def_property_pointer_sdna(prop, NULL, "gpd");
  RNA_def_property_struct_type(prop, "GreasePencil");
  RNA_def_property_pointer_funcs(
      prop, NULL, NULL, NULL, "rna_GPencil_datablocks_annotations_poll");
  RNA_def_property_flag(prop, PROP_EDITABLE | PROP_ID_REFCOUNT);
  RNA_def_property_override_flag(prop, PROPOVERRIDE_OVERRIDABLE_LIBRARY);
  RNA_def_property_ui_text(
      prop, "Annotations", "Grease Pencil data used for annotations in the 3D view");
  RNA_def_property_update(prop, NC_GPENCIL | ND_DATA | NA_EDITED, NULL);

  /* active MovieClip */
  prop = RNA_def_property(srna, "active_clip", PROP_POINTER, PROP_NONE);
  RNA_def_property_pointer_sdna(prop, NULL, "clip");
  RNA_def_property_flag(prop, PROP_EDITABLE);
  RNA_def_property_struct_type(prop, "MovieClip");
  RNA_def_property_ui_text(prop,
                           "Active Movie Clip",
                           "Active Movie Clip that can be used by motion tracking constraints "
                           "or as a camera's background image");
  RNA_def_property_update(prop, NC_SCENE | ND_DRAW_RENDER_VIEWPORT, NULL);

  /* color management */
  prop = RNA_def_property(srna, "view_settings", PROP_POINTER, PROP_NONE);
  RNA_def_property_pointer_sdna(prop, NULL, "view_settings");
  RNA_def_property_struct_type(prop, "ColorManagedViewSettings");
  RNA_def_property_ui_text(
      prop, "View Settings", "Color management settings applied on image before saving");

  prop = RNA_def_property(srna, "display_settings", PROP_POINTER, PROP_NONE);
  RNA_def_property_pointer_sdna(prop, NULL, "display_settings");
  RNA_def_property_struct_type(prop, "ColorManagedDisplaySettings");
  RNA_def_property_ui_text(
      prop, "Display Settings", "Settings of device saved image would be displayed on");

  prop = RNA_def_property(srna, "sequencer_colorspace_settings", PROP_POINTER, PROP_NONE);
  RNA_def_property_pointer_sdna(prop, NULL, "sequencer_colorspace_settings");
  RNA_def_property_struct_type(prop, "ColorManagedSequencerColorspaceSettings");
  RNA_def_property_ui_text(
      prop, "Sequencer Color Space Settings", "Settings of color space sequencer is working in");

  /* Layer and Collections */
  prop = RNA_def_property(srna, "view_layers", PROP_COLLECTION, PROP_NONE);
  RNA_def_property_collection_sdna(prop, NULL, "view_layers", NULL);
  RNA_def_property_struct_type(prop, "ViewLayer");
  RNA_def_property_ui_text(prop, "View Layers", "");
  rna_def_view_layers(brna, prop);

  prop = RNA_def_property(srna, "collection", PROP_POINTER, PROP_NONE);
  RNA_def_property_flag(prop, PROP_NEVER_NULL);
  RNA_def_property_pointer_sdna(prop, NULL, "master_collection");
  RNA_def_property_struct_type(prop, "Collection");
  RNA_def_property_clear_flag(prop, PROP_PTR_NO_OWNERSHIP);
  RNA_def_property_override_flag(prop, PROPOVERRIDE_OVERRIDABLE_LIBRARY);
  RNA_def_property_ui_text(prop,
                           "Collection",
                           "Scene root collection that owns all the objects and other collections "
                           "instantiated in the scene");

  /* Scene Display */
  prop = RNA_def_property(srna, "display", PROP_POINTER, PROP_NONE);
  RNA_def_property_pointer_sdna(prop, NULL, "display");
  RNA_def_property_struct_type(prop, "SceneDisplay");
  RNA_def_property_ui_text(prop, "Scene Display", "Scene display settings for 3D viewport");

  /* EEVEE */
  prop = RNA_def_property(srna, "eevee", PROP_POINTER, PROP_NONE);
  RNA_def_property_struct_type(prop, "SceneEEVEE");
  RNA_def_property_ui_text(prop, "Eevee", "Eevee settings for the scene");

  /* Grease Pencil */
  prop = RNA_def_property(srna, "grease_pencil_settings", PROP_POINTER, PROP_NONE);
  RNA_def_property_struct_type(prop, "SceneGpencil");
  RNA_def_property_ui_text(prop, "Grease Pencil", "Grease Pencil settings for the scene");

  /* Nestled Data. */
  /* *** Non-Animated *** */
  RNA_define_animate_sdna(false);
  rna_def_tool_settings(brna);
  rna_def_gpencil_interpolate(brna);
  rna_def_unified_paint_settings(brna);
  rna_def_curve_paint_settings(brna);
  rna_def_sequencer_tool_settings(brna);
  rna_def_statvis(brna);
  rna_def_unit_settings(brna);
  rna_def_scene_image_format_data(brna);
  rna_def_transform_orientation(brna);
  rna_def_transform_orientation_slot(brna);
  rna_def_view3d_cursor(brna);
  rna_def_selected_uv_element(brna);
  rna_def_display_safe_areas(brna);
  rna_def_scene_display(brna);
  rna_def_scene_eevee(brna);
  rna_def_view_layer_aov(brna);
  rna_def_view_layer_lightgroup(brna);
  rna_def_view_layer_eevee(brna);
  rna_def_scene_gpencil(brna);
  RNA_define_animate_sdna(true);
  /* *** Animated *** */
  rna_def_scene_render_data(brna);
  rna_def_scene_render_view(brna);

  /* Scene API */
  RNA_api_scene(srna);
}

#endif<|MERGE_RESOLUTION|>--- conflicted
+++ resolved
@@ -630,11 +630,7 @@
      "Align the transformation axes to the 3D cursor"},
     {V3D_ORIENT_PARENT,
      "PARENT",
-<<<<<<< HEAD
      ICON_PARENT,
-=======
-     ICON_ORIENTATION_PARENT,
->>>>>>> aaa57eae
      "Parent",
      "Align the transformation axes to the object's parent space"},
     // {V3D_ORIENT_CUSTOM, "CUSTOM", 0, "Custom", "Use a custom transform orientation"},
