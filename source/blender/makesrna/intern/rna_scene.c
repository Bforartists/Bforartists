--- conflicted
+++ resolved
@@ -183,9 +183,8 @@
 
 #include "RE_pipeline.h"
 
-<<<<<<< HEAD
 #include "FRS_freestyle.h"
-=======
+
 static PointerRNA rna_Scene_object_bases_lookup_string(PointerRNA *ptr, const char *key)
 {
 	Scene *scene= (Scene*)ptr->data;
@@ -199,7 +198,6 @@
 
 	return PointerRNA_NULL;
 }
->>>>>>> 8157e8a0
 
 static PointerRNA rna_Scene_objects_get(CollectionPropertyIterator *iter)
 {
