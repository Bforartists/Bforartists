/*
 * This program is free software; you can redistribute it and/or
 * modify it under the terms of the GNU General Public License
 * as published by the Free Software Foundation; either version 2
 * of the License, or (at your option) any later version.
 *
 * This program is distributed in the hope that it will be useful,
 * but WITHOUT ANY WARRANTY; without even the implied warranty of
 * MERCHANTABILITY or FITNESS FOR A PARTICULAR PURPOSE.  See the
 * GNU General Public License for more details.
 *
 * You should have received a copy of the GNU General Public License
 * along with this program; if not, write to the Free Software Foundation,
 * Inc., 51 Franklin Street, Fifth Floor, Boston, MA 02110-1301, USA.
 */

/** \file
 * \ingroup RNA
 */

#include <stdlib.h>

#include "DNA_brush_types.h"
#include "DNA_collection_types.h"
#include "DNA_modifier_types.h"
#include "DNA_particle_types.h"
#include "DNA_rigidbody_types.h"
#include "DNA_scene_types.h"
#include "DNA_layer_types.h"
#include "DNA_linestyle_types.h"
#include "DNA_userdef_types.h"
#include "DNA_world_types.h"
#include "DNA_gpencil_types.h"
#include "DNA_view3d_types.h"
#include "DNA_screen_types.h" /* TransformOrientation */

#include "IMB_imbuf_types.h"

#include "BLI_math.h"

#include "BLT_translation.h"

#include "BKE_armature.h"
#include "BKE_editmesh.h"
#include "BKE_paint.h"

#include "ED_object.h"
#include "ED_gpencil.h"

#include "GPU_extensions.h"

#include "DRW_engine.h"

#include "RNA_define.h"
#include "RNA_enum_types.h"

#include "rna_internal.h"

/* Include for Bake Options */
#include "RE_engine.h"
#include "RE_pipeline.h"

#ifdef WITH_FFMPEG
#  include "BKE_writeffmpeg.h"
#  include <libavcodec/avcodec.h>
#  include <libavformat/avformat.h>
#  include "ffmpeg_compat.h"
#endif

#include "ED_render.h"
#include "ED_transform.h"

#include "WM_api.h"
#include "WM_types.h"

#include "BLI_threads.h"

#include "DEG_depsgraph.h"

#ifdef WITH_OPENEXR
const EnumPropertyItem rna_enum_exr_codec_items[] = {
	{R_IMF_EXR_CODEC_NONE, "NONE", 0, "None", ""},
	{R_IMF_EXR_CODEC_PXR24, "PXR24", 0, "Pxr24 (lossy)", ""},
	{R_IMF_EXR_CODEC_ZIP, "ZIP", 0, "ZIP (lossless)", ""},
	{R_IMF_EXR_CODEC_PIZ, "PIZ", 0, "PIZ (lossless)", ""},
	{R_IMF_EXR_CODEC_RLE, "RLE", 0, "RLE (lossless)", ""},
	{R_IMF_EXR_CODEC_ZIPS, "ZIPS", 0, "ZIPS (lossless)", ""},
	{R_IMF_EXR_CODEC_B44, "B44", 0, "B44 (lossy)", ""},
	{R_IMF_EXR_CODEC_B44A, "B44A", 0, "B44A (lossy)", ""},
	{R_IMF_EXR_CODEC_DWAA, "DWAA", 0, "DWAA (lossy)", ""},
	/* NOTE: Commented out for until new OpenEXR is released, see T50673. */
	/* {R_IMF_EXR_CODEC_DWAB, "DWAB", 0, "DWAB (lossy)", ""}, */
	{0, NULL, 0, NULL, NULL},
};
#endif

#ifndef RNA_RUNTIME
static const EnumPropertyItem uv_sculpt_relaxation_items[] = {
	{UV_SCULPT_TOOL_RELAX_LAPLACIAN, "LAPLACIAN", 0, "Laplacian", "Use Laplacian method for relaxation"},
	{UV_SCULPT_TOOL_RELAX_HC, "HC", 0, "HC", "Use HC method for relaxation"},
	{0, NULL, 0, NULL, NULL},
};
#endif

const EnumPropertyItem rna_enum_uv_sculpt_tool_items[] = {
	{UV_SCULPT_TOOL_PINCH, "PINCH", 0, "Pinch", "Pinch UVs"},
	{UV_SCULPT_TOOL_RELAX, "RELAX", 0, "Relax", "Relax UVs"},
	{UV_SCULPT_TOOL_GRAB, "GRAB", 0, "Grab", "Grab UVs"},
	{0, NULL, 0, NULL, NULL},
};


const EnumPropertyItem rna_enum_snap_target_items[] = {
	{SCE_SNAP_TARGET_CLOSEST, "CLOSEST", 0, "Closest", "Snap closest point onto target"},
	{SCE_SNAP_TARGET_CENTER, "CENTER", 0, "Center", "Snap transformation center onto target"},
	{SCE_SNAP_TARGET_MEDIAN, "MEDIAN", 0, "Median", "Snap median onto target"},
	{SCE_SNAP_TARGET_ACTIVE, "ACTIVE", 0, "Active", "Snap active onto target"},
	{0, NULL, 0, NULL, NULL},
};

const EnumPropertyItem rna_enum_proportional_falloff_items[] = {
	{PROP_SMOOTH, "SMOOTH", ICON_SMOOTHCURVE, "Smooth", "Smooth falloff"},
	{PROP_SPHERE, "SPHERE", ICON_SPHERECURVE, "Sphere", "Spherical falloff"},
	{PROP_ROOT, "ROOT", ICON_ROOTCURVE, "Root", "Root falloff"},
	{PROP_INVSQUARE, "INVERSE_SQUARE", ICON_INVERSESQUARECURVE, "Inverse Square", "Inverse Square falloff"},
	{PROP_SHARP, "SHARP", ICON_SHARPCURVE, "Sharp", "Sharp falloff"},
	{PROP_LIN, "LINEAR", ICON_LINCURVE, "Linear", "Linear falloff"},
	{PROP_CONST, "CONSTANT", ICON_NOCURVE, "Constant", "Constant falloff"},
	{PROP_RANDOM, "RANDOM", ICON_RNDCURVE, "Random", "Random falloff"},
	{0, NULL, 0, NULL, NULL},
};

/* subset of the enum - only curves, missing random and const */
const EnumPropertyItem rna_enum_proportional_falloff_curve_only_items[] = {
	{PROP_SMOOTH, "SMOOTH", ICON_SMOOTHCURVE, "Smooth", "Smooth falloff"},
	{PROP_SPHERE, "SPHERE", ICON_SPHERECURVE, "Sphere", "Spherical falloff"},
	{PROP_ROOT, "ROOT", ICON_ROOTCURVE, "Root", "Root falloff"},
	{PROP_INVSQUARE, "INVERSE_SQUARE", ICON_ROOTCURVE, "Inverse Square", "Inverse Square falloff"},
	{PROP_SHARP, "SHARP", ICON_SHARPCURVE, "Sharp", "Sharp falloff"},
	{PROP_LIN, "LINEAR", ICON_LINCURVE, "Linear", "Linear falloff"},
	{0, NULL, 0, NULL, NULL},
};


const EnumPropertyItem rna_enum_proportional_editing_items[] = {
	{PROP_EDIT_OFF, "DISABLED", ICON_PROP_OFF, "Disable", "Proportional Editing disabled"},
	{PROP_EDIT_ON, "ENABLED", ICON_PROP_ON, "Enable", "Proportional Editing enabled"},
	{PROP_EDIT_PROJECTED, "PROJECTED", ICON_PROP_PROJECTED, "Projected (2D)",
	                      "Proportional Editing using screen space locations"},
	{PROP_EDIT_CONNECTED, "CONNECTED", ICON_PROP_CON, "Connected",
	                      "Proportional Editing using connected geometry only"},
	{0, NULL, 0, NULL, NULL},
};

/* keep for operators, not used here */
const EnumPropertyItem rna_enum_mesh_select_mode_items[] = {
	{SCE_SELECT_VERTEX, "VERTEX", ICON_VERTEXSEL, "Vertex", "Vertex selection mode"},
	{SCE_SELECT_EDGE, "EDGE", ICON_EDGESEL, "Edge", "Edge selection mode"},
	{SCE_SELECT_FACE, "FACE", ICON_FACESEL, "Face", "Face selection mode"},
	{0, NULL, 0, NULL, NULL},
};

const EnumPropertyItem rna_enum_mesh_select_mode_uv_items[] = {
	{UV_SELECT_VERTEX, "VERTEX", ICON_UV_VERTEXSEL, "Vertex", "Vertex selection mode"},
	{UV_SELECT_EDGE, "EDGE", ICON_UV_EDGESEL, "Edge", "Edge selection mode"},
	{UV_SELECT_FACE, "FACE", ICON_UV_FACESEL, "Face", "Face selection mode"},
	{UV_SELECT_ISLAND, "ISLAND", ICON_UV_ISLANDSEL, "Island", "Island selection mode"},
	{0, NULL, 0, NULL, NULL},
};

const EnumPropertyItem rna_enum_snap_element_items[] = {
	{SCE_SNAP_MODE_INCREMENT, "INCREMENT", ICON_SNAP_INCREMENT, "Increment", "Snap to increments of grid"},
	{SCE_SNAP_MODE_VERTEX, "VERTEX", ICON_SNAP_VERTEX, "Vertex", "Snap to vertices"},
	{SCE_SNAP_MODE_EDGE, "EDGE", ICON_SNAP_EDGE, "Edge", "Snap to edges"},
	{SCE_SNAP_MODE_FACE, "FACE", ICON_SNAP_FACE, "Face", "Snap to faces"},
	{SCE_SNAP_MODE_VOLUME, "VOLUME", ICON_SNAP_VOLUME, "Volume", "Snap to volume"},
	{0, NULL, 0, NULL, NULL},
};

const EnumPropertyItem rna_enum_snap_node_element_items[] = {
	{SCE_SNAP_MODE_GRID,   "GRID",    ICON_SNAP_GRID, "Grid", "Snap to grid"},
	{SCE_SNAP_MODE_NODE_X, "NODE_X",  ICON_NODE_SIDE, "Node X", "Snap to left/right node border"},
	{SCE_SNAP_MODE_NODE_Y, "NODE_Y",  ICON_NODE_TOP, "Node Y", "Snap to top/bottom node border"},
	{SCE_SNAP_MODE_NODE_X | SCE_SNAP_MODE_NODE_Y, "NODE_XY", ICON_NODE_CORNER, "Node X / Y", "Snap to any node border"},
	{0, NULL, 0, NULL, NULL},
};

#ifndef RNA_RUNTIME
static const EnumPropertyItem snap_uv_element_items[] = {
	{SCE_SNAP_MODE_INCREMENT, "INCREMENT", ICON_SNAP_INCREMENT, "Increment", "Snap to increments of grid"},
	{SCE_SNAP_MODE_VERTEX, "VERTEX", ICON_SNAP_VERTEX, "Vertex", "Snap to vertices"},
	{0, NULL, 0, NULL, NULL},
};
#endif

const EnumPropertyItem rna_enum_curve_fit_method_items[] = {
	{CURVE_PAINT_FIT_METHOD_REFIT, "REFIT", 0, "Refit", "Incrementally re-fit the curve (high quality)"},
	{CURVE_PAINT_FIT_METHOD_SPLIT, "SPLIT", 0, "Split", "Split the curve until the tolerance is met (fast)"},
	{0, NULL, 0, NULL, NULL},
};

/* workaround for duplicate enums,
 * have each enum line as a define then conditionally set it or not
 */

#define R_IMF_ENUM_BMP      {R_IMF_IMTYPE_BMP, "BMP", ICON_FILE_IMAGE, "BMP", "Output image in bitmap format"},
#define R_IMF_ENUM_IRIS     {R_IMF_IMTYPE_IRIS, "IRIS", ICON_FILE_IMAGE, "Iris", \
                                                "Output image in (old!) SGI IRIS format"},
#define R_IMF_ENUM_PNG      {R_IMF_IMTYPE_PNG, "PNG", ICON_FILE_IMAGE, "PNG", "Output image in PNG format"},
#define R_IMF_ENUM_JPEG     {R_IMF_IMTYPE_JPEG90, "JPEG", ICON_FILE_IMAGE, "JPEG", "Output image in JPEG format"},
#define R_IMF_ENUM_TAGA     {R_IMF_IMTYPE_TARGA, "TARGA", ICON_FILE_IMAGE, "Targa", "Output image in Targa format"},
#define R_IMF_ENUM_TAGA_RAW {R_IMF_IMTYPE_RAWTGA, "TARGA_RAW", ICON_FILE_IMAGE, "Targa Raw", \
                                                  "Output image in uncompressed Targa format"},

#if 0 /* UNUSED (so far) */
#ifdef WITH_DDS
#  define R_IMF_ENUM_DDS {R_IMF_IMTYPE_DDS, "DDS", ICON_FILE_IMAGE, "DDS", "Output image in DDS format"},
#else
#  define R_IMF_ENUM_DDS
#endif
#endif

#ifdef WITH_OPENJPEG
#  define R_IMF_ENUM_JPEG2K {R_IMF_IMTYPE_JP2, "JPEG2000", ICON_FILE_IMAGE, "JPEG 2000", \
                                               "Output image in JPEG 2000 format"},
#else
#  define R_IMF_ENUM_JPEG2K
#endif

#ifdef WITH_CINEON
#  define R_IMF_ENUM_CINEON {R_IMF_IMTYPE_CINEON, "CINEON", ICON_FILE_IMAGE, "Cineon", \
                                                  "Output image in Cineon format"},
#  define R_IMF_ENUM_DPX    {R_IMF_IMTYPE_DPX, "DPX", ICON_FILE_IMAGE, "DPX", "Output image in DPX format"},
#else
#  define R_IMF_ENUM_CINEON
#  define R_IMF_ENUM_DPX
#endif

#ifdef WITH_OPENEXR
#  define R_IMF_ENUM_EXR_MULTILAYER  {R_IMF_IMTYPE_MULTILAYER, "OPEN_EXR_MULTILAYER", ICON_FILE_IMAGE, \
                                                          "OpenEXR MultiLayer", \
                                                          "Output image in multilayer OpenEXR format"},
#  define R_IMF_ENUM_EXR        {R_IMF_IMTYPE_OPENEXR, "OPEN_EXR", ICON_FILE_IMAGE, "OpenEXR", \
                                                       "Output image in OpenEXR format"},
#else
#  define R_IMF_ENUM_EXR_MULTILAYER
#  define R_IMF_ENUM_EXR
#endif

#ifdef WITH_HDR
#  define R_IMF_ENUM_HDR  {R_IMF_IMTYPE_RADHDR, "HDR", ICON_FILE_IMAGE, "Radiance HDR", \
                                                "Output image in Radiance HDR format"},
#else
#  define R_IMF_ENUM_HDR
#endif

#ifdef WITH_TIFF
#  define R_IMF_ENUM_TIFF {R_IMF_IMTYPE_TIFF, "TIFF", ICON_FILE_IMAGE, "TIFF", "Output image in TIFF format"},
#else
#  define R_IMF_ENUM_TIFF
#endif

#define IMAGE_TYPE_ITEMS_IMAGE_ONLY                                           \
	R_IMF_ENUM_BMP                                                            \
	/* DDS save not supported yet R_IMF_ENUM_DDS */                           \
	R_IMF_ENUM_IRIS                                                           \
	R_IMF_ENUM_PNG                                                            \
	R_IMF_ENUM_JPEG                                                           \
	R_IMF_ENUM_JPEG2K                                                         \
	R_IMF_ENUM_TAGA                                                           \
	R_IMF_ENUM_TAGA_RAW                                                       \
	{0, "", 0, " ", NULL},                                                    \
	R_IMF_ENUM_CINEON                                                         \
	R_IMF_ENUM_DPX                                                            \
	R_IMF_ENUM_EXR_MULTILAYER                                                 \
	R_IMF_ENUM_EXR                                                            \
	R_IMF_ENUM_HDR                                                            \
	R_IMF_ENUM_TIFF                                                           \


#ifdef RNA_RUNTIME
static const EnumPropertyItem image_only_type_items[] = {

	IMAGE_TYPE_ITEMS_IMAGE_ONLY

	{0, NULL, 0, NULL, NULL},
};
#endif

const EnumPropertyItem rna_enum_image_type_items[] = {
	{0, "", 0, N_("Image"), NULL},

	IMAGE_TYPE_ITEMS_IMAGE_ONLY

	{0, "", 0, N_("Movie"), NULL},
	{R_IMF_IMTYPE_AVIJPEG, "AVI_JPEG", ICON_FILE_MOVIE, "AVI JPEG", "Output video in AVI JPEG format"},
	{R_IMF_IMTYPE_AVIRAW, "AVI_RAW", ICON_FILE_MOVIE, "AVI Raw", "Output video in AVI Raw format"},
#ifdef WITH_FFMPEG
	{R_IMF_IMTYPE_FFMPEG, "FFMPEG", ICON_FILE_MOVIE, "FFmpeg video", "The most versatile way to output video files"},
#endif
	{0, NULL, 0, NULL, NULL},
};

const EnumPropertyItem rna_enum_image_color_mode_items[] = {
	{R_IMF_PLANES_BW, "BW", 0, "BW", "Images get saved in 8 bits grayscale (only PNG, JPEG, TGA, TIF)"},
	{R_IMF_PLANES_RGB, "RGB", 0, "RGB", "Images are saved with RGB (color) data"},
	{R_IMF_PLANES_RGBA, "RGBA", 0, "RGBA", "Images are saved with RGB and Alpha data (if supported)"},
	{0, NULL, 0, NULL, NULL},
};

#ifdef RNA_RUNTIME
#define IMAGE_COLOR_MODE_BW   rna_enum_image_color_mode_items[0]
#define IMAGE_COLOR_MODE_RGB  rna_enum_image_color_mode_items[1]
#define IMAGE_COLOR_MODE_RGBA rna_enum_image_color_mode_items[2]
#endif

const EnumPropertyItem rna_enum_image_color_depth_items[] = {
	/* 1 (monochrome) not used */
	{R_IMF_CHAN_DEPTH_8,   "8", 0, "8",  "8 bit color channels"},
	{R_IMF_CHAN_DEPTH_10, "10", 0, "10", "10 bit color channels"},
	{R_IMF_CHAN_DEPTH_12, "12", 0, "12", "12 bit color channels"},
	{R_IMF_CHAN_DEPTH_16, "16", 0, "16", "16 bit color channels"},
	/* 24 not used */
	{R_IMF_CHAN_DEPTH_32, "32", 0, "32", "32 bit color channels"},
	{0, NULL, 0, NULL, NULL},
};

const EnumPropertyItem rna_enum_normal_space_items[] = {
	{R_BAKE_SPACE_OBJECT, "OBJECT", 0, "Object", "Bake the normals in object space"},
	{R_BAKE_SPACE_TANGENT, "TANGENT", 0, "Tangent", "Bake the normals in tangent space"},
	{0, NULL, 0, NULL, NULL},
};

const EnumPropertyItem rna_enum_normal_swizzle_items[] = {
	{R_BAKE_POSX, "POS_X", 0, "+X", ""},
	{R_BAKE_POSY, "POS_Y", 0, "+Y", ""},
	{R_BAKE_POSZ, "POS_Z", 0, "+Z", ""},
	{R_BAKE_NEGX, "NEG_X", 0, "-X", ""},
	{R_BAKE_NEGY, "NEG_Y", 0, "-Y", ""},
	{R_BAKE_NEGZ, "NEG_Z", 0, "-Z", ""},
	{0, NULL, 0, NULL, NULL},
};

const EnumPropertyItem rna_enum_bake_save_mode_items[] = {
	{R_BAKE_SAVE_INTERNAL, "INTERNAL", 0, "Internal", "Save the baking map in an internal image data-block"},
	{R_BAKE_SAVE_EXTERNAL, "EXTERNAL", 0, "External", "Save the baking map in an external file"},
	{0, NULL, 0, NULL, NULL},
};

#define R_IMF_VIEWS_ENUM_IND      {R_IMF_VIEWS_INDIVIDUAL, "INDIVIDUAL", 0, "Individual", \
                                   "Individual files for each view with the prefix as defined by the scene views"},
#define R_IMF_VIEWS_ENUM_S3D      {R_IMF_VIEWS_STEREO_3D, "STEREO_3D", 0, "Stereo 3D", \
                                   "Single file with an encoded stereo pair"},
#define R_IMF_VIEWS_ENUM_MV       {R_IMF_VIEWS_MULTIVIEW, "MULTIVIEW", 0, "Multi-View", "Single file with all the views"},

const EnumPropertyItem rna_enum_views_format_items[] = {
	R_IMF_VIEWS_ENUM_IND
	R_IMF_VIEWS_ENUM_S3D
	{0, NULL, 0, NULL, NULL},
};

const EnumPropertyItem rna_enum_views_format_multilayer_items[] = {
	R_IMF_VIEWS_ENUM_IND
	R_IMF_VIEWS_ENUM_MV
	{0, NULL, 0, NULL, NULL},
};

const EnumPropertyItem rna_enum_views_format_multiview_items[] = {
	R_IMF_VIEWS_ENUM_IND
	R_IMF_VIEWS_ENUM_S3D
	R_IMF_VIEWS_ENUM_MV
	{0, NULL, 0, NULL, NULL},
};

#undef R_IMF_VIEWS_ENUM_IND
#undef R_IMF_VIEWS_ENUM_S3D
#undef R_IMF_VIEWS_ENUM_MV

const EnumPropertyItem rna_enum_stereo3d_display_items[] = {
	{S3D_DISPLAY_ANAGLYPH, "ANAGLYPH", 0, "Anaglyph",
	 "Render views for left and right eyes as two differently filtered colors in a single image "
	 "(anaglyph glasses are required)"},
	{S3D_DISPLAY_INTERLACE, "INTERLACE", 0, "Interlace",
	 "Render views for left and right eyes interlaced in a single image (3D-ready monitor is required)"},
	{S3D_DISPLAY_PAGEFLIP, "TIMESEQUENTIAL", 0, "Time Sequential",
	 "Render alternate eyes (also known as page flip, quad buffer support in the graphic card is required)"},
	{S3D_DISPLAY_SIDEBYSIDE, "SIDEBYSIDE", 0, "Side-by-Side", "Render views for left and right eyes side-by-side"},
	{S3D_DISPLAY_TOPBOTTOM, "TOPBOTTOM", 0, "Top-Bottom", "Render views for left and right eyes one above another"},
	{0, NULL, 0, NULL, NULL},
};

const EnumPropertyItem rna_enum_stereo3d_anaglyph_type_items[] = {
	{S3D_ANAGLYPH_REDCYAN, "RED_CYAN", 0, "Red-Cyan", ""},
	{S3D_ANAGLYPH_GREENMAGENTA, "GREEN_MAGENTA", 0, "Green-Magenta", ""},
	{S3D_ANAGLYPH_YELLOWBLUE, "YELLOW_BLUE", 0, "Yellow-Blue", ""},
	{0, NULL, 0, NULL, NULL},
};

const EnumPropertyItem rna_enum_stereo3d_interlace_type_items[] = {
	{S3D_INTERLACE_ROW, "ROW_INTERLEAVED", 0, "Row Interleaved", ""},
	{S3D_INTERLACE_COLUMN, "COLUMN_INTERLEAVED", 0, "Column Interleaved", ""},
	{S3D_INTERLACE_CHECKERBOARD, "CHECKERBOARD_INTERLEAVED", 0, "Checkerboard Interleaved", ""},
	{0, NULL, 0, NULL, NULL},
};

const EnumPropertyItem rna_enum_bake_pass_filter_type_items[] = {
	{R_BAKE_PASS_FILTER_NONE, "NONE", 0, "None", ""},
	{R_BAKE_PASS_FILTER_AO, "AO", 0, "Ambient Occlusion", ""},
	{R_BAKE_PASS_FILTER_EMIT, "EMIT", 0, "Emit", ""},
	{R_BAKE_PASS_FILTER_DIRECT, "DIRECT", 0, "Direct", ""},
	{R_BAKE_PASS_FILTER_INDIRECT, "INDIRECT", 0, "Indirect", ""},
	{R_BAKE_PASS_FILTER_COLOR, "COLOR", 0, "Color", ""},
	{R_BAKE_PASS_FILTER_DIFFUSE, "DIFFUSE", 0, "Diffuse", ""},
	{R_BAKE_PASS_FILTER_GLOSSY, "GLOSSY", 0, "Glossy", ""},
	{R_BAKE_PASS_FILTER_TRANSM, "TRANSMISSION", 0, "Transmission", ""},
	{R_BAKE_PASS_FILTER_SUBSURFACE, "SUBSURFACE", 0, "Subsurface", ""},
	{0, NULL, 0, NULL, NULL},
};

static const EnumPropertyItem rna_enum_gizmo_items[] = {
	{SCE_GIZMO_SHOW_TRANSLATE, "TRANSLATE", 0, "Move", ""},
	{SCE_GIZMO_SHOW_ROTATE, "ROTATE", 0, "Rotate", ""},
	{SCE_GIZMO_SHOW_SCALE, "SCALE", 0, "Scale", ""},
	{0, NULL, 0, NULL, NULL},
};

#ifndef RNA_RUNTIME
static const EnumPropertyItem rna_enum_gpencil_interpolation_mode_items[] = {
	/* interpolation */
	{0, "", 0, N_("Interpolation"), "Standard transitions between keyframes"},
	{GP_IPO_LINEAR,   "LINEAR", ICON_IPO_LINEAR, "Linear", "Straight-line interpolation between A and B (i.e. no ease in/out)"},
	{GP_IPO_CURVEMAP, "CUSTOM", ICON_IPO_BEZIER, "Custom", "Custom interpolation defined using a curve map"},

	/* easing */
	{0, "", 0, N_("Easing (by strength)"), "Predefined inertial transitions, useful for motion graphics (from least to most ''dramatic'')"},
	{GP_IPO_SINE, "SINE", ICON_IPO_SINE, "Sinusoidal", "Sinusoidal easing (weakest, almost linear but with a slight curvature)"},
	{GP_IPO_QUAD, "QUAD", ICON_IPO_QUAD, "Quadratic", "Quadratic easing"},
	{GP_IPO_CUBIC, "CUBIC", ICON_IPO_CUBIC, "Cubic", "Cubic easing"},
	{GP_IPO_QUART, "QUART", ICON_IPO_QUART, "Quartic", "Quartic easing"},
	{GP_IPO_QUINT, "QUINT", ICON_IPO_QUINT, "Quintic", "Quintic easing"},
	{GP_IPO_EXPO, "EXPO", ICON_IPO_EXPO, "Exponential", "Exponential easing (dramatic)"},
	{GP_IPO_CIRC, "CIRC", ICON_IPO_CIRC, "Circular", "Circular easing (strongest and most dynamic)"},

	{0, "", 0, N_("Dynamic Effects"), "Simple physics-inspired easing effects"},
	{GP_IPO_BACK, "BACK", ICON_IPO_BACK, "Back", "Cubic easing with overshoot and settle"},
	{GP_IPO_BOUNCE, "BOUNCE", ICON_IPO_BOUNCE, "Bounce", "Exponentially decaying parabolic bounce, like when objects collide"},
	{GP_IPO_ELASTIC, "ELASTIC", ICON_IPO_ELASTIC, "Elastic", "Exponentially decaying sine wave, like an elastic band"},

	{0, NULL, 0, NULL, NULL},
};

#endif

const EnumPropertyItem rna_enum_transform_pivot_items_full[] = {
	{V3D_AROUND_CENTER_BOUNDS, "BOUNDING_BOX_CENTER", ICON_PIVOT_BOUNDBOX, "Bounding Box Center",
	             "Pivot around bounding box center of selected object(s)"},
	{V3D_AROUND_CURSOR, "CURSOR", ICON_PIVOT_CURSOR, "3D Cursor", "Pivot around the 3D cursor"},
	{V3D_AROUND_LOCAL_ORIGINS, "INDIVIDUAL_ORIGINS", ICON_PIVOT_INDIVIDUAL,
	            "Individual Origins", "Pivot around each object's own origin"},
	{V3D_AROUND_CENTER_MEDIAN, "MEDIAN_POINT", ICON_PIVOT_MEDIAN, "Median Point",
	               "Pivot around the median point of selected objects"},
	{V3D_AROUND_ACTIVE, "ACTIVE_ELEMENT", ICON_PIVOT_ACTIVE, "Active Element", "Pivot around active object"},
	{0, NULL, 0, NULL, NULL},
};

/* Icons could be made a consistent set of images. */
const EnumPropertyItem rna_enum_transform_orientation_items[] = {
	{V3D_ORIENT_GLOBAL, "GLOBAL", ICON_ORIENTATION_GLOBAL, "Global", "Align the transformation axes to world space"},
	{V3D_ORIENT_LOCAL, "LOCAL", ICON_ORIENTATION_LOCAL, "Local", "Align the transformation axes to the selected objects' local space"},
	{V3D_ORIENT_NORMAL, "NORMAL", ICON_ORIENTATION_NORMAL, "Normal",
	                   "Align the transformation axes to average normal of selected elements "
	                   "(bone Y axis for pose mode)"},
	{V3D_ORIENT_GIMBAL, "GIMBAL", ICON_ORIENTATION_GIMBAL, "Gimbal", "Align each axis to the Euler rotation axis as used for input"},
	{V3D_ORIENT_VIEW, "VIEW", ICON_ORIENTATION_VIEW, "View", "Align the transformation axes to the window"},
	{V3D_ORIENT_CURSOR, "CURSOR", ICON_PIVOT_CURSOR, "Cursor", "Align the transformation axes to the 3D cursor"},
	// {V3D_ORIENT_CUSTOM, "CUSTOM", 0, "Custom", "Use a custom transform orientation"},
	{0, NULL, 0, NULL, NULL},
};

#ifdef RNA_RUNTIME

#include "BLI_string_utils.h"

#include "DNA_anim_types.h"
#include "DNA_color_types.h"
#include "DNA_node_types.h"
#include "DNA_object_types.h"
#include "DNA_mesh_types.h"
#include "DNA_text_types.h"
#include "DNA_workspace_types.h"

#include "RNA_access.h"

#include "MEM_guardedalloc.h"

#include "BKE_brush.h"
#include "BKE_collection.h"
#include "BKE_colortools.h"
#include "BKE_context.h"
#include "BKE_global.h"
#include "BKE_idprop.h"
#include "BKE_image.h"
#include "BKE_layer.h"
#include "BKE_main.h"
#include "BKE_node.h"
#include "BKE_pointcache.h"
#include "BKE_scene.h"
#include "BKE_mesh.h"
#include "BKE_sound.h"
#include "BKE_screen.h"
#include "BKE_sequencer.h"
#include "BKE_animsys.h"
#include "BKE_freestyle.h"
#include "BKE_gpencil.h"
#include "BKE_unit.h"

#include "ED_info.h"
#include "ED_node.h"
#include "ED_view3d.h"
#include "ED_mesh.h"
#include "ED_keyframing.h"
#include "ED_image.h"
#include "ED_scene.h"

#include "DEG_depsgraph_build.h"
#include "DEG_depsgraph_query.h"

#ifdef WITH_FREESTYLE
#include "FRS_freestyle.h"
#endif

static void rna_ToolSettings_snap_mode_set(struct PointerRNA *ptr, int value)
{
	ToolSettings *ts = (ToolSettings *)ptr->data;
	if (value != 0) {
		ts->snap_mode = value;
	}
}

/* Grease Pencil update cache */
static void rna_GPencil_update(Main *UNUSED(bmain), Scene *scene, PointerRNA *UNUSED(ptr))
{
	/* mark all grease pencil datablocks of the scene */
	FOREACH_SCENE_COLLECTION_BEGIN(scene, collection)
	{
		FOREACH_COLLECTION_OBJECT_RECURSIVE_BEGIN(collection, ob)
		{
			if (ob->type == OB_GPENCIL) {
				bGPdata *gpd = (bGPdata *)ob->data;
				gpd->flag |= GP_DATA_CACHE_IS_DIRTY;
				DEG_id_tag_update(&gpd->id, ID_RECALC_TRANSFORM | ID_RECALC_GEOMETRY);
			}
		}
		FOREACH_COLLECTION_OBJECT_RECURSIVE_END;
	}
	FOREACH_SCENE_COLLECTION_END;

	WM_main_add_notifier(NC_GPENCIL | NA_EDITED, NULL);
}

/* Grease Pencil Interpolation settings */
static char *rna_GPencilInterpolateSettings_path(PointerRNA *UNUSED(ptr))
{
	return BLI_strdup("tool_settings.gpencil_interpolate");
}

static void rna_GPencilInterpolateSettings_type_set(PointerRNA *ptr, int value)
{
	GP_Interpolate_Settings *settings = (GP_Interpolate_Settings *)ptr->data;

	/* NOTE: This cast should be fine, as we have a small + finite set of values (eGP_Interpolate_Type)
	 * that should fit well within a char
	 */
	settings->type = (char)value;

	/* init custom interpolation curve here now the first time it's used */
	if ((settings->type == GP_IPO_CURVEMAP) &&
	    (settings->custom_ipo == NULL))
	{
		settings->custom_ipo = curvemapping_add(1, 0.0f, 0.0f, 1.0f, 1.0f);
	}

}
static void rna_ToolSettings_gizmo_flag_update(Main *UNUSED(bmain), Scene *scene, PointerRNA *UNUSED(ptr))
{
	ToolSettings *ts = scene->toolsettings;
	if ((ts->gizmo_flag & (SCE_GIZMO_SHOW_TRANSLATE | SCE_GIZMO_SHOW_ROTATE | SCE_GIZMO_SHOW_SCALE)) == 0) {
		ts->gizmo_flag |= SCE_GIZMO_SHOW_TRANSLATE;
	}
}

static void rna_SpaceImageEditor_uv_sculpt_update(Main *bmain, Scene *scene, PointerRNA *UNUSED(ptr))
{
	ED_space_image_uv_sculpt_update(bmain, bmain->wm.first, scene);
}


/* Read-only Iterator of all the scene objects. */

static void rna_Scene_objects_begin(CollectionPropertyIterator *iter, PointerRNA *ptr)
{
	Scene *scene = (Scene *)ptr->data;
	iter->internal.custom = MEM_callocN(sizeof(BLI_Iterator), __func__);

	((BLI_Iterator *)iter->internal.custom)->valid = true;
	BKE_scene_objects_iterator_begin(iter->internal.custom, (void *)scene);
	iter->valid = ((BLI_Iterator *)iter->internal.custom)->valid;
}

static void rna_Scene_objects_next(CollectionPropertyIterator *iter)
{
	BKE_scene_objects_iterator_next(iter->internal.custom);
	iter->valid = ((BLI_Iterator *)iter->internal.custom)->valid;
}

static void rna_Scene_objects_end(CollectionPropertyIterator *iter)
{
	BKE_scene_objects_iterator_end(iter->internal.custom);
	MEM_freeN(iter->internal.custom);
}

static PointerRNA rna_Scene_objects_get(CollectionPropertyIterator *iter)
{
	Object *ob = ((BLI_Iterator *)iter->internal.custom)->current;
	return rna_pointer_inherit_refine(&iter->parent, &RNA_Object, ob);
}

/* End of read-only Iterator of all the scene objects. */

static void rna_Scene_set_set(PointerRNA *ptr, PointerRNA value)
{
	Scene *scene = (Scene *)ptr->data;
	Scene *set = (Scene *)value.data;
	Scene *nested_set;

	for (nested_set = set; nested_set; nested_set = nested_set->set) {
		if (nested_set == scene)
			return;
		/* prevent eternal loops, set can point to next, and next to set, without problems usually */
		if (nested_set->set == set)
			return;
	}

	id_lib_extern((ID *)set);
	scene->set = set;
}

void rna_Scene_set_update(Main *bmain, Scene *UNUSED(scene), PointerRNA *ptr)
{
	Scene *scene = (Scene *)ptr->id.data;

	DEG_relations_tag_update(bmain);
	DEG_id_tag_update_ex(bmain, &scene->id, 0);
	if (scene->set != NULL) {
		/* Objects which are pulled into main scene's depsgraph needs to have
		 * their base flags updated.
		 */
		DEG_id_tag_update_ex(bmain, &scene->set->id, 0);
	}
}

static void rna_Scene_camera_update(Main *bmain, Scene *UNUSED(scene_unused), PointerRNA *ptr)
{
	wmWindowManager *wm = bmain->wm.first;
	Scene *scene = (Scene *)ptr->data;

	WM_windows_scene_data_sync(&wm->windows, scene);
	DEG_id_tag_update(&scene->id, ID_RECALC_COPY_ON_WRITE);
}

static void rna_Scene_fps_update(Main *UNUSED(bmain), Scene *scene, PointerRNA *UNUSED(ptr))
{
	BKE_sound_update_fps(scene);
	BKE_sequencer_update_sound_bounds_all(scene);
}

static void rna_Scene_listener_update(Main *UNUSED(bmain), Scene *scene, PointerRNA *UNUSED(ptr))
{
	BKE_sound_update_scene_listener(scene);
}

static void rna_Scene_volume_set(PointerRNA *ptr, float value)
{
	Scene *scene = (Scene *)(ptr->data);

	scene->audio.volume = value;
	if (scene->sound_scene)
		BKE_sound_set_scene_volume(scene, value);
}

static const char *rna_Scene_statistics_string_get(Scene *scene, Main *bmain, ViewLayer *view_layer)
{
	return ED_info_stats_string(bmain, scene, view_layer);
}

static void rna_Scene_framelen_update(Main *UNUSED(bmain), Scene *scene, PointerRNA *UNUSED(ptr))
{
	scene->r.framelen = (float)scene->r.framapto / (float)scene->r.images;
}


static void rna_Scene_frame_current_set(PointerRNA *ptr, int value)
{
	Scene *data = (Scene *)ptr->data;

	/* if negative frames aren't allowed, then we can't use them */
	FRAMENUMBER_MIN_CLAMP(value);
	data->r.cfra = value;
}

static float rna_Scene_frame_float_get(PointerRNA *ptr)
{
	Scene *data = (Scene *)ptr->data;
	return (float)data->r.cfra + data->r.subframe;
}

static void rna_Scene_frame_float_set(PointerRNA *ptr, float value)
{
	Scene *data = (Scene *)ptr->data;
	/* if negative frames aren't allowed, then we can't use them */
	FRAMENUMBER_MIN_CLAMP(value);
	data->r.cfra = (int)value;
	data->r.subframe = value - data->r.cfra;
}

static float rna_Scene_frame_current_final_get(PointerRNA *ptr)
{
	Scene *scene = (Scene *)ptr->data;

	return BKE_scene_frame_get_from_ctime(scene, (float)scene->r.cfra);
}

static void rna_Scene_start_frame_set(PointerRNA *ptr, int value)
{
	Scene *data = (Scene *)ptr->data;
	/* MINFRAME not MINAFRAME, since some output formats can't taken negative frames */
	CLAMP(value, MINFRAME, MAXFRAME);
	data->r.sfra = value;

	if (data->r.sfra >= data->r.efra) {
		data->r.efra = MIN2(data->r.sfra, MAXFRAME);
	}
}

static void rna_Scene_end_frame_set(PointerRNA *ptr, int value)
{
	Scene *data = (Scene *)ptr->data;
	CLAMP(value, MINFRAME, MAXFRAME);
	data->r.efra = value;

	if (data->r.sfra >= data->r.efra) {
		data->r.sfra = MAX2(data->r.efra, MINFRAME);
	}
}

static void rna_Scene_use_preview_range_set(PointerRNA *ptr, bool value)
{
	Scene *data = (Scene *)ptr->data;

	if (value) {
		/* copy range from scene if not set before */
		if ((data->r.psfra == data->r.pefra) && (data->r.psfra == 0)) {
			data->r.psfra = data->r.sfra;
			data->r.pefra = data->r.efra;
		}

		data->r.flag |= SCER_PRV_RANGE;
	}
	else
		data->r.flag &= ~SCER_PRV_RANGE;
}


static void rna_Scene_preview_range_start_frame_set(PointerRNA *ptr, int value)
{
	Scene *data = (Scene *)ptr->data;

	/* check if enabled already */
	if ((data->r.flag & SCER_PRV_RANGE) == 0) {
		/* set end of preview range to end frame, then clamp as per normal */
		/* TODO: or just refuse to set instead? */
		data->r.pefra = data->r.efra;
	}

	/* now set normally */
	CLAMP(value, MINAFRAME, data->r.pefra);
	data->r.psfra = value;
}

static void rna_Scene_preview_range_end_frame_set(PointerRNA *ptr, int value)
{
	Scene *data = (Scene *)ptr->data;

	/* check if enabled already */
	if ((data->r.flag & SCER_PRV_RANGE) == 0) {
		/* set start of preview range to start frame, then clamp as per normal */
		/* TODO: or just refuse to set instead? */
		data->r.psfra = data->r.sfra;
	}

	/* now set normally */
	CLAMP(value, data->r.psfra, MAXFRAME);
	data->r.pefra = value;
}

static void rna_Scene_show_subframe_update(Main *UNUSED(bmain), Scene *UNUSED(current_scene), PointerRNA *ptr)
{
	Scene *scene = (Scene *)ptr->id.data;
	scene->r.subframe = 0.0f;
}

static void rna_Scene_frame_update(Main *bmain, Scene *UNUSED(current_scene), PointerRNA *ptr)
{
	Scene *scene = (Scene *)ptr->id.data;
	BKE_sound_seek_scene(bmain, scene);
	WM_main_add_notifier(NC_SCENE | ND_FRAME, scene);
}

static PointerRNA rna_Scene_active_keying_set_get(PointerRNA *ptr)
{
	Scene *scene = (Scene *)ptr->data;
	return rna_pointer_inherit_refine(ptr, &RNA_KeyingSet, ANIM_scene_get_active_keyingset(scene));
}

static void rna_Scene_active_keying_set_set(PointerRNA *ptr, PointerRNA value)
{
	Scene *scene = (Scene *)ptr->data;
	KeyingSet *ks = (KeyingSet *)value.data;

	scene->active_keyingset = ANIM_scene_get_keyingset_index(scene, ks);
}

/* get KeyingSet index stuff for list of Keying Sets editing UI
 * - active_keyingset-1 since 0 is reserved for 'none'
 * - don't clamp, otherwise can never set builtins types as active...
 */
static int rna_Scene_active_keying_set_index_get(PointerRNA *ptr)
{
	Scene *scene = (Scene *)ptr->data;
	return scene->active_keyingset - 1;
}

/* get KeyingSet index stuff for list of Keying Sets editing UI
 * - value+1 since 0 is reserved for 'none'
 */
static void rna_Scene_active_keying_set_index_set(PointerRNA *ptr, int value)
{
	Scene *scene = (Scene *)ptr->data;
	scene->active_keyingset = value + 1;
}

/* XXX: evil... builtin_keyingsets is defined in keyingsets.c! */
/* TODO: make API function to retrieve this... */
extern ListBase builtin_keyingsets;

static void rna_Scene_all_keyingsets_begin(CollectionPropertyIterator *iter, PointerRNA *ptr)
{
	Scene *scene = (Scene *)ptr->data;

	/* start going over the scene KeyingSets first, while we still have pointer to it
	 * but only if we have any Keying Sets to use...
	 */
	if (scene->keyingsets.first)
		rna_iterator_listbase_begin(iter, &scene->keyingsets, NULL);
	else
		rna_iterator_listbase_begin(iter, &builtin_keyingsets, NULL);
}

static void rna_Scene_all_keyingsets_next(CollectionPropertyIterator *iter)
{
	ListBaseIterator *internal = &iter->internal.listbase;
	KeyingSet *ks = (KeyingSet *)internal->link;

	/* if we've run out of links in Scene list, jump over to the builtins list unless we're there already */
	if ((ks->next == NULL) && (ks != builtin_keyingsets.last))
		internal->link = (Link *)builtin_keyingsets.first;
	else
		internal->link = (Link *)ks->next;

	iter->valid = (internal->link != NULL);
}

static char *rna_SceneEEVEE_path(PointerRNA *UNUSED(ptr))
{
	return BLI_strdup("eevee");
}

static int rna_RenderSettings_stereoViews_skip(CollectionPropertyIterator *iter, void *UNUSED(data))
{
	ListBaseIterator *internal = &iter->internal.listbase;
	SceneRenderView *srv = (SceneRenderView *)internal->link;

	if ((STREQ(srv->name, STEREO_LEFT_NAME)) ||
	    (STREQ(srv->name, STEREO_RIGHT_NAME)))
	{
		return 0;
	}

	return 1;
};

static void rna_RenderSettings_stereoViews_begin(CollectionPropertyIterator *iter, PointerRNA *ptr)
{
	RenderData *rd = (RenderData *)ptr->data;
	rna_iterator_listbase_begin(iter, &rd->views, rna_RenderSettings_stereoViews_skip);
}

static char *rna_RenderSettings_path(PointerRNA *UNUSED(ptr))
{
	return BLI_strdup("render");
}

static char *rna_BakeSettings_path(PointerRNA *UNUSED(ptr))
{
	return BLI_strdup("render.bake");
}

static char *rna_ImageFormatSettings_path(PointerRNA *ptr)
{
	ImageFormatData *imf = (ImageFormatData *)ptr->data;
	ID *id = ptr->id.data;

	switch (GS(id->name)) {
		case ID_SCE:
		{
			Scene *scene = (Scene *)id;

			if (&scene->r.im_format == imf) {
				return BLI_strdup("render.image_settings");
			}
			else if (&scene->r.bake.im_format == imf) {
				return BLI_strdup("render.bake.image_settings");
			}
			return BLI_strdup("..");
		}
		case ID_NT:
		{
			bNodeTree *ntree = (bNodeTree *)id;
			bNode *node;

			for (node = ntree->nodes.first; node; node = node->next) {
				if (node->type == CMP_NODE_OUTPUT_FILE) {
					if (&((NodeImageMultiFile *)node->storage)->format == imf) {
						return BLI_sprintfN("nodes['%s'].format", node->name);
					}
					else {
						bNodeSocket *sock;

						for (sock = node->inputs.first; sock; sock = sock->next) {
							NodeImageMultiFileSocket *sockdata = sock->storage;
							if (&sockdata->format == imf) {
								return BLI_sprintfN("nodes['%s'].file_slots['%s'].format", node->name, sockdata->path);
							}
						}
					}
				}
			}
			return BLI_strdup("..");
		}
		default:
			return BLI_strdup("..");
	}
}

static int rna_RenderSettings_threads_get(PointerRNA *ptr)
{
	RenderData *rd = (RenderData *)ptr->data;
	return BKE_render_num_threads(rd);
}

static int rna_RenderSettings_threads_mode_get(PointerRNA *ptr)
{
	RenderData *rd = (RenderData *)ptr->data;
	int override = BLI_system_num_threads_override_get();

	if (override > 0)
		return R_FIXED_THREADS;
	else
		return (rd->mode & R_FIXED_THREADS);
}

static bool rna_RenderSettings_is_movie_format_get(PointerRNA *ptr)
{
	RenderData *rd = (RenderData *)ptr->data;
	return BKE_imtype_is_movie(rd->im_format.imtype);
}

static void rna_ImageFormatSettings_file_format_set(PointerRNA *ptr, int value)
{
	ImageFormatData *imf = (ImageFormatData *)ptr->data;
	ID *id = ptr->id.data;
	const bool is_render = (id && GS(id->name) == ID_SCE);
	/* see note below on why this is */
	const char chan_flag = BKE_imtype_valid_channels(imf->imtype, true) | (is_render ? IMA_CHAN_FLAG_BW : 0);

	imf->imtype = value;

	/* ensure depth and color settings match */
	if ( ((imf->planes == R_IMF_PLANES_BW) &&   !(chan_flag & IMA_CHAN_FLAG_BW)) ||
	     ((imf->planes == R_IMF_PLANES_RGBA) && !(chan_flag & IMA_CHAN_FLAG_ALPHA)))
	{
		imf->planes = R_IMF_PLANES_RGB;
	}

	/* ensure usable depth */
	{
		const int depth_ok = BKE_imtype_valid_depths(imf->imtype);
		if ((imf->depth & depth_ok) == 0) {
			/* set first available depth */
			char depth_ls[] = {R_IMF_CHAN_DEPTH_32,
			                   R_IMF_CHAN_DEPTH_24,
			                   R_IMF_CHAN_DEPTH_16,
			                   R_IMF_CHAN_DEPTH_12,
			                   R_IMF_CHAN_DEPTH_10,
			                   R_IMF_CHAN_DEPTH_8,
			                   R_IMF_CHAN_DEPTH_1,
			                   0};
			int i;

			for (i = 0; depth_ls[i]; i++) {
				if (depth_ok & depth_ls[i]) {
					imf->depth = depth_ls[i];
					break;
				}
			}
		}
	}

	if (id && GS(id->name) == ID_SCE) {
		Scene *scene = ptr->id.data;
		RenderData *rd = &scene->r;
#ifdef WITH_FFMPEG
		BKE_ffmpeg_image_type_verify(rd, imf);
#endif
		(void)rd;
	}
}

static const EnumPropertyItem *rna_ImageFormatSettings_file_format_itemf(
        bContext *UNUSED(C), PointerRNA *ptr, PropertyRNA *UNUSED(prop), bool *UNUSED(r_free))
{
	ID *id = ptr->id.data;
	if (id && GS(id->name) == ID_SCE) {
		return rna_enum_image_type_items;
	}
	else {
		return image_only_type_items;
	}
}

static const EnumPropertyItem *rna_ImageFormatSettings_color_mode_itemf(
        bContext *UNUSED(C), PointerRNA *ptr, PropertyRNA *UNUSED(prop), bool *r_free)
{
	ImageFormatData *imf = (ImageFormatData *)ptr->data;
	ID *id = ptr->id.data;
	const bool is_render = (id && GS(id->name) == ID_SCE);

	/* note, we need to act differently for render
	 * where 'BW' will force grayscale even if the output format writes
	 * as RGBA, this is age old blender convention and not sure how useful
	 * it really is but keep it for now - campbell */
	char chan_flag = BKE_imtype_valid_channels(imf->imtype, true) | (is_render ? IMA_CHAN_FLAG_BW : 0);

#ifdef WITH_FFMPEG
	/* a WAY more crappy case than B&W flag: depending on codec, file format MIGHT support
	 * alpha channel. for example MPEG format with h264 codec can't do alpha channel, but
	 * the same MPEG format with QTRLE codec can easily handle alpha channel.
	 * not sure how to deal with such cases in a nicer way (sergey) */
	if (is_render) {
		Scene *scene = ptr->id.data;
		RenderData *rd = &scene->r;

		if (BKE_ffmpeg_alpha_channel_is_supported(rd))
			chan_flag |= IMA_CHAN_FLAG_ALPHA;
	}
#endif

	if (chan_flag == (IMA_CHAN_FLAG_BW | IMA_CHAN_FLAG_RGB | IMA_CHAN_FLAG_ALPHA)) {
		return rna_enum_image_color_mode_items;
	}
	else {
		int totitem = 0;
		EnumPropertyItem *item = NULL;

		if (chan_flag & IMA_CHAN_FLAG_BW)    RNA_enum_item_add(&item, &totitem, &IMAGE_COLOR_MODE_BW);
		if (chan_flag & IMA_CHAN_FLAG_RGB)   RNA_enum_item_add(&item, &totitem, &IMAGE_COLOR_MODE_RGB);
		if (chan_flag & IMA_CHAN_FLAG_ALPHA) RNA_enum_item_add(&item, &totitem, &IMAGE_COLOR_MODE_RGBA);

		RNA_enum_item_end(&item, &totitem);
		*r_free = true;

		return item;
	}
}

static const EnumPropertyItem *rna_ImageFormatSettings_color_depth_itemf(
        bContext *UNUSED(C), PointerRNA *ptr, PropertyRNA *UNUSED(prop), bool *r_free)
{
	ImageFormatData *imf = (ImageFormatData *)ptr->data;

	if (imf == NULL) {
		return rna_enum_image_color_depth_items;
	}
	else {
		const int depth_ok = BKE_imtype_valid_depths(imf->imtype);
		const int is_float = ELEM(imf->imtype, R_IMF_IMTYPE_RADHDR, R_IMF_IMTYPE_OPENEXR, R_IMF_IMTYPE_MULTILAYER);

		const EnumPropertyItem *item_8bit =  &rna_enum_image_color_depth_items[0];
		const EnumPropertyItem *item_10bit = &rna_enum_image_color_depth_items[1];
		const EnumPropertyItem *item_12bit = &rna_enum_image_color_depth_items[2];
		const EnumPropertyItem *item_16bit = &rna_enum_image_color_depth_items[3];
		const EnumPropertyItem *item_32bit = &rna_enum_image_color_depth_items[4];

		int totitem = 0;
		EnumPropertyItem *item = NULL;
		EnumPropertyItem tmp = {0, "", 0, "", ""};

		if (depth_ok & R_IMF_CHAN_DEPTH_8) {
			RNA_enum_item_add(&item, &totitem, item_8bit);
		}

		if (depth_ok & R_IMF_CHAN_DEPTH_10) {
			RNA_enum_item_add(&item, &totitem, item_10bit);
		}

		if (depth_ok & R_IMF_CHAN_DEPTH_12) {
			RNA_enum_item_add(&item, &totitem, item_12bit);
		}

		if (depth_ok & R_IMF_CHAN_DEPTH_16) {
			if (is_float) {
				tmp = *item_16bit;
				tmp.name = "Float (Half)";
				RNA_enum_item_add(&item, &totitem, &tmp);
			}
			else {
				RNA_enum_item_add(&item, &totitem, item_16bit);
			}
		}

		if (depth_ok & R_IMF_CHAN_DEPTH_32) {
			if (is_float) {
				tmp = *item_32bit;
				tmp.name = "Float (Full)";
				RNA_enum_item_add(&item, &totitem, &tmp);
			}
			else {
				RNA_enum_item_add(&item, &totitem, item_32bit);
			}
		}

		RNA_enum_item_end(&item, &totitem);
		*r_free = true;

		return item;
	}
}

static const EnumPropertyItem *rna_ImageFormatSettings_views_format_itemf(
        bContext *UNUSED(C), PointerRNA *ptr, PropertyRNA *UNUSED(prop), bool *UNUSED(r_free))
{
	ImageFormatData *imf = (ImageFormatData *)ptr->data;

	if (imf == NULL) {
		return rna_enum_views_format_items;
	}
	else if (imf->imtype == R_IMF_IMTYPE_OPENEXR) {
		return rna_enum_views_format_multiview_items;
	}
	else if (imf->imtype == R_IMF_IMTYPE_MULTILAYER) {
		return rna_enum_views_format_multilayer_items;
	}
	else {
		return rna_enum_views_format_items;
	}
}

#ifdef WITH_OPENEXR
	/* OpenEXR */

static const EnumPropertyItem *rna_ImageFormatSettings_exr_codec_itemf(
        bContext *UNUSED(C), PointerRNA *ptr, PropertyRNA *UNUSED(prop), bool *r_free)
{
	ImageFormatData *imf = (ImageFormatData *)ptr->data;

	EnumPropertyItem *item = NULL;
	int i = 1, totitem = 0;

	if (imf->depth == 16)
		return rna_enum_exr_codec_items; /* All compression types are defined for halfs */

	for (i = 0; i < R_IMF_EXR_CODEC_MAX; i++) {
		if ((i == R_IMF_EXR_CODEC_B44 || i == R_IMF_EXR_CODEC_B44A)) {
			continue; /* B44 and B44A are not defined for 32 bit floats */
		}

		RNA_enum_item_add(&item, &totitem, &rna_enum_exr_codec_items[i]);
	}

	RNA_enum_item_end(&item, &totitem);
	*r_free = true;

	return item;
}

#endif
static int rna_SceneRender_file_ext_length(PointerRNA *ptr)
{
	RenderData *rd = (RenderData *)ptr->data;
	char ext[8];
	ext[0] = '\0';
	BKE_image_path_ensure_ext_from_imformat(ext, &rd->im_format);
	return strlen(ext);
}

static void rna_SceneRender_file_ext_get(PointerRNA *ptr, char *str)
{
	RenderData *rd = (RenderData *)ptr->data;
	str[0] = '\0';
	BKE_image_path_ensure_ext_from_imformat(str, &rd->im_format);
}

#ifdef WITH_FFMPEG
static void rna_FFmpegSettings_lossless_output_set(PointerRNA *ptr, bool value)
{
	Scene *scene = (Scene *) ptr->id.data;
	RenderData *rd = &scene->r;

	if (value)
		rd->ffcodecdata.flags |= FFMPEG_LOSSLESS_OUTPUT;
	else
		rd->ffcodecdata.flags &= ~FFMPEG_LOSSLESS_OUTPUT;

	BKE_ffmpeg_codec_settings_verify(rd);
}

static void rna_FFmpegSettings_codec_settings_update(Main *UNUSED(bmain), Scene *UNUSED(scene_unused), PointerRNA *ptr)
{
	Scene *scene = (Scene *) ptr->id.data;
	RenderData *rd = &scene->r;

	BKE_ffmpeg_codec_settings_verify(rd);
}
#endif

static int rna_RenderSettings_active_view_index_get(PointerRNA *ptr)
{
	RenderData *rd = (RenderData *)ptr->data;
	return rd->actview;
}

static void rna_RenderSettings_active_view_index_set(PointerRNA *ptr, int value)
{
	RenderData *rd = (RenderData *)ptr->data;
	rd->actview = value;
}

static void rna_RenderSettings_active_view_index_range(
        PointerRNA *ptr, int *min, int *max, int *UNUSED(softmin), int *UNUSED(softmax))
{
	RenderData *rd = (RenderData *)ptr->data;

	*min = 0;
	*max = max_ii(0, BLI_listbase_count(&rd->views) - 1);
}

static PointerRNA rna_RenderSettings_active_view_get(PointerRNA *ptr)
{
	RenderData *rd = (RenderData *)ptr->data;
	SceneRenderView *srv = BLI_findlink(&rd->views, rd->actview);

	return rna_pointer_inherit_refine(ptr, &RNA_SceneRenderView, srv);
}

static void rna_RenderSettings_active_view_set(PointerRNA *ptr, PointerRNA value)
{
	RenderData *rd = (RenderData *)ptr->data;
	SceneRenderView *srv = (SceneRenderView *)value.data;
	const int index = BLI_findindex(&rd->views, srv);
	if (index != -1) rd->actview = index;
}

static SceneRenderView *rna_RenderView_new(ID *id, RenderData *UNUSED(rd), const char *name)
{
	Scene *scene = (Scene *)id;
	SceneRenderView *srv = BKE_scene_add_render_view(scene, name);

	WM_main_add_notifier(NC_SCENE | ND_RENDER_OPTIONS, NULL);

	return srv;
}

static void rna_RenderView_remove(
        ID *id, RenderData *UNUSED(rd), Main *UNUSED(bmain), ReportList *reports, PointerRNA *srv_ptr)
{
	SceneRenderView *srv = srv_ptr->data;
	Scene *scene = (Scene *)id;

	if (!BKE_scene_remove_render_view(scene, srv)) {
		BKE_reportf(reports, RPT_ERROR, "Render view '%s' could not be removed from scene '%s'",
		            srv->name, scene->id.name + 2);
		return;
	}

	RNA_POINTER_INVALIDATE(srv_ptr);

	WM_main_add_notifier(NC_SCENE | ND_RENDER_OPTIONS, NULL);
}

static void rna_RenderSettings_views_format_set(PointerRNA *ptr, int value)
{
	RenderData *rd = (RenderData *)ptr->data;

	if (rd->views_format == SCE_VIEWS_FORMAT_MULTIVIEW &&
	    value == SCE_VIEWS_FORMAT_STEREO_3D)
	{
		/* make sure the actview is visible */
		if (rd->actview > 1) rd->actview = 1;
	}

	rd->views_format = value;
}

static void rna_RenderSettings_engine_set(PointerRNA *ptr, int value)
{
	RenderData *rd = (RenderData *)ptr->data;
	RenderEngineType *type = BLI_findlink(&R_engines, value);

	if (type) {
		BLI_strncpy_utf8(rd->engine, type->idname, sizeof(rd->engine));
		DEG_id_tag_update(ptr->id.data, ID_RECALC_COPY_ON_WRITE);
	}
}

static const EnumPropertyItem *rna_RenderSettings_engine_itemf(
        bContext *UNUSED(C), PointerRNA *UNUSED(ptr), PropertyRNA *UNUSED(prop), bool *r_free)
{
	RenderEngineType *type;
	EnumPropertyItem *item = NULL;
	EnumPropertyItem tmp = {0, "", 0, "", ""};
	int a = 0, totitem = 0;

	for (type = R_engines.first; type; type = type->next, a++) {
		tmp.value = a;
		tmp.identifier = type->idname;
		tmp.name = type->name;
		RNA_enum_item_add(&item, &totitem, &tmp);
	}

	RNA_enum_item_end(&item, &totitem);
	*r_free = true;

	return item;
}

static int rna_RenderSettings_engine_get(PointerRNA *ptr)
{
	RenderData *rd = (RenderData *)ptr->data;
	RenderEngineType *type;
	int a = 0;

	for (type = R_engines.first; type; type = type->next, a++)
		if (STREQ(type->idname, rd->engine))
			return a;

	return 0;
}

static void rna_RenderSettings_engine_update(Main *bmain, Scene *UNUSED(unused), PointerRNA *UNUSED(ptr))
{
	ED_render_engine_changed(bmain);
}

static bool rna_RenderSettings_multiple_engines_get(PointerRNA *UNUSED(ptr))
{
	return (BLI_listbase_count(&R_engines) > 1);
}

static bool rna_RenderSettings_use_spherical_stereo_get(PointerRNA *ptr)
{
	Scene *scene = (Scene *)ptr->id.data;
	return BKE_scene_use_spherical_stereo(scene);
}

void rna_Scene_glsl_update(Main *UNUSED(bmain), Scene *UNUSED(scene), PointerRNA *ptr)
{
	Scene *scene = (Scene *)ptr->id.data;

	DEG_id_tag_update(&scene->id, 0);
}

static void rna_Scene_world_update(Main *bmain, Scene *scene, PointerRNA *ptr)
{
	Scene *sc = (Scene *)ptr->id.data;

	rna_Scene_glsl_update(bmain, scene, ptr);
	WM_main_add_notifier(NC_WORLD | ND_WORLD, &sc->id);
	DEG_relations_tag_update(bmain);
}

void rna_Scene_freestyle_update(Main *UNUSED(bmain), Scene *UNUSED(scene), PointerRNA *ptr)
{
	Scene *scene = (Scene *)ptr->id.data;

	DEG_id_tag_update(&scene->id, 0);
}

void rna_Scene_use_view_map_cache_update(Main *UNUSED(bmain), Scene *UNUSED(scene), PointerRNA *UNUSED(ptr))
{
#ifdef WITH_FREESTYLE
	FRS_free_view_map_cache();
#endif
}

void rna_ViewLayer_name_set(PointerRNA *ptr, const char *value)
{
	Scene *scene = (Scene *)ptr->id.data;
	ViewLayer *view_layer = (ViewLayer *)ptr->data;
	BLI_assert(BKE_id_is_in_global_main(&scene->id));
	BKE_view_layer_rename(G_MAIN, scene, view_layer, value);
}

static void rna_SceneRenderView_name_set(PointerRNA *ptr, const char *value)
{
	Scene *scene = (Scene *)ptr->id.data;
	SceneRenderView *rv = (SceneRenderView *)ptr->data;
	BLI_strncpy_utf8(rv->name, value, sizeof(rv->name));
	BLI_uniquename(&scene->r.views, rv, DATA_("RenderView"), '.', offsetof(SceneRenderView, name), sizeof(rv->name));
}

void rna_ViewLayer_material_override_update(Main *bmain, Scene *UNUSED(scene), PointerRNA *ptr)
{
	Scene *scene = (Scene *)ptr->id.data;
	rna_Scene_glsl_update(bmain, scene, ptr);
	DEG_relations_tag_update(bmain);
}

void rna_ViewLayer_pass_update(Main *bmain, Scene *activescene, PointerRNA *ptr)
{
	Scene *scene = (Scene *)ptr->id.data;

	if (scene->nodetree)
		ntreeCompositUpdateRLayers(scene->nodetree);

	rna_Scene_glsl_update(bmain, activescene, ptr);
}

static char *rna_SceneRenderView_path(PointerRNA *ptr)
{
	SceneRenderView *srv = (SceneRenderView *)ptr->data;
	return BLI_sprintfN("render.views[\"%s\"]", srv->name);
}

static void rna_Scene_use_nodes_update(bContext *C, PointerRNA *ptr)
{
	Scene *scene = (Scene *)ptr->data;
	if (scene->use_nodes && scene->nodetree == NULL) {
		ED_node_composit_default(C, scene);
	}
	DEG_relations_tag_update(CTX_data_main(C));
}

static void rna_Physics_update(Main *UNUSED(bmain), Scene *UNUSED(scene), PointerRNA *ptr)
{
	Scene *scene = (Scene *)ptr->id.data;
	FOREACH_SCENE_OBJECT_BEGIN(scene, ob)
	{
		BKE_ptcache_object_reset(scene, ob, PTCACHE_RESET_DEPSGRAPH);
	}
	FOREACH_SCENE_OBJECT_END;

	DEG_id_tag_update(&scene->id, ID_RECALC_COPY_ON_WRITE);
}

static void rna_Scene_editmesh_select_mode_set(PointerRNA *ptr, const bool *value)
{
	ToolSettings *ts = (ToolSettings *)ptr->data;
	int flag = (value[0] ? SCE_SELECT_VERTEX : 0) | (value[1] ? SCE_SELECT_EDGE : 0) | (value[2] ? SCE_SELECT_FACE : 0);

	if (flag) {
		ts->selectmode = flag;

		/* Update select mode in all the workspaces in mesh edit mode. */
		wmWindowManager *wm = G_MAIN->wm.first;
		for (wmWindow *win = wm->windows.first; win; win = win->next) {
			ViewLayer *view_layer = WM_window_get_active_view_layer(win);

			if (view_layer && view_layer->basact) {
				Mesh *me = BKE_mesh_from_object(view_layer->basact->object);
				if (me && me->edit_mesh && me->edit_mesh->selectmode != flag) {
					me->edit_mesh->selectmode = flag;
					EDBM_selectmode_set(me->edit_mesh);
				}
			}
		}
	}
}

static void rna_Scene_editmesh_select_mode_update(bContext *C, PointerRNA *UNUSED(ptr))
{
	ViewLayer *view_layer = CTX_data_view_layer(C);
	Mesh *me = NULL;

	if (view_layer->basact) {
		me = BKE_mesh_from_object(view_layer->basact->object);
		if (me && me->edit_mesh == NULL)
			me = NULL;
	}

	if (me) {
		DEG_id_tag_update(&me->id, ID_RECALC_SELECT);
		WM_main_add_notifier(NC_SCENE | ND_TOOLSETTINGS, NULL);
	}
}

static void object_simplify_update(Object *ob)
{
	ModifierData *md;
	ParticleSystem *psys;

	if ((ob->id.tag & LIB_TAG_DOIT) == 0) {
		return;
	}

	ob->id.tag &= ~LIB_TAG_DOIT;

	for (md = ob->modifiers.first; md; md = md->next) {
		if (ELEM(md->type, eModifierType_Subsurf, eModifierType_Multires, eModifierType_ParticleSystem)) {
			DEG_id_tag_update(&ob->id, ID_RECALC_GEOMETRY);
		}
	}

	for (psys = ob->particlesystem.first; psys; psys = psys->next)
		psys->recalc |= ID_RECALC_PSYS_CHILD;

	if (ob->instance_collection) {
		CollectionObject *cob;

		for (cob = ob->instance_collection->gobject.first; cob; cob = cob->next)
			object_simplify_update(cob->ob);
	}
}

static void rna_Scene_use_simplify_update(Main *bmain, Scene *UNUSED(scene), PointerRNA *ptr)
{
	Scene *sce = ptr->id.data;
	Scene *sce_iter;
	Base *base;

	BKE_main_id_tag_listbase(&bmain->objects, LIB_TAG_DOIT, true);
	FOREACH_SCENE_OBJECT_BEGIN(sce, ob)
	{
		object_simplify_update(ob);
	}
	FOREACH_SCENE_OBJECT_END;

	for (SETLOOPER_SET_ONLY(sce, sce_iter, base)) {
		object_simplify_update(base->object);
	}

	WM_main_add_notifier(NC_GEOM | ND_DATA, NULL);
	WM_main_add_notifier(NC_OBJECT | ND_DRAW, NULL);
	DEG_id_tag_update(&sce->id, 0);
}

static void rna_Scene_simplify_update(Main *bmain, Scene *scene, PointerRNA *ptr)
{
	Scene *sce = ptr->id.data;

	if (sce->r.mode & R_SIMPLIFY)
		rna_Scene_use_simplify_update(bmain, scene, ptr);
}

static void rna_Scene_use_persistent_data_update(Main *UNUSED(bmain), Scene *UNUSED(scene), PointerRNA *ptr)
{
	Scene *sce = ptr->id.data;

	if (!(sce->r.mode & R_PERSISTENT_DATA))
		RE_FreePersistentData();
}

/* Scene.transform_orientation_slots */
static void rna_Scene_transform_orientation_slots_begin(CollectionPropertyIterator *iter, PointerRNA *ptr)
{
	Scene *scene = (Scene *)ptr->id.data;
	TransformOrientationSlot *orient_slot = &scene->orientation_slots[0];
	rna_iterator_array_begin(iter, orient_slot, sizeof(*orient_slot), ARRAY_SIZE(scene->orientation_slots), 0, NULL);
}

static int rna_Scene_transform_orientation_slots_length(PointerRNA *ptr)
{
	Scene *scene = (Scene *)ptr->id.data;
	return ARRAY_SIZE(scene->orientation_slots);
}

static bool rna_Scene_use_audio_get(PointerRNA *ptr)
{
	Scene *scene = (Scene *)ptr->data;
	return (scene->audio.flag & AUDIO_MUTE) != 0;
}

static void rna_Scene_use_audio_set(PointerRNA *ptr, bool value)
{
	Scene *scene = (Scene *)ptr->data;

	if (value)
		scene->audio.flag |= AUDIO_MUTE;
	else
		scene->audio.flag &= ~AUDIO_MUTE;

	BKE_sound_mute_scene(scene, value);
}

static int rna_Scene_sync_mode_get(PointerRNA *ptr)
{
	Scene *scene = (Scene *)ptr->data;
	if (scene->audio.flag & AUDIO_SYNC)
		return AUDIO_SYNC;
	return scene->flag & SCE_FRAME_DROP;
}

static void rna_Scene_sync_mode_set(PointerRNA *ptr, int value)
{
	Scene *scene = (Scene *)ptr->data;

	if (value == AUDIO_SYNC) {
		scene->audio.flag |= AUDIO_SYNC;
	}
	else if (value == SCE_FRAME_DROP) {
		scene->audio.flag &= ~AUDIO_SYNC;
		scene->flag |= SCE_FRAME_DROP;
	}
	else {
		scene->audio.flag &= ~AUDIO_SYNC;
		scene->flag &= ~SCE_FRAME_DROP;
	}
}

static void rna_View3DCursor_rotation_mode_set(PointerRNA *ptr, int value)
{
	View3DCursor *cursor = ptr->data;

	/* use API Method for conversions... */
	BKE_rotMode_change_values(
	        cursor->rotation_quaternion,
	        cursor->rotation_euler,
	        cursor->rotation_axis, &cursor->rotation_angle, cursor->rotation_mode, (short)value);

	/* finally, set the new rotation type */
	cursor->rotation_mode = value;
}

static void rna_View3DCursor_rotation_axis_angle_get(PointerRNA *ptr, float *value)
{
	View3DCursor *cursor = ptr->data;
	value[0] = cursor->rotation_angle;
	copy_v3_v3(&value[1], cursor->rotation_axis);
}

static void rna_View3DCursor_rotation_axis_angle_set(PointerRNA *ptr, const float *value)
{
	View3DCursor *cursor = ptr->data;
	cursor->rotation_angle = value[0];
	copy_v3_v3(cursor->rotation_axis, &value[1]);
}

static TimeMarker *rna_TimeLine_add(Scene *scene, const char name[], int frame)
{
	TimeMarker *marker = MEM_callocN(sizeof(TimeMarker), "TimeMarker");
	marker->flag = SELECT;
	marker->frame = frame;
	BLI_strncpy_utf8(marker->name, name, sizeof(marker->name));
	BLI_addtail(&scene->markers, marker);

	WM_main_add_notifier(NC_SCENE | ND_MARKERS, NULL);
	WM_main_add_notifier(NC_ANIMATION | ND_MARKERS, NULL);

	return marker;
}

static void rna_TimeLine_remove(Scene *scene, ReportList *reports, PointerRNA *marker_ptr)
{
	TimeMarker *marker = marker_ptr->data;
	if (BLI_remlink_safe(&scene->markers, marker) == false) {
		BKE_reportf(reports, RPT_ERROR, "Timeline marker '%s' not found in scene '%s'",
		            marker->name, scene->id.name + 2);
		return;
	}

	MEM_freeN(marker);
	RNA_POINTER_INVALIDATE(marker_ptr);

	WM_main_add_notifier(NC_SCENE | ND_MARKERS, NULL);
	WM_main_add_notifier(NC_ANIMATION | ND_MARKERS, NULL);
}

static void rna_TimeLine_clear(Scene *scene)
{
	BLI_freelistN(&scene->markers);

	WM_main_add_notifier(NC_SCENE | ND_MARKERS, NULL);
	WM_main_add_notifier(NC_ANIMATION | ND_MARKERS, NULL);
}

static KeyingSet *rna_Scene_keying_set_new(Scene *sce, ReportList *reports, const char idname[], const char name[])
{
	KeyingSet *ks = NULL;

	/* call the API func, and set the active keyingset index */
	ks = BKE_keyingset_add(&sce->keyingsets, idname, name, KEYINGSET_ABSOLUTE, 0);

	if (ks) {
		sce->active_keyingset = BLI_listbase_count(&sce->keyingsets);
		return ks;
	}
	else {
		BKE_report(reports, RPT_ERROR, "Keying set could not be added");
		return NULL;
	}
}

static void rna_UnifiedPaintSettings_update(bContext *C, PointerRNA *UNUSED(ptr))
{
	Scene *scene = CTX_data_scene(C);
	ViewLayer *view_layer = CTX_data_view_layer(C);
	Brush *br = BKE_paint_brush(BKE_paint_get_active(scene, view_layer));
	WM_main_add_notifier(NC_BRUSH | NA_EDITED, br);
}

static void rna_UnifiedPaintSettings_size_set(PointerRNA *ptr, int value)
{
	UnifiedPaintSettings *ups = ptr->data;

	/* scale unprojected radius so it stays consistent with brush size */
	BKE_brush_scale_unprojected_radius(&ups->unprojected_radius,
	                                   value, ups->size);
	ups->size = value;
}

static void rna_UnifiedPaintSettings_unprojected_radius_set(PointerRNA *ptr, float value)
{
	UnifiedPaintSettings *ups = ptr->data;

	/* scale brush size so it stays consistent with unprojected_radius */
	BKE_brush_scale_size(&ups->size, value, ups->unprojected_radius);
	ups->unprojected_radius = value;
}

static void rna_UnifiedPaintSettings_radius_update(bContext *C, PointerRNA *ptr)
{
	/* changing the unified size should invalidate the overlay but also update the brush */
	BKE_paint_invalidate_overlay_all();
	rna_UnifiedPaintSettings_update(C, ptr);
}

static char *rna_UnifiedPaintSettings_path(PointerRNA *UNUSED(ptr))
{
	return BLI_strdup("tool_settings.unified_paint_settings");
}

static char *rna_CurvePaintSettings_path(PointerRNA *UNUSED(ptr))
{
	return BLI_strdup("tool_settings.curve_paint_settings");
}

/* generic function to recalc geometry */
static void rna_EditMesh_update(bContext *C, PointerRNA *UNUSED(ptr))
{
	ViewLayer *view_layer = CTX_data_view_layer(C);
	Mesh *me = NULL;

	if (view_layer->basact) {
		me = BKE_mesh_from_object(view_layer->basact->object);
		if (me && me->edit_mesh == NULL)
			me = NULL;
	}

	if (me) {
		DEG_id_tag_update(&me->id, ID_RECALC_GEOMETRY);
		WM_main_add_notifier(NC_GEOM | ND_DATA, me);
	}
}

static char *rna_MeshStatVis_path(PointerRNA *UNUSED(ptr))
{
	return BLI_strdup("tool_settings.statvis");
}

/* note: without this, when Multi-Paint is activated/deactivated, the colors
 * will not change right away when multiple bones are selected, this function
 * is not for general use and only for the few cases where changing scene
 * settings and NOT for general purpose updates, possibly this should be
 * given its own notifier. */
static void rna_Scene_update_active_object_data(bContext *C, PointerRNA *UNUSED(ptr))
{
	ViewLayer *view_layer = CTX_data_view_layer(C);
	Object *ob = OBACT(view_layer);

	if (ob) {
		DEG_id_tag_update(&ob->id, ID_RECALC_GEOMETRY);
		WM_main_add_notifier(NC_OBJECT | ND_DRAW, &ob->id);
	}
}

static void rna_SceneCamera_update(Main *UNUSED(bmain), Scene *UNUSED(scene), PointerRNA *ptr)
{
	Scene *scene = (Scene *)ptr->id.data;
	Object *camera = scene->camera;

	if (camera && (camera->type == OB_CAMERA)) {
		DEG_id_tag_update(&camera->id, ID_RECALC_GEOMETRY);
	}
}

static void rna_SceneSequencer_update(Main *UNUSED(bmain), Scene *UNUSED(scene), PointerRNA *UNUSED(ptr))
{
	BKE_sequencer_cache_cleanup();
	BKE_sequencer_preprocessed_cache_cleanup();
}

static char *rna_ToolSettings_path(PointerRNA *UNUSED(ptr))
{
	return BLI_strdup("tool_settings");
}

PointerRNA rna_FreestyleLineSet_linestyle_get(PointerRNA *ptr)
{
	FreestyleLineSet *lineset = (FreestyleLineSet *)ptr->data;

	return rna_pointer_inherit_refine(ptr, &RNA_FreestyleLineStyle, lineset->linestyle);
}

void rna_FreestyleLineSet_linestyle_set(PointerRNA *ptr, PointerRNA value)
{
	FreestyleLineSet *lineset = (FreestyleLineSet *)ptr->data;

	if (lineset->linestyle)
		id_us_min(&lineset->linestyle->id);
	lineset->linestyle = (FreestyleLineStyle *)value.data;
	id_us_plus(&lineset->linestyle->id);
}

FreestyleLineSet *rna_FreestyleSettings_lineset_add(
        ID *id, FreestyleSettings *config, Main *bmain, const char *name)
{
	Scene *scene = (Scene *)id;
	FreestyleLineSet *lineset = BKE_freestyle_lineset_add(bmain, (FreestyleConfig *)config, name);

	DEG_id_tag_update(&scene->id, 0);
	WM_main_add_notifier(NC_SCENE | ND_RENDER_OPTIONS, NULL);

	return lineset;
}

void rna_FreestyleSettings_lineset_remove(
        ID *id, FreestyleSettings *config, ReportList *reports, PointerRNA *lineset_ptr)
{
	FreestyleLineSet *lineset = lineset_ptr->data;
	Scene *scene = (Scene *)id;

	if (!BKE_freestyle_lineset_delete((FreestyleConfig *)config, lineset)) {
		BKE_reportf(reports, RPT_ERROR, "Line set '%s' could not be removed", lineset->name);
		return;
	}

	RNA_POINTER_INVALIDATE(lineset_ptr);

	DEG_id_tag_update(&scene->id, 0);
	WM_main_add_notifier(NC_SCENE | ND_RENDER_OPTIONS, NULL);
}

PointerRNA rna_FreestyleSettings_active_lineset_get(PointerRNA *ptr)
{
	FreestyleConfig *config = (FreestyleConfig *)ptr->data;
	FreestyleLineSet *lineset = BKE_freestyle_lineset_get_active(config);
	return rna_pointer_inherit_refine(ptr, &RNA_FreestyleLineSet, lineset);
}

void rna_FreestyleSettings_active_lineset_index_range(
        PointerRNA *ptr, int *min, int *max, int *UNUSED(softmin), int *UNUSED(softmax))
{
	FreestyleConfig *config = (FreestyleConfig *)ptr->data;

	*min = 0;
	*max = max_ii(0, BLI_listbase_count(&config->linesets) - 1);
}

int rna_FreestyleSettings_active_lineset_index_get(PointerRNA *ptr)
{
	FreestyleConfig *config = (FreestyleConfig *)ptr->data;
	return BKE_freestyle_lineset_get_active_index(config);
}

void rna_FreestyleSettings_active_lineset_index_set(PointerRNA *ptr, int value)
{
	FreestyleConfig *config = (FreestyleConfig *)ptr->data;
	BKE_freestyle_lineset_set_active_index(config, value);
}

FreestyleModuleConfig *rna_FreestyleSettings_module_add(ID *id, FreestyleSettings *config)
{
	Scene *scene = (Scene *)id;
	FreestyleModuleConfig *module = BKE_freestyle_module_add((FreestyleConfig *)config);

	DEG_id_tag_update(&scene->id, 0);
	WM_main_add_notifier(NC_SCENE | ND_RENDER_OPTIONS, NULL);

	return module;
}

void rna_FreestyleSettings_module_remove(
        ID *id, FreestyleSettings *config, ReportList *reports, PointerRNA *module_ptr)
{
	Scene *scene = (Scene *)id;
	FreestyleModuleConfig *module = module_ptr->data;

	if (!BKE_freestyle_module_delete((FreestyleConfig *)config, module)) {
		if (module->script)
			BKE_reportf(reports, RPT_ERROR, "Style module '%s' could not be removed", module->script->id.name + 2);
		else
			BKE_report(reports, RPT_ERROR, "Style module could not be removed");
		return;
	}

	RNA_POINTER_INVALIDATE(module_ptr);

	DEG_id_tag_update(&scene->id, 0);
	WM_main_add_notifier(NC_SCENE | ND_RENDER_OPTIONS, NULL);
}

char *rna_GPUDOF_path(PointerRNA *ptr)
{
	/* if there is ID-data, resolve the path using the index instead of by name,
	 * since the name used is the name of the texture assigned, but the texture
	 * may be used multiple times in the same stack
	 */
	if (ptr->id.data) {
		if (GS(((ID *)ptr->id.data)->name) == ID_CA) {
			return BLI_strdup("gpu_dof");
		}
	}

	return BLI_strdup("");
}

static void rna_GPUDOFSettings_blades_set(PointerRNA *ptr, const int value)
{
	GPUDOFSettings *dofsettings = (GPUDOFSettings *)ptr->data;

	if (value == 1 || value == 2) {
		if (dofsettings->num_blades == 0) {
			dofsettings->num_blades = 3;
		}
		else {
			dofsettings->num_blades = 0;
		}
	}
	else {
		dofsettings->num_blades = value;
	}
}

static void rna_GPUDOFSettings_update(Main *UNUSED(bmain), Scene *scene, PointerRNA *UNUSED(ptr))
{
	/* TODO(sergey): Can be more selective here. */
	BKE_sequencer_cache_cleanup();
	BKE_sequencer_preprocessed_cache_cleanup();
	WM_main_add_notifier(NC_SCENE | ND_SEQUENCER, scene);
}

static void rna_Stereo3dFormat_update(Main *bmain, Scene *UNUSED(scene), PointerRNA *ptr)
{
	ID *id = ptr->id.data;

	if (id && GS(id->name) == ID_IM) {
		Image *ima = (Image *)id;
		ImBuf *ibuf;
		void *lock;

		if (!BKE_image_is_stereo(ima))
			return;

		ibuf = BKE_image_acquire_ibuf(ima, NULL, &lock);

		if (ibuf) {
			BKE_image_signal(bmain, ima, NULL, IMA_SIGNAL_FREE);
		}
		BKE_image_release_ibuf(ima, ibuf, lock);
	}
}

static ViewLayer *rna_ViewLayer_new(
        ID *id, Scene *UNUSED(sce), Main *bmain, const char *name)
{
	Scene *scene = (Scene *)id;
	ViewLayer *view_layer = BKE_view_layer_add(scene, name);

	DEG_id_tag_update(&scene->id, 0);
	DEG_relations_tag_update(bmain);
	WM_main_add_notifier(NC_SCENE | ND_LAYER, NULL);

	return view_layer;
}

static void rna_ViewLayer_remove(
        ID *id, Scene *UNUSED(sce), Main *bmain, ReportList *reports, PointerRNA *sl_ptr)
{
	Scene *scene = (Scene *)id;
	ViewLayer *view_layer = sl_ptr->data;

	if (ED_scene_view_layer_delete(bmain, scene, view_layer, reports)) {
		RNA_POINTER_INVALIDATE(sl_ptr);
	}
}

/* Fake value, used internally (not saved to DNA). */
#define V3D_ORIENT_DEFAULT -1

static int rna_TransformOrientationSlot_type_get(PointerRNA *ptr)
{
	Scene *scene = ptr->id.data;
	TransformOrientationSlot *orient_slot = ptr->data;
	if (orient_slot != &scene->orientation_slots[SCE_ORIENT_DEFAULT]) {
		if ((orient_slot->flag & SELECT) == 0) {
			return V3D_ORIENT_DEFAULT;
		}
	}
	return BKE_scene_orientation_slot_get_index(orient_slot);
}

void rna_TransformOrientationSlot_type_set(PointerRNA *ptr, int value)
{
	Scene *scene = ptr->id.data;
	TransformOrientationSlot *orient_slot = ptr->data;

	if (orient_slot != &scene->orientation_slots[SCE_ORIENT_DEFAULT]) {
		if (value == V3D_ORIENT_DEFAULT) {
			orient_slot->flag &= ~SELECT;
			return;
		}
		else {
			orient_slot->flag |= SELECT;
		}
	}

	BKE_scene_orientation_slot_set_index(orient_slot, value);
}

static PointerRNA rna_TransformOrientationSlot_get(PointerRNA *ptr)
{
	Scene *scene = ptr->id.data;
	TransformOrientationSlot *orient_slot = ptr->data;
	TransformOrientation *orientation;
	if (orient_slot->type < V3D_ORIENT_CUSTOM) {
		orientation = NULL;
	}
	else {
		orientation = BKE_scene_transform_orientation_find(scene, orient_slot->index_custom);
	}
	return rna_pointer_inherit_refine(ptr, &RNA_TransformOrientation, orientation);
}

static const EnumPropertyItem *rna_TransformOrientation_impl_itemf(
        Scene *scene, const bool include_default,
        bool *r_free)
{
	EnumPropertyItem tmp = {0, "", 0, "", ""};
	EnumPropertyItem *item = NULL;
	int i = V3D_ORIENT_CUSTOM, totitem = 0;

	if (include_default) {
		tmp.identifier = "DEFAULT";
		tmp.name = "Default";
		tmp.description = "Use the scene orientation";
		tmp.value = V3D_ORIENT_DEFAULT;
		tmp.icon = ICON_OBJECT_ORIGIN;
		RNA_enum_item_add(&item, &totitem, &tmp);
		tmp.icon = 0;

		RNA_enum_item_add_separator(&item, &totitem);
	}

	RNA_enum_items_add(&item, &totitem, rna_enum_transform_orientation_items);

	const ListBase *transform_orientations = scene ? &scene->transform_spaces : NULL;

	if (transform_orientations && (BLI_listbase_is_empty(transform_orientations) == false)) {
		RNA_enum_item_add_separator(&item, &totitem);

		for (TransformOrientation *ts = transform_orientations->first; ts; ts = ts->next) {
			tmp.identifier = ts->name;
			tmp.name = ts->name;
			tmp.value = i++;
			RNA_enum_item_add(&item, &totitem, &tmp);
		}
	}

	RNA_enum_item_end(&item, &totitem);
	*r_free = true;

	return item;
}
const EnumPropertyItem *rna_TransformOrientation_itemf(
        bContext *C, PointerRNA *ptr, PropertyRNA *UNUSED(prop), bool *r_free)
{
	Scene *scene;
	if (ptr->id.data && (GS(((ID *)ptr->id.data)->name) == ID_SCE)) {
		scene = ptr->id.data;
	}
	else {
		scene = CTX_data_scene(C);
	}
	return rna_TransformOrientation_impl_itemf(scene, false, r_free);
}

const EnumPropertyItem *rna_TransformOrientation_with_scene_itemf(
        bContext *UNUSED(C), PointerRNA *ptr, PropertyRNA *UNUSED(prop), bool *r_free)
{
	Scene *scene = ptr->id.data;
	TransformOrientationSlot *orient_slot = ptr->data;
	bool include_default = (orient_slot != &scene->orientation_slots[SCE_ORIENT_DEFAULT]);
	return rna_TransformOrientation_impl_itemf(scene, include_default, r_free);
}

#undef V3D_ORIENT_DEFAULT

void rna_TransformOrientationSlot_ui_info(
        ID *scene_id, TransformOrientationSlot *orient_slot,
        char *r_name, int *r_icon_value)
{
	Scene *scene = (Scene *)scene_id;

	if (orient_slot->type < V3D_ORIENT_CUSTOM) {
		const EnumPropertyItem *items = rna_enum_transform_orientation_items;
		const int i = RNA_enum_from_value(items, orient_slot->type);
		strcpy(r_name, items[i].name);
		*r_icon_value = items[i].icon;
	}
	else {
		TransformOrientation *orientation = BKE_scene_transform_orientation_find(
		        scene, orient_slot->index_custom);
		strcpy(r_name, orientation->name);
		*r_icon_value = ICON_OBJECT_ORIGIN;
	}
}

static const EnumPropertyItem *rna_UnitSettings_itemf_wrapper(
        const int system, const int type, bool *r_free)
{
	const void *usys;
	int len;
	bUnit_GetSystem(system, type, &usys, &len);

	EnumPropertyItem *items = NULL;
	int totitem = 0;

	EnumPropertyItem adaptive = { 0 };
	adaptive.identifier = "ADAPTIVE";
	adaptive.name = "Adaptive";
	adaptive.value = USER_UNIT_ADAPTIVE;
	RNA_enum_item_add(&items, &totitem, &adaptive);

	for (int i = 0; i < len; i++) {
		if (!bUnit_IsSuppressed(usys, i)) {
			EnumPropertyItem tmp = { 0 };
			tmp.identifier = bUnit_GetIdentifier(usys, i);
			tmp.name = bUnit_GetNameDisplay(usys, i);
			tmp.value = i;
			RNA_enum_item_add(&items, &totitem, &tmp);
		}
	}

	*r_free = true;
	return items;
}

const EnumPropertyItem *rna_UnitSettings_length_unit_itemf(
        bContext *UNUSED(C), PointerRNA *ptr, PropertyRNA *UNUSED(prop), bool *r_free)
{
	UnitSettings *units = ptr->data;
	return rna_UnitSettings_itemf_wrapper(units->system, B_UNIT_LENGTH, r_free);
}

const EnumPropertyItem *rna_UnitSettings_mass_unit_itemf(
        bContext *UNUSED(C), PointerRNA *ptr, PropertyRNA *UNUSED(prop), bool *r_free)
{
	UnitSettings *units = ptr->data;
	return rna_UnitSettings_itemf_wrapper(units->system, B_UNIT_MASS, r_free);
}

const EnumPropertyItem *rna_UnitSettings_time_unit_itemf(
        bContext *UNUSED(C), PointerRNA *ptr, PropertyRNA *UNUSED(prop), bool *r_free)
{
	UnitSettings *units = ptr->data;
	return rna_UnitSettings_itemf_wrapper(units->system, B_UNIT_TIME, r_free);
}

static void rna_UnitSettings_system_update(Main *UNUSED(bmain), Scene *scene, PointerRNA *UNUSED(ptr))
{
	UnitSettings *unit = &scene->unit;
	if (unit->system == USER_UNIT_NONE) {
		unit->length_unit = USER_UNIT_ADAPTIVE;
		unit->mass_unit = USER_UNIT_ADAPTIVE;
	}
	else {
		unit->length_unit = bUnit_GetBaseUnitOfType(unit->system, B_UNIT_LENGTH);
		unit->mass_unit = bUnit_GetBaseUnitOfType(unit->system, B_UNIT_MASS);
	}
}

static char *rna_UnitSettings_path(PointerRNA *UNUSED(ptr))
{
	return BLI_strdup("unit_settings");
}

#else

/* Grease Pencil Interpolation tool settings */
static void rna_def_gpencil_interpolate(BlenderRNA *brna)
{
	StructRNA *srna;
	PropertyRNA *prop;

	srna = RNA_def_struct(brna, "GPencilInterpolateSettings", NULL);
	RNA_def_struct_sdna(srna, "GP_Interpolate_Settings");
	RNA_def_struct_path_func(srna, "rna_GPencilInterpolateSettings_path");
	RNA_def_struct_ui_text(srna, "Grease Pencil Interpolate Settings",
	                       "Grease Pencil Interpolate Settings\nSettings for Grease Pencil interpolation tools");

	/* flags */
	prop = RNA_def_property(srna, "interpolate_all_layers", PROP_BOOLEAN, PROP_NONE);
	RNA_def_property_boolean_sdna(prop, NULL, "flag", GP_TOOLFLAG_INTERPOLATE_ALL_LAYERS);
	RNA_def_property_ui_text(prop, "Interpolate All Layers", "Interpolate All Layers\nInterpolate all layers, not only active");
	RNA_def_property_update(prop, NC_SCENE | ND_TOOLSETTINGS, NULL);

	prop = RNA_def_property(srna, "interpolate_selected_only", PROP_BOOLEAN, PROP_NONE);
	RNA_def_property_boolean_sdna(prop, NULL, "flag", GP_TOOLFLAG_INTERPOLATE_ONLY_SELECTED);
	RNA_def_property_ui_text(prop, "Interpolate Selected Strokes", "Interpolate Selected Strokes\nInterpolate only selected strokes in the original frame");
	RNA_def_property_update(prop, NC_SCENE | ND_TOOLSETTINGS, NULL);

	/* interpolation type */
	prop = RNA_def_property(srna, "type", PROP_ENUM, PROP_NONE);
	RNA_def_property_enum_sdna(prop, NULL, "type");
	RNA_def_property_enum_items(prop, rna_enum_gpencil_interpolation_mode_items);
	RNA_def_property_enum_funcs(prop, NULL, "rna_GPencilInterpolateSettings_type_set", NULL);
	RNA_def_property_ui_text(prop, "Type",
	                         "Type\nInterpolation method to use the next time 'Interpolate Sequence' is run");
	RNA_def_property_update(prop, NC_SCENE | ND_TOOLSETTINGS, NULL);

	/* easing */
	prop = RNA_def_property(srna, "easing", PROP_ENUM, PROP_NONE);
	RNA_def_property_enum_sdna(prop, NULL, "easing");
	RNA_def_property_enum_items(prop, rna_enum_beztriple_interpolation_easing_items);
	RNA_def_property_ui_text(prop, "Easing",
	                         "Easing\nWhich ends of the segment between the preceding and following grease pencil frames "
	                         "easing interpolation is applied to");
	RNA_def_property_update(prop, NC_SCENE | ND_TOOLSETTINGS, NULL);

	/* easing options */
	prop = RNA_def_property(srna, "back", PROP_FLOAT, PROP_NONE);
	RNA_def_property_float_sdna(prop, NULL, "back");
	RNA_def_property_ui_text(prop, "Back", "Back\nAmount of overshoot for 'back' easing");
	RNA_def_property_update(prop, NC_SCENE | ND_TOOLSETTINGS, NULL);

	prop = RNA_def_property(srna, "amplitude", PROP_FLOAT, PROP_NONE);
	RNA_def_property_float_sdna(prop, NULL, "amplitude");
	RNA_def_property_range(prop, 0.0f, FLT_MAX); /* only positive values... */
	RNA_def_property_ui_text(prop, "Amplitude", "Amplitude\nAmount to boost elastic bounces for 'elastic' easing");
	RNA_def_property_update(prop, NC_SCENE | ND_TOOLSETTINGS, NULL);

	prop = RNA_def_property(srna, "period", PROP_FLOAT, PROP_NONE);
	RNA_def_property_float_sdna(prop, NULL, "period");
	RNA_def_property_ui_text(prop, "Period", "Period\nTime between bounces for elastic easing");
	RNA_def_property_update(prop, NC_SCENE | ND_TOOLSETTINGS, NULL);

	/* custom curvemap */
	prop = RNA_def_property(srna, "interpolation_curve", PROP_POINTER, PROP_NONE);
	RNA_def_property_pointer_sdna(prop, NULL, "custom_ipo");
	RNA_def_property_struct_type(prop, "CurveMapping");
	RNA_def_property_ui_text(prop, "Interpolation Curve",
	                         "Interpolation Curve\nCustom curve to control 'sequence' interpolation between Grease Pencil frames");
	RNA_def_property_update(prop, NC_SCENE | ND_TOOLSETTINGS, NULL);
}

static void rna_def_transform_orientation(BlenderRNA *brna)
{
	StructRNA *srna;
	PropertyRNA *prop;

	srna = RNA_def_struct(brna, "TransformOrientation", NULL);

	prop = RNA_def_property(srna, "matrix", PROP_FLOAT, PROP_MATRIX);
	RNA_def_property_float_sdna(prop, NULL, "mat");
	RNA_def_property_multi_array(prop, 2, rna_matrix_dimsize_3x3);
	RNA_def_property_update(prop, NC_SPACE | ND_SPACE_VIEW3D, NULL);

	prop = RNA_def_property(srna, "name", PROP_STRING, PROP_NONE);
	RNA_def_struct_name_property(srna, prop);
	RNA_def_property_ui_text(prop, "Name", "Name\nName of the custom transform orientation");
	RNA_def_property_update(prop, NC_SPACE | ND_SPACE_VIEW3D, NULL);
}

static void rna_def_transform_orientation_slot(BlenderRNA *brna)
{
	StructRNA *srna;
	PropertyRNA *prop;

	srna = RNA_def_struct(brna, "TransformOrientationSlot", NULL);
	RNA_def_struct_sdna(srna, "TransformOrientationSlot");
	RNA_def_struct_ui_text(srna, "Orientation Slot", "");

	/* Orientations */
	prop = RNA_def_property(srna, "type", PROP_ENUM, PROP_NONE);
	RNA_def_property_enum_items(prop, rna_enum_transform_orientation_items);
	RNA_def_property_enum_funcs(
	        prop,
	        "rna_TransformOrientationSlot_type_get",
	        "rna_TransformOrientationSlot_type_set",
	        "rna_TransformOrientation_with_scene_itemf");
	RNA_def_property_ui_text(prop, "Orientation", "Transformation orientation");
	RNA_def_property_update(prop, NC_SPACE | ND_SPACE_VIEW3D, NULL);

	prop = RNA_def_property(srna, "custom_orientation", PROP_POINTER, PROP_NONE);
	RNA_def_property_struct_type(prop, "TransformOrientation");
	RNA_def_property_pointer_funcs(prop, "rna_TransformOrientationSlot_get", NULL, NULL, NULL);
	RNA_def_property_ui_text(prop, "Current Transform Orientation", "");

	/* flag */
	prop = RNA_def_property(srna, "use", PROP_BOOLEAN, PROP_NONE);
	RNA_def_property_boolean_sdna(prop, NULL, "flag", SELECT);
	RNA_def_property_ui_text(prop, "Use", "Use\nUse scene orientation instead of a custom setting");
	RNA_def_property_update(prop, NC_SCENE | ND_TOOLSETTINGS, NULL);

	FunctionRNA *func;
	PropertyRNA *parm;

	/* UI access only (avoid slow RNA introspection). */
	func = RNA_def_function(srna, "ui_info", "rna_TransformOrientationSlot_ui_info");
	RNA_def_function_ui_description(func, "");
	RNA_def_function_flag(func, FUNC_USE_SELF_ID);
	parm = RNA_def_string(func, "name", NULL, sizeof(((TransformOrientation *)NULL)->name), "name", "");
	RNA_def_parameter_flags(parm, PROP_THICK_WRAP, 0);
	RNA_def_function_output(func, parm);
	parm = RNA_def_property(func, "icon_value", PROP_INT, PROP_NONE);
	RNA_def_property_ui_text(parm, "", "");
	RNA_def_function_output(func, parm);
}

static void rna_def_view3d_cursor(BlenderRNA *brna)
{
	StructRNA *srna;
	PropertyRNA *prop;

	srna = RNA_def_struct(brna, "View3DCursor", NULL);
	RNA_def_struct_sdna(srna, "View3DCursor");
	RNA_def_struct_ui_text(srna, "3D Cursor", "");

	prop = RNA_def_property(srna, "location", PROP_FLOAT, PROP_XYZ_LENGTH);
	RNA_def_property_clear_flag(prop, PROP_ANIMATABLE);
	RNA_def_property_float_sdna(prop, NULL, "location");
	RNA_def_property_ui_text(prop, "Location", "");
	RNA_def_property_ui_range(prop, -10000.0, 10000.0, 10, 4);
	RNA_def_property_update(prop, NC_WINDOW, NULL);

	prop = RNA_def_property(srna, "rotation_quaternion", PROP_FLOAT, PROP_QUATERNION);
	RNA_def_property_clear_flag(prop, PROP_ANIMATABLE);
	RNA_def_property_float_sdna(prop, NULL, "rotation_quaternion");
	RNA_def_property_float_array_default(prop, rna_default_quaternion);
	RNA_def_property_ui_text(prop, "Quaternion Rotation", "Rotation in quaternions (keep normalized)");
	RNA_def_property_update(prop, NC_WINDOW, NULL);

	prop = RNA_def_property(srna, "rotation_axis_angle", PROP_FLOAT, PROP_AXISANGLE);
	RNA_def_property_clear_flag(prop, PROP_ANIMATABLE);
	RNA_def_property_array(prop, 4);
	RNA_def_property_float_funcs(prop, "rna_View3DCursor_rotation_axis_angle_get",
	                             "rna_View3DCursor_rotation_axis_angle_set", NULL);
	RNA_def_property_float_array_default(prop, rna_default_axis_angle);
	RNA_def_property_ui_text(prop, "Axis-Angle Rotation", "Angle of Rotation for Axis-Angle rotation representation");
	RNA_def_property_update(prop, NC_WINDOW, NULL);

	prop = RNA_def_property(srna, "rotation_euler", PROP_FLOAT, PROP_EULER);
	RNA_def_property_clear_flag(prop, PROP_ANIMATABLE);
	RNA_def_property_float_sdna(prop, NULL, "rotation_euler");
	RNA_def_property_ui_text(prop, "Euler Rotation", "3D rotation");
	RNA_def_property_update(prop, NC_WINDOW, NULL);

	prop = RNA_def_property(srna, "rotation_mode", PROP_ENUM, PROP_NONE);
	RNA_def_property_clear_flag(prop, PROP_ANIMATABLE);
	RNA_def_property_enum_sdna(prop, NULL, "rotation_mode");
	RNA_def_property_enum_items(prop, rna_enum_object_rotation_mode_items);
	RNA_def_property_enum_funcs(prop, NULL, "rna_View3DCursor_rotation_mode_set", NULL);
	RNA_def_property_ui_text(prop, "Rotation Mode", "");
	RNA_def_property_update(prop, NC_WINDOW, NULL);
}

static void rna_def_tool_settings(BlenderRNA  *brna)
{
	StructRNA *srna;
	PropertyRNA *prop;

	/* the construction of this enum is quite special - everything is stored as bitflags,
	 * with 1st position only for for on/off (and exposed as boolean), while others are mutually
	 * exclusive options but which will only have any effect when autokey is enabled
	 */
	static const EnumPropertyItem auto_key_items[] = {
		{AUTOKEY_MODE_NORMAL & ~AUTOKEY_ON, "ADD_REPLACE_KEYS", 0, "Add & Replace", ""},
		{AUTOKEY_MODE_EDITKEYS & ~AUTOKEY_ON, "REPLACE_KEYS", 0, "Replace", ""},
		{0, NULL, 0, NULL, NULL},
	};

	static const EnumPropertyItem edge_tag_items[] = {
		{EDGE_MODE_SELECT, "SELECT", 0, "Select", ""},
		{EDGE_MODE_TAG_SEAM, "SEAM", 0, "Tag Seam", ""},
		{EDGE_MODE_TAG_SHARP, "SHARP", 0, "Tag Sharp", ""},
		{EDGE_MODE_TAG_CREASE, "CREASE", 0, "Tag Crease", ""},
		{EDGE_MODE_TAG_BEVEL, "BEVEL", 0, "Tag Bevel", ""},
		{EDGE_MODE_TAG_FREESTYLE, "FREESTYLE", 0, "Tag Freestyle Edge Mark", ""},
		{0, NULL, 0, NULL, NULL},
	};

	static EnumPropertyItem mod_weighted_strength[] = {
		{FACE_STRENGTH_WEAK, "Weak", 0, "Weak", ""},
		{FACE_STRENGTH_MEDIUM, "Medium", 0, "Medium", ""},
		{FACE_STRENGTH_STRONG, "Strong", 0, "Strong", ""},
		{0, NULL, 0, NULL, NULL},
	};

	static const EnumPropertyItem draw_groupuser_items[] = {
		{OB_DRAW_GROUPUSER_NONE, "NONE", 0, "None", ""},
		{OB_DRAW_GROUPUSER_ACTIVE, "ACTIVE", 0, "Active", "Show vertices with no weights in the active group"},
		{OB_DRAW_GROUPUSER_ALL, "ALL", 0, "All", "Show vertices with no weights in any group"},
		{0, NULL, 0, NULL, NULL},
	};

	static const EnumPropertyItem vertex_group_select_items[] = {
		{WT_VGROUP_ALL, "ALL", 0, "All", "All Vertex Groups"},
		{WT_VGROUP_BONE_DEFORM, "BONE_DEFORM", 0, "Deform", "Vertex Groups assigned to Deform Bones"},
		{WT_VGROUP_BONE_DEFORM_OFF, "OTHER_DEFORM", 0, "Other", "Vertex Groups assigned to non Deform Bones"},
		{0, NULL, 0, NULL, NULL},
	};

	static const EnumPropertyItem gpencil_stroke_placement_items[] = {
		{GP_PROJECT_VIEWSPACE, "ORIGIN", ICON_OBJECT_ORIGIN, "Origin", "Draw stroke at Object origin"},
		{GP_PROJECT_VIEWSPACE | GP_PROJECT_CURSOR, "CURSOR", ICON_PIVOT_CURSOR, "3D Cursor", "Draw stroke at 3D cursor location" },
		{GP_PROJECT_VIEWSPACE | GP_PROJECT_DEPTH_VIEW, "SURFACE", ICON_SNAP_FACE, "Surface", "Stick stroke to surfaces"},
		{GP_PROJECT_VIEWSPACE | GP_PROJECT_DEPTH_STROKE, "STROKE", ICON_STROKE, "Stroke", "Stick stroke to other strokes"},
		{0, NULL, 0, NULL, NULL},
	};

	static const EnumPropertyItem gpencil_stroke_snap_items[] = {
		{0, "NONE", 0, "All points", "Snap to all points"},
		{GP_PROJECT_DEPTH_STROKE_ENDPOINTS, "ENDS", 0, "End points", "Snap to first and last points and interpolate" },
		{GP_PROJECT_DEPTH_STROKE_FIRST, "FIRST", 0, "First point", "Snap to first point" },
		{0, NULL, 0, NULL, NULL},
	};

	static const EnumPropertyItem gpencil_selectmode_items[] = {
		{GP_SELECTMODE_POINT, "POINT", ICON_GP_SELECT_POINTS, "Point", "Select only points"},
		{GP_SELECTMODE_STROKE, "STROKE", ICON_GP_SELECT_STROKES, "Stroke", "Select all stroke points" },
		{GP_SELECTMODE_SEGMENT, "SEGMENT", ICON_GP_SELECT_BETWEEN_STROKES, "Segment", "Select all stroke points between other strokes" },
		{0, NULL, 0, NULL, NULL},
	};

	static const EnumPropertyItem annotation_stroke_placement_items[] = {
		{GP_PROJECT_VIEWSPACE | GP_PROJECT_CURSOR, "CURSOR", ICON_PIVOT_CURSOR, "3D Cursor", "Draw stroke at 3D cursor location" },
		{0, "VIEW", ICON_RESTRICT_VIEW_ON, "View", "Stick stroke to the view "}, /* weird, GP_PROJECT_VIEWALIGN is inverted */
		{GP_PROJECT_VIEWSPACE | GP_PROJECT_DEPTH_VIEW, "SURFACE", ICON_FACESEL, "Surface", "Stick stroke to surfaces"},
		{0, NULL, 0, NULL, NULL},
	};


	srna = RNA_def_struct(brna, "ToolSettings", NULL);
	RNA_def_struct_path_func(srna, "rna_ToolSettings_path");
	RNA_def_struct_ui_text(srna, "Tool Settings", "");

	prop = RNA_def_property(srna, "sculpt", PROP_POINTER, PROP_NONE);
	RNA_def_property_struct_type(prop, "Sculpt");
	RNA_def_property_ui_text(prop, "Sculpt", "");

	prop = RNA_def_property(srna, "use_auto_normalize", PROP_BOOLEAN, PROP_NONE);
	RNA_def_property_flag(prop, PROP_CONTEXT_UPDATE);
	RNA_def_property_boolean_sdna(prop, NULL, "auto_normalize", 1);
	RNA_def_property_ui_text(prop, "WPaint Auto-Normalize",
	                         "WPaint Auto-Normalize\nEnsure all bone-deforming vertex groups add up "
	                         "to 1.0 while weight painting");
	RNA_def_property_update(prop, 0, "rna_Scene_update_active_object_data");

	prop = RNA_def_property(srna, "use_multipaint", PROP_BOOLEAN, PROP_NONE);
	RNA_def_property_flag(prop, PROP_CONTEXT_UPDATE);
	RNA_def_property_boolean_sdna(prop, NULL, "multipaint", 1);
	RNA_def_property_ui_text(prop, "WPaint Multi-Paint",
	                         "WPaint Multi-Paint\nPaint across the weights of all selected bones, "
	                         "maintaining their relative influence");
	RNA_def_property_update(prop, 0, "rna_Scene_update_active_object_data");

	prop = RNA_def_property(srna, "vertex_group_user", PROP_ENUM, PROP_NONE);
	RNA_def_property_flag(prop, PROP_CONTEXT_UPDATE);
	RNA_def_property_enum_sdna(prop, NULL, "weightuser");
	RNA_def_property_enum_items(prop, draw_groupuser_items);
	RNA_def_property_ui_text(prop, "Mask Non-Group Vertices", "Mask Non-Group Vertices\nDisplay unweighted vertices");
	RNA_def_property_update(prop, 0, "rna_Scene_update_active_object_data");

	prop = RNA_def_property(srna, "vertex_group_subset", PROP_ENUM, PROP_NONE);
	RNA_def_property_flag(prop, PROP_CONTEXT_UPDATE);
	RNA_def_property_enum_sdna(prop, NULL, "vgroupsubset");
	RNA_def_property_enum_items(prop, vertex_group_select_items);
	RNA_def_property_ui_text(prop, "Subset", "Subset\nFilter Vertex groups for Display");
	RNA_def_property_update(prop, 0, "rna_Scene_update_active_object_data");

	prop = RNA_def_property(srna, "vertex_paint", PROP_POINTER, PROP_NONE);
	RNA_def_property_pointer_sdna(prop, NULL, "vpaint");
	RNA_def_property_ui_text(prop, "Vertex Paint", "");

	prop = RNA_def_property(srna, "weight_paint", PROP_POINTER, PROP_NONE);
	RNA_def_property_pointer_sdna(prop, NULL, "wpaint");
	RNA_def_property_ui_text(prop, "Weight Paint", "");

	prop = RNA_def_property(srna, "image_paint", PROP_POINTER, PROP_NONE);
	RNA_def_property_pointer_sdna(prop, NULL, "imapaint");
	RNA_def_property_ui_text(prop, "Image Paint", "");

	prop = RNA_def_property(srna, "uv_sculpt", PROP_POINTER, PROP_NONE);
	RNA_def_property_pointer_sdna(prop, NULL, "uvsculpt");
	RNA_def_property_ui_text(prop, "UV Sculpt", "");

	prop = RNA_def_property(srna, "gpencil_paint", PROP_POINTER, PROP_NONE);
	RNA_def_property_pointer_sdna(prop, NULL, "gp_paint");
	RNA_def_property_ui_text(prop, "Grease Pencil Paint", "");

	prop = RNA_def_property(srna, "particle_edit", PROP_POINTER, PROP_NONE);
	RNA_def_property_pointer_sdna(prop, NULL, "particle");
	RNA_def_property_ui_text(prop, "Particle Edit", "");

	prop = RNA_def_property(srna, "use_uv_sculpt", PROP_BOOLEAN, PROP_NONE);
	RNA_def_property_boolean_sdna(prop, NULL, "use_uv_sculpt", 1);
	RNA_def_property_ui_text(prop, "UV Sculpt", "UV Sculpt\nEnable brush for UV sculpting");
	RNA_def_property_ui_icon(prop, ICON_TPAINT_HLT, 0);
	RNA_def_property_update(prop, NC_SPACE | ND_SPACE_IMAGE, "rna_SpaceImageEditor_uv_sculpt_update");

	prop = RNA_def_property(srna, "uv_sculpt_lock_borders", PROP_BOOLEAN, PROP_NONE);
	RNA_def_property_boolean_sdna(prop, NULL, "uv_sculpt_settings", UV_SCULPT_LOCK_BORDERS);
	RNA_def_property_ui_text(prop, "Lock Borders", "Lock Borders\nDisable editing of boundary edges");

	prop = RNA_def_property(srna, "uv_sculpt_all_islands", PROP_BOOLEAN, PROP_NONE);
	RNA_def_property_boolean_sdna(prop, NULL, "uv_sculpt_settings", UV_SCULPT_ALL_ISLANDS);
	RNA_def_property_ui_text(prop, "Sculpt All Islands", "Sculpt All Islands\nBrush operates on all islands");

	prop = RNA_def_property(srna, "uv_sculpt_tool", PROP_ENUM, PROP_NONE);
	RNA_def_property_enum_sdna(prop, NULL, "uv_sculpt_tool");
	RNA_def_property_enum_items(prop, rna_enum_uv_sculpt_tool_items);
	RNA_def_property_ui_text(prop, "UV Sculpt Tools", "UV Sculpt Tools\nSelect Tools for the UV sculpt brushes");

	prop = RNA_def_property(srna, "uv_relax_method", PROP_ENUM, PROP_NONE);
	RNA_def_property_enum_sdna(prop, NULL, "uv_relax_method");
	RNA_def_property_enum_items(prop, uv_sculpt_relaxation_items);
	RNA_def_property_ui_text(prop, "Relaxation Method", "Relaxation Method\nAlgorithm used for UV relaxation");

	prop = RNA_def_property(srna, "lock_object_mode", PROP_BOOLEAN, PROP_NONE);
	RNA_def_property_boolean_sdna(prop, NULL, "object_flag", SCE_OBJECT_MODE_LOCK);
	RNA_def_property_ui_text(prop, "Lock Object Modes", "Lock Object Modes\nRestrict select to the current mode");
	RNA_def_property_update(prop, NC_SCENE | ND_TOOLSETTINGS, NULL);

	/* Transform */
	prop = RNA_def_property(srna, "proportional_edit", PROP_ENUM, PROP_NONE);
	RNA_def_property_enum_sdna(prop, NULL, "proportional");
	RNA_def_property_enum_items(prop, rna_enum_proportional_editing_items);
	RNA_def_property_ui_text(prop, "Proportional Editing",
	                         "Proportional Editing\nProportional Editing mode, allows transforms with distance fall-off");
	RNA_def_property_update(prop, NC_SCENE | ND_TOOLSETTINGS, NULL); /* header redraw */

	prop = RNA_def_property(srna, "use_proportional_edit_objects", PROP_BOOLEAN, PROP_NONE);
	RNA_def_property_boolean_sdna(prop, NULL, "proportional_objects", 0);
	RNA_def_property_ui_text(prop, "Proportional Editing Objects", "Proportional Editing Objects\nProportional editing object mode");
	RNA_def_property_ui_icon(prop, ICON_PROP_OFF, 1);
	RNA_def_property_update(prop, NC_SCENE | ND_TOOLSETTINGS, NULL); /* header redraw */

	prop = RNA_def_property(srna, "use_proportional_edit_mask", PROP_BOOLEAN, PROP_NONE);
	RNA_def_property_boolean_sdna(prop, NULL, "proportional_mask", 0);
	RNA_def_property_ui_text(prop, "Proportional Editing Objects", "Proportional Editing Objects\nProportional editing mask mode");
	RNA_def_property_ui_icon(prop, ICON_PROP_OFF, 1);
	RNA_def_property_update(prop, NC_SCENE | ND_TOOLSETTINGS, NULL); /* header redraw */

	prop = RNA_def_property(srna, "use_proportional_action", PROP_BOOLEAN, PROP_NONE);
	RNA_def_property_boolean_sdna(prop, NULL, "proportional_action", 0);
	RNA_def_property_ui_text(prop, "Proportional Editing Actions", "Proportional Editing Actions\nProportional editing in action editor");
	RNA_def_property_ui_icon(prop, ICON_PROP_OFF, 1);
	RNA_def_property_update(prop, NC_SCENE | ND_TOOLSETTINGS, NULL); /* header redraw */

	prop = RNA_def_property(srna, "use_proportional_fcurve", PROP_BOOLEAN, PROP_NONE);
	RNA_def_property_boolean_sdna(prop, NULL, "proportional_fcurve", 0);
	RNA_def_property_ui_text(prop, "Proportional Editing FCurves", "Proportional Editing FCurves\nProportional editing in FCurve editor");
	RNA_def_property_ui_icon(prop, ICON_PROP_OFF, 1);
	RNA_def_property_update(prop, NC_SCENE | ND_TOOLSETTINGS, NULL); /* header redraw */

	prop = RNA_def_property(srna, "lock_markers", PROP_BOOLEAN, PROP_NONE);
	RNA_def_property_boolean_sdna(prop, NULL, "lock_markers", 0);
	RNA_def_property_ui_text(prop, "Lock Markers", "Lock Markers\nPrevent marker editing");

	prop = RNA_def_property(srna, "proportional_edit_falloff", PROP_ENUM, PROP_NONE);
	RNA_def_property_enum_sdna(prop, NULL, "prop_mode");
	RNA_def_property_enum_items(prop, rna_enum_proportional_falloff_items);
	RNA_def_property_ui_text(prop, "Proportional Editing Falloff", "Proportional Editing Falloff\nFalloff type for proportional editing mode");
	RNA_def_property_update(prop, NC_SCENE | ND_TOOLSETTINGS, NULL); /* header redraw */

	prop = RNA_def_property(srna, "proportional_size", PROP_FLOAT, PROP_DISTANCE);
	RNA_def_property_float_sdna(prop, NULL, "proportional_size");
	RNA_def_property_ui_text(prop, "Proportional Size", "Proportional Size\nDisplay size for proportional editing circle");
	RNA_def_property_range(prop, 0.00001, 5000.0);

	prop = RNA_def_property(srna, "double_threshold", PROP_FLOAT, PROP_DISTANCE);
	RNA_def_property_float_sdna(prop, NULL, "doublimit");
	RNA_def_property_ui_text(prop, "Double Threshold", "Double Threshold\nLimit for removing duplicates and 'Auto Merge'");
	RNA_def_property_range(prop, 0.0, 1.0);
	RNA_def_property_ui_range(prop, 0.0, 0.1, 0.01, 6);

	/* Pivot Point */
	prop = RNA_def_property(srna, "transform_pivot_point", PROP_ENUM, PROP_NONE);
	RNA_def_property_enum_sdna(prop, NULL, "transform_pivot_point");
	RNA_def_property_enum_items(prop, rna_enum_transform_pivot_items_full);
	RNA_def_property_ui_text(prop, "Pivot Point", "Pivot Point\nPivot center for rotation/scaling");
	RNA_def_property_update(prop, NC_SCENE | ND_TOOLSETTINGS, NULL);

	prop = RNA_def_property(srna, "use_transform_pivot_point_align", PROP_BOOLEAN, PROP_NONE);
	RNA_def_property_boolean_sdna(prop, NULL, "transform_flag", SCE_XFORM_AXIS_ALIGN);
<<<<<<< HEAD
	RNA_def_property_ui_text(prop, "Align", "Align\nManipulate center points (object, pose and weight paint mode only)");
=======
	RNA_def_property_ui_text(prop, "Only Origins", "Manipulate center points (object, pose and weight paint mode only)");
>>>>>>> 16694ed4
	RNA_def_property_ui_icon(prop, ICON_CENTER_ONLY, 0);
	RNA_def_property_update(prop, NC_SCENE, NULL);

	prop = RNA_def_property(srna, "use_mesh_automerge", PROP_BOOLEAN, PROP_NONE);
	RNA_def_property_boolean_sdna(prop, NULL, "automerge", 0);
	RNA_def_property_ui_text(prop, "AutoMerge Editing", "AutoMerge Editing\nAutomatically merge vertices moved to the same location");
	RNA_def_property_update(prop, NC_SCENE | ND_TOOLSETTINGS, NULL); /* header redraw */

	prop = RNA_def_property(srna, "use_snap", PROP_BOOLEAN, PROP_NONE);
	RNA_def_property_boolean_sdna(prop, NULL, "snap_flag", SCE_SNAP);
	RNA_def_property_ui_text(prop, "Snap", "Snap\nSnap during transform");
	RNA_def_property_ui_icon(prop, ICON_SNAP_OFF, 1);
	RNA_def_property_update(prop, NC_SCENE | ND_TOOLSETTINGS, NULL); /* header redraw */

	prop = RNA_def_property(srna, "use_snap_align_rotation", PROP_BOOLEAN, PROP_NONE);
	RNA_def_property_boolean_sdna(prop, NULL, "snap_flag", SCE_SNAP_ROTATE);
	RNA_def_property_ui_text(prop, "Align Rotation to Target", "Align Rotation to Target\nAlign rotation with the snapping target");
	RNA_def_property_update(prop, NC_SCENE | ND_TOOLSETTINGS, NULL); /* header redraw */

	prop = RNA_def_property(srna, "use_snap_grid_absolute", PROP_BOOLEAN, PROP_NONE);
	RNA_def_property_boolean_sdna(prop, NULL, "snap_flag", SCE_SNAP_ABS_GRID);
	RNA_def_property_ui_text(prop, "Absolute Grid Snap",
	                         "Absolute Grid Snap\nAbsolute grid alignment while translating (based on the pivot center)");
	RNA_def_property_update(prop, NC_SCENE | ND_TOOLSETTINGS, NULL); /* header redraw */

	prop = RNA_def_property(srna, "snap_elements", PROP_ENUM, PROP_NONE);
	RNA_def_property_enum_bitflag_sdna(prop, NULL, "snap_mode");
	RNA_def_property_enum_items(prop, rna_enum_snap_element_items);
	RNA_def_property_enum_funcs(prop, NULL, "rna_ToolSettings_snap_mode_set", NULL);
	RNA_def_property_flag(prop, PROP_ENUM_FLAG);
	RNA_def_property_ui_text(prop, "Snap Element", "Snap Element\nType of element to snap to");
	RNA_def_property_update(prop, NC_SCENE | ND_TOOLSETTINGS, NULL); /* header redraw */

	/* node editor uses own set of snap modes */
	prop = RNA_def_property(srna, "snap_node_element", PROP_ENUM, PROP_NONE);
	RNA_def_property_enum_bitflag_sdna(prop, NULL, "snap_node_mode");
	RNA_def_property_enum_items(prop, rna_enum_snap_node_element_items);
	RNA_def_property_ui_text(prop, "Snap Node Element", "Snap Node Element\nType of element to snap to");
	RNA_def_property_update(prop, NC_SCENE | ND_TOOLSETTINGS, NULL); /* header redraw */

	/* image editor uses own set of snap modes */
	prop = RNA_def_property(srna, "snap_uv_element", PROP_ENUM, PROP_NONE);
	RNA_def_property_enum_bitflag_sdna(prop, NULL, "snap_uv_mode");
	RNA_def_property_enum_items(prop, snap_uv_element_items);
	RNA_def_property_ui_text(prop, "Snap UV Element", "Snap UV Element\nType of element to snap to");
	RNA_def_property_update(prop, NC_SCENE | ND_TOOLSETTINGS, NULL); /* header redraw */

	prop = RNA_def_property(srna, "snap_target", PROP_ENUM, PROP_NONE);
	RNA_def_property_enum_sdna(prop, NULL, "snap_target");
	RNA_def_property_enum_items(prop, rna_enum_snap_target_items);
	RNA_def_property_ui_text(prop, "Snap Target", "Snap Target\nWhich part to snap onto the target");
	RNA_def_property_update(prop, NC_SCENE | ND_TOOLSETTINGS, NULL); /* header redraw */

	prop = RNA_def_property(srna, "use_snap_peel_object", PROP_BOOLEAN, PROP_NONE);
	RNA_def_property_boolean_sdna(prop, NULL, "snap_flag", SCE_SNAP_PEEL_OBJECT);
	RNA_def_property_ui_text(prop, "Snap Peel Object", "Snap Peel Object\nConsider objects as whole when finding volume center");
	RNA_def_property_update(prop, NC_SCENE | ND_TOOLSETTINGS, NULL); /* header redraw */

	prop = RNA_def_property(srna, "use_snap_project", PROP_BOOLEAN, PROP_NONE);
	RNA_def_property_boolean_sdna(prop, NULL, "snap_flag", SCE_SNAP_PROJECT);
	RNA_def_property_ui_text(prop, "Project Individual Elements",
	                         "Project Individual Elements\nProject individual elements on the surface of other objects");
	RNA_def_property_update(prop, NC_SCENE | ND_TOOLSETTINGS, NULL); /* header redraw */

	prop = RNA_def_property(srna, "use_snap_self", PROP_BOOLEAN, PROP_NONE);
	RNA_def_property_boolean_negative_sdna(prop, NULL, "snap_flag", SCE_SNAP_NO_SELF);
	RNA_def_property_ui_text(prop, "Project onto Self", "Project onto Self\nSnap onto itself (Edit Mode Only)");
	RNA_def_property_update(prop, NC_SCENE | ND_TOOLSETTINGS, NULL); /* header redraw */

	prop = RNA_def_property(srna, "use_snap_translate", PROP_BOOLEAN, PROP_NONE);
	RNA_def_property_boolean_sdna(prop, NULL, "snap_transform_mode_flag", SCE_SNAP_TRANSFORM_MODE_TRANSLATE);
	RNA_def_property_ui_text(prop, "Use Snap for Translation",
	                         "Use Snap for Translation\nMove is affected by snapping settings");
	RNA_def_property_update(prop, NC_SCENE | ND_TOOLSETTINGS, NULL); /* header redraw */

	prop = RNA_def_property(srna, "use_snap_rotate", PROP_BOOLEAN, PROP_NONE);
	RNA_def_property_boolean_sdna(prop, NULL, "snap_transform_mode_flag", SCE_SNAP_TRANSFORM_MODE_ROTATE);
	RNA_def_property_boolean_default(prop, false);
	RNA_def_property_ui_text(prop, "Use Snap for Rotation",
	                         "Use Snap for Rotation\nRotate is affected by the snapping settings");
	RNA_def_property_update(prop, NC_SCENE | ND_TOOLSETTINGS, NULL); /* header redraw */

	prop = RNA_def_property(srna, "use_snap_scale", PROP_BOOLEAN, PROP_NONE);
	RNA_def_property_boolean_sdna(prop, NULL, "snap_transform_mode_flag", SCE_SNAP_TRANSFORM_MODE_SCALE);
	RNA_def_property_boolean_default(prop, false);
	RNA_def_property_ui_text(prop, "Use Snap for Scale",
	                         "Use Snap for Scale\nScale is affected by snapping settings");
	RNA_def_property_update(prop, NC_SCENE | ND_TOOLSETTINGS, NULL); /* header redraw */

	prop = RNA_def_property(srna, "use_gizmo_mode", PROP_ENUM, PROP_NONE);
	RNA_def_property_enum_sdna(prop, NULL, "gizmo_flag");
	RNA_def_property_enum_items(prop, rna_enum_gizmo_items);
	RNA_def_property_flag(prop, PROP_ENUM_FLAG);
	RNA_def_property_ui_text(prop, "Gizmo Mode",  "");
	RNA_def_property_update(prop, NC_SCENE | ND_TOOLSETTINGS, "rna_ToolSettings_gizmo_flag_update");

	/* Grease Pencil */
	prop = RNA_def_property(srna, "use_gpencil_draw_additive", PROP_BOOLEAN, PROP_NONE);
	RNA_def_property_boolean_sdna(prop, NULL, "gpencil_flags", GP_TOOL_FLAG_RETAIN_LAST);
	RNA_def_property_ui_text(prop, "Use Additive Drawing",
	                         "Use Additive Drawing\nWhen creating new frames, the strokes from the previous/active frame "
	                         "are included as the basis for the new one");
	RNA_def_property_update(prop, NC_SCENE | ND_TOOLSETTINGS, NULL);

	prop = RNA_def_property(srna, "use_gpencil_draw_onback", PROP_BOOLEAN, PROP_NONE);
	RNA_def_property_boolean_sdna(prop, NULL, "gpencil_flags", GP_TOOL_FLAG_PAINT_ONBACK);
	RNA_def_property_ui_text(prop, "Draw Strokes on Back",
		"Draw Strokes on Back\nWhen draw new strokes, the new stroke is drawn below of all strokes in the layer");
	RNA_def_property_update(prop, NC_SCENE | ND_TOOLSETTINGS, NULL);

	prop = RNA_def_property(srna, "use_gpencil_thumbnail_list", PROP_BOOLEAN, PROP_NONE);
	RNA_def_property_boolean_negative_sdna(prop, NULL, "gpencil_flags", GP_TOOL_FLAG_THUMBNAIL_LIST);
	RNA_def_property_ui_text(prop, "Compact List",
		"Compact List\nShow compact list of color instead of thumbnails");
	RNA_def_property_update(prop, NC_SCENE | ND_TOOLSETTINGS, NULL);

	prop = RNA_def_property(srna, "use_gpencil_weight_data_add", PROP_BOOLEAN, PROP_NONE);
	RNA_def_property_boolean_sdna(prop, NULL, "gpencil_flags", GP_TOOL_FLAG_CREATE_WEIGHTS);
	RNA_def_property_ui_text(prop, "Add weight data for new strokes",
		"Add weight data for new strokes\nWhen creating new strokes, the weight data is added according to the current vertex group and weight, "
		"if no vertex group selected, weight is not added");
	RNA_def_property_update(prop, NC_SCENE | ND_TOOLSETTINGS, NULL);

	prop = RNA_def_property(srna, "gpencil_sculpt", PROP_POINTER, PROP_NONE);
	RNA_def_property_pointer_sdna(prop, NULL, "gp_sculpt");
	RNA_def_property_struct_type(prop, "GPencilSculptSettings");
	RNA_def_property_ui_text(prop, "Grease Pencil Sculpt",
	                         "Grease Pencil Sculpt\nSettings for stroke sculpting tools and brushes");

	prop = RNA_def_property(srna, "gpencil_interpolate", PROP_POINTER, PROP_NONE);
	RNA_def_property_pointer_sdna(prop, NULL, "gp_interpolate");
	RNA_def_property_struct_type(prop, "GPencilInterpolateSettings");
	RNA_def_property_ui_text(prop, "Grease Pencil Interpolate",
	                        "Grease Pencil Interpolate\nSettings for Grease Pencil Interpolation tools");

	/* Grease Pencil - 3D View Stroke Placement */
	prop = RNA_def_property(srna, "gpencil_stroke_placement_view3d", PROP_ENUM, PROP_NONE);
	RNA_def_property_enum_bitflag_sdna(prop, NULL, "gpencil_v3d_align");
	RNA_def_property_enum_items(prop, gpencil_stroke_placement_items);
	RNA_def_property_ui_text(prop, "Stroke Placement (3D View)", "");
	RNA_def_property_update(prop, NC_GPENCIL | ND_DATA, NULL);

	prop = RNA_def_property(srna, "gpencil_stroke_snap_mode", PROP_ENUM, PROP_NONE);
	RNA_def_property_enum_bitflag_sdna(prop, NULL, "gpencil_v3d_align");
	RNA_def_property_enum_items(prop, gpencil_stroke_snap_items);
	RNA_def_property_ui_text(prop, "Stroke Snap", "");
	RNA_def_property_update(prop, NC_GPENCIL | ND_DATA, NULL);

	prop = RNA_def_property(srna, "use_gpencil_stroke_endpoints", PROP_BOOLEAN, PROP_NONE);
	RNA_def_property_boolean_sdna(prop, NULL, "gpencil_v3d_align", GP_PROJECT_DEPTH_STROKE_ENDPOINTS);
	RNA_def_property_ui_text(prop, "Only Endpoints", "Only Endpoints\nOnly use the first and last parts of the stroke for snapping");
	RNA_def_property_update(prop, NC_GPENCIL | ND_DATA, NULL);

	/* Grease Pencil - Select mode */
	prop = RNA_def_property(srna, "gpencil_selectmode", PROP_ENUM, PROP_NONE);
	RNA_def_property_enum_sdna(prop, NULL, "gpencil_selectmode");
	RNA_def_property_enum_items(prop, gpencil_selectmode_items);
	RNA_def_property_ui_text(prop, "Select Mode", "");
	RNA_def_parameter_clear_flags(prop, PROP_ANIMATABLE, 0);

	/* Annotations - 2D Views Stroke Placement */
	prop = RNA_def_property(srna, "annotation_stroke_placement_view2d", PROP_ENUM, PROP_NONE);
	RNA_def_property_enum_bitflag_sdna(prop, NULL, "gpencil_v2d_align");
	RNA_def_property_enum_items(prop, annotation_stroke_placement_items);
	RNA_def_property_ui_text(prop, "Stroke Placement (2D View)", "");
	RNA_def_property_update(prop, NC_GPENCIL | ND_DATA, NULL);

	/* Annotations - Sequencer Preview Stroke Placement */
	prop = RNA_def_property(srna, "annotation_stroke_placement_sequencer_preview", PROP_ENUM, PROP_NONE);
	RNA_def_property_enum_bitflag_sdna(prop, NULL, "gpencil_seq_align");
	RNA_def_property_enum_items(prop, annotation_stroke_placement_items);
	RNA_def_property_ui_text(prop, "Stroke Placement (Sequencer Preview)", "");
	RNA_def_property_update(prop, NC_GPENCIL | ND_DATA, NULL);

	/* Annotations - Image Editor Stroke Placement */
	prop = RNA_def_property(srna, "annotation_stroke_placement_image_editor", PROP_ENUM, PROP_NONE);
	RNA_def_property_enum_bitflag_sdna(prop, NULL, "gpencil_ima_align");
	RNA_def_property_enum_items(prop, annotation_stroke_placement_items);
	RNA_def_property_ui_text(prop, "Stroke Placement (Image Editor)", "");
	RNA_def_property_update(prop, NC_GPENCIL | ND_DATA, NULL);

	/* Annotations - 3D View Stroke Placement */
	/* XXX: Do we need to decouple the stroke_endpoints setting too?  */
	prop = RNA_def_property(srna, "annotation_stroke_placement_view3d", PROP_ENUM, PROP_NONE);
	RNA_def_property_enum_bitflag_sdna(prop, NULL, "annotate_v3d_align");
	RNA_def_property_enum_items(prop, annotation_stroke_placement_items);
	RNA_def_property_enum_default(prop, GP_PROJECT_VIEWSPACE | GP_PROJECT_CURSOR);
	RNA_def_property_ui_text(prop, "Annotation Stroke Placement (3D View)", "Annotation Stroke Placement (3D View)\nHow annotation strokes are orientated in 3D space");
	RNA_def_property_update(prop, NC_GPENCIL | ND_DATA, NULL);

	/* Annotations - Stroke Thickness */
	prop = RNA_def_property(srna, "annotation_thickness", PROP_INT, PROP_PIXEL);
	RNA_def_property_int_sdna(prop, NULL, "annotate_thickness");
	RNA_def_property_range(prop, 1, 10);
	RNA_def_property_ui_text(prop, "Annotation Stroke Thickness", "Annotation Stroke Thickness\nThickness of annotation strokes");
	RNA_def_property_update(prop, NC_GPENCIL | ND_DATA, "rna_GPencil_update");

	/* Auto Keying */
	prop = RNA_def_property(srna, "use_keyframe_insert_auto", PROP_BOOLEAN, PROP_NONE);
	RNA_def_property_boolean_sdna(prop, NULL, "autokey_mode", AUTOKEY_ON);
	RNA_def_property_ui_text(prop, "Auto Keying", "Auto Keying\nAutomatic keyframe insertion for Objects and Bones");
	RNA_def_property_ui_icon(prop, ICON_REC, 0);

	prop = RNA_def_property(srna, "auto_keying_mode", PROP_ENUM, PROP_NONE);
	RNA_def_property_enum_bitflag_sdna(prop, NULL, "autokey_mode");
	RNA_def_property_enum_items(prop, auto_key_items);
	RNA_def_property_ui_text(prop, "Auto-Keying Mode", "Auto-Keying Mode\nMode of automatic keyframe insertion for Objects and Bones");

	prop = RNA_def_property(srna, "use_record_with_nla", PROP_BOOLEAN, PROP_NONE);
	RNA_def_property_boolean_sdna(prop, NULL, "autokey_flag", ANIMRECORD_FLAG_WITHNLA);
	RNA_def_property_ui_text(prop, "Layered",
	                         "Layered\nAdd a new NLA Track + Strip for every loop/pass made over the animation "
	                         "to allow non-destructive tweaking");

	prop = RNA_def_property(srna, "use_keyframe_insert_keyingset", PROP_BOOLEAN, PROP_NONE);
	RNA_def_property_boolean_sdna(prop, NULL, "autokey_flag", AUTOKEY_FLAG_ONLYKEYINGSET);
	RNA_def_property_ui_text(prop, "Auto Keyframe Insert Keying Set",
	                         "Auto Keyframe Insert Keying Set\nAutomatic keyframe insertion using active Keying Set only");
	RNA_def_property_ui_icon(prop, ICON_KEYINGSET, 0);

	prop = RNA_def_property(srna, "use_keyframe_cycle_aware", PROP_BOOLEAN, PROP_NONE);
	RNA_def_property_boolean_sdna(prop, NULL, "autokey_flag", AUTOKEY_FLAG_CYCLEAWARE);
	RNA_def_property_ui_text(prop, "Cycle-Aware Keying",
	                         "Cycle-Aware Keying\nFor channels with cyclic extrapolation, keyframe insertion is automatically "
	                         "remapped inside the cycle time range, and keeps ends in sync");

	/* Keyframing */
	prop = RNA_def_property(srna, "keyframe_type", PROP_ENUM, PROP_NONE);
	RNA_def_property_enum_sdna(prop, NULL, "keyframe_type");
	RNA_def_property_enum_items(prop, rna_enum_beztriple_keyframe_type_items);
	RNA_def_property_ui_text(prop, "New Keyframe Type", "New Keyframe Type\nType of keyframes to create when inserting keyframes");

	/* UV */
	prop = RNA_def_property(srna, "uv_select_mode", PROP_ENUM, PROP_NONE);
	RNA_def_property_enum_sdna(prop, NULL, "uv_selectmode");
	RNA_def_property_enum_items(prop, rna_enum_mesh_select_mode_uv_items);
	RNA_def_property_ui_text(prop, "UV Selection Mode", "UV Selection Mode\nUV selection and display mode");
	RNA_def_property_update(prop, NC_SPACE | ND_SPACE_IMAGE, NULL);

	prop = RNA_def_property(srna, "use_uv_select_sync", PROP_BOOLEAN, PROP_NONE);
	RNA_def_property_boolean_sdna(prop, NULL, "uv_flag", UV_SYNC_SELECTION);
	RNA_def_property_ui_text(prop, "UV Sync Selection", "UV Sync Selection\nKeep UV and edit mode mesh selection in sync");
	RNA_def_property_ui_icon(prop, ICON_UV_SYNC_SELECT, 0);
	RNA_def_property_update(prop, NC_SPACE | ND_SPACE_IMAGE, NULL);

	prop = RNA_def_property(srna, "show_uv_local_view", PROP_BOOLEAN, PROP_NONE);
	RNA_def_property_boolean_sdna(prop, NULL, "uv_flag", UV_SHOW_SAME_IMAGE);
	RNA_def_property_ui_text(prop, "UV Local View", "UV Local View\nDisplay only faces with the currently displayed image assigned");
	RNA_def_property_update(prop, NC_SPACE | ND_SPACE_IMAGE, NULL);

	/* Mesh */
	prop = RNA_def_property(srna, "mesh_select_mode", PROP_BOOLEAN, PROP_NONE);
	RNA_def_property_boolean_sdna(prop, NULL, "selectmode", 1);
	RNA_def_property_array(prop, 3);
	RNA_def_property_boolean_funcs(prop, NULL, "rna_Scene_editmesh_select_mode_set");
	RNA_def_property_ui_text(prop, "Mesh Selection Mode", "Mesh Selection Mode\nWhich mesh elements selection works on");
	RNA_def_property_flag(prop, PROP_CONTEXT_UPDATE);
	RNA_def_property_update(prop, 0, "rna_Scene_editmesh_select_mode_update");

	prop = RNA_def_property(srna, "vertex_group_weight", PROP_FLOAT, PROP_FACTOR);
	RNA_def_property_float_sdna(prop, NULL, "vgroup_weight");
	RNA_def_property_ui_text(prop, "Vertex Group Weight", "Vertex Group Weight\nWeight to assign in vertex groups");

	/* use with MESH_OT_shortest_path_pick */
	prop = RNA_def_property(srna, "edge_path_mode", PROP_ENUM, PROP_NONE);
	RNA_def_property_enum_sdna(prop, NULL, "edge_mode");
	RNA_def_property_enum_items(prop, edge_tag_items);
	RNA_def_property_ui_text(prop, "Edge Tag Mode", "Edge Tag Mode\nThe edge flag to tag when selecting the shortest path");

	prop = RNA_def_property(srna, "use_edge_path_live_unwrap", PROP_BOOLEAN, PROP_NONE);
	RNA_def_property_boolean_sdna(prop, NULL, "edge_mode_live_unwrap", 1);
	RNA_def_property_ui_text(prop, "Live Unwrap", "Live Unwrap\nChanging edges seam re-calculates UV unwrap");

	prop = RNA_def_property(srna, "normal_vector", PROP_FLOAT, PROP_XYZ);
	RNA_def_property_ui_text(prop, "Normal Vector", "Normal Vector\nNormal Vector used to copy, add or multiply");
	RNA_def_property_ui_range(prop, -10000.0, 10000.0, 1, 3);

	prop = RNA_def_property(srna, "face_strength", PROP_ENUM, PROP_NONE);
	RNA_def_property_enum_items(prop, mod_weighted_strength);
	RNA_def_property_ui_text(prop, "Face Strength", "Face Strength\nSet strength of face to specified value");

	/* Unified Paint Settings */
	prop = RNA_def_property(srna, "unified_paint_settings", PROP_POINTER, PROP_NONE);
	RNA_def_property_flag(prop, PROP_NEVER_NULL);
	RNA_def_property_struct_type(prop, "UnifiedPaintSettings");
	RNA_def_property_ui_text(prop, "Unified Paint Settings", NULL);

	/* Curve Paint Settings */
	prop = RNA_def_property(srna, "curve_paint_settings", PROP_POINTER, PROP_NONE);
	RNA_def_property_flag(prop, PROP_NEVER_NULL);
	RNA_def_property_struct_type(prop, "CurvePaintSettings");
	RNA_def_property_ui_text(prop, "Curve Paint Settings", NULL);

	/* Mesh Statistics */
	prop = RNA_def_property(srna, "statvis", PROP_POINTER, PROP_NONE);
	RNA_def_property_flag(prop, PROP_NEVER_NULL);
	RNA_def_property_struct_type(prop, "MeshStatVis");
	RNA_def_property_ui_text(prop, "Mesh Statistics Visualization", NULL);
}

static void rna_def_unified_paint_settings(BlenderRNA  *brna)
{
	StructRNA *srna;
	PropertyRNA *prop;

	static const EnumPropertyItem brush_size_unit_items[] = {
		{0, "VIEW", 0, "View", "Measure brush size relateve to the view"},
		{UNIFIED_PAINT_BRUSH_LOCK_SIZE, "SCENE", 0, "Scene", "Measure brush size relateve to the scene"},
		{0, NULL, 0, NULL, NULL},
	};

	srna = RNA_def_struct(brna, "UnifiedPaintSettings", NULL);
	RNA_def_struct_path_func(srna, "rna_UnifiedPaintSettings_path");
	RNA_def_struct_ui_text(srna, "Unified Paint Settings", "Unified Paint Settings\nOverrides for some of the active brush's settings");

	/* high-level flags to enable or disable unified paint settings */
	prop = RNA_def_property(srna, "use_unified_size", PROP_BOOLEAN, PROP_NONE);
	RNA_def_property_boolean_sdna(prop, NULL, "flag", UNIFIED_PAINT_SIZE);
	RNA_def_property_ui_text(prop, "Use Unified Radius",
	                         "Use Unified Radius\nInstead of per-brush radius, the radius is shared across brushes");

	prop = RNA_def_property(srna, "use_unified_strength", PROP_BOOLEAN, PROP_NONE);
	RNA_def_property_boolean_sdna(prop, NULL, "flag", UNIFIED_PAINT_ALPHA);
	RNA_def_property_ui_text(prop, "Use Unified Strength",
	                         "Use Unified Strength\nInstead of per-brush strength, the strength is shared across brushes");

	prop = RNA_def_property(srna, "use_unified_weight", PROP_BOOLEAN, PROP_NONE);
	RNA_def_property_boolean_sdna(prop, NULL, "flag", UNIFIED_PAINT_WEIGHT);
	RNA_def_property_ui_text(prop, "Use Unified Weight",
	                         "Use Unified Weight\nInstead of per-brush weight, the weight is shared across brushes");

	prop = RNA_def_property(srna, "use_unified_color", PROP_BOOLEAN, PROP_NONE);
	RNA_def_property_boolean_sdna(prop, NULL, "flag", UNIFIED_PAINT_COLOR);
	RNA_def_property_ui_text(prop, "Use Unified Color",
	                         "Use Unified Color\nInstead of per-brush color, the color is shared across brushes");

	/* unified paint settings that override the equivalent settings
	 * from the active brush */
	prop = RNA_def_property(srna, "size", PROP_INT, PROP_PIXEL);
	RNA_def_property_int_funcs(prop, NULL, "rna_UnifiedPaintSettings_size_set", NULL);
	RNA_def_property_flag(prop, PROP_CONTEXT_UPDATE);
	RNA_def_property_range(prop, 1, MAX_BRUSH_PIXEL_RADIUS * 10);
	RNA_def_property_ui_range(prop, 1, MAX_BRUSH_PIXEL_RADIUS, 1, -1);
	RNA_def_property_ui_text(prop, "Radius", "Radius\nRadius of the brush");
	RNA_def_property_update(prop, 0, "rna_UnifiedPaintSettings_radius_update");

	prop = RNA_def_property(srna, "unprojected_radius", PROP_FLOAT, PROP_DISTANCE);
	RNA_def_property_float_funcs(prop, NULL, "rna_UnifiedPaintSettings_unprojected_radius_set", NULL);
	RNA_def_property_flag(prop, PROP_CONTEXT_UPDATE);
	RNA_def_property_range(prop, 0.001, FLT_MAX);
	RNA_def_property_ui_range(prop, 0.001, 1, 0, -1);
	RNA_def_property_ui_text(prop, "Unprojected Radius", "Unprojected Radius\nRadius of brush in Blender units");
	RNA_def_property_update(prop, 0, "rna_UnifiedPaintSettings_radius_update");

	prop = RNA_def_property(srna, "strength", PROP_FLOAT, PROP_FACTOR);
	RNA_def_property_float_sdna(prop, NULL, "alpha");
	RNA_def_property_flag(prop, PROP_CONTEXT_UPDATE);
	RNA_def_property_float_default(prop, 0.5f);
	RNA_def_property_range(prop, 0.0f, 10.0f);
	RNA_def_property_ui_range(prop, 0.0f, 1.0f, 0.001, 3);
	RNA_def_property_ui_text(prop, "Strength", "Strength\nHow powerful the effect of the brush is when applied");
	RNA_def_property_update(prop, 0, "rna_UnifiedPaintSettings_update");

	prop = RNA_def_property(srna, "weight", PROP_FLOAT, PROP_FACTOR);
	RNA_def_property_float_sdna(prop, NULL, "weight");
	RNA_def_property_flag(prop, PROP_CONTEXT_UPDATE);
	RNA_def_property_float_default(prop, 0.5f);
	RNA_def_property_range(prop, 0.0f, 1.0f);
	RNA_def_property_ui_range(prop, 0.0f, 1.0f, 0.001, 3);
	RNA_def_property_ui_text(prop, "Weight", "Weight\nWeight to assign in vertex groups");
	RNA_def_property_update(prop, 0, "rna_UnifiedPaintSettings_update");

	prop = RNA_def_property(srna, "color", PROP_FLOAT, PROP_COLOR_GAMMA);
	RNA_def_property_flag(prop, PROP_CONTEXT_UPDATE);
	RNA_def_property_range(prop, 0.0, 1.0);
	RNA_def_property_float_sdna(prop, NULL, "rgb");
	RNA_def_property_ui_text(prop, "Color", "");
	RNA_def_property_update(prop, 0, "rna_UnifiedPaintSettings_update");

	prop = RNA_def_property(srna, "secondary_color", PROP_FLOAT, PROP_COLOR_GAMMA);
	RNA_def_property_flag(prop, PROP_CONTEXT_UPDATE);
	RNA_def_property_range(prop, 0.0, 1.0);
	RNA_def_property_float_sdna(prop, NULL, "secondary_rgb");
	RNA_def_property_ui_text(prop, "Secondary Color", "");
	RNA_def_property_update(prop, 0, "rna_UnifiedPaintSettings_update");

	prop = RNA_def_property(srna, "use_pressure_size", PROP_BOOLEAN, PROP_NONE);
	RNA_def_property_boolean_sdna(prop, NULL, "flag", UNIFIED_PAINT_BRUSH_SIZE_PRESSURE);
	RNA_def_property_ui_icon(prop, ICON_STYLUS_PRESSURE, 0);
	RNA_def_property_ui_text(prop, "Size Pressure", "Size Pressure\nEnable tablet pressure sensitivity for size");

	prop = RNA_def_property(srna, "use_pressure_strength", PROP_BOOLEAN, PROP_NONE);
	RNA_def_property_boolean_sdna(prop, NULL, "flag", UNIFIED_PAINT_BRUSH_ALPHA_PRESSURE);
	RNA_def_property_ui_icon(prop, ICON_STYLUS_PRESSURE, 0);
	RNA_def_property_ui_text(prop, "Strength Pressure", "Strength Pressure\nEnable tablet pressure sensitivity for strength");

<<<<<<< HEAD
	prop = RNA_def_property(srna, "use_locked_size", PROP_BOOLEAN, PROP_NONE);
	RNA_def_property_boolean_sdna(prop, NULL, "flag", UNIFIED_PAINT_BRUSH_LOCK_SIZE);
	RNA_def_property_ui_text(prop, "Use Blender Units",
	                         "Use Blender Units\nWhen locked brush stays same size relative to object; "
	                         "when unlocked brush size is given in pixels");
	RNA_def_property_ui_icon(prop, ICON_UNLOCKED, true);
=======
	prop = RNA_def_property(srna, "use_locked_size", PROP_ENUM, PROP_NONE); /* as an enum */
	RNA_def_property_enum_bitflag_sdna(prop, NULL, "flag");
	RNA_def_property_enum_items(prop, brush_size_unit_items);
	RNA_def_property_ui_text(prop, "Radius Unit", "Measure brush size relative to the view or the scene ");

>>>>>>> 16694ed4
}


static void rna_def_curve_paint_settings(BlenderRNA  *brna)
{
	StructRNA *srna;
	PropertyRNA *prop;

	srna = RNA_def_struct(brna, "CurvePaintSettings", NULL);
	RNA_def_struct_path_func(srna, "rna_CurvePaintSettings_path");
	RNA_def_struct_ui_text(srna, "Curve Paint Settings", "");

	static const EnumPropertyItem curve_type_items[] = {
		{CU_POLY, "POLY", 0, "Poly", ""},
		{CU_BEZIER, "BEZIER", 0, "Bezier", ""},
		{0, NULL, 0, NULL, NULL},
	};

	prop = RNA_def_property(srna, "curve_type", PROP_ENUM, PROP_NONE);
	RNA_def_property_enum_sdna(prop, NULL, "curve_type");
	RNA_def_property_enum_items(prop, curve_type_items);
	RNA_def_property_ui_text(prop, "Type", "Type\nType of curve to use for new strokes");

	prop = RNA_def_property(srna, "use_corners_detect", PROP_BOOLEAN, PROP_NONE);
	RNA_def_property_boolean_sdna(prop, NULL, "flag", CURVE_PAINT_FLAG_CORNERS_DETECT);
	RNA_def_property_ui_text(prop, "Detect Corners", "Detect Corners\nDetect corners and use non-aligned handles");

	prop = RNA_def_property(srna, "use_pressure_radius", PROP_BOOLEAN, PROP_NONE);
	RNA_def_property_boolean_sdna(prop, NULL, "flag", CURVE_PAINT_FLAG_PRESSURE_RADIUS);
	RNA_def_property_ui_icon(prop, ICON_STYLUS_PRESSURE, 0);
	RNA_def_property_ui_text(prop, "Use Pressure", "Use Pressure\nMap tablet pressure to curve radius");

	prop = RNA_def_property(srna, "use_stroke_endpoints", PROP_BOOLEAN, PROP_NONE);
	RNA_def_property_boolean_sdna(prop, NULL, "flag", CURVE_PAINT_FLAG_DEPTH_STROKE_ENDPOINTS);
	RNA_def_property_ui_text(prop, "Only First", "Only First\nUse the start of the stroke for the depth");

	prop = RNA_def_property(srna, "use_offset_absolute", PROP_BOOLEAN, PROP_NONE);
	RNA_def_property_boolean_sdna(prop, NULL, "flag", CURVE_PAINT_FLAG_DEPTH_STROKE_OFFSET_ABS);
	RNA_def_property_ui_text(prop, "Absolute Offset", "Absolute Offset\nApply a fixed offset (don't scale by the radius)");

	prop = RNA_def_property(srna, "error_threshold", PROP_INT, PROP_PIXEL);
	RNA_def_property_range(prop, 1, 100);
	RNA_def_property_ui_text(prop, "Tolerance", "Tolerance\nAllow deviation for a smoother, less precise line");

	prop = RNA_def_property(srna, "fit_method", PROP_ENUM, PROP_PIXEL);
	RNA_def_property_enum_sdna(prop, NULL, "fit_method");
	RNA_def_property_enum_items(prop, rna_enum_curve_fit_method_items);
	RNA_def_property_ui_text(prop, "Method", "Method\nCurve fitting method");

	prop = RNA_def_property(srna, "corner_angle", PROP_FLOAT, PROP_ANGLE);
	RNA_def_property_range(prop, 0, M_PI);
	RNA_def_property_ui_text(prop, "Corner Angle", "Corner Angle\nAngles above this are considered corners");

	prop = RNA_def_property(srna, "radius_min", PROP_FLOAT, PROP_NONE);
	RNA_def_property_range(prop, 0.0, 100.0);
	RNA_def_property_ui_range(prop, 0.0f, 10.0, 10, 2);
	RNA_def_property_ui_text(prop, "Radius Min",
	                         "Radius Min\nMinimum radius when the minimum pressure is applied (also the minimum when tapering)");

	prop = RNA_def_property(srna, "radius_max", PROP_FLOAT, PROP_NONE);
	RNA_def_property_range(prop, 0.0, 100.0);
	RNA_def_property_ui_range(prop, 0.0f, 10.0, 10, 2);
	RNA_def_property_ui_text(prop, "Radius Max",
	                         "Radius Max\nRadius to use when the maximum pressure is applied (or when a tablet isn't used)");

	prop = RNA_def_property(srna, "radius_taper_start", PROP_FLOAT, PROP_NONE);
	RNA_def_property_range(prop, 0.0, 1.0);
	RNA_def_property_ui_range(prop, 0.0f, 1.0, 1, 2);
	RNA_def_property_ui_text(prop, "Radius Min", "Radius Min\nTaper factor for the radius of each point along the curve");

	prop = RNA_def_property(srna, "radius_taper_end", PROP_FLOAT, PROP_NONE);
	RNA_def_property_range(prop, 0.0, 10.0);
	RNA_def_property_ui_range(prop, 0.0f, 1.0, 1, 2);
	RNA_def_property_ui_text(prop, "Radius Max", "Radius Max\nTaper factor for the radius of each point along the curve");

	prop = RNA_def_property(srna, "surface_offset", PROP_FLOAT, PROP_NONE);
	RNA_def_property_range(prop, -10.0, 10.0);
	RNA_def_property_ui_range(prop, -1.0f, 1.0, 1, 2);
	RNA_def_property_ui_text(prop, "Offset", "Offset\nOffset the stroke from the surface");

	static const EnumPropertyItem depth_mode_items[] = {
		{CURVE_PAINT_PROJECT_CURSOR,  "CURSOR",  0, "Cursor",  ""},
		{CURVE_PAINT_PROJECT_SURFACE, "SURFACE", 0, "Surface", ""},
		{0, NULL, 0, NULL, NULL},
	};

	prop = RNA_def_property(srna, "depth_mode", PROP_ENUM, PROP_NONE);
	RNA_def_property_enum_sdna(prop, NULL, "depth_mode");
	RNA_def_property_enum_items(prop, depth_mode_items);
	RNA_def_property_ui_text(prop, "Depth", "Depth\nMethod of projecting depth");

	static const EnumPropertyItem surface_plane_items[] = {
		{CURVE_PAINT_SURFACE_PLANE_NORMAL_VIEW,  "NORMAL_VIEW", 0, "Normal/View", "Display perpendicular to the surface"},
		{CURVE_PAINT_SURFACE_PLANE_NORMAL_SURFACE, "NORMAL_SURFACE", 0, "Normal/Surface", "Display aligned to the surface"},
		{CURVE_PAINT_SURFACE_PLANE_VIEW, "VIEW", 0, "View", "Display aligned to the viewport"},
		{0, NULL, 0, NULL, NULL},};

	prop = RNA_def_property(srna, "surface_plane", PROP_ENUM, PROP_NONE);
	RNA_def_property_enum_sdna(prop, NULL, "surface_plane");
	RNA_def_property_enum_items(prop, surface_plane_items);
	RNA_def_property_ui_text(prop, "Plane", "Plane\nPlane for projected stroke");
}

static void rna_def_statvis(BlenderRNA  *brna)
{
	StructRNA *srna;
	PropertyRNA *prop;

	static const EnumPropertyItem stat_type[] = {
		{SCE_STATVIS_OVERHANG,  "OVERHANG",  0, "Overhang",  ""},
		{SCE_STATVIS_THICKNESS, "THICKNESS", 0, "Thickness", ""},
		{SCE_STATVIS_INTERSECT, "INTERSECT", 0, "Intersect", ""},
		{SCE_STATVIS_DISTORT,   "DISTORT",   0, "Distortion", ""},
		{SCE_STATVIS_SHARP, "SHARP", 0, "Sharp", ""},
		{0, NULL, 0, NULL, NULL},
	};

	srna = RNA_def_struct(brna, "MeshStatVis", NULL);
	RNA_def_struct_path_func(srna, "rna_MeshStatVis_path");
	RNA_def_struct_ui_text(srna, "Mesh Visualize Statistics", "");

	prop = RNA_def_property(srna, "type", PROP_ENUM, PROP_NONE);
	RNA_def_property_enum_items(prop, stat_type);
	RNA_def_property_ui_text(prop, "Type", "Type\nType of data to visualize/check");
	RNA_def_property_flag(prop, PROP_CONTEXT_UPDATE);
	RNA_def_property_update(prop, 0, "rna_EditMesh_update");


	/* overhang */
	prop = RNA_def_property(srna, "overhang_min", PROP_FLOAT, PROP_ANGLE);
	RNA_def_property_float_sdna(prop, NULL, "overhang_min");
	RNA_def_property_float_default(prop, 0.5f);
	RNA_def_property_range(prop, 0.0f, DEG2RADF(180.0f));
	RNA_def_property_ui_range(prop, 0.0f, DEG2RADF(180.0f), 0.001, 3);
	RNA_def_property_ui_text(prop, "Overhang Min", "Overhang Min\nMinimum angle to display");
	RNA_def_property_flag(prop, PROP_CONTEXT_UPDATE);
	RNA_def_property_update(prop, 0, "rna_EditMesh_update");

	prop = RNA_def_property(srna, "overhang_max", PROP_FLOAT, PROP_ANGLE);
	RNA_def_property_float_sdna(prop, NULL, "overhang_max");
	RNA_def_property_float_default(prop, 0.5f);
	RNA_def_property_range(prop, 0.0f, DEG2RADF(180.0f));
	RNA_def_property_ui_range(prop, 0.0f, DEG2RADF(180.0f), 10, 3);
	RNA_def_property_ui_text(prop, "Overhang Max", "Overhang Max\nMaximum angle to display");
	RNA_def_property_flag(prop, PROP_CONTEXT_UPDATE);
	RNA_def_property_update(prop, 0, "rna_EditMesh_update");

	prop = RNA_def_property(srna, "overhang_axis", PROP_ENUM, PROP_NONE);
	RNA_def_property_enum_sdna(prop, NULL, "overhang_axis");
	RNA_def_property_enum_items(prop, rna_enum_object_axis_items);
	RNA_def_property_ui_text(prop, "Axis", "");
	RNA_def_property_flag(prop, PROP_CONTEXT_UPDATE);
	RNA_def_property_update(prop, 0, "rna_EditMesh_update");


	/* thickness */
	prop = RNA_def_property(srna, "thickness_min", PROP_FLOAT, PROP_DISTANCE);
	RNA_def_property_float_sdna(prop, NULL, "thickness_min");
	RNA_def_property_float_default(prop, 0.5f);
	RNA_def_property_range(prop, 0.0f, 1000.0);
	RNA_def_property_ui_range(prop, 0.0f, 100.0, 0.001, 3);
	RNA_def_property_ui_text(prop, "Thickness Min", "Thickness Min\nMinimum for measuring thickness");
	RNA_def_property_flag(prop, PROP_CONTEXT_UPDATE);
	RNA_def_property_update(prop, 0, "rna_EditMesh_update");

	prop = RNA_def_property(srna, "thickness_max", PROP_FLOAT, PROP_DISTANCE);
	RNA_def_property_float_sdna(prop, NULL, "thickness_max");
	RNA_def_property_float_default(prop, 0.5f);
	RNA_def_property_range(prop, 0.0f, 1000.0);
	RNA_def_property_ui_range(prop, 0.0f, 100.0, 0.001, 3);
	RNA_def_property_ui_text(prop, "Thickness Max", "Thickness Max\nMaximum for measuring thickness");
	RNA_def_property_flag(prop, PROP_CONTEXT_UPDATE);
	RNA_def_property_update(prop, 0, "rna_EditMesh_update");

	prop = RNA_def_property(srna, "thickness_samples", PROP_INT, PROP_UNSIGNED);
	RNA_def_property_int_sdna(prop, NULL, "thickness_samples");
	RNA_def_property_range(prop, 1, 32);
	RNA_def_property_ui_text(prop, "Samples", "Samples\nNumber of samples to test per face");
	RNA_def_property_flag(prop, PROP_CONTEXT_UPDATE);
	RNA_def_property_update(prop, 0, "rna_EditMesh_update");

	/* distort */
	prop = RNA_def_property(srna, "distort_min", PROP_FLOAT, PROP_ANGLE);
	RNA_def_property_float_sdna(prop, NULL, "distort_min");
	RNA_def_property_float_default(prop, 0.5f);
	RNA_def_property_range(prop, 0.0f, DEG2RADF(180.0f));
	RNA_def_property_ui_range(prop, 0.0f, DEG2RADF(180.0f), 10, 3);
	RNA_def_property_ui_text(prop, "Distort Min", "Distort Min\nMinimum angle to display");
	RNA_def_property_flag(prop, PROP_CONTEXT_UPDATE);
	RNA_def_property_update(prop, 0, "rna_EditMesh_update");

	prop = RNA_def_property(srna, "distort_max", PROP_FLOAT, PROP_ANGLE);
	RNA_def_property_float_sdna(prop, NULL, "distort_max");
	RNA_def_property_float_default(prop, 0.5f);
	RNA_def_property_range(prop, 0.0f, DEG2RADF(180.0f));
	RNA_def_property_ui_range(prop, 0.0f, DEG2RADF(180.0f), 10, 3);
	RNA_def_property_ui_text(prop, "Distort Max", "Distort Max\nMaximum angle to display");
	RNA_def_property_flag(prop, PROP_CONTEXT_UPDATE);
	RNA_def_property_update(prop, 0, "rna_EditMesh_update");

	/* sharp */
	prop = RNA_def_property(srna, "sharp_min", PROP_FLOAT, PROP_ANGLE);
	RNA_def_property_float_sdna(prop, NULL, "sharp_min");
	RNA_def_property_float_default(prop, 0.5f);
	RNA_def_property_range(prop, -DEG2RADF(180.0f), DEG2RADF(180.0f));
	RNA_def_property_ui_range(prop, -DEG2RADF(180.0f), DEG2RADF(180.0f), 10, 3);
	RNA_def_property_ui_text(prop, "Distort Min", "Distort Min\nMinimum angle to display");
	RNA_def_property_flag(prop, PROP_CONTEXT_UPDATE);
	RNA_def_property_update(prop, 0, "rna_EditMesh_update");

	prop = RNA_def_property(srna, "sharp_max", PROP_FLOAT, PROP_ANGLE);
	RNA_def_property_float_sdna(prop, NULL, "sharp_max");
	RNA_def_property_float_default(prop, 0.5f);
	RNA_def_property_range(prop, -DEG2RADF(180.0f), DEG2RADF(180.0f));
	RNA_def_property_ui_range(prop, -DEG2RADF(180.0f), DEG2RADF(180.0f), 10, 3);
	RNA_def_property_ui_text(prop, "Distort Max", "Distort Max\nMaximum angle to display");
	RNA_def_property_flag(prop, PROP_CONTEXT_UPDATE);
	RNA_def_property_update(prop, 0, "rna_EditMesh_update");
}

static void rna_def_unit_settings(BlenderRNA *brna)
{
	StructRNA *srna;
	PropertyRNA *prop;

	static const EnumPropertyItem unit_systems[] = {
		{USER_UNIT_NONE, "NONE", 0, "None", ""},
		{USER_UNIT_METRIC, "METRIC", 0, "Metric", ""},
		{USER_UNIT_IMPERIAL, "IMPERIAL", 0, "Imperial", ""},
		{0, NULL, 0, NULL, NULL},
	};

	static const EnumPropertyItem rotation_units[] = {
		{0, "DEGREES", 0, "Degrees", "Use degrees for measuring angles and rotations"},
		{USER_UNIT_ROT_RADIANS, "RADIANS", 0, "Radians", ""},
		{0, NULL, 0, NULL, NULL},
	};

	srna = RNA_def_struct(brna, "UnitSettings", NULL);
	RNA_def_struct_ui_text(srna, "Unit Settings", "");
	RNA_def_struct_nested(brna, srna, "Scene");
	RNA_def_struct_path_func(srna, "rna_UnitSettings_path");

	/* Units */
	prop = RNA_def_property(srna, "system", PROP_ENUM, PROP_NONE);
	RNA_def_property_enum_items(prop, unit_systems);
	RNA_def_property_ui_text(prop, "Unit System", "Unit System\nThe unit system to use for button display");
	RNA_def_property_update(prop, NC_WINDOW, "rna_UnitSettings_system_update");

	prop = RNA_def_property(srna, "system_rotation", PROP_ENUM, PROP_NONE);
	RNA_def_property_enum_items(prop, rotation_units);
	RNA_def_property_ui_text(prop, "Rotation Units", "Rotation Units\nUnit to use for displaying/editing rotation values");
	RNA_def_property_update(prop, NC_WINDOW, NULL);

	prop = RNA_def_property(srna, "scale_length", PROP_FLOAT, PROP_UNSIGNED);
	RNA_def_property_ui_text(prop, "Unit Scale", "Unit Scale\nScale to use when converting between blender units and dimensions."
	                         " When working at microscopic or astronomical scale, a small or large unit scale"
	                         " respectively can be used to avoid numerical precision problems");
	RNA_def_property_range(prop, 0.00001, 100000.0);
	RNA_def_property_ui_range(prop, 0.001, 100.0, 0.1, 6);
	RNA_def_property_update(prop, NC_WINDOW, NULL);

	prop = RNA_def_property(srna, "use_separate", PROP_BOOLEAN, PROP_NONE);
	RNA_def_property_boolean_sdna(prop, NULL, "flag", USER_UNIT_OPT_SPLIT);
	RNA_def_property_ui_text(prop, "Separate Units", "Separate Units\nDisplay units in pairs (e.g. 1m 0cm)");
	RNA_def_property_update(prop, NC_WINDOW, NULL);

	prop = RNA_def_property(srna, "length_unit", PROP_ENUM, PROP_NONE);
	RNA_def_property_enum_items(prop, DummyRNA_DEFAULT_items);
	RNA_def_property_enum_funcs(prop, NULL, NULL, "rna_UnitSettings_length_unit_itemf");
	RNA_def_property_ui_text(prop, "Length Unit", "Length Unit\nUnit that will be used to display length values");
	RNA_def_property_update(prop, NC_WINDOW, NULL);

	prop = RNA_def_property(srna, "mass_unit", PROP_ENUM, PROP_NONE);
	RNA_def_property_enum_items(prop, DummyRNA_DEFAULT_items);
	RNA_def_property_enum_funcs(prop, NULL, NULL, "rna_UnitSettings_mass_unit_itemf");
	RNA_def_property_ui_text(prop, "Mass Unit", "Mass Unit\nUnit that will be used to display mass values");
	RNA_def_property_update(prop, NC_WINDOW, NULL);

	prop = RNA_def_property(srna, "time_unit", PROP_ENUM, PROP_NONE);
	RNA_def_property_enum_items(prop, DummyRNA_DEFAULT_items);
	RNA_def_property_enum_funcs(prop, NULL, NULL, "rna_UnitSettings_time_unit_itemf");
	RNA_def_property_ui_text(prop, "Time Unit", "Time Unit\nUnit that will be used to display time values");
	RNA_def_property_update(prop, NC_WINDOW, NULL);
}

void rna_def_view_layer_common(StructRNA *srna, const bool scene)
{
	PropertyRNA *prop;

	prop = RNA_def_property(srna, "name", PROP_STRING, PROP_NONE);
	if (scene) RNA_def_property_string_funcs(prop, NULL, NULL, "rna_ViewLayer_name_set");
	else RNA_def_property_string_sdna(prop, NULL, "name");
	RNA_def_property_ui_text(prop, "Name", "Name\nView layer name");
	RNA_def_struct_name_property(srna, prop);
	if (scene) RNA_def_property_update(prop, NC_SCENE | ND_RENDER_OPTIONS, NULL);
	else RNA_def_property_clear_flag(prop, PROP_EDITABLE);

	if (scene) {
		prop = RNA_def_property(srna, "material_override", PROP_POINTER, PROP_NONE);
		RNA_def_property_pointer_sdna(prop, NULL, "mat_override");
		RNA_def_property_struct_type(prop, "Material");
		RNA_def_property_flag(prop, PROP_EDITABLE);
		RNA_def_property_ui_text(prop, "Material Override",
		                         "Material to override all other materials in this view layer");
		RNA_def_property_update(prop, NC_SCENE | ND_RENDER_OPTIONS, "rna_ViewLayer_material_override_update");

		prop = RNA_def_property(srna, "samples", PROP_INT, PROP_UNSIGNED);
		RNA_def_property_ui_text(prop, "Samples", "Samples\nOverride number of render samples for this view layer, "
		                                          "0 will use the scene setting");
		RNA_def_property_update(prop, NC_SCENE | ND_RENDER_OPTIONS, NULL);

		prop = RNA_def_property(srna, "pass_alpha_threshold", PROP_FLOAT, PROP_FACTOR);
		RNA_def_property_ui_text(prop, "Alpha Threshold",
		                         "Alpha Threshold\nZ, Index, normal, UV and vector passes are only affected by surfaces with "
		                         "alpha transparency equal to or higher than this threshold");
		RNA_def_property_update(prop, NC_SCENE | ND_RENDER_OPTIONS, NULL);
	}

	/* layer options */
	prop = RNA_def_property(srna, "use_zmask", PROP_BOOLEAN, PROP_NONE);
	RNA_def_property_boolean_sdna(prop, NULL, "layflag", SCE_LAY_ZMASK);
	RNA_def_property_ui_text(prop, "Zmask", "Zmask\nOnly render what's in front of the solid z values");
	if (scene) RNA_def_property_update(prop, NC_SCENE | ND_RENDER_OPTIONS, "rna_Scene_glsl_update");
	else RNA_def_property_clear_flag(prop, PROP_EDITABLE);

	prop = RNA_def_property(srna, "invert_zmask", PROP_BOOLEAN, PROP_NONE);
	RNA_def_property_boolean_sdna(prop, NULL, "layflag", SCE_LAY_NEG_ZMASK);
	RNA_def_property_ui_text(prop, "Zmask Negate",
	                         "Zmask Negate\nFor Zmask, only render what is behind solid z values instead of in front");
	if (scene) RNA_def_property_update(prop, NC_SCENE | ND_RENDER_OPTIONS, "rna_Scene_glsl_update");
	else RNA_def_property_clear_flag(prop, PROP_EDITABLE);

	prop = RNA_def_property(srna, "use_all_z", PROP_BOOLEAN, PROP_NONE);
	RNA_def_property_boolean_sdna(prop, NULL, "layflag", SCE_LAY_ALL_Z);
	RNA_def_property_ui_text(prop, "All Z", "All Z\nFill in Z values for solid faces in invisible layers, for masking");
	if (scene) RNA_def_property_update(prop, NC_SCENE | ND_RENDER_OPTIONS, NULL);
	else RNA_def_property_clear_flag(prop, PROP_EDITABLE);

	prop = RNA_def_property(srna, "use_solid", PROP_BOOLEAN, PROP_NONE);
	RNA_def_property_boolean_sdna(prop, NULL, "layflag", SCE_LAY_SOLID);
	RNA_def_property_ui_text(prop, "Solid", "Solid\nRender Solid faces in this Layer");
	if (scene) RNA_def_property_update(prop, NC_SCENE | ND_RENDER_OPTIONS, NULL);
	else RNA_def_property_clear_flag(prop, PROP_EDITABLE);

	prop = RNA_def_property(srna, "use_halo", PROP_BOOLEAN, PROP_NONE);
	RNA_def_property_boolean_sdna(prop, NULL, "layflag", SCE_LAY_HALO);
	RNA_def_property_ui_text(prop, "Halo", "Halo\nRender Halos in this Layer (on top of Solid)");
	if (scene) RNA_def_property_update(prop, NC_SCENE | ND_RENDER_OPTIONS, NULL);
	else RNA_def_property_clear_flag(prop, PROP_EDITABLE);

	prop = RNA_def_property(srna, "use_ztransp", PROP_BOOLEAN, PROP_NONE);
	RNA_def_property_boolean_sdna(prop, NULL, "layflag", SCE_LAY_ZTRA);
	RNA_def_property_ui_text(prop, "ZTransp", "ZTransp\nRender Z-Transparent faces in this Layer (on top of Solid and Halos)");
	if (scene) RNA_def_property_update(prop, NC_SCENE | ND_RENDER_OPTIONS, NULL);
	else RNA_def_property_clear_flag(prop, PROP_EDITABLE);

	prop = RNA_def_property(srna, "use_sky", PROP_BOOLEAN, PROP_NONE);
	RNA_def_property_boolean_sdna(prop, NULL, "layflag", SCE_LAY_SKY);
	RNA_def_property_ui_text(prop, "Sky", "Sky\nRender Sky in this Layer");
	if (scene) RNA_def_property_update(prop, NC_SCENE | ND_RENDER_OPTIONS, "rna_Scene_glsl_update");
	else RNA_def_property_clear_flag(prop, PROP_EDITABLE);

	prop = RNA_def_property(srna, "use_ao", PROP_BOOLEAN, PROP_NONE);
	RNA_def_property_boolean_sdna(prop, NULL, "layflag", SCE_LAY_AO);
	RNA_def_property_ui_text(prop, "Ambient Occlusion", "Ambient Occlusion\nRender Ambient Occlusion in this Layer");
	if (scene) RNA_def_property_update(prop, NC_SCENE | ND_RENDER_OPTIONS, "rna_Scene_glsl_update");
	else RNA_def_property_clear_flag(prop, PROP_EDITABLE);

	prop = RNA_def_property(srna, "use_edge_enhance", PROP_BOOLEAN, PROP_NONE);
	RNA_def_property_boolean_sdna(prop, NULL, "layflag", SCE_LAY_EDGE);
	RNA_def_property_ui_text(prop, "Edge", "Edge\nRender Edge-enhance in this Layer (only works for Solid faces)");
	if (scene) RNA_def_property_update(prop, NC_SCENE | ND_RENDER_OPTIONS, NULL);
	else RNA_def_property_clear_flag(prop, PROP_EDITABLE);

	prop = RNA_def_property(srna, "use_strand", PROP_BOOLEAN, PROP_NONE);
	RNA_def_property_boolean_sdna(prop, NULL, "layflag", SCE_LAY_STRAND);
	RNA_def_property_ui_text(prop, "Strand", "Strand\nRender Strands in this Layer");
	if (scene) RNA_def_property_update(prop, NC_SCENE | ND_RENDER_OPTIONS, NULL);
	else RNA_def_property_clear_flag(prop, PROP_EDITABLE);

	/* passes */
	prop = RNA_def_property(srna, "use_pass_combined", PROP_BOOLEAN, PROP_NONE);
	RNA_def_property_boolean_sdna(prop, NULL, "passflag", SCE_PASS_COMBINED);
	RNA_def_property_ui_text(prop, "Combined", "Combined\nDeliver full combined RGBA buffer");
	if (scene) RNA_def_property_update(prop, NC_SCENE | ND_RENDER_OPTIONS, "rna_ViewLayer_pass_update");
	else RNA_def_property_clear_flag(prop, PROP_EDITABLE);

	prop = RNA_def_property(srna, "use_pass_z", PROP_BOOLEAN, PROP_NONE);
	RNA_def_property_boolean_sdna(prop, NULL, "passflag", SCE_PASS_Z);
	RNA_def_property_ui_text(prop, "Z", "Z\nDeliver Z values pass");
	if (scene) RNA_def_property_update(prop, NC_SCENE | ND_RENDER_OPTIONS, "rna_ViewLayer_pass_update");
	else RNA_def_property_clear_flag(prop, PROP_EDITABLE);

	prop = RNA_def_property(srna, "use_pass_vector", PROP_BOOLEAN, PROP_NONE);
	RNA_def_property_boolean_sdna(prop, NULL, "passflag", SCE_PASS_VECTOR);
	RNA_def_property_ui_text(prop, "Vector", "Vector\nDeliver speed vector pass");
	if (scene) RNA_def_property_update(prop, NC_SCENE | ND_RENDER_OPTIONS, "rna_ViewLayer_pass_update");
	else RNA_def_property_clear_flag(prop, PROP_EDITABLE);

	prop = RNA_def_property(srna, "use_pass_normal", PROP_BOOLEAN, PROP_NONE);
	RNA_def_property_boolean_sdna(prop, NULL, "passflag", SCE_PASS_NORMAL);
	RNA_def_property_ui_text(prop, "Normal", "Normal\nDeliver normal pass");
	if (scene) RNA_def_property_update(prop, NC_SCENE | ND_RENDER_OPTIONS, "rna_ViewLayer_pass_update");
	else RNA_def_property_clear_flag(prop, PROP_EDITABLE);

	prop = RNA_def_property(srna, "use_pass_uv", PROP_BOOLEAN, PROP_NONE);
	RNA_def_property_boolean_sdna(prop, NULL, "passflag", SCE_PASS_UV);
	RNA_def_property_ui_text(prop, "UV", "UV\nDeliver texture UV pass");
	if (scene) RNA_def_property_update(prop, NC_SCENE | ND_RENDER_OPTIONS, "rna_ViewLayer_pass_update");
	else RNA_def_property_clear_flag(prop, PROP_EDITABLE);

	prop = RNA_def_property(srna, "use_pass_mist", PROP_BOOLEAN, PROP_NONE);
	RNA_def_property_boolean_sdna(prop, NULL, "passflag", SCE_PASS_MIST);
	RNA_def_property_ui_text(prop, "Mist", "Mist\nDeliver mist factor pass (0.0-1.0)");
	if (scene) RNA_def_property_update(prop, NC_SCENE | ND_RENDER_OPTIONS, "rna_ViewLayer_pass_update");
	else RNA_def_property_clear_flag(prop, PROP_EDITABLE);

	prop = RNA_def_property(srna, "use_pass_object_index", PROP_BOOLEAN, PROP_NONE);
	RNA_def_property_boolean_sdna(prop, NULL, "passflag", SCE_PASS_INDEXOB);
	RNA_def_property_ui_text(prop, "Object Index", "Object Index\nDeliver object index pass");
	if (scene) RNA_def_property_update(prop, NC_SCENE | ND_RENDER_OPTIONS, "rna_ViewLayer_pass_update");
	else RNA_def_property_clear_flag(prop, PROP_EDITABLE);

	prop = RNA_def_property(srna, "use_pass_material_index", PROP_BOOLEAN, PROP_NONE);
	RNA_def_property_boolean_sdna(prop, NULL, "passflag", SCE_PASS_INDEXMA);
	RNA_def_property_ui_text(prop, "Material Index", "Material Index\nDeliver material index pass");
	if (scene) RNA_def_property_update(prop, NC_SCENE | ND_RENDER_OPTIONS, "rna_ViewLayer_pass_update");
	else RNA_def_property_clear_flag(prop, PROP_EDITABLE);

	prop = RNA_def_property(srna, "use_pass_shadow", PROP_BOOLEAN, PROP_NONE);
	RNA_def_property_boolean_sdna(prop, NULL, "passflag", SCE_PASS_SHADOW);
	RNA_def_property_ui_text(prop, "Shadow", "Shadow\nDeliver shadow pass");
	if (scene) RNA_def_property_update(prop, NC_SCENE | ND_RENDER_OPTIONS, "rna_ViewLayer_pass_update");
	else RNA_def_property_clear_flag(prop, PROP_EDITABLE);

	prop = RNA_def_property(srna, "use_pass_ambient_occlusion", PROP_BOOLEAN, PROP_NONE);
	RNA_def_property_boolean_sdna(prop, NULL, "passflag", SCE_PASS_AO);
	RNA_def_property_ui_text(prop, "Ambient Occlusion", "Ambient Occlusion\nDeliver Ambient Occlusion pass");
	if (scene) RNA_def_property_update(prop, NC_SCENE | ND_RENDER_OPTIONS, "rna_ViewLayer_pass_update");
	else RNA_def_property_clear_flag(prop, PROP_EDITABLE);

	prop = RNA_def_property(srna, "use_pass_emit", PROP_BOOLEAN, PROP_NONE);
	RNA_def_property_boolean_sdna(prop, NULL, "passflag", SCE_PASS_EMIT);
	RNA_def_property_ui_text(prop, "Emit", "Emit\nDeliver emission pass");
	if (scene) RNA_def_property_update(prop, NC_SCENE | ND_RENDER_OPTIONS, "rna_ViewLayer_pass_update");
	else RNA_def_property_clear_flag(prop, PROP_EDITABLE);

	prop = RNA_def_property(srna, "use_pass_environment", PROP_BOOLEAN, PROP_NONE);
	RNA_def_property_boolean_sdna(prop, NULL, "passflag", SCE_PASS_ENVIRONMENT);
	RNA_def_property_ui_text(prop, "Environment", "Environment\nDeliver environment lighting pass");
	if (scene) RNA_def_property_update(prop, NC_SCENE | ND_RENDER_OPTIONS, "rna_ViewLayer_pass_update");
	else RNA_def_property_clear_flag(prop, PROP_EDITABLE);

	prop = RNA_def_property(srna, "use_pass_diffuse_direct", PROP_BOOLEAN, PROP_NONE);
	RNA_def_property_boolean_sdna(prop, NULL, "passflag", SCE_PASS_DIFFUSE_DIRECT);
	RNA_def_property_ui_text(prop, "Diffuse Direct", "Diffuse Direct\nDeliver diffuse direct pass");
	if (scene) RNA_def_property_update(prop, NC_SCENE | ND_RENDER_OPTIONS, "rna_ViewLayer_pass_update");
	else RNA_def_property_clear_flag(prop, PROP_EDITABLE);

	prop = RNA_def_property(srna, "use_pass_diffuse_indirect", PROP_BOOLEAN, PROP_NONE);
	RNA_def_property_boolean_sdna(prop, NULL, "passflag", SCE_PASS_DIFFUSE_INDIRECT);
	RNA_def_property_ui_text(prop, "Diffuse Indirect", "Diffuse Indirect\nDeliver diffuse indirect pass");
	if (scene) RNA_def_property_update(prop, NC_SCENE | ND_RENDER_OPTIONS, "rna_ViewLayer_pass_update");
	else RNA_def_property_clear_flag(prop, PROP_EDITABLE);

	prop = RNA_def_property(srna, "use_pass_diffuse_color", PROP_BOOLEAN, PROP_NONE);
	RNA_def_property_boolean_sdna(prop, NULL, "passflag", SCE_PASS_DIFFUSE_COLOR);
	RNA_def_property_ui_text(prop, "Diffuse Color", "Diffuse Color\nDeliver diffuse color pass");
	if (scene) RNA_def_property_update(prop, NC_SCENE | ND_RENDER_OPTIONS, "rna_ViewLayer_pass_update");
	else RNA_def_property_clear_flag(prop, PROP_EDITABLE);

	prop = RNA_def_property(srna, "use_pass_glossy_direct", PROP_BOOLEAN, PROP_NONE);
	RNA_def_property_boolean_sdna(prop, NULL, "passflag", SCE_PASS_GLOSSY_DIRECT);
	RNA_def_property_ui_text(prop, "Glossy Direct", "Glossy Direct\nDeliver glossy direct pass");
	if (scene) RNA_def_property_update(prop, NC_SCENE | ND_RENDER_OPTIONS, "rna_ViewLayer_pass_update");
	else RNA_def_property_clear_flag(prop, PROP_EDITABLE);

	prop = RNA_def_property(srna, "use_pass_glossy_indirect", PROP_BOOLEAN, PROP_NONE);
	RNA_def_property_boolean_sdna(prop, NULL, "passflag", SCE_PASS_GLOSSY_INDIRECT);
	RNA_def_property_ui_text(prop, "Glossy Indirect", "Glossy Indirect\nDeliver glossy indirect pass");
	if (scene) RNA_def_property_update(prop, NC_SCENE | ND_RENDER_OPTIONS, "rna_ViewLayer_pass_update");
	else RNA_def_property_clear_flag(prop, PROP_EDITABLE);

	prop = RNA_def_property(srna, "use_pass_glossy_color", PROP_BOOLEAN, PROP_NONE);
	RNA_def_property_boolean_sdna(prop, NULL, "passflag", SCE_PASS_GLOSSY_COLOR);
	RNA_def_property_ui_text(prop, "Glossy Color", "Glossy Color\nDeliver glossy color pass");
	if (scene) RNA_def_property_update(prop, NC_SCENE | ND_RENDER_OPTIONS, "rna_ViewLayer_pass_update");
	else RNA_def_property_clear_flag(prop, PROP_EDITABLE);

	prop = RNA_def_property(srna, "use_pass_transmission_direct", PROP_BOOLEAN, PROP_NONE);
	RNA_def_property_boolean_sdna(prop, NULL, "passflag", SCE_PASS_TRANSM_DIRECT);
	RNA_def_property_ui_text(prop, "Transmission Direct", "Transmission Direct\nDeliver transmission direct pass");
	if (scene) RNA_def_property_update(prop, NC_SCENE | ND_RENDER_OPTIONS, "rna_ViewLayer_pass_update");
	else RNA_def_property_clear_flag(prop, PROP_EDITABLE);

	prop = RNA_def_property(srna, "use_pass_transmission_indirect", PROP_BOOLEAN, PROP_NONE);
	RNA_def_property_boolean_sdna(prop, NULL, "passflag", SCE_PASS_TRANSM_INDIRECT);
	RNA_def_property_ui_text(prop, "Transmission Indirect", "Transmission Indirect\nDeliver transmission indirect pass");
	if (scene) RNA_def_property_update(prop, NC_SCENE | ND_RENDER_OPTIONS, "rna_ViewLayer_pass_update");
	else RNA_def_property_clear_flag(prop, PROP_EDITABLE);

	prop = RNA_def_property(srna, "use_pass_transmission_color", PROP_BOOLEAN, PROP_NONE);
	RNA_def_property_boolean_sdna(prop, NULL, "passflag", SCE_PASS_TRANSM_COLOR);
	RNA_def_property_ui_text(prop, "Transmission Color", "Transmission Color\nDeliver transmission color pass");
	if (scene) RNA_def_property_update(prop, NC_SCENE | ND_RENDER_OPTIONS, "rna_ViewLayer_pass_update");
	else RNA_def_property_clear_flag(prop, PROP_EDITABLE);

	prop = RNA_def_property(srna, "use_pass_subsurface_direct", PROP_BOOLEAN, PROP_NONE);
	RNA_def_property_boolean_sdna(prop, NULL, "passflag", SCE_PASS_SUBSURFACE_DIRECT);
	RNA_def_property_ui_text(prop, "Subsurface Direct", "Subsurface Direct\nDeliver subsurface direct pass");
	if (scene) RNA_def_property_update(prop, NC_SCENE | ND_RENDER_OPTIONS, "rna_ViewLayer_pass_update");
	else RNA_def_property_clear_flag(prop, PROP_EDITABLE);

	prop = RNA_def_property(srna, "use_pass_subsurface_indirect", PROP_BOOLEAN, PROP_NONE);
	RNA_def_property_boolean_sdna(prop, NULL, "passflag", SCE_PASS_SUBSURFACE_INDIRECT);
	RNA_def_property_ui_text(prop, "Subsurface Indirect", "Subsurface Indirect\nDeliver subsurface indirect pass");
	if (scene) RNA_def_property_update(prop, NC_SCENE | ND_RENDER_OPTIONS, "rna_ViewLayer_pass_update");
	else RNA_def_property_clear_flag(prop, PROP_EDITABLE);

	prop = RNA_def_property(srna, "use_pass_subsurface_color", PROP_BOOLEAN, PROP_NONE);
	RNA_def_property_boolean_sdna(prop, NULL, "passflag", SCE_PASS_SUBSURFACE_COLOR);
	RNA_def_property_ui_text(prop, "Subsurface Color", "Subsurface Color\nDeliver subsurface color pass");
	if (scene) RNA_def_property_update(prop, NC_SCENE | ND_RENDER_OPTIONS, "rna_ViewLayer_pass_update");
	else RNA_def_property_clear_flag(prop, PROP_EDITABLE);
}

static void rna_def_freestyle_modules(BlenderRNA *brna, PropertyRNA *cprop)
{
	StructRNA *srna;
	FunctionRNA *func;
	PropertyRNA *parm;

	RNA_def_property_srna(cprop, "FreestyleModules");
	srna = RNA_def_struct(brna, "FreestyleModules", NULL);
	RNA_def_struct_sdna(srna, "FreestyleSettings");
	RNA_def_struct_ui_text(srna, "Style Modules", "Style Module\nA list of style modules (to be applied from top to bottom)");

	func = RNA_def_function(srna, "new", "rna_FreestyleSettings_module_add");
	RNA_def_function_ui_description(func, "Add a style module to scene render layer Freestyle settings");
	RNA_def_function_flag(func, FUNC_USE_SELF_ID);
	parm = RNA_def_pointer(func, "module", "FreestyleModuleSettings", "", "Newly created style module");
	RNA_def_function_return(func, parm);

	func = RNA_def_function(srna, "remove", "rna_FreestyleSettings_module_remove");
	RNA_def_function_ui_description(func, "Remove a style module from scene render layer Freestyle settings");
	RNA_def_function_flag(func, FUNC_USE_SELF_ID | FUNC_USE_REPORTS);
	parm = RNA_def_pointer(func, "module", "FreestyleModuleSettings", "", "Style module to remove");
	RNA_def_parameter_flags(parm, PROP_NEVER_NULL, PARM_REQUIRED | PARM_RNAPTR);
	RNA_def_parameter_clear_flags(parm, PROP_THICK_WRAP, 0);
}

static void rna_def_freestyle_linesets(BlenderRNA *brna, PropertyRNA *cprop)
{
	StructRNA *srna;
	PropertyRNA *prop;
	FunctionRNA *func;
	PropertyRNA *parm;

	RNA_def_property_srna(cprop, "Linesets");
	srna = RNA_def_struct(brna, "Linesets", NULL);
	RNA_def_struct_sdna(srna, "FreestyleSettings");
	RNA_def_struct_ui_text(srna, "Line Sets", "Line Sets\nLine sets for associating lines and style parameters");

	prop = RNA_def_property(srna, "active", PROP_POINTER, PROP_NONE);
	RNA_def_property_struct_type(prop, "FreestyleLineSet");
	RNA_def_property_pointer_funcs(prop, "rna_FreestyleSettings_active_lineset_get", NULL, NULL, NULL);
	RNA_def_property_ui_text(prop, "Active Line Set", "Active Line Set\nActive line set being displayed");
	RNA_def_property_update(prop, NC_SCENE | ND_RENDER_OPTIONS, NULL);

	prop = RNA_def_property(srna, "active_index", PROP_INT, PROP_UNSIGNED);
	RNA_def_property_int_funcs(prop, "rna_FreestyleSettings_active_lineset_index_get",
	                           "rna_FreestyleSettings_active_lineset_index_set",
	                           "rna_FreestyleSettings_active_lineset_index_range");
	RNA_def_property_ui_text(prop, "Active Line Set Index", "Active Line Set Index\nIndex of active line set slot");
	RNA_def_property_update(prop, NC_SCENE | ND_RENDER_OPTIONS, NULL);

	func = RNA_def_function(srna, "new", "rna_FreestyleSettings_lineset_add");
	RNA_def_function_ui_description(func, "Add a line set to scene render layer Freestyle settings");
	RNA_def_function_flag(func, FUNC_USE_MAIN | FUNC_USE_SELF_ID);
	parm = RNA_def_string(func, "name", "LineSet", 0, "", "New name for the line set (not unique)");
	RNA_def_parameter_flags(parm, 0, PARM_REQUIRED);
	parm = RNA_def_pointer(func, "lineset", "FreestyleLineSet", "", "Newly created line set");
	RNA_def_function_return(func, parm);

	func = RNA_def_function(srna, "remove", "rna_FreestyleSettings_lineset_remove");
	RNA_def_function_ui_description(func, "Remove a line set from scene render layer Freestyle settings");
	RNA_def_function_flag(func, FUNC_USE_SELF_ID | FUNC_USE_REPORTS);
	parm = RNA_def_pointer(func, "lineset", "FreestyleLineSet", "", "Line set to remove");
	RNA_def_parameter_flags(parm, PROP_NEVER_NULL, PARM_REQUIRED | PARM_RNAPTR);
	RNA_def_parameter_clear_flags(parm, PROP_THICK_WRAP, 0);
}

void rna_def_freestyle_settings(BlenderRNA *brna)
{
	StructRNA *srna;
	PropertyRNA *prop;

	static const EnumPropertyItem edge_type_negation_items[] = {
		{0, "INCLUSIVE", 0, "Inclusive", "Select feature edges satisfying the given edge type conditions"},
		{FREESTYLE_LINESET_FE_NOT, "EXCLUSIVE", 0, "Exclusive",
		                           "Select feature edges not satisfying the given edge type conditions"},
		{0, NULL, 0, NULL, NULL},
	};

	static const EnumPropertyItem edge_type_combination_items[] = {
		{0, "OR", 0, "Logical OR", "Select feature edges satisfying at least one of edge type conditions"},
		{FREESTYLE_LINESET_FE_AND, "AND", 0, "Logical AND",
		                           "Select feature edges satisfying all edge type conditions"},
		{0, NULL, 0, NULL, NULL},
	};

	static const EnumPropertyItem collection_negation_items[] = {
		{0, "INCLUSIVE", 0, "Inclusive", "Select feature edges belonging to some object in the group"},
		{FREESTYLE_LINESET_GR_NOT, "EXCLUSIVE", 0, "Exclusive",
		                           "Select feature edges not belonging to any object in the group"},
		{0, NULL, 0, NULL, NULL},
	};

	static const EnumPropertyItem face_mark_negation_items[] = {
		{0, "INCLUSIVE", 0, "Inclusive", "Select feature edges satisfying the given face mark conditions"},
		{FREESTYLE_LINESET_FM_NOT, "EXCLUSIVE", 0, "Exclusive",
		                           "Select feature edges not satisfying the given face mark conditions"},
		{0, NULL, 0, NULL, NULL},
	};

	static const EnumPropertyItem face_mark_condition_items[] = {
		{0, "ONE", 0, "One Face", "Select a feature edge if either of its adjacent faces is marked"},
		{FREESTYLE_LINESET_FM_BOTH, "BOTH", 0, "Both Faces",
		                            "Select a feature edge if both of its adjacent faces are marked"},
		{0, NULL, 0, NULL, NULL},
	};

	static const EnumPropertyItem freestyle_ui_mode_items[] = {
		{FREESTYLE_CONTROL_SCRIPT_MODE, "SCRIPT", 0, "Python Scripting Mode",
		                                "Advanced mode for using style modules written in Python"},
		{FREESTYLE_CONTROL_EDITOR_MODE, "EDITOR", 0, "Parameter Editor Mode",
		                                "Basic mode for interactive style parameter editing"},
		{0, NULL, 0, NULL, NULL},
	};

	static const EnumPropertyItem visibility_items[] = {
		{FREESTYLE_QI_VISIBLE, "VISIBLE", 0, "Visible", "Select visible feature edges"},
		{FREESTYLE_QI_HIDDEN, "HIDDEN", 0, "Hidden", "Select hidden feature edges"},
		{FREESTYLE_QI_RANGE, "RANGE", 0, "QI Range",
		                     "Select feature edges within a range of quantitative invisibility (QI) values"},
		{0, NULL, 0, NULL, NULL},
	};

	/* FreestyleLineSet */

	srna = RNA_def_struct(brna, "FreestyleLineSet", NULL);
	RNA_def_struct_ui_text(srna, "Freestyle Line Set", "Freestyle Line Set\nLine set for associating lines and style parameters");

	/* access to line style settings is redirected through functions
	 * to allow proper id-buttons functionality
	 */
	prop = RNA_def_property(srna, "linestyle", PROP_POINTER, PROP_NONE);
	RNA_def_property_struct_type(prop, "FreestyleLineStyle");
	RNA_def_property_flag(prop, PROP_EDITABLE | PROP_NEVER_NULL);
	RNA_def_property_pointer_funcs(prop, "rna_FreestyleLineSet_linestyle_get",
	                               "rna_FreestyleLineSet_linestyle_set", NULL, NULL);
	RNA_def_property_ui_text(prop, "Line Style", "Line Style\nLine style settings");
	RNA_def_property_update(prop, NC_SCENE | ND_RENDER_OPTIONS, "rna_Scene_freestyle_update");

	prop = RNA_def_property(srna, "name", PROP_STRING, PROP_NONE);
	RNA_def_property_string_sdna(prop, NULL, "name");
	RNA_def_property_ui_text(prop, "Line Set Name", "Line set name");
	RNA_def_property_update(prop, NC_SCENE | ND_RENDER_OPTIONS, NULL);
	RNA_def_struct_name_property(srna, prop);

	prop = RNA_def_property(srna, "show_render", PROP_BOOLEAN, PROP_NONE);
	RNA_def_property_boolean_sdna(prop, NULL, "flags", FREESTYLE_LINESET_ENABLED);
	RNA_def_property_ui_text(prop, "Render", "Render\nEnable or disable this line set during stroke rendering");
	RNA_def_property_update(prop, NC_SCENE | ND_RENDER_OPTIONS, "rna_Scene_freestyle_update");

	prop = RNA_def_property(srna, "select_by_visibility", PROP_BOOLEAN, PROP_NONE);
	RNA_def_property_boolean_sdna(prop, NULL, "selection", FREESTYLE_SEL_VISIBILITY);
	RNA_def_property_ui_text(prop, "Selection by Visibility", "Selection by Visibility\nSelect feature edges based on visibility");
	RNA_def_property_update(prop, NC_SCENE | ND_RENDER_OPTIONS, "rna_Scene_freestyle_update");

	prop = RNA_def_property(srna, "select_by_edge_types", PROP_BOOLEAN, PROP_NONE);
	RNA_def_property_boolean_sdna(prop, NULL, "selection", FREESTYLE_SEL_EDGE_TYPES);
	RNA_def_property_ui_text(prop, "Selection by Edge Types", "Selection by Edge Types\nSelect feature edges based on edge types");
	RNA_def_property_update(prop, NC_SCENE | ND_RENDER_OPTIONS, "rna_Scene_freestyle_update");

	prop = RNA_def_property(srna, "select_by_collection", PROP_BOOLEAN, PROP_NONE);
	RNA_def_property_boolean_sdna(prop, NULL, "selection", FREESTYLE_SEL_GROUP);
	RNA_def_property_ui_text(prop, "Selection by Collection", "Selection by Collection\nSelect feature edges based on a collection of objects");
	RNA_def_property_update(prop, NC_SCENE | ND_RENDER_OPTIONS, "rna_Scene_freestyle_update");

	prop = RNA_def_property(srna, "select_by_image_border", PROP_BOOLEAN, PROP_NONE);
	RNA_def_property_boolean_sdna(prop, NULL, "selection", FREESTYLE_SEL_IMAGE_BORDER);
	RNA_def_property_ui_text(prop, "Selection by Image Border",
	                         "Selection by Image Border\nSelect feature edges by image border (less memory consumption)");
	RNA_def_property_update(prop, NC_SCENE | ND_RENDER_OPTIONS, "rna_Scene_freestyle_update");

	prop = RNA_def_property(srna, "select_by_face_marks", PROP_BOOLEAN, PROP_NONE);
	RNA_def_property_boolean_sdna(prop, NULL, "selection", FREESTYLE_SEL_FACE_MARK);
	RNA_def_property_ui_text(prop, "Selection by Face Marks", "Selection by Face Marks\nSelect feature edges by face marks");
	RNA_def_property_update(prop, NC_SCENE | ND_RENDER_OPTIONS, "rna_Scene_freestyle_update");

	prop = RNA_def_property(srna, "edge_type_negation", PROP_ENUM, PROP_NONE);
	RNA_def_property_enum_bitflag_sdna(prop, NULL, "flags");
	RNA_def_property_enum_items(prop, edge_type_negation_items);
	RNA_def_property_ui_text(prop, "Edge Type Negation",
	                         "Edge Type Negation\nSpecify either inclusion or exclusion of feature edges selected by edge types");
	RNA_def_property_update(prop, NC_SCENE | ND_RENDER_OPTIONS, "rna_Scene_freestyle_update");

	prop = RNA_def_property(srna, "edge_type_combination", PROP_ENUM, PROP_NONE);
	RNA_def_property_enum_bitflag_sdna(prop, NULL, "flags");
	RNA_def_property_enum_items(prop, edge_type_combination_items);
	RNA_def_property_ui_text(prop, "Edge Type Combination",
	                         "Edge Type Combination\nSpecify a logical combination of selection conditions on feature edge types");
	RNA_def_property_update(prop, NC_SCENE | ND_RENDER_OPTIONS, "rna_Scene_freestyle_update");

	prop = RNA_def_property(srna, "collection", PROP_POINTER, PROP_NONE);
	RNA_def_property_pointer_sdna(prop, NULL, "group");
	RNA_def_property_struct_type(prop, "Collection");
	RNA_def_property_flag(prop, PROP_EDITABLE);
	RNA_def_property_ui_text(prop, "Collection", "Collection\nA collection of objects based on which feature edges are selected");
	RNA_def_property_update(prop, NC_SCENE | ND_RENDER_OPTIONS, "rna_Scene_freestyle_update");

	prop = RNA_def_property(srna, "collection_negation", PROP_ENUM, PROP_NONE);
	RNA_def_property_enum_bitflag_sdna(prop, NULL, "flags");
	RNA_def_property_enum_items(prop, collection_negation_items);
	RNA_def_property_ui_text(prop, "Collection Negation",
	                         "Collection Negation\nSpecify either inclusion or exclusion of feature edges belonging to a collection of objects");
	RNA_def_property_update(prop, NC_SCENE | ND_RENDER_OPTIONS, "rna_Scene_freestyle_update");

	prop = RNA_def_property(srna, "face_mark_negation", PROP_ENUM, PROP_NONE);
	RNA_def_property_enum_bitflag_sdna(prop, NULL, "flags");
	RNA_def_property_enum_items(prop, face_mark_negation_items);
	RNA_def_property_ui_text(prop, "Face Mark Negation",
	                         "Face Mark Negation\nSpecify either inclusion or exclusion of feature edges selected by face marks");
	RNA_def_property_update(prop, NC_SCENE | ND_RENDER_OPTIONS, "rna_Scene_freestyle_update");

	prop = RNA_def_property(srna, "face_mark_condition", PROP_ENUM, PROP_NONE);
	RNA_def_property_enum_bitflag_sdna(prop, NULL, "flags");
	RNA_def_property_enum_items(prop, face_mark_condition_items);
	RNA_def_property_ui_text(prop, "Face Mark Condition",
	                         "Face Mark Condition\nSpecify a feature edge selection condition based on face marks");
	RNA_def_property_update(prop, NC_SCENE | ND_RENDER_OPTIONS, "rna_Scene_freestyle_update");

	prop = RNA_def_property(srna, "select_silhouette", PROP_BOOLEAN, PROP_NONE);
	RNA_def_property_boolean_sdna(prop, NULL, "edge_types", FREESTYLE_FE_SILHOUETTE);
	RNA_def_property_ui_text(prop, "Silhouette",
	                         "Silhouette\nSelect silhouettes (edges at the boundary of visible and hidden faces)");
	RNA_def_property_update(prop, NC_SCENE | ND_RENDER_OPTIONS, "rna_Scene_freestyle_update");

	prop = RNA_def_property(srna, "select_border", PROP_BOOLEAN, PROP_NONE);
	RNA_def_property_boolean_sdna(prop, NULL, "edge_types", FREESTYLE_FE_BORDER);
	RNA_def_property_ui_text(prop, "Border", "Border\nSelect border edges (open mesh edges)");
	RNA_def_property_update(prop, NC_SCENE | ND_RENDER_OPTIONS, "rna_Scene_freestyle_update");

	prop = RNA_def_property(srna, "select_crease", PROP_BOOLEAN, PROP_NONE);
	RNA_def_property_boolean_sdna(prop, NULL, "edge_types", FREESTYLE_FE_CREASE);
	RNA_def_property_ui_text(prop, "Crease",
	                         "Crease\nSelect crease edges (those between two faces making an angle smaller than the Crease Angle)");
	RNA_def_property_update(prop, NC_SCENE | ND_RENDER_OPTIONS, "rna_Scene_freestyle_update");

	prop = RNA_def_property(srna, "select_ridge_valley", PROP_BOOLEAN, PROP_NONE);
	RNA_def_property_boolean_sdna(prop, NULL, "edge_types", FREESTYLE_FE_RIDGE_VALLEY);
	RNA_def_property_ui_text(prop, "Ridge & Valley",
	                         "Ridge & Valley\nSelect ridges and valleys (boundary lines between convex and concave areas of surface)");
	RNA_def_property_update(prop, NC_SCENE | ND_RENDER_OPTIONS, "rna_Scene_freestyle_update");

	prop = RNA_def_property(srna, "select_suggestive_contour", PROP_BOOLEAN, PROP_NONE);
	RNA_def_property_boolean_sdna(prop, NULL, "edge_types", FREESTYLE_FE_SUGGESTIVE_CONTOUR);
	RNA_def_property_ui_text(prop, "Suggestive Contour", "Suggestive Contour\nSelect suggestive contours (almost silhouette/contour edges)");
	RNA_def_property_update(prop, NC_SCENE | ND_RENDER_OPTIONS, "rna_Scene_freestyle_update");

	prop = RNA_def_property(srna, "select_material_boundary", PROP_BOOLEAN, PROP_NONE);
	RNA_def_property_boolean_sdna(prop, NULL, "edge_types", FREESTYLE_FE_MATERIAL_BOUNDARY);
	RNA_def_property_ui_text(prop, "Material Boundary", "Material Boundary\nSelect edges at material boundaries");
	RNA_def_property_update(prop, NC_SCENE | ND_RENDER_OPTIONS, "rna_Scene_freestyle_update");

	prop = RNA_def_property(srna, "select_contour", PROP_BOOLEAN, PROP_NONE);
	RNA_def_property_boolean_sdna(prop, NULL, "edge_types", FREESTYLE_FE_CONTOUR);
	RNA_def_property_ui_text(prop, "Contour", "Contour\nSelect contours (outer silhouettes of each object)");
	RNA_def_property_update(prop, NC_SCENE | ND_RENDER_OPTIONS, "rna_Scene_freestyle_update");

	prop = RNA_def_property(srna, "select_external_contour", PROP_BOOLEAN, PROP_NONE);
	RNA_def_property_boolean_sdna(prop, NULL, "edge_types", FREESTYLE_FE_EXTERNAL_CONTOUR);
	RNA_def_property_ui_text(prop, "External Contour",
	                         "External Contour\nSelect external contours (outer silhouettes of occluding and occluded objects)");
	RNA_def_property_update(prop, NC_SCENE | ND_RENDER_OPTIONS, "rna_Scene_freestyle_update");

	prop = RNA_def_property(srna, "select_edge_mark", PROP_BOOLEAN, PROP_NONE);
	RNA_def_property_boolean_sdna(prop, NULL, "edge_types", FREESTYLE_FE_EDGE_MARK);
	RNA_def_property_ui_text(prop, "Edge Mark", "Edge Mark\nSelect edge marks (edges annotated by Freestyle edge marks)");
	RNA_def_property_update(prop, NC_SCENE | ND_RENDER_OPTIONS, "rna_Scene_freestyle_update");

	prop = RNA_def_property(srna, "exclude_silhouette", PROP_BOOLEAN, PROP_NONE);
	RNA_def_property_boolean_sdna(prop, NULL, "exclude_edge_types", FREESTYLE_FE_SILHOUETTE);
	RNA_def_property_ui_text(prop, "Silhouette", "Silhouette\nExclude silhouette edges");
	RNA_def_property_ui_icon(prop, ICON_X, 0);
	RNA_def_property_update(prop, NC_SCENE | ND_RENDER_OPTIONS, "rna_Scene_freestyle_update");

	prop = RNA_def_property(srna, "exclude_border", PROP_BOOLEAN, PROP_NONE);
	RNA_def_property_boolean_sdna(prop, NULL, "exclude_edge_types", FREESTYLE_FE_BORDER);
	RNA_def_property_ui_text(prop, "Border", "Border\nExclude border edges");
	RNA_def_property_ui_icon(prop, ICON_X, 0);
	RNA_def_property_update(prop, NC_SCENE | ND_RENDER_OPTIONS, "rna_Scene_freestyle_update");

	prop = RNA_def_property(srna, "exclude_crease", PROP_BOOLEAN, PROP_NONE);
	RNA_def_property_boolean_sdna(prop, NULL, "exclude_edge_types", FREESTYLE_FE_CREASE);
	RNA_def_property_ui_text(prop, "Crease", "Crease\nExclude crease edges");
	RNA_def_property_ui_icon(prop, ICON_X, 0);
	RNA_def_property_update(prop, NC_SCENE | ND_RENDER_OPTIONS, "rna_Scene_freestyle_update");

	prop = RNA_def_property(srna, "exclude_ridge_valley", PROP_BOOLEAN, PROP_NONE);
	RNA_def_property_boolean_sdna(prop, NULL, "exclude_edge_types", FREESTYLE_FE_RIDGE_VALLEY);
	RNA_def_property_ui_text(prop, "Ridge & Valley", "Ridge & Valley\nExclude ridges and valleys");
	RNA_def_property_ui_icon(prop, ICON_X, 0);
	RNA_def_property_update(prop, NC_SCENE | ND_RENDER_OPTIONS, "rna_Scene_freestyle_update");

	prop = RNA_def_property(srna, "exclude_suggestive_contour", PROP_BOOLEAN, PROP_NONE);
	RNA_def_property_boolean_sdna(prop, NULL, "exclude_edge_types", FREESTYLE_FE_SUGGESTIVE_CONTOUR);
	RNA_def_property_ui_text(prop, "Suggestive Contour", "Suggestive Contour\nExclude suggestive contours");
	RNA_def_property_ui_icon(prop, ICON_X, 0);
	RNA_def_property_update(prop, NC_SCENE | ND_RENDER_OPTIONS, "rna_Scene_freestyle_update");

	prop = RNA_def_property(srna, "exclude_material_boundary", PROP_BOOLEAN, PROP_NONE);
	RNA_def_property_boolean_sdna(prop, NULL, "exclude_edge_types", FREESTYLE_FE_MATERIAL_BOUNDARY);
	RNA_def_property_ui_text(prop, "Material Boundary", "Material Boundary\nExclude edges at material boundaries");
	RNA_def_property_ui_icon(prop, ICON_X, 0);
	RNA_def_property_update(prop, NC_SCENE | ND_RENDER_OPTIONS, "rna_Scene_freestyle_update");

	prop = RNA_def_property(srna, "exclude_contour", PROP_BOOLEAN, PROP_NONE);
	RNA_def_property_boolean_sdna(prop, NULL, "exclude_edge_types", FREESTYLE_FE_CONTOUR);
	RNA_def_property_ui_text(prop, "Contour", "Contour\nExclude contours");
	RNA_def_property_ui_icon(prop, ICON_X, 0);
	RNA_def_property_update(prop, NC_SCENE | ND_RENDER_OPTIONS, "rna_Scene_freestyle_update");

	prop = RNA_def_property(srna, "exclude_external_contour", PROP_BOOLEAN, PROP_NONE);
	RNA_def_property_boolean_sdna(prop, NULL, "exclude_edge_types", FREESTYLE_FE_EXTERNAL_CONTOUR);
	RNA_def_property_ui_text(prop, "External Contour", "External Contour\nExclude external contours");
	RNA_def_property_ui_icon(prop, ICON_X, 0);
	RNA_def_property_update(prop, NC_SCENE | ND_RENDER_OPTIONS, "rna_Scene_freestyle_update");

	prop = RNA_def_property(srna, "exclude_edge_mark", PROP_BOOLEAN, PROP_NONE);
	RNA_def_property_boolean_sdna(prop, NULL, "exclude_edge_types", FREESTYLE_FE_EDGE_MARK);
	RNA_def_property_ui_text(prop, "Edge Mark", "Edge Mark\nExclude edge marks");
	RNA_def_property_ui_icon(prop, ICON_X, 0);
	RNA_def_property_update(prop, NC_SCENE | ND_RENDER_OPTIONS, "rna_Scene_freestyle_update");

	prop = RNA_def_property(srna, "visibility", PROP_ENUM, PROP_NONE);
	RNA_def_property_enum_sdna(prop, NULL, "qi");
	RNA_def_property_enum_items(prop, visibility_items);
	RNA_def_property_ui_text(prop, "Visibility", "VisibilitynDetermine how to use visibility for feature edge selection");
	RNA_def_property_update(prop, NC_SCENE | ND_RENDER_OPTIONS, "rna_Scene_freestyle_update");

	prop = RNA_def_property(srna, "qi_start", PROP_INT, PROP_UNSIGNED);
	RNA_def_property_int_sdna(prop, NULL, "qi_start");
	RNA_def_property_range(prop, 0, INT_MAX);
	RNA_def_property_ui_text(prop, "Start", "Start\nFirst QI value of the QI range");
	RNA_def_property_update(prop, NC_SCENE | ND_RENDER_OPTIONS, "rna_Scene_freestyle_update");

	prop = RNA_def_property(srna, "qi_end", PROP_INT, PROP_UNSIGNED);
	RNA_def_property_int_sdna(prop, NULL, "qi_end");
	RNA_def_property_range(prop, 0, INT_MAX);
	RNA_def_property_ui_text(prop, "End", "EndnLast QI value of the QI range");
	RNA_def_property_update(prop, NC_SCENE | ND_RENDER_OPTIONS, "rna_Scene_freestyle_update");

	/* FreestyleModuleSettings */

	srna = RNA_def_struct(brna, "FreestyleModuleSettings", NULL);
	RNA_def_struct_sdna(srna, "FreestyleModuleConfig");
	RNA_def_struct_ui_text(srna, "Freestyle Module", "Freestyle Module\nStyle module configuration for specifying a style module");

	prop = RNA_def_property(srna, "script", PROP_POINTER, PROP_NONE);
	RNA_def_property_struct_type(prop, "Text");
	RNA_def_property_flag(prop, PROP_EDITABLE);
	RNA_def_property_ui_text(prop, "Style Module", "Style Module\nPython script to define a style module");
	RNA_def_property_update(prop, NC_SCENE | ND_RENDER_OPTIONS, "rna_Scene_freestyle_update");

	prop = RNA_def_property(srna, "use", PROP_BOOLEAN, PROP_NONE);
	RNA_def_property_boolean_sdna(prop, NULL, "is_displayed", 1);
	RNA_def_property_ui_text(prop, "Use", "Use\nEnable or disable this style module during stroke rendering");
	RNA_def_property_update(prop, NC_SCENE | ND_RENDER_OPTIONS, "rna_Scene_freestyle_update");

	/* FreestyleSettings */

	srna = RNA_def_struct(brna, "FreestyleSettings", NULL);
	RNA_def_struct_sdna(srna, "FreestyleConfig");
	RNA_def_struct_nested(brna, srna, "ViewLayer");
	RNA_def_struct_ui_text(srna, "Freestyle Settings", "Freestyle Settings\nFreestyle settings for a ViewLayer data-block");

	prop = RNA_def_property(srna, "modules", PROP_COLLECTION, PROP_NONE);
	RNA_def_property_collection_sdna(prop, NULL, "modules", NULL);
	RNA_def_property_struct_type(prop, "FreestyleModuleSettings");
	RNA_def_property_ui_text(prop, "Style Modules", "Style Modules\nA list of style modules (to be applied from top to bottom)");
	rna_def_freestyle_modules(brna, prop);

	prop = RNA_def_property(srna, "mode", PROP_ENUM, PROP_NONE);
	RNA_def_property_enum_sdna(prop, NULL, "mode");
	RNA_def_property_enum_items(prop, freestyle_ui_mode_items);
	RNA_def_property_ui_text(prop, "Control Mode", "Control Mode\nSelect the Freestyle control mode");
	RNA_def_property_update(prop, NC_SCENE | ND_RENDER_OPTIONS, "rna_Scene_freestyle_update");

	prop = RNA_def_property(srna, "use_culling", PROP_BOOLEAN, PROP_NONE);
	RNA_def_property_boolean_sdna(prop, NULL, "flags", FREESTYLE_CULLING);
	RNA_def_property_ui_text(prop, "Culling", "Culling\nIf enabled, out-of-view edges are ignored");
	RNA_def_property_update(prop, NC_SCENE | ND_RENDER_OPTIONS, "rna_Scene_freestyle_update");

	prop = RNA_def_property(srna, "use_suggestive_contours", PROP_BOOLEAN, PROP_NONE);
	RNA_def_property_boolean_sdna(prop, NULL, "flags", FREESTYLE_SUGGESTIVE_CONTOURS_FLAG);
	RNA_def_property_ui_text(prop, "Suggestive Contours", "Suggestive Contours\nEnable suggestive contours");
	RNA_def_property_update(prop, NC_SCENE | ND_RENDER_OPTIONS, "rna_Scene_freestyle_update");

	prop = RNA_def_property(srna, "use_ridges_and_valleys", PROP_BOOLEAN, PROP_NONE);
	RNA_def_property_boolean_sdna(prop, NULL, "flags", FREESTYLE_RIDGES_AND_VALLEYS_FLAG);
	RNA_def_property_ui_text(prop, "Ridges and Valleys", "Ridges and Valleys\nEnable ridges and valleys");
	RNA_def_property_update(prop, NC_SCENE | ND_RENDER_OPTIONS, "rna_Scene_freestyle_update");

	prop = RNA_def_property(srna, "use_material_boundaries", PROP_BOOLEAN, PROP_NONE);
	RNA_def_property_boolean_sdna(prop, NULL, "flags", FREESTYLE_MATERIAL_BOUNDARIES_FLAG);
	RNA_def_property_ui_text(prop, "Material Boundaries", "Material Boundaries\nEnable material boundaries");
	RNA_def_property_update(prop, NC_SCENE | ND_RENDER_OPTIONS, "rna_Scene_freestyle_update");

	prop = RNA_def_property(srna, "use_smoothness", PROP_BOOLEAN, PROP_NONE);
	RNA_def_property_boolean_sdna(prop, NULL, "flags", FREESTYLE_FACE_SMOOTHNESS_FLAG);
	RNA_def_property_ui_text(prop, "Face Smoothness", "Face Smoothness\nTake face smoothness into account in view map calculation");
	RNA_def_property_update(prop, NC_SCENE | ND_RENDER_OPTIONS, "rna_Scene_freestyle_update");

	prop = RNA_def_property(srna, "use_advanced_options", PROP_BOOLEAN, PROP_NONE);
	RNA_def_property_boolean_sdna(prop, NULL, "flags", FREESTYLE_ADVANCED_OPTIONS_FLAG);
	RNA_def_property_ui_text(prop, "Advanced Options",
	                         "Advanced Options\nEnable advanced edge detection options (sphere radius and Kr derivative epsilon)");
	RNA_def_property_update(prop, NC_SCENE | ND_RENDER_OPTIONS, "rna_Scene_freestyle_update");

	prop = RNA_def_property(srna, "use_view_map_cache", PROP_BOOLEAN, PROP_NONE);
	RNA_def_property_boolean_sdna(prop, NULL, "flags", FREESTYLE_VIEW_MAP_CACHE);
	RNA_def_property_ui_text(prop, "View Map Cache",
	                         "View Map Cache\nKeep the computed view map and avoid re-calculating it if mesh geometry is unchanged");
	RNA_def_property_update(prop, NC_SCENE | ND_RENDER_OPTIONS, "rna_Scene_use_view_map_cache_update");

	prop = RNA_def_property(srna, "sphere_radius", PROP_FLOAT, PROP_NONE);
	RNA_def_property_float_sdna(prop, NULL, "sphere_radius");
	RNA_def_property_range(prop, 0.0, 1000.0);
	RNA_def_property_ui_text(prop, "Sphere Radius", "Sphere Radius\nSphere radius for computing curvatures");
	RNA_def_property_update(prop, NC_SCENE | ND_RENDER_OPTIONS, "rna_Scene_freestyle_update");

	prop = RNA_def_property(srna, "kr_derivative_epsilon", PROP_FLOAT, PROP_NONE);
	RNA_def_property_float_sdna(prop, NULL, "dkr_epsilon");
	RNA_def_property_range(prop, -1000.0, 1000.0);
	RNA_def_property_ui_text(prop, "Kr Derivative Epsilon", "Kr Derivative Epsilon\nKr derivative epsilon for computing suggestive contours");
	RNA_def_property_update(prop, NC_SCENE | ND_RENDER_OPTIONS, "rna_Scene_freestyle_update");

	prop = RNA_def_property(srna, "crease_angle", PROP_FLOAT, PROP_ANGLE);
	RNA_def_property_float_sdna(prop, NULL, "crease_angle");
	RNA_def_property_range(prop, 0.0, DEG2RAD(180.0));
	RNA_def_property_ui_text(prop, "Crease Angle", "Crease Angle\nAngular threshold for detecting crease edges");
	RNA_def_property_update(prop, NC_SCENE | ND_RENDER_OPTIONS, "rna_Scene_freestyle_update");

	prop = RNA_def_property(srna, "linesets", PROP_COLLECTION, PROP_NONE);
	RNA_def_property_collection_sdna(prop, NULL, "linesets", NULL);
	RNA_def_property_struct_type(prop, "FreestyleLineSet");
	RNA_def_property_ui_text(prop, "Line Sets", "");
	rna_def_freestyle_linesets(brna, prop);
}

static void rna_def_bake_data(BlenderRNA *brna)
{
	StructRNA *srna;
	PropertyRNA *prop;

	srna = RNA_def_struct(brna, "BakeSettings", NULL);
	RNA_def_struct_sdna(srna, "BakeData");
	RNA_def_struct_nested(brna, srna, "RenderSettings");
	RNA_def_struct_ui_text(srna, "Bake Data", "Bake Data\nBake data for a Scene data-block");
	RNA_def_struct_path_func(srna, "rna_BakeSettings_path");

	prop = RNA_def_property(srna, "cage_object", PROP_POINTER, PROP_NONE);
	RNA_def_property_ui_text(prop, "Cage Object", "Cage Object\nObject to use as cage "
	                         "instead of calculating the cage from the active object with cage extrusion");
	RNA_def_property_flag(prop, PROP_EDITABLE);
	RNA_def_property_update(prop, NC_SCENE | ND_RENDER_OPTIONS, NULL);

	prop = RNA_def_property(srna, "filepath", PROP_STRING, PROP_FILEPATH);
	RNA_def_property_ui_text(prop, "File Path", "File Path\nImage filepath to use when saving externally");
	RNA_def_property_update(prop, NC_SCENE | ND_RENDER_OPTIONS, NULL);

	prop = RNA_def_property(srna, "width", PROP_INT, PROP_PIXEL);
	RNA_def_property_range(prop, 4, 10000);
	RNA_def_property_ui_text(prop, "Width", "Width\nHorizontal dimension of the baking map");
	RNA_def_property_update(prop, NC_SCENE | ND_RENDER_OPTIONS, NULL);

	prop = RNA_def_property(srna, "height", PROP_INT, PROP_PIXEL);
	RNA_def_property_range(prop, 4, 10000);
	RNA_def_property_ui_text(prop, "Height", "Height\nVertical dimension of the baking map");
	RNA_def_property_update(prop, NC_SCENE | ND_RENDER_OPTIONS, NULL);

	prop = RNA_def_property(srna, "margin", PROP_INT, PROP_PIXEL);
	RNA_def_property_range(prop, 0, SHRT_MAX);
	RNA_def_property_ui_range(prop, 0, 64, 1, 1);
	RNA_def_property_ui_text(prop, "Margin", "Margin\nExtends the baked result as a post process filter");
	RNA_def_property_update(prop, NC_SCENE | ND_RENDER_OPTIONS, NULL);

	prop = RNA_def_property(srna, "cage_extrusion", PROP_FLOAT, PROP_DISTANCE);
	RNA_def_property_range(prop, 0.0, FLT_MAX);
	RNA_def_property_ui_range(prop, 0.0, 1.0, 1, 3);
	RNA_def_property_ui_text(prop, "Cage Extrusion",
	                         "Cage Extrusion\nDistance to use for the inward ray cast when using selected to active");
	RNA_def_property_update(prop, NC_SCENE | ND_RENDER_OPTIONS, NULL);

	prop = RNA_def_property(srna, "normal_space", PROP_ENUM, PROP_NONE);
	RNA_def_property_enum_bitflag_sdna(prop, NULL, "normal_space");
	RNA_def_property_enum_items(prop, rna_enum_normal_space_items);
	RNA_def_property_ui_text(prop, "Normal Space", "Normal Space\nChoose normal space for baking");
	RNA_def_property_update(prop, NC_SCENE | ND_RENDER_OPTIONS, NULL);

	prop = RNA_def_property(srna, "normal_r", PROP_ENUM, PROP_NONE);
	RNA_def_property_enum_bitflag_sdna(prop, NULL, "normal_swizzle[0]");
	RNA_def_property_enum_items(prop, rna_enum_normal_swizzle_items);
	RNA_def_property_ui_text(prop, "Normal Space", "Normal Space Red\nAxis to bake in red channel");
	RNA_def_property_update(prop, NC_SCENE | ND_RENDER_OPTIONS, NULL);

	prop = RNA_def_property(srna, "normal_g", PROP_ENUM, PROP_NONE);
	RNA_def_property_enum_bitflag_sdna(prop, NULL, "normal_swizzle[1]");
	RNA_def_property_enum_items(prop, rna_enum_normal_swizzle_items);
	RNA_def_property_ui_text(prop, "Normal Space", "Normal Space Green\nAxis to bake in green channel");
	RNA_def_property_update(prop, NC_SCENE | ND_RENDER_OPTIONS, NULL);

	prop = RNA_def_property(srna, "normal_b", PROP_ENUM, PROP_NONE);
	RNA_def_property_enum_bitflag_sdna(prop, NULL, "normal_swizzle[2]");
	RNA_def_property_enum_items(prop, rna_enum_normal_swizzle_items);
	RNA_def_property_ui_text(prop, "Normal Space", "Normal Space Blue\nAxis to bake in blue channel");
	RNA_def_property_update(prop, NC_SCENE | ND_RENDER_OPTIONS, NULL);

	prop = RNA_def_property(srna, "image_settings", PROP_POINTER, PROP_NONE);
	RNA_def_property_flag(prop, PROP_NEVER_NULL);
	RNA_def_property_pointer_sdna(prop, NULL, "im_format");
	RNA_def_property_struct_type(prop, "ImageFormatSettings");
	RNA_def_property_ui_text(prop, "Image Format", "");

	prop = RNA_def_property(srna, "save_mode", PROP_ENUM, PROP_NONE);
	RNA_def_property_enum_bitflag_sdna(prop, NULL, "save_mode");
	RNA_def_property_enum_items(prop, rna_enum_bake_save_mode_items);
	RNA_def_property_ui_text(prop, "Save Mode", "Save Mode\nChoose how to save the baking map");
	RNA_def_property_update(prop, NC_SCENE | ND_RENDER_OPTIONS, NULL);

	/* flags */
	prop = RNA_def_property(srna, "use_selected_to_active", PROP_BOOLEAN, PROP_NONE);
	RNA_def_property_boolean_sdna(prop, NULL, "flag", R_BAKE_TO_ACTIVE);
	RNA_def_property_ui_text(prop, "Selected to Active",
	                         "Selected to Active\nBake shading on the surface of selected objects to the active object");
	RNA_def_property_update(prop, NC_SCENE | ND_RENDER_OPTIONS, NULL);

	prop = RNA_def_property(srna, "use_clear", PROP_BOOLEAN, PROP_NONE);
	RNA_def_property_boolean_sdna(prop, NULL, "flag", R_BAKE_CLEAR);
	RNA_def_property_ui_text(prop, "Clear",
	                         "Clear\nClear Images before baking (internal only)");
	RNA_def_property_update(prop, NC_SCENE | ND_RENDER_OPTIONS, NULL);

	prop = RNA_def_property(srna, "use_split_materials", PROP_BOOLEAN, PROP_NONE);
	RNA_def_property_boolean_sdna(prop, NULL, "flag", R_BAKE_SPLIT_MAT);
	RNA_def_property_ui_text(prop, "Split Materials",
	                         "Split Materials\nSplit external images per material (external only)");
	RNA_def_property_update(prop, NC_SCENE | ND_RENDER_OPTIONS, NULL);

	prop = RNA_def_property(srna, "use_automatic_name", PROP_BOOLEAN, PROP_NONE);
	RNA_def_property_boolean_sdna(prop, NULL, "flag", R_BAKE_AUTO_NAME);
	RNA_def_property_ui_text(prop, "Automatic Name",
	                         "Automatic Name\nAutomatically name the output file with the pass type (external only)");
	RNA_def_property_update(prop, NC_SCENE | ND_RENDER_OPTIONS, NULL);

	prop = RNA_def_property(srna, "use_cage", PROP_BOOLEAN, PROP_NONE);
	RNA_def_property_boolean_sdna(prop, NULL, "flag", R_BAKE_CAGE);
	RNA_def_property_ui_text(prop, "Cage",
	                         "Cage\nCast rays to active object from a cage");
	RNA_def_property_update(prop, NC_SCENE | ND_RENDER_OPTIONS, NULL);

	/* custom passes flags */
	prop = RNA_def_property(srna, "use_pass_ambient_occlusion", PROP_BOOLEAN, PROP_NONE);
	RNA_def_property_boolean_sdna(prop, NULL, "pass_filter", R_BAKE_PASS_FILTER_AO);
	RNA_def_property_ui_text(prop, "Ambient Occlusion", "Ambient Occlusion\nAdd ambient occlusion contribution");

	prop = RNA_def_property(srna, "use_pass_emit", PROP_BOOLEAN, PROP_NONE);
	RNA_def_property_boolean_sdna(prop, NULL, "pass_filter", R_BAKE_PASS_FILTER_EMIT);
	RNA_def_property_ui_text(prop, "Emit", "Emit\nAdd emission contribution");

	prop = RNA_def_property(srna, "use_pass_direct", PROP_BOOLEAN, PROP_NONE);
	RNA_def_property_boolean_sdna(prop, NULL, "pass_filter", R_BAKE_PASS_FILTER_DIRECT);
	RNA_def_property_ui_text(prop, "Direct", "Direct\nAdd direct lighting contribution");
	RNA_def_property_update(prop, NC_SCENE | ND_RENDER_OPTIONS, NULL);

	prop = RNA_def_property(srna, "use_pass_indirect", PROP_BOOLEAN, PROP_NONE);
	RNA_def_property_boolean_sdna(prop, NULL, "pass_filter", R_BAKE_PASS_FILTER_INDIRECT);
	RNA_def_property_ui_text(prop, "Indirect", "Indirect\nAdd indirect lighting contribution");
	RNA_def_property_update(prop, NC_SCENE | ND_RENDER_OPTIONS, NULL);

	prop = RNA_def_property(srna, "use_pass_color", PROP_BOOLEAN, PROP_NONE);
	RNA_def_property_boolean_sdna(prop, NULL, "pass_filter", R_BAKE_PASS_FILTER_COLOR);
	RNA_def_property_ui_text(prop, "Color", "Color\nColor the pass");
	RNA_def_property_update(prop, NC_SCENE | ND_RENDER_OPTIONS, NULL);

	prop = RNA_def_property(srna, "use_pass_diffuse", PROP_BOOLEAN, PROP_NONE);
	RNA_def_property_boolean_sdna(prop, NULL, "pass_filter", R_BAKE_PASS_FILTER_DIFFUSE);
	RNA_def_property_ui_text(prop, "Diffuse", "Diffuse\nAdd diffuse contribution");
	RNA_def_property_update(prop, NC_SCENE | ND_RENDER_OPTIONS, NULL);

	prop = RNA_def_property(srna, "use_pass_glossy", PROP_BOOLEAN, PROP_NONE);
	RNA_def_property_boolean_sdna(prop, NULL, "pass_filter", R_BAKE_PASS_FILTER_GLOSSY);
	RNA_def_property_ui_text(prop, "Glossy", "Glossy\nAdd glossy contribution");
	RNA_def_property_update(prop, NC_SCENE | ND_RENDER_OPTIONS, NULL);

	prop = RNA_def_property(srna, "use_pass_transmission", PROP_BOOLEAN, PROP_NONE);
	RNA_def_property_boolean_sdna(prop, NULL, "pass_filter", R_BAKE_PASS_FILTER_TRANSM);
	RNA_def_property_ui_text(prop, "Transmission", "Transmission\nAdd transmission contribution");
	RNA_def_property_update(prop, NC_SCENE | ND_RENDER_OPTIONS, NULL);

	prop = RNA_def_property(srna, "use_pass_subsurface", PROP_BOOLEAN, PROP_NONE);
	RNA_def_property_boolean_sdna(prop, NULL, "pass_filter", R_BAKE_PASS_FILTER_SUBSURFACE);
	RNA_def_property_ui_text(prop, "Subsurface", "Subsurface\nAdd subsurface contribution");
	RNA_def_property_update(prop, NC_SCENE | ND_RENDER_OPTIONS, NULL);

	prop = RNA_def_property(srna, "pass_filter", PROP_ENUM, PROP_NONE);
	RNA_def_property_enum_sdna(prop, NULL, "pass_filter");
	RNA_def_property_enum_items(prop, rna_enum_bake_pass_filter_type_items);
	RNA_def_property_flag(prop, PROP_ENUM_FLAG);
	RNA_def_property_ui_text(prop, "Pass Filter",  "Pass Filter\nPasses to include in the active baking pass");
	RNA_def_property_clear_flag(prop, PROP_EDITABLE);
}

static void rna_def_gpu_dof_fx(BlenderRNA *brna)
{
	StructRNA *srna;
	PropertyRNA *prop;

	srna = RNA_def_struct(brna, "GPUDOFSettings", NULL);
	RNA_def_struct_ui_text(srna, "GPU DOF", "GPU DOF\nSettings for GPU based depth of field");
	RNA_def_struct_path_func(srna, "rna_GPUDOF_path");

	prop = RNA_def_property(srna, "focus_distance", PROP_FLOAT, PROP_DISTANCE);
	RNA_def_property_ui_text(prop, "Focus distance", "Focus distance\nViewport depth of field focus distance");
	RNA_def_property_range(prop, 0.0f, FLT_MAX);
	RNA_def_property_ui_range(prop, 0.0f, 5000.0f, 1, 2);
	RNA_def_property_update(prop, NC_SPACE | ND_SPACE_VIEW3D, "rna_GPUDOFSettings_update");

	prop = RNA_def_property(srna, "focal_length", PROP_FLOAT, PROP_DISTANCE_CAMERA);
	RNA_def_property_ui_text(prop, "Focal Length", "Focal Length\nFocal length for dof effect");
	RNA_def_property_range(prop, 1.0f, FLT_MAX);
	RNA_def_property_ui_range(prop, 1.0f, 5000.0f, 1, 2);
	RNA_def_property_update(prop, NC_SPACE | ND_SPACE_VIEW3D, "rna_GPUDOFSettings_update");

	prop = RNA_def_property(srna, "sensor", PROP_FLOAT, PROP_DISTANCE_CAMERA);
	RNA_def_property_ui_text(prop, "Sensor", "Sensor\nSize of sensor");
	RNA_def_property_range(prop, 1.0f, FLT_MAX);
	RNA_def_property_ui_range(prop, 1.0f, 5000.0f, 1, 2);
	RNA_def_property_update(prop, NC_SPACE | ND_SPACE_VIEW3D, "rna_GPUDOFSettings_update");

	prop = RNA_def_property(srna, "fstop", PROP_FLOAT, PROP_NONE);
	RNA_def_property_ui_text(prop, "F-stop", "F-stop\nF-stop for dof effect");
	RNA_def_property_float_default(prop, 128.0f);
	RNA_def_property_range(prop, 0.0f, FLT_MAX);
	RNA_def_property_ui_range(prop, 0.1f, 128.0f, 10, 1);
	RNA_def_property_update(prop, NC_SPACE | ND_SPACE_VIEW3D, "rna_GPUDOFSettings_update");

	prop = RNA_def_property(srna, "blades", PROP_INT, PROP_NONE);
	RNA_def_property_int_sdna(prop, NULL, "num_blades");
	RNA_def_property_ui_text(prop, "Blades", "Blades\nBlades for dof effect");
	RNA_def_property_range(prop, 0, 16);
	RNA_def_property_int_funcs(prop, NULL, "rna_GPUDOFSettings_blades_set", NULL);
	RNA_def_property_update(prop, NC_SPACE | ND_SPACE_VIEW3D, "rna_GPUDOFSettings_update");

	prop = RNA_def_property(srna, "rotation", PROP_FLOAT, PROP_ANGLE);
	RNA_def_property_ui_text(prop, "Rotation", "Rotation\nRotation of blades in aperture");
	RNA_def_property_range(prop, -M_PI, M_PI);
	RNA_def_property_update(prop, NC_SPACE | ND_SPACE_VIEW3D, NULL);

	prop = RNA_def_property(srna, "ratio", PROP_FLOAT, PROP_NONE);
	RNA_def_property_ui_text(prop, "Ratio", "Ratio\nDistortion to simulate anamorphic lens bokeh");
	RNA_def_property_float_default(prop, 1.0f);
	RNA_def_property_range(prop, 0.01f, FLT_MAX);
	RNA_def_property_ui_range(prop, 1.0f, 2.0f, 0.1, 3);
	RNA_def_property_update(prop, NC_SPACE | ND_SPACE_VIEW3D, NULL);
}

static void rna_def_gpu_ssao_fx(BlenderRNA *brna)
{
	StructRNA *srna;
	PropertyRNA *prop;

	srna = RNA_def_struct(brna, "GPUSSAOSettings", NULL);
	RNA_def_struct_ui_text(srna, "GPU SSAO", "GPU SSAO\nSettings for GPU based screen space ambient occlusion");

	prop = RNA_def_property(srna, "factor", PROP_FLOAT, PROP_NONE);
	RNA_def_property_ui_text(prop, "Strength", "Strength\nStrength of the SSAO effect");
	RNA_def_property_range(prop, 0.0f, 250.0f);
	RNA_def_property_update(prop, NC_SPACE | ND_SPACE_VIEW3D, NULL);

	prop = RNA_def_property(srna, "distance_max", PROP_FLOAT, PROP_NONE);
	RNA_def_property_ui_text(prop, "Distance", "Distance\nDistance of object that contribute to the SSAO effect");
	RNA_def_property_range(prop, 0.0f, 100000.0f);
	RNA_def_property_ui_range(prop, 0.0f, 100.0f, 1, 3);
	RNA_def_property_update(prop, NC_SPACE | ND_SPACE_VIEW3D, NULL);

	prop = RNA_def_property(srna, "attenuation", PROP_FLOAT, PROP_NONE);
	RNA_def_property_ui_text(prop, "Attenuation", "Attenuation\nAttenuation constant");
	RNA_def_property_range(prop, 1.0f, 100000.0f);
	RNA_def_property_ui_range(prop, 1.0f, 100.0f, 1, 3);
	RNA_def_property_update(prop, NC_SPACE | ND_SPACE_VIEW3D, NULL);

	prop = RNA_def_property(srna, "samples", PROP_INT, PROP_NONE);
	RNA_def_property_ui_text(prop, "Samples", "Samples\nNumber of samples");
	RNA_def_property_range(prop, 1, 500);
	RNA_def_property_update(prop, NC_SPACE | ND_SPACE_VIEW3D, NULL);

	prop = RNA_def_property(srna, "color", PROP_FLOAT, PROP_COLOR_GAMMA);
	RNA_def_property_ui_text(prop, "Color", "Color\nColor for screen space ambient occlusion effect");
	RNA_def_property_range(prop, 0.0f, 1.0f);
	RNA_def_property_update(prop, NC_SPACE | ND_SPACE_VIEW3D, NULL);
}


static void rna_def_gpu_fx(BlenderRNA *brna)
{
	StructRNA *srna;
	PropertyRNA *prop;

	rna_def_gpu_ssao_fx(brna);
	rna_def_gpu_dof_fx(brna);

	srna = RNA_def_struct(brna, "GPUFXSettings", NULL);
	RNA_def_struct_ui_text(srna, "GPU FX Settings", "GPU FX Settings\nSettings for GPU based compositing");

	prop = RNA_def_property(srna, "dof", PROP_POINTER, PROP_NONE);
	RNA_def_property_flag(prop, PROP_NEVER_NULL);
	RNA_def_property_struct_type(prop, "GPUDOFSettings");
	RNA_def_property_ui_text(prop, "Depth Of Field settings", "");

	prop = RNA_def_property(srna, "use_dof", PROP_BOOLEAN, PROP_NONE);
	RNA_def_property_boolean_sdna(prop, NULL, "fx_flag", GPU_FX_FLAG_DOF);
	RNA_def_property_ui_text(prop, "Depth Of Field",
	                         "Depth Of Field\nUse depth of field on viewport using the values from active camera");
	RNA_def_property_update(prop, NC_SPACE | ND_SPACE_VIEW3D, NULL);


	prop = RNA_def_property(srna, "ssao", PROP_POINTER, PROP_NONE);
	RNA_def_property_flag(prop, PROP_NEVER_NULL);
	RNA_def_property_struct_type(prop, "GPUSSAOSettings");
	RNA_def_property_ui_text(prop, "Screen Space Ambient Occlusion settings", "");

	prop = RNA_def_property(srna, "use_ssao", PROP_BOOLEAN, PROP_NONE);
	RNA_def_property_boolean_sdna(prop, NULL, "fx_flag", GPU_FX_FLAG_SSAO);
	RNA_def_property_ui_text(prop, "SSAO", "SSAO\nUse screen space ambient occlusion of field on viewport");
	RNA_def_property_update(prop, NC_SPACE | ND_SPACE_VIEW3D, NULL);
}

static void rna_def_view_layers(BlenderRNA *brna, PropertyRNA *cprop)
{
	StructRNA *srna;
	FunctionRNA *func;
	PropertyRNA *parm;

	RNA_def_property_srna(cprop, "ViewLayers");
	srna = RNA_def_struct(brna, "ViewLayers", NULL);
	RNA_def_struct_sdna(srna, "Scene");
	RNA_def_struct_ui_text(srna, "Render Layers", "Render Layers\nCollection of render layers");

	func = RNA_def_function(srna, "new", "rna_ViewLayer_new");
	RNA_def_function_ui_description(func, "Add a view layer to scene");
	RNA_def_function_flag(func, FUNC_USE_SELF_ID | FUNC_USE_MAIN);
	parm = RNA_def_string(func, "name", "ViewLayer", 0, "", "New name for the view layer (not unique)");
	RNA_def_parameter_flags(parm, 0, PARM_REQUIRED);
	parm = RNA_def_pointer(func, "result", "ViewLayer", "", "Newly created view layer");
	RNA_def_function_return(func, parm);

	func = RNA_def_function(srna, "remove", "rna_ViewLayer_remove");
	RNA_def_function_ui_description(func, "Remove a view layer");
	RNA_def_function_flag(func, FUNC_USE_SELF_ID | FUNC_USE_MAIN | FUNC_USE_REPORTS);
	parm = RNA_def_pointer(func, "layer", "ViewLayer", "", "View layer to remove");
	RNA_def_parameter_flags(parm, PROP_NEVER_NULL, PARM_REQUIRED | PARM_RNAPTR);
	RNA_def_parameter_clear_flags(parm, PROP_THICK_WRAP, 0);
}

/* Render Views - MultiView */
static void rna_def_scene_render_view(BlenderRNA *brna)
{
	StructRNA *srna;
	PropertyRNA *prop;

	srna = RNA_def_struct(brna, "SceneRenderView", NULL);
	RNA_def_struct_ui_text(srna, "Scene Render View", "Scene Render View\nRender viewpoint for 3D stereo and multiview rendering");
	RNA_def_struct_ui_icon(srna, ICON_RESTRICT_RENDER_OFF);
	RNA_def_struct_path_func(srna, "rna_SceneRenderView_path");

	prop = RNA_def_property(srna, "name", PROP_STRING, PROP_NONE);
	RNA_def_property_string_funcs(prop, NULL, NULL, "rna_SceneRenderView_name_set");
	RNA_def_property_ui_text(prop, "Name", "Name\nRender view name");
	RNA_def_struct_name_property(srna, prop);
	RNA_def_property_update(prop, NC_SCENE | ND_RENDER_OPTIONS, NULL);

	prop = RNA_def_property(srna, "file_suffix", PROP_STRING, PROP_NONE);
	RNA_def_property_string_sdna(prop, NULL, "suffix");
	RNA_def_property_ui_text(prop, "File Suffix", "File Suffix\nSuffix added to the render images for this view");
	RNA_def_property_update(prop, NC_SCENE | ND_RENDER_OPTIONS, NULL);

	prop = RNA_def_property(srna, "camera_suffix", PROP_STRING, PROP_NONE);
	RNA_def_property_string_sdna(prop, NULL, "suffix");
	RNA_def_property_ui_text(prop, "Camera Suffix",
	                         "Camera Suffix\nSuffix to identify the cameras to use, and added to the render images for this view");
	RNA_def_property_update(prop, NC_SCENE | ND_RENDER_OPTIONS, NULL);

	prop = RNA_def_property(srna, "use", PROP_BOOLEAN, PROP_NONE);
	RNA_def_property_boolean_negative_sdna(prop, NULL, "viewflag", SCE_VIEW_DISABLE);
	RNA_def_property_clear_flag(prop, PROP_ANIMATABLE);
	RNA_def_property_ui_text(prop, "Enabled", "Enabled\nDisable or enable the render view");
	RNA_def_property_update(prop, NC_SCENE | ND_RENDER_OPTIONS, NULL);
}

static void rna_def_render_views(BlenderRNA *brna, PropertyRNA *cprop)
{
	StructRNA *srna;
	PropertyRNA *prop;

	FunctionRNA *func;
	PropertyRNA *parm;

	RNA_def_property_srna(cprop, "RenderViews");
	srna = RNA_def_struct(brna, "RenderViews", NULL);
	RNA_def_struct_sdna(srna, "RenderData");
	RNA_def_struct_ui_text(srna, "Render Views", "Render Views\nCollection of render views");

	prop = RNA_def_property(srna, "active_index", PROP_INT, PROP_UNSIGNED);
	RNA_def_property_int_sdna(prop, NULL, "actview");
	RNA_def_property_int_funcs(prop, "rna_RenderSettings_active_view_index_get",
	                           "rna_RenderSettings_active_view_index_set",
	                           "rna_RenderSettings_active_view_index_range");
	RNA_def_property_ui_text(prop, "Active View Index", "Active index in render view array");
	RNA_def_property_update(prop, NC_SCENE | ND_RENDER_OPTIONS, NULL);

	prop = RNA_def_property(srna, "active", PROP_POINTER, PROP_NONE);
	RNA_def_property_struct_type(prop, "SceneRenderView");
	RNA_def_property_pointer_funcs(prop, "rna_RenderSettings_active_view_get",
	                               "rna_RenderSettings_active_view_set", NULL, NULL);
	RNA_def_property_flag(prop, PROP_EDITABLE | PROP_NEVER_NULL);
	RNA_def_property_ui_text(prop, "Active Render View", "Active Render View");
	RNA_def_property_update(prop, NC_SCENE | ND_RENDER_OPTIONS, NULL);

	func = RNA_def_function(srna, "new", "rna_RenderView_new");
	RNA_def_function_ui_description(func, "Add a render view to scene");
	RNA_def_function_flag(func, FUNC_USE_SELF_ID);
	parm = RNA_def_string(func, "name", "RenderView", 0, "", "New name for the marker (not unique)");
	RNA_def_parameter_flags(parm, 0, PARM_REQUIRED);
	parm = RNA_def_pointer(func, "result", "SceneRenderView", "", "Newly created render view");
	RNA_def_function_return(func, parm);

	func = RNA_def_function(srna, "remove", "rna_RenderView_remove");
	RNA_def_function_ui_description(func, "Remove a render view");
	RNA_def_function_flag(func, FUNC_USE_MAIN | FUNC_USE_REPORTS | FUNC_USE_SELF_ID);
	parm = RNA_def_pointer(func, "view", "SceneRenderView", "", "Render view to remove");
	RNA_def_parameter_flags(parm, PROP_NEVER_NULL, PARM_REQUIRED | PARM_RNAPTR);
	RNA_def_parameter_clear_flags(parm, PROP_THICK_WRAP, 0);
}

static void rna_def_image_format_stereo3d_format(BlenderRNA *brna)
{
	StructRNA *srna;
	PropertyRNA *prop;

	/* rna_enum_stereo3d_display_items, without (S3D_DISPLAY_PAGEFLIP) */
	static const EnumPropertyItem stereo3d_display_items[] = {
		{S3D_DISPLAY_ANAGLYPH, "ANAGLYPH", 0, "Anaglyph",
		 "Render views for left and right eyes as two differently filtered colors in a single image "
		 "(anaglyph glasses are required)"},
		{S3D_DISPLAY_INTERLACE, "INTERLACE", 0, "Interlace",
		 "Render views for left and right eyes interlaced in a single image (3D-ready monitor is required)"},
		{S3D_DISPLAY_SIDEBYSIDE, "SIDEBYSIDE", 0, "Side-by-Side", "Render views for left and right eyes side-by-side"},
		{S3D_DISPLAY_TOPBOTTOM, "TOPBOTTOM", 0, "Top-Bottom", "Render views for left and right eyes one above another"},
		{0, NULL, 0, NULL, NULL},
	};

	srna = RNA_def_struct(brna, "Stereo3dFormat", NULL);
	RNA_def_struct_sdna(srna, "Stereo3dFormat");
	RNA_def_struct_clear_flag(srna, STRUCT_UNDO);
	RNA_def_struct_ui_text(srna, "Stereo Output", "Stereo Output\nSettings for stereo output");

	prop = RNA_def_property(srna, "display_mode", PROP_ENUM, PROP_NONE);
	RNA_def_property_enum_sdna(prop, NULL, "display_mode");
	RNA_def_property_enum_items(prop, stereo3d_display_items);
	RNA_def_property_ui_text(prop, "Stereo Mode", "");
	RNA_def_property_update(prop, NC_IMAGE | ND_DISPLAY, "rna_Stereo3dFormat_update");

	prop = RNA_def_property(srna, "anaglyph_type", PROP_ENUM, PROP_NONE);
	RNA_def_property_enum_items(prop, rna_enum_stereo3d_anaglyph_type_items);
	RNA_def_property_ui_text(prop, "Anaglyph Type", "");
	RNA_def_property_update(prop, NC_IMAGE | ND_DISPLAY, "rna_Stereo3dFormat_update");

	prop = RNA_def_property(srna, "interlace_type", PROP_ENUM, PROP_NONE);
	RNA_def_property_enum_items(prop, rna_enum_stereo3d_interlace_type_items);
	RNA_def_property_ui_text(prop, "Interlace Type", "");
	RNA_def_property_update(prop, NC_IMAGE | ND_DISPLAY, "rna_Stereo3dFormat_update");

	prop = RNA_def_property(srna, "use_interlace_swap", PROP_BOOLEAN, PROP_BOOLEAN);
	RNA_def_property_boolean_sdna(prop, NULL, "flag", S3D_INTERLACE_SWAP);
	RNA_def_property_ui_text(prop, "Swap Left/Right", "Swap Left/Right\nSwap left and right stereo channels");
	RNA_def_property_update(prop, NC_IMAGE | ND_DISPLAY, "rna_Stereo3dFormat_update");

	prop = RNA_def_property(srna, "use_sidebyside_crosseyed", PROP_BOOLEAN, PROP_BOOLEAN);
	RNA_def_property_boolean_sdna(prop, NULL, "flag", S3D_SIDEBYSIDE_CROSSEYED);
	RNA_def_property_ui_text(prop, "Cross-Eyed", "Cross-Eyed\nRight eye should see left image and vice-versa");
	RNA_def_property_update(prop, NC_IMAGE | ND_DISPLAY, "rna_Stereo3dFormat_update");

	prop = RNA_def_property(srna, "use_squeezed_frame", PROP_BOOLEAN, PROP_BOOLEAN);
	RNA_def_property_boolean_sdna(prop, NULL, "flag", S3D_SQUEEZED_FRAME);
	RNA_def_property_ui_text(prop, "Squeezed Frame", "Squeezed Frame\nCombine both views in a squeezed image");
	RNA_def_property_update(prop, NC_IMAGE | ND_DISPLAY, "rna_Stereo3dFormat_update");
}

/* use for render output and image save operator,
 * note: there are some cases where the members act differently when this is
 * used from a scene, video formats can only be selected for render output
 * for example, this is checked by seeing if the ptr->id.data is a Scene id */

static void rna_def_scene_image_format_data(BlenderRNA *brna)
{

#ifdef WITH_OPENJPEG
	static const EnumPropertyItem jp2_codec_items[] = {
		{R_IMF_JP2_CODEC_JP2, "JP2", 0, "JP2", ""},
		{R_IMF_JP2_CODEC_J2K, "J2K", 0, "J2K", ""},
		{0, NULL, 0, NULL, NULL},
	};
#endif

#ifdef WITH_TIFF
	static const EnumPropertyItem tiff_codec_items[] = {
		{R_IMF_TIFF_CODEC_NONE, "NONE", 0, "None", ""},
		{R_IMF_TIFF_CODEC_DEFLATE, "DEFLATE", 0, "Deflate", ""},
		{R_IMF_TIFF_CODEC_LZW, "LZW", 0, "LZW", ""},
		{R_IMF_TIFF_CODEC_PACKBITS, "PACKBITS", 0, "Pack Bits", ""},
		{0, NULL, 0, NULL, NULL},
	};
#endif

	StructRNA *srna;
	PropertyRNA *prop;

	rna_def_image_format_stereo3d_format(brna);

	srna = RNA_def_struct(brna, "ImageFormatSettings", NULL);
	RNA_def_struct_sdna(srna, "ImageFormatData");
	RNA_def_struct_nested(brna, srna, "Scene");
	RNA_def_struct_path_func(srna, "rna_ImageFormatSettings_path");
	RNA_def_struct_ui_text(srna, "Image Format", "Image Format\nSettings for image formats");

	prop = RNA_def_property(srna, "file_format", PROP_ENUM, PROP_NONE);
	RNA_def_property_enum_sdna(prop, NULL, "imtype");
	RNA_def_property_enum_items(prop, rna_enum_image_type_items);
	RNA_def_property_enum_funcs(prop, NULL, "rna_ImageFormatSettings_file_format_set",
	                            "rna_ImageFormatSettings_file_format_itemf");
	RNA_def_property_ui_text(prop, "File Format", "File Format\nFile format to save the rendered images as");
	RNA_def_property_update(prop, NC_SCENE | ND_RENDER_OPTIONS, NULL);

	prop = RNA_def_property(srna, "color_mode", PROP_ENUM, PROP_NONE);
	RNA_def_property_enum_bitflag_sdna(prop, NULL, "planes");
	RNA_def_property_enum_items(prop, rna_enum_image_color_mode_items);
	RNA_def_property_enum_funcs(prop, NULL, NULL, "rna_ImageFormatSettings_color_mode_itemf");
	RNA_def_property_ui_text(prop, "Color Mode",
	                         "Color Mode\nChoose BW for saving grayscale images, RGB for saving red, green and blue channels, "
	                         "and RGBA for saving red, green, blue and alpha channels");
	RNA_def_property_update(prop, NC_SCENE | ND_RENDER_OPTIONS, NULL);

	prop = RNA_def_property(srna, "color_depth", PROP_ENUM, PROP_NONE);
	RNA_def_property_enum_bitflag_sdna(prop, NULL, "depth");
	RNA_def_property_enum_items(prop, rna_enum_image_color_depth_items);
	RNA_def_property_enum_funcs(prop, NULL, NULL, "rna_ImageFormatSettings_color_depth_itemf");
	RNA_def_property_ui_text(prop, "Color Depth", "Color Depth\nBit depth per channel");
	RNA_def_property_update(prop, NC_SCENE | ND_RENDER_OPTIONS, NULL);

	/* was 'file_quality' */
	prop = RNA_def_property(srna, "quality", PROP_INT, PROP_PERCENTAGE);
	RNA_def_property_int_sdna(prop, NULL, "quality");
	RNA_def_property_range(prop, 0, 100); /* 0 is needed for compression. */
	RNA_def_property_ui_text(prop, "Quality", "Quality\nQuality for image formats that support lossy compression");
	RNA_def_property_update(prop, NC_SCENE | ND_RENDER_OPTIONS, NULL);

	/* was shared with file_quality */
	prop = RNA_def_property(srna, "compression", PROP_INT, PROP_PERCENTAGE);
	RNA_def_property_int_sdna(prop, NULL, "compress");
	RNA_def_property_range(prop, 0, 100); /* 0 is needed for compression. */
	RNA_def_property_ui_text(prop, "Compression", "Amount of time to determine best compression: "
	                                              "0 = no compression with fast file output, "
	                                              "100 = maximum lossless compression with slow file output");
	RNA_def_property_update(prop, NC_SCENE | ND_RENDER_OPTIONS, NULL);

	/* flag */
	prop = RNA_def_property(srna, "use_zbuffer", PROP_BOOLEAN, PROP_NONE);
	RNA_def_property_boolean_sdna(prop, NULL, "flag", R_IMF_FLAG_ZBUF);
	RNA_def_property_ui_text(prop, "Z Buffer", "Z Buffer\nSave the z-depth per pixel (32 bit unsigned int z-buffer)");
	RNA_def_property_update(prop, NC_SCENE | ND_RENDER_OPTIONS, NULL);

	prop = RNA_def_property(srna, "use_preview", PROP_BOOLEAN, PROP_NONE);
	RNA_def_property_boolean_sdna(prop, NULL, "flag", R_IMF_FLAG_PREVIEW_JPG);
	RNA_def_property_ui_text(prop, "Preview", "Preview\nWhen rendering animations, save JPG preview images in same directory");
	RNA_def_property_update(prop, NC_SCENE | ND_RENDER_OPTIONS, NULL);

	/* format specific */

#ifdef WITH_OPENEXR
	/* OpenEXR */

	prop = RNA_def_property(srna, "exr_codec", PROP_ENUM, PROP_NONE);
	RNA_def_property_enum_sdna(prop, NULL, "exr_codec");
	RNA_def_property_enum_items(prop, rna_enum_exr_codec_items);
	RNA_def_property_enum_funcs(prop, NULL, NULL, "rna_ImageFormatSettings_exr_codec_itemf");
	RNA_def_property_ui_text(prop, "Codec", "Codec settings for OpenEXR");
	RNA_def_property_update(prop, NC_SCENE | ND_RENDER_OPTIONS, NULL);
#endif

#ifdef WITH_OPENJPEG
	/* Jpeg 2000 */
	prop = RNA_def_property(srna, "use_jpeg2k_ycc", PROP_BOOLEAN, PROP_NONE);
	RNA_def_property_boolean_sdna(prop, NULL, "jp2_flag", R_IMF_JP2_FLAG_YCC);
	RNA_def_property_ui_text(prop, "YCC", "Save luminance-chrominance-chrominance channels instead of RGB colors");
	RNA_def_property_update(prop, NC_SCENE | ND_RENDER_OPTIONS, NULL);

	prop = RNA_def_property(srna, "use_jpeg2k_cinema_preset", PROP_BOOLEAN, PROP_NONE);
	RNA_def_property_boolean_sdna(prop, NULL, "jp2_flag", R_IMF_JP2_FLAG_CINE_PRESET);
	RNA_def_property_ui_text(prop, "Cinema", "Use Openjpeg Cinema Preset");
	RNA_def_property_update(prop, NC_SCENE | ND_RENDER_OPTIONS, NULL);

	prop = RNA_def_property(srna, "use_jpeg2k_cinema_48", PROP_BOOLEAN, PROP_NONE);
	RNA_def_property_boolean_sdna(prop, NULL, "jp2_flag", R_IMF_JP2_FLAG_CINE_48);
	RNA_def_property_ui_text(prop, "Cinema (48)", "Use Openjpeg Cinema Preset (48fps)");
	RNA_def_property_update(prop, NC_SCENE | ND_RENDER_OPTIONS, NULL);

	prop = RNA_def_property(srna, "jpeg2k_codec", PROP_ENUM, PROP_NONE);
	RNA_def_property_enum_sdna(prop, NULL, "jp2_codec");
	RNA_def_property_enum_items(prop, jp2_codec_items);
	RNA_def_property_ui_text(prop, "Codec", "Codec settings for Jpeg2000");
	RNA_def_property_update(prop, NC_SCENE | ND_RENDER_OPTIONS, NULL);
#endif

#ifdef WITH_TIFF
	/* TIFF */
	prop = RNA_def_property(srna, "tiff_codec", PROP_ENUM, PROP_NONE);
	RNA_def_property_enum_sdna(prop, NULL, "tiff_codec");
	RNA_def_property_enum_items(prop, tiff_codec_items);
	RNA_def_property_ui_text(prop, "Compression", "Compression mode for TIFF");
	RNA_def_property_update(prop, NC_SCENE | ND_RENDER_OPTIONS, NULL);
#endif

	/* Cineon and DPX */

	prop = RNA_def_property(srna, "use_cineon_log", PROP_BOOLEAN, PROP_NONE);
	RNA_def_property_boolean_sdna(prop, NULL, "cineon_flag", R_IMF_CINEON_FLAG_LOG);
	RNA_def_property_ui_text(prop, "Log", "Convert to logarithmic color space");
	RNA_def_property_update(prop, NC_SCENE | ND_RENDER_OPTIONS, NULL);

	prop = RNA_def_property(srna, "cineon_black", PROP_INT, PROP_NONE);
	RNA_def_property_int_sdna(prop, NULL, "cineon_black");
	RNA_def_property_range(prop, 0, 1024);
	RNA_def_property_ui_text(prop, "B", "Log conversion reference blackpoint");
	RNA_def_property_update(prop, NC_SCENE | ND_RENDER_OPTIONS, NULL);

	prop = RNA_def_property(srna, "cineon_white", PROP_INT, PROP_NONE);
	RNA_def_property_int_sdna(prop, NULL, "cineon_white");
	RNA_def_property_range(prop, 0, 1024);
	RNA_def_property_ui_text(prop, "W", "Log conversion reference whitepoint");
	RNA_def_property_update(prop, NC_SCENE | ND_RENDER_OPTIONS, NULL);

	prop = RNA_def_property(srna, "cineon_gamma", PROP_FLOAT, PROP_NONE);
	RNA_def_property_float_sdna(prop, NULL, "cineon_gamma");
	RNA_def_property_range(prop, 0.0f, 10.0f);
	RNA_def_property_ui_text(prop, "G", "Log conversion gamma");
	RNA_def_property_update(prop, NC_SCENE | ND_RENDER_OPTIONS, NULL);

	/* multiview */
	prop = RNA_def_property(srna, "views_format", PROP_ENUM, PROP_NONE);
	RNA_def_property_enum_sdna(prop, NULL, "views_format");
	RNA_def_property_enum_items(prop, rna_enum_views_format_items);
	RNA_def_property_enum_funcs(prop, NULL, NULL, "rna_ImageFormatSettings_views_format_itemf");
	RNA_def_property_ui_text(prop, "Views Format", "Views Format\nFormat of multiview media");
	RNA_def_property_update(prop, NC_SCENE | ND_RENDER_OPTIONS, NULL);

	prop = RNA_def_property(srna, "stereo_3d_format", PROP_POINTER, PROP_NONE);
	RNA_def_property_pointer_sdna(prop, NULL, "stereo3d_format");
	RNA_def_property_flag(prop, PROP_NEVER_NULL);
	RNA_def_property_struct_type(prop, "Stereo3dFormat");
	RNA_def_property_ui_text(prop, "Stereo 3D Format", "Stereo 3D Format\nSettings for stereo 3d");

	/* color management */
	prop = RNA_def_property(srna, "view_settings", PROP_POINTER, PROP_NONE);
	RNA_def_property_pointer_sdna(prop, NULL, "view_settings");
	RNA_def_property_struct_type(prop, "ColorManagedViewSettings");
	RNA_def_property_ui_text(prop, "View Settings", "View Settings\nColor management settings applied on image before saving");

	prop = RNA_def_property(srna, "display_settings", PROP_POINTER, PROP_NONE);
	RNA_def_property_pointer_sdna(prop, NULL, "display_settings");
	RNA_def_property_struct_type(prop, "ColorManagedDisplaySettings");
	RNA_def_property_ui_text(prop, "Display Settings", "Display Settings\nSettings of device saved image would be displayed on");
}

static void rna_def_scene_ffmpeg_settings(BlenderRNA *brna)
{
	StructRNA *srna;
	PropertyRNA *prop;

#ifdef WITH_FFMPEG
	/* Container types */
	static const EnumPropertyItem ffmpeg_format_items[] = {
		{FFMPEG_MPEG1, "MPEG1", 0, "MPEG-1", ""},
		{FFMPEG_MPEG2, "MPEG2", 0, "MPEG-2", ""},
		{FFMPEG_MPEG4, "MPEG4", 0, "MPEG-4", ""},
		{FFMPEG_AVI, "AVI", 0, "AVI", ""},
		{FFMPEG_MOV, "QUICKTIME", 0, "Quicktime", ""},
		{FFMPEG_DV, "DV", 0, "DV", ""},
		{FFMPEG_OGG, "OGG", 0, "Ogg", ""},
		{FFMPEG_MKV, "MKV", 0, "Matroska", ""},
		{FFMPEG_FLV, "FLASH", 0, "Flash", ""},
		{0, NULL, 0, NULL, NULL},
	};

	static const EnumPropertyItem ffmpeg_codec_items[] = {
		{AV_CODEC_ID_NONE, "NONE", 0, "No Video", "Disables video output, for audio-only renders"},
		{AV_CODEC_ID_DNXHD, "DNXHD", 0, "DNxHD", ""},
		{AV_CODEC_ID_DVVIDEO, "DV", 0, "DV", ""},
		{AV_CODEC_ID_FFV1, "FFV1", 0, "FFmpeg video codec #1", ""},
		{AV_CODEC_ID_FLV1, "FLASH", 0, "Flash Video", ""},
		{AV_CODEC_ID_H264, "H264", 0, "H.264", ""},
		{AV_CODEC_ID_HUFFYUV, "HUFFYUV", 0, "HuffYUV", ""},
		{AV_CODEC_ID_MPEG1VIDEO, "MPEG1", 0, "MPEG-1", ""},
		{AV_CODEC_ID_MPEG2VIDEO, "MPEG2", 0, "MPEG-2", ""},
		{AV_CODEC_ID_MPEG4, "MPEG4", 0, "MPEG-4 (divx)", ""},
		{AV_CODEC_ID_PNG, "PNG", 0, "PNG", ""},
		{AV_CODEC_ID_QTRLE, "QTRLE", 0, "QT rle / QT Animation", ""},
		{AV_CODEC_ID_THEORA, "THEORA", 0, "Theora", ""},
		{AV_CODEC_ID_VP9, "WEBM", 0, "WEBM / VP9", ""},
		{0, NULL, 0, NULL, NULL},
	};

	/* Recommendations come from the FFmpeg wiki, https://trac.ffmpeg.org/wiki/Encode/VP9.
	 * The label for BEST has been changed to "Slowest" so that it fits the "Encoding Speed"
	 * property label in the UI. */
	static const EnumPropertyItem ffmpeg_preset_items[] = {
		{FFM_PRESET_BEST, "BEST", 0, "Slowest",
		 "Recommended if you have lots of time and want the best compression efficiency"},
		{FFM_PRESET_GOOD, "GOOD", 0, "Good", "The default and recommended for most applications"},
		{FFM_PRESET_REALTIME, "REALTIME", 0, "Realtime", "Recommended for fast encoding"},
		{0, NULL, 0, NULL, NULL},
	};

	static const EnumPropertyItem ffmpeg_crf_items[] = {
		{FFM_CRF_NONE, "NONE", 0, "Constant Bitrate",
		 "Configure constant bit rate, rather than constant output quality"},
		{FFM_CRF_LOSSLESS, "LOSSLESS", 0, "Lossless", ""},
		{FFM_CRF_PERC_LOSSLESS, "PERC_LOSSLESS", 0, "Perceptually lossless", ""},
		{FFM_CRF_HIGH, "HIGH", 0, "High quality", ""},
		{FFM_CRF_MEDIUM, "MEDIUM", 0, "Medium quality", ""},
		{FFM_CRF_LOW, "LOW", 0, "Low quality", ""},
		{FFM_CRF_VERYLOW, "VERYLOW", 0, "Very low quality", ""},
		{FFM_CRF_LOWEST, "LOWEST", 0, "Lowest quality", ""},
		{0, NULL, 0, NULL, NULL},
	};

	static const EnumPropertyItem ffmpeg_audio_codec_items[] = {
		{AV_CODEC_ID_NONE, "NONE", 0, "No Audio", "Disables audio output, for video-only renders"},
		{AV_CODEC_ID_AAC, "AAC", 0, "AAC", ""},
		{AV_CODEC_ID_AC3, "AC3", 0, "AC3", ""},
		{AV_CODEC_ID_FLAC, "FLAC", 0, "FLAC", ""},
		{AV_CODEC_ID_MP2, "MP2", 0, "MP2", ""},
		{AV_CODEC_ID_MP3, "MP3", 0, "MP3", ""},
		{AV_CODEC_ID_PCM_S16LE, "PCM", 0, "PCM", ""},
		{AV_CODEC_ID_VORBIS, "VORBIS", 0, "Vorbis", ""},
		{0, NULL, 0, NULL, NULL},
	};
#endif

	static const EnumPropertyItem audio_channel_items[] = {
		{FFM_CHANNELS_MONO, "MONO", 0, "Mono", "Set audio channels to mono"},
		{FFM_CHANNELS_STEREO, "STEREO", 0, "Stereo", "Set audio channels to stereo"},
		{FFM_CHANNELS_SURROUND4, "SURROUND4", 0, "4 Channels", "Set audio channels to 4 channels"},
		{FFM_CHANNELS_SURROUND51, "SURROUND51", 0, "5.1 Surround", "Set audio channels to 5.1 surround sound"},
		{FFM_CHANNELS_SURROUND71, "SURROUND71", 0, "7.1 Surround", "Set audio channels to 7.1 surround sound"},
		{0, NULL, 0, NULL, NULL},
	};

	srna = RNA_def_struct(brna, "FFmpegSettings", NULL);
	RNA_def_struct_sdna(srna, "FFMpegCodecData");
	RNA_def_struct_ui_text(srna, "FFmpeg Settings", "FFmpeg Settings\nFFmpeg related settings for the scene");

#ifdef WITH_FFMPEG
	prop = RNA_def_property(srna, "format", PROP_ENUM, PROP_NONE);
	RNA_def_property_enum_bitflag_sdna(prop, NULL, "type");
	RNA_def_property_clear_flag(prop, PROP_ANIMATABLE);
	RNA_def_property_enum_items(prop, ffmpeg_format_items);
	RNA_def_property_enum_default(prop, FFMPEG_MKV);
	RNA_def_property_ui_text(prop, "Container", "Output file container");
	RNA_def_property_update(prop, NC_SCENE | ND_RENDER_OPTIONS, "rna_FFmpegSettings_codec_settings_update");

	prop = RNA_def_property(srna, "codec", PROP_ENUM, PROP_NONE);
	RNA_def_property_enum_bitflag_sdna(prop, NULL, "codec");
	RNA_def_property_clear_flag(prop, PROP_ANIMATABLE);
	RNA_def_property_enum_items(prop, ffmpeg_codec_items);
	RNA_def_property_enum_default(prop, AV_CODEC_ID_H264);
	RNA_def_property_ui_text(prop, "Video Codec", "FFmpeg codec to use for video output");
	RNA_def_property_update(prop, NC_SCENE | ND_RENDER_OPTIONS, "rna_FFmpegSettings_codec_settings_update");

	prop = RNA_def_property(srna, "video_bitrate", PROP_INT, PROP_NONE);
	RNA_def_property_int_sdna(prop, NULL, "video_bitrate");
	RNA_def_property_clear_flag(prop, PROP_ANIMATABLE);
	RNA_def_property_ui_text(prop, "Bitrate", "Video bitrate (kb/s)");
	RNA_def_property_update(prop, NC_SCENE | ND_RENDER_OPTIONS, NULL);

	prop = RNA_def_property(srna, "minrate", PROP_INT, PROP_NONE);
	RNA_def_property_int_sdna(prop, NULL, "rc_min_rate");
	RNA_def_property_clear_flag(prop, PROP_ANIMATABLE);
	RNA_def_property_ui_text(prop, "Min Rate", "Rate control: min rate (kb/s)");
	RNA_def_property_update(prop, NC_SCENE | ND_RENDER_OPTIONS, NULL);

	prop = RNA_def_property(srna, "maxrate", PROP_INT, PROP_NONE);
	RNA_def_property_int_sdna(prop, NULL, "rc_max_rate");
	RNA_def_property_clear_flag(prop, PROP_ANIMATABLE);
	RNA_def_property_ui_text(prop, "Max Rate", "Rate control: max rate (kb/s)");
	RNA_def_property_update(prop, NC_SCENE | ND_RENDER_OPTIONS, NULL);

	prop = RNA_def_property(srna, "muxrate", PROP_INT, PROP_NONE);
	RNA_def_property_int_sdna(prop, NULL, "mux_rate");
	RNA_def_property_clear_flag(prop, PROP_ANIMATABLE);
	RNA_def_property_range(prop, 0, 100000000);
	RNA_def_property_ui_text(prop, "Mux Rate", "Mux rate (bits/s(!))");
	RNA_def_property_update(prop, NC_SCENE | ND_RENDER_OPTIONS, NULL);

	prop = RNA_def_property(srna, "gopsize", PROP_INT, PROP_NONE);
	RNA_def_property_int_sdna(prop, NULL, "gop_size");
	RNA_def_property_clear_flag(prop, PROP_ANIMATABLE);
	RNA_def_property_range(prop, 0, 500);
	RNA_def_property_int_default(prop, 25);
	RNA_def_property_ui_text(prop, "Keyframe interval",
	                         "Distance between key frames, also known as GOP size; "
	                         "influences file size and seekability");
	RNA_def_property_update(prop, NC_SCENE | ND_RENDER_OPTIONS, NULL);

	prop = RNA_def_property(srna, "max_b_frames", PROP_INT, PROP_NONE);
	RNA_def_property_int_sdna(prop, NULL, "max_b_frames");
	RNA_def_property_clear_flag(prop, PROP_ANIMATABLE);
	RNA_def_property_range(prop, 0, 16);
	RNA_def_property_ui_text(prop, "Max B-frames",
	                         "Maximum number of B-frames between non-B-frames; influences file size and seekability");
	RNA_def_property_update(prop, NC_SCENE | ND_RENDER_OPTIONS, NULL);

	prop = RNA_def_property(srna, "use_max_b_frames", PROP_BOOLEAN, PROP_NONE);
	RNA_def_property_boolean_sdna(prop, NULL, "flags", FFMPEG_USE_MAX_B_FRAMES);
	RNA_def_property_clear_flag(prop, PROP_ANIMATABLE);
	RNA_def_property_ui_text(prop, "Use max B-frames", "Set a maximum number of B-frames");
	RNA_def_property_update(prop, NC_SCENE | ND_RENDER_OPTIONS, NULL);

	prop = RNA_def_property(srna, "buffersize", PROP_INT, PROP_NONE);
	RNA_def_property_int_sdna(prop, NULL, "rc_buffer_size");
	RNA_def_property_clear_flag(prop, PROP_ANIMATABLE);
	RNA_def_property_range(prop, 0, 2000);
	RNA_def_property_ui_text(prop, "Buffersize", "Rate control: buffer size (kb)");
	RNA_def_property_update(prop, NC_SCENE | ND_RENDER_OPTIONS, NULL);

	prop = RNA_def_property(srna, "packetsize", PROP_INT, PROP_NONE);
	RNA_def_property_int_sdna(prop, NULL, "mux_packet_size");
	RNA_def_property_clear_flag(prop, PROP_ANIMATABLE);
	RNA_def_property_range(prop, 0, 16384);
	RNA_def_property_ui_text(prop, "Mux Packet Size", "Mux packet size (byte)");
	RNA_def_property_update(prop, NC_SCENE | ND_RENDER_OPTIONS, NULL);

	prop = RNA_def_property(srna, "constant_rate_factor", PROP_ENUM, PROP_NONE);
	RNA_def_property_enum_sdna(prop, NULL, "constant_rate_factor");
	RNA_def_property_clear_flag(prop, PROP_ANIMATABLE);
	RNA_def_property_enum_items(prop, ffmpeg_crf_items);
	RNA_def_property_enum_default(prop, FFM_CRF_MEDIUM);
	RNA_def_property_ui_text(prop, "Output quality",
	                         "Constant Rate Factor (CRF); tradeoff between video quality and file size");
	RNA_def_property_update(prop, NC_SCENE | ND_RENDER_OPTIONS, NULL);

	prop = RNA_def_property(srna, "ffmpeg_preset", PROP_ENUM, PROP_NONE);
	RNA_def_property_enum_bitflag_sdna(prop, NULL, "ffmpeg_preset");
	RNA_def_property_clear_flag(prop, PROP_ANIMATABLE);
	RNA_def_property_enum_items(prop, ffmpeg_preset_items);
	RNA_def_property_enum_default(prop, FFM_PRESET_GOOD);
	RNA_def_property_ui_text(prop, "Encoding speed",
	                         "Tradeoff between encoding speed and compression ratio");
	RNA_def_property_update(prop, NC_SCENE | ND_RENDER_OPTIONS, NULL);

	prop = RNA_def_property(srna, "use_autosplit", PROP_BOOLEAN, PROP_NONE);
	RNA_def_property_boolean_sdna(prop, NULL, "flags", FFMPEG_AUTOSPLIT_OUTPUT);
	RNA_def_property_clear_flag(prop, PROP_ANIMATABLE);
	RNA_def_property_ui_text(prop, "Autosplit Output", "Autosplit output at 2GB boundary");
	RNA_def_property_update(prop, NC_SCENE | ND_RENDER_OPTIONS, NULL);

	prop = RNA_def_property(srna, "use_lossless_output", PROP_BOOLEAN, PROP_NONE);
	RNA_def_property_boolean_sdna(prop, NULL, "flags", FFMPEG_LOSSLESS_OUTPUT);
	RNA_def_property_clear_flag(prop, PROP_ANIMATABLE);
	RNA_def_property_boolean_funcs(prop, NULL, "rna_FFmpegSettings_lossless_output_set");
	RNA_def_property_ui_text(prop, "Lossless Output", "Use lossless output for video streams");
	RNA_def_property_update(prop, NC_SCENE | ND_RENDER_OPTIONS, NULL);

	/* FFMPEG Audio*/
	prop = RNA_def_property(srna, "audio_codec", PROP_ENUM, PROP_NONE);
	RNA_def_property_enum_bitflag_sdna(prop, NULL, "audio_codec");
	RNA_def_property_clear_flag(prop, PROP_ANIMATABLE);
	RNA_def_property_enum_items(prop, ffmpeg_audio_codec_items);
	RNA_def_property_ui_text(prop, "Audio Codec", "FFmpeg audio codec to use");
	RNA_def_property_update(prop, NC_SCENE | ND_RENDER_OPTIONS, NULL);

	prop = RNA_def_property(srna, "audio_bitrate", PROP_INT, PROP_NONE);
	RNA_def_property_int_sdna(prop, NULL, "audio_bitrate");
	RNA_def_property_clear_flag(prop, PROP_ANIMATABLE);
	RNA_def_property_range(prop, 32, 384);
	RNA_def_property_ui_text(prop, "Bitrate", "Audio bitrate (kb/s)");
	RNA_def_property_update(prop, NC_SCENE | ND_RENDER_OPTIONS, NULL);

	prop = RNA_def_property(srna, "audio_volume", PROP_FLOAT, PROP_NONE);
	RNA_def_property_float_sdna(prop, NULL, "audio_volume");
	RNA_def_property_clear_flag(prop, PROP_ANIMATABLE);
	RNA_def_property_range(prop, 0.0f, 1.0f);
	RNA_def_property_ui_text(prop, "Volume", "Audio volume");
	RNA_def_property_translation_context(prop, BLT_I18NCONTEXT_ID_SOUND);
	RNA_def_property_update(prop, NC_SCENE | ND_RENDER_OPTIONS, NULL);
#endif

	/* the following two "ffmpeg" settings are general audio settings */
	prop = RNA_def_property(srna, "audio_mixrate", PROP_INT, PROP_NONE);
	RNA_def_property_int_sdna(prop, NULL, "audio_mixrate");
	RNA_def_property_clear_flag(prop, PROP_ANIMATABLE);
	RNA_def_property_range(prop, 8000, 192000);
	RNA_def_property_ui_text(prop, "Samplerate", "Samplerate\nAudio samplerate(samples/s)");
	RNA_def_property_update(prop, NC_SCENE | ND_RENDER_OPTIONS, NULL);

	prop = RNA_def_property(srna, "audio_channels", PROP_ENUM, PROP_NONE);
	RNA_def_property_enum_sdna(prop, NULL, "audio_channels");
	RNA_def_property_clear_flag(prop, PROP_ANIMATABLE);
	RNA_def_property_enum_items(prop, audio_channel_items);
	RNA_def_property_ui_text(prop, "Audio Channels", "Audio Channels\nAudio channel count");
}

static void rna_def_scene_render_data(BlenderRNA *brna)
{
	StructRNA *srna;
	PropertyRNA *prop;

	static const EnumPropertyItem alpha_mode_items[] = {
		{R_ADDSKY, "SKY", 0, "Sky", "Transparent pixels are filled with sky color"},
		{R_ALPHAPREMUL, "TRANSPARENT", 0, "Transparent", "World background is transparent with premultiplied alpha"},
		{0, NULL, 0, NULL, NULL},
	};

	static const EnumPropertyItem display_mode_items[] = {
		{R_OUTPUT_SCREEN, "SCREEN", 0, "Full Screen", "Images are rendered in a maximized Image Editor"},
		{R_OUTPUT_AREA, "AREA", 0, "Image Editor", "Images are rendered in an Image Editor"},
		{R_OUTPUT_WINDOW, "WINDOW", 0, "New Window", "Images are rendered in a new window"},
		{R_OUTPUT_NONE, "NONE", 0, "Keep User Interface", "Images are rendered without changing the user interface"},
		{0, NULL, 0, NULL, NULL},
	};

	/* Bake */
	static const EnumPropertyItem bake_mode_items[] = {
		//{RE_BAKE_AO, "AO", 0, "Ambient Occlusion", "Bake ambient occlusion"},
		{RE_BAKE_NORMALS, "NORMALS", 0, "Normals", "Bake normals"},
		{RE_BAKE_DISPLACEMENT, "DISPLACEMENT", 0, "Displacement", "Bake displacement"},
		{0, NULL, 0, NULL, NULL},
	};

	static const EnumPropertyItem pixel_size_items[] = {
		{0, "AUTO", 0, "Automatic", "Automatic pixel size, depends on the user interface scale"},
		{1, "1", 0, "1x", "Render at full resolution"},
		{2, "2", 0, "2x", "Render at 50% resolution"},
		{4, "4", 0, "4x", "Render at 25% resolution"},
		{8, "8", 0, "8x", "Render at 12.5% resolution"},
		{0, NULL, 0, NULL, NULL},
	};

	static const EnumPropertyItem fixed_oversample_items[] = {
		{5, "5", 0, "5", ""},
		{8, "8", 0, "8", ""},
		{11, "11", 0, "11", ""},
		{16, "16", 0, "16", ""},
		{0, NULL, 0, NULL, NULL},
	};

	static const EnumPropertyItem threads_mode_items[] = {
		{0, "AUTO", 0, "Auto-detect", "Automatically determine the number of threads, based on CPUs"},
		{R_FIXED_THREADS, "FIXED", 0, "Fixed", "Manually determine the number of threads"},
		{0, NULL, 0, NULL, NULL},
	};

	static const EnumPropertyItem engine_items[] = {
		{0, "BLENDER_EEVEE", 0, "Eevee", ""},
		{0, NULL, 0, NULL, NULL},
	};

	static const EnumPropertyItem freestyle_thickness_items[] = {
		{R_LINE_THICKNESS_ABSOLUTE, "ABSOLUTE", 0, "Absolute", "Specify unit line thickness in pixels"},
		{R_LINE_THICKNESS_RELATIVE, "RELATIVE", 0, "Relative",
		                            "Unit line thickness is scaled by the proportion of the present vertical image "
		                            "resolution to 480 pixels"},
		{0, NULL, 0, NULL, NULL},
	};

	static const EnumPropertyItem views_format_items[] = {
		{SCE_VIEWS_FORMAT_STEREO_3D, "STEREO_3D", 0, "Stereo 3D",
		                        "Single stereo camera system, adjust the stereo settings in the camera panel"},
		{SCE_VIEWS_FORMAT_MULTIVIEW, "MULTIVIEW", 0, "Multi-View",
		                        "Multi camera system, adjust the cameras individually"},
		{0, NULL, 0, NULL, NULL},
	};

	static const EnumPropertyItem hair_shape_type_items[] = {
		{SCE_HAIR_SHAPE_STRAND, "STRAND", 0, "Strand", ""},
		{SCE_HAIR_SHAPE_STRIP, "STRIP", 0, "Strip", ""},
		{0, NULL, 0, NULL, NULL},
	};

	rna_def_scene_ffmpeg_settings(brna);

	srna = RNA_def_struct(brna, "RenderSettings", NULL);
	RNA_def_struct_sdna(srna, "RenderData");
	RNA_def_struct_nested(brna, srna, "Scene");
	RNA_def_struct_path_func(srna, "rna_RenderSettings_path");
	RNA_def_struct_ui_text(srna, "Render Data", "Render Data\nRendering settings for a Scene data-block");

	/* Render Data */
	prop = RNA_def_property(srna, "image_settings", PROP_POINTER, PROP_NONE);
	RNA_def_property_flag(prop, PROP_NEVER_NULL);
	RNA_def_property_pointer_sdna(prop, NULL, "im_format");
	RNA_def_property_struct_type(prop, "ImageFormatSettings");
	RNA_def_property_ui_text(prop, "Image Format", "");

	prop = RNA_def_property(srna, "resolution_x", PROP_INT, PROP_PIXEL);
	RNA_def_property_int_sdna(prop, NULL, "xsch");
	RNA_def_property_flag(prop, PROP_PROPORTIONAL);
	RNA_def_property_clear_flag(prop, PROP_ANIMATABLE);
	RNA_def_property_range(prop, 4, 65536);
	RNA_def_property_ui_text(prop, "Resolution X", "Resolution X\nNumber of horizontal pixels in the rendered image");
	RNA_def_property_update(prop, NC_SCENE | ND_RENDER_OPTIONS, "rna_SceneCamera_update");

	prop = RNA_def_property(srna, "resolution_y", PROP_INT, PROP_PIXEL);
	RNA_def_property_int_sdna(prop, NULL, "ysch");
	RNA_def_property_flag(prop, PROP_PROPORTIONAL);
	RNA_def_property_clear_flag(prop, PROP_ANIMATABLE);
	RNA_def_property_range(prop, 4, 65536);
	RNA_def_property_ui_text(prop, "Resolution Y", "Resolution Y\nNumber of vertical pixels in the rendered image");
	RNA_def_property_update(prop, NC_SCENE | ND_RENDER_OPTIONS, "rna_SceneCamera_update");

	prop = RNA_def_property(srna, "resolution_percentage", PROP_INT, PROP_PERCENTAGE);
	RNA_def_property_int_sdna(prop, NULL, "size");
	RNA_def_property_clear_flag(prop, PROP_ANIMATABLE);
	RNA_def_property_range(prop, 1, SHRT_MAX);
	RNA_def_property_ui_range(prop, 1, 100, 10, 1);
	RNA_def_property_ui_text(prop, "Resolution %", "Resolution %\nPercentage scale for render resolution");
	RNA_def_property_update(prop, NC_SCENE | ND_RENDER_OPTIONS, NULL);

	prop = RNA_def_property(srna, "tile_x", PROP_INT, PROP_NONE);
	RNA_def_property_int_sdna(prop, NULL, "tilex");
	RNA_def_property_clear_flag(prop, PROP_ANIMATABLE);
	RNA_def_property_range(prop, 8, 65536);
	RNA_def_property_ui_text(prop, "Tile X", "Tile X\nHorizontal tile size to use while rendering");
	RNA_def_property_update(prop, NC_SCENE | ND_RENDER_OPTIONS, NULL);

	prop = RNA_def_property(srna, "tile_y", PROP_INT, PROP_NONE);
	RNA_def_property_int_sdna(prop, NULL, "tiley");
	RNA_def_property_clear_flag(prop, PROP_ANIMATABLE);
	RNA_def_property_range(prop, 8, 65536);
	RNA_def_property_ui_text(prop, "Tile Y", "Tile Y\nVertical tile size to use while rendering");
	RNA_def_property_update(prop, NC_SCENE | ND_RENDER_OPTIONS, NULL);

	prop = RNA_def_property(srna, "preview_start_resolution", PROP_INT, PROP_NONE);
	RNA_def_property_clear_flag(prop, PROP_ANIMATABLE);
	RNA_def_property_range(prop, 8, 16384);
	RNA_def_property_int_default(prop, 64);
	RNA_def_property_ui_text(prop, "Start Resolution", "Start Resolution\nResolution to start rendering preview at, "
	                                                   "progressively increasing it to the full viewport size");
	RNA_def_property_update(prop, NC_SCENE | ND_RENDER_OPTIONS, NULL);

	prop = RNA_def_property(srna, "preview_pixel_size", PROP_ENUM, PROP_NONE);
	RNA_def_property_enum_sdna(prop, NULL, "preview_pixel_size");
	RNA_def_property_enum_items(prop, pixel_size_items);
	RNA_def_property_ui_text(prop, "Pixel Size", "Pixel Size\nPixel size for viewport rendering");
	RNA_def_property_update(prop, NC_SCENE | ND_RENDER_OPTIONS, NULL);

	prop = RNA_def_property(srna, "pixel_aspect_x", PROP_FLOAT, PROP_NONE);
	RNA_def_property_float_sdna(prop, NULL, "xasp");
	RNA_def_property_flag(prop, PROP_PROPORTIONAL);
	RNA_def_property_clear_flag(prop, PROP_ANIMATABLE);
	RNA_def_property_range(prop, 1.0f, 200.0f);
	RNA_def_property_ui_text(prop, "Pixel Aspect X",
	                         "Pixel Aspect X\nHorizontal aspect ratio - for anamorphic or non-square pixel output");
	RNA_def_property_update(prop, NC_SCENE | ND_RENDER_OPTIONS, "rna_SceneCamera_update");

	prop = RNA_def_property(srna, "pixel_aspect_y", PROP_FLOAT, PROP_NONE);
	RNA_def_property_float_sdna(prop, NULL, "yasp");
	RNA_def_property_flag(prop, PROP_PROPORTIONAL);
	RNA_def_property_clear_flag(prop, PROP_ANIMATABLE);
	RNA_def_property_range(prop, 1.0f, 200.0f);
	RNA_def_property_ui_text(prop, "Pixel Aspect Y",
	                         "Pixel Aspect Y\nVertical aspect ratio - for anamorphic or non-square pixel output");
	RNA_def_property_update(prop, NC_SCENE | ND_RENDER_OPTIONS, "rna_SceneCamera_update");

	prop = RNA_def_property(srna, "ffmpeg", PROP_POINTER, PROP_NONE);
	RNA_def_property_struct_type(prop, "FFmpegSettings");
	RNA_def_property_pointer_sdna(prop, NULL, "ffcodecdata");
	RNA_def_property_flag(prop, PROP_NEVER_UNLINK);
	RNA_def_property_ui_text(prop, "FFmpeg Settings", "FFmpeg Settings\nFFmpeg related settings for the scene");

	prop = RNA_def_property(srna, "fps", PROP_INT, PROP_NONE);
	RNA_def_property_int_sdna(prop, NULL, "frs_sec");
	RNA_def_property_clear_flag(prop, PROP_ANIMATABLE);
	RNA_def_property_range(prop, 1, SHRT_MAX);
	RNA_def_property_ui_range(prop, 1, 120, 1, -1);
	RNA_def_property_ui_text(prop, "FPS", "FPS\nFramerate, expressed in frames per second");
	RNA_def_property_update(prop, NC_SCENE | ND_RENDER_OPTIONS, "rna_Scene_fps_update");

	prop = RNA_def_property(srna, "fps_base", PROP_FLOAT, PROP_NONE);
	RNA_def_property_float_sdna(prop, NULL, "frs_sec_base");
	RNA_def_property_clear_flag(prop, PROP_ANIMATABLE);
	RNA_def_property_range(prop, 1e-5f, 1e6f);
	RNA_def_property_ui_range(prop, 0.1f, 120.0f, 2, -1);
	RNA_def_property_ui_text(prop, "FPS Base", "FPS Base\nFramerate base");
	RNA_def_property_update(prop, NC_SCENE | ND_RENDER_OPTIONS, "rna_Scene_fps_update");

	/* frame mapping */
	prop = RNA_def_property(srna, "frame_map_old", PROP_INT, PROP_NONE);
	RNA_def_property_int_sdna(prop, NULL, "framapto");
	RNA_def_property_clear_flag(prop, PROP_ANIMATABLE);
	RNA_def_property_range(prop, 1, 900);
	RNA_def_property_ui_text(prop, "Frame Map Old", "Frame Map Old\nOld mapping value in frames");
	RNA_def_property_update(prop, NC_SCENE | ND_FRAME, "rna_Scene_framelen_update");

	prop = RNA_def_property(srna, "frame_map_new", PROP_INT, PROP_NONE);
	RNA_def_property_int_sdna(prop, NULL, "images");
	RNA_def_property_clear_flag(prop, PROP_ANIMATABLE);
	RNA_def_property_range(prop, 1, 900);
	RNA_def_property_ui_text(prop, "Frame Map New", "Frame Map New\nHow many frames the Map Old will last");
	RNA_def_property_update(prop, NC_SCENE | ND_FRAME, "rna_Scene_framelen_update");


	prop = RNA_def_property(srna, "dither_intensity", PROP_FLOAT, PROP_NONE);
	RNA_def_property_float_sdna(prop, NULL, "dither_intensity");
	RNA_def_property_range(prop, 0.0f, 2.0f);
	RNA_def_property_ui_text(prop, "Dither Intensity",
	                         "Dither Intensity\nAmount of dithering noise added to the rendered image to break up banding");
	RNA_def_property_update(prop, NC_SCENE | ND_RENDER_OPTIONS, NULL);

	prop = RNA_def_property(srna, "filter_size", PROP_FLOAT, PROP_PIXEL);
	RNA_def_property_float_sdna(prop, NULL, "gauss");
	RNA_def_property_range(prop, 0.0f, 500.0f);
	RNA_def_property_ui_range(prop, 0.01f, 10.0f, 1, 2);
	RNA_def_property_ui_text(prop, "Filter Size", "Filter Size\nWidth over which the reconstruction filter combines samples");
	RNA_def_property_update(prop, NC_SCENE | ND_RENDER_OPTIONS, NULL);

	prop = RNA_def_property(srna, "alpha_mode", PROP_ENUM, PROP_NONE);
	RNA_def_property_enum_sdna(prop, NULL, "alphamode");
	RNA_def_property_enum_items(prop, alpha_mode_items);
	RNA_def_property_ui_text(prop, "Alpha Mode", "Alpha Mode\nRepresentation of alpha information in the RGBA pixels");
	RNA_def_property_update(prop, NC_SCENE | ND_RENDER_OPTIONS, "rna_Scene_glsl_update");

	prop = RNA_def_property(srna, "use_antialiasing", PROP_BOOLEAN, PROP_NONE);
	RNA_def_property_boolean_sdna(prop, NULL, "mode", R_OSA);
	RNA_def_property_ui_text(prop, "Anti-Aliasing",
	                         "Anti-Aliasing\nRender and combine multiple samples per pixel to prevent jagged edges");
	RNA_def_property_update(prop, NC_SCENE | ND_RENDER_OPTIONS, NULL);

	prop = RNA_def_property(srna, "antialiasing_samples", PROP_ENUM, PROP_NONE);
	RNA_def_property_enum_sdna(prop, NULL, "osa");
	RNA_def_property_enum_items(prop, fixed_oversample_items);
	RNA_def_property_ui_text(prop, "Anti-Aliasing Samples", "Anti-Aliasing Samples\nAmount of anti-aliasing samples per pixel");
	RNA_def_property_update(prop, NC_SCENE | ND_RENDER_OPTIONS, NULL);


	prop = RNA_def_property(srna, "use_freestyle", PROP_BOOLEAN, PROP_NONE);
	RNA_def_property_clear_flag(prop, PROP_ANIMATABLE);
	RNA_def_property_boolean_sdna(prop, NULL, "mode", R_EDGE_FRS);
	RNA_def_property_ui_text(prop, "Edge", "Edge\nDraw stylized strokes using Freestyle");
	RNA_def_property_update(prop, NC_SCENE | ND_RENDER_OPTIONS, "rna_Scene_freestyle_update");

	/* threads */
	prop = RNA_def_property(srna, "threads", PROP_INT, PROP_NONE);
	RNA_def_property_int_sdna(prop, NULL, "threads");
	RNA_def_property_range(prop, 1, BLENDER_MAX_THREADS);
	RNA_def_property_int_funcs(prop, "rna_RenderSettings_threads_get", NULL, NULL);
	RNA_def_property_ui_text(prop, "Threads",
	                         "Threads\nNumber of CPU threads to use simultaneously while rendering "
	                         "(for multi-core/CPU systems)");
	RNA_def_property_update(prop, NC_SCENE | ND_RENDER_OPTIONS, NULL);

	prop = RNA_def_property(srna, "threads_mode", PROP_ENUM, PROP_NONE);
	RNA_def_property_enum_bitflag_sdna(prop, NULL, "mode");
	RNA_def_property_enum_items(prop, threads_mode_items);
	RNA_def_property_enum_funcs(prop, "rna_RenderSettings_threads_mode_get", NULL, NULL);
	RNA_def_property_ui_text(prop, "Threads Mode", "Threads Mode\nDetermine the amount of render threads used");
	RNA_def_property_update(prop, NC_SCENE | ND_RENDER_OPTIONS, NULL);

	/* motion blur */
	prop = RNA_def_property(srna, "use_motion_blur", PROP_BOOLEAN, PROP_NONE);
	RNA_def_property_boolean_sdna(prop, NULL, "mode", R_MBLUR);
	RNA_def_property_ui_text(prop, "Motion Blur", "Motion Blur\nUse multi-sampled 3D scene motion blur");
	RNA_def_property_clear_flag(prop, PROP_ANIMATABLE);
	RNA_def_property_update(prop, NC_SCENE | ND_RENDER_OPTIONS, "rna_Scene_glsl_update");

	prop = RNA_def_property(srna, "motion_blur_shutter", PROP_FLOAT, PROP_FACTOR);
	RNA_def_property_float_sdna(prop, NULL, "blurfac");
	RNA_def_property_range(prop, 0.0f, FLT_MAX);
	RNA_def_property_ui_range(prop, 0.01f, 1.0f, 1, 2);
	RNA_def_property_ui_text(prop, "Shutter", "Shutter\nTime taken in frames between shutter open and close");
	RNA_def_property_update(prop, NC_SCENE | ND_RENDER_OPTIONS, "rna_Scene_glsl_update");

	prop = RNA_def_property(srna, "motion_blur_shutter_curve", PROP_POINTER, PROP_NONE);
	RNA_def_property_pointer_sdna(prop, NULL, "mblur_shutter_curve");
	RNA_def_property_struct_type(prop, "CurveMapping");
	RNA_def_property_ui_text(prop, "Shutter Curve", "Shutter Curve\nCurve defining the shutter's openness over time");

	/* Hairs */
	prop = RNA_def_property(srna, "hair_type", PROP_ENUM, PROP_NONE);
	RNA_def_property_enum_items(prop, hair_shape_type_items);
	RNA_def_property_ui_text(prop, "Hair Shape Type", "Hair shape type");
	RNA_def_property_update(prop, NC_SCENE | ND_RENDER_OPTIONS, "rna_Scene_glsl_update");

	prop = RNA_def_property(srna, "hair_subdiv", PROP_INT, PROP_NONE);
	RNA_def_property_range(prop, 0, 3);
	RNA_def_property_ui_text(prop, "Additional Subdiv", "Additional Subdiv\nAdditional subdivision along the hair");
	RNA_def_property_update(prop, NC_SCENE | ND_RENDER_OPTIONS, "rna_Scene_glsl_update");

	/* border */
	prop = RNA_def_property(srna, "use_border", PROP_BOOLEAN, PROP_NONE);
	RNA_def_property_boolean_sdna(prop, NULL, "mode", R_BORDER);
	RNA_def_property_clear_flag(prop, PROP_ANIMATABLE);
	RNA_def_property_ui_text(prop, "Border", "Border\nRender a user-defined border region, within the frame size ");
	RNA_def_property_update(prop, NC_SCENE | ND_RENDER_OPTIONS, NULL);

	prop = RNA_def_property(srna, "border_min_x", PROP_FLOAT, PROP_NONE);
	RNA_def_property_float_sdna(prop, NULL, "border.xmin");
	RNA_def_property_range(prop, 0.0f, 1.0f);
	RNA_def_property_clear_flag(prop, PROP_ANIMATABLE);
	RNA_def_property_ui_text(prop, "Border Minimum X", "Border Minimum X\nMinimum X value for the render border");
	RNA_def_property_update(prop, NC_SCENE | ND_RENDER_OPTIONS, NULL);

	prop = RNA_def_property(srna, "border_min_y", PROP_FLOAT, PROP_NONE);
	RNA_def_property_float_sdna(prop, NULL, "border.ymin");
	RNA_def_property_range(prop, 0.0f, 1.0f);
	RNA_def_property_clear_flag(prop, PROP_ANIMATABLE);
	RNA_def_property_ui_text(prop, "Border Minimum Y", "Border Minimum Y\nMinimum Y value for the render border");
	RNA_def_property_update(prop, NC_SCENE | ND_RENDER_OPTIONS, NULL);

	prop = RNA_def_property(srna, "border_max_x", PROP_FLOAT, PROP_NONE);
	RNA_def_property_float_sdna(prop, NULL, "border.xmax");
	RNA_def_property_range(prop, 0.0f, 1.0f);
	RNA_def_property_clear_flag(prop, PROP_ANIMATABLE);
	RNA_def_property_ui_text(prop, "Border Maximum X", "Border Maximum X\nMaximum X value for the render border");
	RNA_def_property_update(prop, NC_SCENE | ND_RENDER_OPTIONS, NULL);

	prop = RNA_def_property(srna, "border_max_y", PROP_FLOAT, PROP_NONE);
	RNA_def_property_float_sdna(prop, NULL, "border.ymax");
	RNA_def_property_range(prop, 0.0f, 1.0f);
	RNA_def_property_clear_flag(prop, PROP_ANIMATABLE);
	RNA_def_property_ui_text(prop, "Border Maximum Y", "Border Maximum Y\nMaximum Y value for the render border");
	RNA_def_property_update(prop, NC_SCENE | ND_RENDER_OPTIONS, NULL);

	prop = RNA_def_property(srna, "use_crop_to_border", PROP_BOOLEAN, PROP_NONE);
	RNA_def_property_boolean_sdna(prop, NULL, "mode", R_CROP);
	RNA_def_property_clear_flag(prop, PROP_ANIMATABLE);
	RNA_def_property_ui_text(prop, "Crop to Border", "Crop to Border\nCrop the rendered frame to the defined border size");
	RNA_def_property_update(prop, NC_SCENE | ND_RENDER_OPTIONS, NULL);

	prop = RNA_def_property(srna, "use_placeholder", PROP_BOOLEAN, PROP_NONE);
	RNA_def_property_boolean_sdna(prop, NULL, "mode", R_TOUCH);
	RNA_def_property_clear_flag(prop, PROP_ANIMATABLE);
	RNA_def_property_ui_text(prop, "Placeholders",
	                         "Placeholders\nCreate empty placeholder files while rendering frames (similar to Unix 'touch')");
	RNA_def_property_update(prop, NC_SCENE | ND_RENDER_OPTIONS, NULL);

	prop = RNA_def_property(srna, "use_overwrite", PROP_BOOLEAN, PROP_NONE);
	RNA_def_property_boolean_negative_sdna(prop, NULL, "mode", R_NO_OVERWRITE);
	RNA_def_property_clear_flag(prop, PROP_ANIMATABLE);
	RNA_def_property_ui_text(prop, "Overwrite", "Overwrite\nOverwrite existing files while rendering");
	RNA_def_property_update(prop, NC_SCENE | ND_RENDER_OPTIONS, NULL);

	prop = RNA_def_property(srna, "use_compositing", PROP_BOOLEAN, PROP_NONE);
	RNA_def_property_boolean_sdna(prop, NULL, "scemode", R_DOCOMP);
	RNA_def_property_clear_flag(prop, PROP_ANIMATABLE);
	RNA_def_property_ui_text(prop, "Compositing",
	                         "Compositing\nProcess the render result through the compositing pipeline, "
	                         "if compositing nodes are enabled");
	RNA_def_property_update(prop, NC_SCENE | ND_RENDER_OPTIONS, NULL);

	prop = RNA_def_property(srna, "use_sequencer", PROP_BOOLEAN, PROP_NONE);
	RNA_def_property_boolean_sdna(prop, NULL, "scemode", R_DOSEQ);
	RNA_def_property_clear_flag(prop, PROP_ANIMATABLE);
	RNA_def_property_ui_text(prop, "Sequencer",
	                         "Sequencer\nProcess the render (and composited) result through the video sequence "
	                         "editor pipeline, if sequencer strips exist");
	RNA_def_property_update(prop, NC_SCENE | ND_RENDER_OPTIONS, NULL);

	prop = RNA_def_property(srna, "use_file_extension", PROP_BOOLEAN, PROP_NONE);
	RNA_def_property_boolean_sdna(prop, NULL, "scemode", R_EXTENSION);
	RNA_def_property_clear_flag(prop, PROP_ANIMATABLE);
	RNA_def_property_ui_text(prop, "File Extensions",
	                         "File Extensions\nAdd the file format extensions to the rendered file name (eg: filename + .jpg)");
	RNA_def_property_update(prop, NC_SCENE | ND_RENDER_OPTIONS, NULL);

#if 0 /* moved */
	prop = RNA_def_property(srna, "file_format", PROP_ENUM, PROP_NONE);
	RNA_def_property_enum_sdna(prop, NULL, "imtype");
	RNA_def_property_enum_items(prop, rna_enum_image_type_items);
	RNA_def_property_enum_funcs(prop, NULL, "rna_RenderSettings_file_format_set", NULL);
	RNA_def_property_ui_text(prop, "File Format", "File format to save the rendered images as");
	RNA_def_property_update(prop, NC_SCENE | ND_RENDER_OPTIONS, NULL);
#endif

	prop = RNA_def_property(srna, "file_extension", PROP_STRING, PROP_NONE);
	RNA_def_property_string_funcs(prop, "rna_SceneRender_file_ext_get", "rna_SceneRender_file_ext_length", NULL);
	RNA_def_property_ui_text(prop, "Extension", "Extension\nThe file extension used for saving renders");
	RNA_def_property_clear_flag(prop, PROP_EDITABLE);

	prop = RNA_def_property(srna, "is_movie_format", PROP_BOOLEAN, PROP_NONE);
	RNA_def_property_boolean_funcs(prop, "rna_RenderSettings_is_movie_format_get", NULL);
	RNA_def_property_clear_flag(prop, PROP_EDITABLE);
	RNA_def_property_ui_text(prop, "Movie Format", "Movie Format\nWhen true the format is a movie");

	prop = RNA_def_property(srna, "use_save_buffers", PROP_BOOLEAN, PROP_NONE);
	RNA_def_property_boolean_sdna(prop, NULL, "scemode", R_EXR_TILE_FILE);
	RNA_def_property_clear_flag(prop, PROP_ANIMATABLE);
	RNA_def_property_ui_text(prop, "Save Buffers",
	                         "Save Buffers\nSave tiles for all RenderLayers and SceneNodes to files in the temp directory "
	                         "(saves memory, required for Full Sample)");
	RNA_def_property_update(prop, NC_SCENE | ND_RENDER_OPTIONS, NULL);

	prop = RNA_def_property(srna, "use_full_sample", PROP_BOOLEAN, PROP_NONE);
	RNA_def_property_boolean_sdna(prop, NULL, "scemode", R_FULL_SAMPLE);
	RNA_def_property_ui_text(prop, "Full Sample",
	                         "Full Sample\nSave for every anti-aliasing sample the entire RenderLayer results "
	                         "(this solves anti-aliasing issues with compositing)");
	RNA_def_property_update(prop, NC_SCENE | ND_RENDER_OPTIONS, NULL);

	prop = RNA_def_property(srna, "display_mode", PROP_ENUM, PROP_NONE);
	RNA_def_property_enum_bitflag_sdna(prop, NULL, "displaymode");
	RNA_def_property_clear_flag(prop, PROP_ANIMATABLE);
	RNA_def_property_enum_items(prop, display_mode_items);
	RNA_def_property_ui_text(prop, "Display", "Display\nSelect where rendered images will be displayed");
	RNA_def_property_update(prop, NC_SCENE | ND_RENDER_OPTIONS, NULL);

	prop = RNA_def_property(srna, "use_lock_interface", PROP_BOOLEAN, PROP_NONE);
	RNA_def_property_boolean_sdna(prop, NULL, "use_lock_interface", 1);
	RNA_def_property_clear_flag(prop, PROP_ANIMATABLE);
	RNA_def_property_ui_icon(prop, ICON_UNLOCKED, true);
	RNA_def_property_ui_text(prop, "Lock Interface", "Lock Interface\nLock interface during rendering in favor of giving more memory to the renderer");
	RNA_def_property_update(prop, NC_SCENE | ND_RENDER_OPTIONS, NULL);

	prop = RNA_def_property(srna, "filepath", PROP_STRING, PROP_FILEPATH);
	RNA_def_property_string_sdna(prop, NULL, "pic");
	RNA_def_property_ui_text(prop, "Output Path",
	                         "Directory/name to save animations, # characters defines the position "
	                         "and length of frame numbers");
	RNA_def_property_update(prop, NC_SCENE | ND_RENDER_OPTIONS, NULL);

	/* Render result EXR cache. */
	prop = RNA_def_property(srna, "use_render_cache", PROP_BOOLEAN, PROP_NONE);
	RNA_def_property_boolean_sdna(prop, NULL, "scemode", R_EXR_CACHE_FILE);
	RNA_def_property_clear_flag(prop, PROP_ANIMATABLE);
	RNA_def_property_ui_text(prop, "Cache Result",
	                         "Cache Result\nSave render cache to EXR files (useful for heavy compositing, "
	                         "Note: affects indirectly rendered scenes)");
	RNA_def_property_update(prop, NC_SCENE | ND_RENDER_OPTIONS, NULL);

	/* Bake */

	prop = RNA_def_property(srna, "bake_type", PROP_ENUM, PROP_NONE);
	RNA_def_property_enum_bitflag_sdna(prop, NULL, "bake_mode");
	RNA_def_property_enum_items(prop, bake_mode_items);
	RNA_def_property_ui_text(prop, "Bake Type", "Bake Type\nChoose shading information to bake into the image");
	RNA_def_property_update(prop, NC_SCENE | ND_RENDER_OPTIONS, NULL);

	prop = RNA_def_property(srna, "use_bake_selected_to_active", PROP_BOOLEAN, PROP_NONE);
	RNA_def_property_boolean_sdna(prop, NULL, "bake_flag", R_BAKE_TO_ACTIVE);
	RNA_def_property_ui_text(prop, "Selected to Active",
	                         "Selected to Active\nBake shading on the surface of selected objects to the active object");
	RNA_def_property_update(prop, NC_SCENE | ND_RENDER_OPTIONS, NULL);

	prop = RNA_def_property(srna, "use_bake_clear", PROP_BOOLEAN, PROP_NONE);
	RNA_def_property_boolean_sdna(prop, NULL, "bake_flag", R_BAKE_CLEAR);
	RNA_def_property_ui_text(prop, "Clear", "Clear\nClear Images before baking");
	RNA_def_property_update(prop, NC_SCENE | ND_RENDER_OPTIONS, NULL);

	prop = RNA_def_property(srna, "bake_margin", PROP_INT, PROP_PIXEL);
	RNA_def_property_int_sdna(prop, NULL, "bake_filter");
	RNA_def_property_range(prop, 0, 64);
	RNA_def_property_ui_text(prop, "Margin",
	                         "Margin\nExtends the baked result as a post process filter");
	RNA_def_property_update(prop, NC_SCENE | ND_RENDER_OPTIONS, NULL);

	prop = RNA_def_property(srna, "bake_bias", PROP_FLOAT, PROP_NONE);
	RNA_def_property_float_sdna(prop, NULL, "bake_biasdist");
	RNA_def_property_range(prop, 0.0, 1000.0);
	RNA_def_property_ui_text(prop, "Bias", "Bias\nBias towards faces further away from the object (in blender units)");
	RNA_def_property_update(prop, NC_SCENE | ND_RENDER_OPTIONS, NULL);

	prop = RNA_def_property(srna, "use_bake_multires", PROP_BOOLEAN, PROP_NONE);
	RNA_def_property_boolean_sdna(prop, NULL, "bake_flag", R_BAKE_MULTIRES);
	RNA_def_property_ui_text(prop, "Bake from Multires", "Bake from Multires\nBake directly from multires object");
	RNA_def_property_update(prop, NC_SCENE | ND_RENDER_OPTIONS, NULL);

	prop = RNA_def_property(srna, "use_bake_lores_mesh", PROP_BOOLEAN, PROP_NONE);
	RNA_def_property_boolean_sdna(prop, NULL, "bake_flag", R_BAKE_LORES_MESH);
	RNA_def_property_ui_text(prop, "Low Resolution Mesh",
	                         "Low Resolution Mesh\nCalculate heights against unsubdivided low resolution mesh");
	RNA_def_property_update(prop, NC_SCENE | ND_RENDER_OPTIONS, NULL);

	prop = RNA_def_property(srna, "bake_samples", PROP_INT, PROP_NONE);
	RNA_def_property_int_sdna(prop, NULL, "bake_samples");
	RNA_def_property_range(prop, 64, 1024);
	RNA_def_property_int_default(prop, 256);
	RNA_def_property_ui_text(prop, "Samples", "Samples\nNumber of samples used for ambient occlusion baking from multires");
	RNA_def_property_update(prop, NC_SCENE | ND_RENDER_OPTIONS, NULL);

	prop = RNA_def_property(srna, "use_bake_user_scale", PROP_BOOLEAN, PROP_NONE);
	RNA_def_property_boolean_sdna(prop, NULL, "bake_flag", R_BAKE_USERSCALE);
	RNA_def_property_ui_text(prop, "User scale", "User scale\nUse a user scale for the derivative map");

	prop = RNA_def_property(srna, "bake_user_scale", PROP_FLOAT, PROP_NONE);
	RNA_def_property_float_sdna(prop, NULL, "bake_user_scale");
	RNA_def_property_range(prop, 0.0, 1000.0);
	RNA_def_property_ui_text(prop, "Scale",
	                         "Scale\nInstead of automatically normalizing to 0..1, "
	                         "apply a user scale to the derivative map");

	/* stamp */

	prop = RNA_def_property(srna, "use_stamp_time", PROP_BOOLEAN, PROP_NONE);
	RNA_def_property_boolean_sdna(prop, NULL, "stamp", R_STAMP_TIME);
	RNA_def_property_ui_text(prop, "Stamp Time",
	                         "Stamp Time\nInclude the rendered frame timecode as HH:MM:SS.FF in image metadata");
	RNA_def_property_update(prop, NC_SCENE | ND_RENDER_OPTIONS, NULL);

	prop = RNA_def_property(srna, "use_stamp_date", PROP_BOOLEAN, PROP_NONE);
	RNA_def_property_boolean_sdna(prop, NULL, "stamp", R_STAMP_DATE);
	RNA_def_property_ui_text(prop, "Stamp Date", "Stamp Date\nInclude the current date in image/video metadata");
	RNA_def_property_update(prop, NC_SCENE | ND_RENDER_OPTIONS, NULL);

	prop = RNA_def_property(srna, "use_stamp_frame", PROP_BOOLEAN, PROP_NONE);
	RNA_def_property_boolean_sdna(prop, NULL, "stamp", R_STAMP_FRAME);
	RNA_def_property_ui_text(prop, "Stamp Frame", "Stamp Frame\nInclude the frame number in image metadata");
	RNA_def_property_update(prop, NC_SCENE | ND_RENDER_OPTIONS, NULL);

	prop = RNA_def_property(srna, "use_stamp_frame_range", PROP_BOOLEAN, PROP_NONE);
	RNA_def_property_boolean_sdna(prop, NULL, "stamp", R_STAMP_FRAME_RANGE);
	RNA_def_property_ui_text(prop, "Stamp Frame", "Stamp Frame Range\nInclude the rendered frame range in image/video metadata");
	RNA_def_property_update(prop, NC_SCENE | ND_RENDER_OPTIONS, NULL);

	prop = RNA_def_property(srna, "use_stamp_camera", PROP_BOOLEAN, PROP_NONE);
	RNA_def_property_boolean_sdna(prop, NULL, "stamp", R_STAMP_CAMERA);
	RNA_def_property_ui_text(prop, "Stamp Camera", "Stamp Camera\nInclude the name of the active camera in image metadata");
	RNA_def_property_update(prop, NC_SCENE | ND_RENDER_OPTIONS, NULL);

	prop = RNA_def_property(srna, "use_stamp_lens", PROP_BOOLEAN, PROP_NONE);
	RNA_def_property_boolean_sdna(prop, NULL, "stamp", R_STAMP_CAMERALENS);
	RNA_def_property_ui_text(prop, "Stamp Lens", "Stamp Lens\nInclude the active camera's lens in image metadata");
	RNA_def_property_update(prop, NC_SCENE | ND_RENDER_OPTIONS, NULL);

	prop = RNA_def_property(srna, "use_stamp_scene", PROP_BOOLEAN, PROP_NONE);
	RNA_def_property_boolean_sdna(prop, NULL, "stamp", R_STAMP_SCENE);
	RNA_def_property_ui_text(prop, "Stamp Scene", "Stamp Scene\nInclude the name of the active scene in image/video metadata");
	RNA_def_property_update(prop, NC_SCENE | ND_RENDER_OPTIONS, NULL);

	prop = RNA_def_property(srna, "use_stamp_note", PROP_BOOLEAN, PROP_NONE);
	RNA_def_property_boolean_sdna(prop, NULL, "stamp", R_STAMP_NOTE);
	RNA_def_property_ui_text(prop, "Stamp Note", "Stamp Note\nInclude a custom note in image/video metadata");
	RNA_def_property_update(prop, NC_SCENE | ND_RENDER_OPTIONS, NULL);

	prop = RNA_def_property(srna, "use_stamp_marker", PROP_BOOLEAN, PROP_NONE);
	RNA_def_property_boolean_sdna(prop, NULL, "stamp", R_STAMP_MARKER);
	RNA_def_property_ui_text(prop, "Stamp Marker", "Stamp Marker\nInclude the name of the last marker in image metadata");
	RNA_def_property_update(prop, NC_SCENE | ND_RENDER_OPTIONS, NULL);

	prop = RNA_def_property(srna, "use_stamp_filename", PROP_BOOLEAN, PROP_NONE);
	RNA_def_property_boolean_sdna(prop, NULL, "stamp", R_STAMP_FILENAME);
	RNA_def_property_ui_text(prop, "Stamp Filename", "Stamp Filename\nInclude the .blend filename in image/video metadata");
	RNA_def_property_update(prop, NC_SCENE | ND_RENDER_OPTIONS, NULL);

	prop = RNA_def_property(srna, "use_stamp_sequencer_strip", PROP_BOOLEAN, PROP_NONE);
	RNA_def_property_boolean_sdna(prop, NULL, "stamp", R_STAMP_SEQSTRIP);
	RNA_def_property_ui_text(prop, "Stamp Sequence Strip",
	                         "Stamp Sequence Strip\nInclude the name of the foreground sequence strip in image metadata");
	RNA_def_property_update(prop, NC_SCENE | ND_RENDER_OPTIONS, NULL);

	prop = RNA_def_property(srna, "use_stamp_render_time", PROP_BOOLEAN, PROP_NONE);
	RNA_def_property_boolean_sdna(prop, NULL, "stamp", R_STAMP_RENDERTIME);
	RNA_def_property_ui_text(prop, "Stamp Render Time", "Stamp Render Time\nInclude the render time in image metadata");
	RNA_def_property_update(prop, NC_SCENE | ND_RENDER_OPTIONS, NULL);

	prop = RNA_def_property(srna, "stamp_note_text", PROP_STRING, PROP_NONE);
	RNA_def_property_string_sdna(prop, NULL, "stamp_udata");
	RNA_def_property_ui_text(prop, "Stamp Note Text", "Stamp Note Text\nCustom text to appear in the stamp note");
	RNA_def_property_update(prop, NC_SCENE | ND_RENDER_OPTIONS, NULL);

	prop = RNA_def_property(srna, "use_stamp", PROP_BOOLEAN, PROP_NONE);
	RNA_def_property_boolean_sdna(prop, NULL, "stamp", R_STAMP_DRAW);
	RNA_def_property_ui_text(prop, "Stamp Output", "Stamp Output\nRender the stamp info text in the rendered image");
	RNA_def_property_update(prop, NC_SCENE | ND_RENDER_OPTIONS, NULL);

	prop = RNA_def_property(srna, "use_stamp_labels", PROP_BOOLEAN, PROP_NONE);
	RNA_def_property_boolean_negative_sdna(prop, NULL, "stamp", R_STAMP_HIDE_LABELS);
	RNA_def_property_ui_text(prop, "Stamp Labels", "Stamp Labels\nDisplay stamp labels (\"Camera\" in front of camera name, etc.)");
	RNA_def_property_update(prop, NC_SCENE | ND_RENDER_OPTIONS, NULL);

	prop = RNA_def_property(srna, "use_stamp_strip_meta", PROP_BOOLEAN, PROP_NONE);
	RNA_def_property_boolean_sdna(prop, NULL, "stamp", R_STAMP_STRIPMETA);
	RNA_def_property_ui_text(prop, "Strip Metadata", "Strip Metadata\nUse metadata from the strips in the sequencer");
	RNA_def_property_update(prop, NC_SCENE | ND_RENDER_OPTIONS, NULL);

	prop = RNA_def_property(srna, "use_stamp_memory", PROP_BOOLEAN, PROP_NONE);
	RNA_def_property_boolean_sdna(prop, NULL, "stamp", R_STAMP_MEMORY);
	RNA_def_property_ui_text(prop, "Stamp Peak Memory", "Stamp Peak Memory\nInclude the peak memory usage in image metadata");
	RNA_def_property_update(prop, NC_SCENE | ND_RENDER_OPTIONS, NULL);

	prop = RNA_def_property(srna, "use_stamp_hostname", PROP_BOOLEAN, PROP_NONE);
	RNA_def_property_boolean_sdna(prop, NULL, "stamp", R_STAMP_HOSTNAME);
	RNA_def_property_ui_text(prop, "Stamp Hostname", "Stamp Hostname\nInclude the hostname of the machine that rendered the frame");
	RNA_def_property_update(prop, NC_SCENE | ND_RENDER_OPTIONS, NULL);

	prop = RNA_def_property(srna, "stamp_font_size", PROP_INT, PROP_PIXEL);
	RNA_def_property_int_sdna(prop, NULL, "stamp_font_id");
	RNA_def_property_range(prop, 8, 64);
	RNA_def_property_ui_text(prop, "Font Size", "Font Size\nSize of the font used when rendering stamp text");
	RNA_def_property_update(prop, NC_SCENE | ND_RENDER_OPTIONS, NULL);

	prop = RNA_def_property(srna, "stamp_foreground", PROP_FLOAT, PROP_COLOR);
	RNA_def_property_float_sdna(prop, NULL, "fg_stamp");
	RNA_def_property_array(prop, 4);
	RNA_def_property_range(prop, 0.0, 1.0);
	RNA_def_property_ui_text(prop, "Text Color", "Text Color\nColor to use for stamp text");
	RNA_def_property_update(prop, NC_SCENE | ND_RENDER_OPTIONS, NULL);

	prop = RNA_def_property(srna, "stamp_background", PROP_FLOAT, PROP_COLOR);
	RNA_def_property_float_sdna(prop, NULL, "bg_stamp");
	RNA_def_property_array(prop, 4);
	RNA_def_property_range(prop, 0.0, 1.0);
	RNA_def_property_ui_text(prop, "Background", "Background\nColor to use behind stamp text");
	RNA_def_property_update(prop, NC_SCENE | ND_RENDER_OPTIONS, NULL);

	/* sequencer draw options */

#if 0  /* see R_SEQ_GL_REND comment */
	prop = RNA_def_property(srna, "use_sequencer_gl_render", PROP_BOOLEAN, PROP_NONE);
	RNA_def_property_boolean_sdna(prop, NULL, "seq_flag", R_SEQ_GL_REND);
	RNA_def_property_ui_text(prop, "Sequencer OpenGL", "");
#endif

	prop = RNA_def_property(srna, "sequencer_gl_preview", PROP_ENUM, PROP_NONE);
	RNA_def_property_enum_sdna(prop, NULL, "seq_prev_type");
	RNA_def_property_enum_items(prop, rna_enum_shading_type_items);
	RNA_def_property_ui_text(prop, "Sequencer Preview Shading", "Sequencer Preview Shading\nMethod to draw in the sequencer view");
	RNA_def_property_update(prop, NC_SCENE | ND_SEQUENCER, "rna_SceneSequencer_update");

#if 0  /* UNUSED, see R_SEQ_GL_REND comment */
	prop = RNA_def_property(srna, "sequencer_gl_render", PROP_ENUM, PROP_NONE);
	RNA_def_property_enum_sdna(prop, NULL, "seq_rend_type");
	RNA_def_property_enum_items(prop, rna_enum_shading_type_items);
	/* XXX Label and tooltips are obviously wrong! */
	RNA_def_property_ui_text(prop, "Sequencer Preview Shading", "Method to draw in the sequencer view");
#endif

	prop = RNA_def_property(srna, "use_sequencer_gl_textured_solid", PROP_BOOLEAN, PROP_NONE);
	RNA_def_property_boolean_sdna(prop, NULL, "seq_flag", R_SEQ_SOLID_TEX);
	RNA_def_property_ui_text(prop, "Textured Solid", "Textured Solid\nDisplay face-assigned textures in solid draw method");
	RNA_def_property_update(prop, NC_SCENE | ND_SEQUENCER, "rna_SceneSequencer_update");

	prop = RNA_def_property(srna, "use_sequencer_gl_dof", PROP_BOOLEAN, PROP_NONE);
	RNA_def_property_boolean_sdna(prop, NULL, "seq_flag", R_SEQ_CAMERA_DOF);
	RNA_def_property_ui_text(prop, "Depth of Field", "Depth of Field\nUse depth of field using the values from scene strip active camera");
	RNA_def_property_update(prop, NC_SCENE | ND_SEQUENCER, "rna_SceneSequencer_update");

	prop = RNA_def_property(srna, "use_single_layer", PROP_BOOLEAN, PROP_NONE);
	RNA_def_property_boolean_sdna(prop, NULL, "scemode", R_SINGLE_LAYER);
	RNA_def_property_ui_text(prop, "Render Single Layer", "Render Single Layer\nOnly render the active layer. Only affects rendering from the interface, ignored for rendering from command line");
	RNA_def_property_clear_flag(prop, PROP_ANIMATABLE);
	RNA_def_property_update(prop, NC_SCENE | ND_RENDER_OPTIONS, NULL);

	/* views (stereoscopy et al) */
	prop = RNA_def_property(srna, "views", PROP_COLLECTION, PROP_NONE);
	RNA_def_property_struct_type(prop, "SceneRenderView");
	RNA_def_property_ui_text(prop, "Render Views", "");
	rna_def_render_views(brna, prop);

	prop = RNA_def_property(srna, "stereo_views", PROP_COLLECTION, PROP_NONE);
	RNA_def_property_collection_sdna(prop, NULL, "views", NULL);
	RNA_def_property_collection_funcs(prop, "rna_RenderSettings_stereoViews_begin", "rna_iterator_listbase_next",
	                                        "rna_iterator_listbase_end", "rna_iterator_listbase_get",
	                                        NULL, NULL, NULL, NULL);
	RNA_def_property_struct_type(prop, "SceneRenderView");
	RNA_def_property_ui_text(prop, "Render Views", "");

	prop = RNA_def_property(srna, "use_multiview", PROP_BOOLEAN, PROP_NONE);
	RNA_def_property_boolean_sdna(prop, NULL, "scemode", R_MULTIVIEW);
	RNA_def_property_ui_text(prop, "Multiple Views", "Multiple Views\nUse multiple views in the scene");
	RNA_def_property_update(prop, NC_WINDOW, NULL);

	prop = RNA_def_property(srna, "views_format", PROP_ENUM, PROP_NONE);
	RNA_def_property_enum_items(prop, views_format_items);
	RNA_def_property_clear_flag(prop, PROP_ANIMATABLE);
	RNA_def_property_ui_text(prop, "Setup Stereo Mode", "");
	RNA_def_property_enum_funcs(prop, NULL, "rna_RenderSettings_views_format_set", NULL);
	RNA_def_property_update(prop, NC_SPACE | ND_SPACE_VIEW3D, NULL);

	/* engine */
	prop = RNA_def_property(srna, "engine", PROP_ENUM, PROP_NONE);
	RNA_def_property_enum_items(prop, engine_items);
	RNA_def_property_enum_funcs(prop, "rna_RenderSettings_engine_get", "rna_RenderSettings_engine_set",
	                            "rna_RenderSettings_engine_itemf");
	RNA_def_property_clear_flag(prop, PROP_ANIMATABLE);
	RNA_def_property_ui_text(prop, "Engine", "Engine\nEngine to use for rendering");
	RNA_def_property_update(prop, NC_WINDOW, "rna_RenderSettings_engine_update");

	prop = RNA_def_property(srna, "has_multiple_engines", PROP_BOOLEAN, PROP_NONE);
	RNA_def_property_boolean_funcs(prop, "rna_RenderSettings_multiple_engines_get", NULL);
	RNA_def_property_clear_flag(prop, PROP_EDITABLE);
	RNA_def_property_ui_text(prop, "Multiple Engines", "Multiple Engines\nMore than one rendering engine is available");

	prop = RNA_def_property(srna, "use_spherical_stereo", PROP_BOOLEAN, PROP_NONE);
	RNA_def_property_boolean_funcs(prop, "rna_RenderSettings_use_spherical_stereo_get", NULL);
	RNA_def_property_clear_flag(prop, PROP_EDITABLE);
	RNA_def_property_ui_text(prop, "Use Spherical Stereo", "Use Spherical Stereo\nActive render engine supports spherical stereo rendering");

	/* simplify */
	prop = RNA_def_property(srna, "use_simplify", PROP_BOOLEAN, PROP_NONE);
	RNA_def_property_boolean_sdna(prop, NULL, "mode", R_SIMPLIFY);
	RNA_def_property_ui_text(prop, "Use Simplify", "Use Simplify\nEnable simplification of scene for quicker preview renders");
	RNA_def_property_update(prop, 0, "rna_Scene_use_simplify_update");

	prop = RNA_def_property(srna, "simplify_subdivision", PROP_INT, PROP_UNSIGNED);
	RNA_def_property_int_sdna(prop, NULL, "simplify_subsurf");
	RNA_def_property_ui_range(prop, 0, 6, 1, -1);
	RNA_def_property_ui_text(prop, "Simplify Subdivision", "Simplify Subdivision\nGlobal maximum subdivision level");
	RNA_def_property_update(prop, 0, "rna_Scene_simplify_update");

	prop = RNA_def_property(srna, "simplify_child_particles", PROP_FLOAT, PROP_FACTOR);
	RNA_def_property_float_sdna(prop, NULL, "simplify_particles");
	RNA_def_property_ui_text(prop, "Simplify Child Particles", "Simplify Child Particles\nGlobal child particles percentage");
	RNA_def_property_update(prop, 0, "rna_Scene_simplify_update");

	prop = RNA_def_property(srna, "simplify_subdivision_render", PROP_INT, PROP_UNSIGNED);
	RNA_def_property_int_sdna(prop, NULL, "simplify_subsurf_render");
	RNA_def_property_ui_range(prop, 0, 6, 1, -1);
	RNA_def_property_ui_text(prop, "Simplify Subdivision", "Simplify Subdivision\nGlobal maximum subdivision level during rendering");
	RNA_def_property_update(prop, 0, "rna_Scene_simplify_update");

	prop = RNA_def_property(srna, "simplify_child_particles_render", PROP_FLOAT, PROP_FACTOR);
	RNA_def_property_float_sdna(prop, NULL, "simplify_particles_render");
	RNA_def_property_ui_text(prop, "Simplify Child Particles", "Simplify Child Particles\nGlobal child particles percentage during rendering");
	RNA_def_property_update(prop, 0, "rna_Scene_simplify_update");

	prop = RNA_def_property(srna, "use_simplify_smoke_highres", PROP_BOOLEAN, PROP_NONE);
	RNA_def_property_boolean_negative_sdna(prop, NULL, "simplify_smoke_ignore_highres", 1);
	RNA_def_property_ui_text(prop, "Use Smoke Highres", "Use Smoke Highres\nAllow drawing high-res smoke in viewport");
	RNA_def_property_update(prop, NC_OBJECT | ND_DRAW, NULL);

	/* Grease Pencil - Simplify Options */
	prop = RNA_def_property(srna, "simplify_gpencil", PROP_BOOLEAN, PROP_NONE);
	RNA_def_property_boolean_sdna(prop, NULL, "simplify_gpencil", SIMPLIFY_GPENCIL_ENABLE);
	RNA_def_property_ui_text(prop, "Simplify", "Simplify\nSimplify Grease Pencil drawing");
	RNA_def_property_update(prop, NC_GPENCIL | ND_DATA, "rna_GPencil_update");

	prop = RNA_def_property(srna, "simplify_gpencil_onplay", PROP_BOOLEAN, PROP_NONE);
	RNA_def_property_boolean_sdna(prop, NULL, "simplify_gpencil", SIMPLIFY_GPENCIL_ON_PLAY);
	RNA_def_property_ui_text(prop, "Simplify Playback", "Simplify Playback\nSimplify Grease Pencil only during animation playback");
	RNA_def_property_update(prop, NC_GPENCIL | ND_DATA, "rna_GPencil_update");

	prop = RNA_def_property(srna, "simplify_gpencil_view_fill", PROP_BOOLEAN, PROP_NONE);
	RNA_def_property_boolean_sdna(prop, NULL, "simplify_gpencil", SIMPLIFY_GPENCIL_FILL);
	RNA_def_property_ui_text(prop, "Disable Fill", "Disable Fill\nDisable fill strokes in the viewport");
	RNA_def_property_update(prop, NC_GPENCIL | ND_DATA, "rna_GPencil_update");

	prop = RNA_def_property(srna, "simplify_gpencil_remove_lines", PROP_BOOLEAN, PROP_NONE);
	RNA_def_property_boolean_sdna(prop, NULL, "simplify_gpencil", SIMPLIFY_GPENCIL_REMOVE_FILL_LINE);
	RNA_def_property_ui_text(prop, "Disable Lines", "Disable Lines\nDisable external lines of fill strokes");
	RNA_def_property_update(prop, NC_GPENCIL | ND_DATA, "rna_GPencil_update");

	prop = RNA_def_property(srna, "simplify_gpencil_view_modifier", PROP_BOOLEAN, PROP_NONE);
	RNA_def_property_boolean_sdna(prop, NULL, "simplify_gpencil", SIMPLIFY_GPENCIL_MODIFIER);
	RNA_def_property_ui_text(prop, "Disable Modifiers", "Disable Modifiers\nDo not apply modifiers in the viewport");
	RNA_def_property_update(prop, NC_GPENCIL | ND_DATA, "rna_GPencil_update");

	prop = RNA_def_property(srna, "simplify_gpencil_shader_fx", PROP_BOOLEAN, PROP_NONE);
	RNA_def_property_boolean_sdna(prop, NULL, "simplify_gpencil", SIMPLIFY_GPENCIL_FX);
	RNA_def_property_ui_text(prop, "Simplify Shaders", "Simplify Shaders\nDo not apply shader fx");
	RNA_def_property_update(prop, NC_GPENCIL | ND_DATA, "rna_GPencil_update");

	prop = RNA_def_property(srna, "simplify_gpencil_blend", PROP_BOOLEAN, PROP_NONE);
	RNA_def_property_boolean_sdna(prop, NULL, "simplify_gpencil", SIMPLIFY_GPENCIL_BLEND);
	RNA_def_property_ui_text(prop, "Layers Blending", "Layers Blending\nDo not display blend layers");
	RNA_def_property_update(prop, NC_GPENCIL | ND_DATA, "rna_GPencil_update");

	/* persistent data */
	prop = RNA_def_property(srna, "use_persistent_data", PROP_BOOLEAN, PROP_NONE);
	RNA_def_property_boolean_sdna(prop, NULL, "mode", R_PERSISTENT_DATA);
	RNA_def_property_ui_text(prop, "Persistent Data", "Persistent Data\nKeep render data around for faster re-renders");
	RNA_def_property_update(prop, 0, "rna_Scene_use_persistent_data_update");

	/* Freestyle line thickness options */
	prop = RNA_def_property(srna, "line_thickness_mode", PROP_ENUM, PROP_NONE);
	RNA_def_property_enum_sdna(prop, NULL, "line_thickness_mode");
	RNA_def_property_enum_items(prop, freestyle_thickness_items);
	RNA_def_property_ui_text(prop, "Line Thickness Mode", "Line Thickness Mode\nLine thickness mode for Freestyle line drawing");
	RNA_def_property_update(prop, NC_SCENE | ND_RENDER_OPTIONS, "rna_Scene_freestyle_update");

	prop = RNA_def_property(srna, "line_thickness", PROP_FLOAT, PROP_PIXEL);
	RNA_def_property_float_sdna(prop, NULL, "unit_line_thickness");
	RNA_def_property_range(prop, 0.f, 10000.f);
	RNA_def_property_ui_text(prop, "Line Thickness", "Line Thickness\nLine thickness in pixels");
	RNA_def_property_update(prop, NC_SCENE | ND_RENDER_OPTIONS, "rna_Scene_freestyle_update");

	/* Bake Settings */
	prop = RNA_def_property(srna, "bake", PROP_POINTER, PROP_NONE);
	RNA_def_property_flag(prop, PROP_NEVER_NULL);
	RNA_def_property_pointer_sdna(prop, NULL, "bake");
	RNA_def_property_struct_type(prop, "BakeSettings");
	RNA_def_property_ui_text(prop, "Bake Data", "");

	/* Nestled Data  */
	/* *** Non-Animated *** */
	RNA_define_animate_sdna(false);
	rna_def_bake_data(brna);
	RNA_define_animate_sdna(true);

	/* *** Animated *** */

	/* Scene API */
	RNA_api_scene_render(srna);
}

/* scene.objects */
static void rna_def_scene_objects(BlenderRNA *brna, PropertyRNA *cprop)
{
	StructRNA *srna;

	RNA_def_property_srna(cprop, "SceneObjects");
	srna = RNA_def_struct(brna, "SceneObjects", NULL);
	RNA_def_struct_sdna(srna, "Scene");
	RNA_def_struct_ui_text(srna, "Scene Objects", "Scene Objects\nAll the of scene objects");
}

/* scene.timeline_markers */
static void rna_def_timeline_markers(BlenderRNA *brna, PropertyRNA *cprop)
{
	StructRNA *srna;

	FunctionRNA *func;
	PropertyRNA *parm;

	RNA_def_property_srna(cprop, "TimelineMarkers");
	srna = RNA_def_struct(brna, "TimelineMarkers", NULL);
	RNA_def_struct_sdna(srna, "Scene");
	RNA_def_struct_ui_text(srna, "Timeline Markers", "Timeline Markers\nCollection of timeline markers");

	func = RNA_def_function(srna, "new", "rna_TimeLine_add");
	RNA_def_function_ui_description(func, "Add a keyframe to the curve");
	parm = RNA_def_string(func, "name", "Marker", 0, "", "New name for the marker (not unique)");
	RNA_def_parameter_flags(parm, 0, PARM_REQUIRED);
	parm = RNA_def_int(func, "frame", 1, -MAXFRAME, MAXFRAME, "", "The frame for the new marker", -MAXFRAME, MAXFRAME);
	parm = RNA_def_pointer(func, "marker", "TimelineMarker", "", "Newly created timeline marker");
	RNA_def_function_return(func, parm);


	func = RNA_def_function(srna, "remove", "rna_TimeLine_remove");
	RNA_def_function_ui_description(func, "Remove a timeline marker");
	RNA_def_function_flag(func, FUNC_USE_REPORTS);
	parm = RNA_def_pointer(func, "marker", "TimelineMarker", "", "Timeline marker to remove");
	RNA_def_parameter_flags(parm, PROP_NEVER_NULL, PARM_REQUIRED | PARM_RNAPTR);
	RNA_def_parameter_clear_flags(parm, PROP_THICK_WRAP, 0);

	func = RNA_def_function(srna, "clear", "rna_TimeLine_clear");
	RNA_def_function_ui_description(func, "Remove all timeline markers");
}

/* scene.keying_sets */
static void rna_def_scene_keying_sets(BlenderRNA *brna, PropertyRNA *cprop)
{
	StructRNA *srna;
	PropertyRNA *prop;

	FunctionRNA *func;
	PropertyRNA *parm;

	RNA_def_property_srna(cprop, "KeyingSets");
	srna = RNA_def_struct(brna, "KeyingSets", NULL);
	RNA_def_struct_sdna(srna, "Scene");
	RNA_def_struct_ui_text(srna, "Keying Sets", "Keying Sets\nScene keying sets");

	/* Add Keying Set */
	func = RNA_def_function(srna, "new", "rna_Scene_keying_set_new");
	RNA_def_function_ui_description(func, "Add a new Keying Set to Scene");
	RNA_def_function_flag(func, FUNC_USE_REPORTS);
	/* name */
	RNA_def_string(func, "idname", "KeyingSet", 64, "IDName", "Internal identifier of Keying Set");
	RNA_def_string(func, "name", "KeyingSet", 64, "Name", "User visible name of Keying Set");
	/* returns the new KeyingSet */
	parm = RNA_def_pointer(func, "keyingset", "KeyingSet", "", "Newly created Keying Set");
	RNA_def_function_return(func, parm);

	prop = RNA_def_property(srna, "active", PROP_POINTER, PROP_NONE);
	RNA_def_property_struct_type(prop, "KeyingSet");
	RNA_def_property_flag(prop, PROP_EDITABLE);
	RNA_def_property_pointer_funcs(prop, "rna_Scene_active_keying_set_get",
	                               "rna_Scene_active_keying_set_set", NULL, NULL);
	RNA_def_property_ui_text(prop, "Active Keying Set", "Active Keying Set\nActive Keying Set used to insert/delete keyframes");
	RNA_def_property_update(prop, NC_SCENE | ND_KEYINGSET, NULL);

	prop = RNA_def_property(srna, "active_index", PROP_INT, PROP_NONE);
	RNA_def_property_int_sdna(prop, NULL, "active_keyingset");
	RNA_def_property_int_funcs(prop, "rna_Scene_active_keying_set_index_get",
	                           "rna_Scene_active_keying_set_index_set", NULL);
	RNA_def_property_ui_text(prop, "Active Keying Set Index",
	                         "Active Keying Set Index\nCurrent Keying Set index (negative for 'builtin' and positive for 'absolute')");
	RNA_def_property_update(prop, NC_SCENE | ND_KEYINGSET, NULL);
}

static void rna_def_scene_keying_sets_all(BlenderRNA *brna, PropertyRNA *cprop)
{
	StructRNA *srna;
	PropertyRNA *prop;

	RNA_def_property_srna(cprop, "KeyingSetsAll");
	srna = RNA_def_struct(brna, "KeyingSetsAll", NULL);
	RNA_def_struct_sdna(srna, "Scene");
	RNA_def_struct_ui_text(srna, "Keying Sets All", "Keying Sets All\nAll available keying sets");

	/* NOTE: no add/remove available here, without screwing up this amalgamated list... */

	prop = RNA_def_property(srna, "active", PROP_POINTER, PROP_NONE);
	RNA_def_property_struct_type(prop, "KeyingSet");
	RNA_def_property_flag(prop, PROP_EDITABLE);
	RNA_def_property_pointer_funcs(prop, "rna_Scene_active_keying_set_get",
	                               "rna_Scene_active_keying_set_set", NULL, NULL);
	RNA_def_property_ui_text(prop, "Active Keying Set", "Active Keying Set\nActive Keying Set used to insert/delete keyframes");
	RNA_def_property_update(prop, NC_SCENE | ND_KEYINGSET, NULL);

	prop = RNA_def_property(srna, "active_index", PROP_INT, PROP_NONE);
	RNA_def_property_int_sdna(prop, NULL, "active_keyingset");
	RNA_def_property_int_funcs(prop, "rna_Scene_active_keying_set_index_get",
	                           "rna_Scene_active_keying_set_index_set", NULL);
	RNA_def_property_ui_text(prop, "Active Keying Set Index",
	                         "Active Keying Set Index\nCurrent Keying Set index (negative for 'builtin' and positive for 'absolute')");
	RNA_def_property_update(prop, NC_SCENE | ND_KEYINGSET, NULL);
}

/* Runtime property, used to remember uv indices, used only in UV stitch for now.
 */
static void rna_def_selected_uv_element(BlenderRNA *brna)
{
	StructRNA *srna;
	PropertyRNA *prop;

	srna = RNA_def_struct(brna, "SelectedUvElement", "PropertyGroup");
	RNA_def_struct_ui_text(srna, "Selected UV Element", "");

	/* store the index to the UV element selected */
	prop = RNA_def_property(srna, "element_index", PROP_INT, PROP_UNSIGNED);
	RNA_def_property_flag(prop, PROP_IDPROPERTY);
	RNA_def_property_ui_text(prop, "Element Index", "");

	prop = RNA_def_property(srna, "face_index", PROP_INT, PROP_UNSIGNED);
	RNA_def_property_flag(prop, PROP_IDPROPERTY);
	RNA_def_property_ui_text(prop, "Face Index", "");
}

static void rna_def_display_safe_areas(BlenderRNA *brna)
{
	StructRNA *srna;
	PropertyRNA *prop;

	static float default_title[2] = {0.1f, 0.05f};
	static float default_action[2] = {0.035f, 0.035f};

	static float default_title_center[2] = {0.175f, 0.05f};
	static float default_action_center[2] = {0.15f, 0.05f};

	srna = RNA_def_struct(brna, "DisplaySafeAreas", NULL);
	RNA_def_struct_ui_text(srna, "Safe Areas", "Safe Areas\nSafe areas used in 3D view and the sequencer");
	RNA_def_struct_sdna(srna, "DisplaySafeAreas");

	/* SAFE AREAS */
	prop = RNA_def_property(srna, "title", PROP_FLOAT, PROP_XYZ);
	RNA_def_property_float_sdna(prop, NULL, "title");
	RNA_def_property_array(prop, 2);
	RNA_def_property_range(prop, 0.0f, 1.0f);
	RNA_def_property_float_array_default(prop, default_title);
	RNA_def_property_ui_text(prop, "Title Safe Margins", "Title Safe Margins\nSafe area for text and graphics");
	RNA_def_property_update(prop, NC_SCENE | ND_DRAW_RENDER_VIEWPORT, NULL);

	prop = RNA_def_property(srna, "action", PROP_FLOAT, PROP_XYZ);
	RNA_def_property_float_sdna(prop, NULL, "action");
	RNA_def_property_array(prop, 2);
	RNA_def_property_float_array_default(prop, default_action);
	RNA_def_property_range(prop, 0.0f, 1.0f);
	RNA_def_property_ui_text(prop, "Action Safe Margins", "Action Safe Margins\nSafe area for general elements");
	RNA_def_property_update(prop, NC_SCENE | ND_DRAW_RENDER_VIEWPORT, NULL);

	prop = RNA_def_property(srna, "title_center", PROP_FLOAT, PROP_XYZ);
	RNA_def_property_float_sdna(prop, NULL, "title_center");
	RNA_def_property_array(prop, 2);
	RNA_def_property_float_array_default(prop, default_title_center);
	RNA_def_property_range(prop, 0.0f, 1.0f);
	RNA_def_property_ui_text(prop, "Center Title Safe Margins", "Center Title Safe Margins\nSafe area for text and graphics in a different aspect ratio");
	RNA_def_property_update(prop, NC_SCENE | ND_DRAW_RENDER_VIEWPORT, NULL);

	prop = RNA_def_property(srna, "action_center", PROP_FLOAT, PROP_XYZ);
	RNA_def_property_float_sdna(prop, NULL, "action_center");
	RNA_def_property_array(prop, 2);
	RNA_def_property_float_array_default(prop, default_action_center);
	RNA_def_property_range(prop, 0.0f, 1.0f);
	RNA_def_property_ui_text(prop, "Center Action Safe Margins", "Center Action Safe Margins\nSafe area for general elements in a different aspect ratio");
	RNA_def_property_update(prop, NC_SCENE | ND_DRAW_RENDER_VIEWPORT, NULL);
}

static void rna_def_scene_display(BlenderRNA *brna)
{
	StructRNA *srna;
	PropertyRNA *prop;

	static float default_light_direction[3] = {-M_SQRT1_3, -M_SQRT1_3, M_SQRT1_3};

	srna = RNA_def_struct(brna, "SceneDisplay", NULL);
	RNA_def_struct_ui_text(srna, "Scene Display", "Scene Display\nScene display settings for 3d viewport");
	RNA_def_struct_sdna(srna, "SceneDisplay");

	prop = RNA_def_property(srna, "light_direction", PROP_FLOAT, PROP_DIRECTION);
	RNA_def_property_float_sdna(prop, NULL, "light_direction");
	RNA_def_property_clear_flag(prop, PROP_ANIMATABLE);
	RNA_def_property_array(prop, 3);
	RNA_def_property_float_array_default(prop, default_light_direction);
	RNA_def_property_ui_text(prop, "Light Direction", "Light Direction\nDirection of the light for shadows and highlights");
	RNA_def_property_update(prop, NC_SCENE | NA_EDITED, "rna_Scene_set_update");

	prop = RNA_def_property(srna, "shadow_shift", PROP_FLOAT, PROP_ANGLE);
	RNA_def_property_float_default(prop, 0.1);
	RNA_def_property_ui_text(prop, "Shadow Shift", "Shadow Shift\nShadow termination angle");
	RNA_def_property_range(prop, 0.0f, 1.0f);
	RNA_def_property_ui_range(prop, 0.00f, 1.0f, 1, 2);
	RNA_def_property_clear_flag(prop, PROP_ANIMATABLE);
	RNA_def_property_update(prop, NC_SCENE | NA_EDITED, "rna_Scene_set_update");

	prop = RNA_def_property(srna, "shadow_focus", PROP_FLOAT, PROP_FACTOR);
	RNA_def_property_float_default(prop, 0.0);
	RNA_def_property_ui_text(prop, "Shadow Focus", "Shadow Focus\nShadow factor hardness");
	RNA_def_property_range(prop, 0.0f, 1.0f);
	RNA_def_property_ui_range(prop, 0.0f, 1.0f, 1, 2);
	RNA_def_property_clear_flag(prop, PROP_ANIMATABLE);
	RNA_def_property_update(prop, NC_SCENE | NA_EDITED, "rna_Scene_set_update");

	prop = RNA_def_property(srna, "matcap_ssao_distance", PROP_FLOAT, PROP_NONE);
	RNA_def_property_float_default(prop, 0.2f);
	RNA_def_property_ui_text(prop, "Distance", "Distance\nDistance of object that contribute to the Cavity/Edge effect");
	RNA_def_property_range(prop, 0.0f, 100000.0f);
	RNA_def_property_ui_range(prop, 0.0f, 100.0f, 1, 3);

	prop = RNA_def_property(srna, "matcap_ssao_attenuation", PROP_FLOAT, PROP_NONE);
	RNA_def_property_float_default(prop, 1.0f);
	RNA_def_property_ui_text(prop, "Attenuation", "Attenuation\nAttenuation constant");
	RNA_def_property_range(prop, 1.0f, 100000.0f);
	RNA_def_property_ui_range(prop, 1.0f, 100.0f, 1, 3);

	prop = RNA_def_property(srna, "matcap_ssao_samples", PROP_INT, PROP_NONE);
	RNA_def_property_int_default(prop, 16);
	RNA_def_property_ui_text(prop, "Samples", "Samples\nNumber of samples");
	RNA_def_property_range(prop, 1, 500);

	/* OpenGL render engine settings. */
	prop = RNA_def_property(srna, "shading", PROP_POINTER, PROP_NONE);
	RNA_def_property_ui_text(prop, "Shading Settings", "Shading Settings\nShading settings for OpenGL render engine");
}

static void rna_def_scene_eevee(BlenderRNA *brna)
{
	StructRNA *srna;
	PropertyRNA *prop;

	static const  EnumPropertyItem eevee_shadow_method_items[] = {
		{SHADOW_ESM, "ESM", 0, "ESM", "Exponential Shadow Mapping"},
		{SHADOW_VSM, "VSM", 0, "VSM", "Variance Shadow Mapping"},
		{0, NULL, 0, NULL, NULL},
	};

	static const EnumPropertyItem eevee_shadow_size_items[] = {
		{64, "64", 0, "64px", ""},
		{128, "128", 0, "128px", ""},
		{256, "256", 0, "256px", ""},
		{512, "512", 0, "512px", ""},
		{1024, "1024", 0, "1024px", ""},
		{2048, "2048", 0, "2048px", ""},
		{4096, "4096", 0, "4096px", ""},
		{0, NULL, 0, NULL, NULL},
	};

	static const EnumPropertyItem eevee_gi_visibility_size_items[] = {
		{8, "8", 0, "8px", ""},
		{16, "16", 0, "16px", ""},
		{32, "32", 0, "32px", ""},
		{64, "64", 0, "64px", ""},
		{0, NULL, 0, NULL, NULL},
	};

	static const EnumPropertyItem eevee_volumetric_tile_size_items[] = {
		{2, "2", 0, "2px", ""},
		{4, "4", 0, "4px", ""},
		{8, "8", 0, "8px", ""},
		{16, "16", 0, "16px", ""},
		{0, NULL, 0, NULL, NULL},
	};

	static float default_bloom_color[3] = {1.0f, 1.0f, 1.0f};

	srna = RNA_def_struct(brna, "SceneEEVEE", NULL);
	RNA_def_struct_path_func(srna, "rna_SceneEEVEE_path");
	RNA_def_struct_ui_text(srna, "Scene Display", "Scene Display\nScene display settings for 3d viewport");

	/* Indirect Lighting */
	prop = RNA_def_property(srna, "gi_diffuse_bounces", PROP_INT, PROP_NONE);
	RNA_def_property_int_default(prop, 3);
	RNA_def_property_ui_text(prop, "Diffuse Bounces", "Diffuse Bounces\nNumber of time the light is reinjected inside light grids, "
	                                                  "0 disable indirect diffuse light");
	RNA_def_property_range(prop, 0, INT_MAX);
	RNA_def_property_override_flag(prop, PROPOVERRIDE_OVERRIDABLE_STATIC);

	prop = RNA_def_property(srna, "gi_cubemap_resolution", PROP_ENUM, PROP_NONE);
	RNA_def_property_enum_items(prop, eevee_shadow_size_items);
	RNA_def_property_enum_default(prop, 512);
	RNA_def_property_ui_text(prop, "Cubemap Size", "Cubemap Size\nSize of every cubemaps");
	RNA_def_property_override_flag(prop, PROPOVERRIDE_OVERRIDABLE_STATIC);

	prop = RNA_def_property(srna, "gi_visibility_resolution", PROP_ENUM, PROP_NONE);
	RNA_def_property_enum_items(prop, eevee_gi_visibility_size_items);
	RNA_def_property_enum_default(prop, 32);
	RNA_def_property_ui_text(prop, "Irradiance Visibility Size",
	                               "Irradiance Visibility Size\nSize of the shadow map applied to each irradiance sample");
	RNA_def_property_override_flag(prop, PROPOVERRIDE_OVERRIDABLE_STATIC);

	prop = RNA_def_property(srna, "gi_irradiance_smoothing", PROP_FLOAT, PROP_FACTOR);
	RNA_def_property_range(prop, 0.0f, FLT_MAX);
	RNA_def_property_ui_range(prop, 0.0f, 1.0f, 5, 2);
	RNA_def_property_float_default(prop, 0.1f);
	RNA_def_property_ui_text(prop, "Irradiance Smoothing", "Irradiance Smoothing\nSmoother irradiance interpolation but introduce light bleeding");
	RNA_def_property_override_flag(prop, PROPOVERRIDE_OVERRIDABLE_STATIC);

	prop = RNA_def_property(srna, "gi_glossy_clamp", PROP_FLOAT, PROP_NONE);
	RNA_def_property_float_default(prop, 0.0f);
	RNA_def_property_ui_text(prop, "Clamp Glossy", "Clamp Glossy\nClamp pixel intensity to reduce noise inside glossy reflections "
	                                               "from reflection cubemaps (0 to disabled)");
	RNA_def_property_range(prop, 0.0f, FLT_MAX);
	RNA_def_property_override_flag(prop, PROPOVERRIDE_OVERRIDABLE_STATIC);

	prop = RNA_def_property(srna, "gi_filter_quality", PROP_FLOAT, PROP_NONE);
	RNA_def_property_float_default(prop, 1.0f);
	RNA_def_property_ui_text(prop, "Filter Quality", "Filter Quality\nTake more samples during cubemap filtering to remove artifacts");
	RNA_def_property_range(prop, 1.0f, 8.0f);
	RNA_def_property_override_flag(prop, PROPOVERRIDE_OVERRIDABLE_STATIC);

	prop = RNA_def_property(srna, "gi_show_irradiance", PROP_BOOLEAN, PROP_NONE);
	RNA_def_property_boolean_sdna(prop, NULL, "flag", SCE_EEVEE_SHOW_IRRADIANCE);
	RNA_def_property_boolean_default(prop, 0);
	RNA_def_property_ui_icon(prop, ICON_HIDE_ON, 1);
	RNA_def_property_ui_text(prop, "Show Irradiance Cache", "Show Irradiance Cache\nDisplay irradiance samples in the viewport");
	RNA_def_property_override_flag(prop, PROPOVERRIDE_OVERRIDABLE_STATIC);

	prop = RNA_def_property(srna, "gi_show_cubemaps", PROP_BOOLEAN, PROP_NONE);
	RNA_def_property_boolean_sdna(prop, NULL, "flag", SCE_EEVEE_SHOW_CUBEMAPS);
	RNA_def_property_boolean_default(prop, 0);
	RNA_def_property_ui_icon(prop, ICON_HIDE_ON, 1);
	RNA_def_property_ui_text(prop, "Show Cubemap Cache", "Show Cubemap Cache\nDisplay captured cubemaps in the viewport");
	RNA_def_property_override_flag(prop, PROPOVERRIDE_OVERRIDABLE_STATIC);

	prop = RNA_def_property(srna, "gi_irradiance_display_size", PROP_FLOAT, PROP_DISTANCE);
	RNA_def_property_float_sdna(prop, NULL, "gi_irradiance_draw_size");
	RNA_def_property_range(prop, 0.05f, 10.0f);
	RNA_def_property_float_default(prop, 0.1f);
	RNA_def_property_ui_text(prop, "Irradiance Display Size", "Irradiance Display Size\nSize of the irradiance sample spheres to debug captured light");

	prop = RNA_def_property(srna, "gi_cubemap_display_size", PROP_FLOAT, PROP_DISTANCE);
	RNA_def_property_float_sdna(prop, NULL, "gi_cubemap_draw_size");
	RNA_def_property_range(prop, 0.05f, 10.0f);
	RNA_def_property_float_default(prop, 0.3f);
	RNA_def_property_ui_text(prop, "Cubemap Display Size", "Cubemap Display Size\nSize of the cubemap spheres to debug captured light");

	prop = RNA_def_property(srna, "gi_auto_bake", PROP_BOOLEAN, PROP_NONE);
	RNA_def_property_boolean_sdna(prop, NULL, "flag", SCE_EEVEE_GI_AUTOBAKE);
	RNA_def_property_boolean_default(prop, 0);
	RNA_def_property_ui_text(prop, "Auto Bake", "Auto Bake\nAuto bake indirect lighting when editing probes");

	prop = RNA_def_property(srna, "gi_cache_info", PROP_STRING, PROP_NONE);
	RNA_def_property_string_sdna(prop, NULL, "light_cache_info");
	RNA_def_property_clear_flag(prop, PROP_EDITABLE);
	RNA_def_property_ui_text(prop, "Light Cache Info", "Light Cache Info\nInfo on current cache status");

	/* Temporal Anti-Aliasing (super sampling) */
	prop = RNA_def_property(srna, "taa_samples", PROP_INT, PROP_NONE);
	RNA_def_property_int_default(prop, 16);
	RNA_def_property_ui_text(prop, "Viewport Samples", "Viewport Samples\nNumber of samples, unlimited if 0");
	RNA_def_property_range(prop, 0, INT_MAX);
	RNA_def_property_override_flag(prop, PROPOVERRIDE_OVERRIDABLE_STATIC);

	prop = RNA_def_property(srna, "taa_render_samples", PROP_INT, PROP_NONE);
	RNA_def_property_int_default(prop, 64);
	RNA_def_property_ui_text(prop, "Render Samples", "Render Samples\nNumber of samples per pixels for rendering");
	RNA_def_property_range(prop, 1, INT_MAX);
	RNA_def_property_override_flag(prop, PROPOVERRIDE_OVERRIDABLE_STATIC);

	prop = RNA_def_property(srna, "use_taa_reprojection", PROP_BOOLEAN, PROP_NONE);
	RNA_def_property_boolean_sdna(prop, NULL, "flag", SCE_EEVEE_TAA_REPROJECTION);
	RNA_def_property_boolean_default(prop, 1);
	RNA_def_property_ui_text(prop, "Viewport Denoising", "Viewport Denoising\nDenoise image using temporal reprojection "
	                                                     "(can leave some ghosting)");
	RNA_def_property_override_flag(prop, PROPOVERRIDE_OVERRIDABLE_STATIC);

	/* Screen Space Subsurface Scattering */
	prop = RNA_def_property(srna, "use_sss", PROP_BOOLEAN, PROP_NONE);
	RNA_def_property_boolean_sdna(prop, NULL, "flag", SCE_EEVEE_SSS_ENABLED);
	RNA_def_property_boolean_default(prop, 0);
	RNA_def_property_ui_text(prop, "Subsurface Scattering", "Subsurface Scattering\nEnable screen space subsurface scattering");
	RNA_def_property_override_flag(prop, PROPOVERRIDE_OVERRIDABLE_STATIC);

	prop = RNA_def_property(srna, "sss_samples", PROP_INT, PROP_NONE);
	RNA_def_property_int_default(prop, 7);
	RNA_def_property_ui_text(prop, "Samples", "Samples\nNumber of samples to compute the scattering effect");
	RNA_def_property_range(prop, 1, 32);
	RNA_def_property_override_flag(prop, PROPOVERRIDE_OVERRIDABLE_STATIC);

	prop = RNA_def_property(srna, "sss_jitter_threshold", PROP_FLOAT, PROP_FACTOR);
	RNA_def_property_float_default(prop, 0.3f);
	RNA_def_property_ui_text(prop, "Jitter Threshold", "Jitter Threshold\nRotate samples that are below this threshold");
	RNA_def_property_range(prop, 0.0f, 1.0f);
	RNA_def_property_override_flag(prop, PROPOVERRIDE_OVERRIDABLE_STATIC);

	prop = RNA_def_property(srna, "use_sss_separate_albedo", PROP_BOOLEAN, PROP_NONE);
	RNA_def_property_boolean_sdna(prop, NULL, "flag", SCE_EEVEE_SSS_SEPARATE_ALBEDO);
	RNA_def_property_boolean_default(prop, 0);
	RNA_def_property_ui_text(prop, "Separate Albedo", "Separate Albedo\nAvoid albedo being blurred by the subsurface scattering "
	                                                  "but uses more video memory");
	RNA_def_property_override_flag(prop, PROPOVERRIDE_OVERRIDABLE_STATIC);

	/* Screen Space Reflection */
	prop = RNA_def_property(srna, "use_ssr", PROP_BOOLEAN, PROP_NONE);
	RNA_def_property_boolean_sdna(prop, NULL, "flag", SCE_EEVEE_SSR_ENABLED);
	RNA_def_property_boolean_default(prop, 0);
	RNA_def_property_ui_text(prop, "Screen Space Reflections", "Screen Space Reflections\nEnable screen space reflection");
	RNA_def_property_override_flag(prop, PROPOVERRIDE_OVERRIDABLE_STATIC);

	prop = RNA_def_property(srna, "use_ssr_refraction", PROP_BOOLEAN, PROP_NONE);
	RNA_def_property_boolean_sdna(prop, NULL, "flag", SCE_EEVEE_SSR_REFRACTION);
	RNA_def_property_boolean_default(prop, 0);
	RNA_def_property_ui_text(prop, "Screen Space Refractions", "Screen Space Refractions\nEnable screen space Refractions");
	RNA_def_property_override_flag(prop, PROPOVERRIDE_OVERRIDABLE_STATIC);

	prop = RNA_def_property(srna, "use_ssr_halfres", PROP_BOOLEAN, PROP_NONE);
	RNA_def_property_boolean_sdna(prop, NULL, "flag", SCE_EEVEE_SSR_HALF_RESOLUTION);
	RNA_def_property_boolean_default(prop, 1);
	RNA_def_property_ui_text(prop, "Half Res Trace", "Half Res Trace\nRaytrace at a lower resolution");
	RNA_def_property_override_flag(prop, PROPOVERRIDE_OVERRIDABLE_STATIC);

	prop = RNA_def_property(srna, "ssr_quality", PROP_FLOAT, PROP_FACTOR);
	RNA_def_property_float_default(prop, 0.25f);
	RNA_def_property_ui_text(prop, "Trace Precision", "Trace Precision\nPrecision of the screen space raytracing");
	RNA_def_property_range(prop, 0.0f, 1.0f);
	RNA_def_property_override_flag(prop, PROPOVERRIDE_OVERRIDABLE_STATIC);

	prop = RNA_def_property(srna, "ssr_max_roughness", PROP_FLOAT, PROP_FACTOR);
	RNA_def_property_float_default(prop, 0.5f);
	RNA_def_property_ui_text(prop, "Max Roughness", "Max Roughness\nDo not raytrace reflections for roughness above this value");
	RNA_def_property_range(prop, 0.0f, 1.0f);
	RNA_def_property_override_flag(prop, PROPOVERRIDE_OVERRIDABLE_STATIC);

	prop = RNA_def_property(srna, "ssr_thickness", PROP_FLOAT, PROP_DISTANCE);
	RNA_def_property_float_default(prop, 0.2f);
	RNA_def_property_ui_text(prop, "Thickness", "Thickness\nPixel thickness used to detect intersection");
	RNA_def_property_range(prop, 1e-6f, FLT_MAX);
	RNA_def_property_ui_range(prop, 0.001f, FLT_MAX, 5, 3);
	RNA_def_property_override_flag(prop, PROPOVERRIDE_OVERRIDABLE_STATIC);

	prop = RNA_def_property(srna, "ssr_border_fade", PROP_FLOAT, PROP_FACTOR);
	RNA_def_property_float_default(prop, 0.075f);
	RNA_def_property_ui_text(prop, "Edge Fading", "Edge Fading\nScreen percentage used to fade the SSR");
	RNA_def_property_range(prop, 0.0f, 0.5f);
	RNA_def_property_override_flag(prop, PROPOVERRIDE_OVERRIDABLE_STATIC);

	prop = RNA_def_property(srna, "ssr_firefly_fac", PROP_FLOAT, PROP_NONE);
	RNA_def_property_float_default(prop, 10.0f);
	RNA_def_property_ui_text(prop, "Clamp", "Clamp\nClamp pixel intensity to remove noise (0 to disabled)");
	RNA_def_property_range(prop, 0.0f, FLT_MAX);
	RNA_def_property_override_flag(prop, PROPOVERRIDE_OVERRIDABLE_STATIC);

	/* Volumetrics */
	prop = RNA_def_property(srna, "use_volumetric", PROP_BOOLEAN, PROP_NONE);
	RNA_def_property_boolean_sdna(prop, NULL, "flag", SCE_EEVEE_VOLUMETRIC_ENABLED);
	RNA_def_property_boolean_default(prop, 0);
	RNA_def_property_ui_text(prop, "Volumetrics", "Volumetrics\nEnable scattering and absorbance of volumetric material");
	RNA_def_property_override_flag(prop, PROPOVERRIDE_OVERRIDABLE_STATIC);

	prop = RNA_def_property(srna, "volumetric_start", PROP_FLOAT, PROP_DISTANCE);
	RNA_def_property_float_default(prop, 0.1f);
	RNA_def_property_ui_text(prop, "Start", "Start\nStart distance of the volumetric effect");
	RNA_def_property_range(prop, 1e-6f, FLT_MAX);
	RNA_def_property_ui_range(prop, 0.001f, FLT_MAX, 10, 3);
	RNA_def_property_override_flag(prop, PROPOVERRIDE_OVERRIDABLE_STATIC);

	prop = RNA_def_property(srna, "volumetric_end", PROP_FLOAT, PROP_DISTANCE);
	RNA_def_property_float_default(prop, 100.0f);
	RNA_def_property_ui_text(prop, "End", "End\nEnd distance of the volumetric effect");
	RNA_def_property_range(prop, 1e-6f, FLT_MAX);
	RNA_def_property_ui_range(prop, 0.001f, FLT_MAX, 10, 3);
	RNA_def_property_override_flag(prop, PROPOVERRIDE_OVERRIDABLE_STATIC);

	prop = RNA_def_property(srna, "volumetric_tile_size", PROP_ENUM, PROP_NONE);
	RNA_def_property_enum_default(prop, 8);
	RNA_def_property_enum_items(prop, eevee_volumetric_tile_size_items);
	RNA_def_property_ui_text(prop, "Tile Size", "Tile Size\nControl the quality of the volumetric effects "
	                                            "(lower size increase vram usage and quality)");
	RNA_def_property_override_flag(prop, PROPOVERRIDE_OVERRIDABLE_STATIC);

	prop = RNA_def_property(srna, "volumetric_samples", PROP_INT, PROP_NONE);
	RNA_def_property_int_default(prop, 64);
	RNA_def_property_ui_text(prop, "Samples", "Samples\nNumber of samples to compute volumetric effects");
	RNA_def_property_range(prop, 1, 256);
	RNA_def_property_override_flag(prop, PROPOVERRIDE_OVERRIDABLE_STATIC);

	prop = RNA_def_property(srna, "volumetric_sample_distribution", PROP_FLOAT, PROP_FACTOR);
	RNA_def_property_float_default(prop, 0.8f);
	RNA_def_property_ui_text(prop, "Exponential Sampling", "Exponential Sampling\nDistribute more samples closer to the camera");
	RNA_def_property_override_flag(prop, PROPOVERRIDE_OVERRIDABLE_STATIC);

	prop = RNA_def_property(srna, "use_volumetric_lights", PROP_BOOLEAN, PROP_NONE);
	RNA_def_property_boolean_sdna(prop, NULL, "flag", SCE_EEVEE_VOLUMETRIC_LIGHTS);
	RNA_def_property_boolean_default(prop, 1);
	RNA_def_property_ui_text(prop, "Volumetric Lighting", "Volumetric Lighting\nEnable scene light interactions with volumetrics");
	RNA_def_property_override_flag(prop, PROPOVERRIDE_OVERRIDABLE_STATIC);

	prop = RNA_def_property(srna, "volumetric_light_clamp", PROP_FLOAT, PROP_NONE);
	RNA_def_property_float_default(prop, 0.0f);
	RNA_def_property_range(prop, 0.0f, FLT_MAX);
	RNA_def_property_ui_text(prop, "Clamp", "Clamp\nMaximum light contribution, reducing noise");
	RNA_def_property_override_flag(prop, PROPOVERRIDE_OVERRIDABLE_STATIC);

	prop = RNA_def_property(srna, "use_volumetric_shadows", PROP_BOOLEAN, PROP_NONE);
	RNA_def_property_boolean_sdna(prop, NULL, "flag", SCE_EEVEE_VOLUMETRIC_SHADOWS);
	RNA_def_property_boolean_default(prop, 0);
	RNA_def_property_ui_text(prop, "Volumetric Shadows", "Volumetric Shadows\nGenerate shadows from volumetric material (Very expensive)");
	RNA_def_property_override_flag(prop, PROPOVERRIDE_OVERRIDABLE_STATIC);

	prop = RNA_def_property(srna, "volumetric_shadow_samples", PROP_INT, PROP_NONE);
	RNA_def_property_int_default(prop, 16);
	RNA_def_property_range(prop, 1, 128);
	RNA_def_property_ui_text(prop, "Volumetric Shadow Samples", "Volumetric Shadow Samples\nNumber of samples to compute volumetric shadowing");
	RNA_def_property_override_flag(prop, PROPOVERRIDE_OVERRIDABLE_STATIC);

	/* Ambient Occlusion */
	prop = RNA_def_property(srna, "use_gtao", PROP_BOOLEAN, PROP_NONE);
	RNA_def_property_boolean_sdna(prop, NULL, "flag", SCE_EEVEE_GTAO_ENABLED);
	RNA_def_property_boolean_default(prop, 0);
	RNA_def_property_ui_text(prop, "Ambient Occlusion", "Ambient Occlusion\nEnable ambient occlusion to simulate medium scale indirect shadowing");
	RNA_def_property_override_flag(prop, PROPOVERRIDE_OVERRIDABLE_STATIC);

	prop = RNA_def_property(srna, "use_gtao_bent_normals", PROP_BOOLEAN, PROP_NONE);
	RNA_def_property_boolean_sdna(prop, NULL, "flag", SCE_EEVEE_GTAO_BENT_NORMALS);
	RNA_def_property_boolean_default(prop, 1);
	RNA_def_property_ui_text(prop, "Bent Normals", "Bent Normals\nCompute main non occluded direction to sample the environment");
	RNA_def_property_override_flag(prop, PROPOVERRIDE_OVERRIDABLE_STATIC);

	prop = RNA_def_property(srna, "use_gtao_bounce", PROP_BOOLEAN, PROP_NONE);
	RNA_def_property_boolean_sdna(prop, NULL, "flag", SCE_EEVEE_GTAO_BOUNCE);
	RNA_def_property_boolean_default(prop, 1);
	RNA_def_property_ui_text(prop, "Bounces Approximation", "Bounces Approximation\nAn approximation to simulate light bounces "
	                                                        "giving less occlusion on brighter objects");
	RNA_def_property_override_flag(prop, PROPOVERRIDE_OVERRIDABLE_STATIC);

	prop = RNA_def_property(srna, "gtao_factor", PROP_FLOAT, PROP_FACTOR);
	RNA_def_property_float_default(prop, 1.0f);
	RNA_def_property_ui_text(prop, "Factor", "Factor\nFactor for ambient occlusion blending");
	RNA_def_property_range(prop, 0.0f, FLT_MAX);
	RNA_def_property_ui_range(prop, 0.0f, 1.0f, 0.1f, 2);
	RNA_def_property_override_flag(prop, PROPOVERRIDE_OVERRIDABLE_STATIC);

	prop = RNA_def_property(srna, "gtao_quality", PROP_FLOAT, PROP_FACTOR);
	RNA_def_property_float_default(prop, 0.25f);
	RNA_def_property_ui_text(prop, "Trace Precision", "Trace Precision\nPrecision of the horizon search");
	RNA_def_property_range(prop, 0.0f, 1.0f);
	RNA_def_property_override_flag(prop, PROPOVERRIDE_OVERRIDABLE_STATIC);

	prop = RNA_def_property(srna, "gtao_distance", PROP_FLOAT, PROP_DISTANCE);
	RNA_def_property_float_default(prop, 0.2f);
	RNA_def_property_ui_text(prop, "Distance", "Distance\nDistance of object that contribute to the ambient occlusion effect");
	RNA_def_property_range(prop, 0.0f, 100000.0f);
	RNA_def_property_ui_range(prop, 0.0f, 100.0f, 1, 3);
	RNA_def_property_override_flag(prop, PROPOVERRIDE_OVERRIDABLE_STATIC);

	/* Depth of Field */
	prop = RNA_def_property(srna, "use_dof", PROP_BOOLEAN, PROP_NONE);
	RNA_def_property_boolean_sdna(prop, NULL, "flag", SCE_EEVEE_DOF_ENABLED);
	RNA_def_property_boolean_default(prop, 0);
	RNA_def_property_ui_text(prop, "Depth of Field", "Depth of Field\nEnable depth of field using the values from the active camera");
	RNA_def_property_override_flag(prop, PROPOVERRIDE_OVERRIDABLE_STATIC);

	prop = RNA_def_property(srna, "bokeh_max_size", PROP_FLOAT, PROP_PIXEL);
	RNA_def_property_float_default(prop, 100.0f);
	RNA_def_property_ui_text(prop, "Max Size", "Max Size\nMax size of the bokeh shape for the depth of field (lower is faster)");
	RNA_def_property_range(prop, 0.0f, 2000.0f);
	RNA_def_property_ui_range(prop, 2.0f, 200.0f, 1, 3);
	RNA_def_property_override_flag(prop, PROPOVERRIDE_OVERRIDABLE_STATIC);

	prop = RNA_def_property(srna, "bokeh_threshold", PROP_FLOAT, PROP_FACTOR);
	RNA_def_property_float_default(prop, 1.0f);
	RNA_def_property_ui_text(prop, "Sprite Threshold", "Sprite Threshold\nBrightness threshold for using sprite base depth of field");
	RNA_def_property_range(prop, 0.0f, 100000.0f);
	RNA_def_property_ui_range(prop, 0.0f, 10.0f, 1, 3);
	RNA_def_property_override_flag(prop, PROPOVERRIDE_OVERRIDABLE_STATIC);

	/* Bloom */
	prop = RNA_def_property(srna, "use_bloom", PROP_BOOLEAN, PROP_NONE);
	RNA_def_property_boolean_sdna(prop, NULL, "flag", SCE_EEVEE_BLOOM_ENABLED);
	RNA_def_property_boolean_default(prop, 0);
	RNA_def_property_ui_text(prop, "Bloom", "Bloom\nHigh brightness pixels generate a glowing effect");
	RNA_def_property_override_flag(prop, PROPOVERRIDE_OVERRIDABLE_STATIC);

	prop = RNA_def_property(srna, "bloom_threshold", PROP_FLOAT, PROP_FACTOR);
	RNA_def_property_float_default(prop, 0.8f);
	RNA_def_property_ui_text(prop, "Threshold", "Threshold\nFilters out pixels under this level of brightness");
	RNA_def_property_range(prop, 0.0f, 100000.0f);
	RNA_def_property_ui_range(prop, 0.0f, 10.0f, 1, 3);
	RNA_def_property_override_flag(prop, PROPOVERRIDE_OVERRIDABLE_STATIC);

	prop = RNA_def_property(srna, "bloom_color", PROP_FLOAT, PROP_COLOR);
	RNA_def_property_float_array_default(prop, default_bloom_color);
	RNA_def_property_array(prop, 3);
	RNA_def_property_ui_text(prop, "Color", "Color\nColor applied to the bloom effect");
	RNA_def_property_override_flag(prop, PROPOVERRIDE_OVERRIDABLE_STATIC);

	prop = RNA_def_property(srna, "bloom_knee", PROP_FLOAT, PROP_FACTOR);
	RNA_def_property_float_default(prop, 0.5f);
	RNA_def_property_ui_text(prop, "Knee", "Knee\nMakes transition between under/over-threshold gradual");
	RNA_def_property_range(prop, 0.0f, 1.0f);
	RNA_def_property_override_flag(prop, PROPOVERRIDE_OVERRIDABLE_STATIC);

	prop = RNA_def_property(srna, "bloom_radius", PROP_FLOAT, PROP_FACTOR);
	RNA_def_property_float_default(prop, 6.5f);
	RNA_def_property_ui_text(prop, "Radius", "Radius\nBloom spread distance");
	RNA_def_property_range(prop, 0.0f, 100.0f);
	RNA_def_property_ui_range(prop, 0.0f, 10.0f, 1, 3);
	RNA_def_property_override_flag(prop, PROPOVERRIDE_OVERRIDABLE_STATIC);

	prop = RNA_def_property(srna, "bloom_clamp", PROP_FLOAT, PROP_FACTOR);
	RNA_def_property_float_default(prop, 0.0f);
	RNA_def_property_ui_text(prop, "Clamp", "Clamp\nMaximum intensity a bloom pixel can have (0 to disabled)");
	RNA_def_property_range(prop, 0.0f, 100000.0f);
	RNA_def_property_ui_range(prop, 0.0f, 1000.0f, 1, 3);
	RNA_def_property_override_flag(prop, PROPOVERRIDE_OVERRIDABLE_STATIC);

	prop = RNA_def_property(srna, "bloom_intensity", PROP_FLOAT, PROP_FACTOR);
	RNA_def_property_float_default(prop, 0.05f);
	RNA_def_property_ui_text(prop, "Intensity", "Intensity\nBlend factor");
	RNA_def_property_range(prop, 0.0f, 10000.0f);
	RNA_def_property_ui_range(prop, 0.0f, 0.1f, 1, 3);
	RNA_def_property_override_flag(prop, PROPOVERRIDE_OVERRIDABLE_STATIC);

	/* Motion blur */
	prop = RNA_def_property(srna, "use_motion_blur", PROP_BOOLEAN, PROP_NONE);
	RNA_def_property_boolean_sdna(prop, NULL, "flag", SCE_EEVEE_MOTION_BLUR_ENABLED);
	RNA_def_property_boolean_default(prop, 0);
	RNA_def_property_ui_text(prop, "Motion Blur", "Motion Blur\nEnable motion blur effect (only in camera view)");
	RNA_def_property_override_flag(prop, PROPOVERRIDE_OVERRIDABLE_STATIC);

	prop = RNA_def_property(srna, "motion_blur_samples", PROP_INT, PROP_UNSIGNED);
	RNA_def_property_int_default(prop, 8);
	RNA_def_property_ui_text(prop, "Samples", "Samples\nNumber of samples to take with motion blur");
	RNA_def_property_range(prop, 1, 64);
	RNA_def_property_override_flag(prop, PROPOVERRIDE_OVERRIDABLE_STATIC);

	prop = RNA_def_property(srna, "motion_blur_shutter", PROP_FLOAT, PROP_FACTOR);
	RNA_def_property_float_default(prop, 1.0f);
<<<<<<< HEAD
	RNA_def_property_ui_text(prop, "Shutter", "Shutter\nTime taken in frames between shutter open and close");
	RNA_def_property_range(prop, 0.01f, 2.0f);
=======
	RNA_def_property_ui_text(prop, "Shutter", "Time taken in frames between shutter open and close");
	RNA_def_property_range(prop, 0.0f, FLT_MAX);
>>>>>>> 16694ed4
	RNA_def_property_ui_range(prop, 0.01f, 1.0f, 1, 2);
	RNA_def_property_override_flag(prop, PROPOVERRIDE_OVERRIDABLE_STATIC);

	/* Shadows */
	prop = RNA_def_property(srna, "shadow_method", PROP_ENUM, PROP_NONE);
	RNA_def_property_enum_default(prop, SHADOW_ESM);
	RNA_def_property_enum_items(prop, eevee_shadow_method_items);
	RNA_def_property_ui_text(prop, "Method", "Method\nTechnique use to compute the shadows");
	RNA_def_property_override_flag(prop, PROPOVERRIDE_OVERRIDABLE_STATIC);

	prop = RNA_def_property(srna, "shadow_cube_size", PROP_ENUM, PROP_NONE);
	RNA_def_property_enum_default(prop, 512);
	RNA_def_property_enum_items(prop, eevee_shadow_size_items);
	RNA_def_property_ui_text(prop, "Cube Shadows Resolution", "Cube Shadows Resolution\nSize of point and area light shadow maps");
	RNA_def_property_override_flag(prop, PROPOVERRIDE_OVERRIDABLE_STATIC);

	prop = RNA_def_property(srna, "shadow_cascade_size", PROP_ENUM, PROP_NONE);
	RNA_def_property_enum_default(prop, 1024);
	RNA_def_property_enum_items(prop, eevee_shadow_size_items);
	RNA_def_property_ui_text(prop, "Directional Shadows Resolution", "Directional Shadows Resolution\nSize of sun light shadow maps");
	RNA_def_property_override_flag(prop, PROPOVERRIDE_OVERRIDABLE_STATIC);

	prop = RNA_def_property(srna, "use_shadow_high_bitdepth", PROP_BOOLEAN, PROP_NONE);
	RNA_def_property_boolean_sdna(prop, NULL, "flag", SCE_EEVEE_SHADOW_HIGH_BITDEPTH);
	RNA_def_property_boolean_default(prop, 0);
	RNA_def_property_ui_text(prop, "High Bitdepth", "High Bitdepth\nUse 32bit shadows");
	RNA_def_property_override_flag(prop, PROPOVERRIDE_OVERRIDABLE_STATIC);

	prop = RNA_def_property(srna, "use_soft_shadows", PROP_BOOLEAN, PROP_NONE);
	RNA_def_property_boolean_sdna(prop, NULL, "flag", SCE_EEVEE_SHADOW_SOFT);
	RNA_def_property_boolean_default(prop, 0);
	RNA_def_property_ui_text(prop, "Soft Shadows", "Soft Shadows\nRandomize shadowmaps origin to create soft shadows");
	RNA_def_property_override_flag(prop, PROPOVERRIDE_OVERRIDABLE_STATIC);

	prop = RNA_def_property(srna, "light_threshold", PROP_FLOAT, PROP_UNSIGNED);
	RNA_def_property_float_default(prop, 0.01f);
	RNA_def_property_ui_text(prop, "Light Threshold", "Light Threshold\nMinimum light intensity for a light to contribute to the lighting");
	RNA_def_property_range(prop, 0.0f, FLT_MAX);
	RNA_def_property_ui_range(prop, 0.0f, 1.0f, 0.1, 3);
	RNA_def_property_override_flag(prop, PROPOVERRIDE_OVERRIDABLE_STATIC);

	/* Overscan */
	prop = RNA_def_property(srna, "use_overscan", PROP_BOOLEAN, PROP_NONE);
	RNA_def_property_boolean_sdna(prop, NULL, "flag", SCE_EEVEE_OVERSCAN);
	RNA_def_property_boolean_default(prop, 0);
	RNA_def_property_ui_text(prop, "Overscan", "Overscan\nInternally render past the image border to avoid "
	                                           "screen-space effects disappearing");
	RNA_def_property_override_flag(prop, PROPOVERRIDE_OVERRIDABLE_STATIC);

	prop = RNA_def_property(srna, "overscan_size", PROP_FLOAT, PROP_PERCENTAGE);
	RNA_def_property_float_sdna(prop, NULL, "overscan");
	RNA_def_property_float_default(prop, 3.0f);
	RNA_def_property_ui_text(prop, "Overscan Size", "Overscan Size\nPercentage of render size to add as overscan to the "
	                                                "internal render buffers");
	RNA_def_property_range(prop, 0.0f, 50.0f);
	RNA_def_property_ui_range(prop, 0.0f, 10.0f, 1, 2);
	RNA_def_property_override_flag(prop, PROPOVERRIDE_OVERRIDABLE_STATIC);
}

void RNA_def_scene(BlenderRNA *brna)
{
	StructRNA *srna;
	PropertyRNA *prop;

	FunctionRNA *func;
	PropertyRNA *parm;

	static const EnumPropertyItem audio_distance_model_items[] = {
		{0, "NONE", 0, "None", "No distance attenuation"},
		{1, "INVERSE", 0, "Inverse", "Inverse distance model"},
		{2, "INVERSE_CLAMPED", 0, "Inverse Clamped", "Inverse distance model with clamping"},
		{3, "LINEAR", 0, "Linear", "Linear distance model"},
		{4, "LINEAR_CLAMPED", 0, "Linear Clamped", "Linear distance model with clamping"},
		{5, "EXPONENT", 0, "Exponent", "Exponent distance model"},
		{6, "EXPONENT_CLAMPED", 0, "Exponent Clamped", "Exponent distance model with clamping"},
		{0, NULL, 0, NULL, NULL},
	};

	static const EnumPropertyItem sync_mode_items[] = {
		{0, "NONE", 0, "No Sync", "Do not sync, play every frame"},
		{SCE_FRAME_DROP, "FRAME_DROP", 0, "Frame Dropping", "Drop frames if playback is too slow"},
		{AUDIO_SYNC, "AUDIO_SYNC", 0, "AV-sync", "Sync to audio playback, dropping frames"},
		{0, NULL, 0, NULL, NULL},
	};

	/* Struct definition */
	srna = RNA_def_struct(brna, "Scene", "ID");
	RNA_def_struct_ui_text(srna, "Scene", "Scene\nScene data-block, consisting in objects and "
	                       "defining time and render related settings");
	RNA_def_struct_ui_icon(srna, ICON_SCENE_DATA);
	RNA_def_struct_clear_flag(srna, STRUCT_ID_REFCOUNT);

	/* Global Settings */
	prop = RNA_def_property(srna, "camera", PROP_POINTER, PROP_NONE);
	RNA_def_property_flag(prop, PROP_EDITABLE);
	RNA_def_property_pointer_funcs(prop, NULL, NULL, NULL, "rna_Camera_object_poll");
	RNA_def_property_ui_text(prop, "Camera", "Camera\nActive camera, used for rendering the scene");
	RNA_def_property_update(prop, NC_SCENE | NA_EDITED, "rna_Scene_camera_update");

	prop = RNA_def_property(srna, "background_set", PROP_POINTER, PROP_NONE);
	RNA_def_property_pointer_sdna(prop, NULL, "set");
	RNA_def_property_struct_type(prop, "Scene");
	RNA_def_property_flag(prop, PROP_EDITABLE | PROP_ID_SELF_CHECK);
	RNA_def_property_pointer_funcs(prop, NULL, "rna_Scene_set_set", NULL, NULL);
	RNA_def_property_ui_text(prop, "Background Scene", "Background Scene\nBackground set scene");
	RNA_def_property_update(prop, NC_SCENE | NA_EDITED, "rna_Scene_set_update");

	prop = RNA_def_property(srna, "world", PROP_POINTER, PROP_NONE);
	RNA_def_property_flag(prop, PROP_EDITABLE);
	RNA_def_property_ui_text(prop, "World", "World\nWorld used for rendering the scene");
	RNA_def_property_update(prop, NC_SCENE | ND_WORLD, "rna_Scene_world_update");

	prop = RNA_def_property(srna, "objects", PROP_COLLECTION, PROP_NONE);
	RNA_def_property_struct_type(prop, "Object");
	RNA_def_property_ui_text(prop, "Objects", "");
	RNA_def_property_collection_funcs(prop,
	                                  "rna_Scene_objects_begin",
	                                  "rna_Scene_objects_next",
	                                  "rna_Scene_objects_end",
	                                  "rna_Scene_objects_get",
	                                  NULL, NULL, NULL, NULL);
	rna_def_scene_objects(brna, prop);

	/* Frame Range Stuff */
	prop = RNA_def_property(srna, "frame_current", PROP_INT, PROP_TIME);
	RNA_def_property_clear_flag(prop, PROP_ANIMATABLE);
	RNA_def_property_int_sdna(prop, NULL, "r.cfra");
	RNA_def_property_range(prop, MINAFRAME, MAXFRAME);
	RNA_def_property_int_funcs(prop, NULL, "rna_Scene_frame_current_set", NULL);
	RNA_def_property_ui_text(prop, "Current Frame",
	                         "Current Frame, to update animation data from python frame_set() instead");
	RNA_def_property_update(prop, NC_SCENE | ND_FRAME, "rna_Scene_frame_update");

	prop = RNA_def_property(srna, "frame_subframe", PROP_FLOAT, PROP_TIME);
	RNA_def_property_float_sdna(prop, NULL, "r.subframe");
	RNA_def_property_ui_text(prop, "Current Sub-Frame", "");
	RNA_def_property_clear_flag(prop, PROP_ANIMATABLE);
	RNA_def_property_range(prop, 0.0f, 1.0f);
	RNA_def_property_ui_range(prop, 0.0f, 1.0f, 0.01, 2);
	RNA_def_property_update(prop, NC_SCENE | ND_FRAME, "rna_Scene_frame_update");

	prop = RNA_def_property(srna, "frame_float", PROP_FLOAT, PROP_TIME);
	RNA_def_property_ui_text(prop, "Current Sub-Frame", "");
	RNA_def_property_clear_flag(prop, PROP_ANIMATABLE);
	RNA_def_property_range(prop, MINAFRAME, MAXFRAME);
	RNA_def_property_ui_range(prop, MINAFRAME, MAXFRAME, 0.1, 2);
	RNA_def_property_float_funcs(prop, "rna_Scene_frame_float_get", "rna_Scene_frame_float_set", NULL);
	RNA_def_property_update(prop, NC_SCENE | ND_FRAME, "rna_Scene_frame_update");

	prop = RNA_def_property(srna, "frame_start", PROP_INT, PROP_TIME);
	RNA_def_property_clear_flag(prop, PROP_ANIMATABLE);
	RNA_def_property_int_sdna(prop, NULL, "r.sfra");
	RNA_def_property_int_funcs(prop, NULL, "rna_Scene_start_frame_set", NULL);
	RNA_def_property_range(prop, MINFRAME, MAXFRAME);
	RNA_def_property_int_default(prop, 1);
	RNA_def_property_ui_text(prop, "Start Frame", "First frame of the playback/rendering range");
	RNA_def_property_update(prop, NC_SCENE | ND_FRAME_RANGE, NULL);

	prop = RNA_def_property(srna, "frame_end", PROP_INT, PROP_TIME);
	RNA_def_property_clear_flag(prop, PROP_ANIMATABLE);
	RNA_def_property_int_sdna(prop, NULL, "r.efra");
	RNA_def_property_int_funcs(prop, NULL, "rna_Scene_end_frame_set", NULL);
	RNA_def_property_range(prop, MINFRAME, MAXFRAME);
	RNA_def_property_int_default(prop, 250);
	RNA_def_property_ui_text(prop, "End Frame", "Final frame of the playback/rendering range");
	RNA_def_property_update(prop, NC_SCENE | ND_FRAME_RANGE, NULL);

	prop = RNA_def_property(srna, "frame_step", PROP_INT, PROP_TIME);
	RNA_def_property_clear_flag(prop, PROP_ANIMATABLE);
	RNA_def_property_int_sdna(prop, NULL, "r.frame_step");
	RNA_def_property_range(prop, 0, MAXFRAME);
	RNA_def_property_ui_range(prop, 1, 100, 1, -1);
	RNA_def_property_ui_text(prop, "Frame Step",
	                         "Number of frames to skip forward while rendering/playing back each frame");
	RNA_def_property_update(prop, NC_SCENE | ND_FRAME, NULL);

	prop = RNA_def_property(srna, "frame_current_final", PROP_FLOAT, PROP_TIME);
	RNA_def_property_clear_flag(prop, PROP_ANIMATABLE | PROP_EDITABLE);
	RNA_def_property_range(prop, MINAFRAME, MAXFRAME);
	RNA_def_property_float_funcs(prop, "rna_Scene_frame_current_final_get", NULL, NULL);
	RNA_def_property_ui_text(prop, "Current Frame Final",
	                         "Current frame with subframe and time remapping applied");

	prop = RNA_def_property(srna, "lock_frame_selection_to_range", PROP_BOOLEAN, PROP_NONE);
	RNA_def_property_clear_flag(prop, PROP_ANIMATABLE);
	RNA_def_property_boolean_sdna(prop, NULL, "r.flag", SCER_LOCK_FRAME_SELECTION);
	RNA_def_property_ui_text(prop, "Lock Frame Selection",
	                         "Lock Frame Selection\nDon't allow frame to be selected with mouse outside of frame range");
	RNA_def_property_update(prop, NC_SCENE | ND_FRAME, NULL);

	/* Preview Range (frame-range for UI playback) */
	prop = RNA_def_property(srna, "use_preview_range", PROP_BOOLEAN, PROP_NONE);
	RNA_def_property_clear_flag(prop, PROP_ANIMATABLE);
	RNA_def_property_boolean_sdna(prop, NULL, "r.flag", SCER_PRV_RANGE);
	RNA_def_property_boolean_funcs(prop, NULL, "rna_Scene_use_preview_range_set");
	RNA_def_property_ui_text(prop, "Use Preview Range",
	                         "Use an alternative start/end frame range for animation playback and "
	                         "OpenGL renders instead of the Render properties start/end frame range");
	RNA_def_property_update(prop, NC_SCENE | ND_FRAME, NULL);
	RNA_def_property_ui_icon(prop, ICON_PREVIEW_RANGE, 0);

	prop = RNA_def_property(srna, "frame_preview_start", PROP_INT, PROP_TIME);
	RNA_def_property_clear_flag(prop, PROP_ANIMATABLE);
	RNA_def_property_int_sdna(prop, NULL, "r.psfra");
	RNA_def_property_int_funcs(prop, NULL, "rna_Scene_preview_range_start_frame_set", NULL);
	RNA_def_property_ui_text(prop, "Preview Range Start Frame", "Alternative start frame for UI playback");
	RNA_def_property_update(prop, NC_SCENE | ND_FRAME, NULL);

	prop = RNA_def_property(srna, "frame_preview_end", PROP_INT, PROP_TIME);
	RNA_def_property_clear_flag(prop, PROP_ANIMATABLE);
	RNA_def_property_int_sdna(prop, NULL, "r.pefra");
	RNA_def_property_int_funcs(prop, NULL, "rna_Scene_preview_range_end_frame_set", NULL);
	RNA_def_property_ui_text(prop, "Preview Range End Frame", "Alternative end frame for UI playback");
	RNA_def_property_update(prop, NC_SCENE | ND_FRAME, NULL);

	/* Subframe for moblur debug. */
	prop = RNA_def_property(srna, "show_subframe", PROP_BOOLEAN, PROP_NONE);
	RNA_def_property_clear_flag(prop, PROP_ANIMATABLE);
	RNA_def_property_boolean_sdna(prop, NULL, "r.flag", SCER_SHOW_SUBFRAME);
	RNA_def_property_ui_text(prop, "Show Subframe",
	                         "Show current scene subframe and allow set it using interface tools");
	RNA_def_property_update(prop, NC_SCENE | ND_FRAME, "rna_Scene_show_subframe_update");

	/* Timeline / Time Navigation settings */
	prop = RNA_def_property(srna, "show_keys_from_selected_only", PROP_BOOLEAN, PROP_NONE);
	RNA_def_property_boolean_negative_sdna(prop, NULL, "flag", SCE_KEYS_NO_SELONLY);
	RNA_def_property_ui_text(prop, "Only Keyframes from Selected Channels",
	                         "Consider keyframes for active Object and/or its selected bones only "
	                         "(in timeline and when jumping between keyframes)");
	RNA_def_property_update(prop, NC_SCENE | ND_FRAME, NULL);

	/* Stamp */
	prop = RNA_def_property(srna, "use_stamp_note", PROP_STRING, PROP_NONE);
	RNA_def_property_string_sdna(prop, NULL, "r.stamp_udata");
	RNA_def_property_ui_text(prop, "Stamp Note", "User defined note for the render stamping");
	RNA_def_property_update(prop, NC_SCENE | ND_RENDER_OPTIONS, NULL);

	/* Animation Data (for Scene) */
	rna_def_animdata_common(srna);

	/* Readonly Properties */
	prop = RNA_def_property(srna, "is_nla_tweakmode", PROP_BOOLEAN, PROP_NONE);
	RNA_def_property_boolean_sdna(prop, NULL, "flag", SCE_NLA_EDIT_ON);
	RNA_def_property_clear_flag(prop, PROP_EDITABLE); /* DO NOT MAKE THIS EDITABLE, OR NLA EDITOR BREAKS */
	RNA_def_property_ui_text(prop, "NLA TweakMode",
	                         "Whether there is any action referenced by NLA being edited (strictly read-only)");
	RNA_def_property_update(prop, NC_SPACE | ND_SPACE_GRAPH, NULL);

	/* Frame dropping flag for playback and sync enum */
#if 0 /* XXX: Is this actually needed? */
	prop = RNA_def_property(srna, "use_frame_drop", PROP_BOOLEAN, PROP_NONE);
	RNA_def_property_boolean_sdna(prop, NULL, "flag", SCE_FRAME_DROP);
	RNA_def_property_ui_text(prop, "Frame Dropping", "Play back dropping frames if frame display is too slow");
	RNA_def_property_update(prop, NC_SCENE, NULL);
#endif

	prop = RNA_def_property(srna, "sync_mode", PROP_ENUM, PROP_NONE);
	RNA_def_property_enum_funcs(prop, "rna_Scene_sync_mode_get", "rna_Scene_sync_mode_set", NULL);
	RNA_def_property_enum_items(prop, sync_mode_items);
	RNA_def_property_enum_default(prop, AUDIO_SYNC);
	RNA_def_property_ui_text(prop, "Sync Mode", "How to sync playback");
	RNA_def_property_update(prop, NC_SCENE, NULL);


	/* Nodes (Compositing) */
	prop = RNA_def_property(srna, "node_tree", PROP_POINTER, PROP_NONE);
	RNA_def_property_pointer_sdna(prop, NULL, "nodetree");
	RNA_def_property_ui_text(prop, "Node Tree", "Compositing node tree");

	prop = RNA_def_property(srna, "use_nodes", PROP_BOOLEAN, PROP_NONE);
	RNA_def_property_boolean_sdna(prop, NULL, "use_nodes", 1);
	RNA_def_property_flag(prop, PROP_CONTEXT_UPDATE);
	RNA_def_property_ui_text(prop, "Use Nodes", "Enable the compositing node tree");
	RNA_def_property_update(prop, NC_SCENE | ND_RENDER_OPTIONS, "rna_Scene_use_nodes_update");

	/* Sequencer */
	prop = RNA_def_property(srna, "sequence_editor", PROP_POINTER, PROP_NONE);
	RNA_def_property_pointer_sdna(prop, NULL, "ed");
	RNA_def_property_struct_type(prop, "SequenceEditor");
	RNA_def_property_ui_text(prop, "Sequence Editor", "");

	/* Keying Sets */
	prop = RNA_def_property(srna, "keying_sets", PROP_COLLECTION, PROP_NONE);
	RNA_def_property_collection_sdna(prop, NULL, "keyingsets", NULL);
	RNA_def_property_struct_type(prop, "KeyingSet");
	RNA_def_property_ui_text(prop, "Absolute Keying Sets", "Absolute Keying Sets for this Scene");
	RNA_def_property_update(prop, NC_SCENE | ND_KEYINGSET, NULL);
	rna_def_scene_keying_sets(brna, prop);

	prop = RNA_def_property(srna, "keying_sets_all", PROP_COLLECTION, PROP_NONE);
	RNA_def_property_collection_funcs(prop, "rna_Scene_all_keyingsets_begin", "rna_Scene_all_keyingsets_next",
	                                  "rna_iterator_listbase_end", "rna_iterator_listbase_get",
	                                  NULL, NULL, NULL, NULL);
	RNA_def_property_struct_type(prop, "KeyingSet");
	RNA_def_property_ui_text(prop, "All Keying Sets",
	                         "All Keying Sets available for use (Builtins and Absolute Keying Sets for this Scene)");
	RNA_def_property_update(prop, NC_SCENE | ND_KEYINGSET, NULL);
	rna_def_scene_keying_sets_all(brna, prop);

	/* Rigid Body Simulation */
	prop = RNA_def_property(srna, "rigidbody_world", PROP_POINTER, PROP_NONE);
	RNA_def_property_pointer_sdna(prop, NULL, "rigidbody_world");
	RNA_def_property_struct_type(prop, "RigidBodyWorld");
	RNA_def_property_ui_text(prop, "Rigid Body World", "");
	RNA_def_property_update(prop, NC_SCENE, NULL);

	/* Tool Settings */
	prop = RNA_def_property(srna, "tool_settings", PROP_POINTER, PROP_NONE);
	RNA_def_property_flag(prop, PROP_NEVER_NULL);
	RNA_def_property_pointer_sdna(prop, NULL, "toolsettings");
	RNA_def_property_struct_type(prop, "ToolSettings");
	RNA_def_property_ui_text(prop, "Tool Settings", "");

	/* Unit Settings */
	prop = RNA_def_property(srna, "unit_settings", PROP_POINTER, PROP_NONE);
	RNA_def_property_flag(prop, PROP_NEVER_NULL);
	RNA_def_property_pointer_sdna(prop, NULL, "unit");
	RNA_def_property_struct_type(prop, "UnitSettings");
	RNA_def_property_ui_text(prop, "Unit Settings", "Unit editing settings");

	/* Physics Settings */
	prop = RNA_def_property(srna, "gravity", PROP_FLOAT, PROP_ACCELERATION);
	RNA_def_property_float_sdna(prop, NULL, "physics_settings.gravity");
	RNA_def_property_array(prop, 3);
	RNA_def_property_ui_range(prop, -200.0f, 200.0f, 1, 2);
	RNA_def_property_ui_text(prop, "Gravity", "Constant acceleration in a given direction");
	RNA_def_property_update(prop, 0, "rna_Physics_update");

	prop = RNA_def_property(srna, "use_gravity", PROP_BOOLEAN, PROP_NONE);
	RNA_def_property_boolean_sdna(prop, NULL, "physics_settings.flag", PHYS_GLOBAL_GRAVITY);
	RNA_def_property_ui_text(prop, "Global Gravity", "Use global gravity for all dynamics");
	RNA_def_property_update(prop, 0, "rna_Physics_update");

	/* Render Data */
	prop = RNA_def_property(srna, "render", PROP_POINTER, PROP_NONE);
	RNA_def_property_flag(prop, PROP_NEVER_NULL);
	RNA_def_property_pointer_sdna(prop, NULL, "r");
	RNA_def_property_struct_type(prop, "RenderSettings");
	RNA_def_property_ui_text(prop, "Render Data", "");

	/* Safe Areas */
	prop = RNA_def_property(srna, "safe_areas", PROP_POINTER, PROP_NONE);
	RNA_def_property_pointer_sdna(prop, NULL, "safe_areas");
	RNA_def_property_flag(prop, PROP_NEVER_NULL);
	RNA_def_property_struct_type(prop, "DisplaySafeAreas");
	RNA_def_property_ui_text(prop, "Safe Areas", "");

	/* Markers */
	prop = RNA_def_property(srna, "timeline_markers", PROP_COLLECTION, PROP_NONE);
	RNA_def_property_collection_sdna(prop, NULL, "markers", NULL);
	RNA_def_property_struct_type(prop, "TimelineMarker");
	RNA_def_property_ui_text(prop, "Timeline Markers", "Markers used in all timelines for the current scene");
	rna_def_timeline_markers(brna, prop);

	/* Transform Orientations */
	prop = RNA_def_property(srna, "transform_orientation_slots", PROP_COLLECTION, PROP_NONE);
	RNA_def_property_collection_funcs(
	        prop,
	        "rna_Scene_transform_orientation_slots_begin",
	        "rna_iterator_array_next",
	        "rna_iterator_array_end",
	        "rna_iterator_array_get",
	        "rna_Scene_transform_orientation_slots_length",
	        NULL, NULL, NULL);
	RNA_def_property_struct_type(prop, "TransformOrientationSlot");
	RNA_def_property_ui_text(prop, "Transform Orientation Slots", "");


	/* 3D View Cursor */
	prop = RNA_def_property(srna, "cursor", PROP_POINTER, PROP_NONE);
	RNA_def_property_flag(prop, PROP_NEVER_NULL);
	RNA_def_property_pointer_sdna(prop, NULL, "cursor");
	RNA_def_property_struct_type(prop, "View3DCursor");
	RNA_def_property_ui_text(prop, "3D Cursor", "");

	/* Audio Settings */
	prop = RNA_def_property(srna, "use_audio", PROP_BOOLEAN, PROP_NONE);
	RNA_def_property_boolean_funcs(prop, "rna_Scene_use_audio_get", "rna_Scene_use_audio_set");
	RNA_def_property_ui_text(prop, "Audio Muted", "Play back of audio from Sequence Editor will be muted");
	RNA_def_property_update(prop, NC_SCENE, NULL);

#if 0 /* XXX: Is this actually needed? */
	prop = RNA_def_property(srna, "use_audio_sync", PROP_BOOLEAN, PROP_NONE);
	RNA_def_property_boolean_sdna(prop, NULL, "audio.flag", AUDIO_SYNC);
	RNA_def_property_ui_text(prop, "Audio Sync",
	                         "Play back and sync with audio clock, dropping frames if frame display is too slow");
	RNA_def_property_update(prop, NC_SCENE, NULL);
#endif

	prop = RNA_def_property(srna, "use_audio_scrub", PROP_BOOLEAN, PROP_NONE);
	RNA_def_property_boolean_sdna(prop, NULL, "audio.flag", AUDIO_SCRUB);
	RNA_def_property_ui_text(prop, "Audio Scrubbing", "Play audio from Sequence Editor while scrubbing");
	RNA_def_property_update(prop, NC_SCENE, NULL);

	prop = RNA_def_property(srna, "audio_doppler_speed", PROP_FLOAT, PROP_NONE);
	RNA_def_property_float_sdna(prop, NULL, "audio.speed_of_sound");
	RNA_def_property_clear_flag(prop, PROP_ANIMATABLE);
	RNA_def_property_range(prop, 0.01f, FLT_MAX);
	RNA_def_property_ui_text(prop, "Speed of Sound", "Speed of sound for Doppler effect calculation");
	RNA_def_property_update(prop, NC_SCENE, "rna_Scene_listener_update");

	prop = RNA_def_property(srna, "audio_doppler_factor", PROP_FLOAT, PROP_NONE);
	RNA_def_property_float_sdna(prop, NULL, "audio.doppler_factor");
	RNA_def_property_clear_flag(prop, PROP_ANIMATABLE);
	RNA_def_property_range(prop, 0.0, FLT_MAX);
	RNA_def_property_ui_text(prop, "Doppler Factor", "Pitch factor for Doppler effect calculation");
	RNA_def_property_update(prop, NC_SCENE, "rna_Scene_listener_update");

	prop = RNA_def_property(srna, "audio_distance_model", PROP_ENUM, PROP_NONE);
	RNA_def_property_enum_bitflag_sdna(prop, NULL, "audio.distance_model");
	RNA_def_property_clear_flag(prop, PROP_ANIMATABLE);
	RNA_def_property_enum_items(prop, audio_distance_model_items);
	RNA_def_property_ui_text(prop, "Distance Model", "Distance model for distance attenuation calculation");
	RNA_def_property_update(prop, NC_SCENE, "rna_Scene_listener_update");

	prop = RNA_def_property(srna, "audio_volume", PROP_FLOAT, PROP_NONE);
	RNA_def_property_float_sdna(prop, NULL, "audio.volume");
	RNA_def_property_range(prop, 0.0f, 100.0f);
	RNA_def_property_ui_text(prop, "Volume", "Audio volume");
	RNA_def_property_translation_context(prop, BLT_I18NCONTEXT_ID_SOUND);
	RNA_def_property_update(prop, NC_SCENE, NULL);
	RNA_def_property_float_funcs(prop, NULL, "rna_Scene_volume_set", NULL);

	/* Statistics */
	func = RNA_def_function(srna, "statistics", "rna_Scene_statistics_string_get");
	RNA_def_function_flag(func, FUNC_USE_MAIN);
	parm = RNA_def_pointer(func, "view_layer", "ViewLayer", "", "Active layer");
	RNA_def_parameter_flags(parm, PROP_NEVER_NULL, PARM_REQUIRED);
	parm = RNA_def_string(func, "statistics", NULL, 0, "Statistics", "");
	RNA_def_function_return(func, parm);

	/* Grease Pencil */
	prop = RNA_def_property(srna, "grease_pencil", PROP_POINTER, PROP_NONE);
	RNA_def_property_pointer_sdna(prop, NULL, "gpd");
	RNA_def_property_struct_type(prop, "GreasePencil");
	RNA_def_property_pointer_funcs(prop, NULL, NULL, NULL, "rna_GPencil_datablocks_annotations_poll");
	RNA_def_property_flag(prop, PROP_EDITABLE | PROP_ID_REFCOUNT);
	RNA_def_property_ui_text(prop, "Annotations", "Grease Pencil data-block used for annotations in the 3D view");
	RNA_def_property_update(prop, NC_GPENCIL | ND_DATA | NA_EDITED, NULL);

	/* active MovieClip */
	prop = RNA_def_property(srna, "active_clip", PROP_POINTER, PROP_NONE);
	RNA_def_property_pointer_sdna(prop, NULL, "clip");
	RNA_def_property_flag(prop, PROP_EDITABLE);
	RNA_def_property_struct_type(prop, "MovieClip");
	RNA_def_property_ui_text(prop, "Active Movie Clip", "Active movie clip used for constraints and viewport drawing");
	RNA_def_property_update(prop, NC_SPACE | ND_SPACE_VIEW3D, NULL);

	/* color management */
	prop = RNA_def_property(srna, "view_settings", PROP_POINTER, PROP_NONE);
	RNA_def_property_pointer_sdna(prop, NULL, "view_settings");
	RNA_def_property_struct_type(prop, "ColorManagedViewSettings");
	RNA_def_property_ui_text(prop, "View Settings", "Color management settings applied on image before saving");

	prop = RNA_def_property(srna, "display_settings", PROP_POINTER, PROP_NONE);
	RNA_def_property_pointer_sdna(prop, NULL, "display_settings");
	RNA_def_property_struct_type(prop, "ColorManagedDisplaySettings");
	RNA_def_property_ui_text(prop, "Display Settings", "Settings of device saved image would be displayed on");

	prop = RNA_def_property(srna, "sequencer_colorspace_settings", PROP_POINTER, PROP_NONE);
	RNA_def_property_pointer_sdna(prop, NULL, "sequencer_colorspace_settings");
	RNA_def_property_struct_type(prop, "ColorManagedSequencerColorspaceSettings");
	RNA_def_property_ui_text(prop, "Sequencer Color Space Settings", "Settings of color space sequencer is working in");

	/* Layer and Collections */
	prop = RNA_def_property(srna, "view_layers", PROP_COLLECTION, PROP_NONE);
	RNA_def_property_collection_sdna(prop, NULL, "view_layers", NULL);
	RNA_def_property_struct_type(prop, "ViewLayer");
	RNA_def_property_ui_text(prop, "View Layers", "");
	rna_def_view_layers(brna, prop);

	prop = RNA_def_property(srna, "collection", PROP_POINTER, PROP_NONE);
	RNA_def_property_flag(prop, PROP_NEVER_NULL);
	RNA_def_property_pointer_sdna(prop, NULL, "master_collection");
	RNA_def_property_struct_type(prop, "Collection");
	RNA_def_property_ui_text(prop, "Collection", "Scene master collection that objects and other collections in the scene");

	/* Scene Display */
	prop = RNA_def_property(srna, "display", PROP_POINTER, PROP_NONE);
	RNA_def_property_pointer_sdna(prop, NULL, "display");
	RNA_def_property_struct_type(prop, "SceneDisplay");
	RNA_def_property_ui_text(prop, "Scene Display", "Scene display settings for 3d viewport");

	/* EEVEE */
	prop = RNA_def_property(srna, "eevee", PROP_POINTER, PROP_NONE);
	RNA_def_property_struct_type(prop, "SceneEEVEE");
	RNA_def_property_ui_text(prop, "EEVEE", "EEVEE settings for the scene");

	/* Nestled Data  */
	/* *** Non-Animated *** */
	RNA_define_animate_sdna(false);
	rna_def_tool_settings(brna);
	rna_def_gpencil_interpolate(brna);
	rna_def_unified_paint_settings(brna);
	rna_def_curve_paint_settings(brna);
	rna_def_statvis(brna);
	rna_def_unit_settings(brna);
	rna_def_scene_image_format_data(brna);
	rna_def_transform_orientation(brna);
	rna_def_transform_orientation_slot(brna);
	rna_def_view3d_cursor(brna);
	rna_def_selected_uv_element(brna);
	rna_def_display_safe_areas(brna);
	rna_def_scene_display(brna);
	rna_def_scene_eevee(brna);
	RNA_define_animate_sdna(true);
	/* *** Animated *** */
	rna_def_scene_render_data(brna);
	rna_def_gpu_fx(brna);
	rna_def_scene_render_view(brna);

	/* Scene API */
	RNA_api_scene(srna);
}

#endif<|MERGE_RESOLUTION|>--- conflicted
+++ resolved
@@ -2622,11 +2622,7 @@
 
 	prop = RNA_def_property(srna, "use_transform_pivot_point_align", PROP_BOOLEAN, PROP_NONE);
 	RNA_def_property_boolean_sdna(prop, NULL, "transform_flag", SCE_XFORM_AXIS_ALIGN);
-<<<<<<< HEAD
-	RNA_def_property_ui_text(prop, "Align", "Align\nManipulate center points (object, pose and weight paint mode only)");
-=======
-	RNA_def_property_ui_text(prop, "Only Origins", "Manipulate center points (object, pose and weight paint mode only)");
->>>>>>> 16694ed4
+	RNA_def_property_ui_text(prop, "Only Origins", "Only Origins\nManipulate center points (object, pose and weight paint mode only)");
 	RNA_def_property_ui_icon(prop, ICON_CENTER_ONLY, 0);
 	RNA_def_property_update(prop, NC_SCENE, NULL);
 
@@ -3023,20 +3019,10 @@
 	RNA_def_property_ui_icon(prop, ICON_STYLUS_PRESSURE, 0);
 	RNA_def_property_ui_text(prop, "Strength Pressure", "Strength Pressure\nEnable tablet pressure sensitivity for strength");
 
-<<<<<<< HEAD
-	prop = RNA_def_property(srna, "use_locked_size", PROP_BOOLEAN, PROP_NONE);
-	RNA_def_property_boolean_sdna(prop, NULL, "flag", UNIFIED_PAINT_BRUSH_LOCK_SIZE);
-	RNA_def_property_ui_text(prop, "Use Blender Units",
-	                         "Use Blender Units\nWhen locked brush stays same size relative to object; "
-	                         "when unlocked brush size is given in pixels");
-	RNA_def_property_ui_icon(prop, ICON_UNLOCKED, true);
-=======
 	prop = RNA_def_property(srna, "use_locked_size", PROP_ENUM, PROP_NONE); /* as an enum */
 	RNA_def_property_enum_bitflag_sdna(prop, NULL, "flag");
 	RNA_def_property_enum_items(prop, brush_size_unit_items);
-	RNA_def_property_ui_text(prop, "Radius Unit", "Measure brush size relative to the view or the scene ");
-
->>>>>>> 16694ed4
+	RNA_def_property_ui_text(prop, "Radius Unit", "Radius UnitMeasure brush size relative to the view or the scene ");
 }
 
 
@@ -6308,13 +6294,8 @@
 
 	prop = RNA_def_property(srna, "motion_blur_shutter", PROP_FLOAT, PROP_FACTOR);
 	RNA_def_property_float_default(prop, 1.0f);
-<<<<<<< HEAD
 	RNA_def_property_ui_text(prop, "Shutter", "Shutter\nTime taken in frames between shutter open and close");
-	RNA_def_property_range(prop, 0.01f, 2.0f);
-=======
-	RNA_def_property_ui_text(prop, "Shutter", "Time taken in frames between shutter open and close");
 	RNA_def_property_range(prop, 0.0f, FLT_MAX);
->>>>>>> 16694ed4
 	RNA_def_property_ui_range(prop, 0.01f, 1.0f, 1, 2);
 	RNA_def_property_override_flag(prop, PROPOVERRIDE_OVERRIDABLE_STATIC);
 
