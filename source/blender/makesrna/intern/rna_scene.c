--- conflicted
+++ resolved
@@ -1664,8 +1664,8 @@
     ED_node_composit_default(C, scene);
   }
   DEG_relations_tag_update(CTX_data_main(C));
-}
-
+
+}
 static void rna_Physics_relations_update(Main *bmain,
                                          Scene *UNUSED(scene),
                                          PointerRNA *UNUSED(ptr))
@@ -7673,13 +7673,8 @@
   prop = RNA_def_property(srna, "rigidbody_world", PROP_POINTER, PROP_NONE);
   RNA_def_property_pointer_sdna(prop, NULL, "rigidbody_world");
   RNA_def_property_struct_type(prop, "RigidBodyWorld");
-<<<<<<< HEAD
   RNA_def_property_ui_text(prop, "Rigid Body World", "Rigid Body World");
-  RNA_def_property_update(prop, NC_SCENE, NULL);
-=======
-  RNA_def_property_ui_text(prop, "Rigid Body World", "");
   RNA_def_property_update(prop, NC_SCENE, "rna_Physics_relations_update");
->>>>>>> 9bf355c0
 
   /* Tool Settings */
   prop = RNA_def_property(srna, "tool_settings", PROP_POINTER, PROP_NONE);
