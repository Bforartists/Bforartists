--- conflicted
+++ resolved
@@ -3264,20 +3264,12 @@
   PropertyRNA *prop;
 
   static const EnumPropertyItem brush_size_unit_items[] = {
-<<<<<<< HEAD
       {0, "VIEW", 0, "View", "View\nMeasure brush size relative to the view"},
-=======
-      {0, "VIEW", 0, "View", "Measure brush size relative to the view"},
->>>>>>> 985f3371
       {UNIFIED_PAINT_BRUSH_LOCK_SIZE,
        "SCENE",
        0,
        "Scene",
-<<<<<<< HEAD
        "Scene\nMeasure brush size relative to the scene"},
-=======
-       "Measure brush size relative to the scene"},
->>>>>>> 985f3371
       {0, NULL, 0, NULL, NULL},
   };
 
@@ -6857,46 +6849,27 @@
   prop = RNA_def_property(srna, "gi_cubemap_resolution", PROP_ENUM, PROP_NONE);
   RNA_def_property_enum_items(prop, eevee_shadow_size_items);
   RNA_def_property_enum_default(prop, 512);
-<<<<<<< HEAD
   RNA_def_property_ui_text(prop, "Cubemap Size", "Cubemap Size\nSize of every cubemaps");
-  RNA_def_property_override_flag(prop, PROPOVERRIDE_OVERRIDABLE_STATIC);
-=======
-  RNA_def_property_ui_text(prop, "Cubemap Size", "Size of every cubemaps");
   RNA_def_property_override_flag(prop, PROPOVERRIDE_OVERRIDABLE_LIBRARY);
->>>>>>> 985f3371
 
   prop = RNA_def_property(srna, "gi_visibility_resolution", PROP_ENUM, PROP_NONE);
   RNA_def_property_enum_items(prop, eevee_gi_visibility_size_items);
   RNA_def_property_enum_default(prop, 32);
-<<<<<<< HEAD
   RNA_def_property_ui_text(
       prop,
       "Irradiance Visibility Size",
       "Irradiance Visibility Size\nSize of the shadow map applied to each irradiance sample");
-  RNA_def_property_override_flag(prop, PROPOVERRIDE_OVERRIDABLE_STATIC);
-=======
-  RNA_def_property_ui_text(prop,
-                           "Irradiance Visibility Size",
-                           "Size of the shadow map applied to each irradiance sample");
   RNA_def_property_override_flag(prop, PROPOVERRIDE_OVERRIDABLE_LIBRARY);
->>>>>>> 985f3371
 
   prop = RNA_def_property(srna, "gi_irradiance_smoothing", PROP_FLOAT, PROP_FACTOR);
   RNA_def_property_range(prop, 0.0f, FLT_MAX);
   RNA_def_property_ui_range(prop, 0.0f, 1.0f, 5, 2);
   RNA_def_property_float_default(prop, 0.1f);
-<<<<<<< HEAD
   RNA_def_property_ui_text(
       prop,
       "Irradiance Smoothing",
       "Irradiance Smoothing\nSmoother irradiance interpolation but introduce light bleeding");
-  RNA_def_property_override_flag(prop, PROPOVERRIDE_OVERRIDABLE_STATIC);
-=======
-  RNA_def_property_ui_text(prop,
-                           "Irradiance Smoothing",
-                           "Smoother irradiance interpolation but introduce light bleeding");
   RNA_def_property_override_flag(prop, PROPOVERRIDE_OVERRIDABLE_LIBRARY);
->>>>>>> 985f3371
   RNA_def_property_update(prop, NC_SCENE | ND_RENDER_OPTIONS, NULL);
 
   prop = RNA_def_property(srna, "gi_glossy_clamp", PROP_FLOAT, PROP_NONE);
@@ -6922,16 +6895,10 @@
   RNA_def_property_boolean_sdna(prop, NULL, "flag", SCE_EEVEE_SHOW_IRRADIANCE);
   RNA_def_property_boolean_default(prop, 0);
   RNA_def_property_ui_icon(prop, ICON_HIDE_ON, 1);
-<<<<<<< HEAD
   RNA_def_property_ui_text(prop,
                            "Show Irradiance Cache",
                            "Show Irradiance Cache\nDisplay irradiance samples in the viewport");
-  RNA_def_property_override_flag(prop, PROPOVERRIDE_OVERRIDABLE_STATIC);
-=======
-  RNA_def_property_ui_text(
-      prop, "Show Irradiance Cache", "Display irradiance samples in the viewport");
   RNA_def_property_override_flag(prop, PROPOVERRIDE_OVERRIDABLE_LIBRARY);
->>>>>>> 985f3371
   RNA_def_property_update(prop, NC_SCENE | ND_RENDER_OPTIONS, NULL);
 
   prop = RNA_def_property(srna, "gi_show_cubemaps", PROP_BOOLEAN, PROP_NONE);
@@ -6939,13 +6906,8 @@
   RNA_def_property_boolean_default(prop, 0);
   RNA_def_property_ui_icon(prop, ICON_HIDE_ON, 1);
   RNA_def_property_ui_text(
-<<<<<<< HEAD
       prop, "Show Cubemap Cache", "Show Cubemap Cache\nDisplay captured cubemaps in the viewport");
-  RNA_def_property_override_flag(prop, PROPOVERRIDE_OVERRIDABLE_STATIC);
-=======
-      prop, "Show Cubemap Cache", "Display captured cubemaps in the viewport");
   RNA_def_property_override_flag(prop, PROPOVERRIDE_OVERRIDABLE_LIBRARY);
->>>>>>> 985f3371
   RNA_def_property_update(prop, NC_SCENE | ND_RENDER_OPTIONS, NULL);
 
   prop = RNA_def_property(srna, "gi_irradiance_display_size", PROP_FLOAT, PROP_DISTANCE);
@@ -7027,62 +6989,39 @@
   prop = RNA_def_property(srna, "use_sss_separate_albedo", PROP_BOOLEAN, PROP_NONE);
   RNA_def_property_boolean_sdna(prop, NULL, "flag", SCE_EEVEE_SSS_SEPARATE_ALBEDO);
   RNA_def_property_boolean_default(prop, 0);
-<<<<<<< HEAD
   RNA_def_property_ui_text(
       prop,
       "Separate Albedo",
       "Separate Albedo\nAvoid albedo being blurred by the subsurface scattering "
       "but uses more video memory");
-  RNA_def_property_override_flag(prop, PROPOVERRIDE_OVERRIDABLE_STATIC);
-=======
-  RNA_def_property_ui_text(prop,
-                           "Separate Albedo",
-                           "Avoid albedo being blurred by the subsurface scattering "
-                           "but uses more video memory");
   RNA_def_property_override_flag(prop, PROPOVERRIDE_OVERRIDABLE_LIBRARY);
->>>>>>> 985f3371
   RNA_def_property_update(prop, NC_SCENE | ND_RENDER_OPTIONS, NULL);
 
   /* Screen Space Reflection */
   prop = RNA_def_property(srna, "use_ssr", PROP_BOOLEAN, PROP_NONE);
   RNA_def_property_boolean_sdna(prop, NULL, "flag", SCE_EEVEE_SSR_ENABLED);
   RNA_def_property_boolean_default(prop, 0);
-<<<<<<< HEAD
   RNA_def_property_ui_text(prop,
                            "Screen Space Reflections",
                            "Screen Space Reflections\nEnable screen space reflection");
-  RNA_def_property_override_flag(prop, PROPOVERRIDE_OVERRIDABLE_STATIC);
-=======
-  RNA_def_property_ui_text(prop, "Screen Space Reflections", "Enable screen space reflection");
   RNA_def_property_override_flag(prop, PROPOVERRIDE_OVERRIDABLE_LIBRARY);
->>>>>>> 985f3371
   RNA_def_property_update(prop, NC_SCENE | ND_RENDER_OPTIONS, NULL);
 
   prop = RNA_def_property(srna, "use_ssr_refraction", PROP_BOOLEAN, PROP_NONE);
   RNA_def_property_boolean_sdna(prop, NULL, "flag", SCE_EEVEE_SSR_REFRACTION);
   RNA_def_property_boolean_default(prop, 0);
-<<<<<<< HEAD
   RNA_def_property_ui_text(prop,
                            "Screen Space Refractions",
                            "Screen Space Refractions\nEnable screen space Refractions");
-  RNA_def_property_override_flag(prop, PROPOVERRIDE_OVERRIDABLE_STATIC);
-=======
-  RNA_def_property_ui_text(prop, "Screen Space Refractions", "Enable screen space Refractions");
   RNA_def_property_override_flag(prop, PROPOVERRIDE_OVERRIDABLE_LIBRARY);
->>>>>>> 985f3371
   RNA_def_property_update(prop, NC_SCENE | ND_RENDER_OPTIONS, NULL);
 
   prop = RNA_def_property(srna, "use_ssr_halfres", PROP_BOOLEAN, PROP_NONE);
   RNA_def_property_boolean_sdna(prop, NULL, "flag", SCE_EEVEE_SSR_HALF_RESOLUTION);
   RNA_def_property_boolean_default(prop, 1);
-<<<<<<< HEAD
   RNA_def_property_ui_text(
       prop, "Half Res Trace", "Half Res Trace\nRaytrace at a lower resolution");
-  RNA_def_property_override_flag(prop, PROPOVERRIDE_OVERRIDABLE_STATIC);
-=======
-  RNA_def_property_ui_text(prop, "Half Res Trace", "Raytrace at a lower resolution");
   RNA_def_property_override_flag(prop, PROPOVERRIDE_OVERRIDABLE_LIBRARY);
->>>>>>> 985f3371
   RNA_def_property_update(prop, NC_SCENE | ND_RENDER_OPTIONS, NULL);
 
   prop = RNA_def_property(srna, "ssr_quality", PROP_FLOAT, PROP_FACTOR);
@@ -7165,106 +7104,68 @@
 
   prop = RNA_def_property(srna, "volumetric_sample_distribution", PROP_FLOAT, PROP_FACTOR);
   RNA_def_property_float_default(prop, 0.8f);
-<<<<<<< HEAD
   RNA_def_property_ui_text(prop,
                            "Exponential Sampling",
                            "Exponential Sampling\nDistribute more samples closer to the camera");
-  RNA_def_property_override_flag(prop, PROPOVERRIDE_OVERRIDABLE_STATIC);
-=======
-  RNA_def_property_ui_text(
-      prop, "Exponential Sampling", "Distribute more samples closer to the camera");
   RNA_def_property_override_flag(prop, PROPOVERRIDE_OVERRIDABLE_LIBRARY);
->>>>>>> 985f3371
   RNA_def_property_update(prop, NC_SCENE | ND_RENDER_OPTIONS, NULL);
 
   prop = RNA_def_property(srna, "use_volumetric_lights", PROP_BOOLEAN, PROP_NONE);
   RNA_def_property_boolean_sdna(prop, NULL, "flag", SCE_EEVEE_VOLUMETRIC_LIGHTS);
   RNA_def_property_boolean_default(prop, 1);
   RNA_def_property_ui_text(
-<<<<<<< HEAD
       prop,
       "Volumetric Lighting",
       "Volumetric Lighting\nEnable scene light interactions with volumetrics");
-  RNA_def_property_override_flag(prop, PROPOVERRIDE_OVERRIDABLE_STATIC);
-=======
-      prop, "Volumetric Lighting", "Enable scene light interactions with volumetrics");
   RNA_def_property_override_flag(prop, PROPOVERRIDE_OVERRIDABLE_LIBRARY);
->>>>>>> 985f3371
   RNA_def_property_update(prop, NC_SCENE | ND_RENDER_OPTIONS, NULL);
 
   prop = RNA_def_property(srna, "volumetric_light_clamp", PROP_FLOAT, PROP_NONE);
   RNA_def_property_float_default(prop, 0.0f);
   RNA_def_property_range(prop, 0.0f, FLT_MAX);
-<<<<<<< HEAD
   RNA_def_property_ui_text(prop, "Clamp", "Clamp\nMaximum light contribution, reducing noise");
-  RNA_def_property_override_flag(prop, PROPOVERRIDE_OVERRIDABLE_STATIC);
-=======
-  RNA_def_property_ui_text(prop, "Clamp", "Maximum light contribution, reducing noise");
   RNA_def_property_override_flag(prop, PROPOVERRIDE_OVERRIDABLE_LIBRARY);
->>>>>>> 985f3371
   RNA_def_property_update(prop, NC_SCENE | ND_RENDER_OPTIONS, NULL);
 
   prop = RNA_def_property(srna, "use_volumetric_shadows", PROP_BOOLEAN, PROP_NONE);
   RNA_def_property_boolean_sdna(prop, NULL, "flag", SCE_EEVEE_VOLUMETRIC_SHADOWS);
   RNA_def_property_boolean_default(prop, 0);
   RNA_def_property_ui_text(
-<<<<<<< HEAD
       prop,
       "Volumetric Shadows",
       "Volumetric Shadows\nGenerate shadows from volumetric material (Very expensive)");
-  RNA_def_property_override_flag(prop, PROPOVERRIDE_OVERRIDABLE_STATIC);
-=======
-      prop, "Volumetric Shadows", "Generate shadows from volumetric material (Very expensive)");
   RNA_def_property_override_flag(prop, PROPOVERRIDE_OVERRIDABLE_LIBRARY);
->>>>>>> 985f3371
   RNA_def_property_update(prop, NC_SCENE | ND_RENDER_OPTIONS, NULL);
 
   prop = RNA_def_property(srna, "volumetric_shadow_samples", PROP_INT, PROP_NONE);
   RNA_def_property_int_default(prop, 16);
   RNA_def_property_range(prop, 1, 128);
   RNA_def_property_ui_text(
-<<<<<<< HEAD
       prop,
       "Volumetric Shadow Samples",
       "Volumetric Shadow Samples\nNumber of samples to compute volumetric shadowing");
-  RNA_def_property_override_flag(prop, PROPOVERRIDE_OVERRIDABLE_STATIC);
-=======
-      prop, "Volumetric Shadow Samples", "Number of samples to compute volumetric shadowing");
   RNA_def_property_override_flag(prop, PROPOVERRIDE_OVERRIDABLE_LIBRARY);
->>>>>>> 985f3371
   RNA_def_property_update(prop, NC_SCENE | ND_RENDER_OPTIONS, NULL);
 
   /* Ambient Occlusion */
   prop = RNA_def_property(srna, "use_gtao", PROP_BOOLEAN, PROP_NONE);
   RNA_def_property_boolean_sdna(prop, NULL, "flag", SCE_EEVEE_GTAO_ENABLED);
   RNA_def_property_boolean_default(prop, 0);
-<<<<<<< HEAD
   RNA_def_property_ui_text(
       prop,
       "Ambient Occlusion",
       "Ambient Occlusion\nEnable ambient occlusion to simulate medium scale indirect shadowing");
-  RNA_def_property_override_flag(prop, PROPOVERRIDE_OVERRIDABLE_STATIC);
-=======
-  RNA_def_property_ui_text(prop,
-                           "Ambient Occlusion",
-                           "Enable ambient occlusion to simulate medium scale indirect shadowing");
   RNA_def_property_override_flag(prop, PROPOVERRIDE_OVERRIDABLE_LIBRARY);
->>>>>>> 985f3371
   RNA_def_property_update(prop, NC_SCENE | ND_RENDER_OPTIONS, NULL);
 
   prop = RNA_def_property(srna, "use_gtao_bent_normals", PROP_BOOLEAN, PROP_NONE);
   RNA_def_property_boolean_sdna(prop, NULL, "flag", SCE_EEVEE_GTAO_BENT_NORMALS);
   RNA_def_property_boolean_default(prop, 1);
   RNA_def_property_ui_text(
-<<<<<<< HEAD
       prop,
       "Bent Normals",
       "Bent Normals\nCompute main non occluded direction to sample the environment");
-  RNA_def_property_override_flag(prop, PROPOVERRIDE_OVERRIDABLE_STATIC);
-=======
-      prop, "Bent Normals", "Compute main non occluded direction to sample the environment");
   RNA_def_property_override_flag(prop, PROPOVERRIDE_OVERRIDABLE_LIBRARY);
->>>>>>> 985f3371
   RNA_def_property_update(prop, NC_SCENE | ND_RENDER_OPTIONS, NULL);
 
   prop = RNA_def_property(srna, "use_gtao_bounce", PROP_BOOLEAN, PROP_NONE);
@@ -7330,14 +7231,9 @@
   prop = RNA_def_property(srna, "use_bloom", PROP_BOOLEAN, PROP_NONE);
   RNA_def_property_boolean_sdna(prop, NULL, "flag", SCE_EEVEE_BLOOM_ENABLED);
   RNA_def_property_boolean_default(prop, 0);
-<<<<<<< HEAD
   RNA_def_property_ui_text(
       prop, "Bloom", "Bloom\nHigh brightness pixels generate a glowing effect");
-  RNA_def_property_override_flag(prop, PROPOVERRIDE_OVERRIDABLE_STATIC);
-=======
-  RNA_def_property_ui_text(prop, "Bloom", "High brightness pixels generate a glowing effect");
   RNA_def_property_override_flag(prop, PROPOVERRIDE_OVERRIDABLE_LIBRARY);
->>>>>>> 985f3371
   RNA_def_property_update(prop, NC_SCENE | ND_RENDER_OPTIONS, NULL);
 
   prop = RNA_def_property(srna, "bloom_threshold", PROP_FLOAT, PROP_FACTOR);
@@ -7352,13 +7248,8 @@
   prop = RNA_def_property(srna, "bloom_color", PROP_FLOAT, PROP_COLOR);
   RNA_def_property_float_array_default(prop, default_bloom_color);
   RNA_def_property_array(prop, 3);
-<<<<<<< HEAD
   RNA_def_property_ui_text(prop, "Color", "Color\nColor applied to the bloom effect");
-  RNA_def_property_override_flag(prop, PROPOVERRIDE_OVERRIDABLE_STATIC);
-=======
-  RNA_def_property_ui_text(prop, "Color", "Color applied to the bloom effect");
   RNA_def_property_override_flag(prop, PROPOVERRIDE_OVERRIDABLE_LIBRARY);
->>>>>>> 985f3371
   RNA_def_property_update(prop, NC_SCENE | ND_RENDER_OPTIONS, NULL);
 
   prop = RNA_def_property(srna, "bloom_knee", PROP_FLOAT, PROP_FACTOR);
@@ -7398,14 +7289,9 @@
   prop = RNA_def_property(srna, "use_motion_blur", PROP_BOOLEAN, PROP_NONE);
   RNA_def_property_boolean_sdna(prop, NULL, "flag", SCE_EEVEE_MOTION_BLUR_ENABLED);
   RNA_def_property_boolean_default(prop, 0);
-<<<<<<< HEAD
   RNA_def_property_ui_text(
       prop, "Motion Blur", "Motion Blur\nEnable motion blur effect (only in camera view)");
-  RNA_def_property_override_flag(prop, PROPOVERRIDE_OVERRIDABLE_STATIC);
-=======
-  RNA_def_property_ui_text(prop, "Motion Blur", "Enable motion blur effect (only in camera view)");
   RNA_def_property_override_flag(prop, PROPOVERRIDE_OVERRIDABLE_LIBRARY);
->>>>>>> 985f3371
   RNA_def_property_update(prop, NC_SCENE | ND_RENDER_OPTIONS, NULL);
 
   prop = RNA_def_property(srna, "motion_blur_samples", PROP_INT, PROP_UNSIGNED);
@@ -7428,68 +7314,41 @@
   prop = RNA_def_property(srna, "shadow_method", PROP_ENUM, PROP_NONE);
   RNA_def_property_enum_default(prop, SHADOW_ESM);
   RNA_def_property_enum_items(prop, eevee_shadow_method_items);
-<<<<<<< HEAD
   RNA_def_property_ui_text(prop, "Method", "Method\nTechnique use to compute the shadows");
-  RNA_def_property_override_flag(prop, PROPOVERRIDE_OVERRIDABLE_STATIC);
-=======
-  RNA_def_property_ui_text(prop, "Method", "Technique use to compute the shadows");
   RNA_def_property_override_flag(prop, PROPOVERRIDE_OVERRIDABLE_LIBRARY);
->>>>>>> 985f3371
   RNA_def_property_update(prop, NC_SCENE | ND_RENDER_OPTIONS, NULL);
 
   prop = RNA_def_property(srna, "shadow_cube_size", PROP_ENUM, PROP_NONE);
   RNA_def_property_enum_default(prop, 512);
   RNA_def_property_enum_items(prop, eevee_shadow_size_items);
-<<<<<<< HEAD
   RNA_def_property_ui_text(prop,
                            "Cube Shadows Resolution",
                            "Cube Shadows Resolution\nSize of point and area light shadow maps");
-  RNA_def_property_override_flag(prop, PROPOVERRIDE_OVERRIDABLE_STATIC);
-=======
-  RNA_def_property_ui_text(
-      prop, "Cube Shadows Resolution", "Size of point and area light shadow maps");
   RNA_def_property_override_flag(prop, PROPOVERRIDE_OVERRIDABLE_LIBRARY);
->>>>>>> 985f3371
   RNA_def_property_update(prop, NC_SCENE | ND_RENDER_OPTIONS, NULL);
 
   prop = RNA_def_property(srna, "shadow_cascade_size", PROP_ENUM, PROP_NONE);
   RNA_def_property_enum_default(prop, 1024);
   RNA_def_property_enum_items(prop, eevee_shadow_size_items);
-<<<<<<< HEAD
   RNA_def_property_ui_text(prop,
                            "Directional Shadows Resolution",
                            "Directional Shadows Resolution\nSize of sun light shadow maps");
-  RNA_def_property_override_flag(prop, PROPOVERRIDE_OVERRIDABLE_STATIC);
-=======
-  RNA_def_property_ui_text(
-      prop, "Directional Shadows Resolution", "Size of sun light shadow maps");
   RNA_def_property_override_flag(prop, PROPOVERRIDE_OVERRIDABLE_LIBRARY);
->>>>>>> 985f3371
   RNA_def_property_update(prop, NC_SCENE | ND_RENDER_OPTIONS, NULL);
 
   prop = RNA_def_property(srna, "use_shadow_high_bitdepth", PROP_BOOLEAN, PROP_NONE);
   RNA_def_property_boolean_sdna(prop, NULL, "flag", SCE_EEVEE_SHADOW_HIGH_BITDEPTH);
   RNA_def_property_boolean_default(prop, 0);
-<<<<<<< HEAD
   RNA_def_property_ui_text(prop, "High Bitdepth", "High Bitdepth\nUse 32bit shadows");
-  RNA_def_property_override_flag(prop, PROPOVERRIDE_OVERRIDABLE_STATIC);
-=======
-  RNA_def_property_ui_text(prop, "High Bitdepth", "Use 32bit shadows");
   RNA_def_property_override_flag(prop, PROPOVERRIDE_OVERRIDABLE_LIBRARY);
->>>>>>> 985f3371
   RNA_def_property_update(prop, NC_SCENE | ND_RENDER_OPTIONS, NULL);
 
   prop = RNA_def_property(srna, "use_soft_shadows", PROP_BOOLEAN, PROP_NONE);
   RNA_def_property_boolean_sdna(prop, NULL, "flag", SCE_EEVEE_SHADOW_SOFT);
   RNA_def_property_boolean_default(prop, 0);
   RNA_def_property_ui_text(
-<<<<<<< HEAD
       prop, "Soft Shadows", "Soft Shadows\nRandomize shadowmaps origin to create soft shadows");
-  RNA_def_property_override_flag(prop, PROPOVERRIDE_OVERRIDABLE_STATIC);
-=======
-      prop, "Soft Shadows", "Randomize shadowmaps origin to create soft shadows");
   RNA_def_property_override_flag(prop, PROPOVERRIDE_OVERRIDABLE_LIBRARY);
->>>>>>> 985f3371
   RNA_def_property_update(prop, NC_SCENE | ND_RENDER_OPTIONS, NULL);
 
   prop = RNA_def_property(srna, "light_threshold", PROP_FLOAT, PROP_UNSIGNED);
