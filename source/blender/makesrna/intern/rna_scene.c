--- conflicted
+++ resolved
@@ -6352,19 +6352,11 @@
 
   prop = RNA_def_property(srna, "film_transparent", PROP_BOOLEAN, PROP_NONE);
   RNA_def_property_boolean_sdna(prop, NULL, "alphamode", R_ALPHAPREMUL);
-<<<<<<< HEAD
   RNA_def_property_ui_text(prop,
                            "Transparent",
                            "Render the world background as transparent. This allows compositing "
                            "the rendered image over another background");
-  RNA_def_property_update(prop, NC_SCENE | ND_RENDER_OPTIONS, "rna_Scene_glsl_update");
-=======
-  RNA_def_property_ui_text(
-      prop,
-      "Transparent",
-      "World background is transparent, for compositing the render over another background");
   RNA_def_property_update(prop, NC_SCENE | ND_RENDER_OPTIONS, "rna_Scene_render_update");
->>>>>>> 91b88d3d
 
   prop = RNA_def_property(srna, "use_freestyle", PROP_BOOLEAN, PROP_NONE);
   RNA_def_property_clear_flag(prop, PROP_ANIMATABLE);
