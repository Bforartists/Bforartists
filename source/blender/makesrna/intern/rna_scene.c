--- conflicted
+++ resolved
@@ -2729,40 +2729,21 @@
 
 	prop = RNA_def_property(srna, "use_gpencil_draw_onback", PROP_BOOLEAN, PROP_NONE);
 	RNA_def_property_boolean_sdna(prop, NULL, "gpencil_flags", GP_TOOL_FLAG_PAINT_ONBACK);
-<<<<<<< HEAD
 	RNA_def_property_ui_text(prop, "Draw Strokes on Back",
 		"Draw Strokes on Back\nWhen draw new strokes, the new stroke is drawn below of all strokes in the layer");
-=======
-	RNA_def_property_ui_text(
-	        prop, "Draw Strokes on Back",
-	        "When draw new strokes, the new stroke is drawn below of all strokes in the layer");
->>>>>>> cc5bdf02
 	RNA_def_property_update(prop, NC_SCENE | ND_TOOLSETTINGS, NULL);
 
 	prop = RNA_def_property(srna, "use_gpencil_thumbnail_list", PROP_BOOLEAN, PROP_NONE);
 	RNA_def_property_boolean_negative_sdna(prop, NULL, "gpencil_flags", GP_TOOL_FLAG_THUMBNAIL_LIST);
-<<<<<<< HEAD
 	RNA_def_property_ui_text(prop, "Compact List",
 		"Compact List\nShow compact list of color instead of thumbnails");
-=======
-	RNA_def_property_ui_text(
-	        prop, "Compact List",
-	        "Show compact list of color instead of thumbnails");
->>>>>>> cc5bdf02
 	RNA_def_property_update(prop, NC_SCENE | ND_TOOLSETTINGS, NULL);
 
 	prop = RNA_def_property(srna, "use_gpencil_weight_data_add", PROP_BOOLEAN, PROP_NONE);
 	RNA_def_property_boolean_sdna(prop, NULL, "gpencil_flags", GP_TOOL_FLAG_CREATE_WEIGHTS);
-<<<<<<< HEAD
 	RNA_def_property_ui_text(prop, "Add weight data for new strokes",
 		"Add weight data for new strokes\nWhen creating new strokes, the weight data is added according to the current vertex group and weight, "
 		"if no vertex group selected, weight is not added");
-=======
-	RNA_def_property_ui_text(
-	        prop, "Add weight data for new strokes",
-	        "When creating new strokes, the weight data is added according to the current vertex group and weight, "
-	        "if no vertex group selected, weight is not added");
->>>>>>> cc5bdf02
 	RNA_def_property_update(prop, NC_SCENE | ND_TOOLSETTINGS, NULL);
 
 	prop = RNA_def_property(srna, "gpencil_sculpt", PROP_POINTER, PROP_NONE);
@@ -2828,12 +2809,8 @@
 	prop = RNA_def_property(srna, "annotation_stroke_placement_view3d", PROP_ENUM, PROP_NONE);
 	RNA_def_property_enum_bitflag_sdna(prop, NULL, "annotate_v3d_align");
 	RNA_def_property_enum_items(prop, annotation_stroke_placement_items);
-<<<<<<< HEAD
+	RNA_def_property_enum_default(prop, GP_PROJECT_VIEWSPACE | GP_PROJECT_CURSOR);
 	RNA_def_property_ui_text(prop, "Annotation Stroke Placement (3D View)", "Annotation Stroke Placement (3D View)\nHow annotation strokes are orientated in 3D space");
-=======
-	RNA_def_property_enum_default(prop, GP_PROJECT_VIEWSPACE | GP_PROJECT_CURSOR);
-	RNA_def_property_ui_text(prop, "Annotation Stroke Placement (3D View)", "How annotation strokes are orientated in 3D space");
->>>>>>> cc5bdf02
 	RNA_def_property_update(prop, NC_GPENCIL | ND_DATA, NULL);
 
 	/* Annotations - Stroke Thickness */
