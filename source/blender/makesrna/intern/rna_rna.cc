/* SPDX-FileCopyrightText: 2023 Blender Authors
 *
 * SPDX-License-Identifier: GPL-2.0-or-later */

/** \file
 * \ingroup RNA
 */

#include <cstdlib>

#include <CLG_log.h>

#include "DNA_ID.h"

#include "BLI_utildefines.h"

#include "RNA_access.hh"
#include "RNA_define.hh"
#include "RNA_enum_types.hh"

#include "rna_internal.hh"

/* -------------------------------------------------------------------- */
/** \name Generic Enum's
 * \{ */

/* Reuse for dynamic types. */

const EnumPropertyItem rna_enum_dummy_NULL_items[] = {
    {0, nullptr, 0, nullptr, nullptr},
};

/* Reuse for dynamic types with default value. */

const EnumPropertyItem rna_enum_dummy_DEFAULT_items[] = {
    {0, "DEFAULT", 0, "Default", ""},
    {0, nullptr, 0, nullptr, nullptr},
};

/** \} */

/* -------------------------------------------------------------------- */
/** \name RNA Enum's
 * \{ */

const EnumPropertyItem rna_enum_property_type_items[] = {
    {PROP_BOOLEAN, "BOOLEAN", 0, "Boolean", ""},
    {PROP_INT, "INT", 0, "Integer", ""},
    {PROP_FLOAT, "FLOAT", 0, "Float", ""},
    {PROP_STRING, "STRING", 0, "String", ""},
    {PROP_ENUM, "ENUM", 0, "Enumeration", ""},
    {PROP_POINTER, "POINTER", 0, "Pointer", ""},
    {PROP_COLLECTION, "COLLECTION", 0, "Collection", ""},
    {0, nullptr, 0, nullptr, nullptr},
};

/* Wraps multiple enums onto a single line in a way that is difficult to read.
 * NOTE: these enums are split up based on their use in `bpy.props` Python module. */

/* clang-format off */
#define RNA_ENUM_PROPERTY_SUBTYPE_STRING_ITEMS \
  {PROP_FILEPATH, "FILE_PATH", 0, "File Path", ""}, \
  {PROP_DIRPATH, "DIR_PATH", 0, "Directory Path", ""}, \
  {PROP_FILENAME, "FILE_NAME", 0, "File Name", ""}, \
  {PROP_BYTESTRING, "BYTE_STRING", 0, "Byte String", ""}, \
  {PROP_PASSWORD, "PASSWORD", 0, "Password", "A string that is displayed hidden ('********')"}

#define RNA_ENUM_PROPERTY_SUBTYPE_NUMBER_ITEMS \
  {PROP_PIXEL, "PIXEL", 0, "Pixel", ""}, \
  {PROP_UNSIGNED, "UNSIGNED", 0, "Unsigned", ""}, \
  {PROP_PERCENTAGE, "PERCENTAGE", 0, "Percentage", ""}, \
  {PROP_FACTOR, "FACTOR", 0, "Factor", ""}, \
  {PROP_ANGLE, "ANGLE", 0, "Angle", ""}, \
  {PROP_TIME, "TIME", 0, "Time (Scene Relative)", \
   "Time specified in frames, converted to seconds based on scene frame rate"}, \
  {PROP_TIME_ABSOLUTE, "TIME_ABSOLUTE", 0, "Time (Absolute)", \
   "Time specified in seconds, independent of the scene"}, \
  {PROP_DISTANCE, "DISTANCE", 0, "Distance", ""}, \
  {PROP_DISTANCE_CAMERA, "DISTANCE_CAMERA", 0, "Camera Distance", ""}, \
  {PROP_POWER, "POWER", 0, "Power", ""}, \
  {PROP_TEMPERATURE, "TEMPERATURE", 0, "Temperature", ""}

#define RNA_ENUM_PROPERTY_SUBTYPE_NUMBER_ARRAY_ITEMS \
  {PROP_COLOR, "COLOR", 0, "Color", ""}, \
  {PROP_TRANSLATION, "TRANSLATION", 0, "Translation", ""}, \
  {PROP_DIRECTION, "DIRECTION", 0, "Direction", ""}, \
  {PROP_VELOCITY, "VELOCITY", 0, "Velocity", ""}, \
  {PROP_ACCELERATION, "ACCELERATION", 0, "Acceleration", ""}, \
  {PROP_MATRIX, "MATRIX", 0, "Matrix", ""}, \
  {PROP_EULER, "EULER", 0, "Euler Angles", ""}, \
  {PROP_QUATERNION, "QUATERNION", 0, "Quaternion", ""}, \
  {PROP_AXISANGLE, "AXISANGLE", 0, "Axis-Angle", ""}, \
  {PROP_XYZ, "XYZ", 0, "XYZ", ""}, \
  {PROP_XYZ_LENGTH, "XYZ_LENGTH", 0, "XYZ Length", ""}, \
  {PROP_COLOR_GAMMA, "COLOR_GAMMA", 0, "Color", ""}, \
  {PROP_COORDS, "COORDINATES", 0, "Coordinates", ""}, \
  /* Boolean. */ \
  {PROP_LAYER, "LAYER", 0, "Layer", ""}, \
  {PROP_LAYER_MEMBER, "LAYER_MEMBER", 0, "Layer Member", ""}

/* clang-format on */

const EnumPropertyItem rna_enum_property_subtype_string_items[] = {
    RNA_ENUM_PROPERTY_SUBTYPE_STRING_ITEMS,

    {PROP_NONE, "NONE", 0, "None", ""},
    {0, nullptr, 0, nullptr, nullptr},
};

const EnumPropertyItem rna_enum_property_subtype_number_items[] = {
    RNA_ENUM_PROPERTY_SUBTYPE_NUMBER_ITEMS,

    {PROP_NONE, "NONE", 0, "None", ""},
    {0, nullptr, 0, nullptr, nullptr},
};

const EnumPropertyItem rna_enum_property_subtype_number_array_items[] = {
    RNA_ENUM_PROPERTY_SUBTYPE_NUMBER_ARRAY_ITEMS,

    {PROP_NONE, "NONE", 0, "None", ""},
    {0, nullptr, 0, nullptr, nullptr},
};

const EnumPropertyItem rna_enum_property_subtype_items[] = {
    {PROP_NONE, "NONE", 0, "None", ""},

    /* String. */
    RNA_ENUM_PROPERTY_SUBTYPE_STRING_ITEMS,

    /* Number. */
    RNA_ENUM_PROPERTY_SUBTYPE_NUMBER_ITEMS,

    /* Number array. */
    RNA_ENUM_PROPERTY_SUBTYPE_NUMBER_ARRAY_ITEMS,

    {0, nullptr, 0, nullptr, nullptr},
};

const EnumPropertyItem rna_enum_property_unit_items[] = {
    {PROP_UNIT_NONE, "NONE", 0, "None", ""},
    {PROP_UNIT_LENGTH, "LENGTH", 0, "Length", ""},
    {PROP_UNIT_AREA, "AREA", 0, "Area", ""},
    {PROP_UNIT_VOLUME, "VOLUME", 0, "Volume", ""},
    {PROP_UNIT_ROTATION, "ROTATION", 0, "Rotation", ""},
    {PROP_UNIT_TIME, "TIME", 0, "Time (Scene Relative)", ""},
    {PROP_UNIT_TIME_ABSOLUTE, "TIME_ABSOLUTE", 0, "Time (Absolute)", ""},
    {PROP_UNIT_VELOCITY, "VELOCITY", 0, "Velocity", ""},
    {PROP_UNIT_ACCELERATION, "ACCELERATION", 0, "Acceleration", ""},
    {PROP_UNIT_MASS, "MASS", 0, "Mass", ""},
    {PROP_UNIT_CAMERA, "CAMERA", 0, "Camera", ""},
    {PROP_UNIT_POWER, "POWER", 0, "Power", ""},
    {PROP_UNIT_TEMPERATURE, "TEMPERATURE", 0, "Temperature", ""},
    {0, nullptr, 0, nullptr, nullptr},
};

/* Descriptions for rna_enum_property_flag_items and rna_enum_property_flag_enum_items. */
static constexpr auto PROP_HIDDEN_DESCR =
    "For operators: hide from places in the user interface where Blender would add the property "
    "automatically, like Adjust Last Operation. Also this property is not written to presets";
static constexpr auto PROP_SKIP_SAVE_DESCR =
    "For operators: the value of this property will not be remembered between invocations of the "
    "operator; instead, each invocation will start by using the default value. Also this "
    "property is not written to presets";
static constexpr auto PROP_SKIP_PRESET_DESCR = "Do not write in presets";
static constexpr auto PROP_ANIMATABLE_DESCR = "";
static constexpr auto PROP_LIB_EXCEPTION_DESCR =
    "This property can be edited, even when it is used on linked data (which normally is "
    "read-only). Note that edits to the property will not be saved to the blend file";
static constexpr auto PROP_PROPORTIONAL_DESCR = "";
static constexpr auto PROP_TEXTEDIT_UPDATE_DESCR = "";
static constexpr auto PROP_PATH_OUTPUT_DESCR = "";
static constexpr auto PROP_ENUM_FLAG_DESCR = "";

const EnumPropertyItem rna_enum_property_flag_items[] = {
<<<<<<< HEAD
    {PROP_HIDDEN, "HIDDEN", 0, "Hidden", "Hidden in the user interface. Inherits 'SKIP_PRESET'"},
    {PROP_SKIP_SAVE,
     "SKIP_SAVE",
     0,
     "Skip Save",
     "Do not use ghost values. Inherits 'SKIP_PRESET'"},
    {PROP_SKIP_PRESET, "SKIP_PRESET", 0, "Skip Preset", "Do not write in presets"},
    {PROP_ANIMATABLE, "ANIMATABLE", 0, "Animatable", ""},
    {PROP_LIB_EXCEPTION, "LIBRARY_EDITABLE", 0, "Library Editable", ""},
    {PROP_PROPORTIONAL, "PROPORTIONAL", 0, "Adjust values proportionally to each other", ""},
=======
    {PROP_HIDDEN, "HIDDEN", 0, "Hidden", PROP_HIDDEN_DESCR},
    {PROP_SKIP_SAVE, "SKIP_SAVE", 0, "Skip Save", PROP_SKIP_SAVE_DESCR},
    {PROP_SKIP_PRESET, "SKIP_PRESET", 0, "Skip Preset", PROP_SKIP_PRESET_DESCR},
    {PROP_ANIMATABLE, "ANIMATABLE", 0, "Animatable", PROP_ANIMATABLE_DESCR},
    {PROP_LIB_EXCEPTION, "LIBRARY_EDITABLE", 0, "Library Editable", PROP_LIB_EXCEPTION_DESCR},
    {PROP_PROPORTIONAL,
     "PROPORTIONAL",
     0,
     "Adjust values proportionally to each other",
     PROP_PROPORTIONAL_DESCR},
>>>>>>> 83744daf
    {int(PROP_TEXTEDIT_UPDATE),
     "TEXTEDIT_UPDATE",
     0,
     "Update on every keystroke in textedit 'mode'",
     PROP_TEXTEDIT_UPDATE_DESCR},
    {PROP_PATH_OUTPUT, "OUTPUT_PATH", 0, "Output Path", PROP_PATH_OUTPUT_DESCR},
    {0, nullptr, 0, nullptr, nullptr},
};

/** Only for enum type properties. */
const EnumPropertyItem rna_enum_property_flag_enum_items[] = {
    {PROP_HIDDEN, "HIDDEN", 0, "Hidden", PROP_HIDDEN_DESCR},
    {PROP_SKIP_SAVE, "SKIP_SAVE", 0, "Skip Save", PROP_SKIP_SAVE_DESCR},
    {PROP_ANIMATABLE, "ANIMATABLE", 0, "Animatable", PROP_ANIMATABLE_DESCR},
    {PROP_LIB_EXCEPTION, "LIBRARY_EDITABLE", 0, "Library Editable", PROP_LIB_EXCEPTION_DESCR},
    {PROP_ENUM_FLAG, "ENUM_FLAG", 0, "Enum Flag", PROP_ENUM_FLAG_DESCR},
    {0, nullptr, 0, nullptr, nullptr},
};

const EnumPropertyItem rna_enum_property_override_flag_items[] = {
    {PROPOVERRIDE_OVERRIDABLE_LIBRARY,
     "LIBRARY_OVERRIDABLE",
     0,
     "Library Overridable",
     "Make that property editable in library overrides of linked data-blocks"},
    {0, nullptr, 0, nullptr, nullptr},
};

const EnumPropertyItem rna_enum_property_override_flag_collection_items[] = {
    {PROPOVERRIDE_OVERRIDABLE_LIBRARY,
     "LIBRARY_OVERRIDABLE",
     0,
     "Library Overridable",
     "Make that property editable in library overrides of linked data-blocks"},
    {PROPOVERRIDE_NO_PROP_NAME,
     "NO_PROPERTY_NAME",
     0,
     "No Name",
     "Do not use the names of the items, only their indices in the collection"},
    {PROPOVERRIDE_LIBRARY_INSERTION,
     "USE_INSERTION",
     0,
     "Use Insertion",
     "Allow users to add new items in that collection in library overrides"},
    {0, nullptr, 0, nullptr, nullptr},
};

const EnumPropertyItem rna_enum_property_string_search_flag_items[] = {
    {PROP_STRING_SEARCH_SORT, "SORT", 0, "Sort Search Results", ""},
    {PROP_STRING_SEARCH_SUGGESTION,
     "SUGGESTION",
     0,
     "Suggestion",
     "Search results are suggestions (other values may be entered)"},

    {0, nullptr, 0, nullptr, nullptr},
};

/** \} */

#ifdef RNA_RUNTIME
#  include "BLI_ghash.h"
#  include "BLI_string.h"
#  include "MEM_guardedalloc.h"

#  include "BKE_idprop.h"
#  include "BKE_lib_override.hh"

#  include <optional>
#  include <string>

static CLG_LogRef LOG_COMPARE_OVERRIDE = {"rna.rna_compare_override"};

/* Struct */

static void rna_Struct_identifier_get(PointerRNA *ptr, char *value)
{
  strcpy(value, ((StructRNA *)ptr->data)->identifier);
}

static int rna_Struct_identifier_length(PointerRNA *ptr)
{
  return strlen(((StructRNA *)ptr->data)->identifier);
}

static void rna_Struct_description_get(PointerRNA *ptr, char *value)
{
  strcpy(value, ((StructRNA *)ptr->data)->description);
}

static int rna_Struct_description_length(PointerRNA *ptr)
{
  return strlen(((StructRNA *)ptr->data)->description);
}

static void rna_Struct_name_get(PointerRNA *ptr, char *value)
{
  strcpy(value, ((StructRNA *)ptr->data)->name);
}

/* bfa - Expose struct icon to Python */
static int rna_Struct_icon_get(PointerRNA *ptr)
{
  return ((StructRNA *)ptr->data)->icon;
}

static int rna_Struct_name_length(PointerRNA *ptr)
{
  return strlen(((StructRNA *)ptr->data)->name);
}

static void rna_Struct_translation_context_get(PointerRNA *ptr, char *value)
{
  strcpy(value, ((StructRNA *)ptr->data)->translation_context);
}

static int rna_Struct_translation_context_length(PointerRNA *ptr)
{
  return strlen(((StructRNA *)ptr->data)->translation_context);
}

static PointerRNA rna_Struct_base_get(PointerRNA *ptr)
{
  return rna_pointer_inherit_refine(ptr, &RNA_Struct, ((StructRNA *)ptr->data)->base);
}

static PointerRNA rna_Struct_nested_get(PointerRNA *ptr)
{
  return rna_pointer_inherit_refine(ptr, &RNA_Struct, ((StructRNA *)ptr->data)->nested);
}

static PointerRNA rna_Struct_name_property_get(PointerRNA *ptr)
{
  return rna_pointer_inherit_refine(ptr, &RNA_Property, ((StructRNA *)ptr->data)->nameproperty);
}

/* Struct property iteration. This is quite complicated, the purpose is to
 * iterate over properties of all inheritance levels, and for each struct to
 * also iterator over id properties not known by RNA. */

static int rna_idproperty_known(CollectionPropertyIterator *iter, void *data)
{
  IDProperty *idprop = (IDProperty *)data;
  PropertyRNA *prop;
  StructRNA *ptype = iter->builtin_parent.type;

  /* function to skip any id properties that are already known by RNA,
   * for the second loop where we go over unknown id properties */
  do {
    for (prop = static_cast<PropertyRNA *>(ptype->cont.properties.first); prop; prop = prop->next)
    {
      if ((prop->flag_internal & PROP_INTERN_BUILTIN) == 0 &&
          STREQ(prop->identifier, idprop->name))
      {
        return 1;
      }
    }
  } while ((ptype = ptype->base));

  return 0;
}

static int rna_property_builtin(CollectionPropertyIterator * /*iter*/, void *data)
{
  PropertyRNA *prop = (PropertyRNA *)data;

  /* function to skip builtin rna properties */

  return (prop->flag_internal & PROP_INTERN_BUILTIN);
}

static int rna_function_builtin(CollectionPropertyIterator * /*iter*/, void *data)
{
  FunctionRNA *func = (FunctionRNA *)data;

  /* function to skip builtin rna functions */

  return (func->flag & FUNC_BUILTIN);
}

static void rna_inheritance_next_level_restart(CollectionPropertyIterator *iter,
                                               IteratorSkipFunc skip,
                                               int funcs)
{
  /* RNA struct inheritance */
  while (!iter->valid && iter->level > 0) {
    StructRNA *srna;
    int i;

    srna = (StructRNA *)iter->parent.data;
    iter->level--;
    for (i = iter->level; i > 0; i--) {
      srna = srna->base;
    }

    rna_iterator_listbase_end(iter);

    if (funcs) {
      rna_iterator_listbase_begin(iter, &srna->functions, skip);
    }
    else {
      rna_iterator_listbase_begin(iter, &srna->cont.properties, skip);
    }
  }
}

static void rna_inheritance_properties_listbase_begin(CollectionPropertyIterator *iter,
                                                      ListBase *lb,
                                                      IteratorSkipFunc skip)
{
  rna_iterator_listbase_begin(iter, lb, skip);
  rna_inheritance_next_level_restart(iter, skip, 0);
}

static void rna_inheritance_properties_listbase_next(CollectionPropertyIterator *iter,
                                                     IteratorSkipFunc skip)
{
  rna_iterator_listbase_next(iter);
  rna_inheritance_next_level_restart(iter, skip, 0);
}

static void rna_inheritance_functions_listbase_begin(CollectionPropertyIterator *iter,
                                                     ListBase *lb,
                                                     IteratorSkipFunc skip)
{
  rna_iterator_listbase_begin(iter, lb, skip);
  rna_inheritance_next_level_restart(iter, skip, 1);
}

static void rna_inheritance_functions_listbase_next(CollectionPropertyIterator *iter,
                                                    IteratorSkipFunc skip)
{
  rna_iterator_listbase_next(iter);
  rna_inheritance_next_level_restart(iter, skip, 1);
}

static void rna_Struct_properties_next(CollectionPropertyIterator *iter)
{
  ListBaseIterator *internal = &iter->internal.listbase;
  IDProperty *group;

  if (internal->flag) {
    /* id properties */
    rna_iterator_listbase_next(iter);
  }
  else {
    /* regular properties */
    rna_inheritance_properties_listbase_next(iter, rna_property_builtin);

    /* try id properties */
    if (!iter->valid) {
      group = RNA_struct_idprops(&iter->builtin_parent, 0);

      if (group) {
        rna_iterator_listbase_end(iter);
        rna_iterator_listbase_begin(iter, &group->data.group, rna_idproperty_known);
        internal = &iter->internal.listbase;
        internal->flag = 1;
      }
    }
  }
}

static void rna_Struct_properties_begin(CollectionPropertyIterator *iter, PointerRNA *ptr)
{
  StructRNA *srna;

  /* here ptr->data should always be the same as iter->parent.type */
  srna = (StructRNA *)ptr->data;

  while (srna->base) {
    iter->level++;
    srna = srna->base;
  }

  rna_inheritance_properties_listbase_begin(iter, &srna->cont.properties, rna_property_builtin);
}

static PointerRNA rna_Struct_properties_get(CollectionPropertyIterator *iter)
{
  ListBaseIterator *internal = &iter->internal.listbase;

  /* we return either PropertyRNA* or IDProperty*, the rna_access.cc
   * functions can handle both as PropertyRNA* with some tricks */
  return rna_pointer_inherit_refine(&iter->parent, &RNA_Property, internal->link);
}

static void rna_Struct_functions_next(CollectionPropertyIterator *iter)
{
  rna_inheritance_functions_listbase_next(iter, rna_function_builtin);
}

static void rna_Struct_functions_begin(CollectionPropertyIterator *iter, PointerRNA *ptr)
{
  StructRNA *srna;

  /* here ptr->data should always be the same as iter->parent.type */
  srna = (StructRNA *)ptr->data;

  while (srna->base) {
    iter->level++;
    srna = srna->base;
  }

  rna_inheritance_functions_listbase_begin(iter, &srna->functions, rna_function_builtin);
}

static PointerRNA rna_Struct_functions_get(CollectionPropertyIterator *iter)
{
  ListBaseIterator *internal = &iter->internal.listbase;

  /* we return either PropertyRNA* or IDProperty*, the rna_access.cc
   * functions can handle both as PropertyRNA* with some tricks */
  return rna_pointer_inherit_refine(&iter->parent, &RNA_Function, internal->link);
}

static void rna_Struct_property_tags_begin(CollectionPropertyIterator *iter, PointerRNA *ptr)
{
  /* here ptr->data should always be the same as iter->parent.type */
  StructRNA *srna = (StructRNA *)ptr->data;
  const EnumPropertyItem *tag_defines = RNA_struct_property_tag_defines(srna);
  uint tag_count = tag_defines ? RNA_enum_items_count(tag_defines) : 0;

  rna_iterator_array_begin(
      iter, (void *)tag_defines, sizeof(EnumPropertyItem), tag_count, 0, nullptr);
}

/* Builtin properties iterator re-uses the Struct properties iterator, only
 * difference is that we need to set the ptr data to the type of the struct
 * whose properties we want to iterate over. */

void rna_builtin_properties_begin(CollectionPropertyIterator *iter, PointerRNA *ptr)
{
  PointerRNA newptr;

  /* we create a new pointer with the type as the data */
  newptr.type = &RNA_Struct;
  newptr.data = ptr->type;

  if (ptr->type->flag & STRUCT_ID) {
    newptr.owner_id = static_cast<ID *>(ptr->data);
  }
  else {
    newptr.owner_id = nullptr;
  }

  iter->parent = newptr;
  iter->builtin_parent = *ptr;

  rna_Struct_properties_begin(iter, &newptr);
}

void rna_builtin_properties_next(CollectionPropertyIterator *iter)
{
  rna_Struct_properties_next(iter);
}

PointerRNA rna_builtin_properties_get(CollectionPropertyIterator *iter)
{
  return rna_Struct_properties_get(iter);
}

int rna_builtin_properties_lookup_string(PointerRNA *ptr, const char *key, PointerRNA *r_ptr)
{
  StructRNA *srna;
  PropertyRNA *prop;
  PointerRNA propptr = {nullptr};

  srna = ptr->type;

  do {
    if (srna->cont.prophash) {
      prop = static_cast<PropertyRNA *>(BLI_ghash_lookup(srna->cont.prophash, (void *)key));

      if (prop) {
        propptr.type = &RNA_Property;
        propptr.data = prop;

        *r_ptr = propptr;
        return true;
      }
    }
    else {
      for (prop = static_cast<PropertyRNA *>(srna->cont.properties.first); prop; prop = prop->next)
      {
        if (!(prop->flag_internal & PROP_INTERN_BUILTIN) && STREQ(prop->identifier, key)) {
          propptr.type = &RNA_Property;
          propptr.data = prop;

          *r_ptr = propptr;
          return true;
        }
      }
    }
  } while ((srna = srna->base));
  return false;
}

PointerRNA rna_builtin_type_get(PointerRNA *ptr)
{
  return rna_pointer_inherit_refine(ptr, &RNA_Struct, ptr->type);
}

/* Property */

static StructRNA *rna_Property_refine(PointerRNA *ptr)
{
  PropertyRNA *prop = (PropertyRNA *)ptr->data;

  switch (RNA_property_type(prop)) {
    case PROP_BOOLEAN:
      return &RNA_BoolProperty;
    case PROP_INT:
      return &RNA_IntProperty;
    case PROP_FLOAT:
      return &RNA_FloatProperty;
    case PROP_STRING:
      return &RNA_StringProperty;
    case PROP_ENUM:
      return &RNA_EnumProperty;
    case PROP_POINTER:
      return &RNA_PointerProperty;
    case PROP_COLLECTION:
      return &RNA_CollectionProperty;
    default:
      return &RNA_Property;
  }
}

static void rna_Property_identifier_get(PointerRNA *ptr, char *value)
{
  PropertyRNA *prop = (PropertyRNA *)ptr->data;
  strcpy(value, RNA_property_identifier(prop));
}

static int rna_Property_identifier_length(PointerRNA *ptr)
{
  PropertyRNA *prop = (PropertyRNA *)ptr->data;
  return strlen(RNA_property_identifier(prop));
}

static void rna_Property_name_get(PointerRNA *ptr, char *value)
{
  PropertyRNA *prop = (PropertyRNA *)ptr->data;
  const char *name = RNA_property_ui_name_raw(prop);
  strcpy(value, name ? name : "");
}

static int rna_Property_name_length(PointerRNA *ptr)
{
  PropertyRNA *prop = (PropertyRNA *)ptr->data;
  const char *name = RNA_property_ui_name_raw(prop);
  return name ? strlen(name) : 0;
}

static void rna_Property_description_get(PointerRNA *ptr, char *value)
{
  PropertyRNA *prop = (PropertyRNA *)ptr->data;
  const char *description = RNA_property_ui_description_raw(prop);
  strcpy(value, description ? description : "");
}
static int rna_Property_description_length(PointerRNA *ptr)
{
  PropertyRNA *prop = (PropertyRNA *)ptr->data;
  const char *description = RNA_property_ui_description_raw(prop);
  return description ? strlen(description) : 0;
}

static void rna_Property_translation_context_get(PointerRNA *ptr, char *value)
{
  PropertyRNA *prop = (PropertyRNA *)ptr->data;
  strcpy(value, RNA_property_translation_context(prop));
}

static int rna_Property_translation_context_length(PointerRNA *ptr)
{
  PropertyRNA *prop = (PropertyRNA *)ptr->data;
  return strlen(RNA_property_translation_context(prop));
}

static int rna_Property_type_get(PointerRNA *ptr)
{
  PropertyRNA *prop = (PropertyRNA *)ptr->data;
  return RNA_property_type(prop);
}

static int rna_Property_subtype_get(PointerRNA *ptr)
{
  PropertyRNA *prop = (PropertyRNA *)ptr->data;
  return RNA_property_subtype(prop);
}

static PointerRNA rna_Property_srna_get(PointerRNA *ptr)
{
  PropertyRNA *prop = (PropertyRNA *)ptr->data;
  prop = rna_ensure_property(prop);
  return rna_pointer_inherit_refine(ptr, &RNA_Struct, prop->srna);
}

static int rna_Property_unit_get(PointerRNA *ptr)
{
  PropertyRNA *prop = (PropertyRNA *)ptr->data;
  return RNA_property_unit(prop);
}

static int rna_Property_icon_get(PointerRNA *ptr)
{
  PropertyRNA *prop = (PropertyRNA *)ptr->data;
  return RNA_property_ui_icon(prop);
}

static bool rna_Property_readonly_get(PointerRNA *ptr)
{
  PropertyRNA *prop = (PropertyRNA *)ptr->data;

  /* don't use this because it will call functions that check the internal
   * data for introspection we only need to know if it can be edited so the
   * flag is better for this */
  // return RNA_property_editable(ptr, prop);
  return (prop->flag & PROP_EDITABLE) == 0;
}

static bool rna_Property_animatable_get(PointerRNA *ptr)
{
  PropertyRNA *prop = (PropertyRNA *)ptr->data;

  return (prop->flag & PROP_ANIMATABLE) != 0;
}

static bool rna_Property_overridable_get(PointerRNA *ptr)
{
  PropertyRNA *prop = (PropertyRNA *)ptr->data;

  IDProperty *idprop = rna_idproperty_check(&prop, ptr);

  return idprop != nullptr ? (idprop->flag & IDP_FLAG_OVERRIDABLE_LIBRARY) != 0 :
                             (prop->flag_override & PROPOVERRIDE_OVERRIDABLE_LIBRARY) != 0;
}

static bool rna_Property_use_output_get(PointerRNA *ptr)
{
  PropertyRNA *prop = (PropertyRNA *)ptr->data;
  return (prop->flag_parameter & PARM_OUTPUT) != 0;
}

static bool rna_Property_is_required_get(PointerRNA *ptr)
{
  PropertyRNA *prop = (PropertyRNA *)ptr->data;
  return (prop->flag_parameter & PARM_REQUIRED) != 0;
}

static bool rna_Property_is_argument_optional_get(PointerRNA *ptr)
{
  PropertyRNA *prop = (PropertyRNA *)ptr->data;
  return (prop->flag_parameter & PARM_PYFUNC_OPTIONAL) != 0;
}

static bool rna_Property_is_never_none_get(PointerRNA *ptr)
{
  PropertyRNA *prop = (PropertyRNA *)ptr->data;
  return (prop->flag & PROP_NEVER_NULL) != 0;
}

static bool rna_Property_is_hidden_get(PointerRNA *ptr)
{
  PropertyRNA *prop = (PropertyRNA *)ptr->data;
  return (prop->flag & PROP_HIDDEN) != 0;
}

static bool rna_Property_is_skip_save_get(PointerRNA *ptr)
{
  PropertyRNA *prop = (PropertyRNA *)ptr->data;
  return (prop->flag & PROP_SKIP_SAVE) != 0;
}

static bool rna_Property_is_skip_preset_get(PointerRNA *ptr)
{
  PropertyRNA *prop = (PropertyRNA *)ptr->data;
  return (prop->flag & (PROP_SKIP_SAVE | PROP_HIDDEN | PROP_SKIP_PRESET)) != 0;
}

static bool rna_Property_is_enum_flag_get(PointerRNA *ptr)
{
  PropertyRNA *prop = (PropertyRNA *)ptr->data;
  return (prop->flag & PROP_ENUM_FLAG) != 0;
}

static bool rna_Property_is_library_editable_flag_get(PointerRNA *ptr)
{
  PropertyRNA *prop = (PropertyRNA *)ptr->data;
  return (prop->flag & PROP_LIB_EXCEPTION) != 0;
}

static bool rna_Property_is_path_output_flag_get(PointerRNA *ptr)
{
  PropertyRNA *prop = (PropertyRNA *)ptr->data;
  return (prop->flag & PROP_PATH_OUTPUT) != 0;
}

static int rna_Property_tags_get(PointerRNA *ptr)
{
  return RNA_property_tags(static_cast<PropertyRNA *>(ptr->data));
}

static const EnumPropertyItem *rna_Property_tags_itemf(bContext * /*C*/,
                                                       PointerRNA *ptr,
                                                       PropertyRNA * /*prop*/,
                                                       bool *r_free)
{
  PropertyRNA *this_prop = (PropertyRNA *)ptr->data;
  const StructRNA *srna = RNA_property_pointer_type(ptr, this_prop);
  EnumPropertyItem *prop_tags;
  EnumPropertyItem tmp = {0, "", 0, "", ""};
  int totitem = 0;

  for (const EnumPropertyItem *struct_tags = RNA_struct_property_tag_defines(srna);
       struct_tags != nullptr && struct_tags->identifier != nullptr;
       struct_tags++)
  {
    memcpy(&tmp, struct_tags, sizeof(tmp));
    RNA_enum_item_add(&prop_tags, &totitem, &tmp);
  }
  RNA_enum_item_end(&prop_tags, &totitem);
  *r_free = true;

  return prop_tags;
}

static int rna_Property_array_length_get(PointerRNA *ptr)
{
  PropertyRNA *prop = (PropertyRNA *)ptr->data;
  prop = rna_ensure_property(prop);
  return prop->totarraylength;
}

static void rna_Property_array_dimensions_get(PointerRNA *ptr,
                                              int dimensions[RNA_MAX_ARRAY_DIMENSION])
{
  PropertyRNA *prop = (PropertyRNA *)ptr->data;
  prop = rna_ensure_property(prop);

  if (prop->arraydimension > 1) {
    for (int i = RNA_MAX_ARRAY_DIMENSION; i--;) {
      dimensions[i] = (i >= prop->arraydimension) ? 0 : prop->arraylength[i];
    }
  }
  else {
    memset(dimensions, 0, sizeof(*dimensions) * RNA_MAX_ARRAY_DIMENSION);
    dimensions[0] = prop->totarraylength;
  }
}

static bool rna_Property_is_registered_get(PointerRNA *ptr)
{
  PropertyRNA *prop = (PropertyRNA *)ptr->data;
  return (prop->flag & PROP_REGISTER) != 0;
}

static bool rna_Property_is_registered_optional_get(PointerRNA *ptr)
{
  PropertyRNA *prop = (PropertyRNA *)ptr->data;
  return (prop->flag & PROP_REGISTER_OPTIONAL) != 0;
}

static bool rna_Property_is_runtime_get(PointerRNA *ptr)
{
  PropertyRNA *prop = (PropertyRNA *)ptr->data;
  return (prop->flag_internal & PROP_INTERN_RUNTIME) != 0;
}

static bool rna_BoolProperty_default_get(PointerRNA *ptr)
{
  PropertyRNA *prop = (PropertyRNA *)ptr->data;
  prop = rna_ensure_property(prop);
  return ((BoolPropertyRNA *)prop)->defaultvalue;
}

static int rna_IntProperty_default_get(PointerRNA *ptr)
{
  PropertyRNA *prop = (PropertyRNA *)ptr->data;
  prop = rna_ensure_property(prop);
  return ((IntPropertyRNA *)prop)->defaultvalue;
}
/* int/float/bool */
static int rna_NumberProperty_default_array_get_length(const PointerRNA *ptr,
                                                       int length[RNA_MAX_ARRAY_DIMENSION])
{
  PropertyRNA *prop = (PropertyRNA *)ptr->data;
  prop = rna_ensure_property(prop);

  length[0] = prop->totarraylength;

  return length[0];
}
static bool rna_NumberProperty_is_array_get(PointerRNA *ptr)
{
  PropertyRNA *prop = (PropertyRNA *)ptr->data;

  return RNA_property_array_check(prop);
}

static void rna_IntProperty_default_array_get(PointerRNA *ptr, int *values)
{
  PropertyRNA *prop = (PropertyRNA *)ptr->data;
  prop = rna_ensure_property(prop);
  if (prop->totarraylength > 0) {
    PointerRNA null_ptr = PointerRNA_NULL;
    RNA_property_int_get_default_array(&null_ptr, prop, values);
  }
}

static void rna_BoolProperty_default_array_get(PointerRNA *ptr, bool *values)
{
  PropertyRNA *prop = (PropertyRNA *)ptr->data;
  prop = rna_ensure_property(prop);
  if (prop->totarraylength > 0) {
    PointerRNA null_ptr = PointerRNA_NULL;
    RNA_property_boolean_get_default_array(&null_ptr, prop, values);
  }
}

static void rna_FloatProperty_default_array_get(PointerRNA *ptr, float *values)
{
  PropertyRNA *prop = (PropertyRNA *)ptr->data;
  prop = rna_ensure_property(prop);
  if (prop->totarraylength > 0) {
    PointerRNA null_ptr = PointerRNA_NULL;
    RNA_property_float_get_default_array(&null_ptr, prop, values);
  }
}

static int rna_IntProperty_hard_min_get(PointerRNA *ptr)
{
  PropertyRNA *prop = (PropertyRNA *)ptr->data;
  prop = rna_ensure_property(prop);
  return ((IntPropertyRNA *)prop)->hardmin;
}

static int rna_IntProperty_hard_max_get(PointerRNA *ptr)
{
  PropertyRNA *prop = (PropertyRNA *)ptr->data;
  prop = rna_ensure_property(prop);
  return ((IntPropertyRNA *)prop)->hardmax;
}

static int rna_IntProperty_soft_min_get(PointerRNA *ptr)
{
  PropertyRNA *prop = (PropertyRNA *)ptr->data;
  prop = rna_ensure_property(prop);
  return ((IntPropertyRNA *)prop)->softmin;
}

static int rna_IntProperty_soft_max_get(PointerRNA *ptr)
{
  PropertyRNA *prop = (PropertyRNA *)ptr->data;
  prop = rna_ensure_property(prop);
  return ((IntPropertyRNA *)prop)->softmax;
}

static int rna_IntProperty_step_get(PointerRNA *ptr)
{
  PropertyRNA *prop = (PropertyRNA *)ptr->data;
  prop = rna_ensure_property(prop);
  return ((IntPropertyRNA *)prop)->step;
}

static float rna_FloatProperty_default_get(PointerRNA *ptr)
{
  PropertyRNA *prop = (PropertyRNA *)ptr->data;
  prop = rna_ensure_property(prop);
  return ((FloatPropertyRNA *)prop)->defaultvalue;
}
static float rna_FloatProperty_hard_min_get(PointerRNA *ptr)
{
  PropertyRNA *prop = (PropertyRNA *)ptr->data;
  prop = rna_ensure_property(prop);
  return ((FloatPropertyRNA *)prop)->hardmin;
}

static float rna_FloatProperty_hard_max_get(PointerRNA *ptr)
{
  PropertyRNA *prop = (PropertyRNA *)ptr->data;
  prop = rna_ensure_property(prop);
  return ((FloatPropertyRNA *)prop)->hardmax;
}

static float rna_FloatProperty_soft_min_get(PointerRNA *ptr)
{
  PropertyRNA *prop = (PropertyRNA *)ptr->data;
  prop = rna_ensure_property(prop);
  return ((FloatPropertyRNA *)prop)->softmin;
}

static float rna_FloatProperty_soft_max_get(PointerRNA *ptr)
{
  PropertyRNA *prop = (PropertyRNA *)ptr->data;
  prop = rna_ensure_property(prop);
  return ((FloatPropertyRNA *)prop)->softmax;
}

static float rna_FloatProperty_step_get(PointerRNA *ptr)
{
  PropertyRNA *prop = (PropertyRNA *)ptr->data;
  prop = rna_ensure_property(prop);
  return ((FloatPropertyRNA *)prop)->step;
}

static int rna_FloatProperty_precision_get(PointerRNA *ptr)
{
  PropertyRNA *prop = (PropertyRNA *)ptr->data;
  prop = rna_ensure_property(prop);
  return ((FloatPropertyRNA *)prop)->precision;
}

static void rna_StringProperty_default_get(PointerRNA *ptr, char *value)
{
  PropertyRNA *prop = (PropertyRNA *)ptr->data;
  prop = rna_ensure_property(prop);
  strcpy(value, ((StringPropertyRNA *)prop)->defaultvalue);
}
static int rna_StringProperty_default_length(PointerRNA *ptr)
{
  PropertyRNA *prop = (PropertyRNA *)ptr->data;
  prop = rna_ensure_property(prop);
  return strlen(((StringPropertyRNA *)prop)->defaultvalue);
}

static int rna_StringProperty_max_length_get(PointerRNA *ptr)
{
  PropertyRNA *prop = (PropertyRNA *)ptr->data;
  prop = rna_ensure_property(prop);
  return ((StringPropertyRNA *)prop)->maxlength;
}

static const EnumPropertyItem *rna_EnumProperty_default_itemf(bContext *C,
                                                              PointerRNA *ptr,
                                                              PropertyRNA *prop_parent,
                                                              bool *r_free)
{
  PropertyRNA *prop = (PropertyRNA *)ptr->data;
  EnumPropertyRNA *eprop;

  prop = rna_ensure_property(prop);
  eprop = (EnumPropertyRNA *)prop;

  /* incompatible default attributes */
  if ((prop_parent->flag & PROP_ENUM_FLAG) != (prop->flag & PROP_ENUM_FLAG)) {
    return rna_enum_dummy_NULL_items;
  }

  if ((eprop->item_fn == nullptr) || (eprop->item_fn == rna_EnumProperty_default_itemf) ||
      (ptr->type == &RNA_EnumProperty) || (C == nullptr))
  {
    if (eprop->item) {
      return eprop->item;
    }
  }

  return eprop->item_fn(C, ptr, prop, r_free);
}

/* XXX: not sure this is needed? */
static int rna_EnumProperty_default_get(PointerRNA *ptr)
{
  PropertyRNA *prop = (PropertyRNA *)ptr->data;
  prop = rna_ensure_property(prop);
  return ((EnumPropertyRNA *)prop)->defaultvalue;
}

static int rna_enum_check_separator(CollectionPropertyIterator * /*iter*/, void *data)
{
  EnumPropertyItem *item = (EnumPropertyItem *)data;

  return (item->identifier[0] == 0);
}

static void rna_EnumProperty_items_begin_impl(CollectionPropertyIterator *iter,
                                              PointerRNA *ptr,
                                              IteratorSkipFunc skip_fn)
{
  PropertyRNA *prop = (PropertyRNA *)ptr->data;
  // EnumPropertyRNA *eprop; /* UNUSED */
  const EnumPropertyItem *item = nullptr;
  int totitem;
  bool free;

  prop = rna_ensure_property(prop);
  // eprop = (EnumPropertyRNA *)prop;

  RNA_property_enum_items_ex(nullptr,
                             ptr,
                             prop,
                             STREQ(iter->prop->identifier, "enum_items_static"),
                             &item,
                             &totitem,
                             &free);
  rna_iterator_array_begin(iter, (void *)item, sizeof(EnumPropertyItem), totitem, free, skip_fn);
}

static void rna_EnumProperty_items_begin(CollectionPropertyIterator *iter, PointerRNA *ptr)
{
  rna_EnumProperty_items_begin_impl(iter, ptr, rna_enum_check_separator);
}

static void rna_EnumProperty_items_ui_begin(CollectionPropertyIterator *iter, PointerRNA *ptr)
{
  /* No skip-function, include all "UI" items. */
  rna_EnumProperty_items_begin_impl(iter, ptr, nullptr);
}

static void rna_EnumPropertyItem_identifier_get(PointerRNA *ptr, char *value)
{
  strcpy(value, ((EnumPropertyItem *)ptr->data)->identifier);
}

static int rna_EnumPropertyItem_identifier_length(PointerRNA *ptr)
{
  return strlen(((EnumPropertyItem *)ptr->data)->identifier);
}

static void rna_EnumPropertyItem_name_get(PointerRNA *ptr, char *value)
{
  const EnumPropertyItem *eprop = static_cast<const EnumPropertyItem *>(ptr->data);
  /* Name can be nullptr in the case of separators
   * which are exposed via `_bpy.rna_enum_items_static`. */
  if (eprop->name) {
    strcpy(value, eprop->name);
  }
  else {
    value[0] = '\0';
  }
}

static int rna_EnumPropertyItem_name_length(PointerRNA *ptr)
{
  const EnumPropertyItem *eprop = static_cast<const EnumPropertyItem *>(ptr->data);
  if (eprop->name) {
    return strlen(eprop->name);
  }
  return 0;
}

static void rna_EnumPropertyItem_description_get(PointerRNA *ptr, char *value)
{
  const EnumPropertyItem *eprop = static_cast<const EnumPropertyItem *>(ptr->data);

  if (eprop->description) {
    strcpy(value, eprop->description);
  }
  else {
    value[0] = '\0';
  }
}

static int rna_EnumPropertyItem_description_length(PointerRNA *ptr)
{
  EnumPropertyItem *eprop = (EnumPropertyItem *)ptr->data;

  if (eprop->description) {
    return strlen(eprop->description);
  }
  return 0;
}

static int rna_EnumPropertyItem_value_get(PointerRNA *ptr)
{
  return ((EnumPropertyItem *)ptr->data)->value;
}

static int rna_EnumPropertyItem_icon_get(PointerRNA *ptr)
{
  return ((EnumPropertyItem *)ptr->data)->icon;
}

static PointerRNA rna_PointerProperty_fixed_type_get(PointerRNA *ptr)
{
  PropertyRNA *prop = (PropertyRNA *)ptr->data;
  prop = rna_ensure_property(prop);
  return rna_pointer_inherit_refine(ptr, &RNA_Struct, ((PointerPropertyRNA *)prop)->type);
}

static PointerRNA rna_CollectionProperty_fixed_type_get(PointerRNA *ptr)
{
  PropertyRNA *prop = (PropertyRNA *)ptr->data;
  prop = rna_ensure_property(prop);
  return rna_pointer_inherit_refine(ptr, &RNA_Struct, ((CollectionPropertyRNA *)prop)->item_type);
}

/* Function */

static void rna_Function_identifier_get(PointerRNA *ptr, char *value)
{
  strcpy(value, ((FunctionRNA *)ptr->data)->identifier);
}

static int rna_Function_identifier_length(PointerRNA *ptr)
{
  return strlen(((FunctionRNA *)ptr->data)->identifier);
}

static void rna_Function_description_get(PointerRNA *ptr, char *value)
{
  strcpy(value, ((FunctionRNA *)ptr->data)->description);
}

static int rna_Function_description_length(PointerRNA *ptr)
{
  return strlen(((FunctionRNA *)ptr->data)->description);
}

static void rna_Function_parameters_begin(CollectionPropertyIterator *iter, PointerRNA *ptr)
{
  rna_iterator_listbase_begin(
      iter, &((FunctionRNA *)ptr->data)->cont.properties, rna_property_builtin);
}

static bool rna_Function_registered_get(PointerRNA *ptr)
{
  FunctionRNA *func = (FunctionRNA *)ptr->data;
  return 0 != (func->flag & FUNC_REGISTER);
}

static bool rna_Function_registered_optional_get(PointerRNA *ptr)
{
  FunctionRNA *func = (FunctionRNA *)ptr->data;
  return 0 != (func->flag & (FUNC_REGISTER_OPTIONAL & ~FUNC_REGISTER));
}

static bool rna_Function_no_self_get(PointerRNA *ptr)
{
  FunctionRNA *func = (FunctionRNA *)ptr->data;
  return !(func->flag & FUNC_NO_SELF);
}

static bool rna_Function_use_self_type_get(PointerRNA *ptr)
{
  FunctionRNA *func = (FunctionRNA *)ptr->data;
  return 0 != (func->flag & FUNC_USE_SELF_TYPE);
}

/* Blender RNA */

static int rna_struct_is_publc(CollectionPropertyIterator * /*iter*/, void *data)
{
  StructRNA *srna = static_cast<StructRNA *>(data);

  return !(srna->flag & STRUCT_PUBLIC_NAMESPACE);
}

static void rna_BlenderRNA_structs_begin(CollectionPropertyIterator *iter, PointerRNA *ptr)
{
  BlenderRNA *brna = static_cast<BlenderRNA *>(ptr->data);
  rna_iterator_listbase_begin(iter, &brna->structs, rna_struct_is_publc);
}

/* optional, for faster lookups */
static int rna_BlenderRNA_structs_length(PointerRNA *ptr)
{
  BlenderRNA *brna = static_cast<BlenderRNA *>(ptr->data);
  BLI_assert(brna->structs_len == BLI_listbase_count(&brna->structs));
  return brna->structs_len;
}
static int rna_BlenderRNA_structs_lookup_int(PointerRNA *ptr, int index, PointerRNA *r_ptr)
{
  BlenderRNA *brna = static_cast<BlenderRNA *>(ptr->data);
  StructRNA *srna = static_cast<StructRNA *>(
      index < brna->structs_len ? BLI_findlink(&brna->structs, index) : nullptr);
  if (srna != nullptr) {
    *r_ptr = RNA_pointer_create(nullptr, &RNA_Struct, srna);
    return true;
  }
  else {
    return false;
  }
}
static int rna_BlenderRNA_structs_lookup_string(PointerRNA *ptr,
                                                const char *key,
                                                PointerRNA *r_ptr)
{
  BlenderRNA *brna = static_cast<BlenderRNA *>(ptr->data);
  StructRNA *srna = static_cast<StructRNA *>(BLI_ghash_lookup(brna->structs_map, (void *)key));
  if (srna != nullptr) {
    *r_ptr = RNA_pointer_create(nullptr, &RNA_Struct, srna);
    return true;
  }

  return false;
}

/* Default override (and compare) callbacks. */

/**
 * Ensures it makes sense to go inside the pointers to compare their content
 * (if they are IDs, or have different names or RNA type, then this would be meaningless).
 */
struct RNACompareOverrideDiffPropPtrContext {
  /** General RNA diffing context. */
  RNAPropertyOverrideDiffContext &rnadiff_ctx;

  /** RNA pointer specific diffing parameters. */
  ID *owner_id_a = nullptr;
  ID *owner_id_b = nullptr;
  PointerRNA propptr_a = {0};
  PointerRNA propptr_b = {0};
  PropertyType property_type = PROP_BOOLEAN;

  /**
   * Indicates the RNA structure containing that RNA pointer does not own the data it points to.
   * See also #PROP_PTR_NO_OWNERSHIP documentation.
   */
  bool no_ownership = false;
  /**
   * RNA collection items: do not attempt to get the item property name
   * (i.e. only uses its index).
   */
  bool no_prop_name = false;
  /** RNA collection items: forcefully get an item property name, even if one of the items is
   *  null/doesn't have one. Mutually exclusive with `no_prop_name`. */
  bool do_force_name = false;
  /** RNA collection ID items: also check and store item's ID pointers. */
  bool use_id_pointer = false;

  /** Information specific to RNA collections. */
  /* NOTE: names (and ID pointers, in case items are ID pointers) are typically set by a call
   * to #rna_property_override_diff_propptr_validate_diffing. Indices are typically set directly
   * from the loop over all RNA collections items in #rna_property_override_diff_default. */
  std::optional<std::string> rna_itemname_a;
  std::optional<std::string> rna_itemname_b;
  std::optional<ID *> rna_itemid_a;
  std::optional<ID *> rna_itemid_b;
  int rna_itemindex_a = -1;
  int rna_itemindex_b = -1;

  /**
   * Status info, usually set by a call to #rna_property_override_diff_propptr_validate_diffing.
   */
  /** Indicate whether the two given RNA pointers can be considered 'matching data', i.e. the
   * pointers themselves should not be compared, but rather the content of the RNA structs they
   * point to. Note that this is never the case for ID RNA pointers (i.e. when `is_id` below is
   * `true`). */
  bool is_valid_for_diffing = true;

  bool is_id = false;
  bool is_null = false;
  bool is_type_diff = false;

  RNACompareOverrideDiffPropPtrContext(RNAPropertyOverrideDiffContext &rnadiff_ctx_)
      : rnadiff_ctx(rnadiff_ctx_)
  {
  }
};
static void rna_property_override_diff_propptr_validate_diffing(
    RNACompareOverrideDiffPropPtrContext &ptrdiff_ctx)
{
  PointerRNA *propptr_a = &ptrdiff_ctx.propptr_a;
  PointerRNA *propptr_b = &ptrdiff_ctx.propptr_b;
  const bool no_ownership = ptrdiff_ctx.no_ownership;
  const bool no_prop_name = ptrdiff_ctx.no_prop_name;
  const bool do_force_name = ptrdiff_ctx.do_force_name;

  ptrdiff_ctx.is_valid_for_diffing = true;

  BLI_assert(propptr_a != nullptr);

  if (do_force_name || ptrdiff_ctx.use_id_pointer) {
    BLI_assert(!no_prop_name);
  }

  /* Beware, PointerRNA_NULL has no type and is considered a 'blank page'! */
  if (ELEM(nullptr, propptr_a->type, propptr_a->data)) {
    if (ELEM(nullptr, propptr_b, propptr_b->type, propptr_b->data)) {
      ptrdiff_ctx.is_null = true;
    }
    else {
      ptrdiff_ctx.is_id = RNA_struct_is_ID(propptr_b->type);
      ptrdiff_ctx.is_null = true;
      ptrdiff_ctx.is_type_diff = propptr_a->type != propptr_b->type;
    }
    ptrdiff_ctx.is_valid_for_diffing = false;
  }
  else {
    ptrdiff_ctx.is_id = RNA_struct_is_ID(propptr_a->type);
    ptrdiff_ctx.is_null = (ELEM(nullptr, propptr_b, propptr_b->type, propptr_b->data));
    ptrdiff_ctx.is_type_diff = (propptr_b == nullptr || propptr_b->type != propptr_a->type);
    ptrdiff_ctx.is_valid_for_diffing = !((ptrdiff_ctx.is_id && no_ownership) ||
                                         ptrdiff_ctx.is_null || ptrdiff_ctx.is_type_diff);
  }

  /* We do a generic quick first comparison checking for "name" and/or "type" properties.
   * We assume that is any of those are false, then we are not handling the same data.
   * This helps a lot in library override case, especially to detect inserted items in collections.
   */
  if (!no_prop_name && (ptrdiff_ctx.is_valid_for_diffing || do_force_name)) {
    PropertyRNA *nameprop_a = (propptr_a->type != nullptr) ?
                                  RNA_struct_name_property(propptr_a->type) :
                                  nullptr;
    PropertyRNA *nameprop_b = (propptr_b != nullptr && propptr_b->type != nullptr) ?
                                  RNA_struct_name_property(propptr_b->type) :
                                  nullptr;
    const bool do_id_pointer = ptrdiff_ctx.use_id_pointer && ptrdiff_ctx.is_id;

    /* NOTE: Until we have a `std::string` version of `RNA_property_string_get`, these C string
     * pointers and buffers are needed here. Otherwise, in case of C string allocation, if the
     * result of `RNA_property_string_get` is directly assigned to a `std::string`, there is no way
     * to free this memory. */
    int rna_itemname_a_len = 0, rna_itemname_b_len = 0;
    char *rna_itemname_a = nullptr;
    char *rna_itemname_b = nullptr;
    char buff_a[4096];
    char buff_b[4096];
    if (nameprop_a != nullptr) {
      rna_itemname_a = RNA_property_string_get_alloc(
          propptr_a, nameprop_a, buff_a, sizeof(buff_a), &rna_itemname_a_len);
      //          printf("rna_itemname_a = %s\n", rna_itemname_a ? rna_itemname_a : "<NONE>");
      ptrdiff_ctx.rna_itemname_a = rna_itemname_a;
    }
    //      else printf("item of type %s a has no name property!\n", propptr_a->type->name);
    if (nameprop_b != nullptr) {
      rna_itemname_b = RNA_property_string_get_alloc(
          propptr_b, nameprop_b, buff_b, sizeof(buff_b), &rna_itemname_b_len);
      ptrdiff_ctx.rna_itemname_b = rna_itemname_b;
    }

    /* Note: This will always assign nullptr to these lib-pointers in case `do_id_lib` is false,
     * which ensures that they will not affect the result of `ptrdiff_ctx.is_valid_for_diffing` in
     * the last check below. */
    ID *rna_itemid_a = (do_id_pointer && propptr_a->data) ? static_cast<ID *>(propptr_a->data) :
                                                            nullptr;
    ID *rna_itemid_b = (do_id_pointer && propptr_b->data) ? static_cast<ID *>(propptr_b->data) :
                                                            nullptr;
    if (do_id_pointer) {
      ptrdiff_ctx.rna_itemid_a = rna_itemid_a;
      ptrdiff_ctx.rna_itemid_b = rna_itemid_b;
    }

    if (rna_itemname_a != nullptr && rna_itemname_b != nullptr) {
      if (rna_itemid_a != rna_itemid_b || rna_itemname_a_len != rna_itemname_b_len ||
          rna_itemname_a[0] != rna_itemname_b[0] || !STREQ(rna_itemname_a, rna_itemname_b))
      {
        ptrdiff_ctx.is_valid_for_diffing = false;
        //              printf("%s: different names\n", rna_path ? rna_path : "<UNKNOWN>");
      }
    }
    if (UNLIKELY(rna_itemname_a && rna_itemname_a != buff_a)) {
      MEM_freeN(rna_itemname_a);
    }
    if (UNLIKELY(rna_itemname_b && rna_itemname_b != buff_b)) {
      MEM_freeN(rna_itemname_b);
    }
  }

  if (ptrdiff_ctx.is_id) {
    BLI_assert(propptr_a->data == propptr_a->owner_id && propptr_b->data == propptr_b->owner_id);
  }
}

/* Used for both Pointer and Collection properties. */
static void rna_property_override_diff_propptr(Main *bmain,
                                               RNACompareOverrideDiffPropPtrContext &ptrdiff_ctx)
{
  ID *owner_id_a = ptrdiff_ctx.owner_id_a;
  ID *owner_id_b = ptrdiff_ctx.owner_id_b;
  PointerRNA *propptr_a = &ptrdiff_ctx.propptr_a;
  PointerRNA *propptr_b = &ptrdiff_ctx.propptr_b;

  eRNACompareMode mode = ptrdiff_ctx.rnadiff_ctx.mode;
  const bool no_ownership = ptrdiff_ctx.no_ownership;

  IDOverrideLibrary *liboverride = ptrdiff_ctx.rnadiff_ctx.liboverride;
  const eRNAOverrideMatch liboverride_flags = ptrdiff_ctx.rnadiff_ctx.liboverride_flags;
  const char *rna_path = ptrdiff_ctx.rnadiff_ctx.rna_path;
  size_t rna_path_len = ptrdiff_ctx.rnadiff_ctx.rna_path_len;
  const PropertyType property_type = ptrdiff_ctx.property_type;

  std::optional<std::string> &rna_itemname_a = ptrdiff_ctx.rna_itemname_a;
  std::optional<std::string> &rna_itemname_b = ptrdiff_ctx.rna_itemname_b;
  const int rna_itemindex_a = ptrdiff_ctx.rna_itemindex_a;
  const int rna_itemindex_b = ptrdiff_ctx.rna_itemindex_b;

  BLI_assert(ELEM(property_type, PROP_POINTER, PROP_COLLECTION));

  const bool do_create = liboverride != nullptr &&
                         (liboverride_flags & RNA_OVERRIDE_COMPARE_CREATE) != 0 &&
                         rna_path != nullptr;

  rna_property_override_diff_propptr_validate_diffing(ptrdiff_ctx);

  /* If false, it means that the whole data itself is different,
   * so no point in going inside of it at all! */
  const bool is_valid_for_diffing = ptrdiff_ctx.is_valid_for_diffing;
  const bool is_id = ptrdiff_ctx.is_id;
  const bool is_null = ptrdiff_ctx.is_null;
  const bool is_type_diff = ptrdiff_ctx.is_type_diff;

  if (is_id) {
    /* Owned IDs (the ones we want to actually compare in depth, instead of just comparing pointer
     * values) should be always properly tagged as 'virtual' overrides. */
    ID *id = propptr_a->owner_id;
    if (id != nullptr && !ID_IS_OVERRIDE_LIBRARY(id)) {
      id = propptr_b->owner_id;
      if (id != nullptr && !ID_IS_OVERRIDE_LIBRARY(id)) {
        id = nullptr;
      }
    }

    BLI_assert(no_ownership || id == nullptr || ID_IS_OVERRIDE_LIBRARY_VIRTUAL(id));
    UNUSED_VARS_NDEBUG(id);
  }

  if (liboverride) {
    if (no_ownership || is_null || is_type_diff || !is_valid_for_diffing) {
      /* In case this pointer prop does not own its data (or one is nullptr), do not compare
       * structs! This is a quite safe path to infinite loop, among other nasty issues. Instead,
       * just compare pointers themselves. */
      ptrdiff_ctx.rnadiff_ctx.comparison = (propptr_a->data != propptr_b->data);

      if (do_create && ptrdiff_ctx.rnadiff_ctx.comparison != 0) {
        bool created = false;
        IDOverrideLibraryProperty *op = BKE_lib_override_library_property_get(
            liboverride, rna_path, &created);

        /* If not yet overridden, or if we are handling sub-items (inside a collection)... */
        if (op != nullptr) {
          if (created || op->rna_prop_type == 0) {
            op->rna_prop_type = property_type;
          }
          else {
            BLI_assert(op->rna_prop_type == property_type);
          }

          IDOverrideLibraryPropertyOperation *opop = nullptr;
          if (created || (rna_itemname_a && !rna_itemname_a->empty()) ||
              (rna_itemname_b && !rna_itemname_b->empty()) || rna_itemindex_a != -1 ||
              rna_itemindex_b != -1)
          {
            const char *subitem_refname = rna_itemname_b ? rna_itemname_b->c_str() : nullptr;
            const char *subitem_locname = rna_itemname_a ? rna_itemname_a->c_str() : nullptr;
            opop = BKE_lib_override_library_property_operation_get(op,
                                                                   LIBOVERRIDE_OP_REPLACE,
                                                                   subitem_refname,
                                                                   subitem_locname,
                                                                   ptrdiff_ctx.rna_itemid_b,
                                                                   ptrdiff_ctx.rna_itemid_a,
                                                                   rna_itemindex_b,
                                                                   rna_itemindex_a,
                                                                   true,
                                                                   nullptr,
                                                                   &created);
            /* Do not use BKE_lib_override_library_operations_tag here, we do not want to validate
             * as used all of its operations. */
            op->tag &= ~LIBOVERRIDE_PROP_OP_TAG_UNUSED;
            opop->tag &= ~LIBOVERRIDE_PROP_OP_TAG_UNUSED;
            if (created) {
              ptrdiff_ctx.rnadiff_ctx.report_flag |= RNA_OVERRIDE_MATCH_RESULT_CREATED;
            }
          }
          else {
            BKE_lib_override_library_operations_tag(op, LIBOVERRIDE_PROP_OP_TAG_UNUSED, false);
          }

          if (is_id && no_ownership) {
            if (opop == nullptr) {
              const char *subitem_refname = rna_itemname_b ? rna_itemname_b->c_str() : nullptr;
              const char *subitem_locname = rna_itemname_a ? rna_itemname_a->c_str() : nullptr;
              opop = BKE_lib_override_library_property_operation_find(op,
                                                                      subitem_refname,
                                                                      subitem_locname,
                                                                      ptrdiff_ctx.rna_itemid_b,
                                                                      ptrdiff_ctx.rna_itemid_a,
                                                                      rna_itemindex_b,
                                                                      rna_itemindex_a,
                                                                      true,
                                                                      nullptr);
              opop->tag &= ~LIBOVERRIDE_PROP_OP_TAG_UNUSED;
              BLI_assert(opop != nullptr);
            }

            BLI_assert(propptr_a->data == propptr_a->owner_id);
            BLI_assert(propptr_b->data == propptr_b->owner_id);
            ID *id_a = static_cast<ID *>(propptr_a->data);
            ID *id_b = static_cast<ID *>(propptr_b->data);
            if (ELEM(nullptr, id_a, id_b)) {
              /* In case one of the pointer is nullptr and not the other, we consider that the
               * liboverride is not matching its reference anymore. */
              opop->flag &= ~LIBOVERRIDE_OP_FLAG_IDPOINTER_MATCH_REFERENCE;
            }
            else if ((owner_id_a->tag & LIB_TAG_LIBOVERRIDE_NEED_RESYNC) != 0 ||
                     (owner_id_b->tag & LIB_TAG_LIBOVERRIDE_NEED_RESYNC) != 0)
            {
              /* In case one of the owner of the checked property is tagged as needing resync, do
               * not change the 'match reference' status of its ID pointer properties overrides,
               * since many non-matching ones are likely due to missing resync. */
              CLOG_INFO(&LOG_COMPARE_OVERRIDE,
                        4,
                        "Not checking matching ID pointer properties, since owner %s is tagged as "
                        "needing resync.\n",
                        id_a->name);
            }
            else if (id_a->override_library != nullptr &&
                     id_a->override_library->reference == id_b)
            {
              opop->flag |= LIBOVERRIDE_OP_FLAG_IDPOINTER_MATCH_REFERENCE;
            }
            else if (id_b->override_library != nullptr &&
                     id_b->override_library->reference == id_a)
            {
              opop->flag |= LIBOVERRIDE_OP_FLAG_IDPOINTER_MATCH_REFERENCE;
            }
            else {
              opop->flag &= ~LIBOVERRIDE_OP_FLAG_IDPOINTER_MATCH_REFERENCE;
            }
          }
        }
      }
    }
    else {
/* In case we got some array/collection like items identifiers, now is the time to generate a
 * proper rna path from those. */
#  define RNA_PATH_BUFFSIZE 8192

      char extended_rna_path_buffer[RNA_PATH_BUFFSIZE];
      char *extended_rna_path = extended_rna_path_buffer;
      size_t extended_rna_path_len = 0;

      /* There may be a propname defined in some cases, while no actual name set
       * (e.g. happens with point cache), in that case too we want to fall back to index.
       * Note that we do not need the RNA path for insertion operations. */
      if (rna_path) {
        if ((rna_itemname_a && !rna_itemname_a->empty()) &&
            (rna_itemname_b && !rna_itemname_b->empty()))
        {
          BLI_assert(*rna_itemname_a == *rna_itemname_b);

          char esc_item_name[RNA_PATH_BUFFSIZE];
          const size_t esc_item_name_len = BLI_str_escape(
              esc_item_name, rna_itemname_a->c_str(), sizeof(esc_item_name));
          extended_rna_path_len = rna_path_len + 2 + esc_item_name_len + 2;
          if (extended_rna_path_len >= RNA_PATH_BUFFSIZE) {
            extended_rna_path = static_cast<char *>(
                MEM_mallocN(extended_rna_path_len + 1, __func__));
          }

          memcpy(extended_rna_path, rna_path, rna_path_len);
          extended_rna_path[rna_path_len] = '[';
          extended_rna_path[rna_path_len + 1] = '"';
          memcpy(extended_rna_path + rna_path_len + 2, esc_item_name, esc_item_name_len);
          extended_rna_path[rna_path_len + 2 + esc_item_name_len] = '"';
          extended_rna_path[rna_path_len + 2 + esc_item_name_len + 1] = ']';
          extended_rna_path[extended_rna_path_len] = '\0';
        }
        else if (rna_itemindex_a != -1) { /* Based on index... */
          BLI_assert(rna_itemindex_a == rna_itemindex_b);

          /* low-level specific highly-efficient conversion of positive integer to string. */
          char item_index_buff[32];
          size_t item_index_buff_len = 0;
          if (rna_itemindex_a == 0) {
            item_index_buff[0] = '0';
            item_index_buff_len = 1;
          }
          else {
            uint index;
            for (index = rna_itemindex_a;
                 index > 0 && item_index_buff_len < sizeof(item_index_buff);
                 index /= 10)
            {
              item_index_buff[item_index_buff_len++] = '0' + char(index % 10);
            }
            BLI_assert(index == 0);
          }

          extended_rna_path_len = rna_path_len + item_index_buff_len + 2;
          if (extended_rna_path_len >= RNA_PATH_BUFFSIZE) {
            extended_rna_path = static_cast<char *>(
                MEM_mallocN(extended_rna_path_len + 1, __func__));
          }

          memcpy(extended_rna_path, rna_path, rna_path_len);
          extended_rna_path[rna_path_len] = '[';
          for (size_t i = 1; i <= item_index_buff_len; i++) {
            /* The first loop above generated inverted string representation of our index number.
             */
            extended_rna_path[rna_path_len + i] = item_index_buff[item_index_buff_len - i];
          }
          extended_rna_path[rna_path_len + 1 + item_index_buff_len] = ']';
          extended_rna_path[extended_rna_path_len] = '\0';
        }
        else {
          extended_rna_path = (char *)rna_path;
          extended_rna_path_len = rna_path_len;
        }
      }

      const bool match = RNA_struct_override_matches(bmain,
                                                     propptr_a,
                                                     propptr_b,
                                                     extended_rna_path,
                                                     extended_rna_path_len,
                                                     liboverride,
                                                     liboverride_flags,
                                                     &ptrdiff_ctx.rnadiff_ctx.report_flag);
      ptrdiff_ctx.rnadiff_ctx.comparison = !match;

      /* Regardless of whether the data from both pointers matches or not, a potentially existing
       * operation on current extended rna path should be removed. This is done by tagging said
       * operation as unused, while clearing the property tag (see also
       * #RNA_struct_override_matches handling of #LIBOVERRIDE_PROP_OP_TAG_UNUSED). Note that a
       * property with no operations will also be cleared by
       * #BKE_lib_override_library_id_unused_cleanup. */
      IDOverrideLibraryProperty *op = BKE_lib_override_library_property_find(liboverride,
                                                                             extended_rna_path);
      if (op != nullptr) {
        op->tag &= ~LIBOVERRIDE_PROP_OP_TAG_UNUSED;
      }

      if (!ELEM(extended_rna_path, extended_rna_path_buffer, rna_path)) {
        MEM_freeN(extended_rna_path);
      }

#  undef RNA_PATH_BUFFSIZE
    }
  }
  else {
    /* We could also use is_diff_pointer, but then we potentially lose the greater-than/less-than
     * info - and don't think performances are critical here for now anyway. */
    ptrdiff_ctx.rnadiff_ctx.comparison = !RNA_struct_equals(bmain, propptr_a, propptr_b, mode);
  }
}

#  define RNA_PROPERTY_GET_SINGLE(_typename, _ptr, _prop, _index) \
    (is_array ? RNA_property_##_typename##_get_index((_ptr), (_prop), (_index)) : \
                RNA_property_##_typename##_get((_ptr), (_prop)))
#  define RNA_PROPERTY_SET_SINGLE(_typename, _ptr, _prop, _index, _value) \
    (is_array ? RNA_property_##_typename##_set_index((_ptr), (_prop), (_index), (_value)) : \
                RNA_property_##_typename##_set((_ptr), (_prop), (_value)))

/**
 * \return `0` is matching, `-1` if `prop_a < prop_b`, `1` if `prop_a > prop_b`. Note that for
 * unquantifiable properties (e.g. pointers or collections), return value should be interpreted as
 * a boolean (false == matching, true == not matching).
 */
void rna_property_override_diff_default(Main *bmain, RNAPropertyOverrideDiffContext &rnadiff_ctx)
{
  PropertyRNAOrID *prop_a = rnadiff_ctx.prop_a;
  PropertyRNAOrID *prop_b = rnadiff_ctx.prop_b;
  PointerRNA *ptr_a = &prop_a->ptr;
  PointerRNA *ptr_b = &prop_b->ptr;
  PropertyRNA *rawprop_a = prop_a->rawprop;
  PropertyRNA *rawprop_b = prop_b->rawprop;
  const uint len_a = prop_a->array_len;
  const uint len_b = prop_b->array_len;

  IDOverrideLibrary *liboverride = rnadiff_ctx.liboverride;
  const char *rna_path = rnadiff_ctx.rna_path;
  const int liboverride_flags = rnadiff_ctx.liboverride_flags;

  BLI_assert(len_a == len_b);

  /* NOTE: at this point, we are sure that when len_a is zero,
   * we are not handling an (empty) array. */

  const bool do_create = liboverride != nullptr &&
                         (liboverride_flags & RNA_OVERRIDE_COMPARE_CREATE) != 0 &&
                         rna_path != nullptr;

  const bool no_ownership = (prop_a->rnaprop->flag & PROP_PTR_NO_OWNERSHIP) != 0;

  /* NOTE: we assume we only insert in ptr_a (i.e. we can only get new items in ptr_a),
   * and that we never remove anything. */
  const bool use_collection_insertion = (prop_a->rnaprop->flag_override &
                                         PROPOVERRIDE_LIBRARY_INSERTION) &&
                                        do_create;

  const PropertyType rna_prop_type = RNA_property_type(prop_a->rnaprop);
  bool created = false;
  IDOverrideLibraryProperty *op = nullptr;

  switch (rna_prop_type) {
    case PROP_BOOLEAN: {
      if (len_a) {
        bool array_stack_a[RNA_STACK_ARRAY], array_stack_b[RNA_STACK_ARRAY];
        bool *array_a, *array_b;

        array_a = static_cast<bool *>((len_a > RNA_STACK_ARRAY) ?
                                          MEM_mallocN(sizeof(bool) * len_a, "RNA equals") :
                                          array_stack_a);
        array_b = static_cast<bool *>((len_b > RNA_STACK_ARRAY) ?
                                          MEM_mallocN(sizeof(bool) * len_b, "RNA equals") :
                                          array_stack_b);

        RNA_property_boolean_get_array(ptr_a, rawprop_a, array_a);
        RNA_property_boolean_get_array(ptr_b, rawprop_b, array_b);

        rnadiff_ctx.comparison = memcmp(array_a, array_b, sizeof(bool) * len_a);

        if (do_create && rnadiff_ctx.comparison != 0) {
          /* XXX TODO: this will have to be refined to handle array items. */
          op = BKE_lib_override_library_property_get(liboverride, rna_path, &created);

          if (op != nullptr && created) {
            BKE_lib_override_library_property_operation_get(op,
                                                            LIBOVERRIDE_OP_REPLACE,
                                                            nullptr,
                                                            nullptr,
                                                            {},
                                                            {},
                                                            -1,
                                                            -1,
                                                            true,
                                                            nullptr,
                                                            nullptr);
            rnadiff_ctx.report_flag |= RNA_OVERRIDE_MATCH_RESULT_CREATED;
          }
          else {
            /* Already overridden prop, we'll have to check arrays items etc. */
          }
        }

        if (array_a != array_stack_a) {
          MEM_freeN(array_a);
        }
        if (array_b != array_stack_b) {
          MEM_freeN(array_b);
        }
      }
      else {
        const bool value_a = RNA_property_boolean_get(ptr_a, rawprop_a);
        const bool value_b = RNA_property_boolean_get(ptr_b, rawprop_b);
        rnadiff_ctx.comparison = (value_a < value_b) ? -1 : (value_a > value_b) ? 1 : 0;

        if (do_create && rnadiff_ctx.comparison != 0) {
          op = BKE_lib_override_library_property_get(liboverride, rna_path, &created);

          if (op != nullptr && created) { /* If not yet overridden... */
            BKE_lib_override_library_property_operation_get(op,
                                                            LIBOVERRIDE_OP_REPLACE,
                                                            nullptr,
                                                            nullptr,
                                                            {},
                                                            {},
                                                            -1,
                                                            -1,
                                                            true,
                                                            nullptr,
                                                            nullptr);
            rnadiff_ctx.report_flag |= RNA_OVERRIDE_MATCH_RESULT_CREATED;
          }
        }
      }
      break;
    }

    case PROP_INT: {
      if (len_a) {
        int array_stack_a[RNA_STACK_ARRAY], array_stack_b[RNA_STACK_ARRAY];
        int *array_a, *array_b;

        array_a = static_cast<int *>((len_a > RNA_STACK_ARRAY) ?
                                         MEM_mallocN(sizeof(int) * len_a, "RNA equals") :
                                         array_stack_a);
        array_b = static_cast<int *>((len_b > RNA_STACK_ARRAY) ?
                                         MEM_mallocN(sizeof(int) * len_b, "RNA equals") :
                                         array_stack_b);

        RNA_property_int_get_array(ptr_a, rawprop_a, array_a);
        RNA_property_int_get_array(ptr_b, rawprop_b, array_b);

        rnadiff_ctx.comparison = memcmp(array_a, array_b, sizeof(int) * len_a);

        if (do_create && rnadiff_ctx.comparison != 0) {
          /* XXX TODO: this will have to be refined to handle array items. */
          op = BKE_lib_override_library_property_get(liboverride, rna_path, &created);

          if (op != nullptr && created) {
            BKE_lib_override_library_property_operation_get(op,
                                                            LIBOVERRIDE_OP_REPLACE,
                                                            nullptr,
                                                            nullptr,
                                                            {},
                                                            {},
                                                            -1,
                                                            -1,
                                                            true,
                                                            nullptr,
                                                            nullptr);
            if (created) {
              rnadiff_ctx.report_flag |= RNA_OVERRIDE_MATCH_RESULT_CREATED;
            }
          }
          else {
            /* Already overridden prop, we'll have to check arrays items etc. */
          }
        }

        if (array_a != array_stack_a) {
          MEM_freeN(array_a);
        }
        if (array_b != array_stack_b) {
          MEM_freeN(array_b);
        }
      }
      else {
        const int value_a = RNA_property_int_get(ptr_a, rawprop_a);
        const int value_b = RNA_property_int_get(ptr_b, rawprop_b);
        rnadiff_ctx.comparison = (value_a < value_b) ? -1 : (value_a > value_b) ? 1 : 0;

        if (do_create && rnadiff_ctx.comparison != 0) {
          op = BKE_lib_override_library_property_get(liboverride, rna_path, &created);

          if (op != nullptr && created) { /* If not yet overridden... */
            BKE_lib_override_library_property_operation_get(op,
                                                            LIBOVERRIDE_OP_REPLACE,
                                                            nullptr,
                                                            nullptr,
                                                            {},
                                                            {},
                                                            -1,
                                                            -1,
                                                            true,
                                                            nullptr,
                                                            nullptr);
            rnadiff_ctx.report_flag |= RNA_OVERRIDE_MATCH_RESULT_CREATED;
          }
        }
      }
      break;
    }

    case PROP_FLOAT: {
      if (len_a) {
        float array_stack_a[RNA_STACK_ARRAY], array_stack_b[RNA_STACK_ARRAY];
        float *array_a, *array_b;

        array_a = static_cast<float *>((len_a > RNA_STACK_ARRAY) ?
                                           MEM_mallocN(sizeof(float) * len_a, "RNA equals") :
                                           array_stack_a);
        array_b = static_cast<float *>((len_b > RNA_STACK_ARRAY) ?
                                           MEM_mallocN(sizeof(float) * len_b, "RNA equals") :
                                           array_stack_b);

        RNA_property_float_get_array(ptr_a, rawprop_a, array_a);
        RNA_property_float_get_array(ptr_b, rawprop_b, array_b);

        rnadiff_ctx.comparison = memcmp(array_a, array_b, sizeof(float) * len_a);

        if (do_create && rnadiff_ctx.comparison != 0) {
          /* XXX TODO: this will have to be refined to handle array items. */
          op = BKE_lib_override_library_property_get(liboverride, rna_path, &created);

          if (op != nullptr && created) {
            BKE_lib_override_library_property_operation_get(op,
                                                            LIBOVERRIDE_OP_REPLACE,
                                                            nullptr,
                                                            nullptr,
                                                            {},
                                                            {},
                                                            -1,
                                                            -1,
                                                            true,
                                                            nullptr,
                                                            nullptr);
            rnadiff_ctx.report_flag |= RNA_OVERRIDE_MATCH_RESULT_CREATED;
          }
          else {
            /* Already overridden prop, we'll have to check arrays items etc. */
          }
        }

        if (array_a != array_stack_a) {
          MEM_freeN(array_a);
        }
        if (array_b != array_stack_b) {
          MEM_freeN(array_b);
        }
      }
      else {
        const float value_a = RNA_property_float_get(ptr_a, rawprop_a);
        const float value_b = RNA_property_float_get(ptr_b, rawprop_b);
        rnadiff_ctx.comparison = (value_a < value_b) ? -1 : (value_a > value_b) ? 1 : 0;

        if (do_create && rnadiff_ctx.comparison != 0) {
          op = BKE_lib_override_library_property_get(liboverride, rna_path, &created);

          if (op != nullptr && created) { /* If not yet overridden... */
            BKE_lib_override_library_property_operation_get(op,
                                                            LIBOVERRIDE_OP_REPLACE,
                                                            nullptr,
                                                            nullptr,
                                                            {},
                                                            {},
                                                            -1,
                                                            -1,
                                                            true,
                                                            nullptr,
                                                            nullptr);
            rnadiff_ctx.report_flag |= RNA_OVERRIDE_MATCH_RESULT_CREATED;
          }
        }
      }
      break;
    }

    case PROP_ENUM: {
      const int value_a = RNA_property_enum_get(ptr_a, rawprop_a);
      const int value_b = RNA_property_enum_get(ptr_b, rawprop_b);
      rnadiff_ctx.comparison = value_a != value_b;

      if (do_create && rnadiff_ctx.comparison != 0) {
        op = BKE_lib_override_library_property_get(liboverride, rna_path, &created);

        if (op != nullptr && created) { /* If not yet overridden... */
          BKE_lib_override_library_property_operation_get(op,
                                                          LIBOVERRIDE_OP_REPLACE,
                                                          nullptr,
                                                          nullptr,
                                                          {},
                                                          {},
                                                          -1,
                                                          -1,
                                                          true,
                                                          nullptr,
                                                          nullptr);
          rnadiff_ctx.report_flag |= RNA_OVERRIDE_MATCH_RESULT_CREATED;
        }
      }
      break;
    }

    case PROP_STRING: {
      char fixed_a[4096], fixed_b[4096];
      int len_str_a, len_str_b;
      char *value_a = RNA_property_string_get_alloc(
          ptr_a, rawprop_a, fixed_a, sizeof(fixed_a), &len_str_a);
      char *value_b = RNA_property_string_get_alloc(
          ptr_b, rawprop_b, fixed_b, sizeof(fixed_b), &len_str_b);
/* TODO: we could do a check on length too,
 * but then we would not have a 'real' string comparison...
 * Maybe behind a eRNAOverrideMatch flag? */
#  if 0
      rnadiff_ctx.comparison = len_str_a < len_str_b ? -1 :
                               len_str_a > len_str_b ? 1 :
                                                       strcmp(value_a, value_b);
#  endif
      rnadiff_ctx.comparison = strcmp(value_a, value_b);

      if (do_create && rnadiff_ctx.comparison != 0) {
        op = BKE_lib_override_library_property_get(liboverride, rna_path, &created);

        if (op != nullptr && created) { /* If not yet overridden... */
          BKE_lib_override_library_property_operation_get(op,
                                                          LIBOVERRIDE_OP_REPLACE,
                                                          nullptr,
                                                          nullptr,
                                                          {},
                                                          {},
                                                          -1,
                                                          -1,
                                                          true,
                                                          nullptr,
                                                          nullptr);
          rnadiff_ctx.report_flag |= RNA_OVERRIDE_MATCH_RESULT_CREATED;
        }
      }

      if (value_a != fixed_a) {
        MEM_freeN(value_a);
      }
      if (value_b != fixed_b) {
        MEM_freeN(value_b);
      }
      break;
    }

    case PROP_POINTER: {
      /* Using property name check only makes sense for items of a collection, not for a single
       * pointer.
       * Doing this here avoids having to manually specify `PROPOVERRIDE_NO_PROP_NAME` to things
       * like ShapeKey pointers. */
      if (STREQ(prop_a->identifier, "rna_type")) {
        /* Dummy 'pass' answer, this is a meta-data and must be ignored... */
        return;
      }
      else {
        RNACompareOverrideDiffPropPtrContext ptrdiff_ctx(rnadiff_ctx);
        ptrdiff_ctx.owner_id_a = ptr_a->owner_id;
        ptrdiff_ctx.owner_id_b = ptr_b->owner_id;
        ptrdiff_ctx.propptr_a = RNA_property_pointer_get(ptr_a, rawprop_a);
        ptrdiff_ctx.propptr_b = RNA_property_pointer_get(ptr_b, rawprop_b);
        ptrdiff_ctx.no_prop_name = true;
        ptrdiff_ctx.no_ownership = no_ownership;
        ptrdiff_ctx.property_type = PROP_POINTER;
        rna_property_override_diff_propptr(bmain, ptrdiff_ctx);
      }
      break;
    }

    case PROP_COLLECTION: {
      const bool no_prop_name = (prop_a->rnaprop->flag_override & PROPOVERRIDE_NO_PROP_NAME) != 0;

      bool equals = true;
      bool abort = false;
      int idx_a = 0;
      int idx_b = 0;
      std::optional<std::string> prev_rna_itemname_a;
      std::optional<ID *> prev_rna_itemid_a;

      CollectionPropertyIterator iter_a, iter_b;
      RNA_property_collection_begin(ptr_a, rawprop_a, &iter_a);
      RNA_property_collection_begin(ptr_b, rawprop_b, &iter_b);

      if (use_collection_insertion) {
        /* We need to clean up all possible existing insertion operations, and then re-generate
         * them, otherwise we'd end up with a mess of opop's every time something changes. */
        op = BKE_lib_override_library_property_find(liboverride, rna_path);
        if (op != nullptr) {
          LISTBASE_FOREACH_MUTABLE (IDOverrideLibraryPropertyOperation *, opop, &op->operations) {
            if (ELEM(opop->operation, LIBOVERRIDE_OP_INSERT_AFTER, LIBOVERRIDE_OP_INSERT_BEFORE)) {
              BKE_lib_override_library_property_operation_delete(op, opop);
            }
          }
          op = nullptr;
        }
      }

      for (; iter_a.valid && !abort;) {
        do {
          bool is_valid_for_insertion = use_collection_insertion;

          RNACompareOverrideDiffPropPtrContext ptrdiff_ctx(rnadiff_ctx);
          ptrdiff_ctx.owner_id_a = ptr_a->owner_id;
          ptrdiff_ctx.owner_id_b = ptr_b->owner_id;
          ptrdiff_ctx.propptr_a = iter_a.ptr;
          if (iter_b.valid) {
            ptrdiff_ctx.propptr_b = iter_b.ptr;
          }
          ptrdiff_ctx.no_prop_name = no_prop_name;
          ptrdiff_ctx.do_force_name = !no_prop_name;
          ptrdiff_ctx.use_id_pointer = !no_prop_name;
          ptrdiff_ctx.no_ownership = no_ownership;
          ptrdiff_ctx.property_type = PROP_COLLECTION;

          if (iter_b.valid || use_collection_insertion) {
            rna_property_override_diff_propptr_validate_diffing(ptrdiff_ctx);
            /* Getting props names has already been done in call above, no need to redo it later
             * when calling #rna_property_override_diff_propptr. */
            ptrdiff_ctx.no_prop_name = true;
            ptrdiff_ctx.do_force_name = false;
            ptrdiff_ctx.use_id_pointer = false;
          }

          const bool is_valid_for_diffing = ptrdiff_ctx.is_valid_for_diffing;
          const bool is_id = ptrdiff_ctx.is_id;

          /* We do not support insertion of IDs for now, neither handle nullptr pointers. */
          if (is_id || is_valid_for_diffing) {
            is_valid_for_insertion = false;
          }

#  if 0
          if (rna_path) {
            printf(
                "Checking %s, %s [%d] vs %s [%d]; is_id: %d, diffing: %d; "
                "insert: %d (could be used: %d, do_create: %d)\n",
                rna_path,
                ptrdiff_ctx.rna_itemname_a ? ptrdiff_ctx.rna_itemname_a->c_str() : "",
                idx_a,
                ptrdiff_ctx.rna_itemname_b ? ptrdiff_ctx.rna_itemname_b->c_str() : "",
                idx_b,
                is_id,
                is_valid_for_diffing,
                is_valid_for_insertion,
                use_collection_insertion,
                do_create);
          }
#  endif

          if (!(is_id || is_valid_for_diffing || is_valid_for_insertion)) {
            /* Differences we cannot handle, we can break here. */
            equals = false;
            abort = true;
            break;
          }

          /* Collections do not support replacement of their data (except for collections of ID
           * pointers), since they do not support removing, only in *some* cases, insertion. We
           * also assume then that _a data is the one where things are inserted.
           *
           * NOTE: In insertion case, both 'local' and 'reference' (aka anchor) sub-item
           * identifiers refer to collection items in the local override. The 'reference' may match
           * an item in the linked reference data, but it can also be another local-only item added
           * by a previous INSERT operation. */
          if (is_valid_for_insertion && use_collection_insertion) {
            op = BKE_lib_override_library_property_get(liboverride, rna_path, &created);

            BKE_lib_override_library_property_operation_get(
                op,
                LIBOVERRIDE_OP_INSERT_AFTER,
                (no_prop_name || !prev_rna_itemname_a) ? nullptr : prev_rna_itemname_a->c_str(),
                (no_prop_name || !ptrdiff_ctx.rna_itemname_a) ?
                    nullptr :
                    ptrdiff_ctx.rna_itemname_a->c_str(),
                prev_rna_itemid_a,
                ptrdiff_ctx.rna_itemid_a,
                idx_a - 1,
                idx_a,
                true,
                nullptr,
                nullptr);
#  if 0
            printf("%s: Adding insertion op override after '%s'/%d\n",
                   rna_path,
                   prev_rna_itemname_a ? prev_rna_itemname_a->c_str() : "",
                   idx_a - 1);
#  endif
            op = nullptr;

            equals = false;
          }
          else if (is_id || is_valid_for_diffing) {
            if (equals || do_create) {
              ptrdiff_ctx.rna_itemindex_a = idx_a;
              ptrdiff_ctx.rna_itemindex_b = idx_b;
              rna_property_override_diff_propptr(bmain, ptrdiff_ctx);
              equals = equals && (rnadiff_ctx.comparison == 0);
            }
          }

          if (ptrdiff_ctx.rna_itemname_a) {
            prev_rna_itemname_a = std::move(*ptrdiff_ctx.rna_itemname_a);
          }
          else {
            prev_rna_itemname_a.reset();
          }
          prev_rna_itemid_a = ptrdiff_ctx.rna_itemid_a;

          if (!do_create && !equals) {
            abort = true; /* Early out in case we do not want to loop over whole collection. */
            break;
          }

          if (!(use_collection_insertion && !(is_id || is_valid_for_diffing))) {
            break;
          }

          if (iter_a.valid) {
            RNA_property_collection_next(&iter_a);
            idx_a++;
          }
        } while (iter_a.valid);

        if (iter_a.valid) {
          RNA_property_collection_next(&iter_a);
          idx_a++;
        }
        if (iter_b.valid) {
          RNA_property_collection_next(&iter_b);
          idx_b++;
        }
      }

      /* Not same number of items in both collections. */
      equals = equals && !(iter_a.valid || iter_b.valid) && !abort;
      RNA_property_collection_end(&iter_a);
      RNA_property_collection_end(&iter_b);

      rnadiff_ctx.comparison = (equals == false);
      return;
    }

    default:
      break;
  }

  if (op != nullptr) {
    if (created || op->rna_prop_type == 0) {
      op->rna_prop_type = rna_prop_type;
    }
    else {
      BLI_assert(op->rna_prop_type == rna_prop_type);
    }
  }

  return;
}

bool rna_property_override_store_default(Main * /*bmain*/,
                                         PointerRNA *ptr_local,
                                         PointerRNA *ptr_reference,
                                         PointerRNA *ptr_storage,
                                         PropertyRNA *prop_local,
                                         PropertyRNA *prop_reference,
                                         PropertyRNA *prop_storage,
                                         const int len_local,
                                         const int len_reference,
                                         const int len_storage,
                                         IDOverrideLibraryPropertyOperation *opop)
{
  BLI_assert(len_local == len_reference && (!ptr_storage || len_local == len_storage));
  UNUSED_VARS_NDEBUG(len_reference, len_storage);

  bool changed = false;
  const bool is_array = len_local > 0;
  const int index = is_array ? opop->subitem_reference_index : 0;

  if (!ELEM(opop->operation, LIBOVERRIDE_OP_ADD, LIBOVERRIDE_OP_SUBTRACT, LIBOVERRIDE_OP_MULTIPLY))
  {
    return changed;
  }

  /* XXX TODO: About range limits.
   * Ideally, it would be great to get rid of RNA range in that specific case.
   * However, this won't be that easy and will add yet another layer of complexity in
   * generated code, not to mention that we could most likely *not* bypass custom setters anyway.
   * So for now, if needed second operand value is not in valid range, we simply fall back
   * to a mere REPLACE operation.
   * Time will say whether this is acceptable limitation or not. */
  switch (RNA_property_type(prop_local)) {
    case PROP_BOOLEAN:
      /* TODO: support boolean ops? Really doubt this would ever be useful though. */
      BLI_assert_msg(0, "Boolean properties support no override diff operation");
      break;
    case PROP_INT: {
      int prop_min, prop_max;
      RNA_property_int_range(ptr_local, prop_local, &prop_min, &prop_max);

      if (is_array && index == -1) {
        int array_stack_a[RNA_STACK_ARRAY], array_stack_b[RNA_STACK_ARRAY];
        int *array_a, *array_b;

        array_a = static_cast<int *>((len_local > RNA_STACK_ARRAY) ?
                                         MEM_mallocN(sizeof(*array_a) * len_local, __func__) :
                                         array_stack_a);
        RNA_property_int_get_array(ptr_reference, prop_reference, array_a);

        switch (opop->operation) {
          case LIBOVERRIDE_OP_ADD:
          case LIBOVERRIDE_OP_SUBTRACT: {
            const int fac = opop->operation == LIBOVERRIDE_OP_ADD ? 1 : -1;
            const int other_op = opop->operation == LIBOVERRIDE_OP_ADD ? LIBOVERRIDE_OP_SUBTRACT :
                                                                         LIBOVERRIDE_OP_ADD;
            bool do_set = true;
            array_b = static_cast<int *>((len_local > RNA_STACK_ARRAY) ?
                                             MEM_mallocN(sizeof(*array_b) * len_local, __func__) :
                                             array_stack_b);
            RNA_property_int_get_array(ptr_local, prop_local, array_b);
            for (int i = len_local; i--;) {
              array_b[i] = fac * (array_b[i] - array_a[i]);
              if (array_b[i] < prop_min || array_b[i] > prop_max) {
                opop->operation = other_op;
                for (int j = len_local; j--;) {
                  array_b[j] = j >= i ? -array_b[j] : fac * (array_a[j] - array_b[j]);
                  if (array_b[j] < prop_min || array_b[j] > prop_max) {
                    /* We failed to find a suitable diff op,
                     * fall back to plain REPLACE one. */
                    opop->operation = LIBOVERRIDE_OP_REPLACE;
                    do_set = false;
                    break;
                  }
                }
                break;
              }
            }
            if (do_set) {
              changed = true;
              RNA_property_int_set_array(ptr_storage, prop_storage, array_b);
            }
            if (array_b != array_stack_b) {
              MEM_freeN(array_b);
            }
            break;
          }
          default:
            BLI_assert_msg(0, "Unsupported RNA override diff operation on integer");
            break;
        }

        if (array_a != array_stack_a) {
          MEM_freeN(array_a);
        }
      }
      else {
        const int value = RNA_PROPERTY_GET_SINGLE(int, ptr_reference, prop_reference, index);

        switch (opop->operation) {
          case LIBOVERRIDE_OP_ADD:
          case LIBOVERRIDE_OP_SUBTRACT: {
            const int fac = opop->operation == LIBOVERRIDE_OP_ADD ? 1 : -1;
            const int other_op = opop->operation == LIBOVERRIDE_OP_ADD ? LIBOVERRIDE_OP_SUBTRACT :
                                                                         LIBOVERRIDE_OP_ADD;
            int b = fac * (RNA_PROPERTY_GET_SINGLE(int, ptr_local, prop_local, index) - value);
            if (b < prop_min || b > prop_max) {
              opop->operation = other_op;
              b = -b;
              if (b < prop_min || b > prop_max) {
                opop->operation = LIBOVERRIDE_OP_REPLACE;
                break;
              }
            }
            changed = true;
            RNA_PROPERTY_SET_SINGLE(int, ptr_storage, prop_storage, index, b);
            break;
          }
          default:
            BLI_assert_msg(0, "Unsupported RNA override diff operation on integer");
            break;
        }
      }
      break;
    }
    case PROP_FLOAT: {
      float prop_min, prop_max;
      RNA_property_float_range(ptr_local, prop_local, &prop_min, &prop_max);

      if (is_array && index == -1) {
        float array_stack_a[RNA_STACK_ARRAY], array_stack_b[RNA_STACK_ARRAY];
        float *array_a, *array_b;

        array_a = static_cast<float *>((len_local > RNA_STACK_ARRAY) ?
                                           MEM_mallocN(sizeof(*array_a) * len_local, __func__) :
                                           array_stack_a);

        RNA_property_float_get_array(ptr_reference, prop_reference, array_a);
        switch (opop->operation) {
          case LIBOVERRIDE_OP_ADD:
          case LIBOVERRIDE_OP_SUBTRACT: {
            const float fac = opop->operation == LIBOVERRIDE_OP_ADD ? 1.0 : -1.0;
            const int other_op = opop->operation == LIBOVERRIDE_OP_ADD ? LIBOVERRIDE_OP_SUBTRACT :
                                                                         LIBOVERRIDE_OP_ADD;
            bool do_set = true;
            array_b = static_cast<float *>(
                (len_local > RNA_STACK_ARRAY) ?
                    MEM_mallocN(sizeof(*array_b) * len_local, __func__) :
                    array_stack_b);
            RNA_property_float_get_array(ptr_local, prop_local, array_b);
            for (int i = len_local; i--;) {
              array_b[i] = fac * (array_b[i] - array_a[i]);
              if (array_b[i] < prop_min || array_b[i] > prop_max) {
                opop->operation = other_op;
                for (int j = len_local; j--;) {
                  array_b[j] = j >= i ? -array_b[j] : fac * (array_a[j] - array_b[j]);
                  if (array_b[j] < prop_min || array_b[j] > prop_max) {
                    /* We failed to find a suitable diff op,
                     * fall back to plain REPLACE one. */
                    opop->operation = LIBOVERRIDE_OP_REPLACE;
                    do_set = false;
                    break;
                  }
                }
                break;
              }
            }
            if (do_set) {
              changed = true;
              RNA_property_float_set_array(ptr_storage, prop_storage, array_b);
            }
            if (array_b != array_stack_b) {
              MEM_freeN(array_b);
            }
            break;
          }
          case LIBOVERRIDE_OP_MULTIPLY: {
            bool do_set = true;
            array_b = static_cast<float *>(
                (len_local > RNA_STACK_ARRAY) ?
                    MEM_mallocN(sizeof(*array_b) * len_local, __func__) :
                    array_stack_b);
            RNA_property_float_get_array(ptr_local, prop_local, array_b);
            for (int i = len_local; i--;) {
              array_b[i] = array_a[i] == 0.0f ? array_b[i] : array_b[i] / array_a[i];
              if (array_b[i] < prop_min || array_b[i] > prop_max) {
                opop->operation = LIBOVERRIDE_OP_REPLACE;
                do_set = false;
                break;
              }
            }
            if (do_set) {
              changed = true;
              RNA_property_float_set_array(ptr_storage, prop_storage, array_b);
            }
            if (array_b != array_stack_b) {
              MEM_freeN(array_b);
            }
            break;
          }
          default:
            BLI_assert_msg(0, "Unsupported RNA override diff operation on float");
            break;
        }

        if (array_a != array_stack_a) {
          MEM_freeN(array_a);
        }
      }
      else {
        const float value = RNA_PROPERTY_GET_SINGLE(float, ptr_reference, prop_reference, index);

        switch (opop->operation) {
          case LIBOVERRIDE_OP_ADD:
          case LIBOVERRIDE_OP_SUBTRACT: {
            const float fac = opop->operation == LIBOVERRIDE_OP_ADD ? 1.0f : -1.0f;
            const int other_op = opop->operation == LIBOVERRIDE_OP_ADD ? LIBOVERRIDE_OP_SUBTRACT :
                                                                         LIBOVERRIDE_OP_ADD;
            float b = fac * (RNA_PROPERTY_GET_SINGLE(float, ptr_local, prop_local, index) - value);
            if (b < prop_min || b > prop_max) {
              opop->operation = other_op;
              b = -b;
              if (b < prop_min || b > prop_max) {
                opop->operation = LIBOVERRIDE_OP_REPLACE;
                break;
              }
            }
            changed = true;
            RNA_PROPERTY_SET_SINGLE(float, ptr_storage, prop_storage, index, b);
            break;
          }
          case LIBOVERRIDE_OP_MULTIPLY: {
            const float b = RNA_property_float_get_index(ptr_local, prop_local, index) /
                            (value == 0.0f ? 1.0f : value);
            if (b < prop_min || b > prop_max) {
              opop->operation = LIBOVERRIDE_OP_REPLACE;
              break;
            }
            changed = true;
            RNA_property_float_set_index(ptr_storage, prop_storage, index, b);
            break;
          }
          default:
            BLI_assert_msg(0, "Unsupported RNA override diff operation on float");
            break;
        }
      }
      return true;
    }
    case PROP_ENUM:
      /* TODO: support add/sub, for bitflags? */
      BLI_assert_msg(0, "Enum properties support no override diff operation");
      break;
    case PROP_POINTER:
      BLI_assert_msg(0, "Pointer properties support no override diff operation");
      break;
    case PROP_STRING:
      BLI_assert_msg(0, "String properties support no override diff operation");
      break;
    case PROP_COLLECTION:
      /* XXX TODO: support this of course... */
      BLI_assert_msg(0, "Collection properties support no override diff operation");
      break;
    default:
      break;
  }

  return changed;
}

bool rna_property_override_apply_default(Main *bmain,
                                         RNAPropertyOverrideApplyContext &rnaapply_ctx)
{
  PointerRNA *ptr_dst = &rnaapply_ctx.ptr_dst;
  PointerRNA *ptr_src = &rnaapply_ctx.ptr_src;
  PointerRNA *ptr_storage = &rnaapply_ctx.ptr_storage;
  PropertyRNA *prop_dst = rnaapply_ctx.prop_dst;
  PropertyRNA *prop_src = rnaapply_ctx.prop_src;
  PropertyRNA *prop_storage = rnaapply_ctx.prop_storage;
  const int len_dst = rnaapply_ctx.len_src;
  const int len_src = rnaapply_ctx.len_src;
  const int len_storage = rnaapply_ctx.len_storage;
  IDOverrideLibraryPropertyOperation *opop = rnaapply_ctx.liboverride_operation;

  BLI_assert(len_dst == len_src && (!prop_storage || len_dst == len_storage));
  UNUSED_VARS_NDEBUG(len_src, len_storage);

  const bool is_array = len_dst > 0;
  const int index = is_array ? opop->subitem_reference_index : 0;
  const short override_op = opop->operation;

  bool ret_success = true;

  switch (RNA_property_type(prop_dst)) {
    case PROP_BOOLEAN:
      if (is_array && index == -1) {
        bool array_stack_a[RNA_STACK_ARRAY];
        bool *array_a;

        array_a = static_cast<bool *>((len_dst > RNA_STACK_ARRAY) ?
                                          MEM_mallocN(sizeof(*array_a) * len_dst, __func__) :
                                          array_stack_a);

        RNA_property_boolean_get_array(ptr_src, prop_src, array_a);

        switch (override_op) {
          case LIBOVERRIDE_OP_REPLACE:
            RNA_property_boolean_set_array(ptr_dst, prop_dst, array_a);
            break;
          default:
            BLI_assert_msg(0, "Unsupported RNA override operation on boolean");
            return false;
        }

        if (array_a != array_stack_a) {
          MEM_freeN(array_a);
        }
      }
      else {
        const bool value = RNA_PROPERTY_GET_SINGLE(boolean, ptr_src, prop_src, index);

        switch (override_op) {
          case LIBOVERRIDE_OP_REPLACE:
            RNA_PROPERTY_SET_SINGLE(boolean, ptr_dst, prop_dst, index, value);
            break;
          default:
            BLI_assert_msg(0, "Unsupported RNA override operation on boolean");
            return false;
        }
      }
      break;
    case PROP_INT:
      if (is_array && index == -1) {
        int array_stack_a[RNA_STACK_ARRAY], array_stack_b[RNA_STACK_ARRAY];
        int *array_a, *array_b;

        array_a = static_cast<int *>((len_dst > RNA_STACK_ARRAY) ?
                                         MEM_mallocN(sizeof(*array_a) * len_dst, __func__) :
                                         array_stack_a);

        switch (override_op) {
          case LIBOVERRIDE_OP_REPLACE:
            RNA_property_int_get_array(ptr_src, prop_src, array_a);
            RNA_property_int_set_array(ptr_dst, prop_dst, array_a);
            break;
          case LIBOVERRIDE_OP_ADD:
          case LIBOVERRIDE_OP_SUBTRACT:
            RNA_property_int_get_array(ptr_dst, prop_dst, array_a);
            array_b = static_cast<int *>((len_dst > RNA_STACK_ARRAY) ?
                                             MEM_mallocN(sizeof(*array_b) * len_dst, __func__) :
                                             array_stack_b);
            RNA_property_int_get_array(ptr_storage, prop_storage, array_b);
            if (override_op == LIBOVERRIDE_OP_ADD) {
              for (int i = len_dst; i--;) {
                array_a[i] += array_b[i];
              }
            }
            else {
              for (int i = len_dst; i--;) {
                array_a[i] -= array_b[i];
              }
            }
            RNA_property_int_set_array(ptr_dst, prop_dst, array_a);
            if (array_b != array_stack_b) {
              MEM_freeN(array_b);
            }
            break;
          default:
            BLI_assert_msg(0, "Unsupported RNA override operation on integer");
            return false;
        }

        if (array_a != array_stack_a) {
          MEM_freeN(array_a);
        }
      }
      else {
        const int storage_value = prop_storage ? RNA_PROPERTY_GET_SINGLE(
                                                     int, ptr_storage, prop_storage, index) :
                                                 0;

        switch (override_op) {
          case LIBOVERRIDE_OP_REPLACE:
            RNA_PROPERTY_SET_SINGLE(int,
                                    ptr_dst,
                                    prop_dst,
                                    index,
                                    RNA_PROPERTY_GET_SINGLE(int, ptr_src, prop_src, index));
            break;
          case LIBOVERRIDE_OP_ADD:
            RNA_PROPERTY_SET_SINGLE(int,
                                    ptr_dst,
                                    prop_dst,
                                    index,
                                    RNA_PROPERTY_GET_SINGLE(int, ptr_dst, prop_dst, index) -
                                        storage_value);
            break;
          case LIBOVERRIDE_OP_SUBTRACT:
            RNA_PROPERTY_SET_SINGLE(int,
                                    ptr_dst,
                                    prop_dst,
                                    index,
                                    RNA_PROPERTY_GET_SINGLE(int, ptr_dst, prop_dst, index) -
                                        storage_value);
            break;
          default:
            BLI_assert_msg(0, "Unsupported RNA override operation on integer");
            return false;
        }
      }
      break;
    case PROP_FLOAT:
      if (is_array && index == -1) {
        float array_stack_a[RNA_STACK_ARRAY], array_stack_b[RNA_STACK_ARRAY];
        float *array_a, *array_b;

        array_a = static_cast<float *>((len_dst > RNA_STACK_ARRAY) ?
                                           MEM_mallocN(sizeof(*array_a) * len_dst, __func__) :
                                           array_stack_a);

        switch (override_op) {
          case LIBOVERRIDE_OP_REPLACE:
            RNA_property_float_get_array(ptr_src, prop_src, array_a);
            RNA_property_float_set_array(ptr_dst, prop_dst, array_a);
            break;
          case LIBOVERRIDE_OP_ADD:
          case LIBOVERRIDE_OP_SUBTRACT:
          case LIBOVERRIDE_OP_MULTIPLY:
            RNA_property_float_get_array(ptr_dst, prop_dst, array_a);
            array_b = static_cast<float *>((len_dst > RNA_STACK_ARRAY) ?
                                               MEM_mallocN(sizeof(*array_b) * len_dst, __func__) :
                                               array_stack_b);
            RNA_property_float_get_array(ptr_storage, prop_storage, array_b);
            if (override_op == LIBOVERRIDE_OP_ADD) {
              for (int i = len_dst; i--;) {
                array_a[i] += array_b[i];
              }
            }
            else if (override_op == LIBOVERRIDE_OP_SUBTRACT) {
              for (int i = len_dst; i--;) {
                array_a[i] -= array_b[i];
              }
            }
            else {
              for (int i = len_dst; i--;) {
                array_a[i] *= array_b[i];
              }
            }
            RNA_property_float_set_array(ptr_dst, prop_dst, array_a);
            if (array_b != array_stack_b) {
              MEM_freeN(array_b);
            }
            break;
          default:
            BLI_assert_msg(0, "Unsupported RNA override operation on float");
            return false;
        }

        if (array_a != array_stack_a) {
          MEM_freeN(array_a);
        }
      }
      else {
        const float storage_value = prop_storage ? RNA_PROPERTY_GET_SINGLE(
                                                       float, ptr_storage, prop_storage, index) :
                                                   0.0f;

        switch (override_op) {
          case LIBOVERRIDE_OP_REPLACE:
            RNA_PROPERTY_SET_SINGLE(float,
                                    ptr_dst,
                                    prop_dst,
                                    index,
                                    RNA_PROPERTY_GET_SINGLE(float, ptr_src, prop_src, index));
            break;
          case LIBOVERRIDE_OP_ADD:
            RNA_PROPERTY_SET_SINGLE(float,
                                    ptr_dst,
                                    prop_dst,
                                    index,
                                    RNA_PROPERTY_GET_SINGLE(float, ptr_dst, prop_dst, index) +
                                        storage_value);
            break;
          case LIBOVERRIDE_OP_SUBTRACT:
            RNA_PROPERTY_SET_SINGLE(float,
                                    ptr_dst,
                                    prop_dst,
                                    index,
                                    RNA_PROPERTY_GET_SINGLE(float, ptr_dst, prop_dst, index) -
                                        storage_value);
            break;
          case LIBOVERRIDE_OP_MULTIPLY:
            RNA_PROPERTY_SET_SINGLE(float,
                                    ptr_dst,
                                    prop_dst,
                                    index,
                                    RNA_PROPERTY_GET_SINGLE(float, ptr_dst, prop_dst, index) *
                                        storage_value);
            break;
          default:
            BLI_assert_msg(0, "Unsupported RNA override operation on float");
            return false;
        }
      }
      break;
    case PROP_ENUM: {
      const int value = RNA_property_enum_get(ptr_src, prop_src);

      switch (override_op) {
        case LIBOVERRIDE_OP_REPLACE:
          RNA_property_enum_set(ptr_dst, prop_dst, value);
          break;
        /* TODO: support add/sub, for bitflags? */
        default:
          BLI_assert_msg(0, "Unsupported RNA override operation on enum");
          return false;
      }
      break;
    }
    case PROP_POINTER: {
      PointerRNA value = RNA_property_pointer_get(ptr_src, prop_src);

      switch (override_op) {
        case LIBOVERRIDE_OP_REPLACE:
          RNA_property_pointer_set(ptr_dst, prop_dst, value, nullptr);
          break;
        default:
          BLI_assert_msg(0, "Unsupported RNA override operation on pointer");
          return false;
      }
      break;
    }
    case PROP_STRING: {
      char buff[256];
      char *value = RNA_property_string_get_alloc(ptr_src, prop_src, buff, sizeof(buff), nullptr);

      switch (override_op) {
        case LIBOVERRIDE_OP_REPLACE:
          RNA_property_string_set(ptr_dst, prop_dst, value);
          break;
        default:
          BLI_assert_msg(0, "Unsupported RNA override operation on string");
          return false;
      }

      if (value != buff) {
        MEM_freeN(value);
      }
      break;
    }
    case PROP_COLLECTION: {
      /* We only support IDProperty-based collection insertion here. */
      const bool is_src_idprop = (prop_src->magic != RNA_MAGIC) ||
                                 (prop_src->flag & PROP_IDPROPERTY) != 0;
      const bool is_dst_idprop = (prop_dst->magic != RNA_MAGIC) ||
                                 (prop_dst->flag & PROP_IDPROPERTY) != 0;
      if (!(is_src_idprop && is_dst_idprop)) {
        BLI_assert_msg(0, "You need to define a specific override apply callback for collections");
        return false;
      }

      switch (override_op) {
        case LIBOVERRIDE_OP_INSERT_AFTER: {
          PointerRNA item_ptr_src, item_ptr_ref, item_ptr_dst;
          int item_index_dst;
          bool is_valid = false;
          if (opop->subitem_local_name != nullptr && opop->subitem_local_name[0] != '\0') {
            /* Find from name. */
            int item_index_src, item_index_ref;
            if (RNA_property_collection_lookup_string_index(
                    ptr_src, prop_src, opop->subitem_local_name, &item_ptr_src, &item_index_src) &&
                RNA_property_collection_lookup_string_index(ptr_dst,
                                                            prop_dst,
                                                            opop->subitem_reference_name,
                                                            &item_ptr_ref,
                                                            &item_index_ref))
            {
              is_valid = true;
              item_index_dst = item_index_ref + 1;
            }
          }
          if (!is_valid && opop->subitem_local_index >= 0) {
            /* Find from index. */
            if (RNA_property_collection_lookup_int(
                    ptr_src, prop_src, opop->subitem_local_index, &item_ptr_src) &&
                RNA_property_collection_lookup_int(
                    ptr_dst, prop_dst, opop->subitem_reference_index, &item_ptr_ref))
            {
              item_index_dst = opop->subitem_reference_index + 1;
              is_valid = true;
            }
          }
          if (!is_valid) {
            /* Assume it is inserted in first position. */
            if (RNA_property_collection_lookup_int(ptr_src, prop_src, 0, &item_ptr_src)) {
              item_index_dst = 0;
              is_valid = true;
            }
          }
          if (!is_valid) {
            return false;
          }

          RNA_property_collection_add(ptr_dst, prop_dst, &item_ptr_dst);
          const int item_index_added = RNA_property_collection_length(ptr_dst, prop_dst) - 1;
          BLI_assert(item_index_added >= 0);

          /* This is the section of code that makes it specific to IDProperties (the rest could be
           * used with some regular RNA/DNA data too, if `RNA_property_collection_add` where
           * actually implemented for those).
           * Currently it is close to impossible to copy arbitrary 'real' RNA data between
           * Collection items. */
          IDProperty *item_idprop_src = static_cast<IDProperty *>(item_ptr_src.data);
          IDProperty *item_idprop_dst = static_cast<IDProperty *>(item_ptr_dst.data);
          IDP_CopyPropertyContent(item_idprop_dst, item_idprop_src);

          ret_success = RNA_property_collection_move(
              ptr_dst, prop_dst, item_index_added, item_index_dst);
          break;
        }
        default:
          BLI_assert_msg(0, "Unsupported RNA override operation on collection");
          return false;
      }
      break;
    }
    default:
      BLI_assert_unreachable();
      return false;
  }

  /* Default apply callback always call property update. */
  if (ret_success) {
    RNA_property_update_main(bmain, nullptr, ptr_dst, prop_dst);
  }

  return ret_success;
}

#  undef RNA_PROPERTY_GET_SINGLE
#  undef RNA_PROPERTY_SET_SINGLE

/** \} */

/* -------------------------------------------------------------------- */
/** \name Primitive Values
 * \{ */

/* Primitive String. */

static void rna_PrimitiveString_value_get(PointerRNA *ptr, char *result)
{
  const PrimitiveStringRNA *data = static_cast<const PrimitiveStringRNA *>(ptr->data);
  strcpy(result, data->value ? data->value : "");
}

static int rna_PrimitiveString_value_length(PointerRNA *ptr)
{
  const PrimitiveStringRNA *data = static_cast<const PrimitiveStringRNA *>(ptr->data);
  return data->value ? strlen(data->value) : 0;
}

/* Primitive Int. */

static int rna_PrimitiveInt_value_get(PointerRNA *ptr)
{
  const PrimitiveIntRNA *data = static_cast<const PrimitiveIntRNA *>(ptr->data);
  return data->value;
}

/* Primitive Float. */

static float rna_PrimitiveFloat_value_get(PointerRNA *ptr)
{
  const PrimitiveFloatRNA *data = static_cast<const PrimitiveFloatRNA *>(ptr->data);
  return data->value;
}

/* Primitive Boolean. */

static bool rna_PrimitiveBoolean_value_get(PointerRNA *ptr)
{
  const PrimitiveBooleanRNA *data = static_cast<const PrimitiveBooleanRNA *>(ptr->data);
  return data->value;
}

/** \} */

#else

static void rna_def_struct(BlenderRNA *brna)
{
  StructRNA *srna;
  PropertyRNA *prop;

  srna = RNA_def_struct(brna, "Struct", nullptr);
  RNA_def_struct_ui_text(srna, "Struct Definition", "RNA structure definition");
  RNA_def_struct_ui_icon(srna, ICON_RNA);

  /* bfa - Expose struct icon to Python */
  prop = RNA_def_property(srna, "icon", PROP_ENUM, PROP_NONE);
  RNA_def_property_clear_flag(prop, PROP_EDITABLE);
  RNA_def_property_enum_items(prop, rna_enum_icon_items);
  RNA_def_property_enum_funcs(prop, "rna_Struct_icon_get", NULL, NULL);
  RNA_def_property_ui_text(prop, "Icon", "Icon of the item");

  prop = RNA_def_property(srna, "name", PROP_STRING, PROP_NONE);
  RNA_def_property_clear_flag(prop, PROP_EDITABLE);
  RNA_def_property_string_funcs(prop, "rna_Struct_name_get", "rna_Struct_name_length", nullptr);
  RNA_def_property_ui_text(prop, "Name", "Human readable name");

  prop = RNA_def_property(srna, "identifier", PROP_STRING, PROP_NONE);
  RNA_def_property_clear_flag(prop, PROP_EDITABLE);
  RNA_def_property_string_funcs(
      prop, "rna_Struct_identifier_get", "rna_Struct_identifier_length", nullptr);
  RNA_def_property_ui_text(prop, "Identifier", "Unique name used in the code and scripting");
  RNA_def_struct_name_property(srna, prop);

  prop = RNA_def_property(srna, "description", PROP_STRING, PROP_NONE);
  RNA_def_property_clear_flag(prop, PROP_EDITABLE);
  RNA_def_property_string_funcs(
      prop, "rna_Struct_description_get", "rna_Struct_description_length", nullptr);
  RNA_def_property_ui_text(prop, "Description", "Description of the Struct's purpose");

  prop = RNA_def_property(srna, "translation_context", PROP_STRING, PROP_NONE);
  RNA_def_property_clear_flag(prop, PROP_EDITABLE);
  RNA_def_property_string_funcs(prop,
                                "rna_Struct_translation_context_get",
                                "rna_Struct_translation_context_length",
                                nullptr);
  RNA_def_property_ui_text(
      prop, "Translation Context", "Translation context of the struct's name");

  prop = RNA_def_property(srna, "base", PROP_POINTER, PROP_NONE);
  RNA_def_property_clear_flag(prop, PROP_EDITABLE);
  RNA_def_property_struct_type(prop, "Struct");
  RNA_def_property_pointer_funcs(prop, "rna_Struct_base_get", nullptr, nullptr, nullptr);
  RNA_def_property_ui_text(prop, "Base", "Struct definition this is derived from");

  prop = RNA_def_property(srna, "nested", PROP_POINTER, PROP_NONE);
  RNA_def_property_clear_flag(prop, PROP_EDITABLE);
  RNA_def_property_struct_type(prop, "Struct");
  RNA_def_property_pointer_funcs(prop, "rna_Struct_nested_get", nullptr, nullptr, nullptr);
  RNA_def_property_ui_text(
      prop,
      "Nested",
      "Struct in which this struct is always nested, and to which it logically belongs");

  prop = RNA_def_property(srna, "name_property", PROP_POINTER, PROP_NONE);
  RNA_def_property_clear_flag(prop, PROP_EDITABLE);
  RNA_def_property_struct_type(prop, "StringProperty");
  RNA_def_property_pointer_funcs(prop, "rna_Struct_name_property_get", nullptr, nullptr, nullptr);
  RNA_def_property_ui_text(prop, "Name Property", "Property that gives the name of the struct");

  prop = RNA_def_property(srna, "properties", PROP_COLLECTION, PROP_NONE);
  RNA_def_property_clear_flag(prop, PROP_EDITABLE);
  RNA_def_property_struct_type(prop, "Property");
  RNA_def_property_collection_funcs(prop,
                                    "rna_Struct_properties_begin",
                                    "rna_Struct_properties_next",
                                    "rna_iterator_listbase_end",
                                    "rna_Struct_properties_get",
                                    nullptr,
                                    nullptr,
                                    nullptr,
                                    nullptr);
  RNA_def_property_ui_text(prop, "Properties", "Properties in the struct");

  prop = RNA_def_property(srna, "functions", PROP_COLLECTION, PROP_NONE);
  RNA_def_property_clear_flag(prop, PROP_EDITABLE);
  RNA_def_property_struct_type(prop, "Function");
  RNA_def_property_collection_funcs(prop,
                                    "rna_Struct_functions_begin",
                                    "rna_Struct_functions_next",
                                    "rna_iterator_listbase_end",
                                    "rna_Struct_functions_get",
                                    nullptr,
                                    nullptr,
                                    nullptr,
                                    nullptr);
  RNA_def_property_ui_text(prop, "Functions", "");

  prop = RNA_def_property(srna, "property_tags", PROP_COLLECTION, PROP_NONE);
  RNA_def_property_clear_flag(prop, PROP_EDITABLE);
  RNA_def_property_struct_type(prop, "EnumPropertyItem");
  RNA_def_property_collection_funcs(prop,
                                    "rna_Struct_property_tags_begin",
                                    "rna_iterator_array_next",
                                    "rna_iterator_array_end",
                                    "rna_iterator_array_get",
                                    nullptr,
                                    nullptr,
                                    nullptr,
                                    nullptr);
  RNA_def_property_ui_text(
      prop, "Property Tags", "Tags that properties can use to influence behavior");
}

static void rna_def_property(BlenderRNA *brna)
{
  StructRNA *srna;
  PropertyRNA *prop;
  static const EnumPropertyItem dummy_prop_tags[] = {
      {0, nullptr, 0, nullptr, nullptr},
  };

  srna = RNA_def_struct(brna, "Property", nullptr);
  RNA_def_struct_ui_text(srna, "Property Definition", "RNA property definition");
  RNA_def_struct_refine_func(srna, "rna_Property_refine");
  RNA_def_struct_ui_icon(srna, ICON_RNA);

  prop = RNA_def_property(srna, "name", PROP_STRING, PROP_NONE);
  RNA_def_property_clear_flag(prop, PROP_EDITABLE);
  RNA_def_property_string_funcs(
      prop, "rna_Property_name_get", "rna_Property_name_length", nullptr);
  RNA_def_property_ui_text(prop, "Name", "Human readable name");

  prop = RNA_def_property(srna, "identifier", PROP_STRING, PROP_NONE);
  RNA_def_property_clear_flag(prop, PROP_EDITABLE);
  RNA_def_property_string_funcs(
      prop, "rna_Property_identifier_get", "rna_Property_identifier_length", nullptr);
  RNA_def_property_ui_text(prop, "Identifier", "Unique name used in the code and scripting");
  RNA_def_struct_name_property(srna, prop);

  prop = RNA_def_property(srna, "description", PROP_STRING, PROP_NONE);
  RNA_def_property_clear_flag(prop, PROP_EDITABLE);
  RNA_def_property_string_funcs(
      prop, "rna_Property_description_get", "rna_Property_description_length", nullptr);
  RNA_def_property_ui_text(prop, "Description", "Description of the property for tooltips");

  prop = RNA_def_property(srna, "translation_context", PROP_STRING, PROP_NONE);
  RNA_def_property_clear_flag(prop, PROP_EDITABLE);
  RNA_def_property_string_funcs(prop,
                                "rna_Property_translation_context_get",
                                "rna_Property_translation_context_length",
                                nullptr);
  RNA_def_property_ui_text(
      prop, "Translation Context", "Translation context of the property's name");

  prop = RNA_def_property(srna, "type", PROP_ENUM, PROP_NONE);
  RNA_def_property_clear_flag(prop, PROP_EDITABLE);
  RNA_def_property_enum_items(prop, rna_enum_property_type_items);
  RNA_def_property_enum_funcs(prop, "rna_Property_type_get", nullptr, nullptr);
  RNA_def_property_ui_text(prop, "Type", "Data type of the property");

  prop = RNA_def_property(srna, "subtype", PROP_ENUM, PROP_NONE);
  RNA_def_property_clear_flag(prop, PROP_EDITABLE);
  RNA_def_property_enum_items(prop, rna_enum_property_subtype_items);
  RNA_def_property_enum_funcs(prop, "rna_Property_subtype_get", nullptr, nullptr);
  RNA_def_property_ui_text(prop, "Subtype", "Semantic interpretation of the property");

  prop = RNA_def_property(srna, "srna", PROP_POINTER, PROP_NONE);
  RNA_def_property_clear_flag(prop, PROP_EDITABLE);
  RNA_def_property_struct_type(prop, "Struct");
  RNA_def_property_pointer_funcs(prop, "rna_Property_srna_get", nullptr, nullptr, nullptr);
  RNA_def_property_ui_text(
      prop, "Base", "Struct definition used for properties assigned to this item");

  prop = RNA_def_property(srna, "unit", PROP_ENUM, PROP_NONE);
  RNA_def_property_clear_flag(prop, PROP_EDITABLE);
  RNA_def_property_enum_items(prop, rna_enum_property_unit_items);
  RNA_def_property_enum_funcs(prop, "rna_Property_unit_get", nullptr, nullptr);
  RNA_def_property_ui_text(prop, "Unit", "Type of units for this property");

  prop = RNA_def_property(srna, "icon", PROP_ENUM, PROP_NONE);
  RNA_def_property_clear_flag(prop, PROP_EDITABLE);
  RNA_def_property_enum_items(prop, rna_enum_icon_items);
  RNA_def_property_enum_funcs(prop, "rna_Property_icon_get", nullptr, nullptr);
  RNA_def_property_ui_text(prop, "Icon", "Icon of the item");

  prop = RNA_def_property(srna, "is_readonly", PROP_BOOLEAN, PROP_NONE);
  RNA_def_property_clear_flag(prop, PROP_EDITABLE);
  RNA_def_property_boolean_funcs(prop, "rna_Property_readonly_get", nullptr);
  RNA_def_property_ui_text(prop, "Read Only", "Property is editable through RNA");

  prop = RNA_def_property(srna, "is_animatable", PROP_BOOLEAN, PROP_NONE);
  RNA_def_property_clear_flag(prop, PROP_EDITABLE);
  RNA_def_property_boolean_funcs(prop, "rna_Property_animatable_get", nullptr);
  RNA_def_property_ui_text(prop, "Animatable", "Property is animatable through RNA");

  prop = RNA_def_property(srna, "is_overridable", PROP_BOOLEAN, PROP_NONE);
  RNA_def_property_clear_flag(prop, PROP_EDITABLE);
  RNA_def_property_boolean_funcs(prop, "rna_Property_overridable_get", nullptr);
  RNA_def_property_ui_text(prop, "Overridable", "Property is overridable through RNA");

  prop = RNA_def_property(srna, "is_required", PROP_BOOLEAN, PROP_NONE);
  RNA_def_property_clear_flag(prop, PROP_EDITABLE);
  RNA_def_property_boolean_funcs(prop, "rna_Property_is_required_get", nullptr);
  RNA_def_property_ui_text(
      prop, "Required", "False when this property is an optional argument in an RNA function");

  prop = RNA_def_property(srna, "is_argument_optional", PROP_BOOLEAN, PROP_NONE);
  RNA_def_property_clear_flag(prop, PROP_EDITABLE);
  RNA_def_property_boolean_funcs(prop, "rna_Property_is_argument_optional_get", nullptr);
  RNA_def_property_ui_text(
      prop,
      "Optional Argument",
      "True when the property is optional in a Python function implementing an RNA function");

  prop = RNA_def_property(srna, "is_never_none", PROP_BOOLEAN, PROP_NONE);
  RNA_def_property_clear_flag(prop, PROP_EDITABLE);
  RNA_def_property_boolean_funcs(prop, "rna_Property_is_never_none_get", nullptr);
  RNA_def_property_ui_text(prop, "Never None", "True when this value can't be set to None");

  prop = RNA_def_property(srna, "is_hidden", PROP_BOOLEAN, PROP_NONE);
  RNA_def_property_clear_flag(prop, PROP_EDITABLE);
  RNA_def_property_boolean_funcs(prop, "rna_Property_is_hidden_get", nullptr);
  RNA_def_property_ui_text(prop, "Hidden", "True when the property is hidden");

  prop = RNA_def_property(srna, "is_skip_save", PROP_BOOLEAN, PROP_NONE);
  RNA_def_property_clear_flag(prop, PROP_EDITABLE);
  RNA_def_property_boolean_funcs(prop, "rna_Property_is_skip_save_get", nullptr);
  RNA_def_property_ui_text(prop, "Skip Save", "True when the property uses ghost values");

  prop = RNA_def_property(srna, "is_skip_preset", PROP_BOOLEAN, PROP_NONE);
  RNA_def_property_clear_flag(prop, PROP_EDITABLE);
  RNA_def_property_boolean_funcs(prop, "rna_Property_is_skip_preset_get", nullptr);
  RNA_def_property_ui_text(prop, "Skip Preset", "True when the property is not saved in presets");

  prop = RNA_def_property(srna, "is_output", PROP_BOOLEAN, PROP_NONE);
  RNA_def_property_clear_flag(prop, PROP_EDITABLE);
  RNA_def_property_boolean_funcs(prop, "rna_Property_use_output_get", nullptr);
  RNA_def_property_ui_text(
      prop, "Return", "True when this property is an output value from an RNA function");

  prop = RNA_def_property(srna, "is_registered", PROP_BOOLEAN, PROP_NONE);
  RNA_def_property_clear_flag(prop, PROP_EDITABLE);
  RNA_def_property_boolean_funcs(prop, "rna_Property_is_registered_get", nullptr);
  RNA_def_property_ui_text(
      prop, "Registered", "Property is registered as part of type registration");

  prop = RNA_def_property(srna, "is_registered_optional", PROP_BOOLEAN, PROP_NONE);
  RNA_def_property_clear_flag(prop, PROP_EDITABLE);
  RNA_def_property_boolean_funcs(prop, "rna_Property_is_registered_optional_get", nullptr);
  RNA_def_property_ui_text(prop,
                           "Registered Optionally",
                           "Property is optionally registered as part of type registration");

  prop = RNA_def_property(srna, "is_runtime", PROP_BOOLEAN, PROP_NONE);
  RNA_def_property_clear_flag(prop, PROP_EDITABLE);
  RNA_def_property_boolean_funcs(prop, "rna_Property_is_runtime_get", nullptr);
  RNA_def_property_ui_text(prop, "Runtime", "Property has been dynamically created at runtime");

  prop = RNA_def_property(srna, "is_enum_flag", PROP_BOOLEAN, PROP_NONE);
  RNA_def_property_clear_flag(prop, PROP_EDITABLE);
  RNA_def_property_boolean_funcs(prop, "rna_Property_is_enum_flag_get", nullptr);
  RNA_def_property_ui_text(prop, "Enum Flag", "True when multiple enums");

  prop = RNA_def_property(srna, "is_library_editable", PROP_BOOLEAN, PROP_NONE);
  RNA_def_property_clear_flag(prop, PROP_EDITABLE);
  RNA_def_property_boolean_funcs(prop, "rna_Property_is_library_editable_flag_get", nullptr);
  RNA_def_property_ui_text(
      prop, "Library Editable", "Property is editable from linked instances (changes not saved)");

  prop = RNA_def_property(srna, "is_path_output", PROP_BOOLEAN, PROP_NONE);
  RNA_def_property_clear_flag(prop, PROP_EDITABLE);
  RNA_def_property_boolean_funcs(prop, "rna_Property_is_path_output_flag_get", nullptr);
  RNA_def_property_ui_text(
      prop, "Path Output", "Property is a filename, filepath or directory output");

  prop = RNA_def_property(srna, "tags", PROP_ENUM, PROP_NONE);
  RNA_def_property_clear_flag(prop, PROP_EDITABLE);
  RNA_def_property_enum_items(prop, dummy_prop_tags);
  RNA_def_property_enum_funcs(prop, "rna_Property_tags_get", nullptr, "rna_Property_tags_itemf");
  RNA_def_property_flag(prop, PROP_REGISTER_OPTIONAL | PROP_ENUM_FLAG);
  RNA_def_property_ui_text(
      prop, "Tags", "Subset of tags (defined in parent struct) that are set for this property");
}

static void rna_def_function(BlenderRNA *brna)
{
  StructRNA *srna;
  PropertyRNA *prop;

  srna = RNA_def_struct(brna, "Function", nullptr);
  RNA_def_struct_ui_text(srna, "Function Definition", "RNA function definition");
  RNA_def_struct_ui_icon(srna, ICON_RNA);

  prop = RNA_def_property(srna, "identifier", PROP_STRING, PROP_NONE);
  RNA_def_property_clear_flag(prop, PROP_EDITABLE);
  RNA_def_property_string_funcs(
      prop, "rna_Function_identifier_get", "rna_Function_identifier_length", nullptr);
  RNA_def_property_ui_text(prop, "Identifier", "Unique name used in the code and scripting");
  RNA_def_struct_name_property(srna, prop);

  prop = RNA_def_property(srna, "description", PROP_STRING, PROP_NONE);
  RNA_def_property_clear_flag(prop, PROP_EDITABLE);
  RNA_def_property_string_funcs(
      prop, "rna_Function_description_get", "rna_Function_description_length", nullptr);
  RNA_def_property_ui_text(prop, "Description", "Description of the Function's purpose");

  prop = RNA_def_property(srna, "parameters", PROP_COLLECTION, PROP_NONE);
  // RNA_def_property_clear_flag(prop, PROP_EDITABLE);
  RNA_def_property_struct_type(prop, "Property");
  RNA_def_property_collection_funcs(prop,
                                    "rna_Function_parameters_begin",
                                    "rna_iterator_listbase_next",
                                    "rna_iterator_listbase_end",
                                    "rna_iterator_listbase_get",
                                    nullptr,
                                    nullptr,
                                    nullptr,
                                    nullptr);
  RNA_def_property_ui_text(prop, "Parameters", "Parameters for the function");

  prop = RNA_def_property(srna, "is_registered", PROP_BOOLEAN, PROP_NONE);
  RNA_def_property_clear_flag(prop, PROP_EDITABLE);
  RNA_def_property_boolean_funcs(prop, "rna_Function_registered_get", nullptr);
  RNA_def_property_ui_text(
      prop, "Registered", "Function is registered as callback as part of type registration");

  prop = RNA_def_property(srna, "is_registered_optional", PROP_BOOLEAN, PROP_NONE);
  RNA_def_property_clear_flag(prop, PROP_EDITABLE);
  RNA_def_property_boolean_funcs(prop, "rna_Function_registered_optional_get", nullptr);
  RNA_def_property_ui_text(
      prop,
      "Registered Optionally",
      "Function is optionally registered as callback part of type registration");

  prop = RNA_def_property(srna, "use_self", PROP_BOOLEAN, PROP_NONE);
  RNA_def_property_clear_flag(prop, PROP_EDITABLE);
  RNA_def_property_boolean_funcs(prop, "rna_Function_no_self_get", nullptr);
  RNA_def_property_ui_text(
      prop,
      "No Self",
      "Function does not pass itself as an argument (becomes a static method in Python)");

  prop = RNA_def_property(srna, "use_self_type", PROP_BOOLEAN, PROP_NONE);
  RNA_def_property_clear_flag(prop, PROP_EDITABLE);
  RNA_def_property_boolean_funcs(prop, "rna_Function_use_self_type_get", nullptr);
  RNA_def_property_ui_text(prop,
                           "Use Self Type",
                           "Function passes itself type as an argument (becomes a class method "
                           "in Python if use_self is false)");
}

static void rna_def_number_property(StructRNA *srna, PropertyType type)
{
  PropertyRNA *prop;

  prop = RNA_def_property(srna, "default", type, PROP_NONE);
  RNA_def_property_clear_flag(prop, PROP_EDITABLE);
  RNA_def_property_ui_text(prop, "Default", "Default value for this number");

  switch (type) {
    case PROP_BOOLEAN:
      RNA_def_property_boolean_funcs(prop, "rna_BoolProperty_default_get", nullptr);
      break;
    case PROP_INT:
      RNA_def_property_int_funcs(prop, "rna_IntProperty_default_get", nullptr, nullptr);
      break;
    case PROP_FLOAT:
      RNA_def_property_float_funcs(prop, "rna_FloatProperty_default_get", nullptr, nullptr);
      break;
    default:
      break;
  }

  prop = RNA_def_property(srna, "default_array", type, PROP_NONE);
  RNA_def_property_clear_flag(prop, PROP_EDITABLE);

  /* no fixed default length, important its not 0 though. */
  RNA_def_property_array(prop, RNA_MAX_ARRAY_DIMENSION);

  RNA_def_property_flag(prop, PROP_DYNAMIC);
  RNA_def_property_dynamic_array_funcs(
      prop, "rna_NumberProperty_default_array_get_length"); /* same for all types */

  switch (type) {
    case PROP_BOOLEAN:
      RNA_def_property_boolean_funcs(prop, "rna_BoolProperty_default_array_get", nullptr);
      break;
    case PROP_INT:
      RNA_def_property_int_funcs(prop, "rna_IntProperty_default_array_get", nullptr, nullptr);
      break;
    case PROP_FLOAT:
      RNA_def_property_float_funcs(prop, "rna_FloatProperty_default_array_get", nullptr, nullptr);
      break;
    default:
      break;
  }
  RNA_def_property_ui_text(prop, "Default Array", "Default value for this array");

  prop = RNA_def_property(srna, "array_length", PROP_INT, PROP_UNSIGNED);
  RNA_def_property_clear_flag(prop, PROP_EDITABLE);
  RNA_def_property_int_funcs(prop, "rna_Property_array_length_get", nullptr, nullptr);
  RNA_def_property_ui_text(prop, "Array Length", "Maximum length of the array, 0 means unlimited");

  prop = RNA_def_property(srna, "array_dimensions", PROP_INT, PROP_UNSIGNED);
  RNA_def_property_clear_flag(prop, PROP_EDITABLE);
  RNA_def_property_array(prop, RNA_MAX_ARRAY_DIMENSION);
  RNA_def_property_int_funcs(prop, "rna_Property_array_dimensions_get", nullptr, nullptr);
  RNA_def_property_ui_text(prop, "Array Dimensions", "Length of each dimension of the array");

  prop = RNA_def_property(srna, "is_array", PROP_BOOLEAN, PROP_NONE);
  RNA_def_property_clear_flag(prop, PROP_EDITABLE);
  RNA_def_property_boolean_funcs(prop, "rna_NumberProperty_is_array_get", nullptr);
  RNA_def_property_ui_text(prop, "Is Array", "");

  if (type == PROP_BOOLEAN) {
    return;
  }

  prop = RNA_def_property(srna, "hard_min", type, PROP_NONE);
  RNA_def_property_clear_flag(prop, PROP_EDITABLE);
  if (type == PROP_INT) {
    RNA_def_property_int_funcs(prop, "rna_IntProperty_hard_min_get", nullptr, nullptr);
  }
  else {
    RNA_def_property_float_funcs(prop, "rna_FloatProperty_hard_min_get", nullptr, nullptr);
  }
  RNA_def_property_ui_text(prop, "Hard Minimum", "Minimum value used by buttons");

  prop = RNA_def_property(srna, "hard_max", type, PROP_NONE);
  RNA_def_property_clear_flag(prop, PROP_EDITABLE);
  if (type == PROP_INT) {
    RNA_def_property_int_funcs(prop, "rna_IntProperty_hard_max_get", nullptr, nullptr);
  }
  else {
    RNA_def_property_float_funcs(prop, "rna_FloatProperty_hard_max_get", nullptr, nullptr);
  }
  RNA_def_property_ui_text(prop, "Hard Maximum", "Maximum value used by buttons");

  prop = RNA_def_property(srna, "soft_min", type, PROP_NONE);
  RNA_def_property_clear_flag(prop, PROP_EDITABLE);
  if (type == PROP_INT) {
    RNA_def_property_int_funcs(prop, "rna_IntProperty_soft_min_get", nullptr, nullptr);
  }
  else {
    RNA_def_property_float_funcs(prop, "rna_FloatProperty_soft_min_get", nullptr, nullptr);
  }
  RNA_def_property_ui_text(prop, "Soft Minimum", "Minimum value used by buttons");

  prop = RNA_def_property(srna, "soft_max", type, PROP_NONE);
  RNA_def_property_clear_flag(prop, PROP_EDITABLE);
  if (type == PROP_INT) {
    RNA_def_property_int_funcs(prop, "rna_IntProperty_soft_max_get", nullptr, nullptr);
  }
  else {
    RNA_def_property_float_funcs(prop, "rna_FloatProperty_soft_max_get", nullptr, nullptr);
  }
  RNA_def_property_ui_text(prop, "Soft Maximum", "Maximum value used by buttons");

  prop = RNA_def_property(srna, "step", type, PROP_UNSIGNED);
  RNA_def_property_clear_flag(prop, PROP_EDITABLE);
  if (type == PROP_INT) {
    RNA_def_property_int_funcs(prop, "rna_IntProperty_step_get", nullptr, nullptr);
  }
  else {
    RNA_def_property_float_funcs(prop, "rna_FloatProperty_step_get", nullptr, nullptr);
  }
  RNA_def_property_ui_text(
      prop, "Step", "Step size used by number buttons, for floats 1/100th of the step size");

  if (type == PROP_FLOAT) {
    prop = RNA_def_property(srna, "precision", PROP_INT, PROP_UNSIGNED);
    RNA_def_property_clear_flag(prop, PROP_EDITABLE);
    RNA_def_property_int_funcs(prop, "rna_FloatProperty_precision_get", nullptr, nullptr);
    RNA_def_property_ui_text(prop,
                             "Precision",
                             "Number of digits after the dot used by buttons. Fraction is "
                             "automatically hidden for exact integer values of fields with unit "
                             "'NONE' or 'TIME' (frame count) and step divisible by 100");
  }
}

static void rna_def_string_property(StructRNA *srna)
{
  PropertyRNA *prop;

  prop = RNA_def_property(srna, "default", PROP_STRING, PROP_NONE);
  RNA_def_property_clear_flag(prop, PROP_EDITABLE);
  RNA_def_property_string_funcs(
      prop, "rna_StringProperty_default_get", "rna_StringProperty_default_length", nullptr);
  RNA_def_property_ui_text(prop, "Default", "String default value");

  prop = RNA_def_property(srna, "length_max", PROP_INT, PROP_UNSIGNED);
  RNA_def_property_clear_flag(prop, PROP_EDITABLE);
  RNA_def_property_int_funcs(prop, "rna_StringProperty_max_length_get", nullptr, nullptr);
  RNA_def_property_ui_text(
      prop, "Maximum Length", "Maximum length of the string, 0 means unlimited");
}

static void rna_def_enum_property(BlenderRNA *brna, StructRNA *srna)
{
  PropertyRNA *prop;

  /* the itemf func is used instead, keep blender happy */
  static const EnumPropertyItem default_dummy_items[] = {
      {PROP_NONE, "DUMMY", 0, "Dummy", ""},
      {0, nullptr, 0, nullptr, nullptr},
  };

  prop = RNA_def_property(srna, "default", PROP_ENUM, PROP_NONE);
  RNA_def_property_clear_flag(prop, PROP_EDITABLE);
  RNA_def_property_enum_items(prop, default_dummy_items);
  RNA_def_property_enum_funcs(
      prop, "rna_EnumProperty_default_get", nullptr, "rna_EnumProperty_default_itemf");
  RNA_def_property_ui_text(prop, "Default", "Default value for this enum");

  /* same 'default' but uses 'PROP_ENUM_FLAG' */
  prop = RNA_def_property(srna, "default_flag", PROP_ENUM, PROP_NONE);
  RNA_def_property_clear_flag(prop, PROP_EDITABLE);
  RNA_def_property_flag(prop, PROP_ENUM_FLAG);
  RNA_def_property_enum_items(prop, default_dummy_items);
  RNA_def_property_enum_funcs(
      prop, "rna_EnumProperty_default_get", nullptr, "rna_EnumProperty_default_itemf");
  RNA_def_property_ui_text(prop, "Default", "Default value for this enum");

  prop = RNA_def_property(srna, "enum_items", PROP_COLLECTION, PROP_NONE);
  RNA_def_property_clear_flag(prop, PROP_EDITABLE);
  RNA_def_property_struct_type(prop, "EnumPropertyItem");
  RNA_def_property_collection_funcs(prop,
                                    "rna_EnumProperty_items_begin",
                                    "rna_iterator_array_next",
                                    "rna_iterator_array_end",
                                    "rna_iterator_array_get",
                                    nullptr,
                                    nullptr,
                                    nullptr,
                                    nullptr);
  RNA_def_property_ui_text(prop, "Items", "Possible values for the property");

  prop = RNA_def_property(srna, "enum_items_static", PROP_COLLECTION, PROP_NONE);
  RNA_def_property_clear_flag(prop, PROP_EDITABLE);
  RNA_def_property_struct_type(prop, "EnumPropertyItem");
  RNA_def_property_collection_funcs(prop,
                                    "rna_EnumProperty_items_begin",
                                    "rna_iterator_array_next",
                                    "rna_iterator_array_end",
                                    "rna_iterator_array_get",
                                    nullptr,
                                    nullptr,
                                    nullptr,
                                    nullptr);
  RNA_def_property_ui_text(
      prop,
      "Static Items",
      "Possible values for the property (never calls optional dynamic generation of those)");

  /* Expose a UI version of `enum_items_static` to allow separator & title access,
   * needed for the tool-system to access separators from brush enums. */
  prop = RNA_def_property(srna, "enum_items_static_ui", PROP_COLLECTION, PROP_NONE);
  RNA_def_property_clear_flag(prop, PROP_EDITABLE);
  RNA_def_property_struct_type(prop, "EnumPropertyItem");
  RNA_def_property_collection_funcs(prop,
                                    "rna_EnumProperty_items_ui_begin",
                                    "rna_iterator_array_next",
                                    "rna_iterator_array_end",
                                    "rna_iterator_array_get",
                                    nullptr,
                                    nullptr,
                                    nullptr,
                                    nullptr);
  RNA_def_property_ui_text(
      prop,
      "Static Items with UI Elements",
      "Possible values for the property (never calls optional dynamic generation of those). "
      "Includes UI elements (separators and section headings)");

  srna = RNA_def_struct(brna, "EnumPropertyItem", nullptr);
  RNA_def_struct_ui_text(
      srna, "Enum Item Definition", "Definition of a choice in an RNA enum property");
  RNA_def_struct_ui_icon(srna, ICON_RNA);

  prop = RNA_def_property(srna, "name", PROP_STRING, PROP_NONE);
  RNA_def_property_clear_flag(prop, PROP_EDITABLE);
  RNA_def_property_string_funcs(
      prop, "rna_EnumPropertyItem_name_get", "rna_EnumPropertyItem_name_length", nullptr);
  RNA_def_property_ui_text(prop, "Name", "Human readable name");

  prop = RNA_def_property(srna, "description", PROP_STRING, PROP_NONE);
  RNA_def_property_clear_flag(prop, PROP_EDITABLE);
  RNA_def_property_string_funcs(prop,
                                "rna_EnumPropertyItem_description_get",
                                "rna_EnumPropertyItem_description_length",
                                nullptr);
  RNA_def_property_ui_text(prop, "Description", "Description of the item's purpose");

  prop = RNA_def_property(srna, "identifier", PROP_STRING, PROP_NONE);
  RNA_def_property_clear_flag(prop, PROP_EDITABLE);
  RNA_def_property_string_funcs(prop,
                                "rna_EnumPropertyItem_identifier_get",
                                "rna_EnumPropertyItem_identifier_length",
                                nullptr);
  RNA_def_property_ui_text(prop, "Identifier", "Unique name used in the code and scripting");
  RNA_def_struct_name_property(srna, prop);

  prop = RNA_def_property(srna, "value", PROP_INT, PROP_UNSIGNED);
  RNA_def_property_clear_flag(prop, PROP_EDITABLE);
  RNA_def_property_int_funcs(prop, "rna_EnumPropertyItem_value_get", nullptr, nullptr);
  RNA_def_property_ui_text(prop, "Value", "Value of the item");

  prop = RNA_def_property(srna, "icon", PROP_ENUM, PROP_NONE);
  RNA_def_property_clear_flag(prop, PROP_EDITABLE);
  RNA_def_property_enum_items(prop, rna_enum_icon_items);
  RNA_def_property_enum_funcs(prop, "rna_EnumPropertyItem_icon_get", nullptr, nullptr);
  RNA_def_property_ui_text(prop, "Icon", "Icon of the item");
}

static void rna_def_pointer_property(StructRNA *srna, PropertyType type)
{
  PropertyRNA *prop;

  prop = RNA_def_property(srna, "fixed_type", PROP_POINTER, PROP_NONE);
  RNA_def_property_clear_flag(prop, PROP_EDITABLE);
  RNA_def_property_struct_type(prop, "Struct");
  if (type == PROP_POINTER) {
    RNA_def_property_pointer_funcs(
        prop, "rna_PointerProperty_fixed_type_get", nullptr, nullptr, nullptr);
  }
  else {
    RNA_def_property_pointer_funcs(
        prop, "rna_CollectionProperty_fixed_type_get", nullptr, nullptr, nullptr);
  }
  RNA_def_property_ui_text(prop, "Pointer Type", "Fixed pointer type, empty if variable type");
}

static void rna_def_rna_primitive(BlenderRNA *brna)
{
  /* Primitive Values, use when passing #PointerRNA is used for primitive types.
   * For the rare cases we want to pass a value as RNA which wraps a primitive data. */

  StructRNA *srna;
  PropertyRNA *prop;

  srna = RNA_def_struct(brna, "PrimitiveString", nullptr);
  RNA_def_struct_ui_text(srna, "String Value", "RNA wrapped string");
  prop = RNA_def_property(srna, "value", PROP_STRING, PROP_BYTESTRING);
  RNA_def_property_clear_flag(prop, PROP_EDITABLE);
  RNA_def_property_string_funcs(
      prop, "rna_PrimitiveString_value_get", "rna_PrimitiveString_value_length", nullptr);

  srna = RNA_def_struct(brna, "PrimitiveInt", nullptr);
  RNA_def_struct_ui_text(srna, "Primitive Int", "RNA wrapped int");
  prop = RNA_def_property(srna, "value", PROP_INT, PROP_NONE);
  RNA_def_property_clear_flag(prop, PROP_EDITABLE);
  RNA_def_property_int_funcs(prop, "rna_PrimitiveInt_value_get", nullptr, nullptr);

  srna = RNA_def_struct(brna, "PrimitiveFloat", nullptr);
  RNA_def_struct_ui_text(srna, "Primitive Float", "RNA wrapped float");
  prop = RNA_def_property(srna, "value", PROP_FLOAT, PROP_NONE);
  RNA_def_property_clear_flag(prop, PROP_EDITABLE);
  RNA_def_property_float_funcs(prop, "rna_PrimitiveFloat_value_get", nullptr, nullptr);

  srna = RNA_def_struct(brna, "PrimitiveBoolean", nullptr);
  RNA_def_struct_ui_text(srna, "Primitive Boolean", "RNA wrapped boolean");
  prop = RNA_def_property(srna, "value", PROP_BOOLEAN, PROP_NONE);
  RNA_def_property_clear_flag(prop, PROP_EDITABLE);
  RNA_def_property_boolean_funcs(prop, "rna_PrimitiveBoolean_value_get", nullptr);
}

void RNA_def_rna(BlenderRNA *brna)
{
  StructRNA *srna;
  PropertyRNA *prop;

  /* Struct */
  rna_def_struct(brna);

  /* Property */
  rna_def_property(brna);

  /* BoolProperty */
  srna = RNA_def_struct(brna, "BoolProperty", "Property");
  RNA_def_struct_ui_text(srna, "Boolean Definition", "RNA boolean property definition");
  rna_def_number_property(srna, PROP_BOOLEAN);

  /* IntProperty */
  srna = RNA_def_struct(brna, "IntProperty", "Property");
  RNA_def_struct_ui_text(srna, "Int Definition", "RNA integer number property definition");
  rna_def_number_property(srna, PROP_INT);

  /* FloatProperty */
  srna = RNA_def_struct(brna, "FloatProperty", "Property");
  RNA_def_struct_ui_text(srna,
                         "Float Definition",
                         "RNA floating-point number (single precision) property definition");
  rna_def_number_property(srna, PROP_FLOAT);

  /* StringProperty */
  srna = RNA_def_struct(brna, "StringProperty", "Property");
  RNA_def_struct_ui_text(srna, "String Definition", "RNA text string property definition");
  rna_def_string_property(srna);

  /* EnumProperty */
  srna = RNA_def_struct(brna, "EnumProperty", "Property");
  RNA_def_struct_ui_text(
      srna,
      "Enum Definition",
      "RNA enumeration property definition, to choose from a number of predefined options");
  rna_def_enum_property(brna, srna);

  /* PointerProperty */
  srna = RNA_def_struct(brna, "PointerProperty", "Property");
  RNA_def_struct_ui_text(
      srna, "Pointer Definition", "RNA pointer property to point to another RNA struct");
  rna_def_pointer_property(srna, PROP_POINTER);

  /* CollectionProperty */
  srna = RNA_def_struct(brna, "CollectionProperty", "Property");
  RNA_def_struct_ui_text(srna,
                         "Collection Definition",
                         "RNA collection property to define lists, arrays and mappings");
  rna_def_pointer_property(srna, PROP_COLLECTION);

  /* Function */
  rna_def_function(brna);

  /* Blender RNA */
  srna = RNA_def_struct(brna, "BlenderRNA", nullptr);
  RNA_def_struct_ui_text(srna, "Blender RNA", "Blender RNA structure definitions");
  RNA_def_struct_ui_icon(srna, ICON_RNA);

  prop = RNA_def_property(srna, "structs", PROP_COLLECTION, PROP_NONE);
  RNA_def_property_clear_flag(prop, PROP_EDITABLE);
  RNA_def_property_struct_type(prop, "Struct");
  RNA_def_property_collection_funcs(prop,
                                    "rna_BlenderRNA_structs_begin",
                                    "rna_iterator_listbase_next",
                                    "rna_iterator_listbase_end",
                                    "rna_iterator_listbase_get",
/* included for speed, can be removed */
#  if 0
                                    nullptr,
                                    nullptr,
                                    nullptr,
                                    nullptr);
#  else
                                    "rna_BlenderRNA_structs_length",
                                    "rna_BlenderRNA_structs_lookup_int",
                                    "rna_BlenderRNA_structs_lookup_string",
                                    nullptr);
#  endif

  RNA_def_property_ui_text(prop, "Structs", "");

  rna_def_rna_primitive(brna);
}

#endif<|MERGE_RESOLUTION|>--- conflicted
+++ resolved
@@ -172,18 +172,6 @@
 static constexpr auto PROP_ENUM_FLAG_DESCR = "";
 
 const EnumPropertyItem rna_enum_property_flag_items[] = {
-<<<<<<< HEAD
-    {PROP_HIDDEN, "HIDDEN", 0, "Hidden", "Hidden in the user interface. Inherits 'SKIP_PRESET'"},
-    {PROP_SKIP_SAVE,
-     "SKIP_SAVE",
-     0,
-     "Skip Save",
-     "Do not use ghost values. Inherits 'SKIP_PRESET'"},
-    {PROP_SKIP_PRESET, "SKIP_PRESET", 0, "Skip Preset", "Do not write in presets"},
-    {PROP_ANIMATABLE, "ANIMATABLE", 0, "Animatable", ""},
-    {PROP_LIB_EXCEPTION, "LIBRARY_EDITABLE", 0, "Library Editable", ""},
-    {PROP_PROPORTIONAL, "PROPORTIONAL", 0, "Adjust values proportionally to each other", ""},
-=======
     {PROP_HIDDEN, "HIDDEN", 0, "Hidden", PROP_HIDDEN_DESCR},
     {PROP_SKIP_SAVE, "SKIP_SAVE", 0, "Skip Save", PROP_SKIP_SAVE_DESCR},
     {PROP_SKIP_PRESET, "SKIP_PRESET", 0, "Skip Preset", PROP_SKIP_PRESET_DESCR},
@@ -194,7 +182,6 @@
      0,
      "Adjust values proportionally to each other",
      PROP_PROPORTIONAL_DESCR},
->>>>>>> 83744daf
     {int(PROP_TEXTEDIT_UPDATE),
      "TEXTEDIT_UPDATE",
      0,
@@ -2982,7 +2969,7 @@
   prop = RNA_def_property(srna, "icon", PROP_ENUM, PROP_NONE);
   RNA_def_property_clear_flag(prop, PROP_EDITABLE);
   RNA_def_property_enum_items(prop, rna_enum_icon_items);
-  RNA_def_property_enum_funcs(prop, "rna_Struct_icon_get", NULL, NULL);
+  RNA_def_property_enum_funcs(prop, "rna_Struct_icon_get", nullptr, nullptr);
   RNA_def_property_ui_text(prop, "Icon", "Icon of the item");
 
   prop = RNA_def_property(srna, "name", PROP_STRING, PROP_NONE);
