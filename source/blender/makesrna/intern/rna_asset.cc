--- conflicted
+++ resolved
@@ -34,17 +34,12 @@
      "ESSENTIALS",
      ICON_BLENDER,
      "Essentials",
-<<<<<<< HEAD
-     "Show the basic building blocks and utilities included with Bforartists"},
-    {ASSET_LIBRARY_CUSTOM, "CUSTOM", 0, "Custom", "All external 'normal' asset repositories"},
-=======
-     "Show the basic building blocks and utilities coming with Blender"},
+     "Show the basic building blocks and utilities coming with Bforartists"},
     {ASSET_LIBRARY_CUSTOM,
      "CUSTOM",
      0,
      "Custom",
      "Show assets from the asset libraries configured in the Preferences"},
->>>>>>> 6e78f2a3
     {0, nullptr, 0, nullptr, nullptr},
 };
 
