/* SPDX-License-Identifier: GPL-2.0-or-later */

/** \file
 * \ingroup RNA
 */

#include <limits.h>
#include <stdlib.h>

#include "DNA_anim_types.h"
#include "DNA_movieclip_types.h"
#include "DNA_object_types.h"
#include "DNA_scene_types.h"
#include "DNA_sequence_types.h"
#include "DNA_vfont_types.h"

#include "BLI_iterator.h"
#include "BLI_listbase.h"
#include "BLI_math.h"
#include "BLI_string_utils.h"

#include "BLT_translation.h"

#include "BKE_anim_data.h"
#include "BKE_animsys.h"
#include "BKE_sound.h"

#include "IMB_metadata.h"

#include "MEM_guardedalloc.h"

#include "RNA_access.h"
#include "RNA_define.h"
#include "RNA_enum_types.h"

#include "rna_internal.h"

#include "SEQ_add.h"
#include "SEQ_channels.h"
#include "SEQ_effects.h"
#include "SEQ_iterator.h"
#include "SEQ_modifier.h"
#include "SEQ_prefetch.h"
#include "SEQ_proxy.h"
#include "SEQ_relations.h"
#include "SEQ_retiming.h"
#include "SEQ_select.h"
#include "SEQ_sequencer.h"
#include "SEQ_sound.h"
#include "SEQ_time.h"
#include "SEQ_transform.h"
#include "SEQ_utils.h"

#include "WM_types.h"

typedef struct EffectInfo {
  const char *struct_name;
  const char *ui_name;
  const char *ui_desc;
  void (*func)(StructRNA *);
  int inputs;
} EffectInfo;

const EnumPropertyItem rna_enum_sequence_modifier_type_items[] = {
<<<<<<< HEAD
    {seqModifierType_ColorBalance, "COLOR_BALANCE", ICON_NODE_COLORBALANCE, "Color Balance", ""},
    {seqModifierType_Curves, "CURVES", ICON_OUTLINER_DATA_CURVE, "Curves", ""},
    {seqModifierType_HueCorrect, "HUE_CORRECT", ICON_HUECORRECT, "Hue Correct", ""},
    {seqModifierType_BrightContrast, "BRIGHT_CONTRAST", ICON_BRIGHTNESS_CONTRAST, "Bright/Contrast", ""},
    {seqModifierType_Mask, "MASK", ICON_MOD_MASK, "Mask", ""},
    {seqModifierType_WhiteBalance, "WHITE_BALANCE", ICON_WHITE_BALANCE, "White Balance", ""},
    {seqModifierType_Tonemap, "TONEMAP", ICON_NODE_TONEMAP, "Tone Map", ""},
=======
    {seqModifierType_BrightContrast, "BRIGHT_CONTRAST", ICON_NONE, "Brightness/Contrast", ""},
    {seqModifierType_ColorBalance, "COLOR_BALANCE", ICON_NONE, "Color Balance", ""},
    {seqModifierType_Curves, "CURVES", ICON_NONE, "Curves", ""},
    {seqModifierType_HueCorrect, "HUE_CORRECT", ICON_NONE, "Hue Correct", ""},
    {seqModifierType_Mask, "MASK", ICON_NONE, "Mask", ""},
    {seqModifierType_Tonemap, "TONEMAP", ICON_NONE, "Tone Map", ""},
    {seqModifierType_WhiteBalance, "WHITE_BALANCE", ICON_NONE, "White Balance", ""},
>>>>>>> a7775fd8
    {0, NULL, 0, NULL, NULL},
};

const EnumPropertyItem rna_enum_strip_color_items[] = {
    {SEQUENCE_COLOR_NONE, "NONE", ICON_X, "None", "Assign no color tag to the collection"},
    {SEQUENCE_COLOR_01, "COLOR_01", ICON_SEQUENCE_COLOR_01, "Color 01", ""},
    {SEQUENCE_COLOR_02, "COLOR_02", ICON_SEQUENCE_COLOR_02, "Color 02", ""},
    {SEQUENCE_COLOR_03, "COLOR_03", ICON_SEQUENCE_COLOR_03, "Color 03", ""},
    {SEQUENCE_COLOR_04, "COLOR_04", ICON_SEQUENCE_COLOR_04, "Color 04", ""},
    {SEQUENCE_COLOR_05, "COLOR_05", ICON_SEQUENCE_COLOR_05, "Color 05", ""},
    {SEQUENCE_COLOR_06, "COLOR_06", ICON_SEQUENCE_COLOR_06, "Color 06", ""},
    {SEQUENCE_COLOR_07, "COLOR_07", ICON_SEQUENCE_COLOR_07, "Color 07", ""},
    {SEQUENCE_COLOR_08, "COLOR_08", ICON_SEQUENCE_COLOR_08, "Color 08", ""},
    {SEQUENCE_COLOR_09, "COLOR_09", ICON_SEQUENCE_COLOR_09, "Color 09", ""},
    {0, NULL, 0, NULL, NULL},
};

#ifdef RNA_RUNTIME

#  include "BKE_global.h"
#  include "BKE_idprop.h"
#  include "BKE_movieclip.h"
#  include "BKE_report.h"

#  include "WM_api.h"

#  include "DEG_depsgraph.h"
#  include "DEG_depsgraph_build.h"

#  include "IMB_imbuf.h"

#  include "SEQ_edit.h"

typedef struct SequenceSearchData {
  Sequence *seq;
  void *data;
  SequenceModifierData *smd;
} SequenceSearchData;

static void rna_SequenceElement_update(Main *UNUSED(bmain), Scene *UNUSED(scene), PointerRNA *ptr)
{
  Scene *scene = (Scene *)ptr->owner_id;
  Editing *ed = SEQ_editing_get(scene);

  if (ed) {
    StripElem *se = (StripElem *)ptr->data;
    Sequence *seq;

    /* slow but we can't avoid! */
    seq = SEQ_sequence_from_strip_elem(&ed->seqbase, se);
    if (seq) {
      SEQ_relations_invalidate_cache_raw(scene, seq);
    }
  }
}

static void rna_Sequence_invalidate_raw_update(Main *UNUSED(bmain),
                                               Scene *UNUSED(scene),
                                               PointerRNA *ptr)
{
  Scene *scene = (Scene *)ptr->owner_id;
  Editing *ed = SEQ_editing_get(scene);

  if (ed) {
    Sequence *seq = (Sequence *)ptr->data;

    SEQ_relations_invalidate_cache_raw(scene, seq);
  }
}

static void rna_Sequence_invalidate_preprocessed_update(Main *UNUSED(bmain),
                                                        Scene *UNUSED(scene),
                                                        PointerRNA *ptr)
{
  Scene *scene = (Scene *)ptr->owner_id;
  Editing *ed = SEQ_editing_get(scene);

  if (ed) {
    Sequence *seq = (Sequence *)ptr->data;

    SEQ_relations_invalidate_cache_preprocessed(scene, seq);
  }
}

static void UNUSED_FUNCTION(rna_Sequence_invalidate_composite_update)(Main *UNUSED(bmain),
                                                                      Scene *UNUSED(scene),
                                                                      PointerRNA *ptr)
{
  Scene *scene = (Scene *)ptr->owner_id;
  Editing *ed = SEQ_editing_get(scene);

  if (ed) {
    Sequence *seq = (Sequence *)ptr->data;

    SEQ_relations_invalidate_cache_composite(scene, seq);
  }
}

static void rna_Sequence_scene_switch_update(Main *bmain, Scene *scene, PointerRNA *ptr)
{
  rna_Sequence_invalidate_raw_update(bmain, scene, ptr);
  DEG_id_tag_update(&scene->id, ID_RECALC_AUDIO | ID_RECALC_SEQUENCER_STRIPS);
  DEG_relations_tag_update(bmain);
}

static void rna_Sequence_use_sequence(Main *bmain, Scene *scene, PointerRNA *ptr)
{
  /* General update callback. */
  rna_Sequence_invalidate_raw_update(bmain, scene, ptr);
  /* Changing recursion changes set of IDs which needs to be remapped by the copy-on-write.
   * the only way for this currently is to tag the ID for ID_RECALC_COPY_ON_WRITE. */
  Editing *ed = SEQ_editing_get(scene);
  if (ed) {
    Sequence *seq = (Sequence *)ptr->data;
    if (seq->scene != NULL) {
      DEG_id_tag_update(&seq->scene->id, ID_RECALC_COPY_ON_WRITE);
    }
  }
  /* The sequencer scene is to be updated as well, including new relations from the nested
   * sequencer. */
  DEG_id_tag_update(&scene->id, ID_RECALC_SEQUENCER_STRIPS);
  DEG_relations_tag_update(bmain);
}

static void rna_SequenceEditor_sequences_all_begin(CollectionPropertyIterator *iter,
                                                   PointerRNA *ptr)
{
  Scene *scene = (Scene *)ptr->owner_id;
  Editing *ed = SEQ_editing_get(scene);
  SeqCollection *all_strips = SEQ_query_all_strips_recursive(&ed->seqbase);

  BLI_Iterator *bli_iter = MEM_callocN(sizeof(BLI_Iterator), __func__);
  bli_iter->data = MEM_callocN(sizeof(SeqIterator), __func__);
  iter->internal.custom = bli_iter;

  if (!SEQ_iterator_ensure(all_strips, bli_iter->data, (Sequence **)&bli_iter->current)) {
    SEQ_collection_free(all_strips);
  }

  iter->valid = bli_iter->current != NULL;
}

static void rna_SequenceEditor_sequences_all_next(CollectionPropertyIterator *iter)
{
  BLI_Iterator *bli_iter = iter->internal.custom;
  bli_iter->current = SEQ_iterator_yield(bli_iter->data);
  iter->valid = bli_iter->current != NULL;
}

static PointerRNA rna_SequenceEditor_sequences_all_get(CollectionPropertyIterator *iter)
{
  Sequence *seq = ((BLI_Iterator *)iter->internal.custom)->current;
  return rna_pointer_inherit_refine(&iter->parent, &RNA_Sequence, seq);
}

static void rna_SequenceEditor_sequences_all_end(CollectionPropertyIterator *iter)
{
  BLI_Iterator *bli_iter = iter->internal.custom;
  SeqIterator *seq_iter = bli_iter->data;
  if (seq_iter->collection != NULL) {
    SEQ_collection_free(seq_iter->collection);
  }
  MEM_freeN(seq_iter);
  MEM_freeN(bli_iter);
}

static int rna_SequenceEditor_sequences_all_lookup_string(PointerRNA *ptr,
                                                          const char *key,
                                                          PointerRNA *r_ptr)
{
  ID *id = ptr->owner_id;
  Scene *scene = (Scene *)id;

  Sequence *seq = SEQ_sequence_lookup_seq_by_name(scene, key);
  if (seq) {
    RNA_pointer_create(ptr->owner_id, &RNA_Sequence, seq, r_ptr);
    return true;
  }
  return false;
}

static void rna_SequenceEditor_update_cache(Main *UNUSED(bmain),
                                            Scene *scene,
                                            PointerRNA *UNUSED(ptr))
{
  Editing *ed = scene->ed;

  SEQ_relations_free_imbuf(scene, &ed->seqbase, false);
  SEQ_cache_cleanup(scene);
}

/* internal use */
static int rna_SequenceEditor_elements_length(PointerRNA *ptr)
{
  Sequence *seq = (Sequence *)ptr->data;

  /* Hack? copied from sequencer.c::reload_sequence_new_file() */
  size_t olen = MEM_allocN_len(seq->strip->stripdata) / sizeof(struct StripElem);

  /* The problem with seq->strip->len and seq->len is that it's discounted from the offset
   * (hard cut trim). */
  return (int)olen;
}

static void rna_Sequence_elements_begin(CollectionPropertyIterator *iter, PointerRNA *ptr)
{
  Sequence *seq = (Sequence *)ptr->data;
  rna_iterator_array_begin(iter,
                           (void *)seq->strip->stripdata,
                           sizeof(StripElem),
                           rna_SequenceEditor_elements_length(ptr),
                           0,
                           NULL);
}

static int rna_Sequence_retiming_handles_length(PointerRNA *ptr)
{
  return SEQ_retiming_handles_count((Sequence *)ptr->data);
}

static void rna_SequenceEditor_retiming_handles_begin(CollectionPropertyIterator *iter,
                                                      PointerRNA *ptr)
{
  Sequence *seq = (Sequence *)ptr->data;
  rna_iterator_array_begin(iter,
                           (void *)seq->retiming_handles,
                           sizeof(SeqRetimingHandle),
                           SEQ_retiming_handles_count(seq),
                           0,
                           NULL);
}

static Sequence *strip_by_handle_find(Scene *scene, SeqRetimingHandle *handle)
{
  Editing *ed = SEQ_editing_get(scene);
  SeqCollection *strips = SEQ_query_all_strips_recursive(&ed->seqbase);

  Sequence *seq;
  SEQ_ITERATOR_FOREACH (seq, strips) {
    const int retiming_handle_count = SEQ_retiming_handles_count(seq);
    SeqRetimingHandle *first = seq->retiming_handles;
    SeqRetimingHandle *last = seq->retiming_handles + retiming_handle_count - 1;

    if (handle >= first && handle <= last) {
      return seq;
    }
  }

  return NULL;
}

static void rna_Sequence_retiming_handle_remove(ID *id, SeqRetimingHandle *handle)
{
  Scene *scene = (Scene *)id;
  Sequence *seq = strip_by_handle_find(scene, handle);

  if (seq == NULL) {
    return;
  }

  SEQ_retiming_remove_handle(seq, handle);

  SEQ_relations_invalidate_cache_raw(scene, seq);
  WM_main_add_notifier(NC_SCENE | ND_SEQUENCER, NULL);
}

static int rna_Sequence_retiming_handle_frame_get(PointerRNA *ptr)
{
  SeqRetimingHandle *handle = (SeqRetimingHandle *)ptr->data;
  Scene *scene = (Scene *)ptr->owner_id;
  Sequence *seq = strip_by_handle_find(scene, handle);

  if (seq == NULL) {
    return 0;
  }

  return SEQ_time_start_frame_get(seq) + handle->strip_frame_index;
}

static void rna_Sequence_retiming_handle_frame_set(PointerRNA *ptr, int value)
{
  SeqRetimingHandle *handle = (SeqRetimingHandle *)ptr->data;
  Scene *scene = (Scene *)ptr->owner_id;
  Sequence *seq = strip_by_handle_find(scene, handle);

  if (seq == NULL) {
    return;
  }

  const int offset = value - (SEQ_time_start_frame_get(seq) + handle->strip_frame_index);
  SEQ_retiming_offset_handle(scene, seq, handle, offset);
  SEQ_relations_invalidate_cache_raw(scene, seq);
}

static void rna_Sequence_views_format_update(Main *bmain, Scene *scene, PointerRNA *ptr)
{
  rna_Sequence_invalidate_raw_update(bmain, scene, ptr);
}

static void do_sequence_frame_change_update(Scene *scene, Sequence *seq)
{
  ListBase *seqbase = SEQ_get_seqbase_by_seq(scene, seq);

  if (SEQ_transform_test_overlap(scene, seqbase, seq)) {
    SEQ_transform_seqbase_shuffle(seqbase, seq, scene);
  }

  if (seq->type == SEQ_TYPE_SOUND_RAM) {
    DEG_id_tag_update(&scene->id, ID_RECALC_SEQUENCER_STRIPS);
  }
}

/* A simple wrapper around above func, directly usable as prop update func.
 * Also invalidate cache if needed.
 */
static void rna_Sequence_frame_change_update(Main *UNUSED(bmain),
                                             Scene *UNUSED(scene),
                                             PointerRNA *ptr)
{
  Scene *scene = (Scene *)ptr->owner_id;
  do_sequence_frame_change_update(scene, (Sequence *)ptr->data);
}

static int rna_Sequence_frame_final_start_get(PointerRNA *ptr)
{
  Scene *scene = (Scene *)ptr->owner_id;
  return SEQ_time_left_handle_frame_get(scene, (Sequence *)ptr->data);
}

static int rna_Sequence_frame_final_end_get(PointerRNA *ptr)
{
  Scene *scene = (Scene *)ptr->owner_id;
  return SEQ_time_right_handle_frame_get(scene, (Sequence *)ptr->data);
}

static void rna_Sequence_start_frame_final_set(PointerRNA *ptr, int value)
{
  Sequence *seq = (Sequence *)ptr->data;
  Scene *scene = (Scene *)ptr->owner_id;

  SEQ_time_left_handle_frame_set(scene, seq, value);
  do_sequence_frame_change_update(scene, seq);
  SEQ_relations_invalidate_cache_composite(scene, seq);
}

static void rna_Sequence_end_frame_final_set(PointerRNA *ptr, int value)
{
  Sequence *seq = (Sequence *)ptr->data;
  Scene *scene = (Scene *)ptr->owner_id;

  SEQ_time_right_handle_frame_set(scene, seq, value);
  do_sequence_frame_change_update(scene, seq);
  SEQ_relations_invalidate_cache_composite(scene, seq);
}

static void rna_Sequence_start_frame_set(PointerRNA *ptr, float value)
{
  Sequence *seq = (Sequence *)ptr->data;
  Scene *scene = (Scene *)ptr->owner_id;

  SEQ_transform_translate_sequence(scene, seq, value - seq->start);
  do_sequence_frame_change_update(scene, seq);
  SEQ_relations_invalidate_cache_composite(scene, seq);
}

static void rna_Sequence_frame_offset_start_set(PointerRNA *ptr, float value)
{
  Sequence *seq = (Sequence *)ptr->data;
  Scene *scene = (Scene *)ptr->owner_id;

  SEQ_relations_invalidate_cache_composite(scene, seq);
  seq->startofs = value;
}

static void rna_Sequence_frame_offset_end_set(PointerRNA *ptr, float value)
{
  Sequence *seq = (Sequence *)ptr->data;
  Scene *scene = (Scene *)ptr->owner_id;

  SEQ_relations_invalidate_cache_composite(scene, seq);
  seq->endofs = value;
}

static void rna_Sequence_anim_startofs_final_set(PointerRNA *ptr, int value)
{
  Sequence *seq = (Sequence *)ptr->data;
  Scene *scene = (Scene *)ptr->owner_id;

  seq->anim_startofs = MIN2(value, seq->len + seq->anim_startofs);

  SEQ_add_reload_new_file(G.main, scene, seq, false);
  do_sequence_frame_change_update(scene, seq);
}

static void rna_Sequence_anim_endofs_final_set(PointerRNA *ptr, int value)
{
  Sequence *seq = (Sequence *)ptr->data;
  Scene *scene = (Scene *)ptr->owner_id;

  seq->anim_endofs = MIN2(value, seq->len + seq->anim_endofs);

  SEQ_add_reload_new_file(G.main, scene, seq, false);
  do_sequence_frame_change_update(scene, seq);
}

static void rna_Sequence_anim_endofs_final_range(
    PointerRNA *ptr, int *min, int *max, int *UNUSED(softmin), int *UNUSED(softmax))
{
  Sequence *seq = (Sequence *)ptr->data;

  *min = 0;
  *max = seq->len + seq->anim_endofs - seq->startofs - seq->endofs - 1;
}

static void rna_Sequence_anim_startofs_final_range(
    PointerRNA *ptr, int *min, int *max, int *UNUSED(softmin), int *UNUSED(softmax))
{
  Sequence *seq = (Sequence *)ptr->data;

  *min = 0;
  *max = seq->len + seq->anim_startofs - seq->startofs - seq->endofs - 1;
}

static void rna_Sequence_frame_offset_start_range(
    PointerRNA *ptr, float *min, float *max, float *UNUSED(softmin), float *UNUSED(softmax))
{
  Sequence *seq = (Sequence *)ptr->data;
  *min = ELEM(seq->type, SEQ_TYPE_SOUND_RAM, SEQ_TYPE_SOUND_HD) ? 0 : INT_MIN;
  *max = seq->len - seq->endofs - 1;
}

static void rna_Sequence_frame_offset_end_range(
    PointerRNA *ptr, float *min, float *max, float *UNUSED(softmin), float *UNUSED(softmax))
{
  Sequence *seq = (Sequence *)ptr->data;
  *min = ELEM(seq->type, SEQ_TYPE_SOUND_RAM, SEQ_TYPE_SOUND_HD) ? 0 : INT_MIN;
  *max = seq->len - seq->startofs - 1;
}

static void rna_Sequence_frame_length_set(PointerRNA *ptr, int value)
{
  Sequence *seq = (Sequence *)ptr->data;
  Scene *scene = (Scene *)ptr->owner_id;

  SEQ_time_right_handle_frame_set(scene, seq, SEQ_time_left_handle_frame_get(scene, seq) + value);
  do_sequence_frame_change_update(scene, seq);
  SEQ_relations_invalidate_cache_composite(scene, seq);
}

static int rna_Sequence_frame_length_get(PointerRNA *ptr)
{
  Sequence *seq = (Sequence *)ptr->data;
  Scene *scene = (Scene *)ptr->owner_id;
  return SEQ_time_right_handle_frame_get(scene, seq) - SEQ_time_left_handle_frame_get(scene, seq);
}

static int rna_Sequence_frame_editable(PointerRNA *ptr, const char **UNUSED(r_info))
{
  Sequence *seq = (Sequence *)ptr->data;
  /* Effect sequences' start frame and length must be readonly! */
  return (SEQ_effect_get_num_inputs(seq->type)) ? 0 : PROP_EDITABLE;
}

static void rna_Sequence_channel_set(PointerRNA *ptr, int value)
{
  Sequence *seq = (Sequence *)ptr->data;
  Scene *scene = (Scene *)ptr->owner_id;
  ListBase *seqbase = SEQ_get_seqbase_by_seq(scene, seq);

  /* check channel increment or decrement */
  const int channel_delta = (value >= seq->machine) ? 1 : -1;
  seq->machine = value;

  if (SEQ_transform_test_overlap(scene, seqbase, seq)) {
    SEQ_transform_seqbase_shuffle_ex(seqbase, seq, scene, channel_delta);
  }
  SEQ_relations_invalidate_cache_composite(scene, seq);
}

static void rna_Sequence_use_proxy_set(PointerRNA *ptr, bool value)
{
  Sequence *seq = (Sequence *)ptr->data;
  SEQ_proxy_set(seq, value != 0);
}

static bool transform_seq_cmp_fn(Sequence *seq, void *arg_pt)
{
  SequenceSearchData *data = arg_pt;

  if (seq->strip && seq->strip->transform == data->data) {
    data->seq = seq;
    return false; /* done so bail out */
  }
  return true;
}

static Sequence *sequence_get_by_transform(Editing *ed, StripTransform *transform)
{
  SequenceSearchData data;

  data.seq = NULL;
  data.data = transform;

  /* irritating we need to search for our sequence! */
  SEQ_for_each_callback(&ed->seqbase, transform_seq_cmp_fn, &data);

  return data.seq;
}

static char *rna_SequenceTransform_path(const PointerRNA *ptr)
{
  Scene *scene = (Scene *)ptr->owner_id;
  Editing *ed = SEQ_editing_get(scene);
  Sequence *seq = sequence_get_by_transform(ed, ptr->data);

  if (seq) {
    char name_esc[(sizeof(seq->name) - 2) * 2];

    BLI_str_escape(name_esc, seq->name + 2, sizeof(name_esc));
    return BLI_sprintfN("sequence_editor.sequences_all[\"%s\"].transform", name_esc);
  }
  else {
    return BLI_strdup("");
  }
}

static void rna_SequenceTransform_update(Main *UNUSED(bmain),
                                         Scene *UNUSED(scene),
                                         PointerRNA *ptr)
{
  Scene *scene = (Scene *)ptr->owner_id;
  Editing *ed = SEQ_editing_get(scene);
  Sequence *seq = sequence_get_by_transform(ed, ptr->data);

  SEQ_relations_invalidate_cache_preprocessed(scene, seq);
}

static bool crop_seq_cmp_fn(Sequence *seq, void *arg_pt)
{
  SequenceSearchData *data = arg_pt;

  if (seq->strip && seq->strip->crop == data->data) {
    data->seq = seq;
    return false; /* done so bail out */
  }
  return true;
}

static Sequence *sequence_get_by_crop(Editing *ed, StripCrop *crop)
{
  SequenceSearchData data;

  data.seq = NULL;
  data.data = crop;

  /* irritating we need to search for our sequence! */
  SEQ_for_each_callback(&ed->seqbase, crop_seq_cmp_fn, &data);

  return data.seq;
}

static char *rna_SequenceCrop_path(const PointerRNA *ptr)
{
  Scene *scene = (Scene *)ptr->owner_id;
  Editing *ed = SEQ_editing_get(scene);
  Sequence *seq = sequence_get_by_crop(ed, ptr->data);

  if (seq) {
    char name_esc[(sizeof(seq->name) - 2) * 2];

    BLI_str_escape(name_esc, seq->name + 2, sizeof(name_esc));
    return BLI_sprintfN("sequence_editor.sequences_all[\"%s\"].crop", name_esc);
  }
  else {
    return BLI_strdup("");
  }
}

static void rna_SequenceCrop_update(Main *UNUSED(bmain), Scene *UNUSED(scene), PointerRNA *ptr)
{
  Scene *scene = (Scene *)ptr->owner_id;
  Editing *ed = SEQ_editing_get(scene);
  Sequence *seq = sequence_get_by_crop(ed, ptr->data);

  SEQ_relations_invalidate_cache_preprocessed(scene, seq);
}

static void rna_Sequence_text_font_set(PointerRNA *ptr,
                                       PointerRNA ptr_value,
                                       struct ReportList *UNUSED(reports))
{
  Sequence *seq = ptr->data;
  TextVars *data = seq->effectdata;
  VFont *value = ptr_value.data;

  SEQ_effect_text_font_unload(data, true);

  id_us_plus(&value->id);
  data->text_blf_id = SEQ_FONT_NOT_LOADED;
  data->text_font = value;
}

/* name functions that ignore the first two characters */
static void rna_Sequence_name_get(PointerRNA *ptr, char *value)
{
  Sequence *seq = (Sequence *)ptr->data;
  BLI_strncpy(value, seq->name + 2, sizeof(seq->name) - 2);
}

static int rna_Sequence_name_length(PointerRNA *ptr)
{
  Sequence *seq = (Sequence *)ptr->data;
  return strlen(seq->name + 2);
}

static void rna_Sequence_name_set(PointerRNA *ptr, const char *value)
{
  Scene *scene = (Scene *)ptr->owner_id;
  Sequence *seq = (Sequence *)ptr->data;
  char oldname[sizeof(seq->name)];
  AnimData *adt;

  SEQ_prefetch_stop(scene);

  /* make a copy of the old name first */
  BLI_strncpy(oldname, seq->name + 2, sizeof(seq->name) - 2);

  /* copy the new name into the name slot */
  SEQ_edit_sequence_name_set(scene, seq, value);

  /* make sure the name is unique */
  SEQ_sequence_base_unique_name_recursive(scene, &scene->ed->seqbase, seq);
  /* fix all the animation data which may link to this */

  /* Don't rename everywhere because these are per scene. */
#  if 0
  BKE_animdata_fix_paths_rename_all(NULL, "sequence_editor.sequences_all", oldname, seq->name + 2);
#  endif
  adt = BKE_animdata_from_id(&scene->id);
  if (adt) {
    BKE_animdata_fix_paths_rename(
        &scene->id, adt, NULL, "sequence_editor.sequences_all", oldname, seq->name + 2, 0, 0, 1);
  }
}

static StructRNA *rna_Sequence_refine(struct PointerRNA *ptr)
{
  Sequence *seq = (Sequence *)ptr->data;

  switch (seq->type) {
    case SEQ_TYPE_IMAGE:
      return &RNA_ImageSequence;
    case SEQ_TYPE_META:
      return &RNA_MetaSequence;
    case SEQ_TYPE_SCENE:
      return &RNA_SceneSequence;
    case SEQ_TYPE_MOVIE:
      return &RNA_MovieSequence;
    case SEQ_TYPE_MOVIECLIP:
      return &RNA_MovieClipSequence;
    case SEQ_TYPE_MASK:
      return &RNA_MaskSequence;
    case SEQ_TYPE_SOUND_RAM:
      return &RNA_SoundSequence;
    case SEQ_TYPE_CROSS:
      return &RNA_CrossSequence;
    case SEQ_TYPE_ADD:
      return &RNA_AddSequence;
    case SEQ_TYPE_SUB:
      return &RNA_SubtractSequence;
    case SEQ_TYPE_ALPHAOVER:
      return &RNA_AlphaOverSequence;
    case SEQ_TYPE_ALPHAUNDER:
      return &RNA_AlphaUnderSequence;
    case SEQ_TYPE_GAMCROSS:
      return &RNA_GammaCrossSequence;
    case SEQ_TYPE_MUL:
      return &RNA_MultiplySequence;
    case SEQ_TYPE_OVERDROP:
      return &RNA_OverDropSequence;
    case SEQ_TYPE_MULTICAM:
      return &RNA_MulticamSequence;
    case SEQ_TYPE_ADJUSTMENT:
      return &RNA_AdjustmentSequence;
    case SEQ_TYPE_WIPE:
      return &RNA_WipeSequence;
    case SEQ_TYPE_GLOW:
      return &RNA_GlowSequence;
    case SEQ_TYPE_TRANSFORM:
      return &RNA_TransformSequence;
    case SEQ_TYPE_COLOR:
      return &RNA_ColorSequence;
    case SEQ_TYPE_SPEED:
      return &RNA_SpeedControlSequence;
    case SEQ_TYPE_GAUSSIAN_BLUR:
      return &RNA_GaussianBlurSequence;
    case SEQ_TYPE_TEXT:
      return &RNA_TextSequence;
    case SEQ_TYPE_COLORMIX:
      return &RNA_ColorMixSequence;
    default:
      return &RNA_Sequence;
  }
}

static char *rna_Sequence_path(const PointerRNA *ptr)
{
  const Sequence *seq = (Sequence *)ptr->data;

  /* sequencer data comes from scene...
   * TODO: would be nice to make SequenceEditor data a data-block of its own (for shorter paths)
   */
  char name_esc[(sizeof(seq->name) - 2) * 2];

  BLI_str_escape(name_esc, seq->name + 2, sizeof(name_esc));
  return BLI_sprintfN("sequence_editor.sequences_all[\"%s\"]", name_esc);
}

static IDProperty **rna_Sequence_idprops(PointerRNA *ptr)
{
  Sequence *seq = ptr->data;
  return &seq->prop;
}

static bool rna_MovieSequence_reload_if_needed(ID *scene_id, Sequence *seq, Main *bmain)
{
  Scene *scene = (Scene *)scene_id;

  bool has_reloaded;
  bool can_produce_frames;

  SEQ_add_movie_reload_if_needed(bmain, scene, seq, &has_reloaded, &can_produce_frames);

  if (has_reloaded && can_produce_frames) {
    SEQ_relations_invalidate_cache_raw(scene, seq);

    DEG_id_tag_update(&scene->id, ID_RECALC_SEQUENCER_STRIPS);
    WM_main_add_notifier(NC_SCENE | ND_SEQUENCER, scene);
  }

  return can_produce_frames;
}

static PointerRNA rna_MovieSequence_metadata_get(Sequence *seq)
{
  if (seq == NULL || seq->anims.first == NULL) {
    return PointerRNA_NULL;
  }

  StripAnim *sanim = seq->anims.first;
  if (sanim->anim == NULL) {
    return PointerRNA_NULL;
  }

  IDProperty *metadata = IMB_anim_load_metadata(sanim->anim);
  if (metadata == NULL) {
    return PointerRNA_NULL;
  }

  PointerRNA ptr;
  RNA_pointer_create(NULL, &RNA_IDPropertyWrapPtr, metadata, &ptr);
  return ptr;
}

static PointerRNA rna_SequenceEditor_meta_stack_get(CollectionPropertyIterator *iter)
{
  ListBaseIterator *internal = &iter->internal.listbase;
  MetaStack *ms = (MetaStack *)internal->link;

  return rna_pointer_inherit_refine(&iter->parent, &RNA_Sequence, ms->parseq);
}

/* TODO: expose seq path setting as a higher level sequencer BKE function. */
static void rna_Sequence_filepath_set(PointerRNA *ptr, const char *value)
{
  Sequence *seq = (Sequence *)(ptr->data);
  BLI_split_dirfile(value,
                    seq->strip->dir,
                    seq->strip->stripdata->name,
                    sizeof(seq->strip->dir),
                    sizeof(seq->strip->stripdata->name));
}

static void rna_Sequence_filepath_get(PointerRNA *ptr, char *value)
{
  Sequence *seq = (Sequence *)(ptr->data);

  BLI_path_join(value, FILE_MAX, seq->strip->dir, seq->strip->stripdata->name);
}

static int rna_Sequence_filepath_length(PointerRNA *ptr)
{
  Sequence *seq = (Sequence *)(ptr->data);
  char path[FILE_MAX];

  BLI_path_join(path, sizeof(path), seq->strip->dir, seq->strip->stripdata->name);
  return strlen(path);
}

static void rna_Sequence_proxy_filepath_set(PointerRNA *ptr, const char *value)
{
  StripProxy *proxy = (StripProxy *)(ptr->data);
  BLI_split_dirfile(value, proxy->dir, proxy->file, sizeof(proxy->dir), sizeof(proxy->file));
  if (proxy->anim) {
    IMB_free_anim(proxy->anim);
    proxy->anim = NULL;
  }
}

static void rna_Sequence_proxy_filepath_get(PointerRNA *ptr, char *value)
{
  StripProxy *proxy = (StripProxy *)(ptr->data);

  BLI_path_join(value, FILE_MAX, proxy->dir, proxy->file);
}

static int rna_Sequence_proxy_filepath_length(PointerRNA *ptr)
{
  StripProxy *proxy = (StripProxy *)(ptr->data);
  char path[FILE_MAX];

  BLI_path_join(path, sizeof(path), proxy->dir, proxy->file);
  return strlen(path);
}

static void rna_Sequence_audio_update(Main *UNUSED(bmain), Scene *UNUSED(scene), PointerRNA *ptr)
{
  DEG_id_tag_update(ptr->owner_id, ID_RECALC_SEQUENCER_STRIPS | ID_RECALC_AUDIO);
}

static void rna_Sequence_speed_factor_update(Main *bmain, Scene *scene, PointerRNA *ptr)
{
  SEQ_cache_cleanup(scene);
  rna_Sequence_audio_update(bmain, scene, ptr);
}

static void rna_Sequence_speed_factor_set(PointerRNA *ptr, float value)
{
  Sequence *seq = (Sequence *)ptr->data;
  Scene *scene = (Scene *)ptr->owner_id;
  SEQ_time_speed_factor_set(scene, seq, value);
}

static void rna_Sequence_pan_range(
    PointerRNA *ptr, float *min, float *max, float *softmin, float *softmax)
{
  Scene *scene = (Scene *)ptr->owner_id;

  *min = -FLT_MAX;
  *max = FLT_MAX;
  *softmax = 1 + (int)(scene->r.ffcodecdata.audio_channels > 2);
  *softmin = -*softmax;
}

static int rna_Sequence_input_count_get(PointerRNA *ptr)
{
  Sequence *seq = (Sequence *)(ptr->data);

  return SEQ_effect_get_num_inputs(seq->type);
}

static void rna_Sequence_input_set(PointerRNA *ptr,
                                   PointerRNA ptr_value,
                                   struct ReportList *reports,
                                   int input_num)
{

  Sequence *seq = ptr->data;
  Sequence *input = ptr_value.data;

  if (SEQ_relations_render_loop_check(input, seq)) {
    BKE_report(reports, RPT_ERROR, "Cannot reassign inputs: recursion detected");
    return;
  }

  switch (input_num) {
    case 1:
      seq->seq1 = input;
      break;
    case 2:
      seq->seq2 = input;
      break;
  }
}

static void rna_Sequence_input_1_set(PointerRNA *ptr,
                                     PointerRNA ptr_value,
                                     struct ReportList *reports)
{
  rna_Sequence_input_set(ptr, ptr_value, reports, 1);
}

static void rna_Sequence_input_2_set(PointerRNA *ptr,
                                     PointerRNA ptr_value,
                                     struct ReportList *reports)
{
  rna_Sequence_input_set(ptr, ptr_value, reports, 2);
}
#  if 0
static void rna_SoundSequence_filename_set(PointerRNA *ptr, const char *value)
{
  Sequence *seq = (Sequence *)(ptr->data);
  BLI_split_dirfile(value,
                    seq->strip->dir,
                    seq->strip->stripdata->name,
                    sizeof(seq->strip->dir),
                    sizeof(seq->strip->stripdata->name));
}

static void rna_SequenceElement_filename_set(PointerRNA *ptr, const char *value)
{
  StripElem *elem = (StripElem *)(ptr->data);
  BLI_split_file_part(value, elem->name, sizeof(elem->name));
}
#  endif

static void rna_Sequence_reopen_files_update(Main *bmain, Scene *UNUSED(scene), PointerRNA *ptr)
{
  Scene *scene = (Scene *)ptr->owner_id;
  Editing *ed = SEQ_editing_get(scene);

  SEQ_relations_free_imbuf(scene, &ed->seqbase, false);
  rna_Sequence_invalidate_raw_update(bmain, scene, ptr);

  if (RNA_struct_is_a(ptr->type, &RNA_SoundSequence)) {
    SEQ_sound_update_bounds(scene, ptr->data);
  }
}

static void rna_Sequence_filepath_update(Main *bmain, Scene *UNUSED(scene), PointerRNA *ptr)
{
  Scene *scene = (Scene *)ptr->owner_id;
  Sequence *seq = (Sequence *)(ptr->data);
  SEQ_add_reload_new_file(bmain, scene, seq, true);
  rna_Sequence_invalidate_raw_update(bmain, scene, ptr);
}

static void rna_Sequence_sound_update(Main *bmain, Scene *UNUSED(active_scene), PointerRNA *ptr)
{
  Scene *scene = (Scene *)ptr->owner_id;
  DEG_id_tag_update(&scene->id, ID_RECALC_SEQUENCER_STRIPS | ID_RECALC_AUDIO);
  DEG_relations_tag_update(bmain);
}

static bool seqproxy_seq_cmp_fn(Sequence *seq, void *arg_pt)
{
  SequenceSearchData *data = arg_pt;

  if (seq->strip && seq->strip->proxy == data->data) {
    data->seq = seq;
    return false; /* done so bail out */
  }
  return true;
}

static Sequence *sequence_get_by_proxy(Editing *ed, StripProxy *proxy)
{
  SequenceSearchData data;

  data.seq = NULL;
  data.data = proxy;

  SEQ_for_each_callback(&ed->seqbase, seqproxy_seq_cmp_fn, &data);
  return data.seq;
}

static void rna_Sequence_tcindex_update(Main *bmain, Scene *UNUSED(scene), PointerRNA *ptr)
{
  Scene *scene = (Scene *)ptr->owner_id;
  Editing *ed = SEQ_editing_get(scene);
  Sequence *seq = sequence_get_by_proxy(ed, ptr->data);

  SEQ_add_reload_new_file(bmain, scene, seq, false);
  do_sequence_frame_change_update(scene, seq);
}

static void rna_SequenceProxy_update(Main *UNUSED(bmain), Scene *UNUSED(scene), PointerRNA *ptr)
{
  Scene *scene = (Scene *)ptr->owner_id;
  Editing *ed = SEQ_editing_get(scene);
  Sequence *seq = sequence_get_by_proxy(ed, ptr->data);
  SEQ_relations_invalidate_cache_preprocessed(scene, seq);
}

/* do_versions? */
static float rna_Sequence_opacity_get(PointerRNA *ptr)
{
  Sequence *seq = (Sequence *)(ptr->data);
  return seq->blend_opacity / 100.0f;
}
static void rna_Sequence_opacity_set(PointerRNA *ptr, float value)
{
  Sequence *seq = (Sequence *)(ptr->data);
  CLAMP(value, 0.0f, 1.0f);
  seq->blend_opacity = value * 100.0f;
}

static int rna_Sequence_color_tag_get(PointerRNA *ptr)
{
  Sequence *seq = (Sequence *)(ptr->data);
  return seq->color_tag;
}

static void rna_Sequence_color_tag_set(PointerRNA *ptr, int value)
{
  Sequence *seq = (Sequence *)(ptr->data);
  seq->color_tag = value;
}

static bool colbalance_seq_cmp_fn(Sequence *seq, void *arg_pt)
{
  SequenceSearchData *data = arg_pt;

  for (SequenceModifierData *smd = seq->modifiers.first; smd; smd = smd->next) {
    if (smd->type == seqModifierType_ColorBalance) {
      ColorBalanceModifierData *cbmd = (ColorBalanceModifierData *)smd;

      if (&cbmd->color_balance == data->data) {
        data->seq = seq;
        data->smd = smd;
        return false; /* done so bail out */
      }
    }
  }

  return true;
}

static Sequence *sequence_get_by_colorbalance(Editing *ed,
                                              StripColorBalance *cb,
                                              SequenceModifierData **r_smd)
{
  SequenceSearchData data;

  data.seq = NULL;
  data.smd = NULL;
  data.data = cb;

  /* irritating we need to search for our sequence! */
  SEQ_for_each_callback(&ed->seqbase, colbalance_seq_cmp_fn, &data);

  *r_smd = data.smd;

  return data.seq;
}

static char *rna_SequenceColorBalance_path(const PointerRNA *ptr)
{
  Scene *scene = (Scene *)ptr->owner_id;
  SequenceModifierData *smd;
  Editing *ed = SEQ_editing_get(scene);
  Sequence *seq = sequence_get_by_colorbalance(ed, ptr->data, &smd);

  if (seq) {
    char name_esc[(sizeof(seq->name) - 2) * 2];

    BLI_str_escape(name_esc, seq->name + 2, sizeof(name_esc));

    if (!smd) {
      /* path to old filter color balance */
      return BLI_sprintfN("sequence_editor.sequences_all[\"%s\"].color_balance", name_esc);
    }
    else {
      /* path to modifier */
      char name_esc_smd[sizeof(smd->name) * 2];

      BLI_str_escape(name_esc_smd, smd->name, sizeof(name_esc_smd));
      return BLI_sprintfN("sequence_editor.sequences_all[\"%s\"].modifiers[\"%s\"].color_balance",
                          name_esc,
                          name_esc_smd);
    }
  }
  else {
    return BLI_strdup("");
  }
}

static void rna_SequenceColorBalance_update(Main *UNUSED(bmain),
                                            Scene *UNUSED(scene),
                                            PointerRNA *ptr)
{
  Scene *scene = (Scene *)ptr->owner_id;
  Editing *ed = SEQ_editing_get(scene);
  SequenceModifierData *smd;
  Sequence *seq = sequence_get_by_colorbalance(ed, ptr->data, &smd);

  SEQ_relations_invalidate_cache_preprocessed(scene, seq);
}

static void rna_SequenceEditor_overlay_lock_set(PointerRNA *ptr, bool value)
{
  Scene *scene = (Scene *)ptr->owner_id;
  Editing *ed = SEQ_editing_get(scene);

  if (ed == NULL) {
    return;
  }

  /* convert from abs to relative and back */
  if ((ed->overlay_frame_flag & SEQ_EDIT_OVERLAY_FRAME_ABS) == 0 && value) {
    ed->overlay_frame_abs = scene->r.cfra + ed->overlay_frame_ofs;
    ed->overlay_frame_flag |= SEQ_EDIT_OVERLAY_FRAME_ABS;
  }
  else if ((ed->overlay_frame_flag & SEQ_EDIT_OVERLAY_FRAME_ABS) && !value) {
    ed->overlay_frame_ofs = ed->overlay_frame_abs - scene->r.cfra;
    ed->overlay_frame_flag &= ~SEQ_EDIT_OVERLAY_FRAME_ABS;
  }
}

static int rna_SequenceEditor_overlay_frame_get(PointerRNA *ptr)
{
  Scene *scene = (Scene *)ptr->owner_id;
  Editing *ed = SEQ_editing_get(scene);

  if (ed == NULL) {
    return scene->r.cfra;
  }

  if (ed->overlay_frame_flag & SEQ_EDIT_OVERLAY_FRAME_ABS) {
    return ed->overlay_frame_abs - scene->r.cfra;
  }
  else {
    return ed->overlay_frame_ofs;
  }
}

static void rna_SequenceEditor_overlay_frame_set(PointerRNA *ptr, int value)
{
  Scene *scene = (Scene *)ptr->owner_id;
  Editing *ed = SEQ_editing_get(scene);

  if (ed == NULL) {
    return;
  }

  if (ed->overlay_frame_flag & SEQ_EDIT_OVERLAY_FRAME_ABS) {
    ed->overlay_frame_abs = (scene->r.cfra + value);
  }
  else {
    ed->overlay_frame_ofs = value;
  }
}

static void rna_SequenceEditor_display_stack(ID *id,
                                             Editing *ed,
                                             ReportList *reports,
                                             Sequence *seqm)
{
  /* Check for non-meta sequence */
  if (seqm != NULL && seqm->type != SEQ_TYPE_META && SEQ_exists_in_seqbase(seqm, &ed->seqbase)) {
    BKE_report(reports, RPT_ERROR, "Sequence type must be 'META'");
    return;
  }

  /* Get editing base of meta sequence */
  Scene *scene = (Scene *)id;
  SEQ_meta_stack_set(scene, seqm);
  /* De-activate strip. This is to prevent strip from different timeline being drawn. */
  SEQ_select_active_set(scene, NULL);

  WM_main_add_notifier(NC_SCENE | ND_SEQUENCER, scene);
}

static bool modifier_seq_cmp_fn(Sequence *seq, void *arg_pt)
{
  SequenceSearchData *data = arg_pt;

  if (BLI_findindex(&seq->modifiers, data->data) != -1) {
    data->seq = seq;
    return false; /* done so bail out */
  }

  return true;
}

static Sequence *sequence_get_by_modifier(Editing *ed, SequenceModifierData *smd)
{
  SequenceSearchData data;

  data.seq = NULL;
  data.data = smd;

  /* irritating we need to search for our sequence! */
  SEQ_for_each_callback(&ed->seqbase, modifier_seq_cmp_fn, &data);

  return data.seq;
}

static StructRNA *rna_SequenceModifier_refine(struct PointerRNA *ptr)
{
  SequenceModifierData *smd = (SequenceModifierData *)ptr->data;

  switch (smd->type) {
    case seqModifierType_ColorBalance:
      return &RNA_ColorBalanceModifier;
    case seqModifierType_Curves:
      return &RNA_CurvesModifier;
    case seqModifierType_HueCorrect:
      return &RNA_HueCorrectModifier;
    case seqModifierType_BrightContrast:
      return &RNA_BrightContrastModifier;
    case seqModifierType_WhiteBalance:
      return &RNA_WhiteBalanceModifier;
    case seqModifierType_Tonemap:
      return &RNA_SequencerTonemapModifierData;
    default:
      return &RNA_SequenceModifier;
  }
}

static char *rna_SequenceModifier_path(const PointerRNA *ptr)
{
  Scene *scene = (Scene *)ptr->owner_id;
  Editing *ed = SEQ_editing_get(scene);
  SequenceModifierData *smd = ptr->data;
  Sequence *seq = sequence_get_by_modifier(ed, smd);

  if (seq) {
    char name_esc[(sizeof(seq->name) - 2) * 2];
    char name_esc_smd[sizeof(smd->name) * 2];

    BLI_str_escape(name_esc, seq->name + 2, sizeof(name_esc));
    BLI_str_escape(name_esc_smd, smd->name, sizeof(name_esc_smd));
    return BLI_sprintfN(
        "sequence_editor.sequences_all[\"%s\"].modifiers[\"%s\"]", name_esc, name_esc_smd);
  }
  else {
    return BLI_strdup("");
  }
}

static void rna_SequenceModifier_name_set(PointerRNA *ptr, const char *value)
{
  SequenceModifierData *smd = ptr->data;
  Scene *scene = (Scene *)ptr->owner_id;
  Editing *ed = SEQ_editing_get(scene);
  Sequence *seq = sequence_get_by_modifier(ed, smd);
  AnimData *adt;
  char oldname[sizeof(smd->name)];

  /* make a copy of the old name first */
  BLI_strncpy(oldname, smd->name, sizeof(smd->name));

  /* copy the new name into the name slot */
  BLI_strncpy_utf8(smd->name, value, sizeof(smd->name));

  /* make sure the name is truly unique */
  SEQ_modifier_unique_name(seq, smd);

  /* fix all the animation data which may link to this */
  adt = BKE_animdata_from_id(&scene->id);
  if (adt) {
    char path[1024];

    char seq_name_esc[(sizeof(seq->name) - 2) * 2];
    BLI_str_escape(seq_name_esc, seq->name + 2, sizeof(seq_name_esc));

    BLI_snprintf(
        path, sizeof(path), "sequence_editor.sequences_all[\"%s\"].modifiers", seq_name_esc);
    BKE_animdata_fix_paths_rename(&scene->id, adt, NULL, path, oldname, smd->name, 0, 0, 1);
  }
}

static void rna_SequenceModifier_update(Main *UNUSED(bmain), Scene *UNUSED(scene), PointerRNA *ptr)
{
  /* strip from other scenes could be modified, so using active scene is not reliable */
  Scene *scene = (Scene *)ptr->owner_id;
  Editing *ed = SEQ_editing_get(scene);
  Sequence *seq = sequence_get_by_modifier(ed, ptr->data);

  SEQ_relations_invalidate_cache_preprocessed(scene, seq);
}

static bool rna_SequenceModifier_otherSequence_poll(PointerRNA *ptr, PointerRNA value)
{
  Scene *scene = (Scene *)ptr->owner_id;
  Editing *ed = SEQ_editing_get(scene);
  Sequence *seq = sequence_get_by_modifier(ed, ptr->data);
  Sequence *cur = (Sequence *)value.data;

  if ((seq == cur) || (cur->type == SEQ_TYPE_SOUND_RAM)) {
    return false;
  }

  return true;
}

static SequenceModifierData *rna_Sequence_modifier_new(
    Sequence *seq, bContext *C, ReportList *reports, const char *name, int type)
{
  if (!SEQ_sequence_supports_modifiers(seq)) {
    BKE_report(reports, RPT_ERROR, "Sequence type does not support modifiers");

    return NULL;
  }
  else {
    Scene *scene = CTX_data_scene(C);
    SequenceModifierData *smd;

    smd = SEQ_modifier_new(seq, name, type);

    SEQ_relations_invalidate_cache_preprocessed(scene, seq);

    WM_main_add_notifier(NC_SCENE | ND_SEQUENCER, NULL);

    return smd;
  }
}

static void rna_Sequence_modifier_remove(Sequence *seq,
                                         bContext *C,
                                         ReportList *reports,
                                         PointerRNA *smd_ptr)
{
  SequenceModifierData *smd = smd_ptr->data;
  Scene *scene = CTX_data_scene(C);

  if (SEQ_modifier_remove(seq, smd) == false) {
    BKE_report(reports, RPT_ERROR, "Modifier was not found in the stack");
    return;
  }

  RNA_POINTER_INVALIDATE(smd_ptr);
  SEQ_relations_invalidate_cache_preprocessed(scene, seq);

  WM_main_add_notifier(NC_SCENE | ND_SEQUENCER, NULL);
}

static void rna_Sequence_modifier_clear(Sequence *seq, bContext *C)
{
  Scene *scene = CTX_data_scene(C);

  SEQ_modifier_clear(seq);

  SEQ_relations_invalidate_cache_preprocessed(scene, seq);

  WM_main_add_notifier(NC_SCENE | ND_SEQUENCER, NULL);
}

static void rna_SequenceModifier_strip_set(PointerRNA *ptr,
                                           PointerRNA value,
                                           struct ReportList *reports)
{
  SequenceModifierData *smd = ptr->data;
  Scene *scene = (Scene *)ptr->owner_id;
  Editing *ed = SEQ_editing_get(scene);
  Sequence *seq = sequence_get_by_modifier(ed, smd);
  Sequence *target = (Sequence *)value.data;

  if (target != NULL && SEQ_relations_render_loop_check(target, seq)) {
    BKE_report(reports, RPT_ERROR, "Recursion detected, can not use this strip");
    return;
  }

  smd->mask_sequence = target;
}

static float rna_Sequence_fps_get(PointerRNA *ptr)
{
  Scene *scene = (Scene *)ptr->owner_id;
  Sequence *seq = (Sequence *)(ptr->data);
  return SEQ_time_sequence_get_fps(scene, seq);
}

static void rna_Sequence_separate(ID *id, Sequence *seqm, Main *bmain)
{
  Scene *scene = (Scene *)id;

  /* Find the appropriate seqbase */
  ListBase *seqbase = SEQ_get_seqbase_by_seq(scene, seqm);

  LISTBASE_FOREACH_MUTABLE (Sequence *, seq, &seqm->seqbase) {
    SEQ_edit_move_strip_to_seqbase(scene, &seqm->seqbase, seq, seqbase);
  }

  SEQ_edit_flag_for_removal(scene, seqbase, seqm);
  SEQ_edit_remove_flagged_sequences(scene, seqbase);

  /* Update depsgraph. */
  DEG_relations_tag_update(bmain);
  DEG_id_tag_update(&scene->id, ID_RECALC_SEQUENCER_STRIPS);

  WM_main_add_notifier(NC_SCENE | ND_SEQUENCER, scene);
}

/* Find channel owner. If NULL, owner is `Editing`, otherwise it's `Sequence`. */
static Sequence *rna_SeqTimelineChannel_owner_get(Editing *ed, SeqTimelineChannel *channel)
{
  SeqCollection *strips = SEQ_query_all_strips_recursive(&ed->seqbase);

  Sequence *channel_owner = NULL;
  Sequence *seq;
  SEQ_ITERATOR_FOREACH (seq, strips) {
    if (seq->type != SEQ_TYPE_META) {
      continue;
    }
    if (BLI_findindex(&seq->channels, channel) >= 0) {
      channel_owner = seq;
    }
  }

  SEQ_collection_free(strips);
  return channel_owner;
}

static void rna_SequenceTimelineChannel_name_set(PointerRNA *ptr, const char *value)
{
  SeqTimelineChannel *channel = (SeqTimelineChannel *)ptr->data;
  Scene *scene = (Scene *)ptr->owner_id;
  Editing *ed = SEQ_editing_get(scene);

  Sequence *channel_owner = rna_SeqTimelineChannel_owner_get(ed, channel);
  ListBase *channels_base = &ed->channels;

  if (channel_owner != NULL) {
    channels_base = &channel_owner->channels;
  }

  BLI_strncpy_utf8(channel->name, value, sizeof(channel->name));
  BLI_uniquename(channels_base,
                 channel,
                 "Channel",
                 '.',
                 offsetof(SeqTimelineChannel, name),
                 sizeof(channel->name));
}

static void rna_SequenceTimelineChannel_mute_update(Main *UNUSED(bmain),
                                                    Scene *UNUSED(active_scene),
                                                    PointerRNA *ptr)
{
  Scene *scene = (Scene *)ptr->owner_id;
  Editing *ed = SEQ_editing_get(scene);
  SeqTimelineChannel *channel = (SeqTimelineChannel *)ptr;

  Sequence *channel_owner = rna_SeqTimelineChannel_owner_get(ed, channel);
  ListBase *seqbase;
  if (channel_owner == NULL) {
    seqbase = &ed->seqbase;
  }
  else {
    seqbase = &channel_owner->seqbase;
  }

  LISTBASE_FOREACH (Sequence *, seq, seqbase) {
    SEQ_relations_invalidate_cache_composite(scene, seq);
  }
}

static char *rna_SeqTimelineChannel_path(const PointerRNA *ptr)
{
  Scene *scene = (Scene *)ptr->owner_id;
  Editing *ed = SEQ_editing_get(scene);
  SeqTimelineChannel *channel = (SeqTimelineChannel *)ptr->data;

  Sequence *channel_owner = rna_SeqTimelineChannel_owner_get(ed, channel);

  char channel_name_esc[(sizeof(channel->name)) * 2];
  BLI_str_escape(channel_name_esc, channel->name, sizeof(channel_name_esc));

  if (channel_owner == NULL) {
    return BLI_sprintfN("sequence_editor.channels[\"%s\"]", channel_name_esc);
  }
  else {
    char owner_name_esc[(sizeof(channel_owner->name) - 2) * 2];
    BLI_str_escape(owner_name_esc, channel_owner->name + 2, sizeof(owner_name_esc));
    return BLI_sprintfN("sequence_editor.sequences_all[\"%s\"].channels[\"%s\"]",
                        owner_name_esc,
                        channel_name_esc);
  }
}

#else

static void rna_def_strip_element(BlenderRNA *brna)
{
  StructRNA *srna;
  PropertyRNA *prop;

  srna = RNA_def_struct(brna, "SequenceElement", NULL);
  RNA_def_struct_ui_text(srna, "Sequence Element", "Sequence strip data for a single frame");
  RNA_def_struct_sdna(srna, "StripElem");

  prop = RNA_def_property(srna, "filename", PROP_STRING, PROP_FILENAME);
  RNA_def_property_string_sdna(prop, NULL, "name");
  RNA_def_property_ui_text(prop, "Filename", "Name of the source file");
  RNA_def_property_update(prop, NC_SCENE | ND_SEQUENCER, "rna_SequenceElement_update");

  prop = RNA_def_property(srna, "orig_width", PROP_INT, PROP_NONE);
  RNA_def_property_int_sdna(prop, NULL, "orig_width");
  RNA_def_property_clear_flag(prop, PROP_EDITABLE);
  RNA_def_property_ui_text(prop, "Orig Width", "Original image width");

  prop = RNA_def_property(srna, "orig_height", PROP_INT, PROP_NONE);
  RNA_def_property_int_sdna(prop, NULL, "orig_height");
  RNA_def_property_clear_flag(prop, PROP_EDITABLE);
  RNA_def_property_ui_text(prop, "Orig Height", "Original image height");

  prop = RNA_def_property(srna, "orig_fps", PROP_FLOAT, PROP_NONE);
  RNA_def_property_float_sdna(prop, NULL, "orig_fps");
  RNA_def_property_clear_flag(prop, PROP_EDITABLE);
  RNA_def_property_ui_text(prop, "Orig FPS", "Original frames per second");
}

static void rna_def_retiming_handle(BlenderRNA *brna)
{
  StructRNA *srna;
  PropertyRNA *prop;

  srna = RNA_def_struct(brna, "RetimingHandle", NULL);
  RNA_def_struct_ui_text(
      srna,
      "Retiming Handle",
      "Handle mapped to particular frame that can be moved to change playback speed");
  RNA_def_struct_sdna(srna, "SeqRetimingHandle");

  prop = RNA_def_property(srna, "timeline_frame", PROP_INT, PROP_NONE);
  RNA_def_property_int_sdna(prop, NULL, "strip_frame_index");
  RNA_def_property_int_funcs(prop,
                             "rna_Sequence_retiming_handle_frame_get",
                             "rna_Sequence_retiming_handle_frame_set",
                             NULL);
  RNA_def_property_ui_text(prop, "Timeline Frame", "Position of retiming handle in timeline");

  FunctionRNA *func = RNA_def_function(srna, "remove", "rna_Sequence_retiming_handle_remove");
  RNA_def_function_flag(func, FUNC_USE_SELF_ID);
  RNA_def_function_ui_description(func, "Remove retiming handle");
}

static void rna_def_strip_crop(BlenderRNA *brna)
{
  StructRNA *srna;
  PropertyRNA *prop;

  srna = RNA_def_struct(brna, "SequenceCrop", NULL);
  RNA_def_struct_ui_text(srna, "Sequence Crop", "Cropping parameters for a sequence strip");
  RNA_def_struct_sdna(srna, "StripCrop");

  prop = RNA_def_property(srna, "max_y", PROP_INT, PROP_PIXEL);
  RNA_def_property_int_sdna(prop, NULL, "top");
  RNA_def_property_ui_text(prop, "Top", "Number of pixels to crop from the top");
  RNA_def_property_ui_range(prop, 0, 4096, 1, -1);
  RNA_def_property_update(prop, NC_SCENE | ND_SEQUENCER, "rna_SequenceCrop_update");

  prop = RNA_def_property(srna, "min_y", PROP_INT, PROP_PIXEL);
  RNA_def_property_int_sdna(prop, NULL, "bottom");
  RNA_def_property_ui_text(prop, "Bottom", "Number of pixels to crop from the bottom");
  RNA_def_property_ui_range(prop, 0, 4096, 1, -1);
  RNA_def_property_update(prop, NC_SCENE | ND_SEQUENCER, "rna_SequenceCrop_update");

  prop = RNA_def_property(srna, "min_x", PROP_INT, PROP_PIXEL);
  RNA_def_property_int_sdna(prop, NULL, "left");
  RNA_def_property_ui_text(prop, "Left", "Number of pixels to crop from the left side");
  RNA_def_property_ui_range(prop, 0, 4096, 1, -1);
  RNA_def_property_update(prop, NC_SCENE | ND_SEQUENCER, "rna_SequenceCrop_update");

  prop = RNA_def_property(srna, "max_x", PROP_INT, PROP_PIXEL);
  RNA_def_property_int_sdna(prop, NULL, "right");
  RNA_def_property_ui_text(prop, "Right", "Number of pixels to crop from the right side");
  RNA_def_property_ui_range(prop, 0, 4096, 1, -1);
  RNA_def_property_update(prop, NC_SCENE | ND_SEQUENCER, "rna_SequenceCrop_update");

  RNA_def_struct_path_func(srna, "rna_SequenceCrop_path");
}

static const EnumPropertyItem transform_filter_items[] = {
    {SEQ_TRANSFORM_FILTER_NEAREST, "NEAREST", 0, "Nearest", ""},
    {SEQ_TRANSFORM_FILTER_BILINEAR, "BILINEAR", 0, "Bilinear", ""},
    {SEQ_TRANSFORM_FILTER_NEAREST_3x3,
     "SUBSAMPLING_3x3",
     0,
     "Subsampling (3x3)",
     "Use nearest with 3x3 subsamples during rendering"},
    {0, NULL, 0, NULL, NULL},
};

static void rna_def_strip_transform(BlenderRNA *brna)
{
  StructRNA *srna;
  PropertyRNA *prop;

  srna = RNA_def_struct(brna, "SequenceTransform", NULL);
  RNA_def_struct_ui_text(srna, "Sequence Transform", "Transform parameters for a sequence strip");
  RNA_def_struct_sdna(srna, "StripTransform");

  prop = RNA_def_property(srna, "scale_x", PROP_FLOAT, PROP_UNSIGNED);
  RNA_def_property_float_sdna(prop, NULL, "scale_x");
  RNA_def_property_ui_text(prop, "Scale X", "Scale along X axis");
  RNA_def_property_ui_range(prop, 0, FLT_MAX, 3, 3);
  RNA_def_property_float_default(prop, 1.0f);
  RNA_def_property_update(prop, NC_SCENE | ND_SEQUENCER, "rna_SequenceTransform_update");

  prop = RNA_def_property(srna, "scale_y", PROP_FLOAT, PROP_UNSIGNED);
  RNA_def_property_float_sdna(prop, NULL, "scale_y");
  RNA_def_property_ui_text(prop, "Scale Y", "Scale along Y axis");
  RNA_def_property_ui_range(prop, 0, FLT_MAX, 3, 3);
  RNA_def_property_float_default(prop, 1.0f);
  RNA_def_property_update(prop, NC_SCENE | ND_SEQUENCER, "rna_SequenceTransform_update");

  prop = RNA_def_property(srna, "offset_x", PROP_FLOAT, PROP_PIXEL);
  RNA_def_property_float_sdna(prop, NULL, "xofs");
  RNA_def_property_ui_text(prop, "Translate X", "Move along X axis");
  RNA_def_property_ui_range(prop, -FLT_MAX, FLT_MAX, 100, 3);
  RNA_def_property_update(prop, NC_SCENE | ND_SEQUENCER, "rna_SequenceTransform_update");

  prop = RNA_def_property(srna, "offset_y", PROP_FLOAT, PROP_PIXEL);
  RNA_def_property_float_sdna(prop, NULL, "yofs");
  RNA_def_property_ui_text(prop, "Translate Y", "Move along Y axis");
  RNA_def_property_ui_range(prop, -FLT_MAX, FLT_MAX, 100, 3);
  RNA_def_property_update(prop, NC_SCENE | ND_SEQUENCER, "rna_SequenceTransform_update");

  prop = RNA_def_property(srna, "rotation", PROP_FLOAT, PROP_ANGLE);
  RNA_def_property_float_sdna(prop, NULL, "rotation");
  RNA_def_property_ui_text(prop, "Rotation", "Rotate around image center");
  RNA_def_property_update(prop, NC_SCENE | ND_SEQUENCER, "rna_SequenceTransform_update");

  prop = RNA_def_property(srna, "origin", PROP_FLOAT, PROP_NONE);
  RNA_def_property_float_sdna(prop, NULL, "origin");
  RNA_def_property_ui_text(prop, "Origin", "Origin of image for transformation");
  RNA_def_property_ui_range(prop, 0, 1, 1, 3);
  RNA_def_property_update(prop, NC_SCENE | ND_SEQUENCER, "rna_SequenceTransform_update");

  prop = RNA_def_property(srna, "filter", PROP_ENUM, PROP_NONE);
  RNA_def_property_enum_sdna(prop, NULL, "filter");
  RNA_def_property_enum_items(prop, transform_filter_items);
  RNA_def_property_enum_default(prop, SEQ_TRANSFORM_FILTER_BILINEAR);
  RNA_def_property_ui_text(prop, "Filter", "Type of filter to use for image transformation");
  RNA_def_property_update(prop, NC_SCENE | ND_SEQUENCER, "rna_SequenceTransform_update");

  RNA_def_struct_path_func(srna, "rna_SequenceTransform_path");
}

static void rna_def_strip_proxy(BlenderRNA *brna)
{
  StructRNA *srna;
  PropertyRNA *prop;

  static const EnumPropertyItem seq_tc_items[] = {
      {SEQ_PROXY_TC_NONE, "NONE", 0, "None", ""},
      {SEQ_PROXY_TC_RECORD_RUN,
       "RECORD_RUN",
       0,
       "Record Run",
       "Use images in the order as they are recorded"},
      {SEQ_PROXY_TC_FREE_RUN,
       "FREE_RUN",
       0,
       "Free Run",
       "Use global timestamp written by recording device"},
      {SEQ_PROXY_TC_INTERP_REC_DATE_FREE_RUN,
       "FREE_RUN_REC_DATE",
       0,
       "Free Run (rec date)",
       "Interpolate a global timestamp using the "
       "record date and time written by recording device"},
      {SEQ_PROXY_TC_RECORD_RUN_NO_GAPS,
       "RECORD_RUN_NO_GAPS",
       0,
       "Record Run No Gaps",
       "Like record run, but ignore timecode, "
       "changes in framerate or dropouts"},
      {0, NULL, 0, NULL, NULL},
  };

  srna = RNA_def_struct(brna, "SequenceProxy", NULL);
  RNA_def_struct_ui_text(srna, "Sequence Proxy", "Proxy parameters for a sequence strip");
  RNA_def_struct_sdna(srna, "StripProxy");

  prop = RNA_def_property(srna, "directory", PROP_STRING, PROP_DIRPATH);
  RNA_def_property_string_sdna(prop, NULL, "dir");
  RNA_def_property_ui_text(prop, "Directory", "Location to store the proxy files");
  RNA_def_property_update(prop, NC_SCENE | ND_SEQUENCER, "rna_SequenceProxy_update");

  prop = RNA_def_property(srna, "filepath", PROP_STRING, PROP_FILEPATH);
  RNA_def_property_ui_text(prop, "Path", "Location of custom proxy file");
  RNA_def_property_string_funcs(prop,
                                "rna_Sequence_proxy_filepath_get",
                                "rna_Sequence_proxy_filepath_length",
                                "rna_Sequence_proxy_filepath_set");

  RNA_def_property_update(prop, NC_SCENE | ND_SEQUENCER, "rna_SequenceProxy_update");

  prop = RNA_def_property(srna, "use_overwrite", PROP_BOOLEAN, PROP_NONE);
  RNA_def_property_boolean_negative_sdna(prop, NULL, "build_flags", SEQ_PROXY_SKIP_EXISTING);
  RNA_def_property_ui_text(prop, "Overwrite", "Overwrite existing proxy files when building");

  prop = RNA_def_property(srna, "build_25", PROP_BOOLEAN, PROP_NONE);
  RNA_def_property_boolean_sdna(prop, NULL, "build_size_flags", SEQ_PROXY_IMAGE_SIZE_25);
  RNA_def_property_ui_text(prop, "25%", "Build 25% proxy resolution");

  prop = RNA_def_property(srna, "build_50", PROP_BOOLEAN, PROP_NONE);
  RNA_def_property_boolean_sdna(prop, NULL, "build_size_flags", SEQ_PROXY_IMAGE_SIZE_50);
  RNA_def_property_ui_text(prop, "50%", "Build 50% proxy resolution");

  prop = RNA_def_property(srna, "build_75", PROP_BOOLEAN, PROP_NONE);
  RNA_def_property_boolean_sdna(prop, NULL, "build_size_flags", SEQ_PROXY_IMAGE_SIZE_75);
  RNA_def_property_ui_text(prop, "75%", "Build 75% proxy resolution");

  prop = RNA_def_property(srna, "build_100", PROP_BOOLEAN, PROP_NONE);
  RNA_def_property_boolean_sdna(prop, NULL, "build_size_flags", SEQ_PROXY_IMAGE_SIZE_100);
  RNA_def_property_ui_text(prop, "100%", "Build 100% proxy resolution");

  prop = RNA_def_property(srna, "build_record_run", PROP_BOOLEAN, PROP_NONE);
  RNA_def_property_boolean_sdna(prop, NULL, "build_tc_flags", SEQ_PROXY_TC_RECORD_RUN);
  RNA_def_property_ui_text(prop, "Rec Run", "Build record run time code index");

  prop = RNA_def_property(srna, "build_free_run", PROP_BOOLEAN, PROP_NONE);
  RNA_def_property_boolean_sdna(prop, NULL, "build_tc_flags", SEQ_PROXY_TC_FREE_RUN);
  RNA_def_property_ui_text(prop, "Free Run", "Build free run time code index");

  prop = RNA_def_property(srna, "build_free_run_rec_date", PROP_BOOLEAN, PROP_NONE);
  RNA_def_property_boolean_sdna(
      prop, NULL, "build_tc_flags", SEQ_PROXY_TC_INTERP_REC_DATE_FREE_RUN);
  RNA_def_property_ui_text(
      prop, "Free Run (Rec Date)", "Build free run time code index using Record Date/Time");

  prop = RNA_def_property(srna, "quality", PROP_INT, PROP_UNSIGNED);
  RNA_def_property_int_sdna(prop, NULL, "quality");
  RNA_def_property_ui_text(prop, "Quality", "Quality of proxies to build");
  RNA_def_property_ui_range(prop, 1, 100, 1, -1);

  prop = RNA_def_property(srna, "timecode", PROP_ENUM, PROP_NONE);
  RNA_def_property_enum_sdna(prop, NULL, "tc");
  RNA_def_property_enum_items(prop, seq_tc_items);
  RNA_def_property_ui_text(prop, "Timecode", "Method for reading the inputs timecode");
  RNA_def_property_update(prop, NC_SCENE | ND_SEQUENCER, "rna_Sequence_tcindex_update");

  prop = RNA_def_property(srna, "use_proxy_custom_directory", PROP_BOOLEAN, PROP_NONE);
  RNA_def_property_boolean_sdna(prop, NULL, "storage", SEQ_STORAGE_PROXY_CUSTOM_DIR);
  RNA_def_property_ui_text(prop, "Proxy Custom Directory", "Use a custom directory to store data");
  RNA_def_property_update(
      prop, NC_SCENE | ND_SEQUENCER, "rna_Sequence_invalidate_preprocessed_update");

  prop = RNA_def_property(srna, "use_proxy_custom_file", PROP_BOOLEAN, PROP_NONE);
  RNA_def_property_boolean_sdna(prop, NULL, "storage", SEQ_STORAGE_PROXY_CUSTOM_FILE);
  RNA_def_property_ui_text(prop, "Proxy Custom File", "Use a custom file to read proxy data from");
  RNA_def_property_update(
      prop, NC_SCENE | ND_SEQUENCER, "rna_Sequence_invalidate_preprocessed_update");
}

static void rna_def_color_balance(BlenderRNA *brna)
{
  StructRNA *srna;
  PropertyRNA *prop;

  static const EnumPropertyItem method_items[] = {
      {SEQ_COLOR_BALANCE_METHOD_LIFTGAMMAGAIN, "LIFT_GAMMA_GAIN", 0, "Lift/Gamma/Gain", ""},
      {SEQ_COLOR_BALANCE_METHOD_SLOPEOFFSETPOWER,
       "OFFSET_POWER_SLOPE",
       0,
       "Offset/Power/Slope (ASC-CDL)",
       "ASC-CDL standard color correction"},
      {0, NULL, 0, NULL, NULL},
  };

  srna = RNA_def_struct(brna, "SequenceColorBalanceData", NULL);
  RNA_def_struct_ui_text(srna,
                         "Sequence Color Balance Data",
                         "Color balance parameters for a sequence strip and its modifiers");
  RNA_def_struct_sdna(srna, "StripColorBalance");

  prop = RNA_def_property(srna, "correction_method", PROP_ENUM, PROP_NONE);
  RNA_def_property_enum_sdna(prop, NULL, "method");
  RNA_def_property_enum_items(prop, method_items);
  RNA_def_property_ui_text(prop, "Correction Method", "");
  RNA_def_property_update(prop, NC_SCENE | ND_SEQUENCER, "rna_SequenceColorBalance_update");

  prop = RNA_def_property(srna, "lift", PROP_FLOAT, PROP_COLOR_GAMMA);
  RNA_def_property_ui_text(prop, "Lift", "Color balance lift (shadows)");
  RNA_def_property_ui_range(prop, 0, 2, 0.1, 3);
  RNA_def_property_float_default(prop, 1.0f);
  RNA_def_property_update(prop, NC_SCENE | ND_SEQUENCER, "rna_SequenceColorBalance_update");

  prop = RNA_def_property(srna, "gamma", PROP_FLOAT, PROP_COLOR_GAMMA);
  RNA_def_property_ui_text(prop, "Gamma", "Color balance gamma (midtones)");
  RNA_def_property_ui_range(prop, 0, 2, 0.1, 3);
  RNA_def_property_float_default(prop, 1.0f);
  RNA_def_property_update(prop, NC_SCENE | ND_SEQUENCER, "rna_SequenceColorBalance_update");

  prop = RNA_def_property(srna, "gain", PROP_FLOAT, PROP_COLOR_GAMMA);
  RNA_def_property_ui_text(prop, "Gain", "Color balance gain (highlights)");
  RNA_def_property_ui_range(prop, 0, 2, 0.1, 3);
  RNA_def_property_float_default(prop, 1.0f);
  RNA_def_property_update(prop, NC_SCENE | ND_SEQUENCER, "rna_SequenceColorBalance_update");

  prop = RNA_def_property(srna, "slope", PROP_FLOAT, PROP_COLOR_GAMMA);
  RNA_def_property_ui_text(prop, "Slope", "Correction for highlights");
  RNA_def_property_ui_range(prop, 0, 2, 0.1, 3);
  RNA_def_property_float_default(prop, 1.0f);
  RNA_def_property_update(prop, NC_SCENE | ND_SEQUENCER, "rna_SequenceColorBalance_update");

  prop = RNA_def_property(srna, "offset", PROP_FLOAT, PROP_COLOR_GAMMA);
  RNA_def_property_ui_text(prop, "Offset", "Correction for entire tonal range");
  RNA_def_property_ui_range(prop, 0, 2, 0.1, 3);
  RNA_def_property_float_default(prop, 1.0f);
  RNA_def_property_update(prop, NC_SCENE | ND_SEQUENCER, "rna_SequenceColorBalance_update");

  prop = RNA_def_property(srna, "power", PROP_FLOAT, PROP_COLOR_GAMMA);
  RNA_def_property_ui_text(prop, "Power", "Correction for midtones");
  RNA_def_property_ui_range(prop, 0, 2, 0.1, 3);
  RNA_def_property_float_default(prop, 1.0f);
  RNA_def_property_update(prop, NC_SCENE | ND_SEQUENCER, "rna_SequenceColorBalance_update");

  prop = RNA_def_property(srna, "invert_lift", PROP_BOOLEAN, PROP_NONE);
  RNA_def_property_boolean_sdna(prop, NULL, "flag", SEQ_COLOR_BALANCE_INVERSE_LIFT);
  RNA_def_property_ui_text(prop, "Inverse Lift", "Invert the lift color");
  RNA_def_property_update(prop, NC_SCENE | ND_SEQUENCER, "rna_SequenceColorBalance_update");

  prop = RNA_def_property(srna, "invert_gamma", PROP_BOOLEAN, PROP_NONE);
  RNA_def_property_boolean_sdna(prop, NULL, "flag", SEQ_COLOR_BALANCE_INVERSE_GAMMA);
  RNA_def_property_ui_text(prop, "Inverse Gamma", "Invert the gamma color");
  RNA_def_property_update(prop, NC_SCENE | ND_SEQUENCER, "rna_SequenceColorBalance_update");

  prop = RNA_def_property(srna, "invert_gain", PROP_BOOLEAN, PROP_NONE);
  RNA_def_property_boolean_sdna(prop, NULL, "flag", SEQ_COLOR_BALANCE_INVERSE_GAIN);
  RNA_def_property_ui_text(prop, "Inverse Gain", "Invert the gain color");
  RNA_def_property_update(prop, NC_SCENE | ND_SEQUENCER, "rna_SequenceColorBalance_update");

  prop = RNA_def_property(srna, "invert_slope", PROP_BOOLEAN, PROP_NONE);
  RNA_def_property_boolean_sdna(prop, NULL, "flag", SEQ_COLOR_BALANCE_INVERSE_SLOPE);
  RNA_def_property_ui_text(prop, "Inverse Slope", "Invert the slope color");
  RNA_def_property_update(prop, NC_SCENE | ND_SEQUENCER, "rna_SequenceColorBalance_update");

  prop = RNA_def_property(srna, "invert_offset", PROP_BOOLEAN, PROP_NONE);
  RNA_def_property_boolean_sdna(prop, NULL, "flag", SEQ_COLOR_BALANCE_INVERSE_OFFSET);
  RNA_def_property_ui_text(prop, "Inverse Offset", "Invert the offset color");
  RNA_def_property_update(prop, NC_SCENE | ND_SEQUENCER, "rna_SequenceColorBalance_update");

  prop = RNA_def_property(srna, "invert_power", PROP_BOOLEAN, PROP_NONE);
  RNA_def_property_boolean_sdna(prop, NULL, "flag", SEQ_COLOR_BALANCE_INVERSE_POWER);
  RNA_def_property_ui_text(prop, "Inverse Power", "Invert the power color");
  RNA_def_property_update(prop, NC_SCENE | ND_SEQUENCER, "rna_SequenceColorBalance_update");

  /* not yet used */
#  if 0
  prop = RNA_def_property(srna, "exposure", PROP_FLOAT, PROP_NONE);
  RNA_def_property_range(prop, 0.0f, 1.0f);
  RNA_def_property_ui_text(prop, "Exposure", "");
  RNA_def_property_update(prop, NC_SCENE | ND_SEQUENCER, "rna_Sequence_ColorBabalnce_update");

  prop = RNA_def_property(srna, "saturation", PROP_FLOAT, PROP_NONE);
  RNA_def_property_range(prop, 0.0f, 1.0f);
  RNA_def_property_ui_text(prop, "Saturation", "");
  RNA_def_property_update(prop, NC_SCENE | ND_SEQUENCER, "rna_Sequence_ColorBabalnce_update");
#  endif

  RNA_def_struct_path_func(srna, "rna_SequenceColorBalance_path");
}

static void rna_def_strip_color_balance(BlenderRNA *brna)
{
  StructRNA *srna;

  srna = RNA_def_struct(brna, "SequenceColorBalance", "SequenceColorBalanceData");
  RNA_def_struct_ui_text(
      srna, "Sequence Color Balance", "Color balance parameters for a sequence strip");
  RNA_def_struct_sdna(srna, "StripColorBalance");
}

static const EnumPropertyItem blend_mode_items[] = {
    {SEQ_BLEND_REPLACE, "REPLACE", 0, "Replace", ""},
    {SEQ_TYPE_CROSS, "CROSS", 0, "Cross", ""},
    RNA_ENUM_ITEM_SEPR,
    {SEQ_TYPE_DARKEN, "DARKEN", 0, "Darken", ""},
    {SEQ_TYPE_MUL, "MULTIPLY", 0, "Multiply", ""},
    {SEQ_TYPE_COLOR_BURN, "BURN", 0, "Color Burn", ""},
    {SEQ_TYPE_LINEAR_BURN, "LINEAR_BURN", 0, "Linear Burn", ""},
    RNA_ENUM_ITEM_SEPR,
    {SEQ_TYPE_LIGHTEN, "LIGHTEN", 0, "Lighten", ""},
    {SEQ_TYPE_SCREEN, "SCREEN", 0, "Screen", ""},
    {SEQ_TYPE_DODGE, "DODGE", 0, "Color Dodge", ""},
    {SEQ_TYPE_ADD, "ADD", 0, "Add", ""},
    RNA_ENUM_ITEM_SEPR,
    {SEQ_TYPE_OVERLAY, "OVERLAY", 0, "Overlay", ""},
    {SEQ_TYPE_SOFT_LIGHT, "SOFT_LIGHT", 0, "Soft Light", ""},
    {SEQ_TYPE_HARD_LIGHT, "HARD_LIGHT", 0, "Hard Light", ""},
    {SEQ_TYPE_VIVID_LIGHT, "VIVID_LIGHT", 0, "Vivid Light", ""},
    {SEQ_TYPE_LIN_LIGHT, "LINEAR_LIGHT", 0, "Linear Light", ""},
    {SEQ_TYPE_PIN_LIGHT, "PIN_LIGHT", 0, "Pin Light", ""},
    RNA_ENUM_ITEM_SEPR,
    {SEQ_TYPE_DIFFERENCE, "DIFFERENCE", 0, "Difference", ""},
    {SEQ_TYPE_EXCLUSION, "EXCLUSION", 0, "Exclusion", ""},
    {SEQ_TYPE_SUB, "SUBTRACT", 0, "Subtract", ""},
    RNA_ENUM_ITEM_SEPR,
    {SEQ_TYPE_HUE, "HUE", 0, "Hue", ""},
    {SEQ_TYPE_SATURATION, "SATURATION", 0, "Saturation", ""},
    {SEQ_TYPE_BLEND_COLOR, "COLOR", 0, "Color", ""},
    {SEQ_TYPE_VALUE, "VALUE", 0, "Value", ""},
    RNA_ENUM_ITEM_SEPR,
    {SEQ_TYPE_ALPHAOVER, "ALPHA_OVER", 0, "Alpha Over", ""},
    {SEQ_TYPE_ALPHAUNDER, "ALPHA_UNDER", 0, "Alpha Under", ""},
    {SEQ_TYPE_GAMCROSS, "GAMMA_CROSS", 0, "Gamma Cross", ""},
    {SEQ_TYPE_OVERDROP, "OVER_DROP", 0, "Over Drop", ""},
    {0, NULL, 0, NULL, NULL},
};

static void rna_def_sequence_modifiers(BlenderRNA *brna, PropertyRNA *cprop)
{
  StructRNA *srna;

  FunctionRNA *func;
  PropertyRNA *parm;

  RNA_def_property_srna(cprop, "SequenceModifiers");
  srna = RNA_def_struct(brna, "SequenceModifiers", NULL);
  RNA_def_struct_sdna(srna, "Sequence");
  RNA_def_struct_ui_text(srna, "Strip Modifiers", "Collection of strip modifiers");

  /* add modifier */
  func = RNA_def_function(srna, "new", "rna_Sequence_modifier_new");
  RNA_def_function_flag(func, FUNC_USE_CONTEXT | FUNC_USE_REPORTS);
  RNA_def_function_ui_description(func, "Add a new modifier");
  parm = RNA_def_string(func, "name", "Name", 0, "", "New name for the modifier");
  RNA_def_parameter_flags(parm, 0, PARM_REQUIRED);
  /* modifier to add */
  parm = RNA_def_enum(func,
                      "type",
                      rna_enum_sequence_modifier_type_items,
                      seqModifierType_ColorBalance,
                      "",
                      "Modifier type to add");
  RNA_def_parameter_flags(parm, 0, PARM_REQUIRED);
  /* return type */
  parm = RNA_def_pointer(func, "modifier", "SequenceModifier", "", "Newly created modifier");
  RNA_def_function_return(func, parm);

  /* remove modifier */
  func = RNA_def_function(srna, "remove", "rna_Sequence_modifier_remove");
  RNA_def_function_flag(func, FUNC_USE_CONTEXT | FUNC_USE_REPORTS);
  RNA_def_function_ui_description(func, "Remove an existing modifier from the sequence");
  /* modifier to remove */
  parm = RNA_def_pointer(func, "modifier", "SequenceModifier", "", "Modifier to remove");
  RNA_def_parameter_flags(parm, PROP_NEVER_NULL, PARM_REQUIRED | PARM_RNAPTR);
  RNA_def_parameter_clear_flags(parm, PROP_THICK_WRAP, 0);

  /* clear all modifiers */
  func = RNA_def_function(srna, "clear", "rna_Sequence_modifier_clear");
  RNA_def_function_flag(func, FUNC_USE_CONTEXT);
  RNA_def_function_ui_description(func, "Remove all modifiers from the sequence");
}

static void rna_def_sequence(BlenderRNA *brna)
{
  StructRNA *srna;
  PropertyRNA *prop;

  static const EnumPropertyItem seq_type_items[] = {
      {SEQ_TYPE_IMAGE, "IMAGE", 0, "Image", ""},
      {SEQ_TYPE_META, "META", 0, "Meta", ""},
      {SEQ_TYPE_SCENE, "SCENE", 0, "Scene", ""},
      {SEQ_TYPE_MOVIE, "MOVIE", 0, "Movie", ""},
      {SEQ_TYPE_MOVIECLIP, "MOVIECLIP", 0, "Clip", ""},
      {SEQ_TYPE_MASK, "MASK", 0, "Mask", ""},
      {SEQ_TYPE_SOUND_RAM, "SOUND", 0, "Sound", ""},
      {SEQ_TYPE_CROSS, "CROSS", 0, "Cross", ""},
      {SEQ_TYPE_ADD, "ADD", 0, "Add", ""},
      {SEQ_TYPE_SUB, "SUBTRACT", 0, "Subtract", ""},
      {SEQ_TYPE_ALPHAOVER, "ALPHA_OVER", 0, "Alpha Over", ""},
      {SEQ_TYPE_ALPHAUNDER, "ALPHA_UNDER", 0, "Alpha Under", ""},
      {SEQ_TYPE_GAMCROSS, "GAMMA_CROSS", 0, "Gamma Cross", ""},
      {SEQ_TYPE_MUL, "MULTIPLY", 0, "Multiply", ""},
      {SEQ_TYPE_OVERDROP, "OVER_DROP", 0, "Over Drop", ""},
      {SEQ_TYPE_WIPE, "WIPE", 0, "Wipe", ""},
      {SEQ_TYPE_GLOW, "GLOW", 0, "Glow", ""},
      {SEQ_TYPE_TRANSFORM, "TRANSFORM", 0, "Transform", ""},
      {SEQ_TYPE_COLOR, "COLOR", 0, "Color", ""},
      {SEQ_TYPE_SPEED, "SPEED", 0, "Speed", ""},
      {SEQ_TYPE_MULTICAM, "MULTICAM", 0, "Multicam Selector", ""},
      {SEQ_TYPE_ADJUSTMENT, "ADJUSTMENT", 0, "Adjustment Layer", ""},
      {SEQ_TYPE_GAUSSIAN_BLUR, "GAUSSIAN_BLUR", 0, "Gaussian Blur", ""},
      {SEQ_TYPE_TEXT, "TEXT", 0, "Text", ""},
      {SEQ_TYPE_COLORMIX, "COLORMIX", 0, "Color Mix", ""},
      {0, NULL, 0, NULL, NULL},
  };

  srna = RNA_def_struct(brna, "Sequence", NULL);
  RNA_def_struct_ui_text(srna, "Sequence", "Sequence strip in the sequence editor");
  RNA_def_struct_refine_func(srna, "rna_Sequence_refine");
  RNA_def_struct_path_func(srna, "rna_Sequence_path");
  RNA_def_struct_idprops_func(srna, "rna_Sequence_idprops");

  prop = RNA_def_property(srna, "name", PROP_STRING, PROP_NONE);
  RNA_def_property_string_funcs(
      prop, "rna_Sequence_name_get", "rna_Sequence_name_length", "rna_Sequence_name_set");
  RNA_def_property_string_maxlength(prop, sizeof(((Sequence *)NULL)->name) - 2);
  RNA_def_property_ui_text(prop, "Name", "");
  RNA_def_struct_name_property(srna, prop);
  RNA_def_property_update(prop, NC_SCENE | ND_SEQUENCER, NULL);

  prop = RNA_def_property(srna, "type", PROP_ENUM, PROP_NONE);
  RNA_def_property_clear_flag(prop, PROP_EDITABLE);
  RNA_def_property_enum_items(prop, seq_type_items);
  RNA_def_property_ui_text(prop, "Type", "");
  RNA_def_property_translation_context(prop, BLT_I18NCONTEXT_ID_SEQUENCE);
  RNA_def_property_update(prop, NC_SCENE | ND_SEQUENCER, "rna_Sequence_invalidate_raw_update");

  /* flags */
  prop = RNA_def_property(srna, "select", PROP_BOOLEAN, PROP_NONE);
  RNA_def_property_boolean_sdna(prop, NULL, "flag", SELECT);
  RNA_def_property_ui_text(prop, "Select", "");
  RNA_def_property_update(prop, NC_SCENE | ND_SEQUENCER | NA_SELECTED, NULL);

  prop = RNA_def_property(srna, "select_left_handle", PROP_BOOLEAN, PROP_NONE);
  RNA_def_property_boolean_sdna(prop, NULL, "flag", SEQ_LEFTSEL);
  RNA_def_property_ui_text(prop, "Left Handle Selected", "");
  RNA_def_property_update(prop, NC_SCENE | ND_SEQUENCER | NA_SELECTED, NULL);

  prop = RNA_def_property(srna, "select_right_handle", PROP_BOOLEAN, PROP_NONE);
  RNA_def_property_boolean_sdna(prop, NULL, "flag", SEQ_RIGHTSEL);
  RNA_def_property_ui_text(prop, "Right Handle Selected", "");
  RNA_def_property_update(prop, NC_SCENE | ND_SEQUENCER | NA_SELECTED, NULL);

  prop = RNA_def_property(srna, "mute", PROP_BOOLEAN, PROP_NONE);
  RNA_def_property_boolean_sdna(prop, NULL, "flag", SEQ_MUTE);
  RNA_def_property_ui_icon(prop, ICON_CHECKBOX_HLT, -1);
  RNA_def_property_ui_text(
      prop, "Mute", "Disable strip so that it cannot be viewed in the output");
  RNA_def_property_update(prop, NC_SCENE | ND_SEQUENCER, "rna_Sequence_invalidate_raw_update");

  prop = RNA_def_property(srna, "lock", PROP_BOOLEAN, PROP_NONE);
  RNA_def_property_boolean_sdna(prop, NULL, "flag", SEQ_LOCK);
  RNA_def_property_clear_flag(prop, PROP_ANIMATABLE);
  RNA_def_property_ui_icon(prop, ICON_UNLOCKED, true);
  RNA_def_property_ui_text(prop, "Lock", "Lock strip so that it cannot be transformed");
  RNA_def_property_update(prop, NC_SCENE | ND_SEQUENCER, NULL);

  /* strip positioning */
  /* Cache has to be invalidated before and after transformation. */
  prop = RNA_def_property(srna, "frame_final_duration", PROP_INT, PROP_TIME);
  RNA_def_property_range(prop, 1, MAXFRAME);
  RNA_def_property_clear_flag(prop, PROP_ANIMATABLE);
  RNA_def_property_ui_text(
      prop, "Length", "The length of the contents of this strip after the handles are applied");
  RNA_def_property_int_funcs(
      prop, "rna_Sequence_frame_length_get", "rna_Sequence_frame_length_set", NULL);
  RNA_def_property_editable_func(prop, "rna_Sequence_frame_editable");
  RNA_def_property_update(
      prop, NC_SCENE | ND_SEQUENCER, "rna_Sequence_invalidate_preprocessed_update");

  prop = RNA_def_property(srna, "frame_duration", PROP_INT, PROP_TIME);
  RNA_def_property_int_sdna(prop, NULL, "len");
  RNA_def_property_clear_flag(prop, PROP_EDITABLE | PROP_ANIMATABLE);
  RNA_def_property_range(prop, 1, MAXFRAME);
  RNA_def_property_ui_text(
      prop, "Length", "The length of the contents of this strip before the handles are applied");

  prop = RNA_def_property(srna, "frame_start", PROP_FLOAT, PROP_TIME);
  RNA_def_property_float_sdna(prop, NULL, "start");
  RNA_def_property_clear_flag(prop, PROP_ANIMATABLE);
  RNA_def_property_ui_text(prop, "Start Frame", "X position where the strip begins");
  RNA_def_property_ui_range(prop, MINFRAME, MAXFRAME, 100.0f, 0);
  RNA_def_property_float_funcs(
      prop, NULL, "rna_Sequence_start_frame_set", NULL); /* overlap tests and calc_seq_disp */
  RNA_def_property_editable_func(prop, "rna_Sequence_frame_editable");
  RNA_def_property_update(
      prop, NC_SCENE | ND_SEQUENCER, "rna_Sequence_invalidate_preprocessed_update");

  prop = RNA_def_property(srna, "frame_final_start", PROP_INT, PROP_TIME);
  RNA_def_property_int_sdna(prop, NULL, "startdisp");
  RNA_def_property_int_funcs(
      prop, "rna_Sequence_frame_final_start_get", "rna_Sequence_start_frame_final_set", NULL);
  RNA_def_property_editable_func(prop, "rna_Sequence_frame_editable");
  RNA_def_property_clear_flag(prop, PROP_ANIMATABLE);
  RNA_def_property_ui_text(
      prop,
      "Start Frame",
      "Start frame displayed in the sequence editor after offsets are applied, setting this is "
      "equivalent to moving the handle, not the actual start frame");
  /* overlap tests and calc_seq_disp */
  RNA_def_property_update(
      prop, NC_SCENE | ND_SEQUENCER, "rna_Sequence_invalidate_preprocessed_update");

  prop = RNA_def_property(srna, "frame_final_end", PROP_INT, PROP_TIME);
  RNA_def_property_int_sdna(prop, NULL, "enddisp");
  RNA_def_property_int_funcs(
      prop, "rna_Sequence_frame_final_end_get", "rna_Sequence_end_frame_final_set", NULL);
  RNA_def_property_editable_func(prop, "rna_Sequence_frame_editable");
  RNA_def_property_clear_flag(prop, PROP_ANIMATABLE);
  RNA_def_property_ui_text(
      prop, "End Frame", "End frame displayed in the sequence editor after offsets are applied");
  /* overlap tests and calc_seq_disp */
  RNA_def_property_update(
      prop, NC_SCENE | ND_SEQUENCER, "rna_Sequence_invalidate_preprocessed_update");

  prop = RNA_def_property(srna, "frame_offset_start", PROP_FLOAT, PROP_TIME);
  RNA_def_property_float_sdna(prop, NULL, "startofs");
  //  RNA_def_property_clear_flag(prop, PROP_EDITABLE); /* overlap tests */
  RNA_def_property_ui_text(prop, "Start Offset", "");
  RNA_def_property_ui_range(prop, MINFRAME, MAXFRAME, 100.0f, 0);
  RNA_def_property_float_funcs(
      prop, NULL, "rna_Sequence_frame_offset_start_set", "rna_Sequence_frame_offset_start_range");
  RNA_def_property_update(prop, NC_SCENE | ND_SEQUENCER, "rna_Sequence_frame_change_update");

  prop = RNA_def_property(srna, "frame_offset_end", PROP_FLOAT, PROP_TIME);
  RNA_def_property_float_sdna(prop, NULL, "endofs");
  //  RNA_def_property_clear_flag(prop, PROP_EDITABLE); /* overlap tests */
  RNA_def_property_ui_text(prop, "End Offset", "");
  RNA_def_property_ui_range(prop, MINFRAME, MAXFRAME, 100.0f, 0);
  RNA_def_property_float_funcs(
      prop, NULL, "rna_Sequence_frame_offset_end_set", "rna_Sequence_frame_offset_end_range");
  RNA_def_property_update(prop, NC_SCENE | ND_SEQUENCER, "rna_Sequence_frame_change_update");

  prop = RNA_def_property(srna, "channel", PROP_INT, PROP_UNSIGNED);
  RNA_def_property_int_sdna(prop, NULL, "machine");
  RNA_def_property_clear_flag(prop, PROP_ANIMATABLE);
  RNA_def_property_range(prop, 1, MAXSEQ);
  RNA_def_property_ui_text(prop, "Channel", "Y position of the sequence strip");
  RNA_def_property_int_funcs(prop, NULL, "rna_Sequence_channel_set", NULL); /* overlap test */
  RNA_def_property_update(
      prop, NC_SCENE | ND_SEQUENCER, "rna_Sequence_invalidate_preprocessed_update");

  prop = RNA_def_property(srna, "use_linear_modifiers", PROP_BOOLEAN, PROP_NONE);
  RNA_def_property_boolean_sdna(prop, NULL, "flag", SEQ_USE_LINEAR_MODIFIERS);
  RNA_def_property_ui_text(prop,
                           "Use Linear Modifiers",
                           "Calculate modifiers in linear space instead of sequencer's space");
  RNA_def_property_update(
      prop, NC_SCENE | ND_SEQUENCER, "rna_Sequence_invalidate_preprocessed_update");

  /* blending */

  prop = RNA_def_property(srna, "blend_type", PROP_ENUM, PROP_NONE);
  RNA_def_property_enum_sdna(prop, NULL, "blend_mode");
  RNA_def_property_enum_items(prop, blend_mode_items);
  RNA_def_property_ui_text(
      prop, "Blending Mode", "Method for controlling how the strip combines with other strips");
  RNA_def_property_update(
      prop, NC_SCENE | ND_SEQUENCER, "rna_Sequence_invalidate_preprocessed_update");

  prop = RNA_def_property(srna, "blend_alpha", PROP_FLOAT, PROP_FACTOR);
  RNA_def_property_range(prop, 0.0f, 1.0f);
  RNA_def_property_ui_text(
      prop, "Blend Opacity", "Percentage of how much the strip's colors affect other strips");
  /* stupid 0-100 -> 0-1 */
  RNA_def_property_float_funcs(prop, "rna_Sequence_opacity_get", "rna_Sequence_opacity_set", NULL);
  RNA_def_property_update(
      prop, NC_SCENE | ND_SEQUENCER, "rna_Sequence_invalidate_preprocessed_update");

  prop = RNA_def_property(srna, "effect_fader", PROP_FLOAT, PROP_FACTOR);
  RNA_def_property_range(prop, 0.0f, 1.0f);
  RNA_def_property_ui_range(prop, 0.0f, 1.0f, 0.1, 3);
  RNA_def_property_float_sdna(prop, NULL, "effect_fader");
  RNA_def_property_ui_text(prop, "Effect Fader Position", "Custom fade value");
  RNA_def_property_update(
      prop, NC_SCENE | ND_SEQUENCER, "rna_Sequence_invalidate_preprocessed_update");

  prop = RNA_def_property(srna, "use_default_fade", PROP_BOOLEAN, PROP_NONE);
  RNA_def_property_boolean_sdna(prop, NULL, "flag", SEQ_USE_EFFECT_DEFAULT_FADE);
  RNA_def_property_ui_text(
      prop,
      "Use Default Fade",
      "Fade effect using the built-in default (usually make transition as long as "
      "effect strip)");
  RNA_def_property_update(
      prop, NC_SCENE | ND_SEQUENCER, "rna_Sequence_invalidate_preprocessed_update");

  prop = RNA_def_property(srna, "color_tag", PROP_ENUM, PROP_NONE);
  RNA_def_property_enum_sdna(prop, NULL, "color_tag");
  RNA_def_property_enum_funcs(
      prop, "rna_Sequence_color_tag_get", "rna_Sequence_color_tag_set", NULL);
  RNA_def_property_enum_items(prop, rna_enum_strip_color_items);
  RNA_def_property_ui_text(prop, "Strip Color", "Color tag for a strip");
  RNA_def_property_update(prop, NC_SCENE | ND_SEQUENCER, NULL);

  /* modifiers */
  prop = RNA_def_property(srna, "modifiers", PROP_COLLECTION, PROP_NONE);
  RNA_def_property_struct_type(prop, "SequenceModifier");
  RNA_def_property_ui_text(prop, "Modifiers", "Modifiers affecting this strip");
  rna_def_sequence_modifiers(brna, prop);

  prop = RNA_def_property(srna, "use_cache_raw", PROP_BOOLEAN, PROP_NONE);
  RNA_def_property_boolean_sdna(prop, NULL, "cache_flag", SEQ_CACHE_STORE_RAW);
  RNA_def_property_ui_text(prop,
                           "Cache Raw",
                           "Cache raw images read from disk, for faster tweaking of strip "
                           "parameters at the cost of memory usage");

  prop = RNA_def_property(srna, "use_cache_preprocessed", PROP_BOOLEAN, PROP_NONE);
  RNA_def_property_boolean_sdna(prop, NULL, "cache_flag", SEQ_CACHE_STORE_PREPROCESSED);
  RNA_def_property_ui_text(
      prop,
      "Cache Preprocessed",
      "Cache preprocessed images, for faster tweaking of effects at the cost of memory usage");

  prop = RNA_def_property(srna, "use_cache_composite", PROP_BOOLEAN, PROP_NONE);
  RNA_def_property_boolean_sdna(prop, NULL, "cache_flag", SEQ_CACHE_STORE_COMPOSITE);
  RNA_def_property_ui_text(prop,
                           "Cache Composite",
                           "Cache intermediate composited images, for faster tweaking of stacked "
                           "strips at the cost of memory usage");

  prop = RNA_def_property(srna, "override_cache_settings", PROP_BOOLEAN, PROP_NONE);
  RNA_def_property_boolean_sdna(prop, NULL, "cache_flag", SEQ_CACHE_OVERRIDE);
  RNA_def_property_ui_text(prop, "Override Cache Settings", "Override global cache settings");

  RNA_api_sequence_strip(srna);
}

static void rna_def_channel(BlenderRNA *brna)
{
  StructRNA *srna;
  PropertyRNA *prop;

  srna = RNA_def_struct(brna, "SequenceTimelineChannel", NULL);
  RNA_def_struct_sdna(srna, "SeqTimelineChannel");
  RNA_def_struct_path_func(srna, "rna_SeqTimelineChannel_path");
  RNA_def_struct_ui_text(srna, "Channel", "");

  prop = RNA_def_property(srna, "name", PROP_STRING, PROP_NONE);
  RNA_def_property_string_maxlength(prop, sizeof(((SeqTimelineChannel *)NULL)->name));
  RNA_def_property_ui_text(prop, "Name", "");
  RNA_def_struct_name_property(srna, prop);
  RNA_def_property_string_funcs(prop, NULL, NULL, "rna_SequenceTimelineChannel_name_set");
  RNA_def_property_update(prop, NC_SCENE | ND_SEQUENCER, NULL);

  prop = RNA_def_property(srna, "lock", PROP_BOOLEAN, PROP_NONE);
  RNA_def_property_boolean_sdna(prop, NULL, "flag", SEQ_CHANNEL_LOCK);
  RNA_def_property_ui_text(prop, "Lock channel", "");
  RNA_def_property_update(prop, NC_SCENE | ND_SEQUENCER, NULL);

  prop = RNA_def_property(srna, "mute", PROP_BOOLEAN, PROP_NONE);
  RNA_def_property_boolean_sdna(prop, NULL, "flag", SEQ_CHANNEL_MUTE);
  RNA_def_property_ui_text(prop, "Mute channel", "");
  RNA_def_property_update(
      prop, NC_SCENE | ND_SEQUENCER, "rna_SequenceTimelineChannel_mute_update");
}

static void rna_def_editor(BlenderRNA *brna)
{
  StructRNA *srna;
  FunctionRNA *func;
  PropertyRNA *parm;
  PropertyRNA *prop;

  static const EnumPropertyItem editing_storage_items[] = {
      {0, "PER_STRIP", 0, "Per Strip", "Store proxies using per strip settings"},
      {SEQ_EDIT_PROXY_DIR_STORAGE,
       "PROJECT",
       0,
       "Project",
       "Store proxies using project directory"},
      {0, NULL, 0, NULL, NULL},
  };
  srna = RNA_def_struct(brna, "SequenceEditor", NULL);
  RNA_def_struct_ui_text(srna, "Sequence Editor", "Sequence editing data for a Scene");
  RNA_def_struct_ui_icon(srna, ICON_SEQUENCE);
  RNA_def_struct_sdna(srna, "Editing");

  prop = RNA_def_property(srna, "sequences", PROP_COLLECTION, PROP_NONE);
  RNA_def_property_collection_sdna(prop, NULL, "seqbase", NULL);
  RNA_def_property_struct_type(prop, "Sequence");
  RNA_def_property_ui_text(prop, "Sequences", "Top-level strips only");
  RNA_api_sequences(brna, prop, false);

  prop = RNA_def_property(srna, "sequences_all", PROP_COLLECTION, PROP_NONE);
  RNA_def_property_collection_sdna(prop, NULL, "seqbase", NULL);
  RNA_def_property_struct_type(prop, "Sequence");
  RNA_def_property_ui_text(
      prop, "All Sequences", "All strips, recursively including those inside metastrips");
  RNA_def_property_collection_funcs(prop,
                                    "rna_SequenceEditor_sequences_all_begin",
                                    "rna_SequenceEditor_sequences_all_next",
                                    "rna_SequenceEditor_sequences_all_end",
                                    "rna_SequenceEditor_sequences_all_get",
                                    NULL,
                                    NULL,
                                    "rna_SequenceEditor_sequences_all_lookup_string",
                                    NULL);

  prop = RNA_def_property(srna, "meta_stack", PROP_COLLECTION, PROP_NONE);
  RNA_def_property_collection_sdna(prop, NULL, "metastack", NULL);
  RNA_def_property_struct_type(prop, "Sequence");
  RNA_def_property_ui_text(
      prop, "Meta Stack", "Meta strip stack, last is currently edited meta strip");
  RNA_def_property_collection_funcs(
      prop, NULL, NULL, NULL, "rna_SequenceEditor_meta_stack_get", NULL, NULL, NULL, NULL);

  prop = RNA_def_property(srna, "channels", PROP_COLLECTION, PROP_NONE);
  RNA_def_property_collection_sdna(prop, NULL, "channels", NULL);
  RNA_def_property_struct_type(prop, "SequenceTimelineChannel");
  RNA_def_property_ui_text(prop, "Channels", "");

  prop = RNA_def_property(srna, "active_strip", PROP_POINTER, PROP_NONE);
  RNA_def_property_pointer_sdna(prop, NULL, "act_seq");
  RNA_def_property_flag(prop, PROP_EDITABLE);
  RNA_def_property_ui_text(prop, "Active Strip", "Sequencer's active strip");

  prop = RNA_def_property(srna, "show_overlay_frame", PROP_BOOLEAN, PROP_NONE);
  RNA_def_property_boolean_sdna(prop, NULL, "overlay_frame_flag", SEQ_EDIT_OVERLAY_FRAME_SHOW);
  RNA_def_property_ui_text(prop,
                           "Show Overlay",
                           "Partial overlay on top of the sequencer with a frame offset\nHotkey "
                           "in the default keymap: Shift o");
  RNA_def_property_update(prop, NC_SPACE | ND_SPACE_SEQUENCER, NULL);

  prop = RNA_def_property(srna, "use_overlay_frame_lock", PROP_BOOLEAN, PROP_NONE);
  RNA_def_property_boolean_sdna(prop, NULL, "overlay_frame_flag", SEQ_EDIT_OVERLAY_FRAME_ABS);
  RNA_def_property_ui_text(prop, "Overlay Lock", "");
  RNA_def_property_boolean_funcs(prop, NULL, "rna_SequenceEditor_overlay_lock_set");
  RNA_def_property_update(prop, NC_SPACE | ND_SPACE_SEQUENCER, NULL);

  /* access to fixed and relative frame */
  prop = RNA_def_property(srna, "overlay_frame", PROP_INT, PROP_NONE);
  RNA_def_property_ui_text(prop, "Overlay Offset", "Number of frames to offset");
  RNA_def_property_int_funcs(
      prop, "rna_SequenceEditor_overlay_frame_get", "rna_SequenceEditor_overlay_frame_set", NULL);
  RNA_def_property_update(prop, NC_SPACE | ND_SPACE_SEQUENCER, NULL);

  prop = RNA_def_property(srna, "proxy_storage", PROP_ENUM, PROP_NONE);
  RNA_def_property_enum_items(prop, editing_storage_items);
  RNA_def_property_ui_text(prop, "Proxy Storage", "How to store proxies for this project");
  RNA_def_property_translation_context(prop, BLT_I18NCONTEXT_ID_SEQUENCE);
  RNA_def_property_update(prop, NC_SPACE | ND_SPACE_SEQUENCER, "rna_SequenceEditor_update_cache");

  prop = RNA_def_property(srna, "proxy_dir", PROP_STRING, PROP_DIRPATH);
  RNA_def_property_string_sdna(prop, NULL, "proxy_dir");
  RNA_def_property_ui_text(prop, "Proxy Directory", "");
  RNA_def_property_update(prop, NC_SPACE | ND_SPACE_SEQUENCER, "rna_SequenceEditor_update_cache");

  /* cache flags */

  prop = RNA_def_property(srna, "show_cache", PROP_BOOLEAN, PROP_NONE);
  RNA_def_property_boolean_sdna(prop, NULL, "cache_flag", SEQ_CACHE_VIEW_ENABLE);
  RNA_def_property_ui_text(prop, "Show Cache", "Visualize cached images on the timeline");
  RNA_def_property_update(prop, NC_SCENE | ND_SEQUENCER, NULL);

  prop = RNA_def_property(srna, "show_cache_final_out", PROP_BOOLEAN, PROP_NONE);
  RNA_def_property_boolean_sdna(prop, NULL, "cache_flag", SEQ_CACHE_VIEW_FINAL_OUT);
  RNA_def_property_ui_text(prop, "Final Images", "Visualize cached complete frames");
  RNA_def_property_update(prop, NC_SCENE | ND_SEQUENCER, NULL);

  prop = RNA_def_property(srna, "show_cache_raw", PROP_BOOLEAN, PROP_NONE);
  RNA_def_property_boolean_sdna(prop, NULL, "cache_flag", SEQ_CACHE_VIEW_RAW);
  RNA_def_property_ui_text(prop, "Raw Images", "Visualize cached raw images");
  RNA_def_property_update(prop, NC_SCENE | ND_SEQUENCER, NULL);

  prop = RNA_def_property(srna, "show_cache_preprocessed", PROP_BOOLEAN, PROP_NONE);
  RNA_def_property_boolean_sdna(prop, NULL, "cache_flag", SEQ_CACHE_VIEW_PREPROCESSED);
  RNA_def_property_ui_text(prop, "Preprocessed Images", "Visualize cached pre-processed images");
  RNA_def_property_update(prop, NC_SCENE | ND_SEQUENCER, NULL);

  prop = RNA_def_property(srna, "show_cache_composite", PROP_BOOLEAN, PROP_NONE);
  RNA_def_property_boolean_sdna(prop, NULL, "cache_flag", SEQ_CACHE_VIEW_COMPOSITE);
  RNA_def_property_ui_text(prop, "Composite Images", "Visualize cached composite images");
  RNA_def_property_update(prop, NC_SCENE | ND_SEQUENCER, NULL);

  prop = RNA_def_property(srna, "use_cache_raw", PROP_BOOLEAN, PROP_NONE);
  RNA_def_property_boolean_sdna(prop, NULL, "cache_flag", SEQ_CACHE_STORE_RAW);
  RNA_def_property_ui_text(prop,
                           "Cache Raw",
                           "Cache raw images read from disk, for faster tweaking of strip "
                           "parameters at the cost of memory usage");

  prop = RNA_def_property(srna, "use_cache_preprocessed", PROP_BOOLEAN, PROP_NONE);
  RNA_def_property_boolean_sdna(prop, NULL, "cache_flag", SEQ_CACHE_STORE_PREPROCESSED);
  RNA_def_property_ui_text(
      prop,
      "Cache Preprocessed",
      "Cache preprocessed images, for faster tweaking of effects at the cost of memory usage");

  prop = RNA_def_property(srna, "use_cache_composite", PROP_BOOLEAN, PROP_NONE);
  RNA_def_property_boolean_sdna(prop, NULL, "cache_flag", SEQ_CACHE_STORE_COMPOSITE);
  RNA_def_property_ui_text(prop,
                           "Cache Composite",
                           "Cache intermediate composited images, for faster tweaking of stacked "
                           "strips at the cost of memory usage");

  prop = RNA_def_property(srna, "use_cache_final", PROP_BOOLEAN, PROP_NONE);
  RNA_def_property_boolean_sdna(prop, NULL, "cache_flag", SEQ_CACHE_STORE_FINAL_OUT);
  RNA_def_property_ui_text(prop, "Cache Final", "Cache final image for each frame");

  prop = RNA_def_property(srna, "use_prefetch", PROP_BOOLEAN, PROP_NONE);
  RNA_def_property_boolean_sdna(prop, NULL, "cache_flag", SEQ_CACHE_PREFETCH_ENABLE);
  RNA_def_property_ui_text(
      prop,
      "Prefetch Frames",
      "Render frames ahead of current frame in the background for faster playback");
  RNA_def_property_update(prop, NC_SCENE | ND_SEQUENCER, NULL);

  /* functions */

  func = RNA_def_function(srna, "display_stack", "rna_SequenceEditor_display_stack");
  RNA_def_function_flag(func, FUNC_USE_SELF_ID | FUNC_USE_REPORTS);
  RNA_def_function_ui_description(func, "Display sequences stack");
  parm = RNA_def_pointer(
      func, "meta_sequence", "Sequence", "Meta Sequence", "Meta to display its stack");
  RNA_def_parameter_flags(parm, 0, PARM_REQUIRED);
}

static void rna_def_speed_factor(StructRNA *srna)
{
  PropertyRNA *prop = RNA_def_property(srna, "speed_factor", PROP_FLOAT, PROP_NONE);
  RNA_def_property_float_sdna(prop, NULL, "speed_factor");
  RNA_def_property_float_default(prop, 1.0f);
  RNA_def_property_range(prop, 0.1f, FLT_MAX);
  RNA_def_property_ui_range(prop, 1.0f, 100.0f, 10.0, 3);
  RNA_def_property_ui_text(prop, "Speed Factor", "Multiply playback speed");
  RNA_def_property_float_funcs(
      prop, NULL, "rna_Sequence_speed_factor_set", NULL); /* overlap test */
  RNA_def_property_update(prop, NC_SCENE | ND_SEQUENCER, "rna_Sequence_speed_factor_update");
}

static void rna_def_filter_video(StructRNA *srna)
{
  PropertyRNA *prop;

  static const EnumPropertyItem alpha_mode_items[] = {
      {SEQ_ALPHA_STRAIGHT,
       "STRAIGHT",
       0,
       "Straight",
       "RGB channels in transparent pixels are unaffected by the alpha channel"},
      {SEQ_ALPHA_PREMUL,
       "PREMUL",
       0,
       "Premultiplied",
       "RGB channels in transparent pixels are multiplied by the alpha channel"},
      {0, NULL, 0, NULL, NULL},
  };

  prop = RNA_def_property(srna, "use_deinterlace", PROP_BOOLEAN, PROP_NONE);
  RNA_def_property_boolean_sdna(prop, NULL, "flag", SEQ_FILTERY);
  RNA_def_property_ui_text(prop, "Deinterlace", "Remove fields from video movies");
  RNA_def_property_update(prop, NC_SCENE | ND_SEQUENCER, "rna_Sequence_reopen_files_update");

  prop = RNA_def_property(srna, "alpha_mode", PROP_ENUM, PROP_NONE);
  RNA_def_property_enum_items(prop, alpha_mode_items);
  RNA_def_property_ui_text(
      prop, "Alpha Mode", "Representation of alpha information in the RGBA pixels");
  RNA_def_property_update(prop, NC_SCENE | ND_SEQUENCER, "rna_Sequence_invalidate_raw_update");

  prop = RNA_def_property(srna, "use_flip_x", PROP_BOOLEAN, PROP_NONE);
  RNA_def_property_boolean_sdna(prop, NULL, "flag", SEQ_FLIPX);
  RNA_def_property_ui_text(prop, "Flip X", "Flip on the X axis");
  RNA_def_property_update(prop, NC_SCENE | ND_SEQUENCER, "rna_Sequence_invalidate_raw_update");

  prop = RNA_def_property(srna, "use_flip_y", PROP_BOOLEAN, PROP_NONE);
  RNA_def_property_boolean_sdna(prop, NULL, "flag", SEQ_FLIPY);
  RNA_def_property_ui_text(prop, "Flip Y", "Flip on the Y axis");
  RNA_def_property_update(prop, NC_SCENE | ND_SEQUENCER, "rna_Sequence_invalidate_raw_update");

  prop = RNA_def_property(srna, "use_float", PROP_BOOLEAN, PROP_NONE);
  RNA_def_property_boolean_sdna(prop, NULL, "flag", SEQ_MAKE_FLOAT);
  RNA_def_property_ui_text(prop, "Convert Float", "Convert input to float data");
  RNA_def_property_update(prop, NC_SCENE | ND_SEQUENCER, "rna_Sequence_invalidate_raw_update");

  prop = RNA_def_property(srna, "use_reverse_frames", PROP_BOOLEAN, PROP_NONE);
  RNA_def_property_boolean_sdna(prop, NULL, "flag", SEQ_REVERSE_FRAMES);
  RNA_def_property_ui_text(prop, "Reverse Frames", "Reverse frame order");
  RNA_def_property_update(
      prop, NC_SCENE | ND_SEQUENCER, "rna_Sequence_invalidate_preprocessed_update");

  prop = RNA_def_property(srna, "color_multiply", PROP_FLOAT, PROP_UNSIGNED);
  RNA_def_property_float_sdna(prop, NULL, "mul");
  RNA_def_property_range(prop, 0.0f, 20.0f);
  RNA_def_property_float_default(prop, 1.0f);
  RNA_def_property_ui_text(prop, "Multiply Colors", "");
  RNA_def_property_update(
      prop, NC_SCENE | ND_SEQUENCER, "rna_Sequence_invalidate_preprocessed_update");

  prop = RNA_def_property(srna, "color_saturation", PROP_FLOAT, PROP_UNSIGNED);
  RNA_def_property_float_sdna(prop, NULL, "sat");
  RNA_def_property_range(prop, 0.0f, 20.0f);
  RNA_def_property_ui_range(prop, 0.0f, 2.0f, 3, 3);
  RNA_def_property_float_default(prop, 1.0f);
  RNA_def_property_ui_text(prop, "Saturation", "Adjust the intensity of the input's color");
  RNA_def_property_update(
      prop, NC_SCENE | ND_SEQUENCER, "rna_Sequence_invalidate_preprocessed_update");

  prop = RNA_def_property(srna, "strobe", PROP_FLOAT, PROP_NONE);
  RNA_def_property_range(prop, 1.0f, 30.0f);
  RNA_def_property_ui_text(prop, "Strobe", "Only display every nth frame");
  RNA_def_property_update(
      prop, NC_SCENE | ND_SEQUENCER, "rna_Sequence_invalidate_preprocessed_update");

  prop = RNA_def_property(srna, "transform", PROP_POINTER, PROP_NONE);
  RNA_def_property_pointer_sdna(prop, NULL, "strip->transform");
  RNA_def_property_ui_text(prop, "Transform", "");

  prop = RNA_def_property(srna, "crop", PROP_POINTER, PROP_NONE);
  RNA_def_property_pointer_sdna(prop, NULL, "strip->crop");
  RNA_def_property_ui_text(prop, "Crop", "");
}

static void rna_def_proxy(StructRNA *srna)
{
  PropertyRNA *prop;

  prop = RNA_def_property(srna, "use_proxy", PROP_BOOLEAN, PROP_NONE);
  RNA_def_property_boolean_sdna(prop, NULL, "flag", SEQ_USE_PROXY);
  RNA_def_property_ui_text(
      prop, "Use Proxy / Timecode", "Use a preview proxy and/or time-code index for this strip");
  RNA_def_property_boolean_funcs(prop, NULL, "rna_Sequence_use_proxy_set");
  RNA_def_property_update(
      prop, NC_SCENE | ND_SEQUENCER, "rna_Sequence_invalidate_preprocessed_update");

  prop = RNA_def_property(srna, "proxy", PROP_POINTER, PROP_NONE);
  RNA_def_property_pointer_sdna(prop, NULL, "strip->proxy");
  RNA_def_property_ui_text(prop, "Proxy", "");
}

static void rna_def_input(StructRNA *srna)
{
  PropertyRNA *prop;

  prop = RNA_def_property(srna, "animation_offset_start", PROP_INT, PROP_UNSIGNED);
  RNA_def_property_int_sdna(prop, NULL, "anim_startofs");
  RNA_def_property_clear_flag(prop, PROP_ANIMATABLE);
  RNA_def_property_int_funcs(prop,
                             NULL,
                             "rna_Sequence_anim_startofs_final_set",
                             "rna_Sequence_anim_startofs_final_range"); /* overlap tests */
  RNA_def_property_ui_text(prop, "Animation Start Offset", "Animation start offset (trim start)");
  RNA_def_property_update(
      prop, NC_SCENE | ND_SEQUENCER, "rna_Sequence_invalidate_preprocessed_update");

  prop = RNA_def_property(srna, "animation_offset_end", PROP_INT, PROP_UNSIGNED);
  RNA_def_property_int_sdna(prop, NULL, "anim_endofs");
  RNA_def_property_clear_flag(prop, PROP_ANIMATABLE);
  RNA_def_property_int_funcs(prop,
                             NULL,
                             "rna_Sequence_anim_endofs_final_set",
                             "rna_Sequence_anim_endofs_final_range"); /* overlap tests */
  RNA_def_property_ui_text(prop, "Animation End Offset", "Animation end offset (trim end)");
  RNA_def_property_update(
      prop, NC_SCENE | ND_SEQUENCER, "rna_Sequence_invalidate_preprocessed_update");
}

static void rna_def_effect_inputs(StructRNA *srna, int count)
{
  PropertyRNA *prop;

  prop = RNA_def_property(srna, "input_count", PROP_INT, PROP_UNSIGNED);
  RNA_def_property_clear_flag(prop, PROP_EDITABLE);
  RNA_def_property_int_funcs(prop, "rna_Sequence_input_count_get", NULL, NULL);

  if (count >= 1) {
    prop = RNA_def_property(srna, "input_1", PROP_POINTER, PROP_NONE);
    RNA_def_property_pointer_sdna(prop, NULL, "seq1");
    RNA_def_property_flag(prop, PROP_EDITABLE | PROP_NEVER_NULL);
    RNA_def_property_pointer_funcs(prop, NULL, "rna_Sequence_input_1_set", NULL, NULL);
    RNA_def_property_ui_text(prop, "Input 1", "First input for the effect strip");
  }

  if (count >= 2) {
    prop = RNA_def_property(srna, "input_2", PROP_POINTER, PROP_NONE);
    RNA_def_property_pointer_sdna(prop, NULL, "seq2");
    RNA_def_property_flag(prop, PROP_EDITABLE | PROP_NEVER_NULL);
    RNA_def_property_pointer_funcs(prop, NULL, "rna_Sequence_input_2_set", NULL, NULL);
    RNA_def_property_ui_text(prop, "Input 2", "Second input for the effect strip");
  }

#  if 0
  if (count == 3) {
    /* Not used by any effects (perhaps one day plugins?). */
    prop = RNA_def_property(srna, "input_3", PROP_POINTER, PROP_NONE);
    RNA_def_property_pointer_sdna(prop, NULL, "seq3");
    RNA_def_property_flag(prop, PROP_EDITABLE | PROP_NEVER_NULL);
    RNA_def_property_ui_text(prop, "Input 3", "Third input for the effect strip");
  }
#  endif
}

static void rna_def_color_management(StructRNA *srna)
{
  PropertyRNA *prop;

  prop = RNA_def_property(srna, "colorspace_settings", PROP_POINTER, PROP_NONE);
  RNA_def_property_pointer_sdna(prop, NULL, "strip->colorspace_settings");
  RNA_def_property_struct_type(prop, "ColorManagedInputColorspaceSettings");
  RNA_def_property_ui_text(prop, "Color Space Settings", "Input color space settings");
}

static void rna_def_movie_types(StructRNA *srna)
{
  PropertyRNA *prop;

  prop = RNA_def_property(srna, "fps", PROP_FLOAT, PROP_NONE);
  RNA_def_property_ui_text(prop, "FPS", "Frames per second");
  RNA_def_property_clear_flag(prop, PROP_EDITABLE);
  RNA_def_property_float_funcs(prop, "rna_Sequence_fps_get", NULL, NULL);
}

static void rna_def_image(BlenderRNA *brna)
{
  StructRNA *srna;
  PropertyRNA *prop;

  srna = RNA_def_struct(brna, "ImageSequence", "Sequence");
  RNA_def_struct_ui_text(srna, "Image Sequence", "Sequence strip to load one or more images");
  RNA_def_struct_sdna(srna, "Sequence");

  prop = RNA_def_property(srna, "directory", PROP_STRING, PROP_DIRPATH);
  RNA_def_property_string_sdna(prop, NULL, "strip->dir");
  RNA_def_property_ui_text(prop, "Directory", "");
  RNA_def_property_update(prop, NC_SCENE | ND_SEQUENCER, "rna_Sequence_invalidate_raw_update");

  prop = RNA_def_property(srna, "elements", PROP_COLLECTION, PROP_NONE);
  RNA_def_property_collection_sdna(prop, NULL, "strip->stripdata", NULL);
  RNA_def_property_struct_type(prop, "SequenceElement");
  RNA_def_property_ui_text(prop, "Elements", "");
  RNA_def_property_collection_funcs(prop,
                                    "rna_Sequence_elements_begin",
                                    "rna_iterator_array_next",
                                    "rna_iterator_array_end",
                                    "rna_iterator_array_get",
                                    "rna_SequenceEditor_elements_length",
                                    NULL,
                                    NULL,
                                    NULL);
  RNA_api_sequence_elements(brna, prop);

  /* multiview */
  prop = RNA_def_property(srna, "use_multiview", PROP_BOOLEAN, PROP_NONE);
  RNA_def_property_boolean_sdna(prop, NULL, "flag", SEQ_USE_VIEWS);
  RNA_def_property_ui_text(prop, "Use Multi-View", "Use Multiple Views (when available)");
  RNA_def_property_update(prop, NC_SCENE | ND_SEQUENCER, "rna_Sequence_views_format_update");

  prop = RNA_def_property(srna, "views_format", PROP_ENUM, PROP_NONE);
  RNA_def_property_enum_sdna(prop, NULL, "views_format");
  RNA_def_property_enum_items(prop, rna_enum_views_format_items);
  RNA_def_property_ui_text(prop, "Views Format", "Mode to load image views");
  RNA_def_property_update(prop, NC_IMAGE | ND_DISPLAY, "rna_Sequence_views_format_update");

  prop = RNA_def_property(srna, "stereo_3d_format", PROP_POINTER, PROP_NONE);
  RNA_def_property_pointer_sdna(prop, NULL, "stereo3d_format");
  RNA_def_property_flag(prop, PROP_NEVER_NULL);
  RNA_def_property_struct_type(prop, "Stereo3dFormat");
  RNA_def_property_ui_text(prop, "Stereo 3D Format", "Settings for stereo 3D");

  rna_def_filter_video(srna);
  rna_def_proxy(srna);
  rna_def_input(srna);
  rna_def_color_management(srna);
}

static void rna_def_meta(BlenderRNA *brna)
{
  StructRNA *srna;
  FunctionRNA *func;
  PropertyRNA *prop;

  srna = RNA_def_struct(brna, "MetaSequence", "Sequence");
  RNA_def_struct_ui_text(
      srna, "Meta Sequence", "Sequence strip to group other strips as a single sequence strip");
  RNA_def_struct_sdna(srna, "Sequence");

  prop = RNA_def_property(srna, "sequences", PROP_COLLECTION, PROP_NONE);
  RNA_def_property_collection_sdna(prop, NULL, "seqbase", NULL);
  RNA_def_property_struct_type(prop, "Sequence");
  RNA_def_property_ui_text(prop, "Sequences", "Sequences nested in meta strip");
  RNA_api_sequences(brna, prop, true);

  prop = RNA_def_property(srna, "channels", PROP_COLLECTION, PROP_NONE);
  RNA_def_property_collection_sdna(prop, NULL, "channels", NULL);
  RNA_def_property_struct_type(prop, "SequenceTimelineChannel");
  RNA_def_property_ui_text(prop, "Channels", "");

  func = RNA_def_function(srna, "separate", "rna_Sequence_separate");
  RNA_def_function_flag(func, FUNC_USE_SELF_ID | FUNC_USE_MAIN);
  RNA_def_function_ui_description(func, "Separate meta");

  rna_def_filter_video(srna);
  rna_def_proxy(srna);
  rna_def_input(srna);
}

static void rna_def_scene(BlenderRNA *brna)
{
  StructRNA *srna;
  PropertyRNA *prop;

  static const EnumPropertyItem scene_input_items[] = {
      {0, "CAMERA", ICON_VIEW3D, "Camera", "Use the Scene's 3D camera as input"},
      {SEQ_SCENE_STRIPS,
       "SEQUENCER",
       ICON_SEQUENCE,
       "Sequencer",
       "Use the Scene's Sequencer timeline as input"},
      {0, NULL, 0, NULL, NULL},
  };

  srna = RNA_def_struct(brna, "SceneSequence", "Sequence");
  RNA_def_struct_ui_text(
      srna, "Scene Sequence", "Sequence strip using the rendered image of a scene");
  RNA_def_struct_sdna(srna, "Sequence");

  prop = RNA_def_property(srna, "scene", PROP_POINTER, PROP_NONE);
  RNA_def_property_flag(prop, PROP_EDITABLE | PROP_ID_SELF_CHECK);
  RNA_def_property_ui_text(prop, "Scene", "Scene that this sequence uses");
  RNA_def_property_update(prop, NC_SCENE | ND_SEQUENCER, "rna_Sequence_scene_switch_update");

  prop = RNA_def_property(srna, "scene_camera", PROP_POINTER, PROP_NONE);
  RNA_def_property_flag(prop, PROP_EDITABLE);
  RNA_def_property_pointer_funcs(prop, NULL, NULL, NULL, "rna_Camera_object_poll");
  RNA_def_property_ui_text(prop, "Camera Override", "Override the scene's active camera");
  RNA_def_property_update(prop, NC_SCENE | ND_SEQUENCER, "rna_Sequence_invalidate_raw_update");

  prop = RNA_def_property(srna, "scene_input", PROP_ENUM, PROP_NONE);
  RNA_def_property_enum_bitflag_sdna(prop, NULL, "flag");
  RNA_def_property_enum_items(prop, scene_input_items);
  RNA_def_property_ui_text(prop, "Input", "Input type to use for the Scene strip");
  RNA_def_property_update(prop, NC_SCENE | ND_SEQUENCER, "rna_Sequence_use_sequence");

  prop = RNA_def_property(srna, "use_annotations", PROP_BOOLEAN, PROP_NONE);
  RNA_def_property_boolean_negative_sdna(prop, NULL, "flag", SEQ_SCENE_NO_ANNOTATION);
  RNA_def_property_ui_text(prop, "Use Annotations", "Show Annotations in OpenGL previews");
  RNA_def_property_update(prop, NC_SCENE | ND_SEQUENCER, "rna_Sequence_invalidate_raw_update");

  rna_def_filter_video(srna);
  rna_def_proxy(srna);
  rna_def_input(srna);
  rna_def_movie_types(srna);
}

static void rna_def_movie(BlenderRNA *brna)
{
  StructRNA *srna;
  PropertyRNA *prop;
  FunctionRNA *func;
  PropertyRNA *parm;

  srna = RNA_def_struct(brna, "MovieSequence", "Sequence");
  RNA_def_struct_ui_text(srna, "Movie Sequence", "Sequence strip to load a video");
  RNA_def_struct_sdna(srna, "Sequence");

  prop = RNA_def_property(srna, "stream_index", PROP_INT, PROP_NONE);
  RNA_def_property_int_sdna(prop, NULL, "streamindex");
  RNA_def_property_range(prop, 0, 20);
  RNA_def_property_ui_text(
      prop,
      "Stream Index",
      "For files with several movie streams, use the stream with the given index");
  RNA_def_property_update(prop, NC_SCENE | ND_SEQUENCER, "rna_Sequence_reopen_files_update");

  prop = RNA_def_property(srna, "elements", PROP_COLLECTION, PROP_NONE);
  RNA_def_property_collection_sdna(prop, NULL, "strip->stripdata", NULL);
  RNA_def_property_struct_type(prop, "SequenceElement");
  RNA_def_property_ui_text(prop, "Elements", "");
  RNA_def_property_collection_funcs(prop,
                                    "rna_Sequence_elements_begin",
                                    "rna_iterator_array_next",
                                    "rna_iterator_array_end",
                                    "rna_iterator_array_get",
                                    "rna_SequenceEditor_elements_length",
                                    NULL,
                                    NULL,
                                    NULL);

  prop = RNA_def_property(srna, "retiming_handles", PROP_COLLECTION, PROP_NONE);
  RNA_def_property_collection_sdna(prop, NULL, "retiming_handles", NULL);
  RNA_def_property_struct_type(prop, "RetimingHandle");
  RNA_def_property_ui_text(prop, "Retiming Handles", "");
  RNA_def_property_collection_funcs(prop,
                                    "rna_SequenceEditor_retiming_handles_begin",
                                    "rna_iterator_array_next",
                                    "rna_iterator_array_end",
                                    "rna_iterator_array_get",
                                    "rna_Sequence_retiming_handles_length",
                                    NULL,
                                    NULL,
                                    NULL);
  RNA_api_sequence_retiming_handles(brna, prop);

  prop = RNA_def_property(srna, "filepath", PROP_STRING, PROP_FILEPATH);
  RNA_def_property_ui_text(prop, "File", "");
  RNA_def_property_string_funcs(prop,
                                "rna_Sequence_filepath_get",
                                "rna_Sequence_filepath_length",
                                "rna_Sequence_filepath_set");
  RNA_def_property_update(prop, NC_SCENE | ND_SEQUENCER, "rna_Sequence_filepath_update");

  func = RNA_def_function(srna, "reload_if_needed", "rna_MovieSequence_reload_if_needed");
  RNA_def_function_flag(func, FUNC_USE_SELF_ID | FUNC_USE_MAIN);
  /* return type */
  parm = RNA_def_boolean(
      func, "can_produce_frames", 0, "True if the strip can produce frames, False otherwise", "");
  RNA_def_function_return(func, parm);

  /* metadata */
  func = RNA_def_function(srna, "metadata", "rna_MovieSequence_metadata_get");
  RNA_def_function_ui_description(func, "Retrieve metadata of the movie file");
  /* return type */
  parm = RNA_def_pointer(
      func, "metadata", "IDPropertyWrapPtr", "", "Dict-like object containing the metadata");
  RNA_def_parameter_flags(parm, 0, PARM_RNAPTR);
  RNA_def_function_return(func, parm);

  /* multiview */
  prop = RNA_def_property(srna, "use_multiview", PROP_BOOLEAN, PROP_NONE);
  RNA_def_property_boolean_sdna(prop, NULL, "flag", SEQ_USE_VIEWS);
  RNA_def_property_ui_text(prop, "Use Multi-View", "Use Multiple Views (when available)");
  RNA_def_property_update(prop, NC_SCENE | ND_SEQUENCER, "rna_Sequence_views_format_update");

  prop = RNA_def_property(srna, "views_format", PROP_ENUM, PROP_NONE);
  RNA_def_property_enum_sdna(prop, NULL, "views_format");
  RNA_def_property_enum_items(prop, rna_enum_views_format_items);
  RNA_def_property_ui_text(prop, "Views Format", "Mode to load movie views");
  RNA_def_property_update(prop, NC_IMAGE | ND_DISPLAY, "rna_Sequence_views_format_update");

  prop = RNA_def_property(srna, "stereo_3d_format", PROP_POINTER, PROP_NONE);
  RNA_def_property_pointer_sdna(prop, NULL, "stereo3d_format");
  RNA_def_property_flag(prop, PROP_NEVER_NULL);
  RNA_def_property_struct_type(prop, "Stereo3dFormat");
  RNA_def_property_ui_text(prop, "Stereo 3D Format", "Settings for stereo 3D");

  rna_def_filter_video(srna);
  rna_def_proxy(srna);
  rna_def_input(srna);
  rna_def_color_management(srna);
  rna_def_movie_types(srna);
}

static void rna_def_movieclip(BlenderRNA *brna)
{
  StructRNA *srna;
  PropertyRNA *prop;

  srna = RNA_def_struct(brna, "MovieClipSequence", "Sequence");
  RNA_def_struct_ui_text(
      srna, "MovieClip Sequence", "Sequence strip to load a video from the clip editor");
  RNA_def_struct_sdna(srna, "Sequence");

  /* TODO: add clip property? */

  prop = RNA_def_property(srna, "undistort", PROP_BOOLEAN, PROP_NONE);
  RNA_def_property_boolean_sdna(prop, NULL, "clip_flag", SEQ_MOVIECLIP_RENDER_UNDISTORTED);
  RNA_def_property_ui_text(prop, "Undistort Clip", "Use the undistorted version of the clip");
  RNA_def_property_update(prop, NC_SCENE | ND_SEQUENCER, "rna_Sequence_invalidate_raw_update");

  prop = RNA_def_property(srna, "stabilize2d", PROP_BOOLEAN, PROP_NONE);
  RNA_def_property_boolean_sdna(prop, NULL, "clip_flag", SEQ_MOVIECLIP_RENDER_STABILIZED);
  RNA_def_property_ui_text(prop, "Stabilize 2D Clip", "Use the 2D stabilized version of the clip");
  RNA_def_property_update(prop, NC_SCENE | ND_SEQUENCER, "rna_Sequence_invalidate_raw_update");

  rna_def_filter_video(srna);
  rna_def_input(srna);
  rna_def_movie_types(srna);
}

static void rna_def_mask(BlenderRNA *brna)
{
  StructRNA *srna;
  PropertyRNA *prop;

  srna = RNA_def_struct(brna, "MaskSequence", "Sequence");
  RNA_def_struct_ui_text(srna, "Mask Sequence", "Sequence strip to load a video from a mask");
  RNA_def_struct_sdna(srna, "Sequence");

  prop = RNA_def_property(srna, "mask", PROP_POINTER, PROP_NONE);
  RNA_def_property_flag(prop, PROP_EDITABLE);
  RNA_def_property_ui_text(prop, "Mask", "Mask that this sequence uses");
  RNA_def_property_update(prop, NC_SCENE | ND_SEQUENCER, "rna_Sequence_invalidate_raw_update");

  rna_def_filter_video(srna);
  rna_def_input(srna);
}

static void rna_def_sound(BlenderRNA *brna)
{
  StructRNA *srna;
  PropertyRNA *prop;

  srna = RNA_def_struct(brna, "SoundSequence", "Sequence");
  RNA_def_struct_ui_text(srna,
                         "Sound Sequence",
                         "Sequence strip defining a sound to be played over a period of time");
  RNA_def_struct_sdna(srna, "Sequence");

  prop = RNA_def_property(srna, "sound", PROP_POINTER, PROP_NONE);
  RNA_def_property_flag(prop, PROP_EDITABLE);
  RNA_def_property_struct_type(prop, "Sound");
  RNA_def_property_ui_text(prop, "Sound", "Sound data used by this sequence");
  RNA_def_property_update(prop, NC_SCENE | ND_SEQUENCER, "rna_Sequence_sound_update");

  prop = RNA_def_property(srna, "volume", PROP_FLOAT, PROP_NONE);
  RNA_def_property_float_sdna(prop, NULL, "volume");
  RNA_def_property_range(prop, 0.0f, 100.0f);
  RNA_def_property_ui_text(prop, "Volume", "Playback volume of the sound");
  RNA_def_property_translation_context(prop, BLT_I18NCONTEXT_ID_SOUND);
  RNA_def_property_update(prop, NC_SCENE | ND_SEQUENCER, "rna_Sequence_audio_update");

  prop = RNA_def_property(srna, "pan", PROP_FLOAT, PROP_NONE);
  RNA_def_property_float_sdna(prop, NULL, "pan");
  RNA_def_property_range(prop, -FLT_MAX, FLT_MAX);
  RNA_def_property_ui_range(prop, -2, 2, 1, 2);
  RNA_def_property_ui_text(prop, "Pan", "Playback panning of the sound (only for Mono sources)");
  RNA_def_property_translation_context(prop, BLT_I18NCONTEXT_ID_SOUND);
  RNA_def_property_float_funcs(prop, NULL, NULL, "rna_Sequence_pan_range");
  RNA_def_property_update(prop, NC_SCENE | ND_SEQUENCER, "rna_Sequence_audio_update");

  prop = RNA_def_property(srna, "show_waveform", PROP_BOOLEAN, PROP_NONE);
  RNA_def_property_boolean_sdna(prop, NULL, "flag", SEQ_AUDIO_DRAW_WAVEFORM);
  RNA_def_property_ui_text(
      prop, "Display Waveform", "Display the audio waveform inside the strip");
  RNA_def_property_update(prop, NC_SCENE | ND_SEQUENCER, NULL);

  rna_def_input(srna);
  rna_def_speed_factor(srna);
}

static void rna_def_effect(BlenderRNA *brna)
{
  StructRNA *srna;

  srna = RNA_def_struct(brna, "EffectSequence", "Sequence");
  RNA_def_struct_ui_text(
      srna,
      "Effect Sequence",
      "Sequence strip applying an effect on the images created by other strips");
  RNA_def_struct_sdna(srna, "Sequence");

  rna_def_filter_video(srna);
  rna_def_proxy(srna);
}

static void rna_def_multicam(StructRNA *srna)
{
  PropertyRNA *prop;

  prop = RNA_def_property(srna, "multicam_source", PROP_INT, PROP_UNSIGNED);
  RNA_def_property_int_sdna(prop, NULL, "multicam_source");
  RNA_def_property_range(prop, 0, MAXSEQ - 1);
  RNA_def_property_ui_text(prop, "Multicam Source Channel", "");
  RNA_def_property_update(prop, NC_SCENE | ND_SEQUENCER, "rna_Sequence_invalidate_raw_update");

  rna_def_input(srna);
}

static void rna_def_wipe(StructRNA *srna)
{
  PropertyRNA *prop;

  static const EnumPropertyItem wipe_type_items[] = {
      {DO_SINGLE_WIPE, "SINGLE", 0, "Single", ""},
      {DO_DOUBLE_WIPE, "DOUBLE", 0, "Double", ""},
      /* not used yet {DO_BOX_WIPE, "BOX", 0, "Box", ""}, */
      /* not used yet {DO_CROSS_WIPE, "CROSS", 0, "Cross", ""}, */
      {DO_IRIS_WIPE, "IRIS", 0, "Iris", ""},
      {DO_CLOCK_WIPE, "CLOCK", 0, "Clock", ""},
      {0, NULL, 0, NULL, NULL},
  };

  static const EnumPropertyItem wipe_direction_items[] = {
      {0, "OUT", 0, "Out", ""},
      {1, "IN", 0, "In", ""},
      {0, NULL, 0, NULL, NULL},
  };

  RNA_def_struct_sdna_from(srna, "WipeVars", "effectdata");

  prop = RNA_def_property(srna, "blur_width", PROP_FLOAT, PROP_FACTOR);
  RNA_def_property_float_sdna(prop, NULL, "edgeWidth");
  RNA_def_property_range(prop, 0.0f, 1.0f);
  RNA_def_property_ui_text(
      prop, "Blur Width", "Width of the blur edge, in percentage relative to the image size");
  RNA_def_property_update(prop, NC_SCENE | ND_SEQUENCER, "rna_Sequence_invalidate_raw_update");

  prop = RNA_def_property(srna, "angle", PROP_FLOAT, PROP_ANGLE);
  RNA_def_property_range(prop, DEG2RADF(-90.0f), DEG2RADF(90.0f));
  RNA_def_property_ui_text(prop, "Angle", "Edge angle");
  RNA_def_property_update(prop, NC_SCENE | ND_SEQUENCER, "rna_Sequence_invalidate_raw_update");

  prop = RNA_def_property(srna, "direction", PROP_ENUM, PROP_NONE);
  RNA_def_property_enum_sdna(prop, NULL, "forward");
  RNA_def_property_enum_items(prop, wipe_direction_items);
  RNA_def_property_ui_text(prop, "Direction", "Wipe direction");
  RNA_def_property_translation_context(prop, BLT_I18NCONTEXT_ID_SEQUENCE);
  RNA_def_property_update(prop, NC_SCENE | ND_SEQUENCER, "rna_Sequence_invalidate_raw_update");

  prop = RNA_def_property(srna, "transition_type", PROP_ENUM, PROP_NONE);
  RNA_def_property_enum_sdna(prop, NULL, "wipetype");
  RNA_def_property_enum_items(prop, wipe_type_items);
  RNA_def_property_translation_context(prop, BLT_I18NCONTEXT_ID_SEQUENCE);
  RNA_def_property_ui_text(prop, "Transition Type", "");
  RNA_def_property_update(prop, NC_SCENE | ND_SEQUENCER, "rna_Sequence_invalidate_raw_update");
}

static void rna_def_glow(StructRNA *srna)
{
  PropertyRNA *prop;

  RNA_def_struct_sdna_from(srna, "GlowVars", "effectdata");

  prop = RNA_def_property(srna, "threshold", PROP_FLOAT, PROP_FACTOR);
  RNA_def_property_float_sdna(prop, NULL, "fMini");
  RNA_def_property_range(prop, 0.0f, 1.0f);
  RNA_def_property_ui_text(prop, "Threshold", "Minimum intensity to trigger a glow");
  RNA_def_property_update(prop, NC_SCENE | ND_SEQUENCER, "rna_Sequence_invalidate_raw_update");

  prop = RNA_def_property(srna, "clamp", PROP_FLOAT, PROP_FACTOR);
  RNA_def_property_float_sdna(prop, NULL, "fClamp");
  RNA_def_property_range(prop, 0.0f, 1.0f);
  RNA_def_property_ui_text(prop, "Clamp", "Brightness limit of intensity");
  RNA_def_property_update(prop, NC_SCENE | ND_SEQUENCER, "rna_Sequence_invalidate_raw_update");

  prop = RNA_def_property(srna, "boost_factor", PROP_FLOAT, PROP_NONE);
  RNA_def_property_float_sdna(prop, NULL, "fBoost");
  RNA_def_property_range(prop, 0.0f, 10.0f);
  RNA_def_property_ui_text(prop, "Boost Factor", "Brightness multiplier");
  RNA_def_property_update(prop, NC_SCENE | ND_SEQUENCER, "rna_Sequence_invalidate_raw_update");

  prop = RNA_def_property(srna, "blur_radius", PROP_FLOAT, PROP_NONE);
  RNA_def_property_float_sdna(prop, NULL, "dDist");
  RNA_def_property_range(prop, 0.5f, 20.0f);
  RNA_def_property_ui_text(prop, "Blur Distance", "Radius of glow effect");
  RNA_def_property_update(prop, NC_SCENE | ND_SEQUENCER, "rna_Sequence_invalidate_raw_update");

  prop = RNA_def_property(srna, "quality", PROP_INT, PROP_NONE);
  RNA_def_property_int_sdna(prop, NULL, "dQuality");
  RNA_def_property_range(prop, 1, 5);
  RNA_def_property_ui_text(prop, "Quality", "Accuracy of the blur effect");
  RNA_def_property_update(prop, NC_SCENE | ND_SEQUENCER, "rna_Sequence_invalidate_raw_update");

  prop = RNA_def_property(srna, "use_only_boost", PROP_BOOLEAN, PROP_NONE);
  RNA_def_property_boolean_sdna(prop, NULL, "bNoComp", 0);
  RNA_def_property_ui_text(prop, "Only Boost", "Show the glow buffer only");
  RNA_def_property_update(prop, NC_SCENE | ND_SEQUENCER, "rna_Sequence_invalidate_raw_update");
}

static void rna_def_transform(StructRNA *srna)
{
  PropertyRNA *prop;

  static const EnumPropertyItem interpolation_items[] = {
      {0, "NONE", 0, "None", "No interpolation"},
      {1, "BILINEAR", 0, "Bilinear", "Bilinear interpolation"},
      {2, "BICUBIC", 0, "Bicubic", "Bicubic interpolation"},
      {0, NULL, 0, NULL, NULL},
  };

  static const EnumPropertyItem translation_unit_items[] = {
      {0, "PIXELS", 0, "Pixels", ""},
      {1, "PERCENT", 0, "Percent", ""},
      {0, NULL, 0, NULL, NULL},
  };

  RNA_def_struct_sdna_from(srna, "TransformVars", "effectdata");

  prop = RNA_def_property(srna, "scale_start_x", PROP_FLOAT, PROP_UNSIGNED);
  RNA_def_property_float_sdna(prop, NULL, "ScalexIni");
  RNA_def_property_ui_text(prop, "Scale X", "Amount to scale the input in the X axis");
  RNA_def_property_ui_range(prop, 0, 10, 3, 6);
  RNA_def_property_update(prop, NC_SCENE | ND_SEQUENCER, "rna_Sequence_invalidate_raw_update");

  prop = RNA_def_property(srna, "scale_start_y", PROP_FLOAT, PROP_UNSIGNED);
  RNA_def_property_float_sdna(prop, NULL, "ScaleyIni");
  RNA_def_property_ui_text(prop, "Scale Y", "Amount to scale the input in the Y axis");
  RNA_def_property_ui_range(prop, 0, 10, 3, 6);
  RNA_def_property_update(prop, NC_SCENE | ND_SEQUENCER, "rna_Sequence_invalidate_raw_update");

  prop = RNA_def_property(srna, "use_uniform_scale", PROP_BOOLEAN, PROP_NONE);
  RNA_def_property_boolean_sdna(prop, NULL, "uniform_scale", 0);
  RNA_def_property_ui_text(prop, "Uniform Scale", "Scale uniformly, preserving aspect ratio");
  RNA_def_property_update(prop, NC_SCENE | ND_SEQUENCER, "rna_Sequence_invalidate_raw_update");

  prop = RNA_def_property(srna, "translate_start_x", PROP_FLOAT, PROP_NONE);
  RNA_def_property_float_sdna(prop, NULL, "xIni");
  RNA_def_property_ui_text(prop, "Translate X", "Amount to move the input on the X axis");
  RNA_def_property_ui_range(prop, -4000.0f, 4000.0f, 3, 6);
  RNA_def_property_update(prop, NC_SCENE | ND_SEQUENCER, "rna_Sequence_invalidate_raw_update");

  prop = RNA_def_property(srna, "translate_start_y", PROP_FLOAT, PROP_NONE);
  RNA_def_property_float_sdna(prop, NULL, "yIni");
  RNA_def_property_ui_text(prop, "Translate Y", "Amount to move the input on the Y axis");
  RNA_def_property_ui_range(prop, -4000.0f, 4000.0f, 3, 6);
  RNA_def_property_update(prop, NC_SCENE | ND_SEQUENCER, "rna_Sequence_invalidate_raw_update");

  prop = RNA_def_property(srna, "rotation_start", PROP_FLOAT, PROP_NONE);
  RNA_def_property_float_sdna(prop, NULL, "rotIni");
  RNA_def_property_ui_text(prop, "Rotation", "Degrees to rotate the input");
  RNA_def_property_update(prop, NC_SCENE | ND_SEQUENCER, "rna_Sequence_invalidate_raw_update");

  prop = RNA_def_property(srna, "translation_unit", PROP_ENUM, PROP_NONE);
  RNA_def_property_enum_sdna(prop, NULL, "percent");
  RNA_def_property_clear_flag(prop, PROP_ANIMATABLE); /* not meant to be animated */
  RNA_def_property_enum_items(prop, translation_unit_items);
  RNA_def_property_ui_text(prop, "Translation Unit", "Unit of measure to translate the input");
  RNA_def_property_update(prop, NC_SCENE | ND_SEQUENCER, "rna_Sequence_invalidate_raw_update");

  prop = RNA_def_property(srna, "interpolation", PROP_ENUM, PROP_NONE);
  RNA_def_property_enum_items(prop, interpolation_items);
  RNA_def_property_clear_flag(prop, PROP_ANIMATABLE); /* not meant to be animated */
  RNA_def_property_ui_text(
      prop, "Interpolation", "Method to determine how missing pixels are created");
  RNA_def_property_update(prop, NC_SCENE | ND_SEQUENCER, "rna_Sequence_invalidate_raw_update");
}

static void rna_def_solid_color(StructRNA *srna)
{
  PropertyRNA *prop;

  RNA_def_struct_sdna_from(srna, "SolidColorVars", "effectdata");

  prop = RNA_def_property(srna, "color", PROP_FLOAT, PROP_COLOR_GAMMA);
  RNA_def_property_float_sdna(prop, NULL, "col");
  RNA_def_property_ui_text(prop, "Color", "Effect Strip color");
  RNA_def_property_update(prop, NC_SCENE | ND_SEQUENCER, "rna_Sequence_invalidate_raw_update");
}

static void rna_def_speed_control(StructRNA *srna)
{
  PropertyRNA *prop;

  RNA_def_struct_sdna_from(srna, "SpeedControlVars", "effectdata");

  static const EnumPropertyItem speed_control_items[] = {
      {SEQ_SPEED_STRETCH,
       "STRETCH",
       0,
       "Stretch",
       "Adjust input playback speed, so its duration fits strip length"},
      {SEQ_SPEED_MULTIPLY, "MULTIPLY", 0, "Multiply", "Multiply with the speed factor"},
      {SEQ_SPEED_FRAME_NUMBER,
       "FRAME_NUMBER",
       0,
       "Frame Number",
       "Frame number of the input strip"},
      {SEQ_SPEED_LENGTH, "LENGTH", 0, "Length", "Percentage of the input strip length"},
      {0, NULL, 0, NULL, NULL},
  };

  prop = RNA_def_property(srna, "speed_control", PROP_ENUM, PROP_NONE);
  RNA_def_property_enum_sdna(prop, NULL, "speed_control_type");
  RNA_def_property_enum_items(prop, speed_control_items);
  RNA_def_property_clear_flag(prop, PROP_ANIMATABLE);
  RNA_def_property_ui_text(prop, "Speed Control", "Speed control method");
  RNA_def_property_update(prop, NC_SCENE | ND_SEQUENCER, "rna_Sequence_invalidate_raw_update");

  prop = RNA_def_property(srna, "speed_factor", PROP_FLOAT, PROP_NONE);
  RNA_def_property_float_sdna(prop, NULL, "speed_fader");
  RNA_def_property_ui_text(
      prop,
      "Multiply Factor",
      "Multiply the current speed of the sequence with this number or remap current frame "
      "to this frame");
  RNA_def_property_update(prop, NC_SCENE | ND_SEQUENCER, "rna_Sequence_invalidate_raw_update");

  prop = RNA_def_property(srna, "speed_frame_number", PROP_FLOAT, PROP_NONE);
  RNA_def_property_float_sdna(prop, NULL, "speed_fader_frame_number");
  RNA_def_property_ui_text(prop, "Frame Number", "Frame number of input strip");
  RNA_def_property_ui_range(prop, 0.0, MAXFRAME, 1.0, -1);
  RNA_def_property_update(prop, NC_SCENE | ND_SEQUENCER, "rna_Sequence_invalidate_raw_update");

  prop = RNA_def_property(srna, "speed_length", PROP_FLOAT, PROP_PERCENTAGE);
  RNA_def_property_float_sdna(prop, NULL, "speed_fader_length");
  RNA_def_property_ui_text(prop, "Length", "Percentage of input strip length");
  RNA_def_property_ui_range(prop, 0.0, 100.0, 1, -1);
  RNA_def_property_update(prop, NC_SCENE | ND_SEQUENCER, "rna_Sequence_invalidate_raw_update");

  prop = RNA_def_property(srna, "use_frame_interpolate", PROP_BOOLEAN, PROP_NONE);
  RNA_def_property_boolean_sdna(prop, NULL, "flags", SEQ_SPEED_USE_INTERPOLATION);
  RNA_def_property_ui_text(
      prop, "Frame Interpolation", "Do crossfade blending between current and next frame");
  RNA_def_property_update(prop, NC_SCENE | ND_SEQUENCER, "rna_Sequence_invalidate_raw_update");
}

static void rna_def_gaussian_blur(StructRNA *srna)
{
  PropertyRNA *prop;

  RNA_def_struct_sdna_from(srna, "GaussianBlurVars", "effectdata");
  prop = RNA_def_property(srna, "size_x", PROP_FLOAT, PROP_UNSIGNED);
  RNA_def_property_ui_text(prop, "Size X", "Size of the blur along X axis");
  RNA_def_property_ui_range(prop, 0.0f, FLT_MAX, 1, -1);
  RNA_def_property_update(prop, NC_SCENE | ND_SEQUENCER, "rna_Sequence_invalidate_raw_update");

  prop = RNA_def_property(srna, "size_y", PROP_FLOAT, PROP_UNSIGNED);
  RNA_def_property_ui_text(prop, "Size Y", "Size of the blur along Y axis");
  RNA_def_property_ui_range(prop, 0.0f, FLT_MAX, 1, -1);
  RNA_def_property_update(prop, NC_SCENE | ND_SEQUENCER, "rna_Sequence_invalidate_raw_update");
}

static void rna_def_text(StructRNA *srna)
{
  /* Avoid text icons because they imply this aligns within a frame, see: #71082 */
  static const EnumPropertyItem text_align_x_items[] = {
      {SEQ_TEXT_ALIGN_X_LEFT, "LEFT", ICON_ANCHOR_LEFT, "Left", ""},
      {SEQ_TEXT_ALIGN_X_CENTER, "CENTER", ICON_ANCHOR_CENTER, "Center", ""},
      {SEQ_TEXT_ALIGN_X_RIGHT, "RIGHT", ICON_ANCHOR_RIGHT, "Right", ""},
      {0, NULL, 0, NULL, NULL},
  };
  static const EnumPropertyItem text_align_y_items[] = {
      {SEQ_TEXT_ALIGN_Y_TOP, "TOP", ICON_ANCHOR_TOP, "Top", ""},
      {SEQ_TEXT_ALIGN_Y_CENTER, "CENTER", ICON_ANCHOR_CENTER, "Center", ""},
      {SEQ_TEXT_ALIGN_Y_BOTTOM, "BOTTOM", ICON_ANCHOR_BOTTOM, "Bottom", ""},
      {0, NULL, 0, NULL, NULL},
  };

  PropertyRNA *prop;

  RNA_def_struct_sdna_from(srna, "TextVars", "effectdata");

  prop = RNA_def_property(srna, "font", PROP_POINTER, PROP_NONE);
  RNA_def_property_pointer_sdna(prop, NULL, "text_font");
  RNA_def_property_ui_icon(prop, ICON_FILE_FONT, false);
  RNA_def_property_ui_text(prop, "Font", "Font of the text. Falls back to the UI font by default");
  RNA_def_property_flag(prop, PROP_EDITABLE);
  RNA_def_property_pointer_funcs(prop, NULL, "rna_Sequence_text_font_set", NULL, NULL);
  RNA_def_property_update(prop, NC_SCENE | ND_SEQUENCER, "rna_Sequence_invalidate_raw_update");

  prop = RNA_def_property(srna, "font_size", PROP_FLOAT, PROP_UNSIGNED);
  RNA_def_property_float_sdna(prop, NULL, "text_size");
  RNA_def_property_ui_text(prop, "Size", "Size of the text");
  RNA_def_property_range(prop, 0.0, 2000);
  RNA_def_property_ui_range(prop, 0.0f, 2000, 10.0f, 1);
  RNA_def_property_update(prop, NC_SCENE | ND_SEQUENCER, "rna_Sequence_invalidate_raw_update");

  prop = RNA_def_property(srna, "color", PROP_FLOAT, PROP_COLOR_GAMMA);
  RNA_def_property_float_sdna(prop, NULL, "color");
  RNA_def_property_ui_text(prop, "Color", "Text color");
  RNA_def_property_update(prop, NC_SCENE | ND_SEQUENCER, "rna_Sequence_invalidate_raw_update");

  prop = RNA_def_property(srna, "shadow_color", PROP_FLOAT, PROP_COLOR_GAMMA);
  RNA_def_property_float_sdna(prop, NULL, "shadow_color");
  RNA_def_property_ui_text(prop, "Shadow Color", "");
  RNA_def_property_update(prop, NC_SCENE | ND_SEQUENCER, "rna_Sequence_invalidate_raw_update");

  prop = RNA_def_property(srna, "box_color", PROP_FLOAT, PROP_COLOR_GAMMA);
  RNA_def_property_float_sdna(prop, NULL, "box_color");
  RNA_def_property_ui_text(prop, "Box Color", "");
  RNA_def_property_update(prop, NC_SCENE | ND_SEQUENCER, "rna_Sequence_invalidate_raw_update");

  prop = RNA_def_property(srna, "location", PROP_FLOAT, PROP_XYZ);
  RNA_def_property_float_sdna(prop, NULL, "loc");
  RNA_def_property_ui_text(prop, "Location", "Location of the text");
  RNA_def_property_range(prop, -FLT_MAX, FLT_MAX);
  RNA_def_property_ui_range(prop, -10.0, 10.0, 1, -1);
  RNA_def_property_update(prop, NC_SCENE | ND_SEQUENCER, "rna_Sequence_invalidate_raw_update");

  prop = RNA_def_property(srna, "wrap_width", PROP_FLOAT, PROP_NONE);
  RNA_def_property_float_sdna(prop, NULL, "wrap_width");
  RNA_def_property_ui_text(prop, "Wrap Width", "Word wrap width as factor, zero disables");
  RNA_def_property_range(prop, 0, FLT_MAX);
  RNA_def_property_ui_range(prop, 0.0, 1.0, 1, -1);
  RNA_def_property_update(prop, NC_SCENE | ND_SEQUENCER, "rna_Sequence_invalidate_raw_update");

  prop = RNA_def_property(srna, "box_margin", PROP_FLOAT, PROP_NONE);
  RNA_def_property_float_sdna(prop, NULL, "box_margin");
  RNA_def_property_ui_text(prop, "Box Margin", "Box margin as factor of image width");
  RNA_def_property_range(prop, 0, 1.0);
  RNA_def_property_ui_range(prop, 0.0, 1.0, 1, -1);
  RNA_def_property_float_default(prop, 0.01f);
  RNA_def_property_update(prop, NC_SCENE | ND_SEQUENCER, "rna_Sequence_invalidate_raw_update");

  prop = RNA_def_property(srna, "align_x", PROP_ENUM, PROP_NONE);
  RNA_def_property_enum_sdna(prop, NULL, "align");
  RNA_def_property_enum_items(prop, text_align_x_items);
  RNA_def_property_ui_text(
      prop, "Align X", "Align the text along the X axis, relative to the text bounds");
  RNA_def_property_update(prop, NC_SCENE | ND_SEQUENCER, "rna_Sequence_invalidate_raw_update");

  prop = RNA_def_property(srna, "align_y", PROP_ENUM, PROP_NONE);
  RNA_def_property_enum_sdna(prop, NULL, "align_y");
  RNA_def_property_enum_items(prop, text_align_y_items);
  RNA_def_property_ui_text(
      prop, "Align Y", "Align the text along the Y axis, relative to the text bounds");
  RNA_def_property_update(prop, NC_SCENE | ND_SEQUENCER, "rna_Sequence_invalidate_raw_update");

  prop = RNA_def_property(srna, "text", PROP_STRING, PROP_NONE);
  RNA_def_property_ui_text(prop, "Text", "Text that will be displayed");
  RNA_def_property_flag(prop, PROP_TEXTEDIT_UPDATE);
  RNA_def_property_update(prop, NC_SCENE | ND_SEQUENCER, "rna_Sequence_invalidate_raw_update");

  prop = RNA_def_property(srna, "use_shadow", PROP_BOOLEAN, PROP_NONE);
  RNA_def_property_boolean_sdna(prop, NULL, "flag", SEQ_TEXT_SHADOW);
  RNA_def_property_ui_text(prop, "Shadow", "Display shadow behind text");
  RNA_def_property_update(prop, NC_SCENE | ND_SEQUENCER, "rna_Sequence_invalidate_raw_update");

  prop = RNA_def_property(srna, "use_box", PROP_BOOLEAN, PROP_NONE);
  RNA_def_property_boolean_sdna(prop, NULL, "flag", SEQ_TEXT_BOX);
  RNA_def_property_ui_text(prop, "Box", "Display colored box behind text");
  RNA_def_property_translation_context(prop, BLT_I18NCONTEXT_ID_SEQUENCE);
  RNA_def_property_update(prop, NC_SCENE | ND_SEQUENCER, "rna_Sequence_invalidate_raw_update");

  prop = RNA_def_property(srna, "use_bold", PROP_BOOLEAN, PROP_NONE);
  RNA_def_property_boolean_sdna(prop, NULL, "flag", SEQ_TEXT_BOLD);
  RNA_def_property_ui_text(prop, "Bold", "Display text as bold");
  RNA_def_property_update(prop, NC_SCENE | ND_SEQUENCER, "rna_Sequence_invalidate_raw_update");

  prop = RNA_def_property(srna, "use_italic", PROP_BOOLEAN, PROP_NONE);
  RNA_def_property_boolean_sdna(prop, NULL, "flag", SEQ_TEXT_ITALIC);
  RNA_def_property_ui_text(prop, "Italic", "Display text as italic");
  RNA_def_property_update(prop, NC_SCENE | ND_SEQUENCER, "rna_Sequence_invalidate_raw_update");
}

static void rna_def_color_mix(StructRNA *srna)
{
  static EnumPropertyItem blend_color_items[] = {
      {SEQ_TYPE_DARKEN, "DARKEN", 0, "Darken", ""},
      {SEQ_TYPE_MUL, "MULTIPLY", 0, "Multiply", ""},
      {SEQ_TYPE_COLOR_BURN, "BURN", 0, "Color Burn", ""},
      {SEQ_TYPE_LINEAR_BURN, "LINEAR_BURN", 0, "Linear Burn", ""},
      RNA_ENUM_ITEM_SEPR,
      {SEQ_TYPE_LIGHTEN, "LIGHTEN", 0, "Lighten", ""},
      {SEQ_TYPE_SCREEN, "SCREEN", 0, "Screen", ""},
      {SEQ_TYPE_DODGE, "DODGE", 0, "Color Dodge", ""},
      {SEQ_TYPE_ADD, "ADD", 0, "Add", ""},
      RNA_ENUM_ITEM_SEPR,
      {SEQ_TYPE_OVERLAY, "OVERLAY", 0, "Overlay", ""},
      {SEQ_TYPE_SOFT_LIGHT, "SOFT_LIGHT", 0, "Soft Light", ""},
      {SEQ_TYPE_HARD_LIGHT, "HARD_LIGHT", 0, "Hard Light", ""},
      {SEQ_TYPE_VIVID_LIGHT, "VIVID_LIGHT", 0, "Vivid Light", ""},
      {SEQ_TYPE_LIN_LIGHT, "LINEAR_LIGHT", 0, "Linear Light", ""},
      {SEQ_TYPE_PIN_LIGHT, "PIN_LIGHT", 0, "Pin Light", ""},
      RNA_ENUM_ITEM_SEPR,
      {SEQ_TYPE_DIFFERENCE, "DIFFERENCE", 0, "Difference", ""},
      {SEQ_TYPE_EXCLUSION, "EXCLUSION", 0, "Exclusion", ""},
      {SEQ_TYPE_SUB, "SUBTRACT", 0, "Subtract", ""},
      RNA_ENUM_ITEM_SEPR,
      {SEQ_TYPE_HUE, "HUE", 0, "Hue", ""},
      {SEQ_TYPE_SATURATION, "SATURATION", 0, "Saturation", ""},
      {SEQ_TYPE_BLEND_COLOR, "COLOR", 0, "Color", ""},
      {SEQ_TYPE_VALUE, "VALUE", 0, "Value", ""},
      {0, NULL, 0, NULL, NULL},
  };

  PropertyRNA *prop;

  RNA_def_struct_sdna_from(srna, "ColorMixVars", "effectdata");

  prop = RNA_def_property(srna, "blend_effect", PROP_ENUM, PROP_NONE);
  RNA_def_property_enum_sdna(prop, NULL, "blend_effect");
  RNA_def_property_enum_items(prop, blend_color_items);
  RNA_def_property_ui_text(
      prop, "Blending Mode", "Method for controlling how the strip combines with other strips");
  RNA_def_property_update(prop, NC_SCENE | ND_SEQUENCER, "rna_Sequence_invalidate_raw_update");

  prop = RNA_def_property(srna, "factor", PROP_FLOAT, PROP_FACTOR);
  RNA_def_property_range(prop, 0.0f, 1.0f);
  RNA_def_property_ui_text(
      prop, "Blend Factor", "Percentage of how much the strip's colors affect other strips");
  RNA_def_property_update(prop, NC_SCENE | ND_SEQUENCER, "rna_Sequence_invalidate_raw_update");
}

static EffectInfo def_effects[] = {
    {"AddSequence", "Add Sequence", "Add Sequence", NULL, 2},
    {"AdjustmentSequence",
     "Adjustment Layer Sequence",
     "Sequence strip to perform filter adjustments to layers below",
     rna_def_input,
     0},
    {"AlphaOverSequence", "Alpha Over Sequence", "Alpha Over Sequence", NULL, 2},
    {"AlphaUnderSequence", "Alpha Under Sequence", "Alpha Under Sequence", NULL, 2},
    {"ColorSequence",
     "Color Sequence",
     "Sequence strip creating an image filled with a single color",
     rna_def_solid_color,
     0},
    {"CrossSequence", "Cross Sequence", "Cross Sequence", NULL, 2},
    {"GammaCrossSequence", "Gamma Cross Sequence", "Gamma Cross Sequence", NULL, 2},
    {"GlowSequence", "Glow Sequence", "Sequence strip creating a glow effect", rna_def_glow, 1},
    {"MulticamSequence",
     "Multicam Select Sequence",
     "Sequence strip to perform multicam editing",
     rna_def_multicam,
     0},
    {"MultiplySequence", "Multiply Sequence", "Multiply Sequence", NULL, 2},
    {"OverDropSequence", "Over Drop Sequence", "Over Drop Sequence", NULL, 2},
    {"SpeedControlSequence",
     "SpeedControl Sequence",
     "Sequence strip to control the speed of other strips",
     rna_def_speed_control,
     1},
    {"SubtractSequence", "Subtract Sequence", "Subtract Sequence", NULL, 2},
    {"TransformSequence",
     "Transform Sequence",
     "Sequence strip applying affine transformations to other strips",
     rna_def_transform,
     1},
    {"WipeSequence",
     "Wipe Sequence",
     "Sequence strip creating a wipe transition",
     rna_def_wipe,
     2},
    {"GaussianBlurSequence",
     "Gaussian Blur Sequence",
     "Sequence strip creating a gaussian blur",
     rna_def_gaussian_blur,
     1},
    {"TextSequence", "Text Sequence", "Sequence strip creating text", rna_def_text, 0},
    {"ColorMixSequence", "Color Mix Sequence", "Color Mix Sequence", rna_def_color_mix, 2},
    {"", "", "", NULL, 0},
};

static void rna_def_effects(BlenderRNA *brna)
{
  StructRNA *srna;
  EffectInfo *effect;

  for (effect = def_effects; effect->struct_name[0] != '\0'; effect++) {
    srna = RNA_def_struct(brna, effect->struct_name, "EffectSequence");
    RNA_def_struct_ui_text(srna, effect->ui_name, effect->ui_desc);
    RNA_def_struct_sdna(srna, "Sequence");

    rna_def_effect_inputs(srna, effect->inputs);

    if (effect->func) {
      effect->func(srna);
    }
  }
}

static void rna_def_modifier(BlenderRNA *brna)
{
  StructRNA *srna;
  PropertyRNA *prop;

  static const EnumPropertyItem mask_input_type_items[] = {
      {SEQUENCE_MASK_INPUT_STRIP, "STRIP", 0, "Strip", "Use sequencer strip as mask input"},
      {SEQUENCE_MASK_INPUT_ID, "ID", 0, "Mask", "Use mask ID as mask input"},
      {0, NULL, 0, NULL, NULL},
  };

  static const EnumPropertyItem mask_time_items[] = {
      {SEQUENCE_MASK_TIME_RELATIVE,
       "RELATIVE",
       0,
       "Relative",
       "Mask animation is offset to start of strip"},
      {SEQUENCE_MASK_TIME_ABSOLUTE,
       "ABSOLUTE",
       0,
       "Absolute",
       "Mask animation is in sync with scene frame"},
      {0, NULL, 0, NULL, NULL},
  };

  srna = RNA_def_struct(brna, "SequenceModifier", NULL);
  RNA_def_struct_sdna(srna, "SequenceModifierData");
  RNA_def_struct_ui_text(srna, "SequenceModifier", "Modifier for sequence strip");
  RNA_def_struct_refine_func(srna, "rna_SequenceModifier_refine");
  RNA_def_struct_path_func(srna, "rna_SequenceModifier_path");

  prop = RNA_def_property(srna, "name", PROP_STRING, PROP_NONE);
  RNA_def_property_string_funcs(prop, NULL, NULL, "rna_SequenceModifier_name_set");
  RNA_def_property_ui_text(prop, "Name", "");
  RNA_def_struct_name_property(srna, prop);
  RNA_def_property_update(prop, NC_SCENE | ND_SEQUENCER, NULL);

  prop = RNA_def_property(srna, "type", PROP_ENUM, PROP_NONE);
  RNA_def_property_clear_flag(prop, PROP_EDITABLE);
  RNA_def_property_enum_items(prop, rna_enum_sequence_modifier_type_items);
  RNA_def_property_ui_text(prop, "Type", "");
  RNA_def_property_update(prop, NC_SCENE | ND_SEQUENCER, NULL);

  prop = RNA_def_property(srna, "mute", PROP_BOOLEAN, PROP_NONE);
  RNA_def_property_boolean_sdna(prop, NULL, "flag", SEQUENCE_MODIFIER_MUTE);
  RNA_def_property_ui_text(prop, "Mute", "Mute this modifier");
  RNA_def_property_ui_icon(prop, ICON_HIDE_OFF, -1);
  RNA_def_property_update(prop, NC_SCENE | ND_SEQUENCER, "rna_SequenceModifier_update");

  prop = RNA_def_property(srna, "show_expanded", PROP_BOOLEAN, PROP_NONE);
  RNA_def_property_flag(prop, PROP_NO_DEG_UPDATE);
  RNA_def_property_boolean_sdna(prop, NULL, "flag", SEQUENCE_MODIFIER_EXPANDED);
  RNA_def_property_ui_text(prop, "Expanded", "Mute expanded settings for the modifier");
  RNA_def_property_ui_icon(prop, ICON_TRIA_RIGHT, 1);
  RNA_def_property_update(prop, NC_SCENE | ND_SEQUENCER, NULL);

  prop = RNA_def_property(srna, "input_mask_type", PROP_ENUM, PROP_NONE);
  RNA_def_property_enum_sdna(prop, NULL, "mask_input_type");
  RNA_def_property_enum_items(prop, mask_input_type_items);
  RNA_def_property_ui_text(prop, "Mask Input Type", "Type of input data used for mask");
  RNA_def_property_update(prop, NC_SCENE | ND_SEQUENCER, "rna_SequenceModifier_update");

  prop = RNA_def_property(srna, "mask_time", PROP_ENUM, PROP_NONE);
  RNA_def_property_enum_sdna(prop, NULL, "mask_time");
  RNA_def_property_enum_items(prop, mask_time_items);
  RNA_def_property_ui_text(prop, "Mask Time", "Time to use for the Mask animation");
  RNA_def_property_update(prop, NC_SCENE | ND_SEQUENCER, "rna_SequenceModifier_update");

  prop = RNA_def_property(srna, "input_mask_strip", PROP_POINTER, PROP_NONE);
  RNA_def_property_pointer_sdna(prop, NULL, "mask_sequence");
  RNA_def_property_pointer_funcs(prop,
                                 NULL,
                                 "rna_SequenceModifier_strip_set",
                                 NULL,
                                 "rna_SequenceModifier_otherSequence_poll");
  RNA_def_property_flag(prop, PROP_EDITABLE);
  RNA_def_property_ui_text(prop, "Mask Strip", "Strip used as mask input for the modifier");
  RNA_def_property_update(prop, NC_SCENE | ND_SEQUENCER, "rna_SequenceModifier_update");

  prop = RNA_def_property(srna, "input_mask_id", PROP_POINTER, PROP_NONE);
  RNA_def_property_pointer_sdna(prop, NULL, "mask_id");
  RNA_def_property_flag(prop, PROP_EDITABLE);
  RNA_def_property_ui_text(prop, "Mask", "Mask ID used as mask input for the modifier");
  RNA_def_property_update(prop, NC_SCENE | ND_SEQUENCER, "rna_SequenceModifier_update");
}

static void rna_def_colorbalance_modifier(BlenderRNA *brna)
{
  StructRNA *srna;
  PropertyRNA *prop;

  srna = RNA_def_struct(brna, "ColorBalanceModifier", "SequenceModifier");
  RNA_def_struct_sdna(srna, "ColorBalanceModifierData");
  RNA_def_struct_ui_text(
      srna, "ColorBalanceModifier", "Color balance modifier for sequence strip");

  prop = RNA_def_property(srna, "color_balance", PROP_POINTER, PROP_NONE);
  RNA_def_property_struct_type(prop, "SequenceColorBalanceData");

  prop = RNA_def_property(srna, "color_multiply", PROP_FLOAT, PROP_UNSIGNED);
  RNA_def_property_float_sdna(prop, NULL, "color_multiply");
  RNA_def_property_range(prop, 0.0f, 20.0f);
  RNA_def_property_float_default(prop, 1.0f);
  RNA_def_property_ui_text(prop, "Multiply Colors", "Multiply the intensity of each pixel");
  RNA_def_property_update(prop, NC_SCENE | ND_SEQUENCER, "rna_SequenceModifier_update");
}

static void rna_def_whitebalance_modifier(BlenderRNA *brna)
{
  StructRNA *srna;
  PropertyRNA *prop;

  srna = RNA_def_struct(brna, "WhiteBalanceModifier", "SequenceModifier");
  RNA_def_struct_sdna(srna, "WhiteBalanceModifierData");
  RNA_def_struct_ui_text(
      srna, "WhiteBalanceModifier", "White balance modifier for sequence strip");

  prop = RNA_def_property(srna, "white_value", PROP_FLOAT, PROP_COLOR_GAMMA);
  RNA_def_property_range(prop, 0.0, 1.0);
  RNA_def_property_float_sdna(prop, NULL, "white_value");
  RNA_def_property_ui_text(prop, "White Value", "This color defines white in the strip");
  RNA_def_property_update(prop, NC_SCENE | ND_SEQUENCER, "rna_SequenceModifier_update");
}

static void rna_def_curves_modifier(BlenderRNA *brna)
{
  StructRNA *srna;
  PropertyRNA *prop;

  srna = RNA_def_struct(brna, "CurvesModifier", "SequenceModifier");
  RNA_def_struct_sdna(srna, "CurvesModifierData");
  RNA_def_struct_ui_text(srna, "CurvesModifier", "RGB curves modifier for sequence strip");

  prop = RNA_def_property(srna, "curve_mapping", PROP_POINTER, PROP_NONE);
  RNA_def_property_pointer_sdna(prop, NULL, "curve_mapping");
  RNA_def_property_struct_type(prop, "CurveMapping");
  RNA_def_property_ui_text(prop, "Curve Mapping", "");
  RNA_def_property_update(prop, NC_SCENE | ND_SEQUENCER, "rna_SequenceModifier_update");
}

static void rna_def_hue_modifier(BlenderRNA *brna)
{
  StructRNA *srna;
  PropertyRNA *prop;

  srna = RNA_def_struct(brna, "HueCorrectModifier", "SequenceModifier");
  RNA_def_struct_sdna(srna, "HueCorrectModifierData");
  RNA_def_struct_ui_text(srna, "HueCorrectModifier", "Hue correction modifier for sequence strip");

  prop = RNA_def_property(srna, "curve_mapping", PROP_POINTER, PROP_NONE);
  RNA_def_property_pointer_sdna(prop, NULL, "curve_mapping");
  RNA_def_property_struct_type(prop, "CurveMapping");
  RNA_def_property_ui_text(prop, "Curve Mapping", "");
  RNA_def_property_update(prop, NC_SCENE | ND_SEQUENCER, "rna_SequenceModifier_update");
}

static void rna_def_brightcontrast_modifier(BlenderRNA *brna)
{
  StructRNA *srna;
  PropertyRNA *prop;

  srna = RNA_def_struct(brna, "BrightContrastModifier", "SequenceModifier");
  RNA_def_struct_sdna(srna, "BrightContrastModifierData");
  RNA_def_struct_ui_text(
      srna, "BrightContrastModifier", "Bright/contrast modifier data for sequence strip");

  prop = RNA_def_property(srna, "bright", PROP_FLOAT, PROP_UNSIGNED);
  RNA_def_property_float_sdna(prop, NULL, "bright");
  RNA_def_property_range(prop, -FLT_MAX, FLT_MAX);
  RNA_def_property_ui_text(prop, "Bright", "Adjust the luminosity of the colors");
  RNA_def_property_update(prop, NC_SCENE | ND_SEQUENCER, "rna_SequenceModifier_update");

  prop = RNA_def_property(srna, "contrast", PROP_FLOAT, PROP_UNSIGNED);
  RNA_def_property_float_sdna(prop, NULL, "contrast");
  RNA_def_property_range(prop, -100.0f, 100.0f);
  RNA_def_property_ui_text(prop, "Contrast", "Adjust the difference in luminosity between pixels");
  RNA_def_property_update(prop, NC_SCENE | ND_SEQUENCER, "rna_SequenceModifier_update");
}

static void rna_def_tonemap_modifier(BlenderRNA *brna)
{
  StructRNA *srna;
  PropertyRNA *prop;

  static const EnumPropertyItem type_items[] = {
      {SEQ_TONEMAP_RD_PHOTORECEPTOR, "RD_PHOTORECEPTOR", 0, "R/D Photoreceptor", ""},
      {SEQ_TONEMAP_RH_SIMPLE, "RH_SIMPLE", 0, "Rh Simple", ""},
      {0, NULL, 0, NULL, NULL},
  };

  srna = RNA_def_struct(brna, "SequencerTonemapModifierData", "SequenceModifier");
  RNA_def_struct_sdna(srna, "SequencerTonemapModifierData");
  RNA_def_struct_ui_text(srna, "SequencerTonemapModifierData", "Tone mapping modifier");

  prop = RNA_def_property(srna, "tonemap_type", PROP_ENUM, PROP_NONE);
  RNA_def_property_enum_sdna(prop, NULL, "type");
  RNA_def_property_enum_items(prop, type_items);
  RNA_def_property_ui_text(prop, "Tonemap Type", "Tone mapping algorithm");
  RNA_def_property_update(prop, NC_SCENE | ND_SEQUENCER, "rna_SequenceModifier_update");

  prop = RNA_def_property(srna, "key", PROP_FLOAT, PROP_FACTOR);
  RNA_def_property_range(prop, 0.0f, 1.0f);
  RNA_def_property_ui_text(prop, "Key", "The value the average luminance is mapped to");
  RNA_def_property_update(prop, NC_SCENE | ND_SEQUENCER, "rna_SequenceModifier_update");

  prop = RNA_def_property(srna, "offset", PROP_FLOAT, PROP_NONE);
  RNA_def_property_range(prop, 0.001f, 10.0f);
  RNA_def_property_ui_text(
      prop,
      "Offset",
      "Normally always 1, but can be used as an extra control to alter the brightness curve");
  RNA_def_property_update(prop, NC_SCENE | ND_SEQUENCER, "rna_SequenceModifier_update");

  prop = RNA_def_property(srna, "gamma", PROP_FLOAT, PROP_NONE);
  RNA_def_property_range(prop, 0.001f, 3.0f);
  RNA_def_property_ui_text(prop, "Gamma", "If not used, set to 1");
  RNA_def_property_update(prop, NC_SCENE | ND_SEQUENCER, "rna_SequenceModifier_update");

  prop = RNA_def_property(srna, "intensity", PROP_FLOAT, PROP_NONE);
  RNA_def_property_range(prop, -8.0f, 8.0f);
  RNA_def_property_ui_text(
      prop, "Intensity", "If less than zero, darkens image; otherwise, makes it brighter");
  RNA_def_property_update(prop, NC_SCENE | ND_SEQUENCER, "rna_SequenceModifier_update");

  prop = RNA_def_property(srna, "contrast", PROP_FLOAT, PROP_FACTOR);
  RNA_def_property_range(prop, 0.0f, 1.0f);
  RNA_def_property_ui_text(prop, "Contrast", "Set to 0 to use estimate from input image");
  RNA_def_property_update(prop, NC_SCENE | ND_SEQUENCER, "rna_SequenceModifier_update");

  prop = RNA_def_property(srna, "adaptation", PROP_FLOAT, PROP_FACTOR);
  RNA_def_property_range(prop, 0.0f, 1.0f);
  RNA_def_property_ui_text(prop, "Adaptation", "If 0, global; if 1, based on pixel intensity");
  RNA_def_property_update(prop, NC_SCENE | ND_SEQUENCER, "rna_SequenceModifier_update");

  prop = RNA_def_property(srna, "correction", PROP_FLOAT, PROP_FACTOR);
  RNA_def_property_range(prop, 0.0f, 1.0f);
  RNA_def_property_ui_text(
      prop, "Color Correction", "If 0, same for all channels; if 1, each independent");
  RNA_def_property_update(prop, NC_SCENE | ND_SEQUENCER, "rna_SequenceModifier_update");
}

static void rna_def_modifiers(BlenderRNA *brna)
{
  rna_def_modifier(brna);

  rna_def_colorbalance_modifier(brna);
  rna_def_curves_modifier(brna);
  rna_def_hue_modifier(brna);
  rna_def_brightcontrast_modifier(brna);
  rna_def_whitebalance_modifier(brna);
  rna_def_tonemap_modifier(brna);
}

void RNA_def_sequencer(BlenderRNA *brna)
{
  rna_def_color_balance(brna);

  rna_def_strip_element(brna);
  rna_def_retiming_handle(brna);
  rna_def_strip_proxy(brna);
  rna_def_strip_color_balance(brna);
  rna_def_strip_crop(brna);
  rna_def_strip_transform(brna);

  rna_def_sequence(brna);
  rna_def_editor(brna);
  rna_def_channel(brna);

  rna_def_image(brna);
  rna_def_meta(brna);
  rna_def_scene(brna);
  rna_def_movie(brna);
  rna_def_movieclip(brna);
  rna_def_mask(brna);
  rna_def_sound(brna);
  rna_def_effect(brna);
  rna_def_effects(brna);
  rna_def_modifiers(brna);
}

#endif<|MERGE_RESOLUTION|>--- conflicted
+++ resolved
@@ -62,23 +62,13 @@
 } EffectInfo;
 
 const EnumPropertyItem rna_enum_sequence_modifier_type_items[] = {
-<<<<<<< HEAD
     {seqModifierType_ColorBalance, "COLOR_BALANCE", ICON_NODE_COLORBALANCE, "Color Balance", ""},
     {seqModifierType_Curves, "CURVES", ICON_OUTLINER_DATA_CURVE, "Curves", ""},
     {seqModifierType_HueCorrect, "HUE_CORRECT", ICON_HUECORRECT, "Hue Correct", ""},
-    {seqModifierType_BrightContrast, "BRIGHT_CONTRAST", ICON_BRIGHTNESS_CONTRAST, "Bright/Contrast", ""},
+    {seqModifierType_BrightContrast, "BRIGHT_CONTRAST", ICON_BRIGHTNESS_CONTRAST, "Brightness/Contrast", ""},
     {seqModifierType_Mask, "MASK", ICON_MOD_MASK, "Mask", ""},
     {seqModifierType_WhiteBalance, "WHITE_BALANCE", ICON_WHITE_BALANCE, "White Balance", ""},
     {seqModifierType_Tonemap, "TONEMAP", ICON_NODE_TONEMAP, "Tone Map", ""},
-=======
-    {seqModifierType_BrightContrast, "BRIGHT_CONTRAST", ICON_NONE, "Brightness/Contrast", ""},
-    {seqModifierType_ColorBalance, "COLOR_BALANCE", ICON_NONE, "Color Balance", ""},
-    {seqModifierType_Curves, "CURVES", ICON_NONE, "Curves", ""},
-    {seqModifierType_HueCorrect, "HUE_CORRECT", ICON_NONE, "Hue Correct", ""},
-    {seqModifierType_Mask, "MASK", ICON_NONE, "Mask", ""},
-    {seqModifierType_Tonemap, "TONEMAP", ICON_NONE, "Tone Map", ""},
-    {seqModifierType_WhiteBalance, "WHITE_BALANCE", ICON_NONE, "White Balance", ""},
->>>>>>> a7775fd8
     {0, NULL, 0, NULL, NULL},
 };
 
