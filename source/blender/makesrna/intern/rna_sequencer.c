/* SPDX-License-Identifier: GPL-2.0-or-later */

/** \file
 * \ingroup RNA
 */

#include <limits.h>
#include <stdlib.h>

#include "DNA_anim_types.h"
#include "DNA_movieclip_types.h"
#include "DNA_object_types.h"
#include "DNA_scene_types.h"
#include "DNA_sequence_types.h"
#include "DNA_vfont_types.h"

#include "BLI_iterator.h"
#include "BLI_listbase.h"
#include "BLI_math.h"
#include "BLI_string_utils.h"

#include "BLT_translation.h"

#include "BKE_anim_data.h"
#include "BKE_animsys.h"
#include "BKE_sound.h"

#include "IMB_metadata.h"

#include "MEM_guardedalloc.h"

#include "RNA_access.h"
#include "RNA_define.h"
#include "RNA_enum_types.h"

#include "rna_internal.h"

#include "SEQ_add.h"
#include "SEQ_channels.h"
#include "SEQ_effects.h"
#include "SEQ_iterator.h"
#include "SEQ_modifier.h"
#include "SEQ_prefetch.h"
#include "SEQ_proxy.h"
#include "SEQ_relations.h"
#include "SEQ_sequencer.h"
#include "SEQ_sound.h"
#include "SEQ_time.h"
#include "SEQ_transform.h"
#include "SEQ_utils.h"

#include "WM_types.h"

typedef struct EffectInfo {
  const char *struct_name;
  const char *ui_name;
  const char *ui_desc;
  void (*func)(StructRNA *);
  int inputs;
} EffectInfo;

const EnumPropertyItem rna_enum_sequence_modifier_type_items[] = {
    {seqModifierType_ColorBalance, "COLOR_BALANCE", ICON_NODE_COLORBALANCE, "Color Balance", ""},
    {seqModifierType_Curves, "CURVES", ICON_OUTLINER_DATA_CURVE, "Curves", ""},
    {seqModifierType_HueCorrect, "HUE_CORRECT", ICON_HUECORRECT, "Hue Correct", ""},
    {seqModifierType_BrightContrast,
     "BRIGHT_CONTRAST",
     ICON_BRIGHTNESS_CONTRAST,
     "Bright/Contrast",
     ""},
    {seqModifierType_Mask, "MASK", ICON_MOD_MASK, "Mask", ""},
    {seqModifierType_WhiteBalance, "WHITE_BALANCE", ICON_WHITE_BALANCE, "White Balance", ""},
    {seqModifierType_Tonemap, "TONEMAP", ICON_NODE_TONEMAP, "Tone Map", ""},
    {0, NULL, 0, NULL, NULL},
};

const EnumPropertyItem rna_enum_strip_color_items[] = {
    {SEQUENCE_COLOR_NONE, "NONE", ICON_X, "None", "Assign no color tag to the collection"},
    {SEQUENCE_COLOR_01, "COLOR_01", ICON_SEQUENCE_COLOR_01, "Color 01", ""},
    {SEQUENCE_COLOR_02, "COLOR_02", ICON_SEQUENCE_COLOR_02, "Color 02", ""},
    {SEQUENCE_COLOR_03, "COLOR_03", ICON_SEQUENCE_COLOR_03, "Color 03", ""},
    {SEQUENCE_COLOR_04, "COLOR_04", ICON_SEQUENCE_COLOR_04, "Color 04", ""},
    {SEQUENCE_COLOR_05, "COLOR_05", ICON_SEQUENCE_COLOR_05, "Color 05", ""},
    {SEQUENCE_COLOR_06, "COLOR_06", ICON_SEQUENCE_COLOR_06, "Color 06", ""},
    {SEQUENCE_COLOR_07, "COLOR_07", ICON_SEQUENCE_COLOR_07, "Color 07", ""},
    {SEQUENCE_COLOR_08, "COLOR_08", ICON_SEQUENCE_COLOR_08, "Color 08", ""},
    {SEQUENCE_COLOR_09, "COLOR_09", ICON_SEQUENCE_COLOR_09, "Color 09", ""},
    {0, NULL, 0, NULL, NULL},
};

#ifdef RNA_RUNTIME

#  include "BKE_global.h"
#  include "BKE_idprop.h"
#  include "BKE_movieclip.h"
#  include "BKE_report.h"

#  include "WM_api.h"

#  include "DEG_depsgraph.h"
#  include "DEG_depsgraph_build.h"

#  include "IMB_imbuf.h"

#  include "SEQ_edit.h"

typedef struct SequenceSearchData {
  Sequence *seq;
  void *data;
  SequenceModifierData *smd;
} SequenceSearchData;

static void rna_SequenceElement_update(Main *UNUSED(bmain), Scene *UNUSED(scene), PointerRNA *ptr)
{
  Scene *scene = (Scene *)ptr->owner_id;
  Editing *ed = SEQ_editing_get(scene);

  if (ed) {
    StripElem *se = (StripElem *)ptr->data;
    Sequence *seq;

    /* slow but we can't avoid! */
    seq = SEQ_sequence_from_strip_elem(&ed->seqbase, se);
    if (seq) {
      SEQ_relations_invalidate_cache_raw(scene, seq);
    }
  }
}

static void rna_Sequence_invalidate_raw_update(Main *UNUSED(bmain),
                                               Scene *UNUSED(scene),
                                               PointerRNA *ptr)
{
  Scene *scene = (Scene *)ptr->owner_id;
  Editing *ed = SEQ_editing_get(scene);

  if (ed) {
    Sequence *seq = (Sequence *)ptr->data;

    SEQ_relations_invalidate_cache_raw(scene, seq);
  }
}

static void rna_Sequence_invalidate_preprocessed_update(Main *UNUSED(bmain),
                                                        Scene *UNUSED(scene),
                                                        PointerRNA *ptr)
{
  Scene *scene = (Scene *)ptr->owner_id;
  Editing *ed = SEQ_editing_get(scene);

  if (ed) {
    Sequence *seq = (Sequence *)ptr->data;

    SEQ_relations_invalidate_cache_preprocessed(scene, seq);
  }
}

static void UNUSED_FUNCTION(rna_Sequence_invalidate_composite_update)(Main *UNUSED(bmain),
                                                                      Scene *UNUSED(scene),
                                                                      PointerRNA *ptr)
{
  Scene *scene = (Scene *)ptr->owner_id;
  Editing *ed = SEQ_editing_get(scene);

  if (ed) {
    Sequence *seq = (Sequence *)ptr->data;

    SEQ_relations_invalidate_cache_composite(scene, seq);
  }
}

static void rna_Sequence_scene_switch_update(Main *bmain, Scene *scene, PointerRNA *ptr)
{
  rna_Sequence_invalidate_raw_update(bmain, scene, ptr);
  DEG_id_tag_update(&scene->id, ID_RECALC_AUDIO | ID_RECALC_SEQUENCER_STRIPS);
  DEG_relations_tag_update(bmain);
}

static void rna_Sequence_use_sequence(Main *bmain, Scene *scene, PointerRNA *ptr)
{
  /* General update callback. */
  rna_Sequence_invalidate_raw_update(bmain, scene, ptr);
  /* Changing recursion changes set of IDs which needs to be remapped by the copy-on-write.
   * the only way for this currently is to tag the ID for ID_RECALC_COPY_ON_WRITE. */
  Editing *ed = SEQ_editing_get(scene);
  if (ed) {
    Sequence *seq = (Sequence *)ptr->data;
    if (seq->scene != NULL) {
      DEG_id_tag_update(&seq->scene->id, ID_RECALC_COPY_ON_WRITE);
    }
  }
  /* The sequencer scene is to be updated as well, including new relations from the nested
   * sequencer. */
  DEG_id_tag_update(&scene->id, ID_RECALC_SEQUENCER_STRIPS);
  DEG_relations_tag_update(bmain);
}

static void rna_SequenceEditor_sequences_all_begin(CollectionPropertyIterator *iter,
                                                   PointerRNA *ptr)
{
  Scene *scene = (Scene *)ptr->owner_id;
  Editing *ed = SEQ_editing_get(scene);
  SeqCollection *all_strips = SEQ_query_all_strips_recursive(&ed->seqbase);

  BLI_Iterator *bli_iter = MEM_callocN(sizeof(BLI_Iterator), __func__);
  bli_iter->data = MEM_callocN(sizeof(SeqIterator), __func__);
  iter->internal.custom = bli_iter;

  if (!SEQ_iterator_ensure(all_strips, bli_iter->data, (Sequence **)&bli_iter->current)) {
    SEQ_collection_free(all_strips);
  }

  iter->valid = bli_iter->current != NULL;
}

static void rna_SequenceEditor_sequences_all_next(CollectionPropertyIterator *iter)
{
  BLI_Iterator *bli_iter = iter->internal.custom;
  bli_iter->current = SEQ_iterator_yield(bli_iter->data);
  iter->valid = bli_iter->current != NULL;
}

static PointerRNA rna_SequenceEditor_sequences_all_get(CollectionPropertyIterator *iter)
{
  Sequence *seq = ((BLI_Iterator *)iter->internal.custom)->current;
  return rna_pointer_inherit_refine(&iter->parent, &RNA_Sequence, seq);
}

static void rna_SequenceEditor_sequences_all_end(CollectionPropertyIterator *iter)
{
  BLI_Iterator *bli_iter = iter->internal.custom;
  SeqIterator *seq_iter = bli_iter->data;
  if (seq_iter->collection != NULL) {
    SEQ_collection_free(seq_iter->collection);
  }
  MEM_freeN(seq_iter);
  MEM_freeN(bli_iter);
}

static int rna_SequenceEditor_sequences_all_lookup_string(PointerRNA *ptr,
                                                          const char *key,
                                                          PointerRNA *r_ptr)
{
  ID *id = ptr->owner_id;
  Scene *scene = (Scene *)id;

  Sequence *seq = SEQ_sequence_lookup_by_name(scene, key);
  if (seq) {
    RNA_pointer_create(ptr->owner_id, &RNA_Sequence, seq, r_ptr);
    return true;
  }
  return false;
}

static void rna_SequenceEditor_update_cache(Main *UNUSED(bmain),
                                            Scene *scene,
                                            PointerRNA *UNUSED(ptr))
{
  Editing *ed = scene->ed;

  SEQ_relations_free_imbuf(scene, &ed->seqbase, false);
  SEQ_cache_cleanup(scene);
}

/* internal use */
static int rna_SequenceEditor_elements_length(PointerRNA *ptr)
{
  Sequence *seq = (Sequence *)ptr->data;

  /* Hack? copied from sequencer.c::reload_sequence_new_file() */
  size_t olen = MEM_allocN_len(seq->strip->stripdata) / sizeof(struct StripElem);

  /* The problem with seq->strip->len and seq->len is that it's discounted from the offset
   * (hard cut trim). */
  return (int)olen;
}

static void rna_SequenceEditor_elements_begin(CollectionPropertyIterator *iter, PointerRNA *ptr)
{
  Sequence *seq = (Sequence *)ptr->data;
  rna_iterator_array_begin(iter,
                           (void *)seq->strip->stripdata,
                           sizeof(StripElem),
                           rna_SequenceEditor_elements_length(ptr),
                           0,
                           NULL);
}

static void rna_Sequence_views_format_update(Main *bmain, Scene *scene, PointerRNA *ptr)
{
  rna_Sequence_invalidate_raw_update(bmain, scene, ptr);
}

static void do_sequence_frame_change_update(Scene *scene, Sequence *seq)
{
  Editing *ed = SEQ_editing_get(scene);
  ListBase *seqbase = SEQ_get_seqbase_by_seq(&ed->seqbase, seq);
  Sequence *tseq;
  SEQ_time_update_sequence(scene, seqbase, seq);

  /* ensure effects are always fit in length to their input */

  /* TODO(sergey): probably could be optimized.
   *               in terms skipping update of non-changing strips
   */
  for (tseq = seqbase->first; tseq; tseq = tseq->next) {
    if (tseq->seq1 || tseq->seq2 || tseq->seq3) {
      SEQ_time_update_sequence(scene, seqbase, tseq);
    }
  }

  if (SEQ_transform_test_overlap(seqbase, seq)) {
    SEQ_transform_seqbase_shuffle(seqbase, seq, scene); /* XXX: BROKEN!, uses context seqbasep. */
  }
  SEQ_sort(seqbase);

  if (seq->type == SEQ_TYPE_SOUND_RAM) {
    DEG_id_tag_update(&scene->id, ID_RECALC_SEQUENCER_STRIPS);
  }
}

/* A simple wrapper around above func, directly usable as prop update func.
 * Also invalidate cache if needed.
 */
static void rna_Sequence_frame_change_update(Main *UNUSED(bmain),
                                             Scene *UNUSED(scene),
                                             PointerRNA *ptr)
{
  Scene *scene = (Scene *)ptr->owner_id;
  do_sequence_frame_change_update(scene, (Sequence *)ptr->data);
}

static void rna_Sequence_start_frame_set(PointerRNA *ptr, int value)
{
  Sequence *seq = (Sequence *)ptr->data;
  Scene *scene = (Scene *)ptr->owner_id;

  SEQ_transform_translate_sequence(scene, seq, value - seq->start);
  do_sequence_frame_change_update(scene, seq);
  SEQ_relations_invalidate_cache_composite(scene, seq);
}

static void rna_Sequence_start_frame_final_set(PointerRNA *ptr, int value)
{
  Sequence *seq = (Sequence *)ptr->data;
  Scene *scene = (Scene *)ptr->owner_id;

  SEQ_transform_set_left_handle_frame(seq, value);
  SEQ_transform_fix_single_image_seq_offsets(seq);
  do_sequence_frame_change_update(scene, seq);
  SEQ_relations_invalidate_cache_composite(scene, seq);
}

static void rna_Sequence_end_frame_final_set(PointerRNA *ptr, int value)
{
  Sequence *seq = (Sequence *)ptr->data;
  Scene *scene = (Scene *)ptr->owner_id;

  SEQ_transform_set_right_handle_frame(seq, value);
  SEQ_transform_fix_single_image_seq_offsets(seq);
  do_sequence_frame_change_update(scene, seq);
  SEQ_relations_invalidate_cache_composite(scene, seq);
}

static void rna_Sequence_frame_offset_start_set(PointerRNA *ptr, int value)
{
  Sequence *seq = (Sequence *)ptr->data;
  Scene *scene = (Scene *)ptr->owner_id;

  SEQ_relations_invalidate_cache_composite(scene, seq);
  seq->startofs = value;
}

static void rna_Sequence_frame_offset_end_set(PointerRNA *ptr, int value)
{
  Sequence *seq = (Sequence *)ptr->data;
  Scene *scene = (Scene *)ptr->owner_id;

  SEQ_relations_invalidate_cache_composite(scene, seq);
  seq->endofs = value;
}

static void rna_Sequence_frame_still_start_set(PointerRNA *ptr, int value)
{
  Sequence *seq = (Sequence *)ptr->data;
  Scene *scene = (Scene *)ptr->owner_id;

  SEQ_relations_invalidate_cache_composite(scene, seq);
  seq->startstill = value;
}

static void rna_Sequence_frame_still_end_set(PointerRNA *ptr, int value)
{
  Sequence *seq = (Sequence *)ptr->data;
  Scene *scene = (Scene *)ptr->owner_id;

  SEQ_relations_invalidate_cache_composite(scene, seq);
  seq->endstill = value;
}

static void rna_Sequence_anim_startofs_final_set(PointerRNA *ptr, int value)
{
  Sequence *seq = (Sequence *)ptr->data;
  Scene *scene = (Scene *)ptr->owner_id;

  seq->anim_startofs = MIN2(value, seq->len + seq->anim_startofs);

  SEQ_add_reload_new_file(G.main, scene, seq, false);
  do_sequence_frame_change_update(scene, seq);
}

static void rna_Sequence_anim_endofs_final_set(PointerRNA *ptr, int value)
{
  Sequence *seq = (Sequence *)ptr->data;
  Scene *scene = (Scene *)ptr->owner_id;

  seq->anim_endofs = MIN2(value, seq->len + seq->anim_endofs);

  SEQ_add_reload_new_file(G.main, scene, seq, false);
  do_sequence_frame_change_update(scene, seq);
}

static void rna_Sequence_anim_endofs_final_range(
    PointerRNA *ptr, int *min, int *max, int *UNUSED(softmin), int *UNUSED(softmax))
{
  Sequence *seq = (Sequence *)ptr->data;

  *min = 0;
  *max = seq->len + seq->anim_endofs - seq->startofs - seq->endofs - 1;
}

static void rna_Sequence_anim_startofs_final_range(
    PointerRNA *ptr, int *min, int *max, int *UNUSED(softmin), int *UNUSED(softmax))
{
  Sequence *seq = (Sequence *)ptr->data;

  *min = 0;
  *max = seq->len + seq->anim_startofs - seq->startofs - seq->endofs - 1;
}

static void rna_Sequence_frame_offset_start_range(
    PointerRNA *ptr, int *min, int *max, int *UNUSED(softmin), int *UNUSED(softmax))
{
  Sequence *seq = (Sequence *)ptr->data;
  *min = ELEM(seq->type, SEQ_TYPE_SOUND_RAM, SEQ_TYPE_SOUND_HD) ? 0 : INT_MIN;
  *max = seq->len - seq->endofs - 1;
}

static void rna_Sequence_frame_offset_end_range(
    PointerRNA *ptr, int *min, int *max, int *UNUSED(softmin), int *UNUSED(softmax))
{
  Sequence *seq = (Sequence *)ptr->data;
  *min = ELEM(seq->type, SEQ_TYPE_SOUND_RAM, SEQ_TYPE_SOUND_HD) ? 0 : INT_MIN;
  *max = seq->len - seq->startofs - 1;
}

static void rna_Sequence_frame_length_set(PointerRNA *ptr, int value)
{
  Sequence *seq = (Sequence *)ptr->data;
  Scene *scene = (Scene *)ptr->owner_id;

  SEQ_transform_set_right_handle_frame(seq, SEQ_transform_get_left_handle_frame(seq) + value);
  do_sequence_frame_change_update(scene, seq);
  SEQ_relations_invalidate_cache_composite(scene, seq);
}

static int rna_Sequence_frame_length_get(PointerRNA *ptr)
{
  Sequence *seq = (Sequence *)ptr->data;
  return SEQ_transform_get_right_handle_frame(seq) - SEQ_transform_get_left_handle_frame(seq);
}

static int rna_Sequence_frame_editable(PointerRNA *ptr, const char **UNUSED(r_info))
{
  Sequence *seq = (Sequence *)ptr->data;
  /* Effect sequences' start frame and length must be readonly! */
  return (SEQ_effect_get_num_inputs(seq->type)) ? 0 : PROP_EDITABLE;
}

static void rna_Sequence_channel_set(PointerRNA *ptr, int value)
{
  Sequence *seq = (Sequence *)ptr->data;
  Scene *scene = (Scene *)ptr->owner_id;
  Editing *ed = SEQ_editing_get(scene);
  ListBase *seqbase = SEQ_get_seqbase_by_seq(&ed->seqbase, seq);

  /* check channel increment or decrement */
  const int channel_delta = (value >= seq->machine) ? 1 : -1;
  seq->machine = value;

  if (SEQ_transform_test_overlap(seqbase, seq)) {
    /* XXX: BROKEN!, uses context seqbasep. */
    SEQ_transform_seqbase_shuffle_ex(seqbase, seq, scene, channel_delta);
  }
  SEQ_sort(seqbase);
  SEQ_relations_invalidate_cache_composite(scene, seq);
}

static void rna_Sequence_use_proxy_set(PointerRNA *ptr, bool value)
{
  Sequence *seq = (Sequence *)ptr->data;
  SEQ_proxy_set(seq, value != 0);
}

static bool transform_seq_cmp_fn(Sequence *seq, void *arg_pt)
{
  SequenceSearchData *data = arg_pt;

  if (seq->strip && seq->strip->transform == data->data) {
    data->seq = seq;
    return false; /* done so bail out */
  }
  return true;
}

static Sequence *sequence_get_by_transform(Editing *ed, StripTransform *transform)
{
  SequenceSearchData data;

  data.seq = NULL;
  data.data = transform;

  /* irritating we need to search for our sequence! */
  SEQ_for_each_callback(&ed->seqbase, transform_seq_cmp_fn, &data);

  return data.seq;
}

static char *rna_SequenceTransform_path(PointerRNA *ptr)
{
  Scene *scene = (Scene *)ptr->owner_id;
  Editing *ed = SEQ_editing_get(scene);
  Sequence *seq = sequence_get_by_transform(ed, ptr->data);

  if (seq && seq->name + 2) {
    char name_esc[(sizeof(seq->name) - 2) * 2];

    BLI_str_escape(name_esc, seq->name + 2, sizeof(name_esc));
    return BLI_sprintfN("sequence_editor.sequences_all[\"%s\"].transform", name_esc);
  }
  else {
    return BLI_strdup("");
  }
}

static void rna_SequenceTransform_update(Main *UNUSED(bmain),
                                         Scene *UNUSED(scene),
                                         PointerRNA *ptr)
{
  Scene *scene = (Scene *)ptr->owner_id;
  Editing *ed = SEQ_editing_get(scene);
  Sequence *seq = sequence_get_by_transform(ed, ptr->data);

  SEQ_relations_invalidate_cache_preprocessed(scene, seq);
}

static bool crop_seq_cmp_fn(Sequence *seq, void *arg_pt)
{
  SequenceSearchData *data = arg_pt;

  if (seq->strip && seq->strip->crop == data->data) {
    data->seq = seq;
    return false; /* done so bail out */
  }
  return true;
}

static Sequence *sequence_get_by_crop(Editing *ed, StripCrop *crop)
{
  SequenceSearchData data;

  data.seq = NULL;
  data.data = crop;

  /* irritating we need to search for our sequence! */
  SEQ_for_each_callback(&ed->seqbase, crop_seq_cmp_fn, &data);

  return data.seq;
}

static char *rna_SequenceCrop_path(PointerRNA *ptr)
{
  Scene *scene = (Scene *)ptr->owner_id;
  Editing *ed = SEQ_editing_get(scene);
  Sequence *seq = sequence_get_by_crop(ed, ptr->data);

  if (seq && seq->name + 2) {
    char name_esc[(sizeof(seq->name) - 2) * 2];

    BLI_str_escape(name_esc, seq->name + 2, sizeof(name_esc));
    return BLI_sprintfN("sequence_editor.sequences_all[\"%s\"].crop", name_esc);
  }
  else {
    return BLI_strdup("");
  }
}

static void rna_SequenceCrop_update(Main *UNUSED(bmain), Scene *UNUSED(scene), PointerRNA *ptr)
{
  Scene *scene = (Scene *)ptr->owner_id;
  Editing *ed = SEQ_editing_get(scene);
  Sequence *seq = sequence_get_by_crop(ed, ptr->data);

  SEQ_relations_invalidate_cache_preprocessed(scene, seq);
}

static void rna_Sequence_text_font_set(PointerRNA *ptr,
                                       PointerRNA ptr_value,
                                       struct ReportList *UNUSED(reports))
{
  Sequence *seq = ptr->data;
  TextVars *data = seq->effectdata;
  VFont *value = ptr_value.data;

  SEQ_effect_text_font_unload(data, true);

  id_us_plus(&value->id);
  data->text_blf_id = SEQ_FONT_NOT_LOADED;
  data->text_font = value;
}

/* name functions that ignore the first two characters */
static void rna_Sequence_name_get(PointerRNA *ptr, char *value)
{
  Sequence *seq = (Sequence *)ptr->data;
  BLI_strncpy(value, seq->name + 2, sizeof(seq->name) - 2);
}

static int rna_Sequence_name_length(PointerRNA *ptr)
{
  Sequence *seq = (Sequence *)ptr->data;
  return strlen(seq->name + 2);
}

static void rna_Sequence_name_set(PointerRNA *ptr, const char *value)
{
  Scene *scene = (Scene *)ptr->owner_id;
  Sequence *seq = (Sequence *)ptr->data;
  char oldname[sizeof(seq->name)];
  AnimData *adt;

  SEQ_prefetch_stop(scene);

  /* make a copy of the old name first */
  BLI_strncpy(oldname, seq->name + 2, sizeof(seq->name) - 2);

  /* copy the new name into the name slot */
  SEQ_edit_sequence_name_set(scene, seq, value);

  /* make sure the name is unique */
  SEQ_sequence_base_unique_name_recursive(scene, &scene->ed->seqbase, seq);
  /* fix all the animation data which may link to this */

  /* Don't rename everywhere because these are per scene. */
#  if 0
  BKE_animdata_fix_paths_rename_all(NULL, "sequence_editor.sequences_all", oldname, seq->name + 2);
#  endif
  adt = BKE_animdata_from_id(&scene->id);
  if (adt) {
    BKE_animdata_fix_paths_rename(
        &scene->id, adt, NULL, "sequence_editor.sequences_all", oldname, seq->name + 2, 0, 0, 1);
  }
}

static StructRNA *rna_Sequence_refine(struct PointerRNA *ptr)
{
  Sequence *seq = (Sequence *)ptr->data;

  switch (seq->type) {
    case SEQ_TYPE_IMAGE:
      return &RNA_ImageSequence;
    case SEQ_TYPE_META:
      return &RNA_MetaSequence;
    case SEQ_TYPE_SCENE:
      return &RNA_SceneSequence;
    case SEQ_TYPE_MOVIE:
      return &RNA_MovieSequence;
    case SEQ_TYPE_MOVIECLIP:
      return &RNA_MovieClipSequence;
    case SEQ_TYPE_MASK:
      return &RNA_MaskSequence;
    case SEQ_TYPE_SOUND_RAM:
      return &RNA_SoundSequence;
    case SEQ_TYPE_CROSS:
      return &RNA_CrossSequence;
    case SEQ_TYPE_ADD:
      return &RNA_AddSequence;
    case SEQ_TYPE_SUB:
      return &RNA_SubtractSequence;
    case SEQ_TYPE_ALPHAOVER:
      return &RNA_AlphaOverSequence;
    case SEQ_TYPE_ALPHAUNDER:
      return &RNA_AlphaUnderSequence;
    case SEQ_TYPE_GAMCROSS:
      return &RNA_GammaCrossSequence;
    case SEQ_TYPE_MUL:
      return &RNA_MultiplySequence;
    case SEQ_TYPE_OVERDROP:
      return &RNA_OverDropSequence;
    case SEQ_TYPE_MULTICAM:
      return &RNA_MulticamSequence;
    case SEQ_TYPE_ADJUSTMENT:
      return &RNA_AdjustmentSequence;
    case SEQ_TYPE_WIPE:
      return &RNA_WipeSequence;
    case SEQ_TYPE_GLOW:
      return &RNA_GlowSequence;
    case SEQ_TYPE_TRANSFORM:
      return &RNA_TransformSequence;
    case SEQ_TYPE_COLOR:
      return &RNA_ColorSequence;
    case SEQ_TYPE_SPEED:
      return &RNA_SpeedControlSequence;
    case SEQ_TYPE_GAUSSIAN_BLUR:
      return &RNA_GaussianBlurSequence;
    case SEQ_TYPE_TEXT:
      return &RNA_TextSequence;
    case SEQ_TYPE_COLORMIX:
      return &RNA_ColorMixSequence;
    default:
      return &RNA_Sequence;
  }
}

static char *rna_Sequence_path(PointerRNA *ptr)
{
  Sequence *seq = (Sequence *)ptr->data;

  /* sequencer data comes from scene...
   * TODO: would be nice to make SequenceEditor data a data-block of its own (for shorter paths)
   */
  if (seq->name + 2) {
    char name_esc[(sizeof(seq->name) - 2) * 2];

    BLI_str_escape(name_esc, seq->name + 2, sizeof(name_esc));
    return BLI_sprintfN("sequence_editor.sequences_all[\"%s\"]", name_esc);
  }
  else {
    return BLI_strdup("");
  }
}

static IDProperty **rna_Sequence_idprops(PointerRNA *ptr)
{
  Sequence *seq = ptr->data;
  return &seq->prop;
}

static bool rna_MovieSequence_reload_if_needed(ID *scene_id, Sequence *seq, Main *bmain)
{
  Scene *scene = (Scene *)scene_id;
  Editing *ed = SEQ_editing_get(scene);
  ListBase *seqbase = SEQ_get_seqbase_by_seq(&ed->seqbase, seq);

  bool has_reloaded;
  bool can_produce_frames;

  SEQ_add_movie_reload_if_needed(bmain, scene, seq, &has_reloaded, &can_produce_frames);

  if (has_reloaded && can_produce_frames) {
    SEQ_time_update_sequence(scene, seqbase, seq);
    SEQ_relations_invalidate_cache_raw(scene, seq);

    DEG_id_tag_update(&scene->id, ID_RECALC_SEQUENCER_STRIPS);
    WM_main_add_notifier(NC_SCENE | ND_SEQUENCER, scene);
  }

  return can_produce_frames;
}

static PointerRNA rna_MovieSequence_metadata_get(Sequence *seq)
{
  if (seq == NULL || seq->anims.first == NULL) {
    return PointerRNA_NULL;
  }

  StripAnim *sanim = seq->anims.first;
  if (sanim->anim == NULL) {
    return PointerRNA_NULL;
  }

  IDProperty *metadata = IMB_anim_load_metadata(sanim->anim);
  if (metadata == NULL) {
    return PointerRNA_NULL;
  }

  PointerRNA ptr;
  RNA_pointer_create(NULL, &RNA_IDPropertyWrapPtr, metadata, &ptr);
  return ptr;
}

static PointerRNA rna_SequenceEditor_meta_stack_get(CollectionPropertyIterator *iter)
{
  ListBaseIterator *internal = &iter->internal.listbase;
  MetaStack *ms = (MetaStack *)internal->link;

  return rna_pointer_inherit_refine(&iter->parent, &RNA_Sequence, ms->parseq);
}

/* TODO: expose seq path setting as a higher level sequencer BKE function. */
static void rna_Sequence_filepath_set(PointerRNA *ptr, const char *value)
{
  Sequence *seq = (Sequence *)(ptr->data);
  BLI_split_dirfile(value,
                    seq->strip->dir,
                    seq->strip->stripdata->name,
                    sizeof(seq->strip->dir),
                    sizeof(seq->strip->stripdata->name));
}

static void rna_Sequence_filepath_get(PointerRNA *ptr, char *value)
{
  Sequence *seq = (Sequence *)(ptr->data);

  BLI_join_dirfile(value, FILE_MAX, seq->strip->dir, seq->strip->stripdata->name);
}

static int rna_Sequence_filepath_length(PointerRNA *ptr)
{
  Sequence *seq = (Sequence *)(ptr->data);
  char path[FILE_MAX];

  BLI_join_dirfile(path, sizeof(path), seq->strip->dir, seq->strip->stripdata->name);
  return strlen(path);
}

static void rna_Sequence_proxy_filepath_set(PointerRNA *ptr, const char *value)
{
  StripProxy *proxy = (StripProxy *)(ptr->data);
  BLI_split_dirfile(value, proxy->dir, proxy->file, sizeof(proxy->dir), sizeof(proxy->file));
  if (proxy->anim) {
    IMB_free_anim(proxy->anim);
    proxy->anim = NULL;
  }
}

static void rna_Sequence_proxy_filepath_get(PointerRNA *ptr, char *value)
{
  StripProxy *proxy = (StripProxy *)(ptr->data);

  BLI_join_dirfile(value, FILE_MAX, proxy->dir, proxy->file);
}

static int rna_Sequence_proxy_filepath_length(PointerRNA *ptr)
{
  StripProxy *proxy = (StripProxy *)(ptr->data);
  char path[FILE_MAX];

  BLI_join_dirfile(path, sizeof(path), proxy->dir, proxy->file);
  return strlen(path);
}

static void rna_Sequence_audio_update(Main *UNUSED(bmain), Scene *UNUSED(scene), PointerRNA *ptr)
{
  DEG_id_tag_update(ptr->owner_id, ID_RECALC_SEQUENCER_STRIPS);
}

static void rna_Sequence_pan_range(
    PointerRNA *ptr, float *min, float *max, float *softmin, float *softmax)
{
  Scene *scene = (Scene *)ptr->owner_id;

  *min = -FLT_MAX;
  *max = FLT_MAX;
  *softmax = 1 + (int)(scene->r.ffcodecdata.audio_channels > 2);
  *softmin = -*softmax;
}

static int rna_Sequence_input_count_get(PointerRNA *ptr)
{
  Sequence *seq = (Sequence *)(ptr->data);

  return SEQ_effect_get_num_inputs(seq->type);
}

static void rna_Sequence_input_set(PointerRNA *ptr,
                                   PointerRNA ptr_value,
                                   struct ReportList *reports,
                                   int input_num)
{

  Sequence *seq = ptr->data;
  Sequence *input = ptr_value.data;

  if (SEQ_relations_render_loop_check(input, seq)) {
    BKE_report(reports, RPT_ERROR, "Cannot reassign inputs: recursion detected");
    return;
  }

  switch (input_num) {
    case 1:
      seq->seq1 = input;
      break;
    case 2:
      seq->seq2 = input;
      break;
  }
}

static void rna_Sequence_input_1_set(PointerRNA *ptr,
                                     PointerRNA ptr_value,
                                     struct ReportList *reports)
{
  rna_Sequence_input_set(ptr, ptr_value, reports, 1);
}

static void rna_Sequence_input_2_set(PointerRNA *ptr,
                                     PointerRNA ptr_value,
                                     struct ReportList *reports)
{
  rna_Sequence_input_set(ptr, ptr_value, reports, 2);
}
#  if 0
static void rna_SoundSequence_filename_set(PointerRNA *ptr, const char *value)
{
  Sequence *seq = (Sequence *)(ptr->data);
  BLI_split_dirfile(value,
                    seq->strip->dir,
                    seq->strip->stripdata->name,
                    sizeof(seq->strip->dir),
                    sizeof(seq->strip->stripdata->name));
}

static void rna_SequenceElement_filename_set(PointerRNA *ptr, const char *value)
{
  StripElem *elem = (StripElem *)(ptr->data);
  BLI_split_file_part(value, elem->name, sizeof(elem->name));
}
#  endif

static void rna_Sequence_reopen_files_update(Main *bmain, Scene *UNUSED(scene), PointerRNA *ptr)
{
  Scene *scene = (Scene *)ptr->owner_id;
  Editing *ed = SEQ_editing_get(scene);

  SEQ_relations_free_imbuf(scene, &ed->seqbase, false);
  rna_Sequence_invalidate_raw_update(bmain, scene, ptr);

  if (RNA_struct_is_a(ptr->type, &RNA_SoundSequence)) {
    SEQ_sound_update_bounds(scene, ptr->data);
  }
}

static void rna_Sequence_filepath_update(Main *bmain, Scene *UNUSED(scene), PointerRNA *ptr)
{
  Scene *scene = (Scene *)ptr->owner_id;
  Sequence *seq = (Sequence *)(ptr->data);
  SEQ_add_reload_new_file(bmain, scene, seq, true);
  Editing *ed = SEQ_editing_get(scene);
  ListBase *seqbase = SEQ_get_seqbase_by_seq(&ed->seqbase, seq);
  SEQ_time_update_sequence(scene, seqbase, seq);
  rna_Sequence_invalidate_raw_update(bmain, scene, ptr);
}

static void rna_Sequence_sound_update(Main *bmain, Scene *UNUSED(active_scene), PointerRNA *ptr)
{
  Scene *scene = (Scene *)ptr->owner_id;
  DEG_id_tag_update(&scene->id, ID_RECALC_SEQUENCER_STRIPS | ID_RECALC_AUDIO);
  DEG_relations_tag_update(bmain);
}

static bool seqproxy_seq_cmp_fn(Sequence *seq, void *arg_pt)
{
  SequenceSearchData *data = arg_pt;

  if (seq->strip && seq->strip->proxy == data->data) {
    data->seq = seq;
    return false; /* done so bail out */
  }
  return true;
}

static Sequence *sequence_get_by_proxy(Editing *ed, StripProxy *proxy)
{
  SequenceSearchData data;

  data.seq = NULL;
  data.data = proxy;

  SEQ_for_each_callback(&ed->seqbase, seqproxy_seq_cmp_fn, &data);
  return data.seq;
}

static void rna_Sequence_tcindex_update(Main *bmain, Scene *UNUSED(scene), PointerRNA *ptr)
{
  Scene *scene = (Scene *)ptr->owner_id;
  Editing *ed = SEQ_editing_get(scene);
  Sequence *seq = sequence_get_by_proxy(ed, ptr->data);

  SEQ_add_reload_new_file(bmain, scene, seq, false);
  do_sequence_frame_change_update(scene, seq);
}

static void rna_SequenceProxy_update(Main *UNUSED(bmain), Scene *UNUSED(scene), PointerRNA *ptr)
{
  Scene *scene = (Scene *)ptr->owner_id;
  Editing *ed = SEQ_editing_get(scene);
  Sequence *seq = sequence_get_by_proxy(ed, ptr->data);
  SEQ_relations_invalidate_cache_preprocessed(scene, seq);
}

/* do_versions? */
static float rna_Sequence_opacity_get(PointerRNA *ptr)
{
  Sequence *seq = (Sequence *)(ptr->data);
  return seq->blend_opacity / 100.0f;
}
static void rna_Sequence_opacity_set(PointerRNA *ptr, float value)
{
  Sequence *seq = (Sequence *)(ptr->data);
  CLAMP(value, 0.0f, 1.0f);
  seq->blend_opacity = value * 100.0f;
}

static int rna_Sequence_color_tag_get(PointerRNA *ptr)
{
  Sequence *seq = (Sequence *)(ptr->data);
  return seq->color_tag;
}

static void rna_Sequence_color_tag_set(PointerRNA *ptr, int value)
{
  Sequence *seq = (Sequence *)(ptr->data);
  seq->color_tag = value;
}

static bool colbalance_seq_cmp_fn(Sequence *seq, void *arg_pt)
{
  SequenceSearchData *data = arg_pt;

  for (SequenceModifierData *smd = seq->modifiers.first; smd; smd = smd->next) {
    if (smd->type == seqModifierType_ColorBalance) {
      ColorBalanceModifierData *cbmd = (ColorBalanceModifierData *)smd;

      if (&cbmd->color_balance == data->data) {
        data->seq = seq;
        data->smd = smd;
        return false; /* done so bail out */
      }
    }
  }

  return true;
}

static Sequence *sequence_get_by_colorbalance(Editing *ed,
                                              StripColorBalance *cb,
                                              SequenceModifierData **r_smd)
{
  SequenceSearchData data;

  data.seq = NULL;
  data.smd = NULL;
  data.data = cb;

  /* irritating we need to search for our sequence! */
  SEQ_for_each_callback(&ed->seqbase, colbalance_seq_cmp_fn, &data);

  *r_smd = data.smd;

  return data.seq;
}

static char *rna_SequenceColorBalance_path(PointerRNA *ptr)
{
  Scene *scene = (Scene *)ptr->owner_id;
  SequenceModifierData *smd;
  Editing *ed = SEQ_editing_get(scene);
  Sequence *seq = sequence_get_by_colorbalance(ed, ptr->data, &smd);

  if (seq && seq->name + 2) {
    char name_esc[(sizeof(seq->name) - 2) * 2];

    BLI_str_escape(name_esc, seq->name + 2, sizeof(name_esc));

    if (!smd) {
      /* path to old filter color balance */
      return BLI_sprintfN("sequence_editor.sequences_all[\"%s\"].color_balance", name_esc);
    }
    else {
      /* path to modifier */
      char name_esc_smd[sizeof(smd->name) * 2];

      BLI_str_escape(name_esc_smd, smd->name, sizeof(name_esc_smd));
      return BLI_sprintfN("sequence_editor.sequences_all[\"%s\"].modifiers[\"%s\"].color_balance",
                          name_esc,
                          name_esc_smd);
    }
  }
  else {
    return BLI_strdup("");
  }
}

static void rna_SequenceColorBalance_update(Main *UNUSED(bmain),
                                            Scene *UNUSED(scene),
                                            PointerRNA *ptr)
{
  Scene *scene = (Scene *)ptr->owner_id;
  Editing *ed = SEQ_editing_get(scene);
  SequenceModifierData *smd;
  Sequence *seq = sequence_get_by_colorbalance(ed, ptr->data, &smd);

  SEQ_relations_invalidate_cache_preprocessed(scene, seq);
}

static void rna_SequenceEditor_overlay_lock_set(PointerRNA *ptr, bool value)
{
  Scene *scene = (Scene *)ptr->owner_id;
  Editing *ed = SEQ_editing_get(scene);

  if (ed == NULL) {
    return;
  }

  /* convert from abs to relative and back */
  if ((ed->overlay_frame_flag & SEQ_EDIT_OVERLAY_FRAME_ABS) == 0 && value) {
    ed->overlay_frame_abs = scene->r.cfra + ed->overlay_frame_ofs;
    ed->overlay_frame_flag |= SEQ_EDIT_OVERLAY_FRAME_ABS;
  }
  else if ((ed->overlay_frame_flag & SEQ_EDIT_OVERLAY_FRAME_ABS) && !value) {
    ed->overlay_frame_ofs = ed->overlay_frame_abs - scene->r.cfra;
    ed->overlay_frame_flag &= ~SEQ_EDIT_OVERLAY_FRAME_ABS;
  }
}

static int rna_SequenceEditor_overlay_frame_get(PointerRNA *ptr)
{
  Scene *scene = (Scene *)ptr->owner_id;
  Editing *ed = SEQ_editing_get(scene);

  if (ed == NULL) {
    return scene->r.cfra;
  }

  if (ed->overlay_frame_flag & SEQ_EDIT_OVERLAY_FRAME_ABS) {
    return ed->overlay_frame_abs - scene->r.cfra;
  }
  else {
    return ed->overlay_frame_ofs;
  }
}

static void rna_SequenceEditor_overlay_frame_set(PointerRNA *ptr, int value)
{
  Scene *scene = (Scene *)ptr->owner_id;
  Editing *ed = SEQ_editing_get(scene);

  if (ed == NULL) {
    return;
  }

  if (ed->overlay_frame_flag & SEQ_EDIT_OVERLAY_FRAME_ABS) {
    ed->overlay_frame_abs = (scene->r.cfra + value);
  }
  else {
    ed->overlay_frame_ofs = value;
  }
}

static bool modifier_seq_cmp_fn(Sequence *seq, void *arg_pt)
{
  SequenceSearchData *data = arg_pt;

  if (BLI_findindex(&seq->modifiers, data->data) != -1) {
    data->seq = seq;
    return false; /* done so bail out */
  }

  return true;
}

static Sequence *sequence_get_by_modifier(Editing *ed, SequenceModifierData *smd)
{
  SequenceSearchData data;

  data.seq = NULL;
  data.data = smd;

  /* irritating we need to search for our sequence! */
  SEQ_for_each_callback(&ed->seqbase, modifier_seq_cmp_fn, &data);

  return data.seq;
}

static StructRNA *rna_SequenceModifier_refine(struct PointerRNA *ptr)
{
  SequenceModifierData *smd = (SequenceModifierData *)ptr->data;

  switch (smd->type) {
    case seqModifierType_ColorBalance:
      return &RNA_ColorBalanceModifier;
    case seqModifierType_Curves:
      return &RNA_CurvesModifier;
    case seqModifierType_HueCorrect:
      return &RNA_HueCorrectModifier;
    case seqModifierType_BrightContrast:
      return &RNA_BrightContrastModifier;
    case seqModifierType_WhiteBalance:
      return &RNA_WhiteBalanceModifier;
    case seqModifierType_Tonemap:
      return &RNA_SequencerTonemapModifierData;
    default:
      return &RNA_SequenceModifier;
  }
}

static char *rna_SequenceModifier_path(PointerRNA *ptr)
{
  Scene *scene = (Scene *)ptr->owner_id;
  Editing *ed = SEQ_editing_get(scene);
  SequenceModifierData *smd = ptr->data;
  Sequence *seq = sequence_get_by_modifier(ed, smd);

  if (seq && seq->name + 2) {
    char name_esc[(sizeof(seq->name) - 2) * 2];
    char name_esc_smd[sizeof(smd->name) * 2];

    BLI_str_escape(name_esc, seq->name + 2, sizeof(name_esc));
    BLI_str_escape(name_esc_smd, smd->name, sizeof(name_esc_smd));
    return BLI_sprintfN(
        "sequence_editor.sequences_all[\"%s\"].modifiers[\"%s\"]", name_esc, name_esc_smd);
  }
  else {
    return BLI_strdup("");
  }
}

static void rna_SequenceModifier_name_set(PointerRNA *ptr, const char *value)
{
  SequenceModifierData *smd = ptr->data;
  Scene *scene = (Scene *)ptr->owner_id;
  Editing *ed = SEQ_editing_get(scene);
  Sequence *seq = sequence_get_by_modifier(ed, smd);
  AnimData *adt;
  char oldname[sizeof(smd->name)];

  /* make a copy of the old name first */
  BLI_strncpy(oldname, smd->name, sizeof(smd->name));

  /* copy the new name into the name slot */
  BLI_strncpy_utf8(smd->name, value, sizeof(smd->name));

  /* make sure the name is truly unique */
  SEQ_modifier_unique_name(seq, smd);

  /* fix all the animation data which may link to this */
  adt = BKE_animdata_from_id(&scene->id);
  if (adt) {
    char path[1024];

    char seq_name_esc[(sizeof(seq->name) - 2) * 2];
    BLI_str_escape(seq_name_esc, seq->name + 2, sizeof(seq_name_esc));

    BLI_snprintf(
        path, sizeof(path), "sequence_editor.sequences_all[\"%s\"].modifiers", seq_name_esc);
    BKE_animdata_fix_paths_rename(&scene->id, adt, NULL, path, oldname, smd->name, 0, 0, 1);
  }
}

static void rna_SequenceModifier_update(Main *UNUSED(bmain), Scene *UNUSED(scene), PointerRNA *ptr)
{
  /* strip from other scenes could be modified, so using active scene is not reliable */
  Scene *scene = (Scene *)ptr->owner_id;
  Editing *ed = SEQ_editing_get(scene);
  Sequence *seq = sequence_get_by_modifier(ed, ptr->data);

  SEQ_relations_invalidate_cache_preprocessed(scene, seq);
}

static bool rna_SequenceModifier_otherSequence_poll(PointerRNA *ptr, PointerRNA value)
{
  Scene *scene = (Scene *)ptr->owner_id;
  Editing *ed = SEQ_editing_get(scene);
  Sequence *seq = sequence_get_by_modifier(ed, ptr->data);
  Sequence *cur = (Sequence *)value.data;

  if ((seq == cur) || (cur->type == SEQ_TYPE_SOUND_RAM)) {
    return false;
  }

  return true;
}

static SequenceModifierData *rna_Sequence_modifier_new(
    Sequence *seq, bContext *C, ReportList *reports, const char *name, int type)
{
  if (!SEQ_sequence_supports_modifiers(seq)) {
    BKE_report(reports, RPT_ERROR, "Sequence type does not support modifiers");

    return NULL;
  }
  else {
    Scene *scene = CTX_data_scene(C);
    SequenceModifierData *smd;

    smd = SEQ_modifier_new(seq, name, type);

    SEQ_relations_invalidate_cache_preprocessed(scene, seq);

    WM_main_add_notifier(NC_SCENE | ND_SEQUENCER, NULL);

    return smd;
  }
}

static void rna_Sequence_modifier_remove(Sequence *seq,
                                         bContext *C,
                                         ReportList *reports,
                                         PointerRNA *smd_ptr)
{
  SequenceModifierData *smd = smd_ptr->data;
  Scene *scene = CTX_data_scene(C);

  if (SEQ_modifier_remove(seq, smd) == false) {
    BKE_report(reports, RPT_ERROR, "Modifier was not found in the stack");
    return;
  }

  RNA_POINTER_INVALIDATE(smd_ptr);
  SEQ_relations_invalidate_cache_preprocessed(scene, seq);

  WM_main_add_notifier(NC_SCENE | ND_SEQUENCER, NULL);
}

static void rna_Sequence_modifier_clear(Sequence *seq, bContext *C)
{
  Scene *scene = CTX_data_scene(C);

  SEQ_modifier_clear(seq);

  SEQ_relations_invalidate_cache_preprocessed(scene, seq);

  WM_main_add_notifier(NC_SCENE | ND_SEQUENCER, NULL);
}

static void rna_SequenceModifier_strip_set(PointerRNA *ptr,
                                           PointerRNA value,
                                           struct ReportList *reports)
{
  SequenceModifierData *smd = ptr->data;
  Scene *scene = (Scene *)ptr->owner_id;
  Editing *ed = SEQ_editing_get(scene);
  Sequence *seq = sequence_get_by_modifier(ed, smd);
  Sequence *target = (Sequence *)value.data;

  if (target != NULL && SEQ_relations_render_loop_check(target, seq)) {
    BKE_report(reports, RPT_ERROR, "Recursion detected, can not use this strip");
    return;
  }

  smd->mask_sequence = target;
}

static float rna_Sequence_fps_get(PointerRNA *ptr)
{
  Scene *scene = (Scene *)ptr->owner_id;
  Sequence *seq = (Sequence *)(ptr->data);
  return SEQ_time_sequence_get_fps(scene, seq);
}

static void rna_Sequence_separate(ID *id, Sequence *seqm, Main *bmain)
{
  Scene *scene = (Scene *)id;

  /* Find the appropriate seqbase */
  Editing *ed = SEQ_editing_get(scene);
  ListBase *seqbase = SEQ_get_seqbase_by_seq(&ed->seqbase, seqm);

  LISTBASE_FOREACH_MUTABLE (Sequence *, seq, &seqm->seqbase) {
    SEQ_edit_move_strip_to_seqbase(scene, &seqm->seqbase, seq, seqbase);
  }

  SEQ_edit_flag_for_removal(scene, seqbase, seqm);
  SEQ_edit_remove_flagged_sequences(scene, seqbase);

  /* Update depsgraph. */
  DEG_relations_tag_update(bmain);
  DEG_id_tag_update(&scene->id, ID_RECALC_SEQUENCER_STRIPS);

  WM_main_add_notifier(NC_SCENE | ND_SEQUENCER, scene);
}

/* Find channel owner. If NULL, owner is `Editing`, otherwise it's `Sequence`. */
static Sequence *rna_SeqTimelineChannel_owner_get(Editing *ed, SeqTimelineChannel *channel)
{
  SeqCollection *strips = SEQ_query_all_strips_recursive(&ed->seqbase);

  Sequence *channel_owner = NULL;
  Sequence *seq;
  SEQ_ITERATOR_FOREACH (seq, strips) {
    if (seq->type != SEQ_TYPE_META) {
      continue;
    }
    if (BLI_findindex(&seq->channels, channel) >= 0) {
      channel_owner = seq;
    }
  }

  SEQ_collection_free(strips);
  return channel_owner;
}

static void rna_SequenceTimelineChannel_name_set(PointerRNA *ptr, const char *value)
{
  SeqTimelineChannel *channel = (SeqTimelineChannel *)ptr->data;
  Scene *scene = (Scene *)ptr->owner_id;
  Editing *ed = SEQ_editing_get(scene);

  Sequence *channel_owner = rna_SeqTimelineChannel_owner_get(ed, channel);
  ListBase *channels_base = &ed->channels;

  if (channel_owner != NULL) {
    channels_base = &channel_owner->channels;
  }

  BLI_strncpy_utf8(channel->name, value, sizeof(channel->name));
  BLI_uniquename(channels_base,
                 channel,
                 "Channel",
                 '.',
                 offsetof(SeqTimelineChannel, name),
                 sizeof(channel->name));
}

static char *rna_SeqTimelineChannel_path(PointerRNA *ptr)
{
  Scene *scene = (Scene *)ptr->owner_id;
  Editing *ed = SEQ_editing_get(scene);
  SeqTimelineChannel *channel = (SeqTimelineChannel *)ptr->data;

  Sequence *channel_owner = rna_SeqTimelineChannel_owner_get(ed, channel);

  char channel_name_esc[(sizeof(channel->name)) * 2];
  BLI_str_escape(channel_name_esc, channel->name, sizeof(channel_name_esc));

  if (channel_owner == NULL) {
    return BLI_sprintfN("sequence_editor.channels[\"%s\"]", channel_name_esc);
  }
  else {
    char owner_name_esc[(sizeof(channel_owner->name) - 2) * 2];
    BLI_str_escape(owner_name_esc, channel_owner->name + 2, sizeof(owner_name_esc));
    return BLI_sprintfN("sequence_editor.sequences_all[\"%s\"].channels[\"%s\"]",
                        owner_name_esc,
                        channel_name_esc);
  }
}

#else

static void rna_def_strip_element(BlenderRNA *brna)
{
  StructRNA *srna;
  PropertyRNA *prop;

  srna = RNA_def_struct(brna, "SequenceElement", NULL);
  RNA_def_struct_ui_text(srna, "Sequence Element", "Sequence strip data for a single frame");
  RNA_def_struct_sdna(srna, "StripElem");

  prop = RNA_def_property(srna, "filename", PROP_STRING, PROP_FILENAME);
  RNA_def_property_string_sdna(prop, NULL, "name");
  RNA_def_property_ui_text(prop, "Filename", "Name of the source file");
  RNA_def_property_update(prop, NC_SCENE | ND_SEQUENCER, "rna_SequenceElement_update");

  prop = RNA_def_property(srna, "orig_width", PROP_INT, PROP_NONE);
  RNA_def_property_int_sdna(prop, NULL, "orig_width");
  RNA_def_property_clear_flag(prop, PROP_EDITABLE);
  RNA_def_property_ui_text(prop, "Orig Width", "Original image width");

  prop = RNA_def_property(srna, "orig_height", PROP_INT, PROP_NONE);
  RNA_def_property_int_sdna(prop, NULL, "orig_height");
  RNA_def_property_clear_flag(prop, PROP_EDITABLE);
  RNA_def_property_ui_text(prop, "Orig Height", "Original image height");

  prop = RNA_def_property(srna, "orig_fps", PROP_FLOAT, PROP_NONE);
  RNA_def_property_float_sdna(prop, NULL, "orig_fps");
  RNA_def_property_clear_flag(prop, PROP_EDITABLE);
  RNA_def_property_ui_text(prop, "Orig FPS", "Original frames per second");
}

static void rna_def_strip_crop(BlenderRNA *brna)
{
  StructRNA *srna;
  PropertyRNA *prop;

  srna = RNA_def_struct(brna, "SequenceCrop", NULL);
  RNA_def_struct_ui_text(srna, "Sequence Crop", "Cropping parameters for a sequence strip");
  RNA_def_struct_sdna(srna, "StripCrop");

  prop = RNA_def_property(srna, "max_y", PROP_INT, PROP_PIXEL);
  RNA_def_property_int_sdna(prop, NULL, "top");
  RNA_def_property_ui_text(prop, "Top", "Number of pixels to crop from the top");
  RNA_def_property_ui_range(prop, 0, 4096, 1, -1);
  RNA_def_property_update(prop, NC_SCENE | ND_SEQUENCER, "rna_SequenceCrop_update");

  prop = RNA_def_property(srna, "min_y", PROP_INT, PROP_PIXEL);
  RNA_def_property_int_sdna(prop, NULL, "bottom");
  RNA_def_property_ui_text(prop, "Bottom", "Number of pixels to crop from the bottom");
  RNA_def_property_ui_range(prop, 0, 4096, 1, -1);
  RNA_def_property_update(prop, NC_SCENE | ND_SEQUENCER, "rna_SequenceCrop_update");

  prop = RNA_def_property(srna, "min_x", PROP_INT, PROP_PIXEL);
  RNA_def_property_int_sdna(prop, NULL, "left");
  RNA_def_property_ui_text(prop, "Left", "Number of pixels to crop from the left side");
  RNA_def_property_ui_range(prop, 0, 4096, 1, -1);
  RNA_def_property_update(prop, NC_SCENE | ND_SEQUENCER, "rna_SequenceCrop_update");

  prop = RNA_def_property(srna, "max_x", PROP_INT, PROP_PIXEL);
  RNA_def_property_int_sdna(prop, NULL, "right");
  RNA_def_property_ui_text(prop, "Right", "Number of pixels to crop from the right side");
  RNA_def_property_ui_range(prop, 0, 4096, 1, -1);
  RNA_def_property_update(prop, NC_SCENE | ND_SEQUENCER, "rna_SequenceCrop_update");

  RNA_def_struct_path_func(srna, "rna_SequenceCrop_path");
}

static const EnumPropertyItem transform_filter_items[] = {
    {SEQ_TRANSFORM_FILTER_NEAREST, "NEAREST", 0, "Nearest", ""},
    {SEQ_TRANSFORM_FILTER_BILINEAR, "BILINEAR", 0, "Bilinear", ""},
    {0, NULL, 0, NULL, NULL},
};

static void rna_def_strip_transform(BlenderRNA *brna)
{
  StructRNA *srna;
  PropertyRNA *prop;

  srna = RNA_def_struct(brna, "SequenceTransform", NULL);
  RNA_def_struct_ui_text(srna, "Sequence Transform", "Transform parameters for a sequence strip");
  RNA_def_struct_sdna(srna, "StripTransform");

  prop = RNA_def_property(srna, "scale_x", PROP_FLOAT, PROP_UNSIGNED);
  RNA_def_property_float_sdna(prop, NULL, "scale_x");
  RNA_def_property_ui_text(prop, "Scale X", "Scale along X axis");
  RNA_def_property_ui_range(prop, 0, FLT_MAX, 3, 3);
  RNA_def_property_float_default(prop, 1.0f);
  RNA_def_property_update(prop, NC_SCENE | ND_SEQUENCER, "rna_SequenceTransform_update");

  prop = RNA_def_property(srna, "scale_y", PROP_FLOAT, PROP_UNSIGNED);
  RNA_def_property_float_sdna(prop, NULL, "scale_y");
  RNA_def_property_ui_text(prop, "Scale Y", "Scale along Y axis");
  RNA_def_property_ui_range(prop, 0, FLT_MAX, 3, 3);
  RNA_def_property_float_default(prop, 1.0f);
  RNA_def_property_update(prop, NC_SCENE | ND_SEQUENCER, "rna_SequenceTransform_update");

  prop = RNA_def_property(srna, "offset_x", PROP_FLOAT, PROP_PIXEL);
  RNA_def_property_float_sdna(prop, NULL, "xofs");
  RNA_def_property_ui_text(prop, "Translate X", "Move along X axis");
  RNA_def_property_ui_range(prop, -FLT_MAX, FLT_MAX, 100, 3);
  RNA_def_property_update(prop, NC_SCENE | ND_SEQUENCER, "rna_SequenceTransform_update");

  prop = RNA_def_property(srna, "offset_y", PROP_FLOAT, PROP_PIXEL);
  RNA_def_property_float_sdna(prop, NULL, "yofs");
  RNA_def_property_ui_text(prop, "Translate Y", "Move along Y axis");
  RNA_def_property_ui_range(prop, -FLT_MAX, FLT_MAX, 100, 3);
  RNA_def_property_update(prop, NC_SCENE | ND_SEQUENCER, "rna_SequenceTransform_update");

  prop = RNA_def_property(srna, "rotation", PROP_FLOAT, PROP_ANGLE);
  RNA_def_property_float_sdna(prop, NULL, "rotation");
  RNA_def_property_ui_text(prop, "Rotation", "Rotate around image center");
  RNA_def_property_update(prop, NC_SCENE | ND_SEQUENCER, "rna_SequenceTransform_update");

  prop = RNA_def_property(srna, "origin", PROP_FLOAT, PROP_NONE);
  RNA_def_property_float_sdna(prop, NULL, "origin");
  RNA_def_property_ui_text(prop, "Origin", "Origin of image for transformation");
  RNA_def_property_ui_range(prop, 0, 1, 1, 3);
  RNA_def_property_update(prop, NC_SCENE | ND_SEQUENCER, "rna_SequenceTransform_update");

  prop = RNA_def_property(srna, "filter", PROP_ENUM, PROP_NONE);
  RNA_def_property_enum_sdna(prop, NULL, "filter");
  RNA_def_property_enum_items(prop, transform_filter_items);
  RNA_def_property_enum_default(prop, SEQ_TRANSFORM_FILTER_BILINEAR);
  RNA_def_property_ui_text(prop, "Filter", "Type of filter to use for image transformation");
  RNA_def_property_update(prop, NC_SCENE | ND_SEQUENCER, "rna_SequenceTransform_update");

  RNA_def_struct_path_func(srna, "rna_SequenceTransform_path");
}

static void rna_def_strip_proxy(BlenderRNA *brna)
{
  StructRNA *srna;
  PropertyRNA *prop;

  static const EnumPropertyItem seq_tc_items[] = {
      {SEQ_PROXY_TC_NONE, "NONE", 0, "None", ""},
      {SEQ_PROXY_TC_RECORD_RUN,
       "RECORD_RUN",
       0,
       "Record Run",
       "Use images in the order as they are recorded"},
      {SEQ_PROXY_TC_FREE_RUN,
       "FREE_RUN",
       0,
       "Free Run",
       "Use global timestamp written by recording device"},
      {SEQ_PROXY_TC_INTERP_REC_DATE_FREE_RUN,
       "FREE_RUN_REC_DATE",
       0,
       "Free Run (rec date)",
       "Interpolate a global timestamp using the "
       "record date and time written by recording device"},
      {SEQ_PROXY_TC_RECORD_RUN_NO_GAPS,
       "RECORD_RUN_NO_GAPS",
       0,
       "Record Run No Gaps",
       "Like record run, but ignore timecode, "
       "changes in framerate or dropouts"},
      {0, NULL, 0, NULL, NULL},
  };

  srna = RNA_def_struct(brna, "SequenceProxy", NULL);
  RNA_def_struct_ui_text(srna, "Sequence Proxy", "Proxy parameters for a sequence strip");
  RNA_def_struct_sdna(srna, "StripProxy");

  prop = RNA_def_property(srna, "directory", PROP_STRING, PROP_DIRPATH);
  RNA_def_property_string_sdna(prop, NULL, "dir");
  RNA_def_property_ui_text(prop, "Directory", "Location to store the proxy files");
  RNA_def_property_update(prop, NC_SCENE | ND_SEQUENCER, "rna_SequenceProxy_update");

  prop = RNA_def_property(srna, "filepath", PROP_STRING, PROP_FILEPATH);
  RNA_def_property_ui_text(prop, "Path", "Location of custom proxy file");
  RNA_def_property_string_funcs(prop,
                                "rna_Sequence_proxy_filepath_get",
                                "rna_Sequence_proxy_filepath_length",
                                "rna_Sequence_proxy_filepath_set");

  RNA_def_property_update(prop, NC_SCENE | ND_SEQUENCER, "rna_SequenceProxy_update");

  prop = RNA_def_property(srna, "use_overwrite", PROP_BOOLEAN, PROP_NONE);
  RNA_def_property_boolean_negative_sdna(prop, NULL, "build_flags", SEQ_PROXY_SKIP_EXISTING);
  RNA_def_property_ui_text(prop, "Overwrite", "Overwrite existing proxy files when building");

  prop = RNA_def_property(srna, "build_25", PROP_BOOLEAN, PROP_NONE);
  RNA_def_property_boolean_sdna(prop, NULL, "build_size_flags", SEQ_PROXY_IMAGE_SIZE_25);
  RNA_def_property_ui_text(prop, "25%", "Build 25% proxy resolution");

  prop = RNA_def_property(srna, "build_50", PROP_BOOLEAN, PROP_NONE);
  RNA_def_property_boolean_sdna(prop, NULL, "build_size_flags", SEQ_PROXY_IMAGE_SIZE_50);
  RNA_def_property_ui_text(prop, "50%", "Build 50% proxy resolution");

  prop = RNA_def_property(srna, "build_75", PROP_BOOLEAN, PROP_NONE);
  RNA_def_property_boolean_sdna(prop, NULL, "build_size_flags", SEQ_PROXY_IMAGE_SIZE_75);
  RNA_def_property_ui_text(prop, "75%", "Build 75% proxy resolution");

  prop = RNA_def_property(srna, "build_100", PROP_BOOLEAN, PROP_NONE);
  RNA_def_property_boolean_sdna(prop, NULL, "build_size_flags", SEQ_PROXY_IMAGE_SIZE_100);
  RNA_def_property_ui_text(prop, "100%", "Build 100% proxy resolution");

  prop = RNA_def_property(srna, "build_record_run", PROP_BOOLEAN, PROP_NONE);
  RNA_def_property_boolean_sdna(prop, NULL, "build_tc_flags", SEQ_PROXY_TC_RECORD_RUN);
  RNA_def_property_ui_text(prop, "Rec Run", "Build record run time code index");

  prop = RNA_def_property(srna, "build_free_run", PROP_BOOLEAN, PROP_NONE);
  RNA_def_property_boolean_sdna(prop, NULL, "build_tc_flags", SEQ_PROXY_TC_FREE_RUN);
  RNA_def_property_ui_text(prop, "Free Run", "Build free run time code index");

  prop = RNA_def_property(srna, "build_free_run_rec_date", PROP_BOOLEAN, PROP_NONE);
  RNA_def_property_boolean_sdna(
      prop, NULL, "build_tc_flags", SEQ_PROXY_TC_INTERP_REC_DATE_FREE_RUN);
  RNA_def_property_ui_text(
      prop, "Free Run (Rec Date)", "Build free run time code index using Record Date/Time");

  prop = RNA_def_property(srna, "quality", PROP_INT, PROP_UNSIGNED);
  RNA_def_property_int_sdna(prop, NULL, "quality");
  RNA_def_property_ui_text(prop, "Quality", "Quality of proxies to build");
  RNA_def_property_ui_range(prop, 1, 100, 1, -1);

  prop = RNA_def_property(srna, "timecode", PROP_ENUM, PROP_NONE);
  RNA_def_property_enum_sdna(prop, NULL, "tc");
  RNA_def_property_enum_items(prop, seq_tc_items);
  RNA_def_property_ui_text(prop, "Timecode", "Method for reading the inputs timecode");
  RNA_def_property_update(prop, NC_SCENE | ND_SEQUENCER, "rna_Sequence_tcindex_update");

  prop = RNA_def_property(srna, "use_proxy_custom_directory", PROP_BOOLEAN, PROP_NONE);
  RNA_def_property_boolean_sdna(prop, NULL, "storage", SEQ_STORAGE_PROXY_CUSTOM_DIR);
  RNA_def_property_ui_text(prop, "Proxy Custom Directory", "Use a custom directory to store data");
  RNA_def_property_update(
      prop, NC_SCENE | ND_SEQUENCER, "rna_Sequence_invalidate_preprocessed_update");

  prop = RNA_def_property(srna, "use_proxy_custom_file", PROP_BOOLEAN, PROP_NONE);
  RNA_def_property_boolean_sdna(prop, NULL, "storage", SEQ_STORAGE_PROXY_CUSTOM_FILE);
  RNA_def_property_ui_text(prop, "Proxy Custom File", "Use a custom file to read proxy data from");
  RNA_def_property_update(
      prop, NC_SCENE | ND_SEQUENCER, "rna_Sequence_invalidate_preprocessed_update");
}

static void rna_def_color_balance(BlenderRNA *brna)
{
  StructRNA *srna;
  PropertyRNA *prop;

  static const EnumPropertyItem method_items[] = {
      {SEQ_COLOR_BALANCE_METHOD_LIFTGAMMAGAIN, "LIFT_GAMMA_GAIN", 0, "Lift/Gamma/Gain", ""},
      {SEQ_COLOR_BALANCE_METHOD_SLOPEOFFSETPOWER,
       "OFFSET_POWER_SLOPE",
       0,
       "Offset/Power/Slope (ASC-CDL)",
       "ASC-CDL standard color correction"},
      {0, NULL, 0, NULL, NULL},
  };

  srna = RNA_def_struct(brna, "SequenceColorBalanceData", NULL);
  RNA_def_struct_ui_text(srna,
                         "Sequence Color Balance Data",
                         "Color balance parameters for a sequence strip and its modifiers");
  RNA_def_struct_sdna(srna, "StripColorBalance");

  prop = RNA_def_property(srna, "correction_method", PROP_ENUM, PROP_NONE);
  RNA_def_property_enum_sdna(prop, NULL, "method");
  RNA_def_property_enum_items(prop, method_items);
  RNA_def_property_ui_text(prop, "Correction Method", "");
  RNA_def_property_update(prop, NC_SCENE | ND_SEQUENCER, "rna_SequenceColorBalance_update");

  prop = RNA_def_property(srna, "lift", PROP_FLOAT, PROP_COLOR_GAMMA);
  RNA_def_property_ui_text(prop, "Lift", "Color balance lift (shadows)");
  RNA_def_property_ui_range(prop, 0, 2, 0.1, 3);
  RNA_def_property_float_default(prop, 1.0f);
  RNA_def_property_update(prop, NC_SCENE | ND_SEQUENCER, "rna_SequenceColorBalance_update");

  prop = RNA_def_property(srna, "gamma", PROP_FLOAT, PROP_COLOR_GAMMA);
  RNA_def_property_ui_text(prop, "Gamma", "Color balance gamma (midtones)");
  RNA_def_property_ui_range(prop, 0, 2, 0.1, 3);
  RNA_def_property_float_default(prop, 1.0f);
  RNA_def_property_update(prop, NC_SCENE | ND_SEQUENCER, "rna_SequenceColorBalance_update");

  prop = RNA_def_property(srna, "gain", PROP_FLOAT, PROP_COLOR_GAMMA);
  RNA_def_property_ui_text(prop, "Gain", "Color balance gain (highlights)");
  RNA_def_property_ui_range(prop, 0, 2, 0.1, 3);
  RNA_def_property_float_default(prop, 1.0f);
  RNA_def_property_update(prop, NC_SCENE | ND_SEQUENCER, "rna_SequenceColorBalance_update");

  prop = RNA_def_property(srna, "slope", PROP_FLOAT, PROP_COLOR_GAMMA);
  RNA_def_property_ui_text(prop, "Slope", "Correction for highlights");
  RNA_def_property_ui_range(prop, 0, 2, 0.1, 3);
  RNA_def_property_float_default(prop, 1.0f);
  RNA_def_property_update(prop, NC_SCENE | ND_SEQUENCER, "rna_SequenceColorBalance_update");

  prop = RNA_def_property(srna, "offset", PROP_FLOAT, PROP_COLOR_GAMMA);
  RNA_def_property_ui_text(prop, "Offset", "Correction for entire tonal range");
  RNA_def_property_ui_range(prop, 0, 2, 0.1, 3);
  RNA_def_property_float_default(prop, 1.0f);
  RNA_def_property_update(prop, NC_SCENE | ND_SEQUENCER, "rna_SequenceColorBalance_update");

  prop = RNA_def_property(srna, "power", PROP_FLOAT, PROP_COLOR_GAMMA);
  RNA_def_property_ui_text(prop, "Power", "Correction for midtones");
  RNA_def_property_ui_range(prop, 0, 2, 0.1, 3);
  RNA_def_property_float_default(prop, 1.0f);
  RNA_def_property_update(prop, NC_SCENE | ND_SEQUENCER, "rna_SequenceColorBalance_update");

  prop = RNA_def_property(srna, "invert_lift", PROP_BOOLEAN, PROP_NONE);
  RNA_def_property_boolean_sdna(prop, NULL, "flag", SEQ_COLOR_BALANCE_INVERSE_LIFT);
  RNA_def_property_ui_text(prop, "Inverse Lift", "Invert the lift color");
  RNA_def_property_update(prop, NC_SCENE | ND_SEQUENCER, "rna_SequenceColorBalance_update");

  prop = RNA_def_property(srna, "invert_gamma", PROP_BOOLEAN, PROP_NONE);
  RNA_def_property_boolean_sdna(prop, NULL, "flag", SEQ_COLOR_BALANCE_INVERSE_GAMMA);
  RNA_def_property_ui_text(prop, "Inverse Gamma", "Invert the gamma color");
  RNA_def_property_update(prop, NC_SCENE | ND_SEQUENCER, "rna_SequenceColorBalance_update");

  prop = RNA_def_property(srna, "invert_gain", PROP_BOOLEAN, PROP_NONE);
  RNA_def_property_boolean_sdna(prop, NULL, "flag", SEQ_COLOR_BALANCE_INVERSE_GAIN);
  RNA_def_property_ui_text(prop, "Inverse Gain", "Invert the gain color`");
  RNA_def_property_update(prop, NC_SCENE | ND_SEQUENCER, "rna_SequenceColorBalance_update");

  prop = RNA_def_property(srna, "invert_slope", PROP_BOOLEAN, PROP_NONE);
  RNA_def_property_boolean_sdna(prop, NULL, "flag", SEQ_COLOR_BALANCE_INVERSE_SLOPE);
  RNA_def_property_ui_text(prop, "Inverse Slope", "Invert the slope color`");
  RNA_def_property_update(prop, NC_SCENE | ND_SEQUENCER, "rna_SequenceColorBalance_update");

  prop = RNA_def_property(srna, "invert_offset", PROP_BOOLEAN, PROP_NONE);
  RNA_def_property_boolean_sdna(prop, NULL, "flag", SEQ_COLOR_BALANCE_INVERSE_OFFSET);
  RNA_def_property_ui_text(prop, "Inverse Offset", "Invert the offset color");
  RNA_def_property_update(prop, NC_SCENE | ND_SEQUENCER, "rna_SequenceColorBalance_update");

  prop = RNA_def_property(srna, "invert_power", PROP_BOOLEAN, PROP_NONE);
  RNA_def_property_boolean_sdna(prop, NULL, "flag", SEQ_COLOR_BALANCE_INVERSE_POWER);
  RNA_def_property_ui_text(prop, "Inverse Power", "Invert the power color");
  RNA_def_property_update(prop, NC_SCENE | ND_SEQUENCER, "rna_SequenceColorBalance_update");

  /* not yet used */
#  if 0
  prop = RNA_def_property(srna, "exposure", PROP_FLOAT, PROP_NONE);
  RNA_def_property_range(prop, 0.0f, 1.0f);
  RNA_def_property_ui_text(prop, "Exposure", "");
  RNA_def_property_update(prop, NC_SCENE | ND_SEQUENCER, "rna_Sequence_ColorBabalnce_update");

  prop = RNA_def_property(srna, "saturation", PROP_FLOAT, PROP_NONE);
  RNA_def_property_range(prop, 0.0f, 1.0f);
  RNA_def_property_ui_text(prop, "Saturation", "");
  RNA_def_property_update(prop, NC_SCENE | ND_SEQUENCER, "rna_Sequence_ColorBabalnce_update");
#  endif

  RNA_def_struct_path_func(srna, "rna_SequenceColorBalance_path");
}

static void rna_def_strip_color_balance(BlenderRNA *brna)
{
  StructRNA *srna;

  srna = RNA_def_struct(brna, "SequenceColorBalance", "SequenceColorBalanceData");
  RNA_def_struct_ui_text(
      srna, "Sequence Color Balance", "Color balance parameters for a sequence strip");
  RNA_def_struct_sdna(srna, "StripColorBalance");
}

static const EnumPropertyItem blend_mode_items[] = {
    {SEQ_BLEND_REPLACE, "REPLACE", 0, "Replace", ""},
    {SEQ_TYPE_CROSS, "CROSS", 0, "Cross", ""},
    {0, "", ICON_NONE, NULL, NULL},
    {SEQ_TYPE_DARKEN, "DARKEN", 0, "Darken", ""},
    {SEQ_TYPE_MUL, "MULTIPLY", 0, "Multiply", ""},
    {SEQ_TYPE_COLOR_BURN, "BURN", 0, "Color Burn", ""},
    {SEQ_TYPE_LINEAR_BURN, "LINEAR_BURN", 0, "Linear Burn", ""},
    {0, "", ICON_NONE, NULL, NULL},
    {SEQ_TYPE_LIGHTEN, "LIGHTEN", 0, "Lighten", ""},
    {SEQ_TYPE_SCREEN, "SCREEN", 0, "Screen", ""},
    {SEQ_TYPE_DODGE, "DODGE", 0, "Color Dodge", ""},
    {SEQ_TYPE_ADD, "ADD", 0, "Add", ""},
    {0, "", ICON_NONE, NULL, NULL},
    {SEQ_TYPE_OVERLAY, "OVERLAY", 0, "Overlay", ""},
    {SEQ_TYPE_SOFT_LIGHT, "SOFT_LIGHT", 0, "Soft Light", ""},
    {SEQ_TYPE_HARD_LIGHT, "HARD_LIGHT", 0, "Hard Light", ""},
    {SEQ_TYPE_VIVID_LIGHT, "VIVID_LIGHT", 0, "Vivid Light", ""},
    {SEQ_TYPE_LIN_LIGHT, "LINEAR_LIGHT", 0, "Linear Light", ""},
    {SEQ_TYPE_PIN_LIGHT, "PIN_LIGHT", 0, "Pin Light", ""},
    {0, "", ICON_NONE, NULL, NULL},
    {SEQ_TYPE_DIFFERENCE, "DIFFERENCE", 0, "Difference", ""},
    {SEQ_TYPE_EXCLUSION, "EXCLUSION", 0, "Exclusion", ""},
    {SEQ_TYPE_SUB, "SUBTRACT", 0, "Subtract", ""},
    {0, "", ICON_NONE, NULL, NULL},
    {SEQ_TYPE_HUE, "HUE", 0, "Hue", ""},
    {SEQ_TYPE_SATURATION, "SATURATION", 0, "Saturation", ""},
    {SEQ_TYPE_BLEND_COLOR, "COLOR", 0, "Color", ""},
    {SEQ_TYPE_VALUE, "VALUE", 0, "Value", ""},
    {0, "", ICON_NONE, NULL, NULL},
    {SEQ_TYPE_ALPHAOVER, "ALPHA_OVER", 0, "Alpha Over", ""},
    {SEQ_TYPE_ALPHAUNDER, "ALPHA_UNDER", 0, "Alpha Under", ""},
    {SEQ_TYPE_GAMCROSS, "GAMMA_CROSS", 0, "Gamma Cross", ""},
    {SEQ_TYPE_OVERDROP, "OVER_DROP", 0, "Over Drop", ""},
    {0, NULL, 0, NULL, NULL},
};

static void rna_def_sequence_modifiers(BlenderRNA *brna, PropertyRNA *cprop)
{
  StructRNA *srna;

  FunctionRNA *func;
  PropertyRNA *parm;

  RNA_def_property_srna(cprop, "SequenceModifiers");
  srna = RNA_def_struct(brna, "SequenceModifiers", NULL);
  RNA_def_struct_sdna(srna, "Sequence");
  RNA_def_struct_ui_text(srna, "Strip Modifiers", "Collection of strip modifiers");

  /* add modifier */
  func = RNA_def_function(srna, "new", "rna_Sequence_modifier_new");
  RNA_def_function_flag(func, FUNC_USE_CONTEXT | FUNC_USE_REPORTS);
  RNA_def_function_ui_description(func, "Add a new modifier");
  parm = RNA_def_string(func, "name", "Name", 0, "", "New name for the modifier");
  RNA_def_parameter_flags(parm, 0, PARM_REQUIRED);
  /* modifier to add */
  parm = RNA_def_enum(func,
                      "type",
                      rna_enum_sequence_modifier_type_items,
                      seqModifierType_ColorBalance,
                      "",
                      "Modifier type to add");
  RNA_def_parameter_flags(parm, 0, PARM_REQUIRED);
  /* return type */
  parm = RNA_def_pointer(func, "modifier", "SequenceModifier", "", "Newly created modifier");
  RNA_def_function_return(func, parm);

  /* remove modifier */
  func = RNA_def_function(srna, "remove", "rna_Sequence_modifier_remove");
  RNA_def_function_flag(func, FUNC_USE_CONTEXT | FUNC_USE_REPORTS);
  RNA_def_function_ui_description(func, "Remove an existing modifier from the sequence");
  /* modifier to remove */
  parm = RNA_def_pointer(func, "modifier", "SequenceModifier", "", "Modifier to remove");
  RNA_def_parameter_flags(parm, PROP_NEVER_NULL, PARM_REQUIRED | PARM_RNAPTR);
  RNA_def_parameter_clear_flags(parm, PROP_THICK_WRAP, 0);

  /* clear all modifiers */
  func = RNA_def_function(srna, "clear", "rna_Sequence_modifier_clear");
  RNA_def_function_flag(func, FUNC_USE_CONTEXT);
  RNA_def_function_ui_description(func, "Remove all modifiers from the sequence");
}

static void rna_def_sequence(BlenderRNA *brna)
{
  StructRNA *srna;
  PropertyRNA *prop;

  static const EnumPropertyItem seq_type_items[] = {
      {SEQ_TYPE_IMAGE, "IMAGE", 0, "Image", ""},
      {SEQ_TYPE_META, "META", 0, "Meta", ""},
      {SEQ_TYPE_SCENE, "SCENE", 0, "Scene", ""},
      {SEQ_TYPE_MOVIE, "MOVIE", 0, "Movie", ""},
      {SEQ_TYPE_MOVIECLIP, "MOVIECLIP", 0, "Clip", ""},
      {SEQ_TYPE_MASK, "MASK", 0, "Mask", ""},
      {SEQ_TYPE_SOUND_RAM, "SOUND", 0, "Sound", ""},
      {SEQ_TYPE_CROSS, "CROSS", 0, "Cross", ""},
      {SEQ_TYPE_ADD, "ADD", 0, "Add", ""},
      {SEQ_TYPE_SUB, "SUBTRACT", 0, "Subtract", ""},
      {SEQ_TYPE_ALPHAOVER, "ALPHA_OVER", 0, "Alpha Over", ""},
      {SEQ_TYPE_ALPHAUNDER, "ALPHA_UNDER", 0, "Alpha Under", ""},
      {SEQ_TYPE_GAMCROSS, "GAMMA_CROSS", 0, "Gamma Cross", ""},
      {SEQ_TYPE_MUL, "MULTIPLY", 0, "Multiply", ""},
      {SEQ_TYPE_OVERDROP, "OVER_DROP", 0, "Over Drop", ""},
      {SEQ_TYPE_WIPE, "WIPE", 0, "Wipe", ""},
      {SEQ_TYPE_GLOW, "GLOW", 0, "Glow", ""},
      {SEQ_TYPE_TRANSFORM, "TRANSFORM", 0, "Transform", ""},
      {SEQ_TYPE_COLOR, "COLOR", 0, "Color", ""},
      {SEQ_TYPE_SPEED, "SPEED", 0, "Speed", ""},
      {SEQ_TYPE_MULTICAM, "MULTICAM", 0, "Multicam Selector", ""},
      {SEQ_TYPE_ADJUSTMENT, "ADJUSTMENT", 0, "Adjustment Layer", ""},
      {SEQ_TYPE_GAUSSIAN_BLUR, "GAUSSIAN_BLUR", 0, "Gaussian Blur", ""},
      {SEQ_TYPE_TEXT, "TEXT", 0, "Text", ""},
      {SEQ_TYPE_COLORMIX, "COLORMIX", 0, "Color Mix", ""},
      {0, NULL, 0, NULL, NULL},
  };

  srna = RNA_def_struct(brna, "Sequence", NULL);
  RNA_def_struct_ui_text(srna, "Sequence", "Sequence strip in the sequence editor");
  RNA_def_struct_refine_func(srna, "rna_Sequence_refine");
  RNA_def_struct_path_func(srna, "rna_Sequence_path");
  RNA_def_struct_idprops_func(srna, "rna_Sequence_idprops");

  prop = RNA_def_property(srna, "name", PROP_STRING, PROP_NONE);
  RNA_def_property_string_funcs(
      prop, "rna_Sequence_name_get", "rna_Sequence_name_length", "rna_Sequence_name_set");
  RNA_def_property_string_maxlength(prop, sizeof(((Sequence *)NULL)->name) - 2);
  RNA_def_property_ui_text(prop, "Name", "");
  RNA_def_struct_name_property(srna, prop);
  RNA_def_property_update(prop, NC_SCENE | ND_SEQUENCER, NULL);

  prop = RNA_def_property(srna, "type", PROP_ENUM, PROP_NONE);
  RNA_def_property_clear_flag(prop, PROP_EDITABLE);
  RNA_def_property_enum_items(prop, seq_type_items);
  RNA_def_property_ui_text(prop, "Type", "");
  RNA_def_property_translation_context(prop, BLT_I18NCONTEXT_ID_SEQUENCE);
  RNA_def_property_update(prop, NC_SCENE | ND_SEQUENCER, "rna_Sequence_invalidate_raw_update");

  /* flags */
  prop = RNA_def_property(srna, "select", PROP_BOOLEAN, PROP_NONE);
  RNA_def_property_boolean_sdna(prop, NULL, "flag", SELECT);
  RNA_def_property_ui_text(prop, "Select", "");
  RNA_def_property_update(prop, NC_SCENE | ND_SEQUENCER | NA_SELECTED, NULL);

  prop = RNA_def_property(srna, "select_left_handle", PROP_BOOLEAN, PROP_NONE);
  RNA_def_property_boolean_sdna(prop, NULL, "flag", SEQ_LEFTSEL);
  RNA_def_property_ui_text(prop, "Left Handle Selected", "");
  RNA_def_property_update(prop, NC_SCENE | ND_SEQUENCER | NA_SELECTED, NULL);

  prop = RNA_def_property(srna, "select_right_handle", PROP_BOOLEAN, PROP_NONE);
  RNA_def_property_boolean_sdna(prop, NULL, "flag", SEQ_RIGHTSEL);
  RNA_def_property_ui_text(prop, "Right Handle Selected", "");
  RNA_def_property_update(prop, NC_SCENE | ND_SEQUENCER | NA_SELECTED, NULL);

  prop = RNA_def_property(srna, "mute", PROP_BOOLEAN, PROP_NONE);
  RNA_def_property_boolean_sdna(prop, NULL, "flag", SEQ_MUTE);
  RNA_def_property_ui_icon(prop, ICON_CHECKBOX_HLT, -1);
  RNA_def_property_ui_text(
      prop, "Mute", "Disable strip so that it cannot be viewed in the output");
  RNA_def_property_update(prop, NC_SCENE | ND_SEQUENCER, "rna_Sequence_invalidate_raw_update");

  prop = RNA_def_property(srna, "lock", PROP_BOOLEAN, PROP_NONE);
  RNA_def_property_boolean_sdna(prop, NULL, "flag", SEQ_LOCK);
  RNA_def_property_clear_flag(prop, PROP_ANIMATABLE);
  RNA_def_property_ui_icon(prop, ICON_UNLOCKED, true);
  RNA_def_property_ui_text(prop, "Lock", "Lock strip so that it cannot be transformed");
  RNA_def_property_update(prop, NC_SCENE | ND_SEQUENCER, NULL);

  /* strip positioning */
  /* Cache has to be invalidated before and after transformation. */
  prop = RNA_def_property(srna, "frame_final_duration", PROP_INT, PROP_TIME);
  RNA_def_property_range(prop, 1, MAXFRAME);
  RNA_def_property_clear_flag(prop, PROP_ANIMATABLE);
  RNA_def_property_ui_text(
      prop, "Length", "The length of the contents of this strip after the handles are applied");
  RNA_def_property_int_funcs(
      prop, "rna_Sequence_frame_length_get", "rna_Sequence_frame_length_set", NULL);
  RNA_def_property_editable_func(prop, "rna_Sequence_frame_editable");
  RNA_def_property_update(
      prop, NC_SCENE | ND_SEQUENCER, "rna_Sequence_invalidate_preprocessed_update");

  prop = RNA_def_property(srna, "frame_duration", PROP_INT, PROP_TIME);
  RNA_def_property_int_sdna(prop, NULL, "len");
  RNA_def_property_clear_flag(prop, PROP_EDITABLE | PROP_ANIMATABLE);
  RNA_def_property_range(prop, 1, MAXFRAME);
  RNA_def_property_ui_text(
      prop, "Length", "The length of the contents of this strip before the handles are applied");

  prop = RNA_def_property(srna, "frame_start", PROP_INT, PROP_TIME);
  RNA_def_property_int_sdna(prop, NULL, "start");
  RNA_def_property_clear_flag(prop, PROP_ANIMATABLE);
  RNA_def_property_ui_text(prop, "Start Frame", "X position where the strip begins");
  RNA_def_property_int_funcs(
      prop, NULL, "rna_Sequence_start_frame_set", NULL); /* overlap tests and calc_seq_disp */
  RNA_def_property_editable_func(prop, "rna_Sequence_frame_editable");
  RNA_def_property_update(
      prop, NC_SCENE | ND_SEQUENCER, "rna_Sequence_invalidate_preprocessed_update");

  prop = RNA_def_property(srna, "frame_final_start", PROP_INT, PROP_TIME);
  RNA_def_property_int_sdna(prop, NULL, "startdisp");
  RNA_def_property_clear_flag(prop, PROP_ANIMATABLE);
  RNA_def_property_ui_text(
      prop,
      "Start Frame",
      "Start frame displayed in the sequence editor after offsets are applied, setting this is "
      "equivalent to moving the handle, not the actual start frame");
  /* overlap tests and calc_seq_disp */
  RNA_def_property_int_funcs(prop, NULL, "rna_Sequence_start_frame_final_set", NULL);
  RNA_def_property_editable_func(prop, "rna_Sequence_frame_editable");
  RNA_def_property_update(
      prop, NC_SCENE | ND_SEQUENCER, "rna_Sequence_invalidate_preprocessed_update");

  prop = RNA_def_property(srna, "frame_final_end", PROP_INT, PROP_TIME);
  RNA_def_property_int_sdna(prop, NULL, "enddisp");
  RNA_def_property_clear_flag(prop, PROP_ANIMATABLE);
  RNA_def_property_ui_text(
      prop, "End Frame", "End frame displayed in the sequence editor after offsets are applied");
  /* overlap tests and calc_seq_disp */
  RNA_def_property_int_funcs(prop, NULL, "rna_Sequence_end_frame_final_set", NULL);
  RNA_def_property_editable_func(prop, "rna_Sequence_frame_editable");
  RNA_def_property_update(
      prop, NC_SCENE | ND_SEQUENCER, "rna_Sequence_invalidate_preprocessed_update");

  prop = RNA_def_property(srna, "frame_offset_start", PROP_INT, PROP_TIME);
  RNA_def_property_int_sdna(prop, NULL, "startofs");
  //  RNA_def_property_clear_flag(prop, PROP_EDITABLE); /* overlap tests */
  RNA_def_property_ui_text(prop, "Start Offset", "");
  RNA_def_property_int_funcs(
      prop, NULL, "rna_Sequence_frame_offset_start_set", "rna_Sequence_frame_offset_start_range");
  RNA_def_property_update(prop, NC_SCENE | ND_SEQUENCER, "rna_Sequence_frame_change_update");

  prop = RNA_def_property(srna, "frame_offset_end", PROP_INT, PROP_TIME);
  RNA_def_property_int_sdna(prop, NULL, "endofs");
  //  RNA_def_property_clear_flag(prop, PROP_EDITABLE); /* overlap tests */
  RNA_def_property_ui_text(prop, "End Offset", "");
  RNA_def_property_int_funcs(
      prop, NULL, "rna_Sequence_frame_offset_end_set", "rna_Sequence_frame_offset_end_range");
  RNA_def_property_update(prop, NC_SCENE | ND_SEQUENCER, "rna_Sequence_frame_change_update");

  prop = RNA_def_property(srna, "frame_still_start", PROP_INT, PROP_TIME);
  RNA_def_property_int_sdna(prop, NULL, "startstill");
  //  RNA_def_property_clear_flag(prop, PROP_EDITABLE); /* overlap tests */
  RNA_def_property_range(prop, 0, MAXFRAME);
  RNA_def_property_ui_text(prop, "Start Still", "");
  RNA_def_property_int_funcs(prop, NULL, "rna_Sequence_frame_still_start_set", NULL);
  RNA_def_property_update(prop, NC_SCENE | ND_SEQUENCER, "rna_Sequence_frame_change_update");

  prop = RNA_def_property(srna, "frame_still_end", PROP_INT, PROP_TIME);
  RNA_def_property_int_sdna(prop, NULL, "endstill");
  //  RNA_def_property_clear_flag(prop, PROP_EDITABLE); /* overlap tests */
  RNA_def_property_range(prop, 0, MAXFRAME);
  RNA_def_property_ui_text(prop, "End Still", "");
  RNA_def_property_int_funcs(prop, NULL, "rna_Sequence_frame_still_end_set", NULL);
  RNA_def_property_update(prop, NC_SCENE | ND_SEQUENCER, "rna_Sequence_frame_change_update");

  prop = RNA_def_property(srna, "channel", PROP_INT, PROP_UNSIGNED);
  RNA_def_property_int_sdna(prop, NULL, "machine");
  RNA_def_property_clear_flag(prop, PROP_ANIMATABLE);
  RNA_def_property_range(prop, 1, MAXSEQ);
  RNA_def_property_ui_text(prop, "Channel", "Y position of the sequence strip");
  RNA_def_property_int_funcs(prop, NULL, "rna_Sequence_channel_set", NULL); /* overlap test */
  RNA_def_property_update(
      prop, NC_SCENE | ND_SEQUENCER, "rna_Sequence_invalidate_preprocessed_update");

  prop = RNA_def_property(srna, "use_linear_modifiers", PROP_BOOLEAN, PROP_NONE);
  RNA_def_property_boolean_sdna(prop, NULL, "flag", SEQ_USE_LINEAR_MODIFIERS);
  RNA_def_property_ui_text(prop,
                           "Use Linear Modifiers",
                           "Calculate modifiers in linear space instead of sequencer's space");
  RNA_def_property_update(
      prop, NC_SCENE | ND_SEQUENCER, "rna_Sequence_invalidate_preprocessed_update");

  /* blending */

  prop = RNA_def_property(srna, "blend_type", PROP_ENUM, PROP_NONE);
  RNA_def_property_enum_sdna(prop, NULL, "blend_mode");
  RNA_def_property_enum_items(prop, blend_mode_items);
  RNA_def_property_ui_text(
      prop, "Blending Mode", "Method for controlling how the strip combines with other strips");
  RNA_def_property_update(
      prop, NC_SCENE | ND_SEQUENCER, "rna_Sequence_invalidate_preprocessed_update");

  prop = RNA_def_property(srna, "blend_alpha", PROP_FLOAT, PROP_FACTOR);
  RNA_def_property_range(prop, 0.0f, 1.0f);
  RNA_def_property_ui_text(
      prop, "Blend Opacity", "Percentage of how much the strip's colors affect other strips");
  /* stupid 0-100 -> 0-1 */
  RNA_def_property_float_funcs(prop, "rna_Sequence_opacity_get", "rna_Sequence_opacity_set", NULL);
  RNA_def_property_update(
      prop, NC_SCENE | ND_SEQUENCER, "rna_Sequence_invalidate_preprocessed_update");

  prop = RNA_def_property(srna, "effect_fader", PROP_FLOAT, PROP_FACTOR);
  RNA_def_property_range(prop, 0.0f, 1.0f);
  RNA_def_property_ui_range(prop, 0.0f, 1.0f, 0.1, 3);
  RNA_def_property_float_sdna(prop, NULL, "effect_fader");
  RNA_def_property_ui_text(prop, "Effect Fader Position", "Custom fade value");
  RNA_def_property_update(
      prop, NC_SCENE | ND_SEQUENCER, "rna_Sequence_invalidate_preprocessed_update");

  prop = RNA_def_property(srna, "use_default_fade", PROP_BOOLEAN, PROP_NONE);
  RNA_def_property_boolean_sdna(prop, NULL, "flag", SEQ_USE_EFFECT_DEFAULT_FADE);
  RNA_def_property_ui_text(
      prop,
      "Use Default Fade",
      "Fade effect using the built-in default (usually make transition as long as "
      "effect strip)");
  RNA_def_property_update(
      prop, NC_SCENE | ND_SEQUENCER, "rna_Sequence_invalidate_preprocessed_update");

  prop = RNA_def_property(srna, "color_tag", PROP_ENUM, PROP_NONE);
  RNA_def_property_enum_sdna(prop, NULL, "color_tag");
  RNA_def_property_enum_funcs(
      prop, "rna_Sequence_color_tag_get", "rna_Sequence_color_tag_set", NULL);
  RNA_def_property_enum_items(prop, rna_enum_strip_color_items);
  RNA_def_property_ui_text(prop, "Strip Color", "Color tag for a strip");
  RNA_def_property_update(prop, NC_SCENE | ND_SEQUENCER, NULL);

  /* modifiers */
  prop = RNA_def_property(srna, "modifiers", PROP_COLLECTION, PROP_NONE);
  RNA_def_property_struct_type(prop, "SequenceModifier");
  RNA_def_property_ui_text(prop, "Modifiers", "Modifiers affecting this strip");
  rna_def_sequence_modifiers(brna, prop);

  prop = RNA_def_property(srna, "use_cache_raw", PROP_BOOLEAN, PROP_NONE);
  RNA_def_property_boolean_sdna(prop, NULL, "cache_flag", SEQ_CACHE_STORE_RAW);
  RNA_def_property_ui_text(prop,
                           "Cache Raw",
                           "Cache raw images read from disk, for faster tweaking of strip "
                           "parameters at the cost of memory usage");

  prop = RNA_def_property(srna, "use_cache_preprocessed", PROP_BOOLEAN, PROP_NONE);
  RNA_def_property_boolean_sdna(prop, NULL, "cache_flag", SEQ_CACHE_STORE_PREPROCESSED);
  RNA_def_property_ui_text(
      prop,
      "Cache Preprocessed",
      "Cache preprocessed images, for faster tweaking of effects at the cost of memory usage");

  prop = RNA_def_property(srna, "use_cache_composite", PROP_BOOLEAN, PROP_NONE);
  RNA_def_property_boolean_sdna(prop, NULL, "cache_flag", SEQ_CACHE_STORE_COMPOSITE);
  RNA_def_property_ui_text(prop,
                           "Cache Composite",
                           "Cache intermediate composited images, for faster tweaking of stacked "
                           "strips at the cost of memory usage");

  prop = RNA_def_property(srna, "override_cache_settings", PROP_BOOLEAN, PROP_NONE);
  RNA_def_property_boolean_sdna(prop, NULL, "cache_flag", SEQ_CACHE_OVERRIDE);
  RNA_def_property_ui_text(prop, "Override Cache Settings", "Override global cache settings");

  RNA_api_sequence_strip(srna);
}

static void rna_def_channel(BlenderRNA *brna)
{
  StructRNA *srna;
  PropertyRNA *prop;

  srna = RNA_def_struct(brna, "SequenceTimelineChannel", NULL);
  RNA_def_struct_sdna(srna, "SeqTimelineChannel");
  RNA_def_struct_path_func(srna, "rna_SeqTimelineChannel_path");
  RNA_def_struct_ui_text(srna, "Channel", "");

  prop = RNA_def_property(srna, "name", PROP_STRING, PROP_NONE);
  RNA_def_property_string_maxlength(prop, sizeof(((SeqTimelineChannel *)NULL)->name));
  RNA_def_property_ui_text(prop, "Name", "");
  RNA_def_struct_name_property(srna, prop);
  RNA_def_property_string_funcs(prop, NULL, NULL, "rna_SequenceTimelineChannel_name_set");
  RNA_def_property_update(prop, NC_SCENE | ND_SEQUENCER, NULL);

  prop = RNA_def_property(srna, "lock", PROP_BOOLEAN, PROP_NONE);
  RNA_def_property_boolean_sdna(prop, NULL, "flag", SEQ_CHANNEL_LOCK);
  RNA_def_property_ui_text(prop, "Lock channel", "");
  RNA_def_property_update(prop, NC_SCENE | ND_SEQUENCER, NULL);

  prop = RNA_def_property(srna, "mute", PROP_BOOLEAN, PROP_NONE);
  RNA_def_property_boolean_sdna(prop, NULL, "flag", SEQ_CHANNEL_MUTE);
  RNA_def_property_ui_text(prop, "Mute channel", "");
  RNA_def_property_update(prop, NC_SCENE | ND_SEQUENCER, "rna_Sequence_sound_update");
}

static void rna_def_editor(BlenderRNA *brna)
{
  StructRNA *srna;
  PropertyRNA *prop;

  static const EnumPropertyItem editing_storage_items[] = {
      {0, "PER_STRIP", 0, "Per Strip", "Store proxies using per strip settings"},
      {SEQ_EDIT_PROXY_DIR_STORAGE,
       "PROJECT",
       0,
       "Project",
       "Store proxies using project directory"},
      {0, NULL, 0, NULL, NULL},
  };
  srna = RNA_def_struct(brna, "SequenceEditor", NULL);
  RNA_def_struct_ui_text(srna, "Sequence Editor", "Sequence editing data for a Scene");
  RNA_def_struct_ui_icon(srna, ICON_SEQUENCE);
  RNA_def_struct_sdna(srna, "Editing");

  prop = RNA_def_property(srna, "sequences", PROP_COLLECTION, PROP_NONE);
  RNA_def_property_collection_sdna(prop, NULL, "seqbase", NULL);
  RNA_def_property_struct_type(prop, "Sequence");
  RNA_def_property_ui_text(prop, "Sequences", "Top-level strips only");
  RNA_api_sequences(brna, prop, false);

  prop = RNA_def_property(srna, "sequences_all", PROP_COLLECTION, PROP_NONE);
  RNA_def_property_collection_sdna(prop, NULL, "seqbase", NULL);
  RNA_def_property_struct_type(prop, "Sequence");
  RNA_def_property_ui_text(
      prop, "All Sequences", "All strips, recursively including those inside metastrips");
  RNA_def_property_collection_funcs(prop,
                                    "rna_SequenceEditor_sequences_all_begin",
                                    "rna_SequenceEditor_sequences_all_next",
                                    "rna_SequenceEditor_sequences_all_end",
                                    "rna_SequenceEditor_sequences_all_get",
                                    NULL,
                                    NULL,
                                    "rna_SequenceEditor_sequences_all_lookup_string",
                                    NULL);

  prop = RNA_def_property(srna, "meta_stack", PROP_COLLECTION, PROP_NONE);
  RNA_def_property_collection_sdna(prop, NULL, "metastack", NULL);
  RNA_def_property_struct_type(prop, "Sequence");
  RNA_def_property_ui_text(
      prop, "Meta Stack", "Meta strip stack, last is currently edited meta strip");
  RNA_def_property_collection_funcs(
      prop, NULL, NULL, NULL, "rna_SequenceEditor_meta_stack_get", NULL, NULL, NULL, NULL);

  prop = RNA_def_property(srna, "channels", PROP_COLLECTION, PROP_NONE);
  RNA_def_property_collection_sdna(prop, NULL, "channels", NULL);
  RNA_def_property_struct_type(prop, "SequenceTimelineChannel");
  RNA_def_property_ui_text(prop, "Channels", "");

  prop = RNA_def_property(srna, "active_strip", PROP_POINTER, PROP_NONE);
  RNA_def_property_pointer_sdna(prop, NULL, "act_seq");
  RNA_def_property_flag(prop, PROP_EDITABLE);
  RNA_def_property_ui_text(prop, "Active Strip", "Sequencer's active strip");

  prop = RNA_def_property(srna, "show_overlay_frame", PROP_BOOLEAN, PROP_NONE);
  RNA_def_property_boolean_sdna(prop, NULL, "overlay_frame_flag", SEQ_EDIT_OVERLAY_FRAME_SHOW);
<<<<<<< HEAD
  RNA_def_property_ui_text(
      prop, "Show Overlay", "Partial overlay on top of the sequencer with a frame offset\nHotkey in the default keymap: Shift o");
=======
  RNA_def_property_ui_text(prop,
                           "Show Overlay",
                           "Partial overlay on top of the sequencer with a frame offset\nHotkey "
                           "in the default keymap: Shift o");
>>>>>>> 54d72ee3
  RNA_def_property_update(prop, NC_SPACE | ND_SPACE_SEQUENCER, NULL);

  prop = RNA_def_property(srna, "use_overlay_frame_lock", PROP_BOOLEAN, PROP_NONE);
  RNA_def_property_boolean_sdna(prop, NULL, "overlay_frame_flag", SEQ_EDIT_OVERLAY_FRAME_ABS);
  RNA_def_property_ui_text(prop, "Overlay Lock", "");
  RNA_def_property_boolean_funcs(prop, NULL, "rna_SequenceEditor_overlay_lock_set");
  RNA_def_property_update(prop, NC_SPACE | ND_SPACE_SEQUENCER, NULL);

  /* access to fixed and relative frame */
  prop = RNA_def_property(srna, "overlay_frame", PROP_INT, PROP_NONE);
  RNA_def_property_ui_text(prop, "Overlay Offset", "Number of frames to offset");
  RNA_def_property_int_funcs(
      prop, "rna_SequenceEditor_overlay_frame_get", "rna_SequenceEditor_overlay_frame_set", NULL);
  RNA_def_property_update(prop, NC_SPACE | ND_SPACE_SEQUENCER, NULL);

  prop = RNA_def_property(srna, "proxy_storage", PROP_ENUM, PROP_NONE);
  RNA_def_property_enum_items(prop, editing_storage_items);
  RNA_def_property_ui_text(prop, "Proxy Storage", "How to store proxies for this project");
  RNA_def_property_update(prop, NC_SPACE | ND_SPACE_SEQUENCER, "rna_SequenceEditor_update_cache");

  prop = RNA_def_property(srna, "proxy_dir", PROP_STRING, PROP_DIRPATH);
  RNA_def_property_string_sdna(prop, NULL, "proxy_dir");
  RNA_def_property_ui_text(prop, "Proxy Directory", "");
  RNA_def_property_update(prop, NC_SPACE | ND_SPACE_SEQUENCER, "rna_SequenceEditor_update_cache");

  /* cache flags */

  prop = RNA_def_property(srna, "show_cache", PROP_BOOLEAN, PROP_NONE);
  RNA_def_property_boolean_sdna(prop, NULL, "cache_flag", SEQ_CACHE_VIEW_ENABLE);
  RNA_def_property_ui_text(prop, "Show Cache", "Visualize cached images on the timeline");
  RNA_def_property_update(prop, NC_SCENE | ND_SEQUENCER, NULL);

  prop = RNA_def_property(srna, "show_cache_final_out", PROP_BOOLEAN, PROP_NONE);
  RNA_def_property_boolean_sdna(prop, NULL, "cache_flag", SEQ_CACHE_VIEW_FINAL_OUT);
  RNA_def_property_ui_text(prop, "Final Images", "Visualize cached complete frames");
  RNA_def_property_update(prop, NC_SCENE | ND_SEQUENCER, NULL);

  prop = RNA_def_property(srna, "show_cache_raw", PROP_BOOLEAN, PROP_NONE);
  RNA_def_property_boolean_sdna(prop, NULL, "cache_flag", SEQ_CACHE_VIEW_RAW);
  RNA_def_property_ui_text(prop, "Raw Images", "Visualize cached raw images");
  RNA_def_property_update(prop, NC_SCENE | ND_SEQUENCER, NULL);

  prop = RNA_def_property(srna, "show_cache_preprocessed", PROP_BOOLEAN, PROP_NONE);
  RNA_def_property_boolean_sdna(prop, NULL, "cache_flag", SEQ_CACHE_VIEW_PREPROCESSED);
  RNA_def_property_ui_text(prop, "Pre-processed Images", "Visualize cached pre-processed images");
  RNA_def_property_update(prop, NC_SCENE | ND_SEQUENCER, NULL);

  prop = RNA_def_property(srna, "show_cache_composite", PROP_BOOLEAN, PROP_NONE);
  RNA_def_property_boolean_sdna(prop, NULL, "cache_flag", SEQ_CACHE_VIEW_COMPOSITE);
  RNA_def_property_ui_text(prop, "Composite Images", "Visualize cached composite images");
  RNA_def_property_update(prop, NC_SCENE | ND_SEQUENCER, NULL);

  prop = RNA_def_property(srna, "use_cache_raw", PROP_BOOLEAN, PROP_NONE);
  RNA_def_property_boolean_sdna(prop, NULL, "cache_flag", SEQ_CACHE_STORE_RAW);
  RNA_def_property_ui_text(prop,
                           "Cache Raw",
                           "Cache raw images read from disk, for faster tweaking of strip "
                           "parameters at the cost of memory usage");

  prop = RNA_def_property(srna, "use_cache_preprocessed", PROP_BOOLEAN, PROP_NONE);
  RNA_def_property_boolean_sdna(prop, NULL, "cache_flag", SEQ_CACHE_STORE_PREPROCESSED);
  RNA_def_property_ui_text(
      prop,
      "Cache Pre-processed",
      "Cache pre-processed images, for faster tweaking of effects at the cost of memory usage");

  prop = RNA_def_property(srna, "use_cache_composite", PROP_BOOLEAN, PROP_NONE);
  RNA_def_property_boolean_sdna(prop, NULL, "cache_flag", SEQ_CACHE_STORE_COMPOSITE);
  RNA_def_property_ui_text(prop,
                           "Cache Composite",
                           "Cache intermediate composited images, for faster tweaking of stacked "
                           "strips at the cost of memory usage");

  prop = RNA_def_property(srna, "use_cache_final", PROP_BOOLEAN, PROP_NONE);
  RNA_def_property_boolean_sdna(prop, NULL, "cache_flag", SEQ_CACHE_STORE_FINAL_OUT);
  RNA_def_property_ui_text(prop, "Cache Final", "Cache final image for each frame");

  prop = RNA_def_property(srna, "use_prefetch", PROP_BOOLEAN, PROP_NONE);
  RNA_def_property_boolean_sdna(prop, NULL, "cache_flag", SEQ_CACHE_PREFETCH_ENABLE);
  RNA_def_property_ui_text(
      prop,
      "Prefetch Frames",
      "Render frames ahead of current frame in the background for faster playback");
  RNA_def_property_update(prop, NC_SCENE | ND_SEQUENCER, NULL);
}

static void rna_def_filter_video(StructRNA *srna)
{
  PropertyRNA *prop;

  static const EnumPropertyItem alpha_mode_items[] = {
      {SEQ_ALPHA_STRAIGHT,
       "STRAIGHT",
       0,
       "Straight",
       "RGB channels in transparent pixels are unaffected by the alpha channel"},
      {SEQ_ALPHA_PREMUL,
       "PREMUL",
       0,
       "Premultiplied",
       "RGB channels in transparent pixels are multiplied by the alpha channel"},
      {0, NULL, 0, NULL, NULL},
  };

  prop = RNA_def_property(srna, "use_deinterlace", PROP_BOOLEAN, PROP_NONE);
  RNA_def_property_boolean_sdna(prop, NULL, "flag", SEQ_FILTERY);
  RNA_def_property_ui_text(prop, "Deinterlace", "Remove fields from video movies");
  RNA_def_property_update(prop, NC_SCENE | ND_SEQUENCER, "rna_Sequence_reopen_files_update");

  prop = RNA_def_property(srna, "alpha_mode", PROP_ENUM, PROP_NONE);
  RNA_def_property_enum_items(prop, alpha_mode_items);
  RNA_def_property_ui_text(
      prop, "Alpha Mode", "Representation of alpha information in the RGBA pixels");
  RNA_def_property_update(prop, NC_SCENE | ND_SEQUENCER, "rna_Sequence_invalidate_raw_update");

  prop = RNA_def_property(srna, "use_flip_x", PROP_BOOLEAN, PROP_NONE);
  RNA_def_property_boolean_sdna(prop, NULL, "flag", SEQ_FLIPX);
  RNA_def_property_ui_text(prop, "Flip X", "Flip on the X axis");
  RNA_def_property_update(prop, NC_SCENE | ND_SEQUENCER, "rna_Sequence_invalidate_raw_update");

  prop = RNA_def_property(srna, "use_flip_y", PROP_BOOLEAN, PROP_NONE);
  RNA_def_property_boolean_sdna(prop, NULL, "flag", SEQ_FLIPY);
  RNA_def_property_ui_text(prop, "Flip Y", "Flip on the Y axis");
  RNA_def_property_update(prop, NC_SCENE | ND_SEQUENCER, "rna_Sequence_invalidate_raw_update");

  prop = RNA_def_property(srna, "use_float", PROP_BOOLEAN, PROP_NONE);
  RNA_def_property_boolean_sdna(prop, NULL, "flag", SEQ_MAKE_FLOAT);
  RNA_def_property_ui_text(prop, "Convert Float", "Convert input to float data");
  RNA_def_property_update(prop, NC_SCENE | ND_SEQUENCER, "rna_Sequence_invalidate_raw_update");

  prop = RNA_def_property(srna, "use_reverse_frames", PROP_BOOLEAN, PROP_NONE);
  RNA_def_property_boolean_sdna(prop, NULL, "flag", SEQ_REVERSE_FRAMES);
  RNA_def_property_ui_text(prop, "Reverse Frames", "Reverse frame order");
  RNA_def_property_update(
      prop, NC_SCENE | ND_SEQUENCER, "rna_Sequence_invalidate_preprocessed_update");

  prop = RNA_def_property(srna, "color_multiply", PROP_FLOAT, PROP_UNSIGNED);
  RNA_def_property_float_sdna(prop, NULL, "mul");
  RNA_def_property_range(prop, 0.0f, 20.0f);
  RNA_def_property_float_default(prop, 1.0f);
  RNA_def_property_ui_text(prop, "Multiply Colors", "");
  RNA_def_property_update(
      prop, NC_SCENE | ND_SEQUENCER, "rna_Sequence_invalidate_preprocessed_update");

  prop = RNA_def_property(srna, "color_saturation", PROP_FLOAT, PROP_UNSIGNED);
  RNA_def_property_float_sdna(prop, NULL, "sat");
  RNA_def_property_range(prop, 0.0f, 20.0f);
  RNA_def_property_ui_range(prop, 0.0f, 2.0f, 3, 3);
  RNA_def_property_float_default(prop, 1.0f);
  RNA_def_property_ui_text(prop, "Saturation", "Adjust the intensity of the input's color");
  RNA_def_property_update(
      prop, NC_SCENE | ND_SEQUENCER, "rna_Sequence_invalidate_preprocessed_update");

  prop = RNA_def_property(srna, "strobe", PROP_FLOAT, PROP_NONE);
  RNA_def_property_range(prop, 1.0f, 30.0f);
  RNA_def_property_ui_text(prop, "Strobe", "Only display every nth frame");
  RNA_def_property_update(
      prop, NC_SCENE | ND_SEQUENCER, "rna_Sequence_invalidate_preprocessed_update");

  prop = RNA_def_property(srna, "transform", PROP_POINTER, PROP_NONE);
  RNA_def_property_pointer_sdna(prop, NULL, "strip->transform");
  RNA_def_property_ui_text(prop, "Transform", "");

  prop = RNA_def_property(srna, "crop", PROP_POINTER, PROP_NONE);
  RNA_def_property_pointer_sdna(prop, NULL, "strip->crop");
  RNA_def_property_ui_text(prop, "Crop", "");
}

static void rna_def_proxy(StructRNA *srna)
{
  PropertyRNA *prop;

  prop = RNA_def_property(srna, "use_proxy", PROP_BOOLEAN, PROP_NONE);
  RNA_def_property_boolean_sdna(prop, NULL, "flag", SEQ_USE_PROXY);
  RNA_def_property_ui_text(
      prop, "Use Proxy / Timecode", "Use a preview proxy and/or time-code index for this strip");
  RNA_def_property_boolean_funcs(prop, NULL, "rna_Sequence_use_proxy_set");
  RNA_def_property_update(
      prop, NC_SCENE | ND_SEQUENCER, "rna_Sequence_invalidate_preprocessed_update");

  prop = RNA_def_property(srna, "proxy", PROP_POINTER, PROP_NONE);
  RNA_def_property_pointer_sdna(prop, NULL, "strip->proxy");
  RNA_def_property_ui_text(prop, "Proxy", "");
}

static void rna_def_input(StructRNA *srna)
{
  PropertyRNA *prop;

  prop = RNA_def_property(srna, "animation_offset_start", PROP_INT, PROP_UNSIGNED);
  RNA_def_property_int_sdna(prop, NULL, "anim_startofs");
  RNA_def_property_clear_flag(prop, PROP_ANIMATABLE);
  RNA_def_property_int_funcs(prop,
                             NULL,
                             "rna_Sequence_anim_startofs_final_set",
                             "rna_Sequence_anim_startofs_final_range"); /* overlap tests */
  RNA_def_property_ui_text(prop, "Animation Start Offset", "Animation start offset (trim start)");
  RNA_def_property_update(
      prop, NC_SCENE | ND_SEQUENCER, "rna_Sequence_invalidate_preprocessed_update");

  prop = RNA_def_property(srna, "animation_offset_end", PROP_INT, PROP_UNSIGNED);
  RNA_def_property_int_sdna(prop, NULL, "anim_endofs");
  RNA_def_property_clear_flag(prop, PROP_ANIMATABLE);
  RNA_def_property_int_funcs(prop,
                             NULL,
                             "rna_Sequence_anim_endofs_final_set",
                             "rna_Sequence_anim_endofs_final_range"); /* overlap tests */
  RNA_def_property_ui_text(prop, "Animation End Offset", "Animation end offset (trim end)");
  RNA_def_property_update(
      prop, NC_SCENE | ND_SEQUENCER, "rna_Sequence_invalidate_preprocessed_update");
}

static void rna_def_effect_inputs(StructRNA *srna, int count)
{
  PropertyRNA *prop;

  prop = RNA_def_property(srna, "input_count", PROP_INT, PROP_UNSIGNED);
  RNA_def_property_clear_flag(prop, PROP_EDITABLE);
  RNA_def_property_int_funcs(prop, "rna_Sequence_input_count_get", NULL, NULL);

  if (count >= 1) {
    prop = RNA_def_property(srna, "input_1", PROP_POINTER, PROP_NONE);
    RNA_def_property_pointer_sdna(prop, NULL, "seq1");
    RNA_def_property_flag(prop, PROP_EDITABLE | PROP_NEVER_NULL);
    RNA_def_property_pointer_funcs(prop, NULL, "rna_Sequence_input_1_set", NULL, NULL);
    RNA_def_property_ui_text(prop, "Input 1", "First input for the effect strip");
  }

  if (count >= 2) {
    prop = RNA_def_property(srna, "input_2", PROP_POINTER, PROP_NONE);
    RNA_def_property_pointer_sdna(prop, NULL, "seq2");
    RNA_def_property_flag(prop, PROP_EDITABLE | PROP_NEVER_NULL);
    RNA_def_property_pointer_funcs(prop, NULL, "rna_Sequence_input_2_set", NULL, NULL);
    RNA_def_property_ui_text(prop, "Input 2", "Second input for the effect strip");
  }

#  if 0
  if (count == 3) {
    /* Not used by any effects (perhaps one day plugins?). */
    prop = RNA_def_property(srna, "input_3", PROP_POINTER, PROP_NONE);
    RNA_def_property_pointer_sdna(prop, NULL, "seq3");
    RNA_def_property_flag(prop, PROP_EDITABLE | PROP_NEVER_NULL);
    RNA_def_property_ui_text(prop, "Input 3", "Third input for the effect strip");
  }
#  endif
}

static void rna_def_color_management(StructRNA *srna)
{
  PropertyRNA *prop;

  prop = RNA_def_property(srna, "colorspace_settings", PROP_POINTER, PROP_NONE);
  RNA_def_property_pointer_sdna(prop, NULL, "strip->colorspace_settings");
  RNA_def_property_struct_type(prop, "ColorManagedInputColorspaceSettings");
  RNA_def_property_ui_text(prop, "Color Space Settings", "Input color space settings");
}

static void rna_def_movie_types(StructRNA *srna)
{
  PropertyRNA *prop;

  prop = RNA_def_property(srna, "fps", PROP_FLOAT, PROP_NONE);
  RNA_def_property_ui_text(prop, "FPS", "Frames per second");
  RNA_def_property_clear_flag(prop, PROP_EDITABLE);
  RNA_def_property_float_funcs(prop, "rna_Sequence_fps_get", NULL, NULL);
}

static void rna_def_image(BlenderRNA *brna)
{
  StructRNA *srna;
  PropertyRNA *prop;

  srna = RNA_def_struct(brna, "ImageSequence", "Sequence");
  RNA_def_struct_ui_text(srna, "Image Sequence", "Sequence strip to load one or more images");
  RNA_def_struct_sdna(srna, "Sequence");

  prop = RNA_def_property(srna, "directory", PROP_STRING, PROP_DIRPATH);
  RNA_def_property_string_sdna(prop, NULL, "strip->dir");
  RNA_def_property_ui_text(prop, "Directory", "");
  RNA_def_property_update(prop, NC_SCENE | ND_SEQUENCER, "rna_Sequence_invalidate_raw_update");

  prop = RNA_def_property(srna, "elements", PROP_COLLECTION, PROP_NONE);
  RNA_def_property_collection_sdna(prop, NULL, "strip->stripdata", NULL);
  RNA_def_property_struct_type(prop, "SequenceElement");
  RNA_def_property_ui_text(prop, "Elements", "");
  RNA_def_property_collection_funcs(prop,
                                    "rna_SequenceEditor_elements_begin",
                                    "rna_iterator_array_next",
                                    "rna_iterator_array_end",
                                    "rna_iterator_array_get",
                                    "rna_SequenceEditor_elements_length",
                                    NULL,
                                    NULL,
                                    NULL);
  RNA_api_sequence_elements(brna, prop);

  /* multiview */
  prop = RNA_def_property(srna, "use_multiview", PROP_BOOLEAN, PROP_NONE);
  RNA_def_property_boolean_sdna(prop, NULL, "flag", SEQ_USE_VIEWS);
  RNA_def_property_ui_text(prop, "Use Multi-View", "Use Multiple Views (when available)");
  RNA_def_property_update(prop, NC_SCENE | ND_SEQUENCER, "rna_Sequence_views_format_update");

  prop = RNA_def_property(srna, "views_format", PROP_ENUM, PROP_NONE);
  RNA_def_property_enum_sdna(prop, NULL, "views_format");
  RNA_def_property_enum_items(prop, rna_enum_views_format_items);
  RNA_def_property_ui_text(prop, "Views Format", "Mode to load image views");
  RNA_def_property_update(prop, NC_IMAGE | ND_DISPLAY, "rna_Sequence_views_format_update");

  prop = RNA_def_property(srna, "stereo_3d_format", PROP_POINTER, PROP_NONE);
  RNA_def_property_pointer_sdna(prop, NULL, "stereo3d_format");
  RNA_def_property_flag(prop, PROP_NEVER_NULL);
  RNA_def_property_struct_type(prop, "Stereo3dFormat");
  RNA_def_property_ui_text(prop, "Stereo 3D Format", "Settings for stereo 3D");

  rna_def_filter_video(srna);
  rna_def_proxy(srna);
  rna_def_input(srna);
  rna_def_color_management(srna);
}

static void rna_def_meta(BlenderRNA *brna)
{
  StructRNA *srna;
  FunctionRNA *func;
  PropertyRNA *prop;

  srna = RNA_def_struct(brna, "MetaSequence", "Sequence");
  RNA_def_struct_ui_text(
      srna, "Meta Sequence", "Sequence strip to group other strips as a single sequence strip");
  RNA_def_struct_sdna(srna, "Sequence");

  prop = RNA_def_property(srna, "sequences", PROP_COLLECTION, PROP_NONE);
  RNA_def_property_collection_sdna(prop, NULL, "seqbase", NULL);
  RNA_def_property_struct_type(prop, "Sequence");
  RNA_def_property_ui_text(prop, "Sequences", "Sequences nested in meta strip");
  RNA_api_sequences(brna, prop, true);

  prop = RNA_def_property(srna, "channels", PROP_COLLECTION, PROP_NONE);
  RNA_def_property_collection_sdna(prop, NULL, "channels", NULL);
  RNA_def_property_struct_type(prop, "SequenceTimelineChannel");
  RNA_def_property_ui_text(prop, "Channels", "");

  func = RNA_def_function(srna, "separate", "rna_Sequence_separate");
  RNA_def_function_flag(func, FUNC_USE_SELF_ID | FUNC_USE_MAIN);
  RNA_def_function_ui_description(func, "Separate meta");

  rna_def_filter_video(srna);
  rna_def_proxy(srna);
  rna_def_input(srna);
}

static void rna_def_scene(BlenderRNA *brna)
{
  StructRNA *srna;
  PropertyRNA *prop;

  static const EnumPropertyItem scene_input_items[] = {
      {0, "CAMERA", ICON_VIEW3D, "Camera", "Use the Scene's 3D camera as input"},
      {SEQ_SCENE_STRIPS,
       "SEQUENCER",
       ICON_SEQUENCE,
       "Sequencer",
       "Use the Scene's Sequencer timeline as input"},
      {0, NULL, 0, NULL, NULL},
  };

  srna = RNA_def_struct(brna, "SceneSequence", "Sequence");
  RNA_def_struct_ui_text(
      srna, "Scene Sequence", "Sequence strip to used the rendered image of a scene");
  RNA_def_struct_sdna(srna, "Sequence");

  prop = RNA_def_property(srna, "scene", PROP_POINTER, PROP_NONE);
  RNA_def_property_flag(prop, PROP_EDITABLE | PROP_ID_SELF_CHECK);
  RNA_def_property_ui_text(prop, "Scene", "Scene that this sequence uses");
  RNA_def_property_update(prop, NC_SCENE | ND_SEQUENCER, "rna_Sequence_scene_switch_update");

  prop = RNA_def_property(srna, "scene_camera", PROP_POINTER, PROP_NONE);
  RNA_def_property_flag(prop, PROP_EDITABLE);
  RNA_def_property_pointer_funcs(prop, NULL, NULL, NULL, "rna_Camera_object_poll");
  RNA_def_property_ui_text(prop, "Camera Override", "Override the scenes active camera");
  RNA_def_property_update(prop, NC_SCENE | ND_SEQUENCER, "rna_Sequence_invalidate_raw_update");

  prop = RNA_def_property(srna, "scene_input", PROP_ENUM, PROP_NONE);
  RNA_def_property_enum_bitflag_sdna(prop, NULL, "flag");
  RNA_def_property_enum_items(prop, scene_input_items);
  RNA_def_property_ui_text(prop, "Input", "Input type to use for the Scene strip");
  RNA_def_property_update(prop, NC_SCENE | ND_SEQUENCER, "rna_Sequence_use_sequence");

  prop = RNA_def_property(srna, "use_annotations", PROP_BOOLEAN, PROP_NONE);
  RNA_def_property_boolean_negative_sdna(prop, NULL, "flag", SEQ_SCENE_NO_ANNOTATION);
  RNA_def_property_ui_text(prop, "Use Annotations", "Show Annotations in OpenGL previews");
  RNA_def_property_update(prop, NC_SCENE | ND_SEQUENCER, "rna_Sequence_invalidate_raw_update");

  rna_def_filter_video(srna);
  rna_def_proxy(srna);
  rna_def_input(srna);
  rna_def_movie_types(srna);
}

static void rna_def_movie(BlenderRNA *brna)
{
  StructRNA *srna;
  PropertyRNA *prop;
  FunctionRNA *func;
  PropertyRNA *parm;

  srna = RNA_def_struct(brna, "MovieSequence", "Sequence");
  RNA_def_struct_ui_text(srna, "Movie Sequence", "Sequence strip to load a video");
  RNA_def_struct_sdna(srna, "Sequence");

  prop = RNA_def_property(srna, "stream_index", PROP_INT, PROP_NONE);
  RNA_def_property_int_sdna(prop, NULL, "streamindex");
  RNA_def_property_range(prop, 0, 20);
  RNA_def_property_ui_text(
      prop,
      "Stream Index",
      "For files with several movie streams, use the stream with the given index");
  RNA_def_property_update(prop, NC_SCENE | ND_SEQUENCER, "rna_Sequence_reopen_files_update");

  prop = RNA_def_property(srna, "elements", PROP_COLLECTION, PROP_NONE);
  RNA_def_property_collection_sdna(prop, NULL, "strip->stripdata", NULL);
  RNA_def_property_struct_type(prop, "SequenceElement");
  RNA_def_property_ui_text(prop, "Elements", "");
  RNA_def_property_collection_funcs(prop,
                                    "rna_SequenceEditor_elements_begin",
                                    "rna_iterator_array_next",
                                    "rna_iterator_array_end",
                                    "rna_iterator_array_get",
                                    "rna_SequenceEditor_elements_length",
                                    NULL,
                                    NULL,
                                    NULL);

  prop = RNA_def_property(srna, "filepath", PROP_STRING, PROP_FILEPATH);
  RNA_def_property_ui_text(prop, "File", "");
  RNA_def_property_string_funcs(prop,
                                "rna_Sequence_filepath_get",
                                "rna_Sequence_filepath_length",
                                "rna_Sequence_filepath_set");
  RNA_def_property_update(prop, NC_SCENE | ND_SEQUENCER, "rna_Sequence_filepath_update");

  func = RNA_def_function(srna, "reload_if_needed", "rna_MovieSequence_reload_if_needed");
  RNA_def_function_flag(func, FUNC_USE_SELF_ID | FUNC_USE_MAIN);
  /* return type */
  parm = RNA_def_boolean(
      func, "can_produce_frames", 0, "True if the strip can produce frames, False otherwise", "");
  RNA_def_function_return(func, parm);

  /* metadata */
  func = RNA_def_function(srna, "metadata", "rna_MovieSequence_metadata_get");
  RNA_def_function_ui_description(func, "Retrieve metadata of the movie file");
  /* return type */
  parm = RNA_def_pointer(
      func, "metadata", "IDPropertyWrapPtr", "", "Dict-like object containing the metadata");
  RNA_def_parameter_flags(parm, 0, PARM_RNAPTR);
  RNA_def_function_return(func, parm);

  /* multiview */
  prop = RNA_def_property(srna, "use_multiview", PROP_BOOLEAN, PROP_NONE);
  RNA_def_property_boolean_sdna(prop, NULL, "flag", SEQ_USE_VIEWS);
  RNA_def_property_ui_text(prop, "Use Multi-View", "Use Multiple Views (when available)");
  RNA_def_property_update(prop, NC_SCENE | ND_SEQUENCER, "rna_Sequence_views_format_update");

  prop = RNA_def_property(srna, "views_format", PROP_ENUM, PROP_NONE);
  RNA_def_property_enum_sdna(prop, NULL, "views_format");
  RNA_def_property_enum_items(prop, rna_enum_views_format_items);
  RNA_def_property_ui_text(prop, "Views Format", "Mode to load movie views");
  RNA_def_property_update(prop, NC_IMAGE | ND_DISPLAY, "rna_Sequence_views_format_update");

  prop = RNA_def_property(srna, "stereo_3d_format", PROP_POINTER, PROP_NONE);
  RNA_def_property_pointer_sdna(prop, NULL, "stereo3d_format");
  RNA_def_property_flag(prop, PROP_NEVER_NULL);
  RNA_def_property_struct_type(prop, "Stereo3dFormat");
  RNA_def_property_ui_text(prop, "Stereo 3D Format", "Settings for stereo 3D");

  rna_def_filter_video(srna);
  rna_def_proxy(srna);
  rna_def_input(srna);
  rna_def_color_management(srna);
  rna_def_movie_types(srna);
}

static void rna_def_movieclip(BlenderRNA *brna)
{
  StructRNA *srna;
  PropertyRNA *prop;

  srna = RNA_def_struct(brna, "MovieClipSequence", "Sequence");
  RNA_def_struct_ui_text(
      srna, "MovieClip Sequence", "Sequence strip to load a video from the clip editor");
  RNA_def_struct_sdna(srna, "Sequence");

  /* TODO: add clip property? */

  prop = RNA_def_property(srna, "undistort", PROP_BOOLEAN, PROP_NONE);
  RNA_def_property_boolean_sdna(prop, NULL, "clip_flag", SEQ_MOVIECLIP_RENDER_UNDISTORTED);
  RNA_def_property_ui_text(prop, "Undistort Clip", "Use the undistorted version of the clip");
  RNA_def_property_update(prop, NC_SCENE | ND_SEQUENCER, "rna_Sequence_invalidate_raw_update");

  prop = RNA_def_property(srna, "stabilize2d", PROP_BOOLEAN, PROP_NONE);
  RNA_def_property_boolean_sdna(prop, NULL, "clip_flag", SEQ_MOVIECLIP_RENDER_STABILIZED);
  RNA_def_property_ui_text(prop, "Stabilize 2D Clip", "Use the 2D stabilized version of the clip");
  RNA_def_property_update(prop, NC_SCENE | ND_SEQUENCER, "rna_Sequence_invalidate_raw_update");

  rna_def_filter_video(srna);
  rna_def_input(srna);
  rna_def_movie_types(srna);
}

static void rna_def_mask(BlenderRNA *brna)
{
  StructRNA *srna;
  PropertyRNA *prop;

  srna = RNA_def_struct(brna, "MaskSequence", "Sequence");
  RNA_def_struct_ui_text(srna, "Mask Sequence", "Sequence strip to load a video from a mask");
  RNA_def_struct_sdna(srna, "Sequence");

  prop = RNA_def_property(srna, "mask", PROP_POINTER, PROP_NONE);
  RNA_def_property_flag(prop, PROP_EDITABLE);
  RNA_def_property_ui_text(prop, "Mask", "Mask that this sequence uses");
  RNA_def_property_update(prop, NC_SCENE | ND_SEQUENCER, "rna_Sequence_invalidate_raw_update");

  rna_def_filter_video(srna);
  rna_def_input(srna);
}

static void rna_def_sound(BlenderRNA *brna)
{
  StructRNA *srna;
  PropertyRNA *prop;

  srna = RNA_def_struct(brna, "SoundSequence", "Sequence");
  RNA_def_struct_ui_text(srna,
                         "Sound Sequence",
                         "Sequence strip defining a sound to be played over a period of time");
  RNA_def_struct_sdna(srna, "Sequence");

  prop = RNA_def_property(srna, "sound", PROP_POINTER, PROP_NONE);
  RNA_def_property_flag(prop, PROP_EDITABLE);
  RNA_def_property_struct_type(prop, "Sound");
  RNA_def_property_ui_text(prop, "Sound", "Sound data used by this sequence");
  RNA_def_property_update(prop, NC_SCENE | ND_SEQUENCER, "rna_Sequence_sound_update");

  prop = RNA_def_property(srna, "volume", PROP_FLOAT, PROP_NONE);
  RNA_def_property_float_sdna(prop, NULL, "volume");
  RNA_def_property_range(prop, 0.0f, 100.0f);
  RNA_def_property_ui_text(prop, "Volume", "Playback volume of the sound");
  RNA_def_property_translation_context(prop, BLT_I18NCONTEXT_ID_SOUND);
  RNA_def_property_update(prop, NC_SCENE | ND_SEQUENCER, "rna_Sequence_audio_update");

  prop = RNA_def_property(srna, "pitch", PROP_FLOAT, PROP_NONE);
  RNA_def_property_float_sdna(prop, NULL, "pitch");
  RNA_def_property_range(prop, 0.1f, 10.0f);
  RNA_def_property_ui_text(prop, "Pitch", "Playback pitch of the sound");
  RNA_def_property_translation_context(prop, BLT_I18NCONTEXT_ID_SOUND);
  RNA_def_property_update(prop, NC_SCENE | ND_SEQUENCER, "rna_Sequence_audio_update");

  prop = RNA_def_property(srna, "pan", PROP_FLOAT, PROP_NONE);
  RNA_def_property_float_sdna(prop, NULL, "pan");
  RNA_def_property_range(prop, -FLT_MAX, FLT_MAX);
  RNA_def_property_ui_range(prop, -2, 2, 1, 2);
  RNA_def_property_ui_text(prop, "Pan", "Playback panning of the sound (only for Mono sources)");
  RNA_def_property_float_funcs(prop, NULL, NULL, "rna_Sequence_pan_range");
  RNA_def_property_update(prop, NC_SCENE | ND_SEQUENCER, "rna_Sequence_audio_update");

  prop = RNA_def_property(srna, "show_waveform", PROP_BOOLEAN, PROP_NONE);
  RNA_def_property_boolean_sdna(prop, NULL, "flag", SEQ_AUDIO_DRAW_WAVEFORM);
  RNA_def_property_ui_text(
      prop, "Display Waveform", "Display the audio waveform inside the strip");
  RNA_def_property_update(prop, NC_SCENE | ND_SEQUENCER, NULL);

  rna_def_input(srna);
}

static void rna_def_effect(BlenderRNA *brna)
{
  StructRNA *srna;

  srna = RNA_def_struct(brna, "EffectSequence", "Sequence");
  RNA_def_struct_ui_text(
      srna,
      "Effect Sequence",
      "Sequence strip applying an effect on the images created by other strips");
  RNA_def_struct_sdna(srna, "Sequence");

  rna_def_filter_video(srna);
  rna_def_proxy(srna);
}

static void rna_def_multicam(StructRNA *srna)
{
  PropertyRNA *prop;

  prop = RNA_def_property(srna, "multicam_source", PROP_INT, PROP_UNSIGNED);
  RNA_def_property_int_sdna(prop, NULL, "multicam_source");
  RNA_def_property_range(prop, 0, MAXSEQ - 1);
  RNA_def_property_ui_text(prop, "Multicam Source Channel", "");
  RNA_def_property_update(prop, NC_SCENE | ND_SEQUENCER, "rna_Sequence_invalidate_raw_update");

  rna_def_input(srna);
}

static void rna_def_wipe(StructRNA *srna)
{
  PropertyRNA *prop;

  static const EnumPropertyItem wipe_type_items[] = {
      {DO_SINGLE_WIPE, "SINGLE", 0, "Single", ""},
      {DO_DOUBLE_WIPE, "DOUBLE", 0, "Double", ""},
      /* not used yet {DO_BOX_WIPE, "BOX", 0, "Box", ""}, */
      /* not used yet {DO_CROSS_WIPE, "CROSS", 0, "Cross", ""}, */
      {DO_IRIS_WIPE, "IRIS", 0, "Iris", ""},
      {DO_CLOCK_WIPE, "CLOCK", 0, "Clock", ""},
      {0, NULL, 0, NULL, NULL},
  };

  static const EnumPropertyItem wipe_direction_items[] = {
      {0, "OUT", 0, "Out", ""},
      {1, "IN", 0, "In", ""},
      {0, NULL, 0, NULL, NULL},
  };

  RNA_def_struct_sdna_from(srna, "WipeVars", "effectdata");

  prop = RNA_def_property(srna, "blur_width", PROP_FLOAT, PROP_FACTOR);
  RNA_def_property_float_sdna(prop, NULL, "edgeWidth");
  RNA_def_property_range(prop, 0.0f, 1.0f);
  RNA_def_property_ui_text(
      prop, "Blur Width", "Width of the blur edge, in percentage relative to the image size");
  RNA_def_property_update(prop, NC_SCENE | ND_SEQUENCER, "rna_Sequence_invalidate_raw_update");

  prop = RNA_def_property(srna, "angle", PROP_FLOAT, PROP_ANGLE);
  RNA_def_property_range(prop, DEG2RADF(-90.0f), DEG2RADF(90.0f));
  RNA_def_property_ui_text(prop, "Angle", "Edge angle");
  RNA_def_property_update(prop, NC_SCENE | ND_SEQUENCER, "rna_Sequence_invalidate_raw_update");

  prop = RNA_def_property(srna, "direction", PROP_ENUM, PROP_NONE);
  RNA_def_property_enum_sdna(prop, NULL, "forward");
  RNA_def_property_enum_items(prop, wipe_direction_items);
  RNA_def_property_ui_text(prop, "Direction", "Wipe direction");
  RNA_def_property_update(prop, NC_SCENE | ND_SEQUENCER, "rna_Sequence_invalidate_raw_update");

  prop = RNA_def_property(srna, "transition_type", PROP_ENUM, PROP_NONE);
  RNA_def_property_enum_sdna(prop, NULL, "wipetype");
  RNA_def_property_enum_items(prop, wipe_type_items);
  RNA_def_property_translation_context(prop, BLT_I18NCONTEXT_ID_SEQUENCE);
  RNA_def_property_ui_text(prop, "Transition Type", "");
  RNA_def_property_update(prop, NC_SCENE | ND_SEQUENCER, "rna_Sequence_invalidate_raw_update");
}

static void rna_def_glow(StructRNA *srna)
{
  PropertyRNA *prop;

  RNA_def_struct_sdna_from(srna, "GlowVars", "effectdata");

  prop = RNA_def_property(srna, "threshold", PROP_FLOAT, PROP_FACTOR);
  RNA_def_property_float_sdna(prop, NULL, "fMini");
  RNA_def_property_range(prop, 0.0f, 1.0f);
  RNA_def_property_ui_text(prop, "Threshold", "Minimum intensity to trigger a glow");
  RNA_def_property_update(prop, NC_SCENE | ND_SEQUENCER, "rna_Sequence_invalidate_raw_update");

  prop = RNA_def_property(srna, "clamp", PROP_FLOAT, PROP_FACTOR);
  RNA_def_property_float_sdna(prop, NULL, "fClamp");
  RNA_def_property_range(prop, 0.0f, 1.0f);
  RNA_def_property_ui_text(prop, "Clamp", "Brightness limit of intensity");
  RNA_def_property_update(prop, NC_SCENE | ND_SEQUENCER, "rna_Sequence_invalidate_raw_update");

  prop = RNA_def_property(srna, "boost_factor", PROP_FLOAT, PROP_NONE);
  RNA_def_property_float_sdna(prop, NULL, "fBoost");
  RNA_def_property_range(prop, 0.0f, 10.0f);
  RNA_def_property_ui_text(prop, "Boost Factor", "Brightness multiplier");
  RNA_def_property_update(prop, NC_SCENE | ND_SEQUENCER, "rna_Sequence_invalidate_raw_update");

  prop = RNA_def_property(srna, "blur_radius", PROP_FLOAT, PROP_NONE);
  RNA_def_property_float_sdna(prop, NULL, "dDist");
  RNA_def_property_range(prop, 0.5f, 20.0f);
  RNA_def_property_ui_text(prop, "Blur Distance", "Radius of glow effect");
  RNA_def_property_update(prop, NC_SCENE | ND_SEQUENCER, "rna_Sequence_invalidate_raw_update");

  prop = RNA_def_property(srna, "quality", PROP_INT, PROP_NONE);
  RNA_def_property_int_sdna(prop, NULL, "dQuality");
  RNA_def_property_range(prop, 1, 5);
  RNA_def_property_ui_text(prop, "Quality", "Accuracy of the blur effect");
  RNA_def_property_update(prop, NC_SCENE | ND_SEQUENCER, "rna_Sequence_invalidate_raw_update");

  prop = RNA_def_property(srna, "use_only_boost", PROP_BOOLEAN, PROP_NONE);
  RNA_def_property_boolean_sdna(prop, NULL, "bNoComp", 0);
  RNA_def_property_ui_text(prop, "Only Boost", "Show the glow buffer only");
  RNA_def_property_update(prop, NC_SCENE | ND_SEQUENCER, "rna_Sequence_invalidate_raw_update");
}

static void rna_def_transform(StructRNA *srna)
{
  PropertyRNA *prop;

  static const EnumPropertyItem interpolation_items[] = {
      {0, "NONE", 0, "None", "No interpolation"},
      {1, "BILINEAR", 0, "Bilinear", "Bilinear interpolation"},
      {2, "BICUBIC", 0, "Bicubic", "Bicubic interpolation"},
      {0, NULL, 0, NULL, NULL},
  };

  static const EnumPropertyItem translation_unit_items[] = {
      {0, "PIXELS", 0, "Pixels", ""},
      {1, "PERCENT", 0, "Percent", ""},
      {0, NULL, 0, NULL, NULL},
  };

  RNA_def_struct_sdna_from(srna, "TransformVars", "effectdata");

  prop = RNA_def_property(srna, "scale_start_x", PROP_FLOAT, PROP_UNSIGNED);
  RNA_def_property_float_sdna(prop, NULL, "ScalexIni");
  RNA_def_property_ui_text(prop, "Scale X", "Amount to scale the input in the X axis");
  RNA_def_property_ui_range(prop, 0, 10, 3, 6);
  RNA_def_property_update(prop, NC_SCENE | ND_SEQUENCER, "rna_Sequence_invalidate_raw_update");

  prop = RNA_def_property(srna, "scale_start_y", PROP_FLOAT, PROP_UNSIGNED);
  RNA_def_property_float_sdna(prop, NULL, "ScaleyIni");
  RNA_def_property_ui_text(prop, "Scale Y", "Amount to scale the input in the Y axis");
  RNA_def_property_ui_range(prop, 0, 10, 3, 6);
  RNA_def_property_update(prop, NC_SCENE | ND_SEQUENCER, "rna_Sequence_invalidate_raw_update");

  prop = RNA_def_property(srna, "use_uniform_scale", PROP_BOOLEAN, PROP_NONE);
  RNA_def_property_boolean_sdna(prop, NULL, "uniform_scale", 0);
  RNA_def_property_ui_text(prop, "Uniform Scale", "Scale uniformly, preserving aspect ratio");
  RNA_def_property_update(prop, NC_SCENE | ND_SEQUENCER, "rna_Sequence_invalidate_raw_update");

  prop = RNA_def_property(srna, "translate_start_x", PROP_FLOAT, PROP_NONE);
  RNA_def_property_float_sdna(prop, NULL, "xIni");
  RNA_def_property_ui_text(prop, "Translate X", "Amount to move the input on the X axis");
  RNA_def_property_ui_range(prop, -4000.0f, 4000.0f, 3, 6);
  RNA_def_property_update(prop, NC_SCENE | ND_SEQUENCER, "rna_Sequence_invalidate_raw_update");

  prop = RNA_def_property(srna, "translate_start_y", PROP_FLOAT, PROP_NONE);
  RNA_def_property_float_sdna(prop, NULL, "yIni");
  RNA_def_property_ui_text(prop, "Translate Y", "Amount to move the input on the Y axis");
  RNA_def_property_ui_range(prop, -4000.0f, 4000.0f, 3, 6);
  RNA_def_property_update(prop, NC_SCENE | ND_SEQUENCER, "rna_Sequence_invalidate_raw_update");

  prop = RNA_def_property(srna, "rotation_start", PROP_FLOAT, PROP_NONE);
  RNA_def_property_float_sdna(prop, NULL, "rotIni");
  RNA_def_property_ui_text(prop, "Rotation", "Degrees to rotate the input");
  RNA_def_property_update(prop, NC_SCENE | ND_SEQUENCER, "rna_Sequence_invalidate_raw_update");

  prop = RNA_def_property(srna, "translation_unit", PROP_ENUM, PROP_NONE);
  RNA_def_property_enum_sdna(prop, NULL, "percent");
  RNA_def_property_clear_flag(prop, PROP_ANIMATABLE); /* not meant to be animated */
  RNA_def_property_enum_items(prop, translation_unit_items);
  RNA_def_property_ui_text(prop, "Translation Unit", "Unit of measure to translate the input");
  RNA_def_property_update(prop, NC_SCENE | ND_SEQUENCER, "rna_Sequence_invalidate_raw_update");

  prop = RNA_def_property(srna, "interpolation", PROP_ENUM, PROP_NONE);
  RNA_def_property_enum_items(prop, interpolation_items);
  RNA_def_property_clear_flag(prop, PROP_ANIMATABLE); /* not meant to be animated */
  RNA_def_property_ui_text(
      prop, "Interpolation", "Method to determine how missing pixels are created");
  RNA_def_property_update(prop, NC_SCENE | ND_SEQUENCER, "rna_Sequence_invalidate_raw_update");
}

static void rna_def_solid_color(StructRNA *srna)
{
  PropertyRNA *prop;

  RNA_def_struct_sdna_from(srna, "SolidColorVars", "effectdata");

  prop = RNA_def_property(srna, "color", PROP_FLOAT, PROP_COLOR_GAMMA);
  RNA_def_property_float_sdna(prop, NULL, "col");
  RNA_def_property_ui_text(prop, "Color", "Effect Strip color");
  RNA_def_property_update(prop, NC_SCENE | ND_SEQUENCER, "rna_Sequence_invalidate_raw_update");
}

static void rna_def_speed_control(StructRNA *srna)
{
  PropertyRNA *prop;

  RNA_def_struct_sdna_from(srna, "SpeedControlVars", "effectdata");

  static const EnumPropertyItem speed_control_items[] = {
      {SEQ_SPEED_STRETCH,
       "STRETCH",
       0,
       "Stretch",
       "Adjust input playback speed, so its duration fits strip length"},
      {SEQ_SPEED_MULTIPLY, "MULTIPLY", 0, "Multiply", "Multiply with the speed factor"},
      {SEQ_SPEED_FRAME_NUMBER,
       "FRAME_NUMBER",
       0,
       "Frame Number",
       "Frame number of the input strip"},
      {SEQ_SPEED_LENGTH, "LENGTH", 0, "Length", "Percentage of the input strip length"},
      {0, NULL, 0, NULL, NULL},
  };

  prop = RNA_def_property(srna, "speed_control", PROP_ENUM, PROP_NONE);
  RNA_def_property_enum_sdna(prop, NULL, "speed_control_type");
  RNA_def_property_enum_items(prop, speed_control_items);
  RNA_def_property_clear_flag(prop, PROP_ANIMATABLE);
  RNA_def_property_ui_text(prop, "Speed Control", "Speed control method");
  RNA_def_property_update(prop, NC_SCENE | ND_SEQUENCER, "rna_Sequence_invalidate_raw_update");

  prop = RNA_def_property(srna, "speed_factor", PROP_FLOAT, PROP_NONE);
  RNA_def_property_float_sdna(prop, NULL, "speed_fader");
  RNA_def_property_ui_text(
      prop,
      "Multiply Factor",
      "Multiply the current speed of the sequence with this number or remap current frame "
      "to this frame");
  RNA_def_property_update(prop, NC_SCENE | ND_SEQUENCER, "rna_Sequence_invalidate_raw_update");

  prop = RNA_def_property(srna, "speed_frame_number", PROP_FLOAT, PROP_NONE);
  RNA_def_property_float_sdna(prop, NULL, "speed_fader_frame_number");
  RNA_def_property_ui_text(prop, "Frame Number", "Frame number of input strip");
  RNA_def_property_ui_range(prop, 0.0, MAXFRAME, 1.0, -1);
  RNA_def_property_update(prop, NC_SCENE | ND_SEQUENCER, "rna_Sequence_invalidate_raw_update");

  prop = RNA_def_property(srna, "speed_length", PROP_FLOAT, PROP_PERCENTAGE);
  RNA_def_property_float_sdna(prop, NULL, "speed_fader_length");
  RNA_def_property_ui_text(prop, "Length", "Percentage of input strip length");
  RNA_def_property_ui_range(prop, 0.0, 100.0, 1, -1);
  RNA_def_property_update(prop, NC_SCENE | ND_SEQUENCER, "rna_Sequence_invalidate_raw_update");

  prop = RNA_def_property(srna, "use_frame_interpolate", PROP_BOOLEAN, PROP_NONE);
  RNA_def_property_boolean_sdna(prop, NULL, "flags", SEQ_SPEED_USE_INTERPOLATION);
  RNA_def_property_ui_text(
      prop, "Frame Interpolation", "Do crossfade blending between current and next frame");
  RNA_def_property_update(prop, NC_SCENE | ND_SEQUENCER, "rna_Sequence_invalidate_raw_update");
}

static void rna_def_gaussian_blur(StructRNA *srna)
{
  PropertyRNA *prop;

  RNA_def_struct_sdna_from(srna, "GaussianBlurVars", "effectdata");
  prop = RNA_def_property(srna, "size_x", PROP_FLOAT, PROP_UNSIGNED);
  RNA_def_property_ui_text(prop, "Size X", "Size of the blur along X axis");
  RNA_def_property_ui_range(prop, 0.0f, FLT_MAX, 1, -1);
  RNA_def_property_update(prop, NC_SCENE | ND_SEQUENCER, "rna_Sequence_invalidate_raw_update");

  prop = RNA_def_property(srna, "size_y", PROP_FLOAT, PROP_UNSIGNED);
  RNA_def_property_ui_text(prop, "Size Y", "Size of the blur along Y axis");
  RNA_def_property_ui_range(prop, 0.0f, FLT_MAX, 1, -1);
  RNA_def_property_update(prop, NC_SCENE | ND_SEQUENCER, "rna_Sequence_invalidate_raw_update");
}

static void rna_def_text(StructRNA *srna)
{
  /* Avoid text icons because they imply this aligns within a frame, see: T71082 */
  static const EnumPropertyItem text_align_x_items[] = {
      {SEQ_TEXT_ALIGN_X_LEFT, "LEFT", ICON_ANCHOR_LEFT, "Left", ""},
      {SEQ_TEXT_ALIGN_X_CENTER, "CENTER", ICON_ANCHOR_CENTER, "Center", ""},
      {SEQ_TEXT_ALIGN_X_RIGHT, "RIGHT", ICON_ANCHOR_RIGHT, "Right", ""},
      {0, NULL, 0, NULL, NULL},
  };
  static const EnumPropertyItem text_align_y_items[] = {
      {SEQ_TEXT_ALIGN_Y_TOP, "TOP", ICON_ANCHOR_TOP, "Top", ""},
      {SEQ_TEXT_ALIGN_Y_CENTER, "CENTER", ICON_ANCHOR_CENTER, "Center", ""},
      {SEQ_TEXT_ALIGN_Y_BOTTOM, "BOTTOM", ICON_ANCHOR_BOTTOM, "Bottom", ""},
      {0, NULL, 0, NULL, NULL},
  };

  PropertyRNA *prop;

  RNA_def_struct_sdna_from(srna, "TextVars", "effectdata");

  prop = RNA_def_property(srna, "font", PROP_POINTER, PROP_NONE);
  RNA_def_property_pointer_sdna(prop, NULL, "text_font");
  RNA_def_property_ui_icon(prop, ICON_FILE_FONT, false);
  RNA_def_property_ui_text(prop, "Font", "Font of the text. Falls back to the UI font by default");
  RNA_def_property_flag(prop, PROP_EDITABLE);
  RNA_def_property_pointer_funcs(prop, NULL, "rna_Sequence_text_font_set", NULL, NULL);
  RNA_def_property_update(prop, NC_SCENE | ND_SEQUENCER, "rna_Sequence_invalidate_raw_update");

  prop = RNA_def_property(srna, "font_size", PROP_FLOAT, PROP_UNSIGNED);
  RNA_def_property_float_sdna(prop, NULL, "text_size");
  RNA_def_property_ui_text(prop, "Size", "Size of the text");
  RNA_def_property_range(prop, 0.0, 2000);
  RNA_def_property_ui_range(prop, 0.0f, 2000, 10.0f, 1);
  RNA_def_property_update(prop, NC_SCENE | ND_SEQUENCER, "rna_Sequence_invalidate_raw_update");

  prop = RNA_def_property(srna, "color", PROP_FLOAT, PROP_COLOR_GAMMA);
  RNA_def_property_float_sdna(prop, NULL, "color");
  RNA_def_property_ui_text(prop, "Color", "Text color");
  RNA_def_property_update(prop, NC_SCENE | ND_SEQUENCER, "rna_Sequence_invalidate_raw_update");

  prop = RNA_def_property(srna, "shadow_color", PROP_FLOAT, PROP_COLOR_GAMMA);
  RNA_def_property_float_sdna(prop, NULL, "shadow_color");
  RNA_def_property_ui_text(prop, "Shadow Color", "");
  RNA_def_property_update(prop, NC_SCENE | ND_SEQUENCER, "rna_Sequence_invalidate_raw_update");

  prop = RNA_def_property(srna, "box_color", PROP_FLOAT, PROP_COLOR_GAMMA);
  RNA_def_property_float_sdna(prop, NULL, "box_color");
  RNA_def_property_ui_text(prop, "Box Color", "");
  RNA_def_property_update(prop, NC_SCENE | ND_SEQUENCER, "rna_Sequence_invalidate_raw_update");

  prop = RNA_def_property(srna, "location", PROP_FLOAT, PROP_XYZ);
  RNA_def_property_float_sdna(prop, NULL, "loc");
  RNA_def_property_ui_text(prop, "Location", "Location of the text");
  RNA_def_property_range(prop, -FLT_MAX, FLT_MAX);
  RNA_def_property_ui_range(prop, -10.0, 10.0, 1, -1);
  RNA_def_property_update(prop, NC_SCENE | ND_SEQUENCER, "rna_Sequence_invalidate_raw_update");

  prop = RNA_def_property(srna, "wrap_width", PROP_FLOAT, PROP_NONE);
  RNA_def_property_float_sdna(prop, NULL, "wrap_width");
  RNA_def_property_ui_text(prop, "Wrap Width", "Word wrap width as factor, zero disables");
  RNA_def_property_range(prop, 0, FLT_MAX);
  RNA_def_property_ui_range(prop, 0.0, 1.0, 1, -1);
  RNA_def_property_update(prop, NC_SCENE | ND_SEQUENCER, "rna_Sequence_invalidate_raw_update");

  prop = RNA_def_property(srna, "box_margin", PROP_FLOAT, PROP_NONE);
  RNA_def_property_float_sdna(prop, NULL, "box_margin");
  RNA_def_property_ui_text(prop, "Box Margin", "Box margin as factor of image width");
  RNA_def_property_range(prop, 0, 1.0);
  RNA_def_property_ui_range(prop, 0.0, 1.0, 1, -1);
  RNA_def_property_float_default(prop, 0.01f);
  RNA_def_property_update(prop, NC_SCENE | ND_SEQUENCER, "rna_Sequence_invalidate_raw_update");

  prop = RNA_def_property(srna, "align_x", PROP_ENUM, PROP_NONE);
  RNA_def_property_enum_sdna(prop, NULL, "align");
  RNA_def_property_enum_items(prop, text_align_x_items);
  RNA_def_property_ui_text(
      prop, "Align X", "Align the text along the X axis, relative to the text bounds");
  RNA_def_property_update(prop, NC_SCENE | ND_SEQUENCER, "rna_Sequence_invalidate_raw_update");

  prop = RNA_def_property(srna, "align_y", PROP_ENUM, PROP_NONE);
  RNA_def_property_enum_sdna(prop, NULL, "align_y");
  RNA_def_property_enum_items(prop, text_align_y_items);
  RNA_def_property_ui_text(
      prop, "Align Y", "Align the text along the Y axis, relative to the text bounds");
  RNA_def_property_update(prop, NC_SCENE | ND_SEQUENCER, "rna_Sequence_invalidate_raw_update");

  prop = RNA_def_property(srna, "text", PROP_STRING, PROP_NONE);
  RNA_def_property_ui_text(prop, "Text", "Text that will be displayed");
  RNA_def_property_update(prop, NC_SCENE | ND_SEQUENCER, "rna_Sequence_invalidate_raw_update");

  prop = RNA_def_property(srna, "use_shadow", PROP_BOOLEAN, PROP_NONE);
  RNA_def_property_boolean_sdna(prop, NULL, "flag", SEQ_TEXT_SHADOW);
  RNA_def_property_ui_text(prop, "Shadow", "Display shadow behind text");
  RNA_def_property_update(prop, NC_SCENE | ND_SEQUENCER, "rna_Sequence_invalidate_raw_update");

  prop = RNA_def_property(srna, "use_box", PROP_BOOLEAN, PROP_NONE);
  RNA_def_property_boolean_sdna(prop, NULL, "flag", SEQ_TEXT_BOX);
  RNA_def_property_ui_text(prop, "Box", "Display colored box behind text");
  RNA_def_property_update(prop, NC_SCENE | ND_SEQUENCER, "rna_Sequence_invalidate_raw_update");

  prop = RNA_def_property(srna, "use_bold", PROP_BOOLEAN, PROP_NONE);
  RNA_def_property_boolean_sdna(prop, NULL, "flag", SEQ_TEXT_BOLD);
  RNA_def_property_ui_text(prop, "Bold", "Display text as bold");
  RNA_def_property_update(prop, NC_SCENE | ND_SEQUENCER, "rna_Sequence_invalidate_raw_update");

  prop = RNA_def_property(srna, "use_italic", PROP_BOOLEAN, PROP_NONE);
  RNA_def_property_boolean_sdna(prop, NULL, "flag", SEQ_TEXT_ITALIC);
  RNA_def_property_ui_text(prop, "Italic", "Display text as italic");
  RNA_def_property_update(prop, NC_SCENE | ND_SEQUENCER, "rna_Sequence_invalidate_raw_update");
}

static void rna_def_color_mix(StructRNA *srna)
{
  static EnumPropertyItem blend_color_items[] = {
      {SEQ_TYPE_DARKEN, "DARKEN", 0, "Darken", ""},
      {SEQ_TYPE_MUL, "MULTIPLY", 0, "Multiply", ""},
      {SEQ_TYPE_COLOR_BURN, "BURN", 0, "Color Burn", ""},
      {SEQ_TYPE_LINEAR_BURN, "LINEAR_BURN", 0, "Linear Burn", ""},
      {0, "", ICON_NONE, NULL, NULL},
      {SEQ_TYPE_LIGHTEN, "LIGHTEN", 0, "Lighten", ""},
      {SEQ_TYPE_SCREEN, "SCREEN", 0, "Screen", ""},
      {SEQ_TYPE_DODGE, "DODGE", 0, "Color Dodge", ""},
      {SEQ_TYPE_ADD, "ADD", 0, "Add", ""},
      {0, "", ICON_NONE, NULL, NULL},
      {SEQ_TYPE_OVERLAY, "OVERLAY", 0, "Overlay", ""},
      {SEQ_TYPE_SOFT_LIGHT, "SOFT_LIGHT", 0, "Soft Light", ""},
      {SEQ_TYPE_HARD_LIGHT, "HARD_LIGHT", 0, "Hard Light", ""},
      {SEQ_TYPE_VIVID_LIGHT, "VIVID_LIGHT", 0, "Vivid Light", ""},
      {SEQ_TYPE_LIN_LIGHT, "LINEAR_LIGHT", 0, "Linear Light", ""},
      {SEQ_TYPE_PIN_LIGHT, "PIN_LIGHT", 0, "Pin Light", ""},
      {0, "", ICON_NONE, NULL, NULL},
      {SEQ_TYPE_DIFFERENCE, "DIFFERENCE", 0, "Difference", ""},
      {SEQ_TYPE_EXCLUSION, "EXCLUSION", 0, "Exclusion", ""},
      {SEQ_TYPE_SUB, "SUBTRACT", 0, "Subtract", ""},
      {0, "", ICON_NONE, NULL, NULL},
      {SEQ_TYPE_HUE, "HUE", 0, "Hue", ""},
      {SEQ_TYPE_SATURATION, "SATURATION", 0, "Saturation", ""},
      {SEQ_TYPE_BLEND_COLOR, "COLOR", 0, "Color", ""},
      {SEQ_TYPE_VALUE, "VALUE", 0, "Value", ""},
      {0, NULL, 0, NULL, NULL},
  };

  PropertyRNA *prop;

  RNA_def_struct_sdna_from(srna, "ColorMixVars", "effectdata");

  prop = RNA_def_property(srna, "blend_effect", PROP_ENUM, PROP_NONE);
  RNA_def_property_enum_sdna(prop, NULL, "blend_effect");
  RNA_def_property_enum_items(prop, blend_color_items);
  RNA_def_property_ui_text(
      prop, "Blending Mode", "Method for controlling how the strip combines with other strips");
  RNA_def_property_update(prop, NC_SCENE | ND_SEQUENCER, "rna_Sequence_invalidate_raw_update");

  prop = RNA_def_property(srna, "factor", PROP_FLOAT, PROP_FACTOR);
  RNA_def_property_range(prop, 0.0f, 1.0f);
  RNA_def_property_ui_text(
      prop, "Blend Factor", "Percentage of how much the strip's colors affect other strips");
  RNA_def_property_update(prop, NC_SCENE | ND_SEQUENCER, "rna_Sequence_invalidate_raw_update");
}

static EffectInfo def_effects[] = {
    {"AddSequence", "Add Sequence", "Add Sequence", NULL, 2},
    {"AdjustmentSequence",
     "Adjustment Layer Sequence",
     "Sequence strip to perform filter adjustments to layers below",
     rna_def_input,
     0},
    {"AlphaOverSequence", "Alpha Over Sequence", "Alpha Over Sequence", NULL, 2},
    {"AlphaUnderSequence", "Alpha Under Sequence", "Alpha Under Sequence", NULL, 2},
    {"ColorSequence",
     "Color Sequence",
     "Sequence strip creating an image filled with a single color",
     rna_def_solid_color,
     0},
    {"CrossSequence", "Cross Sequence", "Cross Sequence", NULL, 2},
    {"GammaCrossSequence", "Gamma Cross Sequence", "Gamma Cross Sequence", NULL, 2},
    {"GlowSequence", "Glow Sequence", "Sequence strip creating a glow effect", rna_def_glow, 1},
    {"MulticamSequence",
     "Multicam Select Sequence",
     "Sequence strip to perform multicam editing",
     rna_def_multicam,
     0},
    {"MultiplySequence", "Multiply Sequence", "Multiply Sequence", NULL, 2},
    {"OverDropSequence", "Over Drop Sequence", "Over Drop Sequence", NULL, 2},
    {"SpeedControlSequence",
     "SpeedControl Sequence",
     "Sequence strip to control the speed of other strips",
     rna_def_speed_control,
     1},
    {"SubtractSequence", "Subtract Sequence", "Subtract Sequence", NULL, 2},
    {"TransformSequence",
     "Transform Sequence",
     "Sequence strip applying affine transformations to other strips",
     rna_def_transform,
     1},
    {"WipeSequence",
     "Wipe Sequence",
     "Sequence strip creating a wipe transition",
     rna_def_wipe,
     2},
    {"GaussianBlurSequence",
     "Gaussian Blur Sequence",
     "Sequence strip creating a gaussian blur",
     rna_def_gaussian_blur,
     1},
    {"TextSequence", "Text Sequence", "Sequence strip creating text", rna_def_text, 0},
    {"ColorMixSequence", "Color Mix Sequence", "Color Mix Sequence", rna_def_color_mix, 2},
    {"", "", "", NULL, 0},
};

static void rna_def_effects(BlenderRNA *brna)
{
  StructRNA *srna;
  EffectInfo *effect;

  for (effect = def_effects; effect->struct_name[0] != '\0'; effect++) {
    srna = RNA_def_struct(brna, effect->struct_name, "EffectSequence");
    RNA_def_struct_ui_text(srna, effect->ui_name, effect->ui_desc);
    RNA_def_struct_sdna(srna, "Sequence");

    rna_def_effect_inputs(srna, effect->inputs);

    if (effect->func) {
      effect->func(srna);
    }
  }
}

static void rna_def_modifier(BlenderRNA *brna)
{
  StructRNA *srna;
  PropertyRNA *prop;

  static const EnumPropertyItem mask_input_type_items[] = {
      {SEQUENCE_MASK_INPUT_STRIP, "STRIP", 0, "Strip", "Use sequencer strip as mask input"},
      {SEQUENCE_MASK_INPUT_ID, "ID", 0, "Mask", "Use mask ID as mask input"},
      {0, NULL, 0, NULL, NULL},
  };

  static const EnumPropertyItem mask_time_items[] = {
      {SEQUENCE_MASK_TIME_RELATIVE,
       "RELATIVE",
       0,
       "Relative",
       "Mask animation is offset to start of strip"},
      {SEQUENCE_MASK_TIME_ABSOLUTE,
       "ABSOLUTE",
       0,
       "Absolute",
       "Mask animation is in sync with scene frame"},
      {0, NULL, 0, NULL, NULL},
  };

  srna = RNA_def_struct(brna, "SequenceModifier", NULL);
  RNA_def_struct_sdna(srna, "SequenceModifierData");
  RNA_def_struct_ui_text(srna, "SequenceModifier", "Modifier for sequence strip");
  RNA_def_struct_refine_func(srna, "rna_SequenceModifier_refine");
  RNA_def_struct_path_func(srna, "rna_SequenceModifier_path");

  prop = RNA_def_property(srna, "name", PROP_STRING, PROP_NONE);
  RNA_def_property_string_funcs(prop, NULL, NULL, "rna_SequenceModifier_name_set");
  RNA_def_property_ui_text(prop, "Name", "");
  RNA_def_struct_name_property(srna, prop);
  RNA_def_property_update(prop, NC_SCENE | ND_SEQUENCER, NULL);

  prop = RNA_def_property(srna, "type", PROP_ENUM, PROP_NONE);
  RNA_def_property_clear_flag(prop, PROP_EDITABLE);
  RNA_def_property_enum_items(prop, rna_enum_sequence_modifier_type_items);
  RNA_def_property_ui_text(prop, "Type", "");
  RNA_def_property_update(prop, NC_SCENE | ND_SEQUENCER, NULL);

  prop = RNA_def_property(srna, "mute", PROP_BOOLEAN, PROP_NONE);
  RNA_def_property_boolean_sdna(prop, NULL, "flag", SEQUENCE_MODIFIER_MUTE);
  RNA_def_property_ui_text(prop, "Mute", "Mute this modifier");
  RNA_def_property_ui_icon(prop, ICON_HIDE_OFF, -1);
  RNA_def_property_update(prop, NC_SCENE | ND_SEQUENCER, "rna_SequenceModifier_update");

  prop = RNA_def_property(srna, "show_expanded", PROP_BOOLEAN, PROP_NONE);
  RNA_def_property_flag(prop, PROP_NO_DEG_UPDATE);
  RNA_def_property_boolean_sdna(prop, NULL, "flag", SEQUENCE_MODIFIER_EXPANDED);
  RNA_def_property_ui_text(prop, "Expanded", "Mute expanded settings for the modifier");
  RNA_def_property_ui_icon(prop, ICON_TRIA_RIGHT, 1);
  RNA_def_property_update(prop, NC_SCENE | ND_SEQUENCER, NULL);

  prop = RNA_def_property(srna, "input_mask_type", PROP_ENUM, PROP_NONE);
  RNA_def_property_enum_sdna(prop, NULL, "mask_input_type");
  RNA_def_property_enum_items(prop, mask_input_type_items);
  RNA_def_property_ui_text(prop, "Mask Input Type", "Type of input data used for mask");
  RNA_def_property_update(prop, NC_SCENE | ND_SEQUENCER, "rna_SequenceModifier_update");

  prop = RNA_def_property(srna, "mask_time", PROP_ENUM, PROP_NONE);
  RNA_def_property_enum_sdna(prop, NULL, "mask_time");
  RNA_def_property_enum_items(prop, mask_time_items);
  RNA_def_property_ui_text(prop, "Mask Time", "Time to use for the Mask animation");
  RNA_def_property_update(prop, NC_SCENE | ND_SEQUENCER, "rna_SequenceModifier_update");

  prop = RNA_def_property(srna, "input_mask_strip", PROP_POINTER, PROP_NONE);
  RNA_def_property_pointer_sdna(prop, NULL, "mask_sequence");
  RNA_def_property_pointer_funcs(prop,
                                 NULL,
                                 "rna_SequenceModifier_strip_set",
                                 NULL,
                                 "rna_SequenceModifier_otherSequence_poll");
  RNA_def_property_flag(prop, PROP_EDITABLE);
  RNA_def_property_ui_text(prop, "Mask Strip", "Strip used as mask input for the modifier");
  RNA_def_property_update(prop, NC_SCENE | ND_SEQUENCER, "rna_SequenceModifier_update");

  prop = RNA_def_property(srna, "input_mask_id", PROP_POINTER, PROP_NONE);
  RNA_def_property_pointer_sdna(prop, NULL, "mask_id");
  RNA_def_property_flag(prop, PROP_EDITABLE);
  RNA_def_property_ui_text(prop, "Mask", "Mask ID used as mask input for the modifier");
  RNA_def_property_update(prop, NC_SCENE | ND_SEQUENCER, "rna_SequenceModifier_update");
}

static void rna_def_colorbalance_modifier(BlenderRNA *brna)
{
  StructRNA *srna;
  PropertyRNA *prop;

  srna = RNA_def_struct(brna, "ColorBalanceModifier", "SequenceModifier");
  RNA_def_struct_sdna(srna, "ColorBalanceModifierData");
  RNA_def_struct_ui_text(
      srna, "ColorBalanceModifier", "Color balance modifier for sequence strip");

  prop = RNA_def_property(srna, "color_balance", PROP_POINTER, PROP_NONE);
  RNA_def_property_struct_type(prop, "SequenceColorBalanceData");

  prop = RNA_def_property(srna, "color_multiply", PROP_FLOAT, PROP_UNSIGNED);
  RNA_def_property_float_sdna(prop, NULL, "color_multiply");
  RNA_def_property_range(prop, 0.0f, 20.0f);
  RNA_def_property_float_default(prop, 1.0f);
  RNA_def_property_ui_text(prop, "Multiply Colors", "Multiply the intensity of each pixel");
  RNA_def_property_update(prop, NC_SCENE | ND_SEQUENCER, "rna_SequenceModifier_update");
}

static void rna_def_whitebalance_modifier(BlenderRNA *brna)
{
  StructRNA *srna;
  PropertyRNA *prop;

  srna = RNA_def_struct(brna, "WhiteBalanceModifier", "SequenceModifier");
  RNA_def_struct_sdna(srna, "WhiteBalanceModifierData");
  RNA_def_struct_ui_text(
      srna, "WhiteBalanceModifier", "White balance modifier for sequence strip");

  prop = RNA_def_property(srna, "white_value", PROP_FLOAT, PROP_COLOR_GAMMA);
  RNA_def_property_range(prop, 0.0, 1.0);
  RNA_def_property_float_sdna(prop, NULL, "white_value");
  RNA_def_property_ui_text(prop, "White Value", "This color defines white in the strip");
  RNA_def_property_update(prop, NC_SCENE | ND_SEQUENCER, "rna_SequenceModifier_update");
}

static void rna_def_curves_modifier(BlenderRNA *brna)
{
  StructRNA *srna;
  PropertyRNA *prop;

  srna = RNA_def_struct(brna, "CurvesModifier", "SequenceModifier");
  RNA_def_struct_sdna(srna, "CurvesModifierData");
  RNA_def_struct_ui_text(srna, "CurvesModifier", "RGB curves modifier for sequence strip");

  prop = RNA_def_property(srna, "curve_mapping", PROP_POINTER, PROP_NONE);
  RNA_def_property_pointer_sdna(prop, NULL, "curve_mapping");
  RNA_def_property_struct_type(prop, "CurveMapping");
  RNA_def_property_ui_text(prop, "Curve Mapping", "");
  RNA_def_property_update(prop, NC_SCENE | ND_SEQUENCER, "rna_SequenceModifier_update");
}

static void rna_def_hue_modifier(BlenderRNA *brna)
{
  StructRNA *srna;
  PropertyRNA *prop;

  srna = RNA_def_struct(brna, "HueCorrectModifier", "SequenceModifier");
  RNA_def_struct_sdna(srna, "HueCorrectModifierData");
  RNA_def_struct_ui_text(srna, "HueCorrectModifier", "Hue correction modifier for sequence strip");

  prop = RNA_def_property(srna, "curve_mapping", PROP_POINTER, PROP_NONE);
  RNA_def_property_pointer_sdna(prop, NULL, "curve_mapping");
  RNA_def_property_struct_type(prop, "CurveMapping");
  RNA_def_property_ui_text(prop, "Curve Mapping", "");
  RNA_def_property_update(prop, NC_SCENE | ND_SEQUENCER, "rna_SequenceModifier_update");
}

static void rna_def_brightcontrast_modifier(BlenderRNA *brna)
{
  StructRNA *srna;
  PropertyRNA *prop;

  srna = RNA_def_struct(brna, "BrightContrastModifier", "SequenceModifier");
  RNA_def_struct_sdna(srna, "BrightContrastModifierData");
  RNA_def_struct_ui_text(
      srna, "BrightContrastModifier", "Bright/contrast modifier data for sequence strip");

  prop = RNA_def_property(srna, "bright", PROP_FLOAT, PROP_UNSIGNED);
  RNA_def_property_float_sdna(prop, NULL, "bright");
  RNA_def_property_range(prop, -FLT_MAX, FLT_MAX);
  RNA_def_property_ui_text(prop, "Bright", "Adjust the luminosity of the colors");
  RNA_def_property_update(prop, NC_SCENE | ND_SEQUENCER, "rna_SequenceModifier_update");

  prop = RNA_def_property(srna, "contrast", PROP_FLOAT, PROP_UNSIGNED);
  RNA_def_property_float_sdna(prop, NULL, "contrast");
  RNA_def_property_range(prop, -100.0f, 100.0f);
  RNA_def_property_ui_text(prop, "Contrast", "Adjust the difference in luminosity between pixels");
  RNA_def_property_update(prop, NC_SCENE | ND_SEQUENCER, "rna_SequenceModifier_update");
}

static void rna_def_tonemap_modifier(BlenderRNA *brna)
{
  StructRNA *srna;
  PropertyRNA *prop;

  static const EnumPropertyItem type_items[] = {
      {SEQ_TONEMAP_RD_PHOTORECEPTOR, "RD_PHOTORECEPTOR", 0, "R/D Photoreceptor", ""},
      {SEQ_TONEMAP_RH_SIMPLE, "RH_SIMPLE", 0, "Rh Simple", ""},
      {0, NULL, 0, NULL, NULL},
  };

  srna = RNA_def_struct(brna, "SequencerTonemapModifierData", "SequenceModifier");
  RNA_def_struct_sdna(srna, "SequencerTonemapModifierData");
  RNA_def_struct_ui_text(srna, "SequencerTonemapModifierData", "Tone mapping modifier");

  prop = RNA_def_property(srna, "tonemap_type", PROP_ENUM, PROP_NONE);
  RNA_def_property_enum_sdna(prop, NULL, "type");
  RNA_def_property_enum_items(prop, type_items);
  RNA_def_property_ui_text(prop, "Tonemap Type", "Tone mapping algorithm");
  RNA_def_property_update(prop, NC_SCENE | ND_SEQUENCER, "rna_SequenceModifier_update");

  prop = RNA_def_property(srna, "key", PROP_FLOAT, PROP_FACTOR);
  RNA_def_property_range(prop, 0.0f, 1.0f);
  RNA_def_property_ui_text(prop, "Key", "The value the average luminance is mapped to");
  RNA_def_property_update(prop, NC_SCENE | ND_SEQUENCER, "rna_SequenceModifier_update");

  prop = RNA_def_property(srna, "offset", PROP_FLOAT, PROP_NONE);
  RNA_def_property_range(prop, 0.001f, 10.0f);
  RNA_def_property_ui_text(
      prop,
      "Offset",
      "Normally always 1, but can be used as an extra control to alter the brightness curve");
  RNA_def_property_update(prop, NC_SCENE | ND_SEQUENCER, "rna_SequenceModifier_update");

  prop = RNA_def_property(srna, "gamma", PROP_FLOAT, PROP_NONE);
  RNA_def_property_range(prop, 0.001f, 3.0f);
  RNA_def_property_ui_text(prop, "Gamma", "If not used, set to 1");
  RNA_def_property_update(prop, NC_SCENE | ND_SEQUENCER, "rna_SequenceModifier_update");

  prop = RNA_def_property(srna, "intensity", PROP_FLOAT, PROP_NONE);
  RNA_def_property_range(prop, -8.0f, 8.0f);
  RNA_def_property_ui_text(
      prop, "Intensity", "If less than zero, darkens image; otherwise, makes it brighter");
  RNA_def_property_update(prop, NC_SCENE | ND_SEQUENCER, "rna_SequenceModifier_update");

  prop = RNA_def_property(srna, "contrast", PROP_FLOAT, PROP_FACTOR);
  RNA_def_property_range(prop, 0.0f, 1.0f);
  RNA_def_property_ui_text(prop, "Contrast", "Set to 0 to use estimate from input image");
  RNA_def_property_update(prop, NC_SCENE | ND_SEQUENCER, "rna_SequenceModifier_update");

  prop = RNA_def_property(srna, "adaptation", PROP_FLOAT, PROP_FACTOR);
  RNA_def_property_range(prop, 0.0f, 1.0f);
  RNA_def_property_ui_text(prop, "Adaptation", "If 0, global; if 1, based on pixel intensity");
  RNA_def_property_update(prop, NC_SCENE | ND_SEQUENCER, "rna_SequenceModifier_update");

  prop = RNA_def_property(srna, "correction", PROP_FLOAT, PROP_FACTOR);
  RNA_def_property_range(prop, 0.0f, 1.0f);
  RNA_def_property_ui_text(
      prop, "Color Correction", "If 0, same for all channels; if 1, each independent");
  RNA_def_property_update(prop, NC_SCENE | ND_SEQUENCER, "rna_SequenceModifier_update");
}

static void rna_def_modifiers(BlenderRNA *brna)
{
  rna_def_modifier(brna);

  rna_def_colorbalance_modifier(brna);
  rna_def_curves_modifier(brna);
  rna_def_hue_modifier(brna);
  rna_def_brightcontrast_modifier(brna);
  rna_def_whitebalance_modifier(brna);
  rna_def_tonemap_modifier(brna);
}

void RNA_def_sequencer(BlenderRNA *brna)
{
  rna_def_color_balance(brna);

  rna_def_strip_element(brna);
  rna_def_strip_proxy(brna);
  rna_def_strip_color_balance(brna);
  rna_def_strip_crop(brna);
  rna_def_strip_transform(brna);

  rna_def_sequence(brna);
  rna_def_editor(brna);
  rna_def_channel(brna);

  rna_def_image(brna);
  rna_def_meta(brna);
  rna_def_scene(brna);
  rna_def_movie(brna);
  rna_def_movieclip(brna);
  rna_def_mask(brna);
  rna_def_sound(brna);
  rna_def_effect(brna);
  rna_def_effects(brna);
  rna_def_modifiers(brna);
}

#endif<|MERGE_RESOLUTION|>--- conflicted
+++ resolved
@@ -2241,15 +2241,10 @@
 
   prop = RNA_def_property(srna, "show_overlay_frame", PROP_BOOLEAN, PROP_NONE);
   RNA_def_property_boolean_sdna(prop, NULL, "overlay_frame_flag", SEQ_EDIT_OVERLAY_FRAME_SHOW);
-<<<<<<< HEAD
-  RNA_def_property_ui_text(
-      prop, "Show Overlay", "Partial overlay on top of the sequencer with a frame offset\nHotkey in the default keymap: Shift o");
-=======
   RNA_def_property_ui_text(prop,
                            "Show Overlay",
                            "Partial overlay on top of the sequencer with a frame offset\nHotkey "
                            "in the default keymap: Shift o");
->>>>>>> 54d72ee3
   RNA_def_property_update(prop, NC_SPACE | ND_SPACE_SEQUENCER, NULL);
 
   prop = RNA_def_property(srna, "use_overlay_frame_lock", PROP_BOOLEAN, PROP_NONE);
