--- conflicted
+++ resolved
@@ -309,47 +309,6 @@
   *max = max_ii(0, BLI_listbase_count(&layer->masks) - 1);
 }
 
-<<<<<<< HEAD
-=======
-static void rna_iterator_grease_pencil_layers_begin(CollectionPropertyIterator *iter,
-                                                    PointerRNA *ptr)
-{
-  using namespace blender::bke::greasepencil;
-  GreasePencil *grease_pencil = rna_grease_pencil(ptr);
-  const blender::Span<const Layer *> layers = grease_pencil->layers();
-
-  iter->internal.count.item = 0;
-  iter->valid = !layers.is_empty();
-}
-
-static void rna_iterator_grease_pencil_layers_next(CollectionPropertyIterator *iter)
-{
-  using namespace blender::bke::greasepencil;
-  GreasePencil *grease_pencil = static_cast<GreasePencil *>(iter->parent.data);
-  const blender::Span<const Layer *> layers = grease_pencil->layers();
-
-  iter->internal.count.item++;
-  iter->valid = layers.index_range().contains(iter->internal.count.item);
-}
-
-static PointerRNA rna_iterator_grease_pencil_layers_get(CollectionPropertyIterator *iter)
-{
-  using namespace blender::bke::greasepencil;
-  GreasePencil *grease_pencil = static_cast<GreasePencil *>(iter->parent.data);
-  blender::Span<Layer *> layers = grease_pencil->layers_for_write();
-
-  return RNA_pointer_create_discrete(iter->parent.owner_id,
-                                     &RNA_GreasePencilLayer,
-                                     static_cast<void *>(layers[iter->internal.count.item]));
-}
-
-static int rna_iterator_grease_pencil_layers_length(PointerRNA *ptr)
-{
-  GreasePencil *grease_pencil = rna_grease_pencil(ptr);
-  return grease_pencil->layers().size();
-}
-
->>>>>>> a5176f9b
 static void tree_node_name_get(blender::bke::greasepencil::TreeNode &node, char *dst)
 {
   if (!node.name().is_empty()) {
@@ -430,10 +389,31 @@
 {
   using namespace blender::bke::greasepencil;
   GreasePencil *grease_pencil = rna_grease_pencil(ptr);
+  const blender::Span<const Layer *> layers = grease_pencil->layers();
+
+  iter->internal.count.item = 0;
+  iter->valid = !layers.is_empty();
+}
+
+static void rna_iterator_grease_pencil_layers_next(CollectionPropertyIterator *iter)
+{
+  using namespace blender::bke::greasepencil;
+  GreasePencil *grease_pencil = static_cast<GreasePencil *>(iter->parent.data);
+  const blender::Span<const Layer *> layers = grease_pencil->layers();
+
+  iter->internal.count.item++;
+  iter->valid = layers.index_range().contains(iter->internal.count.item);
+}
+
+static PointerRNA rna_iterator_grease_pencil_layers_get(CollectionPropertyIterator *iter)
+{
+  using namespace blender::bke::greasepencil;
+  GreasePencil *grease_pencil = static_cast<GreasePencil *>(iter->parent.data);
   blender::Span<Layer *> layers = grease_pencil->layers_for_write();
 
-  rna_iterator_array_begin(
-      iter, ptr, (void *)layers.data(), sizeof(Layer *), layers.size(), false, nullptr);
+  return RNA_pointer_create_discrete(iter->parent.owner_id,
+                                     &RNA_GreasePencilLayer,
+                                     static_cast<void *>(layers[iter->internal.count.item]));
 }
 
 static int rna_iterator_grease_pencil_layers_length(PointerRNA *ptr)
@@ -691,14 +671,9 @@
   GreasePencil *grease_pencil = static_cast<GreasePencil *>(iter->parent.data);
   blender::Span<LayerGroup *> groups = grease_pencil->layer_groups_for_write();
 
-<<<<<<< HEAD
-  rna_iterator_array_begin(
-      iter, ptr, (void *)groups.data(), sizeof(LayerGroup *), groups.size(), false, nullptr);
-=======
   return RNA_pointer_create_discrete(iter->parent.owner_id,
                                      &RNA_GreasePencilLayerGroup,
                                      static_cast<void *>(groups[iter->internal.count.item]));
->>>>>>> a5176f9b
 }
 
 static int rna_iterator_grease_pencil_layer_groups_length(PointerRNA *ptr)
