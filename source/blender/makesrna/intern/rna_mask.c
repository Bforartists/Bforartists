/*
 * ***** BEGIN GPL LICENSE BLOCK *****
 *
 * This program is free software; you can redistribute it and/or
 * modify it under the terms of the GNU General Public License
 * as published by the Free Software Foundation; either version 2
 * of the License, or (at your option) any later version.
 *
 * This program is distributed in the hope that it will be useful,
 * but WITHOUT ANY WARRANTY; without even the implied warranty of
 * MERCHANTABILITY or FITNESS FOR A PARTICULAR PURPOSE.  See the
 * GNU General Public License for more details.
 *
 * You should have received a copy of the GNU General Public License
 * along with this program; if not, write to the Free Software Foundation,
 * Inc., 51 Franklin Street, Fifth Floor, Boston, MA 02110-1301, USA.
 *
 * Contributor(s): Blender Foundation,
 *                 Sergey Sharybin
 *
 * ***** END GPL LICENSE BLOCK *****
 */

/** \file blender/makesrna/intern/rna_mask.c
 *  \ingroup RNA
 */


#include <stdlib.h>
#include <limits.h>

#include "MEM_guardedalloc.h"

#include "DNA_mask_types.h"
#include "DNA_object_types.h"	/* SELECT */
#include "DNA_scene_types.h"

#include "BLT_translation.h"

#include "BKE_movieclip.h"
#include "BKE_tracking.h"

#include "RNA_define.h"
#include "RNA_enum_types.h"

#include "rna_internal.h"

#include "WM_types.h"

#include "IMB_imbuf_types.h"
#include "IMB_imbuf.h"

#ifdef RNA_RUNTIME

#include "BLI_math.h"

#include "DNA_movieclip_types.h"

#include "BKE_mask.h"

<<<<<<< HEAD
#include "DEG_depsgraph.h"

#include "BLI_math.h"

=======
>>>>>>> 1f36171f
#include "RNA_access.h"

#include "WM_api.h"

static void rna_Mask_update_data(Main *UNUSED(bmain), Scene *UNUSED(scene), PointerRNA *ptr)
{
	Mask *mask = ptr->id.data;

	WM_main_add_notifier(NC_MASK | ND_DATA, mask);
	DEG_id_tag_update( &mask->id, 0);
}

static void rna_Mask_update_parent(Main *bmain, Scene *scene, PointerRNA *ptr)
{
	MaskParent *parent = ptr->data;

	if (parent->id) {
		if (GS(parent->id->name) == ID_MC) {
			MovieClip *clip = (MovieClip *) parent->id;
			MovieTracking *tracking = &clip->tracking;
			MovieTrackingObject *object = BKE_tracking_object_get_named(tracking, parent->parent);

			if (object) {
				int clip_framenr = BKE_movieclip_remap_scene_to_clip_frame(clip, scene->r.cfra);

				if (parent->type == MASK_PARENT_POINT_TRACK) {
					MovieTrackingTrack *track = BKE_tracking_track_get_named(tracking, object, parent->sub_parent);

					if (track) {
						MovieTrackingMarker *marker = BKE_tracking_marker_get(track, clip_framenr);
						float marker_pos_ofs[2], parmask_pos[2];
						MovieClipUser user = {0};

						BKE_movieclip_user_set_frame(&user, scene->r.cfra);

						add_v2_v2v2(marker_pos_ofs, marker->pos, track->offset);

						BKE_mask_coord_from_movieclip(clip, &user, parmask_pos, marker_pos_ofs);

						copy_v2_v2(parent->parent_orig, parmask_pos);
					}
				}
				else /* if (parent->type == MASK_PARENT_PLANE_TRACK) */ {
					MovieTrackingPlaneTrack *plane_track = BKE_tracking_plane_track_get_named(tracking, object, parent->sub_parent);
					if (plane_track) {
						MovieTrackingPlaneMarker *plane_marker = BKE_tracking_plane_marker_get(plane_track, clip_framenr);

						memcpy(parent->parent_corners_orig, plane_marker->corners, sizeof(parent->parent_corners_orig));
						zero_v2(parent->parent_orig);
					}
				}
			}
		}
	}

	rna_Mask_update_data(bmain, scene, ptr);
}

/* note: this function exists only to avoid id refcounting */
static void rna_MaskParent_id_set(PointerRNA *ptr, PointerRNA value)
{
	MaskParent *mpar = (MaskParent *) ptr->data;

	mpar->id = value.data;
}

static StructRNA *rna_MaskParent_id_typef(PointerRNA *ptr)
{
	MaskParent *mpar = (MaskParent *) ptr->data;

	return ID_code_to_RNA_type(mpar->id_type);
}

static void rna_MaskParent_id_type_set(PointerRNA *ptr, int value)
{
	MaskParent *mpar = (MaskParent *) ptr->data;

	/* change ID-type to the new type */
	mpar->id_type = value;

	/* clear the id-block if the type is invalid */
	if ((mpar->id) && (GS(mpar->id->name) != mpar->id_type))
		mpar->id = NULL;
}

static void rna_Mask_layers_begin(CollectionPropertyIterator *iter, PointerRNA *ptr)
{
	Mask *mask = (Mask *)ptr->id.data;

	rna_iterator_listbase_begin(iter, &mask->masklayers, NULL);
}

static int rna_Mask_layer_active_index_get(PointerRNA *ptr)
{
	Mask *mask = (Mask *)ptr->id.data;

	return mask->masklay_act;
}

static void rna_Mask_layer_active_index_set(PointerRNA *ptr, int value)
{
	Mask *mask = (Mask *)ptr->id.data;

	mask->masklay_act = value;
}

static void rna_Mask_layer_active_index_range(PointerRNA *ptr, int *min, int *max, int *softmin, int *softmax)
{
	Mask *mask = (Mask *)ptr->id.data;

	*min = 0;
	*max = max_ii(0, mask->masklay_tot - 1);

	*softmin = *min;
	*softmax = *max;
}

static char *rna_MaskLayer_path(PointerRNA *ptr)
{
	MaskLayer *masklay = (MaskLayer *)ptr->data;
	char name_esc[sizeof(masklay->name) * 2];
	BLI_strescape(name_esc, masklay->name, sizeof(name_esc));
	return BLI_sprintfN("layers[\"%s\"]", name_esc);
}

static PointerRNA rna_Mask_layer_active_get(PointerRNA *ptr)
{
	Mask *mask = (Mask *)ptr->id.data;
	MaskLayer *masklay = BKE_mask_layer_active(mask);

	return rna_pointer_inherit_refine(ptr, &RNA_MaskLayer, masklay);
}

static void rna_Mask_layer_active_set(PointerRNA *ptr, PointerRNA value)
{
	Mask *mask = (Mask *)ptr->id.data;
	MaskLayer *masklay = (MaskLayer *)value.data;

	BKE_mask_layer_active_set(mask, masklay);
}

static void rna_MaskLayer_splines_begin(CollectionPropertyIterator *iter, PointerRNA *ptr)
{
	MaskLayer *masklay = (MaskLayer *)ptr->data;

	rna_iterator_listbase_begin(iter, &masklay->splines, NULL);
}

static void rna_MaskLayer_name_set(PointerRNA *ptr, const char *value)
{
	Mask *mask = (Mask *)ptr->id.data;
	MaskLayer *masklay = (MaskLayer *)ptr->data;
	char oldname[sizeof(masklay->name)], newname[sizeof(masklay->name)];

	/* need to be on the stack */
	BLI_strncpy(oldname, masklay->name, sizeof(masklay->name));
	BLI_strncpy_utf8(newname, value, sizeof(masklay->name));

	BKE_mask_layer_rename(mask, masklay, oldname, newname);
}

static PointerRNA rna_MaskLayer_active_spline_get(PointerRNA *ptr)
{
	MaskLayer *masklay = (MaskLayer *)ptr->data;

	return rna_pointer_inherit_refine(ptr, &RNA_MaskSpline, masklay->act_spline);
}

static void rna_MaskLayer_active_spline_set(PointerRNA *ptr, PointerRNA value)
{
	MaskLayer *masklay = (MaskLayer *)ptr->data;
	MaskSpline *spline = (MaskSpline *)value.data;
	int index = BLI_findindex(&masklay->splines, spline);

	if (index != -1)
		masklay->act_spline = spline;
	else
		masklay->act_spline = NULL;
}

static PointerRNA rna_MaskLayer_active_spline_point_get(PointerRNA *ptr)
{
	MaskLayer *masklay = (MaskLayer *)ptr->data;

	return rna_pointer_inherit_refine(ptr, &RNA_MaskSplinePoint, masklay->act_point);
}

static void rna_MaskLayer_active_spline_point_set(PointerRNA *ptr, PointerRNA value)
{
	MaskLayer *masklay = (MaskLayer *)ptr->data;
	MaskSpline *spline;
	MaskSplinePoint *point = (MaskSplinePoint *)value.data;

	masklay->act_point = NULL;

	for (spline = masklay->splines.first; spline; spline = spline->next) {
		if (point >= spline->points && point < spline->points + spline->tot_point) {
			masklay->act_point = point;

			break;
		}
	}
}

static void rna_MaskSplinePoint_handle1_get(PointerRNA *ptr, float *values)
{
	MaskSplinePoint *point = (MaskSplinePoint *) ptr->data;
	BezTriple *bezt = &point->bezt;
	copy_v2_v2(values, bezt->vec[0]);
}

static void rna_MaskSplinePoint_handle1_set(PointerRNA *ptr, const float *values)
{
	MaskSplinePoint *point = (MaskSplinePoint *) ptr->data;
	BezTriple *bezt = &point->bezt;
	copy_v2_v2(bezt->vec[0], values);
}

static void rna_MaskSplinePoint_handle2_get(PointerRNA *ptr, float *values)
{
	MaskSplinePoint *point = (MaskSplinePoint *) ptr->data;
	BezTriple *bezt = &point->bezt;
	copy_v2_v2(values, bezt->vec[2]);
}

static void rna_MaskSplinePoint_handle2_set(PointerRNA *ptr, const float *values)
{
	MaskSplinePoint *point = (MaskSplinePoint *) ptr->data;
	BezTriple *bezt = &point->bezt;
	copy_v2_v2(bezt->vec[2], values);
}

static void rna_MaskSplinePoint_ctrlpoint_get(PointerRNA *ptr, float *values)
{
	MaskSplinePoint *point = (MaskSplinePoint *) ptr->data;
	BezTriple *bezt = &point->bezt;
	copy_v2_v2(values, bezt->vec[1]);
}

static void rna_MaskSplinePoint_ctrlpoint_set(PointerRNA *ptr, const float *values)
{
	MaskSplinePoint *point = (MaskSplinePoint *) ptr->data;
	BezTriple *bezt = &point->bezt;
	copy_v2_v2(bezt->vec[1], values);
}

static int rna_MaskSplinePoint_handle_type_get(PointerRNA *ptr)
{
	MaskSplinePoint *point = (MaskSplinePoint *) ptr->data;
	BezTriple *bezt = &point->bezt;

	return bezt->h1;
}

static MaskSpline *mask_spline_from_point(Mask *mask, MaskSplinePoint *point)
{
	MaskLayer *mask_layer;
	for (mask_layer = mask->masklayers.first;
	     mask_layer;
	     mask_layer = mask_layer->next)
	{
		MaskSpline *spline;
		for (spline = mask_layer->splines.first;
		     spline;
		     spline = spline->next)
		{
			if (point >= spline->points && point < spline->points + spline->tot_point) {
				return spline;
			}
		}
	}
	return NULL;
}

static void mask_point_check_stick(MaskSplinePoint *point)
{
	BezTriple *bezt = &point->bezt;
	if (bezt->h1 == HD_ALIGN && bezt->h2 == HD_ALIGN) {
		float vec[3];
		sub_v3_v3v3(vec, bezt->vec[0], bezt->vec[1]);
		add_v3_v3v3(bezt->vec[2], bezt->vec[1], vec);
	}
}

static void rna_MaskSplinePoint_handle_type_set(PointerRNA *ptr, int value)
{
	MaskSplinePoint *point = (MaskSplinePoint *) ptr->data;
	BezTriple *bezt = &point->bezt;
	MaskSpline *spline = mask_spline_from_point((Mask *) ptr->id.data, point);

	bezt->h1 = bezt->h2 = value;
	mask_point_check_stick(point);
	BKE_mask_calc_handle_point(spline, point);
}

static int rna_MaskSplinePoint_handle_left_type_get(PointerRNA *ptr)
{
	MaskSplinePoint *point = (MaskSplinePoint *) ptr->data;
	BezTriple *bezt = &point->bezt;

	return bezt->h1;
}

static void rna_MaskSplinePoint_handle_left_type_set(PointerRNA *ptr, int value)
{
	MaskSplinePoint *point = (MaskSplinePoint *) ptr->data;
	BezTriple *bezt = &point->bezt;
	MaskSpline *spline = mask_spline_from_point((Mask *) ptr->id.data, point);

	bezt->h1 = value;
	mask_point_check_stick(point);
	BKE_mask_calc_handle_point(spline, point);
}

static int rna_MaskSplinePoint_handle_right_type_get(PointerRNA *ptr)
{
	MaskSplinePoint *point = (MaskSplinePoint *) ptr->data;
	BezTriple *bezt = &point->bezt;

	return bezt->h2;
}

static void rna_MaskSplinePoint_handle_right_type_set(PointerRNA *ptr, int value)
{
	MaskSplinePoint *point = (MaskSplinePoint *) ptr->data;
	BezTriple *bezt = &point->bezt;
	MaskSpline *spline = mask_spline_from_point((Mask *) ptr->id.data, point);

	bezt->h2 = value;
	mask_point_check_stick(point);
	BKE_mask_calc_handle_point(spline, point);
}

/* ** API **  */

static MaskLayer *rna_Mask_layers_new(Mask *mask, const char *name)
{
	MaskLayer *masklay = BKE_mask_layer_new(mask, name);

	WM_main_add_notifier(NC_MASK | NA_EDITED, mask);

	return masklay;
}

static void rna_Mask_layers_remove(Mask *mask, ReportList *reports, PointerRNA *masklay_ptr)
{
	MaskLayer *masklay = masklay_ptr->data;
	if (BLI_findindex(&mask->masklayers, masklay) == -1) {
		BKE_reportf(reports, RPT_ERROR, "Mask layer '%s' not found in mask '%s'", masklay->name, mask->id.name + 2);
		return;
	}

	BKE_mask_layer_remove(mask, masklay);
	RNA_POINTER_INVALIDATE(masklay_ptr);

	WM_main_add_notifier(NC_MASK | NA_EDITED, mask);
}

static void rna_Mask_layers_clear(Mask *mask)
{
	BKE_mask_layer_free_list(&mask->masklayers);

	WM_main_add_notifier(NC_MASK | NA_EDITED, mask);
}

static MaskSpline *rna_MaskLayer_spline_new(ID *id, MaskLayer *mask_layer)
{
	Mask *mask = (Mask *) id;
	MaskSpline *new_spline;

	new_spline = BKE_mask_spline_add(mask_layer);

	WM_main_add_notifier(NC_MASK | NA_EDITED, mask);

	return new_spline;
}

static void rna_MaskLayer_spline_remove(ID *id, MaskLayer *mask_layer, ReportList *reports, PointerRNA *spline_ptr)
{
	Mask *mask = (Mask *) id;
	MaskSpline *spline = spline_ptr->data;

	if (BKE_mask_spline_remove(mask_layer, spline) == false) {
		BKE_reportf(reports, RPT_ERROR, "Mask layer '%s' does not contain spline given", mask_layer->name);
		return;
	}

	RNA_POINTER_INVALIDATE(spline_ptr);

	DEG_id_tag_update(&mask->id, OB_RECALC_DATA);
}

static void rna_Mask_start_frame_set(PointerRNA *ptr, int value)
{
	Mask *data = (Mask *)ptr->data;
	/* MINFRAME not MINAFRAME, since some output formats can't taken negative frames */
	CLAMP(value, MINFRAME, MAXFRAME);
	data->sfra = value;

	if (data->sfra >= data->efra) {
		data->efra = MIN2(data->sfra, MAXFRAME);
	}
}

static void rna_Mask_end_frame_set(PointerRNA *ptr, int value)
{
	Mask *data = (Mask *)ptr->data;
	CLAMP(value, MINFRAME, MAXFRAME);
	data->efra = value;

	if (data->sfra >= data->efra) {
		data->sfra = MAX2(data->efra, MINFRAME);
	}
}

static void rna_MaskSpline_points_add(ID *id, MaskSpline *spline, int count)
{
	Mask *mask = (Mask *) id;
	MaskLayer *layer;
	int active_point_index = -1;
	int i, spline_shape_index;

	if (count <= 0) {
		return;
	}

	for (layer = mask->masklayers.first; layer; layer = layer->next) {
		if (BLI_findindex(&layer->splines, spline) != -1) {
			break;
		}
	}

	if (!layer) {
		/* Shall not happen actually */
		BLI_assert(!"No layer found for the spline");
		return;
	}

	if (layer->act_spline == spline) {
		active_point_index = layer->act_point - spline->points;
	}

	spline->points = MEM_recallocN(spline->points, sizeof(MaskSplinePoint) * (spline->tot_point + count));
	spline->tot_point += count;

	if (active_point_index >= 0) {
		layer->act_point = spline->points + active_point_index;
	}

	spline_shape_index = BKE_mask_layer_shape_spline_to_index(layer, spline);

	for (i = 0; i < count; i++) {
		int point_index = spline->tot_point - count + i;
		MaskSplinePoint *new_point = spline->points + point_index;
		new_point->bezt.h1 = new_point->bezt.h2 = HD_ALIGN;
		BKE_mask_calc_handle_point_auto(spline, new_point, true);
		BKE_mask_parent_init(&new_point->parent);

		/* Not efficient, but there's no other way for now */
		BKE_mask_layer_shape_changed_add(layer, spline_shape_index + point_index, true, true);
	}

	WM_main_add_notifier(NC_MASK | ND_DATA, mask);
	DEG_id_tag_update(&mask->id, 0);
}

static void rna_MaskSpline_point_remove(ID *id, MaskSpline *spline, ReportList *reports, PointerRNA *point_ptr)
{
	Mask *mask = (Mask *) id;
	MaskSplinePoint *point = point_ptr->data;
	MaskSplinePoint *new_point_array;
	MaskLayer *layer;
	int active_point_index = -1;
	int point_index;

	for (layer = mask->masklayers.first; layer; layer = layer->next) {
		if (BLI_findindex(&layer->splines, spline) != -1) {
			break;
		}
	}

	if (!layer) {
		/* Shall not happen actually */
		BKE_report(reports, RPT_ERROR, "Mask layer not found for given spline");
		return;
	}

	if (point < spline->points || point >= spline->points + spline->tot_point) {
		BKE_report(reports, RPT_ERROR, "Point is not found in given spline");
		return;
	}

	if (layer->act_spline == spline) {
		active_point_index = layer->act_point - spline->points;
	}

	point_index = point - spline->points;

	new_point_array = MEM_mallocN(sizeof(MaskSplinePoint) * (spline->tot_point - 1), "remove mask point");

	memcpy(new_point_array, spline->points, sizeof(MaskSplinePoint) * point_index);
	memcpy(new_point_array + point_index, spline->points + point_index + 1,
	       sizeof(MaskSplinePoint) * (spline->tot_point - point_index - 1));

	MEM_freeN(spline->points);
	spline->points = new_point_array;
	spline->tot_point--;

	if (active_point_index >= 0) {
		if (active_point_index == point_index) {
			layer->act_point = NULL;
		}
		else if (active_point_index < point_index) {
			layer->act_point = spline->points + active_point_index;
		}
		else {
			layer->act_point = spline->points + active_point_index - 1;
		}
	}

	BKE_mask_layer_shape_changed_remove(layer, BKE_mask_layer_shape_spline_to_index(layer, spline) + point_index, 1);

	WM_main_add_notifier(NC_MASK | ND_DATA, mask);
	DEG_id_tag_update(&mask->id, 0);

	RNA_POINTER_INVALIDATE(point_ptr);
}

#else
static void rna_def_maskParent(BlenderRNA *brna)
{
	StructRNA *srna;
	PropertyRNA *prop;

	static const EnumPropertyItem mask_id_type_items[] = {
		{ID_MC, "MOVIECLIP", ICON_SEQUENCE, "Movie Clip", ""},
		{0, NULL, 0, NULL, NULL}};

	static const EnumPropertyItem parent_type_items[] = {
		{MASK_PARENT_POINT_TRACK, "POINT_TRACK", 0, "Point Track", ""},
		{MASK_PARENT_PLANE_TRACK, "PLANE_TRACK", 0, "Plane Track", ""},
		{0, NULL, 0, NULL, NULL}};

	srna = RNA_def_struct(brna, "MaskParent", NULL);
	RNA_def_struct_ui_text(srna, "Mask Parent", "Parenting settings for masking element");

	/* Target Properties - ID-block to Drive */
	prop = RNA_def_property(srna, "id", PROP_POINTER, PROP_NONE);
	RNA_def_property_struct_type(prop, "ID");
	RNA_def_property_flag(prop, PROP_EDITABLE);
	// RNA_def_property_editable_func(prop, "rna_maskSpline_id_editable");
	/* note: custom set function is ONLY to avoid rna setting a user for this. */
	RNA_def_property_pointer_funcs(prop, NULL, "rna_MaskParent_id_set", "rna_MaskParent_id_typef", NULL);
	RNA_def_property_ui_text(prop, "ID", "ID-block to which masking element would be parented to or to it's property");
	RNA_def_property_update(prop, 0, "rna_Mask_update_parent");

	prop = RNA_def_property(srna, "id_type", PROP_ENUM, PROP_NONE);
	RNA_def_property_enum_sdna(prop, NULL, "id_type");
	RNA_def_property_enum_items(prop, mask_id_type_items);
	RNA_def_property_enum_default(prop, ID_MC);
	RNA_def_property_enum_funcs(prop, NULL, "rna_MaskParent_id_type_set", NULL);
	//RNA_def_property_editable_func(prop, "rna_MaskParent_id_type_editable");
	RNA_def_property_ui_text(prop, "ID Type", "Type of ID-block that can be used");
	RNA_def_property_update(prop, 0, "rna_Mask_update_parent");

	/* type */
	prop = RNA_def_property(srna, "type", PROP_ENUM, PROP_NONE);
	RNA_def_property_enum_items(prop, parent_type_items);
	RNA_def_property_ui_text(prop, "Parent Type", "Parent Type");
	RNA_def_property_update(prop, 0, "rna_Mask_update_parent");

	/* parent */
	prop = RNA_def_property(srna, "parent", PROP_STRING, PROP_NONE);
	RNA_def_property_ui_text(prop, "Parent", "Name of parent object in specified data-block to which parenting happens");
	RNA_def_property_string_maxlength(prop, MAX_ID_NAME - 2);
	RNA_def_property_update(prop, 0, "rna_Mask_update_parent");

	/* sub_parent */
	prop = RNA_def_property(srna, "sub_parent", PROP_STRING, PROP_NONE);
	RNA_def_property_ui_text(prop, "Sub Parent", "Name of parent sub-object in specified data-block to which parenting happens");
	RNA_def_property_string_maxlength(prop, MAX_ID_NAME - 2);
	RNA_def_property_update(prop, 0, "rna_Mask_update_parent");
}

static void rna_def_maskSplinePointUW(BlenderRNA *brna)
{
	StructRNA *srna;
	PropertyRNA *prop;

	srna = RNA_def_struct(brna, "MaskSplinePointUW", NULL);
	RNA_def_struct_ui_text(srna, "Mask Spline UW Point", "Single point in spline segment defining feather");

	/* u */
	prop = RNA_def_property(srna, "u", PROP_FLOAT, PROP_NONE);
	RNA_def_property_float_sdna(prop, NULL, "u");
	RNA_def_property_range(prop, 0.0, 1.0);
	RNA_def_property_ui_text(prop, "U", "U coordinate of point along spline segment");
	RNA_def_property_update(prop, 0, "rna_Mask_update_data");

	/* weight */
	prop = RNA_def_property(srna, "weight", PROP_FLOAT, PROP_NONE);
	RNA_def_property_float_sdna(prop, NULL, "w");
	RNA_def_property_range(prop, 0.0, 1.0);
	RNA_def_property_ui_text(prop, "Weight", "Weight of feather point");
	RNA_def_property_update(prop, 0, "rna_Mask_update_data");

	/* select */
	prop = RNA_def_property(srna, "select", PROP_BOOLEAN, PROP_NONE);
	RNA_def_property_boolean_sdna(prop, NULL, "flag", SELECT);
	RNA_def_property_ui_text(prop, "Select", "Selection status");
	RNA_def_property_update(prop, 0, "rna_Mask_update_data");
}

static void rna_def_maskSplinePoint(BlenderRNA *brna)
{
	StructRNA *srna;
	PropertyRNA *prop;

	static const EnumPropertyItem handle_type_items[] = {
		{HD_AUTO, "AUTO", 0, "Auto", ""},
		{HD_VECT, "VECTOR", 0, "Vector", ""},
		{HD_ALIGN, "ALIGNED", 0, "Aligned Single", ""},
		{HD_ALIGN_DOUBLESIDE, "ALIGNED_DOUBLESIDE", 0, "Aligned", ""},
		{HD_FREE, "FREE", 0, "Free", ""},
		{0, NULL, 0, NULL, NULL}};

	rna_def_maskSplinePointUW(brna);

	srna = RNA_def_struct(brna, "MaskSplinePoint", NULL);
	RNA_def_struct_ui_text(srna, "Mask Spline Point", "Single point in spline used for defining mask");

	/* Vector values */
	prop = RNA_def_property(srna, "handle_left", PROP_FLOAT, PROP_TRANSLATION);
	RNA_def_property_array(prop, 2);
	RNA_def_property_float_funcs(prop, "rna_MaskSplinePoint_handle1_get", "rna_MaskSplinePoint_handle1_set", NULL);
	RNA_def_property_ui_text(prop, "Handle 1", "Coordinates of the first handle");
	RNA_def_property_update(prop, 0, "rna_Mask_update_data");

	prop = RNA_def_property(srna, "co", PROP_FLOAT, PROP_TRANSLATION);
	RNA_def_property_array(prop, 2);
	RNA_def_property_float_funcs(prop, "rna_MaskSplinePoint_ctrlpoint_get", "rna_MaskSplinePoint_ctrlpoint_set", NULL);
	RNA_def_property_ui_text(prop, "Control Point", "Coordinates of the control point");
	RNA_def_property_update(prop, 0, "rna_Mask_update_data");

	prop = RNA_def_property(srna, "handle_right", PROP_FLOAT, PROP_TRANSLATION);
	RNA_def_property_array(prop, 2);
	RNA_def_property_float_funcs(prop, "rna_MaskSplinePoint_handle2_get", "rna_MaskSplinePoint_handle2_set", NULL);
	RNA_def_property_ui_text(prop, "Handle 2", "Coordinates of the second handle");
	RNA_def_property_update(prop, 0, "rna_Mask_update_data");

	/* handle_type */
	prop = RNA_def_property(srna, "handle_type", PROP_ENUM, PROP_NONE);
	RNA_def_property_enum_funcs(prop, "rna_MaskSplinePoint_handle_type_get", "rna_MaskSplinePoint_handle_type_set", NULL);
	RNA_def_property_enum_items(prop, handle_type_items);
	RNA_def_property_ui_text(prop, "Handle Type", "Handle type");
	RNA_def_property_update(prop, 0, "rna_Mask_update_data");

	/* handle_type */
	prop = RNA_def_property(srna, "handle_left_type", PROP_ENUM, PROP_NONE);
	RNA_def_property_enum_funcs(prop, "rna_MaskSplinePoint_handle_left_type_get", "rna_MaskSplinePoint_handle_left_type_set", NULL);
	RNA_def_property_enum_items(prop, handle_type_items);
	RNA_def_property_ui_text(prop, "Handle 1 Type", "Handle type");
	RNA_def_property_update(prop, 0, "rna_Mask_update_data");

	/* handle_right */
	prop = RNA_def_property(srna, "handle_right_type", PROP_ENUM, PROP_NONE);
	RNA_def_property_enum_funcs(prop, "rna_MaskSplinePoint_handle_right_type_get", "rna_MaskSplinePoint_handle_right_type_set", NULL);
	RNA_def_property_enum_items(prop, handle_type_items);
	RNA_def_property_ui_text(prop, "Handle 2 Type", "Handle type");
	RNA_def_property_update(prop, 0, "rna_Mask_update_data");

	/* weight */
	prop = RNA_def_property(srna, "weight", PROP_FLOAT, PROP_NONE);
	RNA_def_property_float_sdna(prop, NULL, "bezt.weight");
	RNA_def_property_range(prop, 0.0, 1.0);
	RNA_def_property_ui_text(prop, "Weight", "Weight of the point");
	RNA_def_property_update(prop, 0, "rna_Mask_update_data");

	/* select */
	prop = RNA_def_property(srna, "select", PROP_BOOLEAN, PROP_NONE);
	RNA_def_property_boolean_sdna(prop, NULL, "bezt.f1", SELECT);
	RNA_def_property_ui_text(prop, "Select", "Selection status");
	RNA_def_property_update(prop, 0, "rna_Mask_update_data");

	/* parent */
	prop = RNA_def_property(srna, "parent", PROP_POINTER, PROP_NONE);
	RNA_def_property_struct_type(prop, "MaskParent");

	/* feather points */
	prop = RNA_def_property(srna, "feather_points", PROP_COLLECTION, PROP_NONE);
	RNA_def_property_struct_type(prop, "MaskSplinePointUW");
	RNA_def_property_collection_sdna(prop, NULL, "uw", "tot_uw");
	RNA_def_property_ui_text(prop, "Feather Points", "Points defining feather");
}

static void rna_def_mask_splines(BlenderRNA *brna)
{
	StructRNA *srna;
	FunctionRNA *func;
	PropertyRNA *prop;
	PropertyRNA *parm;

	srna = RNA_def_struct(brna, "MaskSplines", NULL);
	RNA_def_struct_sdna(srna, "MaskLayer");
	RNA_def_struct_ui_text(srna, "Mask Splines", "Collection of masking splines");

	/* Create new spline */
	func = RNA_def_function(srna, "new", "rna_MaskLayer_spline_new");
	RNA_def_function_flag(func, FUNC_USE_SELF_ID);
	RNA_def_function_ui_description(func, "Add a new spline to the layer");
	parm = RNA_def_pointer(func, "spline", "MaskSpline", "", "The newly created spline");
	RNA_def_function_return(func, parm);

	/* Remove the spline */
	func = RNA_def_function(srna, "remove", "rna_MaskLayer_spline_remove");
	RNA_def_function_flag(func, FUNC_USE_SELF_ID);
	RNA_def_function_ui_description(func, "Remove a spline from a layer");
	RNA_def_function_flag(func, FUNC_USE_REPORTS);
	parm = RNA_def_pointer(func, "spline", "MaskSpline", "", "The spline to remove");
	RNA_def_parameter_flags(parm, PROP_NEVER_NULL, PARM_REQUIRED | PARM_RNAPTR);
	RNA_def_parameter_clear_flags(parm, PROP_THICK_WRAP, 0);

	/* active spline */
	prop = RNA_def_property(srna, "active", PROP_POINTER, PROP_NONE);
	RNA_def_property_struct_type(prop, "MaskSpline");
	RNA_def_property_pointer_funcs(prop, "rna_MaskLayer_active_spline_get", "rna_MaskLayer_active_spline_set", NULL, NULL);
	RNA_def_property_flag(prop, PROP_EDITABLE | PROP_NEVER_UNLINK);
	RNA_def_property_ui_text(prop, "Active Spline", "Active spline of masking layer");

	/* active point */
	prop = RNA_def_property(srna, "active_point", PROP_POINTER, PROP_NONE);
	RNA_def_property_struct_type(prop, "MaskSplinePoint");
	RNA_def_property_pointer_funcs(prop, "rna_MaskLayer_active_spline_point_get", "rna_MaskLayer_active_spline_point_set", NULL, NULL);
	RNA_def_property_flag(prop, PROP_EDITABLE | PROP_NEVER_UNLINK);
	RNA_def_property_ui_text(prop, "Active Spline", "Active spline of masking layer");
}

static void rna_def_maskSplinePoints(BlenderRNA *brna)
{
	StructRNA *srna;
	FunctionRNA *func;
	PropertyRNA *parm;

	srna = RNA_def_struct(brna, "MaskSplinePoints", NULL);
	RNA_def_struct_sdna(srna, "MaskSpline");
	RNA_def_struct_ui_text(srna, "Mask Spline Points", "Collection of masking spline points");

	/* Create new point */
	func = RNA_def_function(srna, "add", "rna_MaskSpline_points_add");
	RNA_def_function_flag(func, FUNC_USE_SELF_ID);
	RNA_def_function_ui_description(func, "Add a number of point to this spline");
	RNA_def_int(func, "count", 1, 0, INT_MAX, "Number", "Number of points to add to the spline", 0, INT_MAX);

	/* Remove the point */
	func = RNA_def_function(srna, "remove", "rna_MaskSpline_point_remove");
	RNA_def_function_flag(func, FUNC_USE_SELF_ID);
	RNA_def_function_ui_description(func, "Remove a point from a spline");
	RNA_def_function_flag(func, FUNC_USE_REPORTS);
	parm = RNA_def_pointer(func, "point", "MaskSplinePoint", "", "The point to remove");
	RNA_def_parameter_flags(parm, PROP_NEVER_NULL, PARM_REQUIRED | PARM_RNAPTR);
	RNA_def_parameter_clear_flags(parm, PROP_THICK_WRAP, 0);
}

static void rna_def_maskSpline(BlenderRNA *brna)
{
	static const EnumPropertyItem spline_interpolation_items[] = {
		{MASK_SPLINE_INTERP_LINEAR, "LINEAR", 0, "Linear", ""},
		{MASK_SPLINE_INTERP_EASE, "EASE", 0, "Ease", ""},
		{0, NULL, 0, NULL, NULL}
	};

	static const EnumPropertyItem spline_offset_mode_items[] = {
		{MASK_SPLINE_OFFSET_EVEN, "EVEN", 0, "Even", "Calculate even feather offset"},
		{MASK_SPLINE_OFFSET_SMOOTH, "SMOOTH", 0, "Smooth", "Calculate feather offset as a second curve"},
		{0, NULL, 0, NULL, NULL}
	};

	StructRNA *srna;
	PropertyRNA *prop;

	rna_def_maskSplinePoint(brna);

	srna = RNA_def_struct(brna, "MaskSpline", NULL);
	RNA_def_struct_ui_text(srna, "Mask spline", "Single spline used for defining mask shape");

	/* offset mode */
	prop = RNA_def_property(srna, "offset_mode", PROP_ENUM, PROP_NONE);
	RNA_def_property_enum_sdna(prop, NULL, "offset_mode");
	RNA_def_property_enum_items(prop, spline_offset_mode_items);
	RNA_def_property_ui_text(prop, "Feather Offset", "The method used for calculating the feather offset");
	RNA_def_property_update(prop, 0, "rna_Mask_update_data");

	/* weight interpolation */
	prop = RNA_def_property(srna, "weight_interpolation", PROP_ENUM, PROP_NONE);
	RNA_def_property_enum_sdna(prop, NULL, "weight_interp");
	RNA_def_property_enum_items(prop, spline_interpolation_items);
	RNA_def_property_ui_text(prop, "Weight Interpolation", "The type of weight interpolation for spline");
	RNA_def_property_update(prop, 0, "rna_Mask_update_data");

	/* cyclic */
	prop = RNA_def_property(srna, "use_cyclic", PROP_BOOLEAN, PROP_NONE);
	RNA_def_property_clear_flag(prop, PROP_ANIMATABLE);
	RNA_def_property_boolean_sdna(prop, NULL, "flag", MASK_SPLINE_CYCLIC);
	RNA_def_property_ui_text(prop, "Cyclic", "Make this spline a closed loop");
	RNA_def_property_update(prop, NC_MASK | NA_EDITED, "rna_Mask_update_data");

	/* fill */
	prop = RNA_def_property(srna, "use_fill", PROP_BOOLEAN, PROP_NONE);
	RNA_def_property_clear_flag(prop, PROP_ANIMATABLE);
	RNA_def_property_boolean_negative_sdna(prop, NULL, "flag", MASK_SPLINE_NOFILL);
	RNA_def_property_ui_text(prop, "Fill", "Make this spline filled");
	RNA_def_property_update(prop, NC_MASK | NA_EDITED, "rna_Mask_update_data");

	/* self-intersection check */
	prop = RNA_def_property(srna, "use_self_intersection_check", PROP_BOOLEAN, PROP_NONE);
	RNA_def_property_clear_flag(prop, PROP_ANIMATABLE);
	RNA_def_property_boolean_sdna(prop, NULL, "flag", MASK_SPLINE_NOINTERSECT);
	RNA_def_property_ui_text(prop, "Self Intersection Check", "Prevent feather from self-intersections");
	RNA_def_property_update(prop, NC_MASK | NA_EDITED, "rna_Mask_update_data");

	prop = RNA_def_property(srna, "points", PROP_COLLECTION, PROP_NONE);
	RNA_def_property_struct_type(prop, "MaskSplinePoint");
	RNA_def_property_collection_sdna(prop, NULL, "points", "tot_point");
	RNA_def_property_ui_text(prop, "Points", "Collection of points");
	RNA_def_property_srna(prop, "MaskSplinePoints");
}

static void rna_def_mask_layer(BlenderRNA *brna)
{
	static const EnumPropertyItem masklay_blend_mode_items[] = {
		{MASK_BLEND_MERGE_ADD, "MERGE_ADD", 0, "Merge Add", ""},
		{MASK_BLEND_MERGE_SUBTRACT, "MERGE_SUBTRACT", 0, "Merge Subtract", ""},
		{MASK_BLEND_ADD, "ADD", 0, "Add", ""},
		{MASK_BLEND_SUBTRACT, "SUBTRACT", 0, "Subtract", ""},
		{MASK_BLEND_LIGHTEN, "LIGHTEN", 0, "Lighten", ""},
		{MASK_BLEND_DARKEN, "DARKEN", 0, "Darken", ""},
		{MASK_BLEND_MUL, "MUL", 0, "Multiply", ""},
		{MASK_BLEND_REPLACE, "REPLACE", 0, "Replace", ""},
		{MASK_BLEND_DIFFERENCE, "DIFFERENCE", 0, "Difference", ""},
		{0, NULL, 0, NULL, NULL}
	};

	StructRNA *srna;
	PropertyRNA *prop;

	rna_def_maskSpline(brna);
	rna_def_mask_splines(brna);
	rna_def_maskSplinePoints(brna);

	srna = RNA_def_struct(brna, "MaskLayer", NULL);
	RNA_def_struct_ui_text(srna, "Mask Layer", "Single layer used for masking pixels");
	RNA_def_struct_path_func(srna, "rna_MaskLayer_path");

	/* name */
	prop = RNA_def_property(srna, "name", PROP_STRING, PROP_NONE);
	RNA_def_property_ui_text(prop, "Name", "Unique name of layer");
	RNA_def_property_string_funcs(prop, NULL, NULL, "rna_MaskLayer_name_set");
	RNA_def_property_string_maxlength(prop, MAX_ID_NAME - 2);
	RNA_def_property_update(prop, 0, "rna_Mask_update_data");
	RNA_def_struct_name_property(srna, prop);

	/* splines */
	prop = RNA_def_property(srna, "splines", PROP_COLLECTION, PROP_NONE);
	RNA_def_property_collection_funcs(prop, "rna_MaskLayer_splines_begin", "rna_iterator_listbase_next", "rna_iterator_listbase_end", "rna_iterator_listbase_get", NULL, NULL, NULL, NULL);
	RNA_def_property_struct_type(prop, "MaskSpline");
	RNA_def_property_ui_text(prop, "Splines", "Collection of splines which defines this layer");
	RNA_def_property_srna(prop, "MaskSplines");

	/* restrict */
	prop = RNA_def_property(srna, "hide", PROP_BOOLEAN, PROP_NONE);
	RNA_def_property_boolean_sdna(prop, NULL, "restrictflag", MASK_RESTRICT_VIEW);
	RNA_def_property_ui_text(prop, "Restrict View", "Restrict visibility in the viewport");
	RNA_def_property_ui_icon(prop, ICON_RESTRICT_VIEW_OFF, 1);
	RNA_def_property_update(prop, NC_MASK | ND_DRAW, NULL);

	prop = RNA_def_property(srna, "hide_select", PROP_BOOLEAN, PROP_NONE);
	RNA_def_property_boolean_sdna(prop, NULL, "restrictflag", MASK_RESTRICT_SELECT);
	RNA_def_property_ui_text(prop, "Restrict Select", "Restrict selection in the viewport");
	RNA_def_property_ui_icon(prop, ICON_RESTRICT_SELECT_OFF, 1);
	RNA_def_property_update(prop, NC_MASK | ND_DRAW, NULL);

	prop = RNA_def_property(srna, "hide_render", PROP_BOOLEAN, PROP_NONE);
	RNA_def_property_boolean_sdna(prop, NULL, "restrictflag", MASK_RESTRICT_RENDER);
	RNA_def_property_ui_text(prop, "Restrict Render", "Restrict renderability");
	RNA_def_property_ui_icon(prop, ICON_RESTRICT_RENDER_OFF, 1);
	RNA_def_property_update(prop, NC_MASK | NA_EDITED, NULL);

	/* select (for dopesheet)*/
	prop = RNA_def_property(srna, "select", PROP_BOOLEAN, PROP_NONE);
	RNA_def_property_boolean_sdna(prop, NULL, "flag", MASK_LAYERFLAG_SELECT);
	RNA_def_property_ui_text(prop, "Select", "Layer is selected for editing in the Dope Sheet");
//	RNA_def_property_update(prop, NC_SCREEN | ND_MASK, NULL);

	/* render settings */
	prop = RNA_def_property(srna, "alpha", PROP_FLOAT, PROP_NONE);
	RNA_def_property_float_sdna(prop, NULL, "alpha");
	RNA_def_property_ui_range(prop, 0.0f, 1.0f, 0.1, 3);
	RNA_def_property_ui_text(prop, "Opacity", "Render Opacity");
	RNA_def_property_update(prop, NC_MASK | NA_EDITED, NULL);

	/* weight interpolation */
	prop = RNA_def_property(srna, "blend", PROP_ENUM, PROP_NONE);
	RNA_def_property_enum_sdna(prop, NULL, "blend");
	RNA_def_property_enum_items(prop, masklay_blend_mode_items);
	RNA_def_property_ui_text(prop, "Blend", "Method of blending mask layers");
	RNA_def_property_update(prop, 0, "rna_Mask_update_data");
	RNA_def_property_update(prop, NC_MASK | NA_EDITED, NULL);

	prop = RNA_def_property(srna, "invert", PROP_BOOLEAN, PROP_NONE);
	RNA_def_property_boolean_sdna(prop, NULL, "blend_flag", MASK_BLENDFLAG_INVERT);
	RNA_def_property_ui_text(prop, "Restrict View", "Invert the mask black/white");
	RNA_def_property_update(prop, NC_MASK | NA_EDITED, NULL);

	prop = RNA_def_property(srna, "falloff", PROP_ENUM, PROP_NONE);
	RNA_def_property_enum_sdna(prop, NULL, "falloff");
	RNA_def_property_enum_items(prop, rna_enum_proportional_falloff_curve_only_items);
	RNA_def_property_ui_text(prop, "Falloff", "Falloff type the feather");
	RNA_def_property_translation_context(prop, BLT_I18NCONTEXT_ID_CURVE); /* Abusing id_curve :/ */
	RNA_def_property_update(prop, NC_MASK | NA_EDITED, NULL);

	/* filling options */
	prop = RNA_def_property(srna, "use_fill_holes", PROP_BOOLEAN, PROP_NONE);
	RNA_def_property_boolean_negative_sdna(prop, NULL, "flag", MASK_LAYERFLAG_FILL_DISCRETE);
	RNA_def_property_ui_text(prop, "Calculate Holes", "Calculate holes when filling overlapping curves");
	RNA_def_property_update(prop, NC_MASK | NA_EDITED, NULL);

	prop = RNA_def_property(srna, "use_fill_overlap", PROP_BOOLEAN, PROP_NONE);
	RNA_def_property_boolean_sdna(prop, NULL, "flag", MASK_LAYERFLAG_FILL_OVERLAP);
	RNA_def_property_ui_text(prop, "Calculate Overlap", "Calculate self intersections and overlap before filling");
	RNA_def_property_update(prop, NC_MASK | NA_EDITED, NULL);
}

static void rna_def_masklayers(BlenderRNA *brna, PropertyRNA *cprop)
{
	StructRNA *srna;
	PropertyRNA *prop;

	FunctionRNA *func;
	PropertyRNA *parm;

	RNA_def_property_srna(cprop, "MaskLayers");
	srna = RNA_def_struct(brna, "MaskLayers", NULL);
	RNA_def_struct_sdna(srna, "Mask");
	RNA_def_struct_ui_text(srna, "Mask Layers", "Collection of layers used by mask");

	func = RNA_def_function(srna, "new", "rna_Mask_layers_new");
	RNA_def_function_ui_description(func, "Add layer to this mask");
	RNA_def_string(func, "name", NULL, 0, "Name", "Name of new layer");
	parm = RNA_def_pointer(func, "layer", "MaskLayer", "", "New mask layer");
	RNA_def_function_return(func, parm);

	func = RNA_def_function(srna, "remove", "rna_Mask_layers_remove");
	RNA_def_function_flag(func, FUNC_USE_REPORTS);
	RNA_def_function_ui_description(func, "Remove layer from this mask");
	parm = RNA_def_pointer(func, "layer", "MaskLayer", "", "Shape to be removed");
	RNA_def_parameter_flags(parm, PROP_NEVER_NULL, PARM_REQUIRED | PARM_RNAPTR);
	RNA_def_parameter_clear_flags(parm, PROP_THICK_WRAP, 0);

	/* clear all layers */
	func = RNA_def_function(srna, "clear", "rna_Mask_layers_clear");
	RNA_def_function_ui_description(func, "Remove all mask layers");

	/* active layer */
	prop = RNA_def_property(srna, "active", PROP_POINTER, PROP_NONE);
	RNA_def_property_struct_type(prop, "MaskLayer");
	RNA_def_property_pointer_funcs(prop, "rna_Mask_layer_active_get", "rna_Mask_layer_active_set", NULL, NULL);
	RNA_def_property_flag(prop, PROP_EDITABLE | PROP_NEVER_UNLINK);
	RNA_def_property_ui_text(prop, "Active Shape", "Active layer in this mask");
}

static void rna_def_mask(BlenderRNA *brna)
{
	StructRNA *srna;
	PropertyRNA *prop;

	rna_def_mask_layer(brna);

	srna = RNA_def_struct(brna, "Mask", "ID");
	RNA_def_struct_ui_text(srna, "Mask", "Mask data-block defining mask for compositing");
	RNA_def_struct_ui_icon(srna, ICON_MOD_MASK);

	/* mask layers */
	prop = RNA_def_property(srna, "layers", PROP_COLLECTION, PROP_NONE);
	RNA_def_property_collection_funcs(prop, "rna_Mask_layers_begin", "rna_iterator_listbase_next", "rna_iterator_listbase_end", "rna_iterator_listbase_get", NULL, NULL, NULL, NULL);
	RNA_def_property_struct_type(prop, "MaskLayer");
	RNA_def_property_ui_text(prop, "Layers", "Collection of layers which defines this mask");
	rna_def_masklayers(brna, prop);

	/* active masklay index */
	prop = RNA_def_property(srna, "active_layer_index", PROP_INT, PROP_NONE);
	RNA_def_property_int_sdna(prop, NULL, "masklay_act");
	RNA_def_property_clear_flag(prop, PROP_ANIMATABLE);
	RNA_def_property_int_funcs(prop, "rna_Mask_layer_active_index_get", "rna_Mask_layer_active_index_set", "rna_Mask_layer_active_index_range");
	RNA_def_property_ui_text(prop, "Active Shape Index", "Index of active layer in list of all mask's layers");
	RNA_def_property_update(prop, NC_MASK | ND_DRAW, NULL);

	/* frame range */
	prop = RNA_def_property(srna, "frame_start", PROP_INT, PROP_TIME);
	RNA_def_property_clear_flag(prop, PROP_ANIMATABLE);
	RNA_def_property_int_sdna(prop, NULL, "sfra");
	RNA_def_property_int_funcs(prop, NULL, "rna_Mask_start_frame_set", NULL);
	RNA_def_property_range(prop, MINFRAME, MAXFRAME);
	RNA_def_property_ui_text(prop, "Start Frame", "First frame of the mask (used for sequencer)");
	RNA_def_property_update(prop, NC_MASK | ND_DRAW, NULL);

	prop = RNA_def_property(srna, "frame_end", PROP_INT, PROP_TIME);
	RNA_def_property_clear_flag(prop, PROP_ANIMATABLE);
	RNA_def_property_int_sdna(prop, NULL, "efra");
	RNA_def_property_int_funcs(prop, NULL, "rna_Mask_end_frame_set", NULL);
	RNA_def_property_range(prop, MINFRAME, MAXFRAME);
	RNA_def_property_ui_text(prop, "End Frame", "Final frame of the mask (used for sequencer)");
	RNA_def_property_update(prop, NC_MASK | ND_DRAW, NULL);

	/* pointers */
	rna_def_animdata_common(srna);
}

void RNA_def_mask(BlenderRNA *brna)
{
	rna_def_maskParent(brna);
	rna_def_mask(brna);
}

#endif<|MERGE_RESOLUTION|>--- conflicted
+++ resolved
@@ -58,13 +58,8 @@
 
 #include "BKE_mask.h"
 
-<<<<<<< HEAD
 #include "DEG_depsgraph.h"
 
-#include "BLI_math.h"
-
-=======
->>>>>>> 1f36171f
 #include "RNA_access.h"
 
 #include "WM_api.h"
