--- conflicted
+++ resolved
@@ -941,10 +941,6 @@
 	prop = RNA_def_property(srna, "bl_description", PROP_STRING, PROP_NONE);
 	RNA_def_property_string_sdna(prop, NULL, "description");
 	RNA_def_property_string_maxlength(prop, RNA_DYN_DESCR_MAX); /* else it uses the pointer size! */
-<<<<<<< HEAD
-
-=======
->>>>>>> fa8a1540
 	RNA_def_property_ui_text(prop, "Description", "A short description of the keying set");
 
 	/* KeyingSetInfo (Type Info) for Builtin Sets only  */
