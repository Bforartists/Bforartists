/* SPDX-License-Identifier: GPL-2.0-or-later */

/** \file
 * \ingroup RNA
 */

#include <ctype.h>
#include <stddef.h>
#include <stdlib.h>
#include <string.h>

#include "MEM_guardedalloc.h"

#include "DNA_ID.h"
#include "DNA_constraint_types.h"
#include "DNA_modifier_types.h"
#include "DNA_scene_types.h"
#include "DNA_windowmanager_types.h"

#include "BLI_alloca.h"
#include "BLI_blenlib.h"
#include "BLI_dynstr.h"
#include "BLI_ghash.h"
#include "BLI_math.h"
#include "BLI_threads.h"
#include "BLI_utildefines.h"

#include "BLF_api.h"
#include "BLT_translation.h"

#include "BKE_anim_data.h"
#include "BKE_collection.h"
#include "BKE_context.h"
#include "BKE_fcurve.h"
#include "BKE_idprop.h"
#include "BKE_idtype.h"
#include "BKE_main.h"
#include "BKE_node.h"
#include "BKE_report.h"

#include "DEG_depsgraph.h"
#include "DEG_depsgraph_build.h"

#include "RNA_access.h"
#include "RNA_define.h"
#include "RNA_enum_types.h"

#include "WM_api.h"
#include "WM_message.h"

/* flush updates */
#include "DNA_object_types.h"
#include "WM_types.h"

#include "rna_access_internal.h"
#include "rna_internal.h"

const PointerRNA PointerRNA_NULL = {NULL};

/* Init/Exit */

void RNA_init(void)
{
  StructRNA *srna;
  PropertyRNA *prop;

  BLENDER_RNA.structs_map = BLI_ghash_str_new_ex(__func__, 2048);
  BLENDER_RNA.structs_len = 0;

  for (srna = BLENDER_RNA.structs.first; srna; srna = srna->cont.next) {
    if (!srna->cont.prophash) {
      srna->cont.prophash = BLI_ghash_str_new("RNA_init gh");

      for (prop = srna->cont.properties.first; prop; prop = prop->next) {
        if (!(prop->flag_internal & PROP_INTERN_BUILTIN)) {
          BLI_ghash_insert(srna->cont.prophash, (void *)prop->identifier, prop);
        }
      }
    }
    BLI_assert(srna->flag & STRUCT_PUBLIC_NAMESPACE);
    BLI_ghash_insert(BLENDER_RNA.structs_map, (void *)srna->identifier, srna);
    BLENDER_RNA.structs_len += 1;
  }
}

void RNA_exit(void)
{
  StructRNA *srna;

  for (srna = BLENDER_RNA.structs.first; srna; srna = srna->cont.next) {
    if (srna->cont.prophash) {
      BLI_ghash_free(srna->cont.prophash, NULL, NULL);
      srna->cont.prophash = NULL;
    }
  }

  RNA_free(&BLENDER_RNA);
}

/* Pointer */

void RNA_main_pointer_create(struct Main *main, PointerRNA *r_ptr)
{
  r_ptr->owner_id = NULL;
  r_ptr->type = &RNA_BlendData;
  r_ptr->data = main;
}

void RNA_id_pointer_create(ID *id, PointerRNA *r_ptr)
{
  StructRNA *type, *idtype = NULL;

  if (id) {
    PointerRNA tmp = {NULL};
    tmp.data = id;
    idtype = rna_ID_refine(&tmp);

    while (idtype->refine) {
      type = idtype->refine(&tmp);

      if (type == idtype) {
        break;
      }
      idtype = type;
    }
  }

  r_ptr->owner_id = id;
  r_ptr->type = idtype;
  r_ptr->data = id;
}

void RNA_pointer_create(ID *id, StructRNA *type, void *data, PointerRNA *r_ptr)
{
#if 0 /* UNUSED */
  StructRNA *idtype = NULL;

  if (id) {
    PointerRNA tmp = {0};
    tmp.data = id;
    idtype = rna_ID_refine(&tmp);
  }
#endif

  r_ptr->owner_id = id;
  r_ptr->type = type;
  r_ptr->data = data;

  if (data) {
    while (r_ptr->type && r_ptr->type->refine) {
      StructRNA *rtype = r_ptr->type->refine(r_ptr);

      if (rtype == r_ptr->type) {
        break;
      }
      r_ptr->type = rtype;
    }
  }
}

bool RNA_pointer_is_null(const PointerRNA *ptr)
{
  return !((ptr->data != NULL) && (ptr->owner_id != NULL) && (ptr->type != NULL));
}

static void rna_pointer_inherit_id(StructRNA *type, PointerRNA *parent, PointerRNA *ptr)
{
  if (type && type->flag & STRUCT_ID) {
    ptr->owner_id = ptr->data;
  }
  else {
    ptr->owner_id = parent->owner_id;
  }
}

void RNA_blender_rna_pointer_create(PointerRNA *r_ptr)
{
  r_ptr->owner_id = NULL;
  r_ptr->type = &RNA_BlenderRNA;
  r_ptr->data = &BLENDER_RNA;
}

PointerRNA rna_pointer_inherit_refine(PointerRNA *ptr, StructRNA *type, void *data)
{
  if (data) {
    PointerRNA result;
    result.data = data;
    result.type = type;
    rna_pointer_inherit_id(type, ptr, &result);

    while (result.type->refine) {
      type = result.type->refine(&result);

      if (type == result.type) {
        break;
      }
      result.type = type;
    }
    return result;
  }
  return PointerRNA_NULL;
}

void RNA_pointer_recast(PointerRNA *ptr, PointerRNA *r_ptr)
{
#if 0 /* works but this case if covered by more general code below. */
  if (RNA_struct_is_ID(ptr->type)) {
    /* simple case */
    RNA_id_pointer_create(ptr->owner_id, r_ptr);
  }
  else
#endif
  {
    StructRNA *base;
    PointerRNA t_ptr;
    *r_ptr = *ptr; /* initialize as the same in case can't recast */

    for (base = ptr->type->base; base; base = base->base) {
      t_ptr = rna_pointer_inherit_refine(ptr, base, ptr->data);
      if (t_ptr.type && t_ptr.type != ptr->type) {
        *r_ptr = t_ptr;
      }
    }
  }
}

/* ID Properties */

void rna_idproperty_touch(IDProperty *idprop)
{
  /* so the property is seen as 'set' by rna */
  idprop->flag &= ~IDP_FLAG_GHOST;
}

IDProperty **RNA_struct_idprops_p(PointerRNA *ptr)
{
  StructRNA *type = ptr->type;
  if (type == NULL) {
    return NULL;
  }
  if (type->idproperties == NULL) {
    return NULL;
  }

  return type->idproperties(ptr);
}

IDProperty *RNA_struct_idprops(PointerRNA *ptr, bool create)
{
  IDProperty **property_ptr = RNA_struct_idprops_p(ptr);
  if (property_ptr == NULL) {
    return NULL;
  }

  if (create && *property_ptr == NULL) {
    IDPropertyTemplate val = {0};
    *property_ptr = IDP_New(IDP_GROUP, &val, __func__);
  }

  return *property_ptr;
}

bool RNA_struct_idprops_check(StructRNA *srna)
{
  return (srna && srna->idproperties);
}

IDProperty *rna_idproperty_find(PointerRNA *ptr, const char *name)
{
  IDProperty *group = RNA_struct_idprops(ptr, 0);

  if (group) {
    if (group->type == IDP_GROUP) {
      return IDP_GetPropertyFromGroup(group, name);
    }
    /* Not sure why that happens sometimes, with nested properties... */
    /* Seems to be actually array prop, name is usually "0"... To be sorted out later. */
#if 0
      printf(
          "Got unexpected IDProp container when trying to retrieve %s: %d\n", name, group->type);
#endif
  }

  return NULL;
}

static void rna_idproperty_free(PointerRNA *ptr, const char *name)
{
  IDProperty *group = RNA_struct_idprops(ptr, 0);

  if (group) {
    IDProperty *idprop = IDP_GetPropertyFromGroup(group, name);
    if (idprop) {
      IDP_FreeFromGroup(group, idprop);
    }
  }
}

static int rna_ensure_property_array_length(PointerRNA *ptr, PropertyRNA *prop)
{
  if (prop->magic == RNA_MAGIC) {
    int arraylen[RNA_MAX_ARRAY_DIMENSION];
    return (prop->getlength && ptr->data) ? prop->getlength(ptr, arraylen) : prop->totarraylength;
  }
  IDProperty *idprop = (IDProperty *)prop;

  if (idprop->type == IDP_ARRAY) {
    return idprop->len;
  }
  return 0;
}

static bool rna_ensure_property_array_check(PropertyRNA *prop)
{
  if (prop->magic == RNA_MAGIC) {
    return (prop->getlength || prop->totarraylength);
  }
  IDProperty *idprop = (IDProperty *)prop;

  return (idprop->type == IDP_ARRAY);
}

static void rna_ensure_property_multi_array_length(PointerRNA *ptr,
                                                   PropertyRNA *prop,
                                                   int length[])
{
  if (prop->magic == RNA_MAGIC) {
    if (prop->getlength) {
      prop->getlength(ptr, length);
    }
    else {
      memcpy(length, prop->arraylength, prop->arraydimension * sizeof(int));
    }
  }
  else {
    IDProperty *idprop = (IDProperty *)prop;

    if (idprop->type == IDP_ARRAY) {
      length[0] = idprop->len;
    }
    else {
      length[0] = 0;
    }
  }
}

static bool rna_idproperty_verify_valid(PointerRNA *ptr, PropertyRNA *prop, IDProperty *idprop)
{
  /* this verifies if the idproperty actually matches the property
   * description and otherwise removes it. this is to ensure that
   * rna property access is type safe, e.g. if you defined the rna
   * to have a certain array length you can count on that staying so */

  switch (idprop->type) {
    case IDP_IDPARRAY:
      if (prop->type != PROP_COLLECTION) {
        return false;
      }
      break;
    case IDP_ARRAY:
      if (rna_ensure_property_array_length(ptr, prop) != idprop->len) {
        return false;
      }

      if (idprop->subtype == IDP_FLOAT && prop->type != PROP_FLOAT) {
        return false;
      }
      if (idprop->subtype == IDP_INT && !ELEM(prop->type, PROP_BOOLEAN, PROP_INT, PROP_ENUM)) {
        return false;
      }

      break;
    case IDP_INT:
      if (!ELEM(prop->type, PROP_BOOLEAN, PROP_INT, PROP_ENUM)) {
        return false;
      }
      break;
    case IDP_FLOAT:
    case IDP_DOUBLE:
      if (prop->type != PROP_FLOAT) {
        return false;
      }
      break;
    case IDP_STRING:
      if (prop->type != PROP_STRING) {
        return false;
      }
      break;
    case IDP_GROUP:
    case IDP_ID:
      if (prop->type != PROP_POINTER) {
        return false;
      }
      break;
    default:
      return false;
  }

  return true;
}

static PropertyRNA *typemap[IDP_NUMTYPES] = {
    (PropertyRNA *)&rna_PropertyGroupItem_string,
    (PropertyRNA *)&rna_PropertyGroupItem_int,
    (PropertyRNA *)&rna_PropertyGroupItem_float,
    NULL,
    NULL,
    NULL,
    (PropertyRNA *)&rna_PropertyGroupItem_group,
    (PropertyRNA *)&rna_PropertyGroupItem_id,
    (PropertyRNA *)&rna_PropertyGroupItem_double,
    (PropertyRNA *)&rna_PropertyGroupItem_idp_array,
};

static PropertyRNA *arraytypemap[IDP_NUMTYPES] = {
    NULL,
    (PropertyRNA *)&rna_PropertyGroupItem_int_array,
    (PropertyRNA *)&rna_PropertyGroupItem_float_array,
    NULL,
    NULL,
    NULL,
    (PropertyRNA *)&rna_PropertyGroupItem_collection,
    NULL,
    (PropertyRNA *)&rna_PropertyGroupItem_double_array,
};

void rna_property_rna_or_id_get(PropertyRNA *prop,
                                PointerRNA *ptr,
                                PropertyRNAOrID *r_prop_rna_or_id)
{
  /* This is quite a hack, but avoids some complexity in the API. we
   * pass IDProperty structs as PropertyRNA pointers to the outside.
   * We store some bytes in PropertyRNA structs that allows us to
   * distinguish it from IDProperty structs. If it is an ID property,
   * we look up an IDP PropertyRNA based on the type, and set the data
   * pointer to the IDProperty. */
  memset(r_prop_rna_or_id, 0, sizeof(*r_prop_rna_or_id));

  r_prop_rna_or_id->ptr = *ptr;
  r_prop_rna_or_id->rawprop = prop;

  if (prop->magic == RNA_MAGIC) {
    r_prop_rna_or_id->rnaprop = prop;
    r_prop_rna_or_id->identifier = prop->identifier;

    r_prop_rna_or_id->is_array = prop->getlength || prop->totarraylength;
    if (r_prop_rna_or_id->is_array) {
      int arraylen[RNA_MAX_ARRAY_DIMENSION];
      r_prop_rna_or_id->array_len = (prop->getlength && ptr->data) ?
                                        (uint)prop->getlength(ptr, arraylen) :
                                        prop->totarraylength;
    }

    if (prop->flag & PROP_IDPROPERTY) {
      IDProperty *idprop = rna_idproperty_find(ptr, prop->identifier);

      if (idprop != NULL && !rna_idproperty_verify_valid(ptr, prop, idprop)) {
        IDProperty *group = RNA_struct_idprops(ptr, 0);

        IDP_FreeFromGroup(group, idprop);
        idprop = NULL;
      }

      r_prop_rna_or_id->idprop = idprop;
      r_prop_rna_or_id->is_set = idprop != NULL && (idprop->flag & IDP_FLAG_GHOST) == 0;
    }
    else {
      /* Full static RNA properties are always set. */
      r_prop_rna_or_id->is_set = true;
    }
  }
  else {
    IDProperty *idprop = (IDProperty *)prop;
    /* Given prop may come from the custom properties of another data, ensure we get the one from
     * given data ptr. */
    IDProperty *idprop_evaluated = rna_idproperty_find(ptr, idprop->name);
    if (idprop_evaluated != NULL && idprop->type != idprop_evaluated->type) {
      idprop_evaluated = NULL;
    }

    r_prop_rna_or_id->idprop = idprop_evaluated;
    r_prop_rna_or_id->is_idprop = true;
    /* Full IDProperties are always set, if it exists. */
    r_prop_rna_or_id->is_set = (idprop_evaluated != NULL);

    r_prop_rna_or_id->identifier = idprop->name;
    if (idprop->type == IDP_ARRAY) {
      r_prop_rna_or_id->rnaprop = arraytypemap[(int)(idprop->subtype)];
      r_prop_rna_or_id->is_array = true;
      r_prop_rna_or_id->array_len = idprop_evaluated != NULL ? (uint)idprop_evaluated->len : 0;
    }
    else {
      r_prop_rna_or_id->rnaprop = typemap[(int)(idprop->type)];
    }
  }
}

IDProperty *rna_idproperty_check(PropertyRNA **prop, PointerRNA *ptr)
{
  PropertyRNAOrID prop_rna_or_id;

  rna_property_rna_or_id_get(*prop, ptr, &prop_rna_or_id);

  *prop = prop_rna_or_id.rnaprop;
  return prop_rna_or_id.idprop;
}

PropertyRNA *rna_ensure_property_realdata(PropertyRNA **prop, PointerRNA *ptr)
{
  PropertyRNAOrID prop_rna_or_id;

  rna_property_rna_or_id_get(*prop, ptr, &prop_rna_or_id);

  *prop = prop_rna_or_id.rnaprop;
  return (prop_rna_or_id.is_idprop || prop_rna_or_id.idprop != NULL) ?
             (PropertyRNA *)prop_rna_or_id.idprop :
             prop_rna_or_id.rnaprop;
}

PropertyRNA *rna_ensure_property(PropertyRNA *prop)
{
  /* the quick version if we don't need the idproperty */

  if (prop->magic == RNA_MAGIC) {
    return prop;
  }

  {
    IDProperty *idprop = (IDProperty *)prop;

    if (idprop->type == IDP_ARRAY) {
      return arraytypemap[(int)(idprop->subtype)];
    }
    return typemap[(int)(idprop->type)];
  }
}

static const char *rna_ensure_property_identifier(const PropertyRNA *prop)
{
  if (prop->magic == RNA_MAGIC) {
    return prop->identifier;
  }
  return ((const IDProperty *)prop)->name;
}

static const char *rna_ensure_property_description(const PropertyRNA *prop)
{
  if (prop->magic == RNA_MAGIC) {
    return prop->description;
  }

  const IDProperty *idprop = (const IDProperty *)prop;
  if (idprop->ui_data) {
    const IDPropertyUIData *ui_data = idprop->ui_data;
    return ui_data->description;
  }

  return "";
}

static const char *rna_ensure_property_name(const PropertyRNA *prop)
{
  const char *name;

  if (prop->magic == RNA_MAGIC) {
    name = prop->name;
  }
  else {
    name = ((const IDProperty *)prop)->name;
  }

  return name;
}

/* Structs */

StructRNA *RNA_struct_find(const char *identifier)
{
  return BLI_ghash_lookup(BLENDER_RNA.structs_map, identifier);
}

const char *RNA_struct_identifier(const StructRNA *type)
{
  return type->identifier;
}

const char *RNA_struct_ui_name(const StructRNA *type)
{
  return CTX_IFACE_(type->translation_context, type->name);
}

const char *RNA_struct_ui_name_raw(const StructRNA *type)
{
  return type->name;
}

int RNA_struct_ui_icon(const StructRNA *type)
{
  if (type) {
    return type->icon;
  }
  return ICON_DOT;
}

const char *RNA_struct_ui_description(const StructRNA *type)
{
  return TIP_(type->description);
}

const char *RNA_struct_ui_description_raw(const StructRNA *type)
{
  return type->description;
}

const char *RNA_struct_translation_context(const StructRNA *type)
{
  return type->translation_context;
}

PropertyRNA *RNA_struct_name_property(const StructRNA *type)
{
  return type->nameproperty;
}

const EnumPropertyItem *RNA_struct_property_tag_defines(const StructRNA *type)
{
  return type->prop_tag_defines;
}

PropertyRNA *RNA_struct_iterator_property(StructRNA *type)
{
  return type->iteratorproperty;
}

StructRNA *RNA_struct_base(StructRNA *type)
{
  return type->base;
}

const StructRNA *RNA_struct_base_child_of(const StructRNA *type, const StructRNA *parent_type)
{
  while (type) {
    if (type->base == parent_type) {
      return type;
    }
    type = type->base;
  }
  return NULL;
}

bool RNA_struct_is_ID(const StructRNA *type)
{
  return (type->flag & STRUCT_ID) != 0;
}

bool RNA_struct_undo_check(const StructRNA *type)
{
  return (type->flag & STRUCT_UNDO) != 0;
}

bool RNA_struct_idprops_register_check(const StructRNA *type)
{
  return (type->flag & STRUCT_NO_IDPROPERTIES) == 0;
}

bool RNA_struct_idprops_datablock_allowed(const StructRNA *type)
{
  return (type->flag & (STRUCT_NO_DATABLOCK_IDPROPERTIES | STRUCT_NO_IDPROPERTIES)) == 0;
}

bool RNA_struct_idprops_contains_datablock(const StructRNA *type)
{
  return (type->flag & (STRUCT_CONTAINS_DATABLOCK_IDPROPERTIES | STRUCT_ID)) != 0;
}

bool RNA_struct_idprops_unset(PointerRNA *ptr, const char *identifier)
{
  IDProperty *group = RNA_struct_idprops(ptr, 0);

  if (group) {
    IDProperty *idp = IDP_GetPropertyFromGroup(group, identifier);
    if (idp) {
      IDP_FreeFromGroup(group, idp);

      return true;
    }
  }
  return false;
}

bool RNA_struct_is_a(const StructRNA *type, const StructRNA *srna)
{
  const StructRNA *base;

  if (srna == &RNA_AnyType) {
    return true;
  }

  if (!type) {
    return false;
  }

  /* ptr->type is always maximally refined */
  for (base = type; base; base = base->base) {
    if (base == srna) {
      return true;
    }
  }

  return false;
}

PropertyRNA *RNA_struct_find_property(PointerRNA *ptr, const char *identifier)
{
  if (identifier[0] == '[' && identifier[1] == '"') {
    /* id prop lookup, not so common */
    PropertyRNA *r_prop = NULL;
    PointerRNA r_ptr; /* only support single level props */
    if (RNA_path_resolve_property(ptr, identifier, &r_ptr, &r_prop) && (r_ptr.type == ptr->type) &&
        (r_ptr.data == ptr->data)) {
      return r_prop;
    }
  }
  else {
    /* most common case */
    PropertyRNA *iterprop = RNA_struct_iterator_property(ptr->type);
    PointerRNA propptr;

    if (RNA_property_collection_lookup_string(ptr, iterprop, identifier, &propptr)) {
      return propptr.data;
    }
  }

  return NULL;
}

/* Find the property which uses the given nested struct */
static PropertyRNA *RNA_struct_find_nested(PointerRNA *ptr, StructRNA *srna)
{
  PropertyRNA *prop = NULL;

  RNA_STRUCT_BEGIN (ptr, iprop) {
    /* This assumes that there can only be one user of this nested struct */
    if (RNA_property_pointer_type(ptr, iprop) == srna) {
      prop = iprop;
      break;
    }
  }
  RNA_PROP_END;

  return prop;
}

bool RNA_struct_contains_property(PointerRNA *ptr, PropertyRNA *prop_test)
{
  /* NOTE: prop_test could be freed memory, only use for comparison. */

  /* validate the RNA is ok */
  PropertyRNA *iterprop;
  bool found = false;

  iterprop = RNA_struct_iterator_property(ptr->type);

  RNA_PROP_BEGIN (ptr, itemptr, iterprop) {
    /* PropertyRNA *prop = itemptr.data; */
    if (prop_test == (PropertyRNA *)itemptr.data) {
      found = true;
      break;
    }
  }
  RNA_PROP_END;

  return found;
}

unsigned int RNA_struct_count_properties(StructRNA *srna)
{
  PointerRNA struct_ptr;
  unsigned int counter = 0;

  RNA_pointer_create(NULL, srna, NULL, &struct_ptr);

  RNA_STRUCT_BEGIN (&struct_ptr, prop) {
    counter++;
    UNUSED_VARS(prop);
  }
  RNA_STRUCT_END;

  return counter;
}

const struct ListBase *RNA_struct_type_properties(StructRNA *srna)
{
  return &srna->cont.properties;
}

PropertyRNA *RNA_struct_type_find_property_no_base(StructRNA *srna, const char *identifier)
{
  return BLI_findstring_ptr(&srna->cont.properties, identifier, offsetof(PropertyRNA, identifier));
}

PropertyRNA *RNA_struct_type_find_property(StructRNA *srna, const char *identifier)
{
  for (; srna; srna = srna->base) {
    PropertyRNA *prop = RNA_struct_type_find_property_no_base(srna, identifier);
    if (prop != NULL) {
      return prop;
    }
  }
  return NULL;
}

FunctionRNA *RNA_struct_find_function(StructRNA *srna, const char *identifier)
{
#if 1
  FunctionRNA *func;
  for (; srna; srna = srna->base) {
    func = (FunctionRNA *)BLI_findstring_ptr(
        &srna->functions, identifier, offsetof(FunctionRNA, identifier));
    if (func) {
      return func;
    }
  }
  return NULL;

  /* functional but slow */
#else
  PointerRNA tptr;
  PropertyRNA *iterprop;
  FunctionRNA *func;

  RNA_pointer_create(NULL, &RNA_Struct, srna, &tptr);
  iterprop = RNA_struct_find_property(&tptr, "functions");

  func = NULL;

  RNA_PROP_BEGIN (&tptr, funcptr, iterprop) {
    if (STREQ(identifier, RNA_function_identifier(funcptr.data))) {
      func = funcptr.data;
      break;
    }
  }
  RNA_PROP_END;

  return func;
#endif
}

const ListBase *RNA_struct_type_functions(StructRNA *srna)
{
  return &srna->functions;
}

StructRegisterFunc RNA_struct_register(StructRNA *type)
{
  return type->reg;
}

StructUnregisterFunc RNA_struct_unregister(StructRNA *type)
{
  do {
    if (type->unreg) {
      return type->unreg;
    }
  } while ((type = type->base));

  return NULL;
}

void **RNA_struct_instance(PointerRNA *ptr)
{
  StructRNA *type = ptr->type;

  do {
    if (type->instance) {
      return type->instance(ptr);
    }
  } while ((type = type->base));

  return NULL;
}

void *RNA_struct_py_type_get(StructRNA *srna)
{
  return srna->py_type;
}

void RNA_struct_py_type_set(StructRNA *srna, void *py_type)
{
  srna->py_type = py_type;
}

void *RNA_struct_blender_type_get(StructRNA *srna)
{
  return srna->blender_type;
}

void RNA_struct_blender_type_set(StructRNA *srna, void *blender_type)
{
  srna->blender_type = blender_type;
}

char *RNA_struct_name_get_alloc(PointerRNA *ptr, char *fixedbuf, int fixedlen, int *r_len)
{
  PropertyRNA *nameprop;

  if (ptr->data && (nameprop = RNA_struct_name_property(ptr->type))) {
    return RNA_property_string_get_alloc(ptr, nameprop, fixedbuf, fixedlen, r_len);
  }

  return NULL;
}

bool RNA_struct_available_or_report(ReportList *reports, const char *identifier)
{
  const StructRNA *srna_exists = RNA_struct_find(identifier);
  if (UNLIKELY(srna_exists != NULL)) {
    /* Use comprehensive string construction since this is such a rare occurrence
     * and information here may cut down time troubleshooting. */
    DynStr *dynstr = BLI_dynstr_new();
    BLI_dynstr_appendf(dynstr, "Type identifier '%s' is already in use: '", identifier);
    BLI_dynstr_append(dynstr, srna_exists->identifier);
    int i = 0;
    if (srna_exists->base) {
      for (const StructRNA *base = srna_exists->base; base; base = base->base) {
        BLI_dynstr_append(dynstr, "(");
        BLI_dynstr_append(dynstr, base->identifier);
        i += 1;
      }
      while (i--) {
        BLI_dynstr_append(dynstr, ")");
      }
    }
    BLI_dynstr_append(dynstr, "'.");
    char *result = BLI_dynstr_get_cstring(dynstr);
    BLI_dynstr_free(dynstr);
    BKE_report(reports, RPT_ERROR, result);
    MEM_freeN(result);
    return false;
  }
  return true;
}

bool RNA_struct_bl_idname_ok_or_report(ReportList *reports,
                                       const char *identifier,
                                       const char *sep)
{
  const int len_sep = strlen(sep);
  const int len_id = strlen(identifier);
  const char *p = strstr(identifier, sep);
  /* TODO: make error, for now warning until add-ons update. */
#if 1
  const int report_level = RPT_WARNING;
  const bool failure = true;
#else
  const int report_level = RPT_ERROR;
  const bool failure = false;
#endif
  if (p == NULL || p == identifier || p + len_sep >= identifier + len_id) {
    BKE_reportf(reports,
                report_level,
                "'%s' does not contain '%s' with prefix and suffix",
                identifier,
                sep);
    return failure;
  }

  const char *c, *start, *end, *last;
  start = identifier;
  end = p;
  last = end - 1;
  for (c = start; c != end; c++) {
    if (((*c >= 'A' && *c <= 'Z') || ((c != start) && (*c >= '0' && *c <= '9')) ||
         ((c != start) && (c != last) && (*c == '_'))) == 0) {
      BKE_reportf(
          reports, report_level, "'%s' doesn't have upper case alpha-numeric prefix", identifier);
      return failure;
    }
  }

  start = p + len_sep;
  end = identifier + len_id;
  last = end - 1;
  for (c = start; c != end; c++) {
    if (((*c >= 'A' && *c <= 'Z') || (*c >= 'a' && *c <= 'z') || (*c >= '0' && *c <= '9') ||
         ((c != start) && (c != last) && (*c == '_'))) == 0) {
      BKE_reportf(reports, report_level, "'%s' doesn't have an alpha-numeric suffix", identifier);
      return failure;
    }
  }
  return true;
}

/* Property Information */

const char *RNA_property_identifier(const PropertyRNA *prop)
{
  return rna_ensure_property_identifier(prop);
}

const char *RNA_property_description(PropertyRNA *prop)
{
  return TIP_(rna_ensure_property_description(prop));
}

PropertyType RNA_property_type(PropertyRNA *prop)
{
  return rna_ensure_property(prop)->type;
}

PropertySubType RNA_property_subtype(PropertyRNA *prop)
{
  PropertyRNA *rna_prop = rna_ensure_property(prop);

  /* For custom properties, find and parse the 'subtype' metadata field. */
  if (prop->magic != RNA_MAGIC) {
    IDProperty *idprop = (IDProperty *)prop;

    if (idprop->ui_data) {
      IDPropertyUIData *ui_data = idprop->ui_data;
      return (PropertySubType)ui_data->rna_subtype;
    }
  }

  return rna_prop->subtype;
}

PropertyUnit RNA_property_unit(PropertyRNA *prop)
{
  return RNA_SUBTYPE_UNIT(RNA_property_subtype(prop));
}

PropertyScaleType RNA_property_ui_scale(PropertyRNA *prop)
{
  PropertyRNA *rna_prop = rna_ensure_property(prop);

  switch (rna_prop->type) {
    case PROP_INT: {
      IntPropertyRNA *iprop = (IntPropertyRNA *)rna_prop;
      return iprop->ui_scale_type;
    }
    case PROP_FLOAT: {
      FloatPropertyRNA *fprop = (FloatPropertyRNA *)rna_prop;
      return fprop->ui_scale_type;
    }
    default:
      return PROP_SCALE_LINEAR;
  }
}

int RNA_property_flag(PropertyRNA *prop)
{
  return rna_ensure_property(prop)->flag;
}

int RNA_property_tags(PropertyRNA *prop)
{
  return rna_ensure_property(prop)->tags;
}

bool RNA_property_builtin(PropertyRNA *prop)
{
  return (rna_ensure_property(prop)->flag_internal & PROP_INTERN_BUILTIN) != 0;
}

void *RNA_property_py_data_get(PropertyRNA *prop)
{
  return prop->py_data;
}

int RNA_property_array_length(PointerRNA *ptr, PropertyRNA *prop)
{
  return rna_ensure_property_array_length(ptr, prop);
}

bool RNA_property_array_check(PropertyRNA *prop)
{
  return rna_ensure_property_array_check(prop);
}

int RNA_property_array_dimension(PointerRNA *ptr, PropertyRNA *prop, int length[])
{
  PropertyRNA *rprop = rna_ensure_property(prop);

  if (length) {
    rna_ensure_property_multi_array_length(ptr, prop, length);
  }

  return rprop->arraydimension;
}

int RNA_property_multi_array_length(PointerRNA *ptr, PropertyRNA *prop, int dim)
{
  int len[RNA_MAX_ARRAY_DIMENSION];

  rna_ensure_property_multi_array_length(ptr, prop, len);

  return len[dim];
}

char RNA_property_array_item_char(PropertyRNA *prop, int index)
{
  const char *vectoritem = "XYZW";
  const char *quatitem = "WXYZ";
  const char *coloritem = "RGBA";
  PropertySubType subtype = RNA_property_subtype(prop);

  BLI_assert(index >= 0);

  /* get string to use for array index */
  if ((index < 4) && ELEM(subtype, PROP_QUATERNION, PROP_AXISANGLE)) {
    return quatitem[index];
  }
  if ((index < 4) && ELEM(subtype,
                          PROP_TRANSLATION,
                          PROP_DIRECTION,
                          PROP_XYZ,
                          PROP_XYZ_LENGTH,
                          PROP_EULER,
                          PROP_VELOCITY,
                          PROP_ACCELERATION,
                          PROP_COORDS)) {
    return vectoritem[index];
  }
  if ((index < 4) && ELEM(subtype, PROP_COLOR, PROP_COLOR_GAMMA)) {
    return coloritem[index];
  }

  return '\0';
}

int RNA_property_array_item_index(PropertyRNA *prop, char name)
{
  /* Don't use custom property subtypes in RNA path lookup. */
  PropertySubType subtype = rna_ensure_property(prop)->subtype;

  /* get index based on string name/alias */
  /* maybe a function to find char index in string would be better than all the switches */
  if (ELEM(subtype, PROP_QUATERNION, PROP_AXISANGLE)) {
    switch (name) {
      case 'w':
        return 0;
      case 'x':
        return 1;
      case 'y':
        return 2;
      case 'z':
        return 3;
    }
  }
  else if (ELEM(subtype,
                PROP_TRANSLATION,
                PROP_DIRECTION,
                PROP_XYZ,
                PROP_XYZ_LENGTH,
                PROP_EULER,
                PROP_VELOCITY,
                PROP_ACCELERATION)) {
    switch (name) {
      case 'x':
        return 0;
      case 'y':
        return 1;
      case 'z':
        return 2;
      case 'w':
        return 3;
    }
  }
  else if (ELEM(subtype, PROP_COLOR, PROP_COLOR_GAMMA)) {
    switch (name) {
      case 'r':
        return 0;
      case 'g':
        return 1;
      case 'b':
        return 2;
      case 'a':
        return 3;
    }
  }

  return -1;
}

void RNA_property_int_range(PointerRNA *ptr, PropertyRNA *prop, int *hardmin, int *hardmax)
{
  IntPropertyRNA *iprop = (IntPropertyRNA *)rna_ensure_property(prop);
  int softmin, softmax;

  if (prop->magic != RNA_MAGIC) {
    const IDProperty *idprop = (IDProperty *)prop;
    if (idprop->ui_data) {
      IDPropertyUIDataInt *ui_data = (IDPropertyUIDataInt *)idprop->ui_data;
      *hardmin = ui_data->min;
      *hardmax = ui_data->max;
    }
    else {
      *hardmin = INT_MIN;
      *hardmax = INT_MAX;
    }
    return;
  }

  if (iprop->range) {
    *hardmin = INT_MIN;
    *hardmax = INT_MAX;

    iprop->range(ptr, hardmin, hardmax, &softmin, &softmax);
  }
  else if (iprop->range_ex) {
    *hardmin = INT_MIN;
    *hardmax = INT_MAX;

    iprop->range_ex(ptr, prop, hardmin, hardmax, &softmin, &softmax);
  }
  else {
    *hardmin = iprop->hardmin;
    *hardmax = iprop->hardmax;
  }
}

void RNA_property_int_ui_range(
    PointerRNA *ptr, PropertyRNA *prop, int *softmin, int *softmax, int *step)
{
  IntPropertyRNA *iprop = (IntPropertyRNA *)rna_ensure_property(prop);
  int hardmin, hardmax;

  if (prop->magic != RNA_MAGIC) {
    const IDProperty *idprop = (IDProperty *)prop;
    if (idprop->ui_data) {
      IDPropertyUIDataInt *ui_data_int = (IDPropertyUIDataInt *)idprop->ui_data;
      *softmin = ui_data_int->soft_min;
      *softmax = ui_data_int->soft_max;
      *step = ui_data_int->step;
    }
    else {
      *softmin = INT_MIN;
      *softmax = INT_MAX;
      *step = 1;
    }
    return;
  }

  *softmin = iprop->softmin;
  *softmax = iprop->softmax;

  if (iprop->range) {
    hardmin = INT_MIN;
    hardmax = INT_MAX;

    iprop->range(ptr, &hardmin, &hardmax, softmin, softmax);

    *softmin = max_ii(*softmin, hardmin);
    *softmax = min_ii(*softmax, hardmax);
  }
  else if (iprop->range_ex) {
    hardmin = INT_MIN;
    hardmax = INT_MAX;

    iprop->range_ex(ptr, prop, &hardmin, &hardmax, softmin, softmax);

    *softmin = max_ii(*softmin, hardmin);
    *softmax = min_ii(*softmax, hardmax);
  }

  *step = iprop->step;
}

void RNA_property_float_range(PointerRNA *ptr, PropertyRNA *prop, float *hardmin, float *hardmax)
{
  FloatPropertyRNA *fprop = (FloatPropertyRNA *)rna_ensure_property(prop);
  float softmin, softmax;

  if (prop->magic != RNA_MAGIC) {
    const IDProperty *idprop = (IDProperty *)prop;
    if (idprop->ui_data) {
      IDPropertyUIDataFloat *ui_data = (IDPropertyUIDataFloat *)idprop->ui_data;
      *hardmin = (float)ui_data->min;
      *hardmax = (float)ui_data->max;
    }
    else {
      *hardmin = -FLT_MAX;
      *hardmax = FLT_MAX;
    }
    return;
  }

  if (fprop->range) {
    *hardmin = -FLT_MAX;
    *hardmax = FLT_MAX;

    fprop->range(ptr, hardmin, hardmax, &softmin, &softmax);
  }
  else if (fprop->range_ex) {
    *hardmin = -FLT_MAX;
    *hardmax = FLT_MAX;

    fprop->range_ex(ptr, prop, hardmin, hardmax, &softmin, &softmax);
  }
  else {
    *hardmin = fprop->hardmin;
    *hardmax = fprop->hardmax;
  }
}

void RNA_property_float_ui_range(PointerRNA *ptr,
                                 PropertyRNA *prop,
                                 float *softmin,
                                 float *softmax,
                                 float *step,
                                 float *precision)
{
  FloatPropertyRNA *fprop = (FloatPropertyRNA *)rna_ensure_property(prop);
  float hardmin, hardmax;

  if (prop->magic != RNA_MAGIC) {
    const IDProperty *idprop = (IDProperty *)prop;
    if (idprop->ui_data) {
      IDPropertyUIDataFloat *ui_data = (IDPropertyUIDataFloat *)idprop->ui_data;
      *softmin = (float)ui_data->soft_min;
      *softmax = (float)ui_data->soft_max;
      *step = ui_data->step;
      *precision = (float)ui_data->precision;
    }
    else {
      *softmin = -FLT_MAX;
      *softmax = FLT_MAX;
      *step = 1.0f;
      *precision = 3.0f;
    }
    return;
  }

  *softmin = fprop->softmin;
  *softmax = fprop->softmax;

  if (fprop->range) {
    hardmin = -FLT_MAX;
    hardmax = FLT_MAX;

    fprop->range(ptr, &hardmin, &hardmax, softmin, softmax);

    *softmin = max_ff(*softmin, hardmin);
    *softmax = min_ff(*softmax, hardmax);
  }
  else if (fprop->range_ex) {
    hardmin = -FLT_MAX;
    hardmax = FLT_MAX;

    fprop->range_ex(ptr, prop, &hardmin, &hardmax, softmin, softmax);

    *softmin = max_ff(*softmin, hardmin);
    *softmax = min_ff(*softmax, hardmax);
  }

  *step = fprop->step;
  *precision = (float)fprop->precision;
}

int RNA_property_float_clamp(PointerRNA *ptr, PropertyRNA *prop, float *value)
{
  float min, max;

  RNA_property_float_range(ptr, prop, &min, &max);

  if (*value < min) {
    *value = min;
    return -1;
  }
  if (*value > max) {
    *value = max;
    return 1;
  }
  return 0;
}

int RNA_property_int_clamp(PointerRNA *ptr, PropertyRNA *prop, int *value)
{
  int min, max;

  RNA_property_int_range(ptr, prop, &min, &max);

  if (*value < min) {
    *value = min;
    return -1;
  }
  if (*value > max) {
    *value = max;
    return 1;
  }
  return 0;
}

int RNA_property_string_maxlength(PropertyRNA *prop)
{
  StringPropertyRNA *sprop = (StringPropertyRNA *)rna_ensure_property(prop);
  return sprop->maxlength;
}

StructRNA *RNA_property_pointer_type(PointerRNA *ptr, PropertyRNA *prop)
{
  prop = rna_ensure_property(prop);

  if (prop->type == PROP_POINTER) {
    PointerPropertyRNA *pprop = (PointerPropertyRNA *)prop;

    if (pprop->type_fn) {
      return pprop->type_fn(ptr);
    }
    if (pprop->type) {
      return pprop->type;
    }
  }
  else if (prop->type == PROP_COLLECTION) {
    CollectionPropertyRNA *cprop = (CollectionPropertyRNA *)prop;

    if (cprop->item_type) {
      return cprop->item_type;
    }
  }
  /* ignore other types, RNA_struct_find_nested calls with unchecked props */

  return &RNA_UnknownType;
}

bool RNA_property_pointer_poll(PointerRNA *ptr, PropertyRNA *prop, PointerRNA *value)
{
  prop = rna_ensure_property(prop);

  if (prop->type == PROP_POINTER) {
    PointerPropertyRNA *pprop = (PointerPropertyRNA *)prop;

    if (pprop->poll) {
      if (rna_idproperty_check(&prop, ptr)) {
        return ((PropPointerPollFuncPy)pprop->poll)(ptr, *value, prop);
      }
      return pprop->poll(ptr, *value);
    }

    return 1;
  }

  printf("%s: %s is not a pointer property.\n", __func__, prop->identifier);
  return 0;
}

void RNA_property_enum_items_ex(bContext *C,
                                PointerRNA *ptr,
                                PropertyRNA *prop,
                                const bool use_static,
                                const EnumPropertyItem **r_item,
                                int *r_totitem,
                                bool *r_free)
{
  EnumPropertyRNA *eprop = (EnumPropertyRNA *)rna_ensure_property(prop);

  *r_free = false;

  if (!use_static && (eprop->item_fn != NULL)) {
    const bool no_context = (prop->flag & PROP_ENUM_NO_CONTEXT) ||
                            ((ptr->type->flag & STRUCT_NO_CONTEXT_WITHOUT_OWNER_ID) &&
                             (ptr->owner_id == NULL));
    if (C != NULL || no_context) {
      const EnumPropertyItem *item;

      item = eprop->item_fn(no_context ? NULL : C, ptr, prop, r_free);

      /* any callbacks returning NULL should be fixed */
      BLI_assert(item != NULL);

      if (r_totitem) {
        int tot;
        for (tot = 0; item[tot].identifier; tot++) {
          /* pass */
        }
        *r_totitem = tot;
      }

      *r_item = item;
      return;
    }
  }

  *r_item = eprop->item;
  if (r_totitem) {
    *r_totitem = eprop->totitem;
  }
}

void RNA_property_enum_items(bContext *C,
                             PointerRNA *ptr,
                             PropertyRNA *prop,
                             const EnumPropertyItem **r_item,
                             int *r_totitem,
                             bool *r_free)
{
  RNA_property_enum_items_ex(C, ptr, prop, false, r_item, r_totitem, r_free);
}

#ifdef WITH_INTERNATIONAL
static void property_enum_translate(PropertyRNA *prop,
                                    EnumPropertyItem **r_item,
                                    const int *totitem,
                                    bool *r_free)
{
  if (!(prop->flag & PROP_ENUM_NO_TRANSLATE)) {
    int i;

    /* NOTE: Only do those tests once, and then use BLT_pgettext. */
    bool do_iface = BLT_translate_iface();
    bool do_tooltip = BLT_translate_tooltips();
    EnumPropertyItem *nitem;

    if (!(do_iface || do_tooltip)) {
      return;
    }

    if (*r_free) {
      nitem = *r_item;
    }
    else {
      const EnumPropertyItem *item = *r_item;
      int tot;

      if (totitem) {
        tot = *totitem;
      }
      else {
        /* count */
        for (tot = 0; item[tot].identifier; tot++) {
          /* pass */
        }
      }

      nitem = MEM_mallocN(sizeof(EnumPropertyItem) * (tot + 1), "enum_items_gettexted");
      memcpy(nitem, item, sizeof(EnumPropertyItem) * (tot + 1));

      *r_free = true;
    }

    for (i = 0; nitem[i].identifier; i++) {
      if (nitem[i].name && do_iface) {
        nitem[i].name = BLT_pgettext(prop->translation_context, nitem[i].name);
      }
      if (nitem[i].description && do_tooltip) {
        nitem[i].description = BLT_pgettext(NULL, nitem[i].description);
      }
    }

    *r_item = nitem;
  }
}
#endif

void RNA_property_enum_items_gettexted(bContext *C,
                                       PointerRNA *ptr,
                                       PropertyRNA *prop,
                                       const EnumPropertyItem **r_item,
                                       int *r_totitem,
                                       bool *r_free)
{
  RNA_property_enum_items(C, ptr, prop, r_item, r_totitem, r_free);

#ifdef WITH_INTERNATIONAL
  /* Normally dropping 'const' is _not_ ok, in this case it's only modified if we own the memory
   * so allow the exception (callers are creating new arrays in this case). */
  property_enum_translate(prop, (EnumPropertyItem **)r_item, r_totitem, r_free);
#endif
}

void RNA_property_enum_items_gettexted_all(bContext *C,
                                           PointerRNA *ptr,
                                           PropertyRNA *prop,
                                           const EnumPropertyItem **r_item,
                                           int *r_totitem,
                                           bool *r_free)
{
  EnumPropertyRNA *eprop = (EnumPropertyRNA *)rna_ensure_property(prop);
  int mem_size = sizeof(EnumPropertyItem) * (eprop->totitem + 1);
  /* first return all items */
  EnumPropertyItem *item_array = MEM_mallocN(mem_size, "enum_gettext_all");
  *r_free = true;
  memcpy(item_array, eprop->item, mem_size);

  if (r_totitem) {
    *r_totitem = eprop->totitem;
  }

  if (eprop->item_fn != NULL) {
    const bool no_context = (prop->flag & PROP_ENUM_NO_CONTEXT) ||
                            ((ptr->type->flag & STRUCT_NO_CONTEXT_WITHOUT_OWNER_ID) &&
                             (ptr->owner_id == NULL));
    if (C != NULL || no_context) {
      const EnumPropertyItem *item;
      int i;
      bool free = false;

      item = eprop->item_fn(no_context ? NULL : NULL, ptr, prop, &free);

      /* any callbacks returning NULL should be fixed */
      BLI_assert(item != NULL);

      for (i = 0; i < eprop->totitem; i++) {
        bool exists = false;
        int i_fixed;

        /* Items that do not exist on list are returned,
         * but have their names/identifiers NULL'ed out. */
        for (i_fixed = 0; item[i_fixed].identifier; i_fixed++) {
          if (STREQ(item[i_fixed].identifier, item_array[i].identifier)) {
            exists = true;
            break;
          }
        }

        if (!exists) {
          item_array[i].name = NULL;
          item_array[i].identifier = "";
        }
      }

      if (free) {
        MEM_freeN((void *)item);
      }
    }
  }

#ifdef WITH_INTERNATIONAL
  property_enum_translate(prop, &item_array, r_totitem, r_free);
#endif
  *r_item = item_array;
}

bool RNA_property_enum_value(
    bContext *C, PointerRNA *ptr, PropertyRNA *prop, const char *identifier, int *r_value)
{
  const EnumPropertyItem *item;
  bool free;
  bool found;

  RNA_property_enum_items(C, ptr, prop, &item, NULL, &free);

  if (item) {
    const int i = RNA_enum_from_identifier(item, identifier);
    if (i != -1) {
      *r_value = item[i].value;
      found = true;
    }
    else {
      found = false;
    }

    if (free) {
      MEM_freeN((void *)item);
    }
  }
  else {
    found = false;
  }
  return found;
}

bool RNA_enum_identifier(const EnumPropertyItem *item, const int value, const char **r_identifier)
{
  const int i = RNA_enum_from_value(item, value);
  if (i != -1) {
    *r_identifier = item[i].identifier;
    return true;
  }
  return false;
}

int RNA_enum_bitflag_identifiers(const EnumPropertyItem *item,
                                 const int value,
                                 const char **r_identifier)
{
  int index = 0;
  for (; item->identifier; item++) {
    if (item->identifier[0] && item->value & value) {
      r_identifier[index++] = item->identifier;
    }
  }
  r_identifier[index] = NULL;
  return index;
}

bool RNA_enum_name(const EnumPropertyItem *item, const int value, const char **r_name)
{
  const int i = RNA_enum_from_value(item, value);
  if (i != -1) {
    *r_name = item[i].name;
    return true;
  }
  return false;
}

bool RNA_enum_description(const EnumPropertyItem *item,
                          const int value,
                          const char **r_description)
{
  const int i = RNA_enum_from_value(item, value);
  if (i != -1) {
    *r_description = item[i].description;
    return true;
  }
  return false;
}

int RNA_enum_from_identifier(const EnumPropertyItem *item, const char *identifier)
{
  int i = 0;
  for (; item->identifier; item++, i++) {
    if (item->identifier[0] && STREQ(item->identifier, identifier)) {
      return i;
    }
  }
  return -1;
}

int RNA_enum_from_name(const EnumPropertyItem *item, const char *name)
{
  int i = 0;
  for (; item->identifier; item++, i++) {
    if (item->identifier[0] && STREQ(item->name, name)) {
      return i;
    }
  }
  return -1;
}

int RNA_enum_from_value(const EnumPropertyItem *item, const int value)
{
  int i = 0;
  for (; item->identifier; item++, i++) {
    if (item->identifier[0] && item->value == value) {
      return i;
    }
  }
  return -1;
}

unsigned int RNA_enum_items_count(const EnumPropertyItem *item)
{
  unsigned int i = 0;

  while (item->identifier) {
    item++;
    i++;
  }

  return i;
}

bool RNA_property_enum_identifier(
    bContext *C, PointerRNA *ptr, PropertyRNA *prop, const int value, const char **identifier)
{
  const EnumPropertyItem *item = NULL;
  bool free;

  RNA_property_enum_items(C, ptr, prop, &item, NULL, &free);
  if (item) {
    bool result;
    result = RNA_enum_identifier(item, value, identifier);
    if (free) {
      MEM_freeN((void *)item);
    }
    return result;
  }
  return false;
}

bool RNA_property_enum_name(
    bContext *C, PointerRNA *ptr, PropertyRNA *prop, const int value, const char **name)
{
  const EnumPropertyItem *item = NULL;
  bool free;

  RNA_property_enum_items(C, ptr, prop, &item, NULL, &free);
  if (item) {
    bool result;
    result = RNA_enum_name(item, value, name);
    if (free) {
      MEM_freeN((void *)item);
    }

    return result;
  }
  return false;
}

bool RNA_property_enum_name_gettexted(
    bContext *C, PointerRNA *ptr, PropertyRNA *prop, const int value, const char **name)
{
  bool result;

  result = RNA_property_enum_name(C, ptr, prop, value, name);

  if (result) {
    if (!(prop->flag & PROP_ENUM_NO_TRANSLATE)) {
      if (BLT_translate_iface()) {
        *name = BLT_pgettext(prop->translation_context, *name);
      }
    }
  }

  return result;
}

bool RNA_property_enum_item_from_value(
    bContext *C, PointerRNA *ptr, PropertyRNA *prop, const int value, EnumPropertyItem *r_item)
{
  const EnumPropertyItem *item = NULL;
  bool free;

  RNA_property_enum_items(C, ptr, prop, &item, NULL, &free);
  if (item) {
    const int i = RNA_enum_from_value(item, value);
    bool result;

    if (i != -1) {
      *r_item = item[i];
      result = true;
    }
    else {
      result = false;
    }

    if (free) {
      MEM_freeN((void *)item);
    }

    return result;
  }
  return false;
}

bool RNA_property_enum_item_from_value_gettexted(
    bContext *C, PointerRNA *ptr, PropertyRNA *prop, const int value, EnumPropertyItem *r_item)
{
  const bool result = RNA_property_enum_item_from_value(C, ptr, prop, value, r_item);

  if (result && !(prop->flag & PROP_ENUM_NO_TRANSLATE)) {
    if (BLT_translate_iface()) {
      r_item->name = BLT_pgettext(prop->translation_context, r_item->name);
    }
  }

  return result;
}

int RNA_property_enum_bitflag_identifiers(
    bContext *C, PointerRNA *ptr, PropertyRNA *prop, const int value, const char **identifier)
{
  const EnumPropertyItem *item = NULL;
  bool free;

  RNA_property_enum_items(C, ptr, prop, &item, NULL, &free);
  if (item) {
    int result;
    result = RNA_enum_bitflag_identifiers(item, value, identifier);
    if (free) {
      MEM_freeN((void *)item);
    }

    return result;
  }
  return 0;
}

const char *RNA_property_ui_name(const PropertyRNA *prop)
{
  return CTX_IFACE_(prop->translation_context, rna_ensure_property_name(prop));
}

const char *RNA_property_ui_name_raw(const PropertyRNA *prop)
{
  return rna_ensure_property_name(prop);
}

const char *RNA_property_ui_description(const PropertyRNA *prop)
{
  return TIP_(rna_ensure_property_description(prop));
}

const char *RNA_property_ui_description_raw(const PropertyRNA *prop)
{
  return rna_ensure_property_description(prop);
}

const char *RNA_property_translation_context(const PropertyRNA *prop)
{
  return rna_ensure_property((PropertyRNA *)prop)->translation_context;
}

int RNA_property_ui_icon(const PropertyRNA *prop)
{
  return rna_ensure_property((PropertyRNA *)prop)->icon;
}

static bool rna_property_editable_do(PointerRNA *ptr,
                                     PropertyRNA *prop_orig,
                                     const int index,
                                     const char **r_info)
{
  ID *id = ptr->owner_id;

  PropertyRNA *prop = rna_ensure_property(prop_orig);

  const char *info = "";
  const int flag = (prop->itemeditable != NULL && index >= 0) ?
                       prop->itemeditable(ptr, index) :
                       (prop->editable != NULL ? prop->editable(ptr, &info) : prop->flag);
  if (r_info != NULL) {
    *r_info = info;
  }

  /* Early return if the property itself is not editable. */
  if ((flag & PROP_EDITABLE) == 0 || (flag & PROP_REGISTER) != 0) {
    if (r_info != NULL && (*r_info)[0] == '\0') {
      *r_info = N_("This property is for internal use only and can't be edited");
    }
    return false;
  }

<<<<<<< HEAD
  /* property from linked data-block */
  if (id) {
    if (ID_IS_LINKED(id) && (prop_type->flag & PROP_LIB_EXCEPTION) == 0) {
      if (!(*r_info)[0]) {
        *r_info = N_("Can't edit this property from a linked data");
      }
      return false;
    }
    if (ID_IS_OVERRIDE_LIBRARY(id)) {
      if (!RNA_property_overridable_get(ptr, prop)) {
        if (!(*r_info)[0]) {
          *r_info = N_("Can't edit this property from an override data");
        }
        return false;
      }
=======
  /* If there is no owning ID, the property is editable at this point. */
  if (id == NULL) {
    return true;
  }

  /* Handle linked or liboverride ID cases. */
  const bool is_linked_prop_exception = (prop->flag & PROP_LIB_EXCEPTION) != 0;
  if (ID_IS_LINKED(id) && !is_linked_prop_exception) {
    if (r_info != NULL && (*r_info)[0] == '\0') {
      *r_info = N_("Can't edit this property from a linked data-block");
    }
    return false;
  }
  if (ID_IS_OVERRIDE_LIBRARY(id) && !RNA_property_overridable_get(ptr, prop_orig)) {
    if (r_info != NULL && (*r_info)[0] == '\0') {
      *r_info = N_("Can't edit this property from an override data-block");
>>>>>>> 4f1063e3
    }
    return false;
  }

  /* At this point, property is owned by a local ID and therefore fully editable. */
  return true;
}

bool RNA_property_editable(PointerRNA *ptr, PropertyRNA *prop)
{
  return rna_property_editable_do(ptr, prop, -1, NULL);
}

bool RNA_property_editable_info(PointerRNA *ptr, PropertyRNA *prop, const char **r_info)
{
  return rna_property_editable_do(ptr, prop, -1, r_info);
}

bool RNA_property_editable_flag(PointerRNA *ptr, PropertyRNA *prop)
{
  int flag;
  const char *dummy_info;

  prop = rna_ensure_property(prop);
  flag = prop->editable ? prop->editable(ptr, &dummy_info) : prop->flag;
  return (flag & PROP_EDITABLE) != 0;
}

bool RNA_property_editable_index(PointerRNA *ptr, PropertyRNA *prop, const int index)
{
  BLI_assert(index >= 0);

  return rna_property_editable_do(ptr, prop, index, NULL);
}

bool RNA_property_animateable(PointerRNA *ptr, PropertyRNA *prop)
{
  /* check that base ID-block can support animation data */
  if (!id_can_have_animdata(ptr->owner_id)) {
    return false;
  }

  prop = rna_ensure_property(prop);

  if (!(prop->flag & PROP_ANIMATABLE)) {
    return false;
  }

  return (prop->flag & PROP_EDITABLE) != 0;
}

bool RNA_property_animated(PointerRNA *ptr, PropertyRNA *prop)
{
  int len = 1, index;
  bool driven, special;

  if (!prop) {
    return false;
  }

  if (RNA_property_array_check(prop)) {
    len = RNA_property_array_length(ptr, prop);
  }

  for (index = 0; index < len; index++) {
    if (BKE_fcurve_find_by_rna(ptr, prop, index, NULL, NULL, &driven, &special)) {
      return true;
    }
  }

  return false;
}
bool RNA_property_path_from_ID_check(PointerRNA *ptr, PropertyRNA *prop)
{
  char *path = RNA_path_from_ID_to_property(ptr, prop);
  bool ret = false;

  if (path) {
    PointerRNA id_ptr;
    PointerRNA r_ptr;
    PropertyRNA *r_prop;

    RNA_id_pointer_create(ptr->owner_id, &id_ptr);
    if (RNA_path_resolve(&id_ptr, path, &r_ptr, &r_prop) == true) {
      ret = (prop == r_prop);
    }
    MEM_freeN(path);
  }

  return ret;
}

static void rna_property_update(
    bContext *C, Main *bmain, Scene *scene, PointerRNA *ptr, PropertyRNA *prop)
{
  const bool is_rna = (prop->magic == RNA_MAGIC);
  prop = rna_ensure_property(prop);

  if (is_rna) {
    if (prop->update) {
      /* ideally no context would be needed for update, but there's some
       * parts of the code that need it still, so we have this exception */
      if (prop->flag & PROP_CONTEXT_UPDATE) {
        if (C) {
          if ((prop->flag & PROP_CONTEXT_PROPERTY_UPDATE) == PROP_CONTEXT_PROPERTY_UPDATE) {
            ((ContextPropUpdateFunc)prop->update)(C, ptr, prop);
          }
          else {
            ((ContextUpdateFunc)prop->update)(C, ptr);
          }
        }
      }
      else {
        prop->update(bmain, scene, ptr);
      }
    }

#if 1
    /* TODO(campbell): Should eventually be replaced entirely by message bus (below)
     * for now keep since COW, bugs are hard to track when we have other missing updates. */
    if (prop->noteflag) {
      WM_main_add_notifier(prop->noteflag, ptr->owner_id);
    }
#endif

    /* if C is NULL, we're updating from animation.
     * avoid slow-down from f-curves by not publishing (for now). */
    if (C != NULL) {
      struct wmMsgBus *mbus = CTX_wm_message_bus(C);
      /* we could add NULL check, for now don't */
      WM_msg_publish_rna(mbus, ptr, prop);
    }
    if (ptr->owner_id != NULL && ((prop->flag & PROP_NO_DEG_UPDATE) == 0)) {
      const short id_type = GS(ptr->owner_id->name);
      if (ID_TYPE_IS_COW(id_type)) {
        DEG_id_tag_update(ptr->owner_id, ID_RECALC_COPY_ON_WRITE);
      }
    }
    /* End message bus. */
  }

  if (!is_rna || (prop->flag & PROP_IDPROPERTY)) {

    /* Disclaimer: this logic is not applied consistently, causing some confusing behavior.
     *
     * - When animated (which skips update functions).
     * - When ID-properties are edited via Python (since RNA properties aren't used in this case).
     *
     * Adding updates will add a lot of overhead in the case of animation.
     * For Python it may cause unexpected slow-downs for developers using ID-properties
     * for data storage. Further, the root ID isn't available with nested data-structures.
     *
     * So editing custom properties only causes updates in the UI,
     * keep this exception because it happens to be useful for driving settings.
     * Python developers on the other hand will need to manually 'update_tag', see: T74000. */
    DEG_id_tag_update(ptr->owner_id,
                      ID_RECALC_TRANSFORM | ID_RECALC_GEOMETRY | ID_RECALC_PARAMETERS);

    /* When updating an ID pointer property, tag depsgraph for update. */
    if (prop->type == PROP_POINTER && RNA_struct_is_ID(RNA_property_pointer_type(ptr, prop))) {
      DEG_relations_tag_update(bmain);
    }

    WM_main_add_notifier(NC_WINDOW, NULL);
    /* Not nice as well, but the only way to make sure material preview
     * is updated with custom nodes.
     */
    if ((prop->flag & PROP_IDPROPERTY) != 0 && (ptr->owner_id != NULL) &&
        (GS(ptr->owner_id->name) == ID_NT)) {
      WM_main_add_notifier(NC_MATERIAL | ND_SHADING, NULL);
    }
  }
}

bool RNA_property_update_check(PropertyRNA *prop)
{
  /* NOTE: must keep in sync with #rna_property_update. */
  return (prop->magic != RNA_MAGIC || prop->update || prop->noteflag);
}

void RNA_property_update(bContext *C, PointerRNA *ptr, PropertyRNA *prop)
{
  rna_property_update(C, CTX_data_main(C), CTX_data_scene(C), ptr, prop);
}

void RNA_property_update_main(Main *bmain, Scene *scene, PointerRNA *ptr, PropertyRNA *prop)
{
  rna_property_update(NULL, bmain, scene, ptr, prop);
}

/* ---------------------------------------------------------------------- */

/* Property Data */

bool RNA_property_boolean_get(PointerRNA *ptr, PropertyRNA *prop)
{
  BoolPropertyRNA *bprop = (BoolPropertyRNA *)prop;
  IDProperty *idprop;
  bool value;

  BLI_assert(RNA_property_type(prop) == PROP_BOOLEAN);
  BLI_assert(RNA_property_array_check(prop) == false);

  if ((idprop = rna_idproperty_check(&prop, ptr))) {
    value = IDP_Int(idprop) != 0;
  }
  else if (bprop->get) {
    value = bprop->get(ptr);
  }
  else if (bprop->get_ex) {
    value = bprop->get_ex(ptr, prop);
  }
  else {
    value = bprop->defaultvalue;
  }

  BLI_assert(ELEM(value, false, true));

  return value;
}

void RNA_property_boolean_set(PointerRNA *ptr, PropertyRNA *prop, bool value)
{
  BoolPropertyRNA *bprop = (BoolPropertyRNA *)prop;
  IDProperty *idprop;

  BLI_assert(RNA_property_type(prop) == PROP_BOOLEAN);
  BLI_assert(RNA_property_array_check(prop) == false);
  BLI_assert(ELEM(value, false, true));

  /* just in case other values are passed */
  BLI_assert(ELEM(value, true, false));

  if ((idprop = rna_idproperty_check(&prop, ptr))) {
    IDP_Int(idprop) = (int)value;
    rna_idproperty_touch(idprop);
  }
  else if (bprop->set) {
    bprop->set(ptr, value);
  }
  else if (bprop->set_ex) {
    bprop->set_ex(ptr, prop, value);
  }
  else if (prop->flag & PROP_EDITABLE) {
    IDPropertyTemplate val = {0};
    IDProperty *group;

    val.i = value;

    group = RNA_struct_idprops(ptr, 1);
    if (group) {
      IDP_AddToGroup(group, IDP_New(IDP_INT, &val, prop->identifier));
    }
  }
}

static void rna_property_boolean_fill_default_array_values(
    const bool *defarr, int defarr_length, bool defvalue, int out_length, bool *r_values)
{
  if (defarr && defarr_length > 0) {
    defarr_length = MIN2(defarr_length, out_length);
    memcpy(r_values, defarr, sizeof(bool) * defarr_length);
  }
  else {
    defarr_length = 0;
  }

  for (int i = defarr_length; i < out_length; i++) {
    r_values[i] = defvalue;
  }
}

static void rna_property_boolean_get_default_array_values(PointerRNA *ptr,
                                                          BoolPropertyRNA *bprop,
                                                          bool *r_values)
{
  int length = bprop->property.totarraylength;
  int out_length = RNA_property_array_length(ptr, (PropertyRNA *)bprop);

  rna_property_boolean_fill_default_array_values(
      bprop->defaultarray, length, bprop->defaultvalue, out_length, r_values);
}

void RNA_property_boolean_get_array(PointerRNA *ptr, PropertyRNA *prop, bool *values)
{
  BoolPropertyRNA *bprop = (BoolPropertyRNA *)prop;
  IDProperty *idprop;

  BLI_assert(RNA_property_type(prop) == PROP_BOOLEAN);
  BLI_assert(RNA_property_array_check(prop) != false);

  if ((idprop = rna_idproperty_check(&prop, ptr))) {
    if (prop->arraydimension == 0) {
      values[0] = RNA_property_boolean_get(ptr, prop);
    }
    else {
      int *values_src = IDP_Array(idprop);
      for (uint i = 0; i < idprop->len; i++) {
        values[i] = (bool)values_src[i];
      }
    }
  }
  else if (prop->arraydimension == 0) {
    values[0] = RNA_property_boolean_get(ptr, prop);
  }
  else if (bprop->getarray) {
    bprop->getarray(ptr, values);
  }
  else if (bprop->getarray_ex) {
    bprop->getarray_ex(ptr, prop, values);
  }
  else {
    rna_property_boolean_get_default_array_values(ptr, bprop, values);
  }
}

bool RNA_property_boolean_get_index(PointerRNA *ptr, PropertyRNA *prop, int index)
{
  bool tmp[RNA_MAX_ARRAY_LENGTH];
  int len = rna_ensure_property_array_length(ptr, prop);
  bool value;

  BLI_assert(RNA_property_type(prop) == PROP_BOOLEAN);
  BLI_assert(RNA_property_array_check(prop) != false);
  BLI_assert(index >= 0);
  BLI_assert(index < len);

  if (len <= RNA_MAX_ARRAY_LENGTH) {
    RNA_property_boolean_get_array(ptr, prop, tmp);
    value = tmp[index];
  }
  else {
    bool *tmparray;

    tmparray = MEM_mallocN(sizeof(bool) * len, __func__);
    RNA_property_boolean_get_array(ptr, prop, tmparray);
    value = tmparray[index];
    MEM_freeN(tmparray);
  }

  BLI_assert(ELEM(value, false, true));

  return value;
}

void RNA_property_boolean_set_array(PointerRNA *ptr, PropertyRNA *prop, const bool *values)
{
  BoolPropertyRNA *bprop = (BoolPropertyRNA *)prop;
  IDProperty *idprop;

  BLI_assert(RNA_property_type(prop) == PROP_BOOLEAN);
  BLI_assert(RNA_property_array_check(prop) != false);

  if ((idprop = rna_idproperty_check(&prop, ptr))) {
    if (prop->arraydimension == 0) {
      IDP_Int(idprop) = values[0];
    }
    else {
      int *values_dst = IDP_Array(idprop);
      for (uint i = 0; i < idprop->len; i++) {
        values_dst[i] = (int)values[i];
      }
    }
    rna_idproperty_touch(idprop);
  }
  else if (prop->arraydimension == 0) {
    RNA_property_boolean_set(ptr, prop, values[0]);
  }
  else if (bprop->setarray) {
    bprop->setarray(ptr, values);
  }
  else if (bprop->setarray_ex) {
    bprop->setarray_ex(ptr, prop, values);
  }
  else if (prop->flag & PROP_EDITABLE) {
    IDPropertyTemplate val = {0};
    IDProperty *group;

    val.array.len = prop->totarraylength;
    val.array.type = IDP_INT;

    group = RNA_struct_idprops(ptr, 1);
    if (group) {
      idprop = IDP_New(IDP_ARRAY, &val, prop->identifier);
      IDP_AddToGroup(group, idprop);
      int *values_dst = IDP_Array(idprop);
      for (uint i = 0; i < idprop->len; i++) {
        values_dst[i] = (int)values[i];
      }
    }
  }
}

void RNA_property_boolean_set_index(PointerRNA *ptr, PropertyRNA *prop, int index, bool value)
{
  bool tmp[RNA_MAX_ARRAY_LENGTH];
  int len = rna_ensure_property_array_length(ptr, prop);

  BLI_assert(RNA_property_type(prop) == PROP_BOOLEAN);
  BLI_assert(RNA_property_array_check(prop) != false);
  BLI_assert(index >= 0);
  BLI_assert(index < len);
  BLI_assert(ELEM(value, false, true));

  if (len <= RNA_MAX_ARRAY_LENGTH) {
    RNA_property_boolean_get_array(ptr, prop, tmp);
    tmp[index] = value;
    RNA_property_boolean_set_array(ptr, prop, tmp);
  }
  else {
    bool *tmparray;

    tmparray = MEM_mallocN(sizeof(bool) * len, __func__);
    RNA_property_boolean_get_array(ptr, prop, tmparray);
    tmparray[index] = value;
    RNA_property_boolean_set_array(ptr, prop, tmparray);
    MEM_freeN(tmparray);
  }
}

bool RNA_property_boolean_get_default(PointerRNA *UNUSED(ptr), PropertyRNA *prop)
{
  BoolPropertyRNA *bprop = (BoolPropertyRNA *)rna_ensure_property(prop);

  BLI_assert(RNA_property_type(prop) == PROP_BOOLEAN);
  BLI_assert(RNA_property_array_check(prop) == false);
  BLI_assert(ELEM(bprop->defaultvalue, false, true));

  return bprop->defaultvalue;
}

void RNA_property_boolean_get_default_array(PointerRNA *ptr, PropertyRNA *prop, bool *values)
{
  BoolPropertyRNA *bprop = (BoolPropertyRNA *)rna_ensure_property(prop);

  BLI_assert(RNA_property_type(prop) == PROP_BOOLEAN);
  BLI_assert(RNA_property_array_check(prop) != false);

  if (prop->arraydimension == 0) {
    values[0] = bprop->defaultvalue;
  }
  else {
    rna_property_boolean_get_default_array_values(ptr, bprop, values);
  }
}

bool RNA_property_boolean_get_default_index(PointerRNA *ptr, PropertyRNA *prop, int index)
{
  bool tmp[RNA_MAX_ARRAY_LENGTH];
  int len = rna_ensure_property_array_length(ptr, prop);

  BLI_assert(RNA_property_type(prop) == PROP_BOOLEAN);
  BLI_assert(RNA_property_array_check(prop) != false);
  BLI_assert(index >= 0);
  BLI_assert(index < len);

  if (len <= RNA_MAX_ARRAY_LENGTH) {
    RNA_property_boolean_get_default_array(ptr, prop, tmp);
    return tmp[index];
  }
  bool *tmparray, value;

  tmparray = MEM_mallocN(sizeof(bool) * len, __func__);
  RNA_property_boolean_get_default_array(ptr, prop, tmparray);
  value = tmparray[index];
  MEM_freeN(tmparray);

  return value;
}

int RNA_property_int_get(PointerRNA *ptr, PropertyRNA *prop)
{
  IntPropertyRNA *iprop = (IntPropertyRNA *)prop;
  IDProperty *idprop;

  BLI_assert(RNA_property_type(prop) == PROP_INT);
  BLI_assert(RNA_property_array_check(prop) == false);

  if ((idprop = rna_idproperty_check(&prop, ptr))) {
    return IDP_Int(idprop);
  }
  if (iprop->get) {
    return iprop->get(ptr);
  }
  if (iprop->get_ex) {
    return iprop->get_ex(ptr, prop);
  }
  return iprop->defaultvalue;
}

void RNA_property_int_set(PointerRNA *ptr, PropertyRNA *prop, int value)
{
  IntPropertyRNA *iprop = (IntPropertyRNA *)prop;
  IDProperty *idprop;

  BLI_assert(RNA_property_type(prop) == PROP_INT);
  BLI_assert(RNA_property_array_check(prop) == false);
  /* useful to check on bad values but set function should clamp */
  /* BLI_assert(RNA_property_int_clamp(ptr, prop, &value) == 0); */

  if ((idprop = rna_idproperty_check(&prop, ptr))) {
    RNA_property_int_clamp(ptr, prop, &value);
    IDP_Int(idprop) = value;
    rna_idproperty_touch(idprop);
  }
  else if (iprop->set) {
    iprop->set(ptr, value);
  }
  else if (iprop->set_ex) {
    iprop->set_ex(ptr, prop, value);
  }
  else if (prop->flag & PROP_EDITABLE) {
    IDPropertyTemplate val = {0};
    IDProperty *group;

    RNA_property_int_clamp(ptr, prop, &value);

    val.i = value;

    group = RNA_struct_idprops(ptr, 1);
    if (group) {
      IDP_AddToGroup(group, IDP_New(IDP_INT, &val, prop->identifier));
    }
  }
}

static void rna_property_int_fill_default_array_values(
    const int *defarr, int defarr_length, int defvalue, int out_length, int *r_values)
{
  if (defarr && defarr_length > 0) {
    defarr_length = MIN2(defarr_length, out_length);
    memcpy(r_values, defarr, sizeof(int) * defarr_length);
  }
  else {
    defarr_length = 0;
  }

  for (int i = defarr_length; i < out_length; i++) {
    r_values[i] = defvalue;
  }
}

static void rna_property_int_get_default_array_values(PointerRNA *ptr,
                                                      IntPropertyRNA *iprop,
                                                      int *r_values)
{
  int length = iprop->property.totarraylength;
  int out_length = RNA_property_array_length(ptr, (PropertyRNA *)iprop);

  rna_property_int_fill_default_array_values(
      iprop->defaultarray, length, iprop->defaultvalue, out_length, r_values);
}

void RNA_property_int_get_array(PointerRNA *ptr, PropertyRNA *prop, int *values)
{
  IntPropertyRNA *iprop = (IntPropertyRNA *)prop;
  IDProperty *idprop;

  BLI_assert(RNA_property_type(prop) == PROP_INT);
  BLI_assert(RNA_property_array_check(prop) != false);

  if ((idprop = rna_idproperty_check(&prop, ptr))) {
    BLI_assert(idprop->len == RNA_property_array_length(ptr, prop) ||
               (prop->flag & PROP_IDPROPERTY));
    if (prop->arraydimension == 0) {
      values[0] = RNA_property_int_get(ptr, prop);
    }
    else {
      memcpy(values, IDP_Array(idprop), sizeof(int) * idprop->len);
    }
  }
  else if (prop->arraydimension == 0) {
    values[0] = RNA_property_int_get(ptr, prop);
  }
  else if (iprop->getarray) {
    iprop->getarray(ptr, values);
  }
  else if (iprop->getarray_ex) {
    iprop->getarray_ex(ptr, prop, values);
  }
  else {
    rna_property_int_get_default_array_values(ptr, iprop, values);
  }
}

void RNA_property_int_get_array_range(PointerRNA *ptr, PropertyRNA *prop, int values[2])
{
  const int array_len = RNA_property_array_length(ptr, prop);

  if (array_len <= 0) {
    values[0] = 0;
    values[1] = 0;
  }
  else if (array_len == 1) {
    RNA_property_int_get_array(ptr, prop, values);
    values[1] = values[0];
  }
  else {
    int arr_stack[32];
    int *arr;
    int i;

    if (array_len > 32) {
      arr = MEM_mallocN(sizeof(int) * array_len, __func__);
    }
    else {
      arr = arr_stack;
    }

    RNA_property_int_get_array(ptr, prop, arr);
    values[0] = values[1] = arr[0];
    for (i = 1; i < array_len; i++) {
      values[0] = MIN2(values[0], arr[i]);
      values[1] = MAX2(values[1], arr[i]);
    }

    if (arr != arr_stack) {
      MEM_freeN(arr);
    }
  }
}

int RNA_property_int_get_index(PointerRNA *ptr, PropertyRNA *prop, int index)
{
  int tmp[RNA_MAX_ARRAY_LENGTH];
  int len = rna_ensure_property_array_length(ptr, prop);

  BLI_assert(RNA_property_type(prop) == PROP_INT);
  BLI_assert(RNA_property_array_check(prop) != false);
  BLI_assert(index >= 0);
  BLI_assert(index < len);

  if (len <= RNA_MAX_ARRAY_LENGTH) {
    RNA_property_int_get_array(ptr, prop, tmp);
    return tmp[index];
  }
  int *tmparray, value;

  tmparray = MEM_mallocN(sizeof(int) * len, __func__);
  RNA_property_int_get_array(ptr, prop, tmparray);
  value = tmparray[index];
  MEM_freeN(tmparray);

  return value;
}

void RNA_property_int_set_array(PointerRNA *ptr, PropertyRNA *prop, const int *values)
{
  IntPropertyRNA *iprop = (IntPropertyRNA *)prop;
  IDProperty *idprop;

  BLI_assert(RNA_property_type(prop) == PROP_INT);
  BLI_assert(RNA_property_array_check(prop) != false);

  if ((idprop = rna_idproperty_check(&prop, ptr))) {
    BLI_assert(idprop->len == RNA_property_array_length(ptr, prop) ||
               (prop->flag & PROP_IDPROPERTY));
    if (prop->arraydimension == 0) {
      IDP_Int(idprop) = values[0];
    }
    else {
      memcpy(IDP_Array(idprop), values, sizeof(int) * idprop->len);
    }

    rna_idproperty_touch(idprop);
  }
  else if (prop->arraydimension == 0) {
    RNA_property_int_set(ptr, prop, values[0]);
  }
  else if (iprop->setarray) {
    iprop->setarray(ptr, values);
  }
  else if (iprop->setarray_ex) {
    iprop->setarray_ex(ptr, prop, values);
  }
  else if (prop->flag & PROP_EDITABLE) {
    IDPropertyTemplate val = {0};
    IDProperty *group;

    /* TODO: RNA_property_int_clamp_array(ptr, prop, &value); */

    val.array.len = prop->totarraylength;
    val.array.type = IDP_INT;

    group = RNA_struct_idprops(ptr, 1);
    if (group) {
      idprop = IDP_New(IDP_ARRAY, &val, prop->identifier);
      IDP_AddToGroup(group, idprop);
      memcpy(IDP_Array(idprop), values, sizeof(int) * idprop->len);
    }
  }
}

void RNA_property_int_set_index(PointerRNA *ptr, PropertyRNA *prop, int index, int value)
{
  int tmp[RNA_MAX_ARRAY_LENGTH];
  int len = rna_ensure_property_array_length(ptr, prop);

  BLI_assert(RNA_property_type(prop) == PROP_INT);
  BLI_assert(RNA_property_array_check(prop) != false);
  BLI_assert(index >= 0);
  BLI_assert(index < len);

  if (len <= RNA_MAX_ARRAY_LENGTH) {
    RNA_property_int_get_array(ptr, prop, tmp);
    tmp[index] = value;
    RNA_property_int_set_array(ptr, prop, tmp);
  }
  else {
    int *tmparray;

    tmparray = MEM_mallocN(sizeof(int) * len, __func__);
    RNA_property_int_get_array(ptr, prop, tmparray);
    tmparray[index] = value;
    RNA_property_int_set_array(ptr, prop, tmparray);
    MEM_freeN(tmparray);
  }
}

int RNA_property_int_get_default(PointerRNA *UNUSED(ptr), PropertyRNA *prop)
{
  IntPropertyRNA *iprop = (IntPropertyRNA *)rna_ensure_property(prop);

  if (prop->magic != RNA_MAGIC) {
    const IDProperty *idprop = (const IDProperty *)prop;
    if (idprop->ui_data) {
      const IDPropertyUIDataInt *ui_data = (const IDPropertyUIDataInt *)idprop->ui_data;
      return ui_data->default_value;
    }
  }

  return iprop->defaultvalue;
}

bool RNA_property_int_set_default(PropertyRNA *prop, int value)
{
  if (prop->magic == RNA_MAGIC) {
    return false;
  }

  IDProperty *idprop = (IDProperty *)prop;
  BLI_assert(idprop->type == IDP_INT);

  IDPropertyUIDataInt *ui_data = (IDPropertyUIDataInt *)IDP_ui_data_ensure(idprop);
  ui_data->default_value = value;
  return true;
}

void RNA_property_int_get_default_array(PointerRNA *ptr, PropertyRNA *prop, int *values)
{
  IntPropertyRNA *iprop = (IntPropertyRNA *)rna_ensure_property(prop);

  BLI_assert(RNA_property_type(prop) == PROP_INT);
  BLI_assert(RNA_property_array_check(prop) != false);

  if (prop->magic != RNA_MAGIC) {
    int length = rna_ensure_property_array_length(ptr, prop);

    const IDProperty *idprop = (const IDProperty *)prop;
    if (idprop->ui_data) {
      BLI_assert(idprop->type == IDP_ARRAY);
      BLI_assert(idprop->subtype == IDP_INT);
      const IDPropertyUIDataInt *ui_data = (const IDPropertyUIDataInt *)idprop->ui_data;
      if (ui_data->default_array) {
        rna_property_int_fill_default_array_values(ui_data->default_array,
                                                   ui_data->default_array_len,
                                                   ui_data->default_value,
                                                   length,
                                                   values);
      }
      else {
        rna_property_int_fill_default_array_values(
            NULL, 0, ui_data->default_value, length, values);
      }
    }
  }
  else if (prop->arraydimension == 0) {
    values[0] = iprop->defaultvalue;
  }
  else {
    rna_property_int_get_default_array_values(ptr, iprop, values);
  }
}

int RNA_property_int_get_default_index(PointerRNA *ptr, PropertyRNA *prop, int index)
{
  int tmp[RNA_MAX_ARRAY_LENGTH];
  int len = rna_ensure_property_array_length(ptr, prop);

  BLI_assert(RNA_property_type(prop) == PROP_INT);
  BLI_assert(RNA_property_array_check(prop) != false);
  BLI_assert(index >= 0);
  BLI_assert(index < len);

  if (len <= RNA_MAX_ARRAY_LENGTH) {
    RNA_property_int_get_default_array(ptr, prop, tmp);
    return tmp[index];
  }
  int *tmparray, value;

  tmparray = MEM_mallocN(sizeof(int) * len, __func__);
  RNA_property_int_get_default_array(ptr, prop, tmparray);
  value = tmparray[index];
  MEM_freeN(tmparray);

  return value;
}

float RNA_property_float_get(PointerRNA *ptr, PropertyRNA *prop)
{
  FloatPropertyRNA *fprop = (FloatPropertyRNA *)prop;
  IDProperty *idprop;

  BLI_assert(RNA_property_type(prop) == PROP_FLOAT);
  BLI_assert(RNA_property_array_check(prop) == false);

  if ((idprop = rna_idproperty_check(&prop, ptr))) {
    if (idprop->type == IDP_FLOAT) {
      return IDP_Float(idprop);
    }
    return (float)IDP_Double(idprop);
  }
  if (fprop->get) {
    return fprop->get(ptr);
  }
  if (fprop->get_ex) {
    return fprop->get_ex(ptr, prop);
  }
  return fprop->defaultvalue;
}

void RNA_property_float_set(PointerRNA *ptr, PropertyRNA *prop, float value)
{
  FloatPropertyRNA *fprop = (FloatPropertyRNA *)prop;
  IDProperty *idprop;

  BLI_assert(RNA_property_type(prop) == PROP_FLOAT);
  BLI_assert(RNA_property_array_check(prop) == false);
  /* useful to check on bad values but set function should clamp */
  // BLI_assert(RNA_property_float_clamp(ptr, prop, &value) == 0);

  if ((idprop = rna_idproperty_check(&prop, ptr))) {
    RNA_property_float_clamp(ptr, prop, &value);
    if (idprop->type == IDP_FLOAT) {
      IDP_Float(idprop) = value;
    }
    else {
      IDP_Double(idprop) = value;
    }

    rna_idproperty_touch(idprop);
  }
  else if (fprop->set) {
    fprop->set(ptr, value);
  }
  else if (fprop->set_ex) {
    fprop->set_ex(ptr, prop, value);
  }
  else if (prop->flag & PROP_EDITABLE) {
    IDPropertyTemplate val = {0};
    IDProperty *group;

    RNA_property_float_clamp(ptr, prop, &value);

    val.f = value;

    group = RNA_struct_idprops(ptr, 1);
    if (group) {
      IDP_AddToGroup(group, IDP_New(IDP_FLOAT, &val, prop->identifier));
    }
  }
}

static void rna_property_float_fill_default_array_values(
    const float *defarr, int defarr_length, float defvalue, int out_length, float *r_values)
{
  if (defarr && defarr_length > 0) {
    defarr_length = MIN2(defarr_length, out_length);
    memcpy(r_values, defarr, sizeof(float) * defarr_length);
  }
  else {
    defarr_length = 0;
  }

  for (int i = defarr_length; i < out_length; i++) {
    r_values[i] = defvalue;
  }
}

/**
 * The same logic as #rna_property_float_fill_default_array_values for a double array.
 */
static void rna_property_float_fill_default_array_values_double(const double *default_array,
                                                                const int default_array_len,
                                                                const double default_value,
                                                                const int out_length,
                                                                float *r_values)
{
  const int array_copy_len = MIN2(out_length, default_array_len);

  for (int i = 0; i < array_copy_len; i++) {
    r_values[i] = (float)default_array[i];
  }

  for (int i = array_copy_len; i < out_length; i++) {
    r_values[i] = (float)default_value;
  }
}

static void rna_property_float_get_default_array_values(PointerRNA *ptr,
                                                        FloatPropertyRNA *fprop,
                                                        float *r_values)
{
  int length = fprop->property.totarraylength;
  int out_length = RNA_property_array_length(ptr, (PropertyRNA *)fprop);

  rna_property_float_fill_default_array_values(
      fprop->defaultarray, length, fprop->defaultvalue, out_length, r_values);
}

void RNA_property_float_get_array(PointerRNA *ptr, PropertyRNA *prop, float *values)
{
  FloatPropertyRNA *fprop = (FloatPropertyRNA *)prop;
  IDProperty *idprop;
  int i;

  BLI_assert(RNA_property_type(prop) == PROP_FLOAT);
  BLI_assert(RNA_property_array_check(prop) != false);

  if ((idprop = rna_idproperty_check(&prop, ptr))) {
    BLI_assert(idprop->len == RNA_property_array_length(ptr, prop) ||
               (prop->flag & PROP_IDPROPERTY));
    if (prop->arraydimension == 0) {
      values[0] = RNA_property_float_get(ptr, prop);
    }
    else if (idprop->subtype == IDP_FLOAT) {
      memcpy(values, IDP_Array(idprop), sizeof(float) * idprop->len);
    }
    else {
      for (i = 0; i < idprop->len; i++) {
        values[i] = (float)(((double *)IDP_Array(idprop))[i]);
      }
    }
  }
  else if (prop->arraydimension == 0) {
    values[0] = RNA_property_float_get(ptr, prop);
  }
  else if (fprop->getarray) {
    fprop->getarray(ptr, values);
  }
  else if (fprop->getarray_ex) {
    fprop->getarray_ex(ptr, prop, values);
  }
  else {
    rna_property_float_get_default_array_values(ptr, fprop, values);
  }
}

void RNA_property_float_get_array_range(PointerRNA *ptr, PropertyRNA *prop, float values[2])
{
  const int array_len = RNA_property_array_length(ptr, prop);

  if (array_len <= 0) {
    values[0] = 0.0f;
    values[1] = 0.0f;
  }
  else if (array_len == 1) {
    RNA_property_float_get_array(ptr, prop, values);
    values[1] = values[0];
  }
  else {
    float arr_stack[32];
    float *arr;
    int i;

    if (array_len > 32) {
      arr = MEM_mallocN(sizeof(float) * array_len, __func__);
    }
    else {
      arr = arr_stack;
    }

    RNA_property_float_get_array(ptr, prop, arr);
    values[0] = values[1] = arr[0];
    for (i = 1; i < array_len; i++) {
      values[0] = MIN2(values[0], arr[i]);
      values[1] = MAX2(values[1], arr[i]);
    }

    if (arr != arr_stack) {
      MEM_freeN(arr);
    }
  }
}

float RNA_property_float_get_index(PointerRNA *ptr, PropertyRNA *prop, int index)
{
  float tmp[RNA_MAX_ARRAY_LENGTH];
  int len = rna_ensure_property_array_length(ptr, prop);

  BLI_assert(RNA_property_type(prop) == PROP_FLOAT);
  BLI_assert(RNA_property_array_check(prop) != false);
  BLI_assert(index >= 0);
  BLI_assert(index < len);

  if (len <= RNA_MAX_ARRAY_LENGTH) {
    RNA_property_float_get_array(ptr, prop, tmp);
    return tmp[index];
  }
  float *tmparray, value;

  tmparray = MEM_mallocN(sizeof(float) * len, __func__);
  RNA_property_float_get_array(ptr, prop, tmparray);
  value = tmparray[index];
  MEM_freeN(tmparray);

  return value;
}

void RNA_property_float_set_array(PointerRNA *ptr, PropertyRNA *prop, const float *values)
{
  FloatPropertyRNA *fprop = (FloatPropertyRNA *)prop;
  IDProperty *idprop;
  int i;

  BLI_assert(RNA_property_type(prop) == PROP_FLOAT);
  BLI_assert(RNA_property_array_check(prop) != false);

  if ((idprop = rna_idproperty_check(&prop, ptr))) {
    BLI_assert(idprop->len == RNA_property_array_length(ptr, prop) ||
               (prop->flag & PROP_IDPROPERTY));
    if (prop->arraydimension == 0) {
      if (idprop->type == IDP_FLOAT) {
        IDP_Float(idprop) = values[0];
      }
      else {
        IDP_Double(idprop) = values[0];
      }
    }
    else if (idprop->subtype == IDP_FLOAT) {
      memcpy(IDP_Array(idprop), values, sizeof(float) * idprop->len);
    }
    else {
      for (i = 0; i < idprop->len; i++) {
        ((double *)IDP_Array(idprop))[i] = values[i];
      }
    }

    rna_idproperty_touch(idprop);
  }
  else if (prop->arraydimension == 0) {
    RNA_property_float_set(ptr, prop, values[0]);
  }
  else if (fprop->setarray) {
    fprop->setarray(ptr, values);
  }
  else if (fprop->setarray_ex) {
    fprop->setarray_ex(ptr, prop, values);
  }
  else if (prop->flag & PROP_EDITABLE) {
    IDPropertyTemplate val = {0};
    IDProperty *group;

    /* TODO: RNA_property_float_clamp_array(ptr, prop, &value); */

    val.array.len = prop->totarraylength;
    val.array.type = IDP_FLOAT;

    group = RNA_struct_idprops(ptr, 1);
    if (group) {
      idprop = IDP_New(IDP_ARRAY, &val, prop->identifier);
      IDP_AddToGroup(group, idprop);
      memcpy(IDP_Array(idprop), values, sizeof(float) * idprop->len);
    }
  }
}

void RNA_property_float_set_index(PointerRNA *ptr, PropertyRNA *prop, int index, float value)
{
  float tmp[RNA_MAX_ARRAY_LENGTH];
  int len = rna_ensure_property_array_length(ptr, prop);

  BLI_assert(RNA_property_type(prop) == PROP_FLOAT);
  BLI_assert(RNA_property_array_check(prop) != false);
  BLI_assert(index >= 0);
  BLI_assert(index < len);

  if (len <= RNA_MAX_ARRAY_LENGTH) {
    RNA_property_float_get_array(ptr, prop, tmp);
    tmp[index] = value;
    RNA_property_float_set_array(ptr, prop, tmp);
  }
  else {
    float *tmparray;

    tmparray = MEM_mallocN(sizeof(float) * len, __func__);
    RNA_property_float_get_array(ptr, prop, tmparray);
    tmparray[index] = value;
    RNA_property_float_set_array(ptr, prop, tmparray);
    MEM_freeN(tmparray);
  }
}

float RNA_property_float_get_default(PointerRNA *UNUSED(ptr), PropertyRNA *prop)
{
  FloatPropertyRNA *fprop = (FloatPropertyRNA *)rna_ensure_property(prop);

  BLI_assert(RNA_property_type(prop) == PROP_FLOAT);
  BLI_assert(RNA_property_array_check(prop) == false);

  if (prop->magic != RNA_MAGIC) {
    const IDProperty *idprop = (const IDProperty *)prop;
    if (idprop->ui_data) {
      BLI_assert(ELEM(idprop->type, IDP_FLOAT, IDP_DOUBLE));
      const IDPropertyUIDataFloat *ui_data = (const IDPropertyUIDataFloat *)idprop->ui_data;
      return (float)ui_data->default_value;
    }
  }

  return fprop->defaultvalue;
}

bool RNA_property_float_set_default(PropertyRNA *prop, float value)
{
  if (prop->magic == RNA_MAGIC) {
    return false;
  }

  IDProperty *idprop = (IDProperty *)prop;
  BLI_assert(idprop->type == IDP_FLOAT);

  IDPropertyUIDataFloat *ui_data = (IDPropertyUIDataFloat *)IDP_ui_data_ensure(idprop);
  ui_data->default_value = (double)value;
  return true;
}

void RNA_property_float_get_default_array(PointerRNA *ptr, PropertyRNA *prop, float *values)
{
  FloatPropertyRNA *fprop = (FloatPropertyRNA *)rna_ensure_property(prop);

  BLI_assert(RNA_property_type(prop) == PROP_FLOAT);
  BLI_assert(RNA_property_array_check(prop) != false);

  if (prop->magic != RNA_MAGIC) {
    int length = rna_ensure_property_array_length(ptr, prop);

    const IDProperty *idprop = (const IDProperty *)prop;
    if (idprop->ui_data) {
      BLI_assert(idprop->type == IDP_ARRAY);
      BLI_assert(ELEM(idprop->subtype, IDP_FLOAT, IDP_DOUBLE));
      const IDPropertyUIDataFloat *ui_data = (const IDPropertyUIDataFloat *)idprop->ui_data;
      rna_property_float_fill_default_array_values_double(ui_data->default_array,
                                                          ui_data->default_array_len,
                                                          ui_data->default_value,
                                                          length,
                                                          values);
    }
  }
  else if (prop->arraydimension == 0) {
    values[0] = fprop->defaultvalue;
  }
  else {
    rna_property_float_get_default_array_values(ptr, fprop, values);
  }
}

float RNA_property_float_get_default_index(PointerRNA *ptr, PropertyRNA *prop, int index)
{
  float tmp[RNA_MAX_ARRAY_LENGTH];
  int len = rna_ensure_property_array_length(ptr, prop);

  BLI_assert(RNA_property_type(prop) == PROP_FLOAT);
  BLI_assert(RNA_property_array_check(prop) != false);
  BLI_assert(index >= 0);
  BLI_assert(index < len);

  if (len <= RNA_MAX_ARRAY_LENGTH) {
    RNA_property_float_get_default_array(ptr, prop, tmp);
    return tmp[index];
  }
  float *tmparray, value;

  tmparray = MEM_mallocN(sizeof(float) * len, __func__);
  RNA_property_float_get_default_array(ptr, prop, tmparray);
  value = tmparray[index];
  MEM_freeN(tmparray);

  return value;
}

void RNA_property_string_get(PointerRNA *ptr, PropertyRNA *prop, char *value)
{
  StringPropertyRNA *sprop = (StringPropertyRNA *)prop;
  IDProperty *idprop;

  BLI_assert(RNA_property_type(prop) == PROP_STRING);

  if ((idprop = rna_idproperty_check(&prop, ptr))) {
    /* editing bytes is not 100% supported
     * since they can contain NIL chars */
    if (idprop->subtype == IDP_STRING_SUB_BYTE) {
      memcpy(value, IDP_String(idprop), idprop->len);
      value[idprop->len] = '\0';
    }
    else {
      memcpy(value, IDP_String(idprop), idprop->len);
    }
  }
  else if (sprop->get) {
    sprop->get(ptr, value);
  }
  else if (sprop->get_ex) {
    sprop->get_ex(ptr, prop, value);
  }
  else {
    strcpy(value, sprop->defaultvalue);
  }
}

char *RNA_property_string_get_alloc(
    PointerRNA *ptr, PropertyRNA *prop, char *fixedbuf, int fixedlen, int *r_len)
{
  char *buf;
  int length;

  BLI_assert(RNA_property_type(prop) == PROP_STRING);

  length = RNA_property_string_length(ptr, prop);

  if (length + 1 < fixedlen) {
    buf = fixedbuf;
  }
  else {
    buf = MEM_mallocN(sizeof(char) * (length + 1), __func__);
  }

#ifndef NDEBUG
  /* safety check to ensure the string is actually set */
  buf[length] = 255;
#endif

  RNA_property_string_get(ptr, prop, buf);

#ifndef NDEBUG
  BLI_assert(buf[length] == '\0');
#endif

  if (r_len) {
    *r_len = length;
  }

  return buf;
}

int RNA_property_string_length(PointerRNA *ptr, PropertyRNA *prop)
{
  StringPropertyRNA *sprop = (StringPropertyRNA *)prop;
  IDProperty *idprop;

  BLI_assert(RNA_property_type(prop) == PROP_STRING);

  if ((idprop = rna_idproperty_check(&prop, ptr))) {
    if (idprop->subtype == IDP_STRING_SUB_BYTE) {
      return idprop->len;
    }
#ifndef NDEBUG
    /* these _must_ stay in sync */
    BLI_assert(strlen(IDP_String(idprop)) == idprop->len - 1);
#endif
    return idprop->len - 1;
  }
  if (sprop->length) {
    return sprop->length(ptr);
  }
  if (sprop->length_ex) {
    return sprop->length_ex(ptr, prop);
  }
  return strlen(sprop->defaultvalue);
}

void RNA_property_string_set(PointerRNA *ptr, PropertyRNA *prop, const char *value)
{
  StringPropertyRNA *sprop = (StringPropertyRNA *)prop;
  IDProperty *idprop;

  BLI_assert(RNA_property_type(prop) == PROP_STRING);

  if ((idprop = rna_idproperty_check(&prop, ptr))) {
    /* both IDP_STRING_SUB_BYTE / IDP_STRING_SUB_UTF8 */
    IDP_AssignString(idprop, value, RNA_property_string_maxlength(prop) - 1);
    rna_idproperty_touch(idprop);
  }
  else if (sprop->set) {
    sprop->set(ptr, value); /* set function needs to clamp itself */
  }
  else if (sprop->set_ex) {
    sprop->set_ex(ptr, prop, value); /* set function needs to clamp itself */
  }
  else if (prop->flag & PROP_EDITABLE) {
    IDProperty *group;

    group = RNA_struct_idprops(ptr, 1);
    if (group) {
      IDP_AddToGroup(group,
                     IDP_NewString(value, prop->identifier, RNA_property_string_maxlength(prop)));
    }
  }
}

void RNA_property_string_set_bytes(PointerRNA *ptr, PropertyRNA *prop, const char *value, int len)
{
  StringPropertyRNA *sprop = (StringPropertyRNA *)prop;
  IDProperty *idprop;

  BLI_assert(RNA_property_type(prop) == PROP_STRING);
  BLI_assert(RNA_property_subtype(prop) == PROP_BYTESTRING);

  if ((idprop = rna_idproperty_check(&prop, ptr))) {
    IDP_ResizeArray(idprop, len);
    memcpy(idprop->data.pointer, value, (size_t)len);

    rna_idproperty_touch(idprop);
  }
  else if (sprop->set) {
    /* XXX, should take length argument (currently not used). */
    sprop->set(ptr, value); /* set function needs to clamp itself */
  }
  else if (sprop->set_ex) {
    /* XXX, should take length argument (currently not used). */
    sprop->set_ex(ptr, prop, value); /* set function needs to clamp itself */
  }
  else if (prop->flag & PROP_EDITABLE) {
    IDProperty *group;

    group = RNA_struct_idprops(ptr, 1);
    if (group) {
      IDPropertyTemplate val = {0};
      val.string.str = value;
      val.string.len = len;
      val.string.subtype = IDP_STRING_SUB_BYTE;
      IDP_AddToGroup(group, IDP_New(IDP_STRING, &val, prop->identifier));
    }
  }
}

void RNA_property_string_get_default(PropertyRNA *prop, char *value, const int max_len)
{
  StringPropertyRNA *sprop = (StringPropertyRNA *)rna_ensure_property(prop);

  if (prop->magic != RNA_MAGIC) {
    const IDProperty *idprop = (const IDProperty *)prop;
    if (idprop->ui_data) {
      BLI_assert(idprop->type == IDP_STRING);
      const IDPropertyUIDataString *ui_data = (const IDPropertyUIDataString *)idprop->ui_data;
      BLI_strncpy(value, ui_data->default_value, max_len);
      return;
    }

    strcpy(value, "");
    return;
  }

  BLI_assert(RNA_property_type(prop) == PROP_STRING);

  strcpy(value, sprop->defaultvalue);
}

char *RNA_property_string_get_default_alloc(
    PointerRNA *ptr, PropertyRNA *prop, char *fixedbuf, int fixedlen, int *r_len)
{
  char *buf;
  int length;

  BLI_assert(RNA_property_type(prop) == PROP_STRING);

  length = RNA_property_string_default_length(ptr, prop);

  if (length + 1 < fixedlen) {
    buf = fixedbuf;
  }
  else {
    buf = MEM_callocN(sizeof(char) * (length + 1), __func__);
  }

  RNA_property_string_get_default(prop, buf, length + 1);

  if (r_len) {
    *r_len = length;
  }

  return buf;
}

int RNA_property_string_default_length(PointerRNA *UNUSED(ptr), PropertyRNA *prop)
{
  StringPropertyRNA *sprop = (StringPropertyRNA *)rna_ensure_property(prop);

  if (prop->magic != RNA_MAGIC) {
    const IDProperty *idprop = (const IDProperty *)prop;
    if (idprop->ui_data) {
      BLI_assert(idprop->type == IDP_STRING);
      const IDPropertyUIDataString *ui_data = (const IDPropertyUIDataString *)idprop->ui_data;
      if (ui_data->default_value != NULL) {
        return strlen(ui_data->default_value);
      }
    }

    return 0;
  }

  BLI_assert(RNA_property_type(prop) == PROP_STRING);

  return strlen(sprop->defaultvalue);
}

int RNA_property_enum_get(PointerRNA *ptr, PropertyRNA *prop)
{
  EnumPropertyRNA *eprop = (EnumPropertyRNA *)prop;
  IDProperty *idprop;

  BLI_assert(RNA_property_type(prop) == PROP_ENUM);

  if ((idprop = rna_idproperty_check(&prop, ptr))) {
    return IDP_Int(idprop);
  }
  if (eprop->get) {
    return eprop->get(ptr);
  }
  if (eprop->get_ex) {
    return eprop->get_ex(ptr, prop);
  }
  return eprop->defaultvalue;
}

void RNA_property_enum_set(PointerRNA *ptr, PropertyRNA *prop, int value)
{
  EnumPropertyRNA *eprop = (EnumPropertyRNA *)prop;
  IDProperty *idprop;

  BLI_assert(RNA_property_type(prop) == PROP_ENUM);

  if ((idprop = rna_idproperty_check(&prop, ptr))) {
    IDP_Int(idprop) = value;
    rna_idproperty_touch(idprop);
  }
  else if (eprop->set) {
    eprop->set(ptr, value);
  }
  else if (eprop->set_ex) {
    eprop->set_ex(ptr, prop, value);
  }
  else if (prop->flag & PROP_EDITABLE) {
    IDPropertyTemplate val = {0};
    IDProperty *group;

    val.i = value;

    group = RNA_struct_idprops(ptr, 1);
    if (group) {
      IDP_AddToGroup(group, IDP_New(IDP_INT, &val, prop->identifier));
    }
  }
}

int RNA_property_enum_get_default(PointerRNA *UNUSED(ptr), PropertyRNA *prop)
{
  EnumPropertyRNA *eprop = (EnumPropertyRNA *)rna_ensure_property(prop);

  BLI_assert(RNA_property_type(prop) == PROP_ENUM);

  return eprop->defaultvalue;
}

int RNA_property_enum_step(
    const bContext *C, PointerRNA *ptr, PropertyRNA *prop, int from_value, int step)
{
  const EnumPropertyItem *item_array;
  int totitem;
  bool free;
  int result_value = from_value;
  int i, i_init;
  int single_step = (step < 0) ? -1 : 1;
  int step_tot = 0;

  RNA_property_enum_items((bContext *)C, ptr, prop, &item_array, &totitem, &free);
  i = RNA_enum_from_value(item_array, from_value);
  i_init = i;

  do {
    i = mod_i(i + single_step, totitem);
    if (item_array[i].identifier[0]) {
      step_tot += single_step;
    }
  } while ((i != i_init) && (step_tot != step));

  if (i != i_init) {
    result_value = item_array[i].value;
  }

  if (free) {
    MEM_freeN((void *)item_array);
  }

  return result_value;
}

PointerRNA RNA_property_pointer_get(PointerRNA *ptr, PropertyRNA *prop)
{
  PointerPropertyRNA *pprop = (PointerPropertyRNA *)prop;
  IDProperty *idprop;

  static ThreadMutex lock = BLI_MUTEX_INITIALIZER;

  BLI_assert(RNA_property_type(prop) == PROP_POINTER);

  if ((idprop = rna_idproperty_check(&prop, ptr))) {
    pprop = (PointerPropertyRNA *)prop;

    if (RNA_struct_is_ID(pprop->type)) {
      return rna_pointer_inherit_refine(ptr, pprop->type, IDP_Id(idprop));
    }

    /* for groups, data is idprop itself */
    if (pprop->type_fn) {
      return rna_pointer_inherit_refine(ptr, pprop->type_fn(ptr), idprop);
    }
    return rna_pointer_inherit_refine(ptr, pprop->type, idprop);
  }
  if (pprop->get) {
    return pprop->get(ptr);
  }
  if (prop->flag & PROP_IDPROPERTY) {
    /* NOTE: While creating/writing data in an accessor is really bad design-wise, this is
     * currently very difficult to avoid in that case. So a global mutex is used to keep ensuring
     * thread safety. */
    BLI_mutex_lock(&lock);
    /* NOTE: We do not need to check again for existence of the pointer after locking here, since
     * this is also done in #RNA_property_pointer_add itself. */
    RNA_property_pointer_add(ptr, prop);
    BLI_mutex_unlock(&lock);
    return RNA_property_pointer_get(ptr, prop);
  }
  return PointerRNA_NULL;
}

void RNA_property_pointer_set(PointerRNA *ptr,
                              PropertyRNA *prop,
                              PointerRNA ptr_value,
                              ReportList *reports)
{
  /* Detect IDProperty and retrieve the actual PropertyRNA pointer before cast. */
  IDProperty *idprop = rna_idproperty_check(&prop, ptr);

  PointerPropertyRNA *pprop = (PointerPropertyRNA *)prop;
  BLI_assert(RNA_property_type(prop) == PROP_POINTER);

  /* Check types. */
  if (pprop->set != NULL) {
    /* Assigning to a real RNA property. */
    if (ptr_value.type != NULL && !RNA_struct_is_a(ptr_value.type, pprop->type)) {
      BKE_reportf(reports,
                  RPT_ERROR,
                  "%s: expected %s type, not %s",
                  __func__,
                  pprop->type->identifier,
                  ptr_value.type->identifier);
      return;
    }
  }
  else {
    /* Assigning to an IDProperty disguised as RNA one. */
    if (ptr_value.type != NULL && !RNA_struct_is_a(ptr_value.type, &RNA_ID)) {
      BKE_reportf(reports,
                  RPT_ERROR,
                  "%s: expected ID type, not %s",
                  __func__,
                  ptr_value.type->identifier);
      return;
    }
  }

  /* We got an existing IDProperty. */
  if (idprop != NULL) {
    /* Not-yet-defined ID IDProps have an IDP_GROUP type, not an IDP_ID one - because of reasons?
     * XXX This has to be investigated fully - there might be a good reason for it, but off hands
     * this seems really weird... */
    if (idprop->type == IDP_ID) {
      IDP_AssignID(idprop, ptr_value.data, 0);
      rna_idproperty_touch(idprop);
    }
    else {
      BLI_assert(idprop->type == IDP_GROUP);

      IDPropertyTemplate val = {.id = ptr_value.data};
      IDProperty *group = RNA_struct_idprops(ptr, true);
      BLI_assert(group != NULL);

      IDP_ReplaceInGroup_ex(group, IDP_New(IDP_ID, &val, idprop->name), idprop);
    }
  }
  /* RNA property. */
  else if (pprop->set) {
    if (!((prop->flag & PROP_NEVER_NULL) && ptr_value.data == NULL) &&
        !((prop->flag & PROP_ID_SELF_CHECK) && ptr->owner_id == ptr_value.owner_id)) {
      pprop->set(ptr, ptr_value, reports);
    }
  }
  /* IDProperty disguised as RNA property (and not yet defined in ptr). */
  else if (prop->flag & PROP_EDITABLE) {
    IDPropertyTemplate val = {0};
    IDProperty *group;

    val.id = ptr_value.data;

    group = RNA_struct_idprops(ptr, true);
    if (group) {
      IDP_ReplaceInGroup(group, IDP_New(IDP_ID, &val, prop->identifier));
    }
  }
}

PointerRNA RNA_property_pointer_get_default(PointerRNA *UNUSED(ptr), PropertyRNA *UNUSED(prop))
{
  // PointerPropertyRNA *pprop = (PointerPropertyRNA *)prop;

  // BLI_assert(RNA_property_type(prop) == PROP_POINTER);

  return PointerRNA_NULL; /* FIXME: there has to be a way... */
}

void RNA_property_pointer_add(PointerRNA *ptr, PropertyRNA *prop)
{
  // IDProperty *idprop;

  BLI_assert(RNA_property_type(prop) == PROP_POINTER);

  if ((/*idprop=*/rna_idproperty_check(&prop, ptr))) {
    /* already exists */
  }
  else if (prop->flag & PROP_IDPROPERTY) {
    IDPropertyTemplate val = {0};
    IDProperty *group;

    val.i = 0;

    group = RNA_struct_idprops(ptr, 1);
    if (group) {
      IDP_AddToGroup(group, IDP_New(IDP_GROUP, &val, prop->identifier));
    }
  }
  else {
    printf("%s %s.%s: only supported for id properties.\n",
           __func__,
           ptr->type->identifier,
           prop->identifier);
  }
}

void RNA_property_pointer_remove(PointerRNA *ptr, PropertyRNA *prop)
{
  IDProperty *idprop, *group;

  BLI_assert(RNA_property_type(prop) == PROP_POINTER);

  if ((idprop = rna_idproperty_check(&prop, ptr))) {
    group = RNA_struct_idprops(ptr, 0);

    if (group) {
      IDP_FreeFromGroup(group, idprop);
    }
  }
  else {
    printf("%s %s.%s: only supported for id properties.\n",
           __func__,
           ptr->type->identifier,
           prop->identifier);
  }
}

static void rna_property_collection_get_idp(CollectionPropertyIterator *iter)
{
  CollectionPropertyRNA *cprop = (CollectionPropertyRNA *)iter->prop;

  iter->ptr.data = rna_iterator_array_get(iter);
  iter->ptr.type = cprop->item_type;
  rna_pointer_inherit_id(cprop->item_type, &iter->parent, &iter->ptr);
}

void RNA_property_collection_begin(PointerRNA *ptr,
                                   PropertyRNA *prop,
                                   CollectionPropertyIterator *iter)
{
  IDProperty *idprop;

  BLI_assert(RNA_property_type(prop) == PROP_COLLECTION);

  memset(iter, 0, sizeof(*iter));

  if ((idprop = rna_idproperty_check(&prop, ptr)) || (prop->flag & PROP_IDPROPERTY)) {
    iter->parent = *ptr;
    iter->prop = prop;

    if (idprop) {
      rna_iterator_array_begin(
          iter, IDP_IDPArray(idprop), sizeof(IDProperty), idprop->len, 0, NULL);
    }
    else {
      rna_iterator_array_begin(iter, NULL, sizeof(IDProperty), 0, 0, NULL);
    }

    if (iter->valid) {
      rna_property_collection_get_idp(iter);
    }

    iter->idprop = 1;
  }
  else {
    CollectionPropertyRNA *cprop = (CollectionPropertyRNA *)prop;
    cprop->begin(iter, ptr);
  }
}

void RNA_property_collection_next(CollectionPropertyIterator *iter)
{
  CollectionPropertyRNA *cprop = (CollectionPropertyRNA *)rna_ensure_property(iter->prop);

  if (iter->idprop) {
    rna_iterator_array_next(iter);

    if (iter->valid) {
      rna_property_collection_get_idp(iter);
    }
  }
  else {
    cprop->next(iter);
  }
}

void RNA_property_collection_skip(CollectionPropertyIterator *iter, int num)
{
  CollectionPropertyRNA *cprop = (CollectionPropertyRNA *)rna_ensure_property(iter->prop);
  int i;

  if (num > 1 && (iter->idprop || (cprop->property.flag_internal & PROP_INTERN_RAW_ARRAY))) {
    /* fast skip for array */
    ArrayIterator *internal = &iter->internal.array;

    if (!internal->skip) {
      internal->ptr += internal->itemsize * (num - 1);
      iter->valid = (internal->ptr < internal->endptr);
      if (iter->valid) {
        RNA_property_collection_next(iter);
      }
      return;
    }
  }

  /* slow iteration otherwise */
  for (i = 0; i < num && iter->valid; i++) {
    RNA_property_collection_next(iter);
  }
}

void RNA_property_collection_end(CollectionPropertyIterator *iter)
{
  CollectionPropertyRNA *cprop = (CollectionPropertyRNA *)rna_ensure_property(iter->prop);

  if (iter->idprop) {
    rna_iterator_array_end(iter);
  }
  else {
    cprop->end(iter);
  }
}

int RNA_property_collection_length(PointerRNA *ptr, PropertyRNA *prop)
{
  CollectionPropertyRNA *cprop = (CollectionPropertyRNA *)prop;
  IDProperty *idprop;

  BLI_assert(RNA_property_type(prop) == PROP_COLLECTION);

  if ((idprop = rna_idproperty_check(&prop, ptr))) {
    return idprop->len;
  }
  if (cprop->length) {
    return cprop->length(ptr);
  }
  CollectionPropertyIterator iter;
  int length = 0;

  RNA_property_collection_begin(ptr, prop, &iter);
  for (; iter.valid; RNA_property_collection_next(&iter)) {
    length++;
  }
  RNA_property_collection_end(&iter);

  return length;
}

bool RNA_property_collection_is_empty(PointerRNA *ptr, PropertyRNA *prop)
{
  BLI_assert(RNA_property_type(prop) == PROP_COLLECTION);
  CollectionPropertyIterator iter;
  RNA_property_collection_begin(ptr, prop, &iter);
  bool test = iter.valid;
  RNA_property_collection_end(&iter);
  return !test;
}

/* This helper checks whether given collection property itself is editable (we only currently
 * support a limited set of operations, insertion of new items, and re-ordering of those new items
 * exclusively). */
static bool property_collection_liboverride_editable(PointerRNA *ptr,
                                                     PropertyRNA *prop,
                                                     bool *r_is_liboverride)
{
  ID *id = ptr->owner_id;
  if (id == NULL) {
    *r_is_liboverride = false;
    return true;
  }

  const bool is_liboverride = *r_is_liboverride = ID_IS_OVERRIDE_LIBRARY(id);

  if (!is_liboverride) {
    /* We return True also for linked data, as it allows tricks like py scripts 'overriding' data
     * of those. */
    return true;
  }

  if (!RNA_property_overridable_get(ptr, prop)) {
    return false;
  }

  if (prop->magic != RNA_MAGIC || (prop->flag & PROP_IDPROPERTY) == 0) {
    /* Insertion and such not supported for pure IDProperties for now, nor for pure RNA/DNA ones.
     */
    return false;
  }
  if ((prop->flag_override & PROPOVERRIDE_LIBRARY_INSERTION) == 0) {
    return false;
  }

  /* No more checks to do, this collections is overridable. */
  return true;
}

void RNA_property_collection_add(PointerRNA *ptr, PropertyRNA *prop, PointerRNA *r_ptr)
{
  IDProperty *idprop;
  /* CollectionPropertyRNA *cprop = (CollectionPropertyRNA *)prop; */

  BLI_assert(RNA_property_type(prop) == PROP_COLLECTION);

  bool is_liboverride;
  if (!property_collection_liboverride_editable(ptr, prop, &is_liboverride)) {
    if (r_ptr) {
      memset(r_ptr, 0, sizeof(*r_ptr));
    }
    return;
  }

  if ((idprop = rna_idproperty_check(&prop, ptr))) {
    IDPropertyTemplate val = {0};
    IDProperty *item;

    item = IDP_New(IDP_GROUP, &val, "");
    if (is_liboverride) {
      item->flag |= IDP_FLAG_OVERRIDELIBRARY_LOCAL;
    }
    IDP_AppendArray(idprop, item);
    /* IDP_AppendArray does a shallow copy (memcpy), only free memory. */
    /* IDP_FreePropertyContent(item); */
    MEM_freeN(item);
    rna_idproperty_touch(idprop);
  }
  else if (prop->flag & PROP_IDPROPERTY) {
    IDProperty *group, *item;
    IDPropertyTemplate val = {0};

    group = RNA_struct_idprops(ptr, 1);
    if (group) {
      idprop = IDP_NewIDPArray(prop->identifier);
      IDP_AddToGroup(group, idprop);

      item = IDP_New(IDP_GROUP, &val, "");
      if (is_liboverride) {
        item->flag |= IDP_FLAG_OVERRIDELIBRARY_LOCAL;
      }
      IDP_AppendArray(idprop, item);
      /* IDP_AppendArray does a shallow copy (memcpy), only free memory */
      /* IDP_FreePropertyContent(item); */
      MEM_freeN(item);
    }
  }

  /* py api calls directly */
#if 0
  else if (cprop->add) {
    if (!(cprop->add->flag & FUNC_USE_CONTEXT)) { /* XXX check for this somewhere else */
      ParameterList params;
      RNA_parameter_list_create(&params, ptr, cprop->add);
      RNA_function_call(NULL, NULL, ptr, cprop->add, &params);
      RNA_parameter_list_free(&params);
    }
  }
#  if 0
  else {
    printf("%s %s.%s: not implemented for this property.\n",
           __func__,
           ptr->type->identifier,
           prop->identifier);
  }
#  endif
#endif

  if (r_ptr) {
    if (idprop) {
      CollectionPropertyRNA *cprop = (CollectionPropertyRNA *)prop;

      r_ptr->data = IDP_GetIndexArray(idprop, idprop->len - 1);
      r_ptr->type = cprop->item_type;
      rna_pointer_inherit_id(NULL, ptr, r_ptr);
    }
    else {
      memset(r_ptr, 0, sizeof(*r_ptr));
    }
  }
}

bool RNA_property_collection_remove(PointerRNA *ptr, PropertyRNA *prop, int key)
{
  IDProperty *idprop;
  /*  CollectionPropertyRNA *cprop = (CollectionPropertyRNA *)prop; */

  BLI_assert(RNA_property_type(prop) == PROP_COLLECTION);

  bool is_liboverride;
  if (!property_collection_liboverride_editable(ptr, prop, &is_liboverride)) {
    return false;
  }

  if ((idprop = rna_idproperty_check(&prop, ptr))) {
    IDProperty tmp, *array;
    int len;

    len = idprop->len;
    array = IDP_IDPArray(idprop);

    if (key >= 0 && key < len) {
      if (is_liboverride && (array[key].flag & IDP_FLAG_OVERRIDELIBRARY_LOCAL) == 0) {
        /* We can only remove items that we actually inserted in the local override. */
        return false;
      }

      if (key + 1 < len) {
        /* move element to be removed to the back */
        memcpy(&tmp, &array[key], sizeof(IDProperty));
        memmove(array + key, array + key + 1, sizeof(IDProperty) * (len - (key + 1)));
        memcpy(&array[len - 1], &tmp, sizeof(IDProperty));
      }

      IDP_ResizeIDPArray(idprop, len - 1);
    }

    return true;
  }
  if (prop->flag & PROP_IDPROPERTY) {
    return true;
  }

  /* py api calls directly */
#if 0
  else if (cprop->remove) {
    if (!(cprop->remove->flag & FUNC_USE_CONTEXT)) { /* XXX check for this somewhere else */
      ParameterList params;
      RNA_parameter_list_create(&params, ptr, cprop->remove);
      RNA_function_call(NULL, NULL, ptr, cprop->remove, &params);
      RNA_parameter_list_free(&params);
    }

    return false;
  }
#  if 0
  else {
    printf("%s %s.%s: only supported for id properties.\n",
           __func__,
           ptr->type->identifier,
           prop->identifier);
  }
#  endif
#endif
  return false;
}

bool RNA_property_collection_move(PointerRNA *ptr, PropertyRNA *prop, int key, int pos)
{
  IDProperty *idprop;

  BLI_assert(RNA_property_type(prop) == PROP_COLLECTION);

  bool is_liboverride;
  if (!property_collection_liboverride_editable(ptr, prop, &is_liboverride)) {
    return false;
  }

  if ((idprop = rna_idproperty_check(&prop, ptr))) {
    IDProperty tmp, *array;
    int len;

    len = idprop->len;
    array = IDP_IDPArray(idprop);

    if (key >= 0 && key < len && pos >= 0 && pos < len && key != pos) {
      if (is_liboverride && (array[key].flag & IDP_FLAG_OVERRIDELIBRARY_LOCAL) == 0) {
        /* We can only move items that we actually inserted in the local override. */
        return false;
      }

      memcpy(&tmp, &array[key], sizeof(IDProperty));
      if (pos < key) {
        memmove(array + pos + 1, array + pos, sizeof(IDProperty) * (key - pos));
      }
      else {
        memmove(array + key, array + key + 1, sizeof(IDProperty) * (pos - key));
      }
      memcpy(&array[pos], &tmp, sizeof(IDProperty));
    }

    return true;
  }
  if (prop->flag & PROP_IDPROPERTY) {
    return true;
  }

  return false;
}

void RNA_property_collection_clear(PointerRNA *ptr, PropertyRNA *prop)
{
  IDProperty *idprop;

  BLI_assert(RNA_property_type(prop) == PROP_COLLECTION);

  bool is_liboverride;
  if (!property_collection_liboverride_editable(ptr, prop, &is_liboverride)) {
    return;
  }

  if ((idprop = rna_idproperty_check(&prop, ptr))) {
    if (is_liboverride) {
      /* We can only move items that we actually inserted in the local override. */
      int len = idprop->len;
      IDProperty tmp, *array = IDP_IDPArray(idprop);
      for (int i = 0; i < len; i++) {
        if ((array[i].flag & IDP_FLAG_OVERRIDELIBRARY_LOCAL) != 0) {
          memcpy(&tmp, &array[i], sizeof(IDProperty));
          memmove(array + i, array + i + 1, sizeof(IDProperty) * (len - (i + 1)));
          memcpy(&array[len - 1], &tmp, sizeof(IDProperty));
          IDP_ResizeIDPArray(idprop, --len);
          i--;
        }
      }
    }
    else {
      IDP_ResizeIDPArray(idprop, 0);
    }
    rna_idproperty_touch(idprop);
  }
}

int RNA_property_collection_lookup_index(PointerRNA *ptr, PropertyRNA *prop, PointerRNA *t_ptr)
{
  CollectionPropertyIterator iter;
  int index = 0;

  BLI_assert(RNA_property_type(prop) == PROP_COLLECTION);

  RNA_property_collection_begin(ptr, prop, &iter);
  for (index = 0; iter.valid; RNA_property_collection_next(&iter), index++) {
    if (iter.ptr.data == t_ptr->data) {
      break;
    }
  }
  RNA_property_collection_end(&iter);

  /* did we find it? */
  if (iter.valid) {
    return index;
  }
  return -1;
}

int RNA_property_collection_lookup_int(PointerRNA *ptr,
                                       PropertyRNA *prop,
                                       int key,
                                       PointerRNA *r_ptr)
{
  CollectionPropertyRNA *cprop = (CollectionPropertyRNA *)rna_ensure_property(prop);

  BLI_assert(RNA_property_type(prop) == PROP_COLLECTION);

  if (cprop->lookupint) {
    /* we have a callback defined, use it */
    return cprop->lookupint(ptr, key, r_ptr);
  }
  /* no callback defined, just iterate and find the nth item */
  CollectionPropertyIterator iter;
  int i;

  RNA_property_collection_begin(ptr, prop, &iter);
  for (i = 0; iter.valid; RNA_property_collection_next(&iter), i++) {
    if (i == key) {
      *r_ptr = iter.ptr;
      break;
    }
  }
  RNA_property_collection_end(&iter);

  if (!iter.valid) {
    memset(r_ptr, 0, sizeof(*r_ptr));
  }

  return iter.valid;
}

int RNA_property_collection_lookup_string_index(
    PointerRNA *ptr, PropertyRNA *prop, const char *key, PointerRNA *r_ptr, int *r_index)
{
  CollectionPropertyRNA *cprop = (CollectionPropertyRNA *)rna_ensure_property(prop);

  BLI_assert(RNA_property_type(prop) == PROP_COLLECTION);

  if (cprop->lookupstring) {
    /* we have a callback defined, use it */
    return cprop->lookupstring(ptr, key, r_ptr);
  }
  /* no callback defined, compare with name properties if they exist */
  CollectionPropertyIterator iter;
  PropertyRNA *nameprop;
  char name[256], *nameptr;
  int found = 0;
  int keylen = strlen(key);
  int namelen;
  int index = 0;

  RNA_property_collection_begin(ptr, prop, &iter);
  for (; iter.valid; RNA_property_collection_next(&iter), index++) {
    if (iter.ptr.data && iter.ptr.type->nameproperty) {
      nameprop = iter.ptr.type->nameproperty;

      nameptr = RNA_property_string_get_alloc(&iter.ptr, nameprop, name, sizeof(name), &namelen);

      if ((keylen == namelen) && STREQ(nameptr, key)) {
        *r_ptr = iter.ptr;
        found = 1;
      }

      if ((char *)&name != nameptr) {
        MEM_freeN(nameptr);
      }

      if (found) {
        break;
      }
    }
  }
  RNA_property_collection_end(&iter);

  if (!iter.valid) {
    memset(r_ptr, 0, sizeof(*r_ptr));
    *r_index = -1;
  }
  else {
    *r_index = index;
  }

  return iter.valid;
}

int RNA_property_collection_lookup_string(PointerRNA *ptr,
                                          PropertyRNA *prop,
                                          const char *key,
                                          PointerRNA *r_ptr)
{
  int index;
  return RNA_property_collection_lookup_string_index(ptr, prop, key, r_ptr, &index);
}

int RNA_property_collection_assign_int(PointerRNA *ptr,
                                       PropertyRNA *prop,
                                       const int key,
                                       const PointerRNA *assign_ptr)
{
  CollectionPropertyRNA *cprop = (CollectionPropertyRNA *)rna_ensure_property(prop);

  BLI_assert(RNA_property_type(prop) == PROP_COLLECTION);

  if (cprop->assignint) {
    /* we have a callback defined, use it */
    return cprop->assignint(ptr, key, assign_ptr);
  }

  return 0;
}

bool RNA_property_collection_type_get(PointerRNA *ptr, PropertyRNA *prop, PointerRNA *r_ptr)
{
  BLI_assert(RNA_property_type(prop) == PROP_COLLECTION);

  *r_ptr = *ptr;
  return ((r_ptr->type = rna_ensure_property(prop)->srna) ? 1 : 0);
}

int RNA_property_collection_raw_array(PointerRNA *ptr,
                                      PropertyRNA *prop,
                                      PropertyRNA *itemprop,
                                      RawArray *array)
{
  CollectionPropertyIterator iter;
  ArrayIterator *internal;
  char *arrayp;

  BLI_assert(RNA_property_type(prop) == PROP_COLLECTION);

  if (!(prop->flag_internal & PROP_INTERN_RAW_ARRAY) ||
      !(itemprop->flag_internal & PROP_INTERN_RAW_ACCESS)) {
    return 0;
  }

  RNA_property_collection_begin(ptr, prop, &iter);

  if (iter.valid) {
    /* get data from array iterator and item property */
    internal = &iter.internal.array;
    arrayp = (iter.valid) ? iter.ptr.data : NULL;

    if (internal->skip || !RNA_property_editable(&iter.ptr, itemprop)) {
      /* we might skip some items, so it's not a proper array */
      RNA_property_collection_end(&iter);
      return 0;
    }

    array->array = arrayp + itemprop->rawoffset;
    array->stride = internal->itemsize;
    array->len = ((char *)internal->endptr - arrayp) / internal->itemsize;
    array->type = itemprop->rawtype;
  }
  else {
    memset(array, 0, sizeof(RawArray));
  }

  RNA_property_collection_end(&iter);

  return 1;
}

#define RAW_GET(dtype, var, raw, a) \
  { \
    switch (raw.type) { \
      case PROP_RAW_CHAR: \
        var = (dtype)((char *)raw.array)[a]; \
        break; \
      case PROP_RAW_SHORT: \
        var = (dtype)((short *)raw.array)[a]; \
        break; \
      case PROP_RAW_INT: \
        var = (dtype)((int *)raw.array)[a]; \
        break; \
      case PROP_RAW_BOOLEAN: \
        var = (dtype)((bool *)raw.array)[a]; \
        break; \
      case PROP_RAW_FLOAT: \
        var = (dtype)((float *)raw.array)[a]; \
        break; \
      case PROP_RAW_DOUBLE: \
        var = (dtype)((double *)raw.array)[a]; \
        break; \
      default: \
        var = (dtype)0; \
    } \
  } \
  (void)0

#define RAW_SET(dtype, raw, a, var) \
  { \
    switch (raw.type) { \
      case PROP_RAW_CHAR: \
        ((char *)raw.array)[a] = (char)var; \
        break; \
      case PROP_RAW_SHORT: \
        ((short *)raw.array)[a] = (short)var; \
        break; \
      case PROP_RAW_INT: \
        ((int *)raw.array)[a] = (int)var; \
        break; \
      case PROP_RAW_BOOLEAN: \
        ((bool *)raw.array)[a] = (bool)var; \
        break; \
      case PROP_RAW_FLOAT: \
        ((float *)raw.array)[a] = (float)var; \
        break; \
      case PROP_RAW_DOUBLE: \
        ((double *)raw.array)[a] = (double)var; \
        break; \
      default: \
        break; \
    } \
  } \
  (void)0

int RNA_raw_type_sizeof(RawPropertyType type)
{
  switch (type) {
    case PROP_RAW_CHAR:
      return sizeof(char);
    case PROP_RAW_SHORT:
      return sizeof(short);
    case PROP_RAW_INT:
      return sizeof(int);
    case PROP_RAW_BOOLEAN:
      return sizeof(bool);
    case PROP_RAW_FLOAT:
      return sizeof(float);
    case PROP_RAW_DOUBLE:
      return sizeof(double);
    default:
      return 0;
  }
}

static int rna_property_array_length_all_dimensions(PointerRNA *ptr, PropertyRNA *prop)
{
  int i, len[RNA_MAX_ARRAY_DIMENSION];
  const int dim = RNA_property_array_dimension(ptr, prop, len);
  int size;

  if (dim == 0) {
    return 0;
  }

  for (size = 1, i = 0; i < dim; i++) {
    size *= len[i];
  }

  return size;
}

static int rna_raw_access(ReportList *reports,
                          PointerRNA *ptr,
                          PropertyRNA *prop,
                          const char *propname,
                          void *inarray,
                          RawPropertyType intype,
                          int inlen,
                          int set)
{
  StructRNA *ptype;
  PointerRNA itemptr_base;
  PropertyRNA *itemprop, *iprop;
  PropertyType itemtype = 0;
  RawArray in;
  int itemlen = 0;

  /* initialize in array, stride assumed 0 in following code */
  in.array = inarray;
  in.type = intype;
  in.len = inlen;
  in.stride = 0;

  ptype = RNA_property_pointer_type(ptr, prop);

  /* try to get item property pointer */
  RNA_pointer_create(NULL, ptype, NULL, &itemptr_base);
  itemprop = RNA_struct_find_property(&itemptr_base, propname);

  if (itemprop) {
    /* we have item property pointer */
    RawArray out;

    /* check type */
    itemtype = RNA_property_type(itemprop);

    if (!ELEM(itemtype, PROP_BOOLEAN, PROP_INT, PROP_FLOAT, PROP_ENUM)) {
      BKE_report(reports, RPT_ERROR, "Only boolean, int float and enum properties supported");
      return 0;
    }

    /* check item array */
    itemlen = RNA_property_array_length(&itemptr_base, itemprop);

    /* dynamic array? need to get length per item */
    if (itemprop->getlength) {
      itemprop = NULL;
    }
    /* try to access as raw array */
    else if (RNA_property_collection_raw_array(ptr, prop, itemprop, &out)) {
      int arraylen = (itemlen == 0) ? 1 : itemlen;
      if (in.len != arraylen * out.len) {
        BKE_reportf(reports,
                    RPT_ERROR,
                    "Array length mismatch (expected %d, got %d)",
                    out.len * arraylen,
                    in.len);
        return 0;
      }

      /* matching raw types */
      if (out.type == in.type) {
        void *inp = in.array;
        void *outp = out.array;
        int a, size;

        size = RNA_raw_type_sizeof(out.type) * arraylen;

        for (a = 0; a < out.len; a++) {
          if (set) {
            memcpy(outp, inp, size);
          }
          else {
            memcpy(inp, outp, size);
          }

          inp = (char *)inp + size;
          outp = (char *)outp + out.stride;
        }

        return 1;
      }

      /* Could also be faster with non-matching types,
       * for now we just do slower loop. */
    }
  }

  {
    void *tmparray = NULL;
    int tmplen = 0;
    int err = 0, j, a = 0;
    int needconv = 1;

    if (((itemtype == PROP_INT) && (in.type == PROP_RAW_INT)) ||
        ((itemtype == PROP_BOOLEAN) && (in.type == PROP_RAW_BOOLEAN)) ||
        ((itemtype == PROP_FLOAT) && (in.type == PROP_RAW_FLOAT))) {
      /* avoid creating temporary buffer if the data type match */
      needconv = 0;
    }
    /* no item property pointer, can still be id property, or
     * property of a type derived from the collection pointer type */
    RNA_PROP_BEGIN (ptr, itemptr, prop) {
      if (itemptr.data) {
        if (itemprop) {
          /* we got the property already */
          iprop = itemprop;
        }
        else {
          /* not yet, look it up and verify if it is valid */
          iprop = RNA_struct_find_property(&itemptr, propname);

          if (iprop) {
            itemlen = rna_property_array_length_all_dimensions(&itemptr, iprop);
            itemtype = RNA_property_type(iprop);
          }
          else {
            BKE_reportf(reports, RPT_ERROR, "Property named '%s' not found", propname);
            err = 1;
            break;
          }

          if (!ELEM(itemtype, PROP_BOOLEAN, PROP_INT, PROP_FLOAT)) {
            BKE_report(reports, RPT_ERROR, "Only boolean, int and float properties supported");
            err = 1;
            break;
          }
        }

        /* editable check */
        if (!set || RNA_property_editable(&itemptr, iprop)) {
          if (a + itemlen > in.len) {
            BKE_reportf(
                reports, RPT_ERROR, "Array length mismatch (got %d, expected more)", in.len);
            err = 1;
            break;
          }

          if (itemlen == 0) {
            /* handle conversions */
            if (set) {
              switch (itemtype) {
                case PROP_BOOLEAN: {
                  int b;
                  RAW_GET(bool, b, in, a);
                  RNA_property_boolean_set(&itemptr, iprop, b);
                  break;
                }
                case PROP_INT: {
                  int i;
                  RAW_GET(int, i, in, a);
                  RNA_property_int_set(&itemptr, iprop, i);
                  break;
                }
                case PROP_FLOAT: {
                  float f;
                  RAW_GET(float, f, in, a);
                  RNA_property_float_set(&itemptr, iprop, f);
                  break;
                }
                default:
                  break;
              }
            }
            else {
              switch (itemtype) {
                case PROP_BOOLEAN: {
                  int b = RNA_property_boolean_get(&itemptr, iprop);
                  RAW_SET(bool, in, a, b);
                  break;
                }
                case PROP_INT: {
                  int i = RNA_property_int_get(&itemptr, iprop);
                  RAW_SET(int, in, a, i);
                  break;
                }
                case PROP_FLOAT: {
                  float f = RNA_property_float_get(&itemptr, iprop);
                  RAW_SET(float, in, a, f);
                  break;
                }
                default:
                  break;
              }
            }
            a++;
          }
          else if (needconv == 1) {
            /* allocate temporary array if needed */
            if (tmparray && tmplen != itemlen) {
              MEM_freeN(tmparray);
              tmparray = NULL;
            }
            if (!tmparray) {
              tmparray = MEM_callocN(sizeof(float) * itemlen, "RNA tmparray");
              tmplen = itemlen;
            }

            /* handle conversions */
            if (set) {
              switch (itemtype) {
                case PROP_BOOLEAN: {
                  for (j = 0; j < itemlen; j++, a++) {
                    RAW_GET(bool, ((bool *)tmparray)[j], in, a);
                  }
                  RNA_property_boolean_set_array(&itemptr, iprop, tmparray);
                  break;
                }
                case PROP_INT: {
                  for (j = 0; j < itemlen; j++, a++) {
                    RAW_GET(int, ((int *)tmparray)[j], in, a);
                  }
                  RNA_property_int_set_array(&itemptr, iprop, tmparray);
                  break;
                }
                case PROP_FLOAT: {
                  for (j = 0; j < itemlen; j++, a++) {
                    RAW_GET(float, ((float *)tmparray)[j], in, a);
                  }
                  RNA_property_float_set_array(&itemptr, iprop, tmparray);
                  break;
                }
                default:
                  break;
              }
            }
            else {
              switch (itemtype) {
                case PROP_BOOLEAN: {
                  RNA_property_boolean_get_array(&itemptr, iprop, tmparray);
                  for (j = 0; j < itemlen; j++, a++) {
                    RAW_SET(int, in, a, ((bool *)tmparray)[j]);
                  }
                  break;
                }
                case PROP_INT: {
                  RNA_property_int_get_array(&itemptr, iprop, tmparray);
                  for (j = 0; j < itemlen; j++, a++) {
                    RAW_SET(int, in, a, ((int *)tmparray)[j]);
                  }
                  break;
                }
                case PROP_FLOAT: {
                  RNA_property_float_get_array(&itemptr, iprop, tmparray);
                  for (j = 0; j < itemlen; j++, a++) {
                    RAW_SET(float, in, a, ((float *)tmparray)[j]);
                  }
                  break;
                }
                default:
                  break;
              }
            }
          }
          else {
            if (set) {
              switch (itemtype) {
                case PROP_BOOLEAN: {
                  RNA_property_boolean_set_array(&itemptr, iprop, &((bool *)in.array)[a]);
                  a += itemlen;
                  break;
                }
                case PROP_INT: {
                  RNA_property_int_set_array(&itemptr, iprop, &((int *)in.array)[a]);
                  a += itemlen;
                  break;
                }
                case PROP_FLOAT: {
                  RNA_property_float_set_array(&itemptr, iprop, &((float *)in.array)[a]);
                  a += itemlen;
                  break;
                }
                default:
                  break;
              }
            }
            else {
              switch (itemtype) {
                case PROP_BOOLEAN: {
                  RNA_property_boolean_get_array(&itemptr, iprop, &((bool *)in.array)[a]);
                  a += itemlen;
                  break;
                }
                case PROP_INT: {
                  RNA_property_int_get_array(&itemptr, iprop, &((int *)in.array)[a]);
                  a += itemlen;
                  break;
                }
                case PROP_FLOAT: {
                  RNA_property_float_get_array(&itemptr, iprop, &((float *)in.array)[a]);
                  a += itemlen;
                  break;
                }
                default:
                  break;
              }
            }
          }
        }
      }
    }
    RNA_PROP_END;

    if (tmparray) {
      MEM_freeN(tmparray);
    }

    return !err;
  }
}

RawPropertyType RNA_property_raw_type(PropertyRNA *prop)
{
  if (prop->rawtype == PROP_RAW_UNSET) {
    /* this property has no raw access,
     * yet we try to provide a raw type to help building the array. */
    switch (prop->type) {
      case PROP_BOOLEAN:
        return PROP_RAW_BOOLEAN;
      case PROP_INT:
        return PROP_RAW_INT;
      case PROP_FLOAT:
        return PROP_RAW_FLOAT;
      case PROP_ENUM:
        return PROP_RAW_INT;
      default:
        break;
    }
  }
  return prop->rawtype;
}

int RNA_property_collection_raw_get(ReportList *reports,
                                    PointerRNA *ptr,
                                    PropertyRNA *prop,
                                    const char *propname,
                                    void *array,
                                    RawPropertyType type,
                                    int len)
{
  return rna_raw_access(reports, ptr, prop, propname, array, type, len, 0);
}

int RNA_property_collection_raw_set(ReportList *reports,
                                    PointerRNA *ptr,
                                    PropertyRNA *prop,
                                    const char *propname,
                                    void *array,
                                    RawPropertyType type,
                                    int len)
{
  return rna_raw_access(reports, ptr, prop, propname, array, type, len, 1);
}

/* Standard iterator functions */

void rna_iterator_listbase_begin(CollectionPropertyIterator *iter,
                                 ListBase *lb,
                                 IteratorSkipFunc skip)
{
  ListBaseIterator *internal = &iter->internal.listbase;

  internal->link = (lb) ? lb->first : NULL;
  internal->skip = skip;

  iter->valid = (internal->link != NULL);

  if (skip && iter->valid && skip(iter, internal->link)) {
    rna_iterator_listbase_next(iter);
  }
}

void rna_iterator_listbase_next(CollectionPropertyIterator *iter)
{
  ListBaseIterator *internal = &iter->internal.listbase;

  if (internal->skip) {
    do {
      internal->link = internal->link->next;
      iter->valid = (internal->link != NULL);
    } while (iter->valid && internal->skip(iter, internal->link));
  }
  else {
    internal->link = internal->link->next;
    iter->valid = (internal->link != NULL);
  }
}

void *rna_iterator_listbase_get(CollectionPropertyIterator *iter)
{
  ListBaseIterator *internal = &iter->internal.listbase;

  return internal->link;
}

void rna_iterator_listbase_end(CollectionPropertyIterator *UNUSED(iter))
{
}

PointerRNA rna_listbase_lookup_int(PointerRNA *ptr,
                                   StructRNA *type,
                                   struct ListBase *lb,
                                   int index)
{
  void *data = BLI_findlink(lb, index);
  return rna_pointer_inherit_refine(ptr, type, data);
}

void rna_iterator_array_begin(CollectionPropertyIterator *iter,
                              void *ptr,
                              int itemsize,
                              int length,
                              bool free_ptr,
                              IteratorSkipFunc skip)
{
  ArrayIterator *internal;

  if (ptr == NULL) {
    length = 0;
  }
  else if (length == 0) {
    ptr = NULL;
    itemsize = 0;
  }

  internal = &iter->internal.array;
  internal->ptr = ptr;
  internal->free_ptr = free_ptr ? ptr : NULL;
  internal->endptr = ((char *)ptr) + length * itemsize;
  internal->itemsize = itemsize;
  internal->skip = skip;
  internal->length = length;

  iter->valid = (internal->ptr != internal->endptr);

  if (skip && iter->valid && skip(iter, internal->ptr)) {
    rna_iterator_array_next(iter);
  }
}

void rna_iterator_array_next(CollectionPropertyIterator *iter)
{
  ArrayIterator *internal = &iter->internal.array;

  if (internal->skip) {
    do {
      internal->ptr += internal->itemsize;
      iter->valid = (internal->ptr != internal->endptr);
    } while (iter->valid && internal->skip(iter, internal->ptr));
  }
  else {
    internal->ptr += internal->itemsize;
    iter->valid = (internal->ptr != internal->endptr);
  }
}

void *rna_iterator_array_get(CollectionPropertyIterator *iter)
{
  ArrayIterator *internal = &iter->internal.array;

  return internal->ptr;
}

void *rna_iterator_array_dereference_get(CollectionPropertyIterator *iter)
{
  ArrayIterator *internal = &iter->internal.array;

  /* for ** arrays */
  return *(void **)(internal->ptr);
}

void rna_iterator_array_end(CollectionPropertyIterator *iter)
{
  ArrayIterator *internal = &iter->internal.array;

  MEM_SAFE_FREE(internal->free_ptr);
}

PointerRNA rna_array_lookup_int(
    PointerRNA *ptr, StructRNA *type, void *data, int itemsize, int length, int index)
{
  if (index < 0 || index >= length) {
    return PointerRNA_NULL;
  }

  return rna_pointer_inherit_refine(ptr, type, ((char *)data) + index * itemsize);
}

/* RNA Path - Experiment */

/**
 * Extract the first token from `path`.
 *
 * \param path: Extract the token from path, step the pointer to the beginning of the next token
 * \return The nil terminated token.
 */
static char *rna_path_token(const char **path, char *fixedbuf, int fixedlen)
{
  int len = 0;

  /* Get data until `.` or `[`. */
  const char *p = *path;
  while (*p && !ELEM(*p, '.', '[')) {
    len++;
    p++;
  }

  /* Empty, return. */
  if (UNLIKELY(len == 0)) {
    return NULL;
  }

  /* Try to use fixed buffer if possible. */
  char *buf = (len + 1 < fixedlen) ? fixedbuf : MEM_mallocN(sizeof(char) * (len + 1), __func__);
  memcpy(buf, *path, sizeof(char) * len);
  buf[len] = '\0';

  if (*p == '.') {
    p++;
  }
  *path = p;

  return buf;
}

/**
 * Extract the first token in brackets from `path` (with quoted text support).
 *
 * - `[0]` -> `0`
 * - `["Some\"Quote"]` -> `Some"Quote`
 *
 * \param path: Extract the token from path, step the pointer to the beginning of the next token
 * (past quoted text and brackets).
 * \return The nil terminated token.
 */
static char *rna_path_token_in_brackets(const char **path,
                                        char *fixedbuf,
                                        int fixedlen,
                                        bool *r_quoted)
{
  int len = 0;
  bool quoted = false;

  BLI_assert(r_quoted != NULL);

  /* Get data between `[]`, check escaping quotes and back-slashes with #BLI_str_unescape. */
  if (UNLIKELY(**path != '[')) {
    return NULL;
  }

  (*path)++;
  const char *p = *path;

  /* 2 kinds of look-ups now, quoted or unquoted. */
  if (*p == '"') {
    /* Find the matching quote. */
    (*path)++;
    p = *path;
    const char *p_end = BLI_str_escape_find_quote(p);
    if (p_end == NULL) {
      /* No Matching quote. */
      return NULL;
    }
    /* Exclude the last quote from the length. */
    len += (p_end - p);

    /* Skip the last quoted char to get the `]`. */
    p_end += 1;
    p = p_end;
    quoted = true;
  }
  else {
    /* Find the matching bracket. */
    while (*p && (*p != ']')) {
      len++;
      p++;
    }
  }

  if (UNLIKELY(*p != ']')) {
    return NULL;
  }

  /* Empty, return. */
  if (UNLIKELY(len == 0)) {
    return NULL;
  }

  /* Try to use fixed buffer if possible. */
  char *buf = (len + 1 < fixedlen) ? fixedbuf : MEM_mallocN(sizeof(char) * (len + 1), __func__);

  /* Copy string, taking into account escaped ']' */
  if (quoted) {
    BLI_str_unescape(buf, *path, len);
    /* +1 to step over the last quote. */
    BLI_assert((*path)[len] == '"');
    p = (*path) + len + 1;
  }
  else {
    memcpy(buf, *path, sizeof(char) * len);
    buf[len] = '\0';
  }
  /* Set path to start of next token. */
  if (*p == ']') {
    p++;
  }
  if (*p == '.') {
    p++;
  }
  *path = p;

  *r_quoted = quoted;

  return buf;
}

/**
 * \return true when the key in the path is correctly parsed and found in the collection
 * or when the path is empty.
 */
static bool rna_path_parse_collection_key(const char **path,
                                          PointerRNA *ptr,
                                          PropertyRNA *prop,
                                          PointerRNA *r_nextptr)
{
  char fixedbuf[256];
  int intkey;

  *r_nextptr = *ptr;

  /* end of path, ok */
  if (!(**path)) {
    return true;
  }

  bool found = false;
  if (**path == '[') {
    bool quoted;
    char *token;

    /* resolve the lookup with [] brackets */
    token = rna_path_token_in_brackets(path, fixedbuf, sizeof(fixedbuf), &quoted);

    if (!token) {
      return false;
    }

    /* check for "" to see if it is a string */
    if (quoted) {
      if (RNA_property_collection_lookup_string(ptr, prop, token, r_nextptr)) {
        found = true;
      }
      else {
        r_nextptr->data = NULL;
      }
    }
    else {
      /* otherwise do int lookup */
      intkey = atoi(token);
      if (intkey == 0 && (token[0] != '0' || token[1] != '\0')) {
        return false; /* we can be sure the fixedbuf was used in this case */
      }
      if (RNA_property_collection_lookup_int(ptr, prop, intkey, r_nextptr)) {
        found = true;
      }
      else {
        r_nextptr->data = NULL;
      }
    }

    if (token != fixedbuf) {
      MEM_freeN(token);
    }
  }
  else {
    if (RNA_property_collection_type_get(ptr, prop, r_nextptr)) {
      found = true;
    }
    else {
      /* ensure we quit on invalid values */
      r_nextptr->data = NULL;
    }
  }

  return found;
}

static bool rna_path_parse_array_index(const char **path,
                                       PointerRNA *ptr,
                                       PropertyRNA *prop,
                                       int *r_index)
{
  char fixedbuf[256];
  int index_arr[RNA_MAX_ARRAY_DIMENSION] = {0};
  int len[RNA_MAX_ARRAY_DIMENSION];
  const int dim = RNA_property_array_dimension(ptr, prop, len);
  int i;

  *r_index = -1;

  /* end of path, ok */
  if (!(**path)) {
    return true;
  }

  for (i = 0; i < dim; i++) {
    int temp_index = -1;
    char *token;

    /* multi index resolve */
    if (**path == '[') {
      bool quoted;
      token = rna_path_token_in_brackets(path, fixedbuf, sizeof(fixedbuf), &quoted);

      if (token == NULL) {
        /* invalid syntax blah[] */
        return false;
      }
      /* check for "" to see if it is a string */
      if (quoted) {
        temp_index = RNA_property_array_item_index(prop, *token);
      }
      else {
        /* otherwise do int lookup */
        temp_index = atoi(token);

        if (temp_index == 0 && (token[0] != '0' || token[1] != '\0')) {
          if (token != fixedbuf) {
            MEM_freeN(token);
          }

          return false;
        }
      }
    }
    else if (dim == 1) {
      /* location.x || scale.X, single dimension arrays only */
      token = rna_path_token(path, fixedbuf, sizeof(fixedbuf));
      if (token == NULL) {
        /* invalid syntax blah. */
        return false;
      }
      temp_index = RNA_property_array_item_index(prop, *token);
    }
    else {
      /* just to avoid uninitialized pointer use */
      token = fixedbuf;
    }

    if (token != fixedbuf) {
      MEM_freeN(token);
    }

    /* out of range */
    if (temp_index < 0 || temp_index >= len[i]) {
      return false;
    }

    index_arr[i] = temp_index;
    /* end multi index resolve */
  }

  /* arrays always contain numbers so further values are not valid */
  if (**path) {
    return false;
  }

  /* flatten index over all dimensions */
  {
    int totdim = 1;
    int flat_index = 0;

    for (i = dim - 1; i >= 0; i--) {
      flat_index += index_arr[i] * totdim;
      totdim *= len[i];
    }

    *r_index = flat_index;
  }
  return true;
}

/**
 * Generic rna path parser.
 *
 * \note All parameters besides \a ptr and \a path are optional.
 *
 * \param ptr: The root of given RNA path.
 * \param path: The RNA path.
 * \param r_ptr: The final RNA data holding the last property in \a path.
 * \param r_prop: The final property of \a r_ptr, from \a path.
 * \param r_index: The final index in the \a r_prop, if defined by \a path.
 * \param r_item_ptr: Only valid for Pointer and Collection,
 * return the actual value of the pointer, or of the collection item.
 * Mutually exclusive with \a eval_pointer option.
 * \param r_elements: A list of \a PropertyElemRNA items
 * (pairs of \a PointerRNA, \a PropertyRNA that represent the whole given \a path).
 * \param eval_pointer: If \a true, and \a path leads to a Pointer property,
 * or an item in a Collection property,
 * \a r_ptr will be set to the value of that property, and \a r_prop will be NULL.
 * Mutually exclusive with \a r_item_ptr.
 * \return \a true on success, \a false if the path is somehow invalid.
 */
static bool rna_path_parse(PointerRNA *ptr,
                           const char *path,
                           PointerRNA *r_ptr,
                           PropertyRNA **r_prop,
                           int *r_index,
                           PointerRNA *r_item_ptr,
                           ListBase *r_elements,
                           const bool eval_pointer)
{
  BLI_assert(r_item_ptr == NULL || !eval_pointer);
  PropertyRNA *prop;
  PointerRNA curptr, nextptr;
  PropertyElemRNA *prop_elem = NULL;
  int index = -1;
  char fixedbuf[256];
  int type;
  const bool do_item_ptr = r_item_ptr != NULL && !eval_pointer;

  if (do_item_ptr) {
    RNA_POINTER_INVALIDATE(&nextptr);
  }

  prop = NULL;
  curptr = *ptr;

  if (path == NULL || *path == '\0') {
    return false;
  }

  while (*path) {
    if (do_item_ptr) {
      RNA_POINTER_INVALIDATE(&nextptr);
    }

    const bool use_id_prop = (*path == '[');
    /* custom property lookup ?
     * C.object["someprop"]
     */

    if (!curptr.data) {
      return false;
    }

    /* look up property name in current struct */
    bool quoted = false;
    char *token = use_id_prop ?
                      rna_path_token_in_brackets(&path, fixedbuf, sizeof(fixedbuf), &quoted) :
                      rna_path_token(&path, fixedbuf, sizeof(fixedbuf));
    if (!token) {
      return false;
    }

    prop = NULL;
    if (use_id_prop) { /* look up property name in current struct */
      IDProperty *group = RNA_struct_idprops(&curptr, 0);
      if (group && quoted) {
        prop = (PropertyRNA *)IDP_GetPropertyFromGroup(group, token);
      }
    }
    else {
      prop = RNA_struct_find_property(&curptr, token);
    }

    if (token != fixedbuf) {
      MEM_freeN(token);
    }

    if (!prop) {
      return false;
    }

    if (r_elements) {
      prop_elem = MEM_mallocN(sizeof(PropertyElemRNA), __func__);
      prop_elem->ptr = curptr;
      prop_elem->prop = prop;
      prop_elem->index = -1; /* index will be added later, if needed. */
      BLI_addtail(r_elements, prop_elem);
    }

    type = RNA_property_type(prop);

    /* now look up the value of this property if it is a pointer or
     * collection, otherwise return the property rna so that the
     * caller can read the value of the property itself */
    switch (type) {
      case PROP_POINTER: {
        /* resolve pointer if further path elements follow
         * or explicitly requested
         */
        if (do_item_ptr || eval_pointer || *path != '\0') {
          nextptr = RNA_property_pointer_get(&curptr, prop);
        }

        if (eval_pointer || *path != '\0') {
          curptr = nextptr;
          prop = NULL; /* now we have a PointerRNA, the prop is our parent so forget it */
          index = -1;
        }
        break;
      }
      case PROP_COLLECTION: {
        /* Resolve pointer if further path elements follow.
         * Note that if path is empty, rna_path_parse_collection_key will do nothing anyway,
         * so do_item_ptr is of no use in that case.
         */
        if (*path) {
          if (!rna_path_parse_collection_key(&path, &curptr, prop, &nextptr)) {
            return false;
          }

          if (eval_pointer || *path != '\0') {
            curptr = nextptr;
            prop = NULL; /* now we have a PointerRNA, the prop is our parent so forget it */
            index = -1;
          }
        }
        break;
      }
      default:
        if (r_index || prop_elem) {
          if (!rna_path_parse_array_index(&path, &curptr, prop, &index)) {
            return false;
          }

          if (prop_elem) {
            prop_elem->index = index;
          }
        }
        break;
    }
  }

  if (r_ptr) {
    *r_ptr = curptr;
  }
  if (r_prop) {
    *r_prop = prop;
  }
  if (r_index) {
    *r_index = index;
  }
  if (r_item_ptr && do_item_ptr) {
    *r_item_ptr = nextptr;
  }

  if (prop_elem && (prop_elem->ptr.data != curptr.data || prop_elem->prop != prop ||
                    prop_elem->index != index)) {
    prop_elem = MEM_mallocN(sizeof(PropertyElemRNA), __func__);
    prop_elem->ptr = curptr;
    prop_elem->prop = prop;
    prop_elem->index = index;
    BLI_addtail(r_elements, prop_elem);
  }

  return true;
}

bool RNA_path_resolve(PointerRNA *ptr, const char *path, PointerRNA *r_ptr, PropertyRNA **r_prop)
{
  if (!rna_path_parse(ptr, path, r_ptr, r_prop, NULL, NULL, NULL, true)) {
    return false;
  }

  return r_ptr->data != NULL;
}

bool RNA_path_resolve_full(
    PointerRNA *ptr, const char *path, PointerRNA *r_ptr, PropertyRNA **r_prop, int *r_index)
{
  if (!rna_path_parse(ptr, path, r_ptr, r_prop, r_index, NULL, NULL, true)) {
    return false;
  }

  return r_ptr->data != NULL;
}

bool RNA_path_resolve_full_maybe_null(
    PointerRNA *ptr, const char *path, PointerRNA *r_ptr, PropertyRNA **r_prop, int *r_index)
{
  return rna_path_parse(ptr, path, r_ptr, r_prop, r_index, NULL, NULL, true);
}

bool RNA_path_resolve_property(PointerRNA *ptr,
                               const char *path,
                               PointerRNA *r_ptr,
                               PropertyRNA **r_prop)
{
  if (!rna_path_parse(ptr, path, r_ptr, r_prop, NULL, NULL, NULL, false)) {
    return false;
  }

  return r_ptr->data != NULL && *r_prop != NULL;
}

bool RNA_path_resolve_property_full(
    PointerRNA *ptr, const char *path, PointerRNA *r_ptr, PropertyRNA **r_prop, int *r_index)
{
  if (!rna_path_parse(ptr, path, r_ptr, r_prop, r_index, NULL, NULL, false)) {
    return false;
  }

  return r_ptr->data != NULL && *r_prop != NULL;
}

bool RNA_path_resolve_property_and_item_pointer(PointerRNA *ptr,
                                                const char *path,
                                                PointerRNA *r_ptr,
                                                PropertyRNA **r_prop,
                                                PointerRNA *r_item_ptr)
{
  if (!rna_path_parse(ptr, path, r_ptr, r_prop, NULL, r_item_ptr, NULL, false)) {
    return false;
  }

  return r_ptr->data != NULL && *r_prop != NULL;
}

bool RNA_path_resolve_property_and_item_pointer_full(PointerRNA *ptr,
                                                     const char *path,
                                                     PointerRNA *r_ptr,
                                                     PropertyRNA **r_prop,
                                                     int *r_index,
                                                     PointerRNA *r_item_ptr)
{
  if (!rna_path_parse(ptr, path, r_ptr, r_prop, r_index, r_item_ptr, NULL, false)) {
    return false;
  }

  return r_ptr->data != NULL && *r_prop != NULL;
}
bool RNA_path_resolve_elements(PointerRNA *ptr, const char *path, ListBase *r_elements)
{
  return rna_path_parse(ptr, path, NULL, NULL, NULL, NULL, r_elements, false);
}

char *RNA_path_append(
    const char *path, PointerRNA *UNUSED(ptr), PropertyRNA *prop, int intkey, const char *strkey)
{
  DynStr *dynstr;
  char *result;

  dynstr = BLI_dynstr_new();

  /* add .identifier */
  if (path) {
    BLI_dynstr_append(dynstr, path);
    if (*path) {
      BLI_dynstr_append(dynstr, ".");
    }
  }

  BLI_dynstr_append(dynstr, RNA_property_identifier(prop));

  if (RNA_property_type(prop) == PROP_COLLECTION) {
    /* add ["strkey"] or [intkey] */
    BLI_dynstr_append(dynstr, "[");

    if (strkey) {
      const int strkey_esc_max_size = (strlen(strkey) * 2) + 1;
      char *strkey_esc = BLI_array_alloca(strkey_esc, strkey_esc_max_size);
      BLI_str_escape(strkey_esc, strkey, strkey_esc_max_size);
      BLI_dynstr_append(dynstr, "\"");
      BLI_dynstr_append(dynstr, strkey_esc);
      BLI_dynstr_append(dynstr, "\"");
    }
    else {
      char appendstr[128];
      BLI_snprintf(appendstr, sizeof(appendstr), "%d", intkey);
      BLI_dynstr_append(dynstr, appendstr);
    }

    BLI_dynstr_append(dynstr, "]");
  }

  result = BLI_dynstr_get_cstring(dynstr);
  BLI_dynstr_free(dynstr);

  return result;
}

/* Having both path append & back seems like it could be useful,
 * this function isn't used at the moment. */
static UNUSED_FUNCTION_WITH_RETURN_TYPE(char *, RNA_path_back)(const char *path)
{
  char fixedbuf[256];
  const char *previous, *current;
  char *result;
  int i;

  if (!path) {
    return NULL;
  }

  previous = NULL;
  current = path;

  /* parse token by token until the end, then we back up to the previous
   * position and strip of the next token to get the path one step back */
  while (*current) {
    char *token;

    token = rna_path_token(&current, fixedbuf, sizeof(fixedbuf));

    if (!token) {
      return NULL;
    }
    if (token != fixedbuf) {
      MEM_freeN(token);
    }

    /* in case of collection we also need to strip off [] */
    bool quoted;
    token = rna_path_token_in_brackets(&current, fixedbuf, sizeof(fixedbuf), &quoted);
    if (token && token != fixedbuf) {
      MEM_freeN(token);
    }

    if (!*current) {
      break;
    }

    previous = current;
  }

  if (!previous) {
    return NULL;
  }

  /* copy and strip off last token */
  i = previous - path;
  result = BLI_strdup(path);

  if (i > 0 && result[i - 1] == '.') {
    i--;
  }
  result[i] = 0;

  return result;
}

/* generic path search func
 * if its needed this could also reference the IDProperty direct */
typedef struct IDP_Chain {
  struct IDP_Chain *up; /* parent member, reverse and set to child for path conversion. */

  const char *name;
  int index;

} IDP_Chain;

static char *rna_idp_path_create(IDP_Chain *child_link)
{
  DynStr *dynstr = BLI_dynstr_new();
  char *path;
  bool is_first = true;

  int tot = 0;
  IDP_Chain *link = child_link;

  /* reverse the list */
  IDP_Chain *link_prev;
  link_prev = NULL;
  while (link) {
    IDP_Chain *link_next = link->up;
    link->up = link_prev;
    link_prev = link;
    link = link_next;
    tot++;
  }

  for (link = link_prev; link; link = link->up) {
    /* pass */
    if (link->index >= 0) {
      BLI_dynstr_appendf(dynstr, is_first ? "%s[%d]" : ".%s[%d]", link->name, link->index);
    }
    else {
      BLI_dynstr_appendf(dynstr, is_first ? "%s" : ".%s", link->name);
    }

    is_first = false;
  }

  path = BLI_dynstr_get_cstring(dynstr);
  BLI_dynstr_free(dynstr);

  if (*path == '\0') {
    MEM_freeN(path);
    path = NULL;
  }

  return path;
}

static char *rna_idp_path(PointerRNA *ptr,
                          IDProperty *haystack,
                          IDProperty *needle,
                          IDP_Chain *parent_link)
{
  char *path = NULL;
  IDP_Chain link;

  IDProperty *iter;
  int i;

  BLI_assert(haystack->type == IDP_GROUP);

  link.up = parent_link;
  /* Always set both name and index, else a stale value might get used. */
  link.name = NULL;
  link.index = -1;

  for (i = 0, iter = haystack->data.group.first; iter; iter = iter->next, i++) {
    if (needle == iter) { /* found! */
      link.name = iter->name;
      link.index = -1;
      path = rna_idp_path_create(&link);
      break;
    }

    /* Early out in case the IDProperty type cannot contain RNA properties. */
    if (!ELEM(iter->type, IDP_GROUP, IDP_IDPARRAY)) {
      continue;
    }

    /* Ensure this is RNA. */
    /* NOTE: `iter` might be a fully user-defined IDProperty (a.k.a. custom data), which name
     * collides with an actual fully static RNA property of the same struct (which would then not
     * be flagged with `PROP_IDPROPERTY`).
     *
     * That case must be ignored here, we only want to deal with runtime RNA properties stored in
     * IDProps.
     *
     * See T84091. */
    PropertyRNA *prop = RNA_struct_find_property(ptr, iter->name);
    if (prop == NULL || (prop->flag & PROP_IDPROPERTY) == 0) {
      continue;
    }

    if (iter->type == IDP_GROUP) {
      if (prop->type == PROP_POINTER) {
        PointerRNA child_ptr = RNA_property_pointer_get(ptr, prop);
        BLI_assert(!RNA_pointer_is_null(&child_ptr));
        link.name = iter->name;
        link.index = -1;
        if ((path = rna_idp_path(&child_ptr, iter, needle, &link))) {
          break;
        }
      }
    }
    else if (iter->type == IDP_IDPARRAY) {
      if (prop->type == PROP_COLLECTION) {
        IDProperty *array = IDP_IDPArray(iter);
        if (needle >= array && needle < (iter->len + array)) { /* found! */
          link.name = iter->name;
          link.index = (int)(needle - array);
          path = rna_idp_path_create(&link);
          break;
        }
        int j;
        link.name = iter->name;
        for (j = 0; j < iter->len; j++, array++) {
          PointerRNA child_ptr;
          if (RNA_property_collection_lookup_int(ptr, prop, j, &child_ptr)) {
            BLI_assert(!RNA_pointer_is_null(&child_ptr));
            link.index = j;
            if ((path = rna_idp_path(&child_ptr, array, needle, &link))) {
              break;
            }
          }
        }
        if (path) {
          break;
        }
      }
    }
  }

  return path;
}

char *RNA_path_from_struct_to_idproperty(PointerRNA *ptr, IDProperty *needle)
{
  IDProperty *haystack = RNA_struct_idprops(ptr, false);

  if (haystack) { /* can fail when called on bones */
    return rna_idp_path(ptr, haystack, needle, NULL);
  }
  return NULL;
}

static char *rna_path_from_ID_to_idpgroup(const PointerRNA *ptr)
{
  PointerRNA id_ptr;

  BLI_assert(ptr->owner_id != NULL);

  /* TODO: Support Bones/PoseBones. no pointers stored to the bones from here, only the ID.
   *       See example in T25746.
   *       Unless this is added only way to find this is to also search
   *       all bones and pose bones of an armature or object.
   */
  RNA_id_pointer_create(ptr->owner_id, &id_ptr);

  return RNA_path_from_struct_to_idproperty(&id_ptr, ptr->data);
}

ID *RNA_find_real_ID_and_path(Main *bmain, ID *id, const char **r_path)
{
  if (r_path) {
    *r_path = "";
  }

  if ((id == NULL) || (id->flag & LIB_EMBEDDED_DATA) == 0) {
    return id;
  }

  const IDTypeInfo *id_type = BKE_idtype_get_info_from_id(id);
  if (r_path) {
    switch (GS(id->name)) {
      case ID_NT:
        *r_path = "node_tree";
        break;
      case ID_GR:
        *r_path = "collection";
        break;
      default:
        BLI_assert_msg(0, "Missing handling of embedded id type.");
    }
  }

  if (id_type->owner_get == NULL) {
    BLI_assert_msg(0, "Missing handling of embedded id type.");
    return id;
  }
  return id_type->owner_get(bmain, id);
}

static char *rna_prepend_real_ID_path(Main *bmain, ID *id, char *path, ID **r_real_id)
{
  if (r_real_id != NULL) {
    *r_real_id = NULL;
  }

  const char *prefix;
  ID *real_id = RNA_find_real_ID_and_path(bmain, id, &prefix);

  if (r_real_id != NULL) {
    *r_real_id = real_id;
  }

  if (path != NULL) {
    char *new_path = NULL;

    if (real_id) {
      if (prefix[0]) {
        new_path = BLI_sprintfN("%s%s%s", prefix, path[0] == '[' ? "" : ".", path);
      }
      else {
        return path;
      }
    }

    MEM_freeN(path);
    return new_path;
  }
  return prefix[0] != '\0' ? BLI_strdup(prefix) : NULL;
}

char *RNA_path_from_ID_to_struct(const PointerRNA *ptr)
{
  char *ptrpath = NULL;

  if (!ptr->owner_id || !ptr->data) {
    return NULL;
  }

  if (!RNA_struct_is_ID(ptr->type)) {
    if (ptr->type->path) {
      /* if type has a path to some ID, use it */
      ptrpath = ptr->type->path((PointerRNA *)ptr);
    }
    else if (ptr->type->nested && RNA_struct_is_ID(ptr->type->nested)) {
      PointerRNA parentptr;
      PropertyRNA *userprop;

      /* find the property in the struct we're nested in that references this struct, and
       * use its identifier as the first part of the path used...
       */
      RNA_id_pointer_create(ptr->owner_id, &parentptr);
      userprop = RNA_struct_find_nested(&parentptr, ptr->type);

      if (userprop) {
        ptrpath = BLI_strdup(RNA_property_identifier(userprop));
      }
      else {
        return NULL; /* can't do anything about this case yet... */
      }
    }
    else if (RNA_struct_is_a(ptr->type, &RNA_PropertyGroup)) {
      /* special case, easier to deal with here than in ptr->type->path() */
      return rna_path_from_ID_to_idpgroup(ptr);
    }
    else {
      return NULL;
    }
  }

  return ptrpath;
}

char *RNA_path_from_real_ID_to_struct(Main *bmain, PointerRNA *ptr, struct ID **r_real)
{
  char *path = RNA_path_from_ID_to_struct(ptr);

  /* NULL path is valid in that case, when given struct is an ID one... */
  return rna_prepend_real_ID_path(bmain, ptr->owner_id, path, r_real);
}

static void rna_path_array_multi_from_flat_index(const int dimsize[RNA_MAX_ARRAY_LENGTH],
                                                 const int totdims,
                                                 const int index_dim,
                                                 int index,
                                                 int r_index_multi[RNA_MAX_ARRAY_LENGTH])
{
  int dimsize_step[RNA_MAX_ARRAY_LENGTH + 1];
  int i = totdims - 1;
  dimsize_step[i + 1] = 1;
  dimsize_step[i] = dimsize[i];
  while (--i != -1) {
    dimsize_step[i] = dimsize[i] * dimsize_step[i + 1];
  }
  while (++i != index_dim) {
    int index_round = index / dimsize_step[i + 1];
    r_index_multi[i] = index_round;
    index -= (index_round * dimsize_step[i + 1]);
  }
  BLI_assert(index == 0);
}

static void rna_path_array_multi_string_from_flat_index(PointerRNA *ptr,
                                                        PropertyRNA *prop,
                                                        int index_dim,
                                                        int index,
                                                        char *index_str,
                                                        int index_str_len)
{
  int dimsize[RNA_MAX_ARRAY_LENGTH];
  int totdims = RNA_property_array_dimension(ptr, prop, dimsize);
  int index_multi[RNA_MAX_ARRAY_LENGTH];

  rna_path_array_multi_from_flat_index(dimsize, totdims, index_dim, index, index_multi);

  for (int i = 0, offset = 0; (i < index_dim) && (offset < index_str_len); i++) {
    offset += BLI_snprintf_rlen(
        &index_str[offset], index_str_len - offset, "[%d]", index_multi[i]);
  }
}

char *RNA_path_from_ID_to_property_index(PointerRNA *ptr,
                                         PropertyRNA *prop,
                                         int index_dim,
                                         int index)
{
  const bool is_rna = (prop->magic == RNA_MAGIC);
  const char *propname;
  char *ptrpath, *path;

  if (!ptr->owner_id || !ptr->data) {
    return NULL;
  }

  /* path from ID to the struct holding this property */
  ptrpath = RNA_path_from_ID_to_struct(ptr);

  propname = RNA_property_identifier(prop);

  /* support indexing w/ multi-dimensional arrays */
  char index_str[RNA_MAX_ARRAY_LENGTH * 12 + 1];
  if (index_dim == 0) {
    index_str[0] = '\0';
  }
  else {
    rna_path_array_multi_string_from_flat_index(
        ptr, prop, index_dim, index, index_str, sizeof(index_str));
  }

  if (ptrpath) {
    if (is_rna) {
      path = BLI_sprintfN("%s.%s%s", ptrpath, propname, index_str);
    }
    else {
      char propname_esc[MAX_IDPROP_NAME * 2];
      BLI_str_escape(propname_esc, propname, sizeof(propname_esc));
      path = BLI_sprintfN("%s[\"%s\"]%s", ptrpath, propname_esc, index_str);
    }
    MEM_freeN(ptrpath);
  }
  else if (RNA_struct_is_ID(ptr->type)) {
    if (is_rna) {
      path = BLI_sprintfN("%s%s", propname, index_str);
    }
    else {
      char propname_esc[MAX_IDPROP_NAME * 2];
      BLI_str_escape(propname_esc, propname, sizeof(propname_esc));
      path = BLI_sprintfN("[\"%s\"]%s", propname_esc, index_str);
    }
  }
  else {
    path = NULL;
  }

  return path;
}

char *RNA_path_from_ID_to_property(PointerRNA *ptr, PropertyRNA *prop)
{
  return RNA_path_from_ID_to_property_index(ptr, prop, 0, -1);
}

char *RNA_path_from_real_ID_to_property_index(
    Main *bmain, PointerRNA *ptr, PropertyRNA *prop, int index_dim, int index, ID **r_real_id)
{
  char *path = RNA_path_from_ID_to_property_index(ptr, prop, index_dim, index);

  /* NULL path is always an error here, in that case do not return the 'fake ID from real ID' part
   * of the path either. */
  return path != NULL ? rna_prepend_real_ID_path(bmain, ptr->owner_id, path, r_real_id) : NULL;
}

char *RNA_path_resolve_from_type_to_property(PointerRNA *ptr,
                                             PropertyRNA *prop,
                                             const StructRNA *type)
{
  /* Try to recursively find an "type"'d ancestor,
   * to handle situations where path from ID is not enough. */
  PointerRNA idptr;
  ListBase path_elems = {NULL};
  char *path = NULL;
  char *full_path = RNA_path_from_ID_to_property(ptr, prop);

  if (full_path == NULL) {
    return NULL;
  }

  RNA_id_pointer_create(ptr->owner_id, &idptr);

  if (RNA_path_resolve_elements(&idptr, full_path, &path_elems)) {
    PropertyElemRNA *prop_elem;

    for (prop_elem = path_elems.last; prop_elem; prop_elem = prop_elem->prev) {
      if (RNA_struct_is_a(prop_elem->ptr.type, type)) {
        char *ref_path = RNA_path_from_ID_to_struct(&prop_elem->ptr);
        if (ref_path) {
          path = BLI_strdup(full_path + strlen(ref_path) + 1); /* +1 for the linking '.' */
          MEM_freeN(ref_path);
        }
        break;
      }
    }

    BLI_freelistN(&path_elems);
  }

  MEM_freeN(full_path);
  return path;
}

char *RNA_path_full_ID_py(Main *bmain, ID *id)
{
  const char *path;
  ID *id_real = RNA_find_real_ID_and_path(bmain, id, &path);

  if (id_real) {
    id = id_real;
  }
  else {
    path = "";
  }

  char lib_filepath_esc[(sizeof(id->lib->filepath) * 2) + 4];
  if (ID_IS_LINKED(id)) {
    int ofs = 0;
    memcpy(lib_filepath_esc, ", \"", 3);
    ofs += 3;
    ofs += BLI_str_escape(lib_filepath_esc + ofs, id->lib->filepath, sizeof(lib_filepath_esc));
    memcpy(lib_filepath_esc + ofs, "\"", 2);
  }
  else {
    lib_filepath_esc[0] = '\0';
  }

  char id_esc[(sizeof(id->name) - 2) * 2];
  BLI_str_escape(id_esc, id->name + 2, sizeof(id_esc));

  return BLI_sprintfN("bpy.data.%s[\"%s\"%s]%s%s",
                      BKE_idtype_idcode_to_name_plural(GS(id->name)),
                      id_esc,
                      lib_filepath_esc,
                      path[0] ? "." : "",
                      path);
}

char *RNA_path_full_struct_py(Main *bmain, struct PointerRNA *ptr)
{
  char *id_path;
  char *data_path;

  char *ret;

  if (!ptr->owner_id) {
    return NULL;
  }

  /* never fails */
  id_path = RNA_path_full_ID_py(bmain, ptr->owner_id);

  data_path = RNA_path_from_ID_to_struct(ptr);

  /* XXX data_path may be NULL (see T36788),
   * do we want to get the 'bpy.data.foo["bar"].(null)' stuff? */
  ret = BLI_sprintfN("%s.%s", id_path, data_path);

  if (data_path) {
    MEM_freeN(data_path);
  }
  MEM_freeN(id_path);

  return ret;
}

char *RNA_path_full_property_py_ex(
    Main *bmain, PointerRNA *ptr, PropertyRNA *prop, int index, bool use_fallback)
{
  char *id_path;
  const char *data_delim;
  const char *data_path;
  bool data_path_free;

  char *ret;

  if (!ptr->owner_id) {
    return NULL;
  }

  /* never fails */
  id_path = RNA_path_full_ID_py(bmain, ptr->owner_id);

  data_path = RNA_path_from_ID_to_property(ptr, prop);
  if (data_path) {
    data_delim = (data_path[0] == '[') ? "" : ".";
    data_path_free = true;
  }
  else {
    if (use_fallback) {
      /* Fuzzy fallback. Be explicit in our ignorance. */
      data_path = RNA_property_identifier(prop);
      data_delim = " ... ";
    }
    else {
      data_delim = ".";
    }
    data_path_free = false;
  }

  if ((index == -1) || (RNA_property_array_check(prop) == false)) {
    ret = BLI_sprintfN("%s%s%s", id_path, data_delim, data_path);
  }
  else {
    ret = BLI_sprintfN("%s%s%s[%d]", id_path, data_delim, data_path, index);
  }
  MEM_freeN(id_path);
  if (data_path_free) {
    MEM_freeN((void *)data_path);
  }

  return ret;
}

char *RNA_path_full_property_py(Main *bmain, PointerRNA *ptr, PropertyRNA *prop, int index)
{
  return RNA_path_full_property_py_ex(bmain, ptr, prop, index, false);
}

char *RNA_path_struct_property_py(PointerRNA *ptr, PropertyRNA *prop, int index)
{
  char *data_path;

  char *ret;

  if (!ptr->owner_id) {
    return NULL;
  }

  data_path = RNA_path_from_ID_to_property(ptr, prop);

  if (data_path == NULL) {
    /* This may not be an ID at all, check for simple when pointer owns property.
     * TODO: more complex nested case. */
    if (!RNA_struct_is_ID(ptr->type)) {
      const char *prop_identifier = RNA_property_identifier(prop);
      if (RNA_struct_find_property(ptr, prop_identifier) == prop) {
        data_path = BLI_strdup(prop_identifier);
      }
    }
  }

  if ((index == -1) || (RNA_property_array_check(prop) == false)) {
    ret = BLI_sprintfN("%s", data_path);
  }
  else {
    ret = BLI_sprintfN("%s[%d]", data_path, index);
  }

  if (data_path) {
    MEM_freeN(data_path);
  }

  return ret;
}

char *RNA_path_property_py(const PointerRNA *UNUSED(ptr), PropertyRNA *prop, int index)
{
  char *ret;

  if ((index == -1) || (RNA_property_array_check(prop) == false)) {
    ret = BLI_sprintfN("%s", RNA_property_identifier(prop));
  }
  else {
    ret = BLI_sprintfN("%s[%d]", RNA_property_identifier(prop), index);
  }

  return ret;
}

/* Quick name based property access */

bool RNA_boolean_get(PointerRNA *ptr, const char *name)
{
  PropertyRNA *prop = RNA_struct_find_property(ptr, name);

  if (prop) {
    return RNA_property_boolean_get(ptr, prop);
  }
  printf("%s: %s.%s not found.\n", __func__, ptr->type->identifier, name);
  return 0;
}

void RNA_boolean_set(PointerRNA *ptr, const char *name, bool value)
{
  PropertyRNA *prop = RNA_struct_find_property(ptr, name);

  if (prop) {
    RNA_property_boolean_set(ptr, prop, value);
  }
  else {
    printf("%s: %s.%s not found.\n", __func__, ptr->type->identifier, name);
  }
}

void RNA_boolean_get_array(PointerRNA *ptr, const char *name, bool *values)
{
  PropertyRNA *prop = RNA_struct_find_property(ptr, name);

  if (prop) {
    RNA_property_boolean_get_array(ptr, prop, values);
  }
  else {
    printf("%s: %s.%s not found.\n", __func__, ptr->type->identifier, name);
  }
}

void RNA_boolean_set_array(PointerRNA *ptr, const char *name, const bool *values)
{
  PropertyRNA *prop = RNA_struct_find_property(ptr, name);

  if (prop) {
    RNA_property_boolean_set_array(ptr, prop, values);
  }
  else {
    printf("%s: %s.%s not found.\n", __func__, ptr->type->identifier, name);
  }
}

int RNA_int_get(PointerRNA *ptr, const char *name)
{
  PropertyRNA *prop = RNA_struct_find_property(ptr, name);

  if (prop) {
    return RNA_property_int_get(ptr, prop);
  }
  printf("%s: %s.%s not found.\n", __func__, ptr->type->identifier, name);
  return 0;
}

void RNA_int_set(PointerRNA *ptr, const char *name, int value)
{
  PropertyRNA *prop = RNA_struct_find_property(ptr, name);

  if (prop) {
    RNA_property_int_set(ptr, prop, value);
  }
  else {
    printf("%s: %s.%s not found.\n", __func__, ptr->type->identifier, name);
  }
}

void RNA_int_get_array(PointerRNA *ptr, const char *name, int *values)
{
  PropertyRNA *prop = RNA_struct_find_property(ptr, name);

  if (prop) {
    RNA_property_int_get_array(ptr, prop, values);
  }
  else {
    printf("%s: %s.%s not found.\n", __func__, ptr->type->identifier, name);
  }
}

void RNA_int_set_array(PointerRNA *ptr, const char *name, const int *values)
{
  PropertyRNA *prop = RNA_struct_find_property(ptr, name);

  if (prop) {
    RNA_property_int_set_array(ptr, prop, values);
  }
  else {
    printf("%s: %s.%s not found.\n", __func__, ptr->type->identifier, name);
  }
}

float RNA_float_get(PointerRNA *ptr, const char *name)
{
  PropertyRNA *prop = RNA_struct_find_property(ptr, name);

  if (prop) {
    return RNA_property_float_get(ptr, prop);
  }
  printf("%s: %s.%s not found.\n", __func__, ptr->type->identifier, name);
  return 0;
}

void RNA_float_set(PointerRNA *ptr, const char *name, float value)
{
  PropertyRNA *prop = RNA_struct_find_property(ptr, name);

  if (prop) {
    RNA_property_float_set(ptr, prop, value);
  }
  else {
    printf("%s: %s.%s not found.\n", __func__, ptr->type->identifier, name);
  }
}

void RNA_float_get_array(PointerRNA *ptr, const char *name, float *values)
{
  PropertyRNA *prop = RNA_struct_find_property(ptr, name);

  if (prop) {
    RNA_property_float_get_array(ptr, prop, values);
  }
  else {
    printf("%s: %s.%s not found.\n", __func__, ptr->type->identifier, name);
  }
}

void RNA_float_set_array(PointerRNA *ptr, const char *name, const float *values)
{
  PropertyRNA *prop = RNA_struct_find_property(ptr, name);

  if (prop) {
    RNA_property_float_set_array(ptr, prop, values);
  }
  else {
    printf("%s: %s.%s not found.\n", __func__, ptr->type->identifier, name);
  }
}

int RNA_enum_get(PointerRNA *ptr, const char *name)
{
  PropertyRNA *prop = RNA_struct_find_property(ptr, name);

  if (prop) {
    return RNA_property_enum_get(ptr, prop);
  }
  printf("%s: %s.%s not found.\n", __func__, ptr->type->identifier, name);
  return 0;
}

void RNA_enum_set(PointerRNA *ptr, const char *name, int value)
{
  PropertyRNA *prop = RNA_struct_find_property(ptr, name);

  if (prop) {
    RNA_property_enum_set(ptr, prop, value);
  }
  else {
    printf("%s: %s.%s not found.\n", __func__, ptr->type->identifier, name);
  }
}

void RNA_enum_set_identifier(bContext *C, PointerRNA *ptr, const char *name, const char *id)
{
  PropertyRNA *prop = RNA_struct_find_property(ptr, name);

  if (prop) {
    int value;
    if (RNA_property_enum_value(C, ptr, prop, id, &value)) {
      RNA_property_enum_set(ptr, prop, value);
    }
    else {
      printf("%s: %s.%s has no enum id '%s'.\n", __func__, ptr->type->identifier, name, id);
    }
  }
  else {
    printf("%s: %s.%s not found.\n", __func__, ptr->type->identifier, name);
  }
}

bool RNA_enum_is_equal(bContext *C, PointerRNA *ptr, const char *name, const char *enumname)
{
  PropertyRNA *prop = RNA_struct_find_property(ptr, name);
  const EnumPropertyItem *item;
  bool free;

  if (prop) {
    int i;
    bool cmp = false;

    RNA_property_enum_items(C, ptr, prop, &item, NULL, &free);
    i = RNA_enum_from_identifier(item, enumname);
    if (i != -1) {
      cmp = (item[i].value == RNA_property_enum_get(ptr, prop));
    }

    if (free) {
      MEM_freeN((void *)item);
    }

    if (i != -1) {
      return cmp;
    }

    printf("%s: %s.%s item %s not found.\n", __func__, ptr->type->identifier, name, enumname);
    return false;
  }
  printf("%s: %s.%s not found.\n", __func__, ptr->type->identifier, name);
  return false;
}

bool RNA_enum_value_from_id(const EnumPropertyItem *item, const char *identifier, int *r_value)
{
  const int i = RNA_enum_from_identifier(item, identifier);
  if (i != -1) {
    *r_value = item[i].value;
    return true;
  }
  return false;
}

bool RNA_enum_id_from_value(const EnumPropertyItem *item, int value, const char **r_identifier)
{
  const int i = RNA_enum_from_value(item, value);
  if (i != -1) {
    *r_identifier = item[i].identifier;
    return true;
  }
  return false;
}

bool RNA_enum_icon_from_value(const EnumPropertyItem *item, int value, int *r_icon)
{
  const int i = RNA_enum_from_value(item, value);
  if (i != -1) {
    *r_icon = item[i].icon;
    return true;
  }
  return false;
}

bool RNA_enum_name_from_value(const EnumPropertyItem *item, int value, const char **r_name)
{
  const int i = RNA_enum_from_value(item, value);
  if (i != -1) {
    *r_name = item[i].name;
    return true;
  }
  return false;
}

void RNA_string_get(PointerRNA *ptr, const char *name, char *value)
{
  PropertyRNA *prop = RNA_struct_find_property(ptr, name);

  if (prop) {
    RNA_property_string_get(ptr, prop, value);
  }
  else {
    printf("%s: %s.%s not found.\n", __func__, ptr->type->identifier, name);
    value[0] = '\0';
  }
}

char *RNA_string_get_alloc(
    PointerRNA *ptr, const char *name, char *fixedbuf, int fixedlen, int *r_len)
{
  PropertyRNA *prop = RNA_struct_find_property(ptr, name);

  if (prop) {
    return RNA_property_string_get_alloc(ptr, prop, fixedbuf, fixedlen, r_len);
  }
  printf("%s: %s.%s not found.\n", __func__, ptr->type->identifier, name);
  if (r_len != NULL) {
    *r_len = 0;
  }
  return NULL;
}

int RNA_string_length(PointerRNA *ptr, const char *name)
{
  PropertyRNA *prop = RNA_struct_find_property(ptr, name);

  if (prop) {
    return RNA_property_string_length(ptr, prop);
  }
  printf("%s: %s.%s not found.\n", __func__, ptr->type->identifier, name);
  return 0;
}

void RNA_string_set(PointerRNA *ptr, const char *name, const char *value)
{
  PropertyRNA *prop = RNA_struct_find_property(ptr, name);

  if (prop) {
    RNA_property_string_set(ptr, prop, value);
  }
  else {
    printf("%s: %s.%s not found.\n", __func__, ptr->type->identifier, name);
  }
}

PointerRNA RNA_pointer_get(PointerRNA *ptr, const char *name)
{
  PropertyRNA *prop = RNA_struct_find_property(ptr, name);

  if (prop) {
    return RNA_property_pointer_get(ptr, prop);
  }
  printf("%s: %s.%s not found.\n", __func__, ptr->type->identifier, name);

  return PointerRNA_NULL;
}

void RNA_pointer_set(PointerRNA *ptr, const char *name, PointerRNA ptr_value)
{
  PropertyRNA *prop = RNA_struct_find_property(ptr, name);

  if (prop) {
    RNA_property_pointer_set(ptr, prop, ptr_value, NULL);
  }
  else {
    printf("%s: %s.%s not found.\n", __func__, ptr->type->identifier, name);
  }
}

void RNA_pointer_add(PointerRNA *ptr, const char *name)
{
  PropertyRNA *prop = RNA_struct_find_property(ptr, name);

  if (prop) {
    RNA_property_pointer_add(ptr, prop);
  }
  else {
    printf("%s: %s.%s not found.\n", __func__, ptr->type->identifier, name);
  }
}

void RNA_collection_begin(PointerRNA *ptr, const char *name, CollectionPropertyIterator *iter)
{
  PropertyRNA *prop = RNA_struct_find_property(ptr, name);

  if (prop) {
    RNA_property_collection_begin(ptr, prop, iter);
  }
  else {
    printf("%s: %s.%s not found.\n", __func__, ptr->type->identifier, name);
  }
}

void RNA_collection_add(PointerRNA *ptr, const char *name, PointerRNA *r_value)
{
  PropertyRNA *prop = RNA_struct_find_property(ptr, name);

  if (prop) {
    RNA_property_collection_add(ptr, prop, r_value);
  }
  else {
    printf("%s: %s.%s not found.\n", __func__, ptr->type->identifier, name);
  }
}

void RNA_collection_clear(PointerRNA *ptr, const char *name)
{
  PropertyRNA *prop = RNA_struct_find_property(ptr, name);

  if (prop) {
    RNA_property_collection_clear(ptr, prop);
  }
  else {
    printf("%s: %s.%s not found.\n", __func__, ptr->type->identifier, name);
  }
}

int RNA_collection_length(PointerRNA *ptr, const char *name)
{
  PropertyRNA *prop = RNA_struct_find_property(ptr, name);

  if (prop) {
    return RNA_property_collection_length(ptr, prop);
  }
  printf("%s: %s.%s not found.\n", __func__, ptr->type->identifier, name);
  return 0;
}

bool RNA_collection_is_empty(PointerRNA *ptr, const char *name)
{
  PropertyRNA *prop = RNA_struct_find_property(ptr, name);

  if (prop) {
    return RNA_property_collection_is_empty(ptr, prop);
  }
  printf("%s: %s.%s not found.\n", __func__, ptr->type->identifier, name);
  return false;
}

bool RNA_property_is_set_ex(PointerRNA *ptr, PropertyRNA *prop, bool use_ghost)
{
  prop = rna_ensure_property(prop);
  if (prop->flag & PROP_IDPROPERTY) {
    IDProperty *idprop = rna_idproperty_find(ptr, prop->identifier);
    return ((idprop != NULL) && (use_ghost == false || !(idprop->flag & IDP_FLAG_GHOST)));
  }
  return true;
}

bool RNA_property_is_set(PointerRNA *ptr, PropertyRNA *prop)
{
  prop = rna_ensure_property(prop);
  if (prop->flag & PROP_IDPROPERTY) {
    IDProperty *idprop = rna_idproperty_find(ptr, prop->identifier);
    return ((idprop != NULL) && !(idprop->flag & IDP_FLAG_GHOST));
  }
  return true;
}

void RNA_property_unset(PointerRNA *ptr, PropertyRNA *prop)
{
  prop = rna_ensure_property(prop);
  if (prop->flag & PROP_IDPROPERTY) {
    rna_idproperty_free(ptr, prop->identifier);
  }
}

bool RNA_struct_property_is_set_ex(PointerRNA *ptr, const char *identifier, bool use_ghost)
{
  PropertyRNA *prop = RNA_struct_find_property(ptr, identifier);

  if (prop) {
    return RNA_property_is_set_ex(ptr, prop, use_ghost);
  }
  /* python raises an error */
  // printf("%s: %s.%s not found.\n", __func__, ptr->type->identifier, name);
  return 0;
}

bool RNA_struct_property_is_set(PointerRNA *ptr, const char *identifier)
{
  PropertyRNA *prop = RNA_struct_find_property(ptr, identifier);

  if (prop) {
    return RNA_property_is_set(ptr, prop);
  }
  /* python raises an error */
  // printf("%s: %s.%s not found.\n", __func__, ptr->type->identifier, name);
  return 0;
}

void RNA_struct_property_unset(PointerRNA *ptr, const char *identifier)
{
  PropertyRNA *prop = RNA_struct_find_property(ptr, identifier);

  if (prop) {
    RNA_property_unset(ptr, prop);
  }
}

bool RNA_property_is_idprop(const PropertyRNA *prop)
{
  return (prop->magic != RNA_MAGIC);
}

bool RNA_property_is_unlink(PropertyRNA *prop)
{
  const int flag = RNA_property_flag(prop);
  if (RNA_property_type(prop) == PROP_STRING) {
    return (flag & PROP_NEVER_UNLINK) == 0;
  }
  return (flag & (PROP_NEVER_UNLINK | PROP_NEVER_NULL)) == 0;
}

char *RNA_pointer_as_string_id(bContext *C, PointerRNA *ptr)
{
  DynStr *dynstr = BLI_dynstr_new();
  char *cstring;

  const char *propname;
  int first_time = 1;

  BLI_dynstr_append(dynstr, "{");

  RNA_STRUCT_BEGIN (ptr, prop) {
    propname = RNA_property_identifier(prop);

    if (STREQ(propname, "rna_type")) {
      continue;
    }

    if (first_time == 0) {
      BLI_dynstr_append(dynstr, ", ");
    }
    first_time = 0;

    cstring = RNA_property_as_string(C, ptr, prop, -1, INT_MAX);
    BLI_dynstr_appendf(dynstr, "\"%s\":%s", propname, cstring);
    MEM_freeN(cstring);
  }
  RNA_STRUCT_END;

  BLI_dynstr_append(dynstr, "}");

  cstring = BLI_dynstr_get_cstring(dynstr);
  BLI_dynstr_free(dynstr);
  return cstring;
}

static char *rna_pointer_as_string__bldata(Main *bmain, PointerRNA *ptr)
{
  if (ptr->type == NULL || ptr->owner_id == NULL) {
    return BLI_strdup("None");
  }
  if (RNA_struct_is_ID(ptr->type)) {
    return RNA_path_full_ID_py(bmain, ptr->owner_id);
  }
  return RNA_path_full_struct_py(bmain, ptr);
}

char *RNA_pointer_as_string(bContext *C,
                            PointerRNA *ptr,
                            PropertyRNA *prop_ptr,
                            PointerRNA *ptr_prop)
{
  IDProperty *prop;
  if (ptr_prop->data == NULL) {
    return BLI_strdup("None");
  }
  if ((prop = rna_idproperty_check(&prop_ptr, ptr)) && prop->type != IDP_ID) {
    return RNA_pointer_as_string_id(C, ptr_prop);
  }
  return rna_pointer_as_string__bldata(CTX_data_main(C), ptr_prop);
}

char *RNA_pointer_as_string_keywords_ex(bContext *C,
                                        PointerRNA *ptr,
                                        const bool as_function,
                                        const bool all_args,
                                        const bool nested_args,
                                        const int max_prop_length,
                                        PropertyRNA *iterprop)
{
  const char *arg_name = NULL;

  PropertyRNA *prop;

  DynStr *dynstr = BLI_dynstr_new();
  char *cstring, *buf;
  bool first_iter = true;
  int flag, flag_parameter;

  RNA_PROP_BEGIN (ptr, propptr, iterprop) {
    prop = propptr.data;

    flag = RNA_property_flag(prop);
    flag_parameter = RNA_parameter_flag(prop);

    if (as_function && (flag_parameter & PARM_OUTPUT)) {
      continue;
    }

    arg_name = RNA_property_identifier(prop);

    if (STREQ(arg_name, "rna_type")) {
      continue;
    }

    if ((nested_args == false) && (RNA_property_type(prop) == PROP_POINTER)) {
      continue;
    }

    if (as_function && (prop->flag_parameter & PARM_REQUIRED)) {
      /* required args don't have useful defaults */
      BLI_dynstr_appendf(dynstr, first_iter ? "%s" : ", %s", arg_name);
      first_iter = false;
    }
    else {
      bool ok = true;

      if (all_args == true) {
        /* pass */
      }
      else if (RNA_struct_idprops_check(ptr->type)) {
        ok = RNA_property_is_set(ptr, prop);
      }

      if (ok) {
        if (as_function && RNA_property_type(prop) == PROP_POINTER) {
          /* don't expand pointers for functions */
          if (flag & PROP_NEVER_NULL) {
            /* we can't really do the right thing here. arg=arg?, hrmf! */
            buf = BLI_strdup(arg_name);
          }
          else {
            buf = BLI_strdup("None");
          }
        }
        else {
          buf = RNA_property_as_string(C, ptr, prop, -1, max_prop_length);
        }

        BLI_dynstr_appendf(dynstr, first_iter ? "%s=%s" : ", %s=%s", arg_name, buf);
        first_iter = false;
        MEM_freeN(buf);
      }
    }
  }
  RNA_PROP_END;

  cstring = BLI_dynstr_get_cstring(dynstr);
  BLI_dynstr_free(dynstr);
  return cstring;
}

char *RNA_pointer_as_string_keywords(bContext *C,
                                     PointerRNA *ptr,
                                     const bool as_function,
                                     const bool all_args,
                                     const bool nested_args,
                                     const int max_prop_length)
{
  PropertyRNA *iterprop;

  iterprop = RNA_struct_iterator_property(ptr->type);

  return RNA_pointer_as_string_keywords_ex(
      C, ptr, as_function, all_args, nested_args, max_prop_length, iterprop);
}

char *RNA_function_as_string_keywords(bContext *C,
                                      FunctionRNA *func,
                                      const bool as_function,
                                      const bool all_args,
                                      const int max_prop_length)
{
  PointerRNA funcptr;
  PropertyRNA *iterprop;

  RNA_pointer_create(NULL, &RNA_Function, func, &funcptr);

  iterprop = RNA_struct_find_property(&funcptr, "parameters");

  RNA_struct_iterator_property(funcptr.type);

  return RNA_pointer_as_string_keywords_ex(
      C, &funcptr, as_function, all_args, true, max_prop_length, iterprop);
}

static const char *bool_as_py_string(const int var)
{
  return var ? "True" : "False";
}

static void *rna_array_as_string_alloc(
    int type, int len, PointerRNA *ptr, PropertyRNA *prop, void **r_buf_end)
{
  void *buf_ret = NULL;
  if (type == PROP_BOOLEAN) {
    bool *buf = buf_ret = MEM_mallocN(sizeof(*buf) * len, __func__);
    RNA_property_boolean_get_array(ptr, prop, buf);
    *r_buf_end = buf + len;
  }
  else if (type == PROP_INT) {
    int *buf = buf_ret = MEM_mallocN(sizeof(*buf) * len, __func__);
    RNA_property_int_get_array(ptr, prop, buf);
    *r_buf_end = buf + len;
  }
  else if (type == PROP_FLOAT) {
    float *buf = buf_ret = MEM_mallocN(sizeof(*buf) * len, __func__);
    RNA_property_float_get_array(ptr, prop, buf);
    *r_buf_end = buf + len;
  }
  else {
    BLI_assert(0);
  }
  return buf_ret;
}

static void rna_array_as_string_elem(int type, void **buf_p, int len, DynStr *dynstr)
{
  /* This will print a comma separated string of the array elements from
   * buf start to len. We will add a comma if len == 1 to preserve tuples. */
  const int end = len - 1;
  if (type == PROP_BOOLEAN) {
    bool *buf = *buf_p;
    for (int i = 0; i < len; i++, buf++) {
      BLI_dynstr_appendf(dynstr, (i < end || !end) ? "%s, " : "%s", bool_as_py_string(*buf));
    }
    *buf_p = buf;
  }
  else if (type == PROP_INT) {
    int *buf = *buf_p;
    for (int i = 0; i < len; i++, buf++) {
      BLI_dynstr_appendf(dynstr, (i < end || !end) ? "%d, " : "%d", *buf);
    }
    *buf_p = buf;
  }
  else if (type == PROP_FLOAT) {
    float *buf = *buf_p;
    for (int i = 0; i < len; i++, buf++) {
      BLI_dynstr_appendf(dynstr, (i < end || !end) ? "%g, " : "%g", *buf);
    }
    *buf_p = buf;
  }
  else {
    BLI_assert(0);
  }
}

static void rna_array_as_string_recursive(
    int type, void **buf_p, int totdim, const int *dim_size, DynStr *dynstr)
{
  BLI_dynstr_append(dynstr, "(");
  if (totdim > 1) {
    totdim--;
    const int end = dim_size[totdim] - 1;
    for (int i = 0; i <= end; i++) {
      rna_array_as_string_recursive(type, buf_p, totdim, dim_size, dynstr);
      if (i < end || !end) {
        BLI_dynstr_append(dynstr, ", ");
      }
    }
  }
  else {
    rna_array_as_string_elem(type, buf_p, dim_size[0], dynstr);
  }
  BLI_dynstr_append(dynstr, ")");
}

static void rna_array_as_string(
    int type, int len, PointerRNA *ptr, PropertyRNA *prop, DynStr *dynstr)
{
  void *buf_end;
  void *buf = rna_array_as_string_alloc(type, len, ptr, prop, &buf_end);
  void *buf_step = buf;
  int totdim, dim_size[RNA_MAX_ARRAY_DIMENSION];

  totdim = RNA_property_array_dimension(ptr, prop, dim_size);

  rna_array_as_string_recursive(type, &buf_step, totdim, dim_size, dynstr);
  BLI_assert(buf_step == buf_end);
  MEM_freeN(buf);
}

char *RNA_property_as_string(
    bContext *C, PointerRNA *ptr, PropertyRNA *prop, int index, int max_prop_length)
{
  int type = RNA_property_type(prop);
  int len = RNA_property_array_length(ptr, prop);

  DynStr *dynstr = BLI_dynstr_new();
  char *cstring;

  /* see if we can coerce into a python type - PropertyType */
  switch (type) {
    case PROP_BOOLEAN:
      if (len == 0) {
        BLI_dynstr_append(dynstr, bool_as_py_string(RNA_property_boolean_get(ptr, prop)));
      }
      else {
        if (index != -1) {
          BLI_dynstr_append(dynstr,
                            bool_as_py_string(RNA_property_boolean_get_index(ptr, prop, index)));
        }
        else {
          rna_array_as_string(type, len, ptr, prop, dynstr);
        }
      }
      break;
    case PROP_INT:
      if (len == 0) {
        BLI_dynstr_appendf(dynstr, "%d", RNA_property_int_get(ptr, prop));
      }
      else {
        if (index != -1) {
          BLI_dynstr_appendf(dynstr, "%d", RNA_property_int_get_index(ptr, prop, index));
        }
        else {
          rna_array_as_string(type, len, ptr, prop, dynstr);
        }
      }
      break;
    case PROP_FLOAT:
      if (len == 0) {
        BLI_dynstr_appendf(dynstr, "%g", RNA_property_float_get(ptr, prop));
      }
      else {
        if (index != -1) {
          BLI_dynstr_appendf(dynstr, "%g", RNA_property_float_get_index(ptr, prop, index));
        }
        else {
          rna_array_as_string(type, len, ptr, prop, dynstr);
        }
      }
      break;
    case PROP_STRING: {
      char *buf_esc;
      char *buf;
      int length;

      length = RNA_property_string_length(ptr, prop);
      buf = MEM_mallocN(sizeof(char) * (length + 1), "RNA_property_as_string");
      buf_esc = MEM_mallocN(sizeof(char) * (length * 2 + 1), "RNA_property_as_string esc");
      RNA_property_string_get(ptr, prop, buf);
      BLI_str_escape(buf_esc, buf, length * 2 + 1);
      MEM_freeN(buf);
      BLI_dynstr_appendf(dynstr, "\"%s\"", buf_esc);
      MEM_freeN(buf_esc);
      break;
    }
    case PROP_ENUM: {
      /* string arrays don't exist */
      const char *identifier;
      int val = RNA_property_enum_get(ptr, prop);

      if (RNA_property_flag(prop) & PROP_ENUM_FLAG) {
        /* represent as a python set */
        if (val) {
          const EnumPropertyItem *item_array;
          bool free;

          BLI_dynstr_append(dynstr, "{");

          RNA_property_enum_items(C, ptr, prop, &item_array, NULL, &free);
          if (item_array) {
            const EnumPropertyItem *item = item_array;
            bool is_first = true;
            for (; item->identifier; item++) {
              if (item->identifier[0] && item->value & val) {
                BLI_dynstr_appendf(dynstr, is_first ? "'%s'" : ", '%s'", item->identifier);
                is_first = false;
              }
            }

            if (free) {
              MEM_freeN((void *)item_array);
            }
          }

          BLI_dynstr_append(dynstr, "}");
        }
        else {
          /* annoying exception, don't confuse with dictionary syntax above: {} */
          BLI_dynstr_append(dynstr, "set()");
        }
      }
      else if (RNA_property_enum_identifier(C, ptr, prop, val, &identifier)) {
        BLI_dynstr_appendf(dynstr, "'%s'", identifier);
      }
      else {
        BLI_dynstr_append(dynstr, "'<UNKNOWN ENUM>'");
      }
      break;
    }
    case PROP_POINTER: {
      PointerRNA tptr = RNA_property_pointer_get(ptr, prop);
      cstring = RNA_pointer_as_string(C, ptr, prop, &tptr);
      BLI_dynstr_append(dynstr, cstring);
      MEM_freeN(cstring);
      break;
    }
    case PROP_COLLECTION: {
      int i = 0;
      CollectionPropertyIterator collect_iter;
      BLI_dynstr_append(dynstr, "[");

      for (RNA_property_collection_begin(ptr, prop, &collect_iter);
           (i < max_prop_length) && collect_iter.valid;
           RNA_property_collection_next(&collect_iter), i++) {
        PointerRNA itemptr = collect_iter.ptr;

        if (i != 0) {
          BLI_dynstr_append(dynstr, ", ");
        }

        /* now get every prop of the collection */
        cstring = RNA_pointer_as_string(C, ptr, prop, &itemptr);
        BLI_dynstr_append(dynstr, cstring);
        MEM_freeN(cstring);
      }

      RNA_property_collection_end(&collect_iter);
      BLI_dynstr_append(dynstr, "]");
      break;
    }
    default:
      BLI_dynstr_append(dynstr, "'<UNKNOWN TYPE>'"); /* TODO */
      break;
  }

  cstring = BLI_dynstr_get_cstring(dynstr);
  BLI_dynstr_free(dynstr);
  return cstring;
}

/* Function */

const char *RNA_function_identifier(FunctionRNA *func)
{
  return func->identifier;
}

const char *RNA_function_ui_description(FunctionRNA *func)
{
  return TIP_(func->description);
}

const char *RNA_function_ui_description_raw(FunctionRNA *func)
{
  return func->description;
}

int RNA_function_flag(FunctionRNA *func)
{
  return func->flag;
}

int RNA_function_defined(FunctionRNA *func)
{
  return func->call != NULL;
}

PropertyRNA *RNA_function_get_parameter(PointerRNA *UNUSED(ptr), FunctionRNA *func, int index)
{
  return BLI_findlink(&func->cont.properties, index);
}

PropertyRNA *RNA_function_find_parameter(PointerRNA *UNUSED(ptr),
                                         FunctionRNA *func,
                                         const char *identifier)
{
  PropertyRNA *parm;

  parm = func->cont.properties.first;
  for (; parm; parm = parm->next) {
    if (STREQ(RNA_property_identifier(parm), identifier)) {
      break;
    }
  }

  return parm;
}

const ListBase *RNA_function_defined_parameters(FunctionRNA *func)
{
  return &func->cont.properties;
}

/* Utility */

int RNA_parameter_flag(PropertyRNA *prop)
{
  return (int)rna_ensure_property(prop)->flag_parameter;
}

ParameterList *RNA_parameter_list_create(ParameterList *parms,
                                         PointerRNA *UNUSED(ptr),
                                         FunctionRNA *func)
{
  PropertyRNA *parm;
  PointerRNA null_ptr = PointerRNA_NULL;
  void *data;
  int alloc_size = 0, size;

  parms->arg_count = 0;
  parms->ret_count = 0;

  /* allocate data */
  for (parm = func->cont.properties.first; parm; parm = parm->next) {
    alloc_size += rna_parameter_size(parm);

    if (parm->flag_parameter & PARM_OUTPUT) {
      parms->ret_count++;
    }
    else {
      parms->arg_count++;
    }
  }

  parms->data = MEM_callocN(alloc_size, "RNA_parameter_list_create");
  parms->func = func;
  parms->alloc_size = alloc_size;

  /* set default values */
  data = parms->data;

  for (parm = func->cont.properties.first; parm; parm = parm->next) {
    size = rna_parameter_size(parm);

    /* set length to 0, these need to be set later, see bpy_array.c's py_to_array */
    if (parm->flag & PROP_DYNAMIC) {
      ParameterDynAlloc *data_alloc = data;
      data_alloc->array_tot = 0;
      data_alloc->array = NULL;
    }

    if (!(parm->flag_parameter & PARM_REQUIRED) && !(parm->flag & PROP_DYNAMIC)) {
      switch (parm->type) {
        case PROP_BOOLEAN:
          if (parm->arraydimension) {
            rna_property_boolean_get_default_array_values(
                &null_ptr, (BoolPropertyRNA *)parm, data);
          }
          else {
            memcpy(data, &((BoolPropertyRNA *)parm)->defaultvalue, size);
          }
          break;
        case PROP_INT:
          if (parm->arraydimension) {
            rna_property_int_get_default_array_values(&null_ptr, (IntPropertyRNA *)parm, data);
          }
          else {
            memcpy(data, &((IntPropertyRNA *)parm)->defaultvalue, size);
          }
          break;
        case PROP_FLOAT:
          if (parm->arraydimension) {
            rna_property_float_get_default_array_values(&null_ptr, (FloatPropertyRNA *)parm, data);
          }
          else {
            memcpy(data, &((FloatPropertyRNA *)parm)->defaultvalue, size);
          }
          break;
        case PROP_ENUM:
          memcpy(data, &((EnumPropertyRNA *)parm)->defaultvalue, size);
          break;
        case PROP_STRING: {
          const char *defvalue = ((StringPropertyRNA *)parm)->defaultvalue;
          if (defvalue && defvalue[0]) {
            /* causes bug T29988, possibly this is only correct for thick wrapped
             * need to look further into it - campbell */
#if 0
            BLI_strncpy(data, defvalue, size);
#else
            memcpy(data, &defvalue, size);
#endif
          }
          break;
        }
        case PROP_POINTER:
        case PROP_COLLECTION:
          break;
      }
    }

    data = ((char *)data) + rna_parameter_size(parm);
  }

  return parms;
}

void RNA_parameter_list_free(ParameterList *parms)
{
  PropertyRNA *parm;
  int tot;

  parm = parms->func->cont.properties.first;
  for (tot = 0; parm; parm = parm->next) {
    if (parm->type == PROP_COLLECTION) {
      BLI_freelistN((ListBase *)((char *)parms->data + tot));
    }
    else if (parm->flag & PROP_DYNAMIC) {
      /* for dynamic arrays and strings, data is a pointer to an array */
      ParameterDynAlloc *data_alloc = (void *)(((char *)parms->data) + tot);
      if (data_alloc->array) {
        MEM_freeN(data_alloc->array);
      }
    }

    tot += rna_parameter_size(parm);
  }

  MEM_freeN(parms->data);
  parms->data = NULL;

  parms->func = NULL;
}

int RNA_parameter_list_size(const ParameterList *parms)
{
  return parms->alloc_size;
}

int RNA_parameter_list_arg_count(const ParameterList *parms)
{
  return parms->arg_count;
}

int RNA_parameter_list_ret_count(const ParameterList *parms)
{
  return parms->ret_count;
}

void RNA_parameter_list_begin(ParameterList *parms, ParameterIterator *iter)
{
  /* may be useful but unused now */
  // RNA_pointer_create(NULL, &RNA_Function, parms->func, &iter->funcptr); /* UNUSED */

  iter->parms = parms;
  iter->parm = parms->func->cont.properties.first;
  iter->valid = iter->parm != NULL;
  iter->offset = 0;

  if (iter->valid) {
    iter->size = rna_parameter_size(iter->parm);
    iter->data = (((char *)iter->parms->data)); /* +iter->offset, always 0 */
  }
}

void RNA_parameter_list_next(ParameterIterator *iter)
{
  iter->offset += iter->size;
  iter->parm = iter->parm->next;
  iter->valid = iter->parm != NULL;

  if (iter->valid) {
    iter->size = rna_parameter_size(iter->parm);
    iter->data = (((char *)iter->parms->data) + iter->offset);
  }
}

void RNA_parameter_list_end(ParameterIterator *UNUSED(iter))
{
  /* nothing to do */
}

void RNA_parameter_get(ParameterList *parms, PropertyRNA *parm, void **value)
{
  ParameterIterator iter;

  RNA_parameter_list_begin(parms, &iter);

  for (; iter.valid; RNA_parameter_list_next(&iter)) {
    if (iter.parm == parm) {
      break;
    }
  }

  if (iter.valid) {
    if (parm->flag & PROP_DYNAMIC) {
      /* for dynamic arrays and strings, data is a pointer to an array */
      ParameterDynAlloc *data_alloc = iter.data;
      *value = data_alloc->array;
    }
    else {
      *value = iter.data;
    }
  }
  else {
    *value = NULL;
  }

  RNA_parameter_list_end(&iter);
}

void RNA_parameter_get_lookup(ParameterList *parms, const char *identifier, void **value)
{
  PropertyRNA *parm;

  parm = parms->func->cont.properties.first;
  for (; parm; parm = parm->next) {
    if (STREQ(RNA_property_identifier(parm), identifier)) {
      break;
    }
  }

  if (parm) {
    RNA_parameter_get(parms, parm, value);
  }
}

void RNA_parameter_set(ParameterList *parms, PropertyRNA *parm, const void *value)
{
  ParameterIterator iter;

  RNA_parameter_list_begin(parms, &iter);

  for (; iter.valid; RNA_parameter_list_next(&iter)) {
    if (iter.parm == parm) {
      break;
    }
  }

  if (iter.valid) {
    if (parm->flag & PROP_DYNAMIC) {
      /* for dynamic arrays and strings, data is a pointer to an array */
      ParameterDynAlloc *data_alloc = iter.data;
      size_t size = 0;
      switch (parm->type) {
        case PROP_STRING:
          size = sizeof(char);
          break;
        case PROP_INT:
        case PROP_BOOLEAN:
          size = sizeof(int);
          break;
        case PROP_FLOAT:
          size = sizeof(float);
          break;
        default:
          break;
      }
      size *= data_alloc->array_tot;
      if (data_alloc->array) {
        MEM_freeN(data_alloc->array);
      }
      data_alloc->array = MEM_mallocN(size, __func__);
      memcpy(data_alloc->array, value, size);
    }
    else {
      memcpy(iter.data, value, iter.size);
    }
  }

  RNA_parameter_list_end(&iter);
}

void RNA_parameter_set_lookup(ParameterList *parms, const char *identifier, const void *value)
{
  PropertyRNA *parm;

  parm = parms->func->cont.properties.first;
  for (; parm; parm = parm->next) {
    if (STREQ(RNA_property_identifier(parm), identifier)) {
      break;
    }
  }

  if (parm) {
    RNA_parameter_set(parms, parm, value);
  }
}

int RNA_parameter_dynamic_length_get(ParameterList *parms, PropertyRNA *parm)
{
  ParameterIterator iter;
  int len = 0;

  RNA_parameter_list_begin(parms, &iter);

  for (; iter.valid; RNA_parameter_list_next(&iter)) {
    if (iter.parm == parm) {
      break;
    }
  }

  if (iter.valid) {
    len = RNA_parameter_dynamic_length_get_data(parms, parm, iter.data);
  }

  RNA_parameter_list_end(&iter);

  return len;
}

void RNA_parameter_dynamic_length_set(ParameterList *parms, PropertyRNA *parm, int length)
{
  ParameterIterator iter;

  RNA_parameter_list_begin(parms, &iter);

  for (; iter.valid; RNA_parameter_list_next(&iter)) {
    if (iter.parm == parm) {
      break;
    }
  }

  if (iter.valid) {
    RNA_parameter_dynamic_length_set_data(parms, parm, iter.data, length);
  }

  RNA_parameter_list_end(&iter);
}

int RNA_parameter_dynamic_length_get_data(ParameterList *UNUSED(parms),
                                          PropertyRNA *parm,
                                          void *data)
{
  if (parm->flag & PROP_DYNAMIC) {
    return (int)((ParameterDynAlloc *)data)->array_tot;
  }
  return 0;
}

void RNA_parameter_dynamic_length_set_data(ParameterList *UNUSED(parms),
                                           PropertyRNA *parm,
                                           void *data,
                                           int length)
{
  if (parm->flag & PROP_DYNAMIC) {
    ((ParameterDynAlloc *)data)->array_tot = (intptr_t)length;
  }
}

int RNA_function_call(
    bContext *C, ReportList *reports, PointerRNA *ptr, FunctionRNA *func, ParameterList *parms)
{
  if (func->call) {
    func->call(C, reports, ptr, parms);

    return 0;
  }

  return -1;
}

int RNA_function_call_lookup(bContext *C,
                             ReportList *reports,
                             PointerRNA *ptr,
                             const char *identifier,
                             ParameterList *parms)
{
  FunctionRNA *func;

  func = RNA_struct_find_function(ptr->type, identifier);

  if (func) {
    return RNA_function_call(C, reports, ptr, func, parms);
  }

  return -1;
}

int RNA_function_call_direct(
    bContext *C, ReportList *reports, PointerRNA *ptr, FunctionRNA *func, const char *format, ...)
{
  va_list args;
  int ret;

  va_start(args, format);

  ret = RNA_function_call_direct_va(C, reports, ptr, func, format, args);

  va_end(args);

  return ret;
}

int RNA_function_call_direct_lookup(bContext *C,
                                    ReportList *reports,
                                    PointerRNA *ptr,
                                    const char *identifier,
                                    const char *format,
                                    ...)
{
  FunctionRNA *func;

  func = RNA_struct_find_function(ptr->type, identifier);

  if (func) {
    va_list args;
    int ret;

    va_start(args, format);

    ret = RNA_function_call_direct_va(C, reports, ptr, func, format, args);

    va_end(args);

    return ret;
  }

  return -1;
}

static int rna_function_format_array_length(const char *format, int ofs, int flen)
{
  char lenbuf[16];
  int idx = 0;

  if (format[ofs++] == '[') {
    for (; ofs < flen && format[ofs] != ']' && idx < sizeof(lenbuf) - 1; idx++, ofs++) {
      lenbuf[idx] = format[ofs];
    }
  }

  if (ofs < flen && format[ofs + 1] == ']') {
    /* XXX put better error reporting for (ofs >= flen) or idx over lenbuf capacity */
    lenbuf[idx] = '\0';
    return atoi(lenbuf);
  }

  return 0;
}

static int rna_function_parameter_parse(PointerRNA *ptr,
                                        PropertyRNA *prop,
                                        PropertyType type,
                                        char ftype,
                                        int len,
                                        void *dest,
                                        const void *src,
                                        StructRNA *srna,
                                        const char *tid,
                                        const char *fid,
                                        const char *pid)
{
  /* ptr is always a function pointer, prop always a parameter */

  switch (type) {
    case PROP_BOOLEAN: {
      if (ftype != 'b') {
        fprintf(
            stderr, "%s.%s: wrong type for parameter %s, a boolean was expected\n", tid, fid, pid);
        return -1;
      }

      if (len == 0) {
        *((bool *)dest) = *((bool *)src);
      }
      else {
        memcpy(dest, src, len * sizeof(bool));
      }

      break;
    }
    case PROP_INT: {
      if (ftype != 'i') {
        fprintf(stderr,
                "%s.%s: wrong type for parameter %s, an integer was expected\n",
                tid,
                fid,
                pid);
        return -1;
      }

      if (len == 0) {
        *((int *)dest) = *((int *)src);
      }
      else {
        memcpy(dest, src, len * sizeof(int));
      }

      break;
    }
    case PROP_FLOAT: {
      if (ftype != 'f') {
        fprintf(
            stderr, "%s.%s: wrong type for parameter %s, a float was expected\n", tid, fid, pid);
        return -1;
      }

      if (len == 0) {
        *((float *)dest) = *((float *)src);
      }
      else {
        memcpy(dest, src, len * sizeof(float));
      }

      break;
    }
    case PROP_STRING: {
      if (ftype != 's') {
        fprintf(
            stderr, "%s.%s: wrong type for parameter %s, a string was expected\n", tid, fid, pid);
        return -1;
      }

      *((char **)dest) = *((char **)src);

      break;
    }
    case PROP_ENUM: {
      if (ftype != 'e') {
        fprintf(
            stderr, "%s.%s: wrong type for parameter %s, an enum was expected\n", tid, fid, pid);
        return -1;
      }

      *((int *)dest) = *((int *)src);

      break;
    }
    case PROP_POINTER: {
      StructRNA *ptype;

      if (ftype != 'O') {
        fprintf(
            stderr, "%s.%s: wrong type for parameter %s, an object was expected\n", tid, fid, pid);
        return -1;
      }

      ptype = RNA_property_pointer_type(ptr, prop);

      if (prop->flag_parameter & PARM_RNAPTR) {
        *((PointerRNA *)dest) = *((PointerRNA *)src);
        break;
      }

      if (ptype != srna && !RNA_struct_is_a(srna, ptype)) {
        fprintf(stderr,
                "%s.%s: wrong type for parameter %s, "
                "an object of type %s was expected, passed an object of type %s\n",
                tid,
                fid,
                pid,
                RNA_struct_identifier(ptype),
                RNA_struct_identifier(srna));
        return -1;
      }

      *((void **)dest) = *((void **)src);

      break;
    }
    case PROP_COLLECTION: {
      StructRNA *ptype;
      ListBase *lb, *clb;
      Link *link;
      CollectionPointerLink *clink;

      if (ftype != 'C') {
        fprintf(stderr,
                "%s.%s: wrong type for parameter %s, a collection was expected\n",
                tid,
                fid,
                pid);
        return -1;
      }

      lb = (ListBase *)src;
      clb = (ListBase *)dest;
      ptype = RNA_property_pointer_type(ptr, prop);

      if (ptype != srna && !RNA_struct_is_a(srna, ptype)) {
        fprintf(stderr,
                "%s.%s: wrong type for parameter %s, "
                "a collection of objects of type %s was expected, "
                "passed a collection of objects of type %s\n",
                tid,
                fid,
                pid,
                RNA_struct_identifier(ptype),
                RNA_struct_identifier(srna));
        return -1;
      }

      for (link = lb->first; link; link = link->next) {
        clink = MEM_callocN(sizeof(CollectionPointerLink), "CCollectionPointerLink");
        RNA_pointer_create(NULL, srna, link, &clink->ptr);
        BLI_addtail(clb, clink);
      }

      break;
    }
    default: {
      if (len == 0) {
        fprintf(stderr, "%s.%s: unknown type for parameter %s\n", tid, fid, pid);
      }
      else {
        fprintf(stderr, "%s.%s: unknown array type for parameter %s\n", tid, fid, pid);
      }

      return -1;
    }
  }

  return 0;
}

int RNA_function_call_direct_va(bContext *C,
                                ReportList *reports,
                                PointerRNA *ptr,
                                FunctionRNA *func,
                                const char *format,
                                va_list args)
{
  PointerRNA funcptr;
  ParameterList parms;
  ParameterIterator iter;
  PropertyRNA *pret, *parm;
  PropertyType type;
  int i, ofs, flen, flag_parameter, len, alen, err = 0;
  const char *tid, *fid, *pid = NULL;
  char ftype;
  void **retdata = NULL;

  RNA_pointer_create(NULL, &RNA_Function, func, &funcptr);

  tid = RNA_struct_identifier(ptr->type);
  fid = RNA_function_identifier(func);
  pret = func->c_ret;
  flen = strlen(format);

  RNA_parameter_list_create(&parms, ptr, func);
  RNA_parameter_list_begin(&parms, &iter);

  for (i = 0, ofs = 0; iter.valid; RNA_parameter_list_next(&iter), i++) {
    parm = iter.parm;
    flag_parameter = RNA_parameter_flag(parm);

    if (parm == pret) {
      retdata = iter.data;
      continue;
    }
    if (flag_parameter & PARM_OUTPUT) {
      continue;
    }

    pid = RNA_property_identifier(parm);

    if (ofs >= flen || format[ofs] == 'N') {
      if (parm->flag_parameter & PARM_REQUIRED) {
        err = -1;
        fprintf(stderr, "%s.%s: missing required parameter %s\n", tid, fid, pid);
        break;
      }
      ofs++;
      continue;
    }

    type = RNA_property_type(parm);
    ftype = format[ofs++];
    len = RNA_property_array_length(&funcptr, parm);
    alen = rna_function_format_array_length(format, ofs, flen);

    if (len != alen) {
      err = -1;
      fprintf(stderr,
              "%s.%s: for parameter %s, "
              "was expecting an array of %i elements, "
              "passed %i elements instead\n",
              tid,
              fid,
              pid,
              len,
              alen);
      break;
    }

    switch (type) {
      case PROP_BOOLEAN:
      case PROP_INT:
      case PROP_ENUM: {
        int arg = va_arg(args, int);
        err = rna_function_parameter_parse(
            &funcptr, parm, type, ftype, len, iter.data, &arg, NULL, tid, fid, pid);
        break;
      }
      case PROP_FLOAT: {
        double arg = va_arg(args, double);
        err = rna_function_parameter_parse(
            &funcptr, parm, type, ftype, len, iter.data, &arg, NULL, tid, fid, pid);
        break;
      }
      case PROP_STRING: {
        const char *arg = va_arg(args, char *);
        err = rna_function_parameter_parse(
            &funcptr, parm, type, ftype, len, iter.data, &arg, NULL, tid, fid, pid);
        break;
      }
      case PROP_POINTER: {
        StructRNA *srna = va_arg(args, StructRNA *);
        void *arg = va_arg(args, void *);
        err = rna_function_parameter_parse(
            &funcptr, parm, type, ftype, len, iter.data, &arg, srna, tid, fid, pid);
        break;
      }
      case PROP_COLLECTION: {
        StructRNA *srna = va_arg(args, StructRNA *);
        ListBase *arg = va_arg(args, ListBase *);
        err = rna_function_parameter_parse(
            &funcptr, parm, type, ftype, len, iter.data, &arg, srna, tid, fid, pid);
        break;
      }
      default: {
        /* handle errors */
        err = rna_function_parameter_parse(
            &funcptr, parm, type, ftype, len, iter.data, NULL, NULL, tid, fid, pid);
        break;
      }
    }

    if (err != 0) {
      break;
    }
  }

  if (err == 0) {
    err = RNA_function_call(C, reports, ptr, func, &parms);
  }

  /* XXX throw error when more parameters than those needed are passed or leave silent? */
  if (err == 0 && pret && ofs < flen && format[ofs++] == 'R') {
    parm = pret;

    type = RNA_property_type(parm);
    ftype = format[ofs++];
    len = RNA_property_array_length(&funcptr, parm);
    alen = rna_function_format_array_length(format, ofs, flen);

    if (len != alen) {
      err = -1;
      fprintf(stderr,
              "%s.%s: for return parameter %s, "
              "was expecting an array of %i elements, passed %i elements instead\n",
              tid,
              fid,
              pid,
              len,
              alen);
    }
    else {
      switch (type) {
        case PROP_BOOLEAN:
        case PROP_INT:
        case PROP_ENUM: {
          int *arg = va_arg(args, int *);
          err = rna_function_parameter_parse(
              &funcptr, parm, type, ftype, len, arg, retdata, NULL, tid, fid, pid);
          break;
        }
        case PROP_FLOAT: {
          float *arg = va_arg(args, float *);
          err = rna_function_parameter_parse(
              &funcptr, parm, type, ftype, len, arg, retdata, NULL, tid, fid, pid);
          break;
        }
        case PROP_STRING: {
          char **arg = va_arg(args, char **);
          err = rna_function_parameter_parse(
              &funcptr, parm, type, ftype, len, arg, retdata, NULL, tid, fid, pid);
          break;
        }
        case PROP_POINTER: {
          StructRNA *srna = va_arg(args, StructRNA *);
          void **arg = va_arg(args, void **);
          err = rna_function_parameter_parse(
              &funcptr, parm, type, ftype, len, arg, retdata, srna, tid, fid, pid);
          break;
        }
        case PROP_COLLECTION: {
          StructRNA *srna = va_arg(args, StructRNA *);
          ListBase **arg = va_arg(args, ListBase **);
          err = rna_function_parameter_parse(
              &funcptr, parm, type, ftype, len, arg, retdata, srna, tid, fid, pid);
          break;
        }
        default: {
          /* handle errors */
          err = rna_function_parameter_parse(
              &funcptr, parm, type, ftype, len, NULL, NULL, NULL, tid, fid, pid);
          break;
        }
      }
    }
  }

  RNA_parameter_list_end(&iter);
  RNA_parameter_list_free(&parms);

  return err;
}

int RNA_function_call_direct_va_lookup(bContext *C,
                                       ReportList *reports,
                                       PointerRNA *ptr,
                                       const char *identifier,
                                       const char *format,
                                       va_list args)
{
  FunctionRNA *func;

  func = RNA_struct_find_function(ptr->type, identifier);

  if (func) {
    return RNA_function_call_direct_va(C, reports, ptr, func, format, args);
  }

  return 0;
}

const char *RNA_translate_ui_text(
    const char *text, const char *text_ctxt, StructRNA *type, PropertyRNA *prop, int translate)
{
  return rna_translate_ui_text(text, text_ctxt, type, prop, translate);
}

bool RNA_property_reset(PointerRNA *ptr, PropertyRNA *prop, int index)
{
  int len;

  /* get the length of the array to work with */
  len = RNA_property_array_length(ptr, prop);

  /* get and set the default values as appropriate for the various types */
  switch (RNA_property_type(prop)) {
    case PROP_BOOLEAN:
      if (len) {
        if (index == -1) {
          bool *tmparray = MEM_callocN(sizeof(bool) * len, "reset_defaults - boolean");

          RNA_property_boolean_get_default_array(ptr, prop, tmparray);
          RNA_property_boolean_set_array(ptr, prop, tmparray);

          MEM_freeN(tmparray);
        }
        else {
          int value = RNA_property_boolean_get_default_index(ptr, prop, index);
          RNA_property_boolean_set_index(ptr, prop, index, value);
        }
      }
      else {
        int value = RNA_property_boolean_get_default(ptr, prop);
        RNA_property_boolean_set(ptr, prop, value);
      }
      return true;
    case PROP_INT:
      if (len) {
        if (index == -1) {
          int *tmparray = MEM_callocN(sizeof(int) * len, "reset_defaults - int");

          RNA_property_int_get_default_array(ptr, prop, tmparray);
          RNA_property_int_set_array(ptr, prop, tmparray);

          MEM_freeN(tmparray);
        }
        else {
          int value = RNA_property_int_get_default_index(ptr, prop, index);
          RNA_property_int_set_index(ptr, prop, index, value);
        }
      }
      else {
        int value = RNA_property_int_get_default(ptr, prop);
        RNA_property_int_set(ptr, prop, value);
      }
      return true;
    case PROP_FLOAT:
      if (len) {
        if (index == -1) {
          float *tmparray = MEM_callocN(sizeof(float) * len, "reset_defaults - float");

          RNA_property_float_get_default_array(ptr, prop, tmparray);
          RNA_property_float_set_array(ptr, prop, tmparray);

          MEM_freeN(tmparray);
        }
        else {
          float value = RNA_property_float_get_default_index(ptr, prop, index);
          RNA_property_float_set_index(ptr, prop, index, value);
        }
      }
      else {
        float value = RNA_property_float_get_default(ptr, prop);
        RNA_property_float_set(ptr, prop, value);
      }
      return true;
    case PROP_ENUM: {
      int value = RNA_property_enum_get_default(ptr, prop);
      RNA_property_enum_set(ptr, prop, value);
      return true;
    }

    case PROP_STRING: {
      char *value = RNA_property_string_get_default_alloc(ptr, prop, NULL, 0, NULL);
      RNA_property_string_set(ptr, prop, value);
      MEM_freeN(value);
      return true;
    }

    case PROP_POINTER: {
      PointerRNA value = RNA_property_pointer_get_default(ptr, prop);
      RNA_property_pointer_set(ptr, prop, value, NULL);
      return true;
    }

    default:
      /* FIXME: are there still any cases that haven't been handled?
       * comment out "default" block to check :) */
      return false;
  }
}

bool RNA_property_assign_default(PointerRNA *ptr, PropertyRNA *prop)
{
  if (!RNA_property_is_idprop(prop) || RNA_property_array_check(prop)) {
    return false;
  }

  /* get and set the default values as appropriate for the various types */
  switch (RNA_property_type(prop)) {
    case PROP_INT: {
      int value = RNA_property_int_get(ptr, prop);
      return RNA_property_int_set_default(prop, value);
    }

    case PROP_FLOAT: {
      float value = RNA_property_float_get(ptr, prop);
      return RNA_property_float_set_default(prop, value);
    }

    default:
      return false;
  }
}

void _RNA_warning(const char *format, ...)
{
  va_list args;

  va_start(args, format);
  vprintf(format, args);
  va_end(args);

  /* gcc macro adds '\n', but can't use for other compilers */
#ifndef __GNUC__
  fputc('\n', stdout);
#endif

#ifdef WITH_PYTHON
  {
    extern void PyC_LineSpit(void);
    PyC_LineSpit();
  }
#endif
}

bool RNA_path_resolved_create(PointerRNA *ptr,
                              struct PropertyRNA *prop,
                              const int prop_index,
                              PathResolvedRNA *r_anim_rna)
{
  int array_len = RNA_property_array_length(ptr, prop);

  if ((array_len == 0) || (prop_index < array_len)) {
    r_anim_rna->ptr = *ptr;
    r_anim_rna->prop = prop;
    r_anim_rna->prop_index = array_len ? prop_index : -1;

    return true;
  }
  return false;
}

static char rna_struct_state_owner[64];
void RNA_struct_state_owner_set(const char *name)
{
  if (name) {
    BLI_strncpy(rna_struct_state_owner, name, sizeof(rna_struct_state_owner));
  }
  else {
    rna_struct_state_owner[0] = '\0';
  }
}

const char *RNA_struct_state_owner_get(void)
{
  if (rna_struct_state_owner[0]) {
    return rna_struct_state_owner;
  }
  return NULL;
}<|MERGE_RESOLUTION|>--- conflicted
+++ resolved
@@ -1923,23 +1923,6 @@
     return false;
   }
 
-<<<<<<< HEAD
-  /* property from linked data-block */
-  if (id) {
-    if (ID_IS_LINKED(id) && (prop_type->flag & PROP_LIB_EXCEPTION) == 0) {
-      if (!(*r_info)[0]) {
-        *r_info = N_("Can't edit this property from a linked data");
-      }
-      return false;
-    }
-    if (ID_IS_OVERRIDE_LIBRARY(id)) {
-      if (!RNA_property_overridable_get(ptr, prop)) {
-        if (!(*r_info)[0]) {
-          *r_info = N_("Can't edit this property from an override data");
-        }
-        return false;
-      }
-=======
   /* If there is no owning ID, the property is editable at this point. */
   if (id == NULL) {
     return true;
@@ -1956,7 +1939,6 @@
   if (ID_IS_OVERRIDE_LIBRARY(id) && !RNA_property_overridable_get(ptr, prop_orig)) {
     if (r_info != NULL && (*r_info)[0] == '\0') {
       *r_info = N_("Can't edit this property from an override data-block");
->>>>>>> 4f1063e3
     }
     return false;
   }
