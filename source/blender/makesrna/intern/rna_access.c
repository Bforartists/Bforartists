--- conflicted
+++ resolved
@@ -4923,12 +4923,8 @@
 {
 	char *id_path;
 	const char *data_delim;
-<<<<<<< HEAD
-	char *data_path;
-=======
 	const char *data_path;
 	bool  data_path_free;
->>>>>>> ecd36afb
 
 	char *ret;
 
@@ -4957,8 +4953,6 @@
 		data_path_free = false;
 	}
 
-
-	data_delim = (data_path && data_path[0] == '[') ? "" : ".";
 
 	if ((index == -1) || (RNA_property_array_check(prop) == false)) {
 		ret = BLI_sprintfN("%s%s%s",
