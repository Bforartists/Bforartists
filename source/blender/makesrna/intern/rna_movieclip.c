--- conflicted
+++ resolved
@@ -276,16 +276,12 @@
 
   srna = RNA_def_struct(brna, "MovieClipUser", NULL);
   RNA_def_struct_ui_text(
-<<<<<<< HEAD
-      srna, "Movie Clip User", "Parameters defining how a MovieClip data is used by another data");
-=======
       srna,
       "Movie Clip User",
-      "Parameters defining how a MovieClip data-block is used by another data-block");
+      "Parameters defining how a MovieClip data is used by another data");
   RNA_def_struct_path_func(srna, "rna_MovieClipUser_path");
 
   RNA_define_lib_overridable(true);
->>>>>>> b5405c17
 
   prop = RNA_def_property(srna, "frame_current", PROP_INT, PROP_TIME);
   RNA_def_property_int_sdna(prop, NULL, "framenr");
