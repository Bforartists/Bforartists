/*
 * This program is free software; you can redistribute it and/or
 * modify it under the terms of the GNU General Public License
 * as published by the Free Software Foundation; either version 2
 * of the License, or (at your option) any later version.
 *
 * This program is distributed in the hope that it will be useful,
 * but WITHOUT ANY WARRANTY; without even the implied warranty of
 * MERCHANTABILITY or FITNESS FOR A PARTICULAR PURPOSE.  See the
 * GNU General Public License for more details.
 *
 * You should have received a copy of the GNU General Public License
 * along with this program; if not, write to the Free Software Foundation,
 * Inc., 51 Franklin Street, Fifth Floor, Boston, MA 02110-1301, USA.
 */

/** \file
 * \ingroup RNA
 */

#include <stdlib.h>

#include "BLI_math.h"

#include "RNA_access.h"
#include "RNA_define.h"

#include "rna_internal.h"

#include "DNA_armature_types.h"
#include "DNA_object_types.h"
#include "DNA_scene_types.h"

#include "WM_api.h"
#include "WM_types.h"

#ifdef RNA_RUNTIME

#  include "BLI_math_vector.h"

#  include "BKE_action.h"
#  include "BKE_context.h"
#  include "BKE_global.h"
#  include "BKE_idprop.h"
#  include "BKE_main.h"

#  include "BKE_armature.h"
#  include "ED_armature.h"

#  include "DEG_depsgraph.h"
#  include "DEG_depsgraph_build.h"

static void rna_Armature_update_data(Main *UNUSED(bmain), Scene *UNUSED(scene), PointerRNA *ptr)
{
  ID *id = ptr->owner_id;

  DEG_id_tag_update(id, 0);
  WM_main_add_notifier(NC_GEOM | ND_DATA, id);
  /*WM_main_add_notifier(NC_OBJECT|ND_POSE, NULL); */
}

static void rna_Armature_dependency_update(Main *bmain, Scene *UNUSED(scene), PointerRNA *ptr)
{
  ID *id = ptr->owner_id;

  DEG_relations_tag_update(bmain);

  DEG_id_tag_update(id, 0);
  WM_main_add_notifier(NC_GEOM | ND_DATA, id);
}

static void rna_Armature_act_bone_set(PointerRNA *ptr,
                                      PointerRNA value,
                                      struct ReportList *UNUSED(reports))
{
  bArmature *arm = (bArmature *)ptr->data;

  if (value.owner_id == NULL && value.data == NULL) {
    arm->act_bone = NULL;
  }
  else {
    if (value.owner_id != &arm->id) {
      Object *ob = (Object *)value.owner_id;

      if (GS(ob->id.name) != ID_OB || (ob->data != arm)) {
        printf("ERROR: armature set active bone - new active doesn't come from this armature\n");
        return;
      }
    }

    arm->act_bone = value.data;
    arm->act_bone->flag |= BONE_SELECTED;
  }
}

static void rna_Armature_act_edit_bone_set(PointerRNA *ptr,
                                           PointerRNA value,
                                           struct ReportList *UNUSED(reports))
{
  bArmature *arm = (bArmature *)ptr->data;

  if (value.owner_id == NULL && value.data == NULL) {
    arm->act_edbone = NULL;
  }
  else {
    if (value.owner_id != &arm->id) {
      /* raise an error! */
    }
    else {
      arm->act_edbone = value.data;
      ((EditBone *)arm->act_edbone)->flag |= BONE_SELECTED;
    }
  }
}

static EditBone *rna_Armature_edit_bone_new(bArmature *arm, ReportList *reports, const char *name)
{
  if (arm->edbo == NULL) {
    BKE_reportf(reports,
                RPT_ERROR,
                "Armature '%s' not in edit mode, cannot add an editbone",
                arm->id.name + 2);
    return NULL;
  }
  return ED_armature_ebone_add(arm, name);
}

static void rna_Armature_edit_bone_remove(bArmature *arm,
                                          ReportList *reports,
                                          PointerRNA *ebone_ptr)
{
  EditBone *ebone = ebone_ptr->data;
  if (arm->edbo == NULL) {
    BKE_reportf(reports,
                RPT_ERROR,
                "Armature '%s' not in edit mode, cannot remove an editbone",
                arm->id.name + 2);
    return;
  }

  if (BLI_findindex(arm->edbo, ebone) == -1) {
    BKE_reportf(reports,
                RPT_ERROR,
                "Armature '%s' does not contain bone '%s'",
                arm->id.name + 2,
                ebone->name);
    return;
  }

  ED_armature_ebone_remove(arm, ebone);
  RNA_POINTER_INVALIDATE(ebone_ptr);
}

static void rna_Armature_update_layers(Main *bmain, Scene *UNUSED(scene), PointerRNA *ptr)
{
  bArmature *arm = (bArmature *)ptr->owner_id;
  Object *ob;

  /* proxy lib exception, store it here so we can restore layers on file
   * load, since it would otherwise get lost due to being linked data */
  for (ob = bmain->objects.first; ob; ob = ob->id.next) {
    if (ob->data == arm && ob->pose) {
      ob->pose->proxy_layer = arm->layer;
    }
  }

  DEG_id_tag_update(&arm->id, ID_RECALC_COPY_ON_WRITE);
  WM_main_add_notifier(NC_GEOM | ND_DATA, arm);
}

static void rna_Armature_redraw_data(Main *UNUSED(bmain), Scene *UNUSED(scene), PointerRNA *ptr)
{
  ID *id = ptr->owner_id;

  DEG_id_tag_update(id, ID_RECALC_COPY_ON_WRITE);
  WM_main_add_notifier(NC_GEOM | ND_DATA, id);
}

/* Unselect bones when hidden */
static void rna_Bone_hide_update(Main *UNUSED(bmain), Scene *UNUSED(scene), PointerRNA *ptr)
{
  bArmature *arm = (bArmature *)ptr->owner_id;
  Bone *bone = (Bone *)ptr->data;

  if (bone->flag & BONE_HIDDEN_P) {
    bone->flag &= ~(BONE_SELECTED | BONE_TIPSEL | BONE_ROOTSEL);
  }

  WM_main_add_notifier(NC_OBJECT | ND_POSE, arm);
  DEG_id_tag_update(&arm->id, ID_RECALC_COPY_ON_WRITE);
}

/* called whenever a bone is renamed */
static void rna_Bone_update_renamed(Main *UNUSED(bmain), Scene *UNUSED(scene), PointerRNA *ptr)
{
  ID *id = ptr->owner_id;

  /* redraw view */
  WM_main_add_notifier(NC_GEOM | ND_DATA, id);

  /* update animation channels */
  WM_main_add_notifier(NC_ANIMATION | ND_ANIMCHAN, id);
}

static void rna_Bone_select_update(Main *UNUSED(bmain), Scene *UNUSED(scene), PointerRNA *ptr)
{
  ID *id = ptr->owner_id;

  /* 1) special updates for cases where rigs try to hook into armature drawing stuff
   *    e.g. Mask Modifier - 'Armature' option
   * 2) tag armature for copy-on-write, so that selection status (set by addons)
   *    will update properly, like standard tools do already
   */
  if (id) {
    if (GS(id->name) == ID_AR) {
      bArmature *arm = (bArmature *)id;

      if (arm->flag & ARM_HAS_VIZ_DEPS) {
        DEG_id_tag_update(id, ID_RECALC_GEOMETRY);
      }

      DEG_id_tag_update(id, ID_RECALC_COPY_ON_WRITE);
    }
    else if (GS(id->name) == ID_OB) {
      Object *ob = (Object *)id;
      bArmature *arm = (bArmature *)ob->data;

      if (arm->flag & ARM_HAS_VIZ_DEPS) {
        DEG_id_tag_update(id, ID_RECALC_GEOMETRY);
      }

      DEG_id_tag_update(&arm->id, ID_RECALC_COPY_ON_WRITE);
    }
  }

  WM_main_add_notifier(NC_GEOM | ND_DATA, id);

  /* spaces that show animation data of the selected bone need updating */
  WM_main_add_notifier(NC_ANIMATION | ND_ANIMCHAN, id);
}

static char *rna_Bone_path(PointerRNA *ptr)
{
  ID *id = ptr->owner_id;
  Bone *bone = (Bone *)ptr->data;
  char name_esc[sizeof(bone->name) * 2];

  BLI_str_escape(name_esc, bone->name, sizeof(name_esc));

  /* special exception for trying to get the path where ID-block is Object
   * - this will be assumed to be from a Pose Bone...
   */
  if (id) {
    if (GS(id->name) == ID_OB) {
      return BLI_sprintfN("pose.bones[\"%s\"].bone", name_esc);
    }
  }

  /* from armature... */
  return BLI_sprintfN("bones[\"%s\"]", name_esc);
}

static IDProperty *rna_Bone_idprops(PointerRNA *ptr, bool create)
{
  Bone *bone = ptr->data;

  if (create && !bone->prop) {
    IDPropertyTemplate val = {0};
    bone->prop = IDP_New(IDP_GROUP, &val, "RNA_Bone ID properties");
  }

  return bone->prop;
}

static IDProperty *rna_EditBone_idprops(PointerRNA *ptr, bool create)
{
  EditBone *ebone = ptr->data;

  if (create && !ebone->prop) {
    IDPropertyTemplate val = {0};
    ebone->prop = IDP_New(IDP_GROUP, &val, "RNA_EditBone ID properties");
  }

  return ebone->prop;
}

static void rna_bone_layer_set(int *layer, const bool *values)
{
  int i, tot = 0;

  /* ensure we always have some layer selected */
  for (i = 0; i < 32; i++) {
    if (values[i]) {
      tot++;
    }
  }

  if (tot == 0) {
    return;
  }

  for (i = 0; i < 32; i++) {
    if (values[i]) {
      *layer |= (1u << i);
    }
    else {
      *layer &= ~(1u << i);
    }
  }
}

static void rna_Bone_layer_set(PointerRNA *ptr, const bool *values)
{
  bArmature *arm = (bArmature *)ptr->owner_id;
  Bone *bone = (Bone *)ptr->data;

  rna_bone_layer_set(&bone->layer, values);
  BKE_armature_refresh_layer_used(NULL, arm);
}

/* TODO: remove the deprecation stubs. */
static bool rna_use_inherit_scale_get(char inherit_scale_mode)
{
  return inherit_scale_mode <= BONE_INHERIT_SCALE_FIX_SHEAR;
}

static void rna_use_inherit_scale_set(char *inherit_scale_mode, bool value)
{
  bool cur_value = (*inherit_scale_mode <= BONE_INHERIT_SCALE_FIX_SHEAR);
  if (value != cur_value) {
    *inherit_scale_mode = (value ? BONE_INHERIT_SCALE_FULL : BONE_INHERIT_SCALE_NONE);
  }
}

static bool rna_EditBone_use_inherit_scale_get(PointerRNA *ptr)
{
  return rna_use_inherit_scale_get(((EditBone *)ptr->data)->inherit_scale_mode);
}

static void rna_EditBone_use_inherit_scale_set(PointerRNA *ptr, bool value)
{
  rna_use_inherit_scale_set(&((EditBone *)ptr->data)->inherit_scale_mode, value);
}

static bool rna_Bone_use_inherit_scale_get(PointerRNA *ptr)
{
  return rna_use_inherit_scale_get(((Bone *)ptr->data)->inherit_scale_mode);
}

static void rna_Bone_use_inherit_scale_set(PointerRNA *ptr, bool value)
{
  rna_use_inherit_scale_set(&((Bone *)ptr->data)->inherit_scale_mode, value);
}

static void rna_Armature_layer_set(PointerRNA *ptr, const bool *values)
{
  bArmature *arm = (bArmature *)ptr->data;
  int i, tot = 0;

  /* ensure we always have some layer selected */
  for (i = 0; i < 32; i++) {
    if (values[i]) {
      tot++;
    }
  }

  if (tot == 0) {
    return;
  }

  for (i = 0; i < 32; i++) {
    if (values[i]) {
      arm->layer |= (1u << i);
    }
    else {
      arm->layer &= ~(1u << i);
    }
  }
}

static void rna_EditBone_name_set(PointerRNA *ptr, const char *value)
{
  bArmature *arm = (bArmature *)ptr->owner_id;
  EditBone *ebone = (EditBone *)ptr->data;
  char oldname[sizeof(ebone->name)], newname[sizeof(ebone->name)];

  /* need to be on the stack */
  BLI_strncpy_utf8(newname, value, sizeof(ebone->name));
  BLI_strncpy(oldname, ebone->name, sizeof(ebone->name));

  BLI_assert(BKE_id_is_in_global_main(&arm->id));
  ED_armature_bone_rename(G_MAIN, arm, oldname, newname);
}

static void rna_Bone_name_set(PointerRNA *ptr, const char *value)
{
  bArmature *arm = (bArmature *)ptr->owner_id;
  Bone *bone = (Bone *)ptr->data;
  char oldname[sizeof(bone->name)], newname[sizeof(bone->name)];

  /* need to be on the stack */
  BLI_strncpy_utf8(newname, value, sizeof(bone->name));
  BLI_strncpy(oldname, bone->name, sizeof(bone->name));

  BLI_assert(BKE_id_is_in_global_main(&arm->id));
  ED_armature_bone_rename(G_MAIN, arm, oldname, newname);
}

static void rna_EditBone_layer_set(PointerRNA *ptr, const bool values[])
{
  EditBone *data = (EditBone *)(ptr->data);
  rna_bone_layer_set(&data->layer, values);
}

static void rna_EditBone_connected_check(EditBone *ebone)
{
  if (ebone->parent) {
    if (ebone->flag & BONE_CONNECTED) {
      /* Attach this bone to its parent */
      copy_v3_v3(ebone->head, ebone->parent->tail);

      if (ebone->flag & BONE_ROOTSEL) {
        ebone->parent->flag |= BONE_TIPSEL;
      }
    }
    else if (!(ebone->parent->flag & BONE_ROOTSEL)) {
      ebone->parent->flag &= ~BONE_TIPSEL;
    }
  }
}

static void rna_EditBone_connected_set(PointerRNA *ptr, bool value)
{
  EditBone *ebone = (EditBone *)(ptr->data);

  if (value) {
    ebone->flag |= BONE_CONNECTED;
  }
  else {
    ebone->flag &= ~BONE_CONNECTED;
  }

  rna_EditBone_connected_check(ebone);
}

static PointerRNA rna_EditBone_parent_get(PointerRNA *ptr)
{
  EditBone *data = (EditBone *)(ptr->data);
  return rna_pointer_inherit_refine(ptr, &RNA_EditBone, data->parent);
}

static void rna_EditBone_parent_set(PointerRNA *ptr,
                                    PointerRNA value,
                                    struct ReportList *UNUSED(reports))
{
  EditBone *ebone = (EditBone *)(ptr->data);
  EditBone *pbone, *parbone = (EditBone *)value.data;

  if (parbone == NULL) {
    if (ebone->parent && !(ebone->parent->flag & BONE_ROOTSEL)) {
      ebone->parent->flag &= ~BONE_TIPSEL;
    }

    ebone->parent = NULL;
    ebone->flag &= ~BONE_CONNECTED;
  }
  else {
    /* within same armature */
    if (value.owner_id != ptr->owner_id) {
      return;
    }

    /* make sure this is a valid child */
    if (parbone == ebone) {
      return;
    }

    for (pbone = parbone->parent; pbone; pbone = pbone->parent) {
      if (pbone == ebone) {
        return;
      }
    }

    ebone->parent = parbone;
    rna_EditBone_connected_check(ebone);
  }
}

static void rna_EditBone_matrix_get(PointerRNA *ptr, float *values)
{
  EditBone *ebone = (EditBone *)(ptr->data);
  ED_armature_ebone_to_mat4(ebone, (float(*)[4])values);
}

static void rna_EditBone_matrix_set(PointerRNA *ptr, const float *values)
{
  EditBone *ebone = (EditBone *)(ptr->data);
  ED_armature_ebone_from_mat4(ebone, (float(*)[4])values);
}

static float rna_EditBone_length_get(PointerRNA *ptr)
{
  EditBone *ebone = (EditBone *)(ptr->data);
  return len_v3v3(ebone->head, ebone->tail);
}

static void rna_EditBone_length_set(PointerRNA *ptr, float length)
{
  EditBone *ebone = (EditBone *)(ptr->data);
  float delta[3];

  sub_v3_v3v3(delta, ebone->tail, ebone->head);
  if (normalize_v3(delta) == 0.0f) {
    /* Zero length means directional information is lost. Choose arbitrary direction to avoid
     * getting stuck. */
    delta[2] = 1.0f;
  }

  madd_v3_v3v3fl(ebone->tail, ebone->head, delta, length);
}

static void rna_Bone_bbone_handle_update(Main *bmain, Scene *scene, PointerRNA *ptr)
{
  bArmature *arm = (bArmature *)ptr->owner_id;
  Bone *bone = (Bone *)ptr->data;

  /* Update all users of this armature after changing B-Bone handles. */
  for (Object *obt = bmain->objects.first; obt; obt = obt->id.next) {
    if (obt->data == arm && obt->pose) {
      bPoseChannel *pchan = BKE_pose_channel_find_name(obt->pose, bone->name);

      if (pchan && pchan->bone == bone) {
        BKE_pchan_rebuild_bbone_handles(obt->pose, pchan);
        DEG_id_tag_update(&obt->id, ID_RECALC_COPY_ON_WRITE);
      }
    }
  }

  rna_Armature_dependency_update(bmain, scene, ptr);
}

static PointerRNA rna_EditBone_bbone_prev_get(PointerRNA *ptr)
{
  EditBone *data = (EditBone *)(ptr->data);
  return rna_pointer_inherit_refine(ptr, &RNA_EditBone, data->bbone_prev);
}

static void rna_EditBone_bbone_prev_set(PointerRNA *ptr,
                                        PointerRNA value,
                                        struct ReportList *UNUSED(reports))
{
  EditBone *ebone = (EditBone *)(ptr->data);
  EditBone *hbone = (EditBone *)value.data;

  /* Within the same armature? */
  if (hbone == NULL || value.owner_id == ptr->owner_id) {
    ebone->bbone_prev = hbone;
  }
}

static void rna_Bone_bbone_prev_set(PointerRNA *ptr,
                                    PointerRNA value,
                                    struct ReportList *UNUSED(reports))
{
  Bone *bone = (Bone *)ptr->data;
  Bone *hbone = (Bone *)value.data;

  /* Within the same armature? */
  if (hbone == NULL || value.owner_id == ptr->owner_id) {
    bone->bbone_prev = hbone;
  }
}

static PointerRNA rna_EditBone_bbone_next_get(PointerRNA *ptr)
{
  EditBone *data = (EditBone *)(ptr->data);
  return rna_pointer_inherit_refine(ptr, &RNA_EditBone, data->bbone_next);
}

static void rna_EditBone_bbone_next_set(PointerRNA *ptr,
                                        PointerRNA value,
                                        struct ReportList *UNUSED(reports))
{
  EditBone *ebone = (EditBone *)(ptr->data);
  EditBone *hbone = (EditBone *)value.data;

  /* Within the same armature? */
  if (hbone == NULL || value.owner_id == ptr->owner_id) {
    ebone->bbone_next = hbone;
  }
}

static void rna_Bone_bbone_next_set(PointerRNA *ptr,
                                    PointerRNA value,
                                    struct ReportList *UNUSED(reports))
{
  Bone *bone = (Bone *)ptr->data;
  Bone *hbone = (Bone *)value.data;

  /* Within the same armature? */
  if (hbone == NULL || value.owner_id == ptr->owner_id) {
    bone->bbone_next = hbone;
  }
}

static void rna_Armature_editbone_transform_update(Main *bmain, Scene *scene, PointerRNA *ptr)
{
  bArmature *arm = (bArmature *)ptr->owner_id;
  EditBone *ebone = (EditBone *)ptr->data;
  EditBone *child;

  /* update our parent */
  if (ebone->parent && ebone->flag & BONE_CONNECTED) {
    copy_v3_v3(ebone->parent->tail, ebone->head);
  }

  /* update our children if necessary */
  for (child = arm->edbo->first; child; child = child->next) {
    if (child->parent == ebone && (child->flag & BONE_CONNECTED)) {
      copy_v3_v3(child->head, ebone->tail);
    }
  }

  if (arm->flag & ARM_MIRROR_EDIT) {
    ED_armature_ebone_transform_mirror_update(arm, ebone, false);
  }

  rna_Armature_update_data(bmain, scene, ptr);
}

static void rna_Armature_bones_next(CollectionPropertyIterator *iter)
{
  ListBaseIterator *internal = &iter->internal.listbase;
  Bone *bone = (Bone *)internal->link;

  if (bone->childbase.first) {
    internal->link = (Link *)bone->childbase.first;
  }
  else if (bone->next) {
    internal->link = (Link *)bone->next;
  }
  else {
    internal->link = NULL;

    do {
      bone = bone->parent;
      if (bone && bone->next) {
        internal->link = (Link *)bone->next;
        break;
      }
    } while (bone);
  }

  iter->valid = (internal->link != NULL);
}

/* not essential, but much faster than the default lookup function */
static int rna_Armature_bones_lookup_string(PointerRNA *ptr, const char *key, PointerRNA *r_ptr)
{
  bArmature *arm = (bArmature *)ptr->data;
  Bone *bone = BKE_armature_find_bone_name(arm, key);
  if (bone) {
    RNA_pointer_create(ptr->owner_id, &RNA_Bone, bone, r_ptr);
    return true;
  }
  else {
    return false;
  }
}

static bool rna_Armature_is_editmode_get(PointerRNA *ptr)
{
  bArmature *arm = (bArmature *)ptr->owner_id;
  return (arm->edbo != NULL);
}

static void rna_Armature_transform(bArmature *arm, float *mat)
{
  ED_armature_transform(arm, (const float(*)[4])mat, true);
}

#else

/* Settings for curved bbone settings -
 * The posemode values get applied over the top of the editmode ones. */
void rna_def_bone_curved_common(StructRNA *srna, bool is_posebone, bool is_editbone)
{
#  define RNA_DEF_CURVEBONE_UPDATE(prop, is_posebone, is_editbone) \
    { \
      if (is_posebone) { \
        RNA_def_property_update(prop, NC_OBJECT | ND_POSE, "rna_Pose_update"); \
      } \
      else if (is_editbone) { \
        RNA_def_property_update(prop, 0, "rna_Armature_editbone_transform_update"); \
      } \
      else { \
        RNA_def_property_update(prop, 0, "rna_Armature_update_data"); \
      } \
    } \
    ((void)0)

  PropertyRNA *prop;

  /* Roll In/Out */
  prop = RNA_def_property(srna, "bbone_rollin", PROP_FLOAT, PROP_ANGLE);
  RNA_def_property_float_sdna(prop, NULL, "roll1");
  RNA_def_property_ui_range(prop, -M_PI * 2, M_PI * 2, 10, 2);
  RNA_def_property_ui_text(
      prop, "Roll In", "Roll offset for the start of the B-Bone, adjusts twist");
  RNA_DEF_CURVEBONE_UPDATE(prop, is_posebone, is_editbone);

  prop = RNA_def_property(srna, "bbone_rollout", PROP_FLOAT, PROP_ANGLE);
  RNA_def_property_float_sdna(prop, NULL, "roll2");
  RNA_def_property_ui_range(prop, -M_PI * 2, M_PI * 2, 10, 2);
  RNA_def_property_ui_text(
      prop, "Roll Out", "Roll offset for the end of the B-Bone, adjusts twist");
  RNA_DEF_CURVEBONE_UPDATE(prop, is_posebone, is_editbone);

  if (is_posebone == false) {
    prop = RNA_def_property(srna, "use_endroll_as_inroll", PROP_BOOLEAN, PROP_NONE);
    RNA_def_property_ui_text(
        prop, "Inherit End Roll", "Add Roll Out of the Start Handle bone to the Roll In value");
    RNA_def_property_boolean_sdna(prop, NULL, "flag", BONE_ADD_PARENT_END_ROLL);
    RNA_def_property_clear_flag(prop, PROP_ANIMATABLE);
    RNA_def_property_update(prop, 0, "rna_Armature_dependency_update");
  }

  /* Curve X/Y Offsets */
  prop = RNA_def_property(srna, "bbone_curveinx", PROP_FLOAT, PROP_NONE);
  RNA_def_property_float_sdna(prop, NULL, "curve_in_x");
  RNA_def_property_ui_range(prop, -FLT_MAX, FLT_MAX, 1, RNA_TRANSLATION_PREC_DEFAULT);
  RNA_def_property_ui_text(
      prop, "In X", "X-axis handle offset for start of the B-Bone's curve, adjusts curvature");
  RNA_DEF_CURVEBONE_UPDATE(prop, is_posebone, is_editbone);

  prop = RNA_def_property(srna, "bbone_curveiny", PROP_FLOAT, PROP_NONE);
  RNA_def_property_float_sdna(prop, NULL, "curve_in_y");
  RNA_def_property_ui_range(prop, -FLT_MAX, FLT_MAX, 1, RNA_TRANSLATION_PREC_DEFAULT);
  RNA_def_property_ui_text(
      prop, "In Y", "Y-axis handle offset for start of the B-Bone's curve, adjusts curvature");
  RNA_DEF_CURVEBONE_UPDATE(prop, is_posebone, is_editbone);

  prop = RNA_def_property(srna, "bbone_curveoutx", PROP_FLOAT, PROP_NONE);
  RNA_def_property_float_sdna(prop, NULL, "curve_out_x");
  RNA_def_property_ui_range(prop, -FLT_MAX, FLT_MAX, 1, RNA_TRANSLATION_PREC_DEFAULT);
  RNA_def_property_ui_text(
      prop, "Out X", "X-axis handle offset for end of the B-Bone's curve, adjusts curvature");
  RNA_DEF_CURVEBONE_UPDATE(prop, is_posebone, is_editbone);

  prop = RNA_def_property(srna, "bbone_curveouty", PROP_FLOAT, PROP_NONE);
  RNA_def_property_float_sdna(prop, NULL, "curve_out_y");
  RNA_def_property_ui_range(prop, -FLT_MAX, FLT_MAX, 1, RNA_TRANSLATION_PREC_DEFAULT);
  RNA_def_property_ui_text(
      prop, "Out Y", "Y-axis handle offset for end of the B-Bone's curve, adjusts curvature");
  RNA_DEF_CURVEBONE_UPDATE(prop, is_posebone, is_editbone);

  /* Ease In/Out */
  prop = RNA_def_property(srna, "bbone_easein", PROP_FLOAT, PROP_NONE);
  RNA_def_property_float_sdna(prop, NULL, "ease1");
  RNA_def_property_ui_range(prop, -5.0f, 5.0f, 1, 3);
  RNA_def_property_float_default(prop, 1.0f);
  RNA_def_property_ui_text(prop, "Ease In", "Length of first Bezier Handle (for B-Bones only)");
  RNA_DEF_CURVEBONE_UPDATE(prop, is_posebone, is_editbone);

  prop = RNA_def_property(srna, "bbone_easeout", PROP_FLOAT, PROP_NONE);
  RNA_def_property_float_sdna(prop, NULL, "ease2");
  RNA_def_property_ui_range(prop, -5.0f, 5.0f, 1, 3);
  RNA_def_property_float_default(prop, 1.0f);
  RNA_def_property_ui_text(prop, "Ease Out", "Length of second Bezier Handle (for B-Bones only)");
  RNA_DEF_CURVEBONE_UPDATE(prop, is_posebone, is_editbone);

  /* Scale In/Out */
  prop = RNA_def_property(srna, "bbone_scaleinx", PROP_FLOAT, PROP_NONE);
  RNA_def_property_float_sdna(prop, NULL, "scale_in_x");
  RNA_def_property_flag(prop, PROP_PROPORTIONAL);
  RNA_def_property_ui_range(prop, 0.0f, FLT_MAX, 1, 3);
  RNA_def_property_float_default(prop, 1.0f);
  RNA_def_property_ui_text(prop,
                           "Scale In X",
                           "X-axis scale factor for start of the B-Bone, "
                           "adjusts thickness (for tapering effects)");
  RNA_DEF_CURVEBONE_UPDATE(prop, is_posebone, is_editbone);

  prop = RNA_def_property(srna, "bbone_scaleiny", PROP_FLOAT, PROP_NONE);
  RNA_def_property_float_sdna(prop, NULL, "scale_in_y");
  RNA_def_property_flag(prop, PROP_PROPORTIONAL);
  RNA_def_property_ui_range(prop, 0.0f, FLT_MAX, 1, 3);
  RNA_def_property_float_default(prop, 1.0f);
  RNA_def_property_ui_text(prop,
                           "Scale In Y",
                           "Y-axis scale factor for start of the B-Bone, "
                           "adjusts thickness (for tapering effects)");
  RNA_DEF_CURVEBONE_UPDATE(prop, is_posebone, is_editbone);

  prop = RNA_def_property(srna, "bbone_scaleoutx", PROP_FLOAT, PROP_NONE);
  RNA_def_property_float_sdna(prop, NULL, "scale_out_x");
  RNA_def_property_flag(prop, PROP_PROPORTIONAL);
  RNA_def_property_ui_range(prop, 0.0f, FLT_MAX, 1, 3);
  RNA_def_property_float_default(prop, 1.0f);
  RNA_def_property_ui_text(prop,
                           "Scale Out X",
                           "X-axis scale factor for end of the B-Bone, "
                           "adjusts thickness (for tapering effects)");
  RNA_DEF_CURVEBONE_UPDATE(prop, is_posebone, is_editbone);

  prop = RNA_def_property(srna, "bbone_scaleouty", PROP_FLOAT, PROP_NONE);
  RNA_def_property_float_sdna(prop, NULL, "scale_out_y");
  RNA_def_property_flag(prop, PROP_PROPORTIONAL);
  RNA_def_property_ui_range(prop, 0.0f, FLT_MAX, 1, 3);
  RNA_def_property_float_default(prop, 1.0f);
  RNA_def_property_ui_text(prop,
                           "Scale Out Y",
                           "Y-axis scale factor for end of the B-Bone, "
                           "adjusts thickness (for tapering effects)");
  RNA_DEF_CURVEBONE_UPDATE(prop, is_posebone, is_editbone);

#  undef RNA_DEF_CURVEBONE_UPDATE
}

static void rna_def_bone_common(StructRNA *srna, int editbone)
{
  static const EnumPropertyItem prop_bbone_handle_type[] = {
      {BBONE_HANDLE_AUTO,
       "AUTO",
       0,
       "Automatic",
       "Use connected parent and children to compute the handle"},
      {BBONE_HANDLE_ABSOLUTE,
       "ABSOLUTE",
       0,
       "Absolute",
       "Use the position of the specified bone to compute the handle"},
      {BBONE_HANDLE_RELATIVE,
       "RELATIVE",
       0,
       "Relative",
       "Use the offset of the specified bone from rest pose to compute the handle"},
      {BBONE_HANDLE_TANGENT,
       "TANGENT",
       0,
       "Tangent",
       "Use the orientation of the specified bone to compute the handle, ignoring the location"},
      {0, NULL, 0, NULL, NULL},
  };

  static const EnumPropertyItem prop_inherit_scale_mode[] = {
      {BONE_INHERIT_SCALE_FULL, "FULL", 0, "Full", "Inherit all effects of parent scaling"},
      {BONE_INHERIT_SCALE_FIX_SHEAR,
       "FIX_SHEAR",
       0,
       "Fix Shear",
       "Inherit scaling, but remove shearing of the child in the rest orientation"},
      {BONE_INHERIT_SCALE_ALIGNED,
       "ALIGNED",
       0,
       "Aligned",
       "Rotate non-uniform parent scaling to align with the child, applying parent X "
       "scale to child X axis, and so forth"},
      {BONE_INHERIT_SCALE_AVERAGE,
       "AVERAGE",
       0,
       "Average",
       "Inherit uniform scaling representing the overall change in the volume of the parent"},
      {BONE_INHERIT_SCALE_NONE, "NONE", 0, "None", "Completely ignore parent scaling"},
      {BONE_INHERIT_SCALE_NONE_LEGACY,
       "NONE_LEGACY",
       0,
       "None (Legacy)",
       "Ignore parent scaling without compensating for parent shear. "
       "Replicates the effect of disabling the original Inherit Scale checkbox"},
      {0, NULL, 0, NULL, NULL},
  };

  PropertyRNA *prop;

  /* strings */
  prop = RNA_def_property(srna, "name", PROP_STRING, PROP_NONE);
  RNA_def_property_string_sdna(prop, NULL, "name");
  RNA_def_property_ui_text(prop, "Name", "");
  RNA_def_struct_name_property(srna, prop);
  if (editbone) {
    RNA_def_property_string_funcs(prop, NULL, NULL, "rna_EditBone_name_set");
  }
  else {
    RNA_def_property_string_funcs(prop, NULL, NULL, "rna_Bone_name_set");
  }
  RNA_def_property_update(prop, 0, "rna_Bone_update_renamed");

  RNA_define_lib_overridable(true);

  /* flags */
  prop = RNA_def_property(srna, "layers", PROP_BOOLEAN, PROP_LAYER_MEMBER);
  RNA_def_property_boolean_sdna(prop, NULL, "layer", 1);
  RNA_def_property_array(prop, 32);
  if (editbone) {
    RNA_def_property_boolean_funcs(prop, NULL, "rna_EditBone_layer_set");
  }
  else {
    RNA_def_property_boolean_funcs(prop, NULL, "rna_Bone_layer_set");
  }
  RNA_def_property_ui_text(prop, "Layers", "Layers bone exists in");
  RNA_def_property_update(prop, 0, "rna_Armature_redraw_data");

  prop = RNA_def_property(srna, "use_connect", PROP_BOOLEAN, PROP_NONE);
  RNA_def_property_boolean_sdna(prop, NULL, "flag", BONE_CONNECTED);
  if (editbone) {
    RNA_def_property_boolean_funcs(prop, NULL, "rna_EditBone_connected_set");
  }
  else {
    RNA_def_property_clear_flag(prop, PROP_EDITABLE);
  }
  RNA_def_property_ui_text(
      prop, "Connected", "When bone has a parent, bone's head is stuck to the parent's tail");
  RNA_def_property_update(prop, 0, "rna_Armature_update_data");

  prop = RNA_def_property(srna, "use_inherit_rotation", PROP_BOOLEAN, PROP_NONE);
  RNA_def_property_boolean_negative_sdna(prop, NULL, "flag", BONE_HINGE);
  RNA_def_property_ui_text(
      prop, "Inherit Rotation", "Bone inherits rotation or scale from parent bone");
  RNA_def_property_update(prop, 0, "rna_Armature_update_data");

  prop = RNA_def_property(srna, "use_envelope_multiply", PROP_BOOLEAN, PROP_NONE);
  RNA_def_property_boolean_sdna(prop, NULL, "flag", BONE_MULT_VG_ENV);
  RNA_def_property_ui_text(
      prop,
      "Multiply Vertex Group with Envelope",
      "When deforming bone, multiply effects of Vertex Group weights with Envelope influence");
  RNA_def_property_update(prop, 0, "rna_Armature_update_data");

  prop = RNA_def_property(srna, "use_deform", PROP_BOOLEAN, PROP_NONE);
  RNA_def_property_boolean_negative_sdna(prop, NULL, "flag", BONE_NO_DEFORM);
  RNA_def_property_ui_text(prop, "Deform", "Enable Bone to deform geometry");
  RNA_def_property_update(prop, 0, "rna_Armature_update_data");

  prop = RNA_def_property(srna, "inherit_scale", PROP_ENUM, PROP_NONE);
  RNA_def_property_ui_text(
      prop, "Inherit Scale", "Specifies how the bone inherits scaling from the parent bone");
  RNA_def_property_enum_sdna(prop, NULL, "inherit_scale_mode");
  RNA_def_property_enum_items(prop, prop_inherit_scale_mode);
  RNA_def_property_update(prop, 0, "rna_Armature_update_data");

  /* TODO: remove the compatibility stub. */
  prop = RNA_def_property(srna, "use_inherit_scale", PROP_BOOLEAN, PROP_NONE);
  RNA_def_property_ui_text(
      prop, "Inherit Scale", "DEPRECATED: Bone inherits scaling from parent bone");
  if (editbone) {
    RNA_def_property_boolean_funcs(
        prop, "rna_EditBone_use_inherit_scale_get", "rna_EditBone_use_inherit_scale_set");
  }
  else {
    RNA_def_property_boolean_funcs(
        prop, "rna_Bone_use_inherit_scale_get", "rna_Bone_use_inherit_scale_set");
  }
  RNA_def_property_update(prop, 0, "rna_Armature_update_data");

  prop = RNA_def_property(srna, "use_local_location", PROP_BOOLEAN, PROP_NONE);
  RNA_def_property_ui_text(prop, "Local Location", "Bone location is set in local space");
  RNA_def_property_boolean_negative_sdna(prop, NULL, "flag", BONE_NO_LOCAL_LOCATION);
  RNA_def_property_update(prop, 0, "rna_Armature_update_data");

  prop = RNA_def_property(srna, "use_relative_parent", PROP_BOOLEAN, PROP_NONE);
  RNA_def_property_ui_text(
      prop, "Relative Parenting", "Object children will use relative transform, like deform");
  RNA_def_property_boolean_sdna(prop, NULL, "flag", BONE_RELATIVE_PARENTING);
  RNA_def_property_update(prop, 0, "rna_Armature_update_data");

  prop = RNA_def_property(srna, "show_wire", PROP_BOOLEAN, PROP_NONE);
  RNA_def_property_boolean_sdna(prop, NULL, "flag", BONE_DRAWWIRE);
  RNA_def_property_ui_text(prop,
                           "Display Wire",
                           "Bone is always drawn as Wireframe regardless of viewport draw mode "
                           "(useful for non-obstructive custom bone shapes)");
  RNA_def_property_update(prop, 0, "rna_Armature_redraw_data");

  /* XXX: use_cyclic_offset is deprecated in 2.5. May/may not return */
  prop = RNA_def_property(srna, "use_cyclic_offset", PROP_BOOLEAN, PROP_NONE);
  RNA_def_property_boolean_negative_sdna(prop, NULL, "flag", BONE_NO_CYCLICOFFSET);
  RNA_def_property_ui_text(
      prop,
      "Cyclic Offset",
      "When bone doesn't have a parent, it receives cyclic offset effects (Deprecated)");
  //                         "When bone doesn't have a parent, it receives cyclic offset effects");
  RNA_def_property_update(prop, 0, "rna_Armature_update_data");

  prop = RNA_def_property(srna, "hide_select", PROP_BOOLEAN, PROP_NONE);
  RNA_def_property_boolean_sdna(prop, NULL, "flag", BONE_UNSELECTABLE);
  RNA_def_property_ui_text(prop, "Selectable", "Bone is able to be selected");
  RNA_def_property_update(prop, 0, "rna_Armature_redraw_data");

  /* Number values */
  /* envelope deform settings */
  prop = RNA_def_property(srna, "envelope_distance", PROP_FLOAT, PROP_DISTANCE);
  if (editbone) {
    RNA_def_property_update(prop, 0, "rna_Armature_editbone_transform_update");
  }
  else {
    RNA_def_property_update(prop, 0, "rna_Armature_update_data");
  }
  RNA_def_property_float_sdna(prop, NULL, "dist");
  RNA_def_property_range(prop, 0.0f, 1000.0f);
  RNA_def_property_ui_text(
      prop, "Envelope Deform Distance", "Bone deformation distance (for Envelope deform only)");

  prop = RNA_def_property(srna, "envelope_weight", PROP_FLOAT, PROP_NONE);
  RNA_def_property_float_sdna(prop, NULL, "weight");
  RNA_def_property_range(prop, 0.0f, 1000.0f);
  RNA_def_property_ui_text(
      prop, "Envelope Deform Weight", "Bone deformation weight (for Envelope deform only)");
  RNA_def_property_update(prop, 0, "rna_Armature_update_data");

  prop = RNA_def_property(srna, "head_radius", PROP_FLOAT, PROP_DISTANCE);
  if (editbone) {
    RNA_def_property_update(prop, 0, "rna_Armature_editbone_transform_update");
  }
  else {
    RNA_def_property_update(prop, 0, "rna_Armature_update_data");
  }
  RNA_def_property_float_sdna(prop, NULL, "rad_head");
  /* XXX range is 0 to lim, where lim = 10000.0f * MAX2(1.0, view3d->grid); */
  /*RNA_def_property_range(prop, 0, 1000); */
  RNA_def_property_ui_range(prop, 0.01, 100, 0.1, 3);
  RNA_def_property_ui_text(
      prop, "Envelope Head Radius", "Radius of head of bone (for Envelope deform only)");

  prop = RNA_def_property(srna, "tail_radius", PROP_FLOAT, PROP_DISTANCE);
  if (editbone) {
    RNA_def_property_update(prop, 0, "rna_Armature_editbone_transform_update");
  }
  else {
    RNA_def_property_update(prop, 0, "rna_Armature_update_data");
  }
  RNA_def_property_float_sdna(prop, NULL, "rad_tail");
  /* XXX range is 0 to lim, where lim = 10000.0f * MAX2(1.0, view3d->grid); */
  /*RNA_def_property_range(prop, 0, 1000); */
  RNA_def_property_ui_range(prop, 0.01, 100, 0.1, 3);
  RNA_def_property_ui_text(
      prop, "Envelope Tail Radius", "Radius of tail of bone (for Envelope deform only)");

  /* b-bones deform settings */
  prop = RNA_def_property(srna, "bbone_segments", PROP_INT, PROP_NONE);
  if (editbone) {
    RNA_def_property_update(prop, 0, "rna_Armature_editbone_transform_update");
  }
  else {
    RNA_def_property_update(prop, 0, "rna_Armature_dependency_update");
  }
  RNA_def_property_int_sdna(prop, NULL, "segments");
  RNA_def_property_range(prop, 1, 32);
  RNA_def_property_ui_text(
      prop, "B-Bone Segments", "Number of subdivisions of bone (for B-Bones only)");

  prop = RNA_def_property(srna, "bbone_x", PROP_FLOAT, PROP_NONE);
  if (editbone) {
    RNA_def_property_update(prop, 0, "rna_Armature_editbone_transform_update");
  }
  else {
    RNA_def_property_update(prop, 0, "rna_Armature_update_data");
  }
  RNA_def_property_float_sdna(prop, NULL, "xwidth");
  RNA_def_property_ui_range(prop, 0.0f, 1000.0f, 1, RNA_TRANSLATION_PREC_DEFAULT);
  RNA_def_property_ui_text(prop, "B-Bone Display X Width", "B-Bone X size");

  prop = RNA_def_property(srna, "bbone_z", PROP_FLOAT, PROP_NONE);
  if (editbone) {
    RNA_def_property_update(prop, 0, "rna_Armature_editbone_transform_update");
  }
  else {
    RNA_def_property_update(prop, 0, "rna_Armature_update_data");
  }
  RNA_def_property_float_sdna(prop, NULL, "zwidth");
  RNA_def_property_ui_range(prop, 0.0f, 1000.0f, 1, RNA_TRANSLATION_PREC_DEFAULT);
  RNA_def_property_ui_text(prop, "B-Bone Display Z Width", "B-Bone Z size");

  prop = RNA_def_property(srna, "bbone_handle_type_start", PROP_ENUM, PROP_NONE);
  RNA_def_property_enum_sdna(prop, NULL, "bbone_prev_type");
  RNA_def_property_enum_items(prop, prop_bbone_handle_type);
  RNA_def_property_clear_flag(prop, PROP_ANIMATABLE);
  RNA_def_property_ui_text(
      prop, "B-Bone Start Handle Type", "Selects how the start handle of the B-Bone is computed");
  RNA_def_property_update(prop, 0, "rna_Armature_dependency_update");

  prop = RNA_def_property(srna, "bbone_custom_handle_start", PROP_POINTER, PROP_NONE);
  RNA_def_property_pointer_sdna(prop, NULL, "bbone_prev");
  RNA_def_property_struct_type(prop, editbone ? "EditBone" : "Bone");
  if (editbone) {
    RNA_def_property_pointer_funcs(
        prop, "rna_EditBone_bbone_prev_get", "rna_EditBone_bbone_prev_set", NULL, NULL);
    RNA_def_property_update(prop, 0, "rna_Armature_dependency_update");
  }
  else {
    RNA_def_property_pointer_funcs(prop, NULL, "rna_Bone_bbone_prev_set", NULL, NULL);
    RNA_def_property_update(prop, 0, "rna_Bone_bbone_handle_update");
  }
  RNA_def_property_flag(prop, PROP_EDITABLE | PROP_PTR_NO_OWNERSHIP);
  RNA_def_property_ui_text(
      prop, "B-Bone Start Handle", "Bone that serves as the start handle for the B-Bone curve");

  prop = RNA_def_property(srna, "bbone_handle_type_end", PROP_ENUM, PROP_NONE);
  RNA_def_property_enum_sdna(prop, NULL, "bbone_next_type");
  RNA_def_property_enum_items(prop, prop_bbone_handle_type);
  RNA_def_property_clear_flag(prop, PROP_ANIMATABLE);
  RNA_def_property_ui_text(
      prop, "B-Bone End Handle Type", "Selects how the end handle of the B-Bone is computed");
  RNA_def_property_update(prop, 0, "rna_Armature_dependency_update");

  prop = RNA_def_property(srna, "bbone_custom_handle_end", PROP_POINTER, PROP_NONE);
  RNA_def_property_pointer_sdna(prop, NULL, "bbone_next");
  RNA_def_property_struct_type(prop, editbone ? "EditBone" : "Bone");
  if (editbone) {
    RNA_def_property_pointer_funcs(
        prop, "rna_EditBone_bbone_next_get", "rna_EditBone_bbone_next_set", NULL, NULL);
    RNA_def_property_update(prop, 0, "rna_Armature_dependency_update");
  }
  else {
    RNA_def_property_pointer_funcs(prop, NULL, "rna_Bone_bbone_next_set", NULL, NULL);
    RNA_def_property_update(prop, 0, "rna_Bone_bbone_handle_update");
  }
  RNA_def_property_flag(prop, PROP_EDITABLE | PROP_PTR_NO_OWNERSHIP);
  RNA_def_property_ui_text(
      prop, "B-Bone End Handle", "Bone that serves as the end handle for the B-Bone curve");

  RNA_define_lib_overridable(false);
}

/* err... bones should not be directly edited (only editbones should be...) */
static void rna_def_bone(BlenderRNA *brna)
{
  StructRNA *srna;
  PropertyRNA *prop;

  srna = RNA_def_struct(brna, "Bone", NULL);
  RNA_def_struct_ui_text(srna, "Bone", "Bone in an Armature data");
  RNA_def_struct_ui_icon(srna, ICON_BONE_DATA);
  RNA_def_struct_path_func(srna, "rna_Bone_path");
  RNA_def_struct_idprops_func(srna, "rna_Bone_idprops");

  /* pointers/collections */
  /* parent (pointer) */
  prop = RNA_def_property(srna, "parent", PROP_POINTER, PROP_NONE);
  RNA_def_property_struct_type(prop, "Bone");
  RNA_def_property_pointer_sdna(prop, NULL, "parent");
  RNA_def_property_flag(prop, PROP_PTR_NO_OWNERSHIP);
  RNA_def_property_ui_text(prop, "Parent", "Parent bone (in same Armature)");
  RNA_def_property_update(prop, 0, "rna_Armature_redraw_data");

  /* children (collection) */
  prop = RNA_def_property(srna, "children", PROP_COLLECTION, PROP_NONE);
  RNA_def_property_collection_sdna(prop, NULL, "childbase", NULL);
  RNA_def_property_struct_type(prop, "Bone");
  RNA_def_property_flag(prop, PROP_PTR_NO_OWNERSHIP);
  RNA_def_property_ui_text(prop, "Children", "Bones which are children of this bone");

  rna_def_bone_common(srna, 0);
  rna_def_bone_curved_common(srna, false, false);

  RNA_define_lib_overridable(true);

  /* XXX should we define this in PoseChannel wrapping code instead?
   *     But PoseChannels directly get some of their flags from here... */
  prop = RNA_def_property(srna, "hide", PROP_BOOLEAN, PROP_NONE);
  RNA_def_property_boolean_sdna(prop, NULL, "flag", BONE_HIDDEN_P);
  RNA_def_property_ui_text(
      prop,
      "Hide",
      "Bone is not visible when it is not in Edit Mode (i.e. in Object or Pose Modes)");
  RNA_def_property_ui_icon(prop, ICON_RESTRICT_VIEW_OFF, -1);
  RNA_def_property_update(prop, 0, "rna_Bone_hide_update");

  prop = RNA_def_property(srna, "select", PROP_BOOLEAN, PROP_NONE);
  RNA_def_property_boolean_sdna(prop, NULL, "flag", BONE_SELECTED);
  RNA_def_property_ui_text(prop, "Select", "");
  RNA_def_property_clear_flag(
      prop,
      PROP_ANIMATABLE); /* XXX: review whether this could be used for interesting effects... */
  RNA_def_property_update(prop, 0, "rna_Bone_select_update");

  prop = RNA_def_property(srna, "select_head", PROP_BOOLEAN, PROP_NONE);
  RNA_def_property_boolean_sdna(prop, NULL, "flag", BONE_ROOTSEL);
  RNA_def_property_ui_text(prop, "Select Head", "");
  RNA_def_property_clear_flag(prop, PROP_ANIMATABLE);
  RNA_def_property_update(prop, 0, "rna_Armature_redraw_data");

  prop = RNA_def_property(srna, "select_tail", PROP_BOOLEAN, PROP_NONE);
  RNA_def_property_boolean_sdna(prop, NULL, "flag", BONE_TIPSEL);
  RNA_def_property_ui_text(prop, "Select Tail", "");
  RNA_def_property_clear_flag(prop, PROP_ANIMATABLE);
  RNA_def_property_update(prop, 0, "rna_Armature_redraw_data");

  /* XXX better matrix descriptions possible (Arystan) */
  prop = RNA_def_property(srna, "matrix", PROP_FLOAT, PROP_MATRIX);
  RNA_def_property_float_sdna(prop, NULL, "bone_mat");
  RNA_def_property_multi_array(prop, 2, rna_matrix_dimsize_3x3);
  RNA_def_property_clear_flag(prop, PROP_EDITABLE);
  RNA_def_property_ui_text(prop, "Bone Matrix", "3x3 bone matrix");

  prop = RNA_def_property(srna, "matrix_local", PROP_FLOAT, PROP_MATRIX);
  RNA_def_property_float_sdna(prop, NULL, "arm_mat");
  RNA_def_property_multi_array(prop, 2, rna_matrix_dimsize_4x4);
  RNA_def_property_clear_flag(prop, PROP_EDITABLE);
  RNA_def_property_ui_text(
      prop, "Bone Armature-Relative Matrix", "4x4 bone matrix relative to armature");

  prop = RNA_def_property(srna, "tail", PROP_FLOAT, PROP_TRANSLATION);
  RNA_def_property_float_sdna(prop, NULL, "tail");
  RNA_def_property_array(prop, 3);
  RNA_def_property_clear_flag(prop, PROP_EDITABLE);
  RNA_def_property_ui_text(
      prop, "Tail", "Location of tail end of the bone relative to its parent");
  RNA_def_property_ui_range(prop, -FLT_MAX, FLT_MAX, 1, RNA_TRANSLATION_PREC_DEFAULT);

  prop = RNA_def_property(srna, "tail_local", PROP_FLOAT, PROP_TRANSLATION);
  RNA_def_property_float_sdna(prop, NULL, "arm_tail");
  RNA_def_property_array(prop, 3);
  RNA_def_property_clear_flag(prop, PROP_EDITABLE);
  RNA_def_property_ui_text(
      prop, "Armature-Relative Tail", "Location of tail end of the bone relative to armature");
  RNA_def_property_ui_range(prop, -FLT_MAX, FLT_MAX, 1, RNA_TRANSLATION_PREC_DEFAULT);

  prop = RNA_def_property(srna, "head", PROP_FLOAT, PROP_TRANSLATION);
  RNA_def_property_float_sdna(prop, NULL, "head");
  RNA_def_property_array(prop, 3);
  RNA_def_property_clear_flag(prop, PROP_EDITABLE);
  RNA_def_property_ui_text(
      prop, "Head", "Location of head end of the bone relative to its parent");
  RNA_def_property_ui_range(prop, -FLT_MAX, FLT_MAX, 1, RNA_TRANSLATION_PREC_DEFAULT);

  prop = RNA_def_property(srna, "head_local", PROP_FLOAT, PROP_TRANSLATION);
  RNA_def_property_float_sdna(prop, NULL, "arm_head");
  RNA_def_property_array(prop, 3);
  RNA_def_property_clear_flag(prop, PROP_EDITABLE);
  RNA_def_property_ui_text(
      prop, "Armature-Relative Head", "Location of head end of the bone relative to armature");
  RNA_def_property_ui_range(prop, -FLT_MAX, FLT_MAX, 1, RNA_TRANSLATION_PREC_DEFAULT);

  prop = RNA_def_property(srna, "length", PROP_FLOAT, PROP_DISTANCE);
  RNA_def_property_float_sdna(prop, NULL, "length");
  RNA_def_property_clear_flag(prop, PROP_EDITABLE);
  RNA_def_property_ui_text(prop, "Length", "Length of the bone");

  RNA_define_lib_overridable(false);

  RNA_api_bone(srna);
}

static void rna_def_edit_bone(BlenderRNA *brna)
{
  StructRNA *srna;
  PropertyRNA *prop;

  srna = RNA_def_struct(brna, "EditBone", NULL);
  RNA_def_struct_sdna(srna, "EditBone");
  RNA_def_struct_idprops_func(srna, "rna_EditBone_idprops");
<<<<<<< HEAD
  RNA_def_struct_ui_text(srna, "Edit Bone", "Editmode bone in an Armature data");
=======
  RNA_def_struct_ui_text(srna, "Edit Bone", "Edit mode bone in an armature data-block");
>>>>>>> fd8fe401
  RNA_def_struct_ui_icon(srna, ICON_BONE_DATA);

  RNA_define_verify_sdna(0); /* not in sdna */

  prop = RNA_def_property(srna, "parent", PROP_POINTER, PROP_NONE);
  RNA_def_property_struct_type(prop, "EditBone");
  RNA_def_property_pointer_funcs(
      prop, "rna_EditBone_parent_get", "rna_EditBone_parent_set", NULL, NULL);
  RNA_def_property_flag(prop, PROP_EDITABLE);
  RNA_def_property_ui_text(prop, "Parent", "Parent edit bone (in same Armature)");
  RNA_def_property_update(prop, 0, "rna_Armature_redraw_data");

  prop = RNA_def_property(srna, "roll", PROP_FLOAT, PROP_ANGLE);
  RNA_def_property_float_sdna(prop, NULL, "roll");
  RNA_def_property_ui_range(prop, -M_PI * 2, M_PI * 2, 10, 2);
  RNA_def_property_ui_text(prop, "Roll", "Bone rotation around head-tail axis");
  RNA_def_property_clear_flag(prop, PROP_ANIMATABLE);
  RNA_def_property_update(prop, 0, "rna_Armature_editbone_transform_update");

  prop = RNA_def_property(srna, "head", PROP_FLOAT, PROP_TRANSLATION);
  RNA_def_property_float_sdna(prop, NULL, "head");
  RNA_def_property_ui_range(prop, 0, FLT_MAX, 10, RNA_TRANSLATION_PREC_DEFAULT);
  RNA_def_property_array(prop, 3);
  RNA_def_property_ui_text(prop, "Head", "Location of head end of the bone");
  RNA_def_property_clear_flag(prop, PROP_ANIMATABLE);
  RNA_def_property_update(prop, 0, "rna_Armature_editbone_transform_update");

  prop = RNA_def_property(srna, "tail", PROP_FLOAT, PROP_TRANSLATION);
  RNA_def_property_float_sdna(prop, NULL, "tail");
  RNA_def_property_ui_range(prop, 0, FLT_MAX, 10, RNA_TRANSLATION_PREC_DEFAULT);
  RNA_def_property_array(prop, 3);
  RNA_def_property_ui_text(prop, "Tail", "Location of tail end of the bone");
  RNA_def_property_clear_flag(prop, PROP_ANIMATABLE);
  RNA_def_property_update(prop, 0, "rna_Armature_editbone_transform_update");

  prop = RNA_def_property(srna, "length", PROP_FLOAT, PROP_DISTANCE);
  RNA_def_property_float_funcs(prop, "rna_EditBone_length_get", "rna_EditBone_length_set", NULL);
  RNA_def_property_range(prop, 0, FLT_MAX);
  RNA_def_property_ui_range(prop, 0, FLT_MAX, 1, RNA_TRANSLATION_PREC_DEFAULT);
  RNA_def_property_ui_text(prop, "Length", "Length of the bone. Changing moves the tail end");
  RNA_def_property_clear_flag(prop, PROP_ANIMATABLE);
  RNA_def_property_update(prop, 0, "rna_Armature_editbone_transform_update");

  rna_def_bone_common(srna, 1);
  rna_def_bone_curved_common(srna, false, true);

  prop = RNA_def_property(srna, "hide", PROP_BOOLEAN, PROP_NONE);
  RNA_def_property_boolean_sdna(prop, NULL, "flag", BONE_HIDDEN_A);
  RNA_def_property_ui_text(prop, "Hide", "Bone is not visible when in Edit Mode");
  RNA_def_property_clear_flag(prop, PROP_ANIMATABLE);
  RNA_def_property_update(prop, 0, "rna_Armature_redraw_data");

  prop = RNA_def_property(srna, "lock", PROP_BOOLEAN, PROP_NONE);
  RNA_def_property_boolean_sdna(prop, NULL, "flag", BONE_EDITMODE_LOCKED);
  RNA_def_property_ui_text(prop, "Lock", "Bone is not able to be transformed when in Edit Mode");
  RNA_def_property_clear_flag(prop, PROP_ANIMATABLE);
  RNA_def_property_update(prop, 0, "rna_Armature_redraw_data");

  prop = RNA_def_property(srna, "select", PROP_BOOLEAN, PROP_NONE);
  RNA_def_property_boolean_sdna(prop, NULL, "flag", BONE_SELECTED);
  RNA_def_property_ui_text(prop, "Select", "");
  RNA_def_property_clear_flag(prop, PROP_ANIMATABLE);
  RNA_def_property_update(prop, 0, "rna_Armature_redraw_data");

  prop = RNA_def_property(srna, "select_head", PROP_BOOLEAN, PROP_NONE);
  RNA_def_property_boolean_sdna(prop, NULL, "flag", BONE_ROOTSEL);
  RNA_def_property_ui_text(prop, "Head Select", "");
  RNA_def_property_clear_flag(prop, PROP_ANIMATABLE);
  RNA_def_property_update(prop, 0, "rna_Armature_redraw_data");

  prop = RNA_def_property(srna, "select_tail", PROP_BOOLEAN, PROP_NONE);
  RNA_def_property_boolean_sdna(prop, NULL, "flag", BONE_TIPSEL);
  RNA_def_property_ui_text(prop, "Tail Select", "");
  RNA_def_property_clear_flag(prop, PROP_ANIMATABLE);
  RNA_def_property_update(prop, 0, "rna_Armature_redraw_data");

  /* calculated and read only, not actual data access */
  prop = RNA_def_property(srna, "matrix", PROP_FLOAT, PROP_MATRIX);
  /*RNA_def_property_float_sdna(prop, NULL, "");  */ /* doesn't access any real data */
  RNA_def_property_multi_array(prop, 2, rna_matrix_dimsize_4x4);
  // RNA_def_property_clear_flag(prop, PROP_EDITABLE);
  RNA_def_property_flag(prop, PROP_THICK_WRAP); /* no reference to original data */
  RNA_def_property_ui_text(
      prop,
      "Edit Bone Matrix",
      "Matrix combining location and rotation of the bone (head position, direction and roll), "
      "in armature space (does not include/support bone's length/size)");
  RNA_def_property_float_funcs(prop, "rna_EditBone_matrix_get", "rna_EditBone_matrix_set", NULL);

  RNA_api_armature_edit_bone(srna);

  RNA_define_verify_sdna(1);
}

/* armature.bones.* */
static void rna_def_armature_bones(BlenderRNA *brna, PropertyRNA *cprop)
{
  StructRNA *srna;
  PropertyRNA *prop;

  /*  FunctionRNA *func; */
  /*  PropertyRNA *parm; */

  RNA_def_property_srna(cprop, "ArmatureBones");
  srna = RNA_def_struct(brna, "ArmatureBones", NULL);
  RNA_def_struct_sdna(srna, "bArmature");
  RNA_def_struct_ui_text(srna, "Armature Bones", "Collection of armature bones");

  prop = RNA_def_property(srna, "active", PROP_POINTER, PROP_NONE);
  RNA_def_property_struct_type(prop, "Bone");
  RNA_def_property_pointer_sdna(prop, NULL, "act_bone");
  RNA_def_property_flag(prop, PROP_EDITABLE);
  RNA_def_property_ui_text(prop, "Active Bone", "Armature's active bone");
  RNA_def_property_pointer_funcs(prop, NULL, "rna_Armature_act_bone_set", NULL, NULL);

  /* todo, redraw */
  /*      RNA_def_property_collection_active(prop, prop_act); */
}

/* armature.bones.* */
static void rna_def_armature_edit_bones(BlenderRNA *brna, PropertyRNA *cprop)
{
  StructRNA *srna;
  PropertyRNA *prop;

  FunctionRNA *func;
  PropertyRNA *parm;

  RNA_def_property_srna(cprop, "ArmatureEditBones");
  srna = RNA_def_struct(brna, "ArmatureEditBones", NULL);
  RNA_def_struct_sdna(srna, "bArmature");
  RNA_def_struct_ui_text(srna, "Armature EditBones", "Collection of armature edit bones");

  prop = RNA_def_property(srna, "active", PROP_POINTER, PROP_NONE);
  RNA_def_property_struct_type(prop, "EditBone");
  RNA_def_property_pointer_sdna(prop, NULL, "act_edbone");
  RNA_def_property_flag(prop, PROP_EDITABLE);
  RNA_def_property_ui_text(prop, "Active EditBone", "Armatures active edit bone");
  /*RNA_def_property_update(prop, 0, "rna_Armature_act_editbone_update"); */
  RNA_def_property_pointer_funcs(prop, NULL, "rna_Armature_act_edit_bone_set", NULL, NULL);

  /* todo, redraw */
  /*      RNA_def_property_collection_active(prop, prop_act); */

  /* add target */
  func = RNA_def_function(srna, "new", "rna_Armature_edit_bone_new");
  RNA_def_function_flag(func, FUNC_USE_REPORTS);
  RNA_def_function_ui_description(func, "Add a new bone");
  parm = RNA_def_string(func, "name", "Object", 0, "", "New name for the bone");
  RNA_def_parameter_flags(parm, 0, PARM_REQUIRED);
  /* return type */
  parm = RNA_def_pointer(func, "bone", "EditBone", "", "Newly created edit bone");
  RNA_def_function_return(func, parm);

  /* remove target */
  func = RNA_def_function(srna, "remove", "rna_Armature_edit_bone_remove");
  RNA_def_function_flag(func, FUNC_USE_REPORTS);
  RNA_def_function_ui_description(func, "Remove an existing bone from the armature");
  /* target to remove*/
  parm = RNA_def_pointer(func, "bone", "EditBone", "", "EditBone to remove");
  RNA_def_parameter_flags(parm, PROP_NEVER_NULL, PARM_REQUIRED | PARM_RNAPTR);
  RNA_def_parameter_clear_flags(parm, PROP_THICK_WRAP, 0);
}

static void rna_def_armature(BlenderRNA *brna)
{
  StructRNA *srna;
  PropertyRNA *prop;

  FunctionRNA *func;
  PropertyRNA *parm;

  static const EnumPropertyItem prop_drawtype_items[] = {
      {ARM_OCTA, "OCTAHEDRAL", 0, "Octahedral", "Display bones as octahedral shape (default)"},
      {ARM_LINE, "STICK", 0, "Stick", "Display bones as simple 2D lines with dots"},
      {ARM_B_BONE,
       "BBONE",
       0,
       "B-Bone",
       "Display bones as boxes, showing subdivision and B-Splines"},
      {ARM_ENVELOPE,
       "ENVELOPE",
       0,
       "Envelope",
       "Display bones as extruded spheres, showing deformation influence volume"},
      {ARM_WIRE,
       "WIRE",
       0,
       "Wire",
       "Display bones as thin wires, showing subdivision and B-Splines"},
      {0, NULL, 0, NULL, NULL},
  };
  static const EnumPropertyItem prop_pose_position_items[] = {
      {0, "POSE", 0, "Pose Position", "Show armature in posed state"},
      {ARM_RESTPOS,
       "REST",
       0,
       "Rest Position",
       "Show Armature in binding pose state (no posing possible)"},
      {0, NULL, 0, NULL, NULL},
  };

  srna = RNA_def_struct(brna, "Armature", "ID");
  RNA_def_struct_ui_text(
      srna,
      "Armature",
      "Armature data containing a hierarchy of bones, usually used for rigging characters");
  RNA_def_struct_ui_icon(srna, ICON_ARMATURE_DATA);
  RNA_def_struct_sdna(srna, "bArmature");

  func = RNA_def_function(srna, "transform", "rna_Armature_transform");
  RNA_def_function_ui_description(func, "Transform armature bones by a matrix");
  parm = RNA_def_float_matrix(func, "matrix", 4, 4, NULL, 0.0f, 0.0f, "", "Matrix", 0.0f, 0.0f);
  RNA_def_parameter_flags(parm, 0, PARM_REQUIRED);

  /* Animation Data */
  rna_def_animdata_common(srna);

  RNA_define_lib_overridable(true);

  /* Collections */
  prop = RNA_def_property(srna, "bones", PROP_COLLECTION, PROP_NONE);
  RNA_def_property_collection_sdna(prop, NULL, "bonebase", NULL);
  RNA_def_property_collection_funcs(prop,
                                    NULL,
                                    "rna_Armature_bones_next",
                                    NULL,
                                    NULL,
                                    NULL,
                                    NULL,
                                    "rna_Armature_bones_lookup_string",
                                    NULL);
  RNA_def_property_struct_type(prop, "Bone");
  RNA_def_property_ui_text(prop, "Bones", "");
  rna_def_armature_bones(brna, prop);

  prop = RNA_def_property(srna, "edit_bones", PROP_COLLECTION, PROP_NONE);
  RNA_def_property_collection_sdna(prop, NULL, "edbo", NULL);
  RNA_def_property_struct_type(prop, "EditBone");
  RNA_def_property_ui_text(prop, "Edit Bones", "");
  rna_def_armature_edit_bones(brna, prop);

  /* Enum values */
  prop = RNA_def_property(srna, "pose_position", PROP_ENUM, PROP_NONE);
  RNA_def_property_enum_bitflag_sdna(prop, NULL, "flag");
  RNA_def_property_enum_items(prop, prop_pose_position_items);
  RNA_def_property_ui_text(
      prop, "Pose Position", "Show armature in binding pose or final posed state");
  RNA_def_property_update(prop, 0, "rna_Armature_update_data");
  RNA_def_property_flag(prop, PROP_LIB_EXCEPTION);

  prop = RNA_def_property(srna, "display_type", PROP_ENUM, PROP_NONE);
  RNA_def_property_enum_sdna(prop, NULL, "drawtype");
  RNA_def_property_enum_items(prop, prop_drawtype_items);
  RNA_def_property_ui_text(prop, "Display Type", "");
  RNA_def_property_update(prop, 0, "rna_Armature_redraw_data");
  RNA_def_property_flag(prop, PROP_LIB_EXCEPTION);

  /* Boolean values */
  /* layer */
  prop = RNA_def_property(srna, "layers", PROP_BOOLEAN, PROP_LAYER_MEMBER);
  RNA_def_property_boolean_sdna(prop, NULL, "layer", 1);
  RNA_def_property_array(prop, 32);
  RNA_def_property_ui_text(prop, "Visible Layers", "Armature layer visibility");
  RNA_def_property_boolean_funcs(prop, NULL, "rna_Armature_layer_set");
  RNA_def_property_update(prop, NC_OBJECT | ND_POSE, "rna_Armature_update_layers");
  RNA_def_property_flag(prop, PROP_LIB_EXCEPTION);

  /* layer protection */
  prop = RNA_def_property(srna, "layers_protected", PROP_BOOLEAN, PROP_LAYER);
  RNA_def_property_boolean_sdna(prop, NULL, "layer_protected", 1);
  RNA_def_property_array(prop, 32);
  RNA_def_property_ui_text(prop,
                           "Layer Proxy Protection",
                           "Protected layers in Proxy Instances are restored to Proxy settings "
                           "on file reload and undo");
  RNA_def_property_update(prop, 0, "rna_Armature_redraw_data");

  /* flag */
  prop = RNA_def_property(srna, "show_axes", PROP_BOOLEAN, PROP_NONE);
  RNA_def_property_boolean_sdna(prop, NULL, "flag", ARM_DRAWAXES);
  RNA_def_property_ui_text(prop, "Display Axes", "Display bone axes");
  RNA_def_property_update(prop, 0, "rna_Armature_redraw_data");
  RNA_def_property_flag(prop, PROP_LIB_EXCEPTION);

  prop = RNA_def_property(srna, "show_names", PROP_BOOLEAN, PROP_NONE);
  RNA_def_property_boolean_sdna(prop, NULL, "flag", ARM_DRAWNAMES);
  RNA_def_property_ui_text(prop, "Display Names", "Display bone names");
  RNA_def_property_update(prop, 0, "rna_Armature_redraw_data");
  RNA_def_property_flag(prop, PROP_LIB_EXCEPTION);

  prop = RNA_def_property(srna, "use_mirror_x", PROP_BOOLEAN, PROP_NONE);
  RNA_def_property_boolean_sdna(prop, NULL, "flag", ARM_MIRROR_EDIT);
  RNA_def_property_ui_text(
      prop, "X-Axis Mirror", "Apply changes to matching bone on opposite side of X-Axis");
  RNA_def_property_update(prop, 0, "rna_Armature_redraw_data");
  RNA_def_property_flag(prop, PROP_LIB_EXCEPTION);

  prop = RNA_def_property(srna, "show_bone_custom_shapes", PROP_BOOLEAN, PROP_NONE);
  RNA_def_property_boolean_negative_sdna(prop, NULL, "flag", ARM_NO_CUSTOM);
  RNA_def_property_ui_text(
      prop, "Display Custom Bone Shapes", "Display bones with their custom shapes");
  RNA_def_property_update(prop, 0, "rna_Armature_redraw_data");

  prop = RNA_def_property(srna, "show_group_colors", PROP_BOOLEAN, PROP_NONE);
  RNA_def_property_boolean_sdna(prop, NULL, "flag", ARM_COL_CUSTOM);
  RNA_def_property_ui_text(prop, "Display Bone Group Colors", "Display bone group colors");
  RNA_def_property_update(prop, 0, "rna_Armature_redraw_data");

  prop = RNA_def_property(srna, "is_editmode", PROP_BOOLEAN, PROP_NONE);
  RNA_def_property_boolean_funcs(prop, "rna_Armature_is_editmode_get", NULL);
  RNA_def_property_clear_flag(prop, PROP_EDITABLE);
  RNA_def_property_ui_text(prop, "Is Editmode", "True when used in editmode");

  RNA_define_lib_overridable(false);
}

void RNA_def_armature(BlenderRNA *brna)
{
  rna_def_armature(brna);
  rna_def_bone(brna);
  rna_def_edit_bone(brna);
}

#endif<|MERGE_RESOLUTION|>--- conflicted
+++ resolved
@@ -1250,11 +1250,7 @@
   srna = RNA_def_struct(brna, "EditBone", NULL);
   RNA_def_struct_sdna(srna, "EditBone");
   RNA_def_struct_idprops_func(srna, "rna_EditBone_idprops");
-<<<<<<< HEAD
-  RNA_def_struct_ui_text(srna, "Edit Bone", "Editmode bone in an Armature data");
-=======
-  RNA_def_struct_ui_text(srna, "Edit Bone", "Edit mode bone in an armature data-block");
->>>>>>> fd8fe401
+  RNA_def_struct_ui_text(srna, "Edit Bone", "Editmode bone in an armature data");
   RNA_def_struct_ui_icon(srna, ICON_BONE_DATA);
 
   RNA_define_verify_sdna(0); /* not in sdna */
