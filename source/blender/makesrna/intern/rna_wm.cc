--- conflicted
+++ resolved
@@ -811,13 +811,8 @@
 static void rna_NDOFMotionEventData_translation_get(PointerRNA *ptr, float *values)
 {
 #  ifdef WITH_INPUT_NDOF
-<<<<<<< HEAD
-  const wmNDOFMotionData *ndof = static_cast<const wmNDOFMotionData *>(ptr->data);
-  WM_event_ndof_pan_get(ndof, values, false);
-=======
   const wmNDOFMotionData &ndof = *static_cast<const wmNDOFMotionData *>(ptr->data);
   copy_v3_v3(values, WM_event_ndof_translation_get(ndof));
->>>>>>> 9a41dc73
 #  else
   UNUSED_VARS(ptr);
   ARRAY_SET_ITEMS(values, 0, 0, 0);
@@ -827,13 +822,8 @@
 static void rna_NDOFMotionEventData_rotation_get(PointerRNA *ptr, float *values)
 {
 #  ifdef WITH_INPUT_NDOF
-<<<<<<< HEAD
-  const wmNDOFMotionData *ndof = static_cast<const wmNDOFMotionData *>(ptr->data);
-  WM_event_ndof_rotate_get(ndof, values);
-=======
   const wmNDOFMotionData &ndof = *static_cast<const wmNDOFMotionData *>(ptr->data);
   copy_v3_v3(values, WM_event_ndof_rotation_get(ndof));
->>>>>>> 9a41dc73
 #  else
   UNUSED_VARS(ptr);
   ARRAY_SET_ITEMS(values, 0, 0, 0);
@@ -843,13 +833,8 @@
 static float rna_NDOFMotionEventData_time_delta_get(PointerRNA *ptr)
 {
 #  ifdef WITH_INPUT_NDOF
-<<<<<<< HEAD
-  const wmNDOFMotionData *ndof = static_cast<const wmNDOFMotionData *>(ptr->data);
-  return ndof->dt;
-=======
   const wmNDOFMotionData &ndof = *static_cast<const wmNDOFMotionData *>(ptr->data);
   return ndof.time_delta;
->>>>>>> 9a41dc73
 #  else
   UNUSED_VARS(ptr);
   return 0.0f;
@@ -859,13 +844,8 @@
 static int rna_NDOFMotionEventData_progress_get(PointerRNA *ptr)
 {
 #  ifdef WITH_INPUT_NDOF
-<<<<<<< HEAD
-  const wmNDOFMotionData *ndof = static_cast<const wmNDOFMotionData *>(ptr->data);
-  return static_cast<int>(ndof->progress);
-=======
   const wmNDOFMotionData &ndof = *static_cast<const wmNDOFMotionData *>(ptr->data);
   return static_cast<int>(ndof.progress);
->>>>>>> 9a41dc73
 #  else
   UNUSED_VARS(ptr);
   return 0;
