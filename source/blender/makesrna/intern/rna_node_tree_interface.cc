--- conflicted
+++ resolved
@@ -26,11 +26,7 @@
     {NODE_INTERFACE_SOCKET_OUTPUT, "OUTPUT", 0, "Output", "Generate a output node socket"},
     {0, nullptr, 0, nullptr, nullptr}};
 
-<<<<<<< HEAD
-static const EnumPropertyItem node_tree_interface_socket_structure_type_items[] = {
-=======
 const EnumPropertyItem rna_enum_node_socket_structure_type_items[] = {
->>>>>>> 9a41dc73
     {NODE_INTERFACE_SOCKET_STRUCTURE_TYPE_AUTO,
      "AUTO",
      0,
@@ -503,12 +499,7 @@
   EnumPropertyItem *items = nullptr;
   int items_count = 0;
 
-<<<<<<< HEAD
-  for (const EnumPropertyItem *item = node_tree_interface_socket_structure_type_items;
-       item->identifier;
-=======
   for (const EnumPropertyItem *item = rna_enum_node_socket_structure_type_items; item->identifier;
->>>>>>> 9a41dc73
        item++)
   {
     switch (NodeSocketInterfaceStructureType(item->value)) {
@@ -1217,11 +1208,7 @@
   RNA_def_property_update(prop, NC_NODE | NA_EDITED, "rna_NodeTreeInterfaceItem_update");
 
   prop = RNA_def_property(srna, "structure_type", PROP_ENUM, PROP_NONE);
-<<<<<<< HEAD
-  RNA_def_property_enum_items(prop, node_tree_interface_socket_structure_type_items);
-=======
   RNA_def_property_enum_items(prop, rna_enum_node_socket_structure_type_items);
->>>>>>> 9a41dc73
   RNA_def_property_ui_text(
       prop,
       "Structure Type",
