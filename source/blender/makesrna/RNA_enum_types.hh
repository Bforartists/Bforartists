/* SPDX-FileCopyrightText: 2023 Blender Authors
 *
 * SPDX-License-Identifier: GPL-2.0-or-later */

#pragma once

/** \file
 * \ingroup RNA
 */

#include "RNA_types.hh"

struct ID;
struct bNodeSocketType;
struct bNodeTreeType;
struct bNodeType;
struct PointerRNA;
struct PropertyRNA;
struct bContext;

/* Types */
#define DEF_ENUM(id) extern const EnumPropertyItem id[];
#include "RNA_enum_items.hh"

extern const EnumPropertyItem *rna_enum_attribute_domain_itemf(ID *id,
                                                               bool include_instances,
                                                               bool *r_free);

/**
 * For ID filters (#FILTER_ID_AC, #FILTER_ID_AR, ...) an int isn't enough. This version allows 64
 * bit integers. So can't use the regular #EnumPropertyItem. Would be nice if RNA supported this
 * itself.
 *
 * Meant to be used with #RNA_def_property_boolean_sdna() which supports 64 bit flags as well.
 */
struct IDFilterEnumPropertyItem {
  const uint64_t flag;
  const char *identifier;
  const int icon;
  const char *name;
  const char *description;
};
extern const IDFilterEnumPropertyItem rna_enum_id_type_filter_items[];

/* API calls */
int rna_node_tree_idname_to_enum(const char *idname);
bNodeTreeType *rna_node_tree_type_from_enum(int value);
const EnumPropertyItem *rna_node_tree_type_itemf(void *data,
                                                 bool (*poll)(void *data, bNodeTreeType *),
                                                 bool *r_free);

int rna_node_socket_idname_to_enum(const char *idname);
bNodeSocketType *rna_node_socket_type_from_enum(int value);
const EnumPropertyItem *rna_node_socket_type_itemf(void *data,
                                                   bool (*poll)(void *data, bNodeSocketType *),
                                                   bool *r_free);

const EnumPropertyItem *rna_TransformOrientation_itemf(bContext *C,
                                                       PointerRNA *ptr,
                                                       PropertyRNA *prop,
                                                       bool *r_free);

/**
 * Generic functions, return an enum from library data, index is the position
 * in the linked list can add more for different types as needed.
 */
const EnumPropertyItem *RNA_action_itemf(bContext *C,
                                         PointerRNA *ptr,
                                         PropertyRNA *prop,
                                         bool *r_free);
#if 0
EnumPropertyItem *RNA_action_local_itemf(bContext *C,
                                         PointerRNA *ptr,
                                         PropertyRNA *prop,
                                         bool *r_free);
#endif
const EnumPropertyItem *RNA_collection_itemf(bContext *C,
                                             PointerRNA *ptr,
                                             PropertyRNA *prop,
                                             bool *r_free);
const EnumPropertyItem *RNA_collection_local_itemf(bContext *C,
                                                   PointerRNA *ptr,
                                                   PropertyRNA *prop,
                                                   bool *r_free);
const EnumPropertyItem *RNA_image_itemf(bContext *C,
                                        PointerRNA *ptr,
                                        PropertyRNA *prop,
                                        bool *r_free);
const EnumPropertyItem *RNA_image_local_itemf(bContext *C,
                                              PointerRNA *ptr,
                                              PropertyRNA *prop,
                                              bool *r_free);
const EnumPropertyItem *RNA_scene_itemf(bContext *C,
                                        PointerRNA *ptr,
                                        PropertyRNA *prop,
                                        bool *r_free);
const EnumPropertyItem *RNA_scene_without_active_itemf(bContext *C,
                                                       PointerRNA *ptr,
                                                       PropertyRNA *prop,
                                                       bool *r_free);
<<<<<<< HEAD
const EnumPropertyItem *RNA_scene_local_itemf(bContext *C,
                                              PointerRNA *ptr,
                                              PropertyRNA *prop,
=======
const EnumPropertyItem *RNA_seq_scene_without_active_itemf(struct bContext *C,
                                                           struct PointerRNA *ptr,
                                                           struct PropertyRNA *prop,
                                                           bool *r_free);
const EnumPropertyItem *RNA_scene_local_itemf(struct bContext *C,
                                              struct PointerRNA *ptr,
                                              struct PropertyRNA *prop,
>>>>>>> 2ed7b6b4
                                              bool *r_free);
const EnumPropertyItem *RNA_movieclip_itemf(bContext *C,
                                            PointerRNA *ptr,
                                            PropertyRNA *prop,
                                            bool *r_free);
const EnumPropertyItem *RNA_movieclip_local_itemf(bContext *C,
                                                  PointerRNA *ptr,
                                                  PropertyRNA *prop,
                                                  bool *r_free);
const EnumPropertyItem *RNA_mask_itemf(bContext *C,
                                       PointerRNA *ptr,
                                       PropertyRNA *prop,
                                       bool *r_free);
const EnumPropertyItem *RNA_mask_local_itemf(bContext *C,
                                             PointerRNA *ptr,
                                             PropertyRNA *prop,
                                             bool *r_free);

/* Non confirming, utility function. */
const EnumPropertyItem *RNA_enum_node_tree_types_itemf_impl(bContext *C, bool *r_free);<|MERGE_RESOLUTION|>--- conflicted
+++ resolved
@@ -98,19 +98,14 @@
                                                        PointerRNA *ptr,
                                                        PropertyRNA *prop,
                                                        bool *r_free);
-<<<<<<< HEAD
-const EnumPropertyItem *RNA_scene_local_itemf(bContext *C,
-                                              PointerRNA *ptr,
-                                              PropertyRNA *prop,
-=======
-const EnumPropertyItem *RNA_seq_scene_without_active_itemf(struct bContext *C,
-                                                           struct PointerRNA *ptr,
-                                                           struct PropertyRNA *prop,
+/*BFA - 3D Sequencer*/
+const EnumPropertyItem *RNA_seq_scene_without_active_itemf(bContext *C, /*BFA - 3D Sequencer*/
+                                                           PointerRNA *ptr,
+                                                           PropertyRNA *prop,
                                                            bool *r_free);
 const EnumPropertyItem *RNA_scene_local_itemf(struct bContext *C,
                                               struct PointerRNA *ptr,
                                               struct PropertyRNA *prop,
->>>>>>> 2ed7b6b4
                                               bool *r_free);
 const EnumPropertyItem *RNA_movieclip_itemf(bContext *C,
                                             PointerRNA *ptr,
