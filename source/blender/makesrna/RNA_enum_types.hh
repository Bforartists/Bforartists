--- conflicted
+++ resolved
@@ -97,22 +97,15 @@
                                         PointerRNA *ptr,
                                         PropertyRNA *prop,
                                         bool *r_free);
-<<<<<<< HEAD
-const EnumPropertyItem *RNA_scene_without_active_itemf(bContext *C,
-                                                       PointerRNA *ptr,
-                                                       PropertyRNA *prop,
-                                                       bool *r_free);
+const EnumPropertyItem *RNA_scene_without_sequencer_scene_itemf(bContext *C,
+                                                                PointerRNA *ptr,
+                                                                PropertyRNA *prop,
+                                                                bool *r_free);
 /*BFA - 3D Sequencer*/
 const EnumPropertyItem *RNA_seq_scene_without_active_itemf(bContext *C, /*BFA - 3D Sequencer*/
                                                            PointerRNA *ptr,
                                                            PropertyRNA *prop,
                                                            bool *r_free);
-=======
-const EnumPropertyItem *RNA_scene_without_sequencer_scene_itemf(bContext *C,
-                                                                PointerRNA *ptr,
-                                                                PropertyRNA *prop,
-                                                                bool *r_free);
->>>>>>> 346d5b74
 const EnumPropertyItem *RNA_scene_local_itemf(bContext *C,
                                               PointerRNA *ptr,
                                               PropertyRNA *prop,
