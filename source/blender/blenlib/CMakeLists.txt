# ***** BEGIN GPL LICENSE BLOCK *****
#
# This program is free software; you can redistribute it and/or
# modify it under the terms of the GNU General Public License
# as published by the Free Software Foundation; either version 2
# of the License, or (at your option) any later version.
#
# This program is distributed in the hope that it will be useful,
# but WITHOUT ANY WARRANTY; without even the implied warranty of
# MERCHANTABILITY or FITNESS FOR A PARTICULAR PURPOSE.  See the
# GNU General Public License for more details.
#
# You should have received a copy of the GNU General Public License
# along with this program; if not, write to the Free Software Foundation,
# Inc., 51 Franklin Street, Fifth Floor, Boston, MA 02110-1301, USA.
#
# The Original Code is Copyright (C) 2006, Blender Foundation
# All rights reserved.
#
# The Original Code is: all of this file.
#
# Contributor(s): Jacques Beaurain.
#
# ***** END GPL LICENSE BLOCK *****

set(INC
	.
	# ../blenkernel  # dont add this back!
	../makesdna
	../../../intern/guardedalloc
	../../../intern/atomic
	../../../intern/eigen
	../../../extern/wcwidth
)

set(INC_SYS
	${ZLIB_INCLUDE_DIRS}
	${FREETYPE_INCLUDE_DIRS}
)

set(SRC
	intern/BLI_args.c
	intern/BLI_array.c
	intern/BLI_dial_2d.c
	intern/BLI_dynstr.c
	intern/BLI_filelist.c
	intern/BLI_ghash.c
	intern/BLI_ghash_utils.c
	intern/BLI_heap.c
	intern/BLI_kdopbvh.c
	intern/BLI_kdtree.c
	intern/BLI_linklist.c
	intern/BLI_memarena.c
	intern/BLI_memiter.c
	intern/BLI_mempool.c
	intern/DLRB_tree.c
	intern/array_store.c
	intern/array_store_utils.c
	intern/array_utils.c
	intern/astar.c
	intern/bitmap_draw_2d.c
	intern/boxpack_2d.c
	intern/buffer.c
	intern/callbacks.c
	intern/convexhull_2d.c
	intern/dynlib.c
	intern/easing.c
	intern/edgehash.c
	intern/endian_switch.c
	intern/fileops.c
	intern/fnmatch.c
	intern/freetypefont.c
	intern/graph.c
	intern/gsqueue.c
	intern/hash_md5.c
	intern/hash_mm2a.c
	intern/jitter_2d.c
	intern/lasso_2d.c
	intern/list_sort_impl.h
	intern/listbase.c
	intern/math_base.c
	intern/math_base_inline.c
	intern/math_bits_inline.c
	intern/math_color.c
	intern/math_color_blend_inline.c
	intern/math_color_inline.c
	intern/math_geom.c
	intern/math_geom_inline.c
	intern/math_interp.c
	intern/math_matrix.c
	intern/math_rotation.c
	intern/math_solvers.c
	intern/math_statistics.c
	intern/math_vector.c
	intern/math_vector_inline.c
	intern/memory_utils.c
	intern/noise.c
	intern/path_util.c
	intern/polyfill_2d.c
	intern/polyfill_2d_beautify.c
	intern/quadric.c
	intern/rand.c
	intern/rct.c
	intern/scanfill.c
	intern/scanfill_utils.c
	intern/smallhash.c
	intern/sort.c
	intern/sort_utils.c
	intern/stack.c
	intern/storage.c
	intern/string.c
	intern/string_cursor_utf8.c
	intern/string_utf8.c
	intern/string_utils.c
	intern/system.c
	intern/task.c
	intern/threads.c
	intern/time.c
	intern/timecode.c
	intern/uvproject.c
	intern/voronoi_2d.c
	intern/voxel.c
	intern/winstuff.c
	intern/winstuff_dir.c

	BLI_alloca.h
	BLI_args.h
	BLI_array.h
	BLI_array_store.h
	BLI_array_store_utils.h
	BLI_array_utils.h
	BLI_astar.h
	BLI_bitmap.h
	BLI_bitmap_draw_2d.h
	BLI_blenlib.h
	BLI_boxpack_2d.h
	BLI_buffer.h
	BLI_callbacks.h
	BLI_compiler_attrs.h
	BLI_compiler_compat.h
	BLI_compiler_typecheck.h
	BLI_convexhull_2d.h
	BLI_dial_2d.h
	BLI_dlrbTree.h
	BLI_dynlib.h
	BLI_dynstr.h
	BLI_easing.h
	BLI_edgehash.h
	BLI_endian_switch.h
	BLI_endian_switch_inline.h
	BLI_fileops.h
	BLI_fileops_types.h
	BLI_fnmatch.h
	BLI_ghash.h
	BLI_graph.h
	BLI_gsqueue.h
	BLI_hash.h
	BLI_hash_md5.h
	BLI_hash_mm2a.h
	BLI_heap.h
<<<<<<< HEAD
	BLI_iterator.h
	BLI_jitter.h
=======
	BLI_jitter_2d.h
>>>>>>> 7ff3cd26
	BLI_kdopbvh.h
	BLI_kdtree.h
	BLI_lasso_2d.h
	BLI_link_utils.h
	BLI_linklist.h
	BLI_linklist_stack.h
	BLI_listbase.h
	BLI_math.h
	BLI_math_base.h
	BLI_math_bits.h
	BLI_math_color.h
	BLI_math_color_blend.h
	BLI_math_geom.h
	BLI_math_inline.h
	BLI_math_interp.h
	BLI_math_matrix.h
	BLI_math_rotation.h
	BLI_math_solvers.h
	BLI_math_statistics.h
	BLI_math_vector.h
	BLI_memarena.h
	BLI_memiter.h
	BLI_memory_utils.h
	BLI_mempool.h
	BLI_noise.h
	BLI_path_util.h
	BLI_polyfill_2d.h
	BLI_polyfill_2d_beautify.h
	BLI_quadric.h
	BLI_rand.h
	BLI_rect.h
	BLI_scanfill.h
	BLI_smallhash.h
	BLI_sort.h
	BLI_sort_utils.h
	BLI_stack.h
	BLI_strict_flags.h
	BLI_string.h
	BLI_string_cursor_utf8.h
	BLI_string_utf8.h
	BLI_string_utils.h
	BLI_sys_types.h
	BLI_system.h
	BLI_task.h
	BLI_threads.h
	BLI_timecode.h
	BLI_utildefines.h
	BLI_utildefines_iter.h
	BLI_utildefines_stack.h
	BLI_utildefines_variadic.h
	BLI_uvproject.h
	BLI_vfontdata.h
	BLI_voronoi_2d.h
	BLI_voxel.h
	BLI_winstuff.h
	PIL_time.h
	PIL_time_utildefines.h
)

if(WITH_MEM_VALGRIND)
	add_definitions(-DWITH_MEM_VALGRIND)
endif()

if(WIN32)
	list(APPEND INC
		../../../intern/utfconv
	)
endif()

# no need to compile object files for inline headers.
set_source_files_properties(
	intern/math_base_inline.c
	intern/math_bits_inline.c
	intern/math_color_blend_inline.c
	intern/math_color_inline.c
	intern/math_geom_inline.c
	intern/math_vector_inline.c
	PROPERTIES HEADER_FILE_ONLY TRUE
)

blender_add_lib(bf_blenlib "${SRC}" "${INC}" "${INC_SYS}")<|MERGE_RESOLUTION|>--- conflicted
+++ resolved
@@ -158,12 +158,8 @@
 	BLI_hash_md5.h
 	BLI_hash_mm2a.h
 	BLI_heap.h
-<<<<<<< HEAD
 	BLI_iterator.h
-	BLI_jitter.h
-=======
 	BLI_jitter_2d.h
->>>>>>> 7ff3cd26
 	BLI_kdopbvh.h
 	BLI_kdtree.h
 	BLI_lasso_2d.h
