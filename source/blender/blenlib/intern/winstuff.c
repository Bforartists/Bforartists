--- conflicted
+++ resolved
@@ -62,25 +62,14 @@
 
 static void RegisterBlendExtension_Fail(HKEY root)
 {
-<<<<<<< HEAD
-	printf("failed\n");
-	if (root) {
-		RegCloseKey(root);
-	}
-	if (!G.background) {
-		MessageBox(0, "Could not register file extension.", "Bforartists error", MB_OK | MB_ICONERROR);
-	}
-	TerminateProcess(GetCurrentProcess(), 1);
-=======
   printf("failed\n");
   if (root) {
     RegCloseKey(root);
   }
   if (!G.background) {
-    MessageBox(0, "Could not register file extension.", "Blender error", MB_OK | MB_ICONERROR);
+    MessageBox(0, "Could not register file extension.", "Bforartists error", MB_OK | MB_ICONERROR);
   }
   TerminateProcess(GetCurrentProcess(), 1);
->>>>>>> 3ea04e77
 }
 
 void RegisterBlendExtension(void)
@@ -106,19 +95,11 @@
   printf("Registering file extension...");
   GetModuleFileName(0, BlPath, MAX_PATH);
 
-<<<<<<< HEAD
-	/* Replace the actual app name with the wrapper. */
-	blender_app = strstr(BlPath, "blender-app.exe");
-	if (blender_app != NULL) {
-		strcpy(blender_app, "bforartists.exe");
-	}
-=======
   /* Replace the actual app name with the wrapper. */
   blender_app = strstr(BlPath, "blender-app.exe");
   if (blender_app != NULL) {
-    strcpy(blender_app, "blender.exe");
-  }
->>>>>>> 3ea04e77
+    strcpy(blender_app, "bforartists.exe");
+  }
 
   /* root is HKLM by default */
   lresult = RegOpenKeyEx(HKEY_LOCAL_MACHINE, "Software\\Classes", 0, KEY_ALL_ACCESS, &root);
@@ -206,15 +187,6 @@
       RegCmd, MAX_PATH * 2, "%s\\regsvr32 /s \"%s\\%s\"", SysDir, InstallDir, ThumbHandlerDLL);
   system(RegCmd);
 
-<<<<<<< HEAD
-	RegCloseKey(root);
-	printf("success (%s)\n", usr_mode ? "user" : "system");
-	if (!G.background) {
-		sprintf(MBox, "File extension registered for %s.", usr_mode ? "the current user. To register for all users, run as an administrator" : "all users");
-		MessageBox(0, MBox, "Bforartists", MB_OK | MB_ICONINFORMATION);
-	}
-	TerminateProcess(GetCurrentProcess(), 0);
-=======
   RegCloseKey(root);
   printf("success (%s)\n", usr_mode ? "user" : "system");
   if (!G.background) {
@@ -222,10 +194,9 @@
             "File extension registered for %s.",
             usr_mode ? "the current user. To register for all users, run as an administrator" :
                        "all users");
-    MessageBox(0, MBox, "Blender", MB_OK | MB_ICONINFORMATION);
+    MessageBox(0, MBox, "Bforartists", MB_OK | MB_ICONINFORMATION);
   }
   TerminateProcess(GetCurrentProcess(), 0);
->>>>>>> 3ea04e77
 }
 
 void get_default_root(char *root)
