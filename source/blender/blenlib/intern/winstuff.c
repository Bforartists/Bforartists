--- conflicted
+++ resolved
@@ -69,17 +69,11 @@
   GetModuleFileName(0, BlPath, MAX_PATH);
 
   /* Replace the actual app name with the wrapper. */
-<<<<<<< HEAD
-  blender_app = strstr(BlPath, "bforartists.exe");
-  if (blender_app != NULL) {
-    strcpy(blender_app, "bforartists.exe");
-=======
   {
-    char *blender_app = strstr(BlPath, "blender.exe");
+    char *blender_app = strstr(BlPath, "bforartists.exe");
     if (blender_app != NULL) {
-      strcpy(blender_app, "blender-launcher.exe");
-    }
->>>>>>> cebbb026
+      strcpy(blender_app, "bforartists.exe");
+    }
   }
 
   /* root is HKLM by default */
