/*
 * This program is free software; you can redistribute it and/or
 * modify it under the terms of the GNU General Public License
 * as published by the Free Software Foundation; either version 2
 * of the License, or (at your option) any later version.
 *
 * This program is distributed in the hope that it will be useful,
 * but WITHOUT ANY WARRANTY; without even the implied warranty of
 * MERCHANTABILITY or FITNESS FOR A PARTICULAR PURPOSE.  See the
 * GNU General Public License for more details.
 *
 * You should have received a copy of the GNU General Public License
 * along with this program; if not, write to the Free Software Foundation,
 * Inc., 51 Franklin Street, Fifth Floor, Boston, MA 02110-1301, USA.
 *
 * */

/** \file
 * \ingroup bli
 */

#ifndef __MATH_BITS_INLINE_C__
#define __MATH_BITS_INLINE_C__

#ifdef _MSC_VER
#  include <intrin.h>
#endif

#include "BLI_math_bits.h"

MINLINE unsigned int bitscan_forward_uint(unsigned int a)
{
  BLI_assert(a != 0);
#ifdef _MSC_VER
  unsigned long ctz;
  _BitScanForward(&ctz, a);
  return ctz;
#else
  return (unsigned int)__builtin_ctz(a);
#endif
}

MINLINE unsigned int bitscan_forward_uint64(unsigned long long a)
{
  BLI_assert(a != 0);
#ifdef _MSC_VER
  unsigned long ctz;
  _BitScanForward64(&ctz, a);
  return ctz;
#else
<<<<<<< HEAD
  return (unsigned int)__builtin_ctz(a);
=======
  return (unsigned int)__builtin_ctzll(a);
>>>>>>> abe652b6
#endif
}

MINLINE int bitscan_forward_i(int a)
{
  return (int)bitscan_forward_uint((unsigned int)a);
}

MINLINE unsigned int bitscan_forward_clear_uint(unsigned int *a)
{
  unsigned int i = bitscan_forward_uint(*a);
  *a &= (*a) - 1;
  return i;
}

MINLINE int bitscan_forward_clear_i(int *a)
{
  return (int)bitscan_forward_clear_uint((unsigned int *)a);
}

MINLINE unsigned int bitscan_reverse_uint(unsigned int a)
{
  BLI_assert(a != 0);
#ifdef _MSC_VER
  unsigned long clz;
  _BitScanReverse(&clz, a);
  return 31 - clz;
#else
  return (unsigned int)__builtin_clz(a);
#endif
}

MINLINE unsigned int bitscan_reverse_uint64(unsigned long long a)
{
  BLI_assert(a != 0);
#ifdef _MSC_VER
  unsigned long clz;
  _BitScanReverse64(&clz, a);
  return 31 - clz;
#else
  return (unsigned int)__builtin_clzll(a);
#endif
}

MINLINE int bitscan_reverse_i(int a)
{
  return (int)bitscan_reverse_uint((unsigned int)a);
}

MINLINE unsigned int bitscan_reverse_clear_uint(unsigned int *a)
{
  unsigned int i = bitscan_reverse_uint(*a);
  *a &= ~(0x80000000 >> i);
  return i;
}

MINLINE int bitscan_reverse_clear_i(int *a)
{
  return (int)bitscan_reverse_clear_uint((unsigned int *)a);
}

MINLINE unsigned int highest_order_bit_uint(unsigned int n)
{
  if (n == 0) {
    return 0;
  }
  return 1 << (sizeof(unsigned int) * 8 - bitscan_reverse_uint(n));
}

MINLINE unsigned short highest_order_bit_s(unsigned short n)
{
  n |= (unsigned short)(n >> 1);
  n |= (unsigned short)(n >> 2);
  n |= (unsigned short)(n >> 4);
  n |= (unsigned short)(n >> 8);
  return (unsigned short)(n - (n >> 1));
}

#ifndef __GNUC__
MINLINE int count_bits_i(unsigned int i)
{
  /* variable-precision SWAR algorithm. */
  i = i - ((i >> 1) & 0x55555555);
  i = (i & 0x33333333) + ((i >> 2) & 0x33333333);
  return (((i + (i >> 4)) & 0x0F0F0F0F) * 0x01010101) >> 24;
}
#endif

MINLINE int float_as_int(float f)
{
  union {
    int i;
    float f;
  } u;
  u.f = f;
  return u.i;
}

MINLINE unsigned int float_as_uint(float f)
{
  union {
    unsigned int i;
    float f;
  } u;
  u.f = f;
  return u.i;
}

MINLINE float int_as_float(int i)
{
  union {
    int i;
    float f;
  } u;
  u.i = i;
  return u.f;
}

MINLINE float uint_as_float(unsigned int i)
{
  union {
    unsigned int i;
    float f;
  } u;
  u.i = i;
  return u.f;
}

MINLINE float xor_fl(float x, int y)
{
  return int_as_float(float_as_int(x) ^ y);
}

#endif /* __MATH_BITS_INLINE_C__ */<|MERGE_RESOLUTION|>--- conflicted
+++ resolved
@@ -48,11 +48,7 @@
   _BitScanForward64(&ctz, a);
   return ctz;
 #else
-<<<<<<< HEAD
-  return (unsigned int)__builtin_ctz(a);
-=======
   return (unsigned int)__builtin_ctzll(a);
->>>>>>> abe652b6
 #endif
 }
 
