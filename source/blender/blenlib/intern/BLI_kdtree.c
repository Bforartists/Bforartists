--- conflicted
+++ resolved
@@ -337,11 +337,7 @@
 	return found;
 }
 
-<<<<<<< HEAD
-int range_compare(const void * a, const void * b)
-=======
 static int range_compare(const void * a, const void * b)
->>>>>>> 99d0552b
 {
 	const KDTreeNearest *kda = a;
 	const KDTreeNearest *kdb = b;
