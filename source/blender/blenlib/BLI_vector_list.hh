--- conflicted
+++ resolved
@@ -43,19 +43,11 @@
   static_assert(is_power_of_2(CapacityMax));
   static_assert(CapacityStart <= CapacityMax);
 
-<<<<<<< HEAD
-  /* Contains the individual vectors. There must always be at least one vector. */
-  Vector<VectorT> vectors_;
-  /* Number of vectors in use. */
-  int64_t used_vectors_ = 0;
-  /* Total element count accross all vectors_. */
-=======
   /** Contains the individual vectors. There must always be at least one vector. */
   Vector<VectorT> vectors_;
   /** Number of vectors in use. */
   int64_t used_vectors_ = 0;
   /** Total element count across all vectors_. */
->>>>>>> 5898c1b9
   int64_t size_ = 0;
 
  public:
@@ -78,31 +70,19 @@
     return move_assign_container(*this, std::move(other));
   }
 
-<<<<<<< HEAD
-  /* Insert a new element at the end of the VectorList. */
-=======
   /** Insert a new element at the end of the VectorList. */
->>>>>>> 5898c1b9
   void append(const T &value)
   {
     this->append_as(value);
   }
 
-<<<<<<< HEAD
-  /* Insert a new element at the end of the VectorList. */
-=======
   /** Insert a new element at the end of the VectorList. */
->>>>>>> 5898c1b9
   void append(T &&value)
   {
     this->append_as(std::move(value));
   }
 
-<<<<<<< HEAD
-  /* This is similar to `std::vector::emplace_back`. */
-=======
   /** This is similar to `std::vector::emplace_back`. */
->>>>>>> 5898c1b9
   template<typename ForwardT> void append_as(ForwardT &&value)
   {
     VectorT &vector = this->ensure_space_for_one();
@@ -130,11 +110,7 @@
     return vectors_[used_vectors_ - 1].last();
   }
 
-<<<<<<< HEAD
-  /* Return how many values are currently stored in the VectorList. */
-=======
   /** Return how many values are currently stored in the VectorList. */
->>>>>>> 5898c1b9
   int64_t size() const
   {
     return size_;
@@ -150,11 +126,7 @@
     return size_ == 0;
   }
 
-<<<<<<< HEAD
-  /* Afterwards the VectorList has 0 elements, but will still have memory to be refilled again. */
-=======
   /** Afterwards the VectorList has 0 elements, but will still have memory to be refilled again. */
->>>>>>> 5898c1b9
   void clear()
   {
     for (VectorT &vector : vectors_) {
@@ -164,11 +136,7 @@
     size_ = 0;
   }
 
-<<<<<<< HEAD
-  /* Afterwards the VectorList has 0 elements and the Vectors allocated memory will be freed. */
-=======
   /** Afterwards the VectorList has 0 elements and the Vectors allocated memory will be freed. */
->>>>>>> 5898c1b9
   void clear_and_shrink()
   {
     vectors_.clear();
@@ -282,11 +250,7 @@
     Iterator &operator++()
     {
       if (vector_list.vectors_[index_a].size() == index_b + 1) {
-<<<<<<< HEAD
-        if (index_a + 1 == vector_list.vectors_.size()) {
-=======
         if (index_a + 1 == vector_list.used_vectors_) {
->>>>>>> 5898c1b9
           /* Reached the end. */
           index_b++;
         }
