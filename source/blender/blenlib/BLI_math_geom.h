--- conflicted
+++ resolved
@@ -131,27 +131,18 @@
 /* Set 'r' to the point in triangle (t1, t2, t3) closest to point 'p' */
 void closest_on_tri_to_point_v3(float r[3], const float p[3], const float t1[3], const float t2[3], const float t3[3]);
 
-<<<<<<< HEAD
+float ray_point_factor_v3_ex(
+        const float p[3], const float ray_origin[3], const float ray_direction[3],
+        const float epsilon, const float fallback);
+float ray_point_factor_v3(
+        const float p[3], const float ray_origin[3], const float ray_direction[3]);
+
 float line_point_factor_v3_ex(
         const float p[3], const float l1[3], const float l2[3],
         const float epsilon, const float fallback);
 float line_point_factor_v3(
         const float p[3], const float l1[3], const float l2[3]);
 
-=======
-float ray_point_factor_v3_ex(
-        const float p[3], const float ray_origin[3], const float ray_direction[3],
-        const float epsilon, const float fallback);
-float ray_point_factor_v3(
-        const float p[3], const float ray_origin[3], const float ray_direction[3]);
-
-float line_point_factor_v3_ex(
-        const float p[3], const float l1[3], const float l2[3],
-        const float epsilon, const float fallback);
-float line_point_factor_v3(
-        const float p[3], const float l1[3], const float l2[3]);
-
->>>>>>> b76dbf5e
 float line_point_factor_v2_ex(
         const float p[2], const float l1[2], const float l2[2],
         const float epsilon, const float fallback);
