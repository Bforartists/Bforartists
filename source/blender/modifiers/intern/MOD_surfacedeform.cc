--- conflicted
+++ resolved
@@ -1600,18 +1600,13 @@
   col = &layout->column(false);
   uiLayoutSetEnabled(col, !is_bound);
   uiLayoutSetActive(col, !is_bound && RNA_string_length(ptr, "vertex_group") != 0);
-<<<<<<< HEAD
   /*------------------- bfa - original props */
-  // uiItemR(col, ptr, "use_sparse_bind", UI_ITEM_NONE, std::nullopt, ICON_NONE);
 
   row = &col->row(true);
   uiItemS(row);
   uiLayoutSetPropSep(row, false); /* bfa - use_property_split = False */
-  uiItemR(row, ptr, "use_sparse_bind", UI_ITEM_NONE, std::nullopt, ICON_NONE);
+  row->prop(ptr, "use_sparse_bind", UI_ITEM_NONE, std::nullopt, ICON_NONE);
   /* ------------ end bfa */
-=======
-  col->prop(ptr, "use_sparse_bind", UI_ITEM_NONE, std::nullopt, ICON_NONE);
->>>>>>> 42431dcd
 
   uiItemS(layout);
 
