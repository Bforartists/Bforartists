/* SPDX-FileCopyrightText: 2017 Blender Authors
 *
 * SPDX-License-Identifier: GPL-2.0-or-later */

/** \file
 * \ingroup modifiers
 */

#include "BLI_math_geom.h"
#include "BLI_math_matrix.h"
#include "BLI_task.h"

#include "BLT_translation.hh"

#include "DNA_defaults.h"
#include "DNA_mesh_types.h"
#include "DNA_meshdata_types.h"
#include "DNA_object_types.h"
#include "DNA_screen_types.h"

#include "BKE_bvhutils.hh"
#include "BKE_deform.hh"
#include "BKE_lib_query.hh"
#include "BKE_mesh.hh"
#include "BKE_mesh_wrapper.hh"
#include "BKE_modifier.hh"

#include "UI_interface.hh"
#include "UI_resources.hh"

#include "BLO_read_write.hh"

#include "RNA_access.hh"
#include "RNA_prototypes.hh"

#include "DEG_depsgraph.hh"

#include "MEM_guardedalloc.h"

#include "MOD_ui_common.hh"
#include "MOD_util.hh"

struct SDefAdjacency {
  SDefAdjacency *next;
  uint index;
};

struct SDefAdjacencyArray {
  SDefAdjacency *first;
  uint num; /* Careful, this is twice the number of faces (avoids an extra loop) */
};

/**
 * Polygons per edge (only 2, any more will exit calculation).
 */
struct SDefEdgePolys {
  uint polys[2], num;
};

struct SDefBindCalcData {
  blender::bke::BVHTreeFromMesh *treeData;
  const SDefAdjacencyArray *vert_edges;
  const SDefEdgePolys *edge_polys;
  SDefVert *bind_verts;
  blender::Span<blender::int2> edges;
  blender::OffsetIndices<int> polys;
  blender::Span<int> corner_verts;
  blender::Span<int> corner_edges;
  blender::Span<blender::int3> corner_tris;
  blender::Span<int> tri_faces;

  /** Coordinates to bind to, transformed into local space (compatible with `vertexCos`). */
  float (*targetCos)[3];
  /** Coordinates to bind (reference to the modifiers input argument). */
  const float (*vertexCos)[3];
  float imat[4][4];
  float falloff;
  int success;
  /** Vertex group lookup data. */
  const MDeformVert *dvert;
  int defgrp_index;
  bool invert_vgroup;
  bool sparse_bind;
};

/**
 * This represents the relationship between a point (a source coordinate)
 * and the face-corner it's being bound to (from the target mesh).
 *
 * \note Some of these values could be de-duplicated however these are only
 * needed once when running bind, so optimizing this structure isn't a priority.
 */
struct SDefBindPoly {
  /** Coordinates copied directly from the modifiers input. */
  float (*coords)[3];
  /** Coordinates projected into 2D space using `normal`. */
  float (*coords_v2)[2];
  /** The point being queried projected into 2D space using `normal`. */
  float point_v2[2];
  float weight_angular;
  float weight_dist_proj;
  float weight_dist;
  float weight;
  /**
   * Distances from the centroid to edges flanking the corner vertex, used to penalize
   * small or long and narrow faces in favor of bigger and more square ones.
   */
  float scales[2];
  /**
   * Distance weight from the corner vertex to the chord line, used to penalize
   * cases with the three consecutive vertices being nearly in line.
   */
  float scale_mid;
  /** Center of `coords` */
  float centroid[3];
  /** Center of `coords_v2` */
  float centroid_v2[2];
  /**
   * The calculated normal of coords (could be shared between faces).
   */
  float normal[3];
  /**
   * Vectors pointing from the centroid to the midpoints of the two edges
   * flanking the corner vertex.
   */
  float cent_edgemid_vecs_v2[2][2];
  /** Angle between the cent_edgemid_vecs_v2 vectors. */
  float edgemid_angle;
  /**
   * Angles between the centroid-to-point and cent_edgemid_vecs_v2 vectors.
   * Positive values measured towards the corner; clamped non-negative.
   */
  float point_edgemid_angles[2];
  /** Angles between the centroid-to-corner and cent_edgemid_vecs_v2 vectors. */
  float corner_edgemid_angles[2];
  /**
   * Weight of the bind mode based on the corner and two adjacent vertices,
   * versus the one based on the centroid and the dominant edge.
   */
  float dominant_angle_weight;
  /** Index of the input face. */
  uint index;
  /** Number of vertices in this face. */
  uint verts_num;
  /**
   * This polygons loop-start.
   * \note that we could look this up from the face.
   */
  uint loopstart;
  uint edge_inds[2];
  uint edge_vert_inds[2];
  /** The index of this corner in the face (starting at zero). */
  uint corner_ind;
  uint dominant_edge;
  /** When true `point_v2` is inside `coords_v2`. */
  bool inside;
};

struct SDefBindWeightData {
  SDefBindPoly *bind_polys;
  uint faces_num;
  uint binds_num;
};

struct SDefDeformData {
  const SDefVert *bind_verts;
  float (*targetCos)[3];
  float (*vertexCos)[3];
  const MDeformVert *dvert;
  int defgrp_index;
  bool invert_vgroup;
  float strength;
};

/* Bind result values */
enum {
  MOD_SDEF_BIND_RESULT_SUCCESS = 1,
  MOD_SDEF_BIND_RESULT_GENERIC_ERR = 0,
  MOD_SDEF_BIND_RESULT_MEM_ERR = -1,
  MOD_SDEF_BIND_RESULT_NONMANY_ERR = -2,
  MOD_SDEF_BIND_RESULT_CONCAVE_ERR = -3,
  MOD_SDEF_BIND_RESULT_OVERLAP_ERR = -4,
};

/* Infinite weight flags */
enum {
  MOD_SDEF_INFINITE_WEIGHT_ANGULAR = (1 << 0),
  MOD_SDEF_INFINITE_WEIGHT_DIST_PROJ = (1 << 1),
  MOD_SDEF_INFINITE_WEIGHT_DIST = (1 << 2),
};

static void init_data(ModifierData *md)
{
  SurfaceDeformModifierData *smd = (SurfaceDeformModifierData *)md;

  BLI_assert(MEMCMP_STRUCT_AFTER_IS_ZERO(smd, modifier));

  MEMCPY_STRUCT_AFTER(smd, DNA_struct_default_get(SurfaceDeformModifierData), modifier);
}

static void required_data_mask(ModifierData *md, CustomData_MeshMasks *r_cddata_masks)
{
  SurfaceDeformModifierData *smd = (SurfaceDeformModifierData *)md;

  /* Ask for vertex groups if we need them. */
  if (smd->defgrp_name[0] != '\0') {
    r_cddata_masks->vmask |= CD_MASK_MDEFORMVERT;
  }
}

static void free_data(ModifierData *md)
{
  SurfaceDeformModifierData *smd = (SurfaceDeformModifierData *)md;

  if (smd->verts) {
    for (int i = 0; i < smd->bind_verts_num; i++) {
      if (smd->verts[i].binds) {
        for (int j = 0; j < smd->verts[i].binds_num; j++) {
          MEM_SAFE_FREE(smd->verts[i].binds[j].vert_inds);
          MEM_SAFE_FREE(smd->verts[i].binds[j].vert_weights);
        }
        MEM_freeN(smd->verts[i].binds);
      }
    }

    MEM_SAFE_FREE(smd->verts);
  }
}

static void copy_data(const ModifierData *md, ModifierData *target, const int flag)
{
  const SurfaceDeformModifierData *smd = (const SurfaceDeformModifierData *)md;
  SurfaceDeformModifierData *tsmd = (SurfaceDeformModifierData *)target;

  BKE_modifier_copydata_generic(md, target, flag);

  if (smd->verts) {
    tsmd->verts = static_cast<SDefVert *>(MEM_dupallocN(smd->verts));

    for (int i = 0; i < smd->bind_verts_num; i++) {
      if (smd->verts[i].binds) {
        tsmd->verts[i].binds = static_cast<SDefBind *>(MEM_dupallocN(smd->verts[i].binds));

        for (int j = 0; j < smd->verts[i].binds_num; j++) {
          if (smd->verts[i].binds[j].vert_inds) {
            tsmd->verts[i].binds[j].vert_inds = static_cast<uint *>(
                MEM_dupallocN(smd->verts[i].binds[j].vert_inds));
          }

          if (smd->verts[i].binds[j].vert_weights) {
            tsmd->verts[i].binds[j].vert_weights = static_cast<float *>(
                MEM_dupallocN(smd->verts[i].binds[j].vert_weights));
          }
        }
      }
    }
  }
}

static void foreach_ID_link(ModifierData *md, Object *ob, IDWalkFunc walk, void *user_data)
{
  SurfaceDeformModifierData *smd = (SurfaceDeformModifierData *)md;

  walk(user_data, ob, (ID **)&smd->target, IDWALK_CB_NOP);
}

static void update_depsgraph(ModifierData *md, const ModifierUpdateDepsgraphContext *ctx)
{
  SurfaceDeformModifierData *smd = (SurfaceDeformModifierData *)md;
  if (smd->target != nullptr) {
    DEG_add_object_relation(
        ctx->node, smd->target, DEG_OB_COMP_GEOMETRY, "Surface Deform Modifier");
  }
}

static void freeAdjacencyMap(SDefAdjacencyArray *const vert_edges,
                             SDefAdjacency *const adj_ref,
                             SDefEdgePolys *const edge_polys)
{
  MEM_freeN(edge_polys);

  MEM_freeN(adj_ref);

  MEM_freeN(vert_edges);
}

static int buildAdjacencyMap(const blender::OffsetIndices<int> polys,
                             const blender::Span<blender::int2> edges,
                             const blender::Span<int> corner_edges,
                             SDefAdjacencyArray *const vert_edges,
                             SDefAdjacency *adj,
                             SDefEdgePolys *const edge_polys)
{
  /* Find polygons adjacent to edges. */
  for (const int i : polys.index_range()) {
    for (const int edge_i : corner_edges.slice(polys[i])) {
      if (edge_polys[edge_i].num == 0) {
        edge_polys[edge_i].polys[0] = i;
        edge_polys[edge_i].polys[1] = -1;
        edge_polys[edge_i].num++;
      }
      else if (edge_polys[edge_i].num == 1) {
        edge_polys[edge_i].polys[1] = i;
        edge_polys[edge_i].num++;
      }
      else {
        return MOD_SDEF_BIND_RESULT_NONMANY_ERR;
      }
    }
  }

  /* Find edges adjacent to vertices */
  for (const int i : edges.index_range()) {
    const blender::int2 &edge = edges[i];
    adj->next = vert_edges[edge[0]].first;
    adj->index = i;
    vert_edges[edge[0]].first = adj;
    vert_edges[edge[0]].num += edge_polys[i].num;
    adj++;

    adj->next = vert_edges[edge[1]].first;
    adj->index = i;
    vert_edges[edge[1]].first = adj;
    vert_edges[edge[1]].num += edge_polys[i].num;
    adj++;
  }

  return MOD_SDEF_BIND_RESULT_SUCCESS;
}

BLI_INLINE void sortPolyVertsEdge(uint *indices,
                                  const int *const corner_verts,
                                  const int *const corner_edges,
                                  const uint edge,
                                  const uint num)
{
  bool found = false;

  for (int i = 0; i < num; i++) {
    if (corner_edges[i] == edge) {
      found = true;
    }
    if (found) {
      *indices = corner_verts[i];
      indices++;
    }
  }

  /* Fill in remaining vertex indices that occur before the edge */
  for (int i = 0; corner_edges[i] != edge; i++) {
    *indices = corner_verts[i];
    indices++;
  }
}

BLI_INLINE void sortPolyVertsTri(uint *indices,
                                 const int *const corner_verts,
                                 const uint loopstart,
                                 const uint num)
{
  for (int i = loopstart; i < num; i++) {
    *indices = corner_verts[i];
    indices++;
  }

  for (int i = 0; i < loopstart; i++) {
    *indices = corner_verts[i];
    indices++;
  }
}

BLI_INLINE uint nearestVert(SDefBindCalcData *const data, const float point_co[3])
{
  BVHTreeNearest nearest{};
  nearest.dist_sq = FLT_MAX;
  nearest.index = -1;

  float t_point[3];
  float max_dist = FLT_MAX;
  float dist;
  uint index = 0;

  mul_v3_m4v3(t_point, data->imat, point_co);

  BLI_bvhtree_find_nearest(
      data->treeData->tree, t_point, &nearest, data->treeData->nearest_callback, data->treeData);

  const blender::IndexRange face = data->polys[data->tri_faces[nearest.index]];

  for (int i = 0; i < face.size(); i++) {
    const int edge_i = data->corner_edges[face.start() + i];
    const blender::int2 &edge = data->edges[edge_i];
    dist = dist_squared_to_line_segment_v3(
        point_co, data->targetCos[edge[0]], data->targetCos[edge[1]]);

    if (dist < max_dist) {
      max_dist = dist;
      index = edge_i;
    }
  }

  const blender::int2 &edge = data->edges[index];
  if (len_squared_v3v3(point_co, data->targetCos[edge[0]]) <
      len_squared_v3v3(point_co, data->targetCos[edge[1]]))
  {
    return edge[0];
  }

  return edge[1];
}

BLI_INLINE int isPolyValid(const float coords[][2], const uint nr)
{
  float prev_co[2], prev_prev_co[2];
  float curr_vec[2], prev_vec[2];

  if (!is_poly_convex_v2(coords, nr)) {
    return MOD_SDEF_BIND_RESULT_CONCAVE_ERR;
  }

  copy_v2_v2(prev_prev_co, coords[nr - 2]);
  copy_v2_v2(prev_co, coords[nr - 1]);
  sub_v2_v2v2(prev_vec, prev_co, coords[nr - 2]);
  normalize_v2(prev_vec);

  for (int i = 0; i < nr; i++) {
    sub_v2_v2v2(curr_vec, coords[i], prev_co);

    /* Check overlap between directly adjacent vertices. */
    const float curr_len = normalize_v2(curr_vec);
    if (curr_len < FLT_EPSILON) {
      return MOD_SDEF_BIND_RESULT_OVERLAP_ERR;
    }

    /* Check overlap between vertices skipping one. */
    if (len_squared_v2v2(prev_prev_co, coords[i]) < FLT_EPSILON * FLT_EPSILON) {
      return MOD_SDEF_BIND_RESULT_OVERLAP_ERR;
    }

    /* Check for adjacent parallel edges. */
    if (1.0f - dot_v2v2(prev_vec, curr_vec) < FLT_EPSILON) {
      return MOD_SDEF_BIND_RESULT_CONCAVE_ERR;
    }

    copy_v2_v2(prev_prev_co, prev_co);
    copy_v2_v2(prev_co, coords[i]);
    copy_v2_v2(prev_vec, curr_vec);
  }

  return MOD_SDEF_BIND_RESULT_SUCCESS;
}

static void freeBindData(SDefBindWeightData *const bwdata)
{
  SDefBindPoly *bpoly = bwdata->bind_polys;

  if (bwdata->bind_polys) {
    for (int i = 0; i < bwdata->faces_num; bpoly++, i++) {
      MEM_SAFE_FREE(bpoly->coords);
      MEM_SAFE_FREE(bpoly->coords_v2);
    }

    MEM_freeN(bwdata->bind_polys);
  }

  MEM_freeN(bwdata);
}

BLI_INLINE float computeAngularWeight(const float point_angle, const float edgemid_angle)
{
  return sinf(min_ff(point_angle / edgemid_angle, 1) * M_PI_2);
}

BLI_INLINE SDefBindWeightData *computeBindWeights(SDefBindCalcData *const data,
                                                  const float point_co[3])
{
  const uint nearest = nearestVert(data, point_co);
  const SDefAdjacency *const vert_edges = data->vert_edges[nearest].first;
  const SDefEdgePolys *const edge_polys = data->edge_polys;

  const SDefAdjacency *vedge;

  SDefBindWeightData *bwdata;
  SDefBindPoly *bpoly;

  const float world[3] = {0.0f, 0.0f, 1.0f};
  float avg_point_dist = 0.0f;
  float tot_weight = 0.0f;
  int inf_weight_flags = 0;

  bwdata = MEM_callocN<SDefBindWeightData>("SDefBindWeightData");
  if (bwdata == nullptr) {
    data->success = MOD_SDEF_BIND_RESULT_MEM_ERR;
    return nullptr;
  }

  bwdata->faces_num = data->vert_edges[nearest].num / 2;

  bpoly = MEM_calloc_arrayN<SDefBindPoly>(bwdata->faces_num, "SDefBindPoly");
  if (bpoly == nullptr) {
    freeBindData(bwdata);
    data->success = MOD_SDEF_BIND_RESULT_MEM_ERR;
    return nullptr;
  }

  bwdata->bind_polys = bpoly;

  /* Loop over all adjacent edges,
   * and build the #SDefBindPoly data for each face adjacent to those. */
  for (vedge = vert_edges; vedge; vedge = vedge->next) {
    uint edge_ind = vedge->index;

    for (int i = 0; i < edge_polys[edge_ind].num; i++) {
      {
        bpoly = bwdata->bind_polys;

        for (int j = 0; j < bwdata->faces_num; bpoly++, j++) {
          /* If coords isn't allocated, we have reached the first uninitialized `bpoly`. */
          if ((bpoly->index == edge_polys[edge_ind].polys[i]) || (!bpoly->coords)) {
            break;
          }
        }
      }

      /* Check if face was already created by another edge or still has to be initialized */
      if (!bpoly->coords) {
        float angle;
        float axis[3];
        float tmp_vec_v2[2];
        int is_poly_valid;

        bpoly->index = edge_polys[edge_ind].polys[i];
        bpoly->coords = nullptr;
        bpoly->coords_v2 = nullptr;

        /* Copy face data */
        const blender::IndexRange face = data->polys[bpoly->index];

        bpoly->verts_num = face.size();
        bpoly->loopstart = face.start();

        bpoly->coords = MEM_malloc_arrayN<float[3]>(size_t(face.size()), "SDefBindPolyCoords");
        if (bpoly->coords == nullptr) {
          freeBindData(bwdata);
          data->success = MOD_SDEF_BIND_RESULT_MEM_ERR;
          return nullptr;
        }

        bpoly->coords_v2 = MEM_malloc_arrayN<float[2]>(size_t(face.size()),
                                                       "SDefBindPolyCoords_v2");
        if (bpoly->coords_v2 == nullptr) {
          freeBindData(bwdata);
          data->success = MOD_SDEF_BIND_RESULT_MEM_ERR;
          return nullptr;
        }

        for (int j = 0; j < face.size(); j++) {
          const int vert_i = data->corner_verts[face.start() + j];
          const int edge_i = data->corner_edges[face.start() + j];
          copy_v3_v3(bpoly->coords[j], data->targetCos[vert_i]);

          /* Find corner and edge indices within face loop array */
          if (vert_i == nearest) {
            bpoly->corner_ind = j;
            bpoly->edge_vert_inds[0] = (j == 0) ? (face.size() - 1) : (j - 1);
            bpoly->edge_vert_inds[1] = (j == face.size() - 1) ? (0) : (j + 1);

            bpoly->edge_inds[0] = data->corner_edges[face.start() + bpoly->edge_vert_inds[0]];
            bpoly->edge_inds[1] = edge_i;
          }
        }

        /* Compute polygons parametric data. */
        mid_v3_v3_array(bpoly->centroid, bpoly->coords, face.size());
        normal_poly_v3(bpoly->normal, bpoly->coords, face.size());

        /* Compute face skew angle and axis */
        angle = angle_normalized_v3v3(bpoly->normal, world);

        cross_v3_v3v3(axis, bpoly->normal, world);
        normalize_v3(axis);

        /* Map coords onto 2d normal plane. */
        map_to_plane_axis_angle_v2_v3v3fl(bpoly->point_v2, point_co, axis, angle);

        zero_v2(bpoly->centroid_v2);
        for (int j = 0; j < face.size(); j++) {
          map_to_plane_axis_angle_v2_v3v3fl(bpoly->coords_v2[j], bpoly->coords[j], axis, angle);
          madd_v2_v2fl(bpoly->centroid_v2, bpoly->coords_v2[j], 1.0f / face.size());
        }

        is_poly_valid = isPolyValid(bpoly->coords_v2, face.size());

        if (is_poly_valid != MOD_SDEF_BIND_RESULT_SUCCESS) {
          freeBindData(bwdata);
          data->success = is_poly_valid;
          return nullptr;
        }

        bpoly->inside = isect_point_poly_v2(bpoly->point_v2, bpoly->coords_v2, face.size());

        /* Initialize weight components */
        bpoly->weight_angular = 1.0f;
        bpoly->weight_dist_proj = len_v2v2(bpoly->centroid_v2, bpoly->point_v2);
        bpoly->weight_dist = len_v3v3(bpoly->centroid, point_co);

        avg_point_dist += bpoly->weight_dist;

        /* Common vertex coordinates. */
        const float *const vert0_v2 = bpoly->coords_v2[bpoly->edge_vert_inds[0]];
        const float *const vert1_v2 = bpoly->coords_v2[bpoly->edge_vert_inds[1]];
        const float *const corner_v2 = bpoly->coords_v2[bpoly->corner_ind];

        /* Compute centroid to mid-edge vectors */
        mid_v2_v2v2(bpoly->cent_edgemid_vecs_v2[0], vert0_v2, corner_v2);
        mid_v2_v2v2(bpoly->cent_edgemid_vecs_v2[1], vert1_v2, corner_v2);

        sub_v2_v2(bpoly->cent_edgemid_vecs_v2[0], bpoly->centroid_v2);
        sub_v2_v2(bpoly->cent_edgemid_vecs_v2[1], bpoly->centroid_v2);

        normalize_v2(bpoly->cent_edgemid_vecs_v2[0]);
        normalize_v2(bpoly->cent_edgemid_vecs_v2[1]);

        /* Compute face scales with respect to the two edges. */
        bpoly->scales[0] = dist_to_line_v2(bpoly->centroid_v2, vert0_v2, corner_v2);
        bpoly->scales[1] = dist_to_line_v2(bpoly->centroid_v2, vert1_v2, corner_v2);

        /* Compute the angle between the edge mid vectors. */
        bpoly->edgemid_angle = angle_normalized_v2v2(bpoly->cent_edgemid_vecs_v2[0],
                                                     bpoly->cent_edgemid_vecs_v2[1]);

        /* Compute the angles between the corner and the edge mid vectors. The angles
         * are computed signed in order to correctly clamp point_edgemid_angles later. */
        float corner_angles[2];

        sub_v2_v2v2(tmp_vec_v2, corner_v2, bpoly->centroid_v2);
        normalize_v2(tmp_vec_v2);

        corner_angles[0] = angle_signed_v2v2(tmp_vec_v2, bpoly->cent_edgemid_vecs_v2[0]);
        corner_angles[1] = angle_signed_v2v2(tmp_vec_v2, bpoly->cent_edgemid_vecs_v2[1]);

        bpoly->corner_edgemid_angles[0] = fabsf(corner_angles[0]);
        bpoly->corner_edgemid_angles[1] = fabsf(corner_angles[1]);

        /* Verify that the computed values are valid (the face isn't somehow
         * degenerate despite having passed isPolyValid). */
        if (bpoly->scales[0] < FLT_EPSILON || bpoly->scales[1] < FLT_EPSILON ||
            bpoly->edgemid_angle < FLT_EPSILON || bpoly->corner_edgemid_angles[0] < FLT_EPSILON ||
            bpoly->corner_edgemid_angles[1] < FLT_EPSILON)
        {
          freeBindData(bwdata);
          data->success = MOD_SDEF_BIND_RESULT_GENERIC_ERR;
          return nullptr;
        }

        /* Check for infinite weights, and compute angular data otherwise. */
        if (bpoly->weight_dist < FLT_EPSILON) {
          inf_weight_flags |= MOD_SDEF_INFINITE_WEIGHT_DIST_PROJ;
          inf_weight_flags |= MOD_SDEF_INFINITE_WEIGHT_DIST;
        }
        else if (bpoly->weight_dist_proj < FLT_EPSILON) {
          inf_weight_flags |= MOD_SDEF_INFINITE_WEIGHT_DIST_PROJ;
        }
        else {
          /* Compute angles between the point and the edge mid vectors. */
          float cent_point_vec[2], point_angles[2];

          sub_v2_v2v2(cent_point_vec, bpoly->point_v2, bpoly->centroid_v2);
          normalize_v2(cent_point_vec);

          point_angles[0] = angle_signed_v2v2(cent_point_vec, bpoly->cent_edgemid_vecs_v2[0]) *
                            signf(corner_angles[0]);
          point_angles[1] = angle_signed_v2v2(cent_point_vec, bpoly->cent_edgemid_vecs_v2[1]) *
                            signf(corner_angles[1]);

          if (point_angles[0] <= 0 && point_angles[1] <= 0) {
            /* If the point is outside the corner formed by the edge mid vectors,
             * choose to clamp the closest side and flip the other. */
            if (point_angles[0] < point_angles[1]) {
              point_angles[0] = bpoly->edgemid_angle - point_angles[1];
            }
            else {
              point_angles[1] = bpoly->edgemid_angle - point_angles[0];
            }
          }

          bpoly->point_edgemid_angles[0] = max_ff(0, point_angles[0]);
          bpoly->point_edgemid_angles[1] = max_ff(0, point_angles[1]);

          /* Compute the distance scale for the corner. The base value is the orthogonal
           * distance from the corner to the chord, scaled by `sqrt(2)` to preserve the old
           * values in case of a square grid. This doesn't use the centroid because the
           * corner_triS method only uses these three vertices. */
          bpoly->scale_mid = area_tri_v2(vert0_v2, corner_v2, vert1_v2) /
                             len_v2v2(vert0_v2, vert1_v2) * sqrtf(2);

          if (bpoly->inside) {
            /* When inside, interpolate to centroid-based scale close to the center. */
            float min_dist = min_ff(bpoly->scales[0], bpoly->scales[1]);

            bpoly->scale_mid = interpf(bpoly->scale_mid,
                                       (bpoly->scales[0] + bpoly->scales[1]) / 2,
                                       min_ff(bpoly->weight_dist_proj / min_dist, 1));
          }

          /* Verify that the additional computed values are valid. */
          if (bpoly->scale_mid < FLT_EPSILON ||
              bpoly->point_edgemid_angles[0] + bpoly->point_edgemid_angles[1] < FLT_EPSILON)
          {
            freeBindData(bwdata);
            data->success = MOD_SDEF_BIND_RESULT_GENERIC_ERR;
            return nullptr;
          }
        }
      }
    }
  }

  avg_point_dist /= bwdata->faces_num;

  /* If weights 1 and 2 are not infinite, loop over all adjacent edges again,
   * and build adjacency dependent angle data (depends on all polygons having been computed) */
  if (!inf_weight_flags) {
    for (vedge = vert_edges; vedge; vedge = vedge->next) {
      SDefBindPoly *bpolys[2];
      const SDefEdgePolys *epolys;
      float ang_weights[2];
      uint edge_ind = vedge->index;
      uint edge_on_poly[2];

      epolys = &edge_polys[edge_ind];

      /* Find bind polys corresponding to the edge's adjacent polys */
      bpoly = bwdata->bind_polys;

      for (int i = 0, j = 0; (i < bwdata->faces_num) && (j < epolys->num); bpoly++, i++) {
        if (ELEM(bpoly->index, epolys->polys[0], epolys->polys[1])) {
          bpolys[j] = bpoly;

          if (bpoly->edge_inds[0] == edge_ind) {
            edge_on_poly[j] = 0;
          }
          else {
            edge_on_poly[j] = 1;
          }

          j++;
        }
      }

      /* Compute angular weight component */
      if (epolys->num == 1) {
        ang_weights[0] = computeAngularWeight(bpolys[0]->point_edgemid_angles[edge_on_poly[0]],
                                              bpolys[0]->edgemid_angle);
        bpolys[0]->weight_angular *= ang_weights[0] * ang_weights[0];
      }
      else if (epolys->num == 2) {
        ang_weights[0] = computeAngularWeight(bpolys[0]->point_edgemid_angles[edge_on_poly[0]],
                                              bpolys[0]->edgemid_angle);
        ang_weights[1] = computeAngularWeight(bpolys[1]->point_edgemid_angles[edge_on_poly[1]],
                                              bpolys[1]->edgemid_angle);

        bpolys[0]->weight_angular *= ang_weights[0] * ang_weights[1];
        bpolys[1]->weight_angular *= ang_weights[0] * ang_weights[1];
      }
    }
  }

  /* Compute scaling and falloff:
   * - Scale all weights if no infinite weight is found.
   * - Scale only un-projected weight if projected weight is infinite.
   * - Scale none if both are infinite. */
  if (!inf_weight_flags) {
    bpoly = bwdata->bind_polys;

    for (int i = 0; i < bwdata->faces_num; bpoly++, i++) {
      float corner_angle_weights[2];
      float scale_weight, sqr, inv_sqr;

      corner_angle_weights[0] = bpoly->point_edgemid_angles[0] / bpoly->corner_edgemid_angles[0];
      corner_angle_weights[1] = bpoly->point_edgemid_angles[1] / bpoly->corner_edgemid_angles[1];

      if (isnan(corner_angle_weights[0]) || isnan(corner_angle_weights[1])) {
        freeBindData(bwdata);
        data->success = MOD_SDEF_BIND_RESULT_GENERIC_ERR;
        return nullptr;
      }

      /* Find which edge the point is closer to */
      if (corner_angle_weights[0] < corner_angle_weights[1]) {
        bpoly->dominant_edge = 0;
        bpoly->dominant_angle_weight = corner_angle_weights[0];
      }
      else {
        bpoly->dominant_edge = 1;
        bpoly->dominant_angle_weight = corner_angle_weights[1];
      }

      /* Check for invalid weights just in case computations fail. */
      if (bpoly->dominant_angle_weight < 0 || bpoly->dominant_angle_weight > 1) {
        freeBindData(bwdata);
        data->success = MOD_SDEF_BIND_RESULT_GENERIC_ERR;
        return nullptr;
      }

      bpoly->dominant_angle_weight = sinf(bpoly->dominant_angle_weight * M_PI_2);

      /* Compute quadratic angular scale interpolation weight */
      {
        const float edge_angle_a = bpoly->point_edgemid_angles[bpoly->dominant_edge];
        const float edge_angle_b = bpoly->point_edgemid_angles[!bpoly->dominant_edge];
        /* Clamp so skinny faces with near zero `edgemid_angle`
         * won't cause numeric problems. see #81988. */
        scale_weight = edge_angle_a / max_ff(edge_angle_a, bpoly->edgemid_angle);
        scale_weight /= scale_weight + (edge_angle_b / max_ff(edge_angle_b, bpoly->edgemid_angle));
      }

      sqr = scale_weight * scale_weight;
      inv_sqr = 1.0f - scale_weight;
      inv_sqr *= inv_sqr;
      scale_weight = sqr / (sqr + inv_sqr);

      BLI_assert(scale_weight >= 0 && scale_weight <= 1);

      /* Compute interpolated scale (no longer need the individual scales,
       * so simply storing the result over the scale in index zero) */
      bpoly->scales[0] = interpf(bpoly->scale_mid,
                                 interpf(bpoly->scales[!bpoly->dominant_edge],
                                         bpoly->scales[bpoly->dominant_edge],
                                         scale_weight),
                                 bpoly->dominant_angle_weight);

      /* Scale the point distance weights, and introduce falloff */
      bpoly->weight_dist_proj /= bpoly->scales[0];
      bpoly->weight_dist_proj = powf(bpoly->weight_dist_proj, data->falloff);

      bpoly->weight_dist /= avg_point_dist;
      bpoly->weight_dist = powf(bpoly->weight_dist, data->falloff);

      /* Re-check for infinite weights, now that all scalings and interpolations are computed */
      if (bpoly->weight_dist < FLT_EPSILON) {
        inf_weight_flags |= MOD_SDEF_INFINITE_WEIGHT_DIST_PROJ;
        inf_weight_flags |= MOD_SDEF_INFINITE_WEIGHT_DIST;
      }
      else if (bpoly->weight_dist_proj < FLT_EPSILON) {
        inf_weight_flags |= MOD_SDEF_INFINITE_WEIGHT_DIST_PROJ;
      }
      else if (bpoly->weight_angular < FLT_EPSILON) {
        inf_weight_flags |= MOD_SDEF_INFINITE_WEIGHT_ANGULAR;
      }
    }
  }
  else if (!(inf_weight_flags & MOD_SDEF_INFINITE_WEIGHT_DIST)) {
    bpoly = bwdata->bind_polys;

    for (int i = 0; i < bwdata->faces_num; bpoly++, i++) {
      /* Scale the point distance weight by average point distance, and introduce falloff */
      bpoly->weight_dist /= avg_point_dist;
      bpoly->weight_dist = powf(bpoly->weight_dist, data->falloff);

      /* Re-check for infinite weights, now that all scalings and interpolations are computed */
      if (bpoly->weight_dist < FLT_EPSILON) {
        inf_weight_flags |= MOD_SDEF_INFINITE_WEIGHT_DIST;
      }
    }
  }

  /* Final loop, to compute actual weights */
  bpoly = bwdata->bind_polys;

  for (int i = 0; i < bwdata->faces_num; bpoly++, i++) {
    /* Weight computation from components */
    if (inf_weight_flags & MOD_SDEF_INFINITE_WEIGHT_DIST) {
      bpoly->weight = bpoly->weight_dist < FLT_EPSILON ? 1.0f : 0.0f;
    }
    else if (inf_weight_flags & MOD_SDEF_INFINITE_WEIGHT_DIST_PROJ) {
      bpoly->weight = bpoly->weight_dist_proj < FLT_EPSILON ? 1.0f / bpoly->weight_dist : 0.0f;
    }
    else if (inf_weight_flags & MOD_SDEF_INFINITE_WEIGHT_ANGULAR) {
      bpoly->weight = bpoly->weight_angular < FLT_EPSILON ?
                          1.0f / bpoly->weight_dist_proj / bpoly->weight_dist :
                          0.0f;
    }
    else {
      bpoly->weight = 1.0f / bpoly->weight_angular / bpoly->weight_dist_proj / bpoly->weight_dist;
    }

    /* Apply after other kinds of scaling so the faces corner angle is always
     * scaled in a uniform way, preventing heavily sub-divided triangle fans
     * from having a lop-sided influence on the weighting, see #81988. */
    bpoly->weight *= bpoly->edgemid_angle / M_PI;

    tot_weight += bpoly->weight;
  }

  bpoly = bwdata->bind_polys;

  for (int i = 0; i < bwdata->faces_num; bpoly++, i++) {
    bpoly->weight /= tot_weight;

    /* Evaluate if this face is relevant to bind */
    /* Even though the weights should add up to 1.0,
     * the losses of weights smaller than epsilon here
     * should be negligible... */
    if (bpoly->weight >= FLT_EPSILON) {
      if (bpoly->inside) {
        bwdata->binds_num += 1;
      }
      else {
        if (bpoly->dominant_angle_weight < FLT_EPSILON ||
            1.0f - bpoly->dominant_angle_weight < FLT_EPSILON)
        {
          bwdata->binds_num += 1;
        }
        else {
          bwdata->binds_num += 2;
        }
      }
    }
  }

  return bwdata;
}

BLI_INLINE float computeNormalDisplacement(const float point_co[3],
                                           const float point_co_proj[3],
                                           const float normal[3])
{
  float disp_vec[3];
  float normal_dist;

  sub_v3_v3v3(disp_vec, point_co, point_co_proj);
  normal_dist = len_v3(disp_vec);

  if (dot_v3v3(disp_vec, normal) < 0) {
    normal_dist *= -1;
  }

  return normal_dist;
}

static void bindVert(void *__restrict userdata,
                     const int index,
                     const TaskParallelTLS *__restrict /*tls*/)
{
  SDefBindCalcData *const data = (SDefBindCalcData *)userdata;
  float point_co[3];
  float point_co_proj[3];

  SDefBindWeightData *bwdata;
  SDefVert *sdvert = data->bind_verts + index;
  SDefBindPoly *bpoly;
  SDefBind *sdbind;

  sdvert->vertex_idx = index;

  if (data->success != MOD_SDEF_BIND_RESULT_SUCCESS) {
    sdvert->binds = nullptr;
    sdvert->binds_num = 0;
    return;
  }

  if (data->sparse_bind) {
    float weight = 0.0f;

    if (data->dvert && data->defgrp_index != -1) {
      weight = BKE_defvert_find_weight(&data->dvert[index], data->defgrp_index);
    }

    if (data->invert_vgroup) {
      weight = 1.0f - weight;
    }

    if (weight <= 0) {
      sdvert->binds = nullptr;
      sdvert->binds_num = 0;
      return;
    }
  }

  copy_v3_v3(point_co, data->vertexCos[index]);
  bwdata = computeBindWeights(data, point_co);

  if (bwdata == nullptr) {
    sdvert->binds = nullptr;
    sdvert->binds_num = 0;
    return;
  }

  sdvert->binds = MEM_calloc_arrayN<SDefBind>(bwdata->binds_num, "SDefVertBindData");
  if (sdvert->binds == nullptr) {
    data->success = MOD_SDEF_BIND_RESULT_MEM_ERR;
    sdvert->binds_num = 0;
    return;
  }

  sdvert->binds_num = bwdata->binds_num;

  sdbind = sdvert->binds;

  bpoly = bwdata->bind_polys;

  for (int i = 0; i < bwdata->binds_num; bpoly++) {
    if (bpoly->weight >= FLT_EPSILON) {
      if (bpoly->inside) {
        sdbind->influence = bpoly->weight;
        sdbind->verts_num = bpoly->verts_num;

        sdbind->mode = MOD_SDEF_MODE_NGONS;
        sdbind->vert_weights = MEM_malloc_arrayN<float>(size_t(bpoly->verts_num),
                                                        "SDefNgonVertWeights");
        if (sdbind->vert_weights == nullptr) {
          data->success = MOD_SDEF_BIND_RESULT_MEM_ERR;
          return;
        }

        sdbind->vert_inds = MEM_malloc_arrayN<uint>(size_t(bpoly->verts_num), "SDefNgonVertInds");
        if (sdbind->vert_inds == nullptr) {
          data->success = MOD_SDEF_BIND_RESULT_MEM_ERR;
          return;
        }

        interp_weights_poly_v2(
            sdbind->vert_weights, bpoly->coords_v2, bpoly->verts_num, bpoly->point_v2);

        /* Re-project vert based on weights and original face verts,
         * to reintroduce face non-planarity */
        zero_v3(point_co_proj);
        for (int j = 0; j < bpoly->verts_num; j++) {
          const int vert_i = data->corner_verts[bpoly->loopstart + j];
          madd_v3_v3fl(point_co_proj, bpoly->coords[j], sdbind->vert_weights[j]);
          sdbind->vert_inds[j] = vert_i;
        }

        sdbind->normal_dist = computeNormalDisplacement(point_co, point_co_proj, bpoly->normal);

        sdbind++;
        i++;
      }
      else {
        float tmp_vec[3];
        float cent[3], norm[3];
        float v1[3], v2[3], v3[3];

        if (1.0f - bpoly->dominant_angle_weight >= FLT_EPSILON) {
          sdbind->influence = bpoly->weight * (1.0f - bpoly->dominant_angle_weight);
          sdbind->verts_num = bpoly->verts_num;

          sdbind->mode = MOD_SDEF_MODE_CENTROID;
          sdbind->vert_weights = MEM_malloc_arrayN<float>(3, "SDefCentVertWeights");
          if (sdbind->vert_weights == nullptr) {
            data->success = MOD_SDEF_BIND_RESULT_MEM_ERR;
            return;
          }

          sdbind->vert_inds = MEM_malloc_arrayN<uint>(size_t(bpoly->verts_num),
                                                      "SDefCentVertInds");
          if (sdbind->vert_inds == nullptr) {
            data->success = MOD_SDEF_BIND_RESULT_MEM_ERR;
            return;
          }

          sortPolyVertsEdge(sdbind->vert_inds,
                            &data->corner_verts[bpoly->loopstart],
                            &data->corner_edges[bpoly->loopstart],
                            bpoly->edge_inds[bpoly->dominant_edge],
                            bpoly->verts_num);

          copy_v3_v3(v1, data->targetCos[sdbind->vert_inds[0]]);
          copy_v3_v3(v2, data->targetCos[sdbind->vert_inds[1]]);
          copy_v3_v3(v3, bpoly->centroid);

          mid_v3_v3v3v3(cent, v1, v2, v3);
          normal_tri_v3(norm, v1, v2, v3);

          add_v3_v3v3(tmp_vec, point_co, bpoly->normal);

          /* We are sure the line is not parallel to the plane.
           * Checking return value just to avoid warning... */
          if (!isect_line_plane_v3(point_co_proj, point_co, tmp_vec, cent, norm)) {
            BLI_assert(false);
          }

          interp_weights_tri_v3(sdbind->vert_weights, v1, v2, v3, point_co_proj);

          sdbind->normal_dist = computeNormalDisplacement(point_co, point_co_proj, bpoly->normal);

          sdbind++;
          i++;
        }

        if (bpoly->dominant_angle_weight >= FLT_EPSILON) {
          sdbind->influence = bpoly->weight * bpoly->dominant_angle_weight;
          sdbind->verts_num = bpoly->verts_num;

          sdbind->mode = MOD_SDEF_MODE_CORNER_TRIS;
          sdbind->vert_weights = MEM_malloc_arrayN<float>(3, "SDefTriVertWeights");
          if (sdbind->vert_weights == nullptr) {
            data->success = MOD_SDEF_BIND_RESULT_MEM_ERR;
            return;
          }

          sdbind->vert_inds = MEM_malloc_arrayN<uint>(size_t(bpoly->verts_num), "SDefTriVertInds");
          if (sdbind->vert_inds == nullptr) {
            data->success = MOD_SDEF_BIND_RESULT_MEM_ERR;
            return;
          }

          sortPolyVertsTri(sdbind->vert_inds,
                           &data->corner_verts[bpoly->loopstart],
                           bpoly->edge_vert_inds[0],
                           bpoly->verts_num);

          copy_v3_v3(v1, data->targetCos[sdbind->vert_inds[0]]);
          copy_v3_v3(v2, data->targetCos[sdbind->vert_inds[1]]);
          copy_v3_v3(v3, data->targetCos[sdbind->vert_inds[2]]);

          mid_v3_v3v3v3(cent, v1, v2, v3);
          normal_tri_v3(norm, v1, v2, v3);

          add_v3_v3v3(tmp_vec, point_co, bpoly->normal);

          /* We are sure the line is not parallel to the plane.
           * Checking return value just to avoid warning... */
          if (!isect_line_plane_v3(point_co_proj, point_co, tmp_vec, cent, norm)) {
            BLI_assert(false);
          }

          interp_weights_tri_v3(sdbind->vert_weights, v1, v2, v3, point_co_proj);

          sdbind->normal_dist = computeNormalDisplacement(point_co, point_co_proj, bpoly->normal);

          sdbind++;
          i++;
        }
      }
    }
  }

  freeBindData(bwdata);
}

/* Remove vertices without bind data from the bind array. */
static void compactSparseBinds(SurfaceDeformModifierData *smd)
{
  smd->bind_verts_num = 0;

  for (uint i = 0; i < smd->mesh_verts_num; i++) {
    if (smd->verts[i].binds_num > 0) {
      smd->verts[smd->bind_verts_num++] = smd->verts[i];
    }
  }

  smd->verts = static_cast<SDefVert *>(MEM_reallocN_id(
      smd->verts, sizeof(*smd->verts) * smd->bind_verts_num, "SDefBindVerts (sparse)"));
}

static bool surfacedeformBind(Object *ob,
                              SurfaceDeformModifierData *smd_orig,
                              SurfaceDeformModifierData *smd_eval,
                              float (*vertexCos)[3],
                              uint verts_num,
                              uint target_faces_num,
                              uint target_verts_num,
                              Mesh *target,
                              Mesh *mesh)
{
  const blender::Span<blender::float3> positions = target->vert_positions();
  const blender::Span<blender::int2> edges = target->edges();
  const blender::OffsetIndices polys = target->faces();
  const blender::Span<int> corner_verts = target->corner_verts();
  const blender::Span<int> corner_edges = target->corner_edges();
  uint tedges_num = target->edges_num;
  int adj_result;

  SDefAdjacencyArray *vert_edges = MEM_calloc_arrayN<SDefAdjacencyArray>(target_verts_num,
                                                                         "SDefVertEdgeMap");
  if (vert_edges == nullptr) {
    BKE_modifier_set_error(ob, (ModifierData *)smd_eval, "Out of memory");
    return false;
  }

  SDefAdjacency *adj_array = MEM_malloc_arrayN<SDefAdjacency>(2 * size_t(tedges_num),
                                                              "SDefVertEdge");
  if (adj_array == nullptr) {
    BKE_modifier_set_error(ob, (ModifierData *)smd_eval, "Out of memory");
    MEM_freeN(vert_edges);
    return false;
  }

  SDefEdgePolys *edge_polys = MEM_calloc_arrayN<SDefEdgePolys>(tedges_num, "SDefEdgeFaceMap");
  if (edge_polys == nullptr) {
    BKE_modifier_set_error(ob, (ModifierData *)smd_eval, "Out of memory");
    MEM_freeN(vert_edges);
    MEM_freeN(adj_array);
    return false;
  }

  smd_orig->verts = MEM_malloc_arrayN<SDefVert>(size_t(verts_num), "SDefBindVerts");
  if (smd_orig->verts == nullptr) {
    BKE_modifier_set_error(ob, (ModifierData *)smd_eval, "Out of memory");
    freeAdjacencyMap(vert_edges, adj_array, edge_polys);
    return false;
  }

  blender::bke::BVHTreeFromMesh treeData = target->bvh_corner_tris();
  if (treeData.tree == nullptr) {
    BKE_modifier_set_error(ob, (ModifierData *)smd_eval, "Out of memory");
    freeAdjacencyMap(vert_edges, adj_array, edge_polys);
    MEM_freeN(smd_orig->verts);
    smd_orig->verts = nullptr;
    return false;
  }

  adj_result = buildAdjacencyMap(polys, edges, corner_edges, vert_edges, adj_array, edge_polys);

  if (adj_result == MOD_SDEF_BIND_RESULT_NONMANY_ERR) {
    BKE_modifier_set_error(
        ob, (ModifierData *)smd_eval, "Target has edges with more than two polygons");
    freeAdjacencyMap(vert_edges, adj_array, edge_polys);
    MEM_freeN(smd_orig->verts);
    smd_orig->verts = nullptr;
    return false;
  }

  smd_orig->mesh_verts_num = verts_num;
  smd_orig->target_verts_num = target_verts_num;
  smd_orig->target_polys_num = target_faces_num;

  int defgrp_index;
  const MDeformVert *dvert;
  MOD_get_vgroup(ob, mesh, smd_orig->defgrp_name, &dvert, &defgrp_index);
  const bool invert_vgroup = (smd_orig->flags & MOD_SDEF_INVERT_VGROUP) != 0;
  const bool sparse_bind = (smd_orig->flags & MOD_SDEF_SPARSE_BIND) != 0;

  SDefBindCalcData data{};
  data.treeData = &treeData;
  data.vert_edges = vert_edges;
  data.edge_polys = edge_polys;
  data.polys = polys;
  data.edges = edges;
  data.corner_verts = corner_verts;
  data.corner_edges = corner_edges;
  data.corner_tris = target->corner_tris();
  data.tri_faces = target->corner_tri_faces();
  data.targetCos = MEM_malloc_arrayN<float[3]>(size_t(target_verts_num),
                                               "SDefTargetBindVertArray");
  data.bind_verts = smd_orig->verts;
  data.vertexCos = vertexCos;
  data.falloff = smd_orig->falloff;
  data.success = MOD_SDEF_BIND_RESULT_SUCCESS;
  data.dvert = dvert;
  data.defgrp_index = defgrp_index;
  data.invert_vgroup = invert_vgroup;
  data.sparse_bind = sparse_bind;

  if (data.targetCos == nullptr) {
    BKE_modifier_set_error(ob, (ModifierData *)smd_eval, "Out of memory");
    free_data((ModifierData *)smd_orig);
    return false;
  }

  invert_m4_m4(data.imat, smd_orig->mat);

  for (int i = 0; i < target_verts_num; i++) {
    mul_v3_m4v3(data.targetCos[i], smd_orig->mat, positions[i]);
  }

  TaskParallelSettings settings;
  BLI_parallel_range_settings_defaults(&settings);
  settings.use_threading = (verts_num > 10000);
  BLI_task_parallel_range(0, verts_num, &data, bindVert, &settings);

  MEM_freeN(data.targetCos);

  if (sparse_bind) {
    compactSparseBinds(smd_orig);
  }
  else {
    smd_orig->bind_verts_num = verts_num;
  }

  if (data.success == MOD_SDEF_BIND_RESULT_MEM_ERR) {
    BKE_modifier_set_error(ob, (ModifierData *)smd_eval, "Out of memory");
    free_data((ModifierData *)smd_orig);
  }
  else if (data.success == MOD_SDEF_BIND_RESULT_NONMANY_ERR) {
    BKE_modifier_set_error(
        ob, (ModifierData *)smd_eval, "Target has edges with more than two polygons");
    free_data((ModifierData *)smd_orig);
  }
  else if (data.success == MOD_SDEF_BIND_RESULT_CONCAVE_ERR) {
    BKE_modifier_set_error(ob, (ModifierData *)smd_eval, "Target contains concave polygons");
    free_data((ModifierData *)smd_orig);
  }
  else if (data.success == MOD_SDEF_BIND_RESULT_OVERLAP_ERR) {
    BKE_modifier_set_error(ob, (ModifierData *)smd_eval, "Target contains overlapping vertices");
    free_data((ModifierData *)smd_orig);
  }
  else if (data.success == MOD_SDEF_BIND_RESULT_GENERIC_ERR) {
    /* I know this message is vague, but I could not think of a way
     * to explain this with a reasonably sized message.
     * Though it shouldn't really matter all that much,
     * because this is very unlikely to occur */
    BKE_modifier_set_error(ob, (ModifierData *)smd_eval, "Target contains invalid polygons");
    free_data((ModifierData *)smd_orig);
  }
  else if (smd_orig->bind_verts_num == 0 || !smd_orig->verts) {
    data.success = MOD_SDEF_BIND_RESULT_GENERIC_ERR;
    BKE_modifier_set_error(ob, (ModifierData *)smd_eval, "No vertices were bound");
    free_data((ModifierData *)smd_orig);
  }

  freeAdjacencyMap(vert_edges, adj_array, edge_polys);

  return data.success == 1;
}

static void deformVert(void *__restrict userdata,
                       const int index,
                       const TaskParallelTLS *__restrict /*tls*/)
{
  const SDefDeformData *const data = (SDefDeformData *)userdata;
  const SDefBind *sdbind = data->bind_verts[index].binds;
  const int sdbind_num = data->bind_verts[index].binds_num;
  const uint vertex_idx = data->bind_verts[index].vertex_idx;
  float *const vertexCos = data->vertexCos[vertex_idx];
  float norm[3], temp[3], offset[3];

  /* Retrieve the value of the weight vertex group if specified. */
  float weight = 1.0f;

  if (data->dvert && data->defgrp_index != -1) {
    weight = BKE_defvert_find_weight(&data->dvert[vertex_idx], data->defgrp_index);

    if (data->invert_vgroup) {
      weight = 1.0f - weight;
    }
  }

  /* Check if this vertex will be deformed. If it is not deformed we return and avoid
   * unnecessary calculations. */
  if (weight == 0.0f) {
    return;
  }

  zero_v3(offset);

  int max_verts = 0;
  for (int j = 0; j < sdbind_num; j++) {
    max_verts = std::max(max_verts, int(sdbind[j].verts_num));
  }

  /* Allocate a `coords_buffer` that fits all the temp-data. */
  blender::Array<blender::float3, 256> coords_buffer(max_verts);

  for (int j = 0; j < sdbind_num; j++, sdbind++) {
    for (int k = 0; k < sdbind->verts_num; k++) {
      copy_v3_v3(coords_buffer[k], data->targetCos[sdbind->vert_inds[k]]);
    }

    normal_poly_v3(
        norm, reinterpret_cast<const float(*)[3]>(coords_buffer.data()), sdbind->verts_num);
    zero_v3(temp);

    switch (sdbind->mode) {
      /* ---------- corner_tri mode ---------- */
      case MOD_SDEF_MODE_CORNER_TRIS: {
        madd_v3_v3fl(temp, data->targetCos[sdbind->vert_inds[0]], sdbind->vert_weights[0]);
        madd_v3_v3fl(temp, data->targetCos[sdbind->vert_inds[1]], sdbind->vert_weights[1]);
        madd_v3_v3fl(temp, data->targetCos[sdbind->vert_inds[2]], sdbind->vert_weights[2]);
        break;
      }

      /* ---------- ngon mode ---------- */
      case MOD_SDEF_MODE_NGONS: {
        for (int k = 0; k < sdbind->verts_num; k++) {
          madd_v3_v3fl(temp, coords_buffer[k], sdbind->vert_weights[k]);
        }
        break;
      }

      /* ---------- centroid mode ---------- */
      case MOD_SDEF_MODE_CENTROID: {
        float cent[3];
        mid_v3_v3_array(
            cent, reinterpret_cast<const float(*)[3]>(coords_buffer.data()), sdbind->verts_num);

        madd_v3_v3fl(temp, data->targetCos[sdbind->vert_inds[0]], sdbind->vert_weights[0]);
        madd_v3_v3fl(temp, data->targetCos[sdbind->vert_inds[1]], sdbind->vert_weights[1]);
        madd_v3_v3fl(temp, cent, sdbind->vert_weights[2]);
        break;
      }
    }

    /* Apply normal offset (generic for all modes) */
    madd_v3_v3fl(temp, norm, sdbind->normal_dist);

    madd_v3_v3fl(offset, temp, sdbind->influence);
  }
  /* Subtract the vertex coord to get the deformation offset. */
  sub_v3_v3(offset, vertexCos);

  /* Add the offset to start coord multiplied by the strength and weight values. */
  madd_v3_v3fl(vertexCos, offset, data->strength * weight);
}

static void surfacedeformModifier_do(ModifierData *md,
                                     const ModifierEvalContext *ctx,
                                     float (*vertexCos)[3],
                                     uint verts_num,
                                     Object *ob,
                                     Mesh *mesh)
{
  SurfaceDeformModifierData *smd = (SurfaceDeformModifierData *)md;
  Mesh *target;
  uint target_verts_num, target_faces_num;

  /* Exit function if bind flag is not set (free bind data if any). */
  if (!(smd->flags & MOD_SDEF_BIND)) {
    if (smd->verts != nullptr) {
      if (!DEG_is_active(ctx->depsgraph)) {
        BKE_modifier_set_error(ob, md, "Attempt to bind from inactive dependency graph");
        return;
      }
      ModifierData *md_orig = BKE_modifier_get_original(ob, md);
      free_data(md_orig);
    }
    return;
  }

  Object *ob_target = smd->target;
  target = BKE_modifier_get_evaluated_mesh_from_evaluated_object(ob_target);
  if (!target) {
    BKE_modifier_set_error(ob, md, "No valid target mesh");
    return;
  }

  target_verts_num = BKE_mesh_wrapper_vert_len(target);
  target_faces_num = BKE_mesh_wrapper_face_len(target);

  /* If not bound, execute bind. */
  if (smd->verts == nullptr) {
    if (!DEG_is_active(ctx->depsgraph)) {
      BKE_modifier_set_error(ob, md, "Attempt to unbind from inactive dependency graph");
      return;
    }

    SurfaceDeformModifierData *smd_orig = (SurfaceDeformModifierData *)BKE_modifier_get_original(
        ob, md);
    float tmp_mat[4][4];

    invert_m4_m4(tmp_mat, ob->object_to_world().ptr());
    mul_m4_m4m4(smd_orig->mat, tmp_mat, ob_target->object_to_world().ptr());

    /* Avoid converting edit-mesh data, binding is an exception. */
    BKE_mesh_wrapper_ensure_mdata(target);

    if (!surfacedeformBind(ob,
                           smd_orig,
                           smd,
                           vertexCos,
                           verts_num,
                           target_faces_num,
                           target_verts_num,
                           target,
                           mesh))
    {
      smd->flags &= ~MOD_SDEF_BIND;
    }
    /* Early abort, this is binding 'call', no need to perform whole evaluation. */
    return;
  }

  /* Geometry count on the deforming mesh. */
  if (smd->mesh_verts_num != verts_num) {
    BKE_modifier_set_error(
        ob, md, "Vertices changed from %u to %u", smd->mesh_verts_num, verts_num);
    return;
  }

  /* Geometry count on the target mesh. */
  if (smd->target_polys_num != target_faces_num && smd->target_verts_num == 0) {
    /* Change in the number of polygons does not really imply change in the vertex count, but
     * this is how the modifier worked before the vertex count was known. Follow the legacy
     * logic without requirement to re-bind the mesh. */
    BKE_modifier_set_error(
        ob, md, "Target polygons changed from %u to %u", smd->target_polys_num, target_faces_num);
    return;
  }
  if (!ELEM(smd->target_verts_num, 0, target_verts_num)) {
    if (smd->target_verts_num > target_verts_num) {
      /* Number of vertices on the target did reduce. There is no usable recovery from this. */
      BKE_modifier_set_error(ob,
                             md,
                             "Target vertices changed from %u to %u",
                             smd->target_verts_num,
                             target_verts_num);
      return;
    }

    /* Assume the increase in the vertex count means that the "new" vertices in the target mesh are
     * added after the original ones. This covers typical case when target was at the subdivision
     * level 0 and then subdivision was increased (i.e. for the render purposes). */

    BKE_modifier_set_warning(ob,
                             md,
                             "Target vertices changed from %u to %u, continuing anyway",
                             smd->target_verts_num,
                             target_verts_num);

    /* In theory we only need the `smd->verts_num` vertices in the `targetCos` for evaluation, but
     * it is not currently possible to request a subset of coordinates: the API expects that the
     * caller needs coordinates of all vertices and asserts for it. */
  }

  /* Early out if modifier would not affect input at all - still *after* the sanity checks
   * (and potential binding) above. */
  if (smd->strength == 0.0f) {
    return;
  }

  int defgrp_index;
  const MDeformVert *dvert;
  MOD_get_vgroup(ob, mesh, smd->defgrp_name, &dvert, &defgrp_index);
  const bool invert_vgroup = (smd->flags & MOD_SDEF_INVERT_VGROUP) != 0;

  /* Actual vertex location update starts here */
  SDefDeformData data{};
  data.bind_verts = smd->verts;
  data.targetCos = MEM_malloc_arrayN<float[3]>(size_t(target_verts_num), "SDefTargetVertArray");
  data.vertexCos = vertexCos;
  data.dvert = dvert;
  data.defgrp_index = defgrp_index;
  data.invert_vgroup = invert_vgroup;
  data.strength = smd->strength;

  if (data.targetCos != nullptr) {
    BKE_mesh_wrapper_vert_coords_copy_with_mat4(
        target, data.targetCos, target_verts_num, smd->mat);

    TaskParallelSettings settings;
    BLI_parallel_range_settings_defaults(&settings);
    settings.use_threading = (smd->bind_verts_num > 10000);
    BLI_task_parallel_range(0, smd->bind_verts_num, &data, deformVert, &settings);

    MEM_freeN(data.targetCos);
  }
}

static void deform_verts(ModifierData *md,
                         const ModifierEvalContext *ctx,
                         Mesh *mesh,
                         blender::MutableSpan<blender::float3> positions)
{
  surfacedeformModifier_do(md,
                           ctx,
                           reinterpret_cast<float(*)[3]>(positions.data()),
                           positions.size(),
                           ctx->object,
                           mesh);
}

static bool is_disabled(const Scene * /*scene*/, ModifierData *md, bool /*use_render_params*/)
{
  SurfaceDeformModifierData *smd = (SurfaceDeformModifierData *)md;

  /* The object type check is only needed here in case we have a placeholder
   * object assigned (because the library containing the mesh is missing).
   *
   * In other cases it should be impossible to have a type mismatch.
   */
  return (smd->target == nullptr || smd->target->type != OB_MESH) &&
         !(smd->verts != nullptr && !(smd->flags & MOD_SDEF_BIND));
}

static void panel_draw(const bContext * /*C*/, Panel *panel)
{
  uiLayout *col, *row; /*bfa, added *row*/
  uiLayout *layout = panel->layout;

  PointerRNA ob_ptr;
  PointerRNA *ptr = modifier_panel_get_property_pointers(panel, &ob_ptr);

  PointerRNA target_ptr = RNA_pointer_get(ptr, "target");

  bool is_bound = RNA_boolean_get(ptr, "is_bound");

  uiLayoutSetPropSep(layout, true);

  col = &layout->column(false);
  col->active_set(!is_bound);
  col->prop(ptr, "target", UI_ITEM_NONE, std::nullopt, ICON_NONE);
  col->prop(ptr, "falloff", UI_ITEM_NONE, std::nullopt, ICON_NONE);

  layout->prop(ptr, "strength", UI_ITEM_NONE, std::nullopt, ICON_NONE);

  modifier_vgroup_ui(layout, ptr, &ob_ptr, "vertex_group", "invert_vertex_group", std::nullopt);

  col = &layout->column(false);
  uiLayoutSetEnabled(col, !is_bound);
<<<<<<< HEAD
  uiLayoutSetActive(col, !is_bound && RNA_string_length(ptr, "vertex_group") != 0);

  /* bfa - our layout */
  row = &col->row(true);
  layout->separator();;
  uiLayoutSetPropSep(row, false); /* bfa - use_property_split = False */
  row->separator(); /*bfa - indent*/
  row->prop(ptr, "use_sparse_bind", UI_ITEM_NONE, std::nullopt, ICON_NONE);
=======
  col->active_set(!is_bound && RNA_string_length(ptr, "vertex_group") != 0);
  col->prop(ptr, "use_sparse_bind", UI_ITEM_NONE, std::nullopt, ICON_NONE);

  layout->separator();
>>>>>>> 9a41dc73

  col = &layout->column(false);
  if (is_bound) {
    col->op("OBJECT_OT_surfacedeform_bind", IFACE_("Unbind"), ICON_NONE);
  }
  else {
<<<<<<< HEAD
    uiLayoutSetActive(col, !RNA_pointer_is_null(&target_ptr));
=======
    col->active_set(!RNA_pointer_is_null(&target_ptr));
>>>>>>> 9a41dc73
    col->op("OBJECT_OT_surfacedeform_bind", IFACE_("Bind"), ICON_NONE);
  }
  modifier_error_message_draw(layout, ptr);
}

static void panel_register(ARegionType *region_type)
{
  modifier_panel_register(region_type, eModifierType_SurfaceDeform, panel_draw);
}

static void blend_write(BlendWriter *writer, const ID *id_owner, const ModifierData *md)
{
  SurfaceDeformModifierData smd = *(const SurfaceDeformModifierData *)md;
  const bool is_undo = BLO_write_is_undo(writer);

  if (ID_IS_OVERRIDE_LIBRARY(id_owner) && !is_undo) {
    BLI_assert(!ID_IS_LINKED(id_owner));
    const bool is_local = (md->flag & eModifierFlag_OverrideLibrary_Local) != 0;
    if (!is_local) {
      /* Modifier coming from linked data cannot be bound from an override, so we can remove all
       * binding data, can save a significant amount of memory. */
      smd.bind_verts_num = 0;
      smd.verts = nullptr;
    }
  }

  BLO_write_struct_at_address(writer, SurfaceDeformModifierData, md, &smd);

  if (smd.verts != nullptr) {
    SDefVert *bind_verts = smd.verts;
    BLO_write_struct_array(writer, SDefVert, smd.bind_verts_num, bind_verts);

    for (int i = 0; i < smd.bind_verts_num; i++) {
      BLO_write_struct_array(writer, SDefBind, bind_verts[i].binds_num, bind_verts[i].binds);

      if (bind_verts[i].binds) {
        for (int j = 0; j < bind_verts[i].binds_num; j++) {
          BLO_write_uint32_array(
              writer, bind_verts[i].binds[j].verts_num, bind_verts[i].binds[j].vert_inds);

          if (ELEM(bind_verts[i].binds[j].mode, MOD_SDEF_MODE_CENTROID, MOD_SDEF_MODE_CORNER_TRIS))
          {
            BLO_write_float3_array(writer, 1, bind_verts[i].binds[j].vert_weights);
          }
          else {
            BLO_write_float_array(
                writer, bind_verts[i].binds[j].verts_num, bind_verts[i].binds[j].vert_weights);
          }
        }
      }
    }
  }
}

static void blend_read(BlendDataReader *reader, ModifierData *md)
{
  SurfaceDeformModifierData *smd = (SurfaceDeformModifierData *)md;

  BLO_read_struct_array(reader, SDefVert, smd->bind_verts_num, &smd->verts);

  if (smd->verts) {
    for (int i = 0; i < smd->bind_verts_num; i++) {
      BLO_read_struct_array(reader, SDefBind, smd->verts[i].binds_num, &smd->verts[i].binds);

      if (smd->verts[i].binds) {
        for (int j = 0; j < smd->verts[i].binds_num; j++) {
          BLO_read_uint32_array(
              reader, smd->verts[i].binds[j].verts_num, &smd->verts[i].binds[j].vert_inds);

          if (ELEM(smd->verts[i].binds[j].mode, MOD_SDEF_MODE_CENTROID, MOD_SDEF_MODE_CORNER_TRIS))
          {
            BLO_read_float3_array(reader, 1, &smd->verts[i].binds[j].vert_weights);
          }
          else {
            BLO_read_float_array(
                reader, smd->verts[i].binds[j].verts_num, &smd->verts[i].binds[j].vert_weights);
          }
        }
      }
    }
  }
}

ModifierTypeInfo modifierType_SurfaceDeform = {
    /*idname*/ "SurfaceDeform",
    /*name*/ N_("SurfaceDeform"),
    /*struct_name*/ "SurfaceDeformModifierData",
    /*struct_size*/ sizeof(SurfaceDeformModifierData),
    /*srna*/ &RNA_SurfaceDeformModifier,
    /*type*/ ModifierTypeType::OnlyDeform,
    /*flags*/ eModifierTypeFlag_AcceptsMesh | eModifierTypeFlag_SupportsEditmode,
    /*icon*/ ICON_MOD_MESHDEFORM,

    /*copy_data*/ copy_data,

    /*deform_verts*/ deform_verts,
    /*deform_matrices*/ nullptr,
    /*deform_verts_EM*/ nullptr,
    /*deform_matrices_EM*/ nullptr,
    /*modify_mesh*/ nullptr,
    /*modify_geometry_set*/ nullptr,

    /*init_data*/ init_data,
    /*required_data_mask*/ required_data_mask,
    /*free_data*/ free_data,
    /*is_disabled*/ is_disabled,
    /*update_depsgraph*/ update_depsgraph,
    /*depends_on_time*/ nullptr,
    /*depends_on_normals*/ nullptr,
    /*foreach_ID_link*/ foreach_ID_link,
    /*foreach_tex_link*/ nullptr,
    /*free_runtime_data*/ nullptr,
    /*panel_register*/ panel_register,
    /*blend_write*/ blend_write,
    /*blend_read*/ blend_read,
    /*foreach_cache*/ nullptr,
};<|MERGE_RESOLUTION|>--- conflicted
+++ resolved
@@ -1599,8 +1599,7 @@
 
   col = &layout->column(false);
   uiLayoutSetEnabled(col, !is_bound);
-<<<<<<< HEAD
-  uiLayoutSetActive(col, !is_bound && RNA_string_length(ptr, "vertex_group") != 0);
+  col->active_set(!is_bound && RNA_string_length(ptr, "vertex_group") != 0);
 
   /* bfa - our layout */
   row = &col->row(true);
@@ -1608,23 +1607,13 @@
   uiLayoutSetPropSep(row, false); /* bfa - use_property_split = False */
   row->separator(); /*bfa - indent*/
   row->prop(ptr, "use_sparse_bind", UI_ITEM_NONE, std::nullopt, ICON_NONE);
-=======
-  col->active_set(!is_bound && RNA_string_length(ptr, "vertex_group") != 0);
-  col->prop(ptr, "use_sparse_bind", UI_ITEM_NONE, std::nullopt, ICON_NONE);
-
-  layout->separator();
->>>>>>> 9a41dc73
 
   col = &layout->column(false);
   if (is_bound) {
     col->op("OBJECT_OT_surfacedeform_bind", IFACE_("Unbind"), ICON_NONE);
   }
   else {
-<<<<<<< HEAD
-    uiLayoutSetActive(col, !RNA_pointer_is_null(&target_ptr));
-=======
     col->active_set(!RNA_pointer_is_null(&target_ptr));
->>>>>>> 9a41dc73
     col->op("OBJECT_OT_surfacedeform_bind", IFACE_("Bind"), ICON_NONE);
   }
   modifier_error_message_draw(layout, ptr);
