/* SPDX-FileCopyrightText: 2005 Blender Authors
 *
 * SPDX-License-Identifier: GPL-2.0-or-later */

/** \file
 * \ingroup modifiers
 */

#include "BLI_utildefines.h"

#include "BLI_array.hh"
#include "BLI_math_geom.h"
#include "BLI_math_matrix.h"
#include "BLI_math_matrix_types.hh"
#include "BLI_vector.hh"
#include "BLI_vector_set.hh"

#include "BLT_translation.hh"

#include "DNA_defaults.h"
#include "DNA_mesh_types.h"
#include "DNA_object_types.h"
#include "DNA_scene_types.h"
#include "DNA_screen_types.h"

#include "BKE_collection.hh"
#include "BKE_global.hh" /* only to check G.debug */
#include "BKE_lib_id.hh"
#include "BKE_lib_query.hh"
#include "BKE_material.hh"
#include "BKE_mesh.hh"
#include "BKE_mesh_wrapper.hh"
#include "BKE_modifier.hh"

#include "UI_interface_layout.hh"
#include "UI_resources.hh"

#include "RNA_access.hh"
#include "RNA_prototypes.hh"

#include "MOD_ui_common.hh"

#include "MEM_guardedalloc.h"

#include "GEO_mesh_boolean.hh"
#include "GEO_randomize.hh"

#include "bmesh.hh"
#include "tools/bmesh_intersect.hh"

// #define DEBUG_TIME

#ifdef DEBUG_TIME
#  include "BLI_timeit.hh"
#endif

using blender::Array;
using blender::float3;
using blender::float4x4;
using blender::IndexRange;
using blender::MutableSpan;
using blender::Span;
using blender::Vector;
using blender::VectorSet;

static void init_data(ModifierData *md)
{
  BooleanModifierData *bmd = (BooleanModifierData *)md;

  BLI_assert(MEMCMP_STRUCT_AFTER_IS_ZERO(bmd, modifier));

  MEMCPY_STRUCT_AFTER(bmd, DNA_struct_default_get(BooleanModifierData), modifier);
}

static bool is_disabled(const Scene * /*scene*/, ModifierData *md, bool /*use_render_params*/)
{
  BooleanModifierData *bmd = (BooleanModifierData *)md;
  Collection *col = bmd->collection;

  if (bmd->flag & eBooleanModifierFlag_Object) {
    return !bmd->object || bmd->object->type != OB_MESH;
  }
  if (bmd->flag & eBooleanModifierFlag_Collection) {
    /* The Exact solver tolerates an empty collection. */
    return !col && bmd->solver != eBooleanModifierSolver_Mesh_Arr;
  }
  return false;
}

static void foreach_ID_link(ModifierData *md, Object *ob, IDWalkFunc walk, void *user_data)
{
  BooleanModifierData *bmd = (BooleanModifierData *)md;

  walk(user_data, ob, (ID **)&bmd->collection, IDWALK_CB_USER);
  walk(user_data, ob, (ID **)&bmd->object, IDWALK_CB_NOP);
}

static void update_depsgraph(ModifierData *md, const ModifierUpdateDepsgraphContext *ctx)
{
  BooleanModifierData *bmd = (BooleanModifierData *)md;
  if ((bmd->flag & eBooleanModifierFlag_Object) && bmd->object != nullptr) {
    DEG_add_object_relation(ctx->node, bmd->object, DEG_OB_COMP_TRANSFORM, "Boolean Modifier");
    DEG_add_object_relation(ctx->node, bmd->object, DEG_OB_COMP_GEOMETRY, "Boolean Modifier");
  }

  Collection *col = bmd->collection;

  if ((bmd->flag & eBooleanModifierFlag_Collection) && col != nullptr) {
    DEG_add_collection_geometry_relation(ctx->node, col, "Boolean Modifier");
  }
  /* We need own transformation as well. */
  DEG_add_depends_on_transform_relation(ctx->node, "Boolean Modifier");
}

static Mesh *get_quick_mesh(
    Object *ob_self, Mesh *mesh_self, Object *ob_operand_ob, Mesh *mesh_operand_ob, int operation)
{
  Mesh *result = nullptr;

  if (mesh_self->faces_num == 0 || mesh_operand_ob->faces_num == 0) {
    switch (operation) {
      case eBooleanModifierOp_Intersect:
        result = BKE_mesh_new_nomain(0, 0, 0, 0);
        break;

      case eBooleanModifierOp_Union:
        if (mesh_self->faces_num != 0) {
          result = mesh_self;
        }
        else {
          result = (Mesh *)BKE_id_copy_ex(
              nullptr, &mesh_operand_ob->id, nullptr, LIB_ID_COPY_LOCALIZE);

          float imat[4][4];
          float omat[4][4];
          invert_m4_m4(imat, ob_self->object_to_world().ptr());
          mul_m4_m4m4(omat, imat, ob_operand_ob->object_to_world().ptr());

          MutableSpan<float3> positions = result->vert_positions_for_write();
          for (const int i : positions.index_range()) {
            mul_m4_v3(omat, positions[i]);
          }

          result->tag_positions_changed();
        }

        break;

      case eBooleanModifierOp_Difference:
        result = mesh_self;
        break;
    }
  }

  return result;
}

/* has no meaning for faces, do this so we can tell which face is which */
#define BM_FACE_TAG BM_ELEM_SELECT_UV

/**
 * Compare selected/unselected.
 */
static int bm_face_isect_pair(BMFace *f, void * /*user_data*/)
{
  return BM_elem_flag_test(f, BM_FACE_TAG) ? 1 : 0;
}

static bool BMD_error_messages(const Object *ob, ModifierData *md)
{
  BooleanModifierData *bmd = (BooleanModifierData *)md;
  Collection *col = bmd->collection;

  bool error_returns_result = false;

  const bool operand_collection = (bmd->flag & eBooleanModifierFlag_Collection) != 0;
  const bool use_exact = bmd->solver == eBooleanModifierSolver_Mesh_Arr;
  const bool use_manifold = bmd->solver == eBooleanModifierSolver_Manifold;
  const bool operation_intersect = bmd->operation == eBooleanModifierOp_Intersect;

#ifndef WITH_GMP
  /* If compiled without GMP, return a error. */
  if (use_exact) {
    BKE_modifier_set_error(ob, md, "Compiled without GMP, using \"float\" solver");
    error_returns_result = false;
  }
#endif

  /* If intersect is selected using "float" solver, return a error. */
  if (operand_collection && operation_intersect && !(use_exact || use_manifold)) {
    BKE_modifier_set_error(ob, md, "Cannot execute, intersect only available using exact solver");
    error_returns_result = true;
  }

  /* If the selected collection is empty and using "float" solver, return a error. */
  if (operand_collection) {
    if (!use_exact && BKE_collection_is_empty(col)) {
      BKE_modifier_set_error(ob, md, "Cannot execute, non-exact solver and empty collection");
      error_returns_result = true;
    }

    /* If the selected collection contain non mesh objects, return a error. */
    if (col) {
      FOREACH_COLLECTION_OBJECT_RECURSIVE_BEGIN (col, operand_ob) {
        if (operand_ob->type != OB_MESH) {
          BKE_modifier_set_error(
              ob, md, "Cannot execute, the selected collection contains non mesh objects");
          error_returns_result = true;
        }
      }
      FOREACH_COLLECTION_OBJECT_RECURSIVE_END;
    }
  }

  return error_returns_result;
}

static BMesh *BMD_mesh_bm_create(
    Mesh *mesh, Object *object, Mesh *mesh_operand_ob, Object *operand_ob, bool *r_is_flip)
{
#ifdef DEBUG_TIME
  SCOPED_TIMER(__func__);
#endif

  *r_is_flip = (is_negative_m4(object->object_to_world().ptr()) !=
                is_negative_m4(operand_ob->object_to_world().ptr()));

  const BMAllocTemplate allocsize = BMALLOC_TEMPLATE_FROM_ME(mesh, mesh_operand_ob);

  BMeshCreateParams bmesh_create_params{};
  BMesh *bm = BM_mesh_create(&allocsize, &bmesh_create_params);

  /* Keep `mesh` first, needed so active layers are set based on `mesh` not `mesh_operand_ob`,
   * otherwise the wrong active render layer is used, see #92384.
   *
   * NOTE: while initializing customer data layers the is not essential,
   * it avoids the overhead of having to re-allocate #BMHeader.data when the 2nd mesh is added
   * (if it contains additional custom-data layers). */
  const Mesh *mesh_array[2] = {mesh, mesh_operand_ob};
  BM_mesh_copy_init_customdata_from_mesh_array(bm, mesh_array, ARRAY_SIZE(mesh_array), &allocsize);

  BMeshFromMeshParams bmesh_from_mesh_params{};
  bmesh_from_mesh_params.calc_face_normal = true;
  bmesh_from_mesh_params.calc_vert_normal = true;
  BM_mesh_bm_from_me(bm, mesh_operand_ob, &bmesh_from_mesh_params);

  if (UNLIKELY(*r_is_flip)) {
    const int cd_loop_mdisp_offset = CustomData_get_offset(&bm->ldata, CD_MDISPS);
    BMIter iter;
    BMFace *efa;
    BM_ITER_MESH (efa, &iter, bm, BM_FACES_OF_MESH) {
      BM_face_normal_flip_ex(bm, efa, cd_loop_mdisp_offset, true);
    }
  }

  BM_mesh_bm_from_me(bm, mesh, &bmesh_from_mesh_params);

  return bm;
}

static void BMD_mesh_intersection(BMesh *bm,
                                  ModifierData *md,
                                  const ModifierEvalContext *ctx,
                                  Mesh *mesh_operand_ob,
                                  Object *object,
                                  Object *operand_ob,
                                  bool is_flip)
{
#ifdef DEBUG_TIME
  SCOPED_TIMER(__func__);
#endif

  BooleanModifierData *bmd = (BooleanModifierData *)md;

  /* Main BMesh intersection setup. */
  /* Create tessellation & intersect. */
  const int looptris_tot = poly_to_tri_count(bm->totface, bm->totloop);
  blender::Array<std::array<BMLoop *, 3>> looptris(looptris_tot);
  BM_mesh_calc_tessellation_beauty(bm, looptris);

  /* postpone this until after tessellating
   * so we can use the original normals before the vertex are moved */
  {
    BMIter iter;
    int i;
    const int i_verts_end = mesh_operand_ob->verts_num;
    const int i_faces_end = mesh_operand_ob->faces_num;

    float imat[4][4];
    float omat[4][4];
    invert_m4_m4(imat, object->object_to_world().ptr());
    mul_m4_m4m4(omat, imat, operand_ob->object_to_world().ptr());

    BMVert *eve;
    i = 0;
    BM_ITER_MESH (eve, &iter, bm, BM_VERTS_OF_MESH) {
      mul_m4_v3(omat, eve->co);
      if (++i == i_verts_end) {
        break;
      }
    }

    /* we need face normals because of 'BM_face_split_edgenet'
     * we could calculate on the fly too (before calling split). */
    float nmat[3][3];
    copy_m3_m4(nmat, omat);
    invert_m3(nmat);

    if (UNLIKELY(is_flip)) {
      negate_m3(nmat);
    }

    Array<short> material_remap(operand_ob->totcol ? operand_ob->totcol : 1);

    /* Using original (not evaluated) object here since we are writing to it. */
    /* XXX Pretty sure comment above is fully wrong now with copy-on-eval & co ? */
    BKE_object_material_remap_calc(ctx->object, operand_ob, material_remap.data());

    BMFace *efa;
    i = 0;
    BM_ITER_MESH (efa, &iter, bm, BM_FACES_OF_MESH) {
      mul_transposed_m3_v3(nmat, efa->no);
      normalize_v3(efa->no);

      /* Temp tag to test which side split faces are from. */
      BM_elem_flag_enable(efa, BM_FACE_TAG);

      /* remap material */
      if (LIKELY(efa->mat_nr < operand_ob->totcol)) {
        efa->mat_nr = material_remap[efa->mat_nr];
      }
      else {
        efa->mat_nr = 0;
      }

      if (++i == i_faces_end) {
        break;
      }
    }
  }

  /* not needed, but normals for 'dm' will be invalid,
   * currently this is ok for 'BM_mesh_intersect' */
  // BM_mesh_normals_update(bm);

  bool use_separate = false;
  bool use_dissolve = true;
  bool use_island_connect = true;

  /* change for testing */
  if (G.debug & G_DEBUG) {
    use_separate = (bmd->bm_flag & eBooleanModifierBMeshFlag_BMesh_Separate) != 0;
    use_dissolve = (bmd->bm_flag & eBooleanModifierBMeshFlag_BMesh_NoDissolve) == 0;
    use_island_connect = (bmd->bm_flag & eBooleanModifierBMeshFlag_BMesh_NoConnectRegions) == 0;
  }

  BM_mesh_intersect(bm,
                    looptris,
                    bm_face_isect_pair,
                    nullptr,
                    false,
                    use_separate,
                    use_dissolve,
                    use_island_connect,
                    false,
                    false,
                    bmd->operation,
                    bmd->double_threshold);
}

#ifdef WITH_GMP

/* Get a mapping from material slot numbers in the src_ob to slot numbers in the dst_ob.
 * If a material doesn't exist in the dst_ob, the mapping just goes to the same slot
 * or to zero if there aren't enough slots in the destination. */
static Array<short> get_material_remap_index_based(Object *dest_ob, Object *src_ob)
{
  const int n = src_ob->totcol;
  if (n <= 0) {
    return Array<short>(1, 0);
  }
  Array<short> remap(n);
  BKE_object_material_remap_calc(dest_ob, src_ob, remap.data());
  return remap;
}

/* Get a mapping from material slot numbers in the source geometry to slot numbers in the result
 * geometry. The material is added to the result geometry if it doesn't already use it. */
static Array<short> get_material_remap_transfer(Object &object,
                                                const Mesh &mesh,
                                                VectorSet<Material *> &materials)
{
  const int material_num = mesh.totcol;
  Array<short> map(material_num);
  for (const int i : IndexRange(material_num)) {
    Material *material = BKE_object_material_get_eval(&object, i + 1);
    map[i] = material ? materials.index_of_or_add(material) : -1;
  }
  return map;
}

static Mesh *non_float_boolean_mesh(BooleanModifierData *bmd,
                                    const ModifierEvalContext *ctx,
                                    Mesh *mesh)
{
  const float4x4 &world_to_object = ctx->object->world_to_object();
  Vector<const Mesh *> meshes;
  Vector<float4x4> transforms;

  Vector<Array<short>> material_remaps;

#  ifdef DEBUG_TIME
  SCOPED_TIMER(__func__);
#  endif

  if ((bmd->flag & eBooleanModifierFlag_Object) && bmd->object == nullptr) {
    return mesh;
  }

  blender::geometry::boolean::Solver solver = bmd->solver == eBooleanModifierSolver_Mesh_Arr ?
                                                  blender::geometry::boolean::Solver::MeshArr :
                                                  blender::geometry::boolean::Solver::Manifold;
  meshes.append(mesh);
  transforms.append(float4x4::identity());
  material_remaps.append({});

  const BooleanModifierMaterialMode material_mode = BooleanModifierMaterialMode(
      bmd->material_mode);
  VectorSet<Material *> materials;
  if (material_mode == eBooleanModifierMaterialMode_Transfer) {
    if (mesh->totcol == 0) {
      /* Necessary for faces using the default material when there are no material slots. */
      materials.add(nullptr);
    }
    else {
      materials.add_multiple({mesh->mat, mesh->totcol});
    }
  }

  if (bmd->flag & eBooleanModifierFlag_Object) {
    Mesh *mesh_operand = BKE_modifier_get_evaluated_mesh_from_evaluated_object(bmd->object);
    if (!mesh_operand) {
      return mesh;
    }
    BKE_mesh_wrapper_ensure_mdata(mesh_operand);
    meshes.append(mesh_operand);
    transforms.append(world_to_object * bmd->object->object_to_world());
    if (material_mode == eBooleanModifierMaterialMode_Index) {
      material_remaps.append(get_material_remap_index_based(ctx->object, bmd->object));
    }
    else {
      material_remaps.append(get_material_remap_transfer(*bmd->object, *mesh_operand, materials));
    }
  }
  else if (bmd->flag & eBooleanModifierFlag_Collection) {
    Collection *collection = bmd->collection;
    /* Allow collection to be empty; then target mesh will just removed self-intersections. */
    if (collection) {
      FOREACH_COLLECTION_OBJECT_RECURSIVE_BEGIN (collection, ob) {
        if (ob->type == OB_MESH && ob != ctx->object) {
          Mesh *collection_mesh = BKE_modifier_get_evaluated_mesh_from_evaluated_object(ob);
          if (!collection_mesh) {
            continue;
          }
          BKE_mesh_wrapper_ensure_mdata(collection_mesh);
          meshes.append(collection_mesh);
          transforms.append(world_to_object * ob->object_to_world());
          if (material_mode == eBooleanModifierMaterialMode_Index) {
            material_remaps.append(get_material_remap_index_based(ctx->object, ob));
          }
          else {
            material_remaps.append(get_material_remap_transfer(*ob, *collection_mesh, materials));
          }
        }
      }
      FOREACH_COLLECTION_OBJECT_RECURSIVE_END;
    }
  }

  const bool use_self = (bmd->flag & eBooleanModifierFlag_Self) != 0;
  const bool hole_tolerant = (bmd->flag & eBooleanModifierFlag_HoleTolerant) != 0;
  blender::geometry::boolean::BooleanOpParameters op_params;
  op_params.boolean_mode = blender::geometry::boolean::Operation(bmd->operation);
  op_params.no_self_intersections = !use_self;
  op_params.watertight = !hole_tolerant;
  op_params.no_nested_components = false;
  blender::geometry::boolean::BooleanError error =
      blender::geometry::boolean::BooleanError::NoError;
  Mesh *result = blender::geometry::boolean::mesh_boolean(
      meshes, transforms, material_remaps, op_params, solver, nullptr, &error);

  if (error != blender::geometry::boolean::BooleanError::NoError) {
    if (error == blender::geometry::boolean::BooleanError::NonManifold) {
      BKE_modifier_set_error(
          ctx->object, (ModifierData *)bmd, "Cannot execute, non-manifold inputs");
    }
    else if (error == blender::geometry::boolean::BooleanError::UnknownError) {
      BKE_modifier_set_error(ctx->object, (ModifierData *)(bmd), "Cannot execute, unknown error");
    }
    return result;
  }
  if (material_mode == eBooleanModifierMaterialMode_Transfer) {
    MEM_SAFE_FREE(result->mat);
    result->mat = MEM_malloc_arrayN<Material *>(size_t(materials.size()), __func__);
    result->totcol = materials.size();
    MutableSpan(result->mat, result->totcol).copy_from(materials);
  }

  blender::geometry::debug_randomize_mesh_order(result);

  return result;
}
#endif

static Mesh *modify_mesh(ModifierData *md, const ModifierEvalContext *ctx, Mesh *mesh)
{
  BooleanModifierData *bmd = (BooleanModifierData *)md;
  Object *object = ctx->object;
  Mesh *result = mesh;
  Collection *collection = bmd->collection;

  /* Return result for certain errors. */
  if (BMD_error_messages(ctx->object, md)) {
    return result;
  }

#ifdef WITH_GMP
  if (bmd->solver != eBooleanModifierSolver_Float) {
    return non_float_boolean_mesh(bmd, ctx, mesh);
  }
#endif

#ifdef DEBUG_TIME
  SCOPED_TIMER(__func__);
#endif

  if (bmd->flag & eBooleanModifierFlag_Object) {
    if (bmd->object == nullptr) {
      return result;
    }

    Object *operand_ob = bmd->object;

    Mesh *mesh_operand_ob = BKE_modifier_get_evaluated_mesh_from_evaluated_object(operand_ob);

    if (mesh_operand_ob) {
      /* XXX This is utterly non-optimal, we may go from a bmesh to a mesh back to a bmesh!
       * But for 2.90 better not try to be smart here. */
      BKE_mesh_wrapper_ensure_mdata(mesh_operand_ob);
      /* when one of objects is empty (has got no faces) we could speed up
       * calculation a bit returning one of objects' derived meshes (or empty one)
       * Returning mesh is dependent on modifiers operation (sergey) */
      result = get_quick_mesh(object, mesh, operand_ob, mesh_operand_ob, bmd->operation);

      if (result == nullptr) {
        bool is_flip;
        BMesh *bm = BMD_mesh_bm_create(mesh, object, mesh_operand_ob, operand_ob, &is_flip);

        BMD_mesh_intersection(bm, md, ctx, mesh_operand_ob, object, operand_ob, is_flip);

        result = BKE_mesh_from_bmesh_for_eval_nomain(bm, nullptr, mesh);

        BM_mesh_free(bm);
      }

      if (result == nullptr) {
        BKE_modifier_set_error(object, md, "Cannot execute boolean operation");
      }
    }
  }
  else {
    if (collection == nullptr) {
      return result;
    }

    FOREACH_COLLECTION_OBJECT_RECURSIVE_BEGIN (collection, operand_ob) {
      if (operand_ob->type == OB_MESH && operand_ob != ctx->object) {
        Mesh *mesh_operand_ob = BKE_modifier_get_evaluated_mesh_from_evaluated_object(operand_ob);

        if (mesh_operand_ob == nullptr) {
          continue;
        }

        /* XXX This is utterly non-optimal, we may go from a bmesh to a mesh back to a bmesh!
         * But for 2.90 better not try to be smart here. */
        BKE_mesh_wrapper_ensure_mdata(mesh_operand_ob);

        bool is_flip;
        BMesh *bm = BMD_mesh_bm_create(result, object, mesh_operand_ob, operand_ob, &is_flip);

        BMD_mesh_intersection(bm, md, ctx, mesh_operand_ob, object, operand_ob, is_flip);

        /* Needed for multiple objects to work. */
        if (result == mesh) {
          result = BKE_mesh_from_bmesh_for_eval_nomain(bm, nullptr, mesh);
        }
        else {
          BMeshToMeshParams bmesh_to_mesh_params{};
          bmesh_to_mesh_params.calc_object_remap = false;
          BM_mesh_bm_to_me(nullptr, bm, result, &bmesh_to_mesh_params);
        }
        BM_mesh_free(bm);
      }
    }
    FOREACH_COLLECTION_OBJECT_RECURSIVE_END;
  }

  blender::geometry::debug_randomize_mesh_order(result);

  return result;
}

static void required_data_mask(ModifierData * /*md*/, CustomData_MeshMasks *r_cddata_masks)
{
  r_cddata_masks->vmask |= CD_MASK_MDEFORMVERT;
  r_cddata_masks->fmask |= CD_MASK_MTFACE;
}

static void panel_draw(const bContext * /*C*/, Panel *panel)
{
  blender::ui::Layout &layout = *panel->layout;
  PointerRNA *ptr = modifier_panel_get_property_pointers(panel, nullptr);

  layout.prop(ptr, "operation", UI_ITEM_R_EXPAND, std::nullopt, ICON_NONE);

  layout.use_property_split_set(true);

  layout.prop(ptr, "operand_type", UI_ITEM_NONE, std::nullopt, ICON_NONE);
  if (RNA_enum_get(ptr, "operand_type") == eBooleanModifierFlag_Object) {
    layout.prop(ptr, "object", UI_ITEM_NONE, std::nullopt, ICON_NONE);
  }
  else {
    layout.prop(ptr, "collection", UI_ITEM_NONE, std::nullopt, ICON_NONE);
  }

  layout.prop(ptr, "solver", UI_ITEM_R_EXPAND, std::nullopt, ICON_NONE);

  modifier_error_message_draw(layout, ptr);
}

static void solver_options_panel_draw(const bContext * /*C*/, Panel *panel)
{
<<<<<<< HEAD
  uiLayout *layout = panel->layout;
  uiLayout *col, *row; /* bfa - added col,row */
=======
  blender::ui::Layout &layout = *panel->layout;
>>>>>>> 85504da2
  PointerRNA *ptr = modifier_panel_get_property_pointers(panel, nullptr);

  const bool use_exact = RNA_enum_get(ptr, "solver") == eBooleanModifierSolver_Mesh_Arr;
  const bool use_manifold = RNA_enum_get(ptr, "solver") == eBooleanModifierSolver_Manifold;

  layout.use_property_split_set(true);

<<<<<<< HEAD
  col = &layout->column(true); /* bfa - our layout */
=======
  blender::ui::Layout &col = layout.column(true);
>>>>>>> 85504da2
  if (use_exact) {
    col.prop(ptr, "material_mode", UI_ITEM_NONE, IFACE_("Materials"), ICON_NONE);
    /* When operand is collection, we always use_self. */
    if (RNA_enum_get(ptr, "operand_type") == eBooleanModifierFlag_Object) {
<<<<<<< HEAD

      col = &layout->column(true); /* bfa - our layout */
      row = &col->row(true); /* bfa - our layout */
      row->use_property_split_set(false); /* bfa - use_property_split = False */
      row->separator(); /*bfa - indent*/
      row->prop(ptr, "use_self", UI_ITEM_NONE, std::nullopt, ICON_NONE);
      row->decorator(ptr, "use_self", 0); /*bfa - decorator*/
    }

    col = &layout->column(true); /* bfa - our layout */
    row = &col->row(true); /* bfa - our layout */
    row->use_property_split_set(false); /* bfa - use_property_split = False */
    row->separator(); /*bfa - indent*/
    row->prop(ptr, "use_hole_tolerant", UI_ITEM_NONE, std::nullopt, ICON_NONE);
    row->decorator(ptr, "use_hole_tolerant", 0); /*bfa - decorator*/
=======
      col.prop(ptr, "use_self", UI_ITEM_NONE, std::nullopt, ICON_NONE);
    }
    col.prop(ptr, "use_hole_tolerant", UI_ITEM_NONE, std::nullopt, ICON_NONE);
>>>>>>> 85504da2
  }
  else if (use_manifold) {
    col.prop(ptr, "material_mode", UI_ITEM_NONE, IFACE_("Materials"), ICON_NONE);
  }
  else {
    col.prop(ptr, "double_threshold", UI_ITEM_NONE, std::nullopt, ICON_NONE);
  }

  if (G.debug) {
    col.prop(ptr, "debug_options", UI_ITEM_NONE, std::nullopt, ICON_NONE);
  }
}

static void panel_register(ARegionType *region_type)
{
  PanelType *panel = modifier_panel_register(region_type, eModifierType_Boolean, panel_draw);
  modifier_subpanel_register(
      region_type, "solver_options", "Solver Options", nullptr, solver_options_panel_draw, panel);
}

ModifierTypeInfo modifierType_Boolean = {
    /*idname*/ "Boolean",
    /*name*/ N_("Boolean"),
    /*struct_name*/ "BooleanModifierData",
    /*struct_size*/ sizeof(BooleanModifierData),
    /*srna*/ &RNA_BooleanModifier,
    /*type*/ ModifierTypeType::Nonconstructive,
    /*flags*/
    (eModifierTypeFlag_AcceptsMesh | eModifierTypeFlag_SupportsEditmode),
    /*icon*/ ICON_MOD_BOOLEAN,

    /*copy_data*/ BKE_modifier_copydata_generic,

    /*deform_verts*/ nullptr,
    /*deform_matrices*/ nullptr,
    /*deform_verts_EM*/ nullptr,
    /*deform_matrices_EM*/ nullptr,
    /*modify_mesh*/ modify_mesh,
    /*modify_geometry_set*/ nullptr,

    /*init_data*/ init_data,
    /*required_data_mask*/ required_data_mask,
    /*free_data*/ nullptr,
    /*is_disabled*/ is_disabled,
    /*update_depsgraph*/ update_depsgraph,
    /*depends_on_time*/ nullptr,
    /*depends_on_normals*/ nullptr,
    /*foreach_ID_link*/ foreach_ID_link,
    /*foreach_tex_link*/ nullptr,
    /*free_runtime_data*/ nullptr,
    /*panel_register*/ panel_register,
    /*blend_write*/ nullptr,
    /*blend_read*/ nullptr,
    /*foreach_cache*/ nullptr,
    /*foreach_working_space_color*/ nullptr,
};<|MERGE_RESOLUTION|>--- conflicted
+++ resolved
@@ -640,12 +640,8 @@
 
 static void solver_options_panel_draw(const bContext * /*C*/, Panel *panel)
 {
-<<<<<<< HEAD
-  uiLayout *layout = panel->layout;
-  uiLayout *col, *row; /* bfa - added col,row */
-=======
   blender::ui::Layout &layout = *panel->layout;
->>>>>>> 85504da2
+  blender::ui::Layout *col, *row; /* bfa - added col,row */
   PointerRNA *ptr = modifier_panel_get_property_pointers(panel, nullptr);
 
   const bool use_exact = RNA_enum_get(ptr, "solver") == eBooleanModifierSolver_Mesh_Arr;
@@ -653,46 +649,36 @@
 
   layout.use_property_split_set(true);
 
-<<<<<<< HEAD
-  col = &layout->column(true); /* bfa - our layout */
-=======
-  blender::ui::Layout &col = layout.column(true);
->>>>>>> 85504da2
+  col = &layout.column(true); /* bfa - our layout */
   if (use_exact) {
-    col.prop(ptr, "material_mode", UI_ITEM_NONE, IFACE_("Materials"), ICON_NONE);
+    col->prop(ptr, "material_mode", UI_ITEM_NONE, IFACE_("Materials"), ICON_NONE);
     /* When operand is collection, we always use_self. */
     if (RNA_enum_get(ptr, "operand_type") == eBooleanModifierFlag_Object) {
-<<<<<<< HEAD
-
-      col = &layout->column(true); /* bfa - our layout */
-      row = &col->row(true); /* bfa - our layout */
+
+      col = &layout.column(true);         /* bfa - our layout */
+      row = &col->row(true);              /* bfa - our layout */
       row->use_property_split_set(false); /* bfa - use_property_split = False */
-      row->separator(); /*bfa - indent*/
+      row->separator();                   /*bfa - indent*/
       row->prop(ptr, "use_self", UI_ITEM_NONE, std::nullopt, ICON_NONE);
       row->decorator(ptr, "use_self", 0); /*bfa - decorator*/
     }
 
-    col = &layout->column(true); /* bfa - our layout */
-    row = &col->row(true); /* bfa - our layout */
+    col = &layout.column(true);         /* bfa - our layout */
+    row = &col->row(true);              /* bfa - our layout */
     row->use_property_split_set(false); /* bfa - use_property_split = False */
-    row->separator(); /*bfa - indent*/
+    row->separator();                   /*bfa - indent*/
     row->prop(ptr, "use_hole_tolerant", UI_ITEM_NONE, std::nullopt, ICON_NONE);
     row->decorator(ptr, "use_hole_tolerant", 0); /*bfa - decorator*/
-=======
-      col.prop(ptr, "use_self", UI_ITEM_NONE, std::nullopt, ICON_NONE);
-    }
-    col.prop(ptr, "use_hole_tolerant", UI_ITEM_NONE, std::nullopt, ICON_NONE);
->>>>>>> 85504da2
   }
   else if (use_manifold) {
-    col.prop(ptr, "material_mode", UI_ITEM_NONE, IFACE_("Materials"), ICON_NONE);
+    col->prop(ptr, "material_mode", UI_ITEM_NONE, IFACE_("Materials"), ICON_NONE);
   }
   else {
-    col.prop(ptr, "double_threshold", UI_ITEM_NONE, std::nullopt, ICON_NONE);
+    col->prop(ptr, "double_threshold", UI_ITEM_NONE, std::nullopt, ICON_NONE);
   }
 
   if (G.debug) {
-    col.prop(ptr, "debug_options", UI_ITEM_NONE, std::nullopt, ICON_NONE);
+    col->prop(ptr, "debug_options", UI_ITEM_NONE, std::nullopt, ICON_NONE);
   }
 }
 
