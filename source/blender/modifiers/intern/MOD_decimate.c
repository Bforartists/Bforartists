--- conflicted
+++ resolved
@@ -236,18 +236,6 @@
 
     /*------------------- bfa - original props */
 
-<<<<<<< HEAD
-    //row = uiLayoutRowWithHeading(layout, true, IFACE_("Symmetry"));
-    //uiLayoutSetPropDecorate(row, false);
-    //sub = uiLayoutRow(row, true);
-    //uiItemR(sub, ptr, "use_symmetry", 0, "", ICON_NONE);
-    //sub = uiLayoutRow(sub, true);
-    //uiLayoutSetActive(sub, RNA_boolean_get(ptr, "use_symmetry"));
-    //uiItemR(sub, ptr, "symmetry_axis", UI_ITEM_R_EXPAND, NULL, ICON_NONE);
-    //uiItemDecoratorR(row, ptr, "symmetry_axis", 0);
-
-    // ------------------ bfa new left aligned prop with triangle button to hide the inactive content
-=======
     // row = uiLayoutRowWithHeading(layout, true, IFACE_("Symmetry"));
     // uiLayoutSetPropDecorate(row, false);
     // sub = uiLayoutRow(row, true);
@@ -259,7 +247,6 @@
 
     // ------------------ bfa new left aligned prop with triangle button to hide the inactive
     // content
->>>>>>> 54d72ee3
 
     /* NOTE: split amount here needs to be synced with normal labels */
     uiLayout *split = uiLayoutSplit(layout, 0.385f, true);
@@ -287,11 +274,7 @@
     /* ------------ end bfa */
 
     /*------------------- bfa - original props */
-<<<<<<< HEAD
-    //uiItemR(layout, ptr, "use_collapse_triangulate", 0, NULL, ICON_NONE);
-=======
     // uiItemR(layout, ptr, "use_collapse_triangulate", 0, NULL, ICON_NONE);
->>>>>>> 54d72ee3
 
     col = uiLayoutColumn(layout, true);
     row = uiLayoutRow(col, true);
@@ -316,11 +299,7 @@
     uiItemR(col, ptr, "delimit", 0, NULL, ICON_NONE);
 
     /*------------------- bfa - original prop */
-<<<<<<< HEAD
-    //uiItemR(layout, ptr, "use_dissolve_boundaries", 0, NULL, ICON_NONE);
-=======
     // uiItemR(layout, ptr, "use_dissolve_boundaries", 0, NULL, ICON_NONE);
->>>>>>> 54d72ee3
     row = uiLayoutRow(layout, true);
     uiLayoutSetPropSep(row, false); /* bfa - use_property_split = False */
     uiItemR(row, ptr, "use_dissolve_boundaries", 0, NULL, ICON_NONE);
