/*
 * This program is free software; you can redistribute it and/or
 * modify it under the terms of the GNU General Public License
 * as published by the Free Software Foundation; either version 2
 * of the License, or (at your option) any later version.
 *
 * This program is distributed in the hope that it will be useful,
 * but WITHOUT ANY WARRANTY; without even the implied warranty of
 * MERCHANTABILITY or FITNESS FOR A PARTICULAR PURPOSE.  See the
 * GNU General Public License for more details.
 *
 * You should have received a copy of the GNU General Public License
 * along with this program; if not, write to the Free Software Foundation,
 * Inc., 51 Franklin Street, Fifth Floor, Boston, MA 02110-1301, USA.
 *
 * The Original Code is Copyright (C) 2005 by the Blender Foundation.
 * All rights reserved.
 */

/** \file
 * \ingroup modifiers
 */

#include "BLI_utildefines.h"

#include "BLI_math.h"

#include "BLT_translation.h"

#include "DNA_mesh_types.h"
#include "DNA_meshdata_types.h"
#include "DNA_object_types.h"
#include "DNA_screen_types.h"

#include "MEM_guardedalloc.h"

#include "BKE_context.h"
#include "BKE_deform.h"
#include "BKE_mesh.h"
#include "BKE_screen.h"

#include "UI_interface.h"
#include "UI_resources.h"

#include "RNA_access.h"

#include "DEG_depsgraph_query.h"

#include "bmesh.h"
#include "bmesh_tools.h"

// #define USE_TIMEIT

#ifdef USE_TIMEIT
#  include "PIL_time.h"
#  include "PIL_time_utildefines.h"
#endif

#include "MOD_ui_common.h"
#include "MOD_util.h"

static void initData(ModifierData *md)
{
  DecimateModifierData *dmd = (DecimateModifierData *)md;

  dmd->percent = 1.0;
  dmd->angle = DEG2RADF(5.0f);
  dmd->defgrp_factor = 1.0;
}

static void requiredDataMask(Object *UNUSED(ob),
                             ModifierData *md,
                             CustomData_MeshMasks *r_cddata_masks)
{
  DecimateModifierData *dmd = (DecimateModifierData *)md;

  /* ask for vertexgroups if we need them */
  if (dmd->defgrp_name[0] != '\0' && (dmd->defgrp_factor > 0.0f)) {
    r_cddata_masks->vmask |= CD_MASK_MDEFORMVERT;
  }
}

static DecimateModifierData *getOriginalModifierData(const DecimateModifierData *dmd,
                                                     const ModifierEvalContext *ctx)
{
  Object *ob_orig = DEG_get_original_object(ctx->object);
  return (DecimateModifierData *)BKE_modifiers_findby_name(ob_orig, dmd->modifier.name);
}

static void updateFaceCount(const ModifierEvalContext *ctx,
                            DecimateModifierData *dmd,
                            int face_count)
{
  dmd->face_count = face_count;

  if (DEG_is_active(ctx->depsgraph)) {
    /* update for display only */
    DecimateModifierData *dmd_orig = getOriginalModifierData(dmd, ctx);
    dmd_orig->face_count = face_count;
  }
}

static Mesh *modifyMesh(ModifierData *md, const ModifierEvalContext *ctx, Mesh *meshData)
{
  DecimateModifierData *dmd = (DecimateModifierData *)md;
  Mesh *mesh = meshData, *result = NULL;
  BMesh *bm;
  bool calc_face_normal;
  float *vweights = NULL;

#ifdef USE_TIMEIT
  TIMEIT_START(decim);
#endif

  /* set up front so we dont show invalid info in the UI */
  updateFaceCount(ctx, dmd, mesh->totpoly);

  switch (dmd->mode) {
    case MOD_DECIM_MODE_COLLAPSE:
      if (dmd->percent == 1.0f) {
        return mesh;
      }
      calc_face_normal = true;
      break;
    case MOD_DECIM_MODE_UNSUBDIV:
      if (dmd->iter == 0) {
        return mesh;
      }
      calc_face_normal = false;
      break;
    case MOD_DECIM_MODE_DISSOLVE:
      if (dmd->angle == 0.0f) {
        return mesh;
      }
      calc_face_normal = true;
      break;
    default:
      return mesh;
  }

  if (dmd->face_count <= 3) {
    BKE_modifier_set_error(md, "Modifier requires more than 3 input faces");
    return mesh;
  }

  if (dmd->mode == MOD_DECIM_MODE_COLLAPSE) {
    if (dmd->defgrp_name[0] && (dmd->defgrp_factor > 0.0f)) {
      MDeformVert *dvert;
      int defgrp_index;

      MOD_get_vgroup(ctx->object, mesh, dmd->defgrp_name, &dvert, &defgrp_index);

      if (dvert) {
        const uint vert_tot = mesh->totvert;
        uint i;

        vweights = MEM_malloc_arrayN(vert_tot, sizeof(float), __func__);

        if (dmd->flag & MOD_DECIM_FLAG_INVERT_VGROUP) {
          for (i = 0; i < vert_tot; i++) {
            vweights[i] = 1.0f - BKE_defvert_find_weight(&dvert[i], defgrp_index);
          }
        }
        else {
          for (i = 0; i < vert_tot; i++) {
            vweights[i] = BKE_defvert_find_weight(&dvert[i], defgrp_index);
          }
        }
      }
    }
  }

  bm = BKE_mesh_to_bmesh_ex(mesh,
                            &(struct BMeshCreateParams){0},
                            &(struct BMeshFromMeshParams){
                                .calc_face_normal = calc_face_normal,
                                .cd_mask_extra = {.vmask = CD_MASK_ORIGINDEX,
                                                  .emask = CD_MASK_ORIGINDEX,
                                                  .pmask = CD_MASK_ORIGINDEX},
                            });

  switch (dmd->mode) {
    case MOD_DECIM_MODE_COLLAPSE: {
      const bool do_triangulate = (dmd->flag & MOD_DECIM_FLAG_TRIANGULATE) != 0;
      const int symmetry_axis = (dmd->flag & MOD_DECIM_FLAG_SYMMETRY) ? dmd->symmetry_axis : -1;
      const float symmetry_eps = 0.00002f;
      BM_mesh_decimate_collapse(bm,
                                dmd->percent,
                                vweights,
                                dmd->defgrp_factor,
                                do_triangulate,
                                symmetry_axis,
                                symmetry_eps);
      break;
    }
    case MOD_DECIM_MODE_UNSUBDIV: {
      BM_mesh_decimate_unsubdivide(bm, dmd->iter);
      break;
    }
    case MOD_DECIM_MODE_DISSOLVE: {
      const bool do_dissolve_boundaries = (dmd->flag & MOD_DECIM_FLAG_ALL_BOUNDARY_VERTS) != 0;
      BM_mesh_decimate_dissolve(bm, dmd->angle, do_dissolve_boundaries, (BMO_Delimit)dmd->delimit);
      break;
    }
  }

  if (vweights) {
    MEM_freeN(vweights);
  }

  updateFaceCount(ctx, dmd, bm->totface);

  result = BKE_mesh_from_bmesh_for_eval_nomain(bm, NULL, mesh);
  /* make sure we never alloc'd these */
  BLI_assert(bm->vtoolflagpool == NULL && bm->etoolflagpool == NULL && bm->ftoolflagpool == NULL);
  BLI_assert(bm->vtable == NULL && bm->etable == NULL && bm->ftable == NULL);

  BM_mesh_free(bm);

#ifdef USE_TIMEIT
  TIMEIT_END(decim);
#endif

  result->runtime.cd_dirty_vert |= CD_MASK_NORMAL;

  return result;
}

static void panel_draw(const bContext *UNUSED(C), Panel *panel)
{
  uiLayout *sub, *row;
  uiLayout *layout = panel->layout;

  PointerRNA ob_ptr;
  PointerRNA *ptr = modifier_panel_get_property_pointers(panel, &ob_ptr);

  uiLayoutSetPropSep(layout, true);

  int decimate_type = RNA_enum_get(ptr, "decimate_type");
  char count_info[32];
  snprintf(count_info, 32, "%s: %d", IFACE_("Face Count"), RNA_int_get(ptr, "face_count"));

  uiItemR(layout, ptr, "decimate_type", 0, NULL, ICON_NONE);

  if (decimate_type == MOD_DECIM_MODE_COLLAPSE) {
    uiItemR(layout, ptr, "ratio", UI_ITEM_R_SLIDER, NULL, ICON_NONE);

    row = uiLayoutRowWithHeading(layout, true, IFACE_("Symmetry"));
    uiLayoutSetPropDecorate(row, false);
    sub = uiLayoutRow(row, true);
    uiItemR(sub, ptr, "use_symmetry", 0, "", ICON_NONE);
    sub = uiLayoutRow(sub, true);
    uiLayoutSetActive(sub, RNA_boolean_get(ptr, "use_symmetry"));
    uiItemR(sub, ptr, "symmetry_axis", UI_ITEM_R_EXPAND, NULL, ICON_NONE);
    uiItemDecoratorR(row, ptr, "symmetry_axis", 0);

    uiItemR(layout, ptr, "use_collapse_triangulate", 0, NULL, ICON_NONE);

    modifier_vgroup_ui(layout, ptr, &ob_ptr, "vertex_group", "invert_vertex_group", NULL);
<<<<<<< HEAD
=======
    sub = uiLayoutRow(layout, true);
    bool has_vertex_group = RNA_string_length(ptr, "vertex_group") != 0;
    uiLayoutSetActive(sub, has_vertex_group);
    uiItemR(sub, ptr, "vertex_group_factor", 0, NULL, ICON_NONE);
>>>>>>> 952212ac
  }
  else if (decimate_type == MOD_DECIM_MODE_UNSUBDIV) {
    uiItemR(layout, ptr, "iterations", 0, NULL, ICON_NONE);
  }
  else { /* decimate_type == MOD_DECIM_MODE_DISSOLVE. */
    uiItemR(layout, ptr, "angle_limit", 0, NULL, ICON_NONE);
    uiItemR(layout, ptr, "delimit", 0, NULL, ICON_NONE);
    uiItemR(layout, ptr, "use_dissolve_boundaries", 0, NULL, ICON_NONE);
  }
  uiItemL(layout, count_info, ICON_NONE);

  modifier_panel_end(layout, ptr);
}

static void panelRegister(ARegionType *region_type)
{
  modifier_panel_register(region_type, eModifierType_Decimate, panel_draw);
}

ModifierTypeInfo modifierType_Decimate = {
    /* name */ "Decimate",
    /* structName */ "DecimateModifierData",
    /* structSize */ sizeof(DecimateModifierData),
    /* type */ eModifierTypeType_Nonconstructive,
    /* flags */ eModifierTypeFlag_AcceptsMesh | eModifierTypeFlag_AcceptsCVs,

    /* copyData */ BKE_modifier_copydata_generic,

    /* deformVerts */ NULL,
    /* deformMatrices */ NULL,
    /* deformVertsEM */ NULL,
    /* deformMatricesEM */ NULL,
    /* modifyMesh */ modifyMesh,
    /* modifyHair */ NULL,
    /* modifyPointCloud */ NULL,
    /* modifyVolume */ NULL,

    /* initData */ initData,
    /* requiredDataMask */ requiredDataMask,
    /* freeData */ NULL,
    /* isDisabled */ NULL,
    /* updateDepsgraph */ NULL,
    /* dependsOnTime */ NULL,
    /* dependsOnNormals */ NULL,
    /* foreachObjectLink */ NULL,
    /* foreachIDLink */ NULL,
    /* foreachTexLink */ NULL,
    /* freeRuntimeData */ NULL,
    /* panelRegister */ panelRegister,
    /* blendWrite */ NULL,
    /* blendRead */ NULL,
};<|MERGE_RESOLUTION|>--- conflicted
+++ resolved
@@ -257,13 +257,10 @@
     uiItemR(layout, ptr, "use_collapse_triangulate", 0, NULL, ICON_NONE);
 
     modifier_vgroup_ui(layout, ptr, &ob_ptr, "vertex_group", "invert_vertex_group", NULL);
-<<<<<<< HEAD
-=======
     sub = uiLayoutRow(layout, true);
     bool has_vertex_group = RNA_string_length(ptr, "vertex_group") != 0;
     uiLayoutSetActive(sub, has_vertex_group);
     uiItemR(sub, ptr, "vertex_group_factor", 0, NULL, ICON_NONE);
->>>>>>> 952212ac
   }
   else if (decimate_type == MOD_DECIM_MODE_UNSUBDIV) {
     uiItemR(layout, ptr, "iterations", 0, NULL, ICON_NONE);
