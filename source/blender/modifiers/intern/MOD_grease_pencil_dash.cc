--- conflicted
+++ resolved
@@ -408,36 +408,19 @@
   ui::Layout *row = &layout.row(false);
   row->use_property_split_set(false);
 
-<<<<<<< HEAD
-  uiTemplateList(row,
-                 (bContext *)C,
-                 "MOD_UL_grease_pencil_dash_modifier_segments",
-                 "",
-                 ptr,
-                 "segments",
-                 ptr,
-                 "segment_active_index",
-                 nullptr,
-                 3,
-                 10,
-                 0,
-                 1,
-                 UI_TEMPLATE_LIST_FLAG_NONE);
-=======
-  template_list(&row,
-                (bContext *)C,
-                "MOD_UL_grease_pencil_dash_modifier_segments",
-                "",
-                ptr,
-                "segments",
-                ptr,
-                "segment_active_index",
-                nullptr,
-                3,
-                10,
-                0,
-                blender::ui::TEMPLATE_LIST_FLAG_NONE);
->>>>>>> 1536700a
+  ui::template_list(row,
+                    (bContext *)C,
+                    "MOD_UL_grease_pencil_dash_modifier_segments",
+                    "",
+                    ptr,
+                    "segments",
+                    ptr,
+                    "segment_active_index",
+                    nullptr,
+                    3,
+                    10,
+                    0,
+                    ui::TEMPLATE_LIST_FLAG_NONE);
 
   ui::Layout &col = row->column(false);
   ui::Layout *sub = &col.column(true);
@@ -464,9 +447,9 @@
     sub->prop(&ds_ptr, "radius", UI_ITEM_NONE, std::nullopt, ICON_NONE);
     sub->prop(&ds_ptr, "opacity", UI_ITEM_NONE, std::nullopt, ICON_NONE);
     sub->prop(&ds_ptr, "material_index", UI_ITEM_NONE, std::nullopt, ICON_NONE);
-    row = &sub->row(true); /* bfa - our layout */
+    row = &sub->row(true);              /* bfa - our layout */
     row->use_property_split_set(false); /* bfa - use_property_split = False */
-    row->separator(); /*bfa - indent*/
+    row->separator();                   /*bfa - indent*/
     row->prop(&ds_ptr, "use_cyclic", UI_ITEM_NONE, std::nullopt, ICON_NONE);
     row->decorator(&ds_ptr, "use_cyclic", 0); /*bfa - decorator*/
   }
