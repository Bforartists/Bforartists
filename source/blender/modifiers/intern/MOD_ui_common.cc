/* SPDX-FileCopyrightText: 2023 Blender Authors
 *
 * SPDX-License-Identifier: GPL-2.0-or-later */

/** \file
 * \ingroup modifiers
 */

#include "BLI_listbase.h"
#include "BLI_string.h"

#include "MEM_guardedalloc.h"

#include "BKE_context.hh"
#include "BKE_library.hh"
#include "BKE_modifier.hh"
#include "BKE_screen.hh"

#include "DNA_object_types.h"
#include "DNA_particle_types.h"
#include "DNA_screen_types.h"

#include "ED_object.hh"

#include "BLT_translation.hh"

#include "UI_interface.hh"
#include "UI_interface_c.hh"
#include "UI_resources.hh"

#include "RNA_access.hh"
#include "RNA_prototypes.hh"

#include "WM_api.hh"
#include "WM_types.hh"

#include "MOD_ui_common.hh" /* Self include */

using blender::StringRefNull;

/**
 * Poll function so these modifier panels don't show for other object types with modifiers (only
 * grease pencil currently).
 */
static bool modifier_ui_poll(const bContext *C, PanelType * /*pt*/)
{
  Object *ob = blender::ed::object::context_active_object(C);
  return ob != nullptr;
}

/* -------------------------------------------------------------------- */
/** \name Panel Drag and Drop, Expansion Saving
 * \{ */

/**
 * Move a modifier to the index it's moved to after a drag and drop.
 */
static void modifier_reorder(bContext *C, Panel *panel, int new_index)
{
  PointerRNA *md_ptr = UI_panel_custom_data_get(panel);
  ModifierData *md = (ModifierData *)md_ptr->data;

  PointerRNA props_ptr;
  wmOperatorType *ot = WM_operatortype_find("OBJECT_OT_modifier_move_to_index", false);
  WM_operator_properties_create_ptr(&props_ptr, ot);
  RNA_string_set(&props_ptr, "modifier", md->name);
  RNA_int_set(&props_ptr, "index", new_index);
  WM_operator_name_call_ptr(C, ot, WM_OP_INVOKE_DEFAULT, &props_ptr, nullptr);
  WM_operator_properties_free(&props_ptr);
}

static short get_modifier_expand_flag(const bContext * /*C*/, Panel *panel)
{
  PointerRNA *md_ptr = UI_panel_custom_data_get(panel);
  ModifierData *md = (ModifierData *)md_ptr->data;
  return md->ui_expand_flag;
}

static void set_modifier_expand_flag(const bContext * /*C*/, Panel *panel, short expand_flag)
{
  PointerRNA *md_ptr = UI_panel_custom_data_get(panel);
  ModifierData *md = (ModifierData *)md_ptr->data;
  md->ui_expand_flag = expand_flag;
}

/** \} */

/* -------------------------------------------------------------------- */
/** \name Modifier Panel Layouts
 * \{ */

void modifier_panel_end(uiLayout *layout, PointerRNA *ptr)
{
  ModifierData *md = static_cast<ModifierData *>(ptr->data);
  if (md->error) {
    uiLayout *row = &layout->row(false);
    row->label(RPT_(md->error), ICON_ERROR);
  }
}

/**
 * Gets RNA pointers for the active object and the panel's modifier data. Also locks
 * the layout if the modifier is from a linked object, and sets the context pointer.
 *
 * \note The modifier #PointerRNA is owned by the panel so we only need a pointer to it.
 */
#define ERROR_LIBDATA_MESSAGE N_("External library data")
PointerRNA *modifier_panel_get_property_pointers(Panel *panel, PointerRNA *r_ob_ptr)
{
  PointerRNA *ptr = UI_panel_custom_data_get(panel);
  BLI_assert(!RNA_pointer_is_null(ptr));
  BLI_assert(RNA_struct_is_a(ptr->type, &RNA_Modifier));

  if (r_ob_ptr != nullptr) {
    *r_ob_ptr = RNA_pointer_create_discrete(ptr->owner_id, &RNA_Object, ptr->owner_id);
  }

  uiBlock *block = uiLayoutGetBlock(panel->layout);
  UI_block_lock_set(block, !ID_IS_EDITABLE((Object *)ptr->owner_id), ERROR_LIBDATA_MESSAGE);

  UI_panel_context_pointer_set(panel, "modifier", ptr);

  return ptr;
}

void modifier_vgroup_ui(uiLayout *layout,
                        PointerRNA *ptr,
                        PointerRNA *ob_ptr,
                        const StringRefNull vgroup_prop,
                        const std::optional<StringRefNull> invert_vgroup_prop,
                        const std::optional<StringRefNull> text)
{
  bool has_vertex_group = RNA_string_length(ptr, vgroup_prop.c_str()) != 0;

  uiLayout *row = &layout->row(true);
  uiItemPointerR(row, ptr, vgroup_prop, ob_ptr, "vertex_groups", text, ICON_GROUP_VERTEX);
  if (invert_vgroup_prop) {
    uiLayout *sub = &row->row(true);
    uiLayoutSetActive(sub, has_vertex_group);
    uiLayoutSetPropDecorate(sub, false);
    sub->prop(ptr, *invert_vgroup_prop, UI_ITEM_NONE, "", ICON_ARROW_LEFTRIGHT);
  }
}

void modifier_grease_pencil_curve_header_draw(const bContext * /*C*/, Panel *panel)
{
  uiLayout *layout = panel->layout;

  PointerRNA *ptr = modifier_panel_get_property_pointers(panel, nullptr);

  layout->prop(ptr, "use_custom_curve", UI_ITEM_NONE, std::nullopt, ICON_NONE);
}

void modifier_grease_pencil_curve_panel_draw(const bContext * /*C*/, Panel *panel)
{
  uiLayout *layout = panel->layout;

  PointerRNA *ptr = modifier_panel_get_property_pointers(panel, nullptr);

  uiTemplateCurveMapping(layout, ptr, "curve", 0, false, false, false, false);
}

/**
 * Check whether Modifier is a simulation or not. Used for switching to the
 * physics/particles context tab.
 */
static int modifier_is_simulation(const ModifierData *md)
{
  /* Physic Tab */
  if (ELEM(md->type,
           eModifierType_Cloth,
           eModifierType_Collision,
           eModifierType_Fluidsim,
           eModifierType_Fluid,
           eModifierType_Softbody,
           eModifierType_Surface,
           eModifierType_DynamicPaint))
  {
    return 1;
  }
  /* Particle Tab */
  if (md->type == eModifierType_ParticleSystem) {
    return 2;
  }

  return 0;
}

static bool modifier_can_delete(ModifierData *md)
{
  /* fluid particle modifier can't be deleted here */
  if (md->type == eModifierType_ParticleSystem) {
    short particle_type = ((ParticleSystemModifierData *)md)->psys->part->type;
    if (ELEM(particle_type,
             PART_FLUID,
             PART_FLUID_FLIP,
             PART_FLUID_FOAM,
             PART_FLUID_SPRAY,
             PART_FLUID_BUBBLE,
             PART_FLUID_TRACER,
             PART_FLUID_SPRAYFOAM,
             PART_FLUID_SPRAYBUBBLE,
             PART_FLUID_FOAMBUBBLE,
             PART_FLUID_SPRAYFOAMBUBBLE))
    {
      return false;
    }
  }
  return true;
}

static void modifier_ops_extra_draw(bContext *C, uiLayout *layout, void *md_v)
{
  PointerRNA op_ptr;
  ModifierData *md = (ModifierData *)md_v;

  Object *ob = blender::ed::object::context_active_object(C);
  PointerRNA ptr = RNA_pointer_create_discrete(&ob->id, &RNA_Modifier, md);
  uiLayoutSetContextPointer(layout, "modifier", &ptr);
  uiLayoutSetOperatorContext(layout, WM_OP_INVOKE_DEFAULT);

  uiLayoutSetUnitsX(layout, 4.0f);

  /* Apply. */
  if (ob->type == OB_GREASE_PENCIL) {
    uiItemFullO(layout,
                "OBJECT_OT_modifier_apply",
                IFACE_("Apply (All Keyframes)"),
                ICON_KEYFRAME,
                nullptr,
                WM_OP_INVOKE_DEFAULT,
                UI_ITEM_NONE,
                &op_ptr);
    RNA_boolean_set(&op_ptr, "all_keyframes", true);
  }
  // BFA - Moved apply button to top level
  // else {
  //  uiItemO(layout,
  //          CTX_IFACE_(BLT_I18NCONTEXT_OPERATOR_DEFAULT, "Apply (Active Keyframe)"),
  //          ICON_CHECKMARK,
  //          "OBJECT_OT_modifier_apply");
  //}

  /* Apply as shapekey. */
  if (BKE_modifier_is_same_topology(md) && !BKE_modifier_is_non_geometrical(md)) {
    uiItemBooleanO(layout,
                   CTX_IFACE_(BLT_I18NCONTEXT_OPERATOR_DEFAULT, "Apply as Shape Key"),
                   ICON_SHAPEKEY_DATA,
                   "OBJECT_OT_modifier_apply_as_shapekey",
                   "keep_modifier",
                   false);

    uiItemBooleanO(layout,
                   CTX_IFACE_(BLT_I18NCONTEXT_OPERATOR_DEFAULT, "Save as Shape Key"),
                   ICON_SHAPEKEY_DATA,
                   "OBJECT_OT_modifier_apply_as_shapekey",
                   "keep_modifier",
                   true);
    uiItemS(layout);
  }

  /* Duplicate. */
  if (!ELEM(md->type,
            eModifierType_Fluidsim,
            eModifierType_Softbody,
            eModifierType_ParticleSystem,
            eModifierType_Cloth,
            eModifierType_Fluid))
  {
    uiItemO(layout,
            CTX_IFACE_(BLT_I18NCONTEXT_OPERATOR_DEFAULT, "Duplicate"),
            ICON_DUPLICATE,
            "OBJECT_OT_modifier_copy");
  }

  uiItemO(layout,
          CTX_IFACE_(BLT_I18NCONTEXT_OPERATOR_DEFAULT, "Copy to Selected"),
          ICON_COPYDOWN,
          "OBJECT_OT_modifier_copy_to_selected");

  uiItemS(layout);

  /* Move to first. */
  uiItemFullO(layout,
              "OBJECT_OT_modifier_move_to_index",
              IFACE_("Move to First"),
              ICON_TRIA_UP,
              nullptr,
              WM_OP_INVOKE_DEFAULT,
              UI_ITEM_NONE,
              &op_ptr);
  RNA_int_set(&op_ptr, "index", 0);

  /* Move to last. */
  uiItemFullO(layout,
              "OBJECT_OT_modifier_move_to_index",
              IFACE_("Move to Last"),
              ICON_TRIA_DOWN,
              nullptr,
              WM_OP_INVOKE_DEFAULT,
              UI_ITEM_NONE,
              &op_ptr);
  RNA_int_set(&op_ptr, "index", BLI_listbase_count(&ob->modifiers) - 1);

  uiItemS(layout);

<<<<<<< HEAD
  /* bfa - moved to top level header */
  /* uiItemR(layout, &ptr, "use_pin_to_last", UI_ITEM_NONE, std::nullopt, ICON_NONE); */
=======
  layout->prop(&ptr, "use_pin_to_last", UI_ITEM_NONE, std::nullopt, ICON_NONE);
>>>>>>> 2ce54d10

  if (md->type == eModifierType_Nodes) {
    uiItemS(layout);
    uiItemFullO(layout,
                "OBJECT_OT_geometry_nodes_move_to_nodes",
                std::nullopt,
                ICON_GEOMETRY_NODES,
                nullptr,
                WM_OP_INVOKE_DEFAULT,
                UI_ITEM_NONE,
                &op_ptr);
    layout->prop(&ptr, "show_group_selector", UI_ITEM_NONE, std::nullopt, ICON_NONE);
  }
}

static void modifier_panel_header(const bContext *C, Panel *panel)
{
  /* bfa - modifers apply button */
  uiLayout *row, *sub, *name_row, *op_row;
  uiLayout *layout = panel->layout;

  /* Don't use #modifier_panel_get_property_pointers, we don't want to lock the header. */
  PointerRNA *ptr = UI_panel_custom_data_get(panel);
  ModifierData *md = (ModifierData *)ptr->data;
  Object *ob = (Object *)ptr->owner_id;

  UI_panel_context_pointer_set(panel, "modifier", ptr);

  const ModifierTypeInfo *mti = BKE_modifier_get_info(ModifierType(md->type));
  Scene *scene = CTX_data_scene(C);
  int index = BLI_findindex(&ob->modifiers, md);

  /* Modifier Icon. */
  sub = &layout->row(true);
  uiLayoutSetEmboss(sub, blender::ui::EmbossType::None);
  if (mti->is_disabled && mti->is_disabled(scene, md, false)) {
    uiLayoutSetRedAlert(sub, true);
  }
  uiItemStringO(sub,
                "",
                RNA_struct_ui_icon(ptr->type),
                "OBJECT_OT_modifier_set_active",
                "modifier",
                md->name);

  row = &layout->row(true);

  /* Modifier Name.
   * Count how many buttons are added to the header to check if there is enough space. */
  int buttons_number = 0;
  name_row = &row->row(true);

  /* Display mode switching buttons. */
  if (ob->type == OB_MESH) {
    int last_cage_index;
    int cage_index = BKE_modifiers_get_cage_index(scene, ob, &last_cage_index, false);
    if (BKE_modifier_supports_cage(scene, md) && (index <= last_cage_index)) {
      sub = &row->row(true);
      if (index < cage_index || !BKE_modifier_couldbe_cage(scene, md)) {
        uiLayoutSetActive(sub, false);
      }
      sub->prop(ptr, "show_on_cage", UI_ITEM_NONE, "", ICON_NONE);
      buttons_number++;
    }
  } /* Tessellation point for curve-typed objects. */
  else if (ELEM(ob->type, OB_CURVES_LEGACY, OB_SURF, OB_FONT)) {
    /* Smooth modifier can work with tessellated curves only (works on mesh edges explicitly). */
    if (md->type == eModifierType_Smooth) {
      /* Add button (appearing to be OFF) and add tip why this can't be changed. */
      sub = &row->row(true);
      uiBlock *block = uiLayoutGetBlock(sub);
      static int apply_on_spline_always_off_hack = 0;
      uiBut *but = uiDefIconButBitI(block,
                                    UI_BTYPE_TOGGLE,
                                    eModifierMode_ApplyOnSpline,
                                    0,
                                    ICON_SURFACE_DATA,
                                    0,
                                    0,
                                    UI_UNIT_X - 2,
                                    UI_UNIT_Y,
                                    &apply_on_spline_always_off_hack,
                                    0.0,
                                    0.0,
                                    RPT_("Apply on Spline"));
      UI_but_disable(but,
                     "This modifier can only deform filled curve/surface, not the control points");
      buttons_number++;
    }
    /* Some modifiers can work with pre-tessellated curves only. */
    else if (ELEM(md->type, eModifierType_Hook, eModifierType_Softbody, eModifierType_MeshDeform))
    {
      /* Add button (appearing to be ON) and add tip why this can't be changed. */
      sub = &row->row(true);
      uiBlock *block = uiLayoutGetBlock(sub);
      static int apply_on_spline_always_on_hack = eModifierMode_ApplyOnSpline;
      uiBut *but = uiDefIconButBitI(block,
                                    UI_BTYPE_TOGGLE,
                                    eModifierMode_ApplyOnSpline,
                                    0,
                                    ICON_SURFACE_DATA,
                                    0,
                                    0,
                                    UI_UNIT_X - 2,
                                    UI_UNIT_Y,
                                    &apply_on_spline_always_on_hack,
                                    0.0,
                                    0.0,
                                    RPT_("Apply on Spline"));
      UI_but_disable(but,
                     "This modifier can only deform control points, not the filled curve/surface");
      buttons_number++;
    }
    else if (mti->type != ModifierTypeType::Constructive) {
      /* Constructive modifiers tessellates curve before applying. */
      row->prop(ptr, "use_apply_on_spline", UI_ITEM_NONE, "", ICON_NONE);
      buttons_number++;
    }
  }
  /* Collision and Surface are always enabled, hide buttons. */
  if (!ELEM(md->type, eModifierType_Collision, eModifierType_Surface)) {
    if (mti->flags & eModifierTypeFlag_SupportsEditmode) {
      sub = &row->row(true);
      uiLayoutSetActive(sub, (md->mode & eModifierMode_Realtime));
      sub->prop(ptr, "show_in_editmode", UI_ITEM_NONE, "", ICON_NONE);
      buttons_number++;
    }
    row->prop(ptr, "show_viewport", UI_ITEM_NONE, "", ICON_NONE);
    row->prop(ptr, "show_render", UI_ITEM_NONE, "", ICON_NONE);
    buttons_number += 2;
  }

  /* bfa - modifer apply button */
  op_row = &layout->row(true);
  uiItemO(op_row, "", ICON_CHECKMARK, "OBJECT_OT_modifier_apply");
  buttons_number++;

  /* bfa - modifier pin to last toggle button */
  // op_row = &layout->row(true);
  bool is_pinned = RNA_boolean_get(ptr, "use_pin_to_last");
  uiItemR(op_row,
          ptr,
          "use_pin_to_last",
          UI_ITEM_R_TOGGLE | UI_ITEM_R_ICON_ONLY,
          "",
          is_pinned ? ICON_PINNED : ICON_UNPINNED);
  buttons_number++;

  /* Extra operators menu. */
  uiItemMenuF(op_row, "", ICON_DOWNARROW_HLT, modifier_ops_extra_draw, md); /*bfa*/

  /* Delete button. */
  if (modifier_can_delete(md) && !modifier_is_simulation(md)) {
    uiItemO(op_row, "", ICON_X, "OBJECT_OT_modifier_remove"); /*bfa*/
    buttons_number++;
  }

  /* Switch context buttons. */
  if (modifier_is_simulation(md) == 1) {
    uiItemStringO(op_row,
                  "",
                  ICON_PROPERTIES,
                  "WM_OT_properties_context_change",
                  "context",
                  "PHYSICS"); /*bfa*/
    buttons_number++;
  }
  else if (modifier_is_simulation(md) == 2) {
    uiItemStringO(op_row,
                  "",
                  ICON_PROPERTIES,
                  "WM_OT_properties_context_change",
                  "context",
                  "PARTICLES"); /*bfa*/
    buttons_number++;
  }

  bool display_name = (panel->sizex / UI_UNIT_X - buttons_number > 5) || (panel->sizex == 0);
  if (display_name) {
    name_row->prop(ptr, "name", UI_ITEM_NONE, "", ICON_NONE);
  }
  else {
    uiLayoutSetAlignment(row, UI_LAYOUT_ALIGN_RIGHT);
  }

  /* Extra padding for delete button. */
  uiItemS(layout);
}

/** \} */

/* -------------------------------------------------------------------- */
/** \name Modifier Registration Helpers
 * \{ */

PanelType *modifier_panel_register(ARegionType *region_type, ModifierType type, PanelDrawFn draw)
{
  PanelType *panel_type = MEM_callocN<PanelType>(__func__);

  BKE_modifier_type_panel_id(type, panel_type->idname);
  STRNCPY(panel_type->label, "");
  STRNCPY(panel_type->context, "modifier");
  STRNCPY(panel_type->translation_context, BLT_I18NCONTEXT_DEFAULT_BPYRNA);
  STRNCPY(panel_type->active_property, "is_active");
  STRNCPY(panel_type->pin_to_last_property, "use_pin_to_last");

  panel_type->draw_header = modifier_panel_header;
  panel_type->draw = draw;
  panel_type->poll = modifier_ui_poll;

  /* Give the panel the special flag that says it was built here and corresponds to a
   * modifier rather than a #PanelType. */
  panel_type->flag = PANEL_TYPE_HEADER_EXPAND | PANEL_TYPE_INSTANCED;
  panel_type->reorder = modifier_reorder;
  panel_type->get_list_data_expand_flag = get_modifier_expand_flag;
  panel_type->set_list_data_expand_flag = set_modifier_expand_flag;

  BLI_addtail(&region_type->paneltypes, panel_type);

  return panel_type;
}

PanelType *modifier_subpanel_register(ARegionType *region_type,
                                      const char *name,
                                      const char *label,
                                      PanelDrawFn draw_header,
                                      PanelDrawFn draw,
                                      PanelType *parent)
{
  PanelType *panel_type = MEM_callocN<PanelType>(__func__);

  BLI_assert(parent != nullptr);
  SNPRINTF(panel_type->idname, "%s_%s", parent->idname, name);
  STRNCPY(panel_type->label, label);
  STRNCPY(panel_type->context, "modifier");
  STRNCPY(panel_type->translation_context, BLT_I18NCONTEXT_DEFAULT_BPYRNA);
  STRNCPY(panel_type->active_property, "is_active");

  panel_type->draw_header = draw_header;
  panel_type->draw = draw;
  panel_type->poll = modifier_ui_poll;
  panel_type->flag = PANEL_TYPE_DEFAULT_CLOSED;

  STRNCPY(panel_type->parent_id, parent->idname);
  panel_type->parent = parent;
  BLI_addtail(&parent->children, BLI_genericNodeN(panel_type));
  BLI_addtail(&region_type->paneltypes, panel_type);

  return panel_type;
}

/** \} */<|MERGE_RESOLUTION|>--- conflicted
+++ resolved
@@ -304,12 +304,8 @@
 
   uiItemS(layout);
 
-<<<<<<< HEAD
   /* bfa - moved to top level header */
-  /* uiItemR(layout, &ptr, "use_pin_to_last", UI_ITEM_NONE, std::nullopt, ICON_NONE); */
-=======
-  layout->prop(&ptr, "use_pin_to_last", UI_ITEM_NONE, std::nullopt, ICON_NONE);
->>>>>>> 2ce54d10
+  /* layout->prop(&ptr, "use_pin_to_last", UI_ITEM_NONE, std::nullopt, ICON_NONE);*/
 
   if (md->type == eModifierType_Nodes) {
     uiItemS(layout);
@@ -448,10 +444,8 @@
   buttons_number++;
 
   /* bfa - modifier pin to last toggle button */
-  // op_row = &layout->row(true);
   bool is_pinned = RNA_boolean_get(ptr, "use_pin_to_last");
-  uiItemR(op_row,
-          ptr,
+  row->prop(ptr,
           "use_pin_to_last",
           UI_ITEM_R_TOGGLE | UI_ITEM_R_ICON_ONLY,
           "",
