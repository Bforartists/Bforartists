/* SPDX-FileCopyrightText: 2023 Blender Authors
 *
 * SPDX-License-Identifier: GPL-2.0-or-later */

/** \file
 * \ingroup modifiers
 */

#include "BLI_listbase.h"
#include "BLI_string_utf8.h"

#include "MEM_guardedalloc.h"

#include "BKE_context.hh"
#include "BKE_library.hh"
#include "BKE_modifier.hh"
#include "BKE_screen.hh"

#include "DNA_object_types.h"
#include "DNA_particle_types.h"
#include "DNA_screen_types.h"

#include "ED_object.hh"

#include "BLT_translation.hh"

#include "UI_interface.hh"
#include "UI_interface_c.hh" /* BFA */
#include "UI_interface_layout.hh"
#include "UI_resources.hh"

#include "RNA_access.hh"
#include "RNA_prototypes.hh"

#include "WM_api.hh"
#include "WM_types.hh"

#include "MOD_ui_common.hh" /* Self include */

using blender::StringRefNull;

/**
 * Poll function so these modifier panels don't show for other object types with modifiers (only
 * grease pencil currently).
 */
static bool modifier_ui_poll(const bContext *C, PanelType * /*pt*/)
{
  Object *ob = blender::ed::object::context_active_object(C);
  return ob != nullptr;
}

/* -------------------------------------------------------------------- */
/** \name Panel Drag and Drop, Expansion Saving
 * \{ */

/**
 * Move a modifier to the index it's moved to after a drag and drop.
 */
static void modifier_reorder(bContext *C, Panel *panel, int new_index)
{
  PointerRNA *md_ptr = UI_panel_custom_data_get(panel);
  ModifierData *md = (ModifierData *)md_ptr->data;

  PointerRNA props_ptr;
  wmOperatorType *ot = WM_operatortype_find("OBJECT_OT_modifier_move_to_index", false);
  WM_operator_properties_create_ptr(&props_ptr, ot);
  RNA_string_set(&props_ptr, "modifier", md->name);
  RNA_int_set(&props_ptr, "index", new_index);
  WM_operator_name_call_ptr(C, ot, blender::wm::OpCallContext::InvokeDefault, &props_ptr, nullptr);
  WM_operator_properties_free(&props_ptr);
}

static short get_modifier_expand_flag(const bContext * /*C*/, Panel *panel)
{
  PointerRNA *md_ptr = UI_panel_custom_data_get(panel);
  ModifierData *md = (ModifierData *)md_ptr->data;
  return md->ui_expand_flag;
}

static void set_modifier_expand_flag(const bContext * /*C*/, Panel *panel, short expand_flag)
{
  PointerRNA *md_ptr = UI_panel_custom_data_get(panel);
  ModifierData *md = (ModifierData *)md_ptr->data;
  md->ui_expand_flag = expand_flag;
}

/** \} */

/* -------------------------------------------------------------------- */
/** \name Modifier Panel Layouts
 * \{ */
void modifier_error_message_draw(blender::ui::Layout &layout, PointerRNA *ptr)
{
  ModifierData *md = static_cast<ModifierData *>(ptr->data);
  if (md->error) {
    blender::ui::Layout &row = layout.row(false);
    row.label(RPT_(md->error), ICON_ERROR);
  }
}

/**
 * Gets RNA pointers for the active object and the panel's modifier data. Also locks
 * the layout if the modifier is from a linked object, and sets the context pointer.
 *
 * \note The modifier #PointerRNA is owned by the panel so we only need a pointer to it.
 */
#define ERROR_LIBDATA_MESSAGE N_("External library data")
PointerRNA *modifier_panel_get_property_pointers(Panel *panel, PointerRNA *r_ob_ptr)
{
  PointerRNA *ptr = UI_panel_custom_data_get(panel);
  BLI_assert(!RNA_pointer_is_null(ptr));
  BLI_assert(RNA_struct_is_a(ptr->type, &RNA_Modifier));

  if (r_ob_ptr != nullptr) {
    *r_ob_ptr = RNA_pointer_create_discrete(ptr->owner_id, &RNA_Object, ptr->owner_id);
  }

  uiBlock *block = panel->layout->block();
  UI_block_lock_set(block, !ID_IS_EDITABLE((Object *)ptr->owner_id), ERROR_LIBDATA_MESSAGE);

  UI_panel_context_pointer_set(panel, "modifier", ptr);

  return ptr;
}

void modifier_vgroup_ui(blender::ui::Layout &layout,
                        PointerRNA *ptr,
                        PointerRNA *ob_ptr,
                        const StringRefNull vgroup_prop,
                        const std::optional<StringRefNull> invert_vgroup_prop,
                        const std::optional<StringRefNull> text)
{
  bool has_vertex_group = RNA_string_length(ptr, vgroup_prop.c_str()) != 0;

  blender::ui::Layout &row = layout.row(true);
  row.prop_search(ptr, vgroup_prop, ob_ptr, "vertex_groups", text, ICON_GROUP_VERTEX);
  if (invert_vgroup_prop) {
    blender::ui::Layout &sub = row.row(true);
    sub.active_set(has_vertex_group);
    sub.use_property_decorate_set(false);
    sub.prop(ptr, *invert_vgroup_prop, UI_ITEM_NONE, "", ICON_ARROW_LEFTRIGHT);
  }
}

void modifier_grease_pencil_curve_header_draw(const bContext * /*C*/, Panel *panel)
{
  blender::ui::Layout &layout = *panel->layout;

  PointerRNA *ptr = modifier_panel_get_property_pointers(panel, nullptr);

  layout.prop(ptr, "use_custom_curve", UI_ITEM_NONE, std::nullopt, ICON_NONE);
}

void modifier_grease_pencil_curve_panel_draw(const bContext * /*C*/, Panel *panel)
{
  blender::ui::Layout &layout = *panel->layout;

  PointerRNA *ptr = modifier_panel_get_property_pointers(panel, nullptr);

  uiTemplateCurveMapping(&layout, ptr, "curve", 0, false, false, false, false, false);
}

/**
 * Check whether Modifier is a simulation or not. Used for switching to the
 * physics/particles context tab.
 */
static int modifier_is_simulation(const ModifierData *md)
{
  /* Physic Tab */
  if (ELEM(md->type,
           eModifierType_Cloth,
           eModifierType_Collision,
           eModifierType_Fluidsim,
           eModifierType_Fluid,
           eModifierType_Softbody,
           eModifierType_Surface,
           eModifierType_DynamicPaint))
  {
    return 1;
  }
  /* Particle Tab */
  if (md->type == eModifierType_ParticleSystem) {
    return 2;
  }

  return 0;
}

static bool modifier_can_delete(ModifierData *md)
{
  /* fluid particle modifier can't be deleted here */
  if (md->type == eModifierType_ParticleSystem) {
    short particle_type = ((ParticleSystemModifierData *)md)->psys->part->type;
    if (ELEM(particle_type,
             PART_FLUID,
             PART_FLUID_FLIP,
             PART_FLUID_FOAM,
             PART_FLUID_SPRAY,
             PART_FLUID_BUBBLE,
             PART_FLUID_TRACER,
             PART_FLUID_SPRAYFOAM,
             PART_FLUID_SPRAYBUBBLE,
             PART_FLUID_FOAMBUBBLE,
             PART_FLUID_SPRAYFOAMBUBBLE))
    {
      return false;
    }
  }
  return true;
}

static void modifier_ops_extra_draw(bContext *C, blender::ui::Layout *layout, void *md_v)
{
  PointerRNA op_ptr;
  ModifierData *md = (ModifierData *)md_v;

  Object *ob = blender::ed::object::context_active_object(C);
  PointerRNA ptr = RNA_pointer_create_discrete(&ob->id, &RNA_Modifier, md);
  layout->context_ptr_set("modifier", &ptr);
  layout->operator_context_set(blender::wm::OpCallContext::InvokeDefault);

  layout->ui_units_x_set(4.0f);

  /* Apply. */
  // BFA - Moved apply button to top level
  if (ob->type == OB_GREASE_PENCIL) {
    layout->op("OBJECT_OT_modifier_apply",
               CTX_IFACE_(BLT_I18NCONTEXT_OPERATOR_DEFAULT, "Apply (Active Keyframe)"),
               ICON_CHECKMARK);

    op_ptr = layout->op("OBJECT_OT_modifier_apply",
                        IFACE_("Apply (All Keyframes)"),
                        ICON_KEYFRAME,
                        blender::wm::OpCallContext::InvokeDefault,
                        UI_ITEM_NONE);
    RNA_boolean_set(&op_ptr, "all_keyframes", true);
  }
  else {
    layout->op("OBJECT_OT_modifier_apply",
               CTX_IFACE_(BLT_I18NCONTEXT_OPERATOR_DEFAULT, "Apply"),
               ICON_CHECKMARK);
  }

  /* Apply as shapekey. */
  if (BKE_modifier_is_same_topology(md) && !BKE_modifier_is_non_geometrical(md)) {
    PointerRNA op_ptr = layout->op(
        "OBJECT_OT_modifier_apply_as_shapekey",
        CTX_IFACE_(BLT_I18NCONTEXT_OPERATOR_DEFAULT, "Apply as Shape Key"),
        ICON_SHAPEKEY_DATA);
    RNA_boolean_set(&op_ptr, "keep_modifier", false);

    op_ptr = layout->op("OBJECT_OT_modifier_apply_as_shapekey",
                        CTX_IFACE_(BLT_I18NCONTEXT_OPERATOR_DEFAULT, "Save as Shape Key"),
                        ICON_SHAPEKEY_DATA); /*BFA*/
    RNA_boolean_set(&op_ptr, "keep_modifier", true);
    layout->separator();
  }

  /* Duplicate. */
  if (!ELEM(md->type,
            eModifierType_Fluidsim,
            eModifierType_Softbody,
            eModifierType_ParticleSystem,
            eModifierType_Cloth,
            eModifierType_Fluid))
  {
    layout->op("OBJECT_OT_modifier_copy",
               CTX_IFACE_(BLT_I18NCONTEXT_OPERATOR_DEFAULT, "Duplicate"),
               ICON_DUPLICATE);
  }

  layout->op("OBJECT_OT_modifier_copy_to_selected",
             CTX_IFACE_(BLT_I18NCONTEXT_OPERATOR_DEFAULT, "Copy to Selected"),
             ICON_COPYDOWN); /*BFA*/

  layout->separator();

  /* Move to first. */
  op_ptr = layout->op("OBJECT_OT_modifier_move_to_index",
                      IFACE_("Move to First"),
                      ICON_TRIA_UP,
                      blender::wm::OpCallContext::InvokeDefault,
                      UI_ITEM_NONE);
  RNA_int_set(&op_ptr, "index", 0);

  /* Move to last. */
  op_ptr = layout->op("OBJECT_OT_modifier_move_to_index",
                      IFACE_("Move to Last"),
                      ICON_TRIA_DOWN,
                      blender::wm::OpCallContext::InvokeDefault,
                      UI_ITEM_NONE);
  RNA_int_set(&op_ptr, "index", BLI_listbase_count(&ob->modifiers) - 1);

  layout->separator();

  /* bfa - moved to top level header */

  if (md->type == eModifierType_Nodes) {
    layout->separator();
    op_ptr = layout->op("OBJECT_OT_geometry_nodes_move_to_nodes",
                        std::nullopt,
                        ICON_GEOMETRY_NODES, /*BFA*/
                        blender::wm::OpCallContext::InvokeDefault,
                        UI_ITEM_NONE);
    layout->prop(&ptr, "show_group_selector", UI_ITEM_NONE, std::nullopt, ICON_NONE);
    layout->prop(&ptr, "show_manage_panel", UI_ITEM_NONE, std::nullopt, ICON_NONE);
  }
}

static void modifier_panel_header(const bContext *C, Panel *panel)
{
<<<<<<< HEAD
  /* bfa - modifers apply button */
  uiLayout *row, *sub, *name_row;
  uiLayout *layout = panel->layout;
=======
  blender::ui::Layout *sub;
  blender::ui::Layout &layout = *panel->layout;
>>>>>>> 85504da2

  /* Don't use #modifier_panel_get_property_pointers, we don't want to lock the header. */
  PointerRNA *ptr = UI_panel_custom_data_get(panel);
  ModifierData *md = (ModifierData *)ptr->data;
  Object *ob = (Object *)ptr->owner_id;

  UI_panel_context_pointer_set(panel, "modifier", ptr);

  const ModifierTypeInfo *mti = BKE_modifier_get_info(ModifierType(md->type));
  Scene *scene = CTX_data_scene(C);
  int index = BLI_findindex(&ob->modifiers, md);

  /* Modifier Icon. */
  sub = &layout.row(true);
  sub->emboss_set(blender::ui::EmbossType::None);
  if (mti->is_disabled && mti->is_disabled(scene, md, false)) {
    sub->red_alert_set(true);
  }
  PointerRNA op_ptr = sub->op("OBJECT_OT_modifier_set_active", "", RNA_struct_ui_icon(ptr->type));
  RNA_string_set(&op_ptr, "modifier", md->name);

  blender::ui::Layout &row = layout.row(true);

  /* Modifier Name.
   * Count how many buttons are added to the header to check if there is enough space. */
  int buttons_number = 0;
  blender::ui::Layout &name_row = row.row(true);

  /* Display mode switching buttons. */
  if (ob->type == OB_MESH) {
    int last_cage_index;
    int cage_index = BKE_modifiers_get_cage_index(scene, ob, &last_cage_index, false);
    if (BKE_modifier_supports_cage(scene, md) && (index <= last_cage_index)) {
      sub = &row.row(true);
      if (index < cage_index || !BKE_modifier_couldbe_cage(scene, md)) {
        sub->active_set(false);
      }
      sub->prop(ptr, "show_on_cage", UI_ITEM_NONE, "", ICON_NONE);
      buttons_number++;
    }
  } /* Tessellation point for curve-typed objects. */
  else if (ELEM(ob->type, OB_CURVES_LEGACY, OB_SURF, OB_FONT)) {
    /* Smooth modifier can work with tessellated curves only (works on mesh edges explicitly). */
    if (md->type == eModifierType_Smooth) {
      /* Add button (appearing to be OFF) and add tip why this can't be changed. */
      sub = &row.row(true);
      uiBlock *block = sub->block();
      static int apply_on_spline_always_off_hack = 0;
      uiBut *but = uiDefIconButBitI(block,
                                    ButType::Toggle,
                                    eModifierMode_ApplyOnSpline,
                                    ICON_SURFACE_DATA,
                                    0,
                                    0,
                                    UI_UNIT_X - 2,
                                    UI_UNIT_Y,
                                    &apply_on_spline_always_off_hack,
                                    0.0,
                                    0.0,
                                    RPT_("Apply on Spline"));
      UI_but_disable(but,
                     "This modifier can only deform filled curve/surface, not the control points");
      buttons_number++;
    }
    /* Some modifiers can work with pre-tessellated curves only. */
    else if (ELEM(md->type, eModifierType_Hook, eModifierType_Softbody, eModifierType_MeshDeform))
    {
      /* Add button (appearing to be ON) and add tip why this can't be changed. */
      sub = &row.row(true);
      uiBlock *block = sub->block();
      static int apply_on_spline_always_on_hack = eModifierMode_ApplyOnSpline;
      uiBut *but = uiDefIconButBitI(block,
                                    ButType::Toggle,
                                    eModifierMode_ApplyOnSpline,
                                    ICON_SURFACE_DATA,
                                    0,
                                    0,
                                    UI_UNIT_X - 2,
                                    UI_UNIT_Y,
                                    &apply_on_spline_always_on_hack,
                                    0.0,
                                    0.0,
                                    RPT_("Apply on Spline"));
      UI_but_disable(but,
                     "This modifier can only deform control points, not the filled curve/surface");
      buttons_number++;
    }
    else if (mti->type != ModifierTypeType::Constructive) {
      /* Constructive modifiers tessellates curve before applying. */
      row.prop(ptr, "use_apply_on_spline", UI_ITEM_NONE, "", ICON_NONE);
      buttons_number++;
    }
  }
  /* Collision and Surface are always enabled, hide buttons. */
  if (!ELEM(md->type, eModifierType_Collision, eModifierType_Surface)) {
    if (mti->flags & eModifierTypeFlag_SupportsEditmode) {
      sub = &row.row(true);
      sub->active_set(md->mode & eModifierMode_Realtime);
      sub->prop(ptr, "show_in_editmode", UI_ITEM_NONE, "", ICON_NONE);
      buttons_number++;
    }
    row.prop(ptr, "show_viewport", UI_ITEM_NONE, "", ICON_NONE);
    row.prop(ptr, "show_render", UI_ITEM_NONE, "", ICON_NONE);
    buttons_number += 2;
  }

<<<<<<< HEAD
  /* bfa - our layout */
  row->separator();

  /* bfa - modifer apply button */
  row->op("OBJECT_OT_modifier_apply", "", ICON_CHECKMARK);
  buttons_number++;

  /* bfa - modifier pin to last toggle button */
  bool is_pinned = RNA_boolean_get(ptr, "use_pin_to_last");
  row->prop(ptr,
          "use_pin_to_last",
          UI_ITEM_R_TOGGLE | UI_ITEM_R_ICON_ONLY,
          "",
          is_pinned ? ICON_PINNED : ICON_UNPINNED);
  buttons_number++;

  /* Delete button. */
  if (modifier_can_delete(md) && !modifier_is_simulation(md)) {
    sub->emboss_set(blender::ui::EmbossType::Emboss); /* bfa - set as emboss */
    row->op("OBJECT_OT_modifier_remove", "", ICON_X); /* bfa - row */
=======
  /* Extra operators menu. */
  row.menu_fn("", ICON_DOWNARROW_HLT, modifier_ops_extra_draw, md);

  /* Delete button. */
  if (modifier_can_delete(md) && !modifier_is_simulation(md)) {
    sub = &row.row(false);
    sub->emboss_set(blender::ui::EmbossType::None);
    sub->op("OBJECT_OT_modifier_remove", "", ICON_X);
>>>>>>> 85504da2
    buttons_number++;
  }

  /* Switch context buttons. */
  if (modifier_is_simulation(md) == 1) {
<<<<<<< HEAD
    PointerRNA op_ptr = row->op(
        "WM_OT_properties_context_change", "", ICON_PROPERTIES);
    RNA_string_set(&op_ptr, "context", "PHYSICS"); /*BFA - row*/
    buttons_number++;
  }
  else if (modifier_is_simulation(md) == 2) {
    PointerRNA op_ptr = row->op(
        "WM_OT_properties_context_change", "", ICON_PROPERTIES);
    RNA_string_set(&op_ptr, "context", "PARTICLES"); /*BFA - row*/
=======
    PointerRNA op_ptr = row.op("WM_OT_properties_context_change", "", ICON_PROPERTIES);
    if (!RNA_pointer_is_null(&op_ptr)) {
      RNA_string_set(&op_ptr, "context", "PHYSICS");
    }
    buttons_number++;
  }
  else if (modifier_is_simulation(md) == 2) {
    PointerRNA op_ptr = row.op("WM_OT_properties_context_change", "", ICON_PROPERTIES);
    if (!RNA_pointer_is_null(&op_ptr)) {
      RNA_string_set(&op_ptr, "context", "PARTICLES");
    }
>>>>>>> 85504da2
    buttons_number++;
  }


  /* Extra operators menu. */
  row->menu_fn("", ICON_DOWNARROW_HLT, modifier_ops_extra_draw, md); /* bfa - our layout */

  bool display_name = (panel->sizex / UI_UNIT_X - buttons_number > 5) || (panel->sizex == 0);
  if (display_name) {
    name_row.prop(ptr, "name", UI_ITEM_NONE, "", ICON_NONE);
  }
  else {
    row.alignment_set(blender::ui::LayoutAlign::Right);
  }

  /* Extra padding for delete button. */
  layout.separator();
}

/** \} */

/* -------------------------------------------------------------------- */
/** \name Modifier Registration Helpers
 * \{ */

PanelType *modifier_panel_register(ARegionType *region_type, ModifierType type, PanelDrawFn draw)
{
  PanelType *panel_type = MEM_callocN<PanelType>(__func__);

  BKE_modifier_type_panel_id(type, panel_type->idname);
  STRNCPY_UTF8(panel_type->label, "");
  STRNCPY_UTF8(panel_type->context, "modifier");
  STRNCPY_UTF8(panel_type->translation_context, BLT_I18NCONTEXT_DEFAULT_BPYRNA);
  STRNCPY_UTF8(panel_type->active_property, "is_active");
  STRNCPY_UTF8(panel_type->pin_to_last_property, "use_pin_to_last");

  panel_type->draw_header = modifier_panel_header;
  panel_type->draw = draw;
  panel_type->poll = modifier_ui_poll;

  /* Give the panel the special flag that says it was built here and corresponds to a
   * modifier rather than a #PanelType. */
  panel_type->flag = PANEL_TYPE_HEADER_EXPAND | PANEL_TYPE_INSTANCED;
  panel_type->reorder = modifier_reorder;
  panel_type->get_list_data_expand_flag = get_modifier_expand_flag;
  panel_type->set_list_data_expand_flag = set_modifier_expand_flag;

  BLI_addtail(&region_type->paneltypes, panel_type);

  return panel_type;
}

PanelType *modifier_subpanel_register(ARegionType *region_type,
                                      const char *name,
                                      const char *label,
                                      PanelDrawFn draw_header,
                                      PanelDrawFn draw,
                                      PanelType *parent)
{
  PanelType *panel_type = MEM_callocN<PanelType>(__func__);

  BLI_assert(parent != nullptr);
  SNPRINTF_UTF8(panel_type->idname, "%s_%s", parent->idname, name);
  STRNCPY_UTF8(panel_type->label, label);
  STRNCPY_UTF8(panel_type->context, "modifier");
  STRNCPY_UTF8(panel_type->translation_context, BLT_I18NCONTEXT_DEFAULT_BPYRNA);
  STRNCPY_UTF8(panel_type->active_property, "is_active");

  panel_type->draw_header = draw_header;
  panel_type->draw = draw;
  panel_type->poll = modifier_ui_poll;
  panel_type->flag = PANEL_TYPE_DEFAULT_CLOSED;

  STRNCPY_UTF8(panel_type->parent_id, parent->idname);
  panel_type->parent = parent;
  BLI_addtail(&parent->children, BLI_genericNodeN(panel_type));
  BLI_addtail(&region_type->paneltypes, panel_type);

  return panel_type;
}

/** \} */<|MERGE_RESOLUTION|>--- conflicted
+++ resolved
@@ -309,14 +309,9 @@
 
 static void modifier_panel_header(const bContext *C, Panel *panel)
 {
-<<<<<<< HEAD
   /* bfa - modifers apply button */
-  uiLayout *row, *sub, *name_row;
-  uiLayout *layout = panel->layout;
-=======
-  blender::ui::Layout *sub;
+  blender::ui::Layout *row, *sub;
   blender::ui::Layout &layout = *panel->layout;
->>>>>>> 85504da2
 
   /* Don't use #modifier_panel_get_property_pointers, we don't want to lock the header. */
   PointerRNA *ptr = UI_panel_custom_data_get(panel);
@@ -338,19 +333,19 @@
   PointerRNA op_ptr = sub->op("OBJECT_OT_modifier_set_active", "", RNA_struct_ui_icon(ptr->type));
   RNA_string_set(&op_ptr, "modifier", md->name);
 
-  blender::ui::Layout &row = layout.row(true);
+  row = &layout.row(true);
 
   /* Modifier Name.
    * Count how many buttons are added to the header to check if there is enough space. */
   int buttons_number = 0;
-  blender::ui::Layout &name_row = row.row(true);
+  blender::ui::Layout &name_row = row->row(true);
 
   /* Display mode switching buttons. */
   if (ob->type == OB_MESH) {
     int last_cage_index;
     int cage_index = BKE_modifiers_get_cage_index(scene, ob, &last_cage_index, false);
     if (BKE_modifier_supports_cage(scene, md) && (index <= last_cage_index)) {
-      sub = &row.row(true);
+      sub = &row->row(true);
       if (index < cage_index || !BKE_modifier_couldbe_cage(scene, md)) {
         sub->active_set(false);
       }
@@ -362,7 +357,7 @@
     /* Smooth modifier can work with tessellated curves only (works on mesh edges explicitly). */
     if (md->type == eModifierType_Smooth) {
       /* Add button (appearing to be OFF) and add tip why this can't be changed. */
-      sub = &row.row(true);
+      sub = &row->row(true);
       uiBlock *block = sub->block();
       static int apply_on_spline_always_off_hack = 0;
       uiBut *but = uiDefIconButBitI(block,
@@ -385,7 +380,7 @@
     else if (ELEM(md->type, eModifierType_Hook, eModifierType_Softbody, eModifierType_MeshDeform))
     {
       /* Add button (appearing to be ON) and add tip why this can't be changed. */
-      sub = &row.row(true);
+      sub = &row->row(true);
       uiBlock *block = sub->block();
       static int apply_on_spline_always_on_hack = eModifierMode_ApplyOnSpline;
       uiBut *but = uiDefIconButBitI(block,
@@ -406,24 +401,23 @@
     }
     else if (mti->type != ModifierTypeType::Constructive) {
       /* Constructive modifiers tessellates curve before applying. */
-      row.prop(ptr, "use_apply_on_spline", UI_ITEM_NONE, "", ICON_NONE);
+      row->prop(ptr, "use_apply_on_spline", UI_ITEM_NONE, "", ICON_NONE);
       buttons_number++;
     }
   }
   /* Collision and Surface are always enabled, hide buttons. */
   if (!ELEM(md->type, eModifierType_Collision, eModifierType_Surface)) {
     if (mti->flags & eModifierTypeFlag_SupportsEditmode) {
-      sub = &row.row(true);
+      sub = &row->row(true);
       sub->active_set(md->mode & eModifierMode_Realtime);
       sub->prop(ptr, "show_in_editmode", UI_ITEM_NONE, "", ICON_NONE);
       buttons_number++;
     }
-    row.prop(ptr, "show_viewport", UI_ITEM_NONE, "", ICON_NONE);
-    row.prop(ptr, "show_render", UI_ITEM_NONE, "", ICON_NONE);
+    row->prop(ptr, "show_viewport", UI_ITEM_NONE, "", ICON_NONE);
+    row->prop(ptr, "show_render", UI_ITEM_NONE, "", ICON_NONE);
     buttons_number += 2;
   }
 
-<<<<<<< HEAD
   /* bfa - our layout */
   row->separator();
 
@@ -434,57 +428,30 @@
   /* bfa - modifier pin to last toggle button */
   bool is_pinned = RNA_boolean_get(ptr, "use_pin_to_last");
   row->prop(ptr,
-          "use_pin_to_last",
-          UI_ITEM_R_TOGGLE | UI_ITEM_R_ICON_ONLY,
-          "",
-          is_pinned ? ICON_PINNED : ICON_UNPINNED);
+            "use_pin_to_last",
+            UI_ITEM_R_TOGGLE | UI_ITEM_R_ICON_ONLY,
+            "",
+            is_pinned ? ICON_PINNED : ICON_UNPINNED);
   buttons_number++;
 
   /* Delete button. */
   if (modifier_can_delete(md) && !modifier_is_simulation(md)) {
     sub->emboss_set(blender::ui::EmbossType::Emboss); /* bfa - set as emboss */
     row->op("OBJECT_OT_modifier_remove", "", ICON_X); /* bfa - row */
-=======
-  /* Extra operators menu. */
-  row.menu_fn("", ICON_DOWNARROW_HLT, modifier_ops_extra_draw, md);
-
-  /* Delete button. */
-  if (modifier_can_delete(md) && !modifier_is_simulation(md)) {
-    sub = &row.row(false);
-    sub->emboss_set(blender::ui::EmbossType::None);
-    sub->op("OBJECT_OT_modifier_remove", "", ICON_X);
->>>>>>> 85504da2
     buttons_number++;
   }
 
   /* Switch context buttons. */
   if (modifier_is_simulation(md) == 1) {
-<<<<<<< HEAD
-    PointerRNA op_ptr = row->op(
-        "WM_OT_properties_context_change", "", ICON_PROPERTIES);
+    PointerRNA op_ptr = row->op("WM_OT_properties_context_change", "", ICON_PROPERTIES);
     RNA_string_set(&op_ptr, "context", "PHYSICS"); /*BFA - row*/
     buttons_number++;
   }
   else if (modifier_is_simulation(md) == 2) {
-    PointerRNA op_ptr = row->op(
-        "WM_OT_properties_context_change", "", ICON_PROPERTIES);
+    PointerRNA op_ptr = row->op("WM_OT_properties_context_change", "", ICON_PROPERTIES);
     RNA_string_set(&op_ptr, "context", "PARTICLES"); /*BFA - row*/
-=======
-    PointerRNA op_ptr = row.op("WM_OT_properties_context_change", "", ICON_PROPERTIES);
-    if (!RNA_pointer_is_null(&op_ptr)) {
-      RNA_string_set(&op_ptr, "context", "PHYSICS");
-    }
     buttons_number++;
   }
-  else if (modifier_is_simulation(md) == 2) {
-    PointerRNA op_ptr = row.op("WM_OT_properties_context_change", "", ICON_PROPERTIES);
-    if (!RNA_pointer_is_null(&op_ptr)) {
-      RNA_string_set(&op_ptr, "context", "PARTICLES");
-    }
->>>>>>> 85504da2
-    buttons_number++;
-  }
-
 
   /* Extra operators menu. */
   row->menu_fn("", ICON_DOWNARROW_HLT, modifier_ops_extra_draw, md); /* bfa - our layout */
@@ -494,7 +461,7 @@
     name_row.prop(ptr, "name", UI_ITEM_NONE, "", ICON_NONE);
   }
   else {
-    row.alignment_set(blender::ui::LayoutAlign::Right);
+    row->alignment_set(blender::ui::LayoutAlign::Right);
   }
 
   /* Extra padding for delete button. */
