--- conflicted
+++ resolved
@@ -302,24 +302,15 @@
 
   uiItemS(layout);
 
-<<<<<<< HEAD
   /* bfa - moved to top level header */
-  /* uiItemR(layout, &ptr, "use_pin_to_last", UI_ITEM_NONE, nullptr, ICON_NONE); */
-=======
-  uiItemR(layout, &ptr, "use_pin_to_last", UI_ITEM_NONE, std::nullopt, ICON_NONE);
->>>>>>> 4c70f6f0
+  /* uiItemR(layout, &ptr, "use_pin_to_last", UI_ITEM_NONE, std::nullopt, ICON_NONE); */
 
   if (md->type == eModifierType_Nodes) {
     uiItemS(layout);
     uiItemFullO(layout,
                 "OBJECT_OT_geometry_nodes_move_to_nodes",
-<<<<<<< HEAD
-                nullptr,
+                std::nullopt,
                 ICON_GEOMETRY_NODES,
-=======
-                std::nullopt,
-                ICON_NONE,
->>>>>>> 4c70f6f0
                 nullptr,
                 WM_OP_INVOKE_DEFAULT,
                 UI_ITEM_NONE,
