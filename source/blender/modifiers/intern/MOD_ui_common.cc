/* SPDX-FileCopyrightText: 2023 Blender Authors
 *
 * SPDX-License-Identifier: GPL-2.0-or-later */

/** \file
 * \ingroup modifiers
 */

#include "BLI_listbase.h"
#include "BLI_string.h"

#include "MEM_guardedalloc.h"

#include "BKE_context.hh"
#include "BKE_library.hh"
#include "BKE_modifier.hh"
#include "BKE_screen.hh"

#include "DNA_object_types.h"
#include "DNA_particle_types.h"
#include "DNA_screen_types.h"

#include "ED_object.hh"

#include "BLT_translation.hh"

#include "UI_interface.hh"
#include "UI_interface_c.hh"
#include "UI_resources.hh"

#include "RNA_access.hh"
#include "RNA_prototypes.hh"

#include "WM_api.hh"
#include "WM_types.hh"

#include "MOD_ui_common.hh" /* Self include */

using blender::StringRefNull;

/**
 * Poll function so these modifier panels don't show for other object types with modifiers (only
 * grease pencil currently).
 */
static bool modifier_ui_poll(const bContext *C, PanelType * /*pt*/)
{
  Object *ob = blender::ed::object::context_active_object(C);
  return ob != nullptr;
}

/* -------------------------------------------------------------------- */
/** \name Panel Drag and Drop, Expansion Saving
 * \{ */

/**
 * Move a modifier to the index it's moved to after a drag and drop.
 */
static void modifier_reorder(bContext *C, Panel *panel, int new_index)
{
  PointerRNA *md_ptr = UI_panel_custom_data_get(panel);
  ModifierData *md = (ModifierData *)md_ptr->data;

  PointerRNA props_ptr;
  wmOperatorType *ot = WM_operatortype_find("OBJECT_OT_modifier_move_to_index", false);
  WM_operator_properties_create_ptr(&props_ptr, ot);
  RNA_string_set(&props_ptr, "modifier", md->name);
  RNA_int_set(&props_ptr, "index", new_index);
  WM_operator_name_call_ptr(C, ot, WM_OP_INVOKE_DEFAULT, &props_ptr, nullptr);
  WM_operator_properties_free(&props_ptr);
}

static short get_modifier_expand_flag(const bContext * /*C*/, Panel *panel)
{
  PointerRNA *md_ptr = UI_panel_custom_data_get(panel);
  ModifierData *md = (ModifierData *)md_ptr->data;
  return md->ui_expand_flag;
}

static void set_modifier_expand_flag(const bContext * /*C*/, Panel *panel, short expand_flag)
{
  PointerRNA *md_ptr = UI_panel_custom_data_get(panel);
  ModifierData *md = (ModifierData *)md_ptr->data;
  md->ui_expand_flag = expand_flag;
}

/** \} */

/* -------------------------------------------------------------------- */
/** \name Modifier Panel Layouts
 * \{ */

void modifier_error_message_draw(uiLayout *layout, PointerRNA *ptr)
{
  ModifierData *md = static_cast<ModifierData *>(ptr->data);
  if (md->error) {
    uiLayout *row = &layout->row(false);
    row->label(RPT_(md->error), ICON_ERROR);
  }
}

/**
 * Gets RNA pointers for the active object and the panel's modifier data. Also locks
 * the layout if the modifier is from a linked object, and sets the context pointer.
 *
 * \note The modifier #PointerRNA is owned by the panel so we only need a pointer to it.
 */
#define ERROR_LIBDATA_MESSAGE N_("External library data")
PointerRNA *modifier_panel_get_property_pointers(Panel *panel, PointerRNA *r_ob_ptr)
{
  PointerRNA *ptr = UI_panel_custom_data_get(panel);
  BLI_assert(!RNA_pointer_is_null(ptr));
  BLI_assert(RNA_struct_is_a(ptr->type, &RNA_Modifier));

  if (r_ob_ptr != nullptr) {
    *r_ob_ptr = RNA_pointer_create_discrete(ptr->owner_id, &RNA_Object, ptr->owner_id);
  }

  uiBlock *block = uiLayoutGetBlock(panel->layout);
  UI_block_lock_set(block, !ID_IS_EDITABLE((Object *)ptr->owner_id), ERROR_LIBDATA_MESSAGE);

  UI_panel_context_pointer_set(panel, "modifier", ptr);

  return ptr;
}

void modifier_vgroup_ui(uiLayout *layout,
                        PointerRNA *ptr,
                        PointerRNA *ob_ptr,
                        const StringRefNull vgroup_prop,
                        const std::optional<StringRefNull> invert_vgroup_prop,
                        const std::optional<StringRefNull> text)
{
  bool has_vertex_group = RNA_string_length(ptr, vgroup_prop.c_str()) != 0;

  uiLayout *row = &layout->row(true);
  uiItemPointerR(row, ptr, vgroup_prop, ob_ptr, "vertex_groups", text, ICON_GROUP_VERTEX);
  if (invert_vgroup_prop) {
    uiLayout *sub = &row->row(true);
    uiLayoutSetActive(sub, has_vertex_group);
    uiLayoutSetPropDecorate(sub, false);
    sub->prop(ptr, *invert_vgroup_prop, UI_ITEM_NONE, "", ICON_ARROW_LEFTRIGHT);
  }
}

void modifier_grease_pencil_curve_header_draw(const bContext * /*C*/, Panel *panel)
{
  uiLayout *layout = panel->layout;

  PointerRNA *ptr = modifier_panel_get_property_pointers(panel, nullptr);

  layout->prop(ptr, "use_custom_curve", UI_ITEM_NONE, std::nullopt, ICON_NONE);
}

void modifier_grease_pencil_curve_panel_draw(const bContext * /*C*/, Panel *panel)
{
  uiLayout *layout = panel->layout;

  PointerRNA *ptr = modifier_panel_get_property_pointers(panel, nullptr);

  uiTemplateCurveMapping(layout, ptr, "curve", 0, false, false, false, false);
}

/**
 * Check whether Modifier is a simulation or not. Used for switching to the
 * physics/particles context tab.
 */
static int modifier_is_simulation(const ModifierData *md)
{
  /* Physic Tab */
  if (ELEM(md->type,
           eModifierType_Cloth,
           eModifierType_Collision,
           eModifierType_Fluidsim,
           eModifierType_Fluid,
           eModifierType_Softbody,
           eModifierType_Surface,
           eModifierType_DynamicPaint))
  {
    return 1;
  }
  /* Particle Tab */
  if (md->type == eModifierType_ParticleSystem) {
    return 2;
  }

  return 0;
}

static bool modifier_can_delete(ModifierData *md)
{
  /* fluid particle modifier can't be deleted here */
  if (md->type == eModifierType_ParticleSystem) {
    short particle_type = ((ParticleSystemModifierData *)md)->psys->part->type;
    if (ELEM(particle_type,
             PART_FLUID,
             PART_FLUID_FLIP,
             PART_FLUID_FOAM,
             PART_FLUID_SPRAY,
             PART_FLUID_BUBBLE,
             PART_FLUID_TRACER,
             PART_FLUID_SPRAYFOAM,
             PART_FLUID_SPRAYBUBBLE,
             PART_FLUID_FOAMBUBBLE,
             PART_FLUID_SPRAYFOAMBUBBLE))
    {
      return false;
    }
  }
  return true;
}

static void modifier_ops_extra_draw(bContext *C, uiLayout *layout, void *md_v)
{
  PointerRNA op_ptr;
  ModifierData *md = (ModifierData *)md_v;

  Object *ob = blender::ed::object::context_active_object(C);
  PointerRNA ptr = RNA_pointer_create_discrete(&ob->id, &RNA_Modifier, md);
  uiLayoutSetContextPointer(layout, "modifier", &ptr);
  uiLayoutSetOperatorContext(layout, WM_OP_INVOKE_DEFAULT);

  uiLayoutSetUnitsX(layout, 4.0f);

  /* Apply. */
  if (ob->type == OB_GREASE_PENCIL) {
<<<<<<< HEAD
    uiItemFullO(layout,
                "OBJECT_OT_modifier_apply",
                IFACE_("Apply (All Keyframes)"),
                ICON_KEYFRAME,
                nullptr,
                WM_OP_INVOKE_DEFAULT,
                UI_ITEM_NONE,
                &op_ptr);
    RNA_boolean_set(&op_ptr, "all_keyframes", true);
  }
  // BFA - Moved apply button to top level
  // else {
  //  uiItemO(layout,
  //          CTX_IFACE_(BLT_I18NCONTEXT_OPERATOR_DEFAULT, "Apply (Active Keyframe)"),
  //          ICON_CHECKMARK,
  //          "OBJECT_OT_modifier_apply");
  //}
=======
    layout->op("OBJECT_OT_modifier_apply",
               CTX_IFACE_(BLT_I18NCONTEXT_OPERATOR_DEFAULT, "Apply (Active Keyframe)"),
               ICON_CHECKMARK);

    op_ptr = layout->op("OBJECT_OT_modifier_apply",
                        IFACE_("Apply (All Keyframes)"),
                        ICON_KEYFRAME,
                        WM_OP_INVOKE_DEFAULT,
                        UI_ITEM_NONE);
    RNA_boolean_set(&op_ptr, "all_keyframes", true);
  }
  else {
    layout->op("OBJECT_OT_modifier_apply",
               CTX_IFACE_(BLT_I18NCONTEXT_OPERATOR_DEFAULT, "Apply"),
               ICON_CHECKMARK);
  }
>>>>>>> 494d3e91

  /* Apply as shapekey. */
  if (BKE_modifier_is_same_topology(md) && !BKE_modifier_is_non_geometrical(md)) {
    uiItemBooleanO(layout,
                   CTX_IFACE_(BLT_I18NCONTEXT_OPERATOR_DEFAULT, "Apply as Shape Key"),
                   ICON_SHAPEKEY_DATA,
                   "OBJECT_OT_modifier_apply_as_shapekey",
                   "keep_modifier",
                   false);

    uiItemBooleanO(layout,
                   CTX_IFACE_(BLT_I18NCONTEXT_OPERATOR_DEFAULT, "Save as Shape Key"),
                   ICON_SHAPEKEY_DATA,
                   "OBJECT_OT_modifier_apply_as_shapekey",
                   "keep_modifier",
                   true);
    layout->separator();
  }

  /* Duplicate. */
  if (!ELEM(md->type,
            eModifierType_Fluidsim,
            eModifierType_Softbody,
            eModifierType_ParticleSystem,
            eModifierType_Cloth,
            eModifierType_Fluid))
  {
    layout->op("OBJECT_OT_modifier_copy",
               CTX_IFACE_(BLT_I18NCONTEXT_OPERATOR_DEFAULT, "Duplicate"),
               ICON_DUPLICATE);
  }

<<<<<<< HEAD
  uiItemO(layout,
          CTX_IFACE_(BLT_I18NCONTEXT_OPERATOR_DEFAULT, "Copy to Selected"),
          ICON_COPYDOWN,
          "OBJECT_OT_modifier_copy_to_selected");
=======
  layout->op("OBJECT_OT_modifier_copy_to_selected",
             CTX_IFACE_(BLT_I18NCONTEXT_OPERATOR_DEFAULT, "Copy to Selected"),
             0);
>>>>>>> 494d3e91

  layout->separator();

  /* Move to first. */
  op_ptr = layout->op("OBJECT_OT_modifier_move_to_index",
                      IFACE_("Move to First"),
                      ICON_TRIA_UP,
                      WM_OP_INVOKE_DEFAULT,
                      UI_ITEM_NONE);
  RNA_int_set(&op_ptr, "index", 0);

  /* Move to last. */
  op_ptr = layout->op("OBJECT_OT_modifier_move_to_index",
                      IFACE_("Move to Last"),
                      ICON_TRIA_DOWN,
                      WM_OP_INVOKE_DEFAULT,
                      UI_ITEM_NONE);
  RNA_int_set(&op_ptr, "index", BLI_listbase_count(&ob->modifiers) - 1);

  layout->separator();

  /* bfa - moved to top level header */
  /* layout->prop(&ptr, "use_pin_to_last", UI_ITEM_NONE, std::nullopt, ICON_NONE);*/

  if (md->type == eModifierType_Nodes) {
<<<<<<< HEAD
    uiItemS(layout);
    uiItemFullO(layout,
                "OBJECT_OT_geometry_nodes_move_to_nodes",
                std::nullopt,
                ICON_GEOMETRY_NODES,
                nullptr,
                WM_OP_INVOKE_DEFAULT,
                UI_ITEM_NONE,
                &op_ptr);
=======
    layout->separator();
    op_ptr = layout->op("OBJECT_OT_geometry_nodes_move_to_nodes",
                        std::nullopt,
                        ICON_NONE,
                        WM_OP_INVOKE_DEFAULT,
                        UI_ITEM_NONE);
>>>>>>> 494d3e91
    layout->prop(&ptr, "show_group_selector", UI_ITEM_NONE, std::nullopt, ICON_NONE);
  }
}

static void modifier_panel_header(const bContext *C, Panel *panel)
{
  /* bfa - modifers apply button */
  uiLayout *row, *sub, *name_row, *op_row;
  uiLayout *layout = panel->layout;

  /* Don't use #modifier_panel_get_property_pointers, we don't want to lock the header. */
  PointerRNA *ptr = UI_panel_custom_data_get(panel);
  ModifierData *md = (ModifierData *)ptr->data;
  Object *ob = (Object *)ptr->owner_id;

  UI_panel_context_pointer_set(panel, "modifier", ptr);

  const ModifierTypeInfo *mti = BKE_modifier_get_info(ModifierType(md->type));
  Scene *scene = CTX_data_scene(C);
  int index = BLI_findindex(&ob->modifiers, md);

  /* Modifier Icon. */
  sub = &layout->row(true);
  uiLayoutSetEmboss(sub, blender::ui::EmbossType::None);
  if (mti->is_disabled && mti->is_disabled(scene, md, false)) {
    uiLayoutSetRedAlert(sub, true);
  }
  uiItemStringO(sub,
                "",
                RNA_struct_ui_icon(ptr->type),
                "OBJECT_OT_modifier_set_active",
                "modifier",
                md->name);

  row = &layout->row(true);

  /* Modifier Name.
   * Count how many buttons are added to the header to check if there is enough space. */
  int buttons_number = 0;
  name_row = &row->row(true);

  /* Display mode switching buttons. */
  if (ob->type == OB_MESH) {
    int last_cage_index;
    int cage_index = BKE_modifiers_get_cage_index(scene, ob, &last_cage_index, false);
    if (BKE_modifier_supports_cage(scene, md) && (index <= last_cage_index)) {
      sub = &row->row(true);
      if (index < cage_index || !BKE_modifier_couldbe_cage(scene, md)) {
        uiLayoutSetActive(sub, false);
      }
      sub->prop(ptr, "show_on_cage", UI_ITEM_NONE, "", ICON_NONE);
      buttons_number++;
    }
  } /* Tessellation point for curve-typed objects. */
  else if (ELEM(ob->type, OB_CURVES_LEGACY, OB_SURF, OB_FONT)) {
    /* Smooth modifier can work with tessellated curves only (works on mesh edges explicitly). */
    if (md->type == eModifierType_Smooth) {
      /* Add button (appearing to be OFF) and add tip why this can't be changed. */
      sub = &row->row(true);
      uiBlock *block = uiLayoutGetBlock(sub);
      static int apply_on_spline_always_off_hack = 0;
      uiBut *but = uiDefIconButBitI(block,
                                    UI_BTYPE_TOGGLE,
                                    eModifierMode_ApplyOnSpline,
                                    0,
                                    ICON_SURFACE_DATA,
                                    0,
                                    0,
                                    UI_UNIT_X - 2,
                                    UI_UNIT_Y,
                                    &apply_on_spline_always_off_hack,
                                    0.0,
                                    0.0,
                                    RPT_("Apply on Spline"));
      UI_but_disable(but,
                     "This modifier can only deform filled curve/surface, not the control points");
      buttons_number++;
    }
    /* Some modifiers can work with pre-tessellated curves only. */
    else if (ELEM(md->type, eModifierType_Hook, eModifierType_Softbody, eModifierType_MeshDeform))
    {
      /* Add button (appearing to be ON) and add tip why this can't be changed. */
      sub = &row->row(true);
      uiBlock *block = uiLayoutGetBlock(sub);
      static int apply_on_spline_always_on_hack = eModifierMode_ApplyOnSpline;
      uiBut *but = uiDefIconButBitI(block,
                                    UI_BTYPE_TOGGLE,
                                    eModifierMode_ApplyOnSpline,
                                    0,
                                    ICON_SURFACE_DATA,
                                    0,
                                    0,
                                    UI_UNIT_X - 2,
                                    UI_UNIT_Y,
                                    &apply_on_spline_always_on_hack,
                                    0.0,
                                    0.0,
                                    RPT_("Apply on Spline"));
      UI_but_disable(but,
                     "This modifier can only deform control points, not the filled curve/surface");
      buttons_number++;
    }
    else if (mti->type != ModifierTypeType::Constructive) {
      /* Constructive modifiers tessellates curve before applying. */
      row->prop(ptr, "use_apply_on_spline", UI_ITEM_NONE, "", ICON_NONE);
      buttons_number++;
    }
  }
  /* Collision and Surface are always enabled, hide buttons. */
  if (!ELEM(md->type, eModifierType_Collision, eModifierType_Surface)) {
    if (mti->flags & eModifierTypeFlag_SupportsEditmode) {
      sub = &row->row(true);
      uiLayoutSetActive(sub, (md->mode & eModifierMode_Realtime));
      sub->prop(ptr, "show_in_editmode", UI_ITEM_NONE, "", ICON_NONE);
      buttons_number++;
    }
    row->prop(ptr, "show_viewport", UI_ITEM_NONE, "", ICON_NONE);
    row->prop(ptr, "show_render", UI_ITEM_NONE, "", ICON_NONE);
    buttons_number += 2;
  }

  /* bfa - modifer apply button */
  op_row = &layout->row(true);
  uiItemO(op_row, "", ICON_CHECKMARK, "OBJECT_OT_modifier_apply");
  buttons_number++;

  /* bfa - modifier pin to last toggle button */
  bool is_pinned = RNA_boolean_get(ptr, "use_pin_to_last");
  row->prop(ptr,
          "use_pin_to_last",
          UI_ITEM_R_TOGGLE | UI_ITEM_R_ICON_ONLY,
          "",
          is_pinned ? ICON_PINNED : ICON_UNPINNED);
  buttons_number++;

  /* Extra operators menu. */
<<<<<<< HEAD
  uiItemMenuF(op_row, "", ICON_DOWNARROW_HLT, modifier_ops_extra_draw, md); /*bfa*/

  /* Delete button. */
  if (modifier_can_delete(md) && !modifier_is_simulation(md)) {
    uiItemO(op_row, "", ICON_X, "OBJECT_OT_modifier_remove"); /*bfa*/
=======
  row->menu_fn("", ICON_DOWNARROW_HLT, modifier_ops_extra_draw, md);

  /* Delete button. */
  if (modifier_can_delete(md) && !modifier_is_simulation(md)) {
    sub = &row->row(false);
    uiLayoutSetEmboss(sub, blender::ui::EmbossType::None);
    sub->op("OBJECT_OT_modifier_remove", "", ICON_X);
>>>>>>> 494d3e91
    buttons_number++;
  }

  /* Switch context buttons. */
  if (modifier_is_simulation(md) == 1) {
    uiItemStringO(op_row,
                  "",
                  ICON_PROPERTIES,
                  "WM_OT_properties_context_change",
                  "context",
                  "PHYSICS"); /*bfa*/
    buttons_number++;
  }
  else if (modifier_is_simulation(md) == 2) {
    uiItemStringO(op_row,
                  "",
                  ICON_PROPERTIES,
                  "WM_OT_properties_context_change",
                  "context",
                  "PARTICLES"); /*bfa*/
    buttons_number++;
  }

  bool display_name = (panel->sizex / UI_UNIT_X - buttons_number > 5) || (panel->sizex == 0);
  if (display_name) {
    name_row->prop(ptr, "name", UI_ITEM_NONE, "", ICON_NONE);
  }
  else {
    uiLayoutSetAlignment(row, UI_LAYOUT_ALIGN_RIGHT);
  }

  /* Extra padding for delete button. */
  layout->separator();
}

/** \} */

/* -------------------------------------------------------------------- */
/** \name Modifier Registration Helpers
 * \{ */

PanelType *modifier_panel_register(ARegionType *region_type, ModifierType type, PanelDrawFn draw)
{
  PanelType *panel_type = MEM_callocN<PanelType>(__func__);

  BKE_modifier_type_panel_id(type, panel_type->idname);
  STRNCPY(panel_type->label, "");
  STRNCPY(panel_type->context, "modifier");
  STRNCPY(panel_type->translation_context, BLT_I18NCONTEXT_DEFAULT_BPYRNA);
  STRNCPY(panel_type->active_property, "is_active");
  STRNCPY(panel_type->pin_to_last_property, "use_pin_to_last");

  panel_type->draw_header = modifier_panel_header;
  panel_type->draw = draw;
  panel_type->poll = modifier_ui_poll;

  /* Give the panel the special flag that says it was built here and corresponds to a
   * modifier rather than a #PanelType. */
  panel_type->flag = PANEL_TYPE_HEADER_EXPAND | PANEL_TYPE_INSTANCED;
  panel_type->reorder = modifier_reorder;
  panel_type->get_list_data_expand_flag = get_modifier_expand_flag;
  panel_type->set_list_data_expand_flag = set_modifier_expand_flag;

  BLI_addtail(&region_type->paneltypes, panel_type);

  return panel_type;
}

PanelType *modifier_subpanel_register(ARegionType *region_type,
                                      const char *name,
                                      const char *label,
                                      PanelDrawFn draw_header,
                                      PanelDrawFn draw,
                                      PanelType *parent)
{
  PanelType *panel_type = MEM_callocN<PanelType>(__func__);

  BLI_assert(parent != nullptr);
  SNPRINTF(panel_type->idname, "%s_%s", parent->idname, name);
  STRNCPY(panel_type->label, label);
  STRNCPY(panel_type->context, "modifier");
  STRNCPY(panel_type->translation_context, BLT_I18NCONTEXT_DEFAULT_BPYRNA);
  STRNCPY(panel_type->active_property, "is_active");

  panel_type->draw_header = draw_header;
  panel_type->draw = draw;
  panel_type->poll = modifier_ui_poll;
  panel_type->flag = PANEL_TYPE_DEFAULT_CLOSED;

  STRNCPY(panel_type->parent_id, parent->idname);
  panel_type->parent = parent;
  BLI_addtail(&parent->children, BLI_genericNodeN(panel_type));
  BLI_addtail(&region_type->paneltypes, panel_type);

  return panel_type;
}

/** \} */<|MERGE_RESOLUTION|>--- conflicted
+++ resolved
@@ -222,26 +222,8 @@
   uiLayoutSetUnitsX(layout, 4.0f);
 
   /* Apply. */
+  // BFA - Moved apply button to top level
   if (ob->type == OB_GREASE_PENCIL) {
-<<<<<<< HEAD
-    uiItemFullO(layout,
-                "OBJECT_OT_modifier_apply",
-                IFACE_("Apply (All Keyframes)"),
-                ICON_KEYFRAME,
-                nullptr,
-                WM_OP_INVOKE_DEFAULT,
-                UI_ITEM_NONE,
-                &op_ptr);
-    RNA_boolean_set(&op_ptr, "all_keyframes", true);
-  }
-  // BFA - Moved apply button to top level
-  // else {
-  //  uiItemO(layout,
-  //          CTX_IFACE_(BLT_I18NCONTEXT_OPERATOR_DEFAULT, "Apply (Active Keyframe)"),
-  //          ICON_CHECKMARK,
-  //          "OBJECT_OT_modifier_apply");
-  //}
-=======
     layout->op("OBJECT_OT_modifier_apply",
                CTX_IFACE_(BLT_I18NCONTEXT_OPERATOR_DEFAULT, "Apply (Active Keyframe)"),
                ICON_CHECKMARK);
@@ -258,7 +240,6 @@
                CTX_IFACE_(BLT_I18NCONTEXT_OPERATOR_DEFAULT, "Apply"),
                ICON_CHECKMARK);
   }
->>>>>>> 494d3e91
 
   /* Apply as shapekey. */
   if (BKE_modifier_is_same_topology(md) && !BKE_modifier_is_non_geometrical(md)) {
@@ -291,16 +272,9 @@
                ICON_DUPLICATE);
   }
 
-<<<<<<< HEAD
-  uiItemO(layout,
-          CTX_IFACE_(BLT_I18NCONTEXT_OPERATOR_DEFAULT, "Copy to Selected"),
-          ICON_COPYDOWN,
-          "OBJECT_OT_modifier_copy_to_selected");
-=======
   layout->op("OBJECT_OT_modifier_copy_to_selected",
              CTX_IFACE_(BLT_I18NCONTEXT_OPERATOR_DEFAULT, "Copy to Selected"),
-             0);
->>>>>>> 494d3e91
+             ICON_COPYDOWN);
 
   layout->separator();
 
@@ -326,24 +300,12 @@
   /* layout->prop(&ptr, "use_pin_to_last", UI_ITEM_NONE, std::nullopt, ICON_NONE);*/
 
   if (md->type == eModifierType_Nodes) {
-<<<<<<< HEAD
-    uiItemS(layout);
-    uiItemFullO(layout,
-                "OBJECT_OT_geometry_nodes_move_to_nodes",
-                std::nullopt,
-                ICON_GEOMETRY_NODES,
-                nullptr,
-                WM_OP_INVOKE_DEFAULT,
-                UI_ITEM_NONE,
-                &op_ptr);
-=======
     layout->separator();
     op_ptr = layout->op("OBJECT_OT_geometry_nodes_move_to_nodes",
                         std::nullopt,
-                        ICON_NONE,
+                        ICON_GEOMETRY_NODES,
                         WM_OP_INVOKE_DEFAULT,
                         UI_ITEM_NONE);
->>>>>>> 494d3e91
     layout->prop(&ptr, "show_group_selector", UI_ITEM_NONE, std::nullopt, ICON_NONE);
   }
 }
@@ -467,7 +429,7 @@
 
   /* bfa - modifer apply button */
   op_row = &layout->row(true);
-  uiItemO(op_row, "", ICON_CHECKMARK, "OBJECT_OT_modifier_apply");
+  op_row->op("OBJECT_OT_modifier_apply", "", ICON_CHECKMARK);
   buttons_number++;
 
   /* bfa - modifier pin to last toggle button */
@@ -480,13 +442,6 @@
   buttons_number++;
 
   /* Extra operators menu. */
-<<<<<<< HEAD
-  uiItemMenuF(op_row, "", ICON_DOWNARROW_HLT, modifier_ops_extra_draw, md); /*bfa*/
-
-  /* Delete button. */
-  if (modifier_can_delete(md) && !modifier_is_simulation(md)) {
-    uiItemO(op_row, "", ICON_X, "OBJECT_OT_modifier_remove"); /*bfa*/
-=======
   row->menu_fn("", ICON_DOWNARROW_HLT, modifier_ops_extra_draw, md);
 
   /* Delete button. */
@@ -494,7 +449,6 @@
     sub = &row->row(false);
     uiLayoutSetEmboss(sub, blender::ui::EmbossType::None);
     sub->op("OBJECT_OT_modifier_remove", "", ICON_X);
->>>>>>> 494d3e91
     buttons_number++;
   }
 
