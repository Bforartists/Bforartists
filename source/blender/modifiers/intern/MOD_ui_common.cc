--- conflicted
+++ resolved
@@ -439,12 +439,12 @@
   }
 
   /* bfa - modifer apply button */
-  op_row = uiLayoutRow(layout, true);
+  op_row = &layout->row(true);
   uiItemO(op_row, "", ICON_CHECKMARK, "OBJECT_OT_modifier_apply");
   buttons_number++;
 
   /* bfa - modifier pin to last toggle button */
-  // op_row = uiLayoutRow(layout, true);
+  // op_row = &layout->row(true);
   bool is_pinned = RNA_boolean_get(ptr, "use_pin_to_last");
   uiItemR(op_row,
           ptr,
@@ -459,13 +459,7 @@
 
   /* Delete button. */
   if (modifier_can_delete(md) && !modifier_is_simulation(md)) {
-<<<<<<< HEAD
     uiItemO(op_row, "", ICON_X, "OBJECT_OT_modifier_remove"); /*bfa*/
-=======
-    sub = &row->row(false);
-    uiLayoutSetEmboss(sub, blender::ui::EmbossType::None);
-    uiItemO(sub, "", ICON_X, "OBJECT_OT_modifier_remove");
->>>>>>> 6e190bde
     buttons_number++;
   }
 
