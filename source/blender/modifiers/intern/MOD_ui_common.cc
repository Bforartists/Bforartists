/* SPDX-FileCopyrightText: 2023 Blender Authors
 *
 * SPDX-License-Identifier: GPL-2.0-or-later */

/** \file
 * \ingroup modifiers
 */

#include "BLI_listbase.h"
#include "BLI_string.h"

#include "MEM_guardedalloc.h"

#include "BKE_context.hh"
#include "BKE_library.hh"
#include "BKE_modifier.hh"
#include "BKE_screen.hh"

#include "DNA_object_types.h"
#include "DNA_particle_types.h"
#include "DNA_screen_types.h"

#include "ED_object.hh"

#include "BLT_translation.hh"

#include "UI_interface.hh"
#include "UI_interface_c.hh"
#include "UI_resources.hh"

#include "RNA_access.hh"
#include "RNA_prototypes.hh"

#include "WM_api.hh"
#include "WM_types.hh"

#include "MOD_ui_common.hh" /* Self include */

using blender::StringRefNull;

/**
 * Poll function so these modifier panels don't show for other object types with modifiers (only
 * grease pencil currently).
 */
static bool modifier_ui_poll(const bContext *C, PanelType * /*pt*/)
{
  Object *ob = blender::ed::object::context_active_object(C);
  return ob != nullptr;
}

/* -------------------------------------------------------------------- */
/** \name Panel Drag and Drop, Expansion Saving
 * \{ */

/**
 * Move a modifier to the index it's moved to after a drag and drop.
 */
static void modifier_reorder(bContext *C, Panel *panel, int new_index)
{
  PointerRNA *md_ptr = UI_panel_custom_data_get(panel);
  ModifierData *md = (ModifierData *)md_ptr->data;

  PointerRNA props_ptr;
  wmOperatorType *ot = WM_operatortype_find("OBJECT_OT_modifier_move_to_index", false);
  WM_operator_properties_create_ptr(&props_ptr, ot);
  RNA_string_set(&props_ptr, "modifier", md->name);
  RNA_int_set(&props_ptr, "index", new_index);
  WM_operator_name_call_ptr(C, ot, WM_OP_INVOKE_DEFAULT, &props_ptr, nullptr);
  WM_operator_properties_free(&props_ptr);
}

static short get_modifier_expand_flag(const bContext * /*C*/, Panel *panel)
{
  PointerRNA *md_ptr = UI_panel_custom_data_get(panel);
  ModifierData *md = (ModifierData *)md_ptr->data;
  return md->ui_expand_flag;
}

static void set_modifier_expand_flag(const bContext * /*C*/, Panel *panel, short expand_flag)
{
  PointerRNA *md_ptr = UI_panel_custom_data_get(panel);
  ModifierData *md = (ModifierData *)md_ptr->data;
  md->ui_expand_flag = expand_flag;
}

/** \} */

/* -------------------------------------------------------------------- */
/** \name Modifier Panel Layouts
 * \{ */

void modifier_error_message_draw(uiLayout *layout, PointerRNA *ptr)
{
  ModifierData *md = static_cast<ModifierData *>(ptr->data);
  if (md->error) {
    uiLayout *row = &layout->row(false);
    row->label(RPT_(md->error), ICON_ERROR);
  }
}

/**
 * Gets RNA pointers for the active object and the panel's modifier data. Also locks
 * the layout if the modifier is from a linked object, and sets the context pointer.
 *
 * \note The modifier #PointerRNA is owned by the panel so we only need a pointer to it.
 */
#define ERROR_LIBDATA_MESSAGE N_("External library data")
PointerRNA *modifier_panel_get_property_pointers(Panel *panel, PointerRNA *r_ob_ptr)
{
  PointerRNA *ptr = UI_panel_custom_data_get(panel);
  BLI_assert(!RNA_pointer_is_null(ptr));
  BLI_assert(RNA_struct_is_a(ptr->type, &RNA_Modifier));

  if (r_ob_ptr != nullptr) {
    *r_ob_ptr = RNA_pointer_create_discrete(ptr->owner_id, &RNA_Object, ptr->owner_id);
  }

  uiBlock *block = uiLayoutGetBlock(panel->layout);
  UI_block_lock_set(block, !ID_IS_EDITABLE((Object *)ptr->owner_id), ERROR_LIBDATA_MESSAGE);

  UI_panel_context_pointer_set(panel, "modifier", ptr);

  return ptr;
}

void modifier_vgroup_ui(uiLayout *layout,
                        PointerRNA *ptr,
                        PointerRNA *ob_ptr,
                        const StringRefNull vgroup_prop,
                        const std::optional<StringRefNull> invert_vgroup_prop,
                        const std::optional<StringRefNull> text)
{
  bool has_vertex_group = RNA_string_length(ptr, vgroup_prop.c_str()) != 0;

  uiLayout *row = &layout->row(true);
  uiItemPointerR(row, ptr, vgroup_prop, ob_ptr, "vertex_groups", text, ICON_GROUP_VERTEX);
  if (invert_vgroup_prop) {
    uiLayout *sub = &row->row(true);
    uiLayoutSetActive(sub, has_vertex_group);
    uiLayoutSetPropDecorate(sub, false);
    sub->prop(ptr, *invert_vgroup_prop, UI_ITEM_NONE, "", ICON_ARROW_LEFTRIGHT);
  }
}

void modifier_grease_pencil_curve_header_draw(const bContext * /*C*/, Panel *panel)
{
  uiLayout *layout = panel->layout;

  PointerRNA *ptr = modifier_panel_get_property_pointers(panel, nullptr);

  layout->prop(ptr, "use_custom_curve", UI_ITEM_NONE, std::nullopt, ICON_NONE);
}

void modifier_grease_pencil_curve_panel_draw(const bContext * /*C*/, Panel *panel)
{
  uiLayout *layout = panel->layout;

  PointerRNA *ptr = modifier_panel_get_property_pointers(panel, nullptr);

  uiTemplateCurveMapping(layout, ptr, "curve", 0, false, false, false, false);
}

/**
 * Check whether Modifier is a simulation or not. Used for switching to the
 * physics/particles context tab.
 */
static int modifier_is_simulation(const ModifierData *md)
{
  /* Physic Tab */
  if (ELEM(md->type,
           eModifierType_Cloth,
           eModifierType_Collision,
           eModifierType_Fluidsim,
           eModifierType_Fluid,
           eModifierType_Softbody,
           eModifierType_Surface,
           eModifierType_DynamicPaint))
  {
    return 1;
  }
  /* Particle Tab */
  if (md->type == eModifierType_ParticleSystem) {
    return 2;
  }

  return 0;
}

static bool modifier_can_delete(ModifierData *md)
{
  /* fluid particle modifier can't be deleted here */
  if (md->type == eModifierType_ParticleSystem) {
    short particle_type = ((ParticleSystemModifierData *)md)->psys->part->type;
    if (ELEM(particle_type,
             PART_FLUID,
             PART_FLUID_FLIP,
             PART_FLUID_FOAM,
             PART_FLUID_SPRAY,
             PART_FLUID_BUBBLE,
             PART_FLUID_TRACER,
             PART_FLUID_SPRAYFOAM,
             PART_FLUID_SPRAYBUBBLE,
             PART_FLUID_FOAMBUBBLE,
             PART_FLUID_SPRAYFOAMBUBBLE))
    {
      return false;
    }
  }
  return true;
}

static void modifier_ops_extra_draw(bContext *C, uiLayout *layout, void *md_v)
{
  PointerRNA op_ptr;
  ModifierData *md = (ModifierData *)md_v;

  Object *ob = blender::ed::object::context_active_object(C);
  PointerRNA ptr = RNA_pointer_create_discrete(&ob->id, &RNA_Modifier, md);
  uiLayoutSetContextPointer(layout, "modifier", &ptr);
  uiLayoutSetOperatorContext(layout, WM_OP_INVOKE_DEFAULT);

  uiLayoutSetUnitsX(layout, 4.0f);

  /* Apply. */
  // BFA - Moved apply button to top level
  if (ob->type == OB_GREASE_PENCIL) {
    layout->op("OBJECT_OT_modifier_apply",
               CTX_IFACE_(BLT_I18NCONTEXT_OPERATOR_DEFAULT, "Apply (Active Keyframe)"),
               ICON_CHECKMARK);

    op_ptr = layout->op("OBJECT_OT_modifier_apply",
                        IFACE_("Apply (All Keyframes)"),
                        ICON_KEYFRAME,
                        WM_OP_INVOKE_DEFAULT,
                        UI_ITEM_NONE);
    RNA_boolean_set(&op_ptr, "all_keyframes", true);
  }
  else {
    layout->op("OBJECT_OT_modifier_apply",
               CTX_IFACE_(BLT_I18NCONTEXT_OPERATOR_DEFAULT, "Apply"),
               ICON_CHECKMARK);
  }

  /* Apply as shapekey. */
  if (BKE_modifier_is_same_topology(md) && !BKE_modifier_is_non_geometrical(md)) {
    PointerRNA op_ptr = layout->op(
        "OBJECT_OT_modifier_apply_as_shapekey",
        CTX_IFACE_(BLT_I18NCONTEXT_OPERATOR_DEFAULT, "Apply as Shape Key"),
        ICON_SHAPEKEY_DATA);
    RNA_boolean_set(&op_ptr, "keep_modifier", false);

    op_ptr = layout->op("OBJECT_OT_modifier_apply_as_shapekey",
                        CTX_IFACE_(BLT_I18NCONTEXT_OPERATOR_DEFAULT, "Save as Shape Key"),
<<<<<<< HEAD
                        ICON_SHAPEKEY_DATA); /*BFA*/
=======
                        ICON_NONE);
>>>>>>> 5898c1b9
    RNA_boolean_set(&op_ptr, "keep_modifier", true);
    layout->separator();
  }

  /* Duplicate. */
  if (!ELEM(md->type,
            eModifierType_Fluidsim,
            eModifierType_Softbody,
            eModifierType_ParticleSystem,
            eModifierType_Cloth,
            eModifierType_Fluid))
  {
    layout->op("OBJECT_OT_modifier_copy",
               CTX_IFACE_(BLT_I18NCONTEXT_OPERATOR_DEFAULT, "Duplicate"),
               ICON_DUPLICATE);
  }

  layout->op("OBJECT_OT_modifier_copy_to_selected",
             CTX_IFACE_(BLT_I18NCONTEXT_OPERATOR_DEFAULT, "Copy to Selected"),
<<<<<<< HEAD
             ICON_COPYDOWN); /*BFA*/
=======
             0);
>>>>>>> 5898c1b9

  layout->separator();

  /* Move to first. */
  op_ptr = layout->op("OBJECT_OT_modifier_move_to_index",
                      IFACE_("Move to First"),
                      ICON_TRIA_UP,
                      WM_OP_INVOKE_DEFAULT,
                      UI_ITEM_NONE);
  RNA_int_set(&op_ptr, "index", 0);

  /* Move to last. */
  op_ptr = layout->op("OBJECT_OT_modifier_move_to_index",
                      IFACE_("Move to Last"),
                      ICON_TRIA_DOWN,
                      WM_OP_INVOKE_DEFAULT,
                      UI_ITEM_NONE);
  RNA_int_set(&op_ptr, "index", BLI_listbase_count(&ob->modifiers) - 1);

  layout->separator();

  /* bfa - moved to top level header */
  /* layout->prop(&ptr, "use_pin_to_last", UI_ITEM_NONE, std::nullopt, ICON_NONE);*/

  if (md->type == eModifierType_Nodes) {
    layout->separator();
    op_ptr = layout->op("OBJECT_OT_geometry_nodes_move_to_nodes",
                        std::nullopt,
<<<<<<< HEAD
                        ICON_GEOMETRY_NODES, /*BFA*/
=======
                        ICON_NONE,
>>>>>>> 5898c1b9
                        WM_OP_INVOKE_DEFAULT,
                        UI_ITEM_NONE);
    layout->prop(&ptr, "show_group_selector", UI_ITEM_NONE, std::nullopt, ICON_NONE);
  }
}

static void modifier_panel_header(const bContext *C, Panel *panel)
{
  /* bfa - modifers apply button */
  uiLayout *row, *sub, *name_row, *op_row;
  uiLayout *layout = panel->layout;

  /* Don't use #modifier_panel_get_property_pointers, we don't want to lock the header. */
  PointerRNA *ptr = UI_panel_custom_data_get(panel);
  ModifierData *md = (ModifierData *)ptr->data;
  Object *ob = (Object *)ptr->owner_id;

  UI_panel_context_pointer_set(panel, "modifier", ptr);

  const ModifierTypeInfo *mti = BKE_modifier_get_info(ModifierType(md->type));
  Scene *scene = CTX_data_scene(C);
  int index = BLI_findindex(&ob->modifiers, md);

  /* Modifier Icon. */
  sub = &layout->row(true);
  uiLayoutSetEmboss(sub, blender::ui::EmbossType::None);
  if (mti->is_disabled && mti->is_disabled(scene, md, false)) {
    uiLayoutSetRedAlert(sub, true);
  }
  PointerRNA op_ptr = sub->op("OBJECT_OT_modifier_set_active", "", RNA_struct_ui_icon(ptr->type));
  RNA_string_set(&op_ptr, "modifier", md->name);

  row = &layout->row(true);

  /* Modifier Name.
   * Count how many buttons are added to the header to check if there is enough space. */
  int buttons_number = 0;
  name_row = &row->row(true);

  /* Display mode switching buttons. */
  if (ob->type == OB_MESH) {
    int last_cage_index;
    int cage_index = BKE_modifiers_get_cage_index(scene, ob, &last_cage_index, false);
    if (BKE_modifier_supports_cage(scene, md) && (index <= last_cage_index)) {
      sub = &row->row(true);
      if (index < cage_index || !BKE_modifier_couldbe_cage(scene, md)) {
        uiLayoutSetActive(sub, false);
      }
      sub->prop(ptr, "show_on_cage", UI_ITEM_NONE, "", ICON_NONE);
      buttons_number++;
    }
  } /* Tessellation point for curve-typed objects. */
  else if (ELEM(ob->type, OB_CURVES_LEGACY, OB_SURF, OB_FONT)) {
    /* Smooth modifier can work with tessellated curves only (works on mesh edges explicitly). */
    if (md->type == eModifierType_Smooth) {
      /* Add button (appearing to be OFF) and add tip why this can't be changed. */
      sub = &row->row(true);
      uiBlock *block = uiLayoutGetBlock(sub);
      static int apply_on_spline_always_off_hack = 0;
      uiBut *but = uiDefIconButBitI(block,
                                    UI_BTYPE_TOGGLE,
                                    eModifierMode_ApplyOnSpline,
                                    0,
                                    ICON_SURFACE_DATA,
                                    0,
                                    0,
                                    UI_UNIT_X - 2,
                                    UI_UNIT_Y,
                                    &apply_on_spline_always_off_hack,
                                    0.0,
                                    0.0,
                                    RPT_("Apply on Spline"));
      UI_but_disable(but,
                     "This modifier can only deform filled curve/surface, not the control points");
      buttons_number++;
    }
    /* Some modifiers can work with pre-tessellated curves only. */
    else if (ELEM(md->type, eModifierType_Hook, eModifierType_Softbody, eModifierType_MeshDeform))
    {
      /* Add button (appearing to be ON) and add tip why this can't be changed. */
      sub = &row->row(true);
      uiBlock *block = uiLayoutGetBlock(sub);
      static int apply_on_spline_always_on_hack = eModifierMode_ApplyOnSpline;
      uiBut *but = uiDefIconButBitI(block,
                                    UI_BTYPE_TOGGLE,
                                    eModifierMode_ApplyOnSpline,
                                    0,
                                    ICON_SURFACE_DATA,
                                    0,
                                    0,
                                    UI_UNIT_X - 2,
                                    UI_UNIT_Y,
                                    &apply_on_spline_always_on_hack,
                                    0.0,
                                    0.0,
                                    RPT_("Apply on Spline"));
      UI_but_disable(but,
                     "This modifier can only deform control points, not the filled curve/surface");
      buttons_number++;
    }
    else if (mti->type != ModifierTypeType::Constructive) {
      /* Constructive modifiers tessellates curve before applying. */
      row->prop(ptr, "use_apply_on_spline", UI_ITEM_NONE, "", ICON_NONE);
      buttons_number++;
    }
  }
  /* Collision and Surface are always enabled, hide buttons. */
  if (!ELEM(md->type, eModifierType_Collision, eModifierType_Surface)) {
    if (mti->flags & eModifierTypeFlag_SupportsEditmode) {
      sub = &row->row(true);
      uiLayoutSetActive(sub, (md->mode & eModifierMode_Realtime));
      sub->prop(ptr, "show_in_editmode", UI_ITEM_NONE, "", ICON_NONE);
      buttons_number++;
    }
    row->prop(ptr, "show_viewport", UI_ITEM_NONE, "", ICON_NONE);
    row->prop(ptr, "show_render", UI_ITEM_NONE, "", ICON_NONE);
    buttons_number += 2;
  }

  /* bfa - modifer apply button */
  op_row = &layout->row(true);
  op_row->op("OBJECT_OT_modifier_apply", "", ICON_CHECKMARK);
  buttons_number++;

  /* bfa - modifier pin to last toggle button */
  bool is_pinned = RNA_boolean_get(ptr, "use_pin_to_last");
  row->prop(ptr,
          "use_pin_to_last",
          UI_ITEM_R_TOGGLE | UI_ITEM_R_ICON_ONLY,
          "",
          is_pinned ? ICON_PINNED : ICON_UNPINNED);
  buttons_number++;

  /* Extra operators menu. */
  row->menu_fn("", ICON_DOWNARROW_HLT, modifier_ops_extra_draw, md);

  /* Delete button. */
  if (modifier_can_delete(md) && !modifier_is_simulation(md)) {
    sub = &row->row(false);
    uiLayoutSetEmboss(sub, blender::ui::EmbossType::None);
    sub->op("OBJECT_OT_modifier_remove", "", ICON_X);
    buttons_number++;
  }

  /* Switch context buttons. */
  if (modifier_is_simulation(md) == 1) {
<<<<<<< HEAD
    uiItemStringO(
        op_row, "", ICON_PROPERTIES, "WM_OT_properties_context_change", "context", "PHYSICS"); /*BFA - op_row*/
    buttons_number++;
  }
  else if (modifier_is_simulation(md) == 2) {
    uiItemStringO(
        op_row, "", ICON_PROPERTIES, "WM_OT_properties_context_change", "context", "PARTICLES"); /*BFA - op_row*/
=======
    PointerRNA op_ptr = row->op("WM_OT_properties_context_change", "", ICON_PROPERTIES);
    if (!RNA_pointer_is_null(&op_ptr)) {
      RNA_string_set(&op_ptr, "context", "PHYSICS");
    }
    buttons_number++;
  }
  else if (modifier_is_simulation(md) == 2) {
    PointerRNA op_ptr = row->op("WM_OT_properties_context_change", "", ICON_PROPERTIES);
    if (!RNA_pointer_is_null(&op_ptr)) {
      RNA_string_set(&op_ptr, "context", "PARTICLES");
    }
>>>>>>> 5898c1b9
    buttons_number++;
  }

  bool display_name = (panel->sizex / UI_UNIT_X - buttons_number > 5) || (panel->sizex == 0);
  if (display_name) {
    name_row->prop(ptr, "name", UI_ITEM_NONE, "", ICON_NONE);
  }
  else {
    uiLayoutSetAlignment(row, UI_LAYOUT_ALIGN_RIGHT);
  }

  /* Extra padding for delete button. */
  layout->separator();
}

/** \} */

/* -------------------------------------------------------------------- */
/** \name Modifier Registration Helpers
 * \{ */

PanelType *modifier_panel_register(ARegionType *region_type, ModifierType type, PanelDrawFn draw)
{
  PanelType *panel_type = MEM_callocN<PanelType>(__func__);

  BKE_modifier_type_panel_id(type, panel_type->idname);
  STRNCPY(panel_type->label, "");
  STRNCPY(panel_type->context, "modifier");
  STRNCPY(panel_type->translation_context, BLT_I18NCONTEXT_DEFAULT_BPYRNA);
  STRNCPY(panel_type->active_property, "is_active");
  STRNCPY(panel_type->pin_to_last_property, "use_pin_to_last");

  panel_type->draw_header = modifier_panel_header;
  panel_type->draw = draw;
  panel_type->poll = modifier_ui_poll;

  /* Give the panel the special flag that says it was built here and corresponds to a
   * modifier rather than a #PanelType. */
  panel_type->flag = PANEL_TYPE_HEADER_EXPAND | PANEL_TYPE_INSTANCED;
  panel_type->reorder = modifier_reorder;
  panel_type->get_list_data_expand_flag = get_modifier_expand_flag;
  panel_type->set_list_data_expand_flag = set_modifier_expand_flag;

  BLI_addtail(&region_type->paneltypes, panel_type);

  return panel_type;
}

PanelType *modifier_subpanel_register(ARegionType *region_type,
                                      const char *name,
                                      const char *label,
                                      PanelDrawFn draw_header,
                                      PanelDrawFn draw,
                                      PanelType *parent)
{
  PanelType *panel_type = MEM_callocN<PanelType>(__func__);

  BLI_assert(parent != nullptr);
  SNPRINTF(panel_type->idname, "%s_%s", parent->idname, name);
  STRNCPY(panel_type->label, label);
  STRNCPY(panel_type->context, "modifier");
  STRNCPY(panel_type->translation_context, BLT_I18NCONTEXT_DEFAULT_BPYRNA);
  STRNCPY(panel_type->active_property, "is_active");

  panel_type->draw_header = draw_header;
  panel_type->draw = draw;
  panel_type->poll = modifier_ui_poll;
  panel_type->flag = PANEL_TYPE_DEFAULT_CLOSED;

  STRNCPY(panel_type->parent_id, parent->idname);
  panel_type->parent = parent;
  BLI_addtail(&parent->children, BLI_genericNodeN(panel_type));
  BLI_addtail(&region_type->paneltypes, panel_type);

  return panel_type;
}

/** \} */<|MERGE_RESOLUTION|>--- conflicted
+++ resolved
@@ -251,11 +251,7 @@
 
     op_ptr = layout->op("OBJECT_OT_modifier_apply_as_shapekey",
                         CTX_IFACE_(BLT_I18NCONTEXT_OPERATOR_DEFAULT, "Save as Shape Key"),
-<<<<<<< HEAD
                         ICON_SHAPEKEY_DATA); /*BFA*/
-=======
-                        ICON_NONE);
->>>>>>> 5898c1b9
     RNA_boolean_set(&op_ptr, "keep_modifier", true);
     layout->separator();
   }
@@ -275,11 +271,7 @@
 
   layout->op("OBJECT_OT_modifier_copy_to_selected",
              CTX_IFACE_(BLT_I18NCONTEXT_OPERATOR_DEFAULT, "Copy to Selected"),
-<<<<<<< HEAD
              ICON_COPYDOWN); /*BFA*/
-=======
-             0);
->>>>>>> 5898c1b9
 
   layout->separator();
 
@@ -308,11 +300,7 @@
     layout->separator();
     op_ptr = layout->op("OBJECT_OT_geometry_nodes_move_to_nodes",
                         std::nullopt,
-<<<<<<< HEAD
                         ICON_GEOMETRY_NODES, /*BFA*/
-=======
-                        ICON_NONE,
->>>>>>> 5898c1b9
                         WM_OP_INVOKE_DEFAULT,
                         UI_ITEM_NONE);
     layout->prop(&ptr, "show_group_selector", UI_ITEM_NONE, std::nullopt, ICON_NONE);
@@ -459,29 +447,16 @@
 
   /* Switch context buttons. */
   if (modifier_is_simulation(md) == 1) {
-<<<<<<< HEAD
-    uiItemStringO(
-        op_row, "", ICON_PROPERTIES, "WM_OT_properties_context_change", "context", "PHYSICS"); /*BFA - op_row*/
+    PointerRNA op_ptr = op_row->op("WM_OT_properties_context_change", "", ICON_PROPERTIES);
+    RNA_string_set(&op_ptr, "context", "PHYSICS");
     buttons_number++;
   }
   else if (modifier_is_simulation(md) == 2) {
-    uiItemStringO(
-        op_row, "", ICON_PROPERTIES, "WM_OT_properties_context_change", "context", "PARTICLES"); /*BFA - op_row*/
-=======
-    PointerRNA op_ptr = row->op("WM_OT_properties_context_change", "", ICON_PROPERTIES);
-    if (!RNA_pointer_is_null(&op_ptr)) {
-      RNA_string_set(&op_ptr, "context", "PHYSICS");
-    }
+    PointerRNA op_ptr = op_row->op("WM_OT_properties_context_change", "", ICON_PROPERTIES);
+    RNA_string_set(&op_ptr, "context", "PARTICLES");
     buttons_number++;
   }
-  else if (modifier_is_simulation(md) == 2) {
-    PointerRNA op_ptr = row->op("WM_OT_properties_context_change", "", ICON_PROPERTIES);
-    if (!RNA_pointer_is_null(&op_ptr)) {
-      RNA_string_set(&op_ptr, "context", "PARTICLES");
-    }
->>>>>>> 5898c1b9
-    buttons_number++;
-  }
+
 
   bool display_name = (panel->sizex / UI_UNIT_X - buttons_number > 5) || (panel->sizex == 0);
   if (display_name) {
