--- conflicted
+++ resolved
@@ -206,21 +206,12 @@
 
   uiLayoutSetUnitsX(layout, 4.0f);
 
-<<<<<<< HEAD
-  // UI_block_flag_enable(uiLayoutGetBlock(layout), UI_BLOCK_IS_FLIP);
-  // /* BFA - moved to top level */
-  // /* Apply. */
+  /* Apply. */
+  // BFA - Moved apply button to top level
   // uiItemO(layout,
   //         CTX_IFACE_(BLT_I18NCONTEXT_OPERATOR_DEFAULT, "Apply"),
   //         ICON_CHECKMARK,
   //         "OBJECT_OT_modifier_apply");
-=======
-  /* Apply. */
-  uiItemO(layout,
-          CTX_IFACE_(BLT_I18NCONTEXT_OPERATOR_DEFAULT, "Apply"),
-          ICON_CHECKMARK,
-          "OBJECT_OT_modifier_apply");
->>>>>>> 4c913899
 
   /* Apply as shapekey. */
   if (BKE_modifier_is_same_topology(md) && !BKE_modifier_is_non_geometrical(md)) {
