/* SPDX-FileCopyrightText: 2023 Blender Authors
 *
 * SPDX-License-Identifier: GPL-2.0-or-later */

/** \file
 * \ingroup modifiers
 */

#include "BLI_listbase.h"
#include "BLI_string.h"

#include "MEM_guardedalloc.h"

#include "BKE_context.hh"
#include "BKE_library.hh"
#include "BKE_modifier.hh"
#include "BKE_screen.hh"

#include "DNA_object_types.h"
#include "DNA_particle_types.h"
#include "DNA_screen_types.h"

#include "ED_object.hh"

#include "BLT_translation.hh"

#include "UI_interface.hh"
#include "UI_interface_c.hh" /* BFA */
#include "UI_resources.hh"

#include "RNA_access.hh"
#include "RNA_prototypes.hh"

#include "WM_api.hh"
#include "WM_types.hh"

#include "MOD_ui_common.hh" /* Self include */

using blender::StringRefNull;

/**
 * Poll function so these modifier panels don't show for other object types with modifiers (only
 * grease pencil currently).
 */
static bool modifier_ui_poll(const bContext *C, PanelType * /*pt*/)
{
  Object *ob = blender::ed::object::context_active_object(C);
  return ob != nullptr;
}

/* -------------------------------------------------------------------- */
/** \name Panel Drag and Drop, Expansion Saving
 * \{ */

/**
 * Move a modifier to the index it's moved to after a drag and drop.
 */
static void modifier_reorder(bContext *C, Panel *panel, int new_index)
{
  PointerRNA *md_ptr = UI_panel_custom_data_get(panel);
  ModifierData *md = (ModifierData *)md_ptr->data;

  PointerRNA props_ptr;
  wmOperatorType *ot = WM_operatortype_find("OBJECT_OT_modifier_move_to_index", false);
  WM_operator_properties_create_ptr(&props_ptr, ot);
  RNA_string_set(&props_ptr, "modifier", md->name);
  RNA_int_set(&props_ptr, "index", new_index);
  WM_operator_name_call_ptr(C, ot, WM_OP_INVOKE_DEFAULT, &props_ptr, nullptr);
  WM_operator_properties_free(&props_ptr);
}

static short get_modifier_expand_flag(const bContext * /*C*/, Panel *panel)
{
  PointerRNA *md_ptr = UI_panel_custom_data_get(panel);
  ModifierData *md = (ModifierData *)md_ptr->data;
  return md->ui_expand_flag;
}

static void set_modifier_expand_flag(const bContext * /*C*/, Panel *panel, short expand_flag)
{
  PointerRNA *md_ptr = UI_panel_custom_data_get(panel);
  ModifierData *md = (ModifierData *)md_ptr->data;
  md->ui_expand_flag = expand_flag;
}

/** \} */

/* -------------------------------------------------------------------- */
/** \name Modifier Panel Layouts
 * \{ */

void modifier_error_message_draw(uiLayout *layout, PointerRNA *ptr)
{
  ModifierData *md = static_cast<ModifierData *>(ptr->data);
  if (md->error) {
    uiLayout *row = &layout->row(false);
    row->label(RPT_(md->error), ICON_ERROR);
  }
}

/**
 * Gets RNA pointers for the active object and the panel's modifier data. Also locks
 * the layout if the modifier is from a linked object, and sets the context pointer.
 *
 * \note The modifier #PointerRNA is owned by the panel so we only need a pointer to it.
 */
#define ERROR_LIBDATA_MESSAGE N_("External library data")
PointerRNA *modifier_panel_get_property_pointers(Panel *panel, PointerRNA *r_ob_ptr)
{
  PointerRNA *ptr = UI_panel_custom_data_get(panel);
  BLI_assert(!RNA_pointer_is_null(ptr));
  BLI_assert(RNA_struct_is_a(ptr->type, &RNA_Modifier));

  if (r_ob_ptr != nullptr) {
    *r_ob_ptr = RNA_pointer_create_discrete(ptr->owner_id, &RNA_Object, ptr->owner_id);
  }

  uiBlock *block = uiLayoutGetBlock(panel->layout);
  UI_block_lock_set(block, !ID_IS_EDITABLE((Object *)ptr->owner_id), ERROR_LIBDATA_MESSAGE);

  UI_panel_context_pointer_set(panel, "modifier", ptr);

  return ptr;
}

void modifier_vgroup_ui(uiLayout *layout,
                        PointerRNA *ptr,
                        PointerRNA *ob_ptr,
                        const StringRefNull vgroup_prop,
                        const std::optional<StringRefNull> invert_vgroup_prop,
                        const std::optional<StringRefNull> text)
{
  bool has_vertex_group = RNA_string_length(ptr, vgroup_prop.c_str()) != 0;

  uiLayout *row = &layout->row(true);
  uiItemPointerR(row, ptr, vgroup_prop, ob_ptr, "vertex_groups", text, ICON_GROUP_VERTEX);
  if (invert_vgroup_prop) {
    uiLayout *sub = &row->row(true);
    sub->active_set(has_vertex_group);
    uiLayoutSetPropDecorate(sub, false);
    sub->prop(ptr, *invert_vgroup_prop, UI_ITEM_NONE, "", ICON_ARROW_LEFTRIGHT);
  }
}

void modifier_grease_pencil_curve_header_draw(const bContext * /*C*/, Panel *panel)
{
  uiLayout *layout = panel->layout;

  PointerRNA *ptr = modifier_panel_get_property_pointers(panel, nullptr);

  layout->prop(ptr, "use_custom_curve", UI_ITEM_NONE, std::nullopt, ICON_NONE);
}

void modifier_grease_pencil_curve_panel_draw(const bContext * /*C*/, Panel *panel)
{
  uiLayout *layout = panel->layout;

  PointerRNA *ptr = modifier_panel_get_property_pointers(panel, nullptr);

  uiTemplateCurveMapping(layout, ptr, "curve", 0, false, false, false, false);
}

/**
 * Check whether Modifier is a simulation or not. Used for switching to the
 * physics/particles context tab.
 */
static int modifier_is_simulation(const ModifierData *md)
{
  /* Physic Tab */
  if (ELEM(md->type,
           eModifierType_Cloth,
           eModifierType_Collision,
           eModifierType_Fluidsim,
           eModifierType_Fluid,
           eModifierType_Softbody,
           eModifierType_Surface,
           eModifierType_DynamicPaint))
  {
    return 1;
  }
  /* Particle Tab */
  if (md->type == eModifierType_ParticleSystem) {
    return 2;
  }

  return 0;
}

static bool modifier_can_delete(ModifierData *md)
{
  /* fluid particle modifier can't be deleted here */
  if (md->type == eModifierType_ParticleSystem) {
    short particle_type = ((ParticleSystemModifierData *)md)->psys->part->type;
    if (ELEM(particle_type,
             PART_FLUID,
             PART_FLUID_FLIP,
             PART_FLUID_FOAM,
             PART_FLUID_SPRAY,
             PART_FLUID_BUBBLE,
             PART_FLUID_TRACER,
             PART_FLUID_SPRAYFOAM,
             PART_FLUID_SPRAYBUBBLE,
             PART_FLUID_FOAMBUBBLE,
             PART_FLUID_SPRAYFOAMBUBBLE))
    {
      return false;
    }
  }
  return true;
}

static void modifier_ops_extra_draw(bContext *C, uiLayout *layout, void *md_v)
{
  PointerRNA op_ptr;
  ModifierData *md = (ModifierData *)md_v;

  Object *ob = blender::ed::object::context_active_object(C);
  PointerRNA ptr = RNA_pointer_create_discrete(&ob->id, &RNA_Modifier, md);
  uiLayoutSetContextPointer(layout, "modifier", &ptr);
  layout->operator_context_set(WM_OP_INVOKE_DEFAULT);

  layout->ui_units_x_set(4.0f);

  /* Apply. */
  // BFA - Moved apply button to top level
  if (ob->type == OB_GREASE_PENCIL) {
    layout->op("OBJECT_OT_modifier_apply",
               CTX_IFACE_(BLT_I18NCONTEXT_OPERATOR_DEFAULT, "Apply (Active Keyframe)"),
               ICON_CHECKMARK);

    op_ptr = layout->op("OBJECT_OT_modifier_apply",
                        IFACE_("Apply (All Keyframes)"),
                        ICON_KEYFRAME,
                        WM_OP_INVOKE_DEFAULT,
                        UI_ITEM_NONE);
    RNA_boolean_set(&op_ptr, "all_keyframes", true);
  }
  else {
    layout->op("OBJECT_OT_modifier_apply",
               CTX_IFACE_(BLT_I18NCONTEXT_OPERATOR_DEFAULT, "Apply"),
               ICON_CHECKMARK);
  }

  /* Apply as shapekey. */
  if (BKE_modifier_is_same_topology(md) && !BKE_modifier_is_non_geometrical(md)) {
    PointerRNA op_ptr = layout->op(
        "OBJECT_OT_modifier_apply_as_shapekey",
        CTX_IFACE_(BLT_I18NCONTEXT_OPERATOR_DEFAULT, "Apply as Shape Key"),
        ICON_SHAPEKEY_DATA);
    RNA_boolean_set(&op_ptr, "keep_modifier", false);

    op_ptr = layout->op("OBJECT_OT_modifier_apply_as_shapekey",
                        CTX_IFACE_(BLT_I18NCONTEXT_OPERATOR_DEFAULT, "Save as Shape Key"),
<<<<<<< HEAD
                        ICON_SHAPEKEY_DATA); /*BFA*/
=======
                        ICON_NONE);
>>>>>>> 9a41dc73
    RNA_boolean_set(&op_ptr, "keep_modifier", true);
    layout->separator();
  }

  /* Duplicate. */
  if (!ELEM(md->type,
            eModifierType_Fluidsim,
            eModifierType_Softbody,
            eModifierType_ParticleSystem,
            eModifierType_Cloth,
            eModifierType_Fluid))
  {
    layout->op("OBJECT_OT_modifier_copy",
               CTX_IFACE_(BLT_I18NCONTEXT_OPERATOR_DEFAULT, "Duplicate"),
               ICON_DUPLICATE);
  }

  layout->op("OBJECT_OT_modifier_copy_to_selected",
             CTX_IFACE_(BLT_I18NCONTEXT_OPERATOR_DEFAULT, "Copy to Selected"),
<<<<<<< HEAD
             ICON_COPYDOWN); /*BFA*/
=======
             0);
>>>>>>> 9a41dc73

  layout->separator();

  /* Move to first. */
  op_ptr = layout->op("OBJECT_OT_modifier_move_to_index",
                      IFACE_("Move to First"),
                      ICON_TRIA_UP,
                      WM_OP_INVOKE_DEFAULT,
                      UI_ITEM_NONE);
  RNA_int_set(&op_ptr, "index", 0);

  /* Move to last. */
  op_ptr = layout->op("OBJECT_OT_modifier_move_to_index",
                      IFACE_("Move to Last"),
                      ICON_TRIA_DOWN,
                      WM_OP_INVOKE_DEFAULT,
                      UI_ITEM_NONE);
  RNA_int_set(&op_ptr, "index", BLI_listbase_count(&ob->modifiers) - 1);

  layout->separator();

  /* bfa - moved to top level header */

  if (md->type == eModifierType_Nodes) {
    layout->separator();
    op_ptr = layout->op("OBJECT_OT_geometry_nodes_move_to_nodes",
                        std::nullopt,
<<<<<<< HEAD
                        ICON_GEOMETRY_NODES, /*BFA*/
=======
                        ICON_NONE,
>>>>>>> 9a41dc73
                        WM_OP_INVOKE_DEFAULT,
                        UI_ITEM_NONE);
    layout->prop(&ptr, "show_group_selector", UI_ITEM_NONE, std::nullopt, ICON_NONE);
  }
}

static void modifier_panel_header(const bContext *C, Panel *panel)
{
  /* bfa - modifers apply button */
  uiLayout *row, *sub, *name_row;
  uiLayout *layout = panel->layout;

  /* Don't use #modifier_panel_get_property_pointers, we don't want to lock the header. */
  PointerRNA *ptr = UI_panel_custom_data_get(panel);
  ModifierData *md = (ModifierData *)ptr->data;
  Object *ob = (Object *)ptr->owner_id;

  UI_panel_context_pointer_set(panel, "modifier", ptr);

  const ModifierTypeInfo *mti = BKE_modifier_get_info(ModifierType(md->type));
  Scene *scene = CTX_data_scene(C);
  int index = BLI_findindex(&ob->modifiers, md);

  /* Modifier Icon. */
  sub = &layout->row(true);
  sub->emboss_set(blender::ui::EmbossType::None);
  if (mti->is_disabled && mti->is_disabled(scene, md, false)) {
    uiLayoutSetRedAlert(sub, true);
  }
  PointerRNA op_ptr = sub->op("OBJECT_OT_modifier_set_active", "", RNA_struct_ui_icon(ptr->type));
  RNA_string_set(&op_ptr, "modifier", md->name);

  row = &layout->row(true);

  /* Modifier Name.
   * Count how many buttons are added to the header to check if there is enough space. */
  int buttons_number = 0;
  name_row = &row->row(true);

  /* Display mode switching buttons. */
  if (ob->type == OB_MESH) {
    int last_cage_index;
    int cage_index = BKE_modifiers_get_cage_index(scene, ob, &last_cage_index, false);
    if (BKE_modifier_supports_cage(scene, md) && (index <= last_cage_index)) {
      sub = &row->row(true);
      if (index < cage_index || !BKE_modifier_couldbe_cage(scene, md)) {
        sub->active_set(false);
      }
      sub->prop(ptr, "show_on_cage", UI_ITEM_NONE, "", ICON_NONE);
      buttons_number++;
    }
  } /* Tessellation point for curve-typed objects. */
  else if (ELEM(ob->type, OB_CURVES_LEGACY, OB_SURF, OB_FONT)) {
    /* Smooth modifier can work with tessellated curves only (works on mesh edges explicitly). */
    if (md->type == eModifierType_Smooth) {
      /* Add button (appearing to be OFF) and add tip why this can't be changed. */
      sub = &row->row(true);
      uiBlock *block = uiLayoutGetBlock(sub);
      static int apply_on_spline_always_off_hack = 0;
      uiBut *but = uiDefIconButBitI(block,
                                    UI_BTYPE_TOGGLE,
                                    eModifierMode_ApplyOnSpline,
                                    0,
                                    ICON_SURFACE_DATA,
                                    0,
                                    0,
                                    UI_UNIT_X - 2,
                                    UI_UNIT_Y,
                                    &apply_on_spline_always_off_hack,
                                    0.0,
                                    0.0,
                                    RPT_("Apply on Spline"));
      UI_but_disable(but,
                     "This modifier can only deform filled curve/surface, not the control points");
      buttons_number++;
    }
    /* Some modifiers can work with pre-tessellated curves only. */
    else if (ELEM(md->type, eModifierType_Hook, eModifierType_Softbody, eModifierType_MeshDeform))
    {
      /* Add button (appearing to be ON) and add tip why this can't be changed. */
      sub = &row->row(true);
      uiBlock *block = uiLayoutGetBlock(sub);
      static int apply_on_spline_always_on_hack = eModifierMode_ApplyOnSpline;
      uiBut *but = uiDefIconButBitI(block,
                                    UI_BTYPE_TOGGLE,
                                    eModifierMode_ApplyOnSpline,
                                    0,
                                    ICON_SURFACE_DATA,
                                    0,
                                    0,
                                    UI_UNIT_X - 2,
                                    UI_UNIT_Y,
                                    &apply_on_spline_always_on_hack,
                                    0.0,
                                    0.0,
                                    RPT_("Apply on Spline"));
      UI_but_disable(but,
                     "This modifier can only deform control points, not the filled curve/surface");
      buttons_number++;
    }
    else if (mti->type != ModifierTypeType::Constructive) {
      /* Constructive modifiers tessellates curve before applying. */
      row->prop(ptr, "use_apply_on_spline", UI_ITEM_NONE, "", ICON_NONE);
      buttons_number++;
    }
  }
  /* Collision and Surface are always enabled, hide buttons. */
  if (!ELEM(md->type, eModifierType_Collision, eModifierType_Surface)) {
    if (mti->flags & eModifierTypeFlag_SupportsEditmode) {
      sub = &row->row(true);
      sub->active_set((md->mode & eModifierMode_Realtime));
      sub->prop(ptr, "show_in_editmode", UI_ITEM_NONE, "", ICON_NONE);
      buttons_number++;
    }
    row->prop(ptr, "show_viewport", UI_ITEM_NONE, "", ICON_NONE);
    row->prop(ptr, "show_render", UI_ITEM_NONE, "", ICON_NONE);
    buttons_number += 2;
  }

<<<<<<< HEAD
  /* bfa - our layout */
  row->separator();

  /* bfa - modifer apply button */
  row->op("OBJECT_OT_modifier_apply", "", ICON_CHECKMARK);
  buttons_number++;

  /* bfa - modifier pin to last toggle button */
  bool is_pinned = RNA_boolean_get(ptr, "use_pin_to_last");
  row->prop(ptr,
          "use_pin_to_last",
          UI_ITEM_R_TOGGLE | UI_ITEM_R_ICON_ONLY,
          "",
          is_pinned ? ICON_PINNED : ICON_UNPINNED);
  buttons_number++;

  /* Delete button. */
  if (modifier_can_delete(md) && !modifier_is_simulation(md)) {
    uiLayoutSetEmboss(sub, blender::ui::EmbossType::Emboss); /* bfa - set as emboss */
    row->op("OBJECT_OT_modifier_remove", "", ICON_X); /* bfa - row */
=======
  /* Extra operators menu. */
  row->menu_fn("", ICON_DOWNARROW_HLT, modifier_ops_extra_draw, md);

  /* Delete button. */
  if (modifier_can_delete(md) && !modifier_is_simulation(md)) {
    sub = &row->row(false);
    sub->emboss_set(blender::ui::EmbossType::None);
    sub->op("OBJECT_OT_modifier_remove", "", ICON_X);
>>>>>>> 9a41dc73
    buttons_number++;
  }

  /* Switch context buttons. */
  if (modifier_is_simulation(md) == 1) {
<<<<<<< HEAD
    PointerRNA op_ptr = row->op(
        "WM_OT_properties_context_change", "", ICON_PROPERTIES);
    RNA_string_set(&op_ptr, "context", "PHYSICS"); /*BFA - row*/
    buttons_number++;
  }
  else if (modifier_is_simulation(md) == 2) {
    PointerRNA op_ptr = row->op(
        "WM_OT_properties_context_change", "", ICON_PROPERTIES);
    RNA_string_set(&op_ptr, "context", "PARTICLES"); /*BFA - row*/
=======
    PointerRNA op_ptr = row->op("WM_OT_properties_context_change", "", ICON_PROPERTIES);
    if (!RNA_pointer_is_null(&op_ptr)) {
      RNA_string_set(&op_ptr, "context", "PHYSICS");
    }
    buttons_number++;
  }
  else if (modifier_is_simulation(md) == 2) {
    PointerRNA op_ptr = row->op("WM_OT_properties_context_change", "", ICON_PROPERTIES);
    if (!RNA_pointer_is_null(&op_ptr)) {
      RNA_string_set(&op_ptr, "context", "PARTICLES");
    }
>>>>>>> 9a41dc73
    buttons_number++;
  }


  /* Extra operators menu. */
  row->menu_fn("", ICON_DOWNARROW_HLT, modifier_ops_extra_draw, md); /* bfa - our layout */
  
  bool display_name = (panel->sizex / UI_UNIT_X - buttons_number > 5) || (panel->sizex == 0);
  if (display_name) {
    name_row->prop(ptr, "name", UI_ITEM_NONE, "", ICON_NONE);
  }
  else {
    uiLayoutSetAlignment(row, UI_LAYOUT_ALIGN_RIGHT);
  }

  /* Extra padding for delete button. */
  layout->separator();
}

/** \} */

/* -------------------------------------------------------------------- */
/** \name Modifier Registration Helpers
 * \{ */

PanelType *modifier_panel_register(ARegionType *region_type, ModifierType type, PanelDrawFn draw)
{
  PanelType *panel_type = MEM_callocN<PanelType>(__func__);

  BKE_modifier_type_panel_id(type, panel_type->idname);
  STRNCPY(panel_type->label, "");
  STRNCPY(panel_type->context, "modifier");
  STRNCPY(panel_type->translation_context, BLT_I18NCONTEXT_DEFAULT_BPYRNA);
  STRNCPY(panel_type->active_property, "is_active");
  STRNCPY(panel_type->pin_to_last_property, "use_pin_to_last");

  panel_type->draw_header = modifier_panel_header;
  panel_type->draw = draw;
  panel_type->poll = modifier_ui_poll;

  /* Give the panel the special flag that says it was built here and corresponds to a
   * modifier rather than a #PanelType. */
  panel_type->flag = PANEL_TYPE_HEADER_EXPAND | PANEL_TYPE_INSTANCED;
  panel_type->reorder = modifier_reorder;
  panel_type->get_list_data_expand_flag = get_modifier_expand_flag;
  panel_type->set_list_data_expand_flag = set_modifier_expand_flag;

  BLI_addtail(&region_type->paneltypes, panel_type);

  return panel_type;
}

PanelType *modifier_subpanel_register(ARegionType *region_type,
                                      const char *name,
                                      const char *label,
                                      PanelDrawFn draw_header,
                                      PanelDrawFn draw,
                                      PanelType *parent)
{
  PanelType *panel_type = MEM_callocN<PanelType>(__func__);

  BLI_assert(parent != nullptr);
  SNPRINTF(panel_type->idname, "%s_%s", parent->idname, name);
  STRNCPY(panel_type->label, label);
  STRNCPY(panel_type->context, "modifier");
  STRNCPY(panel_type->translation_context, BLT_I18NCONTEXT_DEFAULT_BPYRNA);
  STRNCPY(panel_type->active_property, "is_active");

  panel_type->draw_header = draw_header;
  panel_type->draw = draw;
  panel_type->poll = modifier_ui_poll;
  panel_type->flag = PANEL_TYPE_DEFAULT_CLOSED;

  STRNCPY(panel_type->parent_id, parent->idname);
  panel_type->parent = parent;
  BLI_addtail(&parent->children, BLI_genericNodeN(panel_type));
  BLI_addtail(&region_type->paneltypes, panel_type);

  return panel_type;
}

/** \} */<|MERGE_RESOLUTION|>--- conflicted
+++ resolved
@@ -251,11 +251,7 @@
 
     op_ptr = layout->op("OBJECT_OT_modifier_apply_as_shapekey",
                         CTX_IFACE_(BLT_I18NCONTEXT_OPERATOR_DEFAULT, "Save as Shape Key"),
-<<<<<<< HEAD
                         ICON_SHAPEKEY_DATA); /*BFA*/
-=======
-                        ICON_NONE);
->>>>>>> 9a41dc73
     RNA_boolean_set(&op_ptr, "keep_modifier", true);
     layout->separator();
   }
@@ -275,11 +271,7 @@
 
   layout->op("OBJECT_OT_modifier_copy_to_selected",
              CTX_IFACE_(BLT_I18NCONTEXT_OPERATOR_DEFAULT, "Copy to Selected"),
-<<<<<<< HEAD
              ICON_COPYDOWN); /*BFA*/
-=======
-             0);
->>>>>>> 9a41dc73
 
   layout->separator();
 
@@ -307,11 +299,7 @@
     layout->separator();
     op_ptr = layout->op("OBJECT_OT_geometry_nodes_move_to_nodes",
                         std::nullopt,
-<<<<<<< HEAD
                         ICON_GEOMETRY_NODES, /*BFA*/
-=======
-                        ICON_NONE,
->>>>>>> 9a41dc73
                         WM_OP_INVOKE_DEFAULT,
                         UI_ITEM_NONE);
     layout->prop(&ptr, "show_group_selector", UI_ITEM_NONE, std::nullopt, ICON_NONE);
@@ -431,7 +419,6 @@
     buttons_number += 2;
   }
 
-<<<<<<< HEAD
   /* bfa - our layout */
   row->separator();
 
@@ -450,24 +437,13 @@
 
   /* Delete button. */
   if (modifier_can_delete(md) && !modifier_is_simulation(md)) {
-    uiLayoutSetEmboss(sub, blender::ui::EmbossType::Emboss); /* bfa - set as emboss */
+    sub->emboss_set(blender::ui::EmbossType::Emboss); /* bfa - set as emboss */
     row->op("OBJECT_OT_modifier_remove", "", ICON_X); /* bfa - row */
-=======
-  /* Extra operators menu. */
-  row->menu_fn("", ICON_DOWNARROW_HLT, modifier_ops_extra_draw, md);
-
-  /* Delete button. */
-  if (modifier_can_delete(md) && !modifier_is_simulation(md)) {
-    sub = &row->row(false);
-    sub->emboss_set(blender::ui::EmbossType::None);
-    sub->op("OBJECT_OT_modifier_remove", "", ICON_X);
->>>>>>> 9a41dc73
     buttons_number++;
   }
 
   /* Switch context buttons. */
   if (modifier_is_simulation(md) == 1) {
-<<<<<<< HEAD
     PointerRNA op_ptr = row->op(
         "WM_OT_properties_context_change", "", ICON_PROPERTIES);
     RNA_string_set(&op_ptr, "context", "PHYSICS"); /*BFA - row*/
@@ -477,26 +453,13 @@
     PointerRNA op_ptr = row->op(
         "WM_OT_properties_context_change", "", ICON_PROPERTIES);
     RNA_string_set(&op_ptr, "context", "PARTICLES"); /*BFA - row*/
-=======
-    PointerRNA op_ptr = row->op("WM_OT_properties_context_change", "", ICON_PROPERTIES);
-    if (!RNA_pointer_is_null(&op_ptr)) {
-      RNA_string_set(&op_ptr, "context", "PHYSICS");
-    }
-    buttons_number++;
-  }
-  else if (modifier_is_simulation(md) == 2) {
-    PointerRNA op_ptr = row->op("WM_OT_properties_context_change", "", ICON_PROPERTIES);
-    if (!RNA_pointer_is_null(&op_ptr)) {
-      RNA_string_set(&op_ptr, "context", "PARTICLES");
-    }
->>>>>>> 9a41dc73
     buttons_number++;
   }
 
 
   /* Extra operators menu. */
   row->menu_fn("", ICON_DOWNARROW_HLT, modifier_ops_extra_draw, md); /* bfa - our layout */
-  
+
   bool display_name = (panel->sizex / UI_UNIT_X - buttons_number > 5) || (panel->sizex == 0);
   if (display_name) {
     name_row->prop(ptr, "name", UI_ITEM_NONE, "", ICON_NONE);
