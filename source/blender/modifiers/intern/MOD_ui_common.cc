--- conflicted
+++ resolved
@@ -206,22 +206,13 @@
 
   uiLayoutSetUnitsX(layout, 4.0f);
 
-<<<<<<< HEAD
-  /* Apply */
-  /* bfa - moved apply to top level */
-  //uiItemO(layout,
-  //        CTX_IFACE_(BLT_I18NCONTEXT_OPERATOR_DEFAULT, "Apply"),
-  //        ICON_CHECKMARK,
-  //        "OBJECT_OT_modifier_apply");
-=======
-  UI_block_flag_enable(uiLayoutGetBlock(layout), UI_BLOCK_IS_FLIP);
-
-  /* Apply. */
-  uiItemO(layout,
-          CTX_IFACE_(BLT_I18NCONTEXT_OPERATOR_DEFAULT, "Apply"),
-          ICON_CHECKMARK,
-          "OBJECT_OT_modifier_apply");
->>>>>>> 7bd4c5e9
+  // UI_block_flag_enable(uiLayoutGetBlock(layout), UI_BLOCK_IS_FLIP);
+  // /* BFA - moved to top level */
+  // /* Apply. */
+  // uiItemO(layout,
+  //         CTX_IFACE_(BLT_I18NCONTEXT_OPERATOR_DEFAULT, "Apply"),
+  //         ICON_CHECKMARK,
+  //         "OBJECT_OT_modifier_apply");
 
   /* Apply as shapekey. */
   if (BKE_modifier_is_same_topology(md) && !BKE_modifier_is_non_geometrical(md)) {
