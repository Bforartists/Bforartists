/* SPDX-License-Identifier: GPL-2.0-or-later
 * Copyright 2011 by Bastien Montagne. All rights reserved. */

/** \file
 * \ingroup modifiers
 */

#include <string.h>

#include "BLI_utildefines.h"

#include "BLI_ghash.h"
#include "BLI_listbase.h"
#include "BLI_rand.h"

#include "BLT_translation.h"

#include "DNA_color_types.h" /* CurveMapping. */
#include "DNA_defaults.h"
#include "DNA_mesh_types.h"
#include "DNA_meshdata_types.h"
#include "DNA_modifier_types.h"
#include "DNA_object_types.h"
#include "DNA_screen_types.h"

#include "BKE_colortools.h" /* CurveMapping. */
#include "BKE_context.h"
#include "BKE_deform.h"
#include "BKE_lib_query.h"
#include "BKE_modifier.h"
#include "BKE_screen.h"
#include "BKE_texture.h" /* Texture masking. */

#include "UI_interface.h"
#include "UI_resources.h"

#include "BLO_read_write.h"

#include "RNA_access.h"
#include "RNA_prototypes.h"

#include "DEG_depsgraph_build.h"
#include "DEG_depsgraph_query.h"

#include "MEM_guardedalloc.h"

#include "MOD_modifiertypes.h"
#include "MOD_ui_common.h"
#include "MOD_util.h"
#include "MOD_weightvg_util.h"

/**************************************
 * Modifiers functions.               *
 **************************************/
static void initData(ModifierData *md)
{
  WeightVGEditModifierData *wmd = (WeightVGEditModifierData *)md;

  BLI_assert(MEMCMP_STRUCT_AFTER_IS_ZERO(wmd, modifier));

  MEMCPY_STRUCT_AFTER(wmd, DNA_struct_default_get(WeightVGEditModifierData), modifier);

  wmd->cmap_curve = BKE_curvemapping_add(1, 0.0, 0.0, 1.0, 1.0);
  BKE_curvemapping_init(wmd->cmap_curve);
}

static void freeData(ModifierData *md)
{
  WeightVGEditModifierData *wmd = (WeightVGEditModifierData *)md;
  BKE_curvemapping_free(wmd->cmap_curve);
}

static void copyData(const ModifierData *md, ModifierData *target, const int flag)
{
  const WeightVGEditModifierData *wmd = (const WeightVGEditModifierData *)md;
  WeightVGEditModifierData *twmd = (WeightVGEditModifierData *)target;

  BKE_modifier_copydata_generic(md, target, flag);

  twmd->cmap_curve = BKE_curvemapping_copy(wmd->cmap_curve);
}

static void requiredDataMask(Object *UNUSED(ob),
                             ModifierData *md,
                             CustomData_MeshMasks *r_cddata_masks)
{
  WeightVGEditModifierData *wmd = (WeightVGEditModifierData *)md;

  /* We need vertex groups! */
  r_cddata_masks->vmask |= CD_MASK_MDEFORMVERT;

  /* Ask for UV coordinates if we need them. */
  if (wmd->mask_tex_mapping == MOD_DISP_MAP_UV) {
    r_cddata_masks->fmask |= CD_MASK_MTFACE;
  }

  /* No need to ask for CD_PREVIEW_MLOOPCOL... */
}

static bool dependsOnTime(struct Scene *UNUSED(scene), ModifierData *md)
{
  WeightVGEditModifierData *wmd = (WeightVGEditModifierData *)md;

  if (wmd->mask_texture) {
    return BKE_texture_dependsOnTime(wmd->mask_texture);
  }
  return false;
}

static void foreachIDLink(ModifierData *md, Object *ob, IDWalkFunc walk, void *userData)
{
  WeightVGEditModifierData *wmd = (WeightVGEditModifierData *)md;

  walk(userData, ob, (ID **)&wmd->mask_texture, IDWALK_CB_USER);
  walk(userData, ob, (ID **)&wmd->mask_tex_map_obj, IDWALK_CB_NOP);
}

static void foreachTexLink(ModifierData *md, Object *ob, TexWalkFunc walk, void *userData)
{
  walk(userData, ob, md, "mask_texture");
}

static void updateDepsgraph(ModifierData *md, const ModifierUpdateDepsgraphContext *ctx)
{
  WeightVGEditModifierData *wmd = (WeightVGEditModifierData *)md;
  bool need_transform_relation = false;

  if (wmd->mask_texture != NULL) {
    DEG_add_generic_id_relation(ctx->node, &wmd->mask_texture->id, "WeightVGEdit Modifier");

    if (wmd->mask_tex_map_obj != NULL && wmd->mask_tex_mapping == MOD_DISP_MAP_OBJECT) {
      MOD_depsgraph_update_object_bone_relation(
          ctx->node, wmd->mask_tex_map_obj, wmd->mask_tex_map_bone, "WeightVGEdit Modifier");
      need_transform_relation = true;
    }
    else if (wmd->mask_tex_mapping == MOD_DISP_MAP_GLOBAL) {
      need_transform_relation = true;
    }
  }

  if (need_transform_relation) {
    DEG_add_depends_on_transform_relation(ctx->node, "WeightVGEdit Modifier");
  }
}

static bool isDisabled(const struct Scene *UNUSED(scene),
                       ModifierData *md,
                       bool UNUSED(useRenderParams))
{
  WeightVGEditModifierData *wmd = (WeightVGEditModifierData *)md;
  /* If no vertex group, bypass. */
  return (wmd->defgrp_name[0] == '\0');
}

static Mesh *modifyMesh(ModifierData *md, const ModifierEvalContext *ctx, Mesh *mesh)
{
  BLI_assert(mesh != NULL);

  WeightVGEditModifierData *wmd = (WeightVGEditModifierData *)md;

  MDeformVert *dvert = NULL;
  MDeformWeight **dw = NULL;
  float *org_w; /* Array original weights. */
  float *new_w; /* Array new weights. */
  int i;
  const bool invert_vgroup_mask = (wmd->edit_flags & MOD_WVG_EDIT_INVERT_VGROUP_MASK) != 0;

  /* Flags. */
  const bool do_add = (wmd->edit_flags & MOD_WVG_EDIT_ADD2VG) != 0;
  const bool do_rem = (wmd->edit_flags & MOD_WVG_EDIT_REMFVG) != 0;
  /* Only do weight-preview in Object, Sculpt and Pose modes! */
#if 0
  const bool do_prev = (wmd->modifier.mode & eModifierMode_DoWeightPreview);
#endif

  /* Get number of verts. */
  const int verts_num = mesh->totvert;

  /* Check if we can just return the original mesh.
   * Must have verts and therefore verts assigned to vgroups to do anything useful!
   */
  if ((verts_num == 0) || BLI_listbase_is_empty(&mesh->vertex_group_names)) {
    return mesh;
  }

  /* Get vgroup idx from its name. */
  const int defgrp_index = BKE_id_defgroup_name_index(&mesh->id, wmd->defgrp_name);
  if (defgrp_index == -1) {
    return mesh;
  }

  const bool has_mdef = CustomData_has_layer(&mesh->vdata, CD_MDEFORMVERT);
  /* If no vertices were ever added to an object's vgroup, dvert might be NULL. */
  if (!has_mdef) {
    /* If this modifier is not allowed to add vertices, just return. */
    if (!do_add) {
      return mesh;
    }
  }

  if (has_mdef) {
    dvert = CustomData_duplicate_referenced_layer(&mesh->vdata, CD_MDEFORMVERT, verts_num);
  }
  else {
    /* Add a valid data layer! */
    dvert = CustomData_add_layer(&mesh->vdata, CD_MDEFORMVERT, CD_CALLOC, NULL, verts_num);
  }
  /* Ultimate security check. */
  if (!dvert) {
    return mesh;
  }
  mesh->dvert = dvert;

  /* Get org weights, assuming 0.0 for vertices not in given vgroup. */
  org_w = MEM_malloc_arrayN(verts_num, sizeof(float), "WeightVGEdit Modifier, org_w");
  new_w = MEM_malloc_arrayN(verts_num, sizeof(float), "WeightVGEdit Modifier, new_w");
  dw = MEM_malloc_arrayN(verts_num, sizeof(MDeformWeight *), "WeightVGEdit Modifier, dw");
  for (i = 0; i < verts_num; i++) {
    dw[i] = BKE_defvert_find_index(&dvert[i], defgrp_index);
    if (dw[i]) {
      org_w[i] = new_w[i] = dw[i]->weight;
    }
    else {
      org_w[i] = new_w[i] = wmd->default_weight;
    }
  }

  /* Do mapping. */
  const bool do_invert_mapping = (wmd->edit_flags & MOD_WVG_INVERT_FALLOFF) != 0;
  const bool do_normalize = (wmd->edit_flags & MOD_WVG_EDIT_WEIGHTS_NORMALIZE) != 0;
  if (do_invert_mapping || wmd->falloff_type != MOD_WVG_MAPPING_NONE) {
    RNG *rng = NULL;

    if (wmd->falloff_type == MOD_WVG_MAPPING_RANDOM) {
      rng = BLI_rng_new_srandom(BLI_ghashutil_strhash(ctx->object->id.name + 2));
    }

    weightvg_do_map(verts_num, new_w, wmd->falloff_type, do_invert_mapping, wmd->cmap_curve, rng);

    if (rng) {
      BLI_rng_free(rng);
    }
  }

  /* Do masking. */
  struct Scene *scene = DEG_get_evaluated_scene(ctx->depsgraph);
  weightvg_do_mask(ctx,
                   verts_num,
                   NULL,
                   org_w,
                   new_w,
                   ctx->object,
                   mesh,
                   wmd->mask_constant,
                   wmd->mask_defgrp_name,
                   scene,
                   wmd->mask_texture,
                   wmd->mask_tex_use_channel,
                   wmd->mask_tex_mapping,
                   wmd->mask_tex_map_obj,
                   wmd->mask_tex_map_bone,
                   wmd->mask_tex_uvlayer_name,
                   invert_vgroup_mask);

  /* Update/add/remove from vgroup. */
  weightvg_update_vg(dvert,
                     defgrp_index,
                     dw,
                     verts_num,
                     NULL,
                     org_w,
                     do_add,
                     wmd->add_threshold,
                     do_rem,
                     wmd->rem_threshold,
                     do_normalize);

  /* If weight preview enabled... */
#if 0 /* XXX Currently done in mod stack :/ */
  if (do_prev) {
    DM_update_weight_mcol(ob, dm, 0, org_w, 0, NULL);
  }
#endif

  /* Freeing stuff. */
  MEM_freeN(org_w);
  MEM_freeN(new_w);
  MEM_freeN(dw);

  mesh->runtime.is_original = false;

  /* Return the vgroup-modified mesh. */
  return mesh;
}

static void panel_draw(const bContext *UNUSED(C), Panel *panel)
{
  uiLayout *col, *row; /*bfa - removed *sub*/
  uiLayout *layout = panel->layout;

  PointerRNA ob_ptr;
  PointerRNA *ptr = modifier_panel_get_property_pointers(panel, &ob_ptr);

  uiLayoutSetPropSep(layout, true);

  col = uiLayoutColumn(layout, true);
  uiItemPointerR(col, ptr, "vertex_group", &ob_ptr, "vertex_groups", NULL, ICON_NONE);

  uiItemR(layout, ptr, "default_weight", UI_ITEM_R_SLIDER, NULL, ICON_NONE);

<<<<<<< HEAD
  /*------------------- bfa - original props */
  // col = uiLayoutColumnWithHeading(layout, false, IFACE_("Group Add"));
  // row = uiLayoutRow(col, true);
  // uiLayoutSetPropDecorate(row, false);
  // sub = uiLayoutRow(row, true);
  // uiItemR(sub, ptr, "use_add", 0, "", ICON_NONE);
  // sub = uiLayoutRow(sub, true);
  // uiLayoutSetActive(sub, RNA_boolean_get(ptr, "use_add"));
  // uiLayoutSetPropSep(sub, false);
  // uiItemR(sub, ptr, "add_threshold", UI_ITEM_R_SLIDER, "Threshold", ICON_NONE);
  // uiItemDecoratorR(row, ptr, "add_threshold", 0);

  // ------------------ bfa new left aligned prop with triangle button to hide the slider

  /* NOTE: split amount here needs to be synced with normal labels */
  uiLayout *split = uiLayoutSplit(layout, 0.385f, true);

  /* FIRST PART ................................................ */
  row = uiLayoutRow(split, false);
  uiLayoutSetPropSep(row, false); /* bfa - use_property_split = False */
  uiItemR(row, ptr, "use_add", 0, "Group Add", ICON_NONE);

  /* SECOND PART ................................................ */
  row = uiLayoutRow(split, false);
  if (RNA_boolean_get(ptr, "use_add")) {
    uiItemR(row, ptr, "add_threshold", UI_ITEM_R_SLIDER, "", ICON_NONE);
  }
  else {
    uiItemL(row, TIP_(""), ICON_DISCLOSURE_TRI_RIGHT);
  }

  // ------------------------------- end bfa

  /*------------------- bfa - original props */
  // col = uiLayoutColumnWithHeading(layout, false, IFACE_("Group Remove"));
  // row = uiLayoutRow(col, true);
  // uiLayoutSetPropDecorate(row, false);
  // sub = uiLayoutRow(row, true);
  // uiItemR(sub, ptr, "use_remove", 0, "", ICON_NONE);
  // sub = uiLayoutRow(sub, true);
  // uiLayoutSetActive(sub, RNA_boolean_get(ptr, "use_remove"));
  // uiLayoutSetPropSep(sub, false);
  // uiItemR(sub, ptr, "remove_threshold", UI_ITEM_R_SLIDER, "Threshold", ICON_NONE);
  // uiItemDecoratorR(row, ptr, "remove_threshold", 0);

  // ------------------ bfa new left aligned prop with triangle button to hide the slider

  /* NOTE: split amount here needs to be synced with normal labels */
  split = uiLayoutSplit(layout, 0.385f, true);

  /* FIRST PART ................................................ */
  row = uiLayoutRow(split, false);
  uiLayoutSetPropSep(row, false); /* bfa - use_property_split = False */
  uiItemR(row, ptr, "use_remove", 0, "Group Remove", ICON_NONE);

  /* SECOND PART ................................................ */
  row = uiLayoutRow(split, false);
  if (RNA_boolean_get(ptr, "use_remove")) {
    uiItemR(row, ptr, "remove_threshold", UI_ITEM_R_SLIDER, "", ICON_NONE);
  }
  else {
    uiItemL(row, TIP_(""), ICON_DISCLOSURE_TRI_RIGHT);
  }
=======
  col = uiLayoutColumnWithHeading(layout, false, IFACE_("Group Add"));
  row = uiLayoutRow(col, true);
  uiLayoutSetPropDecorate(row, false);
  sub = uiLayoutRow(row, true);
  uiItemR(sub, ptr, "use_add", 0, "", ICON_NONE);
  sub = uiLayoutRow(sub, true);
  uiLayoutSetActive(sub, RNA_boolean_get(ptr, "use_add"));
  uiLayoutSetPropSep(sub, false);
  uiItemR(sub, ptr, "add_threshold", UI_ITEM_R_SLIDER, IFACE_("Threshold"), ICON_NONE);
  uiItemDecoratorR(row, ptr, "add_threshold", 0);

  col = uiLayoutColumnWithHeading(layout, false, IFACE_("Group Remove"));
  row = uiLayoutRow(col, true);
  uiLayoutSetPropDecorate(row, false);
  sub = uiLayoutRow(row, true);
  uiItemR(sub, ptr, "use_remove", 0, "", ICON_NONE);
  sub = uiLayoutRow(sub, true);
  uiLayoutSetActive(sub, RNA_boolean_get(ptr, "use_remove"));
  uiLayoutSetPropSep(sub, false);
  uiItemR(sub, ptr, "remove_threshold", UI_ITEM_R_SLIDER, IFACE_("Threshold"), ICON_NONE);
  uiItemDecoratorR(row, ptr, "remove_threshold", 0);
>>>>>>> c75fa592

  /*------------------- bfa - original props */
  // uiItemR(layout, ptr, "normalize", 0, NULL, ICON_NONE);

  col = uiLayoutColumn(layout, true);
  row = uiLayoutRow(col, true);
  uiLayoutSetPropSep(row, false); /* bfa - use_property_split = False */
  uiItemR(row, ptr, "normalize", 0, NULL, ICON_NONE);
  uiItemDecoratorR(row, ptr, "normalize", 0); /*bfa - decorator*/
  /* ------------ end bfa */

  modifier_panel_end(layout, ptr);
}

static void falloff_panel_draw(const bContext *UNUSED(C), Panel *panel)
{
  uiLayout *row, *sub;
  uiLayout *layout = panel->layout;

  PointerRNA ob_ptr;
  PointerRNA *ptr = modifier_panel_get_property_pointers(panel, &ob_ptr);

  uiLayoutSetPropSep(layout, true);

  row = uiLayoutRow(layout, true);
  uiItemR(row, ptr, "falloff_type", 0, IFACE_("Type"), ICON_NONE);
  sub = uiLayoutRow(row, true);
  uiLayoutSetPropSep(sub, false);
  uiItemR(row, ptr, "invert_falloff", 0, "", ICON_ARROW_LEFTRIGHT);
  if (RNA_enum_get(ptr, "falloff_type") == MOD_WVG_MAPPING_CURVE) {
    uiTemplateCurveMapping(layout, ptr, "map_curve", 0, false, false, false, false);
  }
}

static void influence_panel_draw(const bContext *C, Panel *panel)
{
  uiLayout *layout = panel->layout;

  PointerRNA ob_ptr;
  PointerRNA *ptr = modifier_panel_get_property_pointers(panel, &ob_ptr);

  weightvg_ui_common(C, &ob_ptr, ptr, layout);
}

static void panelRegister(ARegionType *region_type)
{
  PanelType *panel_type = modifier_panel_register(
      region_type, eModifierType_WeightVGEdit, panel_draw);
  modifier_subpanel_register(
      region_type, "falloff", "Falloff", NULL, falloff_panel_draw, panel_type);
  modifier_subpanel_register(
      region_type, "influence", "Influence", NULL, influence_panel_draw, panel_type);
}

static void blendWrite(BlendWriter *writer, const ID *UNUSED(id_owner), const ModifierData *md)
{
  const WeightVGEditModifierData *wmd = (const WeightVGEditModifierData *)md;

  BLO_write_struct(writer, WeightVGEditModifierData, wmd);

  if (wmd->cmap_curve) {
    BKE_curvemapping_blend_write(writer, wmd->cmap_curve);
  }
}

static void blendRead(BlendDataReader *reader, ModifierData *md)
{
  WeightVGEditModifierData *wmd = (WeightVGEditModifierData *)md;

  BLO_read_data_address(reader, &wmd->cmap_curve);
  if (wmd->cmap_curve) {
    BKE_curvemapping_blend_read(reader, wmd->cmap_curve);
  }
}

ModifierTypeInfo modifierType_WeightVGEdit = {
    /* name */ N_("VertexWeightEdit"),
    /* structName */ "WeightVGEditModifierData",
    /* structSize */ sizeof(WeightVGEditModifierData),
    /* srna */ &RNA_VertexWeightEditModifier,
    /* type */ eModifierTypeType_NonGeometrical,
    /* flags */ eModifierTypeFlag_AcceptsMesh | eModifierTypeFlag_SupportsMapping |
        eModifierTypeFlag_SupportsEditmode | eModifierTypeFlag_UsesPreview,
    /* icon */ ICON_MOD_VERTEX_WEIGHT,

    /* copyData */ copyData,

    /* deformVerts */ NULL,
    /* deformMatrices */ NULL,
    /* deformVertsEM */ NULL,
    /* deformMatricesEM */ NULL,
    /* modifyMesh */ modifyMesh,
    /* modifyGeometrySet */ NULL,

    /* initData */ initData,
    /* requiredDataMask */ requiredDataMask,
    /* freeData */ freeData,
    /* isDisabled */ isDisabled,
    /* updateDepsgraph */ updateDepsgraph,
    /* dependsOnTime */ dependsOnTime,
    /* dependsOnNormals */ NULL,
    /* foreachIDLink */ foreachIDLink,
    /* foreachTexLink */ foreachTexLink,
    /* freeRuntimeData */ NULL,
    /* panelRegister */ panelRegister,
    /* blendWrite */ blendWrite,
    /* blendRead */ blendRead,
};<|MERGE_RESOLUTION|>--- conflicted
+++ resolved
@@ -308,7 +308,6 @@
 
   uiItemR(layout, ptr, "default_weight", UI_ITEM_R_SLIDER, NULL, ICON_NONE);
 
-<<<<<<< HEAD
   /*------------------- bfa - original props */
   // col = uiLayoutColumnWithHeading(layout, false, IFACE_("Group Add"));
   // row = uiLayoutRow(col, true);
@@ -329,7 +328,7 @@
   /* FIRST PART ................................................ */
   row = uiLayoutRow(split, false);
   uiLayoutSetPropSep(row, false); /* bfa - use_property_split = False */
-  uiItemR(row, ptr, "use_add", 0, "Group Add", ICON_NONE);
+  uiItemR(row, ptr, "use_add", 0, IFACE_("Group Add"), ICON_NONE);
 
   /* SECOND PART ................................................ */
   row = uiLayoutRow(split, false);
@@ -362,7 +361,7 @@
   /* FIRST PART ................................................ */
   row = uiLayoutRow(split, false);
   uiLayoutSetPropSep(row, false); /* bfa - use_property_split = False */
-  uiItemR(row, ptr, "use_remove", 0, "Group Remove", ICON_NONE);
+  uiItemR(row, ptr, "use_remove", 0, IFACE_("Group Remove"), ICON_NONE);
 
   /* SECOND PART ................................................ */
   row = uiLayoutRow(split, false);
@@ -372,29 +371,6 @@
   else {
     uiItemL(row, TIP_(""), ICON_DISCLOSURE_TRI_RIGHT);
   }
-=======
-  col = uiLayoutColumnWithHeading(layout, false, IFACE_("Group Add"));
-  row = uiLayoutRow(col, true);
-  uiLayoutSetPropDecorate(row, false);
-  sub = uiLayoutRow(row, true);
-  uiItemR(sub, ptr, "use_add", 0, "", ICON_NONE);
-  sub = uiLayoutRow(sub, true);
-  uiLayoutSetActive(sub, RNA_boolean_get(ptr, "use_add"));
-  uiLayoutSetPropSep(sub, false);
-  uiItemR(sub, ptr, "add_threshold", UI_ITEM_R_SLIDER, IFACE_("Threshold"), ICON_NONE);
-  uiItemDecoratorR(row, ptr, "add_threshold", 0);
-
-  col = uiLayoutColumnWithHeading(layout, false, IFACE_("Group Remove"));
-  row = uiLayoutRow(col, true);
-  uiLayoutSetPropDecorate(row, false);
-  sub = uiLayoutRow(row, true);
-  uiItemR(sub, ptr, "use_remove", 0, "", ICON_NONE);
-  sub = uiLayoutRow(sub, true);
-  uiLayoutSetActive(sub, RNA_boolean_get(ptr, "use_remove"));
-  uiLayoutSetPropSep(sub, false);
-  uiItemR(sub, ptr, "remove_threshold", UI_ITEM_R_SLIDER, IFACE_("Threshold"), ICON_NONE);
-  uiItemDecoratorR(row, ptr, "remove_threshold", 0);
->>>>>>> c75fa592
 
   /*------------------- bfa - original props */
   // uiItemR(layout, ptr, "normalize", 0, NULL, ICON_NONE);
