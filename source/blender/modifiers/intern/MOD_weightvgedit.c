--- conflicted
+++ resolved
@@ -308,21 +308,6 @@
 
   uiItemR(layout, ptr, "default_weight", UI_ITEM_R_SLIDER, NULL, ICON_NONE);
 
-<<<<<<< HEAD
- /*------------------- bfa - original props */
-  //col = uiLayoutColumnWithHeading(layout, false, IFACE_("Group Add"));
-  //row = uiLayoutRow(col, true);
-  //uiLayoutSetPropDecorate(row, false);
-  //sub = uiLayoutRow(row, true);
-  //uiItemR(sub, ptr, "use_add", 0, "", ICON_NONE);
-  //sub = uiLayoutRow(sub, true);
-  //uiLayoutSetActive(sub, RNA_boolean_get(ptr, "use_add"));
-  //uiLayoutSetPropSep(sub, false);
-  //uiItemR(sub, ptr, "add_threshold", UI_ITEM_R_SLIDER, "Threshold", ICON_NONE);
-  //uiItemDecoratorR(row, ptr, "add_threshold", 0);
-
-// ------------------ bfa new left aligned prop with triangle button to hide the slider
-=======
   /*------------------- bfa - original props */
   // col = uiLayoutColumnWithHeading(layout, false, IFACE_("Group Add"));
   // row = uiLayoutRow(col, true);
@@ -336,7 +321,6 @@
   // uiItemDecoratorR(row, ptr, "add_threshold", 0);
 
   // ------------------ bfa new left aligned prop with triangle button to hide the slider
->>>>>>> ca1fc36b
 
   /* NOTE: split amount here needs to be synced with normal labels */
   uiLayout *split = uiLayoutSplit(layout, 0.385f, true);
@@ -357,21 +341,6 @@
 
   // ------------------------------- end bfa
 
-<<<<<<< HEAD
- /*------------------- bfa - original props */
-  //col = uiLayoutColumnWithHeading(layout, false, IFACE_("Group Remove"));
-  //row = uiLayoutRow(col, true);
-  //uiLayoutSetPropDecorate(row, false);
-  //sub = uiLayoutRow(row, true);
-  //uiItemR(sub, ptr, "use_remove", 0, "", ICON_NONE);
-  //sub = uiLayoutRow(sub, true);
-  //uiLayoutSetActive(sub, RNA_boolean_get(ptr, "use_remove"));
-  //uiLayoutSetPropSep(sub, false);
-  //uiItemR(sub, ptr, "remove_threshold", UI_ITEM_R_SLIDER, "Threshold", ICON_NONE);
-  //uiItemDecoratorR(row, ptr, "remove_threshold", 0);
-
-// ------------------ bfa new left aligned prop with triangle button to hide the slider
-=======
   /*------------------- bfa - original props */
   // col = uiLayoutColumnWithHeading(layout, false, IFACE_("Group Remove"));
   // row = uiLayoutRow(col, true);
@@ -385,7 +354,6 @@
   // uiItemDecoratorR(row, ptr, "remove_threshold", 0);
 
   // ------------------ bfa new left aligned prop with triangle button to hide the slider
->>>>>>> ca1fc36b
 
   /* NOTE: split amount here needs to be synced with normal labels */
   split = uiLayoutSplit(layout, 0.385f, true);
