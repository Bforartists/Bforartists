--- conflicted
+++ resolved
@@ -568,11 +568,7 @@
   uiLayoutSetEnabled(col, !is_bound);
   uiItemR(col, ptr, "precision", 0, NULL, ICON_NONE);
 
-<<<<<<< HEAD
-      /*------------------- bfa - original props */
-=======
   /*------------------- bfa - original props */
->>>>>>> 44989054
   // uiItemR(col, ptr, "use_dynamic_bind", 0, NULL, ICON_NONE);
 
   col = uiLayoutColumn(layout, true);
@@ -582,10 +578,6 @@
   uiItemDecoratorR(row, ptr, "use_dynamic_bind", 0); /*bfa - decorator*/
 
   /* ------------ end bfa */
-<<<<<<< HEAD
-
-=======
->>>>>>> 44989054
 
   uiItemO(layout,
           is_bound ? IFACE_("Unbind") : IFACE_("Bind"),
