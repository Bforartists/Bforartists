/* SPDX-License-Identifier: GPL-2.0-or-later
 * Copyright 2005 Blender Foundation. All rights reserved. */

/** \file
 * \ingroup modifiers
 */

#include "MEM_guardedalloc.h"

#include "BLI_utildefines.h"

#include "BLI_ghash.h"
#include "BLI_math_vector.h"
#include "BLI_rand.h"

#include "DNA_defaults.h"
#include "DNA_mesh_types.h"
#include "DNA_meshdata_types.h"
#include "DNA_object_types.h"
#include "DNA_screen_types.h"

#include "DEG_depsgraph_query.h"

#include "BKE_context.h"
#include "BKE_mesh.h"
#include "BKE_modifier.h"
#include "BKE_particle.h"
#include "BKE_scene.h"
#include "BKE_screen.h"

#include "UI_interface.h"
#include "UI_resources.h"

#include "RNA_access.h"
#include "RNA_prototypes.h"

#include "MOD_modifiertypes.h"
#include "MOD_ui_common.h"

static void initData(ModifierData *md)
{
  BuildModifierData *bmd = (BuildModifierData *)md;

  BLI_assert(MEMCMP_STRUCT_AFTER_IS_ZERO(bmd, modifier));

  MEMCPY_STRUCT_AFTER(bmd, DNA_struct_default_get(BuildModifierData), modifier);
}

static bool dependsOnTime(struct Scene *UNUSED(scene), ModifierData *UNUSED(md))
{
  return true;
}

static Mesh *modifyMesh(ModifierData *md, const ModifierEvalContext *ctx, struct Mesh *mesh)
{
  Mesh *result;
  BuildModifierData *bmd = (BuildModifierData *)md;
  int i, j, k;
  int faces_dst_num, edges_dst_num, loops_dst_num = 0;
  int *vertMap, *edgeMap, *faceMap;
  float frac;
  MPoly *mpoly_dst;
  MLoop *ml_dst, *ml_src /*, *mloop_dst */;
  GHashIterator gh_iter;
  /* maps vert indices in old mesh to indices in new mesh */
  GHash *vertHash = BLI_ghash_int_new("build ve apply gh");
  /* maps edge indices in new mesh to indices in old mesh */
  GHash *edgeHash = BLI_ghash_int_new("build ed apply gh");
  /* maps edge indices in old mesh to indices in new mesh */
  GHash *edgeHash2 = BLI_ghash_int_new("build ed apply gh");

  const int vert_src_num = mesh->totvert;
  const int edge_src_num = mesh->totedge;
  const int poly_src_num = mesh->totpoly;
  MPoly *mpoly_src = mesh->mpoly;
  MLoop *mloop_src = mesh->mloop;
  MEdge *medge_src = mesh->medge;
  MVert *mvert_src = mesh->mvert;

  vertMap = MEM_malloc_arrayN(vert_src_num, sizeof(*vertMap), "build modifier vertMap");
  edgeMap = MEM_malloc_arrayN(edge_src_num, sizeof(*edgeMap), "build modifier edgeMap");
  faceMap = MEM_malloc_arrayN(poly_src_num, sizeof(*faceMap), "build modifier faceMap");

  range_vn_i(vertMap, vert_src_num, 0);
  range_vn_i(edgeMap, edge_src_num, 0);
  range_vn_i(faceMap, poly_src_num, 0);

  struct Scene *scene = DEG_get_input_scene(ctx->depsgraph);
  frac = (BKE_scene_ctime_get(scene) - bmd->start) / bmd->length;
  CLAMP(frac, 0.0f, 1.0f);
  if (bmd->flag & MOD_BUILD_FLAG_REVERSE) {
    frac = 1.0f - frac;
  }

  faces_dst_num = poly_src_num * frac;
  edges_dst_num = edge_src_num * frac;

  /* if there's at least one face, build based on faces */
  if (faces_dst_num) {
    MPoly *mpoly, *mp;
    MLoop *ml, *mloop;
    uintptr_t hash_num, hash_num_alt;

    if (bmd->flag & MOD_BUILD_FLAG_RANDOMIZE) {
      BLI_array_randomize(faceMap, sizeof(*faceMap), poly_src_num, bmd->seed);
    }

    /* get the set of all vert indices that will be in the final mesh,
     * mapped to the new indices
     */
    mpoly = mpoly_src;
    mloop = mloop_src;
    hash_num = 0;
    for (i = 0; i < faces_dst_num; i++) {
      mp = mpoly + faceMap[i];
      ml = mloop + mp->loopstart;

      for (j = 0; j < mp->totloop; j++, ml++) {
        void **val_p;
        if (!BLI_ghash_ensure_p(vertHash, POINTER_FROM_INT(ml->v), &val_p)) {
          *val_p = (void *)hash_num;
          hash_num++;
        }
      }

      loops_dst_num += mp->totloop;
    }
    BLI_assert(hash_num == BLI_ghash_len(vertHash));

    /* get the set of edges that will be in the new mesh (i.e. all edges
     * that have both verts in the new mesh)
     */
    hash_num = 0;
    hash_num_alt = 0;
    for (i = 0; i < edge_src_num; i++, hash_num_alt++) {
      MEdge *me = medge_src + i;

      if (BLI_ghash_haskey(vertHash, POINTER_FROM_INT(me->v1)) &&
          BLI_ghash_haskey(vertHash, POINTER_FROM_INT(me->v2))) {
        BLI_ghash_insert(edgeHash, (void *)hash_num, (void *)hash_num_alt);
        BLI_ghash_insert(edgeHash2, (void *)hash_num_alt, (void *)hash_num);
        hash_num++;
      }
    }
    BLI_assert(hash_num == BLI_ghash_len(edgeHash));
  }
  else if (edges_dst_num) {
    MEdge *medge, *me;
    uintptr_t hash_num;

    if (bmd->flag & MOD_BUILD_FLAG_RANDOMIZE) {
      BLI_array_randomize(edgeMap, sizeof(*edgeMap), edge_src_num, bmd->seed);
    }

    /* get the set of all vert indices that will be in the final mesh,
     * mapped to the new indices
     */
    medge = medge_src;
    hash_num = 0;
    BLI_assert(hash_num == BLI_ghash_len(vertHash));
    for (i = 0; i < edges_dst_num; i++) {
      void **val_p;
      me = medge + edgeMap[i];

      if (!BLI_ghash_ensure_p(vertHash, POINTER_FROM_INT(me->v1), &val_p)) {
        *val_p = (void *)hash_num;
        hash_num++;
      }
      if (!BLI_ghash_ensure_p(vertHash, POINTER_FROM_INT(me->v2), &val_p)) {
        *val_p = (void *)hash_num;
        hash_num++;
      }
    }
    BLI_assert(hash_num == BLI_ghash_len(vertHash));

    /* get the set of edges that will be in the new mesh */
    for (i = 0; i < edges_dst_num; i++) {
      j = BLI_ghash_len(edgeHash);

      BLI_ghash_insert(edgeHash, POINTER_FROM_INT(j), POINTER_FROM_INT(edgeMap[i]));
      BLI_ghash_insert(edgeHash2, POINTER_FROM_INT(edgeMap[i]), POINTER_FROM_INT(j));
    }
  }
  else {
    int verts_num = vert_src_num * frac;

    if (bmd->flag & MOD_BUILD_FLAG_RANDOMIZE) {
      BLI_array_randomize(vertMap, sizeof(*vertMap), vert_src_num, bmd->seed);
    }

    /* get the set of all vert indices that will be in the final mesh,
     * mapped to the new indices
     */
    for (i = 0; i < verts_num; i++) {
      BLI_ghash_insert(vertHash, POINTER_FROM_INT(vertMap[i]), POINTER_FROM_INT(i));
    }
  }

  /* now we know the number of verts, edges and faces, we can create the mesh. */
  result = BKE_mesh_new_nomain_from_template(
      mesh, BLI_ghash_len(vertHash), BLI_ghash_len(edgeHash), 0, loops_dst_num, faces_dst_num);

  /* copy the vertices across */
  GHASH_ITER (gh_iter, vertHash) {
    MVert source;
    MVert *dest;
    int oldIndex = POINTER_AS_INT(BLI_ghashIterator_getKey(&gh_iter));
    int newIndex = POINTER_AS_INT(BLI_ghashIterator_getValue(&gh_iter));

    source = mvert_src[oldIndex];
    dest = &result->mvert[newIndex];

    CustomData_copy_data(&mesh->vdata, &result->vdata, oldIndex, newIndex, 1);
    *dest = source;
  }

  /* copy the edges across, remapping indices */
  for (i = 0; i < BLI_ghash_len(edgeHash); i++) {
    MEdge source;
    MEdge *dest;
    int oldIndex = POINTER_AS_INT(BLI_ghash_lookup(edgeHash, POINTER_FROM_INT(i)));

    source = medge_src[oldIndex];
    dest = &result->medge[i];

    source.v1 = POINTER_AS_INT(BLI_ghash_lookup(vertHash, POINTER_FROM_INT(source.v1)));
    source.v2 = POINTER_AS_INT(BLI_ghash_lookup(vertHash, POINTER_FROM_INT(source.v2)));

    CustomData_copy_data(&mesh->edata, &result->edata, oldIndex, i, 1);
    *dest = source;
  }

  mpoly_dst = result->mpoly;
  ml_dst = result->mloop;

  /* copy the faces across, remapping indices */
  k = 0;
  for (i = 0; i < faces_dst_num; i++) {
    MPoly *source;
    MPoly *dest;

    source = mpoly_src + faceMap[i];
    dest = mpoly_dst + i;
    CustomData_copy_data(&mesh->pdata, &result->pdata, faceMap[i], i, 1);

    *dest = *source;
    dest->loopstart = k;
    CustomData_copy_data(
        &mesh->ldata, &result->ldata, source->loopstart, dest->loopstart, dest->totloop);

    ml_src = mloop_src + source->loopstart;
    for (j = 0; j < source->totloop; j++, k++, ml_src++, ml_dst++) {
      ml_dst->v = POINTER_AS_INT(BLI_ghash_lookup(vertHash, POINTER_FROM_INT(ml_src->v)));
      ml_dst->e = POINTER_AS_INT(BLI_ghash_lookup(edgeHash2, POINTER_FROM_INT(ml_src->e)));
    }
  }

  BLI_ghash_free(vertHash, NULL, NULL);
  BLI_ghash_free(edgeHash, NULL, NULL);
  BLI_ghash_free(edgeHash2, NULL, NULL);

  MEM_freeN(vertMap);
  MEM_freeN(edgeMap);
  MEM_freeN(faceMap);

  /* TODO(sybren): also copy flags & tags? */
  return result;
}

static void panel_draw(const bContext *UNUSED(C), Panel *panel)
{
  uiLayout *layout = panel->layout;

  PointerRNA *ptr = modifier_panel_get_property_pointers(panel, NULL);

  uiLayoutSetPropSep(layout, true);

  uiItemR(layout, ptr, "frame_start", 0, NULL, ICON_NONE);
  uiItemR(layout, ptr, "frame_duration", 0, NULL, ICON_NONE);

  /*------------------- bfa - original props */
<<<<<<< HEAD
  //uiItemR(layout, ptr, "use_reverse", 0, NULL, ICON_NONE);
=======
  // uiItemR(layout, ptr, "use_reverse", 0, NULL, ICON_NONE);
>>>>>>> 412a47d4

  uiLayout *row;
  row = uiLayoutRow(layout, true);
  uiLayoutSetPropSep(row, false); /* bfa - use_property_split = False */
  uiItemR(row, ptr, "use_reverse", 0, NULL, ICON_NONE);
  uiItemDecoratorR(row, ptr, "use_reverse", 0); /*bfa - decorator*/
  /* ------------ end bfa */
<<<<<<< HEAD

=======
>>>>>>> 412a47d4

  modifier_panel_end(layout, ptr);
}

static void random_panel_header_draw(const bContext *UNUSED(C), Panel *panel)
{
  uiLayout *layout = panel->layout;

  PointerRNA *ptr = modifier_panel_get_property_pointers(panel, NULL);

  uiItemR(layout, ptr, "use_random_order", 0, NULL, ICON_NONE);
}

static void random_panel_draw(const bContext *UNUSED(C), Panel *panel)
{
  uiLayout *layout = panel->layout;

  PointerRNA *ptr = modifier_panel_get_property_pointers(panel, NULL);

  uiLayoutSetPropSep(layout, true);

  uiLayoutSetActive(layout, RNA_boolean_get(ptr, "use_random_order"));
  uiItemR(layout, ptr, "seed", 0, NULL, ICON_NONE);
}

static void panelRegister(ARegionType *region_type)
{
  PanelType *panel_type = modifier_panel_register(region_type, eModifierType_Build, panel_draw);
  modifier_subpanel_register(
      region_type, "randomize", "", random_panel_header_draw, random_panel_draw, panel_type);
}

ModifierTypeInfo modifierType_Build = {
    /* name */ "Build",
    /* structName */ "BuildModifierData",
    /* structSize */ sizeof(BuildModifierData),
    /* srna */ &RNA_BuildModifier,
    /* type */ eModifierTypeType_Nonconstructive,
    /* flags */ eModifierTypeFlag_AcceptsMesh | eModifierTypeFlag_AcceptsCVs,
    /* icon */ ICON_MOD_BUILD,

    /* copyData */ BKE_modifier_copydata_generic,

    /* deformVerts */ NULL,
    /* deformMatrices */ NULL,
    /* deformVertsEM */ NULL,
    /* deformMatricesEM */ NULL,
    /* modifyMesh */ modifyMesh,
    /* modifyGeometrySet */ NULL,

    /* initData */ initData,
    /* requiredDataMask */ NULL,
    /* freeData */ NULL,
    /* isDisabled */ NULL,
    /* updateDepsgraph */ NULL,
    /* dependsOnTime */ dependsOnTime,
    /* dependsOnNormals */ NULL,
    /* foreachIDLink */ NULL,
    /* foreachTexLink */ NULL,
    /* freeRuntimeData */ NULL,
    /* panelRegister */ panelRegister,
    /* blendWrite */ NULL,
    /* blendRead */ NULL,
};<|MERGE_RESOLUTION|>--- conflicted
+++ resolved
@@ -279,11 +279,7 @@
   uiItemR(layout, ptr, "frame_duration", 0, NULL, ICON_NONE);
 
   /*------------------- bfa - original props */
-<<<<<<< HEAD
-  //uiItemR(layout, ptr, "use_reverse", 0, NULL, ICON_NONE);
-=======
   // uiItemR(layout, ptr, "use_reverse", 0, NULL, ICON_NONE);
->>>>>>> 412a47d4
 
   uiLayout *row;
   row = uiLayoutRow(layout, true);
@@ -291,10 +287,6 @@
   uiItemR(row, ptr, "use_reverse", 0, NULL, ICON_NONE);
   uiItemDecoratorR(row, ptr, "use_reverse", 0); /*bfa - decorator*/
   /* ------------ end bfa */
-<<<<<<< HEAD
-
-=======
->>>>>>> 412a47d4
 
   modifier_panel_end(layout, ptr);
 }
