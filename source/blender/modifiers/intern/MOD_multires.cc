--- conflicted
+++ resolved
@@ -307,35 +307,23 @@
   const bool is_sculpt_mode = CTX_data_active_object(C)->mode & OB_MODE_SCULPT;
   uiBlock *block = uiLayoutGetBlock(panel->layout);
   UI_block_lock_set(block, !is_sculpt_mode, N_("Sculpt Base Mesh"));
-<<<<<<< HEAD
   /*------------------- bfa - original props */
-  // uiItemR(col, ptr, "use_sculpt_base_mesh", UI_ITEM_NONE, IFACE_("Sculpt Base Mesh"),
-  // ICON_NONE);
-
   col = &layout->column(true);
   row = &col->row(true);
   uiLayoutSetPropSep(row, false); /* bfa - use_property_split = False */
-  uiItemR(row, ptr, "use_sculpt_base_mesh", UI_ITEM_NONE, IFACE_("Sculpt Base Mesh"), ICON_NONE);
+  row->prop(ptr, "use_sculpt_base_mesh", UI_ITEM_NONE, IFACE_("Sculpt Base Mesh"), ICON_NONE);
   uiItemDecoratorR(row, ptr, "use_sculpt_base_mesh", 0); /*bfa - decorator*/
   /* ------------ end bfa */
   UI_block_lock_clear(block);
 
   /*------------------- bfa - original props */
-  // uiItemR(layout, ptr, "show_only_control_edges", UI_ITEM_NONE, nullptr, ICON_NONE);
-
   col = &layout->column(true);
   row = &col->row(true);
   uiLayoutSetPropSep(row, false); /* bfa - use_property_split = False */
-  uiItemR(row, ptr, "show_only_control_edges", UI_ITEM_NONE, std::nullopt, ICON_NONE);
+  row->prop(ptr, "show_only_control_edges", UI_ITEM_NONE, std::nullopt, ICON_NONE);
   uiItemDecoratorR(row, ptr, "show_only_control_edges", 0); /*bfa - decorator*/
 
   /* ------------ end bfa */
-=======
-  col->prop(ptr, "use_sculpt_base_mesh", UI_ITEM_NONE, IFACE_("Sculpt Base Mesh"), ICON_NONE);
-  UI_block_lock_clear(block);
-
-  layout->prop(ptr, "show_only_control_edges", UI_ITEM_NONE, std::nullopt, ICON_NONE);
->>>>>>> 4c0ab977
 
   modifier_panel_end(layout, ptr);
 }
@@ -465,27 +453,18 @@
   uiLayoutSetActive(col, true);
   col->prop(ptr, "uv_smooth", UI_ITEM_NONE, std::nullopt, ICON_NONE);
   col->prop(ptr, "boundary_smooth", UI_ITEM_NONE, std::nullopt, ICON_NONE);
-
-<<<<<<< HEAD
   /*------------------- bfa - original props */
-  // uiItemR(layout, ptr, "use_creases", UI_ITEM_NONE, std::nullopt, ICON_NONE);
-  // uiItemR(layout, ptr, "use_custom_normals", UI_ITEM_NONE, std::nullopt, ICON_NONE);
-
   col = &layout->column(true);
   row = &col->row(true);
   uiLayoutSetPropSep(row, false); /* bfa - use_property_split = False */
-  uiItemR(row, ptr, "use_creases", UI_ITEM_NONE, std::nullopt, ICON_NONE);
+  row->prop(ptr, "use_creases", UI_ITEM_NONE, std::nullopt, ICON_NONE);
   uiItemDecoratorR(row, ptr, "use_creases", 0); /*bfa - decorator*/
 
   row = &col->row(true);
   uiLayoutSetPropSep(row, false); /* bfa - use_property_split = False */
-  uiItemR(row, ptr, "use_custom_normals", UI_ITEM_NONE, std::nullopt, ICON_NONE);
+  row->prop(ptr, "use_custom_normals", UI_ITEM_NONE, std::nullopt, ICON_NONE);
   uiItemDecoratorR(row, ptr, "use_custom_normals", 0); /*bfa - decorator*/
   /* ------------ end bfa */
-=======
-  layout->prop(ptr, "use_creases", UI_ITEM_NONE, std::nullopt, ICON_NONE);
-  layout->prop(ptr, "use_custom_normals", UI_ITEM_NONE, std::nullopt, ICON_NONE);
->>>>>>> 4c0ab977
 }
 
 static void panel_register(ARegionType *region_type)
