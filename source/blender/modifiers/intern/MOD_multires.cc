/* SPDX-FileCopyrightText: 2005 Blender Authors
 *
 * SPDX-License-Identifier: GPL-2.0-or-later */

/** \file
 * \ingroup modifiers
 */

#include <cstddef>

#include "MEM_guardedalloc.h"

#include "BLI_utildefines.h"

#include "BLT_translation.h"

#include "DNA_defaults.h"
#include "DNA_mesh_types.h"
#include "DNA_object_types.h"
#include "DNA_scene_types.h"
#include "DNA_screen_types.h"

#include "BKE_cdderivedmesh.h"
#include "BKE_context.hh"
#include "BKE_customdata.hh"
#include "BKE_mesh.hh"
#include "BKE_modifier.hh"
#include "BKE_multires.hh"
#include "BKE_paint.hh"
#include "BKE_screen.hh"
#include "BKE_subdiv.hh"
#include "BKE_subdiv_ccg.hh"
#include "BKE_subdiv_deform.hh"
#include "BKE_subdiv_mesh.hh"
#include "BKE_subsurf.hh"

#include "UI_interface.hh"
#include "UI_resources.hh"

#include "RNA_access.hh"
#include "RNA_prototypes.h"

#include "WM_types.hh" /* For subdivide operator UI. */

#include "DEG_depsgraph_query.hh"

#include "MOD_modifiertypes.hh"
#include "MOD_ui_common.hh"

struct MultiresRuntimeData {
  /* Cached subdivision surface descriptor, with topology and settings. */
  Subdiv *subdiv;
};

static void init_data(ModifierData *md)
{
  MultiresModifierData *mmd = (MultiresModifierData *)md;

  BLI_assert(MEMCMP_STRUCT_AFTER_IS_ZERO(mmd, modifier));

  MEMCPY_STRUCT_AFTER(mmd, DNA_struct_default_get(MultiresModifierData), modifier);

  /* Open subdivision panels by default. */
  md->ui_expand_flag = UI_PANEL_DATA_EXPAND_ROOT | UI_SUBPANEL_DATA_EXPAND_1;
}

static void required_data_mask(ModifierData *md, CustomData_MeshMasks *r_cddata_masks)
{
  MultiresModifierData *mmd = (MultiresModifierData *)md;
  if (mmd->flags & eMultiresModifierFlag_UseCustomNormals) {
    r_cddata_masks->lmask |= CD_MASK_CUSTOMLOOPNORMAL;
  }
}

static bool depends_on_normals(ModifierData *md)
{
  MultiresModifierData *mmd = (MultiresModifierData *)md;
  if (mmd->flags & eMultiresModifierFlag_UseCustomNormals) {
    return true;
  }
  return false;
}

static void copy_data(const ModifierData *md_src, ModifierData *md_dst, const int flag)
{
  BKE_modifier_copydata_generic(md_src, md_dst, flag);
}

static void free_runtime_data(void *runtime_data_v)
{
  if (runtime_data_v == nullptr) {
    return;
  }
  MultiresRuntimeData *runtime_data = (MultiresRuntimeData *)runtime_data_v;
  if (runtime_data->subdiv != nullptr) {
    BKE_subdiv_free(runtime_data->subdiv);
  }
  MEM_freeN(runtime_data);
}

static void free_data(ModifierData *md)
{
  MultiresModifierData *mmd = (MultiresModifierData *)md;
  free_runtime_data(mmd->modifier.runtime);
}

static MultiresRuntimeData *multires_ensure_runtime(MultiresModifierData *mmd)
{
  MultiresRuntimeData *runtime_data = (MultiresRuntimeData *)mmd->modifier.runtime;
  if (runtime_data == nullptr) {
    runtime_data = static_cast<MultiresRuntimeData *>(
        MEM_callocN(sizeof(*runtime_data), __func__));
    mmd->modifier.runtime = runtime_data;
  }
  return runtime_data;
}

/* Main goal of this function is to give usable subdivision surface descriptor
 * which matches settings and topology. */
static Subdiv *subdiv_descriptor_ensure(MultiresModifierData *mmd,
                                        const SubdivSettings *subdiv_settings,
                                        const Mesh *mesh)
{
  MultiresRuntimeData *runtime_data = (MultiresRuntimeData *)mmd->modifier.runtime;
  Subdiv *subdiv = BKE_subdiv_update_from_mesh(runtime_data->subdiv, subdiv_settings, mesh);
  runtime_data->subdiv = subdiv;
  return subdiv;
}

/* Subdivide into fully qualified mesh. */

static Mesh *multires_as_mesh(MultiresModifierData *mmd,
                              const ModifierEvalContext *ctx,
                              Mesh *mesh,
                              Subdiv *subdiv)
{
  Mesh *result = mesh;
  const bool use_render_params = (ctx->flag & MOD_APPLY_RENDER);
  const bool ignore_simplify = (ctx->flag & MOD_APPLY_IGNORE_SIMPLIFY);
  const bool ignore_control_edges = (ctx->flag & MOD_APPLY_TO_BASE_MESH);
  const Scene *scene = DEG_get_evaluated_scene(ctx->depsgraph);
  Object *object = ctx->object;
  SubdivToMeshSettings mesh_settings;
  BKE_multires_subdiv_mesh_settings_init(&mesh_settings,
                                         scene,
                                         object,
                                         mmd,
                                         use_render_params,
                                         ignore_simplify,
                                         ignore_control_edges);
  if (mesh_settings.resolution < 3) {
    return result;
  }
  BKE_subdiv_displacement_attach_from_multires(subdiv, mesh, mmd);
  result = BKE_subdiv_to_mesh(subdiv, &mesh_settings, mesh);
  return result;
}

/* Subdivide into CCG. */

static void multires_ccg_settings_init(SubdivToCCGSettings *settings,
                                       const MultiresModifierData *mmd,
                                       const ModifierEvalContext *ctx,
                                       Mesh *mesh)
{
  const bool has_mask = CustomData_has_layer(&mesh->corner_data, CD_GRID_PAINT_MASK);
  const bool use_render_params = (ctx->flag & MOD_APPLY_RENDER);
  const bool ignore_simplify = (ctx->flag & MOD_APPLY_IGNORE_SIMPLIFY);
  const Scene *scene = DEG_get_evaluated_scene(ctx->depsgraph);
  Object *object = ctx->object;
  const int level = multires_get_level(scene, object, mmd, use_render_params, ignore_simplify);
  settings->resolution = (1 << level) + 1;
  settings->need_normal = true;
  settings->need_mask = has_mask;
}

static Mesh *multires_as_ccg(MultiresModifierData *mmd,
                             const ModifierEvalContext *ctx,
                             Mesh *mesh,
                             Subdiv *subdiv)
{
  Mesh *result = mesh;
  SubdivToCCGSettings ccg_settings;
  multires_ccg_settings_init(&ccg_settings, mmd, ctx, mesh);
  if (ccg_settings.resolution < 3) {
    return result;
  }
  BKE_subdiv_displacement_attach_from_multires(subdiv, mesh, mmd);
  result = BKE_subdiv_to_ccg_mesh(*subdiv, ccg_settings, *mesh);

  /* NOTE: CCG becomes an owner of Subdiv descriptor, so can not share
   * this pointer. Not sure if it's needed, but might have a second look
   * on the ownership model here. */
  MultiresRuntimeData *runtime_data = static_cast<MultiresRuntimeData *>(mmd->modifier.runtime);
  runtime_data->subdiv = nullptr;

  return result;
}

static Mesh *modify_mesh(ModifierData *md, const ModifierEvalContext *ctx, Mesh *mesh)
{
  Mesh *result = mesh;
#if !defined(WITH_OPENSUBDIV)
  BKE_modifier_set_error(ctx->object, md, "Disabled, built without OpenSubdiv");
  return result;
#endif
  MultiresModifierData *mmd = (MultiresModifierData *)md;
  SubdivSettings subdiv_settings;
  BKE_multires_subdiv_settings_init(&subdiv_settings, mmd);
  if (subdiv_settings.level == 0) {
    return result;
  }
  MultiresRuntimeData *runtime_data = multires_ensure_runtime(mmd);
  Subdiv *subdiv = subdiv_descriptor_ensure(mmd, &subdiv_settings, mesh);
  if (subdiv == nullptr) {
    /* Happens on bad topology, also on empty input mesh. */
    return result;
  }
  const bool use_clnors = mmd->flags & eMultiresModifierFlag_UseCustomNormals &&
                          mesh->normals_domain() == blender::bke::MeshNormalDomain::Corner;
  /* NOTE: Orco needs final coordinates on CPU side, which are expected to be
   * accessible via mesh vertices. For this reason we do not evaluate multires to
   * grids when orco is requested. */
  const bool for_orco = (ctx->flag & MOD_APPLY_ORCO) != 0;
  /* Needed when rendering or baking will in sculpt mode. */
  const bool for_render = (ctx->flag & MOD_APPLY_RENDER) != 0;

  const bool sculpt_base_mesh = mmd->flags & eMultiresModifierFlag_UseSculptBaseMesh;

  if ((ctx->object->mode & OB_MODE_SCULPT) && !for_orco && !for_render && !sculpt_base_mesh) {
    /* NOTE: CCG takes ownership over Subdiv. */
    result = multires_as_ccg(mmd, ctx, mesh, subdiv);
    result->runtime->subdiv_ccg_tot_level = mmd->totlvl;
    /* TODO(sergey): Usually it is sculpt stroke's update variants which
     * takes care of this, but is possible that we need this before the
     * stroke: i.e. when exiting blender right after stroke is done.
     * Annoying and not so much black-boxed as far as sculpting goes, and
     * surely there is a better way of solving this. */
    if (ctx->object->sculpt != nullptr) {
      SculptSession *sculpt_session = ctx->object->sculpt;
      sculpt_session->subdiv_ccg = result->runtime->subdiv_ccg.get();
      sculpt_session->multires.active = true;
      sculpt_session->multires.modifier = mmd;
      sculpt_session->multires.level = mmd->sculptlvl;
      sculpt_session->totvert = mesh->verts_num;
      sculpt_session->faces_num = mesh->faces_num;
      sculpt_session->vert_positions = {};
      sculpt_session->faces = {};
      sculpt_session->corner_verts = {};
    }
    // BKE_subdiv_stats_print(&subdiv->stats);
  }
  else {
    if (use_clnors) {
      void *data = CustomData_add_layer(
          &mesh->corner_data, CD_NORMAL, CD_CONSTRUCT, mesh->corners_num);
      memcpy(data, mesh->corner_normals().data(), mesh->corner_normals().size_in_bytes());
    }

    result = multires_as_mesh(mmd, ctx, mesh, subdiv);

    if (use_clnors) {
      float(*lnors)[3] = static_cast<float(*)[3]>(
          CustomData_get_layer_for_write(&result->corner_data, CD_NORMAL, result->corners_num));
      BKE_mesh_set_custom_normals(result, lnors);
      CustomData_free_layers(&result->corner_data, CD_NORMAL, result->corners_num);
    }
    // BKE_subdiv_stats_print(&subdiv->stats);
    if (subdiv != runtime_data->subdiv) {
      BKE_subdiv_free(subdiv);
    }
  }
  return result;
}

static void deform_matrices(ModifierData *md,
                            const ModifierEvalContext *ctx,
                            Mesh *mesh,
                            blender::MutableSpan<blender::float3> positions,
                            blender::MutableSpan<blender::float3x3> /*matrices*/)

{
#if !defined(WITH_OPENSUBDIV)
  BKE_modifier_set_error(ctx->object, md, "Disabled, built without OpenSubdiv");
  return;
#endif

  MultiresModifierData *mmd = (MultiresModifierData *)md;

  SubdivSettings subdiv_settings;
  BKE_multires_subdiv_settings_init(&subdiv_settings, mmd);
  if (subdiv_settings.level == 0) {
    return;
  }

  SubdivToCCGSettings ccg_settings;
  multires_ccg_settings_init(&ccg_settings, mmd, ctx, mesh);
  if (ccg_settings.resolution < 3) {
    return;
  }

  MultiresRuntimeData *runtime_data = multires_ensure_runtime(mmd);
  Subdiv *subdiv = subdiv_descriptor_ensure(mmd, &subdiv_settings, mesh);
  if (subdiv == nullptr) {
    /* Happens on bad topology, also on empty input mesh. */
    return;
  }
  BKE_subdiv_displacement_attach_from_multires(subdiv, mesh, mmd);
  BKE_subdiv_deform_coarse_vertices(
      subdiv, mesh, reinterpret_cast<float(*)[3]>(positions.data()), positions.size());
  if (subdiv != runtime_data->subdiv) {
    BKE_subdiv_free(subdiv);
  }
}

static void panel_draw(const bContext *C, Panel *panel)
{
  uiLayout *col, *row; /*bfa, added *row*/
  uiLayout *layout = panel->layout;

  PointerRNA *ptr = modifier_panel_get_property_pointers(panel, nullptr);

  uiLayoutSetPropSep(layout, true);

  col = uiLayoutColumn(layout, true);
  uiItemR(col, ptr, "levels", UI_ITEM_NONE, IFACE_("Level Viewport"), ICON_NONE);
  uiItemR(col, ptr, "sculpt_levels", UI_ITEM_NONE, IFACE_("Sculpt"), ICON_NONE);
  uiItemR(col, ptr, "render_levels", UI_ITEM_NONE, IFACE_("Render"), ICON_NONE);

  const bool is_sculpt_mode = CTX_data_active_object(C)->mode & OB_MODE_SCULPT;
  uiBlock *block = uiLayoutGetBlock(panel->layout);
<<<<<<< HEAD
  UI_block_lock_set(block, !is_sculpt_mode, IFACE_("Sculpt Base Mesh"));
  /*------------------- bfa - original props */
  // uiItemR(col, ptr, "use_sculpt_base_mesh", UI_ITEM_NONE, IFACE_("Sculpt Base Mesh"),
  // ICON_NONE);

  col = uiLayoutColumn(layout, true);
  row = uiLayoutRow(col, true);
  uiLayoutSetPropSep(row, false); /* bfa - use_property_split = False */
  uiItemR(row, ptr, "use_sculpt_base_mesh", UI_ITEM_NONE, IFACE_("Sculpt Base Mesh"), ICON_NONE);
  uiItemDecoratorR(row, ptr, "use_sculpt_base_mesh", 0); /*bfa - decorator*/
  /* ------------ end bfa */
=======
  UI_block_lock_set(block, !is_sculpt_mode, N_("Sculpt Base Mesh"));
  uiItemR(col, ptr, "use_sculpt_base_mesh", UI_ITEM_NONE, IFACE_("Sculpt Base Mesh"), ICON_NONE);
>>>>>>> d3bffe7d
  UI_block_lock_clear(block);

  /*------------------- bfa - original props */
  // uiItemR(layout, ptr, "show_only_control_edges", UI_ITEM_NONE, nullptr, ICON_NONE);

  col = uiLayoutColumn(layout, true);
  row = uiLayoutRow(col, true);
  uiLayoutSetPropSep(row, false); /* bfa - use_property_split = False */
  uiItemR(row, ptr, "show_only_control_edges", UI_ITEM_NONE, nullptr, ICON_NONE);
  uiItemDecoratorR(row, ptr, "show_only_control_edges", 0); /*bfa - decorator*/

  /* ------------ end bfa */

  modifier_panel_end(layout, ptr);
}

static void subdivisions_panel_draw(const bContext * /*C*/, Panel *panel)
{
  uiLayout *row;
  uiLayout *layout = panel->layout;

  PointerRNA ob_ptr;
  PointerRNA *ptr = modifier_panel_get_property_pointers(panel, &ob_ptr);

  uiLayoutSetEnabled(layout, RNA_enum_get(&ob_ptr, "mode") != OB_MODE_EDIT);

  MultiresModifierData *mmd = (MultiresModifierData *)ptr->data;

  /**
   * Changing some of the properties can not be done once there is an
   * actual displacement stored for this multi-resolution modifier.
   * This check will disallow changes for those properties.
   * This check is a bit stupid but it should be sufficient for the usual
   * multi-resolution usage. It might become less strict and only disallow
   * modifications if there is CD_MDISPS layer, or if there is actual
   * non-zero displacement, but such checks will be too slow to be done
   * on every redraw.
   */

  PointerRNA op_ptr;
  uiItemFullO(layout,
              "OBJECT_OT_multires_subdivide",
              IFACE_("Subdivide"),
              ICON_NONE,
              nullptr,
              WM_OP_EXEC_DEFAULT,
              UI_ITEM_NONE,
              &op_ptr);
  RNA_enum_set(&op_ptr, "mode", MULTIRES_SUBDIVIDE_CATMULL_CLARK);
  RNA_string_set(&op_ptr, "modifier", ((ModifierData *)mmd)->name);

  row = uiLayoutRow(layout, false);
  uiItemFullO(row,
              "OBJECT_OT_multires_subdivide",
              IFACE_("Simple"),
              ICON_NONE,
              nullptr,
              WM_OP_EXEC_DEFAULT,
              UI_ITEM_NONE,
              &op_ptr);
  RNA_enum_set(&op_ptr, "mode", MULTIRES_SUBDIVIDE_SIMPLE);
  RNA_string_set(&op_ptr, "modifier", ((ModifierData *)mmd)->name);
  uiItemFullO(row,
              "OBJECT_OT_multires_subdivide",
              IFACE_("Linear"),
              ICON_NONE,
              nullptr,
              WM_OP_EXEC_DEFAULT,
              UI_ITEM_NONE,
              &op_ptr);
  RNA_enum_set(&op_ptr, "mode", MULTIRES_SUBDIVIDE_LINEAR);
  RNA_string_set(&op_ptr, "modifier", ((ModifierData *)mmd)->name);

  uiItemS(layout);

  uiItemO(layout, IFACE_("Unsubdivide"), ICON_NONE, "OBJECT_OT_multires_unsubdivide");
  uiItemO(layout, IFACE_("Delete Higher"), ICON_NONE, "OBJECT_OT_multires_higher_levels_delete");
}

static void shape_panel_draw(const bContext * /*C*/, Panel *panel)
{
  uiLayout *row;
  uiLayout *layout = panel->layout;

  PointerRNA ob_ptr;
  modifier_panel_get_property_pointers(panel, &ob_ptr);

  uiLayoutSetEnabled(layout, RNA_enum_get(&ob_ptr, "mode") != OB_MODE_EDIT);

  row = uiLayoutRow(layout, false);
  uiItemO(row, IFACE_("Reshape"), ICON_NONE, "OBJECT_OT_multires_reshape");
  uiItemO(row, IFACE_("Apply Base"), ICON_NONE, "OBJECT_OT_multires_base_apply");
}

static void generate_panel_draw(const bContext * /*C*/, Panel *panel)
{
  uiLayout *col, *row;
  uiLayout *layout = panel->layout;

  PointerRNA *ptr = modifier_panel_get_property_pointers(panel, nullptr);
  MultiresModifierData *mmd = (MultiresModifierData *)ptr->data;

  bool is_external = RNA_boolean_get(ptr, "is_external");

  if (mmd->totlvl == 0) {
    uiItemO(
        layout, IFACE_("Rebuild Subdivisions"), ICON_NONE, "OBJECT_OT_multires_rebuild_subdiv");
  }

  col = uiLayoutColumn(layout, false);
  row = uiLayoutRow(col, false);
  if (is_external) {
    uiItemO(row, IFACE_("Pack External"), ICON_NONE, "OBJECT_OT_multires_external_pack");
    uiLayoutSetPropSep(col, true);
    row = uiLayoutRow(col, false);
    uiItemR(row, ptr, "filepath", UI_ITEM_NONE, nullptr, ICON_NONE);
  }
  else {
    uiItemO(col, IFACE_("Save External..."), ICON_NONE, "OBJECT_OT_multires_external_save");
  }
}

static void advanced_panel_draw(const bContext * /*C*/, Panel *panel)
{
  uiLayout *col, *row; /*bfa - added *row*/
  uiLayout *layout = panel->layout;

  PointerRNA *ptr = modifier_panel_get_property_pointers(panel, nullptr);

  bool has_displacement = RNA_int_get(ptr, "total_levels") != 0;

  uiLayoutSetPropSep(layout, true);

  uiLayoutSetActive(layout, !has_displacement);

  uiItemR(layout, ptr, "quality", UI_ITEM_NONE, nullptr, ICON_NONE);

  col = uiLayoutColumn(layout, false);
  uiLayoutSetActive(col, true);
  uiItemR(col, ptr, "uv_smooth", UI_ITEM_NONE, nullptr, ICON_NONE);
  uiItemR(col, ptr, "boundary_smooth", UI_ITEM_NONE, nullptr, ICON_NONE);

  /*------------------- bfa - original props */
  // uiItemR(layout, ptr, "use_creases", UI_ITEM_NONE, nullptr, ICON_NONE);
  // uiItemR(layout, ptr, "use_custom_normals", UI_ITEM_NONE, nullptr, ICON_NONE);

  col = uiLayoutColumn(layout, true);
  row = uiLayoutRow(col, true);
  uiLayoutSetPropSep(row, false); /* bfa - use_property_split = False */
  uiItemR(row, ptr, "use_creases", UI_ITEM_NONE, nullptr, ICON_NONE);
  uiItemDecoratorR(row, ptr, "use_creases", 0); /*bfa - decorator*/

  row = uiLayoutRow(col, true);
  uiLayoutSetPropSep(row, false); /* bfa - use_property_split = False */
  uiItemR(row, ptr, "use_custom_normals", UI_ITEM_NONE, nullptr, ICON_NONE);
  uiItemDecoratorR(row, ptr, "use_custom_normals", 0); /*bfa - decorator*/
  /* ------------ end bfa */
}

static void panel_register(ARegionType *region_type)
{
  PanelType *panel_type = modifier_panel_register(region_type, eModifierType_Multires, panel_draw);
  modifier_subpanel_register(
      region_type, "subdivide", "Subdivision", nullptr, subdivisions_panel_draw, panel_type);
  modifier_subpanel_register(region_type, "shape", "Shape", nullptr, shape_panel_draw, panel_type);
  modifier_subpanel_register(
      region_type, "generate", "Generate", nullptr, generate_panel_draw, panel_type);
  modifier_subpanel_register(
      region_type, "advanced", "Advanced", nullptr, advanced_panel_draw, panel_type);
}

ModifierTypeInfo modifierType_Multires = {
    /*idname*/ "Multires",
    /*name*/ N_("Multires"),
    /*struct_name*/ "MultiresModifierData",
    /*struct_size*/ sizeof(MultiresModifierData),
    /*srna*/ &RNA_MultiresModifier,
    /*type*/ ModifierTypeType::Constructive,
    /*flags*/ eModifierTypeFlag_AcceptsMesh | eModifierTypeFlag_SupportsMapping |
        eModifierTypeFlag_RequiresOriginalData,
    /*icon*/ ICON_MOD_MULTIRES,

    /*copy_data*/ copy_data,

    /*deform_verts*/ nullptr,
    /*deform_matrices*/ deform_matrices,
    /*deform_verts_EM*/ nullptr,
    /*deform_matrices_EM*/ nullptr,
    /*modify_mesh*/ modify_mesh,
    /*modify_geometry_set*/ nullptr,

    /*init_data*/ init_data,
    /*required_data_mask*/ required_data_mask,
    /*free_data*/ free_data,
    /*is_disabled*/ nullptr,
    /*update_depsgraph*/ nullptr,
    /*depends_on_time*/ nullptr,
    /*depends_on_normals*/ depends_on_normals,
    /*foreach_ID_link*/ nullptr,
    /*foreach_tex_link*/ nullptr,
    /*free_runtime_data*/ free_runtime_data,
    /*panel_register*/ panel_register,
    /*blend_write*/ nullptr,
    /*blend_read*/ nullptr,
};<|MERGE_RESOLUTION|>--- conflicted
+++ resolved
@@ -329,8 +329,7 @@
 
   const bool is_sculpt_mode = CTX_data_active_object(C)->mode & OB_MODE_SCULPT;
   uiBlock *block = uiLayoutGetBlock(panel->layout);
-<<<<<<< HEAD
-  UI_block_lock_set(block, !is_sculpt_mode, IFACE_("Sculpt Base Mesh"));
+  UI_block_lock_set(block, !is_sculpt_mode, N_("Sculpt Base Mesh"));
   /*------------------- bfa - original props */
   // uiItemR(col, ptr, "use_sculpt_base_mesh", UI_ITEM_NONE, IFACE_("Sculpt Base Mesh"),
   // ICON_NONE);
@@ -341,10 +340,6 @@
   uiItemR(row, ptr, "use_sculpt_base_mesh", UI_ITEM_NONE, IFACE_("Sculpt Base Mesh"), ICON_NONE);
   uiItemDecoratorR(row, ptr, "use_sculpt_base_mesh", 0); /*bfa - decorator*/
   /* ------------ end bfa */
-=======
-  UI_block_lock_set(block, !is_sculpt_mode, N_("Sculpt Base Mesh"));
-  uiItemR(col, ptr, "use_sculpt_base_mesh", UI_ITEM_NONE, IFACE_("Sculpt Base Mesh"), ICON_NONE);
->>>>>>> d3bffe7d
   UI_block_lock_clear(block);
 
   /*------------------- bfa - original props */
