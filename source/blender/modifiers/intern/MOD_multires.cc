--- conflicted
+++ resolved
@@ -292,49 +292,38 @@
 
 static void panel_draw(const bContext *C, Panel *panel)
 {
-<<<<<<< HEAD
-  uiLayout *col, *row; /*bfa - added *row*/
-  uiLayout *layout = panel->layout;
-=======
+  blender::ui::Layout *col, *row; /*bfa - added *row*/
   blender::ui::Layout &layout = *panel->layout;
->>>>>>> 85504da2
 
   PointerRNA *ptr = modifier_panel_get_property_pointers(panel, nullptr);
 
   layout.use_property_split_set(true);
 
-  blender::ui::Layout &col = layout.column(true);
-  col.prop(ptr, "levels", UI_ITEM_NONE, IFACE_("Levels Viewport"), ICON_NONE);
-  col.prop(ptr, "sculpt_levels", UI_ITEM_NONE, IFACE_("Sculpt"), ICON_NONE);
-  col.prop(ptr, "render_levels", UI_ITEM_NONE, IFACE_("Render"), ICON_NONE);
+  col = &layout.column(true);
+  col->prop(ptr, "levels", UI_ITEM_NONE, IFACE_("Levels Viewport"), ICON_NONE);
+  col->prop(ptr, "sculpt_levels", UI_ITEM_NONE, IFACE_("Sculpt"), ICON_NONE);
+  col->prop(ptr, "render_levels", UI_ITEM_NONE, IFACE_("Render"), ICON_NONE);
 
   const bool is_sculpt_mode = CTX_data_active_object(C)->mode & OB_MODE_SCULPT;
   uiBlock *block = layout.block();
   UI_block_lock_set(block, !is_sculpt_mode, N_("Sculpt Base Mesh"));
-<<<<<<< HEAD
 
   /* bfa - our layout */
-  col = &layout->column(true);
+  col = &layout.column(true);
   row = &col->row(true);
   row->use_property_split_set(false); /* bfa - use_property_split = False */
-  row->separator(); /*bfa - indent*/
+  row->separator();                   /*bfa - indent*/
   row->prop(ptr, "use_sculpt_base_mesh", UI_ITEM_NONE, IFACE_("Sculpt Base Mesh"), ICON_NONE);
   row->decorator(ptr, "use_sculpt_base_mesh", 0); /*bfa - decorator*/
   UI_block_lock_clear(block);
 
   /* bfa - our layout */
-  col = &layout->column(true);
+  col = &layout.column(true);
   row = &col->row(true);
   row->use_property_split_set(false); /* bfa - use_property_split = False */
-  row->separator(); /*bfa - indent*/
+  row->separator();                   /*bfa - indent*/
   row->prop(ptr, "show_only_control_edges", UI_ITEM_NONE, std::nullopt, ICON_NONE);
   row->decorator(ptr, "show_only_control_edges", 0); /*bfa - decorator*/
-=======
-  col.prop(ptr, "use_sculpt_base_mesh", UI_ITEM_NONE, IFACE_("Sculpt Base Mesh"), ICON_NONE);
-  UI_block_lock_clear(block);
-
-  layout.prop(ptr, "show_only_control_edges", UI_ITEM_NONE, std::nullopt, ICON_NONE);
->>>>>>> 85504da2
 
   modifier_error_message_draw(layout, ptr);
 }
@@ -440,12 +429,8 @@
 
 static void advanced_panel_draw(const bContext * /*C*/, Panel *panel)
 {
-<<<<<<< HEAD
-  uiLayout *col, *row; /*bfa - added *row*/
-  uiLayout *layout = panel->layout;
-=======
+  blender::ui::Layout *col, *row; /*bfa - added *row*/
   blender::ui::Layout &layout = *panel->layout;
->>>>>>> 85504da2
 
   PointerRNA *ptr = modifier_panel_get_property_pointers(panel, nullptr);
 
@@ -457,30 +442,25 @@
 
   layout.prop(ptr, "quality", UI_ITEM_NONE, std::nullopt, ICON_NONE);
 
-  blender::ui::Layout &col = layout.column(false);
-  col.active_set(true);
-  col.prop(ptr, "uv_smooth", UI_ITEM_NONE, std::nullopt, ICON_NONE);
-  col.prop(ptr, "boundary_smooth", UI_ITEM_NONE, std::nullopt, ICON_NONE);
-
-<<<<<<< HEAD
+  col = &layout.column(false);
+  col->active_set(true);
+  col->prop(ptr, "uv_smooth", UI_ITEM_NONE, std::nullopt, ICON_NONE);
+  col->prop(ptr, "boundary_smooth", UI_ITEM_NONE, std::nullopt, ICON_NONE);
+
   /* bfa - our layout */
-  col = &layout->column(true);
+  col = &layout.column(true);
   row = &col->row(true);
   row->use_property_split_set(false); /* bfa - use_property_split = False */
-  row->separator(); /*bfa - indent*/
+  row->separator();                   /*bfa - indent*/
   row->prop(ptr, "use_creases", UI_ITEM_NONE, std::nullopt, ICON_NONE);
   row->decorator(ptr, "use_creases", 0); /*bfa - decorator*/
 
   /* bfa - our layout */
   row = &col->row(true);
   row->use_property_split_set(false); /* bfa - use_property_split = False */
-  row->separator(); /*bfa - indent*/
+  row->separator();                   /*bfa - indent*/
   row->prop(ptr, "use_custom_normals", UI_ITEM_NONE, std::nullopt, ICON_NONE);
   row->decorator(ptr, "use_custom_normals", 0); /*bfa - decorator*/
-=======
-  layout.prop(ptr, "use_creases", UI_ITEM_NONE, std::nullopt, ICON_NONE);
-  layout.prop(ptr, "use_custom_normals", UI_ITEM_NONE, std::nullopt, ICON_NONE);
->>>>>>> 85504da2
 }
 
 static void panel_register(ARegionType *region_type)
