--- conflicted
+++ resolved
@@ -1,4 +1,3 @@
-
 /*
  * ***** BEGIN GPL LICENSE BLOCK *****
  *
@@ -109,14 +108,9 @@
 
 #ifdef WITH_OPENSUBDIV
 	const bool allow_gpu = (flag & MOD_APPLY_ALLOW_GPU) != 0;
-<<<<<<< HEAD
-
-=======
->>>>>>> ecd36afb
 #endif
 	bool do_cddm_convert = useRenderParams || !isFinalCalc;
 
-	bool do_cddm_convert = useRenderParams || !isFinalCalc;
 	if (useRenderParams)
 		subsurf_flags |= SUBSURF_USE_RENDER_PARAMS;
 	if (isFinalCalc)
