/* SPDX-FileCopyrightText: 2014 Blender Authors
 *
 * SPDX-License-Identifier: GPL-2.0-or-later */

/** \file
 * \ingroup modifiers
 */

#include <cfloat>

#include "BLI_utildefines.h"

#include "BLT_translation.hh"

#include "DNA_mesh_types.h"
#include "DNA_modifier_types.h"
#include "DNA_object_types.h"
#include "DNA_screen_types.h"

#include "BKE_customdata.hh"
#include "BKE_data_transfer.h"
#include "BKE_lib_id.hh"
#include "BKE_lib_query.hh"
#include "BKE_mesh.hh"
#include "BKE_mesh_remap.hh"
#include "BKE_modifier.hh"
#include "BKE_report.hh"

#include "UI_interface.hh"
#include "UI_resources.hh"

#include "RNA_access.hh"
#include "RNA_prototypes.hh"

#include "MEM_guardedalloc.h"

#include "MOD_ui_common.hh"

/**************************************
 * Modifiers functions.               *
 **************************************/
static void init_data(ModifierData *md)
{
  DataTransferModifierData *dtmd = (DataTransferModifierData *)md;
  int i;

  dtmd->ob_source = nullptr;
  dtmd->data_types = 0;

  dtmd->vmap_mode = MREMAP_MODE_VERT_NEAREST;
  dtmd->emap_mode = MREMAP_MODE_EDGE_NEAREST;
  dtmd->lmap_mode = MREMAP_MODE_LOOP_NEAREST_POLYNOR;
  dtmd->pmap_mode = MREMAP_MODE_POLY_NEAREST;

  dtmd->map_max_distance = 1.0f;
  dtmd->map_ray_radius = 0.0f;

  for (i = 0; i < DT_MULTILAYER_INDEX_MAX; i++) {
    dtmd->layers_select_src[i] = DT_LAYERS_ALL_SRC;
    dtmd->layers_select_dst[i] = DT_LAYERS_NAME_DST;
  }

  dtmd->mix_mode = CDT_MIX_TRANSFER;
  dtmd->mix_factor = 1.0f;
  dtmd->defgrp_name[0] = '\0';

  dtmd->flags = MOD_DATATRANSFER_OBSRC_TRANSFORM;
}

static void required_data_mask(ModifierData *md, CustomData_MeshMasks *r_cddata_masks)
{
  DataTransferModifierData *dtmd = (DataTransferModifierData *)md;

  if (dtmd->defgrp_name[0] != '\0') {
    /* We need vertex groups! */
    r_cddata_masks->vmask |= CD_MASK_MDEFORMVERT;
  }

  BKE_object_data_transfer_dttypes_to_cdmask(dtmd->data_types, r_cddata_masks);
}

static void foreach_ID_link(ModifierData *md, Object *ob, IDWalkFunc walk, void *user_data)
{
  DataTransferModifierData *dtmd = (DataTransferModifierData *)md;
  walk(user_data, ob, (ID **)&dtmd->ob_source, IDWALK_CB_NOP);
}

static void update_depsgraph(ModifierData *md, const ModifierUpdateDepsgraphContext *ctx)
{
  DataTransferModifierData *dtmd = (DataTransferModifierData *)md;
  if (dtmd->ob_source != nullptr) {
    CustomData_MeshMasks cddata_masks = {0};
    BKE_object_data_transfer_dttypes_to_cdmask(dtmd->data_types, &cddata_masks);

    DEG_add_object_relation(
        ctx->node, dtmd->ob_source, DEG_OB_COMP_GEOMETRY, "DataTransfer Modifier");
    DEG_add_customdata_mask(ctx->node, dtmd->ob_source, &cddata_masks);

    if (dtmd->flags & MOD_DATATRANSFER_OBSRC_TRANSFORM) {
      DEG_add_object_relation(
          ctx->node, dtmd->ob_source, DEG_OB_COMP_TRANSFORM, "DataTransfer Modifier");
      DEG_add_depends_on_transform_relation(ctx->node, "DataTransfer Modifier");
    }
  }
}

static bool is_disabled(const Scene * /*scene*/, ModifierData *md, bool /*use_render_params*/)
{
  /* If no source object, bypass. */
  DataTransferModifierData *dtmd = (DataTransferModifierData *)md;
  /* The object type check is only needed here in case we have a placeholder
   * object assigned (because the library containing the mesh is missing).
   *
   * In other cases it should be impossible to have a type mismatch.
   */
  return !dtmd->ob_source || dtmd->ob_source->type != OB_MESH;
}

#define DT_TYPES_AFFECT_MESH \
  (DT_TYPE_BWEIGHT_VERT | DT_TYPE_BWEIGHT_EDGE | DT_TYPE_CREASE | DT_TYPE_SHARP_EDGE | \
   DT_TYPE_LNOR | DT_TYPE_SHARP_FACE)

static Mesh *modify_mesh(ModifierData *md, const ModifierEvalContext *ctx, Mesh *me_mod)
{
  DataTransferModifierData *dtmd = (DataTransferModifierData *)md;
  Mesh *result = me_mod;
  ReportList reports;

  /* Only used to check whether we are operating on org data or not... */
  const Mesh *mesh = static_cast<const Mesh *>(ctx->object->data);

  Object *ob_source = dtmd->ob_source;

  const bool invert_vgroup = (dtmd->flags & MOD_DATATRANSFER_INVERT_VGROUP) != 0;

  const float max_dist = (dtmd->flags & MOD_DATATRANSFER_MAP_MAXDIST) ? dtmd->map_max_distance :
                                                                        FLT_MAX;

  SpaceTransform space_transform_data;
  SpaceTransform *space_transform = (dtmd->flags & MOD_DATATRANSFER_OBSRC_TRANSFORM) ?
                                        &space_transform_data :
                                        nullptr;

  if (space_transform) {
    BLI_SPACE_TRANSFORM_SETUP(space_transform, ctx->object, ob_source);
  }

  const blender::Span<blender::float3> me_positions = mesh->vert_positions();
  const blender::Span<blender::int2> me_edges = mesh->edges();
  const blender::Span<blender::float3> result_positions = result->vert_positions();

  const blender::Span<blender::int2> result_edges = result->edges();

  if (((result == mesh) || (me_positions.data() == result_positions.data()) ||
       (me_edges.data() == result_edges.data())) &&
      (dtmd->data_types & DT_TYPES_AFFECT_MESH))
  {
    /* We need to duplicate data here, otherwise setting custom normals, edges' sharpness, etc.,
     * could modify org mesh, see #43671. */
    result = (Mesh *)BKE_id_copy_ex(nullptr, &me_mod->id, nullptr, LIB_ID_COPY_LOCALIZE);
  }

  BKE_reports_init(&reports, RPT_STORE);

  /* NOTE: no islands precision for now here. */
  if (BKE_object_data_transfer_ex(ctx->depsgraph,
                                  ob_source,
                                  ctx->object,
                                  result,
                                  dtmd->data_types,
                                  false,
                                  dtmd->vmap_mode,
                                  dtmd->emap_mode,
                                  dtmd->lmap_mode,
                                  dtmd->pmap_mode,
                                  space_transform,
                                  false,
                                  max_dist,
                                  dtmd->map_ray_radius,
                                  0.0f,
                                  dtmd->layers_select_src,
                                  dtmd->layers_select_dst,
                                  dtmd->mix_mode,
                                  dtmd->mix_factor,
                                  dtmd->defgrp_name,
                                  invert_vgroup,
                                  &reports))
  {
    result->runtime->is_original_bmesh = false;
  }

  if (BKE_reports_contain(&reports, RPT_ERROR)) {
    const char *report_str = BKE_reports_string(&reports, RPT_ERROR);
    BKE_modifier_set_error(ctx->object, md, "%s", report_str);
    MEM_freeN(report_str);
  }

  BKE_reports_free(&reports);

  return result;
}

static void panel_draw(const bContext * /*C*/, Panel *panel)
{
  uiLayout *sub, *row;
  uiLayout *layout = panel->layout;

  PointerRNA ob_ptr;
  PointerRNA *ptr = modifier_panel_get_property_pointers(panel, &ob_ptr);

  uiLayoutSetPropSep(layout, true);

  row = &layout->row(true);
  uiItemR(row, ptr, "object", UI_ITEM_NONE, IFACE_("Source"), ICON_NONE);
  sub = &row->row(true);
  uiLayoutSetPropDecorate(sub, false);
  uiItemR(sub, ptr, "use_object_transform", UI_ITEM_NONE, "", ICON_ORIENTATION_GLOBAL);

  uiItemR(layout, ptr, "mix_mode", UI_ITEM_NONE, std::nullopt, ICON_NONE);

  row = &layout->row(false);
  uiLayoutSetActive(row,
                    !ELEM(RNA_enum_get(ptr, "mix_mode"),
                          CDT_MIX_NOMIX,
                          CDT_MIX_REPLACE_ABOVE_THRESHOLD,
                          CDT_MIX_REPLACE_BELOW_THRESHOLD));
  uiItemR(row, ptr, "mix_factor", UI_ITEM_NONE, std::nullopt, ICON_NONE);

  modifier_vgroup_ui(layout, ptr, &ob_ptr, "vertex_group", "invert_vertex_group", std::nullopt);

  uiItemO(layout, IFACE_("Generate Data Layers"), ICON_NONE, "OBJECT_OT_datalayout_transfer");

  modifier_panel_end(layout, ptr);
}

static void vertex_panel_draw_header(const bContext * /*C*/, Panel *panel)
{
  PointerRNA *ptr = modifier_panel_get_property_pointers(panel, nullptr);
  uiLayout *layout = panel->layout;

  uiItemR(layout, ptr, "use_vert_data", UI_ITEM_NONE, std::nullopt, ICON_NONE);
}

static void vertex_panel_draw(const bContext * /*C*/, Panel *panel)
{
  uiLayout *layout = panel->layout;

  PointerRNA *ptr = modifier_panel_get_property_pointers(panel, nullptr);

  bool use_vert_data = RNA_boolean_get(ptr, "use_vert_data");
  uiLayoutSetActive(layout, use_vert_data);

  uiItemR(layout, ptr, "data_types_verts", UI_ITEM_R_EXPAND, std::nullopt, ICON_NONE);

  uiLayoutSetPropSep(layout, true);

  uiItemR(layout, ptr, "vert_mapping", UI_ITEM_NONE, IFACE_("Mapping"), ICON_NONE);
}

static void vertex_vgroup_panel_draw(const bContext * /*C*/, Panel *panel)
{
  uiLayout *layout = panel->layout;

  PointerRNA *ptr = modifier_panel_get_property_pointers(panel, nullptr);

  uiLayoutSetActive(layout, RNA_enum_get(ptr, "data_types_verts") & DT_TYPE_MDEFORMVERT);

  uiLayoutSetPropSep(layout, true);

  uiItemR(
      layout, ptr, "layers_vgroup_select_src", UI_ITEM_NONE, IFACE_("Layer Selection"), ICON_NONE);
  uiItemR(
      layout, ptr, "layers_vgroup_select_dst", UI_ITEM_NONE, IFACE_("Layer Mapping"), ICON_NONE);
}

static void edge_panel_draw_header(const bContext * /*C*/, Panel *panel)
{
  uiLayout *layout = panel->layout;

  PointerRNA *ptr = modifier_panel_get_property_pointers(panel, nullptr);

  uiItemR(layout, ptr, "use_edge_data", UI_ITEM_NONE, std::nullopt, ICON_NONE);
}

static void edge_panel_draw(const bContext * /*C*/, Panel *panel)
{
  uiLayout *layout = panel->layout;

  PointerRNA *ptr = modifier_panel_get_property_pointers(panel, nullptr);

  uiLayoutSetActive(layout, RNA_boolean_get(ptr, "use_edge_data"));

  uiItemR(layout, ptr, "data_types_edges", UI_ITEM_R_EXPAND, std::nullopt, ICON_NONE);

  uiLayoutSetPropSep(layout, true);

  uiItemR(layout, ptr, "edge_mapping", UI_ITEM_NONE, IFACE_("Mapping"), ICON_NONE);
}

static void face_corner_panel_draw_header(const bContext * /*C*/, Panel *panel)
{
  uiLayout *layout = panel->layout;

  PointerRNA *ptr = modifier_panel_get_property_pointers(panel, nullptr);

  uiItemR(layout, ptr, "use_loop_data", UI_ITEM_NONE, std::nullopt, ICON_NONE);
}

static void face_corner_panel_draw(const bContext * /*C*/, Panel *panel)
{
  uiLayout *layout = panel->layout;

  PointerRNA *ptr = modifier_panel_get_property_pointers(panel, nullptr);

  uiLayoutSetActive(layout, RNA_boolean_get(ptr, "use_loop_data"));

  uiItemR(layout, ptr, "data_types_loops", UI_ITEM_R_EXPAND, std::nullopt, ICON_NONE);

  uiLayoutSetPropSep(layout, true);

  uiItemR(layout, ptr, "loop_mapping", UI_ITEM_NONE, IFACE_("Mapping"), ICON_NONE);
}

static void vert_vcol_panel_draw(const bContext * /*C*/, Panel *panel)
{
  uiLayout *layout = panel->layout;

  PointerRNA *ptr = modifier_panel_get_property_pointers(panel, nullptr);

  uiLayoutSetPropSep(layout, true);

  uiLayoutSetActive(layout,
                    RNA_enum_get(ptr, "data_types_verts") &
                        (DT_TYPE_MPROPCOL_VERT | DT_TYPE_MLOOPCOL_VERT));

  uiItemR(layout,
          ptr,
          "layers_vcol_vert_select_src",
          UI_ITEM_NONE,
          IFACE_("Layer Selection"),
          ICON_NONE);
  uiItemR(layout,
          ptr,
          "layers_vcol_vert_select_dst",
          UI_ITEM_NONE,
          IFACE_("Layer Mapping"),
          ICON_NONE);
}

static void face_corner_vcol_panel_draw(const bContext * /*C*/, Panel *panel)
{
  uiLayout *layout = panel->layout;

  PointerRNA *ptr = modifier_panel_get_property_pointers(panel, nullptr);

  uiLayoutSetPropSep(layout, true);

  uiLayoutSetActive(layout,
                    RNA_enum_get(ptr, "data_types_loops") &
                        (DT_TYPE_MPROPCOL_LOOP | DT_TYPE_MLOOPCOL_LOOP));

  uiItemR(layout,
          ptr,
          "layers_vcol_loop_select_src",
          UI_ITEM_NONE,
          IFACE_("Layer Selection"),
          ICON_NONE);
  uiItemR(layout,
          ptr,
          "layers_vcol_loop_select_dst",
          UI_ITEM_NONE,
          IFACE_("Layer Mapping"),
          ICON_NONE);
}

static void face_corner_uv_panel_draw(const bContext * /*C*/, Panel *panel)
{
  uiLayout *layout = panel->layout;

  PointerRNA *ptr = modifier_panel_get_property_pointers(panel, nullptr);

  uiLayoutSetPropSep(layout, true);

  uiLayoutSetActive(layout, RNA_enum_get(ptr, "data_types_loops") & DT_TYPE_UV);

  uiItemR(layout, ptr, "layers_uv_select_src", UI_ITEM_NONE, IFACE_("Layer Selection"), ICON_NONE);
  uiItemR(layout, ptr, "layers_uv_select_dst", UI_ITEM_NONE, IFACE_("Layer Mapping"), ICON_NONE);
  uiItemR(layout, ptr, "islands_precision", UI_ITEM_NONE, std::nullopt, ICON_NONE);
}

static void face_panel_draw_header(const bContext * /*C*/, Panel *panel)
{
  uiLayout *layout = panel->layout;

  PointerRNA *ptr = modifier_panel_get_property_pointers(panel, nullptr);

  uiItemR(layout, ptr, "use_poly_data", UI_ITEM_NONE, std::nullopt, ICON_NONE);
}

static void face_panel_draw(const bContext * /*C*/, Panel *panel)
{
  uiLayout *layout = panel->layout;

  PointerRNA *ptr = modifier_panel_get_property_pointers(panel, nullptr);

  uiLayoutSetActive(layout, RNA_boolean_get(ptr, "use_poly_data"));

  uiItemR(layout, ptr, "data_types_polys", UI_ITEM_NONE, std::nullopt, ICON_NONE);

  uiLayoutSetPropSep(layout, true);

  uiItemR(layout, ptr, "poly_mapping", UI_ITEM_NONE, IFACE_("Mapping"), ICON_NONE);
}

static void advanced_panel_draw(const bContext * /*C*/, Panel *panel)
{
  // uiLayout *row, *sub; /* bfa - no sub, see below*/
  uiLayout *row;
  uiLayout *layout = panel->layout;

  PointerRNA *ptr = modifier_panel_get_property_pointers(panel, nullptr);

  uiLayoutSetPropSep(layout, true);

<<<<<<< HEAD
  /*------------------- bfa - original props */
  // row = uiLayoutRowWithHeading(layout, true, IFACE_("Max Distance"));
  // uiItemR(row, ptr, "use_max_distance", UI_ITEM_NONE, "", ICON_NONE);
  // sub = uiLayoutRow(row, true);
  // uiLayoutSetActive(sub, RNA_boolean_get(ptr, "use_max_distance"));
  // uiItemR(sub, ptr, "max_distance", UI_ITEM_NONE, "", ICON_NONE);

  // ------------------ bfa new left aligned prop with triangle button to hide the slider

  /* NOTE: split amount here needs to be synced with normal labels */
  uiLayout *split = uiLayoutSplit(layout, 0.385f, true);

  /* FIRST PART ................................................ */
  row = uiLayoutRow(split, false);
  uiLayoutSetPropDecorate(row, false);
  uiLayoutSetPropSep(row, false); /* bfa - use_property_split = False */
  uiItemR(row, ptr, "use_max_distance", UI_ITEM_NONE, "Max Distance", ICON_NONE);
  uiItemDecoratorR(row, ptr, "use_max_distance", 0); /*bfa - decorator*/

  /* SECOND PART ................................................ */
  row = uiLayoutRow(split, false);
  if (RNA_boolean_get(ptr, "use_max_distance")) {
    uiItemR(row, ptr, "max_distance", UI_ITEM_NONE, "", ICON_NONE);
  }
  else {
    uiItemL(row, TIP_(""), ICON_DISCLOSURE_TRI_RIGHT);
  }
  // ------------------------------- end bfa
=======
  row = &layout->row(true, IFACE_("Max Distance"));
  uiItemR(row, ptr, "use_max_distance", UI_ITEM_NONE, "", ICON_NONE);
  sub = &row->row(true);
  uiLayoutSetActive(sub, RNA_boolean_get(ptr, "use_max_distance"));
  uiItemR(sub, ptr, "max_distance", UI_ITEM_NONE, "", ICON_NONE);
>>>>>>> fa44e49a

  uiItemR(layout, ptr, "ray_radius", UI_ITEM_NONE, std::nullopt, ICON_NONE);
}

static void panel_register(ARegionType *region_type)
{
  PanelType *panel_type = modifier_panel_register(
      region_type, eModifierType_DataTransfer, panel_draw);
  PanelType *vertex_panel = modifier_subpanel_register(
      region_type, "vertex", "", vertex_panel_draw_header, vertex_panel_draw, panel_type);
  modifier_subpanel_register(region_type,
                             "vertex_vgroup",
                             "Vertex Groups",
                             nullptr,
                             vertex_vgroup_panel_draw,
                             vertex_panel);

  modifier_subpanel_register(
      region_type, "vert_vcol", "Colors", nullptr, vert_vcol_panel_draw, vertex_panel);

  modifier_subpanel_register(
      region_type, "edge", "", edge_panel_draw_header, edge_panel_draw, panel_type);

  PanelType *face_corner_panel = modifier_subpanel_register(region_type,
                                                            "face_corner",
                                                            "",
                                                            face_corner_panel_draw_header,
                                                            face_corner_panel_draw,
                                                            panel_type);
  modifier_subpanel_register(region_type,
                             "face_corner_vcol",
                             "Colors",
                             nullptr,
                             face_corner_vcol_panel_draw,
                             face_corner_panel);
  modifier_subpanel_register(
      region_type, "face_corner_uv", "UVs", nullptr, face_corner_uv_panel_draw, face_corner_panel);

  modifier_subpanel_register(
      region_type, "face", "", face_panel_draw_header, face_panel_draw, panel_type);
  modifier_subpanel_register(
      region_type, "advanced", "Topology Mapping", nullptr, advanced_panel_draw, panel_type);
}

#undef DT_TYPES_AFFECT_MESH

ModifierTypeInfo modifierType_DataTransfer = {
    /*idname*/ "DataTransfer",
    /*name*/ N_("DataTransfer"),
    /*struct_name*/ "DataTransferModifierData",
    /*struct_size*/ sizeof(DataTransferModifierData),
    /*srna*/ &RNA_DataTransferModifier,
    /*type*/ ModifierTypeType::NonGeometrical,
    /*flags*/ eModifierTypeFlag_AcceptsMesh | eModifierTypeFlag_SupportsMapping |
        eModifierTypeFlag_SupportsEditmode,
    /*icon*/ ICON_MOD_DATA_TRANSFER,

    /*copy_data*/ BKE_modifier_copydata_generic,

    /*deform_verts*/ nullptr,
    /*deform_matrices*/ nullptr,
    /*deform_verts_EM*/ nullptr,
    /*deform_matrices_EM*/ nullptr,
    /*modify_mesh*/ modify_mesh,
    /*modify_geometry_set*/ nullptr,

    /*init_data*/ init_data,
    /*required_data_mask*/ required_data_mask,
    /*free_data*/ nullptr,
    /*is_disabled*/ is_disabled,
    /*update_depsgraph*/ update_depsgraph,
    /*depends_on_time*/ nullptr,
    /*depends_on_normals*/ nullptr,
    /*foreach_ID_link*/ foreach_ID_link,
    /*foreach_tex_link*/ nullptr,
    /*free_runtime_data*/ nullptr,
    /*panel_register*/ panel_register,
    /*blend_write*/ nullptr,
    /*blend_read*/ nullptr,
    /*foreach_cache*/ nullptr,
};<|MERGE_RESOLUTION|>--- conflicted
+++ resolved
@@ -422,11 +422,10 @@
 
   uiLayoutSetPropSep(layout, true);
 
-<<<<<<< HEAD
   /*------------------- bfa - original props */
-  // row = uiLayoutRowWithHeading(layout, true, IFACE_("Max Distance"));
+  // row = &layout->row(true, IFACE_("Max Distance"));
   // uiItemR(row, ptr, "use_max_distance", UI_ITEM_NONE, "", ICON_NONE);
-  // sub = uiLayoutRow(row, true);
+  // sub = &row->row(true);
   // uiLayoutSetActive(sub, RNA_boolean_get(ptr, "use_max_distance"));
   // uiItemR(sub, ptr, "max_distance", UI_ITEM_NONE, "", ICON_NONE);
 
@@ -436,14 +435,14 @@
   uiLayout *split = uiLayoutSplit(layout, 0.385f, true);
 
   /* FIRST PART ................................................ */
-  row = uiLayoutRow(split, false);
+  row = split->row(false);
   uiLayoutSetPropDecorate(row, false);
   uiLayoutSetPropSep(row, false); /* bfa - use_property_split = False */
   uiItemR(row, ptr, "use_max_distance", UI_ITEM_NONE, "Max Distance", ICON_NONE);
   uiItemDecoratorR(row, ptr, "use_max_distance", 0); /*bfa - decorator*/
 
   /* SECOND PART ................................................ */
-  row = uiLayoutRow(split, false);
+  row = split->row(false);
   if (RNA_boolean_get(ptr, "use_max_distance")) {
     uiItemR(row, ptr, "max_distance", UI_ITEM_NONE, "", ICON_NONE);
   }
@@ -451,13 +450,6 @@
     uiItemL(row, TIP_(""), ICON_DISCLOSURE_TRI_RIGHT);
   }
   // ------------------------------- end bfa
-=======
-  row = &layout->row(true, IFACE_("Max Distance"));
-  uiItemR(row, ptr, "use_max_distance", UI_ITEM_NONE, "", ICON_NONE);
-  sub = &row->row(true);
-  uiLayoutSetActive(sub, RNA_boolean_get(ptr, "use_max_distance"));
-  uiItemR(sub, ptr, "max_distance", UI_ITEM_NONE, "", ICON_NONE);
->>>>>>> fa44e49a
 
   uiItemR(layout, ptr, "ray_radius", UI_ITEM_NONE, std::nullopt, ICON_NONE);
 }
