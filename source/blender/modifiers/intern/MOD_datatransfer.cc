--- conflicted
+++ resolved
@@ -405,42 +405,28 @@
 
   uiLayoutSetPropSep(layout, true);
 
-<<<<<<< HEAD
   /*------------------- bfa - original props */
-  // row = &layout->row(true, IFACE_("Max Distance"));
-  // uiItemR(row, ptr, "use_max_distance", UI_ITEM_NONE, "", ICON_NONE);
-  // sub = &row->row(true);
-  // uiLayoutSetActive(sub, RNA_boolean_get(ptr, "use_max_distance"));
-  // uiItemR(sub, ptr, "max_distance", UI_ITEM_NONE, "", ICON_NONE);
-
   // ------------------ bfa new left aligned prop with triangle button to hide the slider
 
   /* NOTE: split amount here needs to be synced with normal labels */
-  uiLayout *split = uiLayoutSplit(layout, 0.385f, true);
+  uiLayout *split = &layout->split(0.385f, true);
 
   /* FIRST PART ................................................ */
   row = &split->row(false);
   uiLayoutSetPropDecorate(row, false);
   uiLayoutSetPropSep(row, false); /* bfa - use_property_split = False */
-  uiItemR(row, ptr, "use_max_distance", UI_ITEM_NONE, "Max Distance", ICON_NONE);
+  row->prop(ptr, "use_max_distance", UI_ITEM_NONE, "Max Distance", ICON_NONE);
   uiItemDecoratorR(row, ptr, "use_max_distance", 0); /*bfa - decorator*/
 
   /* SECOND PART ................................................ */
   row = &split->row(false);
   if (RNA_boolean_get(ptr, "use_max_distance")) {
-    uiItemR(row, ptr, "max_distance", UI_ITEM_NONE, "", ICON_NONE);
+    row->prop(ptr, "max_distance", UI_ITEM_NONE, "", ICON_NONE);
   }
   else {
-    uiItemL(row, TIP_(""), ICON_DISCLOSURE_TRI_RIGHT);
+    row->label(TIP_(""), ICON_DISCLOSURE_TRI_RIGHT);
   }
   // ------------------------------- end bfa
-=======
-  row = &layout->row(true, IFACE_("Max Distance"));
-  row->prop(ptr, "use_max_distance", UI_ITEM_NONE, "", ICON_NONE);
-  sub = &row->row(true);
-  uiLayoutSetActive(sub, RNA_boolean_get(ptr, "use_max_distance"));
-  sub->prop(ptr, "max_distance", UI_ITEM_NONE, "", ICON_NONE);
->>>>>>> 6dafce3d
 
   layout->prop(ptr, "ray_radius", UI_ITEM_NONE, std::nullopt, ICON_NONE);
 }
