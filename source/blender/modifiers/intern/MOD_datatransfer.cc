/* SPDX-FileCopyrightText: 2014 Blender Authors
 *
 * SPDX-License-Identifier: GPL-2.0-or-later */

/** \file
 * \ingroup modifiers
 */

#include <cfloat>

#include "BLI_utildefines.h"

#include "BLT_translation.hh"

#include "DNA_mesh_types.h"
#include "DNA_modifier_types.h"
#include "DNA_object_types.h"
#include "DNA_screen_types.h"

#include "BKE_customdata.hh"
#include "BKE_data_transfer.h"
#include "BKE_lib_id.hh"
#include "BKE_lib_query.hh"
#include "BKE_mesh.hh"
#include "BKE_mesh_remap.hh"
#include "BKE_modifier.hh"
#include "BKE_report.hh"

#include "UI_interface.hh"
#include "UI_resources.hh"

#include "RNA_access.hh"
#include "RNA_prototypes.hh"

#include "MEM_guardedalloc.h"

#include "MOD_ui_common.hh"

/**************************************
 * Modifiers functions.               *
 **************************************/
static void init_data(ModifierData *md)
{
  DataTransferModifierData *dtmd = (DataTransferModifierData *)md;
  int i;

  dtmd->ob_source = nullptr;
  dtmd->data_types = 0;

  dtmd->vmap_mode = MREMAP_MODE_VERT_NEAREST;
  dtmd->emap_mode = MREMAP_MODE_EDGE_NEAREST;
  dtmd->lmap_mode = MREMAP_MODE_LOOP_NEAREST_POLYNOR;
  dtmd->pmap_mode = MREMAP_MODE_POLY_NEAREST;

  dtmd->map_max_distance = 1.0f;
  dtmd->map_ray_radius = 0.0f;

  for (i = 0; i < DT_MULTILAYER_INDEX_MAX; i++) {
    dtmd->layers_select_src[i] = DT_LAYERS_ALL_SRC;
    dtmd->layers_select_dst[i] = DT_LAYERS_NAME_DST;
  }

  dtmd->mix_mode = CDT_MIX_TRANSFER;
  dtmd->mix_factor = 1.0f;
  dtmd->defgrp_name[0] = '\0';

  dtmd->flags = MOD_DATATRANSFER_OBSRC_TRANSFORM;
}

static void required_data_mask(ModifierData *md, CustomData_MeshMasks *r_cddata_masks)
{
  DataTransferModifierData *dtmd = (DataTransferModifierData *)md;

  if (dtmd->defgrp_name[0] != '\0') {
    /* We need vertex groups! */
    r_cddata_masks->vmask |= CD_MASK_MDEFORMVERT;
  }

  BKE_object_data_transfer_dttypes_to_cdmask(dtmd->data_types, r_cddata_masks);
}

static void foreach_ID_link(ModifierData *md, Object *ob, IDWalkFunc walk, void *user_data)
{
  DataTransferModifierData *dtmd = (DataTransferModifierData *)md;
  walk(user_data, ob, (ID **)&dtmd->ob_source, IDWALK_CB_NOP);
}

static void update_depsgraph(ModifierData *md, const ModifierUpdateDepsgraphContext *ctx)
{
  DataTransferModifierData *dtmd = (DataTransferModifierData *)md;
  if (dtmd->ob_source != nullptr) {
    CustomData_MeshMasks cddata_masks = {0};
    BKE_object_data_transfer_dttypes_to_cdmask(dtmd->data_types, &cddata_masks);

    DEG_add_object_relation(
        ctx->node, dtmd->ob_source, DEG_OB_COMP_GEOMETRY, "DataTransfer Modifier");
    DEG_add_customdata_mask(ctx->node, dtmd->ob_source, &cddata_masks);

    if (dtmd->flags & MOD_DATATRANSFER_OBSRC_TRANSFORM) {
      DEG_add_object_relation(
          ctx->node, dtmd->ob_source, DEG_OB_COMP_TRANSFORM, "DataTransfer Modifier");
      DEG_add_depends_on_transform_relation(ctx->node, "DataTransfer Modifier");
    }
  }
}

static bool is_disabled(const Scene * /*scene*/, ModifierData *md, bool /*use_render_params*/)
{
  /* If no source object, bypass. */
  DataTransferModifierData *dtmd = (DataTransferModifierData *)md;
  /* The object type check is only needed here in case we have a placeholder
   * object assigned (because the library containing the mesh is missing).
   *
   * In other cases it should be impossible to have a type mismatch.
   */
  return !dtmd->ob_source || dtmd->ob_source->type != OB_MESH;
}

#define DT_TYPES_AFFECT_MESH \
  (DT_TYPE_BWEIGHT_VERT | DT_TYPE_BWEIGHT_EDGE | DT_TYPE_CREASE | DT_TYPE_SHARP_EDGE | \
   DT_TYPE_LNOR | DT_TYPE_SHARP_FACE)

static Mesh *modify_mesh(ModifierData *md, const ModifierEvalContext *ctx, Mesh *me_mod)
{
  DataTransferModifierData *dtmd = (DataTransferModifierData *)md;
  Mesh *result = me_mod;
  ReportList reports;

  /* Only used to check whether we are operating on org data or not... */
  const Mesh *mesh = static_cast<const Mesh *>(ctx->object->data);

  Object *ob_source = dtmd->ob_source;

  const bool invert_vgroup = (dtmd->flags & MOD_DATATRANSFER_INVERT_VGROUP) != 0;

  const float max_dist = (dtmd->flags & MOD_DATATRANSFER_MAP_MAXDIST) ? dtmd->map_max_distance :
                                                                        FLT_MAX;

  SpaceTransform space_transform_data;
  SpaceTransform *space_transform = (dtmd->flags & MOD_DATATRANSFER_OBSRC_TRANSFORM) ?
                                        &space_transform_data :
                                        nullptr;

  if (space_transform) {
    BLI_SPACE_TRANSFORM_SETUP(space_transform, ctx->object, ob_source);
  }

  const blender::Span<blender::float3> me_positions = mesh->vert_positions();
  const blender::Span<blender::int2> me_edges = mesh->edges();
  const blender::Span<blender::float3> result_positions = result->vert_positions();

  const blender::Span<blender::int2> result_edges = result->edges();

  if (((result == mesh) || (me_positions.data() == result_positions.data()) ||
       (me_edges.data() == result_edges.data())) &&
      (dtmd->data_types & DT_TYPES_AFFECT_MESH))
  {
    /* We need to duplicate data here, otherwise setting custom normals, edges' sharpness, etc.,
     * could modify org mesh, see #43671. */
    result = (Mesh *)BKE_id_copy_ex(nullptr, &me_mod->id, nullptr, LIB_ID_COPY_LOCALIZE);
  }

  BKE_reports_init(&reports, RPT_STORE);

  /* NOTE: no islands precision for now here. */
  if (BKE_object_data_transfer_ex(ctx->depsgraph,
                                  ob_source,
                                  ctx->object,
                                  result,
                                  dtmd->data_types,
                                  false,
                                  dtmd->vmap_mode,
                                  dtmd->emap_mode,
                                  dtmd->lmap_mode,
                                  dtmd->pmap_mode,
                                  space_transform,
                                  false,
                                  max_dist,
                                  dtmd->map_ray_radius,
                                  0.0f,
                                  dtmd->layers_select_src,
                                  dtmd->layers_select_dst,
                                  dtmd->mix_mode,
                                  dtmd->mix_factor,
                                  dtmd->defgrp_name,
                                  invert_vgroup,
                                  &reports))
  {
    result->runtime->is_original_bmesh = false;
  }

  if (BKE_reports_contain(&reports, RPT_ERROR)) {
    const char *report_str = BKE_reports_string(&reports, RPT_ERROR);
    BKE_modifier_set_error(ctx->object, md, "%s", report_str);
    MEM_freeN(report_str);
  }

  BKE_reports_free(&reports);

  return result;
}

static void panel_draw(const bContext * /*C*/, Panel *panel)
{
  uiLayout *sub, *row;
  uiLayout *layout = panel->layout;

  PointerRNA ob_ptr;
  PointerRNA *ptr = modifier_panel_get_property_pointers(panel, &ob_ptr);

  uiLayoutSetPropSep(layout, true);

  row = &layout->row(true);
  row->prop(ptr, "object", UI_ITEM_NONE, IFACE_("Source"), ICON_NONE);
  sub = &row->row(true);
  uiLayoutSetPropDecorate(sub, false);
  sub->prop(ptr, "use_object_transform", UI_ITEM_NONE, "", ICON_ORIENTATION_GLOBAL);

  layout->prop(ptr, "mix_mode", UI_ITEM_NONE, std::nullopt, ICON_NONE);

  row = &layout->row(false);
  row->active_set(!ELEM(RNA_enum_get(ptr, "mix_mode"),
                        CDT_MIX_NOMIX,
                        CDT_MIX_REPLACE_ABOVE_THRESHOLD,
                        CDT_MIX_REPLACE_BELOW_THRESHOLD));
  row->prop(ptr, "mix_factor", UI_ITEM_NONE, std::nullopt, ICON_NONE);

  modifier_vgroup_ui(layout, ptr, &ob_ptr, "vertex_group", "invert_vertex_group", std::nullopt);

  layout->op("OBJECT_OT_datalayout_transfer", IFACE_("Generate Data Layers"), ICON_NONE);

  modifier_error_message_draw(layout, ptr);
}

static void vertex_panel_draw_header(const bContext * /*C*/, Panel *panel)
{
  PointerRNA *ptr = modifier_panel_get_property_pointers(panel, nullptr);
  uiLayout *layout = panel->layout;

  layout->prop(ptr, "use_vert_data", UI_ITEM_NONE, std::nullopt, ICON_NONE);
}

static void vertex_panel_draw(const bContext * /*C*/, Panel *panel)
{
  uiLayout *layout = panel->layout;

  PointerRNA *ptr = modifier_panel_get_property_pointers(panel, nullptr);

  bool use_vert_data = RNA_boolean_get(ptr, "use_vert_data");
  layout->active_set(use_vert_data);

  layout->prop(ptr, "data_types_verts", UI_ITEM_R_EXPAND, std::nullopt, ICON_NONE);

  uiLayoutSetPropSep(layout, true);

  layout->prop(ptr, "vert_mapping", UI_ITEM_NONE, IFACE_("Mapping"), ICON_NONE);
}

static void vertex_vgroup_panel_draw(const bContext * /*C*/, Panel *panel)
{
  uiLayout *layout = panel->layout;

  PointerRNA *ptr = modifier_panel_get_property_pointers(panel, nullptr);

  layout->active_set(RNA_enum_get(ptr, "data_types_verts") & DT_TYPE_MDEFORMVERT);

  uiLayoutSetPropSep(layout, true);

  layout->prop(
      ptr, "layers_vgroup_select_src", UI_ITEM_NONE, IFACE_("Layer Selection"), ICON_NONE);
  layout->prop(ptr, "layers_vgroup_select_dst", UI_ITEM_NONE, IFACE_("Layer Mapping"), ICON_NONE);
}

static void edge_panel_draw_header(const bContext * /*C*/, Panel *panel)
{
  uiLayout *layout = panel->layout;

  PointerRNA *ptr = modifier_panel_get_property_pointers(panel, nullptr);

  layout->prop(ptr, "use_edge_data", UI_ITEM_NONE, std::nullopt, ICON_NONE);
}

static void edge_panel_draw(const bContext * /*C*/, Panel *panel)
{
  uiLayout *layout = panel->layout;

  PointerRNA *ptr = modifier_panel_get_property_pointers(panel, nullptr);

  layout->active_set(RNA_boolean_get(ptr, "use_edge_data"));

  layout->prop(ptr, "data_types_edges", UI_ITEM_R_EXPAND, std::nullopt, ICON_NONE);

  uiLayoutSetPropSep(layout, true);

  layout->prop(ptr, "edge_mapping", UI_ITEM_NONE, IFACE_("Mapping"), ICON_NONE);
}

static void face_corner_panel_draw_header(const bContext * /*C*/, Panel *panel)
{
  uiLayout *layout = panel->layout;

  PointerRNA *ptr = modifier_panel_get_property_pointers(panel, nullptr);

  layout->prop(ptr, "use_loop_data", UI_ITEM_NONE, std::nullopt, ICON_NONE);
}

static void face_corner_panel_draw(const bContext * /*C*/, Panel *panel)
{
  uiLayout *layout = panel->layout;

  PointerRNA *ptr = modifier_panel_get_property_pointers(panel, nullptr);

  layout->active_set(RNA_boolean_get(ptr, "use_loop_data"));

  layout->prop(ptr, "data_types_loops", UI_ITEM_R_EXPAND, std::nullopt, ICON_NONE);

  uiLayoutSetPropSep(layout, true);

  layout->prop(ptr, "loop_mapping", UI_ITEM_NONE, IFACE_("Mapping"), ICON_NONE);
}

static void vert_vcol_panel_draw(const bContext * /*C*/, Panel *panel)
{
  uiLayout *layout = panel->layout;

  PointerRNA *ptr = modifier_panel_get_property_pointers(panel, nullptr);

  uiLayoutSetPropSep(layout, true);

  layout->active_set(RNA_enum_get(ptr, "data_types_verts") &
                     (DT_TYPE_MPROPCOL_VERT | DT_TYPE_MLOOPCOL_VERT));

  layout->prop(
      ptr, "layers_vcol_vert_select_src", UI_ITEM_NONE, IFACE_("Layer Selection"), ICON_NONE);
  layout->prop(
      ptr, "layers_vcol_vert_select_dst", UI_ITEM_NONE, IFACE_("Layer Mapping"), ICON_NONE);
}

static void face_corner_vcol_panel_draw(const bContext * /*C*/, Panel *panel)
{
  uiLayout *layout = panel->layout;

  PointerRNA *ptr = modifier_panel_get_property_pointers(panel, nullptr);

  uiLayoutSetPropSep(layout, true);

  layout->active_set(RNA_enum_get(ptr, "data_types_loops") &
                     (DT_TYPE_MPROPCOL_LOOP | DT_TYPE_MLOOPCOL_LOOP));

  layout->prop(
      ptr, "layers_vcol_loop_select_src", UI_ITEM_NONE, IFACE_("Layer Selection"), ICON_NONE);
  layout->prop(
      ptr, "layers_vcol_loop_select_dst", UI_ITEM_NONE, IFACE_("Layer Mapping"), ICON_NONE);
}

static void face_corner_uv_panel_draw(const bContext * /*C*/, Panel *panel)
{
  uiLayout *layout = panel->layout;

  PointerRNA *ptr = modifier_panel_get_property_pointers(panel, nullptr);

  uiLayoutSetPropSep(layout, true);

  layout->active_set(RNA_enum_get(ptr, "data_types_loops") & DT_TYPE_UV);

  layout->prop(ptr, "layers_uv_select_src", UI_ITEM_NONE, IFACE_("Layer Selection"), ICON_NONE);
  layout->prop(ptr, "layers_uv_select_dst", UI_ITEM_NONE, IFACE_("Layer Mapping"), ICON_NONE);
  layout->prop(ptr, "islands_precision", UI_ITEM_NONE, std::nullopt, ICON_NONE);
}

static void face_panel_draw_header(const bContext * /*C*/, Panel *panel)
{
  uiLayout *layout = panel->layout;

  PointerRNA *ptr = modifier_panel_get_property_pointers(panel, nullptr);

  layout->prop(ptr, "use_poly_data", UI_ITEM_NONE, std::nullopt, ICON_NONE);
}

static void face_panel_draw(const bContext * /*C*/, Panel *panel)
{
  uiLayout *layout = panel->layout;

  PointerRNA *ptr = modifier_panel_get_property_pointers(panel, nullptr);

  layout->active_set(RNA_boolean_get(ptr, "use_poly_data"));

  layout->prop(ptr, "data_types_polys", UI_ITEM_NONE, std::nullopt, ICON_NONE);

  uiLayoutSetPropSep(layout, true);

  layout->prop(ptr, "poly_mapping", UI_ITEM_NONE, IFACE_("Mapping"), ICON_NONE);
}

static void advanced_panel_draw(const bContext * /*C*/, Panel *panel)
{
  uiLayout *row; /* bfa - removed sub */
  uiLayout *layout = panel->layout;
  uiLayout *split = &layout->split(0.385f, true); /* bfa - new left aligned prop with triangle button to hide the slider */

  PointerRNA *ptr = modifier_panel_get_property_pointers(panel, nullptr);

  uiLayoutSetPropSep(layout, true);

<<<<<<< HEAD
  split = &layout->split(0.385f, true); /* bfa - our layout */
  row = &split->row(false);
  uiLayoutSetPropDecorate(row, false);
  uiLayoutSetPropSep(row, false); /* bfa - use_property_split = False */
  row->prop(ptr, "use_max_distance", UI_ITEM_NONE, "Max Distance", ICON_NONE);
  uiItemDecoratorR(row, ptr, "use_max_distance", 0); /*bfa - decorator*/

  row = &split->row(false); /* bfa - our layout */
  if (RNA_boolean_get(ptr, "use_max_distance")) {
    row->prop(ptr, "max_distance", UI_ITEM_NONE, "", ICON_NONE);
  }
  else {
    row->label(TIP_(""), ICON_DISCLOSURE_TRI_RIGHT);
  }
=======
  row = &layout->row(true, IFACE_("Max Distance"));
  row->prop(ptr, "use_max_distance", UI_ITEM_NONE, "", ICON_NONE);
  sub = &row->row(true);
  sub->active_set(RNA_boolean_get(ptr, "use_max_distance"));
  sub->prop(ptr, "max_distance", UI_ITEM_NONE, "", ICON_NONE);
>>>>>>> 9a41dc73

  layout->prop(ptr, "ray_radius", UI_ITEM_NONE, std::nullopt, ICON_NONE);
}

static void panel_register(ARegionType *region_type)
{
  PanelType *panel_type = modifier_panel_register(
      region_type, eModifierType_DataTransfer, panel_draw);
  PanelType *vertex_panel = modifier_subpanel_register(
      region_type, "vertex", "", vertex_panel_draw_header, vertex_panel_draw, panel_type);
  modifier_subpanel_register(region_type,
                             "vertex_vgroup",
                             "Vertex Groups",
                             nullptr,
                             vertex_vgroup_panel_draw,
                             vertex_panel);

  modifier_subpanel_register(
      region_type, "vert_vcol", "Colors", nullptr, vert_vcol_panel_draw, vertex_panel);

  modifier_subpanel_register(
      region_type, "edge", "", edge_panel_draw_header, edge_panel_draw, panel_type);

  PanelType *face_corner_panel = modifier_subpanel_register(region_type,
                                                            "face_corner",
                                                            "",
                                                            face_corner_panel_draw_header,
                                                            face_corner_panel_draw,
                                                            panel_type);
  modifier_subpanel_register(region_type,
                             "face_corner_vcol",
                             "Colors",
                             nullptr,
                             face_corner_vcol_panel_draw,
                             face_corner_panel);
  modifier_subpanel_register(
      region_type, "face_corner_uv", "UVs", nullptr, face_corner_uv_panel_draw, face_corner_panel);

  modifier_subpanel_register(
      region_type, "face", "", face_panel_draw_header, face_panel_draw, panel_type);
  modifier_subpanel_register(
      region_type, "advanced", "Topology Mapping", nullptr, advanced_panel_draw, panel_type);
}

#undef DT_TYPES_AFFECT_MESH

ModifierTypeInfo modifierType_DataTransfer = {
    /*idname*/ "DataTransfer",
    /*name*/ N_("DataTransfer"),
    /*struct_name*/ "DataTransferModifierData",
    /*struct_size*/ sizeof(DataTransferModifierData),
    /*srna*/ &RNA_DataTransferModifier,
    /*type*/ ModifierTypeType::NonGeometrical,
    /*flags*/ eModifierTypeFlag_AcceptsMesh | eModifierTypeFlag_SupportsMapping |
        eModifierTypeFlag_SupportsEditmode,
    /*icon*/ ICON_MOD_DATA_TRANSFER,

    /*copy_data*/ BKE_modifier_copydata_generic,

    /*deform_verts*/ nullptr,
    /*deform_matrices*/ nullptr,
    /*deform_verts_EM*/ nullptr,
    /*deform_matrices_EM*/ nullptr,
    /*modify_mesh*/ modify_mesh,
    /*modify_geometry_set*/ nullptr,

    /*init_data*/ init_data,
    /*required_data_mask*/ required_data_mask,
    /*free_data*/ nullptr,
    /*is_disabled*/ is_disabled,
    /*update_depsgraph*/ update_depsgraph,
    /*depends_on_time*/ nullptr,
    /*depends_on_normals*/ nullptr,
    /*foreach_ID_link*/ foreach_ID_link,
    /*foreach_tex_link*/ nullptr,
    /*free_runtime_data*/ nullptr,
    /*panel_register*/ panel_register,
    /*blend_write*/ nullptr,
    /*blend_read*/ nullptr,
    /*foreach_cache*/ nullptr,
};<|MERGE_RESOLUTION|>--- conflicted
+++ resolved
@@ -402,7 +402,6 @@
 
   uiLayoutSetPropSep(layout, true);
 
-<<<<<<< HEAD
   split = &layout->split(0.385f, true); /* bfa - our layout */
   row = &split->row(false);
   uiLayoutSetPropDecorate(row, false);
@@ -417,13 +416,7 @@
   else {
     row->label(TIP_(""), ICON_DISCLOSURE_TRI_RIGHT);
   }
-=======
-  row = &layout->row(true, IFACE_("Max Distance"));
-  row->prop(ptr, "use_max_distance", UI_ITEM_NONE, "", ICON_NONE);
-  sub = &row->row(true);
-  sub->active_set(RNA_boolean_get(ptr, "use_max_distance"));
-  sub->prop(ptr, "max_distance", UI_ITEM_NONE, "", ICON_NONE);
->>>>>>> 9a41dc73
+
 
   layout->prop(ptr, "ray_radius", UI_ITEM_NONE, std::nullopt, ICON_NONE);
 }
