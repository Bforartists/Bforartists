/* SPDX-FileCopyrightText: 2014 Blender Authors
 *
 * SPDX-License-Identifier: GPL-2.0-or-later */

/** \file
 * \ingroup modifiers
 */

#include <cfloat>

#include "BLI_utildefines.h"

#include "BLT_translation.hh"

#include "DNA_mesh_types.h"
#include "DNA_modifier_types.h"
#include "DNA_object_types.h"
#include "DNA_screen_types.h"

#include "BKE_customdata.hh"
#include "BKE_data_transfer.h"
#include "BKE_lib_id.hh"
#include "BKE_lib_query.hh"
#include "BKE_mesh.hh"
#include "BKE_mesh_remap.hh"
#include "BKE_modifier.hh"
#include "BKE_report.hh"

#include "UI_interface_layout.hh"
#include "UI_resources.hh"

#include "RNA_access.hh"
#include "RNA_prototypes.hh"

#include "MEM_guardedalloc.h"

#include "MOD_ui_common.hh"

/**************************************
 * Modifiers functions.               *
 **************************************/
static void init_data(ModifierData *md)
{
  DataTransferModifierData *dtmd = (DataTransferModifierData *)md;
  int i;

  dtmd->ob_source = nullptr;
  dtmd->data_types = 0;

  dtmd->vmap_mode = MREMAP_MODE_VERT_NEAREST;
  dtmd->emap_mode = MREMAP_MODE_EDGE_NEAREST;
  dtmd->lmap_mode = MREMAP_MODE_LOOP_NEAREST_POLYNOR;
  dtmd->pmap_mode = MREMAP_MODE_POLY_NEAREST;

  dtmd->map_max_distance = 1.0f;
  dtmd->map_ray_radius = 0.0f;

  for (i = 0; i < DT_MULTILAYER_INDEX_MAX; i++) {
    dtmd->layers_select_src[i] = DT_LAYERS_ALL_SRC;
    dtmd->layers_select_dst[i] = DT_LAYERS_NAME_DST;
  }

  dtmd->mix_mode = CDT_MIX_TRANSFER;
  dtmd->mix_factor = 1.0f;
  dtmd->defgrp_name[0] = '\0';

  dtmd->flags = MOD_DATATRANSFER_OBSRC_TRANSFORM;
}

static void required_data_mask(ModifierData *md, CustomData_MeshMasks *r_cddata_masks)
{
  DataTransferModifierData *dtmd = (DataTransferModifierData *)md;

  if (dtmd->defgrp_name[0] != '\0') {
    /* We need vertex groups! */
    r_cddata_masks->vmask |= CD_MASK_MDEFORMVERT;
  }

  BKE_object_data_transfer_dttypes_to_cdmask(dtmd->data_types, r_cddata_masks);
}

static void foreach_ID_link(ModifierData *md, Object *ob, IDWalkFunc walk, void *user_data)
{
  DataTransferModifierData *dtmd = (DataTransferModifierData *)md;
  walk(user_data, ob, (ID **)&dtmd->ob_source, IDWALK_CB_NOP);
}

static void update_depsgraph(ModifierData *md, const ModifierUpdateDepsgraphContext *ctx)
{
  DataTransferModifierData *dtmd = (DataTransferModifierData *)md;
  if (dtmd->ob_source != nullptr) {
    CustomData_MeshMasks cddata_masks = {0};
    BKE_object_data_transfer_dttypes_to_cdmask(dtmd->data_types, &cddata_masks);

    DEG_add_object_relation(
        ctx->node, dtmd->ob_source, DEG_OB_COMP_GEOMETRY, "DataTransfer Modifier");
    DEG_add_customdata_mask(ctx->node, dtmd->ob_source, &cddata_masks);

    if (dtmd->flags & MOD_DATATRANSFER_OBSRC_TRANSFORM) {
      DEG_add_object_relation(
          ctx->node, dtmd->ob_source, DEG_OB_COMP_TRANSFORM, "DataTransfer Modifier");
      DEG_add_depends_on_transform_relation(ctx->node, "DataTransfer Modifier");
    }
  }
}

static bool is_disabled(const Scene * /*scene*/, ModifierData *md, bool /*use_render_params*/)
{
  /* If no source object, bypass. */
  DataTransferModifierData *dtmd = (DataTransferModifierData *)md;
  /* The object type check is only needed here in case we have a placeholder
   * object assigned (because the library containing the mesh is missing).
   *
   * In other cases it should be impossible to have a type mismatch.
   */
  return !dtmd->ob_source || dtmd->ob_source->type != OB_MESH;
}

#define DT_TYPES_AFFECT_MESH \
  (DT_TYPE_BWEIGHT_VERT | DT_TYPE_BWEIGHT_EDGE | DT_TYPE_CREASE | DT_TYPE_SHARP_EDGE | \
   DT_TYPE_LNOR | DT_TYPE_SHARP_FACE)

static Mesh *modify_mesh(ModifierData *md, const ModifierEvalContext *ctx, Mesh *me_mod)
{
  DataTransferModifierData *dtmd = (DataTransferModifierData *)md;
  Mesh *result = me_mod;
  ReportList reports;

  /* Only used to check whether we are operating on org data or not... */
  const Mesh *mesh = static_cast<const Mesh *>(ctx->object->data);

  Object *ob_source = dtmd->ob_source;

  const bool invert_vgroup = (dtmd->flags & MOD_DATATRANSFER_INVERT_VGROUP) != 0;

  const float max_dist = (dtmd->flags & MOD_DATATRANSFER_MAP_MAXDIST) ? dtmd->map_max_distance :
                                                                        FLT_MAX;

  SpaceTransform space_transform_data;
  SpaceTransform *space_transform = (dtmd->flags & MOD_DATATRANSFER_OBSRC_TRANSFORM) ?
                                        &space_transform_data :
                                        nullptr;

  if (space_transform) {
    BLI_SPACE_TRANSFORM_SETUP(space_transform, ctx->object, ob_source);
  }

  const blender::Span<blender::float3> me_positions = mesh->vert_positions();
  const blender::Span<blender::int2> me_edges = mesh->edges();
  const blender::Span<blender::float3> result_positions = result->vert_positions();

  const blender::Span<blender::int2> result_edges = result->edges();

  if (((result == mesh) || (me_positions.data() == result_positions.data()) ||
       (me_edges.data() == result_edges.data())) &&
      (dtmd->data_types & DT_TYPES_AFFECT_MESH))
  {
    /* We need to duplicate data here, otherwise setting custom normals, edges' sharpness, etc.,
     * could modify org mesh, see #43671. */
    result = (Mesh *)BKE_id_copy_ex(nullptr, &me_mod->id, nullptr, LIB_ID_COPY_LOCALIZE);
  }

  BKE_reports_init(&reports, RPT_STORE);

  /* NOTE: no islands precision for now here. */
  if (BKE_object_data_transfer_ex(ctx->depsgraph,
                                  ob_source,
                                  ctx->object,
                                  result,
                                  dtmd->data_types,
                                  false,
                                  dtmd->vmap_mode,
                                  dtmd->emap_mode,
                                  dtmd->lmap_mode,
                                  dtmd->pmap_mode,
                                  space_transform,
                                  false,
                                  max_dist,
                                  dtmd->map_ray_radius,
                                  0.0f,
                                  dtmd->layers_select_src,
                                  dtmd->layers_select_dst,
                                  dtmd->mix_mode,
                                  dtmd->mix_factor,
                                  dtmd->defgrp_name,
                                  invert_vgroup,
                                  &reports))
  {
    result->runtime->is_original_bmesh = false;
  }

  if (BKE_reports_contain(&reports, RPT_ERROR)) {
    const char *report_str = BKE_reports_string(&reports, RPT_ERROR);
    BKE_modifier_set_error(ctx->object, md, "%s", report_str);
    MEM_freeN(report_str);
  }

  BKE_reports_free(&reports);

  return result;
}

static void panel_draw(const bContext * /*C*/, Panel *panel)
{
  blender::ui::Layout &layout = *panel->layout;

  PointerRNA ob_ptr;
  PointerRNA *ptr = modifier_panel_get_property_pointers(panel, &ob_ptr);

  layout.use_property_split_set(true);

  blender::ui::Layout *row = &layout.row(true);
  row->prop(ptr, "object", UI_ITEM_NONE, IFACE_("Source"), ICON_NONE);
  blender::ui::Layout &sub = row->row(true);
  sub.use_property_decorate_set(false);
  sub.prop(ptr, "use_object_transform", UI_ITEM_NONE, "", ICON_ORIENTATION_GLOBAL);

  layout.prop(ptr, "mix_mode", UI_ITEM_NONE, std::nullopt, ICON_NONE);

  row = &layout.row(false);
  row->active_set(!ELEM(RNA_enum_get(ptr, "mix_mode"),
                        CDT_MIX_NOMIX,
                        CDT_MIX_REPLACE_ABOVE_THRESHOLD,
                        CDT_MIX_REPLACE_BELOW_THRESHOLD));
  row->prop(ptr, "mix_factor", UI_ITEM_NONE, std::nullopt, ICON_NONE);

  modifier_vgroup_ui(layout, ptr, &ob_ptr, "vertex_group", "invert_vertex_group", std::nullopt);

  layout.op("OBJECT_OT_datalayout_transfer", IFACE_("Generate Data Layers"), ICON_NONE);

  modifier_error_message_draw(layout, ptr);
}

static void vertex_panel_draw_header(const bContext * /*C*/, Panel *panel)
{
  PointerRNA *ptr = modifier_panel_get_property_pointers(panel, nullptr);
  blender::ui::Layout &layout = *panel->layout;

  layout.prop(ptr, "use_vert_data", UI_ITEM_NONE, std::nullopt, ICON_NONE);
}

static void vertex_panel_draw(const bContext * /*C*/, Panel *panel)
{
  blender::ui::Layout &layout = *panel->layout;

  PointerRNA *ptr = modifier_panel_get_property_pointers(panel, nullptr);

  bool use_vert_data = RNA_boolean_get(ptr, "use_vert_data");
  layout.active_set(use_vert_data);

  layout.prop(ptr, "data_types_verts", UI_ITEM_R_EXPAND, std::nullopt, ICON_NONE);

  layout.use_property_split_set(true);

  layout.prop(ptr, "vert_mapping", UI_ITEM_NONE, IFACE_("Mapping"), ICON_NONE);
}

static void vertex_vgroup_panel_draw(const bContext * /*C*/, Panel *panel)
{
  blender::ui::Layout &layout = *panel->layout;

  PointerRNA *ptr = modifier_panel_get_property_pointers(panel, nullptr);

  layout.active_set(RNA_enum_get(ptr, "data_types_verts") & DT_TYPE_MDEFORMVERT);

  layout.use_property_split_set(true);

  layout.prop(ptr, "layers_vgroup_select_src", UI_ITEM_NONE, IFACE_("Layer Selection"), ICON_NONE);
  layout.prop(ptr, "layers_vgroup_select_dst", UI_ITEM_NONE, IFACE_("Layer Mapping"), ICON_NONE);
}

static void edge_panel_draw_header(const bContext * /*C*/, Panel *panel)
{
  blender::ui::Layout &layout = *panel->layout;

  PointerRNA *ptr = modifier_panel_get_property_pointers(panel, nullptr);

  layout.prop(ptr, "use_edge_data", UI_ITEM_NONE, std::nullopt, ICON_NONE);
}

static void edge_panel_draw(const bContext * /*C*/, Panel *panel)
{
  blender::ui::Layout &layout = *panel->layout;

  PointerRNA *ptr = modifier_panel_get_property_pointers(panel, nullptr);

  layout.active_set(RNA_boolean_get(ptr, "use_edge_data"));

  layout.prop(ptr, "data_types_edges", UI_ITEM_R_EXPAND, std::nullopt, ICON_NONE);

  layout.use_property_split_set(true);

  layout.prop(ptr, "edge_mapping", UI_ITEM_NONE, IFACE_("Mapping"), ICON_NONE);
}

static void face_corner_panel_draw_header(const bContext * /*C*/, Panel *panel)
{
  blender::ui::Layout &layout = *panel->layout;

  PointerRNA *ptr = modifier_panel_get_property_pointers(panel, nullptr);

  layout.prop(ptr, "use_loop_data", UI_ITEM_NONE, std::nullopt, ICON_NONE);
}

static void face_corner_panel_draw(const bContext * /*C*/, Panel *panel)
{
  blender::ui::Layout &layout = *panel->layout;

  PointerRNA *ptr = modifier_panel_get_property_pointers(panel, nullptr);

  layout.active_set(RNA_boolean_get(ptr, "use_loop_data"));

  layout.prop(ptr, "data_types_loops", UI_ITEM_R_EXPAND, std::nullopt, ICON_NONE);

  layout.use_property_split_set(true);

  layout.prop(ptr, "loop_mapping", UI_ITEM_NONE, IFACE_("Mapping"), ICON_NONE);
}

static void vert_vcol_panel_draw(const bContext * /*C*/, Panel *panel)
{
  blender::ui::Layout &layout = *panel->layout;

  PointerRNA *ptr = modifier_panel_get_property_pointers(panel, nullptr);

  layout.use_property_split_set(true);

  layout.active_set(RNA_enum_get(ptr, "data_types_verts") &
                    (DT_TYPE_MPROPCOL_VERT | DT_TYPE_MLOOPCOL_VERT));

  layout.prop(
      ptr, "layers_vcol_vert_select_src", UI_ITEM_NONE, IFACE_("Layer Selection"), ICON_NONE);
  layout.prop(
      ptr, "layers_vcol_vert_select_dst", UI_ITEM_NONE, IFACE_("Layer Mapping"), ICON_NONE);
}

static void face_corner_vcol_panel_draw(const bContext * /*C*/, Panel *panel)
{
  blender::ui::Layout &layout = *panel->layout;

  PointerRNA *ptr = modifier_panel_get_property_pointers(panel, nullptr);

  layout.use_property_split_set(true);

  layout.active_set(RNA_enum_get(ptr, "data_types_loops") &
                    (DT_TYPE_MPROPCOL_LOOP | DT_TYPE_MLOOPCOL_LOOP));

  layout.prop(
      ptr, "layers_vcol_loop_select_src", UI_ITEM_NONE, IFACE_("Layer Selection"), ICON_NONE);
  layout.prop(
      ptr, "layers_vcol_loop_select_dst", UI_ITEM_NONE, IFACE_("Layer Mapping"), ICON_NONE);
}

static void face_corner_uv_panel_draw(const bContext * /*C*/, Panel *panel)
{
  blender::ui::Layout &layout = *panel->layout;

  PointerRNA *ptr = modifier_panel_get_property_pointers(panel, nullptr);

  layout.use_property_split_set(true);

  layout.active_set(RNA_enum_get(ptr, "data_types_loops") & DT_TYPE_UV);

  layout.prop(ptr, "layers_uv_select_src", UI_ITEM_NONE, IFACE_("Layer Selection"), ICON_NONE);
  layout.prop(ptr, "layers_uv_select_dst", UI_ITEM_NONE, IFACE_("Layer Mapping"), ICON_NONE);
  layout.prop(ptr, "islands_precision", UI_ITEM_NONE, std::nullopt, ICON_NONE);
}

static void face_panel_draw_header(const bContext * /*C*/, Panel *panel)
{
  blender::ui::Layout &layout = *panel->layout;

  PointerRNA *ptr = modifier_panel_get_property_pointers(panel, nullptr);

  layout.prop(ptr, "use_poly_data", UI_ITEM_NONE, std::nullopt, ICON_NONE);
}

static void face_panel_draw(const bContext * /*C*/, Panel *panel)
{
  blender::ui::Layout &layout = *panel->layout;

  PointerRNA *ptr = modifier_panel_get_property_pointers(panel, nullptr);

  layout.active_set(RNA_boolean_get(ptr, "use_poly_data"));

  layout.prop(ptr, "data_types_polys", UI_ITEM_NONE, std::nullopt, ICON_NONE);

  layout.use_property_split_set(true);

  layout.prop(ptr, "poly_mapping", UI_ITEM_NONE, IFACE_("Mapping"), ICON_NONE);
}

static void advanced_panel_draw(const bContext * /*C*/, Panel *panel)
{
<<<<<<< HEAD
  uiLayout *row; /* bfa - removed sub */
  uiLayout *layout = panel->layout;
  uiLayout *split = &layout->split(0.385f, true); /* bfa - new left aligned prop with triangle button to hide the slider */
=======
  blender::ui::Layout &layout = *panel->layout;
>>>>>>> 85504da2

  PointerRNA *ptr = modifier_panel_get_property_pointers(panel, nullptr);

  layout.use_property_split_set(true);

<<<<<<< HEAD
  split = &layout->split(0.385f, true); /* bfa - our layout */
  row = &split->row(false);
  row->use_property_decorate_set(false);
  row->use_property_split_set(false); /* bfa - use_property_split = False */
  row->prop(ptr, "use_max_distance", UI_ITEM_NONE, "Max Distance", ICON_NONE);
  row->decorator(ptr, "use_max_distance", 0); /*bfa - decorator*/

  row = &split->row(false); /* bfa - our layout */
  if (RNA_boolean_get(ptr, "use_max_distance")) {
    row->prop(ptr, "max_distance", UI_ITEM_NONE, "", ICON_NONE);
  }
  else {
    row->label(TIP_(""), ICON_DISCLOSURE_TRI_RIGHT);
  }

=======
  blender::ui::Layout &row = layout.row(true, IFACE_("Max Distance"));
  row.prop(ptr, "use_max_distance", UI_ITEM_NONE, "", ICON_NONE);
  blender::ui::Layout &sub = row.row(true);
  sub.active_set(RNA_boolean_get(ptr, "use_max_distance"));
  sub.prop(ptr, "max_distance", UI_ITEM_NONE, "", ICON_NONE);
>>>>>>> 85504da2

  layout.prop(ptr, "ray_radius", UI_ITEM_NONE, std::nullopt, ICON_NONE);
}

static void panel_register(ARegionType *region_type)
{
  PanelType *panel_type = modifier_panel_register(
      region_type, eModifierType_DataTransfer, panel_draw);
  PanelType *vertex_panel = modifier_subpanel_register(
      region_type, "vertex", "", vertex_panel_draw_header, vertex_panel_draw, panel_type);
  modifier_subpanel_register(region_type,
                             "vertex_vgroup",
                             "Vertex Groups",
                             nullptr,
                             vertex_vgroup_panel_draw,
                             vertex_panel);

  modifier_subpanel_register(
      region_type, "vert_vcol", "Colors", nullptr, vert_vcol_panel_draw, vertex_panel);

  modifier_subpanel_register(
      region_type, "edge", "", edge_panel_draw_header, edge_panel_draw, panel_type);

  PanelType *face_corner_panel = modifier_subpanel_register(region_type,
                                                            "face_corner",
                                                            "",
                                                            face_corner_panel_draw_header,
                                                            face_corner_panel_draw,
                                                            panel_type);
  modifier_subpanel_register(region_type,
                             "face_corner_vcol",
                             "Colors",
                             nullptr,
                             face_corner_vcol_panel_draw,
                             face_corner_panel);
  modifier_subpanel_register(
      region_type, "face_corner_uv", "UVs", nullptr, face_corner_uv_panel_draw, face_corner_panel);

  modifier_subpanel_register(
      region_type, "face", "", face_panel_draw_header, face_panel_draw, panel_type);
  modifier_subpanel_register(
      region_type, "advanced", "Topology Mapping", nullptr, advanced_panel_draw, panel_type);
}

#undef DT_TYPES_AFFECT_MESH

ModifierTypeInfo modifierType_DataTransfer = {
    /*idname*/ "DataTransfer",
    /*name*/ N_("DataTransfer"),
    /*struct_name*/ "DataTransferModifierData",
    /*struct_size*/ sizeof(DataTransferModifierData),
    /*srna*/ &RNA_DataTransferModifier,
    /*type*/ ModifierTypeType::NonGeometrical,
    /*flags*/ eModifierTypeFlag_AcceptsMesh | eModifierTypeFlag_SupportsMapping |
        eModifierTypeFlag_SupportsEditmode,
    /*icon*/ ICON_MOD_DATA_TRANSFER,

    /*copy_data*/ BKE_modifier_copydata_generic,

    /*deform_verts*/ nullptr,
    /*deform_matrices*/ nullptr,
    /*deform_verts_EM*/ nullptr,
    /*deform_matrices_EM*/ nullptr,
    /*modify_mesh*/ modify_mesh,
    /*modify_geometry_set*/ nullptr,

    /*init_data*/ init_data,
    /*required_data_mask*/ required_data_mask,
    /*free_data*/ nullptr,
    /*is_disabled*/ is_disabled,
    /*update_depsgraph*/ update_depsgraph,
    /*depends_on_time*/ nullptr,
    /*depends_on_normals*/ nullptr,
    /*foreach_ID_link*/ foreach_ID_link,
    /*foreach_tex_link*/ nullptr,
    /*free_runtime_data*/ nullptr,
    /*panel_register*/ panel_register,
    /*blend_write*/ nullptr,
    /*blend_read*/ nullptr,
    /*foreach_cache*/ nullptr,
    /*foreach_working_space_color*/ nullptr,
};<|MERGE_RESOLUTION|>--- conflicted
+++ resolved
@@ -392,20 +392,17 @@
 
 static void advanced_panel_draw(const bContext * /*C*/, Panel *panel)
 {
-<<<<<<< HEAD
-  uiLayout *row; /* bfa - removed sub */
-  uiLayout *layout = panel->layout;
-  uiLayout *split = &layout->split(0.385f, true); /* bfa - new left aligned prop with triangle button to hide the slider */
-=======
-  blender::ui::Layout &layout = *panel->layout;
->>>>>>> 85504da2
-
-  PointerRNA *ptr = modifier_panel_get_property_pointers(panel, nullptr);
-
-  layout.use_property_split_set(true);
-
-<<<<<<< HEAD
-  split = &layout->split(0.385f, true); /* bfa - our layout */
+  blender::ui::Layout &layout = *panel->layout;
+  blender::ui::Layout *row; /* bfa - removed sub */
+
+  /* bfa - new left aligned prop with triangle button to hide the slider */
+  blender::ui::Layout *split = &layout.split(0.385f, true);
+
+  PointerRNA *ptr = modifier_panel_get_property_pointers(panel, nullptr);
+
+  layout.use_property_split_set(true);
+
+  split = &layout.split(0.385f, true); /* bfa - our layout */
   row = &split->row(false);
   row->use_property_decorate_set(false);
   row->use_property_split_set(false); /* bfa - use_property_split = False */
@@ -419,14 +416,6 @@
   else {
     row->label(TIP_(""), ICON_DISCLOSURE_TRI_RIGHT);
   }
-
-=======
-  blender::ui::Layout &row = layout.row(true, IFACE_("Max Distance"));
-  row.prop(ptr, "use_max_distance", UI_ITEM_NONE, "", ICON_NONE);
-  blender::ui::Layout &sub = row.row(true);
-  sub.active_set(RNA_boolean_get(ptr, "use_max_distance"));
-  sub.prop(ptr, "max_distance", UI_ITEM_NONE, "", ICON_NONE);
->>>>>>> 85504da2
 
   layout.prop(ptr, "ray_radius", UI_ITEM_NONE, std::nullopt, ICON_NONE);
 }
