/* SPDX-FileCopyrightText: 2014 Blender Foundation
 *
 * SPDX-License-Identifier: GPL-2.0-or-later */

/** \file
 * \ingroup modifiers
 */

#include "BLI_utildefines.h"

#include "BLI_math.h"

#include "BLT_translation.h"

#include "DNA_mesh_types.h"
#include "DNA_meshdata_types.h"
#include "DNA_modifier_types.h"
#include "DNA_object_types.h"
#include "DNA_screen_types.h"

#include "BKE_context.h"
#include "BKE_customdata.h"
#include "BKE_data_transfer.h"
#include "BKE_lib_id.h"
#include "BKE_lib_query.h"
#include "BKE_mesh.hh"
#include "BKE_mesh_mapping.h"
#include "BKE_mesh_remap.h"
#include "BKE_modifier.h"
#include "BKE_report.h"
#include "BKE_screen.h"

#include "UI_interface.h"
#include "UI_resources.h"

#include "RNA_access.h"
#include "RNA_prototypes.h"

#include "DEG_depsgraph_query.h"

#include "MEM_guardedalloc.h"

#include "MOD_ui_common.hh"
#include "MOD_util.hh"

/**************************************
 * Modifiers functions.               *
 **************************************/
static void init_data(ModifierData *md)
{
  DataTransferModifierData *dtmd = (DataTransferModifierData *)md;
  int i;

  dtmd->ob_source = nullptr;
  dtmd->data_types = 0;

  dtmd->vmap_mode = MREMAP_MODE_VERT_NEAREST;
  dtmd->emap_mode = MREMAP_MODE_EDGE_NEAREST;
  dtmd->lmap_mode = MREMAP_MODE_LOOP_NEAREST_POLYNOR;
  dtmd->pmap_mode = MREMAP_MODE_POLY_NEAREST;

  dtmd->map_max_distance = 1.0f;
  dtmd->map_ray_radius = 0.0f;

  for (i = 0; i < DT_MULTILAYER_INDEX_MAX; i++) {
    dtmd->layers_select_src[i] = DT_LAYERS_ALL_SRC;
    dtmd->layers_select_dst[i] = DT_LAYERS_NAME_DST;
  }

  dtmd->mix_mode = CDT_MIX_TRANSFER;
  dtmd->mix_factor = 1.0f;
  dtmd->defgrp_name[0] = '\0';

  dtmd->flags = MOD_DATATRANSFER_OBSRC_TRANSFORM;
}

static void required_data_mask(ModifierData *md, CustomData_MeshMasks *r_cddata_masks)
{
  DataTransferModifierData *dtmd = (DataTransferModifierData *)md;

  if (dtmd->defgrp_name[0] != '\0') {
    /* We need vertex groups! */
    r_cddata_masks->vmask |= CD_MASK_MDEFORMVERT;
  }

  BKE_object_data_transfer_dttypes_to_cdmask(dtmd->data_types, r_cddata_masks);
}

static bool depends_on_normals(ModifierData *md)
{
  DataTransferModifierData *dtmd = (DataTransferModifierData *)md;
  int item_types = BKE_object_data_transfer_get_dttypes_item_types(dtmd->data_types);

  if ((item_types & ME_VERT) && (dtmd->vmap_mode & (MREMAP_USE_NORPROJ | MREMAP_USE_NORMAL))) {
    return true;
  }
  if ((item_types & ME_EDGE) && (dtmd->emap_mode & (MREMAP_USE_NORPROJ | MREMAP_USE_NORMAL))) {
    return true;
  }
  if ((item_types & ME_LOOP) && (dtmd->lmap_mode & (MREMAP_USE_NORPROJ | MREMAP_USE_NORMAL))) {
    return true;
  }
  if ((item_types & ME_POLY) && (dtmd->pmap_mode & (MREMAP_USE_NORPROJ | MREMAP_USE_NORMAL))) {
    return true;
  }

  return false;
}

static void foreach_ID_link(ModifierData *md, Object *ob, IDWalkFunc walk, void *user_data)
{
  DataTransferModifierData *dtmd = (DataTransferModifierData *)md;
  walk(user_data, ob, (ID **)&dtmd->ob_source, IDWALK_CB_NOP);
}

static void update_depsgraph(ModifierData *md, const ModifierUpdateDepsgraphContext *ctx)
{
  DataTransferModifierData *dtmd = (DataTransferModifierData *)md;
  if (dtmd->ob_source != nullptr) {
    CustomData_MeshMasks cddata_masks = {0};
    BKE_object_data_transfer_dttypes_to_cdmask(dtmd->data_types, &cddata_masks);
    BKE_mesh_remap_calc_source_cddata_masks_from_map_modes(
        dtmd->vmap_mode, dtmd->emap_mode, dtmd->lmap_mode, dtmd->pmap_mode, &cddata_masks);

    DEG_add_object_relation(
        ctx->node, dtmd->ob_source, DEG_OB_COMP_GEOMETRY, "DataTransfer Modifier");
    DEG_add_customdata_mask(ctx->node, dtmd->ob_source, &cddata_masks);

    if (dtmd->flags & MOD_DATATRANSFER_OBSRC_TRANSFORM) {
      DEG_add_object_relation(
          ctx->node, dtmd->ob_source, DEG_OB_COMP_TRANSFORM, "DataTransfer Modifier");
      DEG_add_depends_on_transform_relation(ctx->node, "DataTransfer Modifier");
    }
  }
}

static bool is_disabled(const Scene * /*scene*/, ModifierData *md, bool /*use_render_params*/)
{
  /* If no source object, bypass. */
  DataTransferModifierData *dtmd = (DataTransferModifierData *)md;
  /* The object type check is only needed here in case we have a placeholder
   * object assigned (because the library containing the mesh is missing).
   *
   * In other cases it should be impossible to have a type mismatch.
   */
  return !dtmd->ob_source || dtmd->ob_source->type != OB_MESH;
}

#define DT_TYPES_AFFECT_MESH \
  (DT_TYPE_BWEIGHT_VERT | DT_TYPE_BWEIGHT_EDGE | DT_TYPE_CREASE | DT_TYPE_SHARP_EDGE | \
   DT_TYPE_LNOR | DT_TYPE_SHARP_FACE)

static Mesh *modify_mesh(ModifierData *md, const ModifierEvalContext *ctx, Mesh *me_mod)
{
  DataTransferModifierData *dtmd = (DataTransferModifierData *)md;
  Mesh *result = me_mod;
  ReportList reports;

  /* Only used to check whether we are operating on org data or not... */
  const Mesh *me = static_cast<const Mesh *>(ctx->object->data);

  Object *ob_source = dtmd->ob_source;

  const bool invert_vgroup = (dtmd->flags & MOD_DATATRANSFER_INVERT_VGROUP) != 0;

  const float max_dist = (dtmd->flags & MOD_DATATRANSFER_MAP_MAXDIST) ? dtmd->map_max_distance :
                                                                        FLT_MAX;

  SpaceTransform space_transform_data;
  SpaceTransform *space_transform = (dtmd->flags & MOD_DATATRANSFER_OBSRC_TRANSFORM) ?
                                        &space_transform_data :
                                        nullptr;

  if (space_transform) {
    BLI_SPACE_TRANSFORM_SETUP(space_transform, ctx->object, ob_source);
  }

  const blender::Span<blender::float3> me_positions = me->vert_positions();
  const blender::Span<blender::int2> me_edges = me->edges();
  const blender::Span<blender::float3> result_positions = result->vert_positions();

  const blender::Span<blender::int2> result_edges = result->edges();

  if (((result == me) || (me_positions.data() == result_positions.data()) ||
       (me_edges.data() == result_edges.data())) &&
      (dtmd->data_types & DT_TYPES_AFFECT_MESH))
  {
    /* We need to duplicate data here, otherwise setting custom normals, edges' sharpness, etc.,
     * could modify org mesh, see #43671. */
    result = (Mesh *)BKE_id_copy_ex(nullptr, &me_mod->id, nullptr, LIB_ID_COPY_LOCALIZE);
  }

  BKE_reports_init(&reports, RPT_STORE);

  /* NOTE: no islands precision for now here. */
  if (BKE_object_data_transfer_ex(ctx->depsgraph,
                                  ob_source,
                                  ctx->object,
                                  result,
                                  dtmd->data_types,
                                  false,
                                  dtmd->vmap_mode,
                                  dtmd->emap_mode,
                                  dtmd->lmap_mode,
                                  dtmd->pmap_mode,
                                  space_transform,
                                  false,
                                  max_dist,
                                  dtmd->map_ray_radius,
                                  0.0f,
                                  dtmd->layers_select_src,
                                  dtmd->layers_select_dst,
                                  dtmd->mix_mode,
                                  dtmd->mix_factor,
                                  dtmd->defgrp_name,
                                  invert_vgroup,
                                  &reports))
  {
    result->runtime->is_original_bmesh = false;
  }

  if (BKE_reports_contain(&reports, RPT_ERROR)) {
    const char *report_str = BKE_reports_string(&reports, RPT_ERROR);
    BKE_modifier_set_error(ctx->object, md, "%s", report_str);
    MEM_freeN((void *)report_str);
  }
  else if ((dtmd->data_types & DT_TYPE_LNOR) && !(me->flag & ME_AUTOSMOOTH)) {
    BKE_modifier_set_error(
        ctx->object, (ModifierData *)dtmd, "Enable 'Auto Smooth' in Object Data Properties");
  }

  return result;
}

static void panel_draw(const bContext * /*C*/, Panel *panel)
{
  uiLayout *sub, *row;
  uiLayout *layout = panel->layout;

  PointerRNA ob_ptr;
  PointerRNA *ptr = modifier_panel_get_property_pointers(panel, &ob_ptr);

  uiLayoutSetPropSep(layout, true);

  row = uiLayoutRow(layout, true);
  uiItemR(row, ptr, "object", UI_ITEM_NONE, IFACE_("Source"), ICON_NONE);
  sub = uiLayoutRow(row, true);
  uiLayoutSetPropDecorate(sub, false);
  uiItemR(sub, ptr, "use_object_transform", UI_ITEM_NONE, "", ICON_ORIENTATION_GLOBAL);

  uiItemR(layout, ptr, "mix_mode", UI_ITEM_NONE, nullptr, ICON_NONE);

  row = uiLayoutRow(layout, false);
  uiLayoutSetActive(row,
                    !ELEM(RNA_enum_get(ptr, "mix_mode"),
                          CDT_MIX_NOMIX,
                          CDT_MIX_REPLACE_ABOVE_THRESHOLD,
                          CDT_MIX_REPLACE_BELOW_THRESHOLD));
  uiItemR(row, ptr, "mix_factor", UI_ITEM_NONE, nullptr, ICON_NONE);

  modifier_vgroup_ui(layout, ptr, &ob_ptr, "vertex_group", "invert_vertex_group", nullptr);

  uiItemO(layout, IFACE_("Generate Data Layers"), ICON_NONE, "OBJECT_OT_datalayout_transfer");

  modifier_panel_end(layout, ptr);
}

static void vertex_panel_draw_header(const bContext * /*C*/, Panel *panel)
{
  PointerRNA *ptr = modifier_panel_get_property_pointers(panel, nullptr);
  uiLayout *layout = panel->layout;

  uiItemR(layout, ptr, "use_vert_data", UI_ITEM_NONE, nullptr, ICON_NONE);
}

static void vertex_panel_draw(const bContext * /*C*/, Panel *panel)
{
  uiLayout *layout = panel->layout;

  PointerRNA *ptr = modifier_panel_get_property_pointers(panel, nullptr);

  bool use_vert_data = RNA_boolean_get(ptr, "use_vert_data");
  uiLayoutSetActive(layout, use_vert_data);

  uiItemR(layout, ptr, "data_types_verts", UI_ITEM_R_EXPAND, nullptr, ICON_NONE);

  uiLayoutSetPropSep(layout, true);

  uiItemR(layout, ptr, "vert_mapping", UI_ITEM_NONE, IFACE_("Mapping"), ICON_NONE);
}

static void vertex_vgroup_panel_draw(const bContext * /*C*/, Panel *panel)
{
  uiLayout *layout = panel->layout;

  PointerRNA *ptr = modifier_panel_get_property_pointers(panel, nullptr);

  uiLayoutSetActive(layout, RNA_enum_get(ptr, "data_types_verts") & DT_TYPE_MDEFORMVERT);

  uiLayoutSetPropSep(layout, true);

  uiItemR(
      layout, ptr, "layers_vgroup_select_src", UI_ITEM_NONE, IFACE_("Layer Selection"), ICON_NONE);
  uiItemR(
      layout, ptr, "layers_vgroup_select_dst", UI_ITEM_NONE, IFACE_("Layer Mapping"), ICON_NONE);
}

static void edge_panel_draw_header(const bContext * /*C*/, Panel *panel)
{
  uiLayout *layout = panel->layout;

  PointerRNA *ptr = modifier_panel_get_property_pointers(panel, nullptr);

  uiItemR(layout, ptr, "use_edge_data", UI_ITEM_NONE, nullptr, ICON_NONE);
}

static void edge_panel_draw(const bContext * /*C*/, Panel *panel)
{
  uiLayout *layout = panel->layout;

  PointerRNA *ptr = modifier_panel_get_property_pointers(panel, nullptr);

  uiLayoutSetActive(layout, RNA_boolean_get(ptr, "use_edge_data"));

  uiItemR(layout, ptr, "data_types_edges", UI_ITEM_R_EXPAND, nullptr, ICON_NONE);

  uiLayoutSetPropSep(layout, true);

  uiItemR(layout, ptr, "edge_mapping", UI_ITEM_NONE, IFACE_("Mapping"), ICON_NONE);
}

static void face_corner_panel_draw_header(const bContext * /*C*/, Panel *panel)
{
  uiLayout *layout = panel->layout;

  PointerRNA *ptr = modifier_panel_get_property_pointers(panel, nullptr);

  uiItemR(layout, ptr, "use_loop_data", UI_ITEM_NONE, nullptr, ICON_NONE);
}

static void face_corner_panel_draw(const bContext * /*C*/, Panel *panel)
{
  uiLayout *layout = panel->layout;

  PointerRNA *ptr = modifier_panel_get_property_pointers(panel, nullptr);

  uiLayoutSetActive(layout, RNA_boolean_get(ptr, "use_loop_data"));

  uiItemR(layout, ptr, "data_types_loops", UI_ITEM_R_EXPAND, nullptr, ICON_NONE);

  uiLayoutSetPropSep(layout, true);

  uiItemR(layout, ptr, "loop_mapping", UI_ITEM_NONE, IFACE_("Mapping"), ICON_NONE);
}

static void vert_vcol_panel_draw(const bContext * /*C*/, Panel *panel)
{
  uiLayout *layout = panel->layout;

  PointerRNA *ptr = modifier_panel_get_property_pointers(panel, nullptr);

  uiLayoutSetPropSep(layout, true);

  uiLayoutSetActive(layout,
                    RNA_enum_get(ptr, "data_types_verts") &
                        (DT_TYPE_MPROPCOL_VERT | DT_TYPE_MLOOPCOL_VERT));

  uiItemR(layout,
          ptr,
          "layers_vcol_vert_select_src",
          UI_ITEM_NONE,
          IFACE_("Layer Selection"),
          ICON_NONE);
  uiItemR(layout,
          ptr,
          "layers_vcol_vert_select_dst",
          UI_ITEM_NONE,
          IFACE_("Layer Mapping"),
          ICON_NONE);
}

static void face_corner_vcol_panel_draw(const bContext * /*C*/, Panel *panel)
{
  uiLayout *layout = panel->layout;

  PointerRNA *ptr = modifier_panel_get_property_pointers(panel, nullptr);

  uiLayoutSetPropSep(layout, true);

  uiLayoutSetActive(layout,
                    RNA_enum_get(ptr, "data_types_loops") &
                        (DT_TYPE_MPROPCOL_LOOP | DT_TYPE_MLOOPCOL_LOOP));

  uiItemR(layout,
          ptr,
          "layers_vcol_loop_select_src",
          UI_ITEM_NONE,
          IFACE_("Layer Selection"),
          ICON_NONE);
  uiItemR(layout,
          ptr,
          "layers_vcol_loop_select_dst",
          UI_ITEM_NONE,
          IFACE_("Layer Mapping"),
          ICON_NONE);
}

static void face_corner_uv_panel_draw(const bContext * /*C*/, Panel *panel)
{
  uiLayout *layout = panel->layout;

  PointerRNA *ptr = modifier_panel_get_property_pointers(panel, nullptr);

  uiLayoutSetPropSep(layout, true);

  uiLayoutSetActive(layout, RNA_enum_get(ptr, "data_types_loops") & DT_TYPE_UV);

  uiItemR(layout, ptr, "layers_uv_select_src", UI_ITEM_NONE, IFACE_("Layer Selection"), ICON_NONE);
  uiItemR(layout, ptr, "layers_uv_select_dst", UI_ITEM_NONE, IFACE_("Layer Mapping"), ICON_NONE);
  uiItemR(layout, ptr, "islands_precision", UI_ITEM_NONE, nullptr, ICON_NONE);
}

static void face_panel_draw_header(const bContext * /*C*/, Panel *panel)
{
  uiLayout *layout = panel->layout;

  PointerRNA *ptr = modifier_panel_get_property_pointers(panel, nullptr);

  uiItemR(layout, ptr, "use_poly_data", UI_ITEM_NONE, nullptr, ICON_NONE);
}

static void face_panel_draw(const bContext * /*C*/, Panel *panel)
{
  uiLayout *layout = panel->layout;

  PointerRNA *ptr = modifier_panel_get_property_pointers(panel, nullptr);

  uiLayoutSetActive(layout, RNA_boolean_get(ptr, "use_poly_data"));

  uiItemR(layout, ptr, "data_types_polys", UI_ITEM_NONE, nullptr, ICON_NONE);

  uiLayoutSetPropSep(layout, true);

  uiItemR(layout, ptr, "poly_mapping", UI_ITEM_NONE, IFACE_("Mapping"), ICON_NONE);
}

static void advanced_panel_draw(const bContext * /*C*/, Panel *panel)
{
  // uiLayout *row, *sub; /* bfa - no sub, see below*/
  uiLayout *row;
  uiLayout *layout = panel->layout;

  PointerRNA *ptr = modifier_panel_get_property_pointers(panel, nullptr);

  uiLayoutSetPropSep(layout, true);

<<<<<<< HEAD
  /*------------------- bfa - original props */
  // row = uiLayoutRowWithHeading(layout, true, IFACE_("Max Distance"));
  // uiItemR(row, ptr, "use_max_distance", 0, "", ICON_NONE);
  // sub = uiLayoutRow(row, true);
  // uiLayoutSetActive(sub, RNA_boolean_get(ptr, "use_max_distance"));
  // uiItemR(sub, ptr, "max_distance", 0, "", ICON_NONE);

  // ------------------ bfa new left aligned prop with triangle button to hide the slider

  /* NOTE: split amount here needs to be synced with normal labels */
  uiLayout *split = uiLayoutSplit(layout, 0.385f, true);

  /* FIRST PART ................................................ */
  row = uiLayoutRow(split, false);
  uiLayoutSetPropDecorate(row, false);
  uiLayoutSetPropSep(row, false); /* bfa - use_property_split = False */
  uiItemR(row, ptr, "use_max_distance", 0, "Max Distance", ICON_NONE);
  uiItemDecoratorR(row, ptr, "use_max_distance", 0); /*bfa - decorator*/

  /* SECOND PART ................................................ */
  row = uiLayoutRow(split, false);
  if (RNA_boolean_get(ptr, "use_max_distance")) {
    uiItemR(row, ptr, "max_distance", 0, "", ICON_NONE);
  }
  else {
    uiItemL(row, TIP_(""), ICON_DISCLOSURE_TRI_RIGHT);
  }
  // ------------------------------- end bfa
=======
  row = uiLayoutRowWithHeading(layout, true, IFACE_("Max Distance"));
  uiItemR(row, ptr, "use_max_distance", UI_ITEM_NONE, "", ICON_NONE);
  sub = uiLayoutRow(row, true);
  uiLayoutSetActive(sub, RNA_boolean_get(ptr, "use_max_distance"));
  uiItemR(sub, ptr, "max_distance", UI_ITEM_NONE, "", ICON_NONE);
>>>>>>> 926144d9

  uiItemR(layout, ptr, "ray_radius", UI_ITEM_NONE, nullptr, ICON_NONE);
}

static void panel_register(ARegionType *region_type)
{
  PanelType *panel_type = modifier_panel_register(
      region_type, eModifierType_DataTransfer, panel_draw);
  PanelType *vertex_panel = modifier_subpanel_register(
      region_type, "vertex", "", vertex_panel_draw_header, vertex_panel_draw, panel_type);
  modifier_subpanel_register(region_type,
                             "vertex_vgroup",
                             "Vertex Groups",
                             nullptr,
                             vertex_vgroup_panel_draw,
                             vertex_panel);

  modifier_subpanel_register(
      region_type, "vert_vcol", "Colors", nullptr, vert_vcol_panel_draw, vertex_panel);

  modifier_subpanel_register(
      region_type, "edge", "", edge_panel_draw_header, edge_panel_draw, panel_type);

  PanelType *face_corner_panel = modifier_subpanel_register(region_type,
                                                            "face_corner",
                                                            "",
                                                            face_corner_panel_draw_header,
                                                            face_corner_panel_draw,
                                                            panel_type);
  modifier_subpanel_register(region_type,
                             "face_corner_vcol",
                             "Colors",
                             nullptr,
                             face_corner_vcol_panel_draw,
                             face_corner_panel);
  modifier_subpanel_register(
      region_type, "face_corner_uv", "UVs", nullptr, face_corner_uv_panel_draw, face_corner_panel);

  modifier_subpanel_register(
      region_type, "face", "", face_panel_draw_header, face_panel_draw, panel_type);
  modifier_subpanel_register(
      region_type, "advanced", "Topology Mapping", nullptr, advanced_panel_draw, panel_type);
}

#undef DT_TYPES_AFFECT_MESH

ModifierTypeInfo modifierType_DataTransfer = {
    /*idname*/ "DataTransfer",
    /*name*/ N_("DataTransfer"),
    /*struct_name*/ "DataTransferModifierData",
    /*struct_size*/ sizeof(DataTransferModifierData),
    /*srna*/ &RNA_DataTransferModifier,
    /*type*/ eModifierTypeType_NonGeometrical,
    /*flags*/ eModifierTypeFlag_AcceptsMesh | eModifierTypeFlag_SupportsMapping |
        eModifierTypeFlag_SupportsEditmode | eModifierTypeFlag_UsesPreview,
    /*icon*/ ICON_MOD_DATA_TRANSFER,

    /*copy_data*/ BKE_modifier_copydata_generic,

    /*deform_verts*/ nullptr,
    /*deform_matrices*/ nullptr,
    /*deform_verts_EM*/ nullptr,
    /*deform_matrices_EM*/ nullptr,
    /*modify_mesh*/ modify_mesh,
    /*modify_geometry_set*/ nullptr,

    /*init_data*/ init_data,
    /*required_data_mask*/ required_data_mask,
    /*free_data*/ nullptr,
    /*is_disabled*/ is_disabled,
    /*update_depsgraph*/ update_depsgraph,
    /*depends_on_time*/ nullptr,
    /*depends_on_normals*/ depends_on_normals,
    /*foreach_ID_link*/ foreach_ID_link,
    /*foreach_tex_link*/ nullptr,
    /*free_runtime_data*/ nullptr,
    /*panel_register*/ panel_register,
    /*blend_write*/ nullptr,
    /*blend_read*/ nullptr,
};<|MERGE_RESOLUTION|>--- conflicted
+++ resolved
@@ -454,13 +454,12 @@
 
   uiLayoutSetPropSep(layout, true);
 
-<<<<<<< HEAD
   /*------------------- bfa - original props */
   // row = uiLayoutRowWithHeading(layout, true, IFACE_("Max Distance"));
-  // uiItemR(row, ptr, "use_max_distance", 0, "", ICON_NONE);
+  // uiItemR(row, ptr, "use_max_distance", UI_ITEM_NONE, "", ICON_NONE);
   // sub = uiLayoutRow(row, true);
   // uiLayoutSetActive(sub, RNA_boolean_get(ptr, "use_max_distance"));
-  // uiItemR(sub, ptr, "max_distance", 0, "", ICON_NONE);
+  // uiItemR(sub, ptr, "max_distance", UI_ITEM_NONE, "", ICON_NONE);
 
   // ------------------ bfa new left aligned prop with triangle button to hide the slider
 
@@ -471,25 +470,18 @@
   row = uiLayoutRow(split, false);
   uiLayoutSetPropDecorate(row, false);
   uiLayoutSetPropSep(row, false); /* bfa - use_property_split = False */
-  uiItemR(row, ptr, "use_max_distance", 0, "Max Distance", ICON_NONE);
+  uiItemR(row, ptr, "use_max_distance", UI_ITEM_NONE, "Max Distance", ICON_NONE);
   uiItemDecoratorR(row, ptr, "use_max_distance", 0); /*bfa - decorator*/
 
   /* SECOND PART ................................................ */
   row = uiLayoutRow(split, false);
   if (RNA_boolean_get(ptr, "use_max_distance")) {
-    uiItemR(row, ptr, "max_distance", 0, "", ICON_NONE);
+    uiItemR(row, ptr, "max_distance", UI_ITEM_NONE, "", ICON_NONE);
   }
   else {
     uiItemL(row, TIP_(""), ICON_DISCLOSURE_TRI_RIGHT);
   }
   // ------------------------------- end bfa
-=======
-  row = uiLayoutRowWithHeading(layout, true, IFACE_("Max Distance"));
-  uiItemR(row, ptr, "use_max_distance", UI_ITEM_NONE, "", ICON_NONE);
-  sub = uiLayoutRow(row, true);
-  uiLayoutSetActive(sub, RNA_boolean_get(ptr, "use_max_distance"));
-  uiItemR(sub, ptr, "max_distance", UI_ITEM_NONE, "", ICON_NONE);
->>>>>>> 926144d9
 
   uiItemR(layout, ptr, "ray_radius", UI_ITEM_NONE, nullptr, ICON_NONE);
 }
