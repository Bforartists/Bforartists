/* SPDX-FileCopyrightText: 2023 Blender Authors
 *
 * SPDX-License-Identifier: GPL-2.0-or-later */

/** \file
 * \ingroup modifiers
 */

#include "MEM_guardedalloc.h"

#include "BLI_array_utils.hh"
#include "BLI_math_vector.h"

#include "BLT_translation.hh"

#include "DNA_defaults.h"
#include "DNA_mesh_types.h"
#include "DNA_meshdata_types.h"
#include "DNA_screen_types.h"

#include "BKE_attribute.hh"
#include "BKE_context.hh"
#include "BKE_deform.hh"
#include "BKE_lib_id.hh"
#include "BKE_mesh.hh"
#include "BKE_screen.hh"

#include "UI_interface_layout.hh"
#include "UI_resources.hh"

#include "RNA_access.hh"
#include "RNA_prototypes.hh"

#include "MOD_modifiertypes.hh"
#include "MOD_ui_common.hh"
#include "MOD_util.hh"

#include "bmesh.hh"

#define CLNORS_VALID_VEC_LEN (1e-6f)

struct ModePair {
  float val; /* Contains mode based value (face area / corner angle). */
  int index; /* Index value per face or per loop. */
};

/* Sorting function used in modifier, sorts in decreasing order. */
static int modepair_cmp_by_val_inverse(const void *p1, const void *p2)
{
  ModePair *r1 = (ModePair *)p1;
  ModePair *r2 = (ModePair *)p2;

  return (r1->val < r2->val) ? 1 : ((r1->val > r2->val) ? -1 : 0);
}

/* There will be one of those per vertex
 * (simple case, computing one normal per vertex), or per smooth fan. */
struct WeightedNormalDataAggregateItem {
  float normal[3];

  int loops_num;     /* Count number of loops using this item so far. */
  float curr_val;    /* Current max val for this item. */
  int curr_strength; /* Current max strength encountered for this item. */
};

#define NUM_CACHED_INVERSE_POWERS_OF_WEIGHT 128

struct WeightedNormalData {
  int verts_num;

  blender::Span<blender::float3> vert_positions;
  blender::Span<blender::float3> vert_normals;
  blender::MutableSpan<bool> sharp_edges;

  blender::Span<int> corner_verts;
  blender::Span<int> corner_edges;
  blender::GroupedSpan<int> vert_to_face_map;
  blender::Span<int> loop_to_face;
  blender::MutableSpan<blender::short2> clnors;

  blender::OffsetIndices<int> faces;
  blender::Span<blender::float3> face_normals;
  blender::VArraySpan<bool> sharp_faces;
  blender::VArray<int> face_strength;

  const MDeformVert *dvert;
  int defgrp_index;
  bool use_invert_vgroup;

  float weight;
  short mode;

  /* Lower-level, internal processing data. */
  float cached_inverse_powers_of_weight[NUM_CACHED_INVERSE_POWERS_OF_WEIGHT];

  blender::Span<WeightedNormalDataAggregateItem> items_data;

  ModePair *mode_pair;
};

/**
 * Check strength of given face compared to those found so far for that given item
 * (vertex or smooth fan), and reset matching item_data in case we get a stronger new strength.
 */
static bool check_item_face_strength(WeightedNormalData *wn_data,
                                     WeightedNormalDataAggregateItem *item_data,
                                     const int face_index)
{
  const int mp_strength = wn_data->face_strength[face_index];

  if (mp_strength > item_data->curr_strength) {
    item_data->curr_strength = mp_strength;
    item_data->curr_val = 0.0f;
    item_data->loops_num = 0;
    zero_v3(item_data->normal);
  }

  return mp_strength == item_data->curr_strength;
}

static void aggregate_item_normal(WeightedNormalModifierData *wnmd,
                                  WeightedNormalData *wn_data,
                                  WeightedNormalDataAggregateItem *item_data,
                                  const int mv_index,
                                  const int face_index,
                                  const float curr_val,
                                  const bool use_face_influence)
{
  const blender::Span<blender::float3> face_normals = wn_data->face_normals;

  const MDeformVert *dvert = wn_data->dvert;
  const int defgrp_index = wn_data->defgrp_index;
  const bool use_invert_vgroup = wn_data->use_invert_vgroup;

  const float weight = wn_data->weight;

  float *cached_inverse_powers_of_weight = wn_data->cached_inverse_powers_of_weight;

  const bool has_vgroup = dvert != nullptr;
  const bool vert_of_group = has_vgroup &&
                             BKE_defvert_find_index(&dvert[mv_index], defgrp_index) != nullptr;

  if (has_vgroup &&
      ((vert_of_group && use_invert_vgroup) || (!vert_of_group && !use_invert_vgroup)))
  {
    return;
  }

  if (use_face_influence && !check_item_face_strength(wn_data, item_data, face_index)) {
    return;
  }

  /* If item's curr_val is 0 init it to present value. */
  if (item_data->curr_val == 0.0f) {
    item_data->curr_val = curr_val;
  }
  if (!compare_ff(item_data->curr_val, curr_val, wnmd->thresh)) {
    /* item's curr_val and present value differ more than threshold, update. */
    item_data->loops_num++;
    item_data->curr_val = curr_val;
  }

  /* Exponentially divided weight for each normal
   * (since a few values will be used by most cases, we cache those). */
  const int loops_num = item_data->loops_num;
  if (loops_num < NUM_CACHED_INVERSE_POWERS_OF_WEIGHT &&
      cached_inverse_powers_of_weight[loops_num] == 0.0f)
  {
    cached_inverse_powers_of_weight[loops_num] = 1.0f / powf(weight, loops_num);
  }
  const float inverted_n_weight = loops_num < NUM_CACHED_INVERSE_POWERS_OF_WEIGHT ?
                                      cached_inverse_powers_of_weight[loops_num] :
                                      1.0f / powf(weight, loops_num);

  madd_v3_v3fl(item_data->normal, face_normals[face_index], curr_val * inverted_n_weight);
}

static void apply_weights_vertex_normal(WeightedNormalModifierData *wnmd,
                                        WeightedNormalData *wn_data)
{
  using namespace blender;
  const int verts_num = wn_data->verts_num;

  const blender::Span<blender::float3> positions = wn_data->vert_positions;
  const blender::OffsetIndices faces = wn_data->faces;
  const blender::Span<int> corner_verts = wn_data->corner_verts;
  const blender::Span<int> corner_edges = wn_data->corner_edges;

  MutableSpan<short2> clnors = wn_data->clnors;
  const blender::Span<int> loop_to_face = wn_data->loop_to_face;

  const blender::Span<blender::float3> face_normals = wn_data->face_normals;
  const VArray<int> face_strength = wn_data->face_strength;

  const MDeformVert *dvert = wn_data->dvert;

  const short mode = wn_data->mode;
  ModePair *mode_pair = wn_data->mode_pair;

  bke::mesh::CornerNormalSpaceArray lnors_spacearr;

  const bool keep_sharp = (wnmd->flag & MOD_WEIGHTEDNORMAL_KEEP_SHARP) != 0;
  const bool use_face_influence = (wnmd->flag & MOD_WEIGHTEDNORMAL_FACE_INFLUENCE) != 0 &&
                                  bool(face_strength);
  const bool has_vgroup = dvert != nullptr;

  blender::Array<blender::float3> corner_normals;

  Array<WeightedNormalDataAggregateItem> items_data;
  if (keep_sharp) {
    /* This will give us loop normal spaces,
     * we do not actually care about computed corner_normals for now... */
    corner_normals.reinitialize(corner_verts.size());
    bke::mesh::normals_calc_corners(positions,
                                    faces,
                                    corner_verts,
                                    corner_edges,
                                    wn_data->vert_to_face_map,
                                    wn_data->face_normals,
                                    wn_data->sharp_edges,
                                    wn_data->sharp_faces,
                                    clnors,
                                    &lnors_spacearr,
                                    corner_normals);

    WeightedNormalDataAggregateItem start_item{};
    start_item.curr_strength = FACE_STRENGTH_WEAK;
    items_data = Array<WeightedNormalDataAggregateItem>(lnors_spacearr.spaces.size(), start_item);
  }
  else {
    WeightedNormalDataAggregateItem start_item{};
    start_item.curr_strength = FACE_STRENGTH_WEAK;
    items_data = Array<WeightedNormalDataAggregateItem>(verts_num, start_item);
    lnors_spacearr.corner_space_indices.reinitialize(corner_verts.size());
    array_utils::fill_index_range<int>(lnors_spacearr.corner_space_indices);
  }
  wn_data->items_data = items_data;

  switch (mode) {
    case MOD_WEIGHTEDNORMAL_MODE_FACE:
      for (const int i : faces.index_range()) {
        const int face_index = mode_pair[i].index;
        const float mp_val = mode_pair[i].val;

        for (const int corner : faces[face_index]) {
          const int mv_index = corner_verts[corner];
          const int space_index = lnors_spacearr.corner_space_indices[corner];

          WeightedNormalDataAggregateItem *item_data = keep_sharp ? &items_data[space_index] :
                                                                    &items_data[mv_index];

          aggregate_item_normal(
              wnmd, wn_data, item_data, mv_index, face_index, mp_val, use_face_influence);
        }
      }
      break;
    case MOD_WEIGHTEDNORMAL_MODE_ANGLE:
    case MOD_WEIGHTEDNORMAL_MODE_FACE_ANGLE:
      for (int i = 0; i < corner_verts.size(); i++) {
        const int corner = mode_pair[i].index;
        const float ml_val = mode_pair[i].val;
        const int space_index = lnors_spacearr.corner_space_indices[corner];

        const int face_index = loop_to_face[corner];
        const int mv_index = corner_verts[corner];
        WeightedNormalDataAggregateItem *item_data = keep_sharp ? &items_data[space_index] :
                                                                  &items_data[mv_index];

        aggregate_item_normal(
            wnmd, wn_data, item_data, mv_index, face_index, ml_val, use_face_influence);
      }
      break;
    default:
      BLI_assert_unreachable();
  }

  /* Validate computed weighted normals. */
  for (int item_index : items_data.index_range()) {
    if (normalize_v3(items_data[item_index].normal) < CLNORS_VALID_VEC_LEN) {
      zero_v3(items_data[item_index].normal);
    }
  }

  if (keep_sharp) {
    /* Set loop normals for normal computed for each lnor space (smooth fan).
     * Note that corner_normals is already populated with clnors
     * (before this modifier is applied, at start of this function),
     * so no need to recompute them here. */
    for (int corner = 0; corner < corner_verts.size(); corner++) {
      const int space_index = lnors_spacearr.corner_space_indices[corner];
      WeightedNormalDataAggregateItem *item_data = &items_data[space_index];
      if (!is_zero_v3(item_data->normal)) {
        copy_v3_v3(corner_normals[corner], item_data->normal);
      }
    }

    blender::bke::mesh::normals_corner_custom_set(positions,
                                                  faces,
                                                  corner_verts,
                                                  corner_edges,
                                                  wn_data->vert_to_face_map,
                                                  wn_data->vert_normals,
                                                  face_normals,
                                                  wn_data->sharp_faces,
                                                  wn_data->sharp_edges,
                                                  corner_normals,
                                                  clnors);
  }
  else {
    /* TODO: Ideally, we could add an option to `BKE_mesh_normals_loop_custom_[from_verts_]set()`
     * to keep current clnors instead of resetting them to default auto-computed ones,
     * when given new custom normal is zero-vec.
     * But this is not exactly trivial change, better to keep this optimization for later...
     */
    if (!has_vgroup) {
      /* NOTE: in theory, we could avoid this extra allocation & copying...
       * But think we can live with it for now,
       * and it makes code simpler & cleaner. */
      blender::Array<blender::float3> vert_normals(verts_num, float3(0.0f));

      for (int corner = 0; corner < corner_verts.size(); corner++) {
        const int mv_index = corner_verts[corner];
        copy_v3_v3(vert_normals[mv_index], items_data[mv_index].normal);
      }

      blender::bke::mesh::normals_corner_custom_set_from_verts(positions,
                                                               faces,
                                                               corner_verts,
                                                               corner_edges,
                                                               wn_data->vert_to_face_map,
                                                               wn_data->vert_normals,
                                                               face_normals,
                                                               wn_data->sharp_faces,
                                                               wn_data->sharp_edges,
                                                               vert_normals,
                                                               clnors);
    }
    else {
      corner_normals.reinitialize(corner_verts.size());
      blender::bke::mesh::normals_calc_corners(positions,
                                               faces,
                                               corner_verts,
                                               corner_edges,
                                               wn_data->vert_to_face_map,
                                               face_normals,
                                               wn_data->sharp_edges,
                                               wn_data->sharp_faces,
                                               clnors,
                                               nullptr,
                                               corner_normals);

      for (int corner = 0; corner < corner_verts.size(); corner++) {
        const int item_index = corner_verts[corner];
        if (!is_zero_v3(items_data[item_index].normal)) {
          copy_v3_v3(corner_normals[corner], items_data[item_index].normal);
        }
      }
      blender::bke::mesh::normals_corner_custom_set(positions,
                                                    faces,
                                                    corner_verts,
                                                    corner_edges,
                                                    wn_data->vert_to_face_map,
                                                    wn_data->vert_normals,
                                                    face_normals,
                                                    wn_data->sharp_faces,
                                                    wn_data->sharp_edges,
                                                    corner_normals,
                                                    clnors);
    }
  }
}

static void wn_face_area(WeightedNormalModifierData *wnmd, WeightedNormalData *wn_data)
{
  const blender::Span<blender::float3> positions = wn_data->vert_positions;
  const blender::OffsetIndices faces = wn_data->faces;
  const blender::Span<int> corner_verts = wn_data->corner_verts;

  ModePair *face_area = MEM_malloc_arrayN<ModePair>(size_t(faces.size()), __func__);

  ModePair *f_area = face_area;
  for (const int i : faces.index_range()) {
    f_area[i].val = blender::bke::mesh::face_area_calc(positions, corner_verts.slice(faces[i]));
    f_area[i].index = i;
  }

  qsort(face_area, faces.size(), sizeof(*face_area), modepair_cmp_by_val_inverse);

  wn_data->mode_pair = face_area;
  apply_weights_vertex_normal(wnmd, wn_data);
}

static void wn_corner_angle(WeightedNormalModifierData *wnmd, WeightedNormalData *wn_data)
{
  const blender::Span<blender::float3> positions = wn_data->vert_positions;
  const blender::OffsetIndices faces = wn_data->faces;
  const blender::Span<int> corner_verts = wn_data->corner_verts;

  ModePair *corner_angle = MEM_malloc_arrayN<ModePair>(size_t(corner_verts.size()), __func__);

  for (const int i : faces.index_range()) {
    const blender::IndexRange face = faces[i];
    float *index_angle = MEM_malloc_arrayN<float>(size_t(face.size()), __func__);
    blender::bke::mesh::face_angles_calc(
        positions, corner_verts.slice(face), {index_angle, face.size()});

    ModePair *c_angl = &corner_angle[face.start()];
    float *angl = index_angle;
    for (int corner = face.start(); corner < face.start() + face.size();
         corner++, c_angl++, angl++)
    {
      c_angl->val = float(M_PI) - *angl;
      c_angl->index = corner;
    }
    MEM_freeN(index_angle);
  }

  qsort(corner_angle, corner_verts.size(), sizeof(*corner_angle), modepair_cmp_by_val_inverse);

  wn_data->mode_pair = corner_angle;
  apply_weights_vertex_normal(wnmd, wn_data);
}

static void wn_face_with_angle(WeightedNormalModifierData *wnmd, WeightedNormalData *wn_data)
{
  const blender::Span<blender::float3> positions = wn_data->vert_positions;
  const blender::OffsetIndices faces = wn_data->faces;
  const blender::Span<int> corner_verts = wn_data->corner_verts;

  ModePair *combined = MEM_malloc_arrayN<ModePair>(size_t(corner_verts.size()), __func__);

  for (const int i : faces.index_range()) {
    const blender::IndexRange face = faces[i];
    const blender::Span<int> face_verts = corner_verts.slice(face);
    const float face_area = blender::bke::mesh::face_area_calc(positions, face_verts);
    float *index_angle = MEM_malloc_arrayN<float>(size_t(face.size()), __func__);
    blender::bke::mesh::face_angles_calc(positions, face_verts, {index_angle, face.size()});

    ModePair *cmbnd = &combined[face.start()];
    float *angl = index_angle;
    for (int corner = face.start(); corner < face.start() + face.size(); corner++, cmbnd++, angl++)
    {
      /* In this case val is product of corner angle and face area. */
      cmbnd->val = (float(M_PI) - *angl) * face_area;
      cmbnd->index = corner;
    }
    MEM_freeN(index_angle);
  }

  qsort(combined, corner_verts.size(), sizeof(*combined), modepair_cmp_by_val_inverse);

  wn_data->mode_pair = combined;
  apply_weights_vertex_normal(wnmd, wn_data);
}

static Mesh *modify_mesh(ModifierData *md, const ModifierEvalContext *ctx, Mesh *mesh)
{
  using namespace blender;
  WeightedNormalModifierData *wnmd = (WeightedNormalModifierData *)md;

  Mesh *result;
  result = (Mesh *)BKE_id_copy_ex(nullptr, &mesh->id, nullptr, LIB_ID_COPY_LOCALIZE);

  const int verts_num = result->verts_num;
  const blender::Span<blender::float3> positions = mesh->vert_positions();
  const OffsetIndices faces = result->faces();
  const blender::Span<int> corner_verts = mesh->corner_verts();
  const blender::Span<int> corner_edges = mesh->corner_edges();

  /* Right now:
   * If weight = 50 then all faces are given equal weight.
   * If weight > 50 then more weight given to faces with larger values (face area / corner angle).
   * If weight < 50 then more weight given to faces with lesser values. However current calculation
   * does not converge to min/max.
   */
  float weight = float(wnmd->weight) / 50.0f;
  if (wnmd->weight == 100) {
    weight = float(SHRT_MAX);
  }
  else if (wnmd->weight == 1) {
    weight = 1 / float(SHRT_MAX);
  }
  else if ((weight - 1) * 25 > 1) {
    weight = (weight - 1) * 25;
  }

  const MDeformVert *dvert;
  int defgrp_index;
  MOD_get_vgroup(ctx->object, mesh, wnmd->defgrp_name, &dvert, &defgrp_index);

  const Span<int> loop_to_face_map = result->corner_to_face_map();

  bke::MutableAttributeAccessor attributes = result->attributes_for_write();
  bke::SpanAttributeWriter<bool> sharp_edges = attributes.lookup_or_add_for_write_span<bool>(
      "sharp_edge", bke::AttrDomain::Edge);
  bke::SpanAttributeWriter clnors = attributes.lookup_or_add_for_write_span<short2>(
      "custom_normal", bke::AttrDomain::Corner);
  if (!clnors) {
    return result;
  }

  WeightedNormalData wn_data{};
  wn_data.verts_num = verts_num;

  wn_data.vert_positions = positions;
  wn_data.vert_normals = result->vert_normals();
  wn_data.sharp_edges = sharp_edges.span;

  wn_data.corner_verts = corner_verts;
  wn_data.corner_edges = corner_edges;
  wn_data.vert_to_face_map = result->vert_to_face_map();
  wn_data.loop_to_face = loop_to_face_map;
  wn_data.clnors = clnors.span;

  wn_data.faces = faces;
  wn_data.face_normals = mesh->face_normals_true();
  wn_data.sharp_faces = *attributes.lookup<bool>("sharp_face", bke::AttrDomain::Face);
  wn_data.face_strength = *attributes.lookup<int>(MOD_WEIGHTEDNORMALS_FACEWEIGHT_CDLAYER_ID,
                                                  bke::AttrDomain::Face);

  wn_data.dvert = dvert;
  wn_data.defgrp_index = defgrp_index;
  wn_data.use_invert_vgroup = (wnmd->flag & MOD_WEIGHTEDNORMAL_INVERT_VGROUP) != 0;

  wn_data.weight = weight;
  wn_data.mode = wnmd->mode;

  switch (wnmd->mode) {
    case MOD_WEIGHTEDNORMAL_MODE_FACE:
      wn_face_area(wnmd, &wn_data);
      break;
    case MOD_WEIGHTEDNORMAL_MODE_ANGLE:
      wn_corner_angle(wnmd, &wn_data);
      break;
    case MOD_WEIGHTEDNORMAL_MODE_FACE_ANGLE:
      wn_face_with_angle(wnmd, &wn_data);
      break;
  }

  MEM_SAFE_FREE(wn_data.mode_pair);

  result->runtime->is_original_bmesh = false;

  sharp_edges.finish();
  clnors.finish();

  return result;
}

static void init_data(ModifierData *md)
{
  WeightedNormalModifierData *wnmd = (WeightedNormalModifierData *)md;

  BLI_assert(MEMCMP_STRUCT_AFTER_IS_ZERO(wnmd, modifier));

  MEMCPY_STRUCT_AFTER(wnmd, DNA_struct_default_get(WeightedNormalModifierData), modifier);
}

static void required_data_mask(ModifierData *md, CustomData_MeshMasks *r_cddata_masks)
{
  WeightedNormalModifierData *wnmd = (WeightedNormalModifierData *)md;

  if (wnmd->defgrp_name[0] != '\0') {
    r_cddata_masks->vmask |= CD_MASK_MDEFORMVERT;
  }

  if (wnmd->flag & MOD_WEIGHTEDNORMAL_FACE_INFLUENCE) {
    r_cddata_masks->pmask |= CD_MASK_PROP_INT32;
  }
}

static void panel_draw(const bContext * /*C*/, Panel *panel)
{
<<<<<<< HEAD
  uiLayout *col, *row; /*bfa - added *col */
  uiLayout *layout = panel->layout;
=======
  blender::ui::Layout &layout = *panel->layout;
>>>>>>> 85504da2

  PointerRNA ob_ptr;
  PointerRNA *ptr = modifier_panel_get_property_pointers(panel, &ob_ptr);

  layout.use_property_split_set(true);

  layout.prop(ptr, "mode", UI_ITEM_NONE, std::nullopt, ICON_NONE);

  layout.prop(ptr, "weight", UI_ITEM_NONE, IFACE_("Weight"), ICON_NONE);
  layout.prop(ptr, "thresh", UI_ITEM_NONE, IFACE_("Threshold"), ICON_NONE);

<<<<<<< HEAD
  col = &layout->column(false);

  /* bfa - our layout */
  row = &col->row(true);
  row->use_property_split_set(false); /* bfa - use_property_split = False */
  row->separator(); /*bfa - indent*/
  row->prop(ptr, "keep_sharp", UI_ITEM_NONE, std::nullopt, ICON_NONE);
  row->decorator(ptr, "keep_sharp", 0); /*bfa - decorator*/

  /* bfa - our layout */
  row = &col->row(true);
  row->use_property_split_set(false); /* bfa - use_property_split = False */
  row->separator(); /*bfa - indent*/
  row->prop(ptr, "use_face_influence", UI_ITEM_NONE, std::nullopt, ICON_NONE);
  row->decorator(ptr, "use_face_influence", 0); /*bfa - decorator*/
=======
  blender::ui::Layout &col = layout.column(false);
  col.prop(ptr, "keep_sharp", UI_ITEM_NONE, std::nullopt, ICON_NONE);
  col.prop(ptr, "use_face_influence", UI_ITEM_NONE, std::nullopt, ICON_NONE);
>>>>>>> 85504da2

  modifier_vgroup_ui(layout, ptr, &ob_ptr, "vertex_group", "invert_vertex_group", std::nullopt);

  modifier_error_message_draw(layout, ptr);
}

static void panel_register(ARegionType *region_type)
{
  modifier_panel_register(region_type, eModifierType_WeightedNormal, panel_draw);
}

ModifierTypeInfo modifierType_WeightedNormal = {
    /*idname*/ "WeightedNormal",
    /*name*/ N_("WeightedNormal"),
    /*struct_name*/ "WeightedNormalModifierData",
    /*struct_size*/ sizeof(WeightedNormalModifierData),
    /*srna*/ &RNA_WeightedNormalModifier,
    /*type*/ ModifierTypeType::Constructive,
    /*flags*/ eModifierTypeFlag_AcceptsMesh | eModifierTypeFlag_SupportsMapping |
        eModifierTypeFlag_SupportsEditmode | eModifierTypeFlag_EnableInEditmode,
    /*icon*/ ICON_MOD_NORMALEDIT,

    /*copy_data*/ BKE_modifier_copydata_generic,

    /*deform_verts*/ nullptr,
    /*deform_matrices*/ nullptr,
    /*deform_verts_EM*/ nullptr,
    /*deform_matrices_EM*/ nullptr,
    /*modify_mesh*/ modify_mesh,
    /*modify_geometry_set*/ nullptr,

    /*init_data*/ init_data,
    /*required_data_mask*/ required_data_mask,
    /*free_data*/ nullptr,
    /*is_disabled*/ nullptr,
    /*update_depsgraph*/ nullptr,
    /*depends_on_time*/ nullptr,
    /*depends_on_normals*/ nullptr,
    /*foreach_ID_link*/ nullptr,
    /*foreach_tex_link*/ nullptr,
    /*free_runtime_data*/ nullptr,
    /*panel_register*/ panel_register,
    /*blend_write*/ nullptr,
    /*blend_read*/ nullptr,
    /*foreach_cache*/ nullptr,
    /*foreach_working_space_color*/ nullptr,
};<|MERGE_RESOLUTION|>--- conflicted
+++ resolved
@@ -571,12 +571,8 @@
 
 static void panel_draw(const bContext * /*C*/, Panel *panel)
 {
-<<<<<<< HEAD
-  uiLayout *col, *row; /*bfa - added *col */
-  uiLayout *layout = panel->layout;
-=======
+  blender::ui::Layout *col, *row; /*bfa - added *col */
   blender::ui::Layout &layout = *panel->layout;
->>>>>>> 85504da2
 
   PointerRNA ob_ptr;
   PointerRNA *ptr = modifier_panel_get_property_pointers(panel, &ob_ptr);
@@ -588,8 +584,7 @@
   layout.prop(ptr, "weight", UI_ITEM_NONE, IFACE_("Weight"), ICON_NONE);
   layout.prop(ptr, "thresh", UI_ITEM_NONE, IFACE_("Threshold"), ICON_NONE);
 
-<<<<<<< HEAD
-  col = &layout->column(false);
+  col = &layout.column(false);
 
   /* bfa - our layout */
   row = &col->row(true);
@@ -604,11 +599,6 @@
   row->separator(); /*bfa - indent*/
   row->prop(ptr, "use_face_influence", UI_ITEM_NONE, std::nullopt, ICON_NONE);
   row->decorator(ptr, "use_face_influence", 0); /*bfa - decorator*/
-=======
-  blender::ui::Layout &col = layout.column(false);
-  col.prop(ptr, "keep_sharp", UI_ITEM_NONE, std::nullopt, ICON_NONE);
-  col.prop(ptr, "use_face_influence", UI_ITEM_NONE, std::nullopt, ICON_NONE);
->>>>>>> 85504da2
 
   modifier_vgroup_ui(layout, ptr, &ob_ptr, "vertex_group", "invert_vertex_group", std::nullopt);
 
