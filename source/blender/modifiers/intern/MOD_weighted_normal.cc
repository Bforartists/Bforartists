/* SPDX-FileCopyrightText: 2023 Blender Foundation
 *
 * SPDX-License-Identifier: GPL-2.0-or-later */

/** \file
 * \ingroup modifiers
 */

#include "MEM_guardedalloc.h"

#include "BLI_bitmap.h"
#include "BLI_linklist.h"
#include "BLI_math_vector.h"

#include "BLT_translation.h"

#include "DNA_defaults.h"
#include "DNA_mesh_types.h"
#include "DNA_meshdata_types.h"
#include "DNA_object_types.h"
#include "DNA_scene_types.h"
#include "DNA_screen_types.h"

#include "BKE_attribute.hh"
#include "BKE_context.h"
#include "BKE_deform.h"
#include "BKE_lib_id.h"
#include "BKE_mesh.hh"
#include "BKE_mesh_mapping.h"
#include "BKE_screen.h"

#include "UI_interface.h"
#include "UI_resources.h"

#include "RNA_access.h"
#include "RNA_prototypes.h"

#include "MOD_modifiertypes.hh"
#include "MOD_ui_common.hh"
#include "MOD_util.hh"

#include "bmesh.h"

#define CLNORS_VALID_VEC_LEN (1e-6f)

struct ModePair {
  float val; /* Contains mode based value (face area / corner angle). */
  int index; /* Index value per face or per loop. */
};

/* Sorting function used in modifier, sorts in decreasing order. */
static int modepair_cmp_by_val_inverse(const void *p1, const void *p2)
{
  ModePair *r1 = (ModePair *)p1;
  ModePair *r2 = (ModePair *)p2;

  return (r1->val < r2->val) ? 1 : ((r1->val > r2->val) ? -1 : 0);
}

/* There will be one of those per vertex
 * (simple case, computing one normal per vertex), or per smooth fan. */
struct WeightedNormalDataAggregateItem {
  float normal[3];

  int loops_num;     /* Count number of loops using this item so far. */
  float curr_val;    /* Current max val for this item. */
  int curr_strength; /* Current max strength encountered for this item. */
};

#define NUM_CACHED_INVERSE_POWERS_OF_WEIGHT 128

struct WeightedNormalData {
  int verts_num;

  blender::Span<blender::float3> vert_positions;
  blender::Span<blender::float3> vert_normals;
  blender::Span<blender::int2> edges;
  blender::MutableSpan<bool> sharp_edges;

  blender::Span<int> corner_verts;
  blender::Span<int> corner_edges;
  blender::Span<int> loop_to_face;
  blender::MutableSpan<blender::short2> clnors;
  bool has_clnors; /* True if clnors already existed, false if we had to create them. */
  float split_angle;

  blender::OffsetIndices<int> faces;
  blender::Span<blender::float3> face_normals;
  const bool *sharp_faces;
  const int *face_strength;

  const MDeformVert *dvert;
  int defgrp_index;
  bool use_invert_vgroup;

  float weight;
  short mode;

  /* Lower-level, internal processing data. */
  float cached_inverse_powers_of_weight[NUM_CACHED_INVERSE_POWERS_OF_WEIGHT];

  blender::Span<WeightedNormalDataAggregateItem> items_data;

  ModePair *mode_pair;
};

/**
 * Check strength of given face compared to those found so far for that given item
 * (vertex or smooth fan), and reset matching item_data in case we get a stronger new strength.
 */
static bool check_item_face_strength(WeightedNormalData *wn_data,
                                     WeightedNormalDataAggregateItem *item_data,
                                     const int face_index)
{
  BLI_assert(wn_data->face_strength != nullptr);

  const int mp_strength = wn_data->face_strength[face_index];

  if (mp_strength > item_data->curr_strength) {
    item_data->curr_strength = mp_strength;
    item_data->curr_val = 0.0f;
    item_data->loops_num = 0;
    zero_v3(item_data->normal);
  }

  return mp_strength == item_data->curr_strength;
}

static void aggregate_item_normal(WeightedNormalModifierData *wnmd,
                                  WeightedNormalData *wn_data,
                                  WeightedNormalDataAggregateItem *item_data,
                                  const int mv_index,
                                  const int face_index,
                                  const float curr_val,
                                  const bool use_face_influence)
{
  const blender::Span<blender::float3> face_normals = wn_data->face_normals;

  const MDeformVert *dvert = wn_data->dvert;
  const int defgrp_index = wn_data->defgrp_index;
  const bool use_invert_vgroup = wn_data->use_invert_vgroup;

  const float weight = wn_data->weight;

  float *cached_inverse_powers_of_weight = wn_data->cached_inverse_powers_of_weight;

  const bool has_vgroup = dvert != nullptr;
  const bool vert_of_group = has_vgroup &&
                             BKE_defvert_find_index(&dvert[mv_index], defgrp_index) != nullptr;

  if (has_vgroup &&
      ((vert_of_group && use_invert_vgroup) || (!vert_of_group && !use_invert_vgroup))) {
    return;
  }

  if (use_face_influence && !check_item_face_strength(wn_data, item_data, face_index)) {
    return;
  }

  /* If item's curr_val is 0 init it to present value. */
  if (item_data->curr_val == 0.0f) {
    item_data->curr_val = curr_val;
  }
  if (!compare_ff(item_data->curr_val, curr_val, wnmd->thresh)) {
    /* item's curr_val and present value differ more than threshold, update. */
    item_data->loops_num++;
    item_data->curr_val = curr_val;
  }

  /* Exponentially divided weight for each normal
   * (since a few values will be used by most cases, we cache those). */
  const int loops_num = item_data->loops_num;
  if (loops_num < NUM_CACHED_INVERSE_POWERS_OF_WEIGHT &&
      cached_inverse_powers_of_weight[loops_num] == 0.0f)
  {
    cached_inverse_powers_of_weight[loops_num] = 1.0f / powf(weight, loops_num);
  }
  const float inverted_n_weight = loops_num < NUM_CACHED_INVERSE_POWERS_OF_WEIGHT ?
                                      cached_inverse_powers_of_weight[loops_num] :
                                      1.0f / powf(weight, loops_num);

  madd_v3_v3fl(item_data->normal, face_normals[face_index], curr_val * inverted_n_weight);
}

static void apply_weights_vertex_normal(WeightedNormalModifierData *wnmd,
                                        WeightedNormalData *wn_data)
{
  using namespace blender;
  const int verts_num = wn_data->verts_num;

  const blender::Span<blender::float3> positions = wn_data->vert_positions;
  const blender::Span<int2> edges = wn_data->edges;
  const blender::OffsetIndices faces = wn_data->faces;
  const blender::Span<int> corner_verts = wn_data->corner_verts;
  const blender::Span<int> corner_edges = wn_data->corner_edges;

  MutableSpan<short2> clnors = wn_data->clnors;
  const blender::Span<int> loop_to_face = wn_data->loop_to_face;

  const blender::Span<blender::float3> face_normals = wn_data->face_normals;
  const int *face_strength = wn_data->face_strength;

  const MDeformVert *dvert = wn_data->dvert;

  const short mode = wn_data->mode;
  ModePair *mode_pair = wn_data->mode_pair;

  const bool has_clnors = wn_data->has_clnors;
  const float split_angle = wn_data->split_angle;
  bke::mesh::CornerNormalSpaceArray lnors_spacearr;

  const bool keep_sharp = (wnmd->flag & MOD_WEIGHTEDNORMAL_KEEP_SHARP) != 0;
  const bool use_face_influence = (wnmd->flag & MOD_WEIGHTEDNORMAL_FACE_INFLUENCE) != 0 &&
                                  face_strength != nullptr;
  const bool has_vgroup = dvert != nullptr;

  blender::Array<blender::float3> loop_normals;

  Array<WeightedNormalDataAggregateItem> items_data;
  if (keep_sharp) {
    /* This will give us loop normal spaces,
     * we do not actually care about computed loop_normals for now... */
    loop_normals.reinitialize(corner_verts.size());
    bke::mesh::normals_calc_loop(positions,
                                 edges,
                                 faces,
                                 corner_verts,
                                 corner_edges,
                                 loop_to_face,
                                 wn_data->vert_normals,
                                 wn_data->face_normals,
                                 wn_data->sharp_edges.data(),
                                 wn_data->sharp_faces,
                                 has_clnors ? clnors.data() : nullptr,
                                 true,
                                 split_angle,
                                 &lnors_spacearr,
                                 loop_normals);

    WeightedNormalDataAggregateItem start_item{};
    start_item.curr_strength = FACE_STRENGTH_WEAK;
    items_data = Array<WeightedNormalDataAggregateItem>(lnors_spacearr.spaces.size(), start_item);
  }
  else {
    WeightedNormalDataAggregateItem start_item{};
    start_item.curr_strength = FACE_STRENGTH_WEAK;
    items_data = Array<WeightedNormalDataAggregateItem>(verts_num, start_item);
    lnors_spacearr.corner_space_indices.reinitialize(corner_verts.size());
    std::iota(
        lnors_spacearr.corner_space_indices.begin(), lnors_spacearr.corner_space_indices.end(), 0);
  }
  wn_data->items_data = items_data;

  switch (mode) {
    case MOD_WEIGHTEDNORMAL_MODE_FACE:
      for (const int i : faces.index_range()) {
        const int face_index = mode_pair[i].index;
        const float mp_val = mode_pair[i].val;

        for (const int ml_index : faces[face_index]) {
          const int mv_index = corner_verts[ml_index];
          const int space_index = lnors_spacearr.corner_space_indices[ml_index];

          WeightedNormalDataAggregateItem *item_data = keep_sharp ? &items_data[space_index] :
                                                                    &items_data[mv_index];

          aggregate_item_normal(
              wnmd, wn_data, item_data, mv_index, face_index, mp_val, use_face_influence);
        }
      }
      break;
    case MOD_WEIGHTEDNORMAL_MODE_ANGLE:
    case MOD_WEIGHTEDNORMAL_MODE_FACE_ANGLE:
      for (int i = 0; i < corner_verts.size(); i++) {
        const int ml_index = mode_pair[i].index;
        const float ml_val = mode_pair[i].val;
        const int space_index = lnors_spacearr.corner_space_indices[ml_index];

        const int face_index = loop_to_face[ml_index];
        const int mv_index = corner_verts[ml_index];
        WeightedNormalDataAggregateItem *item_data = keep_sharp ? &items_data[space_index] :
                                                                  &items_data[mv_index];

        aggregate_item_normal(
            wnmd, wn_data, item_data, mv_index, face_index, ml_val, use_face_influence);
      }
      break;
    default:
      BLI_assert_unreachable();
  }

  /* Validate computed weighted normals. */
  for (int item_index : items_data.index_range()) {
    if (normalize_v3(items_data[item_index].normal) < CLNORS_VALID_VEC_LEN) {
      zero_v3(items_data[item_index].normal);
    }
  }

  if (keep_sharp) {
    /* Set loop normals for normal computed for each lnor space (smooth fan).
     * Note that loop_normals is already populated with clnors
     * (before this modifier is applied, at start of this function),
     * so no need to recompute them here. */
    for (int ml_index = 0; ml_index < corner_verts.size(); ml_index++) {
      const int space_index = lnors_spacearr.corner_space_indices[ml_index];
      WeightedNormalDataAggregateItem *item_data = &items_data[space_index];
      if (!is_zero_v3(item_data->normal)) {
        copy_v3_v3(loop_normals[ml_index], item_data->normal);
      }
    }

    blender::bke::mesh::normals_loop_custom_set(positions,
                                                edges,
                                                faces,
                                                corner_verts,
                                                corner_edges,
                                                wn_data->vert_normals,
                                                face_normals,
                                                wn_data->sharp_faces,
                                                wn_data->sharp_edges,
                                                loop_normals,
                                                clnors);
  }
  else {
    /* TODO: Ideally, we could add an option to `BKE_mesh_normals_loop_custom_[from_verts_]set()`
     * to keep current clnors instead of resetting them to default auto-computed ones,
     * when given new custom normal is zero-vec.
     * But this is not exactly trivial change, better to keep this optimization for later...
     */
    if (!has_vgroup) {
      /* NOTE: in theory, we could avoid this extra allocation & copying...
       * But think we can live with it for now,
       * and it makes code simpler & cleaner. */
      blender::Array<blender::float3> vert_normals(verts_num, float3(0.0f));

      for (int ml_index = 0; ml_index < corner_verts.size(); ml_index++) {
        const int mv_index = corner_verts[ml_index];
        copy_v3_v3(vert_normals[mv_index], items_data[mv_index].normal);
      }

      blender::bke::mesh::normals_loop_custom_set_from_verts(positions,
                                                             edges,
                                                             faces,
                                                             corner_verts,
                                                             corner_edges,
                                                             wn_data->vert_normals,
                                                             face_normals,
                                                             wn_data->sharp_faces,
                                                             wn_data->sharp_edges,
                                                             vert_normals,
                                                             clnors);
    }
    else {
      loop_normals.reinitialize(corner_verts.size());
      blender::bke::mesh::normals_calc_loop(positions,
                                            edges,
                                            faces,
                                            corner_verts,
                                            corner_edges,
                                            loop_to_face,
                                            wn_data->vert_normals,
                                            face_normals,
                                            wn_data->sharp_edges.data(),
                                            wn_data->sharp_faces,
                                            has_clnors ? clnors.data() : nullptr,
                                            true,
                                            split_angle,
                                            nullptr,
                                            loop_normals);

      for (int ml_index = 0; ml_index < corner_verts.size(); ml_index++) {
        const int item_index = corner_verts[ml_index];
        if (!is_zero_v3(items_data[item_index].normal)) {
          copy_v3_v3(loop_normals[ml_index], items_data[item_index].normal);
        }
      }
      blender::bke::mesh::normals_loop_custom_set(positions,
                                                  edges,
                                                  faces,
                                                  corner_verts,
                                                  corner_edges,
                                                  wn_data->vert_normals,
                                                  face_normals,
                                                  wn_data->sharp_faces,
                                                  wn_data->sharp_edges,
                                                  loop_normals,
                                                  clnors);
    }
  }
}

static void wn_face_area(WeightedNormalModifierData *wnmd, WeightedNormalData *wn_data)
{
  const blender::Span<blender::float3> positions = wn_data->vert_positions;
  const blender::OffsetIndices faces = wn_data->faces;
  const blender::Span<int> corner_verts = wn_data->corner_verts;

  ModePair *face_area = static_cast<ModePair *>(
      MEM_malloc_arrayN(faces.size(), sizeof(*face_area), __func__));

  ModePair *f_area = face_area;
  for (const int i : faces.index_range()) {
    f_area[i].val = blender::bke::mesh::face_area_calc(positions, corner_verts.slice(faces[i]));
    f_area[i].index = i;
  }

  qsort(face_area, faces.size(), sizeof(*face_area), modepair_cmp_by_val_inverse);

  wn_data->mode_pair = face_area;
  apply_weights_vertex_normal(wnmd, wn_data);
}

static void wn_corner_angle(WeightedNormalModifierData *wnmd, WeightedNormalData *wn_data)
{
  const blender::Span<blender::float3> positions = wn_data->vert_positions;
  const blender::OffsetIndices faces = wn_data->faces;
  const blender::Span<int> corner_verts = wn_data->corner_verts;

  ModePair *corner_angle = static_cast<ModePair *>(
      MEM_malloc_arrayN(corner_verts.size(), sizeof(*corner_angle), __func__));

  for (const int i : faces.index_range()) {
    const blender::IndexRange face = faces[i];
    float *index_angle = static_cast<float *>(
        MEM_malloc_arrayN(face.size(), sizeof(*index_angle), __func__));
    blender::bke::mesh::face_angles_calc(
        positions, corner_verts.slice(face), {index_angle, face.size()});

    ModePair *c_angl = &corner_angle[face.start()];
    float *angl = index_angle;
    for (int ml_index = face.start(); ml_index < face.start() + face.size();
         ml_index++, c_angl++, angl++)
    {
      c_angl->val = float(M_PI) - *angl;
      c_angl->index = ml_index;
    }
    MEM_freeN(index_angle);
  }

  qsort(corner_angle, corner_verts.size(), sizeof(*corner_angle), modepair_cmp_by_val_inverse);

  wn_data->mode_pair = corner_angle;
  apply_weights_vertex_normal(wnmd, wn_data);
}

static void wn_face_with_angle(WeightedNormalModifierData *wnmd, WeightedNormalData *wn_data)
{
  const blender::Span<blender::float3> positions = wn_data->vert_positions;
  const blender::OffsetIndices faces = wn_data->faces;
  const blender::Span<int> corner_verts = wn_data->corner_verts;

  ModePair *combined = static_cast<ModePair *>(
      MEM_malloc_arrayN(corner_verts.size(), sizeof(*combined), __func__));

  for (const int i : faces.index_range()) {
    const blender::IndexRange face = faces[i];
    const blender::Span<int> face_verts = corner_verts.slice(face);
    const float face_area = blender::bke::mesh::face_area_calc(positions, face_verts);
    float *index_angle = static_cast<float *>(
        MEM_malloc_arrayN(size_t(face.size()), sizeof(*index_angle), __func__));
    blender::bke::mesh::face_angles_calc(positions, face_verts, {index_angle, face.size()});

    ModePair *cmbnd = &combined[face.start()];
    float *angl = index_angle;
    for (int ml_index = face.start(); ml_index < face.start() + face.size();
         ml_index++, cmbnd++, angl++)
    {
      /* In this case val is product of corner angle and face area. */
      cmbnd->val = (float(M_PI) - *angl) * face_area;
      cmbnd->index = ml_index;
    }
    MEM_freeN(index_angle);
  }

  qsort(combined, corner_verts.size(), sizeof(*combined), modepair_cmp_by_val_inverse);

  wn_data->mode_pair = combined;
  apply_weights_vertex_normal(wnmd, wn_data);
}

static Mesh *modify_mesh(ModifierData *md, const ModifierEvalContext *ctx, Mesh *mesh)
{
  using namespace blender;
  WeightedNormalModifierData *wnmd = (WeightedNormalModifierData *)md;
  Object *ob = ctx->object;

  /* XXX TODO(Rohan Rathi):
   * Once we fully switch to Mesh evaluation of modifiers,
   * we can expect to get that flag from the COW copy.
   * But for now, it is lost in the DM intermediate step,
   * so we need to directly check orig object's data. */
#if 0
  if (!(mesh->flag & ME_AUTOSMOOTH))
#else
  if (!(((Mesh *)ob->data)->flag & ME_AUTOSMOOTH))
#endif
  {
    BKE_modifier_set_error(
        ctx->object, (ModifierData *)wnmd, "Enable 'Auto Smooth' in Object Data Properties");
    return mesh;
  }

  Mesh *result;
  result = (Mesh *)BKE_id_copy_ex(nullptr, &mesh->id, nullptr, LIB_ID_COPY_LOCALIZE);

  const int verts_num = result->totvert;
  const blender::Span<blender::float3> positions = mesh->vert_positions();
  const blender::Span<int2> edges = mesh->edges();
  const OffsetIndices faces = result->faces();
  const blender::Span<int> corner_verts = mesh->corner_verts();
  const blender::Span<int> corner_edges = mesh->corner_edges();

  /* Right now:
   * If weight = 50 then all faces are given equal weight.
   * If weight > 50 then more weight given to faces with larger values (face area / corner angle).
   * If weight < 50 then more weight given to faces with lesser values. However current calculation
   * does not converge to min/max.
   */
  float weight = float(wnmd->weight) / 50.0f;
  if (wnmd->weight == 100) {
    weight = float(SHRT_MAX);
  }
  else if (wnmd->weight == 1) {
    weight = 1 / float(SHRT_MAX);
  }
  else if ((weight - 1) * 25 > 1) {
    weight = (weight - 1) * 25;
  }

  const float split_angle = mesh->smoothresh;
  blender::short2 *clnors = static_cast<blender::short2 *>(
      CustomData_get_layer_for_write(&result->loop_data, CD_CUSTOMLOOPNORMAL, mesh->totloop));

  /* Keep info whether we had clnors,
   * it helps when generating clnor spaces and default normals. */
  const bool has_clnors = clnors != nullptr;
  if (!clnors) {
    clnors = static_cast<blender::short2 *>(CustomData_add_layer(
        &result->loop_data, CD_CUSTOMLOOPNORMAL, CD_SET_DEFAULT, corner_verts.size()));
  }

  const MDeformVert *dvert;
  int defgrp_index;
  MOD_get_vgroup(ctx->object, mesh, wnmd->defgrp_name, &dvert, &defgrp_index);

  const Array<int> loop_to_face_map = bke::mesh::build_loop_to_face_map(result->faces());

  bke::MutableAttributeAccessor attributes = result->attributes_for_write();
  bke::SpanAttributeWriter<bool> sharp_edges = attributes.lookup_or_add_for_write_span<bool>(
      "sharp_edge", ATTR_DOMAIN_EDGE);

  WeightedNormalData wn_data{};
  wn_data.verts_num = verts_num;

  wn_data.vert_positions = positions;
  wn_data.vert_normals = result->vert_normals();
  wn_data.edges = edges;
  wn_data.sharp_edges = sharp_edges.span;

  wn_data.corner_verts = corner_verts;
  wn_data.corner_edges = corner_edges;
  wn_data.loop_to_face = loop_to_face_map;
  wn_data.clnors = {clnors, mesh->totloop};
  wn_data.has_clnors = has_clnors;
  wn_data.split_angle = split_angle;

  wn_data.faces = faces;
  wn_data.face_normals = mesh->face_normals();
  wn_data.sharp_faces = static_cast<const bool *>(
      CustomData_get_layer_named(&mesh->face_data, CD_PROP_BOOL, "sharp_face"));
  wn_data.face_strength = static_cast<const int *>(CustomData_get_layer_named(
      &result->face_data, CD_PROP_INT32, MOD_WEIGHTEDNORMALS_FACEWEIGHT_CDLAYER_ID));

  wn_data.dvert = dvert;
  wn_data.defgrp_index = defgrp_index;
  wn_data.use_invert_vgroup = (wnmd->flag & MOD_WEIGHTEDNORMAL_INVERT_VGROUP) != 0;

  wn_data.weight = weight;
  wn_data.mode = wnmd->mode;

  switch (wnmd->mode) {
    case MOD_WEIGHTEDNORMAL_MODE_FACE:
      wn_face_area(wnmd, &wn_data);
      break;
    case MOD_WEIGHTEDNORMAL_MODE_ANGLE:
      wn_corner_angle(wnmd, &wn_data);
      break;
    case MOD_WEIGHTEDNORMAL_MODE_FACE_ANGLE:
      wn_face_with_angle(wnmd, &wn_data);
      break;
  }

  MEM_SAFE_FREE(wn_data.mode_pair);

  result->runtime->is_original_bmesh = false;

  sharp_edges.finish();

  return result;
}

static void init_data(ModifierData *md)
{
  WeightedNormalModifierData *wnmd = (WeightedNormalModifierData *)md;

  BLI_assert(MEMCMP_STRUCT_AFTER_IS_ZERO(wnmd, modifier));

  MEMCPY_STRUCT_AFTER(wnmd, DNA_struct_default_get(WeightedNormalModifierData), modifier);
}

static void required_data_mask(ModifierData *md, CustomData_MeshMasks *r_cddata_masks)
{
  WeightedNormalModifierData *wnmd = (WeightedNormalModifierData *)md;

  r_cddata_masks->lmask = CD_MASK_CUSTOMLOOPNORMAL;

  if (wnmd->defgrp_name[0] != '\0') {
    r_cddata_masks->vmask |= CD_MASK_MDEFORMVERT;
  }

  if (wnmd->flag & MOD_WEIGHTEDNORMAL_FACE_INFLUENCE) {
    r_cddata_masks->pmask |= CD_MASK_PROP_INT32;
  }
}

static bool depends_on_normals(ModifierData * /*md*/)
{
  return true;
}

static void panel_draw(const bContext * /*C*/, Panel *panel)
{
  uiLayout *col, *row; /*bfa, added *col*/
  uiLayout *layout = panel->layout;

  PointerRNA ob_ptr;
  PointerRNA *ptr = modifier_panel_get_property_pointers(panel, &ob_ptr);

  uiLayoutSetPropSep(layout, true);

  uiItemR(layout, ptr, "mode", UI_ITEM_NONE, nullptr, ICON_NONE);

  uiItemR(layout, ptr, "weight", UI_ITEM_NONE, IFACE_("Weight"), ICON_NONE);
  uiItemR(layout, ptr, "thresh", UI_ITEM_NONE, IFACE_("Threshold"), ICON_NONE);

  col = uiLayoutColumn(layout, false);
<<<<<<< HEAD

  /*------------------- bfa - original props */
  // uiItemR(col, ptr, "keep_sharp", 0, NULL, ICON_NONE);
  // uiItemR(col, ptr, "use_face_influence", 0, NULL, ICON_NONE);

  row = uiLayoutRow(col, true);
  uiLayoutSetPropSep(row, false); /* bfa - use_property_split = False */
  uiItemR(row, ptr, "keep_sharp", 0, nullptr, ICON_NONE);
  uiItemDecoratorR(row, ptr, "keep_sharp", 0); /*bfa - decorator*/

  row = uiLayoutRow(col, true);
  uiLayoutSetPropSep(row, false); /* bfa - use_property_split = False */
  uiItemR(row, ptr, "use_face_influence", 0, nullptr, ICON_NONE);
  uiItemDecoratorR(row, ptr, "use_face_influence", 0); /*bfa - decorator*/
  /* ------------ end bfa */
=======
  uiItemR(col, ptr, "keep_sharp", UI_ITEM_NONE, nullptr, ICON_NONE);
  uiItemR(col, ptr, "use_face_influence", UI_ITEM_NONE, nullptr, ICON_NONE);
>>>>>>> 926144d9

  modifier_vgroup_ui(layout, ptr, &ob_ptr, "vertex_group", "invert_vertex_group", nullptr);

  modifier_panel_end(layout, ptr);
}

static void panel_register(ARegionType *region_type)
{
  modifier_panel_register(region_type, eModifierType_WeightedNormal, panel_draw);
}

ModifierTypeInfo modifierType_WeightedNormal = {
    /*idname*/ "WeightedNormal",
    /*name*/ N_("WeightedNormal"),
    /*struct_name*/ "WeightedNormalModifierData",
    /*struct_size*/ sizeof(WeightedNormalModifierData),
    /*srna*/ &RNA_WeightedNormalModifier,
    /*type*/ eModifierTypeType_Constructive,
    /*flags*/ eModifierTypeFlag_AcceptsMesh | eModifierTypeFlag_SupportsMapping |
        eModifierTypeFlag_SupportsEditmode | eModifierTypeFlag_EnableInEditmode,
    /*icon*/ ICON_MOD_NORMALEDIT,

    /*copy_data*/ BKE_modifier_copydata_generic,

    /*deform_verts*/ nullptr,
    /*deform_matrices*/ nullptr,
    /*deform_verts_EM*/ nullptr,
    /*deform_matrices_EM*/ nullptr,
    /*modify_mesh*/ modify_mesh,
    /*modify_geometry_set*/ nullptr,

    /*init_data*/ init_data,
    /*required_data_mask*/ required_data_mask,
    /*free_data*/ nullptr,
    /*is_disabled*/ nullptr,
    /*update_depsgraph*/ nullptr,
    /*depends_on_time*/ nullptr,
    /*depends_on_normals*/ depends_on_normals,
    /*foreach_ID_link*/ nullptr,
    /*foreach_tex_link*/ nullptr,
    /*free_runtime_data*/ nullptr,
    /*panel_register*/ panel_register,
    /*blend_write*/ nullptr,
    /*blend_read*/ nullptr,
};<|MERGE_RESOLUTION|>--- conflicted
+++ resolved
@@ -149,7 +149,8 @@
                              BKE_defvert_find_index(&dvert[mv_index], defgrp_index) != nullptr;
 
   if (has_vgroup &&
-      ((vert_of_group && use_invert_vgroup) || (!vert_of_group && !use_invert_vgroup))) {
+      ((vert_of_group && use_invert_vgroup) || (!vert_of_group && !use_invert_vgroup)))
+  {
     return;
   }
 
@@ -644,26 +645,21 @@
   uiItemR(layout, ptr, "thresh", UI_ITEM_NONE, IFACE_("Threshold"), ICON_NONE);
 
   col = uiLayoutColumn(layout, false);
-<<<<<<< HEAD
 
   /*------------------- bfa - original props */
-  // uiItemR(col, ptr, "keep_sharp", 0, NULL, ICON_NONE);
-  // uiItemR(col, ptr, "use_face_influence", 0, NULL, ICON_NONE);
+  // uiItemR(col, ptr, "keep_sharp", UI_ITEM_NONE, nullptr, ICON_NONE);
+  // uiItemR(col, ptr, "use_face_influence", UI_ITEM_NONE, nullptr, ICON_NONE);
 
   row = uiLayoutRow(col, true);
   uiLayoutSetPropSep(row, false); /* bfa - use_property_split = False */
-  uiItemR(row, ptr, "keep_sharp", 0, nullptr, ICON_NONE);
+  uiItemR(row, ptr, "keep_sharp", UI_ITEM_NONE, nullptr, ICON_NONE);
   uiItemDecoratorR(row, ptr, "keep_sharp", 0); /*bfa - decorator*/
 
   row = uiLayoutRow(col, true);
   uiLayoutSetPropSep(row, false); /* bfa - use_property_split = False */
-  uiItemR(row, ptr, "use_face_influence", 0, nullptr, ICON_NONE);
+  uiItemR(row, ptr, "use_face_influence", UI_ITEM_NONE, nullptr, ICON_NONE);
   uiItemDecoratorR(row, ptr, "use_face_influence", 0); /*bfa - decorator*/
   /* ------------ end bfa */
-=======
-  uiItemR(col, ptr, "keep_sharp", UI_ITEM_NONE, nullptr, ICON_NONE);
-  uiItemR(col, ptr, "use_face_influence", UI_ITEM_NONE, nullptr, ICON_NONE);
->>>>>>> 926144d9
 
   modifier_vgroup_ui(layout, ptr, &ob_ptr, "vertex_group", "invert_vertex_group", nullptr);
 
