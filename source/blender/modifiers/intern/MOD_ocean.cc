/* SPDX-FileCopyrightText: Blender Authors
 *
 * SPDX-License-Identifier: GPL-2.0-or-later */

/** \file
 * \ingroup modifiers
 */

#include "BLI_math_base.h"
#include "BLI_task.h"
#include "BLI_utildefines.h"

#include "BLT_translation.hh"

#include "DNA_customdata_types.h"
#include "DNA_defaults.h"
#include "DNA_mesh_types.h"
#include "DNA_meshdata_types.h"
#include "DNA_modifier_types.h"
#include "DNA_object_types.h"
#include "DNA_screen_types.h"

#include "BKE_customdata.hh"
#include "BKE_lib_id.hh"
#include "BKE_mesh.hh"
#include "BKE_modifier.hh"
#include "BKE_ocean.h"

#include "UI_interface.hh"
#include "UI_resources.hh"

#include "RNA_access.hh"
#include "RNA_prototypes.hh"

#include "WM_types.hh" /* For UI free bake operator. */

#include "DEG_depsgraph_query.hh"

#include "MOD_ui_common.hh"

#ifdef WITH_OCEANSIM
static void init_cache_data(Object *ob, OceanModifierData *omd, const int resolution)
{
  const char *relbase = BKE_modifier_path_relbase_from_global(ob);

  omd->oceancache = BKE_ocean_init_cache(omd->cachepath,
                                         relbase,
                                         omd->bakestart,
                                         omd->bakeend,
                                         omd->wave_scale,
                                         omd->chop_amount,
                                         omd->foam_coverage,
                                         omd->foam_fade,
                                         resolution);
}

static void simulate_ocean_modifier(OceanModifierData *omd)
{
  BKE_ocean_simulate(omd->ocean, omd->time, omd->wave_scale, omd->chop_amount);
}
#endif /* WITH_OCEANSIM */

/* Modifier Code */

static void init_data(ModifierData *md)
{
#ifdef WITH_OCEANSIM
  OceanModifierData *omd = (OceanModifierData *)md;

  BLI_assert(MEMCMP_STRUCT_AFTER_IS_ZERO(omd, modifier));

  MEMCPY_STRUCT_AFTER(omd, DNA_struct_default_get(OceanModifierData), modifier);

  BKE_modifier_path_init(omd->cachepath, sizeof(omd->cachepath), "cache_ocean");

  omd->ocean = BKE_ocean_add();
  if (BKE_ocean_init_from_modifier(omd->ocean, omd, omd->viewport_resolution)) {
    simulate_ocean_modifier(omd);
  }
#else  /* WITH_OCEANSIM */
  UNUSED_VARS(md);
#endif /* WITH_OCEANSIM */
}

static void free_data(ModifierData *md)
{
#ifdef WITH_OCEANSIM
  OceanModifierData *omd = (OceanModifierData *)md;

  BKE_ocean_free(omd->ocean);
  if (omd->oceancache) {
    BKE_ocean_free_cache(omd->oceancache);
  }
#else  /* WITH_OCEANSIM */
  /* unused */
  (void)md;
#endif /* WITH_OCEANSIM */
}

static void copy_data(const ModifierData *md, ModifierData *target, const int flag)
{
#ifdef WITH_OCEANSIM
#  if 0
  const OceanModifierData *omd = (const OceanModifierData *)md;
#  endif
  OceanModifierData *tomd = (OceanModifierData *)target;

  BKE_modifier_copydata_generic(md, target, flag);

  /* The oceancache object will be recreated for this copy
   * automatically when cached=true */
  tomd->oceancache = nullptr;

  tomd->ocean = BKE_ocean_add();
  if (BKE_ocean_init_from_modifier(tomd->ocean, tomd, tomd->viewport_resolution)) {
    simulate_ocean_modifier(tomd);
  }
#else  /* WITH_OCEANSIM */
  /* unused */
  (void)md;
  (void)target;
  (void)flag;
#endif /* WITH_OCEANSIM */
}

#ifdef WITH_OCEANSIM
static void required_data_mask(ModifierData *md, CustomData_MeshMasks *r_cddata_masks)
{
  OceanModifierData *omd = (OceanModifierData *)md;

  if (omd->flag & MOD_OCEAN_GENERATE_FOAM) {
    r_cddata_masks->fmask |= CD_MASK_MCOL; /* XXX Should be loop cddata I guess? */
  }
}
#else  /* WITH_OCEANSIM */
static void required_data_mask(ModifierData * /*md*/, CustomData_MeshMasks * /*r_cddata_masks*/) {}
#endif /* WITH_OCEANSIM */

#ifdef WITH_OCEANSIM

struct GenerateOceanGeometryData {
  blender::MutableSpan<blender::float3> vert_positions;
  blender::MutableSpan<int> face_offsets;
  blender::MutableSpan<int> corner_verts;
  float (*mloopuvs)[2];

  int res_x, res_y;
  int rx, ry;
  float ox, oy;
  float sx, sy;
  float ix, iy;
};

static void generate_ocean_geometry_verts(void *__restrict userdata,
                                          const int y,
                                          const TaskParallelTLS *__restrict /*tls*/)
{
  GenerateOceanGeometryData *gogd = static_cast<GenerateOceanGeometryData *>(userdata);
  int x;

  for (x = 0; x <= gogd->res_x; x++) {
    const int i = y * (gogd->res_x + 1) + x;
    float *co = gogd->vert_positions[i];
    co[0] = gogd->ox + (x * gogd->sx);
    co[1] = gogd->oy + (y * gogd->sy);
    co[2] = 0.0f;
  }
}

static void generate_ocean_geometry_faces(void *__restrict userdata,
                                          const int y,
                                          const TaskParallelTLS *__restrict /*tls*/)
{
  GenerateOceanGeometryData *gogd = static_cast<GenerateOceanGeometryData *>(userdata);
  int x;

  for (x = 0; x < gogd->res_x; x++) {
    const int fi = y * gogd->res_x + x;
    const int vi = y * (gogd->res_x + 1) + x;

    gogd->corner_verts[fi * 4 + 0] = vi;
    gogd->corner_verts[fi * 4 + 1] = vi + 1;
    gogd->corner_verts[fi * 4 + 2] = vi + 1 + gogd->res_x + 1;
    gogd->corner_verts[fi * 4 + 3] = vi + gogd->res_x + 1;

    gogd->face_offsets[fi] = fi * 4;
  }
}

static void generate_ocean_geometry_uvs(void *__restrict userdata,
                                        const int y,
                                        const TaskParallelTLS *__restrict /*tls*/)
{
  GenerateOceanGeometryData *gogd = static_cast<GenerateOceanGeometryData *>(userdata);
  int x;

  for (x = 0; x < gogd->res_x; x++) {
    const int i = y * gogd->res_x + x;
    float(*luv)[2] = &gogd->mloopuvs[i * 4];

    (*luv)[0] = x * gogd->ix;
    (*luv)[1] = y * gogd->iy;
    luv++;

    (*luv)[0] = (x + 1) * gogd->ix;
    (*luv)[1] = y * gogd->iy;
    luv++;

    (*luv)[0] = (x + 1) * gogd->ix;
    (*luv)[1] = (y + 1) * gogd->iy;
    luv++;

    (*luv)[0] = x * gogd->ix;
    (*luv)[1] = (y + 1) * gogd->iy;
    luv++;
  }
}

static Mesh *generate_ocean_geometry(OceanModifierData *omd, Mesh *mesh_orig, const int resolution)
{
  Mesh *result;

  GenerateOceanGeometryData gogd;

  int verts_num;
  int faces_num;

  const bool use_threading = resolution > 4;

  gogd.rx = resolution * resolution;
  gogd.ry = resolution * resolution;
  gogd.res_x = gogd.rx * omd->repeat_x;
  gogd.res_y = gogd.ry * omd->repeat_y;

  verts_num = (gogd.res_x + 1) * (gogd.res_y + 1);
  faces_num = gogd.res_x * gogd.res_y;

  gogd.sx = omd->size * omd->spatial_size;
  gogd.sy = omd->size * omd->spatial_size;
  gogd.ox = -gogd.sx / 2.0f;
  gogd.oy = -gogd.sy / 2.0f;

  gogd.sx /= gogd.rx;
  gogd.sy /= gogd.ry;

  result = BKE_mesh_new_nomain(verts_num, 0, faces_num, faces_num * 4);
  BKE_mesh_copy_parameters_for_eval(result, mesh_orig);

  gogd.vert_positions = result->vert_positions_for_write();
  gogd.face_offsets = result->face_offsets_for_write();
  gogd.corner_verts = result->corner_verts_for_write();

  TaskParallelSettings settings;
  BLI_parallel_range_settings_defaults(&settings);
  settings.use_threading = use_threading;

  /* create vertices */
  BLI_task_parallel_range(0, gogd.res_y + 1, &gogd, generate_ocean_geometry_verts, &settings);

  /* create faces */
  BLI_task_parallel_range(0, gogd.res_y, &gogd, generate_ocean_geometry_faces, &settings);

  blender::bke::mesh_calc_edges(*result, false, false);

  /* add uvs */
  if (CustomData_number_of_layers(&result->corner_data, CD_PROP_FLOAT2) < MAX_MTFACE) {
    gogd.mloopuvs = static_cast<float(*)[2]>(CustomData_add_layer_named(
        &result->corner_data, CD_PROP_FLOAT2, CD_SET_DEFAULT, faces_num * 4, "UVMap"));

    if (gogd.mloopuvs) { /* unlikely to fail */
      gogd.ix = 1.0 / gogd.rx;
      gogd.iy = 1.0 / gogd.ry;

      BLI_task_parallel_range(0, gogd.res_y, &gogd, generate_ocean_geometry_uvs, &settings);
    }
  }

  return result;
}

static Mesh *doOcean(ModifierData *md, const ModifierEvalContext *ctx, Mesh *mesh)
{
  OceanModifierData *omd = (OceanModifierData *)md;
  if (omd->ocean && !BKE_ocean_is_valid(omd->ocean)) {
    BKE_modifier_set_error(ctx->object, md, "Failed to allocate memory");
    return mesh;
  }
  int cfra_scene = int(DEG_get_ctime(ctx->depsgraph));
  Object *ob = ctx->object;
  bool allocated_ocean = false;

  Mesh *result = nullptr;
  OceanResult ocr;

  const int resolution = (ctx->flag & MOD_APPLY_RENDER) ? omd->resolution :
                                                          omd->viewport_resolution;

  int cfra_for_cache;
  int i, j;

  /* use cached & inverted value for speed
   * expanded this would read...
   *
   * (axis / (omd->size * omd->spatial_size)) + 0.5f) */
#  define OCEAN_CO(_size_co_inv, _v) ((_v * _size_co_inv) + 0.5f)

  const float size_co_inv = 1.0f / (omd->size * omd->spatial_size);

  /* can happen in when size is small, avoid bad array lookups later and quit now */
  if (!isfinite(size_co_inv)) {
    return mesh;
  }

  /* do ocean simulation */
  if (omd->cached) {
    if (!omd->oceancache) {
      init_cache_data(ob, omd, resolution);
    }
    BKE_ocean_simulate_cache(omd->oceancache, cfra_scene);
  }
  else {
    /* omd->ocean is nullptr on an original object (in contrast to an evaluated one).
     * We can create a new one, but we have to free it as well once we're done.
     * This function is only called on an original object when applying the modifier
     * using the 'Apply Modifier' button, and thus it is not called frequently for
     * simulation. */
    allocated_ocean |= BKE_ocean_ensure(omd, resolution);
    simulate_ocean_modifier(omd);
  }

  if (omd->geometry_mode == MOD_OCEAN_GEOM_GENERATE) {
    result = generate_ocean_geometry(omd, mesh, resolution);
  }
  else if (omd->geometry_mode == MOD_OCEAN_GEOM_DISPLACE) {
    result = (Mesh *)BKE_id_copy_ex(nullptr, &mesh->id, nullptr, LIB_ID_COPY_LOCALIZE);
  }

  cfra_for_cache = cfra_scene;
  CLAMP(cfra_for_cache, omd->bakestart, omd->bakeend);
  cfra_for_cache -= omd->bakestart; /* shift to 0 based */

  blender::MutableSpan<blender::float3> positions = result->vert_positions_for_write();
  const blender::OffsetIndices faces = result->faces();

  /* Add vertex-colors before displacement: allows lookup based on position. */

  if (omd->flag & MOD_OCEAN_GENERATE_FOAM) {
    const blender::Span<int> corner_verts = result->corner_verts();
    MLoopCol *mloopcols = static_cast<MLoopCol *>(CustomData_add_layer_named(&result->corner_data,
                                                                             CD_PROP_BYTE_COLOR,
                                                                             CD_SET_DEFAULT,
                                                                             corner_verts.size(),
                                                                             omd->foamlayername));

    MLoopCol *mloopcols_spray = nullptr;
    if (omd->flag & MOD_OCEAN_GENERATE_SPRAY) {
      mloopcols_spray = static_cast<MLoopCol *>(CustomData_add_layer_named(&result->corner_data,
                                                                           CD_PROP_BYTE_COLOR,
                                                                           CD_SET_DEFAULT,
                                                                           corner_verts.size(),
                                                                           omd->spraylayername));
    }

    if (mloopcols) { /* unlikely to fail */

      for (const int i : faces.index_range()) {
        const blender::IndexRange face = faces[i];
        const int *corner_vert = &corner_verts[face.start()];
        MLoopCol *mlcol = &mloopcols[face.start()];

        MLoopCol *mlcolspray = nullptr;
        if (omd->flag & MOD_OCEAN_GENERATE_SPRAY) {
          mlcolspray = &mloopcols_spray[face.start()];
        }

        for (j = face.size(); j--; corner_vert++, mlcol++) {
          const float *vco = positions[*corner_vert];
          const float u = OCEAN_CO(size_co_inv, vco[0]);
          const float v = OCEAN_CO(size_co_inv, vco[1]);
          float foam;

          if (omd->oceancache && omd->cached) {
            BKE_ocean_cache_eval_uv(omd->oceancache, &ocr, cfra_for_cache, u, v);
            foam = ocr.foam;
            CLAMP(foam, 0.0f, 1.0f);
          }
          else {
            BKE_ocean_eval_uv(omd->ocean, &ocr, u, v);
            foam = BKE_ocean_jminus_to_foam(ocr.Jminus, omd->foam_coverage);
          }

          mlcol->r = mlcol->g = mlcol->b = char(foam * 255);
          /* This needs to be set (render engine uses) */
          mlcol->a = 255;

          if (omd->flag & MOD_OCEAN_GENERATE_SPRAY) {
            if (omd->flag & MOD_OCEAN_INVERT_SPRAY) {
              mlcolspray->r = ocr.Eminus[0] * 255;
            }
            else {
              mlcolspray->r = ocr.Eplus[0] * 255;
            }
            mlcolspray->g = 0;
            if (omd->flag & MOD_OCEAN_INVERT_SPRAY) {
              mlcolspray->b = ocr.Eminus[2] * 255;
            }
            else {
              mlcolspray->b = ocr.Eplus[2] * 255;
            }
            mlcolspray->a = 255;
          }
        }
      }
    }
  }

  /* displace the geometry */

  /* NOTE: tried to parallelized that one and previous foam loop,
   * but gives 20% slower results... odd. */
  {
    const int verts_num = result->verts_num;

    for (i = 0; i < verts_num; i++) {
      float *vco = positions[i];
      const float u = OCEAN_CO(size_co_inv, vco[0]);
      const float v = OCEAN_CO(size_co_inv, vco[1]);

      if (omd->oceancache && omd->cached) {
        BKE_ocean_cache_eval_uv(omd->oceancache, &ocr, cfra_for_cache, u, v);
      }
      else {
        BKE_ocean_eval_uv(omd->ocean, &ocr, u, v);
      }

      vco[2] += ocr.disp[1];

      if (omd->chop_amount > 0.0f) {
        vco[0] += ocr.disp[0];
        vco[1] += ocr.disp[2];
      }
    }
  }

  result->tag_positions_changed();

  if (allocated_ocean) {
    BKE_ocean_free(omd->ocean);
    omd->ocean = nullptr;
  }

#  undef OCEAN_CO

  return result;
}
#else  /* WITH_OCEANSIM */
static Mesh *doOcean(ModifierData * /*md*/, const ModifierEvalContext * /*ctx*/, Mesh *mesh)
{
  return mesh;
}
#endif /* WITH_OCEANSIM */

static Mesh *modify_mesh(ModifierData *md, const ModifierEvalContext *ctx, Mesh *mesh)
{
  return doOcean(md, ctx, mesh);
}
// #define WITH_OCEANSIM
static void panel_draw(const bContext * /*C*/, Panel *panel)
{
  uiLayout *layout = panel->layout;
#ifdef WITH_OCEANSIM
  uiLayout *col, *sub, *row; /*bfa, added *row*/

  PointerRNA ob_ptr;
  PointerRNA *ptr = modifier_panel_get_property_pointers(panel, &ob_ptr);

  uiLayoutSetPropSep(layout, true);

  col = &layout->column(false);
  col->prop(ptr, "geometry_mode", UI_ITEM_NONE, std::nullopt, ICON_NONE);
  if (RNA_enum_get(ptr, "geometry_mode") == MOD_OCEAN_GEOM_GENERATE) {
    sub = &col->column(true);
    sub->prop(ptr, "repeat_x", UI_ITEM_NONE, IFACE_("Repeat X"), ICON_NONE);
    sub->prop(ptr, "repeat_y", UI_ITEM_NONE, IFACE_("Y"), ICON_NONE);
  }

  sub = &col->column(true);
  sub->prop(ptr, "viewport_resolution", UI_ITEM_NONE, IFACE_("Resolution Viewport"), ICON_NONE);
  sub->prop(ptr, "resolution", UI_ITEM_NONE, IFACE_("Render"), ICON_NONE);

  col->prop(ptr, "time", UI_ITEM_NONE, std::nullopt, ICON_NONE);

  col->prop(ptr, "depth", UI_ITEM_NONE, std::nullopt, ICON_NONE);
  col->prop(ptr, "size", UI_ITEM_NONE, std::nullopt, ICON_NONE);
  col->prop(ptr, "spatial_size", UI_ITEM_NONE, std::nullopt, ICON_NONE);

  col->prop(ptr, "random_seed", UI_ITEM_NONE, std::nullopt, ICON_NONE);

<<<<<<< HEAD
  /*------------------- bfa - original props */
  // uiItemR(col, ptr, "use_normals", UI_ITEM_NONE, std::nullopt, ICON_NONE);

  col = &layout->column(true);
  row = &col->row(true);
  uiLayoutSetPropSep(row, false); /* bfa - use_property_split = False */
  uiItemR(row, ptr, "use_normals", UI_ITEM_NONE, std::nullopt, ICON_NONE);
  /* ------------ end bfa */
=======
  col->prop(ptr, "use_normals", UI_ITEM_NONE, std::nullopt, ICON_NONE);
>>>>>>> 890613da

  modifier_panel_end(layout, ptr);

#else  /* WITH_OCEANSIM */
  layout->label(RPT_("Built without Ocean modifier"), ICON_NONE);
#endif /* WITH_OCEANSIM */
}

#ifdef WITH_OCEANSIM
static void waves_panel_draw(const bContext * /*C*/, Panel *panel)
{
  uiLayout *col, *sub;
  uiLayout *layout = panel->layout;

  PointerRNA *ptr = modifier_panel_get_property_pointers(panel, nullptr);

  uiLayoutSetPropSep(layout, true);

  col = &layout->column(false);
  col->prop(ptr, "wave_scale", UI_ITEM_NONE, IFACE_("Scale"), ICON_NONE);
  col->prop(ptr, "wave_scale_min", UI_ITEM_NONE, std::nullopt, ICON_NONE);
  col->prop(ptr, "choppiness", UI_ITEM_NONE, std::nullopt, ICON_NONE);
  col->prop(ptr, "wind_velocity", UI_ITEM_NONE, std::nullopt, ICON_NONE);

  uiItemS(layout);

  col = &layout->column(false);
  col->prop(ptr, "wave_alignment", UI_ITEM_R_SLIDER, IFACE_("Alignment"), ICON_NONE);
  sub = &col->column(false);
  uiLayoutSetActive(sub, RNA_float_get(ptr, "wave_alignment") > 0.0f);
  sub->prop(ptr, "wave_direction", UI_ITEM_NONE, IFACE_("Direction"), ICON_NONE);
  sub->prop(ptr, "damping", UI_ITEM_NONE, std::nullopt, ICON_NONE);
}

static void foam_panel_draw_header(const bContext * /*C*/, Panel *panel)
{
  uiLayout *layout = panel->layout;

  PointerRNA *ptr = modifier_panel_get_property_pointers(panel, nullptr);

  layout->prop(ptr, "use_foam", UI_ITEM_NONE, IFACE_("Foam"), ICON_NONE);
}

static void foam_panel_draw(const bContext * /*C*/, Panel *panel)
{
  uiLayout *col;
  uiLayout *layout = panel->layout;

  PointerRNA *ptr = modifier_panel_get_property_pointers(panel, nullptr);

  bool use_foam = RNA_boolean_get(ptr, "use_foam");

  uiLayoutSetPropSep(layout, true);

  col = &layout->column(false);
  uiLayoutSetActive(col, use_foam);
  col->prop(ptr, "foam_layer_name", UI_ITEM_NONE, IFACE_("Data Layer"), ICON_NONE);
  col->prop(ptr, "foam_coverage", UI_ITEM_NONE, IFACE_("Coverage"), ICON_NONE);
}

static void spray_panel_draw_header(const bContext * /*C*/, Panel *panel)
{
  uiLayout *row;
  uiLayout *layout = panel->layout;

  PointerRNA *ptr = modifier_panel_get_property_pointers(panel, nullptr);

  bool use_foam = RNA_boolean_get(ptr, "use_foam");

  row = &layout->row(false);
  uiLayoutSetActive(row, use_foam);
  row->prop(
      ptr, "use_spray", UI_ITEM_NONE, CTX_IFACE_(BLT_I18NCONTEXT_ID_MESH, "Spray"), ICON_NONE);
}

static void spray_panel_draw(const bContext * /*C*/, Panel *panel)
{
  uiLayout *col, *row; /*bfa, added *row*/
  uiLayout *layout = panel->layout;

  PointerRNA *ptr = modifier_panel_get_property_pointers(panel, nullptr);

  bool use_foam = RNA_boolean_get(ptr, "use_foam");
  bool use_spray = RNA_boolean_get(ptr, "use_spray");

  uiLayoutSetPropSep(layout, true);

  col = &layout->column(false);
  uiLayoutSetActive(col, use_foam && use_spray);
<<<<<<< HEAD
  uiItemR(col, ptr, "spray_layer_name", UI_ITEM_NONE, IFACE_("Data Layer"), ICON_NONE);

  /*------------------- bfa - original props */
  // uiItemR(col, ptr, "invert_spray", UI_ITEM_NONE, IFACE_("Invert"), ICON_NONE);

  row = &col->row(true);
  uiLayoutSetPropSep(row, false); /* bfa - use_property_split = False */
  uiItemR(row, ptr, "invert_spray", UI_ITEM_NONE, std::nullopt, ICON_NONE);
  /* ------------ end bfa */
=======
  col->prop(ptr, "spray_layer_name", UI_ITEM_NONE, IFACE_("Data Layer"), ICON_NONE);
  col->prop(ptr, "invert_spray", UI_ITEM_NONE, IFACE_("Invert"), ICON_NONE);
>>>>>>> 890613da
}

static void spectrum_panel_draw(const bContext * /*C*/, Panel *panel)
{
  uiLayout *col;
  uiLayout *layout = panel->layout;

  PointerRNA *ptr = modifier_panel_get_property_pointers(panel, nullptr);

  int spectrum = RNA_enum_get(ptr, "spectrum");

  uiLayoutSetPropSep(layout, true);

  col = &layout->column(false);
  col->prop(ptr, "spectrum", UI_ITEM_NONE, std::nullopt, ICON_NONE);
  if (ELEM(spectrum, MOD_OCEAN_SPECTRUM_TEXEL_MARSEN_ARSLOE, MOD_OCEAN_SPECTRUM_JONSWAP)) {
    col->prop(ptr, "sharpen_peak_jonswap", UI_ITEM_R_SLIDER, std::nullopt, ICON_NONE);
    col->prop(ptr, "fetch_jonswap", UI_ITEM_NONE, std::nullopt, ICON_NONE);
  }
}

static void bake_panel_draw(const bContext * /*C*/, Panel *panel)
{
  uiLayout *col;
  uiLayout *layout = panel->layout;

  PointerRNA *ptr = modifier_panel_get_property_pointers(panel, nullptr);

  uiLayoutSetPropSep(layout, true);

  bool is_cached = RNA_boolean_get(ptr, "is_cached");
  bool use_foam = RNA_boolean_get(ptr, "use_foam");

  if (is_cached) {
    PointerRNA op_ptr;
    uiItemFullO(layout,
                "OBJECT_OT_ocean_bake",
                IFACE_("Delete Bake"),
                ICON_NONE,
                nullptr,
                WM_OP_INVOKE_DEFAULT,
                UI_ITEM_NONE,
                &op_ptr);
    RNA_boolean_set(&op_ptr, "free", true);
  }
  else {
    PointerRNA op_ptr;
    uiItemFullO(layout,
                "OBJECT_OT_ocean_bake",
                IFACE_("Bake"),
                ICON_NONE,
                nullptr,
                WM_OP_INVOKE_DEFAULT,
                UI_ITEM_NONE,
                &op_ptr);
    RNA_boolean_set(&op_ptr, "free", false);
  }

  layout->prop(ptr, "filepath", UI_ITEM_NONE, std::nullopt, ICON_NONE);

  col = &layout->column(true);
  uiLayoutSetEnabled(col, !is_cached);
  col->prop(ptr, "frame_start", UI_ITEM_NONE, IFACE_("Frame Start"), ICON_NONE);
  col->prop(ptr, "frame_end", UI_ITEM_NONE, IFACE_("End"), ICON_NONE);

  col = &layout->column(false);
  uiLayoutSetActive(col, use_foam);
  col->prop(ptr, "bake_foam_fade", UI_ITEM_NONE, std::nullopt, ICON_NONE);
}
#endif /* WITH_OCEANSIM */

static void panel_register(ARegionType *region_type)
{
  PanelType *panel_type = modifier_panel_register(region_type, eModifierType_Ocean, panel_draw);
#ifdef WITH_OCEANSIM
  modifier_subpanel_register(region_type, "waves", "Waves", nullptr, waves_panel_draw, panel_type);
  PanelType *foam_panel = modifier_subpanel_register(
      region_type, "foam", "", foam_panel_draw_header, foam_panel_draw, panel_type);
  modifier_subpanel_register(
      region_type, "spray", "", spray_panel_draw_header, spray_panel_draw, foam_panel);
  modifier_subpanel_register(
      region_type, "spectrum", "Spectrum", nullptr, spectrum_panel_draw, panel_type);
  modifier_subpanel_register(region_type, "bake", "Bake", nullptr, bake_panel_draw, panel_type);
#else
  UNUSED_VARS(panel_type);
#endif /* WITH_OCEANSIM */
}

static void blend_read(BlendDataReader * /*reader*/, ModifierData *md)
{
  OceanModifierData *omd = (OceanModifierData *)md;
  omd->oceancache = nullptr;
  omd->ocean = nullptr;
}

ModifierTypeInfo modifierType_Ocean = {
    /*idname*/ "Ocean",
    /*name*/ N_("Ocean"),
    /*struct_name*/ "OceanModifierData",
    /*struct_size*/ sizeof(OceanModifierData),
    /*srna*/ &RNA_OceanModifier,
    /*type*/ ModifierTypeType::Constructive,
    /*flags*/ eModifierTypeFlag_AcceptsMesh | eModifierTypeFlag_SupportsEditmode |
        eModifierTypeFlag_EnableInEditmode,
    /*icon*/ ICON_MOD_OCEAN,

    /*copy_data*/ copy_data,
    /*deform_verts*/ nullptr,

    /*deform_matrices*/ nullptr,
    /*deform_verts_EM*/ nullptr,
    /*deform_matrices_EM*/ nullptr,
    /*modify_mesh*/ modify_mesh,
    /*modify_geometry_set*/ nullptr,

    /*init_data*/ init_data,
    /*required_data_mask*/ required_data_mask,
    /*free_data*/ free_data,
    /*is_disabled*/ nullptr,
    /*update_depsgraph*/ nullptr,
    /*depends_on_time*/ nullptr,
    /*depends_on_normals*/ nullptr,
    /*foreach_ID_link*/ nullptr,
    /*foreach_tex_link*/ nullptr,
    /*free_runtime_data*/ nullptr,
    /*panel_register*/ panel_register,
    /*blend_write*/ nullptr,
    /*blend_read*/ blend_read,
    /*foreach_cache*/ nullptr,
};<|MERGE_RESOLUTION|>--- conflicted
+++ resolved
@@ -496,18 +496,12 @@
 
   col->prop(ptr, "random_seed", UI_ITEM_NONE, std::nullopt, ICON_NONE);
 
-<<<<<<< HEAD
   /*------------------- bfa - original props */
-  // uiItemR(col, ptr, "use_normals", UI_ITEM_NONE, std::nullopt, ICON_NONE);
-
   col = &layout->column(true);
   row = &col->row(true);
   uiLayoutSetPropSep(row, false); /* bfa - use_property_split = False */
-  uiItemR(row, ptr, "use_normals", UI_ITEM_NONE, std::nullopt, ICON_NONE);
+  row->prop(ptr, "use_normals", UI_ITEM_NONE, std::nullopt, ICON_NONE);
   /* ------------ end bfa */
-=======
-  col->prop(ptr, "use_normals", UI_ITEM_NONE, std::nullopt, ICON_NONE);
->>>>>>> 890613da
 
   modifier_panel_end(layout, ptr);
 
@@ -597,20 +591,13 @@
 
   col = &layout->column(false);
   uiLayoutSetActive(col, use_foam && use_spray);
-<<<<<<< HEAD
-  uiItemR(col, ptr, "spray_layer_name", UI_ITEM_NONE, IFACE_("Data Layer"), ICON_NONE);
+  col->prop(ptr, "spray_layer_name", UI_ITEM_NONE, IFACE_("Data Layer"), ICON_NONE);
 
   /*------------------- bfa - original props */
-  // uiItemR(col, ptr, "invert_spray", UI_ITEM_NONE, IFACE_("Invert"), ICON_NONE);
-
   row = &col->row(true);
   uiLayoutSetPropSep(row, false); /* bfa - use_property_split = False */
-  uiItemR(row, ptr, "invert_spray", UI_ITEM_NONE, std::nullopt, ICON_NONE);
+  row->prop(ptr, "invert_spray", UI_ITEM_NONE, std::nullopt, ICON_NONE);
   /* ------------ end bfa */
-=======
-  col->prop(ptr, "spray_layer_name", UI_ITEM_NONE, IFACE_("Data Layer"), ICON_NONE);
-  col->prop(ptr, "invert_spray", UI_ITEM_NONE, IFACE_("Invert"), ICON_NONE);
->>>>>>> 890613da
 }
 
 static void spectrum_panel_draw(const bContext * /*C*/, Panel *panel)
