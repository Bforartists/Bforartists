/* SPDX-FileCopyrightText: Blender Authors
 *
 * SPDX-License-Identifier: GPL-2.0-or-later */

/** \file
 * \ingroup modifiers
 */

#include "BLI_color_types.hh"
#include "BLI_math_base.h"
#include "BLI_task.h"
#include "BLI_utildefines.h"

#include "BLT_translation.hh"

#include "DNA_customdata_types.h"
#include "DNA_defaults.h"
#include "DNA_mesh_types.h"
#include "DNA_meshdata_types.h"
#include "DNA_modifier_types.h"
#include "DNA_object_types.h"
#include "DNA_screen_types.h"

#include "BKE_attribute.h"
#include "BKE_attribute.hh"
#include "BKE_lib_id.hh"
#include "BKE_mesh.hh"
#include "BKE_modifier.hh"
#include "BKE_ocean.h"

#include "UI_interface_layout.hh"
#include "UI_resources.hh"

#include "RNA_access.hh"
#include "RNA_prototypes.hh"

#include "WM_types.hh" /* For UI free bake operator. */

#include "DEG_depsgraph_query.hh"

#include "MOD_ui_common.hh"

#ifdef WITH_OCEANSIM
static void init_cache_data(Object *ob, OceanModifierData *omd, const int resolution)
{
  const char *relbase = BKE_modifier_path_relbase_from_global(ob);

  omd->oceancache = BKE_ocean_init_cache(omd->cachepath,
                                         relbase,
                                         omd->bakestart,
                                         omd->bakeend,
                                         omd->wave_scale,
                                         omd->chop_amount,
                                         omd->foam_coverage,
                                         omd->foam_fade,
                                         resolution);
}

static void simulate_ocean_modifier(OceanModifierData *omd)
{
  BKE_ocean_simulate(omd->ocean, omd->time, omd->wave_scale, omd->chop_amount);
}
#endif /* WITH_OCEANSIM */

/* Modifier Code */

static void init_data(ModifierData *md)
{
#ifdef WITH_OCEANSIM
  OceanModifierData *omd = (OceanModifierData *)md;

  BLI_assert(MEMCMP_STRUCT_AFTER_IS_ZERO(omd, modifier));

  MEMCPY_STRUCT_AFTER(omd, DNA_struct_default_get(OceanModifierData), modifier);

  BKE_modifier_path_init(omd->cachepath, sizeof(omd->cachepath), "cache_ocean");

  omd->ocean = BKE_ocean_add();
  if (BKE_ocean_init_from_modifier(omd->ocean, omd, omd->viewport_resolution)) {
    simulate_ocean_modifier(omd);
  }
#else  /* WITH_OCEANSIM */
  UNUSED_VARS(md);
#endif /* WITH_OCEANSIM */
}

static void free_data(ModifierData *md)
{
#ifdef WITH_OCEANSIM
  OceanModifierData *omd = (OceanModifierData *)md;

  BKE_ocean_free(omd->ocean);
  if (omd->oceancache) {
    BKE_ocean_free_cache(omd->oceancache);
  }
#else  /* WITH_OCEANSIM */
  /* unused */
  (void)md;
#endif /* WITH_OCEANSIM */
}

static void copy_data(const ModifierData *md, ModifierData *target, const int flag)
{
#ifdef WITH_OCEANSIM
#  if 0
  const OceanModifierData *omd = (const OceanModifierData *)md;
#  endif
  OceanModifierData *tomd = (OceanModifierData *)target;

  BKE_modifier_copydata_generic(md, target, flag);

  /* The oceancache object will be recreated for this copy
   * automatically when cached=true */
  tomd->oceancache = nullptr;

  tomd->ocean = BKE_ocean_add();
  if (BKE_ocean_init_from_modifier(tomd->ocean, tomd, tomd->viewport_resolution)) {
    simulate_ocean_modifier(tomd);
  }
#else  /* WITH_OCEANSIM */
  /* unused */
  (void)md;
  (void)target;
  (void)flag;
#endif /* WITH_OCEANSIM */
}

#ifdef WITH_OCEANSIM
static void required_data_mask(ModifierData *md, CustomData_MeshMasks *r_cddata_masks)
{
  OceanModifierData *omd = (OceanModifierData *)md;

  if (omd->flag & MOD_OCEAN_GENERATE_FOAM) {
    r_cddata_masks->fmask |= CD_MASK_MCOL; /* XXX Should be loop cddata I guess? */
  }
}
#else  /* WITH_OCEANSIM */
static void required_data_mask(ModifierData * /*md*/, CustomData_MeshMasks * /*r_cddata_masks*/) {}
#endif /* WITH_OCEANSIM */

#ifdef WITH_OCEANSIM

struct GenerateOceanGeometryData {
  blender::MutableSpan<blender::float3> vert_positions;
  blender::MutableSpan<int> face_offsets;
  blender::MutableSpan<int> corner_verts;
  blender::MutableSpan<blender::float2> uv_map;

  int res_x, res_y;
  int rx, ry;
  float ox, oy;
  float sx, sy;
  float ix, iy;
};

static void generate_ocean_geometry_verts(void *__restrict userdata,
                                          const int y,
                                          const TaskParallelTLS *__restrict /*tls*/)
{
  GenerateOceanGeometryData *gogd = static_cast<GenerateOceanGeometryData *>(userdata);
  int x;

  for (x = 0; x <= gogd->res_x; x++) {
    const int i = y * (gogd->res_x + 1) + x;
    float *co = gogd->vert_positions[i];
    co[0] = gogd->ox + (x * gogd->sx);
    co[1] = gogd->oy + (y * gogd->sy);
    co[2] = 0.0f;
  }
}

static void generate_ocean_geometry_faces(void *__restrict userdata,
                                          const int y,
                                          const TaskParallelTLS *__restrict /*tls*/)
{
  GenerateOceanGeometryData *gogd = static_cast<GenerateOceanGeometryData *>(userdata);
  int x;

  for (x = 0; x < gogd->res_x; x++) {
    const int fi = y * gogd->res_x + x;
    const int vi = y * (gogd->res_x + 1) + x;

    gogd->corner_verts[fi * 4 + 0] = vi;
    gogd->corner_verts[fi * 4 + 1] = vi + 1;
    gogd->corner_verts[fi * 4 + 2] = vi + 1 + gogd->res_x + 1;
    gogd->corner_verts[fi * 4 + 3] = vi + gogd->res_x + 1;

    gogd->face_offsets[fi] = fi * 4;
  }
}

static void generate_ocean_geometry_uvs(void *__restrict userdata,
                                        const int y,
                                        const TaskParallelTLS *__restrict /*tls*/)
{
  GenerateOceanGeometryData *gogd = static_cast<GenerateOceanGeometryData *>(userdata);
  int x;

  for (x = 0; x < gogd->res_x; x++) {
    const int i = y * gogd->res_x + x;
    blender::float2 *luv = &gogd->uv_map[i * 4];

    (*luv)[0] = x * gogd->ix;
    (*luv)[1] = y * gogd->iy;
    luv++;

    (*luv)[0] = (x + 1) * gogd->ix;
    (*luv)[1] = y * gogd->iy;
    luv++;

    (*luv)[0] = (x + 1) * gogd->ix;
    (*luv)[1] = (y + 1) * gogd->iy;
    luv++;

    (*luv)[0] = x * gogd->ix;
    (*luv)[1] = (y + 1) * gogd->iy;
    luv++;
  }
}

static Mesh *generate_ocean_geometry(OceanModifierData *omd, Mesh *mesh_orig, const int resolution)
{
  using namespace blender;
  Mesh *result;

  GenerateOceanGeometryData gogd;

  int verts_num;
  int faces_num;

  const bool use_threading = resolution > 4;

  gogd.rx = resolution * resolution;
  gogd.ry = resolution * resolution;
  gogd.res_x = gogd.rx * omd->repeat_x;
  gogd.res_y = gogd.ry * omd->repeat_y;

  verts_num = (gogd.res_x + 1) * (gogd.res_y + 1);
  faces_num = gogd.res_x * gogd.res_y;

  gogd.sx = omd->size * omd->spatial_size;
  gogd.sy = omd->size * omd->spatial_size;
  gogd.ox = -gogd.sx / 2.0f;
  gogd.oy = -gogd.sy / 2.0f;

  gogd.sx /= gogd.rx;
  gogd.sy /= gogd.ry;

  result = BKE_mesh_new_nomain(verts_num, 0, faces_num, faces_num * 4);
  BKE_mesh_copy_parameters_for_eval(result, mesh_orig);

  gogd.vert_positions = result->vert_positions_for_write();
  gogd.face_offsets = result->face_offsets_for_write();
  gogd.corner_verts = result->corner_verts_for_write();

  TaskParallelSettings settings;
  BLI_parallel_range_settings_defaults(&settings);
  settings.use_threading = use_threading;

  /* create vertices */
  BLI_task_parallel_range(0, gogd.res_y + 1, &gogd, generate_ocean_geometry_verts, &settings);

  /* create faces */
  BLI_task_parallel_range(0, gogd.res_y, &gogd, generate_ocean_geometry_faces, &settings);

  blender::bke::mesh_calc_edges(*result, false, false);

  /* add uvs */
  if (result->uv_map_names().size() < MAX_MTFACE) {
    bke::MutableAttributeAccessor attributes = result->attributes_for_write();
    std::string name = BKE_attribute_calc_unique_name(AttributeOwner::from_id(&result->id),
                                                      "UVMap");
    bke::SpanAttributeWriter<float2> uv_map = attributes.lookup_or_add_for_write_span<float2>(
        name, bke::AttrDomain::Corner);

    if (uv_map) { /* unlikely to fail */
      gogd.uv_map = uv_map.span;
      gogd.ix = 1.0 / gogd.rx;
      gogd.iy = 1.0 / gogd.ry;

      BLI_task_parallel_range(0, gogd.res_y, &gogd, generate_ocean_geometry_uvs, &settings);
    }

    uv_map.finish();
  }

  return result;
}

static Mesh *doOcean(ModifierData *md, const ModifierEvalContext *ctx, Mesh *mesh)
{
  using namespace blender;
  OceanModifierData *omd = (OceanModifierData *)md;
  if (omd->ocean && !BKE_ocean_is_valid(omd->ocean)) {
    BKE_modifier_set_error(ctx->object, md, "Failed to allocate memory");
    return mesh;
  }
  int cfra_scene = int(DEG_get_ctime(ctx->depsgraph));
  Object *ob = ctx->object;
  bool allocated_ocean = false;

  Mesh *result = nullptr;
  OceanResult ocr;

  const int resolution = (ctx->flag & MOD_APPLY_RENDER) ? omd->resolution :
                                                          omd->viewport_resolution;

  int cfra_for_cache;
  int i, j;

  /* use cached & inverted value for speed
   * expanded this would read...
   *
   * (axis / (omd->size * omd->spatial_size)) + 0.5f) */
#  define OCEAN_CO(_size_co_inv, _v) ((_v * _size_co_inv) + 0.5f)

  const float size_co_inv = 1.0f / (omd->size * omd->spatial_size);

  /* can happen in when size is small, avoid bad array lookups later and quit now */
  if (!isfinite(size_co_inv)) {
    return mesh;
  }

  /* do ocean simulation */
  if (omd->cached) {
    if (!omd->oceancache) {
      init_cache_data(ob, omd, resolution);
    }
    BKE_ocean_simulate_cache(omd->oceancache, cfra_scene);
  }
  else {
    /* omd->ocean is nullptr on an original object (in contrast to an evaluated one).
     * We can create a new one, but we have to free it as well once we're done.
     * This function is only called on an original object when applying the modifier
     * using the 'Apply Modifier' button, and thus it is not called frequently for
     * simulation. */
    allocated_ocean |= BKE_ocean_ensure(omd, resolution);
    simulate_ocean_modifier(omd);
  }

  if (omd->geometry_mode == MOD_OCEAN_GEOM_GENERATE) {
    result = generate_ocean_geometry(omd, mesh, resolution);
  }
  else if (omd->geometry_mode == MOD_OCEAN_GEOM_DISPLACE) {
    result = (Mesh *)BKE_id_copy_ex(nullptr, &mesh->id, nullptr, LIB_ID_COPY_LOCALIZE);
  }

  cfra_for_cache = cfra_scene;
  CLAMP(cfra_for_cache, omd->bakestart, omd->bakeend);
  cfra_for_cache -= omd->bakestart; /* shift to 0 based */

  blender::MutableSpan<blender::float3> positions = result->vert_positions_for_write();
  const blender::OffsetIndices faces = result->faces();

  /* Add vertex-colors before displacement: allows lookup based on position. */

  if (omd->flag & MOD_OCEAN_GENERATE_FOAM) {
    AttributeOwner owner = AttributeOwner::from_id(&result->id);
    bke::MutableAttributeAccessor attributes = result->attributes_for_write();
    const blender::Span<int> corner_verts = result->corner_verts();
    bke::SpanAttributeWriter mloopcols = attributes.lookup_or_add_for_write_span<ColorGeometry4b>(
        BKE_attribute_calc_unique_name(owner, omd->foamlayername), bke::AttrDomain::Corner);

    bke::SpanAttributeWriter<ColorGeometry4b> mloopcols_spray;
    if (omd->flag & MOD_OCEAN_GENERATE_SPRAY) {
      mloopcols_spray = attributes.lookup_or_add_for_write_span<ColorGeometry4b>(
          BKE_attribute_calc_unique_name(owner, omd->spraylayername), bke::AttrDomain::Corner);
    }

    if (mloopcols) { /* unlikely to fail */

      for (const int i : faces.index_range()) {
        const blender::IndexRange face = faces[i];
        const int *corner_vert = &corner_verts[face.start()];
        ColorGeometry4b *mlcol = &mloopcols.span[face.start()];

        ColorGeometry4b *mlcolspray = nullptr;
        if (omd->flag & MOD_OCEAN_GENERATE_SPRAY) {
          mlcolspray = &mloopcols_spray.span[face.start()];
        }

        for (j = face.size(); j--; corner_vert++, mlcol++) {
          const float *vco = positions[*corner_vert];
          const float u = OCEAN_CO(size_co_inv, vco[0]);
          const float v = OCEAN_CO(size_co_inv, vco[1]);
          float foam;

          if (omd->oceancache && omd->cached) {
            BKE_ocean_cache_eval_uv(omd->oceancache, &ocr, cfra_for_cache, u, v);
            foam = ocr.foam;
            CLAMP(foam, 0.0f, 1.0f);
          }
          else {
            BKE_ocean_eval_uv(omd->ocean, &ocr, u, v);
            foam = BKE_ocean_jminus_to_foam(ocr.Jminus, omd->foam_coverage);
          }

          mlcol->r = mlcol->g = mlcol->b = char(foam * 255);
          /* This needs to be set (render engine uses) */
          mlcol->a = 255;

          if (omd->flag & MOD_OCEAN_GENERATE_SPRAY) {
            if (omd->flag & MOD_OCEAN_INVERT_SPRAY) {
              mlcolspray->r = ocr.Eminus[0] * 255;
            }
            else {
              mlcolspray->r = ocr.Eplus[0] * 255;
            }
            mlcolspray->g = 0;
            if (omd->flag & MOD_OCEAN_INVERT_SPRAY) {
              mlcolspray->b = ocr.Eminus[2] * 255;
            }
            else {
              mlcolspray->b = ocr.Eplus[2] * 255;
            }
            mlcolspray->a = 255;
          }
        }
      }
    }

    mloopcols.finish();
    mloopcols_spray.finish();
  }

  /* displace the geometry */

  /* NOTE: tried to parallelized that one and previous foam loop,
   * but gives 20% slower results... odd. */
  {
    const int verts_num = result->verts_num;

    for (i = 0; i < verts_num; i++) {
      float *vco = positions[i];
      const float u = OCEAN_CO(size_co_inv, vco[0]);
      const float v = OCEAN_CO(size_co_inv, vco[1]);

      if (omd->oceancache && omd->cached) {
        BKE_ocean_cache_eval_uv(omd->oceancache, &ocr, cfra_for_cache, u, v);
      }
      else {
        BKE_ocean_eval_uv(omd->ocean, &ocr, u, v);
      }

      vco[2] += ocr.disp[1];

      if (omd->chop_amount > 0.0f) {
        vco[0] += ocr.disp[0];
        vco[1] += ocr.disp[2];
      }
    }
  }

  result->tag_positions_changed();

  if (allocated_ocean) {
    BKE_ocean_free(omd->ocean);
    omd->ocean = nullptr;
  }

#  undef OCEAN_CO

  return result;
}
#else  /* WITH_OCEANSIM */
static Mesh *doOcean(ModifierData * /*md*/, const ModifierEvalContext * /*ctx*/, Mesh *mesh)
{
  return mesh;
}
#endif /* WITH_OCEANSIM */

static Mesh *modify_mesh(ModifierData *md, const ModifierEvalContext *ctx, Mesh *mesh)
{
  return doOcean(md, ctx, mesh);
}
// #define WITH_OCEANSIM
static void panel_draw(const bContext * /*C*/, Panel *panel)
{
  blender::ui::Layout &layout = *panel->layout;
#ifdef WITH_OCEANSIM
<<<<<<< HEAD
  uiLayout *col, *sub, *row; /*bfa - added *row*/
=======
>>>>>>> 85504da2

  PointerRNA ob_ptr;
  PointerRNA *ptr = modifier_panel_get_property_pointers(panel, &ob_ptr);

  layout.use_property_split_set(true);

  blender::ui::Layout &col = layout.column(false);
  col.prop(ptr, "geometry_mode", UI_ITEM_NONE, std::nullopt, ICON_NONE);
  if (RNA_enum_get(ptr, "geometry_mode") == MOD_OCEAN_GEOM_GENERATE) {
    blender::ui::Layout &sub = col.column(true);
    sub.prop(ptr, "repeat_x", UI_ITEM_NONE, IFACE_("Repeat X"), ICON_NONE);
    sub.prop(ptr, "repeat_y", UI_ITEM_NONE, IFACE_("Y"), ICON_NONE);
  }

  blender::ui::Layout &sub = col.column(true);
  sub.prop(ptr, "viewport_resolution", UI_ITEM_NONE, IFACE_("Resolution Viewport"), ICON_NONE);
  sub.prop(ptr, "resolution", UI_ITEM_NONE, IFACE_("Render"), ICON_NONE);

  col.prop(ptr, "time", UI_ITEM_NONE, std::nullopt, ICON_NONE);

  col.prop(ptr, "depth", UI_ITEM_NONE, std::nullopt, ICON_NONE);
  col.prop(ptr, "size", UI_ITEM_NONE, std::nullopt, ICON_NONE);
  col.prop(ptr, "spatial_size", UI_ITEM_NONE, std::nullopt, ICON_NONE);

  col.prop(ptr, "random_seed", UI_ITEM_NONE, std::nullopt, ICON_NONE);

<<<<<<< HEAD
  /* bfa - our layout */
  col = &layout->column(false);
  row = &col->row(true);
  row->use_property_split_set(false); /* bfa - use_property_split = False */
  row->separator(); /*bfa - indent*/
  row->prop(ptr, "use_normals", UI_ITEM_NONE, std::nullopt, ICON_NONE);
=======
  col.prop(ptr, "use_normals", UI_ITEM_NONE, std::nullopt, ICON_NONE);
>>>>>>> 85504da2

  modifier_error_message_draw(layout, ptr);

#else  /* WITH_OCEANSIM */
  layout.label(RPT_("Built without Ocean modifier"), ICON_NONE);
#endif /* WITH_OCEANSIM */
}

#ifdef WITH_OCEANSIM
static void waves_panel_draw(const bContext * /*C*/, Panel *panel)
{
  blender::ui::Layout &layout = *panel->layout;

  PointerRNA *ptr = modifier_panel_get_property_pointers(panel, nullptr);

  layout.use_property_split_set(true);

  blender::ui::Layout *col = &layout.column(false);
  col->prop(ptr, "wave_scale", UI_ITEM_NONE, IFACE_("Scale"), ICON_NONE);
  col->prop(ptr, "wave_scale_min", UI_ITEM_NONE, std::nullopt, ICON_NONE);
  col->prop(ptr, "choppiness", UI_ITEM_NONE, std::nullopt, ICON_NONE);
  col->prop(ptr, "wind_velocity", UI_ITEM_NONE, std::nullopt, ICON_NONE);

  layout.separator();

  col = &layout.column(false);
  col->prop(ptr, "wave_alignment", UI_ITEM_R_SLIDER, IFACE_("Alignment"), ICON_NONE);
  blender::ui::Layout &sub = col->column(false);
  sub.active_set(RNA_float_get(ptr, "wave_alignment") > 0.0f);
  sub.prop(ptr, "wave_direction", UI_ITEM_NONE, IFACE_("Direction"), ICON_NONE);
  sub.prop(ptr, "damping", UI_ITEM_NONE, std::nullopt, ICON_NONE);
}

static void foam_panel_draw_header(const bContext * /*C*/, Panel *panel)
{
  blender::ui::Layout &layout = *panel->layout;

  PointerRNA *ptr = modifier_panel_get_property_pointers(panel, nullptr);

  layout.prop(ptr, "use_foam", UI_ITEM_NONE, IFACE_("Foam"), ICON_NONE);
}

static void foam_panel_draw(const bContext * /*C*/, Panel *panel)
{
  blender::ui::Layout &layout = *panel->layout;

  PointerRNA *ptr = modifier_panel_get_property_pointers(panel, nullptr);

  bool use_foam = RNA_boolean_get(ptr, "use_foam");

  layout.use_property_split_set(true);

  blender::ui::Layout &col = layout.column(false);
  col.active_set(use_foam);
  col.prop(ptr, "foam_layer_name", UI_ITEM_NONE, IFACE_("Data Layer"), ICON_NONE);
  col.prop(ptr, "foam_coverage", UI_ITEM_NONE, IFACE_("Coverage"), ICON_NONE);
}

static void spray_panel_draw_header(const bContext * /*C*/, Panel *panel)
{
  blender::ui::Layout &layout = *panel->layout;

  PointerRNA *ptr = modifier_panel_get_property_pointers(panel, nullptr);

  bool use_foam = RNA_boolean_get(ptr, "use_foam");

  blender::ui::Layout &row = layout.row(false);
  row.active_set(use_foam);
  row.prop(
      ptr, "use_spray", UI_ITEM_NONE, CTX_IFACE_(BLT_I18NCONTEXT_ID_MESH, "Spray"), ICON_NONE);
}

static void spray_panel_draw(const bContext * /*C*/, Panel *panel)
{
<<<<<<< HEAD
  uiLayout *col, *row; /*bfa - added *row*/
  uiLayout *layout = panel->layout;
=======
  blender::ui::Layout &layout = *panel->layout;
>>>>>>> 85504da2

  PointerRNA *ptr = modifier_panel_get_property_pointers(panel, nullptr);

  bool use_foam = RNA_boolean_get(ptr, "use_foam");
  bool use_spray = RNA_boolean_get(ptr, "use_spray");

  layout.use_property_split_set(true);

<<<<<<< HEAD
  col = &layout->column(false);
  col->active_set(use_foam && use_spray);
  col->prop(ptr, "spray_layer_name", UI_ITEM_NONE, IFACE_("Data Layer"), ICON_NONE);

  /* bfa - our layout */
  row = &col->row(true);
  row->use_property_split_set(false); /* bfa - use_property_split = False */
  row->separator(); /*bfa - indent*/
  row->prop(ptr, "invert_spray", UI_ITEM_NONE, std::nullopt, ICON_NONE);
=======
  blender::ui::Layout &col = layout.column(false);
  col.active_set(use_foam && use_spray);
  col.prop(ptr, "spray_layer_name", UI_ITEM_NONE, IFACE_("Data Layer"), ICON_NONE);
  col.prop(ptr, "invert_spray", UI_ITEM_NONE, IFACE_("Invert"), ICON_NONE);
>>>>>>> 85504da2
}

static void spectrum_panel_draw(const bContext * /*C*/, Panel *panel)
{
  blender::ui::Layout &layout = *panel->layout;

  PointerRNA *ptr = modifier_panel_get_property_pointers(panel, nullptr);

  int spectrum = RNA_enum_get(ptr, "spectrum");

  layout.use_property_split_set(true);

  blender::ui::Layout &col = layout.column(false);
  col.prop(ptr, "spectrum", UI_ITEM_NONE, std::nullopt, ICON_NONE);
  if (ELEM(spectrum, MOD_OCEAN_SPECTRUM_TEXEL_MARSEN_ARSLOE, MOD_OCEAN_SPECTRUM_JONSWAP)) {
    col.prop(ptr, "sharpen_peak_jonswap", UI_ITEM_R_SLIDER, std::nullopt, ICON_NONE);
    col.prop(ptr, "fetch_jonswap", UI_ITEM_NONE, std::nullopt, ICON_NONE);
  }
}

static void bake_panel_draw(const bContext * /*C*/, Panel *panel)
{
  blender::ui::Layout &layout = *panel->layout;

  PointerRNA *ptr = modifier_panel_get_property_pointers(panel, nullptr);

  layout.use_property_split_set(true);

  bool is_cached = RNA_boolean_get(ptr, "is_cached");
  bool use_foam = RNA_boolean_get(ptr, "use_foam");

  if (is_cached) {
    PointerRNA op_ptr = layout.op("OBJECT_OT_ocean_bake",
                                  IFACE_("Delete Bake"),
                                  ICON_NONE,
                                  blender::wm::OpCallContext::InvokeDefault,
                                  UI_ITEM_NONE);
    RNA_boolean_set(&op_ptr, "free", true);
  }
  else {
    PointerRNA op_ptr = layout.op("OBJECT_OT_ocean_bake",
                                  IFACE_("Bake"),
                                  ICON_NONE,
                                  blender::wm::OpCallContext::InvokeDefault,
                                  UI_ITEM_NONE);
    RNA_boolean_set(&op_ptr, "free", false);
  }

  layout.prop(ptr, "filepath", UI_ITEM_NONE, std::nullopt, ICON_NONE);

  blender::ui::Layout *col = &layout.column(true);
  col->enabled_set(!is_cached);
  col->prop(ptr, "frame_start", UI_ITEM_NONE, IFACE_("Frame Start"), ICON_NONE);
  col->prop(ptr, "frame_end", UI_ITEM_NONE, IFACE_("End"), ICON_NONE);

  col = &layout.column(false);
  col->active_set(use_foam);
  col->prop(ptr, "bake_foam_fade", UI_ITEM_NONE, std::nullopt, ICON_NONE);
}
#endif /* WITH_OCEANSIM */

static void panel_register(ARegionType *region_type)
{
  PanelType *panel_type = modifier_panel_register(region_type, eModifierType_Ocean, panel_draw);
#ifdef WITH_OCEANSIM
  modifier_subpanel_register(region_type, "waves", "Waves", nullptr, waves_panel_draw, panel_type);
  PanelType *foam_panel = modifier_subpanel_register(
      region_type, "foam", "", foam_panel_draw_header, foam_panel_draw, panel_type);
  modifier_subpanel_register(
      region_type, "spray", "", spray_panel_draw_header, spray_panel_draw, foam_panel);
  modifier_subpanel_register(
      region_type, "spectrum", "Spectrum", nullptr, spectrum_panel_draw, panel_type);
  modifier_subpanel_register(region_type, "bake", "Bake", nullptr, bake_panel_draw, panel_type);
#else
  UNUSED_VARS(panel_type);
#endif /* WITH_OCEANSIM */
}

static void blend_read(BlendDataReader * /*reader*/, ModifierData *md)
{
  OceanModifierData *omd = (OceanModifierData *)md;
  omd->oceancache = nullptr;
  omd->ocean = nullptr;
}

ModifierTypeInfo modifierType_Ocean = {
    /*idname*/ "Ocean",
    /*name*/ N_("Ocean"),
    /*struct_name*/ "OceanModifierData",
    /*struct_size*/ sizeof(OceanModifierData),
    /*srna*/ &RNA_OceanModifier,
    /*type*/ ModifierTypeType::Constructive,
    /*flags*/ eModifierTypeFlag_AcceptsMesh | eModifierTypeFlag_SupportsEditmode |
        eModifierTypeFlag_EnableInEditmode,
    /*icon*/ ICON_MOD_OCEAN,

    /*copy_data*/ copy_data,
    /*deform_verts*/ nullptr,

    /*deform_matrices*/ nullptr,
    /*deform_verts_EM*/ nullptr,
    /*deform_matrices_EM*/ nullptr,
    /*modify_mesh*/ modify_mesh,
    /*modify_geometry_set*/ nullptr,

    /*init_data*/ init_data,
    /*required_data_mask*/ required_data_mask,
    /*free_data*/ free_data,
    /*is_disabled*/ nullptr,
    /*update_depsgraph*/ nullptr,
    /*depends_on_time*/ nullptr,
    /*depends_on_normals*/ nullptr,
    /*foreach_ID_link*/ nullptr,
    /*foreach_tex_link*/ nullptr,
    /*free_runtime_data*/ nullptr,
    /*panel_register*/ panel_register,
    /*blend_write*/ nullptr,
    /*blend_read*/ blend_read,
    /*foreach_cache*/ nullptr,
    /*foreach_working_space_color*/ nullptr,
};<|MERGE_RESOLUTION|>--- conflicted
+++ resolved
@@ -476,48 +476,41 @@
 // #define WITH_OCEANSIM
 static void panel_draw(const bContext * /*C*/, Panel *panel)
 {
+  blender::ui::Layout *col, *sub, *row; /*bfa - added *row*/
   blender::ui::Layout &layout = *panel->layout;
 #ifdef WITH_OCEANSIM
-<<<<<<< HEAD
-  uiLayout *col, *sub, *row; /*bfa - added *row*/
-=======
->>>>>>> 85504da2
 
   PointerRNA ob_ptr;
   PointerRNA *ptr = modifier_panel_get_property_pointers(panel, &ob_ptr);
 
   layout.use_property_split_set(true);
 
-  blender::ui::Layout &col = layout.column(false);
-  col.prop(ptr, "geometry_mode", UI_ITEM_NONE, std::nullopt, ICON_NONE);
+  col = &layout.column(false);
+  col->prop(ptr, "geometry_mode", UI_ITEM_NONE, std::nullopt, ICON_NONE);
   if (RNA_enum_get(ptr, "geometry_mode") == MOD_OCEAN_GEOM_GENERATE) {
-    blender::ui::Layout &sub = col.column(true);
-    sub.prop(ptr, "repeat_x", UI_ITEM_NONE, IFACE_("Repeat X"), ICON_NONE);
-    sub.prop(ptr, "repeat_y", UI_ITEM_NONE, IFACE_("Y"), ICON_NONE);
-  }
-
-  blender::ui::Layout &sub = col.column(true);
-  sub.prop(ptr, "viewport_resolution", UI_ITEM_NONE, IFACE_("Resolution Viewport"), ICON_NONE);
-  sub.prop(ptr, "resolution", UI_ITEM_NONE, IFACE_("Render"), ICON_NONE);
-
-  col.prop(ptr, "time", UI_ITEM_NONE, std::nullopt, ICON_NONE);
-
-  col.prop(ptr, "depth", UI_ITEM_NONE, std::nullopt, ICON_NONE);
-  col.prop(ptr, "size", UI_ITEM_NONE, std::nullopt, ICON_NONE);
-  col.prop(ptr, "spatial_size", UI_ITEM_NONE, std::nullopt, ICON_NONE);
-
-  col.prop(ptr, "random_seed", UI_ITEM_NONE, std::nullopt, ICON_NONE);
-
-<<<<<<< HEAD
+    sub = &col->column(true);
+    sub->prop(ptr, "repeat_x", UI_ITEM_NONE, IFACE_("Repeat X"), ICON_NONE);
+    sub->prop(ptr, "repeat_y", UI_ITEM_NONE, IFACE_("Y"), ICON_NONE);
+  }
+
+  sub = &col->column(true);
+  sub->prop(ptr, "viewport_resolution", UI_ITEM_NONE, IFACE_("Resolution Viewport"), ICON_NONE);
+  sub->prop(ptr, "resolution", UI_ITEM_NONE, IFACE_("Render"), ICON_NONE);
+
+  col->prop(ptr, "time", UI_ITEM_NONE, std::nullopt, ICON_NONE);
+
+  col->prop(ptr, "depth", UI_ITEM_NONE, std::nullopt, ICON_NONE);
+  col->prop(ptr, "size", UI_ITEM_NONE, std::nullopt, ICON_NONE);
+  col->prop(ptr, "spatial_size", UI_ITEM_NONE, std::nullopt, ICON_NONE);
+
+  col->prop(ptr, "random_seed", UI_ITEM_NONE, std::nullopt, ICON_NONE);
+
   /* bfa - our layout */
-  col = &layout->column(false);
+  col = &layout.column(false);
   row = &col->row(true);
   row->use_property_split_set(false); /* bfa - use_property_split = False */
   row->separator(); /*bfa - indent*/
   row->prop(ptr, "use_normals", UI_ITEM_NONE, std::nullopt, ICON_NONE);
-=======
-  col.prop(ptr, "use_normals", UI_ITEM_NONE, std::nullopt, ICON_NONE);
->>>>>>> 85504da2
 
   modifier_error_message_draw(layout, ptr);
 
@@ -592,12 +585,8 @@
 
 static void spray_panel_draw(const bContext * /*C*/, Panel *panel)
 {
-<<<<<<< HEAD
-  uiLayout *col, *row; /*bfa - added *row*/
-  uiLayout *layout = panel->layout;
-=======
+  blender::ui::Layout *col, *row; /*bfa - added *row*/
   blender::ui::Layout &layout = *panel->layout;
->>>>>>> 85504da2
 
   PointerRNA *ptr = modifier_panel_get_property_pointers(panel, nullptr);
 
@@ -606,8 +595,7 @@
 
   layout.use_property_split_set(true);
 
-<<<<<<< HEAD
-  col = &layout->column(false);
+  col = &layout.column(false);
   col->active_set(use_foam && use_spray);
   col->prop(ptr, "spray_layer_name", UI_ITEM_NONE, IFACE_("Data Layer"), ICON_NONE);
 
@@ -616,12 +604,6 @@
   row->use_property_split_set(false); /* bfa - use_property_split = False */
   row->separator(); /*bfa - indent*/
   row->prop(ptr, "invert_spray", UI_ITEM_NONE, std::nullopt, ICON_NONE);
-=======
-  blender::ui::Layout &col = layout.column(false);
-  col.active_set(use_foam && use_spray);
-  col.prop(ptr, "spray_layer_name", UI_ITEM_NONE, IFACE_("Data Layer"), ICON_NONE);
-  col.prop(ptr, "invert_spray", UI_ITEM_NONE, IFACE_("Invert"), ICON_NONE);
->>>>>>> 85504da2
 }
 
 static void spectrum_panel_draw(const bContext * /*C*/, Panel *panel)
