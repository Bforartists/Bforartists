/* SPDX-FileCopyrightText: 2023 Blender Authors
 *
 * SPDX-License-Identifier: GPL-2.0-or-later */

/** \file
 * \ingroup modifiers
 */

#include <cstring>

#include "BLI_utildefines.h"

#include "BLI_math_matrix.h"
#include "BLI_math_vector.h"
#include "BLI_task.h"

#include "BLT_translation.hh"

#include "DNA_defaults.h"
#include "DNA_mesh_types.h"
#include "DNA_meshdata_types.h"
#include "DNA_object_types.h"
#include "DNA_screen_types.h"

#include "BKE_action.hh" /* BKE_pose_channel_find_name */
#include "BKE_attribute.hh"
#include "BKE_customdata.hh"
#include "BKE_deform.hh"
#include "BKE_lib_query.hh"
#include "BKE_mesh.hh"
#include "BKE_modifier.hh"

#include "UI_interface_layout.hh"
#include "UI_resources.hh"

#include "RNA_access.hh"
#include "RNA_prototypes.hh"

#include "MOD_ui_common.hh"
#include "MOD_util.hh"

static void uv_warp_from_mat4_pair(float uv_dst[2],
                                   const float uv_src[2],
                                   const float warp_mat[4][4])
{
  float tuv[3] = {0.0f};

  copy_v2_v2(tuv, uv_src);
  mul_m4_v3(warp_mat, tuv);
  copy_v2_v2(uv_dst, tuv);
}

static void init_data(ModifierData *md)
{
  UVWarpModifierData *umd = (UVWarpModifierData *)md;

  BLI_assert(MEMCMP_STRUCT_AFTER_IS_ZERO(umd, modifier));

  MEMCPY_STRUCT_AFTER(umd, DNA_struct_default_get(UVWarpModifierData), modifier);
}

static void required_data_mask(ModifierData *md, CustomData_MeshMasks *r_cddata_masks)
{
  UVWarpModifierData *umd = (UVWarpModifierData *)md;

  /* Ask for vertex-groups if we need them. */
  if (umd->vgroup_name[0] != '\0') {
    r_cddata_masks->vmask |= CD_MASK_MDEFORMVERT;
  }
}

static void matrix_from_obj_pchan(float mat[4][4], Object *ob, const char *bonename)
{
  bPoseChannel *pchan = BKE_pose_channel_find_name(ob->pose, bonename);
  if (pchan) {
    mul_m4_m4m4(mat, ob->object_to_world().ptr(), pchan->pose_mat);
  }
  else {
    copy_m4_m4(mat, ob->object_to_world().ptr());
  }
}

struct UVWarpData {
  blender::OffsetIndices<int> faces;
  blender::Span<int> corner_verts;
  blender::MutableSpan<blender::float2> uv_map;

  const MDeformVert *dvert;
  int defgrp_index;

  float (*warp_mat)[4];
  bool invert_vgroup;
};

static void uv_warp_compute(void *__restrict userdata,
                            const int i,
                            const TaskParallelTLS *__restrict /*tls*/)
{
  const UVWarpData *data = static_cast<const UVWarpData *>(userdata);
  const blender::IndexRange face = data->faces[i];
  const blender::Span<int> face_verts = data->corner_verts.slice(face);

  blender::float2 *mluv = &data->uv_map[face.start()];

  const MDeformVert *dvert = data->dvert;
  const int defgrp_index = data->defgrp_index;

  float (*warp_mat)[4] = data->warp_mat;

  int l;

  if (dvert) {
    for (l = 0; l < face.size(); l++, mluv++) {
      const int vert_i = face_verts[l];
      float uv[2];
      const float weight = data->invert_vgroup ?
                               1.0f - BKE_defvert_find_weight(&dvert[vert_i], defgrp_index) :
                               BKE_defvert_find_weight(&dvert[vert_i], defgrp_index);

      uv_warp_from_mat4_pair(uv, (*mluv), warp_mat);
      interp_v2_v2v2((*mluv), (*mluv), uv, weight);
    }
  }
  else {
    for (l = 0; l < face.size(); l++, mluv++) {
      uv_warp_from_mat4_pair(*mluv, *mluv, warp_mat);
    }
  }
}

static Mesh *modify_mesh(ModifierData *md, const ModifierEvalContext *ctx, Mesh *mesh)
{
  UVWarpModifierData *umd = (UVWarpModifierData *)md;
  const MDeformVert *dvert;
  int defgrp_index;
  float warp_mat[4][4];
  const int axis_u = umd->axis_u;
  const int axis_v = umd->axis_v;
  const bool invert_vgroup = (umd->flag & MOD_UVWARP_INVERT_VGROUP) != 0;

  /* make sure there are UV Maps available */
  if (mesh->uv_map_names().is_empty()) {
    return mesh;
  }

  if (!ELEM(nullptr, umd->object_src, umd->object_dst)) {
    float mat_src[4][4];
    float mat_dst[4][4];
    float imat_dst[4][4];
    float shuf_mat[4][4];

    /* make sure anything moving UVs is available */
    matrix_from_obj_pchan(mat_src, umd->object_src, umd->bone_src);
    matrix_from_obj_pchan(mat_dst, umd->object_dst, umd->bone_dst);

    invert_m4_m4(imat_dst, mat_dst);
    mul_m4_m4m4(warp_mat, imat_dst, mat_src);

    /* apply warp */
    if (!is_zero_v2(umd->center)) {
      float mat_cent[4][4];
      float imat_cent[4][4];

      unit_m4(mat_cent);
      mat_cent[3][axis_u] = umd->center[0];
      mat_cent[3][axis_v] = umd->center[1];

      invert_m4_m4(imat_cent, mat_cent);

      mul_m4_m4m4(warp_mat, warp_mat, imat_cent);
      mul_m4_m4m4(warp_mat, mat_cent, warp_mat);
    }

    const int shuf_indices[4] = {axis_u, axis_v, -1, 3};
    shuffle_m4(shuf_mat, shuf_indices);
    mul_m4_m4m4(warp_mat, shuf_mat, warp_mat);
    transpose_m4(shuf_mat);
    mul_m4_m4m4(warp_mat, warp_mat, shuf_mat);
  }
  else {
    unit_m4(warp_mat);
  }

  /* Apply direct 2d transform. */
  translate_m4(warp_mat, umd->center[0], umd->center[1], 0.0f);
  const float scale[3] = {umd->scale[0], umd->scale[1], 1.0f};
  rescale_m4(warp_mat, scale);
  rotate_m4(warp_mat, 'Z', umd->rotation);
  translate_m4(warp_mat, umd->offset[0], umd->offset[1], 0.0f);
  translate_m4(warp_mat, -umd->center[0], -umd->center[1], 0.0f);

  /* make sure we're using an existing layer */
  const blender::StringRef uvname = mesh->uv_map_names().contains(umd->uvlayer_name) ?
                                        umd->uvlayer_name :
                                        mesh->active_uv_map_name();

  const blender::OffsetIndices faces = mesh->faces();
  const blender::Span<int> corner_verts = mesh->corner_verts();

  blender::bke::MutableAttributeAccessor attributes = mesh->attributes_for_write();
  blender::bke::SpanAttributeWriter uv_map =
      attributes.lookup_or_add_for_write_span<blender::float2>(uvname,
                                                               blender::bke::AttrDomain::Corner);
  MOD_get_vgroup(ctx->object, mesh, umd->vgroup_name, &dvert, &defgrp_index);

  UVWarpData data{};
  data.faces = faces;
  data.corner_verts = corner_verts;
  data.uv_map = uv_map.span;
  data.dvert = dvert;
  data.defgrp_index = defgrp_index;
  data.warp_mat = warp_mat;
  data.invert_vgroup = invert_vgroup;

  TaskParallelSettings settings;
  BLI_parallel_range_settings_defaults(&settings);
  settings.use_threading = (faces.size() > 1000);
  BLI_task_parallel_range(0, faces.size(), &data, uv_warp_compute, &settings);

  mesh->runtime->is_original_bmesh = false;

  uv_map.finish();

  return mesh;
}

static void foreach_ID_link(ModifierData *md, Object *ob, IDWalkFunc walk, void *user_data)
{
  UVWarpModifierData *umd = (UVWarpModifierData *)md;

  walk(user_data, ob, (ID **)&umd->object_dst, IDWALK_CB_NOP);
  walk(user_data, ob, (ID **)&umd->object_src, IDWALK_CB_NOP);
}

static void update_depsgraph(ModifierData *md, const ModifierUpdateDepsgraphContext *ctx)
{
  UVWarpModifierData *umd = (UVWarpModifierData *)md;

  MOD_depsgraph_update_object_bone_relation(
      ctx->node, umd->object_src, umd->bone_src, "UVWarp Modifier");
  MOD_depsgraph_update_object_bone_relation(
      ctx->node, umd->object_dst, umd->bone_dst, "UVWarp Modifier");

  DEG_add_depends_on_transform_relation(ctx->node, "UVWarp Modifier");
}

static void panel_draw(const bContext * /*C*/, Panel *panel)
{
<<<<<<< HEAD
  uiLayout *col, *row; /* bfa added row*/
  uiLayout *layout = panel->layout;
=======
  blender::ui::Layout &layout = *panel->layout;
>>>>>>> 85504da2

  PointerRNA ob_ptr;
  PointerRNA *ptr = modifier_panel_get_property_pointers(panel, &ob_ptr);

  PointerRNA warp_obj_ptr;
  PointerRNA obj_data_ptr = RNA_pointer_get(&ob_ptr, "data");

  layout.use_property_split_set(true);

  layout.prop_search(ptr, "uv_layer", &obj_data_ptr, "uv_layers", std::nullopt, ICON_GROUP_UVS);

  blender::ui::Layout *col = &layout.column(false);
  col->prop(ptr, "center", UI_ITEM_NONE, std::nullopt, ICON_NONE);

<<<<<<< HEAD
  col = &layout->column(false);
  col->label(IFACE_("Axis"), ICON_NONE); // bfa added label
  row = &col->row(false);
  row->separator(); /*bfa - indent*/
  row->prop(ptr, "axis_u", UI_ITEM_NONE, IFACE_("U"), ICON_NONE); // bfa renamed Axis U
  row = &col->row(false);
  row->separator(); /*bfa - indent*/
  row->prop(ptr, "axis_v", UI_ITEM_NONE, IFACE_("V"), ICON_NONE);

  col = &layout->column(false);
  col->label(IFACE_("Object"), ICON_NONE); // bfa added label
  row = &col->row(false);
  row->separator(); /*bfa - indent*/
  row->prop(ptr, "object_from", UI_ITEM_NONE, IFACE_("From"), ICON_NONE); // bfa added "From" label
=======
  col = &layout.column(false);
  col->prop(ptr, "axis_u", UI_ITEM_NONE, IFACE_("Axis U"), ICON_NONE);
  col->prop(ptr, "axis_v", UI_ITEM_NONE, IFACE_("V"), ICON_NONE);

  col = &layout.column(false);
  col->prop(ptr, "object_from", UI_ITEM_NONE, std::nullopt, ICON_NONE);
>>>>>>> 85504da2
  warp_obj_ptr = RNA_pointer_get(ptr, "object_from");
  if (!RNA_pointer_is_null(&warp_obj_ptr) && RNA_enum_get(&warp_obj_ptr, "type") == OB_ARMATURE) {
    PointerRNA warp_obj_data_ptr = RNA_pointer_get(&warp_obj_ptr, "data");
    row->prop_search(ptr, "bone_from", &warp_obj_data_ptr, "bones", std::nullopt, ICON_BONE_DATA);
  }

  row = &col->row(false);
  row->separator(); /*bfa - indent*/
  row->prop(ptr, "object_to", UI_ITEM_NONE, CTX_IFACE_(BLT_I18NCONTEXT_MODIFIER, "To"), ICON_NONE);
  warp_obj_ptr = RNA_pointer_get(ptr, "object_to");
  if (!RNA_pointer_is_null(&warp_obj_ptr) && RNA_enum_get(&warp_obj_ptr, "type") == OB_ARMATURE) {
    PointerRNA warp_obj_data_ptr = RNA_pointer_get(&warp_obj_ptr, "data");
    row->prop_search(ptr, "bone_to", &warp_obj_data_ptr, "bones", std::nullopt, ICON_BONE_DATA);
  }

  modifier_vgroup_ui(layout, ptr, &ob_ptr, "vertex_group", "invert_vertex_group", std::nullopt);

  modifier_error_message_draw(layout, ptr);
}

static void transform_panel_draw(const bContext * /*C*/, Panel *panel)
{
  blender::ui::Layout &layout = *panel->layout;

  PointerRNA *ptr = modifier_panel_get_property_pointers(panel, nullptr);

  layout.use_property_split_set(true);

  layout.prop(ptr, "offset", UI_ITEM_NONE, std::nullopt, ICON_NONE);
  layout.prop(ptr, "scale", UI_ITEM_NONE, std::nullopt, ICON_NONE);
  layout.prop(ptr, "rotation", UI_ITEM_NONE, std::nullopt, ICON_NONE);
}

static void panel_register(ARegionType *region_type)
{
  PanelType *panel_type = modifier_panel_register(region_type, eModifierType_UVWarp, panel_draw);
  modifier_subpanel_register(
      region_type, "offset", "Transform", nullptr, transform_panel_draw, panel_type);
}

ModifierTypeInfo modifierType_UVWarp = {
    /*idname*/ "UVWarp",
    /*name*/ N_("UVWarp"),
    /*struct_name*/ "UVWarpModifierData",
    /*struct_size*/ sizeof(UVWarpModifierData),
    /*srna*/ &RNA_UVWarpModifier,
    /*type*/ ModifierTypeType::NonGeometrical,
    /*flags*/ eModifierTypeFlag_AcceptsMesh | eModifierTypeFlag_SupportsEditmode |
        eModifierTypeFlag_EnableInEditmode,
    /*icon*/ ICON_MOD_UVPROJECT, /* TODO: Use correct icon. */

    /*copy_data*/ BKE_modifier_copydata_generic,

    /*deform_verts*/ nullptr,
    /*deform_matrices*/ nullptr,
    /*deform_verts_EM*/ nullptr,
    /*deform_matrices_EM*/ nullptr,
    /*modify_mesh*/ modify_mesh,
    /*modify_geometry_set*/ nullptr,

    /*init_data*/ init_data,
    /*required_data_mask*/ required_data_mask,
    /*free_data*/ nullptr,
    /*is_disabled*/ nullptr,
    /*update_depsgraph*/ update_depsgraph,
    /*depends_on_time*/ nullptr,
    /*depends_on_normals*/ nullptr,
    /*foreach_ID_link*/ foreach_ID_link,
    /*foreach_tex_link*/ nullptr,
    /*free_runtime_data*/ nullptr,
    /*panel_register*/ panel_register,
    /*blend_write*/ nullptr,
    /*blend_read*/ nullptr,
    /*foreach_cache*/ nullptr,
    /*foreach_working_space_color*/ nullptr,
};<|MERGE_RESOLUTION|>--- conflicted
+++ resolved
@@ -246,12 +246,8 @@
 
 static void panel_draw(const bContext * /*C*/, Panel *panel)
 {
-<<<<<<< HEAD
-  uiLayout *col, *row; /* bfa added row*/
-  uiLayout *layout = panel->layout;
-=======
+  blender::ui::Layout *col, *row; /* bfa added row*/
   blender::ui::Layout &layout = *panel->layout;
->>>>>>> 85504da2
 
   PointerRNA ob_ptr;
   PointerRNA *ptr = modifier_panel_get_property_pointers(panel, &ob_ptr);
@@ -263,32 +259,24 @@
 
   layout.prop_search(ptr, "uv_layer", &obj_data_ptr, "uv_layers", std::nullopt, ICON_GROUP_UVS);
 
-  blender::ui::Layout *col = &layout.column(false);
+  col = &layout.column(false);
   col->prop(ptr, "center", UI_ITEM_NONE, std::nullopt, ICON_NONE);
 
-<<<<<<< HEAD
-  col = &layout->column(false);
-  col->label(IFACE_("Axis"), ICON_NONE); // bfa added label
+  col = &layout.column(false);
+  col->label(IFACE_("Axis"), ICON_NONE);  // bfa added label
   row = &col->row(false);
-  row->separator(); /*bfa - indent*/
-  row->prop(ptr, "axis_u", UI_ITEM_NONE, IFACE_("U"), ICON_NONE); // bfa renamed Axis U
+  row->separator();                                                /*bfa - indent*/
+  row->prop(ptr, "axis_u", UI_ITEM_NONE, IFACE_("U"), ICON_NONE);  // bfa renamed Axis U
   row = &col->row(false);
   row->separator(); /*bfa - indent*/
   row->prop(ptr, "axis_v", UI_ITEM_NONE, IFACE_("V"), ICON_NONE);
 
-  col = &layout->column(false);
-  col->label(IFACE_("Object"), ICON_NONE); // bfa added label
+  col = &layout.column(false);
+  col->label(IFACE_("Object"), ICON_NONE);  // bfa added label
   row = &col->row(false);
   row->separator(); /*bfa - indent*/
-  row->prop(ptr, "object_from", UI_ITEM_NONE, IFACE_("From"), ICON_NONE); // bfa added "From" label
-=======
-  col = &layout.column(false);
-  col->prop(ptr, "axis_u", UI_ITEM_NONE, IFACE_("Axis U"), ICON_NONE);
-  col->prop(ptr, "axis_v", UI_ITEM_NONE, IFACE_("V"), ICON_NONE);
-
-  col = &layout.column(false);
-  col->prop(ptr, "object_from", UI_ITEM_NONE, std::nullopt, ICON_NONE);
->>>>>>> 85504da2
+  row->prop(
+      ptr, "object_from", UI_ITEM_NONE, IFACE_("From"), ICON_NONE);  // bfa added "From" label
   warp_obj_ptr = RNA_pointer_get(ptr, "object_from");
   if (!RNA_pointer_is_null(&warp_obj_ptr) && RNA_enum_get(&warp_obj_ptr, "type") == OB_ARMATURE) {
     PointerRNA warp_obj_data_ptr = RNA_pointer_get(&warp_obj_ptr, "data");
