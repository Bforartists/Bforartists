--- conflicted
+++ resolved
@@ -169,12 +169,8 @@
 
   uiItemR(col, ptr, "mirror_object", 0, nullptr, ICON_NONE);
 
-<<<<<<< HEAD
-  /*------------------- bfa - original props */
-  // uiItemR(col, ptr, "use_clip", 0, IFACE_("Clipping"), ICON_NONE);
-=======
-  uiItemR(col, ptr, "use_clip", 0, CTX_IFACE_(BLT_I18NCONTEXT_ID_MESH, "Clipping"), ICON_NONE);
->>>>>>> 1e590127
+  /*------------------- bfa - original props */
+  // uiItemR(col, ptr, "use_clip", 0, CTX_IFACE_(BLT_I18NCONTEXT_ID_MESH, "Clipping"), ICON_NONE);
 
   col = uiLayoutColumn(layout, true);
   row = uiLayoutRow(col, true);
