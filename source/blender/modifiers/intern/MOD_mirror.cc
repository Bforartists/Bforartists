--- conflicted
+++ resolved
@@ -133,13 +133,8 @@
 
 static void panel_draw(const bContext * /*C*/, Panel *panel)
 {
-<<<<<<< HEAD
-  uiLayout *row, *col; /*bfa - no *sub*/
-  uiLayout *layout = panel->layout;
-=======
-  ui::Layout *row, *sub;
+  ui::Layout *row, *col; /*bfa - no *sub*/
   ui::Layout &layout = *panel->layout;
->>>>>>> 85504da2
   const eUI_Item_Flag toggles_flag = UI_ITEM_R_TOGGLE | UI_ITEM_R_FORCE_BLANK_DECORATE;
 
   PropertyRNA *prop;
@@ -149,35 +144,34 @@
   bool has_bisect = (mmd->flag &
                      (MOD_MIR_BISECT_AXIS_X | MOD_MIR_BISECT_AXIS_Y | MOD_MIR_BISECT_AXIS_Z));
 
-  ui::Layout &col = layout.column(false);
-  col.use_property_split_set(true);
+  col = &layout.column(false);
+  col->use_property_split_set(true);
 
   prop = RNA_struct_find_property(ptr, "use_axis");
-  row = &col.row(true, IFACE_("Axis"));
+  row = &col->row(true, IFACE_("Axis"));
   row->prop(ptr, prop, 0, 0, toggles_flag, IFACE_("X"), ICON_NONE);
   row->prop(ptr, prop, 1, 0, toggles_flag, IFACE_("Y"), ICON_NONE);
   row->prop(ptr, prop, 2, 0, toggles_flag, IFACE_("Z"), ICON_NONE);
 
   prop = RNA_struct_find_property(ptr, "use_bisect_axis");
-  row = &col.row(true, IFACE_("Bisect"));
+  row = &col->row(true, IFACE_("Bisect"));
   row->prop(ptr, prop, 0, 0, toggles_flag, IFACE_("X"), ICON_NONE);
   row->prop(ptr, prop, 1, 0, toggles_flag, IFACE_("Y"), ICON_NONE);
   row->prop(ptr, prop, 2, 0, toggles_flag, IFACE_("Z"), ICON_NONE);
 
   prop = RNA_struct_find_property(ptr, "use_bisect_flip_axis");
-  row = &col.row(true, IFACE_("Flip"));
+  row = &col->row(true, IFACE_("Flip"));
   row->active_set(has_bisect);
   row->prop(ptr, prop, 0, 0, toggles_flag, IFACE_("X"), ICON_NONE);
   row->prop(ptr, prop, 1, 0, toggles_flag, IFACE_("Y"), ICON_NONE);
   row->prop(ptr, prop, 2, 0, toggles_flag, IFACE_("Z"), ICON_NONE);
 
-  col.separator();
-
-  col.prop(ptr, "mirror_object", UI_ITEM_NONE, std::nullopt, ICON_NONE);
-
-<<<<<<< HEAD
-  /* bfa - our layout */
-  col = &layout->column(true);
+  col->separator();
+
+  col->prop(ptr, "mirror_object", UI_ITEM_NONE, std::nullopt, ICON_NONE);
+
+  /* bfa - our layout */
+  col = &layout.column(true);
   row = &col->row(true);
   row->use_property_split_set(false); /* bfa - use_property_split = False */
   row->separator(); /*bfa - indent*/
@@ -186,7 +180,7 @@
 
   /* bfa - our layout */
   /* NOTE: split amount here needs to be synced with normal labels */
-  uiLayout *split = &layout->split(0.385f, true);
+  ui::Layout *split = &layout.split(0.385f, true);
 
   /* bfa - our layout */
   row = &split->row(true);
@@ -208,55 +202,31 @@
   RNA_boolean_get_array(ptr, "use_bisect_axis", is_bisect_set);
 
   /* bfa - our layout */
-  col = &layout->row(true); /*bfa - col, not sub*/
+  col = &layout.row(true); /*bfa - col, not sub*/
   col->use_property_split_set(true);   /* bfa - use_property_split = true */
   col->active_set(is_bisect_set[0] || is_bisect_set[1] || is_bisect_set[2]);
   col->prop(ptr, "bisect_threshold", UI_ITEM_NONE, IFACE_("Bisect Distance"), ICON_NONE);
-=======
-  col.prop(
-      ptr, "use_clip", UI_ITEM_NONE, CTX_IFACE_(BLT_I18NCONTEXT_ID_MESH, "Clipping"), ICON_NONE);
-
-  row = &col.row(true, IFACE_("Merge"));
-  row->prop(ptr, "use_mirror_merge", UI_ITEM_NONE, "", ICON_NONE);
-  sub = &row->row(true);
-  sub->active_set(RNA_boolean_get(ptr, "use_mirror_merge"));
-  sub->prop(ptr, "merge_threshold", UI_ITEM_NONE, "", ICON_NONE);
-
-  sub = &col.row(true);
-  sub->active_set(has_bisect);
-  sub->prop(ptr, "bisect_threshold", UI_ITEM_NONE, IFACE_("Bisect Distance"), ICON_NONE);
->>>>>>> 85504da2
 
   modifier_error_message_draw(layout, ptr);
 }
 
 static void data_panel_draw(const bContext * /*C*/, Panel *panel)
 {
-<<<<<<< HEAD
-  uiLayout *col, *row; /*bfa - no *sub*/
-  uiLayout *layout = panel->layout;
-=======
-  ui::Layout *col, *row, *sub;
+  ui::Layout *col, *row; /*bfa - no *sub*/
   ui::Layout &layout = *panel->layout;
->>>>>>> 85504da2
 
   PointerRNA *ptr = modifier_panel_get_property_pointers(panel, nullptr);
 
   layout.use_property_split_set(true);
 
-<<<<<<< HEAD
-  col = &layout->column(true);
+  col = &layout.column(true);
   /* bfa - our layout */
   col->label(IFACE_("Mirror"), ICON_NONE); // bfa added label
-  uiLayout *split = &col->split(0.385f, true);
+  ui::Layout *split = &col->split(0.385f, true);
 
   /* bfa - our layout */
   row = &split->row(false);
   row->separator(); /*bfa - indent*/
-=======
-  col = &layout.column(true);
-  row = &col->row(true, IFACE_("Mirror U"));
->>>>>>> 85504da2
   row->use_property_decorate_set(false);
   row->use_property_split_set(false); /* bfa - use_property_split = False */
   row->prop(ptr, "use_mirror_u", UI_ITEM_NONE, "U", ICON_NONE); // bfa renamed Mirror U
@@ -280,7 +250,6 @@
   row->use_property_split_set(false); /* bfa - use_property_split = False */
   row->prop(ptr, "use_mirror_v", UI_ITEM_NONE, "V", ICON_NONE);
 
-<<<<<<< HEAD
   /* bfa - our layout */
   row = &split->row(false);
   if (RNA_boolean_get(ptr, "use_mirror_v")) {
@@ -290,7 +259,7 @@
     row->label(TIP_(""), ICON_DISCLOSURE_TRI_RIGHT);
   }
 
-  col = &layout->column(true);
+  col = &layout.column(true);
   col->label(IFACE_("Offset"), ICON_NONE); // bfa added label
   // bfa added Offset row indent
   row = &col->row(false);
@@ -301,7 +270,7 @@
   row->prop(ptr, "offset_v", UI_ITEM_R_SLIDER, IFACE_("V"), ICON_NONE);
 
   /* bfa - our layout */
-  col = &layout->column(true);
+  col = &layout.column(true);
   row = &col->row(true);
   row->use_property_split_set(false); /* bfa - use_property_split = False */
   row->prop(ptr, "use_mirror_vertex_groups", UI_ITEM_NONE, IFACE_("Vertex Groups"), ICON_NONE);
@@ -312,14 +281,6 @@
   row->use_property_split_set(false); /* bfa - use_property_split = False */
   row->prop(ptr, "use_mirror_udim", UI_ITEM_NONE, IFACE_("Flip UDIM"), ICON_NONE);
   row->decorator(ptr, "use_mirror_udim", 0); /*bfa - decorator*/
-=======
-  col = &layout.column(true);
-  col->prop(ptr, "offset_u", UI_ITEM_R_SLIDER, IFACE_("Offset U"), ICON_NONE);
-  col->prop(ptr, "offset_v", UI_ITEM_R_SLIDER, IFACE_("V"), ICON_NONE);
-
-  layout.prop(ptr, "use_mirror_vertex_groups", UI_ITEM_NONE, IFACE_("Vertex Groups"), ICON_NONE);
-  layout.prop(ptr, "use_mirror_udim", UI_ITEM_NONE, IFACE_("Flip UDIM"), ICON_NONE);
->>>>>>> 85504da2
 }
 
 static void panel_register(ARegionType *region_type)
