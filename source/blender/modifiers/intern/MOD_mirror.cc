/* SPDX-FileCopyrightText: 2005 Blender Foundation
 *
 * SPDX-License-Identifier: GPL-2.0-or-later */

/** \file
 * \ingroup modifiers
 */
/*BFA NOTE: This mostly setups properties panels*/
#include "BLI_math.h"
#include "BLI_span.hh"

#include "BLT_translation.h"

#include "DNA_defaults.h"
#include "DNA_mesh_types.h"
#include "DNA_object_types.h"
#include "DNA_screen_types.h"

#include "BKE_context.h"
#include "BKE_lib_id.h"
#include "BKE_lib_query.h"
#include "BKE_mesh_mirror.h"
#include "BKE_modifier.h"
#include "BKE_screen.h"

#include "UI_interface.h"
#include "UI_resources.h"

#include "RNA_access.h"
#include "RNA_prototypes.h"

#include "MEM_guardedalloc.h"

#include "DEG_depsgraph_build.h"
#include "DEG_depsgraph_query.h"

#include "MOD_modifiertypes.hh"
#include "MOD_ui_common.hh"

#include "GEO_mesh_merge_by_distance.hh"

using namespace blender;

static void init_data(ModifierData *md)
{
  MirrorModifierData *mmd = (MirrorModifierData *)md;

  BLI_assert(MEMCMP_STRUCT_AFTER_IS_ZERO(mmd, modifier));

  MEMCPY_STRUCT_AFTER(mmd, DNA_struct_default_get(MirrorModifierData), modifier);
}

static void foreach_ID_link(ModifierData *md, Object *ob, IDWalkFunc walk, void *user_data)
{
  MirrorModifierData *mmd = (MirrorModifierData *)md;

  walk(user_data, ob, (ID **)&mmd->mirror_ob, IDWALK_CB_NOP);
}

static void update_depsgraph(ModifierData *md, const ModifierUpdateDepsgraphContext *ctx)
{
  MirrorModifierData *mmd = (MirrorModifierData *)md;
  if (mmd->mirror_ob != nullptr) {
    DEG_add_object_relation(ctx->node, mmd->mirror_ob, DEG_OB_COMP_TRANSFORM, "Mirror Modifier");
    DEG_add_depends_on_transform_relation(ctx->node, "Mirror Modifier");
  }
}

static Mesh *mirror_apply_on_axis(MirrorModifierData *mmd,
                                  Object *ob,
                                  Mesh *mesh,
                                  const int axis,
                                  const bool use_correct_order_on_merge)
{
  int *vert_merge_map = nullptr;
  int vert_merge_map_len;
  Mesh *result = mesh;
  result = BKE_mesh_mirror_apply_mirror_on_axis_for_modifier(
      mmd, ob, result, axis, use_correct_order_on_merge, &vert_merge_map, &vert_merge_map_len);

  if (vert_merge_map) {
    /* Slow - so only call if one or more merge verts are found,
     * users may leave this on and not realize there is nothing to merge - campbell */

    /* TODO(mano-wii): Polygons with all vertices merged are the ones that form duplicates.
     * Therefore the duplicate face test can be skipped. */
    if (vert_merge_map_len) {
      Mesh *tmp = result;
      result = geometry::mesh_merge_verts(
          *tmp, MutableSpan<int>{vert_merge_map, result->totvert}, vert_merge_map_len, false);
      BKE_id_free(nullptr, tmp);
    }
    MEM_freeN(vert_merge_map);
  }

  return result;
}

static Mesh *mirrorModifier__doMirror(MirrorModifierData *mmd, Object *ob, Mesh *mesh)
{
  Mesh *result = mesh;
  const bool use_correct_order_on_merge = mmd->use_correct_order_on_merge;

  /* check which axes have been toggled and mirror accordingly */
  if (mmd->flag & MOD_MIR_AXIS_X) {
    result = mirror_apply_on_axis(mmd, ob, result, 0, use_correct_order_on_merge);
  }
  if (mmd->flag & MOD_MIR_AXIS_Y) {
    Mesh *tmp = result;
    result = mirror_apply_on_axis(mmd, ob, result, 1, use_correct_order_on_merge);
    if (tmp != mesh) {
      /* free intermediate results */
      BKE_id_free(nullptr, tmp);
    }
  }
  if (mmd->flag & MOD_MIR_AXIS_Z) {
    Mesh *tmp = result;
    result = mirror_apply_on_axis(mmd, ob, result, 2, use_correct_order_on_merge);
    if (tmp != mesh) {
      /* free intermediate results */
      BKE_id_free(nullptr, tmp);
    }
  }

  return result;
}

static Mesh *modify_mesh(ModifierData *md, const ModifierEvalContext *ctx, Mesh *mesh)
{
  Mesh *result;
  MirrorModifierData *mmd = (MirrorModifierData *)md;

  result = mirrorModifier__doMirror(mmd, ctx->object, mesh);

  return result;
}

static void panel_draw(const bContext * /*C*/, Panel *panel)
{
  uiLayout *row, *col; /*bfa - no *sub*/
  uiLayout *layout = panel->layout;
  const eUI_Item_Flag toggles_flag = UI_ITEM_R_TOGGLE | UI_ITEM_R_FORCE_BLANK_DECORATE;

  PropertyRNA *prop;
  PointerRNA ob_ptr;
  PointerRNA *ptr = modifier_panel_get_property_pointers(panel, &ob_ptr);
  MirrorModifierData *mmd = (MirrorModifierData *)ptr->data;
  bool has_bisect = (mmd->flag &
                     (MOD_MIR_BISECT_AXIS_X | MOD_MIR_BISECT_AXIS_X | MOD_MIR_BISECT_AXIS_X));

  col = uiLayoutColumn(layout, false);
  uiLayoutSetPropSep(col, true);

  prop = RNA_struct_find_property(ptr, "use_axis");
  row = uiLayoutRowWithHeading(col, true, IFACE_("Axis"));
  uiItemFullR(row, ptr, prop, 0, 0, toggles_flag, IFACE_("X"), ICON_NONE);
  uiItemFullR(row, ptr, prop, 1, 0, toggles_flag, IFACE_("Y"), ICON_NONE);
  uiItemFullR(row, ptr, prop, 2, 0, toggles_flag, IFACE_("Z"), ICON_NONE);

  prop = RNA_struct_find_property(ptr, "use_bisect_axis");
  row = uiLayoutRowWithHeading(col, true, IFACE_("Bisect"));
  uiItemFullR(row, ptr, prop, 0, 0, toggles_flag, IFACE_("X"), ICON_NONE);
  uiItemFullR(row, ptr, prop, 1, 0, toggles_flag, IFACE_("Y"), ICON_NONE);
  uiItemFullR(row, ptr, prop, 2, 0, toggles_flag, IFACE_("Z"), ICON_NONE);

  prop = RNA_struct_find_property(ptr, "use_bisect_flip_axis");
  row = uiLayoutRowWithHeading(col, true, IFACE_("Flip"));
  uiLayoutSetActive(row, has_bisect);
  uiItemFullR(row, ptr, prop, 0, 0, toggles_flag, IFACE_("X"), ICON_NONE);
  uiItemFullR(row, ptr, prop, 1, 0, toggles_flag, IFACE_("Y"), ICON_NONE);
  uiItemFullR(row, ptr, prop, 2, 0, toggles_flag, IFACE_("Z"), ICON_NONE);

  uiItemS(col);

  uiItemR(col, ptr, "mirror_object", UI_ITEM_NONE, nullptr, ICON_NONE);

<<<<<<< HEAD
  /*------------------- bfa - original props */
  // uiItemR(col, ptr, "use_clip", 0, CTX_IFACE_(BLT_I18NCONTEXT_ID_MESH, "Clipping"), ICON_NONE);

  col = uiLayoutColumn(layout, true);
  row = uiLayoutRow(col, true);
  uiLayoutSetPropSep(row, false); /* bfa - use_property_split = False */
  uiItemR(row, ptr, "use_clip", 0, IFACE_("Clipping"), ICON_NONE);
  uiItemDecoratorR(row, ptr, "use_clip", 0); /*bfa - decorator*/

  /* ------------ end bfa */

  /*------------------- bfa - original props */
  // row = uiLayoutRowWithHeading(col, true, IFACE_("Merge"));
  // uiItemR(row, ptr, "use_mirror_merge", 0, "", ICON_NONE);
  // sub = uiLayoutRow(row, true);
  // uiLayoutSetActive(sub, RNA_boolean_get(ptr, "use_mirror_merge"));
  // uiItemR(sub, ptr, "merge_threshold", 0, "", ICON_NONE);

  // ------------------ bfa new left aligned prop with triangle button to hide the slider

  /* NOTE: split amount here needs to be synced with normal labels */
  uiLayout *split = uiLayoutSplit(layout, 0.385f, true);

  /* FIRST PART ................................................ */
  row = uiLayoutRow(split, false);
  uiLayoutSetPropSep(row, false); /* bfa - use_property_split = False */
  uiItemR(row, ptr, "use_mirror_merge", 0, "Merge", ICON_NONE);
  uiItemDecoratorR(row, ptr, "use_mirror_merge", 0); /*bfa - decorator*/

  /* SECOND PART ................................................ */
  row = uiLayoutRow(split, false);
  if (RNA_boolean_get(ptr, "use_mirror_merge")) {
    uiLayoutSetPropSep(row, true);
    uiItemR(row, ptr, "merge_threshold", toggles_flag, "", ICON_NONE);
  }
  else {
    uiItemL(row, TIP_(""), ICON_DISCLOSURE_TRI_RIGHT);
  }
  // ------------------------------- end bfa

  bool is_bisect_set[3];
  RNA_boolean_get_array(ptr, "use_bisect_axis", is_bisect_set);

  col = uiLayoutRow(layout, true); /*bfa - col, not sub*/
  uiLayoutSetPropSep(col, true);   /* bfa - use_property_split = true */
  uiLayoutSetActive(col, is_bisect_set[0] || is_bisect_set[1] || is_bisect_set[2]);
  uiItemR(col, ptr, "bisect_threshold", 0, IFACE_("Bisect Distance"), ICON_NONE);
=======
  uiItemR(col,
          ptr,
          "use_clip",
          UI_ITEM_NONE,
          CTX_IFACE_(BLT_I18NCONTEXT_ID_MESH, "Clipping"),
          ICON_NONE);

  row = uiLayoutRowWithHeading(col, true, IFACE_("Merge"));
  uiItemR(row, ptr, "use_mirror_merge", UI_ITEM_NONE, "", ICON_NONE);
  sub = uiLayoutRow(row, true);
  uiLayoutSetActive(sub, RNA_boolean_get(ptr, "use_mirror_merge"));
  uiItemR(sub, ptr, "merge_threshold", UI_ITEM_NONE, "", ICON_NONE);

  sub = uiLayoutRow(col, true);
  uiLayoutSetActive(sub, has_bisect);
  uiItemR(sub, ptr, "bisect_threshold", UI_ITEM_NONE, IFACE_("Bisect Distance"), ICON_NONE);
>>>>>>> ddad588c

  modifier_panel_end(layout, ptr);
}

static void data_panel_draw(const bContext * /*C*/, Panel *panel)
{
  uiLayout *col, *row; /*bfa - no *sub*/
  uiLayout *layout = panel->layout;

  PointerRNA *ptr = modifier_panel_get_property_pointers(panel, nullptr);

  uiLayoutSetPropSep(layout, true);

  col = uiLayoutColumn(layout, true);

  /*------------------- bfa - original props */
  // row = uiLayoutRowWithHeading(col, true, IFACE_("Mirror U"));
  // uiLayoutSetPropDecorate(row, false);
  // sub = uiLayoutRow(row, true);
  // uiItemR(sub, ptr, "use_mirror_u", 0, "", ICON_NONE);
  // sub = uiLayoutRow(sub, true);
  // uiLayoutSetActive(sub, RNA_boolean_get(ptr, "use_mirror_u"));
  // uiItemR(sub, ptr, "mirror_offset_u", UI_ITEM_R_SLIDER, "", ICON_NONE);
  // uiItemDecoratorR(row, ptr, "mirror_offset_u", 0);

  // ------------------ bfa new left aligned prop with triangle button to hide the slider

  /* NOTE: split amount here needs to be synced with normal labels */
  uiLayout *split = uiLayoutSplit(col, 0.385f, true);

  /* FIRST PART ................................................ */
  row = uiLayoutRow(split, false);
  uiLayoutSetPropDecorate(row, false);
<<<<<<< HEAD
  uiLayoutSetPropSep(row, false); /* bfa - use_property_split = False */
  uiItemR(row, ptr, "use_mirror_u", 0, "Mirror U", ICON_NONE);

  /* SECOND PART ................................................ */
  row = uiLayoutRow(split, false);
  if (RNA_boolean_get(ptr, "use_mirror_u")) {
    uiItemR(row, ptr, "mirror_offset_u", UI_ITEM_R_SLIDER, "", ICON_NONE);
  }
  else {
    uiItemL(row, TIP_(""), ICON_DISCLOSURE_TRI_RIGHT);
  }

  // ------------------------------- end bfa

  /*------------------- bfa - original props */
  // row = uiLayoutRowWithHeading(col, true, IFACE_("V"));
  // uiLayoutSetPropDecorate(row, false);
  // sub = uiLayoutRow(row, true);
  // uiItemR(sub, ptr, "use_mirror_v", 0, "", ICON_NONE);
  // sub = uiLayoutRow(sub, true);
  // uiLayoutSetActive(sub, RNA_boolean_get(ptr, "use_mirror_v"));
  // uiItemR(sub, ptr, "mirror_offset_v", UI_ITEM_R_SLIDER, "", ICON_NONE);
  // uiItemDecoratorR(row, ptr, "mirror_offset_v", 0);

  // ------------------ bfa new left aligned prop with triangle button to hide the slider

  /* NOTE: split amount here needs to be synced with normal labels */
  split = uiLayoutSplit(col, 0.385f, true);

  /* FIRST PART ................................................ */
  row = uiLayoutRow(split, false);
  uiLayoutSetPropDecorate(row, false);
  uiLayoutSetPropSep(row, false); /* bfa - use_property_split = False */
  uiItemR(row, ptr, "use_mirror_v", 0, "V", ICON_NONE);

  /* SECOND PART ................................................ */
  row = uiLayoutRow(split, false);
  if (RNA_boolean_get(ptr, "use_mirror_v")) {
    uiItemR(row, ptr, "mirror_offset_v", UI_ITEM_R_SLIDER, "", ICON_NONE);
  }
  else {
    uiItemL(row, TIP_(""), ICON_DISCLOSURE_TRI_RIGHT);
  }

  // ------------------------------- end bfa
=======
  sub = uiLayoutRow(row, true);
  uiItemR(sub, ptr, "use_mirror_u", UI_ITEM_NONE, "", ICON_NONE);
  sub = uiLayoutRow(sub, true);
  uiLayoutSetActive(sub, RNA_boolean_get(ptr, "use_mirror_u"));
  uiItemR(sub, ptr, "mirror_offset_u", UI_ITEM_R_SLIDER, "", ICON_NONE);
  uiItemDecoratorR(row, ptr, "mirror_offset_u", 0);

  row = uiLayoutRowWithHeading(col, true, IFACE_("V"));
  uiLayoutSetPropDecorate(row, false);
  sub = uiLayoutRow(row, true);
  uiItemR(sub, ptr, "use_mirror_v", UI_ITEM_NONE, "", ICON_NONE);
  sub = uiLayoutRow(sub, true);
  uiLayoutSetActive(sub, RNA_boolean_get(ptr, "use_mirror_v"));
  uiItemR(sub, ptr, "mirror_offset_v", UI_ITEM_R_SLIDER, "", ICON_NONE);
  uiItemDecoratorR(row, ptr, "mirror_offset_v", 0);
>>>>>>> ddad588c

  col = uiLayoutColumn(layout, true);
  uiItemR(col, ptr, "offset_u", UI_ITEM_R_SLIDER, IFACE_("Offset U"), ICON_NONE);
  uiItemR(col, ptr, "offset_v", UI_ITEM_R_SLIDER, IFACE_("V"), ICON_NONE);

<<<<<<< HEAD
  /*------------------- bfa - original props */
  // uiItemR(layout, ptr, "use_mirror_vertex_groups", 0, IFACE_("Vertex Groups"), ICON_NONE);
  // uiItemR(layout, ptr, "use_mirror_udim", 0, IFACE_("Flip UDIM"), ICON_NONE);

  col = uiLayoutColumn(layout, true);
  row = uiLayoutRow(col, true);
  uiLayoutSetPropSep(row, false); /* bfa - use_property_split = False */
  uiItemR(row, ptr, "use_mirror_vertex_groups", 0, IFACE_("Vertex Groups"), ICON_NONE);
  uiItemDecoratorR(row, ptr, "use_mirror_vertex_groups", 0); /*bfa - decorator*/

  row = uiLayoutRow(col, true);
  uiLayoutSetPropSep(row, false); /* bfa - use_property_split = False */
  uiItemR(row, ptr, "use_mirror_udim", 0, IFACE_("Flip UDIM"), ICON_NONE);
  uiItemDecoratorR(row, ptr, "use_mirror_udim", 0); /*bfa - decorator*/

  /* ------------ end bfa */
=======
  uiItemR(
      layout, ptr, "use_mirror_vertex_groups", UI_ITEM_NONE, IFACE_("Vertex Groups"), ICON_NONE);
  uiItemR(layout, ptr, "use_mirror_udim", UI_ITEM_NONE, IFACE_("Flip UDIM"), ICON_NONE);
>>>>>>> ddad588c
}

static void panel_register(ARegionType *region_type)
{
  PanelType *panel_type = modifier_panel_register(region_type, eModifierType_Mirror, panel_draw);
  modifier_subpanel_register(region_type, "data", "Data", nullptr, data_panel_draw, panel_type);
}

ModifierTypeInfo modifierType_Mirror = {
    /*idname*/ "Mirror",
    /*name*/ N_("Mirror"),
    /*struct_name*/ "MirrorModifierData",
    /*struct_size*/ sizeof(MirrorModifierData),
    /*srna*/ &RNA_MirrorModifier,
    /*type*/ eModifierTypeType_Constructive,
    /*flags*/ eModifierTypeFlag_AcceptsMesh | eModifierTypeFlag_SupportsMapping |
        eModifierTypeFlag_SupportsEditmode | eModifierTypeFlag_EnableInEditmode |
        eModifierTypeFlag_AcceptsCVs |
        /* this is only the case when 'MOD_MIR_VGROUP' is used */
        eModifierTypeFlag_UsesPreview,
    /*icon*/ ICON_MOD_MIRROR,

    /*copy_data*/ BKE_modifier_copydata_generic,

    /*deform_verts*/ nullptr,
    /*deform_matrices*/ nullptr,
    /*deform_verts_EM*/ nullptr,
    /*deform_matrices_EM*/ nullptr,
    /*modify_mesh*/ modify_mesh,
    /*modify_geometry_set*/ nullptr,

    /*init_data*/ init_data,
    /*required_data_mask*/ nullptr,
    /*free_data*/ nullptr,
    /*is_disabled*/ nullptr,
    /*update_depsgraph*/ update_depsgraph,
    /*depends_on_time*/ nullptr,
    /*depends_on_normals*/ nullptr,
    /*foreach_ID_link*/ foreach_ID_link,
    /*foreach_tex_link*/ nullptr,
    /*free_runtime_data*/ nullptr,
    /*panel_register*/ panel_register,
    /*blend_write*/ nullptr,
    /*blend_read*/ nullptr,
};<|MERGE_RESOLUTION|>--- conflicted
+++ resolved
@@ -174,24 +174,28 @@
 
   uiItemR(col, ptr, "mirror_object", UI_ITEM_NONE, nullptr, ICON_NONE);
 
-<<<<<<< HEAD
-  /*------------------- bfa - original props */
-  // uiItemR(col, ptr, "use_clip", 0, CTX_IFACE_(BLT_I18NCONTEXT_ID_MESH, "Clipping"), ICON_NONE);
+  /*------------------- bfa - original props */
+  // uiItemR(col,
+  //         ptr,
+  //         "use_clip",
+  //         UI_ITEM_NONE,
+  //         CTX_IFACE_(BLT_I18NCONTEXT_ID_MESH, "Clipping"),
+  //         ICON_NONE);
 
   col = uiLayoutColumn(layout, true);
   row = uiLayoutRow(col, true);
   uiLayoutSetPropSep(row, false); /* bfa - use_property_split = False */
-  uiItemR(row, ptr, "use_clip", 0, IFACE_("Clipping"), ICON_NONE);
+  uiItemR(row, ptr, "use_clip", UI_ITEM_NONE, IFACE_("Clipping"), ICON_NONE);
   uiItemDecoratorR(row, ptr, "use_clip", 0); /*bfa - decorator*/
 
   /* ------------ end bfa */
 
   /*------------------- bfa - original props */
   // row = uiLayoutRowWithHeading(col, true, IFACE_("Merge"));
-  // uiItemR(row, ptr, "use_mirror_merge", 0, "", ICON_NONE);
+  // uiItemR(row, ptr, "use_mirror_merge", UI_ITEM_NONE, "", ICON_NONE);
   // sub = uiLayoutRow(row, true);
   // uiLayoutSetActive(sub, RNA_boolean_get(ptr, "use_mirror_merge"));
-  // uiItemR(sub, ptr, "merge_threshold", 0, "", ICON_NONE);
+  // uiItemR(sub, ptr, "merge_threshold", UI_ITEM_NONE, "", ICON_NONE);
 
   // ------------------ bfa new left aligned prop with triangle button to hide the slider
 
@@ -201,7 +205,7 @@
   /* FIRST PART ................................................ */
   row = uiLayoutRow(split, false);
   uiLayoutSetPropSep(row, false); /* bfa - use_property_split = False */
-  uiItemR(row, ptr, "use_mirror_merge", 0, "Merge", ICON_NONE);
+  uiItemR(row, ptr, "use_mirror_merge", UI_ITEM_NONE, "Merge", ICON_NONE);
   uiItemDecoratorR(row, ptr, "use_mirror_merge", 0); /*bfa - decorator*/
 
   /* SECOND PART ................................................ */
@@ -221,25 +225,7 @@
   col = uiLayoutRow(layout, true); /*bfa - col, not sub*/
   uiLayoutSetPropSep(col, true);   /* bfa - use_property_split = true */
   uiLayoutSetActive(col, is_bisect_set[0] || is_bisect_set[1] || is_bisect_set[2]);
-  uiItemR(col, ptr, "bisect_threshold", 0, IFACE_("Bisect Distance"), ICON_NONE);
-=======
-  uiItemR(col,
-          ptr,
-          "use_clip",
-          UI_ITEM_NONE,
-          CTX_IFACE_(BLT_I18NCONTEXT_ID_MESH, "Clipping"),
-          ICON_NONE);
-
-  row = uiLayoutRowWithHeading(col, true, IFACE_("Merge"));
-  uiItemR(row, ptr, "use_mirror_merge", UI_ITEM_NONE, "", ICON_NONE);
-  sub = uiLayoutRow(row, true);
-  uiLayoutSetActive(sub, RNA_boolean_get(ptr, "use_mirror_merge"));
-  uiItemR(sub, ptr, "merge_threshold", UI_ITEM_NONE, "", ICON_NONE);
-
-  sub = uiLayoutRow(col, true);
-  uiLayoutSetActive(sub, has_bisect);
-  uiItemR(sub, ptr, "bisect_threshold", UI_ITEM_NONE, IFACE_("Bisect Distance"), ICON_NONE);
->>>>>>> ddad588c
+  uiItemR(col, ptr, "bisect_threshold", UI_ITEM_NONE, IFACE_("Bisect Distance"), ICON_NONE);
 
   modifier_panel_end(layout, ptr);
 }
@@ -259,7 +245,7 @@
   // row = uiLayoutRowWithHeading(col, true, IFACE_("Mirror U"));
   // uiLayoutSetPropDecorate(row, false);
   // sub = uiLayoutRow(row, true);
-  // uiItemR(sub, ptr, "use_mirror_u", 0, "", ICON_NONE);
+  // uiItemR(sub, ptr, "use_mirror_u", UI_ITEM_NONE, "", ICON_NONE);
   // sub = uiLayoutRow(sub, true);
   // uiLayoutSetActive(sub, RNA_boolean_get(ptr, "use_mirror_u"));
   // uiItemR(sub, ptr, "mirror_offset_u", UI_ITEM_R_SLIDER, "", ICON_NONE);
@@ -273,9 +259,8 @@
   /* FIRST PART ................................................ */
   row = uiLayoutRow(split, false);
   uiLayoutSetPropDecorate(row, false);
-<<<<<<< HEAD
-  uiLayoutSetPropSep(row, false); /* bfa - use_property_split = False */
-  uiItemR(row, ptr, "use_mirror_u", 0, "Mirror U", ICON_NONE);
+  uiLayoutSetPropSep(row, false); /* bfa - use_property_split = False */
+  uiItemR(row, ptr, "use_mirror_u", UI_ITEM_NONE, "Mirror U", ICON_NONE);
 
   /* SECOND PART ................................................ */
   row = uiLayoutRow(split, false);
@@ -289,10 +274,8 @@
   // ------------------------------- end bfa
 
   /*------------------- bfa - original props */
-  // row = uiLayoutRowWithHeading(col, true, IFACE_("V"));
-  // uiLayoutSetPropDecorate(row, false);
   // sub = uiLayoutRow(row, true);
-  // uiItemR(sub, ptr, "use_mirror_v", 0, "", ICON_NONE);
+  // uiItemR(sub, ptr, "use_mirror_v", UI_ITEM_NONE, "", ICON_NONE);
   // sub = uiLayoutRow(sub, true);
   // uiLayoutSetActive(sub, RNA_boolean_get(ptr, "use_mirror_v"));
   // uiItemR(sub, ptr, "mirror_offset_v", UI_ITEM_R_SLIDER, "", ICON_NONE);
@@ -307,7 +290,7 @@
   row = uiLayoutRow(split, false);
   uiLayoutSetPropDecorate(row, false);
   uiLayoutSetPropSep(row, false); /* bfa - use_property_split = False */
-  uiItemR(row, ptr, "use_mirror_v", 0, "V", ICON_NONE);
+  uiItemR(row, ptr, "use_mirror_v", UI_ITEM_NONE, "V", ICON_NONE);
 
   /* SECOND PART ................................................ */
   row = uiLayoutRow(split, false);
@@ -319,50 +302,29 @@
   }
 
   // ------------------------------- end bfa
-=======
-  sub = uiLayoutRow(row, true);
-  uiItemR(sub, ptr, "use_mirror_u", UI_ITEM_NONE, "", ICON_NONE);
-  sub = uiLayoutRow(sub, true);
-  uiLayoutSetActive(sub, RNA_boolean_get(ptr, "use_mirror_u"));
-  uiItemR(sub, ptr, "mirror_offset_u", UI_ITEM_R_SLIDER, "", ICON_NONE);
-  uiItemDecoratorR(row, ptr, "mirror_offset_u", 0);
-
-  row = uiLayoutRowWithHeading(col, true, IFACE_("V"));
-  uiLayoutSetPropDecorate(row, false);
-  sub = uiLayoutRow(row, true);
-  uiItemR(sub, ptr, "use_mirror_v", UI_ITEM_NONE, "", ICON_NONE);
-  sub = uiLayoutRow(sub, true);
-  uiLayoutSetActive(sub, RNA_boolean_get(ptr, "use_mirror_v"));
-  uiItemR(sub, ptr, "mirror_offset_v", UI_ITEM_R_SLIDER, "", ICON_NONE);
-  uiItemDecoratorR(row, ptr, "mirror_offset_v", 0);
->>>>>>> ddad588c
 
   col = uiLayoutColumn(layout, true);
   uiItemR(col, ptr, "offset_u", UI_ITEM_R_SLIDER, IFACE_("Offset U"), ICON_NONE);
   uiItemR(col, ptr, "offset_v", UI_ITEM_R_SLIDER, IFACE_("V"), ICON_NONE);
 
-<<<<<<< HEAD
-  /*------------------- bfa - original props */
-  // uiItemR(layout, ptr, "use_mirror_vertex_groups", 0, IFACE_("Vertex Groups"), ICON_NONE);
-  // uiItemR(layout, ptr, "use_mirror_udim", 0, IFACE_("Flip UDIM"), ICON_NONE);
+  /*------------------- bfa - original props */
+  // uiItemR(
+  //     layout, ptr, "use_mirror_vertex_groups", UI_ITEM_NONE, IFACE_("Vertex Groups"),
+  //     ICON_NONE);
+  // uiItemR(layout, ptr, "use_mirror_udim", UI_ITEM_NONE, IFACE_("Flip UDIM"), ICON_NONE);
 
   col = uiLayoutColumn(layout, true);
   row = uiLayoutRow(col, true);
   uiLayoutSetPropSep(row, false); /* bfa - use_property_split = False */
-  uiItemR(row, ptr, "use_mirror_vertex_groups", 0, IFACE_("Vertex Groups"), ICON_NONE);
+  uiItemR(row, ptr, "use_mirror_vertex_groups", UI_ITEM_NONE, IFACE_("Vertex Groups"), ICON_NONE);
   uiItemDecoratorR(row, ptr, "use_mirror_vertex_groups", 0); /*bfa - decorator*/
 
   row = uiLayoutRow(col, true);
   uiLayoutSetPropSep(row, false); /* bfa - use_property_split = False */
-  uiItemR(row, ptr, "use_mirror_udim", 0, IFACE_("Flip UDIM"), ICON_NONE);
+  uiItemR(row, ptr, "use_mirror_udim", UI_ITEM_NONE, IFACE_("Flip UDIM"), ICON_NONE);
   uiItemDecoratorR(row, ptr, "use_mirror_udim", 0); /*bfa - decorator*/
 
   /* ------------ end bfa */
-=======
-  uiItemR(
-      layout, ptr, "use_mirror_vertex_groups", UI_ITEM_NONE, IFACE_("Vertex Groups"), ICON_NONE);
-  uiItemR(layout, ptr, "use_mirror_udim", UI_ITEM_NONE, IFACE_("Flip UDIM"), ICON_NONE);
->>>>>>> ddad588c
 }
 
 static void panel_register(ARegionType *region_type)
