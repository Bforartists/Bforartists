/* SPDX-FileCopyrightText: 2023 Blender Authors
 *
 * SPDX-License-Identifier: GPL-2.0-or-later */

/** \file
 * \ingroup modifiers
 */

#include "BKE_lib_query.hh"
#include "BKE_mesh.hh"
#include "BKE_modifier.hh"
#include "BKE_volume.hh"
#include "BKE_volume_grid.hh"
#include "BKE_volume_to_mesh.hh"

#include "BLT_translation.hh"

#include "MOD_ui_common.hh"

#include "DNA_modifier_types.h"
#include "DNA_object_types.h"
#include "DNA_screen_types.h"

#include "UI_interface.hh"
#include "UI_resources.hh"

#include "RNA_prototypes.hh"

#include "BLI_math_matrix_types.hh"
#include "BLI_span.hh"
#include "BLI_string.h"

#include "DEG_depsgraph_query.hh"

#ifdef WITH_OPENVDB
#  include <openvdb/tools/GridTransformer.h>
#  include <openvdb/tools/VolumeToMesh.h>
#endif

using blender::float3;
using blender::float4x4;
using blender::Span;

static void init_data(ModifierData *md)
{
  VolumeToMeshModifierData *vmmd = reinterpret_cast<VolumeToMeshModifierData *>(md);
  vmmd->object = nullptr;
  vmmd->threshold = 0.1f;
  STRNCPY(vmmd->grid_name, "density");
  vmmd->adaptivity = 0.0f;
  vmmd->resolution_mode = VOLUME_TO_MESH_RESOLUTION_MODE_GRID;
  vmmd->voxel_amount = 32;
  vmmd->voxel_size = 0.1f;
  vmmd->flag = 0;
}

static void update_depsgraph(ModifierData *md, const ModifierUpdateDepsgraphContext *ctx)
{
  VolumeToMeshModifierData *vmmd = reinterpret_cast<VolumeToMeshModifierData *>(md);
  DEG_add_depends_on_transform_relation(ctx->node, "Volume to Mesh Modifier");
  if (vmmd->object) {
    DEG_add_object_relation(
        ctx->node, vmmd->object, DEG_OB_COMP_GEOMETRY, "Volume to Mesh Modifier");
    DEG_add_object_relation(
        ctx->node, vmmd->object, DEG_OB_COMP_TRANSFORM, "Volume to Mesh Modifier");
  }
}

static void foreach_ID_link(ModifierData *md, Object *ob, IDWalkFunc walk, void *user_data)
{
  VolumeToMeshModifierData *vmmd = reinterpret_cast<VolumeToMeshModifierData *>(md);
  walk(user_data, ob, (ID **)&vmmd->object, IDWALK_CB_NOP);
}

static void panel_draw(const bContext * /*C*/, Panel *panel)
{
  uiLayout *layout = panel->layout;
  uiLayout *row, *col; /*bfa*/

  PointerRNA *ptr = modifier_panel_get_property_pointers(panel, nullptr);
  VolumeToMeshModifierData *vmmd = static_cast<VolumeToMeshModifierData *>(ptr->data);

  uiLayoutSetPropSep(layout, true);

  {
<<<<<<< HEAD
    col = uiLayoutColumn(layout, false); /*bfa*/
=======
    uiLayout *col = &layout->column(false);
>>>>>>> 9ed594fb
    uiItemR(col, ptr, "object", UI_ITEM_NONE, std::nullopt, ICON_NONE);
    uiItemR(col, ptr, "grid_name", UI_ITEM_NONE, std::nullopt, ICON_NONE);
  }

  {
<<<<<<< HEAD
    col = uiLayoutColumn(layout, false); /*bfa*/
=======
    uiLayout *col = &layout->column(false);
>>>>>>> 9ed594fb
    uiItemR(col, ptr, "resolution_mode", UI_ITEM_NONE, std::nullopt, ICON_NONE);
    if (vmmd->resolution_mode == VOLUME_TO_MESH_RESOLUTION_MODE_VOXEL_AMOUNT) {
      uiItemR(col, ptr, "voxel_amount", UI_ITEM_NONE, std::nullopt, ICON_NONE);
    }
    else if (vmmd->resolution_mode == VOLUME_TO_MESH_RESOLUTION_MODE_VOXEL_SIZE) {
      uiItemR(col, ptr, "voxel_size", UI_ITEM_NONE, std::nullopt, ICON_NONE);
    }
  }

  {
<<<<<<< HEAD
    col = uiLayoutColumn(layout, false); /*bfa*/
=======
    uiLayout *col = &layout->column(false);
>>>>>>> 9ed594fb
    uiItemR(col, ptr, "threshold", UI_ITEM_NONE, std::nullopt, ICON_NONE);
    uiItemR(col, ptr, "adaptivity", UI_ITEM_NONE, std::nullopt, ICON_NONE);

    /*------------------- bfa - original props */
    // uiItemR(col, ptr, "use_smooth_shade", UI_ITEM_NONE, nullptr, ICON_NONE);

    col = uiLayoutColumn(layout, true);
    row = uiLayoutRow(col, true);
    uiLayoutSetPropSep(row, false); /* bfa - use_property_split = False */
    uiItemR(row, ptr, "use_smooth_shade", UI_ITEM_NONE, std::nullopt, ICON_NONE);
    uiItemDecoratorR(row, ptr, "use_smooth_shade", 0); /*bfa - decorator*/
    /* ------------ end bfa */
  }

  modifier_panel_end(layout, ptr);
}

static void panel_register(ARegionType *region_type)
{
  modifier_panel_register(region_type, eModifierType_VolumeToMesh, panel_draw);
}

static Mesh *create_empty_mesh(const Mesh *input_mesh)
{
  Mesh *new_mesh = BKE_mesh_new_nomain(0, 0, 0, 0);
  BKE_mesh_copy_parameters_for_eval(new_mesh, input_mesh);
  return new_mesh;
}

static Mesh *modify_mesh(ModifierData *md, const ModifierEvalContext *ctx, Mesh *input_mesh)
{
  using namespace blender;
#ifdef WITH_OPENVDB
  VolumeToMeshModifierData *vmmd = reinterpret_cast<VolumeToMeshModifierData *>(md);
  if (vmmd->object == nullptr) {
    return create_empty_mesh(input_mesh);
  }
  if (vmmd->object->type != OB_VOLUME) {
    return create_empty_mesh(input_mesh);
  }
  if (vmmd->resolution_mode == VOLUME_TO_MESH_RESOLUTION_MODE_VOXEL_SIZE &&
      vmmd->voxel_size == 0.0f)
  {
    return create_empty_mesh(input_mesh);
  }
  if (vmmd->resolution_mode == VOLUME_TO_MESH_RESOLUTION_MODE_VOXEL_AMOUNT &&
      vmmd->voxel_amount == 0)
  {
    return create_empty_mesh(input_mesh);
  }

  const Volume *volume = static_cast<Volume *>(vmmd->object->data);

  BKE_volume_load(volume, DEG_get_bmain(ctx->depsgraph));
  const blender::bke::VolumeGridData *volume_grid = BKE_volume_grid_find(volume, vmmd->grid_name);
  if (volume_grid == nullptr) {
    BKE_modifier_set_error(ctx->object, md, "Cannot find '%s' grid", vmmd->grid_name);
    return create_empty_mesh(input_mesh);
  }

  blender::bke::VolumeTreeAccessToken tree_token;
  const openvdb::GridBase &local_grid = volume_grid->grid(tree_token);

  openvdb::math::Transform::Ptr transform = local_grid.transform().copy();
  transform->postMult(openvdb::Mat4d(vmmd->object->object_to_world().base_ptr()));
  openvdb::Mat4d imat = openvdb::Mat4d(ctx->object->world_to_object().base_ptr());
  /* `imat` had floating point issues and wasn't affine. */
  imat.setCol(3, openvdb::Vec4d(0, 0, 0, 1));
  transform->postMult(imat);

  /* Create a temporary transformed grid. The underlying tree is shared. */
  openvdb::GridBase::ConstPtr transformed_grid = local_grid.copyGridReplacingTransform(transform);

  bke::VolumeToMeshResolution resolution;
  resolution.mode = (VolumeToMeshResolutionMode)vmmd->resolution_mode;
  if (resolution.mode == VOLUME_TO_MESH_RESOLUTION_MODE_VOXEL_AMOUNT) {
    resolution.settings.voxel_amount = vmmd->voxel_amount;
  }
  if (resolution.mode == VOLUME_TO_MESH_RESOLUTION_MODE_VOXEL_SIZE) {
    resolution.settings.voxel_size = vmmd->voxel_size;
  }

  Mesh *mesh = bke::volume_to_mesh(
      *transformed_grid, resolution, vmmd->threshold, vmmd->adaptivity);
  if (mesh == nullptr) {
    BKE_modifier_set_error(ctx->object, md, "Could not generate mesh from grid");
    return create_empty_mesh(input_mesh);
  }

  BKE_mesh_copy_parameters_for_eval(mesh, input_mesh);
  bke::mesh_smooth_set(*mesh, vmmd->flag & VOLUME_TO_MESH_USE_SMOOTH_SHADE);
  return mesh;
#else
  UNUSED_VARS(md);
  BKE_modifier_set_error(ctx->object, md, "Compiled without OpenVDB");
  return create_empty_mesh(input_mesh);
#endif
}

ModifierTypeInfo modifierType_VolumeToMesh = {
    /*idname*/ "Volume to Mesh",
    /*name*/ N_("Volume to Mesh"),
    /*struct_name*/ "VolumeToMeshModifierData",
    /*struct_size*/ sizeof(VolumeToMeshModifierData),
    /*srna*/ &RNA_VolumeToMeshModifier,
    /*type*/ ModifierTypeType::Constructive,
    /*flags*/ eModifierTypeFlag_AcceptsMesh,
    /*icon*/ ICON_VOLUME_DATA, /* TODO: Use correct icon. */

    /*copy_data*/ BKE_modifier_copydata_generic,

    /*deform_verts*/ nullptr,
    /*deform_matrices*/ nullptr,
    /*deform_verts_EM*/ nullptr,
    /*deform_matrices_EM*/ nullptr,
    /*modify_mesh*/ modify_mesh,
    /*modify_geometry_set*/ nullptr,

    /*init_data*/ init_data,
    /*required_data_mask*/ nullptr,
    /*free_data*/ nullptr,
    /*is_disabled*/ nullptr,
    /*update_depsgraph*/ update_depsgraph,
    /*depends_on_time*/ nullptr,
    /*depends_on_normals*/ nullptr,
    /*foreach_ID_link*/ foreach_ID_link,
    /*foreach_tex_link*/ nullptr,
    /*free_runtime_data*/ nullptr,
    /*panel_register*/ panel_register,
    /*blend_write*/ nullptr,
    /*blend_read*/ nullptr,
    /*foreach_cache*/ nullptr,
};<|MERGE_RESOLUTION|>--- conflicted
+++ resolved
@@ -83,21 +83,13 @@
   uiLayoutSetPropSep(layout, true);
 
   {
-<<<<<<< HEAD
-    col = uiLayoutColumn(layout, false); /*bfa*/
-=======
-    uiLayout *col = &layout->column(false);
->>>>>>> 9ed594fb
+    col = &layout->column(false);
     uiItemR(col, ptr, "object", UI_ITEM_NONE, std::nullopt, ICON_NONE);
     uiItemR(col, ptr, "grid_name", UI_ITEM_NONE, std::nullopt, ICON_NONE);
   }
 
   {
-<<<<<<< HEAD
-    col = uiLayoutColumn(layout, false); /*bfa*/
-=======
-    uiLayout *col = &layout->column(false);
->>>>>>> 9ed594fb
+    col = &layout->column(false);
     uiItemR(col, ptr, "resolution_mode", UI_ITEM_NONE, std::nullopt, ICON_NONE);
     if (vmmd->resolution_mode == VOLUME_TO_MESH_RESOLUTION_MODE_VOXEL_AMOUNT) {
       uiItemR(col, ptr, "voxel_amount", UI_ITEM_NONE, std::nullopt, ICON_NONE);
@@ -108,19 +100,15 @@
   }
 
   {
-<<<<<<< HEAD
-    col = uiLayoutColumn(layout, false); /*bfa*/
-=======
-    uiLayout *col = &layout->column(false);
->>>>>>> 9ed594fb
+    col = &layout->column(false);
     uiItemR(col, ptr, "threshold", UI_ITEM_NONE, std::nullopt, ICON_NONE);
     uiItemR(col, ptr, "adaptivity", UI_ITEM_NONE, std::nullopt, ICON_NONE);
 
     /*------------------- bfa - original props */
     // uiItemR(col, ptr, "use_smooth_shade", UI_ITEM_NONE, nullptr, ICON_NONE);
 
-    col = uiLayoutColumn(layout, true);
-    row = uiLayoutRow(col, true);
+    col = &layout->column(true);
+    row = col->row(true);
     uiLayoutSetPropSep(row, false); /* bfa - use_property_split = False */
     uiItemR(row, ptr, "use_smooth_shade", UI_ITEM_NONE, std::nullopt, ICON_NONE);
     uiItemDecoratorR(row, ptr, "use_smooth_shade", 0); /*bfa - decorator*/
