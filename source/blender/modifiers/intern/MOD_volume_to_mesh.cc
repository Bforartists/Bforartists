--- conflicted
+++ resolved
@@ -83,25 +83,14 @@
   uiLayoutSetPropSep(layout, true);
 
   {
-<<<<<<< HEAD
-    col = &layout->column(false); /*bfa*/ 
-    uiItemR(col, ptr, "object", UI_ITEM_NONE, std::nullopt, ICON_NONE);
-    uiItemR(col, ptr, "grid_name", UI_ITEM_NONE, std::nullopt, ICON_NONE);
-  }
-
-  {
     col = &layout->column(false); /*bfa*/
-    uiItemR(col, ptr, "resolution_mode", UI_ITEM_NONE, std::nullopt, ICON_NONE);
-=======
-    uiLayout *col = &layout->column(false);
     col->prop(ptr, "object", UI_ITEM_NONE, std::nullopt, ICON_NONE);
     col->prop(ptr, "grid_name", UI_ITEM_NONE, std::nullopt, ICON_NONE);
   }
 
   {
-    uiLayout *col = &layout->column(false);
+    col = &layout->column(false); /*bfa*/
     col->prop(ptr, "resolution_mode", UI_ITEM_NONE, std::nullopt, ICON_NONE);
->>>>>>> 4c0ab977
     if (vmmd->resolution_mode == VOLUME_TO_MESH_RESOLUTION_MODE_VOXEL_AMOUNT) {
       col->prop(ptr, "voxel_amount", UI_ITEM_NONE, std::nullopt, ICON_NONE);
     }
@@ -111,26 +100,17 @@
   }
 
   {
-<<<<<<< HEAD
     col = &layout->column(false); /*bfa*/
-    uiItemR(col, ptr, "threshold", UI_ITEM_NONE, std::nullopt, ICON_NONE);
-    uiItemR(col, ptr, "adaptivity", UI_ITEM_NONE, std::nullopt, ICON_NONE);
+    col->prop(ptr, "threshold", UI_ITEM_NONE, std::nullopt, ICON_NONE);
+    col->prop(ptr, "adaptivity", UI_ITEM_NONE, std::nullopt, ICON_NONE);
 
     /*------------------- bfa - original props */
-    // uiItemR(col, ptr, "use_smooth_shade", UI_ITEM_NONE, nullptr, ICON_NONE);
-
     col = &layout->column(false);;
     row = &col->row(true);
     uiLayoutSetPropSep(row, false); /* bfa - use_property_split = False */
-    uiItemR(row, ptr, "use_smooth_shade", UI_ITEM_NONE, std::nullopt, ICON_NONE);
+    col->prop(ptr, "use_smooth_shade", UI_ITEM_NONE, std::nullopt, ICON_NONE);
     uiItemDecoratorR(row, ptr, "use_smooth_shade", 0); /*bfa - decorator*/
     /* ------------ end bfa */
-=======
-    uiLayout *col = &layout->column(false);
-    col->prop(ptr, "threshold", UI_ITEM_NONE, std::nullopt, ICON_NONE);
-    col->prop(ptr, "adaptivity", UI_ITEM_NONE, std::nullopt, ICON_NONE);
-    col->prop(ptr, "use_smooth_shade", UI_ITEM_NONE, std::nullopt, ICON_NONE);
->>>>>>> 4c0ab977
   }
 
   modifier_panel_end(layout, ptr);
