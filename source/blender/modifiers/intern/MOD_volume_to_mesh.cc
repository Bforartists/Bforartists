/* SPDX-FileCopyrightText: 2023 Blender Foundation
 *
 * SPDX-License-Identifier: GPL-2.0-or-later */

/** \file
 * \ingroup modifiers
 */

#include <vector>

#include "BKE_lib_query.h"
#include "BKE_mesh.hh"
#include "BKE_modifier.h"
#include "BKE_volume.h"
#include "BKE_volume_openvdb.hh"
#include "BKE_volume_to_mesh.hh"

#include "BLT_translation.h"

#include "MOD_modifiertypes.hh"
#include "MOD_ui_common.hh"

#include "DNA_mesh_types.h"
#include "DNA_meshdata_types.h"
#include "DNA_modifier_types.h"
#include "DNA_object_types.h"
#include "DNA_screen_types.h"
#include "DNA_volume_types.h"

#include "UI_interface.h"
#include "UI_resources.h"

#include "RNA_access.h"
#include "RNA_prototypes.h"

#include "BLI_math_matrix_types.hh"
#include "BLI_math_vector.h"
#include "BLI_span.hh"
#include "BLI_timeit.hh"

#include "DEG_depsgraph_query.h"

#ifdef WITH_OPENVDB
#  include <openvdb/tools/GridTransformer.h>
#  include <openvdb/tools/VolumeToMesh.h>
#endif

using blender::float3;
using blender::float4x4;
using blender::Span;

static void init_data(ModifierData *md)
{
  VolumeToMeshModifierData *vmmd = reinterpret_cast<VolumeToMeshModifierData *>(md);
  vmmd->object = nullptr;
  vmmd->threshold = 0.1f;
  STRNCPY(vmmd->grid_name, "density");
  vmmd->adaptivity = 0.0f;
  vmmd->resolution_mode = VOLUME_TO_MESH_RESOLUTION_MODE_GRID;
  vmmd->voxel_amount = 32;
  vmmd->voxel_size = 0.1f;
  vmmd->flag = 0;
}

static void update_depsgraph(ModifierData *md, const ModifierUpdateDepsgraphContext *ctx)
{
  VolumeToMeshModifierData *vmmd = reinterpret_cast<VolumeToMeshModifierData *>(md);
  DEG_add_depends_on_transform_relation(ctx->node, "Volume to Mesh Modifier");
  if (vmmd->object) {
    DEG_add_object_relation(
        ctx->node, vmmd->object, DEG_OB_COMP_GEOMETRY, "Volume to Mesh Modifier");
    DEG_add_object_relation(
        ctx->node, vmmd->object, DEG_OB_COMP_TRANSFORM, "Volume to Mesh Modifier");
  }
}

static void foreach_ID_link(ModifierData *md, Object *ob, IDWalkFunc walk, void *user_data)
{
  VolumeToMeshModifierData *vmmd = reinterpret_cast<VolumeToMeshModifierData *>(md);
  walk(user_data, ob, (ID **)&vmmd->object, IDWALK_CB_NOP);
}

static void panel_draw(const bContext * /*C*/, Panel *panel)
{
  uiLayout *layout = panel->layout;
  uiLayout *row, *col; /*bfa*/

  PointerRNA *ptr = modifier_panel_get_property_pointers(panel, nullptr);
  VolumeToMeshModifierData *vmmd = static_cast<VolumeToMeshModifierData *>(ptr->data);

  uiLayoutSetPropSep(layout, true);

  {
<<<<<<< HEAD
    col = uiLayoutColumn(layout, false); /*bfa*/
    uiItemR(col, ptr, "object", 0, nullptr, ICON_NONE);
    uiItemR(col, ptr, "grid_name", 0, nullptr, ICON_NONE);
  }

  {
    col = uiLayoutColumn(layout, false); /*bfa*/
    uiItemR(col, ptr, "resolution_mode", 0, nullptr, ICON_NONE);
=======
    uiLayout *col = uiLayoutColumn(layout, false);
    uiItemR(col, ptr, "object", UI_ITEM_NONE, nullptr, ICON_NONE);
    uiItemR(col, ptr, "grid_name", UI_ITEM_NONE, nullptr, ICON_NONE);
  }

  {
    uiLayout *col = uiLayoutColumn(layout, false);
    uiItemR(col, ptr, "resolution_mode", UI_ITEM_NONE, nullptr, ICON_NONE);
>>>>>>> c2bf0eed
    if (vmmd->resolution_mode == VOLUME_TO_MESH_RESOLUTION_MODE_VOXEL_AMOUNT) {
      uiItemR(col, ptr, "voxel_amount", UI_ITEM_NONE, nullptr, ICON_NONE);
    }
    else if (vmmd->resolution_mode == VOLUME_TO_MESH_RESOLUTION_MODE_VOXEL_SIZE) {
      uiItemR(col, ptr, "voxel_size", UI_ITEM_NONE, nullptr, ICON_NONE);
    }
  }

  {
<<<<<<< HEAD
    col = uiLayoutColumn(layout, false); /*bfa*/
    uiItemR(col, ptr, "threshold", 0, nullptr, ICON_NONE);
    uiItemR(col, ptr, "adaptivity", 0, nullptr, ICON_NONE);

    /*------------------- bfa - original props */
    // uiItemR(col, ptr, "use_smooth_shade", 0, nullptr, ICON_NONE);

    col = uiLayoutColumn(layout, true);
    row = uiLayoutRow(col, true);
    uiLayoutSetPropSep(row, false); /* bfa - use_property_split = False */
    uiItemR(row, ptr, "use_smooth_shade", 0, NULL, ICON_NONE);
    uiItemDecoratorR(row, ptr, "use_smooth_shade", 0); /*bfa - decorator*/
    /* ------------ end bfa */
=======
    uiLayout *col = uiLayoutColumn(layout, false);
    uiItemR(col, ptr, "threshold", UI_ITEM_NONE, nullptr, ICON_NONE);
    uiItemR(col, ptr, "adaptivity", UI_ITEM_NONE, nullptr, ICON_NONE);
    uiItemR(col, ptr, "use_smooth_shade", UI_ITEM_NONE, nullptr, ICON_NONE);
>>>>>>> c2bf0eed
  }

  modifier_panel_end(layout, ptr);
}

static void panel_register(ARegionType *region_type)
{
  modifier_panel_register(region_type, eModifierType_VolumeToMesh, panel_draw);
}

static Mesh *create_empty_mesh(const Mesh *input_mesh)
{
  Mesh *new_mesh = BKE_mesh_new_nomain(0, 0, 0, 0);
  BKE_mesh_copy_parameters_for_eval(new_mesh, input_mesh);
  return new_mesh;
}

static Mesh *modify_mesh(ModifierData *md, const ModifierEvalContext *ctx, Mesh *input_mesh)
{
#ifdef WITH_OPENVDB
  VolumeToMeshModifierData *vmmd = reinterpret_cast<VolumeToMeshModifierData *>(md);
  if (vmmd->object == nullptr) {
    return create_empty_mesh(input_mesh);
  }
  if (vmmd->object->type != OB_VOLUME) {
    return create_empty_mesh(input_mesh);
  }
  if (vmmd->resolution_mode == VOLUME_TO_MESH_RESOLUTION_MODE_VOXEL_SIZE &&
      vmmd->voxel_size == 0.0f) {
    return create_empty_mesh(input_mesh);
  }
  if (vmmd->resolution_mode == VOLUME_TO_MESH_RESOLUTION_MODE_VOXEL_AMOUNT &&
      vmmd->voxel_amount == 0)
  {
    return create_empty_mesh(input_mesh);
  }

  const Volume *volume = static_cast<Volume *>(vmmd->object->data);

  BKE_volume_load(volume, DEG_get_bmain(ctx->depsgraph));
  const VolumeGrid *volume_grid = BKE_volume_grid_find_for_read(volume, vmmd->grid_name);
  if (volume_grid == nullptr) {
    BKE_modifier_set_error(ctx->object, md, "Cannot find '%s' grid", vmmd->grid_name);
    return create_empty_mesh(input_mesh);
  }

  const openvdb::GridBase::ConstPtr local_grid = BKE_volume_grid_openvdb_for_read(volume,
                                                                                  volume_grid);

  openvdb::math::Transform::Ptr transform = local_grid->transform().copy();
  transform->postMult(openvdb::Mat4d((float *)vmmd->object->object_to_world));
  openvdb::Mat4d imat = openvdb::Mat4d((float *)ctx->object->world_to_object);
  /* `imat` had floating point issues and wasn't affine. */
  imat.setCol(3, openvdb::Vec4d(0, 0, 0, 1));
  transform->postMult(imat);

  /* Create a temporary transformed grid. The underlying tree is shared. */
  openvdb::GridBase::ConstPtr transformed_grid = local_grid->copyGridReplacingTransform(transform);

  blender::bke::VolumeToMeshResolution resolution;
  resolution.mode = (VolumeToMeshResolutionMode)vmmd->resolution_mode;
  if (resolution.mode == VOLUME_TO_MESH_RESOLUTION_MODE_VOXEL_AMOUNT) {
    resolution.settings.voxel_amount = vmmd->voxel_amount;
  }
  if (resolution.mode == VOLUME_TO_MESH_RESOLUTION_MODE_VOXEL_SIZE) {
    resolution.settings.voxel_size = vmmd->voxel_size;
  }

  Mesh *mesh = blender::bke::volume_to_mesh(
      *transformed_grid, resolution, vmmd->threshold, vmmd->adaptivity);
  if (mesh == nullptr) {
    BKE_modifier_set_error(ctx->object, md, "Could not generate mesh from grid");
    return create_empty_mesh(input_mesh);
  }

  BKE_mesh_copy_parameters_for_eval(mesh, input_mesh);
  BKE_mesh_smooth_flag_set(mesh, vmmd->flag & VOLUME_TO_MESH_USE_SMOOTH_SHADE);
  return mesh;
#else
  UNUSED_VARS(md);
  BKE_modifier_set_error(ctx->object, md, "Compiled without OpenVDB");
  return create_empty_mesh(input_mesh);
#endif
}

ModifierTypeInfo modifierType_VolumeToMesh = {
    /*idname*/ "Volume to Mesh",
    /*name*/ N_("Volume to Mesh"),
    /*struct_name*/ "VolumeToMeshModifierData",
    /*struct_size*/ sizeof(VolumeToMeshModifierData),
    /*srna*/ &RNA_VolumeToMeshModifier,
    /*type*/ eModifierTypeType_Constructive,
    /*flags*/ eModifierTypeFlag_AcceptsMesh,
    /*icon*/ ICON_VOLUME_DATA, /* TODO: Use correct icon. */

    /*copy_data*/ BKE_modifier_copydata_generic,

    /*deform_verts*/ nullptr,
    /*deform_matrices*/ nullptr,
    /*deform_verts_EM*/ nullptr,
    /*deform_matrices_EM*/ nullptr,
    /*modify_mesh*/ modify_mesh,
    /*modify_geometry_set*/ nullptr,

    /*init_data*/ init_data,
    /*required_data_mask*/ nullptr,
    /*free_data*/ nullptr,
    /*is_disabled*/ nullptr,
    /*update_depsgraph*/ update_depsgraph,
    /*depends_on_time*/ nullptr,
    /*depends_on_normals*/ nullptr,
    /*foreach_ID_link*/ foreach_ID_link,
    /*foreach_tex_link*/ nullptr,
    /*free_runtime_data*/ nullptr,
    /*panel_register*/ panel_register,
    /*blend_write*/ nullptr,
    /*blend_read*/ nullptr,
};<|MERGE_RESOLUTION|>--- conflicted
+++ resolved
@@ -91,25 +91,14 @@
   uiLayoutSetPropSep(layout, true);
 
   {
-<<<<<<< HEAD
     col = uiLayoutColumn(layout, false); /*bfa*/
-    uiItemR(col, ptr, "object", 0, nullptr, ICON_NONE);
-    uiItemR(col, ptr, "grid_name", 0, nullptr, ICON_NONE);
-  }
-
-  {
-    col = uiLayoutColumn(layout, false); /*bfa*/
-    uiItemR(col, ptr, "resolution_mode", 0, nullptr, ICON_NONE);
-=======
-    uiLayout *col = uiLayoutColumn(layout, false);
     uiItemR(col, ptr, "object", UI_ITEM_NONE, nullptr, ICON_NONE);
     uiItemR(col, ptr, "grid_name", UI_ITEM_NONE, nullptr, ICON_NONE);
   }
 
   {
-    uiLayout *col = uiLayoutColumn(layout, false);
+    col = uiLayoutColumn(layout, false); /*bfa*/
     uiItemR(col, ptr, "resolution_mode", UI_ITEM_NONE, nullptr, ICON_NONE);
->>>>>>> c2bf0eed
     if (vmmd->resolution_mode == VOLUME_TO_MESH_RESOLUTION_MODE_VOXEL_AMOUNT) {
       uiItemR(col, ptr, "voxel_amount", UI_ITEM_NONE, nullptr, ICON_NONE);
     }
@@ -119,26 +108,19 @@
   }
 
   {
-<<<<<<< HEAD
     col = uiLayoutColumn(layout, false); /*bfa*/
-    uiItemR(col, ptr, "threshold", 0, nullptr, ICON_NONE);
-    uiItemR(col, ptr, "adaptivity", 0, nullptr, ICON_NONE);
+    uiItemR(col, ptr, "threshold", UI_ITEM_NONE, nullptr, ICON_NONE);
+    uiItemR(col, ptr, "adaptivity", UI_ITEM_NONE, nullptr, ICON_NONE);
 
     /*------------------- bfa - original props */
-    // uiItemR(col, ptr, "use_smooth_shade", 0, nullptr, ICON_NONE);
+    // uiItemR(col, ptr, "use_smooth_shade", UI_ITEM_NONE, nullptr, ICON_NONE);
 
     col = uiLayoutColumn(layout, true);
     row = uiLayoutRow(col, true);
     uiLayoutSetPropSep(row, false); /* bfa - use_property_split = False */
-    uiItemR(row, ptr, "use_smooth_shade", 0, NULL, ICON_NONE);
+    uiItemR(row, ptr, "use_smooth_shade", UI_ITEM_NONE, nullptr, ICON_NONE);
     uiItemDecoratorR(row, ptr, "use_smooth_shade", 0); /*bfa - decorator*/
     /* ------------ end bfa */
-=======
-    uiLayout *col = uiLayoutColumn(layout, false);
-    uiItemR(col, ptr, "threshold", UI_ITEM_NONE, nullptr, ICON_NONE);
-    uiItemR(col, ptr, "adaptivity", UI_ITEM_NONE, nullptr, ICON_NONE);
-    uiItemR(col, ptr, "use_smooth_shade", UI_ITEM_NONE, nullptr, ICON_NONE);
->>>>>>> c2bf0eed
   }
 
   modifier_panel_end(layout, ptr);
@@ -167,7 +149,8 @@
     return create_empty_mesh(input_mesh);
   }
   if (vmmd->resolution_mode == VOLUME_TO_MESH_RESOLUTION_MODE_VOXEL_SIZE &&
-      vmmd->voxel_size == 0.0f) {
+      vmmd->voxel_size == 0.0f)
+  {
     return create_empty_mesh(input_mesh);
   }
   if (vmmd->resolution_mode == VOLUME_TO_MESH_RESOLUTION_MODE_VOXEL_AMOUNT &&
