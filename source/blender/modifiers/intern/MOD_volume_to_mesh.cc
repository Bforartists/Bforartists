--- conflicted
+++ resolved
@@ -116,10 +116,6 @@
     uiItemR(row, ptr, "use_smooth_shade", 0, NULL, ICON_NONE);
     uiItemDecoratorR(row, ptr, "use_smooth_shade", 0); /*bfa - decorator*/
     /* ------------ end bfa */
-<<<<<<< HEAD
-
-=======
->>>>>>> ca1fc36b
   }
 
   modifier_panel_end(layout, ptr);
