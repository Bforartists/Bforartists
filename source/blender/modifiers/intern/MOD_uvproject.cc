/* SPDX-FileCopyrightText: 2005 Blender Authors
 *
 * SPDX-License-Identifier: GPL-2.0-or-later */

/** \file
 * \ingroup modifiers
 */

/* UV Project modifier: Generates UVs projected from an object */

#include "BLI_utildefines.h"

#include "BLI_math_matrix.h"
#include "BLI_math_vector.h"

#include "BLT_translation.hh"

#include "DNA_camera_types.h"
#include "DNA_defaults.h"
#include "DNA_mesh_types.h"
#include "DNA_object_types.h"
#include "DNA_screen_types.h"

#include "BKE_attribute.h"
#include "BKE_attribute.hh"
#include "BKE_camera.h"
#include "BKE_customdata.hh"
#include "BKE_lib_query.hh"
#include "BKE_mesh.hh"
#include "BKE_uvproject.h"

#include "UI_interface_layout.hh"
#include "UI_resources.hh"

#include "RNA_access.hh"
#include "RNA_prototypes.hh"

#include "MOD_modifiertypes.hh"
#include "MOD_ui_common.hh"

#include "MEM_guardedalloc.h"

#include "DEG_depsgraph_build.hh"

static void init_data(ModifierData *md)
{
  UVProjectModifierData *umd = (UVProjectModifierData *)md;

  BLI_assert(MEMCMP_STRUCT_AFTER_IS_ZERO(umd, modifier));

  MEMCPY_STRUCT_AFTER(umd, DNA_struct_default_get(UVProjectModifierData), modifier);
}

static void required_data_mask(ModifierData * /*md*/, CustomData_MeshMasks *r_cddata_masks)
{
  /* ask for UV coordinates */
  r_cddata_masks->lmask |= CD_MASK_PROP_FLOAT2;
}

static void foreach_ID_link(ModifierData *md, Object *ob, IDWalkFunc walk, void *user_data)
{
  UVProjectModifierData *umd = (UVProjectModifierData *)md;
  for (int i = 0; i < MOD_UVPROJECT_MAXPROJECTORS; i++) {
    walk(user_data, ob, (ID **)&umd->projectors[i], IDWALK_CB_NOP);
  }
}

static void update_depsgraph(ModifierData *md, const ModifierUpdateDepsgraphContext *ctx)
{
  UVProjectModifierData *umd = (UVProjectModifierData *)md;
  bool do_add_own_transform = false;
  for (int i = 0; i < umd->projectors_num; i++) {
    if (umd->projectors[i] != nullptr) {
      DEG_add_object_relation(
          ctx->node, umd->projectors[i], DEG_OB_COMP_TRANSFORM, "UV Project Modifier");
      do_add_own_transform = true;
    }
  }
  if (do_add_own_transform) {
    DEG_add_depends_on_transform_relation(ctx->node, "UV Project Modifier");
  }
}

struct Projector {
  Object *ob;          /* object this projector is derived from */
  float projmat[4][4]; /* projection matrix */
  float normal[3];     /* projector normal in world space */
  void *uci;           /* optional uv-project info (panorama projection) */
};

static blender::bke::SpanAttributeWriter<blender::float2> get_uv_attribute(
    Mesh &mesh, const blender::StringRef md_name)
{
  using namespace blender;
  bke::MutableAttributeAccessor attributes = mesh.attributes_for_write();
  if (md_name.is_empty()) {
    const StringRef name = mesh.active_uv_map_name();
    return attributes.lookup_or_add_for_write_span<float2>(name.is_empty() ? "Float2" : name,
                                                           bke::AttrDomain::Corner);
  }
  if (bke::SpanAttributeWriter<float2> attribute = attributes.lookup_or_add_for_write_span<float2>(
          md_name, bke::AttrDomain::Corner))
  {
    return attribute;
  }
  AttributeOwner owner = AttributeOwner::from_id(&mesh.id);
  const std::string name = BKE_attribute_calc_unique_name(owner, md_name);
  return attributes.lookup_or_add_for_write_span<float2>(name, bke::AttrDomain::Corner);
}

static Mesh *uvprojectModifier_do(UVProjectModifierData *umd,
                                  const ModifierEvalContext * /*ctx*/,
                                  Object *ob,
                                  Mesh *mesh)
{
  using namespace blender;
  Projector projectors[MOD_UVPROJECT_MAXPROJECTORS];
  int projectors_num = 0;
  float aspx = umd->aspectx ? umd->aspectx : 1.0f;
  float aspy = umd->aspecty ? umd->aspecty : 1.0f;
  float scax = umd->scalex ? umd->scalex : 1.0f;
  float scay = umd->scaley ? umd->scaley : 1.0f;
  bool free_uci = false;

  for (int i = 0; i < umd->projectors_num; i++) {
    if (umd->projectors[i] != nullptr) {
      projectors[projectors_num++].ob = umd->projectors[i];
    }
  }

  if (projectors_num == 0) {
    return mesh;
  }

  bke::SpanAttributeWriter uv_attribute = get_uv_attribute(*mesh, umd->uvlayer_name);
  if (!uv_attribute) {
    return mesh;
  }

  /* calculate a projection matrix and normal for each projector */
  for (int i = 0; i < projectors_num; i++) {
    float tmpmat[4][4];
    float offsetmat[4][4];
    /* calculate projection matrix */
    invert_m4_m4(projectors[i].projmat, projectors[i].ob->object_to_world().ptr());

    projectors[i].uci = nullptr;

    if (projectors[i].ob->type == OB_CAMERA) {
      const Camera *cam = (const Camera *)projectors[i].ob->data;
      if (cam->type == CAM_PANO) {
        projectors[i].uci = BKE_uvproject_camera_info(projectors[i].ob, nullptr, aspx, aspy);
        BKE_uvproject_camera_info_scale(
            static_cast<ProjCameraInfo *>(projectors[i].uci), scax, scay);
        free_uci = true;
      }
      else {
        CameraParams params;

        /* setup parameters */
        BKE_camera_params_init(&params);
        BKE_camera_params_from_object(&params, projectors[i].ob);

        /* Compute matrix, view-plane, etc. */
        BKE_camera_params_compute_viewplane(&params, 1, 1, aspx, aspy);

        /* scale the view-plane */
        params.viewplane.xmin *= scax;
        params.viewplane.xmax *= scax;
        params.viewplane.ymin *= scay;
        params.viewplane.ymax *= scay;

        BKE_camera_params_compute_matrix(&params);
        mul_m4_m4m4(tmpmat, params.winmat, projectors[i].projmat);
      }
    }
    else {
      copy_m4_m4(tmpmat, projectors[i].projmat);
    }

    unit_m4(offsetmat);
    mul_mat3_m4_fl(offsetmat, 0.5);
    offsetmat[3][0] = offsetmat[3][1] = offsetmat[3][2] = 0.5;

    mul_m4_m4m4(projectors[i].projmat, offsetmat, tmpmat);

    /* Calculate world-space projector normal (for best projector test). */
    projectors[i].normal[0] = 0;
    projectors[i].normal[1] = 0;
    projectors[i].normal[2] = 1;
    mul_mat3_m4_v3(projectors[i].ob->object_to_world().ptr(), projectors[i].normal);
  }

  const Span<float3> positions = mesh->vert_positions();
  const OffsetIndices faces = mesh->faces();
  const Span<int> corner_verts = mesh->corner_verts();
  MutableSpan<float2> mloop_uv = uv_attribute.span;

  /* Convert coords to world-space. */
  Array<float3> coords(positions.size());
  for (int64_t i = 0; i < positions.size(); i++) {
    mul_v3_m4v3(coords[i], ob->object_to_world().ptr(), positions[i]);
  }

  /* if only one projector, project coords to UVs */
  if (projectors_num == 1 && projectors[0].uci == nullptr) {
    for (int64_t i = 0; i < coords.size(); i++) {
      mul_project_m4_v3(projectors[0].projmat, coords[i]);
    }
  }

  /* apply coords as UVs */
  for (const int i : faces.index_range()) {
    const IndexRange face = faces[i];
    if (projectors_num == 1) {
      if (projectors[0].uci) {
        for (const int corner : face) {
          const int vert = corner_verts[corner];
          BKE_uvproject_from_camera(
              mloop_uv[corner], coords[vert], static_cast<ProjCameraInfo *>(projectors[0].uci));
        }
      }
      else {
        /* apply transformed coords as UVs */
        for (const int corner : face) {
          const int vert = corner_verts[corner];
          copy_v2_v2(mloop_uv[corner], coords[vert]);
        }
      }
    }
    else {
      /* multiple projectors, select the closest to face normal direction */
      int j;
      Projector *best_projector;
      float best_dot;

      /* get the untransformed face normal */
      const float3 face_no = blender::bke::mesh::face_normal_calc(positions,
                                                                  corner_verts.slice(face));

      /* find the projector which the face points at most directly
       * (projector normal with largest dot product is best)
       */
      best_dot = dot_v3v3(projectors[0].normal, face_no);
      best_projector = &projectors[0];

      for (j = 1; j < projectors_num; j++) {
        float tmp_dot = dot_v3v3(projectors[j].normal, face_no);
        if (tmp_dot > best_dot) {
          best_dot = tmp_dot;
          best_projector = &projectors[j];
        }
      }

      if (best_projector->uci) {
        for (const int corner : face) {
          const int vert = corner_verts[corner];
          BKE_uvproject_from_camera(
              mloop_uv[corner], coords[vert], static_cast<ProjCameraInfo *>(best_projector->uci));
        }
      }
      else {
        for (const int corner : face) {
          const int vert = corner_verts[corner];
          mul_v2_project_m4_v3(mloop_uv[corner], best_projector->projmat, coords[vert]);
        }
      }
    }
  }

  if (free_uci) {
    int j;
    for (j = 0; j < projectors_num; j++) {
      if (projectors[j].uci) {
        MEM_freeN(projectors[j].uci);
      }
    }
  }

  uv_attribute.finish();

  mesh->runtime->is_original_bmesh = false;

  return mesh;
}

static Mesh *modify_mesh(ModifierData *md, const ModifierEvalContext *ctx, Mesh *mesh)
{
  Mesh *result;
  UVProjectModifierData *umd = (UVProjectModifierData *)md;

  result = uvprojectModifier_do(umd, ctx, ctx->object, mesh);

  return result;
}

static void panel_draw(const bContext * /*C*/, Panel *panel)
{
<<<<<<< HEAD
  uiLayout *sub, *row, *col; /* bfa - added *row, *col */

  uiLayout *layout = panel->layout;
=======
  blender::ui::Layout &layout = *panel->layout;
>>>>>>> 85504da2

  PointerRNA ob_ptr;
  PointerRNA *ptr = modifier_panel_get_property_pointers(panel, &ob_ptr);

  PointerRNA obj_data_ptr = RNA_pointer_get(&ob_ptr, "data");

  layout.use_property_split_set(true);

  layout.prop_search(ptr, "uv_layer", &obj_data_ptr, "uv_layers", std::nullopt, ICON_GROUP_UVS);

  /* Aspect and Scale are only used for camera projectors. */
  bool has_camera = false;
  RNA_BEGIN (ptr, projector_ptr, "projectors") {
    PointerRNA ob_projector = RNA_pointer_get(&projector_ptr, "object");
    if (!RNA_pointer_is_null(&ob_projector) && RNA_enum_get(&ob_projector, "type") == OB_CAMERA) {
      has_camera = true;
      break;
    }
  }
  RNA_END;

  blender::ui::Layout *sub = &layout.column(true);
  sub->active_set(has_camera);
<<<<<<< HEAD
  /* BFA - Draw properties in an indented sublayout */
  sub->label(IFACE_("Aspect Ratio"), ICON_NONE);
  row = &sub->row(false);
  row->separator();
  col = &row->column(true);
  col->prop(ptr, "aspect_x", UI_ITEM_NONE, IFACE_("X"), ICON_NONE);
  col->prop(ptr, "aspect_y", UI_ITEM_NONE, IFACE_("Y"), ICON_NONE);

  /* BFA - Draw properties in an indented sublayout */
  sub->label(IFACE_("Scale"), ICON_NONE);
  row = &sub->row(false);
  row->separator();
  col = &row->column(true);
  col->prop(ptr, "scale_x", UI_ITEM_NONE, IFACE_("X"), ICON_NONE);
  col->prop(ptr, "scale_y", UI_ITEM_NONE, IFACE_("Y"), ICON_NONE);
=======
  sub->prop(ptr, "aspect_x", UI_ITEM_NONE, std::nullopt, ICON_NONE);
  sub->prop(ptr, "aspect_y", UI_ITEM_NONE, IFACE_("Y"), ICON_NONE);

  sub = &layout.column(true);
  sub->active_set(has_camera);
  sub->prop(ptr, "scale_x", UI_ITEM_NONE, std::nullopt, ICON_NONE);
  sub->prop(ptr, "scale_y", UI_ITEM_NONE, IFACE_("Y"), ICON_NONE);
>>>>>>> 85504da2

  layout.prop(ptr, "projector_count", UI_ITEM_NONE, IFACE_("Projectors"), ICON_NONE);
  RNA_BEGIN (ptr, projector_ptr, "projectors") {
    layout.prop(&projector_ptr, "object", UI_ITEM_NONE, std::nullopt, ICON_NONE);
  }
  RNA_END;

  modifier_error_message_draw(layout, ptr);
}

static void panel_register(ARegionType *region_type)
{
  modifier_panel_register(region_type, eModifierType_UVProject, panel_draw);
}

ModifierTypeInfo modifierType_UVProject = {
    /*idname*/ "UVProject",
    /*name*/ N_("UVProject"),
    /*struct_name*/ "UVProjectModifierData",
    /*struct_size*/ sizeof(UVProjectModifierData),
    /*srna*/ &RNA_UVProjectModifier,
    /*type*/ ModifierTypeType::NonGeometrical,
    /*flags*/ eModifierTypeFlag_AcceptsMesh | eModifierTypeFlag_SupportsMapping |
        eModifierTypeFlag_SupportsEditmode | eModifierTypeFlag_EnableInEditmode,
    /*icon*/ ICON_MOD_UVPROJECT,

    /*copy_data*/ BKE_modifier_copydata_generic,

    /*deform_verts*/ nullptr,
    /*deform_matrices*/ nullptr,
    /*deform_verts_EM*/ nullptr,
    /*deform_matrices_EM*/ nullptr,
    /*modify_mesh*/ modify_mesh,
    /*modify_geometry_set*/ nullptr,

    /*init_data*/ init_data,
    /*required_data_mask*/ required_data_mask,
    /*free_data*/ nullptr,
    /*is_disabled*/ nullptr,
    /*update_depsgraph*/ update_depsgraph,
    /*depends_on_time*/ nullptr,
    /*depends_on_normals*/ nullptr,
    /*foreach_ID_link*/ foreach_ID_link,
    /*foreach_tex_link*/ nullptr,
    /*free_runtime_data*/ nullptr,
    /*panel_register*/ panel_register,
    /*blend_write*/ nullptr,
    /*blend_read*/ nullptr,
    /*foreach_cache*/ nullptr,
    /*foreach_working_space_color*/ nullptr,
};<|MERGE_RESOLUTION|>--- conflicted
+++ resolved
@@ -296,13 +296,8 @@
 
 static void panel_draw(const bContext * /*C*/, Panel *panel)
 {
-<<<<<<< HEAD
-  uiLayout *sub, *row, *col; /* bfa - added *row, *col */
-
-  uiLayout *layout = panel->layout;
-=======
+  blender::ui::Layout *sub, *row, *col; /* bfa - added *row, *col */
   blender::ui::Layout &layout = *panel->layout;
->>>>>>> 85504da2
 
   PointerRNA ob_ptr;
   PointerRNA *ptr = modifier_panel_get_property_pointers(panel, &ob_ptr);
@@ -324,9 +319,8 @@
   }
   RNA_END;
 
-  blender::ui::Layout *sub = &layout.column(true);
+  sub = &layout.column(true);
   sub->active_set(has_camera);
-<<<<<<< HEAD
   /* BFA - Draw properties in an indented sublayout */
   sub->label(IFACE_("Aspect Ratio"), ICON_NONE);
   row = &sub->row(false);
@@ -342,15 +336,6 @@
   col = &row->column(true);
   col->prop(ptr, "scale_x", UI_ITEM_NONE, IFACE_("X"), ICON_NONE);
   col->prop(ptr, "scale_y", UI_ITEM_NONE, IFACE_("Y"), ICON_NONE);
-=======
-  sub->prop(ptr, "aspect_x", UI_ITEM_NONE, std::nullopt, ICON_NONE);
-  sub->prop(ptr, "aspect_y", UI_ITEM_NONE, IFACE_("Y"), ICON_NONE);
-
-  sub = &layout.column(true);
-  sub->active_set(has_camera);
-  sub->prop(ptr, "scale_x", UI_ITEM_NONE, std::nullopt, ICON_NONE);
-  sub->prop(ptr, "scale_y", UI_ITEM_NONE, IFACE_("Y"), ICON_NONE);
->>>>>>> 85504da2
 
   layout.prop(ptr, "projector_count", UI_ITEM_NONE, IFACE_("Projectors"), ICON_NONE);
   RNA_BEGIN (ptr, projector_ptr, "projectors") {
