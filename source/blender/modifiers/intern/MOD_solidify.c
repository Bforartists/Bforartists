--- conflicted
+++ resolved
@@ -119,19 +119,11 @@
   }
 
   /*------------------- bfa - original props */
-<<<<<<< HEAD
-  //col = uiLayoutColumnWithHeading(layout, false, IFACE_("Rim"));
-  //uiItemR(col, ptr, "use_rim", 0, IFACE_("Fill"), ICON_NONE);
-  //sub = uiLayoutColumn(col, false);
-  //uiLayoutSetActive(sub, RNA_boolean_get(ptr, "use_rim"));
-  //uiItemR(sub, ptr, "use_rim_only", 0, NULL, ICON_NONE);
-=======
   // col = uiLayoutColumnWithHeading(layout, false, IFACE_("Rim"));
   // uiItemR(col, ptr, "use_rim", 0, IFACE_("Fill"), ICON_NONE);
   // sub = uiLayoutColumn(col, false);
   // uiLayoutSetActive(sub, RNA_boolean_get(ptr, "use_rim"));
   // uiItemR(sub, ptr, "use_rim_only", 0, NULL, ICON_NONE);
->>>>>>> dc0c5fa9
 
   col = uiLayoutColumn(layout, true);
   row = uiLayoutRow(col, true);
@@ -261,11 +253,7 @@
   uiLayoutSetActive(row, RNA_float_get(ptr, "thickness_clamp") > 0.0f);
 
   /*------------------- bfa - original props */
-<<<<<<< HEAD
-  //uiItemR(row, ptr, "use_thickness_angle_clamp", 0, NULL, ICON_NONE);
-=======
   // uiItemR(row, ptr, "use_thickness_angle_clamp", 0, NULL, ICON_NONE);
->>>>>>> dc0c5fa9
 
   uiLayoutSetPropSep(row, false); /* bfa - use_property_split = False */
   uiItemS(row);
