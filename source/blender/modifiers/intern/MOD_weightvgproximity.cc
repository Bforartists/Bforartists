--- conflicted
+++ resolved
@@ -627,12 +627,8 @@
 
 static void panel_draw(const bContext * /*C*/, Panel *panel)
 {
-<<<<<<< HEAD
-  uiLayout *col, *row; /* bfa- added *row */
-  uiLayout *layout = panel->layout;
-=======
+  blender::ui::Layout *col, *row; /* bfa- added *row */
   blender::ui::Layout &layout = *panel->layout;
->>>>>>> 85504da2
 
   PointerRNA ob_ptr;
   PointerRNA *ptr = modifier_panel_get_property_pointers(panel, &ob_ptr);
@@ -651,20 +647,16 @@
     layout.prop(ptr, "proximity_geometry", UI_ITEM_R_EXPAND, IFACE_("Geometry"), ICON_NONE);
   }
 
-  blender::ui::Layout &col = layout.column(true);
-  col.prop(ptr, "min_dist", UI_ITEM_NONE, std::nullopt, ICON_NONE);
-  col.prop(ptr, "max_dist", UI_ITEM_NONE, std::nullopt, ICON_NONE);
-
-<<<<<<< HEAD
+  col = &layout.column(true);
+  col->prop(ptr, "min_dist", UI_ITEM_NONE, std::nullopt, ICON_NONE);
+  col->prop(ptr, "max_dist", UI_ITEM_NONE, std::nullopt, ICON_NONE);
+
   /* bfa - our layout */
-  col = &layout->column(true);
+  col = &layout.column(true);
   row = &col->row(true);
   row->use_property_split_set(false); /* bfa - use_property_split = False */
   row->prop( ptr, "normalize", UI_ITEM_NONE, std::nullopt, ICON_NONE);
   row->decorator(ptr, "normalize", 0); /*bfa - decorator*/
-=======
-  layout.prop(ptr, "normalize", UI_ITEM_NONE, std::nullopt, ICON_NONE);
->>>>>>> 85504da2
 }
 
 static void falloff_panel_draw(const bContext * /*C*/, Panel *panel)
