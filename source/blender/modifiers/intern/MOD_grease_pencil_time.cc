/* SPDX-FileCopyrightText: 2024 Blender Authors
 *
 * SPDX-License-Identifier: GPL-2.0-or-later */

/** \file
 * \ingroup modifiers
 */

#include "BLI_index_range.hh"
#include "BLI_map.hh"
#include "BLI_span.hh"
#include "BLI_string.h"
#include "BLI_string_utf8.h"

#include "DNA_defaults.h"
#include "DNA_modifier_types.h"
#include "DNA_scene_types.h"

#include "BKE_curves.hh"
#include "BKE_geometry_set.hh"
#include "BKE_grease_pencil.hh"
#include "BKE_instances.hh"
#include "BKE_modifier.hh"
#include "BKE_screen.hh"

#include "BLO_read_write.hh"

#include "DEG_depsgraph_query.hh"

#include "UI_interface.hh"
#include "UI_interface_layout.hh"
#include "UI_resources.hh"

#include "BLT_translation.hh"

#include "WM_api.hh"
#include "WM_types.hh"

#include "RNA_access.hh"
#include "RNA_prototypes.hh"

#include "MOD_grease_pencil_util.hh"
#include "MOD_ui_common.hh"

namespace blender {

static void init_data(ModifierData *md)
{
  auto *tmd = reinterpret_cast<GreasePencilTimeModifierData *>(md);

  BLI_assert(MEMCMP_STRUCT_AFTER_IS_ZERO(tmd, modifier));

  MEMCPY_STRUCT_AFTER(tmd, DNA_struct_default_get(GreasePencilTimeModifierData), modifier);
  modifier::greasepencil::init_influence_data(&tmd->influence, false);

  GreasePencilTimeModifierSegment *segment = DNA_struct_default_alloc(
      GreasePencilTimeModifierSegment);
  STRNCPY_UTF8(segment->name, DATA_("Segment"));
  tmd->segments_array = segment;
  tmd->segments_num = 1;
}

static void copy_data(const ModifierData *md, ModifierData *target, const int flag)
{
  const auto *tmd = reinterpret_cast<const GreasePencilTimeModifierData *>(md);
  auto *tmmd = reinterpret_cast<GreasePencilTimeModifierData *>(target);

  modifier::greasepencil::free_influence_data(&tmmd->influence);

  BKE_modifier_copydata_generic(md, target, flag);
  modifier::greasepencil::copy_influence_data(&tmd->influence, &tmmd->influence, flag);

  tmmd->segments_array = static_cast<GreasePencilTimeModifierSegment *>(
      MEM_dupallocN(tmd->segments_array));
}

static void free_data(ModifierData *md)
{
  auto *tmd = reinterpret_cast<GreasePencilTimeModifierData *>(md);
  modifier::greasepencil::free_influence_data(&tmd->influence);

  MEM_SAFE_FREE(tmd->segments_array);
}

static void foreach_ID_link(ModifierData *md, Object *ob, IDWalkFunc walk, void *user_data)
{
  auto *tmd = reinterpret_cast<GreasePencilTimeModifierData *>(md);
  modifier::greasepencil::foreach_influence_ID_link(&tmd->influence, ob, walk, user_data);
}

struct FrameRange {
  /* Start frame. */
  int sfra;
  /* End frame (unlimited range when undefined). */
  int efra;

  bool is_empty() const
  {
    return efra < sfra;
  }

  bool is_single_frame() const
  {
    return efra == sfra;
  }

  int duration() const
  {
    return std::max(efra + 1 - sfra, 0);
  }

  FrameRange drop_front(const int n) const
  {
    BLI_assert(n >= 0);
    return FrameRange{std::min(sfra + n, efra), efra};
  }

  FrameRange drop_back(const int n) const
  {
    BLI_assert(n >= 0);
    return FrameRange{sfra, std::max(efra - n, sfra)};
  }

  FrameRange shift(const int n) const
  {
    return FrameRange{sfra + n, efra + n};
  }
};

/**
 * Find the index range of sorted keys that covers the frame range, including the key right before
 * and after the interval. The extra keys are needed when frames are held at the beginning or when
 * reversing the direction.
 */
static IndexRange find_key_range(const Span<int> sorted_keys, const FrameRange &frame_range)
{
  IndexRange result = sorted_keys.index_range();
  for (const int i : result.index_range()) {
    const int irev = result.size() - 1 - i;
    if (sorted_keys[result[irev]] <= frame_range.sfra) {
      /* Found first key affecting the frame range, drop any earlier keys. */
      result = result.drop_front(irev);
      break;
    }
  }
  for (const int i : result.index_range()) {
    if (sorted_keys[result[i]] > frame_range.efra) {
      /* Found first key outside the frame range, drop this and later keys. */
      result = result.take_front(i);
      break;
    }
  }
  return result;
}

struct TimeMapping {
 private:
  float offset_;
  float scale_;
  bool use_loop_;

 public:
  TimeMapping(const GreasePencilTimeModifierData &tmd)
      : offset_(tmd.offset),
        scale_(tmd.frame_scale),
        use_loop_(tmd.flag & MOD_GREASE_PENCIL_TIME_KEEP_LOOP)
  {
  }

  float offset() const
  {
    return offset_;
  }
  float scale() const
  {
    return scale_;
  }
  bool use_loop() const
  {
    return use_loop_;
  }

  float to_scene_time(const float local_frame) const
  {
    return float(local_frame - offset_) / scale_;
  }
  float to_local_time(const float scene_frame) const
  {
    return scene_frame * scale_ + offset_;
  }

  /* Compute scene frame number on or after the local frame. */
  int scene_frame_before_local_frame(const int local_frame) const
  {
    return int(math::floor(to_scene_time(local_frame)));
  }
  /* Compute scene frame number on or after the local frame. */
  int scene_frame_after_local_frame(const int local_frame) const
  {
    return int(math::ceil(to_scene_time(local_frame)));
  }

  /* Compute local frame number on or before the scene frame. */
  int local_frame_before_scene_frame(const int scene_frame) const
  {
    return int(math::floor(to_local_time(scene_frame)));
  }
  /* Compute local frame number on or after the scene frame. */
  int local_frame_after_scene_frame(const int scene_frame) const
  {
    return int(math::ceil(to_local_time(scene_frame)));
  }
};

/* Determine how many times the source range must be repeated to cover the destination range. */
static void calculate_repetitions(const TimeMapping &mapping,
                                  const FrameRange &gp_src,
                                  const FrameRange &scene_dst,
                                  int &r_start,
                                  int &r_count)
{
  if (!mapping.use_loop()) {
    r_start = 0;
    r_count = 1;
    return;
  }
  const int duration = gp_src.duration();
  if (duration <= 0) {
    r_start = 0;
    r_count = 0;
    return;
  }
  const FrameRange gp_dst = {mapping.local_frame_before_scene_frame(scene_dst.sfra),
                             mapping.local_frame_after_scene_frame(scene_dst.efra)};
  r_start = math::floor(float(gp_dst.sfra - gp_src.sfra) / float(duration));
  r_count = math::floor(float(gp_dst.efra - gp_src.sfra) / float(duration)) + 1 - r_start;
}

static void insert_keys_forward(const TimeMapping &mapping,
                                const Map<int, GreasePencilFrame> &frames,
                                const Span<int> sorted_keys,
                                const FrameRange gp_src_range,
                                const FrameRange gp_dst_range,
                                Map<int, GreasePencilFrame> &dst_frames)
{
  const int offset = gp_dst_range.sfra - gp_src_range.sfra;
  for (const int i : sorted_keys.index_range()) {
    const int gp_key = sorted_keys[i];
    const int gp_insert_key = std::max(gp_key, gp_src_range.sfra);
    if (gp_insert_key > gp_src_range.efra) {
      continue;
    }

    const int scene_key = mapping.scene_frame_after_local_frame(gp_insert_key + offset);
    dst_frames.add_overwrite(scene_key, frames.lookup(gp_key));
  }
}

/* Insert keys in reverse order. */
static void insert_keys_reverse(const TimeMapping &mapping,
                                const Map<int, GreasePencilFrame> &frames,
                                const Span<int> sorted_keys,
                                const FrameRange gp_src_range,
                                const FrameRange gp_dst_range,
                                Map<int, GreasePencilFrame> &dst_frames)
{
  const int offset = gp_dst_range.sfra - gp_src_range.sfra;
  for (const int i : sorted_keys.index_range()) {
    /* In reverse mode keys need to be inserted in reverse order to ensure "earlier" frames can
     * overwrite "later" frames. */
    const int irev = sorted_keys.size() - 1 - i;
    /* This finds the correct scene frame starting at the end of the frame interval. */
    const int gp_key = sorted_keys[irev];
    /* The insertion scene time is the end of the keyframe interval instead of the start.
     * This is the frame after the end frame (efra) to cover the full extent of the end frame
     * interval. */
    const int gp_end_key = (irev < sorted_keys.size() - 1) ?
                               std::min(sorted_keys[irev + 1], gp_src_range.efra + 1) :
                               gp_src_range.efra + 1;
    if (gp_end_key < gp_src_range.sfra) {
      return;
    }

    /* Reverse key frame inside the range. */
    const int gp_key_rev = gp_src_range.efra + 1 - (gp_end_key - gp_src_range.sfra);
    const int scene_key = mapping.scene_frame_after_local_frame(gp_key_rev + offset);
    dst_frames.add_overwrite(scene_key, frames.lookup(gp_key));
  }
}

static void fill_scene_range_fixed(const TimeMapping &mapping,
                                   const Map<int, GreasePencilFrame> &frames,
                                   const Span<int> sorted_keys,
                                   const int gp_src_frame,
                                   const FrameRange scene_dst_range,
                                   Map<int, GreasePencilFrame> &dst_frames)
{
  const FrameRange gp_src_range = {gp_src_frame, gp_src_frame};
  const FrameRange gp_dst_range = {mapping.local_frame_before_scene_frame(scene_dst_range.sfra),
                                   mapping.local_frame_after_scene_frame(scene_dst_range.efra)};

  const Span<int> src_keys = sorted_keys.slice(find_key_range(sorted_keys, gp_src_range));
  insert_keys_forward(mapping, frames, src_keys, gp_src_range, gp_dst_range, dst_frames);
}

static void fill_scene_range_forward(const TimeMapping &mapping,
                                     const Map<int, GreasePencilFrame> &frames,
                                     const Span<int> sorted_keys,
                                     const FrameRange gp_src_range,
                                     const FrameRange scene_dst_range,
                                     Map<int, GreasePencilFrame> &dst_frames)
{
  int repeat_start = 0, repeat_count = 1;
  calculate_repetitions(mapping, gp_src_range, scene_dst_range, repeat_start, repeat_count);

  const Span<int> src_keys = sorted_keys.slice(find_key_range(sorted_keys, gp_src_range));
  FrameRange gp_dst_range = gp_src_range.shift(repeat_start * gp_src_range.duration());
  for ([[maybe_unused]] const int repeat_i : IndexRange(repeat_count)) {
    insert_keys_forward(mapping, frames, src_keys, gp_src_range, gp_dst_range, dst_frames);
    gp_dst_range = gp_dst_range.shift(gp_src_range.duration());
  }
}

static void fill_scene_range_reverse(const TimeMapping &mapping,
                                     const Map<int, GreasePencilFrame> &frames,
                                     const Span<int> sorted_keys,
                                     const FrameRange gp_src_range,
                                     const FrameRange scene_dst_range,
                                     Map<int, GreasePencilFrame> &dst_frames)
{
  int repeat_start = 0, repeat_count = 1;
  calculate_repetitions(mapping, gp_src_range, scene_dst_range, repeat_start, repeat_count);

  const Span<int> src_keys = sorted_keys.slice(find_key_range(sorted_keys, gp_src_range));
  FrameRange gp_dst_range = gp_src_range.shift(repeat_start * gp_src_range.duration());
  for ([[maybe_unused]] const int repeat_i : IndexRange(repeat_count)) {
    insert_keys_reverse(mapping, frames, src_keys, gp_src_range, gp_dst_range, dst_frames);
    gp_dst_range = gp_dst_range.shift(gp_src_range.duration());
  }
}

static void fill_scene_range_ping_pong(const TimeMapping &mapping,
                                       const Map<int, GreasePencilFrame> &frames,
                                       const Span<int> sorted_keys,
                                       const FrameRange gp_src_range,
                                       const FrameRange scene_dst_range,
                                       Map<int, GreasePencilFrame> &dst_frames)
{
  /* Double interval for ping-pong mode, start and end frame only appear once. */
  const FrameRange gp_src_range_ping = {gp_src_range.sfra, gp_src_range.efra - 1};
  const FrameRange gp_src_range_pong = {gp_src_range.sfra + 1, gp_src_range.efra};
  const FrameRange gp_range_full = {gp_src_range.sfra,
                                    2 * gp_src_range.efra - gp_src_range.sfra - 1};
  int repeat_start = 0, repeat_count = 1;
  calculate_repetitions(mapping, gp_range_full, scene_dst_range, repeat_start, repeat_count);

  const Span<int> src_keys = sorted_keys.slice(find_key_range(sorted_keys, gp_src_range));
  FrameRange gp_dst_range = gp_src_range.shift(repeat_start * gp_range_full.duration());
  for ([[maybe_unused]] const int repeat_i : IndexRange(repeat_count)) {
    /* Ping. */
    insert_keys_forward(mapping, frames, src_keys, gp_src_range, gp_dst_range, dst_frames);
    gp_dst_range = gp_dst_range.shift(gp_src_range_ping.duration());
    /* Pong. */
    insert_keys_reverse(mapping, frames, src_keys, gp_src_range, gp_dst_range, dst_frames);
    gp_dst_range = gp_dst_range.shift(gp_src_range_pong.duration());
  }
}

static void fill_scene_range_chain(const TimeMapping &mapping,
                                   const Map<int, GreasePencilFrame> &frames,
                                   const Span<int> sorted_keys,
                                   const Span<GreasePencilTimeModifierSegment> segments,
                                   const FrameRange gp_src_range,
                                   const FrameRange scene_dst_range,
                                   Map<int, GreasePencilFrame> &dst_frames)
{
  using Segment = GreasePencilTimeModifierSegment;

  if (segments.is_empty()) {
    return;
  }
  /* Segment settings tolerate start frame after end frame. */
  auto segment_base_range = [](const Segment &segment) {
    return FrameRange{std::min(segment.segment_start, segment.segment_end),
                      std::max(segment.segment_start, segment.segment_end)};
  };
  auto segment_full_range = [](const Segment &segment) {
    const FrameRange base_range = FrameRange{std::min(segment.segment_start, segment.segment_end),
                                             std::max(segment.segment_start, segment.segment_end)};
    const int base_duration = (segment.segment_mode == MOD_GREASE_PENCIL_TIME_SEG_MODE_PINGPONG ?
                                   base_range.duration() * 2 - 2 :
                                   base_range.duration());
    return FrameRange{base_range.sfra,
                      base_range.sfra + segment.segment_repeat * base_duration - 1};
  };
  /* Find src range by adding up all segments. */
  const FrameRange gp_range_full = [&]() {
    int duration = segment_full_range(segments.first()).duration();
    for (const Segment &segment : segments.drop_front(1)) {
      duration += segment_full_range(segment).duration();
    }
    /* Same start as the source range. */
    return FrameRange{gp_src_range.sfra, gp_src_range.sfra + duration - 1};
  }();
  int repeat_start = 0, repeat_count = 1;
  calculate_repetitions(mapping, gp_range_full, scene_dst_range, repeat_start, repeat_count);

  const Span<int> src_keys = sorted_keys;

  FrameRange gp_dst_range = gp_src_range.shift(repeat_start * gp_range_full.duration());
  for ([[maybe_unused]] const int repeat_i : IndexRange(repeat_count)) {
    for (const Segment &segment : segments) {
      const FrameRange segment_src_range = segment_base_range(segment);
      for ([[maybe_unused]] const int segment_repeat_i : IndexRange(segment.segment_repeat)) {
        switch (GreasePencilTimeModifierSegmentMode(segment.segment_mode)) {
          case MOD_GREASE_PENCIL_TIME_SEG_MODE_NORMAL:
            insert_keys_forward(
                mapping, frames, src_keys, segment_src_range, gp_dst_range, dst_frames);
            gp_dst_range = gp_dst_range.shift(segment_src_range.duration());
            break;
          case MOD_GREASE_PENCIL_TIME_SEG_MODE_REVERSE:
            insert_keys_reverse(
                mapping, frames, src_keys, segment_src_range, gp_dst_range, dst_frames);
            gp_dst_range = gp_dst_range.shift(segment_src_range.duration());
            break;
          case MOD_GREASE_PENCIL_TIME_SEG_MODE_PINGPONG: {
            /* Ping. */
            const FrameRange segment_src_range_ping = {segment_src_range.sfra,
                                                       segment_src_range.efra - 1};
            insert_keys_forward(
                mapping, frames, src_keys, segment_src_range_ping, gp_dst_range, dst_frames);
            gp_dst_range = gp_dst_range.shift(segment_src_range_ping.duration());
            /* Pong. */
            const FrameRange segment_src_range_pong = {segment_src_range.sfra + 1,
                                                       segment_src_range.efra};
            insert_keys_reverse(
                mapping, frames, src_keys, segment_src_range_pong, gp_dst_range, dst_frames);
            gp_dst_range = gp_dst_range.shift(segment_src_range_pong.duration());
            break;
          }
        }
      }
    }
  }
}

static void fill_scene_timeline(const GreasePencilTimeModifierData &tmd,
                                const Scene &eval_scene,
                                const Map<int, GreasePencilFrame> &frames,
                                const Span<int> sorted_keys,
                                const FrameRange scene_dst_range,
                                Map<int, GreasePencilFrame> &dst_frames)
{
  const TimeMapping mapping(tmd);
  const auto mode = GreasePencilTimeModifierMode(tmd.mode);
  const bool use_custom_range = tmd.flag & MOD_GREASE_PENCIL_TIME_CUSTOM_RANGE;

  const FrameRange scene_range = FrameRange{eval_scene.r.sfra, eval_scene.r.efra};
  const FrameRange custom_range = use_custom_range ? FrameRange{tmd.sfra, tmd.efra} : scene_range;

  switch (mode) {
    case MOD_GREASE_PENCIL_TIME_MODE_NORMAL:
      fill_scene_range_forward(
          tmd, frames, sorted_keys, custom_range, scene_dst_range, dst_frames);
      break;
    case MOD_GREASE_PENCIL_TIME_MODE_REVERSE:
      fill_scene_range_reverse(
          tmd, frames, sorted_keys, custom_range, scene_dst_range, dst_frames);
      break;
    case MOD_GREASE_PENCIL_TIME_MODE_FIX:
      fill_scene_range_fixed(tmd, frames, sorted_keys, tmd.offset, scene_dst_range, dst_frames);
      break;
    case MOD_GREASE_PENCIL_TIME_MODE_PINGPONG:
      fill_scene_range_ping_pong(
          tmd, frames, sorted_keys, custom_range, scene_dst_range, dst_frames);
      break;
    case MOD_GREASE_PENCIL_TIME_MODE_CHAIN:
      fill_scene_range_chain(
          tmd, frames, sorted_keys, tmd.segments(), scene_range, scene_dst_range, dst_frames);
      break;
  }
}

static void modify_geometry_set(ModifierData *md,
                                const ModifierEvalContext *ctx,
                                bke::GeometrySet *geometry_set)
{
  using bke::greasepencil::Drawing;
  using bke::greasepencil::Layer;

  auto *tmd = reinterpret_cast<GreasePencilTimeModifierData *>(md);
  const Scene *scene = DEG_get_evaluated_scene(ctx->depsgraph);
  /* Just include the current frame for now. The method can be applied to arbitrary ranges. */
  const FrameRange dst_keyframe_range = {scene->r.cfra, scene->r.cfra};

  if (!geometry_set->has_grease_pencil()) {
    return;
  }
  GreasePencil &grease_pencil = *geometry_set->get_grease_pencil_for_write();

  IndexMaskMemory mask_memory;
  const IndexMask layer_mask = modifier::greasepencil::get_filtered_layer_mask(
      grease_pencil, tmd->influence, mask_memory);

  const Span<Layer *> layers_for_write = grease_pencil.layers_for_write();
  layer_mask.foreach_index([&](const int64_t layer_i) {
    Layer &layer = *layers_for_write[layer_i];
    const Span<int> sorted_keys = layer.sorted_keys();
    const Map<int, GreasePencilFrame> &src_frames = layer.frames();

    Map<int, GreasePencilFrame> new_frames;
    fill_scene_timeline(*tmd, *scene, src_frames, sorted_keys, dst_keyframe_range, new_frames);
    layer.frames_for_write() = std::move(new_frames);
    layer.tag_frames_map_keys_changed();
  });
}

static void panel_draw(const bContext *C, Panel *panel)
{
  ui::Layout &layout = *panel->layout;

  PointerRNA ob_ptr;
  PointerRNA *ptr = modifier_panel_get_property_pointers(panel, &ob_ptr);
  auto *tmd = static_cast<GreasePencilTimeModifierData *>(ptr->data);
  const auto mode = GreasePencilTimeModifierMode(RNA_enum_get(ptr, "mode"));
  const bool use_fixed_offset = (mode == MOD_GREASE_PENCIL_TIME_MODE_FIX);
  const bool use_custom_range = !ELEM(
      mode, MOD_GREASE_PENCIL_TIME_MODE_FIX, MOD_GREASE_PENCIL_TIME_MODE_CHAIN);
  ui::Layout *row, *col;

  layout.use_property_split_set(true);

  layout.prop(ptr, "mode", UI_ITEM_NONE, std::nullopt, ICON_NONE);

  col = &layout.column(false);

  const char *text = use_fixed_offset ? IFACE_("Frame") : IFACE_("Frame Offset");
  col->prop(ptr, "offset", UI_ITEM_NONE, text, ICON_NONE);

  row = &col->row(false);
  row->active_set(!use_fixed_offset);
  row->prop(ptr, "frame_scale", UI_ITEM_NONE, IFACE_("Scale"), ICON_NONE);

<<<<<<< HEAD
  row = &layout->row(true); /* bfa - our layout */
=======
  row = &layout.row(false);
>>>>>>> 85504da2
  row->active_set(!use_fixed_offset);
  row->use_property_split_set(false); /* bfa - use_property_split = False */
  row->separator(); /*bfa - indent*/
  row->prop(ptr, "use_keep_loop", UI_ITEM_NONE, std::nullopt, ICON_NONE);
  row->decorator(ptr, "use_keep_loop", 0); /*bfa - decorator*/

  if (mode == MOD_GREASE_PENCIL_TIME_MODE_CHAIN) {
    row = &layout.row(false);
    row->use_property_split_set(false);

    uiTemplateList(row,
                   (bContext *)C,
                   "MOD_UL_grease_pencil_time_modifier_segments",
                   "",
                   ptr,
                   "segments",
                   ptr,
                   "segment_active_index",
                   nullptr,
                   3,
                   10,
                   0,
                   1,
                   UI_TEMPLATE_LIST_FLAG_NONE);

    col = &row->column(false);

    ui::Layout *sub = &col->column(true);
    sub->op("OBJECT_OT_grease_pencil_time_modifier_segment_add", "", ICON_ADD);
    sub->op("OBJECT_OT_grease_pencil_time_modifier_segment_remove", "", ICON_REMOVE);
    col->separator();
    sub = &col->column(true);
    PointerRNA op_ptr = layout.op(
        "OBJECT_OT_grease_pencil_dash_modifier_segment_move", "", ICON_TRIA_UP);
    RNA_enum_set(&op_ptr, "type", /* blender::ed::object::DashSegmentMoveDirection::Up */ -1);
    op_ptr = layout.op("OBJECT_OT_grease_pencil_dash_modifier_segment_move", "", ICON_TRIA_DOWN);
    RNA_enum_set(&op_ptr, "type", /* blender::ed::object::DashSegmentMoveDirection::Down */ 1);

    if (tmd->segments().index_range().contains(tmd->segment_active_index)) {
      PointerRNA segment_ptr = RNA_pointer_create_discrete(
          ptr->owner_id,
          &RNA_GreasePencilTimeModifierSegment,
          &tmd->segments()[tmd->segment_active_index]);

      sub = &layout.column(true);
      sub->prop(&segment_ptr, "segment_mode", UI_ITEM_NONE, std::nullopt, ICON_NONE);
      sub = &layout.column(true);
      sub->prop(&segment_ptr, "segment_start", UI_ITEM_NONE, std::nullopt, ICON_NONE);
      sub->prop(&segment_ptr, "segment_end", UI_ITEM_NONE, std::nullopt, ICON_NONE);
      sub->prop(&segment_ptr, "segment_repeat", UI_ITEM_NONE, std::nullopt, ICON_NONE);
    }
  }

  PanelLayout custom_range_panel_layout = layout.panel_prop(C, ptr, "open_custom_range_panel");
  if (ui::Layout *header = custom_range_panel_layout.header) {
    header->use_property_split_set(false);
    header->active_set(use_custom_range);
    header->prop(ptr, "use_custom_frame_range", UI_ITEM_NONE, std::nullopt, ICON_NONE);
  }
  if (ui::Layout *body = custom_range_panel_layout.body) {
    body->use_property_split_set(true);
    body->active_set(use_custom_range && RNA_boolean_get(ptr, "use_custom_frame_range"));

    col = &body->column(true);
    col->prop(ptr, "frame_start", UI_ITEM_NONE, IFACE_("Frame Start"), ICON_NONE);
    col->prop(ptr, "frame_end", UI_ITEM_NONE, IFACE_("End"), ICON_NONE);
  }

  if (ui::Layout *influence_panel = layout.panel_prop(
          C, ptr, "open_influence_panel", IFACE_("Influence")))
  {
    modifier::greasepencil::draw_layer_filter_settings(C, *influence_panel, ptr);
  }

  modifier_error_message_draw(layout, ptr);
}

static void segment_list_item_draw(uiList * /*ui_list*/,
                                   const bContext * /*C*/,
                                   ui::Layout &layout,
                                   PointerRNA * /*idataptr*/,
                                   PointerRNA *itemptr,
                                   int /*icon*/,
                                   PointerRNA * /*active_dataptr*/,
                                   const char * /*active_propname*/,
                                   int /*index*/,
                                   int /*flt_flag*/)
{
  ui::Layout &row = layout.row(true);
  row.prop(itemptr, "name", UI_ITEM_R_NO_BG, "", ICON_NONE);
}

static void panel_register(ARegionType *region_type)
{
  modifier_panel_register(region_type, eModifierType_GreasePencilTime, panel_draw);

  uiListType *list_type = MEM_callocN<uiListType>("Grease Pencil Time modifier segments");
  STRNCPY_UTF8(list_type->idname, "MOD_UL_grease_pencil_time_modifier_segments");
  list_type->draw_item = segment_list_item_draw;
  WM_uilisttype_add(list_type);
}

static void blend_write(BlendWriter *writer, const ID * /*id_owner*/, const ModifierData *md)
{
  const auto *tmd = reinterpret_cast<const GreasePencilTimeModifierData *>(md);

  BLO_write_struct(writer, GreasePencilTimeModifierData, tmd);
  modifier::greasepencil::write_influence_data(writer, &tmd->influence);

  BLO_write_struct_array(
      writer, GreasePencilTimeModifierSegment, tmd->segments_num, tmd->segments_array);
}

static void blend_read(BlendDataReader *reader, ModifierData *md)
{
  auto *tmd = reinterpret_cast<GreasePencilTimeModifierData *>(md);

  modifier::greasepencil::read_influence_data(reader, &tmd->influence);

  BLO_read_struct_array(
      reader, GreasePencilTimeModifierSegment, tmd->segments_num, &tmd->segments_array);
}

}  // namespace blender

ModifierTypeInfo modifierType_GreasePencilTime = {
    /*idname*/ "GreasePencilTime",
    /*name*/ N_("TimeOffset"),
    /*struct_name*/ "GreasePencilTimeModifierData",
    /*struct_size*/ sizeof(GreasePencilTimeModifierData),
    /*srna*/ &RNA_GreasePencilTimeModifier,
    /*type*/ ModifierTypeType::Nonconstructive,
    /*flags*/ eModifierTypeFlag_AcceptsGreasePencil | eModifierTypeFlag_SupportsEditmode |
        eModifierTypeFlag_EnableInEditmode | eModifierTypeFlag_SupportsMapping,
    /*icon*/ ICON_MOD_TIME,

    /*copy_data*/ blender::copy_data,

    /*deform_verts*/ nullptr,
    /*deform_matrices*/ nullptr,
    /*deform_verts_EM*/ nullptr,
    /*deform_matrices_EM*/ nullptr,
    /*modify_mesh*/ nullptr,
    /*modify_geometry_set*/ blender::modify_geometry_set,

    /*init_data*/ blender::init_data,
    /*required_data_mask*/ nullptr,
    /*free_data*/ blender::free_data,
    /*is_disabled*/ nullptr,
    /*update_depsgraph*/ nullptr,
    /*depends_on_time*/ nullptr,
    /*depends_on_normals*/ nullptr,
    /*foreach_ID_link*/ blender::foreach_ID_link,
    /*foreach_tex_link*/ nullptr,
    /*free_runtime_data*/ nullptr,
    /*panel_register*/ blender::panel_register,
    /*blend_write*/ blender::blend_write,
    /*blend_read*/ blender::blend_read,
};

blender::Span<GreasePencilTimeModifierSegment> GreasePencilTimeModifierData::segments() const
{
  return {this->segments_array, this->segments_num};
}

blender::MutableSpan<GreasePencilTimeModifierSegment> GreasePencilTimeModifierData::segments()
{
  return {this->segments_array, this->segments_num};
}<|MERGE_RESOLUTION|>--- conflicted
+++ resolved
@@ -541,14 +541,10 @@
   row->active_set(!use_fixed_offset);
   row->prop(ptr, "frame_scale", UI_ITEM_NONE, IFACE_("Scale"), ICON_NONE);
 
-<<<<<<< HEAD
-  row = &layout->row(true); /* bfa - our layout */
-=======
-  row = &layout.row(false);
->>>>>>> 85504da2
+  row = &layout.row(true); /* bfa - our layout */
   row->active_set(!use_fixed_offset);
   row->use_property_split_set(false); /* bfa - use_property_split = False */
-  row->separator(); /*bfa - indent*/
+  row->separator();                   /*bfa - indent*/
   row->prop(ptr, "use_keep_loop", UI_ITEM_NONE, std::nullopt, ICON_NONE);
   row->decorator(ptr, "use_keep_loop", 0); /*bfa - decorator*/
 
