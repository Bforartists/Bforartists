/* SPDX-FileCopyrightText: 2024 Blender Authors
 *
 * SPDX-License-Identifier: GPL-2.0-or-later */

/** \file
 * \ingroup modifiers
 */

#include "BLI_index_range.hh"
#include "BLI_map.hh"
#include "BLI_span.hh"
#include "BLI_string.h"
#include "BLI_string_utf8.h"

#include "DNA_defaults.h"
#include "DNA_modifier_types.h"
#include "DNA_scene_types.h"

#include "BKE_curves.hh"
#include "BKE_geometry_set.hh"
#include "BKE_grease_pencil.hh"
#include "BKE_instances.hh"
#include "BKE_modifier.hh"
#include "BKE_screen.hh"

#include "BLO_read_write.hh"

#include "DEG_depsgraph_query.hh"

#include "UI_interface.hh"
#include "UI_resources.hh"

#include "BLT_translation.hh"

#include "WM_api.hh"
#include "WM_types.hh"

#include "RNA_access.hh"
#include "RNA_prototypes.hh"

#include "MOD_grease_pencil_util.hh"
#include "MOD_ui_common.hh"

namespace blender {

static void init_data(ModifierData *md)
{
  auto *tmd = reinterpret_cast<GreasePencilTimeModifierData *>(md);

  BLI_assert(MEMCMP_STRUCT_AFTER_IS_ZERO(tmd, modifier));

  MEMCPY_STRUCT_AFTER(tmd, DNA_struct_default_get(GreasePencilTimeModifierData), modifier);
  modifier::greasepencil::init_influence_data(&tmd->influence, false);

  GreasePencilTimeModifierSegment *segment = DNA_struct_default_alloc(
      GreasePencilTimeModifierSegment);
  STRNCPY_UTF8(segment->name, DATA_("Segment"));
  tmd->segments_array = segment;
  tmd->segments_num = 1;
}

static void copy_data(const ModifierData *md, ModifierData *target, const int flag)
{
  const auto *tmd = reinterpret_cast<const GreasePencilTimeModifierData *>(md);
  auto *tmmd = reinterpret_cast<GreasePencilTimeModifierData *>(target);

  modifier::greasepencil::free_influence_data(&tmmd->influence);

  BKE_modifier_copydata_generic(md, target, flag);
  modifier::greasepencil::copy_influence_data(&tmd->influence, &tmmd->influence, flag);

  tmmd->segments_array = static_cast<GreasePencilTimeModifierSegment *>(
      MEM_dupallocN(tmd->segments_array));
}

static void free_data(ModifierData *md)
{
  auto *tmd = reinterpret_cast<GreasePencilTimeModifierData *>(md);
  modifier::greasepencil::free_influence_data(&tmd->influence);

  MEM_SAFE_FREE(tmd->segments_array);
}

static void foreach_ID_link(ModifierData *md, Object *ob, IDWalkFunc walk, void *user_data)
{
  auto *tmd = reinterpret_cast<GreasePencilTimeModifierData *>(md);
  modifier::greasepencil::foreach_influence_ID_link(&tmd->influence, ob, walk, user_data);
}

struct FrameRange {
  /* Start frame. */
  int sfra;
  /* End frame (unlimited range when undefined). */
  int efra;

  bool is_empty() const
  {
    return efra < sfra;
  }

  bool is_single_frame() const
  {
    return efra == sfra;
  }

  int duration() const
  {
    return std::max(efra + 1 - sfra, 0);
  }

  FrameRange drop_front(const int n) const
  {
    BLI_assert(n >= 0);
    return FrameRange{std::min(sfra + n, efra), efra};
  }

  FrameRange drop_back(const int n) const
  {
    BLI_assert(n >= 0);
    return FrameRange{sfra, std::max(efra - n, sfra)};
  }

  FrameRange shift(const int n) const
  {
    return FrameRange{sfra + n, efra + n};
  }
};

/**
 * Find the index range of sorted keys that covers the frame range, including the key right before
 * and after the interval. The extra keys are needed when frames are held at the beginning or when
 * reversing the direction.
 */
static IndexRange find_key_range(const Span<int> sorted_keys, const FrameRange &frame_range)
{
  IndexRange result = sorted_keys.index_range();
  for (const int i : result.index_range()) {
    const int irev = result.size() - 1 - i;
    if (sorted_keys[result[irev]] <= frame_range.sfra) {
      /* Found first key affecting the frame range, drop any earlier keys. */
      result = result.drop_front(irev);
      break;
    }
  }
  for (const int i : result.index_range()) {
    if (sorted_keys[result[i]] > frame_range.efra) {
      /* Found first key outside the frame range, drop this and later keys. */
      result = result.take_front(i);
      break;
    }
  }
  return result;
}

struct TimeMapping {
 private:
  float offset_;
  float scale_;
  bool use_loop_;

 public:
  TimeMapping(const GreasePencilTimeModifierData &tmd)
      : offset_(tmd.offset),
        scale_(tmd.frame_scale),
        use_loop_(tmd.flag & MOD_GREASE_PENCIL_TIME_KEEP_LOOP)
  {
  }

  float offset() const
  {
    return offset_;
  }
  float scale() const
  {
    return scale_;
  }
  bool use_loop() const
  {
    return use_loop_;
  }

  float to_scene_time(const float local_frame) const
  {
    return float(local_frame - offset_) / scale_;
  }
  float to_local_time(const float scene_frame) const
  {
    return scene_frame * scale_ + offset_;
  }

  /* Compute scene frame number on or after the local frame. */
  int scene_frame_before_local_frame(const int local_frame) const
  {
    return int(math::floor(to_scene_time(local_frame)));
  }
  /* Compute scene frame number on or after the local frame. */
  int scene_frame_after_local_frame(const int local_frame) const
  {
    return int(math::ceil(to_scene_time(local_frame)));
  }

  /* Compute local frame number on or before the scene frame. */
  int local_frame_before_scene_frame(const int scene_frame) const
  {
    return int(math::floor(to_local_time(scene_frame)));
  }
  /* Compute local frame number on or after the scene frame. */
  int local_frame_after_scene_frame(const int scene_frame) const
  {
    return int(math::ceil(to_local_time(scene_frame)));
  }
};

/* Determine how many times the source range must be repeated to cover the destination range. */
static void calculate_repetitions(const TimeMapping &mapping,
                                  const FrameRange &gp_src,
                                  const FrameRange &scene_dst,
                                  int &r_start,
                                  int &r_count)
{
  if (!mapping.use_loop()) {
    r_start = 0;
    r_count = 1;
    return;
  }
  const int duration = gp_src.duration();
  if (duration <= 0) {
    r_start = 0;
    r_count = 0;
    return;
  }
  const FrameRange gp_dst = {mapping.local_frame_before_scene_frame(scene_dst.sfra),
                             mapping.local_frame_after_scene_frame(scene_dst.efra)};
  r_start = math::floor(float(gp_dst.sfra - gp_src.sfra) / float(duration));
  r_count = math::floor(float(gp_dst.efra - gp_src.sfra) / float(duration)) + 1 - r_start;
}

static void insert_keys_forward(const TimeMapping &mapping,
                                const Map<int, GreasePencilFrame> &frames,
                                const Span<int> sorted_keys,
                                const FrameRange gp_src_range,
                                const FrameRange gp_dst_range,
                                Map<int, GreasePencilFrame> &dst_frames)
{
  const int offset = gp_dst_range.sfra - gp_src_range.sfra;
  for (const int i : sorted_keys.index_range()) {
    const int gp_key = sorted_keys[i];
    const int gp_insert_key = std::max(gp_key, gp_src_range.sfra);
    if (gp_insert_key > gp_src_range.efra) {
      continue;
    }

    const int scene_key = mapping.scene_frame_after_local_frame(gp_insert_key + offset);
    dst_frames.add_overwrite(scene_key, frames.lookup(gp_key));
  }
}

/* Insert keys in reverse order. */
static void insert_keys_reverse(const TimeMapping &mapping,
                                const Map<int, GreasePencilFrame> &frames,
                                const Span<int> sorted_keys,
                                const FrameRange gp_src_range,
                                const FrameRange gp_dst_range,
                                Map<int, GreasePencilFrame> &dst_frames)
{
  const int offset = gp_dst_range.sfra - gp_src_range.sfra;
  for (const int i : sorted_keys.index_range()) {
    /* In reverse mode keys need to be inserted in reverse order to ensure "earlier" frames can
     * overwrite "later" frames. */
    const int irev = sorted_keys.size() - 1 - i;
    /* This finds the correct scene frame starting at the end of the frame interval. */
    const int gp_key = sorted_keys[irev];
    /* The insertion scene time is the end of the keyframe interval instead of the start.
     * This is the frame after the end frame (efra) to cover the full extent of the end frame
     * interval. */
    const int gp_end_key = (irev < sorted_keys.size() - 1) ?
                               std::min(sorted_keys[irev + 1], gp_src_range.efra + 1) :
                               gp_src_range.efra + 1;
    if (gp_end_key < gp_src_range.sfra) {
      return;
    }

    /* Reverse key frame inside the range. */
    const int gp_key_rev = gp_src_range.efra + 1 - (gp_end_key - gp_src_range.sfra);
    const int scene_key = mapping.scene_frame_after_local_frame(gp_key_rev + offset);
    dst_frames.add_overwrite(scene_key, frames.lookup(gp_key));
  }
}

static void fill_scene_range_fixed(const TimeMapping &mapping,
                                   const Map<int, GreasePencilFrame> &frames,
                                   const Span<int> sorted_keys,
                                   const int gp_src_frame,
                                   const FrameRange scene_dst_range,
                                   Map<int, GreasePencilFrame> &dst_frames)
{
  const FrameRange gp_src_range = {gp_src_frame, gp_src_frame};
  const FrameRange gp_dst_range = {mapping.local_frame_before_scene_frame(scene_dst_range.sfra),
                                   mapping.local_frame_after_scene_frame(scene_dst_range.efra)};

  const Span<int> src_keys = sorted_keys.slice(find_key_range(sorted_keys, gp_src_range));
  insert_keys_forward(mapping, frames, src_keys, gp_src_range, gp_dst_range, dst_frames);
}

static void fill_scene_range_forward(const TimeMapping &mapping,
                                     const Map<int, GreasePencilFrame> &frames,
                                     const Span<int> sorted_keys,
                                     const FrameRange gp_src_range,
                                     const FrameRange scene_dst_range,
                                     Map<int, GreasePencilFrame> &dst_frames)
{
  int repeat_start = 0, repeat_count = 1;
  calculate_repetitions(mapping, gp_src_range, scene_dst_range, repeat_start, repeat_count);

  const Span<int> src_keys = sorted_keys.slice(find_key_range(sorted_keys, gp_src_range));
  FrameRange gp_dst_range = gp_src_range.shift(repeat_start * gp_src_range.duration());
  for ([[maybe_unused]] const int repeat_i : IndexRange(repeat_count)) {
    insert_keys_forward(mapping, frames, src_keys, gp_src_range, gp_dst_range, dst_frames);
    gp_dst_range = gp_dst_range.shift(gp_src_range.duration());
  }
}

static void fill_scene_range_reverse(const TimeMapping &mapping,
                                     const Map<int, GreasePencilFrame> &frames,
                                     const Span<int> sorted_keys,
                                     const FrameRange gp_src_range,
                                     const FrameRange scene_dst_range,
                                     Map<int, GreasePencilFrame> &dst_frames)
{
  int repeat_start = 0, repeat_count = 1;
  calculate_repetitions(mapping, gp_src_range, scene_dst_range, repeat_start, repeat_count);

  const Span<int> src_keys = sorted_keys.slice(find_key_range(sorted_keys, gp_src_range));
  FrameRange gp_dst_range = gp_src_range.shift(repeat_start * gp_src_range.duration());
  for ([[maybe_unused]] const int repeat_i : IndexRange(repeat_count)) {
    insert_keys_reverse(mapping, frames, src_keys, gp_src_range, gp_dst_range, dst_frames);
    gp_dst_range = gp_dst_range.shift(gp_src_range.duration());
  }
}

static void fill_scene_range_ping_pong(const TimeMapping &mapping,
                                       const Map<int, GreasePencilFrame> &frames,
                                       const Span<int> sorted_keys,
                                       const FrameRange gp_src_range,
                                       const FrameRange scene_dst_range,
                                       Map<int, GreasePencilFrame> &dst_frames)
{
  /* Double interval for ping-pong mode, start and end frame only appear once. */
  const FrameRange gp_src_range_ping = {gp_src_range.sfra, gp_src_range.efra - 1};
  const FrameRange gp_src_range_pong = {gp_src_range.sfra + 1, gp_src_range.efra};
  const FrameRange gp_range_full = {gp_src_range.sfra,
                                    2 * gp_src_range.efra - gp_src_range.sfra - 1};
  int repeat_start = 0, repeat_count = 1;
  calculate_repetitions(mapping, gp_range_full, scene_dst_range, repeat_start, repeat_count);

  const Span<int> src_keys = sorted_keys.slice(find_key_range(sorted_keys, gp_src_range));
  FrameRange gp_dst_range = gp_src_range.shift(repeat_start * gp_range_full.duration());
  for ([[maybe_unused]] const int repeat_i : IndexRange(repeat_count)) {
    /* Ping. */
    insert_keys_forward(mapping, frames, src_keys, gp_src_range, gp_dst_range, dst_frames);
    gp_dst_range = gp_dst_range.shift(gp_src_range_ping.duration());
    /* Pong. */
    insert_keys_reverse(mapping, frames, src_keys, gp_src_range, gp_dst_range, dst_frames);
    gp_dst_range = gp_dst_range.shift(gp_src_range_pong.duration());
  }
}

static void fill_scene_range_chain(const TimeMapping &mapping,
                                   const Map<int, GreasePencilFrame> &frames,
                                   const Span<int> sorted_keys,
                                   const Span<GreasePencilTimeModifierSegment> segments,
                                   const FrameRange gp_src_range,
                                   const FrameRange scene_dst_range,
                                   Map<int, GreasePencilFrame> &dst_frames)
{
  using Segment = GreasePencilTimeModifierSegment;

  if (segments.is_empty()) {
    return;
  }
  /* Segment settings tolerate start frame after end frame. */
  auto segment_base_range = [](const Segment &segment) {
    return FrameRange{std::min(segment.segment_start, segment.segment_end),
                      std::max(segment.segment_start, segment.segment_end)};
  };
  auto segment_full_range = [](const Segment &segment) {
    const FrameRange base_range = FrameRange{std::min(segment.segment_start, segment.segment_end),
                                             std::max(segment.segment_start, segment.segment_end)};
    const int base_duration = (segment.segment_mode == MOD_GREASE_PENCIL_TIME_SEG_MODE_PINGPONG ?
                                   base_range.duration() * 2 - 2 :
                                   base_range.duration());
    return FrameRange{base_range.sfra,
                      base_range.sfra + segment.segment_repeat * base_duration - 1};
  };
  /* Find src range by adding up all segments. */
  const FrameRange gp_range_full = [&]() {
    int duration = segment_full_range(segments.first()).duration();
    for (const Segment &segment : segments.drop_front(1)) {
      duration += segment_full_range(segment).duration();
    }
    /* Same start as the source range. */
    return FrameRange{gp_src_range.sfra, gp_src_range.sfra + duration - 1};
  }();
  int repeat_start = 0, repeat_count = 1;
  calculate_repetitions(mapping, gp_range_full, scene_dst_range, repeat_start, repeat_count);

  const Span<int> src_keys = sorted_keys;

  FrameRange gp_dst_range = gp_src_range.shift(repeat_start * gp_range_full.duration());
  for ([[maybe_unused]] const int repeat_i : IndexRange(repeat_count)) {
    for (const Segment &segment : segments) {
      const FrameRange segment_src_range = segment_base_range(segment);
      for ([[maybe_unused]] const int segment_repeat_i : IndexRange(segment.segment_repeat)) {
        switch (GreasePencilTimeModifierSegmentMode(segment.segment_mode)) {
          case MOD_GREASE_PENCIL_TIME_SEG_MODE_NORMAL:
            insert_keys_forward(
                mapping, frames, src_keys, segment_src_range, gp_dst_range, dst_frames);
            gp_dst_range = gp_dst_range.shift(segment_src_range.duration());
            break;
          case MOD_GREASE_PENCIL_TIME_SEG_MODE_REVERSE:
            insert_keys_reverse(
                mapping, frames, src_keys, segment_src_range, gp_dst_range, dst_frames);
            gp_dst_range = gp_dst_range.shift(segment_src_range.duration());
            break;
          case MOD_GREASE_PENCIL_TIME_SEG_MODE_PINGPONG: {
            /* Ping. */
            const FrameRange segment_src_range_ping = {segment_src_range.sfra,
                                                       segment_src_range.efra - 1};
            insert_keys_forward(
                mapping, frames, src_keys, segment_src_range_ping, gp_dst_range, dst_frames);
            gp_dst_range = gp_dst_range.shift(segment_src_range_ping.duration());
            /* Pong. */
            const FrameRange segment_src_range_pong = {segment_src_range.sfra + 1,
                                                       segment_src_range.efra};
            insert_keys_reverse(
                mapping, frames, src_keys, segment_src_range_pong, gp_dst_range, dst_frames);
            gp_dst_range = gp_dst_range.shift(segment_src_range_pong.duration());
            break;
          }
        }
      }
    }
  }
}

static void fill_scene_timeline(const GreasePencilTimeModifierData &tmd,
                                const Scene &eval_scene,
                                const Map<int, GreasePencilFrame> &frames,
                                const Span<int> sorted_keys,
                                const FrameRange scene_dst_range,
                                Map<int, GreasePencilFrame> &dst_frames)
{
  const TimeMapping mapping(tmd);
  const auto mode = GreasePencilTimeModifierMode(tmd.mode);
  const bool use_custom_range = tmd.flag & MOD_GREASE_PENCIL_TIME_CUSTOM_RANGE;

  const FrameRange scene_range = FrameRange{eval_scene.r.sfra, eval_scene.r.efra};
  const FrameRange custom_range = use_custom_range ? FrameRange{tmd.sfra, tmd.efra} : scene_range;

  switch (mode) {
    case MOD_GREASE_PENCIL_TIME_MODE_NORMAL:
      fill_scene_range_forward(
          tmd, frames, sorted_keys, custom_range, scene_dst_range, dst_frames);
      break;
    case MOD_GREASE_PENCIL_TIME_MODE_REVERSE:
      fill_scene_range_reverse(
          tmd, frames, sorted_keys, custom_range, scene_dst_range, dst_frames);
      break;
    case MOD_GREASE_PENCIL_TIME_MODE_FIX:
      fill_scene_range_fixed(tmd, frames, sorted_keys, tmd.offset, scene_dst_range, dst_frames);
      break;
    case MOD_GREASE_PENCIL_TIME_MODE_PINGPONG:
      fill_scene_range_ping_pong(
          tmd, frames, sorted_keys, custom_range, scene_dst_range, dst_frames);
      break;
    case MOD_GREASE_PENCIL_TIME_MODE_CHAIN:
      fill_scene_range_chain(
          tmd, frames, sorted_keys, tmd.segments(), scene_range, scene_dst_range, dst_frames);
      break;
  }
}

static void modify_geometry_set(ModifierData *md,
                                const ModifierEvalContext *ctx,
                                bke::GeometrySet *geometry_set)
{
  using bke::greasepencil::Drawing;
  using bke::greasepencil::Layer;

  auto *tmd = reinterpret_cast<GreasePencilTimeModifierData *>(md);
  const Scene *scene = DEG_get_evaluated_scene(ctx->depsgraph);
  /* Just include the current frame for now. The method can be applied to arbitrary ranges. */
  const FrameRange dst_keyframe_range = {scene->r.cfra, scene->r.cfra};

  if (!geometry_set->has_grease_pencil()) {
    return;
  }
  GreasePencil &grease_pencil = *geometry_set->get_grease_pencil_for_write();

  IndexMaskMemory mask_memory;
  const IndexMask layer_mask = modifier::greasepencil::get_filtered_layer_mask(
      grease_pencil, tmd->influence, mask_memory);

  const Span<Layer *> layers_for_write = grease_pencil.layers_for_write();
  layer_mask.foreach_index([&](const int64_t layer_i) {
    Layer &layer = *layers_for_write[layer_i];
    const Span<int> sorted_keys = layer.sorted_keys();
    const Map<int, GreasePencilFrame> &src_frames = layer.frames();

    Map<int, GreasePencilFrame> new_frames;
    fill_scene_timeline(*tmd, *scene, src_frames, sorted_keys, dst_keyframe_range, new_frames);
    layer.frames_for_write() = std::move(new_frames);
    layer.tag_frames_map_keys_changed();
  });
}

static void panel_draw(const bContext *C, Panel *panel)
{
  uiLayout *layout = panel->layout;

  PointerRNA ob_ptr;
  PointerRNA *ptr = modifier_panel_get_property_pointers(panel, &ob_ptr);
  auto *tmd = static_cast<GreasePencilTimeModifierData *>(ptr->data);
  const auto mode = GreasePencilTimeModifierMode(RNA_enum_get(ptr, "mode"));
  const bool use_fixed_offset = (mode == MOD_GREASE_PENCIL_TIME_MODE_FIX);
  const bool use_custom_range = !ELEM(
      mode, MOD_GREASE_PENCIL_TIME_MODE_FIX, MOD_GREASE_PENCIL_TIME_MODE_CHAIN);
  uiLayout *row, *col;

  uiLayoutSetPropSep(layout, true);

  layout->prop(ptr, "mode", UI_ITEM_NONE, std::nullopt, ICON_NONE);

  col = &layout->column(false);

  const char *text = use_fixed_offset ? IFACE_("Frame") : IFACE_("Frame Offset");
  col->prop(ptr, "offset", UI_ITEM_NONE, text, ICON_NONE);

  row = &col->row(false);
  row->active_set(!use_fixed_offset);
  row->prop(ptr, "frame_scale", UI_ITEM_NONE, IFACE_("Scale"), ICON_NONE);

<<<<<<< HEAD
  row = &layout->row(true); /* bfa - our layout */
  uiLayoutSetActive(row, !use_fixed_offset);
  uiLayoutSetPropSep(row, false); /* bfa - use_property_split = False */
  row->separator(); /*bfa - indent*/
=======
  row = &layout->row(false);
  row->active_set(!use_fixed_offset);
>>>>>>> 9a41dc73
  row->prop(ptr, "use_keep_loop", UI_ITEM_NONE, std::nullopt, ICON_NONE);
  uiItemDecoratorR(row, ptr, "use_keep_loop", 0); /*bfa - decorator*/

  if (mode == MOD_GREASE_PENCIL_TIME_MODE_CHAIN) {
    row = &layout->row(false);
    uiLayoutSetPropSep(row, false);

    uiTemplateList(row,
                   (bContext *)C,
                   "MOD_UL_grease_pencil_time_modifier_segments",
                   "",
                   ptr,
                   "segments",
                   ptr,
                   "segment_active_index",
                   nullptr,
                   3,
                   10,
                   0,
                   1,
                   UI_TEMPLATE_LIST_FLAG_NONE);

    col = &row->column(false);

    uiLayout *sub = &col->column(true);
    sub->op("OBJECT_OT_grease_pencil_time_modifier_segment_add", "", ICON_ADD);
    sub->op("OBJECT_OT_grease_pencil_time_modifier_segment_remove", "", ICON_REMOVE);
    col->separator();
    sub = &col->column(true);
    uiItemEnumO_string(
        sub, "", ICON_TRIA_UP, "OBJECT_OT_grease_pencil_time_modifier_segment_move", "type", "UP");
    uiItemEnumO_string(sub,
                       "",
                       ICON_TRIA_DOWN,
                       "OBJECT_OT_grease_pencil_time_modifier_segment_move",
                       "type",
                       "DOWN");

    if (tmd->segments().index_range().contains(tmd->segment_active_index)) {
      PointerRNA segment_ptr = RNA_pointer_create_discrete(
          ptr->owner_id,
          &RNA_GreasePencilTimeModifierSegment,
          &tmd->segments()[tmd->segment_active_index]);

      sub = &layout->column(true);
      sub->prop(&segment_ptr, "segment_mode", UI_ITEM_NONE, std::nullopt, ICON_NONE);
      sub = &layout->column(true);
      sub->prop(&segment_ptr, "segment_start", UI_ITEM_NONE, std::nullopt, ICON_NONE);
      sub->prop(&segment_ptr, "segment_end", UI_ITEM_NONE, std::nullopt, ICON_NONE);
      sub->prop(&segment_ptr, "segment_repeat", UI_ITEM_NONE, std::nullopt, ICON_NONE);
    }
  }

  PanelLayout custom_range_panel_layout = layout->panel_prop(C, ptr, "open_custom_range_panel");
  if (uiLayout *header = custom_range_panel_layout.header) {
    uiLayoutSetPropSep(header, false);
    header->active_set(use_custom_range);
    header->prop(ptr, "use_custom_frame_range", UI_ITEM_NONE, std::nullopt, ICON_NONE);
  }
  if (uiLayout *body = custom_range_panel_layout.body) {
    uiLayoutSetPropSep(body, true);
    body->active_set(use_custom_range && RNA_boolean_get(ptr, "use_custom_frame_range"));

    col = &body->column(true);
    col->prop(ptr, "frame_start", UI_ITEM_NONE, IFACE_("Frame Start"), ICON_NONE);
    col->prop(ptr, "frame_end", UI_ITEM_NONE, IFACE_("End"), ICON_NONE);
  }

  if (uiLayout *influence_panel = layout->panel_prop(
          C, ptr, "open_influence_panel", IFACE_("Influence")))
  {
    modifier::greasepencil::draw_layer_filter_settings(C, influence_panel, ptr);
  }

  modifier_error_message_draw(layout, ptr);
}

static void segment_list_item_draw(uiList * /*ui_list*/,
                                   const bContext * /*C*/,
                                   uiLayout *layout,
                                   PointerRNA * /*idataptr*/,
                                   PointerRNA *itemptr,
                                   int /*icon*/,
                                   PointerRNA * /*active_dataptr*/,
                                   const char * /*active_propname*/,
                                   int /*index*/,
                                   int /*flt_flag*/)
{
  uiLayout *row = &layout->row(true);
  row->prop(itemptr, "name", UI_ITEM_R_NO_BG, "", ICON_NONE);
}

static void panel_register(ARegionType *region_type)
{
  modifier_panel_register(region_type, eModifierType_GreasePencilTime, panel_draw);

  uiListType *list_type = MEM_callocN<uiListType>("Grease Pencil Time modifier segments");
  STRNCPY(list_type->idname, "MOD_UL_grease_pencil_time_modifier_segments");
  list_type->draw_item = segment_list_item_draw;
  WM_uilisttype_add(list_type);
}

static void blend_write(BlendWriter *writer, const ID * /*id_owner*/, const ModifierData *md)
{
  const auto *tmd = reinterpret_cast<const GreasePencilTimeModifierData *>(md);

  BLO_write_struct(writer, GreasePencilTimeModifierData, tmd);
  modifier::greasepencil::write_influence_data(writer, &tmd->influence);

  BLO_write_struct_array(
      writer, GreasePencilTimeModifierSegment, tmd->segments_num, tmd->segments_array);
}

static void blend_read(BlendDataReader *reader, ModifierData *md)
{
  auto *tmd = reinterpret_cast<GreasePencilTimeModifierData *>(md);

  modifier::greasepencil::read_influence_data(reader, &tmd->influence);

  BLO_read_struct_array(
      reader, GreasePencilTimeModifierSegment, tmd->segments_num, &tmd->segments_array);
}

}  // namespace blender

ModifierTypeInfo modifierType_GreasePencilTime = {
    /*idname*/ "GreasePencilTime",
    /*name*/ N_("TimeOffset"),
    /*struct_name*/ "GreasePencilTimeModifierData",
    /*struct_size*/ sizeof(GreasePencilTimeModifierData),
    /*srna*/ &RNA_GreasePencilTimeModifier,
    /*type*/ ModifierTypeType::Nonconstructive,
    /*flags*/ eModifierTypeFlag_AcceptsGreasePencil | eModifierTypeFlag_SupportsEditmode |
        eModifierTypeFlag_EnableInEditmode | eModifierTypeFlag_SupportsMapping,
    /*icon*/ ICON_MOD_TIME,

    /*copy_data*/ blender::copy_data,

    /*deform_verts*/ nullptr,
    /*deform_matrices*/ nullptr,
    /*deform_verts_EM*/ nullptr,
    /*deform_matrices_EM*/ nullptr,
    /*modify_mesh*/ nullptr,
    /*modify_geometry_set*/ blender::modify_geometry_set,

    /*init_data*/ blender::init_data,
    /*required_data_mask*/ nullptr,
    /*free_data*/ blender::free_data,
    /*is_disabled*/ nullptr,
    /*update_depsgraph*/ nullptr,
    /*depends_on_time*/ nullptr,
    /*depends_on_normals*/ nullptr,
    /*foreach_ID_link*/ blender::foreach_ID_link,
    /*foreach_tex_link*/ nullptr,
    /*free_runtime_data*/ nullptr,
    /*panel_register*/ blender::panel_register,
    /*blend_write*/ blender::blend_write,
    /*blend_read*/ blender::blend_read,
};

blender::Span<GreasePencilTimeModifierSegment> GreasePencilTimeModifierData::segments() const
{
  return {this->segments_array, this->segments_num};
}

blender::MutableSpan<GreasePencilTimeModifierSegment> GreasePencilTimeModifierData::segments()
{
  return {this->segments_array, this->segments_num};
}<|MERGE_RESOLUTION|>--- conflicted
+++ resolved
@@ -540,15 +540,10 @@
   row->active_set(!use_fixed_offset);
   row->prop(ptr, "frame_scale", UI_ITEM_NONE, IFACE_("Scale"), ICON_NONE);
 
-<<<<<<< HEAD
   row = &layout->row(true); /* bfa - our layout */
-  uiLayoutSetActive(row, !use_fixed_offset);
+  row->active_set(!use_fixed_offset);
   uiLayoutSetPropSep(row, false); /* bfa - use_property_split = False */
   row->separator(); /*bfa - indent*/
-=======
-  row = &layout->row(false);
-  row->active_set(!use_fixed_offset);
->>>>>>> 9a41dc73
   row->prop(ptr, "use_keep_loop", UI_ITEM_NONE, std::nullopt, ICON_NONE);
   uiItemDecoratorR(row, ptr, "use_keep_loop", 0); /*bfa - decorator*/
 
