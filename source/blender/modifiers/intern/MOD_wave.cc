--- conflicted
+++ resolved
@@ -300,15 +300,6 @@
   uiLayoutSetPropSep(layout, true);
 
   row = uiLayoutRowWithHeading(layout, true, IFACE_("Motion"));
-<<<<<<< HEAD
-  uiItemR(
-      row, ptr, "use_x", UI_ITEM_R_TOGGLE | UI_ITEM_R_FORCE_BLANK_DECORATE, nullptr, ICON_NONE);
-  uiItemR(
-      row, ptr, "use_y", UI_ITEM_R_TOGGLE | UI_ITEM_R_FORCE_BLANK_DECORATE, nullptr, ICON_NONE);
-
-  /*------------------- bfa - original props */
-  // uiItemR(layout, ptr, "use_cyclic", UI_ITEM_NONE, nullptr, ICON_NONE);
-=======
   uiItemR(row,
           ptr,
           "use_x",
@@ -322,13 +313,13 @@
           std::nullopt,
           ICON_NONE);
 
-  uiItemR(layout, ptr, "use_cyclic", UI_ITEM_NONE, std::nullopt, ICON_NONE);
->>>>>>> f07916b3
+  /*------------------- bfa - original props */
+  // uiItemR(layout, ptr, "use_cyclic", UI_ITEM_NONE, std::nullopt, ICON_NONE);
 
   col = uiLayoutColumn(layout, true);
   row = uiLayoutRow(col, true);
   uiLayoutSetPropSep(row, false); /* bfa - use_property_split = False */
-  uiItemR(row, ptr, "use_cyclic", UI_ITEM_NONE, nullptr, ICON_NONE);
+  uiItemR(row, ptr, "use_cyclic", UI_ITEM_NONE, std::nullopt, ICON_NONE);
   uiItemDecoratorR(row, ptr, "use_cyclic", 0); /*bfa - decorator*/
   /* ------------ end bfa */
 
