--- conflicted
+++ resolved
@@ -300,49 +300,7 @@
 
   layout.use_property_split_set(true);
 
-<<<<<<< HEAD
   row = &layout.row(true, IFACE_("Motion"));
-  row->prop(
-      ptr, "use_x", UI_ITEM_R_TOGGLE | UI_ITEM_R_FORCE_BLANK_DECORATE, std::nullopt, ICON_NONE);
-  row->prop(
-      ptr, "use_y", UI_ITEM_R_TOGGLE | UI_ITEM_R_FORCE_BLANK_DECORATE, std::nullopt, ICON_NONE);
-
-  /* bfa - our layout */
-  col = &layout.column(true);
-  row = &col->row(true);
-  row->use_property_split_set(false); /* bfa - use_property_split = False */
-  row->prop(ptr, "use_cyclic", UI_ITEM_NONE, std::nullopt, ICON_NONE);
-  row->decorator(ptr, "use_cyclic", 0); /*bfa - decorator*/
-
-  /* bfa - our layout */
-  /* NOTE: split amount here needs to be synced with normal labels */
-  blender::ui::Layout *split = &layout.split(0.385f, true);
-  row = &split->row(true);
-  row->use_property_split_set(false); /* bfa - use_property_split = False */
-  row->prop(ptr, "use_normal", UI_ITEM_NONE, "Along Normals", ICON_NONE);
-
-  /* bfa - our layout */
-  row = &split->row(true);
-  row->use_property_split_set(false); /* bfa - use_property_split = False */
-  if (RNA_boolean_get(ptr, "use_normal")) {
-    row->prop(ptr, "use_normal_x", UI_ITEM_R_TOGGLE, IFACE_("X"), ICON_NONE);
-    row->prop(ptr, "use_normal_y", UI_ITEM_R_TOGGLE, IFACE_("Y"), ICON_NONE);
-    row->prop(ptr, "use_normal_z", UI_ITEM_R_TOGGLE, IFACE_("Z"), ICON_NONE);
-    row->decorator(ptr, "use_normal", 0); /*bfa - decorator for use_normal*/
-  }
-  else {
-    row->label(TIP_(""), ICON_DISCLOSURE_TRI_RIGHT);
-    row->label(TIP_(""), ICON_NONE);      /* bfa - aligns the decorator right...*/
-    row->decorator(ptr, "use_normal", 0); /*bfa - decorator for use_normal*/
-  }
-
-  col = &layout.column(false);
-  col->prop(ptr, "falloff_radius", UI_ITEM_NONE, IFACE_("Falloff"), ICON_NONE);
-  col->prop(ptr, "height", UI_ITEM_R_SLIDER, std::nullopt, ICON_NONE);
-  col->prop(ptr, "width", UI_ITEM_R_SLIDER, std::nullopt, ICON_NONE);
-  col->prop(ptr, "narrowness", UI_ITEM_R_SLIDER, std::nullopt, ICON_NONE);
-=======
-  blender::ui::Layout *row = &layout.row(true, IFACE_("Motion"));
   row->prop(ptr,
             "use_x",
             blender::ui::ITEM_R_TOGGLE | blender::ui::ITEM_R_FORCE_BLANK_DECORATE,
@@ -354,22 +312,40 @@
             std::nullopt,
             ICON_NONE);
 
-  layout.prop(ptr, "use_cyclic", UI_ITEM_NONE, std::nullopt, ICON_NONE);
-
-  row = &layout.row(true, IFACE_("Along Normals"));
-  row->prop(ptr, "use_normal", UI_ITEM_NONE, "", ICON_NONE);
-  blender::ui::Layout &sub = row->row(true);
-  sub.active_set(RNA_boolean_get(ptr, "use_normal"));
-  sub.prop(ptr, "use_normal_x", blender::ui::ITEM_R_TOGGLE, IFACE_("X"), ICON_NONE);
-  sub.prop(ptr, "use_normal_y", blender::ui::ITEM_R_TOGGLE, IFACE_("Y"), ICON_NONE);
-  sub.prop(ptr, "use_normal_z", blender::ui::ITEM_R_TOGGLE, IFACE_("Z"), ICON_NONE);
-
-  blender::ui::Layout &col = layout.column(false);
-  col.prop(ptr, "falloff_radius", UI_ITEM_NONE, IFACE_("Falloff"), ICON_NONE);
-  col.prop(ptr, "height", blender::ui::ITEM_R_SLIDER, std::nullopt, ICON_NONE);
-  col.prop(ptr, "width", blender::ui::ITEM_R_SLIDER, std::nullopt, ICON_NONE);
-  col.prop(ptr, "narrowness", blender::ui::ITEM_R_SLIDER, std::nullopt, ICON_NONE);
->>>>>>> 1536700a
+  /* bfa - our layout */
+  col = &layout.column(true);
+  row = &col->row(true);
+  row->use_property_split_set(false); /* bfa - use_property_split = False */
+  row->prop(ptr, "use_cyclic", UI_ITEM_NONE, std::nullopt, ICON_NONE);
+  row->decorator(ptr, "use_cyclic", 0); /*bfa - decorator*/
+
+  /* bfa - our layout */
+  /* NOTE: split amount here needs to be synced with normal labels */
+  blender::ui::Layout *split = &layout.split(0.385f, true);
+  row = &split->row(true);
+  row->use_property_split_set(false); /* bfa - use_property_split = False */
+  row->prop(ptr, "use_normal", UI_ITEM_NONE, "Along Normals", ICON_NONE);
+
+  /* bfa - our layout */
+  row = &split->row(true);
+  row->use_property_split_set(false); /* bfa - use_property_split = False */
+  if (RNA_boolean_get(ptr, "use_normal")) {
+    row->prop(ptr, "use_normal_x", blender::ui::ITEM_R_TOGGLE, IFACE_("X"), ICON_NONE);
+    row->prop(ptr, "use_normal_y", blender::ui::ITEM_R_TOGGLE, IFACE_("Y"), ICON_NONE);
+    row->prop(ptr, "use_normal_z", blender::ui::ITEM_R_TOGGLE, IFACE_("Z"), ICON_NONE);
+    row->decorator(ptr, "use_normal", 0); /*bfa - decorator for use_normal*/
+  }
+  else {
+    row->label(TIP_(""), ICON_DISCLOSURE_TRI_RIGHT);
+    row->label(TIP_(""), ICON_NONE);      /* bfa - aligns the decorator right...*/
+    row->decorator(ptr, "use_normal", 0); /*bfa - decorator for use_normal*/
+  }
+
+  col = &layout.column(false);
+  col->prop(ptr, "falloff_radius", UI_ITEM_NONE, IFACE_("Falloff"), ICON_NONE);
+  col->prop(ptr, "height", blender::ui::ITEM_R_SLIDER, std::nullopt, ICON_NONE);
+  col->prop(ptr, "width", blender::ui::ITEM_R_SLIDER, std::nullopt, ICON_NONE);
+  col->prop(ptr, "narrowness", blender::ui::ITEM_R_SLIDER, std::nullopt, ICON_NONE);
 
   modifier_vgroup_ui(layout, ptr, &ob_ptr, "vertex_group", "invert_vertex_group", std::nullopt);
 
