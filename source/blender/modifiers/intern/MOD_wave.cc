/* SPDX-FileCopyrightText: 2005 Blender Authors
 *
 * SPDX-License-Identifier: GPL-2.0-or-later */

/** \file
 * \ingroup modifiers
 */

#include "BLI_math_matrix.h"
#include "BLI_utildefines.h"

#include "BLT_translation.hh"

#include "DNA_defaults.h"
#include "DNA_mesh_types.h"
#include "DNA_meshdata_types.h"
#include "DNA_object_types.h"
#include "DNA_screen_types.h"
#include "DNA_texture_types.h"

#include "BKE_deform.hh"
#include "BKE_editmesh.hh"
#include "BKE_lib_query.hh"
#include "BKE_texture.h"

#include "UI_interface.hh"
#include "UI_interface_layout.hh"
#include "UI_resources.hh"

#include "RNA_access.hh"
#include "RNA_prototypes.hh"

#include "MEM_guardedalloc.h"

#include "RE_texture.h"

#include "MOD_modifiertypes.hh"
#include "MOD_ui_common.hh"
#include "MOD_util.hh"

#include "DEG_depsgraph.hh"
#include "DEG_depsgraph_query.hh"

static void init_data(ModifierData *md)
{
  WaveModifierData *wmd = (WaveModifierData *)md;

  BLI_assert(MEMCMP_STRUCT_AFTER_IS_ZERO(wmd, modifier));

  MEMCPY_STRUCT_AFTER(wmd, DNA_struct_default_get(WaveModifierData), modifier);
}

static bool depends_on_time(Scene * /*scene*/, ModifierData * /*md*/)
{
  return true;
}

static void foreach_ID_link(ModifierData *md, Object *ob, IDWalkFunc walk, void *user_data)
{
  WaveModifierData *wmd = (WaveModifierData *)md;

  walk(user_data, ob, (ID **)&wmd->texture, IDWALK_CB_USER);
  walk(user_data, ob, (ID **)&wmd->objectcenter, IDWALK_CB_NOP);
  walk(user_data, ob, (ID **)&wmd->map_object, IDWALK_CB_NOP);
}

static void foreach_tex_link(ModifierData *md, Object *ob, TexWalkFunc walk, void *user_data)
{
  PointerRNA ptr = RNA_pointer_create_discrete(&ob->id, &RNA_Modifier, md);
  PropertyRNA *prop = RNA_struct_find_property(&ptr, "texture");
  walk(user_data, ob, md, &ptr, prop);
}

static void update_depsgraph(ModifierData *md, const ModifierUpdateDepsgraphContext *ctx)
{
  WaveModifierData *wmd = (WaveModifierData *)md;
  bool need_transform_relation = false;

  if (wmd->objectcenter != nullptr) {
    DEG_add_object_relation(ctx->node, wmd->objectcenter, DEG_OB_COMP_TRANSFORM, "Wave Modifier");
    need_transform_relation = true;
  }

  if (wmd->texture != nullptr) {
    DEG_add_generic_id_relation(ctx->node, &wmd->texture->id, "Wave Modifier");

    if ((wmd->texmapping == MOD_DISP_MAP_OBJECT) && wmd->map_object != nullptr) {
      MOD_depsgraph_update_object_bone_relation(
          ctx->node, wmd->map_object, wmd->map_bone, "Wave Modifier");
      need_transform_relation = true;
    }
    else if (wmd->texmapping == MOD_DISP_MAP_GLOBAL) {
      need_transform_relation = true;
    }
  }

  if (need_transform_relation) {
    DEG_add_depends_on_transform_relation(ctx->node, "Wave Modifier");
  }
}

static void required_data_mask(ModifierData *md, CustomData_MeshMasks *r_cddata_masks)
{
  WaveModifierData *wmd = (WaveModifierData *)md;

  /* ask for UV coordinates if we need them */
  if (wmd->texture && wmd->texmapping == MOD_DISP_MAP_UV) {
    r_cddata_masks->fmask |= CD_MASK_MTFACE;
  }

  /* Ask for vertex-groups if we need them. */
  if (wmd->defgrp_name[0] != '\0') {
    r_cddata_masks->vmask |= CD_MASK_MDEFORMVERT;
  }
}

static void waveModifier_do(WaveModifierData *wmd,
                            const ModifierEvalContext *ctx,
                            Object *ob,
                            Mesh *mesh,
                            float (*vertexCos)[3],
                            int verts_num)
{
  const MDeformVert *dvert;
  int defgrp_index;
  float ctime = DEG_get_ctime(ctx->depsgraph);
  float minfac = float(1.0 / exp(wmd->width * wmd->narrow * wmd->width * wmd->narrow));
  float lifefac = wmd->height;
  float (*tex_co)[3] = nullptr;
  const int wmd_axis = wmd->flag & (MOD_WAVE_X | MOD_WAVE_Y);
  const float falloff = wmd->falloff;
  float falloff_fac = 1.0f; /* when falloff == 0.0f this stays at 1.0f */
  const bool invert_group = (wmd->flag & MOD_WAVE_INVERT_VGROUP) != 0;

  blender::Span<blender::float3> vert_normals;
  if ((wmd->flag & MOD_WAVE_NORM) && (mesh != nullptr)) {
    vert_normals = mesh->vert_normals();
  }

  if (wmd->objectcenter != nullptr) {
    float mat[4][4];
    /* get the control object's location in local coordinates */
    invert_m4_m4(ob->runtime->world_to_object.ptr(), ob->object_to_world().ptr());
    mul_m4_m4m4(mat, ob->world_to_object().ptr(), wmd->objectcenter->object_to_world().ptr());

    wmd->startx = mat[3][0];
    wmd->starty = mat[3][1];
  }

  /* get the index of the deform group */
  MOD_get_vgroup(ob, mesh, wmd->defgrp_name, &dvert, &defgrp_index);

  if (wmd->damp == 0.0f) {
    wmd->damp = 10.0f;
  }

  if (wmd->lifetime != 0.0f) {
    float x = ctime - wmd->timeoffs;

    if (x > wmd->lifetime) {
      lifefac = x - wmd->lifetime;

      if (lifefac > wmd->damp) {
        lifefac = 0.0;
      }
      else {
        lifefac = (wmd->height * (1.0f - sqrtf(lifefac / wmd->damp)));
      }
    }
  }

  Tex *tex_target = wmd->texture;
  if (mesh != nullptr && tex_target != nullptr) {
    tex_co = MEM_malloc_arrayN<float[3]>(size_t(verts_num), __func__);
    MOD_get_texture_coords((MappingInfoModifierData *)wmd, ctx, ob, mesh, vertexCos, tex_co);

    MOD_init_texture((MappingInfoModifierData *)wmd, ctx);
  }

  if (lifefac != 0.0f) {
    /* avoid divide by zero checks within the loop */
    float falloff_inv = falloff != 0.0f ? 1.0f / falloff : 1.0f;
    int i;

    for (i = 0; i < verts_num; i++) {
      float *co = vertexCos[i];
      float x = co[0] - wmd->startx;
      float y = co[1] - wmd->starty;
      float amplit = 0.0f;
      float def_weight = 1.0f;

      /* get weights */
      if (dvert) {
        def_weight = invert_group ? 1.0f - BKE_defvert_find_weight(&dvert[i], defgrp_index) :
                                    BKE_defvert_find_weight(&dvert[i], defgrp_index);

        /* if this vert isn't in the vgroup, don't deform it */
        if (def_weight == 0.0f) {
          continue;
        }
      }

      switch (wmd_axis) {
        case MOD_WAVE_X | MOD_WAVE_Y:
          amplit = sqrtf(x * x + y * y);
          break;
        case MOD_WAVE_X:
          amplit = x;
          break;
        case MOD_WAVE_Y:
          amplit = y;
          break;
      }

      /* this way it makes nice circles */
      amplit -= (ctime - wmd->timeoffs) * wmd->speed;

      if (wmd->flag & MOD_WAVE_CYCL) {
        amplit = fmodf(amplit - wmd->width, 2.0f * wmd->width) + wmd->width;
      }

      if (falloff != 0.0f) {
        float dist = 0.0f;

        switch (wmd_axis) {
          case MOD_WAVE_X | MOD_WAVE_Y:
            dist = sqrtf(x * x + y * y);
            break;
          case MOD_WAVE_X:
            dist = fabsf(x);
            break;
          case MOD_WAVE_Y:
            dist = fabsf(y);
            break;
        }

        falloff_fac = (1.0f - (dist * falloff_inv));
        CLAMP(falloff_fac, 0.0f, 1.0f);
      }

      /* GAUSSIAN */
      if ((falloff_fac != 0.0f) && (amplit > -wmd->width) && (amplit < wmd->width)) {
        amplit = amplit * wmd->narrow;
        amplit = (1.0f / expf(amplit * amplit) - minfac);

        /* Apply texture. */
        if (tex_co) {
          TexResult texres;
          BKE_texture_get_value(tex_target, tex_co[i], &texres, false);
          amplit *= texres.tin;
        }

        /* Apply weight & falloff. */
        amplit *= def_weight * falloff_fac;

        if (!vert_normals.is_empty()) {
          /* move along normals */
          if (wmd->flag & MOD_WAVE_NORM_X) {
            co[0] += (lifefac * amplit) * vert_normals[i][0];
          }
          if (wmd->flag & MOD_WAVE_NORM_Y) {
            co[1] += (lifefac * amplit) * vert_normals[i][1];
          }
          if (wmd->flag & MOD_WAVE_NORM_Z) {
            co[2] += (lifefac * amplit) * vert_normals[i][2];
          }
        }
        else {
          /* move along local z axis */
          co[2] += lifefac * amplit;
        }
      }
    }
  }

  MEM_SAFE_FREE(tex_co);
}

static void deform_verts(ModifierData *md,
                         const ModifierEvalContext *ctx,
                         Mesh *mesh,
                         blender::MutableSpan<blender::float3> positions)
{
  WaveModifierData *wmd = (WaveModifierData *)md;
  waveModifier_do(wmd,
                  ctx,
                  ctx->object,
                  mesh,
                  reinterpret_cast<float (*)[3]>(positions.data()),
                  positions.size());
}

static void panel_draw(const bContext * /*C*/, Panel *panel)
{
  uiLayout *row, *col; /*bfa - removed *sub*/
  uiLayout *layout = panel->layout;

  PointerRNA ob_ptr;
  PointerRNA *ptr = modifier_panel_get_property_pointers(panel, &ob_ptr);

  layout->use_property_split_set(true);

  row = &layout->row(true, IFACE_("Motion"));
  row->prop(
      ptr, "use_x", UI_ITEM_R_TOGGLE | UI_ITEM_R_FORCE_BLANK_DECORATE, std::nullopt, ICON_NONE);
  row->prop(
      ptr, "use_y", UI_ITEM_R_TOGGLE | UI_ITEM_R_FORCE_BLANK_DECORATE, std::nullopt, ICON_NONE);

<<<<<<< HEAD
  /* bfa - our layout */
  col = &layout->column(true);
  row = &col->row(true);
  row->use_property_split_set(false); /* bfa - use_property_split = False */
  row->prop(ptr, "use_cyclic", UI_ITEM_NONE, std::nullopt, ICON_NONE);
  row->decorator(ptr, "use_cyclic", 0); /*bfa - decorator*/

  /* bfa - our layout */
  /* NOTE: split amount here needs to be synced with normal labels */
  uiLayout *split = &layout->split(0.385f, true);
  row = &split->row(true);
  row->use_property_split_set(false); /* bfa - use_property_split = False */
  row->prop(ptr, "use_normal", UI_ITEM_NONE, "Along Normals", ICON_NONE);

  /* bfa - our layout */
  row = &split->row(true);
  row->use_property_split_set(false); /* bfa - use_property_split = False */
  if (RNA_boolean_get(ptr, "use_normal")) {
    row->prop(ptr, "use_normal_x", UI_ITEM_R_TOGGLE, "X", ICON_NONE);
    row->prop(ptr, "use_normal_y", UI_ITEM_R_TOGGLE, "Y", ICON_NONE);
    row->prop(ptr, "use_normal_z", UI_ITEM_R_TOGGLE, "Z", ICON_NONE);
    row->decorator(ptr, "use_normal", 0); /*bfa - decorator for use_normal*/
  }
  else {
    row->label(TIP_(""), ICON_DISCLOSURE_TRI_RIGHT);
    row->label(TIP_(""), ICON_NONE);           /* bfa - aligns the decorator right...*/
    row->decorator(ptr, "use_normal", 0); /*bfa - decorator for use_normal*/
  }
=======
  layout->prop(ptr, "use_cyclic", UI_ITEM_NONE, std::nullopt, ICON_NONE);

  row = &layout->row(true, IFACE_("Along Normals"));
  row->prop(ptr, "use_normal", UI_ITEM_NONE, "", ICON_NONE);
  sub = &row->row(true);
  sub->active_set(RNA_boolean_get(ptr, "use_normal"));
  sub->prop(ptr, "use_normal_x", UI_ITEM_R_TOGGLE, IFACE_("X"), ICON_NONE);
  sub->prop(ptr, "use_normal_y", UI_ITEM_R_TOGGLE, IFACE_("Y"), ICON_NONE);
  sub->prop(ptr, "use_normal_z", UI_ITEM_R_TOGGLE, IFACE_("Z"), ICON_NONE);
>>>>>>> f2f84ef6

  col = &layout->column(false);
  col->prop(ptr, "falloff_radius", UI_ITEM_NONE, IFACE_("Falloff"), ICON_NONE);
  col->prop(ptr, "height", UI_ITEM_R_SLIDER, std::nullopt, ICON_NONE);
  col->prop(ptr, "width", UI_ITEM_R_SLIDER, std::nullopt, ICON_NONE);
  col->prop(ptr, "narrowness", UI_ITEM_R_SLIDER, std::nullopt, ICON_NONE);

  modifier_vgroup_ui(layout, ptr, &ob_ptr, "vertex_group", "invert_vertex_group", std::nullopt);

  modifier_error_message_draw(layout, ptr);
}

static void position_panel_draw(const bContext * /*C*/, Panel *panel)
{
  uiLayout *col;
  uiLayout *layout = panel->layout;

  PointerRNA *ptr = modifier_panel_get_property_pointers(panel, nullptr);

  layout->use_property_split_set(true);

  layout->prop(ptr, "start_position_object", UI_ITEM_NONE, IFACE_("Object"), ICON_NONE);

  col = &layout->column(true);
  col->prop(ptr, "start_position_x", UI_ITEM_NONE, IFACE_("Start Position X"), ICON_NONE);
  col->prop(ptr, "start_position_y", UI_ITEM_NONE, IFACE_("Y"), ICON_NONE);
}

static void time_panel_draw(const bContext * /*C*/, Panel *panel)
{
  uiLayout *col;
  uiLayout *layout = panel->layout;

  PointerRNA *ptr = modifier_panel_get_property_pointers(panel, nullptr);

  layout->use_property_split_set(true);

  col = &layout->column(false);
  col->prop(ptr, "time_offset", UI_ITEM_NONE, IFACE_("Offset"), ICON_NONE);
  col->prop(ptr, "lifetime", UI_ITEM_NONE, IFACE_("Life"), ICON_NONE);
  col->prop(ptr, "damping_time", UI_ITEM_NONE, IFACE_("Damping"), ICON_NONE);
  col->prop(ptr, "speed", UI_ITEM_R_SLIDER, std::nullopt, ICON_NONE);
}

static void texture_panel_draw(const bContext *C, Panel *panel)
{
  uiLayout *col;
  uiLayout *layout = panel->layout;

  PointerRNA ob_ptr;
  PointerRNA *ptr = modifier_panel_get_property_pointers(panel, &ob_ptr);

  int texture_coords = RNA_enum_get(ptr, "texture_coords");

  uiTemplateID(layout, C, ptr, "texture", "texture.new", nullptr, nullptr);

  layout->use_property_split_set(true);

  col = &layout->column(false);
  col->prop(ptr, "texture_coords", UI_ITEM_NONE, IFACE_("Coordinates"), ICON_NONE);
  if (texture_coords == MOD_DISP_MAP_OBJECT) {
    col->prop(ptr, "texture_coords_object", UI_ITEM_NONE, IFACE_("Object"), ICON_NONE);
    PointerRNA texture_coords_obj_ptr = RNA_pointer_get(ptr, "texture_coords_object");
    if (!RNA_pointer_is_null(&texture_coords_obj_ptr) &&
        (RNA_enum_get(&texture_coords_obj_ptr, "type") == OB_ARMATURE))
    {
      PointerRNA texture_coords_obj_data_ptr = RNA_pointer_get(&texture_coords_obj_ptr, "data");
      col->prop_search(ptr,
                       "texture_coords_bone",
                       &texture_coords_obj_data_ptr,
                       "bones",
                       IFACE_("Bone"),
                       ICON_NONE);
    }
  }
  else if (texture_coords == MOD_DISP_MAP_UV && RNA_enum_get(&ob_ptr, "type") == OB_MESH) {
    PointerRNA obj_data_ptr = RNA_pointer_get(&ob_ptr, "data");
    col->prop_search(ptr, "uv_layer", &obj_data_ptr, "uv_layers", std::nullopt, ICON_GROUP_UVS);
  }
}

static void panel_register(ARegionType *region_type)
{
  PanelType *panel_type = modifier_panel_register(region_type, eModifierType_Wave, panel_draw);
  modifier_subpanel_register(
      region_type, "position", "Start Position", nullptr, position_panel_draw, panel_type);
  modifier_subpanel_register(region_type, "time", "Time", nullptr, time_panel_draw, panel_type);
  modifier_subpanel_register(
      region_type, "texture", "Texture", nullptr, texture_panel_draw, panel_type);
}

ModifierTypeInfo modifierType_Wave = {
    /*idname*/ "Wave",
    /*name*/ N_("Wave"),
    /*struct_name*/ "WaveModifierData",
    /*struct_size*/ sizeof(WaveModifierData),
    /*srna*/ &RNA_WaveModifier,
    /*type*/ ModifierTypeType::OnlyDeform,
    /*flags*/ eModifierTypeFlag_AcceptsCVs | eModifierTypeFlag_AcceptsVertexCosOnly |
        eModifierTypeFlag_SupportsEditmode,
    /*icon*/ ICON_MOD_WAVE,

    /*copy_data*/ BKE_modifier_copydata_generic,

    /*deform_verts*/ deform_verts,
    /*deform_matrices*/ nullptr,
    /*deform_verts_EM*/ nullptr,
    /*deform_matrices_EM*/ nullptr,
    /*modify_mesh*/ nullptr,
    /*modify_geometry_set*/ nullptr,

    /*init_data*/ init_data,
    /*required_data_mask*/ required_data_mask,
    /*free_data*/ nullptr,
    /*is_disabled*/ nullptr,
    /*update_depsgraph*/ update_depsgraph,
    /*depends_on_time*/ depends_on_time,
    /*depends_on_normals*/ nullptr,
    /*foreach_ID_link*/ foreach_ID_link,
    /*foreach_tex_link*/ foreach_tex_link,
    /*free_runtime_data*/ nullptr,
    /*panel_register*/ panel_register,
    /*blend_write*/ nullptr,
    /*blend_read*/ nullptr,
    /*foreach_cache*/ nullptr,
    /*foreach_working_space_color*/ nullptr,
};<|MERGE_RESOLUTION|>--- conflicted
+++ resolved
@@ -306,7 +306,6 @@
   row->prop(
       ptr, "use_y", UI_ITEM_R_TOGGLE | UI_ITEM_R_FORCE_BLANK_DECORATE, std::nullopt, ICON_NONE);
 
-<<<<<<< HEAD
   /* bfa - our layout */
   col = &layout->column(true);
   row = &col->row(true);
@@ -325,9 +324,9 @@
   row = &split->row(true);
   row->use_property_split_set(false); /* bfa - use_property_split = False */
   if (RNA_boolean_get(ptr, "use_normal")) {
-    row->prop(ptr, "use_normal_x", UI_ITEM_R_TOGGLE, "X", ICON_NONE);
-    row->prop(ptr, "use_normal_y", UI_ITEM_R_TOGGLE, "Y", ICON_NONE);
-    row->prop(ptr, "use_normal_z", UI_ITEM_R_TOGGLE, "Z", ICON_NONE);
+    row->prop(ptr, "use_normal_x", UI_ITEM_R_TOGGLE, IFACE_("X"), ICON_NONE);
+    row->prop(ptr, "use_normal_y", UI_ITEM_R_TOGGLE, IFACE_("Y"), ICON_NONE);
+    row->prop(ptr, "use_normal_z", UI_ITEM_R_TOGGLE, IFACE_("Z"), ICON_NONE);
     row->decorator(ptr, "use_normal", 0); /*bfa - decorator for use_normal*/
   }
   else {
@@ -335,17 +334,6 @@
     row->label(TIP_(""), ICON_NONE);           /* bfa - aligns the decorator right...*/
     row->decorator(ptr, "use_normal", 0); /*bfa - decorator for use_normal*/
   }
-=======
-  layout->prop(ptr, "use_cyclic", UI_ITEM_NONE, std::nullopt, ICON_NONE);
-
-  row = &layout->row(true, IFACE_("Along Normals"));
-  row->prop(ptr, "use_normal", UI_ITEM_NONE, "", ICON_NONE);
-  sub = &row->row(true);
-  sub->active_set(RNA_boolean_get(ptr, "use_normal"));
-  sub->prop(ptr, "use_normal_x", UI_ITEM_R_TOGGLE, IFACE_("X"), ICON_NONE);
-  sub->prop(ptr, "use_normal_y", UI_ITEM_R_TOGGLE, IFACE_("Y"), ICON_NONE);
-  sub->prop(ptr, "use_normal_z", UI_ITEM_R_TOGGLE, IFACE_("Z"), ICON_NONE);
->>>>>>> f2f84ef6
 
   col = &layout->column(false);
   col->prop(ptr, "falloff_radius", UI_ITEM_NONE, IFACE_("Falloff"), ICON_NONE);
