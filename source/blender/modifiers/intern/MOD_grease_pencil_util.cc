/* SPDX-FileCopyrightText: 2024 Blender Authors
 *
 * SPDX-License-Identifier: GPL-2.0-or-later */

/** \file
 * \ingroup modifiers
 */

#include "MOD_grease_pencil_util.hh"

#include "BLI_set.hh"
#include "BLI_vector_set.hh"

#include "DNA_grease_pencil_types.h"
#include "DNA_material_types.h"
#include "DNA_modifier_types.h"
#include "DNA_screen_types.h"

#include "BKE_colortools.hh"
#include "BKE_curves.hh"
#include "BKE_grease_pencil.hh"
#include "BKE_lib_query.hh"
#include "BKE_material.hh"

#include "BLT_translation.hh"

#include "BLO_read_write.hh"

#include "RNA_access.hh"
#include "RNA_prototypes.hh"

#include "UI_interface.hh"
#include "UI_interface_layout.hh"

#include "GEO_resample_curves.hh"

namespace blender::modifier::greasepencil {

using bke::greasepencil::Drawing;
using bke::greasepencil::FramesMapKeyT;
using bke::greasepencil::Layer;
using bke::greasepencil::LayerGroup;

void init_influence_data(GreasePencilModifierInfluenceData *influence_data,
                         const bool has_custom_curve)
{
  if (has_custom_curve) {
    influence_data->custom_curve = BKE_curvemapping_add(1, 0.0f, 0.0f, 1.0f, 1.0f);
    BKE_curvemapping_init(influence_data->custom_curve);
  }
}

void copy_influence_data(const GreasePencilModifierInfluenceData *influence_data_src,
                         GreasePencilModifierInfluenceData *influence_data_dst,
                         const int /*flag*/)
{
  memcpy(influence_data_dst, influence_data_src, sizeof(GreasePencilModifierInfluenceData));
  influence_data_dst->custom_curve = BKE_curvemapping_copy(influence_data_src->custom_curve);
}

void free_influence_data(GreasePencilModifierInfluenceData *influence_data)
{
  if (influence_data->custom_curve) {
    BKE_curvemapping_free(influence_data->custom_curve);
    influence_data->custom_curve = nullptr;
  }
}

void foreach_influence_ID_link(GreasePencilModifierInfluenceData *influence_data,
                               Object *ob,
                               IDWalkFunc walk,
                               void *user_data)
{
  walk(user_data, ob, (ID **)&influence_data->material, IDWALK_CB_USER);
}

void write_influence_data(BlendWriter *writer,
                          const GreasePencilModifierInfluenceData *influence_data)
{
  if (influence_data->custom_curve) {
    BKE_curvemapping_blend_write(writer, influence_data->custom_curve);
  }
}

void read_influence_data(BlendDataReader *reader,
                         GreasePencilModifierInfluenceData *influence_data)
{
  BLO_read_struct(reader, CurveMapping, &influence_data->custom_curve);
  if (influence_data->custom_curve) {
    BKE_curvemapping_blend_read(reader, influence_data->custom_curve);
    /* Make sure the internal table exists. */
    BKE_curvemapping_init(influence_data->custom_curve);
  }
}

void draw_layer_filter_settings(const bContext * /*C*/, ui::Layout &layout, PointerRNA *ptr)
{
  PointerRNA ob_ptr = RNA_pointer_create_discrete(ptr->owner_id, &RNA_Object, ptr->owner_id);
  PointerRNA obj_data_ptr = RNA_pointer_get(&ob_ptr, "data");
  const bool use_layer_pass = RNA_boolean_get(ptr, "use_layer_pass_filter");
  const bool use_layer_group_filter = RNA_boolean_get(ptr, "use_layer_group_filter");

  layout.use_property_split_set(true);

  ui::Layout &col = layout.column(true);
  ui::Layout *row = &col.row(true);
  row->use_property_decorate_set(false);
  if (use_layer_group_filter) {
    row->prop_search(ptr,
                     "tree_node_filter",
                     &obj_data_ptr,
                     "layer_groups",
                     IFACE_("Group"),
                     ICON_GREASEPENCIL_LAYER_GROUP);
  }
  else {
    row->prop_search(ptr,
                     "tree_node_filter",
                     &obj_data_ptr,
                     "layers",
                     std::nullopt,
                     ICON_OUTLINER_DATA_GP_LAYER);
  }
  ui::Layout *sub = &row->row(true);
  sub->prop(ptr, "use_layer_group_filter", UI_ITEM_NONE, "", ICON_GREASEPENCIL_LAYER_GROUP);
  sub->prop(ptr, "invert_layer_filter", UI_ITEM_NONE, "", ICON_ARROW_LEFTRIGHT);

  row = &col.row(true, IFACE_("Layer Pass"));
  row->use_property_decorate_set(false);
  sub = &row->row(true);
  sub->prop(ptr, "use_layer_pass_filter", UI_ITEM_NONE, "", ICON_NONE);
  ui::Layout &subsub = sub->row(true);
  subsub.active_set(use_layer_pass);
  subsub.prop(ptr, "layer_pass_filter", UI_ITEM_NONE, "", ICON_NONE);
  subsub.prop(ptr, "invert_layer_pass_filter", UI_ITEM_NONE, "", ICON_ARROW_LEFTRIGHT);
}

void draw_material_filter_settings(const bContext * /*C*/, ui::Layout &layout, PointerRNA *ptr)
{
  PointerRNA ob_ptr = RNA_pointer_create_discrete(ptr->owner_id, &RNA_Object, ptr->owner_id);
  PointerRNA obj_data_ptr = RNA_pointer_get(&ob_ptr, "data");
  const bool use_material_pass = RNA_boolean_get(ptr, "use_material_pass_filter");

  layout.use_property_split_set(true);

  ui::Layout &col = layout.column(true);
  ui::Layout *row = &col.row(true);
  row->use_property_decorate_set(false);
  row->prop_search(
      ptr, "material_filter", &obj_data_ptr, "materials", std::nullopt, ICON_SHADING_TEXTURE);
  ui::Layout *sub = &row->row(true);
  sub->prop(ptr, "invert_material_filter", UI_ITEM_NONE, "", ICON_ARROW_LEFTRIGHT);

  row = &col.row(true, IFACE_("Material Pass"));
  row->use_property_decorate_set(false);
  sub = &row->row(true);
  sub->prop(ptr, "use_material_pass_filter", UI_ITEM_NONE, "", ICON_NONE);
  ui::Layout &subsub = sub->row(true);
  subsub.active_set(use_material_pass);
  subsub.prop(ptr, "material_pass_filter", UI_ITEM_NONE, "", ICON_NONE);
  subsub.prop(ptr, "invert_material_pass_filter", UI_ITEM_NONE, "", ICON_ARROW_LEFTRIGHT);
}

void draw_vertex_group_settings(const bContext * /*C*/, ui::Layout &layout, PointerRNA *ptr)
{
  PointerRNA ob_ptr = RNA_pointer_create_discrete(ptr->owner_id, &RNA_Object, ptr->owner_id);
  bool has_vertex_group = RNA_string_length(ptr, "vertex_group_name") != 0;

  layout.use_property_split_set(true);

  ui::Layout &col = layout.column(true);
  ui::Layout &row = col.row(true);
  row.use_property_decorate_set(false);
  row.prop_search(ptr, "vertex_group_name", &ob_ptr, "vertex_groups", std::nullopt, ICON_NONE);
  ui::Layout &sub = row.row(true);
  sub.active_set(has_vertex_group);
  sub.use_property_decorate_set(false);
  sub.prop(ptr, "invert_vertex_group", UI_ITEM_NONE, "", ICON_ARROW_LEFTRIGHT);
}

void draw_custom_curve_settings(const bContext * /*C*/, ui::Layout &layout, PointerRNA *ptr)
{
  bool use_custom_curve = RNA_boolean_get(ptr, "use_custom_curve");

<<<<<<< HEAD
  row = &layout->row(true);
  row->use_property_split_set(false); /* bfa - use_property_split = False */
  row->separator(); /*bfa - indent*/
  row->prop(ptr, "use_custom_curve", UI_ITEM_NONE, IFACE_("Custom Curve"), ICON_NONE);
=======
  layout.use_property_split_set(true);
  ui::Layout &row = layout.row(true);
  row.use_property_decorate_set(false);
  row.prop(ptr, "use_custom_curve", UI_ITEM_NONE, IFACE_("Custom Curve"), ICON_NONE);
>>>>>>> 85504da2
  if (use_custom_curve) {
    uiTemplateCurveMapping(&layout, ptr, "custom_curve", 0, false, false, false, false, false);
  }
}

/**
 * Get a list of pass IDs used by grease pencil materials.
 * This way the material pass can be looked up by index instead of having to get the material for
 * each curve.
 */
static Vector<int> get_grease_pencil_material_passes(const Object *ob)
{
  short *totcol = BKE_object_material_len_p(const_cast<Object *>(ob));
  Vector<int> result(*totcol, 0);
  for (short i = 0; i < *totcol; i++) {
    const Material *ma = BKE_object_material_get(const_cast<Object *>(ob), i + 1);
    if (ma) {
      /* Pass index of the grease pencil material. */
      result[i] = ma->gp_style->index;
    }
  }
  return result;
}

static IndexMask get_filtered_layer_mask(const GreasePencil &grease_pencil,
                                         const std::optional<StringRef> tree_node_name_filter,
                                         const std::optional<int> layer_pass_filter,
                                         const bool layer_filter_invert,
                                         const bool layer_pass_filter_invert,
                                         IndexMaskMemory &memory)
{
  const IndexMask full_mask = grease_pencil.layers().index_range();
  if (!tree_node_name_filter && !layer_pass_filter) {
    return full_mask;
  }

  bke::AttributeAccessor layer_attributes = grease_pencil.attributes();
  const Span<const Layer *> layers = grease_pencil.layers();
  const VArray<int> layer_passes =
      layer_attributes.lookup_or_default<int>("pass_index", bke::AttrDomain::Layer, 0).varray;

  const LayerGroup *filter_layer_group = nullptr;
  if (tree_node_name_filter) {
    for (const LayerGroup *group : grease_pencil.layer_groups()) {
      if (group->name() == tree_node_name_filter.value()) {
        filter_layer_group = group;
        break;
      }
    }
  }

  IndexMask result = IndexMask::from_predicate(
      full_mask, GrainSize(4096), memory, [&](const int64_t layer_i) {
        if (tree_node_name_filter) {
          const Layer *layer = layers[layer_i];
          if (filter_layer_group) {
            const bool match = layer->is_child_of(*filter_layer_group);
            if (match == layer_filter_invert) {
              return false;
            }
          }
          else {
            const bool match = (layer->name() == tree_node_name_filter.value());
            if (match == layer_filter_invert) {
              return false;
            }
          }
        }
        if (layer_pass_filter) {
          const int layer_pass = layer_passes.get(layer_i);
          const bool match = (layer_pass == layer_pass_filter.value());
          if (match == layer_pass_filter_invert) {
            return false;
          }
        }
        return true;
      });
  return result;
}

IndexMask get_filtered_layer_mask(const GreasePencil &grease_pencil,
                                  const GreasePencilModifierInfluenceData &influence_data,
                                  IndexMaskMemory &memory)
{
  return get_filtered_layer_mask(
      grease_pencil,
      influence_data.layer_name[0] != '\0' ?
          std::make_optional<StringRef>(influence_data.layer_name) :
          std::nullopt,
      (influence_data.flag & GREASE_PENCIL_INFLUENCE_USE_LAYER_PASS_FILTER) ?
          std::make_optional<int>(influence_data.layer_pass) :
          std::nullopt,
      influence_data.flag & GREASE_PENCIL_INFLUENCE_INVERT_LAYER_FILTER,
      influence_data.flag & GREASE_PENCIL_INFLUENCE_INVERT_LAYER_PASS_FILTER,
      memory);
}

static IndexMask get_filtered_stroke_mask(const Object *ob,
                                          const bke::CurvesGeometry &curves,
                                          const Material *material_filter,
                                          const std::optional<int> material_pass_filter,
                                          const bool material_filter_invert,
                                          const bool material_pass_filter_invert,
                                          IndexMaskMemory &memory)
{
  const IndexMask full_mask = curves.curves_range();
  if (!material_filter && !material_pass_filter) {
    return full_mask;
  }

  const int material_filter_index = BKE_object_material_index_get(
      const_cast<Object *>(ob), const_cast<Material *>(material_filter));
  const Vector<int> material_pass_by_index = get_grease_pencil_material_passes(ob);

  bke::AttributeAccessor attributes = curves.attributes();
  VArray<int> stroke_materials =
      attributes.lookup_or_default<int>("material_index", bke::AttrDomain::Curve, 0).varray;

  IndexMask result = IndexMask::from_predicate(
      full_mask, GrainSize(4096), memory, [&](const int64_t stroke_i) {
        const int material_index = stroke_materials.get(stroke_i);
        if (material_filter != nullptr) {
          const bool match = (material_index == material_filter_index);
          if (match == material_filter_invert) {
            return false;
          }
        }
        if (material_pass_filter) {
          const int material_pass = material_pass_by_index[material_index];
          const bool match = (material_pass == material_pass_filter.value());
          if (match == material_pass_filter_invert) {
            return false;
          }
        }
        return true;
      });
  return result;
}

IndexMask get_filtered_stroke_mask(const Object *ob,
                                   const bke::CurvesGeometry &curves,
                                   const GreasePencilModifierInfluenceData &influence_data,
                                   IndexMaskMemory &memory)
{
  return get_filtered_stroke_mask(
      ob,
      curves,
      influence_data.material,
      (influence_data.flag & GREASE_PENCIL_INFLUENCE_USE_MATERIAL_PASS_FILTER) ?
          std::make_optional<int>(influence_data.material_pass) :
          std::nullopt,
      influence_data.flag & GREASE_PENCIL_INFLUENCE_INVERT_MATERIAL_FILTER,
      influence_data.flag & GREASE_PENCIL_INFLUENCE_INVERT_MATERIAL_PASS_FILTER,
      memory);
}

VArray<float> get_influence_vertex_weights(const bke::CurvesGeometry &curves,
                                           const GreasePencilModifierInfluenceData &influence_data)
{
  if (influence_data.vertex_group_name[0] == '\0') {
    /* If vertex group is not set, use full weight for all vertices. */
    return VArray<float>::from_single(1.0f, curves.point_num);
  }
  /* Vertex group weights, with zero weight as a fallback. */
  VArray<float> influence_weights = *curves.attributes().lookup_or_default<float>(
      influence_data.vertex_group_name, bke::AttrDomain::Point, 0.0f);

  if (influence_data.flag & GREASE_PENCIL_INFLUENCE_INVERT_VERTEX_GROUP) {
    Array<float> influence_weights_inverted(influence_weights.size());
    threading::parallel_for(
        influence_weights_inverted.index_range(), 8192, [&](const IndexRange range) {
          for (const int i : range) {
            influence_weights_inverted[i] = 1.0f - influence_weights[i];
          }
        });
    return VArray<float>::from_container(influence_weights_inverted);
  }

  return influence_weights;
}

Vector<bke::greasepencil::Drawing *> get_drawings_for_write(GreasePencil &grease_pencil,
                                                            const IndexMask &layer_mask,
                                                            const int frame)
{
  using namespace blender::bke::greasepencil;
  VectorSet<Drawing *> drawings;
  layer_mask.foreach_index([&](const int64_t layer_i) {
    const Layer &layer = grease_pencil.layer(layer_i);
    /* Set of owned drawings, ignore drawing references to other data blocks. */
    if (Drawing *drawing = grease_pencil.get_drawing_at(layer, frame)) {
      drawings.add(drawing);
    }
  });
  return Vector<Drawing *>(drawings.as_span());
}

Vector<LayerDrawingInfo> get_drawing_infos_by_layer(GreasePencil &grease_pencil,
                                                    const IndexMask &layer_mask,
                                                    const int frame)
{
  using namespace blender::bke::greasepencil;
  Set<Drawing *> drawings;
  Vector<LayerDrawingInfo> drawing_infos;
  layer_mask.foreach_index([&](const int64_t layer_i) {
    const Layer &layer = grease_pencil.layer(layer_i);
    Drawing *drawing = grease_pencil.get_drawing_at(layer, frame);
    if (drawing == nullptr) {
      return;
    }

    if (!drawings.contains(drawing)) {
      drawings.add_new(drawing);
      drawing_infos.append({drawing, int(layer_i)});
    }
  });
  return drawing_infos;
}

Vector<FrameDrawingInfo> get_drawing_infos_by_frame(GreasePencil &grease_pencil,
                                                    const IndexMask &layer_mask,
                                                    const int frame)
{
  using namespace blender::bke::greasepencil;
  Set<Drawing *> drawings;
  Vector<FrameDrawingInfo> drawing_infos;
  layer_mask.foreach_index([&](const int64_t layer_i) {
    const Layer &layer = grease_pencil.layer(layer_i);
    const std::optional<int> start_frame = layer.start_frame_at(frame);
    if (!start_frame) {
      return;
    }
    Drawing *drawing = grease_pencil.get_drawing_at(layer, *start_frame);
    if (drawing == nullptr) {
      return;
    }

    if (!drawings.contains(drawing)) {
      drawings.add_new(drawing);
      drawing_infos.append({drawing, *start_frame});
    }
  });
  return drawing_infos;
}

void ensure_no_bezier_curves(Drawing &drawing)
{
  const bke::CurvesGeometry &curves = drawing.strokes();
  IndexMaskMemory memory;
  const IndexMask bezier_selection = curves.indices_for_curve_type(CURVE_TYPE_BEZIER, memory);
  if (bezier_selection.is_empty()) {
    return;
  }
  drawing.strokes_for_write() = geometry::resample_to_evaluated(curves, bezier_selection);
  drawing.tag_topology_changed();
}

}  // namespace blender::modifier::greasepencil<|MERGE_RESOLUTION|>--- conflicted
+++ resolved
@@ -182,17 +182,10 @@
 {
   bool use_custom_curve = RNA_boolean_get(ptr, "use_custom_curve");
 
-<<<<<<< HEAD
-  row = &layout->row(true);
+  ui::Layout *row = &layout.row(true);
   row->use_property_split_set(false); /* bfa - use_property_split = False */
-  row->separator(); /*bfa - indent*/
+  row->separator();                   /*bfa - indent*/
   row->prop(ptr, "use_custom_curve", UI_ITEM_NONE, IFACE_("Custom Curve"), ICON_NONE);
-=======
-  layout.use_property_split_set(true);
-  ui::Layout &row = layout.row(true);
-  row.use_property_decorate_set(false);
-  row.prop(ptr, "use_custom_curve", UI_ITEM_NONE, IFACE_("Custom Curve"), ICON_NONE);
->>>>>>> 85504da2
   if (use_custom_curve) {
     uiTemplateCurveMapping(&layout, ptr, "custom_curve", 0, false, false, false, false, false);
   }
