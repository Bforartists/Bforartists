/* SPDX-License-Identifier: GPL-2.0-or-later
 * Copyright 2005 Blender Foundation. All rights reserved. */

/** \file
 * \ingroup modifiers
 *
 * Edge Split modifier
 *
 * Splits edges in the mesh according to sharpness flag
 * or edge angle (can be used to achieve auto-smoothing)
 */

#include "BLI_utildefines.h"

#include "BLI_math.h"

#include "BLT_translation.h"

#include "DNA_defaults.h"
#include "DNA_mesh_types.h"
#include "DNA_object_types.h"
#include "DNA_screen_types.h"

#include "BKE_context.h"
#include "BKE_mesh.h"
#include "BKE_modifier.h"
#include "BKE_screen.h"

#include "UI_interface.h"
#include "UI_resources.h"

#include "RNA_access.h"
#include "RNA_prototypes.h"

#include "bmesh.h"
#include "bmesh_tools.h"

#include "MOD_modifiertypes.h"
#include "MOD_ui_common.h"

/* For edge split modifier node. */
Mesh *doEdgeSplit(const Mesh *mesh, EdgeSplitModifierData *emd);

Mesh *doEdgeSplit(const Mesh *mesh, EdgeSplitModifierData *emd)
{
  Mesh *result;
  BMesh *bm;
  BMIter iter;
  BMEdge *e;
  const float threshold = cosf(emd->split_angle + 0.000000175f);
  const bool do_split_angle = (emd->flags & MOD_EDGESPLIT_FROMANGLE) != 0 &&
                              emd->split_angle < (float)M_PI;
  const bool do_split_all = do_split_angle && emd->split_angle < FLT_EPSILON;
  const bool calc_face_normals = do_split_angle && !do_split_all;

  bm = BKE_mesh_to_bmesh_ex(mesh,
                            &(struct BMeshCreateParams){0},
                            &(struct BMeshFromMeshParams){
                                .calc_face_normal = calc_face_normals,
                                .calc_vert_normal = false,
                                .add_key_index = false,
                                .use_shapekey = false,
                                .active_shapekey = 0,
                                .cd_mask_extra = {.vmask = CD_MASK_ORIGINDEX,
                                                  .emask = CD_MASK_ORIGINDEX,
                                                  .pmask = CD_MASK_ORIGINDEX},
                            });

  if (do_split_angle) {
    BM_ITER_MESH (e, &iter, bm, BM_EDGES_OF_MESH) {
      /* check for 1 edge having 2 face users */
      BMLoop *l1, *l2;
      if ((l1 = e->l) && (l2 = e->l->radial_next) != l1) {
        if (/* 3+ faces on this edge, always split */
            UNLIKELY(l1 != l2->radial_next) ||
            /* O° angle setting, we want to split on all edges. */
            do_split_all ||
            /* 2 face edge - check angle. */
            (dot_v3v3(l1->f->no, l2->f->no) < threshold)) {
          BM_elem_flag_enable(e, BM_ELEM_TAG);
        }
      }
    }
  }

  if (emd->flags & MOD_EDGESPLIT_FROMFLAG) {
    BM_ITER_MESH (e, &iter, bm, BM_EDGES_OF_MESH) {
      /* check for 2 or more edge users */
      if ((e->l) && (e->l->next != e->l)) {
        if (!BM_elem_flag_test(e, BM_ELEM_SMOOTH)) {
          BM_elem_flag_enable(e, BM_ELEM_TAG);
        }
      }
    }
  }

  BM_mesh_edgesplit(bm, false, true, false);

  /* Uncomment for troubleshooting. */
  // BM_mesh_validate(bm);

  result = BKE_mesh_from_bmesh_for_eval_nomain(bm, NULL, mesh);
  BM_mesh_free(bm);

  return result;
}

static void initData(ModifierData *md)
{
  EdgeSplitModifierData *emd = (EdgeSplitModifierData *)md;

  BLI_assert(MEMCMP_STRUCT_AFTER_IS_ZERO(emd, modifier));

  MEMCPY_STRUCT_AFTER(emd, DNA_struct_default_get(EdgeSplitModifierData), modifier);
}

static Mesh *modifyMesh(ModifierData *md, const ModifierEvalContext *UNUSED(ctx), Mesh *mesh)
{
  Mesh *result;
  EdgeSplitModifierData *emd = (EdgeSplitModifierData *)md;

  if (!(emd->flags & (MOD_EDGESPLIT_FROMANGLE | MOD_EDGESPLIT_FROMFLAG))) {
    return mesh;
  }

  result = doEdgeSplit(mesh, emd);

  return result;
}

static void panel_draw(const bContext *UNUSED(C), Panel *panel)
{
<<<<<<< HEAD
  //uiLayout *row, *sub;
=======
  // uiLayout *row, *sub;
>>>>>>> 44989054
  uiLayout *row, *col; /*bfa, added *col, removed *sub*/
  uiLayout *layout = panel->layout;

  PointerRNA *ptr = modifier_panel_get_property_pointers(panel, NULL);

  uiLayoutSetPropSep(layout, true);

  /*------------------- bfa - original props */
<<<<<<< HEAD
  //row = uiLayoutRowWithHeading(layout, true, IFACE_("Edge Angle"));
  //uiItemR(row, ptr, "use_edge_angle", 0, "", ICON_NONE);
  //sub = uiLayoutRow(row, true);
  //uiLayoutSetActive(sub, RNA_boolean_get(ptr, "use_edge_angle"));
  //uiItemR(sub, ptr, "split_angle", 0, "", ICON_NONE);
=======
  // row = uiLayoutRowWithHeading(layout, true, IFACE_("Edge Angle"));
  // uiItemR(row, ptr, "use_edge_angle", 0, "", ICON_NONE);
  // sub = uiLayoutRow(row, true);
  // uiLayoutSetActive(sub, RNA_boolean_get(ptr, "use_edge_angle"));
  // uiItemR(sub, ptr, "split_angle", 0, "", ICON_NONE);
>>>>>>> 44989054

  // ------------------ bfa new left aligned prop with triangle button to hide the slider

  /* NOTE: split amount here needs to be synced with normal labels */
  uiLayout *split = uiLayoutSplit(layout, 0.385f, true);

  /* FIRST PART ................................................ */
  row = uiLayoutRow(split, false);
  uiLayoutSetPropDecorate(row, false);
  uiLayoutSetPropSep(row, false); /* bfa - use_property_split = False */
  uiItemR(row, ptr, "use_edge_angle", 0, "Edge Angle", ICON_NONE);
  uiItemDecoratorR(row, ptr, "use_edge_angle", 0); /*bfa - decorator*/

  /* SECOND PART ................................................ */
  row = uiLayoutRow(split, false);
  if (RNA_boolean_get(ptr, "use_edge_angle")) {
    uiItemR(row, ptr, "split_angle", 0, "", ICON_NONE);
  }
  else {
    uiItemL(row, TIP_(""), ICON_DISCLOSURE_TRI_RIGHT);
  }

  // ------------------------------- end bfa

<<<<<<< HEAD


      /*------------------- bfa - original props */
=======
  /*------------------- bfa - original props */
>>>>>>> 44989054
  // uiItemR(layout, ptr, "use_edge_sharp", 0, IFACE_("Sharp Edges"), ICON_NONE);

  col = uiLayoutColumn(layout, true);
  row = uiLayoutRow(col, true);
  uiLayoutSetPropSep(row, false); /* bfa - use_property_split = False */
  uiItemR(row, ptr, "use_edge_sharp", 0, IFACE_("Sharp Edges"), ICON_NONE);
  uiItemDecoratorR(row, ptr, "use_edge_sharp", 0); /*bfa - decorator*/

  /* ------------ end bfa */

  modifier_panel_end(layout, ptr);
}

static void panelRegister(ARegionType *region_type)
{
  modifier_panel_register(region_type, eModifierType_EdgeSplit, panel_draw);
}

ModifierTypeInfo modifierType_EdgeSplit = {
    /* name */ "EdgeSplit",
    /* structName */ "EdgeSplitModifierData",
    /* structSize */ sizeof(EdgeSplitModifierData),
    /* srna */ &RNA_EdgeSplitModifier,
    /* type */ eModifierTypeType_Constructive,
    /* flags */ eModifierTypeFlag_AcceptsMesh | eModifierTypeFlag_AcceptsCVs |
        eModifierTypeFlag_SupportsMapping | eModifierTypeFlag_SupportsEditmode |
        eModifierTypeFlag_EnableInEditmode,
    /* icon */ ICON_MOD_EDGESPLIT,

    /* copyData */ BKE_modifier_copydata_generic,

    /* deformVerts */ NULL,
    /* deformMatrices */ NULL,
    /* deformVertsEM */ NULL,
    /* deformMatricesEM */ NULL,
    /* modifyMesh */ modifyMesh,
    /* modifyGeometrySet */ NULL,

    /* initData */ initData,
    /* requiredDataMask */ NULL,
    /* freeData */ NULL,
    /* isDisabled */ NULL,
    /* updateDepsgraph */ NULL,
    /* dependsOnTime */ NULL,
    /* dependsOnNormals */ NULL,
    /* foreachIDLink */ NULL,
    /* foreachTexLink */ NULL,
    /* freeRuntimeData */ NULL,
    /* panelRegister */ panelRegister,
    /* blendWrite */ NULL,
    /* blendRead */ NULL,
};<|MERGE_RESOLUTION|>--- conflicted
+++ resolved
@@ -130,11 +130,7 @@
 
 static void panel_draw(const bContext *UNUSED(C), Panel *panel)
 {
-<<<<<<< HEAD
-  //uiLayout *row, *sub;
-=======
   // uiLayout *row, *sub;
->>>>>>> 44989054
   uiLayout *row, *col; /*bfa, added *col, removed *sub*/
   uiLayout *layout = panel->layout;
 
@@ -143,19 +139,11 @@
   uiLayoutSetPropSep(layout, true);
 
   /*------------------- bfa - original props */
-<<<<<<< HEAD
-  //row = uiLayoutRowWithHeading(layout, true, IFACE_("Edge Angle"));
-  //uiItemR(row, ptr, "use_edge_angle", 0, "", ICON_NONE);
-  //sub = uiLayoutRow(row, true);
-  //uiLayoutSetActive(sub, RNA_boolean_get(ptr, "use_edge_angle"));
-  //uiItemR(sub, ptr, "split_angle", 0, "", ICON_NONE);
-=======
   // row = uiLayoutRowWithHeading(layout, true, IFACE_("Edge Angle"));
   // uiItemR(row, ptr, "use_edge_angle", 0, "", ICON_NONE);
   // sub = uiLayoutRow(row, true);
   // uiLayoutSetActive(sub, RNA_boolean_get(ptr, "use_edge_angle"));
   // uiItemR(sub, ptr, "split_angle", 0, "", ICON_NONE);
->>>>>>> 44989054
 
   // ------------------ bfa new left aligned prop with triangle button to hide the slider
 
@@ -180,13 +168,7 @@
 
   // ------------------------------- end bfa
 
-<<<<<<< HEAD
-
-
-      /*------------------- bfa - original props */
-=======
   /*------------------- bfa - original props */
->>>>>>> 44989054
   // uiItemR(layout, ptr, "use_edge_sharp", 0, IFACE_("Sharp Edges"), ICON_NONE);
 
   col = uiLayoutColumn(layout, true);
