/* SPDX-FileCopyrightText: 2005 Blender Authors
 *
 * SPDX-License-Identifier: GPL-2.0-or-later */

/** \file
 * \ingroup modifiers
 */

#include "MEM_guardedalloc.h"

#include "BLI_color.hh"
#include "BLI_listbase.h"
#include "BLI_math_matrix.h"
#include "BLI_math_rotation.h"
#include "BLI_math_vector.h"
#include "BLI_rand.h"
#include "BLI_utildefines.h"

#include "BLT_translation.hh"

#include "DNA_defaults.h"
#include "DNA_mesh_types.h"
#include "DNA_meshdata_types.h"
#include "DNA_screen_types.h"

#include "BKE_attribute_legacy_convert.hh"
#include "BKE_customdata.hh"
#include "BKE_lib_query.hh"
#include "BKE_mesh.hh"
#include "BKE_modifier.hh"
#include "BKE_particle.h"
#include "BKE_pointcache.h"

#include "UI_interface_layout.hh"
#include "UI_resources.hh"

#include "RNA_access.hh"
#include "RNA_prototypes.hh"

#include "DEG_depsgraph_build.hh"
#include "DEG_depsgraph_query.hh"

#include "MOD_ui_common.hh"

static void init_data(ModifierData *md)
{
  ParticleInstanceModifierData *pimd = (ParticleInstanceModifierData *)md;

  BLI_assert(MEMCMP_STRUCT_AFTER_IS_ZERO(pimd, modifier));

  MEMCPY_STRUCT_AFTER(pimd, DNA_struct_default_get(ParticleInstanceModifierData), modifier);
}

static void required_data_mask(ModifierData *md, CustomData_MeshMasks *r_cddata_masks)
{
  ParticleInstanceModifierData *pimd = (ParticleInstanceModifierData *)md;

  if (pimd->index_layer_name[0] != '\0' || pimd->value_layer_name[0] != '\0') {
    r_cddata_masks->lmask |= CD_MASK_PROP_BYTE_COLOR;
  }
}

static bool is_disabled(const Scene *scene, ModifierData *md, bool use_render_params)
{
  ParticleInstanceModifierData *pimd = (ParticleInstanceModifierData *)md;
  ParticleSystem *psys;

  /* The object type check is only needed here in case we have a placeholder
   * object assigned (because the library containing the mesh is missing).
   *
   * In other cases it should be impossible to have a type mismatch.
   */
  if (!pimd->ob || pimd->ob->type != OB_MESH) {
    return true;
  }

  psys = static_cast<ParticleSystem *>(BLI_findlink(&pimd->ob->particlesystem, pimd->psys - 1));
  if (psys == nullptr) {
    return true;
  }

  /* If the psys modifier is disabled we cannot use its data.
   * First look up the psys modifier from the object, then check if it is enabled.
   */
  LISTBASE_FOREACH (ModifierData *, ob_md, &pimd->ob->modifiers) {
    if (ob_md->type == eModifierType_ParticleSystem) {
      ParticleSystemModifierData *psmd = (ParticleSystemModifierData *)ob_md;
      if (psmd->psys == psys) {
        int required_mode;

        if (use_render_params) {
          required_mode = eModifierMode_Render;
        }
        else {
          required_mode = eModifierMode_Realtime;
        }

        if (!BKE_modifier_is_enabled(scene, ob_md, required_mode)) {
          return true;
        }

        break;
      }
    }
  }

  return false;
}

static void update_depsgraph(ModifierData *md, const ModifierUpdateDepsgraphContext *ctx)
{
  ParticleInstanceModifierData *pimd = (ParticleInstanceModifierData *)md;
  if (pimd->ob != nullptr) {
    DEG_add_object_relation(
        ctx->node, pimd->ob, DEG_OB_COMP_TRANSFORM, "Particle Instance Modifier");
    DEG_add_object_relation(
        ctx->node, pimd->ob, DEG_OB_COMP_GEOMETRY, "Particle Instance Modifier");
  }
}

static void foreach_ID_link(ModifierData *md, Object *ob, IDWalkFunc walk, void *user_data)
{
  ParticleInstanceModifierData *pimd = (ParticleInstanceModifierData *)md;

  walk(user_data, ob, (ID **)&pimd->ob, IDWALK_CB_NOP);
}

static bool particle_skip(ParticleInstanceModifierData *pimd, ParticleSystem *psys, int p)
{
  const bool between = (psys->part->childtype == PART_CHILD_FACES);
  ParticleData *pa;
  int totpart, randp, minp, maxp;

  if (p >= psys->totpart) {
    ChildParticle *cpa = psys->child + (p - psys->totpart);
    pa = psys->particles + (between ? cpa->pa[0] : cpa->parent);
  }
  else {
    pa = psys->particles + p;
  }

  if (pa) {
    if (pa->alive == PARS_UNBORN && (pimd->flag & eParticleInstanceFlag_Unborn) == 0) {
      return true;
    }
    if (pa->alive == PARS_ALIVE && (pimd->flag & eParticleInstanceFlag_Alive) == 0) {
      return true;
    }
    if (pa->alive == PARS_DEAD && (pimd->flag & eParticleInstanceFlag_Dead) == 0) {
      return true;
    }
    if (pa->flag & (PARS_UNEXIST | PARS_NO_DISP)) {
      return true;
    }
  }

  if (pimd->particle_amount == 1.0f) {
    /* Early output, all particles are to be instanced. */
    return false;
  }

  /* Randomly skip particles based on desired amount of visible particles. */

  totpart = psys->totpart + psys->totchild;

  /* TODO: make randomization optional? */
  randp = int(psys_frand(psys, 3578 + p) * totpart) % totpart;

  minp = int(totpart * pimd->particle_offset) % (totpart + 1);
  maxp = int(totpart * (pimd->particle_offset + pimd->particle_amount)) % (totpart + 1);

  if (maxp > minp) {
    return randp < minp || randp >= maxp;
  }
  if (maxp < minp) {
    return randp < minp && randp >= maxp;
  }

  return true;
}

static void store_float_in_vcol(blender::ColorGeometry4b *vcol, float float_value)
{
  const uchar value = unit_float_to_uchar_clamp(float_value);
  vcol->r = vcol->g = vcol->b = value;
  vcol->a = 1.0f;
}

static Mesh *modify_mesh(ModifierData *md, const ModifierEvalContext *ctx, Mesh *mesh)
{
  using namespace blender;
  Mesh *result;
  ParticleInstanceModifierData *pimd = (ParticleInstanceModifierData *)md;
  Scene *scene = DEG_get_evaluated_scene(ctx->depsgraph);
  ParticleSimulationData sim;
  ParticleSystem *psys = nullptr;
  ParticleData *pa = nullptr;
  int totvert, faces_num, totloop, totedge;
  int maxvert, maxpoly, maxloop, maxedge, part_end = 0, part_start;
  int k, p, p_skip;
  const uint track = uint(ctx->object->trackflag) % 3;
  short trackneg, axis = pimd->axis;
  float max_co = 0.0, min_co = 0.0, temp_co[3];
  float *size = nullptr;
  float spacemat[4][4];
  const bool use_parents = pimd->flag & eParticleInstanceFlag_Parents;
  const bool use_children = pimd->flag & eParticleInstanceFlag_Children;
  bool between;

  trackneg = ((ctx->object->trackflag > 2) ? 1 : 0);

  if (pimd->ob == ctx->object) {
    pimd->ob = nullptr;
    return mesh;
  }

  if (pimd->ob) {
    psys = static_cast<ParticleSystem *>(BLI_findlink(&pimd->ob->particlesystem, pimd->psys - 1));
    if (psys == nullptr || psys->totpart == 0) {
      return mesh;
    }
  }
  else {
    return mesh;
  }

  part_start = use_parents ? 0 : psys->totpart;

  part_end = 0;
  if (use_parents) {
    part_end += psys->totpart;
  }
  if (use_children) {
    part_end += psys->totchild;
  }

  if (part_end == 0) {
    return mesh;
  }

  sim.depsgraph = ctx->depsgraph;
  sim.scene = scene;
  sim.ob = pimd->ob;
  sim.psys = psys;
  sim.psmd = psys_get_modifier(pimd->ob, psys);
  between = (psys->part->childtype == PART_CHILD_FACES);

  if (pimd->flag & eParticleInstanceFlag_UseSize) {
    float *si;
    si = size = MEM_calloc_arrayN<float>(part_end, __func__);

    if (pimd->flag & eParticleInstanceFlag_Parents) {
      for (p = 0, pa = psys->particles; p < psys->totpart; p++, pa++, si++) {
        *si = pa->size;
      }
    }

    if (pimd->flag & eParticleInstanceFlag_Children) {
      ChildParticle *cpa = psys->child;

      for (p = 0; p < psys->totchild; p++, cpa++, si++) {
        *si = psys_get_child_size(psys, cpa, 0.0f, nullptr);
      }
    }
  }

  switch (pimd->space) {
    case eParticleInstanceSpace_World:
      /* particle states are in world space already */
      unit_m4(spacemat);
      break;
    case eParticleInstanceSpace_Local:
      /* get particle states in the particle object's local space */
      invert_m4_m4(spacemat, pimd->ob->object_to_world().ptr());
      break;
    default:
      /* should not happen */
      BLI_assert(false);
      break;
  }

  totvert = mesh->verts_num;
  faces_num = mesh->faces_num;
  totloop = mesh->corners_num;
  totedge = mesh->edges_num;

  /* count particles */
  maxvert = 0;
  maxpoly = 0;
  maxloop = 0;
  maxedge = 0;

  for (p = part_start; p < part_end; p++) {
    if (particle_skip(pimd, psys, p)) {
      continue;
    }

    maxvert += totvert;
    maxpoly += faces_num;
    maxloop += totloop;
    maxedge += totedge;
  }

  psys_sim_data_init(&sim);

  if (psys->flag & (PSYS_HAIR_DONE | PSYS_KEYED) || psys->pointcache->flag & PTCACHE_BAKED) {
    if (const std::optional<blender::Bounds<blender::float3>> bounds = mesh->bounds_min_max()) {
      min_co = bounds->min[track];
      max_co = bounds->max[track];
    }
  }

  result = BKE_mesh_new_nomain_from_template(mesh, maxvert, maxedge, maxpoly, maxloop);

  const blender::OffsetIndices orig_faces = mesh->faces();
  const blender::Span<int> orig_corner_verts = mesh->corner_verts();
  const blender::Span<int> orig_corner_edges = mesh->corner_edges();
  blender::MutableSpan<blender::float3> positions = result->vert_positions_for_write();
  blender::MutableSpan<blender::int2> edges = result->edges_for_write();
  blender::MutableSpan<int> face_offsets = result->face_offsets_for_write();
  blender::MutableSpan<int> corner_verts = result->corner_verts_for_write();
  blender::MutableSpan<int> corner_edges = result->corner_edges_for_write();
  blender::bke::MutableAttributeAccessor attributes = result->attributes_for_write();
  bke::SpanAttributeWriter mloopcols_index =
      attributes.lookup_or_add_for_write_span<ColorGeometry4b>(pimd->index_layer_name,
                                                               bke::AttrDomain::Corner);
  bke::SpanAttributeWriter mloopcols_value =
      attributes.lookup_or_add_for_write_span<ColorGeometry4b>(pimd->value_layer_name,
                                                               bke::AttrDomain::Corner);

  bke::LegacyMeshInterpolator vert_interp(*mesh, *result, bke::AttrDomain::Point);
  bke::LegacyMeshInterpolator edge_interp(*mesh, *result, bke::AttrDomain::Edge);
  bke::LegacyMeshInterpolator face_interp(*mesh, *result, bke::AttrDomain::Face);
  bke::LegacyMeshInterpolator corner_interp(*mesh, *result, bke::AttrDomain::Corner);

  int *vert_part_index = nullptr;
  float *vert_part_value = nullptr;
  if (mloopcols_index) {
    vert_part_index = MEM_calloc_arrayN<int>(maxvert, "vertex part index array");
  }
  if (mloopcols_value) {
    vert_part_value = MEM_calloc_arrayN<float>(maxvert, "vertex part value array");
  }

  for (p = part_start, p_skip = 0; p < part_end; p++) {
    float prev_dir[3];
    float frame[4]; /* frame orientation quaternion */
    float p_random = psys_frand(psys, 77091 + 283 * p);

    /* skip particle? */
    if (particle_skip(pimd, psys, p)) {
      continue;
    }

    /* set vertices coordinates */
    for (k = 0; k < totvert; k++) {
      ParticleKey state;
      int vindex = p_skip * totvert + k;

      vert_interp.copy(k, vindex, 1);

      if (vert_part_index != nullptr) {
        vert_part_index[vindex] = p;
      }
      if (vert_part_value != nullptr) {
        vert_part_value[vindex] = p_random;
      }

      /* Change orientation based on object trackflag. */
      copy_v3_v3(temp_co, positions[vindex]);
      positions[vindex][axis] = temp_co[track];
      positions[vindex][(axis + 1) % 3] = temp_co[(track + 1) % 3];
      positions[vindex][(axis + 2) % 3] = temp_co[(track + 2) % 3];

      /* get particle state */
      if ((psys->flag & (PSYS_HAIR_DONE | PSYS_KEYED) || psys->pointcache->flag & PTCACHE_BAKED) &&
          (pimd->flag & eParticleInstanceFlag_Path))
      {
        float ran = 0.0f;
        if (pimd->random_position != 0.0f) {
          ran = pimd->random_position * BLI_hash_frand(psys->seed + p);
        }

        if (pimd->flag & eParticleInstanceFlag_KeepShape) {
          state.time = pimd->position * (1.0f - ran);
        }
        else {
          state.time = (positions[vindex][axis] - min_co) / (max_co - min_co) * pimd->position *
                       (1.0f - ran);

          if (trackneg) {
            state.time = 1.0f - state.time;
          }

          positions[vindex][axis] = 0.0;
        }

        psys_get_particle_on_path(&sim, p, &state, true);

        normalize_v3(state.vel);

        /* Incrementally Rotating Frame (Bishop Frame) */
        if (k == 0) {
          float hairmat[4][4];
          float mat[3][3];

          if (p < psys->totpart) {
            pa = psys->particles + p;
          }
          else {
            ChildParticle *cpa = psys->child + (p - psys->totpart);
            pa = psys->particles + (between ? cpa->pa[0] : cpa->parent);
          }
          psys_mat_hair_to_global(sim.ob, sim.psmd->mesh_final, sim.psys->part->from, pa, hairmat);
          copy_m3_m4(mat, hairmat);
          /* to quaternion */
          mat3_to_quat(frame, mat);

          if (pimd->rotation > 0.0f || pimd->random_rotation > 0.0f) {
            float angle = 2.0f * M_PI *
                          (pimd->rotation +
                           pimd->random_rotation * (psys_frand(psys, 19957323 + p) - 0.5f));
            const float eul[3] = {0.0f, 0.0f, angle};
            float rot[4];

            eul_to_quat(rot, eul);
            mul_qt_qtqt(frame, frame, rot);
          }

          /* NOTE: direction is same as normal vector currently,
           * but best to keep this separate so the frame can be
           * rotated later if necessary
           */
          copy_v3_v3(prev_dir, state.vel);
        }
        else {
          float rot[4];

          /* incrementally rotate along bend direction */
          rotation_between_vecs_to_quat(rot, prev_dir, state.vel);
          mul_qt_qtqt(frame, rot, frame);

          copy_v3_v3(prev_dir, state.vel);
        }

        copy_qt_qt(state.rot, frame);
#if 0
        /* Absolute Frame (Frenet Frame) */
        if (state.vel[axis] < -0.9999f || state.vel[axis] > 0.9999f) {
          unit_qt(state.rot);
        }
        else {
          float cross[3];
          float temp[3] = {0.0f, 0.0f, 0.0f};
          temp[axis] = 1.0f;

          cross_v3_v3v3(cross, temp, state.vel);

          /* state.vel[axis] is the only component surviving from a dot product with the axis */
          axis_angle_to_quat(state.rot, cross, safe_acosf(state.vel[axis]));
        }
#endif
      }
      else {
        state.time = -1.0;
        psys_get_particle_state(&sim, p, &state, true);
      }

      mul_qt_v3(state.rot, positions[vindex]);
      if (pimd->flag & eParticleInstanceFlag_UseSize) {
        mul_v3_fl(positions[vindex], size[p]);
      }
      add_v3_v3(positions[vindex], state.co);

      mul_m4_v3(spacemat, positions[vindex]);
    }

    /* Create edges and adjust edge vertex indices. */
    edge_interp.copy(0, p_skip * totedge, totedge);
    blender::int2 *edge = &edges[p_skip * totedge];
    for (k = 0; k < totedge; k++, edge++) {
      (*edge)[0] += p_skip * totvert;
      (*edge)[1] += p_skip * totvert;
    }

    /* create faces and loops */
    for (k = 0; k < faces_num; k++) {
      const blender::IndexRange in_face = orig_faces[k];

      face_interp.copy(k, p_skip * faces_num + k, 1);
      const int dst_face_start = in_face.start() + p_skip * totloop;
      face_offsets[p_skip * faces_num + k] = dst_face_start;

      {
        int orig_corner_i = in_face.start();
        int dst_corner_i = dst_face_start;
        int j = in_face.size();

        corner_interp.copy(in_face.start(), dst_face_start, j);
        for (; j; j--, orig_corner_i++, dst_corner_i++) {
          corner_verts[dst_corner_i] = orig_corner_verts[orig_corner_i] + (p_skip * totvert);
          corner_edges[dst_corner_i] = orig_corner_edges[orig_corner_i] + (p_skip * totedge);
          const int vert = corner_verts[dst_corner_i];
          if (mloopcols_index) {
            const int part_index = vert_part_index[vert];
            store_float_in_vcol(&mloopcols_index.span[dst_corner_i],
                                float(part_index) / float(psys->totpart - 1));
          }
          if (mloopcols_value) {
            const float part_value = vert_part_value[vert];
            store_float_in_vcol(&mloopcols_value.span[dst_corner_i], part_value);
          }
        }
      }
    }
    p_skip++;
  }

  psys_sim_data_free(&sim);

  if (size) {
    MEM_freeN(size);
  }

  MEM_SAFE_FREE(vert_part_index);
  MEM_SAFE_FREE(vert_part_value);

  mloopcols_index.finish();
  mloopcols_value.finish();

  return result;
}

static void panel_draw(const bContext * /*C*/, Panel *panel)
{
  blender::ui::Layout &layout = *panel->layout;
  const eUI_Item_Flag toggles_flag = UI_ITEM_R_TOGGLE | UI_ITEM_R_FORCE_BLANK_DECORATE;

  PointerRNA ob_ptr;
  PointerRNA *ptr = modifier_panel_get_property_pointers(panel, &ob_ptr);

  PointerRNA particle_obj_ptr = RNA_pointer_get(ptr, "object");

  layout.use_property_split_set(true);

  layout.prop(ptr, "object", UI_ITEM_NONE, std::nullopt, ICON_NONE);
  if (!RNA_pointer_is_null(&particle_obj_ptr)) {
    layout.prop_search(ptr,
                       "particle_system",
                       &particle_obj_ptr,
                       "particle_systems",
                       IFACE_("Particle System"),
                       ICON_NONE);
  }
  else {
    layout.prop(ptr, "particle_system_index", UI_ITEM_NONE, IFACE_("Particle System"), ICON_NONE);
  }

  layout.separator();

  blender::ui::Layout *row = &layout.row(true, IFACE_("Create Instances"));
  row->prop(ptr, "use_normal", toggles_flag, std::nullopt, ICON_NONE);
  row->prop(ptr, "use_children", toggles_flag, std::nullopt, ICON_NONE);
  row->prop(ptr, "use_size", toggles_flag, std::nullopt, ICON_NONE);

  row = &layout.row(true, IFACE_("Show"));
  row->prop(ptr, "show_alive", toggles_flag, std::nullopt, ICON_NONE);
  row->prop(ptr, "show_dead", toggles_flag, std::nullopt, ICON_NONE);
  row->prop(ptr, "show_unborn", toggles_flag, std::nullopt, ICON_NONE);

  layout.prop(ptr,
              "particle_amount",
              UI_ITEM_NONE,
              CTX_IFACE_(BLT_I18NCONTEXT_COUNTABLE, "Amount"),
              ICON_NONE);
  layout.prop(ptr, "particle_offset", UI_ITEM_NONE, IFACE_("Offset"), ICON_NONE);

  layout.separator();

  layout.prop(ptr, "space", UI_ITEM_NONE, IFACE_("Coordinate Space"), ICON_NONE);
  row = &layout.row(true);
  row->prop(ptr, "axis", UI_ITEM_R_EXPAND, std::nullopt, ICON_NONE);

  modifier_error_message_draw(layout, ptr);
}

static void path_panel_draw_header(const bContext * /*C*/, Panel *panel)
{
  blender::ui::Layout &layout = *panel->layout;

  PointerRNA *ptr = modifier_panel_get_property_pointers(panel, nullptr);

  layout.prop(ptr, "use_path", UI_ITEM_NONE, IFACE_("Create Along Paths"), ICON_NONE);
}

static void path_panel_draw(const bContext * /*C*/, Panel *panel)
{
<<<<<<< HEAD
  uiLayout *col, *row; /*bfa - added row */
  uiLayout *layout = panel->layout;
=======
  blender::ui::Layout &layout = *panel->layout;
>>>>>>> 85504da2

  PointerRNA ob_ptr;
  PointerRNA *ptr = modifier_panel_get_property_pointers(panel, &ob_ptr);

  layout.use_property_split_set(true);

  layout.active_set(RNA_boolean_get(ptr, "use_path"));

  blender::ui::Layout *col = &layout.column(true);
  col->prop(ptr, "position", UI_ITEM_R_SLIDER, std::nullopt, ICON_NONE);
  col->prop(ptr, "random_position", UI_ITEM_R_SLIDER, IFACE_("Random"), ICON_NONE);
  col = &layout.column(true);
  col->prop(ptr, "rotation", UI_ITEM_R_SLIDER, std::nullopt, ICON_NONE);
  col->prop(ptr, "random_rotation", UI_ITEM_R_SLIDER, IFACE_("Random"), ICON_NONE);

<<<<<<< HEAD
  /* bfa - our layout */
  row = &col->row(true);
  row->use_property_split_set(false); /* bfa - use_property_split = False */
  row->separator(); /*bfa - indent*/
  row->prop(ptr, "use_preserve_shape", UI_ITEM_NONE, std::nullopt, ICON_NONE);
  row->decorator(ptr, "use_preserve_shape", 0); /*bfa - decorator*/
=======
  layout.prop(ptr, "use_preserve_shape", UI_ITEM_NONE, std::nullopt, ICON_NONE);
>>>>>>> 85504da2
}

static void layers_panel_draw(const bContext * /*C*/, Panel *panel)
{
  blender::ui::Layout &layout = *panel->layout;

  PointerRNA ob_ptr;
  PointerRNA *ptr = modifier_panel_get_property_pointers(panel, &ob_ptr);

  PointerRNA obj_data_ptr = RNA_pointer_get(&ob_ptr, "data");

  layout.use_property_split_set(true);

  blender::ui::Layout &col = layout.column(false);
  col.prop_search(
      ptr, "index_layer_name", &obj_data_ptr, "vertex_colors", IFACE_("Index"), ICON_NONE);
  col.prop_search(
      ptr, "value_layer_name", &obj_data_ptr, "vertex_colors", IFACE_("Value"), ICON_NONE);
}

static void panel_register(ARegionType *region_type)
{
  PanelType *panel_type = modifier_panel_register(
      region_type, eModifierType_ParticleInstance, panel_draw);
  modifier_subpanel_register(
      region_type, "paths", "", path_panel_draw_header, path_panel_draw, panel_type);
  modifier_subpanel_register(
      region_type, "layers", "Layers", nullptr, layers_panel_draw, panel_type);
}

ModifierTypeInfo modifierType_ParticleInstance = {
    /*idname*/ "ParticleInstance",
    /*name*/ N_("ParticleInstance"),
    /*struct_name*/ "ParticleInstanceModifierData",
    /*struct_size*/ sizeof(ParticleInstanceModifierData),
    /*srna*/ &RNA_ParticleInstanceModifier,
    /*type*/ ModifierTypeType::Constructive,
    /*flags*/ eModifierTypeFlag_AcceptsMesh | eModifierTypeFlag_SupportsMapping |
        eModifierTypeFlag_SupportsEditmode | eModifierTypeFlag_EnableInEditmode,
    /*icon*/ ICON_MOD_PARTICLE_INSTANCE,

    /*copy_data*/ BKE_modifier_copydata_generic,

    /*deform_verts*/ nullptr,
    /*deform_matrices*/ nullptr,
    /*deform_verts_EM*/ nullptr,
    /*deform_matrices_EM*/ nullptr,
    /*modify_mesh*/ modify_mesh,
    /*modify_geometry_set*/ nullptr,

    /*init_data*/ init_data,
    /*required_data_mask*/ required_data_mask,
    /*free_data*/ nullptr,
    /*is_disabled*/ is_disabled,
    /*update_depsgraph*/ update_depsgraph,
    /*depends_on_time*/ nullptr,
    /*depends_on_normals*/ nullptr,
    /*foreach_ID_link*/ foreach_ID_link,
    /*foreach_tex_link*/ nullptr,
    /*free_runtime_data*/ nullptr,
    /*panel_register*/ panel_register,
    /*blend_write*/ nullptr,
    /*blend_read*/ nullptr,
    /*foreach_cache*/ nullptr,
    /*foreach_working_space_color*/ nullptr,
};<|MERGE_RESOLUTION|>--- conflicted
+++ resolved
@@ -595,12 +595,8 @@
 
 static void path_panel_draw(const bContext * /*C*/, Panel *panel)
 {
-<<<<<<< HEAD
-  uiLayout *col, *row; /*bfa - added row */
-  uiLayout *layout = panel->layout;
-=======
+  blender::ui::Layout *col, *row; /*bfa - added row */
   blender::ui::Layout &layout = *panel->layout;
->>>>>>> 85504da2
 
   PointerRNA ob_ptr;
   PointerRNA *ptr = modifier_panel_get_property_pointers(panel, &ob_ptr);
@@ -609,23 +605,19 @@
 
   layout.active_set(RNA_boolean_get(ptr, "use_path"));
 
-  blender::ui::Layout *col = &layout.column(true);
+  col = &layout.column(true);
   col->prop(ptr, "position", UI_ITEM_R_SLIDER, std::nullopt, ICON_NONE);
   col->prop(ptr, "random_position", UI_ITEM_R_SLIDER, IFACE_("Random"), ICON_NONE);
   col = &layout.column(true);
   col->prop(ptr, "rotation", UI_ITEM_R_SLIDER, std::nullopt, ICON_NONE);
   col->prop(ptr, "random_rotation", UI_ITEM_R_SLIDER, IFACE_("Random"), ICON_NONE);
 
-<<<<<<< HEAD
   /* bfa - our layout */
   row = &col->row(true);
   row->use_property_split_set(false); /* bfa - use_property_split = False */
-  row->separator(); /*bfa - indent*/
+  row->separator();                   /*bfa - indent*/
   row->prop(ptr, "use_preserve_shape", UI_ITEM_NONE, std::nullopt, ICON_NONE);
   row->decorator(ptr, "use_preserve_shape", 0); /*bfa - decorator*/
-=======
-  layout.prop(ptr, "use_preserve_shape", UI_ITEM_NONE, std::nullopt, ICON_NONE);
->>>>>>> 85504da2
 }
 
 static void layers_panel_draw(const bContext * /*C*/, Panel *panel)
