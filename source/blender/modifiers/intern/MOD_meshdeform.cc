--- conflicted
+++ resolved
@@ -523,23 +523,15 @@
 
   col = &layout->column(false);
   uiLayoutSetEnabled(col, !is_bound);
-<<<<<<< HEAD
-  uiItemR(col, ptr, "precision", UI_ITEM_NONE, std::nullopt, ICON_NONE);
+  col->prop(ptr, "precision", UI_ITEM_NONE, std::nullopt, ICON_NONE);
 
   /*------------------- bfa - original props */
-  // uiItemR(col, ptr, "use_dynamic_bind", UI_ITEM_NONE, std::nullopt, ICON_NONE);
-
   col = &layout->column(true);
   row = &col->row(true);
   uiLayoutSetPropSep(row, false); /* bfa - use_property_split = False */
-  uiItemR(row, ptr, "use_dynamic_bind", UI_ITEM_NONE, std::nullopt, ICON_NONE);
+  row->prop(ptr, "use_dynamic_bind", UI_ITEM_NONE, std::nullopt, ICON_NONE);
   uiItemDecoratorR(row, ptr, "use_dynamic_bind", 0); /*bfa - decorator*/
-
   /* ------------ end bfa */
-=======
-  col->prop(ptr, "precision", UI_ITEM_NONE, std::nullopt, ICON_NONE);
-  col->prop(ptr, "use_dynamic_bind", UI_ITEM_NONE, std::nullopt, ICON_NONE);
->>>>>>> 2ce54d10
 
   uiItemO(layout,
           is_bound ? IFACE_("Unbind") : IFACE_("Bind"),
