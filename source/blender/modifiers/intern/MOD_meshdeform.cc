--- conflicted
+++ resolved
@@ -524,23 +524,18 @@
 
   col = uiLayoutColumn(layout, false);
   uiLayoutSetEnabled(col, !is_bound);
-<<<<<<< HEAD
-  uiItemR(col, ptr, "precision", UI_ITEM_NONE, nullptr, ICON_NONE);
+  uiItemR(col, ptr, "precision", UI_ITEM_NONE, std::nullopt, ICON_NONE);
 
   /*------------------- bfa - original props */
-  // uiItemR(col, ptr, "use_dynamic_bind", UI_ITEM_NONE, nullptr, ICON_NONE);
+  // uiItemR(col, ptr, "use_dynamic_bind", UI_ITEM_NONE, std::nullopt, ICON_NONE);
 
   col = uiLayoutColumn(layout, true);
   row = uiLayoutRow(col, true);
   uiLayoutSetPropSep(row, false); /* bfa - use_property_split = False */
-  uiItemR(row, ptr, "use_dynamic_bind", UI_ITEM_NONE, nullptr, ICON_NONE);
+  uiItemR(row, ptr, "use_dynamic_bind", UI_ITEM_NONE, std::nullopt, ICON_NONE);
   uiItemDecoratorR(row, ptr, "use_dynamic_bind", 0); /*bfa - decorator*/
 
   /* ------------ end bfa */
-=======
-  uiItemR(col, ptr, "precision", UI_ITEM_NONE, std::nullopt, ICON_NONE);
-  uiItemR(col, ptr, "use_dynamic_bind", UI_ITEM_NONE, std::nullopt, ICON_NONE);
->>>>>>> 4c70f6f0
 
   uiItemO(layout,
           is_bound ? IFACE_("Unbind") : IFACE_("Bind"),
