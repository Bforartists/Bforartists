--- conflicted
+++ resolved
@@ -533,23 +533,18 @@
 
   col = uiLayoutColumn(layout, false);
   uiLayoutSetEnabled(col, !is_bound);
-<<<<<<< HEAD
-  uiItemR(col, ptr, "precision", 0, nullptr, ICON_NONE);
+  uiItemR(col, ptr, "precision", UI_ITEM_NONE, nullptr, ICON_NONE);
 
   /*------------------- bfa - original props */
-  // uiItemR(col, ptr, "use_dynamic_bind", 0, nullptr, ICON_NONE);
+  // uiItemR(col, ptr, "use_dynamic_bind", UI_ITEM_NONE, nullptr, ICON_NONE);
 
   col = uiLayoutColumn(layout, true);
   row = uiLayoutRow(col, true);
   uiLayoutSetPropSep(row, false); /* bfa - use_property_split = False */
-  uiItemR(row, ptr, "use_dynamic_bind", 0, nullptr, ICON_NONE);
+  uiItemR(row, ptr, "use_dynamic_bind", UI_ITEM_NONE, nullptr, ICON_NONE);
   uiItemDecoratorR(row, ptr, "use_dynamic_bind", 0); /*bfa - decorator*/
 
   /* ------------ end bfa */
-=======
-  uiItemR(col, ptr, "precision", UI_ITEM_NONE, nullptr, ICON_NONE);
-  uiItemR(col, ptr, "use_dynamic_bind", UI_ITEM_NONE, nullptr, ICON_NONE);
->>>>>>> ddad588c
 
   uiItemO(layout,
           is_bound ? IFACE_("Unbind") : IFACE_("Bind"),
