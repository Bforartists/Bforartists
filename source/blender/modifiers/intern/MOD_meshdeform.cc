/* SPDX-FileCopyrightText: 2005 Blender Authors
 *
 * SPDX-License-Identifier: GPL-2.0-or-later */

/** \file
 * \ingroup modifiers
 */

#include "BLI_utildefines.h"

#include "BLI_array.hh"
#include "BLI_math_matrix.h"
#include "BLI_math_vector.h"
#include "BLI_simd.hh"
#include "BLI_task.h"

#include "BLT_translation.hh"

#include "DNA_defaults.h"
#include "DNA_meshdata_types.h"
#include "DNA_object_types.h"
#include "DNA_screen_types.h"

#include "BKE_deform.hh"
#include "BKE_lib_query.hh"
#include "BKE_mesh_wrapper.hh"
#include "BKE_modifier.hh"

#include "UI_interface_layout.hh"
#include "UI_resources.hh"

#include "BLO_read_write.hh"

#include "RNA_access.hh"
#include "RNA_prototypes.hh"

#include "MEM_guardedalloc.h"

#include "DEG_depsgraph.hh"

#include "MOD_ui_common.hh"
#include "MOD_util.hh"

static void init_data(ModifierData *md)
{
  MeshDeformModifierData *mmd = (MeshDeformModifierData *)md;

  BLI_assert(MEMCMP_STRUCT_AFTER_IS_ZERO(mmd, modifier));

  MEMCPY_STRUCT_AFTER(mmd, DNA_struct_default_get(MeshDeformModifierData), modifier);
}

static void free_data(ModifierData *md)
{
  using namespace blender;
  MeshDeformModifierData *mmd = (MeshDeformModifierData *)md;

  implicit_sharing::free_shared_data(&mmd->bindinfluences, &mmd->bindinfluences_sharing_info);
  implicit_sharing::free_shared_data(&mmd->bindoffsets, &mmd->bindoffsets_sharing_info);
  implicit_sharing::free_shared_data(&mmd->bindcagecos, &mmd->bindcagecos_sharing_info);
  implicit_sharing::free_shared_data(&mmd->dyngrid, &mmd->dyngrid_sharing_info);
  implicit_sharing::free_shared_data(&mmd->dyninfluences, &mmd->dyninfluences_sharing_info);
  implicit_sharing::free_shared_data(&mmd->dynverts, &mmd->dynverts_sharing_info);
  if (mmd->bindweights) {
    MEM_freeN(mmd->bindweights); /* deprecated */
  }
  if (mmd->bindcos) {
    MEM_freeN(mmd->bindcos); /* deprecated */
  }
}

static void copy_data(const ModifierData *md, ModifierData *target, const int flag)
{
  using namespace blender;
  const MeshDeformModifierData *mmd = (const MeshDeformModifierData *)md;
  MeshDeformModifierData *tmmd = (MeshDeformModifierData *)target;

  BKE_modifier_copydata_generic(md, target, flag);

  implicit_sharing::copy_shared_pointer(mmd->bindinfluences,
                                        mmd->bindinfluences_sharing_info,
                                        &tmmd->bindinfluences,
                                        &tmmd->bindinfluences_sharing_info);
  implicit_sharing::copy_shared_pointer(mmd->bindoffsets,
                                        mmd->bindoffsets_sharing_info,
                                        &tmmd->bindoffsets,
                                        &tmmd->bindoffsets_sharing_info);
  implicit_sharing::copy_shared_pointer(mmd->bindcagecos,
                                        mmd->bindcagecos_sharing_info,
                                        &tmmd->bindcagecos,
                                        &tmmd->bindcagecos_sharing_info);
  implicit_sharing::copy_shared_pointer(
      mmd->dyngrid, mmd->dyngrid_sharing_info, &tmmd->dyngrid, &tmmd->dyngrid_sharing_info);
  implicit_sharing::copy_shared_pointer(mmd->dyninfluences,
                                        mmd->dyninfluences_sharing_info,
                                        &tmmd->dyninfluences,
                                        &tmmd->dyninfluences_sharing_info);
  implicit_sharing::copy_shared_pointer(
      mmd->dynverts, mmd->dynverts_sharing_info, &tmmd->dynverts, &tmmd->dynverts_sharing_info);
  if (mmd->bindweights) {
    tmmd->bindweights = static_cast<float *>(MEM_dupallocN(mmd->bindweights)); /* deprecated */
  }
  if (mmd->bindcos) {
    tmmd->bindcos = static_cast<float *>(MEM_dupallocN(mmd->bindcos)); /* deprecated */
  }
}

static void required_data_mask(ModifierData *md, CustomData_MeshMasks *r_cddata_masks)
{
  MeshDeformModifierData *mmd = (MeshDeformModifierData *)md;

  /* Ask for vertex-groups if we need them. */
  if (mmd->defgrp_name[0] != '\0') {
    r_cddata_masks->vmask |= CD_MASK_MDEFORMVERT;
  }
}

static bool is_disabled(const Scene * /*scene*/, ModifierData *md, bool /*use_render_params*/)
{
  MeshDeformModifierData *mmd = (MeshDeformModifierData *)md;

  /* The object type check is only needed here in case we have a placeholder
   * object assigned (because the library containing the mesh is missing).
   *
   * In other cases it should be impossible to have a type mismatch.
   */
  return !mmd->object || mmd->object->type != OB_MESH;
}

static void foreach_ID_link(ModifierData *md, Object *ob, IDWalkFunc walk, void *user_data)
{
  MeshDeformModifierData *mmd = (MeshDeformModifierData *)md;

  walk(user_data, ob, (ID **)&mmd->object, IDWALK_CB_NOP);
}

static void update_depsgraph(ModifierData *md, const ModifierUpdateDepsgraphContext *ctx)
{
  MeshDeformModifierData *mmd = (MeshDeformModifierData *)md;
  if (mmd->object != nullptr) {
    DEG_add_object_relation(ctx->node, mmd->object, DEG_OB_COMP_TRANSFORM, "Mesh Deform Modifier");
    DEG_add_object_relation(ctx->node, mmd->object, DEG_OB_COMP_GEOMETRY, "Mesh Deform Modifier");
  }
  /* We need our own transformation as well. */
  DEG_add_depends_on_transform_relation(ctx->node, "Mesh Deform Modifier");
}

static float meshdeform_dynamic_bind(MeshDeformModifierData *mmd, float (*dco)[3], float vec[3])
{
  MDefCell *cell;
  MDefInfluence *inf;
  float gridvec[3], dvec[3], ivec[3], wx, wy, wz;
  float weight, cageweight, totweight, *cageco;
  int i, j, a, x, y, z, size;
#if BLI_HAVE_SSE2
  __m128 co = _mm_setzero_ps();
#else
  float co[3] = {0.0f, 0.0f, 0.0f};
#endif

  totweight = 0.0f;
  size = mmd->dyngridsize;

  for (i = 0; i < 3; i++) {
    gridvec[i] = (vec[i] - mmd->dyncellmin[i] - mmd->dyncellwidth * 0.5f) / mmd->dyncellwidth;
    ivec[i] = int(gridvec[i]);
    dvec[i] = gridvec[i] - ivec[i];
  }

  for (i = 0; i < 8; i++) {
    if (i & 1) {
      x = ivec[0] + 1;
      wx = dvec[0];
    }
    else {
      x = ivec[0];
      wx = 1.0f - dvec[0];
    }

    if (i & 2) {
      y = ivec[1] + 1;
      wy = dvec[1];
    }
    else {
      y = ivec[1];
      wy = 1.0f - dvec[1];
    }

    if (i & 4) {
      z = ivec[2] + 1;
      wz = dvec[2];
    }
    else {
      z = ivec[2];
      wz = 1.0f - dvec[2];
    }

    CLAMP(x, 0, size - 1);
    CLAMP(y, 0, size - 1);
    CLAMP(z, 0, size - 1);

    a = x + y * size + z * size * size;
    weight = wx * wy * wz;

    cell = &mmd->dyngrid[a];
    inf = mmd->dyninfluences + cell->offset;
    for (j = 0; j < cell->influences_num; j++, inf++) {
      cageco = dco[inf->vertex];
      cageweight = weight * inf->weight;
#if BLI_HAVE_SSE2
      {
        __m128 cageweight_r = _mm_set1_ps(cageweight);
        /* This will load one extra element, this is ok because
         * we ignore that part of register anyway.
         */
        __m128 cageco_r = _mm_loadu_ps(cageco);
        co = _mm_add_ps(co, _mm_mul_ps(cageco_r, cageweight_r));
      }
#else
      co[0] += cageweight * cageco[0];
      co[1] += cageweight * cageco[1];
      co[2] += cageweight * cageco[2];
#endif
      totweight += cageweight;
    }
  }

#if BLI_HAVE_SSE2
  copy_v3_v3(vec, (float *)&co);
#else
  copy_v3_v3(vec, co);
#endif

  return totweight;
}

struct MeshdeformUserdata {
  /*const*/ MeshDeformModifierData *mmd;
  const MDeformVert *dvert;
  /*const*/ float (*dco)[3];
  int defgrp_index;
  float (*vertexCos)[3];
  float (*cagemat)[4];
  float (*icagemat)[3];
};

static void meshdeform_vert_task(void *__restrict userdata,
                                 const int iter,
                                 const TaskParallelTLS *__restrict /*tls*/)
{
  MeshdeformUserdata *data = static_cast<MeshdeformUserdata *>(userdata);
  /*const*/ MeshDeformModifierData *mmd = data->mmd;
  const MDeformVert *dvert = data->dvert;
  const int defgrp_index = data->defgrp_index;
  const int *offsets = mmd->bindoffsets;
  const MDefInfluence *__restrict influences = mmd->bindinfluences;
  /*const*/ float (*__restrict dco)[3] = data->dco;
  float (*vertexCos)[3] = data->vertexCos;
  float co[3];
  float weight, totweight, fac = 1.0f;

  if (mmd->flag & MOD_MDEF_DYNAMIC_BIND) {
    if (!mmd->dynverts[iter]) {
      return;
    }
  }

  if (dvert) {
    fac = BKE_defvert_find_weight(&dvert[iter], defgrp_index);

    if (mmd->flag & MOD_MDEF_INVERT_VGROUP) {
      fac = 1.0f - fac;
    }

    if (fac <= 0.0f) {
      return;
    }
  }

  if (mmd->flag & MOD_MDEF_DYNAMIC_BIND) {
    /* transform coordinate into cage's local space */
    mul_v3_m4v3(co, data->cagemat, vertexCos[iter]);
    totweight = meshdeform_dynamic_bind(mmd, dco, co);
  }
  else {
    totweight = 0.0f;
    zero_v3(co);
    int start = offsets[iter];
    int end = offsets[iter + 1];

    for (int a = start; a < end; a++) {
      weight = influences[a].weight;
      madd_v3_v3fl(co, dco[influences[a].vertex], weight);
      totweight += weight;
    }
  }

  if (totweight > 0.0f) {
    mul_v3_fl(co, fac / totweight);
    mul_m3_v3(data->icagemat, co);
    add_v3_v3(vertexCos[iter], co);
  }
}

static void meshdeformModifier_do(ModifierData *md,
                                  const ModifierEvalContext *ctx,
                                  Mesh *mesh,
                                  float (*vertexCos)[3],
                                  const int verts_num)
{
  MeshDeformModifierData *mmd = (MeshDeformModifierData *)md;
  Object *ob = ctx->object;

  Mesh *cagemesh;
  const MDeformVert *dvert = nullptr;
  float imat[4][4], cagemat[4][4], iobmat[4][4], icagemat[3][3], cmat[4][4];
  const float (*bindcagecos)[3];
  int a, cage_verts_num, defgrp_index;
  MeshdeformUserdata data;

  static int recursive_bind_sentinel = 0;

  if (mmd->object == nullptr || (mmd->bindcagecos == nullptr && mmd->bindfunc == nullptr)) {
    return;
  }

  /* Get cage mesh.
   *
   * Only do this is the target object is in edit mode by itself, meaning
   * we don't allow linked edit meshes here.
   * This is because editbmesh_get_mesh_cage_and_final() might easily
   * conflict with the thread which evaluates object which is in the edit
   * mode for this mesh.
   *
   * We'll support this case once granular dependency graph is landed.
   */
  Object *ob_target = mmd->object;
  cagemesh = BKE_modifier_get_evaluated_mesh_from_evaluated_object(ob_target);
  if (cagemesh == nullptr) {
    BKE_modifier_set_error(ctx->object, md, "Cannot get mesh from cage object");
    return;
  }

  /* compute matrices to go in and out of cage object space */
  invert_m4_m4(imat, ob_target->object_to_world().ptr());
  mul_m4_m4m4(cagemat, imat, ob->object_to_world().ptr());
  mul_m4_m4m4(cmat, mmd->bindmat, cagemat);
  invert_m4_m4(iobmat, cmat);
  copy_m3_m4(icagemat, iobmat);

  /* bind weights if needed */
  if (!mmd->bindcagecos) {
    /* progress bar redraw can make this recursive. */
    if (!DEG_is_active(ctx->depsgraph)) {
      BKE_modifier_set_error(ob, md, "Attempt to bind from inactive dependency graph");
      return;
    }
    if (!recursive_bind_sentinel) {
      recursive_bind_sentinel = 1;
      mmd->bindfunc(ob, mmd, cagemesh, (float *)vertexCos, verts_num, cagemat);
      recursive_bind_sentinel = 0;
    }

    return;
  }

  /* verify we have compatible weights */
  cage_verts_num = BKE_mesh_wrapper_vert_len(cagemesh);

  if (mmd->verts_num != verts_num) {
    BKE_modifier_set_error(ob, md, "Vertices changed from %d to %d", mmd->verts_num, verts_num);
    return;
  }
  if (mmd->cage_verts_num != cage_verts_num) {
    BKE_modifier_set_error(
        ob, md, "Cage vertices changed from %d to %d", mmd->cage_verts_num, cage_verts_num);
    return;
  }
  if (mmd->bindcagecos == nullptr) {
    BKE_modifier_set_error(ob, md, "Bind data missing");
    return;
  }

  /* We allocate 1 element extra to make it possible to
   * load the values to SSE registers, which are float4.
   */
  blender::Array<blender::float3> dco(cage_verts_num + 1);
  zero_v3(dco[cage_verts_num]);

  /* setup deformation data */
  BKE_mesh_wrapper_vert_coords_copy(cagemesh, dco.as_mutable_span().take_front(cage_verts_num));
  bindcagecos = (const float (*)[3])mmd->bindcagecos;

  for (a = 0; a < cage_verts_num; a++) {
    /* Get cage vertex in world-space with binding transform. */
    float co[3];
    mul_v3_m4v3(co, mmd->bindmat, dco[a]);
    /* compute difference with world space bind coord */
    sub_v3_v3v3(dco[a], co, bindcagecos[a]);
  }

  MOD_get_vgroup(ob, mesh, mmd->defgrp_name, &dvert, &defgrp_index);

  /* Initialize data to be pass to the for body function. */
  data.mmd = mmd;
  data.dvert = dvert;
  data.dco = reinterpret_cast<float (*)[3]>(dco.data());
  data.defgrp_index = defgrp_index;
  data.vertexCos = vertexCos;
  data.cagemat = cagemat;
  data.icagemat = icagemat;

  /* Do deformation. */
  TaskParallelSettings settings;
  BLI_parallel_range_settings_defaults(&settings);
  settings.min_iter_per_thread = 16;
  BLI_task_parallel_range(0, verts_num, &data, meshdeform_vert_task, &settings);
}

static void deform_verts(ModifierData *md,
                         const ModifierEvalContext *ctx,
                         Mesh *mesh,
                         blender::MutableSpan<blender::float3> positions)
{
  /* if next modifier needs original vertices */
  MOD_previous_vcos_store(md, reinterpret_cast<float (*)[3]>(positions.data()));
  meshdeformModifier_do(
      md, ctx, mesh, reinterpret_cast<float (*)[3]>(positions.data()), positions.size());
}

#define MESHDEFORM_MIN_INFLUENCE 0.00001f

void BKE_modifier_mdef_compact_influences(ModifierData *md)
{
  using namespace blender;
  MeshDeformModifierData *mmd = (MeshDeformModifierData *)md;
  float weight, totweight;
  int influences_num, verts_num, cage_verts_num, a, b;

  const float *weights = mmd->bindweights;
  if (!weights) {
    return;
  }

  verts_num = mmd->verts_num;
  cage_verts_num = mmd->cage_verts_num;

  /* count number of influences above threshold */
  for (b = 0; b < verts_num; b++) {
    for (a = 0; a < cage_verts_num; a++) {
      weight = weights[a + b * cage_verts_num];

      if (weight > MESHDEFORM_MIN_INFLUENCE) {
        mmd->influences_num++;
      }
    }
  }

  /* allocate bind influences */
  mmd->bindinfluences = MEM_calloc_arrayN<MDefInfluence>(mmd->influences_num, __func__);
  mmd->bindinfluences_sharing_info = implicit_sharing::info_for_mem_free(mmd->bindinfluences);
  mmd->bindoffsets = MEM_calloc_arrayN<int>(size_t(verts_num) + 1, __func__);
  mmd->bindoffsets_sharing_info = implicit_sharing::info_for_mem_free(mmd->bindoffsets);

  /* write influences */
  influences_num = 0;

  for (b = 0; b < verts_num; b++) {
    mmd->bindoffsets[b] = influences_num;
    totweight = 0.0f;

    /* sum total weight */
    for (a = 0; a < cage_verts_num; a++) {
      weight = weights[a + b * cage_verts_num];

      if (weight > MESHDEFORM_MIN_INFLUENCE) {
        totweight += weight;
      }
    }

    /* assign weights normalized */
    for (a = 0; a < cage_verts_num; a++) {
      weight = weights[a + b * cage_verts_num];

      if (weight > MESHDEFORM_MIN_INFLUENCE) {
        mmd->bindinfluences[influences_num].weight = weight / totweight;
        mmd->bindinfluences[influences_num].vertex = a;
        influences_num++;
      }
    }
  }

  mmd->bindoffsets[b] = influences_num;

  /* free */
  MEM_freeN(mmd->bindweights);
  mmd->bindweights = nullptr;
}

static void panel_draw(const bContext * /*C*/, Panel *panel)
{
<<<<<<< HEAD
  uiLayout *col, *row; /*bfa, added *row*/
  uiLayout *layout = panel->layout;
=======
  blender::ui::Layout &layout = *panel->layout;
>>>>>>> 85504da2

  PointerRNA ob_ptr;
  PointerRNA *ptr = modifier_panel_get_property_pointers(panel, &ob_ptr);

  bool is_bound = RNA_boolean_get(ptr, "is_bound");

  layout.use_property_split_set(true);

  blender::ui::Layout *col = &layout.column(true);
  col->enabled_set(!is_bound);
  col->prop(ptr, "object", UI_ITEM_NONE, std::nullopt, ICON_NONE);

  modifier_vgroup_ui(layout, ptr, &ob_ptr, "vertex_group", "invert_vertex_group", std::nullopt);

  col = &layout.column(false);
  col->enabled_set(!is_bound);
  col->prop(ptr, "precision", UI_ITEM_NONE, std::nullopt, ICON_NONE);

  col = &layout->column(true); /* bfa - our layout */
  row = &col->row(true); /* bfa - our layout */
  row->use_property_split_set(false); /* bfa - use_property_split = False */
  row->separator(); /*bfa - indent*/
  row->prop(ptr, "use_dynamic_bind", UI_ITEM_NONE, std::nullopt, ICON_NONE);
  row->decorator(ptr, "use_dynamic_bind", 0); /*bfa - decorator*/

  layout.op("OBJECT_OT_meshdeform_bind", is_bound ? IFACE_("Unbind") : IFACE_("Bind"), ICON_NONE);

  modifier_error_message_draw(layout, ptr);
}

static void panel_register(ARegionType *region_type)
{
  modifier_panel_register(region_type, eModifierType_MeshDeform, panel_draw);
}

static void blend_write(BlendWriter *writer, const ID *id_owner, const ModifierData *md)
{
  MeshDeformModifierData mmd = *(const MeshDeformModifierData *)md;
  const bool is_undo = BLO_write_is_undo(writer);

  if (ID_IS_OVERRIDE_LIBRARY(id_owner) && !is_undo) {
    BLI_assert(!ID_IS_LINKED(id_owner));
    const bool is_local = (md->flag & eModifierFlag_OverrideLibrary_Local) != 0;
    if (!is_local) {
      /* Modifier coming from linked data cannot be bound from an override, so we can remove all
       * binding data, can save a significant amount of memory. */
      mmd.influences_num = 0;
      mmd.bindinfluences = nullptr;
      mmd.bindinfluences_sharing_info = nullptr;
      mmd.verts_num = 0;
      mmd.bindoffsets = nullptr;
      mmd.bindoffsets_sharing_info = nullptr;
      mmd.cage_verts_num = 0;
      mmd.bindcagecos = nullptr;
      mmd.bindcagecos_sharing_info = nullptr;
      mmd.dyngridsize = 0;
      mmd.dyngrid = nullptr;
      mmd.dyngrid_sharing_info = nullptr;
      mmd.influences_num = 0;
      mmd.dyninfluences = nullptr;
      mmd.dyninfluences_sharing_info = nullptr;
      mmd.dynverts = nullptr;
      mmd.dynverts_sharing_info = nullptr;
    }
  }

  const int size = mmd.dyngridsize;

  BLO_write_shared(writer,
                   mmd.bindinfluences,
                   sizeof(MDefInfluence) * mmd.influences_num,
                   mmd.bindinfluences_sharing_info,
                   [&]() {
                     BLO_write_struct_array(
                         writer, MDefInfluence, mmd.influences_num, mmd.bindinfluences);
                   });

  /* NOTE: `bindoffset` is abusing `verts_num + 1` as its size, this becomes an incorrect value in
   * case `verts_num == 0`, since `bindoffset` is then nullptr, not a size 1 allocated array. */
  if (mmd.verts_num > 0) {
    BLO_write_shared(writer,
                     mmd.bindoffsets,
                     sizeof(int) * (mmd.verts_num + 1),
                     mmd.bindoffsets_sharing_info,
                     [&]() { BLO_write_int32_array(writer, mmd.verts_num + 1, mmd.bindoffsets); });
  }
  else {
    BLI_assert(mmd.bindoffsets == nullptr);
  }

  BLO_write_shared(writer,
                   mmd.bindcagecos,
                   sizeof(float[3]) * mmd.cage_verts_num,
                   mmd.bindcagecos_sharing_info,
                   [&]() { BLO_write_float3_array(writer, mmd.cage_verts_num, mmd.bindcagecos); });
  BLO_write_shared(
      writer, mmd.dyngrid, sizeof(MDefCell) * size * size * size, mmd.dyngrid_sharing_info, [&]() {
        BLO_write_struct_array(writer, MDefCell, size * size * size, mmd.dyngrid);
      });
  BLO_write_shared(writer,
                   mmd.dyninfluences,
                   sizeof(MDefInfluence) * mmd.influences_num,
                   mmd.dyninfluences_sharing_info,
                   [&]() {
                     BLO_write_struct_array(
                         writer, MDefInfluence, mmd.influences_num, mmd.dyninfluences);
                   });
  BLO_write_shared(writer,
                   mmd.dynverts,
                   sizeof(MDefInfluence) * mmd.verts_num,
                   mmd.dynverts_sharing_info,
                   [&]() { BLO_write_int32_array(writer, mmd.verts_num, mmd.dynverts); });

  BLO_write_struct_at_address(writer, MeshDeformModifierData, md, &mmd);
}

static void blend_read(BlendDataReader *reader, ModifierData *md)
{
  MeshDeformModifierData *mmd = (MeshDeformModifierData *)md;
  const int size = mmd->dyngridsize;

  if (mmd->bindinfluences) {
    mmd->bindinfluences_sharing_info = BLO_read_shared(reader, &mmd->bindinfluences, [&]() {
      BLO_read_struct_array(reader, MDefInfluence, mmd->influences_num, &mmd->bindinfluences);
      return blender::implicit_sharing::info_for_mem_free(mmd->bindinfluences);
    });
  }

  /* NOTE: `bindoffset` is abusing `verts_num + 1` as its size, this becomes an incorrect value in
   * case `verts_num == 0`, since `bindoffset` is then nullptr, not a size 1 allocated array. */
  if (mmd->verts_num > 0) {
    if (mmd->bindoffsets) {
      mmd->bindoffsets_sharing_info = BLO_read_shared(reader, &mmd->bindoffsets, [&]() {
        BLO_read_int32_array(reader, mmd->verts_num + 1, &mmd->bindoffsets);
        return blender::implicit_sharing::info_for_mem_free(mmd->bindoffsets);
      });
    }
  }

  if (mmd->bindcagecos) {
    mmd->bindcagecos_sharing_info = BLO_read_shared(reader, &mmd->bindcagecos, [&]() {
      BLO_read_float3_array(reader, mmd->cage_verts_num, &mmd->bindcagecos);
      return blender::implicit_sharing::info_for_mem_free(mmd->bindcagecos);
    });
  }
  if (mmd->dyngrid) {
    mmd->dyngrid_sharing_info = BLO_read_shared(reader, &mmd->dyngrid, [&]() {
      BLO_read_struct_array(reader, MDefCell, size * size * size, &mmd->dyngrid);
      return blender::implicit_sharing::info_for_mem_free(mmd->dyngrid);
    });
  }
  if (mmd->dyninfluences) {
    mmd->dyninfluences_sharing_info = BLO_read_shared(reader, &mmd->dyninfluences, [&]() {
      BLO_read_struct_array(reader, MDefInfluence, mmd->influences_num, &mmd->dyninfluences);
      return blender::implicit_sharing::info_for_mem_free(mmd->dyninfluences);
    });
  }
  if (mmd->dynverts) {
    mmd->dynverts_sharing_info = BLO_read_shared(reader, &mmd->dynverts, [&]() {
      BLO_read_int32_array(reader, mmd->verts_num, &mmd->dynverts);
      return blender::implicit_sharing::info_for_mem_free(mmd->dynverts);
    });
  }

  /* Deprecated storage. */
  BLO_read_float_array(reader, mmd->verts_num, &mmd->bindweights);
  BLO_read_float3_array(reader, mmd->cage_verts_num, &mmd->bindcos);
}

ModifierTypeInfo modifierType_MeshDeform = {
    /*idname*/ "MeshDeform",
    /*name*/ N_("MeshDeform"),
    /*struct_name*/ "MeshDeformModifierData",
    /*struct_size*/ sizeof(MeshDeformModifierData),
    /*srna*/ &RNA_MeshDeformModifier,
    /*type*/ ModifierTypeType::OnlyDeform,
    /*flags*/ eModifierTypeFlag_AcceptsCVs | eModifierTypeFlag_AcceptsVertexCosOnly |
        eModifierTypeFlag_SupportsEditmode,
    /*icon*/ ICON_MOD_MESHDEFORM,

    /*copy_data*/ copy_data,

    /*deform_verts*/ deform_verts,
    /*deform_matrices*/ nullptr,
    /*deform_verts_EM*/ nullptr,
    /*deform_matrices_EM*/ nullptr,
    /*modify_mesh*/ nullptr,
    /*modify_geometry_set*/ nullptr,

    /*init_data*/ init_data,
    /*required_data_mask*/ required_data_mask,
    /*free_data*/ free_data,
    /*is_disabled*/ is_disabled,
    /*update_depsgraph*/ update_depsgraph,
    /*depends_on_time*/ nullptr,
    /*depends_on_normals*/ nullptr,
    /*foreach_ID_link*/ foreach_ID_link,
    /*foreach_tex_link*/ nullptr,
    /*free_runtime_data*/ nullptr,
    /*panel_register*/ panel_register,
    /*blend_write*/ blend_write,
    /*blend_read*/ blend_read,
    /*foreach_cache*/ nullptr,
    /*foreach_working_space_color*/ nullptr,
};<|MERGE_RESOLUTION|>--- conflicted
+++ resolved
@@ -499,12 +499,8 @@
 
 static void panel_draw(const bContext * /*C*/, Panel *panel)
 {
-<<<<<<< HEAD
-  uiLayout *col, *row; /*bfa, added *row*/
-  uiLayout *layout = panel->layout;
-=======
+  blender::ui::Layout *col, *row; /*bfa, added *row*/
   blender::ui::Layout &layout = *panel->layout;
->>>>>>> 85504da2
 
   PointerRNA ob_ptr;
   PointerRNA *ptr = modifier_panel_get_property_pointers(panel, &ob_ptr);
@@ -513,7 +509,7 @@
 
   layout.use_property_split_set(true);
 
-  blender::ui::Layout *col = &layout.column(true);
+  col = &layout.column(true);
   col->enabled_set(!is_bound);
   col->prop(ptr, "object", UI_ITEM_NONE, std::nullopt, ICON_NONE);
 
@@ -523,10 +519,10 @@
   col->enabled_set(!is_bound);
   col->prop(ptr, "precision", UI_ITEM_NONE, std::nullopt, ICON_NONE);
 
-  col = &layout->column(true); /* bfa - our layout */
-  row = &col->row(true); /* bfa - our layout */
+  col = &layout.column(true);        /* bfa - our layout */
+  row = &col->row(true);              /* bfa - our layout */
   row->use_property_split_set(false); /* bfa - use_property_split = False */
-  row->separator(); /*bfa - indent*/
+  row->separator();                   /*bfa - indent*/
   row->prop(ptr, "use_dynamic_bind", UI_ITEM_NONE, std::nullopt, ICON_NONE);
   row->decorator(ptr, "use_dynamic_bind", 0); /*bfa - decorator*/
 
