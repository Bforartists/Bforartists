--- conflicted
+++ resolved
@@ -299,7 +299,6 @@
 
   layout->prop(ptr, "default_weight", UI_ITEM_R_SLIDER, std::nullopt, ICON_NONE);
 
-<<<<<<< HEAD
 
   /* bfa - our layout */
   /* NOTE: split amount here needs to be synced with normal labels */
@@ -307,31 +306,8 @@
 
   /* bfa - our layout */
   row = &split->row(false);
-  uiLayoutSetPropSep(row, false); /* bfa - use_property_split = False */
+  row->use_property_split_set(false); /* bfa - use_property_split = False */
   row->prop( ptr, "use_add", UI_ITEM_NONE, IFACE_("Group Add"), ICON_NONE);
-=======
-  col = &layout->column(false, IFACE_("Group Add"));
-  row = &col->row(true);
-  row->use_property_decorate_set(false);
-  sub = &row->row(true);
-  sub->prop(ptr, "use_add", UI_ITEM_NONE, "", ICON_NONE);
-  sub = &sub->row(true);
-  sub->active_set(RNA_boolean_get(ptr, "use_add"));
-  sub->use_property_split_set(false);
-  sub->prop(ptr, "add_threshold", UI_ITEM_R_SLIDER, IFACE_("Threshold"), ICON_NONE);
-  uiItemDecoratorR(row, ptr, "add_threshold", 0);
-
-  col = &layout->column(false, IFACE_("Group Remove"));
-  row = &col->row(true);
-  row->use_property_decorate_set(false);
-  sub = &row->row(true);
-  sub->prop(ptr, "use_remove", UI_ITEM_NONE, "", ICON_NONE);
-  sub = &sub->row(true);
-  sub->active_set(RNA_boolean_get(ptr, "use_remove"));
-  sub->use_property_split_set(false);
-  sub->prop(ptr, "remove_threshold", UI_ITEM_R_SLIDER, IFACE_("Threshold"), ICON_NONE);
-  uiItemDecoratorR(row, ptr, "remove_threshold", 0);
->>>>>>> 2683c876
 
   /* bfa - our layout */
   row = &split->row(false);
@@ -346,7 +322,7 @@
 
   /* bfa - our layout */
   row = &split->row(false);
-  uiLayoutSetPropSep(row, false); /* bfa - use_property_split = False */
+  row->use_property_split_set(false); /* bfa - use_property_split = False */
   row->prop( ptr, "use_remove", UI_ITEM_NONE, IFACE_("Group Remove"), ICON_NONE);
 
   /* bfa - our layout */
@@ -361,7 +337,7 @@
   /* bfa - our layout */
   col = &layout->column(true);
   row = &col->row(true);
-  uiLayoutSetPropSep(row, false); /* bfa - use_property_split = False */
+  row->use_property_split_set(false); /* bfa - use_property_split = False */
   row->prop( ptr, "normalize", UI_ITEM_NONE, std::nullopt, ICON_NONE);
   uiItemDecoratorR(row, ptr, "normalize", 0); /*bfa - decorator*/
 
