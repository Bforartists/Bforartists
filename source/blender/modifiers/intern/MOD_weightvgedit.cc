/* SPDX-FileCopyrightText: 2011 by Bastien Montagne. All rights reserved.
 *
 * SPDX-License-Identifier: GPL-2.0-or-later */

/** \file
 * \ingroup modifiers
 */

#include <cstring>

#include "BLI_utildefines.h"

#include "BLI_ghash.h"
#include "BLI_listbase.h"
#include "BLI_rand.h"

#include "BLT_translation.hh"

#include "DNA_color_types.h" /* CurveMapping. */
#include "DNA_defaults.h"
#include "DNA_mesh_types.h"
#include "DNA_meshdata_types.h"
#include "DNA_modifier_types.h"
#include "DNA_object_types.h"
#include "DNA_screen_types.h"

#include "BKE_colortools.hh" /* CurveMapping. */
#include "BKE_customdata.hh"
#include "BKE_deform.hh"
#include "BKE_lib_query.hh"
#include "BKE_mesh.hh"
#include "BKE_modifier.hh"
#include "BKE_texture.h" /* Texture masking. */

#include "UI_interface.hh"
#include "UI_resources.hh"

#include "BLO_read_write.hh"

#include "RNA_access.hh"
#include "RNA_prototypes.hh"

#include "DEG_depsgraph_build.hh"
#include "DEG_depsgraph_query.hh"

#include "MEM_guardedalloc.h"

#include "MOD_ui_common.hh"
#include "MOD_util.hh"
#include "MOD_weightvg_util.hh"

/**************************************
 * Modifiers functions.               *
 **************************************/
static void init_data(ModifierData *md)
{
  WeightVGEditModifierData *wmd = (WeightVGEditModifierData *)md;

  BLI_assert(MEMCMP_STRUCT_AFTER_IS_ZERO(wmd, modifier));

  MEMCPY_STRUCT_AFTER(wmd, DNA_struct_default_get(WeightVGEditModifierData), modifier);

  wmd->cmap_curve = BKE_curvemapping_add(1, 0.0, 0.0, 1.0, 1.0);
  BKE_curvemapping_init(wmd->cmap_curve);
}

static void free_data(ModifierData *md)
{
  WeightVGEditModifierData *wmd = (WeightVGEditModifierData *)md;
  BKE_curvemapping_free(wmd->cmap_curve);
}

static void copy_data(const ModifierData *md, ModifierData *target, const int flag)
{
  const WeightVGEditModifierData *wmd = (const WeightVGEditModifierData *)md;
  WeightVGEditModifierData *twmd = (WeightVGEditModifierData *)target;

  BKE_modifier_copydata_generic(md, target, flag);

  twmd->cmap_curve = BKE_curvemapping_copy(wmd->cmap_curve);
}

static void required_data_mask(ModifierData *md, CustomData_MeshMasks *r_cddata_masks)
{
  WeightVGEditModifierData *wmd = (WeightVGEditModifierData *)md;

  /* We need vertex groups! */
  r_cddata_masks->vmask |= CD_MASK_MDEFORMVERT;

  /* Ask for UV coordinates if we need them. */
  if (wmd->mask_tex_mapping == MOD_DISP_MAP_UV) {
    r_cddata_masks->fmask |= CD_MASK_MTFACE;
  }
}

static bool depends_on_time(Scene * /*scene*/, ModifierData *md)
{
  WeightVGEditModifierData *wmd = (WeightVGEditModifierData *)md;

  if (wmd->mask_texture) {
    return BKE_texture_dependsOnTime(wmd->mask_texture);
  }
  return false;
}

static void foreach_ID_link(ModifierData *md, Object *ob, IDWalkFunc walk, void *user_data)
{
  WeightVGEditModifierData *wmd = (WeightVGEditModifierData *)md;

  walk(user_data, ob, (ID **)&wmd->mask_texture, IDWALK_CB_USER);
  walk(user_data, ob, (ID **)&wmd->mask_tex_map_obj, IDWALK_CB_NOP);
}

static void foreach_tex_link(ModifierData *md, Object *ob, TexWalkFunc walk, void *user_data)
{
  PointerRNA ptr = RNA_pointer_create(&ob->id, &RNA_Modifier, md);
  PropertyRNA *prop = RNA_struct_find_property(&ptr, "mask_texture");
  walk(user_data, ob, md, &ptr, prop);
}

static void update_depsgraph(ModifierData *md, const ModifierUpdateDepsgraphContext *ctx)
{
  WeightVGEditModifierData *wmd = (WeightVGEditModifierData *)md;
  bool need_transform_relation = false;

  if (wmd->mask_texture != nullptr) {
    DEG_add_generic_id_relation(ctx->node, &wmd->mask_texture->id, "WeightVGEdit Modifier");

    if (wmd->mask_tex_map_obj != nullptr && wmd->mask_tex_mapping == MOD_DISP_MAP_OBJECT) {
      MOD_depsgraph_update_object_bone_relation(
          ctx->node, wmd->mask_tex_map_obj, wmd->mask_tex_map_bone, "WeightVGEdit Modifier");
      need_transform_relation = true;
    }
    else if (wmd->mask_tex_mapping == MOD_DISP_MAP_GLOBAL) {
      need_transform_relation = true;
    }
  }

  if (need_transform_relation) {
    DEG_add_depends_on_transform_relation(ctx->node, "WeightVGEdit Modifier");
  }
}

static bool is_disabled(const Scene * /*scene*/, ModifierData *md, bool /*use_render_params*/)
{
  WeightVGEditModifierData *wmd = (WeightVGEditModifierData *)md;
  /* If no vertex group, bypass. */
  return (wmd->defgrp_name[0] == '\0');
}

static Mesh *modify_mesh(ModifierData *md, const ModifierEvalContext *ctx, Mesh *mesh)
{
  BLI_assert(mesh != nullptr);

  WeightVGEditModifierData *wmd = (WeightVGEditModifierData *)md;

  MDeformWeight **dw = nullptr;
  float *org_w; /* Array original weights. */
  float *new_w; /* Array new weights. */
  int i;
  const bool invert_vgroup_mask = (wmd->edit_flags & MOD_WVG_EDIT_INVERT_VGROUP_MASK) != 0;

  /* Flags. */
  const bool do_add = (wmd->edit_flags & MOD_WVG_EDIT_ADD2VG) != 0;
  const bool do_rem = (wmd->edit_flags & MOD_WVG_EDIT_REMFVG) != 0;
  /* Only do weight-preview in Object, Sculpt and Pose modes! */
#if 0
  const bool do_prev = (wmd->modifier.mode & eModifierMode_DoWeightPreview);
#endif

  /* Get number of verts. */
  const int verts_num = mesh->verts_num;

  /* Check if we can just return the original mesh.
   * Must have verts and therefore verts assigned to vgroups to do anything useful!
   */
  if ((verts_num == 0) || BLI_listbase_is_empty(&mesh->vertex_group_names)) {
    return mesh;
  }

  /* Get vgroup idx from its name. */
  const int defgrp_index = BKE_id_defgroup_name_index(&mesh->id, wmd->defgrp_name);
  if (defgrp_index == -1) {
    return mesh;
  }

  const bool has_mdef = CustomData_has_layer(&mesh->vert_data, CD_MDEFORMVERT);
  /* If no vertices were ever added to an object's vgroup, dvert might be nullptr. */
  if (!has_mdef) {
    /* If this modifier is not allowed to add vertices, just return. */
    if (!do_add) {
      return mesh;
    }
  }

  MDeformVert *dvert = mesh->deform_verts_for_write().data();

  /* Ultimate security check. */
  if (!dvert) {
    return mesh;
  }

  /* Get org weights, assuming 0.0 for vertices not in given vgroup. */
  org_w = static_cast<float *>(MEM_malloc_arrayN(verts_num, sizeof(float), __func__));
  new_w = static_cast<float *>(MEM_malloc_arrayN(verts_num, sizeof(float), __func__));
  dw = static_cast<MDeformWeight **>(
      MEM_malloc_arrayN(verts_num, sizeof(MDeformWeight *), __func__));
  for (i = 0; i < verts_num; i++) {
    dw[i] = BKE_defvert_find_index(&dvert[i], defgrp_index);
    if (dw[i]) {
      org_w[i] = new_w[i] = dw[i]->weight;
    }
    else {
      org_w[i] = new_w[i] = wmd->default_weight;
    }
  }

  /* Do mapping. */
  const bool do_invert_mapping = (wmd->edit_flags & MOD_WVG_INVERT_FALLOFF) != 0;
  const bool do_normalize = (wmd->edit_flags & MOD_WVG_EDIT_WEIGHTS_NORMALIZE) != 0;
  if (do_invert_mapping || wmd->falloff_type != MOD_WVG_MAPPING_NONE) {
    RNG *rng = nullptr;

    if (wmd->falloff_type == MOD_WVG_MAPPING_RANDOM) {
      rng = BLI_rng_new_srandom(BLI_ghashutil_strhash(ctx->object->id.name + 2));
    }

    weightvg_do_map(verts_num, new_w, wmd->falloff_type, do_invert_mapping, wmd->cmap_curve, rng);

    if (rng) {
      BLI_rng_free(rng);
    }
  }

  /* Do masking. */
  Scene *scene = DEG_get_evaluated_scene(ctx->depsgraph);
  weightvg_do_mask(ctx,
                   verts_num,
                   nullptr,
                   org_w,
                   new_w,
                   ctx->object,
                   mesh,
                   wmd->mask_constant,
                   wmd->mask_defgrp_name,
                   scene,
                   wmd->mask_texture,
                   wmd->mask_tex_use_channel,
                   wmd->mask_tex_mapping,
                   wmd->mask_tex_map_obj,
                   wmd->mask_tex_map_bone,
                   wmd->mask_tex_uvlayer_name,
                   invert_vgroup_mask);

  /* Update/add/remove from vgroup. */
  weightvg_update_vg(dvert,
                     defgrp_index,
                     dw,
                     verts_num,
                     nullptr,
                     org_w,
                     do_add,
                     wmd->add_threshold,
                     do_rem,
                     wmd->rem_threshold,
                     do_normalize);

  /* If weight preview enabled... */
#if 0 /* XXX Currently done in mod stack :/ */
  if (do_prev) {
    DM_update_weight_mcol(ob, dm, 0, org_w, 0, nullptr);
  }
#endif

  /* Freeing stuff. */
  MEM_freeN(org_w);
  MEM_freeN(new_w);
  MEM_freeN(dw);

  mesh->runtime->is_original_bmesh = false;

  /* Return the vgroup-modified mesh. */
  return mesh;
}

static void panel_draw(const bContext * /*C*/, Panel *panel)
{
  uiLayout *col, *row; /*bfa - removed *sub*/
  uiLayout *layout = panel->layout;

  PointerRNA ob_ptr;
  PointerRNA *ptr = modifier_panel_get_property_pointers(panel, &ob_ptr);

  uiLayoutSetPropSep(layout, true);

  col = uiLayoutColumn(layout, true);
  uiItemPointerR(
      col, ptr, "vertex_group", &ob_ptr, "vertex_groups", std::nullopt, ICON_GROUP_VERTEX);

  uiItemR(layout, ptr, "default_weight", UI_ITEM_R_SLIDER, std::nullopt, ICON_NONE);

  /*------------------- bfa - original props */
  // col = uiLayoutColumnWithHeading(layout, false, IFACE_("Group Add"));
  // row = uiLayoutRow(col, true);
  // uiLayoutSetPropDecorate(row, false);
  // sub = uiLayoutRow(row, true);
  // uiItemR(sub, ptr, "use_add", UI_ITEM_NONE, "", ICON_NONE);
  // sub = uiLayoutRow(sub, true);
  // uiLayoutSetActive(sub, RNA_boolean_get(ptr, "use_add"));
  // uiLayoutSetPropSep(sub, false);
  // uiItemR(sub, ptr, "add_threshold", UI_ITEM_R_SLIDER, IFACE_("Threshold"), ICON_NONE);
  // uiItemDecoratorR(row, ptr, "add_threshold", 0);

  // ------------------ bfa new left aligned prop with triangle button to hide the slider

  /* NOTE: split amount here needs to be synced with normal labels */
  uiLayout *split = uiLayoutSplit(layout, 0.385f, true);

  /* FIRST PART ................................................ */
  row = uiLayoutRow(split, false);
  uiLayoutSetPropSep(row, false); /* bfa - use_property_split = False */
  uiItemR(row, ptr, "use_add", UI_ITEM_NONE, IFACE_("Group Add"), ICON_NONE);

  /* SECOND PART ................................................ */
  row = uiLayoutRow(split, false);
  if (RNA_boolean_get(ptr, "use_add")) {
    uiItemR(row, ptr, "add_threshold", UI_ITEM_R_SLIDER, "", ICON_NONE);
  }
  else {
    uiItemL(row, TIP_(""), ICON_DISCLOSURE_TRI_RIGHT);
  }

  // ------------------------------- end bfa

  /*------------------- bfa - original props */
  // col = uiLayoutColumnWithHeading(layout, false, IFACE_("Group Remove"));
  // row = uiLayoutRow(col, true);
  // uiLayoutSetPropDecorate(row, false);
  // sub = uiLayoutRow(row, true);
  // uiItemR(sub, ptr, "use_remove", UI_ITEM_NONE, "", ICON_NONE);
  // sub = uiLayoutRow(sub, true);
  // uiLayoutSetActive(sub, RNA_boolean_get(ptr, "use_remove"));
  // uiLayoutSetPropSep(sub, false);
  // uiItemR(sub, ptr, "remove_threshold", UI_ITEM_R_SLIDER, IFACE_("Threshold"), ICON_NONE);
  // uiItemDecoratorR(row, ptr, "remove_threshold", 0);

  // ------------------ bfa new left aligned prop with triangle button to hide the slider

  /* NOTE: split amount here needs to be synced with normal labels */
  split = uiLayoutSplit(layout, 0.385f, true);

  /* FIRST PART ................................................ */
  row = uiLayoutRow(split, false);
  uiLayoutSetPropSep(row, false); /* bfa - use_property_split = False */
  uiItemR(row, ptr, "use_remove", UI_ITEM_NONE, IFACE_("Group Remove"), ICON_NONE);

  /* SECOND PART ................................................ */
  row = uiLayoutRow(split, false);
  if (RNA_boolean_get(ptr, "use_remove")) {
    uiItemR(row, ptr, "remove_threshold", UI_ITEM_R_SLIDER, "", ICON_NONE);
  }
  else {
    uiItemL(row, TIP_(""), ICON_DISCLOSURE_TRI_RIGHT);
  }

<<<<<<< HEAD
  /*------------------- bfa - original props */
  // uiItemR(layout, ptr, "normalize", UI_ITEM_NONE, nullptr, ICON_NONE);

  col = uiLayoutColumn(layout, true);
  row = uiLayoutRow(col, true);
  uiLayoutSetPropSep(row, false); /* bfa - use_property_split = False */
  uiItemR(row, ptr, "normalize", UI_ITEM_NONE, nullptr, ICON_NONE);
  uiItemDecoratorR(row, ptr, "normalize", 0); /*bfa - decorator*/
  /* ------------ end bfa */
=======
  uiItemR(layout, ptr, "normalize", UI_ITEM_NONE, std::nullopt, ICON_NONE);
>>>>>>> bf927277

  modifier_panel_end(layout, ptr);
}

static void falloff_panel_draw(const bContext * /*C*/, Panel *panel)
{
  uiLayout *row, *sub;
  uiLayout *layout = panel->layout;

  PointerRNA ob_ptr;
  PointerRNA *ptr = modifier_panel_get_property_pointers(panel, &ob_ptr);

  uiLayoutSetPropSep(layout, true);

  row = uiLayoutRow(layout, true);
  uiItemR(row, ptr, "falloff_type", UI_ITEM_NONE, IFACE_("Type"), ICON_NONE);
  sub = uiLayoutRow(row, true);
  uiLayoutSetPropSep(sub, false);
  uiItemR(row, ptr, "invert_falloff", UI_ITEM_NONE, "", ICON_ARROW_LEFTRIGHT);
  if (RNA_enum_get(ptr, "falloff_type") == MOD_WVG_MAPPING_CURVE) {
    uiTemplateCurveMapping(layout, ptr, "map_curve", 0, false, false, false, false);
  }
}

static void influence_panel_draw(const bContext *C, Panel *panel)
{
  uiLayout *layout = panel->layout;

  PointerRNA ob_ptr;
  PointerRNA *ptr = modifier_panel_get_property_pointers(panel, &ob_ptr);

  weightvg_ui_common(C, &ob_ptr, ptr, layout);
}

static void panel_register(ARegionType *region_type)
{
  PanelType *panel_type = modifier_panel_register(
      region_type, eModifierType_WeightVGEdit, panel_draw);
  modifier_subpanel_register(
      region_type, "falloff", "Falloff", nullptr, falloff_panel_draw, panel_type);
  modifier_subpanel_register(
      region_type, "influence", "Influence", nullptr, influence_panel_draw, panel_type);
}

static void blend_write(BlendWriter *writer, const ID * /*id_owner*/, const ModifierData *md)
{
  const WeightVGEditModifierData *wmd = (const WeightVGEditModifierData *)md;

  BLO_write_struct(writer, WeightVGEditModifierData, wmd);

  if (wmd->cmap_curve) {
    BKE_curvemapping_blend_write(writer, wmd->cmap_curve);
  }
}

static void blend_read(BlendDataReader *reader, ModifierData *md)
{
  WeightVGEditModifierData *wmd = (WeightVGEditModifierData *)md;

  BLO_read_struct(reader, CurveMapping, &wmd->cmap_curve);
  if (wmd->cmap_curve) {
    BKE_curvemapping_blend_read(reader, wmd->cmap_curve);
  }
}

ModifierTypeInfo modifierType_WeightVGEdit = {
    /*idname*/ "VertexWeightEdit",
    /*name*/ N_("VertexWeightEdit"),
    /*struct_name*/ "WeightVGEditModifierData",
    /*struct_size*/ sizeof(WeightVGEditModifierData),
    /*srna*/ &RNA_VertexWeightEditModifier,
    /*type*/ ModifierTypeType::NonGeometrical,
    /*flags*/ eModifierTypeFlag_AcceptsMesh | eModifierTypeFlag_SupportsMapping |
        eModifierTypeFlag_SupportsEditmode,
    /*icon*/ ICON_MOD_VERTEX_WEIGHT,

    /*copy_data*/ copy_data,

    /*deform_verts*/ nullptr,
    /*deform_matrices*/ nullptr,
    /*deform_verts_EM*/ nullptr,
    /*deform_matrices_EM*/ nullptr,
    /*modify_mesh*/ modify_mesh,
    /*modify_geometry_set*/ nullptr,

    /*init_data*/ init_data,
    /*required_data_mask*/ required_data_mask,
    /*free_data*/ free_data,
    /*is_disabled*/ is_disabled,
    /*update_depsgraph*/ update_depsgraph,
    /*depends_on_time*/ depends_on_time,
    /*depends_on_normals*/ nullptr,
    /*foreach_ID_link*/ foreach_ID_link,
    /*foreach_tex_link*/ foreach_tex_link,
    /*free_runtime_data*/ nullptr,
    /*panel_register*/ panel_register,
    /*blend_write*/ blend_write,
    /*blend_read*/ blend_read,
    /*foreach_cache*/ nullptr,
};<|MERGE_RESOLUTION|>--- conflicted
+++ resolved
@@ -363,19 +363,15 @@
     uiItemL(row, TIP_(""), ICON_DISCLOSURE_TRI_RIGHT);
   }
 
-<<<<<<< HEAD
   /*------------------- bfa - original props */
   // uiItemR(layout, ptr, "normalize", UI_ITEM_NONE, nullptr, ICON_NONE);
 
   col = uiLayoutColumn(layout, true);
   row = uiLayoutRow(col, true);
   uiLayoutSetPropSep(row, false); /* bfa - use_property_split = False */
-  uiItemR(row, ptr, "normalize", UI_ITEM_NONE, nullptr, ICON_NONE);
+  uiItemR(row, ptr, "normalize", UI_ITEM_NONE, std::nullopt, ICON_NONE);
   uiItemDecoratorR(row, ptr, "normalize", 0); /*bfa - decorator*/
   /* ------------ end bfa */
-=======
-  uiItemR(layout, ptr, "normalize", UI_ITEM_NONE, std::nullopt, ICON_NONE);
->>>>>>> bf927277
 
   modifier_panel_end(layout, ptr);
 }
