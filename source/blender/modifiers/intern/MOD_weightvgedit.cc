/* SPDX-FileCopyrightText: 2011 by Bastien Montagne. All rights reserved.
 *
 * SPDX-License-Identifier: GPL-2.0-or-later */

/** \file
 * \ingroup modifiers
 */

#include <cstring>

#include "BLI_utildefines.h"

#include "BLI_ghash.h"
#include "BLI_listbase.h"
#include "BLI_rand.h"

#include "BLT_translation.hh"

#include "DNA_color_types.h" /* CurveMapping. */
#include "DNA_defaults.h"
#include "DNA_mesh_types.h"
#include "DNA_meshdata_types.h"
#include "DNA_modifier_types.h"
#include "DNA_object_types.h"
#include "DNA_screen_types.h"
#include "DNA_texture_types.h"

#include "BKE_colortools.hh" /* CurveMapping. */
#include "BKE_customdata.hh"
#include "BKE_deform.hh"
#include "BKE_lib_query.hh"
#include "BKE_mesh.hh"
#include "BKE_modifier.hh"
#include "BKE_texture.h" /* Texture masking. */

#include "UI_interface.hh"
#include "UI_interface_layout.hh"
#include "UI_resources.hh"

#include "BLO_read_write.hh"

#include "RNA_access.hh"
#include "RNA_prototypes.hh"

#include "DEG_depsgraph_build.hh"
#include "DEG_depsgraph_query.hh"

#include "MEM_guardedalloc.h"

#include "MOD_ui_common.hh"
#include "MOD_util.hh"
#include "MOD_weightvg_util.hh"

/**************************************
 * Modifiers functions.               *
 **************************************/
static void init_data(ModifierData *md)
{
  WeightVGEditModifierData *wmd = (WeightVGEditModifierData *)md;

  BLI_assert(MEMCMP_STRUCT_AFTER_IS_ZERO(wmd, modifier));

  MEMCPY_STRUCT_AFTER(wmd, DNA_struct_default_get(WeightVGEditModifierData), modifier);

  wmd->cmap_curve = BKE_curvemapping_add(1, 0.0, 0.0, 1.0, 1.0);
  BKE_curvemapping_init(wmd->cmap_curve);
}

static void free_data(ModifierData *md)
{
  WeightVGEditModifierData *wmd = (WeightVGEditModifierData *)md;
  BKE_curvemapping_free(wmd->cmap_curve);
}

static void copy_data(const ModifierData *md, ModifierData *target, const int flag)
{
  const WeightVGEditModifierData *wmd = (const WeightVGEditModifierData *)md;
  WeightVGEditModifierData *twmd = (WeightVGEditModifierData *)target;

  BKE_modifier_copydata_generic(md, target, flag);

  twmd->cmap_curve = BKE_curvemapping_copy(wmd->cmap_curve);
}

static void required_data_mask(ModifierData *md, CustomData_MeshMasks *r_cddata_masks)
{
  WeightVGEditModifierData *wmd = (WeightVGEditModifierData *)md;

  /* We need vertex groups! */
  r_cddata_masks->vmask |= CD_MASK_MDEFORMVERT;

  /* Ask for UV coordinates if we need them. */
  if (wmd->mask_tex_mapping == MOD_DISP_MAP_UV) {
    r_cddata_masks->fmask |= CD_MASK_MTFACE;
  }
}

static bool depends_on_time(Scene * /*scene*/, ModifierData *md)
{
  WeightVGEditModifierData *wmd = (WeightVGEditModifierData *)md;

  if (wmd->mask_texture) {
    return BKE_texture_dependsOnTime(wmd->mask_texture);
  }
  return false;
}

static void foreach_ID_link(ModifierData *md, Object *ob, IDWalkFunc walk, void *user_data)
{
  WeightVGEditModifierData *wmd = (WeightVGEditModifierData *)md;

  walk(user_data, ob, (ID **)&wmd->mask_texture, IDWALK_CB_USER);
  walk(user_data, ob, (ID **)&wmd->mask_tex_map_obj, IDWALK_CB_NOP);
}

static void foreach_tex_link(ModifierData *md, Object *ob, TexWalkFunc walk, void *user_data)
{
  PointerRNA ptr = RNA_pointer_create_discrete(&ob->id, &RNA_Modifier, md);
  PropertyRNA *prop = RNA_struct_find_property(&ptr, "mask_texture");
  walk(user_data, ob, md, &ptr, prop);
}

static void update_depsgraph(ModifierData *md, const ModifierUpdateDepsgraphContext *ctx)
{
  WeightVGEditModifierData *wmd = (WeightVGEditModifierData *)md;
  bool need_transform_relation = false;

  if (wmd->mask_texture != nullptr) {
    DEG_add_generic_id_relation(ctx->node, &wmd->mask_texture->id, "WeightVGEdit Modifier");

    if (wmd->mask_tex_map_obj != nullptr && wmd->mask_tex_mapping == MOD_DISP_MAP_OBJECT) {
      MOD_depsgraph_update_object_bone_relation(
          ctx->node, wmd->mask_tex_map_obj, wmd->mask_tex_map_bone, "WeightVGEdit Modifier");
      need_transform_relation = true;
    }
    else if (wmd->mask_tex_mapping == MOD_DISP_MAP_GLOBAL) {
      need_transform_relation = true;
    }
  }

  if (need_transform_relation) {
    DEG_add_depends_on_transform_relation(ctx->node, "WeightVGEdit Modifier");
  }
}

static bool is_disabled(const Scene * /*scene*/, ModifierData *md, bool /*use_render_params*/)
{
  WeightVGEditModifierData *wmd = (WeightVGEditModifierData *)md;
  /* If no vertex group, bypass. */
  return (wmd->defgrp_name[0] == '\0');
}

static Mesh *modify_mesh(ModifierData *md, const ModifierEvalContext *ctx, Mesh *mesh)
{
  BLI_assert(mesh != nullptr);

  WeightVGEditModifierData *wmd = (WeightVGEditModifierData *)md;

  MDeformWeight **dw = nullptr;
  float *org_w; /* Array original weights. */
  float *new_w; /* Array new weights. */
  int i;
  const bool invert_vgroup_mask = (wmd->edit_flags & MOD_WVG_EDIT_INVERT_VGROUP_MASK) != 0;

  /* Flags. */
  const bool do_add = (wmd->edit_flags & MOD_WVG_EDIT_ADD2VG) != 0;
  const bool do_rem = (wmd->edit_flags & MOD_WVG_EDIT_REMFVG) != 0;
  /* Only do weight-preview in Object, Sculpt and Pose modes! */
#if 0
  const bool do_prev = (wmd->modifier.mode & eModifierMode_DoWeightPreview);
#endif

  /* Get number of verts. */
  const int verts_num = mesh->verts_num;

  /* Check if we can just return the original mesh.
   * Must have verts and therefore verts assigned to vgroups to do anything useful!
   */
  if ((verts_num == 0) || BLI_listbase_is_empty(&mesh->vertex_group_names)) {
    return mesh;
  }

  /* Get vgroup idx from its name. */
  const int defgrp_index = BKE_id_defgroup_name_index(&mesh->id, wmd->defgrp_name);
  if (defgrp_index == -1) {
    return mesh;
  }

  const bool has_mdef = !mesh->deform_verts().is_empty();
  /* If no vertices were ever added to an object's vgroup, dvert might be nullptr. */
  if (!has_mdef) {
    /* If this modifier is not allowed to add vertices, just return. */
    if (!do_add) {
      return mesh;
    }
  }

  MDeformVert *dvert = mesh->deform_verts_for_write().data();

  /* Ultimate security check. */
  if (!dvert) {
    return mesh;
  }

  /* Get org weights, assuming 0.0 for vertices not in given vgroup. */
  org_w = MEM_malloc_arrayN<float>(size_t(verts_num), __func__);
  new_w = MEM_malloc_arrayN<float>(size_t(verts_num), __func__);
  dw = MEM_malloc_arrayN<MDeformWeight *>(size_t(verts_num), __func__);
  for (i = 0; i < verts_num; i++) {
    dw[i] = BKE_defvert_find_index(&dvert[i], defgrp_index);
    if (dw[i]) {
      org_w[i] = new_w[i] = dw[i]->weight;
    }
    else {
      org_w[i] = new_w[i] = wmd->default_weight;
    }
  }

  /* Do mapping. */
  const bool do_invert_mapping = (wmd->edit_flags & MOD_WVG_INVERT_FALLOFF) != 0;
  const bool do_normalize = (wmd->edit_flags & MOD_WVG_EDIT_WEIGHTS_NORMALIZE) != 0;
  if (do_invert_mapping || wmd->falloff_type != MOD_WVG_MAPPING_NONE) {
    RNG *rng = nullptr;

    if (wmd->falloff_type == MOD_WVG_MAPPING_RANDOM) {
      rng = BLI_rng_new_srandom(BLI_ghashutil_strhash(ctx->object->id.name + 2));
    }

    weightvg_do_map(verts_num, new_w, wmd->falloff_type, do_invert_mapping, wmd->cmap_curve, rng);

    if (rng) {
      BLI_rng_free(rng);
    }
  }

  /* Do masking. */
  Scene *scene = DEG_get_evaluated_scene(ctx->depsgraph);
  weightvg_do_mask(ctx,
                   verts_num,
                   nullptr,
                   org_w,
                   new_w,
                   ctx->object,
                   mesh,
                   wmd->mask_constant,
                   wmd->mask_defgrp_name,
                   scene,
                   wmd->mask_texture,
                   wmd->mask_tex_use_channel,
                   wmd->mask_tex_mapping,
                   wmd->mask_tex_map_obj,
                   wmd->mask_tex_map_bone,
                   wmd->mask_tex_uvlayer_name,
                   invert_vgroup_mask);

  /* Update/add/remove from vgroup. */
  weightvg_update_vg(dvert,
                     defgrp_index,
                     dw,
                     verts_num,
                     nullptr,
                     org_w,
                     do_add,
                     wmd->add_threshold,
                     do_rem,
                     wmd->rem_threshold,
                     do_normalize);

  /* If weight preview enabled... */
#if 0 /* XXX Currently done in mod stack :/ */
  if (do_prev) {
    DM_update_weight_mcol(ob, dm, 0, org_w, 0, nullptr);
  }
#endif

  /* Freeing stuff. */
  MEM_freeN(org_w);
  MEM_freeN(new_w);
  MEM_freeN(dw);

  mesh->runtime->is_original_bmesh = false;

  /* Return the vgroup-modified mesh. */
  return mesh;
}

static void panel_draw(const bContext * /*C*/, Panel *panel)
{
  blender::ui::Layout *sub, *col, *row;
  blender::ui::Layout &layout = *panel->layout;

  PointerRNA ob_ptr;
  PointerRNA *ptr = modifier_panel_get_property_pointers(panel, &ob_ptr);

  layout.use_property_split_set(true);

  col = &layout.column(true);
  col->prop_search(ptr, "vertex_group", &ob_ptr, "vertex_groups", std::nullopt, ICON_GROUP_VERTEX);

  layout.prop(ptr, "default_weight", blender::ui::ITEM_R_SLIDER, std::nullopt, ICON_NONE);

<<<<<<< HEAD

  /* bfa - our layout */
  /* NOTE: split amount here needs to be synced with normal labels */
  blender::ui::Layout *split = &layout.split(0.385f, true);

  /* bfa - our layout */
  row = &split->row(false);
  row->use_property_split_set(false); /* bfa - use_property_split = False */
  row->prop( ptr, "use_add", UI_ITEM_NONE, IFACE_("Group Add"), ICON_NONE);

  /* bfa - our layout */
  row = &split->row(false);
  if (RNA_boolean_get(ptr, "use_add")) {
    row->prop( ptr, "add_threshold", UI_ITEM_R_SLIDER, IFACE_("Threshold"), ICON_NONE);
  }
  else {
    row->label(TIP_(""), ICON_DISCLOSURE_TRI_RIGHT);
  }
  /* NOTE: split amount here needs to be synced with normal labels */
  split = &layout.split(0.385f, true);

  /* bfa - our layout */
  row = &split->row(false);
  row->use_property_split_set(false); /* bfa - use_property_split = False */
  row->prop( ptr, "use_remove", UI_ITEM_NONE, IFACE_("Group Remove"), ICON_NONE);

  /* bfa - our layout */
  row = &split->row(false);
  if (RNA_boolean_get(ptr, "use_remove")) {
    row->prop( ptr, "remove_threshold", UI_ITEM_R_SLIDER, IFACE_("Threshold"), ICON_NONE);
  }
  else {
    row->label(TIP_(""), ICON_DISCLOSURE_TRI_RIGHT);
  }

  /* bfa - our layout */
  col = &layout.column(true);
  row = &col->row(true);
  row->use_property_split_set(false); /* bfa - use_property_split = False */
  row->prop( ptr, "normalize", UI_ITEM_NONE, std::nullopt, ICON_NONE);
  row->decorator(ptr, "normalize", 0); /*bfa - decorator*/
=======
  col = &layout.column(false, IFACE_("Group Add"));
  row = &col->row(true);
  row->use_property_decorate_set(false);
  sub = &row->row(true);
  sub->prop(ptr, "use_add", UI_ITEM_NONE, "", ICON_NONE);
  sub = &sub->row(true);
  sub->active_set(RNA_boolean_get(ptr, "use_add"));
  sub->use_property_split_set(false);
  sub->prop(ptr, "add_threshold", blender::ui::ITEM_R_SLIDER, IFACE_("Threshold"), ICON_NONE);
  row->decorator(ptr, "add_threshold", 0);

  col = &layout.column(false, IFACE_("Group Remove"));
  row = &col->row(true);
  row->use_property_decorate_set(false);
  sub = &row->row(true);
  sub->prop(ptr, "use_remove", UI_ITEM_NONE, "", ICON_NONE);
  sub = &sub->row(true);
  sub->active_set(RNA_boolean_get(ptr, "use_remove"));
  sub->use_property_split_set(false);
  sub->prop(ptr, "remove_threshold", blender::ui::ITEM_R_SLIDER, IFACE_("Threshold"), ICON_NONE);
  row->decorator(ptr, "remove_threshold", 0);

  layout.prop(ptr, "normalize", UI_ITEM_NONE, std::nullopt, ICON_NONE);
>>>>>>> 1536700a

  modifier_error_message_draw(layout, ptr);
}

static void falloff_panel_draw(const bContext * /*C*/, Panel *panel)
{
  blender::ui::Layout &layout = *panel->layout;

  PointerRNA ob_ptr;
  PointerRNA *ptr = modifier_panel_get_property_pointers(panel, &ob_ptr);

  layout.use_property_split_set(true);

  blender::ui::Layout &row = layout.row(true);
  row.prop(ptr, "falloff_type", UI_ITEM_NONE, IFACE_("Type"), ICON_NONE);
  blender::ui::Layout &sub = row.row(true);
  sub.use_property_split_set(false);
  row.prop(ptr, "invert_falloff", UI_ITEM_NONE, "", ICON_ARROW_LEFTRIGHT);
  if (RNA_enum_get(ptr, "falloff_type") == MOD_WVG_MAPPING_CURVE) {
    template_curve_mapping(&layout, ptr, "map_curve", 0, false, false, false, false, false);
  }
}

static void influence_panel_draw(const bContext *C, Panel *panel)
{
  blender::ui::Layout &layout = *panel->layout;

  PointerRNA ob_ptr;
  PointerRNA *ptr = modifier_panel_get_property_pointers(panel, &ob_ptr);

  weightvg_ui_common(C, &ob_ptr, ptr, layout);
}

static void panel_register(ARegionType *region_type)
{
  PanelType *panel_type = modifier_panel_register(
      region_type, eModifierType_WeightVGEdit, panel_draw);
  modifier_subpanel_register(
      region_type, "falloff", "Falloff", nullptr, falloff_panel_draw, panel_type);
  modifier_subpanel_register(
      region_type, "influence", "Influence", nullptr, influence_panel_draw, panel_type);
}

static void blend_write(BlendWriter *writer, const ID * /*id_owner*/, const ModifierData *md)
{
  const WeightVGEditModifierData *wmd = (const WeightVGEditModifierData *)md;

  BLO_write_struct(writer, WeightVGEditModifierData, wmd);

  if (wmd->cmap_curve) {
    BKE_curvemapping_blend_write(writer, wmd->cmap_curve);
  }
}

static void blend_read(BlendDataReader *reader, ModifierData *md)
{
  WeightVGEditModifierData *wmd = (WeightVGEditModifierData *)md;

  BLO_read_struct(reader, CurveMapping, &wmd->cmap_curve);
  if (wmd->cmap_curve) {
    BKE_curvemapping_blend_read(reader, wmd->cmap_curve);
  }
}

ModifierTypeInfo modifierType_WeightVGEdit = {
    /*idname*/ "VertexWeightEdit",
    /*name*/ N_("VertexWeightEdit"),
    /*struct_name*/ "WeightVGEditModifierData",
    /*struct_size*/ sizeof(WeightVGEditModifierData),
    /*srna*/ &RNA_VertexWeightEditModifier,
    /*type*/ ModifierTypeType::NonGeometrical,
    /*flags*/ eModifierTypeFlag_AcceptsMesh | eModifierTypeFlag_SupportsMapping |
        eModifierTypeFlag_SupportsEditmode,
    /*icon*/ ICON_MOD_VERTEX_WEIGHT,

    /*copy_data*/ copy_data,

    /*deform_verts*/ nullptr,
    /*deform_matrices*/ nullptr,
    /*deform_verts_EM*/ nullptr,
    /*deform_matrices_EM*/ nullptr,
    /*modify_mesh*/ modify_mesh,
    /*modify_geometry_set*/ nullptr,

    /*init_data*/ init_data,
    /*required_data_mask*/ required_data_mask,
    /*free_data*/ free_data,
    /*is_disabled*/ is_disabled,
    /*update_depsgraph*/ update_depsgraph,
    /*depends_on_time*/ depends_on_time,
    /*depends_on_normals*/ nullptr,
    /*foreach_ID_link*/ foreach_ID_link,
    /*foreach_tex_link*/ foreach_tex_link,
    /*free_runtime_data*/ nullptr,
    /*panel_register*/ panel_register,
    /*blend_write*/ blend_write,
    /*blend_read*/ blend_read,
    /*foreach_cache*/ nullptr,
    /*foreach_working_space_color*/ nullptr,
};<|MERGE_RESOLUTION|>--- conflicted
+++ resolved
@@ -299,8 +299,6 @@
 
   layout.prop(ptr, "default_weight", blender::ui::ITEM_R_SLIDER, std::nullopt, ICON_NONE);
 
-<<<<<<< HEAD
-
   /* bfa - our layout */
   /* NOTE: split amount here needs to be synced with normal labels */
   blender::ui::Layout *split = &layout.split(0.385f, true);
@@ -308,12 +306,12 @@
   /* bfa - our layout */
   row = &split->row(false);
   row->use_property_split_set(false); /* bfa - use_property_split = False */
-  row->prop( ptr, "use_add", UI_ITEM_NONE, IFACE_("Group Add"), ICON_NONE);
+  row->prop(ptr, "use_add", UI_ITEM_NONE, IFACE_("Group Add"), ICON_NONE);
 
   /* bfa - our layout */
   row = &split->row(false);
   if (RNA_boolean_get(ptr, "use_add")) {
-    row->prop( ptr, "add_threshold", UI_ITEM_R_SLIDER, IFACE_("Threshold"), ICON_NONE);
+    row->prop(ptr, "add_threshold", blender::ui::ITEM_R_SLIDER, IFACE_("Threshold"), ICON_NONE);
   }
   else {
     row->label(TIP_(""), ICON_DISCLOSURE_TRI_RIGHT);
@@ -324,12 +322,12 @@
   /* bfa - our layout */
   row = &split->row(false);
   row->use_property_split_set(false); /* bfa - use_property_split = False */
-  row->prop( ptr, "use_remove", UI_ITEM_NONE, IFACE_("Group Remove"), ICON_NONE);
+  row->prop(ptr, "use_remove", UI_ITEM_NONE, IFACE_("Group Remove"), ICON_NONE);
 
   /* bfa - our layout */
   row = &split->row(false);
   if (RNA_boolean_get(ptr, "use_remove")) {
-    row->prop( ptr, "remove_threshold", UI_ITEM_R_SLIDER, IFACE_("Threshold"), ICON_NONE);
+    row->prop(ptr, "remove_threshold", blender::ui::ITEM_R_SLIDER, IFACE_("Threshold"), ICON_NONE);
   }
   else {
     row->label(TIP_(""), ICON_DISCLOSURE_TRI_RIGHT);
@@ -339,33 +337,8 @@
   col = &layout.column(true);
   row = &col->row(true);
   row->use_property_split_set(false); /* bfa - use_property_split = False */
-  row->prop( ptr, "normalize", UI_ITEM_NONE, std::nullopt, ICON_NONE);
+  row->prop(ptr, "normalize", UI_ITEM_NONE, std::nullopt, ICON_NONE);
   row->decorator(ptr, "normalize", 0); /*bfa - decorator*/
-=======
-  col = &layout.column(false, IFACE_("Group Add"));
-  row = &col->row(true);
-  row->use_property_decorate_set(false);
-  sub = &row->row(true);
-  sub->prop(ptr, "use_add", UI_ITEM_NONE, "", ICON_NONE);
-  sub = &sub->row(true);
-  sub->active_set(RNA_boolean_get(ptr, "use_add"));
-  sub->use_property_split_set(false);
-  sub->prop(ptr, "add_threshold", blender::ui::ITEM_R_SLIDER, IFACE_("Threshold"), ICON_NONE);
-  row->decorator(ptr, "add_threshold", 0);
-
-  col = &layout.column(false, IFACE_("Group Remove"));
-  row = &col->row(true);
-  row->use_property_decorate_set(false);
-  sub = &row->row(true);
-  sub->prop(ptr, "use_remove", UI_ITEM_NONE, "", ICON_NONE);
-  sub = &sub->row(true);
-  sub->active_set(RNA_boolean_get(ptr, "use_remove"));
-  sub->use_property_split_set(false);
-  sub->prop(ptr, "remove_threshold", blender::ui::ITEM_R_SLIDER, IFACE_("Threshold"), ICON_NONE);
-  row->decorator(ptr, "remove_threshold", 0);
-
-  layout.prop(ptr, "normalize", UI_ITEM_NONE, std::nullopt, ICON_NONE);
->>>>>>> 1536700a
 
   modifier_error_message_draw(layout, ptr);
 }
