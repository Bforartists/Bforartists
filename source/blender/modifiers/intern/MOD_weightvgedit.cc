--- conflicted
+++ resolved
@@ -299,14 +299,13 @@
 
   uiItemR(layout, ptr, "default_weight", UI_ITEM_R_SLIDER, std::nullopt, ICON_NONE);
 
-<<<<<<< HEAD
   /*------------------- bfa - original props */
-  // col = uiLayoutColumnWithHeading(layout, false, IFACE_("Group Add"));
-  // row = uiLayoutRow(col, true);
+  // col = &layout->column(false, IFACE_("Group Add"));
+  // row = &col->row(true);
   // uiLayoutSetPropDecorate(row, false);
-  // sub = uiLayoutRow(row, true);
+  // sub = &row->row(true);
   // uiItemR(sub, ptr, "use_add", UI_ITEM_NONE, "", ICON_NONE);
-  // sub = uiLayoutRow(sub, true);
+  // sub = &sub->row(true);
   // uiLayoutSetActive(sub, RNA_boolean_get(ptr, "use_add"));
   // uiLayoutSetPropSep(sub, false);
   // uiItemR(sub, ptr, "add_threshold", UI_ITEM_R_SLIDER, IFACE_("Threshold"), ICON_NONE);
@@ -318,12 +317,12 @@
   uiLayout *split = uiLayoutSplit(layout, 0.385f, true);
 
   /* FIRST PART ................................................ */
-  row = uiLayoutRow(split, false);
+  row = &split->row(false);
   uiLayoutSetPropSep(row, false); /* bfa - use_property_split = False */
   uiItemR(row, ptr, "use_add", UI_ITEM_NONE, IFACE_("Group Add"), ICON_NONE);
 
   /* SECOND PART ................................................ */
-  row = uiLayoutRow(split, false);
+  row = &split->row(false);
   if (RNA_boolean_get(ptr, "use_add")) {
     uiItemR(row, ptr, "add_threshold", UI_ITEM_R_SLIDER, "", ICON_NONE);
   }
@@ -334,12 +333,12 @@
   // ------------------------------- end bfa
 
   /*------------------- bfa - original props */
-  // col = uiLayoutColumnWithHeading(layout, false, IFACE_("Group Remove"));
-  // row = uiLayoutRow(col, true);
+  // col = &layout->column(false, IFACE_("Group Remove"));
+  // row = &col->row(true);
   // uiLayoutSetPropDecorate(row, false);
-  // sub = uiLayoutRow(row, true);
+  // sub = &row->row(true);
   // uiItemR(sub, ptr, "use_remove", UI_ITEM_NONE, "", ICON_NONE);
-  // sub = uiLayoutRow(sub, true);
+  // sub = &sub->row(true);
   // uiLayoutSetActive(sub, RNA_boolean_get(ptr, "use_remove"));
   // uiLayoutSetPropSep(sub, false);
   // uiItemR(sub, ptr, "remove_threshold", UI_ITEM_R_SLIDER, IFACE_("Threshold"), ICON_NONE);
@@ -351,47 +350,24 @@
   split = uiLayoutSplit(layout, 0.385f, true);
 
   /* FIRST PART ................................................ */
-  row = uiLayoutRow(split, false);
+  row = &split->row(false);
   uiLayoutSetPropSep(row, false); /* bfa - use_property_split = False */
   uiItemR(row, ptr, "use_remove", UI_ITEM_NONE, IFACE_("Group Remove"), ICON_NONE);
 
   /* SECOND PART ................................................ */
-  row = uiLayoutRow(split, false);
+  row = &split->row(false);
   if (RNA_boolean_get(ptr, "use_remove")) {
     uiItemR(row, ptr, "remove_threshold", UI_ITEM_R_SLIDER, "", ICON_NONE);
   }
   else {
     uiItemL(row, TIP_(""), ICON_DISCLOSURE_TRI_RIGHT);
   }
-=======
-  col = &layout->column(false, IFACE_("Group Add"));
-  row = &col->row(true);
-  uiLayoutSetPropDecorate(row, false);
-  sub = &row->row(true);
-  uiItemR(sub, ptr, "use_add", UI_ITEM_NONE, "", ICON_NONE);
-  sub = &sub->row(true);
-  uiLayoutSetActive(sub, RNA_boolean_get(ptr, "use_add"));
-  uiLayoutSetPropSep(sub, false);
-  uiItemR(sub, ptr, "add_threshold", UI_ITEM_R_SLIDER, IFACE_("Threshold"), ICON_NONE);
-  uiItemDecoratorR(row, ptr, "add_threshold", 0);
-
-  col = &layout->column(false, IFACE_("Group Remove"));
-  row = &col->row(true);
-  uiLayoutSetPropDecorate(row, false);
-  sub = &row->row(true);
-  uiItemR(sub, ptr, "use_remove", UI_ITEM_NONE, "", ICON_NONE);
-  sub = &sub->row(true);
-  uiLayoutSetActive(sub, RNA_boolean_get(ptr, "use_remove"));
-  uiLayoutSetPropSep(sub, false);
-  uiItemR(sub, ptr, "remove_threshold", UI_ITEM_R_SLIDER, IFACE_("Threshold"), ICON_NONE);
-  uiItemDecoratorR(row, ptr, "remove_threshold", 0);
->>>>>>> a463ed2e
 
   /*------------------- bfa - original props */
   // uiItemR(layout, ptr, "normalize", UI_ITEM_NONE, nullptr, ICON_NONE);
 
-  col = uiLayoutColumn(layout, true);
-  row = uiLayoutRow(col, true);
+  col = &layout->column(true);
+  row = &col->row(true);
   uiLayoutSetPropSep(row, false); /* bfa - use_property_split = False */
   uiItemR(row, ptr, "normalize", UI_ITEM_NONE, std::nullopt, ICON_NONE);
   uiItemDecoratorR(row, ptr, "normalize", 0); /*bfa - decorator*/
