--- conflicted
+++ resolved
@@ -299,105 +299,52 @@
 
   layout->prop(ptr, "default_weight", UI_ITEM_R_SLIDER, std::nullopt, ICON_NONE);
 
-<<<<<<< HEAD
-  /*------------------- bfa - original props */
-  // col = &layout->column(false, IFACE_("Group Add"));
-  // row = &col->row(true);
-  // uiLayoutSetPropDecorate(row, false);
-  // sub = &row->row(true);
-  // uiItemR(sub, ptr, "use_add", UI_ITEM_NONE, "", ICON_NONE);
-  // sub = &sub->row(true);
-  // uiLayoutSetActive(sub, RNA_boolean_get(ptr, "use_add"));
-  // uiLayoutSetPropSep(sub, false);
-  // uiItemR(sub, ptr, "add_threshold", UI_ITEM_R_SLIDER, IFACE_("Threshold"), ICON_NONE);
-  // uiItemDecoratorR(row, ptr, "add_threshold", 0);
 
   // ------------------ bfa new left aligned prop with triangle button to hide the slider
 
   /* NOTE: split amount here needs to be synced with normal labels */
-  uiLayout *split = uiLayoutSplit(layout, 0.385f, true);
+  uiLayout *split = &layout->split(0.385f, true);
 
   /* FIRST PART ................................................ */
   row = &split->row(false);
   uiLayoutSetPropSep(row, false); /* bfa - use_property_split = False */
-  uiItemR(row, ptr, "use_add", UI_ITEM_NONE, IFACE_("Group Add"), ICON_NONE);
+  row->prop( ptr, "use_add", UI_ITEM_NONE, IFACE_("Group Add"), ICON_NONE);
 
   /* SECOND PART ................................................ */
   row = &split->row(false);
   if (RNA_boolean_get(ptr, "use_add")) {
-    uiItemR(row, ptr, "add_threshold", UI_ITEM_R_SLIDER, "", ICON_NONE);
+    row->prop( ptr, "add_threshold", UI_ITEM_R_SLIDER, "", ICON_NONE);
   }
   else {
-    uiItemL(row, TIP_(""), ICON_DISCLOSURE_TRI_RIGHT);
-  }
-
-  // ------------------------------- end bfa
-
-  /*------------------- bfa - original props */
-  // col = &layout->column(false, IFACE_("Group Remove"));
-  // row = &col->row(true);
-  // uiLayoutSetPropDecorate(row, false);
-  // sub = &row->row(true);
-  // uiItemR(sub, ptr, "use_remove", UI_ITEM_NONE, "", ICON_NONE);
-  // sub = &sub->row(true);
-  // uiLayoutSetActive(sub, RNA_boolean_get(ptr, "use_remove"));
-  // uiLayoutSetPropSep(sub, false);
-  // uiItemR(sub, ptr, "remove_threshold", UI_ITEM_R_SLIDER, IFACE_("Threshold"), ICON_NONE);
-  // uiItemDecoratorR(row, ptr, "remove_threshold", 0);
+    row->label(TIP_(""), ICON_DISCLOSURE_TRI_RIGHT);
+  }
 
   // ------------------ bfa new left aligned prop with triangle button to hide the slider
 
   /* NOTE: split amount here needs to be synced with normal labels */
-  split = uiLayoutSplit(layout, 0.385f, true);
+  split = &layout->split(0.385f, true);
 
   /* FIRST PART ................................................ */
   row = &split->row(false);
   uiLayoutSetPropSep(row, false); /* bfa - use_property_split = False */
-  uiItemR(row, ptr, "use_remove", UI_ITEM_NONE, IFACE_("Group Remove"), ICON_NONE);
+  row->prop( ptr, "use_remove", UI_ITEM_NONE, IFACE_("Group Remove"), ICON_NONE);
 
   /* SECOND PART ................................................ */
   row = &split->row(false);
   if (RNA_boolean_get(ptr, "use_remove")) {
-    uiItemR(row, ptr, "remove_threshold", UI_ITEM_R_SLIDER, "", ICON_NONE);
+    row->prop( ptr, "remove_threshold", UI_ITEM_R_SLIDER, "", ICON_NONE);
   }
   else {
-    uiItemL(row, TIP_(""), ICON_DISCLOSURE_TRI_RIGHT);
+    row->label(TIP_(""), ICON_DISCLOSURE_TRI_RIGHT);
   }
 
   /*------------------- bfa - original props */
-  // uiItemR(layout, ptr, "normalize", UI_ITEM_NONE, nullptr, ICON_NONE);
-
   col = &layout->column(true);
   row = &col->row(true);
   uiLayoutSetPropSep(row, false); /* bfa - use_property_split = False */
-  uiItemR(row, ptr, "normalize", UI_ITEM_NONE, std::nullopt, ICON_NONE);
+  row->prop( ptr, "normalize", UI_ITEM_NONE, std::nullopt, ICON_NONE);
   uiItemDecoratorR(row, ptr, "normalize", 0); /*bfa - decorator*/
   /* ------------ end bfa */
-=======
-  col = &layout->column(false, IFACE_("Group Add"));
-  row = &col->row(true);
-  uiLayoutSetPropDecorate(row, false);
-  sub = &row->row(true);
-  sub->prop(ptr, "use_add", UI_ITEM_NONE, "", ICON_NONE);
-  sub = &sub->row(true);
-  uiLayoutSetActive(sub, RNA_boolean_get(ptr, "use_add"));
-  uiLayoutSetPropSep(sub, false);
-  sub->prop(ptr, "add_threshold", UI_ITEM_R_SLIDER, IFACE_("Threshold"), ICON_NONE);
-  uiItemDecoratorR(row, ptr, "add_threshold", 0);
-
-  col = &layout->column(false, IFACE_("Group Remove"));
-  row = &col->row(true);
-  uiLayoutSetPropDecorate(row, false);
-  sub = &row->row(true);
-  sub->prop(ptr, "use_remove", UI_ITEM_NONE, "", ICON_NONE);
-  sub = &sub->row(true);
-  uiLayoutSetActive(sub, RNA_boolean_get(ptr, "use_remove"));
-  uiLayoutSetPropSep(sub, false);
-  sub->prop(ptr, "remove_threshold", UI_ITEM_R_SLIDER, IFACE_("Threshold"), ICON_NONE);
-  uiItemDecoratorR(row, ptr, "remove_threshold", 0);
-
-  layout->prop(ptr, "normalize", UI_ITEM_NONE, std::nullopt, ICON_NONE);
->>>>>>> c1df495b
 
   modifier_panel_end(layout, ptr);
 }
