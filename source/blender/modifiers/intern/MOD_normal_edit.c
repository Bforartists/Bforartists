--- conflicted
+++ resolved
@@ -699,10 +699,6 @@
   col = uiLayoutColumn(layout, false);
   uiLayoutSetActive(col, mode == MOD_NORMALEDIT_MODE_DIRECTIONAL);
 
-<<<<<<< HEAD
-
-=======
->>>>>>> 412a47d4
   /*------------------- bfa - original props */
   // uiItemR(col, ptr, "use_direction_parallel", 0, NULL, ICON_NONE);
 
