--- conflicted
+++ resolved
@@ -318,12 +318,8 @@
 
   layout.use_property_split_set(true);
 
-<<<<<<< HEAD
   /* BFA - Remove colon in label */
-  layout->prop(ptr, "mask_constant", UI_ITEM_R_SLIDER, IFACE_("Global Influence"), ICON_NONE);
-=======
-  layout.prop(ptr, "mask_constant", UI_ITEM_R_SLIDER, IFACE_("Global Influence:"), ICON_NONE);
->>>>>>> 85504da2
+  layout.prop(ptr, "mask_constant", UI_ITEM_R_SLIDER, IFACE_("Global Influence"), ICON_NONE);
 
   if (!has_mask_texture) {
     modifier_vgroup_ui(
@@ -331,12 +327,8 @@
   }
 
   if (!has_mask_vertex_group) {
-<<<<<<< HEAD
-    uiLayout *row = &layout->row(true); /* BFA - Add blank icon for alignment */
+    blender::ui::Layout *row = &layout.row(true); /* BFA - Add blank icon for alignment */
     uiTemplateID(row,
-=======
-    uiTemplateID(&layout,
->>>>>>> 85504da2
                  C,
                  ptr,
                  "mask_texture",
