--- conflicted
+++ resolved
@@ -756,7 +756,6 @@
 
   modifier_vgroup_ui(layout, ptr, &ob_ptr, "vertex_group", "invert_vertex_group", std::nullopt);
 
-<<<<<<< HEAD
   /*------------------- bfa - original props */
   // uiItemR(layout, ptr, "use_only_smooth", UI_ITEM_NONE, nullptr, ICON_NONE);
   // uiItemR(layout, ptr, "use_pin_boundary", UI_ITEM_NONE, nullptr, ICON_NONE);
@@ -764,17 +763,13 @@
   uiLayout *row;
   row = uiLayoutRow(layout, true);
   uiLayoutSetPropSep(row, false); /* bfa - use_property_split = False */
-  uiItemR(row, ptr, "use_only_smooth", UI_ITEM_NONE, nullptr, ICON_NONE);
+  uiItemR(row, ptr, "use_only_smooth", UI_ITEM_NONE, std::nullopt, ICON_NONE);
   uiItemDecoratorR(row, ptr, "use_only_smooth", 0); /*bfa - decorator*/
   row = uiLayoutRow(layout, true);
   uiLayoutSetPropSep(row, false); /* bfa - use_property_split = False */
-  uiItemR(row, ptr, "use_pin_boundary", UI_ITEM_NONE, nullptr, ICON_NONE);
+  uiItemR(row, ptr, "use_pin_boundary", UI_ITEM_NONE, std::nullopt, ICON_NONE);
   uiItemDecoratorR(row, ptr, "use_pin_boundary", 0); /*bfa - decorator*/
   /* ------------ end bfa */
-=======
-  uiItemR(layout, ptr, "use_only_smooth", UI_ITEM_NONE, std::nullopt, ICON_NONE);
-  uiItemR(layout, ptr, "use_pin_boundary", UI_ITEM_NONE, std::nullopt, ICON_NONE);
->>>>>>> 3a955d06
 
   uiItemR(layout, ptr, "rest_source", UI_ITEM_NONE, std::nullopt, ICON_NONE);
   if (RNA_enum_get(ptr, "rest_source") == MOD_CORRECTIVESMOOTH_RESTSOURCE_BIND) {
