/* SPDX-FileCopyrightText: 2023 Blender Authors
 *
 * SPDX-License-Identifier: GPL-2.0-or-later */

/** \file
 * \ingroup modifiers
 */

#include <cstring>

#include "MEM_guardedalloc.h"

#include "BLI_utildefines.h"

#include "BLI_bitmap.h"
#include "BLI_math_matrix.h"
#include "BLI_math_vector.h"
#include "BLI_math_vector.hh"

#include "BLT_translation.hh"

#include "DNA_defaults.h"
#include "DNA_mesh_types.h"
#include "DNA_object_types.h"
#include "DNA_screen_types.h"

#include "BKE_attribute.hh"
#include "BKE_deform.hh"
#include "BKE_lib_id.hh"
#include "BKE_lib_query.hh"
#include "BKE_mesh.hh"

#include "UI_interface.hh"
#include "UI_resources.hh"

#include "RNA_access.hh"
#include "RNA_prototypes.hh"

#include "MOD_ui_common.hh"
#include "MOD_util.hh"

static void generate_vert_coordinates(Mesh *mesh,
                                      Object *ob,
                                      Object *ob_center,
                                      const float offset[3],
                                      const int verts_num,
                                      float (*r_cos)[3],
                                      blender::float3 *r_size)
{
  using namespace blender;
  float min_co[3], max_co[3];
  float diff[3];
  bool do_diff = false;

  INIT_MINMAX(min_co, max_co);

  const Span<float3> positions = mesh->vert_positions();
  for (int i = 0; i < mesh->verts_num; i++) {
    copy_v3_v3(r_cos[i], positions[i]);
    if (r_size != nullptr && ob_center == nullptr) {
      minmax_v3v3_v3(min_co, max_co, r_cos[i]);
    }
  }

  /* Get size (i.e. deformation of the spheroid generating normals),
   * either from target object, or geometry. */
  if (r_size != nullptr) {
    if (ob_center != nullptr) {
      /* Using 'scale' as 'size' here. The input object is typically an empty
       * who's scale is used to define an ellipsoid instead of a simple sphere. */

      /* Not we are not interested in signs here - they are even troublesome actually,
       * due to security clamping! */
      *r_size = blender::math::abs(blender::float3(ob_center->scale));
    }
    else {
      /* Set size. */
      sub_v3_v3v3(*r_size, max_co, min_co);
    }

    /* Error checks - we do not want one or more of our sizes to be null! */
    if (is_zero_v3(*r_size)) {
      *r_size = float3(1.0f);
    }
    else {
      CLAMP_MIN((*r_size)[0], FLT_EPSILON);
      CLAMP_MIN((*r_size)[1], FLT_EPSILON);
      CLAMP_MIN((*r_size)[2], FLT_EPSILON);
    }
  }

  if (ob_center != nullptr) {
    float inv_obmat[4][4];

    /* Translate our coordinates so that center of ob_center is at (0, 0, 0). */
    /* Get ob_center (world) coordinates in ob local coordinates.
     * No need to take into account ob_center's space here, see #44027. */
    invert_m4_m4(inv_obmat, ob->object_to_world().ptr());
    mul_v3_m4v3(diff, inv_obmat, ob_center->object_to_world().location());
    negate_v3(diff);

    do_diff = true;
  }
  else if (offset != nullptr && !is_zero_v3(offset)) {
    negate_v3_v3(diff, offset);

    do_diff = true;
  }
  /* Else, no need to change coordinates! */

  if (do_diff) {
    int i = verts_num;
    while (i--) {
      add_v3_v3(r_cos[i], diff);
    }
  }
}

/* Note this modifies nos_new in-place. */
static void mix_normals(const float mix_factor,
                        const MDeformVert *dvert,
                        const int defgrp_index,
                        const bool use_invert_vgroup,
                        const float mix_limit,
                        const short mix_mode,
                        const int verts_num,
                        const blender::Span<int> corner_verts,
                        blender::float3 *nos_old,
                        blender::float3 *nos_new)
{
  /* Mix with org normals... */
  float *facs = nullptr, *wfac;
  blender::float3 *no_new, *no_old;
  int i;

  if (dvert) {
    facs = MEM_malloc_arrayN<float>(size_t(corner_verts.size()), __func__);
    BKE_defvert_extract_vgroup_to_loopweights(dvert,
                                              defgrp_index,
                                              verts_num,
                                              corner_verts.data(),
                                              corner_verts.size(),
                                              use_invert_vgroup,
                                              facs);
  }

  for (i = corner_verts.size(), no_new = nos_new, no_old = nos_old, wfac = facs; i--;
       no_new++, no_old++, wfac++)
  {
    const float fac = facs ? *wfac * mix_factor : mix_factor;

    switch (mix_mode) {
      case MOD_NORMALEDIT_MIX_ADD:
        add_v3_v3(*no_new, *no_old);
        normalize_v3(*no_new);
        break;
      case MOD_NORMALEDIT_MIX_SUB:
        sub_v3_v3(*no_new, *no_old);
        normalize_v3(*no_new);
        break;
      case MOD_NORMALEDIT_MIX_MUL:
        mul_v3_v3(*no_new, *no_old);
        normalize_v3(*no_new);
        break;
      case MOD_NORMALEDIT_MIX_COPY:
        break;
    }

    interp_v3_v3v3_slerp_safe(
        *no_new,
        *no_old,
        *no_new,
        (mix_limit < float(M_PI)) ? min_ff(fac, mix_limit / angle_v3v3(*no_new, *no_old)) : fac);
  }

  MEM_SAFE_FREE(facs);
}

/* Check face normals and new loop normals are compatible, otherwise flip faces
 * (and invert matching face normals). */
static void faces_check_flip(Mesh &mesh,
                             blender::MutableSpan<blender::float3> nos,
                             const blender::Span<blender::float3> face_normals)
{
  using namespace blender;
  const OffsetIndices faces = mesh.faces();
  IndexMaskMemory memory;
  const IndexMask faces_to_flip = IndexMask::from_predicate(
      faces.index_range(), GrainSize(1024), memory, [&](const int i) {
        const blender::IndexRange face = faces[i];
        float norsum[3] = {0.0f};

        for (const int64_t j : face) {
          add_v3_v3(norsum, nos[j]);
        }
        if (!normalize_v3(norsum)) {
          return false;
        }

        /* If average of new loop normals is opposed to face normal, flip face. */
        if (dot_v3v3(face_normals[i], norsum) < 0.0f) {
          nos.slice(faces[i].drop_front(1)).reverse();
          return true;
        }
        return false;
      });

  bke::mesh_flip_faces(mesh, faces_to_flip);
}

static void normalEditModifier_do_radial(NormalEditModifierData *enmd,
                                         const ModifierEvalContext * /*ctx*/,
                                         Object *ob,
                                         Mesh *mesh,
                                         blender::MutableSpan<blender::short2> clnors,
                                         blender::MutableSpan<blender::float3> corner_normals,
                                         const short mix_mode,
                                         const float mix_factor,
                                         const float mix_limit,
                                         const MDeformVert *dvert,
                                         const int defgrp_index,
                                         const bool use_invert_vgroup,
                                         blender::Span<blender::float3> vert_positions,
                                         blender::MutableSpan<bool> sharp_edges,
                                         blender::MutableSpan<int> corner_verts,
                                         blender::MutableSpan<int> corner_edges,
                                         const blender::OffsetIndices<int> faces)
{
  using namespace blender;
  Object *ob_target = enmd->target;

  const bool do_facenors_fix = (enmd->flag & MOD_NORMALEDIT_NO_POLYNORS_FIX) == 0;

  float(*cos)[3] = MEM_malloc_arrayN<float[3]>(size_t(vert_positions.size()), __func__);
  blender::Array<blender::float3> nos(corner_verts.size());
  float3 size;

  BLI_bitmap *done_verts = BLI_BITMAP_NEW(size_t(vert_positions.size()), __func__);

  generate_vert_coordinates(mesh, ob, ob_target, enmd->offset, vert_positions.size(), cos, &size);

  /**
   * size gives us our spheroid coefficients `(A, B, C)`.
   * Then, we want to find out for each vert its (a, b, c) triple (proportional to (A, B, C) one).
   *
   * Ellipsoid basic equation: `(x^2/a^2) + (y^2/b^2) + (z^2/c^2) = 1`.
   * Since we want to find (a, b, c) matching this equation and proportional to (A, B, C),
   * we can do:
   * <pre>
   *     m = B / A
   *     n = C / A
   * </pre>
   *
   * hence:
   * <pre>
   *     (x^2/a^2) + (y^2/b^2) + (z^2/c^2) = 1
   *  -> b^2*c^2*x^2 + a^2*c^2*y^2 + a^2*b^2*z^2 = a^2*b^2*c^2
   *     b = ma
   *     c = na
   *  -> m^2*a^2*n^2*a^2*x^2 + a^2*n^2*a^2*y^2 + a^2*m^2*a^2*z^2 = a^2*m^2*a^2*n^2*a^2
   *  -> m^2*n^2*a^4*x^2 + n^2*a^4*y^2 + m^2*a^4*z^2 = m^2*n^2*a^6
   *  -> a^2 = (m^2*n^2*x^2 + n^2y^2 + m^2z^2) / (m^2*n^2) = x^2 + (y^2 / m^2) + (z^2 / n^2)
   *  -> b^2 = (m^2*n^2*x^2 + n^2y^2 + m^2z^2) / (n^2)     = (m^2 * x^2) + y^2 + (m^2 * z^2 / n^2)
   *  -> c^2 = (m^2*n^2*x^2 + n^2y^2 + m^2z^2) / (m^2)     = (n^2 * x^2) + (n^2 * y^2 / m^2) + z^2
   * </pre>
   *
   * All we have to do now is compute normal of the spheroid at that point:
   * <pre>
   *     n = (x / a^2, y / b^2, z / c^2)
   * </pre>
   * And we are done!
   */
  {
    const float a = size[0], b = size[1], c = size[2];
    const float m2 = (b * b) / (a * a);
    const float n2 = (c * c) / (a * a);

    /* We reuse cos to now store the ellipsoid-normal of the verts! */
    for (const int64_t i : corner_verts.index_range()) {
      const int vidx = corner_verts[i];
      float *co = cos[vidx];

      if (!BLI_BITMAP_TEST(done_verts, vidx)) {
        const float x2 = co[0] * co[0];
        const float y2 = co[1] * co[1];
        const float z2 = co[2] * co[2];
        const float a2 = x2 + (y2 / m2) + (z2 / n2);
        const float b2 = (m2 * x2) + y2 + (m2 * z2 / n2);
        const float c2 = (n2 * x2) + (n2 * y2 / m2) + z2;

        co[0] /= a2;
        co[1] /= b2;
        co[2] /= c2;
        normalize_v3(co);

        BLI_BITMAP_ENABLE(done_verts, vidx);
      }
      nos[i] = co;
    }
  }

  if (!corner_normals.is_empty()) {
    mix_normals(mix_factor,
                dvert,
                defgrp_index,
                use_invert_vgroup,
                mix_limit,
                mix_mode,
                vert_positions.size(),
                corner_verts,
                corner_normals.data(),
                nos.data());
  }

  if (do_facenors_fix) {
    faces_check_flip(*mesh, nos, mesh->face_normals_true());
  }
  const bke::AttributeAccessor attributes = mesh->attributes();
  const VArraySpan sharp_faces = *attributes.lookup<bool>("sharp_face", bke::AttrDomain::Face);
  bke::mesh::normals_corner_custom_set(vert_positions,
                                       faces,
                                       corner_verts,
                                       corner_edges,
                                       mesh->vert_to_face_map(),
                                       mesh->vert_normals_true(),
                                       mesh->face_normals_true(),
                                       sharp_faces,
                                       sharp_edges,
                                       nos,
                                       clnors);

  MEM_freeN(cos);
  MEM_freeN(done_verts);
}

static void normalEditModifier_do_directional(NormalEditModifierData *enmd,
                                              const ModifierEvalContext * /*ctx*/,
                                              Object *ob,
                                              Mesh *mesh,
                                              blender::MutableSpan<blender::short2> clnors,
                                              blender::MutableSpan<blender::float3> corner_normals,
                                              const short mix_mode,
                                              const float mix_factor,
                                              const float mix_limit,
                                              const MDeformVert *dvert,
                                              const int defgrp_index,
                                              const bool use_invert_vgroup,
                                              const blender::Span<blender::float3> positions,
                                              blender::MutableSpan<bool> sharp_edges,
                                              blender::MutableSpan<int> corner_verts,
                                              blender::MutableSpan<int> corner_edges,
                                              const blender::OffsetIndices<int> faces)
{
  using namespace blender;
  Object *ob_target = enmd->target;

  const bool do_facenors_fix = (enmd->flag & MOD_NORMALEDIT_NO_POLYNORS_FIX) == 0;
  const bool use_parallel_normals = (enmd->flag & MOD_NORMALEDIT_USE_DIRECTION_PARALLEL) != 0;

  blender::Array<blender::float3> nos(corner_verts.size());

  float target_co[3];
  int i;

  /* Get target's center coordinates in ob local coordinates. */
  float mat[4][4];

  invert_m4_m4(mat, ob->object_to_world().ptr());
  mul_m4_m4m4(mat, mat, ob_target->object_to_world().ptr());
  copy_v3_v3(target_co, mat[3]);

  if (use_parallel_normals) {
    float no[3];

    sub_v3_v3v3(no, target_co, enmd->offset);
    normalize_v3(no);

    for (i = corner_verts.size(); i--;) {
      copy_v3_v3(nos[i], no);
    }
  }
  else {
    float(*cos)[3] = MEM_malloc_arrayN<float[3]>(size_t(positions.size()), __func__);
    generate_vert_coordinates(mesh, ob, ob_target, nullptr, positions.size(), cos, nullptr);

    BLI_bitmap *done_verts = BLI_BITMAP_NEW(size_t(positions.size()), __func__);

    /* We reuse cos to now store the 'to target' normal of the verts! */
    for (const int64_t i : corner_verts.index_range()) {
      const int vidx = corner_verts[i];
      float *co = cos[vidx];

      if (!BLI_BITMAP_TEST(done_verts, vidx)) {
        sub_v3_v3v3(co, target_co, co);
        normalize_v3(co);

        BLI_BITMAP_ENABLE(done_verts, vidx);
      }
      nos[i] = co;
    }

    MEM_freeN(done_verts);
    MEM_freeN(cos);
  }

  if (!corner_normals.is_empty()) {
    mix_normals(mix_factor,
                dvert,
                defgrp_index,
                use_invert_vgroup,
                mix_limit,
                mix_mode,
                positions.size(),
                corner_verts,
                corner_normals.data(),
                nos.data());
  }

  if (do_facenors_fix) {
    faces_check_flip(*mesh, nos, mesh->face_normals_true());
  }
  const bke::AttributeAccessor attributes = mesh->attributes();
  const VArraySpan sharp_faces = *attributes.lookup<bool>("sharp_face", bke::AttrDomain::Face);
  bke::mesh::normals_corner_custom_set(positions,
                                       faces,
                                       corner_verts,
                                       corner_edges,
                                       mesh->vert_to_face_map(),
                                       mesh->vert_normals_true(),
                                       mesh->face_normals_true(),
                                       sharp_faces,
                                       sharp_edges,
                                       nos,
                                       clnors);
}

static bool is_valid_target(NormalEditModifierData *enmd)
{
  if (enmd->mode == MOD_NORMALEDIT_MODE_RADIAL) {
    return true;
  }
  if ((enmd->mode == MOD_NORMALEDIT_MODE_DIRECTIONAL) && enmd->target) {
    return true;
  }
  return false;
}

static bool is_valid_target_with_error(const Object *ob, NormalEditModifierData *enmd)
{
  if (is_valid_target(enmd)) {
    return true;
  }
  BKE_modifier_set_error(ob, (ModifierData *)enmd, "Invalid target settings");
  return false;
}

static Mesh *normalEditModifier_do(NormalEditModifierData *enmd,
                                   const ModifierEvalContext *ctx,
                                   Object *ob,
                                   Mesh *mesh)
{
  using namespace blender;
  const bool use_invert_vgroup = ((enmd->flag & MOD_NORMALEDIT_INVERT_VGROUP) != 0);
  const bool use_current_clnors = !((enmd->mix_mode == MOD_NORMALEDIT_MIX_COPY) &&
                                    (enmd->mix_factor == 1.0f) && (enmd->defgrp_name[0] == '\0') &&
                                    (enmd->mix_limit == float(M_PI)));

  /* Do not run that modifier at all if auto-smooth is disabled! */
  if (!is_valid_target_with_error(ctx->object, enmd) || mesh->corners_num == 0) {
    return mesh;
  }

  Mesh *result;
  if (mesh->edges().data() == ((Mesh *)ob->data)->edges().data()) {
    /* We need to duplicate data here, otherwise setting custom normals
     * (which may also affect sharp edges) could
     * modify original mesh, see #43671. */
    result = (Mesh *)BKE_id_copy_ex(nullptr, &mesh->id, nullptr, LIB_ID_COPY_LOCALIZE);
  }
  else {
    result = mesh;
  }

  const blender::Span<blender::float3> positions = result->vert_positions();
  const OffsetIndices faces = result->faces();
  blender::MutableSpan<int> corner_verts = result->corner_verts_for_write();
  blender::MutableSpan<int> corner_edges = result->corner_edges_for_write();

  int defgrp_index;
  const MDeformVert *dvert;

  blender::Array<blender::float3> corner_normals;

  bke::MutableAttributeAccessor attributes = result->attributes_for_write();
  bke::SpanAttributeWriter<bool> sharp_edges = attributes.lookup_or_add_for_write_span<bool>(
      "sharp_edge", bke::AttrDomain::Edge);

  bke::SpanAttributeWriter custom_nors_dst = attributes.lookup_or_add_for_write_span<short2>(
      "custom_normal", bke::AttrDomain::Corner);
  if (!custom_nors_dst) {
    return result;
  }
  if (use_current_clnors) {
    corner_normals.reinitialize(corner_verts.size());
    const VArraySpan sharp_faces = *attributes.lookup<bool>("sharp_face", bke::AttrDomain::Face);
    blender::bke::mesh::normals_calc_corners(positions,
                                             faces,
                                             corner_verts,
                                             corner_edges,
                                             result->vert_to_face_map(),
                                             result->face_normals_true(),
                                             sharp_edges.span,
                                             sharp_faces,
                                             custom_nors_dst.span,
                                             nullptr,
                                             corner_normals);
  }

  MOD_get_vgroup(ob, result, enmd->defgrp_name, &dvert, &defgrp_index);

  if (enmd->mode == MOD_NORMALEDIT_MODE_RADIAL) {
    normalEditModifier_do_radial(enmd,
                                 ctx,
                                 ob,
                                 result,
                                 custom_nors_dst.span,
                                 corner_normals,
                                 enmd->mix_mode,
                                 enmd->mix_factor,
                                 enmd->mix_limit,
                                 dvert,
                                 defgrp_index,
                                 use_invert_vgroup,
                                 positions,
                                 sharp_edges.span,
                                 corner_verts,
                                 corner_edges,
                                 faces);
  }
  else if (enmd->mode == MOD_NORMALEDIT_MODE_DIRECTIONAL) {
    normalEditModifier_do_directional(enmd,
                                      ctx,
                                      ob,
                                      result,
                                      custom_nors_dst.span,
                                      corner_normals,
                                      enmd->mix_mode,
                                      enmd->mix_factor,
                                      enmd->mix_limit,
                                      dvert,
                                      defgrp_index,
                                      use_invert_vgroup,
                                      positions,
                                      sharp_edges.span,
                                      corner_verts,
                                      corner_edges,
                                      faces);
  }

  result->runtime->is_original_bmesh = false;

  custom_nors_dst.finish();
  sharp_edges.finish();

  return result;
}

static void init_data(ModifierData *md)
{
  NormalEditModifierData *enmd = (NormalEditModifierData *)md;

  BLI_assert(MEMCMP_STRUCT_AFTER_IS_ZERO(enmd, modifier));

  MEMCPY_STRUCT_AFTER(enmd, DNA_struct_default_get(NormalEditModifierData), modifier);
}

static void required_data_mask(ModifierData *md, CustomData_MeshMasks *r_cddata_masks)
{
  NormalEditModifierData *enmd = (NormalEditModifierData *)md;

  /* Ask for vertex-groups if we need them. */
  if (enmd->defgrp_name[0] != '\0') {
    r_cddata_masks->vmask |= CD_MASK_MDEFORMVERT;
  }
}

static void foreach_ID_link(ModifierData *md, Object *ob, IDWalkFunc walk, void *user_data)
{
  NormalEditModifierData *enmd = (NormalEditModifierData *)md;

  walk(user_data, ob, (ID **)&enmd->target, IDWALK_CB_NOP);
}

static bool is_disabled(const Scene * /*scene*/, ModifierData *md, bool /*use_render_params*/)
{
  NormalEditModifierData *enmd = (NormalEditModifierData *)md;

  return !is_valid_target(enmd);
}

static void update_depsgraph(ModifierData *md, const ModifierUpdateDepsgraphContext *ctx)
{
  NormalEditModifierData *enmd = (NormalEditModifierData *)md;
  if (enmd->target) {
    DEG_add_object_relation(ctx->node, enmd->target, DEG_OB_COMP_TRANSFORM, "NormalEdit Modifier");
    DEG_add_depends_on_transform_relation(ctx->node, "NormalEdit Modifier");
  }
}

static Mesh *modify_mesh(ModifierData *md, const ModifierEvalContext *ctx, Mesh *mesh)
{
  return normalEditModifier_do((NormalEditModifierData *)md, ctx, ctx->object, mesh);
}

static void panel_draw(const bContext * /*C*/, Panel *panel)
{
  uiLayout *row, *col; /*bfa - added *row*/
  uiLayout *layout = panel->layout;

  PointerRNA ob_ptr;
  PointerRNA *ptr = modifier_panel_get_property_pointers(panel, &ob_ptr);

  int mode = RNA_enum_get(ptr, "mode");

  layout->prop(ptr, "mode", UI_ITEM_R_EXPAND, std::nullopt, ICON_NONE);

  uiLayoutSetPropSep(layout, true);

  layout->prop(ptr, "target", UI_ITEM_NONE, std::nullopt, ICON_NONE);

  col = &layout->column(false);
<<<<<<< HEAD
  uiLayoutSetActive(col, mode == MOD_NORMALEDIT_MODE_DIRECTIONAL);

  /* bfa - our layout */
  col = &layout->column(true);
  row = &col->row(true);
  uiLayoutSetPropSep(row, false); /* bfa - use_property_split = False */
  row->separator(); /*bfa - indent*/
  row->prop(ptr, "use_direction_parallel", UI_ITEM_NONE, std::nullopt, ICON_NONE);
  uiItemDecoratorR(row, ptr, "use_direction_parallel", 0); /*bfa - decorator*/

=======
  col->active_set(mode == MOD_NORMALEDIT_MODE_DIRECTIONAL);
  col->prop(ptr, "use_direction_parallel", UI_ITEM_NONE, std::nullopt, ICON_NONE);

>>>>>>> 9a41dc73
  modifier_error_message_draw(layout, ptr);
}

/* This panel could be open by default, but it isn't currently. */
static void mix_mode_panel_draw(const bContext * /*C*/, Panel *panel)
{
  uiLayout *row;
  uiLayout *layout = panel->layout;

  PointerRNA ob_ptr;
  PointerRNA *ptr = modifier_panel_get_property_pointers(panel, &ob_ptr);

  uiLayoutSetPropSep(layout, true);

  layout->prop(ptr, "mix_mode", UI_ITEM_NONE, std::nullopt, ICON_NONE);
  layout->prop(ptr, "mix_factor", UI_ITEM_NONE, std::nullopt, ICON_NONE);

  modifier_vgroup_ui(layout, ptr, &ob_ptr, "vertex_group", "invert_vertex_group", std::nullopt);

  row = &layout->row(true);
  row->prop(ptr, "mix_limit", UI_ITEM_NONE, std::nullopt, ICON_NONE);
  row->prop(ptr,
            "no_polynors_fix",
            UI_ITEM_NONE,
            "",
            (RNA_boolean_get(ptr, "no_polynors_fix") ? ICON_LOCKED : ICON_UNLOCKED));
}

static void offset_panel_draw(const bContext * /*C*/, Panel *panel)
{
  uiLayout *layout = panel->layout;

  PointerRNA *ptr = modifier_panel_get_property_pointers(panel, nullptr);

  int mode = RNA_enum_get(ptr, "mode");
  PointerRNA target_ptr = RNA_pointer_get(ptr, "target");
  bool needs_object_offset = (mode == MOD_NORMALEDIT_MODE_RADIAL &&
                              RNA_pointer_is_null(&target_ptr)) ||
                             (mode == MOD_NORMALEDIT_MODE_DIRECTIONAL &&
                              RNA_boolean_get(ptr, "use_direction_parallel"));

  uiLayoutSetPropSep(layout, true);

  layout->active_set(needs_object_offset);
  layout->prop(ptr, "offset", UI_ITEM_NONE, std::nullopt, ICON_NONE);
}

static void panel_register(ARegionType *region_type)
{
  PanelType *panel_type = modifier_panel_register(
      region_type, eModifierType_NormalEdit, panel_draw);
  modifier_subpanel_register(region_type, "mix", "Mix", nullptr, mix_mode_panel_draw, panel_type);
  modifier_subpanel_register(
      region_type, "offset", "Offset", nullptr, offset_panel_draw, panel_type);
}

ModifierTypeInfo modifierType_NormalEdit = {
    /*idname*/ "NormalEdit",
    /*name*/ N_("NormalEdit"),
    /*struct_name*/ "NormalEditModifierData",
    /*struct_size*/ sizeof(NormalEditModifierData),
    /*srna*/ &RNA_NormalEditModifier,
    /*type*/ ModifierTypeType::Constructive,
    /*flags*/ eModifierTypeFlag_AcceptsMesh | eModifierTypeFlag_SupportsMapping |
        eModifierTypeFlag_SupportsEditmode | eModifierTypeFlag_EnableInEditmode,
    /*icon*/ ICON_MOD_NORMALEDIT,

    /*copy_data*/ BKE_modifier_copydata_generic,

    /*deform_verts*/ nullptr,
    /*deform_matrices*/ nullptr,
    /*deform_verts_EM*/ nullptr,
    /*deform_matrices_EM*/ nullptr,
    /*modify_mesh*/ modify_mesh,
    /*modify_geometry_set*/ nullptr,

    /*init_data*/ init_data,
    /*required_data_mask*/ required_data_mask,
    /*free_data*/ nullptr,
    /*is_disabled*/ is_disabled,
    /*update_depsgraph*/ update_depsgraph,
    /*depends_on_time*/ nullptr,
    /*depends_on_normals*/ nullptr,
    /*foreach_ID_link*/ foreach_ID_link,
    /*foreach_tex_link*/ nullptr,
    /*free_runtime_data*/ nullptr,
    /*panel_register*/ panel_register,
    /*blend_write*/ nullptr,
    /*blend_read*/ nullptr,
    /*foreach_cache*/ nullptr,
};<|MERGE_RESOLUTION|>--- conflicted
+++ resolved
@@ -629,8 +629,7 @@
   layout->prop(ptr, "target", UI_ITEM_NONE, std::nullopt, ICON_NONE);
 
   col = &layout->column(false);
-<<<<<<< HEAD
-  uiLayoutSetActive(col, mode == MOD_NORMALEDIT_MODE_DIRECTIONAL);
+  col->active_set(mode == MOD_NORMALEDIT_MODE_DIRECTIONAL);
 
   /* bfa - our layout */
   col = &layout->column(true);
@@ -640,11 +639,6 @@
   row->prop(ptr, "use_direction_parallel", UI_ITEM_NONE, std::nullopt, ICON_NONE);
   uiItemDecoratorR(row, ptr, "use_direction_parallel", 0); /*bfa - decorator*/
 
-=======
-  col->active_set(mode == MOD_NORMALEDIT_MODE_DIRECTIONAL);
-  col->prop(ptr, "use_direction_parallel", UI_ITEM_NONE, std::nullopt, ICON_NONE);
-
->>>>>>> 9a41dc73
   modifier_error_message_draw(layout, ptr);
 }
 
