/* SPDX-FileCopyrightText: 2023 Blender Foundation
 *
 * SPDX-License-Identifier: GPL-2.0-or-later */

/** \file
 * \ingroup modifiers
 */

#include <cstring>

#include "MEM_guardedalloc.h"

#include "BLI_utildefines.h"

#include "BLI_bitmap.h"
#include "BLI_math.h"

#include "BLT_translation.h"

#include "DNA_defaults.h"
#include "DNA_mesh_types.h"
#include "DNA_meshdata_types.h"
#include "DNA_object_types.h"
#include "DNA_screen_types.h"

#include "BKE_attribute.hh"
#include "BKE_context.h"
#include "BKE_deform.h"
#include "BKE_lib_id.h"
#include "BKE_lib_query.h"
#include "BKE_mesh.hh"
#include "BKE_screen.h"

#include "UI_interface.h"
#include "UI_resources.h"

#include "RNA_access.h"
#include "RNA_prototypes.h"

#include "DEG_depsgraph_query.h"

#include "MOD_ui_common.hh"
#include "MOD_util.hh"

static void generate_vert_coordinates(Mesh *mesh,
                                      Object *ob,
                                      Object *ob_center,
                                      const float offset[3],
                                      const int verts_num,
                                      float (*r_cos)[3],
                                      float r_size[3])
{
  using namespace blender;
  float min_co[3], max_co[3];
  float diff[3];
  bool do_diff = false;

  INIT_MINMAX(min_co, max_co);

  const Span<float3> positions = mesh->vert_positions();
  for (int i = 0; i < mesh->totvert; i++) {
    copy_v3_v3(r_cos[i], positions[i]);
    if (r_size != nullptr && ob_center == nullptr) {
      minmax_v3v3_v3(min_co, max_co, r_cos[i]);
    }
  }

  /* Get size (i.e. deformation of the spheroid generating normals),
   * either from target object, or own geometry. */
  if (r_size != nullptr) {
    if (ob_center != nullptr) {
      /* Using 'scale' as 'size' here. The input object is typically an empty
       * who's scale is used to define an ellipsoid instead of a simple sphere. */

      /* Not we are not interested in signs here - they are even troublesome actually,
       * due to security clamping! */
      abs_v3_v3(r_size, ob_center->scale);
    }
    else {
      /* Set size. */
      sub_v3_v3v3(r_size, max_co, min_co);
    }

    /* Error checks - we do not want one or more of our sizes to be null! */
    if (is_zero_v3(r_size)) {
      r_size[0] = r_size[1] = r_size[2] = 1.0f;
    }
    else {
      CLAMP_MIN(r_size[0], FLT_EPSILON);
      CLAMP_MIN(r_size[1], FLT_EPSILON);
      CLAMP_MIN(r_size[2], FLT_EPSILON);
    }
  }

  if (ob_center != nullptr) {
    float inv_obmat[4][4];

    /* Translate our coordinates so that center of ob_center is at (0, 0, 0). */
    /* Get ob_center (world) coordinates in ob local coordinates.
     * No need to take into account ob_center's space here, see #44027. */
    invert_m4_m4(inv_obmat, ob->object_to_world);
    mul_v3_m4v3(diff, inv_obmat, ob_center->object_to_world[3]);
    negate_v3(diff);

    do_diff = true;
  }
  else if (offset != nullptr && !is_zero_v3(offset)) {
    negate_v3_v3(diff, offset);

    do_diff = true;
  }
  /* Else, no need to change coordinates! */

  if (do_diff) {
    int i = verts_num;
    while (i--) {
      add_v3_v3(r_cos[i], diff);
    }
  }
}

/* Note this modifies nos_new in-place. */
static void mix_normals(const float mix_factor,
                        const MDeformVert *dvert,
                        const int defgrp_index,
                        const bool use_invert_vgroup,
                        const float mix_limit,
                        const short mix_mode,
                        const int verts_num,
                        const blender::Span<int> corner_verts,
                        blender::float3 *nos_old,
                        blender::float3 *nos_new)
{
  /* Mix with org normals... */
  float *facs = nullptr, *wfac;
  blender::float3 *no_new, *no_old;
  int i;

  if (dvert) {
    facs = static_cast<float *>(
        MEM_malloc_arrayN(size_t(corner_verts.size()), sizeof(*facs), __func__));
    BKE_defvert_extract_vgroup_to_loopweights(dvert,
                                              defgrp_index,
                                              verts_num,
                                              corner_verts.data(),
                                              corner_verts.size(),
                                              use_invert_vgroup,
                                              facs);
  }

  for (i = corner_verts.size(), no_new = nos_new, no_old = nos_old, wfac = facs; i--;
       no_new++, no_old++, wfac++)
  {
    const float fac = facs ? *wfac * mix_factor : mix_factor;

    switch (mix_mode) {
      case MOD_NORMALEDIT_MIX_ADD:
        add_v3_v3(*no_new, *no_old);
        normalize_v3(*no_new);
        break;
      case MOD_NORMALEDIT_MIX_SUB:
        sub_v3_v3(*no_new, *no_old);
        normalize_v3(*no_new);
        break;
      case MOD_NORMALEDIT_MIX_MUL:
        mul_v3_v3(*no_new, *no_old);
        normalize_v3(*no_new);
        break;
      case MOD_NORMALEDIT_MIX_COPY:
        break;
    }

    interp_v3_v3v3_slerp_safe(
        *no_new,
        *no_old,
        *no_new,
        (mix_limit < float(M_PI)) ? min_ff(fac, mix_limit / angle_v3v3(*no_new, *no_old)) : fac);
  }

  MEM_SAFE_FREE(facs);
}

/* Check face normals and new loop normals are compatible, otherwise flip faces
 * (and invert matching face normals). */
static bool faces_check_flip(blender::MutableSpan<int> corner_verts,
                             blender::MutableSpan<int> corner_edges,
                             blender::float3 *nos,
                             CustomData *ldata,
                             const blender::OffsetIndices<int> faces,
                             const blender::Span<blender::float3> face_normals)
{
  MDisps *mdisp = static_cast<MDisps *>(
      CustomData_get_layer_for_write(ldata, CD_MDISPS, corner_verts.size()));
  bool flipped = false;

  for (const int i : faces.index_range()) {
    const blender::IndexRange face = faces[i];
    float norsum[3] = {0.0f};

    for (const int64_t j : face) {
      add_v3_v3(norsum, nos[j]);
    }
    if (!normalize_v3(norsum)) {
      continue;
    }

    /* If average of new loop normals is opposed to face normal, flip face. */
    if (dot_v3v3(face_normals[i], norsum) < 0.0f) {
      BKE_mesh_face_flip_ex(face.start(),
                            face.size(),
                            corner_verts.data(),
                            corner_edges.data(),
                            ldata,
                            reinterpret_cast<float(*)[3]>(nos),
                            mdisp,
                            true);
      flipped = true;
    }
  }

  return flipped;
}

static void normalEditModifier_do_radial(NormalEditModifierData *enmd,
                                         const ModifierEvalContext * /*ctx*/,
                                         Object *ob,
                                         Mesh *mesh,
                                         blender::MutableSpan<blender::short2> clnors,
                                         blender::MutableSpan<blender::float3> loop_normals,
                                         const short mix_mode,
                                         const float mix_factor,
                                         const float mix_limit,
                                         const MDeformVert *dvert,
                                         const int defgrp_index,
                                         const bool use_invert_vgroup,
                                         blender::Span<blender::float3> vert_positions,
                                         const blender::Span<blender::int2> edges,
                                         blender::MutableSpan<bool> sharp_edges,
                                         blender::MutableSpan<int> corner_verts,
                                         blender::MutableSpan<int> corner_edges,
                                         const blender::OffsetIndices<int> faces)
{
  Object *ob_target = enmd->target;

  const bool do_facenors_fix = (enmd->flag & MOD_NORMALEDIT_NO_POLYNORS_FIX) == 0;

  float(*cos)[3] = static_cast<float(*)[3]>(
      MEM_malloc_arrayN(size_t(vert_positions.size()), sizeof(*cos), __func__));
  blender::Array<blender::float3> nos(corner_verts.size());
  float size[3];

  BLI_bitmap *done_verts = BLI_BITMAP_NEW(size_t(vert_positions.size()), __func__);

  generate_vert_coordinates(mesh, ob, ob_target, enmd->offset, vert_positions.size(), cos, size);

  /**
   * size gives us our spheroid coefficients `(A, B, C)`.
   * Then, we want to find out for each vert its (a, b, c) triple (proportional to (A, B, C) one).
   *
   * Ellipsoid basic equation: `(x^2/a^2) + (y^2/b^2) + (z^2/c^2) = 1`.
   * Since we want to find (a, b, c) matching this equation and proportional to (A, B, C),
   * we can do:
   * <pre>
   *     m = B / A
   *     n = C / A
   * </pre>
   *
   * hence:
   * <pre>
   *     (x^2/a^2) + (y^2/b^2) + (z^2/c^2) = 1
   *  -> b^2*c^2*x^2 + a^2*c^2*y^2 + a^2*b^2*z^2 = a^2*b^2*c^2
   *     b = ma
   *     c = na
   *  -> m^2*a^2*n^2*a^2*x^2 + a^2*n^2*a^2*y^2 + a^2*m^2*a^2*z^2 = a^2*m^2*a^2*n^2*a^2
   *  -> m^2*n^2*a^4*x^2 + n^2*a^4*y^2 + m^2*a^4*z^2 = m^2*n^2*a^6
   *  -> a^2 = (m^2*n^2*x^2 + n^2y^2 + m^2z^2) / (m^2*n^2) = x^2 + (y^2 / m^2) + (z^2 / n^2)
   *  -> b^2 = (m^2*n^2*x^2 + n^2y^2 + m^2z^2) / (n^2)     = (m^2 * x^2) + y^2 + (m^2 * z^2 / n^2)
   *  -> c^2 = (m^2*n^2*x^2 + n^2y^2 + m^2z^2) / (m^2)     = (n^2 * x^2) + (n^2 * y^2 / m^2) + z^2
   * </pre>
   *
   * All we have to do now is compute normal of the spheroid at that point:
   * <pre>
   *     n = (x / a^2, y / b^2, z / c^2)
   * </pre>
   * And we are done!
   */
  {
    const float a = size[0], b = size[1], c = size[2];
    const float m2 = (b * b) / (a * a);
    const float n2 = (c * c) / (a * a);

    /* We reuse cos to now store the ellipsoid-normal of the verts! */
    for (const int64_t i : corner_verts.index_range()) {
      const int vidx = corner_verts[i];
      float *co = cos[vidx];

      if (!BLI_BITMAP_TEST(done_verts, vidx)) {
        const float x2 = co[0] * co[0];
        const float y2 = co[1] * co[1];
        const float z2 = co[2] * co[2];
        const float a2 = x2 + (y2 / m2) + (z2 / n2);
        const float b2 = (m2 * x2) + y2 + (m2 * z2 / n2);
        const float c2 = (n2 * x2) + (n2 * y2 / m2) + z2;

        co[0] /= a2;
        co[1] /= b2;
        co[2] /= c2;
        normalize_v3(co);

        BLI_BITMAP_ENABLE(done_verts, vidx);
      }
      nos[i] = co;
    }
  }

  if (!loop_normals.is_empty()) {
    mix_normals(mix_factor,
                dvert,
                defgrp_index,
                use_invert_vgroup,
                mix_limit,
                mix_mode,
                vert_positions.size(),
                corner_verts,
                loop_normals.data(),
                nos.data());
  }

  if (do_facenors_fix &&
      faces_check_flip(
          corner_verts, corner_edges, nos.data(), &mesh->loop_data, faces, mesh->face_normals()))
  {
    BKE_mesh_tag_face_winding_changed(mesh);
  }
  const bool *sharp_faces = static_cast<const bool *>(
      CustomData_get_layer_named(&mesh->face_data, CD_PROP_BOOL, "sharp_face"));
  blender::bke::mesh::normals_loop_custom_set(vert_positions,
                                              edges,
                                              faces,
                                              corner_verts,
                                              corner_edges,
                                              mesh->vert_normals(),
                                              mesh->face_normals(),
                                              sharp_faces,
                                              sharp_edges,
                                              nos,
                                              clnors);

  MEM_freeN(cos);
  MEM_freeN(done_verts);
}

static void normalEditModifier_do_directional(NormalEditModifierData *enmd,
                                              const ModifierEvalContext * /*ctx*/,
                                              Object *ob,
                                              Mesh *mesh,
                                              blender::MutableSpan<blender::short2> clnors,
                                              blender::MutableSpan<blender::float3> loop_normals,
                                              const short mix_mode,
                                              const float mix_factor,
                                              const float mix_limit,
                                              const MDeformVert *dvert,
                                              const int defgrp_index,
                                              const bool use_invert_vgroup,
                                              const blender::Span<blender::float3> positions,
                                              const blender::Span<blender::int2> edges,
                                              blender::MutableSpan<bool> sharp_edges,
                                              blender::MutableSpan<int> corner_verts,
                                              blender::MutableSpan<int> corner_edges,
                                              const blender::OffsetIndices<int> faces)
{
  Object *ob_target = enmd->target;

  const bool do_facenors_fix = (enmd->flag & MOD_NORMALEDIT_NO_POLYNORS_FIX) == 0;
  const bool use_parallel_normals = (enmd->flag & MOD_NORMALEDIT_USE_DIRECTION_PARALLEL) != 0;

  blender::Array<blender::float3> nos(corner_verts.size());

  float target_co[3];
  int i;

  /* Get target's center coordinates in ob local coordinates. */
  float mat[4][4];

  invert_m4_m4(mat, ob->object_to_world);
  mul_m4_m4m4(mat, mat, ob_target->object_to_world);
  copy_v3_v3(target_co, mat[3]);

  if (use_parallel_normals) {
    float no[3];

    sub_v3_v3v3(no, target_co, enmd->offset);
    normalize_v3(no);

    for (i = corner_verts.size(); i--;) {
      copy_v3_v3(nos[i], no);
    }
  }
  else {
    float(*cos)[3] = static_cast<float(*)[3]>(
        MEM_malloc_arrayN(size_t(positions.size()), sizeof(*cos), __func__));
    generate_vert_coordinates(mesh, ob, ob_target, nullptr, positions.size(), cos, nullptr);

    BLI_bitmap *done_verts = BLI_BITMAP_NEW(size_t(positions.size()), __func__);

    /* We reuse cos to now store the 'to target' normal of the verts! */
    for (const int64_t i : corner_verts.index_range()) {
      const int vidx = corner_verts[i];
      float *co = cos[vidx];

      if (!BLI_BITMAP_TEST(done_verts, vidx)) {
        sub_v3_v3v3(co, target_co, co);
        normalize_v3(co);

        BLI_BITMAP_ENABLE(done_verts, vidx);
      }
      nos[i] = co;
    }

    MEM_freeN(done_verts);
    MEM_freeN(cos);
  }

  if (!loop_normals.is_empty()) {
    mix_normals(mix_factor,
                dvert,
                defgrp_index,
                use_invert_vgroup,
                mix_limit,
                mix_mode,
                positions.size(),
                corner_verts,
                loop_normals.data(),
                nos.data());
  }

  if (do_facenors_fix &&
      faces_check_flip(
          corner_verts, corner_edges, nos.data(), &mesh->loop_data, faces, mesh->face_normals()))
  {
    BKE_mesh_tag_face_winding_changed(mesh);
  }
  const bool *sharp_faces = static_cast<const bool *>(
      CustomData_get_layer_named(&mesh->face_data, CD_PROP_BOOL, "sharp_face"));
  blender::bke::mesh::normals_loop_custom_set(positions,
                                              edges,
                                              faces,
                                              corner_verts,
                                              corner_edges,
                                              mesh->vert_normals(),
                                              mesh->face_normals(),
                                              sharp_faces,
                                              sharp_edges,
                                              nos,
                                              clnors);
}

static bool is_valid_target(NormalEditModifierData *enmd)
{
  if (enmd->mode == MOD_NORMALEDIT_MODE_RADIAL) {
    return true;
  }
  if ((enmd->mode == MOD_NORMALEDIT_MODE_DIRECTIONAL) && enmd->target) {
    return true;
  }
  return false;
}

static bool is_valid_target_with_error(const Object *ob, NormalEditModifierData *enmd)
{
  if (is_valid_target(enmd)) {
    return true;
  }
  BKE_modifier_set_error(ob, (ModifierData *)enmd, "Invalid target settings");
  return false;
}

static Mesh *normalEditModifier_do(NormalEditModifierData *enmd,
                                   const ModifierEvalContext *ctx,
                                   Object *ob,
                                   Mesh *mesh)
{
  using namespace blender;
  const bool use_invert_vgroup = ((enmd->flag & MOD_NORMALEDIT_INVERT_VGROUP) != 0);
  const bool use_current_clnors = !((enmd->mix_mode == MOD_NORMALEDIT_MIX_COPY) &&
                                    (enmd->mix_factor == 1.0f) && (enmd->defgrp_name[0] == '\0') &&
                                    (enmd->mix_limit == float(M_PI)));

  /* Do not run that modifier at all if auto-smooth is disabled! */
  if (!is_valid_target_with_error(ctx->object, enmd) || mesh->totloop == 0) {
    return mesh;
  }

  /* XXX TODO(Rohan Rathi):
   * Once we fully switch to Mesh evaluation of modifiers,
   * we can expect to get that flag from the COW copy.
   * But for now, it is lost in the DM intermediate step,
   * so we need to directly check orig object's data. */
#if 0
  if (!(mesh->flag & ME_AUTOSMOOTH))
#else
  if (!(((Mesh *)ob->data)->flag & ME_AUTOSMOOTH))
#endif
  {
    BKE_modifier_set_error(
        ob, (ModifierData *)enmd, "Enable 'Auto Smooth' in Object Data Properties");
    return mesh;
  }

  Mesh *result;
  if (mesh->edges().data() == ((Mesh *)ob->data)->edges().data()) {
    /* We need to duplicate data here, otherwise setting custom normals
     * (which may also affect sharp edges) could
     * modify original mesh, see #43671. */
    result = (Mesh *)BKE_id_copy_ex(nullptr, &mesh->id, nullptr, LIB_ID_COPY_LOCALIZE);
  }
  else {
    result = mesh;
  }

  const blender::Span<blender::float3> positions = result->vert_positions();
  const blender::Span<int2> edges = result->edges();
  const OffsetIndices faces = result->faces();
  blender::MutableSpan<int> corner_verts = result->corner_verts_for_write();
  blender::MutableSpan<int> corner_edges = result->corner_edges_for_write();

  int defgrp_index;
  const MDeformVert *dvert;

  blender::Array<blender::float3> loop_normals;

  CustomData *ldata = &result->loop_data;

  bke::MutableAttributeAccessor attributes = result->attributes_for_write();
  bke::SpanAttributeWriter<bool> sharp_edges = attributes.lookup_or_add_for_write_span<bool>(
      "sharp_edge", ATTR_DOMAIN_EDGE);

  blender::short2 *clnors = static_cast<blender::short2 *>(
      CustomData_get_layer_for_write(ldata, CD_CUSTOMLOOPNORMAL, corner_verts.size()));
  if (use_current_clnors) {
    clnors = static_cast<blender::short2 *>(
        CustomData_get_layer_for_write(ldata, CD_CUSTOMLOOPNORMAL, corner_verts.size()));
    loop_normals.reinitialize(corner_verts.size());
    const bool *sharp_faces = static_cast<const bool *>(
        CustomData_get_layer_named(&result->face_data, CD_PROP_BOOL, "sharp_face"));
    blender::bke::mesh::normals_calc_loop(positions,
                                          edges,
                                          faces,
                                          corner_verts,
                                          corner_edges,
                                          {},
                                          result->vert_normals(),
                                          result->face_normals(),
                                          sharp_edges.span.data(),
                                          sharp_faces,
                                          clnors,
                                          true,
                                          result->smoothresh,
                                          nullptr,
                                          loop_normals);
  }

  if (clnors == nullptr) {
    clnors = static_cast<blender::short2 *>(
        CustomData_add_layer(ldata, CD_CUSTOMLOOPNORMAL, CD_SET_DEFAULT, corner_verts.size()));
  }

  MOD_get_vgroup(ob, result, enmd->defgrp_name, &dvert, &defgrp_index);

  if (enmd->mode == MOD_NORMALEDIT_MODE_RADIAL) {
    normalEditModifier_do_radial(enmd,
                                 ctx,
                                 ob,
                                 result,
                                 {clnors, result->totloop},
                                 loop_normals,
                                 enmd->mix_mode,
                                 enmd->mix_factor,
                                 enmd->mix_limit,
                                 dvert,
                                 defgrp_index,
                                 use_invert_vgroup,
                                 positions,
                                 edges,
                                 sharp_edges.span,
                                 corner_verts,
                                 corner_edges,
                                 faces);
  }
  else if (enmd->mode == MOD_NORMALEDIT_MODE_DIRECTIONAL) {
    normalEditModifier_do_directional(enmd,
                                      ctx,
                                      ob,
                                      result,
                                      {clnors, result->totloop},
                                      loop_normals,
                                      enmd->mix_mode,
                                      enmd->mix_factor,
                                      enmd->mix_limit,
                                      dvert,
                                      defgrp_index,
                                      use_invert_vgroup,
                                      positions,
                                      edges,
                                      sharp_edges.span,
                                      corner_verts,
                                      corner_edges,
                                      faces);
  }

  result->runtime->is_original_bmesh = false;

  sharp_edges.finish();

  return result;
}

static void init_data(ModifierData *md)
{
  NormalEditModifierData *enmd = (NormalEditModifierData *)md;

  BLI_assert(MEMCMP_STRUCT_AFTER_IS_ZERO(enmd, modifier));

  MEMCPY_STRUCT_AFTER(enmd, DNA_struct_default_get(NormalEditModifierData), modifier);
}

static void required_data_mask(ModifierData *md, CustomData_MeshMasks *r_cddata_masks)
{
  NormalEditModifierData *enmd = (NormalEditModifierData *)md;

  r_cddata_masks->lmask |= CD_MASK_CUSTOMLOOPNORMAL;

  /* Ask for vertex-groups if we need them. */
  if (enmd->defgrp_name[0] != '\0') {
    r_cddata_masks->vmask |= CD_MASK_MDEFORMVERT;
  }
}

static bool depends_on_normals(ModifierData * /*md*/)
{
  return true;
}

static void foreach_ID_link(ModifierData *md, Object *ob, IDWalkFunc walk, void *user_data)
{
  NormalEditModifierData *enmd = (NormalEditModifierData *)md;

  walk(user_data, ob, (ID **)&enmd->target, IDWALK_CB_NOP);
}

static bool is_disabled(const Scene * /*scene*/, ModifierData *md, bool /*use_render_params*/)
{
  NormalEditModifierData *enmd = (NormalEditModifierData *)md;

  return !is_valid_target(enmd);
}

static void update_depsgraph(ModifierData *md, const ModifierUpdateDepsgraphContext *ctx)
{
  NormalEditModifierData *enmd = (NormalEditModifierData *)md;
  if (enmd->target) {
    DEG_add_object_relation(ctx->node, enmd->target, DEG_OB_COMP_TRANSFORM, "NormalEdit Modifier");
    DEG_add_depends_on_transform_relation(ctx->node, "NormalEdit Modifier");
  }
}

static Mesh *modify_mesh(ModifierData *md, const ModifierEvalContext *ctx, Mesh *mesh)
{
  return normalEditModifier_do((NormalEditModifierData *)md, ctx, ctx->object, mesh);
}

static void panel_draw(const bContext * /*C*/, Panel *panel)
{
  uiLayout *row, *col; /*bfa, added *row*/
  uiLayout *layout = panel->layout;

  PointerRNA ob_ptr;
  PointerRNA *ptr = modifier_panel_get_property_pointers(panel, &ob_ptr);

  int mode = RNA_enum_get(ptr, "mode");

  uiItemR(layout, ptr, "mode", UI_ITEM_R_EXPAND, nullptr, ICON_NONE);

  uiLayoutSetPropSep(layout, true);

  uiItemR(layout, ptr, "target", UI_ITEM_NONE, nullptr, ICON_NONE);

  col = uiLayoutColumn(layout, false);
  uiLayoutSetActive(col, mode == MOD_NORMALEDIT_MODE_DIRECTIONAL);
<<<<<<< HEAD

  /*------------------- bfa - original props */
  // uiItemR(col, ptr, "use_direction_parallel", 0, nullptr, ICON_NONE);

  col = uiLayoutColumn(layout, true);
  row = uiLayoutRow(col, true);
  uiLayoutSetPropSep(row, false); /* bfa - use_property_split = False */
  uiItemR(row, ptr, "use_direction_parallel", 0, nullptr, ICON_NONE);
  uiItemDecoratorR(row, ptr, "use_direction_parallel", 0); /*bfa - decorator*/

  /* ------------ end bfa */
=======
  uiItemR(col, ptr, "use_direction_parallel", UI_ITEM_NONE, nullptr, ICON_NONE);
>>>>>>> c2bf0eed

  modifier_panel_end(layout, ptr);
}

/* This panel could be open by default, but it isn't currently. */
static void mix_mode_panel_draw(const bContext * /*C*/, Panel *panel)
{
  uiLayout *row;
  uiLayout *layout = panel->layout;

  PointerRNA ob_ptr;
  PointerRNA *ptr = modifier_panel_get_property_pointers(panel, &ob_ptr);

  uiLayoutSetPropSep(layout, true);

  uiItemR(layout, ptr, "mix_mode", UI_ITEM_NONE, nullptr, ICON_NONE);
  uiItemR(layout, ptr, "mix_factor", UI_ITEM_NONE, nullptr, ICON_NONE);

  modifier_vgroup_ui(layout, ptr, &ob_ptr, "vertex_group", "invert_vertex_group", nullptr);

  row = uiLayoutRow(layout, true);
  uiItemR(row, ptr, "mix_limit", UI_ITEM_NONE, nullptr, ICON_NONE);
  uiItemR(row,
          ptr,
          "no_polynors_fix",
          UI_ITEM_NONE,
          "",
          (RNA_boolean_get(ptr, "no_polynors_fix") ? ICON_LOCKED : ICON_UNLOCKED));
}

static void offset_panel_draw(const bContext * /*C*/, Panel *panel)
{
  uiLayout *layout = panel->layout;

  PointerRNA *ptr = modifier_panel_get_property_pointers(panel, nullptr);

  int mode = RNA_enum_get(ptr, "mode");
  PointerRNA target_ptr = RNA_pointer_get(ptr, "target");
  bool needs_object_offset = (mode == MOD_NORMALEDIT_MODE_RADIAL &&
                              RNA_pointer_is_null(&target_ptr)) ||
                             (mode == MOD_NORMALEDIT_MODE_DIRECTIONAL &&
                              RNA_boolean_get(ptr, "use_direction_parallel"));

  uiLayoutSetPropSep(layout, true);

  uiLayoutSetActive(layout, needs_object_offset);
  uiItemR(layout, ptr, "offset", UI_ITEM_NONE, nullptr, ICON_NONE);
}

static void panel_register(ARegionType *region_type)
{
  PanelType *panel_type = modifier_panel_register(
      region_type, eModifierType_NormalEdit, panel_draw);
  modifier_subpanel_register(region_type, "mix", "Mix", nullptr, mix_mode_panel_draw, panel_type);
  modifier_subpanel_register(
      region_type, "offset", "Offset", nullptr, offset_panel_draw, panel_type);
}

ModifierTypeInfo modifierType_NormalEdit = {
    /*idname*/ "NormalEdit",
    /*name*/ N_("NormalEdit"),
    /*struct_name*/ "NormalEditModifierData",
    /*struct_size*/ sizeof(NormalEditModifierData),
    /*srna*/ &RNA_NormalEditModifier,
    /*type*/ eModifierTypeType_Constructive,
    /*flags*/ eModifierTypeFlag_AcceptsMesh | eModifierTypeFlag_SupportsMapping |
        eModifierTypeFlag_SupportsEditmode | eModifierTypeFlag_EnableInEditmode,
    /*icon*/ ICON_MOD_NORMALEDIT,

    /*copy_data*/ BKE_modifier_copydata_generic,

    /*deform_verts*/ nullptr,
    /*deform_matrices*/ nullptr,
    /*deform_verts_EM*/ nullptr,
    /*deform_matrices_EM*/ nullptr,
    /*modify_mesh*/ modify_mesh,
    /*modify_geometry_set*/ nullptr,

    /*init_data*/ init_data,
    /*required_data_mask*/ required_data_mask,
    /*free_data*/ nullptr,
    /*is_disabled*/ is_disabled,
    /*update_depsgraph*/ update_depsgraph,
    /*depends_on_time*/ nullptr,
    /*depends_on_normals*/ depends_on_normals,
    /*foreach_ID_link*/ foreach_ID_link,
    /*foreach_tex_link*/ nullptr,
    /*free_runtime_data*/ nullptr,
    /*panel_register*/ panel_register,
    /*blend_write*/ nullptr,
    /*blend_read*/ nullptr,
};<|MERGE_RESOLUTION|>--- conflicted
+++ resolved
@@ -687,21 +687,17 @@
 
   col = uiLayoutColumn(layout, false);
   uiLayoutSetActive(col, mode == MOD_NORMALEDIT_MODE_DIRECTIONAL);
-<<<<<<< HEAD
 
   /*------------------- bfa - original props */
-  // uiItemR(col, ptr, "use_direction_parallel", 0, nullptr, ICON_NONE);
+  // uiItemR(col, ptr, "use_direction_parallel", UI_ITEM_NONE, nullptr, ICON_NONE);
 
   col = uiLayoutColumn(layout, true);
   row = uiLayoutRow(col, true);
   uiLayoutSetPropSep(row, false); /* bfa - use_property_split = False */
-  uiItemR(row, ptr, "use_direction_parallel", 0, nullptr, ICON_NONE);
+  uiItemR(row, ptr, "use_direction_parallel", UI_ITEM_NONE, nullptr, ICON_NONE);
   uiItemDecoratorR(row, ptr, "use_direction_parallel", 0); /*bfa - decorator*/
 
   /* ------------ end bfa */
-=======
-  uiItemR(col, ptr, "use_direction_parallel", UI_ITEM_NONE, nullptr, ICON_NONE);
->>>>>>> c2bf0eed
 
   modifier_panel_end(layout, ptr);
 }
