/* SPDX-FileCopyrightText: 2023 Blender Authors
 *
 * SPDX-License-Identifier: GPL-2.0-or-later */

/** \file
 * \ingroup modifiers
 */

#include <cstring>

#include "MEM_guardedalloc.h"

#include "BLI_utildefines.h"

#include "BLI_bitmap.h"
#include "BLI_math_matrix.h"
#include "BLI_math_vector.h"

#include "BLT_translation.hh"

#include "DNA_defaults.h"
#include "DNA_mesh_types.h"
#include "DNA_object_types.h"
#include "DNA_screen_types.h"

#include "BKE_attribute.hh"
#include "BKE_customdata.hh"
#include "BKE_deform.hh"
#include "BKE_lib_id.hh"
#include "BKE_lib_query.hh"
#include "BKE_mesh.hh"

#include "UI_interface.hh"
#include "UI_resources.hh"

#include "RNA_access.hh"
#include "RNA_prototypes.hh"

#include "MOD_ui_common.hh"
#include "MOD_util.hh"

static void generate_vert_coordinates(Mesh *mesh,
                                      Object *ob,
                                      Object *ob_center,
                                      const float offset[3],
                                      const int verts_num,
                                      float (*r_cos)[3],
                                      float r_size[3])
{
  using namespace blender;
  float min_co[3], max_co[3];
  float diff[3];
  bool do_diff = false;

  INIT_MINMAX(min_co, max_co);

  const Span<float3> positions = mesh->vert_positions();
  for (int i = 0; i < mesh->verts_num; i++) {
    copy_v3_v3(r_cos[i], positions[i]);
    if (r_size != nullptr && ob_center == nullptr) {
      minmax_v3v3_v3(min_co, max_co, r_cos[i]);
    }
  }

  /* Get size (i.e. deformation of the spheroid generating normals),
   * either from target object, or geometry. */
  if (r_size != nullptr) {
    if (ob_center != nullptr) {
      /* Using 'scale' as 'size' here. The input object is typically an empty
       * who's scale is used to define an ellipsoid instead of a simple sphere. */

      /* Not we are not interested in signs here - they are even troublesome actually,
       * due to security clamping! */
      abs_v3_v3(r_size, ob_center->scale);
    }
    else {
      /* Set size. */
      sub_v3_v3v3(r_size, max_co, min_co);
    }

    /* Error checks - we do not want one or more of our sizes to be null! */
    if (is_zero_v3(r_size)) {
      r_size[0] = r_size[1] = r_size[2] = 1.0f;
    }
    else {
      CLAMP_MIN(r_size[0], FLT_EPSILON);
      CLAMP_MIN(r_size[1], FLT_EPSILON);
      CLAMP_MIN(r_size[2], FLT_EPSILON);
    }
  }

  if (ob_center != nullptr) {
    float inv_obmat[4][4];

    /* Translate our coordinates so that center of ob_center is at (0, 0, 0). */
    /* Get ob_center (world) coordinates in ob local coordinates.
     * No need to take into account ob_center's space here, see #44027. */
    invert_m4_m4(inv_obmat, ob->object_to_world().ptr());
    mul_v3_m4v3(diff, inv_obmat, ob_center->object_to_world().location());
    negate_v3(diff);

    do_diff = true;
  }
  else if (offset != nullptr && !is_zero_v3(offset)) {
    negate_v3_v3(diff, offset);

    do_diff = true;
  }
  /* Else, no need to change coordinates! */

  if (do_diff) {
    int i = verts_num;
    while (i--) {
      add_v3_v3(r_cos[i], diff);
    }
  }
}

/* Note this modifies nos_new in-place. */
static void mix_normals(const float mix_factor,
                        const MDeformVert *dvert,
                        const int defgrp_index,
                        const bool use_invert_vgroup,
                        const float mix_limit,
                        const short mix_mode,
                        const int verts_num,
                        const blender::Span<int> corner_verts,
                        blender::float3 *nos_old,
                        blender::float3 *nos_new)
{
  /* Mix with org normals... */
  float *facs = nullptr, *wfac;
  blender::float3 *no_new, *no_old;
  int i;

  if (dvert) {
    facs = static_cast<float *>(
        MEM_malloc_arrayN(size_t(corner_verts.size()), sizeof(*facs), __func__));
    BKE_defvert_extract_vgroup_to_loopweights(dvert,
                                              defgrp_index,
                                              verts_num,
                                              corner_verts.data(),
                                              corner_verts.size(),
                                              use_invert_vgroup,
                                              facs);
  }

  for (i = corner_verts.size(), no_new = nos_new, no_old = nos_old, wfac = facs; i--;
       no_new++, no_old++, wfac++)
  {
    const float fac = facs ? *wfac * mix_factor : mix_factor;

    switch (mix_mode) {
      case MOD_NORMALEDIT_MIX_ADD:
        add_v3_v3(*no_new, *no_old);
        normalize_v3(*no_new);
        break;
      case MOD_NORMALEDIT_MIX_SUB:
        sub_v3_v3(*no_new, *no_old);
        normalize_v3(*no_new);
        break;
      case MOD_NORMALEDIT_MIX_MUL:
        mul_v3_v3(*no_new, *no_old);
        normalize_v3(*no_new);
        break;
      case MOD_NORMALEDIT_MIX_COPY:
        break;
    }

    interp_v3_v3v3_slerp_safe(
        *no_new,
        *no_old,
        *no_new,
        (mix_limit < float(M_PI)) ? min_ff(fac, mix_limit / angle_v3v3(*no_new, *no_old)) : fac);
  }

  MEM_SAFE_FREE(facs);
}

/* Check face normals and new loop normals are compatible, otherwise flip faces
 * (and invert matching face normals). */
static void faces_check_flip(Mesh &mesh,
                             blender::MutableSpan<blender::float3> nos,
                             const blender::Span<blender::float3> face_normals)
{
  using namespace blender;
  const OffsetIndices faces = mesh.faces();
  IndexMaskMemory memory;
  const IndexMask faces_to_flip = IndexMask::from_predicate(
      faces.index_range(), GrainSize(1024), memory, [&](const int i) {
        const blender::IndexRange face = faces[i];
        float norsum[3] = {0.0f};

        for (const int64_t j : face) {
          add_v3_v3(norsum, nos[j]);
        }
        if (!normalize_v3(norsum)) {
          return false;
        }

        /* If average of new loop normals is opposed to face normal, flip face. */
        if (dot_v3v3(face_normals[i], norsum) < 0.0f) {
          nos.slice(faces[i].drop_front(1)).reverse();
          return true;
        }
        return false;
      });

  bke::mesh_flip_faces(mesh, faces_to_flip);
}

static void normalEditModifier_do_radial(NormalEditModifierData *enmd,
                                         const ModifierEvalContext * /*ctx*/,
                                         Object *ob,
                                         Mesh *mesh,
                                         blender::MutableSpan<blender::short2> clnors,
                                         blender::MutableSpan<blender::float3> corner_normals,
                                         const short mix_mode,
                                         const float mix_factor,
                                         const float mix_limit,
                                         const MDeformVert *dvert,
                                         const int defgrp_index,
                                         const bool use_invert_vgroup,
                                         blender::Span<blender::float3> vert_positions,
                                         const blender::Span<blender::int2> edges,
                                         blender::MutableSpan<bool> sharp_edges,
                                         blender::MutableSpan<int> corner_verts,
                                         blender::MutableSpan<int> corner_edges,
                                         const blender::OffsetIndices<int> faces)
{
  using namespace blender;
  Object *ob_target = enmd->target;

  const bool do_facenors_fix = (enmd->flag & MOD_NORMALEDIT_NO_POLYNORS_FIX) == 0;

  float(*cos)[3] = static_cast<float(*)[3]>(
      MEM_malloc_arrayN(size_t(vert_positions.size()), sizeof(*cos), __func__));
  blender::Array<blender::float3> nos(corner_verts.size());
  float size[3];

  BLI_bitmap *done_verts = BLI_BITMAP_NEW(size_t(vert_positions.size()), __func__);

  generate_vert_coordinates(mesh, ob, ob_target, enmd->offset, vert_positions.size(), cos, size);

  /**
   * size gives us our spheroid coefficients `(A, B, C)`.
   * Then, we want to find out for each vert its (a, b, c) triple (proportional to (A, B, C) one).
   *
   * Ellipsoid basic equation: `(x^2/a^2) + (y^2/b^2) + (z^2/c^2) = 1`.
   * Since we want to find (a, b, c) matching this equation and proportional to (A, B, C),
   * we can do:
   * <pre>
   *     m = B / A
   *     n = C / A
   * </pre>
   *
   * hence:
   * <pre>
   *     (x^2/a^2) + (y^2/b^2) + (z^2/c^2) = 1
   *  -> b^2*c^2*x^2 + a^2*c^2*y^2 + a^2*b^2*z^2 = a^2*b^2*c^2
   *     b = ma
   *     c = na
   *  -> m^2*a^2*n^2*a^2*x^2 + a^2*n^2*a^2*y^2 + a^2*m^2*a^2*z^2 = a^2*m^2*a^2*n^2*a^2
   *  -> m^2*n^2*a^4*x^2 + n^2*a^4*y^2 + m^2*a^4*z^2 = m^2*n^2*a^6
   *  -> a^2 = (m^2*n^2*x^2 + n^2y^2 + m^2z^2) / (m^2*n^2) = x^2 + (y^2 / m^2) + (z^2 / n^2)
   *  -> b^2 = (m^2*n^2*x^2 + n^2y^2 + m^2z^2) / (n^2)     = (m^2 * x^2) + y^2 + (m^2 * z^2 / n^2)
   *  -> c^2 = (m^2*n^2*x^2 + n^2y^2 + m^2z^2) / (m^2)     = (n^2 * x^2) + (n^2 * y^2 / m^2) + z^2
   * </pre>
   *
   * All we have to do now is compute normal of the spheroid at that point:
   * <pre>
   *     n = (x / a^2, y / b^2, z / c^2)
   * </pre>
   * And we are done!
   */
  {
    const float a = size[0], b = size[1], c = size[2];
    const float m2 = (b * b) / (a * a);
    const float n2 = (c * c) / (a * a);

    /* We reuse cos to now store the ellipsoid-normal of the verts! */
    for (const int64_t i : corner_verts.index_range()) {
      const int vidx = corner_verts[i];
      float *co = cos[vidx];

      if (!BLI_BITMAP_TEST(done_verts, vidx)) {
        const float x2 = co[0] * co[0];
        const float y2 = co[1] * co[1];
        const float z2 = co[2] * co[2];
        const float a2 = x2 + (y2 / m2) + (z2 / n2);
        const float b2 = (m2 * x2) + y2 + (m2 * z2 / n2);
        const float c2 = (n2 * x2) + (n2 * y2 / m2) + z2;

        co[0] /= a2;
        co[1] /= b2;
        co[2] /= c2;
        normalize_v3(co);

        BLI_BITMAP_ENABLE(done_verts, vidx);
      }
      nos[i] = co;
    }
  }

  if (!corner_normals.is_empty()) {
    mix_normals(mix_factor,
                dvert,
                defgrp_index,
                use_invert_vgroup,
                mix_limit,
                mix_mode,
                vert_positions.size(),
                corner_verts,
                corner_normals.data(),
                nos.data());
  }

  if (do_facenors_fix) {
    faces_check_flip(*mesh, nos, mesh->face_normals());
  }
  const bke::AttributeAccessor attributes = mesh->attributes();
  const VArraySpan sharp_faces = *attributes.lookup<bool>("sharp_face", bke::AttrDomain::Face);
  bke::mesh::normals_corner_custom_set(vert_positions,
                                       edges,
                                       faces,
                                       corner_verts,
                                       corner_edges,
                                       mesh->vert_normals(),
                                       mesh->face_normals(),
                                       sharp_faces,
                                       sharp_edges,
                                       nos,
                                       clnors);

  MEM_freeN(cos);
  MEM_freeN(done_verts);
}

static void normalEditModifier_do_directional(NormalEditModifierData *enmd,
                                              const ModifierEvalContext * /*ctx*/,
                                              Object *ob,
                                              Mesh *mesh,
                                              blender::MutableSpan<blender::short2> clnors,
                                              blender::MutableSpan<blender::float3> corner_normals,
                                              const short mix_mode,
                                              const float mix_factor,
                                              const float mix_limit,
                                              const MDeformVert *dvert,
                                              const int defgrp_index,
                                              const bool use_invert_vgroup,
                                              const blender::Span<blender::float3> positions,
                                              const blender::Span<blender::int2> edges,
                                              blender::MutableSpan<bool> sharp_edges,
                                              blender::MutableSpan<int> corner_verts,
                                              blender::MutableSpan<int> corner_edges,
                                              const blender::OffsetIndices<int> faces)
{
  using namespace blender;
  Object *ob_target = enmd->target;

  const bool do_facenors_fix = (enmd->flag & MOD_NORMALEDIT_NO_POLYNORS_FIX) == 0;
  const bool use_parallel_normals = (enmd->flag & MOD_NORMALEDIT_USE_DIRECTION_PARALLEL) != 0;

  blender::Array<blender::float3> nos(corner_verts.size());

  float target_co[3];
  int i;

  /* Get target's center coordinates in ob local coordinates. */
  float mat[4][4];

  invert_m4_m4(mat, ob->object_to_world().ptr());
  mul_m4_m4m4(mat, mat, ob_target->object_to_world().ptr());
  copy_v3_v3(target_co, mat[3]);

  if (use_parallel_normals) {
    float no[3];

    sub_v3_v3v3(no, target_co, enmd->offset);
    normalize_v3(no);

    for (i = corner_verts.size(); i--;) {
      copy_v3_v3(nos[i], no);
    }
  }
  else {
    float(*cos)[3] = static_cast<float(*)[3]>(
        MEM_malloc_arrayN(size_t(positions.size()), sizeof(*cos), __func__));
    generate_vert_coordinates(mesh, ob, ob_target, nullptr, positions.size(), cos, nullptr);

    BLI_bitmap *done_verts = BLI_BITMAP_NEW(size_t(positions.size()), __func__);

    /* We reuse cos to now store the 'to target' normal of the verts! */
    for (const int64_t i : corner_verts.index_range()) {
      const int vidx = corner_verts[i];
      float *co = cos[vidx];

      if (!BLI_BITMAP_TEST(done_verts, vidx)) {
        sub_v3_v3v3(co, target_co, co);
        normalize_v3(co);

        BLI_BITMAP_ENABLE(done_verts, vidx);
      }
      nos[i] = co;
    }

    MEM_freeN(done_verts);
    MEM_freeN(cos);
  }

  if (!corner_normals.is_empty()) {
    mix_normals(mix_factor,
                dvert,
                defgrp_index,
                use_invert_vgroup,
                mix_limit,
                mix_mode,
                positions.size(),
                corner_verts,
                corner_normals.data(),
                nos.data());
  }

  if (do_facenors_fix) {
    faces_check_flip(*mesh, nos, mesh->face_normals());
  }
  const bke::AttributeAccessor attributes = mesh->attributes();
  const VArraySpan sharp_faces = *attributes.lookup<bool>("sharp_face", bke::AttrDomain::Face);
  bke::mesh::normals_corner_custom_set(positions,
                                       edges,
                                       faces,
                                       corner_verts,
                                       corner_edges,
                                       mesh->vert_normals(),
                                       mesh->face_normals(),
                                       sharp_faces,
                                       sharp_edges,
                                       nos,
                                       clnors);
}

static bool is_valid_target(NormalEditModifierData *enmd)
{
  if (enmd->mode == MOD_NORMALEDIT_MODE_RADIAL) {
    return true;
  }
  if ((enmd->mode == MOD_NORMALEDIT_MODE_DIRECTIONAL) && enmd->target) {
    return true;
  }
  return false;
}

static bool is_valid_target_with_error(const Object *ob, NormalEditModifierData *enmd)
{
  if (is_valid_target(enmd)) {
    return true;
  }
  BKE_modifier_set_error(ob, (ModifierData *)enmd, "Invalid target settings");
  return false;
}

static Mesh *normalEditModifier_do(NormalEditModifierData *enmd,
                                   const ModifierEvalContext *ctx,
                                   Object *ob,
                                   Mesh *mesh)
{
  using namespace blender;
  const bool use_invert_vgroup = ((enmd->flag & MOD_NORMALEDIT_INVERT_VGROUP) != 0);
  const bool use_current_clnors = !((enmd->mix_mode == MOD_NORMALEDIT_MIX_COPY) &&
                                    (enmd->mix_factor == 1.0f) && (enmd->defgrp_name[0] == '\0') &&
                                    (enmd->mix_limit == float(M_PI)));

  /* Do not run that modifier at all if auto-smooth is disabled! */
  if (!is_valid_target_with_error(ctx->object, enmd) || mesh->corners_num == 0) {
    return mesh;
  }

  Mesh *result;
  if (mesh->edges().data() == ((Mesh *)ob->data)->edges().data()) {
    /* We need to duplicate data here, otherwise setting custom normals
     * (which may also affect sharp edges) could
     * modify original mesh, see #43671. */
    result = (Mesh *)BKE_id_copy_ex(nullptr, &mesh->id, nullptr, LIB_ID_COPY_LOCALIZE);
  }
  else {
    result = mesh;
  }

  const blender::Span<blender::float3> positions = result->vert_positions();
  const blender::Span<int2> edges = result->edges();
  const OffsetIndices faces = result->faces();
  blender::MutableSpan<int> corner_verts = result->corner_verts_for_write();
  blender::MutableSpan<int> corner_edges = result->corner_edges_for_write();

  int defgrp_index;
  const MDeformVert *dvert;

  blender::Array<blender::float3> corner_normals;

  bke::MutableAttributeAccessor attributes = result->attributes_for_write();
  bke::SpanAttributeWriter<bool> sharp_edges = attributes.lookup_or_add_for_write_span<bool>(
      "sharp_edge", bke::AttrDomain::Edge);

  bke::SpanAttributeWriter custom_nors_dst = attributes.lookup_or_add_for_write_span<short2>(
      "custom_normal", bke::AttrDomain::Corner);
  if (!custom_nors_dst) {
    return result;
  }
  if (use_current_clnors) {
    corner_normals.reinitialize(corner_verts.size());
    const VArraySpan sharp_faces = *attributes.lookup<bool>("sharp_face", bke::AttrDomain::Face);
    blender::bke::mesh::normals_calc_corners(positions,
                                             edges,
                                             faces,
                                             corner_verts,
                                             corner_edges,
                                             result->corner_to_face_map(),
                                             result->vert_normals(),
                                             result->face_normals(),
                                             sharp_edges.span,
                                             sharp_faces,
                                             custom_nors_dst.span,
                                             nullptr,
                                             corner_normals);
  }

  MOD_get_vgroup(ob, result, enmd->defgrp_name, &dvert, &defgrp_index);

  if (enmd->mode == MOD_NORMALEDIT_MODE_RADIAL) {
    normalEditModifier_do_radial(enmd,
                                 ctx,
                                 ob,
                                 result,
                                 custom_nors_dst.span,
                                 corner_normals,
                                 enmd->mix_mode,
                                 enmd->mix_factor,
                                 enmd->mix_limit,
                                 dvert,
                                 defgrp_index,
                                 use_invert_vgroup,
                                 positions,
                                 edges,
                                 sharp_edges.span,
                                 corner_verts,
                                 corner_edges,
                                 faces);
  }
  else if (enmd->mode == MOD_NORMALEDIT_MODE_DIRECTIONAL) {
    normalEditModifier_do_directional(enmd,
                                      ctx,
                                      ob,
                                      result,
                                      custom_nors_dst.span,
                                      corner_normals,
                                      enmd->mix_mode,
                                      enmd->mix_factor,
                                      enmd->mix_limit,
                                      dvert,
                                      defgrp_index,
                                      use_invert_vgroup,
                                      positions,
                                      edges,
                                      sharp_edges.span,
                                      corner_verts,
                                      corner_edges,
                                      faces);
  }

  result->runtime->is_original_bmesh = false;

  custom_nors_dst.finish();
  sharp_edges.finish();

  return result;
}

static void init_data(ModifierData *md)
{
  NormalEditModifierData *enmd = (NormalEditModifierData *)md;

  BLI_assert(MEMCMP_STRUCT_AFTER_IS_ZERO(enmd, modifier));

  MEMCPY_STRUCT_AFTER(enmd, DNA_struct_default_get(NormalEditModifierData), modifier);
}

static void required_data_mask(ModifierData *md, CustomData_MeshMasks *r_cddata_masks)
{
  NormalEditModifierData *enmd = (NormalEditModifierData *)md;

  /* Ask for vertex-groups if we need them. */
  if (enmd->defgrp_name[0] != '\0') {
    r_cddata_masks->vmask |= CD_MASK_MDEFORMVERT;
  }
}

static void foreach_ID_link(ModifierData *md, Object *ob, IDWalkFunc walk, void *user_data)
{
  NormalEditModifierData *enmd = (NormalEditModifierData *)md;

  walk(user_data, ob, (ID **)&enmd->target, IDWALK_CB_NOP);
}

static bool is_disabled(const Scene * /*scene*/, ModifierData *md, bool /*use_render_params*/)
{
  NormalEditModifierData *enmd = (NormalEditModifierData *)md;

  return !is_valid_target(enmd);
}

static void update_depsgraph(ModifierData *md, const ModifierUpdateDepsgraphContext *ctx)
{
  NormalEditModifierData *enmd = (NormalEditModifierData *)md;
  if (enmd->target) {
    DEG_add_object_relation(ctx->node, enmd->target, DEG_OB_COMP_TRANSFORM, "NormalEdit Modifier");
    DEG_add_depends_on_transform_relation(ctx->node, "NormalEdit Modifier");
  }
}

static Mesh *modify_mesh(ModifierData *md, const ModifierEvalContext *ctx, Mesh *mesh)
{
  return normalEditModifier_do((NormalEditModifierData *)md, ctx, ctx->object, mesh);
}

static void panel_draw(const bContext * /*C*/, Panel *panel)
{
  uiLayout *row, *col; /*bfa, added *row*/
  uiLayout *layout = panel->layout;

  PointerRNA ob_ptr;
  PointerRNA *ptr = modifier_panel_get_property_pointers(panel, &ob_ptr);

  int mode = RNA_enum_get(ptr, "mode");

  uiItemR(layout, ptr, "mode", UI_ITEM_R_EXPAND, std::nullopt, ICON_NONE);

  uiLayoutSetPropSep(layout, true);

  uiItemR(layout, ptr, "target", UI_ITEM_NONE, std::nullopt, ICON_NONE);

  col = uiLayoutColumn(layout, false);
  uiLayoutSetActive(col, mode == MOD_NORMALEDIT_MODE_DIRECTIONAL);
<<<<<<< HEAD

  /*------------------- bfa - original props */
  // uiItemR(col, ptr, "use_direction_parallel", UI_ITEM_NONE, nullptr, ICON_NONE);

  col = uiLayoutColumn(layout, true);
  row = uiLayoutRow(col, true);
  uiLayoutSetPropSep(row, false); /* bfa - use_property_split = False */
  uiItemR(row, ptr, "use_direction_parallel", UI_ITEM_NONE, nullptr, ICON_NONE);
  uiItemDecoratorR(row, ptr, "use_direction_parallel", 0); /*bfa - decorator*/

  /* ------------ end bfa */
=======
  uiItemR(col, ptr, "use_direction_parallel", UI_ITEM_NONE, std::nullopt, ICON_NONE);
>>>>>>> 4c70f6f0

  modifier_panel_end(layout, ptr);
}

/* This panel could be open by default, but it isn't currently. */
static void mix_mode_panel_draw(const bContext * /*C*/, Panel *panel)
{
  uiLayout *row;
  uiLayout *layout = panel->layout;

  PointerRNA ob_ptr;
  PointerRNA *ptr = modifier_panel_get_property_pointers(panel, &ob_ptr);

  uiLayoutSetPropSep(layout, true);

  uiItemR(layout, ptr, "mix_mode", UI_ITEM_NONE, std::nullopt, ICON_NONE);
  uiItemR(layout, ptr, "mix_factor", UI_ITEM_NONE, std::nullopt, ICON_NONE);

  modifier_vgroup_ui(layout, ptr, &ob_ptr, "vertex_group", "invert_vertex_group", std::nullopt);

  row = uiLayoutRow(layout, true);
  uiItemR(row, ptr, "mix_limit", UI_ITEM_NONE, std::nullopt, ICON_NONE);
  uiItemR(row,
          ptr,
          "no_polynors_fix",
          UI_ITEM_NONE,
          "",
          (RNA_boolean_get(ptr, "no_polynors_fix") ? ICON_LOCKED : ICON_UNLOCKED));
}

static void offset_panel_draw(const bContext * /*C*/, Panel *panel)
{
  uiLayout *layout = panel->layout;

  PointerRNA *ptr = modifier_panel_get_property_pointers(panel, nullptr);

  int mode = RNA_enum_get(ptr, "mode");
  PointerRNA target_ptr = RNA_pointer_get(ptr, "target");
  bool needs_object_offset = (mode == MOD_NORMALEDIT_MODE_RADIAL &&
                              RNA_pointer_is_null(&target_ptr)) ||
                             (mode == MOD_NORMALEDIT_MODE_DIRECTIONAL &&
                              RNA_boolean_get(ptr, "use_direction_parallel"));

  uiLayoutSetPropSep(layout, true);

  uiLayoutSetActive(layout, needs_object_offset);
  uiItemR(layout, ptr, "offset", UI_ITEM_NONE, std::nullopt, ICON_NONE);
}

static void panel_register(ARegionType *region_type)
{
  PanelType *panel_type = modifier_panel_register(
      region_type, eModifierType_NormalEdit, panel_draw);
  modifier_subpanel_register(region_type, "mix", "Mix", nullptr, mix_mode_panel_draw, panel_type);
  modifier_subpanel_register(
      region_type, "offset", "Offset", nullptr, offset_panel_draw, panel_type);
}

ModifierTypeInfo modifierType_NormalEdit = {
    /*idname*/ "NormalEdit",
    /*name*/ N_("NormalEdit"),
    /*struct_name*/ "NormalEditModifierData",
    /*struct_size*/ sizeof(NormalEditModifierData),
    /*srna*/ &RNA_NormalEditModifier,
    /*type*/ ModifierTypeType::Constructive,
    /*flags*/ eModifierTypeFlag_AcceptsMesh | eModifierTypeFlag_SupportsMapping |
        eModifierTypeFlag_SupportsEditmode | eModifierTypeFlag_EnableInEditmode,
    /*icon*/ ICON_MOD_NORMALEDIT,

    /*copy_data*/ BKE_modifier_copydata_generic,

    /*deform_verts*/ nullptr,
    /*deform_matrices*/ nullptr,
    /*deform_verts_EM*/ nullptr,
    /*deform_matrices_EM*/ nullptr,
    /*modify_mesh*/ modify_mesh,
    /*modify_geometry_set*/ nullptr,

    /*init_data*/ init_data,
    /*required_data_mask*/ required_data_mask,
    /*free_data*/ nullptr,
    /*is_disabled*/ is_disabled,
    /*update_depsgraph*/ update_depsgraph,
    /*depends_on_time*/ nullptr,
    /*depends_on_normals*/ nullptr,
    /*foreach_ID_link*/ foreach_ID_link,
    /*foreach_tex_link*/ nullptr,
    /*free_runtime_data*/ nullptr,
    /*panel_register*/ panel_register,
    /*blend_write*/ nullptr,
    /*blend_read*/ nullptr,
    /*foreach_cache*/ nullptr,
};<|MERGE_RESOLUTION|>--- conflicted
+++ resolved
@@ -640,7 +640,6 @@
 
   col = uiLayoutColumn(layout, false);
   uiLayoutSetActive(col, mode == MOD_NORMALEDIT_MODE_DIRECTIONAL);
-<<<<<<< HEAD
 
   /*------------------- bfa - original props */
   // uiItemR(col, ptr, "use_direction_parallel", UI_ITEM_NONE, nullptr, ICON_NONE);
@@ -648,13 +647,10 @@
   col = uiLayoutColumn(layout, true);
   row = uiLayoutRow(col, true);
   uiLayoutSetPropSep(row, false); /* bfa - use_property_split = False */
-  uiItemR(row, ptr, "use_direction_parallel", UI_ITEM_NONE, nullptr, ICON_NONE);
+  uiItemR(row, ptr, "use_direction_parallel", UI_ITEM_NONE, std::nullopt, ICON_NONE);
   uiItemDecoratorR(row, ptr, "use_direction_parallel", 0); /*bfa - decorator*/
 
   /* ------------ end bfa */
-=======
-  uiItemR(col, ptr, "use_direction_parallel", UI_ITEM_NONE, std::nullopt, ICON_NONE);
->>>>>>> 4c70f6f0
 
   modifier_panel_end(layout, ptr);
 }
