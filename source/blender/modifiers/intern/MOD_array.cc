/* SPDX-FileCopyrightText: 2005 Blender Authors
 *
 * SPDX-License-Identifier: GPL-2.0-or-later */

/** \file
 * \ingroup modifiers
 *
 * Array modifier: duplicates the object multiple times along an axis.
 */

#include <algorithm>

#include "MEM_guardedalloc.h"

#include "BLI_utildefines.h"

#include "BLI_math_matrix.h"
#include "BLI_math_vector.h"
#include "BLI_span.hh"

#include "BLT_translation.hh"

#include "DNA_defaults.h"
#include "DNA_meshdata_types.h"
#include "DNA_object_types.h"
#include "DNA_screen_types.h"

#include "BKE_anim_path.h"
#include "BKE_attribute.hh"
#include "BKE_attribute_legacy_convert.hh"
#include "BKE_curve.hh"
#include "BKE_customdata.hh"
#include "BKE_lib_id.hh"
#include "BKE_lib_query.hh"
#include "BKE_mesh.hh"
#include "BKE_mesh_wrapper.hh"
#include "BKE_modifier.hh"
#include "BKE_object_deform.h"
#include "BKE_object_types.hh"

#include "UI_interface_layout.hh"
#include "UI_resources.hh"

#include "RNA_access.hh"
#include "RNA_prototypes.hh"

#include "MOD_ui_common.hh"

#include "DEG_depsgraph.hh"

#include "GEO_mesh_merge_by_distance.hh"

using namespace blender;

static void init_data(ModifierData *md)
{
  ArrayModifierData *amd = (ArrayModifierData *)md;

  BLI_assert(MEMCMP_STRUCT_AFTER_IS_ZERO(amd, modifier));

  MEMCPY_STRUCT_AFTER(amd, DNA_struct_default_get(ArrayModifierData), modifier);

  /* Open the first sub-panel by default,
   * it corresponds to Relative offset which is enabled too. */
  md->ui_expand_flag = UI_PANEL_DATA_EXPAND_ROOT | UI_SUBPANEL_DATA_EXPAND_1;
}

static void foreach_ID_link(ModifierData *md, Object *ob, IDWalkFunc walk, void *user_data)
{
  ArrayModifierData *amd = (ArrayModifierData *)md;

  walk(user_data, ob, (ID **)&amd->start_cap, IDWALK_CB_NOP);
  walk(user_data, ob, (ID **)&amd->end_cap, IDWALK_CB_NOP);
  walk(user_data, ob, (ID **)&amd->curve_ob, IDWALK_CB_NOP);
  walk(user_data, ob, (ID **)&amd->offset_ob, IDWALK_CB_NOP);
}

static void update_depsgraph(ModifierData *md, const ModifierUpdateDepsgraphContext *ctx)
{
  ArrayModifierData *amd = (ArrayModifierData *)md;
  bool need_transform_dependency = false;
  if (amd->start_cap != nullptr) {
    DEG_add_object_relation(
        ctx->node, amd->start_cap, DEG_OB_COMP_GEOMETRY, "Array Modifier Start Cap");
  }
  if (amd->end_cap != nullptr) {
    DEG_add_object_relation(
        ctx->node, amd->end_cap, DEG_OB_COMP_GEOMETRY, "Array Modifier End Cap");
  }
  if (amd->curve_ob) {
    DEG_add_object_relation(
        ctx->node, amd->curve_ob, DEG_OB_COMP_GEOMETRY, "Array Modifier Curve");
    DEG_add_special_eval_flag(ctx->node, &amd->curve_ob->id, DAG_EVAL_NEED_CURVE_PATH);
  }
  if (amd->offset_ob != nullptr) {
    DEG_add_object_relation(
        ctx->node, amd->offset_ob, DEG_OB_COMP_TRANSFORM, "Array Modifier Offset");
    need_transform_dependency = true;
  }

  if (need_transform_dependency) {
    DEG_add_depends_on_transform_relation(ctx->node, "Array Modifier");
  }
}

BLI_INLINE float sum_v3(const float v[3])
{
  return v[0] + v[1] + v[2];
}

/* Structure used for sorting vertices, when processing doubles */
struct SortVertsElem {
  int vertex_num; /* The original index of the vertex, prior to sorting */
  float co[3];    /* Its coordinates */
  float sum_co;   /* `sum_v3(co)`: just so we don't do the sum many times. */
};

static int svert_sum_cmp(const void *e1, const void *e2)
{
  const SortVertsElem *sv1 = static_cast<const SortVertsElem *>(e1);
  const SortVertsElem *sv2 = static_cast<const SortVertsElem *>(e2);

  if (sv1->sum_co > sv2->sum_co) {
    return 1;
  }
  if (sv1->sum_co < sv2->sum_co) {
    return -1;
  }

  return 0;
}

static void svert_from_mvert(SortVertsElem *sv,
                             const Span<float3> vert_positions,
                             const int i_begin,
                             const int i_end)
{
  int i;
  for (i = i_begin; i < i_end; i++, sv++) {
    sv->vertex_num = i;
    copy_v3_v3(sv->co, vert_positions[i]);
    sv->sum_co = sum_v3(vert_positions[i]);
  }
}

/**
 * Take as inputs two sets of verts, to be processed for detection of doubles and mapping.
 * Each set of verts is defined by its start within mverts array and its verts_num;
 * It builds a mapping for all vertices within source,
 * to vertices within target, or -1 if no double found.
 * The `int doubles_map[verts_source_num]` array must have been allocated by caller.
 */
static void dm_mvert_map_doubles(int *doubles_map,
                                 const Span<float3> vert_positions,
                                 const int target_start,
                                 const int target_verts_num,
                                 const int source_start,
                                 const int source_verts_num,
                                 const float dist)
{
  const float dist3 = (float(M_SQRT3) + 0.00005f) * dist; /* Just above `sqrt(3)`. */
  int i_source, i_target, i_target_low_bound, target_end, source_end;
  SortVertsElem *sve_source, *sve_target, *sve_target_low_bound;
  bool target_scan_completed;

  target_end = target_start + target_verts_num;
  source_end = source_start + source_verts_num;

  /* build array of MVerts to be tested for merging */
  SortVertsElem *sorted_verts_target = MEM_malloc_arrayN<SortVertsElem>(size_t(target_verts_num),
                                                                        __func__);
  SortVertsElem *sorted_verts_source = MEM_malloc_arrayN<SortVertsElem>(size_t(source_verts_num),
                                                                        __func__);

  /* Copy target vertices index and cos into SortVertsElem array */
  svert_from_mvert(sorted_verts_target, vert_positions, target_start, target_end);

  /* Copy source vertices index and cos into SortVertsElem array */
  svert_from_mvert(sorted_verts_source, vert_positions, source_start, source_end);

  /* sort arrays according to sum of vertex coordinates (sumco) */
  qsort(sorted_verts_target, target_verts_num, sizeof(SortVertsElem), svert_sum_cmp);
  qsort(sorted_verts_source, source_verts_num, sizeof(SortVertsElem), svert_sum_cmp);

  sve_target_low_bound = sorted_verts_target;
  i_target_low_bound = 0;
  target_scan_completed = false;

  /* Scan source vertices, in #SortVertsElem sorted array,
   * all the while maintaining the lower bound of possible doubles in target vertices. */
  for (i_source = 0, sve_source = sorted_verts_source; i_source < source_verts_num;
       i_source++, sve_source++)
  {
    int best_target_vertex = -1;
    float best_dist_sq = dist * dist;
    float sve_source_sumco;

    /* If source has already been assigned to a target (in an earlier call, with other chunks) */
    if (doubles_map[sve_source->vertex_num] != -1) {
      continue;
    }

    /* If target fully scanned already, then all remaining source vertices cannot have a double */
    if (target_scan_completed) {
      doubles_map[sve_source->vertex_num] = -1;
      continue;
    }

    sve_source_sumco = sum_v3(sve_source->co);

    /* Skip all target vertices that are more than dist3 lower in terms of sumco */
    /* and advance the overall lower bound, applicable to all remaining vertices as well. */
    while ((i_target_low_bound < target_verts_num) &&
           (sve_target_low_bound->sum_co < sve_source_sumco - dist3))
    {
      i_target_low_bound++;
      sve_target_low_bound++;
    }
    /* If end of target list reached, then no more possible doubles */
    if (i_target_low_bound >= target_verts_num) {
      doubles_map[sve_source->vertex_num] = -1;
      target_scan_completed = true;
      continue;
    }
    /* Test target candidates starting at the low bound of possible doubles,
     * ordered in terms of sumco. */
    i_target = i_target_low_bound;
    sve_target = sve_target_low_bound;

    /* i_target will scan vertices in the
     * [v_source_sumco - dist3;  v_source_sumco + dist3] range */

    while ((i_target < target_verts_num) && (sve_target->sum_co <= sve_source_sumco + dist3)) {
      /* Testing distance for candidate double in target */
      /* v_target is within dist3 of v_source in terms of sumco;  check real distance */
      const float dist_sq = len_squared_v3v3(sve_source->co, sve_target->co);
      if (dist_sq <= best_dist_sq) {
        /* Potential double found */
        best_dist_sq = dist_sq;
        best_target_vertex = sve_target->vertex_num;

        /* If target is already mapped, we only follow that mapping if final target remains
         * close enough from current vert (otherwise no mapping at all).
         * Note that if we later find another target closer than this one, then we check it.
         * But if other potential targets are farther,
         * then there will be no mapping at all for this source. */
        while (best_target_vertex != -1 &&
               !ELEM(doubles_map[best_target_vertex], -1, best_target_vertex))
        {
          if (compare_len_v3v3(vert_positions[sve_source->vertex_num],
                               vert_positions[doubles_map[best_target_vertex]],
                               dist))
          {
            best_target_vertex = doubles_map[best_target_vertex];
          }
          else {
            best_target_vertex = -1;
          }
        }
      }
      i_target++;
      sve_target++;
    }
    /* End of candidate scan: if none found then no doubles */
    doubles_map[sve_source->vertex_num] = best_target_vertex;
  }

  MEM_freeN(sorted_verts_source);
  MEM_freeN(sorted_verts_target);
}

static void mesh_merge_transform(Mesh *result,
                                 Mesh *cap_mesh,
                                 const float cap_offset[4][4],
                                 uint cap_verts_index,
                                 uint cap_edges_index,
                                 int cap_loops_index,
                                 int cap_faces_index,
                                 int cap_nverts,
                                 int cap_nedges,
                                 int cap_nloops,
                                 int cap_nfaces,
                                 int *remap,
                                 int remap_len,
                                 MutableSpan<float3> dst_vert_normals)
{
  using namespace blender;
  int *index_orig;
  int i;
  int2 *edge;
  const Span<int> cap_face_offsets = cap_mesh->face_offsets();
  MutableSpan<float3> result_positions = result->vert_positions_for_write();
  MutableSpan<int2> result_edges = result->edges_for_write();
  MutableSpan<int> result_face_offsets = result->face_offsets_for_write();
  MutableSpan<int> result_corner_verts = result->corner_verts_for_write();
  MutableSpan<int> result_corner_edges = result->corner_edges_for_write();
  bke::MutableAttributeAccessor result_attributes = result->attributes_for_write();

  bke::LegacyMeshInterpolator vert_interp(*cap_mesh, *result, bke::AttrDomain::Point);
  bke::LegacyMeshInterpolator edge_interp(*cap_mesh, *result, bke::AttrDomain::Edge);
  bke::LegacyMeshInterpolator face_interp(*cap_mesh, *result, bke::AttrDomain::Face);
  bke::LegacyMeshInterpolator corner_interp(*cap_mesh, *result, bke::AttrDomain::Corner);

  vert_interp.copy(0, cap_verts_index, cap_nverts);
  edge_interp.copy(0, cap_edges_index, cap_nedges);
  face_interp.copy(0, cap_faces_index, cap_nfaces);
  corner_interp.copy(0, cap_loops_index, cap_nloops);

  for (i = 0; i < cap_nverts; i++) {
    mul_m4_v3(cap_offset, result_positions[cap_verts_index + i]);
  }

  /* We have to correct normals too, if we do not tag them as dirty later! */
  if (!dst_vert_normals.is_empty()) {
    for (i = 0; i < cap_nverts; i++) {
      mul_mat3_m4_v3(cap_offset, dst_vert_normals[cap_verts_index + i]);
      normalize_v3(dst_vert_normals[cap_verts_index + i]);
    }
  }

  /* remap the vertex groups if necessary */
  if (!result->deform_verts().is_empty()) {
    MDeformVert *dvert = result->deform_verts_for_write().data();
    BKE_object_defgroup_index_map_apply(&dvert[cap_verts_index], cap_nverts, remap, remap_len);
  }

  /* adjust cap edge vertex indices */
  edge = &result_edges[cap_edges_index];
  for (i = 0; i < cap_nedges; i++, edge++) {
    (*edge) += cap_verts_index;
  }

  /* Adjust cap face loop-start indices. */
  for (i = 0; i < cap_nfaces; i++) {
    result_face_offsets[cap_faces_index + i] = cap_face_offsets[i] + cap_loops_index;
  }

  /* adjust cap loop vertex and edge indices */
  for (i = 0; i < cap_nloops; i++) {
    result_corner_verts[cap_loops_index + i] += cap_verts_index;
    result_corner_edges[cap_loops_index + i] += cap_edges_index;
  }

  const bke::AttributeAccessor cap_attributes = cap_mesh->attributes();
  if (const VArray cap_material_indices = *cap_attributes.lookup<int>("material_index",
                                                                      bke::AttrDomain::Face))
  {
    bke::SpanAttributeWriter<int> result_material_indices =
        result_attributes.lookup_or_add_for_write_span<int>("material_index",
                                                            bke::AttrDomain::Face);
    cap_material_indices.materialize(
        result_material_indices.span.slice(cap_faces_index, cap_nfaces));
    result_material_indices.finish();
  }

  /* Set #CD_ORIGINDEX. */
  index_orig = static_cast<int *>(
      CustomData_get_layer_for_write(&result->vert_data, CD_ORIGINDEX, result->verts_num));
  if (index_orig) {
    copy_vn_i(index_orig + cap_verts_index, cap_nverts, ORIGINDEX_NONE);
  }

  index_orig = static_cast<int *>(
      CustomData_get_layer_for_write(&result->edge_data, CD_ORIGINDEX, result->edges_num));
  if (index_orig) {
    copy_vn_i(index_orig + cap_edges_index, cap_nedges, ORIGINDEX_NONE);
  }

  index_orig = static_cast<int *>(
      CustomData_get_layer_for_write(&result->face_data, CD_ORIGINDEX, result->faces_num));
  if (index_orig) {
    copy_vn_i(index_orig + cap_faces_index, cap_nfaces, ORIGINDEX_NONE);
  }

  index_orig = static_cast<int *>(
      CustomData_get_layer_for_write(&result->corner_data, CD_ORIGINDEX, result->corners_num));
  if (index_orig) {
    copy_vn_i(index_orig + cap_loops_index, cap_nloops, ORIGINDEX_NONE);
  }
}

static Mesh *arrayModifier_doArray(ArrayModifierData *amd,
                                   const ModifierEvalContext *ctx,
                                   Mesh *mesh)
{
  /* NOTE(@ideasman4): the `mesh` may be empty, the following code must account for this,
   * merging start/end caps into the empty mesh. Avoid an early return here as it can cause
   * problems if the expected custom-data layers don't exist in the resulting mesh,
   * see: #107353, #132991. */

  using namespace blender;

  int2 *edge;
  int i, j, c, count;
  float length = amd->length;
  /* offset matrix */
  float offset[4][4];
  float scale[3];
  bool offset_has_scale;
  float current_offset[4][4];
  float final_offset[4][4];
  int *full_doubles_map = nullptr;
  int tot_doubles;

  const bool use_merge = (amd->flags & MOD_ARR_MERGE) != 0;
  const bool use_recalc_normals = BKE_mesh_vert_normals_are_dirty(mesh) || use_merge;
  const bool use_offset_ob = ((amd->offset_type & MOD_ARR_OFF_OBJ) && amd->offset_ob != nullptr);

  int start_cap_nverts = 0, start_cap_nedges = 0, start_cap_nfaces = 0, start_cap_nloops = 0;
  int end_cap_nverts = 0, end_cap_nedges = 0, end_cap_nfaces = 0, end_cap_nloops = 0;
  int result_nverts = 0, result_nedges = 0, result_nfaces = 0, result_nloops = 0;
  int chunk_nverts, chunk_nedges, chunk_nloops, chunk_nfaces;
  int first_chunk_start, first_chunk_nverts, last_chunk_start, last_chunk_nverts;

  Mesh *result, *start_cap_mesh = nullptr, *end_cap_mesh = nullptr;

  int *vgroup_start_cap_remap = nullptr;
  int vgroup_start_cap_remap_len = 0;
  int *vgroup_end_cap_remap = nullptr;
  int vgroup_end_cap_remap_len = 0;

  chunk_nverts = mesh->verts_num;
  chunk_nedges = mesh->edges_num;
  chunk_nloops = mesh->corners_num;
  chunk_nfaces = mesh->faces_num;

  count = amd->count;

  Object *start_cap_ob = amd->start_cap;
  if (start_cap_ob && start_cap_ob != ctx->object) {
    if (start_cap_ob->type == OB_MESH && ctx->object->type == OB_MESH) {
      vgroup_start_cap_remap = BKE_object_defgroup_index_map_create(
          start_cap_ob, ctx->object, &vgroup_start_cap_remap_len);
    }

    start_cap_mesh = BKE_modifier_get_evaluated_mesh_from_evaluated_object(start_cap_ob);
    if (start_cap_mesh) {
      BKE_mesh_wrapper_ensure_mdata(start_cap_mesh);
      start_cap_nverts = start_cap_mesh->verts_num;
      start_cap_nedges = start_cap_mesh->edges_num;
      start_cap_nloops = start_cap_mesh->corners_num;
      start_cap_nfaces = start_cap_mesh->faces_num;
    }
  }
  Object *end_cap_ob = amd->end_cap;
  if (end_cap_ob && end_cap_ob != ctx->object) {
    if (end_cap_ob->type == OB_MESH && ctx->object->type == OB_MESH) {
      vgroup_end_cap_remap = BKE_object_defgroup_index_map_create(
          end_cap_ob, ctx->object, &vgroup_end_cap_remap_len);
    }

    end_cap_mesh = BKE_modifier_get_evaluated_mesh_from_evaluated_object(end_cap_ob);
    if (end_cap_mesh) {
      BKE_mesh_wrapper_ensure_mdata(end_cap_mesh);
      end_cap_nverts = end_cap_mesh->verts_num;
      end_cap_nedges = end_cap_mesh->edges_num;
      end_cap_nloops = end_cap_mesh->corners_num;
      end_cap_nfaces = end_cap_mesh->faces_num;
    }
  }

  /* Build up offset array, accumulating all settings options. */

  unit_m4(offset);

  if (amd->offset_type & MOD_ARR_OFF_CONST) {
    add_v3_v3(offset[3], amd->offset);
  }

  if (amd->offset_type & MOD_ARR_OFF_RELATIVE) {
    const Bounds<float3> bounds = *mesh->bounds_min_max();
    for (j = 3; j--;) {
      offset[3][j] += amd->scale[j] * (bounds.max[j] - bounds.min[j]);
    }
  }

  if (use_offset_ob) {
    float obinv[4][4];
    float result_mat[4][4];

    if (ctx->object) {
      invert_m4_m4(obinv, ctx->object->object_to_world().ptr());
    }
    else {
      unit_m4(obinv);
    }

    mul_m4_series(result_mat, offset, obinv, amd->offset_ob->object_to_world().ptr());
    copy_m4_m4(offset, result_mat);
  }

  /* Check if there is some scaling. If scaling, then we will not translate mapping */
  mat4_to_size(scale, offset);
  offset_has_scale = !is_one_v3(scale);

  if (amd->fit_type == MOD_ARR_FITCURVE && amd->curve_ob != nullptr) {
    Object *curve_ob = amd->curve_ob;
    CurveCache *curve_cache = curve_ob->runtime->curve_cache;
    if (curve_cache != nullptr && curve_cache->anim_path_accum_length != nullptr) {
      float scale_fac = mat4_to_scale(curve_ob->object_to_world().ptr());
      length = scale_fac * BKE_anim_path_get_length(curve_cache);
    }
  }

  /* About 67 million vertices max seems a decent limit for now. */
  const size_t max_verts_num = 1 << 26;

  /* calculate the maximum number of copies which will fit within the
   * prescribed length */
  if (ELEM(amd->fit_type, MOD_ARR_FITLENGTH, MOD_ARR_FITCURVE)) {
    const float float_epsilon = 1e-6f;
    bool offset_is_too_small = false;
    float dist = len_v3(offset[3]);

    if (dist > float_epsilon) {
      /* this gives length = first copy start to last copy end
       * add a tiny offset for floating point rounding errors */
      count = (length + float_epsilon) / dist + 1;

      /* Ensure we keep things to a reasonable level, in terms of rough total amount of generated
       * vertices.
       */
      if ((size_t(count) * size_t(chunk_nverts) + size_t(start_cap_nverts) +
           size_t(end_cap_nverts)) > max_verts_num)
      {
        count = 1;
        offset_is_too_small = true;
      }
    }
    else {
      /* if the offset has no translation, just make one copy */
      count = 1;
      offset_is_too_small = true;
    }

    if (offset_is_too_small) {
      BKE_modifier_set_error(
          ctx->object,
          &amd->modifier,
          "The offset is too small, we cannot generate the amount of geometry it would require");
    }
  }
  /* Ensure we keep things to a reasonable level, in terms of rough total amount of generated
   * vertices.
   */
  else if ((size_t(count) * size_t(chunk_nverts) + size_t(start_cap_nverts) +
            size_t(end_cap_nverts)) > max_verts_num)
  {
    count = 1;
    BKE_modifier_set_error(ctx->object,
                           &amd->modifier,
                           "The amount of copies is too high, we cannot generate the amount of "
                           "geometry it would require");
  }

  count = std::max(count, 1);

  /* The number of verts, edges, loops, faces, before eventually merging doubles */
  result_nverts = chunk_nverts * count + start_cap_nverts + end_cap_nverts;
  result_nedges = chunk_nedges * count + start_cap_nedges + end_cap_nedges;
  result_nloops = chunk_nloops * count + start_cap_nloops + end_cap_nloops;
  result_nfaces = chunk_nfaces * count + start_cap_nfaces + end_cap_nfaces;

  /* Initialize a result dm */
  result = BKE_mesh_new_nomain_from_template(
      mesh, result_nverts, result_nedges, result_nfaces, result_nloops);
  MutableSpan<float3> result_positions = result->vert_positions_for_write();
  MutableSpan<int2> result_edges = result->edges_for_write();
  MutableSpan<int> result_face_offsets = result->face_offsets_for_write();
  MutableSpan<int> result_corner_verts = result->corner_verts_for_write();
  MutableSpan<int> result_corner_edges = result->corner_edges_for_write();
  bke::MutableAttributeAccessor result_attributes = result->attributes_for_write();

  if (use_merge) {
    /* Will need full_doubles_map for handling merge */
    full_doubles_map = MEM_malloc_arrayN<int>(size_t(result_nverts), __func__);
    copy_vn_i(full_doubles_map, result_nverts, -1);
  }

  /* copy customdata to original geometry */
  bke::LegacyMeshInterpolator vert_interp(*mesh, *result, bke::AttrDomain::Point);
  bke::LegacyMeshInterpolator edge_interp(*mesh, *result, bke::AttrDomain::Edge);
  bke::LegacyMeshInterpolator face_interp(*mesh, *result, bke::AttrDomain::Face);
  bke::LegacyMeshInterpolator corner_interp(*mesh, *result, bke::AttrDomain::Corner);
  vert_interp.copy(0, 0, chunk_nverts);
  edge_interp.copy(0, 0, chunk_nedges);
  face_interp.copy(0, 0, chunk_nfaces);
  corner_interp.copy(0, 0, chunk_nloops);

  result_face_offsets.take_front(mesh->faces_num).copy_from(mesh->face_offsets().drop_back(1));

  /* Remember first chunk, in case of cap merge */
  first_chunk_start = 0;
  first_chunk_nverts = chunk_nverts;

  unit_m4(current_offset);
  Span<blender::float3> src_vert_normals;
  Vector<float3> dst_vert_normals;
  if (!use_recalc_normals) {
    src_vert_normals = mesh->vert_normals();
    dst_vert_normals.reinitialize(result->verts_num);
    dst_vert_normals.as_mutable_span()
        .take_front(src_vert_normals.size())
        .copy_from(src_vert_normals);
  }

  for (c = 1; c < count; c++) {
    /* copy customdata to new geometry */
    vert_interp.copy(0, c * chunk_nverts, chunk_nverts);
    edge_interp.copy(0, c * chunk_nedges, chunk_nedges);
    face_interp.copy(0, c * chunk_nfaces, chunk_nfaces);
    corner_interp.copy(0, c * chunk_nloops, chunk_nloops);

    /* recalculate cumulative offset here */
    mul_m4_m4m4(current_offset, current_offset, offset);

    if (chunk_nverts) {
      /* Apply offset to all new verts. */
      const int vert_offset = c * chunk_nverts;
      for (i = 0; i < chunk_nverts; i++) {
        const int i_dst = vert_offset + i;
        mul_m4_v3(current_offset, result_positions[i_dst]);

        /* We have to correct normals too, if we do not tag them as dirty! */
        if (!dst_vert_normals.is_empty()) {
          copy_v3_v3(dst_vert_normals[i_dst], src_vert_normals[i]);
          mul_mat3_m4_v3(current_offset, dst_vert_normals[i_dst]);
          normalize_v3(dst_vert_normals[i_dst]);
        }
      }
    }

    if (chunk_nedges) {
      /* Adjust edge vertex indices. */
      edge = &result_edges[c * chunk_nedges];
      for (i = 0; i < chunk_nedges; i++, edge++) {
        (*edge) += c * chunk_nverts;
      }
    }

    if (chunk_nfaces) {
      for (i = 0; i < chunk_nfaces; i++) {
        result_face_offsets[c * chunk_nfaces + i] = result_face_offsets[i] + c * chunk_nloops;
      }
    }

    if (chunk_nloops) {
      /* Adjust loop vertex and edge indices. */
      const int chunk_corner_start = c * chunk_nloops;
      for (i = 0; i < chunk_nloops; i++) {
        result_corner_verts[chunk_corner_start + i] += c * chunk_nverts;
        result_corner_edges[chunk_corner_start + i] += c * chunk_nedges;
      }
    }

    /* Handle merge between chunk n and n-1 */
    if (use_merge && (c >= 1)) {
      if (!offset_has_scale && (c >= 2)) {
        /* Mapping chunk 3 to chunk 2 is a translation of mapping 2 to 1
         * ... that is except if scaling makes the distance grow */
        int k;
        int this_chunk_index = c * chunk_nverts;
        int prev_chunk_index = (c - 1) * chunk_nverts;
        for (k = 0; k < chunk_nverts; k++, this_chunk_index++, prev_chunk_index++) {
          int target = full_doubles_map[prev_chunk_index];
          if (target != -1) {
            target += chunk_nverts; /* translate mapping */
            while (target != -1 && !ELEM(full_doubles_map[target], -1, target)) {
              /* If target is already mapped, we only follow that mapping if final target remains
               * close enough from current vert (otherwise no mapping at all). */
              if (compare_len_v3v3(result_positions[this_chunk_index],
                                   result_positions[full_doubles_map[target]],
                                   amd->merge_dist))
              {
                target = full_doubles_map[target];
              }
              else {
                target = -1;
              }
            }
          }
          full_doubles_map[this_chunk_index] = target;
        }
      }
      else {
        dm_mvert_map_doubles(full_doubles_map,
                             result_positions,
                             (c - 1) * chunk_nverts,
                             chunk_nverts,
                             c * chunk_nverts,
                             chunk_nverts,
                             amd->merge_dist);
      }
    }
  }

  /* handle UVs */
  if (chunk_nloops > 0 && is_zero_v2(amd->uv_offset) == false) {
    const VectorSet<StringRefNull> uv_map_names = result->uv_map_names();
    for (i = 0; i < uv_map_names.size(); i++) {
      bke::SpanAttributeWriter uv_map_attr = result_attributes.lookup_for_write_span<float2>(
          uv_map_names[i]);
      float2 *uv_map = uv_map_attr.span.data();
      uv_map += chunk_nloops;
      for (c = 1; c < count; c++) {
        const float uv_offset[2] = {
            amd->uv_offset[0] * float(c),
            amd->uv_offset[1] * float(c),
        };
        int l_index = chunk_nloops;
        for (; l_index-- != 0; uv_map++) {
          (*uv_map)[0] += uv_offset[0];
          (*uv_map)[1] += uv_offset[1];
        }
      }
      uv_map_attr.finish();
    }
  }

  if (!use_merge && !mesh->runtime->subsurf_optimal_display_edges.is_empty()) {
    const BoundedBitSpan src = mesh->runtime->subsurf_optimal_display_edges;

    result->runtime->subsurf_optimal_display_edges.resize(result->edges_num);
    MutableBoundedBitSpan dst = result->runtime->subsurf_optimal_display_edges;
    for (const int i : IndexRange(count)) {
      dst.slice({i * mesh->edges_num, mesh->edges_num}).copy_from(src);
    }

    if (start_cap_mesh) {
      MutableBitSpan cap_bits = dst.slice(
          {result_nedges - start_cap_nedges - end_cap_nedges, start_cap_mesh->edges_num});
      if (start_cap_mesh->runtime->subsurf_optimal_display_edges.is_empty()) {
        cap_bits.set_all(true);
      }
      else {
        cap_bits.copy_from(start_cap_mesh->runtime->subsurf_optimal_display_edges);
      }
    }
    if (end_cap_mesh) {
      MutableBitSpan cap_bits = dst.slice(
          {result_nedges - end_cap_nedges, end_cap_mesh->edges_num});
      if (end_cap_mesh->runtime->subsurf_optimal_display_edges.is_empty()) {
        cap_bits.set_all(true);
      }
      else {
        cap_bits.copy_from(end_cap_mesh->runtime->subsurf_optimal_display_edges);
      }
    }
  }

  last_chunk_start = (count - 1) * chunk_nverts;
  last_chunk_nverts = chunk_nverts;

  copy_m4_m4(final_offset, current_offset);

  if (use_merge && (amd->flags & MOD_ARR_MERGEFINAL) && (count > 1)) {
    /* Merge first and last copies */
    dm_mvert_map_doubles(full_doubles_map,
                         result_positions,
                         last_chunk_start,
                         last_chunk_nverts,
                         first_chunk_start,
                         first_chunk_nverts,
                         amd->merge_dist);
  }

  /* start capping */
  if (start_cap_mesh) {
    float start_offset[4][4];
    int start_cap_start = result_nverts - start_cap_nverts - end_cap_nverts;
    invert_m4_m4(start_offset, offset);
    mesh_merge_transform(result,
                         start_cap_mesh,
                         start_offset,
                         result_nverts - start_cap_nverts - end_cap_nverts,
                         result_nedges - start_cap_nedges - end_cap_nedges,
                         result_nloops - start_cap_nloops - end_cap_nloops,
                         result_nfaces - start_cap_nfaces - end_cap_nfaces,
                         start_cap_nverts,
                         start_cap_nedges,
                         start_cap_nloops,
                         start_cap_nfaces,
                         vgroup_start_cap_remap,
                         vgroup_start_cap_remap_len,
                         dst_vert_normals);
    /* Identify doubles with first chunk */
    if (use_merge) {
      dm_mvert_map_doubles(full_doubles_map,
                           result_positions,
                           first_chunk_start,
                           first_chunk_nverts,
                           start_cap_start,
                           start_cap_nverts,
                           amd->merge_dist);
    }
  }

  if (end_cap_mesh) {
    float end_offset[4][4];
    int end_cap_start = result_nverts - end_cap_nverts;
    mul_m4_m4m4(end_offset, current_offset, offset);
    mesh_merge_transform(result,
                         end_cap_mesh,
                         end_offset,
                         result_nverts - end_cap_nverts,
                         result_nedges - end_cap_nedges,
                         result_nloops - end_cap_nloops,
                         result_nfaces - end_cap_nfaces,
                         end_cap_nverts,
                         end_cap_nedges,
                         end_cap_nloops,
                         end_cap_nfaces,
                         vgroup_end_cap_remap,
                         vgroup_end_cap_remap_len,
                         dst_vert_normals);
    /* Identify doubles with last chunk */
    if (use_merge) {
      dm_mvert_map_doubles(full_doubles_map,
                           result_positions,
                           last_chunk_start,
                           last_chunk_nverts,
                           end_cap_start,
                           end_cap_nverts,
                           amd->merge_dist);
    }
  }
  /* done capping */

  if (!dst_vert_normals.is_empty()) {
    blender::bke::mesh_vert_normals_assign(*result, std::move(dst_vert_normals));
  }

  /* Handle merging */
  tot_doubles = 0;
  if (use_merge) {
    for (i = 0; i < result_nverts; i++) {
      int new_i = full_doubles_map[i];
      if (new_i != -1) {
        /* We have to follow chains of doubles
         * (merge start/end especially is likely to create some),
         * those are not supported at all by `geometry::mesh_merge_verts`! */
        while (!ELEM(full_doubles_map[new_i], -1, new_i)) {
          new_i = full_doubles_map[new_i];
        }
        if (i == new_i) {
          full_doubles_map[i] = -1;
        }
        else {
          full_doubles_map[i] = new_i;
          tot_doubles++;
        }
      }
    }
    if (tot_doubles > 0) {
      Mesh *tmp = result;
      result = geometry::mesh_merge_verts(
          *tmp, MutableSpan<int>{full_doubles_map, result->verts_num}, tot_doubles, false);
      BKE_id_free(nullptr, tmp);
    }
    MEM_freeN(full_doubles_map);
  }

  if (vgroup_start_cap_remap) {
    MEM_freeN(vgroup_start_cap_remap);
  }
  if (vgroup_end_cap_remap) {
    MEM_freeN(vgroup_end_cap_remap);
  }

  return result;
}

static Mesh *modify_mesh(ModifierData *md, const ModifierEvalContext *ctx, Mesh *mesh)
{
  ArrayModifierData *amd = (ArrayModifierData *)md;
  return arrayModifier_doArray(amd, ctx, mesh);
}

static bool is_disabled(const Scene * /*scene*/, ModifierData *md, bool /*use_render_params*/)
{
  ArrayModifierData *amd = (ArrayModifierData *)md;

  /* The object type check is only needed here in case we have a placeholder
   * object assigned (because the library containing the curve/mesh is missing).
   *
   * In other cases it should be impossible to have a type mismatch.
   */

  if (amd->curve_ob && amd->curve_ob->type != OB_CURVES_LEGACY) {
    return true;
  }
  if (amd->start_cap && amd->start_cap->type != OB_MESH) {
    return true;
  }
  if (amd->end_cap && amd->end_cap->type != OB_MESH) {
    return true;
  }

  return false;
}

static void panel_draw(const bContext * /*C*/, Panel *panel)
{
  ui::Layout &layout = *panel->layout;

  PointerRNA ob_ptr;
  PointerRNA *ptr = modifier_panel_get_property_pointers(panel, &ob_ptr);

  layout.use_property_split_set(true);

  layout.prop(ptr, "fit_type", UI_ITEM_NONE, std::nullopt, ICON_NONE);

  int fit_type = RNA_enum_get(ptr, "fit_type");
  if (fit_type == MOD_ARR_FIXEDCOUNT) {
    layout.prop(ptr, "count", UI_ITEM_NONE, std::nullopt, ICON_NONE);
  }
  else if (fit_type == MOD_ARR_FITLENGTH) {
    layout.prop(ptr, "fit_length", UI_ITEM_NONE, std::nullopt, ICON_NONE);
  }
  else if (fit_type == MOD_ARR_FITCURVE) {
    layout.prop(ptr, "curve", UI_ITEM_NONE, std::nullopt, ICON_NONE);
  }

  modifier_error_message_draw(layout, ptr);
}

static void relative_offset_header_draw(const bContext * /*C*/, Panel *panel)
{
  ui::Layout &layout = *panel->layout;

  PointerRNA *ptr = modifier_panel_get_property_pointers(panel, nullptr);

  layout.prop(ptr, "use_relative_offset", UI_ITEM_NONE, std::nullopt, ICON_NONE);
}

static void relative_offset_draw(const bContext * /*C*/, Panel *panel)
{
  ui::Layout &layout = *panel->layout;

  PointerRNA *ptr = modifier_panel_get_property_pointers(panel, nullptr);

  layout.use_property_split_set(true);

  ui::Layout &col = layout.column(false);

  col.active_set(RNA_boolean_get(ptr, "use_relative_offset"));
  col.prop(ptr, "relative_offset_displace", UI_ITEM_NONE, IFACE_("Factor"), ICON_NONE);
}

static void constant_offset_header_draw(const bContext * /*C*/, Panel *panel)
{
  ui::Layout &layout = *panel->layout;

  PointerRNA *ptr = modifier_panel_get_property_pointers(panel, nullptr);

  layout.prop(ptr, "use_constant_offset", UI_ITEM_NONE, std::nullopt, ICON_NONE);
}

static void constant_offset_draw(const bContext * /*C*/, Panel *panel)
{
  ui::Layout &layout = *panel->layout;

  PointerRNA *ptr = modifier_panel_get_property_pointers(panel, nullptr);

  layout.use_property_split_set(true);

  ui::Layout &col = layout.column(false);

  col.active_set(RNA_boolean_get(ptr, "use_constant_offset"));
  col.prop(ptr, "constant_offset_displace", UI_ITEM_NONE, IFACE_("Distance"), ICON_NONE);
}

/**
 * Object offset in a subpanel for consistency with the other offset types.
 */
static void object_offset_header_draw(const bContext * /*C*/, Panel *panel)
{
  ui::Layout &layout = *panel->layout;

  PointerRNA *ptr = modifier_panel_get_property_pointers(panel, nullptr);

  layout.prop(ptr, "use_object_offset", UI_ITEM_NONE, std::nullopt, ICON_NONE);
}

static void object_offset_draw(const bContext * /*C*/, Panel *panel)
{
  ui::Layout &layout = *panel->layout;

  PointerRNA *ptr = modifier_panel_get_property_pointers(panel, nullptr);

  layout.use_property_split_set(true);

  ui::Layout &col = layout.column(false);

  col.active_set(RNA_boolean_get(ptr, "use_object_offset"));
  col.prop(ptr, "offset_object", UI_ITEM_NONE, IFACE_("Object"), ICON_NONE);
}

static void symmetry_panel_header_draw(const bContext * /*C*/, Panel *panel)
{
  ui::Layout &layout = *panel->layout;

  PointerRNA *ptr = modifier_panel_get_property_pointers(panel, nullptr);

  layout.prop(ptr, "use_merge_vertices", UI_ITEM_NONE, IFACE_("Merge"), ICON_NONE);
}

static void symmetry_panel_draw(const bContext * /*C*/, Panel *panel)
{
  ui::Layout &layout = *panel->layout;
  ui::Layout *col, *row; /* bfa - added col, row */

  PointerRNA *ptr = modifier_panel_get_property_pointers(panel, nullptr);

  layout.use_property_split_set(true);

  col = &layout.column(false); /* bfa - our layout */
  col->active_set(RNA_boolean_get(ptr, "use_merge_vertices"));
  col->prop(ptr, "merge_threshold", UI_ITEM_NONE, IFACE_("Distance"), ICON_NONE);

  row = &col->row(true);              /* bfa - our layout */
  row->use_property_split_set(false); /* bfa - use_property_split = False */
  row->separator();                   /* bfa - Indent */
  row->prop(
      ptr, "use_merge_vertices_cap", UI_ITEM_NONE, IFACE_("First and Last Copies"), ICON_NONE);
  row->decorator(ptr, "use_merge_vertices_cap", 0); /* bfa - Add the decorator */
}

static void uv_panel_draw(const bContext * /*C*/, Panel *panel)
{
  ui::Layout &layout = *panel->layout;
  ui::Layout *col, *row; /* bfa added row*/

  PointerRNA *ptr = modifier_panel_get_property_pointers(panel, nullptr);

  layout.use_property_split_set(true);

<<<<<<< HEAD
  col = &layout.column(true);
  // bfa added Offset row indent
  col->label(IFACE_("Offset"), ICON_NONE);
  row = &col->row(false);
  row->separator();                                                      /*bfa - indent*/
  row->prop(ptr, "offset_u", UI_ITEM_R_EXPAND, IFACE_("U"), ICON_NONE);  // bfa renamed Offset U
  row = &col->row(false);
  row->separator(); /*bfa - indent*/
  row->prop(ptr, "offset_v", UI_ITEM_R_EXPAND, IFACE_("V"), ICON_NONE);
=======
  ui::Layout &col = layout.column(true);
  col.prop(ptr, "offset_u", ui::ITEM_R_EXPAND, IFACE_("Offset U"), ICON_NONE);
  col.prop(ptr, "offset_v", ui::ITEM_R_EXPAND, IFACE_("V"), ICON_NONE);
>>>>>>> 1536700a
}

static void caps_panel_draw(const bContext * /*C*/, Panel *panel)
{
  ui::Layout &layout = *panel->layout;
  ui::Layout *col, *row; /* bfa added row*/

  PointerRNA *ptr = modifier_panel_get_property_pointers(panel, nullptr);

  layout.use_property_split_set(true);

  col = &layout.column(false);
  // bfa added Offset row indent
  col->label(IFACE_("Cap"), ICON_NONE);
  row = &col->row(false);
  row->separator();                                                       /*bfa - indent*/
  row->prop(ptr, "start_cap", UI_ITEM_NONE, IFACE_("Start"), ICON_NONE);  // bfa renamed Cap Start
  row = &col->row(false);
  row->separator(); /*bfa - indent*/
  row->prop(ptr, "end_cap", UI_ITEM_NONE, IFACE_("End"), ICON_NONE);
}

static void panel_register(ARegionType *region_type)
{
  PanelType *panel_type = modifier_panel_register(region_type, eModifierType_Array, panel_draw);
  modifier_subpanel_register(region_type,
                             "relative_offset",
                             "",
                             relative_offset_header_draw,
                             relative_offset_draw,
                             panel_type);
  modifier_subpanel_register(region_type,
                             "constant_offset",
                             "",
                             constant_offset_header_draw,
                             constant_offset_draw,
                             panel_type);
  modifier_subpanel_register(
      region_type, "object_offset", "", object_offset_header_draw, object_offset_draw, panel_type);
  modifier_subpanel_register(
      region_type, "merge", "", symmetry_panel_header_draw, symmetry_panel_draw, panel_type);
  modifier_subpanel_register(region_type, "uv", "UVs", nullptr, uv_panel_draw, panel_type);
  modifier_subpanel_register(region_type, "caps", "Caps", nullptr, caps_panel_draw, panel_type);
}

ModifierTypeInfo modifierType_Array = {
    /*idname*/ "Array",
    /*name*/ N_("Array"),
    /*struct_name*/ "ArrayModifierData",
    /*struct_size*/ sizeof(ArrayModifierData),
    /*srna*/ &RNA_ArrayModifier,
    /*type*/ ModifierTypeType::Constructive,
    /*flags*/ eModifierTypeFlag_AcceptsMesh | eModifierTypeFlag_SupportsMapping |
        eModifierTypeFlag_SupportsEditmode | eModifierTypeFlag_EnableInEditmode |
        eModifierTypeFlag_AcceptsCVs,
    /*icon*/ ICON_MOD_ARRAY,

    /*copy_data*/ BKE_modifier_copydata_generic,

    /*deform_verts*/ nullptr,
    /*deform_matrices*/ nullptr,
    /*deform_verts_EM*/ nullptr,
    /*deform_matrices_EM*/ nullptr,
    /*modify_mesh*/ modify_mesh,
    /*modify_geometry_set*/ nullptr,

    /*init_data*/ init_data,
    /*required_data_mask*/ nullptr,
    /*free_data*/ nullptr,
    /*is_disabled*/ is_disabled,
    /*update_depsgraph*/ update_depsgraph,
    /*depends_on_time*/ nullptr,
    /*depends_on_normals*/ nullptr,
    /*foreach_ID_link*/ foreach_ID_link,
    /*foreach_tex_link*/ nullptr,
    /*free_runtime_data*/ nullptr,
    /*panel_register*/ panel_register,
    /*blend_write*/ nullptr,
    /*blend_read*/ nullptr,
    /*foreach_cache*/ nullptr,
    /*foreach_working_space_color*/ nullptr,
};<|MERGE_RESOLUTION|>--- conflicted
+++ resolved
@@ -1035,21 +1035,15 @@
 
   layout.use_property_split_set(true);
 
-<<<<<<< HEAD
   col = &layout.column(true);
   // bfa added Offset row indent
   col->label(IFACE_("Offset"), ICON_NONE);
   row = &col->row(false);
-  row->separator();                                                      /*bfa - indent*/
-  row->prop(ptr, "offset_u", UI_ITEM_R_EXPAND, IFACE_("U"), ICON_NONE);  // bfa renamed Offset U
+  row->separator();                                                       /*bfa - indent*/
+  row->prop(ptr, "offset_u", ui::ITEM_R_EXPAND, IFACE_("U"), ICON_NONE);  // bfa renamed Offset U
   row = &col->row(false);
   row->separator(); /*bfa - indent*/
-  row->prop(ptr, "offset_v", UI_ITEM_R_EXPAND, IFACE_("V"), ICON_NONE);
-=======
-  ui::Layout &col = layout.column(true);
-  col.prop(ptr, "offset_u", ui::ITEM_R_EXPAND, IFACE_("Offset U"), ICON_NONE);
-  col.prop(ptr, "offset_v", ui::ITEM_R_EXPAND, IFACE_("V"), ICON_NONE);
->>>>>>> 1536700a
+  row->prop(ptr, "offset_v", ui::ITEM_R_EXPAND, IFACE_("V"), ICON_NONE);
 }
 
 static void caps_panel_draw(const bContext * /*C*/, Panel *panel)
