--- conflicted
+++ resolved
@@ -1087,7 +1087,6 @@
   row = uiLayoutRow(col, false);
   uiItemR(row, ptr, "axis", UI_ITEM_R_EXPAND, std::nullopt, ICON_NONE);
   uiItemR(col, ptr, "object", UI_ITEM_NONE, IFACE_("Axis Object"), ICON_NONE);
-<<<<<<< HEAD
 
   /*------------------- bfa - original props */
   // sub = uiLayoutColumn(col, false);
@@ -1099,15 +1098,10 @@
   uiLayoutSetActive(row, !RNA_pointer_is_null(&screw_obj_ptr));
   uiLayoutSetPropSep(row, false); /* bfa - use_property_split = False */
   uiItemS(row);
-  uiItemR(row, ptr, "use_object_screw_offset", UI_ITEM_NONE, nullptr, ICON_NONE);
+  uiItemR(row, ptr, "use_object_screw_offset", UI_ITEM_NONE, std::nullopt, ICON_NONE);
   uiItemDecoratorR(row, ptr, "use_object_screw_offset", 0); /*bfa - decorator*/
 
   /* ------------ end bfa */
-=======
-  sub = uiLayoutColumn(col, false);
-  uiLayoutSetActive(sub, !RNA_pointer_is_null(&screw_obj_ptr));
-  uiItemR(sub, ptr, "use_object_screw_offset", UI_ITEM_NONE, std::nullopt, ICON_NONE);
->>>>>>> b8228303
 
   uiItemS(layout);
 
@@ -1165,34 +1159,27 @@
 
   /*------------------- bfa - original props */
   // col = uiLayoutColumn(layout, false);
-  // uiItemR(col, ptr, "use_smooth_shade", UI_ITEM_NONE, nullptr, ICON_NONE);
-  // uiItemR(col, ptr, "use_normal_calculate", UI_ITEM_NONE, nullptr, ICON_NONE);
-  // uiItemR(col, ptr, "use_normal_flip", UI_ITEM_NONE, nullptr, ICON_NONE);
-
-<<<<<<< HEAD
+  // uiItemR(col, ptr, "use_smooth_shade", UI_ITEM_NONE, std::nullopt, ICON_NONE);
+  // uiItemR(col, ptr, "use_normal_calculate", UI_ITEM_NONE, std::nullopt, ICON_NONE);
+  // uiItemR(col, ptr, "use_normal_flip", UI_ITEM_NONE, std::nullopt, ICON_NONE);
+
   col = uiLayoutColumn(layout, true);
   row = uiLayoutRow(col, true);
   uiLayoutSetPropSep(row, false); /* bfa - use_property_split = False */
-  uiItemR(row, ptr, "use_smooth_shade", UI_ITEM_NONE, nullptr, ICON_NONE);
+  uiItemR(row, ptr, "use_smooth_shade", UI_ITEM_NONE, std::nullopt, ICON_NONE);
   uiItemDecoratorR(row, ptr, "use_smooth_shade", 0); /*bfa - decorator*/
   row = uiLayoutRow(col, true);
 
   uiLayoutSetPropSep(row, false); /* bfa - use_property_split = False */
-  uiItemR(row, ptr, "use_normal_calculate", UI_ITEM_NONE, nullptr, ICON_NONE);
+  uiItemR(row, ptr, "use_normal_calculate", UI_ITEM_NONE, std::nullopt, ICON_NONE);
   uiItemDecoratorR(row, ptr, "use_normal_calculate", 0); /*bfa - decorator*/
   row = uiLayoutRow(col, true);
 
   uiLayoutSetPropSep(row, false); /* bfa - use_property_split = False */
-  uiItemR(row, ptr, "use_normal_flip", UI_ITEM_NONE, nullptr, ICON_NONE);
+  uiItemR(row, ptr, "use_normal_flip", UI_ITEM_NONE, std::nullopt, ICON_NONE);
   uiItemDecoratorR(row, ptr, "use_normal_flip", 0); /*bfa - decorator*/
 
   /* ------------ end bfa */
-=======
-  col = uiLayoutColumn(layout, false);
-  uiItemR(col, ptr, "use_smooth_shade", UI_ITEM_NONE, std::nullopt, ICON_NONE);
-  uiItemR(col, ptr, "use_normal_calculate", UI_ITEM_NONE, std::nullopt, ICON_NONE);
-  uiItemR(col, ptr, "use_normal_flip", UI_ITEM_NONE, std::nullopt, ICON_NONE);
->>>>>>> b8228303
 }
 
 static void panel_register(ARegionType *region_type)
