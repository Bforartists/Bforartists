--- conflicted
+++ resolved
@@ -1044,16 +1044,10 @@
 
 static void panel_draw(const bContext * /*C*/, Panel *panel)
 {
-<<<<<<< HEAD
-  ui::Layout *row, *col; /* bfa - removed *sub */
-  ui::Layout &layout = *panel->layout;
-  const eUI_Item_Flag toggles_flag = UI_ITEM_R_TOGGLE | UI_ITEM_R_FORCE_BLANK_DECORATE;
-=======
   blender::ui::Layout *sub, *row, *col;
   blender::ui::Layout &layout = *panel->layout;
   const blender::ui::eUI_Item_Flag toggles_flag = blender::ui::ITEM_R_TOGGLE |
                                                   blender::ui::ITEM_R_FORCE_BLANK_DECORATE;
->>>>>>> 1536700a
 
   PointerRNA *ptr = modifier_panel_get_property_pointers(panel, nullptr);
 
@@ -1122,14 +1116,13 @@
 
 static void normals_panel_draw(const bContext * /*C*/, Panel *panel)
 {
-<<<<<<< HEAD
   ui::Layout *col, *row; /*bfa - added *row*/
-  ui::Layout *layout = panel->layout;
+  blender::ui::Layout &layout = *panel->layout;
 
   PointerRNA *ptr = modifier_panel_get_property_pointers(panel, nullptr);
 
   /* bfa - our layout */
-  col = &layout->column(true);
+  col = &layout.column(true);
   row = &col->row(true);
   row->use_property_split_set(false); /* bfa - use_property_split = False */
   row->separator();                   /*bfa - indent*/
@@ -1149,18 +1142,6 @@
   row->separator();                   /*bfa - indent*/
   row->prop(ptr, "use_normal_flip", UI_ITEM_NONE, std::nullopt, ICON_NONE);
   row->decorator(ptr, "use_normal_flip", 0); /*bfa - decorator*/
-=======
-  blender::ui::Layout &layout = *panel->layout;
-
-  PointerRNA *ptr = modifier_panel_get_property_pointers(panel, nullptr);
-
-  layout.use_property_split_set(true);
-
-  blender::ui::Layout &col = layout.column(false);
-  col.prop(ptr, "use_smooth_shade", UI_ITEM_NONE, std::nullopt, ICON_NONE);
-  col.prop(ptr, "use_normal_calculate", UI_ITEM_NONE, std::nullopt, ICON_NONE);
-  col.prop(ptr, "use_normal_flip", UI_ITEM_NONE, std::nullopt, ICON_NONE);
->>>>>>> 1536700a
 }
 
 static void panel_register(ARegionType *region_type)
