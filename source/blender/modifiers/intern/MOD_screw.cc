/* SPDX-FileCopyrightText: 2005 Blender Authors
 *
 * SPDX-License-Identifier: GPL-2.0-or-later */

/** \file
 * \ingroup modifiers
 */

/* Screw modifier: revolves the edges about an axis */
#include <algorithm>
#include <climits>

#include "BLI_utildefines.h"

#include "BLI_bitmap.h"
#include "BLI_math_geom.h"
#include "BLI_math_matrix.h"
#include "BLI_math_rotation.h"
#include "BLI_math_vector.h"
#include "BLI_span.hh"

#include "BLT_translation.hh"

#include "DNA_defaults.h"
#include "DNA_mesh_types.h"
#include "DNA_object_types.h"
#include "DNA_screen_types.h"

#include "BKE_attribute.hh"
#include "BKE_attribute_legacy_convert.hh"
#include "BKE_customdata.hh"
#include "BKE_lib_id.hh"
#include "BKE_lib_query.hh"
#include "BKE_mesh.hh"

#include "UI_interface_layout.hh"
#include "UI_resources.hh"

#include "RNA_access.hh"
#include "RNA_prototypes.hh"

#include "DEG_depsgraph_build.hh"

#include "MEM_guardedalloc.h"

#include "MOD_modifiertypes.hh"
#include "MOD_ui_common.hh"

#include "GEO_mesh_merge_by_distance.hh"

#include "BLI_strict_flags.h" /* IWYU pragma: keep. Keep last. */

using namespace blender;

static void init_data(ModifierData *md)
{
  ScrewModifierData *ltmd = (ScrewModifierData *)md;

  BLI_assert(MEMCMP_STRUCT_AFTER_IS_ZERO(ltmd, modifier));

  MEMCPY_STRUCT_AFTER(ltmd, DNA_struct_default_get(ScrewModifierData), modifier);
}

/** Used for gathering edge connectivity. */
struct ScrewVertConnect {
  /** Distance from the center axis. */
  float dist_sq;
  /** Location relative to the transformed axis. */
  float co[3];
  /** 2 verts on either side of this one. */
  uint v[2];
  /** Edges on either side, a bit of a waste since each edge ref's 2 edges. */
  blender::int2 *e[2];
  char flag;
};

struct ScrewVertIter {
  ScrewVertConnect *v_array;
  ScrewVertConnect *v_poin;
  uint v, v_other;
  blender::int2 *e;
};

#define SV_UNUSED (UINT_MAX)
#define SV_INVALID ((UINT_MAX) - 1)
#define SV_IS_VALID(v) ((v) < SV_INVALID)

static void screwvert_iter_init(ScrewVertIter *iter,
                                ScrewVertConnect *array,
                                uint v_init,
                                uint dir)
{
  iter->v_array = array;
  iter->v = v_init;

  if (SV_IS_VALID(v_init)) {
    iter->v_poin = &array[v_init];
    iter->v_other = iter->v_poin->v[dir];
    iter->e = iter->v_poin->e[!dir];
  }
  else {
    iter->v_poin = nullptr;
    iter->e = nullptr;
  }
}

static void screwvert_iter_step(ScrewVertIter *iter)
{
  if (iter->v_poin->v[0] == iter->v_other) {
    iter->v_other = iter->v;
    iter->v = iter->v_poin->v[1];
  }
  else if (iter->v_poin->v[1] == iter->v_other) {
    iter->v_other = iter->v;
    iter->v = iter->v_poin->v[0];
  }
  if (SV_IS_VALID(iter->v)) {
    iter->v_poin = &iter->v_array[iter->v];
    iter->e = iter->v_poin->e[(iter->v_poin->e[0] == iter->e)];
  }
  else {
    iter->e = nullptr;
    iter->v_poin = nullptr;
  }
}

static Mesh *mesh_remove_doubles_on_axis(Mesh *result,
                                         blender::MutableSpan<blender::float3> vert_positions_new,
                                         const uint totvert,
                                         const uint step_tot,
                                         const float axis_vec[3],
                                         const float axis_offset[3],
                                         const float merge_threshold)
{
  BLI_bitmap *vert_tag = BLI_BITMAP_NEW(totvert, __func__);

  const float merge_threshold_sq = square_f(merge_threshold);
  const bool use_offset = axis_offset != nullptr;
  uint tot_doubles = 0;
  for (uint i = 0; i < totvert; i += 1) {
    float axis_co[3];
    if (use_offset) {
      float offset_co[3];
      sub_v3_v3v3(offset_co, vert_positions_new[i], axis_offset);
      project_v3_v3v3_normalized(axis_co, offset_co, axis_vec);
      add_v3_v3(axis_co, axis_offset);
    }
    else {
      project_v3_v3v3_normalized(axis_co, vert_positions_new[i], axis_vec);
    }
    const float dist_sq = len_squared_v3v3(axis_co, vert_positions_new[i]);
    if (dist_sq <= merge_threshold_sq) {
      BLI_BITMAP_ENABLE(vert_tag, i);
      tot_doubles += 1;
      copy_v3_v3(vert_positions_new[i], axis_co);
    }
  }

  if (tot_doubles != 0) {
    uint tot = totvert * step_tot;
    int *full_doubles_map = MEM_malloc_arrayN<int>(tot, __func__);
    copy_vn_i(full_doubles_map, int(tot), -1);

    uint tot_doubles_left = tot_doubles;
    for (uint i = 0; i < totvert; i += 1) {
      if (BLI_BITMAP_TEST(vert_tag, i)) {
        int *doubles_map = &full_doubles_map[totvert + i];
        for (uint step = 1; step < step_tot; step += 1) {
          *doubles_map = int(i);
          doubles_map += totvert;
        }
        tot_doubles_left -= 1;
        if (tot_doubles_left == 0) {
          break;
        }
      }
    }

    Mesh *tmp = result;

    /* TODO(mano-wii): Polygons with all vertices merged are the ones that form duplicates.
     * Therefore the duplicate face test can be skipped. */
    result = geometry::mesh_merge_verts(*tmp,
                                        MutableSpan<int>{full_doubles_map, result->verts_num},
                                        int(tot_doubles * (step_tot - 1)),
                                        false);

    BKE_id_free(nullptr, tmp);
    MEM_freeN(full_doubles_map);
  }

  MEM_freeN(vert_tag);

  return result;
}

static Mesh *modify_mesh(ModifierData *md, const ModifierEvalContext *ctx, Mesh *meshData)
{
  using namespace blender;
  const Mesh *mesh = meshData;
  Mesh *result;
  ScrewModifierData *ltmd = (ScrewModifierData *)md;
  const bool use_render_params = (ctx->flag & MOD_APPLY_RENDER) != 0;

  int face_index = 0;
  uint step;
  uint j;
  uint i1, i2;
  uint step_tot = use_render_params ? ltmd->render_steps : ltmd->steps;
  const bool do_flip = (ltmd->flag & MOD_SCREW_NORMAL_FLIP) != 0;

  const int quad_ord[4] = {
      do_flip ? 3 : 0,
      do_flip ? 2 : 1,
      do_flip ? 1 : 2,
      do_flip ? 0 : 3,
  };
  const int quad_ord_ofs[4] = {
      do_flip ? 2 : 0,
      1,
      do_flip ? 0 : 2,
      3,
  };

  uint maxVerts = 0, maxEdges = 0, maxPolys = 0;
  const uint totvert = uint(mesh->verts_num);
  const uint totedge = uint(mesh->edges_num);
  const uint faces_num = uint(mesh->faces_num);

  uint *edge_face_map = nullptr; /* orig edge to orig face */
  uint *vert_loop_map = nullptr; /* orig vert to orig loop */

  /* UV Coords */
  const VectorSet<StringRefNull> uv_map_names = mesh->uv_map_names();
  blender::Array<bke::SpanAttributeWriter<float2>> uv_map_layers(uv_map_names.size());
  float uv_u_scale;
  float uv_v_minmax[2] = {FLT_MAX, -FLT_MAX};
  float uv_v_range_inv;
  float uv_axis_plane[4];

  char axis_char = 'X';
  bool close;
  float angle = ltmd->angle;
  float screw_ofs = ltmd->screw_ofs;
  float axis_vec[3] = {0.0f, 0.0f, 0.0f};
  float tmp_vec1[3], tmp_vec2[3];
  float mat3[3][3];
  /* transform the coords by an object relative to this objects transformation */
  float mtx_tx[4][4];
  float mtx_tx_inv[4][4]; /* inverted */
  float mtx_tmp_a[4][4];

  uint vc_tot_linked = 0;
  short other_axis_1, other_axis_2;
  const float *tmpf1, *tmpf2;

  uint edge_offset;

  blender::int2 *edge_new, *med_new_firstloop;
  Object *ob_axis = ltmd->ob_axis;

  ScrewVertConnect *vc, *vc_tmp, *vert_connect = nullptr;

  const bool use_flat_shading = (ltmd->flag & MOD_SCREW_SMOOTH_SHADING) == 0;

  /* don't do anything? */
  if (!totvert) {
    return BKE_mesh_new_nomain_from_template(mesh, 0, 0, 0, 0);
  }

  switch (ltmd->axis) {
    case 0:
      other_axis_1 = 1;
      other_axis_2 = 2;
      break;
    case 1:
      other_axis_1 = 0;
      other_axis_2 = 2;
      break;
    default: /* 2, use default to quiet warnings */
      other_axis_1 = 0;
      other_axis_2 = 1;
      break;
  }

  axis_vec[ltmd->axis] = 1.0f;

  if (ob_axis != nullptr) {
    /* Calculate the matrix relative to the axis object. */
    invert_m4_m4(mtx_tmp_a, ctx->object->object_to_world().ptr());
    copy_m4_m4(mtx_tx_inv, ob_axis->object_to_world().ptr());
    mul_m4_m4m4(mtx_tx, mtx_tmp_a, mtx_tx_inv);

    /* Calculate the axis vector. */
    mul_mat3_m4_v3(mtx_tx, axis_vec); /* only rotation component */
    normalize_v3(axis_vec);

    /* screw */
    if (ltmd->flag & MOD_SCREW_OBJECT_OFFSET) {
      /* Find the offset along this axis relative to this objects matrix. */
      float totlen = len_v3(mtx_tx[3]);

      if (totlen != 0.0f) {
        const float zero[3] = {0.0f, 0.0f, 0.0f};
        float cp[3];
        screw_ofs = closest_to_line_v3(cp, mtx_tx[3], zero, axis_vec);
      }
      else {
        screw_ofs = 0.0f;
      }
    }

    /* angle */

#if 0 /* can't include this, not predictable enough, though quite fun. */
    if (ltmd->flag & MOD_SCREW_OBJECT_ANGLE) {
      float mtx3_tx[3][3];
      copy_m3_m4(mtx3_tx, mtx_tx);

      float vec[3] = {0, 1, 0};
      float cross1[3];
      float cross2[3];
      cross_v3_v3v3(cross1, vec, axis_vec);

      mul_v3_m3v3(cross2, mtx3_tx, cross1);
      {
        float c1[3];
        float c2[3];
        float axis_tmp[3];

        cross_v3_v3v3(c1, cross2, axis_vec);
        cross_v3_v3v3(c2, axis_vec, c1);

        angle = angle_v3v3(cross1, c2);

        cross_v3_v3v3(axis_tmp, cross1, c2);
        normalize_v3(axis_tmp);

        if (len_v3v3(axis_tmp, axis_vec) > 1.0f) {
          angle = -angle;
        }
      }
    }
#endif
  }
  else {
    axis_char = char(axis_char + ltmd->axis); /* 'X' + axis */

    /* Useful to be able to use the axis vector in some cases still. */
    zero_v3(axis_vec);
    axis_vec[ltmd->axis] = 1.0f;
  }

  /* apply the multiplier */
  angle *= float(ltmd->iter);
  screw_ofs *= float(ltmd->iter);
  uv_u_scale = 1.0f / float(step_tot);

  /* multiplying the steps is a bit tricky, this works best */
  step_tot = ((step_tot + 1) * ltmd->iter) - (ltmd->iter - 1);

  /* Will the screw be closed?
   * NOTE: smaller than `FLT_EPSILON * 100`
   * gives problems with float precision so its never closed. */
  if (fabsf(screw_ofs) <= (FLT_EPSILON * 100.0f) &&
      fabsf(fabsf(angle) - (float(M_PI) * 2.0f)) <= (FLT_EPSILON * 100.0f) && step_tot > 3)
  {
    close = true;
    step_tot--;

    maxVerts = totvert * step_tot;    /* -1 because we're joining back up */
    maxEdges = (totvert * step_tot) + /* these are the edges between new verts */
               (totedge * step_tot);  /* -1 because vert edges join */
    maxPolys = totedge * step_tot;

    screw_ofs = 0.0f;
  }
  else {
    close = false;
    step_tot = std::max<uint>(step_tot, 2);

    maxVerts = totvert * step_tot;          /* -1 because we're joining back up */
    maxEdges = (totvert * (step_tot - 1)) + /* these are the edges between new verts */
               (totedge * step_tot);        /* -1 because vert edges join */
    maxPolys = totedge * (step_tot - 1);
  }

  if ((ltmd->flag & MOD_SCREW_UV_STRETCH_U) == 0) {
    uv_u_scale = (uv_u_scale / float(ltmd->iter)) * (angle / (float(M_PI) * 2.0f));
  }

  /* The `screw_ofs` cannot change from now on. */
  const bool do_remove_doubles = (ltmd->flag & MOD_SCREW_MERGE) && (screw_ofs == 0.0f);

  result = BKE_mesh_new_nomain_from_template(
      mesh, int(maxVerts), int(maxEdges), int(maxPolys), int(maxPolys) * 4);
  /* The modifier doesn't support original index mapping on the edge or face domains. Remove
   * original index layers, since otherwise edges aren't displayed at all in wireframe view. */
  CustomData_free_layers(&result->edge_data, CD_ORIGINDEX);
  CustomData_free_layers(&result->face_data, CD_ORIGINDEX);

  const blender::Span<float3> vert_positions_orig = mesh->vert_positions();
  const blender::Span<int2> edges_orig = mesh->edges();
  const OffsetIndices faces_orig = mesh->faces();
  const blender::Span<int> corner_verts_orig = mesh->corner_verts();
  const blender::Span<int> corner_edges_orig = mesh->corner_edges();

  blender::MutableSpan<float3> vert_positions_new = result->vert_positions_for_write();
  blender::MutableSpan<int2> edges_new = result->edges_for_write();
  MutableSpan<int> face_offests_new = result->face_offsets_for_write();
  blender::MutableSpan<int> corner_verts_new = result->corner_verts_for_write();
  blender::MutableSpan<int> corner_edges_new = result->corner_edges_for_write();
  bke::MutableAttributeAccessor attributes = result->attributes_for_write();
  bke::SpanAttributeWriter<bool> sharp_faces = attributes.lookup_or_add_for_write_span<bool>(
      "sharp_face", bke::AttrDomain::Face);

  if (!CustomData_has_layer(&result->face_data, CD_ORIGINDEX)) {
    CustomData_add_layer(&result->face_data, CD_ORIGINDEX, CD_SET_DEFAULT, int(maxPolys));
  }

  int *origindex = static_cast<int *>(
      CustomData_get_layer_for_write(&result->face_data, CD_ORIGINDEX, result->faces_num));

  bke::LegacyMeshInterpolator vert_interp(*mesh, *result, bke::AttrDomain::Point);
  bke::LegacyMeshInterpolator edge_interp(*mesh, *result, bke::AttrDomain::Edge);
  bke::LegacyMeshInterpolator face_interp(*mesh, *result, bke::AttrDomain::Face);
  bke::LegacyMeshInterpolator corner_interp(*mesh, *result, bke::AttrDomain::Corner);

  vert_interp.copy(0, 0, int(totvert));

  if (!uv_map_names.is_empty()) {
    const float zero_co[3] = {0};
    plane_from_point_normal_v3(uv_axis_plane, zero_co, axis_vec);
  }

  if (!uv_map_names.is_empty()) {
    for (const int64_t uv_lay : uv_map_names.index_range()) {
      uv_map_layers[uv_lay] = attributes.lookup_for_write_span<float2>(uv_map_names[uv_lay]);
    }

    if (ltmd->flag & MOD_SCREW_UV_STRETCH_V) {
      for (uint i = 0; i < totvert; i++) {
        const float v = dist_signed_squared_to_plane_v3(vert_positions_orig[i], uv_axis_plane);
        uv_v_minmax[0] = min_ff(v, uv_v_minmax[0]);
        uv_v_minmax[1] = max_ff(v, uv_v_minmax[1]);
      }
      uv_v_minmax[0] = sqrtf_signed(uv_v_minmax[0]);
      uv_v_minmax[1] = sqrtf_signed(uv_v_minmax[1]);
    }

    uv_v_range_inv = uv_v_minmax[1] - uv_v_minmax[0];
    uv_v_range_inv = uv_v_range_inv ? 1.0f / uv_v_range_inv : 0.0f;
  }

  /* Set the locations of the first set of verts */

  /* Copy the first set of edges */
  const blender::int2 *edge_orig = edges_orig.data();
  edge_new = edges_new.data();
  for (uint i = 0; i < totedge; i++, edge_orig++, edge_new++) {
    *edge_new = *edge_orig;
  }

  /* build face -> edge map */
  if (faces_num) {

    edge_face_map = MEM_malloc_arrayN<uint>(totedge, __func__);
    memset(edge_face_map, 0xff, sizeof(*edge_face_map) * totedge);

    vert_loop_map = MEM_malloc_arrayN<uint>(totvert, __func__);
    memset(vert_loop_map, 0xff, sizeof(*vert_loop_map) * totvert);

    for (const int64_t i : faces_orig.index_range()) {
      for (const int64_t corner : faces_orig[i]) {
        const int vert_i = corner_verts_orig[corner];
        const int edge_i = corner_edges_orig[corner];
        edge_face_map[edge_i] = uint(i);
        vert_loop_map[vert_i] = uint(corner);

        /* also order edges based on faces */
        if (edges_new[edge_i][0] != vert_i) {
          std::swap(edges_new[edge_i][0], edges_new[edge_i][1]);
        }
      }
    }
  }

  if (ltmd->flag & MOD_SCREW_NORMAL_CALC) {

    /* Normal Calculation (for face flipping)
     * Sort edge verts for correct face flipping
     * NOT REALLY NEEDED but face flipping is nice. */

    vert_connect = MEM_malloc_arrayN<ScrewVertConnect>(totvert, __func__);
    /* skip the first slice of verts. */
    // vert_connect = (ScrewVertConnect *) &medge_new[totvert];
    vc = vert_connect;

    /* Copy Vert Locations */
    if (totedge != 0) {
      // printf("\n\n\n\n\nStarting Modifier\n");
      /* set edge users */
      edge_new = edges_new.data();

      if (ob_axis != nullptr) {
        /* `mtx_tx` is initialized early on. */
        for (uint i = 0; i < totvert; i++, vc++) {
          vc->co[0] = vert_positions_new[i][0] = vert_positions_orig[i][0];
          vc->co[1] = vert_positions_new[i][1] = vert_positions_orig[i][1];
          vc->co[2] = vert_positions_new[i][2] = vert_positions_orig[i][2];

          vc->flag = 0;
          vc->e[0] = vc->e[1] = nullptr;
          vc->v[0] = vc->v[1] = SV_UNUSED;

          mul_m4_v3(mtx_tx, vc->co);
          /* Length in 2D, don't `sqrt` because this is only for comparison. */
          vc->dist_sq = vc->co[other_axis_1] * vc->co[other_axis_1] +
                        vc->co[other_axis_2] * vc->co[other_axis_2];

          // printf("location %f %f %f -- %f\n", vc->co[0], vc->co[1], vc->co[2], vc->dist_sq);
        }
      }
      else {
        for (uint i = 0; i < totvert; i++, vc++) {
          vc->co[0] = vert_positions_new[i][0] = vert_positions_orig[i][0];
          vc->co[1] = vert_positions_new[i][1] = vert_positions_orig[i][1];
          vc->co[2] = vert_positions_new[i][2] = vert_positions_orig[i][2];

          vc->flag = 0;
          vc->e[0] = vc->e[1] = nullptr;
          vc->v[0] = vc->v[1] = SV_UNUSED;

          /* Length in 2D, don't `sqrt` because this is only for comparison. */
          vc->dist_sq = vc->co[other_axis_1] * vc->co[other_axis_1] +
                        vc->co[other_axis_2] * vc->co[other_axis_2];

          // printf("location %f %f %f -- %f\n", vc->co[0], vc->co[1], vc->co[2], vc->dist_sq);
        }
      }

      /* this loop builds connectivity info for verts */
      for (uint i = 0; i < totedge; i++, edge_new++) {
        vc = &vert_connect[(*edge_new)[0]];

        if (vc->v[0] == SV_UNUSED) { /* unused */
          vc->v[0] = uint((*edge_new)[1]);
          vc->e[0] = edge_new;
        }
        else if (vc->v[1] == SV_UNUSED) {
          vc->v[1] = uint((*edge_new)[1]);
          vc->e[1] = edge_new;
        }
        else {
          vc->v[0] = vc->v[1] = SV_INVALID; /* error value  - don't use, 3 edges on vert */
        }

        vc = &vert_connect[(*edge_new)[1]];

        /* same as above but swap v1/2 */
        if (vc->v[0] == SV_UNUSED) { /* unused */
          vc->v[0] = uint((*edge_new)[0]);
          vc->e[0] = edge_new;
        }
        else if (vc->v[1] == SV_UNUSED) {
          vc->v[1] = uint((*edge_new)[0]);
          vc->e[1] = edge_new;
        }
        else {
          vc->v[0] = vc->v[1] = SV_INVALID; /* error value  - don't use, 3 edges on vert */
        }
      }

      /* find the first vert */
      vc = vert_connect;
      for (uint i = 0; i < totvert; i++, vc++) {
        /* Now do search for connected verts, order all edges and flip them
         * so resulting faces are flipped the right way */
        vc_tot_linked = 0; /* count the number of linked verts for this loop */
        if (vc->flag == 0) {
          uint v_best = SV_UNUSED, ed_loop_closed = 0; /* vert and vert new */
          ScrewVertIter lt_iter;
          float fl = -1.0f;

          /* compiler complains if not initialized, but it should be initialized below */
          bool ed_loop_flip = false;

          // printf("Loop on connected vert: %i\n", i);

          for (j = 0; j < 2; j++) {
            // printf("\tSide: %i\n", j);
            screwvert_iter_init(&lt_iter, vert_connect, i, j);
            if (j == 1) {
              screwvert_iter_step(&lt_iter);
            }
            while (lt_iter.v_poin) {
              // printf("\t\tVERT: %i\n", lt_iter.v);
              if (lt_iter.v_poin->flag) {
                // printf("\t\t\tBreaking Found end\n");
                // endpoints[0] = endpoints[1] = SV_UNUSED;
                ed_loop_closed = 1; /* circle */
                break;
              }
              lt_iter.v_poin->flag = 1;
              vc_tot_linked++;
              // printf("Testing 2 floats %f : %f\n", fl, lt_iter.v_poin->dist_sq);
              if (fl <= lt_iter.v_poin->dist_sq) {
                fl = lt_iter.v_poin->dist_sq;
                v_best = lt_iter.v;
                // printf("\t\t\tVERT BEST: %i\n", v_best);
              }
              screwvert_iter_step(&lt_iter);
              if (!lt_iter.v_poin) {
                // printf("\t\t\tFound End Also Num %i\n", j);
                // endpoints[j] = lt_iter.v_other; /* other is still valid */
                break;
              }
            }
          }

          /* Now we have a collection of used edges. flip their edges the right way. */
          /* if (v_best != SV_UNUSED) - */

          // printf("Done Looking - vc_tot_linked: %i\n", vc_tot_linked);

          if (vc_tot_linked > 1) {
            float vf_1, vf_2, vf_best;

            vc_tmp = &vert_connect[v_best];

            tmpf1 = vert_connect[vc_tmp->v[0]].co;
            tmpf2 = vert_connect[vc_tmp->v[1]].co;

            /* edge connects on each side! */
            if (SV_IS_VALID(vc_tmp->v[0]) && SV_IS_VALID(vc_tmp->v[1])) {
              // printf("Verts on each side (%i %i)\n", vc_tmp->v[0], vc_tmp->v[1]);
              /* Find out which is higher. */

              vf_1 = tmpf1[ltmd->axis];
              vf_2 = tmpf2[ltmd->axis];
              vf_best = vc_tmp->co[ltmd->axis];

              if (vf_1 < vf_best && vf_best < vf_2) {
                ed_loop_flip = false;
              }
              else if (vf_1 > vf_best && vf_best > vf_2) {
                ed_loop_flip = true;
              }
              else {
                /* not so simple to work out which edge is higher */
                sub_v3_v3v3(tmp_vec1, tmpf1, vc_tmp->co);
                sub_v3_v3v3(tmp_vec2, tmpf2, vc_tmp->co);
                normalize_v3(tmp_vec1);
                normalize_v3(tmp_vec2);

                if (tmp_vec1[ltmd->axis] < tmp_vec2[ltmd->axis]) {
                  ed_loop_flip = true;
                }
                else {
                  ed_loop_flip = false;
                }
              }
            }
            else if (SV_IS_VALID(vc_tmp->v[0])) { /* Vertex only connected on 1 side. */
              // printf("Verts on ONE side (%i %i)\n", vc_tmp->v[0], vc_tmp->v[1]);
              if (tmpf1[ltmd->axis] < vc_tmp->co[ltmd->axis]) { /* best is above */
                ed_loop_flip = true;
              }
              else { /* best is below or even... in even case we can't know what to do. */
                ed_loop_flip = false;
              }
            }
#if 0
            else {
              printf("No Connected ___\n");
            }
#endif

            // printf("flip direction %i\n", ed_loop_flip);

            /* Switch the flip option if set
             * NOTE: flip is now done at face level so copying group slices is easier. */
#if 0
            if (do_flip) {
              ed_loop_flip = !ed_loop_flip;
            }
#endif

            if (angle < 0.0f) {
              ed_loop_flip = !ed_loop_flip;
            }

            /* if its closed, we only need 1 loop */
            for (j = ed_loop_closed; j < 2; j++) {
              // printf("Ordering Side J %i\n", j);

              screwvert_iter_init(&lt_iter, vert_connect, v_best, j);
              // printf("\n\nStarting - Loop\n");
              lt_iter.v_poin->flag = 1; /* so a non loop will traverse the other side */

              /* If this is the vert off the best vert and
               * the best vert has 2 edges connected too it
               * then swap the flip direction */
              if (j == 1 && SV_IS_VALID(vc_tmp->v[0]) && SV_IS_VALID(vc_tmp->v[1])) {
                ed_loop_flip = !ed_loop_flip;
              }

              while (lt_iter.v_poin && lt_iter.v_poin->flag != 2) {
                // printf("\tOrdering Vert V %i\n", lt_iter.v);

                lt_iter.v_poin->flag = 2;
                if (lt_iter.e) {
                  if (lt_iter.v == uint((*lt_iter.e)[0])) {
                    if (ed_loop_flip == 0) {
                      // printf("\t\t\tFlipping 0\n");
                      std::swap((*lt_iter.e)[0], (*lt_iter.e)[1]);
                    }
#if 0
                    else {
                      printf("\t\t\tFlipping Not 0\n");
                    }
#endif
                  }
                  else if (lt_iter.v == uint((*lt_iter.e)[1])) {
                    if (ed_loop_flip == 1) {
                      // printf("\t\t\tFlipping 1\n");
                      std::swap((*lt_iter.e)[0], (*lt_iter.e)[1]);
                    }
#if 0
                    else {
                      printf("\t\t\tFlipping Not 1\n");
                    }
#endif
                  }
#if 0
                  else {
                    printf("\t\tIncorrect edge topology");
                  }
#endif
                }
#if 0
                else {
                  printf("\t\tNo Edge at this point\n");
                }
#endif
                screwvert_iter_step(&lt_iter);
              }
            }
          }
        }
      }
    }
  }
  else {
    for (uint i = 0; i < totvert; i++) {
      copy_v3_v3(vert_positions_new[i], vert_positions_orig[i]);
    }
  }
  /* done with edge connectivity based normal flipping */

  /* Add Faces */
  for (step = 1; step < step_tot; step++) {
    const uint varray_stride = totvert * step;
    float step_angle;
    float mat[4][4];
    /* Rotation Matrix */
    step_angle = (angle / float(step_tot - (!close))) * float(step);

    if (ob_axis != nullptr) {
      axis_angle_normalized_to_mat3(mat3, axis_vec, step_angle);
    }
    else {
      axis_angle_to_mat3_single(mat3, axis_char, step_angle);
    }
    copy_m4_m3(mat, mat3);

    if (screw_ofs) {
      madd_v3_v3fl(mat[3], axis_vec, screw_ofs * (float(step) / float(step_tot - 1)));
    }

    /* copy a slice */
    vert_interp.copy(0, int(varray_stride), int(totvert));

    /* set location */
    for (j = 0; j < totvert; j++) {
      const int vert_new = int(varray_stride) + int(j);

      copy_v3_v3(vert_positions_new[vert_new], vert_positions_new[j]);

      /* only need to set these if using non cleared memory */
      // mv_new->mat_nr = mv_new->flag = 0;

      if (ob_axis != nullptr) {
        sub_v3_v3(vert_positions_new[vert_new], mtx_tx[3]);

        mul_m4_v3(mat, vert_positions_new[vert_new]);

        add_v3_v3(vert_positions_new[vert_new], mtx_tx[3]);
      }
      else {
        mul_m4_v3(mat, vert_positions_new[vert_new]);
      }

      /* add the new edge */
      (*edge_new)[0] = int(varray_stride + j);
      (*edge_new)[1] = (*edge_new)[0] - int(totvert);
      edge_new++;
    }
  }

  /* we can avoid if using vert alloc trick */
  if (vert_connect) {
    MEM_freeN(vert_connect);
    vert_connect = nullptr;
  }

  if (close) {
    /* last loop of edges, previous loop doesn't account for the last set of edges */
    const uint varray_stride = (step_tot - 1) * totvert;

    for (uint i = 0; i < totvert; i++) {
      (*edge_new)[0] = int(i);
      (*edge_new)[1] = int(varray_stride + i);
      edge_new++;
    }
  }

  int new_loop_index = 0;
  med_new_firstloop = edges_new.data();

  /* more of an offset in this case */
  edge_offset = totedge + (totvert * (step_tot - (close ? 0 : 1)));

  const bke::AttributeAccessor src_attributes = mesh->attributes();
  const VArraySpan src_material_index = *src_attributes.lookup<int>("material_index",
                                                                    bke::AttrDomain::Face);

  bke::MutableAttributeAccessor dst_attributes = result->attributes_for_write();
  bke::SpanAttributeWriter dst_material_index = dst_attributes.lookup_or_add_for_write_span<int>(
      "material_index", bke::AttrDomain::Face);

  for (uint i = 0; i < totedge; i++, med_new_firstloop++) {
    const uint step_last = step_tot - (close ? 1 : 2);
    const uint face_index_orig = faces_num ? edge_face_map[i] : UINT_MAX;
    const bool has_mpoly_orig = (face_index_orig != UINT_MAX);
    float uv_v_offset_a, uv_v_offset_b;

    const uint mloop_index_orig[2] = {
        vert_loop_map ? vert_loop_map[edges_new[i][0]] : UINT_MAX,
        vert_loop_map ? vert_loop_map[edges_new[i][1]] : UINT_MAX,
    };
    const bool has_mloop_orig = mloop_index_orig[0] != UINT_MAX;

    int mat_nr;

    /* for each edge, make a cylinder of quads */
    i1 = uint((*med_new_firstloop)[0]);
    i2 = uint((*med_new_firstloop)[1]);

    if (has_mpoly_orig) {
      mat_nr = src_material_index.is_empty() ? 0 : src_material_index[face_index_orig];
    }
    else {
      mat_nr = 0;
    }

    if (has_mloop_orig == false && !uv_map_names.is_empty()) {
      uv_v_offset_a = dist_signed_to_plane_v3(vert_positions_new[edges_new[i][0]], uv_axis_plane);
      uv_v_offset_b = dist_signed_to_plane_v3(vert_positions_new[edges_new[i][1]], uv_axis_plane);

      if (ltmd->flag & MOD_SCREW_UV_STRETCH_V) {
        uv_v_offset_a = (uv_v_offset_a - uv_v_minmax[0]) * uv_v_range_inv;
        uv_v_offset_b = (uv_v_offset_b - uv_v_minmax[0]) * uv_v_range_inv;
      }
    }

    for (step = 0; step <= step_last; step++) {

      /* Polygon */
      if (has_mpoly_orig) {
        face_interp.copy(int(face_index_orig), face_index, 1);
        origindex[face_index] = int(face_index_orig);
      }
      else {
        origindex[face_index] = ORIGINDEX_NONE;
        dst_material_index.span[face_index] = mat_nr;
        sharp_faces.span[face_index] = use_flat_shading;
      }
      face_offests_new[face_index] = face_index * 4;

      /* Loop-Custom-Data */
      if (has_mloop_orig) {

        corner_interp.copy(int(mloop_index_orig[0]), new_loop_index + 0, 1);
        corner_interp.copy(int(mloop_index_orig[1]), new_loop_index + 1, 1);
        corner_interp.copy(int(mloop_index_orig[1]), new_loop_index + 2, 1);
        corner_interp.copy(int(mloop_index_orig[0]), new_loop_index + 3, 1);

        if (!uv_map_names.is_empty()) {
          const float uv_u_offset_a = float(step) * uv_u_scale;
          const float uv_u_offset_b = float(step + 1) * uv_u_scale;
          for (const int64_t uv_lay : uv_map_layers.index_range()) {
            blender::float2 *mluv = &uv_map_layers[uv_lay].span[new_loop_index];

            mluv[quad_ord[0]][0] += uv_u_offset_a;
            mluv[quad_ord[1]][0] += uv_u_offset_a;
            mluv[quad_ord[2]][0] += uv_u_offset_b;
            mluv[quad_ord[3]][0] += uv_u_offset_b;
          }
        }
      }
      else {
        if (!uv_map_names.is_empty()) {
          const float uv_u_offset_a = float(step) * uv_u_scale;
          const float uv_u_offset_b = float(step + 1) * uv_u_scale;
          for (const int64_t uv_lay : uv_map_layers.index_range()) {
            blender::float2 *mluv = &uv_map_layers[uv_lay].span[new_loop_index];

            copy_v2_fl2(mluv[quad_ord[0]], uv_u_offset_a, uv_v_offset_a);
            copy_v2_fl2(mluv[quad_ord[1]], uv_u_offset_a, uv_v_offset_b);
            copy_v2_fl2(mluv[quad_ord[2]], uv_u_offset_b, uv_v_offset_b);
            copy_v2_fl2(mluv[quad_ord[3]], uv_u_offset_b, uv_v_offset_a);
          }
        }
      }

      /* Loop-Data */
      if (!(close && step == step_last)) {
        /* regular segments */
        corner_verts_new[new_loop_index + quad_ord[0]] = int(i1);
        corner_verts_new[new_loop_index + quad_ord[1]] = int(i2);
        corner_verts_new[new_loop_index + quad_ord[2]] = int(i2 + totvert);
        corner_verts_new[new_loop_index + quad_ord[3]] = int(i1 + totvert);

        corner_edges_new[new_loop_index + quad_ord_ofs[0]] = int(
            step == 0 ? i : (edge_offset + step + (i * (step_tot - 1))) - 1);
        corner_edges_new[new_loop_index + quad_ord_ofs[1]] = int(totedge + i2);
        corner_edges_new[new_loop_index + quad_ord_ofs[2]] = int(edge_offset + step +
                                                                 (i * (step_tot - 1)));
        corner_edges_new[new_loop_index + quad_ord_ofs[3]] = int(totedge + i1);

        /* new vertical edge */
        if (step) { /* The first set is already done */
          (*edge_new)[0] = int(i1);
          (*edge_new)[1] = int(i2);
          edge_new++;
        }
        i1 += totvert;
        i2 += totvert;
      }
      else {
        /* last segment */
        corner_verts_new[new_loop_index + quad_ord[0]] = int(i1);
        corner_verts_new[new_loop_index + quad_ord[1]] = int(i2);
        corner_verts_new[new_loop_index + quad_ord[2]] = int((*med_new_firstloop)[1]);
        corner_verts_new[new_loop_index + quad_ord[3]] = int((*med_new_firstloop)[0]);

        corner_edges_new[new_loop_index + quad_ord_ofs[0]] = int(
            (edge_offset + step + (i * (step_tot - 1))) - 1);
        corner_edges_new[new_loop_index + quad_ord_ofs[1]] = int(totedge + i2);
        corner_edges_new[new_loop_index + quad_ord_ofs[2]] = int(i);
        corner_edges_new[new_loop_index + quad_ord_ofs[3]] = int(totedge + i1);
      }

      new_loop_index += 4;
      face_index++;
    }

    /* new vertical edge */
    (*edge_new)[0] = int(i1);
    (*edge_new)[1] = int(i2);
    edge_new++;
  }

/* validate loop edges */
#if 0
  {
    uint i = 0;
    printf("\n");
    for (; i < maxPolys * 4; i += 4) {
      uint ii;
      ml_new = mloop_new + i;
      ii = findEd(edges_new, maxEdges, ml_new[0].v, ml_new[1].v);
      printf("%d %d -- ", ii, ml_new[0].e);
      ml_new[0].e = ii;

      ii = findEd(edges_new, maxEdges, ml_new[1].v, ml_new[2].v);
      printf("%d %d -- ", ii, ml_new[1].e);
      ml_new[1].e = ii;

      ii = findEd(edges_new, maxEdges, ml_new[2].v, ml_new[3].v);
      printf("%d %d -- ", ii, ml_new[2].e);
      ml_new[2].e = ii;

      ii = findEd(edges_new, maxEdges, ml_new[3].v, ml_new[0].v);
      printf("%d %d\n", ii, ml_new[3].e);
      ml_new[3].e = ii;
    }
  }
#endif

  sharp_faces.finish();
  dst_material_index.finish();
  for (bke::SpanAttributeWriter<float2> &uv_map : uv_map_layers) {
    uv_map.finish();
  }

  if (edge_face_map) {
    MEM_freeN(edge_face_map);
  }

  if (vert_loop_map) {
    MEM_freeN(vert_loop_map);
  }

  if (do_remove_doubles) {
    result = mesh_remove_doubles_on_axis(result,
                                         vert_positions_new,
                                         totvert,
                                         step_tot,
                                         axis_vec,
                                         ob_axis != nullptr ? mtx_tx[3] : nullptr,
                                         ltmd->merge_dist);
  }

  return result;
}

static void update_depsgraph(ModifierData *md, const ModifierUpdateDepsgraphContext *ctx)
{
  ScrewModifierData *ltmd = (ScrewModifierData *)md;
  if (ltmd->ob_axis != nullptr) {
    DEG_add_object_relation(ctx->node, ltmd->ob_axis, DEG_OB_COMP_TRANSFORM, "Screw Modifier");
    DEG_add_depends_on_transform_relation(ctx->node, "Screw Modifier");
  }
}

static void foreach_ID_link(ModifierData *md, Object *ob, IDWalkFunc walk, void *user_data)
{
  ScrewModifierData *ltmd = (ScrewModifierData *)md;

  walk(user_data, ob, (ID **)&ltmd->ob_axis, IDWALK_CB_NOP);
}

static void panel_draw(const bContext * /*C*/, Panel *panel)
{
<<<<<<< HEAD
  uiLayout *row, *col; /* bfa - removed *sub */
  uiLayout *layout = panel->layout;
=======
  ui::Layout *sub, *row, *col;
  ui::Layout &layout = *panel->layout;
>>>>>>> 85504da2
  const eUI_Item_Flag toggles_flag = UI_ITEM_R_TOGGLE | UI_ITEM_R_FORCE_BLANK_DECORATE;

  PointerRNA *ptr = modifier_panel_get_property_pointers(panel, nullptr);

  PointerRNA screw_obj_ptr = RNA_pointer_get(ptr, "object");

  layout.use_property_split_set(true);

  col = &layout.column(false);
  col->prop(ptr, "angle", UI_ITEM_NONE, std::nullopt, ICON_NONE);
  row = &col->row(false);
  row->active_set(RNA_pointer_is_null(&screw_obj_ptr) ||
                  !RNA_boolean_get(ptr, "use_object_screw_offset"));
  row->prop(ptr, "screw_offset", UI_ITEM_NONE, std::nullopt, ICON_NONE);
  col->prop(ptr, "iterations", UI_ITEM_NONE, std::nullopt, ICON_NONE);

<<<<<<< HEAD
  col->separator(); /* bfa - our layout */

=======
  layout.separator();
  col = &layout.column(false);
>>>>>>> 85504da2
  row = &col->row(false);
  row->prop(ptr, "axis", UI_ITEM_R_EXPAND, std::nullopt, ICON_NONE);
  col->prop(ptr, "object", UI_ITEM_NONE, IFACE_("Axis Object"), ICON_NONE);

<<<<<<< HEAD
  /* bfa - our layout */
  col->separator();
  row = &col->row(true);
  row->active_set(!RNA_pointer_is_null(&screw_obj_ptr));
  row->use_property_split_set(false); /* bfa - use_property_split = False */
  row->separator(); /*bfa - indent*/
  row->prop(ptr, "use_object_screw_offset", UI_ITEM_NONE, std::nullopt, ICON_NONE);
  row->decorator(ptr, "use_object_screw_offset", 0); /*bfa - decorator*/

  col->separator();

  /* bfa - our layout */
  row = &col->row(true);
  row->prop(ptr, "steps", UI_ITEM_NONE, IFACE_("Steps Viewport"), ICON_NONE);
  col->prop(ptr, "render_steps", UI_ITEM_NONE, IFACE_("Render"), ICON_NONE);

  /* bfa - our layout */
  /* NOTE: split amount here needs to be synced with normal labels */
  uiLayout *split = &layout->split(0.385f, true);

  /* bfa - our layout */
  row = &split->row(true);
  row->use_property_split_set(false); /* bfa - use_property_split = False */
  row->separator(); /*bfa - indent*/
  row->prop(ptr, "use_merge_vertices", UI_ITEM_NONE, "Merge", ICON_NONE);
  row->decorator(ptr, "use_merge_vertices", 0); /*bfa - decorator*/

  /* bfa - our layout */
  row = &split->row(false);
  if (RNA_boolean_get(ptr, "use_merge_vertices")) {
    row->prop(ptr, "merge_threshold", UI_ITEM_NONE, "", ICON_NONE);
  }
  else {
    row->label(TIP_(""), ICON_DISCLOSURE_TRI_RIGHT);
  }

  col->separator();
=======
  layout.separator();

  col = &layout.column(true);
  col->prop(ptr, "steps", UI_ITEM_NONE, IFACE_("Steps Viewport"), ICON_NONE);
  col->prop(ptr, "render_steps", UI_ITEM_NONE, IFACE_("Render"), ICON_NONE);

  layout.separator();

  row = &layout.row(true, IFACE_("Merge"));
  row->prop(ptr, "use_merge_vertices", UI_ITEM_NONE, "", ICON_NONE);
  sub = &row->row(true);
  sub->active_set(RNA_boolean_get(ptr, "use_merge_vertices"));
  sub->prop(ptr, "merge_threshold", UI_ITEM_NONE, "", ICON_NONE);

  layout.separator();
>>>>>>> 85504da2

  row = &layout.row(true, IFACE_("Stretch UVs"));
  row->prop(ptr, "use_stretch_u", toggles_flag, IFACE_("U"), ICON_NONE);
  row->prop(ptr, "use_stretch_v", toggles_flag, IFACE_("V"), ICON_NONE);

  modifier_error_message_draw(layout, ptr);
}

static void normals_panel_draw(const bContext * /*C*/, Panel *panel)
{
<<<<<<< HEAD
  uiLayout *col, *row; /*bfa - added *row*/
  uiLayout *layout = panel->layout;

  PointerRNA *ptr = modifier_panel_get_property_pointers(panel, nullptr);

  /* bfa - our layout */
  col = &layout->column(true);
  row = &col->row(true);
  row->use_property_split_set(false); /* bfa - use_property_split = False */
  row->separator(); /*bfa - indent*/
  row->prop(ptr, "use_smooth_shade", UI_ITEM_NONE, std::nullopt, ICON_NONE);
  row->decorator(ptr, "use_smooth_shade", 0); /*bfa - decorator*/

  /* bfa - our layout */
  row = &col->row(true);
  row->use_property_split_set(false); /* bfa - use_property_split = False */
  row->separator(); /*bfa - indent*/
  row->prop(ptr, "use_normal_calculate", UI_ITEM_NONE, std::nullopt, ICON_NONE);
  row->decorator(ptr, "use_normal_calculate", 0); /*bfa - decorator*/

  /* bfa - our layout */
  row = &col->row(true);
  row->use_property_split_set(false); /* bfa - use_property_split = False */
  row->separator(); /*bfa - indent*/
  row->prop(ptr, "use_normal_flip", UI_ITEM_NONE, std::nullopt, ICON_NONE);
  row->decorator(ptr, "use_normal_flip", 0); /*bfa - decorator*/
=======
  ui::Layout &layout = *panel->layout;

  PointerRNA *ptr = modifier_panel_get_property_pointers(panel, nullptr);

  layout.use_property_split_set(true);

  ui::Layout &col = layout.column(false);
  col.prop(ptr, "use_smooth_shade", UI_ITEM_NONE, std::nullopt, ICON_NONE);
  col.prop(ptr, "use_normal_calculate", UI_ITEM_NONE, std::nullopt, ICON_NONE);
  col.prop(ptr, "use_normal_flip", UI_ITEM_NONE, std::nullopt, ICON_NONE);
>>>>>>> 85504da2
}

static void panel_register(ARegionType *region_type)
{
  PanelType *panel_type = modifier_panel_register(region_type, eModifierType_Screw, panel_draw);
  modifier_subpanel_register(
      region_type, "normals", "Normals", nullptr, normals_panel_draw, panel_type);
}

ModifierTypeInfo modifierType_Screw = {
    /*idname*/ "Screw",
    /*name*/ N_("Screw"),
    /*struct_name*/ "ScrewModifierData",
    /*struct_size*/ sizeof(ScrewModifierData),
    /*srna*/ &RNA_ScrewModifier,
    /*type*/ ModifierTypeType::Constructive,

    /*flags*/ eModifierTypeFlag_AcceptsMesh | eModifierTypeFlag_AcceptsCVs |
        eModifierTypeFlag_SupportsEditmode | eModifierTypeFlag_EnableInEditmode,
    /*icon*/ ICON_MOD_SCREW,

    /*copy_data*/ BKE_modifier_copydata_generic,

    /*deform_verts*/ nullptr,
    /*deform_matrices*/ nullptr,
    /*deform_verts_EM*/ nullptr,
    /*deform_matrices_EM*/ nullptr,
    /*modify_mesh*/ modify_mesh,
    /*modify_geometry_set*/ nullptr,

    /*init_data*/ init_data,
    /*required_data_mask*/ nullptr,
    /*free_data*/ nullptr,
    /*is_disabled*/ nullptr,
    /*update_depsgraph*/ update_depsgraph,
    /*depends_on_time*/ nullptr,
    /*depends_on_normals*/ nullptr,
    /*foreach_ID_link*/ foreach_ID_link,
    /*foreach_tex_link*/ nullptr,
    /*free_runtime_data*/ nullptr,
    /*panel_register*/ panel_register,
    /*blend_write*/ nullptr,
    /*blend_read*/ nullptr,
    /*foreach_cache*/ nullptr,
    /*foreach_working_space_color*/ nullptr,
};<|MERGE_RESOLUTION|>--- conflicted
+++ resolved
@@ -1044,13 +1044,8 @@
 
 static void panel_draw(const bContext * /*C*/, Panel *panel)
 {
-<<<<<<< HEAD
-  uiLayout *row, *col; /* bfa - removed *sub */
-  uiLayout *layout = panel->layout;
-=======
-  ui::Layout *sub, *row, *col;
+  ui::Layout *row, *col; /* bfa - removed *sub */
   ui::Layout &layout = *panel->layout;
->>>>>>> 85504da2
   const eUI_Item_Flag toggles_flag = UI_ITEM_R_TOGGLE | UI_ITEM_R_FORCE_BLANK_DECORATE;
 
   PointerRNA *ptr = modifier_panel_get_property_pointers(panel, nullptr);
@@ -1067,24 +1062,18 @@
   row->prop(ptr, "screw_offset", UI_ITEM_NONE, std::nullopt, ICON_NONE);
   col->prop(ptr, "iterations", UI_ITEM_NONE, std::nullopt, ICON_NONE);
 
-<<<<<<< HEAD
   col->separator(); /* bfa - our layout */
 
-=======
-  layout.separator();
-  col = &layout.column(false);
->>>>>>> 85504da2
   row = &col->row(false);
   row->prop(ptr, "axis", UI_ITEM_R_EXPAND, std::nullopt, ICON_NONE);
   col->prop(ptr, "object", UI_ITEM_NONE, IFACE_("Axis Object"), ICON_NONE);
 
-<<<<<<< HEAD
   /* bfa - our layout */
   col->separator();
   row = &col->row(true);
   row->active_set(!RNA_pointer_is_null(&screw_obj_ptr));
   row->use_property_split_set(false); /* bfa - use_property_split = False */
-  row->separator(); /*bfa - indent*/
+  row->separator();                   /*bfa - indent*/
   row->prop(ptr, "use_object_screw_offset", UI_ITEM_NONE, std::nullopt, ICON_NONE);
   row->decorator(ptr, "use_object_screw_offset", 0); /*bfa - decorator*/
 
@@ -1097,12 +1086,12 @@
 
   /* bfa - our layout */
   /* NOTE: split amount here needs to be synced with normal labels */
-  uiLayout *split = &layout->split(0.385f, true);
+  ui::Layout *split = &layout.split(0.385f, true);
 
   /* bfa - our layout */
   row = &split->row(true);
   row->use_property_split_set(false); /* bfa - use_property_split = False */
-  row->separator(); /*bfa - indent*/
+  row->separator();                   /*bfa - indent*/
   row->prop(ptr, "use_merge_vertices", UI_ITEM_NONE, "Merge", ICON_NONE);
   row->decorator(ptr, "use_merge_vertices", 0); /*bfa - decorator*/
 
@@ -1116,23 +1105,6 @@
   }
 
   col->separator();
-=======
-  layout.separator();
-
-  col = &layout.column(true);
-  col->prop(ptr, "steps", UI_ITEM_NONE, IFACE_("Steps Viewport"), ICON_NONE);
-  col->prop(ptr, "render_steps", UI_ITEM_NONE, IFACE_("Render"), ICON_NONE);
-
-  layout.separator();
-
-  row = &layout.row(true, IFACE_("Merge"));
-  row->prop(ptr, "use_merge_vertices", UI_ITEM_NONE, "", ICON_NONE);
-  sub = &row->row(true);
-  sub->active_set(RNA_boolean_get(ptr, "use_merge_vertices"));
-  sub->prop(ptr, "merge_threshold", UI_ITEM_NONE, "", ICON_NONE);
-
-  layout.separator();
->>>>>>> 85504da2
 
   row = &layout.row(true, IFACE_("Stretch UVs"));
   row->prop(ptr, "use_stretch_u", toggles_flag, IFACE_("U"), ICON_NONE);
@@ -1143,9 +1115,8 @@
 
 static void normals_panel_draw(const bContext * /*C*/, Panel *panel)
 {
-<<<<<<< HEAD
-  uiLayout *col, *row; /*bfa - added *row*/
-  uiLayout *layout = panel->layout;
+  ui::Layout *col, *row; /*bfa - added *row*/
+  ui::Layout *layout = panel->layout;
 
   PointerRNA *ptr = modifier_panel_get_property_pointers(panel, nullptr);
 
@@ -1153,35 +1124,23 @@
   col = &layout->column(true);
   row = &col->row(true);
   row->use_property_split_set(false); /* bfa - use_property_split = False */
-  row->separator(); /*bfa - indent*/
+  row->separator();                   /*bfa - indent*/
   row->prop(ptr, "use_smooth_shade", UI_ITEM_NONE, std::nullopt, ICON_NONE);
   row->decorator(ptr, "use_smooth_shade", 0); /*bfa - decorator*/
 
   /* bfa - our layout */
   row = &col->row(true);
   row->use_property_split_set(false); /* bfa - use_property_split = False */
-  row->separator(); /*bfa - indent*/
+  row->separator();                   /*bfa - indent*/
   row->prop(ptr, "use_normal_calculate", UI_ITEM_NONE, std::nullopt, ICON_NONE);
   row->decorator(ptr, "use_normal_calculate", 0); /*bfa - decorator*/
 
   /* bfa - our layout */
   row = &col->row(true);
   row->use_property_split_set(false); /* bfa - use_property_split = False */
-  row->separator(); /*bfa - indent*/
+  row->separator();                   /*bfa - indent*/
   row->prop(ptr, "use_normal_flip", UI_ITEM_NONE, std::nullopt, ICON_NONE);
   row->decorator(ptr, "use_normal_flip", 0); /*bfa - decorator*/
-=======
-  ui::Layout &layout = *panel->layout;
-
-  PointerRNA *ptr = modifier_panel_get_property_pointers(panel, nullptr);
-
-  layout.use_property_split_set(true);
-
-  ui::Layout &col = layout.column(false);
-  col.prop(ptr, "use_smooth_shade", UI_ITEM_NONE, std::nullopt, ICON_NONE);
-  col.prop(ptr, "use_normal_calculate", UI_ITEM_NONE, std::nullopt, ICON_NONE);
-  col.prop(ptr, "use_normal_flip", UI_ITEM_NONE, std::nullopt, ICON_NONE);
->>>>>>> 85504da2
 }
 
 static void panel_register(ARegionType *region_type)
