--- conflicted
+++ resolved
@@ -1076,7 +1076,6 @@
   row->prop(ptr, "screw_offset", UI_ITEM_NONE, std::nullopt, ICON_NONE);
   col->prop(ptr, "iterations", UI_ITEM_NONE, std::nullopt, ICON_NONE);
 
-<<<<<<< HEAD
   col->separator(); /* bfa - our layout */
 
   row = &col->row(false);
@@ -1086,27 +1085,14 @@
   /* bfa - our layout */
   col->separator();
   row = &col->row(true);
-  uiLayoutSetActive(row, !RNA_pointer_is_null(&screw_obj_ptr));
+  row->active_set(!RNA_pointer_is_null(&screw_obj_ptr));
   uiLayoutSetPropSep(row, false); /* bfa - use_property_split = False */
   row->separator(); /*bfa - indent*/
   row->prop(ptr, "use_object_screw_offset", UI_ITEM_NONE, std::nullopt, ICON_NONE);
   uiItemDecoratorR(row, ptr, "use_object_screw_offset", 0); /*bfa - decorator*/
-=======
-  layout->separator();
-  col = &layout->column(false);
-  row = &col->row(false);
-  row->prop(ptr, "axis", UI_ITEM_R_EXPAND, std::nullopt, ICON_NONE);
-  col->prop(ptr, "object", UI_ITEM_NONE, IFACE_("Axis Object"), ICON_NONE);
-  sub = &col->column(false);
-  sub->active_set(!RNA_pointer_is_null(&screw_obj_ptr));
-  sub->prop(ptr, "use_object_screw_offset", UI_ITEM_NONE, std::nullopt, ICON_NONE);
-
-  layout->separator();
->>>>>>> 9a41dc73
 
   col->separator();
 
-<<<<<<< HEAD
   /* bfa - our layout */
   row = &col->row(true);
   row->prop(ptr, "steps", UI_ITEM_NONE, IFACE_("Steps Viewport"), ICON_NONE);
@@ -1133,17 +1119,6 @@
   }
 
   col->separator();
-=======
-  layout->separator();
-
-  row = &layout->row(true, IFACE_("Merge"));
-  row->prop(ptr, "use_merge_vertices", UI_ITEM_NONE, "", ICON_NONE);
-  sub = &row->row(true);
-  sub->active_set(RNA_boolean_get(ptr, "use_merge_vertices"));
-  sub->prop(ptr, "merge_threshold", UI_ITEM_NONE, "", ICON_NONE);
-
-  layout->separator();
->>>>>>> 9a41dc73
 
   row = &layout->row(true, IFACE_("Stretch UVs"));
   row->prop(ptr, "use_stretch_u", toggles_flag, IFACE_("U"), ICON_NONE);
