--- conflicted
+++ resolved
@@ -283,20 +283,13 @@
 
     layout->prop(ptr, "cull_face", UI_ITEM_R_EXPAND, std::nullopt, ICON_NONE);
     col = &layout->column(false);
-<<<<<<< HEAD
-    uiLayoutSetActive(col,
-                      RNA_boolean_get(ptr, "use_negative_direction") &&
-                          RNA_enum_get(ptr, "cull_face") != 0);
+    col->active_set(RNA_boolean_get(ptr, "use_negative_direction") &&
+                    RNA_enum_get(ptr, "cull_face") != 0);
     row = &col->row(true); /* bfa - our layout */
     uiLayoutSetPropSep(row, false); /* bfa - use_property_split = False */
     row->separator();
     row->prop(ptr, "use_invert_cull", UI_ITEM_NONE, std::nullopt, ICON_NONE);
     uiItemDecoratorR(row, ptr, "use_invert_cull", 0); /*bfa - decorator*/
-=======
-    col->active_set(RNA_boolean_get(ptr, "use_negative_direction") &&
-                    RNA_enum_get(ptr, "cull_face") != 0);
-    col->prop(ptr, "use_invert_cull", UI_ITEM_NONE, std::nullopt, ICON_NONE);
->>>>>>> 9a41dc73
   }
 
   layout->prop(ptr, "target", UI_ITEM_NONE, std::nullopt, ICON_NONE);
