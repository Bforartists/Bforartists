--- conflicted
+++ resolved
@@ -755,12 +755,8 @@
 
 static void panel_draw(const bContext * /*C*/, Panel *panel)
 {
-<<<<<<< HEAD
-  uiLayout *sub, *row, *col; /*bfa - added *col*/
-  uiLayout *layout = panel->layout;
-=======
+  blender::ui::Layout *sub, *row, *col; /*bfa - added *col*/
   blender::ui::Layout &layout = *panel->layout;
->>>>>>> 85504da2
 
   PointerRNA ob_ptr;
   PointerRNA *ptr = modifier_panel_get_property_pointers(panel, &ob_ptr);
@@ -780,17 +776,13 @@
   }
   else if (mode == MOD_MASK_MODE_VGROUP) {
     modifier_vgroup_ui(layout, ptr, &ob_ptr, "vertex_group", "invert_vertex_group", std::nullopt);
-<<<<<<< HEAD
-
-    col = &layout->column(false); /* bfa - our layout */
+
+    col = &layout.column(false); /* bfa - our layout */
     row = &col->row(true); /* bfa - our layout */
     row->use_property_split_set(false); /* bfa - use_property_split = False */
     row->separator(); /*bfa - indent*/
     row->prop(ptr, "use_smooth", UI_ITEM_NONE, std::nullopt, ICON_NONE);
     row->decorator(ptr, "use_smooth", 0); /*bfa - decorator*/
-=======
-    layout.prop(ptr, "use_smooth", UI_ITEM_NONE, std::nullopt, ICON_NONE);
->>>>>>> 85504da2
   }
 
   layout.prop(ptr, "threshold", UI_ITEM_NONE, std::nullopt, ICON_NONE);
