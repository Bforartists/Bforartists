--- conflicted
+++ resolved
@@ -154,48 +154,34 @@
     row->prop(ptr, "use_project_y", toggles_flag, std::nullopt, ICON_NONE);
     row->prop(ptr, "use_project_z", toggles_flag, std::nullopt, ICON_NONE);
 
-<<<<<<< HEAD
     /*------------------- bfa - original props */
-    // uiItemR(col, ptr, "use_negative_direction", UI_ITEM_NONE, std::nullopt, ICON_NONE);
-    // uiItemR(col, ptr, "use_positive_direction", UI_ITEM_NONE, std::nullopt, ICON_NONE);
-
     row = &col->row(true);
     uiLayoutSetPropSep(row, false); /* bfa - use_property_split = False */
-    uiItemR(row, ptr, "use_negative_direction", UI_ITEM_NONE, std::nullopt, ICON_NONE);
+    row->prop(ptr, "use_negative_direction", UI_ITEM_NONE, std::nullopt, ICON_NONE);
     uiItemDecoratorR(row, ptr, "use_negative_direction", 0); /*bfa - decorator*/
 
     row = &col->row(true);
     uiLayoutSetPropSep(row, false); /* bfa - use_property_split = False */
-    uiItemR(row, ptr, "use_positive_direction", UI_ITEM_NONE, std::nullopt, ICON_NONE);
+    row->prop(ptr, "use_positive_direction", UI_ITEM_NONE, std::nullopt, ICON_NONE);
     uiItemDecoratorR(row, ptr, "use_positive_direction", 0); /*bfa - decorator*/
     /* ------------ end bfa */
 
-    uiItemR(col, ptr, "use_negative_direction", UI_ITEM_NONE, std::nullopt, ICON_NONE);
-    uiItemR(col, ptr, "use_positive_direction", UI_ITEM_NONE, std::nullopt, ICON_NONE);
-=======
     col->prop(ptr, "use_negative_direction", UI_ITEM_NONE, std::nullopt, ICON_NONE);
     col->prop(ptr, "use_positive_direction", UI_ITEM_NONE, std::nullopt, ICON_NONE);
->>>>>>> cb8c3a7e
 
     layout->prop(ptr, "cull_face", UI_ITEM_R_EXPAND, std::nullopt, ICON_NONE);
     col = &layout->column(false);
     uiLayoutSetActive(col,
                       RNA_boolean_get(ptr, "use_negative_direction") &&
                           RNA_enum_get(ptr, "cull_face") != 0);
-<<<<<<< HEAD
 
     /*------------------- bfa - original props */
-    // uiItemR(col, ptr, "use_invert_cull", UI_ITEM_NONE, nullptr, ICON_NONE);
-
     row = &col->row(true);
     uiLayoutSetPropSep(row, false); /* bfa - use_property_split = False */
-    uiItemS(row);
-    uiItemR(row, ptr, "use_invert_cull", UI_ITEM_NONE, std::nullopt, ICON_NONE);
+    /*row->prop();*/
+    row->prop(ptr, "use_invert_cull", UI_ITEM_NONE, std::nullopt, ICON_NONE);
     uiItemDecoratorR(row, ptr, "use_invert_cull", 0); /*bfa - decorator*/
     /* ------------ end bfa */
-=======
-    col->prop(ptr, "use_invert_cull", UI_ITEM_NONE, std::nullopt, ICON_NONE);
->>>>>>> cb8c3a7e
   }
 
   layout->prop(ptr, "target", UI_ITEM_NONE, std::nullopt, ICON_NONE);
