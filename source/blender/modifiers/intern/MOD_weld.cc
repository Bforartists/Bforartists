/* SPDX-FileCopyrightText: 2005 Blender Authors
 *
 * SPDX-License-Identifier: GPL-2.0-or-later */

/** \file
 * \ingroup modifiers
 *
 * Weld modifier: Remove doubles.
 */

/* TODOs:
 * - Review weight and vertex color interpolation.;
 */

#include "BLI_utildefines.h"

#include "BLI_array.hh"
#include "BLI_index_range.hh"
#include "BLI_span.hh"
#include "BLI_vector.hh"

#include "BLT_translation.hh"

#include "DNA_defaults.h"
#include "DNA_mesh_types.h"
#include "DNA_meshdata_types.h"
#include "DNA_modifier_types.h"
#include "DNA_screen_types.h"

#include "BKE_context.hh"
#include "BKE_deform.hh"
#include "BKE_modifier.hh"
#include "BKE_screen.hh"

#include "UI_interface_layout.hh"
#include "UI_resources.hh"

#include "RNA_access.hh"
#include "RNA_prototypes.hh"

#include "MOD_modifiertypes.hh"
#include "MOD_ui_common.hh"

#include "GEO_mesh_merge_by_distance.hh"

using blender::Array;
using blender::IndexMask;
using blender::IndexMaskMemory;
using blender::Span;
using blender::Vector;

static Span<MDeformVert> get_vertex_group(const Mesh &mesh, const int defgrp_index)
{
  if (defgrp_index == -1) {
    return {};
  }
  return mesh.deform_verts();
}

static IndexMask selected_indices_from_vertex_group(Span<MDeformVert> vertex_group,
                                                    const int index,
                                                    const bool invert,
                                                    IndexMaskMemory &memory)
{
  return IndexMask::from_predicate(
      vertex_group.index_range(), blender::GrainSize(512), memory, [&](const int i) {
        return (BKE_defvert_find_weight(&vertex_group[i], index) > 0.0f) != invert;
      });
}

static Array<bool> selection_array_from_vertex_group(Span<MDeformVert> vertex_group,
                                                     const int index,
                                                     const bool invert)
{
  Array<bool> selection(vertex_group.size());
  for (const int i : vertex_group.index_range()) {
    const bool found = BKE_defvert_find_weight(&vertex_group[i], index) > 0.0f;
    selection[i] = (found != invert);
  }
  return selection;
}

static std::optional<Mesh *> calculate_weld(const Mesh &mesh, const WeldModifierData &wmd)
{
  const int defgrp_index = BKE_id_defgroup_name_index(&mesh.id, wmd.defgrp_name);
  Span<MDeformVert> vertex_group = get_vertex_group(mesh, defgrp_index);
  const bool invert = (wmd.flag & MOD_WELD_INVERT_VGROUP) != 0;

  if (wmd.mode == MOD_WELD_MODE_ALL) {
    if (!vertex_group.is_empty()) {
      IndexMaskMemory memory;
      const IndexMask selected_indices = selected_indices_from_vertex_group(
          vertex_group, defgrp_index, invert, memory);
      return blender::geometry::mesh_merge_by_distance_all(
          mesh, IndexMask(selected_indices), wmd.merge_dist);
    }
    return blender::geometry::mesh_merge_by_distance_all(
        mesh, IndexMask(mesh.verts_num), wmd.merge_dist);
  }
  if (wmd.mode == MOD_WELD_MODE_CONNECTED) {
    const bool only_loose_edges = (wmd.flag & MOD_WELD_LOOSE_EDGES) != 0;
    if (!vertex_group.is_empty()) {
      Array<bool> selection = selection_array_from_vertex_group(
          vertex_group, defgrp_index, invert);
      return blender::geometry::mesh_merge_by_distance_connected(
          mesh, selection, wmd.merge_dist, only_loose_edges);
    }
    Array<bool> selection(mesh.verts_num, true);
    return blender::geometry::mesh_merge_by_distance_connected(
        mesh, selection, wmd.merge_dist, only_loose_edges);
  }

  BLI_assert_unreachable();
  return nullptr;
}

static Mesh *modify_mesh(ModifierData *md, const ModifierEvalContext * /*ctx*/, Mesh *mesh)
{
  const WeldModifierData &wmd = reinterpret_cast<WeldModifierData &>(*md);

  std::optional<Mesh *> result = calculate_weld(*mesh, wmd);
  if (!result) {
    return mesh;
  }
  return *result;
}

static void init_data(ModifierData *md)
{
  WeldModifierData *wmd = (WeldModifierData *)md;

  BLI_assert(MEMCMP_STRUCT_AFTER_IS_ZERO(wmd, modifier));

  MEMCPY_STRUCT_AFTER(wmd, DNA_struct_default_get(WeldModifierData), modifier);
}

static void required_data_mask(ModifierData *md, CustomData_MeshMasks *r_cddata_masks)
{
  WeldModifierData *wmd = (WeldModifierData *)md;

  /* Ask for vertex-groups if we need them. */
  if (wmd->defgrp_name[0] != '\0') {
    r_cddata_masks->vmask |= CD_MASK_MDEFORMVERT;
  }
}

static void panel_draw(const bContext * /*C*/, Panel *panel)
{
  blender::ui::Layout &layout = *panel->layout;

  PointerRNA ob_ptr;
  PointerRNA *ptr = modifier_panel_get_property_pointers(panel, &ob_ptr);
  int weld_mode = RNA_enum_get(ptr, "mode");

  layout.use_property_split_set(true);

  layout.prop(ptr, "mode", UI_ITEM_NONE, std::nullopt, ICON_NONE);
  layout.prop(ptr, "merge_threshold", UI_ITEM_NONE, IFACE_("Distance"), ICON_NONE);
  if (weld_mode == MOD_WELD_MODE_CONNECTED) {
<<<<<<< HEAD
    /* bfa - our layout */
    uiLayout * row, *col;
    col = &layout->column(true);
    row = &col->row(true);
    row->use_property_split_set(false); /* bfa - use_property_split = False */
    row->separator();
    row->prop( ptr, "loose_edges", UI_ITEM_NONE, std::nullopt, ICON_NONE);
    row->decorator(ptr, "loose_edges", 0); /*bfa - decorator*/
=======
    layout.prop(ptr, "loose_edges", UI_ITEM_NONE, std::nullopt, ICON_NONE);
>>>>>>> 85504da2
  }
  modifier_vgroup_ui(layout, ptr, &ob_ptr, "vertex_group", "invert_vertex_group", std::nullopt);

  modifier_error_message_draw(layout, ptr);
}

static void panel_register(ARegionType *region_type)
{
  modifier_panel_register(region_type, eModifierType_Weld, panel_draw);
}

ModifierTypeInfo modifierType_Weld = {
    /*idname*/ "Weld",
    /*name*/ N_("Weld"),
    /*struct_name*/ "WeldModifierData",
    /*struct_size*/ sizeof(WeldModifierData),
    /*srna*/ &RNA_WeldModifier,
    /*type*/ ModifierTypeType::Constructive,
    /*flags*/
    (eModifierTypeFlag_AcceptsMesh | eModifierTypeFlag_SupportsMapping |
     eModifierTypeFlag_SupportsEditmode | eModifierTypeFlag_EnableInEditmode |
     eModifierTypeFlag_AcceptsCVs),
    /*icon*/ ICON_AUTOMERGE_OFF, /* TODO: Use correct icon. */

    /*copy_data*/ BKE_modifier_copydata_generic,

    /*deform_verts*/ nullptr,
    /*deform_matrices*/ nullptr,
    /*deform_verts_EM*/ nullptr,
    /*deform_matrices_EM*/ nullptr,
    /*modify_mesh*/ modify_mesh,
    /*modify_geometry_set*/ nullptr,

    /*init_data*/ init_data,
    /*required_data_mask*/ required_data_mask,
    /*free_data*/ nullptr,
    /*is_disabled*/ nullptr,
    /*update_depsgraph*/ nullptr,
    /*depends_on_time*/ nullptr,
    /*depends_on_normals*/ nullptr,
    /*foreach_ID_link*/ nullptr,
    /*foreach_tex_link*/ nullptr,
    /*free_runtime_data*/ nullptr,
    /*panel_register*/ panel_register,
    /*blend_write*/ nullptr,
    /*blend_read*/ nullptr,
    /*foreach_cache*/ nullptr,
    /*foreach_working_space_color*/ nullptr,
};<|MERGE_RESOLUTION|>--- conflicted
+++ resolved
@@ -157,18 +157,14 @@
   layout.prop(ptr, "mode", UI_ITEM_NONE, std::nullopt, ICON_NONE);
   layout.prop(ptr, "merge_threshold", UI_ITEM_NONE, IFACE_("Distance"), ICON_NONE);
   if (weld_mode == MOD_WELD_MODE_CONNECTED) {
-<<<<<<< HEAD
     /* bfa - our layout */
-    uiLayout * row, *col;
-    col = &layout->column(true);
+    blender::ui::Layout * row, *col;
+    col = &layout.column(true);
     row = &col->row(true);
     row->use_property_split_set(false); /* bfa - use_property_split = False */
     row->separator();
     row->prop( ptr, "loose_edges", UI_ITEM_NONE, std::nullopt, ICON_NONE);
     row->decorator(ptr, "loose_edges", 0); /*bfa - decorator*/
-=======
-    layout.prop(ptr, "loose_edges", UI_ITEM_NONE, std::nullopt, ICON_NONE);
->>>>>>> 85504da2
   }
   modifier_vgroup_ui(layout, ptr, &ob_ptr, "vertex_group", "invert_vertex_group", std::nullopt);
 
