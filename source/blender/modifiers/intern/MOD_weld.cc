/* SPDX-FileCopyrightText: 2005 Blender Authors
 *
 * SPDX-License-Identifier: GPL-2.0-or-later */

/** \file
 * \ingroup modifiers
 *
 * Weld modifier: Remove doubles.
 */

/* TODOs:
 * - Review weight and vertex color interpolation.;
 */

#include "MEM_guardedalloc.h"

#include "BLI_utildefines.h"

#include "BLI_array.hh"
#include "BLI_index_range.hh"
#include "BLI_span.hh"
#include "BLI_vector.hh"

#include "BLT_translation.hh"

#include "DNA_defaults.h"
#include "DNA_mesh_types.h"
#include "DNA_meshdata_types.h"
#include "DNA_modifier_types.h"
#include "DNA_screen_types.h"

#include "BKE_context.hh"
#include "BKE_customdata.hh"
#include "BKE_deform.hh"
#include "BKE_modifier.hh"
#include "BKE_screen.hh"

#include "UI_interface.hh"
#include "UI_resources.hh"

#include "RNA_access.hh"
#include "RNA_prototypes.hh"

#include "DEG_depsgraph.hh"

#include "MOD_modifiertypes.hh"
#include "MOD_ui_common.hh"

#include "GEO_mesh_merge_by_distance.hh"

using blender::Array;
using blender::IndexMask;
using blender::IndexMaskMemory;
using blender::Span;
using blender::Vector;

static Span<MDeformVert> get_vertex_group(const Mesh &mesh, const int defgrp_index)
{
  if (defgrp_index == -1) {
    return {};
  }
  const MDeformVert *vertex_group = static_cast<const MDeformVert *>(
      CustomData_get_layer(&mesh.vert_data, CD_MDEFORMVERT));
  if (!vertex_group) {
    return {};
  }
  return {vertex_group, mesh.verts_num};
}

static IndexMask selected_indices_from_vertex_group(Span<MDeformVert> vertex_group,
                                                    const int index,
                                                    const bool invert,
                                                    IndexMaskMemory &memory)
{
  return IndexMask::from_predicate(
      vertex_group.index_range(), blender::GrainSize(512), memory, [&](const int i) {
        return (BKE_defvert_find_weight(&vertex_group[i], index) > 0.0f) != invert;
      });
}

static Array<bool> selection_array_from_vertex_group(Span<MDeformVert> vertex_group,
                                                     const int index,
                                                     const bool invert)
{
  Array<bool> selection(vertex_group.size());
  for (const int i : vertex_group.index_range()) {
    const bool found = BKE_defvert_find_weight(&vertex_group[i], index) > 0.0f;
    selection[i] = (found != invert);
  }
  return selection;
}

static std::optional<Mesh *> calculate_weld(const Mesh &mesh, const WeldModifierData &wmd)
{
  const int defgrp_index = BKE_id_defgroup_name_index(&mesh.id, wmd.defgrp_name);
  Span<MDeformVert> vertex_group = get_vertex_group(mesh, defgrp_index);
  const bool invert = (wmd.flag & MOD_WELD_INVERT_VGROUP) != 0;

  if (wmd.mode == MOD_WELD_MODE_ALL) {
    if (!vertex_group.is_empty()) {
      IndexMaskMemory memory;
      const IndexMask selected_indices = selected_indices_from_vertex_group(
          vertex_group, defgrp_index, invert, memory);
      return blender::geometry::mesh_merge_by_distance_all(
          mesh, IndexMask(selected_indices), wmd.merge_dist);
    }
    return blender::geometry::mesh_merge_by_distance_all(
        mesh, IndexMask(mesh.verts_num), wmd.merge_dist);
  }
  if (wmd.mode == MOD_WELD_MODE_CONNECTED) {
    const bool only_loose_edges = (wmd.flag & MOD_WELD_LOOSE_EDGES) != 0;
    if (!vertex_group.is_empty()) {
      Array<bool> selection = selection_array_from_vertex_group(
          vertex_group, defgrp_index, invert);
      return blender::geometry::mesh_merge_by_distance_connected(
          mesh, selection, wmd.merge_dist, only_loose_edges);
    }
    Array<bool> selection(mesh.verts_num, true);
    return blender::geometry::mesh_merge_by_distance_connected(
        mesh, selection, wmd.merge_dist, only_loose_edges);
  }

  BLI_assert_unreachable();
  return nullptr;
}

static Mesh *modify_mesh(ModifierData *md, const ModifierEvalContext * /*ctx*/, Mesh *mesh)
{
  const WeldModifierData &wmd = reinterpret_cast<WeldModifierData &>(*md);

  std::optional<Mesh *> result = calculate_weld(*mesh, wmd);
  if (!result) {
    return mesh;
  }
  return *result;
}

static void init_data(ModifierData *md)
{
  WeldModifierData *wmd = (WeldModifierData *)md;

  BLI_assert(MEMCMP_STRUCT_AFTER_IS_ZERO(wmd, modifier));

  MEMCPY_STRUCT_AFTER(wmd, DNA_struct_default_get(WeldModifierData), modifier);
}

static void required_data_mask(ModifierData *md, CustomData_MeshMasks *r_cddata_masks)
{
  WeldModifierData *wmd = (WeldModifierData *)md;

  /* Ask for vertex-groups if we need them. */
  if (wmd->defgrp_name[0] != '\0') {
    r_cddata_masks->vmask |= CD_MASK_MDEFORMVERT;
  }
}

static void panel_draw(const bContext * /*C*/, Panel *panel)
{
  uiLayout *layout = panel->layout;

  PointerRNA ob_ptr;
  PointerRNA *ptr = modifier_panel_get_property_pointers(panel, &ob_ptr);
  int weld_mode = RNA_enum_get(ptr, "mode");

  uiLayoutSetPropSep(layout, true);

  uiItemR(layout, ptr, "mode", UI_ITEM_NONE, std::nullopt, ICON_NONE);
  uiItemR(layout, ptr, "merge_threshold", UI_ITEM_NONE, IFACE_("Distance"), ICON_NONE);
  if (weld_mode == MOD_WELD_MODE_CONNECTED) {
<<<<<<< HEAD
    /*------------------- bfa - original props */
    // uiItemR(layout, ptr, "loose_edges", UI_ITEM_NONE, nullptr, ICON_NONE);

    uiLayout *row, *col; /*bfa*/
    col = uiLayoutColumn(layout, true);
    row = uiLayoutRow(col, true);
    uiLayoutSetPropSep(row, false); /* bfa - use_property_split = False */
    uiItemR(row, ptr, "loose_edges", UI_ITEM_NONE, nullptr, ICON_NONE);
    uiItemDecoratorR(row, ptr, "loose_edges", 0); /*bfa - decorator*/
    /* ------------ end bfa */
=======
    uiItemR(layout, ptr, "loose_edges", UI_ITEM_NONE, std::nullopt, ICON_NONE);
>>>>>>> 371f6d41
  }
  modifier_vgroup_ui(layout, ptr, &ob_ptr, "vertex_group", "invert_vertex_group", std::nullopt);

  modifier_panel_end(layout, ptr);
}

static void panel_register(ARegionType *region_type)
{
  modifier_panel_register(region_type, eModifierType_Weld, panel_draw);
}

ModifierTypeInfo modifierType_Weld = {
    /*idname*/ "Weld",
    /*name*/ N_("Weld"),
    /*struct_name*/ "WeldModifierData",
    /*struct_size*/ sizeof(WeldModifierData),
    /*srna*/ &RNA_WeldModifier,
    /*type*/ ModifierTypeType::Constructive,
    /*flags*/
    (ModifierTypeFlag)(eModifierTypeFlag_AcceptsMesh | eModifierTypeFlag_SupportsMapping |
                       eModifierTypeFlag_SupportsEditmode | eModifierTypeFlag_EnableInEditmode |
                       eModifierTypeFlag_AcceptsCVs),
    /*icon*/ ICON_AUTOMERGE_OFF, /* TODO: Use correct icon. */

    /*copy_data*/ BKE_modifier_copydata_generic,

    /*deform_verts*/ nullptr,
    /*deform_matrices*/ nullptr,
    /*deform_verts_EM*/ nullptr,
    /*deform_matrices_EM*/ nullptr,
    /*modify_mesh*/ modify_mesh,
    /*modify_geometry_set*/ nullptr,

    /*init_data*/ init_data,
    /*required_data_mask*/ required_data_mask,
    /*free_data*/ nullptr,
    /*is_disabled*/ nullptr,
    /*update_depsgraph*/ nullptr,
    /*depends_on_time*/ nullptr,
    /*depends_on_normals*/ nullptr,
    /*foreach_ID_link*/ nullptr,
    /*foreach_tex_link*/ nullptr,
    /*free_runtime_data*/ nullptr,
    /*panel_register*/ panel_register,
    /*blend_write*/ nullptr,
    /*blend_read*/ nullptr,
    /*foreach_cache*/ nullptr,
};<|MERGE_RESOLUTION|>--- conflicted
+++ resolved
@@ -167,20 +167,16 @@
   uiItemR(layout, ptr, "mode", UI_ITEM_NONE, std::nullopt, ICON_NONE);
   uiItemR(layout, ptr, "merge_threshold", UI_ITEM_NONE, IFACE_("Distance"), ICON_NONE);
   if (weld_mode == MOD_WELD_MODE_CONNECTED) {
-<<<<<<< HEAD
     /*------------------- bfa - original props */
-    // uiItemR(layout, ptr, "loose_edges", UI_ITEM_NONE, nullptr, ICON_NONE);
+    // uiItemR(layout, ptr, "loose_edges", UI_ITEM_NONE, std::nullopt, ICON_NONE);
 
     uiLayout *row, *col; /*bfa*/
     col = uiLayoutColumn(layout, true);
     row = uiLayoutRow(col, true);
     uiLayoutSetPropSep(row, false); /* bfa - use_property_split = False */
-    uiItemR(row, ptr, "loose_edges", UI_ITEM_NONE, nullptr, ICON_NONE);
+    uiItemR(row, ptr, "loose_edges", UI_ITEM_NONE, std::nullopt, ICON_NONE);
     uiItemDecoratorR(row, ptr, "loose_edges", 0); /*bfa - decorator*/
     /* ------------ end bfa */
-=======
-    uiItemR(layout, ptr, "loose_edges", UI_ITEM_NONE, std::nullopt, ICON_NONE);
->>>>>>> 371f6d41
   }
   modifier_vgroup_ui(layout, ptr, &ob_ptr, "vertex_group", "invert_vertex_group", std::nullopt);
 
