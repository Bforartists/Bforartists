/* SPDX-FileCopyrightText: 2005 Blender Authors
 *
 * SPDX-License-Identifier: GPL-2.0-or-later */

/** \file
 * \ingroup modifiers
 *
 * Weld modifier: Remove doubles.
 */

/* TODOs:
 * - Review weight and vertex color interpolation.;
 */

#include "BLI_utildefines.h"

#include "BLI_array.hh"
#include "BLI_index_range.hh"
#include "BLI_span.hh"
#include "BLI_vector.hh"

#include "BLT_translation.hh"

#include "DNA_defaults.h"
#include "DNA_mesh_types.h"
#include "DNA_meshdata_types.h"
#include "DNA_modifier_types.h"
#include "DNA_screen_types.h"

#include "BKE_context.hh"
#include "BKE_customdata.hh"
#include "BKE_deform.hh"
#include "BKE_modifier.hh"
#include "BKE_screen.hh"

#include "UI_interface.hh"
#include "UI_resources.hh"

#include "RNA_access.hh"
#include "RNA_prototypes.hh"

#include "MOD_modifiertypes.hh"
#include "MOD_ui_common.hh"

#include "GEO_mesh_merge_by_distance.hh"

using blender::Array;
using blender::IndexMask;
using blender::IndexMaskMemory;
using blender::Span;
using blender::Vector;

static Span<MDeformVert> get_vertex_group(const Mesh &mesh, const int defgrp_index)
{
  if (defgrp_index == -1) {
    return {};
  }
  const MDeformVert *vertex_group = static_cast<const MDeformVert *>(
      CustomData_get_layer(&mesh.vert_data, CD_MDEFORMVERT));
  if (!vertex_group) {
    return {};
  }
  return {vertex_group, mesh.verts_num};
}

static IndexMask selected_indices_from_vertex_group(Span<MDeformVert> vertex_group,
                                                    const int index,
                                                    const bool invert,
                                                    IndexMaskMemory &memory)
{
  return IndexMask::from_predicate(
      vertex_group.index_range(), blender::GrainSize(512), memory, [&](const int i) {
        return (BKE_defvert_find_weight(&vertex_group[i], index) > 0.0f) != invert;
      });
}

static Array<bool> selection_array_from_vertex_group(Span<MDeformVert> vertex_group,
                                                     const int index,
                                                     const bool invert)
{
  Array<bool> selection(vertex_group.size());
  for (const int i : vertex_group.index_range()) {
    const bool found = BKE_defvert_find_weight(&vertex_group[i], index) > 0.0f;
    selection[i] = (found != invert);
  }
  return selection;
}

static std::optional<Mesh *> calculate_weld(const Mesh &mesh, const WeldModifierData &wmd)
{
  const int defgrp_index = BKE_id_defgroup_name_index(&mesh.id, wmd.defgrp_name);
  Span<MDeformVert> vertex_group = get_vertex_group(mesh, defgrp_index);
  const bool invert = (wmd.flag & MOD_WELD_INVERT_VGROUP) != 0;

  if (wmd.mode == MOD_WELD_MODE_ALL) {
    if (!vertex_group.is_empty()) {
      IndexMaskMemory memory;
      const IndexMask selected_indices = selected_indices_from_vertex_group(
          vertex_group, defgrp_index, invert, memory);
      return blender::geometry::mesh_merge_by_distance_all(
          mesh, IndexMask(selected_indices), wmd.merge_dist);
    }
    return blender::geometry::mesh_merge_by_distance_all(
        mesh, IndexMask(mesh.verts_num), wmd.merge_dist);
  }
  if (wmd.mode == MOD_WELD_MODE_CONNECTED) {
    const bool only_loose_edges = (wmd.flag & MOD_WELD_LOOSE_EDGES) != 0;
    if (!vertex_group.is_empty()) {
      Array<bool> selection = selection_array_from_vertex_group(
          vertex_group, defgrp_index, invert);
      return blender::geometry::mesh_merge_by_distance_connected(
          mesh, selection, wmd.merge_dist, only_loose_edges);
    }
    Array<bool> selection(mesh.verts_num, true);
    return blender::geometry::mesh_merge_by_distance_connected(
        mesh, selection, wmd.merge_dist, only_loose_edges);
  }

  BLI_assert_unreachable();
  return nullptr;
}

static Mesh *modify_mesh(ModifierData *md, const ModifierEvalContext * /*ctx*/, Mesh *mesh)
{
  const WeldModifierData &wmd = reinterpret_cast<WeldModifierData &>(*md);

  std::optional<Mesh *> result = calculate_weld(*mesh, wmd);
  if (!result) {
    return mesh;
  }
  return *result;
}

static void init_data(ModifierData *md)
{
  WeldModifierData *wmd = (WeldModifierData *)md;

  BLI_assert(MEMCMP_STRUCT_AFTER_IS_ZERO(wmd, modifier));

  MEMCPY_STRUCT_AFTER(wmd, DNA_struct_default_get(WeldModifierData), modifier);
}

static void required_data_mask(ModifierData *md, CustomData_MeshMasks *r_cddata_masks)
{
  WeldModifierData *wmd = (WeldModifierData *)md;

  /* Ask for vertex-groups if we need them. */
  if (wmd->defgrp_name[0] != '\0') {
    r_cddata_masks->vmask |= CD_MASK_MDEFORMVERT;
  }
}

static void panel_draw(const bContext * /*C*/, Panel *panel)
{
  uiLayout *layout = panel->layout;

  PointerRNA ob_ptr;
  PointerRNA *ptr = modifier_panel_get_property_pointers(panel, &ob_ptr);
  int weld_mode = RNA_enum_get(ptr, "mode");

  uiLayoutSetPropSep(layout, true);

  layout->prop(ptr, "mode", UI_ITEM_NONE, std::nullopt, ICON_NONE);
  layout->prop(ptr, "merge_threshold", UI_ITEM_NONE, IFACE_("Distance"), ICON_NONE);
  if (weld_mode == MOD_WELD_MODE_CONNECTED) {
<<<<<<< HEAD
    /*------------------- bfa - original props */
    // uiItemR(layout, ptr, "loose_edges", UI_ITEM_NONE, std::nullopt, ICON_NONE);

    uiLayout *row, *col; /*bfa*/
    col = &layout->column(true);
    row = &col->row(true);
    uiLayoutSetPropSep(row, false); /* bfa - use_property_split = False */
    uiItemR(row, ptr, "loose_edges", UI_ITEM_NONE, std::nullopt, ICON_NONE);
    uiItemDecoratorR(row, ptr, "loose_edges", 0); /*bfa - decorator*/
    /* ------------ end bfa */
=======
    layout->prop(ptr, "loose_edges", UI_ITEM_NONE, std::nullopt, ICON_NONE);
>>>>>>> 6dafce3d
  }
  modifier_vgroup_ui(layout, ptr, &ob_ptr, "vertex_group", "invert_vertex_group", std::nullopt);

  modifier_panel_end(layout, ptr);
}

static void panel_register(ARegionType *region_type)
{
  modifier_panel_register(region_type, eModifierType_Weld, panel_draw);
}

ModifierTypeInfo modifierType_Weld = {
    /*idname*/ "Weld",
    /*name*/ N_("Weld"),
    /*struct_name*/ "WeldModifierData",
    /*struct_size*/ sizeof(WeldModifierData),
    /*srna*/ &RNA_WeldModifier,
    /*type*/ ModifierTypeType::Constructive,
    /*flags*/
    (eModifierTypeFlag_AcceptsMesh | eModifierTypeFlag_SupportsMapping |
     eModifierTypeFlag_SupportsEditmode | eModifierTypeFlag_EnableInEditmode |
     eModifierTypeFlag_AcceptsCVs),
    /*icon*/ ICON_AUTOMERGE_OFF, /* TODO: Use correct icon. */

    /*copy_data*/ BKE_modifier_copydata_generic,

    /*deform_verts*/ nullptr,
    /*deform_matrices*/ nullptr,
    /*deform_verts_EM*/ nullptr,
    /*deform_matrices_EM*/ nullptr,
    /*modify_mesh*/ modify_mesh,
    /*modify_geometry_set*/ nullptr,

    /*init_data*/ init_data,
    /*required_data_mask*/ required_data_mask,
    /*free_data*/ nullptr,
    /*is_disabled*/ nullptr,
    /*update_depsgraph*/ nullptr,
    /*depends_on_time*/ nullptr,
    /*depends_on_normals*/ nullptr,
    /*foreach_ID_link*/ nullptr,
    /*foreach_tex_link*/ nullptr,
    /*free_runtime_data*/ nullptr,
    /*panel_register*/ panel_register,
    /*blend_write*/ nullptr,
    /*blend_read*/ nullptr,
    /*foreach_cache*/ nullptr,
};<|MERGE_RESOLUTION|>--- conflicted
+++ resolved
@@ -163,20 +163,14 @@
   layout->prop(ptr, "mode", UI_ITEM_NONE, std::nullopt, ICON_NONE);
   layout->prop(ptr, "merge_threshold", UI_ITEM_NONE, IFACE_("Distance"), ICON_NONE);
   if (weld_mode == MOD_WELD_MODE_CONNECTED) {
-<<<<<<< HEAD
     /*------------------- bfa - original props */
-    // uiItemR(layout, ptr, "loose_edges", UI_ITEM_NONE, std::nullopt, ICON_NONE);
-
-    uiLayout *row, *col; /*bfa*/
+    uiLayout * row, *col; /*bfa*/
     col = &layout->column(true);
     row = &col->row(true);
     uiLayoutSetPropSep(row, false); /* bfa - use_property_split = False */
-    uiItemR(row, ptr, "loose_edges", UI_ITEM_NONE, std::nullopt, ICON_NONE);
+    row->prop( ptr, "loose_edges", UI_ITEM_NONE, std::nullopt, ICON_NONE);
     uiItemDecoratorR(row, ptr, "loose_edges", 0); /*bfa - decorator*/
     /* ------------ end bfa */
-=======
-    layout->prop(ptr, "loose_edges", UI_ITEM_NONE, std::nullopt, ICON_NONE);
->>>>>>> 6dafce3d
   }
   modifier_vgroup_ui(layout, ptr, &ob_ptr, "vertex_group", "invert_vertex_group", std::nullopt);
 
