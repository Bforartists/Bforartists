--- conflicted
+++ resolved
@@ -1199,13 +1199,8 @@
   col = uiLayoutColumn(layout, false);
 
   /*------------------- bfa - original props */
-<<<<<<< HEAD
-  //uiItemR(col, ptr, "use_edge_cut", 0, NULL, ICON_NONE);
-  //uiItemR(col, ptr, "use_size", 0, NULL, ICON_NONE);
-=======
   // uiItemR(col, ptr, "use_edge_cut", 0, NULL, ICON_NONE);
   // uiItemR(col, ptr, "use_size", 0, NULL, ICON_NONE);
->>>>>>> 54d72ee3
 
   row = uiLayoutRow(col, true);
   uiLayoutSetPropSep(row, false); /* bfa - use_property_split = False */
