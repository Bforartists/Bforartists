/* SPDX-FileCopyrightText: 2023 Blender Authors
 *
 * SPDX-License-Identifier: GPL-2.0-or-later */

/** \file
 * \ingroup modifiers
 */

#include <cstring>

#include "BLI_math_vector.hh"
#include "BLI_string.h"
#include "BLI_utildefines.h"

#include "BLT_translation.hh"

#include "DNA_cachefile_types.h"
#include "DNA_defaults.h"
#include "DNA_mesh_types.h"
#include "DNA_modifier_types.h"
#include "DNA_object_types.h"
#include "DNA_pointcloud_types.h"
#include "DNA_scene_types.h"
#include "DNA_screen_types.h"

#include "MEM_guardedalloc.h"

#include "BKE_cachefile.hh"
#include "BKE_geometry_set.hh"
#include "BKE_lib_query.hh"
#include "BKE_mesh.hh"

#include "UI_interface.hh"
#include "UI_interface_layout.hh"
#include "UI_resources.hh"

#include "RNA_access.hh"
#include "RNA_prototypes.hh"

#include "DEG_depsgraph_build.hh"
#include "DEG_depsgraph_query.hh"

#include "GEO_mesh_primitive_cuboid.hh"

#include "MOD_modifiertypes.hh"
#include "MOD_ui_common.hh"

#if defined(WITH_USD) || defined(WITH_ALEMBIC)
#  include "BKE_lib_id.hh"
#endif

#ifdef WITH_ALEMBIC
#  include "ABC_alembic.h"
#endif

#ifdef WITH_USD
#  include "usd.hh"
#endif

using namespace blender;

static void init_data(ModifierData *md)
{
  MeshSeqCacheModifierData *mcmd = reinterpret_cast<MeshSeqCacheModifierData *>(md);

  BLI_assert(MEMCMP_STRUCT_AFTER_IS_ZERO(mcmd, modifier));

  mcmd->cache_file = nullptr;
  mcmd->object_path[0] = '\0';
  mcmd->read_flag = MOD_MESHSEQ_READ_ALL;

  MEMCPY_STRUCT_AFTER(mcmd, DNA_struct_default_get(MeshSeqCacheModifierData), modifier);
}

static void copy_data(const ModifierData *md, ModifierData *target, const int flag)
{
#if 0
  const MeshSeqCacheModifierData *mcmd = (const MeshSeqCacheModifierData *)md;
#endif
  MeshSeqCacheModifierData *tmcmd = (MeshSeqCacheModifierData *)target;

  BKE_modifier_copydata_generic(md, target, flag);

  tmcmd->reader = nullptr;
  tmcmd->reader_object_path[0] = '\0';
}

static void free_data(ModifierData *md)
{
  MeshSeqCacheModifierData *mcmd = reinterpret_cast<MeshSeqCacheModifierData *>(md);

  if (mcmd->reader) {
    mcmd->reader_object_path[0] = '\0';
    BKE_cachefile_reader_free(mcmd->cache_file, &mcmd->reader);
  }
}

static bool is_disabled(const Scene * /*scene*/, ModifierData *md, bool /*use_render_params*/)
{
  MeshSeqCacheModifierData *mcmd = reinterpret_cast<MeshSeqCacheModifierData *>(md);

  /* leave it up to the modifier to check the file is valid on calculation */
  return (mcmd->cache_file == nullptr) || (mcmd->object_path[0] == '\0');
}

#if defined(WITH_USD) || defined(WITH_ALEMBIC)

/* Return true if the modifier evaluation is for the ORCO mesh and the mesh hasn't changed
 * topology.
 */
static bool can_use_mesh_for_orco_evaluation(MeshSeqCacheModifierData *mcmd,
                                             const ModifierEvalContext *ctx,
                                             const Mesh *mesh,
                                             const double frame_offset,
                                             const double time_offset,
                                             const char **r_err_str)
{
  if ((ctx->flag & MOD_APPLY_ORCO) == 0) {
    return false;
  }

  CacheFile *cache_file = mcmd->cache_file;

  switch (cache_file->type) {
    case CACHEFILE_TYPE_ALEMBIC:
#  ifdef WITH_ALEMBIC
      if (!ABC_mesh_topology_changed(mcmd->reader, ctx->object, mesh, time_offset, r_err_str)) {
        return true;
      }
#  else
      UNUSED_VARS(time_offset);
#  endif
      break;
    case CACHEFILE_TYPE_USD:
#  ifdef WITH_USD
      if (!blender::io::usd::USD_mesh_topology_changed(
              mcmd->reader, ctx->object, mesh, frame_offset, r_err_str))
      {
        return true;
      }
#  else
      UNUSED_VARS(frame_offset);
#  endif
      break;
    case CACHE_FILE_TYPE_INVALID:
      break;
  }

  return false;
}
#endif

static void modify_geometry_set(ModifierData *md,
                                const ModifierEvalContext *ctx,
                                bke::GeometrySet *geometry_set)
{
#if defined(WITH_USD) || defined(WITH_ALEMBIC)
  MeshSeqCacheModifierData *mcmd = reinterpret_cast<MeshSeqCacheModifierData *>(md);

  Scene *scene = DEG_get_evaluated_scene(ctx->depsgraph);
  CacheFile *cache_file = mcmd->cache_file;
  const double frame = double(DEG_get_ctime(ctx->depsgraph));
  const double frame_offset = BKE_cachefile_frame_offset(cache_file, frame);
  const double time_offset = BKE_cachefile_time_offset(
      cache_file, frame, scene->frames_per_second());
  const char *err_str = nullptr;

  if (!mcmd->reader || !STREQ(mcmd->reader_object_path, mcmd->object_path)) {
    STRNCPY(mcmd->reader_object_path, mcmd->object_path);
    BKE_cachefile_reader_open(cache_file, &mcmd->reader, ctx->object, mcmd->object_path);
    if (!mcmd->reader) {
      BKE_modifier_set_error(
          ctx->object, md, "Could not create cache reader for file %s", cache_file->filepath);
      return;
    }
  }

  if (geometry_set->has_mesh()) {
    const Mesh *mesh = geometry_set->get_mesh();
    if (can_use_mesh_for_orco_evaluation(mcmd, ctx, mesh, frame_offset, time_offset, &err_str)) {
      return;
    }
  }

  /* Time (in frames or seconds) between two velocity samples. Automatically computed to
   * scale the velocity vectors at render time for generating proper motion blur data. */
#  ifdef WITH_ALEMBIC
  float velocity_scale = mcmd->velocity_scale;
  if (mcmd->cache_file->velocity_unit == CACHEFILE_VELOCITY_UNIT_FRAME) {
    velocity_scale *= scene->frames_per_second();
  }
#  endif

  switch (cache_file->type) {
    case CACHEFILE_TYPE_ALEMBIC: {
#  ifdef WITH_ALEMBIC
      ABCReadParams params;
      params.time = time_offset;
      params.read_flags = mcmd->read_flag;
      params.velocity_name = mcmd->cache_file->velocity_name;
      params.velocity_scale = velocity_scale;
      ABC_read_geometry(mcmd->reader, ctx->object, *geometry_set, &params, &err_str);
#  endif
      break;
    }
    case CACHEFILE_TYPE_USD: {
#  ifdef WITH_USD
      const blender::io::usd::USDMeshReadParams params = blender::io::usd::create_mesh_read_params(
          frame_offset, mcmd->read_flag);
      blender::io::usd::USD_read_geometry(
          mcmd->reader, ctx->object, *geometry_set, params, &err_str);
#  endif
      break;
    }
    case CACHE_FILE_TYPE_INVALID:
      break;
  }

  if (err_str) {
    BKE_modifier_set_error(ctx->object, md, "%s", err_str);
  }

#else
  UNUSED_VARS(ctx, md, geometry_set);
  return;
#endif
}

static Mesh *modify_mesh(ModifierData *md, const ModifierEvalContext *ctx, Mesh *mesh)
{
#if defined(WITH_USD) || defined(WITH_ALEMBIC)
  MeshSeqCacheModifierData *mcmd = reinterpret_cast<MeshSeqCacheModifierData *>(md);

  /* Only used to check whether we are operating on org data or not... */
  Mesh *object_mesh = (ctx->object->type == OB_MESH) ? static_cast<Mesh *>(ctx->object->data) :
                                                       nullptr;
  Mesh *org_mesh = mesh;

  Scene *scene = DEG_get_evaluated_scene(ctx->depsgraph);
  CacheFile *cache_file = mcmd->cache_file;
  const double frame = double(DEG_get_ctime(ctx->depsgraph));
  const double frame_offset = BKE_cachefile_frame_offset(cache_file, frame);
  const double time_offset = BKE_cachefile_time_offset(
      cache_file, frame, scene->frames_per_second());
  const char *err_str = nullptr;

  if (!mcmd->reader || !STREQ(mcmd->reader_object_path, mcmd->object_path)) {
    STRNCPY(mcmd->reader_object_path, mcmd->object_path);
    BKE_cachefile_reader_open(cache_file, &mcmd->reader, ctx->object, mcmd->object_path);
    if (!mcmd->reader) {
      BKE_modifier_set_error(
          ctx->object, md, "Could not create reader for file %s", cache_file->filepath);
      return mesh;
    }
  }

  /* If this invocation is for the ORCO mesh, and the mesh hasn't changed topology, we
   * must return the mesh as-is instead of deforming it. */
  if (can_use_mesh_for_orco_evaluation(mcmd, ctx, mesh, frame_offset, time_offset, &err_str)) {
    return mesh;
  }

  if (object_mesh != nullptr) {
    const Span<float3> mesh_positions = mesh->vert_positions();
    const Span<blender::int2> mesh_edges = mesh->edges();
    const blender::OffsetIndices mesh_faces = mesh->faces();
    const Span<float3> me_positions = object_mesh->vert_positions();
    const Span<blender::int2> me_edges = object_mesh->edges();
    const blender::OffsetIndices me_faces = object_mesh->faces();

    /* TODO(sybren+bastien): possibly check relevant custom data layers (UV/color depending on
     * flags) and duplicate those too.
     * XXX(Hans): This probably isn't true anymore with various copy-on-eval improvements, etc. */
    if ((me_positions.data() == mesh_positions.data()) || (me_edges.data() == mesh_edges.data()) ||
        (me_faces.data() == mesh_faces.data()))
    {
      /* We need to duplicate data here, otherwise we'll modify org mesh, see #51701. */
      mesh = reinterpret_cast<Mesh *>(
          BKE_id_copy_ex(nullptr,
                         &mesh->id,
                         nullptr,
                         LIB_ID_CREATE_NO_MAIN | LIB_ID_CREATE_NO_USER_REFCOUNT |
                             LIB_ID_CREATE_NO_DEG_TAG | LIB_ID_COPY_NO_PREVIEW));
    }
  }

  bke::GeometrySet geometry_set = bke::GeometrySet::from_mesh(
      mesh, bke::GeometryOwnershipType::Editable);
  modify_geometry_set(md, ctx, &geometry_set);
  Mesh *result = geometry_set.get_component_for_write<bke::MeshComponent>().release();

  if (!ELEM(result, nullptr, mesh) && (mesh != org_mesh)) {
    BKE_id_free(nullptr, mesh);
    mesh = org_mesh;
  }

  return result ? result : mesh;
#else
  UNUSED_VARS(ctx, md);
  return mesh;
#endif
}

static bool depends_on_time(Scene * /*scene*/, ModifierData *md)
{
#if defined(WITH_USD) || defined(WITH_ALEMBIC)
  MeshSeqCacheModifierData *mcmd = reinterpret_cast<MeshSeqCacheModifierData *>(md);
  return (mcmd->cache_file != nullptr);
#else
  UNUSED_VARS(md);
  return false;
#endif
}

static void foreach_ID_link(ModifierData *md, Object *ob, IDWalkFunc walk, void *user_data)
{
  MeshSeqCacheModifierData *mcmd = reinterpret_cast<MeshSeqCacheModifierData *>(md);

  walk(user_data, ob, reinterpret_cast<ID **>(&mcmd->cache_file), IDWALK_CB_USER);
}

static void update_depsgraph(ModifierData *md, const ModifierUpdateDepsgraphContext *ctx)
{
  MeshSeqCacheModifierData *mcmd = reinterpret_cast<MeshSeqCacheModifierData *>(md);

  if (mcmd->cache_file != nullptr) {
    DEG_add_object_cache_relation(
        ctx->node, mcmd->cache_file, DEG_OB_COMP_CACHE, "Mesh Cache File");
  }
}

static void panel_draw(const bContext *C, Panel *panel)
{
<<<<<<< HEAD
  uiLayout *layout = panel->layout, *row, *col; /*bfa - added *col, *row*/
=======
  ui::Layout &layout = *panel->layout;
>>>>>>> 85504da2

  PointerRNA ob_ptr;
  PointerRNA *ptr = modifier_panel_get_property_pointers(panel, &ob_ptr);

  PointerRNA cache_file_ptr = RNA_pointer_get(ptr, "cache_file");
  bool has_cache_file = !RNA_pointer_is_null(&cache_file_ptr);

  layout.use_property_split_set(true);

  uiTemplateCacheFile(&layout, C, ptr, "cache_file");

  if (has_cache_file) {
    layout.prop_search(
        ptr, "object_path", &cache_file_ptr, "object_paths", std::nullopt, ICON_NONE);
  }

  if (RNA_enum_get(&ob_ptr, "type") == OB_MESH) {
<<<<<<< HEAD
    layout->prop(ptr, "read_data", UI_ITEM_R_EXPAND, std::nullopt, ICON_NONE);

    col = &layout->column(true); /* bfa - our layout */
    row = &col->row(true); /* bfa - our layout */
    row->use_property_split_set(false); /* bfa - use_property_split = False */
    row->separator(); /*bfa - indent*/
    row->prop(ptr, "use_vertex_interpolation", UI_ITEM_NONE, std::nullopt, ICON_NONE);
    row->decorator(ptr, "use_vertex_interpolation", 0); /*bfa - decorator*/
=======
    layout.prop(ptr, "read_data", UI_ITEM_R_EXPAND, std::nullopt, ICON_NONE);
    layout.prop(ptr, "use_vertex_interpolation", UI_ITEM_NONE, std::nullopt, ICON_NONE);
>>>>>>> 85504da2
  }
  else if (RNA_enum_get(&ob_ptr, "type") == OB_CURVES) {
    layout.prop(ptr, "use_vertex_interpolation", UI_ITEM_NONE, std::nullopt, ICON_NONE);
  }

  modifier_error_message_draw(layout, ptr);
}

static void velocity_panel_draw(const bContext * /*C*/, Panel *panel)
{
  ui::Layout &layout = *panel->layout;

  PointerRNA ob_ptr;
  PointerRNA *ptr = modifier_panel_get_property_pointers(panel, &ob_ptr);

  PointerRNA fileptr;
  if (!uiTemplateCacheFilePointer(ptr, "cache_file", &fileptr)) {
    return;
  }

  layout.use_property_split_set(true);
  uiTemplateCacheFileVelocity(&layout, &fileptr);
  layout.prop(ptr, "velocity_scale", UI_ITEM_NONE, std::nullopt, ICON_NONE);
}

static void time_panel_draw(const bContext * /*C*/, Panel *panel)
{
  ui::Layout &layout = *panel->layout;

  PointerRNA ob_ptr;
  PointerRNA *ptr = modifier_panel_get_property_pointers(panel, &ob_ptr);

  PointerRNA fileptr;
  if (!uiTemplateCacheFilePointer(ptr, "cache_file", &fileptr)) {
    return;
  }

  layout.use_property_split_set(true);
  uiTemplateCacheFileTimeSettings(&layout, &fileptr);
}

static void override_layers_panel_draw(const bContext *C, Panel *panel)
{
  ui::Layout &layout = *panel->layout;

  PointerRNA ob_ptr;
  PointerRNA *ptr = modifier_panel_get_property_pointers(panel, &ob_ptr);

  PointerRNA fileptr;
  if (!uiTemplateCacheFilePointer(ptr, "cache_file", &fileptr)) {
    return;
  }

  layout.use_property_split_set(true);
  uiTemplateCacheFileLayers(&layout, C, &fileptr);
}

static void panel_register(ARegionType *region_type)
{
  PanelType *panel_type = modifier_panel_register(
      region_type, eModifierType_MeshSequenceCache, panel_draw);
  modifier_subpanel_register(region_type, "time", "Time", nullptr, time_panel_draw, panel_type);
  modifier_subpanel_register(
      region_type, "velocity", "Velocity", nullptr, velocity_panel_draw, panel_type);
  modifier_subpanel_register(region_type,
                             "override_layers",
                             "Override Layers",
                             nullptr,
                             override_layers_panel_draw,
                             panel_type);
}

static void blend_read(BlendDataReader * /*reader*/, ModifierData *md)
{
  MeshSeqCacheModifierData *msmcd = reinterpret_cast<MeshSeqCacheModifierData *>(md);
  msmcd->reader = nullptr;
  msmcd->reader_object_path[0] = '\0';
}

ModifierTypeInfo modifierType_MeshSequenceCache = {
    /*idname*/ "MeshSequenceCache",
    /*name*/ N_("MeshSequenceCache"),
    /*struct_name*/ "MeshSeqCacheModifierData",
    /*struct_size*/ sizeof(MeshSeqCacheModifierData),
    /*srna*/ &RNA_MeshSequenceCacheModifier,
    /*type*/ ModifierTypeType::Constructive,
    /*flags*/
    (eModifierTypeFlag_AcceptsMesh | eModifierTypeFlag_AcceptsCVs),
    /*icon*/ ICON_MOD_MESHDEFORM, /* TODO: Use correct icon. */

    /*copy_data*/ copy_data,

    /*deform_verts*/ nullptr,
    /*deform_matrices*/ nullptr,
    /*deform_verts_EM*/ nullptr,
    /*deform_matrices_EM*/ nullptr,
    /*modify_mesh*/ modify_mesh,
    /*modify_geometry_set*/ modify_geometry_set,

    /*init_data*/ init_data,
    /*required_data_mask*/ nullptr,
    /*free_data*/ free_data,
    /*is_disabled*/ is_disabled,
    /*update_depsgraph*/ update_depsgraph,
    /*depends_on_time*/ depends_on_time,
    /*depends_on_normals*/ nullptr,
    /*foreach_ID_link*/ foreach_ID_link,
    /*foreach_tex_link*/ nullptr,
    /*free_runtime_data*/ nullptr,
    /*panel_register*/ panel_register,
    /*blend_write*/ nullptr,
    /*blend_read*/ blend_read,
    /*foreach_cache*/ nullptr,
    /*foreach_working_space_color*/ nullptr,
};<|MERGE_RESOLUTION|>--- conflicted
+++ resolved
@@ -331,11 +331,8 @@
 
 static void panel_draw(const bContext *C, Panel *panel)
 {
-<<<<<<< HEAD
-  uiLayout *layout = panel->layout, *row, *col; /*bfa - added *col, *row*/
-=======
+  ui::Layout *row, *col; /*bfa - added *col, *row*/
   ui::Layout &layout = *panel->layout;
->>>>>>> 85504da2
 
   PointerRNA ob_ptr;
   PointerRNA *ptr = modifier_panel_get_property_pointers(panel, &ob_ptr);
@@ -353,19 +350,14 @@
   }
 
   if (RNA_enum_get(&ob_ptr, "type") == OB_MESH) {
-<<<<<<< HEAD
-    layout->prop(ptr, "read_data", UI_ITEM_R_EXPAND, std::nullopt, ICON_NONE);
-
-    col = &layout->column(true); /* bfa - our layout */
-    row = &col->row(true); /* bfa - our layout */
+    layout.prop(ptr, "read_data", UI_ITEM_R_EXPAND, std::nullopt, ICON_NONE);
+
+    col = &layout.column(true);        /* bfa - our layout */
+    row = &col->row(true);              /* bfa - our layout */
     row->use_property_split_set(false); /* bfa - use_property_split = False */
-    row->separator(); /*bfa - indent*/
+    row->separator();                   /*bfa - indent*/
     row->prop(ptr, "use_vertex_interpolation", UI_ITEM_NONE, std::nullopt, ICON_NONE);
     row->decorator(ptr, "use_vertex_interpolation", 0); /*bfa - decorator*/
-=======
-    layout.prop(ptr, "read_data", UI_ITEM_R_EXPAND, std::nullopt, ICON_NONE);
-    layout.prop(ptr, "use_vertex_interpolation", UI_ITEM_NONE, std::nullopt, ICON_NONE);
->>>>>>> 85504da2
   }
   else if (RNA_enum_get(&ob_ptr, "type") == OB_CURVES) {
     layout.prop(ptr, "use_vertex_interpolation", UI_ITEM_NONE, std::nullopt, ICON_NONE);
