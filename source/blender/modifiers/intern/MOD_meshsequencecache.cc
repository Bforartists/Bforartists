--- conflicted
+++ resolved
@@ -384,8 +384,7 @@
   }
 
   if (RNA_enum_get(&ob_ptr, "type") == OB_MESH) {
-<<<<<<< HEAD
-    uiItemR(layout, ptr, "read_data", UI_ITEM_R_EXPAND, nullptr, ICON_NONE);
+    uiItemR(layout, ptr, "read_data", UI_ITEM_R_EXPAND, std::nullopt, ICON_NONE);
 
     /*------------------- bfa - original props */
     // uiItemR(layout, ptr, "use_vertex_interpolation", UI_ITEM_NONE, nullptr, ICON_NONE);
@@ -393,13 +392,9 @@
     col = uiLayoutColumn(layout, true);
     row = uiLayoutRow(col, true);
     uiLayoutSetPropSep(row, false); /* bfa - use_property_split = False */
-    uiItemR(row, ptr, "use_vertex_interpolation", UI_ITEM_NONE, nullptr, ICON_NONE);
+    uiItemR(row, ptr, "use_vertex_interpolation", UI_ITEM_NONE, std::nullopt, ICON_NONE);
     uiItemDecoratorR(row, ptr, "use_vertex_interpolation", 0); /*bfa - decorator*/
     /* ------------ end bfa */
-=======
-    uiItemR(layout, ptr, "read_data", UI_ITEM_R_EXPAND, std::nullopt, ICON_NONE);
-    uiItemR(layout, ptr, "use_vertex_interpolation", UI_ITEM_NONE, std::nullopt, ICON_NONE);
->>>>>>> 4c70f6f0
   }
 
   modifier_panel_end(layout, ptr);
