/* SPDX-License-Identifier: GPL-2.0-or-later
 * Copyright 2005 Blender Foundation. All rights reserved. */

/** \file
 * \ingroup modifiers
 */

#include "BLI_utildefines.h"

#include "BLI_math.h"

#include "BLT_translation.h"

#include "DNA_defaults.h"
#include "DNA_mesh_types.h"
#include "DNA_meshdata_types.h"
#include "DNA_object_types.h"
#include "DNA_scene_types.h"
#include "DNA_screen_types.h"

#include "BKE_context.h"
#include "BKE_deform.h"
#include "BKE_editmesh.h"
#include "BKE_lib_id.h"
#include "BKE_lib_query.h"
#include "BKE_mesh.h"
#include "BKE_mesh_wrapper.h"
#include "BKE_scene.h"
#include "BKE_screen.h"
#include "BKE_texture.h"

#include "UI_interface.h"
#include "UI_resources.h"

#include "RNA_access.h"
#include "RNA_prototypes.h"

#include "MEM_guardedalloc.h"

#include "RE_texture.h"

#include "MOD_modifiertypes.h"
#include "MOD_ui_common.h"
#include "MOD_util.h"

#include "DEG_depsgraph.h"
#include "DEG_depsgraph_query.h"

static void initData(ModifierData *md)
{
  WaveModifierData *wmd = (WaveModifierData *)md;

  BLI_assert(MEMCMP_STRUCT_AFTER_IS_ZERO(wmd, modifier));

  MEMCPY_STRUCT_AFTER(wmd, DNA_struct_default_get(WaveModifierData), modifier);
}

static bool dependsOnTime(struct Scene *UNUSED(scene), ModifierData *UNUSED(md))
{
  return true;
}

static void foreachIDLink(ModifierData *md, Object *ob, IDWalkFunc walk, void *userData)
{
  WaveModifierData *wmd = (WaveModifierData *)md;

  walk(userData, ob, (ID **)&wmd->texture, IDWALK_CB_USER);
  walk(userData, ob, (ID **)&wmd->objectcenter, IDWALK_CB_NOP);
  walk(userData, ob, (ID **)&wmd->map_object, IDWALK_CB_NOP);
}

static void foreachTexLink(ModifierData *md, Object *ob, TexWalkFunc walk, void *userData)
{
  walk(userData, ob, md, "texture");
}

static void updateDepsgraph(ModifierData *md, const ModifierUpdateDepsgraphContext *ctx)
{
  WaveModifierData *wmd = (WaveModifierData *)md;
  bool need_transform_relation = false;

  if (wmd->objectcenter != NULL) {
    DEG_add_object_relation(ctx->node, wmd->objectcenter, DEG_OB_COMP_TRANSFORM, "Wave Modifier");
    need_transform_relation = true;
  }

  if (wmd->texture != NULL) {
    DEG_add_generic_id_relation(ctx->node, &wmd->texture->id, "Wave Modifier");

    if ((wmd->texmapping == MOD_DISP_MAP_OBJECT) && wmd->map_object != NULL) {
      MOD_depsgraph_update_object_bone_relation(
          ctx->node, wmd->map_object, wmd->map_bone, "Wave Modifier");
      need_transform_relation = true;
    }
    else if (wmd->texmapping == MOD_DISP_MAP_GLOBAL) {
      need_transform_relation = true;
    }
  }

  if (need_transform_relation) {
    DEG_add_modifier_to_transform_relation(ctx->node, "Wave Modifier");
  }
}

static void requiredDataMask(Object *UNUSED(ob),
                             ModifierData *md,
                             CustomData_MeshMasks *r_cddata_masks)
{
  WaveModifierData *wmd = (WaveModifierData *)md;

  /* ask for UV coordinates if we need them */
  if (wmd->texture && wmd->texmapping == MOD_DISP_MAP_UV) {
    r_cddata_masks->fmask |= CD_MASK_MTFACE;
  }

  /* ask for vertexgroups if we need them */
  if (wmd->defgrp_name[0] != '\0') {
    r_cddata_masks->vmask |= CD_MASK_MDEFORMVERT;
  }
}

static bool dependsOnNormals(ModifierData *md)
{
  WaveModifierData *wmd = (WaveModifierData *)md;

  return (wmd->flag & MOD_WAVE_NORM) != 0;
}

static void waveModifier_do(WaveModifierData *md,
                            const ModifierEvalContext *ctx,
                            Object *ob,
                            Mesh *mesh,
                            float (*vertexCos)[3],
                            int verts_num)
{
  WaveModifierData *wmd = (WaveModifierData *)md;
  MVert *mvert = NULL;
  MDeformVert *dvert;
  int defgrp_index;
  float ctime = DEG_get_ctime(ctx->depsgraph);
  float minfac = (float)(1.0 / exp(wmd->width * wmd->narrow * wmd->width * wmd->narrow));
  float lifefac = wmd->height;
  float(*tex_co)[3] = NULL;
  const int wmd_axis = wmd->flag & (MOD_WAVE_X | MOD_WAVE_Y);
  const float falloff = wmd->falloff;
  float falloff_fac = 1.0f; /* when falloff == 0.0f this stays at 1.0f */
  const bool invert_group = (wmd->flag & MOD_WAVE_INVERT_VGROUP) != 0;

  const float(*vert_normals)[3] = NULL;
  if ((wmd->flag & MOD_WAVE_NORM) && (mesh != NULL)) {
    mvert = mesh->mvert;
    vert_normals = BKE_mesh_vertex_normals_ensure(mesh);
  }

  if (wmd->objectcenter != NULL) {
    float mat[4][4];
    /* get the control object's location in local coordinates */
    invert_m4_m4(ob->imat, ob->obmat);
    mul_m4_m4m4(mat, ob->imat, wmd->objectcenter->obmat);

    wmd->startx = mat[3][0];
    wmd->starty = mat[3][1];
  }

  /* get the index of the deform group */
  MOD_get_vgroup(ob, mesh, wmd->defgrp_name, &dvert, &defgrp_index);

  if (wmd->damp == 0.0f) {
    wmd->damp = 10.0f;
  }

  if (wmd->lifetime != 0.0f) {
    float x = ctime - wmd->timeoffs;

    if (x > wmd->lifetime) {
      lifefac = x - wmd->lifetime;

      if (lifefac > wmd->damp) {
        lifefac = 0.0;
      }
      else {
        lifefac = (float)(wmd->height * (1.0f - sqrtf(lifefac / wmd->damp)));
      }
    }
  }

  Tex *tex_target = wmd->texture;
  if (mesh != NULL && tex_target != NULL) {
    tex_co = MEM_malloc_arrayN(verts_num, sizeof(*tex_co), "waveModifier_do tex_co");
    MOD_get_texture_coords((MappingInfoModifierData *)wmd, ctx, ob, mesh, vertexCos, tex_co);

    MOD_init_texture((MappingInfoModifierData *)wmd, ctx);
  }

  if (lifefac != 0.0f) {
    /* avoid divide by zero checks within the loop */
    float falloff_inv = falloff != 0.0f ? 1.0f / falloff : 1.0f;
    int i;

    for (i = 0; i < verts_num; i++) {
      float *co = vertexCos[i];
      float x = co[0] - wmd->startx;
      float y = co[1] - wmd->starty;
      float amplit = 0.0f;
      float def_weight = 1.0f;

      /* get weights */
      if (dvert) {
        def_weight = invert_group ? 1.0f - BKE_defvert_find_weight(&dvert[i], defgrp_index) :
                                    BKE_defvert_find_weight(&dvert[i], defgrp_index);

        /* if this vert isn't in the vgroup, don't deform it */
        if (def_weight == 0.0f) {
          continue;
        }
      }

      switch (wmd_axis) {
        case MOD_WAVE_X | MOD_WAVE_Y:
          amplit = sqrtf(x * x + y * y);
          break;
        case MOD_WAVE_X:
          amplit = x;
          break;
        case MOD_WAVE_Y:
          amplit = y;
          break;
      }

      /* this way it makes nice circles */
      amplit -= (ctime - wmd->timeoffs) * wmd->speed;

      if (wmd->flag & MOD_WAVE_CYCL) {
        amplit = (float)fmodf(amplit - wmd->width, 2.0f * wmd->width) + wmd->width;
      }

      if (falloff != 0.0f) {
        float dist = 0.0f;

        switch (wmd_axis) {
          case MOD_WAVE_X | MOD_WAVE_Y:
            dist = sqrtf(x * x + y * y);
            break;
          case MOD_WAVE_X:
            dist = fabsf(x);
            break;
          case MOD_WAVE_Y:
            dist = fabsf(y);
            break;
        }

        falloff_fac = (1.0f - (dist * falloff_inv));
        CLAMP(falloff_fac, 0.0f, 1.0f);
      }

      /* GAUSSIAN */
      if ((falloff_fac != 0.0f) && (amplit > -wmd->width) && (amplit < wmd->width)) {
        amplit = amplit * wmd->narrow;
        amplit = (float)(1.0f / expf(amplit * amplit) - minfac);

        /* Apply texture. */
        if (tex_co) {
          Scene *scene = DEG_get_evaluated_scene(ctx->depsgraph);
          TexResult texres;
          texres.nor = NULL;
          BKE_texture_get_value(scene, tex_target, tex_co[i], &texres, false);
          amplit *= texres.tin;
        }

        /* Apply weight & falloff. */
        amplit *= def_weight * falloff_fac;

        if (mvert) {
          /* move along normals */
          if (wmd->flag & MOD_WAVE_NORM_X) {
            co[0] += (lifefac * amplit) * vert_normals[i][0];
          }
          if (wmd->flag & MOD_WAVE_NORM_Y) {
            co[1] += (lifefac * amplit) * vert_normals[i][1];
          }
          if (wmd->flag & MOD_WAVE_NORM_Z) {
            co[2] += (lifefac * amplit) * vert_normals[i][2];
          }
        }
        else {
          /* move along local z axis */
          co[2] += lifefac * amplit;
        }
      }
    }
  }

  MEM_SAFE_FREE(tex_co);
}

static void deformVerts(ModifierData *md,
                        const ModifierEvalContext *ctx,
                        Mesh *mesh,
                        float (*vertexCos)[3],
                        int verts_num)
{
  WaveModifierData *wmd = (WaveModifierData *)md;
  Mesh *mesh_src = NULL;

  if (wmd->flag & MOD_WAVE_NORM) {
    mesh_src = MOD_deform_mesh_eval_get(
        ctx->object, NULL, mesh, vertexCos, verts_num, true, false);
  }
  else if (wmd->texture != NULL || wmd->defgrp_name[0] != '\0') {
    mesh_src = MOD_deform_mesh_eval_get(ctx->object, NULL, mesh, NULL, verts_num, false, false);
  }

  waveModifier_do(wmd, ctx, ctx->object, mesh_src, vertexCos, verts_num);

  if (!ELEM(mesh_src, NULL, mesh)) {
    BKE_id_free(NULL, mesh_src);
  }
}

static void deformVertsEM(ModifierData *md,
                          const ModifierEvalContext *ctx,
                          struct BMEditMesh *editData,
                          Mesh *mesh,
                          float (*vertexCos)[3],
                          int verts_num)
{
  WaveModifierData *wmd = (WaveModifierData *)md;
  Mesh *mesh_src = NULL;

  if (wmd->flag & MOD_WAVE_NORM) {
    mesh_src = MOD_deform_mesh_eval_get(
        ctx->object, editData, mesh, vertexCos, verts_num, true, false);
  }
  else if (wmd->texture != NULL || wmd->defgrp_name[0] != '\0') {
    mesh_src = MOD_deform_mesh_eval_get(
        ctx->object, editData, mesh, NULL, verts_num, false, false);
  }

  /* TODO(Campbell): use edit-mode data only (remove this line). */
  if (mesh_src != NULL) {
    BKE_mesh_wrapper_ensure_mdata(mesh_src);
  }

  waveModifier_do(wmd, ctx, ctx->object, mesh_src, vertexCos, verts_num);

  if (!ELEM(mesh_src, NULL, mesh)) {
    BKE_id_free(NULL, mesh_src);
  }
}

static void panel_draw(const bContext *UNUSED(C), Panel *panel)
{
  uiLayout *row, *col; /*bfa - removed *sub*/
  uiLayout *layout = panel->layout;

  PointerRNA ob_ptr;
  PointerRNA *ptr = modifier_panel_get_property_pointers(panel, &ob_ptr);

  uiLayoutSetPropSep(layout, true);

  row = uiLayoutRowWithHeading(layout, true, IFACE_("Motion"));
  uiItemR(row, ptr, "use_x", UI_ITEM_R_TOGGLE | UI_ITEM_R_FORCE_BLANK_DECORATE, NULL, ICON_NONE);
  uiItemR(row, ptr, "use_y", UI_ITEM_R_TOGGLE | UI_ITEM_R_FORCE_BLANK_DECORATE, NULL, ICON_NONE);

  /*------------------- bfa - original props */
  // uiItemR(layout, ptr, "use_cyclic", 0, NULL, ICON_NONE);

  col = uiLayoutColumn(layout, true);
  row = uiLayoutRow(col, true);
  uiLayoutSetPropSep(row, false); /* bfa - use_property_split = False */
  uiItemR(row, ptr, "use_cyclic", 0, NULL, ICON_NONE);
  uiItemDecoratorR(row, ptr, "use_cyclic", 0); /*bfa - decorator*/
  /* ------------ end bfa */

  /*------------------- bfa - original props */
<<<<<<< HEAD
  //row = uiLayoutRowWithHeading(layout, true, IFACE_("Along Normals"));
  //uiItemR(row, ptr, "use_normal", 0, "", ICON_NONE);
  //sub = uiLayoutRow(row, true);
  //uiLayoutSetActive(sub, RNA_boolean_get(ptr, "use_normal"));
  //uiItemR(sub, ptr, "use_normal_x", UI_ITEM_R_TOGGLE, "X", ICON_NONE);
  //uiItemR(sub, ptr, "use_normal_y", UI_ITEM_R_TOGGLE, "Y", ICON_NONE);
  //uiItemR(sub, ptr, "use_normal_z", UI_ITEM_R_TOGGLE, "Z", ICON_NONE);

// ------------------ bfa new left aligned prop with triangle button to hide the slider
=======
  // row = uiLayoutRowWithHeading(layout, true, IFACE_("Along Normals"));
  // uiItemR(row, ptr, "use_normal", 0, "", ICON_NONE);
  // sub = uiLayoutRow(row, true);
  // uiLayoutSetActive(sub, RNA_boolean_get(ptr, "use_normal"));
  // uiItemR(sub, ptr, "use_normal_x", UI_ITEM_R_TOGGLE, "X", ICON_NONE);
  // uiItemR(sub, ptr, "use_normal_y", UI_ITEM_R_TOGGLE, "Y", ICON_NONE);
  // uiItemR(sub, ptr, "use_normal_z", UI_ITEM_R_TOGGLE, "Z", ICON_NONE);

  // ------------------ bfa new left aligned prop with triangle button to hide the slider
>>>>>>> ca1fc36b

  /* NOTE: split amount here needs to be synced with normal labels */
  uiLayout *split = uiLayoutSplit(layout, 0.385f, true);

  /* FIRST PART ................................................ */
  row = uiLayoutRow(split, false);
  uiLayoutSetPropDecorate(row, false);
  uiLayoutSetPropSep(row, false); /* bfa - use_property_split = False */
  uiItemR(row, ptr, "use_normal", 0, "Along Normals", ICON_NONE);

  /* SECOND PART ................................................ */
  row = uiLayoutRow(split, true);
  uiLayoutSetPropSep(row, false); /* bfa - use_property_split = False */
  if (RNA_boolean_get(ptr, "use_normal")) {
    uiItemR(row, ptr, "use_normal_x", UI_ITEM_R_TOGGLE, "X", ICON_NONE);
    uiItemR(row, ptr, "use_normal_y", UI_ITEM_R_TOGGLE, "Y", ICON_NONE);
    uiItemR(row, ptr, "use_normal_z", UI_ITEM_R_TOGGLE, "Z", ICON_NONE);
    uiItemDecoratorR(row, ptr, "use_normal", 0); /*bfa - decorator for use_normal*/
  }
  else {
    uiItemL(row, TIP_(""), ICON_DISCLOSURE_TRI_RIGHT);
<<<<<<< HEAD
    uiItemL(row, TIP_(""), ICON_NONE);/* bfa - aligns the decorator right...*/
=======
    uiItemL(row, TIP_(""), ICON_NONE);           /* bfa - aligns the decorator right...*/
>>>>>>> ca1fc36b
    uiItemDecoratorR(row, ptr, "use_normal", 0); /*bfa - decorator for use_normal*/
  }
  // ------------------------------- end bfa

  col = uiLayoutColumn(layout, false);
  uiItemR(col, ptr, "falloff_radius", 0, "Falloff", ICON_NONE);
  uiItemR(col, ptr, "height", UI_ITEM_R_SLIDER, NULL, ICON_NONE);
  uiItemR(col, ptr, "width", UI_ITEM_R_SLIDER, NULL, ICON_NONE);
  uiItemR(col, ptr, "narrowness", UI_ITEM_R_SLIDER, NULL, ICON_NONE);

  modifier_vgroup_ui(layout, ptr, &ob_ptr, "vertex_group", "invert_vertex_group", NULL);

  modifier_panel_end(layout, ptr);
}

static void position_panel_draw(const bContext *UNUSED(C), Panel *panel)
{
  uiLayout *col;
  uiLayout *layout = panel->layout;

  PointerRNA *ptr = modifier_panel_get_property_pointers(panel, NULL);

  uiLayoutSetPropSep(layout, true);

  uiItemR(layout, ptr, "start_position_object", 0, IFACE_("Object"), ICON_NONE);

  col = uiLayoutColumn(layout, true);
  uiItemR(col, ptr, "start_position_x", 0, "Start Position X", ICON_NONE);
  uiItemR(col, ptr, "start_position_y", 0, "Y", ICON_NONE);
}

static void time_panel_draw(const bContext *UNUSED(C), Panel *panel)
{
  uiLayout *col;
  uiLayout *layout = panel->layout;

  PointerRNA *ptr = modifier_panel_get_property_pointers(panel, NULL);

  uiLayoutSetPropSep(layout, true);

  col = uiLayoutColumn(layout, false);
  uiItemR(col, ptr, "time_offset", 0, "Offset", ICON_NONE);
  uiItemR(col, ptr, "lifetime", 0, "Life", ICON_NONE);
  uiItemR(col, ptr, "damping_time", 0, "Damping", ICON_NONE);
  uiItemR(col, ptr, "speed", UI_ITEM_R_SLIDER, NULL, ICON_NONE);
}

static void texture_panel_draw(const bContext *C, Panel *panel)
{
  uiLayout *col;
  uiLayout *layout = panel->layout;

  PointerRNA ob_ptr;
  PointerRNA *ptr = modifier_panel_get_property_pointers(panel, &ob_ptr);

  int texture_coords = RNA_enum_get(ptr, "texture_coords");

  uiTemplateID(layout, C, ptr, "texture", "texture.new", NULL, NULL, 0, ICON_NONE, NULL);

  uiLayoutSetPropSep(layout, true);

  col = uiLayoutColumn(layout, false);
  uiItemR(col, ptr, "texture_coords", 0, IFACE_("Coordinates"), ICON_NONE);
  if (texture_coords == MOD_DISP_MAP_OBJECT) {
    uiItemR(col, ptr, "texture_coords_object", 0, IFACE_("Object"), ICON_NONE);
    PointerRNA texture_coords_obj_ptr = RNA_pointer_get(ptr, "texture_coords_object");
    if (!RNA_pointer_is_null(&texture_coords_obj_ptr) &&
        (RNA_enum_get(&texture_coords_obj_ptr, "type") == OB_ARMATURE)) {
      PointerRNA texture_coords_obj_data_ptr = RNA_pointer_get(&texture_coords_obj_ptr, "data");
      uiItemPointerR(col,
                     ptr,
                     "texture_coords_bone",
                     &texture_coords_obj_data_ptr,
                     "bones",
                     IFACE_("Bone"),
                     ICON_NONE);
    }
  }
  else if (texture_coords == MOD_DISP_MAP_UV && RNA_enum_get(&ob_ptr, "type") == OB_MESH) {
    PointerRNA obj_data_ptr = RNA_pointer_get(&ob_ptr, "data");
    uiItemPointerR(col, ptr, "uv_layer", &obj_data_ptr, "uv_layers", NULL, ICON_NONE);
  }
}

static void panelRegister(ARegionType *region_type)
{
  PanelType *panel_type = modifier_panel_register(region_type, eModifierType_Wave, panel_draw);
  modifier_subpanel_register(
      region_type, "position", "Start Position", NULL, position_panel_draw, panel_type);
  modifier_subpanel_register(region_type, "time", "Time", NULL, time_panel_draw, panel_type);
  modifier_subpanel_register(
      region_type, "texture", "Texture", NULL, texture_panel_draw, panel_type);
}

ModifierTypeInfo modifierType_Wave = {
    /* name */ "Wave",
    /* structName */ "WaveModifierData",
    /* structSize */ sizeof(WaveModifierData),
    /* srna */ &RNA_WaveModifier,
    /* type */ eModifierTypeType_OnlyDeform,
    /* flags */ eModifierTypeFlag_AcceptsCVs | eModifierTypeFlag_AcceptsVertexCosOnly |
        eModifierTypeFlag_SupportsEditmode,
    /* icon */ ICON_MOD_WAVE,

    /* copyData */ BKE_modifier_copydata_generic,

    /* deformVerts */ deformVerts,
    /* deformMatrices */ NULL,
    /* deformVertsEM */ deformVertsEM,
    /* deformMatricesEM */ NULL,
    /* modifyMesh */ NULL,
    /* modifyGeometrySet */ NULL,

    /* initData */ initData,
    /* requiredDataMask */ requiredDataMask,
    /* freeData */ NULL,
    /* isDisabled */ NULL,
    /* updateDepsgraph */ updateDepsgraph,
    /* dependsOnTime */ dependsOnTime,
    /* dependsOnNormals */ dependsOnNormals,
    /* foreachIDLink */ foreachIDLink,
    /* foreachTexLink */ foreachTexLink,
    /* freeRuntimeData */ NULL,
    /* panelRegister */ panelRegister,
    /* blendWrite */ NULL,
    /* blendRead */ NULL,
};<|MERGE_RESOLUTION|>--- conflicted
+++ resolved
@@ -373,17 +373,6 @@
   /* ------------ end bfa */
 
   /*------------------- bfa - original props */
-<<<<<<< HEAD
-  //row = uiLayoutRowWithHeading(layout, true, IFACE_("Along Normals"));
-  //uiItemR(row, ptr, "use_normal", 0, "", ICON_NONE);
-  //sub = uiLayoutRow(row, true);
-  //uiLayoutSetActive(sub, RNA_boolean_get(ptr, "use_normal"));
-  //uiItemR(sub, ptr, "use_normal_x", UI_ITEM_R_TOGGLE, "X", ICON_NONE);
-  //uiItemR(sub, ptr, "use_normal_y", UI_ITEM_R_TOGGLE, "Y", ICON_NONE);
-  //uiItemR(sub, ptr, "use_normal_z", UI_ITEM_R_TOGGLE, "Z", ICON_NONE);
-
-// ------------------ bfa new left aligned prop with triangle button to hide the slider
-=======
   // row = uiLayoutRowWithHeading(layout, true, IFACE_("Along Normals"));
   // uiItemR(row, ptr, "use_normal", 0, "", ICON_NONE);
   // sub = uiLayoutRow(row, true);
@@ -393,7 +382,6 @@
   // uiItemR(sub, ptr, "use_normal_z", UI_ITEM_R_TOGGLE, "Z", ICON_NONE);
 
   // ------------------ bfa new left aligned prop with triangle button to hide the slider
->>>>>>> ca1fc36b
 
   /* NOTE: split amount here needs to be synced with normal labels */
   uiLayout *split = uiLayoutSplit(layout, 0.385f, true);
@@ -415,11 +403,7 @@
   }
   else {
     uiItemL(row, TIP_(""), ICON_DISCLOSURE_TRI_RIGHT);
-<<<<<<< HEAD
-    uiItemL(row, TIP_(""), ICON_NONE);/* bfa - aligns the decorator right...*/
-=======
     uiItemL(row, TIP_(""), ICON_NONE);           /* bfa - aligns the decorator right...*/
->>>>>>> ca1fc36b
     uiItemDecoratorR(row, ptr, "use_normal", 0); /*bfa - decorator for use_normal*/
   }
   // ------------------------------- end bfa
