--- conflicted
+++ resolved
@@ -219,50 +219,31 @@
   modifier_vgroup_ui(layout, ptr, &ob_ptr, "vertex_group", "invert_vertex_group", std::nullopt);
 
   /*------------------- bfa - original props */
-  // col = &layout->column(true);
-  // uiItemR(col, ptr, "use_deform_preserve_volume", UI_ITEM_NONE, std::nullopt, ICON_NONE);
-  // uiItemR(col, ptr, "use_multi_modifier", UI_ITEM_NONE, std::nullopt, ICON_NONE);
-
   uiLayout *row;
   col = &layout->column(true);
+  col->prop(ptr, "use_deform_preserve_volume", UI_ITEM_NONE, std::nullopt, ICON_NONE);
+  col->prop(ptr, "use_multi_modifier", UI_ITEM_NONE, std::nullopt, ICON_NONE);
+
   row = &col->row(true);
   uiLayoutSetPropSep(row, false); /* bfa - use_property_split = False */
-  uiItemR(row, ptr, "use_deform_preserve_volume", UI_ITEM_NONE, std::nullopt, ICON_NONE);
-  uiItemDecoratorR(row, ptr, "use_deform_preserve_volume", 0); /*bfa - decorator*/
-
-  row = &col->row(true);
-  uiLayoutSetPropSep(row, false); /* bfa - use_property_split = False */
-  uiItemR(row, ptr, "use_multi_modifier", UI_ITEM_NONE, std::nullopt, ICON_NONE);
+  row->prop(ptr, "use_multi_modifier", UI_ITEM_NONE, std::nullopt, ICON_NONE);
   uiItemDecoratorR(row, ptr, "use_multi_modifier", 0); /*bfa - decorator*/
   /* ------------ end bfa */
 
   /*------------------- bfa - original props */
-  // col = &layout->column(true, IFACE_("Bind To"));
-  // uiItemR(col, ptr, "use_vertex_groups", UI_ITEM_NONE, IFACE_("Vertex Groups"), ICON_NONE);
-  // uiItemR(col, ptr, "use_bone_envelopes", UI_ITEM_NONE, IFACE_("Bone Envelopes"), ICON_NONE);
-
   col = &layout->column(true);
-<<<<<<< HEAD
   uiLayoutSetPropSep(col, false); /* bfa - use_property_split = False */
 
-  uiItemL(col, TIP_("Bind To"), ICON_NONE);
+  col->label(TIP_("Bind To"), ICON_NONE);
 
   row = &col->row(true);
   uiItemS(row);
-  uiItemR(row, ptr, "use_vertex_groups", UI_ITEM_NONE, IFACE_("Vertex Groups"), ICON_NONE);
+  row->prop(ptr, "use_vertex_groups", UI_ITEM_NONE, IFACE_("Vertex Groups"), ICON_NONE);
 
   row = &col->row(true);
   uiItemS(row);
-  uiItemR(row, ptr, "use_bone_envelopes", UI_ITEM_NONE, IFACE_("Bone Envelopes"), ICON_NONE);
+  row->prop(ptr, "use_bone_envelopes", UI_ITEM_NONE, IFACE_("Bone Envelopes"), ICON_NONE);
   /* ------------ end bfa */
-=======
-  col->prop(ptr, "use_deform_preserve_volume", UI_ITEM_NONE, std::nullopt, ICON_NONE);
-  col->prop(ptr, "use_multi_modifier", UI_ITEM_NONE, std::nullopt, ICON_NONE);
-
-  col = &layout->column(true, IFACE_("Bind To"));
-  col->prop(ptr, "use_vertex_groups", UI_ITEM_NONE, IFACE_("Vertex Groups"), ICON_NONE);
-  col->prop(ptr, "use_bone_envelopes", UI_ITEM_NONE, IFACE_("Bone Envelopes"), ICON_NONE);
->>>>>>> 6dafce3d
 
   modifier_panel_end(layout, ptr);
 }
