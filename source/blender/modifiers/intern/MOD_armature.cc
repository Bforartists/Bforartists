--- conflicted
+++ resolved
@@ -220,19 +220,19 @@
 
   /*------------------- bfa - original props */
   // col = uiLayoutColumn(layout, true);
-  // uiItemR(col, ptr, "use_deform_preserve_volume", UI_ITEM_NONE, nullptr, ICON_NONE);
-  // uiItemR(col, ptr, "use_multi_modifier", UI_ITEM_NONE, nullptr, ICON_NONE);
+  // uiItemR(col, ptr, "use_deform_preserve_volume", UI_ITEM_NONE, std::nullopt, ICON_NONE);
+  // uiItemR(col, ptr, "use_multi_modifier", UI_ITEM_NONE, std::nullopt, ICON_NONE);
 
   uiLayout *row;
   col = uiLayoutColumn(layout, true);
   row = uiLayoutRow(col, true);
   uiLayoutSetPropSep(row, false); /* bfa - use_property_split = False */
-  uiItemR(row, ptr, "use_deform_preserve_volume", UI_ITEM_NONE, nullptr, ICON_NONE);
+  uiItemR(row, ptr, "use_deform_preserve_volume", UI_ITEM_NONE, std::nullopt, ICON_NONE);
   uiItemDecoratorR(row, ptr, "use_deform_preserve_volume", 0); /*bfa - decorator*/
 
   row = uiLayoutRow(col, true);
   uiLayoutSetPropSep(row, false); /* bfa - use_property_split = False */
-  uiItemR(row, ptr, "use_multi_modifier", UI_ITEM_NONE, nullptr, ICON_NONE);
+  uiItemR(row, ptr, "use_multi_modifier", UI_ITEM_NONE, std::nullopt, ICON_NONE);
   uiItemDecoratorR(row, ptr, "use_multi_modifier", 0); /*bfa - decorator*/
   /* ------------ end bfa */
 
@@ -242,7 +242,6 @@
   // uiItemR(col, ptr, "use_bone_envelopes", UI_ITEM_NONE, IFACE_("Bone Envelopes"), ICON_NONE);
 
   col = uiLayoutColumn(layout, true);
-<<<<<<< HEAD
   uiLayoutSetPropSep(col, false); /* bfa - use_property_split = False */
 
   uiItemL(col, TIP_("Bind To"), ICON_NONE);
@@ -250,10 +249,6 @@
   row = uiLayoutRow(col, true);
   uiItemS(row);
   uiItemR(row, ptr, "use_vertex_groups", UI_ITEM_NONE, IFACE_("Vertex Groups"), ICON_NONE);
-=======
-  uiItemR(col, ptr, "use_deform_preserve_volume", UI_ITEM_NONE, std::nullopt, ICON_NONE);
-  uiItemR(col, ptr, "use_multi_modifier", UI_ITEM_NONE, std::nullopt, ICON_NONE);
->>>>>>> 487e29af
 
   row = uiLayoutRow(col, true);
   uiItemS(row);
