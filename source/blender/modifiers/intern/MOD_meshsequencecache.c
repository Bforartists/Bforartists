--- conflicted
+++ resolved
@@ -373,11 +373,7 @@
     return;
   }
 
-<<<<<<< HEAD
-if (RNA_pointer_is_null(&fileptr)) {
-=======
   if (RNA_pointer_is_null(&fileptr)) {
->>>>>>> e81ff8ba
     return;
   }
 
