--- conflicted
+++ resolved
@@ -257,9 +257,8 @@
 
   uiLayoutSetPropSep(layout, true);
 
-<<<<<<< HEAD
-  uiItemR(layout, ptr, "frame_start", UI_ITEM_NONE, nullptr, ICON_NONE);
-  uiItemR(layout, ptr, "frame_duration", UI_ITEM_NONE, nullptr, ICON_NONE);
+  uiItemR(layout, ptr, "frame_start", UI_ITEM_NONE, std::nullopt, ICON_NONE);
+  uiItemR(layout, ptr, "frame_duration", UI_ITEM_NONE, std::nullopt, ICON_NONE);
 
   /*------------------- bfa - original props */
   // uiItemR(layout, ptr, "use_reverse", UI_ITEM_NONE, nullptr, ICON_NONE);
@@ -267,14 +266,9 @@
   uiLayout *row;
   row = uiLayoutRow(layout, true);
   uiLayoutSetPropSep(row, false); /* bfa - use_property_split = False */
-  uiItemR(row, ptr, "use_reverse", UI_ITEM_NONE, nullptr, ICON_NONE);
+  uiItemR(row, ptr, "use_reverse", UI_ITEM_NONE, std::nullopt, ICON_NONE);
   uiItemDecoratorR(row, ptr, "use_reverse", 0); /*bfa - decorator*/
   /* ------------ end bfa */
-=======
-  uiItemR(layout, ptr, "frame_start", UI_ITEM_NONE, std::nullopt, ICON_NONE);
-  uiItemR(layout, ptr, "frame_duration", UI_ITEM_NONE, std::nullopt, ICON_NONE);
-  uiItemR(layout, ptr, "use_reverse", UI_ITEM_NONE, std::nullopt, ICON_NONE);
->>>>>>> bf927277
 
   modifier_panel_end(layout, ptr);
 }
