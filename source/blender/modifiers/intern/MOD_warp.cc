--- conflicted
+++ resolved
@@ -341,19 +341,15 @@
 
 static void panel_draw(const bContext * /*C*/, Panel *panel)
 {
-<<<<<<< HEAD
-  uiLayout *col, *row; /*bfa - added *row */
-  uiLayout *layout = panel->layout;
-=======
+  blender::ui::Layout *col, *row; /*bfa - added *row */
   blender::ui::Layout &layout = *panel->layout;
->>>>>>> 85504da2
 
   PointerRNA ob_ptr;
   PointerRNA *ptr = modifier_panel_get_property_pointers(panel, &ob_ptr);
 
   layout.use_property_split_set(true);
 
-  blender::ui::Layout *col = &layout.column(true);
+  col = &layout.column(true);
   col->prop(ptr, "object_from", UI_ITEM_NONE, std::nullopt, ICON_NONE);
   PointerRNA from_obj_ptr = RNA_pointer_get(ptr, "object_from");
   if (!RNA_pointer_is_null(&from_obj_ptr) && RNA_enum_get(&from_obj_ptr, "type") == OB_ARMATURE) {
@@ -371,17 +367,13 @@
     col->prop_search(ptr, "bone_to", &to_obj_data_ptr, "bones", IFACE_("Bone"), ICON_BONE_DATA);
   }
 
-<<<<<<< HEAD
   /* bfa - our layout */
-  col = &layout->column(true);
+  col = &layout.column(true);
   row = &col->row(true);
   row->use_property_split_set(false); /* bfa - use_property_split = False */
   row->separator(); /*bfa - indent*/
   row->prop(ptr, "use_volume_preserve", UI_ITEM_NONE, std::nullopt, ICON_NONE);
   row->decorator(ptr, "use_volume_preserve", 0); /*bfa - decorator*/
-=======
-  layout.prop(ptr, "use_volume_preserve", UI_ITEM_NONE, std::nullopt, ICON_NONE);
->>>>>>> 85504da2
 
   layout.prop(ptr, "strength", UI_ITEM_NONE, std::nullopt, ICON_NONE);
 
