--- conflicted
+++ resolved
@@ -366,19 +366,14 @@
     uiItemPointerR(col, ptr, "bone_to", &to_obj_data_ptr, "bones", IFACE_("Bone"), ICON_BONE_DATA);
   }
 
-<<<<<<< HEAD
   /*------------------- bfa - original props */
-  // uiItemR(layout, ptr, "use_volume_preserve", UI_ITEM_NONE, nullptr, ICON_NONE);
-
+  
   col = &layout->column(true);
   row = &col->row(true);
   uiLayoutSetPropSep(row, false); /* bfa - use_property_split = False */
-  uiItemR(row, ptr, "use_volume_preserve", UI_ITEM_NONE, std::nullopt, ICON_NONE);
+  row->prop(ptr, "use_volume_preserve", UI_ITEM_NONE, std::nullopt, ICON_NONE);
   uiItemDecoratorR(row, ptr, "use_volume_preserve", 0); /*bfa - decorator*/
   /* ------------ end bfa */
-=======
-  layout->prop(ptr, "use_volume_preserve", UI_ITEM_NONE, std::nullopt, ICON_NONE);
->>>>>>> 42431dcd
 
   layout->prop(ptr, "strength", UI_ITEM_NONE, std::nullopt, ICON_NONE);
 
