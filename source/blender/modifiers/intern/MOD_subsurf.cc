--- conflicted
+++ resolved
@@ -415,11 +415,6 @@
       }
 
       uiLayout *split = &adaptive_panel.body->split(0.4f, false);
-<<<<<<< HEAD
-      uiLayout *col = &split->column(true); /* bfa - removed empty split label, to make the two below labels align left */
-      col->label(fmt::format(fmt::runtime(RPT_("Viewport {:.2f} px")), preview), ICON_NONE);
-      col->label(fmt::format(fmt::runtime(RPT_("Render {:.2f} px")), render), ICON_NONE);
-=======
       uiLayout *col = &split->column(true);
       col->alignment_set(blender::ui::LayoutAlign::Right);
       col->label(IFACE_("Viewport"), ICON_NONE);
@@ -427,14 +422,12 @@
       col = &split->column(true);
       col->label(preview_str, ICON_NONE);
       col->label(render_str, ICON_NONE);
->>>>>>> ea43fa08
     }
   }
 
   if (uiLayout *advanced_layout = layout->panel_prop(
           C, ptr, "open_advanced_panel", IFACE_("Advanced")))
   {
-<<<<<<< HEAD
     /* bfa - our layout */
     layout->use_property_decorate_set(true);
 
@@ -444,10 +437,14 @@
 
     /* bfa - our layout */
     row = &col->row(true);
-    row->use_property_split_set(false); /* bfa - use_property_split = False */
+    row->use_property_split_set(false); /* bfa - use_property_split = False */  
     row->separator(); /*bfa - indent*/
     row->prop(ptr, "use_limit_surface", UI_ITEM_NONE, std::nullopt, ICON_NONE);
     row->decorator(ptr, "use_limit_surface", 0); /*bfa - decorator*/
+    uiLayout *col = &advanced_layout->column(true);
+    col->active_set((smd->flags & eSubsurfModifierFlag_UseAdaptiveSubdivision) ||
+                    RNA_boolean_get(ptr, "use_limit_surface"));
+    col->prop(ptr, "quality", UI_ITEM_NONE, std::nullopt, ICON_NONE);
 
     /* bfa - our layout */
     if (ob_use_adaptive_subdivision || RNA_boolean_get(ptr, "use_limit_surface")) {
@@ -455,16 +452,6 @@
       row->separator(); /*bfa - indent*/
       row->prop(ptr, "quality", UI_ITEM_NONE, std::nullopt, ICON_NONE);
     }
-=======
-    advanced_layout->use_property_split_set(true);
-
-    advanced_layout->prop(ptr, "use_limit_surface", UI_ITEM_NONE, std::nullopt, ICON_NONE);
-
-    uiLayout *col = &advanced_layout->column(true);
-    col->active_set((smd->flags & eSubsurfModifierFlag_UseAdaptiveSubdivision) ||
-                    RNA_boolean_get(ptr, "use_limit_surface"));
-    col->prop(ptr, "quality", UI_ITEM_NONE, std::nullopt, ICON_NONE);
->>>>>>> ea43fa08
 
     /* bfa - our layout */
     row = &col->row(true);
