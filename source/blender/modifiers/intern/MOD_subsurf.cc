/* SPDX-FileCopyrightText: 2005 Blender Authors
 *
 * SPDX-License-Identifier: GPL-2.0-or-later */

/** \file
 * \ingroup modifiers
 */

#include <cstddef>
#include <cstring>

#include <fmt/format.h>

#include "MEM_guardedalloc.h"

#include "BLI_utildefines.h"

#include "BLT_translation.hh"

#include "DNA_defaults.h"
#include "DNA_mesh_types.h"
#include "DNA_modifier_types.h"
#include "DNA_object_types.h"
#include "DNA_scene_types.h"
#include "DNA_screen_types.h"

#include "BKE_context.hh"
#include "BKE_editmesh.hh"
#include "BKE_global.hh"
#include "BKE_mesh.hh"
#include "BKE_mesh_types.hh"
#include "BKE_mesh_wrapper.hh"
#include "BKE_scene.hh"
#include "BKE_subdiv.hh"
#include "BKE_subdiv_ccg.hh"
#include "BKE_subdiv_deform.hh"
#include "BKE_subdiv_mesh.hh"
#include "BKE_subdiv_modifier.hh"

#include "UI_interface_layout.hh"
#include "UI_resources.hh"

#include "RE_engine.h"

#include "RNA_access.hh"
#include "RNA_prototypes.hh"

#include "DEG_depsgraph.hh"
#include "DEG_depsgraph_query.hh"

#include "MOD_modifiertypes.hh"
#include "MOD_ui_common.hh"

static void init_data(ModifierData *md)
{
  SubsurfModifierData *smd = (SubsurfModifierData *)md;

  BLI_assert(MEMCMP_STRUCT_AFTER_IS_ZERO(smd, modifier));

  MEMCPY_STRUCT_AFTER(smd, DNA_struct_default_get(SubsurfModifierData), modifier);
}

static void free_runtime_data(void *runtime_data_v)
{
  if (runtime_data_v == nullptr) {
    return;
  }
  SubsurfRuntimeData *runtime_data = (SubsurfRuntimeData *)runtime_data_v;
  if (runtime_data->subdiv_cpu != nullptr) {
    blender::bke::subdiv::free(runtime_data->subdiv_cpu);
  }
  if (runtime_data->subdiv_gpu != nullptr) {
    blender::bke::subdiv::free(runtime_data->subdiv_gpu);
  }
  MEM_freeN(runtime_data);
}

static void free_data(ModifierData *md)
{
  SubsurfModifierData *smd = (SubsurfModifierData *)md;

  free_runtime_data(smd->modifier.runtime);
}

static bool is_disabled(const Scene *scene, ModifierData *md, bool use_render_params)
{
  SubsurfModifierData *smd = (SubsurfModifierData *)md;
  int levels = (use_render_params) ? smd->renderLevels : smd->levels;

  return get_render_subsurf_level(&scene->r, levels, use_render_params != 0) == 0;
}

static int subdiv_levels_for_modifier_get(const SubsurfModifierData *smd,
                                          const ModifierEvalContext *ctx)
{
  Scene *scene = DEG_get_evaluated_scene(ctx->depsgraph);
  const bool use_render_params = (ctx->flag & MOD_APPLY_RENDER);
  const int requested_levels = (use_render_params) ? smd->renderLevels : smd->levels;
  return get_render_subsurf_level(&scene->r, requested_levels, use_render_params);
}

/* Subdivide into fully qualified mesh. */

static void subdiv_mesh_settings_init(blender::bke::subdiv::ToMeshSettings *settings,
                                      const SubsurfModifierData *smd,
                                      const ModifierEvalContext *ctx)
{
  const int level = subdiv_levels_for_modifier_get(smd, ctx);
  settings->resolution = (1 << level) + 1;
  settings->use_optimal_display = (smd->flags & eSubsurfModifierFlag_ControlEdges) &&
                                  !(ctx->flag & MOD_APPLY_TO_ORIGINAL);
}

static Mesh *subdiv_as_mesh(SubsurfModifierData *smd,
                            const ModifierEvalContext *ctx,
                            Mesh *mesh,
                            blender::bke::subdiv::Subdiv *subdiv)
{
  Mesh *result = mesh;
  blender::bke::subdiv::ToMeshSettings mesh_settings;
  subdiv_mesh_settings_init(&mesh_settings, smd, ctx);
  if (mesh_settings.resolution < 3) {
    return result;
  }
  result = blender::bke::subdiv::subdiv_to_mesh(subdiv, &mesh_settings, mesh);
  return result;
}

/* Subdivide into CCG. */

static void subdiv_ccg_settings_init(SubdivToCCGSettings *settings,
                                     const SubsurfModifierData *smd,
                                     const ModifierEvalContext *ctx)
{
  const int level = subdiv_levels_for_modifier_get(smd, ctx);
  settings->resolution = (1 << level) + 1;
  settings->need_normal = true;
  settings->need_mask = false;
}

static Mesh *subdiv_as_ccg(SubsurfModifierData *smd,
                           const ModifierEvalContext *ctx,
                           Mesh *mesh,
                           blender::bke::subdiv::Subdiv *subdiv)
{
  Mesh *result = mesh;
  SubdivToCCGSettings ccg_settings;
  subdiv_ccg_settings_init(&ccg_settings, smd, ctx);
  if (ccg_settings.resolution < 3) {
    return result;
  }
  result = BKE_subdiv_to_ccg_mesh(*subdiv, ccg_settings, *mesh);
  return result;
}

/* Cache settings for lazy CPU evaluation. */

static void subdiv_cache_mesh_wrapper_settings(const ModifierEvalContext *ctx,
                                               Mesh *mesh,
                                               SubsurfModifierData *smd,
                                               SubsurfRuntimeData *runtime_data,
                                               const bool has_gpu_subdiv)
{
  blender::bke::subdiv::ToMeshSettings mesh_settings;
  subdiv_mesh_settings_init(&mesh_settings, smd, ctx);

  runtime_data->has_gpu_subdiv = has_gpu_subdiv;
  runtime_data->resolution = mesh_settings.resolution;
  runtime_data->use_optimal_display = mesh_settings.use_optimal_display;
  runtime_data->use_loop_normals = (smd->flags & eSubsurfModifierFlag_UseCustomNormals);

  mesh->runtime->subsurf_runtime_data = runtime_data;
}

static ModifierData *modifier_get_last_enabled_for_mode(const Scene *scene,
                                                        const Object *ob,
                                                        int required_mode)
{
  ModifierData *md = static_cast<ModifierData *>(ob->modifiers.last);

  while (md) {
    if (BKE_modifier_is_enabled(scene, md, required_mode)) {
      break;
    }

    md = md->prev;
  }

  return md;
}

/* Modifier itself. */

static Mesh *modify_mesh(ModifierData *md, const ModifierEvalContext *ctx, Mesh *mesh)
{
  using namespace blender;
  Mesh *result = mesh;
#if !defined(WITH_OPENSUBDIV)
  BKE_modifier_set_error(ctx->object, md, "Disabled, built without OpenSubdiv");
  return result;
#endif
  SubsurfModifierData *smd = (SubsurfModifierData *)md;
  if (!BKE_subsurf_modifier_runtime_init(smd, (ctx->flag & MOD_APPLY_RENDER) != 0)) {
    return result;
  }

  SubsurfRuntimeData *runtime_data = (SubsurfRuntimeData *)smd->modifier.runtime;

  /* Decrement the recent usage counters. */
  if (runtime_data->used_cpu) {
    runtime_data->used_cpu--;
  }

  if (runtime_data->used_gpu) {
    runtime_data->used_gpu--;
  }

  /* Delay evaluation to the draw code if possible, provided we do not have to apply the modifier.
   */
  if ((ctx->flag & MOD_APPLY_TO_ORIGINAL) == 0) {
    Scene *scene = DEG_get_evaluated_scene(ctx->depsgraph);

    /* Same check as in `DRW_mesh_batch_cache_create_requested` to keep both code coherent. The
     * difference is that here we do not check for the final edit mesh pointer as it is not yet
     * assigned at this stage of modifier stack evaluation. */
    const bool is_render_mode = (ctx->flag & MOD_APPLY_RENDER) != 0;
    const bool is_editmode = (mesh->runtime->edit_mesh != nullptr);
    const int required_mode = BKE_subsurf_modifier_eval_required_mode(is_render_mode, is_editmode);

    /* Check if we are the last modifier in the stack. */
    ModifierData *md = modifier_get_last_enabled_for_mode(scene, ctx->object, required_mode);
    if (md == (const ModifierData *)smd) {
      const bool has_gpu_subdiv = BKE_subsurf_modifier_can_do_gpu_subdiv(smd, mesh);
      subdiv_cache_mesh_wrapper_settings(ctx, mesh, smd, runtime_data, has_gpu_subdiv);

      /* Delay for:
       * - Background mode: Not sure if we are going to use the tessellated mesh.
       * - Render: Engine might do its own subdivision and not need this.
       * - GPU subdivision support: Might only need to display and not access tessellated mesh.
       *
       * If we can't delay, we still create the wrapper so external renderers can get the base
       * mesh. But we tessellate immediately to take advantage of better parallellization
       * as part of multithreaded depsgraph evaluation. */
      const bool delay = G.background || is_render_mode || has_gpu_subdiv;
      if (!delay) {
        BKE_mesh_wrapper_ensure_subdivision(mesh);
      }

      return result;
    }
  }

  blender::bke::subdiv::Subdiv *subdiv = BKE_subsurf_modifier_subdiv_descriptor_ensure(
      runtime_data, mesh, false);
  if (subdiv == nullptr) {
    /* Happens on bad topology, but also on empty input mesh. */
    return result;
  }
  const bool use_clnors = BKE_subsurf_modifier_use_custom_loop_normals(smd, mesh);
  if (use_clnors) {
    void *data = CustomData_add_layer(
        &mesh->corner_data, CD_NORMAL, CD_CONSTRUCT, mesh->corners_num);
    memcpy(data, mesh->corner_normals().data(), mesh->corner_normals().size_in_bytes());
  }
  /* TODO(sergey): Decide whether we ever want to use CCG for subsurf,
   * maybe when it is a last modifier in the stack? */
  if (true) {
    result = subdiv_as_mesh(smd, ctx, mesh, subdiv);
  }
  else {
    result = subdiv_as_ccg(smd, ctx, mesh, subdiv);
  }

  if (use_clnors) {
    bke::mesh_set_custom_normals_normalized(
        *result,
        {static_cast<float3 *>(
             CustomData_get_layer_for_write(&result->corner_data, CD_NORMAL, result->corners_num)),
         result->corners_num});
    CustomData_free_layers(&result->corner_data, CD_NORMAL);
  }
  // blender::bke::subdiv::stats_print(&subdiv->stats);
  if (!ELEM(subdiv, runtime_data->subdiv_cpu, runtime_data->subdiv_gpu)) {
    blender::bke::subdiv::free(subdiv);
  }
  return result;
}

static void deform_matrices(ModifierData *md,
                            const ModifierEvalContext *ctx,
                            Mesh *mesh,
                            blender::MutableSpan<blender::float3> positions,
                            blender::MutableSpan<blender::float3x3> /*matrices*/)
{
#if !defined(WITH_OPENSUBDIV)
  BKE_modifier_set_error(ctx->object, md, "Disabled, built without OpenSubdiv");
  return;
#endif

  /* Subsurf does not require extra space mapping, keep matrices as is. */

  SubsurfModifierData *smd = (SubsurfModifierData *)md;
  if (!BKE_subsurf_modifier_runtime_init(smd, (ctx->flag & MOD_APPLY_RENDER) != 0)) {
    return;
  }
  SubsurfRuntimeData *runtime_data = (SubsurfRuntimeData *)smd->modifier.runtime;
  blender::bke::subdiv::Subdiv *subdiv = BKE_subsurf_modifier_subdiv_descriptor_ensure(
      runtime_data, mesh, false);
  if (subdiv == nullptr) {
    /* Happens on bad topology, but also on empty input mesh. */
    return;
  }
  blender::bke::subdiv::deform_coarse_vertices(subdiv, mesh, positions);
  if (!ELEM(subdiv, runtime_data->subdiv_cpu, runtime_data->subdiv_gpu)) {
    blender::bke::subdiv::free(subdiv);
  }
}

static bool get_show_adaptive_options(const bContext *C, Panel *panel)
{
  /* Don't show adaptive options if cycles isn't the active engine. */
  const RenderEngineType *engine_type = CTX_data_engine_type(C);
  if (!STREQ(engine_type->idname, "CYCLES")) {
    return false;
  }

  /* Only show adaptive options if this is the last modifier. */
  PointerRNA *ptr = modifier_panel_get_property_pointers(panel, nullptr);
  ModifierData *md = static_cast<ModifierData *>(ptr->data);
  if (md->next != nullptr) {
    return false;
  }

  return true;
}

static void panel_draw(const bContext *C, Panel *panel)
{
  blender::ui::Layout &layout = *panel->layout;

  PointerRNA ob_ptr;
  PointerRNA *ptr = modifier_panel_get_property_pointers(panel, &ob_ptr);

  layout.prop(ptr, "subdivision_type", UI_ITEM_R_EXPAND, std::nullopt, ICON_NONE);

  layout.use_property_split_set(true);

<<<<<<< HEAD
  uiLayout *col = &layout->column(true);
  uiLayout *row = &col->row(true); /* bfa - added row */
  col->prop(ptr, "levels", UI_ITEM_NONE, IFACE_("Levels Viewport"), ICON_NONE);
  col->prop(ptr, "render_levels", UI_ITEM_NONE, IFACE_("Render"), ICON_NONE);

  /* bfa - our layout */
  col = &layout->column(false);
  row = &col->row(true);
  row->use_property_split_set(false); /* bfa - use_property_split = False */
  row->separator(); /*bfa - indent*/
  row->prop(ptr, "show_only_control_edges", UI_ITEM_NONE, std::nullopt, ICON_NONE);
  row->decorator(ptr, "show_only_control_edges", 0); /*bfa - decorator*/
=======
  {
    blender::ui::Layout &col = layout.column(true);
    col.prop(ptr, "levels", UI_ITEM_NONE, IFACE_("Levels Viewport"), ICON_NONE);
    col.prop(ptr, "render_levels", UI_ITEM_NONE, IFACE_("Render"), ICON_NONE);
  }

  layout.prop(ptr, "show_only_control_edges", UI_ITEM_NONE, std::nullopt, ICON_NONE);
>>>>>>> 85504da2

  Depsgraph *depsgraph = CTX_data_depsgraph_pointer(C);
  SubsurfModifierData *smd = static_cast<SubsurfModifierData *>(ptr->data);
  Object *ob = static_cast<Object *>(ob_ptr.data);
  if (ob->type == OB_MESH && BKE_subsurf_modifier_force_disable_gpu_evaluation_for_mesh(
                                 smd, static_cast<const Mesh *>(ob->data)))
  {
    layout.label(RPT_("Sharp edges or custom normals detected, disabling GPU subdivision"),
                 ICON_INFO);
  }
  else if (Object *ob_eval = DEG_get_evaluated(depsgraph, ob)) {
    if (ModifierData *md_eval = BKE_modifiers_findby_name(ob_eval, smd->modifier.name)) {
      if (md_eval->type == eModifierType_Subsurf) {
        SubsurfRuntimeData *runtime_data = (SubsurfRuntimeData *)md_eval->runtime;

        if (runtime_data && runtime_data->used_gpu) {
          if (runtime_data->used_cpu) {
            layout.label(RPT_("Using both CPU and GPU subdivision"), ICON_INFO);
          }
        }
      }
    }
  }

  if (get_show_adaptive_options(C, panel)) {
    PanelLayout adaptive_panel = layout.panel_prop_with_bool_header(
        C,
        ptr,
        "open_adaptive_subdivision_panel",
        ptr,
        "use_adaptive_subdivision",
        IFACE_("Adaptive Subdivision"));
    if (adaptive_panel.body) {
      Scene *scene = CTX_data_scene(C);
      PointerRNA scene_ptr = RNA_id_pointer_create(&scene->id);
      PointerRNA cycles_ptr = RNA_pointer_get(&scene_ptr, "cycles");
      const float render_rate = RNA_float_get(&cycles_ptr, "dicing_rate");
      const float preview_rate = RNA_float_get(&cycles_ptr, "preview_dicing_rate");
      std::string render_str, preview_str;

      adaptive_panel.body->active_set(smd->flags & eSubsurfModifierFlag_UseAdaptiveSubdivision);
      adaptive_panel.body->prop(ptr, "adaptive_space", UI_ITEM_NONE, IFACE_("Space"), ICON_NONE);
      if (smd->adaptive_space == SUBSURF_ADAPTIVE_SPACE_OBJECT) {
        adaptive_panel.body->prop(
            ptr, "adaptive_object_edge_length", UI_ITEM_NONE, std::nullopt, ICON_NONE);
        preview_str = fmt::format("{:.5g}", preview_rate * smd->adaptive_object_edge_length);
        render_str = fmt::format("{:.5g}", render_rate * smd->adaptive_object_edge_length);
      }
      else {
        adaptive_panel.body->prop(
            ptr, "adaptive_pixel_size", UI_ITEM_NONE, std::nullopt, ICON_NONE);
        preview_str = fmt::format("{:.2f} px",
                                  std::max(preview_rate * smd->adaptive_pixel_size, 0.1f));
        render_str = fmt::format("{:.2f} px",
                                 std::max(render_rate * smd->adaptive_pixel_size, 0.1f));
      }

      blender::ui::Layout &split = adaptive_panel.body->split(0.4f, false);
      blender::ui::Layout *col = &split.column(true);
      col->alignment_set(blender::ui::LayoutAlign::Right);
      col->label(IFACE_("Viewport"), ICON_NONE);
      col->label(IFACE_("Render"), ICON_NONE);
      col = &split.column(true);
      col->label(preview_str, ICON_NONE);
      col->label(render_str, ICON_NONE);
    }
  }

  if (blender::ui::Layout *advanced_layout = layout.panel_prop(
          C, ptr, "open_advanced_panel", IFACE_("Advanced")))
  {
<<<<<<< HEAD
    /* bfa - our layout */
    layout->use_property_decorate_set(true);

    /* bfa - our layout */
    uiLayout *col = &advanced_layout->column(false);
    col = &advanced_layout->column(false);

    /* bfa - our layout */
    row = &col->row(true);
    row->use_property_split_set(false); /* bfa - use_property_split = False */  
    row->separator(); /*bfa - indent*/
    row->prop(ptr, "use_limit_surface", UI_ITEM_NONE, std::nullopt, ICON_NONE);
    row->decorator(ptr, "use_limit_surface", 0); /*bfa - decorator*/

    /* bfa - our layout */
    if ((smd->flags & eSubsurfModifierFlag_UseAdaptiveSubdivision) || RNA_boolean_get(ptr, "use_limit_surface")) {
      row = &col->row(false);
      row->separator(); /*bfa - indent*/
      row->prop(ptr, "quality", UI_ITEM_NONE, std::nullopt, ICON_NONE);
    }
=======
    advanced_layout->use_property_split_set(true);

    advanced_layout->prop(ptr, "use_limit_surface", UI_ITEM_NONE, std::nullopt, ICON_NONE);

    blender::ui::Layout &col = advanced_layout->column(true);
    col.active_set((smd->flags & eSubsurfModifierFlag_UseAdaptiveSubdivision) ||
                   RNA_boolean_get(ptr, "use_limit_surface"));
    col.prop(ptr, "quality", UI_ITEM_NONE, std::nullopt, ICON_NONE);
>>>>>>> 85504da2

    /* bfa - our layout */
    row = &col->row(true);
    row->prop(ptr, "uv_smooth", UI_ITEM_NONE, std::nullopt, ICON_NONE);

    /* bfa - our layout */
    row = &col->row(true);
    row->prop(ptr, "boundary_smooth", UI_ITEM_NONE, std::nullopt, ICON_NONE);
    row = &col->row(true);

    /* bfa - our layout */
    row->use_property_split_set(false); /* bfa - use_property_split = False */
    row->separator(); /*bfa - indent*/
    row->prop(ptr, "use_creases", UI_ITEM_NONE, std::nullopt, ICON_NONE);
    row->decorator(ptr, "use_creases", 0); /*bfa - decorator*/

    /* bfa - our layout */
    row = &col->row(true);
    row->use_property_split_set(false); /* bfa - use_property_split = False */
    row->separator(); /*bfa - indent*/
    row->prop(ptr, "use_custom_normals", UI_ITEM_NONE, std::nullopt, ICON_NONE);
    row->decorator(ptr, "use_custom_normals", 0); /*bfa - decorator*/
  }

  modifier_error_message_draw(layout, ptr);
}

static void panel_register(ARegionType *region_type)
{
  modifier_panel_register(region_type, eModifierType_Subsurf, panel_draw);
}

ModifierTypeInfo modifierType_Subsurf = {
    /*idname*/ "Subdivision",
    /*name*/ N_("Subdivision"),
    /*struct_name*/ "SubsurfModifierData",
    /*struct_size*/ sizeof(SubsurfModifierData),
    /*srna*/ &RNA_SubsurfModifier,
    /*type*/ ModifierTypeType::Constructive,
    /*flags*/ eModifierTypeFlag_AcceptsMesh | eModifierTypeFlag_SupportsMapping |
        eModifierTypeFlag_SupportsEditmode | eModifierTypeFlag_EnableInEditmode |
        eModifierTypeFlag_AcceptsCVs,
    /*icon*/ ICON_MOD_SUBSURF,

    /*copy_data*/ BKE_modifier_copydata_generic,

    /*deform_verts*/ nullptr,
    /*deform_matrices*/ deform_matrices,
    /*deform_verts_EM*/ nullptr,
    /*deform_matrices_EM*/ nullptr,
    /*modify_mesh*/ modify_mesh,
    /*modify_geometry_set*/ nullptr,

    /*init_data*/ init_data,
    /*required_data_mask*/ nullptr,
    /*free_data*/ free_data,
    /*is_disabled*/ is_disabled,
    /*update_depsgraph*/ nullptr,
    /*depends_on_time*/ nullptr,
    /*depends_on_normals*/ nullptr,
    /*foreach_ID_link*/ nullptr,
    /*foreach_tex_link*/ nullptr,
    /*free_runtime_data*/ free_runtime_data,
    /*panel_register*/ panel_register,
    /*blend_write*/ nullptr,
    /*blend_read*/ nullptr,
    /*foreach_cache*/ nullptr,
    /*foreach_working_space_color*/ nullptr,
};<|MERGE_RESOLUTION|>--- conflicted
+++ resolved
@@ -345,28 +345,18 @@
 
   layout.use_property_split_set(true);
 
-<<<<<<< HEAD
-  uiLayout *col = &layout->column(true);
-  uiLayout *row = &col->row(true); /* bfa - added row */
+  blender::ui::Layout *col = &layout.column(true);
+  blender::ui::Layout *row = &col->row(true); /* bfa - added row */
   col->prop(ptr, "levels", UI_ITEM_NONE, IFACE_("Levels Viewport"), ICON_NONE);
   col->prop(ptr, "render_levels", UI_ITEM_NONE, IFACE_("Render"), ICON_NONE);
 
   /* bfa - our layout */
-  col = &layout->column(false);
+  col = &layout.column(false);
   row = &col->row(true);
   row->use_property_split_set(false); /* bfa - use_property_split = False */
-  row->separator(); /*bfa - indent*/
+  row->separator();                   /*bfa - indent*/
   row->prop(ptr, "show_only_control_edges", UI_ITEM_NONE, std::nullopt, ICON_NONE);
   row->decorator(ptr, "show_only_control_edges", 0); /*bfa - decorator*/
-=======
-  {
-    blender::ui::Layout &col = layout.column(true);
-    col.prop(ptr, "levels", UI_ITEM_NONE, IFACE_("Levels Viewport"), ICON_NONE);
-    col.prop(ptr, "render_levels", UI_ITEM_NONE, IFACE_("Render"), ICON_NONE);
-  }
-
-  layout.prop(ptr, "show_only_control_edges", UI_ITEM_NONE, std::nullopt, ICON_NONE);
->>>>>>> 85504da2
 
   Depsgraph *depsgraph = CTX_data_depsgraph_pointer(C);
   SubsurfModifierData *smd = static_cast<SubsurfModifierData *>(ptr->data);
@@ -438,37 +428,28 @@
   if (blender::ui::Layout *advanced_layout = layout.panel_prop(
           C, ptr, "open_advanced_panel", IFACE_("Advanced")))
   {
-<<<<<<< HEAD
-    /* bfa - our layout */
-    layout->use_property_decorate_set(true);
-
-    /* bfa - our layout */
-    uiLayout *col = &advanced_layout->column(false);
+    /* bfa - our layout */
+    layout.use_property_decorate_set(true);
+
+    /* bfa - our layout */
+    blender::ui::Layout *col = &advanced_layout->column(false);
     col = &advanced_layout->column(false);
 
     /* bfa - our layout */
     row = &col->row(true);
-    row->use_property_split_set(false); /* bfa - use_property_split = False */  
-    row->separator(); /*bfa - indent*/
+    row->use_property_split_set(false); /* bfa - use_property_split = False */
+    row->separator();                   /*bfa - indent*/
     row->prop(ptr, "use_limit_surface", UI_ITEM_NONE, std::nullopt, ICON_NONE);
     row->decorator(ptr, "use_limit_surface", 0); /*bfa - decorator*/
 
     /* bfa - our layout */
-    if ((smd->flags & eSubsurfModifierFlag_UseAdaptiveSubdivision) || RNA_boolean_get(ptr, "use_limit_surface")) {
+    if ((smd->flags & eSubsurfModifierFlag_UseAdaptiveSubdivision) ||
+        RNA_boolean_get(ptr, "use_limit_surface"))
+    {
       row = &col->row(false);
       row->separator(); /*bfa - indent*/
       row->prop(ptr, "quality", UI_ITEM_NONE, std::nullopt, ICON_NONE);
     }
-=======
-    advanced_layout->use_property_split_set(true);
-
-    advanced_layout->prop(ptr, "use_limit_surface", UI_ITEM_NONE, std::nullopt, ICON_NONE);
-
-    blender::ui::Layout &col = advanced_layout->column(true);
-    col.active_set((smd->flags & eSubsurfModifierFlag_UseAdaptiveSubdivision) ||
-                   RNA_boolean_get(ptr, "use_limit_surface"));
-    col.prop(ptr, "quality", UI_ITEM_NONE, std::nullopt, ICON_NONE);
->>>>>>> 85504da2
 
     /* bfa - our layout */
     row = &col->row(true);
@@ -481,14 +462,14 @@
 
     /* bfa - our layout */
     row->use_property_split_set(false); /* bfa - use_property_split = False */
-    row->separator(); /*bfa - indent*/
+    row->separator();                   /*bfa - indent*/
     row->prop(ptr, "use_creases", UI_ITEM_NONE, std::nullopt, ICON_NONE);
     row->decorator(ptr, "use_creases", 0); /*bfa - decorator*/
 
     /* bfa - our layout */
     row = &col->row(true);
     row->use_property_split_set(false); /* bfa - use_property_split = False */
-    row->separator(); /*bfa - indent*/
+    row->separator();                   /*bfa - indent*/
     row->prop(ptr, "use_custom_normals", UI_ITEM_NONE, std::nullopt, ICON_NONE);
     row->decorator(ptr, "use_custom_normals", 0); /*bfa - decorator*/
   }
