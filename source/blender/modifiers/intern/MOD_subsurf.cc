/* SPDX-FileCopyrightText: 2005 Blender Authors
 *
 * SPDX-License-Identifier: GPL-2.0-or-later */

/** \file
 * \ingroup modifiers
 */

#include <cstddef>
#include <cstring>

#include <fmt/format.h>

#include "MEM_guardedalloc.h"

#include "BLI_utildefines.h"

#include "BLT_translation.hh"

#include "DNA_defaults.h"
#include "DNA_mesh_types.h"
#include "DNA_object_types.h"
#include "DNA_scene_types.h"
#include "DNA_screen_types.h"

#include "BKE_context.hh"
#include "BKE_editmesh.hh"
#include "BKE_global.hh"
#include "BKE_mesh.hh"
#include "BKE_mesh_types.hh"
#include "BKE_mesh_wrapper.hh"
#include "BKE_scene.hh"
#include "BKE_subdiv.hh"
#include "BKE_subdiv_ccg.hh"
#include "BKE_subdiv_deform.hh"
#include "BKE_subdiv_mesh.hh"
#include "BKE_subdiv_modifier.hh"

#include "UI_interface_layout.hh"
#include "UI_resources.hh"

#include "RE_engine.h"

#include "RNA_access.hh"
#include "RNA_prototypes.hh"

#include "DEG_depsgraph.hh"
#include "DEG_depsgraph_query.hh"

#include "MOD_modifiertypes.hh"
#include "MOD_ui_common.hh"

#include "intern/CCGSubSurf.h"

static void init_data(ModifierData *md)
{
  SubsurfModifierData *smd = (SubsurfModifierData *)md;

  BLI_assert(MEMCMP_STRUCT_AFTER_IS_ZERO(smd, modifier));

  MEMCPY_STRUCT_AFTER(smd, DNA_struct_default_get(SubsurfModifierData), modifier);
}

static void copy_data(const ModifierData *md, ModifierData *target, const int flag)
{
#if 0
  const SubsurfModifierData *smd = (const SubsurfModifierData *)md;
#endif
  SubsurfModifierData *tsmd = (SubsurfModifierData *)target;

  BKE_modifier_copydata_generic(md, target, flag);

  tsmd->emCache = tsmd->mCache = nullptr;
}

static void free_runtime_data(void *runtime_data_v)
{
  if (runtime_data_v == nullptr) {
    return;
  }
  SubsurfRuntimeData *runtime_data = (SubsurfRuntimeData *)runtime_data_v;
  if (runtime_data->subdiv_cpu != nullptr) {
    blender::bke::subdiv::free(runtime_data->subdiv_cpu);
  }
  if (runtime_data->subdiv_gpu != nullptr) {
    blender::bke::subdiv::free(runtime_data->subdiv_gpu);
  }
  MEM_freeN(runtime_data);
}

static void free_data(ModifierData *md)
{
  SubsurfModifierData *smd = (SubsurfModifierData *)md;

  if (smd->mCache) {
    ccgSubSurf_free(static_cast<CCGSubSurf *>(smd->mCache));
    smd->mCache = nullptr;
  }
  if (smd->emCache) {
    ccgSubSurf_free(static_cast<CCGSubSurf *>(smd->emCache));
    smd->emCache = nullptr;
  }
  free_runtime_data(smd->modifier.runtime);
}

static bool is_disabled(const Scene *scene, ModifierData *md, bool use_render_params)
{
  SubsurfModifierData *smd = (SubsurfModifierData *)md;
  int levels = (use_render_params) ? smd->renderLevels : smd->levels;

  return get_render_subsurf_level(&scene->r, levels, use_render_params != 0) == 0;
}

static int subdiv_levels_for_modifier_get(const SubsurfModifierData *smd,
                                          const ModifierEvalContext *ctx)
{
  Scene *scene = DEG_get_evaluated_scene(ctx->depsgraph);
  const bool use_render_params = (ctx->flag & MOD_APPLY_RENDER);
  const int requested_levels = (use_render_params) ? smd->renderLevels : smd->levels;
  return get_render_subsurf_level(&scene->r, requested_levels, use_render_params);
}

/* Subdivide into fully qualified mesh. */

static void subdiv_mesh_settings_init(blender::bke::subdiv::ToMeshSettings *settings,
                                      const SubsurfModifierData *smd,
                                      const ModifierEvalContext *ctx)
{
  const int level = subdiv_levels_for_modifier_get(smd, ctx);
  settings->resolution = (1 << level) + 1;
  settings->use_optimal_display = (smd->flags & eSubsurfModifierFlag_ControlEdges) &&
                                  !(ctx->flag & MOD_APPLY_TO_ORIGINAL);
}

static Mesh *subdiv_as_mesh(SubsurfModifierData *smd,
                            const ModifierEvalContext *ctx,
                            Mesh *mesh,
                            blender::bke::subdiv::Subdiv *subdiv)
{
  Mesh *result = mesh;
  blender::bke::subdiv::ToMeshSettings mesh_settings;
  subdiv_mesh_settings_init(&mesh_settings, smd, ctx);
  if (mesh_settings.resolution < 3) {
    return result;
  }
  result = blender::bke::subdiv::subdiv_to_mesh(subdiv, &mesh_settings, mesh);
  return result;
}

/* Subdivide into CCG. */

static void subdiv_ccg_settings_init(SubdivToCCGSettings *settings,
                                     const SubsurfModifierData *smd,
                                     const ModifierEvalContext *ctx)
{
  const int level = subdiv_levels_for_modifier_get(smd, ctx);
  settings->resolution = (1 << level) + 1;
  settings->need_normal = true;
  settings->need_mask = false;
}

static Mesh *subdiv_as_ccg(SubsurfModifierData *smd,
                           const ModifierEvalContext *ctx,
                           Mesh *mesh,
                           blender::bke::subdiv::Subdiv *subdiv)
{
  Mesh *result = mesh;
  SubdivToCCGSettings ccg_settings;
  subdiv_ccg_settings_init(&ccg_settings, smd, ctx);
  if (ccg_settings.resolution < 3) {
    return result;
  }
  result = BKE_subdiv_to_ccg_mesh(*subdiv, ccg_settings, *mesh);
  return result;
}

/* Cache settings for lazy CPU evaluation. */

static void subdiv_cache_mesh_wrapper_settings(const ModifierEvalContext *ctx,
                                               Mesh *mesh,
                                               SubsurfModifierData *smd,
                                               SubsurfRuntimeData *runtime_data,
                                               const bool has_gpu_subdiv)
{
  blender::bke::subdiv::ToMeshSettings mesh_settings;
  subdiv_mesh_settings_init(&mesh_settings, smd, ctx);

  runtime_data->has_gpu_subdiv = has_gpu_subdiv;
  runtime_data->resolution = mesh_settings.resolution;
  runtime_data->use_optimal_display = mesh_settings.use_optimal_display;
  runtime_data->use_loop_normals = (smd->flags & eSubsurfModifierFlag_UseCustomNormals);

  mesh->runtime->subsurf_runtime_data = runtime_data;
}

static ModifierData *modifier_get_last_enabled_for_mode(const Scene *scene,
                                                        const Object *ob,
                                                        int required_mode)
{
  ModifierData *md = static_cast<ModifierData *>(ob->modifiers.last);

  while (md) {
    if (BKE_modifier_is_enabled(scene, md, required_mode)) {
      break;
    }

    md = md->prev;
  }

  return md;
}

/* Modifier itself. */

static Mesh *modify_mesh(ModifierData *md, const ModifierEvalContext *ctx, Mesh *mesh)
{
  using namespace blender;
  Mesh *result = mesh;
#if !defined(WITH_OPENSUBDIV)
  BKE_modifier_set_error(ctx->object, md, "Disabled, built without OpenSubdiv");
  return result;
#endif
  SubsurfModifierData *smd = (SubsurfModifierData *)md;
  if (!BKE_subsurf_modifier_runtime_init(smd, (ctx->flag & MOD_APPLY_RENDER) != 0)) {
    return result;
  }

  SubsurfRuntimeData *runtime_data = (SubsurfRuntimeData *)smd->modifier.runtime;

  /* Decrement the recent usage counters. */
  if (runtime_data->used_cpu) {
    runtime_data->used_cpu--;
  }

  if (runtime_data->used_gpu) {
    runtime_data->used_gpu--;
  }

  /* Delay evaluation to the draw code if possible, provided we do not have to apply the modifier.
   */
  if ((ctx->flag & MOD_APPLY_TO_ORIGINAL) == 0) {
    Scene *scene = DEG_get_evaluated_scene(ctx->depsgraph);

    /* Same check as in `DRW_mesh_batch_cache_create_requested` to keep both code coherent. The
     * difference is that here we do not check for the final edit mesh pointer as it is not yet
     * assigned at this stage of modifier stack evaluation. */
    const bool is_render_mode = (ctx->flag & MOD_APPLY_RENDER) != 0;
    const bool is_editmode = (mesh->runtime->edit_mesh != nullptr);
    const int required_mode = BKE_subsurf_modifier_eval_required_mode(is_render_mode, is_editmode);

    /* Check if we are the last modifier in the stack. */
    ModifierData *md = modifier_get_last_enabled_for_mode(scene, ctx->object, required_mode);
    if (md == (const ModifierData *)smd) {
      const bool has_gpu_subdiv = BKE_subsurf_modifier_can_do_gpu_subdiv(smd, mesh);
      subdiv_cache_mesh_wrapper_settings(ctx, mesh, smd, runtime_data, has_gpu_subdiv);

      /* Delay for:
       * - Background mode: Not sure if we are going to use the tessellated mesh.
       * - Render: Engine might do its own subdivision and not need this.
       * - GPU subdivision support: Might only need to display and not access tessellated mesh.
       *
       * If we can't delay, we still create the wrapper so external renderers can get the base
       * mesh. But we tessellate immediately to take advantage of better parallellization
       * as part of multithreaded depsgraph evaluation. */
      const bool delay = G.background || is_render_mode || has_gpu_subdiv;
      if (!delay) {
        BKE_mesh_wrapper_ensure_subdivision(mesh);
      }

      return result;
    }
  }

  blender::bke::subdiv::Subdiv *subdiv = BKE_subsurf_modifier_subdiv_descriptor_ensure(
      runtime_data, mesh, false);
  if (subdiv == nullptr) {
    /* Happens on bad topology, but also on empty input mesh. */
    return result;
  }
  const bool use_clnors = BKE_subsurf_modifier_use_custom_loop_normals(smd, mesh);
  if (use_clnors) {
    void *data = CustomData_add_layer(
        &mesh->corner_data, CD_NORMAL, CD_CONSTRUCT, mesh->corners_num);
    memcpy(data, mesh->corner_normals().data(), mesh->corner_normals().size_in_bytes());
  }
  /* TODO(sergey): Decide whether we ever want to use CCG for subsurf,
   * maybe when it is a last modifier in the stack? */
  if (true) {
    result = subdiv_as_mesh(smd, ctx, mesh, subdiv);
  }
  else {
    result = subdiv_as_ccg(smd, ctx, mesh, subdiv);
  }

  if (use_clnors) {
    bke::mesh_set_custom_normals_normalized(
        *result,
        {static_cast<float3 *>(
             CustomData_get_layer_for_write(&result->corner_data, CD_NORMAL, result->corners_num)),
         result->corners_num});
    CustomData_free_layers(&result->corner_data, CD_NORMAL);
  }
  // blender::bke::subdiv::stats_print(&subdiv->stats);
  if (!ELEM(subdiv, runtime_data->subdiv_cpu, runtime_data->subdiv_gpu)) {
    blender::bke::subdiv::free(subdiv);
  }
  return result;
}

static void deform_matrices(ModifierData *md,
                            const ModifierEvalContext *ctx,
                            Mesh *mesh,
                            blender::MutableSpan<blender::float3> positions,
                            blender::MutableSpan<blender::float3x3> /*matrices*/)
{
#if !defined(WITH_OPENSUBDIV)
  BKE_modifier_set_error(ctx->object, md, "Disabled, built without OpenSubdiv");
  return;
#endif

  /* Subsurf does not require extra space mapping, keep matrices as is. */

  SubsurfModifierData *smd = (SubsurfModifierData *)md;
  if (!BKE_subsurf_modifier_runtime_init(smd, (ctx->flag & MOD_APPLY_RENDER) != 0)) {
    return;
  }
  SubsurfRuntimeData *runtime_data = (SubsurfRuntimeData *)smd->modifier.runtime;
  blender::bke::subdiv::Subdiv *subdiv = BKE_subsurf_modifier_subdiv_descriptor_ensure(
      runtime_data, mesh, false);
  if (subdiv == nullptr) {
    /* Happens on bad topology, but also on empty input mesh. */
    return;
  }
  blender::bke::subdiv::deform_coarse_vertices(subdiv, mesh, positions);
  if (!ELEM(subdiv, runtime_data->subdiv_cpu, runtime_data->subdiv_gpu)) {
    blender::bke::subdiv::free(subdiv);
  }
}

#ifdef WITH_CYCLES
static bool get_show_adaptive_options(const bContext *C, Panel *panel)
{
  /* Don't show adaptive options if cycles isn't the active engine. */
  const RenderEngineType *engine_type = CTX_data_engine_type(C);
  if (!STREQ(engine_type->idname, "CYCLES")) {
    return false;
  }

  /* Only show adaptive options if this is the last modifier. */
  PointerRNA *ptr = modifier_panel_get_property_pointers(panel, nullptr);
  ModifierData *md = static_cast<ModifierData *>(ptr->data);
  if (md->next != nullptr) {
    return false;
  }

  /* Don't show adaptive options if the cycles experimental feature set is disabled. */
  Scene *scene = CTX_data_scene(C);
  if (!BKE_scene_uses_cycles_experimental_features(scene)) {
    return false;
  }

  return true;
}
#endif

static void panel_draw(const bContext *C, Panel *panel)
{
  uiLayout *layout = panel->layout;

  PointerRNA ob_ptr;
  PointerRNA *ptr = modifier_panel_get_property_pointers(panel, &ob_ptr);

  /* Only test for adaptive subdivision if built with cycles. */
  bool show_adaptive_options = false;
  bool ob_use_adaptive_subdivision = false;
  PointerRNA cycles_ptr = {};
  PointerRNA ob_cycles_ptr = {};
#ifdef WITH_CYCLES
  Scene *scene = CTX_data_scene(C);
  PointerRNA scene_ptr = RNA_id_pointer_create(&scene->id);
  if (BKE_scene_uses_cycles(scene)) {
    cycles_ptr = RNA_pointer_get(&scene_ptr, "cycles");
    ob_cycles_ptr = RNA_pointer_get(&ob_ptr, "cycles");
    if (!RNA_pointer_is_null(&ob_cycles_ptr)) {
      show_adaptive_options = get_show_adaptive_options(C, panel);
      ob_use_adaptive_subdivision = show_adaptive_options &&
                                    RNA_boolean_get(&ob_cycles_ptr, "use_adaptive_subdivision");
    }
  }
#else
  UNUSED_VARS(C);
#endif

  layout->prop(ptr, "subdivision_type", UI_ITEM_R_EXPAND, std::nullopt, ICON_NONE);

  layout->use_property_split_set(true);

  uiLayout *col = &layout->column(true);
  uiLayout *row = &col->row(true); /* bfa - added row */
  col->prop(ptr, "levels", UI_ITEM_NONE, IFACE_("Levels Viewport"), ICON_NONE);
  col->prop(ptr, "render_levels", UI_ITEM_NONE, IFACE_("Render"), ICON_NONE);

  /* bfa - our layout */
  col = &layout->column(false);
  row = &col->row(true);
  uiLayoutSetPropSep(row, false); /* bfa - use_property_split = False */
  row->separator(); /*bfa - indent*/
  row->prop(ptr, "show_only_control_edges", UI_ITEM_NONE, std::nullopt, ICON_NONE);
  uiItemDecoratorR(row, ptr, "show_only_control_edges", 0); /*bfa - decorator*/

  Depsgraph *depsgraph = CTX_data_depsgraph_pointer(C);
  SubsurfModifierData *smd = static_cast<SubsurfModifierData *>(ptr->data);
  Object *ob = static_cast<Object *>(ob_ptr.data);
  if (ob->type == OB_MESH && BKE_subsurf_modifier_force_disable_gpu_evaluation_for_mesh(
                                 smd, static_cast<const Mesh *>(ob->data)))
  {
    layout->label(RPT_("Sharp edges or custom normals detected, disabling GPU subdivision"),
                  ICON_INFO);
  }
  else if (Object *ob_eval = DEG_get_evaluated(depsgraph, ob)) {
    if (ModifierData *md_eval = BKE_modifiers_findby_name(ob_eval, smd->modifier.name)) {
      if (md_eval->type == eModifierType_Subsurf) {
        SubsurfRuntimeData *runtime_data = (SubsurfRuntimeData *)md_eval->runtime;

        if (runtime_data && runtime_data->used_gpu) {
          if (runtime_data->used_cpu) {
            layout->label(RPT_("Using both CPU and GPU subdivision"), ICON_INFO);
          }
        }
      }
    }
  }

  if (show_adaptive_options) {
    PanelLayout adaptive_panel = layout->panel_prop_with_bool_header(
        C,
        ptr,
        "open_adaptive_subdivision_panel",
        &ob_cycles_ptr,
        "use_adaptive_subdivision",
        IFACE_("Adaptive Subdivision"));
    if (adaptive_panel.body) {
      adaptive_panel.body->active_set(ob_use_adaptive_subdivision);
      adaptive_panel.body->prop(
          &ob_cycles_ptr, "dicing_rate", UI_ITEM_NONE, std::nullopt, ICON_NONE);

      float render = std::max(RNA_float_get(&cycles_ptr, "dicing_rate") *
                                  RNA_float_get(&ob_cycles_ptr, "dicing_rate"),
                              0.1f);
      float preview = std::max(RNA_float_get(&cycles_ptr, "preview_dicing_rate") *
                                   RNA_float_get(&ob_cycles_ptr, "dicing_rate"),
                               0.1f);

      uiLayout *split = &adaptive_panel.body->split(0.4f, false);
      split->column(true).label("", ICON_NONE);
      uiLayout *col = &split->column(true);
      col->label(fmt::format(fmt::runtime(RPT_("Viewport {:.2f} px")), preview), ICON_NONE);
      col->label(fmt::format(fmt::runtime(RPT_("Render {:.2f} px")), render), ICON_NONE);
    }
  }

  if (uiLayout *advanced_layout = layout->panel_prop(
          C, ptr, "open_advanced_panel", IFACE_("Advanced")))
  {
<<<<<<< HEAD
    /* bfa - our layout */
    uiLayoutSetPropSep(layout, true);

    /* bfa - our layout */
    uiLayout *col = &advanced_layout->column(false);
    col = &advanced_layout->column(false);

    /* bfa - our layout */
    row = &col->row(true);
    uiLayoutSetPropSep(row, false); /* bfa - use_property_split = False */
    row->separator(); /*bfa - indent*/
    row->prop(ptr, "use_limit_surface", UI_ITEM_NONE, std::nullopt, ICON_NONE);
    uiItemDecoratorR(row, ptr, "use_limit_surface", 0); /*bfa - decorator*/
    
    /* bfa - our layout */
    if (ob_use_adaptive_subdivision || RNA_boolean_get(ptr, "use_limit_surface")) {
      row = &col->row(false);
      row->separator(); /*bfa - indent*/
      row->prop(ptr, "quality", UI_ITEM_NONE, std::nullopt, ICON_NONE);
    }
=======
    advanced_layout->use_property_split_set(true);

    advanced_layout->prop(ptr, "use_limit_surface", UI_ITEM_NONE, std::nullopt, ICON_NONE);

    uiLayout *col = &advanced_layout->column(true);
    col->active_set(ob_use_adaptive_subdivision || RNA_boolean_get(ptr, "use_limit_surface"));
    col->prop(ptr, "quality", UI_ITEM_NONE, std::nullopt, ICON_NONE);
>>>>>>> 2683c876

    /* bfa - our layout */
    row = &col->row(true);
    row->prop(ptr, "uv_smooth", UI_ITEM_NONE, std::nullopt, ICON_NONE);

    /* bfa - our layout */
    row = &col->row(true);
    row->prop(ptr, "boundary_smooth", UI_ITEM_NONE, std::nullopt, ICON_NONE);
    row = &col->row(true);

    /* bfa - our layout */
    uiLayoutSetPropSep(row, false); /* bfa - use_property_split = False */
    row->separator(); /*bfa - indent*/
    row->prop(ptr, "use_creases", UI_ITEM_NONE, std::nullopt, ICON_NONE);
    uiItemDecoratorR(row, ptr, "use_creases", 0); /*bfa - decorator*/

    /* bfa - our layout */
    row = &col->row(true);
    uiLayoutSetPropSep(row, false); /* bfa - use_property_split = False */
    row->separator(); /*bfa - indent*/
    row->prop(ptr, "use_custom_normals", UI_ITEM_NONE, std::nullopt, ICON_NONE);
    uiItemDecoratorR(row, ptr, "use_custom_normals", 0); /*bfa - decorator*/
  }

  modifier_error_message_draw(layout, ptr);
}

static void panel_register(ARegionType *region_type)
{
  modifier_panel_register(region_type, eModifierType_Subsurf, panel_draw);
}

static void blend_read(BlendDataReader * /*reader*/, ModifierData *md)
{
  SubsurfModifierData *smd = (SubsurfModifierData *)md;

  smd->emCache = smd->mCache = nullptr;
}

ModifierTypeInfo modifierType_Subsurf = {
    /*idname*/ "Subdivision",
    /*name*/ N_("Subdivision"),
    /*struct_name*/ "SubsurfModifierData",
    /*struct_size*/ sizeof(SubsurfModifierData),
    /*srna*/ &RNA_SubsurfModifier,
    /*type*/ ModifierTypeType::Constructive,
    /*flags*/ eModifierTypeFlag_AcceptsMesh | eModifierTypeFlag_SupportsMapping |
        eModifierTypeFlag_SupportsEditmode | eModifierTypeFlag_EnableInEditmode |
        eModifierTypeFlag_AcceptsCVs,
    /*icon*/ ICON_MOD_SUBSURF,

    /*copy_data*/ copy_data,

    /*deform_verts*/ nullptr,
    /*deform_matrices*/ deform_matrices,
    /*deform_verts_EM*/ nullptr,
    /*deform_matrices_EM*/ nullptr,
    /*modify_mesh*/ modify_mesh,
    /*modify_geometry_set*/ nullptr,

    /*init_data*/ init_data,
    /*required_data_mask*/ nullptr,
    /*free_data*/ free_data,
    /*is_disabled*/ is_disabled,
    /*update_depsgraph*/ nullptr,
    /*depends_on_time*/ nullptr,
    /*depends_on_normals*/ nullptr,
    /*foreach_ID_link*/ nullptr,
    /*foreach_tex_link*/ nullptr,
    /*free_runtime_data*/ free_runtime_data,
    /*panel_register*/ panel_register,
    /*blend_write*/ nullptr,
    /*blend_read*/ blend_read,
    /*foreach_cache*/ nullptr,
};<|MERGE_RESOLUTION|>--- conflicted
+++ resolved
@@ -403,7 +403,7 @@
   /* bfa - our layout */
   col = &layout->column(false);
   row = &col->row(true);
-  uiLayoutSetPropSep(row, false); /* bfa - use_property_split = False */
+  row->use_property_split_set(false); /* bfa - use_property_split = False */
   row->separator(); /*bfa - indent*/
   row->prop(ptr, "show_only_control_edges", UI_ITEM_NONE, std::nullopt, ICON_NONE);
   uiItemDecoratorR(row, ptr, "show_only_control_edges", 0); /*bfa - decorator*/
@@ -462,9 +462,8 @@
   if (uiLayout *advanced_layout = layout->panel_prop(
           C, ptr, "open_advanced_panel", IFACE_("Advanced")))
   {
-<<<<<<< HEAD
-    /* bfa - our layout */
-    uiLayoutSetPropSep(layout, true);
+    /* bfa - our layout */
+    layout->use_property_decorate_set(true);
 
     /* bfa - our layout */
     uiLayout *col = &advanced_layout->column(false);
@@ -472,7 +471,7 @@
 
     /* bfa - our layout */
     row = &col->row(true);
-    uiLayoutSetPropSep(row, false); /* bfa - use_property_split = False */
+    row->use_property_split_set(false); /* bfa - use_property_split = False */
     row->separator(); /*bfa - indent*/
     row->prop(ptr, "use_limit_surface", UI_ITEM_NONE, std::nullopt, ICON_NONE);
     uiItemDecoratorR(row, ptr, "use_limit_surface", 0); /*bfa - decorator*/
@@ -483,15 +482,6 @@
       row->separator(); /*bfa - indent*/
       row->prop(ptr, "quality", UI_ITEM_NONE, std::nullopt, ICON_NONE);
     }
-=======
-    advanced_layout->use_property_split_set(true);
-
-    advanced_layout->prop(ptr, "use_limit_surface", UI_ITEM_NONE, std::nullopt, ICON_NONE);
-
-    uiLayout *col = &advanced_layout->column(true);
-    col->active_set(ob_use_adaptive_subdivision || RNA_boolean_get(ptr, "use_limit_surface"));
-    col->prop(ptr, "quality", UI_ITEM_NONE, std::nullopt, ICON_NONE);
->>>>>>> 2683c876
 
     /* bfa - our layout */
     row = &col->row(true);
@@ -503,14 +493,14 @@
     row = &col->row(true);
 
     /* bfa - our layout */
-    uiLayoutSetPropSep(row, false); /* bfa - use_property_split = False */
+    row->use_property_split_set(false); /* bfa - use_property_split = False */
     row->separator(); /*bfa - indent*/
     row->prop(ptr, "use_creases", UI_ITEM_NONE, std::nullopt, ICON_NONE);
     uiItemDecoratorR(row, ptr, "use_creases", 0); /*bfa - decorator*/
 
     /* bfa - our layout */
     row = &col->row(true);
-    uiLayoutSetPropSep(row, false); /* bfa - use_property_split = False */
+    row->use_property_split_set(false); /* bfa - use_property_split = False */
     row->separator(); /*bfa - indent*/
     row->prop(ptr, "use_custom_normals", UI_ITEM_NONE, std::nullopt, ICON_NONE);
     uiItemDecoratorR(row, ptr, "use_custom_normals", 0); /*bfa - decorator*/
