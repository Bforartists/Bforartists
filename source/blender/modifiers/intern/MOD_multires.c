--- conflicted
+++ resolved
@@ -338,11 +338,7 @@
 
   UI_block_lock_set(block, !is_sculpt_mode, IFACE_("Sculpt Base Mesh"));
   /*------------------- bfa - original props */
-<<<<<<< HEAD
-  //uiItemR(col, ptr, "use_sculpt_base_mesh", 0, IFACE_("Sculpt Base Mesh"), ICON_NONE);
-=======
   // uiItemR(col, ptr, "use_sculpt_base_mesh", 0, IFACE_("Sculpt Base Mesh"), ICON_NONE);
->>>>>>> db9a6179
 
   col = uiLayoutColumn(layout, true);
   row = uiLayoutRow(col, true);
@@ -352,14 +348,8 @@
   /* ------------ end bfa */
   UI_block_lock_clear(block);
 
-<<<<<<< HEAD
-
-  /*------------------- bfa - original props */
-  //uiItemR(layout, ptr, "show_only_control_edges", 0, NULL, ICON_NONE);
-=======
   /*------------------- bfa - original props */
   // uiItemR(layout, ptr, "show_only_control_edges", 0, NULL, ICON_NONE);
->>>>>>> db9a6179
 
   col = uiLayoutColumn(layout, true);
   row = uiLayoutRow(col, true);
@@ -499,13 +489,8 @@
   uiItemR(col, ptr, "boundary_smooth", 0, NULL, ICON_NONE);
 
   /*------------------- bfa - original props */
-<<<<<<< HEAD
-  //uiItemR(layout, ptr, "use_creases", 0, NULL, ICON_NONE);
-  //uiItemR(layout, ptr, "use_custom_normals", 0, NULL, ICON_NONE);
-=======
   // uiItemR(layout, ptr, "use_creases", 0, NULL, ICON_NONE);
   // uiItemR(layout, ptr, "use_custom_normals", 0, NULL, ICON_NONE);
->>>>>>> db9a6179
 
   col = uiLayoutColumn(layout, true);
   row = uiLayoutRow(col, true);
