/* SPDX-FileCopyrightText: 2023 Blender Authors
 *
 * SPDX-License-Identifier: GPL-2.0-or-later */

/** \file
 * \ingroup modifiers
 */

/* Implementation based in part off the paper "B-Mesh: A Fast Modeling
 * System for Base Meshes of 3D Articulated Shapes" (Zhongping Ji,
 * Ligang Liu, Yigang Wang)
 *
 * Note that to avoid confusion with Blender's BMesh data structure,
 * this tool is renamed as the Skin modifier.
 *
 * The B-Mesh paper is current available here:
 * http://www.math.zju.edu.cn/ligangliu/CAGD/Projects/BMesh/
 *
 * The main missing features in this code compared to the paper are:
 *
 * - No mesh evolution. The paper suggests iteratively subdivision-surfacing the
 *   skin output and adapting the output to better conform with the
 *   spheres of influence surrounding each vertex.
 *
 * - No mesh fairing. The paper suggests re-aligning output edges to
 *   follow principal mesh curvatures.
 *
 * - No auxiliary balls. These would serve to influence mesh
 *   evolution, which as noted above is not implemented.
 *
 * The code also adds some features not present in the paper:
 *
 * + Loops in the input edge graph.
 *
 * + Concave surfaces around branch nodes. The paper does not discuss
 *   how to handle non-convex regions; this code adds a number of
 *   cleanup operations to handle many (though not all) of these
 *   cases.
 */

#include "MEM_guardedalloc.h"

#include "BLI_array_utils.hh"
#include "BLI_bitmap.h"
#include "BLI_enum_flags.hh"
#include "BLI_heap_simple.h"
#include "BLI_math_geom.h"
#include "BLI_math_matrix.h"
#include "BLI_stack.h"
#include "BLI_vector.hh"

#include "BLT_translation.hh"

#include "DNA_defaults.h"
#include "DNA_mesh_types.h"
#include "DNA_meshdata_types.h"
#include "DNA_modifier_types.h"
#include "DNA_screen_types.h"

#include "BKE_attribute_legacy_convert.hh"
#include "BKE_deform.hh"
#include "BKE_lib_id.hh"
#include "BKE_mesh.hh"
#include "BKE_mesh_mapping.hh"
#include "BKE_modifier.hh"

#include "UI_interface_layout.hh"
#include "UI_resources.hh"

#include "RNA_access.hh"
#include "RNA_prototypes.hh"

#include "WM_types.hh" /* For skin mark clear operator UI. */

#include "MOD_ui_common.hh"

#include "bmesh.hh"

/* -------------------------------------------------------------------- */
/** \name Generic BMesh Utilities
 * \{ */

static void vert_face_normal_mark_set(BMVert *v)
{
  BMIter iter;
  BMFace *f;
  BM_ITER_ELEM (f, &iter, v, BM_FACES_OF_VERT) {
    f->no[0] = FLT_MAX;
  }
}

static void vert_face_normal_mark_update(BMVert *v)
{
  BMIter iter;
  BMFace *f;
  BM_ITER_ELEM (f, &iter, v, BM_FACES_OF_VERT) {
    if (f->no[0] == FLT_MAX) {
      BM_face_normal_update(f);
    }
  }
}

/**
 * Recalculate the normals of all faces connected to `verts`.
 */
static void vert_array_face_normal_update(BMVert **verts, int verts_len)
{
  for (int i = 0; i < verts_len; i++) {
    vert_face_normal_mark_set(verts[i]);
  }

  for (int i = 0; i < verts_len; i++) {
    vert_face_normal_mark_update(verts[i]);
  }
}

/** \} */

struct EMat {
  float mat[3][3];
  /* Vert that edge is pointing away from, no relation to
   * edge[0] */
  int origin;
};

enum SkinNodeFlag {
  CAP_START = 1,
  CAP_END = 2,
  SEAM_FRAME = 4,
  FLIP_NORMAL = 8,
};
ENUM_OPERATORS(SkinNodeFlag);

struct Frame {
  /* Index in the vertex array */
  BMVert *verts[4];
  /* Location of each corner */
  float co[4][3];
  /* Indicates which corners have been merged with another
   * frame's corner (so they share a vertex index) */
  struct {
    /* Merge to target frame/corner (no merge if frame is null) */
    Frame *frame;
    int corner;
    /* checked to avoid chaining.
     * (merging when we're already been referenced), see #39775 */
    uint is_target : 1;
  } merge[4];

  /* For hull frames, whether each vertex is detached or not */
  bool inside_hull[4];
  /* Whether any part of the frame (corner or edge) is detached */
  bool detached;
};

#define MAX_SKIN_NODE_FRAMES 2
struct SkinNode {
  Frame frames[MAX_SKIN_NODE_FRAMES];
  int totframe;

  SkinNodeFlag flag;

  /* Used for hulling a loop seam */
  int seam_edges[2];
};

struct SkinOutput {
  BMesh *bm;
  SkinModifierData *smd;
  int mat_nr;
};

static void add_poly(SkinOutput *so, BMVert *v1, BMVert *v2, BMVert *v3, BMVert *v4);

/***************************** Convex Hull ****************************/

static bool is_quad_symmetric(BMVert *quad[4], const SkinModifierData *smd)
{
  const float threshold = 0.0001f;
  const float threshold_squared = threshold * threshold;
  int axis;

  for (axis = 0; axis < 3; axis++) {
    if (smd->symmetry_axes & (1 << axis)) {
      float a[3];

      copy_v3_v3(a, quad[0]->co);
      a[axis] = -a[axis];

      if (len_squared_v3v3(a, quad[1]->co) < threshold_squared) {
        copy_v3_v3(a, quad[2]->co);
        a[axis] = -a[axis];
        if (len_squared_v3v3(a, quad[3]->co) < threshold_squared) {
          return true;
        }
      }
      else if (len_squared_v3v3(a, quad[3]->co) < threshold_squared) {
        copy_v3_v3(a, quad[2]->co);
        a[axis] = -a[axis];
        if (len_squared_v3v3(a, quad[1]->co) < threshold_squared) {
          return true;
        }
      }
    }
  }

  return false;
}

/* Returns true if the quad crosses the plane of symmetry, false otherwise */
static bool quad_crosses_symmetry_plane(BMVert *quad[4], const SkinModifierData *smd)
{
  int axis;

  for (axis = 0; axis < 3; axis++) {
    if (smd->symmetry_axes & (1 << axis)) {
      bool left = false, right = false;
      int i;

      for (i = 0; i < 4; i++) {
        if (quad[i]->co[axis] < 0.0f) {
          left = true;
        }
        else if (quad[i]->co[axis] > 0.0f) {
          right = true;
        }

        if (left && right) {
          return true;
        }
      }
    }
  }

  return false;
}

#ifdef WITH_BULLET

/* Returns true if the frame is filled by precisely two faces (and
 * outputs those faces to fill_faces), otherwise returns false. */
static bool skin_frame_find_contained_faces(const Frame *frame, BMFace *fill_faces[2])
{
  BMEdge *diag;

  /* See if the frame is bisected by a diagonal edge */
  diag = BM_edge_exists(frame->verts[0], frame->verts[2]);
  if (!diag) {
    diag = BM_edge_exists(frame->verts[1], frame->verts[3]);
  }

  if (diag) {
    return BM_edge_face_pair(diag, &fill_faces[0], &fill_faces[1]);
  }

  return false;
}

#endif

/* Returns true if hull is successfully built, false otherwise */
static bool build_hull(SkinOutput *so, Frame **frames, int totframe)
{
#ifdef WITH_BULLET
  BMesh *bm = so->bm;
  BMOperator op;
  BMIter iter;
  BMOIter oiter;
  BMVert *v;
  BMFace *f;
  BMEdge *e;
  int i, j;

  BM_mesh_elem_hflag_disable_all(bm, BM_VERT, BM_ELEM_TAG, false);

  for (i = 0; i < totframe; i++) {
    for (j = 0; j < 4; j++) {
      BM_elem_flag_enable(frames[i]->verts[j], BM_ELEM_TAG);
    }
  }

  /* Deselect all faces so that only new hull output faces are
   * selected after the operator is run */
  BM_mesh_elem_hflag_disable_all(bm, BM_ALL_NOLOOP, BM_ELEM_SELECT, false);

  BMO_op_initf(
      bm, &op, (BMO_FLAG_DEFAULTS & ~BMO_FLAG_RESPECT_HIDE), "convex_hull input=%hv", BM_ELEM_TAG);
  BMO_op_exec(bm, &op);

  if (BMO_error_occurred_at_level(bm, BMO_ERROR_CANCEL)) {
    BMO_op_finish(bm, &op);
    return false;
  }

  /* Apply face attributes to hull output */
  BMO_ITER (f, &oiter, op.slots_out, "geom.out", BM_FACE) {
    BM_face_normal_update(f);
    if (so->smd->flag & MOD_SKIN_SMOOTH_SHADING) {
      BM_elem_flag_enable(f, BM_ELEM_SMOOTH);
    }
    f->mat_nr = so->mat_nr;
  }

  /* Mark interior frames */
  BMO_ITER (v, &oiter, op.slots_out, "geom_interior.out", BM_VERT) {
    for (i = 0; i < totframe; i++) {
      Frame *frame = frames[i];

      if (!frame->detached) {
        for (j = 0; j < 4; j++) {
          if (frame->verts[j] == v) {
            frame->inside_hull[j] = true;
            frame->detached = true;
            break;
          }
        }
      }
    }
  }

  /* Also mark frames as interior if an edge is not in the hull */
  for (i = 0; i < totframe; i++) {
    Frame *frame = frames[i];

    if (!frame->detached && (!BM_edge_exists(frame->verts[0], frame->verts[1]) ||
                             !BM_edge_exists(frame->verts[1], frame->verts[2]) ||
                             !BM_edge_exists(frame->verts[2], frame->verts[3]) ||
                             !BM_edge_exists(frame->verts[3], frame->verts[0])))
    {
      frame->detached = true;
    }
  }

  /* Remove triangles that would fill the original frames -- skip if
   * frame is partially detached */
  BM_mesh_elem_hflag_disable_all(bm, BM_ALL_NOLOOP, BM_ELEM_TAG, false);
  for (i = 0; i < totframe; i++) {
    Frame *frame = frames[i];
    if (!frame->detached) {
      BMFace *fill_faces[2];

      /* Check if the frame is filled by precisely two
       * triangles. If so, delete the triangles and their shared
       * edge. Otherwise, give up and mark the frame as
       * detached. */
      if (skin_frame_find_contained_faces(frame, fill_faces)) {
        BM_elem_flag_enable(fill_faces[0], BM_ELEM_TAG);
        BM_elem_flag_enable(fill_faces[1], BM_ELEM_TAG);
      }
      else {
        frame->detached = true;
      }
    }
  }

  /* Check if removing triangles above will create wire triangles,
   * mark them too */
  BMO_ITER (e, &oiter, op.slots_out, "geom.out", BM_EDGE) {
    bool is_wire = true;
    BM_ITER_ELEM (f, &iter, e, BM_FACES_OF_EDGE) {
      if (!BM_elem_flag_test(f, BM_ELEM_TAG)) {
        is_wire = false;
        break;
      }
    }
    if (is_wire) {
      BM_elem_flag_enable(e, BM_ELEM_TAG);
    }
  }

  BMO_op_finish(bm, &op);

  BM_mesh_delete_hflag_tagged(bm, BM_ELEM_TAG, BM_EDGE | BM_FACE);

  return true;
#else
  UNUSED_VARS(so, frames, totframe);
  return false;
#endif
}

/* Returns the average frame side length (frames are rectangular, so
 * just the average of two adjacent edge lengths) */
static float frame_len(const Frame *frame)
{
  return (len_v3v3(frame->co[0], frame->co[1]) + len_v3v3(frame->co[1], frame->co[2])) * 0.5f;
}

static void merge_frame_corners(Frame **frames, int totframe)
{
  float dist, side_a, side_b, thresh, mid[3];
  int i, j, k, l;

  for (i = 0; i < totframe; i++) {
    side_a = frame_len(frames[i]);

    /* For each corner of each frame... */
    for (j = 0; j < 4; j++) {

      /* Ensure the merge target is not itself a merge target */
      if (frames[i]->merge[j].frame) {
        continue;
      }

      for (k = i + 1; k < totframe; k++) {
        BLI_assert(frames[i] != frames[k]);

        side_b = frame_len(frames[k]);
        thresh = min_ff(side_a, side_b) / 2.0f;

        /* Compare with each corner of all other frames... */
        for (l = 0; l < 4; l++) {
          if (frames[k]->merge[l].frame || frames[k]->merge[l].is_target) {
            continue;
          }

          /* Some additional concerns that could be checked
           * further:
           *
           * + Vertex coords are being used for the
           *   edge-length test, but are also being
           *   modified, might cause symmetry problems.
           *
           * + A frame could be merged diagonally across
           *   another, would generate a weird (bad) T
           *   junction
           */

          /* Check if corners are near each other, where
           * 'near' is based in the frames' minimum side
           * length */
          dist = len_v3v3(frames[i]->co[j], frames[k]->co[l]);
          if (dist < thresh) {
            mid_v3_v3v3(mid, frames[i]->co[j], frames[k]->co[l]);

            copy_v3_v3(frames[i]->co[j], mid);
            copy_v3_v3(frames[k]->co[l], mid);

            frames[k]->merge[l].frame = frames[i];
            frames[k]->merge[l].corner = j;
            frames[i]->merge[j].is_target = true;

            /* Can't merge another corner into the same
             * frame corner, so move on to frame k+1 */
            break;
          }
        }
      }
    }
  }
}

static Frame **collect_hull_frames(int v,
                                   SkinNode *frames,
                                   blender::GroupedSpan<int> emap,
                                   const blender::Span<blender::int2> edges,
                                   int *tothullframe)
{
  SkinNode *f;
  Frame **hull_frames;
  int hull_frames_num, i;

  (*tothullframe) = emap[v].size();
  hull_frames = MEM_calloc_arrayN<Frame *>(*tothullframe, __func__);
  hull_frames_num = 0;
  for (i = 0; i < emap[v].size(); i++) {
    const blender::int2 &edge = edges[emap[v][i]];
    f = &frames[blender::bke::mesh::edge_other_vert(edge, v)];
    /* Can't have adjacent branch nodes yet */
    if (f->totframe) {
      hull_frames[hull_frames_num++] = &f->frames[0];
    }
    else {
      (*tothullframe)--;
    }
  }

  return hull_frames;
}

/**************************** Create Frames ***************************/

static void node_frames_init(SkinNode *nf, int totframe)
{
  int i;

  nf->totframe = totframe;
  memset(nf->frames, 0, sizeof(nf->frames));

  nf->flag = SkinNodeFlag(0);
  for (i = 0; i < 2; i++) {
    nf->seam_edges[i] = -1;
  }
}

static void create_frame(
    Frame *frame, const float co[3], const float radius[2], const float mat[3][3], float offset)
{
  float rx[3], ry[3], rz[3];
  int i;

  mul_v3_v3fl(ry, mat[1], radius[0]);
  mul_v3_v3fl(rz, mat[2], radius[1]);

  add_v3_v3v3(frame->co[3], co, ry);
  add_v3_v3v3(frame->co[3], frame->co[3], rz);

  sub_v3_v3v3(frame->co[2], co, ry);
  add_v3_v3v3(frame->co[2], frame->co[2], rz);

  sub_v3_v3v3(frame->co[1], co, ry);
  sub_v3_v3v3(frame->co[1], frame->co[1], rz);

  add_v3_v3v3(frame->co[0], co, ry);
  sub_v3_v3v3(frame->co[0], frame->co[0], rz);

  mul_v3_v3fl(rx, mat[0], offset);
  for (i = 0; i < 4; i++) {
    add_v3_v3v3(frame->co[i], frame->co[i], rx);
  }
}

static float half_v2(const float v[2])
{
  return (v[0] + v[1]) * 0.5f;
}

static void end_node_frames(int v,
                            SkinNode *skin_nodes,
                            const blender::Span<blender::float3> vert_positions,
                            const MVertSkin *nodes,
                            blender::GroupedSpan<int> emap,
                            EMat *emat)
{
  const float *rad = nodes[v].radius;
  float mat[3][3];

  if (emap[v].is_empty()) {
    float avg = half_v2(rad);

    /* For solitary nodes, just build a box (two frames) */
    node_frames_init(&skin_nodes[v], 2);
    skin_nodes[v].flag |= (CAP_START | CAP_END);

    /* Hardcoded basis */
    zero_m3(mat);
    mat[0][2] = mat[1][0] = mat[2][1] = 1;

    /* Caps */
    create_frame(&skin_nodes[v].frames[0], vert_positions[v], rad, mat, avg);
    create_frame(&skin_nodes[v].frames[1], vert_positions[v], rad, mat, -avg);
  }
  else {
    /* For nodes with an incoming edge, create a single (capped) frame */
    node_frames_init(&skin_nodes[v], 1);
    skin_nodes[v].flag |= CAP_START;

    /* Use incoming edge for orientation */
    copy_m3_m3(mat, emat[emap[v][0]].mat);
    if (emat[emap[v][0]].origin != v) {
      negate_v3(mat[0]);
    }

    Frame *frame = &skin_nodes[v].frames[0];

    /* End frame */
    create_frame(frame, vert_positions[v], rad, mat, 0);

    /* The caps might need to have their normals inverted. So check if they
     * need to be flipped when creating faces. */
    float normal[3];
    normal_quad_v3(normal, frame->co[0], frame->co[1], frame->co[2], frame->co[3]);
    if (dot_v3v3(mat[0], normal) < 0.0f) {
      skin_nodes[v].flag |= FLIP_NORMAL;
    }
  }
}

/* Returns 1 for seam, 0 otherwise */
static int connection_node_mat(float mat[3][3], int v, blender::GroupedSpan<int> emap, EMat *emat)
{
  float axis[3], angle, ine[3][3], oute[3][3];
  EMat *e1, *e2;

  e1 = &emat[emap[v][0]];
  e2 = &emat[emap[v][1]];

  if (e1->origin != v && e2->origin == v) {
    copy_m3_m3(ine, e1->mat);
    copy_m3_m3(oute, e2->mat);
  }
  else if (e1->origin == v && e2->origin != v) {
    copy_m3_m3(ine, e2->mat);
    copy_m3_m3(oute, e1->mat);
  }
  else {
    return 1;
  }

  /* Get axis and angle to rotate frame by */
  angle = angle_normalized_v3v3(ine[0], oute[0]) / 2.0f;
  cross_v3_v3v3(axis, ine[0], oute[0]);
  normalize_v3(axis);

  /* Build frame matrix (don't care about X axis here) */
  copy_v3_v3(mat[0], ine[0]);
  rotate_normalized_v3_v3v3fl(mat[1], ine[1], axis, angle);
  rotate_normalized_v3_v3v3fl(mat[2], ine[2], axis, angle);

  return 0;
}

static void connection_node_frames(int v,
                                   SkinNode *skin_nodes,
                                   const blender::Span<blender::float3> vert_positions,
                                   const MVertSkin *nodes,
                                   blender::GroupedSpan<int> emap,
                                   EMat *emat)
{
  const float *rad = nodes[v].radius;
  float mat[3][3];
  EMat *e1, *e2;

  if (connection_node_mat(mat, v, emap, emat)) {
    float avg = half_v2(rad);

    /* Get edges */
    e1 = &emat[emap[v][0]];
    e2 = &emat[emap[v][1]];

    /* Handle seam separately to avoid twisting */
    /* Create two frames, will be hulled to neighbors later */
    node_frames_init(&skin_nodes[v], 2);
    skin_nodes[v].flag |= SEAM_FRAME;

    copy_m3_m3(mat, e1->mat);
    if (e1->origin != v) {
      negate_v3(mat[0]);
    }
    create_frame(&skin_nodes[v].frames[0], vert_positions[v], rad, mat, avg);
    skin_nodes[v].seam_edges[0] = emap[v][0];

    copy_m3_m3(mat, e2->mat);
    if (e2->origin != v) {
      negate_v3(mat[0]);
    }
    create_frame(&skin_nodes[v].frames[1], vert_positions[v], rad, mat, avg);
    skin_nodes[v].seam_edges[1] = emap[v][1];

    return;
  }

  /* Build regular frame */
  node_frames_init(&skin_nodes[v], 1);
  create_frame(&skin_nodes[v].frames[0], vert_positions[v], rad, mat, 0);
}

static SkinNode *build_frames(const blender::Span<blender::float3> vert_positions,
                              int verts_num,
                              const MVertSkin *nodes,
                              blender::GroupedSpan<int> emap,
                              EMat *emat)
{
  int v;

  SkinNode *skin_nodes = MEM_calloc_arrayN<SkinNode>(verts_num, __func__);

  for (v = 0; v < verts_num; v++) {
    if (emap[v].size() <= 1) {
      end_node_frames(v, skin_nodes, vert_positions, nodes, emap, emat);
    }
    else if (emap[v].size() == 2) {
      connection_node_frames(v, skin_nodes, vert_positions, nodes, emap, emat);
    }
    else {
      /* Branch node generates no frames */
    }
  }

  return skin_nodes;
}

/**************************** Edge Matrices ***************************/

static void calc_edge_mat(float mat[3][3], const float a[3], const float b[3])
{
  const float z_up[3] = {0, 0, 1};
  float dot;

  /* X = edge direction */
  sub_v3_v3v3(mat[0], b, a);
  normalize_v3(mat[0]);

  dot = dot_v3v3(mat[0], z_up);
  if (dot > -1 + FLT_EPSILON && dot < 1 - FLT_EPSILON) {
    /* Y = Z cross x */
    cross_v3_v3v3(mat[1], z_up, mat[0]);
    normalize_v3(mat[1]);

    /* Z = x cross y */
    cross_v3_v3v3(mat[2], mat[0], mat[1]);
    normalize_v3(mat[2]);
  }
  else {
    mat[1][0] = 1;
    mat[1][1] = 0;
    mat[1][2] = 0;
    mat[2][0] = 0;
    mat[2][1] = 1;
    mat[2][2] = 0;
  }
}

struct EdgeStackElem {
  float mat[3][3];
  int parent_v;
  int e;
};

static void build_emats_stack(BLI_Stack *stack,
                              BLI_bitmap *visited_e,
                              EMat *emat,
                              blender::GroupedSpan<int> emap,
                              const blender::Span<blender::int2> edges,
                              const MVertSkin *vs,
                              const blender::Span<blender::float3> vert_positions)
{
  EdgeStackElem stack_elem;
  float axis[3], angle;
  int i, e, v, parent_v, parent_is_branch;

  BLI_stack_pop(stack, &stack_elem);
  parent_v = stack_elem.parent_v;
  e = stack_elem.e;

  /* Skip if edge already visited */
  if (BLI_BITMAP_TEST(visited_e, e)) {
    return;
  }

  /* Mark edge as visited */
  BLI_BITMAP_ENABLE(visited_e, e);

  /* Process edge */

  parent_is_branch = ((emap[parent_v].size() > 2) || (vs[parent_v].flag & MVERT_SKIN_ROOT));

  v = blender::bke::mesh::edge_other_vert(edges[e], parent_v);
  emat[e].origin = parent_v;

  /* If parent is a branch node, start a new edge chain */
  if (parent_is_branch) {
    calc_edge_mat(emat[e].mat, vert_positions[parent_v], vert_positions[v]);
  }
  else {
    /* Build edge matrix guided by parent matrix */
    sub_v3_v3v3(emat[e].mat[0], vert_positions[v], vert_positions[parent_v]);
    normalize_v3(emat[e].mat[0]);
    angle = angle_normalized_v3v3(stack_elem.mat[0], emat[e].mat[0]);
    cross_v3_v3v3(axis, stack_elem.mat[0], emat[e].mat[0]);
    normalize_v3(axis);
    rotate_normalized_v3_v3v3fl(emat[e].mat[1], stack_elem.mat[1], axis, angle);
    rotate_normalized_v3_v3v3fl(emat[e].mat[2], stack_elem.mat[2], axis, angle);
  }

  /* Add neighbors to stack */
  for (i = 0; i < emap[v].size(); i++) {
    /* Add neighbors to stack */
    copy_m3_m3(stack_elem.mat, emat[e].mat);
    stack_elem.e = emap[v][i];
    stack_elem.parent_v = v;
    BLI_stack_push(stack, &stack_elem);
  }
}

static EMat *build_edge_mats(const MVertSkin *vs,
                             const blender::Span<blender::float3> vert_positions,
                             const int verts_num,
                             const blender::Span<blender::int2> edges,
                             blender::GroupedSpan<int> emap,
                             bool *has_valid_root)
{
  BLI_Stack *stack;
  EMat *emat;
  EdgeStackElem stack_elem;
  BLI_bitmap *visited_e;
  int i, v;

  stack = BLI_stack_new(sizeof(stack_elem), "build_edge_mats.stack");

  visited_e = BLI_BITMAP_NEW(edges.size(), "build_edge_mats.visited_e");
  emat = MEM_calloc_arrayN<EMat>(edges.size(), __func__);

  /* Edge matrices are built from the root nodes, add all roots with
   * children to the stack */
  for (v = 0; v < verts_num; v++) {
    if (vs[v].flag & MVERT_SKIN_ROOT) {
      if (emap[v].size() >= 1) {
        const blender::int2 &edge = edges[emap[v][0]];
        calc_edge_mat(stack_elem.mat,
                      vert_positions[v],
                      vert_positions[blender::bke::mesh::edge_other_vert(edge, v)]);
        stack_elem.parent_v = v;

        /* Add adjacent edges to stack */
        for (i = 0; i < emap[v].size(); i++) {
          stack_elem.e = emap[v][i];
          BLI_stack_push(stack, &stack_elem);
        }

        *has_valid_root = true;
      }
      else if (edges.is_empty()) {
        /* Vertex-only mesh is valid, mark valid root as well (will display error otherwise). */
        *has_valid_root = true;
        break;
      }
    }
  }

  while (!BLI_stack_is_empty(stack)) {
    build_emats_stack(stack, visited_e, emat, emap, edges, vs, vert_positions);
  }

  MEM_freeN(visited_e);
  BLI_stack_free(stack);

  return emat;
}

/************************** Input Subdivision *************************/

/* Returns number of edge subdivisions, taking into account the radius
 * of the endpoints and the edge length. If both endpoints are branch
 * nodes, at least two intermediate frames are required. (This avoids
 * having any special cases for dealing with sharing a frame between
 * two hulls.) */
static int calc_edge_subdivisions(const blender::Span<blender::float3> vert_positions,
                                  const MVertSkin *nodes,
                                  const blender::int2 &edge,
                                  const blender::Span<int> degree)
{
  /* prevent memory errors #38003. */
#define NUM_SUBDIVISIONS_MAX 128

  const MVertSkin *evs[2] = {&nodes[edge[0]], &nodes[edge[1]]};
  float avg_radius;
  const bool v1_branch = degree[edge[0]] > 2;
  const bool v2_branch = degree[edge[1]] > 2;
  int subdivisions_num;

  /* If either end is a branch node marked 'loose', don't subdivide
   * the edge (or subdivide just twice if both are branches) */
  if ((v1_branch && (evs[0]->flag & MVERT_SKIN_LOOSE)) ||
      (v2_branch && (evs[1]->flag & MVERT_SKIN_LOOSE)))
  {
    if (v1_branch && v2_branch) {
      return 2;
    }

    return 0;
  }

  avg_radius = half_v2(evs[0]->radius) + half_v2(evs[1]->radius);

  if (avg_radius != 0.0f) {
    /* possible (but unlikely) that we overflow INT_MAX */
    float subdivisions_num_fl;
    const float edge_len = len_v3v3(vert_positions[edge[0]], vert_positions[edge[1]]);
    subdivisions_num_fl = (edge_len / avg_radius);
    if (subdivisions_num_fl < NUM_SUBDIVISIONS_MAX) {
      subdivisions_num = int(subdivisions_num_fl);
    }
    else {
      subdivisions_num = NUM_SUBDIVISIONS_MAX;
    }
  }
  else {
    subdivisions_num = 0;
  }

  /* If both ends are branch nodes, two intermediate nodes are
   * required */
  if (subdivisions_num < 2 && v1_branch && v2_branch) {
    subdivisions_num = 2;
  }

  return subdivisions_num;

#undef NUM_SUBDIVISIONS_MAX
}

/* Take a Mesh and subdivide its edges to keep skin nodes
 * reasonably close. */
static Mesh *subdivide_base(const Mesh *orig)
{
  int subd_num;
  int i, j, k, u, v;
  float radrat;

  const MVertSkin *orignode = static_cast<const MVertSkin *>(
      CustomData_get_layer(&orig->vert_data, CD_MVERT_SKIN));
  const blender::Span<blender::float3> orig_vert_positions = orig->vert_positions();
  const blender::Span<blender::int2> orig_edges = orig->edges();
  const MDeformVert *origdvert = orig->deform_verts().data();
  int orig_vert_num = orig->verts_num;
  int orig_edge_num = orig->edges_num;

  /* Get degree of all vertices */
  blender::Array<int> degree(orig_vert_num, 0);
  blender::array_utils::count_indices(orig_edges.cast<int>(), degree);

  /* Per edge, store how many subdivisions are needed */
  blender::Array<int> edge_subd(orig_edge_num, 0);
  for (i = 0, subd_num = 0; i < orig_edge_num; i++) {
    edge_subd[i] += calc_edge_subdivisions(orig_vert_positions, orignode, orig_edges[i], degree);
    BLI_assert(edge_subd[i] >= 0);
    subd_num += edge_subd[i];
  }

  /* Allocate output mesh */
  Mesh *result = BKE_mesh_new_nomain_from_template(
      orig, orig_vert_num + subd_num, orig_edge_num + subd_num, 0, 0);

  blender::MutableSpan<blender::float3> out_vert_positions = result->vert_positions_for_write();
  blender::MutableSpan<blender::int2> result_edges = result->edges_for_write();
  MVertSkin *outnode = static_cast<MVertSkin *>(
      CustomData_get_layer_for_write(&result->vert_data, CD_MVERT_SKIN, result->verts_num));
  MDeformVert *outdvert = nullptr;
  if (origdvert) {
    outdvert = result->deform_verts_for_write().data();
  }

  /* Copy original vertex data */
  blender::bke::LegacyMeshInterpolator vert_interp(
      *orig, *result, blender::bke::AttrDomain::Point);
  vert_interp.copy(0, 0, orig_vert_num);

  /* Subdivide edges */
  int result_edge_i = 0;
  for (i = 0, v = orig_vert_num; i < orig_edge_num; i++) {
    struct VGroupData {
      /* Vertex group number */
      int def_nr;
      float w1, w2;
    };
    VGroupData *vgroups = nullptr, *vg;
    int vgroups_num = 0;

    const blender::int2 &edge = orig_edges[i];

    if (origdvert) {
      const MDeformVert *dv1 = &origdvert[edge[0]];
      const MDeformVert *dv2 = &origdvert[edge[1]];
      vgroups = MEM_calloc_arrayN<VGroupData>(dv1->totweight, __func__);

      /* Only want vertex groups used by both vertices */
      for (j = 0; j < dv1->totweight; j++) {
        vg = nullptr;
        for (k = 0; k < dv2->totweight; k++) {
          if (dv1->dw[j].def_nr == dv2->dw[k].def_nr) {
            vg = &vgroups[vgroups_num];
            vgroups_num++;
            break;
          }
        }

        if (vg) {
          vg->def_nr = dv1->dw[j].def_nr;
          vg->w1 = dv1->dw[j].weight;
          vg->w2 = dv2->dw[k].weight;
        }
      }
    }

    u = edge[0];
    radrat = (half_v2(outnode[edge[1]].radius) / half_v2(outnode[edge[0]].radius));
    if (isfinite(radrat)) {
      radrat = (radrat + 1) / 2;
    }
    else {
      /* Happens when skin is scaled to zero. */
      radrat = 1.0f;
    }

    /* Add vertices and edge segments */
    for (j = 0; j < edge_subd[i]; j++, v++) {
      float r = (j + 1) / float(edge_subd[i] + 1);
      float t = powf(r, radrat);

      /* Interpolate vertex coord */
      interp_v3_v3v3(
          out_vert_positions[v], out_vert_positions[edge[0]], out_vert_positions[edge[1]], t);

      /* Interpolate skin radii */
      interp_v3_v3v3(outnode[v].radius, orignode[edge[0]].radius, orignode[edge[1]].radius, t);

      /* Interpolate vertex group weights */
      for (k = 0; k < vgroups_num; k++) {
        float weight;

        vg = &vgroups[k];
        weight = interpf(vg->w2, vg->w1, t);

        if (weight > 0) {
          BKE_defvert_add_index_notest(&outdvert[v], vg->def_nr, weight);
        }
      }

      result_edges[result_edge_i][0] = u;
      result_edges[result_edge_i][1] = v;
      result_edge_i++;
      u = v;
    }

    if (vgroups) {
      MEM_freeN(vgroups);
    }

    /* Link up to final vertex */
    result_edges[result_edge_i][0] = u;
    result_edges[result_edge_i][1] = edge[1];
    result_edge_i++;
  }

  return result;
}

/******************************* Output *******************************/

/* Can be either quad or triangle */
static void add_poly(SkinOutput *so, BMVert *v1, BMVert *v2, BMVert *v3, BMVert *v4)
{
  BMVert *verts[4] = {v1, v2, v3, v4};
  BMFace *f;

  BLI_assert(!ELEM(v1, v2, v3, v4));
  BLI_assert(!ELEM(v2, v3, v4));
  BLI_assert(v3 != v4);
  BLI_assert(v1 && v2 && v3);

  f = BM_face_create_verts(so->bm, verts, v4 ? 4 : 3, nullptr, BM_CREATE_NO_DOUBLE, true);
  BM_face_normal_update(f);
  if (so->smd->flag & MOD_SKIN_SMOOTH_SHADING) {
    BM_elem_flag_enable(f, BM_ELEM_SMOOTH);
  }
  f->mat_nr = so->mat_nr;
}

static void connect_frames(SkinOutput *so, BMVert *frame1[4], BMVert *frame2[4])
{
  BMVert *q[4][4] = {
      {frame2[0], frame2[1], frame1[1], frame1[0]},
      {frame2[1], frame2[2], frame1[2], frame1[1]},
      {frame2[2], frame2[3], frame1[3], frame1[2]},
      {frame2[3], frame2[0], frame1[0], frame1[3]},
  };
  int i;
  bool swap;

  /* Check if frame normals need swap */
#if 0
  {
    /* simple method, works mostly */
    float p[3], no[3];
    sub_v3_v3v3(p, q[3][0]->co, q[0][0]->co);
    normal_quad_v3(no, q[0][0]->co, q[0][1]->co, q[0][2]->co, q[0][3]->co);
    swap = dot_v3v3(no, p) > 0;
  }
#else
  {
    /* comprehensive method, accumulate flipping of all faces */
    float cent_sides[4][3];
    float cent[3];
    float dot = 0.0f;

    for (i = 0; i < 4; i++) {
      mid_v3_v3v3v3v3(cent_sides[i], UNPACK4_EX(, q[i], ->co));
    }
    mid_v3_v3v3v3v3(cent, UNPACK4(cent_sides));

    for (i = 0; i < 4; i++) {
      float p[3], no[3];
      normal_quad_v3(no, UNPACK4_EX(, q[i], ->co));
      sub_v3_v3v3(p, cent, cent_sides[i]);
      dot += dot_v3v3(no, p);
    }

    swap = dot > 0;
  }
#endif

  for (i = 0; i < 4; i++) {
    if (swap) {
      add_poly(so, q[i][3], q[i][2], q[i][1], q[i][0]);
    }
    else {
      add_poly(so, q[i][0], q[i][1], q[i][2], q[i][3]);
    }
  }
}

static void output_frames(BMesh *bm, SkinNode *sn, const MDeformVert *input_dvert)
{
  Frame *f;
  int i, j;

  /* Output all frame verts */
  for (i = 0; i < sn->totframe; i++) {
    f = &sn->frames[i];
    for (j = 0; j < 4; j++) {
      if (!f->merge[j].frame) {
        BMVert *v = f->verts[j] = BM_vert_create(bm, f->co[j], nullptr, BM_CREATE_NOP);

        if (input_dvert) {
          MDeformVert *dv = static_cast<MDeformVert *>(
              CustomData_bmesh_get(&bm->vdata, v->head.data, CD_MDEFORMVERT));

          BLI_assert(dv->totweight == 0);
          BKE_defvert_copy(dv, input_dvert);
        }
      }
    }
  }
}

#define PRINT_HOLE_INFO 0

static void calc_frame_center(float center[3], const Frame *frame)
{
  add_v3_v3v3(center, frame->verts[0]->co, frame->verts[1]->co);
  add_v3_v3(center, frame->verts[2]->co);
  add_v3_v3(center, frame->verts[3]->co);
  mul_v3_fl(center, 0.25f);
}

/* Does crappy fan triangulation of face, may not be so accurate for
 * concave faces */
static int isect_ray_poly(const float ray_start[3],
                          const float ray_dir[3],
                          BMFace *f,
                          float *r_lambda)
{
  BMVert *v, *v_first = nullptr, *v_prev = nullptr;
  BMIter iter;
  float best_dist = FLT_MAX;
  bool hit = false;

  BM_ITER_ELEM (v, &iter, f, BM_VERTS_OF_FACE) {
    if (!v_first) {
      v_first = v;
    }
    else if (v_prev != v_first) {
      float dist;
      bool curhit;

      curhit = isect_ray_tri_v3(
          ray_start, ray_dir, v_first->co, v_prev->co, v->co, &dist, nullptr);
      if (curhit && dist < best_dist) {
        hit = true;
        best_dist = dist;
      }
    }

    v_prev = v;
  }

  *r_lambda = best_dist;
  return hit;
}

/* Reduce the face down to 'n' corners by collapsing the edges;
 * returns the new face.
 *
 * The orig_verts should contain the vertices of 'f'
 */
static BMFace *collapse_face_corners(BMesh *bm, BMFace *f, int n, BMVert **orig_verts)
{
  int orig_len = f->len;

  BLI_assert(n >= 3);
  BLI_assert(f->len > n);
  if (f->len <= n) {
    return f;
  }

  /* Collapse shortest edge for now */
  while (f->len > n) {
    BMFace *vf;
    BMEdge *shortest_edge;
    BMVert *v_safe, *v_merge;
    BMOperator op;
    BMIter iter;
    int i;
    BMOpSlot *slot_targetmap;

    shortest_edge = BM_face_find_shortest_loop(f)->e;
    BMO_op_initf(bm, &op, (BMO_FLAG_DEFAULTS & ~BMO_FLAG_RESPECT_HIDE), "weld_verts");

    slot_targetmap = BMO_slot_get(op.slots_in, "targetmap");

    /* NOTE: could probably calculate merges in one go to be
     * faster */

    v_safe = shortest_edge->v1;
    v_merge = shortest_edge->v2;
    mid_v3_v3v3(v_safe->co, v_safe->co, v_merge->co);
    BMO_slot_map_elem_insert(&op, slot_targetmap, v_merge, v_safe);
    BMO_op_exec(bm, &op);
    BMO_op_finish(bm, &op);

    /* Find the new face */
    f = nullptr;
    BM_ITER_ELEM (vf, &iter, v_safe, BM_FACES_OF_VERT) {
      bool wrong_face = false;

      for (i = 0; i < orig_len; i++) {
        if (orig_verts[i] == v_merge) {
          orig_verts[i] = nullptr;
        }
        else if (orig_verts[i] && !BM_vert_in_face(orig_verts[i], vf)) {
          wrong_face = true;
          break;
        }
      }

      if (!wrong_face) {
        f = vf;
        break;
      }
    }

    BLI_assert(f);
  }

  return f;
}

/* Choose a good face to merge the frame with, used in case the frame
 * is completely inside the hull. */
static BMFace *skin_hole_target_face(BMesh *bm, Frame *frame)
{
  BMFace *f, *isect_target_face, *center_target_face;
  BMIter iter;
  float frame_center[3];
  float frame_normal[3];
  float best_isect_dist = FLT_MAX;
  float best_center_dist = FLT_MAX;

  calc_frame_center(frame_center, frame);
  normal_quad_v3(frame_normal,
                 frame->verts[3]->co,
                 frame->verts[2]->co,
                 frame->verts[1]->co,
                 frame->verts[0]->co);

  /* Use a line intersection test and nearest center test against
   * all faces */
  isect_target_face = center_target_face = nullptr;
  BM_ITER_MESH (f, &iter, bm, BM_FACES_OF_MESH) {
    float dist, poly_center[3];
    int hit;

    /* Intersection test */
    hit = isect_ray_poly(frame_center, frame_normal, f, &dist);
    if (hit && dist < best_isect_dist) {
      isect_target_face = f;
      best_isect_dist = dist;
    }

    /* Nearest test */
    BM_face_calc_center_median(f, poly_center);
    dist = len_v3v3(frame_center, poly_center);
    if (dist < best_center_dist) {
      center_target_face = f;
      best_center_dist = dist;
    }
  }

  f = isect_target_face;
  if (!f || best_center_dist < best_isect_dist / 2) {
    f = center_target_face;
  }

  /* This case is unlikely now, but could still happen. Should look
   * into splitting edges to make new faces. */
#if PRINT_HOLE_INFO
  if (!f) {
    printf("no good face found\n");
  }
#endif

  return f;
}

/* Use edge-length heuristic to choose from eight possible face bridges */
static void skin_choose_quad_bridge_order(BMVert *a[4], BMVert *b[4], int best_order[4])
{
  int orders[8][4];
  float shortest_len;
  int i, j;

  /* Enumerate all valid orderings */
  for (i = 0; i < 4; i++) {
    for (j = 0; j < 4; j++) {
      orders[i][j] = (j + i) % 4;
      orders[i + 4][j] = 3 - ((j + i) % 4);
    }
  }

  shortest_len = FLT_MAX;
  for (i = 0; i < 8; i++) {
    float len = 0;

    /* Get total edge length for this configuration */
    for (j = 0; j < 4; j++) {
      len += len_squared_v3v3(a[j]->co, b[orders[i][j]]->co);
    }

    if (len < shortest_len) {
      shortest_len = len;
      memcpy(best_order, orders[i], sizeof(int[4]));
    }
  }
}

static void skin_fix_hole_no_good_verts(BMesh *bm, Frame *frame, BMFace *split_face)
{
  BMFace *f;
  BMVert *verts[4];
  BMOIter oiter;
  BMOperator op;
  int i, best_order[4];
  BMOpSlot *slot_targetmap;

  BLI_assert(split_face->len >= 3);

  /* Extrude the split face */
  BM_mesh_elem_hflag_disable_all(bm, BM_FACE, BM_ELEM_TAG, false);
  BM_elem_flag_enable(split_face, BM_ELEM_TAG);
  BMO_op_initf(bm,
               &op,
               (BMO_FLAG_DEFAULTS & ~BMO_FLAG_RESPECT_HIDE),
               "extrude_discrete_faces faces=%hf",
               BM_ELEM_TAG);
  BMO_op_exec(bm, &op);

  /* Update split face (should only be one new face created
   * during extrusion) */
  split_face = nullptr;
  BMO_ITER (f, &oiter, op.slots_out, "faces.out", BM_FACE) {
    BLI_assert(!split_face);
    split_face = f;
  }

  BMO_op_finish(bm, &op);

  blender::Vector<BMVert *> vert_buf;

  if (split_face->len == 3) {
    BMEdge *longest_edge;

    /* Need at least four ring edges, so subdivide longest edge if
     * face is a triangle */
    longest_edge = BM_face_find_longest_loop(split_face)->e;

    BM_mesh_elem_hflag_disable_all(bm, BM_EDGE, BM_ELEM_TAG, false);
    BM_elem_flag_enable(longest_edge, BM_ELEM_TAG);

    BMO_op_callf(bm,
                 BMO_FLAG_DEFAULTS,
                 "subdivide_edges edges=%he cuts=%i quad_corner_type=%i",
                 BM_ELEM_TAG,
                 1,
                 SUBD_CORNER_STRAIGHT_CUT);
  }
  else if (split_face->len > 4) {
    /* Maintain a dynamic vert array containing the split_face's
     * vertices, avoids frequent allocations in #collapse_face_corners(). */
    vert_buf.reinitialize(split_face->len);

    /* Get split face's verts */
    BM_iter_as_array(bm, BM_VERTS_OF_FACE, split_face, (void **)vert_buf.data(), split_face->len);

    /* Earlier edge split operations may have turned some quads
     * into higher-degree faces */
    split_face = collapse_face_corners(bm, split_face, 4, vert_buf.data());
  }

  /* `split_face` should now be a quad. */
  BLI_assert(split_face->len == 4);

  /* Account for the highly unlikely case that it's not a quad. */
  if (split_face->len != 4) {
    /* Reuse `vert_buf` for updating normals. */
    vert_buf.reinitialize(split_face->len);
    BM_iter_as_array(bm, BM_FACES_OF_VERT, split_face, (void **)vert_buf.data(), split_face->len);

    vert_array_face_normal_update(vert_buf.data(), split_face->len);
    return;
  }

  /* Get split face's verts */
  // BM_iter_as_array(bm, BM_VERTS_OF_FACE, split_face, (void **)verts, 4);
  BM_face_as_array_vert_quad(split_face, verts);
  skin_choose_quad_bridge_order(verts, frame->verts, best_order);

  /* Delete split face and merge */
  BM_face_kill(bm, split_face);
  BMO_op_init(bm, &op, (BMO_FLAG_DEFAULTS & ~BMO_FLAG_RESPECT_HIDE), "weld_verts");
  slot_targetmap = BMO_slot_get(op.slots_in, "targetmap");
  for (i = 0; i < 4; i++) {
    BMO_slot_map_elem_insert(&op, slot_targetmap, verts[i], frame->verts[best_order[i]]);
  }
  BMO_op_exec(bm, &op);
  BMO_op_finish(bm, &op);

  vert_array_face_normal_update(frame->verts, 4);
}

/* If the frame has some vertices that are inside the hull (detached)
 * and some attached, duplicate the attached vertices and take the
 * whole frame off the hull. */
static void skin_hole_detach_partially_attached_frame(BMesh *bm, Frame *frame)
{
  int i, attached[4], totattached = 0;

  /* Get/count attached frame corners */
  for (i = 0; i < 4; i++) {
    if (!frame->inside_hull[i]) {
      attached[totattached++] = i;
    }
  }

  /* Detach everything */
  for (i = 0; i < totattached; i++) {
    BMVert **av = &frame->verts[attached[i]];
    (*av) = BM_vert_create(bm, (*av)->co, *av, BM_CREATE_NOP);
  }
}

static void quad_from_tris(BMEdge *e, BMFace *adj[2], BMVert *ndx[4])
{
  BMVert *tri[2][3];
  BMVert *opp = nullptr;
  int i, j;

  BLI_assert(adj[0]->len == 3 && adj[1]->len == 3);

#if 0
  BM_iter_as_array(bm, BM_VERTS_OF_FACE, adj[0], (void **)tri[0], 3);
  BM_iter_as_array(bm, BM_VERTS_OF_FACE, adj[1], (void **)tri[1], 3);
#else
  BM_face_as_array_vert_tri(adj[0], tri[0]);
  BM_face_as_array_vert_tri(adj[1], tri[1]);
#endif

  /* Find what the second tri has that the first doesn't */
  for (i = 0; i < 3; i++) {
    if (!ELEM(tri[1][i], tri[0][0], tri[0][1], tri[0][2])) {
      opp = tri[1][i];
      break;
    }
  }
  BLI_assert(opp);

  for (i = 0, j = 0; i < 3; i++, j++) {
    ndx[j] = tri[0][i];
    /* When the triangle edge cuts across our quad-to-be,
     * throw in the second triangle's vertex */
    if (ELEM(tri[0][i], e->v1, e->v2) &&
        (tri[0][(i + 1) % 3] == e->v1 || tri[0][(i + 1) % 3] == e->v2))
    {
      j++;
      ndx[j] = opp;
    }
  }
}

static void add_quad_from_tris(SkinOutput *so, BMEdge *e, BMFace *adj[2])
{
  BMVert *quad[4];

  quad_from_tris(e, adj, quad);

  add_poly(so, quad[0], quad[1], quad[2], quad[3]);
}

static void hull_merge_triangles(SkinOutput *so, const SkinModifierData *smd)
{
  BMIter iter;
  BMEdge *e;
  HeapSimple *heap;
  float score;

  heap = BLI_heapsimple_new();

  BM_mesh_elem_hflag_disable_all(so->bm, BM_FACE, BM_ELEM_TAG, false);

  /* Build heap */
  BM_ITER_MESH (e, &iter, so->bm, BM_EDGES_OF_MESH) {
    BMFace *adj[2];

    /* Only care if the edge is used by exactly two triangles */
    if (BM_edge_face_pair(e, &adj[0], &adj[1])) {
      if (adj[0]->len == 3 && adj[1]->len == 3) {
        BMVert *quad[4];

        BLI_assert(BM_face_is_normal_valid(adj[0]));
        BLI_assert(BM_face_is_normal_valid(adj[1]));

        /* Construct quad using the two triangles adjacent to
         * the edge */
        quad_from_tris(e, adj, quad);

        /* Calculate a score for the quad, higher score for
         * triangles being closer to coplanar */
        score = ((BM_face_calc_area(adj[0]) + BM_face_calc_area(adj[1])) *
                 dot_v3v3(adj[0]->no, adj[1]->no));

        /* Check if quad crosses the axis of symmetry */
        if (quad_crosses_symmetry_plane(quad, smd)) {
          /* Increase score if the triangles form a
           * symmetric quad, otherwise don't use it */
          if (is_quad_symmetric(quad, smd)) {
            score *= 10;
          }
          else {
            continue;
          }
        }

        /* Don't use the quad if it's concave */
        if (!is_quad_convex_v3(quad[0]->co, quad[1]->co, quad[2]->co, quad[3]->co)) {
          continue;
        }

        BLI_heapsimple_insert(heap, -score, e);
      }
    }
  }

  while (!BLI_heapsimple_is_empty(heap)) {
    BMFace *adj[2];

    e = static_cast<BMEdge *>(BLI_heapsimple_pop_min(heap));

    if (BM_edge_face_pair(e, &adj[0], &adj[1])) {
      /* If both triangles still free, and if they don't already
       * share a border with another face, output as a quad */
      if (!BM_elem_flag_test(adj[0], BM_ELEM_TAG) && !BM_elem_flag_test(adj[1], BM_ELEM_TAG) &&
          !BM_face_share_face_check(adj[0], adj[1]))
      {
        add_quad_from_tris(so, e, adj);
        BM_elem_flag_enable(adj[0], BM_ELEM_TAG);
        BM_elem_flag_enable(adj[1], BM_ELEM_TAG);
        BM_elem_flag_enable(e, BM_ELEM_TAG);
      }
    }
  }

  BLI_heapsimple_free(heap, nullptr);

  BM_mesh_delete_hflag_tagged(so->bm, BM_ELEM_TAG, BM_EDGE | BM_FACE);
}

static void skin_merge_close_frame_verts(SkinNode *skin_nodes,
                                         int verts_num,
                                         blender::GroupedSpan<int> emap,
                                         const blender::Span<blender::int2> edges)
{
  Frame **hull_frames;
  int v, tothullframe;

  for (v = 0; v < verts_num; v++) {
    /* Only check branch nodes */
    if (!skin_nodes[v].totframe) {
      hull_frames = collect_hull_frames(v, skin_nodes, emap, edges, &tothullframe);
      merge_frame_corners(hull_frames, tothullframe);
      MEM_freeN(hull_frames);
    }
  }
}

static void skin_update_merged_vertices(SkinNode *skin_nodes, int verts_num)
{
  int v;

  for (v = 0; v < verts_num; v++) {
    SkinNode *sn = &skin_nodes[v];
    int i, j;

    for (i = 0; i < sn->totframe; i++) {
      Frame *f = &sn->frames[i];

      for (j = 0; j < 4; j++) {
        if (f->merge[j].frame) {
          /* Merge chaining not allowed */
          BLI_assert(!f->merge[j].frame->merge[f->merge[j].corner].frame);

          f->verts[j] = f->merge[j].frame->verts[f->merge[j].corner];
        }
      }
    }
  }
}

static void skin_fix_hull_topology(BMesh *bm, SkinNode *skin_nodes, int verts_num)
{
  int v;

  for (v = 0; v < verts_num; v++) {
    SkinNode *sn = &skin_nodes[v];
    int j;

    for (j = 0; j < sn->totframe; j++) {
      Frame *f = &sn->frames[j];

      if (f->detached) {
        BMFace *target_face;

        skin_hole_detach_partially_attached_frame(bm, f);

        target_face = skin_hole_target_face(bm, f);
        if (target_face) {
          skin_fix_hole_no_good_verts(bm, f, target_face);
        }
      }
    }
  }
}

static void skin_output_end_nodes(SkinOutput *so, SkinNode *skin_nodes, int verts_num)
{
  int v;

  for (v = 0; v < verts_num; v++) {
    SkinNode *sn = &skin_nodes[v];
    /* Assuming here just two frames */
    if (sn->flag & SEAM_FRAME) {
      BMVert *v_order[4];
      int i, order[4];

      skin_choose_quad_bridge_order(sn->frames[0].verts, sn->frames[1].verts, order);
      for (i = 0; i < 4; i++) {
        v_order[i] = sn->frames[1].verts[order[i]];
      }
      connect_frames(so, sn->frames[0].verts, v_order);
    }
    else if (sn->totframe == 2) {
      connect_frames(so, sn->frames[0].verts, sn->frames[1].verts);
    }

    if (sn->flag & CAP_START) {
      if (sn->flag & FLIP_NORMAL) {
        add_poly(so,
                 sn->frames[0].verts[0],
                 sn->frames[0].verts[1],
                 sn->frames[0].verts[2],
                 sn->frames[0].verts[3]);
      }
      else {
        add_poly(so,
                 sn->frames[0].verts[3],
                 sn->frames[0].verts[2],
                 sn->frames[0].verts[1],
                 sn->frames[0].verts[0]);
      }
    }
    if (sn->flag & CAP_END) {
      add_poly(so,
               sn->frames[1].verts[0],
               sn->frames[1].verts[1],
               sn->frames[1].verts[2],
               sn->frames[1].verts[3]);
    }
  }
}

static void skin_output_connections(SkinOutput *so,
                                    SkinNode *skin_nodes,
                                    const blender::Span<blender::int2> edges)
{
  for (const int e : edges.index_range()) {
    SkinNode *a, *b;
    a = &skin_nodes[edges[e][0]];
    b = &skin_nodes[edges[e][1]];

    if (a->totframe && b->totframe) {
      if ((a->flag & SEAM_FRAME) || (b->flag & SEAM_FRAME)) {
        Frame *fr[2] = {&a->frames[0], &b->frames[0]};
        BMVert *v_order[4];
        int i, order[4];

        if ((a->flag & SEAM_FRAME) && (e != a->seam_edges[0])) {
          fr[0]++;
        }
        if ((b->flag & SEAM_FRAME) && (e != b->seam_edges[0])) {
          fr[1]++;
        }

        skin_choose_quad_bridge_order(fr[0]->verts, fr[1]->verts, order);
        for (i = 0; i < 4; i++) {
          v_order[i] = fr[1]->verts[order[i]];
        }
        connect_frames(so, fr[0]->verts, v_order);
      }
      else {
        connect_frames(so, a->frames[0].verts, b->frames[0].verts);
      }
    }
  }
}

static void skin_smooth_hulls(BMesh *bm,
                              SkinNode *skin_nodes,
                              int verts_num,
                              const SkinModifierData *smd)
{
  BMIter iter, eiter;
  BMVert *v;
  int i, j, k, skey;

  if (smd->branch_smoothing == 0) {
    return;
  }

  /* Mark all frame vertices */
  BM_mesh_elem_hflag_disable_all(bm, BM_VERT, BM_ELEM_TAG, false);
  for (i = 0; i < verts_num; i++) {
    for (j = 0; j < skin_nodes[i].totframe; j++) {
      Frame *frame = &skin_nodes[i].frames[j];

      for (k = 0; k < 4; k++) {
        BM_elem_flag_enable(frame->verts[k], BM_ELEM_TAG);
      }
    }
  }

  /* Add temporary shape-key layer to store original coordinates. */
  BM_data_layer_add(bm, &bm->vdata, CD_SHAPEKEY);
  skey = CustomData_number_of_layers(&bm->vdata, CD_SHAPEKEY) - 1;
  BM_ITER_MESH (v, &iter, bm, BM_VERTS_OF_MESH) {
    copy_v3_v3(
        static_cast<float *>(CustomData_bmesh_get_n(&bm->vdata, v->head.data, CD_SHAPEKEY, skey)),
        v->co);
  }

  /* Smooth vertices, weight unmarked vertices more strongly (helps
   * to smooth frame vertices, but don't want to alter them too
   * much) */
  BM_ITER_MESH (v, &iter, bm, BM_VERTS_OF_MESH) {
    BMEdge *e;
    float avg[3];
    float weight = smd->branch_smoothing;
    int totv = 1;

    if (BM_elem_flag_test(v, BM_ELEM_TAG)) {
      weight *= 0.5f;
    }

    copy_v3_v3(avg, v->co);
    BM_ITER_ELEM (e, &eiter, v, BM_EDGES_OF_VERT) {
      BMVert *other = BM_edge_other_vert(e, v);

      add_v3_v3(avg,
                static_cast<float *>(
                    CustomData_bmesh_get_n(&bm->vdata, other->head.data, CD_SHAPEKEY, skey)));
      totv++;
    }

    if (totv > 1) {
      mul_v3_fl(avg, 1.0f / float(totv));
      interp_v3_v3v3(v->co, v->co, avg, weight);
    }
  }

  /* Done with original coordinates */
  BM_data_layer_free_n(bm, &bm->vdata, CD_SHAPEKEY, skey);

  BMFace *f;
  BM_ITER_MESH (f, &iter, bm, BM_FACES_OF_MESH) {
    BM_face_normal_update(f);
  }
}

/* Returns true if all hulls are successfully built, false otherwise */
static bool skin_output_branch_hulls(SkinOutput *so,
                                     SkinNode *skin_nodes,
                                     int verts_num,
                                     blender::GroupedSpan<int> emap,
                                     const blender::Span<blender::int2> edges)
{
  bool result = true;
  int v;

  for (v = 0; v < verts_num; v++) {
    SkinNode *sn = &skin_nodes[v];

    /* Branch node hulls */
    if (!sn->totframe) {
      Frame **hull_frames;
      int tothullframe;

      hull_frames = collect_hull_frames(v, skin_nodes, emap, edges, &tothullframe);
      if (!build_hull(so, hull_frames, tothullframe)) {
        result = false;
      }

      MEM_freeN(hull_frames);
    }
  }

  return result;
}

enum eSkinErrorFlag {
  SKIN_ERROR_NO_VALID_ROOT = (1 << 0),
  SKIN_ERROR_HULL = (1 << 1),
};
ENUM_OPERATORS(eSkinErrorFlag);

static BMesh *build_skin(SkinNode *skin_nodes,
                         int verts_num,
                         blender::GroupedSpan<int> emap,
                         const blender::Span<blender::int2> edges,
                         const MDeformVert *input_dvert,
                         SkinModifierData *smd,
                         eSkinErrorFlag *r_error)
{
  SkinOutput so;
  int v;

  so.smd = smd;
  BMeshCreateParams create_params{};
  create_params.use_toolflags = true;
  so.bm = BM_mesh_create(&bm_mesh_allocsize_default, &create_params);
  so.mat_nr = 0;

  /* BMESH_TODO: bumping up the stack level (see MOD_array.cc) */
  BM_mesh_elem_toolflags_ensure(so.bm);
  BMO_push(so.bm, nullptr);
  bmesh_edit_begin(so.bm, BMOpTypeFlag(0));

  if (input_dvert) {
    BM_data_layer_add(so.bm, &so.bm->vdata, CD_MDEFORMVERT);
  }

  /* Check for mergeable frame corners around hulls before
   * outputting vertices */
  skin_merge_close_frame_verts(skin_nodes, verts_num, emap, edges);

  /* Write out all frame vertices to the mesh */
  for (v = 0; v < verts_num; v++) {
    if (skin_nodes[v].totframe) {
      output_frames(so.bm, &skin_nodes[v], input_dvert ? &input_dvert[v] : nullptr);
    }
  }

  /* Update vertex pointers for merged frame corners */
  skin_update_merged_vertices(skin_nodes, verts_num);

  if (!skin_output_branch_hulls(&so, skin_nodes, verts_num, emap, edges)) {
    *r_error |= SKIN_ERROR_HULL;
  }

  /* Merge triangles here in the hope of providing better target
   * faces for skin_fix_hull_topology() to connect to */
  hull_merge_triangles(&so, smd);

  /* Using convex hulls may not generate a nice manifold mesh. Two
   * problems can occur: an input frame's edges may be inside the
   * hull, and/or an input frame's vertices may be inside the hull.
   *
   * General fix to produce manifold mesh: for any frame that is
   * partially detached, first detach it fully, then find a suitable
   * existing face to merge with. (Note that we do this after
   * creating all hull faces, but before creating any other
   * faces.
   */
  skin_fix_hull_topology(so.bm, skin_nodes, verts_num);

  skin_smooth_hulls(so.bm, skin_nodes, verts_num, smd);

  skin_output_end_nodes(&so, skin_nodes, verts_num);
  skin_output_connections(&so, skin_nodes, edges);
  hull_merge_triangles(&so, smd);

  bmesh_edit_end(so.bm, BMOpTypeFlag(0));
  BMO_pop(so.bm);

  return so.bm;
}

static void skin_set_orig_indices(Mesh *mesh)
{
  int *orig = static_cast<int *>(
      CustomData_add_layer(&mesh->face_data, CD_ORIGINDEX, CD_CONSTRUCT, mesh->faces_num));
  copy_vn_i(orig, mesh->faces_num, ORIGINDEX_NONE);
}

/*
 * 0) Subdivide edges (in caller)
 * 1) Generate good edge matrices (uses root nodes)
 * 2) Generate node frames
 * 3) Output vertices and polygons from frames, connections, and hulls
 */
static Mesh *base_skin(Mesh *origmesh, SkinModifierData *smd, eSkinErrorFlag *r_error)
{
  Mesh *result;
  BMesh *bm;
  EMat *emat;
  SkinNode *skin_nodes;
  bool has_valid_root = false;

  const MVertSkin *nodes = static_cast<const MVertSkin *>(
      CustomData_get_layer(&origmesh->vert_data, CD_MVERT_SKIN));

  const blender::Span<blender::float3> vert_positions = origmesh->vert_positions();
  const blender::Span<blender::int2> edges = origmesh->edges();
  const MDeformVert *dvert = origmesh->deform_verts().data();
  const int verts_num = origmesh->verts_num;

  blender::Array<int> vert_to_edge_offsets;
  blender::Array<int> vert_to_edge_indices;
  const blender::GroupedSpan<int> vert_to_edge = blender::bke::mesh::build_vert_to_edge_map(
      edges, verts_num, vert_to_edge_offsets, vert_to_edge_indices);

  emat = build_edge_mats(nodes, vert_positions, verts_num, edges, vert_to_edge, &has_valid_root);
  skin_nodes = build_frames(vert_positions, verts_num, nodes, vert_to_edge, emat);
  MEM_freeN(emat);
  emat = nullptr;

  bm = build_skin(skin_nodes, verts_num, vert_to_edge, edges, dvert, smd, r_error);

  MEM_freeN(skin_nodes);

  if (!has_valid_root) {
    *r_error |= SKIN_ERROR_NO_VALID_ROOT;
  }

  if (!bm) {
    return nullptr;
  }

  result = BKE_mesh_from_bmesh_for_eval_nomain(bm, nullptr, origmesh);
  BM_mesh_free(bm);

  skin_set_orig_indices(result);

  return result;
}

static Mesh *final_skin(SkinModifierData *smd, Mesh *mesh, eSkinErrorFlag *r_error)
{
  Mesh *result;

  /* Skin node layer is required */
  if (!CustomData_get_layer(&mesh->vert_data, CD_MVERT_SKIN)) {
    return mesh;
  }

  mesh = subdivide_base(mesh);
  result = base_skin(mesh, smd, r_error);

  BKE_id_free(nullptr, mesh);
  return result;
}

/**************************** Skin Modifier ***************************/

static void init_data(ModifierData *md)
{
  SkinModifierData *smd = (SkinModifierData *)md;

  BLI_assert(MEMCMP_STRUCT_AFTER_IS_ZERO(smd, modifier));

  MEMCPY_STRUCT_AFTER(smd, DNA_struct_default_get(SkinModifierData), modifier);

  /* Enable in editmode by default. */
  md->mode |= eModifierMode_Editmode;
}

static Mesh *modify_mesh(ModifierData *md, const ModifierEvalContext *ctx, Mesh *mesh)
{
  eSkinErrorFlag error = eSkinErrorFlag(0);
  Mesh *result = final_skin((SkinModifierData *)md, mesh, &error);

  if (error & SKIN_ERROR_NO_VALID_ROOT) {
    error &= ~SKIN_ERROR_NO_VALID_ROOT;
    BKE_modifier_set_error(
        ctx->object,
        md,
        "No valid root vertex found (you need one per mesh island you want to skin)");
  }
  if (error & SKIN_ERROR_HULL) {
    error &= ~SKIN_ERROR_HULL;
    BKE_modifier_set_error(ctx->object, md, "Hull error");
  }
  BLI_assert(error == 0);

  if (result == nullptr) {
    return mesh;
  }
  return result;
}

static void required_data_mask(ModifierData * /*md*/, CustomData_MeshMasks *r_cddata_masks)
{
  r_cddata_masks->vmask |= CD_MASK_MVERT_SKIN | CD_MASK_MDEFORMVERT;
}

static void panel_draw(const bContext * /*C*/, Panel *panel)
{
<<<<<<< HEAD
  uiLayout *row, *col; /* bfa - added col */
  uiLayout *layout = panel->layout;
=======
  blender::ui::Layout &layout = *panel->layout;
>>>>>>> 85504da2
  const eUI_Item_Flag toggles_flag = UI_ITEM_R_TOGGLE | UI_ITEM_R_FORCE_BLANK_DECORATE;

  PointerRNA ob_ptr;
  PointerRNA *ptr = modifier_panel_get_property_pointers(panel, &ob_ptr);

  PointerRNA op_ptr;

  layout.use_property_split_set(true);

  layout.prop(ptr, "branch_smoothing", UI_ITEM_NONE, std::nullopt, ICON_NONE);

  blender::ui::Layout *row = &layout.row(true, IFACE_("Symmetry"));
  row->prop(ptr, "use_x_symmetry", toggles_flag, std::nullopt, ICON_NONE);
  row->prop(ptr, "use_y_symmetry", toggles_flag, std::nullopt, ICON_NONE);
  row->prop(ptr, "use_z_symmetry", toggles_flag, std::nullopt, ICON_NONE);

<<<<<<< HEAD
  /* bfa - our layout */
  col = &layout->column(true);
  row = &col->row(true);
  row->use_property_split_set(false); /* bfa - use_property_split = False */
  row->separator(); /*bfa - indent*/
  row->prop(ptr, "use_smooth_shade", UI_ITEM_NONE, std::nullopt, ICON_NONE);
  row->decorator(ptr, "use_smooth_shade", 0); /*bfa - decorator*/
=======
  layout.prop(ptr, "use_smooth_shade", UI_ITEM_NONE, std::nullopt, ICON_NONE);
>>>>>>> 85504da2

  row = &layout.row(false);
  row->op("OBJECT_OT_skin_armature_create", IFACE_("Create Armature"), ICON_NONE);
  row->op("MESH_OT_customdata_skin_add", std::nullopt, ICON_NONE);

  row = &layout.row(false);
  op_ptr = row->op("OBJECT_OT_skin_loose_mark_clear",
                   IFACE_("Mark Loose"),
                   ICON_NONE,
                   blender::wm::OpCallContext::ExecDefault,
                   UI_ITEM_NONE);
  RNA_enum_set(&op_ptr, "action", 0); /* SKIN_LOOSE_MARK */
  op_ptr = row->op("OBJECT_OT_skin_loose_mark_clear",
                   IFACE_("Clear Loose"),
                   ICON_NONE,
                   blender::wm::OpCallContext::ExecDefault,
                   UI_ITEM_NONE);
  RNA_enum_set(&op_ptr, "action", 1); /* SKIN_LOOSE_CLEAR */

  layout.op("OBJECT_OT_skin_root_mark", IFACE_("Mark Root"), ICON_NONE);
  layout.op("OBJECT_OT_skin_radii_equalize", IFACE_("Equalize Radii"), ICON_NONE);

  modifier_error_message_draw(layout, ptr);
}

static void panel_register(ARegionType *region_type)
{
  modifier_panel_register(region_type, eModifierType_Skin, panel_draw);
}

ModifierTypeInfo modifierType_Skin = {
    /*idname*/ "Skin",
    /*name*/ N_("Skin"),
    /*struct_name*/ "SkinModifierData",
    /*struct_size*/ sizeof(SkinModifierData),
    /*srna*/ &RNA_SkinModifier,
    /*type*/ ModifierTypeType::Constructive,
    /*flags*/ eModifierTypeFlag_AcceptsMesh | eModifierTypeFlag_SupportsEditmode,
    /*icon*/ ICON_MOD_SKIN,

    /*copy_data*/ BKE_modifier_copydata_generic,

    /*deform_verts*/ nullptr,
    /*deform_matrices*/ nullptr,
    /*deform_verts_EM*/ nullptr,
    /*deform_matrices_EM*/ nullptr,
    /*modify_mesh*/ modify_mesh,
    /*modify_geometry_set*/ nullptr,

    /*init_data*/ init_data,
    /*required_data_mask*/ required_data_mask,
    /*free_data*/ nullptr,
    /*is_disabled*/ nullptr,
    /*update_depsgraph*/ nullptr,
    /*depends_on_time*/ nullptr,
    /*depends_on_normals*/ nullptr,
    /*foreach_ID_link*/ nullptr,
    /*foreach_tex_link*/ nullptr,
    /*free_runtime_data*/ nullptr,
    /*panel_register*/ panel_register,
    /*blend_write*/ nullptr,
    /*blend_read*/ nullptr,
    /*foreach_cache*/ nullptr,
    /*foreach_working_space_color*/ nullptr,
};<|MERGE_RESOLUTION|>--- conflicted
+++ resolved
@@ -2012,12 +2012,8 @@
 
 static void panel_draw(const bContext * /*C*/, Panel *panel)
 {
-<<<<<<< HEAD
-  uiLayout *row, *col; /* bfa - added col */
-  uiLayout *layout = panel->layout;
-=======
+  blender::ui::Layout *row, *col; /* bfa - added col */
   blender::ui::Layout &layout = *panel->layout;
->>>>>>> 85504da2
   const eUI_Item_Flag toggles_flag = UI_ITEM_R_TOGGLE | UI_ITEM_R_FORCE_BLANK_DECORATE;
 
   PointerRNA ob_ptr;
@@ -2029,22 +2025,18 @@
 
   layout.prop(ptr, "branch_smoothing", UI_ITEM_NONE, std::nullopt, ICON_NONE);
 
-  blender::ui::Layout *row = &layout.row(true, IFACE_("Symmetry"));
+  row = &layout.row(true, IFACE_("Symmetry"));
   row->prop(ptr, "use_x_symmetry", toggles_flag, std::nullopt, ICON_NONE);
   row->prop(ptr, "use_y_symmetry", toggles_flag, std::nullopt, ICON_NONE);
   row->prop(ptr, "use_z_symmetry", toggles_flag, std::nullopt, ICON_NONE);
 
-<<<<<<< HEAD
   /* bfa - our layout */
-  col = &layout->column(true);
+  col = &layout.column(true);
   row = &col->row(true);
   row->use_property_split_set(false); /* bfa - use_property_split = False */
-  row->separator(); /*bfa - indent*/
+  row->separator();                   /*bfa - indent*/
   row->prop(ptr, "use_smooth_shade", UI_ITEM_NONE, std::nullopt, ICON_NONE);
   row->decorator(ptr, "use_smooth_shade", 0); /*bfa - decorator*/
-=======
-  layout.prop(ptr, "use_smooth_shade", UI_ITEM_NONE, std::nullopt, ICON_NONE);
->>>>>>> 85504da2
 
   row = &layout.row(false);
   row->op("OBJECT_OT_skin_armature_create", IFACE_("Create Armature"), ICON_NONE);
